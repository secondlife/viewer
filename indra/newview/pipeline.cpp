/** 
 * @file pipeline.cpp
 * @brief Rendering pipeline.
 *
 * $LicenseInfo:firstyear=2005&license=viewerlgpl$
 * Second Life Viewer Source Code
 * Copyright (C) 2010, Linden Research, Inc.
 * 
 * This library is free software; you can redistribute it and/or
 * modify it under the terms of the GNU Lesser General Public
 * License as published by the Free Software Foundation;
 * version 2.1 of the License only.
 * 
 * This library is distributed in the hope that it will be useful,
 * but WITHOUT ANY WARRANTY; without even the implied warranty of
 * MERCHANTABILITY or FITNESS FOR A PARTICULAR PURPOSE.  See the GNU
 * Lesser General Public License for more details.
 * 
 * You should have received a copy of the GNU Lesser General Public
 * License along with this library; if not, write to the Free Software
 * Foundation, Inc., 51 Franklin Street, Fifth Floor, Boston, MA  02110-1301  USA
 * 
 * Linden Research, Inc., 945 Battery Street, San Francisco, CA  94111  USA
 * $/LicenseInfo$
 */

#include "llviewerprecompiledheaders.h"

#include "pipeline.h"

// library includes
#include "llaudioengine.h" // For debugging.
#include "llerror.h"
#include "llviewercontrol.h"
#include "llfasttimer.h"
#include "llfontgl.h"
#include "llnamevalue.h"
#include "llpointer.h"
#include "llprimitive.h"
#include "llvolume.h"
#include "material_codes.h"
#include "v3color.h"
#include "llui.h" 
#include "llglheaders.h"
#include "llrender.h"
#include "llstartup.h"
#include "llwindow.h"	// swapBuffers()

// newview includes
#include "llagent.h"
#include "llagentcamera.h"
#include "llappviewer.h"
#include "lltexturecache.h"
#include "lltexturefetch.h"
#include "llimageworker.h"
#include "lldrawable.h"
#include "lldrawpoolalpha.h"
#include "lldrawpoolavatar.h"
#include "lldrawpoolbump.h"
#include "lldrawpooltree.h"
#include "lldrawpoolwater.h"
#include "llface.h"
#include "llfeaturemanager.h"
#include "llfloatertelehub.h"
#include "llfloaterreg.h"
#include "llhudmanager.h"
#include "llhudnametag.h"
#include "llhudtext.h"
#include "lllightconstants.h"
#include "llmeshrepository.h"
#include "llpipelinelistener.h"
#include "llresmgr.h"
#include "llselectmgr.h"
#include "llsky.h"
#include "lltracker.h"
#include "lltool.h"
#include "lltoolmgr.h"
#include "llviewercamera.h"
#include "llviewermediafocus.h"
#include "llviewertexturelist.h"
#include "llviewerobject.h"
#include "llviewerobjectlist.h"
#include "llviewerparcelmgr.h"
#include "llviewerregion.h" // for audio debugging.
#include "llviewerwindow.h" // For getSpinAxis
#include "llvoavatarself.h"
#include "llvocache.h"
#include "llvosky.h"
#include "llvowlsky.h"
#include "llvotree.h"
#include "llvovolume.h"
#include "llvosurfacepatch.h"
#include "llvowater.h"
#include "llvotree.h"
#include "llvopartgroup.h"
#include "llworld.h"
#include "llcubemap.h"
#include "llviewershadermgr.h"
#include "llviewerstats.h"
#include "llviewerjoystick.h"
#include "llviewerdisplay.h"
#include "llspatialpartition.h"
#include "llmutelist.h"
#include "lltoolpie.h"
#include "llnotifications.h"
#include "llpathinglib.h"
#include "llfloaterpathfindingconsole.h"
#include "llfloaterpathfindingcharacters.h"
#include "llfloatertools.h"
#include "llpanelface.h"
#include "llpathfindingpathtool.h"
#include "llscenemonitor.h"
#include "llprogressview.h"
#include "llcleanup.h"
#include "gltfscenemanager.h"

#include "llenvironment.h"
#include "llsettingsvo.h"

extern bool gSnapshot;
bool gShiftFrame = false;

//cached settings
bool LLPipeline::WindLightUseAtmosShaders;
bool LLPipeline::RenderDeferred;
F32 LLPipeline::RenderDeferredSunWash;
U32 LLPipeline::RenderFSAASamples;
U32 LLPipeline::RenderResolutionDivisor;
bool LLPipeline::RenderUIBuffer;
S32 LLPipeline::RenderShadowDetail;
S32 LLPipeline::RenderShadowSplits;
bool LLPipeline::RenderDeferredSSAO;
F32 LLPipeline::RenderShadowResolutionScale;
bool LLPipeline::RenderDelayCreation;
bool LLPipeline::RenderAnimateRes;
bool LLPipeline::FreezeTime;
S32 LLPipeline::DebugBeaconLineWidth;
F32 LLPipeline::RenderHighlightBrightness;
LLColor4 LLPipeline::RenderHighlightColor;
F32 LLPipeline::RenderHighlightThickness;
bool LLPipeline::RenderSpotLightsInNondeferred;
LLColor4 LLPipeline::PreviewAmbientColor;
LLColor4 LLPipeline::PreviewDiffuse0;
LLColor4 LLPipeline::PreviewSpecular0;
LLColor4 LLPipeline::PreviewDiffuse1;
LLColor4 LLPipeline::PreviewSpecular1;
LLColor4 LLPipeline::PreviewDiffuse2;
LLColor4 LLPipeline::PreviewSpecular2;
LLVector3 LLPipeline::PreviewDirection0;
LLVector3 LLPipeline::PreviewDirection1;
LLVector3 LLPipeline::PreviewDirection2;
F32 LLPipeline::RenderGlowMaxExtractAlpha;
F32 LLPipeline::RenderGlowWarmthAmount;
LLVector3 LLPipeline::RenderGlowLumWeights;
LLVector3 LLPipeline::RenderGlowWarmthWeights;
S32 LLPipeline::RenderGlowResolutionPow;
S32 LLPipeline::RenderGlowIterations;
F32 LLPipeline::RenderGlowWidth;
F32 LLPipeline::RenderGlowStrength;
bool LLPipeline::RenderGlowNoise;
bool LLPipeline::RenderDepthOfField;
bool LLPipeline::RenderDepthOfFieldInEditMode;
F32 LLPipeline::CameraFocusTransitionTime;
F32 LLPipeline::CameraFNumber;
F32 LLPipeline::CameraFocalLength;
F32 LLPipeline::CameraFieldOfView;
F32 LLPipeline::RenderShadowNoise;
F32 LLPipeline::RenderShadowBlurSize;
F32 LLPipeline::RenderSSAOScale;
U32 LLPipeline::RenderSSAOMaxScale;
F32 LLPipeline::RenderSSAOFactor;
LLVector3 LLPipeline::RenderSSAOEffect;
F32 LLPipeline::RenderShadowOffsetError;
F32 LLPipeline::RenderShadowBiasError;
F32 LLPipeline::RenderShadowOffset;
F32 LLPipeline::RenderShadowBias;
F32 LLPipeline::RenderSpotShadowOffset;
F32 LLPipeline::RenderSpotShadowBias;
LLDrawable* LLPipeline::RenderSpotLight = nullptr;
F32 LLPipeline::RenderEdgeDepthCutoff;
F32 LLPipeline::RenderEdgeNormCutoff;
LLVector3 LLPipeline::RenderShadowGaussian;
F32 LLPipeline::RenderShadowBlurDistFactor;
bool LLPipeline::RenderDeferredAtmospheric;
F32 LLPipeline::RenderHighlightFadeTime;
F32 LLPipeline::RenderFarClip;
LLVector3 LLPipeline::RenderShadowSplitExponent;
F32 LLPipeline::RenderShadowErrorCutoff;
F32 LLPipeline::RenderShadowFOVCutoff;
bool LLPipeline::CameraOffset;
F32 LLPipeline::CameraMaxCoF;
F32 LLPipeline::CameraDoFResScale;
F32 LLPipeline::RenderAutoHideSurfaceAreaLimit;
bool LLPipeline::RenderScreenSpaceReflections;
S32 LLPipeline::RenderScreenSpaceReflectionIterations;
F32 LLPipeline::RenderScreenSpaceReflectionRayStep;
F32 LLPipeline::RenderScreenSpaceReflectionDistanceBias;
F32 LLPipeline::RenderScreenSpaceReflectionDepthRejectBias;
F32 LLPipeline::RenderScreenSpaceReflectionAdaptiveStepMultiplier;
S32 LLPipeline::RenderScreenSpaceReflectionGlossySamples;
S32 LLPipeline::RenderBufferVisualization;
bool LLPipeline::RenderMirrors;
S32 LLPipeline::RenderHeroProbeUpdateRate;
S32 LLPipeline::RenderHeroProbeConservativeUpdateMultiplier;
LLTrace::EventStatHandle<S64> LLPipeline::sStatBatchSize("renderbatchsize");

const U32 LLPipeline::MAX_BAKE_WIDTH = 512;

const F32 BACKLIGHT_DAY_MAGNITUDE_OBJECT = 0.1f;
const F32 BACKLIGHT_NIGHT_MAGNITUDE_OBJECT = 0.08f;
const F32 ALPHA_BLEND_CUTOFF = 0.598f;
const F32 DEFERRED_LIGHT_FALLOFF = 0.5f;
const U32 DEFERRED_VB_MASK = LLVertexBuffer::MAP_VERTEX | LLVertexBuffer::MAP_TEXCOORD0 | LLVertexBuffer::MAP_TEXCOORD1;

extern S32 gBoxFrame;
//extern bool gHideSelectedObjects;
extern bool gDisplaySwapBuffers;
extern bool gDebugGL;
extern bool gCubeSnapshot;
extern bool gSnapshotNoPost;

bool	gAvatarBacklight = false;

bool	gDebugPipeline = false;
LLPipeline gPipeline;
const LLMatrix4* gGLLastMatrix = NULL;

LLTrace::BlockTimerStatHandle FTM_RENDER_GEOMETRY("Render Geometry");
LLTrace::BlockTimerStatHandle FTM_RENDER_GRASS("Grass");
LLTrace::BlockTimerStatHandle FTM_RENDER_INVISIBLE("Invisible");
LLTrace::BlockTimerStatHandle FTM_RENDER_SHINY("Shiny");
LLTrace::BlockTimerStatHandle FTM_RENDER_SIMPLE("Simple");
LLTrace::BlockTimerStatHandle FTM_RENDER_TERRAIN("Terrain");
LLTrace::BlockTimerStatHandle FTM_RENDER_TREES("Trees");
LLTrace::BlockTimerStatHandle FTM_RENDER_UI("UI");
LLTrace::BlockTimerStatHandle FTM_RENDER_WATER("Water");
LLTrace::BlockTimerStatHandle FTM_RENDER_WL_SKY("Windlight Sky");
LLTrace::BlockTimerStatHandle FTM_RENDER_ALPHA("Alpha Objects");
LLTrace::BlockTimerStatHandle FTM_RENDER_CHARACTERS("Avatars");
LLTrace::BlockTimerStatHandle FTM_RENDER_BUMP("Bump");
LLTrace::BlockTimerStatHandle FTM_RENDER_MATERIALS("Render Materials");
LLTrace::BlockTimerStatHandle FTM_RENDER_FULLBRIGHT("Fullbright");
LLTrace::BlockTimerStatHandle FTM_RENDER_GLOW("Glow");
LLTrace::BlockTimerStatHandle FTM_GEO_UPDATE("Geo Update");
LLTrace::BlockTimerStatHandle FTM_POOLRENDER("RenderPool");
LLTrace::BlockTimerStatHandle FTM_POOLS("Pools");
LLTrace::BlockTimerStatHandle FTM_DEFERRED_POOLRENDER("RenderPool (Deferred)");
LLTrace::BlockTimerStatHandle FTM_DEFERRED_POOLS("Pools (Deferred)");
LLTrace::BlockTimerStatHandle FTM_POST_DEFERRED_POOLRENDER("RenderPool (Post)");
LLTrace::BlockTimerStatHandle FTM_POST_DEFERRED_POOLS("Pools (Post)");
LLTrace::BlockTimerStatHandle FTM_STATESORT("Sort Draw State");
LLTrace::BlockTimerStatHandle FTM_PIPELINE("Pipeline");
LLTrace::BlockTimerStatHandle FTM_CLIENT_COPY("Client Copy");
LLTrace::BlockTimerStatHandle FTM_RENDER_DEFERRED("Deferred Shading");

LLTrace::BlockTimerStatHandle FTM_RENDER_UI_HUD("HUD");
LLTrace::BlockTimerStatHandle FTM_RENDER_UI_3D("3D");
LLTrace::BlockTimerStatHandle FTM_RENDER_UI_2D("2D");

static LLTrace::BlockTimerStatHandle FTM_STATESORT_DRAWABLE("Sort Drawables");

static LLStaticHashedString sTint("tint");
static LLStaticHashedString sAmbiance("ambiance");
static LLStaticHashedString sAlphaScale("alpha_scale");
static LLStaticHashedString sNormMat("norm_mat");
static LLStaticHashedString sOffset("offset");
static LLStaticHashedString sScreenRes("screenRes");
static LLStaticHashedString sDelta("delta");
static LLStaticHashedString sDistFactor("dist_factor");
static LLStaticHashedString sKern("kern");
static LLStaticHashedString sKernScale("kern_scale");

//----------------------------------------

void drawBox(const LLVector4a& c, const LLVector4a& r);
void drawBoxOutline(const LLVector3& pos, const LLVector3& size);
U32 nhpo2(U32 v);
LLVertexBuffer* ll_create_cube_vb(U32 type_mask);

void display_update_camera();
//----------------------------------------

S32		LLPipeline::sCompiles = 0;

bool	LLPipeline::sPickAvatar = true;
bool	LLPipeline::sDynamicLOD = true;
bool	LLPipeline::sShowHUDAttachments = true;
bool	LLPipeline::sRenderMOAPBeacons = false;
bool	LLPipeline::sRenderPhysicalBeacons = true;
bool	LLPipeline::sRenderScriptedBeacons = false;
bool	LLPipeline::sRenderScriptedTouchBeacons = true;
bool	LLPipeline::sRenderParticleBeacons = false;
bool	LLPipeline::sRenderSoundBeacons = false;
bool	LLPipeline::sRenderBeacons = false;
bool	LLPipeline::sRenderHighlight = true;
LLRender::eTexIndex LLPipeline::sRenderHighlightTextureChannel = LLRender::DIFFUSE_MAP;
bool	LLPipeline::sForceOldBakedUpload = false;
S32		LLPipeline::sUseOcclusion = 0;
bool	LLPipeline::sAutoMaskAlphaDeferred = true;
bool	LLPipeline::sAutoMaskAlphaNonDeferred = false;
bool	LLPipeline::sRenderTransparentWater = true;
bool	LLPipeline::sBakeSunlight = false;
bool	LLPipeline::sNoAlpha = false;
bool	LLPipeline::sUseFarClip = true;
bool	LLPipeline::sShadowRender = false;
bool	LLPipeline::sRenderGlow = false;
bool	LLPipeline::sReflectionRender = false;
bool    LLPipeline::sDistortionRender = false;
bool	LLPipeline::sImpostorRender = false;
bool	LLPipeline::sImpostorRenderAlphaDepthPass = false;
bool	LLPipeline::sUnderWaterRender = false;
bool	LLPipeline::sTextureBindTest = false;
bool	LLPipeline::sRenderAttachedLights = true;
bool	LLPipeline::sRenderAttachedParticles = true;
bool	LLPipeline::sRenderDeferred = false;
bool	LLPipeline::sReflectionProbesEnabled = false;
S32		LLPipeline::sVisibleLightCount = 0;
bool	LLPipeline::sRenderingHUDs;
F32     LLPipeline::sDistortionWaterClipPlaneMargin = 1.0125f;

// EventHost API LLPipeline listener.
static LLPipelineListener sPipelineListener;

static LLCullResult* sCull = NULL;

void validate_framebuffer_object();

// Add color attachments for deferred rendering
// target -- RenderTarget to add attachments to
bool addDeferredAttachments(LLRenderTarget& target, bool for_impostor = false)
{
    bool valid = true
        && target.addColorAttachment(GL_RGBA) // frag-data[1] specular OR PBR ORM
        && target.addColorAttachment(GL_RGBA16F)                              // frag_data[2] normal+fogmask, See: class1\deferred\materialF.glsl & softenlight
        && target.addColorAttachment(GL_RGB16F);                  // frag_data[3] PBR emissive OR material env intensity
    return valid;
}

LLPipeline::LLPipeline() :
	mBackfaceCull(false),
	mMatrixOpCount(0),
	mTextureMatrixOps(0),
	mNumVisibleNodes(0),
	mNumVisibleFaces(0),
	mPoissonOffset(0),

	mInitialized(false),
	mShadersLoaded(false),
	mTransformFeedbackPrimitives(0),
	mRenderDebugFeatureMask(0),
	mRenderDebugMask(0),
	mOldRenderDebugMask(0),
	mMeshDirtyQueryObject(0),
	mGroupQ1Locked(false),
	mResetVertexBuffers(false),
	mLastRebuildPool(NULL),
	mLightMask(0),
	mLightMovingMask(0)
{
	mNoiseMap = 0;
	mTrueNoiseMap = 0;
	mLightFunc = 0;

    for(U32 i = 0; i < 8; i++)
    {
        mHWLightColors[i] = LLColor4::black;
    }
}

void LLPipeline::connectRefreshCachedSettingsSafe(const std::string name)
{
	LLPointer<LLControlVariable> cntrl_ptr = gSavedSettings.getControl(name);
	if ( cntrl_ptr.isNull() )
	{
		LL_WARNS() << "Global setting name not found:" << name << LL_ENDL;
	}
	else
	{
		cntrl_ptr->getCommitSignal()->connect(boost::bind(&LLPipeline::refreshCachedSettings));
	}
}

void LLPipeline::init()
{
	refreshCachedSettings();

    mRT = &mMainRT;

	gOctreeMaxCapacity = gSavedSettings.getU32("OctreeMaxNodeCapacity");
	gOctreeMinSize = gSavedSettings.getF32("OctreeMinimumNodeSize");
	sDynamicLOD = gSavedSettings.getBOOL("RenderDynamicLOD");
	sRenderAttachedLights = gSavedSettings.getBOOL("RenderAttachedLights");
	sRenderAttachedParticles = gSavedSettings.getBOOL("RenderAttachedParticles");

    mInitialized = true;
	
	stop_glerror();

	//create render pass pools
	getPool(LLDrawPool::POOL_ALPHA_PRE_WATER);
    getPool(LLDrawPool::POOL_ALPHA_POST_WATER);
	getPool(LLDrawPool::POOL_SIMPLE);
	getPool(LLDrawPool::POOL_ALPHA_MASK);
	getPool(LLDrawPool::POOL_FULLBRIGHT_ALPHA_MASK);
	getPool(LLDrawPool::POOL_GRASS);
	getPool(LLDrawPool::POOL_FULLBRIGHT);
	getPool(LLDrawPool::POOL_BUMP);
	getPool(LLDrawPool::POOL_MATERIALS);
	getPool(LLDrawPool::POOL_GLOW);
	getPool(LLDrawPool::POOL_GLTF_PBR);
    getPool(LLDrawPool::POOL_GLTF_PBR_ALPHA_MASK);

	resetFrameStats();

	if (gSavedSettings.getBOOL("DisableAllRenderFeatures"))
	{
		clearAllRenderDebugFeatures();
	}
	else
	{
		setAllRenderDebugFeatures(); // By default, all debugging features on
	}
	clearAllRenderDebugDisplays(); // All debug displays off

	if (gSavedSettings.getBOOL("DisableAllRenderTypes"))
	{
		clearAllRenderTypes();
	}
	else if (gNonInteractive)
	{
		clearAllRenderTypes();
	}
	else
	{
		setAllRenderTypes(); // By default, all rendering types start enabled
	}

	// make sure RenderPerformanceTest persists (hackity hack hack)
	// disables non-object rendering (UI, sky, water, etc)
	if (gSavedSettings.getBOOL("RenderPerformanceTest"))
	{
		gSavedSettings.setBOOL("RenderPerformanceTest", false);
		gSavedSettings.setBOOL("RenderPerformanceTest", true);
	}

	mOldRenderDebugMask = mRenderDebugMask;

	mBackfaceCull = true;

	// Enable features
	LLViewerShaderMgr::instance()->setShaders();

	for (U32 i = 0; i < 2; ++i)
	{
		mSpotLightFade[i] = 1.f;
	}

	if (mCubeVB.isNull())
	{
		mCubeVB = ll_create_cube_vb(LLVertexBuffer::MAP_VERTEX);
	}

	mDeferredVB = new LLVertexBuffer(DEFERRED_VB_MASK);
	mDeferredVB->allocateBuffer(8, 0);

    {
        mScreenTriangleVB = new LLVertexBuffer(LLVertexBuffer::MAP_VERTEX);
        mScreenTriangleVB->allocateBuffer(3, 0);
        LLStrider<LLVector3> vert;
        mScreenTriangleVB->getVertexStrider(vert);

        vert[0].set(-1, 1, 0);
        vert[1].set(-1, -3, 0);
        vert[2].set(3, 1, 0);

        mScreenTriangleVB->unmapBuffer();
    }

	//
	// Update all settings to trigger a cached settings refresh
	//
	connectRefreshCachedSettingsSafe("RenderAutoMaskAlphaDeferred");
	connectRefreshCachedSettingsSafe("RenderAutoMaskAlphaNonDeferred");
	connectRefreshCachedSettingsSafe("RenderUseFarClip");
	connectRefreshCachedSettingsSafe("RenderAvatarMaxNonImpostors");
	connectRefreshCachedSettingsSafe("UseOcclusion");
	// DEPRECATED -- connectRefreshCachedSettingsSafe("WindLightUseAtmosShaders");
	// DEPRECATED -- connectRefreshCachedSettingsSafe("RenderDeferred");
	connectRefreshCachedSettingsSafe("RenderDeferredSunWash");
	connectRefreshCachedSettingsSafe("RenderFSAASamples");
	connectRefreshCachedSettingsSafe("RenderResolutionDivisor");
	connectRefreshCachedSettingsSafe("RenderUIBuffer");
	connectRefreshCachedSettingsSafe("RenderShadowDetail");
    connectRefreshCachedSettingsSafe("RenderShadowSplits");
	connectRefreshCachedSettingsSafe("RenderDeferredSSAO");
	connectRefreshCachedSettingsSafe("RenderShadowResolutionScale");
	connectRefreshCachedSettingsSafe("RenderDelayCreation");
	connectRefreshCachedSettingsSafe("RenderAnimateRes");
	connectRefreshCachedSettingsSafe("FreezeTime");
	connectRefreshCachedSettingsSafe("DebugBeaconLineWidth");
	connectRefreshCachedSettingsSafe("RenderHighlightBrightness");
	connectRefreshCachedSettingsSafe("RenderHighlightColor");
	connectRefreshCachedSettingsSafe("RenderHighlightThickness");
	connectRefreshCachedSettingsSafe("RenderSpotLightsInNondeferred");
	connectRefreshCachedSettingsSafe("PreviewAmbientColor");
	connectRefreshCachedSettingsSafe("PreviewDiffuse0");
	connectRefreshCachedSettingsSafe("PreviewSpecular0");
	connectRefreshCachedSettingsSafe("PreviewDiffuse1");
	connectRefreshCachedSettingsSafe("PreviewSpecular1");
	connectRefreshCachedSettingsSafe("PreviewDiffuse2");
	connectRefreshCachedSettingsSafe("PreviewSpecular2");
	connectRefreshCachedSettingsSafe("PreviewDirection0");
	connectRefreshCachedSettingsSafe("PreviewDirection1");
	connectRefreshCachedSettingsSafe("PreviewDirection2");
	connectRefreshCachedSettingsSafe("RenderGlowMaxExtractAlpha");
	connectRefreshCachedSettingsSafe("RenderGlowWarmthAmount");
	connectRefreshCachedSettingsSafe("RenderGlowLumWeights");
	connectRefreshCachedSettingsSafe("RenderGlowWarmthWeights");
	connectRefreshCachedSettingsSafe("RenderGlowResolutionPow");
	connectRefreshCachedSettingsSafe("RenderGlowIterations");
	connectRefreshCachedSettingsSafe("RenderGlowWidth");
	connectRefreshCachedSettingsSafe("RenderGlowStrength");
	connectRefreshCachedSettingsSafe("RenderGlowNoise");
	connectRefreshCachedSettingsSafe("RenderDepthOfField");
	connectRefreshCachedSettingsSafe("RenderDepthOfFieldInEditMode");
	connectRefreshCachedSettingsSafe("CameraFocusTransitionTime");
	connectRefreshCachedSettingsSafe("CameraFNumber");
	connectRefreshCachedSettingsSafe("CameraFocalLength");
	connectRefreshCachedSettingsSafe("CameraFieldOfView");
	connectRefreshCachedSettingsSafe("RenderShadowNoise");
	connectRefreshCachedSettingsSafe("RenderShadowBlurSize");
	connectRefreshCachedSettingsSafe("RenderSSAOScale");
	connectRefreshCachedSettingsSafe("RenderSSAOMaxScale");
	connectRefreshCachedSettingsSafe("RenderSSAOFactor");
	connectRefreshCachedSettingsSafe("RenderSSAOEffect");
	connectRefreshCachedSettingsSafe("RenderShadowOffsetError");
	connectRefreshCachedSettingsSafe("RenderShadowBiasError");
	connectRefreshCachedSettingsSafe("RenderShadowOffset");
	connectRefreshCachedSettingsSafe("RenderShadowBias");
	connectRefreshCachedSettingsSafe("RenderSpotShadowOffset");
	connectRefreshCachedSettingsSafe("RenderSpotShadowBias");
	connectRefreshCachedSettingsSafe("RenderEdgeDepthCutoff");
	connectRefreshCachedSettingsSafe("RenderEdgeNormCutoff");
	connectRefreshCachedSettingsSafe("RenderShadowGaussian");
	connectRefreshCachedSettingsSafe("RenderShadowBlurDistFactor");
	connectRefreshCachedSettingsSafe("RenderDeferredAtmospheric");
	connectRefreshCachedSettingsSafe("RenderHighlightFadeTime");
	connectRefreshCachedSettingsSafe("RenderFarClip");
	connectRefreshCachedSettingsSafe("RenderShadowSplitExponent");
	connectRefreshCachedSettingsSafe("RenderShadowErrorCutoff");
	connectRefreshCachedSettingsSafe("RenderShadowFOVCutoff");
	connectRefreshCachedSettingsSafe("CameraOffset");
	connectRefreshCachedSettingsSafe("CameraMaxCoF");
	connectRefreshCachedSettingsSafe("CameraDoFResScale");
	connectRefreshCachedSettingsSafe("RenderAutoHideSurfaceAreaLimit");
    connectRefreshCachedSettingsSafe("RenderScreenSpaceReflections");
    connectRefreshCachedSettingsSafe("RenderScreenSpaceReflectionIterations");
    connectRefreshCachedSettingsSafe("RenderScreenSpaceReflectionRayStep");
    connectRefreshCachedSettingsSafe("RenderScreenSpaceReflectionDistanceBias");
    connectRefreshCachedSettingsSafe("RenderScreenSpaceReflectionDepthRejectBias");
    connectRefreshCachedSettingsSafe("RenderScreenSpaceReflectionAdaptiveStepMultiplier");
    connectRefreshCachedSettingsSafe("RenderScreenSpaceReflectionGlossySamples");
	connectRefreshCachedSettingsSafe("RenderBufferVisualization");
    connectRefreshCachedSettingsSafe("RenderMirrors");
    connectRefreshCachedSettingsSafe("RenderHeroProbeUpdateRate");
    connectRefreshCachedSettingsSafe("RenderHeroProbeConservativeUpdateMultiplier");
	gSavedSettings.getControl("RenderAutoHideSurfaceAreaLimit")->getCommitSignal()->connect(boost::bind(&LLPipeline::refreshCachedSettings));
}

LLPipeline::~LLPipeline()
{
}

void LLPipeline::cleanup()
{
	assertInitialized();

	mGroupQ1.clear() ;

	for(pool_set_t::iterator iter = mPools.begin();
		iter != mPools.end(); )
	{
		pool_set_t::iterator curiter = iter++;
		LLDrawPool* poolp = *curiter;
		if (poolp->isFacePool())
		{
			LLFacePool* face_pool = (LLFacePool*) poolp;
			if (face_pool->mReferences.empty())
			{
				mPools.erase(curiter);
				removeFromQuickLookup( poolp );
				delete poolp;
			}
		}
		else
		{
			mPools.erase(curiter);
			removeFromQuickLookup( poolp );
			delete poolp;
		}
	}
	
	if (!mTerrainPools.empty())
	{
		LL_WARNS() << "Terrain Pools not cleaned up" << LL_ENDL;
	}
	if (!mTreePools.empty())
	{
		LL_WARNS() << "Tree Pools not cleaned up" << LL_ENDL;
	}
		
	delete mAlphaPoolPreWater;
    mAlphaPoolPreWater = nullptr;
    delete mAlphaPoolPostWater;
    mAlphaPoolPostWater = nullptr;
	delete mSkyPool;
	mSkyPool = NULL;
	delete mTerrainPool;
	mTerrainPool = NULL;
	delete mWaterPool;
	mWaterPool = NULL;
	delete mSimplePool;
	mSimplePool = NULL;
	delete mFullbrightPool;
	mFullbrightPool = NULL;
	delete mGlowPool;
	mGlowPool = NULL;
	delete mBumpPool;
	mBumpPool = NULL;
	// don't delete wl sky pool it was handled above in the for loop
	//delete mWLSkyPool;
	mWLSkyPool = NULL;

	releaseGLBuffers();

	mFaceSelectImagep = NULL;

    mMovedList.clear();
    mMovedBridge.clear();
    mShiftList.clear();

	mInitialized = false;

	mDeferredVB = NULL;
    mScreenTriangleVB = nullptr;

	mCubeVB = NULL;

    mReflectionMapManager.cleanup();
    mHeroProbeManager.cleanup();
}

//============================================================================

void LLPipeline::destroyGL() 
{
	stop_glerror();
	unloadShaders();
	mHighlightFaces.clear();
	
	resetDrawOrders();

	releaseGLBuffers();

	if (mMeshDirtyQueryObject)
	{
		glDeleteQueries(1, &mMeshDirtyQueryObject);
		mMeshDirtyQueryObject = 0;
	}
}

void LLPipeline::requestResizeScreenTexture()
{
    gResizeScreenTexture = true;
}

void LLPipeline::requestResizeShadowTexture()
{
    gResizeShadowTexture = true;
}

void LLPipeline::resizeShadowTexture()
{
    releaseSunShadowTargets();
    releaseSpotShadowTargets();
    allocateShadowBuffer(mRT->width, mRT->height);
    gResizeShadowTexture = false;
}

void LLPipeline::resizeScreenTexture()
{
	if (gPipeline.shadersLoaded())
	{
		GLuint resX = gViewerWindow->getWorldViewWidthRaw();
		GLuint resY = gViewerWindow->getWorldViewHeightRaw();
	
		if (gResizeScreenTexture || (resX != mRT->screen.getWidth()) || (resY != mRT->screen.getHeight()))
		{
			releaseScreenBuffers();
            releaseSunShadowTargets();
            releaseSpotShadowTargets();
		    allocateScreenBuffer(resX,resY);
            gResizeScreenTexture = false;
		}
	}
}

bool LLPipeline::allocateScreenBuffer(U32 resX, U32 resY)
{
    LL_PROFILE_ZONE_SCOPED_CATEGORY_DISPLAY;
	eFBOStatus ret = doAllocateScreenBuffer(resX, resY);

	return ret == FBO_SUCCESS_FULLRES;
}


LLPipeline::eFBOStatus LLPipeline::doAllocateScreenBuffer(U32 resX, U32 resY)
{
    LL_PROFILE_ZONE_SCOPED_CATEGORY_DISPLAY;
	// try to allocate screen buffers at requested resolution and samples
	// - on failure, shrink number of samples and try again
	// - if not multisampled, shrink resolution and try again (favor X resolution over Y)
	// Make sure to call "releaseScreenBuffers" after each failure to cleanup the partially loaded state

    // refresh cached settings here to protect against inconsistent event handling order
    refreshCachedSettings();

	U32 samples = RenderFSAASamples;

	eFBOStatus ret = FBO_SUCCESS_FULLRES;
	if (!allocateScreenBuffer(resX, resY, samples))
	{
		//failed to allocate at requested specification, return false
		ret = FBO_FAILURE;

		releaseScreenBuffers();
		//reduce number of samples 
		while (samples > 0)
		{
			samples /= 2;
			if (allocateScreenBuffer(resX, resY, samples))
			{ //success
				return FBO_SUCCESS_LOWRES;
			}
			releaseScreenBuffers();
		}

		samples = 0;

		//reduce resolution
		while (resY > 0 && resX > 0)
		{
			resY /= 2;
			if (allocateScreenBuffer(resX, resY, samples))
			{
				return FBO_SUCCESS_LOWRES;
			}
			releaseScreenBuffers();

			resX /= 2;
			if (allocateScreenBuffer(resX, resY, samples))
			{
				return FBO_SUCCESS_LOWRES;
			}
			releaseScreenBuffers();
		}

		LL_WARNS() << "Unable to allocate screen buffer at any resolution!" << LL_ENDL;
	}

	return ret;
}

bool LLPipeline::allocateScreenBuffer(U32 resX, U32 resY, U32 samples)
{
    LL_PROFILE_ZONE_SCOPED_CATEGORY_DISPLAY;
    if (mRT == &mMainRT)
    { // hacky -- allocate auxillary buffer
<<<<<<< HEAD
        gCubeSnapshot = true;
=======

        gCubeSnapshot = TRUE;
>>>>>>> 1e9e5a7b
        mReflectionMapManager.initReflectionMaps();
        mHeroProbeManager.initReflectionMaps();

        if (sReflectionProbesEnabled)
        {
            gCubeSnapshot = TRUE;
            mReflectionMapManager.initReflectionMaps();
        }

        mRT = &mAuxillaryRT;
        U32 res = mReflectionMapManager.mProbeResolution * 4;  //multiply by 4 because probes will be 16x super sampled
        allocateScreenBuffer(res, res, samples);

		if (RenderMirrors)
        {
            mHeroProbeManager.initReflectionMaps();
            res = mHeroProbeManager.mProbeResolution;  // We also scale the hero probe RT to the probe res since we don't super sample it.
            mRT = &mHeroProbeRT;
            allocateScreenBuffer(res, res, samples);
        }

        mRT = &mMainRT;
        gCubeSnapshot = false;
    }

	// remember these dimensions
	mRT->width = resX;
	mRT->height = resY;
	
	U32 res_mod = RenderResolutionDivisor;

	if (res_mod > 1 && res_mod < resX && res_mod < resY)
	{
		resX /= res_mod;
		resY /= res_mod;
	}

    //water reflection texture (always needed as scratch space whether or not transparent water is enabled)
    mWaterDis.allocate(resX, resY, GL_RGBA16F, true);

	if (RenderUIBuffer)
	{
		if (!mRT->uiScreen.allocate(resX,resY, GL_RGBA))
		{
			return false;
		}
	}	

	S32 shadow_detail = RenderShadowDetail;
	bool ssao = RenderDeferredSSAO;
		
	//allocate deferred rendering color buffers
	if (!mRT->deferredScreen.allocate(resX, resY, GL_RGBA, true)) return false;
	if (!addDeferredAttachments(mRT->deferredScreen)) return false;
	
	GLuint screenFormat = GL_RGBA16F;
        
	if (!mRT->screen.allocate(resX, resY, screenFormat)) return false;

    mRT->deferredScreen.shareDepthBuffer(mRT->screen);

	if (samples > 0)
	{
		if (!mRT->fxaaBuffer.allocate(resX, resY, GL_RGBA)) return false;
	}
	else
	{
		mRT->fxaaBuffer.release();
	}
		
	if (shadow_detail > 0 || ssao || RenderDepthOfField || samples > 0)
	{ //only need mRT->deferredLight for shadows OR ssao OR dof OR fxaa
		if (!mRT->deferredLight.allocate(resX, resY, GL_RGBA16F)) return false;
	}
	else
	{
		mRT->deferredLight.release();
	}

    allocateShadowBuffer(resX, resY);

    if (!gCubeSnapshot && RenderScreenSpaceReflections) // hack to not allocate mSceneMap for cube snapshots
    {
        mSceneMap.allocate(resX, resY, GL_RGB, true);
    }

	const bool post_hdr = gSavedSettings.getBOOL("RenderPostProcessingHDR");
    const U32 post_color_fmt = post_hdr ? GL_RGBA16F : GL_RGBA;
    mPostMap.allocate(resX, resY, post_color_fmt);

    //HACK make screenbuffer allocations start failing after 30 seconds
    if (gSavedSettings.getBOOL("SimulateFBOFailure"))
    {
        return false;
    }

    gGL.getTexUnit(0)->disable();

	stop_glerror();

	return true;
}

// must be even to avoid a stripe in the horizontal shadow blur
inline U32 BlurHappySize(U32 x, F32 scale) { return U32( x * scale + 16.0f) & ~0xF; }

bool LLPipeline::allocateShadowBuffer(U32 resX, U32 resY)
{
    LL_PROFILE_ZONE_SCOPED_CATEGORY_DISPLAY;
    S32 shadow_detail = RenderShadowDetail;

    F32 scale = llmax(0.f, RenderShadowResolutionScale);
    U32 sun_shadow_map_width = BlurHappySize(resX, scale);
    U32 sun_shadow_map_height = BlurHappySize(resY, scale);

    if (shadow_detail > 0)
    { //allocate 4 sun shadow maps
        for (U32 i = 0; i < 4; i++)
        {
            if (!mRT->shadow[i].allocate(sun_shadow_map_width, sun_shadow_map_height, 0, true))
            {
                return false;
            }
        }
    }
    else
    {
        for (U32 i = 0; i < 4; i++)
        {
            releaseSunShadowTarget(i);
        }
    }

    if (!gCubeSnapshot) // hack to not allocate spot shadow maps during ReflectionMapManager init
    {
        U32 width = (U32)(resX * scale);
        U32 height = width;

        if (shadow_detail > 1)
        { //allocate two spot shadow maps
            U32 spot_shadow_map_width = width;
            U32 spot_shadow_map_height = height;
            for (U32 i = 0; i < 2; i++)
            {
                if (!mSpotShadow[i].allocate(spot_shadow_map_width, spot_shadow_map_height, 0, true))
                {
                    return false;
                }
            }
        }
        else
        {
            releaseSpotShadowTargets();
        }
    }


    // set up shadow map filtering and compare modes
    if (shadow_detail > 0)
    { 
        for (U32 i = 0; i < 4; i++)
        {
            LLRenderTarget* shadow_target = getSunShadowTarget(i);
            if (shadow_target)
            {
                gGL.getTexUnit(0)->bind(getSunShadowTarget(i), true);
                gGL.getTexUnit(0)->setTextureFilteringOption(LLTexUnit::TFO_ANISOTROPIC);
                gGL.getTexUnit(0)->setTextureAddressMode(LLTexUnit::TAM_CLAMP);

                glTexParameteri(GL_TEXTURE_2D, GL_TEXTURE_COMPARE_MODE, GL_COMPARE_R_TO_TEXTURE);
                glTexParameteri(GL_TEXTURE_2D, GL_TEXTURE_COMPARE_FUNC, GL_LEQUAL);
            }
        }
    }

    if (shadow_detail > 1 && !gCubeSnapshot)
    {
        for (U32 i = 0; i < 2; i++)
        {
            LLRenderTarget* shadow_target = getSpotShadowTarget(i);
            if (shadow_target)
            {
                gGL.getTexUnit(0)->bind(shadow_target, true);
                gGL.getTexUnit(0)->setTextureFilteringOption(LLTexUnit::TFO_ANISOTROPIC);
                gGL.getTexUnit(0)->setTextureAddressMode(LLTexUnit::TAM_CLAMP);

                glTexParameteri(GL_TEXTURE_2D, GL_TEXTURE_COMPARE_MODE, GL_COMPARE_R_TO_TEXTURE);
                glTexParameteri(GL_TEXTURE_2D, GL_TEXTURE_COMPARE_FUNC, GL_LEQUAL);
            }
        }
    }

	return true;
}

//static
void LLPipeline::updateRenderTransparentWater()
{
    sRenderTransparentWater = gSavedSettings.getBOOL("RenderTransparentWater");
}

// static
void LLPipeline::refreshCachedSettings()
{
    LL_PROFILE_ZONE_SCOPED_CATEGORY_DISPLAY;
	LLPipeline::sAutoMaskAlphaDeferred = gSavedSettings.getBOOL("RenderAutoMaskAlphaDeferred");
	LLPipeline::sAutoMaskAlphaNonDeferred = gSavedSettings.getBOOL("RenderAutoMaskAlphaNonDeferred");
	LLPipeline::sUseFarClip = gSavedSettings.getBOOL("RenderUseFarClip");
	LLVOAvatar::sMaxNonImpostors = gSavedSettings.getU32("RenderAvatarMaxNonImpostors");
	LLVOAvatar::updateImpostorRendering(LLVOAvatar::sMaxNonImpostors);

	LLPipeline::sUseOcclusion = 
			(!gUseWireframe
			&& LLFeatureManager::getInstance()->isFeatureAvailable("UseOcclusion") 
			&& gSavedSettings.getBOOL("UseOcclusion")) ? 2 : 0;
	
    WindLightUseAtmosShaders = true; // DEPRECATED -- gSavedSettings.getBOOL("WindLightUseAtmosShaders");
    RenderDeferred = true; // DEPRECATED -- gSavedSettings.getBOOL("RenderDeferred");
	RenderDeferredSunWash = gSavedSettings.getF32("RenderDeferredSunWash");
	RenderFSAASamples = LLFeatureManager::getInstance()->isFeatureAvailable("RenderFSAASamples") ? gSavedSettings.getU32("RenderFSAASamples") : 0;
	RenderResolutionDivisor = gSavedSettings.getU32("RenderResolutionDivisor");
	RenderUIBuffer = gSavedSettings.getBOOL("RenderUIBuffer");
	RenderShadowDetail = gSavedSettings.getS32("RenderShadowDetail");
    RenderShadowSplits = gSavedSettings.getS32("RenderShadowSplits");
	RenderDeferredSSAO = gSavedSettings.getBOOL("RenderDeferredSSAO");
	RenderShadowResolutionScale = gSavedSettings.getF32("RenderShadowResolutionScale");
	RenderDelayCreation = gSavedSettings.getBOOL("RenderDelayCreation");
	RenderAnimateRes = gSavedSettings.getBOOL("RenderAnimateRes");
	FreezeTime = gSavedSettings.getBOOL("FreezeTime");
	DebugBeaconLineWidth = gSavedSettings.getS32("DebugBeaconLineWidth");
	RenderHighlightBrightness = gSavedSettings.getF32("RenderHighlightBrightness");
	RenderHighlightColor = gSavedSettings.getColor4("RenderHighlightColor");
	RenderHighlightThickness = gSavedSettings.getF32("RenderHighlightThickness");
	RenderSpotLightsInNondeferred = gSavedSettings.getBOOL("RenderSpotLightsInNondeferred");
	PreviewAmbientColor = gSavedSettings.getColor4("PreviewAmbientColor");
	PreviewDiffuse0 = gSavedSettings.getColor4("PreviewDiffuse0");
	PreviewSpecular0 = gSavedSettings.getColor4("PreviewSpecular0");
	PreviewDiffuse1 = gSavedSettings.getColor4("PreviewDiffuse1");
	PreviewSpecular1 = gSavedSettings.getColor4("PreviewSpecular1");
	PreviewDiffuse2 = gSavedSettings.getColor4("PreviewDiffuse2");
	PreviewSpecular2 = gSavedSettings.getColor4("PreviewSpecular2");
	PreviewDirection0 = gSavedSettings.getVector3("PreviewDirection0");
	PreviewDirection1 = gSavedSettings.getVector3("PreviewDirection1");
	PreviewDirection2 = gSavedSettings.getVector3("PreviewDirection2");
	RenderGlowMaxExtractAlpha = gSavedSettings.getF32("RenderGlowMaxExtractAlpha");
	RenderGlowWarmthAmount = gSavedSettings.getF32("RenderGlowWarmthAmount");
	RenderGlowLumWeights = gSavedSettings.getVector3("RenderGlowLumWeights");
	RenderGlowWarmthWeights = gSavedSettings.getVector3("RenderGlowWarmthWeights");
	RenderGlowResolutionPow = gSavedSettings.getS32("RenderGlowResolutionPow");
	RenderGlowIterations = gSavedSettings.getS32("RenderGlowIterations");
	RenderGlowWidth = gSavedSettings.getF32("RenderGlowWidth");
	RenderGlowStrength = gSavedSettings.getF32("RenderGlowStrength");
	RenderGlowNoise = gSavedSettings.getBOOL("RenderGlowNoise");
	RenderDepthOfField = gSavedSettings.getBOOL("RenderDepthOfField");
	RenderDepthOfFieldInEditMode = gSavedSettings.getBOOL("RenderDepthOfFieldInEditMode");
	CameraFocusTransitionTime = gSavedSettings.getF32("CameraFocusTransitionTime");
	CameraFNumber = gSavedSettings.getF32("CameraFNumber");
	CameraFocalLength = gSavedSettings.getF32("CameraFocalLength");
	CameraFieldOfView = gSavedSettings.getF32("CameraFieldOfView");
	RenderShadowNoise = gSavedSettings.getF32("RenderShadowNoise");
	RenderShadowBlurSize = gSavedSettings.getF32("RenderShadowBlurSize");
	RenderSSAOScale = gSavedSettings.getF32("RenderSSAOScale");
	RenderSSAOMaxScale = gSavedSettings.getU32("RenderSSAOMaxScale");
	RenderSSAOFactor = gSavedSettings.getF32("RenderSSAOFactor");
	RenderSSAOEffect = gSavedSettings.getVector3("RenderSSAOEffect");
	RenderShadowOffsetError = gSavedSettings.getF32("RenderShadowOffsetError");
	RenderShadowBiasError = gSavedSettings.getF32("RenderShadowBiasError");
	RenderShadowOffset = gSavedSettings.getF32("RenderShadowOffset");
	RenderShadowBias = gSavedSettings.getF32("RenderShadowBias");
	RenderSpotShadowOffset = gSavedSettings.getF32("RenderSpotShadowOffset");
	RenderSpotShadowBias = gSavedSettings.getF32("RenderSpotShadowBias");
	RenderEdgeDepthCutoff = gSavedSettings.getF32("RenderEdgeDepthCutoff");
	RenderEdgeNormCutoff = gSavedSettings.getF32("RenderEdgeNormCutoff");
	RenderShadowGaussian = gSavedSettings.getVector3("RenderShadowGaussian");
	RenderShadowBlurDistFactor = gSavedSettings.getF32("RenderShadowBlurDistFactor");
	RenderDeferredAtmospheric = gSavedSettings.getBOOL("RenderDeferredAtmospheric");
	RenderHighlightFadeTime = gSavedSettings.getF32("RenderHighlightFadeTime");
	RenderFarClip = gSavedSettings.getF32("RenderFarClip");
	RenderShadowSplitExponent = gSavedSettings.getVector3("RenderShadowSplitExponent");
	RenderShadowErrorCutoff = gSavedSettings.getF32("RenderShadowErrorCutoff");
	RenderShadowFOVCutoff = gSavedSettings.getF32("RenderShadowFOVCutoff");
	CameraOffset = gSavedSettings.getBOOL("CameraOffset");
	CameraMaxCoF = gSavedSettings.getF32("CameraMaxCoF");
	CameraDoFResScale = gSavedSettings.getF32("CameraDoFResScale");
	RenderAutoHideSurfaceAreaLimit = gSavedSettings.getF32("RenderAutoHideSurfaceAreaLimit");
    RenderScreenSpaceReflections = gSavedSettings.getBOOL("RenderScreenSpaceReflections");
    RenderScreenSpaceReflectionIterations = gSavedSettings.getS32("RenderScreenSpaceReflectionIterations");
    RenderScreenSpaceReflectionRayStep = gSavedSettings.getF32("RenderScreenSpaceReflectionRayStep");
    RenderScreenSpaceReflectionDistanceBias = gSavedSettings.getF32("RenderScreenSpaceReflectionDistanceBias");
    RenderScreenSpaceReflectionDepthRejectBias = gSavedSettings.getF32("RenderScreenSpaceReflectionDepthRejectBias");
    RenderScreenSpaceReflectionAdaptiveStepMultiplier = gSavedSettings.getF32("RenderScreenSpaceReflectionAdaptiveStepMultiplier");
    RenderScreenSpaceReflectionGlossySamples = gSavedSettings.getS32("RenderScreenSpaceReflectionGlossySamples");
	RenderBufferVisualization = gSavedSettings.getS32("RenderBufferVisualization");
    if (gSavedSettings.getBOOL("RenderMirrors") != (BOOL)RenderMirrors)
    {
        RenderMirrors = gSavedSettings.getBOOL("RenderMirrors");
        LLViewerShaderMgr::instance()->clearShaderCache();
        LLViewerShaderMgr::instance()->setShaders();
    }
    RenderHeroProbeUpdateRate = gSavedSettings.getS32("RenderHeroProbeUpdateRate");
    RenderHeroProbeConservativeUpdateMultiplier = gSavedSettings.getS32("RenderHeroProbeConservativeUpdateMultiplier");

    sReflectionProbesEnabled = LLFeatureManager::getInstance()->isFeatureAvailable("RenderReflectionsEnabled") && gSavedSettings.getBOOL("RenderReflectionsEnabled");
	RenderSpotLight = nullptr;

	if (gNonInteractive)
	{
		LLVOAvatar::sMaxNonImpostors = 1;
		LLVOAvatar::updateImpostorRendering(LLVOAvatar::sMaxNonImpostors);
	}
}

void LLPipeline::releaseGLBuffers()
{
	assertInitialized();
	
	if (mNoiseMap)
	{
		LLImageGL::deleteTextures(1, &mNoiseMap);
		mNoiseMap = 0;
	}

	if (mTrueNoiseMap)
	{
		LLImageGL::deleteTextures(1, &mTrueNoiseMap);
		mTrueNoiseMap = 0;
	}

	releaseLUTBuffers();

	mWaterDis.release();
	
    mSceneMap.release();

    mPostMap.release();

	for (U32 i = 0; i < 3; i++)
	{
		mGlow[i].release();
	}

	releaseScreenBuffers();

	gBumpImageList.destroyGL();
	LLVOAvatar::resetImpostors();
}

void LLPipeline::releaseLUTBuffers()
{
	if (mLightFunc)
	{
		LLImageGL::deleteTextures(1, &mLightFunc);
		mLightFunc = 0;
	}

    mPbrBrdfLut.release();

    mExposureMap.release();
    mLuminanceMap.release();
    mLastExposure.release();

}

void LLPipeline::releaseShadowBuffers()
{
    releaseSunShadowTargets();
    releaseSpotShadowTargets();
}

void LLPipeline::releaseScreenBuffers()
{
    mRT->uiScreen.release();
    mRT->screen.release();
    mRT->fxaaBuffer.release();
    mRT->deferredScreen.release();
    mRT->deferredLight.release();

	mHeroProbeRT.uiScreen.release();
	mHeroProbeRT.screen.release();
	mHeroProbeRT.fxaaBuffer.release();
	mHeroProbeRT.deferredScreen.release();
	mHeroProbeRT.deferredLight.release();
}

void LLPipeline::releaseSunShadowTarget(U32 index)
{
    llassert(index < 4);
    mRT->shadow[index].release();
}

void LLPipeline::releaseSunShadowTargets()
{
	for (U32 i = 0; i < 4; i++)
	{
        releaseSunShadowTarget(i);
	}
}

void LLPipeline::releaseSpotShadowTargets()
{
    if (!gCubeSnapshot) // hack to avoid freeing spot shadows during ReflectionMapManager init
    {
        for (U32 i = 0; i < 2; i++)
        {
            mSpotShadow[i].release();
        }
    }
}

void LLPipeline::createGLBuffers()
{
    LL_PROFILE_ZONE_SCOPED_CATEGORY_PIPELINE;
    stop_glerror();
	assertInitialized();

	stop_glerror();

	GLuint resX = gViewerWindow->getWorldViewWidthRaw();
	GLuint resY = gViewerWindow->getWorldViewHeightRaw();

    // allocate screen space glow buffers
    const U32 glow_res = llmax(1, llmin(512, 1 << gSavedSettings.getS32("RenderGlowResolutionPow")));
	const bool glow_hdr = gSavedSettings.getBOOL("RenderGlowHDR");
    const U32 glow_color_fmt = glow_hdr ? GL_RGBA16F : GL_RGBA;
    for (U32 i = 0; i < 3; i++)
    {
        mGlow[i].allocate(512, glow_res, glow_color_fmt);
    }

    allocateScreenBuffer(resX, resY);
    mRT->width = 0;
    mRT->height = 0;

    
	if (!mNoiseMap)
	{
		const U32 noiseRes = 128;
		LLVector3 noise[noiseRes*noiseRes];

		F32 scaler = gSavedSettings.getF32("RenderDeferredNoise")/100.f;
		for (U32 i = 0; i < noiseRes*noiseRes; ++i)
		{
			noise[i] = LLVector3(ll_frand()-0.5f, ll_frand()-0.5f, 0.f);
			noise[i].normVec();
			noise[i].mV[2] = ll_frand()*scaler+1.f-scaler/2.f;
		}

		LLImageGL::generateTextures(1, &mNoiseMap);
			
		gGL.getTexUnit(0)->bindManual(LLTexUnit::TT_TEXTURE, mNoiseMap);
		LLImageGL::setManualImage(LLTexUnit::getInternalType(LLTexUnit::TT_TEXTURE), 0, GL_RGB16F, noiseRes, noiseRes, GL_RGB, GL_FLOAT, noise, false);
		gGL.getTexUnit(0)->setTextureFilteringOption(LLTexUnit::TFO_POINT);
	}

	if (!mTrueNoiseMap)
	{
		const U32 noiseRes = 128;
		F32 noise[noiseRes*noiseRes*3];
		for (U32 i = 0; i < noiseRes*noiseRes*3; i++)
		{
			noise[i] = ll_frand()*2.0-1.0;
		}

		LLImageGL::generateTextures(1, &mTrueNoiseMap);
		gGL.getTexUnit(0)->bindManual(LLTexUnit::TT_TEXTURE, mTrueNoiseMap);
		LLImageGL::setManualImage(LLTexUnit::getInternalType(LLTexUnit::TT_TEXTURE), 0, GL_RGB16F, noiseRes, noiseRes, GL_RGB,GL_FLOAT, noise, false);
		gGL.getTexUnit(0)->setTextureFilteringOption(LLTexUnit::TFO_POINT);
	}

	createLUTBuffers();

	gBumpImageList.restoreGL();
}

F32 lerpf(F32 a, F32 b, F32 w)
{
	return a + w * (b - a);
}

void LLPipeline::createLUTBuffers()
{
	if (!mLightFunc)
	{
		U32 lightResX = gSavedSettings.getU32("RenderSpecularResX");
		U32 lightResY = gSavedSettings.getU32("RenderSpecularResY");
		F32* ls = new F32[lightResX*lightResY];
		F32 specExp = gSavedSettings.getF32("RenderSpecularExponent");
        // Calculate the (normalized) blinn-phong specular lookup texture. (with a few tweaks)
		for (U32 y = 0; y < lightResY; ++y)
		{
			for (U32 x = 0; x < lightResX; ++x)
			{
				ls[y*lightResX+x] = 0;
				F32 sa = (F32) x/(lightResX-1);
				F32 spec = (F32) y/(lightResY-1);
				F32 n = spec * spec * specExp;
					
				// Nothing special here.  Just your typical blinn-phong term.
				spec = powf(sa, n);
					
				// Apply our normalization function.
				// Note: This is the full equation that applies the full normalization curve, not an approximation.
				// This is fine, given we only need to create our LUT once per buffer initialization.
				spec *= (((n + 2) * (n + 4)) / (8 * F_PI * (powf(2, -n/2) + n)));

				// Since we use R16F, we no longer have a dynamic range issue we need to work around here.
				// Though some older drivers may not like this, newer drivers shouldn't have this problem.
				ls[y*lightResX+x] = spec;
			}
		}
			
		U32 pix_format = GL_R16F;
#if LL_DARWIN
		// Need to work around limited precision with 10.6.8 and older drivers
		//
		pix_format = GL_R32F;
#endif
		LLImageGL::generateTextures(1, &mLightFunc);
		gGL.getTexUnit(0)->bindManual(LLTexUnit::TT_TEXTURE, mLightFunc);
		LLImageGL::setManualImage(LLTexUnit::getInternalType(LLTexUnit::TT_TEXTURE), 0, pix_format, lightResX, lightResY, GL_RED, GL_FLOAT, ls, false);
		gGL.getTexUnit(0)->setTextureAddressMode(LLTexUnit::TAM_CLAMP);
		gGL.getTexUnit(0)->setTextureFilteringOption(LLTexUnit::TFO_TRILINEAR);
		glTexParameteri(GL_TEXTURE_2D, GL_TEXTURE_MAG_FILTER, GL_LINEAR);
		glTexParameteri(GL_TEXTURE_2D, GL_TEXTURE_MIN_FILTER, GL_NEAREST);
			
		delete [] ls;
	}

    mPbrBrdfLut.allocate(512, 512, GL_RG16F);
    mPbrBrdfLut.bindTarget();
    gDeferredGenBrdfLutProgram.bind();

    gGL.begin(LLRender::TRIANGLE_STRIP);
    gGL.vertex2f(-1, -1);
    gGL.vertex2f(-1, 1);
    gGL.vertex2f(1, -1);
    gGL.vertex2f(1, 1);
    gGL.end();
    gGL.flush();

    gDeferredGenBrdfLutProgram.unbind();
    mPbrBrdfLut.flush();

    mExposureMap.allocate(1, 1, GL_R16F);
    mExposureMap.bindTarget();
    glClearColor(1, 1, 1, 0);
    mExposureMap.clear();
    glClearColor(0, 0, 0, 0);
    mExposureMap.flush();

    mLuminanceMap.allocate(256, 256, GL_R16F, false, LLTexUnit::TT_TEXTURE, LLTexUnit::TMG_AUTO);

    mLastExposure.allocate(1, 1, GL_R16F);
}


void LLPipeline::restoreGL()
{
	assertInitialized();

	LLViewerShaderMgr::instance()->setShaders();

	for (LLWorld::region_list_t::const_iterator iter = LLWorld::getInstance()->getRegionList().begin(); 
			iter != LLWorld::getInstance()->getRegionList().end(); ++iter)
	{
		LLViewerRegion* region = *iter;
		for (U32 i = 0; i < LLViewerRegion::NUM_PARTITIONS; i++)
		{
			LLSpatialPartition* part = region->getSpatialPartition(i);
			if (part)
			{
				part->restoreGL();
		}
		}
	}
}

bool LLPipeline::shadersLoaded()
{
    return (assertInitialized() && mShadersLoaded);
}

bool LLPipeline::canUseWindLightShaders() const
{
    return true;
}

bool LLPipeline::canUseAntiAliasing() const
{
	return true;
}

void LLPipeline::unloadShaders()
{
	LLViewerShaderMgr::instance()->unloadShaders();
	mShadersLoaded = false;
}

void LLPipeline::assertInitializedDoError()
{
	LL_ERRS() << "LLPipeline used when uninitialized." << LL_ENDL;
}

//============================================================================

void LLPipeline::enableShadows(const bool enable_shadows)
{
	//should probably do something here to wrangle shadows....	
}

class LLOctreeDirtyTexture : public OctreeTraveler
{
public:
	const std::set<LLViewerFetchedTexture*>& mTextures;

	LLOctreeDirtyTexture(const std::set<LLViewerFetchedTexture*>& textures) : mTextures(textures) { }

	virtual void visit(const OctreeNode* node)
	{
		LLSpatialGroup* group = (LLSpatialGroup*) node->getListener(0);

		if (!group->hasState(LLSpatialGroup::GEOM_DIRTY) && !group->isEmpty())
		{
			for (LLSpatialGroup::draw_map_t::iterator i = group->mDrawMap.begin(); i != group->mDrawMap.end(); ++i)
			{
				for (LLSpatialGroup::drawmap_elem_t::iterator j = i->second.begin(); j != i->second.end(); ++j) 
				{
					LLDrawInfo* params = *j;
					LLViewerFetchedTexture* tex = LLViewerTextureManager::staticCastToFetchedTexture(params->mTexture);
					if (tex && mTextures.find(tex) != mTextures.end())
					{ 
						group->setState(LLSpatialGroup::GEOM_DIRTY);
					}
				}
			}
		}

		for (LLSpatialGroup::bridge_list_t::iterator i = group->mBridgeList.begin(); i != group->mBridgeList.end(); ++i)
		{
			LLSpatialBridge* bridge = *i;
			traverse(bridge->mOctree);
		}
	}
};

// Called when a texture changes # of channels (causes faces to move to alpha pool)
void LLPipeline::dirtyPoolObjectTextures(const std::set<LLViewerFetchedTexture*>& textures)
{
    LL_PROFILE_ZONE_SCOPED_CATEGORY_PIPELINE;
	assertInitialized();

	// *TODO: This is inefficient and causes frame spikes; need a better way to do this
	//        Most of the time is spent in dirty.traverse.

	for (pool_set_t::iterator iter = mPools.begin(); iter != mPools.end(); ++iter)
	{
		LLDrawPool *poolp = *iter;
		if (poolp->isFacePool())
		{
			((LLFacePool*) poolp)->dirtyTextures(textures);
		}
	}
	
	LLOctreeDirtyTexture dirty(textures);
	for (LLWorld::region_list_t::const_iterator iter = LLWorld::getInstance()->getRegionList().begin(); 
			iter != LLWorld::getInstance()->getRegionList().end(); ++iter)
	{
		LLViewerRegion* region = *iter;
		for (U32 i = 0; i < LLViewerRegion::NUM_PARTITIONS; i++)
		{
			LLSpatialPartition* part = region->getSpatialPartition(i);
			if (part)
			{
				dirty.traverse(part->mOctree);
			}
		}
	}
}

LLDrawPool *LLPipeline::findPool(const U32 type, LLViewerTexture *tex0)
{
	assertInitialized();

	LLDrawPool *poolp = NULL;
	switch( type )
	{
	case LLDrawPool::POOL_SIMPLE:
		poolp = mSimplePool;
		break;

	case LLDrawPool::POOL_GRASS:
		poolp = mGrassPool;
		break;

	case LLDrawPool::POOL_ALPHA_MASK:
		poolp = mAlphaMaskPool;
		break;

	case LLDrawPool::POOL_FULLBRIGHT_ALPHA_MASK:
		poolp = mFullbrightAlphaMaskPool;
		break;

	case LLDrawPool::POOL_FULLBRIGHT:
		poolp = mFullbrightPool;
		break;

	case LLDrawPool::POOL_GLOW:
		poolp = mGlowPool;
		break;

	case LLDrawPool::POOL_TREE:
		poolp = get_if_there(mTreePools, (uintptr_t)tex0, (LLDrawPool*)0 );
		break;

	case LLDrawPool::POOL_TERRAIN:
		poolp = get_if_there(mTerrainPools, (uintptr_t)tex0, (LLDrawPool*)0 );
		break;

	case LLDrawPool::POOL_BUMP:
		poolp = mBumpPool;
		break;
	case LLDrawPool::POOL_MATERIALS:
		poolp = mMaterialsPool;
		break;
	case LLDrawPool::POOL_ALPHA_PRE_WATER:
		poolp = mAlphaPoolPreWater;
		break;
    case LLDrawPool::POOL_ALPHA_POST_WATER:
        poolp = mAlphaPoolPostWater;
        break;

	case LLDrawPool::POOL_AVATAR:
	case LLDrawPool::POOL_CONTROL_AV:
		break; // Do nothing

	case LLDrawPool::POOL_SKY:
		poolp = mSkyPool;
		break;

	case LLDrawPool::POOL_WATER:
		poolp = mWaterPool;
		break;

	case LLDrawPool::POOL_WL_SKY:
		poolp = mWLSkyPool;
		break;

	case LLDrawPool::POOL_GLTF_PBR:
		poolp = mPBROpaquePool;
		break;
    case LLDrawPool::POOL_GLTF_PBR_ALPHA_MASK:
        poolp = mPBRAlphaMaskPool;
        break;

	default:
		llassert(0);
		LL_ERRS() << "Invalid Pool Type in  LLPipeline::findPool() type=" << type << LL_ENDL;
		break;
	}

	return poolp;
}


LLDrawPool *LLPipeline::getPool(const U32 type,	LLViewerTexture *tex0)
{
	LLDrawPool *poolp = findPool(type, tex0);
	if (poolp)
	{
		return poolp;
	}

	LLDrawPool *new_poolp = LLDrawPool::createPool(type, tex0);
	addPool( new_poolp );

	return new_poolp;
}


// static
LLDrawPool* LLPipeline::getPoolFromTE(const LLTextureEntry* te, LLViewerTexture* imagep)
{
	U32 type = getPoolTypeFromTE(te, imagep);
	return gPipeline.getPool(type, imagep);
}

//static 
U32 LLPipeline::getPoolTypeFromTE(const LLTextureEntry* te, LLViewerTexture* imagep)
{
	if (!te || !imagep)
	{
		return 0;
	}
		
	LLMaterial* mat = te->getMaterialParams().get();
    LLGLTFMaterial* gltf_mat = te->getGLTFRenderMaterial();

	bool color_alpha = te->getColor().mV[3] < 0.999f;
	bool alpha = color_alpha;
	if (imagep)
	{
		alpha = alpha || (imagep->getComponents() == 4 && imagep->getType() != LLViewerTexture::MEDIA_TEXTURE) || (imagep->getComponents() == 2);
	}

	if (alpha && mat)
	{
		switch (mat->getDiffuseAlphaMode())
		{
			case 1:
				alpha = true; // Material's alpha mode is set to blend.  Toss it into the alpha draw pool.
				break;
			case 0: //alpha mode set to none, never go to alpha pool
			case 3: //alpha mode set to emissive, never go to alpha pool
				alpha = color_alpha;
				break;
			default: //alpha mode set to "mask", go to alpha pool if fullbright
				alpha = color_alpha; // Material's alpha mode is set to none, mask, or emissive.  Toss it into the opaque material draw pool.
				break;
		}
	}
	
	if (alpha || (gltf_mat && gltf_mat->mAlphaMode == LLGLTFMaterial::ALPHA_MODE_BLEND))
	{
		return LLDrawPool::POOL_ALPHA;
	}
	else if ((te->getBumpmap() || te->getShiny()) && (!mat || mat->getNormalID().isNull()))
	{
		return LLDrawPool::POOL_BUMP;
	}
    else if (gltf_mat)
    {
        return LLDrawPool::POOL_GLTF_PBR;
    }
	else if (mat && !alpha)
	{
		return LLDrawPool::POOL_MATERIALS;
	}
	else
	{
		return LLDrawPool::POOL_SIMPLE;
	}
}


void LLPipeline::addPool(LLDrawPool *new_poolp)
{
	assertInitialized();
	mPools.insert(new_poolp);
	addToQuickLookup( new_poolp );
}

void LLPipeline::allocDrawable(LLViewerObject *vobj)
{
	LLDrawable *drawable = new LLDrawable(vobj);
	vobj->mDrawable = drawable;
	
	//encompass completely sheared objects by taking 
	//the most extreme point possible (<1,1,0.5>)
	drawable->setRadius(LLVector3(1,1,0.5f).scaleVec(vobj->getScale()).length());
	if (vobj->isOrphaned())
	{
		drawable->setState(LLDrawable::FORCE_INVISIBLE);
	}
	drawable->updateXform(true);
}


void LLPipeline::unlinkDrawable(LLDrawable *drawable)
{
    LL_PROFILE_ZONE_SCOPED_CATEGORY_PIPELINE;

	assertInitialized();

	LLPointer<LLDrawable> drawablep = drawable; // make sure this doesn't get deleted before we are done
	
	// Based on flags, remove the drawable from the queues that it's on.
	if (drawablep->isState(LLDrawable::ON_MOVE_LIST))
	{
		LLDrawable::drawable_vector_t::iterator iter = std::find(mMovedList.begin(), mMovedList.end(), drawablep);
		if (iter != mMovedList.end())
		{
			mMovedList.erase(iter);
		}
	}

	if (drawablep->getSpatialGroup())
	{
		if (!drawablep->getSpatialGroup()->getSpatialPartition()->remove(drawablep, drawablep->getSpatialGroup()))
		{
#ifdef LL_RELEASE_FOR_DOWNLOAD
			LL_WARNS() << "Couldn't remove object from spatial group!" << LL_ENDL;
#else
			LL_ERRS() << "Couldn't remove object from spatial group!" << LL_ENDL;
#endif
		}
	}

	mLights.erase(drawablep);

	for (light_set_t::iterator iter = mNearbyLights.begin();
				iter != mNearbyLights.end(); iter++)
	{
		if (iter->drawable == drawablep)
		{
			mNearbyLights.erase(iter);
			break;
		}
	}

	for (U32 i = 0; i < 2; ++i)
	{
		if (mShadowSpotLight[i] == drawablep)
		{
			mShadowSpotLight[i] = NULL;
		}

		if (mTargetShadowSpotLight[i] == drawablep)
		{
			mTargetShadowSpotLight[i] = NULL;
		}
	}
}

//static
void LLPipeline::removeMutedAVsLights(LLVOAvatar* muted_avatar)
{
    LL_PROFILE_ZONE_SCOPED_CATEGORY_PIPELINE;
    light_set_t::iterator iter = gPipeline.mNearbyLights.begin();
    while (iter != gPipeline.mNearbyLights.end())
    {
        const LLViewerObject* vobj = iter->drawable->getVObj();
        if (vobj
            && vobj->getAvatar()
            && vobj->isAttachment()
            && vobj->getAvatar() == muted_avatar)
        {
            gPipeline.mLights.erase(iter->drawable);
            iter = gPipeline.mNearbyLights.erase(iter);
        }
        else
        {
            iter++;
        }
    }
}

U32 LLPipeline::addObject(LLViewerObject *vobj)
{
	if (RenderDelayCreation)
	{
		mCreateQ.push_back(vobj);
	}
	else
	{
		createObject(vobj);
	}

	return 1;
}

void LLPipeline::createObjects(F32 max_dtime)
{
    LL_PROFILE_ZONE_SCOPED_CATEGORY_PIPELINE;

	LLTimer update_timer;

	while (!mCreateQ.empty() && update_timer.getElapsedTimeF32() < max_dtime)
	{
		LLViewerObject* vobj = mCreateQ.front();
		if (!vobj->isDead())
		{
			createObject(vobj);
		}
		mCreateQ.pop_front();
	}
	
	//for (LLViewerObject::vobj_list_t::iterator iter = mCreateQ.begin(); iter != mCreateQ.end(); ++iter)
	//{
	//	createObject(*iter);
	//}

	//mCreateQ.clear();
}

void LLPipeline::createObject(LLViewerObject* vobj)
{
    LL_PROFILE_ZONE_SCOPED_CATEGORY_PIPELINE;
	LLDrawable* drawablep = vobj->mDrawable;

	if (!drawablep)
	{
		drawablep = vobj->createDrawable(this);
	}
	else
	{
		LL_ERRS() << "Redundant drawable creation!" << LL_ENDL;
	}
		
	llassert(drawablep);

	if (vobj->getParent())
	{
		vobj->setDrawableParent(((LLViewerObject*)vobj->getParent())->mDrawable); // LLPipeline::addObject 1
	}
	else
	{
		vobj->setDrawableParent(NULL); // LLPipeline::addObject 2
	}

	markRebuild(drawablep, LLDrawable::REBUILD_ALL);

	if (drawablep->getVOVolume() && RenderAnimateRes)
	{
		// fun animated res
		drawablep->updateXform(true);
		drawablep->clearState(LLDrawable::MOVE_UNDAMPED);
		drawablep->setScale(LLVector3(0,0,0));
		drawablep->makeActive();
	}
}


void LLPipeline::resetFrameStats()
{
    LL_PROFILE_ZONE_SCOPED_CATEGORY_PIPELINE;
	assertInitialized();

	sCompiles        = 0;
	mNumVisibleFaces = 0;

	if (mOldRenderDebugMask != mRenderDebugMask)
	{
		gObjectList.clearDebugText();
		mOldRenderDebugMask = mRenderDebugMask;
	}
}

//external functions for asynchronous updating
void LLPipeline::updateMoveDampedAsync(LLDrawable* drawablep)
{
    LL_PROFILE_ZONE_SCOPED;
	if (FreezeTime)
	{
		return;
	}
	if (!drawablep)
	{
		LL_ERRS() << "updateMove called with NULL drawablep" << LL_ENDL;
		return;
	}
	if (drawablep->isState(LLDrawable::EARLY_MOVE))
	{
		return;
	}

	assertInitialized();

	// update drawable now
	drawablep->clearState(LLDrawable::MOVE_UNDAMPED); // force to DAMPED
	drawablep->updateMove(); // returns done
	drawablep->setState(LLDrawable::EARLY_MOVE); // flag says we already did an undamped move this frame
	// Put on move list so that EARLY_MOVE gets cleared
	if (!drawablep->isState(LLDrawable::ON_MOVE_LIST))
	{
		mMovedList.push_back(drawablep);
		drawablep->setState(LLDrawable::ON_MOVE_LIST);
	}
}

void LLPipeline::updateMoveNormalAsync(LLDrawable* drawablep)
{
    LL_PROFILE_ZONE_SCOPED;
	if (FreezeTime)
	{
		return;
	}
	if (!drawablep)
	{
		LL_ERRS() << "updateMove called with NULL drawablep" << LL_ENDL;
		return;
	}
	if (drawablep->isState(LLDrawable::EARLY_MOVE))
	{
		return;
	}

	assertInitialized();

	// update drawable now
	drawablep->setState(LLDrawable::MOVE_UNDAMPED); // force to UNDAMPED
	drawablep->updateMove();
	drawablep->setState(LLDrawable::EARLY_MOVE); // flag says we already did an undamped move this frame
	// Put on move list so that EARLY_MOVE gets cleared
	if (!drawablep->isState(LLDrawable::ON_MOVE_LIST))
	{
		mMovedList.push_back(drawablep);
		drawablep->setState(LLDrawable::ON_MOVE_LIST);
	}
}

void LLPipeline::updateMovedList(LLDrawable::drawable_vector_t& moved_list)
{
    LL_PROFILE_ZONE_SCOPED;
	for (LLDrawable::drawable_vector_t::iterator iter = moved_list.begin();
		 iter != moved_list.end(); )
	{
		LLDrawable::drawable_vector_t::iterator curiter = iter++;
		LLDrawable *drawablep = *curiter;
		bool done = true;
		if (!drawablep->isDead() && (!drawablep->isState(LLDrawable::EARLY_MOVE)))
		{
			done = drawablep->updateMove();
		}
		drawablep->clearState(LLDrawable::EARLY_MOVE | LLDrawable::MOVE_UNDAMPED);
		if (done)
		{
			if (drawablep->isRoot() && !drawablep->isState(LLDrawable::ACTIVE))
			{
				drawablep->makeStatic();
			}
			drawablep->clearState(LLDrawable::ON_MOVE_LIST);
			if (drawablep->isState(LLDrawable::ANIMATED_CHILD))
			{ //will likely not receive any future world matrix updates
				// -- this keeps attachments from getting stuck in space and falling off your avatar
				drawablep->clearState(LLDrawable::ANIMATED_CHILD);
				markRebuild(drawablep, LLDrawable::REBUILD_VOLUME);
				if (drawablep->getVObj())
				{
					drawablep->getVObj()->dirtySpatialGroup();
				}
			}
			iter = moved_list.erase(curiter);
		}
	}
}

void LLPipeline::updateMove()
{
    LL_PROFILE_ZONE_SCOPED_CATEGORY_PIPELINE;

	if (FreezeTime)
	{
		return;
	}

	assertInitialized();

	for (LLDrawable::drawable_set_t::iterator iter = mRetexturedList.begin();
			iter != mRetexturedList.end(); ++iter)
	{
		LLDrawable* drawablep = *iter;
		if (drawablep && !drawablep->isDead())
		{
			drawablep->updateTexture();
		}
	}
	mRetexturedList.clear();

	updateMovedList(mMovedList);

	//balance octrees
	for (LLWorld::region_list_t::const_iterator iter = LLWorld::getInstance()->getRegionList().begin(); 
		iter != LLWorld::getInstance()->getRegionList().end(); ++iter)
	{
		LLViewerRegion* region = *iter;
		for (U32 i = 0; i < LLViewerRegion::NUM_PARTITIONS; i++)
		{
			LLSpatialPartition* part = region->getSpatialPartition(i);
			if (part)
			{
				part->mOctree->balance();
			}
		}

		//balance the VO Cache tree
		LLVOCachePartition* vo_part = region->getVOCachePartition();
		if(vo_part)
		{
			vo_part->mOctree->balance();
		}
	}
}

/////////////////////////////////////////////////////////////////////////////
// Culling and occlusion testing
/////////////////////////////////////////////////////////////////////////////

//static
F32 LLPipeline::calcPixelArea(LLVector3 center, LLVector3 size, LLCamera &camera)
{
    llassert(!gCubeSnapshot); // shouldn't be doing ANY of this during cube snap shots
	LLVector3 lookAt = center - camera.getOrigin();
	F32 dist = lookAt.length();

	//ramp down distance for nearby objects
	//shrink dist by dist/16.
	if (dist < 16.f)
	{
		dist /= 16.f;
		dist *= dist;
		dist *= 16.f;
	}

	//get area of circle around node
	F32 app_angle = atanf(size.length()/dist);
	F32 radius = app_angle*LLDrawable::sCurPixelAngle;
	return radius*radius * F_PI;
}

//static
F32 LLPipeline::calcPixelArea(const LLVector4a& center, const LLVector4a& size, LLCamera &camera)
{
	LLVector4a origin;
	origin.load3(camera.getOrigin().mV);

	LLVector4a lookAt;
	lookAt.setSub(center, origin);
	F32 dist = lookAt.getLength3().getF32();

	//ramp down distance for nearby objects
	//shrink dist by dist/16.
	if (dist < 16.f)
	{
		dist /= 16.f;
		dist *= dist;
		dist *= 16.f;
	}

	//get area of circle around node
	F32 app_angle = atanf(size.getLength3().getF32()/dist);
	F32 radius = app_angle*LLDrawable::sCurPixelAngle;
	return radius*radius * F_PI;
}

void LLPipeline::grabReferences(LLCullResult& result)
{
	sCull = &result;
}

void LLPipeline::clearReferences()
{
    LL_PROFILE_ZONE_SCOPED_CATEGORY_PIPELINE;
	sCull = NULL;
	mGroupSaveQ1.clear();
}

void check_references(LLSpatialGroup* group, LLDrawable* drawable)
{
	for (LLSpatialGroup::element_iter i = group->getDataBegin(); i != group->getDataEnd(); ++i)
	{
        LLDrawable* drawablep = (LLDrawable*)(*i)->getDrawable();
		if (drawable == drawablep)
		{
			LL_ERRS() << "LLDrawable deleted while actively reference by LLPipeline." << LL_ENDL;
		}
	}			
}

void check_references(LLDrawable* drawable, LLFace* face)
{
	for (S32 i = 0; i < drawable->getNumFaces(); ++i)
	{
		if (drawable->getFace(i) == face)
		{
			LL_ERRS() << "LLFace deleted while actively referenced by LLPipeline." << LL_ENDL;
		}
	}
}

void check_references(LLSpatialGroup* group, LLFace* face)
{
	for (LLSpatialGroup::element_iter i = group->getDataBegin(); i != group->getDataEnd(); ++i)
	{
		LLDrawable* drawable = (LLDrawable*)(*i)->getDrawable();
		if(drawable)
		{
		check_references(drawable, face);
	}			
}
}

void LLPipeline::checkReferences(LLFace* face)
{
#if 0
	if (sCull)
	{
		for (LLCullResult::sg_iterator iter = sCull->beginVisibleGroups(); iter != sCull->endVisibleGroups(); ++iter)
		{
			LLSpatialGroup* group = *iter;
			check_references(group, face);
		}

		for (LLCullResult::sg_iterator iter = sCull->beginAlphaGroups(); iter != sCull->endAlphaGroups(); ++iter)
		{
			LLSpatialGroup* group = *iter;
			check_references(group, face);
		}

		for (LLCullResult::sg_iterator iter = sCull->beginDrawableGroups(); iter != sCull->endDrawableGroups(); ++iter)
		{
			LLSpatialGroup* group = *iter;
			check_references(group, face);
		}

		for (LLCullResult::drawable_iterator iter = sCull->beginVisibleList(); iter != sCull->endVisibleList(); ++iter)
		{
			LLDrawable* drawable = *iter;
			check_references(drawable, face);	
		}
	}
#endif
}

void LLPipeline::checkReferences(LLDrawable* drawable)
{
#if 0
	if (sCull)
	{
		for (LLCullResult::sg_iterator iter = sCull->beginVisibleGroups(); iter != sCull->endVisibleGroups(); ++iter)
		{
			LLSpatialGroup* group = *iter;
			check_references(group, drawable);
		}

		for (LLCullResult::sg_iterator iter = sCull->beginAlphaGroups(); iter != sCull->endAlphaGroups(); ++iter)
		{
			LLSpatialGroup* group = *iter;
			check_references(group, drawable);
		}

		for (LLCullResult::sg_iterator iter = sCull->beginDrawableGroups(); iter != sCull->endDrawableGroups(); ++iter)
		{
			LLSpatialGroup* group = *iter;
			check_references(group, drawable);
		}

		for (LLCullResult::drawable_iterator iter = sCull->beginVisibleList(); iter != sCull->endVisibleList(); ++iter)
		{
			if (drawable == *iter)
			{
				LL_ERRS() << "LLDrawable deleted while actively referenced by LLPipeline." << LL_ENDL;
			}
		}
	}
#endif
}

void check_references(LLSpatialGroup* group, LLDrawInfo* draw_info)
{
	for (LLSpatialGroup::draw_map_t::iterator i = group->mDrawMap.begin(); i != group->mDrawMap.end(); ++i)
	{
		LLSpatialGroup::drawmap_elem_t& draw_vec = i->second;
		for (LLSpatialGroup::drawmap_elem_t::iterator j = draw_vec.begin(); j != draw_vec.end(); ++j)
		{
			LLDrawInfo* params = *j;
			if (params == draw_info)
			{
				LL_ERRS() << "LLDrawInfo deleted while actively referenced by LLPipeline." << LL_ENDL;
			}
		}
	}
}


void LLPipeline::checkReferences(LLDrawInfo* draw_info)
{
#if 0
	if (sCull)
	{
		for (LLCullResult::sg_iterator iter = sCull->beginVisibleGroups(); iter != sCull->endVisibleGroups(); ++iter)
		{
			LLSpatialGroup* group = *iter;
			check_references(group, draw_info);
		}

		for (LLCullResult::sg_iterator iter = sCull->beginAlphaGroups(); iter != sCull->endAlphaGroups(); ++iter)
		{
			LLSpatialGroup* group = *iter;
			check_references(group, draw_info);
		}

		for (LLCullResult::sg_iterator iter = sCull->beginDrawableGroups(); iter != sCull->endDrawableGroups(); ++iter)
		{
			LLSpatialGroup* group = *iter;
			check_references(group, draw_info);
		}
	}
#endif
}

void LLPipeline::checkReferences(LLSpatialGroup* group)
{
#if CHECK_PIPELINE_REFERENCES
	if (sCull)
	{
		for (LLCullResult::sg_iterator iter = sCull->beginVisibleGroups(); iter != sCull->endVisibleGroups(); ++iter)
		{
			if (group == *iter)
			{
				LL_ERRS() << "LLSpatialGroup deleted while actively referenced by LLPipeline." << LL_ENDL;
			}
		}

		for (LLCullResult::sg_iterator iter = sCull->beginAlphaGroups(); iter != sCull->endAlphaGroups(); ++iter)
		{
			if (group == *iter)
			{
				LL_ERRS() << "LLSpatialGroup deleted while actively referenced by LLPipeline." << LL_ENDL;
			}
		}

		for (LLCullResult::sg_iterator iter = sCull->beginDrawableGroups(); iter != sCull->endDrawableGroups(); ++iter)
		{
			if (group == *iter)
			{
				LL_ERRS() << "LLSpatialGroup deleted while actively referenced by LLPipeline." << LL_ENDL;
			}
		}
	}
#endif
}


bool LLPipeline::visibleObjectsInFrustum(LLCamera& camera)
{
	for (LLWorld::region_list_t::const_iterator iter = LLWorld::getInstance()->getRegionList().begin(); 
			iter != LLWorld::getInstance()->getRegionList().end(); ++iter)
	{
		LLViewerRegion* region = *iter;

		for (U32 i = 0; i < LLViewerRegion::NUM_PARTITIONS; i++)
		{
			LLSpatialPartition* part = region->getSpatialPartition(i);
			if (part)
			{
				if (hasRenderType(part->mDrawableType))
				{
					if (part->visibleObjectsInFrustum(camera))
					{
						return true;
					}
				}
			}
		}
	}

	return false;
}

bool LLPipeline::getVisibleExtents(LLCamera& camera, LLVector3& min, LLVector3& max)
{
	const F32 X = 65536.f;

	min = LLVector3(X,X,X);
	max = LLVector3(-X,-X,-X);

	LLViewerCamera::eCameraID saved_camera_id = LLViewerCamera::sCurCameraID;
	LLViewerCamera::sCurCameraID = LLViewerCamera::CAMERA_WORLD;

	bool res = true;

	for (LLWorld::region_list_t::const_iterator iter = LLWorld::getInstance()->getRegionList().begin(); 
			iter != LLWorld::getInstance()->getRegionList().end(); ++iter)
	{
		LLViewerRegion* region = *iter;

		for (U32 i = 0; i < LLViewerRegion::NUM_PARTITIONS; i++)
		{
			LLSpatialPartition* part = region->getSpatialPartition(i);
			if (part)
			{
				if (hasRenderType(part->mDrawableType))
				{
					if (!part->getVisibleExtents(camera, min, max))
					{
						res = false;
					}
				}
			}
		}
	}

	LLViewerCamera::sCurCameraID = saved_camera_id;
	return res;
}

static LLTrace::BlockTimerStatHandle FTM_CULL("Object Culling");

// static
bool LLPipeline::isWaterClip()
{
    // We always pretend that we're not clipping water when rendering mirrors.
	return (gPipeline.mHeroProbeManager.isMirrorPass()) ? false : (!sRenderTransparentWater || gCubeSnapshot) && !sRenderingHUDs;
}

void LLPipeline::updateCull(LLCamera& camera, LLCullResult& result)
{
    LL_PROFILE_ZONE_SCOPED_CATEGORY_PIPELINE; //LL_RECORD_BLOCK_TIME(FTM_CULL);
    LL_PROFILE_GPU_ZONE("updateCull"); // should always be zero GPU time, but drop a timer to flush stuff out

	bool water_clip = isWaterClip();

    if (water_clip)
    {
        
        LLVector3 pnorm;

        F32 water_height = LLEnvironment::instance().getWaterHeight();

        if (sUnderWaterRender)
        {
            //camera is below water, cull above water
            pnorm.setVec(0, 0, 1);
        }
        else
        {
            //camera is above water, cull below water
            pnorm = LLVector3(0, 0, -1);
        }
        
        LLPlane plane;
        plane.setVec(LLVector3(0, 0, water_height), pnorm);

        camera.setUserClipPlane(plane);
    }
    else
    {
        camera.disableUserClipPlane();
    }

	grabReferences(result);

	sCull->clear();

	for (LLWorld::region_list_t::const_iterator iter = LLWorld::getInstance()->getRegionList().begin(); 
			iter != LLWorld::getInstance()->getRegionList().end(); ++iter)
	{
		LLViewerRegion* region = *iter;

		for (U32 i = 0; i < LLViewerRegion::NUM_PARTITIONS; i++)
		{
			LLSpatialPartition* part = region->getSpatialPartition(i);
			if (part)
			{
				if (hasRenderType(part->mDrawableType))
				{
					part->cull(camera);
				}
			}
		}

		//scan the VO Cache tree
		LLVOCachePartition* vo_part = region->getVOCachePartition();
		if(vo_part)
		{
			vo_part->cull(camera, sUseOcclusion > 0);
		}
	}

	if (hasRenderType(LLPipeline::RENDER_TYPE_SKY) && 
		gSky.mVOSkyp.notNull() && 
		gSky.mVOSkyp->mDrawable.notNull())
	{
		gSky.mVOSkyp->mDrawable->setVisible(camera);
		sCull->pushDrawable(gSky.mVOSkyp->mDrawable);
		gSky.updateCull();
		stop_glerror();
	}

    if (hasRenderType(LLPipeline::RENDER_TYPE_WL_SKY) && 
        gPipeline.canUseWindLightShaders() &&
        gSky.mVOWLSkyp.notNull() && 
        gSky.mVOWLSkyp->mDrawable.notNull())
    {
        gSky.mVOWLSkyp->mDrawable->setVisible(camera);
        sCull->pushDrawable(gSky.mVOWLSkyp->mDrawable);
    }
}

void LLPipeline::markNotCulled(LLSpatialGroup* group, LLCamera& camera)
{
	if (group->isEmpty())
	{ 
		return;
	}
	
	group->setVisible();

	if (LLViewerCamera::sCurCameraID == LLViewerCamera::CAMERA_WORLD && !gCubeSnapshot)
	{
		group->updateDistance(camera);
	}
	
	assertInitialized();
	
	if (!group->getSpatialPartition()->mRenderByGroup)
	{ //render by drawable
		sCull->pushDrawableGroup(group);
	}
	else
	{   //render by group
		sCull->pushVisibleGroup(group);
	}

    if (group->needsUpdate() ||
        group->getVisible(LLViewerCamera::sCurCameraID) < LLDrawable::getCurrentFrame() - 1)
    {
        // include this group in occlusion groups, not because it is an occluder, but because we want to run
        // an occlusion query to find out if it's an occluder
        markOccluder(group);
    }
	mNumVisibleNodes++;
}

void LLPipeline::markOccluder(LLSpatialGroup* group)
{
	if (sUseOcclusion > 1 && group && !group->isOcclusionState(LLSpatialGroup::ACTIVE_OCCLUSION))
	{
		LLSpatialGroup* parent = group->getParent();

		if (!parent || !parent->isOcclusionState(LLSpatialGroup::OCCLUDED))
		{ //only mark top most occluders as active occlusion
			sCull->pushOcclusionGroup(group);
			group->setOcclusionState(LLSpatialGroup::ACTIVE_OCCLUSION);
				
			if (parent && 
				!parent->isOcclusionState(LLSpatialGroup::ACTIVE_OCCLUSION) &&
				parent->getElementCount() == 0 &&
				parent->needsUpdate())
			{
				sCull->pushOcclusionGroup(group);
				parent->setOcclusionState(LLSpatialGroup::ACTIVE_OCCLUSION);
			}
		}
	}
}

void LLPipeline::doOcclusion(LLCamera& camera)
{
    LL_PROFILE_ZONE_SCOPED_CATEGORY_PIPELINE;
    LL_PROFILE_GPU_ZONE("doOcclusion");
    llassert(!gCubeSnapshot);

    if (sReflectionProbesEnabled && sUseOcclusion > 1 && !LLPipeline::sShadowRender && !gCubeSnapshot)
    {
        gGL.setColorMask(false, false);
        LLGLDepthTest depth(GL_TRUE, GL_FALSE);
        LLGLDisable cull(GL_CULL_FACE);

        gOcclusionCubeProgram.bind();

        if (mCubeVB.isNull())
        { //cube VB will be used for issuing occlusion queries
            mCubeVB = ll_create_cube_vb(LLVertexBuffer::MAP_VERTEX);
        }
        mCubeVB->setBuffer();

        mReflectionMapManager.doOcclusion();
        gOcclusionCubeProgram.unbind();

        gGL.setColorMask(true, true);
    }
    
    if (sReflectionProbesEnabled && sUseOcclusion > 1 && !LLPipeline::sShadowRender && !gCubeSnapshot)
    {
        gGL.setColorMask(false, false);
        LLGLDepthTest depth(GL_TRUE, GL_FALSE);
        LLGLDisable cull(GL_CULL_FACE);

        gOcclusionCubeProgram.bind();

        if (mCubeVB.isNull())
        { //cube VB will be used for issuing occlusion queries
            mCubeVB = ll_create_cube_vb(LLVertexBuffer::MAP_VERTEX);
        }
        mCubeVB->setBuffer();

        mHeroProbeManager.doOcclusion();
        gOcclusionCubeProgram.unbind();

        gGL.setColorMask(true, true);
    }

    if (LLPipeline::sUseOcclusion > 1 &&
		(sCull->hasOcclusionGroups() || LLVOCachePartition::sNeedsOcclusionCheck))
	{
		LLVertexBuffer::unbind();

		gGL.setColorMask(false, false);

		LLGLDisable blend(GL_BLEND);
		gGL.getTexUnit(0)->unbind(LLTexUnit::TT_TEXTURE);
		LLGLDepthTest depth(GL_TRUE, GL_FALSE);

		LLGLDisable cull(GL_CULL_FACE);

        gOcclusionCubeProgram.bind();

		if (mCubeVB.isNull())
		{ //cube VB will be used for issuing occlusion queries
			mCubeVB = ll_create_cube_vb(LLVertexBuffer::MAP_VERTEX);
		}
		mCubeVB->setBuffer();

		for (LLCullResult::sg_iterator iter = sCull->beginOcclusionGroups(); iter != sCull->endOcclusionGroups(); ++iter)
		{
			LLSpatialGroup* group = *iter;
            if (!group->isDead())
            {
                group->doOcclusion(&camera);
                group->clearOcclusionState(LLSpatialGroup::ACTIVE_OCCLUSION);
            }
		}
	
		//apply occlusion culling to object cache tree
		for (LLWorld::region_list_t::const_iterator iter = LLWorld::getInstance()->getRegionList().begin(); 
			iter != LLWorld::getInstance()->getRegionList().end(); ++iter)
		{
			LLVOCachePartition* vo_part = (*iter)->getVOCachePartition();
			if(vo_part)
			{
				vo_part->processOccluders(&camera);
			}
		}

		gGL.setColorMask(true, true);
	}
}
	
bool LLPipeline::updateDrawableGeom(LLDrawable* drawablep)
{
	bool update_complete = drawablep->updateGeometry();
	if (update_complete && assertInitialized())
	{
		drawablep->setState(LLDrawable::BUILT);
	}
	return update_complete;
}

void LLPipeline::updateGL()
{
    LL_PROFILE_ZONE_SCOPED_CATEGORY_PIPELINE;
	{
		while (!LLGLUpdate::sGLQ.empty())
		{
			LLGLUpdate* glu = LLGLUpdate::sGLQ.front();
			glu->updateGL();
			glu->mInQ = false;
			LLGLUpdate::sGLQ.pop_front();
		}
	}
}

void LLPipeline::clearRebuildGroups()
{
    LL_PROFILE_ZONE_SCOPED_CATEGORY_PIPELINE;
	LLSpatialGroup::sg_vector_t	hudGroups;

	mGroupQ1Locked = true;
	// Iterate through all drawables on the priority build queue,
	for (LLSpatialGroup::sg_vector_t::iterator iter = mGroupQ1.begin();
		 iter != mGroupQ1.end(); ++iter)
	{
		LLSpatialGroup* group = *iter;

		// If the group contains HUD objects, save the group
		if (group->isHUDGroup())
		{
			hudGroups.push_back(group);
		}
		// Else, no HUD objects so clear the build state
		else
		{
			group->clearState(LLSpatialGroup::IN_BUILD_Q1);
		}
	}

	// Clear the group
	mGroupQ1.clear();

	// Copy the saved HUD groups back in
	mGroupQ1.assign(hudGroups.begin(), hudGroups.end());
	mGroupQ1Locked = false;
}

void LLPipeline::clearRebuildDrawables()
{
	// Clear all drawables on the priority build queue,
	for (LLDrawable::drawable_list_t::iterator iter = mBuildQ1.begin();
		 iter != mBuildQ1.end(); ++iter)
	{
		LLDrawable* drawablep = *iter;
		if (drawablep && !drawablep->isDead())
		{
			drawablep->clearState(LLDrawable::IN_REBUILD_Q);
		}
	}
	mBuildQ1.clear();

	//clear all moving bridges
	for (LLDrawable::drawable_vector_t::iterator iter = mMovedBridge.begin();
		 iter != mMovedBridge.end(); ++iter)
	{
		LLDrawable *drawablep = *iter;
		drawablep->clearState(LLDrawable::EARLY_MOVE | LLDrawable::MOVE_UNDAMPED | LLDrawable::ON_MOVE_LIST | LLDrawable::ANIMATED_CHILD);
	}
	mMovedBridge.clear();

	//clear all moving drawables
	for (LLDrawable::drawable_vector_t::iterator iter = mMovedList.begin();
		 iter != mMovedList.end(); ++iter)
	{
		LLDrawable *drawablep = *iter;
		drawablep->clearState(LLDrawable::EARLY_MOVE | LLDrawable::MOVE_UNDAMPED | LLDrawable::ON_MOVE_LIST | LLDrawable::ANIMATED_CHILD);
	}
	mMovedList.clear();

    for (LLDrawable::drawable_vector_t::iterator iter = mShiftList.begin();
        iter != mShiftList.end(); ++iter)
    {
        LLDrawable *drawablep = *iter;
        drawablep->clearState(LLDrawable::EARLY_MOVE | LLDrawable::MOVE_UNDAMPED | LLDrawable::ON_MOVE_LIST | LLDrawable::ANIMATED_CHILD | LLDrawable::ON_SHIFT_LIST);
    }
    mShiftList.clear();
}

void LLPipeline::rebuildPriorityGroups()
{
    LL_PROFILE_ZONE_SCOPED_CATEGORY_PIPELINE;
    LL_PROFILE_GPU_ZONE("rebuildPriorityGroups");

	LLTimer update_timer;
	assertInitialized();

	gMeshRepo.notifyLoadedMeshes();

	mGroupQ1Locked = true;
	// Iterate through all drawables on the priority build queue,
	for (LLSpatialGroup::sg_vector_t::iterator iter = mGroupQ1.begin();
		 iter != mGroupQ1.end(); ++iter)
	{
		LLSpatialGroup* group = *iter;
		group->rebuildGeom();
		group->clearState(LLSpatialGroup::IN_BUILD_Q1);
	}

	mGroupSaveQ1 = mGroupQ1;
	mGroupQ1.clear();
	mGroupQ1Locked = false;

}

void LLPipeline::updateGeom(F32 max_dtime)
{
	LLTimer update_timer;
	LLPointer<LLDrawable> drawablep;

	LL_RECORD_BLOCK_TIME(FTM_GEO_UPDATE);
    if (gCubeSnapshot)
    {
        return;
    }

	assertInitialized();

	// notify various object types to reset internal cost metrics, etc.
	// for now, only LLVOVolume does this to throttle LOD changes
	LLVOVolume::preUpdateGeom();

	// Iterate through all drawables on the priority build queue,
	for (LLDrawable::drawable_list_t::iterator iter = mBuildQ1.begin();
		 iter != mBuildQ1.end();)
	{
		LLDrawable::drawable_list_t::iterator curiter = iter++;
		LLDrawable* drawablep = *curiter;
		if (drawablep && !drawablep->isDead())
		{
			if (drawablep->isUnload())
			{
				drawablep->unload();
				drawablep->clearState(LLDrawable::FOR_UNLOAD);
			}

			if (updateDrawableGeom(drawablep))
			{
				drawablep->clearState(LLDrawable::IN_REBUILD_Q);
				mBuildQ1.erase(curiter);
			}
		}
		else
		{
			mBuildQ1.erase(curiter);
		}
	}

	updateMovedList(mMovedBridge);
}

void LLPipeline::markVisible(LLDrawable *drawablep, LLCamera& camera)
{
	if(drawablep && !drawablep->isDead())
	{
		if (drawablep->isSpatialBridge())
		{
			const LLDrawable* root = ((LLSpatialBridge*) drawablep)->mDrawable;
			llassert(root); // trying to catch a bad assumption
					
			if (root && //  // this test may not be needed, see above
					root->getVObj()->isAttachment())
			{
				LLDrawable* rootparent = root->getParent();
				if (rootparent) // this IS sometimes NULL
				{
					LLViewerObject *vobj = rootparent->getVObj();
					llassert(vobj); // trying to catch a bad assumption
					if (vobj) // this test may not be needed, see above
					{
						LLVOAvatar* av = vobj->asAvatar();
						if (av &&
							((!sImpostorRender && av->isImpostor()) //ignore impostor flag during impostor pass
							 || av->isInMuteList() 
							 || (LLVOAvatar::AOA_JELLYDOLL == av->getOverallAppearance() && !av->needsImpostorUpdate()) ))
						{
							return;
						}
					}
				}
			}
			sCull->pushBridge((LLSpatialBridge*) drawablep);
		}
		else
		{
		
			sCull->pushDrawable(drawablep);
		}

		drawablep->setVisible(camera);
	}
}

void LLPipeline::markMoved(LLDrawable *drawablep, bool damped_motion)
{
	if (!drawablep)
	{
		//LL_ERRS() << "Sending null drawable to moved list!" << LL_ENDL;
		return;
	}
	
	if (drawablep->isDead())
	{
		LL_WARNS() << "Marking NULL or dead drawable moved!" << LL_ENDL;
		return;
	}
	
	if (drawablep->getParent()) 
	{
		//ensure that parent drawables are moved first
		markMoved(drawablep->getParent(), damped_motion);
	}

	assertInitialized();

	if (!drawablep->isState(LLDrawable::ON_MOVE_LIST))
	{
		if (drawablep->isSpatialBridge())
		{
			mMovedBridge.push_back(drawablep);
		}
		else
		{
			mMovedList.push_back(drawablep);
		}
		drawablep->setState(LLDrawable::ON_MOVE_LIST);
	}
	if (! damped_motion)
	{
		drawablep->setState(LLDrawable::MOVE_UNDAMPED); // UNDAMPED trumps DAMPED
	}
	else if (drawablep->isState(LLDrawable::MOVE_UNDAMPED))
	{
		drawablep->clearState(LLDrawable::MOVE_UNDAMPED);
	}
}

void LLPipeline::markShift(LLDrawable *drawablep)
{
	if (!drawablep || drawablep->isDead())
	{
		return;
	}

	assertInitialized();

	if (!drawablep->isState(LLDrawable::ON_SHIFT_LIST))
	{
		drawablep->getVObj()->setChanged(LLXform::SHIFTED | LLXform::SILHOUETTE);
		if (drawablep->getParent()) 
		{
			markShift(drawablep->getParent());
		}
		mShiftList.push_back(drawablep);
		drawablep->setState(LLDrawable::ON_SHIFT_LIST);
	}
}

void LLPipeline::shiftObjects(const LLVector3 &offset)
{
    LL_PROFILE_ZONE_SCOPED_CATEGORY_PIPELINE;
	assertInitialized();

	glClear(GL_DEPTH_BUFFER_BIT);
	gDepthDirty = true;
		
	LLVector4a offseta;
	offseta.load3(offset.mV);

	for (LLDrawable::drawable_vector_t::iterator iter = mShiftList.begin();
			iter != mShiftList.end(); iter++)
	{
		LLDrawable *drawablep = *iter;
		if (drawablep->isDead())
		{
			continue;
		}	
		drawablep->shiftPos(offseta);	
		drawablep->clearState(LLDrawable::ON_SHIFT_LIST);
	}
	mShiftList.resize(0);
	
	for (LLWorld::region_list_t::const_iterator iter = LLWorld::getInstance()->getRegionList().begin(); 
			iter != LLWorld::getInstance()->getRegionList().end(); ++iter)
	{
		LLViewerRegion* region = *iter;
		for (U32 i = 0; i < LLViewerRegion::NUM_PARTITIONS; i++)
		{
			LLSpatialPartition* part = region->getSpatialPartition(i);
			if (part)
			{
				part->shift(offseta);
			}
		}
	}

    mReflectionMapManager.shift(offseta);

	LLHUDText::shiftAll(offset);
	LLHUDNameTag::shiftAll(offset);

	display_update_camera();
}

void LLPipeline::markTextured(LLDrawable *drawablep)
{
	if (drawablep && !drawablep->isDead() && assertInitialized())
	{
		mRetexturedList.insert(drawablep);
	}
}

void LLPipeline::markGLRebuild(LLGLUpdate* glu)
{
	if (glu && !glu->mInQ)
	{
		LLGLUpdate::sGLQ.push_back(glu);
		glu->mInQ = true;
	}
}

void LLPipeline::markPartitionMove(LLDrawable* drawable)
{
	if (!drawable->isState(LLDrawable::PARTITION_MOVE) && 
		!drawable->getPositionGroup().equals3(LLVector4a::getZero()))
	{
		drawable->setState(LLDrawable::PARTITION_MOVE);
		mPartitionQ.push_back(drawable);
	}
}

void LLPipeline::processPartitionQ()
{
    LL_PROFILE_ZONE_SCOPED_CATEGORY_PIPELINE;
	for (LLDrawable::drawable_list_t::iterator iter = mPartitionQ.begin(); iter != mPartitionQ.end(); ++iter)
	{
		LLDrawable* drawable = *iter;
		if (!drawable->isDead())
		{
			drawable->updateBinRadius();
			drawable->movePartition();
		}
		drawable->clearState(LLDrawable::PARTITION_MOVE);
	}

	mPartitionQ.clear();
}

void LLPipeline::markMeshDirty(LLSpatialGroup* group)
{
	mMeshDirtyGroup.push_back(group);
}

void LLPipeline::markRebuild(LLSpatialGroup* group)
{
	if (group && !group->isDead() && group->getSpatialPartition())
	{
		if (!group->hasState(LLSpatialGroup::IN_BUILD_Q1))
		{
			llassert_always(!mGroupQ1Locked);

			mGroupQ1.push_back(group);
			group->setState(LLSpatialGroup::IN_BUILD_Q1);
		}
	}
}

void LLPipeline::markRebuild(LLDrawable *drawablep, LLDrawable::EDrawableFlags flag)
{
	if (drawablep && !drawablep->isDead() && assertInitialized())
	{
		if (!drawablep->isState(LLDrawable::IN_REBUILD_Q))
		{
			mBuildQ1.push_back(drawablep);
			drawablep->setState(LLDrawable::IN_REBUILD_Q); // mark drawable as being in priority queue
		}

        if (flag & (LLDrawable::REBUILD_VOLUME | LLDrawable::REBUILD_POSITION))
		{
			drawablep->getVObj()->setChanged(LLXform::SILHOUETTE);
		}
		drawablep->setState(flag);
	}
}

void LLPipeline::stateSort(LLCamera& camera, LLCullResult &result)
{
    LL_PROFILE_ZONE_SCOPED_CATEGORY_PIPELINE;
    LL_PROFILE_GPU_ZONE("stateSort");

	if (hasAnyRenderType(LLPipeline::RENDER_TYPE_AVATAR,
					  LLPipeline::RENDER_TYPE_CONTROL_AV,
					  LLPipeline::RENDER_TYPE_TERRAIN,
					  LLPipeline::RENDER_TYPE_TREE,
					  LLPipeline::RENDER_TYPE_SKY,
					  LLPipeline::RENDER_TYPE_VOIDWATER,
					  LLPipeline::RENDER_TYPE_WATER,
					  LLPipeline::END_RENDER_TYPES))
	{
		//clear faces from face pools
		gPipeline.resetDrawOrders();
	}

	//LLVertexBuffer::unbind();

	grabReferences(result);
	for (LLCullResult::sg_iterator iter = sCull->beginDrawableGroups(); iter != sCull->endDrawableGroups(); ++iter)
	{
		LLSpatialGroup* group = *iter;
        if (group->isDead())
        {
            continue;
        }
		group->checkOcclusion();
		if (sUseOcclusion > 1 && group->isOcclusionState(LLSpatialGroup::OCCLUDED))
		{
			markOccluder(group);
		}
		else
		{
			group->setVisible();
			for (LLSpatialGroup::element_iter i = group->getDataBegin(); i != group->getDataEnd(); ++i)
			{
                LLDrawable* drawablep = (LLDrawable*)(*i)->getDrawable();
				markVisible(drawablep, camera);
			}

			{ //rebuild mesh as soon as we know it's visible
				group->rebuildMesh();
			}
		}
	}

	if (LLViewerCamera::sCurCameraID == LLViewerCamera::CAMERA_WORLD && !gCubeSnapshot)
	{
		LLSpatialGroup* last_group = NULL;
		bool fov_changed = LLViewerCamera::getInstance()->isDefaultFOVChanged();
		for (LLCullResult::bridge_iterator i = sCull->beginVisibleBridge(); i != sCull->endVisibleBridge(); ++i)
		{
			LLCullResult::bridge_iterator cur_iter = i;
			LLSpatialBridge* bridge = *cur_iter;
			LLSpatialGroup* group = bridge->getSpatialGroup();

			if (last_group == NULL)
			{
				last_group = group;
			}

			if (!bridge->isDead() && group && !group->isOcclusionState(LLSpatialGroup::OCCLUDED))
			{
				stateSort(bridge, camera, fov_changed);
			}

			if (LLViewerCamera::sCurCameraID == LLViewerCamera::CAMERA_WORLD &&
				last_group != group && last_group->changeLOD())
			{
				last_group->mLastUpdateDistance = last_group->mDistance;
			}

			last_group = group;
		}

		if (LLViewerCamera::sCurCameraID == LLViewerCamera::CAMERA_WORLD &&
			last_group && last_group->changeLOD())
		{
			last_group->mLastUpdateDistance = last_group->mDistance;
		}
	}

	for (LLCullResult::sg_iterator iter = sCull->beginVisibleGroups(); iter != sCull->endVisibleGroups(); ++iter)
	{
		LLSpatialGroup* group = *iter;
        if (group->isDead())
        {
            continue;
        }
		group->checkOcclusion();
		if (sUseOcclusion > 1 && group->isOcclusionState(LLSpatialGroup::OCCLUDED))
		{
			markOccluder(group);
		}
		else
		{
			group->setVisible();
			stateSort(group, camera);

			{ //rebuild mesh as soon as we know it's visible
				group->rebuildMesh();
			}
		}
	}
	
	{
		LL_PROFILE_ZONE_NAMED_CATEGORY_DRAWABLE("stateSort"); // LL_RECORD_BLOCK_TIME(FTM_STATESORT_DRAWABLE);
		for (LLCullResult::drawable_iterator iter = sCull->beginVisibleList();
			 iter != sCull->endVisibleList(); ++iter)
		{
			LLDrawable *drawablep = *iter;
			if (!drawablep->isDead())
			{
				stateSort(drawablep, camera);
			}
		}
	}
		
	postSort(camera);	
}

void LLPipeline::stateSort(LLSpatialGroup* group, LLCamera& camera)
{
	if (group->changeLOD())
	{
		for (LLSpatialGroup::element_iter i = group->getDataBegin(); i != group->getDataEnd(); ++i)
		{
            LLDrawable* drawablep = (LLDrawable*)(*i)->getDrawable();            
			stateSort(drawablep, camera);
		}

		if (LLViewerCamera::sCurCameraID == LLViewerCamera::CAMERA_WORLD && !gCubeSnapshot)
		{ //avoid redundant stateSort calls
			group->mLastUpdateDistance = group->mDistance;
		}
	}
}

void LLPipeline::stateSort(LLSpatialBridge* bridge, LLCamera& camera, bool fov_changed)
{
    LL_PROFILE_ZONE_SCOPED_CATEGORY_PIPELINE;
    if (bridge->getSpatialGroup()->changeLOD() || fov_changed)
	{
		bool force_update = false;
		bridge->updateDistance(camera, force_update);
	}
}

void LLPipeline::stateSort(LLDrawable* drawablep, LLCamera& camera)
{
    LL_PROFILE_ZONE_SCOPED_CATEGORY_PIPELINE;
    if (!drawablep
		|| drawablep->isDead() 
		|| !hasRenderType(drawablep->getRenderType()))
	{
		return;
	}
	
    // SL-11353
    // ignore our own geo when rendering spotlight shadowmaps...
    // 
    if (RenderSpotLight && drawablep == RenderSpotLight)
    {
        return;
    }

	if (LLSelectMgr::getInstance()->mHideSelectedObjects)
	{
		if (drawablep->getVObj().notNull() &&
			drawablep->getVObj()->isSelected())
		{
			return;
		}
	}

	if (drawablep->isAvatar())
	{ //don't draw avatars beyond render distance or if we don't have a spatial group.
		if ((drawablep->getSpatialGroup() == NULL) || 
			(drawablep->getSpatialGroup()->mDistance > LLVOAvatar::sRenderDistance))
		{
			return;
		}

		LLVOAvatar* avatarp = (LLVOAvatar*) drawablep->getVObj().get();
		if (!avatarp->isVisible())
		{
			return;
		}
	}

	assertInitialized();

	if (hasRenderType(drawablep->mRenderType))
	{
		if (!drawablep->isState(LLDrawable::INVISIBLE|LLDrawable::FORCE_INVISIBLE))
		{
			drawablep->setVisible(camera, NULL, false);
		}
	}

	if (LLViewerCamera::sCurCameraID == LLViewerCamera::CAMERA_WORLD && !gCubeSnapshot)
	{
		//if (drawablep->isVisible()) isVisible() check here is redundant, if it wasn't visible, it wouldn't be here
		{
			if (!drawablep->isActive())
			{
				bool force_update = false;
				drawablep->updateDistance(camera, force_update);
			}
			else if (drawablep->isAvatar())
			{
				bool force_update = false;
				drawablep->updateDistance(camera, force_update); // calls vobj->updateLOD() which calls LLVOAvatar::updateVisibility()
			}
		}
	}

	if (!drawablep->getVOVolume())
	{
		for (LLDrawable::face_list_t::iterator iter = drawablep->mFaces.begin();
				iter != drawablep->mFaces.end(); iter++)
		{
			LLFace* facep = *iter;

			if (facep->hasGeometry())
			{
				if (facep->getPool())
				{
					facep->getPool()->enqueue(facep);
				}
				else
				{
					break;
				}
			}
		}
	}
	
	mNumVisibleFaces += drawablep->getNumFaces();
}


void forAllDrawables(LLCullResult::sg_iterator begin, 
					 LLCullResult::sg_iterator end,
					 void (*func)(LLDrawable*))
{
	for (LLCullResult::sg_iterator i = begin; i != end; ++i)
	{
        LLSpatialGroup* group = *i;
        if (group->isDead())
        {
            continue;
        }
		for (LLSpatialGroup::element_iter j = group->getDataBegin(); j != group->getDataEnd(); ++j)
		{
			if((*j)->hasDrawable())
			{
				func((LLDrawable*)(*j)->getDrawable());	
			}
		}
	}
}

void LLPipeline::forAllVisibleDrawables(void (*func)(LLDrawable*))
{
	forAllDrawables(sCull->beginDrawableGroups(), sCull->endDrawableGroups(), func);
	forAllDrawables(sCull->beginVisibleGroups(), sCull->endVisibleGroups(), func);
}

//function for creating scripted beacons
void renderScriptedBeacons(LLDrawable* drawablep)
{
	LLViewerObject *vobj = drawablep->getVObj();
	if (vobj 
		&& !vobj->isAvatar() 
		&& !vobj->getParent()
		&& vobj->flagScripted())
	{
		if (gPipeline.sRenderBeacons)
		{
			gObjectList.addDebugBeacon(vobj->getPositionAgent(), "", LLColor4(1.f, 0.f, 0.f, 0.5f), LLColor4(1.f, 1.f, 1.f, 0.5f), LLPipeline::DebugBeaconLineWidth);
		}

		if (gPipeline.sRenderHighlight)
		{
			S32 face_id;
			S32 count = drawablep->getNumFaces();
			for (face_id = 0; face_id < count; face_id++)
			{
				LLFace * facep = drawablep->getFace(face_id);
				if (facep) 
				{
					gPipeline.mHighlightFaces.push_back(facep);
				}
			}
		}
	}
}

void renderScriptedTouchBeacons(LLDrawable *drawablep)
{
    LLViewerObject *vobj = drawablep->getVObj();
    if (vobj && !vobj->isAvatar() && !vobj->getParent() && vobj->flagScripted() && vobj->flagHandleTouch())
    {
        if (gPipeline.sRenderBeacons)
        {
            gObjectList.addDebugBeacon(vobj->getPositionAgent(), "", LLColor4(1.f, 0.f, 0.f, 0.5f), LLColor4(1.f, 1.f, 1.f, 0.5f),
                                       LLPipeline::DebugBeaconLineWidth);
        }

        if (gPipeline.sRenderHighlight)
        {
            S32 face_id;
            S32 count = drawablep->getNumFaces();
            for (face_id = 0; face_id < count; face_id++)
            {
                LLFace *facep = drawablep->getFace(face_id);
                if (facep)
                {
                    gPipeline.mHighlightFaces.push_back(facep);
                }
            }
        }
    }
}

void renderPhysicalBeacons(LLDrawable *drawablep)
{
    LLViewerObject *vobj = drawablep->getVObj();
    if (vobj &&
        !vobj->isAvatar()
        //&& !vobj->getParent()
        && vobj->flagUsePhysics())
    {
        if (gPipeline.sRenderBeacons)
        {
            gObjectList.addDebugBeacon(vobj->getPositionAgent(), "", LLColor4(0.f, 1.f, 0.f, 0.5f), LLColor4(1.f, 1.f, 1.f, 0.5f),
                                       LLPipeline::DebugBeaconLineWidth);
        }

        if (gPipeline.sRenderHighlight)
        {
            S32 face_id;
            S32 count = drawablep->getNumFaces();
            for (face_id = 0; face_id < count; face_id++)
            {
                LLFace *facep = drawablep->getFace(face_id);
                if (facep)
                {
                    gPipeline.mHighlightFaces.push_back(facep);
                }
            }
        }
    }
}

void renderMOAPBeacons(LLDrawable *drawablep)
{
    LLViewerObject *vobj = drawablep->getVObj();

    if (!vobj || vobj->isAvatar())
        return;

    bool beacon  = false;
    U8   tecount = vobj->getNumTEs();
    for (int x = 0; x < tecount; x++)
    {
        if (vobj->getTE(x)->hasMedia())
        {
            beacon = true;
            break;
        }
    }
    if (beacon)
    {
        if (gPipeline.sRenderBeacons)
        {
            gObjectList.addDebugBeacon(vobj->getPositionAgent(), "", LLColor4(1.f, 1.f, 1.f, 0.5f), LLColor4(1.f, 1.f, 1.f, 0.5f),
                                       LLPipeline::DebugBeaconLineWidth);
        }

        if (gPipeline.sRenderHighlight)
        {
            S32 face_id;
            S32 count = drawablep->getNumFaces();
            for (face_id = 0; face_id < count; face_id++)
            {
                LLFace *facep = drawablep->getFace(face_id);
                if (facep)
                {
                    gPipeline.mHighlightFaces.push_back(facep);
                }
            }
        }
    }
}

void renderParticleBeacons(LLDrawable *drawablep)
{
    // Look for attachments, objects, etc.
    LLViewerObject *vobj = drawablep->getVObj();
    if (vobj && vobj->isParticleSource())
    {
        if (gPipeline.sRenderBeacons)
        {
            LLColor4 light_blue(0.5f, 0.5f, 1.f, 0.5f);
            gObjectList.addDebugBeacon(vobj->getPositionAgent(), "", light_blue, LLColor4(1.f, 1.f, 1.f, 0.5f),
                                       LLPipeline::DebugBeaconLineWidth);
        }

        if (gPipeline.sRenderHighlight)
        {
            S32 face_id;
            S32 count = drawablep->getNumFaces();
            for (face_id = 0; face_id < count; face_id++)
            {
                LLFace *facep = drawablep->getFace(face_id);
                if (facep)
                {
                    gPipeline.mHighlightFaces.push_back(facep);
                }
            }
        }
    }
}

void renderSoundHighlights(LLDrawable *drawablep)
{
    // Look for attachments, objects, etc.
    LLViewerObject *vobj = drawablep->getVObj();
    if (vobj && vobj->isAudioSource())
    {
        if (gPipeline.sRenderHighlight)
        {
            S32 face_id;
            S32 count = drawablep->getNumFaces();
            for (face_id = 0; face_id < count; face_id++)
            {
                LLFace *facep = drawablep->getFace(face_id);
                if (facep)
                {
                    gPipeline.mHighlightFaces.push_back(facep);
                }
            }
        }
    }
}

void LLPipeline::postSort(LLCamera &camera)
{
    LL_PROFILE_ZONE_SCOPED_CATEGORY_PIPELINE;

    assertInitialized();

    LL_PUSH_CALLSTACKS();

    if (!gCubeSnapshot)
    {
        // rebuild drawable geometry
        for (LLCullResult::sg_iterator i = sCull->beginDrawableGroups(); i != sCull->endDrawableGroups(); ++i)
        {
            LLSpatialGroup *group = *i;
            if (group->isDead())
            {
                continue;
            }
            if (!sUseOcclusion || !group->isOcclusionState(LLSpatialGroup::OCCLUDED))
            {
                group->rebuildGeom();
            }
        }
        LL_PUSH_CALLSTACKS();
        // rebuild groups
        sCull->assertDrawMapsEmpty();

        rebuildPriorityGroups();
    }

    LL_PUSH_CALLSTACKS();

    // build render map
    for (LLCullResult::sg_iterator i = sCull->beginVisibleGroups(); i != sCull->endVisibleGroups(); ++i)
    {
        LLSpatialGroup *group = *i;

        if (group->isDead())
        {
            continue;
        }

        if ((sUseOcclusion && group->isOcclusionState(LLSpatialGroup::OCCLUDED)) ||
            (RenderAutoHideSurfaceAreaLimit > 0.f &&
             group->mSurfaceArea > RenderAutoHideSurfaceAreaLimit * llmax(group->mObjectBoxSize, 10.f)))
        {
            continue;
        }

        if (group->hasState(LLSpatialGroup::NEW_DRAWINFO) && group->hasState(LLSpatialGroup::GEOM_DIRTY) && !gCubeSnapshot)
        {  // no way this group is going to be drawable without a rebuild
            group->rebuildGeom();
        }

        for (LLSpatialGroup::draw_map_t::iterator j = group->mDrawMap.begin(); j != group->mDrawMap.end(); ++j)
        {
            LLSpatialGroup::drawmap_elem_t &src_vec = j->second;
            if (!hasRenderType(j->first))
            {
                continue;
            }

            for (LLSpatialGroup::drawmap_elem_t::iterator k = src_vec.begin(); k != src_vec.end(); ++k)
            {
                LLDrawInfo *info = *k;

                sCull->pushDrawInfo(j->first, info);
                if (!sShadowRender && !sReflectionRender && !gCubeSnapshot)
                {
                    addTrianglesDrawn(info->mCount);
                }
            }
        }

        if (hasRenderType(LLPipeline::RENDER_TYPE_PASS_ALPHA))
        {
            LLSpatialGroup::draw_map_t::iterator alpha = group->mDrawMap.find(LLRenderPass::PASS_ALPHA);

            if (alpha != group->mDrawMap.end())
            {  // store alpha groups for sorting
                LLSpatialBridge *bridge = group->getSpatialPartition()->asBridge();
                if (LLViewerCamera::sCurCameraID == LLViewerCamera::CAMERA_WORLD && !gCubeSnapshot)
                {
                    if (bridge)
                    {
                        LLCamera trans_camera = bridge->transformCamera(camera);
                        group->updateDistance(trans_camera);
                    }
                    else
                    {
                        group->updateDistance(camera);
                    }
                }

                if (hasRenderType(LLDrawPool::POOL_ALPHA))
                {
                    sCull->pushAlphaGroup(group);
                }
            }

            LLSpatialGroup::draw_map_t::iterator rigged_alpha = group->mDrawMap.find(LLRenderPass::PASS_ALPHA_RIGGED);

            if (rigged_alpha != group->mDrawMap.end())
            {  // store rigged alpha groups for LLDrawPoolAlpha prepass (skip distance update, rigged attachments use depth buffer)
                if (hasRenderType(LLDrawPool::POOL_ALPHA))
                {
                    sCull->pushRiggedAlphaGroup(group);
                }
            }
        }
    }

    /*bool use_transform_feedback = gTransformPositionProgram.mProgramObject && !mMeshDirtyGroup.empty();

    if (use_transform_feedback)
    { //place a query around potential transform feedback code for synchronization
        mTransformFeedbackPrimitives = 0;

        if (!mMeshDirtyQueryObject)
        {
            glGenQueries(1, &mMeshDirtyQueryObject);
        }


        glBeginQuery(GL_TRANSFORM_FEEDBACK_PRIMITIVES_WRITTEN, mMeshDirtyQueryObject);
    }*/

    // pack vertex buffers for groups that chose to delay their updates
    {
        LL_PROFILE_GPU_ZONE("rebuildMesh");
        for (LLSpatialGroup::sg_vector_t::iterator iter = mMeshDirtyGroup.begin(); iter != mMeshDirtyGroup.end(); ++iter)
        {
            (*iter)->rebuildMesh();
        }
    }

    /*if (use_transform_feedback)
    {
        glEndQuery(GL_TRANSFORM_FEEDBACK_PRIMITIVES_WRITTEN);
    }*/

    mMeshDirtyGroup.clear();

    if (!sShadowRender)
    {
        // order alpha groups by distance
        std::sort(sCull->beginAlphaGroups(), sCull->endAlphaGroups(), LLSpatialGroup::CompareDepthGreater());

        // order rigged alpha groups by avatar attachment order
        std::sort(sCull->beginRiggedAlphaGroups(), sCull->endRiggedAlphaGroups(), LLSpatialGroup::CompareRenderOrder());
    }

    LL_PUSH_CALLSTACKS();
    // only render if the flag is set. The flag is only set if we are in edit mode or the toggle is set in the menus
    if (LLFloaterReg::instanceVisible("beacons") && !sShadowRender && !gCubeSnapshot)
    {
        if (sRenderScriptedTouchBeacons)
        {
            // Only show the beacon on the root object.
            forAllVisibleDrawables(renderScriptedTouchBeacons);
        }
        else if (sRenderScriptedBeacons)
        {
            // Only show the beacon on the root object.
            forAllVisibleDrawables(renderScriptedBeacons);
        }

        if (sRenderPhysicalBeacons)
        {
            // Only show the beacon on the root object.
            forAllVisibleDrawables(renderPhysicalBeacons);
        }

        if (sRenderMOAPBeacons)
        {
            forAllVisibleDrawables(renderMOAPBeacons);
        }

        if (sRenderParticleBeacons)
        {
            forAllVisibleDrawables(renderParticleBeacons);
        }

        // If god mode, also show audio cues
        if (sRenderSoundBeacons && gAudiop)
        {
            // Walk all sound sources and render out beacons for them. Note, this isn't done in the ForAllVisibleDrawables function, because
            // some are not visible.
            LLAudioEngine::source_map::iterator iter;
            for (iter = gAudiop->mAllSources.begin(); iter != gAudiop->mAllSources.end(); ++iter)
            {
                LLAudioSource *sourcep = iter->second;

                LLVector3d pos_global = sourcep->getPositionGlobal();
                LLVector3  pos        = gAgent.getPosAgentFromGlobal(pos_global);
                if (gPipeline.sRenderBeacons)
                {
                    // pos += LLVector3(0.f, 0.f, 0.2f);
                    gObjectList.addDebugBeacon(pos, "", LLColor4(1.f, 1.f, 0.f, 0.5f), LLColor4(1.f, 1.f, 1.f, 0.5f), DebugBeaconLineWidth);
                }
            }
            // now deal with highlights for all those seeable sound sources
            forAllVisibleDrawables(renderSoundHighlights);
        }
    }
    LL_PUSH_CALLSTACKS();
    // If managing your telehub, draw beacons at telehub and currently selected spawnpoint.
    if (LLFloaterTelehub::renderBeacons() && !sShadowRender && !gCubeSnapshot)
    {
        LLFloaterTelehub::addBeacons();
    }

    if (!sShadowRender && !gCubeSnapshot)
    {
        mSelectedFaces.clear();

        if (!gNonInteractive)
        {
            LLPipeline::setRenderHighlightTextureChannel(gFloaterTools->getPanelFace()->getTextureChannelToEdit());
        }

        // Draw face highlights for selected faces.
        if (LLSelectMgr::getInstance()->getTEMode())
        {
            struct f : public LLSelectedTEFunctor
            {
                virtual bool apply(LLViewerObject *object, S32 te)
                {
                    if (object->mDrawable)
                    {
                        LLFace *facep = object->mDrawable->getFace(te);
                        if (facep)
                        {
                            gPipeline.mSelectedFaces.push_back(facep);
                        }
                    }
                    return true;
                }
            } func;
            LLSelectMgr::getInstance()->getSelection()->applyToTEs(&func);
        }
    }

    // LLSpatialGroup::sNoDelete = false;
    LL_PUSH_CALLSTACKS();
}


void render_hud_elements()
{
    LL_PROFILE_ZONE_SCOPED_CATEGORY_UI; //LL_RECORD_BLOCK_TIME(FTM_RENDER_UI);
	gPipeline.disableLights();
	
	LLGLSUIDefault gls_ui;

	//LLGLEnable stencil(GL_STENCIL_TEST);
	//glStencilFunc(GL_ALWAYS, 255, 0xFFFFFFFF);
	//glStencilMask(0xFFFFFFFF);
	//glStencilOp(GL_KEEP, GL_KEEP, GL_REPLACE);
	
	gUIProgram.bind();
    gGL.color4f(1, 1, 1, 1);
	LLGLDepthTest depth(GL_TRUE, GL_FALSE);

	if (!LLPipeline::sReflectionRender && gPipeline.hasRenderDebugFeatureMask(LLPipeline::RENDER_DEBUG_FEATURE_UI))
	{
		gViewerWindow->renderSelections(false, false, false); // For HUD version in render_ui_3d()
	
		// Draw the tracking overlays
		LLTracker::render3D();
		
        if (LLWorld::instanceExists())
        {
            // Show the property lines
            LLWorld::getInstance()->renderPropertyLines();
        }
		LLViewerParcelMgr::getInstance()->render();
		LLViewerParcelMgr::getInstance()->renderParcelCollision();
	}
	else if (gForceRenderLandFence)
	{
		// This is only set when not rendering the UI, for parcel snapshots
		LLViewerParcelMgr::getInstance()->render();
	}
	else if (gPipeline.hasRenderType(LLPipeline::RENDER_TYPE_HUD))
	{
		LLHUDText::renderAllHUD();
	}

	gUIProgram.unbind();
}

void LLPipeline::renderHighlights()
{
	assertInitialized();

	// Draw 3D UI elements here (before we clear the Z buffer in POOL_HUD)
	// Render highlighted faces.
	LLGLSPipelineAlpha gls_pipeline_alpha;
	LLColor4 color(1.f, 1.f, 1.f, 0.5f);
	disableLights();

	if ((LLViewerShaderMgr::instance()->getShaderLevel(LLViewerShaderMgr::SHADER_INTERFACE) > 0))
	{
		gHighlightProgram.bind();
		gGL.diffuseColor4f(1,1,1,0.5f);
	}
	
	if (hasRenderDebugFeatureMask(RENDER_DEBUG_FEATURE_SELECTED) && !mFaceSelectImagep)
		{
			mFaceSelectImagep = LLViewerTextureManager::getFetchedTexture(IMG_FACE_SELECT);
		}

	if (hasRenderDebugFeatureMask(RENDER_DEBUG_FEATURE_SELECTED) && (sRenderHighlightTextureChannel == LLRender::DIFFUSE_MAP))
	{
		// Make sure the selection image gets downloaded and decoded
		mFaceSelectImagep->addTextureStats((F32)MAX_IMAGE_AREA);

		U32 count = mSelectedFaces.size();
		for (U32 i = 0; i < count; i++)
		{
			LLFace *facep = mSelectedFaces[i];
			if (!facep || facep->getDrawable()->isDead())
			{
				LL_ERRS() << "Bad face on selection" << LL_ENDL;
				return;
			}
			
			facep->renderSelected(mFaceSelectImagep, color);
		}
	}

	if (hasRenderDebugFeatureMask(RENDER_DEBUG_FEATURE_SELECTED))
	{
		// Paint 'em red!
		color.setVec(1.f, 0.f, 0.f, 0.5f);
		
		int count = mHighlightFaces.size();
		for (S32 i = 0; i < count; i++)
		{
			LLFace* facep = mHighlightFaces[i];
			facep->renderSelected(LLViewerTexture::sNullImagep, color);
		}
	}

	// Contains a list of the faces of objects that are physical or
	// have touch-handlers.
	mHighlightFaces.clear();

	if (LLViewerShaderMgr::instance()->getShaderLevel(LLViewerShaderMgr::SHADER_INTERFACE) > 0)
	{
		gHighlightProgram.unbind();
	}


	if (hasRenderDebugFeatureMask(RENDER_DEBUG_FEATURE_SELECTED) && (sRenderHighlightTextureChannel == LLRender::NORMAL_MAP))
	{
		color.setVec(1.0f, 0.5f, 0.5f, 0.5f);
		if ((LLViewerShaderMgr::instance()->getShaderLevel(LLViewerShaderMgr::SHADER_INTERFACE) > 0))
		{
			gHighlightNormalProgram.bind();
			gGL.diffuseColor4f(1,1,1,0.5f);
		}

		mFaceSelectImagep->addTextureStats((F32)MAX_IMAGE_AREA);

		U32 count = mSelectedFaces.size();
		for (U32 i = 0; i < count; i++)
		{
			LLFace *facep = mSelectedFaces[i];
			if (!facep || facep->getDrawable()->isDead())
			{
				LL_ERRS() << "Bad face on selection" << LL_ENDL;
				return;
			}

			facep->renderSelected(mFaceSelectImagep, color);
		}

		if ((LLViewerShaderMgr::instance()->getShaderLevel(LLViewerShaderMgr::SHADER_INTERFACE) > 0))
		{
			gHighlightNormalProgram.unbind();
		}
	}

	if (hasRenderDebugFeatureMask(RENDER_DEBUG_FEATURE_SELECTED) && (sRenderHighlightTextureChannel == LLRender::SPECULAR_MAP))
	{
		color.setVec(0.0f, 0.3f, 1.0f, 0.8f);
		if ((LLViewerShaderMgr::instance()->getShaderLevel(LLViewerShaderMgr::SHADER_INTERFACE) > 0))
		{
			gHighlightSpecularProgram.bind();
			gGL.diffuseColor4f(1,1,1,0.5f);
		}

		mFaceSelectImagep->addTextureStats((F32)MAX_IMAGE_AREA);

		U32 count = mSelectedFaces.size();
		for (U32 i = 0; i < count; i++)
		{
			LLFace *facep = mSelectedFaces[i];
			if (!facep || facep->getDrawable()->isDead())
			{
				LL_ERRS() << "Bad face on selection" << LL_ENDL;
				return;
			}

			facep->renderSelected(mFaceSelectImagep, color);
		}

		if ((LLViewerShaderMgr::instance()->getShaderLevel(LLViewerShaderMgr::SHADER_INTERFACE) > 0))
		{
			gHighlightSpecularProgram.unbind();
		}
	}
}

//debug use
U32 LLPipeline::sCurRenderPoolType = 0 ;

void LLPipeline::renderGeomDeferred(LLCamera& camera, bool do_occlusion)
{
	LLAppViewer::instance()->pingMainloopTimeout("Pipeline:RenderGeomDeferred");
	LL_PROFILE_ZONE_SCOPED_CATEGORY_DRAWPOOL; //LL_RECORD_BLOCK_TIME(FTM_RENDER_GEOMETRY);
    LL_PROFILE_GPU_ZONE("renderGeomDeferred");

    llassert(!sRenderingHUDs);

    if (gUseWireframe)
    {
        glPolygonMode(GL_FRONT_AND_BACK, GL_LINE);
    }

    if (&camera == LLViewerCamera::getInstance())
    {   // a bit hacky, this is the start of the main render frame, figure out delta between last modelview matrix and 
        // current modelview matrix
        glh::matrix4f last_modelview(gGLLastModelView);
        glh::matrix4f cur_modelview(gGLModelView);

        // goal is to have a matrix here that goes from the last frame's camera space to the current frame's camera space
        glh::matrix4f m = last_modelview.inverse();  // last camera space to world space
        m.mult_left(cur_modelview); // world space to camera space

        glh::matrix4f n = m.inverse();

        for (U32 i = 0; i < 16; ++i)
        {
            gGLDeltaModelView[i] = m.m[i];
            gGLInverseDeltaModelView[i] = n.m[i];
        }
    }

    bool occlude = LLPipeline::sUseOcclusion > 1 && do_occlusion && !LLGLSLShader::sProfileEnabled;

    setupHWLights();

	{
		LL_PROFILE_ZONE_NAMED_CATEGORY_DRAWPOOL("deferred pools");

		LLGLEnable cull(GL_CULL_FACE);

		for (pool_set_t::iterator iter = mPools.begin(); iter != mPools.end(); ++iter)
		{
			LLDrawPool *poolp = *iter;
			if (hasRenderType(poolp->getType()))
			{
				poolp->prerender();
			}
		}

		LLVertexBuffer::unbind();

		LLGLState::checkStates();

        if (LLViewerShaderMgr::instance()->mShaderLevel[LLViewerShaderMgr::SHADER_DEFERRED] > 1)
        {
            //update reflection probe uniform
            mReflectionMapManager.updateUniforms();
            mHeroProbeManager.updateUniforms();
        }

		U32 cur_type = 0;

		gGL.setColorMask(true, true);
	
		pool_set_t::iterator iter1 = mPools.begin();

		while ( iter1 != mPools.end() )
		{
			LLDrawPool *poolp = *iter1;
		
			cur_type = poolp->getType();

            if (occlude && cur_type >= LLDrawPool::POOL_GRASS)
            {
                llassert(!gCubeSnapshot); // never do occlusion culling on cube snapshots
                occlude = false;
                gGLLastMatrix = NULL;
                gGL.loadMatrix(gGLModelView);
                doOcclusion(camera);
            }

			pool_set_t::iterator iter2 = iter1;
			if (hasRenderType(poolp->getType()) && poolp->getNumDeferredPasses() > 0)
			{
				LL_PROFILE_ZONE_NAMED_CATEGORY_DRAWPOOL("deferred pool render");

				gGLLastMatrix = NULL;
				gGL.loadMatrix(gGLModelView);
		
				for( S32 i = 0; i < poolp->getNumDeferredPasses(); i++ )
				{
					LLVertexBuffer::unbind();
					poolp->beginDeferredPass(i);
					for (iter2 = iter1; iter2 != mPools.end(); iter2++)
					{
						LLDrawPool *p = *iter2;
						if (p->getType() != cur_type)
						{
							break;
						}

						if ( !p->getSkipRenderFlag() ) { p->renderDeferred(i); }
					}
					poolp->endDeferredPass(i);
					LLVertexBuffer::unbind();

					LLGLState::checkStates();
				}
			}
			else
			{
				// Skip all pools of this type
				for (iter2 = iter1; iter2 != mPools.end(); iter2++)
				{
					LLDrawPool *p = *iter2;
					if (p->getType() != cur_type)
					{
						break;
					}
				}
			}
			iter1 = iter2;
			stop_glerror();
		}

		gGLLastMatrix = NULL;
		gGL.matrixMode(LLRender::MM_MODELVIEW);
		gGL.loadMatrix(gGLModelView);

		gGL.setColorMask(true, false);

	} // Tracy ZoneScoped

    if (gUseWireframe)
    {
        glPolygonMode(GL_FRONT_AND_BACK, GL_FILL);
    }
}

void LLPipeline::renderGeomPostDeferred(LLCamera& camera)
{
	LL_PROFILE_ZONE_SCOPED_CATEGORY_DRAWPOOL;
    LL_PROFILE_GPU_ZONE("renderGeomPostDeferred");

    if (gUseWireframe)
    {
        glPolygonMode(GL_FRONT_AND_BACK, GL_LINE);
    }

	U32 cur_type = 0;

	LLGLEnable cull(GL_CULL_FACE);

    bool done_atmospherics = LLPipeline::sRenderingHUDs; //skip atmospherics on huds
    bool done_water_haze = done_atmospherics;

    // do atmospheric haze just before post water alpha
    U32 atmospherics_pass = LLDrawPool::POOL_ALPHA_POST_WATER;

    if (LLPipeline::sUnderWaterRender)
    { // if under water, do atmospherics just before the water pass
        atmospherics_pass = LLDrawPool::POOL_WATER;
    }

    // do water haze just before pre water alpha
    U32 water_haze_pass = LLDrawPool::POOL_ALPHA_PRE_WATER;

	calcNearbyLights(camera);
	setupHWLights();

    gGL.setSceneBlendType(LLRender::BT_ALPHA);
	gGL.setColorMask(true, false);

	pool_set_t::iterator iter1 = mPools.begin();

    if (gDebugGL || gDebugPipeline)
    {
        LLGLState::checkStates(GL_FALSE);
    }

	while ( iter1 != mPools.end() )
	{
		LLDrawPool *poolp = *iter1;
		
		cur_type = poolp->getType();

        if (cur_type >= atmospherics_pass && !done_atmospherics)
        { // do atmospherics against depth buffer before rendering alpha
            doAtmospherics();
            done_atmospherics = true;
        }

        if (cur_type >= water_haze_pass && !done_water_haze)
        { // do water haze against depth buffer before rendering alpha
            doWaterHaze();
            done_water_haze = true;
        }

		pool_set_t::iterator iter2 = iter1;
		if (hasRenderType(poolp->getType()) && poolp->getNumPostDeferredPasses() > 0)
		{
			LL_PROFILE_ZONE_NAMED_CATEGORY_DRAWPOOL("deferred poolrender");

			gGLLastMatrix = NULL;
			gGL.loadMatrix(gGLModelView);
		
			for( S32 i = 0; i < poolp->getNumPostDeferredPasses(); i++ )
			{
				LLVertexBuffer::unbind();
				poolp->beginPostDeferredPass(i);
				for (iter2 = iter1; iter2 != mPools.end(); iter2++)
				{
					LLDrawPool *p = *iter2;
					if (p->getType() != cur_type)
					{
						break;
					}
										
					p->renderPostDeferred(i);
				}
				poolp->endPostDeferredPass(i);
				LLVertexBuffer::unbind();

				if (gDebugGL || gDebugPipeline)
				{
					LLGLState::checkStates(GL_FALSE);
				}
			}
		}
		else
		{
			// Skip all pools of this type
			for (iter2 = iter1; iter2 != mPools.end(); iter2++)
			{
				LLDrawPool *p = *iter2;
				if (p->getType() != cur_type)
				{
					break;
				}
			}
		}
		iter1 = iter2;
		stop_glerror();
	}

	gGLLastMatrix = NULL;
	gGL.matrixMode(LLRender::MM_MODELVIEW);
	gGL.loadMatrix(gGLModelView);

    if (!gCubeSnapshot)
    {
        // debug displays
        renderHighlights();
        mHighlightFaces.clear();

        renderDebug();
    }

    if (gUseWireframe)
    {
        glPolygonMode(GL_FRONT_AND_BACK, GL_FILL);
    }
}

void LLPipeline::renderGeomShadow(LLCamera& camera)
{
    LL_PROFILE_ZONE_SCOPED_CATEGORY_PIPELINE;
    LL_PROFILE_GPU_ZONE("renderGeomShadow");
    U32 cur_type = 0;
	
	LLGLEnable cull(GL_CULL_FACE);

	LLVertexBuffer::unbind();

	pool_set_t::iterator iter1 = mPools.begin();
	
	while ( iter1 != mPools.end() )
	{
		LLDrawPool *poolp = *iter1;
		
		cur_type = poolp->getType();

		pool_set_t::iterator iter2 = iter1;
		if (hasRenderType(poolp->getType()) && poolp->getNumShadowPasses() > 0)
		{
			poolp->prerender() ;

			gGLLastMatrix = NULL;
			gGL.loadMatrix(gGLModelView);
		
			for( S32 i = 0; i < poolp->getNumShadowPasses(); i++ )
			{
				LLVertexBuffer::unbind();
				poolp->beginShadowPass(i);
				for (iter2 = iter1; iter2 != mPools.end(); iter2++)
				{
					LLDrawPool *p = *iter2;
					if (p->getType() != cur_type)
					{
						break;
					}
										
					p->renderShadow(i);
				}
				poolp->endShadowPass(i);
				LLVertexBuffer::unbind();
			}
		}
		else
		{
			// Skip all pools of this type
			for (iter2 = iter1; iter2 != mPools.end(); iter2++)
			{
				LLDrawPool *p = *iter2;
				if (p->getType() != cur_type)
				{
					break;
				}
			}
		}
		iter1 = iter2;
		stop_glerror();
	}

	gGLLastMatrix = NULL;
	gGL.loadMatrix(gGLModelView);
}


static U32 sIndicesDrawnCount = 0;

void LLPipeline::addTrianglesDrawn(S32 index_count)
{
    sIndicesDrawnCount += index_count;
}

void LLPipeline::recordTrianglesDrawn()
{
    assertInitialized();
    U32 count = sIndicesDrawnCount / 3;
    sIndicesDrawnCount = 0;
    add(LLStatViewer::TRIANGLES_DRAWN, LLUnits::Triangles::fromValue(count));
}

void LLPipeline::renderPhysicsDisplay()
{
	if (!hasRenderDebugMask(LLPipeline::RENDER_DEBUG_PHYSICS_SHAPES))
	{
		return;
	}

    gGL.flush();
    gDebugProgram.bind();

    LLGLEnable(GL_POLYGON_OFFSET_LINE);
    glPolygonOffset(3.f, 3.f);
    glLineWidth(3.f);
    LLGLEnable blend(GL_BLEND);
    gGL.setSceneBlendType(LLRender::BT_ALPHA);

    for (int pass = 0; pass < 3; ++pass)
    {
        // pass 0 - depth write enabled, color write disabled, fill
        // pass 1 - depth write disabled, color write enabled, fill
        // pass 2 - depth write disabled, color write enabled, wireframe
        gGL.setColorMask(pass >= 1, false);
        LLGLDepthTest depth(GL_TRUE, pass == 0);

        bool wireframe = (pass == 2);

        if (wireframe)
        {
            glPolygonMode(GL_FRONT_AND_BACK, GL_LINE);
        }

        for (LLWorld::region_list_t::const_iterator iter = LLWorld::getInstance()->getRegionList().begin();
            iter != LLWorld::getInstance()->getRegionList().end(); ++iter)
        {
            LLViewerRegion* region = *iter;
            for (U32 i = 0; i < LLViewerRegion::NUM_PARTITIONS; i++)
            {
                LLSpatialPartition* part = region->getSpatialPartition(i);
                if (part)
                {
                    if (hasRenderType(part->mDrawableType))
                    {
                        part->renderPhysicsShapes(wireframe);
                    }
                }
            }
        }
        gGL.flush();

        if (wireframe)
        {
            glPolygonMode(GL_FRONT_AND_BACK, GL_FILL);
        }
    }
    glLineWidth(1.f);
	gDebugProgram.unbind();

}

extern std::set<LLSpatialGroup*> visible_selected_groups;

void LLPipeline::renderDebug()
{
    LL_PROFILE_ZONE_SCOPED_CATEGORY_PIPELINE;

	assertInitialized();

	bool hud_only = hasRenderType(LLPipeline::RENDER_TYPE_HUD);

	if (!hud_only )
	{
		//Render any navmesh geometry	
		LLPathingLib *llPathingLibInstance = LLPathingLib::getInstance();
		if ( llPathingLibInstance != NULL ) 
		{
			//character floater renderables
			
			LLHandle<LLFloaterPathfindingCharacters> pathfindingCharacterHandle = LLFloaterPathfindingCharacters::getInstanceHandle();
			if ( !pathfindingCharacterHandle.isDead() )
			{
				LLFloaterPathfindingCharacters *pathfindingCharacter = pathfindingCharacterHandle.get();

				if ( pathfindingCharacter->getVisible() || gAgentCamera.cameraMouselook() )			
				{	
					gPathfindingProgram.bind();			
					gPathfindingProgram.uniform1f(sTint, 1.f);
					gPathfindingProgram.uniform1f(sAmbiance, 1.f);
					gPathfindingProgram.uniform1f(sAlphaScale, 1.f);

					//Requried character physics capsule render parameters
					LLUUID id;					
					LLVector3 pos;
					LLQuaternion rot;
				
					if ( pathfindingCharacter->isPhysicsCapsuleEnabled( id, pos, rot ) )
					{
						//remove blending artifacts
						gGL.setColorMask(false, false);
						llPathingLibInstance->renderSimpleShapeCapsuleID( gGL, id, pos, rot );				
						gGL.setColorMask(true, false);
						LLGLEnable blend(GL_BLEND);
						gPathfindingProgram.uniform1f(sAlphaScale, 0.90f);
						llPathingLibInstance->renderSimpleShapeCapsuleID( gGL, id, pos, rot );
						gPathfindingProgram.bind();
					}
				}
			}
			

			//pathing console renderables
			LLHandle<LLFloaterPathfindingConsole> pathfindingConsoleHandle = LLFloaterPathfindingConsole::getInstanceHandle();
			if (!pathfindingConsoleHandle.isDead())
			{
				LLFloaterPathfindingConsole *pathfindingConsole = pathfindingConsoleHandle.get();

				if ( pathfindingConsole->getVisible() || gAgentCamera.cameraMouselook() )
				{				
					F32 ambiance = gSavedSettings.getF32("PathfindingAmbiance");

					gPathfindingProgram.bind();
			
					gPathfindingProgram.uniform1f(sTint, 1.f);
					gPathfindingProgram.uniform1f(sAmbiance, ambiance);
					gPathfindingProgram.uniform1f(sAlphaScale, 1.f);

					if ( !pathfindingConsole->isRenderWorld() )
					{
						const LLColor4 clearColor = gSavedSettings.getColor4("PathfindingNavMeshClear");
						gGL.setColorMask(true, true);
						glClearColor(clearColor.mV[0],clearColor.mV[1],clearColor.mV[2],0);
                        glClear(GL_DEPTH_BUFFER_BIT | GL_COLOR_BUFFER_BIT); // no stencil -- deprecated | GL_STENCIL_BUFFER_BIT);
						gGL.setColorMask(true, false);
						glPolygonMode( GL_FRONT_AND_BACK, GL_FILL );	
					}

					//NavMesh
					if ( pathfindingConsole->isRenderNavMesh() )
					{	
						gGL.flush();
						glLineWidth(2.0f);	
						LLGLEnable cull(GL_CULL_FACE);
						LLGLDisable blend(GL_BLEND);
						
						if ( pathfindingConsole->isRenderWorld() )
						{					
							LLGLEnable blend(GL_BLEND);
							gPathfindingProgram.uniform1f(sAlphaScale, 0.66f);
							llPathingLibInstance->renderNavMesh();
						}
						else
						{
							llPathingLibInstance->renderNavMesh();
						}
						
						//render edges
						gPathfindingNoNormalsProgram.bind();
						gPathfindingNoNormalsProgram.uniform1f(sTint, 1.f);
						gPathfindingNoNormalsProgram.uniform1f(sAlphaScale, 1.f);
						llPathingLibInstance->renderNavMeshEdges();
						gPathfindingProgram.bind();

						gGL.flush();
						glPolygonMode( GL_FRONT_AND_BACK, GL_FILL );	
						glLineWidth(1.0f);	
						gGL.flush();
					}
					//User designated path
					if ( LLPathfindingPathTool::getInstance()->isRenderPath() )
					{
						//The path
						gUIProgram.bind();
						gGL.getTexUnit(0)->bind(LLViewerFetchedTexture::sWhiteImagep);
						llPathingLibInstance->renderPath();
						gPathfindingProgram.bind();

                        //The bookends
						//remove blending artifacts
						gGL.setColorMask(false, false);
						llPathingLibInstance->renderPathBookend( gGL, LLPathingLib::LLPL_START );
						llPathingLibInstance->renderPathBookend( gGL, LLPathingLib::LLPL_END );
						
						gGL.setColorMask(true, false);
						//render the bookends
						LLGLEnable blend(GL_BLEND);
						gPathfindingProgram.uniform1f(sAlphaScale, 0.90f);
						llPathingLibInstance->renderPathBookend( gGL, LLPathingLib::LLPL_START );
						llPathingLibInstance->renderPathBookend( gGL, LLPathingLib::LLPL_END );
						gPathfindingProgram.bind();
					}
				
					if ( pathfindingConsole->isRenderWaterPlane() )
					{	
						LLGLEnable blend(GL_BLEND);
						gPathfindingProgram.uniform1f(sAlphaScale, 0.90f);
						llPathingLibInstance->renderSimpleShapes( gGL, gAgent.getRegion()->getWaterHeight() );
					}
				//physics/exclusion shapes
				if ( pathfindingConsole->isRenderAnyShapes() )
				{					
						U32 render_order[] = {
							1 << LLPathingLib::LLST_ObstacleObjects,
							1 << LLPathingLib::LLST_WalkableObjects,
							1 << LLPathingLib::LLST_ExclusionPhantoms,	
							1 << LLPathingLib::LLST_MaterialPhantoms,
						};

						U32 flags = pathfindingConsole->getRenderShapeFlags();

						for (U32 i = 0; i < 4; i++)
						{
							if (!(flags & render_order[i]))
							{
								continue;
							}

							//turn off backface culling for volumes so they are visible when camera is inside volume
							LLGLDisable cull(i >= 2 ? GL_CULL_FACE : 0);
						
							gGL.flush();
							glPolygonMode( GL_FRONT_AND_BACK, GL_FILL );	
				
							//get rid of some z-fighting
							LLGLEnable polyOffset(GL_POLYGON_OFFSET_FILL);
							glPolygonOffset(1.0f, 1.0f);

							//render to depth first to avoid blending artifacts
							gGL.setColorMask(false, false);
							llPathingLibInstance->renderNavMeshShapesVBO( render_order[i] );		
							gGL.setColorMask(true, false);

							//get rid of some z-fighting
							glPolygonOffset(0.f, 0.f);

							LLGLEnable blend(GL_BLEND);
				
							{
								gPathfindingProgram.uniform1f(sAmbiance, ambiance);

								{ //draw solid overlay
									LLGLDepthTest depth(GL_TRUE, GL_FALSE, GL_LEQUAL);
									llPathingLibInstance->renderNavMeshShapesVBO( render_order[i] );				
									gGL.flush();				
								}
				
								LLGLEnable lineOffset(GL_POLYGON_OFFSET_LINE);
								glPolygonMode( GL_FRONT_AND_BACK, GL_LINE );	
						
								F32 offset = gSavedSettings.getF32("PathfindingLineOffset");

								if (pathfindingConsole->isRenderXRay())
								{
									gPathfindingProgram.uniform1f(sTint, gSavedSettings.getF32("PathfindingXRayTint"));
									gPathfindingProgram.uniform1f(sAlphaScale, gSavedSettings.getF32("PathfindingXRayOpacity"));
									LLGLEnable blend(GL_BLEND);
									LLGLDepthTest depth(GL_TRUE, GL_FALSE, GL_GREATER);
								
									glPolygonOffset(offset, -offset);
								
									if (gSavedSettings.getBOOL("PathfindingXRayWireframe"))
									{ //draw hidden wireframe as darker and less opaque
										gPathfindingProgram.uniform1f(sAmbiance, 1.f);
										llPathingLibInstance->renderNavMeshShapesVBO( render_order[i] );				
									}
									else
									{
										glPolygonMode( GL_FRONT_AND_BACK, GL_FILL );	
										gPathfindingProgram.uniform1f(sAmbiance, ambiance);
										llPathingLibInstance->renderNavMeshShapesVBO( render_order[i] );				
										glPolygonMode(GL_FRONT_AND_BACK, GL_LINE);
									}
								}

								{ //draw visible wireframe as brighter, thicker and more opaque
									glPolygonOffset(offset, offset);
									gPathfindingProgram.uniform1f(sAmbiance, 1.f);
									gPathfindingProgram.uniform1f(sTint, 1.f);
									gPathfindingProgram.uniform1f(sAlphaScale, 1.f);

									glLineWidth(gSavedSettings.getF32("PathfindingLineWidth"));
									LLGLDisable blendOut(GL_BLEND);
									llPathingLibInstance->renderNavMeshShapesVBO( render_order[i] );				
									gGL.flush();
									glLineWidth(1.f);
								}
				
								glPolygonMode( GL_FRONT_AND_BACK, GL_FILL );
							}
						}
					}

					glPolygonOffset(0.f, 0.f);

					if ( pathfindingConsole->isRenderNavMesh() && pathfindingConsole->isRenderXRay() )
					{	//render navmesh xray
						F32 ambiance = gSavedSettings.getF32("PathfindingAmbiance");

						LLGLEnable lineOffset(GL_POLYGON_OFFSET_LINE);
						LLGLEnable polyOffset(GL_POLYGON_OFFSET_FILL);
											
						F32 offset = gSavedSettings.getF32("PathfindingLineOffset");
						glPolygonOffset(offset, -offset);

						LLGLEnable blend(GL_BLEND);
						LLGLDepthTest depth(GL_TRUE, GL_FALSE, GL_GREATER);
						gGL.flush();				
						glLineWidth(2.0f);	
						LLGLEnable cull(GL_CULL_FACE);
																		
						gPathfindingProgram.uniform1f(sTint, gSavedSettings.getF32("PathfindingXRayTint"));
						gPathfindingProgram.uniform1f(sAlphaScale, gSavedSettings.getF32("PathfindingXRayOpacity"));
								
						if (gSavedSettings.getBOOL("PathfindingXRayWireframe"))
						{ //draw hidden wireframe as darker and less opaque
							glPolygonMode( GL_FRONT_AND_BACK, GL_LINE );	
							gPathfindingProgram.uniform1f(sAmbiance, 1.f);
							llPathingLibInstance->renderNavMesh();
							glPolygonMode( GL_FRONT_AND_BACK, GL_FILL );	
						}	
						else
						{
							gPathfindingProgram.uniform1f(sAmbiance, ambiance);
							llPathingLibInstance->renderNavMesh();
						}

						//render edges
						gPathfindingNoNormalsProgram.bind();
						gPathfindingNoNormalsProgram.uniform1f(sTint, gSavedSettings.getF32("PathfindingXRayTint"));
						gPathfindingNoNormalsProgram.uniform1f(sAlphaScale, gSavedSettings.getF32("PathfindingXRayOpacity"));
						llPathingLibInstance->renderNavMeshEdges();
						gPathfindingProgram.bind();
					
						gGL.flush();
						glLineWidth(1.0f);	
					}
			
					glPolygonOffset(0.f, 0.f);

					gGL.flush();
					gPathfindingProgram.unbind();
				}
			}
		}
	}

	gGLLastMatrix = NULL;
	gGL.loadMatrix(gGLModelView);
	gGL.setColorMask(true, false);

	
	if (!hud_only && !mDebugBlips.empty())
	{ //render debug blips
		gUIProgram.bind();
        gGL.color4f(1, 1, 1, 1);

		gGL.getTexUnit(0)->bind(LLViewerFetchedTexture::sWhiteImagep, true);

		glPointSize(8.f);
		LLGLDepthTest depth(GL_TRUE, GL_TRUE, GL_ALWAYS);

		gGL.begin(LLRender::POINTS);
		for (std::list<DebugBlip>::iterator iter = mDebugBlips.begin(); iter != mDebugBlips.end(); )
		{
			DebugBlip& blip = *iter;

			blip.mAge += gFrameIntervalSeconds.value();
			if (blip.mAge > 2.f)
			{
				mDebugBlips.erase(iter++);
			}
			else
			{
				iter++;
			}

			blip.mPosition.mV[2] += gFrameIntervalSeconds.value()*2.f;

			gGL.color4fv(blip.mColor.mV);
			gGL.vertex3fv(blip.mPosition.mV);
		}
		gGL.end();
		gGL.flush();
		glPointSize(1.f);
	}

	// Debug stuff.
	for (LLWorld::region_list_t::const_iterator iter = LLWorld::getInstance()->getRegionList().begin(); 
			iter != LLWorld::getInstance()->getRegionList().end(); ++iter)
	{
		LLViewerRegion* region = *iter;
		for (U32 i = 0; i < LLViewerRegion::NUM_PARTITIONS; i++)
		{
			LLSpatialPartition* part = region->getSpatialPartition(i);
			if (part)
			{
				if ( (hud_only && (part->mDrawableType == RENDER_TYPE_HUD || part->mDrawableType == RENDER_TYPE_HUD_PARTICLES)) ||
					 (!hud_only && hasRenderType(part->mDrawableType)) )
				{
					part->renderDebug();
				}
			}
		}
	}

	for (LLCullResult::bridge_iterator i = sCull->beginVisibleBridge(); i != sCull->endVisibleBridge(); ++i)
	{
		LLSpatialBridge* bridge = *i;
		if (!bridge->isDead() && hasRenderType(bridge->mDrawableType))
		{
			gGL.pushMatrix();
			gGL.multMatrix((F32*)bridge->mDrawable->getRenderMatrix().mMatrix);
			bridge->renderDebug();
			gGL.popMatrix();
		}
	}

    LL::GLTFSceneManager::instance().renderDebug();

	if (gPipeline.hasRenderDebugMask(LLPipeline::RENDER_DEBUG_OCCLUSION))
	{ //render visible selected group occlusion geometry
		gDebugProgram.bind();
		LLGLDepthTest depth(GL_TRUE, GL_FALSE);
		gGL.diffuseColor3f(1,0,1);
		for (std::set<LLSpatialGroup*>::iterator iter = visible_selected_groups.begin(); iter != visible_selected_groups.end(); ++iter)
		{
			LLSpatialGroup* group = *iter;

			LLVector4a fudge;
			fudge.splat(0.25f); //SG_OCCLUSION_FUDGE

			LLVector4a size;
			const LLVector4a* bounds = group->getBounds();
			size.setAdd(fudge, bounds[1]);
			
			drawBox(bounds[0], size);
		}
	}

	visible_selected_groups.clear();

    //draw reflection probes and links between them
    if (gPipeline.hasRenderDebugMask(LLPipeline::RENDER_DEBUG_REFLECTION_PROBES) && !hud_only)
    {
        mReflectionMapManager.renderDebug();
    }

    if (gSavedSettings.getBOOL("RenderReflectionProbeVolumes") && !hud_only)
    {
        LL_PROFILE_ZONE_NAMED_CATEGORY_PIPELINE("probe debug display");

        bindDeferredShader(gReflectionProbeDisplayProgram, NULL);
        mScreenTriangleVB->setBuffer();

        LLGLEnable blend(GL_BLEND);
        LLGLDepthTest depth(GL_FALSE);

        mScreenTriangleVB->drawArrays(LLRender::TRIANGLES, 0, 3);

        unbindDeferredShader(gReflectionProbeDisplayProgram);
    }

	gUIProgram.bind();

	if (hasRenderDebugMask(LLPipeline::RENDER_DEBUG_RAYCAST) && !hud_only)
	{ //draw crosshairs on particle intersection
		if (gDebugRaycastParticle)
		{
			gDebugProgram.bind();

			gGL.getTexUnit(0)->unbind(LLTexUnit::TT_TEXTURE);

			LLVector3 center(gDebugRaycastParticleIntersection.getF32ptr());
			LLVector3 size(0.1f, 0.1f, 0.1f);

			LLVector3 p[6];

			p[0] = center + size.scaledVec(LLVector3(1,0,0));
			p[1] = center + size.scaledVec(LLVector3(-1,0,0));
			p[2] = center + size.scaledVec(LLVector3(0,1,0));
			p[3] = center + size.scaledVec(LLVector3(0,-1,0));
			p[4] = center + size.scaledVec(LLVector3(0,0,1));
			p[5] = center + size.scaledVec(LLVector3(0,0,-1));
				
			gGL.begin(LLRender::LINES);
			gGL.diffuseColor3f(1.f, 1.f, 0.f);
			for (U32 i = 0; i < 6; i++)
			{
				gGL.vertex3fv(p[i].mV);
			}
			gGL.end();
			gGL.flush();

			gDebugProgram.unbind();
		}
	}

	if (hasRenderDebugMask(LLPipeline::RENDER_DEBUG_SHADOW_FRUSTA) && !hud_only)
	{
		LLVertexBuffer::unbind();

		LLGLEnable blend(GL_BLEND);
		LLGLDepthTest depth(true, false);
		LLGLDisable cull(GL_CULL_FACE);

		gGL.color4f(1,1,1,1);
		gGL.getTexUnit(0)->unbind(LLTexUnit::TT_TEXTURE);
				
		F32 a = 0.1f;

		F32 col[] =
		{
			1,0,0,a,
			0,1,0,a,
			0,0,1,a,
			1,0,1,a,
			
			1,1,0,a,
			0,1,1,a,
			1,1,1,a,
			1,0,1,a,
		};

		for (U32 i = 0; i < 8; i++)
		{
			LLVector3* frust = mShadowCamera[i].mAgentFrustum;

			if (i > 3)
			{ //render shadow frusta as volumes
				if (mShadowFrustPoints[i-4].empty())
				{
					continue;
				}

				gGL.color4fv(col+(i-4)*4);	
			
				gGL.begin(LLRender::TRIANGLE_STRIP);
				gGL.vertex3fv(frust[0].mV); gGL.vertex3fv(frust[4].mV);
				gGL.vertex3fv(frust[1].mV); gGL.vertex3fv(frust[5].mV);
				gGL.vertex3fv(frust[2].mV); gGL.vertex3fv(frust[6].mV);
				gGL.vertex3fv(frust[3].mV); gGL.vertex3fv(frust[7].mV);
				gGL.vertex3fv(frust[0].mV); gGL.vertex3fv(frust[4].mV);
				gGL.end();
				
				
				gGL.begin(LLRender::TRIANGLE_STRIP);
				gGL.vertex3fv(frust[0].mV);
				gGL.vertex3fv(frust[1].mV);
				gGL.vertex3fv(frust[3].mV);
				gGL.vertex3fv(frust[2].mV);
				gGL.end();
				
				gGL.begin(LLRender::TRIANGLE_STRIP);
				gGL.vertex3fv(frust[4].mV);
				gGL.vertex3fv(frust[5].mV);
				gGL.vertex3fv(frust[7].mV);
				gGL.vertex3fv(frust[6].mV);
				gGL.end();		
			}

	
			if (i < 4)
			{
				
				//if (i == 0 || !mShadowFrustPoints[i].empty())
				{
					//render visible point cloud
					gGL.flush();
					glPointSize(8.f);
					gGL.begin(LLRender::POINTS);
					
					F32* c = col+i*4;
					gGL.color3fv(c);

					for (U32 j = 0; j < mShadowFrustPoints[i].size(); ++j)
						{
							gGL.vertex3fv(mShadowFrustPoints[i][j].mV);
						
						}
					gGL.end();

					gGL.flush();
					glPointSize(1.f);

					LLVector3* ext = mShadowExtents[i]; 
					LLVector3 pos = (ext[0]+ext[1])*0.5f;
					LLVector3 size = (ext[1]-ext[0])*0.5f;
					drawBoxOutline(pos, size);

					//render camera frustum splits as outlines
					gGL.begin(LLRender::LINES);
					gGL.vertex3fv(frust[0].mV); gGL.vertex3fv(frust[1].mV);
					gGL.vertex3fv(frust[1].mV); gGL.vertex3fv(frust[2].mV);
					gGL.vertex3fv(frust[2].mV); gGL.vertex3fv(frust[3].mV);
					gGL.vertex3fv(frust[3].mV); gGL.vertex3fv(frust[0].mV);
					gGL.vertex3fv(frust[4].mV); gGL.vertex3fv(frust[5].mV);
					gGL.vertex3fv(frust[5].mV); gGL.vertex3fv(frust[6].mV);
					gGL.vertex3fv(frust[6].mV); gGL.vertex3fv(frust[7].mV);
					gGL.vertex3fv(frust[7].mV); gGL.vertex3fv(frust[4].mV);
					gGL.vertex3fv(frust[0].mV); gGL.vertex3fv(frust[4].mV);
					gGL.vertex3fv(frust[1].mV); gGL.vertex3fv(frust[5].mV);
					gGL.vertex3fv(frust[2].mV); gGL.vertex3fv(frust[6].mV);
					gGL.vertex3fv(frust[3].mV); gGL.vertex3fv(frust[7].mV);
					gGL.end();
				}
			}

			/*gGL.flush();
			glLineWidth(16-i*2);
			for (LLWorld::region_list_t::const_iterator iter = LLWorld::getInstance()->getRegionList().begin(); 
					iter != LLWorld::getInstance()->getRegionList().end(); ++iter)
			{
				LLViewerRegion* region = *iter;
				for (U32 j = 0; j < LLViewerRegion::NUM_PARTITIONS; j++)
				{
					LLSpatialPartition* part = region->getSpatialPartition(j);
					if (part)
					{
						if (hasRenderType(part->mDrawableType))
						{
							part->renderIntersectingBBoxes(&mShadowCamera[i]);
						}
					}
				}
			}
			gGL.flush();
			glLineWidth(1.f);*/
		}
	}

	if (mRenderDebugMask & RENDER_DEBUG_WIND_VECTORS)
	{
		gAgent.getRegion()->mWind.renderVectors();
	}
	
	if (mRenderDebugMask & RENDER_DEBUG_COMPOSITION)
	{
		// Debug composition layers
		F32 x, y;

		gGL.getTexUnit(0)->unbind(LLTexUnit::TT_TEXTURE);

		if (gAgent.getRegion())
		{
			gGL.begin(LLRender::POINTS);
			// Draw the composition layer for the region that I'm in.
			for (x = 0; x <= 260; x++)
			{
				for (y = 0; y <= 260; y++)
				{
					if ((x > 255) || (y > 255))
					{
						gGL.color4f(1.f, 0.f, 0.f, 1.f);
					}
					else
					{
						gGL.color4f(0.f, 0.f, 1.f, 1.f);
					}
					F32 z = gAgent.getRegion()->getCompositionXY((S32)x, (S32)y);
					z *= 5.f;
					z += 50.f;
					gGL.vertex3f(x, y, z);
				}
			}
			gGL.end();
		}
	}

	gGL.flush();
	gUIProgram.unbind();
}

void LLPipeline::rebuildPools()
{
    LL_PROFILE_ZONE_SCOPED_CATEGORY_PIPELINE;

	assertInitialized();

	S32 max_count = mPools.size();
	pool_set_t::iterator iter1 = mPools.upper_bound(mLastRebuildPool);
	while(max_count > 0 && mPools.size() > 0) // && num_rebuilds < MAX_REBUILDS)
	{
		if (iter1 == mPools.end())
		{
			iter1 = mPools.begin();
		}
		LLDrawPool* poolp = *iter1;

		if (poolp->isDead())
		{
			mPools.erase(iter1++);
			removeFromQuickLookup( poolp );
			if (poolp == mLastRebuildPool)
			{
				mLastRebuildPool = NULL;
			}
			delete poolp;
		}
		else
		{
			mLastRebuildPool = poolp;
			iter1++;
		}
		max_count--;
	}
}

void LLPipeline::addToQuickLookup( LLDrawPool* new_poolp )
{
	assertInitialized();

	switch( new_poolp->getType() )
	{
	case LLDrawPool::POOL_SIMPLE:
		if (mSimplePool)
		{
			llassert(0);
			LL_WARNS() << "Ignoring duplicate simple pool." << LL_ENDL;
		}
		else
		{
			mSimplePool = (LLRenderPass*) new_poolp;
		}
		break;

	case LLDrawPool::POOL_ALPHA_MASK:
		if (mAlphaMaskPool)
		{
			llassert(0);
			LL_WARNS() << "Ignoring duplicate alpha mask pool." << LL_ENDL;
			break;
		}
		else
		{
			mAlphaMaskPool = (LLRenderPass*) new_poolp;
		}
		break;

	case LLDrawPool::POOL_FULLBRIGHT_ALPHA_MASK:
		if (mFullbrightAlphaMaskPool)
		{
			llassert(0);
			LL_WARNS() << "Ignoring duplicate alpha mask pool." << LL_ENDL;
			break;
		}
		else
		{
			mFullbrightAlphaMaskPool = (LLRenderPass*) new_poolp;
		}
		break;
		
	case LLDrawPool::POOL_GRASS:
		if (mGrassPool)
		{
			llassert(0);
			LL_WARNS() << "Ignoring duplicate grass pool." << LL_ENDL;
		}
		else
		{
			mGrassPool = (LLRenderPass*) new_poolp;
		}
		break;

	case LLDrawPool::POOL_FULLBRIGHT:
		if (mFullbrightPool)
		{
			llassert(0);
			LL_WARNS() << "Ignoring duplicate simple pool." << LL_ENDL;
		}
		else
		{
			mFullbrightPool = (LLRenderPass*) new_poolp;
		}
		break;

	case LLDrawPool::POOL_GLOW:
		if (mGlowPool)
		{
			llassert(0);
			LL_WARNS() << "Ignoring duplicate glow pool." << LL_ENDL;
		}
		else
		{
			mGlowPool = (LLRenderPass*) new_poolp;
		}
		break;

	case LLDrawPool::POOL_TREE:
		mTreePools[ uintptr_t(new_poolp->getTexture()) ] = new_poolp ;
		break;
 
	case LLDrawPool::POOL_TERRAIN:
		mTerrainPools[ uintptr_t(new_poolp->getTexture()) ] = new_poolp ;
		break;

	case LLDrawPool::POOL_BUMP:
		if (mBumpPool)
		{
			llassert(0);
			LL_WARNS() << "Ignoring duplicate bump pool." << LL_ENDL;
		}
		else
		{
			mBumpPool = new_poolp;
		}
		break;
	case LLDrawPool::POOL_MATERIALS:
		if (mMaterialsPool)
		{
			llassert(0);
			LL_WARNS() << "Ignorning duplicate materials pool." << LL_ENDL;
		}
		else
		{
			mMaterialsPool = new_poolp;
		}
		break;
	case LLDrawPool::POOL_ALPHA_PRE_WATER:
		if( mAlphaPoolPreWater )
		{
			llassert(0);
			LL_WARNS() << "LLPipeline::addPool(): Ignoring duplicate Alpha pre-water pool" << LL_ENDL;
		}
		else
		{
			mAlphaPoolPreWater = (LLDrawPoolAlpha*) new_poolp;
		}
		break;
    case LLDrawPool::POOL_ALPHA_POST_WATER:
        if (mAlphaPoolPostWater)
        {
            llassert(0);
            LL_WARNS() << "LLPipeline::addPool(): Ignoring duplicate Alpha post-water pool" << LL_ENDL;
        }
        else
        {
            mAlphaPoolPostWater = (LLDrawPoolAlpha*)new_poolp;
        }
        break;

	case LLDrawPool::POOL_AVATAR:
	case LLDrawPool::POOL_CONTROL_AV:
		break; // Do nothing

	case LLDrawPool::POOL_SKY:
		if( mSkyPool )
		{
			llassert(0);
			LL_WARNS() << "LLPipeline::addPool(): Ignoring duplicate Sky pool" << LL_ENDL;
		}
		else
		{
			mSkyPool = new_poolp;
		}
		break;
	
	case LLDrawPool::POOL_WATER:
		if( mWaterPool )
		{
			llassert(0);
			LL_WARNS() << "LLPipeline::addPool(): Ignoring duplicate Water pool" << LL_ENDL;
		}
		else
		{
			mWaterPool = new_poolp;
		}
		break;

	case LLDrawPool::POOL_WL_SKY:
		if( mWLSkyPool )
		{
			llassert(0);
			LL_WARNS() << "LLPipeline::addPool(): Ignoring duplicate WLSky Pool" << LL_ENDL;
		}
		else
		{ 
			mWLSkyPool = new_poolp;
		}
		break;

    case LLDrawPool::POOL_GLTF_PBR:
        if( mPBROpaquePool )
        {
            llassert(0);
            LL_WARNS() << "LLPipeline::addPool(): Ignoring duplicate PBR Opaque Pool" << LL_ENDL;
        }
        else
        {
            mPBROpaquePool = new_poolp;
        }
        break;

    case LLDrawPool::POOL_GLTF_PBR_ALPHA_MASK:
        if (mPBRAlphaMaskPool)
        {
            llassert(0);
            LL_WARNS() << "LLPipeline::addPool(): Ignoring duplicate PBR Alpha Mask Pool" << LL_ENDL;
        }
        else
        {
            mPBRAlphaMaskPool = new_poolp;
        }
        break;


	default:
		llassert(0);
		LL_WARNS() << "Invalid Pool Type in  LLPipeline::addPool()" << LL_ENDL;
		break;
	}
}

void LLPipeline::removePool( LLDrawPool* poolp )
{
	assertInitialized();
	removeFromQuickLookup(poolp);
	mPools.erase(poolp);
	delete poolp;
}

void LLPipeline::removeFromQuickLookup( LLDrawPool* poolp )
{
	assertInitialized();
	switch( poolp->getType() )
	{
	case LLDrawPool::POOL_SIMPLE:
		llassert(mSimplePool == poolp);
		mSimplePool = NULL;
		break;

	case LLDrawPool::POOL_ALPHA_MASK:
		llassert(mAlphaMaskPool == poolp);
		mAlphaMaskPool = NULL;
		break;

	case LLDrawPool::POOL_FULLBRIGHT_ALPHA_MASK:
		llassert(mFullbrightAlphaMaskPool == poolp);
		mFullbrightAlphaMaskPool = NULL;
		break;

	case LLDrawPool::POOL_GRASS:
		llassert(mGrassPool == poolp);
		mGrassPool = NULL;
		break;

	case LLDrawPool::POOL_FULLBRIGHT:
		llassert(mFullbrightPool == poolp);
		mFullbrightPool = NULL;
		break;

	case LLDrawPool::POOL_WL_SKY:
		llassert(mWLSkyPool == poolp);
		mWLSkyPool = NULL;
		break;

	case LLDrawPool::POOL_GLOW:
		llassert(mGlowPool == poolp);
		mGlowPool = NULL;
		break;

	case LLDrawPool::POOL_TREE:
		#ifdef _DEBUG
			{
				bool found = mTreePools.erase( (uintptr_t)poolp->getTexture() );
				llassert( found );
			}
		#else
			mTreePools.erase( (uintptr_t)poolp->getTexture() );
		#endif
		break;

	case LLDrawPool::POOL_TERRAIN:
		#ifdef _DEBUG
			{
				bool found = mTerrainPools.erase( (uintptr_t)poolp->getTexture() );
				llassert( found );
			}
		#else
			mTerrainPools.erase( (uintptr_t)poolp->getTexture() );
		#endif
		break;

	case LLDrawPool::POOL_BUMP:
		llassert( poolp == mBumpPool );
		mBumpPool = NULL;
		break;
	
	case LLDrawPool::POOL_MATERIALS:
		llassert(poolp == mMaterialsPool);
		mMaterialsPool = NULL;
		break;
			
	case LLDrawPool::POOL_ALPHA_PRE_WATER:
		llassert( poolp == mAlphaPoolPreWater );
		mAlphaPoolPreWater = nullptr;
		break;
    
    case LLDrawPool::POOL_ALPHA_POST_WATER:
        llassert(poolp == mAlphaPoolPostWater);
        mAlphaPoolPostWater = nullptr;
        break;

	case LLDrawPool::POOL_AVATAR:
	case LLDrawPool::POOL_CONTROL_AV:
		break; // Do nothing

	case LLDrawPool::POOL_SKY:
		llassert( poolp == mSkyPool );
		mSkyPool = NULL;
		break;

	case LLDrawPool::POOL_WATER:
		llassert( poolp == mWaterPool );
		mWaterPool = NULL;
		break;

    case LLDrawPool::POOL_GLTF_PBR:
        llassert( poolp == mPBROpaquePool );
        mPBROpaquePool = NULL;
        break;

    case LLDrawPool::POOL_GLTF_PBR_ALPHA_MASK:
        llassert(poolp == mPBRAlphaMaskPool);
        mPBRAlphaMaskPool = NULL;
        break;

	default:
		llassert(0);
		LL_WARNS() << "Invalid Pool Type in  LLPipeline::removeFromQuickLookup() type=" << poolp->getType() << LL_ENDL;
		break;
	}
}

void LLPipeline::resetDrawOrders()
{
    LL_PROFILE_ZONE_SCOPED_CATEGORY_PIPELINE;
	assertInitialized();
	// Iterate through all of the draw pools and rebuild them.
	for (pool_set_t::iterator iter = mPools.begin(); iter != mPools.end(); ++iter)
	{
		LLDrawPool *poolp = *iter;
		poolp->resetDrawOrders();
	}
}

//============================================================================
// Once-per-frame setup of hardware lights,
// including sun/moon, avatar backlight, and up to 6 local lights

void LLPipeline::setupAvatarLights(bool for_edit)
{
	assertInitialized();

    LLEnvironment& environment = LLEnvironment::instance();
    LLSettingsSky::ptr_t psky = environment.getCurrentSky();

    bool sun_up = environment.getIsSunUp();


	if (for_edit)
	{
		LLColor4 diffuse(1.f, 1.f, 1.f, 0.f);
		LLVector4 light_pos_cam(-8.f, 0.25f, 10.f, 0.f);  // w==0 => directional light
		LLMatrix4 camera_mat = LLViewerCamera::getInstance()->getModelview();
		LLMatrix4 camera_rot(camera_mat.getMat3());
		camera_rot.invert();
		LLVector4 light_pos = light_pos_cam * camera_rot;
		
		light_pos.normalize();

		LLLightState* light = gGL.getLight(1);

		mHWLightColors[1] = diffuse;

		light->setDiffuse(diffuse);
		light->setAmbient(LLColor4::black);
		light->setSpecular(LLColor4::black);
		light->setPosition(light_pos);
		light->setConstantAttenuation(1.f);
		light->setLinearAttenuation(0.f);
		light->setQuadraticAttenuation(0.f);
		light->setSpotExponent(0.f);
		light->setSpotCutoff(180.f);
	}
	else if (gAvatarBacklight) // Always true (unless overridden in a devs .ini)
	{
        LLVector3 light_dir = sun_up ? LLVector3(mSunDir) : LLVector3(mMoonDir);
		LLVector3 opposite_pos = -light_dir;
		LLVector3 orthog_light_pos = light_dir % LLVector3::z_axis;
		LLVector4 backlight_pos = LLVector4(lerp(opposite_pos, orthog_light_pos, 0.3f), 0.0f);
		backlight_pos.normalize();
			
		LLColor4 light_diffuse = sun_up ? mSunDiffuse : mMoonDiffuse;

		LLColor4 backlight_diffuse(1.f - light_diffuse.mV[VRED], 1.f - light_diffuse.mV[VGREEN], 1.f - light_diffuse.mV[VBLUE], 1.f);
		F32 max_component = 0.001f;
		for (S32 i = 0; i < 3; i++)
		{
			if (backlight_diffuse.mV[i] > max_component)
			{
				max_component = backlight_diffuse.mV[i];
			}
		}
		F32 backlight_mag;
		if (LLEnvironment::instance().getIsSunUp())
		{
			backlight_mag = BACKLIGHT_DAY_MAGNITUDE_OBJECT;
		}
		else
		{
			backlight_mag = BACKLIGHT_NIGHT_MAGNITUDE_OBJECT;
		}
		backlight_diffuse *= backlight_mag / max_component;

		mHWLightColors[1] = backlight_diffuse;

		LLLightState* light = gGL.getLight(1);

		light->setPosition(backlight_pos);
		light->setDiffuse(backlight_diffuse);
		light->setAmbient(LLColor4::black);
		light->setSpecular(LLColor4::black);
		light->setConstantAttenuation(1.f);
		light->setLinearAttenuation(0.f);
		light->setQuadraticAttenuation(0.f);
		light->setSpotExponent(0.f);
		light->setSpotCutoff(180.f);
	}
	else
	{
		LLLightState* light = gGL.getLight(1);

		mHWLightColors[1] = LLColor4::black;

		light->setDiffuse(LLColor4::black);
		light->setAmbient(LLColor4::black);
		light->setSpecular(LLColor4::black);
	}
}

static F32 calc_light_dist(LLVOVolume* light, const LLVector3& cam_pos, F32 max_dist)
{
    LL_PROFILE_ZONE_SCOPED_CATEGORY_DRAWPOOL;
	F32 inten = light->getLightIntensity();
	if (inten < .001f)
	{
		return max_dist;
	}
	bool selected = light->isSelected();
	if (selected)
	{
        return 0.f; // selected lights get highest priority
	}
    F32 radius = light->getLightRadius();
    F32 dist = dist_vec(light->getRenderPosition(), cam_pos);
    dist = llmax(dist - radius, 0.f);
	if (light->mDrawable.notNull() && light->mDrawable->isState(LLDrawable::ACTIVE))
	{
		// moving lights get a little higher priority (too much causes artifacts)
        dist = llmax(dist - light->getLightRadius()*0.25f, 0.f);
	}
	return dist;
}

void LLPipeline::calcNearbyLights(LLCamera& camera)
{
    LL_PROFILE_ZONE_SCOPED_CATEGORY_DRAWPOOL;
	assertInitialized();

	if (LLPipeline::sReflectionRender || gCubeSnapshot || LLPipeline::sRenderingHUDs)
	{
		return;
	}

    static LLCachedControl<S32> local_light_count(gSavedSettings, "RenderLocalLightCount", 256);

	if (local_light_count >= 1)
	{
		// mNearbyLight (and all light_set_t's) are sorted such that
		// begin() == the closest light and rbegin() == the farthest light
		const S32 MAX_LOCAL_LIGHTS = 6;
        LLVector3 cam_pos = camera.getOrigin();
		
        F32 max_dist;
        if (LLPipeline::sRenderDeferred)
        {
            max_dist = RenderFarClip;
        }
        else
        {
            max_dist = llmin(RenderFarClip, LIGHT_MAX_RADIUS * 4.f);
        }

		// UPDATE THE EXISTING NEARBY LIGHTS
		light_set_t cur_nearby_lights;
		for (light_set_t::iterator iter = mNearbyLights.begin();
			iter != mNearbyLights.end(); iter++)
		{
			const Light* light = &(*iter);
			LLDrawable* drawable = light->drawable;
            const LLViewerObject *vobj = light->drawable->getVObj();
            if(vobj && vobj->getAvatar() 
               && (vobj->getAvatar()->isTooComplex() || vobj->getAvatar()->isInMuteList() || vobj->getAvatar()->isTooSlow())
               )
            {
                drawable->clearState(LLDrawable::NEARBY_LIGHT);
                continue;
            }

			LLVOVolume* volight = drawable->getVOVolume();
			if (!volight || !drawable->isState(LLDrawable::LIGHT))
			{
				drawable->clearState(LLDrawable::NEARBY_LIGHT);
				continue;
			}
			if (light->fade <= -LIGHT_FADE_TIME)
			{
				drawable->clearState(LLDrawable::NEARBY_LIGHT);
				continue;
			}
			if (!sRenderAttachedLights && volight && volight->isAttachment())
			{
				drawable->clearState(LLDrawable::NEARBY_LIGHT);
				continue;
			}

            F32 dist = calc_light_dist(volight, cam_pos, max_dist);
            F32 fade = light->fade;
            // actual fade gets decreased/increased by setupHWLights
            // light->fade value is 'time'.
            // >=0 and light will become visible as value increases
            // <0 and light will fade out
            if (dist < max_dist)
            {
                if (fade < 0)
                {
                    // mark light to fade in
                    // if fade was -LIGHT_FADE_TIME - it was fully invisible
                    // if fade -0 - it was fully visible
                    // visibility goes up from 0 to LIGHT_FADE_TIME.
                    fade += LIGHT_FADE_TIME;
                }
            }
            else
            {
                // mark light to fade out
                // visibility goes down from -0 to -LIGHT_FADE_TIME.
                if (fade >= LIGHT_FADE_TIME)
                {
                    fade = -0.0001f; // was fully visible
                }
                else if (fade >= 0)
                {
                    // 0.75 visible light should stay 0.75 visible, but should reverse direction
                    fade -= LIGHT_FADE_TIME;
                }
            }
            cur_nearby_lights.insert(Light(drawable, dist, fade));
		}
		mNearbyLights = cur_nearby_lights;
				
		// FIND NEW LIGHTS THAT ARE IN RANGE
		light_set_t new_nearby_lights;
		for (LLDrawable::ordered_drawable_set_t::iterator iter = mLights.begin();
			 iter != mLights.end(); ++iter)
		{
			LLDrawable* drawable = *iter;
			LLVOVolume* light = drawable->getVOVolume();
			if (!light || drawable->isState(LLDrawable::NEARBY_LIGHT))
			{
				continue;
			}
			if (light->isHUDAttachment())
			{
				continue; // no lighting from HUD objects
			}
            if (!sRenderAttachedLights && light && light->isAttachment())
			{
				continue;
			}
            LLVOAvatar * av = light->getAvatar();
            if (av && (av->isTooComplex() || av->isInMuteList() || av->isTooSlow()))
            {
                // avatars that are already in the list will be removed by removeMutedAVsLights
                continue;
            }
            F32 dist = calc_light_dist(light, cam_pos, max_dist);
            if (dist >= max_dist)
			{
				continue;
			}
			new_nearby_lights.insert(Light(drawable, dist, 0.f));
            if (!LLPipeline::sRenderDeferred && new_nearby_lights.size() > (U32)MAX_LOCAL_LIGHTS)
			{
				new_nearby_lights.erase(--new_nearby_lights.end());
				const Light& last = *new_nearby_lights.rbegin();
				max_dist = last.dist;
			}
		}

		// INSERT ANY NEW LIGHTS
		for (light_set_t::iterator iter = new_nearby_lights.begin();
			 iter != new_nearby_lights.end(); iter++)
		{
			const Light* light = &(*iter);
            if (LLPipeline::sRenderDeferred || mNearbyLights.size() < (U32)MAX_LOCAL_LIGHTS)
			{
				mNearbyLights.insert(*light);
				((LLDrawable*) light->drawable)->setState(LLDrawable::NEARBY_LIGHT);
			}
			else
			{
				// crazy cast so that we can overwrite the fade value
				// even though gcc enforces sets as const
				// (fade value doesn't affect sort so this is safe)
				Light* farthest_light = (const_cast<Light*>(&(*(mNearbyLights.rbegin()))));
				if (light->dist < farthest_light->dist)
				{
                    // mark light to fade out
                    // visibility goes down from -0 to -LIGHT_FADE_TIME.
                    //
                    // This is a mess, but for now it needs to be in sync
                    // with fade code above. Ex: code above detects distance < max,
                    // sets fade time to positive, this code then detects closer
                    // lights and sets fade time negative, fully compensating
                    // for the code above
                    if (farthest_light->fade >= LIGHT_FADE_TIME)
                    {
                        farthest_light->fade = -0.0001f; // was fully visible
                    }
                    else if (farthest_light->fade >= 0)
                    {
                        farthest_light->fade -= LIGHT_FADE_TIME;
                    }
				}
				else
				{
					break; // none of the other lights are closer
				}
			}
		}
		
		//mark nearby lights not-removable.
		for (light_set_t::iterator iter = mNearbyLights.begin();
			 iter != mNearbyLights.end(); iter++)
		{
			const Light* light = &(*iter);
			((LLViewerOctreeEntryData*) light->drawable)->setVisible();
		}
	}
}

void LLPipeline::setupHWLights()
{
    LL_PROFILE_ZONE_SCOPED_CATEGORY_DRAWPOOL;
	assertInitialized();
	
    if (LLPipeline::sRenderingHUDs)
    {
        return;
    }

    F32 light_scale = 1.f;

    if (gCubeSnapshot)
    { //darken local lights when probe ambiance is above 1
        light_scale = mReflectionMapManager.mLightScale;
    }


    LLEnvironment& environment = LLEnvironment::instance();
    LLSettingsSky::ptr_t psky = environment.getCurrentSky();

    // Ambient
    LLColor4 ambient = psky->getTotalAmbient();

	gGL.setAmbientLightColor(ambient);

    bool sun_up  = environment.getIsSunUp();
    bool moon_up = environment.getIsMoonUp();

	// Light 0 = Sun or Moon (All objects)
	{
        LLVector4 sun_dir(environment.getSunDirection(), 0.0f);
        LLVector4 moon_dir(environment.getMoonDirection(), 0.0f);

        mSunDir.setVec(sun_dir);
        mMoonDir.setVec(moon_dir);

        mSunDiffuse.setVec(psky->getSunlightColor());
        mMoonDiffuse.setVec(psky->getMoonlightColor());

		F32 max_color = llmax(mSunDiffuse.mV[0], mSunDiffuse.mV[1], mSunDiffuse.mV[2]);
		if (max_color > 1.f)
		{
			mSunDiffuse *= 1.f/max_color;
		}
		mSunDiffuse.clamp();

        max_color = llmax(mMoonDiffuse.mV[0], mMoonDiffuse.mV[1], mMoonDiffuse.mV[2]);
        if (max_color > 1.f)
        {
            mMoonDiffuse *= 1.f/max_color;
        }
        mMoonDiffuse.clamp();

        // prevent underlighting from having neither lightsource facing us
        if (!sun_up && !moon_up)
		{
            mSunDiffuse.setVec(LLColor4(0.0, 0.0, 0.0, 1.0));
            mMoonDiffuse.setVec(LLColor4(0.0, 0.0, 0.0, 1.0));
            mSunDir.setVec(LLVector4(0.0, 1.0, 0.0, 0.0));
            mMoonDir.setVec(LLVector4(0.0, 1.0, 0.0, 0.0));
		}

        LLVector4 light_dir = sun_up ? mSunDir : mMoonDir;

        mHWLightColors[0] = sun_up ? mSunDiffuse : mMoonDiffuse;

		LLLightState* light = gGL.getLight(0);
        light->setPosition(light_dir);

        light->setSunPrimary(sun_up);
        light->setDiffuse(mHWLightColors[0]);
        light->setDiffuseB(mMoonDiffuse);
        light->setAmbient(psky->getTotalAmbient());
		light->setSpecular(LLColor4::black);
		light->setConstantAttenuation(1.f);
		light->setLinearAttenuation(0.f);
		light->setQuadraticAttenuation(0.f);
		light->setSpotExponent(0.f);
		light->setSpotCutoff(180.f);
	}
	
	// Light 1 = Backlight (for avatars)
	// (set by enableLightsAvatar)
	
	S32 cur_light = 2;
	
	// Nearby lights = LIGHT 2-7

	mLightMovingMask = 0;
	
    static LLCachedControl<S32> local_light_count(gSavedSettings, "RenderLocalLightCount", 256);

	if (local_light_count >= 1)
	{
		for (light_set_t::iterator iter = mNearbyLights.begin();
			 iter != mNearbyLights.end(); ++iter)
		{
			LLDrawable* drawable = iter->drawable;
			LLVOVolume* light = drawable->getVOVolume();
			if (!light)
			{
				continue;
			}

            if (light->isAttachment())
            {
                if (!sRenderAttachedLights)
                {
                    continue;
                }
            }

			if (drawable->isState(LLDrawable::ACTIVE))
			{
				mLightMovingMask |= (1<<cur_light);
			}
			
            //send linear light color to shader
            LLColor4  light_color = light->getLightLinearColor() * light_scale;
			light_color.mV[3] = 0.0f;

			F32 fade = iter->fade;
			if (fade < LIGHT_FADE_TIME)
			{
				// fade in/out light
				if (fade >= 0.f)
				{
					fade = fade / LIGHT_FADE_TIME;
					((Light*) (&(*iter)))->fade += gFrameIntervalSeconds.value();
				}
				else
				{
					fade = 1.f + fade / LIGHT_FADE_TIME;
					((Light*) (&(*iter)))->fade -= gFrameIntervalSeconds.value();
				}
				fade = llclamp(fade,0.f,1.f);
				light_color *= fade;
			}

            if (light_color.magVecSquared() < 0.001f)
            {
                continue;
            }

            LLVector3 light_pos(light->getRenderPosition());
            LLVector4 light_pos_gl(light_pos, 1.0f);

            F32 adjusted_radius = light->getLightRadius() * (sRenderDeferred ? 1.5f : 1.0f);
            if (adjusted_radius <= 0.001f)
            {
                continue;
            }

            F32 x = (3.f * (1.f + (light->getLightFalloff() * 2.0f)));  // why this magic?  probably trying to match a historic behavior.
            F32 linatten = x / adjusted_radius;                         // % of brightness at radius

            mHWLightColors[cur_light] = light_color;
			LLLightState* light_state = gGL.getLight(cur_light);
			
			light_state->setPosition(light_pos_gl);
			light_state->setDiffuse(light_color);
			light_state->setAmbient(LLColor4::black);
			light_state->setConstantAttenuation(0.f);
            light_state->setSize(light->getLightRadius() * 1.5f);
            light_state->setFalloff(light->getLightFalloff(DEFERRED_LIGHT_FALLOFF));

			if (sRenderDeferred)
			{
				light_state->setLinearAttenuation(linatten);
				light_state->setQuadraticAttenuation(light->getLightFalloff(DEFERRED_LIGHT_FALLOFF) + 1.f); // get falloff to match for forward deferred rendering lights
			}
			else
			{
				light_state->setLinearAttenuation(linatten);
				light_state->setQuadraticAttenuation(0.f);
			}
			

			if (light->isLightSpotlight() // directional (spot-)light
			    && (LLPipeline::sRenderDeferred || RenderSpotLightsInNondeferred)) // these are only rendered as GL spotlights if we're in deferred rendering mode *or* the setting forces them on
			{
				LLQuaternion quat = light->getRenderRotation();
				LLVector3 at_axis(0,0,-1); // this matches deferred rendering's object light direction
				at_axis *= quat;

				light_state->setSpotDirection(at_axis);
				light_state->setSpotCutoff(90.f);
				light_state->setSpotExponent(2.f);
	
				LLVector3 spotParams = light->getSpotLightParams();

				const LLColor4 specular(0.f, 0.f, 0.f, spotParams[2]);
				light_state->setSpecular(specular);
			}
			else // omnidirectional (point) light
			{
				light_state->setSpotExponent(0.f);
				light_state->setSpotCutoff(180.f);
				
				// we use specular.z = 1.0 as a cheap hack for the shaders to know that this is omnidirectional rather than a spotlight
				const LLColor4 specular(0.f, 0.f, 1.f, 0.f);
				light_state->setSpecular(specular);				
			}
			cur_light++;
			if (cur_light >= 8)
			{
				break; // safety
			}
		}
	}
	for ( ; cur_light < 8 ; cur_light++)
	{
		mHWLightColors[cur_light] = LLColor4::black;
		LLLightState* light = gGL.getLight(cur_light);
        light->setSunPrimary(true);
		light->setDiffuse(LLColor4::black);
		light->setAmbient(LLColor4::black);
		light->setSpecular(LLColor4::black);
	}

    // Bookmark comment to allow searching for mSpecialRenderMode == 3 (avatar edit mode),
    // prev site of forward (non-deferred) character light injection, removed by SL-13522 09/20

	// Init GL state
	for (S32 i = 0; i < 8; ++i)
	{
		gGL.getLight(i)->disable();
	}
	mLightMask = 0;
}

void LLPipeline::enableLights(U32 mask)
{
	assertInitialized();

	if (mLightMask != mask)
	{
		stop_glerror();
		if (mask)
		{
			stop_glerror();
			for (S32 i=0; i<8; i++)
			{
				LLLightState* light = gGL.getLight(i);
				if (mask & (1<<i))
				{
					light->enable();
					light->setDiffuse(mHWLightColors[i]);
				}
				else
				{
					light->disable();
					light->setDiffuse(LLColor4::black);
				}
			}
			stop_glerror();
		}
		mLightMask = mask;
		stop_glerror();
	}
}

void LLPipeline::enableLightsDynamic()
{
	assertInitialized();
	U32 mask = 0xff & (~2); // Local lights
	enableLights(mask);
	
	if (isAgentAvatarValid())
	{
		if (gAgentAvatarp->mSpecialRenderMode == 0) // normal
		{
			gPipeline.enableLightsAvatar();
		}
		else if (gAgentAvatarp->mSpecialRenderMode == 2)  // anim preview
		{
			gPipeline.enableLightsAvatarEdit(LLColor4(0.7f, 0.6f, 0.3f, 1.f));
		}
	}
}

void LLPipeline::enableLightsAvatar()
{
	U32 mask = 0xff; // All lights
	setupAvatarLights(false);
	enableLights(mask);
}

void LLPipeline::enableLightsPreview()
{
	disableLights();

	LLColor4 ambient = PreviewAmbientColor;
	gGL.setAmbientLightColor(ambient);

	LLColor4 diffuse0 = PreviewDiffuse0;
	LLColor4 specular0 = PreviewSpecular0;
	LLColor4 diffuse1 = PreviewDiffuse1;
	LLColor4 specular1 = PreviewSpecular1;
	LLColor4 diffuse2 = PreviewDiffuse2;
	LLColor4 specular2 = PreviewSpecular2;

	LLVector3 dir0 = PreviewDirection0;
	LLVector3 dir1 = PreviewDirection1;
	LLVector3 dir2 = PreviewDirection2;

	dir0.normVec();
	dir1.normVec();
	dir2.normVec();
	
	LLVector4 light_pos(dir0, 0.0f);

	LLLightState* light = gGL.getLight(1);

	light->enable();
	light->setPosition(light_pos);
	light->setDiffuse(diffuse0);
	light->setAmbient(ambient);
	light->setSpecular(specular0);
	light->setSpotExponent(0.f);
	light->setSpotCutoff(180.f);

	light_pos = LLVector4(dir1, 0.f);

	light = gGL.getLight(2);
	light->enable();
	light->setPosition(light_pos);
	light->setDiffuse(diffuse1);
	light->setAmbient(ambient);
	light->setSpecular(specular1);
	light->setSpotExponent(0.f);
	light->setSpotCutoff(180.f);

	light_pos = LLVector4(dir2, 0.f);
	light = gGL.getLight(3);
	light->enable();
	light->setPosition(light_pos);
	light->setDiffuse(diffuse2);
	light->setAmbient(ambient);
	light->setSpecular(specular2);
	light->setSpotExponent(0.f);
	light->setSpotCutoff(180.f);
}


void LLPipeline::enableLightsAvatarEdit(const LLColor4& color)
{
	U32 mask = 0x2002; // Avatar backlight only, set ambient
	setupAvatarLights(true);
	enableLights(mask);

	gGL.setAmbientLightColor(color);
}

void LLPipeline::enableLightsFullbright()
{
	assertInitialized();
	U32 mask = 0x1000; // Non-0 mask, set ambient
	enableLights(mask);
}

void LLPipeline::disableLights()
{
	enableLights(0); // no lighting (full bright)
}

//============================================================================

class LLMenuItemGL;
class LLInvFVBridge;
struct cat_folder_pair;
class LLVOBranch;
class LLVOLeaf;

void LLPipeline::findReferences(LLDrawable *drawablep)
{
	assertInitialized();
	if (mLights.find(drawablep) != mLights.end())
	{
		LL_INFOS() << "In mLights" << LL_ENDL;
	}
	if (std::find(mMovedList.begin(), mMovedList.end(), drawablep) != mMovedList.end())
	{
		LL_INFOS() << "In mMovedList" << LL_ENDL;
	}
	if (std::find(mShiftList.begin(), mShiftList.end(), drawablep) != mShiftList.end())
	{
		LL_INFOS() << "In mShiftList" << LL_ENDL;
	}
	if (mRetexturedList.find(drawablep) != mRetexturedList.end())
	{
		LL_INFOS() << "In mRetexturedList" << LL_ENDL;
	}
	
	if (std::find(mBuildQ1.begin(), mBuildQ1.end(), drawablep) != mBuildQ1.end())
	{
		LL_INFOS() << "In mBuildQ1" << LL_ENDL;
	}
	
	S32 count;
	
	count = gObjectList.findReferences(drawablep);
	if (count)
	{
		LL_INFOS() << "In other drawables: " << count << " references" << LL_ENDL;
	}
}

bool LLPipeline::verify()
{
	bool ok = assertInitialized();
	if (ok) 
	{
		for (pool_set_t::iterator iter = mPools.begin(); iter != mPools.end(); ++iter)
		{
			LLDrawPool *poolp = *iter;
			if (!poolp->verify())
			{
				ok = false;
			}
		}
	}

	if (!ok)
	{
		LL_WARNS() << "Pipeline verify failed!" << LL_ENDL;
	}
	return ok;
}

//////////////////////////////
//
// Collision detection
//
//

///////////////////////////////////////////////////////////////////////////////////////////////////////////////////////////////////////////////////////////////////////////////////////////////////////
/**
 *	A method to compute a ray-AABB intersection.
 *	Original code by Andrew Woo, from "Graphics Gems", Academic Press, 1990
 *	Optimized code by Pierre Terdiman, 2000 (~20-30% faster on my Celeron 500)
 *	Epsilon value added by Klaus Hartmann. (discarding it saves a few cycles only)
 *
 *	Hence this version is faster as well as more robust than the original one.
 *
 *	Should work provided:
 *	1) the integer representation of 0.0f is 0x00000000
 *	2) the sign bit of the float is the most significant one
 *
 *	Report bugs: p.terdiman@codercorner.com
 *
 *	\param		aabb		[in] the axis-aligned bounding box
 *	\param		origin		[in] ray origin
 *	\param		dir			[in] ray direction
 *	\param		coord		[out] impact coordinates
 *	\return		true if ray intersects AABB
 */
///////////////////////////////////////////////////////////////////////////////////////////////////////////////////////////////////////////////////////////////////////////////////////////////////////
//#define RAYAABB_EPSILON 0.00001f
#define IR(x)	((U32&)x)

bool LLRayAABB(const LLVector3 &center, const LLVector3 &size, const LLVector3& origin, const LLVector3& dir, LLVector3 &coord, F32 epsilon)
{
	bool Inside = true;
	LLVector3 MinB = center - size;
	LLVector3 MaxB = center + size;
	LLVector3 MaxT;
	MaxT.mV[VX]=MaxT.mV[VY]=MaxT.mV[VZ]=-1.0f;

	// Find candidate planes.
	for(U32 i=0;i<3;i++)
	{
		if(origin.mV[i] < MinB.mV[i])
		{
			coord.mV[i]	= MinB.mV[i];
			Inside		= false;

			// Calculate T distances to candidate planes
			if(IR(dir.mV[i]))	MaxT.mV[i] = (MinB.mV[i] - origin.mV[i]) / dir.mV[i];
		}
		else if(origin.mV[i] > MaxB.mV[i])
		{
			coord.mV[i]	= MaxB.mV[i];
			Inside		= false;

			// Calculate T distances to candidate planes
			if(IR(dir.mV[i]))	MaxT.mV[i] = (MaxB.mV[i] - origin.mV[i]) / dir.mV[i];
		}
	}

	// Ray origin inside bounding box
	if(Inside)
	{
		coord = origin;
		return true;
	}

	// Get largest of the maxT's for final choice of intersection
	U32 WhichPlane = 0;
	if(MaxT.mV[1] > MaxT.mV[WhichPlane])	WhichPlane = 1;
	if(MaxT.mV[2] > MaxT.mV[WhichPlane])	WhichPlane = 2;

	// Check final candidate actually inside box
	if(IR(MaxT.mV[WhichPlane])&0x80000000) return false;

	for(U32 i=0;i<3;i++)
	{
		if(i!=WhichPlane)
		{
			coord.mV[i] = origin.mV[i] + MaxT.mV[WhichPlane] * dir.mV[i];
			if (epsilon > 0)
			{
				if(coord.mV[i] < MinB.mV[i] - epsilon || coord.mV[i] > MaxB.mV[i] + epsilon)	return false;
			}
			else
			{
				if(coord.mV[i] < MinB.mV[i] || coord.mV[i] > MaxB.mV[i])	return false;
			}
		}
	}
	return true;	// ray hits box
}

//////////////////////////////
//
// Macros, functions, and inline methods from other classes
//
//

void LLPipeline::setLight(LLDrawable *drawablep, bool is_light)
{
	if (drawablep && assertInitialized())
	{
		if (is_light)
		{
			mLights.insert(drawablep);
			drawablep->setState(LLDrawable::LIGHT);
		}
		else
		{
			drawablep->clearState(LLDrawable::LIGHT);
			mLights.erase(drawablep);
		}
	}
}

//static
void LLPipeline::toggleRenderType(U32 type)
{
	gPipeline.mRenderTypeEnabled[type] = !gPipeline.mRenderTypeEnabled[type];
	if (type == LLPipeline::RENDER_TYPE_WATER)
	{
		gPipeline.mRenderTypeEnabled[LLPipeline::RENDER_TYPE_VOIDWATER] = !gPipeline.mRenderTypeEnabled[LLPipeline::RENDER_TYPE_VOIDWATER];
	}
}

//static
void LLPipeline::toggleRenderTypeControl(U32 type)
{
	gPipeline.toggleRenderType(type);
}

//static
bool LLPipeline::hasRenderTypeControl(U32 type)
{
	return gPipeline.hasRenderType(type);
}

// Allows UI items labeled "Hide foo" instead of "Show foo"
//static
bool LLPipeline::toggleRenderTypeControlNegated(S32 type)
{
	return !gPipeline.hasRenderType(type);
}

//static
void LLPipeline::toggleRenderDebug(U64 bit)
{
	if (gPipeline.hasRenderDebugMask(bit))
	{
		LL_INFOS() << "Toggling render debug mask " << std::hex << bit << " off" << std::dec << LL_ENDL;
	}
	else
	{
		LL_INFOS() << "Toggling render debug mask " << std::hex << bit << " on" << std::dec << LL_ENDL;
	}
	gPipeline.mRenderDebugMask ^= bit;
}


//static
bool LLPipeline::toggleRenderDebugControl(U64 bit)
{
	return gPipeline.hasRenderDebugMask(bit);
}

//static
void LLPipeline::toggleRenderDebugFeature(U32 bit)
{
	gPipeline.mRenderDebugFeatureMask ^= bit;
}


//static
bool LLPipeline::toggleRenderDebugFeatureControl(U32 bit)
{
	return gPipeline.hasRenderDebugFeatureMask(bit);
}

void LLPipeline::setRenderDebugFeatureControl(U32 bit, bool value)
{
	if (value)
	{
		gPipeline.mRenderDebugFeatureMask |= bit;
	}
	else
	{
		gPipeline.mRenderDebugFeatureMask &= !bit;
	}
}

void LLPipeline::pushRenderDebugFeatureMask()
{
	mRenderDebugFeatureStack.push(mRenderDebugFeatureMask);
}

void LLPipeline::popRenderDebugFeatureMask()
{
	if (mRenderDebugFeatureStack.empty())
	{
		LL_ERRS() << "Depleted render feature stack." << LL_ENDL;
	}

	mRenderDebugFeatureMask = mRenderDebugFeatureStack.top();
	mRenderDebugFeatureStack.pop();
}

// static
void LLPipeline::setRenderScriptedBeacons(bool val)
{
	sRenderScriptedBeacons = val;
}

// static
void LLPipeline::toggleRenderScriptedBeacons()
{
	sRenderScriptedBeacons = !sRenderScriptedBeacons;
}

// static
bool LLPipeline::getRenderScriptedBeacons()
{
	return sRenderScriptedBeacons;
}

// static
void LLPipeline::setRenderScriptedTouchBeacons(bool val)
{
	sRenderScriptedTouchBeacons = val;
}

// static
void LLPipeline::toggleRenderScriptedTouchBeacons()
{
	sRenderScriptedTouchBeacons = !sRenderScriptedTouchBeacons;
}

// static
bool LLPipeline::getRenderScriptedTouchBeacons()
{
	return sRenderScriptedTouchBeacons;
}

// static
void LLPipeline::setRenderMOAPBeacons(bool val)
{
	sRenderMOAPBeacons = val;
}

// static
void LLPipeline::toggleRenderMOAPBeacons()
{
	sRenderMOAPBeacons = !sRenderMOAPBeacons;
}

// static
bool LLPipeline::getRenderMOAPBeacons()
{
	return sRenderMOAPBeacons;
}

// static
void LLPipeline::setRenderPhysicalBeacons(bool val)
{
	sRenderPhysicalBeacons = val;
}

// static
void LLPipeline::toggleRenderPhysicalBeacons()
{
	sRenderPhysicalBeacons = !sRenderPhysicalBeacons;
}

// static
bool LLPipeline::getRenderPhysicalBeacons()
{
	return sRenderPhysicalBeacons;
}

// static
void LLPipeline::setRenderParticleBeacons(bool val)
{
	sRenderParticleBeacons = val;
}

// static
void LLPipeline::toggleRenderParticleBeacons()
{
	sRenderParticleBeacons = !sRenderParticleBeacons;
}

// static
bool LLPipeline::getRenderParticleBeacons()
{
	return sRenderParticleBeacons;
}

// static
void LLPipeline::setRenderSoundBeacons(bool val)
{
	sRenderSoundBeacons = val;
}

// static
void LLPipeline::toggleRenderSoundBeacons()
{
	sRenderSoundBeacons = !sRenderSoundBeacons;
}

// static
bool LLPipeline::getRenderSoundBeacons()
{
	return sRenderSoundBeacons;
}

// static
void LLPipeline::setRenderBeacons(bool val)
{
	sRenderBeacons = val;
}

// static
void LLPipeline::toggleRenderBeacons()
{
	sRenderBeacons = !sRenderBeacons;
}

// static
bool LLPipeline::getRenderBeacons()
{
	return sRenderBeacons;
}

// static
void LLPipeline::setRenderHighlights(bool val)
{
	sRenderHighlight = val;
}

// static
void LLPipeline::toggleRenderHighlights()
{
	sRenderHighlight = !sRenderHighlight;
}

// static
bool LLPipeline::getRenderHighlights()
{
	return sRenderHighlight;
}

// static
void LLPipeline::setRenderHighlightTextureChannel(LLRender::eTexIndex channel)
{
	sRenderHighlightTextureChannel = channel;
}

LLVOPartGroup* LLPipeline::lineSegmentIntersectParticle(const LLVector4a& start, const LLVector4a& end, LLVector4a* intersection,
														S32* face_hit)
{
	LLVector4a local_end = end;

	LLVector4a position;

	LLDrawable* drawable = NULL;

	for (LLWorld::region_list_t::const_iterator iter = LLWorld::getInstance()->getRegionList().begin(); 
			iter != LLWorld::getInstance()->getRegionList().end(); ++iter)
	{
		LLViewerRegion* region = *iter;

		LLSpatialPartition* part = region->getSpatialPartition(LLViewerRegion::PARTITION_PARTICLE);
		if (part && hasRenderType(part->mDrawableType))
		{
			LLDrawable* hit = part->lineSegmentIntersect(start, local_end, true, false, true, false, face_hit, &position, NULL, NULL, NULL);
			if (hit)
			{
				drawable = hit;
				local_end = position;						
			}
		}
	}

	LLVOPartGroup* ret = NULL;
	if (drawable)
	{
		//make sure we're returning an LLVOPartGroup
		llassert(drawable->getVObj()->getPCode() == LLViewerObject::LL_VO_PART_GROUP);
		ret = (LLVOPartGroup*) drawable->getVObj().get();
	}
		
	if (intersection)
	{
		*intersection = position;
	}

	return ret;
}

LLViewerObject* LLPipeline::lineSegmentIntersectInWorld(const LLVector4a& start, const LLVector4a& end,
														bool pick_transparent,
														bool pick_rigged,
                                                        bool pick_unselectable,
                                                        bool pick_reflection_probe,
														S32* face_hit,
                                                        S32* gltf_node_hit,
                                                        S32* gltf_primitive_hit,
														LLVector4a* intersection,         // return the intersection point
														LLVector2* tex_coord,            // return the texture coordinates of the intersection point
														LLVector4a* normal,               // return the surface normal at the intersection point
														LLVector4a* tangent             // return the surface tangent at the intersection point
	)
{
	LLDrawable* drawable = NULL;

	LLVector4a local_end = end;

	LLVector4a position;

	sPickAvatar = false; //! LLToolMgr::getInstance()->inBuildMode();
	
	for (LLWorld::region_list_t::const_iterator iter = LLWorld::getInstance()->getRegionList().begin(); 
			iter != LLWorld::getInstance()->getRegionList().end(); ++iter)
	{
		LLViewerRegion* region = *iter;

		for (U32 j = 0; j < LLViewerRegion::NUM_PARTITIONS; j++)
		{
			if ((j == LLViewerRegion::PARTITION_VOLUME) || 
				(j == LLViewerRegion::PARTITION_BRIDGE) ||
                (j == LLViewerRegion::PARTITION_AVATAR) || // for attachments
				(j == LLViewerRegion::PARTITION_CONTROL_AV) ||
				(j == LLViewerRegion::PARTITION_TERRAIN) ||
				(j == LLViewerRegion::PARTITION_TREE) ||
				(j == LLViewerRegion::PARTITION_GRASS))  // only check these partitions for now
			{
				LLSpatialPartition* part = region->getSpatialPartition(j);
				if (part && hasRenderType(part->mDrawableType))
				{
					LLDrawable* hit = part->lineSegmentIntersect(start, local_end, pick_transparent, pick_rigged, pick_unselectable, pick_reflection_probe, face_hit, &position, tex_coord, normal, tangent);
					if (hit)
					{
						drawable = hit;
						local_end = position;						
					}
				}
			}
		}
	}

	if (!sPickAvatar)
	{
		//save hit info in case we need to restore
		//due to attachment override
		LLVector4a local_normal;
		LLVector4a local_tangent;
		LLVector2 local_texcoord;
		S32 local_face_hit = -1;

		if (face_hit)
		{ 
			local_face_hit = *face_hit;
		}
		if (tex_coord)
		{
			local_texcoord = *tex_coord;
		}
		if (tangent)
		{
			local_tangent = *tangent;
		}
		else
		{
			local_tangent.clear();
		}
		if (normal)
		{
			local_normal = *normal;
		}
		else
		{
			local_normal.clear();
		}
				
		const F32 ATTACHMENT_OVERRIDE_DIST = 0.1f;

		//check against avatars
		sPickAvatar = true;
		for (LLWorld::region_list_t::const_iterator iter = LLWorld::getInstance()->getRegionList().begin(); 
				iter != LLWorld::getInstance()->getRegionList().end(); ++iter)
		{
			LLViewerRegion* region = *iter;

			LLSpatialPartition* part = region->getSpatialPartition(LLViewerRegion::PARTITION_AVATAR);
			if (part && hasRenderType(part->mDrawableType))
			{
				LLDrawable* hit = part->lineSegmentIntersect(start, local_end, pick_transparent, pick_rigged, pick_unselectable, pick_reflection_probe, face_hit, &position, tex_coord, normal, tangent);
				if (hit)
				{
					LLVector4a delta;
					delta.setSub(position, local_end);

					if (!drawable || 
						!drawable->getVObj()->isAttachment() ||
						delta.getLength3().getF32() > ATTACHMENT_OVERRIDE_DIST)
					{ //avatar overrides if previously hit drawable is not an attachment or 
					  //attachment is far enough away from detected intersection
						drawable = hit;
						local_end = position;						
					}
					else
					{ //prioritize attachments over avatars
						position = local_end;

						if (face_hit)
						{
							*face_hit = local_face_hit;
						}
						if (tex_coord)
						{
							*tex_coord = local_texcoord;
						}
						if (tangent)
						{
							*tangent = local_tangent;
						}
						if (normal)
						{
							*normal = local_normal;
						}
					}
				}
			}
		}
	}

	//check all avatar nametags (silly, isn't it?)
	for (std::vector< LLCharacter* >::iterator iter = LLCharacter::sInstances.begin();
		iter != LLCharacter::sInstances.end();
		++iter)
	{
		LLVOAvatar* av = (LLVOAvatar*) *iter;
		if (av->mNameText.notNull()
			&& av->mNameText->lineSegmentIntersect(start, local_end, position))
		{
			drawable = av->mDrawable;
			local_end = position;
		}
	}

    S32 node_hit = -1;
    S32 primitive_hit = -1;
    LLDrawable* hit = LL::GLTFSceneManager::instance().lineSegmentIntersect(start, local_end, pick_transparent, pick_rigged, pick_unselectable, pick_reflection_probe, &node_hit, &primitive_hit, &position, tex_coord, normal, tangent);
    if (hit)
    {
        drawable = hit;
        local_end = position;
    }

    if (gltf_node_hit)
    {
        *gltf_node_hit = node_hit;
    }
    
    if (gltf_primitive_hit)
    {
        *gltf_primitive_hit = primitive_hit;
    }

	if (intersection)
	{
		*intersection = position;
	}

	return drawable ? drawable->getVObj().get() : NULL;
}

LLViewerObject* LLPipeline::lineSegmentIntersectInHUD(const LLVector4a& start, const LLVector4a& end,
													  bool pick_transparent,													
													  S32* face_hit,
													  LLVector4a* intersection,         // return the intersection point
													  LLVector2* tex_coord,            // return the texture coordinates of the intersection point
													  LLVector4a* normal,               // return the surface normal at the intersection point
													  LLVector4a* tangent				// return the surface tangent at the intersection point
	)
{
	LLDrawable* drawable = NULL;

	for (LLWorld::region_list_t::const_iterator iter = LLWorld::getInstance()->getRegionList().begin(); 
			iter != LLWorld::getInstance()->getRegionList().end(); ++iter)
	{
		LLViewerRegion* region = *iter;

		bool toggle = false;
		if (!hasRenderType(LLPipeline::RENDER_TYPE_HUD))
		{
			toggleRenderType(LLPipeline::RENDER_TYPE_HUD);
			toggle = true;
		}

		LLSpatialPartition* part = region->getSpatialPartition(LLViewerRegion::PARTITION_HUD);
		if (part)
		{
			LLDrawable* hit = part->lineSegmentIntersect(start, end, pick_transparent, false, true, false, face_hit, intersection, tex_coord, normal, tangent);
			if (hit)
			{
				drawable = hit;
			}
		}

		if (toggle)
		{
			toggleRenderType(LLPipeline::RENDER_TYPE_HUD);
		}
	}
	return drawable ? drawable->getVObj().get() : NULL;
}

LLSpatialPartition* LLPipeline::getSpatialPartition(LLViewerObject* vobj)
{
	if (vobj)
	{
		LLViewerRegion* region = vobj->getRegion();
		if (region)
		{
			return region->getSpatialPartition(vobj->getPartitionType());
		}
	}
	return NULL;
}

void LLPipeline::resetVertexBuffers(LLDrawable* drawable)
{
	if (!drawable)
	{
		return;
	}

	for (S32 i = 0; i < drawable->getNumFaces(); i++)
	{
		LLFace* facep = drawable->getFace(i);
		if (facep)
		{
			facep->clearVertexBuffer();
		}
	}
}

void LLPipeline::renderObjects(U32 type, bool texture, bool batch_texture, bool rigged)
{
	assertInitialized();
	gGL.loadMatrix(gGLModelView);
	gGLLastMatrix = NULL;

    if (rigged)
    {
        mSimplePool->pushRiggedBatches(type + 1, texture, batch_texture);
    }
    else
    {
        mSimplePool->pushBatches(type, texture, batch_texture);
    }

    gGL.loadMatrix(gGLModelView);
	gGLLastMatrix = NULL;		
}

void LLPipeline::renderGLTFObjects(U32 type, bool texture, bool rigged)
{
    assertInitialized();
    gGL.loadMatrix(gGLModelView);
    gGLLastMatrix = NULL;

    if (rigged)
    {
        mSimplePool->pushRiggedGLTFBatches(type + 1, texture);
    }
    else
    {
        mSimplePool->pushGLTFBatches(type, texture);
    }

    gGL.loadMatrix(gGLModelView);
    gGLLastMatrix = NULL;

    if (!rigged)
    {
        LL::GLTFSceneManager::instance().renderOpaque();
    }
    else
    {
        LL::GLTFSceneManager::instance().render(true, true);
    }
}

// Currently only used for shadows -Cosmic,2023-04-19
void LLPipeline::renderAlphaObjects(bool rigged)
{
    LL_PROFILE_ZONE_SCOPED_CATEGORY_PIPELINE;
    assertInitialized();
    gGL.loadMatrix(gGLModelView);
    gGLLastMatrix = NULL;
    S32 sun_up = LLEnvironment::instance().getIsSunUp() ? 1 : 0;
    U32 target_width = LLRenderTarget::sCurResX;
    U32 type = LLRenderPass::PASS_ALPHA;
    LLVOAvatar* lastAvatar = nullptr;
    U64 lastMeshId = 0;
    auto* begin = gPipeline.beginRenderMap(type);
    auto* end = gPipeline.endRenderMap(type);

    for (LLCullResult::drawinfo_iterator i = begin; i != end; )
    {
        LLDrawInfo* pparams = *i;
        LLCullResult::increment_iterator(i, end);

        if (rigged != (pparams->mAvatar != nullptr))
        {
            // Pool contains both rigged and non-rigged DrawInfos. Only draw
            // the objects we're interested in in this pass.
            continue;
        }

        if (rigged)
        {
            if (pparams->mGLTFMaterial)
            {
                gDeferredShadowGLTFAlphaBlendProgram.bind(rigged);
                LLGLSLShader::sCurBoundShaderPtr->uniform1i(LLShaderMgr::SUN_UP_FACTOR, sun_up);
                LLGLSLShader::sCurBoundShaderPtr->uniform1f(LLShaderMgr::DEFERRED_SHADOW_TARGET_WIDTH, (float)target_width);
                LLGLSLShader::sCurBoundShaderPtr->setMinimumAlpha(ALPHA_BLEND_CUTOFF);
                LLRenderPass::pushRiggedGLTFBatch(*pparams, lastAvatar, lastMeshId);
            }
            else
            {
                gDeferredShadowAlphaMaskProgram.bind(rigged);
                LLGLSLShader::sCurBoundShaderPtr->uniform1i(LLShaderMgr::SUN_UP_FACTOR, sun_up);
                LLGLSLShader::sCurBoundShaderPtr->uniform1f(LLShaderMgr::DEFERRED_SHADOW_TARGET_WIDTH, (float)target_width);
                LLGLSLShader::sCurBoundShaderPtr->setMinimumAlpha(ALPHA_BLEND_CUTOFF);
                if (lastAvatar != pparams->mAvatar || lastMeshId != pparams->mSkinInfo->mHash)
                {
                    mSimplePool->uploadMatrixPalette(*pparams);
                    lastAvatar = pparams->mAvatar;
                    lastMeshId = pparams->mSkinInfo->mHash;
                }

                mSimplePool->pushBatch(*pparams, true, true);
            }
        }
        else
        {
            if (pparams->mGLTFMaterial)
            {
                gDeferredShadowGLTFAlphaBlendProgram.bind(rigged);
                LLGLSLShader::sCurBoundShaderPtr->uniform1i(LLShaderMgr::SUN_UP_FACTOR, sun_up);
                LLGLSLShader::sCurBoundShaderPtr->uniform1f(LLShaderMgr::DEFERRED_SHADOW_TARGET_WIDTH, (float)target_width);
                LLGLSLShader::sCurBoundShaderPtr->setMinimumAlpha(ALPHA_BLEND_CUTOFF);
                LLRenderPass::pushGLTFBatch(*pparams);
            }
            else
            {
                gDeferredShadowAlphaMaskProgram.bind(rigged);
                LLGLSLShader::sCurBoundShaderPtr->uniform1i(LLShaderMgr::SUN_UP_FACTOR, sun_up);
                LLGLSLShader::sCurBoundShaderPtr->uniform1f(LLShaderMgr::DEFERRED_SHADOW_TARGET_WIDTH, (float)target_width);
                LLGLSLShader::sCurBoundShaderPtr->setMinimumAlpha(ALPHA_BLEND_CUTOFF);
                mSimplePool->pushBatch(*pparams, true, true);
            }
        }
    }

    gGL.loadMatrix(gGLModelView);
    gGLLastMatrix = NULL;
}

// Currently only used for shadows -Cosmic,2023-04-19
void LLPipeline::renderMaskedObjects(U32 type, bool texture, bool batch_texture, bool rigged)
{
	assertInitialized();
	gGL.loadMatrix(gGLModelView);
	gGLLastMatrix = NULL;
    if (rigged)
    {
        mAlphaMaskPool->pushRiggedMaskBatches(type+1, texture, batch_texture);
    }
    else
    {
        mAlphaMaskPool->pushMaskBatches(type, texture, batch_texture);
    }
	gGL.loadMatrix(gGLModelView);
	gGLLastMatrix = NULL;		
}

// Currently only used for shadows -Cosmic,2023-04-19
void LLPipeline::renderFullbrightMaskedObjects(U32 type, bool texture, bool batch_texture, bool rigged)
{
	assertInitialized();
	gGL.loadMatrix(gGLModelView);
	gGLLastMatrix = NULL;
    if (rigged)
    {
        mFullbrightAlphaMaskPool->pushRiggedMaskBatches(type+1, texture, batch_texture);
    }
    else
    {
        mFullbrightAlphaMaskPool->pushMaskBatches(type, texture, batch_texture);
    }
	gGL.loadMatrix(gGLModelView);
	gGLLastMatrix = NULL;		
}

void apply_cube_face_rotation(U32 face)
{
	switch (face)
	{
		case 0: 
			gGL.rotatef(90.f, 0, 1, 0);
			gGL.rotatef(180.f, 1, 0, 0);
		break;
		case 2: 
			gGL.rotatef(-90.f, 1, 0, 0);
		break;
		case 4:
			gGL.rotatef(180.f, 0, 1, 0);
			gGL.rotatef(180.f, 0, 0, 1);
		break;
		case 1: 
			gGL.rotatef(-90.f, 0, 1, 0);
			gGL.rotatef(180.f, 1, 0, 0);
		break;
		case 3:
			gGL.rotatef(90, 1, 0, 0);
		break;
		case 5: 
			gGL.rotatef(180, 0, 0, 1);
		break;
	}
}

void validate_framebuffer_object()
{                                                           
	GLenum status;                                            
	status = glCheckFramebufferStatus(GL_FRAMEBUFFER_EXT); 
	switch(status) 
	{                                          
		case GL_FRAMEBUFFER_COMPLETE:                       
			//framebuffer OK, no error.
			break;
		case GL_FRAMEBUFFER_INCOMPLETE_MISSING_ATTACHMENT:
			// frame buffer not OK: probably means unsupported depth buffer format
			LL_ERRS() << "Framebuffer Incomplete Missing Attachment." << LL_ENDL;
			break;
		case GL_FRAMEBUFFER_INCOMPLETE_ATTACHMENT:
			// frame buffer not OK: probably means unsupported depth buffer format
			LL_ERRS() << "Framebuffer Incomplete Attachment." << LL_ENDL;
			break; 
		case GL_FRAMEBUFFER_UNSUPPORTED:                    
			/* choose different formats */                        
			LL_ERRS() << "Framebuffer unsupported." << LL_ENDL;
			break;                                                
		default:                                                
			LL_ERRS() << "Unknown framebuffer status." << LL_ENDL;
			break;
	}
}

void LLPipeline::bindScreenToTexture() 
{
	
}

static LLTrace::BlockTimerStatHandle FTM_RENDER_BLOOM("Bloom");

void LLPipeline::visualizeBuffers(LLRenderTarget* src, LLRenderTarget* dst, U32 bufferIndex)
{
	dst->bindTarget();
	gDeferredBufferVisualProgram.bind();
	gDeferredBufferVisualProgram.bindTexture(LLShaderMgr::DEFERRED_DIFFUSE, src, false, LLTexUnit::TFO_BILINEAR, bufferIndex);

	static LLStaticHashedString mipLevel("mipLevel");
	if (RenderBufferVisualization != 4)
		gDeferredBufferVisualProgram.uniform1f(mipLevel, 0);
	else
		gDeferredBufferVisualProgram.uniform1f(mipLevel, 8);

	mScreenTriangleVB->setBuffer();
	mScreenTriangleVB->drawArrays(LLRender::TRIANGLES, 0, 3);
	gDeferredBufferVisualProgram.unbind();
	dst->flush();
}

void LLPipeline::generateLuminance(LLRenderTarget* src, LLRenderTarget* dst)
{
	// luminance sample and mipmap generation
	{
		LL_PROFILE_GPU_ZONE("luminance sample");

		dst->bindTarget();

		LLGLDepthTest depth(GL_FALSE, GL_FALSE);

		gLuminanceProgram.bind();

        static LLCachedControl<F32> diffuse_luminance_scale(gSavedSettings, "RenderDiffuseLuminanceScale", 1.0f);

		S32 channel = 0;
		channel = gLuminanceProgram.enableTexture(LLShaderMgr::DEFERRED_DIFFUSE);
		if (channel > -1)
		{
			src->bindTexture(0, channel, LLTexUnit::TFO_POINT);
		}

		channel = gLuminanceProgram.enableTexture(LLShaderMgr::DEFERRED_EMISSIVE);
		if (channel > -1)
		{
			mGlow[1].bindTexture(0, channel);
		}

        channel = gLuminanceProgram.enableTexture(LLShaderMgr::DEFERRED_NORMAL);
        if (channel > -1)
        {
            // bind the normal map to get the environment mask
            mRT->deferredScreen.bindTexture(2, channel, LLTexUnit::TFO_POINT);
        }

        static LLStaticHashedString diffuse_luminance_scale_s("diffuse_luminance_scale");
        gLuminanceProgram.uniform1f(diffuse_luminance_scale_s, diffuse_luminance_scale);

		mScreenTriangleVB->setBuffer();
		mScreenTriangleVB->drawArrays(LLRender::TRIANGLES, 0, 3);
		dst->flush();

		// note -- unbind AFTER the glGenerateMipMap so time in generatemipmap can be profiled under "Luminance"
		// also note -- keep an eye on the performance of glGenerateMipmap, might need to replace it with a mip generation shader
		gLuminanceProgram.unbind();
	}
}

void LLPipeline::generateExposure(LLRenderTarget* src, LLRenderTarget* dst, bool use_history) {
	// exposure sample
	{
		LL_PROFILE_GPU_ZONE("exposure sample");

		if (use_history)
		{
			// copy last frame's exposure into mLastExposure
			mLastExposure.bindTarget();
			gCopyProgram.bind();
			gGL.getTexUnit(0)->bind(dst);

			mScreenTriangleVB->setBuffer();
			mScreenTriangleVB->drawArrays(LLRender::TRIANGLES, 0, 3);

			mLastExposure.flush();
		}

		dst->bindTarget();

		LLGLDepthTest depth(GL_FALSE, GL_FALSE);

		LLGLSLShader* shader;
		if (use_history)
		{
			shader = &gExposureProgram;
		}
		else
		{
			shader = &gExposureProgramNoFade;
		}

		shader->bind();

		S32 channel = shader->enableTexture(LLShaderMgr::DEFERRED_EMISSIVE);
		if (channel > -1)
		{
			src->bindTexture(0, channel, LLTexUnit::TFO_TRILINEAR);
		}

		if (use_history)
		{
			channel = shader->enableTexture(LLShaderMgr::EXPOSURE_MAP);
			if (channel > -1)
			{
				mLastExposure.bindTexture(0, channel);
			}
		}

		static LLStaticHashedString dt("dt");
		static LLStaticHashedString noiseVec("noiseVec");
		static LLStaticHashedString dynamic_exposure_params("dynamic_exposure_params");
		static LLCachedControl<F32> dynamic_exposure_coefficient(gSavedSettings, "RenderDynamicExposureCoefficient", 0.175f);
		static LLCachedControl<bool> should_auto_adjust(gSavedSettings, "RenderSkyAutoAdjustLegacy", true);

		LLSettingsSky::ptr_t sky = LLEnvironment::instance().getCurrentSky();

		F32 probe_ambiance = LLEnvironment::instance().getCurrentSky()->getReflectionProbeAmbiance(should_auto_adjust);
		F32 exp_min = 1.f;
		F32 exp_max = 1.f;

		if (probe_ambiance > 0.f)
		{
			F32 hdr_scale = sqrtf(LLEnvironment::instance().getCurrentSky()->getGamma()) * 2.f;

			if (hdr_scale > 1.f)
			{
				exp_min = 1.f / hdr_scale;
				exp_max = hdr_scale;
			}
		}
		shader->uniform1f(dt, gFrameIntervalSeconds);
		shader->uniform2f(noiseVec, ll_frand() * 2.0 - 1.0, ll_frand() * 2.0 - 1.0);
		shader->uniform3f(dynamic_exposure_params, dynamic_exposure_coefficient, exp_min, exp_max);

		mScreenTriangleVB->setBuffer();
		mScreenTriangleVB->drawArrays(LLRender::TRIANGLES, 0, 3);

		if (use_history)
		{
			gGL.getTexUnit(channel)->unbind(mLastExposure.getUsage());
		}
		shader->unbind();
		dst->flush();
	}
}

extern LLPointer<LLImageGL> gEXRImage;

void LLPipeline::gammaCorrect(LLRenderTarget* src, LLRenderTarget* dst) {
	dst->bindTarget();
	// gamma correct lighting
	{
		LL_PROFILE_GPU_ZONE("gamma correct");

        static LLCachedControl<bool> buildNoPost(gSavedSettings, "RenderDisablePostProcessing", false);

		LLGLDepthTest depth(GL_FALSE, GL_FALSE);

		// Apply gamma correction to the frame here.

        static LLCachedControl<bool> should_auto_adjust(gSavedSettings, "RenderSkyAutoAdjustLegacy", true);
        
        LLSettingsSky::ptr_t psky = LLEnvironment::instance().getCurrentSky();

        bool no_post = gSnapshotNoPost || (buildNoPost && gFloaterTools->isAvailable());
        LLGLSLShader& shader = no_post ? gNoPostGammaCorrectProgram : // no post (no gamma, no exposure, no tonemapping)
            psky->getReflectionProbeAmbiance(should_auto_adjust) == 0.f ? gLegacyPostGammaCorrectProgram :
            gDeferredPostGammaCorrectProgram;
        
        shader.bind();

		S32 channel = 0;

        shader.bindTexture(LLShaderMgr::DEFERRED_DIFFUSE, src, false, LLTexUnit::TFO_POINT);

        shader.bindTexture(LLShaderMgr::EXPOSURE_MAP, &mExposureMap);

        shader.uniform2f(LLShaderMgr::DEFERRED_SCREEN_RES, src->getWidth(), src->getHeight());

		static LLCachedControl<F32> exposure(gSavedSettings, "RenderExposure", 1.f);

		F32 e = llclamp(exposure(), 0.5f, 4.f);

		static LLStaticHashedString s_exposure("exposure");
        static LLStaticHashedString aces_mix("aces_mix");

        shader.uniform1f(s_exposure, e);
        shader.uniform1f(aces_mix, gEXRImage.notNull() ? 0.f : 0.3f);

		mScreenTriangleVB->setBuffer();
		mScreenTriangleVB->drawArrays(LLRender::TRIANGLES, 0, 3);

		gGL.getTexUnit(channel)->unbind(src->getUsage());
        shader.unbind();
	}
	dst->flush();
}

void LLPipeline::copyScreenSpaceReflections(LLRenderTarget* src, LLRenderTarget* dst) 
{

	if (RenderScreenSpaceReflections && !gCubeSnapshot)
	{
		LL_PROFILE_GPU_ZONE("ssr copy");
		LLGLDepthTest depth(GL_TRUE, GL_TRUE, GL_ALWAYS);

		LLRenderTarget& depth_src = mRT->deferredScreen;

		dst->bindTarget();
		dst->clear();
		gCopyDepthProgram.bind();

		S32 diff_map = gCopyDepthProgram.getTextureChannel(LLShaderMgr::DIFFUSE_MAP);
		S32 depth_map = gCopyDepthProgram.getTextureChannel(LLShaderMgr::DEFERRED_DEPTH);

		gGL.getTexUnit(diff_map)->bind(src);
		gGL.getTexUnit(depth_map)->bind(&depth_src, true);

		mScreenTriangleVB->setBuffer();
		mScreenTriangleVB->drawArrays(LLRender::TRIANGLES, 0, 3);

		dst->flush();
	}
}

void LLPipeline::generateGlow(LLRenderTarget* src) 
{
	if (sRenderGlow)
	{
		LL_PROFILE_GPU_ZONE("glow");
		mGlow[2].bindTarget();
		mGlow[2].clear();

		gGlowExtractProgram.bind();
		F32 maxAlpha = RenderGlowMaxExtractAlpha;
		F32 warmthAmount = RenderGlowWarmthAmount;
		LLVector3 lumWeights = RenderGlowLumWeights;
		LLVector3 warmthWeights = RenderGlowWarmthWeights;

		gGlowExtractProgram.uniform1f(LLShaderMgr::GLOW_MIN_LUMINANCE, 9999);
		gGlowExtractProgram.uniform1f(LLShaderMgr::GLOW_MAX_EXTRACT_ALPHA, maxAlpha);
		gGlowExtractProgram.uniform3f(LLShaderMgr::GLOW_LUM_WEIGHTS, lumWeights.mV[0], lumWeights.mV[1],
			lumWeights.mV[2]);
		gGlowExtractProgram.uniform3f(LLShaderMgr::GLOW_WARMTH_WEIGHTS, warmthWeights.mV[0], warmthWeights.mV[1],
			warmthWeights.mV[2]);
		gGlowExtractProgram.uniform1f(LLShaderMgr::GLOW_WARMTH_AMOUNT, warmthAmount);

        if (RenderGlowNoise)
        {
            S32 channel = gGlowExtractProgram.enableTexture(LLShaderMgr::GLOW_NOISE_MAP);
            if (channel > -1)
            {
                gGL.getTexUnit(channel)->bindManual(LLTexUnit::TT_TEXTURE, mTrueNoiseMap);
                gGL.getTexUnit(channel)->setTextureFilteringOption(LLTexUnit::TFO_POINT);
            }
            gGlowExtractProgram.uniform2f(LLShaderMgr::DEFERRED_SCREEN_RES,
                                          mGlow[2].getWidth(),
                                          mGlow[2].getHeight());
        }

		{
			LLGLEnable blend_on(GL_BLEND);

			gGL.setSceneBlendType(LLRender::BT_ADD_WITH_ALPHA);

			gGlowExtractProgram.bindTexture(LLShaderMgr::DIFFUSE_MAP, src);

			gGL.color4f(1, 1, 1, 1);
			gPipeline.enableLightsFullbright();

			mScreenTriangleVB->setBuffer();
			mScreenTriangleVB->drawArrays(LLRender::TRIANGLES, 0, 3);

			mGlow[2].flush();
		}

		gGlowExtractProgram.unbind();

		// power of two between 1 and 1024
		U32 glowResPow = RenderGlowResolutionPow;
		const U32 glow_res = llmax(1, llmin(1024, 1 << glowResPow));

		S32 kernel = RenderGlowIterations * 2;
		F32 delta = RenderGlowWidth / glow_res;
		// Use half the glow width if we have the res set to less than 9 so that it looks
		// almost the same in either case.
		if (glowResPow < 9)
		{
			delta *= 0.5f;
		}
		F32 strength = RenderGlowStrength;

		gGlowProgram.bind();
		gGlowProgram.uniform1f(LLShaderMgr::GLOW_STRENGTH, strength);

		for (S32 i = 0; i < kernel; i++)
		{
			mGlow[i % 2].bindTarget();
			mGlow[i % 2].clear();

			if (i == 0)
			{
				gGlowProgram.bindTexture(LLShaderMgr::DIFFUSE_MAP, &mGlow[2]);
			}
			else
			{
				gGlowProgram.bindTexture(LLShaderMgr::DIFFUSE_MAP, &mGlow[(i - 1) % 2]);
			}

			if (i % 2 == 0)
			{
				gGlowProgram.uniform2f(LLShaderMgr::GLOW_DELTA, delta, 0);
			}
			else
			{
				gGlowProgram.uniform2f(LLShaderMgr::GLOW_DELTA, 0, delta);
			}

			mScreenTriangleVB->setBuffer();
			mScreenTriangleVB->drawArrays(LLRender::TRIANGLES, 0, 3);

			mGlow[i % 2].flush();
		}

		gGlowProgram.unbind();

	}
	else // !sRenderGlow, skip the glow ping-pong and just clear the result target
	{
		mGlow[1].bindTarget();
		mGlow[1].clear();
		mGlow[1].flush();
	}
}

void LLPipeline::applyFXAA(LLRenderTarget* src, LLRenderTarget* dst) 
{
	{
		llassert(!gCubeSnapshot);
		bool multisample = RenderFSAASamples > 1 && mRT->fxaaBuffer.isComplete();
		LLGLSLShader* shader = &gGlowCombineProgram;

		S32 width = dst->getWidth();
		S32 height = dst->getHeight();

		// Present everything.
		if (multisample)
		{
			LL_PROFILE_GPU_ZONE("aa");
			// bake out texture2D with RGBL for FXAA shader
			mRT->fxaaBuffer.bindTarget();

			shader = &gGlowCombineFXAAProgram;
			shader->bind();

			S32 channel = shader->enableTexture(LLShaderMgr::DEFERRED_DIFFUSE, src->getUsage());
			if (channel > -1)
			{
				src->bindTexture(0, channel, LLTexUnit::TFO_BILINEAR);
			}

			{
				LLGLDepthTest depth_test(GL_TRUE, GL_TRUE, GL_ALWAYS);
				mScreenTriangleVB->setBuffer();
				mScreenTriangleVB->drawArrays(LLRender::TRIANGLES, 0, 3);
			}

			shader->disableTexture(LLShaderMgr::DEFERRED_DIFFUSE, src->getUsage());
			shader->unbind();

			mRT->fxaaBuffer.flush();

			dst->bindTarget();
			shader = &gFXAAProgram;
			shader->bind();

			channel = shader->enableTexture(LLShaderMgr::DIFFUSE_MAP, mRT->fxaaBuffer.getUsage());
			if (channel > -1)
			{
				mRT->fxaaBuffer.bindTexture(0, channel, LLTexUnit::TFO_BILINEAR);
			}

			gGLViewport[0] = gViewerWindow->getWorldViewRectRaw().mLeft;
			gGLViewport[1] = gViewerWindow->getWorldViewRectRaw().mBottom;
			gGLViewport[2] = gViewerWindow->getWorldViewRectRaw().getWidth();
			gGLViewport[3] = gViewerWindow->getWorldViewRectRaw().getHeight();

			glViewport(gGLViewport[0], gGLViewport[1], gGLViewport[2], gGLViewport[3]);

			F32 scale_x = (F32)width / mRT->fxaaBuffer.getWidth();
			F32 scale_y = (F32)height / mRT->fxaaBuffer.getHeight();
			shader->uniform2f(LLShaderMgr::FXAA_TC_SCALE, scale_x, scale_y);
			shader->uniform2f(LLShaderMgr::FXAA_RCP_SCREEN_RES, 1.f / width * scale_x, 1.f / height * scale_y);
			shader->uniform4f(LLShaderMgr::FXAA_RCP_FRAME_OPT, -0.5f / width * scale_x, -0.5f / height * scale_y,
				0.5f / width * scale_x, 0.5f / height * scale_y);
			shader->uniform4f(LLShaderMgr::FXAA_RCP_FRAME_OPT2, -2.f / width * scale_x, -2.f / height * scale_y,
				2.f / width * scale_x, 2.f / height * scale_y);

			{
				LLGLDepthTest depth_test(GL_TRUE, GL_TRUE, GL_ALWAYS);
				S32 depth_channel = shader->getTextureChannel(LLShaderMgr::DEFERRED_DEPTH);
				gGL.getTexUnit(depth_channel)->bind(&mRT->deferredScreen, true);

				mScreenTriangleVB->setBuffer();
				mScreenTriangleVB->drawArrays(LLRender::TRIANGLES, 0, 3);
			}

			shader->unbind();
			dst->flush();
		}
		else {
			copyRenderTarget(src, dst);
		}
	}
}

void LLPipeline::copyRenderTarget(LLRenderTarget* src, LLRenderTarget* dst)
{

	LL_PROFILE_GPU_ZONE("copyRenderTarget");
	dst->bindTarget();

	gDeferredPostNoDoFProgram.bind();

	gDeferredPostNoDoFProgram.bindTexture(LLShaderMgr::DEFERRED_DIFFUSE, src);
	gDeferredPostNoDoFProgram.bindTexture(LLShaderMgr::DEFERRED_DEPTH, &mRT->deferredScreen, true);

	{
		mScreenTriangleVB->setBuffer();
		mScreenTriangleVB->drawArrays(LLRender::TRIANGLES, 0, 3);
	}

	gDeferredPostNoDoFProgram.unbind();

	dst->flush();
}

void LLPipeline::combineGlow(LLRenderTarget* src, LLRenderTarget* dst)
{
	// Go ahead and do our glow combine here in our destination.  We blit this later into the front buffer.

	dst->bindTarget();

	{

		gGlowCombineProgram.bind();

		gGlowCombineProgram.bindTexture(LLShaderMgr::DEFERRED_DIFFUSE, src);
		gGlowCombineProgram.bindTexture(LLShaderMgr::DEFERRED_EMISSIVE, &mGlow[1]);

		mScreenTriangleVB->setBuffer();
		mScreenTriangleVB->drawArrays(LLRender::TRIANGLES, 0, 3);
	}

	dst->flush();
}

void LLPipeline::renderDoF(LLRenderTarget* src, LLRenderTarget* dst)
{
	{
		bool dof_enabled =
			(RenderDepthOfFieldInEditMode || !LLToolMgr::getInstance()->inBuildMode()) &&
			RenderDepthOfField &&
			!gCubeSnapshot;

		gViewerWindow->setup3DViewport();

		if (dof_enabled)
		{
			LL_PROFILE_GPU_ZONE("dof");
			LLGLDisable blend(GL_BLEND);

			// depth of field focal plane calculations
			static F32 current_distance = 16.f;
			static F32 start_distance = 16.f;
			static F32 transition_time = 1.f;

			LLVector3 focus_point;

			LLViewerObject* obj = LLViewerMediaFocus::getInstance()->getFocusedObject();
			if (obj && obj->mDrawable && obj->isSelected())
			{ // focus on selected media object
				S32 face_idx = LLViewerMediaFocus::getInstance()->getFocusedFace();
				if (obj && obj->mDrawable)
				{
					LLFace* face = obj->mDrawable->getFace(face_idx);
					if (face)
					{
						focus_point = face->getPositionAgent();
					}
				}
			}

			if (focus_point.isExactlyZero())
			{
				if (LLViewerJoystick::getInstance()->getOverrideCamera())
				{ // focus on point under cursor
					focus_point.set(gDebugRaycastIntersection.getF32ptr());
				}
				else if (gAgentCamera.cameraMouselook())
				{ // focus on point under mouselook crosshairs
					LLVector4a result;
					result.clear();

<<<<<<< HEAD
					gViewerWindow->cursorIntersect(-1, -1, 512.f, nullptr, -1, false, false, true, true, nullptr, nullptr, nullptr, &result);
=======
					gViewerWindow->cursorIntersect(-1, -1, 512.f, NULL, -1, FALSE, FALSE, TRUE, TRUE, nullptr, nullptr, nullptr, &result);
>>>>>>> 1e9e5a7b

					focus_point.set(result.getF32ptr());
				}
				else
				{
					// focus on alt-zoom target
					LLViewerRegion* region = gAgent.getRegion();
					if (region)
					{
						focus_point = LLVector3(gAgentCamera.getFocusGlobal() - region->getOriginGlobal());
					}
				}
			}

			LLVector3 eye = LLViewerCamera::getInstance()->getOrigin();
			F32 target_distance = 16.f;
			if (!focus_point.isExactlyZero())
			{
				target_distance = LLViewerCamera::getInstance()->getAtAxis() * (focus_point - eye);
			}

			if (transition_time >= 1.f && fabsf(current_distance - target_distance) / current_distance > 0.01f)
			{ // large shift happened, interpolate smoothly to new target distance
				transition_time = 0.f;
				start_distance = current_distance;
			}
			else if (transition_time < 1.f)
			{ // currently in a transition, continue interpolating
				transition_time += 1.f / CameraFocusTransitionTime * gFrameIntervalSeconds.value();
				transition_time = llmin(transition_time, 1.f);

				F32 t = cosf(transition_time * F_PI + F_PI) * 0.5f + 0.5f;
				current_distance = start_distance + (target_distance - start_distance) * t;
			}
			else
			{ // small or no change, just snap to target distance
				current_distance = target_distance;
			}

			// convert to mm
			F32 subject_distance = current_distance * 1000.f;
			F32 fnumber = CameraFNumber;
			F32 default_focal_length = CameraFocalLength;

			F32 fov = LLViewerCamera::getInstance()->getView();

			const F32 default_fov = CameraFieldOfView * F_PI / 180.f;

			// F32 aspect_ratio = (F32) mRT->screen.getWidth()/(F32)mRT->screen.getHeight();

			F32 dv = 2.f * default_focal_length * tanf(default_fov / 2.f);

			F32 focal_length = dv / (2 * tanf(fov / 2.f));

			// F32 tan_pixel_angle = tanf(LLDrawable::sCurPixelAngle);

			// from wikipedia -- c = |s2-s1|/s2 * f^2/(N(S1-f))
			// where	 N = fnumber
			//			 s2 = dot distance
			//			 s1 = subject distance
			//			 f = focal length
			//

			F32 blur_constant = focal_length * focal_length / (fnumber * (subject_distance - focal_length));
			blur_constant /= 1000.f; // convert to meters for shader
			F32 magnification = focal_length / (subject_distance - focal_length);

			{ // build diffuse+bloom+CoF
				mRT->deferredLight.bindTarget();

				gDeferredCoFProgram.bind();

				gDeferredCoFProgram.bindTexture(LLShaderMgr::DEFERRED_DIFFUSE, src, LLTexUnit::TFO_POINT);
				gDeferredCoFProgram.bindTexture(LLShaderMgr::DEFERRED_DEPTH, &mRT->deferredScreen, true);

				gDeferredCoFProgram.uniform1f(LLShaderMgr::DEFERRED_DEPTH_CUTOFF, RenderEdgeDepthCutoff);
				gDeferredCoFProgram.uniform1f(LLShaderMgr::DEFERRED_NORM_CUTOFF, RenderEdgeNormCutoff);
				gDeferredCoFProgram.uniform2f(LLShaderMgr::DEFERRED_SCREEN_RES, dst->getWidth(), dst->getHeight());
				gDeferredCoFProgram.uniform1f(LLShaderMgr::DOF_FOCAL_DISTANCE, -subject_distance / 1000.f);
				gDeferredCoFProgram.uniform1f(LLShaderMgr::DOF_BLUR_CONSTANT, blur_constant);
				gDeferredCoFProgram.uniform1f(LLShaderMgr::DOF_TAN_PIXEL_ANGLE, tanf(1.f / LLDrawable::sCurPixelAngle));
				gDeferredCoFProgram.uniform1f(LLShaderMgr::DOF_MAGNIFICATION, magnification);
				gDeferredCoFProgram.uniform1f(LLShaderMgr::DOF_MAX_COF, CameraMaxCoF);
				gDeferredCoFProgram.uniform1f(LLShaderMgr::DOF_RES_SCALE, CameraDoFResScale);

				mScreenTriangleVB->setBuffer();
				mScreenTriangleVB->drawArrays(LLRender::TRIANGLES, 0, 3);
				gDeferredCoFProgram.unbind();
				mRT->deferredLight.flush();
			}

			U32 dof_width = (U32)(mRT->screen.getWidth() * CameraDoFResScale);
			U32 dof_height = (U32)(mRT->screen.getHeight() * CameraDoFResScale);

			{ // perform DoF sampling at half-res (preserve alpha channel)
				src->bindTarget();
				glViewport(0, 0, dof_width, dof_height);

				gGL.setColorMask(true, false);

				gDeferredPostProgram.bind();
				gDeferredPostProgram.bindTexture(LLShaderMgr::DEFERRED_DIFFUSE, &mRT->deferredLight, LLTexUnit::TFO_POINT);

				gDeferredPostProgram.uniform2f(LLShaderMgr::DEFERRED_SCREEN_RES, dst->getWidth(), dst->getHeight());
				gDeferredPostProgram.uniform1f(LLShaderMgr::DOF_MAX_COF, CameraMaxCoF);
				gDeferredPostProgram.uniform1f(LLShaderMgr::DOF_RES_SCALE, CameraDoFResScale);

				mScreenTriangleVB->setBuffer();
				mScreenTriangleVB->drawArrays(LLRender::TRIANGLES, 0, 3);

				gDeferredPostProgram.unbind();

				src->flush();
				gGL.setColorMask(true, true);
			}

			{ // combine result based on alpha
				
				dst->bindTarget();
				if (RenderFSAASamples > 1 && mRT->fxaaBuffer.isComplete())
                {
					glViewport(0, 0, dst->getWidth(), dst->getHeight());
				}
				else
                {
					gGLViewport[0] = gViewerWindow->getWorldViewRectRaw().mLeft;
					gGLViewport[1] = gViewerWindow->getWorldViewRectRaw().mBottom;
					gGLViewport[2] = gViewerWindow->getWorldViewRectRaw().getWidth();
					gGLViewport[3] = gViewerWindow->getWorldViewRectRaw().getHeight();
					glViewport(gGLViewport[0], gGLViewport[1], gGLViewport[2], gGLViewport[3]);
				}

				gDeferredDoFCombineProgram.bind();	
				gDeferredDoFCombineProgram.bindTexture(LLShaderMgr::DEFERRED_DIFFUSE, src, LLTexUnit::TFO_POINT);
				gDeferredDoFCombineProgram.bindTexture(LLShaderMgr::DEFERRED_LIGHT, &mRT->deferredLight, LLTexUnit::TFO_POINT);

				gDeferredDoFCombineProgram.uniform2f(LLShaderMgr::DEFERRED_SCREEN_RES, dst->getWidth(), dst->getHeight());
				gDeferredDoFCombineProgram.uniform1f(LLShaderMgr::DOF_MAX_COF, CameraMaxCoF);
				gDeferredDoFCombineProgram.uniform1f(LLShaderMgr::DOF_RES_SCALE, CameraDoFResScale);
				gDeferredDoFCombineProgram.uniform1f(LLShaderMgr::DOF_WIDTH, (dof_width - 1) / (F32)src->getWidth());
				gDeferredDoFCombineProgram.uniform1f(LLShaderMgr::DOF_HEIGHT, (dof_height - 1) / (F32)src->getHeight());

				mScreenTriangleVB->setBuffer();
				mScreenTriangleVB->drawArrays(LLRender::TRIANGLES, 0, 3);

				gDeferredDoFCombineProgram.unbind();

				dst->flush();
			}
		}
		else
		{
			copyRenderTarget(src, dst);
		}
	}
}

void LLPipeline::renderFinalize()
{
    llassert(!gCubeSnapshot);
    LLVertexBuffer::unbind();
    LLGLState::checkStates();

    assertInitialized();

    LL_RECORD_BLOCK_TIME(FTM_RENDER_BLOOM);
    LL_PROFILE_GPU_ZONE("renderFinalize");

    gGL.color4f(1, 1, 1, 1);
    LLGLDepthTest depth(GL_FALSE);
    LLGLDisable blend(GL_BLEND);
    LLGLDisable cull(GL_CULL_FACE);

    enableLightsFullbright();

    gGL.setColorMask(true, true);
    glClearColor(0, 0, 0, 0);

    
    copyScreenSpaceReflections(&mRT->screen, &mSceneMap);

    generateLuminance(&mRT->screen, &mLuminanceMap);

    generateExposure(&mLuminanceMap, &mExposureMap);

    gammaCorrect(&mRT->screen, &mPostMap);

    LLVertexBuffer::unbind();

    generateGlow(&mPostMap);

    combineGlow(&mPostMap, &mRT->screen);

	gGLViewport[0] = gViewerWindow->getWorldViewRectRaw().mLeft;
	gGLViewport[1] = gViewerWindow->getWorldViewRectRaw().mBottom;
	gGLViewport[2] = gViewerWindow->getWorldViewRectRaw().getWidth();
	gGLViewport[3] = gViewerWindow->getWorldViewRectRaw().getHeight();
	glViewport(gGLViewport[0], gGLViewport[1], gGLViewport[2], gGLViewport[3]);

	renderDoF(&mRT->screen, &mPostMap);

	applyFXAA(&mPostMap, &mRT->screen);
	LLRenderTarget* finalBuffer = &mRT->screen;
	if (RenderBufferVisualization > -1)
    {
		finalBuffer = &mPostMap;
		switch (RenderBufferVisualization)
		{
		case 0:
		case 1:
		case 2:
		case 3:
			visualizeBuffers(&mRT->deferredScreen, finalBuffer, RenderBufferVisualization);
			break;
		case 4:
			visualizeBuffers(&mLuminanceMap, finalBuffer, 0);
		default:
			break;
		}
	}

	// Present the screen target.

	gDeferredPostNoDoFProgram.bind();

	// Whatever is last in the above post processing chain should _always_ be rendered directly here.  If not, expect problems.
	gDeferredPostNoDoFProgram.bindTexture(LLShaderMgr::DEFERRED_DIFFUSE, finalBuffer);
	gDeferredPostNoDoFProgram.bindTexture(LLShaderMgr::DEFERRED_DEPTH, &mRT->deferredScreen, true);

	{
		LLGLDepthTest depth_test(GL_TRUE, GL_TRUE, GL_ALWAYS);
		mScreenTriangleVB->setBuffer();
		mScreenTriangleVB->drawArrays(LLRender::TRIANGLES, 0, 3);
	}

	gDeferredPostNoDoFProgram.unbind();

    gGL.setSceneBlendType(LLRender::BT_ALPHA);

    if (hasRenderDebugMask(LLPipeline::RENDER_DEBUG_PHYSICS_SHAPES))
    {
        renderPhysicsDisplay();
    }

    /*if (LLRenderTarget::sUseFBO && !gCubeSnapshot)
    { // copy depth buffer from mRT->screen to framebuffer
        LLRenderTarget::copyContentsToFramebuffer(mRT->screen, 0, 0, mRT->screen.getWidth(), mRT->screen.getHeight(), 0, 0,
                                                  mRT->screen.getWidth(), mRT->screen.getHeight(),
                                                  GL_DEPTH_BUFFER_BIT | GL_STENCIL_BUFFER_BIT, GL_NEAREST);
    }*/

    LLVertexBuffer::unbind();

    LLGLState::checkStates();

    // flush calls made to "addTrianglesDrawn" so far to stats machinery
    recordTrianglesDrawn();
}

void LLPipeline::bindLightFunc(LLGLSLShader& shader)
{
    S32 channel = shader.enableTexture(LLShaderMgr::DEFERRED_LIGHTFUNC);
    if (channel > -1)
    {
        gGL.getTexUnit(channel)->bindManual(LLTexUnit::TT_TEXTURE, mLightFunc);
    }

    channel = shader.enableTexture(LLShaderMgr::DEFERRED_BRDF_LUT, LLTexUnit::TT_TEXTURE);
    if (channel > -1)
    {
        mPbrBrdfLut.bindTexture(0, channel);
    }
}

void LLPipeline::bindShadowMaps(LLGLSLShader& shader)
{
    for (U32 i = 0; i < 4; i++)
    {
        LLRenderTarget* shadow_target = getSunShadowTarget(i);
        if (shadow_target)
        {
            S32 channel = shader.enableTexture(LLShaderMgr::DEFERRED_SHADOW0 + i, LLTexUnit::TT_TEXTURE);
            if (channel > -1)
            {
                gGL.getTexUnit(channel)->bind(getSunShadowTarget(i), true);
            }
        }
    }

    for (U32 i = 4; i < 6; i++)
    {
        S32 channel = shader.enableTexture(LLShaderMgr::DEFERRED_SHADOW0 + i);
        if (channel > -1)
        {
            LLRenderTarget* shadow_target = getSpotShadowTarget(i - 4);
            if (shadow_target)
            {
                gGL.getTexUnit(channel)->bind(shadow_target, true);
            }
        }
    }
}

void LLPipeline::bindDeferredShaderFast(LLGLSLShader& shader)
{
    if (shader.mCanBindFast)
    { // was previously fully bound, use fast path
        shader.bind();
        bindLightFunc(shader);
        bindShadowMaps(shader);
        bindReflectionProbes(shader);
    }
    else
    { //wasn't previously bound, use slow path
        bindDeferredShader(shader);
        shader.mCanBindFast = true;
    }
}

void LLPipeline::bindDeferredShader(LLGLSLShader& shader, LLRenderTarget* light_target, LLRenderTarget* depth_target)
{
    LL_PROFILE_ZONE_SCOPED_CATEGORY_PIPELINE;
    LLRenderTarget* deferred_target       = &mRT->deferredScreen;
    LLRenderTarget* deferred_light_target = &mRT->deferredLight;

	shader.bind();
	S32 channel = 0;
    channel = shader.enableTexture(LLShaderMgr::DEFERRED_DIFFUSE, deferred_target->getUsage());
	if (channel > -1)
	{
        deferred_target->bindTexture(0,channel, LLTexUnit::TFO_POINT); // frag_data[0]
        gGL.getTexUnit(channel)->setTextureAddressMode(LLTexUnit::TAM_CLAMP);
	}

    channel = shader.enableTexture(LLShaderMgr::DEFERRED_SPECULAR, deferred_target->getUsage());
	if (channel > -1)
	{
        deferred_target->bindTexture(1, channel, LLTexUnit::TFO_POINT); // frag_data[1]
        gGL.getTexUnit(channel)->setTextureAddressMode(LLTexUnit::TAM_CLAMP);
	}

    channel = shader.enableTexture(LLShaderMgr::DEFERRED_NORMAL, deferred_target->getUsage());
	if (channel > -1)
	{
        deferred_target->bindTexture(2, channel, LLTexUnit::TFO_POINT); // frag_data[2]
        gGL.getTexUnit(channel)->setTextureAddressMode(LLTexUnit::TAM_CLAMP);
	}

    channel = shader.enableTexture(LLShaderMgr::DEFERRED_EMISSIVE, deferred_target->getUsage());
    if (channel > -1)
    {
        deferred_target->bindTexture(3, channel, LLTexUnit::TFO_POINT); // frag_data[3]
        gGL.getTexUnit(channel)->setTextureAddressMode(LLTexUnit::TAM_CLAMP);
    }

    channel = shader.enableTexture(LLShaderMgr::DEFERRED_DEPTH, deferred_target->getUsage());
    if (channel > -1)
    {
        if (depth_target)
        {
            gGL.getTexUnit(channel)->bind(depth_target, true);
        }
        else
        {
            gGL.getTexUnit(channel)->bind(deferred_target, true);
        }
        stop_glerror();
    }

    channel = shader.enableTexture(LLShaderMgr::EXPOSURE_MAP);
    if (channel > -1)
    {
        gGL.getTexUnit(channel)->bind(&mExposureMap);
    }

    if (shader.getUniformLocation(LLShaderMgr::VIEWPORT) != -1)
    {
		shader.uniform4f(LLShaderMgr::VIEWPORT, (F32) gGLViewport[0],
									(F32) gGLViewport[1],
									(F32) gGLViewport[2],
									(F32) gGLViewport[3]);
	}

    if (sReflectionRender && !shader.getUniformLocation(LLShaderMgr::MODELVIEW_MATRIX))
    {
        shader.uniformMatrix4fv(LLShaderMgr::MODELVIEW_MATRIX, 1, false, mReflectionModelView.m);  
    }

	channel = shader.enableTexture(LLShaderMgr::DEFERRED_NOISE);
	if (channel > -1)
	{
        gGL.getTexUnit(channel)->bindManual(LLTexUnit::TT_TEXTURE, mNoiseMap);
		gGL.getTexUnit(channel)->setTextureFilteringOption(LLTexUnit::TFO_POINT);
	}

    bindLightFunc(shader);

	stop_glerror();

    light_target = light_target ? light_target : deferred_light_target;
    channel = shader.enableTexture(LLShaderMgr::DEFERRED_LIGHT, light_target->getUsage());
	if (channel > -1)
	{
        if (light_target->isComplete())
        {
            light_target->bindTexture(0, channel, LLTexUnit::TFO_POINT);
        }
        else
        {
            gGL.getTexUnit(channel)->bindFast(LLViewerFetchedTexture::sWhiteImagep);
        }
	}

	stop_glerror();

    bindShadowMaps(shader);

	stop_glerror();

	F32 mat[16*6];
	for (U32 i = 0; i < 16; i++)
	{
		mat[i] = mSunShadowMatrix[0].m[i];
		mat[i+16] = mSunShadowMatrix[1].m[i];
		mat[i+32] = mSunShadowMatrix[2].m[i];
		mat[i+48] = mSunShadowMatrix[3].m[i];
		mat[i+64] = mSunShadowMatrix[4].m[i];
		mat[i+80] = mSunShadowMatrix[5].m[i];
	}

	shader.uniformMatrix4fv(LLShaderMgr::DEFERRED_SHADOW_MATRIX, 6, false, mat);

	stop_glerror();

    if (!LLPipeline::sReflectionProbesEnabled)
    {
        channel = shader.enableTexture(LLShaderMgr::ENVIRONMENT_MAP, LLTexUnit::TT_CUBE_MAP);
        if (channel > -1)
        {
            LLCubeMap* cube_map = gSky.mVOSkyp ? gSky.mVOSkyp->getCubeMap() : NULL;
            if (cube_map)
            {
                cube_map->enable(channel);
                cube_map->bind();
            }

            F32* m = gGLModelView;

            F32 mat[] = { m[0], m[1], m[2],
                          m[4], m[5], m[6],
                          m[8], m[9], m[10] };

            shader.uniformMatrix3fv(LLShaderMgr::DEFERRED_ENV_MAT, 1, true, mat);
        }
    }

    bindReflectionProbes(shader);

    if (gAtmosphere)
    {
        // bind precomputed textures necessary for calculating sun and sky luminance
        channel = shader.enableTexture(LLShaderMgr::TRANSMITTANCE_TEX, LLTexUnit::TT_TEXTURE);
        if (channel > -1)
        {
            shader.bindTexture(LLShaderMgr::TRANSMITTANCE_TEX, gAtmosphere->getTransmittance());
        }

        channel = shader.enableTexture(LLShaderMgr::SCATTER_TEX, LLTexUnit::TT_TEXTURE_3D);
        if (channel > -1)
        {
            shader.bindTexture(LLShaderMgr::SCATTER_TEX, gAtmosphere->getScattering());
        }

        channel = shader.enableTexture(LLShaderMgr::SINGLE_MIE_SCATTER_TEX, LLTexUnit::TT_TEXTURE_3D);
        if (channel > -1)
        {
            shader.bindTexture(LLShaderMgr::SINGLE_MIE_SCATTER_TEX, gAtmosphere->getMieScattering());
        }

        channel = shader.enableTexture(LLShaderMgr::ILLUMINANCE_TEX, LLTexUnit::TT_TEXTURE);
        if (channel > -1)
        {
            shader.bindTexture(LLShaderMgr::ILLUMINANCE_TEX, gAtmosphere->getIlluminance());
        }
    }

    /*if (gCubeSnapshot)
    { // we only really care about the first two values, but the shader needs increasing separation between clip planes
        shader.uniform4f(LLShaderMgr::DEFERRED_SHADOW_CLIP, 1.f, 64.f, 128.f, 256.f);
    }
    else*/
    {
        shader.uniform4fv(LLShaderMgr::DEFERRED_SHADOW_CLIP, 1, mSunClipPlanes.mV);
    }
	shader.uniform1f(LLShaderMgr::DEFERRED_SUN_WASH, RenderDeferredSunWash);
	shader.uniform1f(LLShaderMgr::DEFERRED_SHADOW_NOISE, RenderShadowNoise);
	shader.uniform1f(LLShaderMgr::DEFERRED_BLUR_SIZE, RenderShadowBlurSize);

	shader.uniform1f(LLShaderMgr::DEFERRED_SSAO_RADIUS, RenderSSAOScale);
	shader.uniform1f(LLShaderMgr::DEFERRED_SSAO_MAX_RADIUS, RenderSSAOMaxScale);

	F32 ssao_factor = RenderSSAOFactor;
	shader.uniform1f(LLShaderMgr::DEFERRED_SSAO_FACTOR, ssao_factor);
	shader.uniform1f(LLShaderMgr::DEFERRED_SSAO_FACTOR_INV, 1.0/ssao_factor);

	LLVector3 ssao_effect = RenderSSAOEffect;
	F32 matrix_diag = (ssao_effect[0] + 2.0*ssao_effect[1])/3.0;
	F32 matrix_nondiag = (ssao_effect[0] - ssao_effect[1])/3.0;
	// This matrix scales (proj of color onto <1/rt(3),1/rt(3),1/rt(3)>) by
	// value factor, and scales remainder by saturation factor
	F32 ssao_effect_mat[] = {	matrix_diag, matrix_nondiag, matrix_nondiag,
								matrix_nondiag, matrix_diag, matrix_nondiag,
								matrix_nondiag, matrix_nondiag, matrix_diag};
	shader.uniformMatrix3fv(LLShaderMgr::DEFERRED_SSAO_EFFECT_MAT, 1, GL_FALSE, ssao_effect_mat);

	//F32 shadow_offset_error = 1.f + RenderShadowOffsetError * fabsf(LLViewerCamera::getInstance()->getOrigin().mV[2]);
	F32 shadow_bias_error = RenderShadowBiasError * fabsf(LLViewerCamera::getInstance()->getOrigin().mV[2])/3000.f;
    F32 shadow_bias       = RenderShadowBias + shadow_bias_error;

    shader.uniform2f(LLShaderMgr::DEFERRED_SCREEN_RES, deferred_target->getWidth(), deferred_target->getHeight());
	shader.uniform1f(LLShaderMgr::DEFERRED_NEAR_CLIP, LLViewerCamera::getInstance()->getNear()*2.f);
	shader.uniform1f (LLShaderMgr::DEFERRED_SHADOW_OFFSET, RenderShadowOffset); //*shadow_offset_error);
    shader.uniform1f(LLShaderMgr::DEFERRED_SHADOW_BIAS, shadow_bias);
	shader.uniform1f(LLShaderMgr::DEFERRED_SPOT_SHADOW_OFFSET, RenderSpotShadowOffset);
	shader.uniform1f(LLShaderMgr::DEFERRED_SPOT_SHADOW_BIAS, RenderSpotShadowBias);	

	shader.uniform3fv(LLShaderMgr::DEFERRED_SUN_DIR, 1, mTransformedSunDir.mV);
    shader.uniform3fv(LLShaderMgr::DEFERRED_MOON_DIR, 1, mTransformedMoonDir.mV);
	shader.uniform2f(LLShaderMgr::DEFERRED_SHADOW_RES, mRT->shadow[0].getWidth(), mRT->shadow[0].getHeight());
	shader.uniform2f(LLShaderMgr::DEFERRED_PROJ_SHADOW_RES, mSpotShadow[0].getWidth(), mSpotShadow[0].getHeight());
	shader.uniform1f(LLShaderMgr::DEFERRED_DEPTH_CUTOFF, RenderEdgeDepthCutoff);
	shader.uniform1f(LLShaderMgr::DEFERRED_NORM_CUTOFF, RenderEdgeNormCutoff);
	
    shader.uniformMatrix4fv(LLShaderMgr::MODELVIEW_DELTA_MATRIX, 1, GL_FALSE, gGLDeltaModelView);
    shader.uniformMatrix4fv(LLShaderMgr::INVERSE_MODELVIEW_DELTA_MATRIX, 1, GL_FALSE, gGLInverseDeltaModelView);

    shader.uniform1i(LLShaderMgr::CUBE_SNAPSHOT, gCubeSnapshot ? 1 : 0);

	if (shader.getUniformLocation(LLShaderMgr::DEFERRED_NORM_MATRIX) >= 0)
	{
        glh::matrix4f norm_mat = get_current_modelview().inverse().transpose();
		shader.uniformMatrix4fv(LLShaderMgr::DEFERRED_NORM_MATRIX, 1, false, norm_mat.m);
	}

    // auto adjust legacy sun color if needed
    static LLCachedControl<bool> should_auto_adjust(gSavedSettings, "RenderSkyAutoAdjustLegacy", true);
    static LLCachedControl<F32> auto_adjust_sun_color_scale(gSavedSettings, "RenderSkyAutoAdjustSunColorScale", 1.f);
    LLSettingsSky::ptr_t psky = LLEnvironment::instance().getCurrentSky();
    LLColor3 sun_diffuse(mSunDiffuse.mV);
    if (should_auto_adjust && psky->canAutoAdjust())
    {
        sun_diffuse *= auto_adjust_sun_color_scale;
    }

    shader.uniform3fv(LLShaderMgr::SUNLIGHT_COLOR, 1, sun_diffuse.mV);
    shader.uniform3fv(LLShaderMgr::MOONLIGHT_COLOR, 1, mMoonDiffuse.mV);

    shader.uniform1f(LLShaderMgr::REFLECTION_PROBE_MAX_LOD, mReflectionMapManager.mMaxProbeLOD);
}


LLColor3 pow3f(LLColor3 v, F32 f)
{
	v.mV[0] = powf(v.mV[0], f);
	v.mV[1] = powf(v.mV[1], f);
	v.mV[2] = powf(v.mV[2], f);
	return v;
}

LLVector4 pow4fsrgb(LLVector4 v, F32 f)
{
	v.mV[0] = powf(v.mV[0], f);
	v.mV[1] = powf(v.mV[1], f);
	v.mV[2] = powf(v.mV[2], f);
	return v;
}

void LLPipeline::renderDeferredLighting()
{
    LL_PROFILE_ZONE_SCOPED_CATEGORY_PIPELINE;
    LL_PROFILE_GPU_ZONE("renderDeferredLighting");
    if (!sCull)
    {
        return;
    }

    llassert(!sRenderingHUDs);

    F32 light_scale = 1.f;

    if (gCubeSnapshot)
    { //darken local lights when probe ambiance is above 1
        light_scale = mReflectionMapManager.mLightScale;
    }

    LLRenderTarget *screen_target         = &mRT->screen;
    LLRenderTarget* deferred_light_target = &mRT->deferredLight;

    {
        LL_PROFILE_ZONE_NAMED_CATEGORY_PIPELINE("deferred");
        LLViewerCamera *camera = LLViewerCamera::getInstance();
        
        if (gPipeline.hasRenderType(LLPipeline::RENDER_TYPE_HUD))
        {
            gPipeline.toggleRenderType(LLPipeline::RENDER_TYPE_HUD);
        }

        gGL.setColorMask(true, true);

        // draw a cube around every light
        LLVertexBuffer::unbind();

        LLGLEnable cull(GL_CULL_FACE);
        LLGLEnable blend(GL_BLEND);

        glh::matrix4f mat = copy_matrix(gGLModelView);

        setupHWLights();  // to set mSun/MoonDir;

        glh::vec4f tc(mSunDir.mV);
        mat.mult_matrix_vec(tc);
        mTransformedSunDir.set(tc.v);

        glh::vec4f tc_moon(mMoonDir.mV);
        mat.mult_matrix_vec(tc_moon);
        mTransformedMoonDir.set(tc_moon.v);

        if (RenderDeferredSSAO || RenderShadowDetail > 0)
        {
            LL_PROFILE_GPU_ZONE("sun program");
            deferred_light_target->bindTarget();
            {  // paint shadow/SSAO light map (direct lighting lightmap)
                LL_PROFILE_ZONE_NAMED_CATEGORY_PIPELINE("renderDeferredLighting - sun shadow");
                bindDeferredShader(gDeferredSunProgram, deferred_light_target);
                mScreenTriangleVB->setBuffer();
                glClearColor(1, 1, 1, 1);
                deferred_light_target->clear(GL_COLOR_BUFFER_BIT);
                glClearColor(0, 0, 0, 0);

                glh::matrix4f inv_trans = get_current_modelview().inverse().transpose();

                const U32 slice = 32;
                F32       offset[slice * 3];
                for (U32 i = 0; i < 4; i++)
                {
                    for (U32 j = 0; j < 8; j++)
                    {
                        glh::vec3f v;
                        v.set_value(sinf(6.284f / 8 * j), cosf(6.284f / 8 * j), -(F32) i);
                        v.normalize();
                        inv_trans.mult_matrix_vec(v);
                        v.normalize();
                        offset[(i * 8 + j) * 3 + 0] = v.v[0];
                        offset[(i * 8 + j) * 3 + 1] = v.v[2];
                        offset[(i * 8 + j) * 3 + 2] = v.v[1];
                    }
                }

                gDeferredSunProgram.uniform3fv(sOffset, slice, offset);
                gDeferredSunProgram.uniform2f(LLShaderMgr::DEFERRED_SCREEN_RES,
                                              deferred_light_target->getWidth(),
                                              deferred_light_target->getHeight());

                {
                    LLGLDisable   blend(GL_BLEND);
                    LLGLDepthTest depth(GL_TRUE, GL_FALSE, GL_ALWAYS);
                    mScreenTriangleVB->drawArrays(LLRender::TRIANGLES, 0, 3);
                }

                unbindDeferredShader(gDeferredSunProgram);
            }
            deferred_light_target->flush();
        }

        if (RenderDeferredSSAO)
        {
            // soften direct lighting lightmap
            LL_PROFILE_ZONE_NAMED_CATEGORY_PIPELINE("renderDeferredLighting - soften shadow");
            LL_PROFILE_GPU_ZONE("soften shadow");
            // blur lightmap
            screen_target->bindTarget();
            glClearColor(1, 1, 1, 1);
            screen_target->clear(GL_COLOR_BUFFER_BIT);
            glClearColor(0, 0, 0, 0);

            bindDeferredShader(gDeferredBlurLightProgram);

            LLVector3 go = RenderShadowGaussian;
            const U32 kern_length = 4;
            F32       blur_size = RenderShadowBlurSize;
            F32       dist_factor = RenderShadowBlurDistFactor;

            // sample symmetrically with the middle sample falling exactly on 0.0
            F32 x = 0.f;

            LLVector3 gauss[32];  // xweight, yweight, offset

            for (U32 i = 0; i < kern_length; i++)
            {
                gauss[i].mV[0] = llgaussian(x, go.mV[0]);
                gauss[i].mV[1] = llgaussian(x, go.mV[1]);
                gauss[i].mV[2] = x;
                x += 1.f;
            }

            gDeferredBlurLightProgram.uniform2f(sDelta, 1.f, 0.f);
            gDeferredBlurLightProgram.uniform1f(sDistFactor, dist_factor);
            gDeferredBlurLightProgram.uniform3fv(sKern, kern_length, gauss[0].mV);
            gDeferredBlurLightProgram.uniform1f(sKernScale, blur_size * (kern_length / 2.f - 0.5f));

            {
                LLGLDisable   blend(GL_BLEND);
                LLGLDepthTest depth(GL_TRUE, GL_FALSE, GL_ALWAYS);
                mScreenTriangleVB->setBuffer();
                mScreenTriangleVB->drawArrays(LLRender::TRIANGLES, 0, 3);
            }

            screen_target->flush();
            unbindDeferredShader(gDeferredBlurLightProgram);

            bindDeferredShader(gDeferredBlurLightProgram, screen_target);

            deferred_light_target->bindTarget();

            gDeferredBlurLightProgram.uniform2f(sDelta, 0.f, 1.f);

            {
                LLGLDisable   blend(GL_BLEND);
                LLGLDepthTest depth(GL_TRUE, GL_FALSE, GL_ALWAYS);
                mScreenTriangleVB->setBuffer();
                mScreenTriangleVB->drawArrays(LLRender::TRIANGLES, 0, 3);
            }
            deferred_light_target->flush();
            unbindDeferredShader(gDeferredBlurLightProgram);
        }

        screen_target->bindTarget();
        // clear color buffer here - zeroing alpha (glow) is important or it will accumulate against sky
        glClearColor(0, 0, 0, 0);
        screen_target->clear(GL_COLOR_BUFFER_BIT);

        if (RenderDeferredAtmospheric)
        {  // apply sunlight contribution
            LLGLSLShader &soften_shader = gDeferredSoftenProgram;

            LL_PROFILE_ZONE_NAMED_CATEGORY_PIPELINE("renderDeferredLighting - atmospherics");
            LL_PROFILE_GPU_ZONE("atmospherics");
            bindDeferredShader(soften_shader);

            static LLCachedControl<F32> ssao_scale(gSavedSettings, "RenderSSAOIrradianceScale", 0.5f);
            static LLCachedControl<F32> ssao_max(gSavedSettings, "RenderSSAOIrradianceMax", 0.25f);
            static LLStaticHashedString ssao_scale_str("ssao_irradiance_scale");
            static LLStaticHashedString ssao_max_str("ssao_irradiance_max");
            
            soften_shader.uniform1f(ssao_scale_str, ssao_scale);
            soften_shader.uniform1f(ssao_max_str, ssao_max);

            LLEnvironment &environment = LLEnvironment::instance();
            soften_shader.uniform1i(LLShaderMgr::SUN_UP_FACTOR, environment.getIsSunUp() ? 1 : 0);
            soften_shader.uniform3fv(LLShaderMgr::LIGHTNORM, 1, environment.getClampedLightNorm().mV);
            
            soften_shader.uniform4fv(LLShaderMgr::WATER_WATERPLANE, 1, LLDrawPoolAlpha::sWaterPlane.mV);

            {
                LLGLDepthTest depth(GL_FALSE);
                LLGLDisable   blend(GL_BLEND);

                // full screen blit
                mScreenTriangleVB->setBuffer();
                mScreenTriangleVB->drawArrays(LLRender::TRIANGLES, 0, 3);
            }

            unbindDeferredShader(gDeferredSoftenProgram);
        }

        static LLCachedControl<S32> local_light_count(gSavedSettings, "RenderLocalLightCount", 256);

        if (local_light_count > 0)
        {
            gGL.setSceneBlendType(LLRender::BT_ADD);
            std::list<LLVector4>        fullscreen_lights;
            LLDrawable::drawable_list_t spot_lights;
            LLDrawable::drawable_list_t fullscreen_spot_lights;

            if (!gCubeSnapshot)
            {
                for (U32 i = 0; i < 2; i++)
                {
                    mTargetShadowSpotLight[i] = NULL;
                }
            }

            std::list<LLVector4> light_colors;

            LLVertexBuffer::unbind();

            {
                LL_PROFILE_ZONE_NAMED_CATEGORY_PIPELINE("renderDeferredLighting - local lights");
                LL_PROFILE_GPU_ZONE("local lights");
                bindDeferredShader(gDeferredLightProgram);

                if (mCubeVB.isNull())
                {
                    mCubeVB = ll_create_cube_vb(LLVertexBuffer::MAP_VERTEX);
                }

                mCubeVB->setBuffer();

                LLGLDepthTest depth(GL_TRUE, GL_FALSE);
                // mNearbyLights already includes distance calculation and excludes muted avatars.
                // It is calculated from mLights
                // mNearbyLights also provides fade value to gracefully fade-out out of range lights
                S32 count = 0;
                for (light_set_t::iterator iter = mNearbyLights.begin(); iter != mNearbyLights.end(); ++iter)
                {
                    count++;
                    if (count > local_light_count)
                    { //stop collecting lights once we hit the limit
                        break;
                    }

                    LLDrawable * drawablep = iter->drawable;
                    LLVOVolume * volume = drawablep->getVOVolume();
                    if (!volume)
                    {
                        continue;
                    }

                    if (volume->isAttachment())
                    {
                        if (!sRenderAttachedLights)
                        {
                            continue;
                        }
                    }

                    LLVector4a center;
                    center.load3(drawablep->getPositionAgent().mV);
                    const F32 *c = center.getF32ptr();
                    F32        s = volume->getLightRadius() * 1.5f;

                    // send light color to shader in linear space
                    LLColor3 col = volume->getLightLinearColor() * light_scale;

                    if (col.magVecSquared() < 0.001f)
                    {
                        continue;
                    }

                    if (s <= 0.001f)
                    {
                        continue;
                    }

                    LLVector4a sa;
                    sa.splat(s);
                    if (camera->AABBInFrustumNoFarClip(center, sa) == 0)
                    {
                        continue;
                    }

                    sVisibleLightCount++;

                    if (camera->getOrigin().mV[0] > c[0] + s + 0.2f || camera->getOrigin().mV[0] < c[0] - s - 0.2f ||
                        camera->getOrigin().mV[1] > c[1] + s + 0.2f || camera->getOrigin().mV[1] < c[1] - s - 0.2f ||
                        camera->getOrigin().mV[2] > c[2] + s + 0.2f || camera->getOrigin().mV[2] < c[2] - s - 0.2f)
                    {  // draw box if camera is outside box
                        if (volume->isLightSpotlight())
                        {
                            drawablep->getVOVolume()->updateSpotLightPriority();
                            spot_lights.push_back(drawablep);
                            continue;
                        }

                        gDeferredLightProgram.uniform3fv(LLShaderMgr::LIGHT_CENTER, 1, c);
                        gDeferredLightProgram.uniform1f(LLShaderMgr::LIGHT_SIZE, s);
                        gDeferredLightProgram.uniform3fv(LLShaderMgr::DIFFUSE_COLOR, 1, col.mV);
                        gDeferredLightProgram.uniform1f(LLShaderMgr::LIGHT_FALLOFF, volume->getLightFalloff(DEFERRED_LIGHT_FALLOFF));
                        gGL.syncMatrices();

                        mCubeVB->drawRange(LLRender::TRIANGLE_FAN, 0, 7, 8, get_box_fan_indices(camera, center));
                    }
                    else
                    {
                        if (volume->isLightSpotlight())
                        {
                            drawablep->getVOVolume()->updateSpotLightPriority();
                            fullscreen_spot_lights.push_back(drawablep);
                            continue;
                        }

                        glh::vec3f tc(c);
                        mat.mult_matrix_vec(tc);

                        fullscreen_lights.push_back(LLVector4(tc.v[0], tc.v[1], tc.v[2], s));
                        light_colors.push_back(LLVector4(col.mV[0], col.mV[1], col.mV[2], volume->getLightFalloff(DEFERRED_LIGHT_FALLOFF)));
                    }
                }

                // Bookmark comment to allow searching for mSpecialRenderMode == 3 (avatar edit mode),
                // prev site of appended deferred character light, removed by SL-13522 09/20

                unbindDeferredShader(gDeferredLightProgram);
            }

            if (!spot_lights.empty())
            {
                LL_PROFILE_ZONE_NAMED_CATEGORY_PIPELINE("renderDeferredLighting - projectors");
                LL_PROFILE_GPU_ZONE("projectors");
                LLGLDepthTest depth(GL_TRUE, GL_FALSE);
                bindDeferredShader(gDeferredSpotLightProgram);

                mCubeVB->setBuffer();

                gDeferredSpotLightProgram.enableTexture(LLShaderMgr::DEFERRED_PROJECTION);

                for (LLDrawable::drawable_list_t::iterator iter = spot_lights.begin(); iter != spot_lights.end(); ++iter)
                {
                    LLDrawable *drawablep = *iter;

                    LLVOVolume *volume = drawablep->getVOVolume();

                    LLVector4a center;
                    center.load3(drawablep->getPositionAgent().mV);
                    const F32* c = center.getF32ptr();
                    F32        s = volume->getLightRadius() * 1.5f;

                    sVisibleLightCount++;

                    setupSpotLight(gDeferredSpotLightProgram, drawablep);

                    // send light color to shader in linear space
                    LLColor3 col = volume->getLightLinearColor() * light_scale;

                    gDeferredSpotLightProgram.uniform3fv(LLShaderMgr::LIGHT_CENTER, 1, c);
                    gDeferredSpotLightProgram.uniform1f(LLShaderMgr::LIGHT_SIZE, s);
                    gDeferredSpotLightProgram.uniform3fv(LLShaderMgr::DIFFUSE_COLOR, 1, col.mV);
                    gDeferredSpotLightProgram.uniform1f(LLShaderMgr::LIGHT_FALLOFF, volume->getLightFalloff(DEFERRED_LIGHT_FALLOFF));
                    gGL.syncMatrices();

                    mCubeVB->drawRange(LLRender::TRIANGLE_FAN, 0, 7, 8, get_box_fan_indices(camera, center));
                }
                gDeferredSpotLightProgram.disableTexture(LLShaderMgr::DEFERRED_PROJECTION);
                unbindDeferredShader(gDeferredSpotLightProgram);
            }

            {
                LL_PROFILE_ZONE_NAMED_CATEGORY_PIPELINE("renderDeferredLighting - fullscreen lights");
                LLGLDepthTest depth(GL_FALSE);
                LL_PROFILE_GPU_ZONE("fullscreen lights");

                U32 count = 0;

                const U32 max_count = LL_DEFERRED_MULTI_LIGHT_COUNT;
                LLVector4 light[max_count];
                LLVector4 col[max_count];

                F32 far_z = 0.f;

                while (!fullscreen_lights.empty())
                {
                    light[count] = fullscreen_lights.front();
                    fullscreen_lights.pop_front();
                    col[count] = light_colors.front();
                    light_colors.pop_front();

                    far_z = llmin(light[count].mV[2] - light[count].mV[3], far_z);
                    count++;
                    if (count == max_count || fullscreen_lights.empty())
                    {
                        U32 idx = count - 1;
                        bindDeferredShader(gDeferredMultiLightProgram[idx]);
                        gDeferredMultiLightProgram[idx].uniform1i(LLShaderMgr::MULTI_LIGHT_COUNT, count);
                        gDeferredMultiLightProgram[idx].uniform4fv(LLShaderMgr::MULTI_LIGHT, count, (GLfloat*)light);
                        gDeferredMultiLightProgram[idx].uniform4fv(LLShaderMgr::MULTI_LIGHT_COL, count, (GLfloat*)col);
                        gDeferredMultiLightProgram[idx].uniform1f(LLShaderMgr::MULTI_LIGHT_FAR_Z, far_z);
                        far_z = 0.f;
                        count = 0;
                        mScreenTriangleVB->setBuffer();
                        mScreenTriangleVB->drawArrays(LLRender::TRIANGLES, 0, 3);
                        unbindDeferredShader(gDeferredMultiLightProgram[idx]);
                    }
                }

                bindDeferredShader(gDeferredMultiSpotLightProgram);

                gDeferredMultiSpotLightProgram.enableTexture(LLShaderMgr::DEFERRED_PROJECTION);

                mScreenTriangleVB->setBuffer();

                for (LLDrawable::drawable_list_t::iterator iter = fullscreen_spot_lights.begin(); iter != fullscreen_spot_lights.end(); ++iter)
                {
                    LLDrawable* drawablep = *iter;
                    LLVOVolume* volume = drawablep->getVOVolume();
                    LLVector3   center = drawablep->getPositionAgent();
                    F32* c = center.mV;
                    F32         light_size_final = volume->getLightRadius() * 1.5f;
                    F32         light_falloff_final = volume->getLightFalloff(DEFERRED_LIGHT_FALLOFF);

                    sVisibleLightCount++;

                    glh::vec3f tc(c);
                    mat.mult_matrix_vec(tc);

                    setupSpotLight(gDeferredMultiSpotLightProgram, drawablep);

                    // send light color to shader in linear space
                    LLColor3 col = volume->getLightLinearColor() * light_scale;

                    gDeferredMultiSpotLightProgram.uniform3fv(LLShaderMgr::LIGHT_CENTER, 1, tc.v);
                    gDeferredMultiSpotLightProgram.uniform1f(LLShaderMgr::LIGHT_SIZE, light_size_final);
                    gDeferredMultiSpotLightProgram.uniform3fv(LLShaderMgr::DIFFUSE_COLOR, 1, col.mV);
                    gDeferredMultiSpotLightProgram.uniform1f(LLShaderMgr::LIGHT_FALLOFF, light_falloff_final);
                    mScreenTriangleVB->drawArrays(LLRender::TRIANGLES, 0, 3);
                }

                gDeferredMultiSpotLightProgram.disableTexture(LLShaderMgr::DEFERRED_PROJECTION);
                unbindDeferredShader(gDeferredMultiSpotLightProgram);
            }
        }

        gGL.setColorMask(true, true);
    }

    {  // render non-deferred geometry (alpha, fullbright, glow)
        LLGLDisable blend(GL_BLEND);

        pushRenderTypeMask();
        andRenderTypeMask(LLPipeline::RENDER_TYPE_ALPHA,
                          LLPipeline::RENDER_TYPE_ALPHA_PRE_WATER,
                          LLPipeline::RENDER_TYPE_ALPHA_POST_WATER,
                          LLPipeline::RENDER_TYPE_FULLBRIGHT,
                          LLPipeline::RENDER_TYPE_VOLUME,
                          LLPipeline::RENDER_TYPE_GLOW,
                          LLPipeline::RENDER_TYPE_BUMP,
                          LLPipeline::RENDER_TYPE_GLTF_PBR,
                          LLPipeline::RENDER_TYPE_PASS_SIMPLE,
                          LLPipeline::RENDER_TYPE_PASS_ALPHA,
                          LLPipeline::RENDER_TYPE_PASS_ALPHA_MASK,
                          LLPipeline::RENDER_TYPE_PASS_BUMP,
                          LLPipeline::RENDER_TYPE_PASS_POST_BUMP,
                          LLPipeline::RENDER_TYPE_PASS_FULLBRIGHT,
                          LLPipeline::RENDER_TYPE_PASS_FULLBRIGHT_ALPHA_MASK,
                          LLPipeline::RENDER_TYPE_PASS_FULLBRIGHT_SHINY,
                          LLPipeline::RENDER_TYPE_PASS_GLOW,
                          LLPipeline::RENDER_TYPE_PASS_GLTF_GLOW,
                          LLPipeline::RENDER_TYPE_PASS_GRASS,
                          LLPipeline::RENDER_TYPE_PASS_SHINY,
                          LLPipeline::RENDER_TYPE_PASS_INVISIBLE,
                          LLPipeline::RENDER_TYPE_PASS_INVISI_SHINY,
                          LLPipeline::RENDER_TYPE_AVATAR,
                          LLPipeline::RENDER_TYPE_CONTROL_AV,
                          LLPipeline::RENDER_TYPE_ALPHA_MASK,
                          LLPipeline::RENDER_TYPE_FULLBRIGHT_ALPHA_MASK,
						  LLPipeline::RENDER_TYPE_TERRAIN,
                          LLPipeline::RENDER_TYPE_WATER,
                          END_RENDER_TYPES);

        renderGeomPostDeferred(*LLViewerCamera::getInstance());
        popRenderTypeMask();
    }

    screen_target->flush();

    if (!gCubeSnapshot)
    {
        // this is the end of the 3D scene render, grab a copy of the modelview and projection
        // matrix for use in off-by-one-frame effects in the next frame
        for (U32 i = 0; i < 16; i++)
        {
            gGLLastModelView[i] = gGLModelView[i];
            gGLLastProjection[i] = gGLProjection[i];
        }
    }
    gGL.setColorMask(true, true);
}

void LLPipeline::doAtmospherics()
{
    LL_PROFILE_ZONE_SCOPED_CATEGORY_PIPELINE;

    if (sImpostorRender)
    { // do not attempt atmospherics on impostors
        return;
    }

    if (RenderDeferredAtmospheric)
    {
        {
            // copy depth buffer for use in haze shader (use water displacement map as temp storage)
            LLGLDepthTest depth(GL_TRUE, GL_TRUE, GL_ALWAYS);

            LLRenderTarget& src = gPipeline.mRT->screen;
            LLRenderTarget& depth_src = gPipeline.mRT->deferredScreen;
            LLRenderTarget& dst = gPipeline.mWaterDis;

            mRT->screen.flush();
            dst.bindTarget();
            gCopyDepthProgram.bind();

            S32 diff_map = gCopyDepthProgram.getTextureChannel(LLShaderMgr::DIFFUSE_MAP);
            S32 depth_map = gCopyDepthProgram.getTextureChannel(LLShaderMgr::DEFERRED_DEPTH);

            gGL.getTexUnit(diff_map)->bind(&src);
            gGL.getTexUnit(depth_map)->bind(&depth_src, true);

            gGL.setColorMask(false, false);
            gPipeline.mScreenTriangleVB->setBuffer();
            gPipeline.mScreenTriangleVB->drawArrays(LLRender::TRIANGLES, 0, 3);

            dst.flush();
            mRT->screen.bindTarget();
        }

        LLGLEnable blend(GL_BLEND);
        gGL.blendFunc(LLRender::BF_ONE, LLRender::BF_SOURCE_ALPHA, LLRender::BF_ZERO, LLRender::BF_SOURCE_ALPHA);
        gGL.setColorMask(true, true);

        // apply haze
        LLGLSLShader& haze_shader = gHazeProgram;

        LL_PROFILE_GPU_ZONE("haze");
        bindDeferredShader(haze_shader, nullptr, &mWaterDis);

        LLEnvironment& environment = LLEnvironment::instance();
        haze_shader.uniform1i(LLShaderMgr::SUN_UP_FACTOR, environment.getIsSunUp() ? 1 : 0);
        haze_shader.uniform3fv(LLShaderMgr::LIGHTNORM, 1, environment.getClampedLightNorm().mV);

        haze_shader.uniform4fv(LLShaderMgr::WATER_WATERPLANE, 1, LLDrawPoolAlpha::sWaterPlane.mV);

        LLGLDepthTest depth(GL_FALSE);

        // full screen blit
        mScreenTriangleVB->setBuffer();
        mScreenTriangleVB->drawArrays(LLRender::TRIANGLES, 0, 3);
    
        unbindDeferredShader(haze_shader);

        gGL.setSceneBlendType(LLRender::BT_ALPHA);
    }
}

void LLPipeline::doWaterHaze()
{
    LL_PROFILE_ZONE_SCOPED_CATEGORY_PIPELINE;
    if (sImpostorRender)
    { // do not attempt water haze on impostors
        return;
    }

    if (RenderDeferredAtmospheric)
    {
        // copy depth buffer for use in haze shader (use water displacement map as temp storage)
        {
            LLGLDepthTest depth(GL_TRUE, GL_TRUE, GL_ALWAYS);

            LLRenderTarget& src = gPipeline.mRT->screen;
            LLRenderTarget& depth_src = gPipeline.mRT->deferredScreen;
            LLRenderTarget& dst = gPipeline.mWaterDis;

            mRT->screen.flush();
            dst.bindTarget();
            gCopyDepthProgram.bind();

            S32 diff_map = gCopyDepthProgram.getTextureChannel(LLShaderMgr::DIFFUSE_MAP);
            S32 depth_map = gCopyDepthProgram.getTextureChannel(LLShaderMgr::DEFERRED_DEPTH);

            gGL.getTexUnit(diff_map)->bind(&src);
            gGL.getTexUnit(depth_map)->bind(&depth_src, true);

            gGL.setColorMask(false, false);
            gPipeline.mScreenTriangleVB->setBuffer();
            gPipeline.mScreenTriangleVB->drawArrays(LLRender::TRIANGLES, 0, 3);

            dst.flush();
            mRT->screen.bindTarget();
        }

        LLGLEnable blend(GL_BLEND);
        gGL.blendFunc(LLRender::BF_ONE, LLRender::BF_SOURCE_ALPHA, LLRender::BF_ZERO, LLRender::BF_SOURCE_ALPHA);

        gGL.setColorMask(true, true);

        // apply haze
        LLGLSLShader& haze_shader = gHazeWaterProgram;

        LL_PROFILE_GPU_ZONE("haze");
        bindDeferredShader(haze_shader, nullptr, &mWaterDis);

        haze_shader.uniform4fv(LLShaderMgr::WATER_WATERPLANE, 1, LLDrawPoolAlpha::sWaterPlane.mV);

        static LLStaticHashedString above_water_str("above_water");
        haze_shader.uniform1i(above_water_str, sUnderWaterRender ? -1 : 1);

        if (LLPipeline::sUnderWaterRender)
        {
            LLGLDepthTest depth(GL_FALSE);

            // full screen blit
            mScreenTriangleVB->setBuffer();
            mScreenTriangleVB->drawArrays(LLRender::TRIANGLES, 0, 3);
        }
        else
        {
            //render water patches like LLDrawPoolWater does
            LLGLDepthTest depth(GL_TRUE, GL_FALSE);
            LLGLDisable   cull(GL_CULL_FACE);

            gGLLastMatrix = NULL;
            gGL.loadMatrix(gGLModelView);

            if (mWaterPool)
            {
                mWaterPool->pushFaceGeometry();
            }
        }

        unbindDeferredShader(haze_shader);


        gGL.setSceneBlendType(LLRender::BT_ALPHA);
    }
}

void LLPipeline::setupSpotLight(LLGLSLShader& shader, LLDrawable* drawablep)
{
	//construct frustum
	LLVOVolume* volume = drawablep->getVOVolume();
	LLVector3 params = volume->getSpotLightParams();

	F32 fov = params.mV[0];
	F32 focus = params.mV[1];

	LLVector3 pos = drawablep->getPositionAgent();
	LLQuaternion quat = volume->getRenderRotation();
	LLVector3 scale = volume->getScale();
	
	//get near clip plane
	LLVector3 at_axis(0,0,-scale.mV[2]*0.5f);
	at_axis *= quat;

	LLVector3 np = pos+at_axis;
	at_axis.normVec();

	//get origin that has given fov for plane np, at_axis, and given scale
	F32 dist = (scale.mV[1]*0.5f)/tanf(fov*0.5f);

	LLVector3 origin = np - at_axis*dist;

	//matrix from volume space to agent space
	LLMatrix4 light_mat(quat, LLVector4(origin,1.f));

	glh::matrix4f light_to_agent((F32*) light_mat.mMatrix);
	glh::matrix4f light_to_screen = get_current_modelview() * light_to_agent;

	glh::matrix4f screen_to_light = light_to_screen.inverse();

	F32 s = volume->getLightRadius()*1.5f;
	F32 near_clip = dist;
	F32 width = scale.mV[VX];
	F32 height = scale.mV[VY];
	F32 far_clip = s+dist-scale.mV[VZ];

	F32 fovy = fov * RAD_TO_DEG;
	F32 aspect = width/height;

	glh::matrix4f trans(0.5f, 0.f, 0.f, 0.5f,
				0.f, 0.5f, 0.f, 0.5f,
				0.f, 0.f, 0.5f, 0.5f,
				0.f, 0.f, 0.f, 1.f);

	glh::vec3f p1(0, 0, -(near_clip+0.01f));
	glh::vec3f p2(0, 0, -(near_clip+1.f));

	glh::vec3f screen_origin(0, 0, 0);

	light_to_screen.mult_matrix_vec(p1);
	light_to_screen.mult_matrix_vec(p2);
	light_to_screen.mult_matrix_vec(screen_origin);

	glh::vec3f n = p2-p1;
	n.normalize();
	
	F32 proj_range = far_clip - near_clip;
	glh::matrix4f light_proj = gl_perspective(fovy, aspect, near_clip, far_clip);
	screen_to_light = trans * light_proj * screen_to_light;
	shader.uniformMatrix4fv(LLShaderMgr::PROJECTOR_MATRIX, 1, false, screen_to_light.m);
	shader.uniform1f(LLShaderMgr::PROJECTOR_NEAR, near_clip);
	shader.uniform3fv(LLShaderMgr::PROJECTOR_P, 1, p1.v);
	shader.uniform3fv(LLShaderMgr::PROJECTOR_N, 1, n.v);
	shader.uniform3fv(LLShaderMgr::PROJECTOR_ORIGIN, 1, screen_origin.v);
	shader.uniform1f(LLShaderMgr::PROJECTOR_RANGE, proj_range);
	shader.uniform1f(LLShaderMgr::PROJECTOR_AMBIANCE, params.mV[2]);
	S32 s_idx = -1;

	for (U32 i = 0; i < 2; i++)
	{
		if (mShadowSpotLight[i] == drawablep)
		{
			s_idx = i;
		}
	}

	shader.uniform1i(LLShaderMgr::PROJECTOR_SHADOW_INDEX, s_idx);

	if (s_idx >= 0)
	{
		shader.uniform1f(LLShaderMgr::PROJECTOR_SHADOW_FADE, 1.f-mSpotLightFade[s_idx]);
	}
	else
	{
		shader.uniform1f(LLShaderMgr::PROJECTOR_SHADOW_FADE, 1.f);
	}

    // make sure we're not already targeting the same spot light with both shadow maps
    llassert(mTargetShadowSpotLight[0] != mTargetShadowSpotLight[1] || mTargetShadowSpotLight[0].isNull());

    if (!gCubeSnapshot)
	{
		LLDrawable* potential = drawablep;
		//determine if this light is higher priority than one of the existing spot shadows
		F32 m_pri = volume->getSpotLightPriority();

		for (U32 i = 0; i < 2; i++)
		{
			F32 pri = 0.f;

			if (mTargetShadowSpotLight[i].notNull())
			{
				pri = mTargetShadowSpotLight[i]->getVOVolume()->getSpotLightPriority();
			}

			if (m_pri > pri)
			{
				LLDrawable* temp = mTargetShadowSpotLight[i];
				mTargetShadowSpotLight[i] = potential;
				potential = temp;
				m_pri = pri;
			}
		}
	}

    // make sure we didn't end up targeting the same spot light with both shadow maps
    llassert(mTargetShadowSpotLight[0] != mTargetShadowSpotLight[1] || mTargetShadowSpotLight[0].isNull());

	LLViewerTexture* img = volume->getLightTexture();

	if (img == NULL)
	{
		img = LLViewerFetchedTexture::sWhiteImagep;
	}

	S32 channel = shader.enableTexture(LLShaderMgr::DEFERRED_PROJECTION);

	if (channel > -1)
	{
		if (img)
		{
			gGL.getTexUnit(channel)->bind(img);

			F32 lod_range = logf(img->getWidth())/logf(2.f);

			shader.uniform1f(LLShaderMgr::PROJECTOR_FOCUS, focus);
			shader.uniform1f(LLShaderMgr::PROJECTOR_LOD, lod_range);
			shader.uniform1f(LLShaderMgr::PROJECTOR_AMBIENT_LOD, llclamp((proj_range-focus)/proj_range*lod_range, 0.f, 1.f));
		}
	}
		
}

void LLPipeline::unbindDeferredShader(LLGLSLShader &shader)
{
    LLRenderTarget* deferred_target       = &mRT->deferredScreen;
    LLRenderTarget* deferred_light_target = &mRT->deferredLight;

	stop_glerror();
    shader.disableTexture(LLShaderMgr::DEFERRED_NORMAL, deferred_target->getUsage());
    shader.disableTexture(LLShaderMgr::DEFERRED_DIFFUSE, deferred_target->getUsage());
    shader.disableTexture(LLShaderMgr::DEFERRED_SPECULAR, deferred_target->getUsage());
    shader.disableTexture(LLShaderMgr::DEFERRED_EMISSIVE, deferred_target->getUsage());
    shader.disableTexture(LLShaderMgr::DEFERRED_BRDF_LUT);
    //shader.disableTexture(LLShaderMgr::DEFERRED_DEPTH, deferred_depth_target->getUsage());
    shader.disableTexture(LLShaderMgr::DEFERRED_DEPTH, deferred_target->getUsage());
    shader.disableTexture(LLShaderMgr::DEFERRED_LIGHT, deferred_light_target->getUsage());
	shader.disableTexture(LLShaderMgr::DIFFUSE_MAP);
	shader.disableTexture(LLShaderMgr::DEFERRED_BLOOM);

	for (U32 i = 0; i < 4; i++)
	{
		if (shader.disableTexture(LLShaderMgr::DEFERRED_SHADOW0+i) > -1)
		{
			glTexParameteri(GL_TEXTURE_2D, GL_TEXTURE_COMPARE_MODE, GL_NONE);
		}
	}

	for (U32 i = 4; i < 6; i++)
	{
		if (shader.disableTexture(LLShaderMgr::DEFERRED_SHADOW0+i) > -1)
		{
			glTexParameteri(GL_TEXTURE_2D, GL_TEXTURE_COMPARE_MODE, GL_NONE);
		}
	}

	shader.disableTexture(LLShaderMgr::DEFERRED_NOISE);
	shader.disableTexture(LLShaderMgr::DEFERRED_LIGHTFUNC);

    if (!LLPipeline::sReflectionProbesEnabled)
    {
        S32 channel = shader.disableTexture(LLShaderMgr::ENVIRONMENT_MAP, LLTexUnit::TT_CUBE_MAP);
        if (channel > -1)
        {
            LLCubeMap* cube_map = gSky.mVOSkyp ? gSky.mVOSkyp->getCubeMap() : NULL;
            if (cube_map)
            {
                cube_map->disable();
            }
        }
    }

    unbindReflectionProbes(shader);

	gGL.getTexUnit(0)->unbind(LLTexUnit::TT_TEXTURE);
	gGL.getTexUnit(0)->activate();
	shader.unbind();
}

void LLPipeline::setEnvMat(LLGLSLShader& shader)
{
    F32* m = gGLModelView;

    F32 mat[] = { m[0], m[1], m[2],
                    m[4], m[5], m[6],
                    m[8], m[9], m[10] };

    shader.uniformMatrix3fv(LLShaderMgr::DEFERRED_ENV_MAT, 1, true, mat);
}

void LLPipeline::bindReflectionProbes(LLGLSLShader& shader)
{
    if (!sReflectionProbesEnabled)
    {
        return;
    }

    S32 channel = shader.enableTexture(LLShaderMgr::REFLECTION_PROBES, LLTexUnit::TT_CUBE_MAP_ARRAY);
    bool bound = false;
    if (channel > -1 && mReflectionMapManager.mTexture.notNull())
    {
        mReflectionMapManager.mTexture->bind(channel);
        bound = true;
    }

    channel = shader.enableTexture(LLShaderMgr::IRRADIANCE_PROBES, LLTexUnit::TT_CUBE_MAP_ARRAY);
    if (channel > -1 && mReflectionMapManager.mIrradianceMaps.notNull())
    {
        mReflectionMapManager.mIrradianceMaps->bind(channel);
        bound = true;
    }
    
	if (RenderMirrors)
    {
        channel = shader.enableTexture(LLShaderMgr::HERO_PROBE, LLTexUnit::TT_CUBE_MAP_ARRAY);
        if (channel > -1 && mHeroProbeManager.mTexture.notNull())
        {
            mHeroProbeManager.mTexture->bind(channel);
            bound = true;
        }
    }
     

    if (bound)
    {
        mReflectionMapManager.setUniforms();

        setEnvMat(shader);
    }

    // reflection probe shaders generally sample the scene map as well for SSR
    channel = shader.enableTexture(LLShaderMgr::SCENE_MAP);
    if (channel > -1)
    {
        gGL.getTexUnit(channel)->bind(&mSceneMap);
    }

	
    shader.uniform1f(LLShaderMgr::DEFERRED_SSR_ITR_COUNT, RenderScreenSpaceReflectionIterations);
    shader.uniform1f(LLShaderMgr::DEFERRED_SSR_DIST_BIAS, RenderScreenSpaceReflectionDistanceBias);
    shader.uniform1f(LLShaderMgr::DEFERRED_SSR_RAY_STEP, RenderScreenSpaceReflectionRayStep);
    shader.uniform1f(LLShaderMgr::DEFERRED_SSR_GLOSSY_SAMPLES, RenderScreenSpaceReflectionGlossySamples);
    shader.uniform1f(LLShaderMgr::DEFERRED_SSR_REJECT_BIAS, RenderScreenSpaceReflectionDepthRejectBias);
    mPoissonOffset++;

	if (mPoissonOffset > 128 - RenderScreenSpaceReflectionGlossySamples)
        mPoissonOffset = 0;

    shader.uniform1f(LLShaderMgr::DEFERRED_SSR_NOISE_SINE, mPoissonOffset);
    shader.uniform1f(LLShaderMgr::DEFERRED_SSR_ADAPTIVE_STEP_MULT, RenderScreenSpaceReflectionAdaptiveStepMultiplier);

    channel = shader.enableTexture(LLShaderMgr::SCENE_DEPTH);
    if (channel > -1)
    {
        gGL.getTexUnit(channel)->bind(&mSceneMap, true);
    }


}

void LLPipeline::unbindReflectionProbes(LLGLSLShader& shader)
{
    S32 channel = shader.disableTexture(LLShaderMgr::REFLECTION_PROBES, LLTexUnit::TT_CUBE_MAP);
    if (channel > -1 && mReflectionMapManager.mTexture.notNull())
    {
        mReflectionMapManager.mTexture->unbind();
        if (channel == 0)
        {
            gGL.getTexUnit(channel)->enable(LLTexUnit::TT_TEXTURE);
        }
    }
}


inline float sgn(float a)
{
    if (a > 0.0F) return (1.0F);
    if (a < 0.0F) return (-1.0F);
    return (0.0F);
}

glh::matrix4f look(const LLVector3 pos, const LLVector3 dir, const LLVector3 up)
{
	glh::matrix4f ret;

	LLVector3 dirN;
	LLVector3 upN;
	LLVector3 lftN;

	lftN = dir % up;
	lftN.normVec();
	
	upN = lftN % dir;
	upN.normVec();
	
	dirN = dir;
	dirN.normVec();

	ret.m[ 0] = lftN[0];
	ret.m[ 1] = upN[0];
	ret.m[ 2] = -dirN[0];
	ret.m[ 3] = 0.f;

	ret.m[ 4] = lftN[1];
	ret.m[ 5] = upN[1];
	ret.m[ 6] = -dirN[1];
	ret.m[ 7] = 0.f;

	ret.m[ 8] = lftN[2];
	ret.m[ 9] = upN[2];
	ret.m[10] = -dirN[2];
	ret.m[11] = 0.f;

	ret.m[12] = -(lftN*pos);
	ret.m[13] = -(upN*pos);
	ret.m[14] = dirN*pos;
	ret.m[15] = 1.f;

	return ret;
}

glh::matrix4f scale_translate_to_fit(const LLVector3 min, const LLVector3 max)
{
	glh::matrix4f ret;
	ret.m[ 0] = 2/(max[0]-min[0]);
	ret.m[ 4] = 0;
	ret.m[ 8] = 0;
	ret.m[12] = -(max[0]+min[0])/(max[0]-min[0]);

	ret.m[ 1] = 0;
	ret.m[ 5] = 2/(max[1]-min[1]);
	ret.m[ 9] = 0;
	ret.m[13] = -(max[1]+min[1])/(max[1]-min[1]);

	ret.m[ 2] = 0;
	ret.m[ 6] = 0;
	ret.m[10] = 2/(max[2]-min[2]);
	ret.m[14] = -(max[2]+min[2])/(max[2]-min[2]);

	ret.m[ 3] = 0;
	ret.m[ 7] = 0;
	ret.m[11] = 0;
	ret.m[15] = 1;

	return ret;
}

static LLTrace::BlockTimerStatHandle FTM_SHADOW_RENDER("Render Shadows");
static LLTrace::BlockTimerStatHandle FTM_SHADOW_ALPHA("Alpha Shadow");
static LLTrace::BlockTimerStatHandle FTM_SHADOW_SIMPLE("Simple Shadow");
static LLTrace::BlockTimerStatHandle FTM_SHADOW_GEOM("Shadow Geom");

static LLTrace::BlockTimerStatHandle FTM_SHADOW_ALPHA_MASKED("Alpha Masked");
static LLTrace::BlockTimerStatHandle FTM_SHADOW_ALPHA_BLEND("Alpha Blend");
static LLTrace::BlockTimerStatHandle FTM_SHADOW_ALPHA_TREE("Alpha Tree");
static LLTrace::BlockTimerStatHandle FTM_SHADOW_ALPHA_GRASS("Alpha Grass");
static LLTrace::BlockTimerStatHandle FTM_SHADOW_FULLBRIGHT_ALPHA_MASKED("Fullbright Alpha Masked");

void LLPipeline::renderShadow(glh::matrix4f& view, glh::matrix4f& proj, LLCamera& shadow_cam, LLCullResult& result, bool depth_clamp)
{
    LL_PROFILE_ZONE_SCOPED_CATEGORY_PIPELINE; //LL_RECORD_BLOCK_TIME(FTM_SHADOW_RENDER);
    LL_PROFILE_GPU_ZONE("renderShadow");
    
    LLPipeline::sShadowRender = true;

    // disable occlusion culling during shadow render
    U32 saved_occlusion = sUseOcclusion;
    sUseOcclusion = 0;

    // List of render pass types that use the prim volume as the shadow,
    // ignoring textures.
    static const U32 types[] = {
        LLRenderPass::PASS_SIMPLE,
        LLRenderPass::PASS_FULLBRIGHT,
        LLRenderPass::PASS_SHINY,
        LLRenderPass::PASS_BUMP,
        LLRenderPass::PASS_FULLBRIGHT_SHINY,
        LLRenderPass::PASS_MATERIAL,
        LLRenderPass::PASS_MATERIAL_ALPHA_EMISSIVE,
        LLRenderPass::PASS_SPECMAP,
        LLRenderPass::PASS_SPECMAP_EMISSIVE,
        LLRenderPass::PASS_NORMMAP,
        LLRenderPass::PASS_NORMMAP_EMISSIVE,
        LLRenderPass::PASS_NORMSPEC,
        LLRenderPass::PASS_NORMSPEC_EMISSIVE
    };

    LLGLEnable cull(GL_CULL_FACE);

    //enable depth clamping if available
    LLGLEnable clamp_depth(depth_clamp ? GL_DEPTH_CLAMP : 0);

    LLGLDepthTest depth_test(GL_TRUE, GL_TRUE, GL_LESS);

    updateCull(shadow_cam, result);

    stateSort(shadow_cam, result);

    //generate shadow map
    gGL.matrixMode(LLRender::MM_PROJECTION);
    gGL.pushMatrix();
    gGL.loadMatrix(proj.m);
    gGL.matrixMode(LLRender::MM_MODELVIEW);
    gGL.pushMatrix();
    gGL.loadMatrix(view.m);

    stop_glerror();
    gGLLastMatrix = NULL;

    gGL.getTexUnit(0)->unbind(LLTexUnit::TT_TEXTURE);

    stop_glerror();

    struct CompareVertexBuffer
    {
        bool operator()(const LLDrawInfo* const& lhs, const LLDrawInfo* const& rhs)
        {
            return lhs->mVertexBuffer > rhs->mVertexBuffer;
        }
    };


    LLVertexBuffer::unbind();
    for (int j = 0; j < 2; ++j) // 0 -- static, 1 -- rigged
    {
        bool rigged = j == 1;
        gDeferredShadowProgram.bind(rigged);

        gGL.diffuseColor4f(1, 1, 1, 1);

        S32 shadow_detail = gSavedSettings.getS32("RenderShadowDetail");

        // if not using VSM, disable color writes
        if (shadow_detail <= 2)
        {
            gGL.setColorMask(false, false);
        }

        LL_PROFILE_ZONE_NAMED_CATEGORY_PIPELINE("shadow simple"); //LL_RECORD_BLOCK_TIME(FTM_SHADOW_SIMPLE);
        LL_PROFILE_GPU_ZONE("shadow simple");
        gGL.getTexUnit(0)->disable();

        for (U32 type : types)
        {
            renderObjects(type, false, false, rigged);
        }

        renderGLTFObjects(LLRenderPass::PASS_GLTF_PBR, false, rigged);

        gGL.getTexUnit(0)->enable(LLTexUnit::TT_TEXTURE);
    }

    if (LLPipeline::sUseOcclusion > 1)
    { // do occlusion culling against non-masked only to take advantage of hierarchical Z
        doOcclusion(shadow_cam);
    }


    {
        LL_PROFILE_ZONE_NAMED_CATEGORY_PIPELINE("shadow geom");
        renderGeomShadow(shadow_cam);
    }

    {
        LL_PROFILE_ZONE_NAMED_CATEGORY_PIPELINE("shadow alpha");
        LL_PROFILE_GPU_ZONE("shadow alpha");
        const S32 sun_up = LLEnvironment::instance().getIsSunUp() ? 1 : 0;
        U32 target_width = LLRenderTarget::sCurResX;

        for (int i = 0; i < 2; ++i)
        {
            bool rigged = i == 1;

            {
                LL_PROFILE_ZONE_NAMED_CATEGORY_PIPELINE("shadow alpha masked");
                LL_PROFILE_GPU_ZONE("shadow alpha masked");
                gDeferredShadowAlphaMaskProgram.bind(rigged);
                LLGLSLShader::sCurBoundShaderPtr->uniform1i(LLShaderMgr::SUN_UP_FACTOR, sun_up);
                LLGLSLShader::sCurBoundShaderPtr->uniform1f(LLShaderMgr::DEFERRED_SHADOW_TARGET_WIDTH, (float)target_width);
                renderMaskedObjects(LLRenderPass::PASS_ALPHA_MASK, true, true, rigged);
            }

            {
                LL_PROFILE_ZONE_NAMED_CATEGORY_PIPELINE("shadow alpha blend");
                LL_PROFILE_GPU_ZONE("shadow alpha blend");
                renderAlphaObjects(rigged);
            }

            {
                LL_PROFILE_ZONE_NAMED_CATEGORY_PIPELINE("shadow fullbright alpha masked");
                LL_PROFILE_GPU_ZONE("shadow alpha masked");
                gDeferredShadowFullbrightAlphaMaskProgram.bind(rigged);
                LLGLSLShader::sCurBoundShaderPtr->uniform1i(LLShaderMgr::SUN_UP_FACTOR, sun_up);
                LLGLSLShader::sCurBoundShaderPtr->uniform1f(LLShaderMgr::DEFERRED_SHADOW_TARGET_WIDTH, (float)target_width);
                renderFullbrightMaskedObjects(LLRenderPass::PASS_FULLBRIGHT_ALPHA_MASK, true, true, rigged);
            }

            {
                LL_PROFILE_ZONE_NAMED_CATEGORY_PIPELINE("shadow alpha grass");
                LL_PROFILE_GPU_ZONE("shadow alpha grass");
                gDeferredTreeShadowProgram.bind(rigged);
                LLGLSLShader::sCurBoundShaderPtr->setMinimumAlpha(ALPHA_BLEND_CUTOFF);

                if (i == 0)
                {
                    renderObjects(LLRenderPass::PASS_GRASS, true);
                }

                {
                    LL_PROFILE_ZONE_NAMED_CATEGORY_PIPELINE("shadow alpha material");
                    LL_PROFILE_GPU_ZONE("shadow alpha material");
                    renderMaskedObjects(LLRenderPass::PASS_NORMSPEC_MASK, true, false, rigged);
                    renderMaskedObjects(LLRenderPass::PASS_MATERIAL_ALPHA_MASK, true, false, rigged);
                    renderMaskedObjects(LLRenderPass::PASS_SPECMAP_MASK, true, false, rigged);
                    renderMaskedObjects(LLRenderPass::PASS_NORMMAP_MASK, true, false, rigged);
                }
            }
        }

        for (int i = 0; i < 2; ++i)
        {
            bool rigged = i == 1;
            gDeferredShadowGLTFAlphaMaskProgram.bind(rigged);
            LLGLSLShader::sCurBoundShaderPtr->uniform1i(LLShaderMgr::SUN_UP_FACTOR, sun_up);
            LLGLSLShader::sCurBoundShaderPtr->uniform1f(LLShaderMgr::DEFERRED_SHADOW_TARGET_WIDTH, (float)target_width);
            
            gGL.loadMatrix(gGLModelView);
            gGLLastMatrix = NULL;

            U32 type = LLRenderPass::PASS_GLTF_PBR_ALPHA_MASK;

            if (rigged)
            {
                mAlphaMaskPool->pushRiggedGLTFBatches(type + 1);
            }
            else
            {
                mAlphaMaskPool->pushGLTFBatches(type);
            }

            gGL.loadMatrix(gGLModelView);
            gGLLastMatrix = NULL;
        }
    }

    gDeferredShadowCubeProgram.bind();
    gGLLastMatrix = NULL;
    gGL.loadMatrix(gGLModelView);

    gGL.setColorMask(true, true);

    gGL.matrixMode(LLRender::MM_PROJECTION);
    gGL.popMatrix();
    gGL.matrixMode(LLRender::MM_MODELVIEW);
    gGL.popMatrix();
    gGLLastMatrix = NULL;

    // reset occlusion culling flag
    sUseOcclusion = saved_occlusion;
    LLPipeline::sShadowRender = false;
}

bool LLPipeline::getVisiblePointCloud(LLCamera& camera, LLVector3& min, LLVector3& max, std::vector<LLVector3>& fp, LLVector3 light_dir)
{
    LL_PROFILE_ZONE_SCOPED_CATEGORY_PIPELINE;
	//get point cloud of intersection of frust and min, max

	if (getVisibleExtents(camera, min, max))
	{
		return false;
	}

	//get set of planes on bounding box
	LLPlane bp[] = { 
		LLPlane(min, LLVector3(-1,0,0)),
		LLPlane(min, LLVector3(0,-1,0)),
		LLPlane(min, LLVector3(0,0,-1)),
		LLPlane(max, LLVector3(1,0,0)),
		LLPlane(max, LLVector3(0,1,0)),
		LLPlane(max, LLVector3(0,0,1))};
	
	//potential points
	std::vector<LLVector3> pp;

	//add corners of AABB
	pp.push_back(LLVector3(min.mV[0], min.mV[1], min.mV[2]));
	pp.push_back(LLVector3(max.mV[0], min.mV[1], min.mV[2]));
	pp.push_back(LLVector3(min.mV[0], max.mV[1], min.mV[2]));
	pp.push_back(LLVector3(max.mV[0], max.mV[1], min.mV[2]));
	pp.push_back(LLVector3(min.mV[0], min.mV[1], max.mV[2]));
	pp.push_back(LLVector3(max.mV[0], min.mV[1], max.mV[2]));
	pp.push_back(LLVector3(min.mV[0], max.mV[1], max.mV[2]));
	pp.push_back(LLVector3(max.mV[0], max.mV[1], max.mV[2]));

	//add corners of camera frustum
	for (U32 i = 0; i < LLCamera::AGENT_FRUSTRUM_NUM; i++)
	{
		pp.push_back(camera.mAgentFrustum[i]);
	}


	//bounding box line segments
	U32 bs[] = 
			{
		0,1,
		1,3,
		3,2,
		2,0,

		4,5,
		5,7,
		7,6,
		6,4,

		0,4,
		1,5,
		3,7,
		2,6
	};

	for (U32 i = 0; i < 12; i++)
	{ //for each line segment in bounding box
		for (U32 j = 0; j < LLCamera::AGENT_PLANE_NO_USER_CLIP_NUM; j++) 
		{ //for each plane in camera frustum
			const LLPlane& cp = camera.getAgentPlane(j);
			const LLVector3& v1 = pp[bs[i*2+0]];
			const LLVector3& v2 = pp[bs[i*2+1]];
			LLVector3 n;
			cp.getVector3(n);

			LLVector3 line = v1-v2;

			F32 d1 = line*n;
			F32 d2 = -cp.dist(v2);

			F32 t = d2/d1;

			if (t > 0.f && t < 1.f)
			{
				LLVector3 intersect = v2+line*t;
				pp.push_back(intersect);
			}
		}
	}
			
	//camera frustum line segments
	const U32 fs[] =
	{
		0,1,
		1,2,
		2,3,
		3,0,

		4,5,
		5,6,
		6,7,
		7,4,
	
		0,4,
		1,5,
		2,6,
		3,7	
	};

	for (U32 i = 0; i < 12; i++)
	{
		for (U32 j = 0; j < 6; ++j)
		{
			const LLVector3& v1 = pp[fs[i*2+0]+8];
			const LLVector3& v2 = pp[fs[i*2+1]+8];
			const LLPlane& cp = bp[j];
			LLVector3 n;
			cp.getVector3(n);

			LLVector3 line = v1-v2;

			F32 d1 = line*n;
			F32 d2 = -cp.dist(v2);

			F32 t = d2/d1;

			if (t > 0.f && t < 1.f)
			{
				LLVector3 intersect = v2+line*t;
				pp.push_back(intersect);
			}	
		}
	}

	LLVector3 ext[] = { min-LLVector3(0.05f,0.05f,0.05f),
		max+LLVector3(0.05f,0.05f,0.05f) };

	for (U32 i = 0; i < pp.size(); ++i)
	{
		bool found = true;

		const F32* p = pp[i].mV;
			
		for (U32 j = 0; j < 3; ++j)
		{
			if (p[j] < ext[0].mV[j] ||
				p[j] > ext[1].mV[j])
			{
				found = false;
				break;
			}
		}
				
		for (U32 j = 0; j < LLCamera::AGENT_PLANE_NO_USER_CLIP_NUM; ++j)
		{
			const LLPlane& cp = camera.getAgentPlane(j);
			F32 dist = cp.dist(pp[i]);
			if (dist > 0.05f) //point is above some plane, not contained
			{
				found = false;
				break;
			}
		}

		if (found)
		{
			fp.push_back(pp[i]);
		}
	}
	
	if (fp.empty())
	{
		return false;
	}
	
	return true;
}

void LLPipeline::renderHighlight(const LLViewerObject* obj, F32 fade)
{
	if (obj && obj->getVolume())
	{
		for (LLViewerObject::child_list_t::const_iterator iter = obj->getChildren().begin(); iter != obj->getChildren().end(); ++iter)
		{
			renderHighlight(*iter, fade);
		}

		LLDrawable* drawable = obj->mDrawable;
		if (drawable)
		{
			for (S32 i = 0; i < drawable->getNumFaces(); ++i)
			{
				LLFace* face = drawable->getFace(i);
				if (face)
				{
					face->renderSelected(LLViewerTexture::sNullImagep, LLColor4(1,1,1,fade));
				}
			}
		}
	}
}


LLRenderTarget* LLPipeline::getSunShadowTarget(U32 i)
{
    llassert(i < 4);
    return &mRT->shadow[i];
}

LLRenderTarget* LLPipeline::getSpotShadowTarget(U32 i)
{
    llassert(i < 2);
    return &mSpotShadow[i];
}

static LLTrace::BlockTimerStatHandle FTM_GEN_SUN_SHADOW("Gen Sun Shadow");
static LLTrace::BlockTimerStatHandle FTM_GEN_SUN_SHADOW_SPOT_RENDER("Spot Shadow Render");

// helper class for disabling occlusion culling for the current stack frame
class LLDisableOcclusionCulling
{
public:
    S32 mUseOcclusion;

    LLDisableOcclusionCulling()
    {
        mUseOcclusion = LLPipeline::sUseOcclusion;
        LLPipeline::sUseOcclusion = 0;
    }

    ~LLDisableOcclusionCulling()
    {
        LLPipeline::sUseOcclusion = mUseOcclusion;
    }
};

void LLPipeline::generateSunShadow(LLCamera& camera)
{
	if (!sRenderDeferred || RenderShadowDetail <= 0)
	{
		return;
	}

	LL_PROFILE_ZONE_SCOPED_CATEGORY_PIPELINE; //LL_RECORD_BLOCK_TIME(FTM_GEN_SUN_SHADOW);
    LL_PROFILE_GPU_ZONE("generateSunShadow");

    LLDisableOcclusionCulling no_occlusion;

	bool skip_avatar_update = false;
	if (!isAgentAvatarValid() || gAgentCamera.getCameraAnimating() || gAgentCamera.getCameraMode() != CAMERA_MODE_MOUSELOOK || !LLVOAvatar::sVisibleInFirstPerson)
	{
		skip_avatar_update = true;
	}

	if (!skip_avatar_update)
	{
		gAgentAvatarp->updateAttachmentVisibility(CAMERA_MODE_THIRD_PERSON);
	}

	F64 last_modelview[16];
	F64 last_projection[16];
	for (U32 i = 0; i < 16; i++)
	{ //store last_modelview of world camera
		last_modelview[i] = gGLLastModelView[i];
		last_projection[i] = gGLLastProjection[i];
	}

	pushRenderTypeMask();
	andRenderTypeMask(LLPipeline::RENDER_TYPE_SIMPLE,
					LLPipeline::RENDER_TYPE_ALPHA,
                    LLPipeline::RENDER_TYPE_ALPHA_PRE_WATER,
                    LLPipeline::RENDER_TYPE_ALPHA_POST_WATER,
					LLPipeline::RENDER_TYPE_GRASS,
                    LLPipeline::RENDER_TYPE_GLTF_PBR,
					LLPipeline::RENDER_TYPE_FULLBRIGHT,
					LLPipeline::RENDER_TYPE_BUMP,
					LLPipeline::RENDER_TYPE_VOLUME,
					LLPipeline::RENDER_TYPE_AVATAR,
					LLPipeline::RENDER_TYPE_CONTROL_AV,
					LLPipeline::RENDER_TYPE_TREE, 
					LLPipeline::RENDER_TYPE_TERRAIN,
					LLPipeline::RENDER_TYPE_WATER,
					LLPipeline::RENDER_TYPE_VOIDWATER,
					LLPipeline::RENDER_TYPE_PASS_ALPHA,
					LLPipeline::RENDER_TYPE_PASS_ALPHA_MASK,
					LLPipeline::RENDER_TYPE_PASS_FULLBRIGHT_ALPHA_MASK,
					LLPipeline::RENDER_TYPE_PASS_GRASS,
					LLPipeline::RENDER_TYPE_PASS_SIMPLE,
					LLPipeline::RENDER_TYPE_PASS_BUMP,
					LLPipeline::RENDER_TYPE_PASS_FULLBRIGHT,
					LLPipeline::RENDER_TYPE_PASS_SHINY,
					LLPipeline::RENDER_TYPE_PASS_FULLBRIGHT_SHINY,
					LLPipeline::RENDER_TYPE_PASS_MATERIAL,
					LLPipeline::RENDER_TYPE_PASS_MATERIAL_ALPHA,
					LLPipeline::RENDER_TYPE_PASS_MATERIAL_ALPHA_MASK,
					LLPipeline::RENDER_TYPE_PASS_MATERIAL_ALPHA_EMISSIVE,
					LLPipeline::RENDER_TYPE_PASS_SPECMAP,
					LLPipeline::RENDER_TYPE_PASS_SPECMAP_BLEND,
					LLPipeline::RENDER_TYPE_PASS_SPECMAP_MASK,
					LLPipeline::RENDER_TYPE_PASS_SPECMAP_EMISSIVE,
					LLPipeline::RENDER_TYPE_PASS_NORMMAP,
					LLPipeline::RENDER_TYPE_PASS_NORMMAP_BLEND,
					LLPipeline::RENDER_TYPE_PASS_NORMMAP_MASK,
					LLPipeline::RENDER_TYPE_PASS_NORMMAP_EMISSIVE,
					LLPipeline::RENDER_TYPE_PASS_NORMSPEC,
					LLPipeline::RENDER_TYPE_PASS_NORMSPEC_BLEND,
					LLPipeline::RENDER_TYPE_PASS_NORMSPEC_MASK,
					LLPipeline::RENDER_TYPE_PASS_NORMSPEC_EMISSIVE,
                    LLPipeline::RENDER_TYPE_PASS_ALPHA_MASK_RIGGED,
                    LLPipeline::RENDER_TYPE_PASS_FULLBRIGHT_ALPHA_MASK_RIGGED,
                    LLPipeline::RENDER_TYPE_PASS_SIMPLE_RIGGED,
                    LLPipeline::RENDER_TYPE_PASS_BUMP_RIGGED,
                    LLPipeline::RENDER_TYPE_PASS_FULLBRIGHT_RIGGED,
                    LLPipeline::RENDER_TYPE_PASS_SHINY_RIGGED,
                    LLPipeline::RENDER_TYPE_PASS_FULLBRIGHT_SHINY_RIGGED,
                    LLPipeline::RENDER_TYPE_PASS_MATERIAL_RIGGED,
                    LLPipeline::RENDER_TYPE_PASS_MATERIAL_ALPHA_RIGGED,
                    LLPipeline::RENDER_TYPE_PASS_MATERIAL_ALPHA_MASK_RIGGED,
                    LLPipeline::RENDER_TYPE_PASS_MATERIAL_ALPHA_EMISSIVE_RIGGED,
                    LLPipeline::RENDER_TYPE_PASS_SPECMAP_RIGGED,
                    LLPipeline::RENDER_TYPE_PASS_SPECMAP_BLEND_RIGGED,
                    LLPipeline::RENDER_TYPE_PASS_SPECMAP_MASK_RIGGED,
                    LLPipeline::RENDER_TYPE_PASS_SPECMAP_EMISSIVE_RIGGED,
                    LLPipeline::RENDER_TYPE_PASS_NORMMAP_RIGGED,
                    LLPipeline::RENDER_TYPE_PASS_NORMMAP_BLEND_RIGGED,
                    LLPipeline::RENDER_TYPE_PASS_NORMMAP_MASK_RIGGED,
                    LLPipeline::RENDER_TYPE_PASS_NORMMAP_EMISSIVE_RIGGED,
                    LLPipeline::RENDER_TYPE_PASS_NORMSPEC_RIGGED,
                    LLPipeline::RENDER_TYPE_PASS_NORMSPEC_BLEND_RIGGED,
                    LLPipeline::RENDER_TYPE_PASS_NORMSPEC_MASK_RIGGED,
                    LLPipeline::RENDER_TYPE_PASS_NORMSPEC_EMISSIVE_RIGGED,
                    LLPipeline::RENDER_TYPE_PASS_GLTF_PBR,
                    LLPipeline::RENDER_TYPE_PASS_GLTF_PBR_RIGGED,
                    LLPipeline::RENDER_TYPE_PASS_GLTF_PBR_ALPHA_MASK,
                    LLPipeline::RENDER_TYPE_PASS_GLTF_PBR_ALPHA_MASK_RIGGED,
					END_RENDER_TYPES);

	gGL.setColorMask(false, false);

    LLEnvironment& environment = LLEnvironment::instance();

	//get sun view matrix
	
	//store current projection/modelview matrix
	glh::matrix4f saved_proj = get_current_projection();
	glh::matrix4f saved_view = get_current_modelview();
	glh::matrix4f inv_view = saved_view.inverse();

	glh::matrix4f view[6];
	glh::matrix4f proj[6];
	
    LLVector3 caster_dir(environment.getIsSunUp() ? mSunDir : mMoonDir);

	//put together a universal "near clip" plane for shadow frusta
	LLPlane shadow_near_clip;
	{
        LLVector3 p = camera.getOrigin(); // gAgent.getPositionAgent();
		p += caster_dir * RenderFarClip*2.f;
		shadow_near_clip.setVec(p, caster_dir);
	}

	LLVector3 lightDir = -caster_dir;
	lightDir.normVec();

	glh::vec3f light_dir(lightDir.mV);

	//create light space camera matrix
	
	LLVector3 at = lightDir;

	LLVector3 up = camera.getAtAxis();

	if (fabsf(up*lightDir) > 0.75f)
	{
		up = camera.getUpAxis();
	}

	up.normVec();
	at.normVec();
	
	
	LLCamera main_camera = camera;
	
	F32 near_clip = 0.f;
	{
		//get visible point cloud
		std::vector<LLVector3> fp;

		main_camera.calcAgentFrustumPlanes(main_camera.mAgentFrustum);
		
		LLVector3 min,max;
		getVisiblePointCloud(main_camera,min,max,fp);

		if (fp.empty())
		{
			if (!hasRenderDebugMask(RENDER_DEBUG_SHADOW_FRUSTA) && !gCubeSnapshot)
			{
				mShadowCamera[0] = main_camera;
				mShadowExtents[0][0] = min;
				mShadowExtents[0][1] = max;

				mShadowFrustPoints[0].clear();
				mShadowFrustPoints[1].clear();
				mShadowFrustPoints[2].clear();
				mShadowFrustPoints[3].clear();
			}
			popRenderTypeMask();

			if (!skip_avatar_update)
			{
				gAgentAvatarp->updateAttachmentVisibility(gAgentCamera.getCameraMode());
			}

			return;
		}

		//get good split distances for frustum
		for (U32 i = 0; i < fp.size(); ++i)
		{
			glh::vec3f v(fp[i].mV);
			saved_view.mult_matrix_vec(v);
			fp[i].setVec(v.v);
		}

		min = fp[0];
		max = fp[0];

		//get camera space bounding box
		for (U32 i = 1; i < fp.size(); ++i)
		{
			update_min_max(min, max, fp[i]);
		}

		near_clip    = llclamp(-max.mV[2], 0.01f, 4.0f);
		F32 far_clip = llclamp(-min.mV[2]*2.f, 16.0f, 512.0f);

		//far_clip = llmin(far_clip, 128.f);
		far_clip = llmin(far_clip, camera.getFar());

		F32 range = far_clip-near_clip;

		LLVector3 split_exp = RenderShadowSplitExponent;

		F32 da = 1.f-llmax( fabsf(lightDir*up), fabsf(lightDir*camera.getLeftAxis()) );
		
		da = powf(da, split_exp.mV[2]);

		F32 sxp = split_exp.mV[1] + (split_exp.mV[0]-split_exp.mV[1])*da;
		
		for (U32 i = 0; i < 4; ++i)
		{
			F32 x = (F32)(i+1)/4.f;
			x = powf(x, sxp);
			mSunClipPlanes.mV[i] = near_clip+range*x;
		}

		mSunClipPlanes.mV[0] *= 1.25f; //bump back first split for transition padding
	}

    if (gCubeSnapshot)
    { // stretch clip planes for reflection probe renders to reduce number of shadow passes
        mSunClipPlanes.mV[1] = mSunClipPlanes.mV[2];
        mSunClipPlanes.mV[2] = mSunClipPlanes.mV[3];
        mSunClipPlanes.mV[3] *= 1.5f;
    }


	// convenience array of 4 near clip plane distances
	F32 dist[] = { near_clip, mSunClipPlanes.mV[0], mSunClipPlanes.mV[1], mSunClipPlanes.mV[2], mSunClipPlanes.mV[3] };
	
	if (mSunDiffuse == LLColor4::black)
	{ //sun diffuse is totally black shadows don't matter
        skipRenderingShadows();
	}
	else
	{
        for (S32 j = 0; j < (gCubeSnapshot ? 2 : 4); j++)
		{
			if (!hasRenderDebugMask(RENDER_DEBUG_SHADOW_FRUSTA) && !gCubeSnapshot)
			{
				mShadowFrustPoints[j].clear();
			}

			LLViewerCamera::sCurCameraID = (LLViewerCamera::eCameraID)(LLViewerCamera::CAMERA_SUN_SHADOW0+j);

			//restore render matrices
			set_current_modelview(saved_view);
			set_current_projection(saved_proj);

			LLVector3 eye = camera.getOrigin();
            llassert(eye.isFinite());

			//camera used for shadow cull/render
			LLCamera shadow_cam;
		
			//create world space camera frustum for this split
			shadow_cam = camera;
			shadow_cam.setFar(16.f);
	
			LLViewerCamera::updateFrustumPlanes(shadow_cam, false, false, true);

			LLVector3* frust = shadow_cam.mAgentFrustum;

			LLVector3 pn = shadow_cam.getAtAxis();
		
			LLVector3 min, max;

			//construct 8 corners of split frustum section
			for (U32 i = 0; i < 4; i++)
			{
				LLVector3 delta = frust[i+4]-eye;
				delta += (frust[i+4]-frust[(i+2)%4+4])*0.05f;
				delta.normVec();
				F32 dp = delta*pn;
				frust[i] = eye + (delta*dist[j]*0.75f)/dp;
				frust[i+4] = eye + (delta*dist[j+1]*1.25f)/dp;
			}
						
			shadow_cam.calcAgentFrustumPlanes(frust);
			shadow_cam.mFrustumCornerDist = 0.f;
		
			if (!gPipeline.hasRenderDebugMask(LLPipeline::RENDER_DEBUG_SHADOW_FRUSTA) && !gCubeSnapshot)
			{
				mShadowCamera[j] = shadow_cam;
			}

			std::vector<LLVector3> fp;

			if (!gPipeline.getVisiblePointCloud(shadow_cam, min, max, fp, lightDir)
                || j > RenderShadowSplits)
			{
				//no possible shadow receivers
                if (!gPipeline.hasRenderDebugMask(LLPipeline::RENDER_DEBUG_SHADOW_FRUSTA) && !gCubeSnapshot)
				{
					mShadowExtents[j][0] = LLVector3();
					mShadowExtents[j][1] = LLVector3();
					mShadowCamera[j+4] = shadow_cam;
				}

				mRT->shadow[j].bindTarget();
				{
					LLGLDepthTest depth(GL_TRUE);
					mRT->shadow[j].clear();
				}
				mRT->shadow[j].flush();

				mShadowError.mV[j] = 0.f;
				mShadowFOV.mV[j] = 0.f;

				continue;
			}

			if (!gPipeline.hasRenderDebugMask(LLPipeline::RENDER_DEBUG_SHADOW_FRUSTA) && !gCubeSnapshot)
			{
				mShadowExtents[j][0] = min;
				mShadowExtents[j][1] = max;
				mShadowFrustPoints[j] = fp;
			}
				

			//find a good origin for shadow projection
			LLVector3 origin;

			//get a temporary view projection
			view[j] = look(camera.getOrigin(), lightDir, -up);

			std::vector<LLVector3> wpf;

			for (U32 i = 0; i < fp.size(); i++)
			{
				glh::vec3f p = glh::vec3f(fp[i].mV);
				view[j].mult_matrix_vec(p);
				wpf.push_back(LLVector3(p.v));
			}

			min = wpf[0];
			max = wpf[0];

			for (U32 i = 0; i < fp.size(); ++i)
			{ //get AABB in camera space
				update_min_max(min, max, wpf[i]);
			}

			// Construct a perspective transform with perspective along y-axis that contains
			// points in wpf
			//Known:
			// - far clip plane
			// - near clip plane
			// - points in frustum
			//Find:
			// - origin

			//get some "interesting" points of reference
			LLVector3 center = (min+max)*0.5f;
			LLVector3 size = (max-min)*0.5f;
			LLVector3 near_center = center;
			near_center.mV[1] += size.mV[1]*2.f;
		
		
			//put all points in wpf in quadrant 0, reletive to center of min/max
			//get the best fit line using least squares
			F32 bfm = 0.f;
			F32 bfb = 0.f;

			for (U32 i = 0; i < wpf.size(); ++i)
			{
				wpf[i] -= center;
				wpf[i].mV[0] = fabsf(wpf[i].mV[0]);
				wpf[i].mV[2] = fabsf(wpf[i].mV[2]);
			}

			if (!wpf.empty())
			{ 
				F32 sx = 0.f;
				F32 sx2 = 0.f;
				F32 sy = 0.f;
				F32 sxy = 0.f;
			
				for (U32 i = 0; i < wpf.size(); ++i)
				{		
					sx += wpf[i].mV[0];
					sx2 += wpf[i].mV[0]*wpf[i].mV[0];
					sy += wpf[i].mV[1];
					sxy += wpf[i].mV[0]*wpf[i].mV[1]; 
				}

				bfm = (sy*sx-wpf.size()*sxy)/(sx*sx-wpf.size()*sx2);
				bfb = (sx*sxy-sy*sx2)/(sx*sx-bfm*sx2);
			}
		
			{
				// best fit line is y=bfm*x+bfb
		
				//find point that is furthest to the right of line
				F32 off_x = -1.f;
				LLVector3 lp;

				for (U32 i = 0; i < wpf.size(); ++i)
				{
					//y = bfm*x+bfb
					//x = (y-bfb)/bfm
					F32 lx = (wpf[i].mV[1]-bfb)/bfm;

					lx = wpf[i].mV[0]-lx;
				
					if (off_x < lx)
					{
						off_x = lx;
						lp = wpf[i];
					}
				}

				//get line with slope bfm through lp
				// bfb = y-bfm*x
				bfb = lp.mV[1]-bfm*lp.mV[0];

				//calculate error
				mShadowError.mV[j] = 0.f;

				for (U32 i = 0; i < wpf.size(); ++i)
				{
					F32 lx = (wpf[i].mV[1]-bfb)/bfm;
					mShadowError.mV[j] += fabsf(wpf[i].mV[0]-lx);
				}

				mShadowError.mV[j] /= wpf.size();
				mShadowError.mV[j] /= size.mV[0];

				if (mShadowError.mV[j] > RenderShadowErrorCutoff)
				{ //just use ortho projection
					mShadowFOV.mV[j] = -1.f;
					origin.clearVec();
					proj[j] = gl_ortho(min.mV[0], max.mV[0],
										min.mV[1], max.mV[1],
										-max.mV[2], -min.mV[2]);
				}
				else
				{
					//origin is where line x = 0;
					origin.setVec(0,bfb,0);

					F32 fovz = 1.f;
					F32 fovx = 1.f;
				
					LLVector3 zp;
					LLVector3 xp;

					for (U32 i = 0; i < wpf.size(); ++i)
					{
						LLVector3 atz = wpf[i]-origin;
						atz.mV[0] = 0.f;
						atz.normVec();
						if (fovz > -atz.mV[1])
						{
							zp = wpf[i];
							fovz = -atz.mV[1];
						}
					
						LLVector3 atx = wpf[i]-origin;
						atx.mV[2] = 0.f;
						atx.normVec();
						if (fovx > -atx.mV[1])
						{
							fovx = -atx.mV[1];
							xp = wpf[i];
						}
					}

					fovx = acos(fovx);
					fovz = acos(fovz);

					F32 cutoff = llmin((F32) RenderShadowFOVCutoff, 1.4f);
				
					mShadowFOV.mV[j] = fovx;
				
					if (fovx < cutoff && fovz > cutoff)
					{
						//x is a good fit, but z is too big, move away from zp enough so that fovz matches cutoff
						F32 d = zp.mV[2]/tan(cutoff);
						F32 ny = zp.mV[1] + fabsf(d);

						origin.mV[1] = ny;

						fovz = 1.f;
						fovx = 1.f;

						for (U32 i = 0; i < wpf.size(); ++i)
						{
							LLVector3 atz = wpf[i]-origin;
							atz.mV[0] = 0.f;
							atz.normVec();
							fovz = llmin(fovz, -atz.mV[1]);

							LLVector3 atx = wpf[i]-origin;
							atx.mV[2] = 0.f;
							atx.normVec();
							fovx = llmin(fovx, -atx.mV[1]);
						}

						fovx = acos(fovx);
						fovz = acos(fovz);

						mShadowFOV.mV[j] = cutoff;
					}

				
					origin += center;
			
					F32 ynear = -(max.mV[1]-origin.mV[1]);
					F32 yfar = -(min.mV[1]-origin.mV[1]);
				
					if (ynear < 0.1f) //keep a sensible near clip plane
					{
						F32 diff = 0.1f-ynear;
						origin.mV[1] += diff;
						ynear += diff;
						yfar += diff;
					}
								
					if (fovx > cutoff)
					{ //just use ortho projection
						origin.clearVec();
						mShadowError.mV[j] = -1.f;
						proj[j] = gl_ortho(min.mV[0], max.mV[0],
								min.mV[1], max.mV[1],
								-max.mV[2], -min.mV[2]);
					}
					else
					{
						//get perspective projection
						view[j] = view[j].inverse();
                        //llassert(origin.isFinite());

						glh::vec3f origin_agent(origin.mV);
					
						//translate view to origin
						view[j].mult_matrix_vec(origin_agent);

						eye = LLVector3(origin_agent.v);
                        //llassert(eye.isFinite());
						if (!hasRenderDebugMask(LLPipeline::RENDER_DEBUG_SHADOW_FRUSTA) && !gCubeSnapshot)
						{
							mShadowFrustOrigin[j] = eye;
						}
				
						view[j] = look(LLVector3(origin_agent.v), lightDir, -up);

						F32 fx = 1.f/tanf(fovx);
						F32 fz = 1.f/tanf(fovz);

						proj[j] = glh::matrix4f(-fx, 0, 0, 0,
												0, (yfar+ynear)/(ynear-yfar), 0, (2.f*yfar*ynear)/(ynear-yfar),
												0, 0, -fz, 0,
												0, -1.f, 0, 0);
					}
				}
			}

			//shadow_cam.setFar(128.f);
			shadow_cam.setOriginAndLookAt(eye, up, center);

			shadow_cam.setOrigin(0,0,0);

			set_current_modelview(view[j]);
			set_current_projection(proj[j]);

			LLViewerCamera::updateFrustumPlanes(shadow_cam, false, false, true);

			//shadow_cam.ignoreAgentFrustumPlane(LLCamera::AGENT_PLANE_NEAR);
			shadow_cam.getAgentPlane(LLCamera::AGENT_PLANE_NEAR).set(shadow_near_clip);

			//translate and scale to from [-1, 1] to [0, 1]
			glh::matrix4f trans(0.5f, 0.f, 0.f, 0.5f,
							0.f, 0.5f, 0.f, 0.5f,
							0.f, 0.f, 0.5f, 0.5f,
							0.f, 0.f, 0.f, 1.f);

			set_current_modelview(view[j]);
			set_current_projection(proj[j]);

			for (U32 i = 0; i < 16; i++)
			{
				gGLLastModelView[i] = mShadowModelview[j].m[i];
				gGLLastProjection[i] = mShadowProjection[j].m[i];
			}

			mShadowModelview[j] = view[j];
			mShadowProjection[j] = proj[j];
			mSunShadowMatrix[j] = trans*proj[j]*view[j]*inv_view;
		
			stop_glerror();

			mRT->shadow[j].bindTarget();
			mRT->shadow[j].getViewport(gGLViewport);
			mRT->shadow[j].clear();
		
			{
				static LLCullResult result[4];
				renderShadow(view[j], proj[j], shadow_cam, result[j], true);
			}

			mRT->shadow[j].flush();
 
			if (!gPipeline.hasRenderDebugMask(LLPipeline::RENDER_DEBUG_SHADOW_FRUSTA) && !gCubeSnapshot)
			{
				mShadowCamera[j+4] = shadow_cam;
			}
		}
	}

	//hack to disable projector shadows 
	bool gen_shadow = RenderShadowDetail > 1;

	if (gen_shadow)
	{
        if (!gCubeSnapshot) //skip updating spot shadow maps during cubemap updates
        {
            LLTrace::CountStatHandle<>* velocity_stat = LLViewerCamera::getVelocityStat();
            F32 fade_amt = gFrameIntervalSeconds.value()
                * llmax(LLTrace::get_frame_recording().getLastRecording().getSum(*velocity_stat) / LLTrace::get_frame_recording().getLastRecording().getDuration().value(), 1.0);

            // should never happen
            llassert(mTargetShadowSpotLight[0] != mTargetShadowSpotLight[1] || mTargetShadowSpotLight[0].isNull());

            //update shadow targets
            for (U32 i = 0; i < 2; i++)
            { //for each current shadow
                LLViewerCamera::sCurCameraID = (LLViewerCamera::eCameraID)(LLViewerCamera::CAMERA_SPOT_SHADOW0 + i);

                if (mShadowSpotLight[i].notNull() &&
                    (mShadowSpotLight[i] == mTargetShadowSpotLight[0] ||
                        mShadowSpotLight[i] == mTargetShadowSpotLight[1]))
                { //keep this spotlight
                    mSpotLightFade[i] = llmin(mSpotLightFade[i] + fade_amt, 1.f);
                }
                else
                { //fade out this light
                    mSpotLightFade[i] = llmax(mSpotLightFade[i] - fade_amt, 0.f);

                    if (mSpotLightFade[i] == 0.f || mShadowSpotLight[i].isNull())
                    { //faded out, grab one of the pending spots (whichever one isn't already taken)
                        if (mTargetShadowSpotLight[0] != mShadowSpotLight[(i + 1) % 2])
                        {
                            mShadowSpotLight[i] = mTargetShadowSpotLight[0];
                        }
                        else
                        {
                            mShadowSpotLight[i] = mTargetShadowSpotLight[1];
                        }
                    }
                }
            }
        }

        // this should never happen
        llassert(mShadowSpotLight[0] != mShadowSpotLight[1] || mShadowSpotLight[0].isNull());

        for (S32 i = 0; i < 2; i++)
        {
            set_current_modelview(saved_view);
            set_current_projection(saved_proj);

            if (mShadowSpotLight[i].isNull())
            {
                continue;
            }

            LLVOVolume* volume = mShadowSpotLight[i]->getVOVolume();

            if (!volume)
            {
                mShadowSpotLight[i] = NULL;
                continue;
            }

            LLDrawable* drawable = mShadowSpotLight[i];

            LLVector3 params = volume->getSpotLightParams();
            F32 fov = params.mV[0];

            //get agent->light space matrix (modelview)
            LLVector3 center = drawable->getPositionAgent();
            LLQuaternion quat = volume->getRenderRotation();

            //get near clip plane
            LLVector3 scale = volume->getScale();
            LLVector3 at_axis(0, 0, -scale.mV[2] * 0.5f);
            at_axis *= quat;

            LLVector3 np = center + at_axis;
            at_axis.normVec();

            //get origin that has given fov for plane np, at_axis, and given scale
            F32 dist = (scale.mV[1] * 0.5f) / tanf(fov * 0.5f);

            LLVector3 origin = np - at_axis * dist;

            LLMatrix4 mat(quat, LLVector4(origin, 1.f));

            view[i + 4] = glh::matrix4f((F32*)mat.mMatrix);

            view[i + 4] = view[i + 4].inverse();

            //get perspective matrix
            F32 near_clip = dist + 0.01f;
            F32 width = scale.mV[VX];
            F32 height = scale.mV[VY];
            F32 far_clip = dist + volume->getLightRadius() * 1.5f;

            F32 fovy = fov * RAD_TO_DEG;
            F32 aspect = width / height;

            proj[i + 4] = gl_perspective(fovy, aspect, near_clip, far_clip);

            //translate and scale to from [-1, 1] to [0, 1]
            glh::matrix4f trans(0.5f, 0.f, 0.f, 0.5f,
                0.f, 0.5f, 0.f, 0.5f,
                0.f, 0.f, 0.5f, 0.5f,
                0.f, 0.f, 0.f, 1.f);

            set_current_modelview(view[i + 4]);
            set_current_projection(proj[i + 4]);

            mSunShadowMatrix[i + 4] = trans * proj[i + 4] * view[i + 4] * inv_view;

            for (U32 j = 0; j < 16; j++)
            {
                gGLLastModelView[j] = mShadowModelview[i + 4].m[j];
                gGLLastProjection[j] = mShadowProjection[i + 4].m[j];
            }

            mShadowModelview[i + 4] = view[i + 4];
            mShadowProjection[i + 4] = proj[i + 4];

            if (!gCubeSnapshot) //skip updating spot shadow maps during cubemap updates
            {
                LLCamera shadow_cam = camera;
                shadow_cam.setFar(far_clip);
                shadow_cam.setOrigin(origin);

                LLViewerCamera::updateFrustumPlanes(shadow_cam, false, false, true);

                //
                
                mSpotShadow[i].bindTarget();
                mSpotShadow[i].getViewport(gGLViewport);
                mSpotShadow[i].clear();

                static LLCullResult result[2];

                LLViewerCamera::sCurCameraID = (LLViewerCamera::eCameraID)(LLViewerCamera::CAMERA_SPOT_SHADOW0 + i);

                RenderSpotLight = drawable;

                renderShadow(view[i + 4], proj[i + 4], shadow_cam, result[i], false);

                RenderSpotLight = nullptr;

                mSpotShadow[i].flush();
            }
        }
	}
	else
	{ //no spotlight shadows
		mShadowSpotLight[0] = mShadowSpotLight[1] = NULL;
	}


	if (!CameraOffset)
	{
		set_current_modelview(saved_view);
		set_current_projection(saved_proj);
	}
	else
	{
		set_current_modelview(view[1]);
		set_current_projection(proj[1]);
		gGL.loadMatrix(view[1].m);
		gGL.matrixMode(LLRender::MM_PROJECTION);
		gGL.loadMatrix(proj[1].m);
		gGL.matrixMode(LLRender::MM_MODELVIEW);
	}
	gGL.setColorMask(true, true);

	for (U32 i = 0; i < 16; i++)
	{
		gGLLastModelView[i] = last_modelview[i];
		gGLLastProjection[i] = last_projection[i];
	}

	popRenderTypeMask();

	if (!skip_avatar_update)
	{
		gAgentAvatarp->updateAttachmentVisibility(gAgentCamera.getCameraMode());
	}
}

void LLPipeline::renderGroups(LLRenderPass* pass, U32 type, bool texture)
{
	for (LLCullResult::sg_iterator i = sCull->beginVisibleGroups(); i != sCull->endVisibleGroups(); ++i)
	{
		LLSpatialGroup* group = *i;
		if (!group->isDead() &&
			(!sUseOcclusion || !group->isOcclusionState(LLSpatialGroup::OCCLUDED)) &&
			gPipeline.hasRenderType(group->getSpatialPartition()->mDrawableType) &&
			group->mDrawMap.find(type) != group->mDrawMap.end())
		{
			pass->renderGroup(group,type,texture);
		}
	}
}

void LLPipeline::renderRiggedGroups(LLRenderPass* pass, U32 type, bool texture)
{
    for (LLCullResult::sg_iterator i = sCull->beginVisibleGroups(); i != sCull->endVisibleGroups(); ++i)
    {
        LLSpatialGroup* group = *i;
        if (!group->isDead() &&
            (!sUseOcclusion || !group->isOcclusionState(LLSpatialGroup::OCCLUDED)) &&
            gPipeline.hasRenderType(group->getSpatialPartition()->mDrawableType) &&
            group->mDrawMap.find(type) != group->mDrawMap.end())
        {
            pass->renderRiggedGroup(group, type, texture);
        }
    }
}

void LLPipeline::profileAvatar(LLVOAvatar* avatar, bool profile_attachments)
{
    if (gGLManager.mGLVersion < 3.25f)
    { // profiling requires GL 3.3 or later
        return;
    }

    LL_PROFILE_ZONE_SCOPED_CATEGORY_PIPELINE;

    // don't continue to profile an avatar that is known to be too slow
    llassert(!avatar->isTooSlow());

    LLGLSLShader* cur_shader = LLGLSLShader::sCurBoundShaderPtr;

    mRT->deferredScreen.bindTarget();
    mRT->deferredScreen.clear();

    if (!profile_attachments)
    {
        // profile entire avatar all at once and readback asynchronously
        avatar->placeProfileQuery();

        LLTimer cpu_timer;

        generateImpostor(avatar, false, true);

        avatar->mCPURenderTime = (F32)cpu_timer.getElapsedTimeF32() * 1000.f;

        avatar->readProfileQuery(5); // allow up to 5 frames of latency
    }
    else 
    { 
        // profile attachments one at a time
        LLVOAvatar::attachment_map_t::iterator iter;
        LLVOAvatar::attachment_map_t::iterator begin = avatar->mAttachmentPoints.begin();
        LLVOAvatar::attachment_map_t::iterator end = avatar->mAttachmentPoints.end();

        for (iter = begin;
            iter != end;
            ++iter)
        {
            LLViewerJointAttachment* attachment = iter->second;
            for (LLViewerJointAttachment::attachedobjs_vec_t::iterator attachment_iter = attachment->mAttachedObjects.begin();
                attachment_iter != attachment->mAttachedObjects.end();
                ++attachment_iter)
            {
                LLViewerObject* attached_object = attachment_iter->get();
                if (attached_object)
                {
                    // use gDebugProgram to do the GPU queries
                    gDebugProgram.clearStats();
                    gDebugProgram.placeProfileQuery(true);

                    generateImpostor(avatar, false, true, attached_object);
                    gDebugProgram.readProfileQuery(true, true);

                    attached_object->mGPURenderTime = gDebugProgram.mTimeElapsed / 1000000.f;
                }
            }
        }
    }

    mRT->deferredScreen.flush();

    if (cur_shader)
    {
        cur_shader->bind();
    }
}

void LLPipeline::generateImpostor(LLVOAvatar* avatar, bool preview_avatar, bool for_profile, LLViewerObject* specific_attachment)
{
    LL_PROFILE_ZONE_SCOPED_CATEGORY_PIPELINE;
    LL_PROFILE_GPU_ZONE("generateImpostor");
	LLGLState::checkStates();

	static LLCullResult result;
	result.clear();
	grabReferences(result);
	
	if (!avatar || !avatar->mDrawable)
	{
        LL_WARNS_ONCE("AvatarRenderPipeline") << "Avatar is " << (avatar ? "not drawable" : "null") << LL_ENDL;
		return;
	}
    LL_DEBUGS_ONCE("AvatarRenderPipeline") << "Avatar " << avatar->getID() << " is drawable" << LL_ENDL;

	assertInitialized();

    // previews can't be muted or impostered
	bool visually_muted = !for_profile && !preview_avatar && avatar->isVisuallyMuted();
    LL_DEBUGS_ONCE("AvatarRenderPipeline") << "Avatar " << avatar->getID()
                              << " is " << ( visually_muted ? "" : "not ") << "visually muted"
                              << LL_ENDL;
	bool too_complex = !for_profile && !preview_avatar && avatar->isTooComplex();
    LL_DEBUGS_ONCE("AvatarRenderPipeline") << "Avatar " << avatar->getID()
                              << " is " << ( too_complex ? "" : "not ") << "too complex"
                              << LL_ENDL;

    pushRenderTypeMask();

    if (visually_muted || too_complex)
    {
        // only show jelly doll geometry
		andRenderTypeMask(LLPipeline::RENDER_TYPE_AVATAR,
							LLPipeline::RENDER_TYPE_CONTROL_AV,
							END_RENDER_TYPES);
	}
	else
	{
        //hide world geometry
        clearRenderTypeMask(
            RENDER_TYPE_SKY,
            RENDER_TYPE_WL_SKY,
            RENDER_TYPE_TERRAIN,
            RENDER_TYPE_GRASS,
            RENDER_TYPE_CONTROL_AV, // Animesh
            RENDER_TYPE_TREE,
            RENDER_TYPE_VOIDWATER,
            RENDER_TYPE_WATER,
            RENDER_TYPE_ALPHA_PRE_WATER,
            RENDER_TYPE_PASS_GRASS,
            RENDER_TYPE_HUD,
            RENDER_TYPE_PARTICLES,
            RENDER_TYPE_CLOUDS,
            RENDER_TYPE_HUD_PARTICLES,
            END_RENDER_TYPES
         );
	}
	
    if (specific_attachment && specific_attachment->isHUDAttachment())
    { //enable HUD rendering
        setRenderTypeMask(RENDER_TYPE_HUD, END_RENDER_TYPES);
    }

	S32 occlusion = sUseOcclusion;
	sUseOcclusion = 0;

	sReflectionRender = ! sRenderDeferred;

	sShadowRender = true;
	sImpostorRender = true;

	LLViewerCamera* viewer_camera = LLViewerCamera::getInstance();

	{
		markVisible(avatar->mDrawable, *viewer_camera);

        if (preview_avatar)
        {
            // Only show rigged attachments for preview
            // For the sake of performance and so that static
            // objects won't obstruct previewing changes
            LLVOAvatar::attachment_map_t::iterator iter;
            for (iter = avatar->mAttachmentPoints.begin();
                iter != avatar->mAttachmentPoints.end();
                ++iter)
            {
                LLViewerJointAttachment *attachment = iter->second;
                for (LLViewerJointAttachment::attachedobjs_vec_t::iterator attachment_iter = attachment->mAttachedObjects.begin();
                    attachment_iter != attachment->mAttachedObjects.end();
                    ++attachment_iter)
                {
                    LLViewerObject* attached_object = attachment_iter->get();
                    if (attached_object)
                    {
                        if (attached_object->isRiggedMesh())
                        {
                            markVisible(attached_object->mDrawable->getSpatialBridge(), *viewer_camera);
                        }
                        else
                        {
                            // sometimes object is a linkset and rigged mesh is a child
                            LLViewerObject::const_child_list_t& child_list = attached_object->getChildren();
                            for (LLViewerObject::child_list_t::const_iterator iter = child_list.begin();
                                iter != child_list.end(); iter++)
                            {
                                LLViewerObject* child = *iter;
                                if (child->isRiggedMesh())
                                {
                                    markVisible(attached_object->mDrawable->getSpatialBridge(), *viewer_camera);
                                    break;
                                }
                            }
                        }
                    }
                }
            }
        }
        else
        {
            if (specific_attachment)
            {
                markVisible(specific_attachment->mDrawable->getSpatialBridge(), *viewer_camera);
            }
            else
            {
                LLVOAvatar::attachment_map_t::iterator iter;
                LLVOAvatar::attachment_map_t::iterator begin = avatar->mAttachmentPoints.begin();
                LLVOAvatar::attachment_map_t::iterator end = avatar->mAttachmentPoints.end();

                for (iter = begin;
                    iter != end;
                    ++iter)
                {
                    LLViewerJointAttachment* attachment = iter->second;
                    for (LLViewerJointAttachment::attachedobjs_vec_t::iterator attachment_iter = attachment->mAttachedObjects.begin();
                        attachment_iter != attachment->mAttachedObjects.end();
                        ++attachment_iter)
                    {
                        LLViewerObject* attached_object = attachment_iter->get();
                        if (attached_object)
                        {
                            markVisible(attached_object->mDrawable->getSpatialBridge(), *viewer_camera);
                        }
                    }
                }
            }
        }
	}

	stateSort(*LLViewerCamera::getInstance(), result);
	
	LLCamera camera = *viewer_camera;
	LLVector2 tdim;
	U32 resY = 0;
	U32 resX = 0;

    if (!preview_avatar)
	{
		const LLVector4a* ext = avatar->mDrawable->getSpatialExtents();
		LLVector3 pos(avatar->getRenderPosition()+avatar->getImpostorOffset());

		camera.lookAt(viewer_camera->getOrigin(), pos, viewer_camera->getUpAxis());
	
		LLVector4a half_height;
		half_height.setSub(ext[1], ext[0]);
		half_height.mul(0.5f);

		LLVector4a left;
		left.load3(camera.getLeftAxis().mV);
		left.mul(left);
		llassert(left.dot3(left).getF32() > F_APPROXIMATELY_ZERO);
		left.normalize3fast();

		LLVector4a up;
		up.load3(camera.getUpAxis().mV);
		up.mul(up);
		llassert(up.dot3(up).getF32() > F_APPROXIMATELY_ZERO);
		up.normalize3fast();

		tdim.mV[0] = fabsf(half_height.dot3(left).getF32());
		tdim.mV[1] = fabsf(half_height.dot3(up).getF32());

		gGL.matrixMode(LLRender::MM_PROJECTION);
		gGL.pushMatrix();
	
		F32 distance = (pos-camera.getOrigin()).length();
		F32 fov = atanf(tdim.mV[1]/distance)*2.f*RAD_TO_DEG;
		F32 aspect = tdim.mV[0]/tdim.mV[1];
		glh::matrix4f persp = gl_perspective(fov, aspect, 1.f, 256.f);
		set_current_projection(persp);
		gGL.loadMatrix(persp.m);

		gGL.matrixMode(LLRender::MM_MODELVIEW);
		gGL.pushMatrix();
		glh::matrix4f mat;
		camera.getOpenGLTransform(mat.m);

		mat = glh::matrix4f((GLfloat*) OGL_TO_CFR_ROTATION) * mat;

		gGL.loadMatrix(mat.m);
		set_current_modelview(mat);

		glClearColor(0.0f,0.0f,0.0f,0.0f);
		gGL.setColorMask(true, true);
	
		// get the number of pixels per angle
		F32 pa = gViewerWindow->getWindowHeightRaw() / (RAD_TO_DEG * viewer_camera->getView());

		//get resolution based on angle width and height of impostor (double desired resolution to prevent aliasing)
		resY = llmin(nhpo2((U32) (fov*pa)), (U32) 512);
		resX = llmin(nhpo2((U32) (atanf(tdim.mV[0]/distance)*2.f*RAD_TO_DEG*pa)), (U32) 512);

        if (!for_profile)
        {
            if (!avatar->mImpostor.isComplete())
            {
                avatar->mImpostor.allocate(resX, resY, GL_RGBA, true);

                if (LLPipeline::sRenderDeferred)
                {
                    addDeferredAttachments(avatar->mImpostor, true);
                }

                gGL.getTexUnit(0)->bind(&avatar->mImpostor);
                gGL.getTexUnit(0)->setTextureFilteringOption(LLTexUnit::TFO_POINT);
                gGL.getTexUnit(0)->unbind(LLTexUnit::TT_TEXTURE);
            }
            else if (resX != avatar->mImpostor.getWidth() || resY != avatar->mImpostor.getHeight())
            {
                avatar->mImpostor.resize(resX, resY);
            }

            avatar->mImpostor.bindTarget();
        }
	}

	F32 old_alpha = LLDrawPoolAvatar::sMinimumAlpha;

	if (visually_muted || too_complex)
	{ //disable alpha masking for muted avatars (get whole skin silhouette)
		LLDrawPoolAvatar::sMinimumAlpha = 0.f;
	}

    if (preview_avatar || for_profile)
    {
        // previews and profiles don't care about imposters
        renderGeomDeferred(camera);
        renderGeomPostDeferred(camera);
    }
    else
	{
		avatar->mImpostor.clear();
		renderGeomDeferred(camera);

		renderGeomPostDeferred(camera);		

		// Shameless hack time: render it all again,
		// this time writing the depth
		// values we need to generate the alpha mask below
		// while preserving the alpha-sorted color rendering
		// from the previous pass
		//
		sImpostorRenderAlphaDepthPass = true;
		// depth-only here...
		//
		gGL.setColorMask(false,false);
		renderGeomPostDeferred(camera);

		sImpostorRenderAlphaDepthPass = false;

	}

	LLDrawPoolAvatar::sMinimumAlpha = old_alpha;

    if (!for_profile)
	{ //create alpha mask based on depth buffer (grey out if muted)
		if (LLPipeline::sRenderDeferred)
		{
			GLuint buff = GL_COLOR_ATTACHMENT0;
			glDrawBuffers(1, &buff);
		}

		LLGLDisable blend(GL_BLEND);

		if (visually_muted || too_complex)
		{
			gGL.setColorMask(true, true);
		}
		else
		{
			gGL.setColorMask(false, true);
		}
		
		gGL.getTexUnit(0)->unbind(LLTexUnit::TT_TEXTURE);

		LLGLDepthTest depth(GL_TRUE, GL_FALSE, GL_GREATER);

		gGL.flush();

		gGL.pushMatrix();
		gGL.loadIdentity();
		gGL.matrixMode(LLRender::MM_PROJECTION);
		gGL.pushMatrix();
		gGL.loadIdentity();

		static const F32 clip_plane = 0.99999f;

		gDebugProgram.bind();

		if (visually_muted)
		{	// Visually muted avatar
            LLColor4 muted_color(avatar->getMutedAVColor());
            LL_DEBUGS_ONCE("AvatarRenderPipeline") << "Avatar " << avatar->getID() << " MUTED set solid color " << muted_color << LL_ENDL;
			gGL.diffuseColor4fv( muted_color.mV );
		}
		else if (!preview_avatar)
		{ //grey muted avatar
            LL_DEBUGS_ONCE("AvatarRenderPipeline") << "Avatar " << avatar->getID() << " MUTED set grey" << LL_ENDL;
			gGL.diffuseColor4fv(LLColor4::pink.mV );
		}

		gGL.begin(LLRender::QUADS);
		gGL.vertex3f(-1, -1, clip_plane);
		gGL.vertex3f(1, -1, clip_plane);
		gGL.vertex3f(1, 1, clip_plane);
		gGL.vertex3f(-1, 1, clip_plane);
		gGL.end();
		gGL.flush();

		gDebugProgram.unbind();

		gGL.popMatrix();
		gGL.matrixMode(LLRender::MM_MODELVIEW);
		gGL.popMatrix();
	}

    if (!preview_avatar && !for_profile)
    {
        avatar->mImpostor.flush();
        avatar->setImpostorDim(tdim);
    }

	sUseOcclusion = occlusion;
	sReflectionRender = false;
	sImpostorRender = false;
	sShadowRender = false;
	popRenderTypeMask();

	gGL.matrixMode(LLRender::MM_PROJECTION);
	gGL.popMatrix();
	gGL.matrixMode(LLRender::MM_MODELVIEW);
	gGL.popMatrix();

    if (!preview_avatar && !for_profile)
    {
        avatar->mNeedsImpostorUpdate = false;
        avatar->cacheImpostorValues();
        avatar->mLastImpostorUpdateFrameTime = gFrameTimeSeconds;
    }

	LLVertexBuffer::unbind();
	LLGLState::checkStates();
}

bool LLPipeline::hasRenderBatches(const U32 type) const
{
	return sCull->getRenderMapSize(type) > 0;
}

LLCullResult::drawinfo_iterator LLPipeline::beginRenderMap(U32 type)
{
	return sCull->beginRenderMap(type);
}

LLCullResult::drawinfo_iterator LLPipeline::endRenderMap(U32 type)
{
	return sCull->endRenderMap(type);
}

LLCullResult::sg_iterator LLPipeline::beginAlphaGroups()
{
	return sCull->beginAlphaGroups();
}

LLCullResult::sg_iterator LLPipeline::endAlphaGroups()
{
	return sCull->endAlphaGroups();
}

LLCullResult::sg_iterator LLPipeline::beginRiggedAlphaGroups()
{
    return sCull->beginRiggedAlphaGroups();
}

LLCullResult::sg_iterator LLPipeline::endRiggedAlphaGroups()
{
    return sCull->endRiggedAlphaGroups();
}

bool LLPipeline::hasRenderType(const U32 type) const
{
    // STORM-365 : LLViewerJointAttachment::setAttachmentVisibility() is setting type to 0 to actually mean "do not render"
    // We then need to test that value here and return false to prevent attachment to render (in mouselook for instance)
    // TODO: reintroduce RENDER_TYPE_NONE in LLRenderTypeMask and initialize its mRenderTypeEnabled[RENDER_TYPE_NONE] to false explicitely
	return (type == 0 ? false : mRenderTypeEnabled[type]);
}

void LLPipeline::setRenderTypeMask(U32 type, ...)
{
	va_list args;

	va_start(args, type);
	while (type < END_RENDER_TYPES)
	{
		mRenderTypeEnabled[type] = true;
		type = va_arg(args, U32);
	}
	va_end(args);

	if (type > END_RENDER_TYPES)
	{
		LL_ERRS() << "Invalid render type." << LL_ENDL;
	}
}

bool LLPipeline::hasAnyRenderType(U32 type, ...) const
{
	va_list args;

	va_start(args, type);
	while (type < END_RENDER_TYPES)
	{
		if (mRenderTypeEnabled[type])
		{
			return true;
		}
		type = va_arg(args, U32);
	}
	va_end(args);

	if (type > END_RENDER_TYPES)
	{
		LL_ERRS() << "Invalid render type." << LL_ENDL;
	}

	return false;
}

void LLPipeline::pushRenderTypeMask()
{
	std::string cur_mask;
	cur_mask.assign((const char*) mRenderTypeEnabled, sizeof(mRenderTypeEnabled));
	mRenderTypeEnableStack.push(cur_mask);
}

void LLPipeline::popRenderTypeMask()
{
	if (mRenderTypeEnableStack.empty())
	{
		LL_ERRS() << "Depleted render type stack." << LL_ENDL;
	}

	memcpy(mRenderTypeEnabled, mRenderTypeEnableStack.top().data(), sizeof(mRenderTypeEnabled));
	mRenderTypeEnableStack.pop();
}

void LLPipeline::andRenderTypeMask(U32 type, ...)
{
	va_list args;

	bool tmp[NUM_RENDER_TYPES];
	for (U32 i = 0; i < NUM_RENDER_TYPES; ++i)
	{
		tmp[i] = false;
	}

	va_start(args, type);
	while (type < END_RENDER_TYPES)
	{
		if (mRenderTypeEnabled[type]) 
		{
			tmp[type] = true;
		}

		type = va_arg(args, U32);
	}
	va_end(args);

	if (type > END_RENDER_TYPES)
	{
		LL_ERRS() << "Invalid render type." << LL_ENDL;
	}

	for (U32 i = 0; i < LLPipeline::NUM_RENDER_TYPES; ++i)
	{
		mRenderTypeEnabled[i] = tmp[i];
	}

}

void LLPipeline::clearRenderTypeMask(U32 type, ...)
{
	va_list args;

	va_start(args, type);
	while (type < END_RENDER_TYPES)
	{
		mRenderTypeEnabled[type] = false;
		
		type = va_arg(args, U32);
	}
	va_end(args);

	if (type > END_RENDER_TYPES)
	{
		LL_ERRS() << "Invalid render type." << LL_ENDL;
	}
}

void LLPipeline::setAllRenderTypes()
{
	for (U32 i = 0; i < NUM_RENDER_TYPES; ++i)
	{
		mRenderTypeEnabled[i] = true;
	}
}

void LLPipeline::clearAllRenderTypes()
{
	for (U32 i = 0; i < NUM_RENDER_TYPES; ++i)
	{
		mRenderTypeEnabled[i] = false;
	}
}

void LLPipeline::addDebugBlip(const LLVector3& position, const LLColor4& color)
{
	DebugBlip blip(position, color);
	mDebugBlips.push_back(blip);
}

void LLPipeline::hidePermanentObjects( std::vector<U32>& restoreList )
{
	//This method is used to hide any vo's from the object list that may have
	//the permanent flag set.
	
	U32 objCnt = gObjectList.getNumObjects();
	for (U32 i = 0; i < objCnt; ++i)
	{
		LLViewerObject* pObject = gObjectList.getObject(i);
		if ( pObject && pObject->flagObjectPermanent() )
		{
			LLDrawable *pDrawable = pObject->mDrawable;
		
			if ( pDrawable )
			{
				restoreList.push_back( i );
				hideDrawable( pDrawable );			
			}
		}
	}

	skipRenderingOfTerrain( true );
}

void LLPipeline::restorePermanentObjects( const std::vector<U32>& restoreList )
{
	//This method is used to restore(unhide) any vo's from the object list that may have
	//been hidden because their permanency flag was set.

	std::vector<U32>::const_iterator itCurrent	= restoreList.begin();
	std::vector<U32>::const_iterator itEnd		= restoreList.end();
	
	U32 objCnt = gObjectList.getNumObjects();

	while ( itCurrent != itEnd )
	{
		U32 index = *itCurrent;
		LLViewerObject* pObject = NULL;
		if ( index < objCnt ) 
		{
			pObject = gObjectList.getObject( index );
		}
		if ( pObject )
		{
			LLDrawable *pDrawable = pObject->mDrawable;
			if ( pDrawable )
			{
				pDrawable->clearState( LLDrawable::FORCE_INVISIBLE );
				unhideDrawable( pDrawable );				
			}
		}
		++itCurrent;
	}
	
	skipRenderingOfTerrain( false );
}

void LLPipeline::skipRenderingOfTerrain( bool flag )
{
	pool_set_t::iterator iter = mPools.begin();
	while ( iter != mPools.end() )
	{
		LLDrawPool* pPool = *iter;		
		U32 poolType = pPool->getType();					
		if ( hasRenderType( pPool->getType() ) && poolType == LLDrawPool::POOL_TERRAIN )
		{
			pPool->setSkipRenderFlag( flag );			
		}
		++iter;
	}
}

void LLPipeline::hideObject( const LLUUID& id )
{
	LLViewerObject *pVO = gObjectList.findObject( id );
	
	if ( pVO )
	{
		LLDrawable *pDrawable = pVO->mDrawable;
		
		if ( pDrawable )
		{
			hideDrawable( pDrawable );		
		}		
	}
}

void LLPipeline::hideDrawable( LLDrawable *pDrawable )
{
	pDrawable->setState( LLDrawable::FORCE_INVISIBLE );
	markRebuild( pDrawable, LLDrawable::REBUILD_ALL);
	//hide the children
	LLViewerObject::const_child_list_t& child_list = pDrawable->getVObj()->getChildren();
	for ( LLViewerObject::child_list_t::const_iterator iter = child_list.begin();
		  iter != child_list.end(); iter++ )
	{
		LLViewerObject* child = *iter;
		LLDrawable* drawable = child->mDrawable;					
		if ( drawable )
		{
			drawable->setState( LLDrawable::FORCE_INVISIBLE );
			markRebuild( drawable, LLDrawable::REBUILD_ALL);
		}
	}
}
void LLPipeline::unhideDrawable( LLDrawable *pDrawable )
{
	pDrawable->clearState( LLDrawable::FORCE_INVISIBLE );
	markRebuild( pDrawable, LLDrawable::REBUILD_ALL);
	//restore children
	LLViewerObject::const_child_list_t& child_list = pDrawable->getVObj()->getChildren();
	for ( LLViewerObject::child_list_t::const_iterator iter = child_list.begin();
		  iter != child_list.end(); iter++)
	{
		LLViewerObject* child = *iter;
		LLDrawable* drawable = child->mDrawable;					
		if ( drawable )
		{
			drawable->clearState( LLDrawable::FORCE_INVISIBLE );
			markRebuild( drawable, LLDrawable::REBUILD_ALL);
		}
	}
}
void LLPipeline::restoreHiddenObject( const LLUUID& id )
{
	LLViewerObject *pVO = gObjectList.findObject( id );
	
	if ( pVO )
	{
		LLDrawable *pDrawable = pVO->mDrawable;
		if ( pDrawable )
		{
			unhideDrawable( pDrawable );			
		}
	}
}

void LLPipeline::skipRenderingShadows()
{
    LLGLDepthTest depth(GL_TRUE);

    for (S32 j = 0; j < 4; j++)
    {
        mRT->shadow[j].bindTarget();
        mRT->shadow[j].clear();
        mRT->shadow[j].flush();
    }
}

void LLPipeline::handleShadowDetailChanged()
{
    if (RenderShadowDetail > gSavedSettings.getS32("RenderShadowDetail"))
    {
        skipRenderingShadows();
    }
    else
    {
        LLViewerShaderMgr::instance()->setShaders();
    }
}

class LLOctreeDirty : public OctreeTraveler
{
public:
    virtual void visit(const OctreeNode* state)
    {
        LLSpatialGroup* group = (LLSpatialGroup*)state->getListener(0);

        if (group->getSpatialPartition()->mRenderByGroup)
        {
            group->setState(LLSpatialGroup::GEOM_DIRTY);
            gPipeline.markRebuild(group);
        }

        for (LLSpatialGroup::bridge_list_t::iterator i = group->mBridgeList.begin(); i != group->mBridgeList.end(); ++i)
        {
            LLSpatialBridge* bridge = *i;
            traverse(bridge->mOctree);
        }
    }
};


void LLPipeline::rebuildDrawInfo()
{
    for (LLWorld::region_list_t::const_iterator iter = LLWorld::getInstance()->getRegionList().begin();
        iter != LLWorld::getInstance()->getRegionList().end(); ++iter)
    {
        LLViewerRegion* region = *iter;

        LLOctreeDirty dirty;

        LLSpatialPartition* part = region->getSpatialPartition(LLViewerRegion::PARTITION_VOLUME);
        dirty.traverse(part->mOctree);

        part = region->getSpatialPartition(LLViewerRegion::PARTITION_BRIDGE);
        dirty.traverse(part->mOctree);
    }
}

void LLPipeline::rebuildTerrain()
{
    for (LLWorld::region_list_t::const_iterator iter = LLWorld::getInstance()->getRegionList().begin();
        iter != LLWorld::getInstance()->getRegionList().end(); ++iter)
    {
        LLViewerRegion* region = *iter;
        region->dirtyAllPatches();
    }
}<|MERGE_RESOLUTION|>--- conflicted
+++ resolved
@@ -776,12 +776,7 @@
     LL_PROFILE_ZONE_SCOPED_CATEGORY_DISPLAY;
     if (mRT == &mMainRT)
     { // hacky -- allocate auxillary buffer
-<<<<<<< HEAD
         gCubeSnapshot = true;
-=======
-
-        gCubeSnapshot = TRUE;
->>>>>>> 1e9e5a7b
         mReflectionMapManager.initReflectionMaps();
         mHeroProbeManager.initReflectionMaps();
 
@@ -7290,11 +7285,7 @@
 					LLVector4a result;
 					result.clear();
 
-<<<<<<< HEAD
 					gViewerWindow->cursorIntersect(-1, -1, 512.f, nullptr, -1, false, false, true, true, nullptr, nullptr, nullptr, &result);
-=======
-					gViewerWindow->cursorIntersect(-1, -1, 512.f, NULL, -1, FALSE, FALSE, TRUE, TRUE, nullptr, nullptr, nullptr, &result);
->>>>>>> 1e9e5a7b
 
 					focus_point.set(result.getF32ptr());
 				}
