/** 
 * @file pipeline.cpp
 * @brief Rendering pipeline.
 *
 * $LicenseInfo:firstyear=2005&license=viewerlgpl$
 * Second Life Viewer Source Code
 * Copyright (C) 2010, Linden Research, Inc.
 * 
 * This library is free software; you can redistribute it and/or
 * modify it under the terms of the GNU Lesser General Public
 * License as published by the Free Software Foundation;
 * version 2.1 of the License only.
 * 
 * This library is distributed in the hope that it will be useful,
 * but WITHOUT ANY WARRANTY; without even the implied warranty of
 * MERCHANTABILITY or FITNESS FOR A PARTICULAR PURPOSE.  See the GNU
 * Lesser General Public License for more details.
 * 
 * You should have received a copy of the GNU Lesser General Public
 * License along with this library; if not, write to the Free Software
 * Foundation, Inc., 51 Franklin Street, Fifth Floor, Boston, MA  02110-1301  USA
 * 
 * Linden Research, Inc., 945 Battery Street, San Francisco, CA  94111  USA
 * $/LicenseInfo$
 */

#include "llviewerprecompiledheaders.h"

#include "pipeline.h"

// library includes
#include "llaudioengine.h" // For debugging.
#include "imageids.h"
#include "llerror.h"
#include "llviewercontrol.h"
#include "llfasttimer.h"
#include "llfontgl.h"
#include "llnamevalue.h"
#include "llpointer.h"
#include "llprimitive.h"
#include "llvolume.h"
#include "material_codes.h"
#include "timing.h"
#include "v3color.h"
#include "llui.h" 
#include "llglheaders.h"
#include "llrender.h"
#include "llwindow.h"	// swapBuffers()

// newview includes
#include "llagent.h"
#include "llagentcamera.h"
#include "llappviewer.h"
#include "lltexturecache.h"
#include "lltexturefetch.h"
#include "llimageworker.h"
#include "lldrawable.h"
#include "lldrawpoolalpha.h"
#include "lldrawpoolavatar.h"
#include "lldrawpoolground.h"
#include "lldrawpoolbump.h"
#include "lldrawpooltree.h"
#include "lldrawpoolwater.h"
#include "llface.h"
#include "llfeaturemanager.h"
#include "llfloatertelehub.h"
#include "llfloaterreg.h"
#include "llgldbg.h"
#include "llhudmanager.h"
#include "llhudnametag.h"
#include "llhudtext.h"
#include "lllightconstants.h"
#include "llmeshrepository.h"
#include "llpipelinelistener.h"
#include "llresmgr.h"
#include "llselectmgr.h"
#include "llsky.h"
#include "lltracker.h"
#include "lltool.h"
#include "lltoolmgr.h"
#include "llviewercamera.h"
#include "llviewermediafocus.h"
#include "llviewertexturelist.h"
#include "llviewerobject.h"
#include "llviewerobjectlist.h"
#include "llviewerparcelmgr.h"
#include "llviewerregion.h" // for audio debugging.
#include "llviewerwindow.h" // For getSpinAxis
#include "llvoavatarself.h"
#include "llvoground.h"
#include "llvosky.h"
#include "llvotree.h"
#include "llvovolume.h"
#include "llvosurfacepatch.h"
#include "llvowater.h"
#include "llvotree.h"
#include "llvopartgroup.h"
#include "llworld.h"
#include "llcubemap.h"
#include "llviewershadermgr.h"
#include "llviewerstats.h"
#include "llviewerjoystick.h"
#include "llviewerdisplay.h"
#include "llwlparammanager.h"
#include "llwaterparammanager.h"
#include "llspatialpartition.h"
#include "llmutelist.h"
#include "lltoolpie.h"
#include "llcurl.h"
#include "llnotifications.h"
#include "llpathinglib.h"
#include "llfloaterpathfindingconsole.h"
#include "llfloaterpathfindingcharacters.h"
#include "llpathfindingpathtool.h"

#ifdef _DEBUG
// Debug indices is disabled for now for debug performance - djs 4/24/02
//#define DEBUG_INDICES
#else
//#define DEBUG_INDICES
#endif

bool gShiftFrame = false;

//cached settings
BOOL LLPipeline::RenderAvatarVP;
BOOL LLPipeline::VertexShaderEnable;
BOOL LLPipeline::WindLightUseAtmosShaders;
BOOL LLPipeline::RenderDeferred;
F32 LLPipeline::RenderDeferredSunWash;
U32 LLPipeline::RenderFSAASamples;
U32 LLPipeline::RenderResolutionDivisor;
BOOL LLPipeline::RenderUIBuffer;
S32 LLPipeline::RenderShadowDetail;
BOOL LLPipeline::RenderDeferredSSAO;
F32 LLPipeline::RenderShadowResolutionScale;
BOOL LLPipeline::RenderLocalLights;
BOOL LLPipeline::RenderDelayCreation;
BOOL LLPipeline::RenderAnimateRes;
BOOL LLPipeline::FreezeTime;
S32 LLPipeline::DebugBeaconLineWidth;
F32 LLPipeline::RenderHighlightBrightness;
LLColor4 LLPipeline::RenderHighlightColor;
F32 LLPipeline::RenderHighlightThickness;
BOOL LLPipeline::RenderSpotLightsInNondeferred;
LLColor4 LLPipeline::PreviewAmbientColor;
LLColor4 LLPipeline::PreviewDiffuse0;
LLColor4 LLPipeline::PreviewSpecular0;
LLColor4 LLPipeline::PreviewDiffuse1;
LLColor4 LLPipeline::PreviewSpecular1;
LLColor4 LLPipeline::PreviewDiffuse2;
LLColor4 LLPipeline::PreviewSpecular2;
LLVector3 LLPipeline::PreviewDirection0;
LLVector3 LLPipeline::PreviewDirection1;
LLVector3 LLPipeline::PreviewDirection2;
F32 LLPipeline::RenderGlowMinLuminance;
F32 LLPipeline::RenderGlowMaxExtractAlpha;
F32 LLPipeline::RenderGlowWarmthAmount;
LLVector3 LLPipeline::RenderGlowLumWeights;
LLVector3 LLPipeline::RenderGlowWarmthWeights;
S32 LLPipeline::RenderGlowResolutionPow;
S32 LLPipeline::RenderGlowIterations;
F32 LLPipeline::RenderGlowWidth;
F32 LLPipeline::RenderGlowStrength;
BOOL LLPipeline::RenderDepthOfField;
F32 LLPipeline::CameraFocusTransitionTime;
F32 LLPipeline::CameraFNumber;
F32 LLPipeline::CameraFocalLength;
F32 LLPipeline::CameraFieldOfView;
F32 LLPipeline::RenderShadowNoise;
F32 LLPipeline::RenderShadowBlurSize;
F32 LLPipeline::RenderSSAOScale;
U32 LLPipeline::RenderSSAOMaxScale;
F32 LLPipeline::RenderSSAOFactor;
LLVector3 LLPipeline::RenderSSAOEffect;
F32 LLPipeline::RenderShadowOffsetError;
F32 LLPipeline::RenderShadowBiasError;
F32 LLPipeline::RenderShadowOffset;
F32 LLPipeline::RenderShadowBias;
F32 LLPipeline::RenderSpotShadowOffset;
F32 LLPipeline::RenderSpotShadowBias;
F32 LLPipeline::RenderEdgeDepthCutoff;
F32 LLPipeline::RenderEdgeNormCutoff;
LLVector3 LLPipeline::RenderShadowGaussian;
F32 LLPipeline::RenderShadowBlurDistFactor;
BOOL LLPipeline::RenderDeferredAtmospheric;
S32 LLPipeline::RenderReflectionDetail;
F32 LLPipeline::RenderHighlightFadeTime;
LLVector3 LLPipeline::RenderShadowClipPlanes;
LLVector3 LLPipeline::RenderShadowOrthoClipPlanes;
LLVector3 LLPipeline::RenderShadowNearDist;
F32 LLPipeline::RenderFarClip;
LLVector3 LLPipeline::RenderShadowSplitExponent;
F32 LLPipeline::RenderShadowErrorCutoff;
F32 LLPipeline::RenderShadowFOVCutoff;
BOOL LLPipeline::CameraOffset;
F32 LLPipeline::CameraMaxCoF;
F32 LLPipeline::CameraDoFResScale;
F32 LLPipeline::RenderAutoHideSurfaceAreaLimit;

const F32 BACKLIGHT_DAY_MAGNITUDE_AVATAR = 0.2f;
const F32 BACKLIGHT_NIGHT_MAGNITUDE_AVATAR = 0.1f;
const F32 BACKLIGHT_DAY_MAGNITUDE_OBJECT = 0.1f;
const F32 BACKLIGHT_NIGHT_MAGNITUDE_OBJECT = 0.08f;
const S32 MAX_OFFSCREEN_GEOMETRY_CHANGES_PER_FRAME = 10;
const U32 REFLECTION_MAP_RES = 128;
const U32 DEFERRED_VB_MASK = LLVertexBuffer::MAP_VERTEX | LLVertexBuffer::MAP_TEXCOORD0 | LLVertexBuffer::MAP_TEXCOORD1;
// Max number of occluders to search for. JC
const S32 MAX_OCCLUDER_COUNT = 2;

extern S32 gBoxFrame;
//extern BOOL gHideSelectedObjects;
extern BOOL gDisplaySwapBuffers;
extern BOOL gDebugGL;

BOOL	gAvatarBacklight = FALSE;

BOOL	gDebugPipeline = FALSE;
LLPipeline gPipeline;
const LLMatrix4* gGLLastMatrix = NULL;

LLFastTimer::DeclareTimer FTM_RENDER_GEOMETRY("Render Geometry");
LLFastTimer::DeclareTimer FTM_RENDER_GRASS("Grass");
LLFastTimer::DeclareTimer FTM_RENDER_INVISIBLE("Invisible");
LLFastTimer::DeclareTimer FTM_RENDER_OCCLUSION("Occlusion");
LLFastTimer::DeclareTimer FTM_RENDER_SHINY("Shiny");
LLFastTimer::DeclareTimer FTM_RENDER_SIMPLE("Simple");
LLFastTimer::DeclareTimer FTM_RENDER_TERRAIN("Terrain");
LLFastTimer::DeclareTimer FTM_RENDER_TREES("Trees");
LLFastTimer::DeclareTimer FTM_RENDER_UI("UI");
LLFastTimer::DeclareTimer FTM_RENDER_WATER("Water");
LLFastTimer::DeclareTimer FTM_RENDER_WL_SKY("Windlight Sky");
LLFastTimer::DeclareTimer FTM_RENDER_ALPHA("Alpha Objects");
LLFastTimer::DeclareTimer FTM_RENDER_CHARACTERS("Avatars");
LLFastTimer::DeclareTimer FTM_RENDER_BUMP("Bump");
LLFastTimer::DeclareTimer FTM_RENDER_MATERIALS("Materials");
LLFastTimer::DeclareTimer FTM_RENDER_FULLBRIGHT("Fullbright");
LLFastTimer::DeclareTimer FTM_RENDER_GLOW("Glow");
LLFastTimer::DeclareTimer FTM_GEO_UPDATE("Geo Update");
LLFastTimer::DeclareTimer FTM_PIPELINE_CREATE("Pipeline Create");
LLFastTimer::DeclareTimer FTM_POOLRENDER("RenderPool");
LLFastTimer::DeclareTimer FTM_POOLS("Pools");
LLFastTimer::DeclareTimer FTM_DEFERRED_POOLRENDER("RenderPool (Deferred)");
LLFastTimer::DeclareTimer FTM_DEFERRED_POOLS("Pools (Deferred)");
LLFastTimer::DeclareTimer FTM_POST_DEFERRED_POOLRENDER("RenderPool (Post)");
LLFastTimer::DeclareTimer FTM_POST_DEFERRED_POOLS("Pools (Post)");
LLFastTimer::DeclareTimer FTM_RENDER_BLOOM_FBO("First FBO");
LLFastTimer::DeclareTimer FTM_STATESORT("Sort Draw State");
LLFastTimer::DeclareTimer FTM_PIPELINE("Pipeline");
LLFastTimer::DeclareTimer FTM_CLIENT_COPY("Client Copy");
LLFastTimer::DeclareTimer FTM_RENDER_DEFERRED("Deferred Shading");


static LLFastTimer::DeclareTimer FTM_STATESORT_DRAWABLE("Sort Drawables");
static LLFastTimer::DeclareTimer FTM_STATESORT_POSTSORT("Post Sort");

//----------------------------------------
std::string gPoolNames[] = 
{
	// Correspond to LLDrawpool enum render type
	"NONE",
	"POOL_SIMPLE",
	"POOL_GROUND",
	"POOL_FULLBRIGHT",
	"POOL_BUMP",
	"POOL_MATERIALS",
	"POOL_TERRAIN,"	
	"POOL_SKY",
	"POOL_WL_SKY",
	"POOL_TREE",
	"POOL_GRASS",
	"POOL_INVISIBLE",
	"POOL_AVATAR",
	"POOL_VOIDWATER",
	"POOL_WATER",
	"POOL_GLOW",
	"POOL_ALPHA"
};

void drawBox(const LLVector3& c, const LLVector3& r);
void drawBoxOutline(const LLVector3& pos, const LLVector3& size);
U32 nhpo2(U32 v);
LLVertexBuffer* ll_create_cube_vb(U32 type_mask, U32 usage);

glh::matrix4f glh_copy_matrix(F32* src)
{
	glh::matrix4f ret;
	ret.set_value(src);
	return ret;
}

glh::matrix4f glh_get_current_modelview()
{
	return glh_copy_matrix(gGLModelView);
}

glh::matrix4f glh_get_current_projection()
{
	return glh_copy_matrix(gGLProjection);
}

glh::matrix4f glh_get_last_modelview()
{
	return glh_copy_matrix(gGLLastModelView);
}

glh::matrix4f glh_get_last_projection()
{
	return glh_copy_matrix(gGLLastProjection);
}

void glh_copy_matrix(const glh::matrix4f& src, F32* dst)
{
	for (U32 i = 0; i < 16; i++)
	{
		dst[i] = src.m[i];
	}
}

void glh_set_current_modelview(const glh::matrix4f& mat)
{
	glh_copy_matrix(mat, gGLModelView);
}

void glh_set_current_projection(glh::matrix4f& mat)
{
	glh_copy_matrix(mat, gGLProjection);
}

glh::matrix4f gl_ortho(GLfloat left, GLfloat right, GLfloat bottom, GLfloat top, GLfloat znear, GLfloat zfar)
{
	glh::matrix4f ret(
		2.f/(right-left), 0.f, 0.f, -(right+left)/(right-left),
		0.f, 2.f/(top-bottom), 0.f, -(top+bottom)/(top-bottom),
		0.f, 0.f, -2.f/(zfar-znear),  -(zfar+znear)/(zfar-znear),
		0.f, 0.f, 0.f, 1.f);

	return ret;
}

void display_update_camera();
//----------------------------------------

S32		LLPipeline::sCompiles = 0;

BOOL	LLPipeline::sPickAvatar = TRUE;
BOOL	LLPipeline::sDynamicLOD = TRUE;
BOOL	LLPipeline::sShowHUDAttachments = TRUE;
BOOL	LLPipeline::sRenderMOAPBeacons = FALSE;
BOOL	LLPipeline::sRenderPhysicalBeacons = TRUE;
BOOL	LLPipeline::sRenderScriptedBeacons = FALSE;
BOOL	LLPipeline::sRenderScriptedTouchBeacons = TRUE;
BOOL	LLPipeline::sRenderParticleBeacons = FALSE;
BOOL	LLPipeline::sRenderSoundBeacons = FALSE;
BOOL	LLPipeline::sRenderBeacons = FALSE;
BOOL	LLPipeline::sRenderHighlight = TRUE;
LLRender::eTexIndex LLPipeline::sRenderHighlightTextureChannel = LLRender::DIFFUSE_MAP;
BOOL	LLPipeline::sForceOldBakedUpload = FALSE;
S32		LLPipeline::sUseOcclusion = 0;
BOOL	LLPipeline::sDelayVBUpdate = TRUE;
BOOL	LLPipeline::sAutoMaskAlphaDeferred = TRUE;
BOOL	LLPipeline::sAutoMaskAlphaNonDeferred = FALSE;
BOOL	LLPipeline::sDisableShaders = FALSE;
BOOL	LLPipeline::sRenderBump = TRUE;
BOOL	LLPipeline::sBakeSunlight = FALSE;
BOOL	LLPipeline::sNoAlpha = FALSE;
BOOL	LLPipeline::sUseTriStrips = TRUE;
BOOL	LLPipeline::sUseFarClip = TRUE;
BOOL	LLPipeline::sShadowRender = FALSE;
BOOL	LLPipeline::sWaterReflections = FALSE;
BOOL	LLPipeline::sRenderGlow = FALSE;
BOOL	LLPipeline::sReflectionRender = FALSE;
BOOL	LLPipeline::sImpostorRender = FALSE;
BOOL	LLPipeline::sUnderWaterRender = FALSE;
BOOL	LLPipeline::sTextureBindTest = FALSE;
BOOL	LLPipeline::sRenderFrameTest = FALSE;
BOOL	LLPipeline::sRenderAttachedLights = TRUE;
BOOL	LLPipeline::sRenderAttachedParticles = TRUE;
BOOL	LLPipeline::sRenderDeferred = FALSE;
BOOL    LLPipeline::sMemAllocationThrottled = FALSE;
S32		LLPipeline::sVisibleLightCount = 0;
F32		LLPipeline::sMinRenderSize = 0.f;
BOOL	LLPipeline::sRenderingHUDs;

// EventHost API LLPipeline listener.
static LLPipelineListener sPipelineListener;

static LLCullResult* sCull = NULL;

static const U32 gl_cube_face[] = 
{
	GL_TEXTURE_CUBE_MAP_POSITIVE_X_ARB,
	GL_TEXTURE_CUBE_MAP_NEGATIVE_X_ARB,
	GL_TEXTURE_CUBE_MAP_POSITIVE_Y_ARB,
	GL_TEXTURE_CUBE_MAP_NEGATIVE_Y_ARB,
	GL_TEXTURE_CUBE_MAP_POSITIVE_Z_ARB,
	GL_TEXTURE_CUBE_MAP_NEGATIVE_Z_ARB,
};

void validate_framebuffer_object();


bool addDeferredAttachments(LLRenderTarget& target)
{
	return target.addColorAttachment(GL_SRGB8_ALPHA8) && //specular
			target.addColorAttachment(GL_RGB10_A2); //normal+z
}

LLPipeline::LLPipeline() :
	mBackfaceCull(FALSE),
	mBatchCount(0),
	mMatrixOpCount(0),
	mTextureMatrixOps(0),
	mMaxBatchSize(0),
	mMinBatchSize(0),
	mMeanBatchSize(0),
	mTrianglesDrawn(0),
	mNumVisibleNodes(0),
	mVerticesRelit(0),
	mLightingChanges(0),
	mGeometryChanges(0),
	mNumVisibleFaces(0),

	mInitialized(FALSE),
	mVertexShadersEnabled(FALSE),
	mVertexShadersLoaded(0),
	mTransformFeedbackPrimitives(0),
	mRenderDebugFeatureMask(0),
	mRenderDebugMask(0),
	mOldRenderDebugMask(0),
	mMeshDirtyQueryObject(0),
	mGroupQ1Locked(false),
	mGroupQ2Locked(false),
	mResetVertexBuffers(false),
	mLastRebuildPool(NULL),
	mAlphaPool(NULL),
	mSkyPool(NULL),
	mTerrainPool(NULL),
	mWaterPool(NULL),
	mGroundPool(NULL),
	mSimplePool(NULL),
	mFullbrightPool(NULL),
	mInvisiblePool(NULL),
	mGlowPool(NULL),
	mBumpPool(NULL),
	mWLSkyPool(NULL),
	mLightMask(0),
	mLightMovingMask(0),
	mLightingDetail(0),
	mScreenWidth(0),
	mScreenHeight(0)
{
	mNoiseMap = 0;
	mTrueNoiseMap = 0;
	mLightFunc = 0;
}

void LLPipeline::connectRefreshCachedSettingsSafe(const std::string name)
{
	LLPointer<LLControlVariable> cntrl_ptr = gSavedSettings.getControl(name);
	if ( cntrl_ptr.isNull() )
	{
		llwarns << "Global setting name not found:" << name << llendl;
	}
	else
	{
		cntrl_ptr->getCommitSignal()->connect(boost::bind(&LLPipeline::refreshCachedSettings));
	}
}

void LLPipeline::init()
{
	refreshCachedSettings();

	gOctreeMaxCapacity = gSavedSettings.getU32("OctreeMaxNodeCapacity");
	sDynamicLOD = gSavedSettings.getBOOL("RenderDynamicLOD");
	sRenderBump = gSavedSettings.getBOOL("RenderObjectBump");
	sUseTriStrips = gSavedSettings.getBOOL("RenderUseTriStrips");
	LLVertexBuffer::sUseStreamDraw = gSavedSettings.getBOOL("RenderUseStreamVBO");
	LLVertexBuffer::sUseVAO = gSavedSettings.getBOOL("RenderUseVAO");
	LLVertexBuffer::sPreferStreamDraw = gSavedSettings.getBOOL("RenderPreferStreamDraw");
	sRenderAttachedLights = gSavedSettings.getBOOL("RenderAttachedLights");
	sRenderAttachedParticles = gSavedSettings.getBOOL("RenderAttachedParticles");

	mInitialized = TRUE;
	
	stop_glerror();

	//create render pass pools
	getPool(LLDrawPool::POOL_ALPHA);
	getPool(LLDrawPool::POOL_SIMPLE);
	getPool(LLDrawPool::POOL_GRASS);
	getPool(LLDrawPool::POOL_FULLBRIGHT);
	getPool(LLDrawPool::POOL_INVISIBLE);
	getPool(LLDrawPool::POOL_BUMP);
	getPool(LLDrawPool::POOL_MATERIALS);
	getPool(LLDrawPool::POOL_GLOW);

	LLViewerStats::getInstance()->mTrianglesDrawnStat.reset();
	resetFrameStats();

	if (gSavedSettings.getBOOL("DisableAllRenderFeatures"))
	{
		clearAllRenderDebugFeatures();
	}
	else
	{
		setAllRenderDebugFeatures(); // By default, all debugging features on
	}
	clearAllRenderDebugDisplays(); // All debug displays off

	if (gSavedSettings.getBOOL("DisableAllRenderTypes"))
	{
		clearAllRenderTypes();
	}
	else
	{
		setAllRenderTypes(); // By default, all rendering types start enabled
		// Don't turn on ground when this is set
		// Mac Books with intel 950s need this
		if(!gSavedSettings.getBOOL("RenderGround"))
		{
			toggleRenderType(RENDER_TYPE_GROUND);
		}
	}

	// make sure RenderPerformanceTest persists (hackity hack hack)
	// disables non-object rendering (UI, sky, water, etc)
	if (gSavedSettings.getBOOL("RenderPerformanceTest"))
	{
		gSavedSettings.setBOOL("RenderPerformanceTest", FALSE);
		gSavedSettings.setBOOL("RenderPerformanceTest", TRUE);
	}

	mOldRenderDebugMask = mRenderDebugMask;

	mBackfaceCull = TRUE;

	stop_glerror();
	
	// Enable features
		
	LLViewerShaderMgr::instance()->setShaders();

	stop_glerror();

	for (U32 i = 0; i < 2; ++i)
	{
		mSpotLightFade[i] = 1.f;
	}

	if (mCubeVB.isNull())
	{
		mCubeVB = ll_create_cube_vb(LLVertexBuffer::MAP_VERTEX, GL_STATIC_DRAW_ARB);
	}

	mDeferredVB = new LLVertexBuffer(DEFERRED_VB_MASK, 0);
	mDeferredVB->allocateBuffer(8, 0, true);
	setLightingDetail(-1);
	
	//
	// Update all settings to trigger a cached settings refresh
	//
	connectRefreshCachedSettingsSafe("RenderAutoMaskAlphaDeferred");
	connectRefreshCachedSettingsSafe("RenderAutoMaskAlphaNonDeferred");
	connectRefreshCachedSettingsSafe("RenderUseFarClip");
	connectRefreshCachedSettingsSafe("RenderAvatarMaxVisible");
	connectRefreshCachedSettingsSafe("RenderDelayVBUpdate");
	connectRefreshCachedSettingsSafe("UseOcclusion");
	connectRefreshCachedSettingsSafe("VertexShaderEnable");
	connectRefreshCachedSettingsSafe("RenderAvatarVP");
	connectRefreshCachedSettingsSafe("WindLightUseAtmosShaders");
	connectRefreshCachedSettingsSafe("RenderDeferred");
	connectRefreshCachedSettingsSafe("RenderDeferredSunWash");
	connectRefreshCachedSettingsSafe("RenderFSAASamples");
	connectRefreshCachedSettingsSafe("RenderResolutionDivisor");
	connectRefreshCachedSettingsSafe("RenderUIBuffer");
	connectRefreshCachedSettingsSafe("RenderShadowDetail");
	connectRefreshCachedSettingsSafe("RenderDeferredSSAO");
	connectRefreshCachedSettingsSafe("RenderShadowResolutionScale");
	connectRefreshCachedSettingsSafe("RenderLocalLights");
	connectRefreshCachedSettingsSafe("RenderDelayCreation");
	connectRefreshCachedSettingsSafe("RenderAnimateRes");
	connectRefreshCachedSettingsSafe("FreezeTime");
	connectRefreshCachedSettingsSafe("DebugBeaconLineWidth");
	connectRefreshCachedSettingsSafe("RenderHighlightBrightness");
	connectRefreshCachedSettingsSafe("RenderHighlightColor");
	connectRefreshCachedSettingsSafe("RenderHighlightThickness");
	connectRefreshCachedSettingsSafe("RenderSpotLightsInNondeferred");
	connectRefreshCachedSettingsSafe("PreviewAmbientColor");
	connectRefreshCachedSettingsSafe("PreviewDiffuse0");
	connectRefreshCachedSettingsSafe("PreviewSpecular0");
	connectRefreshCachedSettingsSafe("PreviewDiffuse1");
	connectRefreshCachedSettingsSafe("PreviewSpecular1");
	connectRefreshCachedSettingsSafe("PreviewDiffuse2");
	connectRefreshCachedSettingsSafe("PreviewSpecular2");
	connectRefreshCachedSettingsSafe("PreviewDirection0");
	connectRefreshCachedSettingsSafe("PreviewDirection1");
	connectRefreshCachedSettingsSafe("PreviewDirection2");
	connectRefreshCachedSettingsSafe("RenderGlowMinLuminance");
	connectRefreshCachedSettingsSafe("RenderGlowMaxExtractAlpha");
	connectRefreshCachedSettingsSafe("RenderGlowWarmthAmount");
	connectRefreshCachedSettingsSafe("RenderGlowLumWeights");
	connectRefreshCachedSettingsSafe("RenderGlowWarmthWeights");
	connectRefreshCachedSettingsSafe("RenderGlowResolutionPow");
	connectRefreshCachedSettingsSafe("RenderGlowIterations");
	connectRefreshCachedSettingsSafe("RenderGlowWidth");
	connectRefreshCachedSettingsSafe("RenderGlowStrength");
	connectRefreshCachedSettingsSafe("RenderDepthOfField");
	connectRefreshCachedSettingsSafe("CameraFocusTransitionTime");
	connectRefreshCachedSettingsSafe("CameraFNumber");
	connectRefreshCachedSettingsSafe("CameraFocalLength");
	connectRefreshCachedSettingsSafe("CameraFieldOfView");
	connectRefreshCachedSettingsSafe("RenderShadowNoise");
	connectRefreshCachedSettingsSafe("RenderShadowBlurSize");
	connectRefreshCachedSettingsSafe("RenderSSAOScale");
	connectRefreshCachedSettingsSafe("RenderSSAOMaxScale");
	connectRefreshCachedSettingsSafe("RenderSSAOFactor");
	connectRefreshCachedSettingsSafe("RenderSSAOEffect");
	connectRefreshCachedSettingsSafe("RenderShadowOffsetError");
	connectRefreshCachedSettingsSafe("RenderShadowBiasError");
	connectRefreshCachedSettingsSafe("RenderShadowOffset");
	connectRefreshCachedSettingsSafe("RenderShadowBias");
	connectRefreshCachedSettingsSafe("RenderSpotShadowOffset");
	connectRefreshCachedSettingsSafe("RenderSpotShadowBias");
	connectRefreshCachedSettingsSafe("RenderEdgeDepthCutoff");
	connectRefreshCachedSettingsSafe("RenderEdgeNormCutoff");
	connectRefreshCachedSettingsSafe("RenderShadowGaussian");
	connectRefreshCachedSettingsSafe("RenderShadowBlurDistFactor");
	connectRefreshCachedSettingsSafe("RenderDeferredAtmospheric");
	connectRefreshCachedSettingsSafe("RenderReflectionDetail");
	connectRefreshCachedSettingsSafe("RenderHighlightFadeTime");
	connectRefreshCachedSettingsSafe("RenderShadowClipPlanes");
	connectRefreshCachedSettingsSafe("RenderShadowOrthoClipPlanes");
	connectRefreshCachedSettingsSafe("RenderShadowNearDist");
	connectRefreshCachedSettingsSafe("RenderFarClip");
	connectRefreshCachedSettingsSafe("RenderShadowSplitExponent");
	connectRefreshCachedSettingsSafe("RenderShadowErrorCutoff");
	connectRefreshCachedSettingsSafe("RenderShadowFOVCutoff");
	connectRefreshCachedSettingsSafe("CameraOffset");
	connectRefreshCachedSettingsSafe("CameraMaxCoF");
	connectRefreshCachedSettingsSafe("CameraDoFResScale");
	connectRefreshCachedSettingsSafe("RenderAutoHideSurfaceAreaLimit");
	gSavedSettings.getControl("RenderAutoHideSurfaceAreaLimit")->getCommitSignal()->connect(boost::bind(&LLPipeline::refreshCachedSettings));
}

LLPipeline::~LLPipeline()
{

}

void LLPipeline::cleanup()
{
	assertInitialized();

	mGroupQ1.clear() ;
	mGroupQ2.clear() ;

	for(pool_set_t::iterator iter = mPools.begin();
		iter != mPools.end(); )
	{
		pool_set_t::iterator curiter = iter++;
		LLDrawPool* poolp = *curiter;
		if (poolp->isFacePool())
		{
			LLFacePool* face_pool = (LLFacePool*) poolp;
			if (face_pool->mReferences.empty())
			{
				mPools.erase(curiter);
				removeFromQuickLookup( poolp );
				delete poolp;
			}
		}
		else
		{
			mPools.erase(curiter);
			removeFromQuickLookup( poolp );
			delete poolp;
		}
	}
	
	if (!mTerrainPools.empty())
	{
		llwarns << "Terrain Pools not cleaned up" << llendl;
	}
	if (!mTreePools.empty())
	{
		llwarns << "Tree Pools not cleaned up" << llendl;
	}
		
	delete mAlphaPool;
	mAlphaPool = NULL;
	delete mSkyPool;
	mSkyPool = NULL;
	delete mTerrainPool;
	mTerrainPool = NULL;
	delete mWaterPool;
	mWaterPool = NULL;
	delete mGroundPool;
	mGroundPool = NULL;
	delete mSimplePool;
	mSimplePool = NULL;
	delete mFullbrightPool;
	mFullbrightPool = NULL;
	delete mInvisiblePool;
	mInvisiblePool = NULL;
	delete mGlowPool;
	mGlowPool = NULL;
	delete mBumpPool;
	mBumpPool = NULL;
	// don't delete wl sky pool it was handled above in the for loop
	//delete mWLSkyPool;
	mWLSkyPool = NULL;

	releaseGLBuffers();

	mFaceSelectImagep = NULL;

	mMovedBridge.clear();

	mInitialized = FALSE;

	mDeferredVB = NULL;

	mCubeVB = NULL;
}

//============================================================================

void LLPipeline::destroyGL() 
{
	stop_glerror();
	unloadShaders();
	mHighlightFaces.clear();
	
	resetDrawOrders();

	resetVertexBuffers();

	releaseGLBuffers();

	if (LLVertexBuffer::sEnableVBOs)
	{
		LLVertexBuffer::sEnableVBOs = FALSE;
	}

	if (mMeshDirtyQueryObject)
	{
		glDeleteQueriesARB(1, &mMeshDirtyQueryObject);
		mMeshDirtyQueryObject = 0;
	}
}

static LLFastTimer::DeclareTimer FTM_RESIZE_SCREEN_TEXTURE("Resize Screen Texture");

//static
void LLPipeline::throttleNewMemoryAllocation(BOOL disable)
{
	if(sMemAllocationThrottled != disable)
	{
		sMemAllocationThrottled = disable ;

		if(sMemAllocationThrottled)
		{
			//send out notification
			LLNotification::Params params("LowMemory");
			LLNotifications::instance().add(params);

			//release some memory.
		}
	}
}

void LLPipeline::resizeScreenTexture()
{
	LLFastTimer ft(FTM_RESIZE_SCREEN_TEXTURE);
	if (gPipeline.canUseVertexShaders() && assertInitialized())
	{
		GLuint resX = gViewerWindow->getWorldViewWidthRaw();
		GLuint resY = gViewerWindow->getWorldViewHeightRaw();
	
		if (!allocateScreenBuffer(resX,resY))
		{ //FAILSAFE: screen buffer allocation failed, disable deferred rendering if it's enabled
			//NOTE: if the session closes successfully after this call, deferred rendering will be 
			// disabled on future sessions
			if (LLPipeline::sRenderDeferred)
			{
				gSavedSettings.setBOOL("RenderDeferred", FALSE);
				LLPipeline::refreshCachedSettings();
			}
		}
	}
}

void LLPipeline::allocatePhysicsBuffer()
{
	GLuint resX = gViewerWindow->getWorldViewWidthRaw();
	GLuint resY = gViewerWindow->getWorldViewHeightRaw();

	if (mPhysicsDisplay.getWidth() != resX || mPhysicsDisplay.getHeight() != resY)
	{
		mPhysicsDisplay.allocate(resX, resY, GL_RGBA, TRUE, FALSE, LLTexUnit::TT_RECT_TEXTURE, FALSE);
	}
}

bool LLPipeline::allocateScreenBuffer(U32 resX, U32 resY)
{
	refreshCachedSettings();
	
	bool save_settings = sRenderDeferred;
	if (save_settings)
	{
		// Set this flag in case we crash while resizing window or allocating space for deferred rendering targets
		gSavedSettings.setBOOL("RenderInitError", TRUE);
		gSavedSettings.saveToFile( gSavedSettings.getString("ClientSettingsFile"), TRUE );
	}

	eFBOStatus ret = doAllocateScreenBuffer(resX, resY);

	if (save_settings)
	{
		// don't disable shaders on next session
		gSavedSettings.setBOOL("RenderInitError", FALSE);
		gSavedSettings.saveToFile( gSavedSettings.getString("ClientSettingsFile"), TRUE );
	}
	
	if (ret == FBO_FAILURE)
	{ //FAILSAFE: screen buffer allocation failed, disable deferred rendering if it's enabled
		//NOTE: if the session closes successfully after this call, deferred rendering will be 
		// disabled on future sessions
		if (LLPipeline::sRenderDeferred)
		{
			gSavedSettings.setBOOL("RenderDeferred", FALSE);
			LLPipeline::refreshCachedSettings();
		}
	}

	return ret == FBO_SUCCESS_FULLRES;
}


LLPipeline::eFBOStatus LLPipeline::doAllocateScreenBuffer(U32 resX, U32 resY)
{
	// try to allocate screen buffers at requested resolution and samples
	// - on failure, shrink number of samples and try again
	// - if not multisampled, shrink resolution and try again (favor X resolution over Y)
	// Make sure to call "releaseScreenBuffers" after each failure to cleanup the partially loaded state

	U32 samples = RenderFSAASamples;

	eFBOStatus ret = FBO_SUCCESS_FULLRES;
	if (!allocateScreenBuffer(resX, resY, samples))
	{
		//failed to allocate at requested specification, return false
		ret = FBO_FAILURE;

		releaseScreenBuffers();
		//reduce number of samples 
		while (samples > 0)
		{
			samples /= 2;
			if (allocateScreenBuffer(resX, resY, samples))
			{ //success
				return FBO_SUCCESS_LOWRES;
			}
			releaseScreenBuffers();
		}

		samples = 0;

		//reduce resolution
		while (resY > 0 && resX > 0)
		{
			resY /= 2;
			if (allocateScreenBuffer(resX, resY, samples))
			{
				return FBO_SUCCESS_LOWRES;
			}
			releaseScreenBuffers();

			resX /= 2;
			if (allocateScreenBuffer(resX, resY, samples))
			{
				return FBO_SUCCESS_LOWRES;
			}
			releaseScreenBuffers();
		}

		llwarns << "Unable to allocate screen buffer at any resolution!" << llendl;
	}

	return ret;
}

bool LLPipeline::allocateScreenBuffer(U32 resX, U32 resY, U32 samples)
{
	refreshCachedSettings();

	// remember these dimensions
	mScreenWidth = resX;
	mScreenHeight = resY;
	
	U32 res_mod = RenderResolutionDivisor;

	if (res_mod > 1 && res_mod < resX && res_mod < resY)
	{
		resX /= res_mod;
		resY /= res_mod;
	}

	if (RenderUIBuffer)
	{
		if (!mUIScreen.allocate(resX,resY, GL_RGBA, FALSE, FALSE, LLTexUnit::TT_RECT_TEXTURE, FALSE))
		{
			return false;
		}
	}	

	if (LLPipeline::sRenderDeferred)
	{
		S32 shadow_detail = RenderShadowDetail;
		BOOL ssao = RenderDeferredSSAO;
		
		//allocate deferred rendering color buffers
		if (!mDeferredScreen.allocate(resX, resY, GL_SRGB8_ALPHA8, TRUE, TRUE, LLTexUnit::TT_RECT_TEXTURE, FALSE, samples)) return false;
		if (!mDeferredDepth.allocate(resX, resY, 0, TRUE, FALSE, LLTexUnit::TT_RECT_TEXTURE, FALSE, samples)) return false;
		if (!addDeferredAttachments(mDeferredScreen)) return false;
		
		GLuint screenFormat = GL_RGBA16;
		if (gGLManager.mIsATI)
		{
			screenFormat = GL_RGBA12;
		}

		if (gGLManager.mGLVersion < 4.f && gGLManager.mIsNVIDIA)
		{
			screenFormat = GL_RGBA16F_ARB;
		}
		
		if (!mScreen.allocate(resX, resY, screenFormat, FALSE, FALSE, LLTexUnit::TT_RECT_TEXTURE, FALSE, samples)) return false;
		if (samples > 0)
		{
			if (!mFXAABuffer.allocate(resX, resY, GL_RGBA, FALSE, FALSE, LLTexUnit::TT_TEXTURE, FALSE, samples)) return false;
		}
		else
		{
			mFXAABuffer.release();
		}
		
		if (shadow_detail > 0 || ssao || RenderDepthOfField || samples > 0)
		{ //only need mDeferredLight for shadows OR ssao OR dof OR fxaa
			if (!mDeferredLight.allocate(resX, resY, GL_RGBA, FALSE, FALSE, LLTexUnit::TT_RECT_TEXTURE, FALSE)) return false;
		}
		else
		{
			mDeferredLight.release();
		}

		F32 scale = RenderShadowResolutionScale;

		if (shadow_detail > 0)
		{ //allocate 4 sun shadow maps
			U32 sun_shadow_map_width = ((U32(resX*scale)+1)&~1); // must be even to avoid a stripe in the horizontal shadow blur
			for (U32 i = 0; i < 4; i++)
			{
				if (!mShadow[i].allocate(sun_shadow_map_width,U32(resY*scale), 0, TRUE, FALSE, LLTexUnit::TT_TEXTURE)) return false;
			}
		}
		else
		{
			for (U32 i = 0; i < 4; i++)
			{
				mShadow[i].release();
			}
		}

		U32 width = (U32) (resX*scale);
		U32 height = width;

		if (shadow_detail > 1)
		{ //allocate two spot shadow maps
			U32 spot_shadow_map_width = width;
			for (U32 i = 4; i < 6; i++)
			{
				if (!mShadow[i].allocate(spot_shadow_map_width, height, 0, TRUE, FALSE)) return false;
			}
		}
		else
		{
			for (U32 i = 4; i < 6; i++)
			{
				mShadow[i].release();
			}
		}

		//HACK make screenbuffer allocations start failing after 30 seconds
		if (gSavedSettings.getBOOL("SimulateFBOFailure"))
		{
			return false;
		}
	}
	else
	{
		mDeferredLight.release();
				
		for (U32 i = 0; i < 6; i++)
		{
			mShadow[i].release();
		}
		mFXAABuffer.release();
		mScreen.release();
		mDeferredScreen.release(); //make sure to release any render targets that share a depth buffer with mDeferredScreen first
		mDeferredDepth.release();
						
		if (!mScreen.allocate(resX, resY, GL_RGBA, TRUE, TRUE, LLTexUnit::TT_RECT_TEXTURE, FALSE)) return false;		
	}
	
	if (LLPipeline::sRenderDeferred)
	{ //share depth buffer between deferred targets
		mDeferredScreen.shareDepthBuffer(mScreen);
	}

	gGL.getTexUnit(0)->disable();

	stop_glerror();

	return true;
}

//static
void LLPipeline::updateRenderBump()
{
	sRenderBump = gSavedSettings.getBOOL("RenderObjectBump");
}

//static
void LLPipeline::updateRenderDeferred()
{
	BOOL deferred = ((RenderDeferred && 
					 LLRenderTarget::sUseFBO &&
					 LLFeatureManager::getInstance()->isFeatureAvailable("RenderDeferred") &&
					 LLPipeline::sRenderBump &&
					 VertexShaderEnable && 
					 RenderAvatarVP &&
					 WindLightUseAtmosShaders) ? TRUE : FALSE) &&
					!gUseWireframe;

	sRenderDeferred = deferred;	
	if (deferred)
	{ //must render glow when rendering deferred since post effect pass is needed to present any lighting at all
		sRenderGlow = TRUE;
	}
}

//static
void LLPipeline::refreshCachedSettings()
{
	LLPipeline::sAutoMaskAlphaDeferred = gSavedSettings.getBOOL("RenderAutoMaskAlphaDeferred");
	LLPipeline::sAutoMaskAlphaNonDeferred = gSavedSettings.getBOOL("RenderAutoMaskAlphaNonDeferred");
	LLPipeline::sUseFarClip = gSavedSettings.getBOOL("RenderUseFarClip");
	LLVOAvatar::sMaxVisible = (U32)gSavedSettings.getS32("RenderAvatarMaxVisible");
	LLPipeline::sDelayVBUpdate = gSavedSettings.getBOOL("RenderDelayVBUpdate");

	LLPipeline::sUseOcclusion = 
			(!gUseWireframe
			&& LLGLSLShader::sNoFixedFunction
			&& LLFeatureManager::getInstance()->isFeatureAvailable("UseOcclusion") 
			&& gSavedSettings.getBOOL("UseOcclusion") 
			&& gGLManager.mHasOcclusionQuery) ? 2 : 0;
	
	VertexShaderEnable = gSavedSettings.getBOOL("VertexShaderEnable");
	RenderAvatarVP = gSavedSettings.getBOOL("RenderAvatarVP");
	WindLightUseAtmosShaders = gSavedSettings.getBOOL("WindLightUseAtmosShaders");
	RenderDeferred = gSavedSettings.getBOOL("RenderDeferred");
	RenderDeferredSunWash = gSavedSettings.getF32("RenderDeferredSunWash");
	RenderFSAASamples = gSavedSettings.getU32("RenderFSAASamples");
	RenderResolutionDivisor = gSavedSettings.getU32("RenderResolutionDivisor");
	RenderUIBuffer = gSavedSettings.getBOOL("RenderUIBuffer");
	RenderShadowDetail = gSavedSettings.getS32("RenderShadowDetail");
	RenderDeferredSSAO = gSavedSettings.getBOOL("RenderDeferredSSAO");
	RenderShadowResolutionScale = gSavedSettings.getF32("RenderShadowResolutionScale");
	RenderLocalLights = gSavedSettings.getBOOL("RenderLocalLights");
	RenderDelayCreation = gSavedSettings.getBOOL("RenderDelayCreation");
	RenderAnimateRes = gSavedSettings.getBOOL("RenderAnimateRes");
	FreezeTime = gSavedSettings.getBOOL("FreezeTime");
	DebugBeaconLineWidth = gSavedSettings.getS32("DebugBeaconLineWidth");
	RenderHighlightBrightness = gSavedSettings.getF32("RenderHighlightBrightness");
	RenderHighlightColor = gSavedSettings.getColor4("RenderHighlightColor");
	RenderHighlightThickness = gSavedSettings.getF32("RenderHighlightThickness");
	RenderSpotLightsInNondeferred = gSavedSettings.getBOOL("RenderSpotLightsInNondeferred");
	PreviewAmbientColor = gSavedSettings.getColor4("PreviewAmbientColor");
	PreviewDiffuse0 = gSavedSettings.getColor4("PreviewDiffuse0");
	PreviewSpecular0 = gSavedSettings.getColor4("PreviewSpecular0");
	PreviewDiffuse1 = gSavedSettings.getColor4("PreviewDiffuse1");
	PreviewSpecular1 = gSavedSettings.getColor4("PreviewSpecular1");
	PreviewDiffuse2 = gSavedSettings.getColor4("PreviewDiffuse2");
	PreviewSpecular2 = gSavedSettings.getColor4("PreviewSpecular2");
	PreviewDirection0 = gSavedSettings.getVector3("PreviewDirection0");
	PreviewDirection1 = gSavedSettings.getVector3("PreviewDirection1");
	PreviewDirection2 = gSavedSettings.getVector3("PreviewDirection2");
	RenderGlowMinLuminance = gSavedSettings.getF32("RenderGlowMinLuminance");
	RenderGlowMaxExtractAlpha = gSavedSettings.getF32("RenderGlowMaxExtractAlpha");
	RenderGlowWarmthAmount = gSavedSettings.getF32("RenderGlowWarmthAmount");
	RenderGlowLumWeights = gSavedSettings.getVector3("RenderGlowLumWeights");
	RenderGlowWarmthWeights = gSavedSettings.getVector3("RenderGlowWarmthWeights");
	RenderGlowResolutionPow = gSavedSettings.getS32("RenderGlowResolutionPow");
	RenderGlowIterations = gSavedSettings.getS32("RenderGlowIterations");
	RenderGlowWidth = gSavedSettings.getF32("RenderGlowWidth");
	RenderGlowStrength = gSavedSettings.getF32("RenderGlowStrength");
	RenderDepthOfField = gSavedSettings.getBOOL("RenderDepthOfField");
	CameraFocusTransitionTime = gSavedSettings.getF32("CameraFocusTransitionTime");
	CameraFNumber = gSavedSettings.getF32("CameraFNumber");
	CameraFocalLength = gSavedSettings.getF32("CameraFocalLength");
	CameraFieldOfView = gSavedSettings.getF32("CameraFieldOfView");
	RenderShadowNoise = gSavedSettings.getF32("RenderShadowNoise");
	RenderShadowBlurSize = gSavedSettings.getF32("RenderShadowBlurSize");
	RenderSSAOScale = gSavedSettings.getF32("RenderSSAOScale");
	RenderSSAOMaxScale = gSavedSettings.getU32("RenderSSAOMaxScale");
	RenderSSAOFactor = gSavedSettings.getF32("RenderSSAOFactor");
	RenderSSAOEffect = gSavedSettings.getVector3("RenderSSAOEffect");
	RenderShadowOffsetError = gSavedSettings.getF32("RenderShadowOffsetError");
	RenderShadowBiasError = gSavedSettings.getF32("RenderShadowBiasError");
	RenderShadowOffset = gSavedSettings.getF32("RenderShadowOffset");
	RenderShadowBias = gSavedSettings.getF32("RenderShadowBias");
	RenderSpotShadowOffset = gSavedSettings.getF32("RenderSpotShadowOffset");
	RenderSpotShadowBias = gSavedSettings.getF32("RenderSpotShadowBias");
	RenderEdgeDepthCutoff = gSavedSettings.getF32("RenderEdgeDepthCutoff");
	RenderEdgeNormCutoff = gSavedSettings.getF32("RenderEdgeNormCutoff");
	RenderShadowGaussian = gSavedSettings.getVector3("RenderShadowGaussian");
	RenderShadowBlurDistFactor = gSavedSettings.getF32("RenderShadowBlurDistFactor");
	RenderDeferredAtmospheric = gSavedSettings.getBOOL("RenderDeferredAtmospheric");
	RenderReflectionDetail = gSavedSettings.getS32("RenderReflectionDetail");
	RenderHighlightFadeTime = gSavedSettings.getF32("RenderHighlightFadeTime");
	RenderShadowClipPlanes = gSavedSettings.getVector3("RenderShadowClipPlanes");
	RenderShadowOrthoClipPlanes = gSavedSettings.getVector3("RenderShadowOrthoClipPlanes");
	RenderShadowNearDist = gSavedSettings.getVector3("RenderShadowNearDist");
	RenderFarClip = gSavedSettings.getF32("RenderFarClip");
	RenderShadowSplitExponent = gSavedSettings.getVector3("RenderShadowSplitExponent");
	RenderShadowErrorCutoff = gSavedSettings.getF32("RenderShadowErrorCutoff");
	RenderShadowFOVCutoff = gSavedSettings.getF32("RenderShadowFOVCutoff");
	CameraOffset = gSavedSettings.getBOOL("CameraOffset");
	CameraMaxCoF = gSavedSettings.getF32("CameraMaxCoF");
	CameraDoFResScale = gSavedSettings.getF32("CameraDoFResScale");
	RenderAutoHideSurfaceAreaLimit = gSavedSettings.getF32("RenderAutoHideSurfaceAreaLimit");
	
	updateRenderDeferred();
}

void LLPipeline::releaseGLBuffers()
{
	assertInitialized();
	
	if (mNoiseMap)
	{
		LLImageGL::deleteTextures(LLTexUnit::TT_TEXTURE, GL_RGB16F_ARB, 0, 1, &mNoiseMap);
		mNoiseMap = 0;
	}

	if (mTrueNoiseMap)
	{
		LLImageGL::deleteTextures(LLTexUnit::TT_TEXTURE, GL_RGB16F_ARB, 0, 1, &mTrueNoiseMap);
		mTrueNoiseMap = 0;
	}

	releaseLUTBuffers();

	mWaterRef.release();
	mWaterDis.release();
	
	for (U32 i = 0; i < 3; i++)
	{
		mGlow[i].release();
	}

	releaseScreenBuffers();

	gBumpImageList.destroyGL();
	LLVOAvatar::resetImpostors();
}

void LLPipeline::releaseLUTBuffers()
{
	if (mLightFunc)
	{
		LLImageGL::deleteTextures(LLTexUnit::TT_TEXTURE, GL_R8, 0, 1, &mLightFunc);
		mLightFunc = 0;
	}
}

void LLPipeline::releaseScreenBuffers()
{
	mUIScreen.release();
	mScreen.release();
	mFXAABuffer.release();
	mPhysicsDisplay.release();
	mDeferredScreen.release();
	mDeferredDepth.release();
	mDeferredLight.release();
	
	mHighlight.release();
		
	for (U32 i = 0; i < 6; i++)
	{
		mShadow[i].release();
	}
}


void LLPipeline::createGLBuffers()
{
	stop_glerror();
	assertInitialized();

	updateRenderDeferred();

	if (LLPipeline::sWaterReflections)
	{ //water reflection texture
		U32 res = (U32) llmax(gSavedSettings.getS32("RenderWaterRefResolution"), 512);
			
		mWaterRef.allocate(res,res,GL_RGBA,TRUE,FALSE);
		//always use FBO for mWaterDis so it can be used for avatar texture bakes
		mWaterDis.allocate(res,res,GL_RGBA,TRUE,FALSE,LLTexUnit::TT_TEXTURE, true);
	}

	mHighlight.allocate(256,256,GL_RGBA, FALSE, FALSE);

	stop_glerror();

	GLuint resX = gViewerWindow->getWorldViewWidthRaw();
	GLuint resY = gViewerWindow->getWorldViewHeightRaw();
	
	if (LLPipeline::sRenderGlow)
	{ //screen space glow buffers
		const U32 glow_res = llmax(1, 
			llmin(512, 1 << gSavedSettings.getS32("RenderGlowResolutionPow")));

		for (U32 i = 0; i < 3; i++)
		{
			mGlow[i].allocate(512,glow_res, GL_RGBA,FALSE,FALSE);
		}

		allocateScreenBuffer(resX,resY);
		mScreenWidth = 0;
		mScreenHeight = 0;
	}
	
	if (sRenderDeferred)
	{
		if (!mNoiseMap)
		{
			const U32 noiseRes = 128;
			LLVector3 noise[noiseRes*noiseRes];

			F32 scaler = gSavedSettings.getF32("RenderDeferredNoise")/100.f;
			for (U32 i = 0; i < noiseRes*noiseRes; ++i)
			{
				noise[i] = LLVector3(ll_frand()-0.5f, ll_frand()-0.5f, 0.f);
				noise[i].normVec();
				noise[i].mV[2] = ll_frand()*scaler+1.f-scaler/2.f;
			}

			LLImageGL::generateTextures(LLTexUnit::TT_TEXTURE, GL_RGB16F_ARB, 1, &mNoiseMap);
			
			gGL.getTexUnit(0)->bindManual(LLTexUnit::TT_TEXTURE, mNoiseMap);
			LLImageGL::setManualImage(LLTexUnit::getInternalType(LLTexUnit::TT_TEXTURE), 0, GL_RGB16F_ARB, noiseRes, noiseRes, GL_RGB, GL_FLOAT, noise, false);
			gGL.getTexUnit(0)->setTextureFilteringOption(LLTexUnit::TFO_POINT);
		}

		if (!mTrueNoiseMap)
		{
			const U32 noiseRes = 128;
			F32 noise[noiseRes*noiseRes*3];
			for (U32 i = 0; i < noiseRes*noiseRes*3; i++)
			{
				noise[i] = ll_frand()*2.0-1.0;
			}

			LLImageGL::generateTextures(LLTexUnit::TT_TEXTURE, GL_RGB16F_ARB, 1, &mTrueNoiseMap);
			gGL.getTexUnit(0)->bindManual(LLTexUnit::TT_TEXTURE, mTrueNoiseMap);
			LLImageGL::setManualImage(LLTexUnit::getInternalType(LLTexUnit::TT_TEXTURE), 0, GL_RGB16F_ARB, noiseRes, noiseRes, GL_RGB,GL_FLOAT, noise, false);
			gGL.getTexUnit(0)->setTextureFilteringOption(LLTexUnit::TFO_POINT);
		}

		createLUTBuffers();
	}

	gBumpImageList.restoreGL();
}

F32 lerpf(F32 a, F32 b, F32 w)
{
	return a + w * (b - a);
}

void LLPipeline::createLUTBuffers()
{
	if (sRenderDeferred)
	{
		if (!mLightFunc)
		{
			/*U32 lightResX = gSavedSettings.getU32("RenderSpecularResX");
			U32 lightResY = gSavedSettings.getU32("RenderSpecularResY");
			U8* ls = new U8[lightResX*lightResY];
			F32 specExp = gSavedSettings.getF32("RenderSpecularExponent");
            // Calculate the (normalized) Blinn-Phong specular lookup texture.
			for (U32 y = 0; y < lightResY; ++y)
			{
				for (U32 x = 0; x < lightResX; ++x)
				{
					ls[y*lightResX+x] = 0;
					F32 sa = (F32) x/(lightResX-1);
					F32 spec = (F32) y/(lightResY-1);
					F32 n = spec * spec * specExp;
					
					// Nothing special here.  Just your typical blinn-phong term.
					spec = powf(sa, n);
					
					// Apply our normalization function.
					// Note: This is the full equation that applies the full normalization curve, not an approximation.
					// This is fine, given we only need to create our LUT once per buffer initialization.
					// The only trade off is we have a really low dynamic range.
					// This means we have to account for things not being able to exceed 0 to 1 in our shaders.
					spec *= (((n + 2) * (n + 4)) / (8 * F_PI * (powf(2, -n/2) + n)));
					
					// Always sample at a 1.0/2.2 curve.
					// This "Gamma corrects" our specular term, boosting our lower exponent reflections.
					spec = powf(spec, 1.f/2.2f);
					
					// Easy fix for our dynamic range problem: divide by 6 here, multiply by 6 in our shaders.
					// This allows for our specular term to exceed a value of 1 in our shaders.
					// This is something that can be important for energy conserving specular models where higher exponents can result in highlights that exceed a range of 0 to 1.
					// Technically, we could just use an R16F texture, but driver support for R16F textures can be somewhat spotty at times.
					// This works remarkably well for higher specular exponents, though banding can sometimes be seen on lower exponents.
					// Combined with a bit of noise and trilinear filtering, the banding is hardly noticable.
					ls[y*lightResX+x] = (U8)(llclamp(spec * (1.f / 6), 0.f, 1.f) * 255);
				}
			}*/
		

			U32 lightResX = gSavedSettings.getU32("RenderSpecularResX");
			U32 lightResY = gSavedSettings.getU32("RenderSpecularResY");
			F32* ls = new F32[lightResX*lightResY];
			//F32 specExp = gSavedSettings.getF32("RenderSpecularExponent"); // Note: only use this when creating new specular lighting functions.
            // Calculate the (normalized) blinn-phong specular lookup texture. (with a few tweaks)
			for (U32 y = 0; y < lightResY; ++y)
			{
				for (U32 x = 0; x < lightResX; ++x)
				{
					ls[y*lightResX+x] = 0;
					F32 sa = (F32) x/(lightResX-1);
					F32 spec = (F32) y/(lightResY-1);
					F32 n = spec * spec * 368;
					
					// Nothing special here.  Just your typical blinn-phong term.
					spec = powf(sa, n);
					
					// Apply our normalization function.
					// Note: This is the full equation that applies the full normalization curve, not an approximation.
					// This is fine, given we only need to create our LUT once per buffer initialization.
					spec *= (((n + 2) * (n + 4)) / (8 * F_PI * (powf(2, -n/2) + n)));

					// Since we use R16F, we no longer have a dynamic range issue we need to work around here.
					// Though some older drivers may not like this, newer drivers shouldn't have this problem.
					ls[y*lightResX+x] = spec;

					
					//beckmann distribution
					/*F32 alpha = acosf((F32) x/(lightResX-1));
					F32 m = 1.f - (F32) y/(lightResY-1);

					F32 cos4_alpha = cosf(alpha);
					cos4_alpha *= cos4_alpha;
					cos4_alpha *= cos4_alpha;

					F32 tan_alpha = tanf(alpha);
					F32 tan2_alpha = tan_alpha*tan_alpha;

					F32 k = expf(-(tan2_alpha)/(m*m)) /
						(3.14159f*m*m*cos4_alpha);

					ls[y*lightResX+x] = k;*/
				}
			}
			
			LLImageGL::generateTextures(LLTexUnit::TT_TEXTURE, GL_R16F, 1, &mLightFunc);
			gGL.getTexUnit(0)->bindManual(LLTexUnit::TT_TEXTURE, mLightFunc);
			LLImageGL::setManualImage(LLTexUnit::getInternalType(LLTexUnit::TT_TEXTURE), 0, GL_R16F, lightResX, lightResY, GL_RED, GL_FLOAT, ls, false);
			//LLImageGL::setManualImage(LLTexUnit::getInternalType(LLTexUnit::TT_TEXTURE), 0, GL_UNSIGNED_BYTE, lightResX, lightResY, GL_RED, GL_UNSIGNED_BYTE, ls, false);
			gGL.getTexUnit(0)->setTextureAddressMode(LLTexUnit::TAM_CLAMP);
			gGL.getTexUnit(0)->setTextureFilteringOption(LLTexUnit::TFO_TRILINEAR);
			
			delete [] ls;
		}
	}
}


void LLPipeline::restoreGL()
{
	assertInitialized();

	if (mVertexShadersEnabled)
	{
		LLViewerShaderMgr::instance()->setShaders();
	}

	for (LLWorld::region_list_t::const_iterator iter = LLWorld::getInstance()->getRegionList().begin(); 
			iter != LLWorld::getInstance()->getRegionList().end(); ++iter)
	{
		LLViewerRegion* region = *iter;
		for (U32 i = 0; i < LLViewerRegion::NUM_PARTITIONS; i++)
		{
			LLSpatialPartition* part = region->getSpatialPartition(i);
			if (part)
			{
				part->restoreGL();
			}
		}
	}
}


BOOL LLPipeline::canUseVertexShaders()
{
	static const std::string vertex_shader_enable_feature_string = "VertexShaderEnable";

	if (sDisableShaders ||
		!gGLManager.mHasVertexShader ||
		!gGLManager.mHasFragmentShader ||
		!LLFeatureManager::getInstance()->isFeatureAvailable(vertex_shader_enable_feature_string) ||
		(assertInitialized() && mVertexShadersLoaded != 1) )
	{
		return FALSE;
	}
	else
	{
		return TRUE;
	}
}

BOOL LLPipeline::canUseWindLightShaders() const
{
	return (!LLPipeline::sDisableShaders &&
			gWLSkyProgram.mProgramObject != 0 &&
			LLViewerShaderMgr::instance()->getVertexShaderLevel(LLViewerShaderMgr::SHADER_WINDLIGHT) > 1);
}

BOOL LLPipeline::canUseWindLightShadersOnObjects() const
{
	return (canUseWindLightShaders() 
		&& LLViewerShaderMgr::instance()->getVertexShaderLevel(LLViewerShaderMgr::SHADER_OBJECT) > 0);
}

BOOL LLPipeline::canUseAntiAliasing() const
{
	return TRUE;
}

void LLPipeline::unloadShaders()
{
	LLViewerShaderMgr::instance()->unloadShaders();

	mVertexShadersLoaded = 0;
}

void LLPipeline::assertInitializedDoError()
{
	llerrs << "LLPipeline used when uninitialized." << llendl;
}

//============================================================================

void LLPipeline::enableShadows(const BOOL enable_shadows)
{
	//should probably do something here to wrangle shadows....	
}

S32 LLPipeline::getMaxLightingDetail() const
{
	/*if (mVertexShaderLevel[SHADER_OBJECT] >= LLDrawPoolSimple::SHADER_LEVEL_LOCAL_LIGHTS)
	{
		return 3;
	}
	else*/
	{
		return 1;
	}
}

S32 LLPipeline::setLightingDetail(S32 level)
{
	refreshCachedSettings();

	if (level < 0)
	{
		if (RenderLocalLights)
		{
			level = 1;
		}
		else
		{
			level = 0;
		}
	}
	level = llclamp(level, 0, getMaxLightingDetail());
	mLightingDetail = level;
	
	return mLightingDetail;
}

class LLOctreeDirtyTexture : public LLOctreeTraveler<LLDrawable>
{
public:
	const std::set<LLViewerFetchedTexture*>& mTextures;

	LLOctreeDirtyTexture(const std::set<LLViewerFetchedTexture*>& textures) : mTextures(textures) { }

	virtual void visit(const LLOctreeNode<LLDrawable>* node)
	{
		LLSpatialGroup* group = (LLSpatialGroup*) node->getListener(0);

		if (!group->isState(LLSpatialGroup::GEOM_DIRTY) && !group->isEmpty())
		{
			for (LLSpatialGroup::draw_map_t::iterator i = group->mDrawMap.begin(); i != group->mDrawMap.end(); ++i)
			{
				for (LLSpatialGroup::drawmap_elem_t::iterator j = i->second.begin(); j != i->second.end(); ++j) 
				{
					LLDrawInfo* params = *j;
					LLViewerFetchedTexture* tex = LLViewerTextureManager::staticCastToFetchedTexture(params->mTexture);
					if (tex && mTextures.find(tex) != mTextures.end())
					{ 
						group->setState(LLSpatialGroup::GEOM_DIRTY);
					}
				}
			}
		}

		for (LLSpatialGroup::bridge_list_t::iterator i = group->mBridgeList.begin(); i != group->mBridgeList.end(); ++i)
		{
			LLSpatialBridge* bridge = *i;
			traverse(bridge->mOctree);
		}
	}
};

// Called when a texture changes # of channels (causes faces to move to alpha pool)
void LLPipeline::dirtyPoolObjectTextures(const std::set<LLViewerFetchedTexture*>& textures)
{
	assertInitialized();

	// *TODO: This is inefficient and causes frame spikes; need a better way to do this
	//        Most of the time is spent in dirty.traverse.

	for (pool_set_t::iterator iter = mPools.begin(); iter != mPools.end(); ++iter)
	{
		LLDrawPool *poolp = *iter;
		if (poolp->isFacePool())
		{
			((LLFacePool*) poolp)->dirtyTextures(textures);
		}
	}
	
	LLOctreeDirtyTexture dirty(textures);
	for (LLWorld::region_list_t::const_iterator iter = LLWorld::getInstance()->getRegionList().begin(); 
			iter != LLWorld::getInstance()->getRegionList().end(); ++iter)
	{
		LLViewerRegion* region = *iter;
		for (U32 i = 0; i < LLViewerRegion::NUM_PARTITIONS; i++)
		{
			LLSpatialPartition* part = region->getSpatialPartition(i);
			if (part)
			{
				dirty.traverse(part->mOctree);
			}
		}
	}
}

LLDrawPool *LLPipeline::findPool(const U32 type, LLViewerTexture *tex0)
{
	assertInitialized();

	LLDrawPool *poolp = NULL;
	switch( type )
	{
	case LLDrawPool::POOL_SIMPLE:
		poolp = mSimplePool;
		break;

	case LLDrawPool::POOL_GRASS:
		poolp = mGrassPool;
		break;

	case LLDrawPool::POOL_FULLBRIGHT:
		poolp = mFullbrightPool;
		break;

	case LLDrawPool::POOL_INVISIBLE:
		poolp = mInvisiblePool;
		break;

	case LLDrawPool::POOL_GLOW:
		poolp = mGlowPool;
		break;

	case LLDrawPool::POOL_TREE:
		poolp = get_if_there(mTreePools, (uintptr_t)tex0, (LLDrawPool*)0 );
		break;

	case LLDrawPool::POOL_TERRAIN:
		poolp = get_if_there(mTerrainPools, (uintptr_t)tex0, (LLDrawPool*)0 );
		break;

	case LLDrawPool::POOL_BUMP:
		poolp = mBumpPool;
		break;
	case LLDrawPool::POOL_MATERIALS:
		poolp = mMaterialsPool;
		break;
	case LLDrawPool::POOL_ALPHA:
		poolp = mAlphaPool;
		break;

	case LLDrawPool::POOL_AVATAR:
		break; // Do nothing

	case LLDrawPool::POOL_SKY:
		poolp = mSkyPool;
		break;

	case LLDrawPool::POOL_WATER:
		poolp = mWaterPool;
		break;

	case LLDrawPool::POOL_GROUND:
		poolp = mGroundPool;
		break;

	case LLDrawPool::POOL_WL_SKY:
		poolp = mWLSkyPool;
		break;

	default:
		llassert(0);
		llerrs << "Invalid Pool Type in  LLPipeline::findPool() type=" << type << llendl;
		break;
	}

	return poolp;
}


LLDrawPool *LLPipeline::getPool(const U32 type,	LLViewerTexture *tex0)
{
	LLDrawPool *poolp = findPool(type, tex0);
	if (poolp)
	{
		return poolp;
	}

	LLDrawPool *new_poolp = LLDrawPool::createPool(type, tex0);
	addPool( new_poolp );

	return new_poolp;
}


// static
LLDrawPool* LLPipeline::getPoolFromTE(const LLTextureEntry* te, LLViewerTexture* imagep)
{
	U32 type = getPoolTypeFromTE(te, imagep);
	return gPipeline.getPool(type, imagep);
}

//static 
U32 LLPipeline::getPoolTypeFromTE(const LLTextureEntry* te, LLViewerTexture* imagep)
{
	if (!te || !imagep)
	{
		return 0;
	}
		
	bool color_alpha = te->getColor().mV[3] < 0.999f;
	bool alpha = color_alpha;
	if (imagep)
	{
		alpha = alpha || (imagep->getComponents() == 4 && imagep->getType() != LLViewerTexture::MEDIA_TEXTURE) || (imagep->getComponents() == 2);
	}
	
	if (alpha && te->getMaterialParams())
	{
		switch (te->getMaterialParams()->getDiffuseAlphaMode())
		{
			case 1:
				alpha = true; // Material's alpha mode is set to blend.  Toss it into the alpha draw pool.
				break;
			case 0: //alpha mode set to none, never go to alpha pool
			case 3: //alpha mode set to emissive, never go to alpha pool
				alpha = color_alpha;
				break;
			default: //alpha mode set to "mask", go to alpha pool if fullbright
<<<<<<< HEAD
				alpha = color_alpha; // Material's alpha mode is set to none, mask, or emissive.  Toss it into the opaque material draw pool.
=======
				if (te->getFullbright())
				{
					alpha = true;
				}
				else
				{
					alpha = color_alpha; // Material's alpha mode is set to none, mask, or emissive.  Toss it into the opaque material draw pool.
				}
>>>>>>> d4f2a2df
				break;
		}
	}
	
	if (alpha)
	{
		return LLDrawPool::POOL_ALPHA;
	}
	else if ((te->getBumpmap() || te->getShiny()) && te->getMaterialID().isNull())
	{
		return LLDrawPool::POOL_BUMP;
	} else if (!te->getMaterialID().isNull() && !alpha)
	{
		return LLDrawPool::POOL_MATERIALS;
	}
	else
	{
		return LLDrawPool::POOL_SIMPLE;
	}
}


void LLPipeline::addPool(LLDrawPool *new_poolp)
{
	assertInitialized();
	mPools.insert(new_poolp);
	addToQuickLookup( new_poolp );
}

void LLPipeline::allocDrawable(LLViewerObject *vobj)
{
	LLDrawable *drawable = new LLDrawable();
	vobj->mDrawable = drawable;
	
	drawable->mVObjp     = vobj;
	
	//encompass completely sheared objects by taking 
	//the most extreme point possible (<1,1,0.5>)
	drawable->setRadius(LLVector3(1,1,0.5f).scaleVec(vobj->getScale()).length());
	if (vobj->isOrphaned())
	{
		drawable->setState(LLDrawable::FORCE_INVISIBLE);
	}
	drawable->updateXform(TRUE);
}


static LLFastTimer::DeclareTimer FTM_UNLINK("Unlink");
static LLFastTimer::DeclareTimer FTM_REMOVE_FROM_MOVE_LIST("Movelist");
static LLFastTimer::DeclareTimer FTM_REMOVE_FROM_SPATIAL_PARTITION("Spatial Partition");
static LLFastTimer::DeclareTimer FTM_REMOVE_FROM_LIGHT_SET("Light Set");
static LLFastTimer::DeclareTimer FTM_REMOVE_FROM_HIGHLIGHT_SET("Highlight Set");

void LLPipeline::unlinkDrawable(LLDrawable *drawable)
{
	LLFastTimer t(FTM_UNLINK);

	assertInitialized();

	LLPointer<LLDrawable> drawablep = drawable; // make sure this doesn't get deleted before we are done
	
	// Based on flags, remove the drawable from the queues that it's on.
	if (drawablep->isState(LLDrawable::ON_MOVE_LIST))
	{
		LLFastTimer t(FTM_REMOVE_FROM_MOVE_LIST);
		LLDrawable::drawable_vector_t::iterator iter = std::find(mMovedList.begin(), mMovedList.end(), drawablep);
		if (iter != mMovedList.end())
		{
			mMovedList.erase(iter);
		}
	}

	if (drawablep->getSpatialGroup())
	{
		LLFastTimer t(FTM_REMOVE_FROM_SPATIAL_PARTITION);
		if (!drawablep->getSpatialGroup()->mSpatialPartition->remove(drawablep, drawablep->getSpatialGroup()))
		{
#ifdef LL_RELEASE_FOR_DOWNLOAD
			llwarns << "Couldn't remove object from spatial group!" << llendl;
#else
			llerrs << "Couldn't remove object from spatial group!" << llendl;
#endif
		}
	}

	{
		LLFastTimer t(FTM_REMOVE_FROM_LIGHT_SET);
		mLights.erase(drawablep);

		for (light_set_t::iterator iter = mNearbyLights.begin();
					iter != mNearbyLights.end(); iter++)
		{
			if (iter->drawable == drawablep)
			{
				mNearbyLights.erase(iter);
				break;
			}
		}
	}

	{
		LLFastTimer t(FTM_REMOVE_FROM_HIGHLIGHT_SET);
		HighlightItem item(drawablep);
		mHighlightSet.erase(item);

		if (mHighlightObject == drawablep)
		{
			mHighlightObject = NULL;
		}
	}

	for (U32 i = 0; i < 2; ++i)
	{
		if (mShadowSpotLight[i] == drawablep)
		{
			mShadowSpotLight[i] = NULL;
		}

		if (mTargetShadowSpotLight[i] == drawablep)
		{
			mTargetShadowSpotLight[i] = NULL;
		}
	}


}

//static
void LLPipeline::removeMutedAVsLights(LLVOAvatar* muted_avatar)
{
	LLFastTimer t(FTM_REMOVE_FROM_LIGHT_SET);
	for (light_set_t::iterator iter = gPipeline.mNearbyLights.begin();
		 iter != gPipeline.mNearbyLights.end(); iter++)
	{
		if (iter->drawable->getVObj()->isAttachment() && iter->drawable->getVObj()->getAvatar() == muted_avatar)
		{
			gPipeline.mLights.erase(iter->drawable);
			gPipeline.mNearbyLights.erase(iter);
		}
	}
}

U32 LLPipeline::addObject(LLViewerObject *vobj)
{
	if (RenderDelayCreation)
	{
		mCreateQ.push_back(vobj);
	}
	else
	{
		createObject(vobj);
	}

	return 1;
}

void LLPipeline::createObjects(F32 max_dtime)
{
	LLFastTimer ftm(FTM_PIPELINE_CREATE);

	LLTimer update_timer;

	while (!mCreateQ.empty() && update_timer.getElapsedTimeF32() < max_dtime)
	{
		LLViewerObject* vobj = mCreateQ.front();
		if (!vobj->isDead())
		{
			createObject(vobj);
		}
		mCreateQ.pop_front();
	}
	
	//for (LLViewerObject::vobj_list_t::iterator iter = mCreateQ.begin(); iter != mCreateQ.end(); ++iter)
	//{
	//	createObject(*iter);
	//}

	//mCreateQ.clear();
}

void LLPipeline::createObject(LLViewerObject* vobj)
{
	LLDrawable* drawablep = vobj->mDrawable;

	if (!drawablep)
	{
		drawablep = vobj->createDrawable(this);
	}
	else
	{
		llerrs << "Redundant drawable creation!" << llendl;
	}
		
	llassert(drawablep);

	if (vobj->getParent())
	{
		vobj->setDrawableParent(((LLViewerObject*)vobj->getParent())->mDrawable); // LLPipeline::addObject 1
	}
	else
	{
		vobj->setDrawableParent(NULL); // LLPipeline::addObject 2
	}

	markRebuild(drawablep, LLDrawable::REBUILD_ALL, TRUE);

	if (drawablep->getVOVolume() && RenderAnimateRes)
	{
		// fun animated res
		drawablep->updateXform(TRUE);
		drawablep->clearState(LLDrawable::MOVE_UNDAMPED);
		drawablep->setScale(LLVector3(0,0,0));
		drawablep->makeActive();
	}
}


void LLPipeline::resetFrameStats()
{
	assertInitialized();

	LLViewerStats::getInstance()->mTrianglesDrawnStat.addValue(mTrianglesDrawn/1000.f);

	if (mBatchCount > 0)
	{
		mMeanBatchSize = gPipeline.mTrianglesDrawn/gPipeline.mBatchCount;
	}
	mTrianglesDrawn = 0;
	sCompiles        = 0;
	mVerticesRelit   = 0;
	mLightingChanges = 0;
	mGeometryChanges = 0;
	mNumVisibleFaces = 0;

	if (mOldRenderDebugMask != mRenderDebugMask)
	{
		gObjectList.clearDebugText();
		mOldRenderDebugMask = mRenderDebugMask;
	}
		
}

//external functions for asynchronous updating
void LLPipeline::updateMoveDampedAsync(LLDrawable* drawablep)
{
	if (FreezeTime)
	{
		return;
	}
	if (!drawablep)
	{
		llerrs << "updateMove called with NULL drawablep" << llendl;
		return;
	}
	if (drawablep->isState(LLDrawable::EARLY_MOVE))
	{
		return;
	}

	assertInitialized();

	// update drawable now
	drawablep->clearState(LLDrawable::MOVE_UNDAMPED); // force to DAMPED
	drawablep->updateMove(); // returns done
	drawablep->setState(LLDrawable::EARLY_MOVE); // flag says we already did an undamped move this frame
	// Put on move list so that EARLY_MOVE gets cleared
	if (!drawablep->isState(LLDrawable::ON_MOVE_LIST))
	{
		mMovedList.push_back(drawablep);
		drawablep->setState(LLDrawable::ON_MOVE_LIST);
	}
}

void LLPipeline::updateMoveNormalAsync(LLDrawable* drawablep)
{
	if (FreezeTime)
	{
		return;
	}
	if (!drawablep)
	{
		llerrs << "updateMove called with NULL drawablep" << llendl;
		return;
	}
	if (drawablep->isState(LLDrawable::EARLY_MOVE))
	{
		return;
	}

	assertInitialized();

	// update drawable now
	drawablep->setState(LLDrawable::MOVE_UNDAMPED); // force to UNDAMPED
	drawablep->updateMove();
	drawablep->setState(LLDrawable::EARLY_MOVE); // flag says we already did an undamped move this frame
	// Put on move list so that EARLY_MOVE gets cleared
	if (!drawablep->isState(LLDrawable::ON_MOVE_LIST))
	{
		mMovedList.push_back(drawablep);
		drawablep->setState(LLDrawable::ON_MOVE_LIST);
	}
}

void LLPipeline::updateMovedList(LLDrawable::drawable_vector_t& moved_list)
{
	for (LLDrawable::drawable_vector_t::iterator iter = moved_list.begin();
		 iter != moved_list.end(); )
	{
		LLDrawable::drawable_vector_t::iterator curiter = iter++;
		LLDrawable *drawablep = *curiter;
		BOOL done = TRUE;
		if (!drawablep->isDead() && (!drawablep->isState(LLDrawable::EARLY_MOVE)))
		{
			done = drawablep->updateMove();
		}
		drawablep->clearState(LLDrawable::EARLY_MOVE | LLDrawable::MOVE_UNDAMPED);
		if (done)
		{
			if (drawablep->isRoot())
			{
				drawablep->makeStatic();
			}
			drawablep->clearState(LLDrawable::ON_MOVE_LIST);
			if (drawablep->isState(LLDrawable::ANIMATED_CHILD))
			{ //will likely not receive any future world matrix updates
				// -- this keeps attachments from getting stuck in space and falling off your avatar
				drawablep->clearState(LLDrawable::ANIMATED_CHILD);
				markRebuild(drawablep, LLDrawable::REBUILD_VOLUME, TRUE);
				if (drawablep->getVObj())
				{
					drawablep->getVObj()->dirtySpatialGroup(TRUE);
				}
			}
			iter = moved_list.erase(curiter);
		}
	}
}

static LLFastTimer::DeclareTimer FTM_OCTREE_BALANCE("Balance Octree");
static LLFastTimer::DeclareTimer FTM_UPDATE_MOVE("Update Move");

void LLPipeline::updateMove()
{
	LLFastTimer t(FTM_UPDATE_MOVE);

	if (FreezeTime)
	{
		return;
	}

	assertInitialized();

	{
		static LLFastTimer::DeclareTimer ftm("Retexture");
		LLFastTimer t(ftm);

		for (LLDrawable::drawable_set_t::iterator iter = mRetexturedList.begin();
			 iter != mRetexturedList.end(); ++iter)
		{
			LLDrawable* drawablep = *iter;
			if (drawablep && !drawablep->isDead())
			{
				drawablep->updateTexture();
			}
		}
		mRetexturedList.clear();
	}

	{
		static LLFastTimer::DeclareTimer ftm("Moved List");
		LLFastTimer t(ftm);
		updateMovedList(mMovedList);
	}

	//balance octrees
	{
 		LLFastTimer ot(FTM_OCTREE_BALANCE);

		for (LLWorld::region_list_t::const_iterator iter = LLWorld::getInstance()->getRegionList().begin(); 
			iter != LLWorld::getInstance()->getRegionList().end(); ++iter)
		{
			LLViewerRegion* region = *iter;
			for (U32 i = 0; i < LLViewerRegion::NUM_PARTITIONS; i++)
			{
				LLSpatialPartition* part = region->getSpatialPartition(i);
				if (part)
				{
					part->mOctree->balance();
				}
			}
		}
	}
}

/////////////////////////////////////////////////////////////////////////////
// Culling and occlusion testing
/////////////////////////////////////////////////////////////////////////////

//static
F32 LLPipeline::calcPixelArea(LLVector3 center, LLVector3 size, LLCamera &camera)
{
	LLVector3 lookAt = center - camera.getOrigin();
	F32 dist = lookAt.length();

	//ramp down distance for nearby objects
	//shrink dist by dist/16.
	if (dist < 16.f)
	{
		dist /= 16.f;
		dist *= dist;
		dist *= 16.f;
	}

	//get area of circle around node
	F32 app_angle = atanf(size.length()/dist);
	F32 radius = app_angle*LLDrawable::sCurPixelAngle;
	return radius*radius * F_PI;
}

//static
F32 LLPipeline::calcPixelArea(const LLVector4a& center, const LLVector4a& size, LLCamera &camera)
{
	LLVector4a origin;
	origin.load3(camera.getOrigin().mV);

	LLVector4a lookAt;
	lookAt.setSub(center, origin);
	F32 dist = lookAt.getLength3().getF32();

	//ramp down distance for nearby objects
	//shrink dist by dist/16.
	if (dist < 16.f)
	{
		dist /= 16.f;
		dist *= dist;
		dist *= 16.f;
	}

	//get area of circle around node
	F32 app_angle = atanf(size.getLength3().getF32()/dist);
	F32 radius = app_angle*LLDrawable::sCurPixelAngle;
	return radius*radius * F_PI;
}

void LLPipeline::grabReferences(LLCullResult& result)
{
	sCull = &result;
}

void LLPipeline::clearReferences()
{
	sCull = NULL;
	mGroupSaveQ1.clear();
}

void check_references(LLSpatialGroup* group, LLDrawable* drawable)
{
	for (LLSpatialGroup::element_iter i = group->getDataBegin(); i != group->getDataEnd(); ++i)
	{
		if (drawable == *i)
		{
			llerrs << "LLDrawable deleted while actively reference by LLPipeline." << llendl;
		}
	}			
}

void check_references(LLDrawable* drawable, LLFace* face)
{
	for (S32 i = 0; i < drawable->getNumFaces(); ++i)
	{
		if (drawable->getFace(i) == face)
		{
			llerrs << "LLFace deleted while actively referenced by LLPipeline." << llendl;
		}
	}
}

void check_references(LLSpatialGroup* group, LLFace* face)
{
	for (LLSpatialGroup::element_iter i = group->getDataBegin(); i != group->getDataEnd(); ++i)
	{
		LLDrawable* drawable = *i;
		check_references(drawable, face);
	}			
}

void LLPipeline::checkReferences(LLFace* face)
{
#if 0
	if (sCull)
	{
		for (LLCullResult::sg_iterator iter = sCull->beginVisibleGroups(); iter != sCull->endVisibleGroups(); ++iter)
		{
			LLSpatialGroup* group = *iter;
			check_references(group, face);
		}

		for (LLCullResult::sg_iterator iter = sCull->beginAlphaGroups(); iter != sCull->endAlphaGroups(); ++iter)
		{
			LLSpatialGroup* group = *iter;
			check_references(group, face);
		}

		for (LLCullResult::sg_iterator iter = sCull->beginDrawableGroups(); iter != sCull->endDrawableGroups(); ++iter)
		{
			LLSpatialGroup* group = *iter;
			check_references(group, face);
		}

		for (LLCullResult::drawable_iterator iter = sCull->beginVisibleList(); iter != sCull->endVisibleList(); ++iter)
		{
			LLDrawable* drawable = *iter;
			check_references(drawable, face);	
		}
	}
#endif
}

void LLPipeline::checkReferences(LLDrawable* drawable)
{
#if 0
	if (sCull)
	{
		for (LLCullResult::sg_iterator iter = sCull->beginVisibleGroups(); iter != sCull->endVisibleGroups(); ++iter)
		{
			LLSpatialGroup* group = *iter;
			check_references(group, drawable);
		}

		for (LLCullResult::sg_iterator iter = sCull->beginAlphaGroups(); iter != sCull->endAlphaGroups(); ++iter)
		{
			LLSpatialGroup* group = *iter;
			check_references(group, drawable);
		}

		for (LLCullResult::sg_iterator iter = sCull->beginDrawableGroups(); iter != sCull->endDrawableGroups(); ++iter)
		{
			LLSpatialGroup* group = *iter;
			check_references(group, drawable);
		}

		for (LLCullResult::drawable_iterator iter = sCull->beginVisibleList(); iter != sCull->endVisibleList(); ++iter)
		{
			if (drawable == *iter)
			{
				llerrs << "LLDrawable deleted while actively referenced by LLPipeline." << llendl;
			}
		}
	}
#endif
}

void check_references(LLSpatialGroup* group, LLDrawInfo* draw_info)
{
	for (LLSpatialGroup::draw_map_t::iterator i = group->mDrawMap.begin(); i != group->mDrawMap.end(); ++i)
	{
		LLSpatialGroup::drawmap_elem_t& draw_vec = i->second;
		for (LLSpatialGroup::drawmap_elem_t::iterator j = draw_vec.begin(); j != draw_vec.end(); ++j)
		{
			LLDrawInfo* params = *j;
			if (params == draw_info)
			{
				llerrs << "LLDrawInfo deleted while actively referenced by LLPipeline." << llendl;
			}
		}
	}
}


void LLPipeline::checkReferences(LLDrawInfo* draw_info)
{
#if 0
	if (sCull)
	{
		for (LLCullResult::sg_iterator iter = sCull->beginVisibleGroups(); iter != sCull->endVisibleGroups(); ++iter)
		{
			LLSpatialGroup* group = *iter;
			check_references(group, draw_info);
		}

		for (LLCullResult::sg_iterator iter = sCull->beginAlphaGroups(); iter != sCull->endAlphaGroups(); ++iter)
		{
			LLSpatialGroup* group = *iter;
			check_references(group, draw_info);
		}

		for (LLCullResult::sg_iterator iter = sCull->beginDrawableGroups(); iter != sCull->endDrawableGroups(); ++iter)
		{
			LLSpatialGroup* group = *iter;
			check_references(group, draw_info);
		}
	}
#endif
}

void LLPipeline::checkReferences(LLSpatialGroup* group)
{
#if 0
	if (sCull)
	{
		for (LLCullResult::sg_iterator iter = sCull->beginVisibleGroups(); iter != sCull->endVisibleGroups(); ++iter)
		{
			if (group == *iter)
			{
				llerrs << "LLSpatialGroup deleted while actively referenced by LLPipeline." << llendl;
			}
		}

		for (LLCullResult::sg_iterator iter = sCull->beginAlphaGroups(); iter != sCull->endAlphaGroups(); ++iter)
		{
			if (group == *iter)
			{
				llerrs << "LLSpatialGroup deleted while actively referenced by LLPipeline." << llendl;
			}
		}

		for (LLCullResult::sg_iterator iter = sCull->beginDrawableGroups(); iter != sCull->endDrawableGroups(); ++iter)
		{
			if (group == *iter)
			{
				llerrs << "LLSpatialGroup deleted while actively referenced by LLPipeline." << llendl;
			}
		}
	}
#endif
}


BOOL LLPipeline::visibleObjectsInFrustum(LLCamera& camera)
{
	for (LLWorld::region_list_t::const_iterator iter = LLWorld::getInstance()->getRegionList().begin(); 
			iter != LLWorld::getInstance()->getRegionList().end(); ++iter)
	{
		LLViewerRegion* region = *iter;

		for (U32 i = 0; i < LLViewerRegion::NUM_PARTITIONS; i++)
		{
			LLSpatialPartition* part = region->getSpatialPartition(i);
			if (part)
			{
				if (hasRenderType(part->mDrawableType))
				{
					if (part->visibleObjectsInFrustum(camera))
					{
						return TRUE;
					}
				}
			}
		}
	}

	return FALSE;
}

BOOL LLPipeline::getVisibleExtents(LLCamera& camera, LLVector3& min, LLVector3& max)
{
	const F32 X = 65536.f;

	min = LLVector3(X,X,X);
	max = LLVector3(-X,-X,-X);

	U32 saved_camera_id = LLViewerCamera::sCurCameraID;
	LLViewerCamera::sCurCameraID = LLViewerCamera::CAMERA_WORLD;

	BOOL res = TRUE;

	for (LLWorld::region_list_t::const_iterator iter = LLWorld::getInstance()->getRegionList().begin(); 
			iter != LLWorld::getInstance()->getRegionList().end(); ++iter)
	{
		LLViewerRegion* region = *iter;

		for (U32 i = 0; i < LLViewerRegion::NUM_PARTITIONS; i++)
		{
			LLSpatialPartition* part = region->getSpatialPartition(i);
			if (part)
			{
				if (hasRenderType(part->mDrawableType))
				{
					if (!part->getVisibleExtents(camera, min, max))
					{
						res = FALSE;
					}
				}
			}
		}
	}

	LLViewerCamera::sCurCameraID = saved_camera_id;

	return res;
}

static LLFastTimer::DeclareTimer FTM_CULL("Object Culling");

void LLPipeline::updateCull(LLCamera& camera, LLCullResult& result, S32 water_clip, LLPlane* planep)
{
	LLFastTimer t(FTM_CULL);

	grabReferences(result);

	sCull->clear();

	BOOL to_texture =	LLPipeline::sUseOcclusion > 1 &&
						!hasRenderType(LLPipeline::RENDER_TYPE_HUD) && 
						LLViewerCamera::sCurCameraID == LLViewerCamera::CAMERA_WORLD &&
						gPipeline.canUseVertexShaders() &&
						sRenderGlow;

	if (to_texture)
	{
		mScreen.bindTarget();
	}

	if (sUseOcclusion > 1)
	{
		gGL.setColorMask(false, false);
	}

	gGL.matrixMode(LLRender::MM_PROJECTION);
	gGL.pushMatrix();
	gGL.loadMatrix(gGLLastProjection);
	gGL.matrixMode(LLRender::MM_MODELVIEW);
	gGL.pushMatrix();
	gGLLastMatrix = NULL;
	gGL.loadMatrix(gGLLastModelView);

	LLGLDisable blend(GL_BLEND);
	LLGLDisable test(GL_ALPHA_TEST);
	gGL.getTexUnit(0)->unbind(LLTexUnit::TT_TEXTURE);


	//setup a clip plane in projection matrix for reflection renders (prevents flickering from occlusion culling)
	LLViewerRegion* region = gAgent.getRegion();
	LLPlane plane;

	if (planep)
	{
		plane = *planep;
	}
	else 
	{
		if (region)
		{
			LLVector3 pnorm;
			F32 height = region->getWaterHeight();
			if (water_clip < 0)
			{ //camera is above water, clip plane points up
				pnorm.setVec(0,0,1);
				plane.setVec(pnorm, -height);
			}
			else if (water_clip > 0)
			{	//camera is below water, clip plane points down
				pnorm = LLVector3(0,0,-1);
				plane.setVec(pnorm, height);
			}
		}
	}
	
	glh::matrix4f modelview = glh_get_last_modelview();
	glh::matrix4f proj = glh_get_last_projection();
	LLGLUserClipPlane clip(plane, modelview, proj, water_clip != 0 && LLPipeline::sReflectionRender);

	LLGLDepthTest depth(GL_TRUE, GL_FALSE);

	bool bound_shader = false;
	if (gPipeline.canUseVertexShaders() && LLGLSLShader::sCurBoundShader == 0)
	{ //if no shader is currently bound, use the occlusion shader instead of fixed function if we can
		// (shadow render uses a special shader that clamps to clip planes)
		bound_shader = true;
		gOcclusionCubeProgram.bind();
	}
	
	if (sUseOcclusion > 1)
	{
		if (mCubeVB.isNull())
		{ //cube VB will be used for issuing occlusion queries
			mCubeVB = ll_create_cube_vb(LLVertexBuffer::MAP_VERTEX, GL_STATIC_DRAW_ARB);
		}
		mCubeVB->setBuffer(LLVertexBuffer::MAP_VERTEX);
	}
	
	for (LLWorld::region_list_t::const_iterator iter = LLWorld::getInstance()->getRegionList().begin(); 
			iter != LLWorld::getInstance()->getRegionList().end(); ++iter)
	{
		LLViewerRegion* region = *iter;
		if (water_clip != 0)
		{
			LLPlane plane(LLVector3(0,0, (F32) -water_clip), (F32) water_clip*region->getWaterHeight());
			camera.setUserClipPlane(plane);
		}
		else
		{
			camera.disableUserClipPlane();
		}

		for (U32 i = 0; i < LLViewerRegion::NUM_PARTITIONS; i++)
		{
			LLSpatialPartition* part = region->getSpatialPartition(i);
			if (part)
			{
				if (hasRenderType(part->mDrawableType))
				{
					part->cull(camera);
				}
			}
		}
	}

	if (bound_shader)
	{
		gOcclusionCubeProgram.unbind();
	}

	camera.disableUserClipPlane();

	if (hasRenderType(LLPipeline::RENDER_TYPE_SKY) && 
		gSky.mVOSkyp.notNull() && 
		gSky.mVOSkyp->mDrawable.notNull())
	{
		gSky.mVOSkyp->mDrawable->setVisible(camera);
		sCull->pushDrawable(gSky.mVOSkyp->mDrawable);
		gSky.updateCull();
		stop_glerror();
	}

	if (hasRenderType(LLPipeline::RENDER_TYPE_GROUND) && 
		!gPipeline.canUseWindLightShaders() &&
		gSky.mVOGroundp.notNull() && 
		gSky.mVOGroundp->mDrawable.notNull() &&
		!LLPipeline::sWaterReflections)
	{
		gSky.mVOGroundp->mDrawable->setVisible(camera);
		sCull->pushDrawable(gSky.mVOGroundp->mDrawable);
	}
	
	
	gGL.matrixMode(LLRender::MM_PROJECTION);
	gGL.popMatrix();
	gGL.matrixMode(LLRender::MM_MODELVIEW);
	gGL.popMatrix();

	if (sUseOcclusion > 1)
	{
		gGL.setColorMask(true, false);
	}

	if (to_texture)
	{
		mScreen.flush();
	}
}

void LLPipeline::markNotCulled(LLSpatialGroup* group, LLCamera& camera)
{
	if (group->isEmpty())
	{ 
		return;
	}
	
	group->setVisible();

	if (LLViewerCamera::sCurCameraID == LLViewerCamera::CAMERA_WORLD)
	{
		group->updateDistance(camera);
	}
	
	const F32 MINIMUM_PIXEL_AREA = 16.f;

	if (group->mPixelArea < MINIMUM_PIXEL_AREA)
	{
		return;
	}

	if (sMinRenderSize > 0.f && 
			llmax(llmax(group->mBounds[1][0], group->mBounds[1][1]), group->mBounds[1][2]) < sMinRenderSize)
	{
		return;
	}

	assertInitialized();
	
	if (!group->mSpatialPartition->mRenderByGroup)
	{ //render by drawable
		sCull->pushDrawableGroup(group);
	}
	else
	{   //render by group
		sCull->pushVisibleGroup(group);
	}

	mNumVisibleNodes++;
}

void LLPipeline::markOccluder(LLSpatialGroup* group)
{
	if (sUseOcclusion > 1 && group && !group->isOcclusionState(LLSpatialGroup::ACTIVE_OCCLUSION))
	{
		LLSpatialGroup* parent = group->getParent();

		if (!parent || !parent->isOcclusionState(LLSpatialGroup::OCCLUDED))
		{ //only mark top most occluders as active occlusion
			sCull->pushOcclusionGroup(group);
			group->setOcclusionState(LLSpatialGroup::ACTIVE_OCCLUSION);
				
			if (parent && 
				!parent->isOcclusionState(LLSpatialGroup::ACTIVE_OCCLUSION) &&
				parent->getElementCount() == 0 &&
				parent->needsUpdate())
			{
				sCull->pushOcclusionGroup(group);
				parent->setOcclusionState(LLSpatialGroup::ACTIVE_OCCLUSION);
			}
		}
	}
}

void LLPipeline::doOcclusion(LLCamera& camera)
{
	if (LLPipeline::sUseOcclusion > 1 && sCull->hasOcclusionGroups())
	{
		LLVertexBuffer::unbind();

		if (hasRenderDebugMask(LLPipeline::RENDER_DEBUG_OCCLUSION))
		{
			gGL.setColorMask(true, false, false, false);
		}
		else
		{
			gGL.setColorMask(false, false);
		}
		LLGLDisable blend(GL_BLEND);
		LLGLDisable test(GL_ALPHA_TEST);
		gGL.getTexUnit(0)->unbind(LLTexUnit::TT_TEXTURE);
		LLGLDepthTest depth(GL_TRUE, GL_FALSE);

		LLGLDisable cull(GL_CULL_FACE);

		
		bool bind_shader = LLGLSLShader::sNoFixedFunction && LLGLSLShader::sCurBoundShader == 0;
		if (bind_shader)
		{
			if (LLPipeline::sShadowRender)
			{
				gDeferredShadowCubeProgram.bind();
			}
			else
			{
				gOcclusionCubeProgram.bind();
			}
		}

		if (mCubeVB.isNull())
		{ //cube VB will be used for issuing occlusion queries
			mCubeVB = ll_create_cube_vb(LLVertexBuffer::MAP_VERTEX, GL_STATIC_DRAW_ARB);
		}
		mCubeVB->setBuffer(LLVertexBuffer::MAP_VERTEX);

		for (LLCullResult::sg_iterator iter = sCull->beginOcclusionGroups(); iter != sCull->endOcclusionGroups(); ++iter)
		{
			LLSpatialGroup* group = *iter;
			group->doOcclusion(&camera);
			group->clearOcclusionState(LLSpatialGroup::ACTIVE_OCCLUSION);
		}
	
		if (bind_shader)
		{
			if (LLPipeline::sShadowRender)
			{
				gDeferredShadowCubeProgram.unbind();
			}
			else
			{
				gOcclusionCubeProgram.unbind();
			}
		}

		gGL.setColorMask(true, false);
	}
}
	
BOOL LLPipeline::updateDrawableGeom(LLDrawable* drawablep, BOOL priority)
{
	BOOL update_complete = drawablep->updateGeometry(priority);
	if (update_complete && assertInitialized())
	{
		drawablep->setState(LLDrawable::BUILT);
		mGeometryChanges++;
	}
	return update_complete;
}

static LLFastTimer::DeclareTimer FTM_SEED_VBO_POOLS("Seed VBO Pool");

static LLFastTimer::DeclareTimer FTM_UPDATE_GL("Update GL");

void LLPipeline::updateGL()
{
	{
		LLFastTimer t(FTM_UPDATE_GL);
		while (!LLGLUpdate::sGLQ.empty())
		{
			LLGLUpdate* glu = LLGLUpdate::sGLQ.front();
			glu->updateGL();
			glu->mInQ = FALSE;
			LLGLUpdate::sGLQ.pop_front();
		}
	}

	{ //seed VBO Pools
		LLFastTimer t(FTM_SEED_VBO_POOLS);
		LLVertexBuffer::seedPools();
	}
}

static LLFastTimer::DeclareTimer FTM_REBUILD_PRIORITY_GROUPS("Rebuild Priority Groups");

void LLPipeline::clearRebuildGroups()
{
	LLSpatialGroup::sg_vector_t	hudGroups;

	mGroupQ1Locked = true;
	// Iterate through all drawables on the priority build queue,
	for (LLSpatialGroup::sg_vector_t::iterator iter = mGroupQ1.begin();
		 iter != mGroupQ1.end(); ++iter)
	{
		LLSpatialGroup* group = *iter;

		// If the group contains HUD objects, save the group
		if (group->isHUDGroup())
		{
			hudGroups.push_back(group);
		}
		// Else, no HUD objects so clear the build state
		else
		{
			group->clearState(LLSpatialGroup::IN_BUILD_Q1);
		}
	}

	// Clear the group
	mGroupQ1.clear();

	// Copy the saved HUD groups back in
	mGroupQ1.assign(hudGroups.begin(), hudGroups.end());
	mGroupQ1Locked = false;

	// Clear the HUD groups
	hudGroups.clear();

	mGroupQ2Locked = true;
	for (LLSpatialGroup::sg_vector_t::iterator iter = mGroupQ2.begin();
		 iter != mGroupQ2.end(); ++iter)
	{
		LLSpatialGroup* group = *iter;

		// If the group contains HUD objects, save the group
		if (group->isHUDGroup())
		{
			hudGroups.push_back(group);
		}
		// Else, no HUD objects so clear the build state
		else
		{
			group->clearState(LLSpatialGroup::IN_BUILD_Q2);
		}
	}	
	// Clear the group
	mGroupQ2.clear();

	// Copy the saved HUD groups back in
	mGroupQ2.assign(hudGroups.begin(), hudGroups.end());
	mGroupQ2Locked = false;
}

void LLPipeline::rebuildPriorityGroups()
{
	LLFastTimer t(FTM_REBUILD_PRIORITY_GROUPS);
	LLTimer update_timer;
	assertInitialized();

	gMeshRepo.notifyLoadedMeshes();

	mGroupQ1Locked = true;
	// Iterate through all drawables on the priority build queue,
	for (LLSpatialGroup::sg_vector_t::iterator iter = mGroupQ1.begin();
		 iter != mGroupQ1.end(); ++iter)
	{
		LLSpatialGroup* group = *iter;
		group->rebuildGeom();
		group->clearState(LLSpatialGroup::IN_BUILD_Q1);
	}

	mGroupSaveQ1 = mGroupQ1;
	mGroupQ1.clear();
	mGroupQ1Locked = false;

}

static LLFastTimer::DeclareTimer FTM_REBUILD_GROUPS("Rebuild Groups");

void LLPipeline::rebuildGroups()
{
	if (mGroupQ2.empty())
	{
		return;
	}

	LLFastTimer t(FTM_REBUILD_GROUPS);
	mGroupQ2Locked = true;
	// Iterate through some drawables on the non-priority build queue
	S32 size = (S32) mGroupQ2.size();
	S32 min_count = llclamp((S32) ((F32) (size * size)/4096*0.25f), 1, size);
			
	S32 count = 0;
	
	std::sort(mGroupQ2.begin(), mGroupQ2.end(), LLSpatialGroup::CompareUpdateUrgency());

	LLSpatialGroup::sg_vector_t::iterator iter;
	LLSpatialGroup::sg_vector_t::iterator last_iter = mGroupQ2.begin();

	for (iter = mGroupQ2.begin();
		 iter != mGroupQ2.end() && count <= min_count; ++iter)
	{
		LLSpatialGroup* group = *iter;
		last_iter = iter;

		if (!group->isDead())
		{
			group->rebuildGeom();
			
			if (group->mSpatialPartition->mRenderByGroup)
			{
				count++;
			}
		}

		group->clearState(LLSpatialGroup::IN_BUILD_Q2);
	}	

	mGroupQ2.erase(mGroupQ2.begin(), ++last_iter);

	mGroupQ2Locked = false;

	updateMovedList(mMovedBridge);
}

void LLPipeline::updateGeom(F32 max_dtime)
{
	LLTimer update_timer;
	LLPointer<LLDrawable> drawablep;

	LLFastTimer t(FTM_GEO_UPDATE);

	assertInitialized();

	// notify various object types to reset internal cost metrics, etc.
	// for now, only LLVOVolume does this to throttle LOD changes
	LLVOVolume::preUpdateGeom();

	// Iterate through all drawables on the priority build queue,
	for (LLDrawable::drawable_list_t::iterator iter = mBuildQ1.begin();
		 iter != mBuildQ1.end();)
	{
		LLDrawable::drawable_list_t::iterator curiter = iter++;
		LLDrawable* drawablep = *curiter;
		if (drawablep && !drawablep->isDead())
		{
			if (drawablep->isState(LLDrawable::IN_REBUILD_Q2))
			{
				drawablep->clearState(LLDrawable::IN_REBUILD_Q2);
				LLDrawable::drawable_list_t::iterator find = std::find(mBuildQ2.begin(), mBuildQ2.end(), drawablep);
				if (find != mBuildQ2.end())
				{
					mBuildQ2.erase(find);
				}
			}

			if (updateDrawableGeom(drawablep, TRUE))
			{
				drawablep->clearState(LLDrawable::IN_REBUILD_Q1);
				mBuildQ1.erase(curiter);
			}
		}
		else
		{
			mBuildQ1.erase(curiter);
		}
	}
		
	// Iterate through some drawables on the non-priority build queue
	S32 min_count = 16;
	S32 size = (S32) mBuildQ2.size();
	if (size > 1024)
	{
		min_count = llclamp((S32) (size * (F32) size/4096), 16, size);
	}
		
	S32 count = 0;
	
	max_dtime = llmax(update_timer.getElapsedTimeF32()+0.001f, max_dtime);
	LLSpatialGroup* last_group = NULL;
	LLSpatialBridge* last_bridge = NULL;

	for (LLDrawable::drawable_list_t::iterator iter = mBuildQ2.begin();
		 iter != mBuildQ2.end(); )
	{
		LLDrawable::drawable_list_t::iterator curiter = iter++;
		LLDrawable* drawablep = *curiter;

		LLSpatialBridge* bridge = drawablep->isRoot() ? drawablep->getSpatialBridge() :
									drawablep->getParent()->getSpatialBridge();

		if (drawablep->getSpatialGroup() != last_group && 
			(!last_bridge || bridge != last_bridge) &&
			(update_timer.getElapsedTimeF32() >= max_dtime) && count > min_count)
		{
			break;
		}

		//make sure updates don't stop in the middle of a spatial group
		//to avoid thrashing (objects are enqueued by group)
		last_group = drawablep->getSpatialGroup();
		last_bridge = bridge;

		BOOL update_complete = TRUE;
		if (!drawablep->isDead())
		{
			update_complete = updateDrawableGeom(drawablep, FALSE);
			count++;
		}
		if (update_complete)
		{
			drawablep->clearState(LLDrawable::IN_REBUILD_Q2);
			mBuildQ2.erase(curiter);
		}
	}	

	updateMovedList(mMovedBridge);
}

void LLPipeline::markVisible(LLDrawable *drawablep, LLCamera& camera)
{
	if(drawablep && !drawablep->isDead())
	{
		if (drawablep->isSpatialBridge())
		{
			const LLDrawable* root = ((LLSpatialBridge*) drawablep)->mDrawable;
			llassert(root); // trying to catch a bad assumption
					
			if (root && //  // this test may not be needed, see above
					root->getVObj()->isAttachment())
			{
				LLDrawable* rootparent = root->getParent();
				if (rootparent) // this IS sometimes NULL
				{
					LLViewerObject *vobj = rootparent->getVObj();
					llassert(vobj); // trying to catch a bad assumption
					if (vobj) // this test may not be needed, see above
					{
						const LLVOAvatar* av = vobj->asAvatar();
						if (av && av->isImpostor())
						{
							return;
						}
					}
				}
			}
			sCull->pushBridge((LLSpatialBridge*) drawablep);
		}
		else
		{
		
			sCull->pushDrawable(drawablep);
		}

		drawablep->setVisible(camera);
	}
}

void LLPipeline::markMoved(LLDrawable *drawablep, BOOL damped_motion)
{
	if (!drawablep)
	{
		//llerrs << "Sending null drawable to moved list!" << llendl;
		return;
	}
	
	if (drawablep->isDead())
	{
		llwarns << "Marking NULL or dead drawable moved!" << llendl;
		return;
	}
	
	if (drawablep->getParent()) 
	{
		//ensure that parent drawables are moved first
		markMoved(drawablep->getParent(), damped_motion);
	}

	assertInitialized();

	if (!drawablep->isState(LLDrawable::ON_MOVE_LIST))
	{
		if (drawablep->isSpatialBridge())
		{
			mMovedBridge.push_back(drawablep);
		}
		else
		{
			mMovedList.push_back(drawablep);
		}
		drawablep->setState(LLDrawable::ON_MOVE_LIST);
	}
	if (damped_motion == FALSE)
	{
		drawablep->setState(LLDrawable::MOVE_UNDAMPED); // UNDAMPED trumps DAMPED
	}
	else if (drawablep->isState(LLDrawable::MOVE_UNDAMPED))
	{
		drawablep->clearState(LLDrawable::MOVE_UNDAMPED);
	}
}

void LLPipeline::markShift(LLDrawable *drawablep)
{
	if (!drawablep || drawablep->isDead())
	{
		return;
	}

	assertInitialized();

	if (!drawablep->isState(LLDrawable::ON_SHIFT_LIST))
	{
		drawablep->getVObj()->setChanged(LLXform::SHIFTED | LLXform::SILHOUETTE);
		if (drawablep->getParent()) 
		{
			markShift(drawablep->getParent());
		}
		mShiftList.push_back(drawablep);
		drawablep->setState(LLDrawable::ON_SHIFT_LIST);
	}
}

static LLFastTimer::DeclareTimer FTM_SHIFT_DRAWABLE("Shift Drawable");
static LLFastTimer::DeclareTimer FTM_SHIFT_OCTREE("Shift Octree");
static LLFastTimer::DeclareTimer FTM_SHIFT_HUD("Shift HUD");

void LLPipeline::shiftObjects(const LLVector3 &offset)
{
	assertInitialized();

	glClear(GL_DEPTH_BUFFER_BIT);
	gDepthDirty = TRUE;
		
	LLVector4a offseta;
	offseta.load3(offset.mV);

	{
		LLFastTimer t(FTM_SHIFT_DRAWABLE);

		for (LLDrawable::drawable_vector_t::iterator iter = mShiftList.begin();
			 iter != mShiftList.end(); iter++)
		{
			LLDrawable *drawablep = *iter;
			if (drawablep->isDead())
			{
				continue;
			}	
			drawablep->shiftPos(offseta);	
			drawablep->clearState(LLDrawable::ON_SHIFT_LIST);
		}
		mShiftList.resize(0);
	}

	
	{
		LLFastTimer t(FTM_SHIFT_OCTREE);
		for (LLWorld::region_list_t::const_iterator iter = LLWorld::getInstance()->getRegionList().begin(); 
				iter != LLWorld::getInstance()->getRegionList().end(); ++iter)
		{
			LLViewerRegion* region = *iter;
			for (U32 i = 0; i < LLViewerRegion::NUM_PARTITIONS; i++)
			{
				LLSpatialPartition* part = region->getSpatialPartition(i);
				if (part)
				{
					part->shift(offseta);
				}
			}
		}
	}

	{
		LLFastTimer t(FTM_SHIFT_HUD);
		LLHUDText::shiftAll(offset);
		LLHUDNameTag::shiftAll(offset);
	}
	display_update_camera();
}

void LLPipeline::markTextured(LLDrawable *drawablep)
{
	if (drawablep && !drawablep->isDead() && assertInitialized())
	{
		mRetexturedList.insert(drawablep);
	}
}

void LLPipeline::markGLRebuild(LLGLUpdate* glu)
{
	if (glu && !glu->mInQ)
	{
		LLGLUpdate::sGLQ.push_back(glu);
		glu->mInQ = TRUE;
	}
}

void LLPipeline::markPartitionMove(LLDrawable* drawable)
{
	if (!drawable->isState(LLDrawable::PARTITION_MOVE) && 
		!drawable->getPositionGroup().equals3(LLVector4a::getZero()))
	{
		drawable->setState(LLDrawable::PARTITION_MOVE);
		mPartitionQ.push_back(drawable);
	}
}

static LLFastTimer::DeclareTimer FTM_PROCESS_PARTITIONQ("PartitionQ");
void LLPipeline::processPartitionQ()
{
	LLFastTimer t(FTM_PROCESS_PARTITIONQ);
	for (LLDrawable::drawable_list_t::iterator iter = mPartitionQ.begin(); iter != mPartitionQ.end(); ++iter)
	{
		LLDrawable* drawable = *iter;
		if (!drawable->isDead())
		{
			drawable->updateBinRadius();
			drawable->movePartition();
		}
		drawable->clearState(LLDrawable::PARTITION_MOVE);
	}

	mPartitionQ.clear();
}

void LLPipeline::markMeshDirty(LLSpatialGroup* group)
{
	mMeshDirtyGroup.push_back(group);
}

void LLPipeline::markRebuild(LLSpatialGroup* group, BOOL priority)
{
	if (group && !group->isDead() && group->mSpatialPartition)
	{
		if (group->mSpatialPartition->mPartitionType == LLViewerRegion::PARTITION_HUD)
		{
			priority = TRUE;
		}

		if (priority)
		{
			if (!group->isState(LLSpatialGroup::IN_BUILD_Q1))
			{
				llassert_always(!mGroupQ1Locked);

				mGroupQ1.push_back(group);
				group->setState(LLSpatialGroup::IN_BUILD_Q1);

				if (group->isState(LLSpatialGroup::IN_BUILD_Q2))
				{
					LLSpatialGroup::sg_vector_t::iterator iter = std::find(mGroupQ2.begin(), mGroupQ2.end(), group);
					if (iter != mGroupQ2.end())
					{
						mGroupQ2.erase(iter);
					}
					group->clearState(LLSpatialGroup::IN_BUILD_Q2);
				}
			}
		}
		else if (!group->isState(LLSpatialGroup::IN_BUILD_Q2 | LLSpatialGroup::IN_BUILD_Q1))
		{
			llassert_always(!mGroupQ2Locked);
			mGroupQ2.push_back(group);
			group->setState(LLSpatialGroup::IN_BUILD_Q2);

		}
	}
}

void LLPipeline::markRebuild(LLDrawable *drawablep, LLDrawable::EDrawableFlags flag, BOOL priority)
{
	if (drawablep && !drawablep->isDead() && assertInitialized())
	{
		if (!drawablep->isState(LLDrawable::BUILT))
		{
			priority = TRUE;
		}
		if (priority)
		{
			if (!drawablep->isState(LLDrawable::IN_REBUILD_Q1))
			{
				mBuildQ1.push_back(drawablep);
				drawablep->setState(LLDrawable::IN_REBUILD_Q1); // mark drawable as being in priority queue
			}
		}
		else if (!drawablep->isState(LLDrawable::IN_REBUILD_Q2))
		{
			mBuildQ2.push_back(drawablep);
			drawablep->setState(LLDrawable::IN_REBUILD_Q2); // need flag here because it is just a list
		}
		if (flag & (LLDrawable::REBUILD_VOLUME | LLDrawable::REBUILD_POSITION))
		{
			drawablep->getVObj()->setChanged(LLXform::SILHOUETTE);
		}
		drawablep->setState(flag);
	}
}

static LLFastTimer::DeclareTimer FTM_RESET_DRAWORDER("Reset Draw Order");

void LLPipeline::stateSort(LLCamera& camera, LLCullResult &result)
{
	if (hasAnyRenderType(LLPipeline::RENDER_TYPE_AVATAR,
					  LLPipeline::RENDER_TYPE_GROUND,
					  LLPipeline::RENDER_TYPE_TERRAIN,
					  LLPipeline::RENDER_TYPE_TREE,
					  LLPipeline::RENDER_TYPE_SKY,
					  LLPipeline::RENDER_TYPE_VOIDWATER,
					  LLPipeline::RENDER_TYPE_WATER,
					  LLPipeline::END_RENDER_TYPES))
	{
		//clear faces from face pools
		LLFastTimer t(FTM_RESET_DRAWORDER);
		gPipeline.resetDrawOrders();
	}

	LLFastTimer ftm(FTM_STATESORT);

	//LLVertexBuffer::unbind();

	grabReferences(result);
	for (LLCullResult::sg_iterator iter = sCull->beginDrawableGroups(); iter != sCull->endDrawableGroups(); ++iter)
	{
		LLSpatialGroup* group = *iter;
		group->checkOcclusion();
		if (sUseOcclusion > 1 && group->isOcclusionState(LLSpatialGroup::OCCLUDED))
		{
			markOccluder(group);
		}
		else
		{
			group->setVisible();
			for (LLSpatialGroup::element_iter i = group->getDataBegin(); i != group->getDataEnd(); ++i)
			{
				markVisible(*i, camera);
			}

			if (!sDelayVBUpdate)
			{ //rebuild mesh as soon as we know it's visible
				group->rebuildMesh();
			}
		}
	}

	if (LLViewerCamera::sCurCameraID == LLViewerCamera::CAMERA_WORLD)
	{
		LLSpatialGroup* last_group = NULL;
		for (LLCullResult::bridge_iterator i = sCull->beginVisibleBridge(); i != sCull->endVisibleBridge(); ++i)
		{
			LLCullResult::bridge_iterator cur_iter = i;
			LLSpatialBridge* bridge = *cur_iter;
			LLSpatialGroup* group = bridge->getSpatialGroup();

			if (last_group == NULL)
			{
				last_group = group;
			}

			if (!bridge->isDead() && group && !group->isOcclusionState(LLSpatialGroup::OCCLUDED))
			{
				stateSort(bridge, camera);
			}

			if (LLViewerCamera::sCurCameraID == LLViewerCamera::CAMERA_WORLD &&
				last_group != group && last_group->changeLOD())
			{
				last_group->mLastUpdateDistance = last_group->mDistance;
			}

			last_group = group;
		}

		if (LLViewerCamera::sCurCameraID == LLViewerCamera::CAMERA_WORLD &&
			last_group && last_group->changeLOD())
		{
			last_group->mLastUpdateDistance = last_group->mDistance;
		}
	}

	for (LLCullResult::sg_iterator iter = sCull->beginVisibleGroups(); iter != sCull->endVisibleGroups(); ++iter)
	{
		LLSpatialGroup* group = *iter;
		group->checkOcclusion();
		if (sUseOcclusion > 1 && group->isOcclusionState(LLSpatialGroup::OCCLUDED))
		{
			markOccluder(group);
		}
		else
		{
			group->setVisible();
			stateSort(group, camera);

			if (!sDelayVBUpdate)
			{ //rebuild mesh as soon as we know it's visible
				group->rebuildMesh();
			}
		}
	}
	
	{
		LLFastTimer ftm(FTM_STATESORT_DRAWABLE);
		for (LLCullResult::drawable_iterator iter = sCull->beginVisibleList();
			 iter != sCull->endVisibleList(); ++iter)
		{
			LLDrawable *drawablep = *iter;
			if (!drawablep->isDead())
			{
				stateSort(drawablep, camera);
			}
		}
	}
		
	postSort(camera);	
}

void LLPipeline::stateSort(LLSpatialGroup* group, LLCamera& camera)
{
	if (group->changeLOD())
	{
		for (LLSpatialGroup::element_iter i = group->getDataBegin(); i != group->getDataEnd(); ++i)
		{
			LLDrawable* drawablep = *i;
			stateSort(drawablep, camera);
		}

		if (LLViewerCamera::sCurCameraID == LLViewerCamera::CAMERA_WORLD)
		{ //avoid redundant stateSort calls
			group->mLastUpdateDistance = group->mDistance;
		}
	}

}

void LLPipeline::stateSort(LLSpatialBridge* bridge, LLCamera& camera)
{
	if (bridge->getSpatialGroup()->changeLOD())
	{
		bool force_update = false;
		bridge->updateDistance(camera, force_update);
	}
}

void LLPipeline::stateSort(LLDrawable* drawablep, LLCamera& camera)
{
	if (!drawablep
		|| drawablep->isDead() 
		|| !hasRenderType(drawablep->getRenderType()))
	{
		return;
	}
	
	if (LLSelectMgr::getInstance()->mHideSelectedObjects)
	{
		if (drawablep->getVObj().notNull() &&
			drawablep->getVObj()->isSelected())
		{
			return;
		}
	}

	if (drawablep->isAvatar())
	{ //don't draw avatars beyond render distance or if we don't have a spatial group.
		if ((drawablep->getSpatialGroup() == NULL) || 
			(drawablep->getSpatialGroup()->mDistance > LLVOAvatar::sRenderDistance))
		{
			return;
		}

		LLVOAvatar* avatarp = (LLVOAvatar*) drawablep->getVObj().get();
		if (!avatarp->isVisible())
		{
			return;
		}
	}

	assertInitialized();

	if (hasRenderType(drawablep->mRenderType))
	{
		if (!drawablep->isState(LLDrawable::INVISIBLE|LLDrawable::FORCE_INVISIBLE))
		{
			drawablep->setVisible(camera, NULL, FALSE);
		}
	}

	if (LLViewerCamera::sCurCameraID == LLViewerCamera::CAMERA_WORLD)
	{
		//if (drawablep->isVisible()) isVisible() check here is redundant, if it wasn't visible, it wouldn't be here
		{
			if (!drawablep->isActive())
			{
				bool force_update = false;
				drawablep->updateDistance(camera, force_update);
			}
			else if (drawablep->isAvatar())
			{
				bool force_update = false;
				drawablep->updateDistance(camera, force_update); // calls vobj->updateLOD() which calls LLVOAvatar::updateVisibility()
			}
		}
	}

	if (!drawablep->getVOVolume())
	{
		for (LLDrawable::face_list_t::iterator iter = drawablep->mFaces.begin();
				iter != drawablep->mFaces.end(); iter++)
		{
			LLFace* facep = *iter;

			if (facep->hasGeometry())
			{
				if (facep->getPool())
				{
					facep->getPool()->enqueue(facep);
				}
				else
				{
					break;
				}
			}
		}
	}
	

	mNumVisibleFaces += drawablep->getNumFaces();
}


void forAllDrawables(LLCullResult::sg_iterator begin, 
					 LLCullResult::sg_iterator end,
					 void (*func)(LLDrawable*))
{
	for (LLCullResult::sg_iterator i = begin; i != end; ++i)
	{
		for (LLSpatialGroup::element_iter j = (*i)->getDataBegin(); j != (*i)->getDataEnd(); ++j)
		{
			func(*j);	
		}
	}
}

void LLPipeline::forAllVisibleDrawables(void (*func)(LLDrawable*))
{
	forAllDrawables(sCull->beginDrawableGroups(), sCull->endDrawableGroups(), func);
	forAllDrawables(sCull->beginVisibleGroups(), sCull->endVisibleGroups(), func);
}

//function for creating scripted beacons
void renderScriptedBeacons(LLDrawable* drawablep)
{
	LLViewerObject *vobj = drawablep->getVObj();
	if (vobj 
		&& !vobj->isAvatar() 
		&& !vobj->getParent()
		&& vobj->flagScripted())
	{
		if (gPipeline.sRenderBeacons)
		{
			gObjectList.addDebugBeacon(vobj->getPositionAgent(), "", LLColor4(1.f, 0.f, 0.f, 0.5f), LLColor4(1.f, 1.f, 1.f, 0.5f), LLPipeline::DebugBeaconLineWidth);
		}

		if (gPipeline.sRenderHighlight)
		{
			S32 face_id;
			S32 count = drawablep->getNumFaces();
			for (face_id = 0; face_id < count; face_id++)
			{
				LLFace * facep = drawablep->getFace(face_id);
				if (facep) 
				{
					gPipeline.mHighlightFaces.push_back(facep);
				}
			}
		}
	}
}

void renderScriptedTouchBeacons(LLDrawable* drawablep)
{
	LLViewerObject *vobj = drawablep->getVObj();
	if (vobj 
		&& !vobj->isAvatar() 
		&& !vobj->getParent()
		&& vobj->flagScripted()
		&& vobj->flagHandleTouch())
	{
		if (gPipeline.sRenderBeacons)
		{
			gObjectList.addDebugBeacon(vobj->getPositionAgent(), "", LLColor4(1.f, 0.f, 0.f, 0.5f), LLColor4(1.f, 1.f, 1.f, 0.5f), LLPipeline::DebugBeaconLineWidth);
		}

		if (gPipeline.sRenderHighlight)
		{
			S32 face_id;
			S32 count = drawablep->getNumFaces();
			for (face_id = 0; face_id < count; face_id++)
			{
				LLFace * facep = drawablep->getFace(face_id);
				if (facep)
				{
					gPipeline.mHighlightFaces.push_back(facep);
			}
		}
	}
}
}

void renderPhysicalBeacons(LLDrawable* drawablep)
{
	LLViewerObject *vobj = drawablep->getVObj();
	if (vobj 
		&& !vobj->isAvatar() 
		//&& !vobj->getParent()
		&& vobj->flagUsePhysics())
	{
		if (gPipeline.sRenderBeacons)
		{
			gObjectList.addDebugBeacon(vobj->getPositionAgent(), "", LLColor4(0.f, 1.f, 0.f, 0.5f), LLColor4(1.f, 1.f, 1.f, 0.5f), LLPipeline::DebugBeaconLineWidth);
		}

		if (gPipeline.sRenderHighlight)
		{
			S32 face_id;
			S32 count = drawablep->getNumFaces();
			for (face_id = 0; face_id < count; face_id++)
			{
				LLFace * facep = drawablep->getFace(face_id);
				if (facep)
				{
					gPipeline.mHighlightFaces.push_back(facep);
			}
		}
	}
}
}

void renderMOAPBeacons(LLDrawable* drawablep)
{
	LLViewerObject *vobj = drawablep->getVObj();

	if(!vobj || vobj->isAvatar())
		return;

	BOOL beacon=FALSE;
	U8 tecount=vobj->getNumTEs();
	for(int x=0;x<tecount;x++)
	{
		if(vobj->getTE(x)->hasMedia())
		{
			beacon=TRUE;
			break;
		}
	}
	if(beacon==TRUE)
	{
		if (gPipeline.sRenderBeacons)
		{
			gObjectList.addDebugBeacon(vobj->getPositionAgent(), "", LLColor4(1.f, 1.f, 1.f, 0.5f), LLColor4(1.f, 1.f, 1.f, 0.5f), LLPipeline::DebugBeaconLineWidth);
		}

		if (gPipeline.sRenderHighlight)
		{
			S32 face_id;
			S32 count = drawablep->getNumFaces();
			for (face_id = 0; face_id < count; face_id++)
			{
				LLFace * facep = drawablep->getFace(face_id);
				if (facep)
				{
					gPipeline.mHighlightFaces.push_back(facep);
			}
		}
	}
}
}

void renderParticleBeacons(LLDrawable* drawablep)
{
	// Look for attachments, objects, etc.
	LLViewerObject *vobj = drawablep->getVObj();
	if (vobj 
		&& vobj->isParticleSource())
	{
		if (gPipeline.sRenderBeacons)
		{
			LLColor4 light_blue(0.5f, 0.5f, 1.f, 0.5f);
			gObjectList.addDebugBeacon(vobj->getPositionAgent(), "", light_blue, LLColor4(1.f, 1.f, 1.f, 0.5f), LLPipeline::DebugBeaconLineWidth);
		}

		if (gPipeline.sRenderHighlight)
		{
			S32 face_id;
			S32 count = drawablep->getNumFaces();
			for (face_id = 0; face_id < count; face_id++)
			{
				LLFace * facep = drawablep->getFace(face_id);
				if (facep)
				{
					gPipeline.mHighlightFaces.push_back(facep);
			}
		}
	}
}
}

void renderSoundHighlights(LLDrawable* drawablep)
{
	// Look for attachments, objects, etc.
	LLViewerObject *vobj = drawablep->getVObj();
	if (vobj && vobj->isAudioSource())
	{
		if (gPipeline.sRenderHighlight)
		{
			S32 face_id;
			S32 count = drawablep->getNumFaces();
			for (face_id = 0; face_id < count; face_id++)
			{
				LLFace * facep = drawablep->getFace(face_id);
				if (facep)
				{
					gPipeline.mHighlightFaces.push_back(facep);
			}
		}
	}
}
}

void LLPipeline::postSort(LLCamera& camera)
{
	LLFastTimer ftm(FTM_STATESORT_POSTSORT);

	assertInitialized();

	llpushcallstacks ;
	//rebuild drawable geometry
	for (LLCullResult::sg_iterator i = sCull->beginDrawableGroups(); i != sCull->endDrawableGroups(); ++i)
	{
		LLSpatialGroup* group = *i;
		if (!sUseOcclusion || 
			!group->isOcclusionState(LLSpatialGroup::OCCLUDED))
		{
			group->rebuildGeom();
		}
	}
	llpushcallstacks ;
	//rebuild groups
	sCull->assertDrawMapsEmpty();

	rebuildPriorityGroups();
	llpushcallstacks ;

	
	//build render map
	for (LLCullResult::sg_iterator i = sCull->beginVisibleGroups(); i != sCull->endVisibleGroups(); ++i)
	{
		LLSpatialGroup* group = *i;
		if ((sUseOcclusion && 
			group->isOcclusionState(LLSpatialGroup::OCCLUDED)) ||
			(RenderAutoHideSurfaceAreaLimit > 0.f && 
			group->mSurfaceArea > RenderAutoHideSurfaceAreaLimit*llmax(group->mObjectBoxSize, 10.f)))
		{
			continue;
		}

		if (group->isState(LLSpatialGroup::NEW_DRAWINFO) && group->isState(LLSpatialGroup::GEOM_DIRTY))
		{ //no way this group is going to be drawable without a rebuild
			group->rebuildGeom();
		}

		for (LLSpatialGroup::draw_map_t::iterator j = group->mDrawMap.begin(); j != group->mDrawMap.end(); ++j)
		{
			LLSpatialGroup::drawmap_elem_t& src_vec = j->second;	
			if (!hasRenderType(j->first))
			{
				continue;
			}
			
			for (LLSpatialGroup::drawmap_elem_t::iterator k = src_vec.begin(); k != src_vec.end(); ++k)
			{
				if (sMinRenderSize > 0.f)
				{
					LLVector4a bounds;
					bounds.setSub((*k)->mExtents[1],(*k)->mExtents[0]);

					if (llmax(llmax(bounds[0], bounds[1]), bounds[2]) > sMinRenderSize)
					{
						sCull->pushDrawInfo(j->first, *k);
					}
				}
				else
				{
					sCull->pushDrawInfo(j->first, *k);
				}
			}
		}

		if (hasRenderType(LLPipeline::RENDER_TYPE_PASS_ALPHA))
		{
			LLSpatialGroup::draw_map_t::iterator alpha = group->mDrawMap.find(LLRenderPass::PASS_ALPHA);
			
			if (alpha != group->mDrawMap.end())
			{ //store alpha groups for sorting
				LLSpatialBridge* bridge = group->mSpatialPartition->asBridge();
				if (LLViewerCamera::sCurCameraID == LLViewerCamera::CAMERA_WORLD)
				{
					if (bridge)
					{
						LLCamera trans_camera = bridge->transformCamera(camera);
						group->updateDistance(trans_camera);
					}
					else
					{
						group->updateDistance(camera);
					}
				}
							
				if (hasRenderType(LLDrawPool::POOL_ALPHA))
				{
					sCull->pushAlphaGroup(group);
				}
			}
		}
	}
	
	//flush particle VB
	LLVOPartGroup::sVB->flush();

	/*bool use_transform_feedback = gTransformPositionProgram.mProgramObject && !mMeshDirtyGroup.empty();

	if (use_transform_feedback)
	{ //place a query around potential transform feedback code for synchronization
		mTransformFeedbackPrimitives = 0;

		if (!mMeshDirtyQueryObject)
		{
			glGenQueriesARB(1, &mMeshDirtyQueryObject);
		}

		
		glBeginQueryARB(GL_TRANSFORM_FEEDBACK_PRIMITIVES_WRITTEN, mMeshDirtyQueryObject);
	}*/

	//pack vertex buffers for groups that chose to delay their updates
	for (LLSpatialGroup::sg_vector_t::iterator iter = mMeshDirtyGroup.begin(); iter != mMeshDirtyGroup.end(); ++iter)
	{
		(*iter)->rebuildMesh();
	}

	/*if (use_transform_feedback)
	{
		glEndQueryARB(GL_TRANSFORM_FEEDBACK_PRIMITIVES_WRITTEN);
	}*/
	
	mMeshDirtyGroup.clear();

	if (!sShadowRender)
	{
		std::sort(sCull->beginAlphaGroups(), sCull->endAlphaGroups(), LLSpatialGroup::CompareDepthGreater());
	}

	llpushcallstacks ;
	// only render if the flag is set. The flag is only set if we are in edit mode or the toggle is set in the menus
	if (LLFloaterReg::instanceVisible("beacons") && !sShadowRender)
	{
		if (sRenderScriptedTouchBeacons)
		{
			// Only show the beacon on the root object.
			forAllVisibleDrawables(renderScriptedTouchBeacons);
		}
		else
		if (sRenderScriptedBeacons)
		{
			// Only show the beacon on the root object.
			forAllVisibleDrawables(renderScriptedBeacons);
		}

		if (sRenderPhysicalBeacons)
		{
			// Only show the beacon on the root object.
			forAllVisibleDrawables(renderPhysicalBeacons);
		}

		if(sRenderMOAPBeacons)
		{
			forAllVisibleDrawables(renderMOAPBeacons);
		}

		if (sRenderParticleBeacons)
		{
			forAllVisibleDrawables(renderParticleBeacons);
		}

		// If god mode, also show audio cues
		if (sRenderSoundBeacons && gAudiop)
		{
			// Walk all sound sources and render out beacons for them. Note, this isn't done in the ForAllVisibleDrawables function, because some are not visible.
			LLAudioEngine::source_map::iterator iter;
			for (iter = gAudiop->mAllSources.begin(); iter != gAudiop->mAllSources.end(); ++iter)
			{
				LLAudioSource *sourcep = iter->second;

				LLVector3d pos_global = sourcep->getPositionGlobal();
				LLVector3 pos = gAgent.getPosAgentFromGlobal(pos_global);
				if (gPipeline.sRenderBeacons)
				{
					//pos += LLVector3(0.f, 0.f, 0.2f);
					gObjectList.addDebugBeacon(pos, "", LLColor4(1.f, 1.f, 0.f, 0.5f), LLColor4(1.f, 1.f, 1.f, 0.5f), DebugBeaconLineWidth);
				}
			}
			// now deal with highlights for all those seeable sound sources
			forAllVisibleDrawables(renderSoundHighlights);
		}
	}
	llpushcallstacks ;
	// If managing your telehub, draw beacons at telehub and currently selected spawnpoint.
	if (LLFloaterTelehub::renderBeacons())
	{
		LLFloaterTelehub::addBeacons();
	}

	if (!sShadowRender)
	{
		mSelectedFaces.clear();

		LLPipeline::setRenderHighlightTextureChannel(LLSelectMgr::getInstance()->getTextureChannel());

		// Draw face highlights for selected faces.
		if (LLSelectMgr::getInstance()->getTEMode())
		{
			struct f : public LLSelectedTEFunctor
			{
				virtual bool apply(LLViewerObject* object, S32 te)
				{
					if (object->mDrawable)
					{
						LLFace * facep = object->mDrawable->getFace(te);
						if (facep)
						{
							gPipeline.mSelectedFaces.push_back(facep);
					}
					}
					return true;
				}
			} func;
			LLSelectMgr::getInstance()->getSelection()->applyToTEs(&func);
		}
	}

	/*static LLFastTimer::DeclareTimer FTM_TRANSFORM_WAIT("Transform Fence");
	static LLFastTimer::DeclareTimer FTM_TRANSFORM_DO_WORK("Transform Work");
	if (use_transform_feedback)
	{ //using transform feedback, wait for transform feedback to complete
		LLFastTimer t(FTM_TRANSFORM_WAIT);

		S32 done = 0;
		//glGetQueryivARB(GL_TRANSFORM_FEEDBACK_PRIMITIVES_WRITTEN, GL_CURRENT_QUERY, &count);
		
		glGetQueryObjectivARB(mMeshDirtyQueryObject, GL_QUERY_RESULT_AVAILABLE, &done);
		
		while (!done)
		{ 
			{
				LLFastTimer t(FTM_TRANSFORM_DO_WORK);
				F32 max_time = llmin(gFrameIntervalSeconds*10.f, 1.f);
				//do some useful work while we wait
				LLAppViewer::getTextureCache()->update(max_time); // unpauses the texture cache thread
				LLAppViewer::getImageDecodeThread()->update(max_time); // unpauses the image thread
				LLAppViewer::getTextureFetch()->update(max_time); // unpauses the texture fetch thread
			}
			glGetQueryObjectivARB(mMeshDirtyQueryObject, GL_QUERY_RESULT_AVAILABLE, &done);
		}

		mTransformFeedbackPrimitives = 0;
	}*/
						
	//LLSpatialGroup::sNoDelete = FALSE;
	llpushcallstacks ;
}


void render_hud_elements()
{
	LLFastTimer t(FTM_RENDER_UI);
	gPipeline.disableLights();		
	
	LLGLDisable fog(GL_FOG);
	LLGLSUIDefault gls_ui;

	LLGLEnable stencil(GL_STENCIL_TEST);
	glStencilFunc(GL_ALWAYS, 255, 0xFFFFFFFF);
	glStencilMask(0xFFFFFFFF);
	glStencilOp(GL_KEEP, GL_KEEP, GL_REPLACE);
	
	gGL.color4f(1,1,1,1);
	
	if (LLGLSLShader::sNoFixedFunction)
	{
		gUIProgram.bind();
	}
	LLGLDepthTest depth(GL_TRUE, GL_FALSE);

	if (!LLPipeline::sReflectionRender && gPipeline.hasRenderDebugFeatureMask(LLPipeline::RENDER_DEBUG_FEATURE_UI))
	{
		LLGLEnable multisample(LLPipeline::RenderFSAASamples > 0 ? GL_MULTISAMPLE_ARB : 0);
		gViewerWindow->renderSelections(FALSE, FALSE, FALSE); // For HUD version in render_ui_3d()
	
		// Draw the tracking overlays
		LLTracker::render3D();
		
		// Show the property lines
		LLWorld::getInstance()->renderPropertyLines();
		LLViewerParcelMgr::getInstance()->render();
		LLViewerParcelMgr::getInstance()->renderParcelCollision();
	
		// Render name tags.
		LLHUDObject::renderAll();
	}
	else if (gForceRenderLandFence)
	{
		// This is only set when not rendering the UI, for parcel snapshots
		LLViewerParcelMgr::getInstance()->render();
	}
	else if (gPipeline.hasRenderType(LLPipeline::RENDER_TYPE_HUD))
	{
		LLHUDText::renderAllHUD();
	}

	if (LLGLSLShader::sNoFixedFunction)
	{
		gUIProgram.unbind();
	}
	gGL.flush();
}

void LLPipeline::renderHighlights()
{
	assertInitialized();

	// Draw 3D UI elements here (before we clear the Z buffer in POOL_HUD)
	// Render highlighted faces.
	LLGLSPipelineAlpha gls_pipeline_alpha;
	LLColor4 color(1.f, 1.f, 1.f, 0.5f);
	LLGLEnable color_mat(GL_COLOR_MATERIAL);
	disableLights();

	if (!hasRenderType(LLPipeline::RENDER_TYPE_HUD) && !mHighlightSet.empty())
	{ //draw blurry highlight image over screen
		LLGLEnable blend(GL_BLEND);
		LLGLDepthTest depth(GL_TRUE, GL_FALSE, GL_ALWAYS);
		LLGLDisable test(GL_ALPHA_TEST);

		LLGLEnable stencil(GL_STENCIL_TEST);
		gGL.flush();
		glStencilMask(0xFFFFFFFF);
		glClearStencil(1);
		glClear(GL_STENCIL_BUFFER_BIT);

		glStencilFunc(GL_ALWAYS, 0, 0xFFFFFFFF);
		glStencilOp(GL_REPLACE, GL_REPLACE, GL_REPLACE);
				
		gGL.setColorMask(false, false);
		for (std::set<HighlightItem>::iterator iter = mHighlightSet.begin(); iter != mHighlightSet.end(); ++iter)
		{
			renderHighlight(iter->mItem->getVObj(), 1.f);
		}
		gGL.setColorMask(true, false);

		glStencilOp(GL_KEEP, GL_KEEP, GL_KEEP);
		glStencilFunc(GL_NOTEQUAL, 0, 0xFFFFFFFF);
		
		//gGL.setSceneBlendType(LLRender::BT_ADD_WITH_ALPHA);

		gGL.pushMatrix();
		gGL.loadIdentity();
		gGL.matrixMode(LLRender::MM_PROJECTION);
		gGL.pushMatrix();
		gGL.loadIdentity();

		gGL.getTexUnit(0)->bind(&mHighlight);

		LLVector2 tc1;
		LLVector2 tc2;

		tc1.setVec(0,0);
		tc2.setVec(2,2);

		gGL.begin(LLRender::TRIANGLES);
				
		F32 scale = RenderHighlightBrightness;
		LLColor4 color = RenderHighlightColor;
		F32 thickness = RenderHighlightThickness;

		for (S32 pass = 0; pass < 2; ++pass)
		{
			if (pass == 0)
			{
				gGL.setSceneBlendType(LLRender::BT_ADD_WITH_ALPHA);
			}
			else
			{
				gGL.setSceneBlendType(LLRender::BT_ALPHA);
			}

			for (S32 i = 0; i < 8; ++i)
			{
				for (S32 j = 0; j < 8; ++j)
				{
					LLVector2 tc(i-4+0.5f, j-4+0.5f);

					F32 dist = 1.f-(tc.length()/sqrtf(32.f));
					dist *= scale/64.f;

					tc *= thickness;
					tc.mV[0] = (tc.mV[0])/mHighlight.getWidth();
					tc.mV[1] = (tc.mV[1])/mHighlight.getHeight();

					gGL.color4f(color.mV[0],
								color.mV[1],
								color.mV[2],
								color.mV[3]*dist);
					
					gGL.texCoord2f(tc.mV[0]+tc1.mV[0], tc.mV[1]+tc2.mV[1]);
					gGL.vertex2f(-1,3);
					
					gGL.texCoord2f(tc.mV[0]+tc1.mV[0], tc.mV[1]+tc1.mV[1]);
					gGL.vertex2f(-1,-1);
					
					gGL.texCoord2f(tc.mV[0]+tc2.mV[0], tc.mV[1]+tc1.mV[1]);
					gGL.vertex2f(3,-1);
				}
			}
		}

		gGL.end();

		gGL.popMatrix();
		gGL.matrixMode(LLRender::MM_MODELVIEW);
		gGL.popMatrix();
		
		//gGL.setSceneBlendType(LLRender::BT_ALPHA);
	}

	if ((LLViewerShaderMgr::instance()->getVertexShaderLevel(LLViewerShaderMgr::SHADER_INTERFACE) > 0))
	{
		gHighlightProgram.bind();
		gGL.diffuseColor4f(1,1,1,0.5f);
	}
	
	if (hasRenderDebugFeatureMask(RENDER_DEBUG_FEATURE_SELECTED) && !mFaceSelectImagep)
	{
		mFaceSelectImagep = LLViewerTextureManager::getFetchedTexture(IMG_FACE_SELECT);
	}

	if (hasRenderDebugFeatureMask(RENDER_DEBUG_FEATURE_SELECTED) && (sRenderHighlightTextureChannel == LLRender::DIFFUSE_MAP))
	{
		// Make sure the selection image gets downloaded and decoded
		mFaceSelectImagep->addTextureStats((F32)MAX_IMAGE_AREA);

		U32 count = mSelectedFaces.size();
		for (U32 i = 0; i < count; i++)
		{
			LLFace *facep = mSelectedFaces[i];
			if (!facep || facep->getDrawable()->isDead())
			{
				llerrs << "Bad face on selection" << llendl;
				return;
			}
			
			facep->renderSelected(mFaceSelectImagep, color);
		}
	}
	
	if (hasRenderDebugFeatureMask(RENDER_DEBUG_FEATURE_SELECTED))
	{
		// Paint 'em red!
		color.setVec(1.f, 0.f, 0.f, 0.5f);
		
		int count = mHighlightFaces.size();
		for (S32 i = 0; i < count; i++)
		{
			LLFace* facep = mHighlightFaces[i];
			facep->renderSelected(LLViewerTexture::sNullImagep, color);
		}
	}

	// Contains a list of the faces of objects that are physical or
	// have touch-handlers.
	mHighlightFaces.clear();

	if (LLViewerShaderMgr::instance()->getVertexShaderLevel(LLViewerShaderMgr::SHADER_INTERFACE) > 0)
	{
		gHighlightProgram.unbind();
	}


	if (hasRenderDebugFeatureMask(RENDER_DEBUG_FEATURE_SELECTED) && (sRenderHighlightTextureChannel == LLRender::NORMAL_MAP))
	{
		color.setVec(1.0f, 0.5f, 0.5f, 0.5f);
		if ((LLViewerShaderMgr::instance()->getVertexShaderLevel(LLViewerShaderMgr::SHADER_INTERFACE) > 0))
		{
			gHighlightNormalProgram.bind();
			gGL.diffuseColor4f(1,1,1,0.5f);
		}

		mFaceSelectImagep->addTextureStats((F32)MAX_IMAGE_AREA);

		U32 count = mSelectedFaces.size();
		for (U32 i = 0; i < count; i++)
		{
			LLFace *facep = mSelectedFaces[i];
			if (!facep || facep->getDrawable()->isDead())
			{
				llerrs << "Bad face on selection" << llendl;
				return;
			}

			facep->renderSelected(mFaceSelectImagep, color);
		}

		if ((LLViewerShaderMgr::instance()->getVertexShaderLevel(LLViewerShaderMgr::SHADER_INTERFACE) > 0))
		{
			gHighlightNormalProgram.unbind();
		}
	}

	if (hasRenderDebugFeatureMask(RENDER_DEBUG_FEATURE_SELECTED) && (sRenderHighlightTextureChannel == LLRender::SPECULAR_MAP))
	{
		color.setVec(0.0f, 0.3f, 1.0f, 0.8f);
		if ((LLViewerShaderMgr::instance()->getVertexShaderLevel(LLViewerShaderMgr::SHADER_INTERFACE) > 0))
		{
			gHighlightSpecularProgram.bind();
			gGL.diffuseColor4f(1,1,1,0.5f);
		}

		mFaceSelectImagep->addTextureStats((F32)MAX_IMAGE_AREA);

		U32 count = mSelectedFaces.size();
		for (U32 i = 0; i < count; i++)
		{
			LLFace *facep = mSelectedFaces[i];
			if (!facep || facep->getDrawable()->isDead())
			{
				llerrs << "Bad face on selection" << llendl;
				return;
			}

			facep->renderSelected(mFaceSelectImagep, color);
		}

		if ((LLViewerShaderMgr::instance()->getVertexShaderLevel(LLViewerShaderMgr::SHADER_INTERFACE) > 0))
		{
			gHighlightSpecularProgram.unbind();
		}
	}
}

//debug use
U32 LLPipeline::sCurRenderPoolType = 0 ;

void LLPipeline::renderGeom(LLCamera& camera, BOOL forceVBOUpdate)
{
	LLFastTimer t(FTM_RENDER_GEOMETRY);

	assertInitialized();

	F32 saved_modelview[16];
	F32 saved_projection[16];

	//HACK: preserve/restore matrices around HUD render
	if (gPipeline.hasRenderType(LLPipeline::RENDER_TYPE_HUD))
	{
		for (U32 i = 0; i < 16; i++)
		{
			saved_modelview[i] = gGLModelView[i];
			saved_projection[i] = gGLProjection[i];
		}
	}

	///////////////////////////////////////////
	//
	// Sync and verify GL state
	//
	//

	stop_glerror();

	LLVertexBuffer::unbind();

	// Do verification of GL state
	LLGLState::checkStates();
	LLGLState::checkTextureChannels();
	LLGLState::checkClientArrays();
	if (mRenderDebugMask & RENDER_DEBUG_VERIFY)
	{
		if (!verify())
		{
			llerrs << "Pipeline verification failed!" << llendl;
		}
	}

	LLAppViewer::instance()->pingMainloopTimeout("Pipeline:ForceVBO");
	
	// Initialize lots of GL state to "safe" values
	gGL.getTexUnit(0)->unbind(LLTexUnit::TT_TEXTURE);
	gGL.matrixMode(LLRender::MM_TEXTURE);
	gGL.loadIdentity();
	gGL.matrixMode(LLRender::MM_MODELVIEW);

	LLGLSPipeline gls_pipeline;
	LLGLEnable multisample(RenderFSAASamples > 0 ? GL_MULTISAMPLE_ARB : 0);

	LLGLState gls_color_material(GL_COLOR_MATERIAL, mLightingDetail < 2);
				
	// Toggle backface culling for debugging
	LLGLEnable cull_face(mBackfaceCull ? GL_CULL_FACE : 0);
	// Set fog
	BOOL use_fog = hasRenderDebugFeatureMask(LLPipeline::RENDER_DEBUG_FEATURE_FOG);
	LLGLEnable fog_enable(use_fog &&
						  !gPipeline.canUseWindLightShadersOnObjects() ? GL_FOG : 0);
	gSky.updateFog(camera.getFar());
	if (!use_fog)
	{
		sUnderWaterRender = FALSE;
	}

	gGL.getTexUnit(0)->bind(LLViewerFetchedTexture::sDefaultImagep);
	LLViewerFetchedTexture::sDefaultImagep->setAddressMode(LLTexUnit::TAM_WRAP);
	

	//////////////////////////////////////////////
	//
	// Actually render all of the geometry
	//
	//	
	stop_glerror();
	
	LLAppViewer::instance()->pingMainloopTimeout("Pipeline:RenderDrawPools");

	for (pool_set_t::iterator iter = mPools.begin(); iter != mPools.end(); ++iter)
	{
		LLDrawPool *poolp = *iter;
		if (hasRenderType(poolp->getType()))
		{
			poolp->prerender();
		}
	}

	{
		LLFastTimer t(FTM_POOLS);
		
		// HACK: don't calculate local lights if we're rendering the HUD!
		//    Removing this check will cause bad flickering when there are 
		//    HUD elements being rendered AND the user is in flycam mode  -nyx
		if (!gPipeline.hasRenderType(LLPipeline::RENDER_TYPE_HUD))
		{
			calcNearbyLights(camera);
			setupHWLights(NULL);
		}

		BOOL occlude = sUseOcclusion > 1;
		U32 cur_type = 0;

		pool_set_t::iterator iter1 = mPools.begin();
		while ( iter1 != mPools.end() )
		{
			LLDrawPool *poolp = *iter1;
			
			cur_type = poolp->getType();

			//debug use
			sCurRenderPoolType = cur_type ;

			if (occlude && cur_type >= LLDrawPool::POOL_GRASS)
			{
				occlude = FALSE;
				gGLLastMatrix = NULL;
				gGL.loadMatrix(gGLModelView);
				LLGLSLShader::bindNoShader();
				doOcclusion(camera);
			}

			pool_set_t::iterator iter2 = iter1;
			if (hasRenderType(poolp->getType()) && poolp->getNumPasses() > 0)
			{
				LLFastTimer t(FTM_POOLRENDER);

				gGLLastMatrix = NULL;
				gGL.loadMatrix(gGLModelView);
			
				for( S32 i = 0; i < poolp->getNumPasses(); i++ )
				{
					LLVertexBuffer::unbind();
					poolp->beginRenderPass(i);
					for (iter2 = iter1; iter2 != mPools.end(); iter2++)
					{
						LLDrawPool *p = *iter2;
						if (p->getType() != cur_type)
						{
							break;
						}
						
						if ( !p->getSkipRenderFlag() ) { p->render(i); }
					}
					poolp->endRenderPass(i);
					LLVertexBuffer::unbind();
					if (gDebugGL)
					{
						std::string msg = llformat("pass %d", i);
						LLGLState::checkStates(msg);
						//LLGLState::checkTextureChannels(msg);
						//LLGLState::checkClientArrays(msg);
					}
				}
			}
			else
			{
				// Skip all pools of this type
				for (iter2 = iter1; iter2 != mPools.end(); iter2++)
				{
					LLDrawPool *p = *iter2;
					if (p->getType() != cur_type)
					{
						break;
					}
				}
			}
			iter1 = iter2;
			stop_glerror();
		}
		
		LLAppViewer::instance()->pingMainloopTimeout("Pipeline:RenderDrawPoolsEnd");

		LLVertexBuffer::unbind();
			
		gGLLastMatrix = NULL;
		gGL.loadMatrix(gGLModelView);

		if (occlude)
		{
			occlude = FALSE;
			gGLLastMatrix = NULL;
			gGL.loadMatrix(gGLModelView);
			LLGLSLShader::bindNoShader();
			doOcclusion(camera);
		}
	}

	LLVertexBuffer::unbind();
	LLGLState::checkStates();

	if (!LLPipeline::sImpostorRender)
	{
		LLAppViewer::instance()->pingMainloopTimeout("Pipeline:RenderHighlights");

		if (!sReflectionRender)
		{
			renderHighlights();
		}

		// Contains a list of the faces of objects that are physical or
		// have touch-handlers.
		mHighlightFaces.clear();

		LLAppViewer::instance()->pingMainloopTimeout("Pipeline:RenderDebug");
	
		renderDebug();

		LLVertexBuffer::unbind();
	
		if (!LLPipeline::sReflectionRender && !LLPipeline::sRenderDeferred)
		{
			if (gPipeline.hasRenderDebugFeatureMask(LLPipeline::RENDER_DEBUG_FEATURE_UI))
			{
				// Render debugging beacons.
				gObjectList.renderObjectBeacons();
				gObjectList.resetObjectBeacons();
			}
			else
			{
				// Make sure particle effects disappear
				LLHUDObject::renderAllForTimer();
			}
		}
		else
		{
			// Make sure particle effects disappear
			LLHUDObject::renderAllForTimer();
		}

		LLAppViewer::instance()->pingMainloopTimeout("Pipeline:RenderGeomEnd");

		//HACK: preserve/restore matrices around HUD render
		if (gPipeline.hasRenderType(LLPipeline::RENDER_TYPE_HUD))
		{
			for (U32 i = 0; i < 16; i++)
			{
				gGLModelView[i] = saved_modelview[i];
				gGLProjection[i] = saved_projection[i];
			}
		}
	}

	LLVertexBuffer::unbind();

	LLGLState::checkStates();
//	LLGLState::checkTextureChannels();
//	LLGLState::checkClientArrays();
}

void LLPipeline::renderGeomDeferred(LLCamera& camera)
{
	LLAppViewer::instance()->pingMainloopTimeout("Pipeline:RenderGeomDeferred");

	LLFastTimer t(FTM_RENDER_GEOMETRY);

	LLFastTimer t2(FTM_DEFERRED_POOLS);

	LLGLEnable cull(GL_CULL_FACE);

	LLGLEnable stencil(GL_STENCIL_TEST);
	glStencilFunc(GL_ALWAYS, 1, 0xFFFFFFFF);
	stop_glerror();
	glStencilOp(GL_KEEP, GL_KEEP, GL_REPLACE);
	stop_glerror();

	for (pool_set_t::iterator iter = mPools.begin(); iter != mPools.end(); ++iter)
	{
		LLDrawPool *poolp = *iter;
		if (hasRenderType(poolp->getType()))
		{
			poolp->prerender();
		}
	}

	LLGLEnable multisample(RenderFSAASamples > 0 ? GL_MULTISAMPLE_ARB : 0);

	LLVertexBuffer::unbind();

	LLGLState::checkStates();
	LLGLState::checkTextureChannels();
	LLGLState::checkClientArrays();

	U32 cur_type = 0;

	gGL.setColorMask(true, true);
	
	pool_set_t::iterator iter1 = mPools.begin();

	while ( iter1 != mPools.end() )
	{
		LLDrawPool *poolp = *iter1;
		
		cur_type = poolp->getType();

		pool_set_t::iterator iter2 = iter1;
		if (hasRenderType(poolp->getType()) && poolp->getNumDeferredPasses() > 0)
		{
			LLFastTimer t(FTM_DEFERRED_POOLRENDER);

			gGLLastMatrix = NULL;
			gGL.loadMatrix(gGLModelView);
		
			for( S32 i = 0; i < poolp->getNumDeferredPasses(); i++ )
			{
				LLVertexBuffer::unbind();
				poolp->beginDeferredPass(i);
				for (iter2 = iter1; iter2 != mPools.end(); iter2++)
				{
					LLDrawPool *p = *iter2;
					if (p->getType() != cur_type)
					{
						break;
					}
										
					if ( !p->getSkipRenderFlag() ) { p->renderDeferred(i); }
				}
				poolp->endDeferredPass(i);
				LLVertexBuffer::unbind();

				if (gDebugGL || gDebugPipeline)
				{
					LLGLState::checkStates();
				}
			}
		}
		else
		{
			// Skip all pools of this type
			for (iter2 = iter1; iter2 != mPools.end(); iter2++)
			{
				LLDrawPool *p = *iter2;
				if (p->getType() != cur_type)
				{
					break;
				}
			}
		}
		iter1 = iter2;
		stop_glerror();
	}

	gGLLastMatrix = NULL;
	gGL.loadMatrix(gGLModelView);

	gGL.setColorMask(true, false);
}

void LLPipeline::renderGeomPostDeferred(LLCamera& camera)
{
	LLFastTimer t(FTM_POST_DEFERRED_POOLS);
	U32 cur_type = 0;

	LLGLEnable cull(GL_CULL_FACE);

	LLGLEnable multisample(RenderFSAASamples > 0 ? GL_MULTISAMPLE_ARB : 0);

	calcNearbyLights(camera);
	setupHWLights(NULL);

	gGL.setColorMask(true, false);

	pool_set_t::iterator iter1 = mPools.begin();
	BOOL occlude = LLPipeline::sUseOcclusion > 1;

	while ( iter1 != mPools.end() )
	{
		LLDrawPool *poolp = *iter1;
		
		cur_type = poolp->getType();

		if (occlude && cur_type >= LLDrawPool::POOL_GRASS)
		{
			occlude = FALSE;
			gGLLastMatrix = NULL;
			gGL.loadMatrix(gGLModelView);
			LLGLSLShader::bindNoShader();
			doOcclusion(camera);
			gGL.setColorMask(true, false);
		}

		pool_set_t::iterator iter2 = iter1;
		if (hasRenderType(poolp->getType()) && poolp->getNumPostDeferredPasses() > 0)
		{
			LLFastTimer t(FTM_POST_DEFERRED_POOLRENDER);

			gGLLastMatrix = NULL;
			gGL.loadMatrix(gGLModelView);
		
			for( S32 i = 0; i < poolp->getNumPostDeferredPasses(); i++ )
			{
				LLVertexBuffer::unbind();
				poolp->beginPostDeferredPass(i);
				for (iter2 = iter1; iter2 != mPools.end(); iter2++)
				{
					LLDrawPool *p = *iter2;
					if (p->getType() != cur_type)
					{
						break;
					}
										
					p->renderPostDeferred(i);
				}
				poolp->endPostDeferredPass(i);
				LLVertexBuffer::unbind();

				if (gDebugGL || gDebugPipeline)
				{
					LLGLState::checkStates();
				}
			}
		}
		else
		{
			// Skip all pools of this type
			for (iter2 = iter1; iter2 != mPools.end(); iter2++)
			{
				LLDrawPool *p = *iter2;
				if (p->getType() != cur_type)
				{
					break;
				}
			}
		}
		iter1 = iter2;
		stop_glerror();
	}

	gGLLastMatrix = NULL;
	gGL.loadMatrix(gGLModelView);

	if (occlude)
	{
		occlude = FALSE;
		gGLLastMatrix = NULL;
		gGL.loadMatrix(gGLModelView);
		LLGLSLShader::bindNoShader();
		doOcclusion(camera);
		gGLLastMatrix = NULL;
		gGL.loadMatrix(gGLModelView);
	}
}

void LLPipeline::renderGeomShadow(LLCamera& camera)
{
	U32 cur_type = 0;
	
	LLGLEnable cull(GL_CULL_FACE);

	LLVertexBuffer::unbind();

	pool_set_t::iterator iter1 = mPools.begin();
	
	while ( iter1 != mPools.end() )
	{
		LLDrawPool *poolp = *iter1;
		
		cur_type = poolp->getType();

		pool_set_t::iterator iter2 = iter1;
		if (hasRenderType(poolp->getType()) && poolp->getNumShadowPasses() > 0)
		{
			poolp->prerender() ;

			gGLLastMatrix = NULL;
			gGL.loadMatrix(gGLModelView);
		
			for( S32 i = 0; i < poolp->getNumShadowPasses(); i++ )
			{
				LLVertexBuffer::unbind();
				poolp->beginShadowPass(i);
				for (iter2 = iter1; iter2 != mPools.end(); iter2++)
				{
					LLDrawPool *p = *iter2;
					if (p->getType() != cur_type)
					{
						break;
					}
										
					p->renderShadow(i);
				}
				poolp->endShadowPass(i);
				LLVertexBuffer::unbind();

				LLGLState::checkStates();
			}
		}
		else
		{
			// Skip all pools of this type
			for (iter2 = iter1; iter2 != mPools.end(); iter2++)
			{
				LLDrawPool *p = *iter2;
				if (p->getType() != cur_type)
				{
					break;
				}
			}
		}
		iter1 = iter2;
		stop_glerror();
	}

	gGLLastMatrix = NULL;
	gGL.loadMatrix(gGLModelView);
}


void LLPipeline::addTrianglesDrawn(S32 index_count, U32 render_type)
{
	assertInitialized();
	S32 count = 0;
	if (render_type == LLRender::TRIANGLE_STRIP)
	{
		count = index_count-2;
	}
	else
	{
		count = index_count/3;
	}

	mTrianglesDrawn += count;
	mBatchCount++;
	mMaxBatchSize = llmax(mMaxBatchSize, count);
	mMinBatchSize = llmin(mMinBatchSize, count);

	if (LLPipeline::sRenderFrameTest)
	{
		gViewerWindow->getWindow()->swapBuffers();
		ms_sleep(16);
	}
}

void LLPipeline::renderPhysicsDisplay()
{
	if (!hasRenderDebugMask(LLPipeline::RENDER_DEBUG_PHYSICS_SHAPES))
	{
		return;
	}

	allocatePhysicsBuffer();

	gGL.flush();
	mPhysicsDisplay.bindTarget();
	glClearColor(0,0,0,1);
	gGL.setColorMask(true, true);
	mPhysicsDisplay.clear();
	glClearColor(0,0,0,0);

	gGL.setColorMask(true, false);

	if (LLGLSLShader::sNoFixedFunction)
	{
		gDebugProgram.bind();
	}

	for (LLWorld::region_list_t::const_iterator iter = LLWorld::getInstance()->getRegionList().begin(); 
			iter != LLWorld::getInstance()->getRegionList().end(); ++iter)
	{
		LLViewerRegion* region = *iter;
		for (U32 i = 0; i < LLViewerRegion::NUM_PARTITIONS; i++)
		{
			LLSpatialPartition* part = region->getSpatialPartition(i);
			if (part)
			{
				if (hasRenderType(part->mDrawableType))
				{
					part->renderPhysicsShapes();
				}
			}
		}
	}

	for (LLCullResult::bridge_iterator i = sCull->beginVisibleBridge(); i != sCull->endVisibleBridge(); ++i)
	{
		LLSpatialBridge* bridge = *i;
		if (!bridge->isDead() && hasRenderType(bridge->mDrawableType))
		{
			gGL.pushMatrix();
			gGL.multMatrix((F32*)bridge->mDrawable->getRenderMatrix().mMatrix);
			bridge->renderPhysicsShapes();
			gGL.popMatrix();
		}
	}

	gGL.flush();

	if (LLGLSLShader::sNoFixedFunction)
	{
		gDebugProgram.unbind();
	}

	mPhysicsDisplay.flush();
}


void LLPipeline::renderDebug()
{
	assertInitialized();

	bool hud_only = hasRenderType(LLPipeline::RENDER_TYPE_HUD);

	if (!hud_only )
	{
		//Render any navmesh geometry	
		LLPathingLib *llPathingLibInstance = LLPathingLib::getInstance();
		if ( llPathingLibInstance != NULL ) 
		{
			//character floater renderables
			
			LLHandle<LLFloaterPathfindingCharacters> pathfindingCharacterHandle = LLFloaterPathfindingCharacters::getInstanceHandle();
			if ( !pathfindingCharacterHandle.isDead() )
			{
				LLFloaterPathfindingCharacters *pathfindingCharacter = pathfindingCharacterHandle.get();

				if ( pathfindingCharacter->getVisible() || gAgentCamera.cameraMouselook() )			
				{	
					if (LLGLSLShader::sNoFixedFunction)
					{					
						gPathfindingProgram.bind();			
						gPathfindingProgram.uniform1f("tint", 1.f);
						gPathfindingProgram.uniform1f("ambiance", 1.f);
						gPathfindingProgram.uniform1f("alpha_scale", 1.f);
					}

					//Requried character physics capsule render parameters
					LLUUID id;					
					LLVector3 pos;
					LLQuaternion rot;
				
					if ( pathfindingCharacter->isPhysicsCapsuleEnabled( id, pos, rot ) )
					{
						if (LLGLSLShader::sNoFixedFunction)
						{					
							//remove blending artifacts
							gGL.setColorMask(false, false);
							llPathingLibInstance->renderSimpleShapeCapsuleID( gGL, id, pos, rot );				
							gGL.setColorMask(true, false);
							LLGLEnable blend(GL_BLEND);
							gPathfindingProgram.uniform1f("alpha_scale", 0.90f);
							llPathingLibInstance->renderSimpleShapeCapsuleID( gGL, id, pos, rot );
							gPathfindingProgram.bind();
						}
						else
						{
							llPathingLibInstance->renderSimpleShapeCapsuleID( gGL, id, pos, rot );
						}
					}
				}
			}
			

			//pathing console renderables
			LLHandle<LLFloaterPathfindingConsole> pathfindingConsoleHandle = LLFloaterPathfindingConsole::getInstanceHandle();
			if (!pathfindingConsoleHandle.isDead())
			{
				LLFloaterPathfindingConsole *pathfindingConsole = pathfindingConsoleHandle.get();

				if ( pathfindingConsole->getVisible() || gAgentCamera.cameraMouselook() )
				{				
					F32 ambiance = gSavedSettings.getF32("PathfindingAmbiance");

					if (LLGLSLShader::sNoFixedFunction)
					{					
						gPathfindingProgram.bind();
			
						gPathfindingProgram.uniform1f("tint", 1.f);
						gPathfindingProgram.uniform1f("ambiance", ambiance);
						gPathfindingProgram.uniform1f("alpha_scale", 1.f);
					}

					if ( !pathfindingConsole->isRenderWorld() )
					{
						const LLColor4 clearColor = gSavedSettings.getColor4("PathfindingNavMeshClear");
						gGL.setColorMask(true, true);
						glClearColor(clearColor.mV[0],clearColor.mV[1],clearColor.mV[2],0);
						glClear(GL_DEPTH_BUFFER_BIT | GL_COLOR_BUFFER_BIT | GL_STENCIL_BUFFER_BIT);					
						gGL.setColorMask(true, false);
						glPolygonMode( GL_FRONT_AND_BACK, GL_FILL );	
					}

					//NavMesh
					if ( pathfindingConsole->isRenderNavMesh() )
					{	
						gGL.flush();
						glLineWidth(2.0f);	
						LLGLEnable cull(GL_CULL_FACE);
						LLGLDisable blend(GL_BLEND);
						
						if ( pathfindingConsole->isRenderWorld() )
						{					
							LLGLEnable blend(GL_BLEND);
							gPathfindingProgram.uniform1f("alpha_scale", 0.66f);
							llPathingLibInstance->renderNavMesh();
						}
						else
						{
							llPathingLibInstance->renderNavMesh();
						}
						
						//render edges
						if (LLGLSLShader::sNoFixedFunction)
						{
							gPathfindingNoNormalsProgram.bind();
							gPathfindingNoNormalsProgram.uniform1f("tint", 1.f);
							gPathfindingNoNormalsProgram.uniform1f("alpha_scale", 1.f);
							llPathingLibInstance->renderNavMeshEdges();
							gPathfindingProgram.bind();
						}
						else
						{
							llPathingLibInstance->renderNavMeshEdges();
						}

						gGL.flush();
						glPolygonMode( GL_FRONT_AND_BACK, GL_FILL );	
						glLineWidth(1.0f);	
						gGL.flush();
					}
					//User designated path
					if ( LLPathfindingPathTool::getInstance()->isRenderPath() )
					{
						//The path
						if (LLGLSLShader::sNoFixedFunction)
						{
							gUIProgram.bind();
							gGL.getTexUnit(0)->bind(LLViewerFetchedTexture::sWhiteImagep);
							llPathingLibInstance->renderPath();
							gPathfindingProgram.bind();
						}
						else
						{
							llPathingLibInstance->renderPath();
						}
						//The bookends
						if (LLGLSLShader::sNoFixedFunction)
						{
							//remove blending artifacts
							gGL.setColorMask(false, false);
							llPathingLibInstance->renderPathBookend( gGL, LLPathingLib::LLPL_START );
							llPathingLibInstance->renderPathBookend( gGL, LLPathingLib::LLPL_END );
						
							gGL.setColorMask(true, false);
							//render the bookends
							LLGLEnable blend(GL_BLEND);
							gPathfindingProgram.uniform1f("alpha_scale", 0.90f);
							llPathingLibInstance->renderPathBookend( gGL, LLPathingLib::LLPL_START );
							llPathingLibInstance->renderPathBookend( gGL, LLPathingLib::LLPL_END );
							gPathfindingProgram.bind();
						}
						else
						{
							llPathingLibInstance->renderPathBookend( gGL, LLPathingLib::LLPL_START );
							llPathingLibInstance->renderPathBookend( gGL, LLPathingLib::LLPL_END );
						}
					
					}
				
					if ( pathfindingConsole->isRenderWaterPlane() )
					{	
						if (LLGLSLShader::sNoFixedFunction)
						{
							LLGLEnable blend(GL_BLEND);
							gPathfindingProgram.uniform1f("alpha_scale", 0.90f);
							llPathingLibInstance->renderSimpleShapes( gGL, gAgent.getRegion()->getWaterHeight() );
						}
						else
						{
							llPathingLibInstance->renderSimpleShapes( gGL, gAgent.getRegion()->getWaterHeight() );					
						}
					}
				//physics/exclusion shapes
				if ( pathfindingConsole->isRenderAnyShapes() )
				{					
						U32 render_order[] = {
							1 << LLPathingLib::LLST_ObstacleObjects,
							1 << LLPathingLib::LLST_WalkableObjects,
							1 << LLPathingLib::LLST_ExclusionPhantoms,	
							1 << LLPathingLib::LLST_MaterialPhantoms,
						};

						U32 flags = pathfindingConsole->getRenderShapeFlags();

						for (U32 i = 0; i < 4; i++)
						{
							if (!(flags & render_order[i]))
							{
								continue;
							}

							//turn off backface culling for volumes so they are visible when camera is inside volume
							LLGLDisable cull(i >= 2 ? GL_CULL_FACE : 0);
						
							gGL.flush();
							glPolygonMode( GL_FRONT_AND_BACK, GL_FILL );	
				
							//get rid of some z-fighting
							LLGLEnable polyOffset(GL_POLYGON_OFFSET_FILL);
							glPolygonOffset(1.0f, 1.0f);

							//render to depth first to avoid blending artifacts
							gGL.setColorMask(false, false);
							llPathingLibInstance->renderNavMeshShapesVBO( render_order[i] );		
							gGL.setColorMask(true, false);

							//get rid of some z-fighting
							glPolygonOffset(0.f, 0.f);

							LLGLEnable blend(GL_BLEND);
				
							{
								gPathfindingProgram.uniform1f("ambiance", ambiance);

								{ //draw solid overlay
									LLGLDepthTest depth(GL_TRUE, GL_FALSE, GL_LEQUAL);
									llPathingLibInstance->renderNavMeshShapesVBO( render_order[i] );				
									gGL.flush();				
								}
				
								LLGLEnable lineOffset(GL_POLYGON_OFFSET_LINE);
								glPolygonMode( GL_FRONT_AND_BACK, GL_LINE );	
						
								F32 offset = gSavedSettings.getF32("PathfindingLineOffset");

								if (pathfindingConsole->isRenderXRay())
								{
									gPathfindingProgram.uniform1f("tint", gSavedSettings.getF32("PathfindingXRayTint"));
									gPathfindingProgram.uniform1f("alpha_scale", gSavedSettings.getF32("PathfindingXRayOpacity"));
									LLGLEnable blend(GL_BLEND);
									LLGLDepthTest depth(GL_TRUE, GL_FALSE, GL_GREATER);
								
									glPolygonOffset(offset, -offset);
								
									if (gSavedSettings.getBOOL("PathfindingXRayWireframe"))
									{ //draw hidden wireframe as darker and less opaque
										gPathfindingProgram.uniform1f("ambiance", 1.f);
										llPathingLibInstance->renderNavMeshShapesVBO( render_order[i] );				
									}
									else
									{
										glPolygonMode( GL_FRONT_AND_BACK, GL_FILL );	
										gPathfindingProgram.uniform1f("ambiance", ambiance);
										llPathingLibInstance->renderNavMeshShapesVBO( render_order[i] );				
										glPolygonMode(GL_FRONT_AND_BACK, GL_LINE);
									}
								}

								{ //draw visible wireframe as brighter, thicker and more opaque
									glPolygonOffset(offset, offset);
									gPathfindingProgram.uniform1f("ambiance", 1.f);
									gPathfindingProgram.uniform1f("tint", 1.f);
									gPathfindingProgram.uniform1f("alpha_scale", 1.f);

									glLineWidth(gSavedSettings.getF32("PathfindingLineWidth"));
									LLGLDisable blendOut(GL_BLEND);
									llPathingLibInstance->renderNavMeshShapesVBO( render_order[i] );				
									gGL.flush();
									glLineWidth(1.f);
								}
				
								glPolygonMode( GL_FRONT_AND_BACK, GL_FILL );
							}
						}
					}

					glPolygonOffset(0.f, 0.f);

					if ( pathfindingConsole->isRenderNavMesh() && pathfindingConsole->isRenderXRay() )
					{	//render navmesh xray
						F32 ambiance = gSavedSettings.getF32("PathfindingAmbiance");

						LLGLEnable lineOffset(GL_POLYGON_OFFSET_LINE);
						LLGLEnable polyOffset(GL_POLYGON_OFFSET_FILL);
											
						F32 offset = gSavedSettings.getF32("PathfindingLineOffset");
						glPolygonOffset(offset, -offset);

						LLGLEnable blend(GL_BLEND);
						LLGLDepthTest depth(GL_TRUE, GL_FALSE, GL_GREATER);
						gGL.flush();				
						glLineWidth(2.0f);	
						LLGLEnable cull(GL_CULL_FACE);
																		
						gPathfindingProgram.uniform1f("tint", gSavedSettings.getF32("PathfindingXRayTint"));
						gPathfindingProgram.uniform1f("alpha_scale", gSavedSettings.getF32("PathfindingXRayOpacity"));
								
						if (gSavedSettings.getBOOL("PathfindingXRayWireframe"))
						{ //draw hidden wireframe as darker and less opaque
							glPolygonMode( GL_FRONT_AND_BACK, GL_LINE );	
							gPathfindingProgram.uniform1f("ambiance", 1.f);
							llPathingLibInstance->renderNavMesh();
							glPolygonMode( GL_FRONT_AND_BACK, GL_FILL );	
						}	
						else
						{
							gPathfindingProgram.uniform1f("ambiance", ambiance);
							llPathingLibInstance->renderNavMesh();
						}

						//render edges
						if (LLGLSLShader::sNoFixedFunction)
						{
							gPathfindingNoNormalsProgram.bind();
							gPathfindingNoNormalsProgram.uniform1f("tint", gSavedSettings.getF32("PathfindingXRayTint"));
							gPathfindingNoNormalsProgram.uniform1f("alpha_scale", gSavedSettings.getF32("PathfindingXRayOpacity"));
							llPathingLibInstance->renderNavMeshEdges();
							gPathfindingProgram.bind();
						}
						else
						{
							llPathingLibInstance->renderNavMeshEdges();
						}
					
						gGL.flush();
						glLineWidth(1.0f);	
					}
			
					glPolygonOffset(0.f, 0.f);

					gGL.flush();
					if (LLGLSLShader::sNoFixedFunction)
					{
						gPathfindingProgram.unbind();
					}
				}
			}
		}
	}

	gGL.color4f(1,1,1,1);

	gGLLastMatrix = NULL;
	gGL.loadMatrix(gGLModelView);
	gGL.setColorMask(true, false);

	
	if (!hud_only && !mDebugBlips.empty())
	{ //render debug blips
		if (LLGLSLShader::sNoFixedFunction)
		{
			gUIProgram.bind();
		}

		gGL.getTexUnit(0)->bind(LLViewerFetchedTexture::sWhiteImagep, true);

		glPointSize(8.f);
		LLGLDepthTest depth(GL_TRUE, GL_TRUE, GL_ALWAYS);

		gGL.begin(LLRender::POINTS);
		for (std::list<DebugBlip>::iterator iter = mDebugBlips.begin(); iter != mDebugBlips.end(); )
		{
			DebugBlip& blip = *iter;

			blip.mAge += gFrameIntervalSeconds;
			if (blip.mAge > 2.f)
			{
				mDebugBlips.erase(iter++);
			}
			else
			{
				iter++;
			}

			blip.mPosition.mV[2] += gFrameIntervalSeconds*2.f;

			gGL.color4fv(blip.mColor.mV);
			gGL.vertex3fv(blip.mPosition.mV);
		}
		gGL.end();
		gGL.flush();
		glPointSize(1.f);
	}


	// Debug stuff.
	for (LLWorld::region_list_t::const_iterator iter = LLWorld::getInstance()->getRegionList().begin(); 
			iter != LLWorld::getInstance()->getRegionList().end(); ++iter)
	{
		LLViewerRegion* region = *iter;
		for (U32 i = 0; i < LLViewerRegion::NUM_PARTITIONS; i++)
		{
			LLSpatialPartition* part = region->getSpatialPartition(i);
			if (part)
			{
				if ( (hud_only && (part->mDrawableType == RENDER_TYPE_HUD || part->mDrawableType == RENDER_TYPE_HUD_PARTICLES)) ||
					 (!hud_only && hasRenderType(part->mDrawableType)) )
				{
					part->renderDebug();
				}
			}
		}
	}

	for (LLCullResult::bridge_iterator i = sCull->beginVisibleBridge(); i != sCull->endVisibleBridge(); ++i)
	{
		LLSpatialBridge* bridge = *i;
		if (!bridge->isDead() && hasRenderType(bridge->mDrawableType))
		{
			gGL.pushMatrix();
			gGL.multMatrix((F32*)bridge->mDrawable->getRenderMatrix().mMatrix);
			bridge->renderDebug();
			gGL.popMatrix();
		}
	}

	if (LLGLSLShader::sNoFixedFunction)
	{
		gUIProgram.bind();
	}

	if (hasRenderDebugMask(LLPipeline::RENDER_DEBUG_SHADOW_FRUSTA))
	{
		LLVertexBuffer::unbind();

		LLGLEnable blend(GL_BLEND);
		LLGLDepthTest depth(TRUE, FALSE);
		LLGLDisable cull(GL_CULL_FACE);

		gGL.color4f(1,1,1,1);
		gGL.getTexUnit(0)->unbind(LLTexUnit::TT_TEXTURE);
				
		F32 a = 0.1f;

		F32 col[] =
		{
			1,0,0,a,
			0,1,0,a,
			0,0,1,a,
			1,0,1,a,
			
			1,1,0,a,
			0,1,1,a,
			1,1,1,a,
			1,0,1,a,
		};

		for (U32 i = 0; i < 8; i++)
		{
			LLVector3* frust = mShadowCamera[i].mAgentFrustum;

			if (i > 3)
			{ //render shadow frusta as volumes
				if (mShadowFrustPoints[i-4].empty())
			{
					continue;
				}

				gGL.color4fv(col+(i-4)*4);	
			
				gGL.begin(LLRender::TRIANGLE_STRIP);
				gGL.vertex3fv(frust[0].mV); gGL.vertex3fv(frust[4].mV);
				gGL.vertex3fv(frust[1].mV); gGL.vertex3fv(frust[5].mV);
				gGL.vertex3fv(frust[2].mV); gGL.vertex3fv(frust[6].mV);
				gGL.vertex3fv(frust[3].mV); gGL.vertex3fv(frust[7].mV);
				gGL.vertex3fv(frust[0].mV); gGL.vertex3fv(frust[4].mV);
				gGL.end();
				
				
				gGL.begin(LLRender::TRIANGLE_STRIP);
				gGL.vertex3fv(frust[0].mV);
				gGL.vertex3fv(frust[1].mV);
				gGL.vertex3fv(frust[3].mV);
				gGL.vertex3fv(frust[2].mV);
				gGL.end();
				
				gGL.begin(LLRender::TRIANGLE_STRIP);
				gGL.vertex3fv(frust[4].mV);
				gGL.vertex3fv(frust[5].mV);
				gGL.vertex3fv(frust[7].mV);
				gGL.vertex3fv(frust[6].mV);
				gGL.end();		
			}

	
			if (i < 4)
			{
				
				//if (i == 0 || !mShadowFrustPoints[i].empty())
				{
					//render visible point cloud
					gGL.flush();
					glPointSize(8.f);
					gGL.begin(LLRender::POINTS);
					
					F32* c = col+i*4;
					gGL.color3fv(c);

					for (U32 j = 0; j < mShadowFrustPoints[i].size(); ++j)
						{
							gGL.vertex3fv(mShadowFrustPoints[i][j].mV);
						
						}
					gGL.end();

					gGL.flush();
					glPointSize(1.f);

					LLVector3* ext = mShadowExtents[i]; 
					LLVector3 pos = (ext[0]+ext[1])*0.5f;
					LLVector3 size = (ext[1]-ext[0])*0.5f;
					drawBoxOutline(pos, size);

					//render camera frustum splits as outlines
					gGL.begin(LLRender::LINES);
					gGL.vertex3fv(frust[0].mV); gGL.vertex3fv(frust[1].mV);
					gGL.vertex3fv(frust[1].mV); gGL.vertex3fv(frust[2].mV);
					gGL.vertex3fv(frust[2].mV); gGL.vertex3fv(frust[3].mV);
					gGL.vertex3fv(frust[3].mV); gGL.vertex3fv(frust[0].mV);
					gGL.vertex3fv(frust[4].mV); gGL.vertex3fv(frust[5].mV);
					gGL.vertex3fv(frust[5].mV); gGL.vertex3fv(frust[6].mV);
					gGL.vertex3fv(frust[6].mV); gGL.vertex3fv(frust[7].mV);
					gGL.vertex3fv(frust[7].mV); gGL.vertex3fv(frust[4].mV);
					gGL.vertex3fv(frust[0].mV); gGL.vertex3fv(frust[4].mV);
					gGL.vertex3fv(frust[1].mV); gGL.vertex3fv(frust[5].mV);
					gGL.vertex3fv(frust[2].mV); gGL.vertex3fv(frust[6].mV);
					gGL.vertex3fv(frust[3].mV); gGL.vertex3fv(frust[7].mV);
					gGL.end();
				}
			}

			/*gGL.flush();
			glLineWidth(16-i*2);
			for (LLWorld::region_list_t::const_iterator iter = LLWorld::getInstance()->getRegionList().begin(); 
					iter != LLWorld::getInstance()->getRegionList().end(); ++iter)
			{
				LLViewerRegion* region = *iter;
				for (U32 j = 0; j < LLViewerRegion::NUM_PARTITIONS; j++)
				{
					LLSpatialPartition* part = region->getSpatialPartition(j);
					if (part)
					{
						if (hasRenderType(part->mDrawableType))
						{
							part->renderIntersectingBBoxes(&mShadowCamera[i]);
						}
					}
				}
			}
			gGL.flush();
			glLineWidth(1.f);*/
		}
	}

	if (mRenderDebugMask & RENDER_DEBUG_WIND_VECTORS)
	{
		gAgent.getRegion()->mWind.renderVectors();
	}
	
	if (mRenderDebugMask & RENDER_DEBUG_COMPOSITION)
	{
		// Debug composition layers
		F32 x, y;

		gGL.getTexUnit(0)->unbind(LLTexUnit::TT_TEXTURE);

		if (gAgent.getRegion())
		{
			gGL.begin(LLRender::POINTS);
			// Draw the composition layer for the region that I'm in.
			for (x = 0; x <= 260; x++)
			{
				for (y = 0; y <= 260; y++)
				{
					if ((x > 255) || (y > 255))
					{
						gGL.color4f(1.f, 0.f, 0.f, 1.f);
					}
					else
					{
						gGL.color4f(0.f, 0.f, 1.f, 1.f);
					}
					F32 z = gAgent.getRegion()->getCompositionXY((S32)x, (S32)y);
					z *= 5.f;
					z += 50.f;
					gGL.vertex3f(x, y, z);
				}
			}
			gGL.end();
		}
	}

	if (mRenderDebugMask & LLPipeline::RENDER_DEBUG_BUILD_QUEUE)
	{
		U32 count = 0;
		U32 size = mGroupQ2.size();
		LLColor4 col;

		LLVertexBuffer::unbind();
		LLGLEnable blend(GL_BLEND);
		gGL.setSceneBlendType(LLRender::BT_ALPHA);
		LLGLDepthTest depth(GL_TRUE, GL_FALSE);
		gGL.getTexUnit(0)->bind(LLViewerFetchedTexture::sWhiteImagep);
		
		gGL.pushMatrix();
		gGL.loadMatrix(gGLModelView);
		gGLLastMatrix = NULL;

		for (LLSpatialGroup::sg_vector_t::iterator iter = mGroupQ2.begin(); iter != mGroupQ2.end(); ++iter)
		{
			LLSpatialGroup* group = *iter;
			if (group->isDead())
			{
				continue;
			}

			LLSpatialBridge* bridge = group->mSpatialPartition->asBridge();

			if (bridge && (!bridge->mDrawable || bridge->mDrawable->isDead()))
			{
				continue;
			}

			if (bridge)
			{
				gGL.pushMatrix();
				gGL.multMatrix((F32*)bridge->mDrawable->getRenderMatrix().mMatrix);
			}

			F32 alpha = llclamp((F32) (size-count)/size, 0.f, 1.f);

			
			LLVector2 c(1.f-alpha, alpha);
			c.normVec();

			
			++count;
			col.set(c.mV[0], c.mV[1], 0, alpha*0.5f+0.5f);
			group->drawObjectBox(col);

			if (bridge)
			{
				gGL.popMatrix();
			}
		}

		gGL.popMatrix();
	}

	gGL.flush();
	if (LLGLSLShader::sNoFixedFunction)
	{
		gUIProgram.unbind();
	}
}

static LLFastTimer::DeclareTimer FTM_REBUILD_POOLS("Rebuild Pools");

void LLPipeline::rebuildPools()
{
	LLFastTimer t(FTM_REBUILD_POOLS);

	assertInitialized();

	S32 max_count = mPools.size();
	pool_set_t::iterator iter1 = mPools.upper_bound(mLastRebuildPool);
	while(max_count > 0 && mPools.size() > 0) // && num_rebuilds < MAX_REBUILDS)
	{
		if (iter1 == mPools.end())
		{
			iter1 = mPools.begin();
		}
		LLDrawPool* poolp = *iter1;

		if (poolp->isDead())
		{
			mPools.erase(iter1++);
			removeFromQuickLookup( poolp );
			if (poolp == mLastRebuildPool)
			{
				mLastRebuildPool = NULL;
			}
			delete poolp;
		}
		else
		{
			mLastRebuildPool = poolp;
			iter1++;
		}
		max_count--;
	}
}

void LLPipeline::addToQuickLookup( LLDrawPool* new_poolp )
{
	assertInitialized();

	switch( new_poolp->getType() )
	{
	case LLDrawPool::POOL_SIMPLE:
		if (mSimplePool)
		{
			llassert(0);
			llwarns << "Ignoring duplicate simple pool." << llendl;
		}
		else
		{
			mSimplePool = (LLRenderPass*) new_poolp;
		}
		break;

	case LLDrawPool::POOL_GRASS:
		if (mGrassPool)
		{
			llassert(0);
			llwarns << "Ignoring duplicate grass pool." << llendl;
		}
		else
		{
			mGrassPool = (LLRenderPass*) new_poolp;
		}
		break;

	case LLDrawPool::POOL_FULLBRIGHT:
		if (mFullbrightPool)
		{
			llassert(0);
			llwarns << "Ignoring duplicate simple pool." << llendl;
		}
		else
		{
			mFullbrightPool = (LLRenderPass*) new_poolp;
		}
		break;

	case LLDrawPool::POOL_INVISIBLE:
		if (mInvisiblePool)
		{
			llassert(0);
			llwarns << "Ignoring duplicate simple pool." << llendl;
		}
		else
		{
			mInvisiblePool = (LLRenderPass*) new_poolp;
		}
		break;

	case LLDrawPool::POOL_GLOW:
		if (mGlowPool)
		{
			llassert(0);
			llwarns << "Ignoring duplicate glow pool." << llendl;
		}
		else
		{
			mGlowPool = (LLRenderPass*) new_poolp;
		}
		break;

	case LLDrawPool::POOL_TREE:
		mTreePools[ uintptr_t(new_poolp->getTexture()) ] = new_poolp ;
		break;
 
	case LLDrawPool::POOL_TERRAIN:
		mTerrainPools[ uintptr_t(new_poolp->getTexture()) ] = new_poolp ;
		break;

	case LLDrawPool::POOL_BUMP:
		if (mBumpPool)
		{
			llassert(0);
			llwarns << "Ignoring duplicate bump pool." << llendl;
		}
		else
		{
			mBumpPool = new_poolp;
		}
		break;
	case LLDrawPool::POOL_MATERIALS:
		if (mMaterialsPool)
		{
			llassert(0);
			llwarns << "Ignorning duplicate materials pool." << llendl;
		}
		else
		{
			mMaterialsPool = new_poolp;
		}
		break;
	case LLDrawPool::POOL_ALPHA:
		if( mAlphaPool )
		{
			llassert(0);
			llwarns << "LLPipeline::addPool(): Ignoring duplicate Alpha pool" << llendl;
		}
		else
		{
			mAlphaPool = (LLDrawPoolAlpha*) new_poolp;
		}
		break;

	case LLDrawPool::POOL_AVATAR:
		break; // Do nothing

	case LLDrawPool::POOL_SKY:
		if( mSkyPool )
		{
			llassert(0);
			llwarns << "LLPipeline::addPool(): Ignoring duplicate Sky pool" << llendl;
		}
		else
		{
			mSkyPool = new_poolp;
		}
		break;
	
	case LLDrawPool::POOL_WATER:
		if( mWaterPool )
		{
			llassert(0);
			llwarns << "LLPipeline::addPool(): Ignoring duplicate Water pool" << llendl;
		}
		else
		{
			mWaterPool = new_poolp;
		}
		break;

	case LLDrawPool::POOL_GROUND:
		if( mGroundPool )
		{
			llassert(0);
			llwarns << "LLPipeline::addPool(): Ignoring duplicate Ground Pool" << llendl;
		}
		else
		{ 
			mGroundPool = new_poolp;
		}
		break;

	case LLDrawPool::POOL_WL_SKY:
		if( mWLSkyPool )
		{
			llassert(0);
			llwarns << "LLPipeline::addPool(): Ignoring duplicate WLSky Pool" << llendl;
		}
		else
		{ 
			mWLSkyPool = new_poolp;
		}
		break;

	default:
		llassert(0);
		llwarns << "Invalid Pool Type in  LLPipeline::addPool()" << llendl;
		break;
	}
}

void LLPipeline::removePool( LLDrawPool* poolp )
{
	assertInitialized();
	removeFromQuickLookup(poolp);
	mPools.erase(poolp);
	delete poolp;
}

void LLPipeline::removeFromQuickLookup( LLDrawPool* poolp )
{
	assertInitialized();
	switch( poolp->getType() )
	{
	case LLDrawPool::POOL_SIMPLE:
		llassert(mSimplePool == poolp);
		mSimplePool = NULL;
		break;

	case LLDrawPool::POOL_GRASS:
		llassert(mGrassPool == poolp);
		mGrassPool = NULL;
		break;

	case LLDrawPool::POOL_FULLBRIGHT:
		llassert(mFullbrightPool == poolp);
		mFullbrightPool = NULL;
		break;

	case LLDrawPool::POOL_INVISIBLE:
		llassert(mInvisiblePool == poolp);
		mInvisiblePool = NULL;
		break;

	case LLDrawPool::POOL_WL_SKY:
		llassert(mWLSkyPool == poolp);
		mWLSkyPool = NULL;
		break;

	case LLDrawPool::POOL_GLOW:
		llassert(mGlowPool == poolp);
		mGlowPool = NULL;
		break;

	case LLDrawPool::POOL_TREE:
		#ifdef _DEBUG
			{
				BOOL found = mTreePools.erase( (uintptr_t)poolp->getTexture() );
				llassert( found );
			}
		#else
			mTreePools.erase( (uintptr_t)poolp->getTexture() );
		#endif
		break;

	case LLDrawPool::POOL_TERRAIN:
		#ifdef _DEBUG
			{
				BOOL found = mTerrainPools.erase( (uintptr_t)poolp->getTexture() );
				llassert( found );
			}
		#else
			mTerrainPools.erase( (uintptr_t)poolp->getTexture() );
		#endif
		break;

	case LLDrawPool::POOL_BUMP:
		llassert( poolp == mBumpPool );
		mBumpPool = NULL;
		break;
			
	case LLDrawPool::POOL_MATERIALS:
		llassert(poolp == mMaterialsPool);
		mMaterialsPool = NULL;
		break;
			
	case LLDrawPool::POOL_ALPHA:
		llassert( poolp == mAlphaPool );
		mAlphaPool = NULL;
		break;

	case LLDrawPool::POOL_AVATAR:
		break; // Do nothing

	case LLDrawPool::POOL_SKY:
		llassert( poolp == mSkyPool );
		mSkyPool = NULL;
		break;

	case LLDrawPool::POOL_WATER:
		llassert( poolp == mWaterPool );
		mWaterPool = NULL;
		break;

	case LLDrawPool::POOL_GROUND:
		llassert( poolp == mGroundPool );
		mGroundPool = NULL;
		break;

	default:
		llassert(0);
		llwarns << "Invalid Pool Type in  LLPipeline::removeFromQuickLookup() type=" << poolp->getType() << llendl;
		break;
	}
}

void LLPipeline::resetDrawOrders()
{
	assertInitialized();
	// Iterate through all of the draw pools and rebuild them.
	for (pool_set_t::iterator iter = mPools.begin(); iter != mPools.end(); ++iter)
	{
		LLDrawPool *poolp = *iter;
		poolp->resetDrawOrders();
	}
}

//============================================================================
// Once-per-frame setup of hardware lights,
// including sun/moon, avatar backlight, and up to 6 local lights

void LLPipeline::setupAvatarLights(BOOL for_edit)
{
	assertInitialized();

	if (for_edit)
	{
		LLColor4 diffuse(1.f, 1.f, 1.f, 0.f);
		LLVector4 light_pos_cam(-8.f, 0.25f, 10.f, 0.f);  // w==0 => directional light
		LLMatrix4 camera_mat = LLViewerCamera::getInstance()->getModelview();
		LLMatrix4 camera_rot(camera_mat.getMat3());
		camera_rot.invert();
		LLVector4 light_pos = light_pos_cam * camera_rot;
		
		light_pos.normalize();

		LLLightState* light = gGL.getLight(1);

		if (LLPipeline::sRenderDeferred)
		{
			diffuse.mV[0] = powf(diffuse.mV[0], 2.2f);
			diffuse.mV[1] = powf(diffuse.mV[1], 2.2f);
			diffuse.mV[2] = powf(diffuse.mV[2], 2.2f);
		}

		mHWLightColors[1] = diffuse;
				
		light->setDiffuse(diffuse);
		light->setAmbient(LLColor4::black);
		light->setSpecular(LLColor4::black);
		light->setPosition(light_pos);
		light->setConstantAttenuation(1.f);
		light->setLinearAttenuation(0.f);
		light->setQuadraticAttenuation(0.f);
		light->setSpotExponent(0.f);
		light->setSpotCutoff(180.f);
	}
	else if (gAvatarBacklight) // Always true (unless overridden in a devs .ini)
	{
		LLVector3 opposite_pos = -1.f * mSunDir;
		LLVector3 orthog_light_pos = mSunDir % LLVector3::z_axis;
		LLVector4 backlight_pos = LLVector4(lerp(opposite_pos, orthog_light_pos, 0.3f), 0.0f);
		backlight_pos.normalize();
			
		LLColor4 light_diffuse = mSunDiffuse;
		LLColor4 backlight_diffuse(1.f - light_diffuse.mV[VRED], 1.f - light_diffuse.mV[VGREEN], 1.f - light_diffuse.mV[VBLUE], 1.f);
		F32 max_component = 0.001f;
		for (S32 i = 0; i < 3; i++)
		{
			if (backlight_diffuse.mV[i] > max_component)
			{
				max_component = backlight_diffuse.mV[i];
			}
		}
		F32 backlight_mag;
		if (gSky.getSunDirection().mV[2] >= LLSky::NIGHTTIME_ELEVATION_COS)
		{
			backlight_mag = BACKLIGHT_DAY_MAGNITUDE_OBJECT;
		}
		else
		{
			backlight_mag = BACKLIGHT_NIGHT_MAGNITUDE_OBJECT;
		}
		backlight_diffuse *= backlight_mag / max_component;

		if (LLPipeline::sRenderDeferred)
		{
			backlight_diffuse.mV[0] = powf(backlight_diffuse.mV[0], 2.2f);
			backlight_diffuse.mV[1] = powf(backlight_diffuse.mV[1], 2.2f);
			backlight_diffuse.mV[2] = powf(backlight_diffuse.mV[2], 2.2f);
		}

		mHWLightColors[1] = backlight_diffuse;

		LLLightState* light = gGL.getLight(1);

		light->setPosition(backlight_pos);
		light->setDiffuse(backlight_diffuse);
		light->setAmbient(LLColor4::black);
		light->setSpecular(LLColor4::black);
		light->setConstantAttenuation(1.f);
		light->setLinearAttenuation(0.f);
		light->setQuadraticAttenuation(0.f);
		light->setSpotExponent(0.f);
		light->setSpotCutoff(180.f);
	}
	else
	{
		LLLightState* light = gGL.getLight(1);

		mHWLightColors[1] = LLColor4::black;

		light->setDiffuse(LLColor4::black);
		light->setAmbient(LLColor4::black);
		light->setSpecular(LLColor4::black);
	}
}

static F32 calc_light_dist(LLVOVolume* light, const LLVector3& cam_pos, F32 max_dist)
{
	F32 inten = light->getLightIntensity();
	if (inten < .001f)
	{
		return max_dist;
	}
	F32 radius = light->getLightRadius();
	BOOL selected = light->isSelected();
	LLVector3 dpos = light->getRenderPosition() - cam_pos;
	F32 dist2 = dpos.lengthSquared();
	if (!selected && dist2 > (max_dist + radius)*(max_dist + radius))
	{
		return max_dist;
	}
	F32 dist = (F32) sqrt(dist2);
	dist *= 1.f / inten;
	dist -= radius;
	if (selected)
	{
		dist -= 10000.f; // selected lights get highest priority
	}
	if (light->mDrawable.notNull() && light->mDrawable->isState(LLDrawable::ACTIVE))
	{
		// moving lights get a little higher priority (too much causes artifacts)
		dist -= light->getLightRadius()*0.25f;
	}
	return dist;
}

void LLPipeline::calcNearbyLights(LLCamera& camera)
{
	assertInitialized();

	if (LLPipeline::sReflectionRender)
	{
		return;
	}

	if (mLightingDetail >= 1)
	{
		// mNearbyLight (and all light_set_t's) are sorted such that
		// begin() == the closest light and rbegin() == the farthest light
		const S32 MAX_LOCAL_LIGHTS = 6;
// 		LLVector3 cam_pos = gAgent.getCameraPositionAgent();
		LLVector3 cam_pos = LLViewerJoystick::getInstance()->getOverrideCamera() ?
						camera.getOrigin() : 
						gAgent.getPositionAgent();

		F32 max_dist = LIGHT_MAX_RADIUS * 4.f; // ignore enitrely lights > 4 * max light rad
		
		// UPDATE THE EXISTING NEARBY LIGHTS
		light_set_t cur_nearby_lights;
		for (light_set_t::iterator iter = mNearbyLights.begin();
			iter != mNearbyLights.end(); iter++)
		{
			const Light* light = &(*iter);
			LLDrawable* drawable = light->drawable;
			LLVOVolume* volight = drawable->getVOVolume();
			if (!volight || !drawable->isState(LLDrawable::LIGHT))
			{
				drawable->clearState(LLDrawable::NEARBY_LIGHT);
				continue;
			}
			if (light->fade <= -LIGHT_FADE_TIME)
			{
				drawable->clearState(LLDrawable::NEARBY_LIGHT);
				continue;
			}
			if (!sRenderAttachedLights && volight && volight->isAttachment())
			{
				drawable->clearState(LLDrawable::NEARBY_LIGHT);
				continue;
			}

			F32 dist = calc_light_dist(volight, cam_pos, max_dist);
			cur_nearby_lights.insert(Light(drawable, dist, light->fade));
		}
		mNearbyLights = cur_nearby_lights;
				
		// FIND NEW LIGHTS THAT ARE IN RANGE
		light_set_t new_nearby_lights;
		for (LLDrawable::drawable_set_t::iterator iter = mLights.begin();
			 iter != mLights.end(); ++iter)
		{
			LLDrawable* drawable = *iter;
			LLVOVolume* light = drawable->getVOVolume();
			if (!light || drawable->isState(LLDrawable::NEARBY_LIGHT))
			{
				continue;
			}
			if (light->isHUDAttachment())
			{
				continue; // no lighting from HUD objects
			}
			F32 dist = calc_light_dist(light, cam_pos, max_dist);
			if (dist >= max_dist)
			{
				continue;
			}
			if (!sRenderAttachedLights && light && light->isAttachment())
			{
				continue;
			}
			new_nearby_lights.insert(Light(drawable, dist, 0.f));
			if (new_nearby_lights.size() > (U32)MAX_LOCAL_LIGHTS)
			{
				new_nearby_lights.erase(--new_nearby_lights.end());
				const Light& last = *new_nearby_lights.rbegin();
				max_dist = last.dist;
			}
		}

		// INSERT ANY NEW LIGHTS
		for (light_set_t::iterator iter = new_nearby_lights.begin();
			 iter != new_nearby_lights.end(); iter++)
		{
			const Light* light = &(*iter);
			if (mNearbyLights.size() < (U32)MAX_LOCAL_LIGHTS)
			{
				mNearbyLights.insert(*light);
				((LLDrawable*) light->drawable)->setState(LLDrawable::NEARBY_LIGHT);
			}
			else
			{
				// crazy cast so that we can overwrite the fade value
				// even though gcc enforces sets as const
				// (fade value doesn't affect sort so this is safe)
				Light* farthest_light = (const_cast<Light*>(&(*(mNearbyLights.rbegin()))));
				if (light->dist < farthest_light->dist)
				{
					if (farthest_light->fade >= 0.f)
					{
						farthest_light->fade = -gFrameIntervalSeconds;
					}
				}
				else
				{
					break; // none of the other lights are closer
				}
			}
		}
		
	}
}

void LLPipeline::setupHWLights(LLDrawPool* pool)
{
	assertInitialized();
	
	// Ambient
	if (!LLGLSLShader::sNoFixedFunction)
	{
		gGL.syncMatrices();
		LLColor4 ambient = gSky.getTotalAmbientColor();
		gGL.setAmbientLightColor(ambient);
	}

	// Light 0 = Sun or Moon (All objects)
	{
		if (gSky.getSunDirection().mV[2] >= LLSky::NIGHTTIME_ELEVATION_COS)
		{
			mSunDir.setVec(gSky.getSunDirection());
			mSunDiffuse.setVec(gSky.getSunDiffuseColor());
		}
		else
		{
			mSunDir.setVec(gSky.getMoonDirection());
			mSunDiffuse.setVec(gSky.getMoonDiffuseColor());
		}

		F32 max_color = llmax(mSunDiffuse.mV[0], mSunDiffuse.mV[1], mSunDiffuse.mV[2]);
		if (max_color > 1.f)
		{
			mSunDiffuse *= 1.f/max_color;
		}
		mSunDiffuse.clamp();

		LLVector4 light_pos(mSunDir, 0.0f);
		LLColor4 light_diffuse = mSunDiffuse;

		if (LLPipeline::sRenderDeferred)
		{
			light_diffuse.mV[0] = powf(light_diffuse.mV[0], 2.2f);
			light_diffuse.mV[1] = powf(light_diffuse.mV[1], 2.2f);
			light_diffuse.mV[2] = powf(light_diffuse.mV[2], 2.2f);
		}

		mHWLightColors[0] = light_diffuse;

		LLLightState* light = gGL.getLight(0);
		light->setPosition(light_pos);
		light->setDiffuse(light_diffuse);
		light->setAmbient(LLColor4::black);
		light->setSpecular(LLColor4::black);
		light->setConstantAttenuation(1.f);
		light->setLinearAttenuation(0.f);
		light->setQuadraticAttenuation(0.f);
		light->setSpotExponent(0.f);
		light->setSpotCutoff(180.f);
	}
	
	// Light 1 = Backlight (for avatars)
	// (set by enableLightsAvatar)
	
	S32 cur_light = 2;
	
	// Nearby lights = LIGHT 2-7

	mLightMovingMask = 0;
	
	if (mLightingDetail >= 1)
	{
		for (light_set_t::iterator iter = mNearbyLights.begin();
			 iter != mNearbyLights.end(); ++iter)
		{
			LLDrawable* drawable = iter->drawable;
			LLVOVolume* light = drawable->getVOVolume();
			if (!light)
			{
				continue;
			}
			if (drawable->isState(LLDrawable::ACTIVE))
			{
				mLightMovingMask |= (1<<cur_light);
			}
			
			LLColor4  light_color = light->getLightColor();
			light_color.mV[3] = 0.0f;

			F32 fade = iter->fade;
			if (fade < LIGHT_FADE_TIME)
			{
				// fade in/out light
				if (fade >= 0.f)
				{
					fade = fade / LIGHT_FADE_TIME;
					((Light*) (&(*iter)))->fade += gFrameIntervalSeconds;
				}
				else
				{
					fade = 1.f + fade / LIGHT_FADE_TIME;
					((Light*) (&(*iter)))->fade -= gFrameIntervalSeconds;
				}
				fade = llclamp(fade,0.f,1.f);
				light_color *= fade;
			}

			LLVector3 light_pos(light->getRenderPosition());
			LLVector4 light_pos_gl(light_pos, 1.0f);
	
			F32 light_radius = llmax(light->getLightRadius(), 0.001f);

			F32 x = (3.f * (1.f + light->getLightFalloff())); // why this magic?  probably trying to match a historic behavior.
			float linatten = x / (light_radius); // % of brightness at radius

			if (LLPipeline::sRenderDeferred)
			{
				light_color.mV[0] = powf(light_color.mV[0], 2.2f);
				light_color.mV[1] = powf(light_color.mV[1], 2.2f);
				light_color.mV[2] = powf(light_color.mV[2], 2.2f);
			}

			mHWLightColors[cur_light] = light_color;
			LLLightState* light_state = gGL.getLight(cur_light);
			
			light_state->setPosition(light_pos_gl);
			light_state->setDiffuse(light_color);
			light_state->setAmbient(LLColor4::black);
			light_state->setConstantAttenuation(0.f);
			if (sRenderDeferred)
			{
				F32 size = light_radius*1.5f;
				light_state->setLinearAttenuation(size*size);
				light_state->setQuadraticAttenuation(light->getLightFalloff()*0.5f+1.f);
			}
			else
			{
				light_state->setLinearAttenuation(linatten);
				light_state->setQuadraticAttenuation(0.f);
			}
			

			if (light->isLightSpotlight() // directional (spot-)light
			    && (LLPipeline::sRenderDeferred || RenderSpotLightsInNondeferred)) // these are only rendered as GL spotlights if we're in deferred rendering mode *or* the setting forces them on
			{
				LLQuaternion quat = light->getRenderRotation();
				LLVector3 at_axis(0,0,-1); // this matches deferred rendering's object light direction
				at_axis *= quat;

				light_state->setSpotDirection(at_axis);
				light_state->setSpotCutoff(90.f);
				light_state->setSpotExponent(2.f);
	
				const LLColor4 specular(0.f, 0.f, 0.f, 0.f);
				light_state->setSpecular(specular);
			}
			else // omnidirectional (point) light
			{
				light_state->setSpotExponent(0.f);
				light_state->setSpotCutoff(180.f);
				
				// we use specular.w = 1.0 as a cheap hack for the shaders to know that this is omnidirectional rather than a spotlight
				const LLColor4 specular(0.f, 0.f, 0.f, 1.f);
				light_state->setSpecular(specular);				
			}
			cur_light++;
			if (cur_light >= 8)
			{
				break; // safety
			}
		}
	}
	for ( ; cur_light < 8 ; cur_light++)
	{
		mHWLightColors[cur_light] = LLColor4::black;
		LLLightState* light = gGL.getLight(cur_light);

		light->setDiffuse(LLColor4::black);
		light->setAmbient(LLColor4::black);
		light->setSpecular(LLColor4::black);
	}
	if (gAgentAvatarp &&
		gAgentAvatarp->mSpecialRenderMode == 3)
	{
		LLColor4  light_color = LLColor4::white;
		light_color.mV[3] = 0.0f;

		LLVector3 light_pos(LLViewerCamera::getInstance()->getOrigin());
		LLVector4 light_pos_gl(light_pos, 1.0f);

		F32 light_radius = 16.f;

			F32 x = 3.f;
		float linatten = x / (light_radius); // % of brightness at radius

		if (LLPipeline::sRenderDeferred)
		{
			light_color.mV[0] = powf(light_color.mV[0], 2.2f);
			light_color.mV[1] = powf(light_color.mV[1], 2.2f);
			light_color.mV[2] = powf(light_color.mV[2], 2.2f);
		}

		mHWLightColors[2] = light_color;
		LLLightState* light = gGL.getLight(2);

		light->setPosition(light_pos_gl);
		light->setDiffuse(light_color);
		light->setAmbient(LLColor4::black);
		light->setSpecular(LLColor4::black);
		light->setQuadraticAttenuation(0.f);
		light->setConstantAttenuation(0.f);
		light->setLinearAttenuation(linatten);
		light->setSpotExponent(0.f);
		light->setSpotCutoff(180.f);
	}

	// Init GL state
	if (!LLGLSLShader::sNoFixedFunction)
	{
		glDisable(GL_LIGHTING);
	}

	for (S32 i = 0; i < 8; ++i)
	{
		gGL.getLight(i)->disable();
	}
	mLightMask = 0;
}

void LLPipeline::enableLights(U32 mask)
{
	assertInitialized();

	if (mLightingDetail == 0)
	{
		mask &= 0xf003; // sun and backlight only (and fullbright bit)
	}
	if (mLightMask != mask)
	{
		stop_glerror();
		if (!mLightMask)
		{
			if (!LLGLSLShader::sNoFixedFunction)
			{
				glEnable(GL_LIGHTING);
			}
		}
		if (mask)
		{
			stop_glerror();
			for (S32 i=0; i<8; i++)
			{
				LLLightState* light = gGL.getLight(i);
				if (mask & (1<<i))
				{
					light->enable();
					light->setDiffuse(mHWLightColors[i]);
				}
				else
				{
					light->disable();
					light->setDiffuse(LLColor4::black);
				}
			}
			stop_glerror();
		}
		else
		{
			if (!LLGLSLShader::sNoFixedFunction)
			{
				glDisable(GL_LIGHTING);
			}
		}
		mLightMask = mask;
		stop_glerror();

		LLColor4 ambient = gSky.getTotalAmbientColor();
		gGL.setAmbientLightColor(ambient);
	}
}

void LLPipeline::enableLightsStatic()
{
	assertInitialized();
	U32 mask = 0x01; // Sun
	if (mLightingDetail >= 2)
	{
		mask |= mLightMovingMask; // Hardware moving lights
	}
	else
	{
		mask |= 0xff & (~2); // Hardware local lights
	}
	enableLights(mask);
}

void LLPipeline::enableLightsDynamic()
{
	assertInitialized();
	U32 mask = 0xff & (~2); // Local lights
	enableLights(mask);
	
	if (isAgentAvatarValid() && getLightingDetail() <= 0)
	{
		if (gAgentAvatarp->mSpecialRenderMode == 0) // normal
		{
			gPipeline.enableLightsAvatar();
		}
		else if (gAgentAvatarp->mSpecialRenderMode >= 1)  // anim preview
		{
			gPipeline.enableLightsAvatarEdit(LLColor4(0.7f, 0.6f, 0.3f, 1.f));
		}
	}
}

void LLPipeline::enableLightsAvatar()
{
	U32 mask = 0xff; // All lights
	setupAvatarLights(FALSE);
	enableLights(mask);
}

void LLPipeline::enableLightsPreview()
{
	disableLights();

	if (!LLGLSLShader::sNoFixedFunction)
	{
		glEnable(GL_LIGHTING);
	}

	LLColor4 ambient = PreviewAmbientColor;
	gGL.setAmbientLightColor(ambient);

	LLColor4 diffuse0 = PreviewDiffuse0;
	LLColor4 specular0 = PreviewSpecular0;
	LLColor4 diffuse1 = PreviewDiffuse1;
	LLColor4 specular1 = PreviewSpecular1;
	LLColor4 diffuse2 = PreviewDiffuse2;
	LLColor4 specular2 = PreviewSpecular2;

	LLVector3 dir0 = PreviewDirection0;
	LLVector3 dir1 = PreviewDirection1;
	LLVector3 dir2 = PreviewDirection2;

	dir0.normVec();
	dir1.normVec();
	dir2.normVec();
	
	LLVector4 light_pos(dir0, 0.0f);

	LLLightState* light = gGL.getLight(1);

	light->enable();
	light->setPosition(light_pos);
	light->setDiffuse(diffuse0);
	light->setAmbient(LLColor4::black);
	light->setSpecular(specular0);
	light->setSpotExponent(0.f);
	light->setSpotCutoff(180.f);

	light_pos = LLVector4(dir1, 0.f);

	light = gGL.getLight(2);
	light->enable();
	light->setPosition(light_pos);
	light->setDiffuse(diffuse1);
	light->setAmbient(LLColor4::black);
	light->setSpecular(specular1);
	light->setSpotExponent(0.f);
	light->setSpotCutoff(180.f);

	light_pos = LLVector4(dir2, 0.f);
	light = gGL.getLight(3);
	light->enable();
	light->setPosition(light_pos);
	light->setDiffuse(diffuse2);
	light->setAmbient(LLColor4::black);
	light->setSpecular(specular2);
	light->setSpotExponent(0.f);
	light->setSpotCutoff(180.f);
}


void LLPipeline::enableLightsAvatarEdit(const LLColor4& color)
{
	U32 mask = 0x2002; // Avatar backlight only, set ambient
	setupAvatarLights(TRUE);
	enableLights(mask);

	gGL.setAmbientLightColor(color);
}

void LLPipeline::enableLightsFullbright(const LLColor4& color)
{
	assertInitialized();
	U32 mask = 0x1000; // Non-0 mask, set ambient
	enableLights(mask);

	gGL.setAmbientLightColor(color);
}

void LLPipeline::disableLights()
{
	enableLights(0); // no lighting (full bright)
}

//============================================================================

class LLMenuItemGL;
class LLInvFVBridge;
struct cat_folder_pair;
class LLVOBranch;
class LLVOLeaf;

void LLPipeline::findReferences(LLDrawable *drawablep)
{
	assertInitialized();
	if (mLights.find(drawablep) != mLights.end())
	{
		llinfos << "In mLights" << llendl;
	}
	if (std::find(mMovedList.begin(), mMovedList.end(), drawablep) != mMovedList.end())
	{
		llinfos << "In mMovedList" << llendl;
	}
	if (std::find(mShiftList.begin(), mShiftList.end(), drawablep) != mShiftList.end())
	{
		llinfos << "In mShiftList" << llendl;
	}
	if (mRetexturedList.find(drawablep) != mRetexturedList.end())
	{
		llinfos << "In mRetexturedList" << llendl;
	}
	
	if (std::find(mBuildQ1.begin(), mBuildQ1.end(), drawablep) != mBuildQ1.end())
	{
		llinfos << "In mBuildQ1" << llendl;
	}
	if (std::find(mBuildQ2.begin(), mBuildQ2.end(), drawablep) != mBuildQ2.end())
	{
		llinfos << "In mBuildQ2" << llendl;
	}

	S32 count;
	
	count = gObjectList.findReferences(drawablep);
	if (count)
	{
		llinfos << "In other drawables: " << count << " references" << llendl;
	}
}

BOOL LLPipeline::verify()
{
	BOOL ok = assertInitialized();
	if (ok) 
	{
		for (pool_set_t::iterator iter = mPools.begin(); iter != mPools.end(); ++iter)
		{
			LLDrawPool *poolp = *iter;
			if (!poolp->verify())
			{
				ok = FALSE;
			}
		}
	}

	if (!ok)
	{
		llwarns << "Pipeline verify failed!" << llendl;
	}
	return ok;
}

//////////////////////////////
//
// Collision detection
//
//

///////////////////////////////////////////////////////////////////////////////////////////////////////////////////////////////////////////////////////////////////////////////////////////////////////
/**
 *	A method to compute a ray-AABB intersection.
 *	Original code by Andrew Woo, from "Graphics Gems", Academic Press, 1990
 *	Optimized code by Pierre Terdiman, 2000 (~20-30% faster on my Celeron 500)
 *	Epsilon value added by Klaus Hartmann. (discarding it saves a few cycles only)
 *
 *	Hence this version is faster as well as more robust than the original one.
 *
 *	Should work provided:
 *	1) the integer representation of 0.0f is 0x00000000
 *	2) the sign bit of the float is the most significant one
 *
 *	Report bugs: p.terdiman@codercorner.com
 *
 *	\param		aabb		[in] the axis-aligned bounding box
 *	\param		origin		[in] ray origin
 *	\param		dir			[in] ray direction
 *	\param		coord		[out] impact coordinates
 *	\return		true if ray intersects AABB
 */
///////////////////////////////////////////////////////////////////////////////////////////////////////////////////////////////////////////////////////////////////////////////////////////////////////
//#define RAYAABB_EPSILON 0.00001f
#define IR(x)	((U32&)x)

bool LLRayAABB(const LLVector3 &center, const LLVector3 &size, const LLVector3& origin, const LLVector3& dir, LLVector3 &coord, F32 epsilon)
{
	BOOL Inside = TRUE;
	LLVector3 MinB = center - size;
	LLVector3 MaxB = center + size;
	LLVector3 MaxT;
	MaxT.mV[VX]=MaxT.mV[VY]=MaxT.mV[VZ]=-1.0f;

	// Find candidate planes.
	for(U32 i=0;i<3;i++)
	{
		if(origin.mV[i] < MinB.mV[i])
		{
			coord.mV[i]	= MinB.mV[i];
			Inside		= FALSE;

			// Calculate T distances to candidate planes
			if(IR(dir.mV[i]))	MaxT.mV[i] = (MinB.mV[i] - origin.mV[i]) / dir.mV[i];
		}
		else if(origin.mV[i] > MaxB.mV[i])
		{
			coord.mV[i]	= MaxB.mV[i];
			Inside		= FALSE;

			// Calculate T distances to candidate planes
			if(IR(dir.mV[i]))	MaxT.mV[i] = (MaxB.mV[i] - origin.mV[i]) / dir.mV[i];
		}
	}

	// Ray origin inside bounding box
	if(Inside)
	{
		coord = origin;
		return true;
	}

	// Get largest of the maxT's for final choice of intersection
	U32 WhichPlane = 0;
	if(MaxT.mV[1] > MaxT.mV[WhichPlane])	WhichPlane = 1;
	if(MaxT.mV[2] > MaxT.mV[WhichPlane])	WhichPlane = 2;

	// Check final candidate actually inside box
	if(IR(MaxT.mV[WhichPlane])&0x80000000) return false;

	for(U32 i=0;i<3;i++)
	{
		if(i!=WhichPlane)
		{
			coord.mV[i] = origin.mV[i] + MaxT.mV[WhichPlane] * dir.mV[i];
			if (epsilon > 0)
			{
				if(coord.mV[i] < MinB.mV[i] - epsilon || coord.mV[i] > MaxB.mV[i] + epsilon)	return false;
			}
			else
			{
				if(coord.mV[i] < MinB.mV[i] || coord.mV[i] > MaxB.mV[i])	return false;
			}
		}
	}
	return true;	// ray hits box
}

//////////////////////////////
//
// Macros, functions, and inline methods from other classes
//
//

void LLPipeline::setLight(LLDrawable *drawablep, BOOL is_light)
{
	if (drawablep && assertInitialized())
	{
		if (is_light)
		{
			mLights.insert(drawablep);
			drawablep->setState(LLDrawable::LIGHT);
		}
		else
		{
			drawablep->clearState(LLDrawable::LIGHT);
			mLights.erase(drawablep);
		}
	}
}

//static
void LLPipeline::toggleRenderType(U32 type)
{
	gPipeline.mRenderTypeEnabled[type] = !gPipeline.mRenderTypeEnabled[type];
	if (type == LLPipeline::RENDER_TYPE_WATER)
	{
		gPipeline.mRenderTypeEnabled[LLPipeline::RENDER_TYPE_VOIDWATER] = !gPipeline.mRenderTypeEnabled[LLPipeline::RENDER_TYPE_VOIDWATER];
	}
}

//static
void LLPipeline::toggleRenderTypeControl(void* data)
{
	U32 type = (U32)(intptr_t)data;
	U32 bit = (1<<type);
	if (gPipeline.hasRenderType(type))
	{
		llinfos << "Toggling render type mask " << std::hex << bit << " off" << std::dec << llendl;
	}
	else
	{
		llinfos << "Toggling render type mask " << std::hex << bit << " on" << std::dec << llendl;
	}
	gPipeline.toggleRenderType(type);
}

//static
BOOL LLPipeline::hasRenderTypeControl(void* data)
{
	U32 type = (U32)(intptr_t)data;
	return gPipeline.hasRenderType(type);
}

// Allows UI items labeled "Hide foo" instead of "Show foo"
//static
BOOL LLPipeline::toggleRenderTypeControlNegated(void* data)
{
	S32 type = (S32)(intptr_t)data;
	return !gPipeline.hasRenderType(type);
}

//static
void LLPipeline::toggleRenderDebug(void* data)
{
	U32 bit = (U32)(intptr_t)data;
	if (gPipeline.hasRenderDebugMask(bit))
	{
		llinfos << "Toggling render debug mask " << std::hex << bit << " off" << std::dec << llendl;
	}
	else
	{
		llinfos << "Toggling render debug mask " << std::hex << bit << " on" << std::dec << llendl;
	}
	gPipeline.mRenderDebugMask ^= bit;
}


//static
BOOL LLPipeline::toggleRenderDebugControl(void* data)
{
	U32 bit = (U32)(intptr_t)data;
	return gPipeline.hasRenderDebugMask(bit);
}

//static
void LLPipeline::toggleRenderDebugFeature(void* data)
{
	U32 bit = (U32)(intptr_t)data;
	gPipeline.mRenderDebugFeatureMask ^= bit;
}


//static
BOOL LLPipeline::toggleRenderDebugFeatureControl(void* data)
{
	U32 bit = (U32)(intptr_t)data;
	return gPipeline.hasRenderDebugFeatureMask(bit);
}

void LLPipeline::setRenderDebugFeatureControl(U32 bit, bool value)
{
	if (value)
	{
		gPipeline.mRenderDebugFeatureMask |= bit;
	}
	else
	{
		gPipeline.mRenderDebugFeatureMask &= !bit;
	}
}

void LLPipeline::pushRenderDebugFeatureMask()
{
	mRenderDebugFeatureStack.push(mRenderDebugFeatureMask);
}

void LLPipeline::popRenderDebugFeatureMask()
{
	if (mRenderDebugFeatureStack.empty())
	{
		llerrs << "Depleted render feature stack." << llendl;
	}

	mRenderDebugFeatureMask = mRenderDebugFeatureStack.top();
	mRenderDebugFeatureStack.pop();
}

// static
void LLPipeline::setRenderScriptedBeacons(BOOL val)
{
	sRenderScriptedBeacons = val;
}

// static
void LLPipeline::toggleRenderScriptedBeacons(void*)
{
	sRenderScriptedBeacons = !sRenderScriptedBeacons;
}

// static
BOOL LLPipeline::getRenderScriptedBeacons(void*)
{
	return sRenderScriptedBeacons;
}

// static
void LLPipeline::setRenderScriptedTouchBeacons(BOOL val)
{
	sRenderScriptedTouchBeacons = val;
}

// static
void LLPipeline::toggleRenderScriptedTouchBeacons(void*)
{
	sRenderScriptedTouchBeacons = !sRenderScriptedTouchBeacons;
}

// static
BOOL LLPipeline::getRenderScriptedTouchBeacons(void*)
{
	return sRenderScriptedTouchBeacons;
}

// static
void LLPipeline::setRenderMOAPBeacons(BOOL val)
{
	sRenderMOAPBeacons = val;
}

// static
void LLPipeline::toggleRenderMOAPBeacons(void*)
{
	sRenderMOAPBeacons = !sRenderMOAPBeacons;
}

// static
BOOL LLPipeline::getRenderMOAPBeacons(void*)
{
	return sRenderMOAPBeacons;
}

// static
void LLPipeline::setRenderPhysicalBeacons(BOOL val)
{
	sRenderPhysicalBeacons = val;
}

// static
void LLPipeline::toggleRenderPhysicalBeacons(void*)
{
	sRenderPhysicalBeacons = !sRenderPhysicalBeacons;
}

// static
BOOL LLPipeline::getRenderPhysicalBeacons(void*)
{
	return sRenderPhysicalBeacons;
}

// static
void LLPipeline::setRenderParticleBeacons(BOOL val)
{
	sRenderParticleBeacons = val;
}

// static
void LLPipeline::toggleRenderParticleBeacons(void*)
{
	sRenderParticleBeacons = !sRenderParticleBeacons;
}

// static
BOOL LLPipeline::getRenderParticleBeacons(void*)
{
	return sRenderParticleBeacons;
}

// static
void LLPipeline::setRenderSoundBeacons(BOOL val)
{
	sRenderSoundBeacons = val;
}

// static
void LLPipeline::toggleRenderSoundBeacons(void*)
{
	sRenderSoundBeacons = !sRenderSoundBeacons;
}

// static
BOOL LLPipeline::getRenderSoundBeacons(void*)
{
	return sRenderSoundBeacons;
}

// static
void LLPipeline::setRenderBeacons(BOOL val)
{
	sRenderBeacons = val;
}

// static
void LLPipeline::toggleRenderBeacons(void*)
{
	sRenderBeacons = !sRenderBeacons;
}

// static
BOOL LLPipeline::getRenderBeacons(void*)
{
	return sRenderBeacons;
}

// static
void LLPipeline::setRenderHighlights(BOOL val)
{
	sRenderHighlight = val;
}

// static
void LLPipeline::toggleRenderHighlights(void*)
{
	sRenderHighlight = !sRenderHighlight;
}

// static
BOOL LLPipeline::getRenderHighlights(void*)
{
	return sRenderHighlight;
}

// static
void LLPipeline::setRenderHighlightTextureChannel(LLRender::eTexIndex channel)
{
	sRenderHighlightTextureChannel = channel;
}

LLViewerObject* LLPipeline::lineSegmentIntersectInWorld(const LLVector3& start, const LLVector3& end,
														BOOL pick_transparent,												
														S32* face_hit,
														LLVector3* intersection,         // return the intersection point
														LLVector2* tex_coord,            // return the texture coordinates of the intersection point
														LLVector3* normal,               // return the surface normal at the intersection point
														LLVector3* bi_normal             // return the surface bi-normal at the intersection point
	)
{
	LLDrawable* drawable = NULL;

	LLVector3 local_end = end;

	LLVector3 position;

	sPickAvatar = FALSE; //LLToolMgr::getInstance()->inBuildMode() ? FALSE : TRUE;
	
	for (LLWorld::region_list_t::const_iterator iter = LLWorld::getInstance()->getRegionList().begin(); 
			iter != LLWorld::getInstance()->getRegionList().end(); ++iter)
	{
		LLViewerRegion* region = *iter;

		for (U32 j = 0; j < LLViewerRegion::NUM_PARTITIONS; j++)
		{
			if ((j == LLViewerRegion::PARTITION_VOLUME) || 
				(j == LLViewerRegion::PARTITION_BRIDGE) || 
				(j == LLViewerRegion::PARTITION_TERRAIN) ||
				(j == LLViewerRegion::PARTITION_TREE) ||
				(j == LLViewerRegion::PARTITION_GRASS))  // only check these partitions for now
			{
				LLSpatialPartition* part = region->getSpatialPartition(j);
				if (part && hasRenderType(part->mDrawableType))
				{
					LLDrawable* hit = part->lineSegmentIntersect(start, local_end, pick_transparent, face_hit, &position, tex_coord, normal, bi_normal);
					if (hit)
					{
						drawable = hit;
						local_end = position;						
					}
				}
			}
		}
	}
	
	if (!sPickAvatar)
	{
		//save hit info in case we need to restore
		//due to attachment override
		LLVector3 local_normal;
		LLVector3 local_binormal;
		LLVector2 local_texcoord;
		S32 local_face_hit = -1;

		if (face_hit)
		{ 
			local_face_hit = *face_hit;
		}
		if (tex_coord)
		{
			local_texcoord = *tex_coord;
		}
		if (bi_normal)
		{
			local_binormal = *bi_normal;
		}
		if (normal)
		{
			local_normal = *normal;
		}
				
		const F32 ATTACHMENT_OVERRIDE_DIST = 0.1f;

		//check against avatars
		sPickAvatar = TRUE;
		for (LLWorld::region_list_t::const_iterator iter = LLWorld::getInstance()->getRegionList().begin(); 
				iter != LLWorld::getInstance()->getRegionList().end(); ++iter)
		{
			LLViewerRegion* region = *iter;

			LLSpatialPartition* part = region->getSpatialPartition(LLViewerRegion::PARTITION_BRIDGE);
			if (part && hasRenderType(part->mDrawableType))
			{
				LLDrawable* hit = part->lineSegmentIntersect(start, local_end, pick_transparent, face_hit, &position, tex_coord, normal, bi_normal);
				if (hit)
				{
					if (!drawable || 
						!drawable->getVObj()->isAttachment() ||
						(position-local_end).magVec() > ATTACHMENT_OVERRIDE_DIST)
					{ //avatar overrides if previously hit drawable is not an attachment or 
					  //attachment is far enough away from detected intersection
						drawable = hit;
						local_end = position;						
					}
					else
					{ //prioritize attachments over avatars
						position = local_end;

						if (face_hit)
						{
							*face_hit = local_face_hit;
						}
						if (tex_coord)
						{
							*tex_coord = local_texcoord;
						}
						if (bi_normal)
						{
							*bi_normal = local_binormal;
						}
						if (normal)
						{
							*normal = local_normal;
						}
					}
				}
			}
		}
	}

	//check all avatar nametags (silly, isn't it?)
	for (std::vector< LLCharacter* >::iterator iter = LLCharacter::sInstances.begin();
		iter != LLCharacter::sInstances.end();
		++iter)
	{
		LLVOAvatar* av = (LLVOAvatar*) *iter;
		if (av->mNameText.notNull()
			&& av->mNameText->lineSegmentIntersect(start, local_end, position))
		{
			drawable = av->mDrawable;
			local_end = position;
		}
	}

	if (intersection)
	{
		*intersection = position;
	}

	return drawable ? drawable->getVObj().get() : NULL;
}

LLViewerObject* LLPipeline::lineSegmentIntersectInHUD(const LLVector3& start, const LLVector3& end,
													  BOOL pick_transparent,													
													  S32* face_hit,
													  LLVector3* intersection,         // return the intersection point
													  LLVector2* tex_coord,            // return the texture coordinates of the intersection point
													  LLVector3* normal,               // return the surface normal at the intersection point
													  LLVector3* bi_normal             // return the surface bi-normal at the intersection point
	)
{
	LLDrawable* drawable = NULL;

	for (LLWorld::region_list_t::const_iterator iter = LLWorld::getInstance()->getRegionList().begin(); 
			iter != LLWorld::getInstance()->getRegionList().end(); ++iter)
	{
		LLViewerRegion* region = *iter;

		BOOL toggle = FALSE;
		if (!hasRenderType(LLPipeline::RENDER_TYPE_HUD))
		{
			toggleRenderType(LLPipeline::RENDER_TYPE_HUD);
			toggle = TRUE;
		}

		LLSpatialPartition* part = region->getSpatialPartition(LLViewerRegion::PARTITION_HUD);
		if (part)
		{
			LLDrawable* hit = part->lineSegmentIntersect(start, end, pick_transparent, face_hit, intersection, tex_coord, normal, bi_normal);
			if (hit)
			{
				drawable = hit;
			}
		}

		if (toggle)
		{
			toggleRenderType(LLPipeline::RENDER_TYPE_HUD);
		}
	}
	return drawable ? drawable->getVObj().get() : NULL;
}

LLSpatialPartition* LLPipeline::getSpatialPartition(LLViewerObject* vobj)
{
	if (vobj)
	{
		LLViewerRegion* region = vobj->getRegion();
		if (region)
		{
			return region->getSpatialPartition(vobj->getPartitionType());
		}
	}
	return NULL;
}

void LLPipeline::resetVertexBuffers(LLDrawable* drawable)
{
	if (!drawable)
	{
		return;
	}

	for (S32 i = 0; i < drawable->getNumFaces(); i++)
	{
		LLFace* facep = drawable->getFace(i);
		if (facep)
		{
			facep->clearVertexBuffer();
		}
	}
}

void LLPipeline::resetVertexBuffers()
{	
	mResetVertexBuffers = true;
}

static LLFastTimer::DeclareTimer FTM_RESET_VB("Reset VB");

void LLPipeline::doResetVertexBuffers()
{
	if (!mResetVertexBuffers)
	{
		return;
	}

	LLFastTimer t(FTM_RESET_VB);
	mResetVertexBuffers = false;

	mCubeVB = NULL;

	for (LLWorld::region_list_t::const_iterator iter = LLWorld::getInstance()->getRegionList().begin(); 
			iter != LLWorld::getInstance()->getRegionList().end(); ++iter)
	{
		LLViewerRegion* region = *iter;
		for (U32 i = 0; i < LLViewerRegion::NUM_PARTITIONS; i++)
		{
			LLSpatialPartition* part = region->getSpatialPartition(i);
			if (part)
			{
				part->resetVertexBuffers();
			}
		}
	}

	resetDrawOrders();

	gSky.resetVertexBuffers();

	LLVOPartGroup::destroyGL();

	if ( LLPathingLib::getInstance() )
	{
		LLPathingLib::getInstance()->cleanupVBOManager();
	}
	LLVOPartGroup::destroyGL();

	LLVertexBuffer::cleanupClass();
	
	//delete all name pool caches
	LLGLNamePool::cleanupPools();

	

	if (LLVertexBuffer::sGLCount > 0)
	{
		llwarns << "VBO wipe failed -- " << LLVertexBuffer::sGLCount << " buffers remaining." << llendl;
	}

	LLVertexBuffer::unbind();	
	
	updateRenderBump();
	updateRenderDeferred();

	sUseTriStrips = gSavedSettings.getBOOL("RenderUseTriStrips");
	LLVertexBuffer::sUseStreamDraw = gSavedSettings.getBOOL("RenderUseStreamVBO");
	LLVertexBuffer::sUseVAO = gSavedSettings.getBOOL("RenderUseVAO");
	LLVertexBuffer::sPreferStreamDraw = gSavedSettings.getBOOL("RenderPreferStreamDraw");
	LLVertexBuffer::sEnableVBOs = gSavedSettings.getBOOL("RenderVBOEnable");
	LLVertexBuffer::sDisableVBOMapping = LLVertexBuffer::sEnableVBOs && gSavedSettings.getBOOL("RenderVBOMappingDisable") ;
	sBakeSunlight = gSavedSettings.getBOOL("RenderBakeSunlight");
	sNoAlpha = gSavedSettings.getBOOL("RenderNoAlpha");
	LLPipeline::sTextureBindTest = gSavedSettings.getBOOL("RenderDebugTextureBind");

	LLVertexBuffer::initClass(LLVertexBuffer::sEnableVBOs, LLVertexBuffer::sDisableVBOMapping);

	LLVOPartGroup::restoreGL();
}

void LLPipeline::renderObjects(U32 type, U32 mask, BOOL texture, BOOL batch_texture)
{
	assertInitialized();
	gGL.loadMatrix(gGLModelView);
	gGLLastMatrix = NULL;
	mSimplePool->pushBatches(type, mask, texture, batch_texture);
	gGL.loadMatrix(gGLModelView);
	gGLLastMatrix = NULL;		
}

void LLPipeline::renderMaskedObjects(U32 type, U32 mask, BOOL texture, BOOL batch_texture)
{
	assertInitialized();
	gGL.loadMatrix(gGLModelView);
	gGLLastMatrix = NULL;
	mAlphaPool->pushMaskBatches(type, mask, texture, batch_texture);
	gGL.loadMatrix(gGLModelView);
	gGLLastMatrix = NULL;		
}


void apply_cube_face_rotation(U32 face)
{
	switch (face)
	{
		case 0: 
			gGL.rotatef(90.f, 0, 1, 0);
			gGL.rotatef(180.f, 1, 0, 0);
		break;
		case 2: 
			gGL.rotatef(-90.f, 1, 0, 0);
		break;
		case 4:
			gGL.rotatef(180.f, 0, 1, 0);
			gGL.rotatef(180.f, 0, 0, 1);
		break;
		case 1: 
			gGL.rotatef(-90.f, 0, 1, 0);
			gGL.rotatef(180.f, 1, 0, 0);
		break;
		case 3:
			gGL.rotatef(90, 1, 0, 0);
		break;
		case 5: 
			gGL.rotatef(180, 0, 0, 1);
		break;
	}
}

void validate_framebuffer_object()
{                                                           
	GLenum status;                                            
	status = glCheckFramebufferStatus(GL_FRAMEBUFFER_EXT); 
	switch(status) 
	{                                          
		case GL_FRAMEBUFFER_COMPLETE:                       
			//framebuffer OK, no error.
			break;
		case GL_FRAMEBUFFER_INCOMPLETE_MISSING_ATTACHMENT:
			// frame buffer not OK: probably means unsupported depth buffer format
			llerrs << "Framebuffer Incomplete Missing Attachment." << llendl;
			break;
		case GL_FRAMEBUFFER_INCOMPLETE_ATTACHMENT:
			// frame buffer not OK: probably means unsupported depth buffer format
			llerrs << "Framebuffer Incomplete Attachment." << llendl;
			break; 
		case GL_FRAMEBUFFER_UNSUPPORTED:                    
			/* choose different formats */                        
			llerrs << "Framebuffer unsupported." << llendl;
			break;                                                
		default:                                                
			llerrs << "Unknown framebuffer status." << llendl;
			break;
	}
}

void LLPipeline::bindScreenToTexture() 
{
	
}

static LLFastTimer::DeclareTimer FTM_RENDER_BLOOM("Bloom");

void LLPipeline::renderBloom(BOOL for_snapshot, F32 zoom_factor, int subfield)
{
	if (!(gPipeline.canUseVertexShaders() &&
		sRenderGlow))
	{
		return;
	}

	LLVertexBuffer::unbind();
	LLGLState::checkStates();
	LLGLState::checkTextureChannels();

	assertInitialized();

	if (gUseWireframe)
	{
		glPolygonMode(GL_FRONT_AND_BACK, GL_FILL);
	}

	LLVector2 tc1(0,0);
	LLVector2 tc2((F32) mScreen.getWidth()*2,
				  (F32) mScreen.getHeight()*2);

	LLFastTimer ftm(FTM_RENDER_BLOOM);
	gGL.color4f(1,1,1,1);
	LLGLDepthTest depth(GL_FALSE);
	LLGLDisable blend(GL_BLEND);
	LLGLDisable cull(GL_CULL_FACE);
	
	enableLightsFullbright(LLColor4(1,1,1,1));

	gGL.matrixMode(LLRender::MM_PROJECTION);
	gGL.pushMatrix();
	gGL.loadIdentity();
	gGL.matrixMode(LLRender::MM_MODELVIEW);
	gGL.pushMatrix();
	gGL.loadIdentity();

	LLGLDisable test(GL_ALPHA_TEST);
	
	gGL.setColorMask(true, true);
	glClearColor(0,0,0,0);
	
	if (sRenderDeferred)
	{
		mScreen.bindTarget();
		// Apply gamma correction to the frame here.
		gDeferredPostGammaCorrectProgram.bind();
		//mDeferredVB->setBuffer(LLVertexBuffer::MAP_VERTEX);
		S32 channel = 0;
		channel = gDeferredPostGammaCorrectProgram.enableTexture(LLShaderMgr::DEFERRED_DIFFUSE, mScreen.getUsage());
		if (channel > -1)
		{
			mScreen.bindTexture(0,channel);
			gGL.getTexUnit(channel)->setTextureFilteringOption(LLTexUnit::TFO_POINT);
		}
		
		gDeferredPostGammaCorrectProgram.uniform2f(LLShaderMgr::DEFERRED_SCREEN_RES, mScreen.getWidth(), mScreen.getHeight());
		
		F32 gamma = 1.0;
		if (!LLViewerCamera::getInstance()->cameraUnderWater())
		{
			gamma = 1.0/2.2;
		}
		
		gDeferredPostGammaCorrectProgram.uniform1f(LLShaderMgr::TEXTURE_GAMMA, gamma);
		
		gGL.begin(LLRender::TRIANGLE_STRIP);
		gGL.texCoord2f(tc1.mV[0], tc1.mV[1]);
		gGL.vertex2f(-1,-1);
		
		gGL.texCoord2f(tc1.mV[0], tc2.mV[1]);
		gGL.vertex2f(-1,3);
		
		gGL.texCoord2f(tc2.mV[0], tc1.mV[1]);
		gGL.vertex2f(3,-1);
		
		gGL.end();
		
		gGL.getTexUnit(channel)->unbind(mScreen.getUsage());
		gDeferredPostGammaCorrectProgram.unbind();
		mScreen.flush();
	}
	
	{
		{
			LLFastTimer ftm(FTM_RENDER_BLOOM_FBO);
			mGlow[2].bindTarget();
			mGlow[2].clear();
		}
		
		gGlowExtractProgram.bind();
		F32 minLum = llmax((F32) RenderGlowMinLuminance, 0.0f);
		F32 maxAlpha = RenderGlowMaxExtractAlpha;		
		F32 warmthAmount = RenderGlowWarmthAmount;	
		LLVector3 lumWeights = RenderGlowLumWeights;
		LLVector3 warmthWeights = RenderGlowWarmthWeights;


		gGlowExtractProgram.uniform1f(LLShaderMgr::GLOW_MIN_LUMINANCE, minLum);
		gGlowExtractProgram.uniform1f(LLShaderMgr::GLOW_MAX_EXTRACT_ALPHA, maxAlpha);
		gGlowExtractProgram.uniform3f(LLShaderMgr::GLOW_LUM_WEIGHTS, lumWeights.mV[0], lumWeights.mV[1], lumWeights.mV[2]);
		gGlowExtractProgram.uniform3f(LLShaderMgr::GLOW_WARMTH_WEIGHTS, warmthWeights.mV[0], warmthWeights.mV[1], warmthWeights.mV[2]);
		gGlowExtractProgram.uniform1f(LLShaderMgr::GLOW_WARMTH_AMOUNT, warmthAmount);
		LLGLEnable blend_on(GL_BLEND);
		LLGLEnable test(GL_ALPHA_TEST);
		
		gGL.setSceneBlendType(LLRender::BT_ADD_WITH_ALPHA);
		
		mScreen.bindTexture(0, 0);
		
		gGL.color4f(1,1,1,1);
		gPipeline.enableLightsFullbright(LLColor4(1,1,1,1));
		gGL.begin(LLRender::TRIANGLE_STRIP);
		gGL.texCoord2f(tc1.mV[0], tc1.mV[1]);
		gGL.vertex2f(-1,-1);
		
		gGL.texCoord2f(tc1.mV[0], tc2.mV[1]);
		gGL.vertex2f(-1,3);
		
		gGL.texCoord2f(tc2.mV[0], tc1.mV[1]);
		gGL.vertex2f(3,-1);
		
		gGL.end();
		
		gGL.getTexUnit(0)->unbind(mScreen.getUsage());

		mGlow[2].flush();
	}

	tc1.setVec(0,0);
	tc2.setVec(2,2);

	// power of two between 1 and 1024
	U32 glowResPow = RenderGlowResolutionPow;
	const U32 glow_res = llmax(1, 
		llmin(1024, 1 << glowResPow));

	S32 kernel = RenderGlowIterations*2;
	F32 delta = RenderGlowWidth / glow_res;
	// Use half the glow width if we have the res set to less than 9 so that it looks
	// almost the same in either case.
	if (glowResPow < 9)
	{
		delta *= 0.5f;
	}
	F32 strength = RenderGlowStrength;

	gGlowProgram.bind();
	gGlowProgram.uniform1f(LLShaderMgr::GLOW_STRENGTH, strength);

	for (S32 i = 0; i < kernel; i++)
	{
		{
			LLFastTimer ftm(FTM_RENDER_BLOOM_FBO);
			mGlow[i%2].bindTarget();
			mGlow[i%2].clear();
		}
			
		if (i == 0)
		{
			gGL.getTexUnit(0)->bind(&mGlow[2]);
		}
		else
		{
			gGL.getTexUnit(0)->bind(&mGlow[(i-1)%2]);
		}

		if (i%2 == 0)
		{
			gGlowProgram.uniform2f(LLShaderMgr::GLOW_DELTA, delta, 0);
		}
		else
		{
			gGlowProgram.uniform2f(LLShaderMgr::GLOW_DELTA, 0, delta);
		}

		gGL.begin(LLRender::TRIANGLE_STRIP);
		gGL.texCoord2f(tc1.mV[0], tc1.mV[1]);
		gGL.vertex2f(-1,-1);
		
		gGL.texCoord2f(tc1.mV[0], tc2.mV[1]);
		gGL.vertex2f(-1,3);
		
		gGL.texCoord2f(tc2.mV[0], tc1.mV[1]);
		gGL.vertex2f(3,-1);
		
		gGL.end();
		
		mGlow[i%2].flush();
	}

	gGlowProgram.unbind();

	/*if (LLRenderTarget::sUseFBO)
	{
		LLFastTimer ftm(FTM_RENDER_BLOOM_FBO);
		glBindFramebuffer(GL_FRAMEBUFFER, 0);
	}*/

	gGLViewport[0] = gViewerWindow->getWorldViewRectRaw().mLeft;
	gGLViewport[1] = gViewerWindow->getWorldViewRectRaw().mBottom;
	gGLViewport[2] = gViewerWindow->getWorldViewRectRaw().getWidth();
	gGLViewport[3] = gViewerWindow->getWorldViewRectRaw().getHeight();
	glViewport(gGLViewport[0], gGLViewport[1], gGLViewport[2], gGLViewport[3]);

	tc2.setVec((F32) mScreen.getWidth(),
			(F32) mScreen.getHeight());

	gGL.flush();
	
	LLVertexBuffer::unbind();

	if (LLPipeline::sRenderDeferred)
	{

		bool dof_enabled = !LLViewerCamera::getInstance()->cameraUnderWater() &&
							!LLToolMgr::getInstance()->inBuildMode() &&
							RenderDepthOfField;


		bool multisample = RenderFSAASamples > 1 && mFXAABuffer.isComplete();

		gViewerWindow->setup3DViewport();
				
		if (dof_enabled)
		{
			LLGLSLShader* shader = &gDeferredPostProgram;
			LLGLDisable blend(GL_BLEND);

			//depth of field focal plane calculations
			static F32 current_distance = 16.f;
			static F32 start_distance = 16.f;
			static F32 transition_time = 1.f;

			LLVector3 focus_point;

			LLViewerObject* obj = LLViewerMediaFocus::getInstance()->getFocusedObject();
			if (obj && obj->mDrawable && obj->isSelected())
			{ //focus on selected media object
				S32 face_idx = LLViewerMediaFocus::getInstance()->getFocusedFace();
				if (obj && obj->mDrawable)
				{
					LLFace* face = obj->mDrawable->getFace(face_idx);
					if (face)
					{
						focus_point = face->getPositionAgent();
					}
				}
			}
		
			if (focus_point.isExactlyZero())
			{
				if (LLViewerJoystick::getInstance()->getOverrideCamera())
				{ //focus on point under cursor
					focus_point = gDebugRaycastIntersection;
				}
				else if (gAgentCamera.cameraMouselook())
				{ //focus on point under mouselook crosshairs
					gViewerWindow->cursorIntersect(-1, -1, 512.f, NULL, -1, FALSE,
													NULL,
													&focus_point);
				}
				else
				{
					//focus on alt-zoom target
					focus_point = LLVector3(gAgentCamera.getFocusGlobal()-gAgent.getRegion()->getOriginGlobal());
				}
			}

			LLVector3 eye = LLViewerCamera::getInstance()->getOrigin();
			F32 target_distance = 16.f;
			if (!focus_point.isExactlyZero())
			{
				target_distance = LLViewerCamera::getInstance()->getAtAxis() * (focus_point-eye);
			}

			if (transition_time >= 1.f &&
				fabsf(current_distance-target_distance)/current_distance > 0.01f)
			{ //large shift happened, interpolate smoothly to new target distance
				transition_time = 0.f;
				start_distance = current_distance;
			}
			else if (transition_time < 1.f)
			{ //currently in a transition, continue interpolating
				transition_time += 1.f/CameraFocusTransitionTime*gFrameIntervalSeconds;
				transition_time = llmin(transition_time, 1.f);

				F32 t = cosf(transition_time*F_PI+F_PI)*0.5f+0.5f;
				current_distance = start_distance + (target_distance-start_distance)*t;
			}
			else
			{ //small or no change, just snap to target distance
				current_distance = target_distance;
			}

			//convert to mm
			F32 subject_distance = current_distance*1000.f;
			F32 fnumber = CameraFNumber;
			F32 default_focal_length = CameraFocalLength;

			F32 fov = LLViewerCamera::getInstance()->getView();
		
			const F32 default_fov = CameraFieldOfView * F_PI/180.f;
			//const F32 default_aspect_ratio = gSavedSettings.getF32("CameraAspectRatio");
		
			//F32 aspect_ratio = (F32) mScreen.getWidth()/(F32)mScreen.getHeight();
		
			F32 dv = 2.f*default_focal_length * tanf(default_fov/2.f);
			//F32 dh = 2.f*default_focal_length * tanf(default_fov*default_aspect_ratio/2.f);

			F32 focal_length = dv/(2*tanf(fov/2.f));
		 
			//F32 tan_pixel_angle = tanf(LLDrawable::sCurPixelAngle);
	
			// from wikipedia -- c = |s2-s1|/s2 * f^2/(N(S1-f))
			// where	 N = fnumber
			//			 s2 = dot distance
			//			 s1 = subject distance
			//			 f = focal length
			//	

			F32 blur_constant = focal_length*focal_length/(fnumber*(subject_distance-focal_length));
			blur_constant /= 1000.f; //convert to meters for shader
			F32 magnification = focal_length/(subject_distance-focal_length);

			{ //build diffuse+bloom+CoF
				mDeferredLight.bindTarget();
				shader = &gDeferredCoFProgram;

				bindDeferredShader(*shader);

				S32 channel = shader->enableTexture(LLShaderMgr::DEFERRED_DIFFUSE, mScreen.getUsage());
				if (channel > -1)
				{
					mScreen.bindTexture(0, channel);
				}

				shader->uniform1f(LLShaderMgr::DOF_FOCAL_DISTANCE, -subject_distance/1000.f);
				shader->uniform1f(LLShaderMgr::DOF_BLUR_CONSTANT, blur_constant);
				shader->uniform1f(LLShaderMgr::DOF_TAN_PIXEL_ANGLE, tanf(1.f/LLDrawable::sCurPixelAngle));
				shader->uniform1f(LLShaderMgr::DOF_MAGNIFICATION, magnification);
				shader->uniform1f(LLShaderMgr::DOF_MAX_COF, CameraMaxCoF);
				shader->uniform1f(LLShaderMgr::DOF_RES_SCALE, CameraDoFResScale);

				gGL.begin(LLRender::TRIANGLE_STRIP);
				gGL.texCoord2f(tc1.mV[0], tc1.mV[1]);
				gGL.vertex2f(-1,-1);
		
				gGL.texCoord2f(tc1.mV[0], tc2.mV[1]);
				gGL.vertex2f(-1,3);
		
				gGL.texCoord2f(tc2.mV[0], tc1.mV[1]);
				gGL.vertex2f(3,-1);
		
				gGL.end();

				unbindDeferredShader(*shader);
				mDeferredLight.flush();
			}

			U32 dof_width = (U32) (mScreen.getWidth()*CameraDoFResScale);
			U32 dof_height = (U32) (mScreen.getHeight()*CameraDoFResScale);
			
			{ //perform DoF sampling at half-res (preserve alpha channel)
				mScreen.bindTarget();
				glViewport(0,0, dof_width, dof_height);
				gGL.setColorMask(true, false);

				shader = &gDeferredPostProgram;
				bindDeferredShader(*shader);
				S32 channel = shader->enableTexture(LLShaderMgr::DEFERRED_DIFFUSE, mDeferredLight.getUsage());
				if (channel > -1)
				{
					mDeferredLight.bindTexture(0, channel);
				}

				shader->uniform1f(LLShaderMgr::DOF_MAX_COF, CameraMaxCoF);
				shader->uniform1f(LLShaderMgr::DOF_RES_SCALE, CameraDoFResScale);
				
				gGL.begin(LLRender::TRIANGLE_STRIP);
				gGL.texCoord2f(tc1.mV[0], tc1.mV[1]);
				gGL.vertex2f(-1,-1);
		
				gGL.texCoord2f(tc1.mV[0], tc2.mV[1]);
				gGL.vertex2f(-1,3);
		
				gGL.texCoord2f(tc2.mV[0], tc1.mV[1]);
				gGL.vertex2f(3,-1);
		
				gGL.end();

				unbindDeferredShader(*shader);
				mScreen.flush();
				gGL.setColorMask(true, true);
			}
	
			{ //combine result based on alpha
				if (multisample)
				{
					mDeferredLight.bindTarget();
					glViewport(0, 0, mDeferredScreen.getWidth(), mDeferredScreen.getHeight());
				}
				else
				{
					gGLViewport[0] = gViewerWindow->getWorldViewRectRaw().mLeft;
					gGLViewport[1] = gViewerWindow->getWorldViewRectRaw().mBottom;
					gGLViewport[2] = gViewerWindow->getWorldViewRectRaw().getWidth();
					gGLViewport[3] = gViewerWindow->getWorldViewRectRaw().getHeight();
					glViewport(gGLViewport[0], gGLViewport[1], gGLViewport[2], gGLViewport[3]);
				}

				shader = &gDeferredDoFCombineProgram;
				bindDeferredShader(*shader);
				
				S32 channel = shader->enableTexture(LLShaderMgr::DEFERRED_DIFFUSE, mScreen.getUsage());
				if (channel > -1)
				{
					mScreen.bindTexture(0, channel);
					gGL.getTexUnit(channel)->setTextureFilteringOption(LLTexUnit::TFO_BILINEAR);
				}
				
				if (!LLViewerCamera::getInstance()->cameraUnderWater())
				{
					shader->uniform1f(LLShaderMgr::GLOBAL_GAMMA, 2.2);
				} else {
					shader->uniform1f(LLShaderMgr::GLOBAL_GAMMA, 1.0);
				}

				shader->uniform1f(LLShaderMgr::DOF_MAX_COF, CameraMaxCoF);
				shader->uniform1f(LLShaderMgr::DOF_RES_SCALE, CameraDoFResScale);
				shader->uniform1f(LLShaderMgr::DOF_WIDTH, dof_width-1);
				shader->uniform1f(LLShaderMgr::DOF_HEIGHT, dof_height-1);

				gGL.begin(LLRender::TRIANGLE_STRIP);
				gGL.texCoord2f(tc1.mV[0], tc1.mV[1]);
				gGL.vertex2f(-1,-1);
		
				gGL.texCoord2f(tc1.mV[0], tc2.mV[1]);
				gGL.vertex2f(-1,3);
		
				gGL.texCoord2f(tc2.mV[0], tc1.mV[1]);
				gGL.vertex2f(3,-1);
		
				gGL.end();

				unbindDeferredShader(*shader);

				if (multisample)
				{
					mDeferredLight.flush();
				}
			}
		}
		else
		{
			if (multisample)
			{
				mDeferredLight.bindTarget();
			}
			LLGLSLShader* shader = &gDeferredPostNoDoFProgram;
			
			bindDeferredShader(*shader);
							
			S32 channel = shader->enableTexture(LLShaderMgr::DEFERRED_DIFFUSE, mScreen.getUsage());
			if (channel > -1)
			{
				mScreen.bindTexture(0, channel);
			}
			
			if (!LLViewerCamera::getInstance()->cameraUnderWater())
			{
				shader->uniform1f(LLShaderMgr::GLOBAL_GAMMA, 2.2);
			} else {
				shader->uniform1f(LLShaderMgr::GLOBAL_GAMMA, 1.0);
			}

			gGL.begin(LLRender::TRIANGLE_STRIP);
			gGL.texCoord2f(tc1.mV[0], tc1.mV[1]);
			gGL.vertex2f(-1,-1);
		
			gGL.texCoord2f(tc1.mV[0], tc2.mV[1]);
			gGL.vertex2f(-1,3);
		
			gGL.texCoord2f(tc2.mV[0], tc1.mV[1]);
			gGL.vertex2f(3,-1);
		
			gGL.end();

			unbindDeferredShader(*shader);

			if (multisample)
			{
				mDeferredLight.flush();
			}
		}

		if (multisample)
		{
			//bake out texture2D with RGBL for FXAA shader
			mFXAABuffer.bindTarget();
			
			S32 width = mScreen.getWidth();
			S32 height = mScreen.getHeight();
			glViewport(0, 0, width, height);

			LLGLSLShader* shader = &gGlowCombineFXAAProgram;

			shader->bind();
			shader->uniform2f(LLShaderMgr::DEFERRED_SCREEN_RES, width, height);

			S32 channel = shader->enableTexture(LLShaderMgr::DEFERRED_DIFFUSE, mDeferredLight.getUsage());
			if (channel > -1)
			{
				mDeferredLight.bindTexture(0, channel);
			}
						
			gGL.begin(LLRender::TRIANGLE_STRIP);
			gGL.vertex2f(-1,-1);
			gGL.vertex2f(-1,3);
			gGL.vertex2f(3,-1);
			gGL.end();

			gGL.flush();

			shader->disableTexture(LLShaderMgr::DEFERRED_DIFFUSE, mDeferredLight.getUsage());
			shader->unbind();
			
			mFXAABuffer.flush();

			shader = &gFXAAProgram;
			shader->bind();

			channel = shader->enableTexture(LLShaderMgr::DIFFUSE_MAP, mFXAABuffer.getUsage());
			if (channel > -1)
			{
				mFXAABuffer.bindTexture(0, channel);
				gGL.getTexUnit(channel)->setTextureFilteringOption(LLTexUnit::TFO_BILINEAR);
			}
			
			gGLViewport[0] = gViewerWindow->getWorldViewRectRaw().mLeft;
			gGLViewport[1] = gViewerWindow->getWorldViewRectRaw().mBottom;
			gGLViewport[2] = gViewerWindow->getWorldViewRectRaw().getWidth();
			gGLViewport[3] = gViewerWindow->getWorldViewRectRaw().getHeight();
			glViewport(gGLViewport[0], gGLViewport[1], gGLViewport[2], gGLViewport[3]);

			F32 scale_x = (F32) width/mFXAABuffer.getWidth();
			F32 scale_y = (F32) height/mFXAABuffer.getHeight();
			shader->uniform2f(LLShaderMgr::FXAA_TC_SCALE, scale_x, scale_y);
			shader->uniform2f(LLShaderMgr::FXAA_RCP_SCREEN_RES, 1.f/width*scale_x, 1.f/height*scale_y);
			shader->uniform4f(LLShaderMgr::FXAA_RCP_FRAME_OPT, -0.5f/width*scale_x, -0.5f/height*scale_y, 0.5f/width*scale_x, 0.5f/height*scale_y);
			shader->uniform4f(LLShaderMgr::FXAA_RCP_FRAME_OPT2, -2.f/width*scale_x, -2.f/height*scale_y, 2.f/width*scale_x, 2.f/height*scale_y);
			
			gGL.begin(LLRender::TRIANGLE_STRIP);
			gGL.vertex2f(-1,-1);
			gGL.vertex2f(-1,3);
			gGL.vertex2f(3,-1);
			gGL.end();

			gGL.flush();
			shader->unbind();
		}
	}
	else
	{
		U32 mask = LLVertexBuffer::MAP_VERTEX | LLVertexBuffer::MAP_TEXCOORD0 | LLVertexBuffer::MAP_TEXCOORD1;
		LLPointer<LLVertexBuffer> buff = new LLVertexBuffer(mask, 0);
		buff->allocateBuffer(3,0,TRUE);

		LLStrider<LLVector3> v;
		LLStrider<LLVector2> uv1;
		LLStrider<LLVector2> uv2;

		buff->getVertexStrider(v);
		buff->getTexCoord0Strider(uv1);
		buff->getTexCoord1Strider(uv2);
		
		uv1[0] = LLVector2(0, 0);
		uv1[1] = LLVector2(0, 2);
		uv1[2] = LLVector2(2, 0);
		
		uv2[0] = LLVector2(0, 0);
		uv2[1] = LLVector2(0, tc2.mV[1]*2.f);
		uv2[2] = LLVector2(tc2.mV[0]*2.f, 0);
		
		v[0] = LLVector3(-1,-1,0);
		v[1] = LLVector3(-1,3,0);
		v[2] = LLVector3(3,-1,0);
				
		buff->flush();

		LLGLDisable blend(GL_BLEND);

		if (LLGLSLShader::sNoFixedFunction)
		{
			gGlowCombineProgram.bind();
		}
		else
		{
			//tex unit 0
			gGL.getTexUnit(0)->setTextureColorBlend(LLTexUnit::TBO_REPLACE, LLTexUnit::TBS_TEX_COLOR);
			//tex unit 1
			gGL.getTexUnit(1)->setTextureColorBlend(LLTexUnit::TBO_ADD, LLTexUnit::TBS_TEX_COLOR, LLTexUnit::TBS_PREV_COLOR);
		}
		
		gGL.getTexUnit(0)->bind(&mGlow[1]);
		gGL.getTexUnit(1)->bind(&mScreen);
		
		LLGLEnable multisample(RenderFSAASamples > 0 ? GL_MULTISAMPLE_ARB : 0);
		
		buff->setBuffer(mask);
		buff->drawArrays(LLRender::TRIANGLE_STRIP, 0, 3);
		
		if (LLGLSLShader::sNoFixedFunction)
		{
			gGlowCombineProgram.unbind();
		}
		else
		{
			gGL.getTexUnit(1)->disable();
			gGL.getTexUnit(1)->setTextureBlendType(LLTexUnit::TB_MULT);

			gGL.getTexUnit(0)->activate();
			gGL.getTexUnit(0)->setTextureBlendType(LLTexUnit::TB_MULT);
		}
		
	}

	gGL.setSceneBlendType(LLRender::BT_ALPHA);

	if (hasRenderDebugMask(LLPipeline::RENDER_DEBUG_PHYSICS_SHAPES))
	{
		if (LLGLSLShader::sNoFixedFunction)
		{
			gSplatTextureRectProgram.bind();
		}

		gGL.setColorMask(true, false);

		LLVector2 tc1(0,0);
		LLVector2 tc2((F32) gViewerWindow->getWorldViewWidthRaw()*2,
				  (F32) gViewerWindow->getWorldViewHeightRaw()*2);

		LLGLEnable blend(GL_BLEND);
		gGL.color4f(1,1,1,0.75f);

		gGL.getTexUnit(0)->bind(&mPhysicsDisplay);

		gGL.begin(LLRender::TRIANGLES);
		gGL.texCoord2f(tc1.mV[0], tc1.mV[1]);
		gGL.vertex2f(-1,-1);
		
		gGL.texCoord2f(tc1.mV[0], tc2.mV[1]);
		gGL.vertex2f(-1,3);
		
		gGL.texCoord2f(tc2.mV[0], tc1.mV[1]);
		gGL.vertex2f(3,-1);
		
		gGL.end();
		gGL.flush();

		if (LLGLSLShader::sNoFixedFunction)
		{
			gSplatTextureRectProgram.unbind();
		}
	}

	
	if (LLRenderTarget::sUseFBO)
	{ //copy depth buffer from mScreen to framebuffer
		LLRenderTarget::copyContentsToFramebuffer(mScreen, 0, 0, mScreen.getWidth(), mScreen.getHeight(), 
			0, 0, mScreen.getWidth(), mScreen.getHeight(), GL_DEPTH_BUFFER_BIT, GL_NEAREST);
	}
	

	gGL.matrixMode(LLRender::MM_PROJECTION);
	gGL.popMatrix();
	gGL.matrixMode(LLRender::MM_MODELVIEW);
	gGL.popMatrix();

	LLVertexBuffer::unbind();

	LLGLState::checkStates();
	LLGLState::checkTextureChannels();

}

static LLFastTimer::DeclareTimer FTM_BIND_DEFERRED("Bind Deferred");

void LLPipeline::bindDeferredShader(LLGLSLShader& shader, U32 light_index, U32 noise_map)
{
	LLFastTimer t(FTM_BIND_DEFERRED);

	if (noise_map == 0xFFFFFFFF)
	{
		noise_map = mNoiseMap;
	}

	shader.bind();
	S32 channel = 0;
	channel = shader.enableTexture(LLShaderMgr::DEFERRED_DIFFUSE, mDeferredScreen.getUsage());
	if (channel > -1)
	{
		mDeferredScreen.bindTexture(0,channel);
		gGL.getTexUnit(channel)->setTextureFilteringOption(LLTexUnit::TFO_POINT);
	}

	channel = shader.enableTexture(LLShaderMgr::DEFERRED_SPECULAR, mDeferredScreen.getUsage());
	if (channel > -1)
	{
		mDeferredScreen.bindTexture(1, channel);
		gGL.getTexUnit(channel)->setTextureFilteringOption(LLTexUnit::TFO_POINT);
	}

	channel = shader.enableTexture(LLShaderMgr::DEFERRED_NORMAL, mDeferredScreen.getUsage());
	if (channel > -1)
	{
		mDeferredScreen.bindTexture(2, channel);
		gGL.getTexUnit(channel)->setTextureFilteringOption(LLTexUnit::TFO_POINT);
	}

	channel = shader.enableTexture(LLShaderMgr::DEFERRED_DEPTH, mDeferredDepth.getUsage());
	if (channel > -1)
	{
		gGL.getTexUnit(channel)->bind(&mDeferredDepth, TRUE);
		stop_glerror();
		
		//glTexParameteri(LLTexUnit::getInternalType(mDeferredDepth.getUsage()), GL_TEXTURE_COMPARE_MODE_ARB, GL_NONE);		
		//glTexParameteri(LLTexUnit::getInternalType(mDeferredDepth.getUsage()), GL_DEPTH_TEXTURE_MODE_ARB, GL_ALPHA);		

		stop_glerror();

		glh::matrix4f projection = glh_get_current_projection();
		glh::matrix4f inv_proj = projection.inverse();
		
		shader.uniformMatrix4fv(LLShaderMgr::INVERSE_PROJECTION_MATRIX, 1, FALSE, inv_proj.m);
		shader.uniform4f(LLShaderMgr::VIEWPORT, (F32) gGLViewport[0],
									(F32) gGLViewport[1],
									(F32) gGLViewport[2],
									(F32) gGLViewport[3]);
	}

	channel = shader.enableTexture(LLShaderMgr::DEFERRED_NOISE);
	if (channel > -1)
	{
		gGL.getTexUnit(channel)->bindManual(LLTexUnit::TT_TEXTURE, noise_map);
		gGL.getTexUnit(channel)->setTextureFilteringOption(LLTexUnit::TFO_POINT);
	}

	channel = shader.enableTexture(LLShaderMgr::DEFERRED_LIGHTFUNC);
	if (channel > -1)
	{
		gGL.getTexUnit(channel)->bindManual(LLTexUnit::TT_TEXTURE, mLightFunc);
	}

	stop_glerror();

	channel = shader.enableTexture(LLShaderMgr::DEFERRED_LIGHT, mDeferredLight.getUsage());
	if (channel > -1)
	{
		if (light_index > 0)
		{
			mScreen.bindTexture(0, channel);
		}
		else
		{
			mDeferredLight.bindTexture(0, channel);
		}
		gGL.getTexUnit(channel)->setTextureFilteringOption(LLTexUnit::TFO_POINT);
	}

	channel = shader.enableTexture(LLShaderMgr::DEFERRED_BLOOM);
	if (channel > -1)
	{
		mGlow[1].bindTexture(0, channel);
	}

	stop_glerror();

	for (U32 i = 0; i < 4; i++)
	{
		channel = shader.enableTexture(LLShaderMgr::DEFERRED_SHADOW0+i, LLTexUnit::TT_TEXTURE);
		stop_glerror();
		if (channel > -1)
		{
			stop_glerror();
			gGL.getTexUnit(channel)->bind(&mShadow[i], TRUE);
			gGL.getTexUnit(channel)->setTextureFilteringOption(LLTexUnit::TFO_BILINEAR);
			gGL.getTexUnit(channel)->setTextureAddressMode(LLTexUnit::TAM_CLAMP);
			stop_glerror();
			
			glTexParameteri(GL_TEXTURE_2D, GL_TEXTURE_COMPARE_MODE_ARB, GL_COMPARE_R_TO_TEXTURE_ARB);
			glTexParameteri(GL_TEXTURE_2D, GL_TEXTURE_COMPARE_FUNC_ARB, GL_LEQUAL);
			stop_glerror();
		}
	}

	for (U32 i = 4; i < 6; i++)
	{
		channel = shader.enableTexture(LLShaderMgr::DEFERRED_SHADOW0+i);
		stop_glerror();
		if (channel > -1)
		{
			stop_glerror();
			gGL.getTexUnit(channel)->bind(&mShadow[i], TRUE);
			gGL.getTexUnit(channel)->setTextureFilteringOption(LLTexUnit::TFO_BILINEAR);
			gGL.getTexUnit(channel)->setTextureAddressMode(LLTexUnit::TAM_CLAMP);
			stop_glerror();
			
			glTexParameteri(GL_TEXTURE_2D, GL_TEXTURE_COMPARE_MODE_ARB, GL_COMPARE_R_TO_TEXTURE_ARB);
			glTexParameteri(GL_TEXTURE_2D, GL_TEXTURE_COMPARE_FUNC_ARB, GL_LEQUAL);
			stop_glerror();
		}
	}

	stop_glerror();

	F32 mat[16*6];
	for (U32 i = 0; i < 16; i++)
	{
		mat[i] = mSunShadowMatrix[0].m[i];
		mat[i+16] = mSunShadowMatrix[1].m[i];
		mat[i+32] = mSunShadowMatrix[2].m[i];
		mat[i+48] = mSunShadowMatrix[3].m[i];
		mat[i+64] = mSunShadowMatrix[4].m[i];
		mat[i+80] = mSunShadowMatrix[5].m[i];
	}

	shader.uniformMatrix4fv(LLShaderMgr::DEFERRED_SHADOW_MATRIX, 6, FALSE, mat);

	stop_glerror();

	channel = shader.enableTexture(LLShaderMgr::ENVIRONMENT_MAP, LLTexUnit::TT_CUBE_MAP);
	if (channel > -1)
	{
		LLCubeMap* cube_map = gSky.mVOSkyp ? gSky.mVOSkyp->getCubeMap() : NULL;
		if (cube_map)
		{
			cube_map->enable(channel);
			cube_map->bind();
			F32* m = gGLModelView;
						
			F32 mat[] = { m[0], m[1], m[2],
						  m[4], m[5], m[6],
						  m[8], m[9], m[10] };
		
			shader.uniformMatrix3fv(LLShaderMgr::DEFERRED_ENV_MAT, 1, TRUE, mat);
		}
	}

	shader.uniform4fv(LLShaderMgr::DEFERRED_SHADOW_CLIP, 1, mSunClipPlanes.mV);
	shader.uniform1f(LLShaderMgr::DEFERRED_SUN_WASH, RenderDeferredSunWash);
	shader.uniform1f(LLShaderMgr::DEFERRED_SHADOW_NOISE, RenderShadowNoise);
	shader.uniform1f(LLShaderMgr::DEFERRED_BLUR_SIZE, RenderShadowBlurSize);

	shader.uniform1f(LLShaderMgr::DEFERRED_SSAO_RADIUS, RenderSSAOScale);
	shader.uniform1f(LLShaderMgr::DEFERRED_SSAO_MAX_RADIUS, RenderSSAOMaxScale);

	F32 ssao_factor = RenderSSAOFactor;
	shader.uniform1f(LLShaderMgr::DEFERRED_SSAO_FACTOR, ssao_factor);
	shader.uniform1f(LLShaderMgr::DEFERRED_SSAO_FACTOR_INV, 1.0/ssao_factor);

	LLVector3 ssao_effect = RenderSSAOEffect;
	F32 matrix_diag = (ssao_effect[0] + 2.0*ssao_effect[1])/3.0;
	F32 matrix_nondiag = (ssao_effect[0] - ssao_effect[1])/3.0;
	// This matrix scales (proj of color onto <1/rt(3),1/rt(3),1/rt(3)>) by
	// value factor, and scales remainder by saturation factor
	F32 ssao_effect_mat[] = {	matrix_diag, matrix_nondiag, matrix_nondiag,
								matrix_nondiag, matrix_diag, matrix_nondiag,
								matrix_nondiag, matrix_nondiag, matrix_diag};
	shader.uniformMatrix3fv(LLShaderMgr::DEFERRED_SSAO_EFFECT_MAT, 1, GL_FALSE, ssao_effect_mat);

	//F32 shadow_offset_error = 1.f + RenderShadowOffsetError * fabsf(LLViewerCamera::getInstance()->getOrigin().mV[2]);
	F32 shadow_bias_error = RenderShadowBiasError * fabsf(LLViewerCamera::getInstance()->getOrigin().mV[2])/3000.f;

	shader.uniform2f(LLShaderMgr::DEFERRED_SCREEN_RES, mDeferredScreen.getWidth(), mDeferredScreen.getHeight());
	shader.uniform1f(LLShaderMgr::DEFERRED_NEAR_CLIP, LLViewerCamera::getInstance()->getNear()*2.f);
	shader.uniform1f (LLShaderMgr::DEFERRED_SHADOW_OFFSET, RenderShadowOffset); //*shadow_offset_error);
	shader.uniform1f(LLShaderMgr::DEFERRED_SHADOW_BIAS, RenderShadowBias+shadow_bias_error);
	shader.uniform1f(LLShaderMgr::DEFERRED_SPOT_SHADOW_OFFSET, RenderSpotShadowOffset);
	shader.uniform1f(LLShaderMgr::DEFERRED_SPOT_SHADOW_BIAS, RenderSpotShadowBias);	

	shader.uniform3fv(LLShaderMgr::DEFERRED_SUN_DIR, 1, mTransformedSunDir.mV);
	shader.uniform2f(LLShaderMgr::DEFERRED_SHADOW_RES, mShadow[0].getWidth(), mShadow[0].getHeight());
	shader.uniform2f(LLShaderMgr::DEFERRED_PROJ_SHADOW_RES, mShadow[4].getWidth(), mShadow[4].getHeight());
	shader.uniform1f(LLShaderMgr::DEFERRED_DEPTH_CUTOFF, RenderEdgeDepthCutoff);
	shader.uniform1f(LLShaderMgr::DEFERRED_NORM_CUTOFF, RenderEdgeNormCutoff);
	

	if (shader.getUniformLocation("norm_mat") >= 0)
	{
		glh::matrix4f norm_mat = glh_get_current_modelview().inverse().transpose();
		shader.uniformMatrix4fv("norm_mat", 1, FALSE, norm_mat.m);
	}
}

LLColor3 pow3f(LLColor3 v, F32 f)
{
	v.mV[0] = powf(v.mV[0], f);
	v.mV[1] = powf(v.mV[1], f);
	v.mV[2] = powf(v.mV[2], f);
	return v;
}

LLVector4 pow4fsrgb(LLVector4 v, F32 f)
{
	v.mV[0] = powf(v.mV[0], f);
	v.mV[1] = powf(v.mV[1], f);
	v.mV[2] = powf(v.mV[2], f);
	return v;
}

static LLFastTimer::DeclareTimer FTM_GI_TRACE("Trace");
static LLFastTimer::DeclareTimer FTM_GI_GATHER("Gather");
static LLFastTimer::DeclareTimer FTM_SUN_SHADOW("Shadow Map");
static LLFastTimer::DeclareTimer FTM_SOFTEN_SHADOW("Shadow Soften");
static LLFastTimer::DeclareTimer FTM_EDGE_DETECTION("Find Edges");
static LLFastTimer::DeclareTimer FTM_LOCAL_LIGHTS("Local Lights");
static LLFastTimer::DeclareTimer FTM_ATMOSPHERICS("Atmospherics");
static LLFastTimer::DeclareTimer FTM_FULLSCREEN_LIGHTS("Fullscreen Lights");
static LLFastTimer::DeclareTimer FTM_PROJECTORS("Projectors");
static LLFastTimer::DeclareTimer FTM_POST("Post");


void LLPipeline::renderDeferredLighting()
{
	if (!sCull)
	{
		return;
	}

	{
		LLFastTimer ftm(FTM_RENDER_DEFERRED);

		LLViewerCamera* camera = LLViewerCamera::getInstance();
		{
			LLGLDepthTest depth(GL_TRUE);
			mDeferredDepth.copyContents(mDeferredScreen, 0, 0, mDeferredScreen.getWidth(), mDeferredScreen.getHeight(),
							0, 0, mDeferredDepth.getWidth(), mDeferredDepth.getHeight(), GL_DEPTH_BUFFER_BIT, GL_NEAREST);	
		}

		LLGLEnable multisample(RenderFSAASamples > 0 ? GL_MULTISAMPLE_ARB : 0);

		if (gPipeline.hasRenderType(LLPipeline::RENDER_TYPE_HUD))
		{
			gPipeline.toggleRenderType(LLPipeline::RENDER_TYPE_HUD);
		}

		//ati doesn't seem to love actually using the stencil buffer on FBO's
		LLGLDisable stencil(GL_STENCIL_TEST);
		//glStencilFunc(GL_EQUAL, 1, 0xFFFFFFFF);
		//glStencilOp(GL_KEEP, GL_KEEP, GL_KEEP);

		gGL.setColorMask(true, true);
		
		//draw a cube around every light
		LLVertexBuffer::unbind();

		LLGLEnable cull(GL_CULL_FACE);
		LLGLEnable blend(GL_BLEND);

		glh::matrix4f mat = glh_copy_matrix(gGLModelView);

		LLStrider<LLVector3> vert; 
		mDeferredVB->getVertexStrider(vert);
		LLStrider<LLVector2> tc0;
		LLStrider<LLVector2> tc1;
		mDeferredVB->getTexCoord0Strider(tc0);
		mDeferredVB->getTexCoord1Strider(tc1);

		vert[0].set(-1,1,0);
		vert[1].set(-1,-3,0);
		vert[2].set(3,1,0);
		
		{
			setupHWLights(NULL); //to set mSunDir;
			LLVector4 dir(mSunDir, 0.f);
			glh::vec4f tc(dir.mV);
			mat.mult_matrix_vec(tc);
			mTransformedSunDir.set(tc.v);
		}

		gGL.pushMatrix();
		gGL.loadIdentity();
		gGL.matrixMode(LLRender::MM_PROJECTION);
		gGL.pushMatrix();
		gGL.loadIdentity();

		if (RenderDeferredSSAO || RenderShadowDetail > 0)
		{
			mDeferredLight.bindTarget();
			{ //paint shadow/SSAO light map (direct lighting lightmap)
				LLFastTimer ftm(FTM_SUN_SHADOW);
				bindDeferredShader(gDeferredSunProgram, 0);
				mDeferredVB->setBuffer(LLVertexBuffer::MAP_VERTEX);
				glClearColor(1,1,1,1);
				mDeferredLight.clear(GL_COLOR_BUFFER_BIT);
				glClearColor(0,0,0,0);

				glh::matrix4f inv_trans = glh_get_current_modelview().inverse().transpose();

				const U32 slice = 32;
				F32 offset[slice*3];
				for (U32 i = 0; i < 4; i++)
				{
					for (U32 j = 0; j < 8; j++)
					{
						glh::vec3f v;
						v.set_value(sinf(6.284f/8*j), cosf(6.284f/8*j), -(F32) i);
						v.normalize();
						inv_trans.mult_matrix_vec(v);
						v.normalize();
						offset[(i*8+j)*3+0] = v.v[0];
						offset[(i*8+j)*3+1] = v.v[2];
						offset[(i*8+j)*3+2] = v.v[1];
					}
				}

				gDeferredSunProgram.uniform3fv("offset", slice, offset);
				gDeferredSunProgram.uniform2f("screenRes", mDeferredLight.getWidth(), mDeferredLight.getHeight());
				
				{
					LLGLDisable blend(GL_BLEND);
					LLGLDepthTest depth(GL_TRUE, GL_FALSE, GL_ALWAYS);
					stop_glerror();
					mDeferredVB->drawArrays(LLRender::TRIANGLES, 0, 3);
					stop_glerror();
				}
				
				unbindDeferredShader(gDeferredSunProgram);
			}
			mDeferredLight.flush();
		}
		
		if (RenderDeferredSSAO)
		{ //soften direct lighting lightmap
			LLFastTimer ftm(FTM_SOFTEN_SHADOW);
			//blur lightmap
			mScreen.bindTarget();
			glClearColor(1,1,1,1);
			mScreen.clear(GL_COLOR_BUFFER_BIT);
			glClearColor(0,0,0,0);
			
			bindDeferredShader(gDeferredBlurLightProgram);
			mDeferredVB->setBuffer(LLVertexBuffer::MAP_VERTEX);
			LLVector3 go = RenderShadowGaussian;
			const U32 kern_length = 4;
			F32 blur_size = RenderShadowBlurSize;
			F32 dist_factor = RenderShadowBlurDistFactor;

			// sample symmetrically with the middle sample falling exactly on 0.0
			F32 x = 0.f;

			LLVector3 gauss[32]; // xweight, yweight, offset

			for (U32 i = 0; i < kern_length; i++)
			{
				gauss[i].mV[0] = llgaussian(x, go.mV[0]);
				gauss[i].mV[1] = llgaussian(x, go.mV[1]);
				gauss[i].mV[2] = x;
				x += 1.f;
			}

			gDeferredBlurLightProgram.uniform2f("delta", 1.f, 0.f);
			gDeferredBlurLightProgram.uniform1f("dist_factor", dist_factor);
			gDeferredBlurLightProgram.uniform3fv("kern", kern_length, gauss[0].mV);
			gDeferredBlurLightProgram.uniform1f("kern_scale", blur_size * (kern_length/2.f - 0.5f));
		
			{
				LLGLDisable blend(GL_BLEND);
				LLGLDepthTest depth(GL_TRUE, GL_FALSE, GL_ALWAYS);
				stop_glerror();
				mDeferredVB->drawArrays(LLRender::TRIANGLES, 0, 3);
				stop_glerror();
			}
			
			mScreen.flush();
			unbindDeferredShader(gDeferredBlurLightProgram);

			bindDeferredShader(gDeferredBlurLightProgram, 1);
			mDeferredVB->setBuffer(LLVertexBuffer::MAP_VERTEX);
			mDeferredLight.bindTarget();

			gDeferredBlurLightProgram.uniform2f("delta", 0.f, 1.f);

			{
				LLGLDisable blend(GL_BLEND);
				LLGLDepthTest depth(GL_TRUE, GL_FALSE, GL_ALWAYS);
				stop_glerror();
				mDeferredVB->drawArrays(LLRender::TRIANGLES, 0, 3);
				stop_glerror();
			}
			mDeferredLight.flush();
			unbindDeferredShader(gDeferredBlurLightProgram);
		}

		stop_glerror();
		gGL.popMatrix();
		stop_glerror();
		gGL.matrixMode(LLRender::MM_MODELVIEW);
		stop_glerror();
		gGL.popMatrix();
		stop_glerror();

		mScreen.bindTarget();
		// clear color buffer here - zeroing alpha (glow) is important or it will accumulate against sky
		glClearColor(0,0,0,0);
		mScreen.clear(GL_COLOR_BUFFER_BIT);
		
		if (RenderDeferredAtmospheric)
		{ //apply sunlight contribution 
			LLFastTimer ftm(FTM_ATMOSPHERICS);
			bindDeferredShader(gDeferredSoftenProgram);	
			{
				LLGLDepthTest depth(GL_FALSE);
				LLGLDisable blend(GL_BLEND);
				LLGLDisable test(GL_ALPHA_TEST);

				//full screen blit
				gGL.pushMatrix();
				gGL.loadIdentity();
				gGL.matrixMode(LLRender::MM_PROJECTION);
				gGL.pushMatrix();
				gGL.loadIdentity();

				mDeferredVB->setBuffer(LLVertexBuffer::MAP_VERTEX);
				
				mDeferredVB->drawArrays(LLRender::TRIANGLES, 0, 3);

				gGL.popMatrix();
				gGL.matrixMode(LLRender::MM_MODELVIEW);
				gGL.popMatrix();
			}

			unbindDeferredShader(gDeferredSoftenProgram);
		}

		{ //render non-deferred geometry (fullbright, alpha, etc)
			LLGLDisable blend(GL_BLEND);
			LLGLDisable stencil(GL_STENCIL_TEST);
			gGL.setSceneBlendType(LLRender::BT_ALPHA);

			gPipeline.pushRenderTypeMask();
			
			gPipeline.andRenderTypeMask(LLPipeline::RENDER_TYPE_SKY,
										LLPipeline::RENDER_TYPE_CLOUDS,
										LLPipeline::RENDER_TYPE_WL_SKY,
										LLPipeline::END_RENDER_TYPES);
								
			
			renderGeomPostDeferred(*LLViewerCamera::getInstance());
			gPipeline.popRenderTypeMask();
		}

		BOOL render_local = RenderLocalLights;
				
		if (render_local)
		{
			gGL.setSceneBlendType(LLRender::BT_ADD);
			std::list<LLVector4> fullscreen_lights;
			LLDrawable::drawable_list_t spot_lights;
			LLDrawable::drawable_list_t fullscreen_spot_lights;

			for (U32 i = 0; i < 2; i++)
			{
				mTargetShadowSpotLight[i] = NULL;
			}

			std::list<LLVector4> light_colors;

			LLVertexBuffer::unbind();

			{
				bindDeferredShader(gDeferredLightProgram);
				
				if (mCubeVB.isNull())
				{
					mCubeVB = ll_create_cube_vb(LLVertexBuffer::MAP_VERTEX, GL_STATIC_DRAW_ARB);
				}

				mCubeVB->setBuffer(LLVertexBuffer::MAP_VERTEX);
				
				LLGLDepthTest depth(GL_TRUE, GL_FALSE);
				for (LLDrawable::drawable_set_t::iterator iter = mLights.begin(); iter != mLights.end(); ++iter)
				{
					LLDrawable* drawablep = *iter;
					
					LLVOVolume* volume = drawablep->getVOVolume();
					if (!volume)
					{
						continue;
					}

					if (volume->isAttachment())
					{
						if (!sRenderAttachedLights)
						{
							continue;
						}
					}


					LLVector4a center;
					center.load3(drawablep->getPositionAgent().mV);
					const F32* c = center.getF32ptr();
					F32 s = volume->getLightRadius()*1.5f;

					LLColor3 col = volume->getLightColor();
					
					if (col.magVecSquared() < 0.001f)
					{
						continue;
					}

					if (s <= 0.001f)
					{
						continue;
					}

					LLVector4a sa;
					sa.splat(s);
					if (camera->AABBInFrustumNoFarClip(center, sa) == 0)
					{
						continue;
					}

					sVisibleLightCount++;
										
					if (camera->getOrigin().mV[0] > c[0] + s + 0.2f ||
						camera->getOrigin().mV[0] < c[0] - s - 0.2f ||
						camera->getOrigin().mV[1] > c[1] + s + 0.2f ||
						camera->getOrigin().mV[1] < c[1] - s - 0.2f ||
						camera->getOrigin().mV[2] > c[2] + s + 0.2f ||
						camera->getOrigin().mV[2] < c[2] - s - 0.2f)
					{ //draw box if camera is outside box
						if (render_local)
						{
							if (volume->isLightSpotlight())
							{
								drawablep->getVOVolume()->updateSpotLightPriority();
								spot_lights.push_back(drawablep);
								continue;
							}
							
							col.mV[0] = powf(col.mV[0], 2.2f);
							col.mV[1] = powf(col.mV[1], 2.2f);
							col.mV[2] = powf(col.mV[2], 2.2f);
							
							LLFastTimer ftm(FTM_LOCAL_LIGHTS);
							gDeferredLightProgram.uniform3fv(LLShaderMgr::LIGHT_CENTER, 1, c);
							gDeferredLightProgram.uniform1f(LLShaderMgr::LIGHT_SIZE, s*s);
							gDeferredLightProgram.uniform3fv(LLShaderMgr::DIFFUSE_COLOR, 1, col.mV);
							gDeferredLightProgram.uniform1f(LLShaderMgr::LIGHT_FALLOFF, volume->getLightFalloff()*0.5f);
							gGL.syncMatrices();
							
							mCubeVB->drawRange(LLRender::TRIANGLE_FAN, 0, 7, 8, get_box_fan_indices(camera, center));
							stop_glerror();
						}
					}
					else
					{	
						if (volume->isLightSpotlight())
						{
							drawablep->getVOVolume()->updateSpotLightPriority();
							fullscreen_spot_lights.push_back(drawablep);
							continue;
						}

						glh::vec3f tc(c);
						mat.mult_matrix_vec(tc);
					
						fullscreen_lights.push_back(LLVector4(tc.v[0], tc.v[1], tc.v[2], s*s));
						light_colors.push_back(LLVector4(col.mV[0], col.mV[1], col.mV[2], volume->getLightFalloff()*0.5f));
					}
				}
				unbindDeferredShader(gDeferredLightProgram);
			}

			if (!spot_lights.empty())
			{
				LLGLDepthTest depth(GL_TRUE, GL_FALSE);
				bindDeferredShader(gDeferredSpotLightProgram);

				mCubeVB->setBuffer(LLVertexBuffer::MAP_VERTEX);

				gDeferredSpotLightProgram.enableTexture(LLShaderMgr::DEFERRED_PROJECTION);

				for (LLDrawable::drawable_list_t::iterator iter = spot_lights.begin(); iter != spot_lights.end(); ++iter)
				{
					LLFastTimer ftm(FTM_PROJECTORS);
					LLDrawable* drawablep = *iter;

					LLVOVolume* volume = drawablep->getVOVolume();

					LLVector4a center;
					center.load3(drawablep->getPositionAgent().mV);
					const F32* c = center.getF32ptr();
					F32 s = volume->getLightRadius()*1.5f;

					sVisibleLightCount++;

					setupSpotLight(gDeferredSpotLightProgram, drawablep);
					
					LLColor3 col = volume->getLightColor();
					col.mV[0] = powf(col.mV[0], 2.2f);
					col.mV[1] = powf(col.mV[1], 2.2f);
					col.mV[2] = powf(col.mV[2], 2.2f);
					
					gDeferredSpotLightProgram.uniform3fv(LLShaderMgr::LIGHT_CENTER, 1, c);
					gDeferredSpotLightProgram.uniform1f(LLShaderMgr::LIGHT_SIZE, s*s);
					gDeferredSpotLightProgram.uniform3fv(LLShaderMgr::DIFFUSE_COLOR, 1, col.mV);
					gDeferredSpotLightProgram.uniform1f(LLShaderMgr::LIGHT_FALLOFF, volume->getLightFalloff()*0.5f);
					gGL.syncMatrices();
										
					mCubeVB->drawRange(LLRender::TRIANGLE_FAN, 0, 7, 8, get_box_fan_indices(camera, center));
				}
				gDeferredSpotLightProgram.disableTexture(LLShaderMgr::DEFERRED_PROJECTION);
				unbindDeferredShader(gDeferredSpotLightProgram);
			}

			//reset mDeferredVB to fullscreen triangle
			mDeferredVB->getVertexStrider(vert);
			vert[0].set(-1,1,0);
			vert[1].set(-1,-3,0);
			vert[2].set(3,1,0);

			{
				bindDeferredShader(gDeferredMultiLightProgram);
			
				mDeferredVB->setBuffer(LLVertexBuffer::MAP_VERTEX);

				LLGLDepthTest depth(GL_FALSE);

				//full screen blit
				gGL.pushMatrix();
				gGL.loadIdentity();
				gGL.matrixMode(LLRender::MM_PROJECTION);
				gGL.pushMatrix();
				gGL.loadIdentity();

				U32 count = 0;

				const U32 max_count = 8;
				LLVector4 light[max_count];
				LLVector4 col[max_count];

				F32 far_z = 0.f;

				while (!fullscreen_lights.empty())
				{
					LLFastTimer ftm(FTM_FULLSCREEN_LIGHTS);
					light[count] = fullscreen_lights.front();
					fullscreen_lights.pop_front();
					col[count] = light_colors.front();
					light_colors.pop_front();
					
					col[count].mV[0] = powf(col[count].mV[0], 2.2f);
					col[count].mV[1] = powf(col[count].mV[1], 2.2f);
					col[count].mV[2] = powf(col[count].mV[2], 2.2f);
					
					far_z = llmin(light[count].mV[2]-sqrtf(light[count].mV[3]), far_z);
					//col[count] = pow4fsrgb(col[count], 2.2f);
					count++;
					if (count == max_count || fullscreen_lights.empty())
					{
						gDeferredMultiLightProgram.uniform1i(LLShaderMgr::MULTI_LIGHT_COUNT, count);
						gDeferredMultiLightProgram.uniform4fv(LLShaderMgr::MULTI_LIGHT, count, (GLfloat*) light);
						gDeferredMultiLightProgram.uniform4fv(LLShaderMgr::MULTI_LIGHT_COL, count, (GLfloat*) col);
						gDeferredMultiLightProgram.uniform1f(LLShaderMgr::MULTI_LIGHT_FAR_Z, far_z);
						far_z = 0.f;
						count = 0; 
						mDeferredVB->drawArrays(LLRender::TRIANGLES, 0, 3);
					}
				}
				
				unbindDeferredShader(gDeferredMultiLightProgram);

				bindDeferredShader(gDeferredMultiSpotLightProgram);

				gDeferredMultiSpotLightProgram.enableTexture(LLShaderMgr::DEFERRED_PROJECTION);

				mDeferredVB->setBuffer(LLVertexBuffer::MAP_VERTEX);

				for (LLDrawable::drawable_list_t::iterator iter = fullscreen_spot_lights.begin(); iter != fullscreen_spot_lights.end(); ++iter)
				{
					LLFastTimer ftm(FTM_PROJECTORS);
					LLDrawable* drawablep = *iter;
					
					LLVOVolume* volume = drawablep->getVOVolume();

					LLVector3 center = drawablep->getPositionAgent();
					F32* c = center.mV;
					F32 s = volume->getLightRadius()*1.5f;

					sVisibleLightCount++;

					glh::vec3f tc(c);
					mat.mult_matrix_vec(tc);
					
					setupSpotLight(gDeferredMultiSpotLightProgram, drawablep);

					LLColor3 col = volume->getLightColor();
					
					col.mV[0] = powf(col.mV[0], 2.2f);
					col.mV[1] = powf(col.mV[1], 2.2f);
					col.mV[2] = powf(col.mV[2], 2.2f);
					
					gDeferredMultiSpotLightProgram.uniform3fv(LLShaderMgr::LIGHT_CENTER, 1, tc.v);
					gDeferredMultiSpotLightProgram.uniform1f(LLShaderMgr::LIGHT_SIZE, s*s);
					gDeferredMultiSpotLightProgram.uniform3fv(LLShaderMgr::DIFFUSE_COLOR, 1, col.mV);
					gDeferredMultiSpotLightProgram.uniform1f(LLShaderMgr::LIGHT_FALLOFF, volume->getLightFalloff()*0.5f);
					mDeferredVB->drawArrays(LLRender::TRIANGLES, 0, 3);
				}

				gDeferredMultiSpotLightProgram.disableTexture(LLShaderMgr::DEFERRED_PROJECTION);
				unbindDeferredShader(gDeferredMultiSpotLightProgram);

				gGL.popMatrix();
				gGL.matrixMode(LLRender::MM_MODELVIEW);
				gGL.popMatrix();
			}
		}

		gGL.setColorMask(true, true);
	}

	{ //render non-deferred geometry (alpha, fullbright, glow)
		LLGLDisable blend(GL_BLEND);
		LLGLDisable stencil(GL_STENCIL_TEST);

		pushRenderTypeMask();
		andRenderTypeMask(LLPipeline::RENDER_TYPE_ALPHA,
						 LLPipeline::RENDER_TYPE_FULLBRIGHT,
						 LLPipeline::RENDER_TYPE_VOLUME,
						 LLPipeline::RENDER_TYPE_GLOW,
						 LLPipeline::RENDER_TYPE_BUMP,
						 LLPipeline::RENDER_TYPE_PASS_SIMPLE,
						 LLPipeline::RENDER_TYPE_PASS_ALPHA,
						 LLPipeline::RENDER_TYPE_PASS_ALPHA_MASK,
						 LLPipeline::RENDER_TYPE_PASS_BUMP,
						 LLPipeline::RENDER_TYPE_PASS_POST_BUMP,
						 LLPipeline::RENDER_TYPE_PASS_FULLBRIGHT,
						 LLPipeline::RENDER_TYPE_PASS_FULLBRIGHT_ALPHA_MASK,
						 LLPipeline::RENDER_TYPE_PASS_FULLBRIGHT_SHINY,
						 LLPipeline::RENDER_TYPE_PASS_GLOW,
						 LLPipeline::RENDER_TYPE_PASS_GRASS,
						 LLPipeline::RENDER_TYPE_PASS_SHINY,
						 LLPipeline::RENDER_TYPE_PASS_INVISIBLE,
						 LLPipeline::RENDER_TYPE_PASS_INVISI_SHINY,
						 LLPipeline::RENDER_TYPE_AVATAR,
						 END_RENDER_TYPES);
		
		renderGeomPostDeferred(*LLViewerCamera::getInstance());
		popRenderTypeMask();
	}

	{
		//render highlights, etc.
		renderHighlights();
		mHighlightFaces.clear();

		renderDebug();

		LLVertexBuffer::unbind();

		if (gPipeline.hasRenderDebugFeatureMask(LLPipeline::RENDER_DEBUG_FEATURE_UI))
		{
			// Render debugging beacons.
			gObjectList.renderObjectBeacons();
			gObjectList.resetObjectBeacons();
		}
	}

	mScreen.flush();
						
}

void LLPipeline::setupSpotLight(LLGLSLShader& shader, LLDrawable* drawablep)
{
	//construct frustum
	LLVOVolume* volume = drawablep->getVOVolume();
	LLVector3 params = volume->getSpotLightParams();

	F32 fov = params.mV[0];
	F32 focus = params.mV[1];

	LLVector3 pos = drawablep->getPositionAgent();
	LLQuaternion quat = volume->getRenderRotation();
	LLVector3 scale = volume->getScale();
	
	//get near clip plane
	LLVector3 at_axis(0,0,-scale.mV[2]*0.5f);
	at_axis *= quat;

	LLVector3 np = pos+at_axis;
	at_axis.normVec();

	//get origin that has given fov for plane np, at_axis, and given scale
	F32 dist = (scale.mV[1]*0.5f)/tanf(fov*0.5f);

	LLVector3 origin = np - at_axis*dist;

	//matrix from volume space to agent space
	LLMatrix4 light_mat(quat, LLVector4(origin,1.f));

	glh::matrix4f light_to_agent((F32*) light_mat.mMatrix);
	glh::matrix4f light_to_screen = glh_get_current_modelview() * light_to_agent;

	glh::matrix4f screen_to_light = light_to_screen.inverse();

	F32 s = volume->getLightRadius()*1.5f;
	F32 near_clip = dist;
	F32 width = scale.mV[VX];
	F32 height = scale.mV[VY];
	F32 far_clip = s+dist-scale.mV[VZ];

	F32 fovy = fov * RAD_TO_DEG;
	F32 aspect = width/height;

	glh::matrix4f trans(0.5f, 0.f, 0.f, 0.5f,
				0.f, 0.5f, 0.f, 0.5f,
				0.f, 0.f, 0.5f, 0.5f,
				0.f, 0.f, 0.f, 1.f);

	glh::vec3f p1(0, 0, -(near_clip+0.01f));
	glh::vec3f p2(0, 0, -(near_clip+1.f));

	glh::vec3f screen_origin(0, 0, 0);

	light_to_screen.mult_matrix_vec(p1);
	light_to_screen.mult_matrix_vec(p2);
	light_to_screen.mult_matrix_vec(screen_origin);

	glh::vec3f n = p2-p1;
	n.normalize();
	
	F32 proj_range = far_clip - near_clip;
	glh::matrix4f light_proj = gl_perspective(fovy, aspect, near_clip, far_clip);
	screen_to_light = trans * light_proj * screen_to_light;
	shader.uniformMatrix4fv(LLShaderMgr::PROJECTOR_MATRIX, 1, FALSE, screen_to_light.m);
	shader.uniform1f(LLShaderMgr::PROJECTOR_NEAR, near_clip);
	shader.uniform3fv(LLShaderMgr::PROJECTOR_P, 1, p1.v);
	shader.uniform3fv(LLShaderMgr::PROJECTOR_N, 1, n.v);
	shader.uniform3fv(LLShaderMgr::PROJECTOR_ORIGIN, 1, screen_origin.v);
	shader.uniform1f(LLShaderMgr::PROJECTOR_RANGE, proj_range);
	shader.uniform1f(LLShaderMgr::PROJECTOR_AMBIANCE, params.mV[2]);
	S32 s_idx = -1;

	for (U32 i = 0; i < 2; i++)
	{
		if (mShadowSpotLight[i] == drawablep)
		{
			s_idx = i;
		}
	}

	shader.uniform1i(LLShaderMgr::PROJECTOR_SHADOW_INDEX, s_idx);

	if (s_idx >= 0)
	{
		shader.uniform1f(LLShaderMgr::PROJECTOR_SHADOW_FADE, 1.f-mSpotLightFade[s_idx]);
	}
	else
	{
		shader.uniform1f(LLShaderMgr::PROJECTOR_SHADOW_FADE, 1.f);
	}

	{
		LLDrawable* potential = drawablep;
		//determine if this is a good light for casting shadows
		F32 m_pri = volume->getSpotLightPriority();

		for (U32 i = 0; i < 2; i++)
		{
			F32 pri = 0.f;

			if (mTargetShadowSpotLight[i].notNull())
			{
				pri = mTargetShadowSpotLight[i]->getVOVolume()->getSpotLightPriority();			
			}

			if (m_pri > pri)
			{
				LLDrawable* temp = mTargetShadowSpotLight[i];
				mTargetShadowSpotLight[i] = potential;
				potential = temp;
				m_pri = pri;
			}
		}
	}

	LLViewerTexture* img = volume->getLightTexture();

	if (img == NULL)
	{
		img = LLViewerFetchedTexture::sWhiteImagep;
	}

	S32 channel = shader.enableTexture(LLShaderMgr::DEFERRED_PROJECTION);

	if (channel > -1)
	{
		if (img)
		{
			gGL.getTexUnit(channel)->bind(img);

			F32 lod_range = logf(img->getWidth())/logf(2.f);

			shader.uniform1f(LLShaderMgr::PROJECTOR_FOCUS, focus);
			shader.uniform1f(LLShaderMgr::PROJECTOR_LOD, lod_range);
			shader.uniform1f(LLShaderMgr::PROJECTOR_AMBIENT_LOD, llclamp((proj_range-focus)/proj_range*lod_range, 0.f, 1.f));
		}
	}
		
}

void LLPipeline::unbindDeferredShader(LLGLSLShader &shader)
{
	stop_glerror();
	shader.disableTexture(LLShaderMgr::DEFERRED_NORMAL, mDeferredScreen.getUsage());
	shader.disableTexture(LLShaderMgr::DEFERRED_DIFFUSE, mDeferredScreen.getUsage());
	shader.disableTexture(LLShaderMgr::DEFERRED_SPECULAR, mDeferredScreen.getUsage());
	shader.disableTexture(LLShaderMgr::DEFERRED_DEPTH, mDeferredScreen.getUsage());
	shader.disableTexture(LLShaderMgr::DEFERRED_LIGHT, mDeferredLight.getUsage());
	shader.disableTexture(LLShaderMgr::DIFFUSE_MAP);
	shader.disableTexture(LLShaderMgr::DEFERRED_BLOOM);

	for (U32 i = 0; i < 4; i++)
	{
		if (shader.disableTexture(LLShaderMgr::DEFERRED_SHADOW0+i) > -1)
		{
			glTexParameteri(GL_TEXTURE_2D, GL_TEXTURE_COMPARE_MODE_ARB, GL_NONE);
		}
	}

	for (U32 i = 4; i < 6; i++)
	{
		if (shader.disableTexture(LLShaderMgr::DEFERRED_SHADOW0+i) > -1)
		{
			glTexParameteri(GL_TEXTURE_2D, GL_TEXTURE_COMPARE_MODE_ARB, GL_NONE);
		}
	}

	shader.disableTexture(LLShaderMgr::DEFERRED_NOISE);
	shader.disableTexture(LLShaderMgr::DEFERRED_LIGHTFUNC);

	S32 channel = shader.disableTexture(LLShaderMgr::ENVIRONMENT_MAP, LLTexUnit::TT_CUBE_MAP);
	if (channel > -1)
	{
		LLCubeMap* cube_map = gSky.mVOSkyp ? gSky.mVOSkyp->getCubeMap() : NULL;
		if (cube_map)
		{
			cube_map->disable();
		}
	}
	gGL.getTexUnit(0)->unbind(LLTexUnit::TT_TEXTURE);
	gGL.getTexUnit(0)->activate();
	shader.unbind();
}

inline float sgn(float a)
{
    if (a > 0.0F) return (1.0F);
    if (a < 0.0F) return (-1.0F);
    return (0.0F);
}

void LLPipeline::generateWaterReflection(LLCamera& camera_in)
{	
	if (LLPipeline::sWaterReflections && assertInitialized() && LLDrawPoolWater::sNeedsReflectionUpdate)
	{
		BOOL skip_avatar_update = FALSE;
		if (!isAgentAvatarValid() || gAgentCamera.getCameraAnimating() || gAgentCamera.getCameraMode() != CAMERA_MODE_MOUSELOOK || !LLVOAvatar::sVisibleInFirstPerson)
		{
			skip_avatar_update = TRUE;
		}
		
		if (!skip_avatar_update)
		{
			gAgentAvatarp->updateAttachmentVisibility(CAMERA_MODE_THIRD_PERSON);
		}
		LLVertexBuffer::unbind();

		LLGLState::checkStates();
		LLGLState::checkTextureChannels();
		LLGLState::checkClientArrays();

		LLCamera camera = camera_in;
		camera.setFar(camera.getFar()*0.87654321f);
		LLPipeline::sReflectionRender = TRUE;
		
		gPipeline.pushRenderTypeMask();

		glh::matrix4f projection = glh_get_current_projection();
		glh::matrix4f mat;

		stop_glerror();
		LLPlane plane;

		F32 height = gAgent.getRegion()->getWaterHeight(); 
		F32 to_clip = fabsf(camera.getOrigin().mV[2]-height);
		F32 pad = -to_clip*0.05f; //amount to "pad" clip plane by

		//plane params
		LLVector3 pnorm;
		F32 pd;

		S32 water_clip = 0;
		if (!LLViewerCamera::getInstance()->cameraUnderWater())
		{ //camera is above water, clip plane points up
			pnorm.setVec(0,0,1);
			pd = -height;
			plane.setVec(pnorm, pd);
			water_clip = -1;
		}
		else
		{	//camera is below water, clip plane points down
			pnorm = LLVector3(0,0,-1);
			pd = height;
			plane.setVec(pnorm, pd);
			water_clip = 1;
		}

		if (!LLViewerCamera::getInstance()->cameraUnderWater())
		{	//generate planar reflection map

			//disable occlusion culling for reflection map for now
			S32 occlusion = LLPipeline::sUseOcclusion;
			LLPipeline::sUseOcclusion = 0;
			gGL.getTexUnit(0)->unbind(LLTexUnit::TT_TEXTURE);
			glClearColor(0,0,0,0);
			mWaterRef.bindTarget();
			LLViewerCamera::sCurCameraID = LLViewerCamera::CAMERA_WATER0;
			gGL.setColorMask(true, true);
			mWaterRef.clear();
			gGL.setColorMask(true, false);

			mWaterRef.getViewport(gGLViewport);

			stop_glerror();

			gGL.pushMatrix();

			mat.set_scale(glh::vec3f(1,1,-1));
			mat.set_translate(glh::vec3f(0,0,height*2.f));

			glh::matrix4f current = glh_get_current_modelview();

			mat = current * mat;

			glh_set_current_modelview(mat);
			gGL.loadMatrix(mat.m);

			LLViewerCamera::updateFrustumPlanes(camera, FALSE, TRUE);

			glh::matrix4f inv_mat = mat.inverse();

			glh::vec3f origin(0,0,0);
			inv_mat.mult_matrix_vec(origin);

			camera.setOrigin(origin.v);

			glCullFace(GL_FRONT);

			static LLCullResult ref_result;

			if (LLDrawPoolWater::sNeedsReflectionUpdate)
			{
				//initial sky pass (no user clip plane)
				{ //mask out everything but the sky
					gPipeline.pushRenderTypeMask();
					gPipeline.andRenderTypeMask(LLPipeline::RENDER_TYPE_SKY,
						LLPipeline::RENDER_TYPE_WL_SKY,
						LLPipeline::RENDER_TYPE_CLOUDS,
						LLPipeline::END_RENDER_TYPES);

					static LLCullResult result;
					updateCull(camera, result);
					stateSort(camera, result);

					renderGeom(camera, TRUE);

					gPipeline.popRenderTypeMask();
				}

				gPipeline.pushRenderTypeMask();

				clearRenderTypeMask(LLPipeline::RENDER_TYPE_WATER,
					LLPipeline::RENDER_TYPE_VOIDWATER,
					LLPipeline::RENDER_TYPE_GROUND,
					LLPipeline::RENDER_TYPE_SKY,
					LLPipeline::RENDER_TYPE_CLOUDS,
					LLPipeline::END_RENDER_TYPES);	

				S32 detail = RenderReflectionDetail;
				if (detail > 0)
				{ //mask out selected geometry based on reflection detail
					if (detail < 4)
					{
						clearRenderTypeMask(LLPipeline::RENDER_TYPE_PARTICLES, END_RENDER_TYPES);
						if (detail < 3)
						{
							clearRenderTypeMask(LLPipeline::RENDER_TYPE_AVATAR, END_RENDER_TYPES);
							if (detail < 2)
							{
								clearRenderTypeMask(LLPipeline::RENDER_TYPE_VOLUME, END_RENDER_TYPES);
							}
						}
					}

					LLGLUserClipPlane clip_plane(plane, mat, projection);
					LLGLDisable cull(GL_CULL_FACE);
					updateCull(camera, ref_result, -water_clip, &plane);
					stateSort(camera, ref_result);
				}	

				if (LLDrawPoolWater::sNeedsDistortionUpdate)
				{
					if (RenderReflectionDetail > 0)
					{
						gPipeline.grabReferences(ref_result);
						LLGLUserClipPlane clip_plane(plane, mat, projection);
						renderGeom(camera);
					}
				}	

				gPipeline.popRenderTypeMask();
			}	
			glCullFace(GL_BACK);
			gGL.popMatrix();
			mWaterRef.flush();
			glh_set_current_modelview(current);
			LLPipeline::sUseOcclusion = occlusion;
		}

		camera.setOrigin(camera_in.getOrigin());
		//render distortion map
		static BOOL last_update = TRUE;
		if (last_update)
		{
			camera.setFar(camera_in.getFar());
			clearRenderTypeMask(LLPipeline::RENDER_TYPE_WATER,
								LLPipeline::RENDER_TYPE_VOIDWATER,
								LLPipeline::RENDER_TYPE_GROUND,
								END_RENDER_TYPES);	
			stop_glerror();

			LLPipeline::sUnderWaterRender = LLViewerCamera::getInstance()->cameraUnderWater() ? FALSE : TRUE;

			if (LLPipeline::sUnderWaterRender)
			{
				clearRenderTypeMask(LLPipeline::RENDER_TYPE_GROUND,
									LLPipeline::RENDER_TYPE_SKY,
									LLPipeline::RENDER_TYPE_CLOUDS,
									LLPipeline::RENDER_TYPE_WL_SKY,
									END_RENDER_TYPES);		
			}
			LLViewerCamera::updateFrustumPlanes(camera);

			gGL.getTexUnit(0)->unbind(LLTexUnit::TT_TEXTURE);
			LLColor4& col = LLDrawPoolWater::sWaterFogColor;
			glClearColor(col.mV[0], col.mV[1], col.mV[2], 0.f);
			mWaterDis.bindTarget();
			LLViewerCamera::sCurCameraID = LLViewerCamera::CAMERA_WATER1;
			mWaterDis.getViewport(gGLViewport);
			
			if (!LLPipeline::sUnderWaterRender || LLDrawPoolWater::sNeedsReflectionUpdate)
			{
				//clip out geometry on the same side of water as the camera
				mat = glh_get_current_modelview();
				LLPlane plane(-pnorm, -(pd+pad));

				LLGLUserClipPlane clip_plane(plane, mat, projection);
				static LLCullResult result;
				updateCull(camera, result, water_clip, &plane);
				stateSort(camera, result);

				gGL.setColorMask(true, true);
				mWaterDis.clear();
				gGL.setColorMask(true, false);

				renderGeom(camera);

			}

			LLPipeline::sUnderWaterRender = FALSE;
			mWaterDis.flush();
		}
		last_update = LLDrawPoolWater::sNeedsReflectionUpdate && LLDrawPoolWater::sNeedsDistortionUpdate;

		LLPipeline::sReflectionRender = FALSE;

		if (!LLRenderTarget::sUseFBO)
		{
			glClear(GL_DEPTH_BUFFER_BIT);
		}
		glClearColor(0.f, 0.f, 0.f, 0.f);
		gViewerWindow->setup3DViewport();
		gPipeline.popRenderTypeMask();
		LLDrawPoolWater::sNeedsReflectionUpdate = FALSE;
		LLDrawPoolWater::sNeedsDistortionUpdate = FALSE;
		LLPlane npnorm(-pnorm, -pd);
		LLViewerCamera::getInstance()->setUserClipPlane(npnorm);
		
		LLGLState::checkStates();

		if (!skip_avatar_update)
		{
			gAgentAvatarp->updateAttachmentVisibility(gAgentCamera.getCameraMode());
		}

		LLViewerCamera::sCurCameraID = LLViewerCamera::CAMERA_WORLD;
	}
}

glh::matrix4f look(const LLVector3 pos, const LLVector3 dir, const LLVector3 up)
{
	glh::matrix4f ret;

	LLVector3 dirN;
	LLVector3 upN;
	LLVector3 lftN;

	lftN = dir % up;
	lftN.normVec();
	
	upN = lftN % dir;
	upN.normVec();
	
	dirN = dir;
	dirN.normVec();

	ret.m[ 0] = lftN[0];
	ret.m[ 1] = upN[0];
	ret.m[ 2] = -dirN[0];
	ret.m[ 3] = 0.f;

	ret.m[ 4] = lftN[1];
	ret.m[ 5] = upN[1];
	ret.m[ 6] = -dirN[1];
	ret.m[ 7] = 0.f;

	ret.m[ 8] = lftN[2];
	ret.m[ 9] = upN[2];
	ret.m[10] = -dirN[2];
	ret.m[11] = 0.f;

	ret.m[12] = -(lftN*pos);
	ret.m[13] = -(upN*pos);
	ret.m[14] = dirN*pos;
	ret.m[15] = 1.f;

	return ret;
}

glh::matrix4f scale_translate_to_fit(const LLVector3 min, const LLVector3 max)
{
	glh::matrix4f ret;
	ret.m[ 0] = 2/(max[0]-min[0]);
	ret.m[ 4] = 0;
	ret.m[ 8] = 0;
	ret.m[12] = -(max[0]+min[0])/(max[0]-min[0]);

	ret.m[ 1] = 0;
	ret.m[ 5] = 2/(max[1]-min[1]);
	ret.m[ 9] = 0;
	ret.m[13] = -(max[1]+min[1])/(max[1]-min[1]);

	ret.m[ 2] = 0;
	ret.m[ 6] = 0;
	ret.m[10] = 2/(max[2]-min[2]);
	ret.m[14] = -(max[2]+min[2])/(max[2]-min[2]);

	ret.m[ 3] = 0;
	ret.m[ 7] = 0;
	ret.m[11] = 0;
	ret.m[15] = 1;

	return ret;
}

static LLFastTimer::DeclareTimer FTM_SHADOW_RENDER("Render Shadows");
static LLFastTimer::DeclareTimer FTM_SHADOW_ALPHA("Alpha Shadow");
static LLFastTimer::DeclareTimer FTM_SHADOW_SIMPLE("Simple Shadow");

void LLPipeline::renderShadow(glh::matrix4f& view, glh::matrix4f& proj, LLCamera& shadow_cam, LLCullResult &result, BOOL use_shader, BOOL use_occlusion, U32 target_width)
{
	LLFastTimer t(FTM_SHADOW_RENDER);

	//clip out geometry on the same side of water as the camera
	S32 occlude = LLPipeline::sUseOcclusion;
	if (!use_occlusion)
	{
		LLPipeline::sUseOcclusion = 0;
	}
	LLPipeline::sShadowRender = TRUE;
	
	U32 types[] = { 
		LLRenderPass::PASS_SIMPLE, 
		LLRenderPass::PASS_FULLBRIGHT, 
		LLRenderPass::PASS_SHINY, 
		LLRenderPass::PASS_BUMP, 
		LLRenderPass::PASS_FULLBRIGHT_SHINY ,
		LLRenderPass::PASS_MATERIAL,
		LLRenderPass::PASS_MATERIAL_ALPHA_EMISSIVE,
		LLRenderPass::PASS_SPECMAP,
		LLRenderPass::PASS_SPECMAP_EMISSIVE,
		LLRenderPass::PASS_NORMMAP,
		LLRenderPass::PASS_NORMMAP_EMISSIVE,
		LLRenderPass::PASS_NORMSPEC,
		LLRenderPass::PASS_NORMSPEC_EMISSIVE,
	};

	LLGLEnable cull(GL_CULL_FACE);

	//enable depth clamping if available
	LLGLEnable depth_clamp(gGLManager.mHasDepthClamp ? GL_DEPTH_CLAMP : 0);

	if (use_shader)
	{
		gDeferredShadowCubeProgram.bind();
	}

	updateCull(shadow_cam, result);
	stateSort(shadow_cam, result);
	
	//generate shadow map
	gGL.matrixMode(LLRender::MM_PROJECTION);
	gGL.pushMatrix();
	gGL.loadMatrix(proj.m);
	gGL.matrixMode(LLRender::MM_MODELVIEW);
	gGL.pushMatrix();
	gGL.loadMatrix(gGLModelView);

	stop_glerror();
	gGLLastMatrix = NULL;

	gGL.getTexUnit(0)->unbind(LLTexUnit::TT_TEXTURE);
	
	stop_glerror();
	
	LLVertexBuffer::unbind();

	{
		if (!use_shader)
		{ //occlusion program is general purpose depth-only no-textures
			gOcclusionProgram.bind();
		}
		else
		{
			gDeferredShadowProgram.bind();
		}

		gGL.diffuseColor4f(1,1,1,1);
		gGL.setColorMask(false, false);
	
		LLFastTimer ftm(FTM_SHADOW_SIMPLE);
		
		gGL.getTexUnit(0)->disable();
		for (U32 i = 0; i < sizeof(types)/sizeof(U32); ++i)
		{
			renderObjects(types[i], LLVertexBuffer::MAP_VERTEX, FALSE);
		}
		gGL.getTexUnit(0)->enable(LLTexUnit::TT_TEXTURE);
		if (!use_shader)
		{
			gOcclusionProgram.unbind();
		}
	}
	
	if (use_shader)
	{
		gDeferredShadowProgram.unbind();
		renderGeomShadow(shadow_cam);
		gDeferredShadowProgram.bind();
	}
	else
	{
		renderGeomShadow(shadow_cam);
	}

	{
		LLFastTimer ftm(FTM_SHADOW_ALPHA);
		gDeferredShadowAlphaMaskProgram.bind();
		gDeferredShadowAlphaMaskProgram.uniform1f(LLShaderMgr::DEFERRED_SHADOW_TARGET_WIDTH, (float)target_width);

		U32 mask =	LLVertexBuffer::MAP_VERTEX | 
					LLVertexBuffer::MAP_TEXCOORD0 | 
					LLVertexBuffer::MAP_COLOR | 
					LLVertexBuffer::MAP_TEXTURE_INDEX;

		renderMaskedObjects(LLRenderPass::PASS_ALPHA_MASK, mask, TRUE, TRUE);
		renderMaskedObjects(LLRenderPass::PASS_FULLBRIGHT_ALPHA_MASK, mask, TRUE, TRUE);
		gDeferredShadowAlphaMaskProgram.setMinimumAlpha(0.598f);
		renderObjects(LLRenderPass::PASS_ALPHA, mask, TRUE, TRUE);

		mask = mask & ~LLVertexBuffer::MAP_TEXTURE_INDEX;

		gDeferredTreeShadowProgram.bind();
		renderMaskedObjects(LLRenderPass::PASS_NORMSPEC_MASK, mask);
		renderMaskedObjects(LLRenderPass::PASS_MATERIAL_ALPHA_MASK, mask);
		renderMaskedObjects(LLRenderPass::PASS_SPECMAP_MASK, mask);
		renderMaskedObjects(LLRenderPass::PASS_NORMMAP_MASK, mask);
		
		gDeferredTreeShadowProgram.setMinimumAlpha(0.598f);
		renderObjects(LLRenderPass::PASS_GRASS, LLVertexBuffer::MAP_VERTEX | LLVertexBuffer::MAP_TEXCOORD0, TRUE);
	}

	//glCullFace(GL_BACK);

	gDeferredShadowCubeProgram.bind();
	gGLLastMatrix = NULL;
	gGL.loadMatrix(gGLModelView);
	doOcclusion(shadow_cam);

	if (use_shader)
	{
		gDeferredShadowProgram.unbind();
	}
	
	gGL.setColorMask(true, true);
			
	gGL.matrixMode(LLRender::MM_PROJECTION);
	gGL.popMatrix();
	gGL.matrixMode(LLRender::MM_MODELVIEW);
	gGL.popMatrix();
	gGLLastMatrix = NULL;

	LLPipeline::sUseOcclusion = occlude;
	LLPipeline::sShadowRender = FALSE;
}

static LLFastTimer::DeclareTimer FTM_VISIBLE_CLOUD("Visible Cloud");
BOOL LLPipeline::getVisiblePointCloud(LLCamera& camera, LLVector3& min, LLVector3& max, std::vector<LLVector3>& fp, LLVector3 light_dir)
{
	LLFastTimer t(FTM_VISIBLE_CLOUD);
	//get point cloud of intersection of frust and min, max

	if (getVisibleExtents(camera, min, max))
	{
		return FALSE;
	}

	//get set of planes on bounding box
	LLPlane bp[] = { 
		LLPlane(min, LLVector3(-1,0,0)),
		LLPlane(min, LLVector3(0,-1,0)),
		LLPlane(min, LLVector3(0,0,-1)),
		LLPlane(max, LLVector3(1,0,0)),
		LLPlane(max, LLVector3(0,1,0)),
		LLPlane(max, LLVector3(0,0,1))};
	
	//potential points
	std::vector<LLVector3> pp;

	//add corners of AABB
	pp.push_back(LLVector3(min.mV[0], min.mV[1], min.mV[2]));
	pp.push_back(LLVector3(max.mV[0], min.mV[1], min.mV[2]));
	pp.push_back(LLVector3(min.mV[0], max.mV[1], min.mV[2]));
	pp.push_back(LLVector3(max.mV[0], max.mV[1], min.mV[2]));
	pp.push_back(LLVector3(min.mV[0], min.mV[1], max.mV[2]));
	pp.push_back(LLVector3(max.mV[0], min.mV[1], max.mV[2]));
	pp.push_back(LLVector3(min.mV[0], max.mV[1], max.mV[2]));
	pp.push_back(LLVector3(max.mV[0], max.mV[1], max.mV[2]));

	//add corners of camera frustum
	for (U32 i = 0; i < 8; i++)
	{
		pp.push_back(camera.mAgentFrustum[i]);
	}


	//bounding box line segments
	U32 bs[] = 
			{
		0,1,
		1,3,
		3,2,
		2,0,

		4,5,
		5,7,
		7,6,
		6,4,

		0,4,
		1,5,
		3,7,
		2,6
	};

	for (U32 i = 0; i < 12; i++)
	{ //for each line segment in bounding box
		for (U32 j = 0; j < 6; j++) 
		{ //for each plane in camera frustum
			const LLPlane& cp = camera.getAgentPlane(j);
			const LLVector3& v1 = pp[bs[i*2+0]];
			const LLVector3& v2 = pp[bs[i*2+1]];
			LLVector3 n;
			cp.getVector3(n);

			LLVector3 line = v1-v2;

			F32 d1 = line*n;
			F32 d2 = -cp.dist(v2);

			F32 t = d2/d1;

			if (t > 0.f && t < 1.f)
			{
				LLVector3 intersect = v2+line*t;
				pp.push_back(intersect);
			}
		}
	}
			
	//camera frustum line segments
	const U32 fs[] =
	{
		0,1,
		1,2,
		2,3,
		3,0,

		4,5,
		5,6,
		6,7,
		7,4,
	
		0,4,
		1,5,
		2,6,
		3,7	
	};

	for (U32 i = 0; i < 12; i++)
	{
		for (U32 j = 0; j < 6; ++j)
		{
			const LLVector3& v1 = pp[fs[i*2+0]+8];
			const LLVector3& v2 = pp[fs[i*2+1]+8];
			const LLPlane& cp = bp[j];
			LLVector3 n;
			cp.getVector3(n);

			LLVector3 line = v1-v2;

			F32 d1 = line*n;
			F32 d2 = -cp.dist(v2);

			F32 t = d2/d1;

			if (t > 0.f && t < 1.f)
			{
				LLVector3 intersect = v2+line*t;
				pp.push_back(intersect);
			}	
		}
	}

	LLVector3 ext[] = { min-LLVector3(0.05f,0.05f,0.05f),
		max+LLVector3(0.05f,0.05f,0.05f) };

	for (U32 i = 0; i < pp.size(); ++i)
	{
		bool found = true;

		const F32* p = pp[i].mV;
			
		for (U32 j = 0; j < 3; ++j)
		{
			if (p[j] < ext[0].mV[j] ||
				p[j] > ext[1].mV[j])
			{
				found = false;
				break;
			}
		}
				
		for (U32 j = 0; j < 6; ++j)
		{
			const LLPlane& cp = camera.getAgentPlane(j);
			F32 dist = cp.dist(pp[i]);
			if (dist > 0.05f) //point is above some plane, not contained
					{
				found = false;
				break;
						}
					}

					if (found)
					{
			fp.push_back(pp[i]);
		}
	}
	
	if (fp.empty())
	{
		return FALSE;
	}
	
	return TRUE;
}

void LLPipeline::renderHighlight(const LLViewerObject* obj, F32 fade)
{
	if (obj && obj->getVolume())
	{
		for (LLViewerObject::child_list_t::const_iterator iter = obj->getChildren().begin(); iter != obj->getChildren().end(); ++iter)
		{
			renderHighlight(*iter, fade);
		}

		LLDrawable* drawable = obj->mDrawable;
		if (drawable)
		{
			for (S32 i = 0; i < drawable->getNumFaces(); ++i)
			{
				LLFace* face = drawable->getFace(i);
				if (face)
				{
					face->renderSelected(LLViewerTexture::sNullImagep, LLColor4(1,1,1,fade));
				}
			}
		}
	}
}

void LLPipeline::generateHighlight(LLCamera& camera)
{
	//render highlighted object as white into offscreen render target
	if (mHighlightObject.notNull())
	{
		mHighlightSet.insert(HighlightItem(mHighlightObject));
	}
	
	if (!mHighlightSet.empty())
	{
		F32 transition = gFrameIntervalSeconds/RenderHighlightFadeTime;

		LLGLDisable test(GL_ALPHA_TEST);
		LLGLDepthTest depth(GL_FALSE);
		mHighlight.bindTarget();
		disableLights();
		gGL.setColorMask(true, true);
		mHighlight.clear();

		gGL.getTexUnit(0)->bind(LLViewerFetchedTexture::sWhiteImagep);
		for (std::set<HighlightItem>::iterator iter = mHighlightSet.begin(); iter != mHighlightSet.end(); )
		{
			std::set<HighlightItem>::iterator cur_iter = iter++;

			if (cur_iter->mItem.isNull())
			{
				mHighlightSet.erase(cur_iter);
				continue;
			}

			if (cur_iter->mItem == mHighlightObject)
			{
				cur_iter->incrFade(transition); 
			}
			else
			{
				cur_iter->incrFade(-transition);
				if (cur_iter->mFade <= 0.f)
				{
					mHighlightSet.erase(cur_iter);
					continue;
				}
			}

			renderHighlight(cur_iter->mItem->getVObj(), cur_iter->mFade);
		}

		mHighlight.flush();
		gGL.setColorMask(true, false);
		gViewerWindow->setup3DViewport();
	}
}


static LLFastTimer::DeclareTimer FTM_GEN_SUN_SHADOW("Gen Sun Shadow");

void LLPipeline::generateSunShadow(LLCamera& camera)
{
	if (!sRenderDeferred || RenderShadowDetail <= 0)
	{
		return;
	}

	LLFastTimer t(FTM_GEN_SUN_SHADOW);

	BOOL skip_avatar_update = FALSE;
	if (!isAgentAvatarValid() || gAgentCamera.getCameraAnimating() || gAgentCamera.getCameraMode() != CAMERA_MODE_MOUSELOOK || !LLVOAvatar::sVisibleInFirstPerson)
	{

		skip_avatar_update = TRUE;
	}

	if (!skip_avatar_update)
	{
		gAgentAvatarp->updateAttachmentVisibility(CAMERA_MODE_THIRD_PERSON);
	}

	F64 last_modelview[16];
	F64 last_projection[16];
	for (U32 i = 0; i < 16; i++)
	{ //store last_modelview of world camera
		last_modelview[i] = gGLLastModelView[i];
		last_projection[i] = gGLLastProjection[i];
	}

	pushRenderTypeMask();
	andRenderTypeMask(LLPipeline::RENDER_TYPE_SIMPLE,
					LLPipeline::RENDER_TYPE_ALPHA,
					LLPipeline::RENDER_TYPE_GRASS,
					LLPipeline::RENDER_TYPE_FULLBRIGHT,
					LLPipeline::RENDER_TYPE_BUMP,
					LLPipeline::RENDER_TYPE_VOLUME,
					LLPipeline::RENDER_TYPE_AVATAR,
					LLPipeline::RENDER_TYPE_TREE, 
					LLPipeline::RENDER_TYPE_TERRAIN,
					LLPipeline::RENDER_TYPE_WATER,
					LLPipeline::RENDER_TYPE_VOIDWATER,
					LLPipeline::RENDER_TYPE_PASS_ALPHA,
					LLPipeline::RENDER_TYPE_PASS_ALPHA_MASK,
					LLPipeline::RENDER_TYPE_PASS_FULLBRIGHT_ALPHA_MASK,
					LLPipeline::RENDER_TYPE_PASS_GRASS,
					LLPipeline::RENDER_TYPE_PASS_SIMPLE,
					LLPipeline::RENDER_TYPE_PASS_BUMP,
					LLPipeline::RENDER_TYPE_PASS_FULLBRIGHT,
					LLPipeline::RENDER_TYPE_PASS_SHINY,
					LLPipeline::RENDER_TYPE_PASS_FULLBRIGHT_SHINY,
					LLPipeline::RENDER_TYPE_PASS_MATERIAL,
					LLPipeline::RENDER_TYPE_PASS_MATERIAL_ALPHA,
					LLPipeline::RENDER_TYPE_PASS_MATERIAL_ALPHA_MASK,
					LLPipeline::RENDER_TYPE_PASS_MATERIAL_ALPHA_EMISSIVE,
					LLPipeline::RENDER_TYPE_PASS_SPECMAP,
					LLPipeline::RENDER_TYPE_PASS_SPECMAP_BLEND,
					LLPipeline::RENDER_TYPE_PASS_SPECMAP_MASK,
					LLPipeline::RENDER_TYPE_PASS_SPECMAP_EMISSIVE,
					LLPipeline::RENDER_TYPE_PASS_NORMMAP,
					LLPipeline::RENDER_TYPE_PASS_NORMMAP_BLEND,
					LLPipeline::RENDER_TYPE_PASS_NORMMAP_MASK,
					LLPipeline::RENDER_TYPE_PASS_NORMMAP_EMISSIVE,
					LLPipeline::RENDER_TYPE_PASS_NORMSPEC,
					LLPipeline::RENDER_TYPE_PASS_NORMSPEC_BLEND,
					LLPipeline::RENDER_TYPE_PASS_NORMSPEC_MASK,
					LLPipeline::RENDER_TYPE_PASS_NORMSPEC_EMISSIVE,
					END_RENDER_TYPES);

	gGL.setColorMask(false, false);

	//get sun view matrix
	
	//store current projection/modelview matrix
	glh::matrix4f saved_proj = glh_get_current_projection();
	glh::matrix4f saved_view = glh_get_current_modelview();
	glh::matrix4f inv_view = saved_view.inverse();

	glh::matrix4f view[6];
	glh::matrix4f proj[6];
	
	//clip contains parallel split distances for 3 splits
	LLVector3 clip = RenderShadowClipPlanes;

	//F32 slope_threshold = gSavedSettings.getF32("RenderShadowSlopeThreshold");

	//far clip on last split is minimum of camera view distance and 128
	mSunClipPlanes = LLVector4(clip, clip.mV[2] * clip.mV[2]/clip.mV[1]);

	clip = RenderShadowOrthoClipPlanes;
	mSunOrthoClipPlanes = LLVector4(clip, clip.mV[2]*clip.mV[2]/clip.mV[1]);

	//currently used for amount to extrude frusta corners for constructing shadow frusta
	//LLVector3 n = RenderShadowNearDist;
	//F32 nearDist[] = { n.mV[0], n.mV[1], n.mV[2], n.mV[2] };

	//put together a universal "near clip" plane for shadow frusta
	LLPlane shadow_near_clip;
	{
		LLVector3 p = gAgent.getPositionAgent();
		p += mSunDir * RenderFarClip*2.f;
		shadow_near_clip.setVec(p, mSunDir);
	}

	LLVector3 lightDir = -mSunDir;
	lightDir.normVec();

	glh::vec3f light_dir(lightDir.mV);

	//create light space camera matrix
	
	LLVector3 at = lightDir;

	LLVector3 up = camera.getAtAxis();

	if (fabsf(up*lightDir) > 0.75f)
	{
		up = camera.getUpAxis();
	}

	/*LLVector3 left = up%at;
	up = at%left;*/

	up.normVec();
	at.normVec();
	
	
	LLCamera main_camera = camera;
	
	F32 near_clip = 0.f;
	{
		//get visible point cloud
		std::vector<LLVector3> fp;

		main_camera.calcAgentFrustumPlanes(main_camera.mAgentFrustum);
		
		LLVector3 min,max;
		getVisiblePointCloud(main_camera,min,max,fp);

		if (fp.empty())
		{
			if (!hasRenderDebugMask(RENDER_DEBUG_SHADOW_FRUSTA))
			{
				mShadowCamera[0] = main_camera;
				mShadowExtents[0][0] = min;
				mShadowExtents[0][1] = max;

				mShadowFrustPoints[0].clear();
				mShadowFrustPoints[1].clear();
				mShadowFrustPoints[2].clear();
				mShadowFrustPoints[3].clear();
			}
			popRenderTypeMask();

			if (!skip_avatar_update)
			{
				gAgentAvatarp->updateAttachmentVisibility(gAgentCamera.getCameraMode());
			}

			return;
		}

		//get good split distances for frustum
		for (U32 i = 0; i < fp.size(); ++i)
		{
			glh::vec3f v(fp[i].mV);
			saved_view.mult_matrix_vec(v);
			fp[i].setVec(v.v);
		}

		min = fp[0];
		max = fp[0];

		//get camera space bounding box
		for (U32 i = 1; i < fp.size(); ++i)
		{
			update_min_max(min, max, fp[i]);
		}

		near_clip = -max.mV[2];
		F32 far_clip = -min.mV[2]*2.f;

		//far_clip = llmin(far_clip, 128.f);
		far_clip = llmin(far_clip, camera.getFar());

		F32 range = far_clip-near_clip;

		LLVector3 split_exp = RenderShadowSplitExponent;

		F32 da = 1.f-llmax( fabsf(lightDir*up), fabsf(lightDir*camera.getLeftAxis()) );
		
		da = powf(da, split_exp.mV[2]);

		F32 sxp = split_exp.mV[1] + (split_exp.mV[0]-split_exp.mV[1])*da;
		
		for (U32 i = 0; i < 4; ++i)
		{
			F32 x = (F32)(i+1)/4.f;
			x = powf(x, sxp);
			mSunClipPlanes.mV[i] = near_clip+range*x;
		}

		mSunClipPlanes.mV[0] *= 1.25f; //bump back first split for transition padding
	}

	// convenience array of 4 near clip plane distances
	F32 dist[] = { near_clip, mSunClipPlanes.mV[0], mSunClipPlanes.mV[1], mSunClipPlanes.mV[2], mSunClipPlanes.mV[3] };
	

	if (mSunDiffuse == LLColor4::black)
	{ //sun diffuse is totally black, shadows don't matter
		LLGLDepthTest depth(GL_TRUE);

		for (S32 j = 0; j < 4; j++)
		{
			mShadow[j].bindTarget();
			mShadow[j].clear();
			mShadow[j].flush();
		}
	}
	else
	{
		for (S32 j = 0; j < 4; j++)
		{
			if (!hasRenderDebugMask(RENDER_DEBUG_SHADOW_FRUSTA))
			{
				mShadowFrustPoints[j].clear();
			}

			LLViewerCamera::sCurCameraID = LLViewerCamera::CAMERA_SHADOW0+j;

			//restore render matrices
			glh_set_current_modelview(saved_view);
			glh_set_current_projection(saved_proj);

			LLVector3 eye = camera.getOrigin();

			//camera used for shadow cull/render
			LLCamera shadow_cam;
		
			//create world space camera frustum for this split
			shadow_cam = camera;
			shadow_cam.setFar(16.f);
	
			LLViewerCamera::updateFrustumPlanes(shadow_cam, FALSE, FALSE, TRUE);

			LLVector3* frust = shadow_cam.mAgentFrustum;

			LLVector3 pn = shadow_cam.getAtAxis();
		
			LLVector3 min, max;

			//construct 8 corners of split frustum section
			for (U32 i = 0; i < 4; i++)
			{
				LLVector3 delta = frust[i+4]-eye;
				delta += (frust[i+4]-frust[(i+2)%4+4])*0.05f;
				delta.normVec();
				F32 dp = delta*pn;
				frust[i] = eye + (delta*dist[j]*0.75f)/dp;
				frust[i+4] = eye + (delta*dist[j+1]*1.25f)/dp;
			}
						
			shadow_cam.calcAgentFrustumPlanes(frust);
			shadow_cam.mFrustumCornerDist = 0.f;
		
			if (!gPipeline.hasRenderDebugMask(LLPipeline::RENDER_DEBUG_SHADOW_FRUSTA))
			{
				mShadowCamera[j] = shadow_cam;
			}

			std::vector<LLVector3> fp;

			if (!gPipeline.getVisiblePointCloud(shadow_cam, min, max, fp, lightDir))
			{
				//no possible shadow receivers
				if (!gPipeline.hasRenderDebugMask(LLPipeline::RENDER_DEBUG_SHADOW_FRUSTA))
				{
					mShadowExtents[j][0] = LLVector3();
					mShadowExtents[j][1] = LLVector3();
					mShadowCamera[j+4] = shadow_cam;
				}

				mShadow[j].bindTarget();
				{
					LLGLDepthTest depth(GL_TRUE);
					mShadow[j].clear();
				}
				mShadow[j].flush();

				mShadowError.mV[j] = 0.f;
				mShadowFOV.mV[j] = 0.f;

				continue;
			}

			if (!gPipeline.hasRenderDebugMask(LLPipeline::RENDER_DEBUG_SHADOW_FRUSTA))
			{
				mShadowExtents[j][0] = min;
				mShadowExtents[j][1] = max;
				mShadowFrustPoints[j] = fp;
			}
				

			//find a good origin for shadow projection
			LLVector3 origin;

			//get a temporary view projection
			view[j] = look(camera.getOrigin(), lightDir, -up);

			std::vector<LLVector3> wpf;

			for (U32 i = 0; i < fp.size(); i++)
			{
				glh::vec3f p = glh::vec3f(fp[i].mV);
				view[j].mult_matrix_vec(p);
				wpf.push_back(LLVector3(p.v));
			}

			min = wpf[0];
			max = wpf[0];

			for (U32 i = 0; i < fp.size(); ++i)
			{ //get AABB in camera space
				update_min_max(min, max, wpf[i]);
			}

			// Construct a perspective transform with perspective along y-axis that contains
			// points in wpf
			//Known:
			// - far clip plane
			// - near clip plane
			// - points in frustum
			//Find:
			// - origin

			//get some "interesting" points of reference
			LLVector3 center = (min+max)*0.5f;
			LLVector3 size = (max-min)*0.5f;
			LLVector3 near_center = center;
			near_center.mV[1] += size.mV[1]*2.f;
		
		
			//put all points in wpf in quadrant 0, reletive to center of min/max
			//get the best fit line using least squares
			F32 bfm = 0.f;
			F32 bfb = 0.f;

			for (U32 i = 0; i < wpf.size(); ++i)
			{
				wpf[i] -= center;
				wpf[i].mV[0] = fabsf(wpf[i].mV[0]);
				wpf[i].mV[2] = fabsf(wpf[i].mV[2]);
			}

			if (!wpf.empty())
			{ 
				F32 sx = 0.f;
				F32 sx2 = 0.f;
				F32 sy = 0.f;
				F32 sxy = 0.f;
			
				for (U32 i = 0; i < wpf.size(); ++i)
				{		
					sx += wpf[i].mV[0];
					sx2 += wpf[i].mV[0]*wpf[i].mV[0];
					sy += wpf[i].mV[1];
					sxy += wpf[i].mV[0]*wpf[i].mV[1]; 
				}

				bfm = (sy*sx-wpf.size()*sxy)/(sx*sx-wpf.size()*sx2);
				bfb = (sx*sxy-sy*sx2)/(sx*sx-bfm*sx2);
			}
		
			{
				// best fit line is y=bfm*x+bfb
		
				//find point that is furthest to the right of line
				F32 off_x = -1.f;
				LLVector3 lp;

				for (U32 i = 0; i < wpf.size(); ++i)
				{
					//y = bfm*x+bfb
					//x = (y-bfb)/bfm
					F32 lx = (wpf[i].mV[1]-bfb)/bfm;

					lx = wpf[i].mV[0]-lx;
				
					if (off_x < lx)
					{
						off_x = lx;
						lp = wpf[i];
					}
				}

				//get line with slope bfm through lp
				// bfb = y-bfm*x
				bfb = lp.mV[1]-bfm*lp.mV[0];

				//calculate error
				mShadowError.mV[j] = 0.f;

				for (U32 i = 0; i < wpf.size(); ++i)
				{
					F32 lx = (wpf[i].mV[1]-bfb)/bfm;
					mShadowError.mV[j] += fabsf(wpf[i].mV[0]-lx);
				}

				mShadowError.mV[j] /= wpf.size();
				mShadowError.mV[j] /= size.mV[0];

				if (mShadowError.mV[j] > RenderShadowErrorCutoff)
				{ //just use ortho projection
					mShadowFOV.mV[j] = -1.f;
					origin.clearVec();
					proj[j] = gl_ortho(min.mV[0], max.mV[0],
										min.mV[1], max.mV[1],
										-max.mV[2], -min.mV[2]);
				}
				else
				{
					//origin is where line x = 0;
					origin.setVec(0,bfb,0);

					F32 fovz = 1.f;
					F32 fovx = 1.f;
				
					LLVector3 zp;
					LLVector3 xp;

					for (U32 i = 0; i < wpf.size(); ++i)
					{
						LLVector3 atz = wpf[i]-origin;
						atz.mV[0] = 0.f;
						atz.normVec();
						if (fovz > -atz.mV[1])
						{
							zp = wpf[i];
							fovz = -atz.mV[1];
						}
					
						LLVector3 atx = wpf[i]-origin;
						atx.mV[2] = 0.f;
						atx.normVec();
						if (fovx > -atx.mV[1])
						{
							fovx = -atx.mV[1];
							xp = wpf[i];
						}
					}

					fovx = acos(fovx);
					fovz = acos(fovz);

					F32 cutoff = llmin((F32) RenderShadowFOVCutoff, 1.4f);
				
					mShadowFOV.mV[j] = fovx;
				
					if (fovx < cutoff && fovz > cutoff)
					{
						//x is a good fit, but z is too big, move away from zp enough so that fovz matches cutoff
						F32 d = zp.mV[2]/tan(cutoff);
						F32 ny = zp.mV[1] + fabsf(d);

						origin.mV[1] = ny;

						fovz = 1.f;
						fovx = 1.f;

						for (U32 i = 0; i < wpf.size(); ++i)
						{
							LLVector3 atz = wpf[i]-origin;
							atz.mV[0] = 0.f;
							atz.normVec();
							fovz = llmin(fovz, -atz.mV[1]);

							LLVector3 atx = wpf[i]-origin;
							atx.mV[2] = 0.f;
							atx.normVec();
							fovx = llmin(fovx, -atx.mV[1]);
						}

						fovx = acos(fovx);
						fovz = acos(fovz);

						mShadowFOV.mV[j] = cutoff;
					}

				
					origin += center;
			
					F32 ynear = -(max.mV[1]-origin.mV[1]);
					F32 yfar = -(min.mV[1]-origin.mV[1]);
				
					if (ynear < 0.1f) //keep a sensible near clip plane
					{
						F32 diff = 0.1f-ynear;
						origin.mV[1] += diff;
						ynear += diff;
						yfar += diff;
					}
								
					if (fovx > cutoff)
					{ //just use ortho projection
						origin.clearVec();
						mShadowError.mV[j] = -1.f;
						proj[j] = gl_ortho(min.mV[0], max.mV[0],
								min.mV[1], max.mV[1],
								-max.mV[2], -min.mV[2]);
					}
					else
					{
						//get perspective projection
						view[j] = view[j].inverse();

						glh::vec3f origin_agent(origin.mV);
					
						//translate view to origin
						view[j].mult_matrix_vec(origin_agent);

						eye = LLVector3(origin_agent.v);

						if (!hasRenderDebugMask(LLPipeline::RENDER_DEBUG_SHADOW_FRUSTA))
						{
							mShadowFrustOrigin[j] = eye;
						}
				
						view[j] = look(LLVector3(origin_agent.v), lightDir, -up);

						F32 fx = 1.f/tanf(fovx);
						F32 fz = 1.f/tanf(fovz);

						proj[j] = glh::matrix4f(-fx, 0, 0, 0,
												0, (yfar+ynear)/(ynear-yfar), 0, (2.f*yfar*ynear)/(ynear-yfar),
												0, 0, -fz, 0,
												0, -1.f, 0, 0);
					}
				}
			}

			//shadow_cam.setFar(128.f);
			shadow_cam.setOriginAndLookAt(eye, up, center);

			shadow_cam.setOrigin(0,0,0);

			glh_set_current_modelview(view[j]);
			glh_set_current_projection(proj[j]);

			LLViewerCamera::updateFrustumPlanes(shadow_cam, FALSE, FALSE, TRUE);

			//shadow_cam.ignoreAgentFrustumPlane(LLCamera::AGENT_PLANE_NEAR);
			shadow_cam.getAgentPlane(LLCamera::AGENT_PLANE_NEAR).set(shadow_near_clip);

			//translate and scale to from [-1, 1] to [0, 1]
			glh::matrix4f trans(0.5f, 0.f, 0.f, 0.5f,
							0.f, 0.5f, 0.f, 0.5f,
							0.f, 0.f, 0.5f, 0.5f,
							0.f, 0.f, 0.f, 1.f);

			glh_set_current_modelview(view[j]);
			glh_set_current_projection(proj[j]);

			for (U32 i = 0; i < 16; i++)
			{
				gGLLastModelView[i] = mShadowModelview[j].m[i];
				gGLLastProjection[i] = mShadowProjection[j].m[i];
			}

			mShadowModelview[j] = view[j];
			mShadowProjection[j] = proj[j];

	
			mSunShadowMatrix[j] = trans*proj[j]*view[j]*inv_view;
		
			stop_glerror();

			mShadow[j].bindTarget();
			mShadow[j].getViewport(gGLViewport);
			mShadow[j].clear();
		
			U32 target_width = mShadow[j].getWidth();

			{
				static LLCullResult result[4];

				renderShadow(view[j], proj[j], shadow_cam, result[j], TRUE, TRUE, target_width);
			}

			mShadow[j].flush();
 
			if (!gPipeline.hasRenderDebugMask(LLPipeline::RENDER_DEBUG_SHADOW_FRUSTA))
			{
				LLViewerCamera::updateFrustumPlanes(shadow_cam, FALSE, FALSE, TRUE);
				mShadowCamera[j+4] = shadow_cam;
			}
		}
	}

	
	//hack to disable projector shadows 
	bool gen_shadow = RenderShadowDetail > 1;

	if (gen_shadow)
	{
		F32 fade_amt = gFrameIntervalSeconds * llmax(LLViewerCamera::getInstance()->getVelocityStat()->getCurrentPerSec(), 1.f);

		//update shadow targets
		for (U32 i = 0; i < 2; i++)
		{ //for each current shadow
			LLViewerCamera::sCurCameraID = LLViewerCamera::CAMERA_SHADOW4+i;

			if (mShadowSpotLight[i].notNull() && 
				(mShadowSpotLight[i] == mTargetShadowSpotLight[0] ||
				mShadowSpotLight[i] == mTargetShadowSpotLight[1]))
			{ //keep this spotlight
				mSpotLightFade[i] = llmin(mSpotLightFade[i]+fade_amt, 1.f);
			}
			else
			{ //fade out this light
				mSpotLightFade[i] = llmax(mSpotLightFade[i]-fade_amt, 0.f);
				
				if (mSpotLightFade[i] == 0.f || mShadowSpotLight[i].isNull())
				{ //faded out, grab one of the pending spots (whichever one isn't already taken)
					if (mTargetShadowSpotLight[0] != mShadowSpotLight[(i+1)%2])
					{
						mShadowSpotLight[i] = mTargetShadowSpotLight[0];
					}
					else
					{
						mShadowSpotLight[i] = mTargetShadowSpotLight[1];
					}
				}
			}
		}

		for (S32 i = 0; i < 2; i++)
		{
			glh_set_current_modelview(saved_view);
			glh_set_current_projection(saved_proj);

			if (mShadowSpotLight[i].isNull())
			{
				continue;
			}

			LLVOVolume* volume = mShadowSpotLight[i]->getVOVolume();

			if (!volume)
			{
				mShadowSpotLight[i] = NULL;
				continue;
			}

			LLDrawable* drawable = mShadowSpotLight[i];

			LLVector3 params = volume->getSpotLightParams();
			F32 fov = params.mV[0];

			//get agent->light space matrix (modelview)
			LLVector3 center = drawable->getPositionAgent();
			LLQuaternion quat = volume->getRenderRotation();

			//get near clip plane
			LLVector3 scale = volume->getScale();
			LLVector3 at_axis(0,0,-scale.mV[2]*0.5f);
			at_axis *= quat;

			LLVector3 np = center+at_axis;
			at_axis.normVec();

			//get origin that has given fov for plane np, at_axis, and given scale
			F32 dist = (scale.mV[1]*0.5f)/tanf(fov*0.5f);

			LLVector3 origin = np - at_axis*dist;

			LLMatrix4 mat(quat, LLVector4(origin, 1.f));

			view[i+4] = glh::matrix4f((F32*) mat.mMatrix);

			view[i+4] = view[i+4].inverse();

			//get perspective matrix
			F32 near_clip = dist+0.01f;
			F32 width = scale.mV[VX];
			F32 height = scale.mV[VY];
			F32 far_clip = dist+volume->getLightRadius()*1.5f;

			F32 fovy = fov * RAD_TO_DEG;
			F32 aspect = width/height;
			
			proj[i+4] = gl_perspective(fovy, aspect, near_clip, far_clip);

			//translate and scale to from [-1, 1] to [0, 1]
			glh::matrix4f trans(0.5f, 0.f, 0.f, 0.5f,
							0.f, 0.5f, 0.f, 0.5f,
							0.f, 0.f, 0.5f, 0.5f,
							0.f, 0.f, 0.f, 1.f);

			glh_set_current_modelview(view[i+4]);
			glh_set_current_projection(proj[i+4]);

			mSunShadowMatrix[i+4] = trans*proj[i+4]*view[i+4]*inv_view;
			
			for (U32 j = 0; j < 16; j++)
			{
				gGLLastModelView[j] = mShadowModelview[i+4].m[j];
				gGLLastProjection[j] = mShadowProjection[i+4].m[j];
			}

			mShadowModelview[i+4] = view[i+4];
			mShadowProjection[i+4] = proj[i+4];

			LLCamera shadow_cam = camera;
			shadow_cam.setFar(far_clip);
			shadow_cam.setOrigin(origin);

			LLViewerCamera::updateFrustumPlanes(shadow_cam, FALSE, FALSE, TRUE);

			stop_glerror();

			mShadow[i+4].bindTarget();
			mShadow[i+4].getViewport(gGLViewport);
			mShadow[i+4].clear();

			U32 target_width = mShadow[i+4].getWidth();

			static LLCullResult result[2];

			LLViewerCamera::sCurCameraID = LLViewerCamera::CAMERA_SHADOW0+i+4;

			renderShadow(view[i+4], proj[i+4], shadow_cam, result[i], FALSE, FALSE, target_width);

			mShadow[i+4].flush();
 		}
	}
	else
	{ //no spotlight shadows
		mShadowSpotLight[0] = mShadowSpotLight[1] = NULL;
	}


	if (!CameraOffset)
	{
		glh_set_current_modelview(saved_view);
		glh_set_current_projection(saved_proj);
	}
	else
	{
		glh_set_current_modelview(view[1]);
		glh_set_current_projection(proj[1]);
		gGL.loadMatrix(view[1].m);
		gGL.matrixMode(LLRender::MM_PROJECTION);
		gGL.loadMatrix(proj[1].m);
		gGL.matrixMode(LLRender::MM_MODELVIEW);
	}
	gGL.setColorMask(true, false);

	for (U32 i = 0; i < 16; i++)
	{
		gGLLastModelView[i] = last_modelview[i];
		gGLLastProjection[i] = last_projection[i];
	}

	popRenderTypeMask();

	if (!skip_avatar_update)
	{
		gAgentAvatarp->updateAttachmentVisibility(gAgentCamera.getCameraMode());
	}
}

void LLPipeline::renderGroups(LLRenderPass* pass, U32 type, U32 mask, BOOL texture)
{
	for (LLCullResult::sg_iterator i = sCull->beginVisibleGroups(); i != sCull->endVisibleGroups(); ++i)
	{
		LLSpatialGroup* group = *i;
		if (!group->isDead() &&
			(!sUseOcclusion || !group->isOcclusionState(LLSpatialGroup::OCCLUDED)) &&
			gPipeline.hasRenderType(group->mSpatialPartition->mDrawableType) &&
			group->mDrawMap.find(type) != group->mDrawMap.end())
		{
			pass->renderGroup(group,type,mask,texture);
		}
	}
}

static LLFastTimer::DeclareTimer FTM_IMPOSTOR_MARK_VISIBLE("Impostor Mark Visible");
static LLFastTimer::DeclareTimer FTM_IMPOSTOR_SETUP("Impostor Setup");
static LLFastTimer::DeclareTimer FTM_IMPOSTOR_BACKGROUND("Impostor Background");
static LLFastTimer::DeclareTimer FTM_IMPOSTOR_ALLOCATE("Impostor Allocate");
static LLFastTimer::DeclareTimer FTM_IMPOSTOR_RESIZE("Impostor Resize");

void LLPipeline::generateImpostor(LLVOAvatar* avatar)
{
	LLGLState::checkStates();
	LLGLState::checkTextureChannels();
	LLGLState::checkClientArrays();

	static LLCullResult result;
	result.clear();
	grabReferences(result);
	
	if (!avatar || !avatar->mDrawable)
	{
		return;
	}

	assertInitialized();

	bool muted = avatar->isVisuallyMuted();		

	pushRenderTypeMask();
	
	if (muted)
	{
		andRenderTypeMask(LLPipeline::RENDER_TYPE_AVATAR, END_RENDER_TYPES);
	}
	else
	{
		andRenderTypeMask(LLPipeline::RENDER_TYPE_VOLUME,
						LLPipeline::RENDER_TYPE_AVATAR,
						LLPipeline::RENDER_TYPE_BUMP,
						LLPipeline::RENDER_TYPE_GRASS,
						LLPipeline::RENDER_TYPE_SIMPLE,
						LLPipeline::RENDER_TYPE_FULLBRIGHT,
						LLPipeline::RENDER_TYPE_ALPHA, 
						LLPipeline::RENDER_TYPE_INVISIBLE,
						LLPipeline::RENDER_TYPE_PASS_SIMPLE,
						LLPipeline::RENDER_TYPE_PASS_ALPHA,
						LLPipeline::RENDER_TYPE_PASS_ALPHA_MASK,
						LLPipeline::RENDER_TYPE_PASS_FULLBRIGHT,
						LLPipeline::RENDER_TYPE_PASS_FULLBRIGHT_ALPHA_MASK,
						LLPipeline::RENDER_TYPE_PASS_FULLBRIGHT_SHINY,
						LLPipeline::RENDER_TYPE_PASS_SHINY,
						LLPipeline::RENDER_TYPE_PASS_INVISIBLE,
						LLPipeline::RENDER_TYPE_PASS_INVISI_SHINY,
						END_RENDER_TYPES);
	}
	
	S32 occlusion = sUseOcclusion;
	sUseOcclusion = 0;
	sReflectionRender = sRenderDeferred ? FALSE : TRUE;
	sShadowRender = TRUE;
	sImpostorRender = TRUE;

	LLViewerCamera* viewer_camera = LLViewerCamera::getInstance();

	{
		LLFastTimer t(FTM_IMPOSTOR_MARK_VISIBLE);
		markVisible(avatar->mDrawable, *viewer_camera);
		LLVOAvatar::sUseImpostors = FALSE;

		LLVOAvatar::attachment_map_t::iterator iter;
		for (iter = avatar->mAttachmentPoints.begin();
			iter != avatar->mAttachmentPoints.end();
			++iter)
		{
			LLViewerJointAttachment *attachment = iter->second;
			for (LLViewerJointAttachment::attachedobjs_vec_t::iterator attachment_iter = attachment->mAttachedObjects.begin();
				 attachment_iter != attachment->mAttachedObjects.end();
				 ++attachment_iter)
			{
				if (LLViewerObject* attached_object = (*attachment_iter))
				{
					markVisible(attached_object->mDrawable->getSpatialBridge(), *viewer_camera);
				}
			}
		}
	}

	stateSort(*LLViewerCamera::getInstance(), result);
	
	LLCamera camera = *viewer_camera;
	LLVector2 tdim;
	U32 resY = 0;
	U32 resX = 0;

	{
		LLFastTimer t(FTM_IMPOSTOR_SETUP);
		const LLVector4a* ext = avatar->mDrawable->getSpatialExtents();
		LLVector3 pos(avatar->getRenderPosition()+avatar->getImpostorOffset());

		camera.lookAt(viewer_camera->getOrigin(), pos, viewer_camera->getUpAxis());
	
		LLVector4a half_height;
		half_height.setSub(ext[1], ext[0]);
		half_height.mul(0.5f);

		LLVector4a left;
		left.load3(camera.getLeftAxis().mV);
		left.mul(left);
		left.normalize3fast();

		LLVector4a up;
		up.load3(camera.getUpAxis().mV);
		up.mul(up);
		up.normalize3fast();

		tdim.mV[0] = fabsf(half_height.dot3(left).getF32());
		tdim.mV[1] = fabsf(half_height.dot3(up).getF32());

		gGL.matrixMode(LLRender::MM_PROJECTION);
		gGL.pushMatrix();
	
		F32 distance = (pos-camera.getOrigin()).length();
		F32 fov = atanf(tdim.mV[1]/distance)*2.f*RAD_TO_DEG;
		F32 aspect = tdim.mV[0]/tdim.mV[1];
		glh::matrix4f persp = gl_perspective(fov, aspect, 1.f, 256.f);
		glh_set_current_projection(persp);
		gGL.loadMatrix(persp.m);

		gGL.matrixMode(LLRender::MM_MODELVIEW);
		gGL.pushMatrix();
		glh::matrix4f mat;
		camera.getOpenGLTransform(mat.m);

		mat = glh::matrix4f((GLfloat*) OGL_TO_CFR_ROTATION) * mat;

		gGL.loadMatrix(mat.m);
		glh_set_current_modelview(mat);

		glClearColor(0.0f,0.0f,0.0f,0.0f);
		gGL.setColorMask(true, true);
	
		// get the number of pixels per angle
		F32 pa = gViewerWindow->getWindowHeightRaw() / (RAD_TO_DEG * viewer_camera->getView());

		//get resolution based on angle width and height of impostor (double desired resolution to prevent aliasing)
		resY = llmin(nhpo2((U32) (fov*pa)), (U32) 512);
		resX = llmin(nhpo2((U32) (atanf(tdim.mV[0]/distance)*2.f*RAD_TO_DEG*pa)), (U32) 512);

		if (!avatar->mImpostor.isComplete())
		{
			LLFastTimer t(FTM_IMPOSTOR_ALLOCATE);
			avatar->mImpostor.allocate(resX,resY,GL_RGBA,TRUE,FALSE);

			if (LLPipeline::sRenderDeferred)
			{
				addDeferredAttachments(avatar->mImpostor);
			}
		
			gGL.getTexUnit(0)->bind(&avatar->mImpostor);
			gGL.getTexUnit(0)->setTextureFilteringOption(LLTexUnit::TFO_POINT);
			gGL.getTexUnit(0)->unbind(LLTexUnit::TT_TEXTURE);
		}
		else if(resX != avatar->mImpostor.getWidth() ||
			resY != avatar->mImpostor.getHeight())
		{
			LLFastTimer t(FTM_IMPOSTOR_RESIZE);
			avatar->mImpostor.resize(resX,resY,GL_RGBA);
		}

		avatar->mImpostor.bindTarget();
	}

	if (LLPipeline::sRenderDeferred)
	{
		avatar->mImpostor.clear();
		renderGeomDeferred(camera);
		renderGeomPostDeferred(camera);
	}
	else
	{
		LLGLEnable scissor(GL_SCISSOR_TEST);
		glScissor(0, 0, resX, resY);
		avatar->mImpostor.clear();
		renderGeom(camera);
	}
	
	{ //create alpha mask based on depth buffer (grey out if muted)
		LLFastTimer t(FTM_IMPOSTOR_BACKGROUND);
		if (LLPipeline::sRenderDeferred)
		{
			GLuint buff = GL_COLOR_ATTACHMENT0;
			glDrawBuffersARB(1, &buff);
		}

		LLGLDisable blend(GL_BLEND);

		if (muted)
		{
			gGL.setColorMask(true, true);
		}
		else
		{
			gGL.setColorMask(false, true);
		}
		
		gGL.getTexUnit(0)->unbind(LLTexUnit::TT_TEXTURE);

		LLGLDepthTest depth(GL_TRUE, GL_FALSE, GL_GREATER);

		gGL.flush();

		gGL.pushMatrix();
		gGL.loadIdentity();
		gGL.matrixMode(LLRender::MM_PROJECTION);
		gGL.pushMatrix();
		gGL.loadIdentity();

		static const F32 clip_plane = 0.99999f;

		if (LLGLSLShader::sNoFixedFunction)
		{
			gUIProgram.bind();
		}

		gGL.color4ub(64,64,64,255);
		gGL.begin(LLRender::QUADS);
		gGL.vertex3f(-1, -1, clip_plane);
		gGL.vertex3f(1, -1, clip_plane);
		gGL.vertex3f(1, 1, clip_plane);
		gGL.vertex3f(-1, 1, clip_plane);
		gGL.end();
		gGL.flush();

		if (LLGLSLShader::sNoFixedFunction)
		{
			gUIProgram.unbind();
		}

		gGL.popMatrix();
		gGL.matrixMode(LLRender::MM_MODELVIEW);
		gGL.popMatrix();
	}

	avatar->mImpostor.flush();

	avatar->setImpostorDim(tdim);

	LLVOAvatar::sUseImpostors = TRUE;
	sUseOcclusion = occlusion;
	sReflectionRender = FALSE;
	sImpostorRender = FALSE;
	sShadowRender = FALSE;
	popRenderTypeMask();

	gGL.matrixMode(LLRender::MM_PROJECTION);
	gGL.popMatrix();
	gGL.matrixMode(LLRender::MM_MODELVIEW);
	gGL.popMatrix();

	avatar->mNeedsImpostorUpdate = FALSE;
	avatar->cacheImpostorValues();

	LLVertexBuffer::unbind();
	LLGLState::checkStates();
	LLGLState::checkTextureChannels();
	LLGLState::checkClientArrays();
}

BOOL LLPipeline::hasRenderBatches(const U32 type) const
{
	return sCull->getRenderMapSize(type) > 0;
}

LLCullResult::drawinfo_iterator LLPipeline::beginRenderMap(U32 type)
{
	return sCull->beginRenderMap(type);
}

LLCullResult::drawinfo_iterator LLPipeline::endRenderMap(U32 type)
{
	return sCull->endRenderMap(type);
}

LLCullResult::sg_iterator LLPipeline::beginAlphaGroups()
{
	return sCull->beginAlphaGroups();
}

LLCullResult::sg_iterator LLPipeline::endAlphaGroups()
{
	return sCull->endAlphaGroups();
}

BOOL LLPipeline::hasRenderType(const U32 type) const
{
    // STORM-365 : LLViewerJointAttachment::setAttachmentVisibility() is setting type to 0 to actually mean "do not render"
    // We then need to test that value here and return FALSE to prevent attachment to render (in mouselook for instance)
    // TODO: reintroduce RENDER_TYPE_NONE in LLRenderTypeMask and initialize its mRenderTypeEnabled[RENDER_TYPE_NONE] to FALSE explicitely
	return (type == 0 ? FALSE : mRenderTypeEnabled[type]);
}

void LLPipeline::setRenderTypeMask(U32 type, ...)
{
	va_list args;

	va_start(args, type);
	while (type < END_RENDER_TYPES)
	{
		mRenderTypeEnabled[type] = TRUE;
		type = va_arg(args, U32);
	}
	va_end(args);

	if (type > END_RENDER_TYPES)
	{
		llerrs << "Invalid render type." << llendl;
	}
}

BOOL LLPipeline::hasAnyRenderType(U32 type, ...) const
{
	va_list args;

	va_start(args, type);
	while (type < END_RENDER_TYPES)
	{
		if (mRenderTypeEnabled[type])
		{
			return TRUE;
		}
		type = va_arg(args, U32);
	}
	va_end(args);

	if (type > END_RENDER_TYPES)
	{
		llerrs << "Invalid render type." << llendl;
	}

	return FALSE;
}

void LLPipeline::pushRenderTypeMask()
{
	std::string cur_mask;
	cur_mask.assign((const char*) mRenderTypeEnabled, sizeof(mRenderTypeEnabled));
	mRenderTypeEnableStack.push(cur_mask);
}

void LLPipeline::popRenderTypeMask()
{
	if (mRenderTypeEnableStack.empty())
	{
		llerrs << "Depleted render type stack." << llendl;
	}

	memcpy(mRenderTypeEnabled, mRenderTypeEnableStack.top().data(), sizeof(mRenderTypeEnabled));
	mRenderTypeEnableStack.pop();
}

void LLPipeline::andRenderTypeMask(U32 type, ...)
{
	va_list args;

	BOOL tmp[NUM_RENDER_TYPES];
	for (U32 i = 0; i < NUM_RENDER_TYPES; ++i)
	{
		tmp[i] = FALSE;
	}

	va_start(args, type);
	while (type < END_RENDER_TYPES)
	{
		if (mRenderTypeEnabled[type]) 
		{
			tmp[type] = TRUE;
		}

		type = va_arg(args, U32);
	}
	va_end(args);

	if (type > END_RENDER_TYPES)
	{
		llerrs << "Invalid render type." << llendl;
	}

	for (U32 i = 0; i < LLPipeline::NUM_RENDER_TYPES; ++i)
	{
		mRenderTypeEnabled[i] = tmp[i];
	}

}

void LLPipeline::clearRenderTypeMask(U32 type, ...)
{
	va_list args;

	va_start(args, type);
	while (type < END_RENDER_TYPES)
	{
		mRenderTypeEnabled[type] = FALSE;
		
		type = va_arg(args, U32);
	}
	va_end(args);

	if (type > END_RENDER_TYPES)
	{
		llerrs << "Invalid render type." << llendl;
	}
}

void LLPipeline::setAllRenderTypes()
{
	for (U32 i = 0; i < NUM_RENDER_TYPES; ++i)
	{
		mRenderTypeEnabled[i] = TRUE;
	}
}

void LLPipeline::clearAllRenderTypes()
{
	for (U32 i = 0; i < NUM_RENDER_TYPES; ++i)
	{
		mRenderTypeEnabled[i] = FALSE;
	}
}

void LLPipeline::addDebugBlip(const LLVector3& position, const LLColor4& color)
{
	DebugBlip blip(position, color);
	mDebugBlips.push_back(blip);
}

void LLPipeline::hidePermanentObjects( std::vector<U32>& restoreList )
{
	//This method is used to hide any vo's from the object list that may have
	//the permanent flag set.
	
	U32 objCnt = gObjectList.getNumObjects();
	for (U32 i = 0; i < objCnt; ++i)
	{
		LLViewerObject* pObject = gObjectList.getObject(i);
		if ( pObject && pObject->flagObjectPermanent() )
		{
			LLDrawable *pDrawable = pObject->mDrawable;
		
			if ( pDrawable )
			{
				restoreList.push_back( i );
				hideDrawable( pDrawable );			
			}
		}
	}

	skipRenderingOfTerrain( true );
}

void LLPipeline::restorePermanentObjects( const std::vector<U32>& restoreList )
{
	//This method is used to restore(unhide) any vo's from the object list that may have
	//been hidden because their permanency flag was set.

	std::vector<U32>::const_iterator itCurrent	= restoreList.begin();
	std::vector<U32>::const_iterator itEnd		= restoreList.end();
	
	U32 objCnt = gObjectList.getNumObjects();

	while ( itCurrent != itEnd )
	{
		U32 index = *itCurrent;
		LLViewerObject* pObject = NULL;
		if ( index < objCnt ) 
		{
			pObject = gObjectList.getObject( index );
		}
		if ( pObject )
		{
			LLDrawable *pDrawable = pObject->mDrawable;
			if ( pDrawable )
			{
				pDrawable->clearState( LLDrawable::FORCE_INVISIBLE );
				unhideDrawable( pDrawable );				
			}
		}
		++itCurrent;
	}
	
	skipRenderingOfTerrain( false );
}

void LLPipeline::skipRenderingOfTerrain( BOOL flag )
{
	pool_set_t::iterator iter = mPools.begin();
	while ( iter != mPools.end() )
	{
		LLDrawPool* pPool = *iter;		
		U32 poolType = pPool->getType();					
		if ( hasRenderType( pPool->getType() ) && poolType == LLDrawPool::POOL_TERRAIN )
		{
			pPool->setSkipRenderFlag( flag );			
		}
		++iter;
	}
}

void LLPipeline::hideObject( const LLUUID& id )
{
	LLViewerObject *pVO = gObjectList.findObject( id );
	
	if ( pVO )
	{
		LLDrawable *pDrawable = pVO->mDrawable;
		
		if ( pDrawable )
		{
			hideDrawable( pDrawable );		
		}		
	}
}

void LLPipeline::hideDrawable( LLDrawable *pDrawable )
{
	pDrawable->setState( LLDrawable::FORCE_INVISIBLE );
	markRebuild( pDrawable, LLDrawable::REBUILD_ALL, TRUE );
	//hide the children
	LLViewerObject::const_child_list_t& child_list = pDrawable->getVObj()->getChildren();
	for ( LLViewerObject::child_list_t::const_iterator iter = child_list.begin();
		  iter != child_list.end(); iter++ )
	{
		LLViewerObject* child = *iter;
		LLDrawable* drawable = child->mDrawable;					
		if ( drawable )
		{
			drawable->setState( LLDrawable::FORCE_INVISIBLE );
			markRebuild( drawable, LLDrawable::REBUILD_ALL, TRUE );
		}
	}
}
void LLPipeline::unhideDrawable( LLDrawable *pDrawable )
{
	pDrawable->clearState( LLDrawable::FORCE_INVISIBLE );
	markRebuild( pDrawable, LLDrawable::REBUILD_ALL, TRUE );
	//restore children
	LLViewerObject::const_child_list_t& child_list = pDrawable->getVObj()->getChildren();
	for ( LLViewerObject::child_list_t::const_iterator iter = child_list.begin();
		  iter != child_list.end(); iter++)
	{
		LLViewerObject* child = *iter;
		LLDrawable* drawable = child->mDrawable;					
		if ( drawable )
		{
			drawable->clearState( LLDrawable::FORCE_INVISIBLE );
			markRebuild( drawable, LLDrawable::REBUILD_ALL, TRUE );
		}
	}
}
void LLPipeline::restoreHiddenObject( const LLUUID& id )
{
	LLViewerObject *pVO = gObjectList.findObject( id );
	
	if ( pVO )
	{
		LLDrawable *pDrawable = pVO->mDrawable;
		if ( pDrawable )
		{
			unhideDrawable( pDrawable );			
		}
	}
}



<|MERGE_RESOLUTION|>--- conflicted
+++ resolved
@@ -1699,9 +1699,6 @@
 				alpha = color_alpha;
 				break;
 			default: //alpha mode set to "mask", go to alpha pool if fullbright
-<<<<<<< HEAD
-				alpha = color_alpha; // Material's alpha mode is set to none, mask, or emissive.  Toss it into the opaque material draw pool.
-=======
 				if (te->getFullbright())
 				{
 					alpha = true;
@@ -1710,7 +1707,6 @@
 				{
 					alpha = color_alpha; // Material's alpha mode is set to none, mask, or emissive.  Toss it into the opaque material draw pool.
 				}
->>>>>>> d4f2a2df
 				break;
 		}
 	}
