--- conflicted
+++ resolved
@@ -8070,7 +8070,6 @@
         stop_glerror();
     }
 
-<<<<<<< HEAD
     if (shader.getUniformLocation(LLShaderMgr::VIEWPORT) != -1)
     {
         shader.uniform4f(LLShaderMgr::VIEWPORT, (F32) gGLViewport[0],
@@ -8079,8 +8078,6 @@
                                     (F32) gGLViewport[3]);
     }
 
-=======
->>>>>>> 559e2c1b
     if (sReflectionRender && !shader.getUniformLocation(LLShaderMgr::MODELVIEW_MATRIX))
     {
         shader.uniformMatrix4fv(LLShaderMgr::MODELVIEW_MATRIX, 1, false, glm::value_ptr(mReflectionModelView));
