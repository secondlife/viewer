/**
 * @file pipeline.cpp
 * @brief Rendering pipeline.
 *
 * $LicenseInfo:firstyear=2005&license=viewerlgpl$
 * Second Life Viewer Source Code
 * Copyright (C) 2010, Linden Research, Inc.
 *
 * This library is free software; you can redistribute it and/or
 * modify it under the terms of the GNU Lesser General Public
 * License as published by the Free Software Foundation;
 * version 2.1 of the License only.
 *
 * This library is distributed in the hope that it will be useful,
 * but WITHOUT ANY WARRANTY; without even the implied warranty of
 * MERCHANTABILITY or FITNESS FOR A PARTICULAR PURPOSE.  See the GNU
 * Lesser General Public License for more details.
 *
 * You should have received a copy of the GNU Lesser General Public
 * License along with this library; if not, write to the Free Software
 * Foundation, Inc., 51 Franklin Street, Fifth Floor, Boston, MA  02110-1301  USA
 *
 * Linden Research, Inc., 945 Battery Street, San Francisco, CA  94111  USA
 * $/LicenseInfo$
 */

#include "llviewerprecompiledheaders.h"

#include "pipeline.h"

// library includes
#include "llimagepng.h"
#include "llaudioengine.h" // For debugging.
#include "llerror.h"
#include "llviewercontrol.h"
#include "llfasttimer.h"
#include "llfontgl.h"
#include "llfontvertexbuffer.h"
#include "llnamevalue.h"
#include "llpointer.h"
#include "llprimitive.h"
#include "llvolume.h"
#include "material_codes.h"
#include "v3color.h"
#include "llui.h"
#include "llglheaders.h"
#include "llrender.h"
#include "llstartup.h"
#include "llwindow.h"   // swapBuffers()

// newview includes
#include "llagent.h"
#include "llagentcamera.h"
#include "llappviewer.h"
#include "lltexturecache.h"
#include "lltexturefetch.h"
#include "llimageworker.h"
#include "lldrawable.h"
#include "lldrawpoolalpha.h"
#include "lldrawpoolavatar.h"
#include "lldrawpoolbump.h"
#include "lldrawpooltree.h"
#include "lldrawpoolwater.h"
#include "llface.h"
#include "llfeaturemanager.h"
#include "llfloatertelehub.h"
#include "llfloaterreg.h"
#include "llhudmanager.h"
#include "llhudnametag.h"
#include "llhudtext.h"
#include "lllightconstants.h"
#include "llmeshrepository.h"
#include "llpipelinelistener.h"
#include "llresmgr.h"
#include "llselectmgr.h"
#include "llsky.h"
#include "lltracker.h"
#include "lltool.h"
#include "lltoolmgr.h"
#include "llviewercamera.h"
#include "llviewermediafocus.h"
#include "llviewertexturelist.h"
#include "llviewerobject.h"
#include "llviewerobjectlist.h"
#include "llviewerparcelmgr.h"
#include "llviewerregion.h" // for audio debugging.
#include "llviewerwindow.h" // For getSpinAxis
#include "llvoavatarself.h"
#include "llvocache.h"
#include "llvosky.h"
#include "llvowlsky.h"
#include "llvotree.h"
#include "llvovolume.h"
#include "llvosurfacepatch.h"
#include "llvowater.h"
#include "llvotree.h"
#include "llvopartgroup.h"
#include "llworld.h"
#include "llcubemap.h"
#include "llviewershadermgr.h"
#include "llviewerstats.h"
#include "llviewerjoystick.h"
#include "llviewerdisplay.h"
#include "llspatialpartition.h"
#include "llmutelist.h"
#include "lltoolpie.h"
#include "llnotifications.h"
#include "llpathinglib.h"
#include "llfloaterpathfindingconsole.h"
#include "llfloaterpathfindingcharacters.h"
#include "llfloatertools.h"
#include "llpanelface.h"
#include "llpathfindingpathtool.h"
#include "llscenemonitor.h"
#include "llprogressview.h"
#include "llcleanup.h"
#include "gltfscenemanager.h"

#include "llenvironment.h"
#include "llsettingsvo.h"

#include "SMAAAreaTex.h"
#include "SMAASearchTex.h"

#ifndef LL_WINDOWS
#define A_GCC 1
#pragma GCC diagnostic ignored "-Wunused-function"
#pragma GCC diagnostic ignored "-Wunused-variable"
#if LL_LINUX && defined(__GNUC__) && !defined(__clang__)
#pragma GCC diagnostic ignored "-Wrestrict"
#endif
#endif
#define A_CPU 1
#include "app_settings/shaders/class1/deferred/CASF.glsl" // This is also C++

extern bool gSnapshot;
bool gShiftFrame = false;

//cached settings
bool LLPipeline::WindLightUseAtmosShaders;
bool LLPipeline::RenderDeferred;
U32 LLPipeline::RenderFSAAType;
U32 LLPipeline::RenderResolutionDivisor;
bool LLPipeline::RenderUIBuffer;
S32 LLPipeline::RenderShadowDetail;
S32 LLPipeline::RenderShadowSplits;
bool LLPipeline::RenderDeferredSSAO;
F32 LLPipeline::RenderShadowResolutionScale;
bool LLPipeline::RenderDelayCreation;
bool LLPipeline::RenderAnimateRes;
bool LLPipeline::FreezeTime;
S32 LLPipeline::DebugBeaconLineWidth;
F32 LLPipeline::RenderHighlightBrightness;
LLColor4 LLPipeline::RenderHighlightColor;
F32 LLPipeline::RenderHighlightThickness;
bool LLPipeline::RenderSpotLightsInNondeferred;
LLColor4 LLPipeline::PreviewAmbientColor;
LLColor4 LLPipeline::PreviewDiffuse0;
LLColor4 LLPipeline::PreviewSpecular0;
LLColor4 LLPipeline::PreviewDiffuse1;
LLColor4 LLPipeline::PreviewSpecular1;
LLColor4 LLPipeline::PreviewDiffuse2;
LLColor4 LLPipeline::PreviewSpecular2;
LLVector3 LLPipeline::PreviewDirection0;
LLVector3 LLPipeline::PreviewDirection1;
LLVector3 LLPipeline::PreviewDirection2;
F32 LLPipeline::RenderGlowMaxExtractAlpha;
F32 LLPipeline::RenderGlowWarmthAmount;
LLVector3 LLPipeline::RenderGlowLumWeights;
LLVector3 LLPipeline::RenderGlowWarmthWeights;
S32 LLPipeline::RenderGlowResolutionPow;
S32 LLPipeline::RenderGlowIterations;
F32 LLPipeline::RenderGlowWidth;
F32 LLPipeline::RenderGlowStrength;
bool LLPipeline::RenderGlowNoise;
bool LLPipeline::RenderDepthOfField;
bool LLPipeline::RenderDepthOfFieldInEditMode;
F32 LLPipeline::CameraFocusTransitionTime;
F32 LLPipeline::CameraFNumber;
F32 LLPipeline::CameraFocalLength;
F32 LLPipeline::CameraFieldOfView;
F32 LLPipeline::RenderShadowBlurSize;
F32 LLPipeline::RenderSSAOScale;
U32 LLPipeline::RenderSSAOMaxScale;
F32 LLPipeline::RenderSSAOFactor;
LLVector3 LLPipeline::RenderSSAOEffect;
F32 LLPipeline::RenderShadowOffsetError;
F32 LLPipeline::RenderShadowBiasError;
F32 LLPipeline::RenderShadowOffset;
F32 LLPipeline::RenderShadowBias;
F32 LLPipeline::RenderSpotShadowOffset;
F32 LLPipeline::RenderSpotShadowBias;
LLDrawable* LLPipeline::RenderSpotLight = nullptr;
LLVector3 LLPipeline::RenderShadowGaussian;
F32 LLPipeline::RenderShadowBlurDistFactor;
bool LLPipeline::RenderDeferredAtmospheric;
F32 LLPipeline::RenderHighlightFadeTime;
F32 LLPipeline::RenderFarClip;
LLVector3 LLPipeline::RenderShadowSplitExponent;
F32 LLPipeline::RenderShadowErrorCutoff;
F32 LLPipeline::RenderShadowFOVCutoff;
bool LLPipeline::CameraOffset;
F32 LLPipeline::CameraMaxCoF;
F32 LLPipeline::CameraDoFResScale;
F32 LLPipeline::RenderAutoHideSurfaceAreaLimit;
bool LLPipeline::RenderScreenSpaceReflections;
S32 LLPipeline::RenderScreenSpaceReflectionIterations;
F32 LLPipeline::RenderScreenSpaceReflectionRayStep;
F32 LLPipeline::RenderScreenSpaceReflectionDistanceBias;
F32 LLPipeline::RenderScreenSpaceReflectionDepthRejectBias;
F32 LLPipeline::RenderScreenSpaceReflectionAdaptiveStepMultiplier;
S32 LLPipeline::RenderScreenSpaceReflectionGlossySamples;
S32 LLPipeline::RenderBufferVisualization;
bool LLPipeline::RenderMirrors;
S32 LLPipeline::RenderHeroProbeUpdateRate;
S32 LLPipeline::RenderHeroProbeConservativeUpdateMultiplier;
LLTrace::EventStatHandle<S64> LLPipeline::sStatBatchSize("renderbatchsize");

const U32 LLPipeline::MAX_PREVIEW_WIDTH = 512;

const F32 BACKLIGHT_DAY_MAGNITUDE_OBJECT = 0.1f;
const F32 BACKLIGHT_NIGHT_MAGNITUDE_OBJECT = 0.08f;
const F32 ALPHA_BLEND_CUTOFF = 0.598f;
const F32 DEFERRED_LIGHT_FALLOFF = 0.5f;
const U32 DEFERRED_VB_MASK = LLVertexBuffer::MAP_VERTEX | LLVertexBuffer::MAP_TEXCOORD0 | LLVertexBuffer::MAP_TEXCOORD1;

extern S32 gBoxFrame;
extern bool gDisplaySwapBuffers;
extern bool gDebugGL;
extern bool gCubeSnapshot;
extern bool gSnapshotNoPost;

bool    gAvatarBacklight = false;

bool    gDebugPipeline = false;
LLPipeline gPipeline;
const LLMatrix4* gGLLastMatrix = NULL;

LLTrace::BlockTimerStatHandle FTM_RENDER_GEOMETRY("Render Geometry");
LLTrace::BlockTimerStatHandle FTM_RENDER_GRASS("Grass");
LLTrace::BlockTimerStatHandle FTM_RENDER_INVISIBLE("Invisible");
LLTrace::BlockTimerStatHandle FTM_RENDER_SHINY("Shiny");
LLTrace::BlockTimerStatHandle FTM_RENDER_SIMPLE("Simple");
LLTrace::BlockTimerStatHandle FTM_RENDER_TERRAIN("Terrain");
LLTrace::BlockTimerStatHandle FTM_RENDER_TREES("Trees");
LLTrace::BlockTimerStatHandle FTM_RENDER_UI("UI");
LLTrace::BlockTimerStatHandle FTM_RENDER_WATER("Water");
LLTrace::BlockTimerStatHandle FTM_RENDER_WL_SKY("Windlight Sky");
LLTrace::BlockTimerStatHandle FTM_RENDER_ALPHA("Alpha Objects");
LLTrace::BlockTimerStatHandle FTM_RENDER_CHARACTERS("Avatars");
LLTrace::BlockTimerStatHandle FTM_RENDER_BUMP("Bump");
LLTrace::BlockTimerStatHandle FTM_RENDER_MATERIALS("Render Materials");
LLTrace::BlockTimerStatHandle FTM_RENDER_FULLBRIGHT("Fullbright");
LLTrace::BlockTimerStatHandle FTM_RENDER_GLOW("Glow");
LLTrace::BlockTimerStatHandle FTM_GEO_UPDATE("Geo Update");
LLTrace::BlockTimerStatHandle FTM_POOLRENDER("RenderPool");
LLTrace::BlockTimerStatHandle FTM_POOLS("Pools");
LLTrace::BlockTimerStatHandle FTM_DEFERRED_POOLRENDER("RenderPool (Deferred)");
LLTrace::BlockTimerStatHandle FTM_DEFERRED_POOLS("Pools (Deferred)");
LLTrace::BlockTimerStatHandle FTM_POST_DEFERRED_POOLRENDER("RenderPool (Post)");
LLTrace::BlockTimerStatHandle FTM_POST_DEFERRED_POOLS("Pools (Post)");
LLTrace::BlockTimerStatHandle FTM_STATESORT("Sort Draw State");
LLTrace::BlockTimerStatHandle FTM_PIPELINE("Pipeline");
LLTrace::BlockTimerStatHandle FTM_CLIENT_COPY("Client Copy");
LLTrace::BlockTimerStatHandle FTM_RENDER_DEFERRED("Deferred Shading");

LLTrace::BlockTimerStatHandle FTM_RENDER_UI_HUD("HUD");
LLTrace::BlockTimerStatHandle FTM_RENDER_UI_3D("3D");
LLTrace::BlockTimerStatHandle FTM_RENDER_UI_2D("2D");

static LLTrace::BlockTimerStatHandle FTM_STATESORT_DRAWABLE("Sort Drawables");

static LLStaticHashedString sTint("tint");
static LLStaticHashedString sAmbiance("ambiance");
static LLStaticHashedString sAlphaScale("alpha_scale");
static LLStaticHashedString sOffset("offset");
static LLStaticHashedString sScreenRes("screenRes");
static LLStaticHashedString sDelta("delta");
static LLStaticHashedString sDistFactor("dist_factor");
static LLStaticHashedString sKern("kern");
static LLStaticHashedString sKernScale("kern_scale");
static LLStaticHashedString sSmaaRTMetrics("SMAA_RT_METRICS");

//----------------------------------------

void drawBox(const LLVector4a& c, const LLVector4a& r);
void drawBoxOutline(const LLVector3& pos, const LLVector3& size);
U32 nhpo2(U32 v);
LLVertexBuffer* ll_create_cube_vb(U32 type_mask);

void display_update_camera();
//----------------------------------------

S32     LLPipeline::sCompiles = 0;

bool    LLPipeline::sPickAvatar = true;
bool    LLPipeline::sDynamicLOD = true;
bool    LLPipeline::sShowHUDAttachments = true;
bool    LLPipeline::sRenderMOAPBeacons = false;
bool    LLPipeline::sRenderPhysicalBeacons = true;
bool    LLPipeline::sRenderScriptedBeacons = false;
bool    LLPipeline::sRenderScriptedTouchBeacons = true;
bool    LLPipeline::sRenderParticleBeacons = false;
bool    LLPipeline::sRenderSoundBeacons = false;
bool    LLPipeline::sRenderBeacons = false;
bool    LLPipeline::sRenderHighlight = true;
LLRender::eTexIndex LLPipeline::sRenderHighlightTextureChannel = LLRender::DIFFUSE_MAP;
bool    LLPipeline::sForceOldBakedUpload = false;
S32     LLPipeline::sUseOcclusion = 0;
bool    LLPipeline::sAutoMaskAlphaDeferred = true;
bool    LLPipeline::sAutoMaskAlphaNonDeferred = false;
bool    LLPipeline::sBakeSunlight = false;
bool    LLPipeline::sNoAlpha = false;
bool    LLPipeline::sUseFarClip = true;
bool    LLPipeline::sShadowRender = false;
bool    LLPipeline::sRenderGlow = false;
bool    LLPipeline::sReflectionRender = false;
bool    LLPipeline::sDistortionRender = false;
bool    LLPipeline::sImpostorRender = false;
bool    LLPipeline::sImpostorRenderAlphaDepthPass = false;
bool    LLPipeline::sUnderWaterRender = false;
bool    LLPipeline::sTextureBindTest = false;
bool    LLPipeline::sRenderAttachedLights = true;
bool    LLPipeline::sRenderAttachedParticles = true;
bool    LLPipeline::sRenderDeferred = false;
bool    LLPipeline::sReflectionProbesEnabled = false;
S32     LLPipeline::sVisibleLightCount = 0;
bool    LLPipeline::sRenderingHUDs;
F32     LLPipeline::sDistortionWaterClipPlaneMargin = 1.0125f;

// EventHost API LLPipeline listener.
static LLPipelineListener sPipelineListener;

LLCullResult* sCull = NULL;

void validate_framebuffer_object();

// Add color attachments for deferred rendering
// target -- RenderTarget to add attachments to
bool addDeferredAttachments(LLRenderTarget& target, bool for_impostor = false)
{
    bool valid = true
        && target.addColorAttachment(GL_RGBA) // frag-data[1] specular OR PBR ORM
        && target.addColorAttachment(GL_RGBA16F)                              // frag_data[2] normal+fogmask, See: class1\deferred\materialF.glsl & softenlight
        && target.addColorAttachment(GL_RGB16F);                  // frag_data[3] PBR emissive OR material env intensity
    return valid;
}

LLPipeline::LLPipeline() :
    mBackfaceCull(false),
    mMatrixOpCount(0),
    mTextureMatrixOps(0),
    mNumVisibleNodes(0),
    mNumVisibleFaces(0),
    mPoissonOffset(0),

    mInitialized(false),
    mShadersLoaded(false),
    mTransformFeedbackPrimitives(0),
    mRenderDebugFeatureMask(0),
    mRenderDebugMask(0),
    mOldRenderDebugMask(0),
    mMeshDirtyQueryObject(0),
    mGroupQ1Locked(false),
    mResetVertexBuffers(false),
    mLastRebuildPool(NULL),
    mLightMask(0),
    mLightMovingMask(0)
{
    mNoiseMap = 0;
    mTrueNoiseMap = 0;
    mLightFunc = 0;

    for(U32 i = 0; i < 8; i++)
    {
        mHWLightColors[i] = LLColor4::black;
    }
}

void LLPipeline::connectRefreshCachedSettingsSafe(const std::string name)
{
    LLPointer<LLControlVariable> cntrl_ptr = gSavedSettings.getControl(name);
    if ( cntrl_ptr.isNull() )
    {
        LL_WARNS() << "Global setting name not found:" << name << LL_ENDL;
    }
    else
    {
        cntrl_ptr->getCommitSignal()->connect(boost::bind(&LLPipeline::refreshCachedSettings));
    }
}

void LLPipeline::init()
{
    LLImageGL::sTexNameReferenceCheck = [](U32 texName)
        {
            if (!gDebugGL)
            { // expensive check, do not run unless we're debugging GL
                return;
            }

            for (LLWorld::region_list_t::const_iterator iter = LLWorld::getInstance()->getRegionList().begin();
                iter != LLWorld::getInstance()->getRegionList().end(); ++iter)
            {
                LLViewerRegion* region = *iter;

                for (U32 i = 0; i < LLViewerRegion::NUM_PARTITIONS; i++)
                {
                    LLSpatialPartition* part = region->getSpatialPartition(i);
                    if (part)
                    {
                        part->checkTexNameReferences(texName);
                    }
                }
            }
        };

    refreshCachedSettings();

    mRT = &mMainRT;

    gOctreeMaxCapacity = gSavedSettings.getU32("OctreeMaxNodeCapacity");
    gOctreeMinSize = gSavedSettings.getF32("OctreeMinimumNodeSize");
    sDynamicLOD = gSavedSettings.getBOOL("RenderDynamicLOD");
    sRenderAttachedLights = gSavedSettings.getBOOL("RenderAttachedLights");
    sRenderAttachedParticles = gSavedSettings.getBOOL("RenderAttachedParticles");

    mInitialized = true;

    stop_glerror();

    //create render pass pools
    getPool(LLDrawPool::POOL_ALPHA_PRE_WATER);
    getPool(LLDrawPool::POOL_ALPHA_POST_WATER);
    getPool(LLDrawPool::POOL_SIMPLE);
    getPool(LLDrawPool::POOL_ALPHA_MASK);
    getPool(LLDrawPool::POOL_FULLBRIGHT_ALPHA_MASK);
    getPool(LLDrawPool::POOL_GRASS);
    getPool(LLDrawPool::POOL_FULLBRIGHT);
    getPool(LLDrawPool::POOL_BUMP);
    getPool(LLDrawPool::POOL_MATERIALS);
    getPool(LLDrawPool::POOL_GLOW);
    getPool(LLDrawPool::POOL_GLTF_PBR);
    getPool(LLDrawPool::POOL_GLTF_PBR_ALPHA_MASK);

    resetFrameStats();

    if (gSavedSettings.getBOOL("DisableAllRenderFeatures"))
    {
        clearAllRenderDebugFeatures();
    }
    else
    {
        setAllRenderDebugFeatures(); // By default, all debugging features on
    }
    clearAllRenderDebugDisplays(); // All debug displays off

    if (gSavedSettings.getBOOL("DisableAllRenderTypes"))
    {
        clearAllRenderTypes();
    }
    else if (gNonInteractive)
    {
        clearAllRenderTypes();
    }
    else
    {
        setAllRenderTypes(); // By default, all rendering types start enabled
    }

    // make sure RenderPerformanceTest persists (hackity hack hack)
    // disables non-object rendering (UI, sky, water, etc)
    if (gSavedSettings.getBOOL("RenderPerformanceTest"))
    {
        gSavedSettings.setBOOL("RenderPerformanceTest", false);
        gSavedSettings.setBOOL("RenderPerformanceTest", true);
    }

    mOldRenderDebugMask = mRenderDebugMask;

    mBackfaceCull = true;

    // Enable features
    LLViewerShaderMgr::instance()->setShaders();

    for (U32 i = 0; i < 2; ++i)
    {
        mSpotLightFade[i] = 1.f;
    }

    if (mCubeVB.isNull())
    {
        mCubeVB = ll_create_cube_vb(LLVertexBuffer::MAP_VERTEX);
    }

    mDeferredVB = new LLVertexBuffer(DEFERRED_VB_MASK);
    mDeferredVB->allocateBuffer(8, 0);

    {
        mScreenTriangleVB = new LLVertexBuffer(LLVertexBuffer::MAP_VERTEX);
        mScreenTriangleVB->allocateBuffer(3, 0);
        LLStrider<LLVector3> vert;
        mScreenTriangleVB->getVertexStrider(vert);

        vert[0].set(-1, 1, 0);
        vert[1].set(-1, -3, 0);
        vert[2].set(3, 1, 0);

        mScreenTriangleVB->unmapBuffer();
    }

    //
    // Update all settings to trigger a cached settings refresh
    //
    connectRefreshCachedSettingsSafe("RenderAutoMaskAlphaDeferred");
    connectRefreshCachedSettingsSafe("RenderAutoMaskAlphaNonDeferred");
    connectRefreshCachedSettingsSafe("RenderUseFarClip");
    connectRefreshCachedSettingsSafe("RenderAvatarMaxNonImpostors");
    connectRefreshCachedSettingsSafe("UseOcclusion");
    // DEPRECATED -- connectRefreshCachedSettingsSafe("WindLightUseAtmosShaders");
    // DEPRECATED -- connectRefreshCachedSettingsSafe("RenderDeferred");
    connectRefreshCachedSettingsSafe("RenderFSAAType");
    connectRefreshCachedSettingsSafe("RenderResolutionDivisor");
    connectRefreshCachedSettingsSafe("RenderUIBuffer");
    connectRefreshCachedSettingsSafe("RenderShadowDetail");
    connectRefreshCachedSettingsSafe("RenderShadowSplits");
    connectRefreshCachedSettingsSafe("RenderDeferredSSAO");
    connectRefreshCachedSettingsSafe("RenderShadowResolutionScale");
    connectRefreshCachedSettingsSafe("RenderDelayCreation");
    connectRefreshCachedSettingsSafe("RenderAnimateRes");
    connectRefreshCachedSettingsSafe("FreezeTime");
    connectRefreshCachedSettingsSafe("DebugBeaconLineWidth");
    connectRefreshCachedSettingsSafe("RenderHighlightBrightness");
    connectRefreshCachedSettingsSafe("RenderHighlightColor");
    connectRefreshCachedSettingsSafe("RenderHighlightThickness");
    connectRefreshCachedSettingsSafe("RenderSpotLightsInNondeferred");
    connectRefreshCachedSettingsSafe("PreviewAmbientColor");
    connectRefreshCachedSettingsSafe("PreviewDiffuse0");
    connectRefreshCachedSettingsSafe("PreviewSpecular0");
    connectRefreshCachedSettingsSafe("PreviewDiffuse1");
    connectRefreshCachedSettingsSafe("PreviewSpecular1");
    connectRefreshCachedSettingsSafe("PreviewDiffuse2");
    connectRefreshCachedSettingsSafe("PreviewSpecular2");
    connectRefreshCachedSettingsSafe("PreviewDirection0");
    connectRefreshCachedSettingsSafe("PreviewDirection1");
    connectRefreshCachedSettingsSafe("PreviewDirection2");
    connectRefreshCachedSettingsSafe("RenderGlowMaxExtractAlpha");
    connectRefreshCachedSettingsSafe("RenderGlowWarmthAmount");
    connectRefreshCachedSettingsSafe("RenderGlowLumWeights");
    connectRefreshCachedSettingsSafe("RenderGlowWarmthWeights");
    connectRefreshCachedSettingsSafe("RenderGlowResolutionPow");
    connectRefreshCachedSettingsSafe("RenderGlowIterations");
    connectRefreshCachedSettingsSafe("RenderGlowWidth");
    connectRefreshCachedSettingsSafe("RenderGlowStrength");
    connectRefreshCachedSettingsSafe("RenderGlowNoise");
    connectRefreshCachedSettingsSafe("RenderDepthOfField");
    connectRefreshCachedSettingsSafe("RenderDepthOfFieldInEditMode");
    connectRefreshCachedSettingsSafe("CameraFocusTransitionTime");
    connectRefreshCachedSettingsSafe("CameraFNumber");
    connectRefreshCachedSettingsSafe("CameraFocalLength");
    connectRefreshCachedSettingsSafe("CameraFieldOfView");
    connectRefreshCachedSettingsSafe("RenderShadowBlurSize");
    connectRefreshCachedSettingsSafe("RenderSSAOScale");
    connectRefreshCachedSettingsSafe("RenderSSAOMaxScale");
    connectRefreshCachedSettingsSafe("RenderSSAOFactor");
    connectRefreshCachedSettingsSafe("RenderSSAOEffect");
    connectRefreshCachedSettingsSafe("RenderShadowOffsetError");
    connectRefreshCachedSettingsSafe("RenderShadowBiasError");
    connectRefreshCachedSettingsSafe("RenderShadowOffset");
    connectRefreshCachedSettingsSafe("RenderShadowBias");
    connectRefreshCachedSettingsSafe("RenderSpotShadowOffset");
    connectRefreshCachedSettingsSafe("RenderSpotShadowBias");
    connectRefreshCachedSettingsSafe("RenderShadowGaussian");
    connectRefreshCachedSettingsSafe("RenderShadowBlurDistFactor");
    connectRefreshCachedSettingsSafe("RenderDeferredAtmospheric");
    connectRefreshCachedSettingsSafe("RenderHighlightFadeTime");
    connectRefreshCachedSettingsSafe("RenderFarClip");
    connectRefreshCachedSettingsSafe("RenderShadowSplitExponent");
    connectRefreshCachedSettingsSafe("RenderShadowErrorCutoff");
    connectRefreshCachedSettingsSafe("RenderShadowFOVCutoff");
    connectRefreshCachedSettingsSafe("CameraOffset");
    connectRefreshCachedSettingsSafe("CameraMaxCoF");
    connectRefreshCachedSettingsSafe("CameraDoFResScale");
    connectRefreshCachedSettingsSafe("RenderAutoHideSurfaceAreaLimit");
    connectRefreshCachedSettingsSafe("RenderScreenSpaceReflections");
    connectRefreshCachedSettingsSafe("RenderScreenSpaceReflectionIterations");
    connectRefreshCachedSettingsSafe("RenderScreenSpaceReflectionRayStep");
    connectRefreshCachedSettingsSafe("RenderScreenSpaceReflectionDistanceBias");
    connectRefreshCachedSettingsSafe("RenderScreenSpaceReflectionDepthRejectBias");
    connectRefreshCachedSettingsSafe("RenderScreenSpaceReflectionAdaptiveStepMultiplier");
    connectRefreshCachedSettingsSafe("RenderScreenSpaceReflectionGlossySamples");
    connectRefreshCachedSettingsSafe("RenderBufferVisualization");
    connectRefreshCachedSettingsSafe("RenderBufferClearOnInvalidate");
    connectRefreshCachedSettingsSafe("RenderMirrors");
    connectRefreshCachedSettingsSafe("RenderHeroProbeUpdateRate");
    connectRefreshCachedSettingsSafe("RenderHeroProbeConservativeUpdateMultiplier");
    connectRefreshCachedSettingsSafe("RenderAutoHideSurfaceAreaLimit");

    LLPointer<LLControlVariable> cntrl_ptr = gSavedSettings.getControl("CollectFontVertexBuffers");
    if (cntrl_ptr.notNull())
    {
        cntrl_ptr->getCommitSignal()->connect([](LLControlVariable* control, const LLSD& value, const LLSD& previous)
        {
            LLFontVertexBuffer::enableBufferCollection(control->getValue().asBoolean());
        });
    }
}

LLPipeline::~LLPipeline()
{
}

void LLPipeline::cleanup()
{
    assertInitialized();

    mGroupQ1.clear() ;
    mGroupTransformQ.clear();

    for(pool_set_t::iterator iter = mPools.begin();
        iter != mPools.end(); )
    {
        pool_set_t::iterator curiter = iter++;
        LLDrawPool* poolp = *curiter;
        if (poolp->isFacePool())
        {
            LLFacePool* face_pool = (LLFacePool*) poolp;
            if (face_pool->mReferences.empty())
            {
                mPools.erase(curiter);
                removeFromQuickLookup( poolp );
                delete poolp;
            }
        }
        else
        {
            mPools.erase(curiter);
            removeFromQuickLookup( poolp );
            delete poolp;
        }
    }

    if (!mTerrainPools.empty())
    {
        LL_WARNS() << "Terrain Pools not cleaned up" << LL_ENDL;
    }
    if (!mTreePools.empty())
    {
        LL_WARNS() << "Tree Pools not cleaned up" << LL_ENDL;
    }

    delete mAlphaPoolPreWater;
    mAlphaPoolPreWater = nullptr;
    delete mAlphaPoolPostWater;
    mAlphaPoolPostWater = nullptr;
    delete mSkyPool;
    mSkyPool = NULL;
    delete mTerrainPool;
    mTerrainPool = NULL;
    delete mWaterPool;
    mWaterPool = NULL;
    delete mSimplePool;
    mSimplePool = NULL;
    delete mFullbrightPool;
    mFullbrightPool = NULL;
    delete mGlowPool;
    mGlowPool = NULL;
    delete mBumpPool;
    mBumpPool = NULL;
    // don't delete wl sky pool it was handled above in the for loop
    //delete mWLSkyPool;
    mWLSkyPool = NULL;

    releaseGLBuffers();

    mFaceSelectImagep = NULL;

    mMovedList.clear();
    mMovedBridge.clear();
    mShiftList.clear();

    mInitialized = false;

    mDeferredVB = NULL;
    mScreenTriangleVB = nullptr;

    mCubeVB = NULL;

    mReflectionMapManager.cleanup();
    mHeroProbeManager.cleanup();
}

//============================================================================

void LLPipeline::destroyGL()
{
    stop_glerror();
    unloadShaders();
    mHighlightFaces.clear();

    resetDrawOrders();

    releaseGLBuffers();

    if (mMeshDirtyQueryObject)
    {
        glDeleteQueries(1, &mMeshDirtyQueryObject);
        mMeshDirtyQueryObject = 0;
    }
}

void LLPipeline::requestResizeScreenTexture()
{
    gResizeScreenTexture = true;
}

void LLPipeline::requestResizeShadowTexture()
{
    gResizeShadowTexture = true;
}

void LLPipeline::resizeShadowTexture()
{
    releaseSunShadowTargets();
    releaseSpotShadowTargets();
    allocateShadowBuffer(mRT->width, mRT->height);
    gResizeShadowTexture = false;
}

void LLPipeline::resizeScreenTexture()
{
    if (gPipeline.shadersLoaded())
    {
        GLuint resX = gViewerWindow->getWorldViewWidthRaw();
        GLuint resY = gViewerWindow->getWorldViewHeightRaw();

        if (gResizeScreenTexture || (resX != mRT->screen.getWidth()) || (resY != mRT->screen.getHeight()))
        {
            releaseScreenBuffers();
            releaseSunShadowTargets();
            releaseSpotShadowTargets();
            allocateScreenBuffer(resX,resY);
            gResizeScreenTexture = false;
        }
    }
}

bool LLPipeline::allocateScreenBuffer(U32 resX, U32 resY)
{
    LL_PROFILE_ZONE_SCOPED_CATEGORY_DISPLAY;
    eFBOStatus ret = doAllocateScreenBuffer(resX, resY);

    return ret == FBO_SUCCESS_FULLRES;
}


LLPipeline::eFBOStatus LLPipeline::doAllocateScreenBuffer(U32 resX, U32 resY)
{
    LL_PROFILE_ZONE_SCOPED_CATEGORY_DISPLAY;
    // try to allocate screen buffers at requested resolution and samples
    // - on failure, shrink number of samples and try again
    // - if not multisampled, shrink resolution and try again (favor X resolution over Y)
    // Make sure to call "releaseScreenBuffers" after each failure to cleanup the partially loaded state

    // refresh cached settings here to protect against inconsistent event handling order
    refreshCachedSettings();

    eFBOStatus ret = FBO_SUCCESS_FULLRES;
    if (!allocateScreenBufferInternal(resX, resY))
    {
        //failed to allocate at requested specification, return false
        ret = FBO_FAILURE;

        releaseScreenBuffers();

        //reduce resolution
        while (resY > 0 && resX > 0)
        {
            resY /= 2;
            if (allocateScreenBufferInternal(resX, resY))
            {
                return FBO_SUCCESS_LOWRES;
            }
            releaseScreenBuffers();

            resX /= 2;
            if (allocateScreenBufferInternal(resX, resY))
            {
                return FBO_SUCCESS_LOWRES;
            }
            releaseScreenBuffers();
        }

        LL_WARNS() << "Unable to allocate screen buffer at any resolution!" << LL_ENDL;
    }

    return ret;
}

bool LLPipeline::allocateScreenBufferInternal(U32 resX, U32 resY)
{
    LL_PROFILE_ZONE_SCOPED_CATEGORY_DISPLAY;
    if (mRT == &mMainRT)
    { // hacky -- allocate auxillary buffer

        gCubeSnapshot = true;

        if (sReflectionProbesEnabled)
        {
            mReflectionMapManager.initReflectionMaps();
        }

        mRT = &mAuxillaryRT;
        U32 res = mReflectionMapManager.mProbeResolution * 4;  //multiply by 4 because probes will be 16x super sampled
        allocateScreenBufferInternal(res, res);

        if (RenderMirrors)
        {
            mHeroProbeManager.initReflectionMaps();
            res = mHeroProbeManager.mProbeResolution;  // We also scale the hero probe RT to the probe res since we don't super sample it.
            mRT = &mHeroProbeRT;
            allocateScreenBufferInternal(res, res);
        }

        mRT = &mMainRT;
        gCubeSnapshot = false;
    }

    // remember these dimensions
    mRT->width = resX;
    mRT->height = resY;

    U32 res_mod = RenderResolutionDivisor;

    if (res_mod > 1 && res_mod < resX && res_mod < resY)
    {
        resX /= res_mod;
        resY /= res_mod;
    }

    S32 shadow_detail = RenderShadowDetail;
    bool ssao = RenderDeferredSSAO;

    //allocate deferred rendering color buffers
    if (!mRT->deferredScreen.allocate(resX, resY, GL_RGBA, true)) return false;
    if (!addDeferredAttachments(mRT->deferredScreen)) return false;

    GLuint screenFormat = GL_RGBA16F;

    if (!mRT->screen.allocate(resX, resY, screenFormat)) return false;

    mRT->deferredScreen.shareDepthBuffer(mRT->screen);

    static LLCachedControl<bool> render_cas(gSavedSettings, "RenderCAS", true);
    if (shadow_detail > 0 || ssao || render_cas)
    { //only need mRT->deferredLight for shadows OR ssao
        if (!mRT->deferredLight.allocate(resX, resY, GL_RGBA16F)) return false;
    }
    else
    {
        mRT->deferredLight.release();
    }

    allocateShadowBuffer(resX, resY);

    if (!gCubeSnapshot) // hack to not re-allocate various targets for cube snapshots
    {
        if (RenderUIBuffer)
        {
            if (!mUIScreen.allocate(resX, resY, GL_RGBA))
            {
                return false;
            }
        }

        if (RenderFSAAType > 0 || RenderDepthOfField)
        {
            if (!mFXAAMap.allocate(resX, resY, GL_RGBA)) return false;
            if (RenderFSAAType == 2)
            {
                if (!mSMAABlendBuffer.allocate(resX, resY, GL_RGBA, false)) return false;
            }
            else
            {
                mSMAABlendBuffer.release();
            }

        }
        else
        {
            mFXAAMap.release();
            mSMAABlendBuffer.release();
        }

        //water reflection texture (always needed as scratch space whether or not transparent water is enabled)
        mWaterDis.allocate(resX, resY, GL_RGBA16F, true);

        if(RenderScreenSpaceReflections)
        {
            mSceneMap.allocate(resX, resY, GL_RGBA16F, true);
        }
        else
        {
            mSceneMap.release();
        }

        mPostPingMap.allocate(resX, resY, GL_RGBA);
        mPostPongMap.allocate(resX, resY, GL_RGBA);

        // used to scale down textures
        // See LLViwerTextureList::updateImagesCreateTextures and LLImageGL::scaleDown
        mDownResMap.allocate(4, 4, GL_RGBA);

        mBakeMap.allocate(LLAvatarAppearanceDefines::SCRATCH_TEX_WIDTH, LLAvatarAppearanceDefines::SCRATCH_TEX_HEIGHT, GL_RGBA);
    }
    //HACK make screenbuffer allocations start failing after 30 seconds
    if (gSavedSettings.getBOOL("SimulateFBOFailure"))
    {
        return false;
    }

    gGL.getTexUnit(0)->disable();

    stop_glerror();

    return true;
}

// must be even to avoid a stripe in the horizontal shadow blur
inline U32 BlurHappySize(U32 x, F32 scale) { return U32( x * scale + 16.0f) & ~0xF; }

bool LLPipeline::allocateShadowBuffer(U32 resX, U32 resY)
{
    LL_PROFILE_ZONE_SCOPED_CATEGORY_DISPLAY;
    S32 shadow_detail = RenderShadowDetail;

    F32 scale = gCubeSnapshot ? 1.0f : llmax(0.f, RenderShadowResolutionScale); // Don't scale probe shadow maps
    U32 sun_shadow_map_width = BlurHappySize(resX, scale);
    U32 sun_shadow_map_height = BlurHappySize(resY, scale);

    if (shadow_detail > 0)
    { //allocate 4 sun shadow maps
        for (U32 i = 0; i < 4; i++)
        {
            if (!mRT->shadow[i].allocate(sun_shadow_map_width, sun_shadow_map_height, 0, true))
            {
                return false;
            }
        }
    }
    else
    {
        for (U32 i = 0; i < 4; i++)
        {
            releaseSunShadowTarget(i);
        }
    }

    if (!gCubeSnapshot) // hack to not allocate spot shadow maps during ReflectionMapManager init
    {
        U32 width = (U32)(resX * scale);
        U32 height = width;

        if (shadow_detail > 1)
        { //allocate two spot shadow maps
            U32 spot_shadow_map_width = width;
            U32 spot_shadow_map_height = height;
            for (U32 i = 0; i < 2; i++)
            {
                if (!mSpotShadow[i].allocate(spot_shadow_map_width, spot_shadow_map_height, 0, true))
                {
                    return false;
                }
            }
        }
        else
        {
            releaseSpotShadowTargets();
        }
    }


    // set up shadow map filtering and compare modes
    if (shadow_detail > 0)
    {
        for (U32 i = 0; i < 4; i++)
        {
            LLRenderTarget* shadow_target = getSunShadowTarget(i);
            if (shadow_target)
            {
                gGL.getTexUnit(0)->bind(getSunShadowTarget(i), true);
                gGL.getTexUnit(0)->setTextureFilteringOption(LLTexUnit::TFO_ANISOTROPIC);
                gGL.getTexUnit(0)->setTextureAddressMode(LLTexUnit::TAM_CLAMP);

                glTexParameteri(GL_TEXTURE_2D, GL_TEXTURE_COMPARE_MODE, GL_COMPARE_R_TO_TEXTURE);
                glTexParameteri(GL_TEXTURE_2D, GL_TEXTURE_COMPARE_FUNC, GL_LEQUAL);
            }
        }
    }

    if (shadow_detail > 1 && !gCubeSnapshot)
    {
        for (U32 i = 0; i < 2; i++)
        {
            LLRenderTarget* shadow_target = getSpotShadowTarget(i);
            if (shadow_target)
            {
                gGL.getTexUnit(0)->bind(shadow_target, true);
                gGL.getTexUnit(0)->setTextureFilteringOption(LLTexUnit::TFO_ANISOTROPIC);
                gGL.getTexUnit(0)->setTextureAddressMode(LLTexUnit::TAM_CLAMP);

                glTexParameteri(GL_TEXTURE_2D, GL_TEXTURE_COMPARE_MODE, GL_COMPARE_R_TO_TEXTURE);
                glTexParameteri(GL_TEXTURE_2D, GL_TEXTURE_COMPARE_FUNC, GL_LEQUAL);
            }
        }
    }

    return true;
}


// static
void LLPipeline::refreshCachedSettings()
{
    LL_PROFILE_ZONE_SCOPED_CATEGORY_DISPLAY;
    LLPipeline::sAutoMaskAlphaDeferred = gSavedSettings.getBOOL("RenderAutoMaskAlphaDeferred");
    LLPipeline::sAutoMaskAlphaNonDeferred = gSavedSettings.getBOOL("RenderAutoMaskAlphaNonDeferred");
    LLPipeline::sUseFarClip = gSavedSettings.getBOOL("RenderUseFarClip");
    LLVOAvatar::sMaxNonImpostors = gSavedSettings.getU32("RenderAvatarMaxNonImpostors");
    LLVOAvatar::updateImpostorRendering(LLVOAvatar::sMaxNonImpostors);

    LLPipeline::sUseOcclusion =
            (!gUseWireframe
            && LLFeatureManager::getInstance()->isFeatureAvailable("UseOcclusion")
            && gSavedSettings.getBOOL("UseOcclusion")) ? 2 : 0;

    WindLightUseAtmosShaders = true; // DEPRECATED -- gSavedSettings.getBOOL("WindLightUseAtmosShaders");
    RenderDeferred = true; // DEPRECATED -- gSavedSettings.getBOOL("RenderDeferred");
    RenderFSAAType = gSavedSettings.getU32("RenderFSAAType");
    RenderResolutionDivisor = gSavedSettings.getU32("RenderResolutionDivisor");
    RenderUIBuffer = gSavedSettings.getBOOL("RenderUIBuffer");
    RenderShadowDetail = gSavedSettings.getS32("RenderShadowDetail");
    RenderShadowSplits = gSavedSettings.getS32("RenderShadowSplits");
    RenderDeferredSSAO = gSavedSettings.getBOOL("RenderDeferredSSAO");
    RenderShadowResolutionScale = gSavedSettings.getF32("RenderShadowResolutionScale");
    RenderDelayCreation = gSavedSettings.getBOOL("RenderDelayCreation");
    RenderAnimateRes = gSavedSettings.getBOOL("RenderAnimateRes");
    FreezeTime = gSavedSettings.getBOOL("FreezeTime");
    DebugBeaconLineWidth = gSavedSettings.getS32("DebugBeaconLineWidth");
    RenderHighlightBrightness = gSavedSettings.getF32("RenderHighlightBrightness");
    RenderHighlightColor = gSavedSettings.getColor4("RenderHighlightColor");
    RenderHighlightThickness = gSavedSettings.getF32("RenderHighlightThickness");
    RenderSpotLightsInNondeferred = gSavedSettings.getBOOL("RenderSpotLightsInNondeferred");
    PreviewAmbientColor = gSavedSettings.getColor4("PreviewAmbientColor");
    PreviewDiffuse0 = gSavedSettings.getColor4("PreviewDiffuse0");
    PreviewSpecular0 = gSavedSettings.getColor4("PreviewSpecular0");
    PreviewDiffuse1 = gSavedSettings.getColor4("PreviewDiffuse1");
    PreviewSpecular1 = gSavedSettings.getColor4("PreviewSpecular1");
    PreviewDiffuse2 = gSavedSettings.getColor4("PreviewDiffuse2");
    PreviewSpecular2 = gSavedSettings.getColor4("PreviewSpecular2");
    PreviewDirection0 = gSavedSettings.getVector3("PreviewDirection0");
    PreviewDirection1 = gSavedSettings.getVector3("PreviewDirection1");
    PreviewDirection2 = gSavedSettings.getVector3("PreviewDirection2");
    RenderGlowMaxExtractAlpha = gSavedSettings.getF32("RenderGlowMaxExtractAlpha");
    RenderGlowWarmthAmount = gSavedSettings.getF32("RenderGlowWarmthAmount");
    RenderGlowLumWeights = gSavedSettings.getVector3("RenderGlowLumWeights");
    RenderGlowWarmthWeights = gSavedSettings.getVector3("RenderGlowWarmthWeights");
    RenderGlowResolutionPow = gSavedSettings.getS32("RenderGlowResolutionPow");
    RenderGlowIterations = gSavedSettings.getS32("RenderGlowIterations");
    RenderGlowWidth = gSavedSettings.getF32("RenderGlowWidth");
    RenderGlowStrength = gSavedSettings.getF32("RenderGlowStrength");
    RenderGlowNoise = gSavedSettings.getBOOL("RenderGlowNoise");
    RenderDepthOfField = gSavedSettings.getBOOL("RenderDepthOfField");
    RenderDepthOfFieldInEditMode = gSavedSettings.getBOOL("RenderDepthOfFieldInEditMode");
    CameraFocusTransitionTime = gSavedSettings.getF32("CameraFocusTransitionTime");
    CameraFNumber = gSavedSettings.getF32("CameraFNumber");
    CameraFocalLength = gSavedSettings.getF32("CameraFocalLength");
    CameraFieldOfView = gSavedSettings.getF32("CameraFieldOfView");
    RenderShadowBlurSize = gSavedSettings.getF32("RenderShadowBlurSize");
    RenderSSAOScale = gSavedSettings.getF32("RenderSSAOScale");
    RenderSSAOMaxScale = gSavedSettings.getU32("RenderSSAOMaxScale");
    RenderSSAOFactor = gSavedSettings.getF32("RenderSSAOFactor");
    RenderSSAOEffect = gSavedSettings.getVector3("RenderSSAOEffect");
    RenderShadowOffsetError = gSavedSettings.getF32("RenderShadowOffsetError");
    RenderShadowBiasError = gSavedSettings.getF32("RenderShadowBiasError");
    RenderShadowOffset = gSavedSettings.getF32("RenderShadowOffset");
    RenderShadowBias = gSavedSettings.getF32("RenderShadowBias");
    RenderSpotShadowOffset = gSavedSettings.getF32("RenderSpotShadowOffset");
    RenderSpotShadowBias = gSavedSettings.getF32("RenderSpotShadowBias");
    RenderShadowGaussian = gSavedSettings.getVector3("RenderShadowGaussian");
    RenderShadowBlurDistFactor = gSavedSettings.getF32("RenderShadowBlurDistFactor");
    RenderDeferredAtmospheric = gSavedSettings.getBOOL("RenderDeferredAtmospheric");
    RenderHighlightFadeTime = gSavedSettings.getF32("RenderHighlightFadeTime");
    RenderFarClip = gSavedSettings.getF32("RenderFarClip");
    RenderShadowSplitExponent = gSavedSettings.getVector3("RenderShadowSplitExponent");
    RenderShadowErrorCutoff = gSavedSettings.getF32("RenderShadowErrorCutoff");
    RenderShadowFOVCutoff = gSavedSettings.getF32("RenderShadowFOVCutoff");
    CameraOffset = gSavedSettings.getBOOL("CameraOffset");
    CameraMaxCoF = gSavedSettings.getF32("CameraMaxCoF");
    CameraDoFResScale = gSavedSettings.getF32("CameraDoFResScale");
    RenderAutoHideSurfaceAreaLimit = gSavedSettings.getF32("RenderAutoHideSurfaceAreaLimit");
    RenderScreenSpaceReflections = gSavedSettings.getBOOL("RenderScreenSpaceReflections");
    RenderScreenSpaceReflectionIterations = gSavedSettings.getS32("RenderScreenSpaceReflectionIterations");
    RenderScreenSpaceReflectionRayStep = gSavedSettings.getF32("RenderScreenSpaceReflectionRayStep");
    RenderScreenSpaceReflectionDistanceBias = gSavedSettings.getF32("RenderScreenSpaceReflectionDistanceBias");
    RenderScreenSpaceReflectionDepthRejectBias = gSavedSettings.getF32("RenderScreenSpaceReflectionDepthRejectBias");
    RenderScreenSpaceReflectionAdaptiveStepMultiplier = gSavedSettings.getF32("RenderScreenSpaceReflectionAdaptiveStepMultiplier");
    RenderScreenSpaceReflectionGlossySamples = gSavedSettings.getS32("RenderScreenSpaceReflectionGlossySamples");
    RenderBufferVisualization = gSavedSettings.getS32("RenderBufferVisualization");
    LLRenderTarget::sClearOnInvalidate = gSavedSettings.getBOOL("RenderBufferClearOnInvalidate");
    RenderMirrors = gSavedSettings.getBOOL("RenderMirrors");
    RenderHeroProbeUpdateRate = gSavedSettings.getS32("RenderHeroProbeUpdateRate");
    RenderHeroProbeConservativeUpdateMultiplier = gSavedSettings.getS32("RenderHeroProbeConservativeUpdateMultiplier");

    sReflectionProbesEnabled = LLFeatureManager::getInstance()->isFeatureAvailable("RenderReflectionsEnabled") && gSavedSettings.getBOOL("RenderReflectionsEnabled");
    RenderSpotLight = nullptr;

    if (gNonInteractive)
    {
        LLVOAvatar::sMaxNonImpostors = 1;
        LLVOAvatar::updateImpostorRendering(LLVOAvatar::sMaxNonImpostors);
    }

    LLFontVertexBuffer::enableBufferCollection(gSavedSettings.getBOOL("CollectFontVertexBuffers"));
}

void LLPipeline::releaseGLBuffers()
{
    assertInitialized();

    if (mNoiseMap)
    {
        LLImageGL::deleteTextures(1, &mNoiseMap);
        mNoiseMap = 0;
    }

    if (mTrueNoiseMap)
    {
        LLImageGL::deleteTextures(1, &mTrueNoiseMap);
        mTrueNoiseMap = 0;
    }

    if (mSMAAAreaMap)
    {
        LLImageGL::deleteTextures(1, &mSMAAAreaMap);
        mSMAAAreaMap = 0;
    }

    if (mSMAASearchMap)
    {
        LLImageGL::deleteTextures(1, &mSMAASearchMap);
        mSMAASearchMap = 0;
    }

    releaseLUTBuffers();

    mWaterDis.release();

    mSceneMap.release();

    mPostPingMap.release();
    mPostPongMap.release();

    mFXAAMap.release();

    mUIScreen.release();

    mDownResMap.release();

    mBakeMap.release();

    for (U32 i = 0; i < 3; i++)
    {
        mGlow[i].release();
    }

    mHeroProbeManager.cleanup(); // release hero probes

    releaseScreenBuffers();

    gBumpImageList.destroyGL();
    LLVOAvatar::resetImpostors();
}

void LLPipeline::releaseLUTBuffers()
{
    if (mLightFunc)
    {
        LLImageGL::deleteTextures(1, &mLightFunc);
        mLightFunc = 0;
    }

    mPbrBrdfLut.release();

    mExposureMap.release();
    mLuminanceMap.release();
    mLastExposure.release();

}

void LLPipeline::releaseShadowBuffers()
{
    releaseSunShadowTargets();
    releaseSpotShadowTargets();
}

void LLPipeline::releaseScreenBuffers()
{
    mRT->screen.release();
    mRT->deferredScreen.release();
    mRT->deferredLight.release();

    mAuxillaryRT.screen.release();
    mAuxillaryRT.deferredScreen.release();
    mAuxillaryRT.deferredLight.release();

    mHeroProbeRT.screen.release();
    mHeroProbeRT.deferredScreen.release();
    mHeroProbeRT.deferredLight.release();
}

void LLPipeline::releaseSunShadowTarget(U32 index)
{
    llassert(index < 4);
    mRT->shadow[index].release();
}

void LLPipeline::releaseSunShadowTargets()
{
    for (U32 i = 0; i < 4; i++)
    {
        releaseSunShadowTarget(i);
    }
}

void LLPipeline::releaseSpotShadowTargets()
{
    if (!gCubeSnapshot) // hack to avoid freeing spot shadows during ReflectionMapManager init
    {
        for (U32 i = 0; i < 2; i++)
        {
            mSpotShadow[i].release();
        }
    }
}

void LLPipeline::createGLBuffers()
{
    LL_PROFILE_ZONE_SCOPED_CATEGORY_PIPELINE;
    stop_glerror();
    assertInitialized();

    stop_glerror();

    GLuint resX = gViewerWindow->getWorldViewWidthRaw();
    GLuint resY = gViewerWindow->getWorldViewHeightRaw();

    // allocate screen space glow buffers
    const U32 glow_res = llmax(1, llmin(512, 1 << gSavedSettings.getS32("RenderGlowResolutionPow")));
    const bool glow_hdr = gSavedSettings.getBOOL("RenderGlowHDR");
    const U32 glow_color_fmt = glow_hdr ? GL_RGBA16F : GL_RGBA;
    for (U32 i = 0; i < 3; i++)
    {
        mGlow[i].allocate(512, glow_res, glow_color_fmt);
    }

    allocateScreenBuffer(resX, resY);
    mRT->width = 0;
    mRT->height = 0;


    if (!mNoiseMap)
    {
        const U32 noiseRes = 128;
        LLVector3 noise[noiseRes*noiseRes];

        F32 scaler = gSavedSettings.getF32("RenderDeferredNoise")/100.f;
        for (U32 i = 0; i < noiseRes*noiseRes; ++i)
        {
            noise[i] = LLVector3(ll_frand()-0.5f, ll_frand()-0.5f, 0.f);
            noise[i].normVec();
            noise[i].mV[2] = ll_frand()*scaler+1.f-scaler/2.f;
        }

        LLImageGL::generateTextures(1, &mNoiseMap);

        gGL.getTexUnit(0)->bindManual(LLTexUnit::TT_TEXTURE, mNoiseMap);
        LLImageGL::setManualImage(LLTexUnit::getInternalType(LLTexUnit::TT_TEXTURE), 0, GL_RGB16F, noiseRes, noiseRes, GL_RGB, GL_FLOAT, noise, false);
        gGL.getTexUnit(0)->setTextureFilteringOption(LLTexUnit::TFO_POINT);
    }

    if (!mTrueNoiseMap)
    {
        const U32 noiseRes = 128;
        F32 noise[noiseRes*noiseRes*3];
        for (U32 i = 0; i < noiseRes*noiseRes*3; i++)
        {
            noise[i] = ll_frand()*2.0f-1.0f;
        }

        LLImageGL::generateTextures(1, &mTrueNoiseMap);
        gGL.getTexUnit(0)->bindManual(LLTexUnit::TT_TEXTURE, mTrueNoiseMap);
        LLImageGL::setManualImage(LLTexUnit::getInternalType(LLTexUnit::TT_TEXTURE), 0, GL_RGB16F, noiseRes, noiseRes, GL_RGB,GL_FLOAT, noise, false);
        gGL.getTexUnit(0)->setTextureFilteringOption(LLTexUnit::TFO_POINT);
    }

    if (!mSMAAAreaMap)
    {
        std::vector<U8> tempBuffer(AREATEX_SIZE);
        for (U32 y = 0; y < AREATEX_HEIGHT; y++)
        {
            U32 srcY = AREATEX_HEIGHT - 1 - y;
            // unsigned int srcY = y;
            memcpy(&tempBuffer[y * AREATEX_PITCH], areaTexBytes + srcY * AREATEX_PITCH, AREATEX_PITCH);
        }

        LLImageGL::generateTextures(1, &mSMAAAreaMap);
        gGL.getTexUnit(0)->bindManual(LLTexUnit::TT_TEXTURE, mSMAAAreaMap);
        LLImageGL::setManualImage(LLTexUnit::getInternalType(LLTexUnit::TT_TEXTURE), 0, GL_RG8, AREATEX_WIDTH, AREATEX_HEIGHT, GL_RG,
            GL_UNSIGNED_BYTE, tempBuffer.data(), false);
        gGL.getTexUnit(0)->setTextureFilteringOption(LLTexUnit::TFO_BILINEAR);
        gGL.getTexUnit(0)->setTextureAddressMode(LLTexUnit::TAM_CLAMP);
    }

    if (!mSMAASearchMap)
    {
        std::vector<U8> tempBuffer(SEARCHTEX_SIZE);
        for (U32 y = 0; y < SEARCHTEX_HEIGHT; y++)
        {
            U32 srcY = SEARCHTEX_HEIGHT - 1 - y;
            // unsigned int srcY = y;
            memcpy(&tempBuffer[y * SEARCHTEX_PITCH], searchTexBytes + srcY * SEARCHTEX_PITCH, SEARCHTEX_PITCH);
        }

        LLImageGL::generateTextures(1, &mSMAASearchMap);
        gGL.getTexUnit(0)->bindManual(LLTexUnit::TT_TEXTURE, mSMAASearchMap);
        LLImageGL::setManualImage(LLTexUnit::getInternalType(LLTexUnit::TT_TEXTURE), 0, GL_R8, SEARCHTEX_WIDTH, SEARCHTEX_HEIGHT,
            GL_RED, GL_UNSIGNED_BYTE, tempBuffer.data(), false);
        gGL.getTexUnit(0)->setTextureFilteringOption(LLTexUnit::TFO_BILINEAR);
        gGL.getTexUnit(0)->setTextureAddressMode(LLTexUnit::TAM_CLAMP);
    }

    if (!mSMAASampleMap)
    {
        LLPointer<LLImageRaw>               raw_image = new LLImageRaw;
        LLPointer<LLImagePNG>               png_image = new LLImagePNG;
        static LLCachedControl<std::string> sample_path(gSavedSettings, "SamplePath", "");
        if (gDirUtilp->fileExists(sample_path()) && png_image->load(sample_path()) && png_image->decode(raw_image, 0.0f))
        {
            U32 format = 0;
            switch (raw_image->getComponents())
            {
            case 1:
                format = GL_RED;
                break;
            case 2:
                format = GL_RG;
                break;
            case 3:
                format = GL_RGB;
                break;
            case 4:
                format = GL_RGBA;
                break;
            default:
                return;
            };
            LLImageGL::generateTextures(1, &mSMAASampleMap);
            gGL.getTexUnit(0)->bindManual(LLTexUnit::TT_TEXTURE, mSMAASampleMap);
            LLImageGL::setManualImage(LLTexUnit::getInternalType(LLTexUnit::TT_TEXTURE), 0, GL_RGB, raw_image->getWidth(),
                raw_image->getHeight(), format, GL_UNSIGNED_BYTE, raw_image->getData(), false);
            stop_glerror();
            gGL.getTexUnit(0)->setTextureFilteringOption(LLTexUnit::TFO_BILINEAR);
            gGL.getTexUnit(0)->setTextureAddressMode(LLTexUnit::TAM_CLAMP);
        }
    }

    createLUTBuffers();

    gBumpImageList.restoreGL();
}

F32 lerpf(F32 a, F32 b, F32 w)
{
    return a + w * (b - a);
}

void LLPipeline::createLUTBuffers()
{
    if (!mLightFunc)
    {
        U32 lightResX = gSavedSettings.getU32("RenderSpecularResX");
        U32 lightResY = gSavedSettings.getU32("RenderSpecularResY");
        F32* ls = new F32[lightResX*lightResY];
        F32 specExp = gSavedSettings.getF32("RenderSpecularExponent");
        // Calculate the (normalized) blinn-phong specular lookup texture. (with a few tweaks)
        for (U32 y = 0; y < lightResY; ++y)
        {
            for (U32 x = 0; x < lightResX; ++x)
            {
                ls[y*lightResX+x] = 0;
                F32 sa = (F32) x/(lightResX-1);
                F32 spec = (F32) y/(lightResY-1);
                F32 n = spec * spec * specExp;

                // Nothing special here.  Just your typical blinn-phong term.
                spec = powf(sa, n);

                // Apply our normalization function.
                // Note: This is the full equation that applies the full normalization curve, not an approximation.
                // This is fine, given we only need to create our LUT once per buffer initialization.
                spec *= (((n + 2) * (n + 4)) / (8 * F_PI * (powf(2, -n/2) + n)));

                // Since we use R16F, we no longer have a dynamic range issue we need to work around here.
                // Though some older drivers may not like this, newer drivers shouldn't have this problem.
                ls[y*lightResX+x] = spec;
            }
        }

        U32 pix_format = GL_R16F;
#if LL_DARWIN
        // Need to work around limited precision with 10.6.8 and older drivers
        //
        pix_format = GL_R32F;
#endif
        LLImageGL::generateTextures(1, &mLightFunc);
        gGL.getTexUnit(0)->bindManual(LLTexUnit::TT_TEXTURE, mLightFunc);
        LLImageGL::setManualImage(LLTexUnit::getInternalType(LLTexUnit::TT_TEXTURE), 0, pix_format, lightResX, lightResY, GL_RED, GL_FLOAT, ls, false);
        gGL.getTexUnit(0)->setTextureAddressMode(LLTexUnit::TAM_CLAMP);
        gGL.getTexUnit(0)->setTextureFilteringOption(LLTexUnit::TFO_TRILINEAR);
        glTexParameteri(GL_TEXTURE_2D, GL_TEXTURE_MAG_FILTER, GL_LINEAR);
        glTexParameteri(GL_TEXTURE_2D, GL_TEXTURE_MIN_FILTER, GL_NEAREST);

        delete [] ls;
    }

    mPbrBrdfLut.allocate(512, 512, GL_RG16F);
    mPbrBrdfLut.bindTarget();
    gDeferredGenBrdfLutProgram.bind();

    gGL.begin(LLRender::TRIANGLE_STRIP);
    gGL.vertex2f(-1, -1);
    gGL.vertex2f(-1, 1);
    gGL.vertex2f(1, -1);
    gGL.vertex2f(1, 1);
    gGL.end();
    gGL.flush();

    gDeferredGenBrdfLutProgram.unbind();
    mPbrBrdfLut.flush();

    mExposureMap.allocate(1, 1, GL_R16F);
    mExposureMap.bindTarget();
    glClearColor(1, 1, 1, 0);
    mExposureMap.clear();
    glClearColor(0, 0, 0, 0);
    mExposureMap.flush();

    mLuminanceMap.allocate(256, 256, GL_R16F, false, LLTexUnit::TT_TEXTURE, LLTexUnit::TMG_AUTO);

    mLastExposure.allocate(1, 1, GL_R16F);
}


void LLPipeline::restoreGL()
{
    assertInitialized();

    LLViewerShaderMgr::instance()->setShaders();

    for (LLWorld::region_list_t::const_iterator iter = LLWorld::getInstance()->getRegionList().begin();
            iter != LLWorld::getInstance()->getRegionList().end(); ++iter)
    {
        LLViewerRegion* region = *iter;
        for (U32 i = 0; i < LLViewerRegion::NUM_PARTITIONS; i++)
        {
            LLSpatialPartition* part = region->getSpatialPartition(i);
            if (part)
            {
                part->restoreGL();
        }
        }
    }
}

bool LLPipeline::shadersLoaded()
{
    return (assertInitialized() && mShadersLoaded);
}

bool LLPipeline::canUseWindLightShaders() const
{
    return true;
}

bool LLPipeline::canUseAntiAliasing() const
{
    return true;
}

void LLPipeline::unloadShaders()
{
    LLViewerShaderMgr::instance()->unloadShaders();
    mShadersLoaded = false;
}

void LLPipeline::assertInitializedDoError()
{
    LL_ERRS() << "LLPipeline used when uninitialized." << LL_ENDL;
}

//============================================================================

void LLPipeline::enableShadows(const bool enable_shadows)
{
    //should probably do something here to wrangle shadows....
}

class LLOctreeDirtyTexture : public OctreeTraveler
{
public:
    const std::set<LLViewerFetchedTexture*>& mTextures;

    LLOctreeDirtyTexture(const std::set<LLViewerFetchedTexture*>& textures) : mTextures(textures) { }

    virtual void visit(const OctreeNode* node)
    {
        LLSpatialGroup* group = (LLSpatialGroup*) node->getListener(0);

        if (!group->hasState(LLSpatialGroup::GEOM_DIRTY) && !group->isEmpty())
        {
            for (LLSpatialGroup::draw_map_t::iterator i = group->mDrawMap.begin(); i != group->mDrawMap.end(); ++i)
            {
                for (LLSpatialGroup::drawmap_elem_t::iterator j = i->second.begin(); j != i->second.end(); ++j)
                {
                    LLDrawInfo* params = *j;
                    LLViewerFetchedTexture* tex = LLViewerTextureManager::staticCastToFetchedTexture(params->mTexture);
                    if (tex && mTextures.find(tex) != mTextures.end())
                    {
                        group->setState(LLSpatialGroup::GEOM_DIRTY);
                    }
                }
            }
        }

        for (LLSpatialGroup::bridge_list_t::iterator i = group->mBridgeList.begin(); i != group->mBridgeList.end(); ++i)
        {
            LLSpatialBridge* bridge = *i;
            traverse(bridge->mOctree);
        }
    }
};

// Called when a texture changes # of channels (causes faces to move to alpha pool)
void LLPipeline::dirtyPoolObjectTextures(const std::set<LLViewerFetchedTexture*>& textures)
{
    LL_PROFILE_ZONE_SCOPED_CATEGORY_PIPELINE;
    assertInitialized();

    // *TODO: This is inefficient and causes frame spikes; need a better way to do this
    //        Most of the time is spent in dirty.traverse.

    for (pool_set_t::iterator iter = mPools.begin(); iter != mPools.end(); ++iter)
    {
        LLDrawPool *poolp = *iter;
        if (poolp->isFacePool())
        {
            ((LLFacePool*) poolp)->dirtyTextures(textures);
        }
    }

    LLOctreeDirtyTexture dirty(textures);
    for (LLWorld::region_list_t::const_iterator iter = LLWorld::getInstance()->getRegionList().begin();
            iter != LLWorld::getInstance()->getRegionList().end(); ++iter)
    {
        LLViewerRegion* region = *iter;
        for (U32 i = 0; i < LLViewerRegion::NUM_PARTITIONS; i++)
        {
            LLSpatialPartition* part = region->getSpatialPartition(i);
            if (part)
            {
                dirty.traverse(part->mOctree);
            }
        }
    }
}

LLDrawPool *LLPipeline::findPool(const U32 type, LLViewerTexture *tex0)
{
    assertInitialized();

    LLDrawPool *poolp = NULL;
    switch( type )
    {
    case LLDrawPool::POOL_SIMPLE:
        poolp = mSimplePool;
        break;

    case LLDrawPool::POOL_GRASS:
        poolp = mGrassPool;
        break;

    case LLDrawPool::POOL_ALPHA_MASK:
        poolp = mAlphaMaskPool;
        break;

    case LLDrawPool::POOL_FULLBRIGHT_ALPHA_MASK:
        poolp = mFullbrightAlphaMaskPool;
        break;

    case LLDrawPool::POOL_FULLBRIGHT:
        poolp = mFullbrightPool;
        break;

    case LLDrawPool::POOL_GLOW:
        poolp = mGlowPool;
        break;

    case LLDrawPool::POOL_TREE:
        poolp = get_if_there(mTreePools, (uintptr_t)tex0, (LLDrawPool*)0 );
        break;

    case LLDrawPool::POOL_TERRAIN:
        poolp = get_if_there(mTerrainPools, (uintptr_t)tex0, (LLDrawPool*)0 );
        break;

    case LLDrawPool::POOL_BUMP:
        poolp = mBumpPool;
        break;
    case LLDrawPool::POOL_MATERIALS:
        poolp = mMaterialsPool;
        break;
    case LLDrawPool::POOL_ALPHA_PRE_WATER:
        poolp = mAlphaPoolPreWater;
        break;
    case LLDrawPool::POOL_ALPHA_POST_WATER:
        poolp = mAlphaPoolPostWater;
        break;

    case LLDrawPool::POOL_AVATAR:
    case LLDrawPool::POOL_CONTROL_AV:
        break; // Do nothing

    case LLDrawPool::POOL_SKY:
        poolp = mSkyPool;
        break;

    case LLDrawPool::POOL_WATER:
        poolp = mWaterPool;
        break;

    case LLDrawPool::POOL_WL_SKY:
        poolp = mWLSkyPool;
        break;

    case LLDrawPool::POOL_GLTF_PBR:
        poolp = mPBROpaquePool;
        break;
    case LLDrawPool::POOL_GLTF_PBR_ALPHA_MASK:
        poolp = mPBRAlphaMaskPool;
        break;

    default:
        llassert(0);
        LL_ERRS() << "Invalid Pool Type in  LLPipeline::findPool() type=" << type << LL_ENDL;
        break;
    }

    return poolp;
}


LLDrawPool *LLPipeline::getPool(const U32 type, LLViewerTexture *tex0)
{
    LLDrawPool *poolp = findPool(type, tex0);
    if (poolp)
    {
        return poolp;
    }

    LLDrawPool *new_poolp = LLDrawPool::createPool(type, tex0);
    addPool( new_poolp );

    return new_poolp;
}


// static
LLDrawPool* LLPipeline::getPoolFromTE(const LLTextureEntry* te, LLViewerTexture* imagep)
{
    U32 type = getPoolTypeFromTE(te, imagep);
    return gPipeline.getPool(type, imagep);
}

//static
U32 LLPipeline::getPoolTypeFromTE(const LLTextureEntry* te, LLViewerTexture* imagep)
{
    if (!te || !imagep)
    {
        return 0;
    }

    LLMaterial* mat = te->getMaterialParams().get();
    LLGLTFMaterial* gltf_mat = te->getGLTFRenderMaterial();

    bool color_alpha = te->getColor().mV[3] < 0.999f;
    bool alpha = color_alpha;
    if (imagep)
    {
        alpha = alpha || (imagep->getComponents() == 4 && imagep->getType() != LLViewerTexture::MEDIA_TEXTURE) || (imagep->getComponents() == 2);
    }

    if (alpha && mat)
    {
        switch (mat->getDiffuseAlphaMode())
        {
            case 1:
                alpha = true; // Material's alpha mode is set to blend.  Toss it into the alpha draw pool.
                break;
            case 0: //alpha mode set to none, never go to alpha pool
            case 3: //alpha mode set to emissive, never go to alpha pool
                alpha = color_alpha;
                break;
            default: //alpha mode set to "mask", go to alpha pool if fullbright
                alpha = color_alpha; // Material's alpha mode is set to none, mask, or emissive.  Toss it into the opaque material draw pool.
                break;
        }
    }

    if (alpha || (gltf_mat && gltf_mat->mAlphaMode == LLGLTFMaterial::ALPHA_MODE_BLEND))
    {
        return LLDrawPool::POOL_ALPHA;
    }
    else if ((te->getBumpmap() || te->getShiny()) && (!mat || mat->getNormalID().isNull()))
    {
        return LLDrawPool::POOL_BUMP;
    }
    else if (gltf_mat)
    {
        return LLDrawPool::POOL_GLTF_PBR;
    }
    else if (mat && !alpha)
    {
        return LLDrawPool::POOL_MATERIALS;
    }
    else
    {
        return LLDrawPool::POOL_SIMPLE;
    }
}


void LLPipeline::addPool(LLDrawPool *new_poolp)
{
    assertInitialized();
    mPools.insert(new_poolp);
    addToQuickLookup( new_poolp );
}

void LLPipeline::allocDrawable(LLViewerObject *vobj)
{
    LLDrawable *drawable = new LLDrawable(vobj);
    vobj->mDrawable = drawable;

    //encompass completely sheared objects by taking
    //the most extreme point possible (<1,1,0.5>)
    drawable->setRadius(LLVector3(1,1,0.5f).scaleVec(vobj->getScale()).length());
    if (vobj->isOrphaned())
    {
        drawable->setState(LLDrawable::FORCE_INVISIBLE);
    }
    drawable->updateXform(true);
}


void LLPipeline::unlinkDrawable(LLDrawable *drawable)
{
    LL_PROFILE_ZONE_SCOPED_CATEGORY_PIPELINE;

    assertInitialized();

    LLPointer<LLDrawable> drawablep = drawable; // make sure this doesn't get deleted before we are done

    // Based on flags, remove the drawable from the queues that it's on.
    if (drawablep->isState(LLDrawable::ON_MOVE_LIST))
    {
        LLDrawable::drawable_vector_t::iterator iter = std::find(mMovedList.begin(), mMovedList.end(), drawablep);
        if (iter != mMovedList.end())
        {
            mMovedList.erase(iter);
        }
    }

    if (drawablep->getSpatialGroup())
    {
        if (!drawablep->getSpatialGroup()->getSpatialPartition()->remove(drawablep, drawablep->getSpatialGroup()))
        {
#ifdef LL_RELEASE_FOR_DOWNLOAD
            LL_WARNS() << "Couldn't remove object from spatial group!" << LL_ENDL;
#else
            LL_ERRS() << "Couldn't remove object from spatial group!" << LL_ENDL;
#endif
        }
    }

    mLights.erase(drawablep);

    for (light_set_t::iterator iter = mNearbyLights.begin();
                iter != mNearbyLights.end(); iter++)
    {
        if (iter->drawable == drawablep)
        {
            mNearbyLights.erase(iter);
            break;
        }
    }

    for (U32 i = 0; i < 2; ++i)
    {
        if (mShadowSpotLight[i] == drawablep)
        {
            mShadowSpotLight[i] = NULL;
        }

        if (mTargetShadowSpotLight[i] == drawablep)
        {
            mTargetShadowSpotLight[i] = NULL;
        }
    }
}

//static
void LLPipeline::removeMutedAVsLights(LLVOAvatar* muted_avatar)
{
    LL_PROFILE_ZONE_SCOPED_CATEGORY_PIPELINE;
    light_set_t::iterator iter = gPipeline.mNearbyLights.begin();
    while (iter != gPipeline.mNearbyLights.end())
    {
        const LLViewerObject* vobj = iter->drawable->getVObj();
        if (vobj
            && vobj->getAvatar()
            && vobj->isAttachment()
            && vobj->getAvatar() == muted_avatar)
        {
            gPipeline.mLights.erase(iter->drawable);
            iter = gPipeline.mNearbyLights.erase(iter);
        }
        else
        {
            iter++;
        }
    }
}

U32 LLPipeline::addObject(LLViewerObject *vobj)
{
    if (RenderDelayCreation)
    {
        mCreateQ.push_back(vobj);
    }
    else
    {
        createObject(vobj);
    }

    return 1;
}

void LLPipeline::createObjects(F32 max_dtime)
{
    LL_PROFILE_ZONE_SCOPED_CATEGORY_PIPELINE;

    LLTimer update_timer;

    while (!mCreateQ.empty() && update_timer.getElapsedTimeF32() < max_dtime)
    {
        LLViewerObject* vobj = mCreateQ.front();
        if (!vobj->isDead())
        {
            createObject(vobj);
        }
        mCreateQ.pop_front();
    }

    //for (LLViewerObject::vobj_list_t::iterator iter = mCreateQ.begin(); iter != mCreateQ.end(); ++iter)
    //{
    //  createObject(*iter);
    //}

    //mCreateQ.clear();
}

void LLPipeline::createObject(LLViewerObject* vobj)
{
    LL_PROFILE_ZONE_SCOPED_CATEGORY_PIPELINE;
    LLDrawable* drawablep = vobj->mDrawable;

    if (!drawablep)
    {
        drawablep = vobj->createDrawable(this);
    }
    else
    {
        LL_ERRS() << "Redundant drawable creation!" << LL_ENDL;
    }

    llassert(drawablep);

    if (vobj->getParent())
    {
        vobj->setDrawableParent(((LLViewerObject*)vobj->getParent())->mDrawable); // LLPipeline::addObject 1
    }
    else
    {
        vobj->setDrawableParent(NULL); // LLPipeline::addObject 2
    }

    markRebuild(drawablep, LLDrawable::REBUILD_ALL);

    if (drawablep->getVOVolume() && RenderAnimateRes)
    {
        // fun animated res
        drawablep->updateXform(true);
        drawablep->clearState(LLDrawable::MOVE_UNDAMPED);
        drawablep->setScale(LLVector3(0,0,0));
        drawablep->makeActive();
    }
}


void LLPipeline::resetFrameStats()
{
    LL_PROFILE_ZONE_SCOPED_CATEGORY_PIPELINE;
    assertInitialized();

    sCompiles        = 0;
    mNumVisibleFaces = 0;

    if (mOldRenderDebugMask != mRenderDebugMask)
    {
        gObjectList.clearDebugText();
        mOldRenderDebugMask = mRenderDebugMask;
    }
}

//external functions for asynchronous updating
void LLPipeline::updateMoveDampedAsync(LLDrawable* drawablep)
{
    LL_PROFILE_ZONE_SCOPED;
    if (FreezeTime)
    {
        return;
    }
    if (!drawablep)
    {
        LL_ERRS() << "updateMove called with NULL drawablep" << LL_ENDL;
        return;
    }
    if (drawablep->isState(LLDrawable::EARLY_MOVE))
    {
        return;
    }

    assertInitialized();

    // update drawable now
    drawablep->clearState(LLDrawable::MOVE_UNDAMPED); // force to DAMPED
    drawablep->updateMove(); // returns done
    drawablep->setState(LLDrawable::EARLY_MOVE); // flag says we already did an undamped move this frame
    // Put on move list so that EARLY_MOVE gets cleared
    if (!drawablep->isState(LLDrawable::ON_MOVE_LIST))
    {
        mMovedList.push_back(drawablep);
        drawablep->setState(LLDrawable::ON_MOVE_LIST);
    }
}

void LLPipeline::updateMoveNormalAsync(LLDrawable* drawablep)
{
    LL_PROFILE_ZONE_SCOPED;
    if (FreezeTime)
    {
        return;
    }
    if (!drawablep)
    {
        LL_ERRS() << "updateMove called with NULL drawablep" << LL_ENDL;
        return;
    }
    if (drawablep->isState(LLDrawable::EARLY_MOVE))
    {
        return;
    }

    assertInitialized();

    // update drawable now
    drawablep->setState(LLDrawable::MOVE_UNDAMPED); // force to UNDAMPED
    drawablep->updateMove();
    drawablep->setState(LLDrawable::EARLY_MOVE); // flag says we already did an undamped move this frame
    // Put on move list so that EARLY_MOVE gets cleared
    if (!drawablep->isState(LLDrawable::ON_MOVE_LIST))
    {
        mMovedList.push_back(drawablep);
        drawablep->setState(LLDrawable::ON_MOVE_LIST);
    }
}

void LLPipeline::updateMovedList(LLDrawable::drawable_vector_t& moved_list)
{
    LL_PROFILE_ZONE_SCOPED;
    for (LLDrawable::drawable_vector_t::iterator iter = moved_list.begin();
         iter != moved_list.end(); )
    {
        LLDrawable::drawable_vector_t::iterator curiter = iter++;
        LLDrawable *drawablep = *curiter;
        if (!drawablep)
        {
            iter = moved_list.erase(curiter);
            continue;
        }
        bool done = true;
        if (!drawablep->isDead() && (!drawablep->isState(LLDrawable::EARLY_MOVE)))
        {
            done = drawablep->updateMove();
        }
        drawablep->clearState(LLDrawable::EARLY_MOVE | LLDrawable::MOVE_UNDAMPED);
        if (done)
        {
            if (drawablep->isRoot() && !drawablep->isState(LLDrawable::ACTIVE))
            {
                drawablep->makeStatic();
            }
            drawablep->clearState(LLDrawable::ON_MOVE_LIST);
            if (drawablep->isState(LLDrawable::ANIMATED_CHILD))
            { //will likely not receive any future world matrix updates
                // -- this keeps attachments from getting stuck in space and falling off your avatar
                drawablep->clearState(LLDrawable::ANIMATED_CHILD);
                markRebuild(drawablep, LLDrawable::REBUILD_VOLUME);
                if (drawablep->getVObj())
                {
                    drawablep->getVObj()->dirtySpatialGroup();
                }
            }
            iter = moved_list.erase(curiter);
        }
    }
}

void LLPipeline::updateMove()
{
    LL_PROFILE_ZONE_SCOPED_CATEGORY_PIPELINE;

    if (FreezeTime)
    {
        return;
    }

    assertInitialized();

    for (LLDrawable::drawable_set_t::iterator iter = mRetexturedList.begin();
            iter != mRetexturedList.end(); ++iter)
    {
        LLDrawable* drawablep = *iter;
        if (drawablep && !drawablep->isDead())
        {
            drawablep->updateTexture();
        }
    }
    mRetexturedList.clear();

    updateMovedList(mMovedList);

    //balance octrees
    for (LLWorld::region_list_t::const_iterator iter = LLWorld::getInstance()->getRegionList().begin();
        iter != LLWorld::getInstance()->getRegionList().end(); ++iter)
    {
        LLViewerRegion* region = *iter;
        for (U32 i = 0; i < LLViewerRegion::NUM_PARTITIONS; i++)
        {
            LLSpatialPartition* part = region->getSpatialPartition(i);
            if (part)
            {
                part->mOctree->balance();
            }
        }

        //balance the VO Cache tree
        LLVOCachePartition* vo_part = region->getVOCachePartition();
        if(vo_part)
        {
            vo_part->mOctree->balance();
        }
    }
}

/////////////////////////////////////////////////////////////////////////////
// Culling and occlusion testing
/////////////////////////////////////////////////////////////////////////////

//static
F32 LLPipeline::calcPixelArea(LLVector3 center, LLVector3 size, LLCamera &camera)
{
    llassert(!gCubeSnapshot); // shouldn't be doing ANY of this during cube snap shots
    LLVector3 lookAt = center - camera.getOrigin();
    F32 dist = lookAt.length();

    //ramp down distance for nearby objects
    //shrink dist by dist/16.
    if (dist < 16.f)
    {
        dist /= 16.f;
        dist *= dist;
        dist *= 16.f;
    }

    //get area of circle around node
    F32 app_angle = atanf(size.length()/dist);
    F32 radius = app_angle*LLDrawable::sCurPixelAngle;
    return radius*radius * F_PI;
}

//static
F32 LLPipeline::calcPixelArea(const LLVector4a& center, const LLVector4a& size, LLCamera &camera)
{
    LLVector4a origin;
    origin.load3(camera.getOrigin().mV);

    LLVector4a lookAt;
    lookAt.setSub(center, origin);
    F32 dist = lookAt.getLength3().getF32();

    //ramp down distance for nearby objects
    //shrink dist by dist/16.
    if (dist < 16.f)
    {
        dist /= 16.f;
        dist *= dist;
        dist *= 16.f;
    }

    //get area of circle around node
    F32 app_angle = atanf(size.getLength3().getF32() / dist);
    F32 radius = app_angle * LLDrawable::sCurPixelAngle;
    return radius * radius * F_PI;
}

void LLPipeline::grabReferences(LLCullResult& result)
{
    sCull = &result;
}

void LLPipeline::clearReferences()
{
    LL_PROFILE_ZONE_SCOPED_CATEGORY_PIPELINE;
    sCull = NULL;
    mGroupSaveQ1.clear();
}

void check_references(LLSpatialGroup* group, LLDrawable* drawable)
{
    for (LLSpatialGroup::element_iter i = group->getDataBegin(); i != group->getDataEnd(); ++i)
    {
        LLDrawable* drawablep = (LLDrawable*)(*i)->getDrawable();
        if (drawable == drawablep)
        {
            LL_ERRS() << "LLDrawable deleted while actively reference by LLPipeline." << LL_ENDL;
        }
    }
}

void check_references(LLDrawable* drawable, LLFace* face)
{
    for (S32 i = 0; i < drawable->getNumFaces(); ++i)
    {
        if (drawable->getFace(i) == face)
        {
            LL_ERRS() << "LLFace deleted while actively referenced by LLPipeline." << LL_ENDL;
        }
    }
}

void check_references(LLSpatialGroup* group, LLFace* face)
{
    for (LLSpatialGroup::element_iter i = group->getDataBegin(); i != group->getDataEnd(); ++i)
    {
        LLDrawable* drawable = (LLDrawable*)(*i)->getDrawable();
        if(drawable)
        {
        check_references(drawable, face);
    }
}
}

void LLPipeline::checkReferences(LLFace* face)
{
#if 0
    if (sCull)
    {
        for (LLCullResult::sg_iterator iter = sCull->beginVisibleGroups(); iter != sCull->endVisibleGroups(); ++iter)
        {
            LLSpatialGroup* group = *iter;
            check_references(group, face);
        }

        for (LLCullResult::sg_iterator iter = sCull->beginAlphaGroups(); iter != sCull->endAlphaGroups(); ++iter)
        {
            LLSpatialGroup* group = *iter;
            check_references(group, face);
        }

        for (LLCullResult::sg_iterator iter = sCull->beginDrawableGroups(); iter != sCull->endDrawableGroups(); ++iter)
        {
            LLSpatialGroup* group = *iter;
            check_references(group, face);
        }

        for (LLCullResult::drawable_iterator iter = sCull->beginVisibleList(); iter != sCull->endVisibleList(); ++iter)
        {
            LLDrawable* drawable = *iter;
            check_references(drawable, face);
        }
    }
#endif
}

void LLPipeline::checkReferences(LLDrawable* drawable)
{
#if 0
    if (sCull)
    {
        for (LLCullResult::sg_iterator iter = sCull->beginVisibleGroups(); iter != sCull->endVisibleGroups(); ++iter)
        {
            LLSpatialGroup* group = *iter;
            check_references(group, drawable);
        }

        for (LLCullResult::sg_iterator iter = sCull->beginAlphaGroups(); iter != sCull->endAlphaGroups(); ++iter)
        {
            LLSpatialGroup* group = *iter;
            check_references(group, drawable);
        }

        for (LLCullResult::sg_iterator iter = sCull->beginDrawableGroups(); iter != sCull->endDrawableGroups(); ++iter)
        {
            LLSpatialGroup* group = *iter;
            check_references(group, drawable);
        }

        for (LLCullResult::drawable_iterator iter = sCull->beginVisibleList(); iter != sCull->endVisibleList(); ++iter)
        {
            if (drawable == *iter)
            {
                LL_ERRS() << "LLDrawable deleted while actively referenced by LLPipeline." << LL_ENDL;
            }
        }
    }
#endif
}

void check_references(LLSpatialGroup* group, LLDrawInfo* draw_info)
{
    for (LLSpatialGroup::draw_map_t::iterator i = group->mDrawMap.begin(); i != group->mDrawMap.end(); ++i)
    {
        LLSpatialGroup::drawmap_elem_t& draw_vec = i->second;
        for (LLSpatialGroup::drawmap_elem_t::iterator j = draw_vec.begin(); j != draw_vec.end(); ++j)
        {
            LLDrawInfo* params = *j;
            if (params == draw_info)
            {
                LL_ERRS() << "LLDrawInfo deleted while actively referenced by LLPipeline." << LL_ENDL;
            }
        }
    }
}


void LLPipeline::checkReferences(LLDrawInfo* draw_info)
{
#if 0
    if (sCull)
    {
        for (LLCullResult::sg_iterator iter = sCull->beginVisibleGroups(); iter != sCull->endVisibleGroups(); ++iter)
        {
            LLSpatialGroup* group = *iter;
            check_references(group, draw_info);
        }

        for (LLCullResult::sg_iterator iter = sCull->beginAlphaGroups(); iter != sCull->endAlphaGroups(); ++iter)
        {
            LLSpatialGroup* group = *iter;
            check_references(group, draw_info);
        }

        for (LLCullResult::sg_iterator iter = sCull->beginDrawableGroups(); iter != sCull->endDrawableGroups(); ++iter)
        {
            LLSpatialGroup* group = *iter;
            check_references(group, draw_info);
        }
    }
#endif
}

void LLPipeline::checkReferences(LLSpatialGroup* group)
{
#if CHECK_PIPELINE_REFERENCES
    if (sCull)
    {
        for (LLCullResult::sg_iterator iter = sCull->beginVisibleGroups(); iter != sCull->endVisibleGroups(); ++iter)
        {
            if (group == *iter)
            {
                LL_ERRS() << "LLSpatialGroup deleted while actively referenced by LLPipeline." << LL_ENDL;
            }
        }

        for (LLCullResult::sg_iterator iter = sCull->beginAlphaGroups(); iter != sCull->endAlphaGroups(); ++iter)
        {
            if (group == *iter)
            {
                LL_ERRS() << "LLSpatialGroup deleted while actively referenced by LLPipeline." << LL_ENDL;
            }
        }

        for (LLCullResult::sg_iterator iter = sCull->beginDrawableGroups(); iter != sCull->endDrawableGroups(); ++iter)
        {
            if (group == *iter)
            {
                LL_ERRS() << "LLSpatialGroup deleted while actively referenced by LLPipeline." << LL_ENDL;
            }
        }
    }
#endif
}


bool LLPipeline::visibleObjectsInFrustum(LLCamera& camera)
{
    for (LLWorld::region_list_t::const_iterator iter = LLWorld::getInstance()->getRegionList().begin();
            iter != LLWorld::getInstance()->getRegionList().end(); ++iter)
    {
        LLViewerRegion* region = *iter;

        for (U32 i = 0; i < LLViewerRegion::NUM_PARTITIONS; i++)
        {
            LLSpatialPartition* part = region->getSpatialPartition(i);
            if (part)
            {
                if (hasRenderType(part->mDrawableType))
                {
                    if (part->visibleObjectsInFrustum(camera))
                    {
                        return true;
                    }
                }
            }
        }
    }

    return false;
}

bool LLPipeline::getVisibleExtents(LLCamera& camera, LLVector3& min, LLVector3& max)
{
    const F32 X = 65536.f;

    min = LLVector3(X,X,X);
    max = LLVector3(-X,-X,-X);

    LLViewerCamera::eCameraID saved_camera_id = LLViewerCamera::sCurCameraID;
    LLViewerCamera::sCurCameraID = LLViewerCamera::CAMERA_WORLD;

    bool res = true;

    for (LLWorld::region_list_t::const_iterator iter = LLWorld::getInstance()->getRegionList().begin();
            iter != LLWorld::getInstance()->getRegionList().end(); ++iter)
    {
        LLViewerRegion* region = *iter;

        for (U32 i = 0; i < LLViewerRegion::NUM_PARTITIONS; i++)
        {
            LLSpatialPartition* part = region->getSpatialPartition(i);
            if (part)
            {
                if (hasRenderType(part->mDrawableType))
                {
                    if (!part->getVisibleExtents(camera, min, max))
                    {
                        res = false;
                    }
                }
            }
        }
    }

    LLViewerCamera::sCurCameraID = saved_camera_id;
    return res;
}

static LLTrace::BlockTimerStatHandle FTM_CULL("Object Culling");

// static
bool LLPipeline::isWaterClip()
{
    static LLCachedControl<bool> render_transparent_water(gSavedSettings, "RenderTransparentWater", false);
    // We always pretend that we're not clipping water when rendering mirrors.
    return (gPipeline.mHeroProbeManager.isMirrorPass()) ? false : (render_transparent_water || gCubeSnapshot) && !sRenderingHUDs;
}

void LLPipeline::updateCull(LLCamera& camera, LLCullResult& result)
{
    LL_PROFILE_ZONE_SCOPED_CATEGORY_PIPELINE; //LL_RECORD_BLOCK_TIME(FTM_CULL);
    LL_PROFILE_GPU_ZONE("updateCull"); // should always be zero GPU time, but drop a timer to flush stuff out

    bool water_clip = isWaterClip();

    if (water_clip)
    {

        LLVector3 pnorm;

        F32 water_height = LLEnvironment::instance().getWaterHeight();

        if (sUnderWaterRender)
        {
            //camera is below water, cull above water
            pnorm.setVec(0, 0, 1);
        }
        else
        {
            //camera is above water, cull below water
            pnorm = LLVector3(0, 0, -1);
        }

        LLPlane plane;
        plane.setVec(LLVector3(0, 0, water_height), pnorm);

        camera.setUserClipPlane(plane);
    }
    else
    {
        camera.disableUserClipPlane();
    }

    grabReferences(result);

    sCull->clear();

    for (LLWorld::region_list_t::const_iterator iter = LLWorld::getInstance()->getRegionList().begin();
            iter != LLWorld::getInstance()->getRegionList().end(); ++iter)
    {
        LLViewerRegion* region = *iter;

        for (U32 i = 0; i < LLViewerRegion::NUM_PARTITIONS; i++)
        {
            LLSpatialPartition* part = region->getSpatialPartition(i);
            if (part)
            {
                if (hasRenderType(part->mDrawableType))
                {
                    part->cull(camera);
                }
            }
        }

        //scan the VO Cache tree
        LLVOCachePartition* vo_part = region->getVOCachePartition();
        if(vo_part)
        {
            vo_part->cull(camera, sUseOcclusion > 0);
        }
    }

    if (hasRenderType(LLPipeline::RENDER_TYPE_SKY) &&
        gSky.mVOSkyp.notNull() &&
        gSky.mVOSkyp->mDrawable.notNull())
    {
        gSky.mVOSkyp->mDrawable->setVisible(camera);
        sCull->pushDrawable(gSky.mVOSkyp->mDrawable);
        gSky.updateCull();
        stop_glerror();
    }

    if (hasRenderType(LLPipeline::RENDER_TYPE_WL_SKY) &&
        gPipeline.canUseWindLightShaders() &&
        gSky.mVOWLSkyp.notNull() &&
        gSky.mVOWLSkyp->mDrawable.notNull())
    {
        gSky.mVOWLSkyp->mDrawable->setVisible(camera);
        sCull->pushDrawable(gSky.mVOWLSkyp->mDrawable);
    }
}

void LLPipeline::markNotCulled(LLSpatialGroup* group, LLCamera& camera)
{
    if (group->isEmpty())
    {
        return;
    }

    group->setVisible();

    if (LLViewerCamera::sCurCameraID == LLViewerCamera::CAMERA_WORLD && !gCubeSnapshot)
    {
        group->updateDistance(camera);
    }

    assertInitialized();

    if (!group->getSpatialPartition()->mRenderByGroup)
    { //render by drawable
        sCull->pushDrawableGroup(group);
    }
    else
    {   //render by group
        sCull->pushVisibleGroup(group);
    }

    if (group->needsUpdate() ||
        group->getVisible(LLViewerCamera::sCurCameraID) < LLDrawable::getCurrentFrame() - 1)
    {
        // include this group in occlusion groups, not because it is an occluder, but because we want to run
        // an occlusion query to find out if it's an occluder
        markOccluder(group);
    }
    mNumVisibleNodes++;
}

void LLPipeline::markOccluder(LLSpatialGroup* group)
{
    if (sUseOcclusion > 1 && group && !group->isOcclusionState(LLSpatialGroup::ACTIVE_OCCLUSION))
    {
        LLSpatialGroup* parent = group->getParent();

        if (!parent || !parent->isOcclusionState(LLSpatialGroup::OCCLUDED))
        { //only mark top most occluders as active occlusion
            sCull->pushOcclusionGroup(group);
            group->setOcclusionState(LLSpatialGroup::ACTIVE_OCCLUSION);

            if (parent &&
                !parent->isOcclusionState(LLSpatialGroup::ACTIVE_OCCLUSION) &&
                parent->getElementCount() == 0 &&
                parent->needsUpdate())
            {
                sCull->pushOcclusionGroup(group);
                parent->setOcclusionState(LLSpatialGroup::ACTIVE_OCCLUSION);
            }
        }
    }
}

void LLPipeline::doOcclusion(LLCamera& camera)
{
    LL_PROFILE_ZONE_SCOPED_CATEGORY_PIPELINE;
    LL_PROFILE_GPU_ZONE("doOcclusion");
    llassert(!gCubeSnapshot);

    if (sReflectionProbesEnabled && sUseOcclusion > 1 && !LLPipeline::sShadowRender && !gCubeSnapshot)
    {
        gGL.setColorMask(false, false);
        LLGLDepthTest depth(GL_TRUE, GL_FALSE);
        LLGLDisable cull(GL_CULL_FACE);

        gOcclusionCubeProgram.bind();

        if (mCubeVB.isNull())
        { //cube VB will be used for issuing occlusion queries
            mCubeVB = ll_create_cube_vb(LLVertexBuffer::MAP_VERTEX);
        }
        mCubeVB->setBuffer();

        mReflectionMapManager.doOcclusion();
        mHeroProbeManager.doOcclusion();
        gOcclusionCubeProgram.unbind();

        gGL.setColorMask(true, true);
    }

    if (sReflectionProbesEnabled && sUseOcclusion > 1 && !LLPipeline::sShadowRender && !gCubeSnapshot)
    {
        gGL.setColorMask(false, false);
        LLGLDepthTest depth(GL_TRUE, GL_FALSE);
        LLGLDisable cull(GL_CULL_FACE);

        gOcclusionCubeProgram.bind();

        if (mCubeVB.isNull())
        { //cube VB will be used for issuing occlusion queries
            mCubeVB = ll_create_cube_vb(LLVertexBuffer::MAP_VERTEX);
        }
        mCubeVB->setBuffer();

        mHeroProbeManager.doOcclusion();
        gOcclusionCubeProgram.unbind();

        gGL.setColorMask(true, true);
    }

    if (LLPipeline::sUseOcclusion > 1 &&
        (sCull->hasOcclusionGroups() || LLVOCachePartition::sNeedsOcclusionCheck))
    {
        LLVertexBuffer::unbind();

        gGL.setColorMask(false, false);

        LLGLDisable blend(GL_BLEND);
        gGL.getTexUnit(0)->unbind(LLTexUnit::TT_TEXTURE);
        LLGLDepthTest depth(GL_TRUE, GL_FALSE);

        LLGLDisable cull(GL_CULL_FACE);

        gOcclusionCubeProgram.bind();

        if (mCubeVB.isNull())
        { //cube VB will be used for issuing occlusion queries
            mCubeVB = ll_create_cube_vb(LLVertexBuffer::MAP_VERTEX);
        }
        mCubeVB->setBuffer();

        for (LLCullResult::sg_iterator iter = sCull->beginOcclusionGroups(); iter != sCull->endOcclusionGroups(); ++iter)
        {
            LLSpatialGroup* group = *iter;
            if (!group->isDead())
            {
                group->doOcclusion(&camera);
                group->clearOcclusionState(LLSpatialGroup::ACTIVE_OCCLUSION);
            }
        }

        //apply occlusion culling to object cache tree
        for (LLWorld::region_list_t::const_iterator iter = LLWorld::getInstance()->getRegionList().begin();
            iter != LLWorld::getInstance()->getRegionList().end(); ++iter)
        {
            LLVOCachePartition* vo_part = (*iter)->getVOCachePartition();
            if(vo_part)
            {
                vo_part->processOccluders(&camera);
            }
        }

        gGL.setColorMask(true, true);
    }
}

bool LLPipeline::updateDrawableGeom(LLDrawable* drawablep)
{
    bool update_complete = drawablep->updateGeometry();
    if (update_complete && assertInitialized())
    {
        drawablep->setState(LLDrawable::BUILT);
    }
    return update_complete;
}

void LLPipeline::updateGL()
{
    LL_PROFILE_ZONE_SCOPED_CATEGORY_PIPELINE;
    {
        while (!LLGLUpdate::sGLQ.empty())
        {
            LLGLUpdate* glu = LLGLUpdate::sGLQ.front();
            glu->updateGL();
            glu->mInQ = false;
            LLGLUpdate::sGLQ.pop_front();
        }
    }
}

void LLPipeline::clearRebuildGroups()
{
    LL_PROFILE_ZONE_SCOPED_CATEGORY_PIPELINE;
    LLSpatialGroup::sg_vector_t hudGroups;

    mGroupQ1Locked = true;
    // Iterate through all drawables on the priority build queue,
    for (LLSpatialGroup::sg_vector_t::iterator iter = mGroupQ1.begin();
         iter != mGroupQ1.end(); ++iter)
    {
        LLSpatialGroup* group = *iter;

        // If the group contains HUD objects, save the group
        if (group->isHUDGroup())
        {
            hudGroups.push_back(group);
        }
        // Else, no HUD objects so clear the build state
        else
        {
            group->clearState(LLSpatialGroup::IN_BUILD_Q1);
        }
    }

    // Clear the group
    mGroupQ1.clear();

    // Copy the saved HUD groups back in
    mGroupQ1.assign(hudGroups.begin(), hudGroups.end());
    mGroupQ1Locked = false;
}

void LLPipeline::clearRebuildDrawables()
{
    // Clear all drawables on the priority build queue,
    for (LLDrawable::drawable_list_t::iterator iter = mBuildQ1.begin();
         iter != mBuildQ1.end(); ++iter)
    {
        LLDrawable* drawablep = *iter;
        if (drawablep && !drawablep->isDead())
        {
            drawablep->clearState(LLDrawable::IN_REBUILD_Q);
        }
    }
    mBuildQ1.clear();

    //clear all moving bridges
    for (LLDrawable::drawable_vector_t::iterator iter = mMovedBridge.begin();
         iter != mMovedBridge.end(); ++iter)
    {
        LLDrawable *drawablep = *iter;
        drawablep->clearState(LLDrawable::EARLY_MOVE | LLDrawable::MOVE_UNDAMPED | LLDrawable::ON_MOVE_LIST | LLDrawable::ANIMATED_CHILD);
    }
    mMovedBridge.clear();

    //clear all moving drawables
    for (LLDrawable::drawable_vector_t::iterator iter = mMovedList.begin();
         iter != mMovedList.end(); ++iter)
    {
        LLDrawable *drawablep = *iter;
        drawablep->clearState(LLDrawable::EARLY_MOVE | LLDrawable::MOVE_UNDAMPED | LLDrawable::ON_MOVE_LIST | LLDrawable::ANIMATED_CHILD);
    }
    mMovedList.clear();

    for (LLDrawable::drawable_vector_t::iterator iter = mShiftList.begin();
        iter != mShiftList.end(); ++iter)
    {
        LLDrawable *drawablep = *iter;
        drawablep->clearState(LLDrawable::EARLY_MOVE | LLDrawable::MOVE_UNDAMPED | LLDrawable::ON_MOVE_LIST | LLDrawable::ANIMATED_CHILD | LLDrawable::ON_SHIFT_LIST);
    }
    mShiftList.clear();
}

void LLPipeline::rebuildPriorityGroups()
{
    LL_PROFILE_ZONE_SCOPED_CATEGORY_PIPELINE;
    LL_PROFILE_GPU_ZONE("rebuildPriorityGroups");

    LLTimer update_timer;
    assertInitialized();

    gMeshRepo.notifyLoadedMeshes();

    mGroupQ1Locked = true;
    // Iterate through all drawables on the priority build queue,
    for (LLSpatialGroup::sg_vector_t::iterator iter = mGroupQ1.begin();
         iter != mGroupQ1.end(); ++iter)
    {
        LLSpatialGroup* group = *iter;
        group->rebuildGeom();
        group->clearState(LLSpatialGroup::IN_BUILD_Q1);
    }

    mGroupSaveQ1 = mGroupQ1;
    mGroupQ1.clear();
    mGroupQ1Locked = false;

}

void LLPipeline::updateGeom(F32 max_dtime)
{
    LL_PROFILE_ZONE_SCOPED;
    LLPointer<LLDrawable> drawablep;


    if (gCubeSnapshot)
    {
        return;
    }

    assertInitialized();

    // notify various object types to reset internal cost metrics, etc.
    // for now, only LLVOVolume does this to throttle LOD changes
    LLVOVolume::preUpdateGeom();

    // Iterate through all drawables on the priority build queue,
    for (LLDrawable::drawable_list_t::iterator iter = mBuildQ1.begin();
         iter != mBuildQ1.end();)
    {
        LLDrawable::drawable_list_t::iterator curiter = iter++;
        LLDrawable* drawablep = *curiter;
        if (drawablep && !drawablep->isDead())
        {
            if (drawablep->isUnload())
            {
                drawablep->unload();
                drawablep->clearState(LLDrawable::FOR_UNLOAD);
            }

            if (updateDrawableGeom(drawablep))
            {
                drawablep->clearState(LLDrawable::IN_REBUILD_Q);
                mBuildQ1.erase(curiter);
            }
        }
        else
        {
            mBuildQ1.erase(curiter);
        }
    }

    updateMovedList(mMovedBridge);

    for (auto& drawable : mDrawableTransformQ)
    {
        LLSpatialGroup* group = drawable->getSpatialGroup();
        if (group)
        {
            group->updateTransform(drawable);
        }

        drawable->clearState(LLDrawable::IN_TRANSFORM_Q);
    }
    mDrawableTransformQ.clear();
}

void LLPipeline::markVisible(LLDrawable *drawablep, LLCamera& camera)
{
    if(drawablep && !drawablep->isDead())
    {
        if (drawablep->isSpatialBridge())
        {
            const LLDrawable* root = ((LLSpatialBridge*) drawablep)->mDrawable;
            llassert(root); // trying to catch a bad assumption

            if (root && //  // this test may not be needed, see above
                    root->getVObj()->isAttachment())
            {
                LLDrawable* rootparent = root->getParent();
                if (rootparent) // this IS sometimes NULL
                {
                    LLViewerObject *vobj = rootparent->getVObj();
                    llassert(vobj); // trying to catch a bad assumption
                    if (vobj) // this test may not be needed, see above
                    {
                        LLVOAvatar* av = vobj->asAvatar();
                        if (av &&
                            ((!sImpostorRender && av->isImpostor()) //ignore impostor flag during impostor pass
                             || av->isInMuteList()
                             || (LLVOAvatar::AOA_JELLYDOLL == av->getOverallAppearance() && !av->needsImpostorUpdate()) ))
                        {
                            return;
                        }
                    }
                }
            }
            sCull->pushBridge((LLSpatialBridge*) drawablep);
        }
        else
        {

            sCull->pushDrawable(drawablep);
        }

        drawablep->setVisible(camera);
    }
}

void LLPipeline::markMoved(LLDrawable *drawablep, bool damped_motion)
{
    if (!drawablep)
    {
        //LL_ERRS() << "Sending null drawable to moved list!" << LL_ENDL;
        return;
    }

    if (drawablep->isDead())
    {
        LL_WARNS() << "Marking NULL or dead drawable moved!" << LL_ENDL;
        return;
    }

    if (drawablep->getParent())
    {
        //ensure that parent drawables are moved first
        markMoved(drawablep->getParent(), damped_motion);
    }

    assertInitialized();

    if (!drawablep->isState(LLDrawable::ON_MOVE_LIST))
    {
        if (drawablep->isSpatialBridge())
        {
            mMovedBridge.push_back(drawablep);
        }
        else
        {
            mMovedList.push_back(drawablep);
        }
        drawablep->setState(LLDrawable::ON_MOVE_LIST);
    }
    if (! damped_motion)
    {
        drawablep->setState(LLDrawable::MOVE_UNDAMPED); // UNDAMPED trumps DAMPED
    }
    else if (drawablep->isState(LLDrawable::MOVE_UNDAMPED))
    {
        drawablep->clearState(LLDrawable::MOVE_UNDAMPED);
    }
}

void LLPipeline::markShift(LLDrawable *drawablep)
{
    if (!drawablep || drawablep->isDead())
    {
        return;
    }

    assertInitialized();

    if (!drawablep->isState(LLDrawable::ON_SHIFT_LIST))
    {
        drawablep->getVObj()->setChanged(LLXform::SHIFTED | LLXform::SILHOUETTE);
        if (drawablep->getParent())
        {
            markShift(drawablep->getParent());
        }
        mShiftList.push_back(drawablep);
        drawablep->setState(LLDrawable::ON_SHIFT_LIST);
    }
}

void LLPipeline::shiftObjects(const LLVector3 &offset)
{
    LL_PROFILE_ZONE_SCOPED_CATEGORY_PIPELINE;
    assertInitialized();

    glClear(GL_DEPTH_BUFFER_BIT);
    gDepthDirty = true;

    LLVector4a offseta;
    offseta.load3(offset.mV);

    for (LLDrawable::drawable_vector_t::iterator iter = mShiftList.begin();
            iter != mShiftList.end(); iter++)
    {
        LLDrawable *drawablep = *iter;
        if (drawablep->isDead())
        {
            continue;
        }
        drawablep->shiftPos(offseta);
        drawablep->clearState(LLDrawable::ON_SHIFT_LIST);
    }
    mShiftList.resize(0);

    for (LLWorld::region_list_t::const_iterator iter = LLWorld::getInstance()->getRegionList().begin();
            iter != LLWorld::getInstance()->getRegionList().end(); ++iter)
    {
        LLViewerRegion* region = *iter;
        for (U32 i = 0; i < LLViewerRegion::NUM_PARTITIONS; i++)
        {
            LLSpatialPartition* part = region->getSpatialPartition(i);
            if (part)
            {
                part->shift(offseta);
            }
        }
    }

    mReflectionMapManager.shift(offseta);

    LLHUDText::shiftAll(offset);
    LLHUDNameTag::shiftAll(offset);

    display_update_camera();
}

void LLPipeline::markTextured(LLDrawable *drawablep)
{
    if (drawablep && !drawablep->isDead() && assertInitialized())
    {
        mRetexturedList.insert(drawablep);
    }
}

void LLPipeline::markGLRebuild(LLGLUpdate* glu)
{
    if (glu && !glu->mInQ)
    {
        LLGLUpdate::sGLQ.push_back(glu);
        glu->mInQ = true;
    }
}

void LLPipeline::markPartitionMove(LLDrawable* drawable)
{
    if (!drawable->isState(LLDrawable::PARTITION_MOVE) &&
        !drawable->getPositionGroup().equals3(LLVector4a::getZero()))
    {
        drawable->setState(LLDrawable::PARTITION_MOVE);
        mPartitionQ.push_back(drawable);
    }
}

void LLPipeline::processPartitionQ()
{
    LL_PROFILE_ZONE_SCOPED_CATEGORY_PIPELINE;
    for (LLDrawable::drawable_list_t::iterator iter = mPartitionQ.begin(); iter != mPartitionQ.end(); ++iter)
    {
        LLDrawable* drawable = *iter;
        if (!drawable->isDead())
        {
            drawable->updateBinRadius();
            drawable->movePartition();
        }
        drawable->clearState(LLDrawable::PARTITION_MOVE);
    }

    mPartitionQ.clear();
}

void LLPipeline::markMeshDirty(LLSpatialGroup* group)
{
    mMeshDirtyGroup.push_back(group);
}

void LLPipeline::markTransformDirty(LLSpatialGroup* group)
{
    if (group && group->getSpatialPartition()->mDrawableType == LLPipeline::RENDER_TYPE_VOLUME)
    {
        group->setState(LLSpatialGroup::IN_TRANSFORM_BUILD_Q);
        group->mBPBatches.clear();
        group->mGLTFBatches.clear();
        group->mShadowBatches.clear();

        // NOTE: don't clear mVertexBuffers or delete UBOs here as VBOs/UBOs may still be referenced by a CullResult
    }
}

void LLPipeline::markTransformDirty(LLDrawable* drawablep)
{
    if (drawablep && !drawablep->isState(LLDrawable::IN_TRANSFORM_Q))
    {
        drawablep->setState(LLDrawable::IN_TRANSFORM_Q);
        mDrawableTransformQ.push_back(drawablep);
    }
}

void LLPipeline::markRebuild(LLSpatialGroup* group)
{
    if (group && !group->isDead() && group->getSpatialPartition())
    {
        if (!group->hasState(LLSpatialGroup::IN_BUILD_Q1))
        {
            llassert_always(!mGroupQ1Locked);

            mGroupQ1.push_back(group);
            group->setState(LLSpatialGroup::IN_BUILD_Q1);
        }
    }
}

void LLPipeline::markRebuild(LLDrawable *drawablep, LLDrawable::EDrawableFlags flag)
{
    if (drawablep && !drawablep->isDead() && assertInitialized())
    {
        if (!drawablep->isState(LLDrawable::IN_REBUILD_Q))
        {
            mBuildQ1.push_back(drawablep);
            drawablep->setState(LLDrawable::IN_REBUILD_Q); // mark drawable as being in priority queue
        }

        if (flag & (LLDrawable::REBUILD_VOLUME | LLDrawable::REBUILD_POSITION))
        {
            drawablep->getVObj()->setChanged(LLXform::SILHOUETTE);
        }
        drawablep->setState(flag);
    }
}

void LLPipeline::stateSort(LLCamera& camera, LLCullResult &result)
{
    LL_PROFILE_ZONE_SCOPED_CATEGORY_PIPELINE;
    LL_PROFILE_GPU_ZONE("stateSort");

    if (hasAnyRenderType(LLPipeline::RENDER_TYPE_AVATAR,
                      LLPipeline::RENDER_TYPE_CONTROL_AV,
                      LLPipeline::RENDER_TYPE_TERRAIN,
                      LLPipeline::RENDER_TYPE_TREE,
                      LLPipeline::RENDER_TYPE_SKY,
                      LLPipeline::RENDER_TYPE_VOIDWATER,
                      LLPipeline::RENDER_TYPE_WATER,
                      LLPipeline::END_RENDER_TYPES))
    {
        //clear faces from face pools
        gPipeline.resetDrawOrders();
    }

    //LLVertexBuffer::unbind();

    grabReferences(result);
    for (LLCullResult::sg_iterator iter = sCull->beginDrawableGroups(); iter != sCull->endDrawableGroups(); ++iter)
    {
        LLSpatialGroup* group = *iter;
        if (group->isDead())
        {
            continue;
        }
        group->checkOcclusion();
        if (sUseOcclusion > 1 && group->isOcclusionState(LLSpatialGroup::OCCLUDED))
        {
            markOccluder(group);
        }
        else
        {
            group->setVisible();
            for (LLSpatialGroup::element_iter i = group->getDataBegin(); i != group->getDataEnd(); ++i)
            {
                LLDrawable* drawablep = (LLDrawable*)(*i)->getDrawable();
                markVisible(drawablep, camera);
            }

            { //rebuild mesh as soon as we know it's visible
                group->rebuildMesh();
            }
        }
    }

    if (LLViewerCamera::sCurCameraID == LLViewerCamera::CAMERA_WORLD && !gCubeSnapshot)
    {
        LLSpatialGroup* last_group = NULL;
        bool fov_changed = LLViewerCamera::getInstance()->isDefaultFOVChanged();
        for (LLCullResult::bridge_iterator i = sCull->beginVisibleBridge(); i != sCull->endVisibleBridge(); ++i)
        {
            LLCullResult::bridge_iterator cur_iter = i;
            LLSpatialBridge* bridge = *cur_iter;
            LLSpatialGroup* group = bridge->getSpatialGroup();

            if (last_group == NULL)
            {
                last_group = group;
            }

            if (!bridge->isDead() && group && !group->isOcclusionState(LLSpatialGroup::OCCLUDED))
            {
                stateSort(bridge, camera, fov_changed);
            }

            if (LLViewerCamera::sCurCameraID == LLViewerCamera::CAMERA_WORLD &&
                last_group != group && last_group->changeLOD())
            {
                last_group->mLastUpdateDistance = last_group->mDistance;
            }

            last_group = group;
        }

        if (LLViewerCamera::sCurCameraID == LLViewerCamera::CAMERA_WORLD &&
            last_group && last_group->changeLOD())
        {
            last_group->mLastUpdateDistance = last_group->mDistance;
        }
    }

    for (LLCullResult::sg_iterator iter = sCull->beginVisibleGroups(); iter != sCull->endVisibleGroups(); ++iter)
    {
        LLSpatialGroup* group = *iter;
        if (group->isDead())
        {
            continue;
        }
        group->checkOcclusion();
        if (sUseOcclusion > 1 && group->isOcclusionState(LLSpatialGroup::OCCLUDED))
        {
            markOccluder(group);
        }
        else
        {
            group->setVisible();
            stateSort(group, camera);

            { //rebuild mesh as soon as we know it's visible
                group->rebuildMesh();
            }
        }
    }

    {
        LL_PROFILE_ZONE_NAMED_CATEGORY_DRAWABLE("stateSort"); // LL_RECORD_BLOCK_TIME(FTM_STATESORT_DRAWABLE);
        for (LLCullResult::drawable_iterator iter = sCull->beginVisibleList();
             iter != sCull->endVisibleList(); ++iter)
        {
            LLDrawable *drawablep = *iter;
            if (!drawablep->isDead())
            {
                stateSort(drawablep, camera);
            }
        }
    }

    postSort(camera);
}

void LLPipeline::stateSort(LLSpatialGroup* group, LLCamera& camera)
{
    if (group->changeLOD())
    {
        for (LLSpatialGroup::element_iter i = group->getDataBegin(); i != group->getDataEnd(); ++i)
        {
            LLDrawable* drawablep = (LLDrawable*)(*i)->getDrawable();
            stateSort(drawablep, camera);
        }

        if (LLViewerCamera::sCurCameraID == LLViewerCamera::CAMERA_WORLD && !gCubeSnapshot)
        { //avoid redundant stateSort calls
            group->mLastUpdateDistance = group->mDistance;
        }
    }
}

void LLPipeline::stateSort(LLSpatialBridge* bridge, LLCamera& camera, bool fov_changed)
{
    LL_PROFILE_ZONE_SCOPED_CATEGORY_PIPELINE;
    if (bridge->getSpatialGroup()->changeLOD() || fov_changed)
    {
        bool force_update = false;
        bridge->updateDistance(camera, force_update);
    }
}

void LLPipeline::stateSort(LLDrawable* drawablep, LLCamera& camera)
{
    LL_PROFILE_ZONE_SCOPED_CATEGORY_PIPELINE;
    if (!drawablep
        || drawablep->isDead()
        || !hasRenderType(drawablep->getRenderType()))
    {
        return;
    }

    // SL-11353
    // ignore our own geo when rendering spotlight shadowmaps...
    //
    if (RenderSpotLight && drawablep == RenderSpotLight)
    {
        return;
    }

    if (LLSelectMgr::getInstance()->mHideSelectedObjects)
    {
        if (drawablep->getVObj().notNull() &&
            drawablep->getVObj()->isSelected())
        {
            return;
        }
    }

    if (drawablep->isAvatar())
    { //don't draw avatars beyond render distance or if we don't have a spatial group.
        if ((drawablep->getSpatialGroup() == NULL) ||
            (drawablep->getSpatialGroup()->mDistance > LLVOAvatar::sRenderDistance))
        {
            return;
        }

        LLVOAvatar* avatarp = (LLVOAvatar*) drawablep->getVObj().get();
        if (!avatarp->isVisible())
        {
            return;
        }
    }

    assertInitialized();

    if (hasRenderType(drawablep->mRenderType))
    {
        if (!drawablep->isState(LLDrawable::INVISIBLE|LLDrawable::FORCE_INVISIBLE))
        {
            drawablep->setVisible(camera, NULL, false);
        }
    }

    if (LLViewerCamera::sCurCameraID == LLViewerCamera::CAMERA_WORLD && !gCubeSnapshot)
    {
        if (!drawablep->isActive())
        {
            bool force_update = false;
            drawablep->updateDistance(camera, force_update);
        }
        else if (drawablep->isAvatar())
        {
            bool force_update = false;
            drawablep->updateDistance(camera, force_update); // calls vobj->updateLOD() which calls LLVOAvatar::updateVisibility()
        }
    }

    if (!drawablep->getVOVolume())
    {
        for (LLDrawable::face_list_t::iterator iter = drawablep->mFaces.begin();
                iter != drawablep->mFaces.end(); iter++)
        {
            LLFace* facep = *iter;

            if (facep->hasGeometry())
            {
                if (facep->getPool())
                {
                    facep->getPool()->enqueue(facep);
                }
                else
                {
                    break;
                }
            }
        }
    }

    mNumVisibleFaces += drawablep->getNumFaces();
}


void forAllDrawables(LLCullResult::sg_iterator begin,
                     LLCullResult::sg_iterator end,
                     void (*func)(LLDrawable*))
{
    for (LLCullResult::sg_iterator i = begin; i != end; ++i)
    {
        LLSpatialGroup* group = *i;
        if (group->isDead())
        {
            continue;
        }
        for (LLSpatialGroup::element_iter j = group->getDataBegin(); j != group->getDataEnd(); ++j)
        {
            if((*j)->hasDrawable())
            {
                func((LLDrawable*)(*j)->getDrawable());
            }
        }
    }
}

void LLPipeline::forAllVisibleDrawables(void (*func)(LLDrawable*))
{
    forAllDrawables(sCull->beginDrawableGroups(), sCull->endDrawableGroups(), func);
    forAllDrawables(sCull->beginVisibleGroups(), sCull->endVisibleGroups(), func);
}

//function for creating scripted beacons
void renderScriptedBeacons(LLDrawable* drawablep)
{
    LLViewerObject *vobj = drawablep->getVObj();
    if (vobj
        && !vobj->isAvatar()
        && !vobj->getParent()
        && vobj->flagScripted())
    {
        if (gPipeline.sRenderBeacons)
        {
            gObjectList.addDebugBeacon(vobj->getPositionAgent(), "", LLColor4(1.f, 0.f, 0.f, 0.5f), LLColor4(1.f, 1.f, 1.f, 0.5f), LLPipeline::DebugBeaconLineWidth);
        }

        if (gPipeline.sRenderHighlight)
        {
            S32 face_id;
            S32 count = drawablep->getNumFaces();
            for (face_id = 0; face_id < count; face_id++)
            {
                LLFace * facep = drawablep->getFace(face_id);
                if (facep)
                {
                    gPipeline.mHighlightFaces.push_back(facep);
                }
            }
        }
    }
}

void renderScriptedTouchBeacons(LLDrawable *drawablep)
{
    LLViewerObject *vobj = drawablep->getVObj();
    if (vobj && !vobj->isAvatar() && !vobj->getParent() && vobj->flagScripted() && vobj->flagHandleTouch())
    {
        if (gPipeline.sRenderBeacons)
        {
            gObjectList.addDebugBeacon(vobj->getPositionAgent(), "", LLColor4(1.f, 0.f, 0.f, 0.5f), LLColor4(1.f, 1.f, 1.f, 0.5f),
                                       LLPipeline::DebugBeaconLineWidth);
        }

        if (gPipeline.sRenderHighlight)
        {
            S32 face_id;
            S32 count = drawablep->getNumFaces();
            for (face_id = 0; face_id < count; face_id++)
            {
                LLFace *facep = drawablep->getFace(face_id);
                if (facep)
                {
                    gPipeline.mHighlightFaces.push_back(facep);
                }
            }
        }
    }
}

void renderPhysicalBeacons(LLDrawable *drawablep)
{
    LLViewerObject *vobj = drawablep->getVObj();
    if (vobj &&
        !vobj->isAvatar()
        //&& !vobj->getParent()
        && vobj->flagUsePhysics())
    {
        if (gPipeline.sRenderBeacons)
        {
            gObjectList.addDebugBeacon(vobj->getPositionAgent(), "", LLColor4(0.f, 1.f, 0.f, 0.5f), LLColor4(1.f, 1.f, 1.f, 0.5f),
                                       LLPipeline::DebugBeaconLineWidth);
        }

        if (gPipeline.sRenderHighlight)
        {
            S32 face_id;
            S32 count = drawablep->getNumFaces();
            for (face_id = 0; face_id < count; face_id++)
            {
                LLFace *facep = drawablep->getFace(face_id);
                if (facep)
                {
                    gPipeline.mHighlightFaces.push_back(facep);
                }
            }
        }
    }
}

void renderMOAPBeacons(LLDrawable *drawablep)
{
    LLViewerObject *vobj = drawablep->getVObj();

    if (!vobj || vobj->isAvatar())
        return;

    bool beacon  = false;
    U8   tecount = vobj->getNumTEs();
    for (int x = 0; x < tecount; x++)
    {
        if (vobj->getTE(x)->hasMedia())
        {
            beacon = true;
            break;
        }
    }
    if (beacon)
    {
        if (gPipeline.sRenderBeacons)
        {
            gObjectList.addDebugBeacon(vobj->getPositionAgent(), "", LLColor4(1.f, 1.f, 1.f, 0.5f), LLColor4(1.f, 1.f, 1.f, 0.5f),
                                       LLPipeline::DebugBeaconLineWidth);
        }

        if (gPipeline.sRenderHighlight)
        {
            S32 face_id;
            S32 count = drawablep->getNumFaces();
            for (face_id = 0; face_id < count; face_id++)
            {
                LLFace *facep = drawablep->getFace(face_id);
                if (facep)
                {
                    gPipeline.mHighlightFaces.push_back(facep);
                }
            }
        }
    }
}

void renderParticleBeacons(LLDrawable *drawablep)
{
    // Look for attachments, objects, etc.
    LLViewerObject *vobj = drawablep->getVObj();
    if (vobj && vobj->isParticleSource())
    {
        if (gPipeline.sRenderBeacons)
        {
            LLColor4 light_blue(0.5f, 0.5f, 1.f, 0.5f);
            gObjectList.addDebugBeacon(vobj->getPositionAgent(), "", light_blue, LLColor4(1.f, 1.f, 1.f, 0.5f),
                                       LLPipeline::DebugBeaconLineWidth);
        }

        if (gPipeline.sRenderHighlight)
        {
            S32 face_id;
            S32 count = drawablep->getNumFaces();
            for (face_id = 0; face_id < count; face_id++)
            {
                LLFace *facep = drawablep->getFace(face_id);
                if (facep)
                {
                    gPipeline.mHighlightFaces.push_back(facep);
                }
            }
        }
    }
}

void renderSoundHighlights(LLDrawable *drawablep)
{
    // Look for attachments, objects, etc.
    LLViewerObject *vobj = drawablep->getVObj();
    if (vobj && vobj->isAudioSource())
    {
        if (gPipeline.sRenderHighlight)
        {
            S32 face_id;
            S32 count = drawablep->getNumFaces();
            for (face_id = 0; face_id < count; face_id++)
            {
                LLFace *facep = drawablep->getFace(face_id);
                if (facep)
                {
                    gPipeline.mHighlightFaces.push_back(facep);
                }
            }
        }
    }
}

void LLPipeline::postSort(LLCamera &camera)
{
    LL_PROFILE_ZONE_SCOPED_CATEGORY_PIPELINE;

    assertInitialized();

    if (!gCubeSnapshot)
    {
        LL_PROFILE_ZONE_NAMED_CATEGORY_PIPELINE("postSort - rebuild groups");
        // rebuild drawable geometry
        for (LLCullResult::sg_iterator i = sCull->beginDrawableGroups(); i != sCull->endDrawableGroups(); ++i)
        {
            LLSpatialGroup *group = *i;
            if (group->isDead())
            {
                continue;
            }
            if (!sUseOcclusion || !group->isOcclusionState(LLSpatialGroup::OCCLUDED))
            {
                group->rebuildGeom();
            }
        }
        // rebuild groups
        sCull->assertDrawMapsEmpty();

        rebuildPriorityGroups();
    }

    // build render map
    {
        LL_PROFILE_ZONE_NAMED_CATEGORY_PIPELINE("postSort - build render map");
        for (LLCullResult::sg_iterator i = sCull->beginVisibleGroups(); i != sCull->endVisibleGroups(); ++i)
        {
            LLSpatialGroup* group = *i;

<<<<<<< HEAD
            if (group->isDead())
            {
                continue;
            }

            if ((sUseOcclusion && group->isOcclusionState(LLSpatialGroup::OCCLUDED)) ||
                (RenderAutoHideSurfaceAreaLimit > 0.f &&
                    group->mSurfaceArea > RenderAutoHideSurfaceAreaLimit * llmax(group->mObjectBoxSize, 10.f)))
=======
        if ((sUseOcclusion && group->isOcclusionState(LLSpatialGroup::OCCLUDED)) ||
            (RenderAutoHideSurfaceAreaLimit > 0.f &&
             group->mSurfaceArea > RenderAutoHideSurfaceAreaLimit * llmax(group->mObjectBoxSize, 10.f)))
        {
            continue;
        }

        for (LLSpatialGroup::draw_map_t::iterator j = group->mDrawMap.begin(); j != group->mDrawMap.end(); ++j)
        {
            LLSpatialGroup::drawmap_elem_t &src_vec = j->second;
            if (!hasRenderType(j->first))
>>>>>>> de104e3f
            {
                continue;
            }

            if (group->hasState(LLSpatialGroup::NEW_DRAWINFO) && group->hasState(LLSpatialGroup::GEOM_DIRTY) && !gCubeSnapshot)
            {  // no way this group is going to be drawable without a rebuild
                group->rebuildGeom();
            }

            for (LLSpatialGroup::draw_map_t::iterator j = group->mDrawMap.begin(); j != group->mDrawMap.end(); ++j)
            {
                LLSpatialGroup::drawmap_elem_t& src_vec = j->second;
                if (!hasRenderType(j->first))
                {
                    continue;
                }

                for (LLSpatialGroup::drawmap_elem_t::iterator k = src_vec.begin(); k != src_vec.end(); ++k)
                {
                    LLDrawInfo* info = *k;

                    sCull->pushDrawInfo(j->first, info);
                    if (!sShadowRender && !sReflectionRender && !gCubeSnapshot)
                    {
                        addTrianglesDrawn(info->mCount);
                    }
                }
            }

            if (hasRenderType(LLPipeline::RENDER_TYPE_PASS_ALPHA))
            {
                LLSpatialGroup::draw_map_t::iterator alpha = group->mDrawMap.find(LLRenderPass::PASS_ALPHA);

                if (alpha != group->mDrawMap.end())
                {  // store alpha groups for sorting
                    LLSpatialBridge* bridge = group->getSpatialPartition()->asBridge();
                    if (LLViewerCamera::sCurCameraID == LLViewerCamera::CAMERA_WORLD && !gCubeSnapshot)
                    {
                        if (bridge)
                        {
                            LLCamera trans_camera = bridge->transformCamera(camera);
                            group->updateDistance(trans_camera);
                        }
                        else
                        {
                            group->updateDistance(camera);
                        }
                    }

                    if (hasRenderType(LLDrawPool::POOL_ALPHA))
                    {
                        sCull->pushAlphaGroup(group);
                    }
                }

                LLSpatialGroup::draw_map_t::iterator rigged_alpha = group->mDrawMap.find(LLRenderPass::PASS_ALPHA_RIGGED);

                if (rigged_alpha != group->mDrawMap.end())
                {  // store rigged alpha groups for LLDrawPoolAlpha prepass (skip distance update, rigged attachments use depth buffer)
                    if (hasRenderType(LLDrawPool::POOL_ALPHA))
                    {
                        sCull->pushRiggedAlphaGroup(group);
                    }
                }
            }
        }
    }

    // pack vertex buffers for groups that chose to delay their updates
    {
        LL_PROFILE_ZONE_NAMED_CATEGORY_PIPELINE("postSort - rebuild mesh");
        LL_PROFILE_GPU_ZONE("rebuildMesh");
        for (LLSpatialGroup::sg_vector_t::iterator iter = mMeshDirtyGroup.begin(); iter != mMeshDirtyGroup.end(); ++iter)
        {
            (*iter)->rebuildMesh();
        }
    }

    static LLCachedControl<bool> depth_pre_pass(gSavedSettings, "RenderDepthPrePass");

    // build render map
    {
        LL_PROFILE_ZONE_NAMED_CATEGORY_PIPELINE("postSort - build GLTF/BP render map");

        for (LLCullResult::sg_iterator i = sCull->beginVisibleGroups(); i != sCull->endVisibleGroups(); ++i)
        {
            LL_PROFILE_ZONE_NAMED_CATEGORY_PIPELINE("postSort - group GLTF/BP render map");
            LLSpatialGroup* group = *i;

            if (group->isDead())
            {
                continue;
            }

            if ((sUseOcclusion && group->isOcclusionState(LLSpatialGroup::OCCLUDED)) ||
                (RenderAutoHideSurfaceAreaLimit > 0.f &&
                    group->mSurfaceArea > RenderAutoHideSurfaceAreaLimit * llmax(group->mObjectBoxSize, 10.f)))
            {
                continue;
            }

            // make sure any pending transform updates are done BEFORE we add the group to the render map
            if (group->hasState(LLSpatialGroup::IN_TRANSFORM_BUILD_Q))
            {
                group->updateTransformUBOs();
                group->clearState(LLSpatialGroup::IN_TRANSFORM_BUILD_Q);
            }


            // add group->mGLTFBatches to sCull->mGLTFBatches, etc
            if (sShadowRender)
            {
                sCull->mGLTFBatches.addShadow(group->mGLTFBatches);
                sCull->mBPBatches.addShadow(group->mBPBatches);
                sCull->mShadowBatches.add(group->mShadowBatches);
            }
            else
            {
                // add group->mGLTFBatches to sCull->mGLTFBatches
                sCull->mGLTFBatches.add(group->mGLTFBatches);
                sCull->mBPBatches.add(group->mBPBatches);

                if (depth_pre_pass)
                {
                    sCull->mShadowBatches.add(group->mShadowBatches);
                }
            }
        }
    }

    mMeshDirtyGroup.clear();

    if (!sShadowRender)
    {
        LL_PROFILE_ZONE_NAMED_CATEGORY_PIPELINE("postSort - alpha sort");
        // order alpha groups by distance
        std::sort(sCull->beginAlphaGroups(), sCull->endAlphaGroups(), LLSpatialGroup::CompareDepthGreater());

        // order rigged alpha groups by avatar attachment order
        std::sort(sCull->beginRiggedAlphaGroups(), sCull->endRiggedAlphaGroups(), LLSpatialGroup::CompareRenderOrder());
    }

    {
        struct CompareMaterialVBO
        {
            bool operator()(const LLGLTFDrawInfo& lhs, const LLGLTFDrawInfo& rhs)
            {
                if (rhs.mMaterialID != lhs.mMaterialID)
                {
                    return lhs.mMaterialID < rhs.mMaterialID;
                }
                else
                {
                    return lhs.mVBO < rhs.mVBO;
                }
            }
        };

        struct CompareVBO
        {
            bool operator()(const LLGLTFDrawInfo& lhs, const LLGLTFDrawInfo& rhs)
            {
                return lhs.mVBO < rhs.mVBO;
            }
        };

        struct CompareSkinnedMaterialVBO
        {
            bool operator()(const LLSkinnedGLTFDrawInfo& lhs, const LLSkinnedGLTFDrawInfo& rhs)
            {
                if (rhs.mAvatar != lhs.mAvatar)
                {
                    return lhs.mAvatar < rhs.mAvatar;
                }
                else if (rhs.mSkinInfo->mHash != lhs.mSkinInfo->mHash)
                {
                    return lhs.mSkinInfo->mHash < rhs.mSkinInfo->mHash;
                }
                else if (rhs.mMaterialID != lhs.mMaterialID)
                {
                    return lhs.mMaterialID < rhs.mMaterialID;
                }
                else
                {
                    return lhs.mVBO < rhs.mVBO;
                }
            }
        };


        struct CompareSkinnedVBO
        {
            bool operator()(const LLSkinnedGLTFDrawInfo& lhs, const LLSkinnedGLTFDrawInfo& rhs)
            {
                if (rhs.mAvatar != lhs.mAvatar)
                {
                    return lhs.mAvatar < rhs.mAvatar;
                }
                else if (rhs.mSkinInfo->mHash != lhs.mSkinInfo->mHash)
                {
                    return lhs.mSkinInfo->mHash < rhs.mSkinInfo->mHash;
                }
                else
                {
                    return lhs.mVBO < rhs.mVBO;
                }
            }
        };

        {
            LL_PROFILE_ZONE_NAMED_CATEGORY_PIPELINE("postSort - gltf sort");
            sCull->mGLTFBatches.sort(LLGLTFMaterial::ALPHA_MODE_OPAQUE, CompareMaterialVBO());
            sCull->mGLTFBatches.sort(LLGLTFMaterial::ALPHA_MODE_MASK, CompareMaterialVBO());
            sCull->mGLTFBatches.sort(LLGLTFMaterial::ALPHA_MODE_BLEND, CompareMaterialVBO());
            sCull->mGLTFBatches.sortSkinned(LLGLTFMaterial::ALPHA_MODE_OPAQUE, CompareSkinnedMaterialVBO());
            sCull->mGLTFBatches.sortSkinned(LLGLTFMaterial::ALPHA_MODE_MASK, CompareSkinnedMaterialVBO());
            sCull->mGLTFBatches.sortSkinned(LLGLTFMaterial::ALPHA_MODE_BLEND, CompareSkinnedMaterialVBO());
        }

        {
            LL_PROFILE_ZONE_NAMED_CATEGORY_PIPELINE("postSort - bp sort");
            sCull->mBPBatches.sort(LLGLTFMaterial::ALPHA_MODE_OPAQUE, CompareMaterialVBO());
            sCull->mBPBatches.sort(LLGLTFMaterial::ALPHA_MODE_MASK, CompareMaterialVBO());
            sCull->mBPBatches.sort(LLGLTFMaterial::ALPHA_MODE_BLEND, CompareMaterialVBO());
            sCull->mBPBatches.sortSkinned(LLGLTFMaterial::ALPHA_MODE_OPAQUE, CompareSkinnedMaterialVBO());
            sCull->mBPBatches.sortSkinned(LLGLTFMaterial::ALPHA_MODE_MASK, CompareSkinnedMaterialVBO());
            sCull->mBPBatches.sortSkinned(LLGLTFMaterial::ALPHA_MODE_BLEND, CompareSkinnedMaterialVBO());
        }

        {
            LL_PROFILE_ZONE_NAMED_CATEGORY_PIPELINE("postSort - shadow sort");
            sCull->mShadowBatches.sort(LLGLTFMaterial::ALPHA_MODE_OPAQUE, CompareVBO());
            sCull->mShadowBatches.sortSkinned(LLGLTFMaterial::ALPHA_MODE_OPAQUE, CompareSkinnedVBO());
        }
    }

    // only render if the flag is set. The flag is only set if we are in edit mode or the toggle is set in the menus
    if (LLFloaterReg::instanceVisible("beacons") && !sShadowRender && !gCubeSnapshot)
    {
        LL_PROFILE_ZONE_NAMED_CATEGORY_PIPELINE("postSort - beacons");
        if (sRenderScriptedTouchBeacons)
        {
            // Only show the beacon on the root object.
            forAllVisibleDrawables(renderScriptedTouchBeacons);
        }
        else if (sRenderScriptedBeacons)
        {
            // Only show the beacon on the root object.
            forAllVisibleDrawables(renderScriptedBeacons);
        }

        if (sRenderPhysicalBeacons)
        {
            // Only show the beacon on the root object.
            forAllVisibleDrawables(renderPhysicalBeacons);
        }

        if (sRenderMOAPBeacons)
        {
            forAllVisibleDrawables(renderMOAPBeacons);
        }

        if (sRenderParticleBeacons)
        {
            forAllVisibleDrawables(renderParticleBeacons);
        }

        // If god mode, also show audio cues
        if (sRenderSoundBeacons && gAudiop)
        {
            // Walk all sound sources and render out beacons for them. Note, this isn't done in the ForAllVisibleDrawables function, because
            // some are not visible.
            LLAudioEngine::source_map::iterator iter;
            for (iter = gAudiop->mAllSources.begin(); iter != gAudiop->mAllSources.end(); ++iter)
            {
                LLAudioSource *sourcep = iter->second;

                LLVector3d pos_global = sourcep->getPositionGlobal();
                LLVector3  pos        = gAgent.getPosAgentFromGlobal(pos_global);
                if (gPipeline.sRenderBeacons)
                {
                    // pos += LLVector3(0.f, 0.f, 0.2f);
                    gObjectList.addDebugBeacon(pos, "", LLColor4(1.f, 1.f, 0.f, 0.5f), LLColor4(1.f, 1.f, 1.f, 0.5f), DebugBeaconLineWidth);
                }
            }
            // now deal with highlights for all those seeable sound sources
            forAllVisibleDrawables(renderSoundHighlights);
        }
    }

    // If managing your telehub, draw beacons at telehub and currently selected spawnpoint.
    if (LLFloaterTelehub::renderBeacons() && !sShadowRender && !gCubeSnapshot)
    {
        LLFloaterTelehub::addBeacons();
    }

    if (!sShadowRender && !gCubeSnapshot)
    {
        mSelectedFaces.clear();

        bool tex_index_changed = false;
        if (!gNonInteractive)
        {
            LLRender::eTexIndex tex_index = sRenderHighlightTextureChannel;
            setRenderHighlightTextureChannel(gFloaterTools->getPanelFace()->getTextureChannelToEdit());
            tex_index_changed = sRenderHighlightTextureChannel != tex_index;
        }

        // Draw face highlights for selected faces.
        if (LLSelectMgr::getInstance()->getTEMode())
        {
            struct f : public LLSelectedTEFunctor
            {
                virtual bool apply(LLViewerObject *object, S32 te)
                {
                    if (object->mDrawable)
                    {
                        LLFace *facep = object->mDrawable->getFace(te);
                        if (facep)
                        {
                            gPipeline.mSelectedFaces.push_back(facep);
                        }
                    }
                    return true;
                }
            } func;
            LLSelectMgr::getInstance()->getSelection()->applyToTEs(&func);

            if (tex_index_changed)
            {
                // Rebuild geometry for all selected faces with PBR textures
                for (const LLFace* face : gPipeline.mSelectedFaces)
                {
                    if (const LLViewerObject* vobj = face->getViewerObject())
                    {
                        if (const LLTextureEntry* tep = vobj->getTE(face->getTEOffset()))
                        {
                            if (tep->getGLTFRenderMaterial())
                            {
                                gPipeline.markRebuild(face->getDrawable(), LLDrawable::REBUILD_VOLUME);
                            }
                        }
                    }
                }
            }
        }
    }


    LLVertexBuffer::flushBuffers();
    // LLSpatialGroup::sNoDelete = false;
}


void render_hud_elements()
{
    LL_PROFILE_ZONE_SCOPED_CATEGORY_UI; //LL_RECORD_BLOCK_TIME(FTM_RENDER_UI);
    gPipeline.disableLights();

    LLGLSUIDefault gls_ui;

    //LLGLEnable stencil(GL_STENCIL_TEST);
    //glStencilFunc(GL_ALWAYS, 255, 0xFFFFFFFF);
    //glStencilMask(0xFFFFFFFF);
    //glStencilOp(GL_KEEP, GL_KEEP, GL_REPLACE);

    gUIProgram.bind();
    gGL.color4f(1, 1, 1, 1);
    LLGLDepthTest depth(GL_TRUE, GL_FALSE);

    if (!LLPipeline::sReflectionRender && gPipeline.hasRenderDebugFeatureMask(LLPipeline::RENDER_DEBUG_FEATURE_UI))
    {
        gViewerWindow->renderSelections(false, false, false); // For HUD version in render_ui_3d()

        // Draw the tracking overlays
        LLTracker::render3D();

        if (LLWorld::instanceExists())
        {
            // Show the property lines
            LLWorld::getInstance()->renderPropertyLines();
        }
        LLViewerParcelMgr::getInstance()->render();
        LLViewerParcelMgr::getInstance()->renderParcelCollision();
    }
    else if (gForceRenderLandFence)
    {
        // This is only set when not rendering the UI, for parcel snapshots
        LLViewerParcelMgr::getInstance()->render();
    }
    else if (gPipeline.hasRenderType(LLPipeline::RENDER_TYPE_HUD))
    {
        LLHUDText::renderAllHUD();
    }

    gUIProgram.unbind();
}

static inline void bindHighlightProgram(LLGLSLShader& program)
{
    if ((LLViewerShaderMgr::instance()->getShaderLevel(LLViewerShaderMgr::SHADER_INTERFACE) > 0))
    {
        program.bind();
        gGL.diffuseColor4f(1, 1, 1, 0.5f);
    }
}

static inline void unbindHighlightProgram(LLGLSLShader& program)
{
    if (LLViewerShaderMgr::instance()->getShaderLevel(LLViewerShaderMgr::SHADER_INTERFACE) > 0)
    {
        program.unbind();
    }
}

void LLPipeline::renderSelectedFaces(const LLColor4& color)
{
    if (!mFaceSelectImagep)
    {
        mFaceSelectImagep = LLViewerTextureManager::getFetchedTexture(IMG_FACE_SELECT);
    }

    if (mFaceSelectImagep)
    {
        // Make sure the selection image gets downloaded and decoded
        mFaceSelectImagep->addTextureStats((F32)MAX_IMAGE_AREA);

        for (auto facep : mSelectedFaces)
        {
            if (!facep || facep->getDrawable()->isDead())
            {
                LL_ERRS() << "Bad face on selection" << LL_ENDL;
                return;
            }

            facep->renderSelected(mFaceSelectImagep, color);
        }
    }
}

void LLPipeline::renderHighlights()
{
    assertInitialized();

    // Draw 3D UI elements here (before we clear the Z buffer in POOL_HUD)
    // Render highlighted faces.
    LLGLSPipelineAlpha gls_pipeline_alpha;
    disableLights();

    if (hasRenderDebugFeatureMask(RENDER_DEBUG_FEATURE_SELECTED))
    {
        bindHighlightProgram(gHighlightProgram);

        if (sRenderHighlightTextureChannel == LLRender::DIFFUSE_MAP ||
            sRenderHighlightTextureChannel == LLRender::BASECOLOR_MAP ||
            sRenderHighlightTextureChannel == LLRender::METALLIC_ROUGHNESS_MAP ||
            sRenderHighlightTextureChannel == LLRender::GLTF_NORMAL_MAP ||
            sRenderHighlightTextureChannel == LLRender::EMISSIVE_MAP ||
            sRenderHighlightTextureChannel == LLRender::NUM_TEXTURE_CHANNELS)
        {
            static const LLColor4 highlight_selected_color(1.f, 1.f, 1.f, 0.5f);
            renderSelectedFaces(highlight_selected_color);
        }

        // Paint 'em red!
        static const LLColor4 highlight_face_color(1.f, 0.f, 0.f, 0.5f);
        for (auto facep : mHighlightFaces)
        {
            facep->renderSelected(LLViewerTexture::sNullImagep, highlight_face_color);
        }

        unbindHighlightProgram(gHighlightProgram);
    }

    // Contains a list of the faces of objects that are physical or
    // have touch-handlers.
    mHighlightFaces.clear();

    if (hasRenderDebugFeatureMask(RENDER_DEBUG_FEATURE_SELECTED))
    {
        if (sRenderHighlightTextureChannel == LLRender::NORMAL_MAP)
        {
            static const LLColor4 highlight_normal_color(1.0f, 0.5f, 0.5f, 0.5f);
            bindHighlightProgram(gHighlightNormalProgram);
            renderSelectedFaces(highlight_normal_color);
            unbindHighlightProgram(gHighlightNormalProgram);
        }
        else if (sRenderHighlightTextureChannel == LLRender::SPECULAR_MAP)
        {
            static const LLColor4 highlight_specular_color(0.0f, 0.3f, 1.0f, 0.8f);
            bindHighlightProgram(gHighlightSpecularProgram);
            renderSelectedFaces(highlight_specular_color);
            unbindHighlightProgram(gHighlightSpecularProgram);
        }
    }
}

//debug use
U32 LLPipeline::sCurRenderPoolType = 0 ;

void LLPipeline::renderGeomDeferred(LLCamera& camera, bool do_occlusion)
{
    LLAppViewer::instance()->pingMainloopTimeout("Pipeline:RenderGeomDeferred");
    LL_PROFILE_ZONE_SCOPED_CATEGORY_DRAWPOOL; //LL_RECORD_BLOCK_TIME(FTM_RENDER_GEOMETRY);
    LL_PROFILE_GPU_ZONE("renderGeomDeferred");

    llassert(!sRenderingHUDs);

    if (gUseWireframe)
    {
        glPolygonMode(GL_FRONT_AND_BACK, GL_LINE);
    }


    static LLCachedControl<bool> render_depth_pre_pass(gSavedSettings, "RenderDepthPrePass", false);
    if (render_depth_pre_pass)
    {
        LL_PROFILE_ZONE_NAMED_CATEGORY_PIPELINE("depth pre-pass");
        LL_PROFILE_GPU_ZONE("depth pre-pass");
        gGL.setColorMask(false, false);

        bool planar = false;
        bool tex_anim = false;
        U8 tex_mask = 0;
        for (U32 double_sided = 0; double_sided < 2; ++double_sided)
        {
            LLGLDisable cull(double_sided ? GL_CULL_FACE : 0);

            gGLTFPBRShaderPack.mShadowShader[LLGLTFMaterial::ALPHA_MODE_OPAQUE][double_sided][planar][tex_anim].bind();
            LLRenderPass::pushShadowBatches(sCull->mShadowBatches.mDrawInfo[LLGLTFMaterial::ALPHA_MODE_OPAQUE][tex_mask][double_sided][planar][tex_anim]);
        }
    }

    gGL.setColorMask(true, true);


    if (&camera == LLViewerCamera::getInstance())
    {   // a bit hacky, this is the start of the main render frame, figure out delta between last modelview matrix and
        // current modelview matrix
        glm::mat4 last_modelview = get_last_modelview();
        glm::mat4 cur_modelview = get_current_modelview();

        // goal is to have a matrix here that goes from the last frame's camera space to the current frame's camera space
        glm::mat4 m = glm::inverse(last_modelview);  // last camera space to world space
        m = cur_modelview * m; // world space to camera space

        glm::mat4 n = glm::inverse(m);

        gGLDeltaModelView = m;
        gGLInverseDeltaModelView = n;
    }

    bool occlude = LLPipeline::sUseOcclusion > 1 && do_occlusion;

    setupHWLights();

    {
        LL_PROFILE_ZONE_NAMED_CATEGORY_DRAWPOOL("deferred pools");

        LLGLEnable cull(GL_CULL_FACE);

        for (pool_set_t::iterator iter = mPools.begin(); iter != mPools.end(); ++iter)
        {
            LLDrawPool *poolp = *iter;
            if (hasRenderType(poolp->getType()))
            {
                poolp->prerender();
            }
        }

        LLVertexBuffer::unbind();

        LLGLState::checkStates();

        if (LLViewerShaderMgr::instance()->mShaderLevel[LLViewerShaderMgr::SHADER_DEFERRED] > 1)
        {
            //update reflection probe uniform
            mReflectionMapManager.updateUniforms();
            mHeroProbeManager.updateUniforms();
        }

        U32 cur_type = 0;

        gGL.setColorMask(true, true);

        pool_set_t::iterator iter1 = mPools.begin();

        while ( iter1 != mPools.end() )
        {
            LLDrawPool *poolp = *iter1;

            cur_type = poolp->getType();

            if (occlude && cur_type >= LLDrawPool::POOL_GRASS)
            {
                llassert(!gCubeSnapshot); // never do occlusion culling on cube snapshots
                occlude = false;
                gGLLastMatrix = NULL;
                gGL.loadMatrix(gGLModelView);
                doOcclusion(camera);
            }

            pool_set_t::iterator iter2 = iter1;
            if (hasRenderType(poolp->getType()) && poolp->getNumDeferredPasses() > 0)
            {
                LL_PROFILE_ZONE_NAMED_CATEGORY_DRAWPOOL("deferred pool render");

                gGLLastMatrix = NULL;
                gGL.loadMatrix(gGLModelView);

                for( S32 i = 0; i < poolp->getNumDeferredPasses(); i++ )
                {
                    LLVertexBuffer::unbind();
                    poolp->beginDeferredPass(i);
                    for (iter2 = iter1; iter2 != mPools.end(); iter2++)
                    {
                        LLDrawPool *p = *iter2;
                        if (p->getType() != cur_type)
                        {
                            break;
                        }

                        if ( !p->getSkipRenderFlag() ) { p->renderDeferred(i); }
                    }
                    poolp->endDeferredPass(i);
                    LLVertexBuffer::unbind();

                    LLGLState::checkStates();
                }
            }
            else
            {
                // Skip all pools of this type
                for (iter2 = iter1; iter2 != mPools.end(); iter2++)
                {
                    LLDrawPool *p = *iter2;
                    if (p->getType() != cur_type)
                    {
                        break;
                    }
                }
            }
            iter1 = iter2;
            stop_glerror();
        }

        gGLLastMatrix = NULL;
        gGL.matrixMode(LLRender::MM_MODELVIEW);
        gGL.loadMatrix(gGLModelView);

        gGL.setColorMask(true, false);

    } // Tracy ZoneScoped

    if (gUseWireframe)
    {
        glPolygonMode(GL_FRONT_AND_BACK, GL_FILL);
    }
}

void LLPipeline::renderGeomPostDeferred(LLCamera& camera)
{
    LL_PROFILE_ZONE_SCOPED_CATEGORY_DRAWPOOL;
    LL_PROFILE_GPU_ZONE("renderGeomPostDeferred");

    static LLCachedControl<S32> reflection_detail(gSavedSettings, "RenderReflectionProbeLevel", 0);

    if (gCubeSnapshot && reflection_detail == 0)
    {
        // skip alpha, etc. passes for cube snapshots when probes are disabled
        return;
    }

    if (gUseWireframe)
    {
        glPolygonMode(GL_FRONT_AND_BACK, GL_LINE);
    }

    U32 cur_type = 0;

    LLGLEnable cull(GL_CULL_FACE);

    bool done_atmospherics = LLPipeline::sRenderingHUDs; //skip atmospherics on huds
    bool done_water_haze = done_atmospherics;

    // do atmospheric haze just before post water alpha
    U32 atmospherics_pass = LLDrawPool::POOL_ALPHA_POST_WATER;

    if (LLPipeline::sUnderWaterRender)
    { // if under water, do atmospherics just before the water pass
        atmospherics_pass = LLDrawPool::POOL_WATER;
    }

    // do water haze just before pre water alpha
    U32 water_haze_pass = LLDrawPool::POOL_ALPHA_PRE_WATER;

    setupHWLights();

    gGL.setSceneBlendType(LLRender::BT_ALPHA);
    gGL.setColorMask(true, false);

    pool_set_t::iterator iter1 = mPools.begin();

    if (gDebugGL || gDebugPipeline)
    {
        LLGLState::checkStates(GL_FALSE);
    }

    while ( iter1 != mPools.end() )
    {
        LLDrawPool *poolp = *iter1;

        cur_type = poolp->getType();

        if (cur_type >= atmospherics_pass && !done_atmospherics)
        { // do atmospherics against depth buffer before rendering alpha
            doAtmospherics();
            done_atmospherics = true;
        }

        if (cur_type >= water_haze_pass && !done_water_haze)
        { // do water haze against depth buffer before rendering alpha
            doWaterHaze();
            done_water_haze = true;
        }

        pool_set_t::iterator iter2 = iter1;
        if (hasRenderType(poolp->getType()) && poolp->getNumPostDeferredPasses() > 0)
        {
            LL_PROFILE_ZONE_NAMED_CATEGORY_DRAWPOOL("deferred poolrender");

            gGLLastMatrix = NULL;
            gGL.loadMatrix(gGLModelView);

            for( S32 i = 0; i < poolp->getNumPostDeferredPasses(); i++ )
            {
                LLVertexBuffer::unbind();
                poolp->beginPostDeferredPass(i);
                for (iter2 = iter1; iter2 != mPools.end(); iter2++)
                {
                    LLDrawPool *p = *iter2;
                    if (p->getType() != cur_type)
                    {
                        break;
                    }

                    p->renderPostDeferred(i);
                }
                poolp->endPostDeferredPass(i);
                LLVertexBuffer::unbind();

                if (gDebugGL || gDebugPipeline)
                {
                    LLGLState::checkStates(GL_FALSE);
                }
            }
        }
        else
        {
            // Skip all pools of this type
            for (iter2 = iter1; iter2 != mPools.end(); iter2++)
            {
                LLDrawPool *p = *iter2;
                if (p->getType() != cur_type)
                {
                    break;
                }
            }
        }
        iter1 = iter2;
        stop_glerror();
    }

    gGLLastMatrix = NULL;
    gGL.matrixMode(LLRender::MM_MODELVIEW);
    gGL.loadMatrix(gGLModelView);

    if (!gCubeSnapshot)
    {
        // debug displays
        renderHighlights();
        mHighlightFaces.clear();

        renderDebug();
    }

    if (gUseWireframe)
    {
        glPolygonMode(GL_FRONT_AND_BACK, GL_FILL);
    }
}

void LLPipeline::renderGeomShadow(LLCamera& camera)
{
    LL_PROFILE_ZONE_SCOPED_CATEGORY_PIPELINE;
    LL_PROFILE_GPU_ZONE("renderGeomShadow");
    U32 cur_type = 0;

    LLGLEnable cull(GL_CULL_FACE);

    LLVertexBuffer::unbind();

    pool_set_t::iterator iter1 = mPools.begin();

    while ( iter1 != mPools.end() )
    {
        LLDrawPool *poolp = *iter1;

        cur_type = poolp->getType();

        pool_set_t::iterator iter2 = iter1;
        if (hasRenderType(poolp->getType()) && poolp->getNumShadowPasses() > 0)
        {
            poolp->prerender() ;

            gGLLastMatrix = NULL;
            gGL.loadMatrix(gGLModelView);

            for( S32 i = 0; i < poolp->getNumShadowPasses(); i++ )
            {
                LLVertexBuffer::unbind();
                poolp->beginShadowPass(i);
                for (iter2 = iter1; iter2 != mPools.end(); iter2++)
                {
                    LLDrawPool *p = *iter2;
                    if (p->getType() != cur_type)
                    {
                        break;
                    }

                    p->renderShadow(i);
                }
                poolp->endShadowPass(i);
                LLVertexBuffer::unbind();
            }
        }
        else
        {
            // Skip all pools of this type
            for (iter2 = iter1; iter2 != mPools.end(); iter2++)
            {
                LLDrawPool *p = *iter2;
                if (p->getType() != cur_type)
                {
                    break;
                }
            }
        }
        iter1 = iter2;
        stop_glerror();
    }

    gGLLastMatrix = NULL;
    gGL.loadMatrix(gGLModelView);
}


static U32 sIndicesDrawnCount = 0;

void LLPipeline::addTrianglesDrawn(S32 index_count)
{
    sIndicesDrawnCount += index_count;
}

void LLPipeline::recordTrianglesDrawn()
{
    assertInitialized();
    U32 count = sIndicesDrawnCount / 3;
    sIndicesDrawnCount = 0;
    add(LLStatViewer::TRIANGLES_DRAWN, LLUnits::Triangles::fromValue(count));
}

void LLPipeline::renderPhysicsDisplay()
{
    if (!hasRenderDebugMask(LLPipeline::RENDER_DEBUG_PHYSICS_SHAPES))
    {
        return;
    }

    gGL.flush();
    gDebugProgram.bind();

    LLGLEnable(GL_POLYGON_OFFSET_LINE);
    glPolygonOffset(3.f, 3.f);
    glLineWidth(3.f);
    LLGLEnable blend(GL_BLEND);
    gGL.setSceneBlendType(LLRender::BT_ALPHA);

    for (int pass = 0; pass < 3; ++pass)
    {
        // pass 0 - depth write enabled, color write disabled, fill
        // pass 1 - depth write disabled, color write enabled, fill
        // pass 2 - depth write disabled, color write enabled, wireframe
        gGL.setColorMask(pass >= 1, false);
        LLGLDepthTest depth(GL_TRUE, pass == 0);

        bool wireframe = (pass == 2);

        if (wireframe)
        {
            glPolygonMode(GL_FRONT_AND_BACK, GL_LINE);
        }

        for (LLWorld::region_list_t::const_iterator iter = LLWorld::getInstance()->getRegionList().begin();
            iter != LLWorld::getInstance()->getRegionList().end(); ++iter)
        {
            LLViewerRegion* region = *iter;
            for (U32 i = 0; i < LLViewerRegion::NUM_PARTITIONS; i++)
            {
                LLSpatialPartition* part = region->getSpatialPartition(i);
                if (part)
                {
                    if (hasRenderType(part->mDrawableType))
                    {
                        part->renderPhysicsShapes(wireframe);
                    }
                }
            }
        }
        gGL.flush();

        if (wireframe)
        {
            glPolygonMode(GL_FRONT_AND_BACK, GL_FILL);
        }
    }
    glLineWidth(1.f);
    gDebugProgram.unbind();

}

extern std::set<LLSpatialGroup*> visible_selected_groups;

void LLPipeline::renderDebug()
{
    LL_PROFILE_ZONE_SCOPED_CATEGORY_PIPELINE;

    assertInitialized();

    bool hud_only = hasRenderType(LLPipeline::RENDER_TYPE_HUD);

    if (!hud_only )
    {
        //Render any navmesh geometry
        LLPathingLib *llPathingLibInstance = LLPathingLib::getInstance();
        if ( llPathingLibInstance != NULL )
        {
            //character floater renderables

            LLHandle<LLFloaterPathfindingCharacters> pathfindingCharacterHandle = LLFloaterPathfindingCharacters::getInstanceHandle();
            if ( !pathfindingCharacterHandle.isDead() )
            {
                LLFloaterPathfindingCharacters *pathfindingCharacter = pathfindingCharacterHandle.get();

                if ( pathfindingCharacter->getVisible() || gAgentCamera.cameraMouselook() )
                {
                    gPathfindingProgram.bind();
                    gPathfindingProgram.uniform1f(sTint, 1.f);
                    gPathfindingProgram.uniform1f(sAmbiance, 1.f);
                    gPathfindingProgram.uniform1f(sAlphaScale, 1.f);

                    //Requried character physics capsule render parameters
                    LLUUID id;
                    LLVector3 pos;
                    LLQuaternion rot;

                    if ( pathfindingCharacter->isPhysicsCapsuleEnabled( id, pos, rot ) )
                    {
                        //remove blending artifacts
                        gGL.setColorMask(false, false);
                        llPathingLibInstance->renderSimpleShapeCapsuleID( gGL, id, pos, rot );
                        gGL.setColorMask(true, false);
                        LLGLEnable blend(GL_BLEND);
                        gPathfindingProgram.uniform1f(sAlphaScale, 0.90f);
                        llPathingLibInstance->renderSimpleShapeCapsuleID( gGL, id, pos, rot );
                        gPathfindingProgram.bind();
                    }
                }
            }


            //pathing console renderables
            LLHandle<LLFloaterPathfindingConsole> pathfindingConsoleHandle = LLFloaterPathfindingConsole::getInstanceHandle();
            if (!pathfindingConsoleHandle.isDead())
            {
                LLFloaterPathfindingConsole *pathfindingConsole = pathfindingConsoleHandle.get();

                if ( pathfindingConsole->getVisible() || gAgentCamera.cameraMouselook() )
                {
                    F32 ambiance = gSavedSettings.getF32("PathfindingAmbiance");

                    gPathfindingProgram.bind();

                    gPathfindingProgram.uniform1f(sTint, 1.f);
                    gPathfindingProgram.uniform1f(sAmbiance, ambiance);
                    gPathfindingProgram.uniform1f(sAlphaScale, 1.f);

                    if ( !pathfindingConsole->isRenderWorld() )
                    {
                        const LLColor4 clearColor = gSavedSettings.getColor4("PathfindingNavMeshClear");
                        gGL.setColorMask(true, true);
                        glClearColor(clearColor.mV[0],clearColor.mV[1],clearColor.mV[2],0);
                        glClear(GL_DEPTH_BUFFER_BIT | GL_COLOR_BUFFER_BIT); // no stencil -- deprecated | GL_STENCIL_BUFFER_BIT);
                        gGL.setColorMask(true, false);
                        glPolygonMode( GL_FRONT_AND_BACK, GL_FILL );
                    }

                    //NavMesh
                    if ( pathfindingConsole->isRenderNavMesh() )
                    {
                        gGL.flush();
                        glLineWidth(2.0f);
                        LLGLEnable cull(GL_CULL_FACE);
                        LLGLDisable blend(GL_BLEND);

                        if ( pathfindingConsole->isRenderWorld() )
                        {
                            LLGLEnable blend(GL_BLEND);
                            gPathfindingProgram.uniform1f(sAlphaScale, 0.66f);
                            llPathingLibInstance->renderNavMesh();
                        }
                        else
                        {
                            llPathingLibInstance->renderNavMesh();
                        }

                        //render edges
                        gPathfindingNoNormalsProgram.bind();
                        gPathfindingNoNormalsProgram.uniform1f(sTint, 1.f);
                        gPathfindingNoNormalsProgram.uniform1f(sAlphaScale, 1.f);
                        llPathingLibInstance->renderNavMeshEdges();
                        gPathfindingProgram.bind();

                        gGL.flush();
                        glPolygonMode( GL_FRONT_AND_BACK, GL_FILL );
                        glLineWidth(1.0f);
                        gGL.flush();
                    }
                    //User designated path
                    if ( LLPathfindingPathTool::getInstance()->isRenderPath() )
                    {
                        //The path
                        gUIProgram.bind();
                        gGL.getTexUnit(0)->bind(LLViewerFetchedTexture::sWhiteImagep);
                        llPathingLibInstance->renderPath();
                        gPathfindingProgram.bind();

                        //The bookends
                        //remove blending artifacts
                        gGL.setColorMask(false, false);
                        llPathingLibInstance->renderPathBookend( gGL, LLPathingLib::LLPL_START );
                        llPathingLibInstance->renderPathBookend( gGL, LLPathingLib::LLPL_END );

                        gGL.setColorMask(true, false);
                        //render the bookends
                        LLGLEnable blend(GL_BLEND);
                        gPathfindingProgram.uniform1f(sAlphaScale, 0.90f);
                        llPathingLibInstance->renderPathBookend( gGL, LLPathingLib::LLPL_START );
                        llPathingLibInstance->renderPathBookend( gGL, LLPathingLib::LLPL_END );
                        gPathfindingProgram.bind();
                    }

                    if ( pathfindingConsole->isRenderWaterPlane() )
                    {
                        LLGLEnable blend(GL_BLEND);
                        gPathfindingProgram.uniform1f(sAlphaScale, 0.90f);
                        llPathingLibInstance->renderSimpleShapes( gGL, gAgent.getRegion()->getWaterHeight() );
                    }
                //physics/exclusion shapes
                if ( pathfindingConsole->isRenderAnyShapes() )
                {
                        U32 render_order[] = {
                            1 << LLPathingLib::LLST_ObstacleObjects,
                            1 << LLPathingLib::LLST_WalkableObjects,
                            1 << LLPathingLib::LLST_ExclusionPhantoms,
                            1 << LLPathingLib::LLST_MaterialPhantoms,
                        };

                        U32 flags = pathfindingConsole->getRenderShapeFlags();

                        for (U32 i = 0; i < 4; i++)
                        {
                            if (!(flags & render_order[i]))
                            {
                                continue;
                            }

                            //turn off backface culling for volumes so they are visible when camera is inside volume
                            LLGLDisable cull(i >= 2 ? GL_CULL_FACE : 0);

                            gGL.flush();
                            glPolygonMode( GL_FRONT_AND_BACK, GL_FILL );

                            //get rid of some z-fighting
                            LLGLEnable polyOffset(GL_POLYGON_OFFSET_FILL);
                            glPolygonOffset(1.0f, 1.0f);

                            //render to depth first to avoid blending artifacts
                            gGL.setColorMask(false, false);
                            llPathingLibInstance->renderNavMeshShapesVBO( render_order[i] );
                            gGL.setColorMask(true, false);

                            //get rid of some z-fighting
                            glPolygonOffset(0.f, 0.f);

                            LLGLEnable blend(GL_BLEND);

                            {
                                gPathfindingProgram.uniform1f(sAmbiance, ambiance);

                                { //draw solid overlay
                                    LLGLDepthTest depth(GL_TRUE, GL_FALSE, GL_LEQUAL);
                                    llPathingLibInstance->renderNavMeshShapesVBO( render_order[i] );
                                    gGL.flush();
                                }

                                LLGLEnable lineOffset(GL_POLYGON_OFFSET_LINE);
                                glPolygonMode( GL_FRONT_AND_BACK, GL_LINE );

                                F32 offset = gSavedSettings.getF32("PathfindingLineOffset");

                                if (pathfindingConsole->isRenderXRay())
                                {
                                    gPathfindingProgram.uniform1f(sTint, gSavedSettings.getF32("PathfindingXRayTint"));
                                    gPathfindingProgram.uniform1f(sAlphaScale, gSavedSettings.getF32("PathfindingXRayOpacity"));
                                    LLGLEnable blend(GL_BLEND);
                                    LLGLDepthTest depth(GL_TRUE, GL_FALSE, GL_GREATER);

                                    glPolygonOffset(offset, -offset);

                                    if (gSavedSettings.getBOOL("PathfindingXRayWireframe"))
                                    { //draw hidden wireframe as darker and less opaque
                                        gPathfindingProgram.uniform1f(sAmbiance, 1.f);
                                        llPathingLibInstance->renderNavMeshShapesVBO( render_order[i] );
                                    }
                                    else
                                    {
                                        glPolygonMode( GL_FRONT_AND_BACK, GL_FILL );
                                        gPathfindingProgram.uniform1f(sAmbiance, ambiance);
                                        llPathingLibInstance->renderNavMeshShapesVBO( render_order[i] );
                                        glPolygonMode(GL_FRONT_AND_BACK, GL_LINE);
                                    }
                                }

                                { //draw visible wireframe as brighter, thicker and more opaque
                                    glPolygonOffset(offset, offset);
                                    gPathfindingProgram.uniform1f(sAmbiance, 1.f);
                                    gPathfindingProgram.uniform1f(sTint, 1.f);
                                    gPathfindingProgram.uniform1f(sAlphaScale, 1.f);

                                    glLineWidth(gSavedSettings.getF32("PathfindingLineWidth"));
                                    LLGLDisable blendOut(GL_BLEND);
                                    llPathingLibInstance->renderNavMeshShapesVBO( render_order[i] );
                                    gGL.flush();
                                    glLineWidth(1.f);
                                }

                                glPolygonMode( GL_FRONT_AND_BACK, GL_FILL );
                            }
                        }
                    }

                    glPolygonOffset(0.f, 0.f);

                    if ( pathfindingConsole->isRenderNavMesh() && pathfindingConsole->isRenderXRay() )
                    {   //render navmesh xray
                        F32 ambiance = gSavedSettings.getF32("PathfindingAmbiance");

                        LLGLEnable lineOffset(GL_POLYGON_OFFSET_LINE);
                        LLGLEnable polyOffset(GL_POLYGON_OFFSET_FILL);

                        F32 offset = gSavedSettings.getF32("PathfindingLineOffset");
                        glPolygonOffset(offset, -offset);

                        LLGLEnable blend(GL_BLEND);
                        LLGLDepthTest depth(GL_TRUE, GL_FALSE, GL_GREATER);
                        gGL.flush();
                        glLineWidth(2.0f);
                        LLGLEnable cull(GL_CULL_FACE);

                        gPathfindingProgram.uniform1f(sTint, gSavedSettings.getF32("PathfindingXRayTint"));
                        gPathfindingProgram.uniform1f(sAlphaScale, gSavedSettings.getF32("PathfindingXRayOpacity"));

                        if (gSavedSettings.getBOOL("PathfindingXRayWireframe"))
                        { //draw hidden wireframe as darker and less opaque
                            glPolygonMode( GL_FRONT_AND_BACK, GL_LINE );
                            gPathfindingProgram.uniform1f(sAmbiance, 1.f);
                            llPathingLibInstance->renderNavMesh();
                            glPolygonMode( GL_FRONT_AND_BACK, GL_FILL );
                        }
                        else
                        {
                            gPathfindingProgram.uniform1f(sAmbiance, ambiance);
                            llPathingLibInstance->renderNavMesh();
                        }

                        //render edges
                        gPathfindingNoNormalsProgram.bind();
                        gPathfindingNoNormalsProgram.uniform1f(sTint, gSavedSettings.getF32("PathfindingXRayTint"));
                        gPathfindingNoNormalsProgram.uniform1f(sAlphaScale, gSavedSettings.getF32("PathfindingXRayOpacity"));
                        llPathingLibInstance->renderNavMeshEdges();
                        gPathfindingProgram.bind();

                        gGL.flush();
                        glLineWidth(1.0f);
                    }

                    glPolygonOffset(0.f, 0.f);

                    gGL.flush();
                    gPathfindingProgram.unbind();
                }
            }
        }
    }

    gGLLastMatrix = NULL;
    gGL.loadMatrix(gGLModelView);
    gGL.setColorMask(true, false);


    if (!hud_only && !mDebugBlips.empty())
    { //render debug blips
        gUIProgram.bind();
        gGL.color4f(1, 1, 1, 1);

        gGL.getTexUnit(0)->bind(LLViewerFetchedTexture::sWhiteImagep, true);

        glPointSize(8.f);
        LLGLDepthTest depth(GL_TRUE, GL_TRUE, GL_ALWAYS);

        gGL.begin(LLRender::POINTS);
        for (std::list<DebugBlip>::iterator iter = mDebugBlips.begin(); iter != mDebugBlips.end(); )
        {
            DebugBlip& blip = *iter;

            blip.mAge += gFrameIntervalSeconds.value();
            if (blip.mAge > 2.f)
            {
                mDebugBlips.erase(iter++);
            }
            else
            {
                iter++;
            }

            blip.mPosition.mV[2] += gFrameIntervalSeconds.value()*2.f;

            gGL.color4fv(blip.mColor.mV);
            gGL.vertex3fv(blip.mPosition.mV);
        }
        gGL.end();
        gGL.flush();
        glPointSize(1.f);
    }

    // Debug stuff.
    if (gPipeline.hasRenderDebugMask(LLPipeline::RENDER_DEBUG_OCTREE |
        LLPipeline::RENDER_DEBUG_OCCLUSION |
        LLPipeline::RENDER_DEBUG_LIGHTS |
        LLPipeline::RENDER_DEBUG_BATCH_SIZE |
        LLPipeline::RENDER_DEBUG_UPDATE_TYPE |
        LLPipeline::RENDER_DEBUG_BBOXES |
        LLPipeline::RENDER_DEBUG_NORMALS |
        LLPipeline::RENDER_DEBUG_POINTS |
        LLPipeline::RENDER_DEBUG_TEXTURE_AREA |
        LLPipeline::RENDER_DEBUG_TEXTURE_ANIM |
        LLPipeline::RENDER_DEBUG_RAYCAST |
        LLPipeline::RENDER_DEBUG_AVATAR_VOLUME |
        LLPipeline::RENDER_DEBUG_AVATAR_JOINTS |
        LLPipeline::RENDER_DEBUG_AGENT_TARGET |
        LLPipeline::RENDER_DEBUG_SHADOW_FRUSTA |
        LLPipeline::RENDER_DEBUG_TEXEL_DENSITY))
    {
        LL_PROFILE_ZONE_NAMED_CATEGORY_DISPLAY("render debug bridges");

        for (LLViewerRegion* region : LLWorld::getInstance()->getRegionList())
        {
            for (U32 i = 0; i < LLViewerRegion::NUM_PARTITIONS; i++)
            {
                LLSpatialPartition* part = region->getSpatialPartition(i);
                if (part)
                {
                    if ((hud_only && (part->mDrawableType == RENDER_TYPE_HUD || part->mDrawableType == RENDER_TYPE_HUD_PARTICLES)) ||
                        (!hud_only && hasRenderType(part->mDrawableType)))
                    {
                        part->renderDebug();
                    }
                }
            }
        }

        for (LLCullResult::bridge_iterator i = sCull->beginVisibleBridge(); i != sCull->endVisibleBridge(); ++i)
        {
            LLSpatialBridge* bridge = *i;
            if (!bridge->isDead() && hasRenderType(bridge->mDrawableType))
            {
                gGL.pushMatrix();
                gGL.multMatrix((F32*)bridge->mDrawable->getRenderMatrix().mMatrix);
                bridge->renderDebug();
                gGL.popMatrix();
            }
        }
    }

    if (gPipeline.hasRenderDebugMask(LLPipeline::RENDER_DEBUG_BATCH_SIZE))
    {
        LLGLSLShader* shader = LLGLSLShader::sCurBoundShaderPtr;

        for (U32 rigged = 0; rigged < 2; ++rigged)
        {
            gGLTFPBRShaderPack.mDebugShader.bind((bool)rigged);
            for (U32 double_sided = 0; double_sided < 2; ++double_sided)
            {
                for (U32 planar = 0; planar < 2; ++planar)
                {
                    for (U32 tex_anim = 0; tex_anim < 2; ++tex_anim)
                    {
                        for (U32 alpha_mode = 0; alpha_mode < 3; ++alpha_mode)
                        {
                            for (U32 tex_mask = 0; tex_mask < LLGLTFBatches::MAX_PBR_TEX_MASK; ++tex_mask)
                            {
                                if (rigged)
                                {
                                    LLRenderPass::pushRiggedDebugBatches(sCull->mGLTFBatches.mSkinnedDrawInfo[alpha_mode][tex_mask][double_sided][planar][tex_anim]);
                                }
                                else
                                {
                                    LLRenderPass::pushDebugBatches(sCull->mGLTFBatches.mDrawInfo[alpha_mode][tex_mask][double_sided][planar][tex_anim]);
                                }
                            }

                            if (!double_sided)
                            {
                                for (U32 tex_mask = 0; tex_mask < LLGLTFBatches::MAX_PBR_TEX_MASK; ++tex_mask)
                                {
                                    if (rigged)
                                    {
                                        LLRenderPass::pushRiggedDebugBatches(sCull->mBPBatches.mSkinnedDrawInfo[alpha_mode][tex_mask][double_sided][planar][tex_anim]);
                                    }
                                    else
                                    {
                                        LLRenderPass::pushDebugBatches(sCull->mBPBatches.mDrawInfo[alpha_mode][tex_mask][double_sided][planar][tex_anim]);
                                    }
                                }
                            }
                        }
                    }
                }
            }
        }

        if (shader)
        {
            shader->bind();
        }
    }

    if (gPipeline.hasRenderDebugMask(LLPipeline::RENDER_DEBUG_SHADOW_BATCH_SIZE))
    {
        LLGLSLShader* shader = LLGLSLShader::sCurBoundShaderPtr;

        bool planar = false;
        U32 alpha_mode = LLGLTFMaterial::ALPHA_MODE_OPAQUE;
        bool double_sided = false;
        bool tex_anim = false;
        U8 tex_mask = 0;

        for (U32 rigged = 0; rigged < 2; ++rigged)
        {
            gGLTFPBRShaderPack.mDebugShader.bind((bool)rigged);
            if (rigged)
            {
                LLRenderPass::pushRiggedDebugBatches(sCull->mShadowBatches.mSkinnedDrawInfo[alpha_mode][tex_mask][double_sided][planar][tex_anim]);
            }
            else
            {
                LLRenderPass::pushDebugBatches(sCull->mShadowBatches.mDrawInfo[alpha_mode][tex_mask][double_sided][planar][tex_anim]);
            }
        }

        if (shader)
        {
            shader->bind();
        }
    }


    LL::GLTFSceneManager::instance().renderDebug();

    if (gPipeline.hasRenderDebugMask(LLPipeline::RENDER_DEBUG_OCCLUSION))
    { //render visible selected group occlusion geometry
        gDebugProgram.bind();
        LLGLDepthTest depth(GL_TRUE, GL_FALSE);
        gGL.diffuseColor3f(1,0,1);
        for (std::set<LLSpatialGroup*>::iterator iter = visible_selected_groups.begin(); iter != visible_selected_groups.end(); ++iter)
        {
            LLSpatialGroup* group = *iter;

            LLVector4a fudge;
            fudge.splat(0.25f); //SG_OCCLUSION_FUDGE

            LLVector4a size;
            const LLVector4a* bounds = group->getBounds();
            size.setAdd(fudge, bounds[1]);

            drawBox(bounds[0], size);
        }
    }

    visible_selected_groups.clear();

    //draw reflection probes and links between them
    if (gPipeline.hasRenderDebugMask(LLPipeline::RENDER_DEBUG_REFLECTION_PROBES) && !hud_only)
    {
        mReflectionMapManager.renderDebug();
    }

    static LLCachedControl<bool> render_ref_probe_volumes(gSavedSettings, "RenderReflectionProbeVolumes");
    if (render_ref_probe_volumes && !hud_only)
    {
        LL_PROFILE_ZONE_NAMED_CATEGORY_PIPELINE("probe debug display");

        bindDeferredShader(gReflectionProbeDisplayProgram, NULL);
        mScreenTriangleVB->setBuffer();

        LLGLEnable blend(GL_BLEND);
        LLGLDepthTest depth(GL_FALSE);

        mScreenTriangleVB->drawArrays(LLRender::TRIANGLES, 0, 3);

        unbindDeferredShader(gReflectionProbeDisplayProgram);
    }

    gUIProgram.bind();

    if (hasRenderDebugMask(LLPipeline::RENDER_DEBUG_RAYCAST) && !hud_only)
    { //draw crosshairs on particle intersection
        if (gDebugRaycastParticle)
        {
            gDebugProgram.bind();

            gGL.getTexUnit(0)->unbind(LLTexUnit::TT_TEXTURE);

            LLVector3 center(gDebugRaycastParticleIntersection.getF32ptr());
            LLVector3 size(0.1f, 0.1f, 0.1f);

            LLVector3 p[6];

            p[0] = center + size.scaledVec(LLVector3(1,0,0));
            p[1] = center + size.scaledVec(LLVector3(-1,0,0));
            p[2] = center + size.scaledVec(LLVector3(0,1,0));
            p[3] = center + size.scaledVec(LLVector3(0,-1,0));
            p[4] = center + size.scaledVec(LLVector3(0,0,1));
            p[5] = center + size.scaledVec(LLVector3(0,0,-1));

            gGL.begin(LLRender::LINES);
            gGL.diffuseColor3f(1.f, 1.f, 0.f);
            for (U32 i = 0; i < 6; i++)
            {
                gGL.vertex3fv(p[i].mV);
            }
            gGL.end();
            gGL.flush();

            gDebugProgram.unbind();
        }
    }

    if (hasRenderDebugMask(LLPipeline::RENDER_DEBUG_SHADOW_FRUSTA) && !hud_only)
    {
        LLVertexBuffer::unbind();

        LLGLEnable blend(GL_BLEND);
        LLGLDepthTest depth(true, false);
        LLGLDisable cull(GL_CULL_FACE);

        gGL.color4f(1,1,1,1);
        gGL.getTexUnit(0)->unbind(LLTexUnit::TT_TEXTURE);

        F32 a = 0.1f;

        F32 col[] =
        {
            1,0,0,a,
            0,1,0,a,
            0,0,1,a,
            1,0,1,a,

            1,1,0,a,
            0,1,1,a,
            1,1,1,a,
            1,0,1,a,
        };

        for (U32 i = 0; i < 8; i++)
        {
            LLVector3* frust = mShadowCamera[i].mAgentFrustum;

            if (i > 3)
            { //render shadow frusta as volumes
                if (mShadowFrustPoints[i-4].empty())
                {
                    continue;
                }

                gGL.color4fv(col+(i-4)*4);

                gGL.begin(LLRender::TRIANGLE_STRIP);
                gGL.vertex3fv(frust[0].mV); gGL.vertex3fv(frust[4].mV);
                gGL.vertex3fv(frust[1].mV); gGL.vertex3fv(frust[5].mV);
                gGL.vertex3fv(frust[2].mV); gGL.vertex3fv(frust[6].mV);
                gGL.vertex3fv(frust[3].mV); gGL.vertex3fv(frust[7].mV);
                gGL.vertex3fv(frust[0].mV); gGL.vertex3fv(frust[4].mV);
                gGL.end();


                gGL.begin(LLRender::TRIANGLE_STRIP);
                gGL.vertex3fv(frust[0].mV);
                gGL.vertex3fv(frust[1].mV);
                gGL.vertex3fv(frust[3].mV);
                gGL.vertex3fv(frust[2].mV);
                gGL.end();

                gGL.begin(LLRender::TRIANGLE_STRIP);
                gGL.vertex3fv(frust[4].mV);
                gGL.vertex3fv(frust[5].mV);
                gGL.vertex3fv(frust[7].mV);
                gGL.vertex3fv(frust[6].mV);
                gGL.end();
            }


            if (i < 4)
            {

                //if (i == 0 || !mShadowFrustPoints[i].empty())
                {
                    //render visible point cloud
                    gGL.flush();
                    glPointSize(8.f);
                    gGL.begin(LLRender::POINTS);

                    F32* c = col+i*4;
                    gGL.color3fv(c);

                    for (U32 j = 0; j < mShadowFrustPoints[i].size(); ++j)
                        {
                            gGL.vertex3fv(mShadowFrustPoints[i][j].mV);

                        }
                    gGL.end();

                    gGL.flush();
                    glPointSize(1.f);

                    LLVector3* ext = mShadowExtents[i];
                    LLVector3 pos = (ext[0]+ext[1])*0.5f;
                    LLVector3 size = (ext[1]-ext[0])*0.5f;
                    drawBoxOutline(pos, size);

                    //render camera frustum splits as outlines
                    gGL.begin(LLRender::LINES);
                    gGL.vertex3fv(frust[0].mV); gGL.vertex3fv(frust[1].mV);
                    gGL.vertex3fv(frust[1].mV); gGL.vertex3fv(frust[2].mV);
                    gGL.vertex3fv(frust[2].mV); gGL.vertex3fv(frust[3].mV);
                    gGL.vertex3fv(frust[3].mV); gGL.vertex3fv(frust[0].mV);
                    gGL.vertex3fv(frust[4].mV); gGL.vertex3fv(frust[5].mV);
                    gGL.vertex3fv(frust[5].mV); gGL.vertex3fv(frust[6].mV);
                    gGL.vertex3fv(frust[6].mV); gGL.vertex3fv(frust[7].mV);
                    gGL.vertex3fv(frust[7].mV); gGL.vertex3fv(frust[4].mV);
                    gGL.vertex3fv(frust[0].mV); gGL.vertex3fv(frust[4].mV);
                    gGL.vertex3fv(frust[1].mV); gGL.vertex3fv(frust[5].mV);
                    gGL.vertex3fv(frust[2].mV); gGL.vertex3fv(frust[6].mV);
                    gGL.vertex3fv(frust[3].mV); gGL.vertex3fv(frust[7].mV);
                    gGL.end();
                }
            }

            /*gGL.flush();
            glLineWidth(16-i*2);
            for (LLWorld::region_list_t::const_iterator iter = LLWorld::getInstance()->getRegionList().begin();
                    iter != LLWorld::getInstance()->getRegionList().end(); ++iter)
            {
                LLViewerRegion* region = *iter;
                for (U32 j = 0; j < LLViewerRegion::NUM_PARTITIONS; j++)
                {
                    LLSpatialPartition* part = region->getSpatialPartition(j);
                    if (part)
                    {
                        if (hasRenderType(part->mDrawableType))
                        {
                            part->renderIntersectingBBoxes(&mShadowCamera[i]);
                        }
                    }
                }
            }
            gGL.flush();
            glLineWidth(1.f);*/
        }
    }

    if (mRenderDebugMask & RENDER_DEBUG_WIND_VECTORS)
    {
        gAgent.getRegion()->mWind.renderVectors();
    }

    if (mRenderDebugMask & RENDER_DEBUG_COMPOSITION)
    {
        // Debug composition layers
        F32 x, y;

        gGL.getTexUnit(0)->unbind(LLTexUnit::TT_TEXTURE);

        if (gAgent.getRegion())
        {
            gGL.begin(LLRender::POINTS);
            // Draw the composition layer for the region that I'm in.
            for (x = 0; x <= 260; x++)
            {
                for (y = 0; y <= 260; y++)
                {
                    if ((x > 255) || (y > 255))
                    {
                        gGL.color4f(1.f, 0.f, 0.f, 1.f);
                    }
                    else
                    {
                        gGL.color4f(0.f, 0.f, 1.f, 1.f);
                    }
                    F32 z = gAgent.getRegion()->getCompositionXY((S32)x, (S32)y);
                    z *= 5.f;
                    z += 50.f;
                    gGL.vertex3f(x, y, z);
                }
            }
            gGL.end();
        }
    }

    gGL.flush();
    gUIProgram.unbind();
}

void LLPipeline::rebuildPools()
{
    LL_PROFILE_ZONE_SCOPED_CATEGORY_PIPELINE;

    assertInitialized();

    auto max_count = mPools.size();
    pool_set_t::iterator iter1 = mPools.upper_bound(mLastRebuildPool);
    while(max_count > 0 && mPools.size() > 0) // && num_rebuilds < MAX_REBUILDS)
    {
        if (iter1 == mPools.end())
        {
            iter1 = mPools.begin();
        }
        LLDrawPool* poolp = *iter1;

        if (poolp->isDead())
        {
            mPools.erase(iter1++);
            removeFromQuickLookup( poolp );
            if (poolp == mLastRebuildPool)
            {
                mLastRebuildPool = NULL;
            }
            delete poolp;
        }
        else
        {
            mLastRebuildPool = poolp;
            iter1++;
        }
        max_count--;
    }
}

void LLPipeline::addToQuickLookup( LLDrawPool* new_poolp )
{
    assertInitialized();

    switch( new_poolp->getType() )
    {
    case LLDrawPool::POOL_SIMPLE:
        if (mSimplePool)
        {
            llassert(0);
            LL_WARNS() << "Ignoring duplicate simple pool." << LL_ENDL;
        }
        else
        {
            mSimplePool = (LLRenderPass*) new_poolp;
        }
        break;

    case LLDrawPool::POOL_ALPHA_MASK:
        if (mAlphaMaskPool)
        {
            llassert(0);
            LL_WARNS() << "Ignoring duplicate alpha mask pool." << LL_ENDL;
            break;
        }
        else
        {
            mAlphaMaskPool = (LLRenderPass*) new_poolp;
        }
        break;

    case LLDrawPool::POOL_FULLBRIGHT_ALPHA_MASK:
        if (mFullbrightAlphaMaskPool)
        {
            llassert(0);
            LL_WARNS() << "Ignoring duplicate alpha mask pool." << LL_ENDL;
            break;
        }
        else
        {
            mFullbrightAlphaMaskPool = (LLRenderPass*) new_poolp;
        }
        break;

    case LLDrawPool::POOL_GRASS:
        if (mGrassPool)
        {
            llassert(0);
            LL_WARNS() << "Ignoring duplicate grass pool." << LL_ENDL;
        }
        else
        {
            mGrassPool = (LLRenderPass*) new_poolp;
        }
        break;

    case LLDrawPool::POOL_FULLBRIGHT:
        if (mFullbrightPool)
        {
            llassert(0);
            LL_WARNS() << "Ignoring duplicate simple pool." << LL_ENDL;
        }
        else
        {
            mFullbrightPool = (LLRenderPass*) new_poolp;
        }
        break;

    case LLDrawPool::POOL_GLOW:
        if (mGlowPool)
        {
            llassert(0);
            LL_WARNS() << "Ignoring duplicate glow pool." << LL_ENDL;
        }
        else
        {
            mGlowPool = (LLRenderPass*) new_poolp;
        }
        break;

    case LLDrawPool::POOL_TREE:
        mTreePools[ uintptr_t(new_poolp->getTexture()) ] = new_poolp ;
        break;

    case LLDrawPool::POOL_TERRAIN:
        mTerrainPools[ uintptr_t(new_poolp->getTexture()) ] = new_poolp ;
        break;

    case LLDrawPool::POOL_BUMP:
        if (mBumpPool)
        {
            llassert(0);
            LL_WARNS() << "Ignoring duplicate bump pool." << LL_ENDL;
        }
        else
        {
            mBumpPool = new_poolp;
        }
        break;
    case LLDrawPool::POOL_MATERIALS:
        if (mMaterialsPool)
        {
            llassert(0);
            LL_WARNS() << "Ignorning duplicate materials pool." << LL_ENDL;
        }
        else
        {
            mMaterialsPool = new_poolp;
        }
        break;
    case LLDrawPool::POOL_ALPHA_PRE_WATER:
        if( mAlphaPoolPreWater )
        {
            llassert(0);
            LL_WARNS() << "LLPipeline::addPool(): Ignoring duplicate Alpha pre-water pool" << LL_ENDL;
        }
        else
        {
            mAlphaPoolPreWater = (LLDrawPoolAlpha*) new_poolp;
        }
        break;
    case LLDrawPool::POOL_ALPHA_POST_WATER:
        if (mAlphaPoolPostWater)
        {
            llassert(0);
            LL_WARNS() << "LLPipeline::addPool(): Ignoring duplicate Alpha post-water pool" << LL_ENDL;
        }
        else
        {
            mAlphaPoolPostWater = (LLDrawPoolAlpha*)new_poolp;
        }
        break;

    case LLDrawPool::POOL_AVATAR:
    case LLDrawPool::POOL_CONTROL_AV:
        break; // Do nothing

    case LLDrawPool::POOL_SKY:
        if( mSkyPool )
        {
            llassert(0);
            LL_WARNS() << "LLPipeline::addPool(): Ignoring duplicate Sky pool" << LL_ENDL;
        }
        else
        {
            mSkyPool = new_poolp;
        }
        break;

    case LLDrawPool::POOL_WATER:
        if( mWaterPool )
        {
            llassert(0);
            LL_WARNS() << "LLPipeline::addPool(): Ignoring duplicate Water pool" << LL_ENDL;
        }
        else
        {
            mWaterPool = new_poolp;
        }
        break;

    case LLDrawPool::POOL_WL_SKY:
        if( mWLSkyPool )
        {
            llassert(0);
            LL_WARNS() << "LLPipeline::addPool(): Ignoring duplicate WLSky Pool" << LL_ENDL;
        }
        else
        {
            mWLSkyPool = new_poolp;
        }
        break;

    case LLDrawPool::POOL_GLTF_PBR:
        if( mPBROpaquePool )
        {
            llassert(0);
            LL_WARNS() << "LLPipeline::addPool(): Ignoring duplicate PBR Opaque Pool" << LL_ENDL;
        }
        else
        {
            mPBROpaquePool = new_poolp;
        }
        break;

    case LLDrawPool::POOL_GLTF_PBR_ALPHA_MASK:
        if (mPBRAlphaMaskPool)
        {
            llassert(0);
            LL_WARNS() << "LLPipeline::addPool(): Ignoring duplicate PBR Alpha Mask Pool" << LL_ENDL;
        }
        else
        {
            mPBRAlphaMaskPool = new_poolp;
        }
        break;


    default:
        llassert(0);
        LL_WARNS() << "Invalid Pool Type in  LLPipeline::addPool()" << LL_ENDL;
        break;
    }
}

void LLPipeline::removePool( LLDrawPool* poolp )
{
    assertInitialized();
    removeFromQuickLookup(poolp);
    mPools.erase(poolp);
    delete poolp;
}

void LLPipeline::removeFromQuickLookup( LLDrawPool* poolp )
{
    assertInitialized();
    switch( poolp->getType() )
    {
    case LLDrawPool::POOL_SIMPLE:
        llassert(mSimplePool == poolp);
        mSimplePool = NULL;
        break;

    case LLDrawPool::POOL_ALPHA_MASK:
        llassert(mAlphaMaskPool == poolp);
        mAlphaMaskPool = NULL;
        break;

    case LLDrawPool::POOL_FULLBRIGHT_ALPHA_MASK:
        llassert(mFullbrightAlphaMaskPool == poolp);
        mFullbrightAlphaMaskPool = NULL;
        break;

    case LLDrawPool::POOL_GRASS:
        llassert(mGrassPool == poolp);
        mGrassPool = NULL;
        break;

    case LLDrawPool::POOL_FULLBRIGHT:
        llassert(mFullbrightPool == poolp);
        mFullbrightPool = NULL;
        break;

    case LLDrawPool::POOL_WL_SKY:
        llassert(mWLSkyPool == poolp);
        mWLSkyPool = NULL;
        break;

    case LLDrawPool::POOL_GLOW:
        llassert(mGlowPool == poolp);
        mGlowPool = NULL;
        break;

    case LLDrawPool::POOL_TREE:
        #ifdef _DEBUG
            {
                bool found = mTreePools.erase( (uintptr_t)poolp->getTexture() );
                llassert( found );
            }
        #else
            mTreePools.erase( (uintptr_t)poolp->getTexture() );
        #endif
        break;

    case LLDrawPool::POOL_TERRAIN:
        #ifdef _DEBUG
            {
                bool found = mTerrainPools.erase( (uintptr_t)poolp->getTexture() );
                llassert( found );
            }
        #else
            mTerrainPools.erase( (uintptr_t)poolp->getTexture() );
        #endif
        break;

    case LLDrawPool::POOL_BUMP:
        llassert( poolp == mBumpPool );
        mBumpPool = NULL;
        break;

    case LLDrawPool::POOL_MATERIALS:
        llassert(poolp == mMaterialsPool);
        mMaterialsPool = NULL;
        break;

    case LLDrawPool::POOL_ALPHA_PRE_WATER:
        llassert( poolp == mAlphaPoolPreWater );
        mAlphaPoolPreWater = nullptr;
        break;

    case LLDrawPool::POOL_ALPHA_POST_WATER:
        llassert(poolp == mAlphaPoolPostWater);
        mAlphaPoolPostWater = nullptr;
        break;

    case LLDrawPool::POOL_AVATAR:
    case LLDrawPool::POOL_CONTROL_AV:
        break; // Do nothing

    case LLDrawPool::POOL_SKY:
        llassert( poolp == mSkyPool );
        mSkyPool = NULL;
        break;

    case LLDrawPool::POOL_WATER:
        llassert( poolp == mWaterPool );
        mWaterPool = NULL;
        break;

    case LLDrawPool::POOL_GLTF_PBR:
        llassert( poolp == mPBROpaquePool );
        mPBROpaquePool = NULL;
        break;

    case LLDrawPool::POOL_GLTF_PBR_ALPHA_MASK:
        llassert(poolp == mPBRAlphaMaskPool);
        mPBRAlphaMaskPool = NULL;
        break;

    default:
        llassert(0);
        LL_WARNS() << "Invalid Pool Type in  LLPipeline::removeFromQuickLookup() type=" << poolp->getType() << LL_ENDL;
        break;
    }
}

void LLPipeline::resetDrawOrders()
{
    LL_PROFILE_ZONE_SCOPED_CATEGORY_PIPELINE;
    assertInitialized();
    // Iterate through all of the draw pools and rebuild them.
    for (pool_set_t::iterator iter = mPools.begin(); iter != mPools.end(); ++iter)
    {
        LLDrawPool *poolp = *iter;
        poolp->resetDrawOrders();
    }
}

//============================================================================
// Once-per-frame setup of hardware lights,
// including sun/moon, avatar backlight, and up to 6 local lights

void LLPipeline::setupAvatarLights(bool for_edit)
{
    assertInitialized();

    LLEnvironment& environment = LLEnvironment::instance();
    LLSettingsSky::ptr_t psky = environment.getCurrentSky();

    bool sun_up = environment.getIsSunUp();


    if (for_edit)
    {
        LLColor4 diffuse(1.f, 1.f, 1.f, 0.f);
        LLVector4 light_pos_cam(-8.f, 0.25f, 10.f, 0.f);  // w==0 => directional light
        LLMatrix4 camera_mat = LLViewerCamera::getInstance()->getModelview();
        LLMatrix4 camera_rot(camera_mat.getMat3());
        camera_rot.invert();
        LLVector4 light_pos = light_pos_cam * camera_rot;

        light_pos.normalize();

        LLLightState* light = gGL.getLight(1);

        mHWLightColors[1] = diffuse;

        light->setDiffuse(diffuse);
        light->setAmbient(LLColor4::black);
        light->setSpecular(LLColor4::black);
        light->setPosition(light_pos);
        light->setConstantAttenuation(1.f);
        light->setLinearAttenuation(0.f);
        light->setQuadraticAttenuation(0.f);
        light->setSpotExponent(0.f);
        light->setSpotCutoff(180.f);
    }
    else if (gAvatarBacklight)
    {
        LLVector3 light_dir = sun_up ? LLVector3(mSunDir) : LLVector3(mMoonDir);
        LLVector3 opposite_pos = -light_dir;
        LLVector3 orthog_light_pos = light_dir % LLVector3::z_axis;
        LLVector4 backlight_pos = LLVector4(lerp(opposite_pos, orthog_light_pos, 0.3f), 0.0f);
        backlight_pos.normalize();

        LLColor4 light_diffuse = sun_up ? mSunDiffuse : mMoonDiffuse;

        LLColor4 backlight_diffuse(1.f - light_diffuse.mV[VRED], 1.f - light_diffuse.mV[VGREEN], 1.f - light_diffuse.mV[VBLUE], 1.f);
        F32 max_component = 0.001f;
        for (S32 i = 0; i < 3; i++)
        {
            if (backlight_diffuse.mV[i] > max_component)
            {
                max_component = backlight_diffuse.mV[i];
            }
        }
        F32 backlight_mag;
        if (LLEnvironment::instance().getIsSunUp())
        {
            backlight_mag = BACKLIGHT_DAY_MAGNITUDE_OBJECT;
        }
        else
        {
            backlight_mag = BACKLIGHT_NIGHT_MAGNITUDE_OBJECT;
        }
        backlight_diffuse *= backlight_mag / max_component;

        mHWLightColors[1] = backlight_diffuse;

        LLLightState* light = gGL.getLight(1);

        light->setPosition(backlight_pos);
        light->setDiffuse(backlight_diffuse);
        light->setAmbient(LLColor4::black);
        light->setSpecular(LLColor4::black);
        light->setConstantAttenuation(1.f);
        light->setLinearAttenuation(0.f);
        light->setQuadraticAttenuation(0.f);
        light->setSpotExponent(0.f);
        light->setSpotCutoff(180.f);
    }
    else
    {
        LLLightState* light = gGL.getLight(1);

        mHWLightColors[1] = LLColor4::black;

        light->setDiffuse(LLColor4::black);
        light->setAmbient(LLColor4::black);
        light->setSpecular(LLColor4::black);
    }
}

static F32 calc_light_dist(LLVOVolume* light, const LLVector3& cam_pos, F32 max_dist)
{
    LL_PROFILE_ZONE_SCOPED_CATEGORY_DRAWPOOL;
    F32 inten = light->getLightIntensity();
    if (inten < .001f)
    {
        return max_dist;
    }
    bool selected = light->isSelected();
    if (selected)
    {
        return 0.f; // selected lights get highest priority
    }
    F32 radius = light->getLightRadius();
    F32 dist = dist_vec(light->getRenderPosition(), cam_pos);
    dist = llmax(dist - radius, 0.f);
    if (light->mDrawable.notNull() && light->mDrawable->isState(LLDrawable::ACTIVE))
    {
        // moving lights get a little higher priority (too much causes artifacts)
        dist = llmax(dist - light->getLightRadius()*0.25f, 0.f);
    }
    return dist;
}

void LLPipeline::calcNearbyLights(LLCamera& camera)
{
    LL_PROFILE_ZONE_SCOPED_CATEGORY_DRAWPOOL;
    assertInitialized();

    if (LLPipeline::sReflectionRender || gCubeSnapshot || LLPipeline::sRenderingHUDs || LLApp::isExiting())
    {
        return;
    }

    static LLCachedControl<S32> local_light_count(gSavedSettings, "RenderLocalLightCount", 256);

    if (local_light_count >= 1)
    {
        // mNearbyLight (and all light_set_t's) are sorted such that
        // begin() == the closest light and rbegin() == the farthest light
        const S32 MAX_LOCAL_LIGHTS = 6;
        LLVector3 cam_pos = camera.getOrigin();

        F32 max_dist;
        if (LLPipeline::sRenderDeferred)
        {
            max_dist = RenderFarClip;
        }
        else
        {
            max_dist = llmin(RenderFarClip, LIGHT_MAX_RADIUS * 4.f);
        }

        // UPDATE THE EXISTING NEARBY LIGHTS
        light_set_t cur_nearby_lights;
        for (light_set_t::iterator iter = mNearbyLights.begin();
            iter != mNearbyLights.end(); iter++)
        {
            const Light* light = &(*iter);
            LLDrawable* drawable = light->drawable;
            const LLViewerObject *vobj = light->drawable->getVObj();
            if(vobj && vobj->getAvatar()
               && (vobj->getAvatar()->isTooComplex() || vobj->getAvatar()->isInMuteList() || vobj->getAvatar()->isTooSlow())
               )
            {
                drawable->clearState(LLDrawable::NEARBY_LIGHT);
                continue;
            }

            LLVOVolume* volight = drawable->getVOVolume();
            if (!volight || !drawable->isState(LLDrawable::LIGHT))
            {
                drawable->clearState(LLDrawable::NEARBY_LIGHT);
                continue;
            }
            if (light->fade <= -LIGHT_FADE_TIME)
            {
                drawable->clearState(LLDrawable::NEARBY_LIGHT);
                continue;
            }
            if (!sRenderAttachedLights && volight && volight->isAttachment())
            {
                drawable->clearState(LLDrawable::NEARBY_LIGHT);
                continue;
            }

            F32 dist = calc_light_dist(volight, cam_pos, max_dist);
            F32 fade = light->fade;
            // actual fade gets decreased/increased by setupHWLights
            // light->fade value is 'time'.
            // >=0 and light will become visible as value increases
            // <0 and light will fade out
            if (dist < max_dist)
            {
                if (fade < 0)
                {
                    // mark light to fade in
                    // if fade was -LIGHT_FADE_TIME - it was fully invisible
                    // if fade -0 - it was fully visible
                    // visibility goes up from 0 to LIGHT_FADE_TIME.
                    fade += LIGHT_FADE_TIME;
                }
            }
            else
            {
                // mark light to fade out
                // visibility goes down from -0 to -LIGHT_FADE_TIME.
                if (fade >= LIGHT_FADE_TIME)
                {
                    fade = -0.0001f; // was fully visible
                }
                else if (fade >= 0)
                {
                    // 0.75 visible light should stay 0.75 visible, but should reverse direction
                    fade -= LIGHT_FADE_TIME;
                }
            }
            cur_nearby_lights.insert(Light(drawable, dist, fade));
        }
        mNearbyLights = cur_nearby_lights;

        // FIND NEW LIGHTS THAT ARE IN RANGE
        light_set_t new_nearby_lights;
        for (LLDrawable::ordered_drawable_set_t::iterator iter = mLights.begin();
             iter != mLights.end(); ++iter)
        {
            LLDrawable* drawable = *iter;
            LLVOVolume* light = drawable->getVOVolume();
            if (!light || drawable->isState(LLDrawable::NEARBY_LIGHT))
            {
                continue;
            }
            if (light->isHUDAttachment())
            {
                continue; // no lighting from HUD objects
            }
            if (!sRenderAttachedLights && light && light->isAttachment())
            {
                continue;
            }
            LLVOAvatar * av = light->getAvatar();
            if (av && (av->isTooComplex() || av->isInMuteList() || av->isTooSlow()))
            {
                // avatars that are already in the list will be removed by removeMutedAVsLights
                continue;
            }
            F32 dist = calc_light_dist(light, cam_pos, max_dist);
            if (dist >= max_dist)
            {
                continue;
            }
            new_nearby_lights.insert(Light(drawable, dist, 0.f));
            if (!LLPipeline::sRenderDeferred && new_nearby_lights.size() > (U32)MAX_LOCAL_LIGHTS)
            {
                new_nearby_lights.erase(--new_nearby_lights.end());
                const Light& last = *new_nearby_lights.rbegin();
                max_dist = last.dist;
            }
        }

        // INSERT ANY NEW LIGHTS
        for (light_set_t::iterator iter = new_nearby_lights.begin();
             iter != new_nearby_lights.end(); iter++)
        {
            const Light* light = &(*iter);
            if (LLPipeline::sRenderDeferred || mNearbyLights.size() < (U32)MAX_LOCAL_LIGHTS)
            {
                mNearbyLights.insert(*light);
                ((LLDrawable*) light->drawable)->setState(LLDrawable::NEARBY_LIGHT);
            }
            else
            {
                // crazy cast so that we can overwrite the fade value
                // even though gcc enforces sets as const
                // (fade value doesn't affect sort so this is safe)
                Light* farthest_light = (const_cast<Light*>(&(*(mNearbyLights.rbegin()))));
                if (light->dist < farthest_light->dist)
                {
                    // mark light to fade out
                    // visibility goes down from -0 to -LIGHT_FADE_TIME.
                    //
                    // This is a mess, but for now it needs to be in sync
                    // with fade code above. Ex: code above detects distance < max,
                    // sets fade time to positive, this code then detects closer
                    // lights and sets fade time negative, fully compensating
                    // for the code above
                    if (farthest_light->fade >= LIGHT_FADE_TIME)
                    {
                        farthest_light->fade = -0.0001f; // was fully visible
                    }
                    else if (farthest_light->fade >= 0)
                    {
                        farthest_light->fade -= LIGHT_FADE_TIME;
                    }
                }
                else
                {
                    break; // none of the other lights are closer
                }
            }
        }

        //mark nearby lights not-removable.
        for (light_set_t::iterator iter = mNearbyLights.begin();
             iter != mNearbyLights.end(); iter++)
        {
            const Light* light = &(*iter);
            ((LLViewerOctreeEntryData*) light->drawable)->setVisible();
        }
    }
}

void LLPipeline::setupHWLights()
{
    LL_PROFILE_ZONE_SCOPED_CATEGORY_DRAWPOOL;
    assertInitialized();

    if (LLPipeline::sRenderingHUDs)
    {
        return;
    }

    F32 light_scale = 1.f;

    if (gCubeSnapshot)
    { //darken local lights when probe ambiance is above 1
        light_scale = mReflectionMapManager.mLightScale;
    }


    LLEnvironment& environment = LLEnvironment::instance();
    LLSettingsSky::ptr_t psky = environment.getCurrentSky();

    // Ambient
    LLColor4 ambient = psky->getTotalAmbient();

    gGL.setAmbientLightColor(ambient);

    bool sun_up  = environment.getIsSunUp();
    bool moon_up = environment.getIsMoonUp();

    // Light 0 = Sun or Moon (All objects)
    {
        LLVector4 sun_dir(environment.getSunDirection(), 0.0f);
        LLVector4 moon_dir(environment.getMoonDirection(), 0.0f);

        mSunDir.setVec(sun_dir);
        mMoonDir.setVec(moon_dir);

        mSunDiffuse.setVec(psky->getSunlightColor());
        mMoonDiffuse.setVec(psky->getMoonlightColor());

        F32 max_color = llmax(mSunDiffuse.mV[0], mSunDiffuse.mV[1], mSunDiffuse.mV[2]);
        if (max_color > 1.f)
        {
            mSunDiffuse *= 1.f/max_color;
        }
        mSunDiffuse.clamp();

        max_color = llmax(mMoonDiffuse.mV[0], mMoonDiffuse.mV[1], mMoonDiffuse.mV[2]);
        if (max_color > 1.f)
        {
            mMoonDiffuse *= 1.f/max_color;
        }
        mMoonDiffuse.clamp();

        // prevent underlighting from having neither lightsource facing us
        if (!sun_up && !moon_up)
        {
            mSunDiffuse.setVec(LLColor4(0.0, 0.0, 0.0, 1.0));
            mMoonDiffuse.setVec(LLColor4(0.0, 0.0, 0.0, 1.0));
            mSunDir.setVec(LLVector4(0.0, 1.0, 0.0, 0.0));
            mMoonDir.setVec(LLVector4(0.0, 1.0, 0.0, 0.0));
        }

        LLVector4 light_dir = sun_up ? mSunDir : mMoonDir;

        mHWLightColors[0] = sun_up ? mSunDiffuse : mMoonDiffuse;

        LLLightState* light = gGL.getLight(0);
        light->setPosition(light_dir);

        light->setSunPrimary(sun_up);
        light->setDiffuse(mHWLightColors[0]);
        light->setDiffuseB(mMoonDiffuse);
        light->setAmbient(psky->getTotalAmbient());
        light->setSpecular(LLColor4::black);
        light->setConstantAttenuation(1.f);
        light->setLinearAttenuation(0.f);
        light->setQuadraticAttenuation(0.f);
        light->setSpotExponent(0.f);
        light->setSpotCutoff(180.f);
    }

    // Light 1 = Backlight (for avatars)
    // (set by enableLightsAvatar)

    S32 cur_light = 2;

    // Nearby lights = LIGHT 2-7

    mLightMovingMask = 0;

    static LLCachedControl<S32> local_light_count(gSavedSettings, "RenderLocalLightCount", 256);

    if (local_light_count >= 1)
    {
        for (light_set_t::iterator iter = mNearbyLights.begin();
             iter != mNearbyLights.end(); ++iter)
        {
            LLDrawable* drawable = iter->drawable;
            LLVOVolume* light = drawable->getVOVolume();
            if (!light)
            {
                continue;
            }

            if (light->isAttachment())
            {
                if (!sRenderAttachedLights)
                {
                    continue;
                }
            }

            if (drawable->isState(LLDrawable::ACTIVE))
            {
                mLightMovingMask |= (1<<cur_light);
            }

            //send linear light color to shader
            LLColor4  light_color = light->getLightLinearColor() * light_scale;
            light_color.mV[3] = 0.0f;

            F32 fade = iter->fade;
            if (fade < LIGHT_FADE_TIME)
            {
                // fade in/out light
                if (fade >= 0.f)
                {
                    fade = fade / LIGHT_FADE_TIME;
                    ((Light*) (&(*iter)))->fade += gFrameIntervalSeconds.value();
                }
                else
                {
                    fade = 1.f + fade / LIGHT_FADE_TIME;
                    ((Light*) (&(*iter)))->fade -= gFrameIntervalSeconds.value();
                }
                fade = llclamp(fade,0.f,1.f);
                light_color *= fade;
            }

            if (light_color.magVecSquared() < 0.001f)
            {
                continue;
            }

            LLVector3 light_pos(light->getRenderPosition());
            LLVector4 light_pos_gl(light_pos, 1.0f);

            F32 adjusted_radius = light->getLightRadius() * (sRenderDeferred ? 1.5f : 1.0f);
            if (adjusted_radius <= 0.001f)
            {
                continue;
            }

            F32 x = (3.f * (1.f + (light->getLightFalloff() * 2.0f)));  // why this magic?  probably trying to match a historic behavior.
            F32 linatten = x / adjusted_radius;                         // % of brightness at radius

            mHWLightColors[cur_light] = light_color;
            LLLightState* light_state = gGL.getLight(cur_light);

            light_state->setPosition(light_pos_gl);
            light_state->setDiffuse(light_color);
            light_state->setAmbient(LLColor4::black);
            light_state->setConstantAttenuation(0.f);
            light_state->setSize(light->getLightRadius() * 1.5f);
            light_state->setFalloff(light->getLightFalloff(DEFERRED_LIGHT_FALLOFF));

            if (sRenderDeferred)
            {
                light_state->setLinearAttenuation(linatten);
                light_state->setQuadraticAttenuation(light->getLightFalloff(DEFERRED_LIGHT_FALLOFF) + 1.f); // get falloff to match for forward deferred rendering lights
            }
            else
            {
                light_state->setLinearAttenuation(linatten);
                light_state->setQuadraticAttenuation(0.f);
            }


            if (light->isLightSpotlight() // directional (spot-)light
                && (LLPipeline::sRenderDeferred || RenderSpotLightsInNondeferred)) // these are only rendered as GL spotlights if we're in deferred rendering mode *or* the setting forces them on
            {
                LLQuaternion quat = light->getRenderRotation();
                LLVector3 at_axis(0,0,-1); // this matches deferred rendering's object light direction
                at_axis *= quat;

                light_state->setSpotDirection(at_axis);
                light_state->setSpotCutoff(90.f);
                light_state->setSpotExponent(2.f);

                LLVector3 spotParams = light->getSpotLightParams();

                const LLColor4 specular(0.f, 0.f, 0.f, spotParams[2]);
                light_state->setSpecular(specular);
            }
            else // omnidirectional (point) light
            {
                light_state->setSpotExponent(0.f);
                light_state->setSpotCutoff(180.f);

                // we use specular.z = 1.0 as a cheap hack for the shaders to know that this is omnidirectional rather than a spotlight
                const LLColor4 specular(0.f, 0.f, 1.f, 0.f);
                light_state->setSpecular(specular);
            }
            cur_light++;
            if (cur_light >= 8)
            {
                break; // safety
            }
        }
    }
    for ( ; cur_light < 8 ; cur_light++)
    {
        mHWLightColors[cur_light] = LLColor4::black;
        LLLightState* light = gGL.getLight(cur_light);
        light->setSunPrimary(true);
        light->setDiffuse(LLColor4::black);
        light->setAmbient(LLColor4::black);
        light->setSpecular(LLColor4::black);
    }

    // Bookmark comment to allow searching for mSpecialRenderMode == 3 (avatar edit mode),
    // prev site of forward (non-deferred) character light injection, removed by SL-13522 09/20

    // Init GL state
    for (S32 i = 0; i < 8; ++i)
    {
        gGL.getLight(i)->disable();
    }
    mLightMask = 0;
}

void LLPipeline::enableLights(U32 mask)
{
    assertInitialized();

    if (mLightMask != mask)
    {
        stop_glerror();
        if (mask)
        {
            stop_glerror();
            for (S32 i=0; i<8; i++)
            {
                LLLightState* light = gGL.getLight(i);
                if (mask & (1<<i))
                {
                    light->enable();
                    light->setDiffuse(mHWLightColors[i]);
                }
                else
                {
                    light->disable();
                    light->setDiffuse(LLColor4::black);
                }
            }
            stop_glerror();
        }
        mLightMask = mask;
        stop_glerror();
    }
}

void LLPipeline::enableLightsDynamic()
{
    assertInitialized();
    U32 mask = 0xff & (~2); // Local lights
    enableLights(mask);

    if (isAgentAvatarValid())
    {
        if (gAgentAvatarp->mSpecialRenderMode == 0) // normal
        {
            gPipeline.enableLightsAvatar();
        }
        else if (gAgentAvatarp->mSpecialRenderMode == 2)  // anim preview
        {
            gPipeline.enableLightsAvatarEdit(LLColor4(0.7f, 0.6f, 0.3f, 1.f));
        }
    }
}

void LLPipeline::enableLightsAvatar()
{
    U32 mask = 0xff; // All lights
    setupAvatarLights(false);
    enableLights(mask);
}

void LLPipeline::enableLightsPreview()
{
    disableLights();

    LLColor4 ambient = PreviewAmbientColor;
    gGL.setAmbientLightColor(ambient);

    LLColor4 diffuse0 = PreviewDiffuse0;
    LLColor4 specular0 = PreviewSpecular0;
    LLColor4 diffuse1 = PreviewDiffuse1;
    LLColor4 specular1 = PreviewSpecular1;
    LLColor4 diffuse2 = PreviewDiffuse2;
    LLColor4 specular2 = PreviewSpecular2;

    LLVector3 dir0 = PreviewDirection0;
    LLVector3 dir1 = PreviewDirection1;
    LLVector3 dir2 = PreviewDirection2;

    dir0.normVec();
    dir1.normVec();
    dir2.normVec();

    LLVector4 light_pos(dir0, 0.0f);

    LLLightState* light = gGL.getLight(1);

    light->enable();
    light->setPosition(light_pos);
    light->setDiffuse(diffuse0);
    light->setAmbient(ambient);
    light->setSpecular(specular0);
    light->setSpotExponent(0.f);
    light->setSpotCutoff(180.f);

    light_pos = LLVector4(dir1, 0.f);

    light = gGL.getLight(2);
    light->enable();
    light->setPosition(light_pos);
    light->setDiffuse(diffuse1);
    light->setAmbient(ambient);
    light->setSpecular(specular1);
    light->setSpotExponent(0.f);
    light->setSpotCutoff(180.f);

    light_pos = LLVector4(dir2, 0.f);
    light = gGL.getLight(3);
    light->enable();
    light->setPosition(light_pos);
    light->setDiffuse(diffuse2);
    light->setAmbient(ambient);
    light->setSpecular(specular2);
    light->setSpotExponent(0.f);
    light->setSpotCutoff(180.f);
}


void LLPipeline::enableLightsAvatarEdit(const LLColor4& color)
{
    U32 mask = 0x2002; // Avatar backlight only, set ambient
    setupAvatarLights(true);
    enableLights(mask);

    gGL.setAmbientLightColor(color);
}

void LLPipeline::enableLightsFullbright()
{
    assertInitialized();
    U32 mask = 0x1000; // Non-0 mask, set ambient
    enableLights(mask);
}

void LLPipeline::disableLights()
{
    enableLights(0); // no lighting (full bright)
}

//============================================================================

class LLMenuItemGL;
class LLInvFVBridge;
struct cat_folder_pair;
class LLVOBranch;
class LLVOLeaf;

void LLPipeline::findReferences(LLDrawable *drawablep)
{
    assertInitialized();
    if (mLights.find(drawablep) != mLights.end())
    {
        LL_INFOS() << "In mLights" << LL_ENDL;
    }
    if (std::find(mMovedList.begin(), mMovedList.end(), drawablep) != mMovedList.end())
    {
        LL_INFOS() << "In mMovedList" << LL_ENDL;
    }
    if (std::find(mShiftList.begin(), mShiftList.end(), drawablep) != mShiftList.end())
    {
        LL_INFOS() << "In mShiftList" << LL_ENDL;
    }
    if (mRetexturedList.find(drawablep) != mRetexturedList.end())
    {
        LL_INFOS() << "In mRetexturedList" << LL_ENDL;
    }

    if (std::find(mBuildQ1.begin(), mBuildQ1.end(), drawablep) != mBuildQ1.end())
    {
        LL_INFOS() << "In mBuildQ1" << LL_ENDL;
    }

    if (std::find(mDrawableTransformQ.begin(), mDrawableTransformQ.end(), drawablep) != mDrawableTransformQ.end())
    {
        LL_INFOS() << "In mDrawableTransformQ" << LL_ENDL;
    }

    S32 count;

    count = gObjectList.findReferences(drawablep);
    if (count)
    {
        LL_INFOS() << "In other drawables: " << count << " references" << LL_ENDL;
    }
}

bool LLPipeline::verify()
{
    bool ok = assertInitialized();
    if (ok)
    {
        for (pool_set_t::iterator iter = mPools.begin(); iter != mPools.end(); ++iter)
        {
            LLDrawPool *poolp = *iter;
            if (!poolp->verify())
            {
                ok = false;
            }
        }
    }

    if (!ok)
    {
        LL_WARNS() << "Pipeline verify failed!" << LL_ENDL;
    }
    return ok;
}

//////////////////////////////
//
// Collision detection
//
//

///////////////////////////////////////////////////////////////////////////////////////////////////////////////////////////////////////////////////////////////////////////////////////////////////////
/**
 *  A method to compute a ray-AABB intersection.
 *  Original code by Andrew Woo, from "Graphics Gems", Academic Press, 1990
 *  Optimized code by Pierre Terdiman, 2000 (~20-30% faster on my Celeron 500)
 *  Epsilon value added by Klaus Hartmann. (discarding it saves a few cycles only)
 *
 *  Hence this version is faster as well as more robust than the original one.
 *
 *  Should work provided:
 *  1) the integer representation of 0.0f is 0x00000000
 *  2) the sign bit of the float is the most significant one
 *
 *  Report bugs: p.terdiman@codercorner.com
 *
 *  \param      aabb        [in] the axis-aligned bounding box
 *  \param      origin      [in] ray origin
 *  \param      dir         [in] ray direction
 *  \param      coord       [out] impact coordinates
 *  \return     true if ray intersects AABB
 */
///////////////////////////////////////////////////////////////////////////////////////////////////////////////////////////////////////////////////////////////////////////////////////////////////////
//#define RAYAABB_EPSILON 0.00001f
#define IR(x)   ((U32&)x)

bool LLRayAABB(const LLVector3 &center, const LLVector3 &size, const LLVector3& origin, const LLVector3& dir, LLVector3 &coord, F32 epsilon)
{
    bool Inside = true;
    LLVector3 MinB = center - size;
    LLVector3 MaxB = center + size;
    LLVector3 MaxT;
    MaxT.mV[VX]=MaxT.mV[VY]=MaxT.mV[VZ]=-1.0f;

    // Find candidate planes.
    for(U32 i=0;i<3;i++)
    {
        if(origin.mV[i] < MinB.mV[i])
        {
            coord.mV[i] = MinB.mV[i];
            Inside      = false;

            // Calculate T distances to candidate planes
            if(IR(dir.mV[i]))   MaxT.mV[i] = (MinB.mV[i] - origin.mV[i]) / dir.mV[i];
        }
        else if(origin.mV[i] > MaxB.mV[i])
        {
            coord.mV[i] = MaxB.mV[i];
            Inside      = false;

            // Calculate T distances to candidate planes
            if(IR(dir.mV[i]))   MaxT.mV[i] = (MaxB.mV[i] - origin.mV[i]) / dir.mV[i];
        }
    }

    // Ray origin inside bounding box
    if(Inside)
    {
        coord = origin;
        return true;
    }

    // Get largest of the maxT's for final choice of intersection
    U32 WhichPlane = 0;
    if(MaxT.mV[1] > MaxT.mV[WhichPlane])    WhichPlane = 1;
    if(MaxT.mV[2] > MaxT.mV[WhichPlane])    WhichPlane = 2;

    // Check final candidate actually inside box
    if(IR(MaxT.mV[WhichPlane])&0x80000000) return false;

    for(U32 i=0;i<3;i++)
    {
        if(i!=WhichPlane)
        {
            coord.mV[i] = origin.mV[i] + MaxT.mV[WhichPlane] * dir.mV[i];
            if (epsilon > 0)
            {
                if(coord.mV[i] < MinB.mV[i] - epsilon || coord.mV[i] > MaxB.mV[i] + epsilon)    return false;
            }
            else
            {
                if(coord.mV[i] < MinB.mV[i] || coord.mV[i] > MaxB.mV[i])    return false;
            }
        }
    }
    return true;    // ray hits box
}

//////////////////////////////
//
// Macros, functions, and inline methods from other classes
//
//

void LLPipeline::setLight(LLDrawable *drawablep, bool is_light)
{
    if (drawablep && assertInitialized())
    {
        if (is_light)
        {
            mLights.insert(drawablep);
            drawablep->setState(LLDrawable::LIGHT);
        }
        else
        {
            drawablep->clearState(LLDrawable::LIGHT);
            mLights.erase(drawablep);
        }
    }
}

//static
void LLPipeline::toggleRenderType(U32 type)
{
    gPipeline.mRenderTypeEnabled[type] = !gPipeline.mRenderTypeEnabled[type];
    if (type == LLPipeline::RENDER_TYPE_WATER)
    {
        gPipeline.mRenderTypeEnabled[LLPipeline::RENDER_TYPE_VOIDWATER] = !gPipeline.mRenderTypeEnabled[LLPipeline::RENDER_TYPE_VOIDWATER];
    }
}

//static
void LLPipeline::toggleRenderTypeControl(U32 type)
{
    gPipeline.toggleRenderType(type);
}

//static
bool LLPipeline::hasRenderTypeControl(U32 type)
{
    return gPipeline.hasRenderType(type);
}

// Allows UI items labeled "Hide foo" instead of "Show foo"
//static
bool LLPipeline::toggleRenderTypeControlNegated(S32 type)
{
    return !gPipeline.hasRenderType(type);
}

//static
void LLPipeline::toggleRenderDebug(U64 bit)
{
    if (gPipeline.hasRenderDebugMask(bit))
    {
        LL_INFOS() << "Toggling render debug mask " << std::hex << bit << " off" << std::dec << LL_ENDL;
    }
    else
    {
        LL_INFOS() << "Toggling render debug mask " << std::hex << bit << " on" << std::dec << LL_ENDL;
    }
    gPipeline.mRenderDebugMask ^= bit;
}


//static
bool LLPipeline::toggleRenderDebugControl(U64 bit)
{
    return gPipeline.hasRenderDebugMask(bit);
}

//static
void LLPipeline::toggleRenderDebugFeature(U32 bit)
{
    gPipeline.mRenderDebugFeatureMask ^= bit;
}


//static
bool LLPipeline::toggleRenderDebugFeatureControl(U32 bit)
{
    return gPipeline.hasRenderDebugFeatureMask(bit);
}

void LLPipeline::setRenderDebugFeatureControl(U32 bit, bool value)
{
    if (value)
    {
        gPipeline.mRenderDebugFeatureMask |= bit;
    }
    else
    {
        gPipeline.mRenderDebugFeatureMask &= !bit;
    }
}

void LLPipeline::pushRenderDebugFeatureMask()
{
    mRenderDebugFeatureStack.push(mRenderDebugFeatureMask);
}

void LLPipeline::popRenderDebugFeatureMask()
{
    if (mRenderDebugFeatureStack.empty())
    {
        LL_ERRS() << "Depleted render feature stack." << LL_ENDL;
    }

    mRenderDebugFeatureMask = mRenderDebugFeatureStack.top();
    mRenderDebugFeatureStack.pop();
}

// static
void LLPipeline::setRenderScriptedBeacons(bool val)
{
    sRenderScriptedBeacons = val;
}

// static
void LLPipeline::toggleRenderScriptedBeacons()
{
    sRenderScriptedBeacons = !sRenderScriptedBeacons;
}

// static
bool LLPipeline::getRenderScriptedBeacons()
{
    return sRenderScriptedBeacons;
}

// static
void LLPipeline::setRenderScriptedTouchBeacons(bool val)
{
    sRenderScriptedTouchBeacons = val;
}

// static
void LLPipeline::toggleRenderScriptedTouchBeacons()
{
    sRenderScriptedTouchBeacons = !sRenderScriptedTouchBeacons;
}

// static
bool LLPipeline::getRenderScriptedTouchBeacons()
{
    return sRenderScriptedTouchBeacons;
}

// static
void LLPipeline::setRenderMOAPBeacons(bool val)
{
    sRenderMOAPBeacons = val;
}

// static
void LLPipeline::toggleRenderMOAPBeacons()
{
    sRenderMOAPBeacons = !sRenderMOAPBeacons;
}

// static
bool LLPipeline::getRenderMOAPBeacons()
{
    return sRenderMOAPBeacons;
}

// static
void LLPipeline::setRenderPhysicalBeacons(bool val)
{
    sRenderPhysicalBeacons = val;
}

// static
void LLPipeline::toggleRenderPhysicalBeacons()
{
    sRenderPhysicalBeacons = !sRenderPhysicalBeacons;
}

// static
bool LLPipeline::getRenderPhysicalBeacons()
{
    return sRenderPhysicalBeacons;
}

// static
void LLPipeline::setRenderParticleBeacons(bool val)
{
    sRenderParticleBeacons = val;
}

// static
void LLPipeline::toggleRenderParticleBeacons()
{
    sRenderParticleBeacons = !sRenderParticleBeacons;
}

// static
bool LLPipeline::getRenderParticleBeacons()
{
    return sRenderParticleBeacons;
}

// static
void LLPipeline::setRenderSoundBeacons(bool val)
{
    sRenderSoundBeacons = val;
}

// static
void LLPipeline::toggleRenderSoundBeacons()
{
    sRenderSoundBeacons = !sRenderSoundBeacons;
}

// static
bool LLPipeline::getRenderSoundBeacons()
{
    return sRenderSoundBeacons;
}

// static
void LLPipeline::setRenderBeacons(bool val)
{
    sRenderBeacons = val;
}

// static
void LLPipeline::toggleRenderBeacons()
{
    sRenderBeacons = !sRenderBeacons;
}

// static
bool LLPipeline::getRenderBeacons()
{
    return sRenderBeacons;
}

// static
void LLPipeline::setRenderHighlights(bool val)
{
    sRenderHighlight = val;
}

// static
void LLPipeline::toggleRenderHighlights()
{
    sRenderHighlight = !sRenderHighlight;
}

// static
bool LLPipeline::getRenderHighlights()
{
    return sRenderHighlight;
}

// static
void LLPipeline::setRenderHighlightTextureChannel(LLRender::eTexIndex channel)
{
    if (channel != sRenderHighlightTextureChannel)
    {
        sRenderHighlightTextureChannel = channel;
    }
}

LLVOPartGroup* LLPipeline::lineSegmentIntersectParticle(const LLVector4a& start, const LLVector4a& end, LLVector4a* intersection,
                                                        S32* face_hit)
{
    LLVector4a local_end = end;

    LLVector4a position;

    LLDrawable* drawable = NULL;

    for (LLWorld::region_list_t::const_iterator iter = LLWorld::getInstance()->getRegionList().begin();
            iter != LLWorld::getInstance()->getRegionList().end(); ++iter)
    {
        LLViewerRegion* region = *iter;

        LLSpatialPartition* part = region->getSpatialPartition(LLViewerRegion::PARTITION_PARTICLE);
        if (part && hasRenderType(part->mDrawableType))
        {
            LLDrawable* hit = part->lineSegmentIntersect(start, local_end, true, false, true, false, face_hit, &position, NULL, NULL, NULL);
            if (hit)
            {
                drawable = hit;
                local_end = position;
            }
        }
    }

    LLVOPartGroup* ret = NULL;
    if (drawable)
    {
        //make sure we're returning an LLVOPartGroup
        llassert(drawable->getVObj()->getPCode() == LLViewerObject::LL_VO_PART_GROUP);
        ret = (LLVOPartGroup*) drawable->getVObj().get();
    }

    if (intersection)
    {
        *intersection = position;
    }

    return ret;
}

LLViewerObject* LLPipeline::lineSegmentIntersectInWorld(const LLVector4a& start, const LLVector4a& end,
                                                        bool pick_transparent,
                                                        bool pick_rigged,
                                                        bool pick_unselectable,
                                                        bool pick_reflection_probe,
                                                        S32* face_hit,
                                                        S32* gltf_node_hit,
                                                        S32* gltf_primitive_hit,
                                                        LLVector4a* intersection,         // return the intersection point
                                                        LLVector2* tex_coord,            // return the texture coordinates of the intersection point
                                                        LLVector4a* normal,               // return the surface normal at the intersection point
                                                        LLVector4a* tangent             // return the surface tangent at the intersection point
    )
{
    LLDrawable* drawable = NULL;

    LLVector4a local_end = end;

    LLVector4a position;

    sPickAvatar = false; //! LLToolMgr::getInstance()->inBuildMode();

    for (LLWorld::region_list_t::const_iterator iter = LLWorld::getInstance()->getRegionList().begin();
            iter != LLWorld::getInstance()->getRegionList().end(); ++iter)
    {
        LLViewerRegion* region = *iter;

        for (U32 j = 0; j < LLViewerRegion::NUM_PARTITIONS; j++)
        {
            if ((j == LLViewerRegion::PARTITION_VOLUME) ||
                (j == LLViewerRegion::PARTITION_BRIDGE) ||
                (j == LLViewerRegion::PARTITION_AVATAR) || // for attachments
                (j == LLViewerRegion::PARTITION_CONTROL_AV) ||
                (j == LLViewerRegion::PARTITION_TERRAIN) ||
                (j == LLViewerRegion::PARTITION_TREE) ||
                (j == LLViewerRegion::PARTITION_GRASS))  // only check these partitions for now
            {
                LLSpatialPartition* part = region->getSpatialPartition(j);
                if (part && hasRenderType(part->mDrawableType))
                {
                    LLDrawable* hit = part->lineSegmentIntersect(start, local_end, pick_transparent, pick_rigged, pick_unselectable, pick_reflection_probe, face_hit, &position, tex_coord, normal, tangent);
                    if (hit)
                    {
                        drawable = hit;
                        local_end = position;
                    }
                }
            }
        }
    }

    if (!sPickAvatar)
    {
        //save hit info in case we need to restore
        //due to attachment override
        LLVector4a local_normal;
        LLVector4a local_tangent;
        LLVector2 local_texcoord;
        S32 local_face_hit = -1;

        if (face_hit)
        {
            local_face_hit = *face_hit;
        }
        if (tex_coord)
        {
            local_texcoord = *tex_coord;
        }
        if (tangent)
        {
            local_tangent = *tangent;
        }
        else
        {
            local_tangent.clear();
        }
        if (normal)
        {
            local_normal = *normal;
        }
        else
        {
            local_normal.clear();
        }

        const F32 ATTACHMENT_OVERRIDE_DIST = 0.1f;

        //check against avatars
        sPickAvatar = true;
        for (LLWorld::region_list_t::const_iterator iter = LLWorld::getInstance()->getRegionList().begin();
                iter != LLWorld::getInstance()->getRegionList().end(); ++iter)
        {
            LLViewerRegion* region = *iter;

            LLSpatialPartition* part = region->getSpatialPartition(LLViewerRegion::PARTITION_AVATAR);
            if (part && hasRenderType(part->mDrawableType))
            {
                LLDrawable* hit = part->lineSegmentIntersect(start, local_end, pick_transparent, pick_rigged, pick_unselectable, pick_reflection_probe, face_hit, &position, tex_coord, normal, tangent);
                if (hit)
                {
                    LLVector4a delta;
                    delta.setSub(position, local_end);

                    if (!drawable ||
                        !drawable->getVObj()->isAttachment() ||
                        delta.getLength3().getF32() > ATTACHMENT_OVERRIDE_DIST)
                    { //avatar overrides if previously hit drawable is not an attachment or
                      //attachment is far enough away from detected intersection
                        drawable = hit;
                        local_end = position;
                    }
                    else
                    { //prioritize attachments over avatars
                        position = local_end;

                        if (face_hit)
                        {
                            *face_hit = local_face_hit;
                        }
                        if (tex_coord)
                        {
                            *tex_coord = local_texcoord;
                        }
                        if (tangent)
                        {
                            *tangent = local_tangent;
                        }
                        if (normal)
                        {
                            *normal = local_normal;
                        }
                    }
                }
            }
        }
    }

    // check all avatar nametags (silly, isn't it?)
    for (LLCharacter* character : LLCharacter::sInstances)
    {
        LLVOAvatar* avatar = (LLVOAvatar*)character;
        if (avatar->mNameText.notNull() &&
            avatar->mNameText->lineSegmentIntersect(start, local_end, position))
        {
            drawable = avatar->mDrawable;
            local_end = position;
        }
    }

    S32 node_hit = -1;
    S32 primitive_hit = -1;
    LLDrawable* hit = LL::GLTFSceneManager::instance().lineSegmentIntersect(start, local_end, pick_transparent, pick_rigged, pick_unselectable, pick_reflection_probe, &node_hit, &primitive_hit, &position, tex_coord, normal, tangent);
    if (hit)
    {
        drawable = hit;
        local_end = position;
    }

    if (gltf_node_hit)
    {
        *gltf_node_hit = node_hit;
    }

    if (gltf_primitive_hit)
    {
        *gltf_primitive_hit = primitive_hit;
    }

    if (intersection)
    {
        *intersection = position;
    }

    return drawable ? drawable->getVObj().get() : NULL;
}

LLViewerObject* LLPipeline::lineSegmentIntersectInHUD(const LLVector4a& start, const LLVector4a& end,
                                                      bool pick_transparent,
                                                      S32* face_hit,
                                                      LLVector4a* intersection,         // return the intersection point
                                                      LLVector2* tex_coord,            // return the texture coordinates of the intersection point
                                                      LLVector4a* normal,               // return the surface normal at the intersection point
                                                      LLVector4a* tangent               // return the surface tangent at the intersection point
    )
{
    LLDrawable* drawable = NULL;

    for (LLWorld::region_list_t::const_iterator iter = LLWorld::getInstance()->getRegionList().begin();
            iter != LLWorld::getInstance()->getRegionList().end(); ++iter)
    {
        LLViewerRegion* region = *iter;

        bool toggle = false;
        if (!hasRenderType(LLPipeline::RENDER_TYPE_HUD))
        {
            toggleRenderType(LLPipeline::RENDER_TYPE_HUD);
            toggle = true;
        }

        LLSpatialPartition* part = region->getSpatialPartition(LLViewerRegion::PARTITION_HUD);
        if (part)
        {
            LLDrawable* hit = part->lineSegmentIntersect(start, end, pick_transparent, false, true, false, face_hit, intersection, tex_coord, normal, tangent);
            if (hit)
            {
                drawable = hit;
            }
        }

        if (toggle)
        {
            toggleRenderType(LLPipeline::RENDER_TYPE_HUD);
        }
    }
    return drawable ? drawable->getVObj().get() : NULL;
}

LLSpatialPartition* LLPipeline::getSpatialPartition(LLViewerObject* vobj)
{
    if (vobj)
    {
        LLViewerRegion* region = vobj->getRegion();
        if (region)
        {
            return region->getSpatialPartition(vobj->getPartitionType());
        }
    }
    return NULL;
}

void LLPipeline::resetVertexBuffers(LLDrawable* drawable)
{
    if (!drawable)
    {
        return;
    }

    for (S32 i = 0; i < drawable->getNumFaces(); i++)
    {
        LLFace* facep = drawable->getFace(i);
        if (facep)
        {
            facep->clearVertexBuffer();
        }
    }
}

void LLPipeline::renderObjects(U32 type, bool texture, bool batch_texture, bool rigged)
{
    assertInitialized();
    gGL.loadMatrix(gGLModelView);
    gGLLastMatrix = NULL;

    if (rigged)
    {
        mSimplePool->pushRiggedBatches(type + 1, texture, batch_texture);
    }
    else
    {
        mSimplePool->pushBatches(type, texture, batch_texture);
    }

    gGL.loadMatrix(gGLModelView);
    gGLLastMatrix = NULL;
}

// Currently only used for shadows -Cosmic,2023-04-19
void LLPipeline::renderAlphaObjects(bool rigged)
{
    LL_PROFILE_ZONE_SCOPED_CATEGORY_PIPELINE;
    assertInitialized();
    gGL.loadMatrix(gGLModelView);
    gGLLastMatrix = NULL;
    S32 sun_up = LLEnvironment::instance().getIsSunUp() ? 1 : 0;
    U32 target_width = LLRenderTarget::sCurResX;
    U32 type = LLRenderPass::PASS_ALPHA;
    // for gDeferredShadowAlphaMaskProgram
    const LLVOAvatar* lastAvatar = nullptr;
    U64 lastMeshId = 0;
    bool skipLastSkin;
    // for gDeferredShadowGLTFAlphaBlendProgram
    //const LLVOAvatar* lastAvatarGLTF = nullptr;
    //U64 lastMeshIdGLTF = 0;
    //bool skipLastSkinGLTF;
    auto* begin = gPipeline.beginRenderMap(type);
    auto* end = gPipeline.endRenderMap(type);

    for (LLCullResult::drawinfo_iterator i = begin; i != end; )
    {
        LLDrawInfo* pparams = *i;
        LLCullResult::increment_iterator(i, end);

        if (rigged != (pparams->mAvatar != nullptr))
        {
            // Pool contains both rigged and non-rigged DrawInfos. Only draw
            // the objects we're interested in in this pass.
            continue;
        }

        if (rigged)
        {
            if (pparams->mGLTFMaterial)
            {
                gDeferredShadowGLTFAlphaBlendProgram.bind(rigged);
                LLGLSLShader::sCurBoundShaderPtr->uniform1i(LLShaderMgr::SUN_UP_FACTOR, sun_up);
                LLGLSLShader::sCurBoundShaderPtr->uniform1f(LLShaderMgr::DEFERRED_SHADOW_TARGET_WIDTH, (float)target_width);
                LLGLSLShader::sCurBoundShaderPtr->setMinimumAlpha(ALPHA_BLEND_CUTOFF);
                //LLRenderPass::pushRiggedGLTFBatch(*pparams, lastAvatarGLTF, lastMeshIdGLTF, skipLastSkinGLTF);
            }
            else
            {
                gDeferredShadowAlphaMaskProgram.bind(rigged);
                LLGLSLShader::sCurBoundShaderPtr->uniform1i(LLShaderMgr::SUN_UP_FACTOR, sun_up);
                LLGLSLShader::sCurBoundShaderPtr->uniform1f(LLShaderMgr::DEFERRED_SHADOW_TARGET_WIDTH, (float)target_width);
                LLGLSLShader::sCurBoundShaderPtr->setMinimumAlpha(ALPHA_BLEND_CUTOFF);
                if (mSimplePool->uploadMatrixPalette(pparams->mAvatar, pparams->mSkinInfo, lastAvatar, lastMeshId, skipLastSkin))
                {
                    mSimplePool->pushBatch(*pparams, true, true);
                }
            }
        }
        else
        {
            if (pparams->mGLTFMaterial)
            {
                gDeferredShadowGLTFAlphaBlendProgram.bind(rigged);
                LLGLSLShader::sCurBoundShaderPtr->uniform1i(LLShaderMgr::SUN_UP_FACTOR, sun_up);
                LLGLSLShader::sCurBoundShaderPtr->uniform1f(LLShaderMgr::DEFERRED_SHADOW_TARGET_WIDTH, (float)target_width);
                LLGLSLShader::sCurBoundShaderPtr->setMinimumAlpha(ALPHA_BLEND_CUTOFF);
#if 0
                LLRenderPass::pushGLTFBatch(*pparams);
#endif
            }
            else
            {
                gDeferredShadowAlphaMaskProgram.bind(rigged);
                LLGLSLShader::sCurBoundShaderPtr->uniform1i(LLShaderMgr::SUN_UP_FACTOR, sun_up);
                LLGLSLShader::sCurBoundShaderPtr->uniform1f(LLShaderMgr::DEFERRED_SHADOW_TARGET_WIDTH, (float)target_width);
                LLGLSLShader::sCurBoundShaderPtr->setMinimumAlpha(ALPHA_BLEND_CUTOFF);
                mSimplePool->pushBatch(*pparams, true, true);
            }
        }
    }

    gGL.loadMatrix(gGLModelView);
    gGLLastMatrix = NULL;
}

// Currently only used for shadows -Cosmic,2023-04-19
void LLPipeline::renderMaskedObjects(U32 type, bool texture, bool batch_texture, bool rigged)
{
    assertInitialized();
    gGL.loadMatrix(gGLModelView);
    gGLLastMatrix = NULL;
    if (rigged)
    {
        mAlphaMaskPool->pushRiggedMaskBatches(type+1, texture, batch_texture);
    }
    else
    {
        mAlphaMaskPool->pushMaskBatches(type, texture, batch_texture);
    }
    gGL.loadMatrix(gGLModelView);
    gGLLastMatrix = NULL;
}

// Currently only used for shadows -Cosmic,2023-04-19
void LLPipeline::renderFullbrightMaskedObjects(U32 type, bool texture, bool batch_texture, bool rigged)
{
    assertInitialized();
    gGL.loadMatrix(gGLModelView);
    gGLLastMatrix = NULL;
    if (rigged)
    {
        mFullbrightAlphaMaskPool->pushRiggedMaskBatches(type+1, texture, batch_texture);
    }
    else
    {
        mFullbrightAlphaMaskPool->pushMaskBatches(type, texture, batch_texture);
    }
    gGL.loadMatrix(gGLModelView);
    gGLLastMatrix = NULL;
}

void apply_cube_face_rotation(U32 face)
{
    switch (face)
    {
        case 0:
            gGL.rotatef(90.f, 0, 1, 0);
            gGL.rotatef(180.f, 1, 0, 0);
        break;
        case 2:
            gGL.rotatef(-90.f, 1, 0, 0);
        break;
        case 4:
            gGL.rotatef(180.f, 0, 1, 0);
            gGL.rotatef(180.f, 0, 0, 1);
        break;
        case 1:
            gGL.rotatef(-90.f, 0, 1, 0);
            gGL.rotatef(180.f, 1, 0, 0);
        break;
        case 3:
            gGL.rotatef(90, 1, 0, 0);
        break;
        case 5:
            gGL.rotatef(180, 0, 0, 1);
        break;
    }
}

void validate_framebuffer_object()
{
    GLenum status;
    status = glCheckFramebufferStatus(GL_FRAMEBUFFER_EXT);
    switch(status)
    {
        case GL_FRAMEBUFFER_COMPLETE:
            //framebuffer OK, no error.
            break;
        case GL_FRAMEBUFFER_INCOMPLETE_MISSING_ATTACHMENT:
            // frame buffer not OK: probably means unsupported depth buffer format
            LL_ERRS() << "Framebuffer Incomplete Missing Attachment." << LL_ENDL;
            break;
        case GL_FRAMEBUFFER_INCOMPLETE_ATTACHMENT:
            // frame buffer not OK: probably means unsupported depth buffer format
            LL_ERRS() << "Framebuffer Incomplete Attachment." << LL_ENDL;
            break;
        case GL_FRAMEBUFFER_UNSUPPORTED:
            /* choose different formats */
            LL_ERRS() << "Framebuffer unsupported." << LL_ENDL;
            break;
        default:
            LL_ERRS() << "Unknown framebuffer status." << LL_ENDL;
            break;
    }
}

void LLPipeline::bindScreenToTexture()
{

}

static LLTrace::BlockTimerStatHandle FTM_RENDER_BLOOM("Bloom");

void LLPipeline::visualizeBuffers(LLRenderTarget* src, LLRenderTarget* dst, U32 bufferIndex)
{
    if (dst)
    {
        dst->bindTarget();
    }
    gDeferredBufferVisualProgram.bind();
    gDeferredBufferVisualProgram.bindTexture(LLShaderMgr::DEFERRED_DIFFUSE, src, false, LLTexUnit::TFO_BILINEAR, bufferIndex);

    static LLStaticHashedString mipLevel("mipLevel");
    if (RenderBufferVisualization != 4)
        gDeferredBufferVisualProgram.uniform1f(mipLevel, 0);
    else
        gDeferredBufferVisualProgram.uniform1f(mipLevel, 8);

    mScreenTriangleVB->setBuffer();
    mScreenTriangleVB->drawArrays(LLRender::TRIANGLES, 0, 3);
    gDeferredBufferVisualProgram.unbind();
    if (dst)
    {
        dst->flush();
    }
}

void LLPipeline::generateLuminance(LLRenderTarget* src, LLRenderTarget* dst)
{
    // luminance sample and mipmap generation
    {
        LL_PROFILE_GPU_ZONE("luminance sample");

        dst->bindTarget();

        LLGLDepthTest depth(GL_FALSE, GL_FALSE);

        gLuminanceProgram.bind();

        static LLCachedControl<F32> diffuse_luminance_scale(gSavedSettings, "RenderDiffuseLuminanceScale", 1.0f);

        S32 channel = 0;
        channel = gLuminanceProgram.enableTexture(LLShaderMgr::DEFERRED_DIFFUSE);
        if (channel > -1)
        {
            src->bindTexture(0, channel, LLTexUnit::TFO_POINT);
        }

        channel = gLuminanceProgram.enableTexture(LLShaderMgr::DEFERRED_EMISSIVE);
        if (channel > -1)
        {
            mGlow[1].bindTexture(0, channel);
        }

        channel = gLuminanceProgram.enableTexture(LLShaderMgr::NORMAL_MAP);
        if (channel > -1)
        {
            // bind the normal map to get the environment mask
            mRT->deferredScreen.bindTexture(2, channel, LLTexUnit::TFO_POINT);
        }

        static LLStaticHashedString diffuse_luminance_scale_s("diffuse_luminance_scale");
        gLuminanceProgram.uniform1f(diffuse_luminance_scale_s, diffuse_luminance_scale);

        mScreenTriangleVB->setBuffer();
        mScreenTriangleVB->drawArrays(LLRender::TRIANGLES, 0, 3);
        dst->flush();

        // note -- unbind AFTER the glGenerateMipMap so time in generatemipmap can be profiled under "Luminance"
        // also note -- keep an eye on the performance of glGenerateMipmap, might need to replace it with a mip generation shader
        gLuminanceProgram.unbind();
    }
}

void LLPipeline::generateExposure(LLRenderTarget* src, LLRenderTarget* dst, bool use_history) {
    // exposure sample
    {
        LL_PROFILE_GPU_ZONE("exposure sample");

        if (use_history)
        {
            // copy last frame's exposure into mLastExposure
            mLastExposure.bindTarget();
            gCopyProgram.bind();
            gGL.getTexUnit(0)->bind(dst);

            mScreenTriangleVB->setBuffer();
            mScreenTriangleVB->drawArrays(LLRender::TRIANGLES, 0, 3);

            mLastExposure.flush();
        }

        dst->bindTarget();

        LLGLDepthTest depth(GL_FALSE, GL_FALSE);

        LLGLSLShader* shader;
        if (use_history)
        {
            shader = &gExposureProgram;
        }
        else
        {
            shader = &gExposureProgramNoFade;
        }

        shader->bind();

        S32 channel = shader->enableTexture(LLShaderMgr::DEFERRED_EMISSIVE);
        if (channel > -1)
        {
            src->bindTexture(0, channel, LLTexUnit::TFO_TRILINEAR);
        }

        if (use_history)
        {
            channel = shader->enableTexture(LLShaderMgr::EXPOSURE_MAP);
            if (channel > -1)
            {
                mLastExposure.bindTexture(0, channel);
            }
        }

        static LLStaticHashedString dt("dt");
        static LLStaticHashedString noiseVec("noiseVec");
        static LLStaticHashedString dynamic_exposure_params("dynamic_exposure_params");
        static LLCachedControl<F32> dynamic_exposure_coefficient(gSavedSettings, "RenderDynamicExposureCoefficient", 0.175f);
        static LLCachedControl<bool> should_auto_adjust(gSavedSettings, "RenderSkyAutoAdjustLegacy", true);

        LLSettingsSky::ptr_t sky = LLEnvironment::instance().getCurrentSky();

        F32 probe_ambiance = LLEnvironment::instance().getCurrentSky()->getReflectionProbeAmbiance(should_auto_adjust);
        F32 exp_min = 1.f;
        F32 exp_max = 1.f;

        if (probe_ambiance > 0.f)
        {
            F32 hdr_scale = sqrtf(LLEnvironment::instance().getCurrentSky()->getGamma()) * 2.f;

            if (hdr_scale > 1.f)
            {
                exp_min = 1.f / hdr_scale;
                exp_max = hdr_scale;
            }
        }
        shader->uniform1f(dt, gFrameIntervalSeconds);
        shader->uniform2f(noiseVec, ll_frand() * 2.0f - 1.0f, ll_frand() * 2.0f - 1.0f);
        shader->uniform3f(dynamic_exposure_params, dynamic_exposure_coefficient, exp_min, exp_max);

        mScreenTriangleVB->setBuffer();
        mScreenTriangleVB->drawArrays(LLRender::TRIANGLES, 0, 3);

        if (use_history)
        {
            gGL.getTexUnit(channel)->unbind(mLastExposure.getUsage());
        }
        shader->unbind();
        dst->flush();
    }
}

extern LLPointer<LLImageGL> gEXRImage;

void LLPipeline::tonemap(LLRenderTarget* src, LLRenderTarget* dst, bool gamma_correct/* = true*/)
{
    // gamma correct lighting
    {
        LL_PROFILE_GPU_ZONE("tonemap");

        dst->bindTarget();

        static LLCachedControl<bool> buildNoPost(gSavedSettings, "RenderDisablePostProcessing", false);

        LLGLDepthTest depth(GL_FALSE, GL_FALSE);

        // Apply gamma correction to the frame here.

        static LLCachedControl<bool> should_auto_adjust(gSavedSettings, "RenderSkyAutoAdjustLegacy", true);

        LLSettingsSky::ptr_t psky = LLEnvironment::instance().getCurrentSky();

        bool no_post = gSnapshotNoPost || (buildNoPost && gFloaterTools->isAvailable());
        LLGLSLShader* shader = nullptr;
        if (gamma_correct)
        {
            shader = no_post ? &gNoPostGammaCorrectProgram : // no post (no gamma, no exposure, no tonemapping)
                psky->getReflectionProbeAmbiance(should_auto_adjust) == 0.f ? &gLegacyPostGammaCorrectProgram :
                &gDeferredPostGammaCorrectProgram;
        }
        else
        {
            shader = (psky->getReflectionProbeAmbiance(should_auto_adjust) == 0.f || no_post) ? &gNoPostTonemapProgram : &gDeferredPostTonemapProgram;
        }

        shader->bind();

        S32 channel = 0;

        shader->bindTexture(LLShaderMgr::DEFERRED_DIFFUSE, src, false, LLTexUnit::TFO_POINT);
        shader->bindTexture(LLShaderMgr::EXPOSURE_MAP, &mExposureMap);
        shader->uniform2f(LLShaderMgr::DEFERRED_SCREEN_RES, (GLfloat)src->getWidth(), (GLfloat)src->getHeight());

        static LLCachedControl<F32> exposure(gSavedSettings, "RenderExposure", 1.f);

        F32 e = llclamp(exposure(), 0.5f, 4.f);

        static LLStaticHashedString s_exposure("exposure");
        static LLStaticHashedString tonemap_mix("tonemap_mix");
        static LLStaticHashedString tonemap_type("tonemap_type");

        shader->uniform1f(s_exposure, e);

        static LLCachedControl<U32> tonemap_type_setting(gSavedSettings, "RenderTonemapType", 0U);
        shader->uniform1i(tonemap_type, tonemap_type_setting);

        static LLCachedControl<F32> tonemap_mix_setting(gSavedSettings, "RenderTonemapMix", 1.f);
        shader->uniform1f(tonemap_mix, tonemap_mix_setting);

        mScreenTriangleVB->setBuffer();
        mScreenTriangleVB->drawArrays(LLRender::TRIANGLES, 0, 3);

        gGL.getTexUnit(channel)->unbind(src->getUsage());
        shader->unbind();

        dst->flush();
    }
}

void LLPipeline::copyScreenSpaceReflections(LLRenderTarget* src, LLRenderTarget* dst)
{
    if (RenderScreenSpaceReflections && !gCubeSnapshot)
    {
        LL_PROFILE_GPU_ZONE("ssr copy");
        LLGLDepthTest depth(GL_TRUE, GL_TRUE, GL_ALWAYS);

        LLRenderTarget& depth_src = mRT->deferredScreen;

        dst->bindTarget();
        dst->invalidate();
        gCopyDepthProgram.bind();

        S32 diff_map = gCopyDepthProgram.getTextureChannel(LLShaderMgr::DIFFUSE_MAP);
        S32 depth_map = gCopyDepthProgram.getTextureChannel(LLShaderMgr::DEFERRED_DEPTH);

        gGL.getTexUnit(diff_map)->bind(src);
        gGL.getTexUnit(depth_map)->bind(&depth_src, true);

        mScreenTriangleVB->setBuffer();
        mScreenTriangleVB->drawArrays(LLRender::TRIANGLES, 0, 3);

        dst->flush();
    }
}

void LLPipeline::generateGlow(LLRenderTarget* src)
{
    LL_PROFILE_GPU_ZONE("glow generate");
    if (sRenderGlow)
    {
        mGlow[2].bindTarget();
        mGlow[2].clear();

        gGlowExtractProgram.bind();
        F32 maxAlpha = RenderGlowMaxExtractAlpha;
        F32 warmthAmount = RenderGlowWarmthAmount;
        LLVector3 lumWeights = RenderGlowLumWeights;
        LLVector3 warmthWeights = RenderGlowWarmthWeights;

        gGlowExtractProgram.uniform1f(LLShaderMgr::GLOW_MIN_LUMINANCE, 9999);
        gGlowExtractProgram.uniform1f(LLShaderMgr::GLOW_MAX_EXTRACT_ALPHA, maxAlpha);
        gGlowExtractProgram.uniform3f(LLShaderMgr::GLOW_LUM_WEIGHTS, lumWeights.mV[0], lumWeights.mV[1],
            lumWeights.mV[2]);
        gGlowExtractProgram.uniform3f(LLShaderMgr::GLOW_WARMTH_WEIGHTS, warmthWeights.mV[0], warmthWeights.mV[1],
            warmthWeights.mV[2]);
        gGlowExtractProgram.uniform1f(LLShaderMgr::GLOW_WARMTH_AMOUNT, warmthAmount);

        if (RenderGlowNoise)
        {
            S32 channel = gGlowExtractProgram.enableTexture(LLShaderMgr::GLOW_NOISE_MAP);
            if (channel > -1)
            {
                gGL.getTexUnit(channel)->bindManual(LLTexUnit::TT_TEXTURE, mTrueNoiseMap);
                gGL.getTexUnit(channel)->setTextureFilteringOption(LLTexUnit::TFO_POINT);
            }
            gGlowExtractProgram.uniform2f(LLShaderMgr::DEFERRED_SCREEN_RES,
                                          (GLfloat)mGlow[2].getWidth(),
                                          (GLfloat)mGlow[2].getHeight());
        }

        {
            LLGLEnable blend_on(GL_BLEND);

            gGL.setSceneBlendType(LLRender::BT_ADD_WITH_ALPHA);

            gGlowExtractProgram.bindTexture(LLShaderMgr::DIFFUSE_MAP, src);

            gGL.color4f(1, 1, 1, 1);
            gPipeline.enableLightsFullbright();

            mScreenTriangleVB->setBuffer();
            mScreenTriangleVB->drawArrays(LLRender::TRIANGLES, 0, 3);

            mGlow[2].flush();
        }

        gGlowExtractProgram.unbind();

        // power of two between 1 and 1024
        U32 glowResPow = RenderGlowResolutionPow;
        const U32 glow_res = llmax(1, llmin(1024, 1 << glowResPow));

        S32 kernel = RenderGlowIterations * 2;
        F32 delta = RenderGlowWidth / glow_res;
        // Use half the glow width if we have the res set to less than 9 so that it looks
        // almost the same in either case.
        if (glowResPow < 9)
        {
            delta *= 0.5f;
        }
        F32 strength = RenderGlowStrength;

        gGlowProgram.bind();
        gGlowProgram.uniform1f(LLShaderMgr::GLOW_STRENGTH, strength);

        for (S32 i = 0; i < kernel; i++)
        {
            mGlow[i % 2].bindTarget();
            mGlow[i % 2].clear();

            if (i == 0)
            {
                gGlowProgram.bindTexture(LLShaderMgr::DIFFUSE_MAP, &mGlow[2]);
            }
            else
            {
                gGlowProgram.bindTexture(LLShaderMgr::DIFFUSE_MAP, &mGlow[(i - 1) % 2]);
            }

            if (i % 2 == 0)
            {
                gGlowProgram.uniform2f(LLShaderMgr::GLOW_DELTA, delta, 0);
            }
            else
            {
                gGlowProgram.uniform2f(LLShaderMgr::GLOW_DELTA, 0, delta);
            }

            mScreenTriangleVB->setBuffer();
            mScreenTriangleVB->drawArrays(LLRender::TRIANGLES, 0, 3);

            mGlow[i % 2].flush();
        }

        gGlowProgram.unbind();

    }
    else // !sRenderGlow, skip the glow ping-pong and just clear the result target
    {
        mGlow[1].bindTarget();
        mGlow[1].clear();
        mGlow[1].flush();
    }
}

void LLPipeline::applyCAS(LLRenderTarget* src, LLRenderTarget* dst)
{
    static LLCachedControl<F32> cas_sharpness(gSavedSettings, "RenderCASSharpness", 0.4f);
    static LLCachedControl<bool> should_auto_adjust(gSavedSettings, "RenderSkyAutoAdjustLegacy", true);

    LL_PROFILE_GPU_ZONE("cas");

    LLSettingsSky::ptr_t psky = LLEnvironment::instance().getCurrentSky();
    LLGLSLShader* sharpen_shader = psky->getReflectionProbeAmbiance(should_auto_adjust) == 0.f ? &gCASLegacyGammaProgram : &gCASProgram;

    // Bind setup:
    dst->bindTarget();

    sharpen_shader->bind();

    {
        static LLStaticHashedString cas_param_0("cas_param_0");
        static LLStaticHashedString cas_param_1("cas_param_1");
        static LLStaticHashedString out_screen_res("out_screen_res");

        varAU4(const0);
        varAU4(const1);
        CasSetup(const0, const1,
            cas_sharpness(),             // Sharpness tuning knob (0.0 to 1.0).
            (AF1)src->getWidth(), (AF1)src->getHeight(),  // Input size.
            (AF1)dst->getWidth(), (AF1)dst->getHeight()); // Output size.

        sharpen_shader->uniform4uiv(cas_param_0, 1, const0);
        sharpen_shader->uniform4uiv(cas_param_1, 1, const1);

        sharpen_shader->uniform2f(out_screen_res, (AF1)dst->getWidth(), (AF1)dst->getHeight());
    }

    sharpen_shader->bindTexture(LLShaderMgr::DEFERRED_DIFFUSE, src, false, LLTexUnit::TFO_POINT);

    // Draw
    gPipeline.mScreenTriangleVB->setBuffer();
    gPipeline.mScreenTriangleVB->drawArrays(LLRender::TRIANGLES, 0, 3);

    sharpen_shader->unbind();

    dst->flush();
}

void LLPipeline::applyFXAA(LLRenderTarget* src, LLRenderTarget* dst, bool combine_glow)
{
    llassert(!gCubeSnapshot);
    LLGLSLShader* shader = &gGlowCombineProgram;

    LL_PROFILE_GPU_ZONE("FXAA");
    S32 width = src->getWidth();
    S32 height = src->getHeight();

    // bake out texture2D with RGBL for FXAA shader
    mFXAAMap.bindTarget();
    mFXAAMap.invalidate(GL_COLOR_BUFFER_BIT);

    shader = combine_glow ? &gGlowCombineFXAAProgram : &gFXAALumaGenProgram;
    shader->bind();

    S32 channel = shader->enableTexture(LLShaderMgr::DEFERRED_DIFFUSE, src->getUsage());
    if (channel > -1)
    {
        src->bindTexture(0, channel, LLTexUnit::TFO_BILINEAR);
    }
    shader->bindTexture(LLShaderMgr::DEFERRED_EMISSIVE, &mGlow[1]);

    {
        LLGLDepthTest depth_test(GL_TRUE, GL_TRUE, GL_ALWAYS);
        mScreenTriangleVB->setBuffer();
        mScreenTriangleVB->drawArrays(LLRender::TRIANGLES, 0, 3);
    }

    shader->disableTexture(LLShaderMgr::DEFERRED_DIFFUSE, src->getUsage());
    shader->unbind();

    mFXAAMap.flush();

    if (dst)
    {
        dst->bindTarget();
    }

    static LLCachedControl<U32> aa_quality(gSavedSettings, "RenderFSAASamples", 0U);
    U32 fsaa_quality = std::clamp(aa_quality(), 0U, 3U);

    shader = &gFXAAProgram[fsaa_quality];
    shader->bind();

    channel = shader->enableTexture(LLShaderMgr::DIFFUSE_MAP, mFXAAMap.getUsage());
    if (channel > -1)
    {
        mFXAAMap.bindTexture(0, channel, LLTexUnit::TFO_BILINEAR);
    }

    gGLViewport[0] = gViewerWindow->getWorldViewRectRaw().mLeft;
    gGLViewport[1] = gViewerWindow->getWorldViewRectRaw().mBottom;
    gGLViewport[2] = gViewerWindow->getWorldViewRectRaw().getWidth();
    gGLViewport[3] = gViewerWindow->getWorldViewRectRaw().getHeight();

    glViewport(gGLViewport[0], gGLViewport[1], gGLViewport[2], gGLViewport[3]);

    F32 scale_x = (F32)width / mFXAAMap.getWidth();
    F32 scale_y = (F32)height / mFXAAMap.getHeight();
    shader->uniform2f(LLShaderMgr::FXAA_TC_SCALE, scale_x, scale_y);
    shader->uniform2f(LLShaderMgr::FXAA_RCP_SCREEN_RES, 1.f / width * scale_x, 1.f / height * scale_y);
    shader->uniform4f(LLShaderMgr::FXAA_RCP_FRAME_OPT, -0.5f / width * scale_x, -0.5f / height * scale_y,
        0.5f / width * scale_x, 0.5f / height * scale_y);
    shader->uniform4f(LLShaderMgr::FXAA_RCP_FRAME_OPT2, -2.f / width * scale_x, -2.f / height * scale_y,
        2.f / width * scale_x, 2.f / height * scale_y);

    {
        LLGLDepthTest depth_test(GL_TRUE, GL_TRUE, GL_ALWAYS);
        shader->bindTexture(LLShaderMgr::DEFERRED_DEPTH, &mRT->deferredScreen, true);

        mScreenTriangleVB->setBuffer();
        mScreenTriangleVB->drawArrays(LLRender::TRIANGLES, 0, 3);
    }

    shader->unbind();
    if (dst)
    {
        dst->flush();
    }
}

void LLPipeline::generateSMAABuffers(LLRenderTarget* src)
{
    llassert(!gCubeSnapshot);
    bool multisample = RenderFSAAType == 2 && mFXAAMap.isComplete() && mSMAABlendBuffer.isComplete();

    // Present everything.
    if (multisample)
    {
        LL_PROFILE_GPU_ZONE("SMAA Edge");
        static LLCachedControl<U32> aa_quality(gSavedSettings, "RenderFSAASamples", 0U);
        U32 fsaa_quality = std::clamp(aa_quality(), 0U, 3U);

        S32 width = src->getWidth();
        S32 height = src->getHeight();

        float rt_metrics[] = { 1.f / width, 1.f / height, (float)width, (float)height };

        LLGLDepthTest    depth(GL_FALSE, GL_FALSE);

        static LLCachedControl<bool> use_sample(gSavedSettings, "RenderSMAAUseSample", false);
        //static LLCachedControl<bool> use_stencil(gSavedSettings, "RenderSMAAUseStencil", true);
        {
            //LLGLState stencil(GL_STENCIL_TEST, use_stencil);

            // Bind setup:
            LLRenderTarget& dest = mFXAAMap;
            LLGLSLShader& edge_shader = gSMAAEdgeDetectProgram[fsaa_quality];

            dest.bindTarget();
            // SMAA utilizes discard, so the background color matters
            dest.clear(GL_COLOR_BUFFER_BIT);

            edge_shader.bind();
            edge_shader.uniform4fv(sSmaaRTMetrics, 1, rt_metrics);

            S32 channel = edge_shader.enableTexture(LLShaderMgr::DEFERRED_DIFFUSE, src->getUsage());
            if (channel > -1)
            {
                if (!use_sample)
                {
                    src->bindTexture(0, channel, LLTexUnit::TFO_POINT);
                    gGL.getTexUnit(channel)->setTextureAddressMode(LLTexUnit::TAM_CLAMP);
                }
                else
                {
                    gGL.getTexUnit(channel)->bindManual(LLTexUnit::TT_TEXTURE, mSMAASampleMap);
                    gGL.getTexUnit(channel)->setTextureAddressMode(LLTexUnit::TAM_CLAMP);
                }
            }

            //if (use_stencil)
            //{
            //    glStencilFunc(GL_ALWAYS, 1, 0xFF);
            //    glStencilOp(GL_KEEP, GL_KEEP, GL_REPLACE);
            //    glStencilMask(0xFF);
            //}
            mScreenTriangleVB->setBuffer();
            mScreenTriangleVB->drawArrays(LLRender::TRIANGLES, 0, 3);

            edge_shader.unbind();
            dest.flush();

            gGL.getTexUnit(channel)->unbindFast(LLTexUnit::TT_TEXTURE);
        }

        {
            //LLGLState stencil(GL_STENCIL_TEST, use_stencil);

            // Bind setup:
            LLRenderTarget& dest = mSMAABlendBuffer;
            LLGLSLShader& blend_weights_shader = gSMAABlendWeightsProgram[fsaa_quality];

            dest.bindTarget();
            dest.invalidate(GL_COLOR_BUFFER_BIT);

            blend_weights_shader.bind();
            blend_weights_shader.uniform4fv(sSmaaRTMetrics, 1, rt_metrics);

            S32 edge_tex_channel = blend_weights_shader.enableTexture(LLShaderMgr::SMAA_EDGE_TEX, mFXAAMap.getUsage());
            if (edge_tex_channel > -1)
            {
                mFXAAMap.bindTexture(0, edge_tex_channel, LLTexUnit::TFO_BILINEAR);
                gGL.getTexUnit(edge_tex_channel)->setTextureAddressMode(LLTexUnit::TAM_CLAMP);
            }
            S32 area_tex_channel = blend_weights_shader.enableTexture(LLShaderMgr::SMAA_AREA_TEX, LLTexUnit::TT_TEXTURE);
            if (area_tex_channel > -1)
            {
                gGL.getTexUnit(area_tex_channel)->bindManual(LLTexUnit::TT_TEXTURE, mSMAAAreaMap);
                gGL.getTexUnit(area_tex_channel)->setTextureFilteringOption(LLTexUnit::TFO_BILINEAR);
                gGL.getTexUnit(area_tex_channel)->setTextureAddressMode(LLTexUnit::TAM_CLAMP);
            }
            S32 search_tex_channel = blend_weights_shader.enableTexture(LLShaderMgr::SMAA_SEARCH_TEX, LLTexUnit::TT_TEXTURE);
            if (search_tex_channel > -1)
            {
                gGL.getTexUnit(search_tex_channel)->bindManual(LLTexUnit::TT_TEXTURE, mSMAASearchMap);
                gGL.getTexUnit(search_tex_channel)->setTextureFilteringOption(LLTexUnit::TFO_BILINEAR);
                gGL.getTexUnit(search_tex_channel)->setTextureAddressMode(LLTexUnit::TAM_CLAMP);
            }

            //if (use_stencil)
            //{
            //    glStencilFunc(GL_EQUAL, 1, 0xFF);
            //    glStencilMask(0x00);
            //}
            mScreenTriangleVB->setBuffer();
            mScreenTriangleVB->drawArrays(LLRender::TRIANGLES, 0, 3);
            //if (use_stencil)
            //{
            //    glStencilFunc(GL_ALWAYS, 0, 0xFF);
            //}
            blend_weights_shader.unbind();
            dest.flush();
            gGL.getTexUnit(edge_tex_channel)->unbindFast(LLTexUnit::TT_TEXTURE);
            gGL.getTexUnit(area_tex_channel)->unbindFast(LLTexUnit::TT_TEXTURE);
            gGL.getTexUnit(search_tex_channel)->unbindFast(LLTexUnit::TT_TEXTURE);
        }
    }
}

void LLPipeline::applySMAA(LLRenderTarget* src, LLRenderTarget* dst, bool combine_glow)
{
    llassert(!gCubeSnapshot);

    LL_PROFILE_GPU_ZONE("SMAA");
    static LLCachedControl<U32> aa_quality(gSavedSettings, "RenderFSAASamples", 0U);
    U32 fsaa_quality = std::clamp(aa_quality(), 0U, 3U);

    S32 width = src->getWidth();
    S32 height = src->getHeight();

    float rt_metrics[] = { 1.f / width, 1.f / height, (float)width, (float)height };

    LLGLDepthTest    depth(GL_FALSE, GL_FALSE);

    static LLCachedControl<bool> use_sample(gSavedSettings, "RenderSMAAUseSample", false);
    //static LLCachedControl<bool> use_stencil(gSavedSettings, "RenderSMAAUseStencil", true);

    {
        //LLGLDisable stencil(GL_STENCIL_TEST);

        // Bind setup:
        LLGLSLShader& blend_shader = combine_glow ? gSMAANeighborhoodBlendGlowCombineProgram[fsaa_quality]
            : gSMAANeighborhoodBlendProgram[fsaa_quality];

        if(dst)
        {
            dst->bindTarget();
            dst->invalidate(GL_COLOR_BUFFER_BIT);
        }

        blend_shader.bind();
        blend_shader.uniform4fv(sSmaaRTMetrics, 1, rt_metrics);

        S32 diffuse_channel = blend_shader.enableTexture(LLShaderMgr::DEFERRED_DIFFUSE);
        if(diffuse_channel > -1)
        {
            src->bindTexture(0, diffuse_channel, LLTexUnit::TFO_BILINEAR);
            gGL.getTexUnit(diffuse_channel)->setTextureAddressMode(LLTexUnit::TAM_CLAMP);
        }

        S32 blend_channel = blend_shader.enableTexture(LLShaderMgr::SMAA_BLEND_TEX);
        if (blend_channel > -1)
        {
            mSMAABlendBuffer.bindTexture(0, blend_channel, LLTexUnit::TFO_BILINEAR);
        }

        blend_shader.bindTexture(LLShaderMgr::DEFERRED_EMISSIVE, &mGlow[1]);

        blend_shader.bindTexture(LLShaderMgr::DEFERRED_DEPTH, &mRT->deferredScreen, true);

        mScreenTriangleVB->setBuffer();
        mScreenTriangleVB->drawArrays(LLRender::TRIANGLES, 0, 3);

        blend_shader.unbind();
        gGL.getTexUnit(diffuse_channel)->unbindFast(LLTexUnit::TT_TEXTURE);
        gGL.getTexUnit(blend_channel)->unbindFast(LLTexUnit::TT_TEXTURE);

        if (dst)
        {
            dst->flush();
        }
    }
}

void LLPipeline::copyRenderTarget(LLRenderTarget* src, LLRenderTarget* dst)
{
    LL_PROFILE_GPU_ZONE("copyRenderTarget");
    dst->bindTarget();

    gDeferredPostNoDoFProgram.bind();

    gDeferredPostNoDoFProgram.bindTexture(LLShaderMgr::DEFERRED_DIFFUSE, src);
    gDeferredPostNoDoFProgram.bindTexture(LLShaderMgr::DEFERRED_DEPTH, &mRT->deferredScreen, true);

    {
        mScreenTriangleVB->setBuffer();
        mScreenTriangleVB->drawArrays(LLRender::TRIANGLES, 0, 3);
    }

    gDeferredPostNoDoFProgram.unbind();

    dst->flush();
}

void LLPipeline::combineGlow(LLRenderTarget* src, LLRenderTarget* dst)
{
    LL_PROFILE_GPU_ZONE("glow combine");

    // Go ahead and do our glow combine here in our destination.  We blit this later into the front buffer.
    if (dst)
    {
        dst->bindTarget();
    }

    {
        gGlowCombineProgram.bind();

        gGlowCombineProgram.bindTexture(LLShaderMgr::DEFERRED_DIFFUSE, src);
        gGlowCombineProgram.bindTexture(LLShaderMgr::DEFERRED_EMISSIVE, &mGlow[1]);
        gGlowCombineProgram.bindTexture(LLShaderMgr::DEFERRED_DEPTH, &mRT->deferredScreen, true);

        mScreenTriangleVB->setBuffer();
        mScreenTriangleVB->drawArrays(LLRender::TRIANGLES, 0, 3);
    }

    if (dst)
    {
        dst->flush();
    }
}

void LLPipeline::renderDoF(LLRenderTarget* src, LLRenderTarget* dst)
{
    LL_PROFILE_GPU_ZONE("dof");
    gViewerWindow->setup3DViewport();

    LLGLDisable blend(GL_BLEND);

    // depth of field focal plane calculations
    static F32 current_distance = 16.f;
    static F32 start_distance = 16.f;
    static F32 transition_time = 1.f;

    LLVector3 focus_point;

    LLViewerObject* obj = LLViewerMediaFocus::getInstance()->getFocusedObject();
    if (obj && obj->mDrawable && obj->isSelected())
    { // focus on selected media object
        S32 face_idx = LLViewerMediaFocus::getInstance()->getFocusedFace();
        if (obj && obj->mDrawable)
        {
            LLFace* face = obj->mDrawable->getFace(face_idx);
            if (face)
            {
                focus_point = face->getPositionAgent();
            }
        }
    }

    if (focus_point.isExactlyZero())
    {
        if (LLViewerJoystick::getInstance()->getOverrideCamera())
        { // focus on point under cursor
            focus_point.set(gDebugRaycastIntersection.getF32ptr());
        }
        else if (gAgentCamera.cameraMouselook())
        { // focus on point under mouselook crosshairs
            LLVector4a result;
            result.clear();

            gViewerWindow->cursorIntersect(-1, -1, 512.f, nullptr, -1, false, false, true, true, nullptr, nullptr, nullptr, &result);

            focus_point.set(result.getF32ptr());
        }
        else
        {
            // focus on alt-zoom target
            LLViewerRegion* region = gAgent.getRegion();
            if (region)
            {
                focus_point = LLVector3(gAgentCamera.getFocusGlobal() - region->getOriginGlobal());
            }
        }
    }

    LLVector3 eye = LLViewerCamera::getInstance()->getOrigin();
    F32 target_distance = 16.f;
    if (!focus_point.isExactlyZero())
    {
        target_distance = LLViewerCamera::getInstance()->getAtAxis() * (focus_point - eye);
    }

    if (transition_time >= 1.f && fabsf(current_distance - target_distance) / current_distance > 0.01f)
    { // large shift happened, interpolate smoothly to new target distance
        transition_time = 0.f;
        start_distance = current_distance;
    }
    else if (transition_time < 1.f)
    { // currently in a transition, continue interpolating
        transition_time += 1.f / CameraFocusTransitionTime * gFrameIntervalSeconds.value();
        transition_time = llmin(transition_time, 1.f);

        F32 t = cosf(transition_time * F_PI + F_PI) * 0.5f + 0.5f;
        current_distance = start_distance + (target_distance - start_distance) * t;
    }
    else
    { // small or no change, just snap to target distance
        current_distance = target_distance;
    }

    // convert to mm
    F32 subject_distance = current_distance * 1000.f;
    F32 fnumber = CameraFNumber;
    F32 default_focal_length = CameraFocalLength;

    F32 fov = LLViewerCamera::getInstance()->getView();

    const F32 default_fov = CameraFieldOfView * F_PI / 180.f;

    // F32 aspect_ratio = (F32) mRT->screen.getWidth()/(F32)mRT->screen.getHeight();

    F32 dv = 2.f * default_focal_length * tanf(default_fov / 2.f);

    F32 focal_length = dv / (2 * tanf(fov / 2.f));

    // F32 tan_pixel_angle = tanf(LLDrawable::sCurPixelAngle);

    // from wikipedia -- c = |s2-s1|/s2 * f^2/(N(S1-f))
    // where     N = fnumber
    //           s2 = dot distance
    //           s1 = subject distance
    //           f = focal length
    //

    F32 blur_constant = focal_length * focal_length / (fnumber * (subject_distance - focal_length));
    blur_constant /= 1000.f; // convert to meters for shader
    F32 magnification = focal_length / (subject_distance - focal_length);

    { // build diffuse+bloom+CoF
        mFXAAMap.bindTarget();

        gDeferredCoFProgram.bind();

        gDeferredCoFProgram.bindTexture(LLShaderMgr::DEFERRED_DIFFUSE, src, LLTexUnit::TFO_POINT);
        gDeferredCoFProgram.bindTexture(LLShaderMgr::DEFERRED_DEPTH, &mRT->deferredScreen, true);

        gDeferredCoFProgram.uniform2f(LLShaderMgr::DEFERRED_SCREEN_RES, (GLfloat)mFXAAMap.getWidth(), (GLfloat)mFXAAMap.getHeight());
        gDeferredCoFProgram.uniform1f(LLShaderMgr::DOF_FOCAL_DISTANCE, -subject_distance / 1000.f);
        gDeferredCoFProgram.uniform1f(LLShaderMgr::DOF_BLUR_CONSTANT, blur_constant);
        gDeferredCoFProgram.uniform1f(LLShaderMgr::DOF_TAN_PIXEL_ANGLE, tanf(1.f / LLDrawable::sCurPixelAngle));
        gDeferredCoFProgram.uniform1f(LLShaderMgr::DOF_MAGNIFICATION, magnification);
        gDeferredCoFProgram.uniform1f(LLShaderMgr::DOF_MAX_COF, CameraMaxCoF);
        gDeferredCoFProgram.uniform1f(LLShaderMgr::DOF_RES_SCALE, CameraDoFResScale);
        gDeferredCoFProgram.bindTexture(LLShaderMgr::DEFERRED_EMISSIVE, &mGlow[1]);

        mScreenTriangleVB->setBuffer();
        mScreenTriangleVB->drawArrays(LLRender::TRIANGLES, 0, 3);
        gDeferredCoFProgram.unbind();
        mFXAAMap.flush();
    }

    U32 dof_width = (U32)(mRT->screen.getWidth() * CameraDoFResScale);
    U32 dof_height = (U32)(mRT->screen.getHeight() * CameraDoFResScale);

    { // perform DoF sampling at half-res (preserve alpha channel)
        src->bindTarget();
        glViewport(0, 0, dof_width, dof_height);

        gGL.setColorMask(true, false);

        gDeferredPostProgram.bind();
        gDeferredPostProgram.bindTexture(LLShaderMgr::DEFERRED_DIFFUSE, &mFXAAMap, LLTexUnit::TFO_POINT);

        gDeferredPostProgram.uniform2f(LLShaderMgr::DEFERRED_SCREEN_RES, (GLfloat)src->getWidth(), (GLfloat)src->getHeight());
        gDeferredPostProgram.uniform1f(LLShaderMgr::DOF_MAX_COF, CameraMaxCoF);
        gDeferredPostProgram.uniform1f(LLShaderMgr::DOF_RES_SCALE, CameraDoFResScale);

        mScreenTriangleVB->setBuffer();
        mScreenTriangleVB->drawArrays(LLRender::TRIANGLES, 0, 3);

        gDeferredPostProgram.unbind();

        src->flush();
        gGL.setColorMask(true, true);
    }

    { // combine result based on alpha

        if(dst)
        {
            dst->bindTarget();
        }
        glViewport(0, 0, mFXAAMap.getWidth(), mFXAAMap.getHeight());

        gDeferredDoFCombineProgram.bind();
        gDeferredDoFCombineProgram.bindTexture(LLShaderMgr::DEFERRED_DIFFUSE, src, LLTexUnit::TFO_POINT);
        gDeferredDoFCombineProgram.bindTexture(LLShaderMgr::DEFERRED_LIGHT, &mFXAAMap, LLTexUnit::TFO_POINT);
        gDeferredDoFCombineProgram.bindTexture(LLShaderMgr::DEFERRED_DEPTH, &mRT->deferredScreen, true);

        gDeferredDoFCombineProgram.uniform2f(LLShaderMgr::DEFERRED_SCREEN_RES, (GLfloat)src->getWidth(), (GLfloat)src->getHeight());
        gDeferredDoFCombineProgram.uniform1f(LLShaderMgr::DOF_MAX_COF, CameraMaxCoF);
        gDeferredDoFCombineProgram.uniform1f(LLShaderMgr::DOF_RES_SCALE, CameraDoFResScale);
        gDeferredDoFCombineProgram.uniform1f(LLShaderMgr::DOF_WIDTH, (dof_width - 1) / (F32)src->getWidth());
        gDeferredDoFCombineProgram.uniform1f(LLShaderMgr::DOF_HEIGHT, (dof_height - 1) / (F32)src->getHeight());

        mScreenTriangleVB->setBuffer();
        mScreenTriangleVB->drawArrays(LLRender::TRIANGLES, 0, 3);

        gDeferredDoFCombineProgram.unbind();

        if (dst)
        {
            dst->flush();
        }
    }
}

void LLPipeline::renderFinalize()
{
    // Ensure changes here are propogated to relevant portions of LLGLTFPreviewTexture::render()

    llassert(!gCubeSnapshot);
    LLVertexBuffer::unbind();
    LLGLState::checkStates();

    assertInitialized();

    LL_RECORD_BLOCK_TIME(FTM_RENDER_BLOOM);
    LL_PROFILE_GPU_ZONE("renderFinalize");

    gGL.color4f(1, 1, 1, 1);
    LLGLDepthTest depth(GL_FALSE);
    LLGLDisable blend(GL_BLEND);
    LLGLDisable cull(GL_CULL_FACE);

    enableLightsFullbright();

    gGL.setColorMask(true, true);
    glClearColor(0, 0, 0, 0);

    copyScreenSpaceReflections(&mRT->screen, &mSceneMap);

    generateLuminance(&mRT->screen, &mLuminanceMap);

    generateExposure(&mLuminanceMap, &mExposureMap);

    LLRenderTarget* src = &mPostPingMap;
    LLRenderTarget* dest = &mPostPongMap;

    static LLCachedControl<bool> render_cas(gSavedSettings, "RenderCAS", true);
    if (render_cas && gCASProgram.isComplete())
    {
        tonemap(&mRT->screen, &mRT->deferredLight, false); // Must output to 16F buffer when passing to CAS or banding occurs

        applyCAS(&mRT->deferredLight, dest); // Gamma corrects after sharpening
        std::swap(src, dest);
    }
    else
    {
        tonemap(&mRT->screen, dest);
        std::swap(src, dest);
    }

    LLVertexBuffer::unbind();

    generateGlow(src);

    gGLViewport[0] = gViewerWindow->getWorldViewRectRaw().mLeft;
    gGLViewport[1] = gViewerWindow->getWorldViewRectRaw().mBottom;
    gGLViewport[2] = gViewerWindow->getWorldViewRectRaw().getWidth();
    gGLViewport[3] = gViewerWindow->getWorldViewRectRaw().getHeight();
    glViewport(gGLViewport[0], gGLViewport[1], gGLViewport[2], gGLViewport[3]);

    bool smaa_enabled = RenderFSAAType == 2 && mFXAAMap.isComplete() && mSMAABlendBuffer.isComplete();
    bool fxaa_enabled = RenderFSAAType == 1 && mFXAAMap.isComplete();
    bool dof_enabled = RenderDepthOfField &&
        (RenderDepthOfFieldInEditMode || !LLToolMgr::getInstance()->inBuildMode());
    if(dof_enabled) // DoF Combines Glow
    {
        LLRenderTarget* dof_dest = (smaa_enabled || fxaa_enabled) ? dest : nullptr; // render to screen if no AA enabled
        renderDoF(src, dof_dest);
        std::swap(src, dof_dest);
    }

    // Render to screen
    if (smaa_enabled)
    {
        generateSMAABuffers(src);
        applySMAA(src, nullptr, !dof_enabled);
    }
    else if (fxaa_enabled)
    {
        applyFXAA(src, nullptr, !dof_enabled);
    }
    else if (!dof_enabled)
    {
        combineGlow(src, nullptr);
    }

    if (RenderBufferVisualization > -1)
    {
        switch (RenderBufferVisualization)
        {
        case 0:
        case 1:
        case 2:
        case 3:
            visualizeBuffers(&mRT->deferredScreen, nullptr, RenderBufferVisualization);
            break;
        case 4:
            visualizeBuffers(&mLuminanceMap, nullptr, 0);
            break;
        case 5:
        {
            if (RenderFSAAType > 0)
            {
                visualizeBuffers(&mFXAAMap, nullptr, 0);
            }
            break;
        }
        case 6:
        {
            if (RenderFSAAType == 2)
            {
                visualizeBuffers(&mSMAABlendBuffer, nullptr, 0);
            }
            break;
        }
        default:
            break;
        }
    }

    gGL.setSceneBlendType(LLRender::BT_ALPHA);

    if (hasRenderDebugMask(LLPipeline::RENDER_DEBUG_PHYSICS_SHAPES))
    {
        renderPhysicsDisplay();
    }

    /*if (LLRenderTarget::sUseFBO && !gCubeSnapshot)
    { // copy depth buffer from mRT->screen to framebuffer
        LLRenderTarget::copyContentsToFramebuffer(mRT->screen, 0, 0, mRT->screen.getWidth(), mRT->screen.getHeight(), 0, 0,
                                                  mRT->screen.getWidth(), mRT->screen.getHeight(),
                                                  GL_DEPTH_BUFFER_BIT | GL_STENCIL_BUFFER_BIT, GL_NEAREST);
    }*/

    LLVertexBuffer::unbind();

    LLGLState::checkStates();

    // flush calls made to "addTrianglesDrawn" so far to stats machinery
    recordTrianglesDrawn();
}

void LLPipeline::bindLightFunc(LLGLSLShader& shader)
{
    S32 channel = shader.enableTexture(LLShaderMgr::DEFERRED_LIGHTFUNC);
    if (channel > -1)
    {
        gGL.getTexUnit(channel)->bindManual(LLTexUnit::TT_TEXTURE, mLightFunc);
    }

    channel = shader.enableTexture(LLShaderMgr::DEFERRED_BRDF_LUT, LLTexUnit::TT_TEXTURE);
    if (channel > -1)
    {
        mPbrBrdfLut.bindTexture(0, channel);
    }
}

void LLPipeline::bindShadowMaps(LLGLSLShader& shader)
{
    for (U32 i = 0; i < 4; i++)
    {
        LLRenderTarget* shadow_target = getSunShadowTarget(i);
        if (shadow_target)
        {
            S32 channel = shader.enableTexture(LLShaderMgr::DEFERRED_SHADOW0 + i, LLTexUnit::TT_TEXTURE);
            if (channel > -1)
            {
                gGL.getTexUnit(channel)->bind(getSunShadowTarget(i), true);
            }
        }
    }

    for (U32 i = 4; i < 6; i++)
    {
        S32 channel = shader.enableTexture(LLShaderMgr::DEFERRED_SHADOW0 + i);
        if (channel > -1)
        {
            LLRenderTarget* shadow_target = getSpotShadowTarget(i - 4);
            if (shadow_target)
            {
                gGL.getTexUnit(channel)->bind(shadow_target, true);
            }
        }
    }
}

void LLPipeline::bindDeferredShaderFast(LLGLSLShader& shader)
{
    if (shader.mCanBindFast)
    { // was previously fully bound, use fast path
        shader.bind();
        bindLightFunc(shader);
        bindShadowMaps(shader);
        bindReflectionProbes(shader);
    }
    else
    { //wasn't previously bound, use slow path
        bindDeferredShader(shader);
        shader.mCanBindFast = true;
    }
}

void LLPipeline::bindDeferredShader(LLGLSLShader& shader, LLRenderTarget* light_target, LLRenderTarget* depth_target)
{
    LL_PROFILE_ZONE_SCOPED_CATEGORY_PIPELINE;
    LLRenderTarget* deferred_target       = &mRT->deferredScreen;
    LLRenderTarget* deferred_light_target = &mRT->deferredLight;

    shader.bind();
    S32 channel = 0;
    channel = shader.enableTexture(LLShaderMgr::DEFERRED_DIFFUSE, deferred_target->getUsage());
    if (channel > -1)
    {
        deferred_target->bindTexture(0,channel, LLTexUnit::TFO_POINT); // frag_data[0]
        gGL.getTexUnit(channel)->setTextureAddressMode(LLTexUnit::TAM_CLAMP);
    }

    channel = shader.enableTexture(LLShaderMgr::DEFERRED_SPECULAR, deferred_target->getUsage());
    if (channel > -1)
    {
        deferred_target->bindTexture(1, channel, LLTexUnit::TFO_POINT); // frag_data[1]
        gGL.getTexUnit(channel)->setTextureAddressMode(LLTexUnit::TAM_CLAMP);
    }

    channel = shader.enableTexture(LLShaderMgr::NORMAL_MAP, deferred_target->getUsage());
    if (channel > -1)
    {
        deferred_target->bindTexture(2, channel, LLTexUnit::TFO_POINT); // frag_data[2]
        gGL.getTexUnit(channel)->setTextureAddressMode(LLTexUnit::TAM_CLAMP);
    }

    channel = shader.enableTexture(LLShaderMgr::DEFERRED_EMISSIVE, deferred_target->getUsage());
    if (channel > -1)
    {
        deferred_target->bindTexture(3, channel, LLTexUnit::TFO_POINT); // frag_data[3]
        gGL.getTexUnit(channel)->setTextureAddressMode(LLTexUnit::TAM_CLAMP);
    }

    channel = shader.enableTexture(LLShaderMgr::DEFERRED_DEPTH, deferred_target->getUsage());
    if (channel > -1)
    {
        if (depth_target)
        {
            gGL.getTexUnit(channel)->bind(depth_target, true);
        }
        else
        {
            gGL.getTexUnit(channel)->bind(deferred_target, true);
        }
        stop_glerror();
    }

    if (sReflectionRender && !shader.getUniformLocation(LLShaderMgr::MODELVIEW_MATRIX))
    {
        shader.uniformMatrix4fv(LLShaderMgr::MODELVIEW_MATRIX, 1, false, glm::value_ptr(mReflectionModelView));
    }

    bindLightFunc(shader);

    stop_glerror();

    light_target = light_target ? light_target : deferred_light_target;
    channel = shader.enableTexture(LLShaderMgr::DEFERRED_LIGHT, light_target->getUsage());
    if (channel > -1)
    {
        if (light_target->isComplete())
        {
            light_target->bindTexture(0, channel, LLTexUnit::TFO_POINT);
        }
        else
        {
            gGL.getTexUnit(channel)->bindFast(LLViewerFetchedTexture::sWhiteImagep);
        }
    }

    stop_glerror();

    bindShadowMaps(shader);

    stop_glerror();

    F32 mat[16*6];
    for (U32 i = 0; i < 16; i++)
    {
        mat[i] = glm::value_ptr(mSunShadowMatrix[0])[i];
        mat[i+16] = glm::value_ptr(mSunShadowMatrix[1])[i];
        mat[i+32] = glm::value_ptr(mSunShadowMatrix[2])[i];
        mat[i+48] = glm::value_ptr(mSunShadowMatrix[3])[i];
        mat[i+64] = glm::value_ptr(mSunShadowMatrix[4])[i];
        mat[i+80] = glm::value_ptr(mSunShadowMatrix[5])[i];
    }

    shader.uniformMatrix4fv(LLShaderMgr::DEFERRED_SHADOW_MATRIX, 6, false, mat);

    stop_glerror();

    if (!LLPipeline::sReflectionProbesEnabled)
    {
        channel = shader.enableTexture(LLShaderMgr::ENVIRONMENT_MAP, LLTexUnit::TT_CUBE_MAP);
        if (channel > -1)
        {
            LLCubeMap* cube_map = gSky.mVOSkyp ? gSky.mVOSkyp->getCubeMap() : NULL;
            if (cube_map)
            {
                cube_map->enable(channel);
                cube_map->bind();
            }

            F32* m = gGLModelView;

            F32 mat[] = { m[0], m[1], m[2],
                          m[4], m[5], m[6],
                          m[8], m[9], m[10] };

            shader.uniformMatrix3fv(LLShaderMgr::DEFERRED_ENV_MAT, 1, true, mat);
        }
    }

    bindReflectionProbes(shader);

    /*if (gCubeSnapshot)
    { // we only really care about the first two values, but the shader needs increasing separation between clip planes
        shader.uniform4f(LLShaderMgr::DEFERRED_SHADOW_CLIP, 1.f, 64.f, 128.f, 256.f);
    }
    else*/
    {
        shader.uniform4fv(LLShaderMgr::DEFERRED_SHADOW_CLIP, 1, mSunClipPlanes.mV);
    }

    //F32 shadow_offset_error = 1.f + RenderShadowOffsetError * fabsf(LLViewerCamera::getInstance()->getOrigin().mV[2]);
    F32 shadow_bias_error = RenderShadowBiasError * fabsf(LLViewerCamera::getInstance()->getOrigin().mV[2])/3000.f;
    F32 shadow_bias       = RenderShadowBias + shadow_bias_error;

    shader.uniform2f(LLShaderMgr::DEFERRED_SCREEN_RES, (GLfloat)deferred_target->getWidth(), (GLfloat)deferred_target->getHeight());
    shader.uniform1f(LLShaderMgr::DEFERRED_NEAR_CLIP, LLViewerCamera::getInstance()->getNear()*2.f);
    shader.uniform1f (LLShaderMgr::DEFERRED_SHADOW_OFFSET, RenderShadowOffset); //*shadow_offset_error);
    shader.uniform1f(LLShaderMgr::DEFERRED_SHADOW_BIAS, shadow_bias);
    shader.uniform1f(LLShaderMgr::DEFERRED_SPOT_SHADOW_OFFSET, RenderSpotShadowOffset);
    shader.uniform1f(LLShaderMgr::DEFERRED_SPOT_SHADOW_BIAS, RenderSpotShadowBias);

    shader.uniform3fv(LLShaderMgr::DEFERRED_SUN_DIR, 1, mTransformedSunDir.mV);
    shader.uniform3fv(LLShaderMgr::DEFERRED_MOON_DIR, 1, mTransformedMoonDir.mV);
    shader.uniform2f(LLShaderMgr::DEFERRED_SHADOW_RES, (GLfloat)mRT->shadow[0].getWidth(), (GLfloat)mRT->shadow[0].getHeight());
    shader.uniform2f(LLShaderMgr::DEFERRED_PROJ_SHADOW_RES, (GLfloat)mSpotShadow[0].getWidth(), (GLfloat)mSpotShadow[0].getHeight());

    shader.uniformMatrix4fv(LLShaderMgr::MODELVIEW_DELTA_MATRIX, 1, GL_FALSE, glm::value_ptr(gGLDeltaModelView));
    shader.uniformMatrix4fv(LLShaderMgr::INVERSE_MODELVIEW_DELTA_MATRIX, 1, GL_FALSE, glm::value_ptr(gGLInverseDeltaModelView));

    shader.uniform1i(LLShaderMgr::CUBE_SNAPSHOT, gCubeSnapshot ? 1 : 0);

    // auto adjust legacy sun color if needed
    static LLCachedControl<bool> should_auto_adjust(gSavedSettings, "RenderSkyAutoAdjustLegacy", true);
    static LLCachedControl<F32> auto_adjust_sun_color_scale(gSavedSettings, "RenderSkyAutoAdjustSunColorScale", 1.f);
    LLSettingsSky::ptr_t psky = LLEnvironment::instance().getCurrentSky();
    LLColor3 sun_diffuse(mSunDiffuse.mV);
    if (should_auto_adjust && psky->canAutoAdjust())
    {
        sun_diffuse *= auto_adjust_sun_color_scale;
    }

    shader.uniform3fv(LLShaderMgr::SUNLIGHT_COLOR, 1, sun_diffuse.mV);
    shader.uniform3fv(LLShaderMgr::MOONLIGHT_COLOR, 1, mMoonDiffuse.mV);

    shader.uniform1f(LLShaderMgr::REFLECTION_PROBE_MAX_LOD, mReflectionMapManager.mMaxProbeLOD);
}


LLColor3 pow3f(LLColor3 v, F32 f)
{
    v.mV[0] = powf(v.mV[0], f);
    v.mV[1] = powf(v.mV[1], f);
    v.mV[2] = powf(v.mV[2], f);
    return v;
}

LLVector4 pow4fsrgb(LLVector4 v, F32 f)
{
    v.mV[0] = powf(v.mV[0], f);
    v.mV[1] = powf(v.mV[1], f);
    v.mV[2] = powf(v.mV[2], f);
    return v;
}

void LLPipeline::renderDeferredLighting()
{
    LL_PROFILE_ZONE_SCOPED_CATEGORY_PIPELINE;
    LL_PROFILE_GPU_ZONE("renderDeferredLighting");
    if (!sCull)
    {
        return;
    }

    llassert(!sRenderingHUDs);

    F32 light_scale = 1.f;

    if (gCubeSnapshot)
    { //darken local lights when probe ambiance is above 1
        light_scale = mReflectionMapManager.mLightScale;
    }

    LLRenderTarget *screen_target         = &mRT->screen;
    LLRenderTarget* deferred_light_target = &mRT->deferredLight;

    {
        LL_PROFILE_ZONE_NAMED_CATEGORY_PIPELINE("deferred");
        LLViewerCamera *camera = LLViewerCamera::getInstance();

        if (gPipeline.hasRenderType(LLPipeline::RENDER_TYPE_HUD))
        {
            gPipeline.toggleRenderType(LLPipeline::RENDER_TYPE_HUD);
        }

        gGL.setColorMask(true, true);

        // draw a cube around every light
        LLVertexBuffer::unbind();

        LLGLEnable cull(GL_CULL_FACE);
        LLGLEnable blend(GL_BLEND);

        glm::mat4 mat = get_current_modelview();

        setupHWLights();  // to set mSun/MoonDir;

        glm::vec4 tc(glm::make_vec4(mSunDir.mV));
        tc = mat * tc;
        mTransformedSunDir.set(glm::value_ptr(tc));

        glm::vec4 tc_moon(glm::make_vec4(mMoonDir.mV));
        tc_moon = mat * tc_moon;
        mTransformedMoonDir.set(glm::value_ptr(tc_moon));

        if ((RenderDeferredSSAO && !gCubeSnapshot) || RenderShadowDetail > 0)
        {
            LL_PROFILE_GPU_ZONE("sun program");
            deferred_light_target->bindTarget();
            {  // paint shadow/SSAO light map (direct lighting lightmap)
                LL_PROFILE_ZONE_NAMED_CATEGORY_PIPELINE("renderDeferredLighting - sun shadow");

                LLGLSLShader& sun_shader = gCubeSnapshot ? gDeferredSunProbeProgram : gDeferredSunProgram;
                bindDeferredShader(sun_shader, deferred_light_target);
                mScreenTriangleVB->setBuffer();
                deferred_light_target->invalidate(GL_COLOR_BUFFER_BIT);

                sun_shader.uniform2f(LLShaderMgr::DEFERRED_SCREEN_RES,
                                              (GLfloat)deferred_light_target->getWidth(),
                                              (GLfloat)deferred_light_target->getHeight());

                if (RenderDeferredSSAO && !gCubeSnapshot)
                {
                    sun_shader.uniform1f(LLShaderMgr::DEFERRED_SSAO_RADIUS, RenderSSAOScale);
                    sun_shader.uniform1f(LLShaderMgr::DEFERRED_SSAO_MAX_RADIUS, (GLfloat)RenderSSAOMaxScale);

                    F32 ssao_factor = RenderSSAOFactor;
                    sun_shader.uniform1f(LLShaderMgr::DEFERRED_SSAO_FACTOR, ssao_factor);
                    sun_shader.uniform1f(LLShaderMgr::DEFERRED_SSAO_FACTOR_INV, 1.0f / ssao_factor);

                    S32 channel = sun_shader.enableTexture(LLShaderMgr::DEFERRED_NOISE);
                    if (channel > -1)
                    {
                        gGL.getTexUnit(channel)->bindManual(LLTexUnit::TT_TEXTURE, mNoiseMap);
                        gGL.getTexUnit(channel)->setTextureFilteringOption(LLTexUnit::TFO_POINT);
                    }
                }

                {
                    LLGLDisable   blend(GL_BLEND);
                    LLGLDepthTest depth(GL_TRUE, GL_FALSE, GL_ALWAYS);
                    mScreenTriangleVB->drawArrays(LLRender::TRIANGLES, 0, 3);
                }

                sun_shader.disableTexture(LLShaderMgr::DEFERRED_NOISE);

                unbindDeferredShader(sun_shader);
            }
            deferred_light_target->flush();
        }

        if (RenderDeferredSSAO && !gCubeSnapshot)
        {
            // soften direct lighting lightmap
            LL_PROFILE_ZONE_NAMED_CATEGORY_PIPELINE("renderDeferredLighting - soften shadow");
            LL_PROFILE_GPU_ZONE("soften shadow");
            // blur lightmap
            screen_target->bindTarget();
            screen_target->invalidate(GL_COLOR_BUFFER_BIT);

            bindDeferredShader(gDeferredBlurLightProgram);

            LLVector3 go = RenderShadowGaussian;
            const U32 kern_length = 4;
            F32       blur_size = RenderShadowBlurSize;
            F32       dist_factor = RenderShadowBlurDistFactor;

            // sample symmetrically with the middle sample falling exactly on 0.0
            F32 x = 0.f;

            LLVector3 gauss[32];  // xweight, yweight, offset

            for (U32 i = 0; i < kern_length; i++)
            {
                gauss[i].mV[0] = llgaussian(x, go.mV[0]);
                gauss[i].mV[1] = llgaussian(x, go.mV[1]);
                gauss[i].mV[2] = x;
                x += 1.f;
            }

            gDeferredBlurLightProgram.uniform2f(sDelta, 1.f, 0.f);
            gDeferredBlurLightProgram.uniform1f(sDistFactor, dist_factor);
            gDeferredBlurLightProgram.uniform3fv(sKern, kern_length, gauss[0].mV);
            gDeferredBlurLightProgram.uniform1f(sKernScale, blur_size * (kern_length / 2.f - 0.5f));

            {
                LLGLDisable   blend(GL_BLEND);
                LLGLDepthTest depth(GL_TRUE, GL_FALSE, GL_ALWAYS);
                mScreenTriangleVB->setBuffer();
                mScreenTriangleVB->drawArrays(LLRender::TRIANGLES, 0, 3);
            }

            screen_target->flush();
            unbindDeferredShader(gDeferredBlurLightProgram);

            bindDeferredShader(gDeferredBlurLightProgram, screen_target);

            deferred_light_target->bindTarget();

            gDeferredBlurLightProgram.uniform2f(sDelta, 0.f, 1.f);

            {
                LLGLDisable   blend(GL_BLEND);
                LLGLDepthTest depth(GL_TRUE, GL_FALSE, GL_ALWAYS);
                mScreenTriangleVB->setBuffer();
                mScreenTriangleVB->drawArrays(LLRender::TRIANGLES, 0, 3);
            }
            deferred_light_target->flush();
            unbindDeferredShader(gDeferredBlurLightProgram);
        }
        screen_target->bindTarget();
        // clear color buffer here - zeroing alpha (glow) is important or it will accumulate against sky
        glClearColor(0, 0, 0, 0);
        screen_target->clear(GL_COLOR_BUFFER_BIT);

        if (RenderDeferredAtmospheric)
        {  // apply sunlight contribution
            LLGLSLShader &soften_shader = gDeferredSoftenProgram;

            LL_PROFILE_ZONE_NAMED_CATEGORY_PIPELINE("renderDeferredLighting - atmospherics");
            LL_PROFILE_GPU_ZONE("atmospherics");
            bindDeferredShader(soften_shader);

            static LLCachedControl<F32> ssao_scale(gSavedSettings, "RenderSSAOIrradianceScale", 0.5f);
            static LLCachedControl<F32> ssao_max(gSavedSettings, "RenderSSAOIrradianceMax", 0.25f);
            static LLStaticHashedString ssao_scale_str("ssao_irradiance_scale");
            static LLStaticHashedString ssao_max_str("ssao_irradiance_max");

            soften_shader.uniform1f(ssao_scale_str, ssao_scale);
            soften_shader.uniform1f(ssao_max_str, ssao_max);

            LLEnvironment &environment = LLEnvironment::instance();
            soften_shader.uniform1i(LLShaderMgr::SUN_UP_FACTOR, environment.getIsSunUp() ? 1 : 0);
            soften_shader.uniform3fv(LLShaderMgr::LIGHTNORM, 1, environment.getClampedLightNorm().mV);

            soften_shader.uniform4fv(LLShaderMgr::WATER_WATERPLANE, 1, LLDrawPoolAlpha::sWaterPlane.mV);

            if(RenderDeferredSSAO)
            {
                LLVector3 ssao_effect = RenderSSAOEffect;
                F32 matrix_diag = (ssao_effect[0] + 2.0f * ssao_effect[1]) / 3.0f;
                F32 matrix_nondiag = (ssao_effect[0] - ssao_effect[1]) / 3.0f;
                // This matrix scales (proj of color onto <1/rt(3),1/rt(3),1/rt(3)>) by
                // value factor, and scales remainder by saturation factor
                F32 ssao_effect_mat[] = { matrix_diag, matrix_nondiag, matrix_nondiag,
                                            matrix_nondiag, matrix_diag, matrix_nondiag,
                                            matrix_nondiag, matrix_nondiag, matrix_diag };
                soften_shader.uniformMatrix3fv(LLShaderMgr::DEFERRED_SSAO_EFFECT_MAT, 1, GL_FALSE, ssao_effect_mat);
            }

            {
                LLGLDepthTest depth(GL_FALSE);
                LLGLDisable   blend(GL_BLEND);

                // full screen blit
                mScreenTriangleVB->setBuffer();
                mScreenTriangleVB->drawArrays(LLRender::TRIANGLES, 0, 3);
            }

            unbindDeferredShader(gDeferredSoftenProgram);
        }

        gGL.setColorMask(true, false);

        static LLCachedControl<S32> local_light_count(gSavedSettings, "RenderLocalLightCount", 256);
        static LLCachedControl<S32> reflection_detail(gSavedSettings, "RenderReflectionProbeLevel", -1);

        if (local_light_count > 0 && (!gCubeSnapshot || reflection_detail > 0))
        {
            gGL.setSceneBlendType(LLRender::BT_ADD);
            std::list<LLVector4>        fullscreen_lights;
            LLDrawable::drawable_list_t spot_lights;
            LLDrawable::drawable_list_t fullscreen_spot_lights;

            if (!gCubeSnapshot)
            {
                for (U32 i = 0; i < 2; i++)
                {
                    mTargetShadowSpotLight[i] = NULL;
                }
            }

            std::list<LLVector4> light_colors;

            LLVertexBuffer::unbind();

            {
                LL_PROFILE_ZONE_NAMED_CATEGORY_PIPELINE("renderDeferredLighting - local lights");
                LL_PROFILE_GPU_ZONE("local lights");
                bindDeferredShader(gDeferredLightProgram);

                if (mCubeVB.isNull())
                {
                    mCubeVB = ll_create_cube_vb(LLVertexBuffer::MAP_VERTEX);
                }

                mCubeVB->setBuffer();

                LLGLDepthTest depth(GL_TRUE, GL_FALSE);
                // mNearbyLights already includes distance calculation and excludes muted avatars.
                // It is calculated from mLights
                // mNearbyLights also provides fade value to gracefully fade-out out of range lights
                S32 count = 0;
                for (light_set_t::iterator iter = mNearbyLights.begin(); iter != mNearbyLights.end(); ++iter)
                {
                    count++;
                    if (count > local_light_count)
                    { //stop collecting lights once we hit the limit
                        break;
                    }

                    LLDrawable * drawablep = iter->drawable;
                    LLVOVolume * volume = drawablep->getVOVolume();
                    if (!volume)
                    {
                        continue;
                    }

                    if (volume->isAttachment())
                    {
                        if (!sRenderAttachedLights)
                        {
                            continue;
                        }
                    }

                    LLVector4a center;
                    center.load3(drawablep->getPositionAgent().mV);
                    const F32 *c = center.getF32ptr();
                    F32        s = volume->getLightRadius() * 1.5f;

                    // send light color to shader in linear space
                    LLColor3 col = volume->getLightLinearColor() * light_scale;

                    if (col.magVecSquared() < 0.001f)
                    {
                        continue;
                    }

                    if (s <= 0.001f)
                    {
                        continue;
                    }

                    LLVector4a sa;
                    sa.splat(s);
                    if (camera->AABBInFrustumNoFarClip(center, sa) == 0)
                    {
                        continue;
                    }

                    sVisibleLightCount++;

                    if (camera->getOrigin().mV[0] > c[0] + s + 0.2f || camera->getOrigin().mV[0] < c[0] - s - 0.2f ||
                        camera->getOrigin().mV[1] > c[1] + s + 0.2f || camera->getOrigin().mV[1] < c[1] - s - 0.2f ||
                        camera->getOrigin().mV[2] > c[2] + s + 0.2f || camera->getOrigin().mV[2] < c[2] - s - 0.2f)
                    {  // draw box if camera is outside box
                        if (volume->isLightSpotlight())
                        {
                            drawablep->getVOVolume()->updateSpotLightPriority();
                            spot_lights.push_back(drawablep);
                            continue;
                        }

                        gDeferredLightProgram.uniform3fv(LLShaderMgr::LIGHT_CENTER, 1, c);
                        gDeferredLightProgram.uniform1f(LLShaderMgr::LIGHT_SIZE, s);
                        gDeferredLightProgram.uniform3fv(LLShaderMgr::DIFFUSE_COLOR, 1, col.mV);
                        gDeferredLightProgram.uniform1f(LLShaderMgr::LIGHT_FALLOFF, volume->getLightFalloff(DEFERRED_LIGHT_FALLOFF));
                        gGL.syncMatrices();

                        mCubeVB->drawRange(LLRender::TRIANGLE_FAN, 0, 7, 8, get_box_fan_indices(camera, center));
                    }
                    else
                    {
                        if (volume->isLightSpotlight())
                        {
                            drawablep->getVOVolume()->updateSpotLightPriority();
                            fullscreen_spot_lights.push_back(drawablep);
                            continue;
                        }

                        glm::vec3 tc(glm::make_vec3(c));
                        tc = mul_mat4_vec3(mat, tc);

                        fullscreen_lights.push_back(LLVector4(tc.x, tc.y, tc.z, s));
                        light_colors.push_back(LLVector4(col.mV[0], col.mV[1], col.mV[2], volume->getLightFalloff(DEFERRED_LIGHT_FALLOFF)));
                    }
                }

                // Bookmark comment to allow searching for mSpecialRenderMode == 3 (avatar edit mode),
                // prev site of appended deferred character light, removed by SL-13522 09/20

                unbindDeferredShader(gDeferredLightProgram);
            }

            if (!spot_lights.empty())
            {
                LL_PROFILE_ZONE_NAMED_CATEGORY_PIPELINE("renderDeferredLighting - projectors");
                LL_PROFILE_GPU_ZONE("projectors");
                LLGLDepthTest depth(GL_TRUE, GL_FALSE);
                bindDeferredShader(gDeferredSpotLightProgram);

                mCubeVB->setBuffer();

                gDeferredSpotLightProgram.enableTexture(LLShaderMgr::DEFERRED_PROJECTION);

                for (LLDrawable::drawable_list_t::iterator iter = spot_lights.begin(); iter != spot_lights.end(); ++iter)
                {
                    LLDrawable *drawablep = *iter;

                    LLVOVolume *volume = drawablep->getVOVolume();

                    LLVector4a center;
                    center.load3(drawablep->getPositionAgent().mV);
                    const F32* c = center.getF32ptr();
                    F32        s = volume->getLightRadius() * 1.5f;

                    sVisibleLightCount++;

                    setupSpotLight(gDeferredSpotLightProgram, drawablep);

                    // send light color to shader in linear space
                    LLColor3 col = volume->getLightLinearColor() * light_scale;

                    gDeferredSpotLightProgram.uniform3fv(LLShaderMgr::LIGHT_CENTER, 1, c);
                    gDeferredSpotLightProgram.uniform1f(LLShaderMgr::LIGHT_SIZE, s);
                    gDeferredSpotLightProgram.uniform3fv(LLShaderMgr::DIFFUSE_COLOR, 1, col.mV);
                    gDeferredSpotLightProgram.uniform1f(LLShaderMgr::LIGHT_FALLOFF, volume->getLightFalloff(DEFERRED_LIGHT_FALLOFF));
                    gGL.syncMatrices();

                    mCubeVB->drawRange(LLRender::TRIANGLE_FAN, 0, 7, 8, get_box_fan_indices(camera, center));
                }
                gDeferredSpotLightProgram.disableTexture(LLShaderMgr::DEFERRED_PROJECTION);
                unbindDeferredShader(gDeferredSpotLightProgram);
            }

            {
                LL_PROFILE_ZONE_NAMED_CATEGORY_PIPELINE("renderDeferredLighting - fullscreen lights");
                LLGLDepthTest depth(GL_FALSE);
                LL_PROFILE_GPU_ZONE("fullscreen lights");

                U32 count = 0;

                const U32 max_count = LL_DEFERRED_MULTI_LIGHT_COUNT;
                LLVector4 light[max_count];
                LLVector4 col[max_count];

                F32 far_z = 0.f;

                while (!fullscreen_lights.empty())
                {
                    light[count] = fullscreen_lights.front();
                    fullscreen_lights.pop_front();
                    col[count] = light_colors.front();
                    light_colors.pop_front();

                    far_z = llmin(light[count].mV[2] - light[count].mV[3], far_z);
                    count++;
                    if (count == max_count || fullscreen_lights.empty())
                    {
                        U32 idx = count - 1;
                        bindDeferredShader(gDeferredMultiLightProgram[idx]);
                        gDeferredMultiLightProgram[idx].uniform1i(LLShaderMgr::MULTI_LIGHT_COUNT, count);
                        gDeferredMultiLightProgram[idx].uniform4fv(LLShaderMgr::MULTI_LIGHT, count, (GLfloat*)light);
                        gDeferredMultiLightProgram[idx].uniform4fv(LLShaderMgr::MULTI_LIGHT_COL, count, (GLfloat*)col);
                        gDeferredMultiLightProgram[idx].uniform1f(LLShaderMgr::MULTI_LIGHT_FAR_Z, far_z);
                        far_z = 0.f;
                        count = 0;
                        mScreenTriangleVB->setBuffer();
                        mScreenTriangleVB->drawArrays(LLRender::TRIANGLES, 0, 3);
                        unbindDeferredShader(gDeferredMultiLightProgram[idx]);
                    }
                }

                bindDeferredShader(gDeferredMultiSpotLightProgram);

                gDeferredMultiSpotLightProgram.enableTexture(LLShaderMgr::DEFERRED_PROJECTION);

                mScreenTriangleVB->setBuffer();

                for (LLDrawable::drawable_list_t::iterator iter = fullscreen_spot_lights.begin(); iter != fullscreen_spot_lights.end(); ++iter)
                {
                    LLDrawable* drawablep = *iter;
                    LLVOVolume* volume = drawablep->getVOVolume();
                    LLVector3   center = drawablep->getPositionAgent();
                    F32         light_size_final = volume->getLightRadius() * 1.5f;
                    F32         light_falloff_final = volume->getLightFalloff(DEFERRED_LIGHT_FALLOFF);

                    sVisibleLightCount++;

                    glm::vec3 tc(glm::make_vec3(LLVector4(center).mV));
                    tc = mul_mat4_vec3(mat, tc);

                    setupSpotLight(gDeferredMultiSpotLightProgram, drawablep);

                    // send light color to shader in linear space
                    LLColor3 col = volume->getLightLinearColor() * light_scale;

                    gDeferredMultiSpotLightProgram.uniform3fv(LLShaderMgr::LIGHT_CENTER, 1, glm::value_ptr(tc));
                    gDeferredMultiSpotLightProgram.uniform1f(LLShaderMgr::LIGHT_SIZE, light_size_final);
                    gDeferredMultiSpotLightProgram.uniform3fv(LLShaderMgr::DIFFUSE_COLOR, 1, col.mV);
                    gDeferredMultiSpotLightProgram.uniform1f(LLShaderMgr::LIGHT_FALLOFF, light_falloff_final);
                    mScreenTriangleVB->drawArrays(LLRender::TRIANGLES, 0, 3);
                }

                gDeferredMultiSpotLightProgram.disableTexture(LLShaderMgr::DEFERRED_PROJECTION);
                unbindDeferredShader(gDeferredMultiSpotLightProgram);
            }
        }

        gGL.setColorMask(true, true);
    }

    {  // render non-deferred geometry (alpha, fullbright, glow)
        LLGLDisable blend(GL_BLEND);

        pushRenderTypeMask();
        andRenderTypeMask(LLPipeline::RENDER_TYPE_ALPHA,
                          LLPipeline::RENDER_TYPE_ALPHA_PRE_WATER,
                          LLPipeline::RENDER_TYPE_ALPHA_POST_WATER,
                          LLPipeline::RENDER_TYPE_FULLBRIGHT,
                          LLPipeline::RENDER_TYPE_VOLUME,
                          LLPipeline::RENDER_TYPE_GLOW,
                          LLPipeline::RENDER_TYPE_BUMP,
                          LLPipeline::RENDER_TYPE_GLTF_PBR,
                          LLPipeline::RENDER_TYPE_PASS_SIMPLE,
                          LLPipeline::RENDER_TYPE_PASS_ALPHA,
                          LLPipeline::RENDER_TYPE_PASS_ALPHA_MASK,
                          LLPipeline::RENDER_TYPE_PASS_BUMP,
                          LLPipeline::RENDER_TYPE_PASS_POST_BUMP,
                          LLPipeline::RENDER_TYPE_PASS_FULLBRIGHT,
                          LLPipeline::RENDER_TYPE_PASS_FULLBRIGHT_ALPHA_MASK,
                          LLPipeline::RENDER_TYPE_PASS_FULLBRIGHT_SHINY,
                          LLPipeline::RENDER_TYPE_PASS_GLOW,
                          LLPipeline::RENDER_TYPE_PASS_GLTF_GLOW,
                          LLPipeline::RENDER_TYPE_PASS_GRASS,
                          LLPipeline::RENDER_TYPE_PASS_SHINY,
                          LLPipeline::RENDER_TYPE_PASS_INVISIBLE,
                          LLPipeline::RENDER_TYPE_PASS_INVISI_SHINY,
                          LLPipeline::RENDER_TYPE_AVATAR,
                          LLPipeline::RENDER_TYPE_CONTROL_AV,
                          LLPipeline::RENDER_TYPE_ALPHA_MASK,
                          LLPipeline::RENDER_TYPE_FULLBRIGHT_ALPHA_MASK,
                          LLPipeline::RENDER_TYPE_TERRAIN,
                          LLPipeline::RENDER_TYPE_WATER,
                          END_RENDER_TYPES);

        renderGeomPostDeferred(*LLViewerCamera::getInstance());
        popRenderTypeMask();
    }

    screen_target->flush();

    if (!gCubeSnapshot)
    {
        // this is the end of the 3D scene render, grab a copy of the modelview and projection
        // matrix for use in off-by-one-frame effects in the next frame
        for (U32 i = 0; i < 16; i++)
        {
            gGLLastModelView[i] = gGLModelView[i];
            gGLLastProjection[i] = gGLProjection[i];
        }
    }
    gGL.setColorMask(true, true);
}

void LLPipeline::doAtmospherics()
{
    LL_PROFILE_ZONE_SCOPED_CATEGORY_PIPELINE;

    if (sImpostorRender)
    { // do not attempt atmospherics on impostors
        return;
    }

    if (RenderDeferredAtmospheric)
    {
        {
            // copy depth buffer for use in haze shader (use water displacement map as temp storage)
            LLGLDepthTest depth(GL_TRUE, GL_TRUE, GL_ALWAYS);

            LLRenderTarget& src = gPipeline.mRT->screen;
            LLRenderTarget& depth_src = gPipeline.mRT->deferredScreen;
            LLRenderTarget& dst = gPipeline.mWaterDis;

            mRT->screen.flush();
            dst.bindTarget();
            gCopyDepthProgram.bind();

            S32 diff_map = gCopyDepthProgram.getTextureChannel(LLShaderMgr::DIFFUSE_MAP);
            S32 depth_map = gCopyDepthProgram.getTextureChannel(LLShaderMgr::DEFERRED_DEPTH);

            gGL.getTexUnit(diff_map)->bind(&src);
            gGL.getTexUnit(depth_map)->bind(&depth_src, true);

            gGL.setColorMask(false, false);
            gPipeline.mScreenTriangleVB->setBuffer();
            gPipeline.mScreenTriangleVB->drawArrays(LLRender::TRIANGLES, 0, 3);

            dst.flush();
            mRT->screen.bindTarget();
        }

        LLGLEnable blend(GL_BLEND);
        gGL.blendFunc(LLRender::BF_ONE, LLRender::BF_SOURCE_ALPHA, LLRender::BF_ZERO, LLRender::BF_SOURCE_ALPHA);
        gGL.setColorMask(true, true);

        // apply haze
        LLGLSLShader& haze_shader = gHazeProgram;

        LL_PROFILE_GPU_ZONE("haze");
        bindDeferredShader(haze_shader, nullptr, &mWaterDis);

        LLEnvironment& environment = LLEnvironment::instance();
        haze_shader.uniform1i(LLShaderMgr::SUN_UP_FACTOR, environment.getIsSunUp() ? 1 : 0);
        haze_shader.uniform3fv(LLShaderMgr::LIGHTNORM, 1, environment.getClampedLightNorm().mV);

        haze_shader.uniform4fv(LLShaderMgr::WATER_WATERPLANE, 1, LLDrawPoolAlpha::sWaterPlane.mV);

        LLGLDepthTest depth(GL_FALSE);

        // full screen blit
        mScreenTriangleVB->setBuffer();
        mScreenTriangleVB->drawArrays(LLRender::TRIANGLES, 0, 3);

        unbindDeferredShader(haze_shader);

        gGL.setSceneBlendType(LLRender::BT_ALPHA);
    }
}

void LLPipeline::doWaterHaze()
{
    LL_PROFILE_ZONE_SCOPED_CATEGORY_PIPELINE;
    if (sImpostorRender)
    { // do not attempt water haze on impostors
        return;
    }

    if (RenderDeferredAtmospheric)
    {
        // copy depth buffer for use in haze shader (use water displacement map as temp storage)
        {
            LLGLDepthTest depth(GL_TRUE, GL_TRUE, GL_ALWAYS);

            LLRenderTarget& src = gPipeline.mRT->screen;
            LLRenderTarget& depth_src = gPipeline.mRT->deferredScreen;
            LLRenderTarget& dst = gPipeline.mWaterDis;

            mRT->screen.flush();
            dst.bindTarget();
            gCopyDepthProgram.bind();

            S32 diff_map = gCopyDepthProgram.getTextureChannel(LLShaderMgr::DIFFUSE_MAP);
            S32 depth_map = gCopyDepthProgram.getTextureChannel(LLShaderMgr::DEFERRED_DEPTH);

            gGL.getTexUnit(diff_map)->bind(&src);
            gGL.getTexUnit(depth_map)->bind(&depth_src, true);

            gGL.setColorMask(false, false);
            gPipeline.mScreenTriangleVB->setBuffer();
            gPipeline.mScreenTriangleVB->drawArrays(LLRender::TRIANGLES, 0, 3);

            dst.flush();
            mRT->screen.bindTarget();
        }

        LLGLEnable blend(GL_BLEND);
        gGL.blendFunc(LLRender::BF_ONE, LLRender::BF_SOURCE_ALPHA, LLRender::BF_ZERO, LLRender::BF_SOURCE_ALPHA);

        gGL.setColorMask(true, true);

        // apply haze
        LLGLSLShader& haze_shader = gHazeWaterProgram;

        LL_PROFILE_GPU_ZONE("haze");
        bindDeferredShader(haze_shader, nullptr, &mWaterDis);

        haze_shader.uniform4fv(LLShaderMgr::WATER_WATERPLANE, 1, LLDrawPoolAlpha::sWaterPlane.mV);

        static LLStaticHashedString above_water_str("above_water");
        haze_shader.uniform1i(above_water_str, sUnderWaterRender ? -1 : 1);

        if (LLPipeline::sUnderWaterRender)
        {
            LLGLDepthTest depth(GL_FALSE);

            // full screen blit
            mScreenTriangleVB->setBuffer();
            mScreenTriangleVB->drawArrays(LLRender::TRIANGLES, 0, 3);
        }
        else
        {
            //render water patches like LLDrawPoolWater does
            LLGLDepthTest depth(GL_TRUE, GL_FALSE);
            LLGLDisable   cull(GL_CULL_FACE);

            gGLLastMatrix = NULL;
            gGL.loadMatrix(gGLModelView);

            if (mWaterPool)
            {
                mWaterPool->pushFaceGeometry();
            }
        }

        unbindDeferredShader(haze_shader);


        gGL.setSceneBlendType(LLRender::BT_ALPHA);
    }
}

void LLPipeline::setupSpotLight(LLGLSLShader& shader, LLDrawable* drawablep)
{
    //construct frustum
    LLVOVolume* volume = drawablep->getVOVolume();
    LLVector3 params = volume->getSpotLightParams();

    F32 fov = params.mV[0];
    F32 focus = params.mV[1];

    LLVector3 pos = drawablep->getPositionAgent();
    LLQuaternion quat = volume->getRenderRotation();
    LLVector3 scale = volume->getScale();

    //get near clip plane
    LLVector3 at_axis(0,0,-scale.mV[2]*0.5f);
    at_axis *= quat;

    LLVector3 np = pos+at_axis;
    at_axis.normVec();

    //get origin that has given fov for plane np, at_axis, and given scale
    F32 dist = (scale.mV[1]*0.5f)/tanf(fov*0.5f);

    LLVector3 origin = np - at_axis*dist;

    //matrix from volume space to agent space
    LLMatrix4 light_mat(quat, LLVector4(origin,1.f));

    glm::mat4 light_to_agent(glm::make_mat4((F32*) light_mat.mMatrix));
    glm::mat4 light_to_screen = get_current_modelview() * light_to_agent;

    glm::mat4 screen_to_light = glm::inverse(light_to_screen);

    F32 s = volume->getLightRadius()*1.5f;
    F32 near_clip = dist;
    F32 width = scale.mV[VX];
    F32 height = scale.mV[VY];
    F32 far_clip = s+dist-scale.mV[VZ];

    F32 fovy = fov; // radians
    F32 aspect = width/height;

    glm::mat4 trans(0.5f, 0.0f, 0.0f, 0.0f,
                        0.0f, 0.5f, 0.0f, 0.0f,
                        0.0f, 0.0f, 0.5f, 0.0f,
                        0.5f, 0.5f, 0.5f, 1.0f);

    glm::vec3 p1(0, 0, -(near_clip+0.01f));
    glm::vec3 p2(0, 0, -(near_clip+1.f));

    glm::vec3 screen_origin(0, 0, 0);

    p1 = mul_mat4_vec3(light_to_screen, p1);
    p2 = mul_mat4_vec3(light_to_screen, p2);
    screen_origin = mul_mat4_vec3(light_to_screen, screen_origin);

    glm::vec3 n = p2-p1;
    n = glm::normalize(n);

    F32 proj_range = far_clip - near_clip;
    glm::mat4 light_proj = glm::perspective(fovy, aspect, near_clip, far_clip);
    screen_to_light = trans * light_proj * screen_to_light;
    shader.uniformMatrix4fv(LLShaderMgr::PROJECTOR_MATRIX, 1, false, glm::value_ptr(screen_to_light));
    shader.uniform1f(LLShaderMgr::PROJECTOR_NEAR, near_clip);
    shader.uniform3fv(LLShaderMgr::PROJECTOR_P, 1, glm::value_ptr(p1));
    shader.uniform3fv(LLShaderMgr::PROJECTOR_N, 1, glm::value_ptr(n));
    shader.uniform3fv(LLShaderMgr::PROJECTOR_ORIGIN, 1, glm::value_ptr(screen_origin));
    shader.uniform1f(LLShaderMgr::PROJECTOR_RANGE, proj_range);
    shader.uniform1f(LLShaderMgr::PROJECTOR_AMBIANCE, params.mV[2]);
    S32 s_idx = -1;

    for (U32 i = 0; i < 2; i++)
    {
        if (mShadowSpotLight[i] == drawablep)
        {
            s_idx = i;
        }
    }

    shader.uniform1i(LLShaderMgr::PROJECTOR_SHADOW_INDEX, s_idx);

    if (s_idx >= 0)
    {
        shader.uniform1f(LLShaderMgr::PROJECTOR_SHADOW_FADE, 1.f-mSpotLightFade[s_idx]);
    }
    else
    {
        shader.uniform1f(LLShaderMgr::PROJECTOR_SHADOW_FADE, 1.f);
    }

    // make sure we're not already targeting the same spot light with both shadow maps
    llassert(mTargetShadowSpotLight[0] != mTargetShadowSpotLight[1] || mTargetShadowSpotLight[0].isNull());

    if (!gCubeSnapshot)
    {
        LLDrawable* potential = drawablep;
        //determine if this light is higher priority than one of the existing spot shadows
        F32 m_pri = volume->getSpotLightPriority();

        for (U32 i = 0; i < 2; i++)
        {
            F32 pri = 0.f;

            if (mTargetShadowSpotLight[i].notNull())
            {
                pri = mTargetShadowSpotLight[i]->getVOVolume()->getSpotLightPriority();
            }

            if (m_pri > pri)
            {
                LLDrawable* temp = mTargetShadowSpotLight[i];
                mTargetShadowSpotLight[i] = potential;
                potential = temp;
                m_pri = pri;
            }
        }
    }

    // make sure we didn't end up targeting the same spot light with both shadow maps
    llassert(mTargetShadowSpotLight[0] != mTargetShadowSpotLight[1] || mTargetShadowSpotLight[0].isNull());

    LLViewerTexture* img = volume->getLightTexture();

    if (img == NULL)
    {
        img = LLViewerFetchedTexture::sWhiteImagep;
    }

    S32 channel = shader.enableTexture(LLShaderMgr::DEFERRED_PROJECTION);

    if (channel > -1)
    {
        if (img)
        {
            gGL.getTexUnit(channel)->bind(img);

            F32 lod_range = logf((F32)img->getWidth())/logf(2.f);

            shader.uniform1f(LLShaderMgr::PROJECTOR_FOCUS, focus);
            shader.uniform1f(LLShaderMgr::PROJECTOR_LOD, lod_range);
            shader.uniform1f(LLShaderMgr::PROJECTOR_AMBIENT_LOD, llclamp((proj_range-focus)/proj_range*lod_range, 0.f, 1.f));
        }
    }

}

void LLPipeline::unbindDeferredShader(LLGLSLShader &shader)
{
    LLRenderTarget* deferred_target       = &mRT->deferredScreen;
    LLRenderTarget* deferred_light_target = &mRT->deferredLight;

    stop_glerror();
    shader.disableTexture(LLShaderMgr::NORMAL_MAP, deferred_target->getUsage());
    shader.disableTexture(LLShaderMgr::DEFERRED_DIFFUSE, deferred_target->getUsage());
    shader.disableTexture(LLShaderMgr::DEFERRED_SPECULAR, deferred_target->getUsage());
    shader.disableTexture(LLShaderMgr::DEFERRED_EMISSIVE, deferred_target->getUsage());
    shader.disableTexture(LLShaderMgr::DEFERRED_BRDF_LUT);
    //shader.disableTexture(LLShaderMgr::DEFERRED_DEPTH, deferred_depth_target->getUsage());
    shader.disableTexture(LLShaderMgr::DEFERRED_DEPTH, deferred_target->getUsage());
    shader.disableTexture(LLShaderMgr::DEFERRED_LIGHT, deferred_light_target->getUsage());
    shader.disableTexture(LLShaderMgr::DIFFUSE_MAP);

    for (U32 i = 0; i < 4; i++)
    {
        if (shader.disableTexture(LLShaderMgr::DEFERRED_SHADOW0+i) > -1)
        {
            glTexParameteri(GL_TEXTURE_2D, GL_TEXTURE_COMPARE_MODE, GL_NONE);
        }
    }

    for (U32 i = 4; i < 6; i++)
    {
        if (shader.disableTexture(LLShaderMgr::DEFERRED_SHADOW0+i) > -1)
        {
            glTexParameteri(GL_TEXTURE_2D, GL_TEXTURE_COMPARE_MODE, GL_NONE);
        }
    }

    shader.disableTexture(LLShaderMgr::DEFERRED_LIGHTFUNC);

    if (!LLPipeline::sReflectionProbesEnabled)
    {
        S32 channel = shader.disableTexture(LLShaderMgr::ENVIRONMENT_MAP, LLTexUnit::TT_CUBE_MAP);
        if (channel > -1)
        {
            LLCubeMap* cube_map = gSky.mVOSkyp ? gSky.mVOSkyp->getCubeMap() : NULL;
            if (cube_map)
            {
                cube_map->disable();
            }
        }
    }

    unbindReflectionProbes(shader);

    gGL.getTexUnit(0)->unbind(LLTexUnit::TT_TEXTURE);
    gGL.getTexUnit(0)->activate();
    shader.unbind();
}

void LLPipeline::setEnvMat(LLGLSLShader& shader)
{
    F32* m = gGLModelView;

    F32 mat[] = { m[0], m[1], m[2],
                    m[4], m[5], m[6],
                    m[8], m[9], m[10] };

    shader.uniformMatrix3fv(LLShaderMgr::DEFERRED_ENV_MAT, 1, true, mat);
}

void LLPipeline::bindReflectionProbes(LLGLSLShader& shader)
{
    if (!sReflectionProbesEnabled)
    {
        return;
    }

    S32 channel = shader.enableTexture(LLShaderMgr::REFLECTION_PROBES, LLTexUnit::TT_CUBE_MAP_ARRAY);
    bool bound = false;
    if (channel > -1 && mReflectionMapManager.mTexture.notNull())
    {
        mReflectionMapManager.mTexture->bind(channel);
        bound = true;
    }

    channel = shader.enableTexture(LLShaderMgr::IRRADIANCE_PROBES, LLTexUnit::TT_CUBE_MAP_ARRAY);
    if (channel > -1 && mReflectionMapManager.mIrradianceMaps.notNull())
    {
        mReflectionMapManager.mIrradianceMaps->bind(channel);
        bound = true;
    }

    if (RenderMirrors)
    {
        channel = shader.enableTexture(LLShaderMgr::HERO_PROBE, LLTexUnit::TT_CUBE_MAP_ARRAY);
        if (channel > -1 && mHeroProbeManager.mTexture.notNull())
        {
            mHeroProbeManager.mTexture->bind(channel);
            bound = true;
        }
    }


    if (bound)
    {
        mReflectionMapManager.setUniforms();

        setEnvMat(shader);
    }

    // reflection probe shaders generally sample the scene map as well for SSR
    channel = shader.enableTexture(LLShaderMgr::SCENE_MAP);
    if (channel > -1)
    {
        gGL.getTexUnit(channel)->bind(&mSceneMap);
    }


    shader.uniform1f(LLShaderMgr::DEFERRED_SSR_ITR_COUNT, (GLfloat)RenderScreenSpaceReflectionIterations);
    shader.uniform1f(LLShaderMgr::DEFERRED_SSR_DIST_BIAS, RenderScreenSpaceReflectionDistanceBias);
    shader.uniform1f(LLShaderMgr::DEFERRED_SSR_RAY_STEP, RenderScreenSpaceReflectionRayStep);
    shader.uniform1f(LLShaderMgr::DEFERRED_SSR_GLOSSY_SAMPLES, (GLfloat)RenderScreenSpaceReflectionGlossySamples);
    shader.uniform1f(LLShaderMgr::DEFERRED_SSR_REJECT_BIAS, RenderScreenSpaceReflectionDepthRejectBias);
    mPoissonOffset++;

    if (mPoissonOffset > 128 - RenderScreenSpaceReflectionGlossySamples)
        mPoissonOffset = 0;

    shader.uniform1f(LLShaderMgr::DEFERRED_SSR_NOISE_SINE, (GLfloat)mPoissonOffset);
    shader.uniform1f(LLShaderMgr::DEFERRED_SSR_ADAPTIVE_STEP_MULT, RenderScreenSpaceReflectionAdaptiveStepMultiplier);

    channel = shader.enableTexture(LLShaderMgr::SCENE_DEPTH);
    if (channel > -1)
    {
        gGL.getTexUnit(channel)->bind(&mSceneMap, true);
    }


}

void LLPipeline::unbindReflectionProbes(LLGLSLShader& shader)
{
    S32 channel = shader.disableTexture(LLShaderMgr::REFLECTION_PROBES, LLTexUnit::TT_CUBE_MAP_ARRAY);
    if (channel > -1 && mReflectionMapManager.mTexture.notNull())
    {
        mReflectionMapManager.mTexture->unbind();
        if (channel == 0)
        {
            gGL.getTexUnit(channel)->enable(LLTexUnit::TT_TEXTURE);
        }
    }
}


inline float sgn(float a)
{
    if (a > 0.0F) return (1.0F);
    if (a < 0.0F) return (-1.0F);
    return (0.0F);
}

glm::mat4 look(const LLVector3 pos, const LLVector3 dir, const LLVector3 up)
{
    LLVector3 dirN;
    LLVector3 upN;
    LLVector3 lftN;

    lftN = dir % up;
    lftN.normVec();

    upN = lftN % dir;
    upN.normVec();

    dirN = dir;
    dirN.normVec();

    F32 ret[16];
    ret[ 0] = lftN[0];
    ret[ 1] = upN[0];
    ret[ 2] = -dirN[0];
    ret[ 3] = 0.f;

    ret[ 4] = lftN[1];
    ret[ 5] = upN[1];
    ret[ 6] = -dirN[1];
    ret[ 7] = 0.f;

    ret[ 8] = lftN[2];
    ret[ 9] = upN[2];
    ret[10] = -dirN[2];
    ret[11] = 0.f;

    ret[12] = -(lftN*pos);
    ret[13] = -(upN*pos);
    ret[14] = dirN*pos;
    ret[15] = 1.f;

    return glm::make_mat4(ret);
}

static LLTrace::BlockTimerStatHandle FTM_SHADOW_RENDER("Render Shadows");
static LLTrace::BlockTimerStatHandle FTM_SHADOW_ALPHA("Alpha Shadow");
static LLTrace::BlockTimerStatHandle FTM_SHADOW_SIMPLE("Simple Shadow");
static LLTrace::BlockTimerStatHandle FTM_SHADOW_GEOM("Shadow Geom");

static LLTrace::BlockTimerStatHandle FTM_SHADOW_ALPHA_MASKED("Alpha Masked");
static LLTrace::BlockTimerStatHandle FTM_SHADOW_ALPHA_BLEND("Alpha Blend");
static LLTrace::BlockTimerStatHandle FTM_SHADOW_ALPHA_TREE("Alpha Tree");
static LLTrace::BlockTimerStatHandle FTM_SHADOW_ALPHA_GRASS("Alpha Grass");
static LLTrace::BlockTimerStatHandle FTM_SHADOW_FULLBRIGHT_ALPHA_MASKED("Fullbright Alpha Masked");

void LLPipeline::renderShadow(const glm::mat4& view, const glm::mat4& proj, LLCamera& shadow_cam, LLCullResult& result, bool depth_clamp)
{
    LL_PROFILE_ZONE_SCOPED_CATEGORY_PIPELINE; //LL_RECORD_BLOCK_TIME(FTM_SHADOW_RENDER);
    LL_PROFILE_GPU_ZONE("renderShadow");

    LLPipeline::sShadowRender = true;

    // disable occlusion culling during shadow render
    U32 saved_occlusion = sUseOcclusion;
    sUseOcclusion = 0;

    LLGLEnable cull(GL_CULL_FACE);

    //enable depth clamping if available
    LLGLEnable clamp_depth(depth_clamp ? GL_DEPTH_CLAMP : 0);

    LLGLDepthTest depth_test(GL_TRUE, GL_TRUE, GL_LESS);

    updateCull(shadow_cam, result);

    stateSort(shadow_cam, result);

    //generate shadow map
    gGL.matrixMode(LLRender::MM_PROJECTION);
    gGL.pushMatrix();
    gGL.loadMatrix(glm::value_ptr(proj));
    gGL.matrixMode(LLRender::MM_MODELVIEW);
    gGL.pushMatrix();
    gGL.loadMatrix(glm::value_ptr(view));

    stop_glerror();
    gGLLastMatrix = NULL;

    gGL.getTexUnit(0)->unbind(LLTexUnit::TT_TEXTURE);

    stop_glerror();

    LLVertexBuffer::unbind();
    for (int j = 0; j < 2; ++j) // 0 -- static, 1 -- rigged
    {
        bool rigged = j == 1;

        S32 shadow_detail = RenderShadowDetail;

        // if not using VSM, disable color writes
        if (shadow_detail <= 2)
        {
            gGL.setColorMask(false, false);
        }

        LL_PROFILE_ZONE_NAMED_CATEGORY_PIPELINE("shadow simple"); //LL_RECORD_BLOCK_TIME(FTM_SHADOW_SIMPLE);
        LL_PROFILE_GPU_ZONE("shadow simple");

        bool planar = false;
        bool tex_anim = false;
        U8 tex_mask = 0;
        for (U32 double_sided = 0; double_sided < 2; ++double_sided)
        {
            LLGLDisable cull(double_sided ? GL_CULL_FACE : 0);

            gGLTFPBRShaderPack.mShadowShader[LLGLTFMaterial::ALPHA_MODE_OPAQUE][double_sided][planar][tex_anim].bind(rigged);
            if (rigged)
            {
                LLRenderPass::pushRiggedShadowBatches(sCull->mShadowBatches.mSkinnedDrawInfo[LLGLTFMaterial::ALPHA_MODE_OPAQUE][tex_mask][double_sided][planar][tex_anim]);
            }
            else
            {
                LLRenderPass::pushShadowBatches(sCull->mShadowBatches.mDrawInfo[LLGLTFMaterial::ALPHA_MODE_OPAQUE][tex_mask][double_sided][planar][tex_anim]);
            }
        }
    }

    if (LLPipeline::sUseOcclusion > 1)
    { // do occlusion culling against non-masked only to take advantage of hierarchical Z
        doOcclusion(shadow_cam);
    }

    {
        LL_PROFILE_ZONE_NAMED_CATEGORY_PIPELINE("shadow geom");
        renderGeomShadow(shadow_cam);
    }

    {
        LL_PROFILE_ZONE_NAMED_CATEGORY_PIPELINE("shadow alpha");
        LL_PROFILE_GPU_ZONE("shadow alpha");
        const S32 sun_up = LLEnvironment::instance().getIsSunUp() ? 1 : 0;
        U32 target_width = LLRenderTarget::sCurResX;

        {
            LL_PROFILE_ZONE_NAMED_CATEGORY_PIPELINE("shadow alpha grass");
            LL_PROFILE_GPU_ZONE("shadow alpha grass");
            gDeferredTreeShadowProgram.bind();
            LLGLSLShader::sCurBoundShaderPtr->setMinimumAlpha(ALPHA_BLEND_CUTOFF);

            renderObjects(LLRenderPass::PASS_GRASS, true);
        }

        // alpha mask GLTF
        // NOTE: don't use "shadow" push here -- "shadow" push ignores material, but alpha mask shaders need the baseColor map
        for (U32 double_sided = 0; double_sided < 2; ++double_sided)
        {
            LLGLDisable cull(double_sided ? GL_CULL_FACE : 0);

            for (U32  rigged = 0; rigged < 2; ++rigged)
            {
                for (U32 planar = 0; planar < 2; ++planar)
                {
                    for (U32 tex_anim = 0; tex_anim < 2; ++tex_anim)
                    {
                        bool bound = false;
                        auto& shader = gGLTFPBRShaderPack.mShadowShader[LLGLTFMaterial::ALPHA_MODE_MASK][double_sided][planar][tex_anim];
                        for (U8 tex_mask = 0; tex_mask < LLGLTFBatches::MAX_PBR_TEX_MASK; ++tex_mask)
                        {
                            for (U32 alpha_mode = 1; alpha_mode < 3; ++alpha_mode) // skip opaque
                            {
                                LLRenderPass::pushGLTFBatches(shader, rigged, alpha_mode, tex_mask, double_sided, planar, tex_anim);
                            }
                        }

                        if (!double_sided)
                        { // push alpha mask BP batches
                            auto& shader = gBPShaderPack.mShadowShader[LLGLTFMaterial::ALPHA_MODE_MASK][planar][tex_anim];
                            for (U8 tex_mask = 0; tex_mask < LLGLTFBatches::MAX_PBR_TEX_MASK; ++tex_mask)
                            {
                                for (U32 alpha_mode = 1; alpha_mode < 3; ++alpha_mode) // skip opaque
                                {
                                    LLRenderPass::pushBPBatches(shader, rigged, alpha_mode, tex_mask, planar, tex_anim);
                                }
                            }
                        }
                    }
                }
            }
        }

        LL::GLTFSceneManager::instance().render(false, false);
        LL::GLTFSceneManager::instance().render(false, true);
    }

    gDeferredShadowCubeProgram.bind();
    gGLLastMatrix = NULL;
    gGL.loadMatrix(gGLModelView);

    gGL.setColorMask(true, true);

    gGL.matrixMode(LLRender::MM_PROJECTION);
    gGL.popMatrix();
    gGL.matrixMode(LLRender::MM_MODELVIEW);
    gGL.popMatrix();
    gGLLastMatrix = NULL;

    // reset occlusion culling flag
    sUseOcclusion = saved_occlusion;
    LLPipeline::sShadowRender = false;
}

bool LLPipeline::getVisiblePointCloud(LLCamera& camera, LLVector3& min, LLVector3& max, std::vector<LLVector3>& fp, LLVector3 light_dir)
{
    LL_PROFILE_ZONE_SCOPED_CATEGORY_PIPELINE;
    //get point cloud of intersection of frust and min, max

    if (getVisibleExtents(camera, min, max))
    {
        return false;
    }

    //get set of planes on bounding box
    LLPlane bp[] = {
        LLPlane(min, LLVector3(-1,0,0)),
        LLPlane(min, LLVector3(0,-1,0)),
        LLPlane(min, LLVector3(0,0,-1)),
        LLPlane(max, LLVector3(1,0,0)),
        LLPlane(max, LLVector3(0,1,0)),
        LLPlane(max, LLVector3(0,0,1))};

    //potential points
    std::vector<LLVector3> pp;

    //add corners of AABB
    pp.push_back(LLVector3(min.mV[0], min.mV[1], min.mV[2]));
    pp.push_back(LLVector3(max.mV[0], min.mV[1], min.mV[2]));
    pp.push_back(LLVector3(min.mV[0], max.mV[1], min.mV[2]));
    pp.push_back(LLVector3(max.mV[0], max.mV[1], min.mV[2]));
    pp.push_back(LLVector3(min.mV[0], min.mV[1], max.mV[2]));
    pp.push_back(LLVector3(max.mV[0], min.mV[1], max.mV[2]));
    pp.push_back(LLVector3(min.mV[0], max.mV[1], max.mV[2]));
    pp.push_back(LLVector3(max.mV[0], max.mV[1], max.mV[2]));

    //add corners of camera frustum
    for (U32 i = 0; i < LLCamera::AGENT_FRUSTRUM_NUM; i++)
    {
        pp.push_back(camera.mAgentFrustum[i]);
    }


    //bounding box line segments
    U32 bs[] =
            {
        0,1,
        1,3,
        3,2,
        2,0,

        4,5,
        5,7,
        7,6,
        6,4,

        0,4,
        1,5,
        3,7,
        2,6
    };

    for (U32 i = 0; i < 12; i++)
    { //for each line segment in bounding box
        for (U32 j = 0; j < LLCamera::AGENT_PLANE_NO_USER_CLIP_NUM; j++)
        { //for each plane in camera frustum
            const LLPlane& cp = camera.getAgentPlane(j);
            const LLVector3& v1 = pp[bs[i*2+0]];
            const LLVector3& v2 = pp[bs[i*2+1]];
            LLVector3 n;
            cp.getVector3(n);

            LLVector3 line = v1-v2;

            F32 d1 = line*n;
            F32 d2 = -cp.dist(v2);

            F32 t = d2/d1;

            if (t > 0.f && t < 1.f)
            {
                LLVector3 intersect = v2+line*t;
                pp.push_back(intersect);
            }
        }
    }

    //camera frustum line segments
    const U32 fs[] =
    {
        0,1,
        1,2,
        2,3,
        3,0,

        4,5,
        5,6,
        6,7,
        7,4,

        0,4,
        1,5,
        2,6,
        3,7
    };

    for (U32 i = 0; i < 12; i++)
    {
        for (U32 j = 0; j < 6; ++j)
        {
            const LLVector3& v1 = pp[fs[i*2+0]+8];
            const LLVector3& v2 = pp[fs[i*2+1]+8];
            const LLPlane& cp = bp[j];
            LLVector3 n;
            cp.getVector3(n);

            LLVector3 line = v1-v2;

            F32 d1 = line*n;
            F32 d2 = -cp.dist(v2);

            F32 t = d2/d1;

            if (t > 0.f && t < 1.f)
            {
                LLVector3 intersect = v2+line*t;
                pp.push_back(intersect);
            }
        }
    }

    LLVector3 ext[] = { min-LLVector3(0.05f,0.05f,0.05f),
        max+LLVector3(0.05f,0.05f,0.05f) };

    for (U32 i = 0; i < pp.size(); ++i)
    {
        bool found = true;

        const F32* p = pp[i].mV;

        for (U32 j = 0; j < 3; ++j)
        {
            if (p[j] < ext[0].mV[j] ||
                p[j] > ext[1].mV[j])
            {
                found = false;
                break;
            }
        }

        for (U32 j = 0; j < LLCamera::AGENT_PLANE_NO_USER_CLIP_NUM; ++j)
        {
            const LLPlane& cp = camera.getAgentPlane(j);
            F32 dist = cp.dist(pp[i]);
            if (dist > 0.05f) //point is above some plane, not contained
            {
                found = false;
                break;
            }
        }

        if (found)
        {
            fp.push_back(pp[i]);
        }
    }

    if (fp.empty())
    {
        return false;
    }

    return true;
}

void LLPipeline::renderHighlight(const LLViewerObject* obj, F32 fade)
{
    if (obj && obj->getVolume())
    {
        for (LLViewerObject::child_list_t::const_iterator iter = obj->getChildren().begin(); iter != obj->getChildren().end(); ++iter)
        {
            renderHighlight(*iter, fade);
        }

        LLDrawable* drawable = obj->mDrawable;
        if (drawable)
        {
            for (S32 i = 0; i < drawable->getNumFaces(); ++i)
            {
                LLFace* face = drawable->getFace(i);
                if (face)
                {
                    face->renderSelected(LLViewerTexture::sNullImagep, LLColor4(1,1,1,fade));
                }
            }
        }
    }
}


LLRenderTarget* LLPipeline::getSunShadowTarget(U32 i)
{
    llassert(i < 4);
    return &mRT->shadow[i];
}

LLRenderTarget* LLPipeline::getSpotShadowTarget(U32 i)
{
    llassert(i < 2);
    return &mSpotShadow[i];
}

static LLTrace::BlockTimerStatHandle FTM_GEN_SUN_SHADOW("Gen Sun Shadow");
static LLTrace::BlockTimerStatHandle FTM_GEN_SUN_SHADOW_SPOT_RENDER("Spot Shadow Render");

// helper class for disabling occlusion culling for the current stack frame
class LLDisableOcclusionCulling
{
public:
    S32 mUseOcclusion;

    LLDisableOcclusionCulling()
    {
        mUseOcclusion = LLPipeline::sUseOcclusion;
        LLPipeline::sUseOcclusion = 0;
    }

    ~LLDisableOcclusionCulling()
    {
        LLPipeline::sUseOcclusion = mUseOcclusion;
    }
};

void LLPipeline::generateSunShadow(LLCamera& camera)
{
    if (!sRenderDeferred || RenderShadowDetail <= 0)
    {
        return;
    }

    LL_PROFILE_ZONE_SCOPED_CATEGORY_PIPELINE; //LL_RECORD_BLOCK_TIME(FTM_GEN_SUN_SHADOW);
    LL_PROFILE_GPU_ZONE("generateSunShadow");

    LLDisableOcclusionCulling no_occlusion;

    bool skip_avatar_update = false;
    if (!isAgentAvatarValid() || gAgentCamera.getCameraAnimating() || gAgentCamera.getCameraMode() != CAMERA_MODE_MOUSELOOK || !LLVOAvatar::sVisibleInFirstPerson)
    {
        skip_avatar_update = true;
    }

    if (!skip_avatar_update)
    {
        gAgentAvatarp->updateAttachmentVisibility(CAMERA_MODE_THIRD_PERSON);
    }

    glm::mat4 last_modelview = get_last_modelview();
    glm::mat4 last_projection = get_last_projection();

    pushRenderTypeMask();
    andRenderTypeMask(LLPipeline::RENDER_TYPE_SIMPLE,
                    LLPipeline::RENDER_TYPE_ALPHA,
                    LLPipeline::RENDER_TYPE_ALPHA_PRE_WATER,
                    LLPipeline::RENDER_TYPE_ALPHA_POST_WATER,
                    LLPipeline::RENDER_TYPE_GRASS,
                    LLPipeline::RENDER_TYPE_GLTF_PBR,
                    LLPipeline::RENDER_TYPE_FULLBRIGHT,
                    LLPipeline::RENDER_TYPE_BUMP,
                    LLPipeline::RENDER_TYPE_VOLUME,
                    LLPipeline::RENDER_TYPE_AVATAR,
                    LLPipeline::RENDER_TYPE_CONTROL_AV,
                    LLPipeline::RENDER_TYPE_TREE,
                    LLPipeline::RENDER_TYPE_TERRAIN,
                    LLPipeline::RENDER_TYPE_WATER,
                    LLPipeline::RENDER_TYPE_VOIDWATER,
                    LLPipeline::RENDER_TYPE_PASS_ALPHA,
                    LLPipeline::RENDER_TYPE_PASS_ALPHA_MASK,
                    LLPipeline::RENDER_TYPE_PASS_FULLBRIGHT_ALPHA_MASK,
                    LLPipeline::RENDER_TYPE_PASS_GRASS,
                    LLPipeline::RENDER_TYPE_PASS_SIMPLE,
                    LLPipeline::RENDER_TYPE_PASS_BUMP,
                    LLPipeline::RENDER_TYPE_PASS_FULLBRIGHT,
                    LLPipeline::RENDER_TYPE_PASS_SHINY,
                    LLPipeline::RENDER_TYPE_PASS_FULLBRIGHT_SHINY,
                    LLPipeline::RENDER_TYPE_PASS_MATERIAL,
                    LLPipeline::RENDER_TYPE_PASS_MATERIAL_ALPHA,
                    LLPipeline::RENDER_TYPE_PASS_MATERIAL_ALPHA_MASK,
                    LLPipeline::RENDER_TYPE_PASS_MATERIAL_ALPHA_EMISSIVE,
                    LLPipeline::RENDER_TYPE_PASS_SPECMAP,
                    LLPipeline::RENDER_TYPE_PASS_SPECMAP_BLEND,
                    LLPipeline::RENDER_TYPE_PASS_SPECMAP_MASK,
                    LLPipeline::RENDER_TYPE_PASS_SPECMAP_EMISSIVE,
                    LLPipeline::RENDER_TYPE_PASS_NORMMAP,
                    LLPipeline::RENDER_TYPE_PASS_NORMMAP_BLEND,
                    LLPipeline::RENDER_TYPE_PASS_NORMMAP_MASK,
                    LLPipeline::RENDER_TYPE_PASS_NORMMAP_EMISSIVE,
                    LLPipeline::RENDER_TYPE_PASS_NORMSPEC,
                    LLPipeline::RENDER_TYPE_PASS_NORMSPEC_BLEND,
                    LLPipeline::RENDER_TYPE_PASS_NORMSPEC_MASK,
                    LLPipeline::RENDER_TYPE_PASS_NORMSPEC_EMISSIVE,
                    LLPipeline::RENDER_TYPE_PASS_ALPHA_MASK_RIGGED,
                    LLPipeline::RENDER_TYPE_PASS_FULLBRIGHT_ALPHA_MASK_RIGGED,
                    LLPipeline::RENDER_TYPE_PASS_SIMPLE_RIGGED,
                    LLPipeline::RENDER_TYPE_PASS_BUMP_RIGGED,
                    LLPipeline::RENDER_TYPE_PASS_FULLBRIGHT_RIGGED,
                    LLPipeline::RENDER_TYPE_PASS_SHINY_RIGGED,
                    LLPipeline::RENDER_TYPE_PASS_FULLBRIGHT_SHINY_RIGGED,
                    LLPipeline::RENDER_TYPE_PASS_MATERIAL_RIGGED,
                    LLPipeline::RENDER_TYPE_PASS_MATERIAL_ALPHA_RIGGED,
                    LLPipeline::RENDER_TYPE_PASS_MATERIAL_ALPHA_MASK_RIGGED,
                    LLPipeline::RENDER_TYPE_PASS_MATERIAL_ALPHA_EMISSIVE_RIGGED,
                    LLPipeline::RENDER_TYPE_PASS_SPECMAP_RIGGED,
                    LLPipeline::RENDER_TYPE_PASS_SPECMAP_BLEND_RIGGED,
                    LLPipeline::RENDER_TYPE_PASS_SPECMAP_MASK_RIGGED,
                    LLPipeline::RENDER_TYPE_PASS_SPECMAP_EMISSIVE_RIGGED,
                    LLPipeline::RENDER_TYPE_PASS_NORMMAP_RIGGED,
                    LLPipeline::RENDER_TYPE_PASS_NORMMAP_BLEND_RIGGED,
                    LLPipeline::RENDER_TYPE_PASS_NORMMAP_MASK_RIGGED,
                    LLPipeline::RENDER_TYPE_PASS_NORMMAP_EMISSIVE_RIGGED,
                    LLPipeline::RENDER_TYPE_PASS_NORMSPEC_RIGGED,
                    LLPipeline::RENDER_TYPE_PASS_NORMSPEC_BLEND_RIGGED,
                    LLPipeline::RENDER_TYPE_PASS_NORMSPEC_MASK_RIGGED,
                    LLPipeline::RENDER_TYPE_PASS_NORMSPEC_EMISSIVE_RIGGED,
                    LLPipeline::RENDER_TYPE_PASS_GLTF_PBR,
                    LLPipeline::RENDER_TYPE_PASS_GLTF_PBR_RIGGED,
                    LLPipeline::RENDER_TYPE_PASS_GLTF_PBR_ALPHA_MASK,
                    LLPipeline::RENDER_TYPE_PASS_GLTF_PBR_ALPHA_MASK_RIGGED,
                    END_RENDER_TYPES);

    gGL.setColorMask(false, false);

    LLEnvironment& environment = LLEnvironment::instance();

    //get sun view matrix

    //store current projection/modelview matrix
    glm::mat4 saved_proj = get_current_projection();
    glm::mat4 saved_view = get_current_modelview();
    glm::mat4 inv_view = glm::inverse(saved_view);

    glm::mat4 view[6];
    glm::mat4 proj[6];

    LLVector3 caster_dir(environment.getIsSunUp() ? mSunDir : mMoonDir);

    //put together a universal "near clip" plane for shadow frusta
    LLPlane shadow_near_clip;
    {
        LLVector3 p = camera.getOrigin(); // gAgent.getPositionAgent();
        p += caster_dir * RenderFarClip*2.f;
        shadow_near_clip.setVec(p, caster_dir);
    }

    LLVector3 lightDir = -caster_dir;
    lightDir.normVec();

    glm::vec3 light_dir(glm::make_vec3(lightDir.mV));

    //create light space camera matrix

    LLVector3 at = lightDir;

    LLVector3 up = camera.getAtAxis();

    if (fabsf(up*lightDir) > 0.75f)
    {
        up = camera.getUpAxis();
    }

    up.normVec();
    at.normVec();


    LLCamera main_camera = camera;

    F32 near_clip = 0.f;
    {
        //get visible point cloud
        std::vector<LLVector3> fp;

        main_camera.calcAgentFrustumPlanes(main_camera.mAgentFrustum);

        LLVector3 min,max;
        getVisiblePointCloud(main_camera,min,max,fp);

        if (fp.empty())
        {
            if (!hasRenderDebugMask(RENDER_DEBUG_SHADOW_FRUSTA) && !gCubeSnapshot)
            {
                mShadowCamera[0] = main_camera;
                mShadowExtents[0][0] = min;
                mShadowExtents[0][1] = max;

                mShadowFrustPoints[0].clear();
                mShadowFrustPoints[1].clear();
                mShadowFrustPoints[2].clear();
                mShadowFrustPoints[3].clear();
            }
            popRenderTypeMask();

            if (!skip_avatar_update)
            {
                gAgentAvatarp->updateAttachmentVisibility(gAgentCamera.getCameraMode());
            }

            return;
        }

        //get good split distances for frustum
        for (U32 i = 0; i < fp.size(); ++i)
        {
            glm::vec3 v(glm::make_vec3(fp[i].mV));
            v = mul_mat4_vec3(saved_view, v);
            fp[i].setVec(glm::value_ptr(v));
        }

        min = fp[0];
        max = fp[0];

        //get camera space bounding box
        for (U32 i = 1; i < fp.size(); ++i)
        {
            update_min_max(min, max, fp[i]);
        }

        near_clip    = llclamp(-max.mV[2], 0.01f, 4.0f);
        F32 far_clip = llclamp(-min.mV[2]*2.f, 16.0f, 512.0f);

        //far_clip = llmin(far_clip, 128.f);
        far_clip = llmin(far_clip, camera.getFar());

        F32 range = far_clip-near_clip;

        LLVector3 split_exp = RenderShadowSplitExponent;

        F32 da = 1.f-llmax( fabsf(lightDir*up), fabsf(lightDir*camera.getLeftAxis()) );

        da = powf(da, split_exp.mV[2]);

        F32 sxp = split_exp.mV[1] + (split_exp.mV[0]-split_exp.mV[1])*da;

        for (U32 i = 0; i < 4; ++i)
        {
            F32 x = (F32)(i+1)/4.f;
            x = powf(x, sxp);
            mSunClipPlanes.mV[i] = near_clip+range*x;
        }

        mSunClipPlanes.mV[0] *= 1.25f; //bump back first split for transition padding
    }

    if (gCubeSnapshot)
    { // stretch clip planes for reflection probe renders to reduce number of shadow passes
        mSunClipPlanes.mV[1] = mSunClipPlanes.mV[2];
        mSunClipPlanes.mV[2] = mSunClipPlanes.mV[3];
        mSunClipPlanes.mV[3] *= 1.5f;
    }


    // convenience array of 4 near clip plane distances
    F32 dist[] = { near_clip, mSunClipPlanes.mV[0], mSunClipPlanes.mV[1], mSunClipPlanes.mV[2], mSunClipPlanes.mV[3] };

    if (mSunDiffuse == LLColor4::black)
    { //sun diffuse is totally black shadows don't matter
        skipRenderingShadows();
    }
    else
    {
        for (S32 j = 0; j < (gCubeSnapshot ? 2 : 4); j++)
        {
            if (!hasRenderDebugMask(RENDER_DEBUG_SHADOW_FRUSTA) && !gCubeSnapshot)
            {
                mShadowFrustPoints[j].clear();
            }

            LLViewerCamera::sCurCameraID = (LLViewerCamera::eCameraID)(LLViewerCamera::CAMERA_SUN_SHADOW0+j);

            //restore render matrices
            set_current_modelview(saved_view);
            set_current_projection(saved_proj);

            LLVector3 eye = camera.getOrigin();
            llassert(eye.isFinite());

            //camera used for shadow cull/render
            LLCamera shadow_cam;

            //create world space camera frustum for this split
            shadow_cam = camera;
            shadow_cam.setFar(16.f);

            LLViewerCamera::updateFrustumPlanes(shadow_cam, false, false, true);

            LLVector3* frust = shadow_cam.mAgentFrustum;

            LLVector3 pn = shadow_cam.getAtAxis();

            LLVector3 min, max;

            //construct 8 corners of split frustum section
            for (U32 i = 0; i < 4; i++)
            {
                LLVector3 delta = frust[i+4]-eye;
                delta += (frust[i+4]-frust[(i+2)%4+4])*0.05f;
                delta.normVec();
                F32 dp = delta*pn;
                frust[i] = eye + (delta*dist[j]*0.75f)/dp;
                frust[i+4] = eye + (delta*dist[j+1]*1.25f)/dp;
            }

            shadow_cam.calcAgentFrustumPlanes(frust);
            shadow_cam.mFrustumCornerDist = 0.f;

            if (!gPipeline.hasRenderDebugMask(LLPipeline::RENDER_DEBUG_SHADOW_FRUSTA) && !gCubeSnapshot)
            {
                mShadowCamera[j] = shadow_cam;
            }

            std::vector<LLVector3> fp;

            if (!gPipeline.getVisiblePointCloud(shadow_cam, min, max, fp, lightDir)
                || j > RenderShadowSplits)
            {
                //no possible shadow receivers
                if (!gPipeline.hasRenderDebugMask(LLPipeline::RENDER_DEBUG_SHADOW_FRUSTA) && !gCubeSnapshot)
                {
                    mShadowExtents[j][0] = LLVector3();
                    mShadowExtents[j][1] = LLVector3();
                    mShadowCamera[j+4] = shadow_cam;
                }

                mRT->shadow[j].bindTarget();
                {
                    LLGLDepthTest depth(GL_TRUE);
                    mRT->shadow[j].clear();
                }
                mRT->shadow[j].flush();

                mShadowError.mV[j] = 0.f;
                mShadowFOV.mV[j] = 0.f;

                continue;
            }

            if (!gPipeline.hasRenderDebugMask(LLPipeline::RENDER_DEBUG_SHADOW_FRUSTA) && !gCubeSnapshot)
            {
                mShadowExtents[j][0] = min;
                mShadowExtents[j][1] = max;
                mShadowFrustPoints[j] = fp;
            }


            //find a good origin for shadow projection
            LLVector3 origin;

            //get a temporary view projection
            view[j] = look(camera.getOrigin(), lightDir, -up);

            std::vector<LLVector3> wpf;

            for (U32 i = 0; i < fp.size(); i++)
            {
                glm::vec3 p = glm::make_vec3(fp[i].mV);
                p = mul_mat4_vec3(view[j], p);
                wpf.push_back(LLVector3(glm::value_ptr(p)));
            }

            min = wpf[0];
            max = wpf[0];

            for (U32 i = 0; i < fp.size(); ++i)
            { //get AABB in camera space
                update_min_max(min, max, wpf[i]);
            }

            // Construct a perspective transform with perspective along y-axis that contains
            // points in wpf
            //Known:
            // - far clip plane
            // - near clip plane
            // - points in frustum
            //Find:
            // - origin

            //get some "interesting" points of reference
            LLVector3 center = (min+max)*0.5f;
            LLVector3 size = (max-min)*0.5f;
            LLVector3 near_center = center;
            near_center.mV[1] += size.mV[1]*2.f;


            //put all points in wpf in quadrant 0, reletive to center of min/max
            //get the best fit line using least squares
            F32 bfm = 0.f;
            F32 bfb = 0.f;

            for (U32 i = 0; i < wpf.size(); ++i)
            {
                wpf[i] -= center;
                wpf[i].mV[0] = fabsf(wpf[i].mV[0]);
                wpf[i].mV[2] = fabsf(wpf[i].mV[2]);
            }

            if (!wpf.empty())
            {
                F32 sx = 0.f;
                F32 sx2 = 0.f;
                F32 sy = 0.f;
                F32 sxy = 0.f;

                for (U32 i = 0; i < wpf.size(); ++i)
                {
                    sx += wpf[i].mV[0];
                    sx2 += wpf[i].mV[0]*wpf[i].mV[0];
                    sy += wpf[i].mV[1];
                    sxy += wpf[i].mV[0]*wpf[i].mV[1];
                }

                bfm = (sy*sx-wpf.size()*sxy)/(sx*sx-wpf.size()*sx2);
                bfb = (sx*sxy-sy*sx2)/(sx*sx-bfm*sx2);
            }

            {
                // best fit line is y=bfm*x+bfb

                //find point that is furthest to the right of line
                F32 off_x = -1.f;
                LLVector3 lp;

                for (U32 i = 0; i < wpf.size(); ++i)
                {
                    //y = bfm*x+bfb
                    //x = (y-bfb)/bfm
                    F32 lx = (wpf[i].mV[1]-bfb)/bfm;

                    lx = wpf[i].mV[0]-lx;

                    if (off_x < lx)
                    {
                        off_x = lx;
                        lp = wpf[i];
                    }
                }

                //get line with slope bfm through lp
                // bfb = y-bfm*x
                bfb = lp.mV[1]-bfm*lp.mV[0];

                //calculate error
                mShadowError.mV[j] = 0.f;

                for (U32 i = 0; i < wpf.size(); ++i)
                {
                    F32 lx = (wpf[i].mV[1]-bfb)/bfm;
                    mShadowError.mV[j] += fabsf(wpf[i].mV[0]-lx);
                }

                mShadowError.mV[j] /= wpf.size();
                mShadowError.mV[j] /= size.mV[0];

                if (mShadowError.mV[j] > RenderShadowErrorCutoff)
                { //just use ortho projection
                    mShadowFOV.mV[j] = -1.f;
                    origin.clearVec();
                    proj[j] = glm::ortho(min.mV[0], max.mV[0],
                                        min.mV[1], max.mV[1],
                                        -max.mV[2], -min.mV[2]);
                }
                else
                {
                    //origin is where line x = 0;
                    origin.setVec(0,bfb,0);

                    F32 fovz = 1.f;
                    F32 fovx = 1.f;

                    LLVector3 zp;
                    LLVector3 xp;

                    for (U32 i = 0; i < wpf.size(); ++i)
                    {
                        LLVector3 atz = wpf[i]-origin;
                        atz.mV[0] = 0.f;
                        atz.normVec();
                        if (fovz > -atz.mV[1])
                        {
                            zp = wpf[i];
                            fovz = -atz.mV[1];
                        }

                        LLVector3 atx = wpf[i]-origin;
                        atx.mV[2] = 0.f;
                        atx.normVec();
                        if (fovx > -atx.mV[1])
                        {
                            fovx = -atx.mV[1];
                            xp = wpf[i];
                        }
                    }

                    fovx = acos(fovx);
                    fovz = acos(fovz);

                    F32 cutoff = llmin((F32) RenderShadowFOVCutoff, 1.4f);

                    mShadowFOV.mV[j] = fovx;

                    if (fovx < cutoff && fovz > cutoff)
                    {
                        //x is a good fit, but z is too big, move away from zp enough so that fovz matches cutoff
                        F32 d = zp.mV[2]/tan(cutoff);
                        F32 ny = zp.mV[1] + fabsf(d);

                        origin.mV[1] = ny;

                        fovz = 1.f;
                        fovx = 1.f;

                        for (U32 i = 0; i < wpf.size(); ++i)
                        {
                            LLVector3 atz = wpf[i]-origin;
                            atz.mV[0] = 0.f;
                            atz.normVec();
                            fovz = llmin(fovz, -atz.mV[1]);

                            LLVector3 atx = wpf[i]-origin;
                            atx.mV[2] = 0.f;
                            atx.normVec();
                            fovx = llmin(fovx, -atx.mV[1]);
                        }

                        fovx = acos(fovx);
                        fovz = acos(fovz);

                        mShadowFOV.mV[j] = cutoff;
                    }


                    origin += center;

                    F32 ynear = -(max.mV[1]-origin.mV[1]);
                    F32 yfar = -(min.mV[1]-origin.mV[1]);

                    if (ynear < 0.1f) //keep a sensible near clip plane
                    {
                        F32 diff = 0.1f-ynear;
                        origin.mV[1] += diff;
                        ynear += diff;
                        yfar += diff;
                    }

                    if (fovx > cutoff)
                    { //just use ortho projection
                        origin.clearVec();
                        mShadowError.mV[j] = -1.f;
                        proj[j] = glm::ortho(min.mV[0], max.mV[0],
                                min.mV[1], max.mV[1],
                                -max.mV[2], -min.mV[2]);
                    }
                    else
                    {
                        //get perspective projection
                        view[j] = glm::inverse(view[j]);
                        //llassert(origin.isFinite());

                        glm::vec3 origin_agent(glm::make_vec3(LLVector4(origin).mV));

                        //translate view to origin
                        origin_agent = mul_mat4_vec3(view[j], origin_agent);

                        eye = LLVector3(glm::value_ptr(origin_agent));
                        //llassert(eye.isFinite());
                        if (!hasRenderDebugMask(LLPipeline::RENDER_DEBUG_SHADOW_FRUSTA) && !gCubeSnapshot)
                        {
                            mShadowFrustOrigin[j] = eye;
                        }

                        view[j] = look(LLVector3(glm::value_ptr(origin_agent)), lightDir, -up);

                        F32 fx = 1.f/tanf(fovx);
                        F32 fz = 1.f/tanf(fovz);

                        proj[j] = glm::mat4(-fx, 0, 0, 0,
                            0, (yfar + ynear) / (ynear - yfar), 0, -1.0f,
                            0, 0, -fz, 0,
                            0, (2.f * yfar * ynear) / (ynear - yfar), 0, 0);
                    }
                }
            }

            //shadow_cam.setFar(128.f);
            shadow_cam.setOriginAndLookAt(eye, up, center);

            shadow_cam.setOrigin(0,0,0);

            set_current_modelview(view[j]);
            set_current_projection(proj[j]);

            LLViewerCamera::updateFrustumPlanes(shadow_cam, false, false, true);

            //shadow_cam.ignoreAgentFrustumPlane(LLCamera::AGENT_PLANE_NEAR);
            shadow_cam.getAgentPlane(LLCamera::AGENT_PLANE_NEAR).set(shadow_near_clip);

            //translate and scale to from [-1, 1] to [0, 1]
            glm::mat4 trans(0.5f, 0.0f, 0.0f, 0.0f,
                            0.0f, 0.5f, 0.0f, 0.0f,
                            0.0f, 0.0f, 0.5f, 0.0f,
                            0.5f, 0.5f, 0.5f, 1.0f);

            set_current_modelview(view[j]);
            set_current_projection(proj[j]);

            set_last_modelview(mShadowModelview[j]);
            set_last_projection(mShadowProjection[j]);

            mShadowModelview[j] = view[j];
            mShadowProjection[j] = proj[j];
            mSunShadowMatrix[j] = trans*proj[j]*view[j]*inv_view;

            stop_glerror();

            mRT->shadow[j].bindTarget();
            mRT->shadow[j].getViewport(gGLViewport);
            mRT->shadow[j].clear();

            {
                static LLCullResult result[4];
                renderShadow(view[j], proj[j], shadow_cam, result[j], true);
            }

            mRT->shadow[j].flush();

            if (!gPipeline.hasRenderDebugMask(LLPipeline::RENDER_DEBUG_SHADOW_FRUSTA) && !gCubeSnapshot)
            {
                mShadowCamera[j+4] = shadow_cam;
            }
        }
    }

    //hack to disable projector shadows
    bool gen_shadow = RenderShadowDetail > 1;

    if (gen_shadow)
    {
        if (!gCubeSnapshot) //skip updating spot shadow maps during cubemap updates
        {
            LLTrace::CountStatHandle<>* velocity_stat = LLViewerCamera::getVelocityStat();
            F32 fade_amt = gFrameIntervalSeconds.value()
                * (F32)llmax(LLTrace::get_frame_recording().getLastRecording().getSum(*velocity_stat) / LLTrace::get_frame_recording().getLastRecording().getDuration().value(), 1.0);

            // should never happen
            llassert(mTargetShadowSpotLight[0] != mTargetShadowSpotLight[1] || mTargetShadowSpotLight[0].isNull());

            //update shadow targets
            for (U32 i = 0; i < 2; i++)
            { //for each current shadow
                LLViewerCamera::sCurCameraID = (LLViewerCamera::eCameraID)(LLViewerCamera::CAMERA_SPOT_SHADOW0 + i);

                if (mShadowSpotLight[i].notNull() &&
                    (mShadowSpotLight[i] == mTargetShadowSpotLight[0] ||
                        mShadowSpotLight[i] == mTargetShadowSpotLight[1]))
                { //keep this spotlight
                    mSpotLightFade[i] = llmin(mSpotLightFade[i] + fade_amt, 1.f);
                }
                else
                { //fade out this light
                    mSpotLightFade[i] = llmax(mSpotLightFade[i] - fade_amt, 0.f);

                    if (mSpotLightFade[i] == 0.f || mShadowSpotLight[i].isNull())
                    { //faded out, grab one of the pending spots (whichever one isn't already taken)
                        if (mTargetShadowSpotLight[0] != mShadowSpotLight[(i + 1) % 2])
                        {
                            mShadowSpotLight[i] = mTargetShadowSpotLight[0];
                        }
                        else
                        {
                            mShadowSpotLight[i] = mTargetShadowSpotLight[1];
                        }
                    }
                }
            }
        }

        // this should never happen
        llassert(mShadowSpotLight[0] != mShadowSpotLight[1] || mShadowSpotLight[0].isNull());

        for (S32 i = 0; i < 2; i++)
        {
            set_current_modelview(saved_view);
            set_current_projection(saved_proj);

            if (mShadowSpotLight[i].isNull())
            {
                continue;
            }

            LLVOVolume* volume = mShadowSpotLight[i]->getVOVolume();

            if (!volume)
            {
                mShadowSpotLight[i] = NULL;
                continue;
            }

            LLDrawable* drawable = mShadowSpotLight[i];

            LLVector3 params = volume->getSpotLightParams();
            F32 fov = params.mV[0];

            //get agent->light space matrix (modelview)
            LLVector3 center = drawable->getPositionAgent();
            LLQuaternion quat = volume->getRenderRotation();

            //get near clip plane
            LLVector3 scale = volume->getScale();
            LLVector3 at_axis(0, 0, -scale.mV[2] * 0.5f);
            at_axis *= quat;

            LLVector3 np = center + at_axis;
            at_axis.normVec();

            //get origin that has given fov for plane np, at_axis, and given scale
            F32 dist = (scale.mV[1] * 0.5f) / tanf(fov * 0.5f);

            LLVector3 origin = np - at_axis * dist;

            LLMatrix4 mat(quat, LLVector4(origin, 1.f));

            view[i + 4] = glm::make_mat4((F32*)mat.mMatrix);

            view[i + 4] = glm::inverse(view[i + 4]);

            //get perspective matrix
            F32 near_clip = dist + 0.01f;
            F32 width = scale.mV[VX];
            F32 height = scale.mV[VY];
            F32 far_clip = dist + volume->getLightRadius() * 1.5f;

            F32 fovy = fov; // radians
            F32 aspect = width / height;

            proj[i + 4] = glm::perspective(fovy, aspect, near_clip, far_clip);

            //translate and scale to from [-1, 1] to [0, 1]
            glm::mat4 trans(0.5f, 0.0f, 0.0f, 0.0f,
                            0.0f, 0.5f, 0.0f, 0.0f,
                            0.0f, 0.0f, 0.5f, 0.0f,
                            0.5f, 0.5f, 0.5f, 1.0f);

            set_current_modelview(view[i + 4]);
            set_current_projection(proj[i + 4]);

            mSunShadowMatrix[i + 4] = trans * proj[i + 4] * view[i + 4] * inv_view;

            set_last_modelview(mShadowModelview[i + 4]);
            set_last_projection(mShadowProjection[i + 4]);

            mShadowModelview[i + 4] = view[i + 4];
            mShadowProjection[i + 4] = proj[i + 4];

            if (!gCubeSnapshot) //skip updating spot shadow maps during cubemap updates
            {
                LLCamera shadow_cam = camera;
                shadow_cam.setFar(far_clip);
                shadow_cam.setOrigin(origin);

                LLViewerCamera::updateFrustumPlanes(shadow_cam, false, false, true);

                //

                mSpotShadow[i].bindTarget();
                mSpotShadow[i].getViewport(gGLViewport);
                mSpotShadow[i].clear();

                static LLCullResult result[2];

                LLViewerCamera::sCurCameraID = (LLViewerCamera::eCameraID)(LLViewerCamera::CAMERA_SPOT_SHADOW0 + i);

                RenderSpotLight = drawable;

                renderShadow(view[i + 4], proj[i + 4], shadow_cam, result[i], false);

                RenderSpotLight = nullptr;

                mSpotShadow[i].flush();
            }
        }
    }
    else
    { //no spotlight shadows
        mShadowSpotLight[0] = mShadowSpotLight[1] = NULL;
    }


    if (!CameraOffset)
    {
        set_current_modelview(saved_view);
        set_current_projection(saved_proj);
    }
    else
    {
        set_current_modelview(view[1]);
        set_current_projection(proj[1]);
        gGL.loadMatrix(glm::value_ptr(view[1]));
        gGL.matrixMode(LLRender::MM_PROJECTION);
        gGL.loadMatrix(glm::value_ptr(proj[1]));
        gGL.matrixMode(LLRender::MM_MODELVIEW);
    }
    gGL.setColorMask(true, true);

    set_last_modelview(last_modelview);
    set_last_projection(last_projection);

    popRenderTypeMask();

    if (!skip_avatar_update)
    {
        gAgentAvatarp->updateAttachmentVisibility(gAgentCamera.getCameraMode());
    }
}

void LLPipeline::renderGroups(LLRenderPass* pass, U32 type, bool texture)
{
    for (LLCullResult::sg_iterator i = sCull->beginVisibleGroups(); i != sCull->endVisibleGroups(); ++i)
    {
        LLSpatialGroup* group = *i;
        if (!group->isDead() &&
            (!sUseOcclusion || !group->isOcclusionState(LLSpatialGroup::OCCLUDED)) &&
            gPipeline.hasRenderType(group->getSpatialPartition()->mDrawableType) &&
            group->mDrawMap.find(type) != group->mDrawMap.end())
        {
            pass->renderGroup(group,type,texture);
        }
    }
}

void LLPipeline::renderRiggedGroups(LLRenderPass* pass, U32 type, bool texture)
{
    for (LLCullResult::sg_iterator i = sCull->beginVisibleGroups(); i != sCull->endVisibleGroups(); ++i)
    {
        LLSpatialGroup* group = *i;
        if (!group->isDead() &&
            (!sUseOcclusion || !group->isOcclusionState(LLSpatialGroup::OCCLUDED)) &&
            gPipeline.hasRenderType(group->getSpatialPartition()->mDrawableType) &&
            group->mDrawMap.find(type) != group->mDrawMap.end())
        {
            pass->renderRiggedGroup(group, type, texture);
        }
    }
}

void LLPipeline::profileAvatar(LLVOAvatar* avatar, bool profile_attachments)
{
    if (gGLManager.mGLVersion < 3.25f)
    { // profiling requires GL 3.3 or later
        return;
    }

    LL_PROFILE_ZONE_SCOPED_CATEGORY_PIPELINE;

    // don't continue to profile an avatar that is known to be too slow
    llassert(!avatar->isTooSlow());

    LLGLSLShader* cur_shader = LLGLSLShader::sCurBoundShaderPtr;

    mRT->deferredScreen.bindTarget();
    mRT->deferredScreen.clear();

    if (!profile_attachments)
    {
        // profile entire avatar all at once and readback asynchronously
        avatar->placeProfileQuery();

        LLTimer cpu_timer;

        generateImpostor(avatar, false, true);

        avatar->mCPURenderTime = (F32)cpu_timer.getElapsedTimeF32() * 1000.f;

        avatar->readProfileQuery(5); // allow up to 5 frames of latency
    }
    else
    {
        // profile attachments one at a time
        LLVOAvatar::attachment_map_t::iterator iter;
        LLVOAvatar::attachment_map_t::iterator begin = avatar->mAttachmentPoints.begin();
        LLVOAvatar::attachment_map_t::iterator end = avatar->mAttachmentPoints.end();

        for (iter = begin;
            iter != end;
            ++iter)
        {
            LLViewerJointAttachment* attachment = iter->second;
            for (LLViewerJointAttachment::attachedobjs_vec_t::iterator attachment_iter = attachment->mAttachedObjects.begin();
                attachment_iter != attachment->mAttachedObjects.end();
                ++attachment_iter)
            {
                LLViewerObject* attached_object = attachment_iter->get();
                if (attached_object)
                {
                    // use gDebugProgram to do the GPU queries
                    gDebugProgram.clearStats();
                    gDebugProgram.placeProfileQuery(true);

                    generateImpostor(avatar, false, true, attached_object);
                    gDebugProgram.readProfileQuery(true, true);

                    attached_object->mGPURenderTime = gDebugProgram.mTimeElapsed / 1000000.f;
                }
            }
        }
    }

    mRT->deferredScreen.flush();

    if (cur_shader)
    {
        cur_shader->bind();
    }
}

void LLPipeline::generateImpostor(LLVOAvatar* avatar, bool preview_avatar, bool for_profile, LLViewerObject* specific_attachment)
{
    LL_PROFILE_ZONE_SCOPED_CATEGORY_PIPELINE;
    LL_PROFILE_GPU_ZONE("generateImpostor");
    LLGLState::checkStates();

    static LLCullResult result;
    result.clear();
    grabReferences(result);

    if (!avatar || avatar->isDead() || !avatar->mDrawable)
    {
        LL_WARNS_ONCE("AvatarRenderPipeline") << "Avatar is " << (avatar ? "not drawable" : "null") << LL_ENDL;
        return;
    }
    LL_DEBUGS_ONCE("AvatarRenderPipeline") << "Avatar " << avatar->getID() << " is drawable" << LL_ENDL;

    assertInitialized();

    // previews can't be muted or impostered
    bool visually_muted = !for_profile && !preview_avatar && avatar->isVisuallyMuted();
    LL_DEBUGS_ONCE("AvatarRenderPipeline") << "Avatar " << avatar->getID()
                              << " is " << ( visually_muted ? "" : "not ") << "visually muted"
                              << LL_ENDL;
    bool too_complex = !for_profile && !preview_avatar && avatar->isTooComplex();
    LL_DEBUGS_ONCE("AvatarRenderPipeline") << "Avatar " << avatar->getID()
                              << " is " << ( too_complex ? "" : "not ") << "too complex"
                              << LL_ENDL;

    pushRenderTypeMask();

    if (visually_muted || too_complex)
    {
        // only show jelly doll geometry
        andRenderTypeMask(LLPipeline::RENDER_TYPE_AVATAR,
                            LLPipeline::RENDER_TYPE_CONTROL_AV,
                            END_RENDER_TYPES);
    }
    else
    {
        //hide world geometry
        clearRenderTypeMask(
            RENDER_TYPE_SKY,
            RENDER_TYPE_WL_SKY,
            RENDER_TYPE_TERRAIN,
            RENDER_TYPE_GRASS,
            RENDER_TYPE_CONTROL_AV, // Animesh
            RENDER_TYPE_TREE,
            RENDER_TYPE_VOIDWATER,
            RENDER_TYPE_WATER,
            RENDER_TYPE_ALPHA_PRE_WATER,
            RENDER_TYPE_PASS_GRASS,
            RENDER_TYPE_HUD,
            RENDER_TYPE_PARTICLES,
            RENDER_TYPE_CLOUDS,
            RENDER_TYPE_HUD_PARTICLES,
            END_RENDER_TYPES
         );
    }

    if (specific_attachment && specific_attachment->isHUDAttachment())
    { //enable HUD rendering
        setRenderTypeMask(RENDER_TYPE_HUD, END_RENDER_TYPES);
    }

    S32 occlusion = sUseOcclusion;
    sUseOcclusion = 0;

    sReflectionRender = ! sRenderDeferred;

    sShadowRender = true;
    sImpostorRender = true;

    LLViewerCamera* viewer_camera = LLViewerCamera::getInstance();

    {
        markVisible(avatar->mDrawable, *viewer_camera);

        if (preview_avatar)
        {
            // Only show rigged attachments for preview
            // For the sake of performance and so that static
            // objects won't obstruct previewing changes
            LLVOAvatar::attachment_map_t::iterator iter;
            for (iter = avatar->mAttachmentPoints.begin();
                iter != avatar->mAttachmentPoints.end();
                ++iter)
            {
                LLViewerJointAttachment *attachment = iter->second;
                for (LLViewerJointAttachment::attachedobjs_vec_t::iterator attachment_iter = attachment->mAttachedObjects.begin();
                    attachment_iter != attachment->mAttachedObjects.end();
                    ++attachment_iter)
                {
                    LLViewerObject* attached_object = attachment_iter->get();
                    if (attached_object)
                    {
                        if (attached_object->isRiggedMesh())
                        {
                            markVisible(attached_object->mDrawable->getSpatialBridge(), *viewer_camera);
                        }
                        else
                        {
                            // sometimes object is a linkset and rigged mesh is a child
                            LLViewerObject::const_child_list_t& child_list = attached_object->getChildren();
                            for (LLViewerObject::child_list_t::const_iterator iter = child_list.begin();
                                iter != child_list.end(); iter++)
                            {
                                LLViewerObject* child = *iter;
                                if (child->isRiggedMesh())
                                {
                                    markVisible(attached_object->mDrawable->getSpatialBridge(), *viewer_camera);
                                    break;
                                }
                            }
                        }
                    }
                }
            }
        }
        else
        {
            if (specific_attachment)
            {
                markVisible(specific_attachment->mDrawable->getSpatialBridge(), *viewer_camera);
            }
            else
            {
                LLVOAvatar::attachment_map_t::iterator iter;
                LLVOAvatar::attachment_map_t::iterator begin = avatar->mAttachmentPoints.begin();
                LLVOAvatar::attachment_map_t::iterator end = avatar->mAttachmentPoints.end();

                for (iter = begin;
                    iter != end;
                    ++iter)
                {
                    LLViewerJointAttachment* attachment = iter->second;
                    for (LLViewerJointAttachment::attachedobjs_vec_t::iterator attachment_iter = attachment->mAttachedObjects.begin();
                        attachment_iter != attachment->mAttachedObjects.end();
                        ++attachment_iter)
                    {
                        LLViewerObject* attached_object = attachment_iter->get();
                        if (attached_object)
                        {
                            markVisible(attached_object->mDrawable->getSpatialBridge(), *viewer_camera);
                        }
                    }
                }
            }
        }
    }

    stateSort(*LLViewerCamera::getInstance(), result);

    LLCamera camera = *viewer_camera;
    LLVector2 tdim;
    U32 resY = 0;
    U32 resX = 0;

    if (!preview_avatar)
    {
        const LLVector4a* ext = avatar->mDrawable->getSpatialExtents();
        LLVector3 pos(avatar->getRenderPosition()+avatar->getImpostorOffset());

        camera.lookAt(viewer_camera->getOrigin(), pos, viewer_camera->getUpAxis());

        LLVector4a half_height;
        half_height.setSub(ext[1], ext[0]);
        half_height.mul(0.5f);

        LLVector4a left;
        left.load3(camera.getLeftAxis().mV);
        left.mul(left);
        llassert(left.dot3(left).getF32() > F_APPROXIMATELY_ZERO);
        left.normalize3fast();

        LLVector4a up;
        up.load3(camera.getUpAxis().mV);
        up.mul(up);
        llassert(up.dot3(up).getF32() > F_APPROXIMATELY_ZERO);
        up.normalize3fast();

        tdim.mV[0] = fabsf(half_height.dot3(left).getF32());
        tdim.mV[1] = fabsf(half_height.dot3(up).getF32());

        gGL.matrixMode(LLRender::MM_PROJECTION);
        gGL.pushMatrix();

        F32 distance = (pos-camera.getOrigin()).length();
        F32 fov = atanf(tdim.mV[1]/distance)*2.f*RAD_TO_DEG;
        F32 aspect = tdim.mV[0]/tdim.mV[1];
        glm::mat4 persp = glm::perspective(glm::radians(fov), aspect, 1.f, 256.f);
        set_current_projection(persp);
        gGL.loadMatrix(glm::value_ptr(persp));

        gGL.matrixMode(LLRender::MM_MODELVIEW);
        gGL.pushMatrix();

        F32 ogl_mat[16];
        camera.getOpenGLTransform(ogl_mat);
        glm::mat4 mat = glm::make_mat4((GLfloat*) OGL_TO_CFR_ROTATION) * glm::make_mat4(ogl_mat);

        gGL.loadMatrix(glm::value_ptr(mat));
        set_current_modelview(mat);

        glClearColor(0.0f,0.0f,0.0f,0.0f);
        gGL.setColorMask(true, true);

        // get the number of pixels per angle
        F32 pa = gViewerWindow->getWindowHeightRaw() / (RAD_TO_DEG * viewer_camera->getView());

        //get resolution based on angle width and height of impostor (double desired resolution to prevent aliasing)
        resY = llmin(nhpo2((U32) (fov*pa)), (U32) 512);
        resX = llmin(nhpo2((U32) (atanf(tdim.mV[0]/distance)*2.f*RAD_TO_DEG*pa)), (U32) 512);

        if (!for_profile)
        {
            if (!avatar->mImpostor.isComplete())
            {
                avatar->mImpostor.allocate(resX, resY, GL_RGBA, true);

                if (LLPipeline::sRenderDeferred)
                {
                    addDeferredAttachments(avatar->mImpostor, true);
                }

                gGL.getTexUnit(0)->bind(&avatar->mImpostor);
                gGL.getTexUnit(0)->setTextureFilteringOption(LLTexUnit::TFO_POINT);
                gGL.getTexUnit(0)->unbind(LLTexUnit::TT_TEXTURE);
            }
            else if (resX != avatar->mImpostor.getWidth() || resY != avatar->mImpostor.getHeight())
            {
                avatar->mImpostor.resize(resX, resY);
            }

            avatar->mImpostor.bindTarget();
        }
    }

    F32 old_alpha = LLDrawPoolAvatar::sMinimumAlpha;

    if (visually_muted || too_complex)
    { //disable alpha masking for muted avatars (get whole skin silhouette)
        LLDrawPoolAvatar::sMinimumAlpha = 0.f;
    }

    if (preview_avatar || for_profile)
    {
        // previews and profiles don't care about imposters
        renderGeomDeferred(camera);
        renderGeomPostDeferred(camera);
    }
    else
    {
        avatar->mImpostor.clear();
        renderGeomDeferred(camera);

        renderGeomPostDeferred(camera);

        // Shameless hack time: render it all again,
        // this time writing the depth
        // values we need to generate the alpha mask below
        // while preserving the alpha-sorted color rendering
        // from the previous pass
        //
        sImpostorRenderAlphaDepthPass = true;
        // depth-only here...
        //
        gGL.setColorMask(false,false);
        renderGeomPostDeferred(camera);

        sImpostorRenderAlphaDepthPass = false;

    }

    LLDrawPoolAvatar::sMinimumAlpha = old_alpha;

    if (!for_profile)
    { //create alpha mask based on depth buffer (grey out if muted)
        if (LLPipeline::sRenderDeferred)
        {
            GLuint buff = GL_COLOR_ATTACHMENT0;
            glDrawBuffers(1, &buff);
        }

        LLGLDisable blend(GL_BLEND);

        if (visually_muted || too_complex)
        {
            gGL.setColorMask(true, true);
        }
        else
        {
            gGL.setColorMask(false, true);
        }

        gGL.getTexUnit(0)->unbind(LLTexUnit::TT_TEXTURE);

        LLGLDepthTest depth(GL_TRUE, GL_FALSE, GL_GREATER);

        gGL.flush();

        gGL.pushMatrix();
        gGL.loadIdentity();
        gGL.matrixMode(LLRender::MM_PROJECTION);
        gGL.pushMatrix();
        gGL.loadIdentity();

        static const F32 clip_plane = 0.99999f;

        gDebugProgram.bind();

        if (visually_muted)
        {   // Visually muted avatar
            LLColor4 muted_color(avatar->getMutedAVColor());
            LL_DEBUGS_ONCE("AvatarRenderPipeline") << "Avatar " << avatar->getID() << " MUTED set solid color " << muted_color << LL_ENDL;
            gGL.diffuseColor4fv( muted_color.mV );
        }
        else if (!preview_avatar)
        { //grey muted avatar
            LL_DEBUGS_ONCE("AvatarRenderPipeline") << "Avatar " << avatar->getID() << " MUTED set grey" << LL_ENDL;
            gGL.diffuseColor4fv(LLColor4::pink.mV );
        }

        gGL.begin(LLRender::TRIANGLES);
        {
            gGL.vertex3f(-1.f, -1.f, clip_plane);
            gGL.vertex3f(1.f, -1.f, clip_plane);
            gGL.vertex3f(1.f, 1.f, clip_plane);

            gGL.vertex3f(-1.f, -1.f, clip_plane);
            gGL.vertex3f(1.f, 1.f, clip_plane);
            gGL.vertex3f(-1.f, 1.f, clip_plane);
        }
        gGL.end();
        gGL.flush();

        gDebugProgram.unbind();

        gGL.popMatrix();
        gGL.matrixMode(LLRender::MM_MODELVIEW);
        gGL.popMatrix();
    }

    if (!preview_avatar && !for_profile)
    {
        avatar->mImpostor.flush();
        avatar->setImpostorDim(tdim);
    }

    sUseOcclusion = occlusion;
    sReflectionRender = false;
    sImpostorRender = false;
    sShadowRender = false;
    popRenderTypeMask();

    if (!preview_avatar)
    {
        gGL.matrixMode(LLRender::MM_PROJECTION);
        gGL.popMatrix();
        gGL.matrixMode(LLRender::MM_MODELVIEW);
        gGL.popMatrix();
    }

    if (!preview_avatar && !for_profile)
    {
        avatar->mNeedsImpostorUpdate = false;
        avatar->cacheImpostorValues();
        avatar->mLastImpostorUpdateFrameTime = gFrameTimeSeconds;
    }

    LLVertexBuffer::unbind();
    LLGLState::checkStates();
}

bool LLPipeline::hasRenderBatches(const U32 type) const
{
    return sCull->getRenderMapSize(type) > 0;
}

LLCullResult::drawinfo_iterator LLPipeline::beginRenderMap(U32 type)
{
    return sCull->beginRenderMap(type);
}

LLCullResult::drawinfo_iterator LLPipeline::endRenderMap(U32 type)
{
    return sCull->endRenderMap(type);
}

LLCullResult::sg_iterator LLPipeline::beginAlphaGroups()
{
    return sCull->beginAlphaGroups();
}

LLCullResult::sg_iterator LLPipeline::endAlphaGroups()
{
    return sCull->endAlphaGroups();
}

LLCullResult::sg_iterator LLPipeline::beginRiggedAlphaGroups()
{
    return sCull->beginRiggedAlphaGroups();
}

LLCullResult::sg_iterator LLPipeline::endRiggedAlphaGroups()
{
    return sCull->endRiggedAlphaGroups();
}

bool LLPipeline::hasRenderType(const U32 type) const
{
    // STORM-365 : LLViewerJointAttachment::setAttachmentVisibility() is setting type to 0 to actually mean "do not render"
    // We then need to test that value here and return false to prevent attachment to render (in mouselook for instance)
    // TODO: reintroduce RENDER_TYPE_NONE in LLRenderTypeMask and initialize its mRenderTypeEnabled[RENDER_TYPE_NONE] to false explicitely
    return (type == 0 ? false : mRenderTypeEnabled[type]);
}

void LLPipeline::setRenderTypeMask(U32 type, ...)
{
    va_list args;

    va_start(args, type);
    while (type < END_RENDER_TYPES)
    {
        mRenderTypeEnabled[type] = true;
        type = va_arg(args, U32);
    }
    va_end(args);

    if (type > END_RENDER_TYPES)
    {
        LL_ERRS() << "Invalid render type." << LL_ENDL;
    }
}

bool LLPipeline::hasAnyRenderType(U32 type, ...) const
{
    va_list args;

    va_start(args, type);
    while (type < END_RENDER_TYPES)
    {
        if (mRenderTypeEnabled[type])
        {
            va_end(args);
            return true;
        }
        type = va_arg(args, U32);
    }
    va_end(args);

    if (type > END_RENDER_TYPES)
    {
        LL_ERRS() << "Invalid render type." << LL_ENDL;
    }

    return false;
}

void LLPipeline::pushRenderTypeMask()
{
    std::string cur_mask;
    cur_mask.assign((const char*) mRenderTypeEnabled, sizeof(mRenderTypeEnabled));
    mRenderTypeEnableStack.push(cur_mask);
}

void LLPipeline::popRenderTypeMask()
{
    if (mRenderTypeEnableStack.empty())
    {
        LL_ERRS() << "Depleted render type stack." << LL_ENDL;
    }

    memcpy(mRenderTypeEnabled, mRenderTypeEnableStack.top().data(), sizeof(mRenderTypeEnabled));
    mRenderTypeEnableStack.pop();
}

void LLPipeline::andRenderTypeMask(U32 type, ...)
{
    va_list args;

    bool tmp[NUM_RENDER_TYPES];
    for (U32 i = 0; i < NUM_RENDER_TYPES; ++i)
    {
        tmp[i] = false;
    }

    va_start(args, type);
    while (type < END_RENDER_TYPES)
    {
        if (mRenderTypeEnabled[type])
        {
            tmp[type] = true;
        }

        type = va_arg(args, U32);
    }
    va_end(args);

    if (type > END_RENDER_TYPES)
    {
        LL_ERRS() << "Invalid render type." << LL_ENDL;
    }

    for (U32 i = 0; i < LLPipeline::NUM_RENDER_TYPES; ++i)
    {
        mRenderTypeEnabled[i] = tmp[i];
    }

}

void LLPipeline::clearRenderTypeMask(U32 type, ...)
{
    va_list args;

    va_start(args, type);
    while (type < END_RENDER_TYPES)
    {
        mRenderTypeEnabled[type] = false;

        type = va_arg(args, U32);
    }
    va_end(args);

    if (type > END_RENDER_TYPES)
    {
        LL_ERRS() << "Invalid render type." << LL_ENDL;
    }
}

void LLPipeline::setAllRenderTypes()
{
    for (U32 i = 0; i < NUM_RENDER_TYPES; ++i)
    {
        mRenderTypeEnabled[i] = true;
    }
}

void LLPipeline::clearAllRenderTypes()
{
    for (U32 i = 0; i < NUM_RENDER_TYPES; ++i)
    {
        mRenderTypeEnabled[i] = false;
    }
}

void LLPipeline::addDebugBlip(const LLVector3& position, const LLColor4& color)
{
    DebugBlip blip(position, color);
    mDebugBlips.push_back(blip);
}

void LLPipeline::hidePermanentObjects( std::vector<U32>& restoreList )
{
    //This method is used to hide any vo's from the object list that may have
    //the permanent flag set.

    U32 objCnt = gObjectList.getNumObjects();
    for (U32 i = 0; i < objCnt; ++i)
    {
        LLViewerObject* pObject = gObjectList.getObject(i);
        if ( pObject && pObject->flagObjectPermanent() )
        {
            LLDrawable *pDrawable = pObject->mDrawable;

            if ( pDrawable )
            {
                restoreList.push_back( i );
                hideDrawable( pDrawable );
            }
        }
    }

    skipRenderingOfTerrain( true );
}

void LLPipeline::restorePermanentObjects( const std::vector<U32>& restoreList )
{
    //This method is used to restore(unhide) any vo's from the object list that may have
    //been hidden because their permanency flag was set.

    std::vector<U32>::const_iterator itCurrent  = restoreList.begin();
    std::vector<U32>::const_iterator itEnd      = restoreList.end();

    U32 objCnt = gObjectList.getNumObjects();

    while ( itCurrent != itEnd )
    {
        U32 index = *itCurrent;
        LLViewerObject* pObject = NULL;
        if ( index < objCnt )
        {
            pObject = gObjectList.getObject( index );
        }
        if ( pObject )
        {
            LLDrawable *pDrawable = pObject->mDrawable;
            if ( pDrawable )
            {
                pDrawable->clearState( LLDrawable::FORCE_INVISIBLE );
                unhideDrawable( pDrawable );
            }
        }
        ++itCurrent;
    }

    skipRenderingOfTerrain( false );
}

void LLPipeline::skipRenderingOfTerrain( bool flag )
{
    pool_set_t::iterator iter = mPools.begin();
    while ( iter != mPools.end() )
    {
        LLDrawPool* pPool = *iter;
        U32 poolType = pPool->getType();
        if ( hasRenderType( pPool->getType() ) && poolType == LLDrawPool::POOL_TERRAIN )
        {
            pPool->setSkipRenderFlag( flag );
        }
        ++iter;
    }
}

void LLPipeline::hideObject( const LLUUID& id )
{
    LLViewerObject *pVO = gObjectList.findObject( id );

    if ( pVO )
    {
        LLDrawable *pDrawable = pVO->mDrawable;

        if ( pDrawable )
        {
            hideDrawable( pDrawable );
        }
    }
}

void LLPipeline::hideDrawable( LLDrawable *pDrawable )
{
    pDrawable->setState( LLDrawable::FORCE_INVISIBLE );
    markRebuild( pDrawable, LLDrawable::REBUILD_ALL);
    //hide the children
    LLViewerObject::const_child_list_t& child_list = pDrawable->getVObj()->getChildren();
    for ( LLViewerObject::child_list_t::const_iterator iter = child_list.begin();
          iter != child_list.end(); iter++ )
    {
        LLViewerObject* child = *iter;
        LLDrawable* drawable = child->mDrawable;
        if ( drawable )
        {
            drawable->setState( LLDrawable::FORCE_INVISIBLE );
            markRebuild( drawable, LLDrawable::REBUILD_ALL);
        }
    }
}
void LLPipeline::unhideDrawable( LLDrawable *pDrawable )
{
    pDrawable->clearState( LLDrawable::FORCE_INVISIBLE );
    markRebuild( pDrawable, LLDrawable::REBUILD_ALL);
    //restore children
    LLViewerObject::const_child_list_t& child_list = pDrawable->getVObj()->getChildren();
    for ( LLViewerObject::child_list_t::const_iterator iter = child_list.begin();
          iter != child_list.end(); iter++)
    {
        LLViewerObject* child = *iter;
        LLDrawable* drawable = child->mDrawable;
        if ( drawable )
        {
            drawable->clearState( LLDrawable::FORCE_INVISIBLE );
            markRebuild( drawable, LLDrawable::REBUILD_ALL);
        }
    }
}
void LLPipeline::restoreHiddenObject( const LLUUID& id )
{
    LLViewerObject *pVO = gObjectList.findObject( id );

    if ( pVO )
    {
        LLDrawable *pDrawable = pVO->mDrawable;
        if ( pDrawable )
        {
            unhideDrawable( pDrawable );
        }
    }
}

void LLPipeline::skipRenderingShadows()
{
    LLGLDepthTest depth(GL_TRUE);

    for (S32 j = 0; j < 4; j++)
    {
        mRT->shadow[j].bindTarget();
        mRT->shadow[j].clear();
        mRT->shadow[j].flush();
    }
}

void LLPipeline::handleShadowDetailChanged()
{
    if (RenderShadowDetail > gSavedSettings.getS32("RenderShadowDetail"))
    {
        skipRenderingShadows();
    }
    else
    {
        LLViewerShaderMgr::instance()->setShaders();
    }
}

class LLOctreeDirty : public OctreeTraveler
{
public:
    virtual void visit(const OctreeNode* state)
    {
        LLSpatialGroup* group = (LLSpatialGroup*)state->getListener(0);

        if (group->getSpatialPartition()->mRenderByGroup)
        {
            group->setState(LLSpatialGroup::GEOM_DIRTY);
            gPipeline.markRebuild(group);
        }

        for (LLSpatialGroup::bridge_list_t::iterator i = group->mBridgeList.begin(); i != group->mBridgeList.end(); ++i)
        {
            LLSpatialBridge* bridge = *i;
            traverse(bridge->mOctree);
        }
    }
};

// Called from LLViewHighlightTransparent when "Highlight Transparent" is toggled
void LLPipeline::rebuildDrawInfo()
{
    const U32 types_to_traverse[] =
    {
        LLViewerRegion::PARTITION_VOLUME,
        LLViewerRegion::PARTITION_BRIDGE,
        LLViewerRegion::PARTITION_AVATAR
    };

    LLOctreeDirty dirty;
    for (LLViewerRegion* region : LLWorld::getInstance()->getRegionList())
    {
        for (U32 type : types_to_traverse)
        {
            LLSpatialPartition* part = region->getSpatialPartition(type);
            dirty.traverse(part->mOctree);
        }
    }
}

void LLPipeline::rebuildTerrain()
{
    for (LLWorld::region_list_t::const_iterator iter = LLWorld::getInstance()->getRegionList().begin();
        iter != LLWorld::getInstance()->getRegionList().end(); ++iter)
    {
        LLViewerRegion* region = *iter;
        region->dirtyAllPatches();
    }
}<|MERGE_RESOLUTION|>--- conflicted
+++ resolved
@@ -3561,7 +3561,6 @@
         {
             LLSpatialGroup* group = *i;
 
-<<<<<<< HEAD
             if (group->isDead())
             {
                 continue;
@@ -3570,19 +3569,6 @@
             if ((sUseOcclusion && group->isOcclusionState(LLSpatialGroup::OCCLUDED)) ||
                 (RenderAutoHideSurfaceAreaLimit > 0.f &&
                     group->mSurfaceArea > RenderAutoHideSurfaceAreaLimit * llmax(group->mObjectBoxSize, 10.f)))
-=======
-        if ((sUseOcclusion && group->isOcclusionState(LLSpatialGroup::OCCLUDED)) ||
-            (RenderAutoHideSurfaceAreaLimit > 0.f &&
-             group->mSurfaceArea > RenderAutoHideSurfaceAreaLimit * llmax(group->mObjectBoxSize, 10.f)))
-        {
-            continue;
-        }
-
-        for (LLSpatialGroup::draw_map_t::iterator j = group->mDrawMap.begin(); j != group->mDrawMap.end(); ++j)
-        {
-            LLSpatialGroup::drawmap_elem_t &src_vec = j->second;
-            if (!hasRenderType(j->first))
->>>>>>> de104e3f
             {
                 continue;
             }
