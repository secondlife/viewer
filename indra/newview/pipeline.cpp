--- conflicted
+++ resolved
@@ -5143,11 +5143,7 @@
         light->setSpotExponent(0.f);
         light->setSpotCutoff(180.f);
     }
-<<<<<<< HEAD
-    else if (gAvatarBacklight) // Always true (unless overridden in a devs .ini)
-=======
     else if (gAvatarBacklight)
->>>>>>> b1098308
     {
         LLVector3 light_dir = sun_up ? LLVector3(mSunDir) : LLVector3(mMoonDir);
         LLVector3 opposite_pos = -light_dir;
