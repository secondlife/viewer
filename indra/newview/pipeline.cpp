/** 
 * @file pipeline.cpp
 * @brief Rendering pipeline.
 *
 * $LicenseInfo:firstyear=2005&license=viewerlgpl$
 * Second Life Viewer Source Code
 * Copyright (C) 2010, Linden Research, Inc.
 * 
 * This library is free software; you can redistribute it and/or
 * modify it under the terms of the GNU Lesser General Public
 * License as published by the Free Software Foundation;
 * version 2.1 of the License only.
 * 
 * This library is distributed in the hope that it will be useful,
 * but WITHOUT ANY WARRANTY; without even the implied warranty of
 * MERCHANTABILITY or FITNESS FOR A PARTICULAR PURPOSE.  See the GNU
 * Lesser General Public License for more details.
 * 
 * You should have received a copy of the GNU Lesser General Public
 * License along with this library; if not, write to the Free Software
 * Foundation, Inc., 51 Franklin Street, Fifth Floor, Boston, MA  02110-1301  USA
 * 
 * Linden Research, Inc., 945 Battery Street, San Francisco, CA  94111  USA
 * $/LicenseInfo$
 */

#include "llviewerprecompiledheaders.h"

#include "pipeline.h"

// library includes
#include "llaudioengine.h" // For debugging.
#include "llerror.h"
#include "llviewercontrol.h"
#include "llfasttimer.h"
#include "llfontgl.h"
#include "llnamevalue.h"
#include "llpointer.h"
#include "llprimitive.h"
#include "llvolume.h"
#include "material_codes.h"
#include "v3color.h"
#include "llui.h" 
#include "llglheaders.h"
#include "llrender.h"
#include "llwindow.h"	// swapBuffers()

// newview includes
#include "llagent.h"
#include "llagentcamera.h"
#include "llappviewer.h"
#include "lltexturecache.h"
#include "lltexturefetch.h"
#include "llimageworker.h"
#include "lldrawable.h"
#include "lldrawpoolalpha.h"
#include "lldrawpoolavatar.h"
#include "lldrawpoolground.h"
#include "lldrawpoolbump.h"
#include "lldrawpooltree.h"
#include "lldrawpoolwater.h"
#include "llface.h"
#include "llfeaturemanager.h"
#include "llfloatertelehub.h"
#include "llfloaterreg.h"
#include "llgldbg.h"
#include "llhudmanager.h"
#include "llhudnametag.h"
#include "llhudtext.h"
#include "lllightconstants.h"
#include "llmeshrepository.h"
#include "llpipelinelistener.h"
#include "llresmgr.h"
#include "llselectmgr.h"
#include "llsky.h"
#include "lltracker.h"
#include "lltool.h"
#include "lltoolmgr.h"
#include "llviewercamera.h"
#include "llviewermediafocus.h"
#include "llviewertexturelist.h"
#include "llviewerobject.h"
#include "llviewerobjectlist.h"
#include "llviewerparcelmgr.h"
#include "llviewerregion.h" // for audio debugging.
#include "llviewerwindow.h" // For getSpinAxis
#include "llvoavatarself.h"
#include "llvocache.h"
#include "llvoground.h"
#include "llvosky.h"
#include "llvowlsky.h"
#include "llvotree.h"
#include "llvovolume.h"
#include "llvosurfacepatch.h"
#include "llvowater.h"
#include "llvotree.h"
#include "llvopartgroup.h"
#include "llworld.h"
#include "llcubemap.h"
#include "llviewershadermgr.h"
#include "llviewerstats.h"
#include "llviewerjoystick.h"
#include "llviewerdisplay.h"
#include "llspatialpartition.h"
#include "llmutelist.h"
#include "lltoolpie.h"
#include "llnotifications.h"
#include "llpathinglib.h"
#include "llfloaterpathfindingconsole.h"
#include "llfloaterpathfindingcharacters.h"
#include "llfloatertools.h"
#include "llpanelface.h"
#include "llpathfindingpathtool.h"
#include "llscenemonitor.h"
#include "llprogressview.h"
#include "llcleanup.h"

#include "llenvironment.h"
#include "llsettingsvo.h"

#ifdef _DEBUG
// Debug indices is disabled for now for debug performance - djs 4/24/02
//#define DEBUG_INDICES
#else
//#define DEBUG_INDICES
#endif

// Expensive and currently broken
//
#define MATERIALS_IN_REFLECTIONS 0

bool gShiftFrame = false;

//cached settings
bool LLPipeline::RenderAvatarVP;
bool LLPipeline::WindLightUseAtmosShaders;
bool LLPipeline::RenderDeferred;
F32 LLPipeline::RenderDeferredSunWash;
U32 LLPipeline::RenderFSAASamples;
U32 LLPipeline::RenderResolutionDivisor;
bool LLPipeline::RenderUIBuffer;
S32 LLPipeline::RenderShadowDetail;
bool LLPipeline::RenderDeferredSSAO;
F32 LLPipeline::RenderShadowResolutionScale;
bool LLPipeline::RenderLocalLights;
bool LLPipeline::RenderDelayCreation;
bool LLPipeline::RenderAnimateRes;
bool LLPipeline::FreezeTime;
S32 LLPipeline::DebugBeaconLineWidth;
F32 LLPipeline::RenderHighlightBrightness;
LLColor4 LLPipeline::RenderHighlightColor;
F32 LLPipeline::RenderHighlightThickness;
bool LLPipeline::RenderSpotLightsInNondeferred;
LLColor4 LLPipeline::PreviewAmbientColor;
LLColor4 LLPipeline::PreviewDiffuse0;
LLColor4 LLPipeline::PreviewSpecular0;
LLColor4 LLPipeline::PreviewDiffuse1;
LLColor4 LLPipeline::PreviewSpecular1;
LLColor4 LLPipeline::PreviewDiffuse2;
LLColor4 LLPipeline::PreviewSpecular2;
LLVector3 LLPipeline::PreviewDirection0;
LLVector3 LLPipeline::PreviewDirection1;
LLVector3 LLPipeline::PreviewDirection2;
F32 LLPipeline::RenderGlowMinLuminance;
F32 LLPipeline::RenderGlowMaxExtractAlpha;
F32 LLPipeline::RenderGlowWarmthAmount;
LLVector3 LLPipeline::RenderGlowLumWeights;
LLVector3 LLPipeline::RenderGlowWarmthWeights;
S32 LLPipeline::RenderGlowResolutionPow;
S32 LLPipeline::RenderGlowIterations;
F32 LLPipeline::RenderGlowWidth;
F32 LLPipeline::RenderGlowStrength;
bool LLPipeline::RenderDepthOfField;
bool LLPipeline::RenderDepthOfFieldInEditMode;
F32 LLPipeline::CameraFocusTransitionTime;
F32 LLPipeline::CameraFNumber;
F32 LLPipeline::CameraFocalLength;
F32 LLPipeline::CameraFieldOfView;
F32 LLPipeline::RenderShadowNoise;
F32 LLPipeline::RenderShadowBlurSize;
F32 LLPipeline::RenderSSAOScale;
U32 LLPipeline::RenderSSAOMaxScale;
F32 LLPipeline::RenderSSAOFactor;
LLVector3 LLPipeline::RenderSSAOEffect;
F32 LLPipeline::RenderShadowOffsetError;
F32 LLPipeline::RenderShadowBiasError;
F32 LLPipeline::RenderShadowOffset;
F32 LLPipeline::RenderShadowBias;
F32 LLPipeline::RenderSpotShadowOffset;
F32 LLPipeline::RenderSpotShadowBias;
LLDrawable* LLPipeline::RenderSpotLight = nullptr;
F32 LLPipeline::RenderEdgeDepthCutoff;
F32 LLPipeline::RenderEdgeNormCutoff;
LLVector3 LLPipeline::RenderShadowGaussian;
F32 LLPipeline::RenderShadowBlurDistFactor;
bool LLPipeline::RenderDeferredAtmospheric;
S32 LLPipeline::RenderReflectionDetail;
F32 LLPipeline::RenderHighlightFadeTime;
LLVector3 LLPipeline::RenderShadowClipPlanes;
LLVector3 LLPipeline::RenderShadowOrthoClipPlanes;
LLVector3 LLPipeline::RenderShadowNearDist;
F32 LLPipeline::RenderFarClip;
LLVector3 LLPipeline::RenderShadowSplitExponent;
F32 LLPipeline::RenderShadowErrorCutoff;
F32 LLPipeline::RenderShadowFOVCutoff;
bool LLPipeline::CameraOffset;
F32 LLPipeline::CameraMaxCoF;
F32 LLPipeline::CameraDoFResScale;
F32 LLPipeline::RenderAutoHideSurfaceAreaLimit;
LLTrace::EventStatHandle<S64> LLPipeline::sStatBatchSize("renderbatchsize");

const F32 BACKLIGHT_DAY_MAGNITUDE_OBJECT = 0.1f;
const F32 BACKLIGHT_NIGHT_MAGNITUDE_OBJECT = 0.08f;
const F32 DEFERRED_LIGHT_FALLOFF = 0.5f;
const U32 DEFERRED_VB_MASK = LLVertexBuffer::MAP_VERTEX | LLVertexBuffer::MAP_TEXCOORD0 | LLVertexBuffer::MAP_TEXCOORD1;

extern S32 gBoxFrame;
//extern BOOL gHideSelectedObjects;
extern BOOL gDisplaySwapBuffers;
extern BOOL gDebugGL;

bool	gAvatarBacklight = false;

bool	gDebugPipeline = false;
LLPipeline gPipeline;
const LLMatrix4* gGLLastMatrix = NULL;

LLTrace::BlockTimerStatHandle FTM_RENDER_GEOMETRY("Render Geometry");
LLTrace::BlockTimerStatHandle FTM_RENDER_GRASS("Grass");
LLTrace::BlockTimerStatHandle FTM_RENDER_INVISIBLE("Invisible");
LLTrace::BlockTimerStatHandle FTM_RENDER_OCCLUSION("Occlusion");
LLTrace::BlockTimerStatHandle FTM_RENDER_SHINY("Shiny");
LLTrace::BlockTimerStatHandle FTM_RENDER_SIMPLE("Simple");
LLTrace::BlockTimerStatHandle FTM_RENDER_TERRAIN("Terrain");
LLTrace::BlockTimerStatHandle FTM_RENDER_TREES("Trees");
LLTrace::BlockTimerStatHandle FTM_RENDER_UI("UI");
LLTrace::BlockTimerStatHandle FTM_RENDER_HUD_UI("HUD_UI");
LLTrace::BlockTimerStatHandle FTM_RENDER_WATER("Water");
LLTrace::BlockTimerStatHandle FTM_RENDER_WL_SKY("Windlight Sky");
LLTrace::BlockTimerStatHandle FTM_RENDER_ALPHA("Alpha Objects");
LLTrace::BlockTimerStatHandle FTM_RENDER_CHARACTERS("Avatars");
LLTrace::BlockTimerStatHandle FTM_RENDER_BUMP("Bump");
LLTrace::BlockTimerStatHandle FTM_RENDER_MATERIALS("Render Materials");
LLTrace::BlockTimerStatHandle FTM_RENDER_FULLBRIGHT("Fullbright");
LLTrace::BlockTimerStatHandle FTM_RENDER_GLOW("Glow");
LLTrace::BlockTimerStatHandle FTM_GEO_UPDATE("Geo Update");
LLTrace::BlockTimerStatHandle FTM_PIPELINE_CREATE("Pipeline Create");
LLTrace::BlockTimerStatHandle FTM_POOLRENDER("RenderPool");
LLTrace::BlockTimerStatHandle FTM_POOLS("Pools");
LLTrace::BlockTimerStatHandle FTM_DEFERRED_POOLRENDER("RenderPool (Deferred)");
LLTrace::BlockTimerStatHandle FTM_DEFERRED_POOLS("Pools (Deferred)");
LLTrace::BlockTimerStatHandle FTM_POST_DEFERRED_POOLRENDER("RenderPool (Post)");
LLTrace::BlockTimerStatHandle FTM_POST_DEFERRED_POOLS("Pools (Post)");
LLTrace::BlockTimerStatHandle FTM_RENDER_BLOOM_FBO("First FBO");
LLTrace::BlockTimerStatHandle FTM_STATESORT("Sort Draw State");
LLTrace::BlockTimerStatHandle FTM_PIPELINE("Pipeline");
LLTrace::BlockTimerStatHandle FTM_CLIENT_COPY("Client Copy");
LLTrace::BlockTimerStatHandle FTM_RENDER_DEFERRED("Deferred Shading");

LLTrace::BlockTimerStatHandle FTM_RENDER_UI_HUD("HUD");
LLTrace::BlockTimerStatHandle FTM_RENDER_UI_3D("3D");
LLTrace::BlockTimerStatHandle FTM_RENDER_UI_2D("2D");
LLTrace::BlockTimerStatHandle FTM_RENDER_UI_DEBUG_TEXT("Debug Text");
LLTrace::BlockTimerStatHandle FTM_RENDER_UI_SCENE_MON("Scene Mon");

static LLTrace::BlockTimerStatHandle FTM_STATESORT_DRAWABLE("Sort Drawables");
static LLTrace::BlockTimerStatHandle FTM_STATESORT_POSTSORT("Post Sort");

static LLStaticHashedString sTint("tint");
static LLStaticHashedString sAmbiance("ambiance");
static LLStaticHashedString sAlphaScale("alpha_scale");
static LLStaticHashedString sNormMat("norm_mat");
static LLStaticHashedString sOffset("offset");
static LLStaticHashedString sScreenRes("screenRes");
static LLStaticHashedString sDelta("delta");
static LLStaticHashedString sDistFactor("dist_factor");
static LLStaticHashedString sKern("kern");
static LLStaticHashedString sKernScale("kern_scale");

//----------------------------------------
std::string gPoolNames[] = 
{
	// Correspond to LLDrawpool enum render type
	"NONE",
	"POOL_SIMPLE",
	"POOL_GROUND",
	"POOL_FULLBRIGHT",
	"POOL_BUMP",
	"POOL_MATERIALS",
	"POOL_TERRAIN,"	
	"POOL_SKY",
	"POOL_WL_SKY",
	"POOL_TREE",
	"POOL_ALPHA_MASK",
	"POOL_FULLBRIGHT_ALPHA_MASK",
	"POOL_GRASS",
	"POOL_INVISIBLE",
	"POOL_AVATAR",
	"POOL_VOIDWATER",
	"POOL_WATER",
	"POOL_GLOW",
	"POOL_ALPHA"
};

void drawBox(const LLVector4a& c, const LLVector4a& r);
void drawBoxOutline(const LLVector3& pos, const LLVector3& size);
U32 nhpo2(U32 v);
LLVertexBuffer* ll_create_cube_vb(U32 type_mask, U32 usage);

void display_update_camera();
//----------------------------------------

S32		LLPipeline::sCompiles = 0;

bool	LLPipeline::sPickAvatar = true;
bool	LLPipeline::sDynamicLOD = true;
bool	LLPipeline::sShowHUDAttachments = true;
bool	LLPipeline::sRenderMOAPBeacons = false;
bool	LLPipeline::sRenderPhysicalBeacons = true;
bool	LLPipeline::sRenderScriptedBeacons = false;
bool	LLPipeline::sRenderScriptedTouchBeacons = true;
bool	LLPipeline::sRenderParticleBeacons = false;
bool	LLPipeline::sRenderSoundBeacons = false;
bool	LLPipeline::sRenderBeacons = false;
bool	LLPipeline::sRenderHighlight = true;
LLRender::eTexIndex LLPipeline::sRenderHighlightTextureChannel = LLRender::DIFFUSE_MAP;
bool	LLPipeline::sForceOldBakedUpload = false;
S32		LLPipeline::sUseOcclusion = 0;
bool	LLPipeline::sDelayVBUpdate = true;
bool	LLPipeline::sAutoMaskAlphaDeferred = true;
bool	LLPipeline::sAutoMaskAlphaNonDeferred = false;
bool	LLPipeline::sDisableShaders = false;
bool	LLPipeline::sRenderBump = true;
bool	LLPipeline::sBakeSunlight = false;
bool	LLPipeline::sNoAlpha = false;
bool	LLPipeline::sUseTriStrips = true;
bool	LLPipeline::sUseFarClip = true;
bool	LLPipeline::sShadowRender = false;
bool	LLPipeline::sWaterReflections = false;
bool	LLPipeline::sRenderGlow = false;
bool	LLPipeline::sReflectionRender = false;
bool    LLPipeline::sDistortionRender = false;
bool	LLPipeline::sImpostorRender = false;
bool	LLPipeline::sImpostorRenderAlphaDepthPass = false;
bool	LLPipeline::sUnderWaterRender = false;
bool	LLPipeline::sTextureBindTest = false;
bool	LLPipeline::sRenderFrameTest = false;
bool	LLPipeline::sRenderAttachedLights = true;
bool	LLPipeline::sRenderAttachedParticles = true;
bool	LLPipeline::sRenderDeferred = false;
bool    LLPipeline::sMemAllocationThrottled = false;
S32		LLPipeline::sVisibleLightCount = 0;
F32		LLPipeline::sMinRenderSize = 0.f;
bool	LLPipeline::sRenderingHUDs;
F32     LLPipeline::sDistortionWaterClipPlaneMargin = 1.0125f;

// EventHost API LLPipeline listener.
static LLPipelineListener sPipelineListener;

static LLCullResult* sCull = NULL;

void validate_framebuffer_object();


bool addDeferredAttachments(LLRenderTarget& target)
{
	return target.addColorAttachment(GL_SRGB8_ALPHA8) && //specular
			target.addColorAttachment(GL_RGB10_A2); //normal+z
}

LLPipeline::LLPipeline() :
	mBackfaceCull(false),
	mMatrixOpCount(0),
	mTextureMatrixOps(0),
	mNumVisibleNodes(0),
	mNumVisibleFaces(0),

	mInitialized(false),
	mVertexShadersEnabled(false),
	mVertexShadersLoaded(0),
	mTransformFeedbackPrimitives(0),
	mRenderDebugFeatureMask(0),
	mRenderDebugMask(0),
	mOldRenderDebugMask(0),
	mMeshDirtyQueryObject(0),
	mGroupQ1Locked(false),
	mGroupQ2Locked(false),
	mResetVertexBuffers(false),
	mLastRebuildPool(NULL),
	mAlphaPool(NULL),
	mSkyPool(NULL),
	mTerrainPool(NULL),
	mWaterPool(NULL),
	mGroundPool(NULL),
	mSimplePool(NULL),
	mGrassPool(NULL),
	mAlphaMaskPool(NULL),
	mFullbrightAlphaMaskPool(NULL),
	mFullbrightPool(NULL),
	mInvisiblePool(NULL),
	mGlowPool(NULL),
	mBumpPool(NULL),
	mMaterialsPool(NULL),
	mWLSkyPool(NULL),
	mLightMask(0),
	mLightMovingMask(0),
	mLightingDetail(0),
	mScreenWidth(0),
	mScreenHeight(0)
{
	mNoiseMap = 0;
	mTrueNoiseMap = 0;
	mLightFunc = 0;

    for(U32 i = 0; i < 8; i++)
    {
        mHWLightColors[i] = LLColor4::black;
    }
}

void LLPipeline::connectRefreshCachedSettingsSafe(const std::string name)
{
	LLPointer<LLControlVariable> cntrl_ptr = gSavedSettings.getControl(name);
	if ( cntrl_ptr.isNull() )
	{
		LL_WARNS() << "Global setting name not found:" << name << LL_ENDL;
	}
	else
	{
		cntrl_ptr->getCommitSignal()->connect(boost::bind(&LLPipeline::refreshCachedSettings));
	}
}

void LLPipeline::init()
{
	refreshCachedSettings();

	gOctreeMaxCapacity = gSavedSettings.getU32("OctreeMaxNodeCapacity");
	gOctreeMinSize = gSavedSettings.getF32("OctreeMinimumNodeSize");
	sDynamicLOD = gSavedSettings.getBOOL("RenderDynamicLOD");
	sRenderBump = gSavedSettings.getBOOL("RenderObjectBump");
	sUseTriStrips = gSavedSettings.getBOOL("RenderUseTriStrips");
	LLVertexBuffer::sUseStreamDraw = gSavedSettings.getBOOL("RenderUseStreamVBO");
	LLVertexBuffer::sUseVAO = gSavedSettings.getBOOL("RenderUseVAO");
	LLVertexBuffer::sPreferStreamDraw = gSavedSettings.getBOOL("RenderPreferStreamDraw");
	sRenderAttachedLights = gSavedSettings.getBOOL("RenderAttachedLights");
	sRenderAttachedParticles = gSavedSettings.getBOOL("RenderAttachedParticles");

	mInitialized = true;
	
	stop_glerror();

	//create render pass pools
	getPool(LLDrawPool::POOL_ALPHA);
	getPool(LLDrawPool::POOL_SIMPLE);
	getPool(LLDrawPool::POOL_ALPHA_MASK);
	getPool(LLDrawPool::POOL_FULLBRIGHT_ALPHA_MASK);
	getPool(LLDrawPool::POOL_GRASS);
	getPool(LLDrawPool::POOL_FULLBRIGHT);
	getPool(LLDrawPool::POOL_INVISIBLE);
	getPool(LLDrawPool::POOL_BUMP);
	getPool(LLDrawPool::POOL_MATERIALS);
	getPool(LLDrawPool::POOL_GLOW);

	resetFrameStats();

	if (gSavedSettings.getBOOL("DisableAllRenderFeatures"))
	{
		clearAllRenderDebugFeatures();
	}
	else
	{
		setAllRenderDebugFeatures(); // By default, all debugging features on
	}
	clearAllRenderDebugDisplays(); // All debug displays off

	if (gSavedSettings.getBOOL("DisableAllRenderTypes"))
	{
		clearAllRenderTypes();
	}
	else
	{
		setAllRenderTypes(); // By default, all rendering types start enabled
	}

	// make sure RenderPerformanceTest persists (hackity hack hack)
	// disables non-object rendering (UI, sky, water, etc)
	if (gSavedSettings.getBOOL("RenderPerformanceTest"))
	{
		gSavedSettings.setBOOL("RenderPerformanceTest", FALSE);
		gSavedSettings.setBOOL("RenderPerformanceTest", TRUE);
	}

	mOldRenderDebugMask = mRenderDebugMask;

	mBackfaceCull = true;

	stop_glerror();
	
	// Enable features
		
	LLViewerShaderMgr::instance()->setShaders();

	stop_glerror();

	for (U32 i = 0; i < 2; ++i)
	{
		mSpotLightFade[i] = 1.f;
	}

	if (mCubeVB.isNull())
	{
		mCubeVB = ll_create_cube_vb(LLVertexBuffer::MAP_VERTEX, GL_STATIC_DRAW_ARB);
	}

	mDeferredVB = new LLVertexBuffer(DEFERRED_VB_MASK, 0);
	mDeferredVB->allocateBuffer(8, 0, true);
	setLightingDetail(-1);
	
	//
	// Update all settings to trigger a cached settings refresh
	//
	connectRefreshCachedSettingsSafe("RenderAutoMaskAlphaDeferred");
	connectRefreshCachedSettingsSafe("RenderAutoMaskAlphaNonDeferred");
	connectRefreshCachedSettingsSafe("RenderUseFarClip");
	connectRefreshCachedSettingsSafe("RenderAvatarMaxNonImpostors");
	connectRefreshCachedSettingsSafe("RenderDelayVBUpdate");
	connectRefreshCachedSettingsSafe("UseOcclusion");
	connectRefreshCachedSettingsSafe("RenderAvatarVP");
	connectRefreshCachedSettingsSafe("WindLightUseAtmosShaders");
	connectRefreshCachedSettingsSafe("RenderDeferred");
	connectRefreshCachedSettingsSafe("RenderDeferredSunWash");
	connectRefreshCachedSettingsSafe("RenderFSAASamples");
	connectRefreshCachedSettingsSafe("RenderResolutionDivisor");
	connectRefreshCachedSettingsSafe("RenderUIBuffer");
	connectRefreshCachedSettingsSafe("RenderShadowDetail");
	connectRefreshCachedSettingsSafe("RenderDeferredSSAO");
	connectRefreshCachedSettingsSafe("RenderShadowResolutionScale");
	connectRefreshCachedSettingsSafe("RenderLocalLights");
	connectRefreshCachedSettingsSafe("RenderDelayCreation");
	connectRefreshCachedSettingsSafe("RenderAnimateRes");
	connectRefreshCachedSettingsSafe("FreezeTime");
	connectRefreshCachedSettingsSafe("DebugBeaconLineWidth");
	connectRefreshCachedSettingsSafe("RenderHighlightBrightness");
	connectRefreshCachedSettingsSafe("RenderHighlightColor");
	connectRefreshCachedSettingsSafe("RenderHighlightThickness");
	connectRefreshCachedSettingsSafe("RenderSpotLightsInNondeferred");
	connectRefreshCachedSettingsSafe("PreviewAmbientColor");
	connectRefreshCachedSettingsSafe("PreviewDiffuse0");
	connectRefreshCachedSettingsSafe("PreviewSpecular0");
	connectRefreshCachedSettingsSafe("PreviewDiffuse1");
	connectRefreshCachedSettingsSafe("PreviewSpecular1");
	connectRefreshCachedSettingsSafe("PreviewDiffuse2");
	connectRefreshCachedSettingsSafe("PreviewSpecular2");
	connectRefreshCachedSettingsSafe("PreviewDirection0");
	connectRefreshCachedSettingsSafe("PreviewDirection1");
	connectRefreshCachedSettingsSafe("PreviewDirection2");
	connectRefreshCachedSettingsSafe("RenderGlowMinLuminance");
	connectRefreshCachedSettingsSafe("RenderGlowMaxExtractAlpha");
	connectRefreshCachedSettingsSafe("RenderGlowWarmthAmount");
	connectRefreshCachedSettingsSafe("RenderGlowLumWeights");
	connectRefreshCachedSettingsSafe("RenderGlowWarmthWeights");
	connectRefreshCachedSettingsSafe("RenderGlowResolutionPow");
	connectRefreshCachedSettingsSafe("RenderGlowIterations");
	connectRefreshCachedSettingsSafe("RenderGlowWidth");
	connectRefreshCachedSettingsSafe("RenderGlowStrength");
	connectRefreshCachedSettingsSafe("RenderDepthOfField");
	connectRefreshCachedSettingsSafe("RenderDepthOfFieldInEditMode");
	connectRefreshCachedSettingsSafe("CameraFocusTransitionTime");
	connectRefreshCachedSettingsSafe("CameraFNumber");
	connectRefreshCachedSettingsSafe("CameraFocalLength");
	connectRefreshCachedSettingsSafe("CameraFieldOfView");
	connectRefreshCachedSettingsSafe("RenderShadowNoise");
	connectRefreshCachedSettingsSafe("RenderShadowBlurSize");
	connectRefreshCachedSettingsSafe("RenderSSAOScale");
	connectRefreshCachedSettingsSafe("RenderSSAOMaxScale");
	connectRefreshCachedSettingsSafe("RenderSSAOFactor");
	connectRefreshCachedSettingsSafe("RenderSSAOEffect");
	connectRefreshCachedSettingsSafe("RenderShadowOffsetError");
	connectRefreshCachedSettingsSafe("RenderShadowBiasError");
	connectRefreshCachedSettingsSafe("RenderShadowOffset");
	connectRefreshCachedSettingsSafe("RenderShadowBias");
	connectRefreshCachedSettingsSafe("RenderSpotShadowOffset");
	connectRefreshCachedSettingsSafe("RenderSpotShadowBias");
	connectRefreshCachedSettingsSafe("RenderEdgeDepthCutoff");
	connectRefreshCachedSettingsSafe("RenderEdgeNormCutoff");
	connectRefreshCachedSettingsSafe("RenderShadowGaussian");
	connectRefreshCachedSettingsSafe("RenderShadowBlurDistFactor");
	connectRefreshCachedSettingsSafe("RenderDeferredAtmospheric");
	connectRefreshCachedSettingsSafe("RenderReflectionDetail");
	connectRefreshCachedSettingsSafe("RenderHighlightFadeTime");
	connectRefreshCachedSettingsSafe("RenderShadowClipPlanes");
	connectRefreshCachedSettingsSafe("RenderShadowOrthoClipPlanes");
	connectRefreshCachedSettingsSafe("RenderShadowNearDist");
	connectRefreshCachedSettingsSafe("RenderFarClip");
	connectRefreshCachedSettingsSafe("RenderShadowSplitExponent");
	connectRefreshCachedSettingsSafe("RenderShadowErrorCutoff");
	connectRefreshCachedSettingsSafe("RenderShadowFOVCutoff");
	connectRefreshCachedSettingsSafe("CameraOffset");
	connectRefreshCachedSettingsSafe("CameraMaxCoF");
	connectRefreshCachedSettingsSafe("CameraDoFResScale");
	connectRefreshCachedSettingsSafe("RenderAutoHideSurfaceAreaLimit");
	gSavedSettings.getControl("RenderAutoHideSurfaceAreaLimit")->getCommitSignal()->connect(boost::bind(&LLPipeline::refreshCachedSettings));
}

LLPipeline::~LLPipeline()
{

}

void LLPipeline::cleanup()
{
	assertInitialized();

	mGroupQ1.clear() ;
	mGroupQ2.clear() ;

	for(pool_set_t::iterator iter = mPools.begin();
		iter != mPools.end(); )
	{
		pool_set_t::iterator curiter = iter++;
		LLDrawPool* poolp = *curiter;
		if (poolp->isFacePool())
		{
			LLFacePool* face_pool = (LLFacePool*) poolp;
			if (face_pool->mReferences.empty())
			{
				mPools.erase(curiter);
				removeFromQuickLookup( poolp );
				delete poolp;
			}
		}
		else
		{
			mPools.erase(curiter);
			removeFromQuickLookup( poolp );
			delete poolp;
		}
	}
	
	if (!mTerrainPools.empty())
	{
		LL_WARNS() << "Terrain Pools not cleaned up" << LL_ENDL;
	}
	if (!mTreePools.empty())
	{
		LL_WARNS() << "Tree Pools not cleaned up" << LL_ENDL;
	}
		
	delete mAlphaPool;
	mAlphaPool = NULL;
	delete mSkyPool;
	mSkyPool = NULL;
	delete mTerrainPool;
	mTerrainPool = NULL;
	delete mWaterPool;
	mWaterPool = NULL;
	delete mGroundPool;
	mGroundPool = NULL;
	delete mSimplePool;
	mSimplePool = NULL;
	delete mFullbrightPool;
	mFullbrightPool = NULL;
	delete mInvisiblePool;
	mInvisiblePool = NULL;
	delete mGlowPool;
	mGlowPool = NULL;
	delete mBumpPool;
	mBumpPool = NULL;
	// don't delete wl sky pool it was handled above in the for loop
	//delete mWLSkyPool;
	mWLSkyPool = NULL;

	releaseGLBuffers();

	mFaceSelectImagep = NULL;

	mMovedBridge.clear();

	mInitialized = false;

	mDeferredVB = NULL;

	mCubeVB = NULL;
}

//============================================================================

void LLPipeline::destroyGL() 
{
	stop_glerror();
	unloadShaders();
	mHighlightFaces.clear();
	
	resetDrawOrders();

	resetVertexBuffers();

	releaseGLBuffers();

	if (LLVertexBuffer::sEnableVBOs)
	{
		LLVertexBuffer::sEnableVBOs = FALSE;
	}

	if (mMeshDirtyQueryObject)
	{
		glDeleteQueriesARB(1, &mMeshDirtyQueryObject);
		mMeshDirtyQueryObject = 0;
	}
}

static LLTrace::BlockTimerStatHandle FTM_RESIZE_SCREEN_TEXTURE("Resize Screen Texture");

//static
void LLPipeline::throttleNewMemoryAllocation(bool disable)
{
	if(sMemAllocationThrottled != disable)
	{
		sMemAllocationThrottled = disable ;

		if(sMemAllocationThrottled)
		{
			//send out notification
			LLNotification::Params params("LowMemory");
			LLNotifications::instance().add(params);

			//release some memory.
		}
	}
}

void LLPipeline::requestResizeScreenTexture()
{
    gResizeScreenTexture = TRUE;
}

void LLPipeline::requestResizeShadowTexture()
{
    gResizeShadowTexture = TRUE;
}

void LLPipeline::resizeShadowTexture()
{
    releaseShadowTargets();
    allocateShadowBuffer(mScreenWidth, mScreenHeight);
    gResizeShadowTexture = FALSE;
}

void LLPipeline::resizeScreenTexture()
{
	LL_RECORD_BLOCK_TIME(FTM_RESIZE_SCREEN_TEXTURE);
	if (gPipeline.canUseVertexShaders() && assertInitialized())
	{
		GLuint resX = gViewerWindow->getWorldViewWidthRaw();
		GLuint resY = gViewerWindow->getWorldViewHeightRaw();
	
		if (gResizeScreenTexture || (resX != mScreen.getWidth()) || (resY != mScreen.getHeight()))
		{
			releaseScreenBuffers();
            releaseShadowTargets();
		    allocateScreenBuffer(resX,resY);
            gResizeScreenTexture = FALSE;
				}
			}
}

void LLPipeline::allocatePhysicsBuffer()
{
	GLuint resX = gViewerWindow->getWorldViewWidthRaw();
	GLuint resY = gViewerWindow->getWorldViewHeightRaw();

	if (mPhysicsDisplay.getWidth() != resX || mPhysicsDisplay.getHeight() != resY)
	{
		mPhysicsDisplay.allocate(resX, resY, GL_RGBA, TRUE, FALSE, LLTexUnit::TT_RECT_TEXTURE, FALSE);
	}
}

bool LLPipeline::allocateScreenBuffer(U32 resX, U32 resY)
{
	refreshCachedSettings();
	
	bool save_settings = sRenderDeferred;
	if (save_settings)
	{
		// Set this flag in case we crash while resizing window or allocating space for deferred rendering targets
		gSavedSettings.setBOOL("RenderInitError", TRUE);
		gSavedSettings.saveToFile( gSavedSettings.getString("ClientSettingsFile"), TRUE );
	}

	eFBOStatus ret = doAllocateScreenBuffer(resX, resY);

	if (save_settings)
	{
		// don't disable shaders on next session
		gSavedSettings.setBOOL("RenderInitError", FALSE);
		gSavedSettings.saveToFile( gSavedSettings.getString("ClientSettingsFile"), TRUE );
	}
	
	if (ret == FBO_FAILURE)
	{ //FAILSAFE: screen buffer allocation failed, disable deferred rendering if it's enabled
		//NOTE: if the session closes successfully after this call, deferred rendering will be 
		// disabled on future sessions
		if (LLPipeline::sRenderDeferred)
		{
			gSavedSettings.setBOOL("RenderDeferred", FALSE);
			LLPipeline::refreshCachedSettings();
		}
	}

	return ret == FBO_SUCCESS_FULLRES;
}


LLPipeline::eFBOStatus LLPipeline::doAllocateScreenBuffer(U32 resX, U32 resY)
{
	// try to allocate screen buffers at requested resolution and samples
	// - on failure, shrink number of samples and try again
	// - if not multisampled, shrink resolution and try again (favor X resolution over Y)
	// Make sure to call "releaseScreenBuffers" after each failure to cleanup the partially loaded state

	U32 samples = RenderFSAASamples;

	eFBOStatus ret = FBO_SUCCESS_FULLRES;
	if (!allocateScreenBuffer(resX, resY, samples))
	{
		//failed to allocate at requested specification, return false
		ret = FBO_FAILURE;

		releaseScreenBuffers();
		//reduce number of samples 
		while (samples > 0)
		{
			samples /= 2;
			if (allocateScreenBuffer(resX, resY, samples))
			{ //success
				return FBO_SUCCESS_LOWRES;
			}
			releaseScreenBuffers();
		}

		samples = 0;

		//reduce resolution
		while (resY > 0 && resX > 0)
		{
			resY /= 2;
			if (allocateScreenBuffer(resX, resY, samples))
			{
				return FBO_SUCCESS_LOWRES;
			}
			releaseScreenBuffers();

			resX /= 2;
			if (allocateScreenBuffer(resX, resY, samples))
			{
				return FBO_SUCCESS_LOWRES;
			}
			releaseScreenBuffers();
		}

		LL_WARNS() << "Unable to allocate screen buffer at any resolution!" << LL_ENDL;
	}

	return ret;
}

bool LLPipeline::allocateScreenBuffer(U32 resX, U32 resY, U32 samples)
{
	refreshCachedSettings();

	// remember these dimensions
	mScreenWidth = resX;
	mScreenHeight = resY;
	
	U32 res_mod = RenderResolutionDivisor;

	if (res_mod > 1 && res_mod < resX && res_mod < resY)
	{
		resX /= res_mod;
		resY /= res_mod;
	}

	if (RenderUIBuffer)
	{
		if (!mUIScreen.allocate(resX,resY, GL_RGBA, FALSE, FALSE, LLTexUnit::TT_RECT_TEXTURE, FALSE))
		{
			return false;
		}
	}	

	if (LLPipeline::sRenderDeferred)
	{
		S32 shadow_detail = RenderShadowDetail;
		bool ssao = RenderDeferredSSAO;
		
		const U32 occlusion_divisor = 3;

		//allocate deferred rendering color buffers
		if (!mDeferredScreen.allocate(resX, resY, GL_SRGB8_ALPHA8, TRUE, TRUE, LLTexUnit::TT_RECT_TEXTURE, FALSE, samples)) return false;
		if (!mDeferredDepth.allocate(resX, resY, 0, TRUE, FALSE, LLTexUnit::TT_RECT_TEXTURE, FALSE, samples)) return false;
		if (!mOcclusionDepth.allocate(resX/occlusion_divisor, resY/occlusion_divisor, 0, TRUE, FALSE, LLTexUnit::TT_RECT_TEXTURE, FALSE, samples)) return false;
		if (!addDeferredAttachments(mDeferredScreen)) return false;
	
		GLuint screenFormat = GL_RGBA16;
		if (gGLManager.mIsATI)
		{
			screenFormat = GL_RGBA12;
		}

		if (gGLManager.mGLVersion < 4.f && gGLManager.mIsNVIDIA)
		{
			screenFormat = GL_RGBA16F_ARB;
		}
        
		if (!mScreen.allocate(resX, resY, screenFormat, FALSE, FALSE, LLTexUnit::TT_RECT_TEXTURE, FALSE, samples)) return false;
		if (samples > 0)
		{
			if (!mFXAABuffer.allocate(resX, resY, GL_RGBA, FALSE, FALSE, LLTexUnit::TT_TEXTURE, FALSE, samples)) return false;
		}
		else
		{
			mFXAABuffer.release();
		}
		
		if (shadow_detail > 0 || ssao || RenderDepthOfField || samples > 0)
		{ //only need mDeferredLight for shadows OR ssao OR dof OR fxaa
			if (!mDeferredLight.allocate(resX, resY, GL_RGBA, FALSE, FALSE, LLTexUnit::TT_RECT_TEXTURE, FALSE)) return false;
		}
		else
		{
			mDeferredLight.release();
		}

        allocateShadowBuffer(resX, resY);

        //HACK make screenbuffer allocations start failing after 30 seconds
        if (gSavedSettings.getBOOL("SimulateFBOFailure"))
        {
            return false;
        }
    }
    else
    {
        mDeferredLight.release();

        releaseShadowTargets();

		mFXAABuffer.release();
		mScreen.release();
		mDeferredScreen.release(); //make sure to release any render targets that share a depth buffer with mDeferredScreen first
		mDeferredDepth.release();
		mOcclusionDepth.release();
						
		if (!mScreen.allocate(resX, resY, GL_RGBA, TRUE, TRUE, LLTexUnit::TT_RECT_TEXTURE, FALSE)) return false;		
	}
	
	if (LLPipeline::sRenderDeferred)
	{ //share depth buffer between deferred targets
		mDeferredScreen.shareDepthBuffer(mScreen);
	}

	gGL.getTexUnit(0)->disable();

	stop_glerror();

	return true;
}

// must be even to avoid a stripe in the horizontal shadow blur
inline U32 BlurHappySize(U32 x, F32 scale) { return U32( x * scale + 16.0f) & ~0xF; }

bool LLPipeline::allocateShadowBuffer(U32 resX, U32 resY)
{
	refreshCachedSettings();
	
	if (LLPipeline::sRenderDeferred)
	{
		S32 shadow_detail = RenderShadowDetail;

		const U32 occlusion_divisor = 3;

		F32 scale = llmax(0.f,RenderShadowResolutionScale);
		U32 sun_shadow_map_width  = BlurHappySize(resX, scale);
		U32 sun_shadow_map_height = BlurHappySize(resY, scale);

		if (shadow_detail > 0)
		{ //allocate 4 sun shadow maps
			for (U32 i = 0; i < 4; i++)
			{
				if (!mShadow[i].allocate(sun_shadow_map_width, sun_shadow_map_height, 0, TRUE, FALSE, LLTexUnit::TT_TEXTURE))
                {
                    return false;
                }

                if (!mShadowOcclusion[i].allocate(sun_shadow_map_width/occlusion_divisor, sun_shadow_map_height/occlusion_divisor, 0, TRUE, FALSE, LLTexUnit::TT_TEXTURE))
                {
                    return false;
                }
			}
		}
		else
		{
			for (U32 i = 0; i < 4; i++)
			{
                releaseShadowTarget(i);
			}
		}

		U32 width = (U32) (resX*scale);
		U32 height = width;

		if (shadow_detail > 1)
		{ //allocate two spot shadow maps
			U32 spot_shadow_map_width = width;
            U32 spot_shadow_map_height = height;
			for (U32 i = 4; i < 6; i++)
			{
                if (!mShadow[i].allocate(spot_shadow_map_width, spot_shadow_map_height, 0, TRUE, FALSE))
		{
                    return false;
			}
                if (!mShadowOcclusion[i].allocate(spot_shadow_map_width/occlusion_divisor, height/occlusion_divisor, 0, TRUE, FALSE))
		{
			return false;
		}
	}
        }
	else
	{
            for (U32 i = 4; i < 6; i++)
		{
                releaseShadowTarget(i);
		}
	}
	}

	return true;
}

//static
void LLPipeline::updateRenderBump()
{
	sRenderBump = gSavedSettings.getBOOL("RenderObjectBump");
}

// static
void LLPipeline::updateRenderDeferred()
{
    sRenderDeferred = !gUseWireframe &&
                      RenderDeferred &&
                      LLRenderTarget::sUseFBO &&
                      LLPipeline::sRenderBump &&
                      RenderAvatarVP &&
                      WindLightUseAtmosShaders &&
                      (bool) LLFeatureManager::getInstance()->isFeatureAvailable("RenderDeferred");
}

// static
void LLPipeline::refreshCachedSettings()
{
	LLPipeline::sAutoMaskAlphaDeferred = gSavedSettings.getBOOL("RenderAutoMaskAlphaDeferred");
	LLPipeline::sAutoMaskAlphaNonDeferred = gSavedSettings.getBOOL("RenderAutoMaskAlphaNonDeferred");
	LLPipeline::sUseFarClip = gSavedSettings.getBOOL("RenderUseFarClip");
	LLVOAvatar::sMaxNonImpostors = gSavedSettings.getU32("RenderAvatarMaxNonImpostors");
	LLVOAvatar::updateImpostorRendering(LLVOAvatar::sMaxNonImpostors);
	LLPipeline::sDelayVBUpdate = gSavedSettings.getBOOL("RenderDelayVBUpdate");

	LLPipeline::sUseOcclusion = 
			(!gUseWireframe
			&& LLGLSLShader::sNoFixedFunction
			&& LLFeatureManager::getInstance()->isFeatureAvailable("UseOcclusion") 
			&& gSavedSettings.getBOOL("UseOcclusion") 
			&& gGLManager.mHasOcclusionQuery) ? 2 : 0;
	
	RenderAvatarVP = gSavedSettings.getBOOL("RenderAvatarVP");
	WindLightUseAtmosShaders = gSavedSettings.getBOOL("WindLightUseAtmosShaders");
	RenderDeferred = gSavedSettings.getBOOL("RenderDeferred");
	RenderDeferredSunWash = gSavedSettings.getF32("RenderDeferredSunWash");
	RenderFSAASamples = gSavedSettings.getU32("RenderFSAASamples");
	RenderResolutionDivisor = gSavedSettings.getU32("RenderResolutionDivisor");
	RenderUIBuffer = gSavedSettings.getBOOL("RenderUIBuffer");
	RenderShadowDetail = gSavedSettings.getS32("RenderShadowDetail");
	RenderDeferredSSAO = gSavedSettings.getBOOL("RenderDeferredSSAO");
	RenderShadowResolutionScale = gSavedSettings.getF32("RenderShadowResolutionScale");
	RenderLocalLights = gSavedSettings.getBOOL("RenderLocalLights");
	RenderDelayCreation = gSavedSettings.getBOOL("RenderDelayCreation");
	RenderAnimateRes = gSavedSettings.getBOOL("RenderAnimateRes");
	FreezeTime = gSavedSettings.getBOOL("FreezeTime");
	DebugBeaconLineWidth = gSavedSettings.getS32("DebugBeaconLineWidth");
	RenderHighlightBrightness = gSavedSettings.getF32("RenderHighlightBrightness");
	RenderHighlightColor = gSavedSettings.getColor4("RenderHighlightColor");
	RenderHighlightThickness = gSavedSettings.getF32("RenderHighlightThickness");
	RenderSpotLightsInNondeferred = gSavedSettings.getBOOL("RenderSpotLightsInNondeferred");
	PreviewAmbientColor = gSavedSettings.getColor4("PreviewAmbientColor");
	PreviewDiffuse0 = gSavedSettings.getColor4("PreviewDiffuse0");
	PreviewSpecular0 = gSavedSettings.getColor4("PreviewSpecular0");
	PreviewDiffuse1 = gSavedSettings.getColor4("PreviewDiffuse1");
	PreviewSpecular1 = gSavedSettings.getColor4("PreviewSpecular1");
	PreviewDiffuse2 = gSavedSettings.getColor4("PreviewDiffuse2");
	PreviewSpecular2 = gSavedSettings.getColor4("PreviewSpecular2");
	PreviewDirection0 = gSavedSettings.getVector3("PreviewDirection0");
	PreviewDirection1 = gSavedSettings.getVector3("PreviewDirection1");
	PreviewDirection2 = gSavedSettings.getVector3("PreviewDirection2");
	RenderGlowMinLuminance = gSavedSettings.getF32("RenderGlowMinLuminance");
	RenderGlowMaxExtractAlpha = gSavedSettings.getF32("RenderGlowMaxExtractAlpha");
	RenderGlowWarmthAmount = gSavedSettings.getF32("RenderGlowWarmthAmount");
	RenderGlowLumWeights = gSavedSettings.getVector3("RenderGlowLumWeights");
	RenderGlowWarmthWeights = gSavedSettings.getVector3("RenderGlowWarmthWeights");
	RenderGlowResolutionPow = gSavedSettings.getS32("RenderGlowResolutionPow");
	RenderGlowIterations = gSavedSettings.getS32("RenderGlowIterations");
	RenderGlowWidth = gSavedSettings.getF32("RenderGlowWidth");
	RenderGlowStrength = gSavedSettings.getF32("RenderGlowStrength");
	RenderDepthOfField = gSavedSettings.getBOOL("RenderDepthOfField");
	RenderDepthOfFieldInEditMode = gSavedSettings.getBOOL("RenderDepthOfFieldInEditMode");
	CameraFocusTransitionTime = gSavedSettings.getF32("CameraFocusTransitionTime");
	CameraFNumber = gSavedSettings.getF32("CameraFNumber");
	CameraFocalLength = gSavedSettings.getF32("CameraFocalLength");
	CameraFieldOfView = gSavedSettings.getF32("CameraFieldOfView");
	RenderShadowNoise = gSavedSettings.getF32("RenderShadowNoise");
	RenderShadowBlurSize = gSavedSettings.getF32("RenderShadowBlurSize");
	RenderSSAOScale = gSavedSettings.getF32("RenderSSAOScale");
	RenderSSAOMaxScale = gSavedSettings.getU32("RenderSSAOMaxScale");
	RenderSSAOFactor = gSavedSettings.getF32("RenderSSAOFactor");
	RenderSSAOEffect = gSavedSettings.getVector3("RenderSSAOEffect");
	RenderShadowOffsetError = gSavedSettings.getF32("RenderShadowOffsetError");
	RenderShadowBiasError = gSavedSettings.getF32("RenderShadowBiasError");
	RenderShadowOffset = gSavedSettings.getF32("RenderShadowOffset");
	RenderShadowBias = gSavedSettings.getF32("RenderShadowBias");
	RenderSpotShadowOffset = gSavedSettings.getF32("RenderSpotShadowOffset");
	RenderSpotShadowBias = gSavedSettings.getF32("RenderSpotShadowBias");
	RenderEdgeDepthCutoff = gSavedSettings.getF32("RenderEdgeDepthCutoff");
	RenderEdgeNormCutoff = gSavedSettings.getF32("RenderEdgeNormCutoff");
	RenderShadowGaussian = gSavedSettings.getVector3("RenderShadowGaussian");
	RenderShadowBlurDistFactor = gSavedSettings.getF32("RenderShadowBlurDistFactor");
	RenderDeferredAtmospheric = gSavedSettings.getBOOL("RenderDeferredAtmospheric");
	RenderReflectionDetail = gSavedSettings.getS32("RenderReflectionDetail");
	RenderHighlightFadeTime = gSavedSettings.getF32("RenderHighlightFadeTime");
	RenderShadowClipPlanes = gSavedSettings.getVector3("RenderShadowClipPlanes");
	RenderShadowOrthoClipPlanes = gSavedSettings.getVector3("RenderShadowOrthoClipPlanes");
	RenderShadowNearDist = gSavedSettings.getVector3("RenderShadowNearDist");
	RenderFarClip = gSavedSettings.getF32("RenderFarClip");
	RenderShadowSplitExponent = gSavedSettings.getVector3("RenderShadowSplitExponent");
	RenderShadowErrorCutoff = gSavedSettings.getF32("RenderShadowErrorCutoff");
	RenderShadowFOVCutoff = gSavedSettings.getF32("RenderShadowFOVCutoff");
	CameraOffset = gSavedSettings.getBOOL("CameraOffset");
	CameraMaxCoF = gSavedSettings.getF32("CameraMaxCoF");
	CameraDoFResScale = gSavedSettings.getF32("CameraDoFResScale");
	RenderAutoHideSurfaceAreaLimit = gSavedSettings.getF32("RenderAutoHideSurfaceAreaLimit");
	RenderSpotLight = nullptr;
	updateRenderDeferred();
}

void LLPipeline::releaseGLBuffers()
{
	assertInitialized();
	
	if (mNoiseMap)
	{
		LLImageGL::deleteTextures(1, &mNoiseMap);
		mNoiseMap = 0;
	}

	if (mTrueNoiseMap)
	{
		LLImageGL::deleteTextures(1, &mTrueNoiseMap);
		mTrueNoiseMap = 0;
	}

	releaseLUTBuffers();

	mWaterRef.release();
	mWaterDis.release();
    mBake.release();
	mHighlight.release();
	
	for (U32 i = 0; i < 3; i++)
	{
		mGlow[i].release();
	}

	releaseScreenBuffers();

	gBumpImageList.destroyGL();
	LLVOAvatar::resetImpostors();
}

void LLPipeline::releaseLUTBuffers()
{
	if (mLightFunc)
	{
		LLImageGL::deleteTextures(1, &mLightFunc);
		mLightFunc = 0;
	}
}

void LLPipeline::releaseShadowBuffers()
{
    releaseShadowTargets();
}

void LLPipeline::releaseScreenBuffers()
{
	mUIScreen.release();
	mScreen.release();
	mFXAABuffer.release();
	mPhysicsDisplay.release();
	mDeferredScreen.release();
	mDeferredDepth.release();
	mDeferredLight.release();
	mOcclusionDepth.release();
}
		
		
void LLPipeline::releaseShadowTarget(U32 index)
{
    mShadow[index].release();
    mShadowOcclusion[index].release();
}

void LLPipeline::releaseShadowTargets()
{
	for (U32 i = 0; i < 6; i++)
	{
        releaseShadowTarget(i);
	}
}

void LLPipeline::createGLBuffers()
{
	stop_glerror();
	assertInitialized();

	updateRenderDeferred();
	if (LLPipeline::sWaterReflections)
	{ //water reflection texture
		U32 res = (U32) llmax(gSavedSettings.getS32("RenderWaterRefResolution"), 512);
		mWaterRef.allocate(res,res,GL_RGBA,TRUE,FALSE);
        mWaterDis.allocate(res,res,GL_RGBA,TRUE,FALSE,LLTexUnit::TT_TEXTURE);
	}

    // Use FBO for bake tex
    mBake.allocate(512, 512, GL_RGBA, TRUE, FALSE, LLTexUnit::TT_TEXTURE, true); // SL-12781 Build > Upload > Model; 3D Preview

	mHighlight.allocate(256,256,GL_RGBA, FALSE, FALSE);

	stop_glerror();

	GLuint resX = gViewerWindow->getWorldViewWidthRaw();
	GLuint resY = gViewerWindow->getWorldViewHeightRaw();

    // allocate screen space glow buffers
    const U32 glow_res = llmax(1, llmin(512, 1 << gSavedSettings.getS32("RenderGlowResolutionPow")));
    for (U32 i = 0; i < 3; i++)
    {
        mGlow[i].allocate(512, glow_res, GL_RGBA, FALSE, FALSE);
    }

    allocateScreenBuffer(resX, resY);
    mScreenWidth = 0;
    mScreenHeight = 0;

    if (sRenderDeferred)
    {
		if (!mNoiseMap)
		{
			const U32 noiseRes = 128;
			LLVector3 noise[noiseRes*noiseRes];

			F32 scaler = gSavedSettings.getF32("RenderDeferredNoise")/100.f;
			for (U32 i = 0; i < noiseRes*noiseRes; ++i)
			{
				noise[i] = LLVector3(ll_frand()-0.5f, ll_frand()-0.5f, 0.f);
				noise[i].normVec();
				noise[i].mV[2] = ll_frand()*scaler+1.f-scaler/2.f;
			}

			LLImageGL::generateTextures(1, &mNoiseMap);
			
			gGL.getTexUnit(0)->bindManual(LLTexUnit::TT_TEXTURE, mNoiseMap);
			LLImageGL::setManualImage(LLTexUnit::getInternalType(LLTexUnit::TT_TEXTURE), 0, GL_RGB16F_ARB, noiseRes, noiseRes, GL_RGB, GL_FLOAT, noise, false);
			gGL.getTexUnit(0)->setTextureFilteringOption(LLTexUnit::TFO_POINT);
		}

		if (!mTrueNoiseMap)
		{
			const U32 noiseRes = 128;
			F32 noise[noiseRes*noiseRes*3];
			for (U32 i = 0; i < noiseRes*noiseRes*3; i++)
			{
				noise[i] = ll_frand()*2.0-1.0;
			}

			LLImageGL::generateTextures(1, &mTrueNoiseMap);
			gGL.getTexUnit(0)->bindManual(LLTexUnit::TT_TEXTURE, mTrueNoiseMap);
			LLImageGL::setManualImage(LLTexUnit::getInternalType(LLTexUnit::TT_TEXTURE), 0, GL_RGB16F_ARB, noiseRes, noiseRes, GL_RGB,GL_FLOAT, noise, false);
			gGL.getTexUnit(0)->setTextureFilteringOption(LLTexUnit::TFO_POINT);
		}

		createLUTBuffers();
	}

	gBumpImageList.restoreGL();
}

F32 lerpf(F32 a, F32 b, F32 w)
{
	return a + w * (b - a);
}

void LLPipeline::createLUTBuffers()
{
	if (sRenderDeferred)
	{
		if (!mLightFunc)
		{
			U32 lightResX = gSavedSettings.getU32("RenderSpecularResX");
			U32 lightResY = gSavedSettings.getU32("RenderSpecularResY");
			F32* ls = new F32[lightResX*lightResY];
			F32 specExp = gSavedSettings.getF32("RenderSpecularExponent");
            // Calculate the (normalized) blinn-phong specular lookup texture. (with a few tweaks)
			for (U32 y = 0; y < lightResY; ++y)
			{
				for (U32 x = 0; x < lightResX; ++x)
				{
					ls[y*lightResX+x] = 0;
					F32 sa = (F32) x/(lightResX-1);
					F32 spec = (F32) y/(lightResY-1);
					F32 n = spec * spec * specExp;
					
					// Nothing special here.  Just your typical blinn-phong term.
					spec = powf(sa, n);
					
					// Apply our normalization function.
					// Note: This is the full equation that applies the full normalization curve, not an approximation.
					// This is fine, given we only need to create our LUT once per buffer initialization.
					spec *= (((n + 2) * (n + 4)) / (8 * F_PI * (powf(2, -n/2) + n)));

					// Since we use R16F, we no longer have a dynamic range issue we need to work around here.
					// Though some older drivers may not like this, newer drivers shouldn't have this problem.
					ls[y*lightResX+x] = spec;
				}
			}
			
			U32 pix_format = GL_R16F;
#if LL_DARWIN
			// Need to work around limited precision with 10.6.8 and older drivers
			//
			pix_format = GL_R32F;
#endif
			LLImageGL::generateTextures(1, &mLightFunc);
			gGL.getTexUnit(0)->bindManual(LLTexUnit::TT_TEXTURE, mLightFunc);
			LLImageGL::setManualImage(LLTexUnit::getInternalType(LLTexUnit::TT_TEXTURE), 0, pix_format, lightResX, lightResY, GL_RED, GL_FLOAT, ls, false);
			gGL.getTexUnit(0)->setTextureAddressMode(LLTexUnit::TAM_CLAMP);
			gGL.getTexUnit(0)->setTextureFilteringOption(LLTexUnit::TFO_TRILINEAR);
			glTexParameteri(GL_TEXTURE_2D, GL_TEXTURE_MAG_FILTER, GL_LINEAR);
			glTexParameteri(GL_TEXTURE_2D, GL_TEXTURE_MIN_FILTER, GL_NEAREST);
			
			delete [] ls;
		}
	}
}


void LLPipeline::restoreGL()
{
	assertInitialized();

	if (mVertexShadersEnabled)
	{
		LLViewerShaderMgr::instance()->setShaders();
	}

	for (LLWorld::region_list_t::const_iterator iter = LLWorld::getInstance()->getRegionList().begin(); 
			iter != LLWorld::getInstance()->getRegionList().end(); ++iter)
	{
		LLViewerRegion* region = *iter;
		for (U32 i = 0; i < LLViewerRegion::NUM_PARTITIONS; i++)
		{
			LLSpatialPartition* part = region->getSpatialPartition(i);
			if (part)
			{
				part->restoreGL();
			}
		}
	}
}


bool LLPipeline::canUseVertexShaders()
{
	if (sDisableShaders ||
		!gGLManager.mHasVertexShader ||
		!gGLManager.mHasFragmentShader ||
		(assertInitialized() && mVertexShadersLoaded != 1) )
	{
		return false;
	}
	else
	{
		return true;
	}
}

bool LLPipeline::canUseWindLightShaders() const
{
	return (!LLPipeline::sDisableShaders &&
			gWLSkyProgram.mProgramObject != 0 &&
			LLViewerShaderMgr::instance()->getShaderLevel(LLViewerShaderMgr::SHADER_WINDLIGHT) > 1);
}

bool LLPipeline::canUseWindLightShadersOnObjects() const
{
	return (canUseWindLightShaders() 
		&& LLViewerShaderMgr::instance()->getShaderLevel(LLViewerShaderMgr::SHADER_OBJECT) > 0);
}

bool LLPipeline::canUseAntiAliasing() const
{
	return true;
}

void LLPipeline::unloadShaders()
{
	LLViewerShaderMgr::instance()->unloadShaders();

	mVertexShadersLoaded = 0;
}

void LLPipeline::assertInitializedDoError()
{
	LL_ERRS() << "LLPipeline used when uninitialized." << LL_ENDL;
}

//============================================================================

void LLPipeline::enableShadows(const bool enable_shadows)
{
	//should probably do something here to wrangle shadows....	
}

S32 LLPipeline::getMaxLightingDetail() const
{
	/*if (mShaderLevel[SHADER_OBJECT] >= LLDrawPoolSimple::SHADER_LEVEL_LOCAL_LIGHTS)
	{
		return 3;
	}
	else*/
	{
		return 1;
	}
}

S32 LLPipeline::setLightingDetail(S32 level)
{
	refreshCachedSettings();

	if (level < 0)
	{
		if (RenderLocalLights)
		{
			level = 1;
		}
		else
		{
			level = 0;
		}
	}
	level = llclamp(level, 0, getMaxLightingDetail());
	mLightingDetail = level;
	
	return mLightingDetail;
}

class LLOctreeDirtyTexture : public OctreeTraveler
{
public:
	const std::set<LLViewerFetchedTexture*>& mTextures;

	LLOctreeDirtyTexture(const std::set<LLViewerFetchedTexture*>& textures) : mTextures(textures) { }

	virtual void visit(const OctreeNode* node)
	{
		LLSpatialGroup* group = (LLSpatialGroup*) node->getListener(0);

		if (!group->hasState(LLSpatialGroup::GEOM_DIRTY) && !group->isEmpty())
		{
			for (LLSpatialGroup::draw_map_t::iterator i = group->mDrawMap.begin(); i != group->mDrawMap.end(); ++i)
			{
				for (LLSpatialGroup::drawmap_elem_t::iterator j = i->second.begin(); j != i->second.end(); ++j) 
				{
					LLDrawInfo* params = *j;
					LLViewerFetchedTexture* tex = LLViewerTextureManager::staticCastToFetchedTexture(params->mTexture);
					if (tex && mTextures.find(tex) != mTextures.end())
					{ 
						group->setState(LLSpatialGroup::GEOM_DIRTY);
					}
				}
			}
		}

		for (LLSpatialGroup::bridge_list_t::iterator i = group->mBridgeList.begin(); i != group->mBridgeList.end(); ++i)
		{
			LLSpatialBridge* bridge = *i;
			traverse(bridge->mOctree);
		}
	}
};

// Called when a texture changes # of channels (causes faces to move to alpha pool)
void LLPipeline::dirtyPoolObjectTextures(const std::set<LLViewerFetchedTexture*>& textures)
{
	assertInitialized();

	// *TODO: This is inefficient and causes frame spikes; need a better way to do this
	//        Most of the time is spent in dirty.traverse.

	for (pool_set_t::iterator iter = mPools.begin(); iter != mPools.end(); ++iter)
	{
		LLDrawPool *poolp = *iter;
		if (poolp->isFacePool())
		{
			((LLFacePool*) poolp)->dirtyTextures(textures);
		}
	}
	
	LLOctreeDirtyTexture dirty(textures);
	for (LLWorld::region_list_t::const_iterator iter = LLWorld::getInstance()->getRegionList().begin(); 
			iter != LLWorld::getInstance()->getRegionList().end(); ++iter)
	{
		LLViewerRegion* region = *iter;
		for (U32 i = 0; i < LLViewerRegion::NUM_PARTITIONS; i++)
		{
			LLSpatialPartition* part = region->getSpatialPartition(i);
			if (part)
			{
				dirty.traverse(part->mOctree);
			}
		}
	}
}

LLDrawPool *LLPipeline::findPool(const U32 type, LLViewerTexture *tex0)
{
	assertInitialized();

	LLDrawPool *poolp = NULL;
	switch( type )
	{
	case LLDrawPool::POOL_SIMPLE:
		poolp = mSimplePool;
		break;

	case LLDrawPool::POOL_GRASS:
		poolp = mGrassPool;
		break;

	case LLDrawPool::POOL_ALPHA_MASK:
		poolp = mAlphaMaskPool;
		break;

	case LLDrawPool::POOL_FULLBRIGHT_ALPHA_MASK:
		poolp = mFullbrightAlphaMaskPool;
		break;

	case LLDrawPool::POOL_FULLBRIGHT:
		poolp = mFullbrightPool;
		break;

	case LLDrawPool::POOL_INVISIBLE:
		poolp = mInvisiblePool;
		break;

	case LLDrawPool::POOL_GLOW:
		poolp = mGlowPool;
		break;

	case LLDrawPool::POOL_TREE:
		poolp = get_if_there(mTreePools, (uintptr_t)tex0, (LLDrawPool*)0 );
		break;

	case LLDrawPool::POOL_TERRAIN:
		poolp = get_if_there(mTerrainPools, (uintptr_t)tex0, (LLDrawPool*)0 );
		break;

	case LLDrawPool::POOL_BUMP:
		poolp = mBumpPool;
		break;
	case LLDrawPool::POOL_MATERIALS:
		poolp = mMaterialsPool;
		break;
	case LLDrawPool::POOL_ALPHA:
		poolp = mAlphaPool;
		break;

	case LLDrawPool::POOL_AVATAR:
	case LLDrawPool::POOL_CONTROL_AV:
		break; // Do nothing

	case LLDrawPool::POOL_SKY:
		poolp = mSkyPool;
		break;

	case LLDrawPool::POOL_WATER:
		poolp = mWaterPool;
		break;

	case LLDrawPool::POOL_GROUND:
		poolp = mGroundPool;
		break;

	case LLDrawPool::POOL_WL_SKY:
		poolp = mWLSkyPool;
		break;

	default:
		llassert(0);
		LL_ERRS() << "Invalid Pool Type in  LLPipeline::findPool() type=" << type << LL_ENDL;
		break;
	}

	return poolp;
}


LLDrawPool *LLPipeline::getPool(const U32 type,	LLViewerTexture *tex0)
{
	LLDrawPool *poolp = findPool(type, tex0);
	if (poolp)
	{
		return poolp;
	}

	LLDrawPool *new_poolp = LLDrawPool::createPool(type, tex0);
	addPool( new_poolp );

	return new_poolp;
}


// static
LLDrawPool* LLPipeline::getPoolFromTE(const LLTextureEntry* te, LLViewerTexture* imagep)
{
	U32 type = getPoolTypeFromTE(te, imagep);
	return gPipeline.getPool(type, imagep);
}

//static 
U32 LLPipeline::getPoolTypeFromTE(const LLTextureEntry* te, LLViewerTexture* imagep)
{
	if (!te || !imagep)
	{
		return 0;
	}
		
	LLMaterial* mat = te->getMaterialParams().get();

	bool color_alpha = te->getColor().mV[3] < 0.999f;
	bool alpha = color_alpha;
	if (imagep)
	{
		alpha = alpha || (imagep->getComponents() == 4 && imagep->getType() != LLViewerTexture::MEDIA_TEXTURE) || (imagep->getComponents() == 2);
	}

	if (alpha && mat)
	{
		switch (mat->getDiffuseAlphaMode())
		{
			case 1:
				alpha = true; // Material's alpha mode is set to blend.  Toss it into the alpha draw pool.
				break;
			case 0: //alpha mode set to none, never go to alpha pool
			case 3: //alpha mode set to emissive, never go to alpha pool
				alpha = color_alpha;
				break;
			default: //alpha mode set to "mask", go to alpha pool if fullbright
				alpha = color_alpha; // Material's alpha mode is set to none, mask, or emissive.  Toss it into the opaque material draw pool.
				break;
		}
	}
	
	if (alpha)
	{
		return LLDrawPool::POOL_ALPHA;
	}
	else if ((te->getBumpmap() || te->getShiny()) && (!mat || mat->getNormalID().isNull()))
	{
		return LLDrawPool::POOL_BUMP;
	}
	else if (mat && !alpha)
	{
		return LLDrawPool::POOL_MATERIALS;
	}
	else
	{
		return LLDrawPool::POOL_SIMPLE;
	}
}


void LLPipeline::addPool(LLDrawPool *new_poolp)
{
	assertInitialized();
	mPools.insert(new_poolp);
	addToQuickLookup( new_poolp );
}

void LLPipeline::allocDrawable(LLViewerObject *vobj)
{
	LLDrawable *drawable = new LLDrawable(vobj);
	vobj->mDrawable = drawable;
	
	//encompass completely sheared objects by taking 
	//the most extreme point possible (<1,1,0.5>)
	drawable->setRadius(LLVector3(1,1,0.5f).scaleVec(vobj->getScale()).length());
	if (vobj->isOrphaned())
	{
		drawable->setState(LLDrawable::FORCE_INVISIBLE);
	}
	drawable->updateXform(TRUE);
}


static LLTrace::BlockTimerStatHandle FTM_UNLINK("Unlink");
static LLTrace::BlockTimerStatHandle FTM_REMOVE_FROM_MOVE_LIST("Movelist");
static LLTrace::BlockTimerStatHandle FTM_REMOVE_FROM_SPATIAL_PARTITION("Spatial Partition");
static LLTrace::BlockTimerStatHandle FTM_REMOVE_FROM_LIGHT_SET("Light Set");
static LLTrace::BlockTimerStatHandle FTM_REMOVE_FROM_HIGHLIGHT_SET("Highlight Set");

void LLPipeline::unlinkDrawable(LLDrawable *drawable)
{
	LL_RECORD_BLOCK_TIME(FTM_UNLINK);

	assertInitialized();

	LLPointer<LLDrawable> drawablep = drawable; // make sure this doesn't get deleted before we are done
	
	// Based on flags, remove the drawable from the queues that it's on.
	if (drawablep->isState(LLDrawable::ON_MOVE_LIST))
	{
		LL_RECORD_BLOCK_TIME(FTM_REMOVE_FROM_MOVE_LIST);
		LLDrawable::drawable_vector_t::iterator iter = std::find(mMovedList.begin(), mMovedList.end(), drawablep);
		if (iter != mMovedList.end())
		{
			mMovedList.erase(iter);
		}
	}

	if (drawablep->getSpatialGroup())
	{
		LL_RECORD_BLOCK_TIME(FTM_REMOVE_FROM_SPATIAL_PARTITION);
		if (!drawablep->getSpatialGroup()->getSpatialPartition()->remove(drawablep, drawablep->getSpatialGroup()))
		{
#ifdef LL_RELEASE_FOR_DOWNLOAD
			LL_WARNS() << "Couldn't remove object from spatial group!" << LL_ENDL;
#else
			LL_ERRS() << "Couldn't remove object from spatial group!" << LL_ENDL;
#endif
		}
	}

	{
		LL_RECORD_BLOCK_TIME(FTM_REMOVE_FROM_LIGHT_SET);
		mLights.erase(drawablep);

		for (light_set_t::iterator iter = mNearbyLights.begin();
					iter != mNearbyLights.end(); iter++)
		{
			if (iter->drawable == drawablep)
			{
				mNearbyLights.erase(iter);
				break;
			}
		}
	}

	{
		LL_RECORD_BLOCK_TIME(FTM_REMOVE_FROM_HIGHLIGHT_SET);
		HighlightItem item(drawablep);
		mHighlightSet.erase(item);

		if (mHighlightObject == drawablep)
		{
			mHighlightObject = NULL;
		}
	}

	for (U32 i = 0; i < 2; ++i)
	{
		if (mShadowSpotLight[i] == drawablep)
		{
			mShadowSpotLight[i] = NULL;
		}

		if (mTargetShadowSpotLight[i] == drawablep)
		{
			mTargetShadowSpotLight[i] = NULL;
		}
	}


}

//static
void LLPipeline::removeMutedAVsLights(LLVOAvatar* muted_avatar)
{
	LL_RECORD_BLOCK_TIME(FTM_REMOVE_FROM_LIGHT_SET);
	for (light_set_t::iterator iter = gPipeline.mNearbyLights.begin();
		 iter != gPipeline.mNearbyLights.end(); iter++)
	{
		if (iter->drawable->getVObj()->isAttachment() && iter->drawable->getVObj()->getAvatar() == muted_avatar)
		{
			gPipeline.mLights.erase(iter->drawable);
			gPipeline.mNearbyLights.erase(iter);
		}
	}
}

U32 LLPipeline::addObject(LLViewerObject *vobj)
{
	if (RenderDelayCreation)
	{
		mCreateQ.push_back(vobj);
	}
	else
	{
		createObject(vobj);
	}

	return 1;
}

void LLPipeline::createObjects(F32 max_dtime)
{
	LL_RECORD_BLOCK_TIME(FTM_PIPELINE_CREATE);

	LLTimer update_timer;

	while (!mCreateQ.empty() && update_timer.getElapsedTimeF32() < max_dtime)
	{
		LLViewerObject* vobj = mCreateQ.front();
		if (!vobj->isDead())
		{
			createObject(vobj);
		}
		mCreateQ.pop_front();
	}
	
	//for (LLViewerObject::vobj_list_t::iterator iter = mCreateQ.begin(); iter != mCreateQ.end(); ++iter)
	//{
	//	createObject(*iter);
	//}

	//mCreateQ.clear();
}

void LLPipeline::createObject(LLViewerObject* vobj)
{
	LLDrawable* drawablep = vobj->mDrawable;

	if (!drawablep)
	{
		drawablep = vobj->createDrawable(this);
	}
	else
	{
		LL_ERRS() << "Redundant drawable creation!" << LL_ENDL;
	}
		
	llassert(drawablep);

	if (vobj->getParent())
	{
		vobj->setDrawableParent(((LLViewerObject*)vobj->getParent())->mDrawable); // LLPipeline::addObject 1
	}
	else
	{
		vobj->setDrawableParent(NULL); // LLPipeline::addObject 2
	}

	markRebuild(drawablep, LLDrawable::REBUILD_ALL, TRUE);

	if (drawablep->getVOVolume() && RenderAnimateRes)
	{
		// fun animated res
		drawablep->updateXform(TRUE);
		drawablep->clearState(LLDrawable::MOVE_UNDAMPED);
		drawablep->setScale(LLVector3(0,0,0));
		drawablep->makeActive();
	}
}


void LLPipeline::resetFrameStats()
{
	assertInitialized();

	sCompiles        = 0;
	mNumVisibleFaces = 0;

	if (mOldRenderDebugMask != mRenderDebugMask)
	{
		gObjectList.clearDebugText();
		mOldRenderDebugMask = mRenderDebugMask;
	}
}

//external functions for asynchronous updating
void LLPipeline::updateMoveDampedAsync(LLDrawable* drawablep)
{
	if (FreezeTime)
	{
		return;
	}
	if (!drawablep)
	{
		LL_ERRS() << "updateMove called with NULL drawablep" << LL_ENDL;
		return;
	}
	if (drawablep->isState(LLDrawable::EARLY_MOVE))
	{
		return;
	}

	assertInitialized();

	// update drawable now
	drawablep->clearState(LLDrawable::MOVE_UNDAMPED); // force to DAMPED
	drawablep->updateMove(); // returns done
	drawablep->setState(LLDrawable::EARLY_MOVE); // flag says we already did an undamped move this frame
	// Put on move list so that EARLY_MOVE gets cleared
	if (!drawablep->isState(LLDrawable::ON_MOVE_LIST))
	{
		mMovedList.push_back(drawablep);
		drawablep->setState(LLDrawable::ON_MOVE_LIST);
	}
}

void LLPipeline::updateMoveNormalAsync(LLDrawable* drawablep)
{
	if (FreezeTime)
	{
		return;
	}
	if (!drawablep)
	{
		LL_ERRS() << "updateMove called with NULL drawablep" << LL_ENDL;
		return;
	}
	if (drawablep->isState(LLDrawable::EARLY_MOVE))
	{
		return;
	}

	assertInitialized();

	// update drawable now
	drawablep->setState(LLDrawable::MOVE_UNDAMPED); // force to UNDAMPED
	drawablep->updateMove();
	drawablep->setState(LLDrawable::EARLY_MOVE); // flag says we already did an undamped move this frame
	// Put on move list so that EARLY_MOVE gets cleared
	if (!drawablep->isState(LLDrawable::ON_MOVE_LIST))
	{
		mMovedList.push_back(drawablep);
		drawablep->setState(LLDrawable::ON_MOVE_LIST);
	}
}

void LLPipeline::updateMovedList(LLDrawable::drawable_vector_t& moved_list)
{
	for (LLDrawable::drawable_vector_t::iterator iter = moved_list.begin();
		 iter != moved_list.end(); )
	{
		LLDrawable::drawable_vector_t::iterator curiter = iter++;
		LLDrawable *drawablep = *curiter;
		bool done = true;
		if (!drawablep->isDead() && (!drawablep->isState(LLDrawable::EARLY_MOVE)))
		{
			done = drawablep->updateMove();
		}
		drawablep->clearState(LLDrawable::EARLY_MOVE | LLDrawable::MOVE_UNDAMPED);
		if (done)
		{
			if (drawablep->isRoot() && !drawablep->isState(LLDrawable::ACTIVE))
			{
				drawablep->makeStatic();
			}
			drawablep->clearState(LLDrawable::ON_MOVE_LIST);
			if (drawablep->isState(LLDrawable::ANIMATED_CHILD))
			{ //will likely not receive any future world matrix updates
				// -- this keeps attachments from getting stuck in space and falling off your avatar
				drawablep->clearState(LLDrawable::ANIMATED_CHILD);
				markRebuild(drawablep, LLDrawable::REBUILD_VOLUME, TRUE);
				if (drawablep->getVObj())
				{
					drawablep->getVObj()->dirtySpatialGroup(TRUE);
				}
			}
			iter = moved_list.erase(curiter);
		}
	}
}

static LLTrace::BlockTimerStatHandle FTM_OCTREE_BALANCE("Balance Octree");
static LLTrace::BlockTimerStatHandle FTM_UPDATE_MOVE("Update Move");
static LLTrace::BlockTimerStatHandle FTM_RETEXTURE("Retexture");
static LLTrace::BlockTimerStatHandle FTM_MOVED_LIST("Moved List");

void LLPipeline::updateMove()
{
	LL_RECORD_BLOCK_TIME(FTM_UPDATE_MOVE);

	if (FreezeTime)
	{
		return;
	}

	assertInitialized();

	{
		LL_RECORD_BLOCK_TIME(FTM_RETEXTURE);

		for (LLDrawable::drawable_set_t::iterator iter = mRetexturedList.begin();
			 iter != mRetexturedList.end(); ++iter)
		{
			LLDrawable* drawablep = *iter;
			if (drawablep && !drawablep->isDead())
			{
				drawablep->updateTexture();
			}
		}
		mRetexturedList.clear();
	}

	{
		LL_RECORD_BLOCK_TIME(FTM_MOVED_LIST);
		updateMovedList(mMovedList);
	}

	//balance octrees
	{
 		LL_RECORD_BLOCK_TIME(FTM_OCTREE_BALANCE);

		for (LLWorld::region_list_t::const_iterator iter = LLWorld::getInstance()->getRegionList().begin(); 
			iter != LLWorld::getInstance()->getRegionList().end(); ++iter)
		{
			LLViewerRegion* region = *iter;
			for (U32 i = 0; i < LLViewerRegion::NUM_PARTITIONS; i++)
			{
				LLSpatialPartition* part = region->getSpatialPartition(i);
				if (part)
				{
					part->mOctree->balance();
				}
			}

			//balance the VO Cache tree
			LLVOCachePartition* vo_part = region->getVOCachePartition();
			if(vo_part)
			{
				vo_part->mOctree->balance();
			}
		}
	}
}

/////////////////////////////////////////////////////////////////////////////
// Culling and occlusion testing
/////////////////////////////////////////////////////////////////////////////

//static
F32 LLPipeline::calcPixelArea(LLVector3 center, LLVector3 size, LLCamera &camera)
{
	LLVector3 lookAt = center - camera.getOrigin();
	F32 dist = lookAt.length();

	//ramp down distance for nearby objects
	//shrink dist by dist/16.
	if (dist < 16.f)
	{
		dist /= 16.f;
		dist *= dist;
		dist *= 16.f;
	}

	//get area of circle around node
	F32 app_angle = atanf(size.length()/dist);
	F32 radius = app_angle*LLDrawable::sCurPixelAngle;
	return radius*radius * F_PI;
}

//static
F32 LLPipeline::calcPixelArea(const LLVector4a& center, const LLVector4a& size, LLCamera &camera)
{
	LLVector4a origin;
	origin.load3(camera.getOrigin().mV);

	LLVector4a lookAt;
	lookAt.setSub(center, origin);
	F32 dist = lookAt.getLength3().getF32();

	//ramp down distance for nearby objects
	//shrink dist by dist/16.
	if (dist < 16.f)
	{
		dist /= 16.f;
		dist *= dist;
		dist *= 16.f;
	}

	//get area of circle around node
	F32 app_angle = atanf(size.getLength3().getF32()/dist);
	F32 radius = app_angle*LLDrawable::sCurPixelAngle;
	return radius*radius * F_PI;
}

void LLPipeline::grabReferences(LLCullResult& result)
{
	sCull = &result;
}

void LLPipeline::clearReferences()
{
	sCull = NULL;
	mGroupSaveQ1.clear();
}

void check_references(LLSpatialGroup* group, LLDrawable* drawable)
{
	for (LLSpatialGroup::element_iter i = group->getDataBegin(); i != group->getDataEnd(); ++i)
	{
        LLDrawable* drawablep = (LLDrawable*)(*i)->getDrawable();
		if (drawable == drawablep)
		{
			LL_ERRS() << "LLDrawable deleted while actively reference by LLPipeline." << LL_ENDL;
		}
	}			
}

void check_references(LLDrawable* drawable, LLFace* face)
{
	for (S32 i = 0; i < drawable->getNumFaces(); ++i)
	{
		if (drawable->getFace(i) == face)
		{
			LL_ERRS() << "LLFace deleted while actively referenced by LLPipeline." << LL_ENDL;
		}
	}
}

void check_references(LLSpatialGroup* group, LLFace* face)
{
	for (LLSpatialGroup::element_iter i = group->getDataBegin(); i != group->getDataEnd(); ++i)
	{
		LLDrawable* drawable = (LLDrawable*)(*i)->getDrawable();
		if(drawable)
		{
		check_references(drawable, face);
	}			
}
}

void LLPipeline::checkReferences(LLFace* face)
{
#if 0
	if (sCull)
	{
		for (LLCullResult::sg_iterator iter = sCull->beginVisibleGroups(); iter != sCull->endVisibleGroups(); ++iter)
		{
			LLSpatialGroup* group = *iter;
			check_references(group, face);
		}

		for (LLCullResult::sg_iterator iter = sCull->beginAlphaGroups(); iter != sCull->endAlphaGroups(); ++iter)
		{
			LLSpatialGroup* group = *iter;
			check_references(group, face);
		}

		for (LLCullResult::sg_iterator iter = sCull->beginDrawableGroups(); iter != sCull->endDrawableGroups(); ++iter)
		{
			LLSpatialGroup* group = *iter;
			check_references(group, face);
		}

		for (LLCullResult::drawable_iterator iter = sCull->beginVisibleList(); iter != sCull->endVisibleList(); ++iter)
		{
			LLDrawable* drawable = *iter;
			check_references(drawable, face);	
		}
	}
#endif
}

void LLPipeline::checkReferences(LLDrawable* drawable)
{
#if 0
	if (sCull)
	{
		for (LLCullResult::sg_iterator iter = sCull->beginVisibleGroups(); iter != sCull->endVisibleGroups(); ++iter)
		{
			LLSpatialGroup* group = *iter;
			check_references(group, drawable);
		}

		for (LLCullResult::sg_iterator iter = sCull->beginAlphaGroups(); iter != sCull->endAlphaGroups(); ++iter)
		{
			LLSpatialGroup* group = *iter;
			check_references(group, drawable);
		}

		for (LLCullResult::sg_iterator iter = sCull->beginDrawableGroups(); iter != sCull->endDrawableGroups(); ++iter)
		{
			LLSpatialGroup* group = *iter;
			check_references(group, drawable);
		}

		for (LLCullResult::drawable_iterator iter = sCull->beginVisibleList(); iter != sCull->endVisibleList(); ++iter)
		{
			if (drawable == *iter)
			{
				LL_ERRS() << "LLDrawable deleted while actively referenced by LLPipeline." << LL_ENDL;
			}
		}
	}
#endif
}

void check_references(LLSpatialGroup* group, LLDrawInfo* draw_info)
{
	for (LLSpatialGroup::draw_map_t::iterator i = group->mDrawMap.begin(); i != group->mDrawMap.end(); ++i)
	{
		LLSpatialGroup::drawmap_elem_t& draw_vec = i->second;
		for (LLSpatialGroup::drawmap_elem_t::iterator j = draw_vec.begin(); j != draw_vec.end(); ++j)
		{
			LLDrawInfo* params = *j;
			if (params == draw_info)
			{
				LL_ERRS() << "LLDrawInfo deleted while actively referenced by LLPipeline." << LL_ENDL;
			}
		}
	}
}


void LLPipeline::checkReferences(LLDrawInfo* draw_info)
{
#if 0
	if (sCull)
	{
		for (LLCullResult::sg_iterator iter = sCull->beginVisibleGroups(); iter != sCull->endVisibleGroups(); ++iter)
		{
			LLSpatialGroup* group = *iter;
			check_references(group, draw_info);
		}

		for (LLCullResult::sg_iterator iter = sCull->beginAlphaGroups(); iter != sCull->endAlphaGroups(); ++iter)
		{
			LLSpatialGroup* group = *iter;
			check_references(group, draw_info);
		}

		for (LLCullResult::sg_iterator iter = sCull->beginDrawableGroups(); iter != sCull->endDrawableGroups(); ++iter)
		{
			LLSpatialGroup* group = *iter;
			check_references(group, draw_info);
		}
	}
#endif
}

void LLPipeline::checkReferences(LLSpatialGroup* group)
{
#if CHECK_PIPELINE_REFERENCES
	if (sCull)
	{
		for (LLCullResult::sg_iterator iter = sCull->beginVisibleGroups(); iter != sCull->endVisibleGroups(); ++iter)
		{
			if (group == *iter)
			{
				LL_ERRS() << "LLSpatialGroup deleted while actively referenced by LLPipeline." << LL_ENDL;
			}
		}

		for (LLCullResult::sg_iterator iter = sCull->beginAlphaGroups(); iter != sCull->endAlphaGroups(); ++iter)
		{
			if (group == *iter)
			{
				LL_ERRS() << "LLSpatialGroup deleted while actively referenced by LLPipeline." << LL_ENDL;
			}
		}

		for (LLCullResult::sg_iterator iter = sCull->beginDrawableGroups(); iter != sCull->endDrawableGroups(); ++iter)
		{
			if (group == *iter)
			{
				LL_ERRS() << "LLSpatialGroup deleted while actively referenced by LLPipeline." << LL_ENDL;
			}
		}
	}
#endif
}


bool LLPipeline::visibleObjectsInFrustum(LLCamera& camera)
{
	for (LLWorld::region_list_t::const_iterator iter = LLWorld::getInstance()->getRegionList().begin(); 
			iter != LLWorld::getInstance()->getRegionList().end(); ++iter)
	{
		LLViewerRegion* region = *iter;

		for (U32 i = 0; i < LLViewerRegion::NUM_PARTITIONS; i++)
		{
			LLSpatialPartition* part = region->getSpatialPartition(i);
			if (part)
			{
				if (hasRenderType(part->mDrawableType))
				{
					if (part->visibleObjectsInFrustum(camera))
					{
						return true;
					}
				}
			}
		}
	}

	return false;
}

bool LLPipeline::getVisibleExtents(LLCamera& camera, LLVector3& min, LLVector3& max)
{
	const F32 X = 65536.f;

	min = LLVector3(X,X,X);
	max = LLVector3(-X,-X,-X);

	LLViewerCamera::eCameraID saved_camera_id = LLViewerCamera::sCurCameraID;
	LLViewerCamera::sCurCameraID = LLViewerCamera::CAMERA_WORLD;

	bool res = true;

	for (LLWorld::region_list_t::const_iterator iter = LLWorld::getInstance()->getRegionList().begin(); 
			iter != LLWorld::getInstance()->getRegionList().end(); ++iter)
	{
		LLViewerRegion* region = *iter;

		for (U32 i = 0; i < LLViewerRegion::NUM_PARTITIONS; i++)
		{
			LLSpatialPartition* part = region->getSpatialPartition(i);
			if (part)
			{
				if (hasRenderType(part->mDrawableType))
				{
					if (!part->getVisibleExtents(camera, min, max))
					{
						res = false;
					}
				}
			}
		}
	}

	LLViewerCamera::sCurCameraID = saved_camera_id;

	return res;
}

static LLTrace::BlockTimerStatHandle FTM_CULL("Object Culling");

void LLPipeline::updateCull(LLCamera& camera, LLCullResult& result, S32 water_clip, LLPlane* planep)
{
	static LLCachedControl<bool> use_occlusion(gSavedSettings,"UseOcclusion");
	static bool can_use_occlusion = LLGLSLShader::sNoFixedFunction
									&& LLFeatureManager::getInstance()->isFeatureAvailable("UseOcclusion") 
									&& gGLManager.mHasOcclusionQuery;

	LL_RECORD_BLOCK_TIME(FTM_CULL);

	grabReferences(result);

	sCull->clear();

	bool to_texture = LLPipeline::sUseOcclusion > 1 && gPipeline.canUseVertexShaders();

	if (to_texture)
	{
		if (LLPipeline::sRenderDeferred && can_use_occlusion)
		{
			mOcclusionDepth.bindTarget();
		}
		else
		{
			mScreen.bindTarget();
		}
	}

	if (sUseOcclusion > 1)
	{
		gGL.setColorMask(false, false);
	}

	gGL.matrixMode(LLRender::MM_PROJECTION);
	gGL.pushMatrix();
	gGL.loadMatrix(gGLLastProjection);
	gGL.matrixMode(LLRender::MM_MODELVIEW);
	gGL.pushMatrix();
	gGLLastMatrix = NULL;
	gGL.loadMatrix(gGLLastModelView);

	LLGLDisable blend(GL_BLEND);
	LLGLDisable test(GL_ALPHA_TEST);
	gGL.getTexUnit(0)->unbind(LLTexUnit::TT_TEXTURE);

	LLGLDepthTest depth(GL_TRUE, GL_FALSE);

	bool bound_shader = false;
	if (gPipeline.canUseVertexShaders() && LLGLSLShader::sCurBoundShader == 0)
	{ //if no shader is currently bound, use the occlusion shader instead of fixed function if we can
		// (shadow render uses a special shader that clamps to clip planes)
		bound_shader = true;
		gOcclusionCubeProgram.bind();
	}
	
	if (sUseOcclusion > 1)
	{
		if (mCubeVB.isNull())
		{ //cube VB will be used for issuing occlusion queries
			mCubeVB = ll_create_cube_vb(LLVertexBuffer::MAP_VERTEX, GL_STATIC_DRAW_ARB);
		}
		mCubeVB->setBuffer(LLVertexBuffer::MAP_VERTEX);
	}
	
    if (!sReflectionRender)
    {
        camera.disableUserClipPlane();
    }

	for (LLWorld::region_list_t::const_iterator iter = LLWorld::getInstance()->getRegionList().begin(); 
			iter != LLWorld::getInstance()->getRegionList().end(); ++iter)
	{
		LLViewerRegion* region = *iter;

		for (U32 i = 0; i < LLViewerRegion::NUM_PARTITIONS; i++)
		{
			LLSpatialPartition* part = region->getSpatialPartition(i);
			if (part)
			{
				if (hasRenderType(part->mDrawableType))
				{
					part->cull(camera);
				}
			}
		}

		//scan the VO Cache tree
		LLVOCachePartition* vo_part = region->getVOCachePartition();
		if(vo_part)
		{
			bool do_occlusion_cull = can_use_occlusion && use_occlusion && !gUseWireframe && 0 > water_clip /* && !gViewerWindow->getProgressView()->getVisible()*/;
            do_occlusion_cull &= !sReflectionRender;
			vo_part->cull(camera, do_occlusion_cull);
		}
	}

	if (bound_shader)
	{
		gOcclusionCubeProgram.unbind();
	}

	if (hasRenderType(LLPipeline::RENDER_TYPE_SKY) && 
		gSky.mVOSkyp.notNull() && 
		gSky.mVOSkyp->mDrawable.notNull())
	{
		gSky.mVOSkyp->mDrawable->setVisible(camera);
		sCull->pushDrawable(gSky.mVOSkyp->mDrawable);
		gSky.updateCull();
		stop_glerror();
	}

	if (hasRenderType(LLPipeline::RENDER_TYPE_GROUND) && 
		!gPipeline.canUseWindLightShaders() &&
		gSky.mVOGroundp.notNull() && 
		gSky.mVOGroundp->mDrawable.notNull() &&
		!LLPipeline::sWaterReflections)
	{
		gSky.mVOGroundp->mDrawable->setVisible(camera);
		sCull->pushDrawable(gSky.mVOGroundp->mDrawable);
	}
	
	
    if (hasRenderType(LLPipeline::RENDER_TYPE_WL_SKY) && 
        gPipeline.canUseWindLightShaders() &&
        gSky.mVOWLSkyp.notNull() && 
        gSky.mVOWLSkyp->mDrawable.notNull())
    {
        gSky.mVOWLSkyp->mDrawable->setVisible(camera);
        sCull->pushDrawable(gSky.mVOWLSkyp->mDrawable);
    }

    bool render_water = !sReflectionRender && (hasRenderType(LLPipeline::RENDER_TYPE_WATER) || hasRenderType(LLPipeline::RENDER_TYPE_VOIDWATER));

    if (render_water)
    {
        LLWorld::getInstance()->precullWaterObjects(camera, sCull, render_water);
    }
	
	gGL.matrixMode(LLRender::MM_PROJECTION);
	gGL.popMatrix();
	gGL.matrixMode(LLRender::MM_MODELVIEW);
	gGL.popMatrix();

	if (sUseOcclusion > 1)
	{
		gGL.setColorMask(true, false);
	}

	if (to_texture)
	{
		if (LLPipeline::sRenderDeferred && can_use_occlusion)
		{
			mOcclusionDepth.flush();
		}
		else
		{
			mScreen.flush();
		}
	}
}

void LLPipeline::markNotCulled(LLSpatialGroup* group, LLCamera& camera)
{
	if (group->isEmpty())
	{ 
		return;
	}
	
	group->setVisible();

	if (LLViewerCamera::sCurCameraID == LLViewerCamera::CAMERA_WORLD)
	{
		group->updateDistance(camera);
	}
	
	const F32 MINIMUM_PIXEL_AREA = 16.f;

	if (group->mPixelArea < MINIMUM_PIXEL_AREA)
	{
		return;
	}

	const LLVector4a* bounds = group->getBounds();
	if (sMinRenderSize > 0.f && 
			llmax(llmax(bounds[1][0], bounds[1][1]), bounds[1][2]) < sMinRenderSize)
	{
		return;
	}

	assertInitialized();
	
	if (!group->getSpatialPartition()->mRenderByGroup)
	{ //render by drawable
		sCull->pushDrawableGroup(group);
	}
	else
	{   //render by group
		sCull->pushVisibleGroup(group);
	}

	mNumVisibleNodes++;
}

void LLPipeline::markOccluder(LLSpatialGroup* group)
{
	if (sUseOcclusion > 1 && group && !group->isOcclusionState(LLSpatialGroup::ACTIVE_OCCLUSION))
	{
		LLSpatialGroup* parent = group->getParent();

		if (!parent || !parent->isOcclusionState(LLSpatialGroup::OCCLUDED))
		{ //only mark top most occluders as active occlusion
			sCull->pushOcclusionGroup(group);
			group->setOcclusionState(LLSpatialGroup::ACTIVE_OCCLUSION);
				
			if (parent && 
				!parent->isOcclusionState(LLSpatialGroup::ACTIVE_OCCLUSION) &&
				parent->getElementCount() == 0 &&
				parent->needsUpdate())
			{
				sCull->pushOcclusionGroup(group);
				parent->setOcclusionState(LLSpatialGroup::ACTIVE_OCCLUSION);
			}
		}
	}
}

void LLPipeline::downsampleDepthBuffer(LLRenderTarget& source, LLRenderTarget& dest, LLRenderTarget* scratch_space)
{
	LLGLSLShader* last_shader = LLGLSLShader::sCurBoundShaderPtr;

	LLGLSLShader* shader = NULL;

	if (scratch_space)
	{
        GLint bits = 0;
        bits |= (source.hasStencil() && dest.hasStencil()) ? GL_STENCIL_BUFFER_BIT : 0;
        bits |= GL_DEPTH_BUFFER_BIT;
		scratch_space->copyContents(source, 
									0, 0, source.getWidth(), source.getHeight(), 
									0, 0, scratch_space->getWidth(), scratch_space->getHeight(), bits, GL_NEAREST);
	}

	dest.bindTarget();
	dest.clear(GL_DEPTH_BUFFER_BIT);

	LLStrider<LLVector3> vert; 
	mDeferredVB->getVertexStrider(vert);
	LLStrider<LLVector2> tc0;
		
	vert[0].set(-1,1,0);
	vert[1].set(-1,-3,0);
	vert[2].set(3,1,0);
	
	if (source.getUsage() == LLTexUnit::TT_RECT_TEXTURE)
	{
		shader = &gDownsampleDepthRectProgram;
		shader->bind();
		shader->uniform2f(sDelta, 1.f, 1.f);
		shader->uniform2f(LLShaderMgr::DEFERRED_SCREEN_RES, source.getWidth(), source.getHeight());
	}
	else
	{
		shader = &gDownsampleDepthProgram;
		shader->bind();
		shader->uniform2f(sDelta, 1.f/source.getWidth(), 1.f/source.getHeight());
		shader->uniform2f(LLShaderMgr::DEFERRED_SCREEN_RES, 1.f, 1.f);
	}

	gGL.getTexUnit(0)->bind(scratch_space ? scratch_space : &source, TRUE);

	{
		LLGLDepthTest depth(GL_TRUE, GL_TRUE, GL_ALWAYS);
		mDeferredVB->setBuffer(LLVertexBuffer::MAP_VERTEX);
		mDeferredVB->drawArrays(LLRender::TRIANGLES, 0, 3);
	}
	
	dest.flush();
	
	if (last_shader)
	{
		last_shader->bind();
	}
	else
	{
		shader->unbind();
	}
}

void LLPipeline::doOcclusion(LLCamera& camera, LLRenderTarget& source, LLRenderTarget& dest, LLRenderTarget* scratch_space)
{
	downsampleDepthBuffer(source, dest, scratch_space);
	dest.bindTarget();
	doOcclusion(camera);
	dest.flush();
}

void LLPipeline::doOcclusion(LLCamera& camera)
{
	if (LLPipeline::sUseOcclusion > 1 && !LLSpatialPartition::sTeleportRequested && 
		(sCull->hasOcclusionGroups() || LLVOCachePartition::sNeedsOcclusionCheck))
	{
		LLVertexBuffer::unbind();

		if (hasRenderDebugMask(LLPipeline::RENDER_DEBUG_OCCLUSION))
		{
			gGL.setColorMask(true, false, false, false);
		}
		else
		{
			gGL.setColorMask(false, false);
		}
		LLGLDisable blend(GL_BLEND);
		LLGLDisable test(GL_ALPHA_TEST);
		gGL.getTexUnit(0)->unbind(LLTexUnit::TT_TEXTURE);
		LLGLDepthTest depth(GL_TRUE, GL_FALSE);

		LLGLDisable cull(GL_CULL_FACE);

		
		bool bind_shader = LLGLSLShader::sNoFixedFunction && LLGLSLShader::sCurBoundShader == 0;
		if (bind_shader)
		{
			if (LLPipeline::sShadowRender)
			{
				gDeferredShadowCubeProgram.bind();
			}
			else
			{
				gOcclusionCubeProgram.bind();
			}
		}

		if (mCubeVB.isNull())
		{ //cube VB will be used for issuing occlusion queries
			mCubeVB = ll_create_cube_vb(LLVertexBuffer::MAP_VERTEX, GL_STATIC_DRAW_ARB);
		}
		mCubeVB->setBuffer(LLVertexBuffer::MAP_VERTEX);

		for (LLCullResult::sg_iterator iter = sCull->beginOcclusionGroups(); iter != sCull->endOcclusionGroups(); ++iter)
		{
			LLSpatialGroup* group = *iter;
			group->doOcclusion(&camera);
			group->clearOcclusionState(LLSpatialGroup::ACTIVE_OCCLUSION);
		}
	
		//apply occlusion culling to object cache tree
		for (LLWorld::region_list_t::const_iterator iter = LLWorld::getInstance()->getRegionList().begin(); 
			iter != LLWorld::getInstance()->getRegionList().end(); ++iter)
		{
			LLVOCachePartition* vo_part = (*iter)->getVOCachePartition();
			if(vo_part)
			{
				vo_part->processOccluders(&camera);
			}
		}

		if (bind_shader)
		{
			if (LLPipeline::sShadowRender)
			{
				gDeferredShadowCubeProgram.unbind();
			}
			else
			{
				gOcclusionCubeProgram.unbind();
			}
		}

		gGL.setColorMask(true, false);
	}
}
	
bool LLPipeline::updateDrawableGeom(LLDrawable* drawablep, bool priority)
{
	bool update_complete = drawablep->updateGeometry(priority);
	if (update_complete && assertInitialized())
	{
		drawablep->setState(LLDrawable::BUILT);
	}
	return update_complete;
}

static LLTrace::BlockTimerStatHandle FTM_SEED_VBO_POOLS("Seed VBO Pool");

static LLTrace::BlockTimerStatHandle FTM_UPDATE_GL("Update GL");

void LLPipeline::updateGL()
{
	{
		LL_RECORD_BLOCK_TIME(FTM_UPDATE_GL);
		while (!LLGLUpdate::sGLQ.empty())
		{
			LLGLUpdate* glu = LLGLUpdate::sGLQ.front();
			glu->updateGL();
			glu->mInQ = FALSE;
			LLGLUpdate::sGLQ.pop_front();
		}
	}

	{ //seed VBO Pools
		LL_RECORD_BLOCK_TIME(FTM_SEED_VBO_POOLS);
		LLVertexBuffer::seedPools();
	}
}

static LLTrace::BlockTimerStatHandle FTM_REBUILD_PRIORITY_GROUPS("Rebuild Priority Groups");

void LLPipeline::clearRebuildGroups()
{
	LLSpatialGroup::sg_vector_t	hudGroups;

	mGroupQ1Locked = true;
	// Iterate through all drawables on the priority build queue,
	for (LLSpatialGroup::sg_vector_t::iterator iter = mGroupQ1.begin();
		 iter != mGroupQ1.end(); ++iter)
	{
		LLSpatialGroup* group = *iter;

		// If the group contains HUD objects, save the group
		if (group->isHUDGroup())
		{
			hudGroups.push_back(group);
		}
		// Else, no HUD objects so clear the build state
		else
		{
			group->clearState(LLSpatialGroup::IN_BUILD_Q1);
		}
	}

	// Clear the group
	mGroupQ1.clear();

	// Copy the saved HUD groups back in
	mGroupQ1.assign(hudGroups.begin(), hudGroups.end());
	mGroupQ1Locked = false;

	// Clear the HUD groups
	hudGroups.clear();

	mGroupQ2Locked = true;
	for (LLSpatialGroup::sg_vector_t::iterator iter = mGroupQ2.begin();
		 iter != mGroupQ2.end(); ++iter)
	{
		LLSpatialGroup* group = *iter;

		// If the group contains HUD objects, save the group
		if (group->isHUDGroup())
		{
			hudGroups.push_back(group);
		}
		// Else, no HUD objects so clear the build state
		else
		{
			group->clearState(LLSpatialGroup::IN_BUILD_Q2);
		}
	}	
	// Clear the group
	mGroupQ2.clear();

	// Copy the saved HUD groups back in
	mGroupQ2.assign(hudGroups.begin(), hudGroups.end());
	mGroupQ2Locked = false;
}

void LLPipeline::clearRebuildDrawables()
{
	// Clear all drawables on the priority build queue,
	for (LLDrawable::drawable_list_t::iterator iter = mBuildQ1.begin();
		 iter != mBuildQ1.end(); ++iter)
	{
		LLDrawable* drawablep = *iter;
		if (drawablep && !drawablep->isDead())
		{
			drawablep->clearState(LLDrawable::IN_REBUILD_Q2);
			drawablep->clearState(LLDrawable::IN_REBUILD_Q1);
		}
	}
	mBuildQ1.clear();

	// clear drawables on the non-priority build queue
	for (LLDrawable::drawable_list_t::iterator iter = mBuildQ2.begin();
		 iter != mBuildQ2.end(); ++iter)
	{
		LLDrawable* drawablep = *iter;
		if (!drawablep->isDead())
		{
			drawablep->clearState(LLDrawable::IN_REBUILD_Q2);
		}
	}	
	mBuildQ2.clear();
	
	//clear all moving bridges
	for (LLDrawable::drawable_vector_t::iterator iter = mMovedBridge.begin();
		 iter != mMovedBridge.end(); ++iter)
	{
		LLDrawable *drawablep = *iter;
		drawablep->clearState(LLDrawable::EARLY_MOVE | LLDrawable::MOVE_UNDAMPED | LLDrawable::ON_MOVE_LIST | LLDrawable::ANIMATED_CHILD);
	}
	mMovedBridge.clear();

	//clear all moving drawables
	for (LLDrawable::drawable_vector_t::iterator iter = mMovedList.begin();
		 iter != mMovedList.end(); ++iter)
	{
		LLDrawable *drawablep = *iter;
		drawablep->clearState(LLDrawable::EARLY_MOVE | LLDrawable::MOVE_UNDAMPED | LLDrawable::ON_MOVE_LIST | LLDrawable::ANIMATED_CHILD);
	}
	mMovedList.clear();
}

void LLPipeline::rebuildPriorityGroups()
{
	LL_RECORD_BLOCK_TIME(FTM_REBUILD_PRIORITY_GROUPS);
	LLTimer update_timer;
	assertInitialized();

	gMeshRepo.notifyLoadedMeshes();

	mGroupQ1Locked = true;
	// Iterate through all drawables on the priority build queue,
	for (LLSpatialGroup::sg_vector_t::iterator iter = mGroupQ1.begin();
		 iter != mGroupQ1.end(); ++iter)
	{
		LLSpatialGroup* group = *iter;
		group->rebuildGeom();
		group->clearState(LLSpatialGroup::IN_BUILD_Q1);
	}

	mGroupSaveQ1 = mGroupQ1;
	mGroupQ1.clear();
	mGroupQ1Locked = false;

}

static LLTrace::BlockTimerStatHandle FTM_REBUILD_GROUPS("Rebuild Groups");

void LLPipeline::rebuildGroups()
{
	if (mGroupQ2.empty())
	{
		return;
	}

	LL_RECORD_BLOCK_TIME(FTM_REBUILD_GROUPS);
	mGroupQ2Locked = true;
	// Iterate through some drawables on the non-priority build queue
	S32 size = (S32) mGroupQ2.size();
	S32 min_count = llclamp((S32) ((F32) (size * size)/4096*0.25f), 1, size);
			
	S32 count = 0;
	
	std::sort(mGroupQ2.begin(), mGroupQ2.end(), LLSpatialGroup::CompareUpdateUrgency());

	LLSpatialGroup::sg_vector_t::iterator iter;
	LLSpatialGroup::sg_vector_t::iterator last_iter = mGroupQ2.begin();

	for (iter = mGroupQ2.begin();
		 iter != mGroupQ2.end() && count <= min_count; ++iter)
	{
		LLSpatialGroup* group = *iter;
		last_iter = iter;

		if (!group->isDead())
		{
			group->rebuildGeom();
			
			if (group->getSpatialPartition()->mRenderByGroup)
			{
				count++;
			}
		}

		group->clearState(LLSpatialGroup::IN_BUILD_Q2);
	}	

	mGroupQ2.erase(mGroupQ2.begin(), ++last_iter);

	mGroupQ2Locked = false;

	updateMovedList(mMovedBridge);
}

void LLPipeline::updateGeom(F32 max_dtime)
{
	LLTimer update_timer;
	LLPointer<LLDrawable> drawablep;

	LL_RECORD_BLOCK_TIME(FTM_GEO_UPDATE);

	assertInitialized();

	// notify various object types to reset internal cost metrics, etc.
	// for now, only LLVOVolume does this to throttle LOD changes
	LLVOVolume::preUpdateGeom();

	// Iterate through all drawables on the priority build queue,
	for (LLDrawable::drawable_list_t::iterator iter = mBuildQ1.begin();
		 iter != mBuildQ1.end();)
	{
		LLDrawable::drawable_list_t::iterator curiter = iter++;
		LLDrawable* drawablep = *curiter;
		if (drawablep && !drawablep->isDead())
		{
			if (drawablep->isState(LLDrawable::IN_REBUILD_Q2))
			{
				drawablep->clearState(LLDrawable::IN_REBUILD_Q2);
				LLDrawable::drawable_list_t::iterator find = std::find(mBuildQ2.begin(), mBuildQ2.end(), drawablep);
				if (find != mBuildQ2.end())
				{
					mBuildQ2.erase(find);
				}
			}

			if (drawablep->isUnload())
			{
				drawablep->unload();
				drawablep->clearState(LLDrawable::FOR_UNLOAD);
			}

			if (updateDrawableGeom(drawablep, TRUE))
			{
				drawablep->clearState(LLDrawable::IN_REBUILD_Q1);
				mBuildQ1.erase(curiter);
			}
		}
		else
		{
			mBuildQ1.erase(curiter);
		}
	}
		
	// Iterate through some drawables on the non-priority build queue
	S32 min_count = 16;
	S32 size = (S32) mBuildQ2.size();
	if (size > 1024)
	{
		min_count = llclamp((S32) (size * (F32) size/4096), 16, size);
	}
		
	S32 count = 0;
	
	max_dtime = llmax(update_timer.getElapsedTimeF32()+0.001f, F32SecondsImplicit(max_dtime));
	LLSpatialGroup* last_group = NULL;
	LLSpatialBridge* last_bridge = NULL;

	for (LLDrawable::drawable_list_t::iterator iter = mBuildQ2.begin();
		 iter != mBuildQ2.end(); )
	{
		LLDrawable::drawable_list_t::iterator curiter = iter++;
		LLDrawable* drawablep = *curiter;

		LLSpatialBridge* bridge = drawablep->isRoot() ? drawablep->getSpatialBridge() :
									drawablep->getParent()->getSpatialBridge();

		if (drawablep->getSpatialGroup() != last_group && 
			(!last_bridge || bridge != last_bridge) &&
			(update_timer.getElapsedTimeF32() >= max_dtime) && count > min_count)
		{
			break;
		}

		//make sure updates don't stop in the middle of a spatial group
		//to avoid thrashing (objects are enqueued by group)
		last_group = drawablep->getSpatialGroup();
		last_bridge = bridge;

		bool update_complete = true;
		if (!drawablep->isDead())
		{
			update_complete = updateDrawableGeom(drawablep, FALSE);
			count++;
		}
		if (update_complete)
		{
			drawablep->clearState(LLDrawable::IN_REBUILD_Q2);
			mBuildQ2.erase(curiter);
		}
	}	

	updateMovedList(mMovedBridge);
}

void LLPipeline::markVisible(LLDrawable *drawablep, LLCamera& camera)
{
	if(drawablep && !drawablep->isDead())
	{
		if (drawablep->isSpatialBridge())
		{
			const LLDrawable* root = ((LLSpatialBridge*) drawablep)->mDrawable;
			llassert(root); // trying to catch a bad assumption
					
			if (root && //  // this test may not be needed, see above
					root->getVObj()->isAttachment())
			{
				LLDrawable* rootparent = root->getParent();
				if (rootparent) // this IS sometimes NULL
				{
					LLViewerObject *vobj = rootparent->getVObj();
					llassert(vobj); // trying to catch a bad assumption
					if (vobj) // this test may not be needed, see above
					{
						LLVOAvatar* av = vobj->asAvatar();
						if (av &&
<<<<<<< HEAD
							(av->isImpostor() 
=======
							((!sImpostorRender && av->isImpostor()) //ignore impostor flag during impostor pass
>>>>>>> c79e648a
							 || av->isInMuteList() 
							 || (LLVOAvatar::AOA_JELLYDOLL == av->getOverallAppearance() && !av->needsImpostorUpdate()) ))
						{
							return;
						}
					}
				}
			}
			sCull->pushBridge((LLSpatialBridge*) drawablep);
		}
		else
		{
		
			sCull->pushDrawable(drawablep);
		}

		drawablep->setVisible(camera);
	}
}

void LLPipeline::markMoved(LLDrawable *drawablep, bool damped_motion)
{
	if (!drawablep)
	{
		//LL_ERRS() << "Sending null drawable to moved list!" << LL_ENDL;
		return;
	}
	
	if (drawablep->isDead())
	{
		LL_WARNS() << "Marking NULL or dead drawable moved!" << LL_ENDL;
		return;
	}
	
	if (drawablep->getParent()) 
	{
		//ensure that parent drawables are moved first
		markMoved(drawablep->getParent(), damped_motion);
	}

	assertInitialized();

	if (!drawablep->isState(LLDrawable::ON_MOVE_LIST))
	{
		if (drawablep->isSpatialBridge())
		{
			mMovedBridge.push_back(drawablep);
		}
		else
		{
			mMovedList.push_back(drawablep);
		}
		drawablep->setState(LLDrawable::ON_MOVE_LIST);
	}
	if (! damped_motion)
	{
		drawablep->setState(LLDrawable::MOVE_UNDAMPED); // UNDAMPED trumps DAMPED
	}
	else if (drawablep->isState(LLDrawable::MOVE_UNDAMPED))
	{
		drawablep->clearState(LLDrawable::MOVE_UNDAMPED);
	}
}

void LLPipeline::markShift(LLDrawable *drawablep)
{
	if (!drawablep || drawablep->isDead())
	{
		return;
	}

	assertInitialized();

	if (!drawablep->isState(LLDrawable::ON_SHIFT_LIST))
	{
		drawablep->getVObj()->setChanged(LLXform::SHIFTED | LLXform::SILHOUETTE);
		if (drawablep->getParent()) 
		{
			markShift(drawablep->getParent());
		}
		mShiftList.push_back(drawablep);
		drawablep->setState(LLDrawable::ON_SHIFT_LIST);
	}
}

static LLTrace::BlockTimerStatHandle FTM_SHIFT_DRAWABLE("Shift Drawable");
static LLTrace::BlockTimerStatHandle FTM_SHIFT_OCTREE("Shift Octree");
static LLTrace::BlockTimerStatHandle FTM_SHIFT_HUD("Shift HUD");

void LLPipeline::shiftObjects(const LLVector3 &offset)
{
	assertInitialized();

	glClear(GL_DEPTH_BUFFER_BIT);
	gDepthDirty = true;
		
	LLVector4a offseta;
	offseta.load3(offset.mV);

	{
		LL_RECORD_BLOCK_TIME(FTM_SHIFT_DRAWABLE);

		for (LLDrawable::drawable_vector_t::iterator iter = mShiftList.begin();
			 iter != mShiftList.end(); iter++)
		{
			LLDrawable *drawablep = *iter;
			if (drawablep->isDead())
			{
				continue;
			}	
			drawablep->shiftPos(offseta);	
			drawablep->clearState(LLDrawable::ON_SHIFT_LIST);
		}
		mShiftList.resize(0);
	}

	
	{
		LL_RECORD_BLOCK_TIME(FTM_SHIFT_OCTREE);
		for (LLWorld::region_list_t::const_iterator iter = LLWorld::getInstance()->getRegionList().begin(); 
				iter != LLWorld::getInstance()->getRegionList().end(); ++iter)
		{
			LLViewerRegion* region = *iter;
			for (U32 i = 0; i < LLViewerRegion::NUM_PARTITIONS; i++)
			{
				LLSpatialPartition* part = region->getSpatialPartition(i);
				if (part)
				{
					part->shift(offseta);
				}
			}
		}
	}

	{
		LL_RECORD_BLOCK_TIME(FTM_SHIFT_HUD);
		LLHUDText::shiftAll(offset);
		LLHUDNameTag::shiftAll(offset);
	}
	display_update_camera();
}

void LLPipeline::markTextured(LLDrawable *drawablep)
{
	if (drawablep && !drawablep->isDead() && assertInitialized())
	{
		mRetexturedList.insert(drawablep);
	}
}

void LLPipeline::markGLRebuild(LLGLUpdate* glu)
{
	if (glu && !glu->mInQ)
	{
		LLGLUpdate::sGLQ.push_back(glu);
		glu->mInQ = TRUE;
	}
}

void LLPipeline::markPartitionMove(LLDrawable* drawable)
{
	if (!drawable->isState(LLDrawable::PARTITION_MOVE) && 
		!drawable->getPositionGroup().equals3(LLVector4a::getZero()))
	{
		drawable->setState(LLDrawable::PARTITION_MOVE);
		mPartitionQ.push_back(drawable);
	}
}

static LLTrace::BlockTimerStatHandle FTM_PROCESS_PARTITIONQ("PartitionQ");
void LLPipeline::processPartitionQ()
{
	LL_RECORD_BLOCK_TIME(FTM_PROCESS_PARTITIONQ);
	for (LLDrawable::drawable_list_t::iterator iter = mPartitionQ.begin(); iter != mPartitionQ.end(); ++iter)
	{
		LLDrawable* drawable = *iter;
		if (!drawable->isDead())
		{
			drawable->updateBinRadius();
			drawable->movePartition();
		}
		drawable->clearState(LLDrawable::PARTITION_MOVE);
	}

	mPartitionQ.clear();
}

void LLPipeline::markMeshDirty(LLSpatialGroup* group)
{
	mMeshDirtyGroup.push_back(group);
}

void LLPipeline::markRebuild(LLSpatialGroup* group, bool priority)
{
	if (group && !group->isDead() && group->getSpatialPartition())
	{
		if (group->getSpatialPartition()->mPartitionType == LLViewerRegion::PARTITION_HUD)
		{
			priority = true;
		}

		if (priority)
		{
			if (!group->hasState(LLSpatialGroup::IN_BUILD_Q1))
			{
				llassert_always(!mGroupQ1Locked);

				mGroupQ1.push_back(group);
				group->setState(LLSpatialGroup::IN_BUILD_Q1);

				if (group->hasState(LLSpatialGroup::IN_BUILD_Q2))
				{
					LLSpatialGroup::sg_vector_t::iterator iter = std::find(mGroupQ2.begin(), mGroupQ2.end(), group);
					if (iter != mGroupQ2.end())
					{
						mGroupQ2.erase(iter);
					}
					group->clearState(LLSpatialGroup::IN_BUILD_Q2);
				}
			}
		}
		else if (!group->hasState(LLSpatialGroup::IN_BUILD_Q2 | LLSpatialGroup::IN_BUILD_Q1))
		{
			llassert_always(!mGroupQ2Locked);
			mGroupQ2.push_back(group);
			group->setState(LLSpatialGroup::IN_BUILD_Q2);

		}
	}
}

void LLPipeline::markRebuild(LLDrawable *drawablep, LLDrawable::EDrawableFlags flag, bool priority)
{
	if (drawablep && !drawablep->isDead() && assertInitialized())
	{
        if (debugLoggingEnabled("AnimatedObjectsLinkset"))
        {
            LLVOVolume *vol_obj = drawablep->getVOVolume();
            if (vol_obj && vol_obj->isAnimatedObject() && vol_obj->isRiggedMesh())
            {
                std::string vobj_name = llformat("Vol%p", vol_obj);
                F32 est_tris = vol_obj->getEstTrianglesMax();
                LL_DEBUGS("AnimatedObjectsLinkset") << vobj_name << " markRebuild, tris " << est_tris 
                                                    << " priority " << (S32) priority << " flag " << std::hex << flag << LL_ENDL; 
            }
        }
    
		if (!drawablep->isState(LLDrawable::BUILT))
		{
			priority = true;
		}
		if (priority)
		{
			if (!drawablep->isState(LLDrawable::IN_REBUILD_Q1))
			{
				mBuildQ1.push_back(drawablep);
				drawablep->setState(LLDrawable::IN_REBUILD_Q1); // mark drawable as being in priority queue
			}
		}
		else if (!drawablep->isState(LLDrawable::IN_REBUILD_Q2))
		{
			mBuildQ2.push_back(drawablep);
			drawablep->setState(LLDrawable::IN_REBUILD_Q2); // need flag here because it is just a list
		}
		if (flag & (LLDrawable::REBUILD_VOLUME | LLDrawable::REBUILD_POSITION))
		{
			drawablep->getVObj()->setChanged(LLXform::SILHOUETTE);
		}
		drawablep->setState(flag);
	}
}

static LLTrace::BlockTimerStatHandle FTM_RESET_DRAWORDER("Reset Draw Order");

void LLPipeline::stateSort(LLCamera& camera, LLCullResult &result)
{
	if (hasAnyRenderType(LLPipeline::RENDER_TYPE_AVATAR,
					  LLPipeline::RENDER_TYPE_CONTROL_AV,
					  LLPipeline::RENDER_TYPE_GROUND,
					  LLPipeline::RENDER_TYPE_TERRAIN,
					  LLPipeline::RENDER_TYPE_TREE,
					  LLPipeline::RENDER_TYPE_SKY,
					  LLPipeline::RENDER_TYPE_VOIDWATER,
					  LLPipeline::RENDER_TYPE_WATER,
					  LLPipeline::END_RENDER_TYPES))
	{
		//clear faces from face pools
		LL_RECORD_BLOCK_TIME(FTM_RESET_DRAWORDER);
		gPipeline.resetDrawOrders();
	}

	LL_RECORD_BLOCK_TIME(FTM_STATESORT);

	//LLVertexBuffer::unbind();

	grabReferences(result);
	for (LLCullResult::sg_iterator iter = sCull->beginDrawableGroups(); iter != sCull->endDrawableGroups(); ++iter)
	{
		LLSpatialGroup* group = *iter;
		group->checkOcclusion();
		if (sUseOcclusion > 1 && group->isOcclusionState(LLSpatialGroup::OCCLUDED))
		{
			markOccluder(group);
		}
		else
		{
			group->setVisible();
			for (LLSpatialGroup::element_iter i = group->getDataBegin(); i != group->getDataEnd(); ++i)
			{
                LLDrawable* drawablep = (LLDrawable*)(*i)->getDrawable();
				markVisible(drawablep, camera);
			}

			if (!sDelayVBUpdate)
			{ //rebuild mesh as soon as we know it's visible
				group->rebuildMesh();
			}
		}
	}

	if (LLViewerCamera::sCurCameraID == LLViewerCamera::CAMERA_WORLD)
	{
		LLSpatialGroup* last_group = NULL;
		BOOL fov_changed = LLViewerCamera::getInstance()->isDefaultFOVChanged();
		for (LLCullResult::bridge_iterator i = sCull->beginVisibleBridge(); i != sCull->endVisibleBridge(); ++i)
		{
			LLCullResult::bridge_iterator cur_iter = i;
			LLSpatialBridge* bridge = *cur_iter;
			LLSpatialGroup* group = bridge->getSpatialGroup();

			if (last_group == NULL)
			{
				last_group = group;
			}

			if (!bridge->isDead() && group && !group->isOcclusionState(LLSpatialGroup::OCCLUDED))
			{
				stateSort(bridge, camera, fov_changed);
			}

			if (LLViewerCamera::sCurCameraID == LLViewerCamera::CAMERA_WORLD &&
				last_group != group && last_group->changeLOD())
			{
				last_group->mLastUpdateDistance = last_group->mDistance;
			}

			last_group = group;
		}

		if (LLViewerCamera::sCurCameraID == LLViewerCamera::CAMERA_WORLD &&
			last_group && last_group->changeLOD())
		{
			last_group->mLastUpdateDistance = last_group->mDistance;
		}
	}

	for (LLCullResult::sg_iterator iter = sCull->beginVisibleGroups(); iter != sCull->endVisibleGroups(); ++iter)
	{
		LLSpatialGroup* group = *iter;
		group->checkOcclusion();
		if (sUseOcclusion > 1 && group->isOcclusionState(LLSpatialGroup::OCCLUDED))
		{
			markOccluder(group);
		}
		else
		{
			group->setVisible();
			stateSort(group, camera);

			if (!sDelayVBUpdate)
			{ //rebuild mesh as soon as we know it's visible
				group->rebuildMesh();
			}
		}
	}
	
	{
		LL_RECORD_BLOCK_TIME(FTM_STATESORT_DRAWABLE);
		for (LLCullResult::drawable_iterator iter = sCull->beginVisibleList();
			 iter != sCull->endVisibleList(); ++iter)
		{
			LLDrawable *drawablep = *iter;
			if (!drawablep->isDead())
			{
				stateSort(drawablep, camera);
			}
		}
	}
		
	postSort(camera);	
}

void LLPipeline::stateSort(LLSpatialGroup* group, LLCamera& camera)
{
	if (group->changeLOD())
	{
		for (LLSpatialGroup::element_iter i = group->getDataBegin(); i != group->getDataEnd(); ++i)
		{
            LLDrawable* drawablep = (LLDrawable*)(*i)->getDrawable();            
			stateSort(drawablep, camera);
		}

		if (LLViewerCamera::sCurCameraID == LLViewerCamera::CAMERA_WORLD)
		{ //avoid redundant stateSort calls
			group->mLastUpdateDistance = group->mDistance;
		}
	}

}

void LLPipeline::stateSort(LLSpatialBridge* bridge, LLCamera& camera, BOOL fov_changed)
{
	if (bridge->getSpatialGroup()->changeLOD() || fov_changed)
	{
		bool force_update = false;
		bridge->updateDistance(camera, force_update);
	}
}

void LLPipeline::stateSort(LLDrawable* drawablep, LLCamera& camera)
{
	if (!drawablep
		|| drawablep->isDead() 
		|| !hasRenderType(drawablep->getRenderType()))
	{
		return;
	}
	
    // SL-11353
    // ignore our own geo when rendering spotlight shadowmaps...
    // 
    if (RenderSpotLight && drawablep == RenderSpotLight)
    {
        return;
    }

	if (LLSelectMgr::getInstance()->mHideSelectedObjects)
	{
		if (drawablep->getVObj().notNull() &&
			drawablep->getVObj()->isSelected())
		{
			return;
		}
	}

	if (drawablep->isAvatar())
	{ //don't draw avatars beyond render distance or if we don't have a spatial group.
		if ((drawablep->getSpatialGroup() == NULL) || 
			(drawablep->getSpatialGroup()->mDistance > LLVOAvatar::sRenderDistance))
		{
			return;
		}

		LLVOAvatar* avatarp = (LLVOAvatar*) drawablep->getVObj().get();
		if (!avatarp->isVisible())
		{
			return;
		}
	}

	assertInitialized();

	if (hasRenderType(drawablep->mRenderType))
	{
		if (!drawablep->isState(LLDrawable::INVISIBLE|LLDrawable::FORCE_INVISIBLE))
		{
			drawablep->setVisible(camera, NULL, FALSE);
		}
	}

	if (LLViewerCamera::sCurCameraID == LLViewerCamera::CAMERA_WORLD)
	{
		//if (drawablep->isVisible()) isVisible() check here is redundant, if it wasn't visible, it wouldn't be here
		{
			if (!drawablep->isActive())
			{
				bool force_update = false;
				drawablep->updateDistance(camera, force_update);
			}
			else if (drawablep->isAvatar())
			{
				bool force_update = false;
				drawablep->updateDistance(camera, force_update); // calls vobj->updateLOD() which calls LLVOAvatar::updateVisibility()
			}
		}
	}

	if (!drawablep->getVOVolume())
	{
		for (LLDrawable::face_list_t::iterator iter = drawablep->mFaces.begin();
				iter != drawablep->mFaces.end(); iter++)
		{
			LLFace* facep = *iter;

			if (facep->hasGeometry())
			{
				if (facep->getPool())
				{
					facep->getPool()->enqueue(facep);
				}
				else
				{
					break;
				}
			}
		}
	}
	
	mNumVisibleFaces += drawablep->getNumFaces();
}


void forAllDrawables(LLCullResult::sg_iterator begin, 
					 LLCullResult::sg_iterator end,
					 void (*func)(LLDrawable*))
{
	for (LLCullResult::sg_iterator i = begin; i != end; ++i)
	{
		for (LLSpatialGroup::element_iter j = (*i)->getDataBegin(); j != (*i)->getDataEnd(); ++j)
		{
			if((*j)->hasDrawable())
			{
				func((LLDrawable*)(*j)->getDrawable());	
			}
		}
	}
}

void LLPipeline::forAllVisibleDrawables(void (*func)(LLDrawable*))
{
	forAllDrawables(sCull->beginDrawableGroups(), sCull->endDrawableGroups(), func);
	forAllDrawables(sCull->beginVisibleGroups(), sCull->endVisibleGroups(), func);
}

//function for creating scripted beacons
void renderScriptedBeacons(LLDrawable* drawablep)
{
	LLViewerObject *vobj = drawablep->getVObj();
	if (vobj 
		&& !vobj->isAvatar() 
		&& !vobj->getParent()
		&& vobj->flagScripted())
	{
		if (gPipeline.sRenderBeacons)
		{
			gObjectList.addDebugBeacon(vobj->getPositionAgent(), "", LLColor4(1.f, 0.f, 0.f, 0.5f), LLColor4(1.f, 1.f, 1.f, 0.5f), LLPipeline::DebugBeaconLineWidth);
		}

		if (gPipeline.sRenderHighlight)
		{
			S32 face_id;
			S32 count = drawablep->getNumFaces();
			for (face_id = 0; face_id < count; face_id++)
			{
				LLFace * facep = drawablep->getFace(face_id);
				if (facep) 
				{
					gPipeline.mHighlightFaces.push_back(facep);
				}
			}
		}
	}
}

void renderScriptedTouchBeacons(LLDrawable* drawablep)
{
	LLViewerObject *vobj = drawablep->getVObj();
	if (vobj 
		&& !vobj->isAvatar() 
		&& !vobj->getParent()
		&& vobj->flagScripted()
		&& vobj->flagHandleTouch())
	{
		if (gPipeline.sRenderBeacons)
		{
			gObjectList.addDebugBeacon(vobj->getPositionAgent(), "", LLColor4(1.f, 0.f, 0.f, 0.5f), LLColor4(1.f, 1.f, 1.f, 0.5f), LLPipeline::DebugBeaconLineWidth);
		}

		if (gPipeline.sRenderHighlight)
		{
			S32 face_id;
			S32 count = drawablep->getNumFaces();
			for (face_id = 0; face_id < count; face_id++)
			{
				LLFace * facep = drawablep->getFace(face_id);
				if (facep)
				{
					gPipeline.mHighlightFaces.push_back(facep);
			}
		}
	}
}
}

void renderPhysicalBeacons(LLDrawable* drawablep)
{
	LLViewerObject *vobj = drawablep->getVObj();
	if (vobj 
		&& !vobj->isAvatar() 
		//&& !vobj->getParent()
		&& vobj->flagUsePhysics())
	{
		if (gPipeline.sRenderBeacons)
		{
			gObjectList.addDebugBeacon(vobj->getPositionAgent(), "", LLColor4(0.f, 1.f, 0.f, 0.5f), LLColor4(1.f, 1.f, 1.f, 0.5f), LLPipeline::DebugBeaconLineWidth);
		}

		if (gPipeline.sRenderHighlight)
		{
			S32 face_id;
			S32 count = drawablep->getNumFaces();
			for (face_id = 0; face_id < count; face_id++)
			{
				LLFace * facep = drawablep->getFace(face_id);
				if (facep)
				{
					gPipeline.mHighlightFaces.push_back(facep);
			}
		}
	}
}
}

void renderMOAPBeacons(LLDrawable* drawablep)
{
	LLViewerObject *vobj = drawablep->getVObj();

	if(!vobj || vobj->isAvatar())
		return;

	bool beacon=false;
	U8 tecount=vobj->getNumTEs();
	for(int x=0;x<tecount;x++)
	{
		if(vobj->getTE(x)->hasMedia())
		{
			beacon=true;
			break;
		}
	}
	if(beacon)
	{
		if (gPipeline.sRenderBeacons)
		{
			gObjectList.addDebugBeacon(vobj->getPositionAgent(), "", LLColor4(1.f, 1.f, 1.f, 0.5f), LLColor4(1.f, 1.f, 1.f, 0.5f), LLPipeline::DebugBeaconLineWidth);
		}

		if (gPipeline.sRenderHighlight)
		{
			S32 face_id;
			S32 count = drawablep->getNumFaces();
			for (face_id = 0; face_id < count; face_id++)
			{
				LLFace * facep = drawablep->getFace(face_id);
				if (facep)
				{
					gPipeline.mHighlightFaces.push_back(facep);
			}
		}
	}
}
}

void renderParticleBeacons(LLDrawable* drawablep)
{
	// Look for attachments, objects, etc.
	LLViewerObject *vobj = drawablep->getVObj();
	if (vobj 
		&& vobj->isParticleSource())
	{
		if (gPipeline.sRenderBeacons)
		{
			LLColor4 light_blue(0.5f, 0.5f, 1.f, 0.5f);
			gObjectList.addDebugBeacon(vobj->getPositionAgent(), "", light_blue, LLColor4(1.f, 1.f, 1.f, 0.5f), LLPipeline::DebugBeaconLineWidth);
		}

		if (gPipeline.sRenderHighlight)
		{
			S32 face_id;
			S32 count = drawablep->getNumFaces();
			for (face_id = 0; face_id < count; face_id++)
			{
				LLFace * facep = drawablep->getFace(face_id);
				if (facep)
				{
					gPipeline.mHighlightFaces.push_back(facep);
			}
		}
	}
}
}

void renderSoundHighlights(LLDrawable* drawablep)
{
	// Look for attachments, objects, etc.
	LLViewerObject *vobj = drawablep->getVObj();
	if (vobj && vobj->isAudioSource())
	{
		if (gPipeline.sRenderHighlight)
		{
			S32 face_id;
			S32 count = drawablep->getNumFaces();
			for (face_id = 0; face_id < count; face_id++)
			{
				LLFace * facep = drawablep->getFace(face_id);
				if (facep)
				{
					gPipeline.mHighlightFaces.push_back(facep);
			}
		}
	}
}
}

void LLPipeline::postSort(LLCamera& camera)
{
	LL_RECORD_BLOCK_TIME(FTM_STATESORT_POSTSORT);

	assertInitialized();

	LL_PUSH_CALLSTACKS();
	//rebuild drawable geometry
	for (LLCullResult::sg_iterator i = sCull->beginDrawableGroups(); i != sCull->endDrawableGroups(); ++i)
	{
		LLSpatialGroup* group = *i;
		if (!sUseOcclusion || 
			!group->isOcclusionState(LLSpatialGroup::OCCLUDED))
		{
			group->rebuildGeom();
		}
	}
	LL_PUSH_CALLSTACKS();
	//rebuild groups
	sCull->assertDrawMapsEmpty();

	rebuildPriorityGroups();
	LL_PUSH_CALLSTACKS();

	
	//build render map
	for (LLCullResult::sg_iterator i = sCull->beginVisibleGroups(); i != sCull->endVisibleGroups(); ++i)
	{
		LLSpatialGroup* group = *i;
		if ((sUseOcclusion && 
			group->isOcclusionState(LLSpatialGroup::OCCLUDED)) ||
			(RenderAutoHideSurfaceAreaLimit > 0.f && 
			group->mSurfaceArea > RenderAutoHideSurfaceAreaLimit*llmax(group->mObjectBoxSize, 10.f)))
		{
			continue;
		}

		if (group->hasState(LLSpatialGroup::NEW_DRAWINFO) && group->hasState(LLSpatialGroup::GEOM_DIRTY))
		{ //no way this group is going to be drawable without a rebuild
			group->rebuildGeom();
		}

		for (LLSpatialGroup::draw_map_t::iterator j = group->mDrawMap.begin(); j != group->mDrawMap.end(); ++j)
		{
			LLSpatialGroup::drawmap_elem_t& src_vec = j->second;	
			if (!hasRenderType(j->first))
			{
				continue;
			}
			
			for (LLSpatialGroup::drawmap_elem_t::iterator k = src_vec.begin(); k != src_vec.end(); ++k)
			{
				if (sMinRenderSize > 0.f)
				{
					LLVector4a bounds;
					bounds.setSub((*k)->mExtents[1],(*k)->mExtents[0]);

					if (llmax(llmax(bounds[0], bounds[1]), bounds[2]) > sMinRenderSize)
					{
						sCull->pushDrawInfo(j->first, *k);
					}
				}
				else
				{
					sCull->pushDrawInfo(j->first, *k);
				}
			}
		}

		if (hasRenderType(LLPipeline::RENDER_TYPE_PASS_ALPHA))
		{
			LLSpatialGroup::draw_map_t::iterator alpha = group->mDrawMap.find(LLRenderPass::PASS_ALPHA);
			
			if (alpha != group->mDrawMap.end())
			{ //store alpha groups for sorting
				LLSpatialBridge* bridge = group->getSpatialPartition()->asBridge();
				if (LLViewerCamera::sCurCameraID == LLViewerCamera::CAMERA_WORLD)
				{
					if (bridge)
					{
						LLCamera trans_camera = bridge->transformCamera(camera);
						group->updateDistance(trans_camera);
					}
					else
					{
						group->updateDistance(camera);
					}
				}
							
				if (hasRenderType(LLDrawPool::POOL_ALPHA))
				{
					sCull->pushAlphaGroup(group);
				}
			}
		}
	}
	
	//flush particle VB
	if (LLVOPartGroup::sVB)
	{
		LLVOPartGroup::sVB->flush();
	}
	else
	{
		LL_WARNS_ONCE() << "Missing particle buffer" << LL_ENDL;
	}

	/*bool use_transform_feedback = gTransformPositionProgram.mProgramObject && !mMeshDirtyGroup.empty();

	if (use_transform_feedback)
	{ //place a query around potential transform feedback code for synchronization
		mTransformFeedbackPrimitives = 0;

		if (!mMeshDirtyQueryObject)
		{
			glGenQueriesARB(1, &mMeshDirtyQueryObject);
		}

		
		glBeginQueryARB(GL_TRANSFORM_FEEDBACK_PRIMITIVES_WRITTEN, mMeshDirtyQueryObject);
	}*/

	//pack vertex buffers for groups that chose to delay their updates
	for (LLSpatialGroup::sg_vector_t::iterator iter = mMeshDirtyGroup.begin(); iter != mMeshDirtyGroup.end(); ++iter)
	{
		(*iter)->rebuildMesh();
	}

	/*if (use_transform_feedback)
	{
		glEndQueryARB(GL_TRANSFORM_FEEDBACK_PRIMITIVES_WRITTEN);
	}*/
	
	mMeshDirtyGroup.clear();

	if (!sShadowRender)
	{
		std::sort(sCull->beginAlphaGroups(), sCull->endAlphaGroups(), LLSpatialGroup::CompareDepthGreater());
	}

	LL_PUSH_CALLSTACKS();
	// only render if the flag is set. The flag is only set if we are in edit mode or the toggle is set in the menus
	if (LLFloaterReg::instanceVisible("beacons") && !sShadowRender)
	{
		if (sRenderScriptedTouchBeacons)
		{
			// Only show the beacon on the root object.
			forAllVisibleDrawables(renderScriptedTouchBeacons);
		}
		else
		if (sRenderScriptedBeacons)
		{
			// Only show the beacon on the root object.
			forAllVisibleDrawables(renderScriptedBeacons);
		}

		if (sRenderPhysicalBeacons)
		{
			// Only show the beacon on the root object.
			forAllVisibleDrawables(renderPhysicalBeacons);
		}

		if(sRenderMOAPBeacons)
		{
			forAllVisibleDrawables(renderMOAPBeacons);
		}

		if (sRenderParticleBeacons)
		{
			forAllVisibleDrawables(renderParticleBeacons);
		}

		// If god mode, also show audio cues
		if (sRenderSoundBeacons && gAudiop)
		{
			// Walk all sound sources and render out beacons for them. Note, this isn't done in the ForAllVisibleDrawables function, because some are not visible.
			LLAudioEngine::source_map::iterator iter;
			for (iter = gAudiop->mAllSources.begin(); iter != gAudiop->mAllSources.end(); ++iter)
			{
				LLAudioSource *sourcep = iter->second;

				LLVector3d pos_global = sourcep->getPositionGlobal();
				LLVector3 pos = gAgent.getPosAgentFromGlobal(pos_global);
				if (gPipeline.sRenderBeacons)
				{
					//pos += LLVector3(0.f, 0.f, 0.2f);
					gObjectList.addDebugBeacon(pos, "", LLColor4(1.f, 1.f, 0.f, 0.5f), LLColor4(1.f, 1.f, 1.f, 0.5f), DebugBeaconLineWidth);
				}
			}
			// now deal with highlights for all those seeable sound sources
			forAllVisibleDrawables(renderSoundHighlights);
		}
	}
	LL_PUSH_CALLSTACKS();
	// If managing your telehub, draw beacons at telehub and currently selected spawnpoint.
	if (LLFloaterTelehub::renderBeacons())
	{
		LLFloaterTelehub::addBeacons();
	}

	if (!sShadowRender)
	{
		mSelectedFaces.clear();

		LLPipeline::setRenderHighlightTextureChannel(gFloaterTools->getPanelFace()->getTextureChannelToEdit());

		// Draw face highlights for selected faces.
		if (LLSelectMgr::getInstance()->getTEMode())
		{
			struct f : public LLSelectedTEFunctor
			{
				virtual bool apply(LLViewerObject* object, S32 te)
				{
					if (object->mDrawable)
					{
						LLFace * facep = object->mDrawable->getFace(te);
						if (facep)
						{
							gPipeline.mSelectedFaces.push_back(facep);
					}
					}
					return true;
				}
			} func;
			LLSelectMgr::getInstance()->getSelection()->applyToTEs(&func);
		}
	}

	//LLSpatialGroup::sNoDelete = FALSE;
	LL_PUSH_CALLSTACKS();
}


void render_hud_elements()
{
	LL_RECORD_BLOCK_TIME(FTM_RENDER_HUD_UI); // Break this out from FTM_RENDER_UI so the timer ancestry is stable

	gPipeline.disableLights();		
	
	LLGLDisable fog(GL_FOG);
	LLGLSUIDefault gls_ui;

	LLGLEnable stencil(GL_STENCIL_TEST);
	glStencilFunc(GL_ALWAYS, 255, 0xFFFFFFFF);
	glStencilMask(0xFFFFFFFF);
	glStencilOp(GL_KEEP, GL_KEEP, GL_REPLACE);
	
	gGL.color4f(1,1,1,1);
	
	if (LLGLSLShader::sNoFixedFunction)
	{
		gUIProgram.bind();
	}
	LLGLDepthTest depth(GL_TRUE, GL_FALSE);

	if (!LLPipeline::sReflectionRender && gPipeline.hasRenderDebugFeatureMask(LLPipeline::RENDER_DEBUG_FEATURE_UI))
	{
		LLGLEnable multisample(LLPipeline::RenderFSAASamples > 0 ? GL_MULTISAMPLE_ARB : 0);
		gViewerWindow->renderSelections(FALSE, FALSE, FALSE); // For HUD version in render_ui_3d()
	
		// Draw the tracking overlays
		LLTracker::render3D();
		
		// Show the property lines
		LLWorld::getInstance()->renderPropertyLines();
		LLViewerParcelMgr::getInstance()->render();
		LLViewerParcelMgr::getInstance()->renderParcelCollision();
	
		// Render name tags.
		LLHUDObject::renderAll();
	}
	else if (gForceRenderLandFence)
	{
		// This is only set when not rendering the UI, for parcel snapshots
		LLViewerParcelMgr::getInstance()->render();
	}
	else if (gPipeline.hasRenderType(LLPipeline::RENDER_TYPE_HUD))
	{
		LLHUDText::renderAllHUD();
	}

	if (LLGLSLShader::sNoFixedFunction)
	{
		gUIProgram.unbind();
	}
	gGL.flush();
}

void LLPipeline::renderHighlights()
{
	assertInitialized();

	// Draw 3D UI elements here (before we clear the Z buffer in POOL_HUD)
	// Render highlighted faces.
	LLGLSPipelineAlpha gls_pipeline_alpha;
	LLColor4 color(1.f, 1.f, 1.f, 0.5f);
	LLGLEnable color_mat(GL_COLOR_MATERIAL);
	disableLights();

	if (!hasRenderType(LLPipeline::RENDER_TYPE_HUD) && !mHighlightSet.empty())
	{ //draw blurry highlight image over screen
		LLGLEnable blend(GL_BLEND);
		LLGLDepthTest depth(GL_TRUE, GL_FALSE, GL_ALWAYS);
		LLGLDisable test(GL_ALPHA_TEST);

		LLGLEnable stencil(GL_STENCIL_TEST);
		gGL.flush();
		glStencilMask(0xFFFFFFFF);
		glClearStencil(1);
		glClear(GL_STENCIL_BUFFER_BIT);

		glStencilFunc(GL_ALWAYS, 0, 0xFFFFFFFF);
		glStencilOp(GL_REPLACE, GL_REPLACE, GL_REPLACE);

		gGL.setColorMask(false, false);

        if (LLGLSLShader::sNoFixedFunction)
        {
            gHighlightProgram.bind();
        }

		for (std::set<HighlightItem>::iterator iter = mHighlightSet.begin(); iter != mHighlightSet.end(); ++iter)
		{
			renderHighlight(iter->mItem->getVObj(), 1.f);
		}
		gGL.setColorMask(true, false);

		glStencilOp(GL_KEEP, GL_KEEP, GL_KEEP);
		glStencilFunc(GL_NOTEQUAL, 0, 0xFFFFFFFF);
		
		//gGL.setSceneBlendType(LLRender::BT_ADD_WITH_ALPHA);

		gGL.pushMatrix();
		gGL.loadIdentity();
		gGL.matrixMode(LLRender::MM_PROJECTION);
		gGL.pushMatrix();
		gGL.loadIdentity();

		gGL.getTexUnit(0)->bind(&mHighlight);

		LLVector2 tc1;
		LLVector2 tc2;

		tc1.setVec(0,0);
		tc2.setVec(2,2);

		gGL.begin(LLRender::TRIANGLES);
				
		F32 scale = RenderHighlightBrightness;
		LLColor4 color = RenderHighlightColor;
		F32 thickness = RenderHighlightThickness;

		for (S32 pass = 0; pass < 2; ++pass)
		{
			if (pass == 0)
			{
				gGL.setSceneBlendType(LLRender::BT_ADD_WITH_ALPHA);
			}
			else
			{
				gGL.setSceneBlendType(LLRender::BT_ALPHA);
			}

			for (S32 i = 0; i < 8; ++i)
			{
				for (S32 j = 0; j < 8; ++j)
				{
					LLVector2 tc(i-4+0.5f, j-4+0.5f);

					F32 dist = 1.f-(tc.length()/sqrtf(32.f));
					dist *= scale/64.f;

					tc *= thickness;
					tc.mV[0] = (tc.mV[0])/mHighlight.getWidth();
					tc.mV[1] = (tc.mV[1])/mHighlight.getHeight();

					gGL.color4f(color.mV[0],
								color.mV[1],
								color.mV[2],
								color.mV[3]*dist);
					
					gGL.texCoord2f(tc.mV[0]+tc1.mV[0], tc.mV[1]+tc2.mV[1]);
					gGL.vertex2f(-1,3);
					
					gGL.texCoord2f(tc.mV[0]+tc1.mV[0], tc.mV[1]+tc1.mV[1]);
					gGL.vertex2f(-1,-1);
					
					gGL.texCoord2f(tc.mV[0]+tc2.mV[0], tc.mV[1]+tc1.mV[1]);
					gGL.vertex2f(3,-1);
				}
			}
		}

		gGL.end();

		gGL.popMatrix();
		gGL.matrixMode(LLRender::MM_MODELVIEW);
		gGL.popMatrix();
		
		//gGL.setSceneBlendType(LLRender::BT_ALPHA);
	}

	if ((LLViewerShaderMgr::instance()->getShaderLevel(LLViewerShaderMgr::SHADER_INTERFACE) > 0))
	{
		gHighlightProgram.bind();
		gGL.diffuseColor4f(1,1,1,0.5f);
	}
	
	if (hasRenderDebugFeatureMask(RENDER_DEBUG_FEATURE_SELECTED) && !mFaceSelectImagep)
		{
			mFaceSelectImagep = LLViewerTextureManager::getFetchedTexture(IMG_FACE_SELECT);
		}

	if (hasRenderDebugFeatureMask(RENDER_DEBUG_FEATURE_SELECTED) && (sRenderHighlightTextureChannel == LLRender::DIFFUSE_MAP))
	{
		// Make sure the selection image gets downloaded and decoded
		mFaceSelectImagep->addTextureStats((F32)MAX_IMAGE_AREA);

		U32 count = mSelectedFaces.size();
		for (U32 i = 0; i < count; i++)
		{
			LLFace *facep = mSelectedFaces[i];
			if (!facep || facep->getDrawable()->isDead())
			{
				LL_ERRS() << "Bad face on selection" << LL_ENDL;
				return;
			}
			
			facep->renderSelected(mFaceSelectImagep, color);
		}
	}

	if (hasRenderDebugFeatureMask(RENDER_DEBUG_FEATURE_SELECTED))
	{
		// Paint 'em red!
		color.setVec(1.f, 0.f, 0.f, 0.5f);
		
		int count = mHighlightFaces.size();
		for (S32 i = 0; i < count; i++)
		{
			LLFace* facep = mHighlightFaces[i];
			facep->renderSelected(LLViewerTexture::sNullImagep, color);
		}
	}

	// Contains a list of the faces of objects that are physical or
	// have touch-handlers.
	mHighlightFaces.clear();

	if (LLViewerShaderMgr::instance()->getShaderLevel(LLViewerShaderMgr::SHADER_INTERFACE) > 0)
	{
		gHighlightProgram.unbind();
	}


	if (hasRenderDebugFeatureMask(RENDER_DEBUG_FEATURE_SELECTED) && (sRenderHighlightTextureChannel == LLRender::NORMAL_MAP))
	{
		color.setVec(1.0f, 0.5f, 0.5f, 0.5f);
		if ((LLViewerShaderMgr::instance()->getShaderLevel(LLViewerShaderMgr::SHADER_INTERFACE) > 0))
		{
			gHighlightNormalProgram.bind();
			gGL.diffuseColor4f(1,1,1,0.5f);
		}

		mFaceSelectImagep->addTextureStats((F32)MAX_IMAGE_AREA);

		U32 count = mSelectedFaces.size();
		for (U32 i = 0; i < count; i++)
		{
			LLFace *facep = mSelectedFaces[i];
			if (!facep || facep->getDrawable()->isDead())
			{
				LL_ERRS() << "Bad face on selection" << LL_ENDL;
				return;
			}

			facep->renderSelected(mFaceSelectImagep, color);
		}

		if ((LLViewerShaderMgr::instance()->getShaderLevel(LLViewerShaderMgr::SHADER_INTERFACE) > 0))
		{
			gHighlightNormalProgram.unbind();
		}
	}

	if (hasRenderDebugFeatureMask(RENDER_DEBUG_FEATURE_SELECTED) && (sRenderHighlightTextureChannel == LLRender::SPECULAR_MAP))
	{
		color.setVec(0.0f, 0.3f, 1.0f, 0.8f);
		if ((LLViewerShaderMgr::instance()->getShaderLevel(LLViewerShaderMgr::SHADER_INTERFACE) > 0))
		{
			gHighlightSpecularProgram.bind();
			gGL.diffuseColor4f(1,1,1,0.5f);
		}

		mFaceSelectImagep->addTextureStats((F32)MAX_IMAGE_AREA);

		U32 count = mSelectedFaces.size();
		for (U32 i = 0; i < count; i++)
		{
			LLFace *facep = mSelectedFaces[i];
			if (!facep || facep->getDrawable()->isDead())
			{
				LL_ERRS() << "Bad face on selection" << LL_ENDL;
				return;
			}

			facep->renderSelected(mFaceSelectImagep, color);
		}

		if ((LLViewerShaderMgr::instance()->getShaderLevel(LLViewerShaderMgr::SHADER_INTERFACE) > 0))
		{
			gHighlightSpecularProgram.unbind();
		}
	}
}

//debug use
U32 LLPipeline::sCurRenderPoolType = 0 ;

void LLPipeline::renderGeom(LLCamera& camera, bool forceVBOUpdate)
{
	LL_RECORD_BLOCK_TIME(FTM_RENDER_GEOMETRY);

	assertInitialized();

	F32 saved_modelview[16];
	F32 saved_projection[16];

	//HACK: preserve/restore matrices around HUD render
	if (gPipeline.hasRenderType(LLPipeline::RENDER_TYPE_HUD))
	{
		for (U32 i = 0; i < 16; i++)
		{
			saved_modelview[i] = gGLModelView[i];
			saved_projection[i] = gGLProjection[i];
		}
	}

	///////////////////////////////////////////
	//
	// Sync and verify GL state
	//
	//

	stop_glerror();

	LLVertexBuffer::unbind();

	// Do verification of GL state
	LLGLState::checkStates();
	LLGLState::checkTextureChannels();
	LLGLState::checkClientArrays();
	if (mRenderDebugMask & RENDER_DEBUG_VERIFY)
	{
		if (!verify())
		{
			LL_ERRS() << "Pipeline verification failed!" << LL_ENDL;
		}
	}

	LLAppViewer::instance()->pingMainloopTimeout("Pipeline:ForceVBO");
	
	// Initialize lots of GL state to "safe" values
	gGL.getTexUnit(0)->unbind(LLTexUnit::TT_TEXTURE);
	gGL.matrixMode(LLRender::MM_TEXTURE);
	gGL.loadIdentity();
	gGL.matrixMode(LLRender::MM_MODELVIEW);

	LLGLSPipeline gls_pipeline;
	LLGLEnable multisample(RenderFSAASamples > 0 ? GL_MULTISAMPLE_ARB : 0);

	LLGLState gls_color_material(GL_COLOR_MATERIAL, mLightingDetail < 2);
				
	// Toggle backface culling for debugging
	LLGLEnable cull_face(mBackfaceCull ? GL_CULL_FACE : 0);
	// Set fog
	bool use_fog = hasRenderDebugFeatureMask(LLPipeline::RENDER_DEBUG_FEATURE_FOG);
	LLGLEnable fog_enable(use_fog &&
						  !gPipeline.canUseWindLightShadersOnObjects() ? GL_FOG : 0);
	gSky.updateFog(camera.getFar());
	if (!use_fog)
	{
		sUnderWaterRender = false;
	}

	gGL.getTexUnit(0)->bind(LLViewerFetchedTexture::sDefaultImagep);
	LLViewerFetchedTexture::sDefaultImagep->setAddressMode(LLTexUnit::TAM_WRAP);
	

	//////////////////////////////////////////////
	//
	// Actually render all of the geometry
	//
	//	
	stop_glerror();
	
	LLAppViewer::instance()->pingMainloopTimeout("Pipeline:RenderDrawPools");

	for (pool_set_t::iterator iter = mPools.begin(); iter != mPools.end(); ++iter)
	{
		LLDrawPool *poolp = *iter;
		if (hasRenderType(poolp->getType()))
		{
			poolp->prerender();
		}
	}

	{
		LL_RECORD_BLOCK_TIME(FTM_POOLS);
		
		// HACK: don't calculate local lights if we're rendering the HUD!
		//    Removing this check will cause bad flickering when there are 
		//    HUD elements being rendered AND the user is in flycam mode  -nyx
		if (!gPipeline.hasRenderType(LLPipeline::RENDER_TYPE_HUD))
		{
			calcNearbyLights(camera);
			setupHWLights(NULL);
		}

		bool occlude = sUseOcclusion > 1;
		U32 cur_type = 0;

		pool_set_t::iterator iter1 = mPools.begin();
		while ( iter1 != mPools.end() )
		{
			LLDrawPool *poolp = *iter1;
			
			cur_type = poolp->getType();

			//debug use
			sCurRenderPoolType = cur_type ;

			if (occlude && cur_type >= LLDrawPool::POOL_GRASS)
			{
				occlude = false;
				gGLLastMatrix = NULL;
				gGL.loadMatrix(gGLModelView);
				LLGLSLShader::bindNoShader();
				doOcclusion(camera);
			}

			pool_set_t::iterator iter2 = iter1;
			if (hasRenderType(poolp->getType()) && poolp->getNumPasses() > 0)
			{
				LL_RECORD_BLOCK_TIME(FTM_POOLRENDER);

				gGLLastMatrix = NULL;
				gGL.loadMatrix(gGLModelView);
			
				for( S32 i = 0; i < poolp->getNumPasses(); i++ )
				{
					LLVertexBuffer::unbind();
					poolp->beginRenderPass(i);
					for (iter2 = iter1; iter2 != mPools.end(); iter2++)
					{
						LLDrawPool *p = *iter2;
						if (p->getType() != cur_type)
						{
							break;
						}
						
						if ( !p->getSkipRenderFlag() ) { p->render(i); }
					}
					poolp->endRenderPass(i);
					LLVertexBuffer::unbind();
					if (gDebugGL)
					{
						std::string msg = llformat("pass %d", i);
						LLGLState::checkStates(msg);
						//LLGLState::checkTextureChannels(msg);
						//LLGLState::checkClientArrays(msg);
					}
				}
			}
			else
			{
				// Skip all pools of this type
				for (iter2 = iter1; iter2 != mPools.end(); iter2++)
				{
					LLDrawPool *p = *iter2;
					if (p->getType() != cur_type)
					{
						break;
					}
				}
			}
			iter1 = iter2;
			stop_glerror();
		}
		
		LLAppViewer::instance()->pingMainloopTimeout("Pipeline:RenderDrawPoolsEnd");

		LLVertexBuffer::unbind();
			
		gGLLastMatrix = NULL;
		gGL.loadMatrix(gGLModelView);

		if (occlude)
		{
			occlude = false;
			gGLLastMatrix = NULL;
			gGL.loadMatrix(gGLModelView);
			LLGLSLShader::bindNoShader();
			doOcclusion(camera);
		}
	}

	LLVertexBuffer::unbind();
	LLGLState::checkStates();

	if (!LLPipeline::sImpostorRender)
	{
		LLAppViewer::instance()->pingMainloopTimeout("Pipeline:RenderHighlights");

		if (!sReflectionRender)
		{
			renderHighlights();
		}

		// Contains a list of the faces of objects that are physical or
		// have touch-handlers.
		mHighlightFaces.clear();

		LLAppViewer::instance()->pingMainloopTimeout("Pipeline:RenderDebug");
	
		renderDebug();

		LLVertexBuffer::unbind();
	
		if (!LLPipeline::sReflectionRender && !LLPipeline::sRenderDeferred)
		{
			if (gPipeline.hasRenderDebugFeatureMask(LLPipeline::RENDER_DEBUG_FEATURE_UI))
			{
				// Render debugging beacons.
				gObjectList.renderObjectBeacons();
				gObjectList.resetObjectBeacons();
                gSky.addSunMoonBeacons();
			}
			else
			{
				// Make sure particle effects disappear
				LLHUDObject::renderAllForTimer();
			}
		}
		else
		{
			// Make sure particle effects disappear
			LLHUDObject::renderAllForTimer();
		}

		LLAppViewer::instance()->pingMainloopTimeout("Pipeline:RenderGeomEnd");

		//HACK: preserve/restore matrices around HUD render
		if (gPipeline.hasRenderType(LLPipeline::RENDER_TYPE_HUD))
		{
			for (U32 i = 0; i < 16; i++)
			{
				gGLModelView[i] = saved_modelview[i];
				gGLProjection[i] = saved_projection[i];
			}
		}
	}

	LLVertexBuffer::unbind();

	LLGLState::checkStates();
//	LLGLState::checkTextureChannels();
//	LLGLState::checkClientArrays();
}

void LLPipeline::renderGeomDeferred(LLCamera& camera)
{
	LLAppViewer::instance()->pingMainloopTimeout("Pipeline:RenderGeomDeferred");

	LL_RECORD_BLOCK_TIME(FTM_RENDER_GEOMETRY);

	LL_RECORD_BLOCK_TIME(FTM_DEFERRED_POOLS);

	LLGLEnable cull(GL_CULL_FACE);

	for (pool_set_t::iterator iter = mPools.begin(); iter != mPools.end(); ++iter)
	{
		LLDrawPool *poolp = *iter;
		if (hasRenderType(poolp->getType()))
		{
			poolp->prerender();
		}
	}

	LLGLEnable multisample(RenderFSAASamples > 0 ? GL_MULTISAMPLE_ARB : 0);

	LLVertexBuffer::unbind();

	LLGLState::checkStates();
	LLGLState::checkTextureChannels();
	LLGLState::checkClientArrays();

	U32 cur_type = 0;

	gGL.setColorMask(true, true);
	
	pool_set_t::iterator iter1 = mPools.begin();

	while ( iter1 != mPools.end() )
	{
		LLDrawPool *poolp = *iter1;
		
		cur_type = poolp->getType();

		pool_set_t::iterator iter2 = iter1;
		if (hasRenderType(poolp->getType()) && poolp->getNumDeferredPasses() > 0)
		{
			LL_RECORD_BLOCK_TIME(FTM_DEFERRED_POOLRENDER);

			gGLLastMatrix = NULL;
			gGL.loadMatrix(gGLModelView);
		
			for( S32 i = 0; i < poolp->getNumDeferredPasses(); i++ )
			{
				LLVertexBuffer::unbind();
				poolp->beginDeferredPass(i);
				for (iter2 = iter1; iter2 != mPools.end(); iter2++)
				{
					LLDrawPool *p = *iter2;
					if (p->getType() != cur_type)
					{
						break;
					}
										
					if ( !p->getSkipRenderFlag() ) { p->renderDeferred(i); }
				}
				poolp->endDeferredPass(i);
				LLVertexBuffer::unbind();

				if (gDebugGL || gDebugPipeline)
				{
					LLGLState::checkStates();
				}
			}
		}
		else
		{
			// Skip all pools of this type
			for (iter2 = iter1; iter2 != mPools.end(); iter2++)
			{
				LLDrawPool *p = *iter2;
				if (p->getType() != cur_type)
				{
					break;
				}
			}
		}
		iter1 = iter2;
		stop_glerror();
	}

	gGLLastMatrix = NULL;
    gGL.matrixMode(LLRender::MM_MODELVIEW);
	gGL.loadMatrix(gGLModelView);

	gGL.setColorMask(true, false);
}

void LLPipeline::renderGeomPostDeferred(LLCamera& camera, bool do_occlusion)
{
	LL_RECORD_BLOCK_TIME(FTM_POST_DEFERRED_POOLS);
	U32 cur_type = 0;

	LLGLEnable cull(GL_CULL_FACE);

	LLGLEnable multisample(RenderFSAASamples > 0 ? GL_MULTISAMPLE_ARB : 0);

	calcNearbyLights(camera);
	setupHWLights(NULL);

	gGL.setColorMask(true, false);

	pool_set_t::iterator iter1 = mPools.begin();
	bool occlude = LLPipeline::sUseOcclusion > 1 && do_occlusion;

	while ( iter1 != mPools.end() )
	{
		LLDrawPool *poolp = *iter1;
		
		cur_type = poolp->getType();

		if (occlude && cur_type >= LLDrawPool::POOL_GRASS)
		{
			occlude = false;
			gGLLastMatrix = NULL;
			gGL.loadMatrix(gGLModelView);
			LLGLSLShader::bindNoShader();
			doOcclusion(camera, mScreen, mOcclusionDepth, &mDeferredDepth);
			gGL.setColorMask(true, false);
		}

		pool_set_t::iterator iter2 = iter1;
		if (hasRenderType(poolp->getType()) && poolp->getNumPostDeferredPasses() > 0)
		{
			LL_RECORD_BLOCK_TIME(FTM_POST_DEFERRED_POOLRENDER);

			gGLLastMatrix = NULL;
			gGL.loadMatrix(gGLModelView);
		
			for( S32 i = 0; i < poolp->getNumPostDeferredPasses(); i++ )
			{
				LLVertexBuffer::unbind();
				poolp->beginPostDeferredPass(i);
				for (iter2 = iter1; iter2 != mPools.end(); iter2++)
				{
					LLDrawPool *p = *iter2;
					if (p->getType() != cur_type)
					{
						break;
					}
										
					p->renderPostDeferred(i);
				}
				poolp->endPostDeferredPass(i);
				LLVertexBuffer::unbind();

				if (gDebugGL || gDebugPipeline)
				{
					LLGLState::checkStates();
				}
			}
		}
		else
		{
			// Skip all pools of this type
			for (iter2 = iter1; iter2 != mPools.end(); iter2++)
			{
				LLDrawPool *p = *iter2;
				if (p->getType() != cur_type)
				{
					break;
				}
			}
		}
		iter1 = iter2;
		stop_glerror();
	}

	gGLLastMatrix = NULL;
	gGL.matrixMode(LLRender::MM_MODELVIEW);
	gGL.loadMatrix(gGLModelView);

	if (occlude)
	{
		occlude = false;
		LLGLSLShader::bindNoShader();
		doOcclusion(camera);
		gGLLastMatrix = NULL;
		gGL.matrixMode(LLRender::MM_MODELVIEW);
		gGL.loadMatrix(gGLModelView);
	}
}

void LLPipeline::renderGeomShadow(LLCamera& camera)
{
	U32 cur_type = 0;
	
	LLGLEnable cull(GL_CULL_FACE);

	LLVertexBuffer::unbind();

	pool_set_t::iterator iter1 = mPools.begin();
	
	while ( iter1 != mPools.end() )
	{
		LLDrawPool *poolp = *iter1;
		
		cur_type = poolp->getType();

		pool_set_t::iterator iter2 = iter1;
		if (hasRenderType(poolp->getType()) && poolp->getNumShadowPasses() > 0)
		{
			poolp->prerender() ;

			gGLLastMatrix = NULL;
			gGL.loadMatrix(gGLModelView);
		
			for( S32 i = 0; i < poolp->getNumShadowPasses(); i++ )
			{
				LLVertexBuffer::unbind();
				poolp->beginShadowPass(i);
				for (iter2 = iter1; iter2 != mPools.end(); iter2++)
				{
					LLDrawPool *p = *iter2;
					if (p->getType() != cur_type)
					{
						break;
					}
										
					p->renderShadow(i);
				}
				poolp->endShadowPass(i);
				LLVertexBuffer::unbind();

				LLGLState::checkStates();
			}
		}
		else
		{
			// Skip all pools of this type
			for (iter2 = iter1; iter2 != mPools.end(); iter2++)
			{
				LLDrawPool *p = *iter2;
				if (p->getType() != cur_type)
				{
					break;
				}
			}
		}
		iter1 = iter2;
		stop_glerror();
	}

	gGLLastMatrix = NULL;
	gGL.loadMatrix(gGLModelView);
}

void LLPipeline::addTrianglesDrawn(S32 index_count, U32 render_geom_mode)
{
	assertInitialized();
	S32 count = 0;
	if (render_geom_mode == LLRender::TRIANGLE_STRIP)
	{
		count = index_count-2;
	}
	else
	{
		count = index_count/3;
	}

	record(sStatBatchSize, count);

	add(LLStatViewer::TRIANGLES_DRAWN, LLUnits::Triangles::fromValue(count));

	if (LLPipeline::sRenderFrameTest)
	{
		gViewerWindow->getWindow()->swapBuffers();
		ms_sleep(16);
	}
}

void LLPipeline::renderPhysicsDisplay()
{
	if (!hasRenderDebugMask(LLPipeline::RENDER_DEBUG_PHYSICS_SHAPES))
	{
		return;
	}

	allocatePhysicsBuffer();

	gGL.flush();
	mPhysicsDisplay.bindTarget();
	glClearColor(0,0,0,1);
	gGL.setColorMask(true, true);
	mPhysicsDisplay.clear();
	glClearColor(0,0,0,0);

	gGL.setColorMask(true, false);

	if (LLGLSLShader::sNoFixedFunction)
	{
		gDebugProgram.bind();
	}

	for (LLWorld::region_list_t::const_iterator iter = LLWorld::getInstance()->getRegionList().begin(); 
			iter != LLWorld::getInstance()->getRegionList().end(); ++iter)
	{
		LLViewerRegion* region = *iter;
		for (U32 i = 0; i < LLViewerRegion::NUM_PARTITIONS; i++)
		{
			LLSpatialPartition* part = region->getSpatialPartition(i);
			if (part)
			{
				if (hasRenderType(part->mDrawableType))
				{
					part->renderPhysicsShapes();
				}
			}
		}
	}

	gGL.flush();

	if (LLGLSLShader::sNoFixedFunction)
	{
		gDebugProgram.unbind();
	}

	mPhysicsDisplay.flush();
}

extern std::set<LLSpatialGroup*> visible_selected_groups;

void LLPipeline::renderDebug()
{
	assertInitialized();

	bool hud_only = hasRenderType(LLPipeline::RENDER_TYPE_HUD);

	if (!hud_only )
	{
		//Render any navmesh geometry	
		LLPathingLib *llPathingLibInstance = LLPathingLib::getInstance();
		if ( llPathingLibInstance != NULL ) 
		{
			//character floater renderables
			
			LLHandle<LLFloaterPathfindingCharacters> pathfindingCharacterHandle = LLFloaterPathfindingCharacters::getInstanceHandle();
			if ( !pathfindingCharacterHandle.isDead() )
			{
				LLFloaterPathfindingCharacters *pathfindingCharacter = pathfindingCharacterHandle.get();

				if ( pathfindingCharacter->getVisible() || gAgentCamera.cameraMouselook() )			
				{	
					if (LLGLSLShader::sNoFixedFunction)
					{					
						gPathfindingProgram.bind();			
						gPathfindingProgram.uniform1f(sTint, 1.f);
						gPathfindingProgram.uniform1f(sAmbiance, 1.f);
						gPathfindingProgram.uniform1f(sAlphaScale, 1.f);
					}

					//Requried character physics capsule render parameters
					LLUUID id;					
					LLVector3 pos;
					LLQuaternion rot;
				
					if ( pathfindingCharacter->isPhysicsCapsuleEnabled( id, pos, rot ) )
					{
						if (LLGLSLShader::sNoFixedFunction)
						{					
							//remove blending artifacts
							gGL.setColorMask(false, false);
							llPathingLibInstance->renderSimpleShapeCapsuleID( gGL, id, pos, rot );				
							gGL.setColorMask(true, false);
							LLGLEnable blend(GL_BLEND);
							gPathfindingProgram.uniform1f(sAlphaScale, 0.90f);
							llPathingLibInstance->renderSimpleShapeCapsuleID( gGL, id, pos, rot );
							gPathfindingProgram.bind();
						}
						else
						{
							llPathingLibInstance->renderSimpleShapeCapsuleID( gGL, id, pos, rot );
						}
					}
				}
			}
			

			//pathing console renderables
			LLHandle<LLFloaterPathfindingConsole> pathfindingConsoleHandle = LLFloaterPathfindingConsole::getInstanceHandle();
			if (!pathfindingConsoleHandle.isDead())
			{
				LLFloaterPathfindingConsole *pathfindingConsole = pathfindingConsoleHandle.get();

				if ( pathfindingConsole->getVisible() || gAgentCamera.cameraMouselook() )
				{				
					F32 ambiance = gSavedSettings.getF32("PathfindingAmbiance");

					if (LLGLSLShader::sNoFixedFunction)
					{					
						gPathfindingProgram.bind();
			
						gPathfindingProgram.uniform1f(sTint, 1.f);
						gPathfindingProgram.uniform1f(sAmbiance, ambiance);
						gPathfindingProgram.uniform1f(sAlphaScale, 1.f);
					}

					if ( !pathfindingConsole->isRenderWorld() )
					{
						const LLColor4 clearColor = gSavedSettings.getColor4("PathfindingNavMeshClear");
						gGL.setColorMask(true, true);
						glClearColor(clearColor.mV[0],clearColor.mV[1],clearColor.mV[2],0);
						glClear(GL_DEPTH_BUFFER_BIT | GL_COLOR_BUFFER_BIT | GL_STENCIL_BUFFER_BIT);					
						gGL.setColorMask(true, false);
						glPolygonMode( GL_FRONT_AND_BACK, GL_FILL );	
					}

					//NavMesh
					if ( pathfindingConsole->isRenderNavMesh() )
					{	
						gGL.flush();
						glLineWidth(2.0f);	
						LLGLEnable cull(GL_CULL_FACE);
						LLGLDisable blend(GL_BLEND);
						
						if ( pathfindingConsole->isRenderWorld() )
						{					
							LLGLEnable blend(GL_BLEND);
							gPathfindingProgram.uniform1f(sAlphaScale, 0.66f);
							llPathingLibInstance->renderNavMesh();
						}
						else
						{
							llPathingLibInstance->renderNavMesh();
						}
						
						//render edges
						if (LLGLSLShader::sNoFixedFunction)
						{
							gPathfindingNoNormalsProgram.bind();
							gPathfindingNoNormalsProgram.uniform1f(sTint, 1.f);
							gPathfindingNoNormalsProgram.uniform1f(sAlphaScale, 1.f);
							llPathingLibInstance->renderNavMeshEdges();
							gPathfindingProgram.bind();
						}
						else
						{
							llPathingLibInstance->renderNavMeshEdges();
						}

						gGL.flush();
						glPolygonMode( GL_FRONT_AND_BACK, GL_FILL );	
						glLineWidth(1.0f);	
						gGL.flush();
					}
					//User designated path
					if ( LLPathfindingPathTool::getInstance()->isRenderPath() )
					{
						//The path
						if (LLGLSLShader::sNoFixedFunction)
						{
							gUIProgram.bind();
							gGL.getTexUnit(0)->bind(LLViewerFetchedTexture::sWhiteImagep);
							llPathingLibInstance->renderPath();
							gPathfindingProgram.bind();
						}
						else
						{
							llPathingLibInstance->renderPath();
						}
						//The bookends
						if (LLGLSLShader::sNoFixedFunction)
						{
							//remove blending artifacts
							gGL.setColorMask(false, false);
							llPathingLibInstance->renderPathBookend( gGL, LLPathingLib::LLPL_START );
							llPathingLibInstance->renderPathBookend( gGL, LLPathingLib::LLPL_END );
						
							gGL.setColorMask(true, false);
							//render the bookends
							LLGLEnable blend(GL_BLEND);
							gPathfindingProgram.uniform1f(sAlphaScale, 0.90f);
							llPathingLibInstance->renderPathBookend( gGL, LLPathingLib::LLPL_START );
							llPathingLibInstance->renderPathBookend( gGL, LLPathingLib::LLPL_END );
							gPathfindingProgram.bind();
						}
						else
						{
							llPathingLibInstance->renderPathBookend( gGL, LLPathingLib::LLPL_START );
							llPathingLibInstance->renderPathBookend( gGL, LLPathingLib::LLPL_END );
						}
					
					}
				
					if ( pathfindingConsole->isRenderWaterPlane() )
					{	
						if (LLGLSLShader::sNoFixedFunction)
						{
							LLGLEnable blend(GL_BLEND);
							gPathfindingProgram.uniform1f(sAlphaScale, 0.90f);
							llPathingLibInstance->renderSimpleShapes( gGL, gAgent.getRegion()->getWaterHeight() );
						}
						else
						{
							llPathingLibInstance->renderSimpleShapes( gGL, gAgent.getRegion()->getWaterHeight() );					
						}
					}
				//physics/exclusion shapes
				if ( pathfindingConsole->isRenderAnyShapes() )
				{					
						U32 render_order[] = {
							1 << LLPathingLib::LLST_ObstacleObjects,
							1 << LLPathingLib::LLST_WalkableObjects,
							1 << LLPathingLib::LLST_ExclusionPhantoms,	
							1 << LLPathingLib::LLST_MaterialPhantoms,
						};

						U32 flags = pathfindingConsole->getRenderShapeFlags();

						for (U32 i = 0; i < 4; i++)
						{
							if (!(flags & render_order[i]))
							{
								continue;
							}

							//turn off backface culling for volumes so they are visible when camera is inside volume
							LLGLDisable cull(i >= 2 ? GL_CULL_FACE : 0);
						
							gGL.flush();
							glPolygonMode( GL_FRONT_AND_BACK, GL_FILL );	
				
							//get rid of some z-fighting
							LLGLEnable polyOffset(GL_POLYGON_OFFSET_FILL);
							glPolygonOffset(1.0f, 1.0f);

							//render to depth first to avoid blending artifacts
							gGL.setColorMask(false, false);
							llPathingLibInstance->renderNavMeshShapesVBO( render_order[i] );		
							gGL.setColorMask(true, false);

							//get rid of some z-fighting
							glPolygonOffset(0.f, 0.f);

							LLGLEnable blend(GL_BLEND);
				
							{
								gPathfindingProgram.uniform1f(sAmbiance, ambiance);

								{ //draw solid overlay
									LLGLDepthTest depth(GL_TRUE, GL_FALSE, GL_LEQUAL);
									llPathingLibInstance->renderNavMeshShapesVBO( render_order[i] );				
									gGL.flush();				
								}
				
								LLGLEnable lineOffset(GL_POLYGON_OFFSET_LINE);
								glPolygonMode( GL_FRONT_AND_BACK, GL_LINE );	
						
								F32 offset = gSavedSettings.getF32("PathfindingLineOffset");

								if (pathfindingConsole->isRenderXRay())
								{
									gPathfindingProgram.uniform1f(sTint, gSavedSettings.getF32("PathfindingXRayTint"));
									gPathfindingProgram.uniform1f(sAlphaScale, gSavedSettings.getF32("PathfindingXRayOpacity"));
									LLGLEnable blend(GL_BLEND);
									LLGLDepthTest depth(GL_TRUE, GL_FALSE, GL_GREATER);
								
									glPolygonOffset(offset, -offset);
								
									if (gSavedSettings.getBOOL("PathfindingXRayWireframe"))
									{ //draw hidden wireframe as darker and less opaque
										gPathfindingProgram.uniform1f(sAmbiance, 1.f);
										llPathingLibInstance->renderNavMeshShapesVBO( render_order[i] );				
									}
									else
									{
										glPolygonMode( GL_FRONT_AND_BACK, GL_FILL );	
										gPathfindingProgram.uniform1f(sAmbiance, ambiance);
										llPathingLibInstance->renderNavMeshShapesVBO( render_order[i] );				
										glPolygonMode(GL_FRONT_AND_BACK, GL_LINE);
									}
								}

								{ //draw visible wireframe as brighter, thicker and more opaque
									glPolygonOffset(offset, offset);
									gPathfindingProgram.uniform1f(sAmbiance, 1.f);
									gPathfindingProgram.uniform1f(sTint, 1.f);
									gPathfindingProgram.uniform1f(sAlphaScale, 1.f);

									glLineWidth(gSavedSettings.getF32("PathfindingLineWidth"));
									LLGLDisable blendOut(GL_BLEND);
									llPathingLibInstance->renderNavMeshShapesVBO( render_order[i] );				
									gGL.flush();
									glLineWidth(1.f);
								}
				
								glPolygonMode( GL_FRONT_AND_BACK, GL_FILL );
							}
						}
					}

					glPolygonOffset(0.f, 0.f);

					if ( pathfindingConsole->isRenderNavMesh() && pathfindingConsole->isRenderXRay() )
					{	//render navmesh xray
						F32 ambiance = gSavedSettings.getF32("PathfindingAmbiance");

						LLGLEnable lineOffset(GL_POLYGON_OFFSET_LINE);
						LLGLEnable polyOffset(GL_POLYGON_OFFSET_FILL);
											
						F32 offset = gSavedSettings.getF32("PathfindingLineOffset");
						glPolygonOffset(offset, -offset);

						LLGLEnable blend(GL_BLEND);
						LLGLDepthTest depth(GL_TRUE, GL_FALSE, GL_GREATER);
						gGL.flush();				
						glLineWidth(2.0f);	
						LLGLEnable cull(GL_CULL_FACE);
																		
						gPathfindingProgram.uniform1f(sTint, gSavedSettings.getF32("PathfindingXRayTint"));
						gPathfindingProgram.uniform1f(sAlphaScale, gSavedSettings.getF32("PathfindingXRayOpacity"));
								
						if (gSavedSettings.getBOOL("PathfindingXRayWireframe"))
						{ //draw hidden wireframe as darker and less opaque
							glPolygonMode( GL_FRONT_AND_BACK, GL_LINE );	
							gPathfindingProgram.uniform1f(sAmbiance, 1.f);
							llPathingLibInstance->renderNavMesh();
							glPolygonMode( GL_FRONT_AND_BACK, GL_FILL );	
						}	
						else
						{
							gPathfindingProgram.uniform1f(sAmbiance, ambiance);
							llPathingLibInstance->renderNavMesh();
						}

						//render edges
						if (LLGLSLShader::sNoFixedFunction)
						{
							gPathfindingNoNormalsProgram.bind();
							gPathfindingNoNormalsProgram.uniform1f(sTint, gSavedSettings.getF32("PathfindingXRayTint"));
							gPathfindingNoNormalsProgram.uniform1f(sAlphaScale, gSavedSettings.getF32("PathfindingXRayOpacity"));
							llPathingLibInstance->renderNavMeshEdges();
							gPathfindingProgram.bind();
						}
						else
						{
							llPathingLibInstance->renderNavMeshEdges();
						}
					
						gGL.flush();
						glLineWidth(1.0f);	
					}
			
					glPolygonOffset(0.f, 0.f);

					gGL.flush();
					if (LLGLSLShader::sNoFixedFunction)
					{
						gPathfindingProgram.unbind();
					}
				}
			}
		}
	}

	gGL.color4f(1,1,1,1);

	gGLLastMatrix = NULL;
	gGL.loadMatrix(gGLModelView);
	gGL.setColorMask(true, false);

	
	if (!hud_only && !mDebugBlips.empty())
	{ //render debug blips
		if (LLGLSLShader::sNoFixedFunction)
		{
			gUIProgram.bind();
		}

		gGL.getTexUnit(0)->bind(LLViewerFetchedTexture::sWhiteImagep, true);

		glPointSize(8.f);
		LLGLDepthTest depth(GL_TRUE, GL_TRUE, GL_ALWAYS);

		gGL.begin(LLRender::POINTS);
		for (std::list<DebugBlip>::iterator iter = mDebugBlips.begin(); iter != mDebugBlips.end(); )
		{
			DebugBlip& blip = *iter;

			blip.mAge += gFrameIntervalSeconds.value();
			if (blip.mAge > 2.f)
			{
				mDebugBlips.erase(iter++);
			}
			else
			{
				iter++;
			}

			blip.mPosition.mV[2] += gFrameIntervalSeconds.value()*2.f;

			gGL.color4fv(blip.mColor.mV);
			gGL.vertex3fv(blip.mPosition.mV);
		}
		gGL.end();
		gGL.flush();
		glPointSize(1.f);
	}


	// Debug stuff.
	for (LLWorld::region_list_t::const_iterator iter = LLWorld::getInstance()->getRegionList().begin(); 
			iter != LLWorld::getInstance()->getRegionList().end(); ++iter)
	{
		LLViewerRegion* region = *iter;
		for (U32 i = 0; i < LLViewerRegion::NUM_PARTITIONS; i++)
		{
			LLSpatialPartition* part = region->getSpatialPartition(i);
			if (part)
			{
				if ( (hud_only && (part->mDrawableType == RENDER_TYPE_HUD || part->mDrawableType == RENDER_TYPE_HUD_PARTICLES)) ||
					 (!hud_only && hasRenderType(part->mDrawableType)) )
				{
					part->renderDebug();
				}
			}
		}
	}

	for (LLCullResult::bridge_iterator i = sCull->beginVisibleBridge(); i != sCull->endVisibleBridge(); ++i)
	{
		LLSpatialBridge* bridge = *i;
		if (!bridge->isDead() && hasRenderType(bridge->mDrawableType))
		{
			gGL.pushMatrix();
			gGL.multMatrix((F32*)bridge->mDrawable->getRenderMatrix().mMatrix);
			bridge->renderDebug();
			gGL.popMatrix();
		}
	}

	if (gPipeline.hasRenderDebugMask(LLPipeline::RENDER_DEBUG_OCCLUSION) && LLGLSLShader::sNoFixedFunction)
	{ //render visible selected group occlusion geometry
		gDebugProgram.bind();
		LLGLDepthTest depth(GL_TRUE, GL_FALSE);
		gGL.diffuseColor3f(1,0,1);
		for (std::set<LLSpatialGroup*>::iterator iter = visible_selected_groups.begin(); iter != visible_selected_groups.end(); ++iter)
		{
			LLSpatialGroup* group = *iter;

			LLVector4a fudge;
			fudge.splat(0.25f); //SG_OCCLUSION_FUDGE

			LLVector4a size;
			const LLVector4a* bounds = group->getBounds();
			size.setAdd(fudge, bounds[1]);
			
			drawBox(bounds[0], size);
		}
	}

	visible_selected_groups.clear();

	if (LLGLSLShader::sNoFixedFunction)
	{
		gUIProgram.bind();
	}

	if (hasRenderDebugMask(LLPipeline::RENDER_DEBUG_RAYCAST) && !hud_only)
	{ //draw crosshairs on particle intersection
		if (gDebugRaycastParticle)
		{
			if (LLGLSLShader::sNoFixedFunction)
			{ //this debug display requires shaders
				gDebugProgram.bind();

				gGL.getTexUnit(0)->unbind(LLTexUnit::TT_TEXTURE);

				LLVector3 center(gDebugRaycastParticleIntersection.getF32ptr());
				LLVector3 size(0.1f, 0.1f, 0.1f);

				LLVector3 p[6];

				p[0] = center + size.scaledVec(LLVector3(1,0,0));
				p[1] = center + size.scaledVec(LLVector3(-1,0,0));
				p[2] = center + size.scaledVec(LLVector3(0,1,0));
				p[3] = center + size.scaledVec(LLVector3(0,-1,0));
				p[4] = center + size.scaledVec(LLVector3(0,0,1));
				p[5] = center + size.scaledVec(LLVector3(0,0,-1));
				
				gGL.begin(LLRender::LINES);
				gGL.diffuseColor3f(1.f, 1.f, 0.f);
				for (U32 i = 0; i < 6; i++)
				{
					gGL.vertex3fv(p[i].mV);
				}
				gGL.end();
				gGL.flush();

				gDebugProgram.unbind();
			}
		}
	}

	if (hasRenderDebugMask(LLPipeline::RENDER_DEBUG_SHADOW_FRUSTA))
	{
		LLVertexBuffer::unbind();

		LLGLEnable blend(GL_BLEND);
		LLGLDepthTest depth(TRUE, FALSE);
		LLGLDisable cull(GL_CULL_FACE);

		gGL.color4f(1,1,1,1);
		gGL.getTexUnit(0)->unbind(LLTexUnit::TT_TEXTURE);
				
		F32 a = 0.1f;

		F32 col[] =
		{
			1,0,0,a,
			0,1,0,a,
			0,0,1,a,
			1,0,1,a,
			
			1,1,0,a,
			0,1,1,a,
			1,1,1,a,
			1,0,1,a,
		};

		for (U32 i = 0; i < 8; i++)
		{
			LLVector3* frust = mShadowCamera[i].mAgentFrustum;

			if (i > 3)
			{ //render shadow frusta as volumes
				if (mShadowFrustPoints[i-4].empty())
				{
					continue;
				}

				gGL.color4fv(col+(i-4)*4);	
			
				gGL.begin(LLRender::TRIANGLE_STRIP);
				gGL.vertex3fv(frust[0].mV); gGL.vertex3fv(frust[4].mV);
				gGL.vertex3fv(frust[1].mV); gGL.vertex3fv(frust[5].mV);
				gGL.vertex3fv(frust[2].mV); gGL.vertex3fv(frust[6].mV);
				gGL.vertex3fv(frust[3].mV); gGL.vertex3fv(frust[7].mV);
				gGL.vertex3fv(frust[0].mV); gGL.vertex3fv(frust[4].mV);
				gGL.end();
				
				
				gGL.begin(LLRender::TRIANGLE_STRIP);
				gGL.vertex3fv(frust[0].mV);
				gGL.vertex3fv(frust[1].mV);
				gGL.vertex3fv(frust[3].mV);
				gGL.vertex3fv(frust[2].mV);
				gGL.end();
				
				gGL.begin(LLRender::TRIANGLE_STRIP);
				gGL.vertex3fv(frust[4].mV);
				gGL.vertex3fv(frust[5].mV);
				gGL.vertex3fv(frust[7].mV);
				gGL.vertex3fv(frust[6].mV);
				gGL.end();		
			}

	
			if (i < 4)
			{
				
				//if (i == 0 || !mShadowFrustPoints[i].empty())
				{
					//render visible point cloud
					gGL.flush();
					glPointSize(8.f);
					gGL.begin(LLRender::POINTS);
					
					F32* c = col+i*4;
					gGL.color3fv(c);

					for (U32 j = 0; j < mShadowFrustPoints[i].size(); ++j)
						{
							gGL.vertex3fv(mShadowFrustPoints[i][j].mV);
						
						}
					gGL.end();

					gGL.flush();
					glPointSize(1.f);

					LLVector3* ext = mShadowExtents[i]; 
					LLVector3 pos = (ext[0]+ext[1])*0.5f;
					LLVector3 size = (ext[1]-ext[0])*0.5f;
					drawBoxOutline(pos, size);

					//render camera frustum splits as outlines
					gGL.begin(LLRender::LINES);
					gGL.vertex3fv(frust[0].mV); gGL.vertex3fv(frust[1].mV);
					gGL.vertex3fv(frust[1].mV); gGL.vertex3fv(frust[2].mV);
					gGL.vertex3fv(frust[2].mV); gGL.vertex3fv(frust[3].mV);
					gGL.vertex3fv(frust[3].mV); gGL.vertex3fv(frust[0].mV);
					gGL.vertex3fv(frust[4].mV); gGL.vertex3fv(frust[5].mV);
					gGL.vertex3fv(frust[5].mV); gGL.vertex3fv(frust[6].mV);
					gGL.vertex3fv(frust[6].mV); gGL.vertex3fv(frust[7].mV);
					gGL.vertex3fv(frust[7].mV); gGL.vertex3fv(frust[4].mV);
					gGL.vertex3fv(frust[0].mV); gGL.vertex3fv(frust[4].mV);
					gGL.vertex3fv(frust[1].mV); gGL.vertex3fv(frust[5].mV);
					gGL.vertex3fv(frust[2].mV); gGL.vertex3fv(frust[6].mV);
					gGL.vertex3fv(frust[3].mV); gGL.vertex3fv(frust[7].mV);
					gGL.end();
				}
			}

			/*gGL.flush();
			glLineWidth(16-i*2);
			for (LLWorld::region_list_t::const_iterator iter = LLWorld::getInstance()->getRegionList().begin(); 
					iter != LLWorld::getInstance()->getRegionList().end(); ++iter)
			{
				LLViewerRegion* region = *iter;
				for (U32 j = 0; j < LLViewerRegion::NUM_PARTITIONS; j++)
				{
					LLSpatialPartition* part = region->getSpatialPartition(j);
					if (part)
					{
						if (hasRenderType(part->mDrawableType))
						{
							part->renderIntersectingBBoxes(&mShadowCamera[i]);
						}
					}
				}
			}
			gGL.flush();
			glLineWidth(1.f);*/
		}
	}

	if (mRenderDebugMask & RENDER_DEBUG_WIND_VECTORS)
	{
		gAgent.getRegion()->mWind.renderVectors();
	}
	
	if (mRenderDebugMask & RENDER_DEBUG_COMPOSITION)
	{
		// Debug composition layers
		F32 x, y;

		gGL.getTexUnit(0)->unbind(LLTexUnit::TT_TEXTURE);

		if (gAgent.getRegion())
		{
			gGL.begin(LLRender::POINTS);
			// Draw the composition layer for the region that I'm in.
			for (x = 0; x <= 260; x++)
			{
				for (y = 0; y <= 260; y++)
				{
					if ((x > 255) || (y > 255))
					{
						gGL.color4f(1.f, 0.f, 0.f, 1.f);
					}
					else
					{
						gGL.color4f(0.f, 0.f, 1.f, 1.f);
					}
					F32 z = gAgent.getRegion()->getCompositionXY((S32)x, (S32)y);
					z *= 5.f;
					z += 50.f;
					gGL.vertex3f(x, y, z);
				}
			}
			gGL.end();
		}
	}

	if (mRenderDebugMask & LLPipeline::RENDER_DEBUG_BUILD_QUEUE)
	{
		U32 count = 0;
		U32 size = mGroupQ2.size();
		LLColor4 col;

		LLVertexBuffer::unbind();
		LLGLEnable blend(GL_BLEND);
		gGL.setSceneBlendType(LLRender::BT_ALPHA);
		LLGLDepthTest depth(GL_TRUE, GL_FALSE);
		gGL.getTexUnit(0)->bind(LLViewerFetchedTexture::sWhiteImagep);
		
		gGL.pushMatrix();
		gGL.loadMatrix(gGLModelView);
		gGLLastMatrix = NULL;

		for (LLSpatialGroup::sg_vector_t::iterator iter = mGroupQ2.begin(); iter != mGroupQ2.end(); ++iter)
		{
			LLSpatialGroup* group = *iter;
			if (group->isDead())
			{
				continue;
			}

			LLSpatialBridge* bridge = group->getSpatialPartition()->asBridge();

			if (bridge && (!bridge->mDrawable || bridge->mDrawable->isDead()))
			{
				continue;
			}

			if (bridge)
			{
				gGL.pushMatrix();
				gGL.multMatrix((F32*)bridge->mDrawable->getRenderMatrix().mMatrix);
			}

			F32 alpha = llclamp((F32) (size-count)/size, 0.f, 1.f);

			
			LLVector2 c(1.f-alpha, alpha);
			c.normVec();

			
			++count;
			col.set(c.mV[0], c.mV[1], 0, alpha*0.5f+0.5f);
			group->drawObjectBox(col);

			if (bridge)
			{
				gGL.popMatrix();
			}
		}

		gGL.popMatrix();
	}

	gGL.flush();
	if (LLGLSLShader::sNoFixedFunction)
	{
		gUIProgram.unbind();
	}
}

static LLTrace::BlockTimerStatHandle FTM_REBUILD_POOLS("Rebuild Pools");

void LLPipeline::rebuildPools()
{
	LL_RECORD_BLOCK_TIME(FTM_REBUILD_POOLS);

	assertInitialized();

	S32 max_count = mPools.size();
	pool_set_t::iterator iter1 = mPools.upper_bound(mLastRebuildPool);
	while(max_count > 0 && mPools.size() > 0) // && num_rebuilds < MAX_REBUILDS)
	{
		if (iter1 == mPools.end())
		{
			iter1 = mPools.begin();
		}
		LLDrawPool* poolp = *iter1;

		if (poolp->isDead())
		{
			mPools.erase(iter1++);
			removeFromQuickLookup( poolp );
			if (poolp == mLastRebuildPool)
			{
				mLastRebuildPool = NULL;
			}
			delete poolp;
		}
		else
		{
			mLastRebuildPool = poolp;
			iter1++;
		}
		max_count--;
	}
}

void LLPipeline::addToQuickLookup( LLDrawPool* new_poolp )
{
	assertInitialized();

	switch( new_poolp->getType() )
	{
	case LLDrawPool::POOL_SIMPLE:
		if (mSimplePool)
		{
			llassert(0);
			LL_WARNS() << "Ignoring duplicate simple pool." << LL_ENDL;
		}
		else
		{
			mSimplePool = (LLRenderPass*) new_poolp;
		}
		break;

	case LLDrawPool::POOL_ALPHA_MASK:
		if (mAlphaMaskPool)
		{
			llassert(0);
			LL_WARNS() << "Ignoring duplicate alpha mask pool." << LL_ENDL;
			break;
		}
		else
		{
			mAlphaMaskPool = (LLRenderPass*) new_poolp;
		}
		break;

	case LLDrawPool::POOL_FULLBRIGHT_ALPHA_MASK:
		if (mFullbrightAlphaMaskPool)
		{
			llassert(0);
			LL_WARNS() << "Ignoring duplicate alpha mask pool." << LL_ENDL;
			break;
		}
		else
		{
			mFullbrightAlphaMaskPool = (LLRenderPass*) new_poolp;
		}
		break;
		
	case LLDrawPool::POOL_GRASS:
		if (mGrassPool)
		{
			llassert(0);
			LL_WARNS() << "Ignoring duplicate grass pool." << LL_ENDL;
		}
		else
		{
			mGrassPool = (LLRenderPass*) new_poolp;
		}
		break;

	case LLDrawPool::POOL_FULLBRIGHT:
		if (mFullbrightPool)
		{
			llassert(0);
			LL_WARNS() << "Ignoring duplicate simple pool." << LL_ENDL;
		}
		else
		{
			mFullbrightPool = (LLRenderPass*) new_poolp;
		}
		break;

	case LLDrawPool::POOL_INVISIBLE:
		if (mInvisiblePool)
		{
			llassert(0);
			LL_WARNS() << "Ignoring duplicate simple pool." << LL_ENDL;
		}
		else
		{
			mInvisiblePool = (LLRenderPass*) new_poolp;
		}
		break;

	case LLDrawPool::POOL_GLOW:
		if (mGlowPool)
		{
			llassert(0);
			LL_WARNS() << "Ignoring duplicate glow pool." << LL_ENDL;
		}
		else
		{
			mGlowPool = (LLRenderPass*) new_poolp;
		}
		break;

	case LLDrawPool::POOL_TREE:
		mTreePools[ uintptr_t(new_poolp->getTexture()) ] = new_poolp ;
		break;
 
	case LLDrawPool::POOL_TERRAIN:
		mTerrainPools[ uintptr_t(new_poolp->getTexture()) ] = new_poolp ;
		break;

	case LLDrawPool::POOL_BUMP:
		if (mBumpPool)
		{
			llassert(0);
			LL_WARNS() << "Ignoring duplicate bump pool." << LL_ENDL;
		}
		else
		{
			mBumpPool = new_poolp;
		}
		break;
	case LLDrawPool::POOL_MATERIALS:
		if (mMaterialsPool)
		{
			llassert(0);
			LL_WARNS() << "Ignorning duplicate materials pool." << LL_ENDL;
		}
		else
		{
			mMaterialsPool = new_poolp;
		}
		break;
	case LLDrawPool::POOL_ALPHA:
		if( mAlphaPool )
		{
			llassert(0);
			LL_WARNS() << "LLPipeline::addPool(): Ignoring duplicate Alpha pool" << LL_ENDL;
		}
		else
		{
			mAlphaPool = (LLDrawPoolAlpha*) new_poolp;
		}
		break;

	case LLDrawPool::POOL_AVATAR:
	case LLDrawPool::POOL_CONTROL_AV:
		break; // Do nothing

	case LLDrawPool::POOL_SKY:
		if( mSkyPool )
		{
			llassert(0);
			LL_WARNS() << "LLPipeline::addPool(): Ignoring duplicate Sky pool" << LL_ENDL;
		}
		else
		{
			mSkyPool = new_poolp;
		}
		break;
	
	case LLDrawPool::POOL_WATER:
		if( mWaterPool )
		{
			llassert(0);
			LL_WARNS() << "LLPipeline::addPool(): Ignoring duplicate Water pool" << LL_ENDL;
		}
		else
		{
			mWaterPool = new_poolp;
		}
		break;

	case LLDrawPool::POOL_GROUND:
		if( mGroundPool )
		{
			llassert(0);
			LL_WARNS() << "LLPipeline::addPool(): Ignoring duplicate Ground Pool" << LL_ENDL;
		}
		else
		{ 
			mGroundPool = new_poolp;
		}
		break;

	case LLDrawPool::POOL_WL_SKY:
		if( mWLSkyPool )
		{
			llassert(0);
			LL_WARNS() << "LLPipeline::addPool(): Ignoring duplicate WLSky Pool" << LL_ENDL;
		}
		else
		{ 
			mWLSkyPool = new_poolp;
		}
		break;

	default:
		llassert(0);
		LL_WARNS() << "Invalid Pool Type in  LLPipeline::addPool()" << LL_ENDL;
		break;
	}
}

void LLPipeline::removePool( LLDrawPool* poolp )
{
	assertInitialized();
	removeFromQuickLookup(poolp);
	mPools.erase(poolp);
	delete poolp;
}

void LLPipeline::removeFromQuickLookup( LLDrawPool* poolp )
{
	assertInitialized();
	switch( poolp->getType() )
	{
	case LLDrawPool::POOL_SIMPLE:
		llassert(mSimplePool == poolp);
		mSimplePool = NULL;
		break;

	case LLDrawPool::POOL_ALPHA_MASK:
		llassert(mAlphaMaskPool == poolp);
		mAlphaMaskPool = NULL;
		break;

	case LLDrawPool::POOL_FULLBRIGHT_ALPHA_MASK:
		llassert(mFullbrightAlphaMaskPool == poolp);
		mFullbrightAlphaMaskPool = NULL;
		break;

	case LLDrawPool::POOL_GRASS:
		llassert(mGrassPool == poolp);
		mGrassPool = NULL;
		break;

	case LLDrawPool::POOL_FULLBRIGHT:
		llassert(mFullbrightPool == poolp);
		mFullbrightPool = NULL;
		break;

	case LLDrawPool::POOL_INVISIBLE:
		llassert(mInvisiblePool == poolp);
		mInvisiblePool = NULL;
		break;

	case LLDrawPool::POOL_WL_SKY:
		llassert(mWLSkyPool == poolp);
		mWLSkyPool = NULL;
		break;

	case LLDrawPool::POOL_GLOW:
		llassert(mGlowPool == poolp);
		mGlowPool = NULL;
		break;

	case LLDrawPool::POOL_TREE:
		#ifdef _DEBUG
			{
				bool found = mTreePools.erase( (uintptr_t)poolp->getTexture() );
				llassert( found );
			}
		#else
			mTreePools.erase( (uintptr_t)poolp->getTexture() );
		#endif
		break;

	case LLDrawPool::POOL_TERRAIN:
		#ifdef _DEBUG
			{
				bool found = mTerrainPools.erase( (uintptr_t)poolp->getTexture() );
				llassert( found );
			}
		#else
			mTerrainPools.erase( (uintptr_t)poolp->getTexture() );
		#endif
		break;

	case LLDrawPool::POOL_BUMP:
		llassert( poolp == mBumpPool );
		mBumpPool = NULL;
		break;
	
	case LLDrawPool::POOL_MATERIALS:
		llassert(poolp == mMaterialsPool);
		mMaterialsPool = NULL;
		break;
			
	case LLDrawPool::POOL_ALPHA:
		llassert( poolp == mAlphaPool );
		mAlphaPool = NULL;
		break;

	case LLDrawPool::POOL_AVATAR:
	case LLDrawPool::POOL_CONTROL_AV:
		break; // Do nothing

	case LLDrawPool::POOL_SKY:
		llassert( poolp == mSkyPool );
		mSkyPool = NULL;
		break;

	case LLDrawPool::POOL_WATER:
		llassert( poolp == mWaterPool );
		mWaterPool = NULL;
		break;

	case LLDrawPool::POOL_GROUND:
		llassert( poolp == mGroundPool );
		mGroundPool = NULL;
		break;

	default:
		llassert(0);
		LL_WARNS() << "Invalid Pool Type in  LLPipeline::removeFromQuickLookup() type=" << poolp->getType() << LL_ENDL;
		break;
	}
}

void LLPipeline::resetDrawOrders()
{
	assertInitialized();
	// Iterate through all of the draw pools and rebuild them.
	for (pool_set_t::iterator iter = mPools.begin(); iter != mPools.end(); ++iter)
	{
		LLDrawPool *poolp = *iter;
		poolp->resetDrawOrders();
	}
}

//============================================================================
// Once-per-frame setup of hardware lights,
// including sun/moon, avatar backlight, and up to 6 local lights

void LLPipeline::setupAvatarLights(bool for_edit)
{
	assertInitialized();

    LLEnvironment& environment = LLEnvironment::instance();
    LLSettingsSky::ptr_t psky = environment.getCurrentSky();

    bool sun_up = environment.getIsSunUp();


	if (for_edit)
	{
		LLColor4 diffuse(1.f, 1.f, 1.f, 0.f);
		LLVector4 light_pos_cam(-8.f, 0.25f, 10.f, 0.f);  // w==0 => directional light
		LLMatrix4 camera_mat = LLViewerCamera::getInstance()->getModelview();
		LLMatrix4 camera_rot(camera_mat.getMat3());
		camera_rot.invert();
		LLVector4 light_pos = light_pos_cam * camera_rot;
		
		light_pos.normalize();

		LLLightState* light = gGL.getLight(1);

		mHWLightColors[1] = diffuse;

		light->setDiffuse(diffuse);
		light->setAmbient(LLColor4::black);
		light->setSpecular(LLColor4::black);
		light->setPosition(light_pos);
		light->setConstantAttenuation(1.f);
		light->setLinearAttenuation(0.f);
		light->setQuadraticAttenuation(0.f);
		light->setSpotExponent(0.f);
		light->setSpotCutoff(180.f);
	}
	else if (gAvatarBacklight) // Always true (unless overridden in a devs .ini)
	{
        LLVector3 light_dir = sun_up ? LLVector3(mSunDir) : LLVector3(mMoonDir);
		LLVector3 opposite_pos = -light_dir;
		LLVector3 orthog_light_pos = light_dir % LLVector3::z_axis;
		LLVector4 backlight_pos = LLVector4(lerp(opposite_pos, orthog_light_pos, 0.3f), 0.0f);
		backlight_pos.normalize();
			
		LLColor4 light_diffuse = sun_up ? mSunDiffuse : mMoonDiffuse;

		LLColor4 backlight_diffuse(1.f - light_diffuse.mV[VRED], 1.f - light_diffuse.mV[VGREEN], 1.f - light_diffuse.mV[VBLUE], 1.f);
		F32 max_component = 0.001f;
		for (S32 i = 0; i < 3; i++)
		{
			if (backlight_diffuse.mV[i] > max_component)
			{
				max_component = backlight_diffuse.mV[i];
			}
		}
		F32 backlight_mag;
		if (LLEnvironment::instance().getIsSunUp())
		{
			backlight_mag = BACKLIGHT_DAY_MAGNITUDE_OBJECT;
		}
		else
		{
			backlight_mag = BACKLIGHT_NIGHT_MAGNITUDE_OBJECT;
		}
		backlight_diffuse *= backlight_mag / max_component;

		mHWLightColors[1] = backlight_diffuse;

		LLLightState* light = gGL.getLight(1);

		light->setPosition(backlight_pos);
		light->setDiffuse(backlight_diffuse);
		light->setAmbient(LLColor4::black);
		light->setSpecular(LLColor4::black);
		light->setConstantAttenuation(1.f);
		light->setLinearAttenuation(0.f);
		light->setQuadraticAttenuation(0.f);
		light->setSpotExponent(0.f);
		light->setSpotCutoff(180.f);
	}
	else
	{
		LLLightState* light = gGL.getLight(1);

		mHWLightColors[1] = LLColor4::black;

		light->setDiffuse(LLColor4::black);
		light->setAmbient(LLColor4::black);
		light->setSpecular(LLColor4::black);
	}
}

static F32 calc_light_dist(LLVOVolume* light, const LLVector3& cam_pos, F32 max_dist)
{
	F32 inten = light->getLightIntensity();
	if (inten < .001f)
	{
		return max_dist;
	}
	F32 radius = light->getLightRadius();
	bool selected = light->isSelected();
	LLVector3 dpos = light->getRenderPosition() - cam_pos;
	F32 dist2 = dpos.lengthSquared();
	if (!selected && dist2 > (max_dist + radius)*(max_dist + radius))
	{
		return max_dist;
	}
	F32 dist = (F32) sqrt(dist2);
	dist *= 1.f / inten;
	dist -= radius;
	if (selected)
	{
		dist -= 10000.f; // selected lights get highest priority
	}
	if (light->mDrawable.notNull() && light->mDrawable->isState(LLDrawable::ACTIVE))
	{
		// moving lights get a little higher priority (too much causes artifacts)
		dist -= light->getLightRadius()*0.25f;
	}
	return dist;
}

void LLPipeline::calcNearbyLights(LLCamera& camera)
{
	assertInitialized();

	if (LLPipeline::sReflectionRender)
	{
		return;
	}

	if (mLightingDetail >= 1)
	{
		// mNearbyLight (and all light_set_t's) are sorted such that
		// begin() == the closest light and rbegin() == the farthest light
		const S32 MAX_LOCAL_LIGHTS = 6;
// 		LLVector3 cam_pos = gAgent.getCameraPositionAgent();
		LLVector3 cam_pos = LLViewerJoystick::getInstance()->getOverrideCamera() ?
						camera.getOrigin() : 
						gAgent.getPositionAgent();

		F32 max_dist = LIGHT_MAX_RADIUS * 4.f; // ignore enitrely lights > 4 * max light rad
		
		// UPDATE THE EXISTING NEARBY LIGHTS
		light_set_t cur_nearby_lights;
		for (light_set_t::iterator iter = mNearbyLights.begin();
			iter != mNearbyLights.end(); iter++)
		{
			const Light* light = &(*iter);
			LLDrawable* drawable = light->drawable;
            const LLViewerObject *vobj = light->drawable->getVObj();
            if(vobj && vobj->getAvatar() 
               && (vobj->getAvatar()->isTooComplex() || vobj->getAvatar()->isInMuteList())
               )
            {
                drawable->clearState(LLDrawable::NEARBY_LIGHT);
                continue;
            }

			LLVOVolume* volight = drawable->getVOVolume();
			if (!volight || !drawable->isState(LLDrawable::LIGHT))
			{
				drawable->clearState(LLDrawable::NEARBY_LIGHT);
				continue;
			}
			if (light->fade <= -LIGHT_FADE_TIME)
			{
				drawable->clearState(LLDrawable::NEARBY_LIGHT);
				continue;
			}
			if (!sRenderAttachedLights && volight && volight->isAttachment())
			{
				drawable->clearState(LLDrawable::NEARBY_LIGHT);
				continue;
			}

			F32 dist = calc_light_dist(volight, cam_pos, max_dist);
			cur_nearby_lights.insert(Light(drawable, dist, light->fade));
		}
		mNearbyLights = cur_nearby_lights;
				
		// FIND NEW LIGHTS THAT ARE IN RANGE
		light_set_t new_nearby_lights;
		for (LLDrawable::drawable_set_t::iterator iter = mLights.begin();
			 iter != mLights.end(); ++iter)
		{
			LLDrawable* drawable = *iter;
			LLVOVolume* light = drawable->getVOVolume();
			if (!light || drawable->isState(LLDrawable::NEARBY_LIGHT))
			{
				continue;
			}
			if (light->isHUDAttachment())
			{
				continue; // no lighting from HUD objects
			}
			F32 dist = calc_light_dist(light, cam_pos, max_dist);
			if (dist >= max_dist)
			{
				continue;
			}
			if (!sRenderAttachedLights && light && light->isAttachment())
			{
				continue;
			}
			new_nearby_lights.insert(Light(drawable, dist, 0.f));
			if (new_nearby_lights.size() > (U32)MAX_LOCAL_LIGHTS)
			{
				new_nearby_lights.erase(--new_nearby_lights.end());
				const Light& last = *new_nearby_lights.rbegin();
				max_dist = last.dist;
			}
		}

		// INSERT ANY NEW LIGHTS
		for (light_set_t::iterator iter = new_nearby_lights.begin();
			 iter != new_nearby_lights.end(); iter++)
		{
			const Light* light = &(*iter);
			if (mNearbyLights.size() < (U32)MAX_LOCAL_LIGHTS)
			{
				mNearbyLights.insert(*light);
				((LLDrawable*) light->drawable)->setState(LLDrawable::NEARBY_LIGHT);
			}
			else
			{
				// crazy cast so that we can overwrite the fade value
				// even though gcc enforces sets as const
				// (fade value doesn't affect sort so this is safe)
				Light* farthest_light = (const_cast<Light*>(&(*(mNearbyLights.rbegin()))));
				if (light->dist < farthest_light->dist)
				{
					if (farthest_light->fade >= 0.f)
					{
						farthest_light->fade = -(gFrameIntervalSeconds.value());
					}
				}
				else
				{
					break; // none of the other lights are closer
				}
			}
		}
		
		//mark nearby lights not-removable.
		for (light_set_t::iterator iter = mNearbyLights.begin();
			 iter != mNearbyLights.end(); iter++)
		{
			const Light* light = &(*iter);
			((LLViewerOctreeEntryData*) light->drawable)->setVisible();
		}
	}
}

void LLPipeline::setupHWLights(LLDrawPool* pool)
{
	assertInitialized();
	
    LLEnvironment& environment = LLEnvironment::instance();
    LLSettingsSky::ptr_t psky = environment.getCurrentSky();

	if (!LLGLSLShader::sNoFixedFunction)
	{
		gGL.syncMatrices();
	}

    // Ambient
    LLColor4 ambient = psky->getTotalAmbient();
		gGL.setAmbientLightColor(ambient);

    bool sun_up  = environment.getIsSunUp();
    bool moon_up = environment.getIsMoonUp();

	// Light 0 = Sun or Moon (All objects)
	{
        LLVector4 sun_dir(environment.getSunDirection(), 0.0f);
        LLVector4 moon_dir(environment.getMoonDirection(), 0.0f);

        mSunDir.setVec(sun_dir);
        mMoonDir.setVec(moon_dir);

        mSunDiffuse.setVec(psky->getSunlightColor());
        mMoonDiffuse.setVec(psky->getMoonlightColor());

		F32 max_color = llmax(mSunDiffuse.mV[0], mSunDiffuse.mV[1], mSunDiffuse.mV[2]);
		if (max_color > 1.f)
		{
			mSunDiffuse *= 1.f/max_color;
		}
		mSunDiffuse.clamp();

        max_color = llmax(mMoonDiffuse.mV[0], mMoonDiffuse.mV[1], mMoonDiffuse.mV[2]);
        if (max_color > 1.f)
        {
            mMoonDiffuse *= 1.f/max_color;
        }
        mMoonDiffuse.clamp();

        // prevent underlighting from having neither lightsource facing us
        if (!sun_up && !moon_up)
		{
            mSunDiffuse.setVec(LLColor4(0.0, 0.0, 0.0, 1.0));
            mMoonDiffuse.setVec(LLColor4(0.0, 0.0, 0.0, 1.0));
            mSunDir.setVec(LLVector4(0.0, 1.0, 0.0, 0.0));
            mMoonDir.setVec(LLVector4(0.0, 1.0, 0.0, 0.0));
		}

        LLVector4 light_dir = sun_up ? mSunDir : mMoonDir;

        mHWLightColors[0] = sun_up ? mSunDiffuse : mMoonDiffuse;

		LLLightState* light = gGL.getLight(0);
        light->setPosition(light_dir);

        light->setSunPrimary(sun_up);
        light->setDiffuse(mHWLightColors[0]);
        light->setDiffuseB(mMoonDiffuse);
        light->setAmbient(psky->getTotalAmbient());
		light->setSpecular(LLColor4::black);
		light->setConstantAttenuation(1.f);
		light->setLinearAttenuation(0.f);
		light->setQuadraticAttenuation(0.f);
		light->setSpotExponent(0.f);
		light->setSpotCutoff(180.f);
	}
	
	// Light 1 = Backlight (for avatars)
	// (set by enableLightsAvatar)
	
	S32 cur_light = 2;
	
	// Nearby lights = LIGHT 2-7

	mLightMovingMask = 0;
	
	if (mLightingDetail >= 1)
	{
		for (light_set_t::iterator iter = mNearbyLights.begin();
			 iter != mNearbyLights.end(); ++iter)
		{
			LLDrawable* drawable = iter->drawable;
			LLVOVolume* light = drawable->getVOVolume();
			if (!light)
			{
				continue;
			}

            if (light->isAttachment())
            {
                if (!sRenderAttachedLights)
                {
                    continue;
                }
            }

            const LLViewerObject *vobj = drawable->getVObj();
            if(vobj && vobj->getAvatar() && vobj->getAvatar()->isInMuteList())
            {
                continue;
            }

			if (drawable->isState(LLDrawable::ACTIVE))
			{
				mLightMovingMask |= (1<<cur_light);
			}
			
            //send linear light color to shader
			LLColor4  light_color = light->getLightLinearColor();
			light_color.mV[3] = 0.0f;

			F32 fade = iter->fade;
			if (fade < LIGHT_FADE_TIME)
			{
				// fade in/out light
				if (fade >= 0.f)
				{
					fade = fade / LIGHT_FADE_TIME;
					((Light*) (&(*iter)))->fade += gFrameIntervalSeconds.value();
				}
				else
				{
					fade = 1.f + fade / LIGHT_FADE_TIME;
					((Light*) (&(*iter)))->fade -= gFrameIntervalSeconds.value();
				}
				fade = llclamp(fade,0.f,1.f);
				light_color *= fade;
			}

            if (light_color.magVecSquared() < 0.001f)
            {
                continue;
            }

			LLVector3 light_pos(light->getRenderPosition());
			LLVector4 light_pos_gl(light_pos, 1.0f);
	
			F32 light_radius = llmax(light->getLightRadius(), 0.001f);
            F32 size = light_radius * (sRenderDeferred ? 1.5f : 1.0f);

            if (size <= 0.001f)
            {
                continue;
            }

			F32 x = (3.f * (1.f + (light->getLightFalloff() * 2.0f))); // why this magic?  probably trying to match a historic behavior.
			F32 linatten = x / (light_radius); // % of brightness at radius

			mHWLightColors[cur_light] = light_color;
			LLLightState* light_state = gGL.getLight(cur_light);
			
			light_state->setPosition(light_pos_gl);
			light_state->setDiffuse(light_color);
			light_state->setAmbient(LLColor4::black);
			light_state->setConstantAttenuation(0.f);
			if (sRenderDeferred)
			{
				light_state->setLinearAttenuation(size);
				light_state->setQuadraticAttenuation(light->getLightFalloff(DEFERRED_LIGHT_FALLOFF) + 1.f); // get falloff to match for forward deferred rendering lights
			}
			else
			{
				light_state->setLinearAttenuation(linatten);
				light_state->setQuadraticAttenuation(0.f);
			}
			

			if (light->isLightSpotlight() // directional (spot-)light
			    && (LLPipeline::sRenderDeferred || RenderSpotLightsInNondeferred)) // these are only rendered as GL spotlights if we're in deferred rendering mode *or* the setting forces them on
			{
				LLQuaternion quat = light->getRenderRotation();
				LLVector3 at_axis(0,0,-1); // this matches deferred rendering's object light direction
				at_axis *= quat;

				light_state->setSpotDirection(at_axis);
				light_state->setSpotCutoff(90.f);
				light_state->setSpotExponent(2.f);
	
				LLVector3 spotParams = light->getSpotLightParams();

				const LLColor4 specular(0.f, 0.f, 0.f, spotParams[2]);
				light_state->setSpecular(specular);
			}
			else // omnidirectional (point) light
			{
				light_state->setSpotExponent(0.f);
				light_state->setSpotCutoff(180.f);
				
				// we use specular.z = 1.0 as a cheap hack for the shaders to know that this is omnidirectional rather than a spotlight
				const LLColor4 specular(0.f, 0.f, 1.f, 0.f);
				light_state->setSpecular(specular);				
			}
			cur_light++;
			if (cur_light >= 8)
			{
				break; // safety
			}
		}
	}
	for ( ; cur_light < 8 ; cur_light++)
	{
		mHWLightColors[cur_light] = LLColor4::black;
		LLLightState* light = gGL.getLight(cur_light);
        light->setSunPrimary(true);
		light->setDiffuse(LLColor4::black);
		light->setAmbient(LLColor4::black);
		light->setSpecular(LLColor4::black);
	}

    // Bookmark comment to allow searching for mSpecialRenderMode == 3 (avatar edit mode),
    // prev site of forward (non-deferred) character light injection, removed by SL-13522 09/20

	// Init GL state
	if (!LLGLSLShader::sNoFixedFunction)
	{
		glDisable(GL_LIGHTING);
	}

	for (S32 i = 0; i < 8; ++i)
	{
		gGL.getLight(i)->disable();
	}
	mLightMask = 0;
}

void LLPipeline::enableLights(U32 mask)
{
	assertInitialized();

	if (mLightingDetail == 0)
	{
		mask &= 0xf003; // sun and backlight only (and fullbright bit)
	}
	if (mLightMask != mask)
	{
		stop_glerror();
		if (!mLightMask)
		{
			if (!LLGLSLShader::sNoFixedFunction)
			{
				glEnable(GL_LIGHTING);
			}
		}
		if (mask)
		{
			stop_glerror();
			for (S32 i=0; i<8; i++)
			{
				LLLightState* light = gGL.getLight(i);
				if (mask & (1<<i))
				{
					light->enable();
					light->setDiffuse(mHWLightColors[i]);
				}
				else
				{
					light->disable();
					light->setDiffuse(LLColor4::black);
				}
			}
			stop_glerror();
		}
		else
		{
			if (!LLGLSLShader::sNoFixedFunction)
			{
				glDisable(GL_LIGHTING);
			}
		}
		mLightMask = mask;
		stop_glerror();
	}
}

void LLPipeline::enableLightsStatic()
{
	assertInitialized();
	U32 mask = 0x01; // Sun
	if (mLightingDetail >= 2)
	{
		mask |= mLightMovingMask; // Hardware moving lights
	}
	else
	{
		mask |= 0xff & (~2); // Hardware local lights
	}
	enableLights(mask);
}

void LLPipeline::enableLightsDynamic()
{
	assertInitialized();
	U32 mask = 0xff & (~2); // Local lights
	enableLights(mask);
	
	if (isAgentAvatarValid() && getLightingDetail() <= 0)
	{
		if (gAgentAvatarp->mSpecialRenderMode == 0) // normal
		{
			gPipeline.enableLightsAvatar();
		}
		else if (gAgentAvatarp->mSpecialRenderMode >= 1)  // anim preview
		{
			gPipeline.enableLightsAvatarEdit(LLColor4(0.7f, 0.6f, 0.3f, 1.f));
		}
	}
}

void LLPipeline::enableLightsAvatar()
{
	U32 mask = 0xff; // All lights
	setupAvatarLights(FALSE);
	enableLights(mask);
}

void LLPipeline::enableLightsPreview()
{
	disableLights();

	if (!LLGLSLShader::sNoFixedFunction)
	{
		glEnable(GL_LIGHTING);
	}

	LLColor4 ambient = PreviewAmbientColor;
	gGL.setAmbientLightColor(ambient);

	LLColor4 diffuse0 = PreviewDiffuse0;
	LLColor4 specular0 = PreviewSpecular0;
	LLColor4 diffuse1 = PreviewDiffuse1;
	LLColor4 specular1 = PreviewSpecular1;
	LLColor4 diffuse2 = PreviewDiffuse2;
	LLColor4 specular2 = PreviewSpecular2;

	LLVector3 dir0 = PreviewDirection0;
	LLVector3 dir1 = PreviewDirection1;
	LLVector3 dir2 = PreviewDirection2;

	dir0.normVec();
	dir1.normVec();
	dir2.normVec();
	
	LLVector4 light_pos(dir0, 0.0f);

	LLLightState* light = gGL.getLight(1);

	light->enable();
	light->setPosition(light_pos);
	light->setDiffuse(diffuse0);
	light->setAmbient(ambient);
	light->setSpecular(specular0);
	light->setSpotExponent(0.f);
	light->setSpotCutoff(180.f);

	light_pos = LLVector4(dir1, 0.f);

	light = gGL.getLight(2);
	light->enable();
	light->setPosition(light_pos);
	light->setDiffuse(diffuse1);
	light->setAmbient(ambient);
	light->setSpecular(specular1);
	light->setSpotExponent(0.f);
	light->setSpotCutoff(180.f);

	light_pos = LLVector4(dir2, 0.f);
	light = gGL.getLight(3);
	light->enable();
	light->setPosition(light_pos);
	light->setDiffuse(diffuse2);
	light->setAmbient(ambient);
	light->setSpecular(specular2);
	light->setSpotExponent(0.f);
	light->setSpotCutoff(180.f);
}


void LLPipeline::enableLightsAvatarEdit(const LLColor4& color)
{
	U32 mask = 0x2002; // Avatar backlight only, set ambient
	setupAvatarLights(TRUE);
	enableLights(mask);

	gGL.setAmbientLightColor(color);
}

void LLPipeline::enableLightsFullbright()
{
	assertInitialized();
	U32 mask = 0x1000; // Non-0 mask, set ambient
	enableLights(mask);
}

void LLPipeline::disableLights()
{
	enableLights(0); // no lighting (full bright)
}

//============================================================================

class LLMenuItemGL;
class LLInvFVBridge;
struct cat_folder_pair;
class LLVOBranch;
class LLVOLeaf;

void LLPipeline::findReferences(LLDrawable *drawablep)
{
	assertInitialized();
	if (mLights.find(drawablep) != mLights.end())
	{
		LL_INFOS() << "In mLights" << LL_ENDL;
	}
	if (std::find(mMovedList.begin(), mMovedList.end(), drawablep) != mMovedList.end())
	{
		LL_INFOS() << "In mMovedList" << LL_ENDL;
	}
	if (std::find(mShiftList.begin(), mShiftList.end(), drawablep) != mShiftList.end())
	{
		LL_INFOS() << "In mShiftList" << LL_ENDL;
	}
	if (mRetexturedList.find(drawablep) != mRetexturedList.end())
	{
		LL_INFOS() << "In mRetexturedList" << LL_ENDL;
	}
	
	if (std::find(mBuildQ1.begin(), mBuildQ1.end(), drawablep) != mBuildQ1.end())
	{
		LL_INFOS() << "In mBuildQ1" << LL_ENDL;
	}
	if (std::find(mBuildQ2.begin(), mBuildQ2.end(), drawablep) != mBuildQ2.end())
	{
		LL_INFOS() << "In mBuildQ2" << LL_ENDL;
	}

	S32 count;
	
	count = gObjectList.findReferences(drawablep);
	if (count)
	{
		LL_INFOS() << "In other drawables: " << count << " references" << LL_ENDL;
	}
}

bool LLPipeline::verify()
{
	bool ok = assertInitialized();
	if (ok) 
	{
		for (pool_set_t::iterator iter = mPools.begin(); iter != mPools.end(); ++iter)
		{
			LLDrawPool *poolp = *iter;
			if (!poolp->verify())
			{
				ok = false;
			}
		}
	}

	if (!ok)
	{
		LL_WARNS() << "Pipeline verify failed!" << LL_ENDL;
	}
	return ok;
}

//////////////////////////////
//
// Collision detection
//
//

///////////////////////////////////////////////////////////////////////////////////////////////////////////////////////////////////////////////////////////////////////////////////////////////////////
/**
 *	A method to compute a ray-AABB intersection.
 *	Original code by Andrew Woo, from "Graphics Gems", Academic Press, 1990
 *	Optimized code by Pierre Terdiman, 2000 (~20-30% faster on my Celeron 500)
 *	Epsilon value added by Klaus Hartmann. (discarding it saves a few cycles only)
 *
 *	Hence this version is faster as well as more robust than the original one.
 *
 *	Should work provided:
 *	1) the integer representation of 0.0f is 0x00000000
 *	2) the sign bit of the float is the most significant one
 *
 *	Report bugs: p.terdiman@codercorner.com
 *
 *	\param		aabb		[in] the axis-aligned bounding box
 *	\param		origin		[in] ray origin
 *	\param		dir			[in] ray direction
 *	\param		coord		[out] impact coordinates
 *	\return		true if ray intersects AABB
 */
///////////////////////////////////////////////////////////////////////////////////////////////////////////////////////////////////////////////////////////////////////////////////////////////////////
//#define RAYAABB_EPSILON 0.00001f
#define IR(x)	((U32&)x)

bool LLRayAABB(const LLVector3 &center, const LLVector3 &size, const LLVector3& origin, const LLVector3& dir, LLVector3 &coord, F32 epsilon)
{
	bool Inside = true;
	LLVector3 MinB = center - size;
	LLVector3 MaxB = center + size;
	LLVector3 MaxT;
	MaxT.mV[VX]=MaxT.mV[VY]=MaxT.mV[VZ]=-1.0f;

	// Find candidate planes.
	for(U32 i=0;i<3;i++)
	{
		if(origin.mV[i] < MinB.mV[i])
		{
			coord.mV[i]	= MinB.mV[i];
			Inside		= false;

			// Calculate T distances to candidate planes
			if(IR(dir.mV[i]))	MaxT.mV[i] = (MinB.mV[i] - origin.mV[i]) / dir.mV[i];
		}
		else if(origin.mV[i] > MaxB.mV[i])
		{
			coord.mV[i]	= MaxB.mV[i];
			Inside		= false;

			// Calculate T distances to candidate planes
			if(IR(dir.mV[i]))	MaxT.mV[i] = (MaxB.mV[i] - origin.mV[i]) / dir.mV[i];
		}
	}

	// Ray origin inside bounding box
	if(Inside)
	{
		coord = origin;
		return true;
	}

	// Get largest of the maxT's for final choice of intersection
	U32 WhichPlane = 0;
	if(MaxT.mV[1] > MaxT.mV[WhichPlane])	WhichPlane = 1;
	if(MaxT.mV[2] > MaxT.mV[WhichPlane])	WhichPlane = 2;

	// Check final candidate actually inside box
	if(IR(MaxT.mV[WhichPlane])&0x80000000) return false;

	for(U32 i=0;i<3;i++)
	{
		if(i!=WhichPlane)
		{
			coord.mV[i] = origin.mV[i] + MaxT.mV[WhichPlane] * dir.mV[i];
			if (epsilon > 0)
			{
				if(coord.mV[i] < MinB.mV[i] - epsilon || coord.mV[i] > MaxB.mV[i] + epsilon)	return false;
			}
			else
			{
				if(coord.mV[i] < MinB.mV[i] || coord.mV[i] > MaxB.mV[i])	return false;
			}
		}
	}
	return true;	// ray hits box
}

//////////////////////////////
//
// Macros, functions, and inline methods from other classes
//
//

void LLPipeline::setLight(LLDrawable *drawablep, bool is_light)
{
	if (drawablep && assertInitialized())
	{
		if (is_light)
		{
			mLights.insert(drawablep);
			drawablep->setState(LLDrawable::LIGHT);
		}
		else
		{
			drawablep->clearState(LLDrawable::LIGHT);
			mLights.erase(drawablep);
		}
	}
}

//static
void LLPipeline::toggleRenderType(U32 type)
{
	gPipeline.mRenderTypeEnabled[type] = !gPipeline.mRenderTypeEnabled[type];
	if (type == LLPipeline::RENDER_TYPE_WATER)
	{
		gPipeline.mRenderTypeEnabled[LLPipeline::RENDER_TYPE_VOIDWATER] = !gPipeline.mRenderTypeEnabled[LLPipeline::RENDER_TYPE_VOIDWATER];
	}
}

//static
void LLPipeline::toggleWorldRenderTypes()
{
    LLPipeline::toggleRenderType(LLPipeline::RENDER_TYPE_WATER);
    LLPipeline::toggleRenderType(LLPipeline::RENDER_TYPE_VOIDWATER);
    LLPipeline::toggleRenderType(LLPipeline::RENDER_TYPE_GROUND);
    LLPipeline::toggleRenderType(LLPipeline::RENDER_TYPE_TERRAIN);
    LLPipeline::toggleRenderType(LLPipeline::RENDER_TYPE_GRASS);
    LLPipeline::toggleRenderType(LLPipeline::RENDER_TYPE_TREE);
    LLPipeline::toggleRenderType(LLPipeline::RENDER_TYPE_SKY);
    LLPipeline::toggleRenderType(LLPipeline::RENDER_TYPE_WL_SKY);    
}

bool LLPipeline::checkWorldRenderTypes()
{
    if (gPipeline.hasRenderType(LLPipeline::RENDER_TYPE_WATER))
    {
        return true;
    }
    if (gPipeline.hasRenderType(LLPipeline::RENDER_TYPE_VOIDWATER))
    {
        return true;
    }
    if (gPipeline.hasRenderType(LLPipeline::RENDER_TYPE_GROUND))
    {
        return true;
    }
    if (gPipeline.hasRenderType(LLPipeline::RENDER_TYPE_TERRAIN))
    {
        return true;
    }
    if (gPipeline.hasRenderType(LLPipeline::RENDER_TYPE_GRASS))
    {
        return true;
    }
    if (gPipeline.hasRenderType(LLPipeline::RENDER_TYPE_TREE))
    {
        return true;
    }
    if (gPipeline.hasRenderType(LLPipeline::RENDER_TYPE_SKY))
    {
        return true;
    }
    if (gPipeline.hasRenderType(LLPipeline::RENDER_TYPE_WL_SKY))
    {
        return true;
    }
    return false;
}

//static
void LLPipeline::toggleRenderTypeControl(U32 type)
{
	U32 bit = (1<<type);
	if (gPipeline.hasRenderType(type))
	{
		LL_INFOS() << "Toggling render type mask " << std::hex << bit << " off" << std::dec << LL_ENDL;
	}
	else
	{
		LL_INFOS() << "Toggling render type mask " << std::hex << bit << " on" << std::dec << LL_ENDL;
	}
	gPipeline.toggleRenderType(type);
}

//static
bool LLPipeline::hasRenderTypeControl(U32 type)
{
	return gPipeline.hasRenderType(type);
}

// Allows UI items labeled "Hide foo" instead of "Show foo"
//static
bool LLPipeline::toggleRenderTypeControlNegated(S32 type)
{
	return !gPipeline.hasRenderType(type);
}

//static
void LLPipeline::toggleRenderDebug(U64 bit)
{
	if (gPipeline.hasRenderDebugMask(bit))
	{
		LL_INFOS() << "Toggling render debug mask " << std::hex << bit << " off" << std::dec << LL_ENDL;
	}
	else
	{
		LL_INFOS() << "Toggling render debug mask " << std::hex << bit << " on" << std::dec << LL_ENDL;
	}
	gPipeline.mRenderDebugMask ^= bit;
}


//static
bool LLPipeline::toggleRenderDebugControl(U64 bit)
{
	return gPipeline.hasRenderDebugMask(bit);
}

//static
void LLPipeline::toggleRenderDebugFeature(U32 bit)
{
	gPipeline.mRenderDebugFeatureMask ^= bit;
}


//static
bool LLPipeline::toggleRenderDebugFeatureControl(U32 bit)
{
	return gPipeline.hasRenderDebugFeatureMask(bit);
}

void LLPipeline::setRenderDebugFeatureControl(U32 bit, bool value)
{
	if (value)
	{
		gPipeline.mRenderDebugFeatureMask |= bit;
	}
	else
	{
		gPipeline.mRenderDebugFeatureMask &= !bit;
	}
}

void LLPipeline::pushRenderDebugFeatureMask()
{
	mRenderDebugFeatureStack.push(mRenderDebugFeatureMask);
}

void LLPipeline::popRenderDebugFeatureMask()
{
	if (mRenderDebugFeatureStack.empty())
	{
		LL_ERRS() << "Depleted render feature stack." << LL_ENDL;
	}

	mRenderDebugFeatureMask = mRenderDebugFeatureStack.top();
	mRenderDebugFeatureStack.pop();
}

// static
void LLPipeline::setRenderScriptedBeacons(bool val)
{
	sRenderScriptedBeacons = val;
}

// static
void LLPipeline::toggleRenderScriptedBeacons()
{
	sRenderScriptedBeacons = !sRenderScriptedBeacons;
}

// static
bool LLPipeline::getRenderScriptedBeacons()
{
	return sRenderScriptedBeacons;
}

// static
void LLPipeline::setRenderScriptedTouchBeacons(bool val)
{
	sRenderScriptedTouchBeacons = val;
}

// static
void LLPipeline::toggleRenderScriptedTouchBeacons()
{
	sRenderScriptedTouchBeacons = !sRenderScriptedTouchBeacons;
}

// static
bool LLPipeline::getRenderScriptedTouchBeacons()
{
	return sRenderScriptedTouchBeacons;
}

// static
void LLPipeline::setRenderMOAPBeacons(bool val)
{
	sRenderMOAPBeacons = val;
}

// static
void LLPipeline::toggleRenderMOAPBeacons()
{
	sRenderMOAPBeacons = !sRenderMOAPBeacons;
}

// static
bool LLPipeline::getRenderMOAPBeacons()
{
	return sRenderMOAPBeacons;
}

// static
void LLPipeline::setRenderPhysicalBeacons(bool val)
{
	sRenderPhysicalBeacons = val;
}

// static
void LLPipeline::toggleRenderPhysicalBeacons()
{
	sRenderPhysicalBeacons = !sRenderPhysicalBeacons;
}

// static
bool LLPipeline::getRenderPhysicalBeacons()
{
	return sRenderPhysicalBeacons;
}

// static
void LLPipeline::setRenderParticleBeacons(bool val)
{
	sRenderParticleBeacons = val;
}

// static
void LLPipeline::toggleRenderParticleBeacons()
{
	sRenderParticleBeacons = !sRenderParticleBeacons;
}

// static
bool LLPipeline::getRenderParticleBeacons()
{
	return sRenderParticleBeacons;
}

// static
void LLPipeline::setRenderSoundBeacons(bool val)
{
	sRenderSoundBeacons = val;
}

// static
void LLPipeline::toggleRenderSoundBeacons()
{
	sRenderSoundBeacons = !sRenderSoundBeacons;
}

// static
bool LLPipeline::getRenderSoundBeacons()
{
	return sRenderSoundBeacons;
}

// static
void LLPipeline::setRenderBeacons(bool val)
{
	sRenderBeacons = val;
}

// static
void LLPipeline::toggleRenderBeacons()
{
	sRenderBeacons = !sRenderBeacons;
}

// static
bool LLPipeline::getRenderBeacons()
{
	return sRenderBeacons;
}

// static
void LLPipeline::setRenderHighlights(bool val)
{
	sRenderHighlight = val;
}

// static
void LLPipeline::toggleRenderHighlights()
{
	sRenderHighlight = !sRenderHighlight;
}

// static
bool LLPipeline::getRenderHighlights()
{
	return sRenderHighlight;
}

// static
void LLPipeline::setRenderHighlightTextureChannel(LLRender::eTexIndex channel)
{
	sRenderHighlightTextureChannel = channel;
}

LLVOPartGroup* LLPipeline::lineSegmentIntersectParticle(const LLVector4a& start, const LLVector4a& end, LLVector4a* intersection,
														S32* face_hit)
{
	LLVector4a local_end = end;

	LLVector4a position;

	LLDrawable* drawable = NULL;

	for (LLWorld::region_list_t::const_iterator iter = LLWorld::getInstance()->getRegionList().begin(); 
			iter != LLWorld::getInstance()->getRegionList().end(); ++iter)
	{
		LLViewerRegion* region = *iter;

		LLSpatialPartition* part = region->getSpatialPartition(LLViewerRegion::PARTITION_PARTICLE);
		if (part && hasRenderType(part->mDrawableType))
		{
			LLDrawable* hit = part->lineSegmentIntersect(start, local_end, TRUE, FALSE, face_hit, &position, NULL, NULL, NULL);
			if (hit)
			{
				drawable = hit;
				local_end = position;						
			}
		}
	}

	LLVOPartGroup* ret = NULL;
	if (drawable)
	{
		//make sure we're returning an LLVOPartGroup
		llassert(drawable->getVObj()->getPCode() == LLViewerObject::LL_VO_PART_GROUP);
		ret = (LLVOPartGroup*) drawable->getVObj().get();
	}
		
	if (intersection)
	{
		*intersection = position;
	}

	return ret;
}

LLViewerObject* LLPipeline::lineSegmentIntersectInWorld(const LLVector4a& start, const LLVector4a& end,
														bool pick_transparent,
														bool pick_rigged,
														S32* face_hit,
														LLVector4a* intersection,         // return the intersection point
														LLVector2* tex_coord,            // return the texture coordinates of the intersection point
														LLVector4a* normal,               // return the surface normal at the intersection point
														LLVector4a* tangent             // return the surface tangent at the intersection point
	)
{
	LLDrawable* drawable = NULL;

	LLVector4a local_end = end;

	LLVector4a position;

	sPickAvatar = false; //! LLToolMgr::getInstance()->inBuildMode();
	
	for (LLWorld::region_list_t::const_iterator iter = LLWorld::getInstance()->getRegionList().begin(); 
			iter != LLWorld::getInstance()->getRegionList().end(); ++iter)
	{
		LLViewerRegion* region = *iter;

		for (U32 j = 0; j < LLViewerRegion::NUM_PARTITIONS; j++)
		{
			if ((j == LLViewerRegion::PARTITION_VOLUME) || 
				(j == LLViewerRegion::PARTITION_BRIDGE) ||
				(j == LLViewerRegion::PARTITION_CONTROL_AV) ||
				(j == LLViewerRegion::PARTITION_TERRAIN) ||
				(j == LLViewerRegion::PARTITION_TREE) ||
				(j == LLViewerRegion::PARTITION_GRASS))  // only check these partitions for now
			{
				LLSpatialPartition* part = region->getSpatialPartition(j);
				if (part && hasRenderType(part->mDrawableType))
				{
					LLDrawable* hit = part->lineSegmentIntersect(start, local_end, pick_transparent, pick_rigged, face_hit, &position, tex_coord, normal, tangent);
					if (hit)
					{
						drawable = hit;
						local_end = position;						
					}
				}
			}
		}
	}
	
	if (!sPickAvatar)
	{
		//save hit info in case we need to restore
		//due to attachment override
		LLVector4a local_normal;
		LLVector4a local_tangent;
		LLVector2 local_texcoord;
		S32 local_face_hit = -1;

		if (face_hit)
		{ 
			local_face_hit = *face_hit;
		}
		if (tex_coord)
		{
			local_texcoord = *tex_coord;
		}
		if (tangent)
		{
			local_tangent = *tangent;
		}
		else
		{
			local_tangent.clear();
		}
		if (normal)
		{
			local_normal = *normal;
		}
		else
		{
			local_normal.clear();
		}
				
		const F32 ATTACHMENT_OVERRIDE_DIST = 0.1f;

		//check against avatars
		sPickAvatar = true;
		for (LLWorld::region_list_t::const_iterator iter = LLWorld::getInstance()->getRegionList().begin(); 
				iter != LLWorld::getInstance()->getRegionList().end(); ++iter)
		{
			LLViewerRegion* region = *iter;

			LLSpatialPartition* part = region->getSpatialPartition(LLViewerRegion::PARTITION_AVATAR);
			if (part && hasRenderType(part->mDrawableType))
			{
				LLDrawable* hit = part->lineSegmentIntersect(start, local_end, pick_transparent, pick_rigged, face_hit, &position, tex_coord, normal, tangent);
				if (hit)
				{
					LLVector4a delta;
					delta.setSub(position, local_end);

					if (!drawable || 
						!drawable->getVObj()->isAttachment() ||
						delta.getLength3().getF32() > ATTACHMENT_OVERRIDE_DIST)
					{ //avatar overrides if previously hit drawable is not an attachment or 
					  //attachment is far enough away from detected intersection
						drawable = hit;
						local_end = position;						
					}
					else
					{ //prioritize attachments over avatars
						position = local_end;

						if (face_hit)
						{
							*face_hit = local_face_hit;
						}
						if (tex_coord)
						{
							*tex_coord = local_texcoord;
						}
						if (tangent)
						{
							*tangent = local_tangent;
						}
						if (normal)
						{
							*normal = local_normal;
						}
					}
				}
			}
		}
	}

	//check all avatar nametags (silly, isn't it?)
	for (std::vector< LLCharacter* >::iterator iter = LLCharacter::sInstances.begin();
		iter != LLCharacter::sInstances.end();
		++iter)
	{
		LLVOAvatar* av = (LLVOAvatar*) *iter;
		if (av->mNameText.notNull()
			&& av->mNameText->lineSegmentIntersect(start, local_end, position))
		{
			drawable = av->mDrawable;
			local_end = position;
		}
	}

	if (intersection)
	{
		*intersection = position;
	}

	return drawable ? drawable->getVObj().get() : NULL;
}

LLViewerObject* LLPipeline::lineSegmentIntersectInHUD(const LLVector4a& start, const LLVector4a& end,
													  bool pick_transparent,													
													  S32* face_hit,
													  LLVector4a* intersection,         // return the intersection point
													  LLVector2* tex_coord,            // return the texture coordinates of the intersection point
													  LLVector4a* normal,               // return the surface normal at the intersection point
													  LLVector4a* tangent				// return the surface tangent at the intersection point
	)
{
	LLDrawable* drawable = NULL;

	for (LLWorld::region_list_t::const_iterator iter = LLWorld::getInstance()->getRegionList().begin(); 
			iter != LLWorld::getInstance()->getRegionList().end(); ++iter)
	{
		LLViewerRegion* region = *iter;

		bool toggle = false;
		if (!hasRenderType(LLPipeline::RENDER_TYPE_HUD))
		{
			toggleRenderType(LLPipeline::RENDER_TYPE_HUD);
			toggle = true;
		}

		LLSpatialPartition* part = region->getSpatialPartition(LLViewerRegion::PARTITION_HUD);
		if (part)
		{
			LLDrawable* hit = part->lineSegmentIntersect(start, end, pick_transparent, FALSE, face_hit, intersection, tex_coord, normal, tangent);
			if (hit)
			{
				drawable = hit;
			}
		}

		if (toggle)
		{
			toggleRenderType(LLPipeline::RENDER_TYPE_HUD);
		}
	}
	return drawable ? drawable->getVObj().get() : NULL;
}

LLSpatialPartition* LLPipeline::getSpatialPartition(LLViewerObject* vobj)
{
	if (vobj)
	{
		LLViewerRegion* region = vobj->getRegion();
		if (region)
		{
			return region->getSpatialPartition(vobj->getPartitionType());
		}
	}
	return NULL;
}

void LLPipeline::resetVertexBuffers(LLDrawable* drawable)
{
	if (!drawable)
	{
		return;
	}

	for (S32 i = 0; i < drawable->getNumFaces(); i++)
	{
		LLFace* facep = drawable->getFace(i);
		if (facep)
		{
			facep->clearVertexBuffer();
		}
	}
}

void LLPipeline::resetVertexBuffers()
{	
	mResetVertexBuffers = true;
}

static LLTrace::BlockTimerStatHandle FTM_RESET_VB("Reset VB");

void LLPipeline::doResetVertexBuffers(bool forced)
{
	if (!mResetVertexBuffers)
	{
		return;
	}
	if(!forced && LLSpatialPartition::sTeleportRequested)
	{
		if(gAgent.getTeleportState() != LLAgent::TELEPORT_NONE)
		{
			return; //wait for teleporting to finish
		}
		else
		{
			//teleporting aborted
			LLSpatialPartition::sTeleportRequested = FALSE;
			mResetVertexBuffers = false;
			return;
		}
	}

	LL_RECORD_BLOCK_TIME(FTM_RESET_VB);
	mResetVertexBuffers = false;

	mCubeVB = NULL;

	for (LLWorld::region_list_t::const_iterator iter = LLWorld::getInstance()->getRegionList().begin(); 
			iter != LLWorld::getInstance()->getRegionList().end(); ++iter)
	{
		LLViewerRegion* region = *iter;
		for (U32 i = 0; i < LLViewerRegion::NUM_PARTITIONS; i++)
		{
			LLSpatialPartition* part = region->getSpatialPartition(i);
			if (part)
			{
				part->resetVertexBuffers();
			}
		}
	}
	if(LLSpatialPartition::sTeleportRequested)
	{
		LLSpatialPartition::sTeleportRequested = FALSE;

		LLWorld::getInstance()->clearAllVisibleObjects();
		clearRebuildDrawables();
	}

	resetDrawOrders();

	gSky.resetVertexBuffers();

	LLVOPartGroup::destroyGL();

	if ( LLPathingLib::getInstance() )
	{
		LLPathingLib::getInstance()->cleanupVBOManager();
	}
	LLVOPartGroup::destroyGL();

	SUBSYSTEM_CLEANUP(LLVertexBuffer);
	
	//delete all name pool caches
	LLGLNamePool::cleanupPools();

	

	if (LLVertexBuffer::sGLCount > 0)
	{
		LL_WARNS() << "VBO wipe failed -- " << LLVertexBuffer::sGLCount << " buffers remaining." << LL_ENDL;
	}

	LLVertexBuffer::unbind();	
	
	updateRenderBump();
	updateRenderDeferred();

	sUseTriStrips = gSavedSettings.getBOOL("RenderUseTriStrips");
	LLVertexBuffer::sUseStreamDraw = gSavedSettings.getBOOL("RenderUseStreamVBO");
	LLVertexBuffer::sUseVAO = gSavedSettings.getBOOL("RenderUseVAO");
	LLVertexBuffer::sPreferStreamDraw = gSavedSettings.getBOOL("RenderPreferStreamDraw");
	LLVertexBuffer::sEnableVBOs = gSavedSettings.getBOOL("RenderVBOEnable");
	LLVertexBuffer::sDisableVBOMapping = LLVertexBuffer::sEnableVBOs && gSavedSettings.getBOOL("RenderVBOMappingDisable") ;
	sBakeSunlight = gSavedSettings.getBOOL("RenderBakeSunlight");
	sNoAlpha = gSavedSettings.getBOOL("RenderNoAlpha");
	LLPipeline::sTextureBindTest = gSavedSettings.getBOOL("RenderDebugTextureBind");

	LLVertexBuffer::initClass(LLVertexBuffer::sEnableVBOs, LLVertexBuffer::sDisableVBOMapping);

	LLVOPartGroup::restoreGL();
}

void LLPipeline::renderObjects(U32 type, U32 mask, bool texture, bool batch_texture)
{
	assertInitialized();
	gGL.loadMatrix(gGLModelView);
	gGLLastMatrix = NULL;
	mSimplePool->pushBatches(type, mask, texture, batch_texture);
	gGL.loadMatrix(gGLModelView);
	gGLLastMatrix = NULL;		
}

void LLPipeline::renderMaskedObjects(U32 type, U32 mask, bool texture, bool batch_texture)
{
	assertInitialized();
	gGL.loadMatrix(gGLModelView);
	gGLLastMatrix = NULL;
	mAlphaMaskPool->pushMaskBatches(type, mask, texture, batch_texture);
	gGL.loadMatrix(gGLModelView);
	gGLLastMatrix = NULL;		
}

void LLPipeline::renderFullbrightMaskedObjects(U32 type, U32 mask, bool texture, bool batch_texture)
{
	assertInitialized();
	gGL.loadMatrix(gGLModelView);
	gGLLastMatrix = NULL;
	mFullbrightAlphaMaskPool->pushMaskBatches(type, mask, texture, batch_texture);
	gGL.loadMatrix(gGLModelView);
	gGLLastMatrix = NULL;		
}

void apply_cube_face_rotation(U32 face)
{
	switch (face)
	{
		case 0: 
			gGL.rotatef(90.f, 0, 1, 0);
			gGL.rotatef(180.f, 1, 0, 0);
		break;
		case 2: 
			gGL.rotatef(-90.f, 1, 0, 0);
		break;
		case 4:
			gGL.rotatef(180.f, 0, 1, 0);
			gGL.rotatef(180.f, 0, 0, 1);
		break;
		case 1: 
			gGL.rotatef(-90.f, 0, 1, 0);
			gGL.rotatef(180.f, 1, 0, 0);
		break;
		case 3:
			gGL.rotatef(90, 1, 0, 0);
		break;
		case 5: 
			gGL.rotatef(180, 0, 0, 1);
		break;
	}
}

void validate_framebuffer_object()
{                                                           
	GLenum status;                                            
	status = glCheckFramebufferStatus(GL_FRAMEBUFFER_EXT); 
	switch(status) 
	{                                          
		case GL_FRAMEBUFFER_COMPLETE:                       
			//framebuffer OK, no error.
			break;
		case GL_FRAMEBUFFER_INCOMPLETE_MISSING_ATTACHMENT:
			// frame buffer not OK: probably means unsupported depth buffer format
			LL_ERRS() << "Framebuffer Incomplete Missing Attachment." << LL_ENDL;
			break;
		case GL_FRAMEBUFFER_INCOMPLETE_ATTACHMENT:
			// frame buffer not OK: probably means unsupported depth buffer format
			LL_ERRS() << "Framebuffer Incomplete Attachment." << LL_ENDL;
			break; 
		case GL_FRAMEBUFFER_UNSUPPORTED:                    
			/* choose different formats */                        
			LL_ERRS() << "Framebuffer unsupported." << LL_ENDL;
			break;                                                
		default:                                                
			LL_ERRS() << "Unknown framebuffer status." << LL_ENDL;
			break;
	}
}

void LLPipeline::bindScreenToTexture() 
{
	
}

static LLTrace::BlockTimerStatHandle FTM_RENDER_BLOOM("Bloom");

void LLPipeline::renderFinalize()
{
    LLVertexBuffer::unbind();
    LLGLState::checkStates();
    LLGLState::checkTextureChannels();

    assertInitialized();

    if (gUseWireframe)
    {
        glPolygonMode(GL_FRONT_AND_BACK, GL_FILL);
    }

    LLVector2 tc1(0, 0);
    LLVector2 tc2((F32) mScreen.getWidth() * 2, (F32) mScreen.getHeight() * 2);

    LL_RECORD_BLOCK_TIME(FTM_RENDER_BLOOM);
    gGL.color4f(1, 1, 1, 1);
    LLGLDepthTest depth(GL_FALSE);
    LLGLDisable blend(GL_BLEND);
    LLGLDisable cull(GL_CULL_FACE);

    enableLightsFullbright();

    gGL.matrixMode(LLRender::MM_PROJECTION);
    gGL.pushMatrix();
    gGL.loadIdentity();
    gGL.matrixMode(LLRender::MM_MODELVIEW);
    gGL.pushMatrix();
    gGL.loadIdentity();

    LLGLDisable test(GL_ALPHA_TEST);

    gGL.setColorMask(true, true);
    glClearColor(0, 0, 0, 0);

    if (sRenderGlow)
    {
        {
            LL_RECORD_BLOCK_TIME(FTM_RENDER_BLOOM_FBO);
            mGlow[2].bindTarget();
            mGlow[2].clear();
        }

        gGlowExtractProgram.bind();
        F32 minLum = llmax((F32) RenderGlowMinLuminance, 0.0f);
        F32 maxAlpha = RenderGlowMaxExtractAlpha;
        F32 warmthAmount = RenderGlowWarmthAmount;
        LLVector3 lumWeights = RenderGlowLumWeights;
        LLVector3 warmthWeights = RenderGlowWarmthWeights;

        gGlowExtractProgram.uniform1f(LLShaderMgr::GLOW_MIN_LUMINANCE, minLum);
        gGlowExtractProgram.uniform1f(LLShaderMgr::GLOW_MAX_EXTRACT_ALPHA, maxAlpha);
        gGlowExtractProgram.uniform3f(LLShaderMgr::GLOW_LUM_WEIGHTS, lumWeights.mV[0], lumWeights.mV[1],
                                      lumWeights.mV[2]);
        gGlowExtractProgram.uniform3f(LLShaderMgr::GLOW_WARMTH_WEIGHTS, warmthWeights.mV[0], warmthWeights.mV[1],
                                      warmthWeights.mV[2]);
        gGlowExtractProgram.uniform1f(LLShaderMgr::GLOW_WARMTH_AMOUNT, warmthAmount);
        
        {
            LLGLEnable blend_on(GL_BLEND);
            LLGLEnable test(GL_ALPHA_TEST);

            gGL.setSceneBlendType(LLRender::BT_ADD_WITH_ALPHA);

            mScreen.bindTexture(0, 0, LLTexUnit::TFO_POINT);

            gGL.color4f(1, 1, 1, 1);
            gPipeline.enableLightsFullbright();
            gGL.begin(LLRender::TRIANGLE_STRIP);
            gGL.texCoord2f(tc1.mV[0], tc1.mV[1]);
            gGL.vertex2f(-1, -1);

            gGL.texCoord2f(tc1.mV[0], tc2.mV[1]);
            gGL.vertex2f(-1, 3);

            gGL.texCoord2f(tc2.mV[0], tc1.mV[1]);
            gGL.vertex2f(3, -1);

            gGL.end();

            gGL.getTexUnit(0)->unbind(mScreen.getUsage());

            mGlow[2].flush();

            tc1.setVec(0, 0);
            tc2.setVec(2, 2); 
        }

        // power of two between 1 and 1024
        U32 glowResPow = RenderGlowResolutionPow;
        const U32 glow_res = llmax(1, llmin(1024, 1 << glowResPow));

        S32 kernel = RenderGlowIterations * 2;
        F32 delta = RenderGlowWidth / glow_res;
        // Use half the glow width if we have the res set to less than 9 so that it looks
        // almost the same in either case.
        if (glowResPow < 9)
        {
            delta *= 0.5f;
        }
        F32 strength = RenderGlowStrength;

        gGlowProgram.bind();
        gGlowProgram.uniform1f(LLShaderMgr::GLOW_STRENGTH, strength);

        for (S32 i = 0; i < kernel; i++)
        {
            {
                LL_RECORD_BLOCK_TIME(FTM_RENDER_BLOOM_FBO);
                mGlow[i % 2].bindTarget();
                mGlow[i % 2].clear();
            }

            if (i == 0)
            {
                gGL.getTexUnit(0)->bind(&mGlow[2]);
            }
            else
            {
                gGL.getTexUnit(0)->bind(&mGlow[(i - 1) % 2]);
            }

            if (i % 2 == 0)
            {
                gGlowProgram.uniform2f(LLShaderMgr::GLOW_DELTA, delta, 0);
            }
            else
            {
                gGlowProgram.uniform2f(LLShaderMgr::GLOW_DELTA, 0, delta);
            }

            gGL.begin(LLRender::TRIANGLE_STRIP);
            gGL.texCoord2f(tc1.mV[0], tc1.mV[1]);
            gGL.vertex2f(-1, -1);

            gGL.texCoord2f(tc1.mV[0], tc2.mV[1]);
            gGL.vertex2f(-1, 3);

            gGL.texCoord2f(tc2.mV[0], tc1.mV[1]);
            gGL.vertex2f(3, -1);

            gGL.end();

            mGlow[i % 2].flush();
        }

        gGlowProgram.unbind();
    }
    else // !sRenderGlow, skip the glow ping-pong and just clear the result target
    {
        mGlow[1].bindTarget();
        mGlow[1].clear();
        mGlow[1].flush();
    }

    gGLViewport[0] = gViewerWindow->getWorldViewRectRaw().mLeft;
    gGLViewport[1] = gViewerWindow->getWorldViewRectRaw().mBottom;
    gGLViewport[2] = gViewerWindow->getWorldViewRectRaw().getWidth();
    gGLViewport[3] = gViewerWindow->getWorldViewRectRaw().getHeight();
    glViewport(gGLViewport[0], gGLViewport[1], gGLViewport[2], gGLViewport[3]);

    tc2.setVec((F32) mScreen.getWidth(), (F32) mScreen.getHeight());

    gGL.flush();

    LLVertexBuffer::unbind();

    if (LLPipeline::sRenderDeferred)
    {

        bool dof_enabled = !LLViewerCamera::getInstance()->cameraUnderWater() &&
                           (RenderDepthOfFieldInEditMode || !LLToolMgr::getInstance()->inBuildMode()) &&
                           RenderDepthOfField;

        bool multisample = RenderFSAASamples > 1 && mFXAABuffer.isComplete();

        gViewerWindow->setup3DViewport();

        if (dof_enabled)
        {
            LLGLSLShader *shader = &gDeferredPostProgram;
            LLGLDisable blend(GL_BLEND);

            // depth of field focal plane calculations
            static F32 current_distance = 16.f;
            static F32 start_distance = 16.f;
            static F32 transition_time = 1.f;

            LLVector3 focus_point;

            LLViewerObject *obj = LLViewerMediaFocus::getInstance()->getFocusedObject();
            if (obj && obj->mDrawable && obj->isSelected())
            { // focus on selected media object
                S32 face_idx = LLViewerMediaFocus::getInstance()->getFocusedFace();
                if (obj && obj->mDrawable)
                {
                    LLFace *face = obj->mDrawable->getFace(face_idx);
                    if (face)
                    {
                        focus_point = face->getPositionAgent();
                    }
                }
            }

            if (focus_point.isExactlyZero())
            {
                if (LLViewerJoystick::getInstance()->getOverrideCamera())
                { // focus on point under cursor
                    focus_point.set(gDebugRaycastIntersection.getF32ptr());
                }
                else if (gAgentCamera.cameraMouselook())
                { // focus on point under mouselook crosshairs
                    LLVector4a result;
                    result.clear();

                    gViewerWindow->cursorIntersect(-1, -1, 512.f, NULL, -1, FALSE, FALSE, NULL, &result);

                    focus_point.set(result.getF32ptr());
                }
                else
                {
                    // focus on alt-zoom target
                    LLViewerRegion *region = gAgent.getRegion();
                    if (region)
                    {
                        focus_point = LLVector3(gAgentCamera.getFocusGlobal() - region->getOriginGlobal());
                    }
                }
            }

            LLVector3 eye = LLViewerCamera::getInstance()->getOrigin();
            F32 target_distance = 16.f;
            if (!focus_point.isExactlyZero())
            {
                target_distance = LLViewerCamera::getInstance()->getAtAxis() * (focus_point - eye);
            }

            if (transition_time >= 1.f && fabsf(current_distance - target_distance) / current_distance > 0.01f)
            { // large shift happened, interpolate smoothly to new target distance
                transition_time = 0.f;
                start_distance = current_distance;
            }
            else if (transition_time < 1.f)
            { // currently in a transition, continue interpolating
                transition_time += 1.f / CameraFocusTransitionTime * gFrameIntervalSeconds.value();
                transition_time = llmin(transition_time, 1.f);

                F32 t = cosf(transition_time * F_PI + F_PI) * 0.5f + 0.5f;
                current_distance = start_distance + (target_distance - start_distance) * t;
            }
            else
            { // small or no change, just snap to target distance
                current_distance = target_distance;
            }

            // convert to mm
            F32 subject_distance = current_distance * 1000.f;
            F32 fnumber = CameraFNumber;
            F32 default_focal_length = CameraFocalLength;

            F32 fov = LLViewerCamera::getInstance()->getView();

            const F32 default_fov = CameraFieldOfView * F_PI / 180.f;

            // F32 aspect_ratio = (F32) mScreen.getWidth()/(F32)mScreen.getHeight();

            F32 dv = 2.f * default_focal_length * tanf(default_fov / 2.f);

            F32 focal_length = dv / (2 * tanf(fov / 2.f));

            // F32 tan_pixel_angle = tanf(LLDrawable::sCurPixelAngle);

            // from wikipedia -- c = |s2-s1|/s2 * f^2/(N(S1-f))
            // where	 N = fnumber
            //			 s2 = dot distance
            //			 s1 = subject distance
            //			 f = focal length
            //

            F32 blur_constant = focal_length * focal_length / (fnumber * (subject_distance - focal_length));
            blur_constant /= 1000.f; // convert to meters for shader
            F32 magnification = focal_length / (subject_distance - focal_length);

            { // build diffuse+bloom+CoF
                mDeferredLight.bindTarget();
                shader = &gDeferredCoFProgram;

                bindDeferredShader(*shader);

                S32 channel = shader->enableTexture(LLShaderMgr::DEFERRED_DIFFUSE, mScreen.getUsage());
                if (channel > -1)
                {
                    mScreen.bindTexture(0, channel);
                }

                shader->uniform1f(LLShaderMgr::DOF_FOCAL_DISTANCE, -subject_distance / 1000.f);
                shader->uniform1f(LLShaderMgr::DOF_BLUR_CONSTANT, blur_constant);
                shader->uniform1f(LLShaderMgr::DOF_TAN_PIXEL_ANGLE, tanf(1.f / LLDrawable::sCurPixelAngle));
                shader->uniform1f(LLShaderMgr::DOF_MAGNIFICATION, magnification);
                shader->uniform1f(LLShaderMgr::DOF_MAX_COF, CameraMaxCoF);
                shader->uniform1f(LLShaderMgr::DOF_RES_SCALE, CameraDoFResScale);

                gGL.begin(LLRender::TRIANGLE_STRIP);
                gGL.texCoord2f(tc1.mV[0], tc1.mV[1]);
                gGL.vertex2f(-1, -1);

                gGL.texCoord2f(tc1.mV[0], tc2.mV[1]);
                gGL.vertex2f(-1, 3);

                gGL.texCoord2f(tc2.mV[0], tc1.mV[1]);
                gGL.vertex2f(3, -1);

                gGL.end();

                unbindDeferredShader(*shader);
                mDeferredLight.flush();
            }

            U32 dof_width = (U32)(mScreen.getWidth() * CameraDoFResScale);
            U32 dof_height = (U32)(mScreen.getHeight() * CameraDoFResScale);

            { // perform DoF sampling at half-res (preserve alpha channel)
                mScreen.bindTarget();
                glViewport(0, 0, dof_width, dof_height);
                gGL.setColorMask(true, false);

                shader = &gDeferredPostProgram;
                bindDeferredShader(*shader);
                S32 channel = shader->enableTexture(LLShaderMgr::DEFERRED_DIFFUSE, mDeferredLight.getUsage());
                if (channel > -1)
                {
                    mDeferredLight.bindTexture(0, channel);
                }

                shader->uniform1f(LLShaderMgr::DOF_MAX_COF, CameraMaxCoF);
                shader->uniform1f(LLShaderMgr::DOF_RES_SCALE, CameraDoFResScale);

                gGL.begin(LLRender::TRIANGLE_STRIP);
                gGL.texCoord2f(tc1.mV[0], tc1.mV[1]);
                gGL.vertex2f(-1, -1);

                gGL.texCoord2f(tc1.mV[0], tc2.mV[1]);
                gGL.vertex2f(-1, 3);

                gGL.texCoord2f(tc2.mV[0], tc1.mV[1]);
                gGL.vertex2f(3, -1);

                gGL.end();

                unbindDeferredShader(*shader);
                mScreen.flush();
                gGL.setColorMask(true, true);
            }

            { // combine result based on alpha
                if (multisample)
                {
                    mDeferredLight.bindTarget();
                    glViewport(0, 0, mDeferredScreen.getWidth(), mDeferredScreen.getHeight());
                }
                else
                {
                    gGLViewport[0] = gViewerWindow->getWorldViewRectRaw().mLeft;
                    gGLViewport[1] = gViewerWindow->getWorldViewRectRaw().mBottom;
                    gGLViewport[2] = gViewerWindow->getWorldViewRectRaw().getWidth();
                    gGLViewport[3] = gViewerWindow->getWorldViewRectRaw().getHeight();
                    glViewport(gGLViewport[0], gGLViewport[1], gGLViewport[2], gGLViewport[3]);
                }

                shader = &gDeferredDoFCombineProgram;
                bindDeferredShader(*shader);

                S32 channel = shader->enableTexture(LLShaderMgr::DEFERRED_DIFFUSE, mScreen.getUsage());
                if (channel > -1)
                {
                    mScreen.bindTexture(0, channel);
                }

                shader->uniform1f(LLShaderMgr::DOF_MAX_COF, CameraMaxCoF);
                shader->uniform1f(LLShaderMgr::DOF_RES_SCALE, CameraDoFResScale);
                shader->uniform1f(LLShaderMgr::DOF_WIDTH, dof_width - 1);
                shader->uniform1f(LLShaderMgr::DOF_HEIGHT, dof_height - 1);

                gGL.begin(LLRender::TRIANGLE_STRIP);
                gGL.texCoord2f(tc1.mV[0], tc1.mV[1]);
                gGL.vertex2f(-1, -1);

                gGL.texCoord2f(tc1.mV[0], tc2.mV[1]);
                gGL.vertex2f(-1, 3);

                gGL.texCoord2f(tc2.mV[0], tc1.mV[1]);
                gGL.vertex2f(3, -1);

                gGL.end();

                unbindDeferredShader(*shader);

                if (multisample)
                {
                    mDeferredLight.flush();
                }
            }
        }
        else
        {
            if (multisample)
            {
                mDeferredLight.bindTarget();
            }
            LLGLSLShader *shader = &gDeferredPostNoDoFProgram;

            bindDeferredShader(*shader);

            S32 channel = shader->enableTexture(LLShaderMgr::DEFERRED_DIFFUSE, mScreen.getUsage());
            if (channel > -1)
            {
                mScreen.bindTexture(0, channel);
            }

            gGL.begin(LLRender::TRIANGLE_STRIP);
            gGL.texCoord2f(tc1.mV[0], tc1.mV[1]);
            gGL.vertex2f(-1, -1);

            gGL.texCoord2f(tc1.mV[0], tc2.mV[1]);
            gGL.vertex2f(-1, 3);

            gGL.texCoord2f(tc2.mV[0], tc1.mV[1]);
            gGL.vertex2f(3, -1);

            gGL.end();

            unbindDeferredShader(*shader);

            if (multisample)
            {
                mDeferredLight.flush();
            }
        }

        if (multisample)
        {
            // bake out texture2D with RGBL for FXAA shader
            mFXAABuffer.bindTarget();

            S32 width = mScreen.getWidth();
            S32 height = mScreen.getHeight();
            glViewport(0, 0, width, height);

            LLGLSLShader *shader = &gGlowCombineFXAAProgram;

            shader->bind();
            shader->uniform2f(LLShaderMgr::DEFERRED_SCREEN_RES, width, height);

            S32 channel = shader->enableTexture(LLShaderMgr::DEFERRED_DIFFUSE, mDeferredLight.getUsage());
            if (channel > -1)
            {
                mDeferredLight.bindTexture(0, channel);
            }

            gGL.begin(LLRender::TRIANGLE_STRIP);
            gGL.vertex2f(-1, -1);
            gGL.vertex2f(-1, 3);
            gGL.vertex2f(3, -1);
            gGL.end();

            gGL.flush();

            shader->disableTexture(LLShaderMgr::DEFERRED_DIFFUSE, mDeferredLight.getUsage());
            shader->unbind();

            mFXAABuffer.flush();

            shader = &gFXAAProgram;
            shader->bind();

            channel = shader->enableTexture(LLShaderMgr::DIFFUSE_MAP, mFXAABuffer.getUsage());
            if (channel > -1)
            {
                mFXAABuffer.bindTexture(0, channel, LLTexUnit::TFO_BILINEAR);
            }

            gGLViewport[0] = gViewerWindow->getWorldViewRectRaw().mLeft;
            gGLViewport[1] = gViewerWindow->getWorldViewRectRaw().mBottom;
            gGLViewport[2] = gViewerWindow->getWorldViewRectRaw().getWidth();
            gGLViewport[3] = gViewerWindow->getWorldViewRectRaw().getHeight();
            glViewport(gGLViewport[0], gGLViewport[1], gGLViewport[2], gGLViewport[3]);

            F32 scale_x = (F32) width / mFXAABuffer.getWidth();
            F32 scale_y = (F32) height / mFXAABuffer.getHeight();
            shader->uniform2f(LLShaderMgr::FXAA_TC_SCALE, scale_x, scale_y);
            shader->uniform2f(LLShaderMgr::FXAA_RCP_SCREEN_RES, 1.f / width * scale_x, 1.f / height * scale_y);
            shader->uniform4f(LLShaderMgr::FXAA_RCP_FRAME_OPT, -0.5f / width * scale_x, -0.5f / height * scale_y,
                              0.5f / width * scale_x, 0.5f / height * scale_y);
            shader->uniform4f(LLShaderMgr::FXAA_RCP_FRAME_OPT2, -2.f / width * scale_x, -2.f / height * scale_y,
                              2.f / width * scale_x, 2.f / height * scale_y);

            gGL.begin(LLRender::TRIANGLE_STRIP);
            gGL.vertex2f(-1, -1);
            gGL.vertex2f(-1, 3);
            gGL.vertex2f(3, -1);
            gGL.end();

            gGL.flush();
            shader->unbind();
        }
    }
    else // not deferred
    {
        U32 mask = LLVertexBuffer::MAP_VERTEX | LLVertexBuffer::MAP_TEXCOORD0 | LLVertexBuffer::MAP_TEXCOORD1;
        LLPointer<LLVertexBuffer> buff = new LLVertexBuffer(mask, 0);
        buff->allocateBuffer(3, 0, TRUE);

        LLStrider<LLVector3> v;
        LLStrider<LLVector2> uv1;
        LLStrider<LLVector2> uv2;

        buff->getVertexStrider(v);
        buff->getTexCoord0Strider(uv1);
        buff->getTexCoord1Strider(uv2);

        uv1[0] = LLVector2(0, 0);
        uv1[1] = LLVector2(0, 2);
        uv1[2] = LLVector2(2, 0);

        uv2[0] = LLVector2(0, 0);
        uv2[1] = LLVector2(0, tc2.mV[1] * 2.f);
        uv2[2] = LLVector2(tc2.mV[0] * 2.f, 0);

        v[0] = LLVector3(-1, -1, 0);
        v[1] = LLVector3(-1, 3, 0);
        v[2] = LLVector3(3, -1, 0);

        buff->flush();

        LLGLDisable blend(GL_BLEND);

        if (LLGLSLShader::sNoFixedFunction)
        {
            gGlowCombineProgram.bind();
        }
        else
        {
            // tex unit 0
            gGL.getTexUnit(0)->setTextureColorBlend(LLTexUnit::TBO_REPLACE, LLTexUnit::TBS_TEX_COLOR);
            // tex unit 1
            gGL.getTexUnit(1)->setTextureColorBlend(LLTexUnit::TBO_ADD, LLTexUnit::TBS_TEX_COLOR,
                                                    LLTexUnit::TBS_PREV_COLOR);
        }

        gGL.getTexUnit(0)->bind(&mGlow[1]);
        gGL.getTexUnit(1)->bind(&mScreen);

        LLGLEnable multisample(RenderFSAASamples > 0 ? GL_MULTISAMPLE_ARB : 0);

        buff->setBuffer(mask);
        buff->drawArrays(LLRender::TRIANGLE_STRIP, 0, 3);

        if (LLGLSLShader::sNoFixedFunction)
        {
            gGlowCombineProgram.unbind();
        }
        else
        {
            gGL.getTexUnit(1)->disable();
            gGL.getTexUnit(1)->setTextureBlendType(LLTexUnit::TB_MULT);

            gGL.getTexUnit(0)->activate();
            gGL.getTexUnit(0)->setTextureBlendType(LLTexUnit::TB_MULT);
        }
    }

    gGL.setSceneBlendType(LLRender::BT_ALPHA);

    if (hasRenderDebugMask(LLPipeline::RENDER_DEBUG_PHYSICS_SHAPES))
    {
        if (LLGLSLShader::sNoFixedFunction)
        {
            gSplatTextureRectProgram.bind();
        }

        gGL.setColorMask(true, false);

        LLVector2 tc1(0, 0);
        LLVector2 tc2((F32) gViewerWindow->getWorldViewWidthRaw() * 2,
                      (F32) gViewerWindow->getWorldViewHeightRaw() * 2);

        LLGLEnable blend(GL_BLEND);
        gGL.color4f(1, 1, 1, 0.75f);

        gGL.getTexUnit(0)->bind(&mPhysicsDisplay);

        gGL.begin(LLRender::TRIANGLES);
        gGL.texCoord2f(tc1.mV[0], tc1.mV[1]);
        gGL.vertex2f(-1, -1);

        gGL.texCoord2f(tc1.mV[0], tc2.mV[1]);
        gGL.vertex2f(-1, 3);

        gGL.texCoord2f(tc2.mV[0], tc1.mV[1]);
        gGL.vertex2f(3, -1);

        gGL.end();
        gGL.flush();

        if (LLGLSLShader::sNoFixedFunction)
        {
            gSplatTextureRectProgram.unbind();
        }
    }

    if (LLRenderTarget::sUseFBO)
    { // copy depth buffer from mScreen to framebuffer
        LLRenderTarget::copyContentsToFramebuffer(mScreen, 0, 0, mScreen.getWidth(), mScreen.getHeight(), 0, 0,
                                                  mScreen.getWidth(), mScreen.getHeight(),
                                                  GL_DEPTH_BUFFER_BIT | GL_STENCIL_BUFFER_BIT, GL_NEAREST);
    }

    gGL.matrixMode(LLRender::MM_PROJECTION);
    gGL.popMatrix();
    gGL.matrixMode(LLRender::MM_MODELVIEW);
    gGL.popMatrix();

    LLVertexBuffer::unbind();

    LLGLState::checkStates();
    LLGLState::checkTextureChannels();
}

static LLTrace::BlockTimerStatHandle FTM_BIND_DEFERRED("Bind Deferred");

void LLPipeline::bindDeferredShader(LLGLSLShader& shader, LLRenderTarget* light_target)
{
	LL_RECORD_BLOCK_TIME(FTM_BIND_DEFERRED);

    LLRenderTarget* deferred_target       = &mDeferredScreen;
    LLRenderTarget* deferred_depth_target = &mDeferredDepth;
    LLRenderTarget* deferred_light_target = &mDeferredLight;

	shader.bind();
	S32 channel = 0;
    channel = shader.enableTexture(LLShaderMgr::DEFERRED_DIFFUSE, deferred_target->getUsage());
	if (channel > -1)
	{
        deferred_target->bindTexture(0,channel, LLTexUnit::TFO_POINT);
	}

    channel = shader.enableTexture(LLShaderMgr::DEFERRED_SPECULAR, deferred_target->getUsage());
	if (channel > -1)
	{
        deferred_target->bindTexture(1, channel, LLTexUnit::TFO_POINT);
	}

    channel = shader.enableTexture(LLShaderMgr::DEFERRED_NORMAL, deferred_target->getUsage());
	if (channel > -1)
	{
        deferred_target->bindTexture(2, channel, LLTexUnit::TFO_POINT);
	}

    channel = shader.enableTexture(LLShaderMgr::DEFERRED_DEPTH, deferred_depth_target->getUsage());
	if (channel > -1)
	{
        gGL.getTexUnit(channel)->bind(deferred_depth_target, TRUE);
		stop_glerror();
    }
		
    glh::matrix4f projection = get_current_projection();
		glh::matrix4f inv_proj = projection.inverse();
		
    if (shader.getUniformLocation(LLShaderMgr::INVERSE_PROJECTION_MATRIX) != -1)
    {
		shader.uniformMatrix4fv(LLShaderMgr::INVERSE_PROJECTION_MATRIX, 1, FALSE, inv_proj.m);
    }

    if (shader.getUniformLocation(LLShaderMgr::VIEWPORT) != -1)
    {
		shader.uniform4f(LLShaderMgr::VIEWPORT, (F32) gGLViewport[0],
									(F32) gGLViewport[1],
									(F32) gGLViewport[2],
									(F32) gGLViewport[3]);
	}

    if (sReflectionRender && !shader.getUniformLocation(LLShaderMgr::MODELVIEW_MATRIX))
    {
        shader.uniformMatrix4fv(LLShaderMgr::MODELVIEW_MATRIX, 1, FALSE, mReflectionModelView.m);  
    }

	channel = shader.enableTexture(LLShaderMgr::DEFERRED_NOISE);
	if (channel > -1)
	{
        gGL.getTexUnit(channel)->bindManual(LLTexUnit::TT_TEXTURE, mNoiseMap);
		gGL.getTexUnit(channel)->setTextureFilteringOption(LLTexUnit::TFO_POINT);
	}

	channel = shader.enableTexture(LLShaderMgr::DEFERRED_LIGHTFUNC);
	if (channel > -1)
	{
		gGL.getTexUnit(channel)->bindManual(LLTexUnit::TT_TEXTURE, mLightFunc);
	}

	stop_glerror();

    light_target = light_target ? light_target : deferred_light_target;
    channel = shader.enableTexture(LLShaderMgr::DEFERRED_LIGHT, light_target->getUsage());
	if (channel > -1)
	{
        light_target->bindTexture(0, channel, LLTexUnit::TFO_POINT);
	}

	channel = shader.enableTexture(LLShaderMgr::DEFERRED_BLOOM);
	if (channel > -1)
	{
		mGlow[1].bindTexture(0, channel);
	}

	stop_glerror();

	for (U32 i = 0; i < 4; i++)
	{
        LLRenderTarget* shadow_target = getShadowTarget(i);
        if (shadow_target)
        {
		channel = shader.enableTexture(LLShaderMgr::DEFERRED_SHADOW0+i, LLTexUnit::TT_TEXTURE);
		stop_glerror();
		if (channel > -1)
		{
			stop_glerror();
                gGL.getTexUnit(channel)->bind(getShadowTarget(i), TRUE);
                gGL.getTexUnit(channel)->setTextureFilteringOption(LLTexUnit::TFO_ANISOTROPIC);
			gGL.getTexUnit(channel)->setTextureAddressMode(LLTexUnit::TAM_CLAMP);
			stop_glerror();
			
			glTexParameteri(GL_TEXTURE_2D, GL_TEXTURE_COMPARE_MODE_ARB, GL_COMPARE_R_TO_TEXTURE_ARB);
			glTexParameteri(GL_TEXTURE_2D, GL_TEXTURE_COMPARE_FUNC_ARB, GL_LEQUAL);
			stop_glerror();
		}
	}
    }

	for (U32 i = 4; i < 6; i++)
	{
		channel = shader.enableTexture(LLShaderMgr::DEFERRED_SHADOW0+i);
		stop_glerror();
		if (channel > -1)
		{
			stop_glerror();
			LLRenderTarget* shadow_target = getShadowTarget(i);
			if (shadow_target)
			{
				gGL.getTexUnit(channel)->bind(shadow_target, TRUE);
				gGL.getTexUnit(channel)->setTextureFilteringOption(LLTexUnit::TFO_ANISOTROPIC);
			gGL.getTexUnit(channel)->setTextureAddressMode(LLTexUnit::TAM_CLAMP);
			stop_glerror();
			
			glTexParameteri(GL_TEXTURE_2D, GL_TEXTURE_COMPARE_MODE_ARB, GL_COMPARE_R_TO_TEXTURE_ARB);
			glTexParameteri(GL_TEXTURE_2D, GL_TEXTURE_COMPARE_FUNC_ARB, GL_LEQUAL);
			stop_glerror();
		}
	}
	}

	stop_glerror();

	F32 mat[16*6];
	for (U32 i = 0; i < 16; i++)
	{
		mat[i] = mSunShadowMatrix[0].m[i];
		mat[i+16] = mSunShadowMatrix[1].m[i];
		mat[i+32] = mSunShadowMatrix[2].m[i];
		mat[i+48] = mSunShadowMatrix[3].m[i];
		mat[i+64] = mSunShadowMatrix[4].m[i];
		mat[i+80] = mSunShadowMatrix[5].m[i];
	}

	shader.uniformMatrix4fv(LLShaderMgr::DEFERRED_SHADOW_MATRIX, 6, FALSE, mat);

	stop_glerror();

	channel = shader.enableTexture(LLShaderMgr::ENVIRONMENT_MAP, LLTexUnit::TT_CUBE_MAP);
	if (channel > -1)
	{
		LLCubeMap* cube_map = gSky.mVOSkyp ? gSky.mVOSkyp->getCubeMap() : NULL;
		if (cube_map)
		{
			cube_map->enable(channel);
			cube_map->bind();
			F32* m = gGLModelView;
						
			F32 mat[] = { m[0], m[1], m[2],
						  m[4], m[5], m[6],
						  m[8], m[9], m[10] };
		
			shader.uniformMatrix3fv(LLShaderMgr::DEFERRED_ENV_MAT, 1, TRUE, mat);
		}
	}

    if (gAtmosphere)
    {
        // bind precomputed textures necessary for calculating sun and sky luminance
        channel = shader.enableTexture(LLShaderMgr::TRANSMITTANCE_TEX, LLTexUnit::TT_TEXTURE);
        if (channel > -1)
        {
            shader.bindTexture(LLShaderMgr::TRANSMITTANCE_TEX, gAtmosphere->getTransmittance());
        }

        channel = shader.enableTexture(LLShaderMgr::SCATTER_TEX, LLTexUnit::TT_TEXTURE_3D);
        if (channel > -1)
        {
            shader.bindTexture(LLShaderMgr::SCATTER_TEX, gAtmosphere->getScattering());
        }

        channel = shader.enableTexture(LLShaderMgr::SINGLE_MIE_SCATTER_TEX, LLTexUnit::TT_TEXTURE_3D);
        if (channel > -1)
        {
            shader.bindTexture(LLShaderMgr::SINGLE_MIE_SCATTER_TEX, gAtmosphere->getMieScattering());
        }

        channel = shader.enableTexture(LLShaderMgr::ILLUMINANCE_TEX, LLTexUnit::TT_TEXTURE);
        if (channel > -1)
        {
            shader.bindTexture(LLShaderMgr::ILLUMINANCE_TEX, gAtmosphere->getIlluminance());
        }
    }

	shader.uniform4fv(LLShaderMgr::DEFERRED_SHADOW_CLIP, 1, mSunClipPlanes.mV);
	shader.uniform1f(LLShaderMgr::DEFERRED_SUN_WASH, RenderDeferredSunWash);
	shader.uniform1f(LLShaderMgr::DEFERRED_SHADOW_NOISE, RenderShadowNoise);
	shader.uniform1f(LLShaderMgr::DEFERRED_BLUR_SIZE, RenderShadowBlurSize);

	shader.uniform1f(LLShaderMgr::DEFERRED_SSAO_RADIUS, RenderSSAOScale);
	shader.uniform1f(LLShaderMgr::DEFERRED_SSAO_MAX_RADIUS, RenderSSAOMaxScale);

	F32 ssao_factor = RenderSSAOFactor;
	shader.uniform1f(LLShaderMgr::DEFERRED_SSAO_FACTOR, ssao_factor);
	shader.uniform1f(LLShaderMgr::DEFERRED_SSAO_FACTOR_INV, 1.0/ssao_factor);

	LLVector3 ssao_effect = RenderSSAOEffect;
	F32 matrix_diag = (ssao_effect[0] + 2.0*ssao_effect[1])/3.0;
	F32 matrix_nondiag = (ssao_effect[0] - ssao_effect[1])/3.0;
	// This matrix scales (proj of color onto <1/rt(3),1/rt(3),1/rt(3)>) by
	// value factor, and scales remainder by saturation factor
	F32 ssao_effect_mat[] = {	matrix_diag, matrix_nondiag, matrix_nondiag,
								matrix_nondiag, matrix_diag, matrix_nondiag,
								matrix_nondiag, matrix_nondiag, matrix_diag};
	shader.uniformMatrix3fv(LLShaderMgr::DEFERRED_SSAO_EFFECT_MAT, 1, GL_FALSE, ssao_effect_mat);

	//F32 shadow_offset_error = 1.f + RenderShadowOffsetError * fabsf(LLViewerCamera::getInstance()->getOrigin().mV[2]);
	F32 shadow_bias_error = RenderShadowBiasError * fabsf(LLViewerCamera::getInstance()->getOrigin().mV[2])/3000.f;
    F32 shadow_bias       = RenderShadowBias + shadow_bias_error;

    shader.uniform2f(LLShaderMgr::DEFERRED_SCREEN_RES, deferred_target->getWidth(), deferred_target->getHeight());
	shader.uniform1f(LLShaderMgr::DEFERRED_NEAR_CLIP, LLViewerCamera::getInstance()->getNear()*2.f);
	shader.uniform1f (LLShaderMgr::DEFERRED_SHADOW_OFFSET, RenderShadowOffset); //*shadow_offset_error);
    shader.uniform1f(LLShaderMgr::DEFERRED_SHADOW_BIAS, shadow_bias);
	shader.uniform1f(LLShaderMgr::DEFERRED_SPOT_SHADOW_OFFSET, RenderSpotShadowOffset);
	shader.uniform1f(LLShaderMgr::DEFERRED_SPOT_SHADOW_BIAS, RenderSpotShadowBias);	

	shader.uniform3fv(LLShaderMgr::DEFERRED_SUN_DIR, 1, mTransformedSunDir.mV);
    shader.uniform3fv(LLShaderMgr::DEFERRED_MOON_DIR, 1, mTransformedMoonDir.mV);
	shader.uniform2f(LLShaderMgr::DEFERRED_SHADOW_RES, mShadow[0].getWidth(), mShadow[0].getHeight());
	shader.uniform2f(LLShaderMgr::DEFERRED_PROJ_SHADOW_RES, mShadow[4].getWidth(), mShadow[4].getHeight());
	shader.uniform1f(LLShaderMgr::DEFERRED_DEPTH_CUTOFF, RenderEdgeDepthCutoff);
	shader.uniform1f(LLShaderMgr::DEFERRED_NORM_CUTOFF, RenderEdgeNormCutoff);
	
	if (shader.getUniformLocation(LLShaderMgr::DEFERRED_NORM_MATRIX) >= 0)
	{
        glh::matrix4f norm_mat = get_current_modelview().inverse().transpose();
		shader.uniformMatrix4fv(LLShaderMgr::DEFERRED_NORM_MATRIX, 1, FALSE, norm_mat.m);
	}

    shader.uniform4fv(LLShaderMgr::SUNLIGHT_COLOR, 1, mSunDiffuse.mV);
    shader.uniform4fv(LLShaderMgr::MOONLIGHT_COLOR, 1, mMoonDiffuse.mV);

    LLEnvironment& environment = LLEnvironment::instance();
    LLSettingsSky::ptr_t sky = environment.getCurrentSky();

    static_cast<LLSettingsVOSky*>(sky.get())->updateShader(&shader);
}

LLColor3 pow3f(LLColor3 v, F32 f)
{
	v.mV[0] = powf(v.mV[0], f);
	v.mV[1] = powf(v.mV[1], f);
	v.mV[2] = powf(v.mV[2], f);
	return v;
}

LLVector4 pow4fsrgb(LLVector4 v, F32 f)
{
	v.mV[0] = powf(v.mV[0], f);
	v.mV[1] = powf(v.mV[1], f);
	v.mV[2] = powf(v.mV[2], f);
	return v;
}

static LLTrace::BlockTimerStatHandle FTM_GI_TRACE("Trace");
static LLTrace::BlockTimerStatHandle FTM_GI_GATHER("Gather");
static LLTrace::BlockTimerStatHandle FTM_SUN_SHADOW("Shadow Map");
static LLTrace::BlockTimerStatHandle FTM_SOFTEN_SHADOW("Shadow Soften");
static LLTrace::BlockTimerStatHandle FTM_EDGE_DETECTION("Find Edges");
static LLTrace::BlockTimerStatHandle FTM_LOCAL_LIGHTS("Local Lights");
static LLTrace::BlockTimerStatHandle FTM_ATMOSPHERICS("Atmospherics");
static LLTrace::BlockTimerStatHandle FTM_FULLSCREEN_LIGHTS("Fullscreen Lights");
static LLTrace::BlockTimerStatHandle FTM_PROJECTORS("Projectors");
static LLTrace::BlockTimerStatHandle FTM_POST("Post");

void LLPipeline::renderDeferredLighting(LLRenderTarget *screen_target)
{
    if (!sCull)
    {
        return;
    }

    LLRenderTarget *deferred_target       = &mDeferredScreen;
    LLRenderTarget *deferred_depth_target = &mDeferredDepth;
    LLRenderTarget *deferred_light_target = &mDeferredLight;

    {
        LL_RECORD_BLOCK_TIME(FTM_RENDER_DEFERRED);
        LLViewerCamera *camera = LLViewerCamera::getInstance();
        {
            LLGLDepthTest depth(GL_TRUE);
            deferred_depth_target->copyContents(*deferred_target,
                                                0,
                                                0,
                                                deferred_target->getWidth(),
                                                deferred_target->getHeight(),
                                                0,
                                                0,
                                                deferred_depth_target->getWidth(),
                                                deferred_depth_target->getHeight(),
                                                GL_DEPTH_BUFFER_BIT,
                                                GL_NEAREST);
        }

        LLGLEnable multisample(RenderFSAASamples > 0 ? GL_MULTISAMPLE_ARB : 0);

        if (gPipeline.hasRenderType(LLPipeline::RENDER_TYPE_HUD))
        {
            gPipeline.toggleRenderType(LLPipeline::RENDER_TYPE_HUD);
        }

        // ati doesn't seem to love actually using the stencil buffer on FBO's
        LLGLDisable stencil(GL_STENCIL_TEST);
        // glStencilFunc(GL_EQUAL, 1, 0xFFFFFFFF);
        // glStencilOp(GL_KEEP, GL_KEEP, GL_KEEP);

        gGL.setColorMask(true, true);

        // draw a cube around every light
        LLVertexBuffer::unbind();

        LLGLEnable cull(GL_CULL_FACE);
        LLGLEnable blend(GL_BLEND);

        glh::matrix4f mat = copy_matrix(gGLModelView);

        LLStrider<LLVector3> vert;
        mDeferredVB->getVertexStrider(vert);

        vert[0].set(-1, 1, 0);
        vert[1].set(-1, -3, 0);
        vert[2].set(3, 1, 0);

        setupHWLights(NULL);  // to set mSun/MoonDir;

        glh::vec4f tc(mSunDir.mV);
        mat.mult_matrix_vec(tc);
        mTransformedSunDir.set(tc.v);

        glh::vec4f tc_moon(mMoonDir.mV);
        mat.mult_matrix_vec(tc_moon);
        mTransformedMoonDir.set(tc_moon.v);

        gGL.pushMatrix();
        gGL.loadIdentity();
        gGL.matrixMode(LLRender::MM_PROJECTION);
        gGL.pushMatrix();
        gGL.loadIdentity();

        if (RenderDeferredSSAO || RenderShadowDetail > 0)
        {
            deferred_light_target->bindTarget();
            {  // paint shadow/SSAO light map (direct lighting lightmap)
                LL_RECORD_BLOCK_TIME(FTM_SUN_SHADOW);
                bindDeferredShader(gDeferredSunProgram, deferred_light_target);
                mDeferredVB->setBuffer(LLVertexBuffer::MAP_VERTEX);
                glClearColor(1, 1, 1, 1);
                deferred_light_target->clear(GL_COLOR_BUFFER_BIT);
                glClearColor(0, 0, 0, 0);

                glh::matrix4f inv_trans = get_current_modelview().inverse().transpose();

                const U32 slice = 32;
                F32       offset[slice * 3];
                for (U32 i = 0; i < 4; i++)
                {
                    for (U32 j = 0; j < 8; j++)
                    {
                        glh::vec3f v;
                        v.set_value(sinf(6.284f / 8 * j), cosf(6.284f / 8 * j), -(F32) i);
                        v.normalize();
                        inv_trans.mult_matrix_vec(v);
                        v.normalize();
                        offset[(i * 8 + j) * 3 + 0] = v.v[0];
                        offset[(i * 8 + j) * 3 + 1] = v.v[2];
                        offset[(i * 8 + j) * 3 + 2] = v.v[1];
                    }
                }

                gDeferredSunProgram.uniform3fv(sOffset, slice, offset);
                gDeferredSunProgram.uniform2f(LLShaderMgr::DEFERRED_SCREEN_RES,
                                              deferred_light_target->getWidth(),
                                              deferred_light_target->getHeight());

                {
                    LLGLDisable   blend(GL_BLEND);
                    LLGLDepthTest depth(GL_TRUE, GL_FALSE, GL_ALWAYS);
                    stop_glerror();
                    mDeferredVB->drawArrays(LLRender::TRIANGLES, 0, 3);
                    stop_glerror();
                }

                unbindDeferredShader(gDeferredSunProgram);
            }
            deferred_light_target->flush();
        }

        if (RenderDeferredSSAO)
        {  // soften direct lighting lightmap
            LL_RECORD_BLOCK_TIME(FTM_SOFTEN_SHADOW);
            // blur lightmap
            screen_target->bindTarget();
            glClearColor(1, 1, 1, 1);
            screen_target->clear(GL_COLOR_BUFFER_BIT);
            glClearColor(0, 0, 0, 0);

            bindDeferredShader(gDeferredBlurLightProgram);
            mDeferredVB->setBuffer(LLVertexBuffer::MAP_VERTEX);
            LLVector3 go          = RenderShadowGaussian;
            const U32 kern_length = 4;
            F32       blur_size   = RenderShadowBlurSize;
            F32       dist_factor = RenderShadowBlurDistFactor;

            // sample symmetrically with the middle sample falling exactly on 0.0
            F32 x = 0.f;

            LLVector3 gauss[32];  // xweight, yweight, offset

            for (U32 i = 0; i < kern_length; i++)
            {
                gauss[i].mV[0] = llgaussian(x, go.mV[0]);
                gauss[i].mV[1] = llgaussian(x, go.mV[1]);
                gauss[i].mV[2] = x;
                x += 1.f;
            }

            gDeferredBlurLightProgram.uniform2f(sDelta, 1.f, 0.f);
            gDeferredBlurLightProgram.uniform1f(sDistFactor, dist_factor);
            gDeferredBlurLightProgram.uniform3fv(sKern, kern_length, gauss[0].mV);
            gDeferredBlurLightProgram.uniform1f(sKernScale, blur_size * (kern_length / 2.f - 0.5f));

            {
                LLGLDisable   blend(GL_BLEND);
                LLGLDepthTest depth(GL_TRUE, GL_FALSE, GL_ALWAYS);
                stop_glerror();
                mDeferredVB->drawArrays(LLRender::TRIANGLES, 0, 3);
                stop_glerror();
            }

            screen_target->flush();
            unbindDeferredShader(gDeferredBlurLightProgram);

            bindDeferredShader(gDeferredBlurLightProgram, screen_target);

            mDeferredVB->setBuffer(LLVertexBuffer::MAP_VERTEX);
            deferred_light_target->bindTarget();

            gDeferredBlurLightProgram.uniform2f(sDelta, 0.f, 1.f);

            {
                LLGLDisable   blend(GL_BLEND);
                LLGLDepthTest depth(GL_TRUE, GL_FALSE, GL_ALWAYS);
                stop_glerror();
                mDeferredVB->drawArrays(LLRender::TRIANGLES, 0, 3);
                stop_glerror();
            }
            deferred_light_target->flush();
            unbindDeferredShader(gDeferredBlurLightProgram);
        }

        stop_glerror();
        gGL.popMatrix();
        stop_glerror();
        gGL.matrixMode(LLRender::MM_MODELVIEW);
        stop_glerror();
        gGL.popMatrix();
        stop_glerror();

        screen_target->bindTarget();
        // clear color buffer here - zeroing alpha (glow) is important or it will accumulate against sky
        glClearColor(0, 0, 0, 0);
        screen_target->clear(GL_COLOR_BUFFER_BIT);

        if (RenderDeferredAtmospheric)
        {  // apply sunlight contribution
            LLGLSLShader &soften_shader = LLPipeline::sUnderWaterRender ? gDeferredSoftenWaterProgram : gDeferredSoftenProgram;

            LL_RECORD_BLOCK_TIME(FTM_ATMOSPHERICS);
            bindDeferredShader(soften_shader);

            LLEnvironment &environment = LLEnvironment::instance();
            soften_shader.uniform1i(LLShaderMgr::SUN_UP_FACTOR, environment.getIsSunUp() ? 1 : 0);
            soften_shader.uniform4fv(LLShaderMgr::LIGHTNORM, 1, environment.getClampedLightNorm().mV);

            {
                LLGLDepthTest depth(GL_FALSE);
                LLGLDisable   blend(GL_BLEND);
                LLGLDisable   test(GL_ALPHA_TEST);

                // full screen blit
                gGL.pushMatrix();
                gGL.loadIdentity();
                gGL.matrixMode(LLRender::MM_PROJECTION);
                gGL.pushMatrix();
                gGL.loadIdentity();

                mDeferredVB->setBuffer(LLVertexBuffer::MAP_VERTEX);

                mDeferredVB->drawArrays(LLRender::TRIANGLES, 0, 3);

                gGL.popMatrix();
                gGL.matrixMode(LLRender::MM_MODELVIEW);
                gGL.popMatrix();
            }

            unbindDeferredShader(LLPipeline::sUnderWaterRender ? gDeferredSoftenWaterProgram : gDeferredSoftenProgram);
        }

        {  // render non-deferred geometry (fullbright, alpha, etc)
            LLGLDisable blend(GL_BLEND);
            LLGLDisable stencil(GL_STENCIL_TEST);
            gGL.setSceneBlendType(LLRender::BT_ALPHA);

            gPipeline.pushRenderTypeMask();

            gPipeline.andRenderTypeMask(LLPipeline::RENDER_TYPE_SKY,
                                        LLPipeline::RENDER_TYPE_CLOUDS,
                                        LLPipeline::RENDER_TYPE_WL_SKY,
                                        LLPipeline::END_RENDER_TYPES);

            renderGeomPostDeferred(*LLViewerCamera::getInstance(), false);
            gPipeline.popRenderTypeMask();
        }

        bool render_local = RenderLocalLights;

        if (render_local)
        {
            gGL.setSceneBlendType(LLRender::BT_ADD);
            std::list<LLVector4>        fullscreen_lights;
            LLDrawable::drawable_list_t spot_lights;
            LLDrawable::drawable_list_t fullscreen_spot_lights;

            for (U32 i = 0; i < 2; i++)
            {
                mTargetShadowSpotLight[i] = NULL;
            }

            std::list<LLVector4> light_colors;

            LLVertexBuffer::unbind();

            {
                bindDeferredShader(gDeferredLightProgram);

                if (mCubeVB.isNull())
                {
                    mCubeVB = ll_create_cube_vb(LLVertexBuffer::MAP_VERTEX, GL_STATIC_DRAW_ARB);
                }

                mCubeVB->setBuffer(LLVertexBuffer::MAP_VERTEX);

                LLGLDepthTest depth(GL_TRUE, GL_FALSE);
                for (LLDrawable::drawable_set_t::iterator iter = mLights.begin(); iter != mLights.end(); ++iter)
                {
                    LLDrawable *drawablep = *iter;

                    LLVOVolume *volume = drawablep->getVOVolume();
                    if (!volume)
                    {
                        continue;
                    }

                    if (volume->isAttachment())
                    {
                        if (!sRenderAttachedLights)
                        {
                            continue;
                        }
                    }

                    const LLViewerObject *vobj = drawablep->getVObj();
                    if (vobj)
                    {
                        LLVOAvatar *av = vobj->getAvatar();
                        if (av && (av->isTooComplex() || av->isInMuteList()))
                        {
                            continue;
                        }
                    }

                    const LLVector3 position = drawablep->getPositionAgent();
                    if (dist_vec(position, LLViewerCamera::getInstance()->getOrigin()) > RenderFarClip + volume->getLightRadius())
                    {
                        continue;
                    }

                    LLVector4a center;
                    center.load3(position.mV);
                    const F32 *c = center.getF32ptr();
                    F32        s = volume->getLightRadius() * 1.5f;

                    // send light color to shader in linear space
                    LLColor3 col = volume->getLightLinearColor();

                    if (col.magVecSquared() < 0.001f)
                    {
                        continue;
                    }

                    if (s <= 0.001f)
                    {
                        continue;
                    }

                    LLVector4a sa;
                    sa.splat(s);
                    if (camera->AABBInFrustumNoFarClip(center, sa) == 0)
                    {
                        continue;
                    }

                    sVisibleLightCount++;

                    if (camera->getOrigin().mV[0] > c[0] + s + 0.2f || camera->getOrigin().mV[0] < c[0] - s - 0.2f ||
                        camera->getOrigin().mV[1] > c[1] + s + 0.2f || camera->getOrigin().mV[1] < c[1] - s - 0.2f ||
                        camera->getOrigin().mV[2] > c[2] + s + 0.2f || camera->getOrigin().mV[2] < c[2] - s - 0.2f)
                    {  // draw box if camera is outside box
                        if (render_local)
                        {
                            if (volume->isLightSpotlight())
                            {
                                drawablep->getVOVolume()->updateSpotLightPriority();
                                spot_lights.push_back(drawablep);
                                continue;
                            }

                            LL_RECORD_BLOCK_TIME(FTM_LOCAL_LIGHTS);
                            gDeferredLightProgram.uniform3fv(LLShaderMgr::LIGHT_CENTER, 1, c);
                            gDeferredLightProgram.uniform1f(LLShaderMgr::LIGHT_SIZE, s);
                            gDeferredLightProgram.uniform3fv(LLShaderMgr::DIFFUSE_COLOR, 1, col.mV);
                            gDeferredLightProgram.uniform1f(LLShaderMgr::LIGHT_FALLOFF, volume->getLightFalloff(DEFERRED_LIGHT_FALLOFF));
                            gGL.syncMatrices();

                            mCubeVB->drawRange(LLRender::TRIANGLE_FAN, 0, 7, 8, get_box_fan_indices(camera, center));
                            stop_glerror();
                        }
                    }
                    else
                    {
                        if (volume->isLightSpotlight())
                        {
                            drawablep->getVOVolume()->updateSpotLightPriority();
                            fullscreen_spot_lights.push_back(drawablep);
                            continue;
                        }

                        glh::vec3f tc(c);
                        mat.mult_matrix_vec(tc);

                        fullscreen_lights.push_back(LLVector4(tc.v[0], tc.v[1], tc.v[2], s));
                        light_colors.push_back(LLVector4(col.mV[0], col.mV[1], col.mV[2], volume->getLightFalloff(DEFERRED_LIGHT_FALLOFF)));
                    }
                }

                // Bookmark comment to allow searching for mSpecialRenderMode == 3 (avatar edit mode),
                // prev site of appended deferred character light, removed by SL-13522 09/20

                unbindDeferredShader(gDeferredLightProgram);
            }

            if (!spot_lights.empty())
            {
                LLGLDepthTest depth(GL_TRUE, GL_FALSE);
                bindDeferredShader(gDeferredSpotLightProgram);

                mCubeVB->setBuffer(LLVertexBuffer::MAP_VERTEX);

                gDeferredSpotLightProgram.enableTexture(LLShaderMgr::DEFERRED_PROJECTION);

                for (LLDrawable::drawable_list_t::iterator iter = spot_lights.begin(); iter != spot_lights.end(); ++iter)
                {
                    LL_RECORD_BLOCK_TIME(FTM_PROJECTORS);
                    LLDrawable *drawablep = *iter;

                    LLVOVolume *volume = drawablep->getVOVolume();

                    LLVector4a center;
                    center.load3(drawablep->getPositionAgent().mV);
                    const F32 *c = center.getF32ptr();
                    F32        s = volume->getLightRadius() * 1.5f;

                    sVisibleLightCount++;

                    setupSpotLight(gDeferredSpotLightProgram, drawablep);

                    // send light color to shader in linear space
                    LLColor3 col = volume->getLightLinearColor();

                    gDeferredSpotLightProgram.uniform3fv(LLShaderMgr::LIGHT_CENTER, 1, c);
                    gDeferredSpotLightProgram.uniform1f(LLShaderMgr::LIGHT_SIZE, s);
                    gDeferredSpotLightProgram.uniform3fv(LLShaderMgr::DIFFUSE_COLOR, 1, col.mV);
                    gDeferredSpotLightProgram.uniform1f(LLShaderMgr::LIGHT_FALLOFF, volume->getLightFalloff(DEFERRED_LIGHT_FALLOFF));
                    gGL.syncMatrices();

                    mCubeVB->drawRange(LLRender::TRIANGLE_FAN, 0, 7, 8, get_box_fan_indices(camera, center));
                }
                gDeferredSpotLightProgram.disableTexture(LLShaderMgr::DEFERRED_PROJECTION);
                unbindDeferredShader(gDeferredSpotLightProgram);
            }

            // reset mDeferredVB to fullscreen triangle
            mDeferredVB->getVertexStrider(vert);
            vert[0].set(-1, 1, 0);
            vert[1].set(-1, -3, 0);
            vert[2].set(3, 1, 0);

            {
                LLGLDepthTest depth(GL_FALSE);

                // full screen blit
                gGL.pushMatrix();
                gGL.loadIdentity();
                gGL.matrixMode(LLRender::MM_PROJECTION);
                gGL.pushMatrix();
                gGL.loadIdentity();

                U32 count = 0;

                const U32 max_count = LL_DEFERRED_MULTI_LIGHT_COUNT;
                LLVector4 light[max_count];
                LLVector4 col[max_count];

                F32 far_z = 0.f;

                while (!fullscreen_lights.empty())
                {
                    LL_RECORD_BLOCK_TIME(FTM_FULLSCREEN_LIGHTS);
                    light[count] = fullscreen_lights.front();
                    fullscreen_lights.pop_front();
                    col[count] = light_colors.front();
                    light_colors.pop_front();

                    far_z = llmin(light[count].mV[2] - light[count].mV[3], far_z);
                    count++;
                    if (count == max_count || fullscreen_lights.empty())
                    {
                        U32 idx = count - 1;
                        bindDeferredShader(gDeferredMultiLightProgram[idx]);
                        gDeferredMultiLightProgram[idx].uniform1i(LLShaderMgr::MULTI_LIGHT_COUNT, count);
                        gDeferredMultiLightProgram[idx].uniform4fv(LLShaderMgr::MULTI_LIGHT, count, (GLfloat *) light);
                        gDeferredMultiLightProgram[idx].uniform4fv(LLShaderMgr::MULTI_LIGHT_COL, count, (GLfloat *) col);
                        gDeferredMultiLightProgram[idx].uniform1f(LLShaderMgr::MULTI_LIGHT_FAR_Z, far_z);
                        far_z = 0.f;
                        count = 0;
                        mDeferredVB->setBuffer(LLVertexBuffer::MAP_VERTEX);
                        mDeferredVB->drawArrays(LLRender::TRIANGLES, 0, 3);
                        unbindDeferredShader(gDeferredMultiLightProgram[idx]);
                    }
                }

                bindDeferredShader(gDeferredMultiSpotLightProgram);

                gDeferredMultiSpotLightProgram.enableTexture(LLShaderMgr::DEFERRED_PROJECTION);

                mDeferredVB->setBuffer(LLVertexBuffer::MAP_VERTEX);

                for (LLDrawable::drawable_list_t::iterator iter = fullscreen_spot_lights.begin(); iter != fullscreen_spot_lights.end(); ++iter)
                {
                    LL_RECORD_BLOCK_TIME(FTM_PROJECTORS);
                    LLDrawable *drawablep           = *iter;
                    LLVOVolume *volume              = drawablep->getVOVolume();
                    LLVector3   center              = drawablep->getPositionAgent();
                    F32 *       c                   = center.mV;
                    F32         light_size_final    = volume->getLightRadius() * 1.5f;
                    F32         light_falloff_final = volume->getLightFalloff(DEFERRED_LIGHT_FALLOFF);

                    sVisibleLightCount++;

                    glh::vec3f tc(c);
                    mat.mult_matrix_vec(tc);

                    setupSpotLight(gDeferredMultiSpotLightProgram, drawablep);

                    // send light color to shader in linear space
                    LLColor3 col = volume->getLightLinearColor();

                    gDeferredMultiSpotLightProgram.uniform3fv(LLShaderMgr::LIGHT_CENTER, 1, tc.v);
                    gDeferredMultiSpotLightProgram.uniform1f(LLShaderMgr::LIGHT_SIZE, light_size_final);
                    gDeferredMultiSpotLightProgram.uniform3fv(LLShaderMgr::DIFFUSE_COLOR, 1, col.mV);
                    gDeferredMultiSpotLightProgram.uniform1f(LLShaderMgr::LIGHT_FALLOFF, light_falloff_final);
                    mDeferredVB->drawArrays(LLRender::TRIANGLES, 0, 3);
                }

                gDeferredMultiSpotLightProgram.disableTexture(LLShaderMgr::DEFERRED_PROJECTION);
                unbindDeferredShader(gDeferredMultiSpotLightProgram);

                gGL.popMatrix();
                gGL.matrixMode(LLRender::MM_MODELVIEW);
                gGL.popMatrix();
            }
        }

        gGL.setColorMask(true, true);
    }

    screen_target->flush();

    // gamma correct lighting
    gGL.matrixMode(LLRender::MM_PROJECTION);
    gGL.pushMatrix();
    gGL.loadIdentity();
    gGL.matrixMode(LLRender::MM_MODELVIEW);
    gGL.pushMatrix();
    gGL.loadIdentity();

    {
        LLGLDepthTest depth(GL_FALSE, GL_FALSE);

        LLVector2 tc1(0, 0);
        LLVector2 tc2((F32) screen_target->getWidth() * 2, (F32) screen_target->getHeight() * 2);

        screen_target->bindTarget();
        // Apply gamma correction to the frame here.
        gDeferredPostGammaCorrectProgram.bind();
        // mDeferredVB->setBuffer(LLVertexBuffer::MAP_VERTEX);
        S32 channel = 0;
        channel     = gDeferredPostGammaCorrectProgram.enableTexture(LLShaderMgr::DEFERRED_DIFFUSE, screen_target->getUsage());
        if (channel > -1)
        {
            screen_target->bindTexture(0, channel, LLTexUnit::TFO_POINT);
        }

        gDeferredPostGammaCorrectProgram.uniform2f(LLShaderMgr::DEFERRED_SCREEN_RES, screen_target->getWidth(), screen_target->getHeight());

        F32 gamma = gSavedSettings.getF32("RenderDeferredDisplayGamma");

        gDeferredPostGammaCorrectProgram.uniform1f(LLShaderMgr::DISPLAY_GAMMA, (gamma > 0.1f) ? 1.0f / gamma : (1.0f / 2.2f));

        gGL.begin(LLRender::TRIANGLE_STRIP);
        gGL.texCoord2f(tc1.mV[0], tc1.mV[1]);
        gGL.vertex2f(-1, -1);

        gGL.texCoord2f(tc1.mV[0], tc2.mV[1]);
        gGL.vertex2f(-1, 3);

        gGL.texCoord2f(tc2.mV[0], tc1.mV[1]);
        gGL.vertex2f(3, -1);

        gGL.end();

        gGL.getTexUnit(channel)->unbind(screen_target->getUsage());
        gDeferredPostGammaCorrectProgram.unbind();
        screen_target->flush();
    }

    gGL.matrixMode(LLRender::MM_PROJECTION);
    gGL.popMatrix();
    gGL.matrixMode(LLRender::MM_MODELVIEW);
    gGL.popMatrix();

    screen_target->bindTarget();

    {  // render non-deferred geometry (alpha, fullbright, glow)
        LLGLDisable blend(GL_BLEND);
        LLGLDisable stencil(GL_STENCIL_TEST);

        pushRenderTypeMask();
        andRenderTypeMask(LLPipeline::RENDER_TYPE_ALPHA,
                          LLPipeline::RENDER_TYPE_FULLBRIGHT,
                          LLPipeline::RENDER_TYPE_VOLUME,
                          LLPipeline::RENDER_TYPE_GLOW,
                          LLPipeline::RENDER_TYPE_BUMP,
                          LLPipeline::RENDER_TYPE_PASS_SIMPLE,
                          LLPipeline::RENDER_TYPE_PASS_ALPHA,
                          LLPipeline::RENDER_TYPE_PASS_ALPHA_MASK,
                          LLPipeline::RENDER_TYPE_PASS_BUMP,
                          LLPipeline::RENDER_TYPE_PASS_POST_BUMP,
                          LLPipeline::RENDER_TYPE_PASS_FULLBRIGHT,
                          LLPipeline::RENDER_TYPE_PASS_FULLBRIGHT_ALPHA_MASK,
                          LLPipeline::RENDER_TYPE_PASS_FULLBRIGHT_SHINY,
                          LLPipeline::RENDER_TYPE_PASS_GLOW,
                          LLPipeline::RENDER_TYPE_PASS_GRASS,
                          LLPipeline::RENDER_TYPE_PASS_SHINY,
                          LLPipeline::RENDER_TYPE_PASS_INVISIBLE,
                          LLPipeline::RENDER_TYPE_PASS_INVISI_SHINY,
                          LLPipeline::RENDER_TYPE_AVATAR,
                          LLPipeline::RENDER_TYPE_CONTROL_AV,
                          LLPipeline::RENDER_TYPE_ALPHA_MASK,
                          LLPipeline::RENDER_TYPE_FULLBRIGHT_ALPHA_MASK,
                          END_RENDER_TYPES);

        renderGeomPostDeferred(*LLViewerCamera::getInstance());
        popRenderTypeMask();
    }

    {
        // render highlights, etc.
        renderHighlights();
        mHighlightFaces.clear();

        renderDebug();

        LLVertexBuffer::unbind();

        if (gPipeline.hasRenderDebugFeatureMask(LLPipeline::RENDER_DEBUG_FEATURE_UI))
        {
            // Render debugging beacons.
            gObjectList.renderObjectBeacons();
            gObjectList.resetObjectBeacons();
            gSky.addSunMoonBeacons();
        }
    }

    screen_target->flush();
}

void LLPipeline::setupSpotLight(LLGLSLShader& shader, LLDrawable* drawablep)
{
	//construct frustum
	LLVOVolume* volume = drawablep->getVOVolume();
	LLVector3 params = volume->getSpotLightParams();

	F32 fov = params.mV[0];
	F32 focus = params.mV[1];

	LLVector3 pos = drawablep->getPositionAgent();
	LLQuaternion quat = volume->getRenderRotation();
	LLVector3 scale = volume->getScale();
	
	//get near clip plane
	LLVector3 at_axis(0,0,-scale.mV[2]*0.5f);
	at_axis *= quat;

	LLVector3 np = pos+at_axis;
	at_axis.normVec();

	//get origin that has given fov for plane np, at_axis, and given scale
	F32 dist = (scale.mV[1]*0.5f)/tanf(fov*0.5f);

	LLVector3 origin = np - at_axis*dist;

	//matrix from volume space to agent space
	LLMatrix4 light_mat(quat, LLVector4(origin,1.f));

	glh::matrix4f light_to_agent((F32*) light_mat.mMatrix);
	glh::matrix4f light_to_screen = get_current_modelview() * light_to_agent;

	glh::matrix4f screen_to_light = light_to_screen.inverse();

	F32 s = volume->getLightRadius()*1.5f;
	F32 near_clip = dist;
	F32 width = scale.mV[VX];
	F32 height = scale.mV[VY];
	F32 far_clip = s+dist-scale.mV[VZ];

	F32 fovy = fov * RAD_TO_DEG;
	F32 aspect = width/height;

	glh::matrix4f trans(0.5f, 0.f, 0.f, 0.5f,
				0.f, 0.5f, 0.f, 0.5f,
				0.f, 0.f, 0.5f, 0.5f,
				0.f, 0.f, 0.f, 1.f);

	glh::vec3f p1(0, 0, -(near_clip+0.01f));
	glh::vec3f p2(0, 0, -(near_clip+1.f));

	glh::vec3f screen_origin(0, 0, 0);

	light_to_screen.mult_matrix_vec(p1);
	light_to_screen.mult_matrix_vec(p2);
	light_to_screen.mult_matrix_vec(screen_origin);

	glh::vec3f n = p2-p1;
	n.normalize();
	
	F32 proj_range = far_clip - near_clip;
	glh::matrix4f light_proj = gl_perspective(fovy, aspect, near_clip, far_clip);
	screen_to_light = trans * light_proj * screen_to_light;
	shader.uniformMatrix4fv(LLShaderMgr::PROJECTOR_MATRIX, 1, FALSE, screen_to_light.m);
	shader.uniform1f(LLShaderMgr::PROJECTOR_NEAR, near_clip);
	shader.uniform3fv(LLShaderMgr::PROJECTOR_P, 1, p1.v);
	shader.uniform3fv(LLShaderMgr::PROJECTOR_N, 1, n.v);
	shader.uniform3fv(LLShaderMgr::PROJECTOR_ORIGIN, 1, screen_origin.v);
	shader.uniform1f(LLShaderMgr::PROJECTOR_RANGE, proj_range);
	shader.uniform1f(LLShaderMgr::PROJECTOR_AMBIANCE, params.mV[2]);
	S32 s_idx = -1;

	for (U32 i = 0; i < 2; i++)
	{
		if (mShadowSpotLight[i] == drawablep)
		{
			s_idx = i;
		}
	}

	shader.uniform1i(LLShaderMgr::PROJECTOR_SHADOW_INDEX, s_idx);

	if (s_idx >= 0)
	{
		shader.uniform1f(LLShaderMgr::PROJECTOR_SHADOW_FADE, 1.f-mSpotLightFade[s_idx]);
	}
	else
	{
		shader.uniform1f(LLShaderMgr::PROJECTOR_SHADOW_FADE, 1.f);
	}

	{
		LLDrawable* potential = drawablep;
		//determine if this is a good light for casting shadows
		F32 m_pri = volume->getSpotLightPriority();

		for (U32 i = 0; i < 2; i++)
		{
			F32 pri = 0.f;

			if (mTargetShadowSpotLight[i].notNull())
			{
				pri = mTargetShadowSpotLight[i]->getVOVolume()->getSpotLightPriority();			
			}

			if (m_pri > pri)
			{
				LLDrawable* temp = mTargetShadowSpotLight[i];
				mTargetShadowSpotLight[i] = potential;
				potential = temp;
				m_pri = pri;
			}
		}
	}

	LLViewerTexture* img = volume->getLightTexture();

	if (img == NULL)
	{
		img = LLViewerFetchedTexture::sWhiteImagep;
	}

	S32 channel = shader.enableTexture(LLShaderMgr::DEFERRED_PROJECTION);

	if (channel > -1)
	{
		if (img)
		{
			gGL.getTexUnit(channel)->bind(img);

			F32 lod_range = logf(img->getWidth())/logf(2.f);

			shader.uniform1f(LLShaderMgr::PROJECTOR_FOCUS, focus);
			shader.uniform1f(LLShaderMgr::PROJECTOR_LOD, lod_range);
			shader.uniform1f(LLShaderMgr::PROJECTOR_AMBIENT_LOD, llclamp((proj_range-focus)/proj_range*lod_range, 0.f, 1.f));
		}
	}
		
}

void LLPipeline::unbindDeferredShader(LLGLSLShader &shader)
{
    LLRenderTarget* deferred_target       = &mDeferredScreen;
    LLRenderTarget* deferred_depth_target = &mDeferredDepth;
    LLRenderTarget* deferred_light_target = &mDeferredLight;

	stop_glerror();
    shader.disableTexture(LLShaderMgr::DEFERRED_NORMAL, deferred_target->getUsage());
    shader.disableTexture(LLShaderMgr::DEFERRED_DIFFUSE, deferred_target->getUsage());
    shader.disableTexture(LLShaderMgr::DEFERRED_SPECULAR, deferred_target->getUsage());
    shader.disableTexture(LLShaderMgr::DEFERRED_DEPTH, deferred_depth_target->getUsage());
    shader.disableTexture(LLShaderMgr::DEFERRED_LIGHT, deferred_light_target->getUsage());
	shader.disableTexture(LLShaderMgr::DIFFUSE_MAP);
	shader.disableTexture(LLShaderMgr::DEFERRED_BLOOM);

	for (U32 i = 0; i < 4; i++)
	{
		if (shader.disableTexture(LLShaderMgr::DEFERRED_SHADOW0+i) > -1)
		{
			glTexParameteri(GL_TEXTURE_2D, GL_TEXTURE_COMPARE_MODE_ARB, GL_NONE);
		}
	}

	for (U32 i = 4; i < 6; i++)
	{
		if (shader.disableTexture(LLShaderMgr::DEFERRED_SHADOW0+i) > -1)
		{
			glTexParameteri(GL_TEXTURE_2D, GL_TEXTURE_COMPARE_MODE_ARB, GL_NONE);
		}
	}

	shader.disableTexture(LLShaderMgr::DEFERRED_NOISE);
	shader.disableTexture(LLShaderMgr::DEFERRED_LIGHTFUNC);

	S32 channel = shader.disableTexture(LLShaderMgr::ENVIRONMENT_MAP, LLTexUnit::TT_CUBE_MAP);
	if (channel > -1)
	{
		LLCubeMap* cube_map = gSky.mVOSkyp ? gSky.mVOSkyp->getCubeMap() : NULL;
		if (cube_map)
		{
			cube_map->disable();
		}
	}
	gGL.getTexUnit(0)->unbind(LLTexUnit::TT_TEXTURE);
	gGL.getTexUnit(0)->activate();
	shader.unbind();
}

inline float sgn(float a)
{
    if (a > 0.0F) return (1.0F);
    if (a < 0.0F) return (-1.0F);
    return (0.0F);
}

void LLPipeline::generateWaterReflection(LLCamera& camera_in)
{	
	if (LLPipeline::sWaterReflections && assertInitialized() && LLDrawPoolWater::sNeedsReflectionUpdate)
	{
		bool skip_avatar_update = false;
		if (!isAgentAvatarValid() || gAgentCamera.getCameraAnimating() || gAgentCamera.getCameraMode() != CAMERA_MODE_MOUSELOOK || !LLVOAvatar::sVisibleInFirstPerson)
		{
			skip_avatar_update = true;
		}
		
        LLCamera camera = camera_in;

        camera.setFar(camera_in.getFar() * 0.75f);

        bool camera_is_underwater = LLViewerCamera::getInstance()->cameraUnderWater();

		LLPipeline::sReflectionRender = true;
		
		gPipeline.pushRenderTypeMask();

        glh::matrix4f saved_modelview  = get_current_modelview();
        glh::matrix4f saved_projection = get_current_projection();
		glh::matrix4f mat;

        S32 detail = RenderReflectionDetail;

        F32 water_height      = gAgent.getRegion()->getWaterHeight(); 
        F32 camera_height     = camera_in.getOrigin().mV[VZ];
        F32 distance_to_water = (water_height < camera_height) ? (camera_height - water_height) : (water_height - camera_height);

        LLVector3 reflection_offset      = LLVector3(0, 0, distance_to_water * 2.0f);
        LLVector3 camera_look_at         = camera_in.getAtAxis();
        LLVector3 reflection_look_at     = LLVector3(camera_look_at.mV[VX], camera_look_at.mV[VY], -camera_look_at.mV[VZ]);
        LLVector3 reflect_origin         = camera_in.getOrigin() - reflection_offset;
        LLVector3 reflect_interest_point = reflect_origin + (reflection_look_at * 5.0f);

        camera.setOriginAndLookAt(reflect_origin, LLVector3::z_axis, reflect_interest_point);

		//plane params
        LLPlane plane;
		LLVector3 pnorm;
		S32 water_clip = 0;
        if (!camera_is_underwater)
		{ //camera is above water, clip plane points up
			pnorm.setVec(0,0,1);
            plane.setVec(pnorm, -water_height);
            water_clip = 1;
		}
		else
		{	//camera is below water, clip plane points down
			pnorm = LLVector3(0,0,-1);
            plane.setVec(pnorm, water_height);
            water_clip = -1;
		}

        S32 occlusion = LLPipeline::sUseOcclusion;

			//disable occlusion culling for reflection map for now
			LLPipeline::sUseOcclusion = 0;

        if (!camera_is_underwater)
        {   //generate planar reflection map

			LLViewerCamera::sCurCameraID = LLViewerCamera::CAMERA_WATER0;

            gGL.matrixMode(LLRender::MM_MODELVIEW);
            gGL.pushMatrix();

            mat.set_scale(glh::vec3f(1, 1, -1));
            mat.set_translate(glh::vec3f(0,0,water_height*2.f));
            mat = saved_modelview * mat;


            mReflectionModelView = mat;

            set_current_modelview(mat);
			gGL.loadMatrix(mat.m);

			LLViewerCamera::updateFrustumPlanes(camera, FALSE, TRUE);

            glh::vec3f    origin(0, 0, 0);
            glh::matrix4f inv_mat = mat.inverse();
            inv_mat.mult_matrix_vec(origin);

            camera.setOrigin(origin.v);

			glCullFace(GL_FRONT);

			if (LLDrawPoolWater::sNeedsReflectionUpdate)
			{
                gGL.getTexUnit(0)->unbind(LLTexUnit::TT_TEXTURE);
                glClearColor(0,0,0,0);
                mWaterRef.bindTarget();

                gGL.setColorMask(true, true);
                mWaterRef.clear();
                gGL.setColorMask(true, false);
                mWaterRef.getViewport(gGLViewport);

				//initial sky pass (no user clip plane)
				{ //mask out everything but the sky
					gPipeline.pushRenderTypeMask();
					gPipeline.andRenderTypeMask(LLPipeline::RENDER_TYPE_SKY,
						LLPipeline::RENDER_TYPE_WL_SKY,
						LLPipeline::RENDER_TYPE_CLOUDS,
						LLPipeline::END_RENDER_TYPES);

                    updateCull(camera, mSky);
                    stateSort(camera, mSky);
						renderGeom(camera, TRUE);

					gPipeline.popRenderTypeMask();
				}

				gPipeline.pushRenderTypeMask();

				clearRenderTypeMask(LLPipeline::RENDER_TYPE_WATER,
					LLPipeline::RENDER_TYPE_VOIDWATER,
					LLPipeline::RENDER_TYPE_GROUND,
					LLPipeline::RENDER_TYPE_SKY,
					LLPipeline::RENDER_TYPE_CLOUDS,
					LLPipeline::END_RENDER_TYPES);	

				if (detail > 0)
				{ //mask out selected geometry based on reflection detail
					if (detail < 4)
					{
						clearRenderTypeMask(LLPipeline::RENDER_TYPE_PARTICLES, END_RENDER_TYPES);
						if (detail < 3)
						{
                            clearRenderTypeMask(LLPipeline::RENDER_TYPE_AVATAR, LLPipeline::RENDER_TYPE_CONTROL_AV, END_RENDER_TYPES);
							if (detail < 2)
							{
								clearRenderTypeMask(LLPipeline::RENDER_TYPE_VOLUME, END_RENDER_TYPES);
							}
						}
					}

                    LLGLUserClipPlane clip_plane(plane, mReflectionModelView, saved_projection);
					LLGLDisable cull(GL_CULL_FACE);
                    updateCull(camera, mReflectedObjects, -water_clip, &plane);
                    stateSort(camera, mReflectedObjects);
							renderGeom(camera);
						}
                gPipeline.popRenderTypeMask();
                mWaterRef.flush();
				}

			glCullFace(GL_BACK);
            gGL.matrixMode(LLRender::MM_MODELVIEW);
			gGL.popMatrix();
            
            set_current_modelview(saved_modelview);
		}

        //LLPipeline::sUseOcclusion = occlusion;

		camera.setOrigin(camera_in.getOrigin());
		//render distortion map
		static bool last_update = true;
		if (last_update)
		{
            gPipeline.pushRenderTypeMask();

			camera.setFar(camera_in.getFar());
			clearRenderTypeMask(LLPipeline::RENDER_TYPE_WATER,
								LLPipeline::RENDER_TYPE_VOIDWATER,
								LLPipeline::RENDER_TYPE_GROUND,
								END_RENDER_TYPES);	

            // intentionally inverted so that distortion map contents (objects under the water when we're above it)
            // will properly include water fog effects
            LLPipeline::sUnderWaterRender = !camera_is_underwater;

			if (LLPipeline::sUnderWaterRender)
			{
                clearRenderTypeMask(
                                    LLPipeline::RENDER_TYPE_GROUND,
									LLPipeline::RENDER_TYPE_SKY,
									LLPipeline::RENDER_TYPE_CLOUDS,
									LLPipeline::RENDER_TYPE_WL_SKY,
									END_RENDER_TYPES);		
			}
			LLViewerCamera::updateFrustumPlanes(camera);

			gGL.getTexUnit(0)->unbind(LLTexUnit::TT_TEXTURE);
			
            if (LLPipeline::sUnderWaterRender || LLDrawPoolWater::sNeedsDistortionUpdate)
            {
                LLPipeline::sDistortionRender = true;

                LLColor3 col = LLEnvironment::instance().getCurrentWater()->getWaterFogColor();
			glClearColor(col.mV[0], col.mV[1], col.mV[2], 0.f);

			LLViewerCamera::sCurCameraID = LLViewerCamera::CAMERA_WATER1;
			
                mWaterDis.bindTarget();
			mWaterDis.getViewport(gGLViewport);
			
                gGL.setColorMask(true, true);
                mWaterDis.clear();
                gGL.setColorMask(true, false);

                F32 water_dist = water_height * LLPipeline::sDistortionWaterClipPlaneMargin;

                //clip out geometry on the same side of water as the camera w/ enough margin to not include the water geo itself,
                // but not so much as to clip out parts of avatars that should be seen under the water in the distortion map
                LLPlane plane(-pnorm, water_dist);
                LLGLUserClipPlane clip_plane(plane, saved_modelview, saved_projection);

				gGL.setColorMask(true, true);
				mWaterDis.clear();
				gGL.setColorMask(true, false);

                // ignore clip plane if we're underwater and viewing distortion map of objects above waterline
                if (camera_is_underwater)
				{
                    clip_plane.disable();
				}

                updateCull(camera, mRefractedObjects, water_clip, &plane);
                stateSort(camera, mRefractedObjects);
					renderGeom(camera);

					if (LLGLSLShader::sNoFixedFunction)
					{
						gUIProgram.bind();
					}
					
					LLWorld::getInstance()->renderPropertyLines();
					
					if (LLGLSLShader::sNoFixedFunction)
					{
						gUIProgram.unbind();
					}

                mWaterDis.flush();
			}

            LLPipeline::sDistortionRender = false;
			
            gPipeline.popRenderTypeMask();
		}
		last_update = LLDrawPoolWater::sNeedsReflectionUpdate && LLDrawPoolWater::sNeedsDistortionUpdate;

        gPipeline.popRenderTypeMask();

        LLPipeline::sUseOcclusion     = occlusion;
        LLPipeline::sUnderWaterRender = false;
		LLPipeline::sReflectionRender = false;

        LLDrawPoolWater::sNeedsReflectionUpdate = FALSE;
        LLDrawPoolWater::sNeedsDistortionUpdate = FALSE;

		if (!LLRenderTarget::sUseFBO)
		{
			glClear(GL_DEPTH_BUFFER_BIT);
		}
		glClearColor(0.f, 0.f, 0.f, 0.f);
		gViewerWindow->setup3DViewport();
		
		LLGLState::checkStates();

		if (!skip_avatar_update)
		{
			gAgentAvatarp->updateAttachmentVisibility(gAgentCamera.getCameraMode());
		}

		LLViewerCamera::sCurCameraID = LLViewerCamera::CAMERA_WORLD;
	}
}

glh::matrix4f look(const LLVector3 pos, const LLVector3 dir, const LLVector3 up)
{
	glh::matrix4f ret;

	LLVector3 dirN;
	LLVector3 upN;
	LLVector3 lftN;

	lftN = dir % up;
	lftN.normVec();
	
	upN = lftN % dir;
	upN.normVec();
	
	dirN = dir;
	dirN.normVec();

	ret.m[ 0] = lftN[0];
	ret.m[ 1] = upN[0];
	ret.m[ 2] = -dirN[0];
	ret.m[ 3] = 0.f;

	ret.m[ 4] = lftN[1];
	ret.m[ 5] = upN[1];
	ret.m[ 6] = -dirN[1];
	ret.m[ 7] = 0.f;

	ret.m[ 8] = lftN[2];
	ret.m[ 9] = upN[2];
	ret.m[10] = -dirN[2];
	ret.m[11] = 0.f;

	ret.m[12] = -(lftN*pos);
	ret.m[13] = -(upN*pos);
	ret.m[14] = dirN*pos;
	ret.m[15] = 1.f;

	return ret;
}

glh::matrix4f scale_translate_to_fit(const LLVector3 min, const LLVector3 max)
{
	glh::matrix4f ret;
	ret.m[ 0] = 2/(max[0]-min[0]);
	ret.m[ 4] = 0;
	ret.m[ 8] = 0;
	ret.m[12] = -(max[0]+min[0])/(max[0]-min[0]);

	ret.m[ 1] = 0;
	ret.m[ 5] = 2/(max[1]-min[1]);
	ret.m[ 9] = 0;
	ret.m[13] = -(max[1]+min[1])/(max[1]-min[1]);

	ret.m[ 2] = 0;
	ret.m[ 6] = 0;
	ret.m[10] = 2/(max[2]-min[2]);
	ret.m[14] = -(max[2]+min[2])/(max[2]-min[2]);

	ret.m[ 3] = 0;
	ret.m[ 7] = 0;
	ret.m[11] = 0;
	ret.m[15] = 1;

	return ret;
}

static LLTrace::BlockTimerStatHandle FTM_SHADOW_RENDER("Render Shadows");
static LLTrace::BlockTimerStatHandle FTM_SHADOW_ALPHA("Alpha Shadow");
static LLTrace::BlockTimerStatHandle FTM_SHADOW_SIMPLE("Simple Shadow");
static LLTrace::BlockTimerStatHandle FTM_SHADOW_GEOM("Shadow Geom");

static LLTrace::BlockTimerStatHandle FTM_SHADOW_ALPHA_MASKED("Alpha Masked");
static LLTrace::BlockTimerStatHandle FTM_SHADOW_ALPHA_BLEND("Alpha Blend");
static LLTrace::BlockTimerStatHandle FTM_SHADOW_ALPHA_TREE("Alpha Tree");
static LLTrace::BlockTimerStatHandle FTM_SHADOW_ALPHA_GRASS("Alpha Grass");
static LLTrace::BlockTimerStatHandle FTM_SHADOW_FULLBRIGHT_ALPHA_MASKED("Fullbright Alpha Masked");

void LLPipeline::renderShadow(glh::matrix4f& view, glh::matrix4f& proj, LLCamera& shadow_cam, LLCullResult &result, bool use_shader, bool use_occlusion, U32 target_width)
{
	LL_RECORD_BLOCK_TIME(FTM_SHADOW_RENDER);

	//clip out geometry on the same side of water as the camera
	S32 occlude = LLPipeline::sUseOcclusion;
	if (!use_occlusion)
	{
		LLPipeline::sUseOcclusion = 0;
	}
	LLPipeline::sShadowRender = true;
	
	static const U32 types[] = { 
		LLRenderPass::PASS_SIMPLE, 
		LLRenderPass::PASS_FULLBRIGHT, 
		LLRenderPass::PASS_SHINY, 
		LLRenderPass::PASS_BUMP, 
		LLRenderPass::PASS_FULLBRIGHT_SHINY ,
		LLRenderPass::PASS_MATERIAL,
		LLRenderPass::PASS_MATERIAL_ALPHA_EMISSIVE,
		LLRenderPass::PASS_SPECMAP,
		LLRenderPass::PASS_SPECMAP_EMISSIVE,
		LLRenderPass::PASS_NORMMAP,
		LLRenderPass::PASS_NORMMAP_EMISSIVE,
		LLRenderPass::PASS_NORMSPEC,
		LLRenderPass::PASS_NORMSPEC_EMISSIVE,
	};

	LLGLEnable cull(GL_CULL_FACE);

	//enable depth clamping if available
	LLGLEnable depth_clamp(gGLManager.mHasDepthClamp ? GL_DEPTH_CLAMP : 0);

	if (use_shader)
	{
		gDeferredShadowCubeProgram.bind();
	}

	LLRenderTarget& occlusion_target = mShadowOcclusion[LLViewerCamera::sCurCameraID-1];

	occlusion_target.bindTarget();
	updateCull(shadow_cam, result);
	occlusion_target.flush();

	stateSort(shadow_cam, result);
	
	
	//generate shadow map
	gGL.matrixMode(LLRender::MM_PROJECTION);
	gGL.pushMatrix();
	gGL.loadMatrix(proj.m);
	gGL.matrixMode(LLRender::MM_MODELVIEW);
	gGL.pushMatrix();
	gGL.loadMatrix(view.m);

	stop_glerror();
	gGLLastMatrix = NULL;

	gGL.getTexUnit(0)->unbind(LLTexUnit::TT_TEXTURE);
	
	stop_glerror();
	
    LLEnvironment& environment = LLEnvironment::instance();

	LLVertexBuffer::unbind();

	{
		if (!use_shader)
		{ //occlusion program is general purpose depth-only no-textures
			gOcclusionProgram.bind();
		}
		else
		{
			gDeferredShadowProgram.bind();
            gDeferredShadowProgram.uniform1i(LLShaderMgr::SUN_UP_FACTOR, environment.getIsSunUp() ? 1 : 0);
		}

		gGL.diffuseColor4f(1,1,1,1);

        S32 shadow_detail = gSavedSettings.getS32("RenderShadowDetail");

        // if not using VSM, disable color writes
        if (shadow_detail <= 2)
        {
		gGL.setColorMask(false, false);
        }
	
		LL_RECORD_BLOCK_TIME(FTM_SHADOW_SIMPLE);
		
		gGL.getTexUnit(0)->disable();
		for (U32 i = 0; i < sizeof(types)/sizeof(U32); ++i)
		{
			renderObjects(types[i], LLVertexBuffer::MAP_VERTEX, FALSE);
		}
		gGL.getTexUnit(0)->enable(LLTexUnit::TT_TEXTURE);
		if (!use_shader)
		{
			gOcclusionProgram.unbind();
		}
	}
	
	if (use_shader)
	{
        LL_RECORD_BLOCK_TIME(FTM_SHADOW_GEOM);

		gDeferredShadowProgram.unbind();
		renderGeomShadow(shadow_cam);
		gDeferredShadowProgram.bind();
        gDeferredShadowProgram.uniform1i(LLShaderMgr::SUN_UP_FACTOR, environment.getIsSunUp() ? 1 : 0);
	}
	else
	{
        LL_RECORD_BLOCK_TIME(FTM_SHADOW_GEOM);

		renderGeomShadow(shadow_cam);
	}

	{
		LL_RECORD_BLOCK_TIME(FTM_SHADOW_ALPHA);

		gDeferredShadowAlphaMaskProgram.bind();
		gDeferredShadowAlphaMaskProgram.uniform1f(LLShaderMgr::DEFERRED_SHADOW_TARGET_WIDTH, (float)target_width);
        gDeferredShadowAlphaMaskProgram.uniform1i(LLShaderMgr::SUN_UP_FACTOR, environment.getIsSunUp() ? 1 : 0);

		U32 mask =	LLVertexBuffer::MAP_VERTEX | 
					LLVertexBuffer::MAP_TEXCOORD0 | 
					LLVertexBuffer::MAP_COLOR | 
					LLVertexBuffer::MAP_TEXTURE_INDEX;

        {
            LL_RECORD_BLOCK_TIME(FTM_SHADOW_ALPHA_MASKED);
		renderMaskedObjects(LLRenderPass::PASS_ALPHA_MASK, mask, TRUE, TRUE);
        }

        {
            LL_RECORD_BLOCK_TIME(FTM_SHADOW_ALPHA_BLEND);
		gDeferredShadowAlphaMaskProgram.setMinimumAlpha(0.598f);
		renderObjects(LLRenderPass::PASS_ALPHA, mask, TRUE, TRUE);
        }

        {
            LL_RECORD_BLOCK_TIME(FTM_SHADOW_FULLBRIGHT_ALPHA_MASKED);
            gDeferredShadowFullbrightAlphaMaskProgram.bind();
            gDeferredShadowFullbrightAlphaMaskProgram.uniform1f(LLShaderMgr::DEFERRED_SHADOW_TARGET_WIDTH, (float)target_width);
            gDeferredShadowFullbrightAlphaMaskProgram.uniform1i(LLShaderMgr::SUN_UP_FACTOR, environment.getIsSunUp() ? 1 : 0);
            renderFullbrightMaskedObjects(LLRenderPass::PASS_FULLBRIGHT_ALPHA_MASK, mask, TRUE, TRUE);
        }

		mask = mask & ~LLVertexBuffer::MAP_TEXTURE_INDEX;

        {
            LL_RECORD_BLOCK_TIME(FTM_SHADOW_ALPHA_TREE);
		gDeferredTreeShadowProgram.bind();
            gDeferredTreeShadowProgram.uniform1i(LLShaderMgr::SUN_UP_FACTOR, environment.getIsSunUp() ? 1 : 0);
		renderMaskedObjects(LLRenderPass::PASS_NORMSPEC_MASK, mask);
		renderMaskedObjects(LLRenderPass::PASS_MATERIAL_ALPHA_MASK, mask);
		renderMaskedObjects(LLRenderPass::PASS_SPECMAP_MASK, mask);
		renderMaskedObjects(LLRenderPass::PASS_NORMMAP_MASK, mask);
        }
		
        {
            LL_RECORD_BLOCK_TIME(FTM_SHADOW_ALPHA_GRASS);
		gDeferredTreeShadowProgram.setMinimumAlpha(0.598f);
		renderObjects(LLRenderPass::PASS_GRASS, LLVertexBuffer::MAP_VERTEX | LLVertexBuffer::MAP_TEXCOORD0, TRUE);
	}
    }

	//glCullFace(GL_BACK);

	gDeferredShadowCubeProgram.bind();
	gGLLastMatrix = NULL;
	gGL.loadMatrix(gGLModelView);

	LLRenderTarget& occlusion_source = mShadow[LLViewerCamera::sCurCameraID-1];

	doOcclusion(shadow_cam, occlusion_source, occlusion_target);

	if (use_shader)
	{
		gDeferredShadowProgram.unbind();
	}
	
	gGL.setColorMask(true, true);
			
	gGL.matrixMode(LLRender::MM_PROJECTION);
	gGL.popMatrix();
	gGL.matrixMode(LLRender::MM_MODELVIEW);
	gGL.popMatrix();
	gGLLastMatrix = NULL;

	LLPipeline::sUseOcclusion = occlude;
	LLPipeline::sShadowRender = false;
}

static LLTrace::BlockTimerStatHandle FTM_VISIBLE_CLOUD("Visible Cloud");
bool LLPipeline::getVisiblePointCloud(LLCamera& camera, LLVector3& min, LLVector3& max, std::vector<LLVector3>& fp, LLVector3 light_dir)
{
	LL_RECORD_BLOCK_TIME(FTM_VISIBLE_CLOUD);
	//get point cloud of intersection of frust and min, max

	if (getVisibleExtents(camera, min, max))
	{
		return false;
	}

	//get set of planes on bounding box
	LLPlane bp[] = { 
		LLPlane(min, LLVector3(-1,0,0)),
		LLPlane(min, LLVector3(0,-1,0)),
		LLPlane(min, LLVector3(0,0,-1)),
		LLPlane(max, LLVector3(1,0,0)),
		LLPlane(max, LLVector3(0,1,0)),
		LLPlane(max, LLVector3(0,0,1))};
	
	//potential points
	std::vector<LLVector3> pp;

	//add corners of AABB
	pp.push_back(LLVector3(min.mV[0], min.mV[1], min.mV[2]));
	pp.push_back(LLVector3(max.mV[0], min.mV[1], min.mV[2]));
	pp.push_back(LLVector3(min.mV[0], max.mV[1], min.mV[2]));
	pp.push_back(LLVector3(max.mV[0], max.mV[1], min.mV[2]));
	pp.push_back(LLVector3(min.mV[0], min.mV[1], max.mV[2]));
	pp.push_back(LLVector3(max.mV[0], min.mV[1], max.mV[2]));
	pp.push_back(LLVector3(min.mV[0], max.mV[1], max.mV[2]));
	pp.push_back(LLVector3(max.mV[0], max.mV[1], max.mV[2]));

	//add corners of camera frustum
	for (U32 i = 0; i < LLCamera::AGENT_FRUSTRUM_NUM; i++)
	{
		pp.push_back(camera.mAgentFrustum[i]);
	}


	//bounding box line segments
	U32 bs[] = 
			{
		0,1,
		1,3,
		3,2,
		2,0,

		4,5,
		5,7,
		7,6,
		6,4,

		0,4,
		1,5,
		3,7,
		2,6
	};

	for (U32 i = 0; i < 12; i++)
	{ //for each line segment in bounding box
		for (U32 j = 0; j < LLCamera::AGENT_PLANE_NO_USER_CLIP_NUM; j++) 
		{ //for each plane in camera frustum
			const LLPlane& cp = camera.getAgentPlane(j);
			const LLVector3& v1 = pp[bs[i*2+0]];
			const LLVector3& v2 = pp[bs[i*2+1]];
			LLVector3 n;
			cp.getVector3(n);

			LLVector3 line = v1-v2;

			F32 d1 = line*n;
			F32 d2 = -cp.dist(v2);

			F32 t = d2/d1;

			if (t > 0.f && t < 1.f)
			{
				LLVector3 intersect = v2+line*t;
				pp.push_back(intersect);
			}
		}
	}
			
	//camera frustum line segments
	const U32 fs[] =
	{
		0,1,
		1,2,
		2,3,
		3,0,

		4,5,
		5,6,
		6,7,
		7,4,
	
		0,4,
		1,5,
		2,6,
		3,7	
	};

	for (U32 i = 0; i < 12; i++)
	{
		for (U32 j = 0; j < 6; ++j)
		{
			const LLVector3& v1 = pp[fs[i*2+0]+8];
			const LLVector3& v2 = pp[fs[i*2+1]+8];
			const LLPlane& cp = bp[j];
			LLVector3 n;
			cp.getVector3(n);

			LLVector3 line = v1-v2;

			F32 d1 = line*n;
			F32 d2 = -cp.dist(v2);

			F32 t = d2/d1;

			if (t > 0.f && t < 1.f)
			{
				LLVector3 intersect = v2+line*t;
				pp.push_back(intersect);
			}	
		}
	}

	LLVector3 ext[] = { min-LLVector3(0.05f,0.05f,0.05f),
		max+LLVector3(0.05f,0.05f,0.05f) };

	for (U32 i = 0; i < pp.size(); ++i)
	{
		bool found = true;

		const F32* p = pp[i].mV;
			
		for (U32 j = 0; j < 3; ++j)
		{
			if (p[j] < ext[0].mV[j] ||
				p[j] > ext[1].mV[j])
			{
				found = false;
				break;
			}
		}
				
		for (U32 j = 0; j < LLCamera::AGENT_PLANE_NO_USER_CLIP_NUM; ++j)
		{
			const LLPlane& cp = camera.getAgentPlane(j);
			F32 dist = cp.dist(pp[i]);
			if (dist > 0.05f) //point is above some plane, not contained
			{
				found = false;
				break;
			}
		}

		if (found)
		{
			fp.push_back(pp[i]);
		}
	}
	
	if (fp.empty())
	{
		return false;
	}
	
	return true;
}

void LLPipeline::renderHighlight(const LLViewerObject* obj, F32 fade)
{
	if (obj && obj->getVolume())
	{
		for (LLViewerObject::child_list_t::const_iterator iter = obj->getChildren().begin(); iter != obj->getChildren().end(); ++iter)
		{
			renderHighlight(*iter, fade);
		}

		LLDrawable* drawable = obj->mDrawable;
		if (drawable)
		{
			for (S32 i = 0; i < drawable->getNumFaces(); ++i)
			{
				LLFace* face = drawable->getFace(i);
				if (face)
				{
					face->renderSelected(LLViewerTexture::sNullImagep, LLColor4(1,1,1,fade));
				}
			}
		}
	}
}

void LLPipeline::generateHighlight(LLCamera& camera)
{
	//render highlighted object as white into offscreen render target
	if (mHighlightObject.notNull())
	{
		mHighlightSet.insert(HighlightItem(mHighlightObject));
	}
	
	if (!mHighlightSet.empty())
	{
		F32 transition = gFrameIntervalSeconds.value()/RenderHighlightFadeTime;

		LLGLDisable test(GL_ALPHA_TEST);
		LLGLDepthTest depth(GL_FALSE);
		mHighlight.bindTarget();
		disableLights();
		gGL.setColorMask(true, true);
		mHighlight.clear();

        if (LLGLSLShader::sNoFixedFunction)
        {
            gHighlightProgram.bind();
        }

		gGL.getTexUnit(0)->bind(LLViewerFetchedTexture::sWhiteImagep);
		for (std::set<HighlightItem>::iterator iter = mHighlightSet.begin(); iter != mHighlightSet.end(); )
		{
			std::set<HighlightItem>::iterator cur_iter = iter++;

			if (cur_iter->mItem.isNull())
			{
				mHighlightSet.erase(cur_iter);
				continue;
			}

			if (cur_iter->mItem == mHighlightObject)
			{
				cur_iter->incrFade(transition); 
			}
			else
			{
				cur_iter->incrFade(-transition);
				if (cur_iter->mFade <= 0.f)
				{
					mHighlightSet.erase(cur_iter);
					continue;
				}
			}

			renderHighlight(cur_iter->mItem->getVObj(), cur_iter->mFade);
		}

		mHighlight.flush();
		gGL.setColorMask(true, false);
		gViewerWindow->setup3DViewport();
	}
}

LLRenderTarget* LLPipeline::getShadowTarget(U32 i)
{
    return &mShadow[i];
}

static LLTrace::BlockTimerStatHandle FTM_GEN_SUN_SHADOW("Gen Sun Shadow");
static LLTrace::BlockTimerStatHandle FTM_GEN_SUN_SHADOW_SETUP("Sun Shadow Setup");
static LLTrace::BlockTimerStatHandle FTM_GEN_SUN_SHADOW_RENDER_DIRECTIONAL("Render Dir");
static LLTrace::BlockTimerStatHandle FTM_GEN_SUN_SHADOW_SPOT_SETUP("Spot Shadow Setup");
static LLTrace::BlockTimerStatHandle FTM_GEN_SUN_SHADOW_SPOT_RENDER("Spot Shadow Render");

void LLPipeline::generateSunShadow(LLCamera& camera)
{
	if (!sRenderDeferred || RenderShadowDetail <= 0)
	{
		return;
	}

	LL_RECORD_BLOCK_TIME(FTM_GEN_SUN_SHADOW);

	bool skip_avatar_update = false;
	if (!isAgentAvatarValid() || gAgentCamera.getCameraAnimating() || gAgentCamera.getCameraMode() != CAMERA_MODE_MOUSELOOK || !LLVOAvatar::sVisibleInFirstPerson)
	{

		skip_avatar_update = true;
	}

	if (!skip_avatar_update)
	{
		gAgentAvatarp->updateAttachmentVisibility(CAMERA_MODE_THIRD_PERSON);
	}

	F64 last_modelview[16];
	F64 last_projection[16];
	for (U32 i = 0; i < 16; i++)
	{ //store last_modelview of world camera
		last_modelview[i] = gGLLastModelView[i];
		last_projection[i] = gGLLastProjection[i];
	}

	pushRenderTypeMask();
	andRenderTypeMask(LLPipeline::RENDER_TYPE_SIMPLE,
					LLPipeline::RENDER_TYPE_ALPHA,
					LLPipeline::RENDER_TYPE_GRASS,
					LLPipeline::RENDER_TYPE_FULLBRIGHT,
					LLPipeline::RENDER_TYPE_BUMP,
					LLPipeline::RENDER_TYPE_VOLUME,
					LLPipeline::RENDER_TYPE_AVATAR,
					LLPipeline::RENDER_TYPE_CONTROL_AV,
					LLPipeline::RENDER_TYPE_TREE, 
					LLPipeline::RENDER_TYPE_TERRAIN,
					LLPipeline::RENDER_TYPE_WATER,
					LLPipeline::RENDER_TYPE_VOIDWATER,
					LLPipeline::RENDER_TYPE_PASS_ALPHA,
					LLPipeline::RENDER_TYPE_PASS_ALPHA_MASK,
					LLPipeline::RENDER_TYPE_PASS_FULLBRIGHT_ALPHA_MASK,
					LLPipeline::RENDER_TYPE_PASS_GRASS,
					LLPipeline::RENDER_TYPE_PASS_SIMPLE,
					LLPipeline::RENDER_TYPE_PASS_BUMP,
					LLPipeline::RENDER_TYPE_PASS_FULLBRIGHT,
					LLPipeline::RENDER_TYPE_PASS_SHINY,
					LLPipeline::RENDER_TYPE_PASS_FULLBRIGHT_SHINY,
					LLPipeline::RENDER_TYPE_PASS_MATERIAL,
					LLPipeline::RENDER_TYPE_PASS_MATERIAL_ALPHA,
					LLPipeline::RENDER_TYPE_PASS_MATERIAL_ALPHA_MASK,
					LLPipeline::RENDER_TYPE_PASS_MATERIAL_ALPHA_EMISSIVE,
					LLPipeline::RENDER_TYPE_PASS_SPECMAP,
					LLPipeline::RENDER_TYPE_PASS_SPECMAP_BLEND,
					LLPipeline::RENDER_TYPE_PASS_SPECMAP_MASK,
					LLPipeline::RENDER_TYPE_PASS_SPECMAP_EMISSIVE,
					LLPipeline::RENDER_TYPE_PASS_NORMMAP,
					LLPipeline::RENDER_TYPE_PASS_NORMMAP_BLEND,
					LLPipeline::RENDER_TYPE_PASS_NORMMAP_MASK,
					LLPipeline::RENDER_TYPE_PASS_NORMMAP_EMISSIVE,
					LLPipeline::RENDER_TYPE_PASS_NORMSPEC,
					LLPipeline::RENDER_TYPE_PASS_NORMSPEC_BLEND,
					LLPipeline::RENDER_TYPE_PASS_NORMSPEC_MASK,
					LLPipeline::RENDER_TYPE_PASS_NORMSPEC_EMISSIVE,
					END_RENDER_TYPES);

	gGL.setColorMask(false, false);

    LLEnvironment& environment = LLEnvironment::instance();

	//get sun view matrix
	
	//store current projection/modelview matrix
	glh::matrix4f saved_proj = get_current_projection();
	glh::matrix4f saved_view = get_current_modelview();
	glh::matrix4f inv_view = saved_view.inverse();

	glh::matrix4f view[6];
	glh::matrix4f proj[6];
	
	//clip contains parallel split distances for 3 splits
	LLVector3 clip = RenderShadowClipPlanes;

    LLVector3 caster_dir(environment.getIsSunUp() ? mSunDir : mMoonDir);

	//F32 slope_threshold = gSavedSettings.getF32("RenderShadowSlopeThreshold");

	//far clip on last split is minimum of camera view distance and 128
	mSunClipPlanes = LLVector4(clip, clip.mV[2] * clip.mV[2]/clip.mV[1]);

	clip = RenderShadowOrthoClipPlanes;
	mSunOrthoClipPlanes = LLVector4(clip, clip.mV[2]*clip.mV[2]/clip.mV[1]);

	//currently used for amount to extrude frusta corners for constructing shadow frusta
	//LLVector3 n = RenderShadowNearDist;
	//F32 nearDist[] = { n.mV[0], n.mV[1], n.mV[2], n.mV[2] };

	//put together a universal "near clip" plane for shadow frusta
	LLPlane shadow_near_clip;
	{
		LLVector3 p = gAgent.getPositionAgent();
		p += caster_dir * RenderFarClip*2.f;
		shadow_near_clip.setVec(p, caster_dir);
	}

	LLVector3 lightDir = -caster_dir;
	lightDir.normVec();

	glh::vec3f light_dir(lightDir.mV);

	//create light space camera matrix
	
	LLVector3 at = lightDir;

	LLVector3 up = camera.getAtAxis();

	if (fabsf(up*lightDir) > 0.75f)
	{
		up = camera.getUpAxis();
	}

	/*LLVector3 left = up%at;
	up = at%left;*/

	up.normVec();
	at.normVec();
	
	
	LLCamera main_camera = camera;
	
	F32 near_clip = 0.f;
	{
		//get visible point cloud
		std::vector<LLVector3> fp;

		main_camera.calcAgentFrustumPlanes(main_camera.mAgentFrustum);
		
		LLVector3 min,max;
		getVisiblePointCloud(main_camera,min,max,fp);

		if (fp.empty())
		{
			if (!hasRenderDebugMask(RENDER_DEBUG_SHADOW_FRUSTA))
			{
				mShadowCamera[0] = main_camera;
				mShadowExtents[0][0] = min;
				mShadowExtents[0][1] = max;

				mShadowFrustPoints[0].clear();
				mShadowFrustPoints[1].clear();
				mShadowFrustPoints[2].clear();
				mShadowFrustPoints[3].clear();
			}
			popRenderTypeMask();

			if (!skip_avatar_update)
			{
				gAgentAvatarp->updateAttachmentVisibility(gAgentCamera.getCameraMode());
			}

			return;
		}

		//get good split distances for frustum
		for (U32 i = 0; i < fp.size(); ++i)
		{
			glh::vec3f v(fp[i].mV);
			saved_view.mult_matrix_vec(v);
			fp[i].setVec(v.v);
		}

		min = fp[0];
		max = fp[0];

		//get camera space bounding box
		for (U32 i = 1; i < fp.size(); ++i)
		{
			update_min_max(min, max, fp[i]);
		}

		near_clip    = llclamp(-max.mV[2], 0.01f, 4.0f);
		F32 far_clip = llclamp(-min.mV[2]*2.f, 16.0f, 512.0f);

		//far_clip = llmin(far_clip, 128.f);
		far_clip = llmin(far_clip, camera.getFar());

		F32 range = far_clip-near_clip;

		LLVector3 split_exp = RenderShadowSplitExponent;

		F32 da = 1.f-llmax( fabsf(lightDir*up), fabsf(lightDir*camera.getLeftAxis()) );
		
		da = powf(da, split_exp.mV[2]);

		F32 sxp = split_exp.mV[1] + (split_exp.mV[0]-split_exp.mV[1])*da;
		
		for (U32 i = 0; i < 4; ++i)
		{
			F32 x = (F32)(i+1)/4.f;
			x = powf(x, sxp);
			mSunClipPlanes.mV[i] = near_clip+range*x;
		}

		mSunClipPlanes.mV[0] *= 1.25f; //bump back first split for transition padding
	}

	// convenience array of 4 near clip plane distances
	F32 dist[] = { near_clip, mSunClipPlanes.mV[0], mSunClipPlanes.mV[1], mSunClipPlanes.mV[2], mSunClipPlanes.mV[3] };
	

	if (mSunDiffuse == LLColor4::black)
	{ //sun diffuse is totally black, shadows don't matter
		LLGLDepthTest depth(GL_TRUE);

		for (S32 j = 0; j < 4; j++)
		{
			mShadow[j].bindTarget();
			mShadow[j].clear();
			mShadow[j].flush();
		}
	}
	else
	{
		for (S32 j = 0; j < 4; j++)
		{
			if (!hasRenderDebugMask(RENDER_DEBUG_SHADOW_FRUSTA))
			{
				mShadowFrustPoints[j].clear();
			}

			LLViewerCamera::sCurCameraID = (LLViewerCamera::eCameraID)(LLViewerCamera::CAMERA_SHADOW0+j);

			//restore render matrices
			set_current_modelview(saved_view);
			set_current_projection(saved_proj);

			LLVector3 eye = camera.getOrigin();

			//camera used for shadow cull/render
			LLCamera shadow_cam;
		
			//create world space camera frustum for this split
			shadow_cam = camera;
			shadow_cam.setFar(16.f);
	
			LLViewerCamera::updateFrustumPlanes(shadow_cam, FALSE, FALSE, TRUE);

			LLVector3* frust = shadow_cam.mAgentFrustum;

			LLVector3 pn = shadow_cam.getAtAxis();
		
			LLVector3 min, max;

			//construct 8 corners of split frustum section
			for (U32 i = 0; i < 4; i++)
			{
				LLVector3 delta = frust[i+4]-eye;
				delta += (frust[i+4]-frust[(i+2)%4+4])*0.05f;
				delta.normVec();
				F32 dp = delta*pn;
				frust[i] = eye + (delta*dist[j]*0.75f)/dp;
				frust[i+4] = eye + (delta*dist[j+1]*1.25f)/dp;
			}
						
			shadow_cam.calcAgentFrustumPlanes(frust);
			shadow_cam.mFrustumCornerDist = 0.f;
		
			if (!gPipeline.hasRenderDebugMask(LLPipeline::RENDER_DEBUG_SHADOW_FRUSTA))
			{
				mShadowCamera[j] = shadow_cam;
			}

			std::vector<LLVector3> fp;

			if (!gPipeline.getVisiblePointCloud(shadow_cam, min, max, fp, lightDir))
			{
				//no possible shadow receivers
				if (!gPipeline.hasRenderDebugMask(LLPipeline::RENDER_DEBUG_SHADOW_FRUSTA))
				{
					mShadowExtents[j][0] = LLVector3();
					mShadowExtents[j][1] = LLVector3();
					mShadowCamera[j+4] = shadow_cam;
				}

				mShadow[j].bindTarget();
				{
					LLGLDepthTest depth(GL_TRUE);
					mShadow[j].clear();
				}
				mShadow[j].flush();

				mShadowError.mV[j] = 0.f;
				mShadowFOV.mV[j] = 0.f;

				continue;
			}

			if (!gPipeline.hasRenderDebugMask(LLPipeline::RENDER_DEBUG_SHADOW_FRUSTA))
			{
				mShadowExtents[j][0] = min;
				mShadowExtents[j][1] = max;
				mShadowFrustPoints[j] = fp;
			}
				

			//find a good origin for shadow projection
			LLVector3 origin;

			//get a temporary view projection
			view[j] = look(camera.getOrigin(), lightDir, -up);

			std::vector<LLVector3> wpf;

			for (U32 i = 0; i < fp.size(); i++)
			{
				glh::vec3f p = glh::vec3f(fp[i].mV);
				view[j].mult_matrix_vec(p);
				wpf.push_back(LLVector3(p.v));
			}

			min = wpf[0];
			max = wpf[0];

			for (U32 i = 0; i < fp.size(); ++i)
			{ //get AABB in camera space
				update_min_max(min, max, wpf[i]);
			}

			// Construct a perspective transform with perspective along y-axis that contains
			// points in wpf
			//Known:
			// - far clip plane
			// - near clip plane
			// - points in frustum
			//Find:
			// - origin

			//get some "interesting" points of reference
			LLVector3 center = (min+max)*0.5f;
			LLVector3 size = (max-min)*0.5f;
			LLVector3 near_center = center;
			near_center.mV[1] += size.mV[1]*2.f;
		
		
			//put all points in wpf in quadrant 0, reletive to center of min/max
			//get the best fit line using least squares
			F32 bfm = 0.f;
			F32 bfb = 0.f;

			for (U32 i = 0; i < wpf.size(); ++i)
			{
				wpf[i] -= center;
				wpf[i].mV[0] = fabsf(wpf[i].mV[0]);
				wpf[i].mV[2] = fabsf(wpf[i].mV[2]);
			}

			if (!wpf.empty())
			{ 
				F32 sx = 0.f;
				F32 sx2 = 0.f;
				F32 sy = 0.f;
				F32 sxy = 0.f;
			
				for (U32 i = 0; i < wpf.size(); ++i)
				{		
					sx += wpf[i].mV[0];
					sx2 += wpf[i].mV[0]*wpf[i].mV[0];
					sy += wpf[i].mV[1];
					sxy += wpf[i].mV[0]*wpf[i].mV[1]; 
				}

				bfm = (sy*sx-wpf.size()*sxy)/(sx*sx-wpf.size()*sx2);
				bfb = (sx*sxy-sy*sx2)/(sx*sx-bfm*sx2);
			}
		
			{
				// best fit line is y=bfm*x+bfb
		
				//find point that is furthest to the right of line
				F32 off_x = -1.f;
				LLVector3 lp;

				for (U32 i = 0; i < wpf.size(); ++i)
				{
					//y = bfm*x+bfb
					//x = (y-bfb)/bfm
					F32 lx = (wpf[i].mV[1]-bfb)/bfm;

					lx = wpf[i].mV[0]-lx;
				
					if (off_x < lx)
					{
						off_x = lx;
						lp = wpf[i];
					}
				}

				//get line with slope bfm through lp
				// bfb = y-bfm*x
				bfb = lp.mV[1]-bfm*lp.mV[0];

				//calculate error
				mShadowError.mV[j] = 0.f;

				for (U32 i = 0; i < wpf.size(); ++i)
				{
					F32 lx = (wpf[i].mV[1]-bfb)/bfm;
					mShadowError.mV[j] += fabsf(wpf[i].mV[0]-lx);
				}

				mShadowError.mV[j] /= wpf.size();
				mShadowError.mV[j] /= size.mV[0];

				if (mShadowError.mV[j] > RenderShadowErrorCutoff)
				{ //just use ortho projection
					mShadowFOV.mV[j] = -1.f;
					origin.clearVec();
					proj[j] = gl_ortho(min.mV[0], max.mV[0],
										min.mV[1], max.mV[1],
										-max.mV[2], -min.mV[2]);
				}
				else
				{
					//origin is where line x = 0;
					origin.setVec(0,bfb,0);

					F32 fovz = 1.f;
					F32 fovx = 1.f;
				
					LLVector3 zp;
					LLVector3 xp;

					for (U32 i = 0; i < wpf.size(); ++i)
					{
						LLVector3 atz = wpf[i]-origin;
						atz.mV[0] = 0.f;
						atz.normVec();
						if (fovz > -atz.mV[1])
						{
							zp = wpf[i];
							fovz = -atz.mV[1];
						}
					
						LLVector3 atx = wpf[i]-origin;
						atx.mV[2] = 0.f;
						atx.normVec();
						if (fovx > -atx.mV[1])
						{
							fovx = -atx.mV[1];
							xp = wpf[i];
						}
					}

					fovx = acos(fovx);
					fovz = acos(fovz);

					F32 cutoff = llmin((F32) RenderShadowFOVCutoff, 1.4f);
				
					mShadowFOV.mV[j] = fovx;
				
					if (fovx < cutoff && fovz > cutoff)
					{
						//x is a good fit, but z is too big, move away from zp enough so that fovz matches cutoff
						F32 d = zp.mV[2]/tan(cutoff);
						F32 ny = zp.mV[1] + fabsf(d);

						origin.mV[1] = ny;

						fovz = 1.f;
						fovx = 1.f;

						for (U32 i = 0; i < wpf.size(); ++i)
						{
							LLVector3 atz = wpf[i]-origin;
							atz.mV[0] = 0.f;
							atz.normVec();
							fovz = llmin(fovz, -atz.mV[1]);

							LLVector3 atx = wpf[i]-origin;
							atx.mV[2] = 0.f;
							atx.normVec();
							fovx = llmin(fovx, -atx.mV[1]);
						}

						fovx = acos(fovx);
						fovz = acos(fovz);

						mShadowFOV.mV[j] = cutoff;
					}

				
					origin += center;
			
					F32 ynear = -(max.mV[1]-origin.mV[1]);
					F32 yfar = -(min.mV[1]-origin.mV[1]);
				
					if (ynear < 0.1f) //keep a sensible near clip plane
					{
						F32 diff = 0.1f-ynear;
						origin.mV[1] += diff;
						ynear += diff;
						yfar += diff;
					}
								
					if (fovx > cutoff)
					{ //just use ortho projection
						origin.clearVec();
						mShadowError.mV[j] = -1.f;
						proj[j] = gl_ortho(min.mV[0], max.mV[0],
								min.mV[1], max.mV[1],
								-max.mV[2], -min.mV[2]);
					}
					else
					{
						//get perspective projection
						view[j] = view[j].inverse();

						glh::vec3f origin_agent(origin.mV);
					
						//translate view to origin
						view[j].mult_matrix_vec(origin_agent);

						eye = LLVector3(origin_agent.v);

						if (!hasRenderDebugMask(LLPipeline::RENDER_DEBUG_SHADOW_FRUSTA))
						{
							mShadowFrustOrigin[j] = eye;
						}
				
						view[j] = look(LLVector3(origin_agent.v), lightDir, -up);

						F32 fx = 1.f/tanf(fovx);
						F32 fz = 1.f/tanf(fovz);

						proj[j] = glh::matrix4f(-fx, 0, 0, 0,
												0, (yfar+ynear)/(ynear-yfar), 0, (2.f*yfar*ynear)/(ynear-yfar),
												0, 0, -fz, 0,
												0, -1.f, 0, 0);
					}
				}
			}

			//shadow_cam.setFar(128.f);
			shadow_cam.setOriginAndLookAt(eye, up, center);

			shadow_cam.setOrigin(0,0,0);

			set_current_modelview(view[j]);
			set_current_projection(proj[j]);

			LLViewerCamera::updateFrustumPlanes(shadow_cam, FALSE, FALSE, TRUE);

			//shadow_cam.ignoreAgentFrustumPlane(LLCamera::AGENT_PLANE_NEAR);
			shadow_cam.getAgentPlane(LLCamera::AGENT_PLANE_NEAR).set(shadow_near_clip);

			//translate and scale to from [-1, 1] to [0, 1]
			glh::matrix4f trans(0.5f, 0.f, 0.f, 0.5f,
							0.f, 0.5f, 0.f, 0.5f,
							0.f, 0.f, 0.5f, 0.5f,
							0.f, 0.f, 0.f, 1.f);

			set_current_modelview(view[j]);
			set_current_projection(proj[j]);

			for (U32 i = 0; i < 16; i++)
			{
				gGLLastModelView[i] = mShadowModelview[j].m[i];
				gGLLastProjection[i] = mShadowProjection[j].m[i];
			}

			mShadowModelview[j] = view[j];
			mShadowProjection[j] = proj[j];
			mSunShadowMatrix[j] = trans*proj[j]*view[j]*inv_view;
		
			stop_glerror();

			mShadow[j].bindTarget();
			mShadow[j].getViewport(gGLViewport);
			mShadow[j].clear();
		
			U32 target_width = mShadow[j].getWidth();

			{
				static LLCullResult result[4];
				renderShadow(view[j], proj[j], shadow_cam, result[j], TRUE, FALSE, target_width);
			}

			mShadow[j].flush();
 
			if (!gPipeline.hasRenderDebugMask(LLPipeline::RENDER_DEBUG_SHADOW_FRUSTA))
			{
				mShadowCamera[j+4] = shadow_cam;
			}
		}
	}

	
	//hack to disable projector shadows 
	bool gen_shadow = RenderShadowDetail > 1;

	if (gen_shadow)
	{
		LLTrace::CountStatHandle<>* velocity_stat = LLViewerCamera::getVelocityStat();
		F32 fade_amt = gFrameIntervalSeconds.value() 
			* llmax(LLTrace::get_frame_recording().getLastRecording().getSum(*velocity_stat) / LLTrace::get_frame_recording().getLastRecording().getDuration().value(), 1.0);

		//update shadow targets
		for (U32 i = 0; i < 2; i++)
		{ //for each current shadow
			LLViewerCamera::sCurCameraID = (LLViewerCamera::eCameraID)(LLViewerCamera::CAMERA_SHADOW4+i);

			if (mShadowSpotLight[i].notNull() && 
				(mShadowSpotLight[i] == mTargetShadowSpotLight[0] ||
				mShadowSpotLight[i] == mTargetShadowSpotLight[1]))
			{ //keep this spotlight
				mSpotLightFade[i] = llmin(mSpotLightFade[i]+fade_amt, 1.f);
			}
			else
			{ //fade out this light
				mSpotLightFade[i] = llmax(mSpotLightFade[i]-fade_amt, 0.f);
				
				if (mSpotLightFade[i] == 0.f || mShadowSpotLight[i].isNull())
				{ //faded out, grab one of the pending spots (whichever one isn't already taken)
					if (mTargetShadowSpotLight[0] != mShadowSpotLight[(i+1)%2])
					{
						mShadowSpotLight[i] = mTargetShadowSpotLight[0];
					}
					else
					{
						mShadowSpotLight[i] = mTargetShadowSpotLight[1];
					}
				}
			}
		}

		for (S32 i = 0; i < 2; i++)
		{
			set_current_modelview(saved_view);
			set_current_projection(saved_proj);

			if (mShadowSpotLight[i].isNull())
			{
				continue;
			}

			LLVOVolume* volume = mShadowSpotLight[i]->getVOVolume();

			if (!volume)
			{
				mShadowSpotLight[i] = NULL;
				continue;
			}

			LLDrawable* drawable = mShadowSpotLight[i];

			LLVector3 params = volume->getSpotLightParams();
			F32 fov = params.mV[0];

			//get agent->light space matrix (modelview)
			LLVector3 center = drawable->getPositionAgent();
			LLQuaternion quat = volume->getRenderRotation();

			//get near clip plane
			LLVector3 scale = volume->getScale();
			LLVector3 at_axis(0,0,-scale.mV[2]*0.5f);
			at_axis *= quat;

			LLVector3 np = center+at_axis;
			at_axis.normVec();

			//get origin that has given fov for plane np, at_axis, and given scale
			F32 dist = (scale.mV[1]*0.5f)/tanf(fov*0.5f);

			LLVector3 origin = np - at_axis*dist;

			LLMatrix4 mat(quat, LLVector4(origin, 1.f));

			view[i+4] = glh::matrix4f((F32*) mat.mMatrix);

			view[i+4] = view[i+4].inverse();

			//get perspective matrix
			F32 near_clip = dist+0.01f;
			F32 width = scale.mV[VX];
			F32 height = scale.mV[VY];
			F32 far_clip = dist+volume->getLightRadius()*1.5f;

			F32 fovy = fov * RAD_TO_DEG;
			F32 aspect = width/height;
			
			proj[i+4] = gl_perspective(fovy, aspect, near_clip, far_clip);

			//translate and scale to from [-1, 1] to [0, 1]
			glh::matrix4f trans(0.5f, 0.f, 0.f, 0.5f,
							0.f, 0.5f, 0.f, 0.5f,
							0.f, 0.f, 0.5f, 0.5f,
							0.f, 0.f, 0.f, 1.f);

			set_current_modelview(view[i+4]);
			set_current_projection(proj[i+4]);

			mSunShadowMatrix[i+4] = trans*proj[i+4]*view[i+4]*inv_view;
			
			for (U32 j = 0; j < 16; j++)
			{
				gGLLastModelView[j] = mShadowModelview[i+4].m[j];
				gGLLastProjection[j] = mShadowProjection[i+4].m[j];
			}

			mShadowModelview[i+4] = view[i+4];
			mShadowProjection[i+4] = proj[i+4];

			LLCamera shadow_cam = camera;
			shadow_cam.setFar(far_clip);
			shadow_cam.setOrigin(origin);

			LLViewerCamera::updateFrustumPlanes(shadow_cam, FALSE, FALSE, TRUE);

			stop_glerror();

			mShadow[i+4].bindTarget();
			mShadow[i+4].getViewport(gGLViewport);
			mShadow[i+4].clear();

			U32 target_width = mShadow[i+4].getWidth();

			static LLCullResult result[2];

			LLViewerCamera::sCurCameraID = (LLViewerCamera::eCameraID)(LLViewerCamera::CAMERA_SHADOW0 + i + 4);

            RenderSpotLight = drawable;            

			renderShadow(view[i+4], proj[i+4], shadow_cam, result[i], FALSE, FALSE, target_width);

            RenderSpotLight = nullptr;

			mShadow[i+4].flush();
 		}
	}
	else
	{ //no spotlight shadows
		mShadowSpotLight[0] = mShadowSpotLight[1] = NULL;
	}


	if (!CameraOffset)
	{
		set_current_modelview(saved_view);
		set_current_projection(saved_proj);
	}
	else
	{
		set_current_modelview(view[1]);
		set_current_projection(proj[1]);
		gGL.loadMatrix(view[1].m);
		gGL.matrixMode(LLRender::MM_PROJECTION);
		gGL.loadMatrix(proj[1].m);
		gGL.matrixMode(LLRender::MM_MODELVIEW);
	}
	gGL.setColorMask(true, false);

	for (U32 i = 0; i < 16; i++)
	{
		gGLLastModelView[i] = last_modelview[i];
		gGLLastProjection[i] = last_projection[i];
	}

	popRenderTypeMask();

	if (!skip_avatar_update)
	{
		gAgentAvatarp->updateAttachmentVisibility(gAgentCamera.getCameraMode());
	}
}

void LLPipeline::renderGroups(LLRenderPass* pass, U32 type, U32 mask, bool texture)
{
	for (LLCullResult::sg_iterator i = sCull->beginVisibleGroups(); i != sCull->endVisibleGroups(); ++i)
	{
		LLSpatialGroup* group = *i;
		if (!group->isDead() &&
			(!sUseOcclusion || !group->isOcclusionState(LLSpatialGroup::OCCLUDED)) &&
			gPipeline.hasRenderType(group->getSpatialPartition()->mDrawableType) &&
			group->mDrawMap.find(type) != group->mDrawMap.end())
		{
			pass->renderGroup(group,type,mask,texture);
		}
	}
}

static LLTrace::BlockTimerStatHandle FTM_IMPOSTOR_MARK_VISIBLE("Impostor Mark Visible");
static LLTrace::BlockTimerStatHandle FTM_IMPOSTOR_SETUP("Impostor Setup");
static LLTrace::BlockTimerStatHandle FTM_IMPOSTOR_BACKGROUND("Impostor Background");
static LLTrace::BlockTimerStatHandle FTM_IMPOSTOR_ALLOCATE("Impostor Allocate");
static LLTrace::BlockTimerStatHandle FTM_IMPOSTOR_RESIZE("Impostor Resize");

void LLPipeline::generateImpostor(LLVOAvatar* avatar)
{
	LLGLState::checkStates();
	LLGLState::checkTextureChannels();
	LLGLState::checkClientArrays();

	static LLCullResult result;
	result.clear();
	grabReferences(result);
	
	if (!avatar || !avatar->mDrawable)
	{
        LL_WARNS_ONCE("AvatarRenderPipeline") << "Avatar is " << (avatar ? "not drawable" : "null") << LL_ENDL;
		return;
	}
    LL_DEBUGS_ONCE("AvatarRenderPipeline") << "Avatar " << avatar->getID() << " is drawable" << LL_ENDL;

	assertInitialized();

	bool visually_muted = avatar->isVisuallyMuted();		
    LL_DEBUGS_ONCE("AvatarRenderPipeline") << "Avatar " << avatar->getID()
                              << " is " << ( visually_muted ? "" : "not ") << "visually muted"
                              << LL_ENDL;
	bool too_complex = avatar->isTooComplex();		
    LL_DEBUGS_ONCE("AvatarRenderPipeline") << "Avatar " << avatar->getID()
                              << " is " << ( too_complex ? "" : "not ") << "too complex"
                              << LL_ENDL;

	pushRenderTypeMask();
	
	if (visually_muted || too_complex)
	{
		andRenderTypeMask(LLPipeline::RENDER_TYPE_AVATAR,
							LLPipeline::RENDER_TYPE_CONTROL_AV,
							END_RENDER_TYPES);
	}
	else
	{
		andRenderTypeMask(LLPipeline::RENDER_TYPE_ALPHA,
			LLPipeline::RENDER_TYPE_FULLBRIGHT,
			LLPipeline::RENDER_TYPE_VOLUME,
			LLPipeline::RENDER_TYPE_GLOW,
						LLPipeline::RENDER_TYPE_BUMP,
						LLPipeline::RENDER_TYPE_PASS_SIMPLE,
						LLPipeline::RENDER_TYPE_PASS_ALPHA,
						LLPipeline::RENDER_TYPE_PASS_ALPHA_MASK,
			LLPipeline::RENDER_TYPE_PASS_BUMP,
			LLPipeline::RENDER_TYPE_PASS_POST_BUMP,
						LLPipeline::RENDER_TYPE_PASS_FULLBRIGHT,
						LLPipeline::RENDER_TYPE_PASS_FULLBRIGHT_ALPHA_MASK,
						LLPipeline::RENDER_TYPE_PASS_FULLBRIGHT_SHINY,
			LLPipeline::RENDER_TYPE_PASS_GLOW,
			LLPipeline::RENDER_TYPE_PASS_GRASS,
						LLPipeline::RENDER_TYPE_PASS_SHINY,
						LLPipeline::RENDER_TYPE_PASS_INVISIBLE,
						LLPipeline::RENDER_TYPE_PASS_INVISI_SHINY,
			LLPipeline::RENDER_TYPE_AVATAR,
			LLPipeline::RENDER_TYPE_CONTROL_AV,
			LLPipeline::RENDER_TYPE_ALPHA_MASK,
			LLPipeline::RENDER_TYPE_FULLBRIGHT_ALPHA_MASK,
			LLPipeline::RENDER_TYPE_INVISIBLE,
			LLPipeline::RENDER_TYPE_SIMPLE,
						END_RENDER_TYPES);
	}
	
	S32 occlusion = sUseOcclusion;
	sUseOcclusion = 0;

	sReflectionRender = ! sRenderDeferred;

	sShadowRender = true;
	sImpostorRender = true;

	LLViewerCamera* viewer_camera = LLViewerCamera::getInstance();

	{
		LL_RECORD_BLOCK_TIME(FTM_IMPOSTOR_MARK_VISIBLE);
		markVisible(avatar->mDrawable, *viewer_camera);

		LLVOAvatar::attachment_map_t::iterator iter;
		for (iter = avatar->mAttachmentPoints.begin();
			iter != avatar->mAttachmentPoints.end();
			++iter)
		{
			LLViewerJointAttachment *attachment = iter->second;
			for (LLViewerJointAttachment::attachedobjs_vec_t::iterator attachment_iter = attachment->mAttachedObjects.begin();
				 attachment_iter != attachment->mAttachedObjects.end();
				 ++attachment_iter)
			{
				if (LLViewerObject* attached_object = attachment_iter->get())
				{
					markVisible(attached_object->mDrawable->getSpatialBridge(), *viewer_camera);
				}
			}
		}
	}

	stateSort(*LLViewerCamera::getInstance(), result);
	
	LLCamera camera = *viewer_camera;
	LLVector2 tdim;
	U32 resY = 0;
	U32 resX = 0;

	{
		LL_RECORD_BLOCK_TIME(FTM_IMPOSTOR_SETUP);
		const LLVector4a* ext = avatar->mDrawable->getSpatialExtents();
		LLVector3 pos(avatar->getRenderPosition()+avatar->getImpostorOffset());

		camera.lookAt(viewer_camera->getOrigin(), pos, viewer_camera->getUpAxis());
	
		LLVector4a half_height;
		half_height.setSub(ext[1], ext[0]);
		half_height.mul(0.5f);

		LLVector4a left;
		left.load3(camera.getLeftAxis().mV);
		left.mul(left);
		llassert(left.dot3(left).getF32() > F_APPROXIMATELY_ZERO);
		left.normalize3fast();

		LLVector4a up;
		up.load3(camera.getUpAxis().mV);
		up.mul(up);
		llassert(up.dot3(up).getF32() > F_APPROXIMATELY_ZERO);
		up.normalize3fast();

		tdim.mV[0] = fabsf(half_height.dot3(left).getF32());
		tdim.mV[1] = fabsf(half_height.dot3(up).getF32());

		gGL.matrixMode(LLRender::MM_PROJECTION);
		gGL.pushMatrix();
	
		F32 distance = (pos-camera.getOrigin()).length();
		F32 fov = atanf(tdim.mV[1]/distance)*2.f*RAD_TO_DEG;
		F32 aspect = tdim.mV[0]/tdim.mV[1];
		glh::matrix4f persp = gl_perspective(fov, aspect, 1.f, 256.f);
		set_current_projection(persp);
		gGL.loadMatrix(persp.m);

		gGL.matrixMode(LLRender::MM_MODELVIEW);
		gGL.pushMatrix();
		glh::matrix4f mat;
		camera.getOpenGLTransform(mat.m);

		mat = glh::matrix4f((GLfloat*) OGL_TO_CFR_ROTATION) * mat;

		gGL.loadMatrix(mat.m);
		set_current_modelview(mat);

		glClearColor(0.0f,0.0f,0.0f,0.0f);
		gGL.setColorMask(true, true);
	
		// get the number of pixels per angle
		F32 pa = gViewerWindow->getWindowHeightRaw() / (RAD_TO_DEG * viewer_camera->getView());

		//get resolution based on angle width and height of impostor (double desired resolution to prevent aliasing)
		resY = llmin(nhpo2((U32) (fov*pa)), (U32) 512);
		resX = llmin(nhpo2((U32) (atanf(tdim.mV[0]/distance)*2.f*RAD_TO_DEG*pa)), (U32) 512);

		if (!avatar->mImpostor.isComplete())
		{
			LL_RECORD_BLOCK_TIME(FTM_IMPOSTOR_ALLOCATE);
			

			if (LLPipeline::sRenderDeferred)
			{
				avatar->mImpostor.allocate(resX,resY,GL_SRGB8_ALPHA8,TRUE,FALSE);
				addDeferredAttachments(avatar->mImpostor);
			}
			else
			{
				avatar->mImpostor.allocate(resX,resY,GL_RGBA,TRUE,FALSE);
			}
		
			gGL.getTexUnit(0)->bind(&avatar->mImpostor);
			gGL.getTexUnit(0)->setTextureFilteringOption(LLTexUnit::TFO_POINT);
			gGL.getTexUnit(0)->unbind(LLTexUnit::TT_TEXTURE);
		}
		else if(resX != avatar->mImpostor.getWidth() || resY != avatar->mImpostor.getHeight())
		{
			LL_RECORD_BLOCK_TIME(FTM_IMPOSTOR_RESIZE);
			avatar->mImpostor.resize(resX,resY);
		}

		avatar->mImpostor.bindTarget();
	}

	F32 old_alpha = LLDrawPoolAvatar::sMinimumAlpha;

	if (visually_muted || too_complex)
	{ //disable alpha masking for muted avatars (get whole skin silhouette)
		LLDrawPoolAvatar::sMinimumAlpha = 0.f;
	}

	if (LLPipeline::sRenderDeferred)
	{
		avatar->mImpostor.clear();
		renderGeomDeferred(camera);

		renderGeomPostDeferred(camera);		

		// Shameless hack time: render it all again,
		// this time writing the depth
		// values we need to generate the alpha mask below
		// while preserving the alpha-sorted color rendering
		// from the previous pass
		//
		sImpostorRenderAlphaDepthPass = true;
		// depth-only here...
		//
		gGL.setColorMask(false,false);
		renderGeomPostDeferred(camera);

		sImpostorRenderAlphaDepthPass = false;

	}
	else
	{
		LLGLEnable scissor(GL_SCISSOR_TEST);
		glScissor(0, 0, resX, resY);
		avatar->mImpostor.clear();
		renderGeom(camera);

		// Shameless hack time: render it all again,
		// this time writing the depth
		// values we need to generate the alpha mask below
		// while preserving the alpha-sorted color rendering
		// from the previous pass
		//
		sImpostorRenderAlphaDepthPass = true;

		// depth-only here...
		//
		gGL.setColorMask(false,false);
		renderGeom(camera);

		sImpostorRenderAlphaDepthPass = false;
	}

	LLDrawPoolAvatar::sMinimumAlpha = old_alpha;

	{ //create alpha mask based on depth buffer (grey out if muted)
		LL_RECORD_BLOCK_TIME(FTM_IMPOSTOR_BACKGROUND);
		if (LLPipeline::sRenderDeferred)
		{
			GLuint buff = GL_COLOR_ATTACHMENT0;
			glDrawBuffersARB(1, &buff);
		}

		LLGLDisable blend(GL_BLEND);

		if (visually_muted || too_complex)
		{
			gGL.setColorMask(true, true);
		}
		else
		{
			gGL.setColorMask(false, true);
		}
		
		gGL.getTexUnit(0)->unbind(LLTexUnit::TT_TEXTURE);

		LLGLDepthTest depth(GL_TRUE, GL_FALSE, GL_GREATER);

		gGL.flush();

		gGL.pushMatrix();
		gGL.loadIdentity();
		gGL.matrixMode(LLRender::MM_PROJECTION);
		gGL.pushMatrix();
		gGL.loadIdentity();

		static const F32 clip_plane = 0.99999f;

		if (LLGLSLShader::sNoFixedFunction)
		{
			gDebugProgram.bind();
		}


		if (visually_muted)
		{	// Visually muted avatar
            LLColor4 muted_color(avatar->getMutedAVColor());
            LL_DEBUGS_ONCE("AvatarRenderPipeline") << "Avatar " << avatar->getID() << " MUTED set solid color " << muted_color << LL_ENDL;
			gGL.diffuseColor4fv( muted_color.mV );
		}
		else
		{ //grey muted avatar
            LL_DEBUGS_ONCE("AvatarRenderPipeline") << "Avatar " << avatar->getID() << " MUTED set grey" << LL_ENDL;
			gGL.diffuseColor4fv(LLColor4::pink.mV );
		}

		{
		gGL.begin(LLRender::QUADS);
		gGL.vertex3f(-1, -1, clip_plane);
		gGL.vertex3f(1, -1, clip_plane);
		gGL.vertex3f(1, 1, clip_plane);
		gGL.vertex3f(-1, 1, clip_plane);
		gGL.end();
		gGL.flush();
		}

		if (LLGLSLShader::sNoFixedFunction)
		{
			gDebugProgram.unbind();
		}

		gGL.popMatrix();
		gGL.matrixMode(LLRender::MM_MODELVIEW);
		gGL.popMatrix();
	}

	avatar->mImpostor.flush();

	avatar->setImpostorDim(tdim);

	sUseOcclusion = occlusion;
	sReflectionRender = false;
	sImpostorRender = false;
	sShadowRender = false;
	popRenderTypeMask();

	gGL.matrixMode(LLRender::MM_PROJECTION);
	gGL.popMatrix();
	gGL.matrixMode(LLRender::MM_MODELVIEW);
	gGL.popMatrix();

	avatar->mNeedsImpostorUpdate = FALSE;
	avatar->cacheImpostorValues();
	avatar->mLastImpostorUpdateFrameTime = gFrameTimeSeconds;

	LLVertexBuffer::unbind();
	LLGLState::checkStates();
	LLGLState::checkTextureChannels();
	LLGLState::checkClientArrays();
}

bool LLPipeline::hasRenderBatches(const U32 type) const
{
	return sCull->getRenderMapSize(type) > 0;
}

LLCullResult::drawinfo_iterator LLPipeline::beginRenderMap(U32 type)
{
	return sCull->beginRenderMap(type);
}

LLCullResult::drawinfo_iterator LLPipeline::endRenderMap(U32 type)
{
	return sCull->endRenderMap(type);
}

LLCullResult::sg_iterator LLPipeline::beginAlphaGroups()
{
	return sCull->beginAlphaGroups();
}

LLCullResult::sg_iterator LLPipeline::endAlphaGroups()
{
	return sCull->endAlphaGroups();
}

bool LLPipeline::hasRenderType(const U32 type) const
{
    // STORM-365 : LLViewerJointAttachment::setAttachmentVisibility() is setting type to 0 to actually mean "do not render"
    // We then need to test that value here and return false to prevent attachment to render (in mouselook for instance)
    // TODO: reintroduce RENDER_TYPE_NONE in LLRenderTypeMask and initialize its mRenderTypeEnabled[RENDER_TYPE_NONE] to false explicitely
	return (type == 0 ? false : mRenderTypeEnabled[type]);
}

void LLPipeline::setRenderTypeMask(U32 type, ...)
{
	va_list args;

	va_start(args, type);
	while (type < END_RENDER_TYPES)
	{
		mRenderTypeEnabled[type] = true;
		type = va_arg(args, U32);
	}
	va_end(args);

	if (type > END_RENDER_TYPES)
	{
		LL_ERRS() << "Invalid render type." << LL_ENDL;
	}
}

bool LLPipeline::hasAnyRenderType(U32 type, ...) const
{
	va_list args;

	va_start(args, type);
	while (type < END_RENDER_TYPES)
	{
		if (mRenderTypeEnabled[type])
		{
			return true;
		}
		type = va_arg(args, U32);
	}
	va_end(args);

	if (type > END_RENDER_TYPES)
	{
		LL_ERRS() << "Invalid render type." << LL_ENDL;
	}

	return false;
}

void LLPipeline::pushRenderTypeMask()
{
	std::string cur_mask;
	cur_mask.assign((const char*) mRenderTypeEnabled, sizeof(mRenderTypeEnabled));
	mRenderTypeEnableStack.push(cur_mask);
}

void LLPipeline::popRenderTypeMask()
{
	if (mRenderTypeEnableStack.empty())
	{
		LL_ERRS() << "Depleted render type stack." << LL_ENDL;
	}

	memcpy(mRenderTypeEnabled, mRenderTypeEnableStack.top().data(), sizeof(mRenderTypeEnabled));
	mRenderTypeEnableStack.pop();
}

void LLPipeline::andRenderTypeMask(U32 type, ...)
{
	va_list args;

	bool tmp[NUM_RENDER_TYPES];
	for (U32 i = 0; i < NUM_RENDER_TYPES; ++i)
	{
		tmp[i] = false;
	}

	va_start(args, type);
	while (type < END_RENDER_TYPES)
	{
		if (mRenderTypeEnabled[type]) 
		{
			tmp[type] = true;
		}

		type = va_arg(args, U32);
	}
	va_end(args);

	if (type > END_RENDER_TYPES)
	{
		LL_ERRS() << "Invalid render type." << LL_ENDL;
	}

	for (U32 i = 0; i < LLPipeline::NUM_RENDER_TYPES; ++i)
	{
		mRenderTypeEnabled[i] = tmp[i];
	}

}

void LLPipeline::clearRenderTypeMask(U32 type, ...)
{
	va_list args;

	va_start(args, type);
	while (type < END_RENDER_TYPES)
	{
		mRenderTypeEnabled[type] = false;
		
		type = va_arg(args, U32);
	}
	va_end(args);

	if (type > END_RENDER_TYPES)
	{
		LL_ERRS() << "Invalid render type." << LL_ENDL;
	}
}

void LLPipeline::setAllRenderTypes()
{
	for (U32 i = 0; i < NUM_RENDER_TYPES; ++i)
	{
		mRenderTypeEnabled[i] = true;
	}
}

void LLPipeline::clearAllRenderTypes()
{
	for (U32 i = 0; i < NUM_RENDER_TYPES; ++i)
	{
		mRenderTypeEnabled[i] = false;
	}
}

void LLPipeline::addDebugBlip(const LLVector3& position, const LLColor4& color)
{
	DebugBlip blip(position, color);
	mDebugBlips.push_back(blip);
}

void LLPipeline::hidePermanentObjects( std::vector<U32>& restoreList )
{
	//This method is used to hide any vo's from the object list that may have
	//the permanent flag set.
	
	U32 objCnt = gObjectList.getNumObjects();
	for (U32 i = 0; i < objCnt; ++i)
	{
		LLViewerObject* pObject = gObjectList.getObject(i);
		if ( pObject && pObject->flagObjectPermanent() )
		{
			LLDrawable *pDrawable = pObject->mDrawable;
		
			if ( pDrawable )
			{
				restoreList.push_back( i );
				hideDrawable( pDrawable );			
			}
		}
	}

	skipRenderingOfTerrain( true );
}

void LLPipeline::restorePermanentObjects( const std::vector<U32>& restoreList )
{
	//This method is used to restore(unhide) any vo's from the object list that may have
	//been hidden because their permanency flag was set.

	std::vector<U32>::const_iterator itCurrent	= restoreList.begin();
	std::vector<U32>::const_iterator itEnd		= restoreList.end();
	
	U32 objCnt = gObjectList.getNumObjects();

	while ( itCurrent != itEnd )
	{
		U32 index = *itCurrent;
		LLViewerObject* pObject = NULL;
		if ( index < objCnt ) 
		{
			pObject = gObjectList.getObject( index );
		}
		if ( pObject )
		{
			LLDrawable *pDrawable = pObject->mDrawable;
			if ( pDrawable )
			{
				pDrawable->clearState( LLDrawable::FORCE_INVISIBLE );
				unhideDrawable( pDrawable );				
			}
		}
		++itCurrent;
	}
	
	skipRenderingOfTerrain( false );
}

void LLPipeline::skipRenderingOfTerrain( bool flag )
{
	pool_set_t::iterator iter = mPools.begin();
	while ( iter != mPools.end() )
	{
		LLDrawPool* pPool = *iter;		
		U32 poolType = pPool->getType();					
		if ( hasRenderType( pPool->getType() ) && poolType == LLDrawPool::POOL_TERRAIN )
		{
			pPool->setSkipRenderFlag( flag );			
		}
		++iter;
	}
}

void LLPipeline::hideObject( const LLUUID& id )
{
	LLViewerObject *pVO = gObjectList.findObject( id );
	
	if ( pVO )
	{
		LLDrawable *pDrawable = pVO->mDrawable;
		
		if ( pDrawable )
		{
			hideDrawable( pDrawable );		
		}		
	}
}

void LLPipeline::hideDrawable( LLDrawable *pDrawable )
{
	pDrawable->setState( LLDrawable::FORCE_INVISIBLE );
	markRebuild( pDrawable, LLDrawable::REBUILD_ALL, TRUE );
	//hide the children
	LLViewerObject::const_child_list_t& child_list = pDrawable->getVObj()->getChildren();
	for ( LLViewerObject::child_list_t::const_iterator iter = child_list.begin();
		  iter != child_list.end(); iter++ )
	{
		LLViewerObject* child = *iter;
		LLDrawable* drawable = child->mDrawable;					
		if ( drawable )
		{
			drawable->setState( LLDrawable::FORCE_INVISIBLE );
			markRebuild( drawable, LLDrawable::REBUILD_ALL, TRUE );
		}
	}
}
void LLPipeline::unhideDrawable( LLDrawable *pDrawable )
{
	pDrawable->clearState( LLDrawable::FORCE_INVISIBLE );
	markRebuild( pDrawable, LLDrawable::REBUILD_ALL, TRUE );
	//restore children
	LLViewerObject::const_child_list_t& child_list = pDrawable->getVObj()->getChildren();
	for ( LLViewerObject::child_list_t::const_iterator iter = child_list.begin();
		  iter != child_list.end(); iter++)
	{
		LLViewerObject* child = *iter;
		LLDrawable* drawable = child->mDrawable;					
		if ( drawable )
		{
			drawable->clearState( LLDrawable::FORCE_INVISIBLE );
			markRebuild( drawable, LLDrawable::REBUILD_ALL, TRUE );
		}
	}
}
void LLPipeline::restoreHiddenObject( const LLUUID& id )
{
	LLViewerObject *pVO = gObjectList.findObject( id );
	
	if ( pVO )
	{
		LLDrawable *pDrawable = pVO->mDrawable;
		if ( pDrawable )
		{
			unhideDrawable( pDrawable );			
		}
	}
}
<|MERGE_RESOLUTION|>--- conflicted
+++ resolved
@@ -3071,11 +3071,7 @@
 					{
 						LLVOAvatar* av = vobj->asAvatar();
 						if (av &&
-<<<<<<< HEAD
-							(av->isImpostor() 
-=======
 							((!sImpostorRender && av->isImpostor()) //ignore impostor flag during impostor pass
->>>>>>> c79e648a
 							 || av->isInMuteList() 
 							 || (LLVOAvatar::AOA_JELLYDOLL == av->getOverallAppearance() && !av->needsImpostorUpdate()) ))
 						{
