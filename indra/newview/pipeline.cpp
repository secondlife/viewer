--- conflicted
+++ resolved
@@ -10176,7 +10176,6 @@
 	}
 	else
 	{
-<<<<<<< HEAD
         //hide world geometry
         clearRenderTypeMask(
             RENDER_TYPE_SKY,
@@ -10202,34 +10201,6 @@
         setRenderTypeMask(RENDER_TYPE_HUD, END_RENDER_TYPES);
     }
 
-=======
-		andRenderTypeMask(LLPipeline::RENDER_TYPE_ALPHA,
-						  LLPipeline::RENDER_TYPE_FULLBRIGHT,
-						  LLPipeline::RENDER_TYPE_VOLUME,
-						  LLPipeline::RENDER_TYPE_GLOW,
-						  LLPipeline::RENDER_TYPE_BUMP,
-						  LLPipeline::RENDER_TYPE_PASS_SIMPLE,
-						  LLPipeline::RENDER_TYPE_PASS_ALPHA,
-						  LLPipeline::RENDER_TYPE_PASS_ALPHA_MASK,
-						  LLPipeline::RENDER_TYPE_PASS_BUMP,
-						  LLPipeline::RENDER_TYPE_PASS_POST_BUMP,
-						  LLPipeline::RENDER_TYPE_PASS_FULLBRIGHT,
-						  LLPipeline::RENDER_TYPE_PASS_FULLBRIGHT_ALPHA_MASK,
-						  LLPipeline::RENDER_TYPE_PASS_FULLBRIGHT_SHINY,
-						  LLPipeline::RENDER_TYPE_PASS_GLOW,
-						  LLPipeline::RENDER_TYPE_PASS_GRASS,
-						  LLPipeline::RENDER_TYPE_PASS_SHINY,
-						  LLPipeline::RENDER_TYPE_PASS_INVISIBLE,
-						  LLPipeline::RENDER_TYPE_PASS_INVISI_SHINY,
-						  LLPipeline::RENDER_TYPE_AVATAR,
-						  LLPipeline::RENDER_TYPE_ALPHA_MASK,
-						  LLPipeline::RENDER_TYPE_FULLBRIGHT_ALPHA_MASK,
-						  LLPipeline::RENDER_TYPE_INVISIBLE,
-						  LLPipeline::RENDER_TYPE_SIMPLE,
-						  END_RENDER_TYPES);
-	}
-	
->>>>>>> 260d2c7b
 	S32 occlusion = sUseOcclusion;
 	sUseOcclusion = 0;
 
@@ -10396,11 +10367,7 @@
 		}
 		else if(resX != avatar->mImpostor.getWidth() || resY != avatar->mImpostor.getHeight())
 		{
-<<<<<<< HEAD
-=======
-			LL_RECORD_BLOCK_TIME(FTM_IMPOSTOR_RESIZE);
 			LL_DEBUGS("Avatar") << "Impostor resize " << resX << ", " << resY << " av " << avatar->getFullname() << LL_ENDL;
->>>>>>> 260d2c7b
 			avatar->mImpostor.resize(resX,resY);
 		}
 
@@ -10513,11 +10480,7 @@
         avatar->setImpostorDim(tdim);
     }
 
-<<<<<<< HEAD
-=======
-	LLVOAvatar::sUseImpostors = (0 != LLVOAvatar::sMaxNonImpostors);
 	LLVOAvatar::sUseControlAVImpostors = (0 != LLVOAvatar::sMaxControlAVNonImpostors);
->>>>>>> 260d2c7b
 	sUseOcclusion = occlusion;
 	sReflectionRender = false;
 	sImpostorRender = false;
