--- conflicted
+++ resolved
@@ -992,23 +992,7 @@
 			{
 				std::string name = floaterp->getChild<LLUICtrl>("name_form")->getValue().asString();
 				std::string desc = floaterp->getChild<LLUICtrl>("description_form")->getValue().asString();
-<<<<<<< HEAD
-				S32 expected_upload_cost = LLGlobalEconomy::Singleton::getInstance()->getPriceUpload();
-=======
-				LLAssetStorage::LLStoreAssetCallback callback = NULL;
 				S32 expected_upload_cost = LLGlobalEconomy::getInstance()->getPriceUpload();
-				void *userdata = NULL;
-				upload_new_resource(floaterp->mTransactionID, // tid
-						    LLAssetType::AT_ANIMATION,
-						    name,
-						    desc,
-						    0,
-						    LLFolderType::FT_NONE,
-						    LLInventoryType::IT_ANIMATION,
-						    LLFloaterPerms::getNextOwnerPerms("Uploads"), LLFloaterPerms::getGroupPerms("Uploads"), LLFloaterPerms::getEveryonePerms("Uploads"),
-						    name,
-						    callback, expected_upload_cost, userdata);
->>>>>>> 11c42875
 
                 LLResourceUploadInfo::ptr_t assetUpdloadInfo(new LLResourceUploadInfo(
                     floaterp->mTransactionID, LLAssetType::AT_ANIMATION,
