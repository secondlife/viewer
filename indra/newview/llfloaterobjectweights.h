/**
 * @file llfloaterobjectweights.h
 * @brief Object weights advanced view floater
 *
 * $LicenseInfo:firstyear=2011&license=viewerlgpl$
 * Second Life Viewer Source Code
 * Copyright (C) 2011, Linden Research, Inc.
 *
 * This library is free software; you can redistribute it and/or
 * modify it under the terms of the GNU Lesser General Public
 * License as published by the Free Software Foundation;
 * version 2.1 of the License only.
 *
 * This library is distributed in the hope that it will be useful,
 * but WITHOUT ANY WARRANTY; without even the implied warranty of
 * MERCHANTABILITY or FITNESS FOR A PARTICULAR PURPOSE.  See the GNU
 * Lesser General Public License for more details.
 *
 * You should have received a copy of the GNU Lesser General Public
 * License along with this library; if not, write to the Free Software
 * Foundation, Inc., 51 Franklin Street, Fifth Floor, Boston, MA  02110-1301  USA
 *
 * Linden Research, Inc., 945 Battery Street, San Francisco, CA  94111  USA
 * $/LicenseInfo$
 */

#ifndef LL_LLFLOATEROBJECTWEIGHTS_H
#define LL_LLFLOATEROBJECTWEIGHTS_H

#include "llfloater.h"

#include "llaccountingcostmanager.h"
#include "llselectmgr.h"

class LLParcel;
class LLTextBox;

/**
 * struct LLCrossParcelFunctor
 *
 * A functor that checks whether a bounding box for all
 * selected objects crosses a region or parcel bounds.
 */
struct LLCrossParcelFunctor : public LLSelectedObjectFunctor
{
    /*virtual*/ bool apply(LLViewerObject* obj);

private:
    LLBBox  mBoundingBox;
};


class LLFloaterObjectWeights : public LLFloater, LLAccountingCostObserver
{
public:
    LOG_CLASS(LLFloaterObjectWeights);

    LLFloaterObjectWeights(const LLSD& key);
    ~LLFloaterObjectWeights();

<<<<<<< HEAD
    /*virtual*/ bool postBuild();
=======
     BOOL postBuild() override;
>>>>>>> 9e24b300

    void onOpen(const LLSD& key) override;

    void onWeightsUpdate(const SelectionCost& selection_cost) override;
    void setErrorStatus(S32 status, const std::string& reason) override;

    void draw() override;

    void updateLandImpacts(const LLParcel* parcel);
    void refresh() override;

private:
    void generateTransactionID() override;

    void toggleWeightsLoadingIndicators(bool visible);
    void toggleLandImpactsLoadingIndicators(bool visible);
    void toggleRenderLoadingIndicators(bool visible);

    void updateIfNothingSelected();

    LLTextBox       *mSelectedObjects;
    LLTextBox       *mSelectedPrims;

    LLTextBox       *mSelectedDownloadWeight;
    LLTextBox       *mSelectedPhysicsWeight;
    LLTextBox       *mSelectedServerWeight;
    LLTextBox       *mSelectedDisplayWeight;

    LLTextBox       *mSelectedOnLand;
    LLTextBox       *mRezzedOnLand;
    LLTextBox       *mRemainingCapacity;
    LLTextBox       *mTotalCapacity;

    LLTextBox       *mLodLevel;
    LLTextBox       *mTrianglesShown;
    LLTextBox       *mPixelArea;
};

#endif //LL_LLFLOATEROBJECTWEIGHTS_H<|MERGE_RESOLUTION|>--- conflicted
+++ resolved
@@ -58,11 +58,7 @@
     LLFloaterObjectWeights(const LLSD& key);
     ~LLFloaterObjectWeights();
 
-<<<<<<< HEAD
     /*virtual*/ bool postBuild();
-=======
-     BOOL postBuild() override;
->>>>>>> 9e24b300
 
     void onOpen(const LLSD& key) override;
 
