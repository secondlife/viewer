/**
 * @file lluploadfloaterobservers.cpp
 * @brief LLUploadModelPermissionsResponder definition
 *
 * $LicenseInfo:firstyear=2011&license=viewerlgpl$
 * Second Life Viewer Source Code
 * Copyright (C) 2011, Linden Research, Inc.
 *
 * This library is free software; you can redistribute it and/or
 * modify it under the terms of the GNU Lesser General Public
 * License as published by the Free Software Foundation;
 * version 2.1 of the License only.
 *
 * This library is distributed in the hope that it will be useful,
 * but WITHOUT ANY WARRANTY; without even the implied warranty of
 * MERCHANTABILITY or FITNESS FOR A PARTICULAR PURPOSE.  See the GNU
 * Lesser General Public License for more details.
 *
 * You should have received a copy of the GNU Lesser General Public
 * License along with this library; if not, write to the Free Software
 * Foundation, Inc., 51 Franklin Street, Fifth Floor, Boston, MA  02110-1301  USA
 *
 * Linden Research, Inc., 945 Battery Street, San Francisco, CA  94111  USA
 * $/LicenseInfo$
 */

#include "llviewerprecompiledheaders.h"

#include "lluploadfloaterobservers.h"

LLUploadModelPermissionsResponder::LLUploadModelPermissionsResponder(const LLHandle<LLUploadPermissionsObserver>& observer)
:mObserverHandle(observer)
{
}

void LLUploadModelPermissionsResponder::httpFailure()
{
<<<<<<< HEAD
	llwarns << dumpResponse() << llendl;
=======
	LL_WARNS() << "LLUploadModelPremissionsResponder error [status:"
			<< status << "]: " << content << LL_ENDL;
>>>>>>> d0ef02c2

	LLUploadPermissionsObserver* observer = mObserverHandle.get();

	if (observer)
	{
		observer->setPermissonsErrorStatus(getStatus(), getReason());
	}
}

void LLUploadModelPermissionsResponder::httpSuccess()
{
	const LLSD& content = getContent();
	if (!content.isMap())
	{
		failureResult(HTTP_INTERNAL_ERROR, "Malformed response contents", content);
		return;
	}
	LLUploadPermissionsObserver* observer = mObserverHandle.get();

	if (observer)
	{
		observer->onPermissionsReceived(content);
	}
}
<|MERGE_RESOLUTION|>--- conflicted
+++ resolved
@@ -35,12 +35,7 @@
 
 void LLUploadModelPermissionsResponder::httpFailure()
 {
-<<<<<<< HEAD
-	llwarns << dumpResponse() << llendl;
-=======
-	LL_WARNS() << "LLUploadModelPremissionsResponder error [status:"
-			<< status << "]: " << content << LL_ENDL;
->>>>>>> d0ef02c2
+	LL_WARNS() << dumpResponse() << LL_ENDL;
 
 	LLUploadPermissionsObserver* observer = mObserverHandle.get();
 
