--- conflicted
+++ resolved
@@ -27,28 +27,24 @@
 #ifndef LL_LLTEXTUREFETCH_H
 #define LL_LLTEXTUREFETCH_H
 
+#include <vector>
+#include <map>
+
 #include "lldir.h"
 #include "llimage.h"
 #include "lluuid.h"
 #include "llworkerthread.h"
 #include "lltextureinfo.h"
 #include "llapr.h"
-<<<<<<< HEAD
 #include "llimageworker.h"
-//#include "lltexturecache.h"
-
-class LLViewerTexture;
-class LLTextureFetchWorker;
-class HTTPGetResponder;
-=======
+#include "llcurl.h"
 #include "httprequest.h"
 #include "httpoptions.h"
 #include "httpheaders.h"
+#include "httphandler.h"
 
 class LLViewerTexture;
 class LLTextureFetchWorker;
-class LLTextureCache;
->>>>>>> e8b0088d
 class LLImageDecodeThread;
 class LLHost;
 class LLViewerAssetStats;
@@ -327,6 +323,9 @@
 	//debug use
 	U32 mTotalHTTPRequests;
 
+	// No longer used except in the debugger
+	LLCurlRequest * mCurlGetRequest;
+	
 	// Out-of-band cross-thread command queue.  This command queue
 	// is logically tied to LLQueuedThread's list of
 	// QueuedRequest instances and so must be covered by the
@@ -381,7 +380,7 @@
 };
 
 //debug use
-class LLTextureFetchDebugger
+class LLTextureFetchDebugger : public LLCore::HttpHandler
 {
 	friend class LLTextureFetch;
 public:
@@ -425,11 +424,13 @@
 		e_curl_state mCurlState;
 		S32 mCurlReceivedSize;
 		S32 mHTTPFailCount;
+		LLCore::HttpHandle mHttpHandle;
 
 		FetchEntry() :
 			mDecodedLevel(-1),
 			mFetchedSize(0),
-			mDecodedSize(0)
+			mDecodedSize(0),
+			mHttpHandle(LLCORE_HTTP_HANDLE_INVALID)
 			{}
 		FetchEntry(LLUUID& id, S32 r_size, /*S32 f_discard, S32 c,*/ S32 level, S32 f_size, S32 d_size) :
 			mID(id),
@@ -438,10 +439,15 @@
 			mFetchedSize(f_size),
 			mDecodedSize(d_size),
 			mNeedsAux(false),
-			mHTTPFailCount(0)
+			mHTTPFailCount(0),
+			mHttpHandle(LLCORE_HTTP_HANDLE_INVALID)
 			{}
 	};
-	std::vector<FetchEntry> mFetchingHistory;
+	typedef std::vector<FetchEntry> fetch_list_t;
+	fetch_list_t mFetchingHistory;
+
+	typedef std::map<LLCore::HttpHandle, S32> handle_fetch_map_t;
+	handle_fetch_map_t mHandleToFetchIndex;
 	
 	e_debug_state mState;
 	
@@ -460,7 +466,8 @@
 	LLTextureFetch* mFetcher;
 	LLTextureCache* mTextureCache;
 	LLImageDecodeThread* mImageDecodeThread;
-	LLCurlRequest* mCurlGetRequest;
+	LLCore::HttpHeaders* mHttpHeaders;
+	LLCore::HttpRequest::policy_t mHttpPolicyClass;
 	
 	S32 mNumFetchedTextures;
 	S32 mNumCacheHits;
@@ -490,8 +497,6 @@
 	void clearHistory();
 	void addHistoryEntry(LLTextureFetchWorker* worker);
 	
-	void setCurlGetRequest(LLCurlRequest* request) { mCurlGetRequest = request;}
-	
 	void startDebug();
 	void stopDebug(); //stop everything
 	void debugCacheRead();
@@ -502,14 +507,15 @@
 	void debugRefetchVisibleFromCache();
 	void debugRefetchVisibleFromHTTP();
 
+	// Inherited from LLCore::HttpHandler
+	// Threads:  Ttf
+	virtual void onCompleted(LLCore::HttpHandle handle, LLCore::HttpResponse * response);
+	
 	void callbackCacheRead(S32 id, bool success, LLImageFormatted* image,
 						   S32 imagesize, BOOL islocal);
 	void callbackCacheWrite(S32 id, bool success);
 	void callbackDecoded(S32 id, bool success, LLImageRaw* raw, LLImageRaw* aux);
-	void callbackHTTP(S32 id, const LLChannelDescriptors& channels,
-					  const LLIOPipe::buffer_ptr_t& buffer, 
-					  bool partial, bool success);
-	
+	void callbackHTTP(FetchEntry & fetch, LLCore::HttpResponse * response);
 
 	e_debug_state getState()             {return mState;}
 	S32  getNumFetchedTextures()         {return mNumFetchedTextures;}
