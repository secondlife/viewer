/**
 * @file lltexturefetch.h
 * @brief Object for managing texture fetches.
 *
 * $LicenseInfo:firstyear=2000&license=viewerlgpl$
 * Second Life Viewer Source Code
 * Copyright (C) 2012-2013, Linden Research, Inc.
 *
 * This library is free software; you can redistribute it and/or
 * modify it under the terms of the GNU Lesser General Public
 * License as published by the Free Software Foundation;
 * version 2.1 of the License only.
 *
 * This library is distributed in the hope that it will be useful,
 * but WITHOUT ANY WARRANTY; without even the implied warranty of
 * MERCHANTABILITY or FITNESS FOR A PARTICULAR PURPOSE.  See the GNU
 * Lesser General Public License for more details.
 *
 * You should have received a copy of the GNU Lesser General Public
 * License along with this library; if not, write to the Free Software
 * Foundation, Inc., 51 Franklin Street, Fifth Floor, Boston, MA  02110-1301  USA
 *
 * Linden Research, Inc., 945 Battery Street, San Francisco, CA  94111  USA
 * $/LicenseInfo$
 */

#ifndef LL_LLTEXTUREFETCH_H
#define LL_LLTEXTUREFETCH_H

#include <vector>
#include <map>

#include "lldir.h"
#include "llimage.h"
#include "lluuid.h"
#include "llworkerthread.h"
#include "lltextureinfo.h"
#include "llimageworker.h"
#include "httprequest.h"
#include "httpoptions.h"
#include "httpheaders.h"
#include "httphandler.h"
#include "lltrace.h"
#include "llviewertexture.h"

class LLViewerTexture;
class LLTextureFetchWorker;
class LLImageDecodeThread;
class LLHost;
class LLViewerAssetStats;
class LLTextureCache;
class LLTextureFetchTester;

// Interface class

class LLTextureFetch : public LLWorkerThread
{
    friend class LLTextureFetchWorker;

public:
    static std::string getStateString(S32 state);

    LLTextureFetch(LLTextureCache* cache, bool threaded, bool qa_mode);
    ~LLTextureFetch();

    class TFRequest;

    // Threads:  Tmain
    /*virtual*/ size_t update(F32 max_time_ms);

    // called in the main thread after the TextureCacheThread shuts down.
    // Threads:  Tmain
    void shutDownTextureCacheThread();

    //called in the main thread after the ImageDecodeThread shuts down.
    // Threads:  Tmain
    void shutDownImageDecodeThread();

<<<<<<< HEAD
    static constexpr S32 FETCH_REQUEST_OK = 0;
    static constexpr S32 FETCH_REQUEST_CREATION_FAILED = -1;
    static constexpr S32 FETCH_REQUEST_ABORTED = -2;
    static constexpr S32 FETCH_REQUEST_EXISTS = -3;
=======
    enum e_crete_request_errors
    {
        CREATE_REQUEST_ERROR_DEFAULT = -1,
        CREATE_REQUEST_ERROR_MHOSTS = -2,
        CREATE_REQUEST_ERROR_ABORTED = -3,
        CREATE_REQUEST_ERROR_TRANSITION = -4,
    };

>>>>>>> a14d9fef
    // Threads:  T* (but Tmain mostly)
    // returns discard on success, fail code otherwise
    S32 createRequest(FTType f_type, const std::string& url, const LLUUID& id, const LLHost& host, F32 priority,
                      S32 w, S32 h, S32 c, S32 discard, bool needs_aux, bool can_use_http, S32& worker_disacrd);

    // Requests that a fetch operation be deleted from the queue.
    // If @cancel is true, also stops any I/O operations pending.
    // Actual delete will be scheduled and performed later.
    //
    // Note:  This *looks* like an override/variant of the
    // base class's deleteRequest() but is functionally quite
    // different.
    //
    // Threads:  T*
    void deleteRequest(const LLUUID& id, bool cancel);

    void deleteAllRequests();

    // Threads:  T*
    // keep in mind that if fetcher isn't done, it still might need original raw image
    bool getRequestFinished(const LLUUID& id, S32& discard_level, S32& worker_state,
                            LLPointer<LLImageRaw>& raw, LLPointer<LLImageRaw>& aux,
                            LLCore::HttpStatus& last_http_get_status);

    // Threads:  T*
    bool updateRequestPriority(const LLUUID& id, F32 priority);

    // Threads:  T* (but not safe)
    void setTextureBandwidth(F32 bandwidth) { mTextureBandwidth = bandwidth; }

    // Threads:  T* (but not safe)
    F32 getTextureBandwidth() { return mTextureBandwidth; }

    // Threads:  T*
    bool isFromLocalCache(const LLUUID& id);

    // get the current fetch state, if any, from the given UUID
    S32 getFetchState(const LLUUID& id);

    // @return  Fetch state of an active given image and associates statistics
    //          See also getStateString
    // Threads:  T*
    S32 getFetchState(const LLUUID& id, F32& decode_progress_p, F32& requested_priority_p,
                      U32& fetch_priority_p, F32& fetch_dtime_p, F32& request_dtime_p, bool& can_use_http);

    // @return  Fetch last state of given image
    // Threads:  T*
    S32 getLastFetchState(const LLUUID& id, S32& requested_discard, S32 &decoded_discard, bool &decoded);

    // @return  Fetch last raw image
    // Threads:  T*
    S32 getLastRawImage(const LLUUID& id, LLPointer<LLImageRaw>& raw, LLPointer<LLImageRaw>& aux);

    // Debug utility - generally not safe
    void dump();

    // Threads:  T*
    S32 getNumRequests();

    // Threads:  T*
    S32 getNumHTTPRequests();

    // Threads:  T*
    U32 getTotalNumHTTPRequests();

    // Threads:  T*
    size_t getPending();

    // Threads:  T*
    void lockQueue() { mQueueMutex.lock(); }

    // Threads:  T*
    void unlockQueue() { mQueueMutex.unlock(); }

    // Threads:  T*
    LLTextureFetchWorker* getWorker(const LLUUID& id);

    // Threads:  T*
    // Locks:  Mfq
    LLTextureFetchWorker* getWorkerAfterLock(const LLUUID& id);

    // Commands available to other threads to control metrics gathering operations.

    // Threads:  T*
    void commandSetRegion(U64 region_handle);

    // Threads:  T*
    void commandSendMetrics(const std::string & caps_url,
                            const LLUUID & session_id,
                            const LLUUID & agent_id,
                            LLSD& stats_sd);

    // Threads:  T*
    void commandDataBreak();

    // Threads:  T*
    LLCore::HttpRequest & getHttpRequest()  { return *mHttpRequest; }

    // Threads:  T*
    LLCore::HttpRequest::policy_t getPolicyClass() const { return mHttpPolicyClass; }

    // Return a pointer to the shared metrics headers definition.
    // Does not increment the reference count, caller is required
    // to do that to hold a reference for any length of time.
    //
    // Threads:  T*
    LLCore::HttpHeaders::ptr_t getMetricsHeaders() const    { return mHttpMetricsHeaders; }

    // Threads:  T*
    LLCore::HttpRequest::policy_t getMetricsPolicyClass() const { return mHttpMetricsPolicyClass; }

    bool isQAMode() const               { return mQAMode; }

    // ----------------------------------
    // HTTP resource waiting methods

    // Threads:  T*
    void addHttpWaiter(const LLUUID & tid);

    // Threads:  T*
    void removeHttpWaiter(const LLUUID & tid);

    // Threads:  T*
    bool isHttpWaiter(const LLUUID & tid);

    // If there are slots, release one or more LLTextureFetchWorker
    // requests from resource wait state (WAIT_HTTP_RESOURCE) to
    // active (SEND_HTTP_REQ).
    //
    // Because this will modify state of many workers, you may not
    // hold any Mw lock while calling.  This makes it a little
    // inconvenient to use but that's the rule.
    //
    // Threads:  T*
    // Locks:  -Mw (must not hold any worker when called)
    void releaseHttpWaiters();

    // Threads:  T*
    void cancelHttpWaiters();

    // Threads:  T*
    int getHttpWaitersCount();
    // ----------------------------------
    // Stats management

    // Add given counts to the global totals for the states/requests
    // Threads:  T*
    void updateStateStats(U32 cache_read, U32 cache_write, U32 res_wait);

    // Return the global counts
    // Threads:  T*
    void getStateStats(U32 * cache_read, U32 * cache_write, U32 * res_wait);

    // ----------------------------------

protected:
    // Threads:  T*
    void addToHTTPQueue(const LLUUID& id);

    // XXX possible delete
    // Threads:  T*
    void removeFromHTTPQueue(const LLUUID& id, S32Bytes received_size);

    // Identical to @deleteRequest but with different arguments
    // (caller already has the worker pointer).
    //
    // Threads:  T*
    void removeRequest(LLTextureFetchWorker* worker, bool cancel);

    // Overrides from the LLThread tree
    // Locks:  Ct
    bool runCondition();

private:
    // Threads:  Ttf
    /*virtual*/ void startThread(void);

    // Threads:  Ttf
    /*virtual*/ void endThread(void);

    // Threads:  Ttf
    /*virtual*/ void threadedUpdate(void);

    // Threads:  Ttf
    void commonUpdate();

    // Metrics command helpers
    /**
     * Enqueues a command request at the end of the command queue
     * and wakes up the thread as needed.
     *
     * Takes ownership of the TFRequest object.
     *
     * Method locks the command queue.
     *
     * Threads:  T*
     */
    void cmdEnqueue(TFRequest *);

    /**
     * Returns the first TFRequest object in the command queue or
     * NULL if none is present.
     *
     * Caller acquires ownership of the object and must dispose of it.
     *
     * Method locks the command queue.
     *
     * Threads:  T*
     */
    TFRequest * cmdDequeue();

    /**
     * Processes the first command in the queue disposing of the
     * request on completion.  Successive calls are needed to perform
     * additional commands.
     *
     * Method locks the command queue.
     *
     * Threads:  Ttf
     */
    void cmdDoWork();

public:
    LLUUID mDebugID;
    S32 mDebugCount;
    bool mDebugPause;

    static LLTrace::CountStatHandle<F64>        sCacheHit;
    static LLTrace::CountStatHandle<F64>        sCacheAttempt;
    static LLTrace::SampleStatHandle<F32Seconds> sCacheReadLatency;
    static LLTrace::SampleStatHandle<F32Seconds> sTexDecodeLatency;
    static LLTrace::SampleStatHandle<F32Seconds> sCacheWriteLatency;
    static LLTrace::SampleStatHandle<F32Seconds> sTexFetchLatency;
    static LLTrace::EventStatHandle<LLUnit<F32, LLUnits::Percent> > sCacheHitRate;

private:
    LLMutex mQueueMutex;        //to protect mRequestMap and mCommands only
    LLMutex mNetworkQueueMutex; //to protect mHTTPTextureQueue

    LLTextureCache* mTextureCache;

    // Map of all requests by UUID
    typedef std::map<LLUUID,LLTextureFetchWorker*> map_t;
    map_t mRequestMap;                                                  // Mfq

    // Set of requests that require network data
    typedef std::set<LLUUID> queue_t;
    queue_t mHTTPTextureQueue;                                          // Mfnq
    typedef std::map<LLHost,std::set<LLUUID> > cancel_queue_t;
    F32 mTextureBandwidth;                                              // <none>
    F32 mMaxBandwidth;                                                  // Mfnq
    LLTextureInfo mTextureInfo;
    LLTextureInfo mTextureInfoMainThread;

    // XXX possible delete
    U32Bits mHTTPTextureBits;                                               // Mfnq

    // XXX possible delete
    //debug use
    U32 mTotalHTTPRequests;

    // Out-of-band cross-thread command queue.  This command queue
    // is logically tied to LLQueuedThread's list of
    // QueuedRequest instances and so must be covered by the
    // same locks.
    typedef std::vector<TFRequest *> command_queue_t;
    command_queue_t mCommands;                                          // Mfq

    // If true, modifies some behaviors that help with QA tasks.
    const bool mQAMode;

    // Interfaces and objects into the core http library used
    // to make our HTTP requests.  These replace the various
    // LLCurl interfaces used in the past.
    LLCore::HttpRequest *               mHttpRequest;                   // Ttf
    LLCore::HttpOptions::ptr_t          mHttpOptions;                   // Ttf
    LLCore::HttpOptions::ptr_t          mHttpOptionsWithHeaders;        // Ttf
    LLCore::HttpHeaders::ptr_t          mHttpHeaders;                   // Ttf
    LLCore::HttpRequest::policy_t       mHttpPolicyClass;               // T*
    LLCore::HttpHeaders::ptr_t          mHttpMetricsHeaders;            // Ttf
    LLCore::HttpRequest::policy_t       mHttpMetricsPolicyClass;        // T*
    S32                                 mHttpHighWater;                 // Ttf
    S32                                 mHttpLowWater;                  // Ttf

    // We use a resource semaphore to keep HTTP requests in
    // WAIT_HTTP_RESOURCE2 if there aren't sufficient slots in the
    // transport.  This keeps them near where they can be cheaply
    // reprioritized rather than dumping them all across a thread
    // where it's more expensive to get at them.  Requests in either
    // SEND_HTTP_REQ or WAIT_HTTP_REQ charge against the semaphore
    // and tracking state transitions is critical to liveness.
    //
    // Originally implemented as a traditional semaphore (heading towards
    // zero), it now is an outstanding request count that is allowed to
    // exceed the high water level (but not go below zero).
    LLAtomicS32                         mHttpSemaphore;                 // Ttf

    typedef std::set<LLUUID> wait_http_res_queue_t;
    wait_http_res_queue_t               mHttpWaitResource;              // Mfnq

    // Cumulative stats on the states/requests issued by
    // textures running through here.
    U32 mTotalCacheReadCount;                                           // Mfq
    U32 mTotalCacheWriteCount;                                          // Mfq
    U32 mTotalResourceWaitCount;                                        // Mfq

public:
    // A probabilistically-correct indicator that the current
    // attempt to log metrics follows a break in the metrics stream
    // reporting due to either startup or a problem POSTing data.
    static volatile bool svMetricsDataBreak;

public:
    //debug use
    enum e_tex_source
    {
        FROM_ALL = 0,
        FROM_HTTP_ONLY,
        INVALID_SOURCE
    };

    static LLTextureFetchTester* sTesterp;

private:
    e_tex_source mFetchSource;
    e_tex_source mOriginFetchSource;

    // Retry logic
    //LLAdaptiveRetryPolicy mFetchRetryPolicy;

public:
    void setLoadSource(e_tex_source source) {mFetchSource = source;}
    void resetLoadSource() {mFetchSource = mOriginFetchSource;}
    bool canLoadFromCache() { return mFetchSource != FROM_HTTP_ONLY;}
};

//debug use
class LLViewerFetchedTexture;

class LLTextureFetchTester : public LLMetricPerformanceTesterBasic
{
public:
    LLTextureFetchTester();
    ~LLTextureFetchTester();

    void updateStats(const std::map<S32, F32> states_timers, const F32 fetch_time, const F32 other_states_time, const S32 file_size);

protected:
    /*virtual*/ void outputTestRecord(LLSD* sd);

private:

    F32 mTextureFetchTime;
    F32 mSkippedStatesTime;
    S32 mFileSize;

    std::map<S32, F32> mStateTimersMap;
};
#endif // LL_LLTEXTUREFETCH_H
<|MERGE_RESOLUTION|>--- conflicted
+++ resolved
@@ -76,13 +76,7 @@
     // Threads:  Tmain
     void shutDownImageDecodeThread();
 
-<<<<<<< HEAD
-    static constexpr S32 FETCH_REQUEST_OK = 0;
-    static constexpr S32 FETCH_REQUEST_CREATION_FAILED = -1;
-    static constexpr S32 FETCH_REQUEST_ABORTED = -2;
-    static constexpr S32 FETCH_REQUEST_EXISTS = -3;
-=======
-    enum e_crete_request_errors
+    enum e_create_request_errors
     {
         CREATE_REQUEST_ERROR_DEFAULT = -1,
         CREATE_REQUEST_ERROR_MHOSTS = -2,
@@ -90,7 +84,6 @@
         CREATE_REQUEST_ERROR_TRANSITION = -4,
     };
 
->>>>>>> a14d9fef
     // Threads:  T* (but Tmain mostly)
     // returns discard on success, fail code otherwise
     S32 createRequest(FTType f_type, const std::string& url, const LLUUID& id, const LLHost& host, F32 priority,
