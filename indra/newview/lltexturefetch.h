--- conflicted
+++ resolved
@@ -109,11 +109,7 @@
     F32 getTextureBandwidth() { return mTextureBandwidth; }
 
     // Threads:  T*
-<<<<<<< HEAD
-	bool isFromLocalCache(const LLUUID& id);
-=======
-    BOOL isFromLocalCache(const LLUUID& id);
->>>>>>> e7eced3c
+    bool isFromLocalCache(const LLUUID& id);
 
     // get the current fetch state, if any, from the given UUID
     S32 getFetchState(const LLUUID& id);
@@ -294,21 +290,12 @@
     void cmdDoWork();
 
 public:
-<<<<<<< HEAD
-	LLUUID mDebugID;
-	S32 mDebugCount;
-	bool mDebugPause;
-	S32 mPacketCount;
-	S32 mBadPacketCount;
-	
-=======
     LLUUID mDebugID;
     S32 mDebugCount;
-    BOOL mDebugPause;
+    bool mDebugPause;
     S32 mPacketCount;
     S32 mBadPacketCount;
 
->>>>>>> e7eced3c
     static LLTrace::CountStatHandle<F64>        sCacheHit;
     static LLTrace::CountStatHandle<F64>        sCacheAttempt;
     static LLTrace::SampleStatHandle<F32Seconds> sCacheReadLatency;
