--- conflicted
+++ resolved
@@ -335,62 +335,13 @@
 // optimization similar to what Havok does for objects that are stationary. 
 //---------------------------------------------------------------------------------
 static LLFastTimer::DeclareTimer FTM_FLEXIBLE_UPDATE("Update Flexies");
-<<<<<<< HEAD
-void LLVolumeImplFlexible::doIdleUpdate(LLAgent &agent, LLWorld &world, const F64 &time)
-=======
 void LLVolumeImplFlexible::doIdleUpdate()
->>>>>>> 7204593e
 {
 	LLDrawable* drawablep = mVO->mDrawable;
 
 	if (drawablep)
 	{
 		//LLFastTimer ftm(FTM_FLEXIBLE_UPDATE);
-<<<<<<< HEAD
-
-		//flexible objects never go static
-		drawablep->mQuietCount = 0;
-		if (!drawablep->isRoot())
-		{
-			LLViewerObject* parent = (LLViewerObject*) mVO->getParent();
-			parent->mDrawable->mQuietCount = 0;
-		}
-
-		if (gPipeline.hasRenderDebugFeatureMask(LLPipeline::RENDER_DEBUG_FEATURE_FLEXIBLE))
-		{
-			bool visible = drawablep->isVisible();
-
-			if ((mSimulateRes == 0) && visible)
-			{
-				updateRenderRes();
-				gPipeline.markRebuild(drawablep, LLDrawable::REBUILD_POSITION, FALSE);
-			}
-			else if	(visible &&
-				!drawablep->isState(LLDrawable::IN_REBUILD_Q1) &&
-				mVO->getPixelArea() > 256.f)
-			{
-				U32 id;
-				F32 pixel_area = mVO->getPixelArea();
-
-				if (mVO->isRootEdit())
-				{
-					id = mID;
-				}
-				else
-				{
-					LLVOVolume* parent = (LLVOVolume*) mVO->getParent();
-					id = parent->getVolumeInterfaceID();
-				}
-
-				U32 update_period = (U32) (LLViewerCamera::getInstance()->getScreenPixelArea()*0.01f/(pixel_area*(sUpdateFactor+1.f)))+1;
-
-				if ((LLDrawable::getCurrentFrame()+id)%update_period == 0)
-				{
-					updateRenderRes();
-					gPipeline.markRebuild(drawablep, LLDrawable::REBUILD_POSITION, FALSE);
-				}
-			}
-=======
 		
 		//ensure drawable is active
 		drawablep->makeActive();
@@ -443,7 +394,6 @@
 				}
 			}
 
->>>>>>> 7204593e
 		}
 	}
 }
@@ -466,18 +416,11 @@
 	LLPath *path = &volume->getPath();
 	if ((mSimulateRes == 0 || !mInitialized) && mVO->mDrawable->isVisible()) 
 	{
-<<<<<<< HEAD
-		//mVO->markForUpdate(TRUE);
-		doIdleUpdate(gAgent, *LLWorld::getInstance(), 0.0);
-
-		if (mSimulateRes == 0)
-=======
 		BOOL force_update = mSimulateRes == 0 ? TRUE : FALSE;
 
 		doIdleUpdate();
 
 		if (!force_update || !gPipeline.hasRenderDebugFeatureMask(LLPipeline::RENDER_DEBUG_FEATURE_FLEXIBLE))
->>>>>>> 7204593e
 		{
 			return;	// we did not get updated or initialized, proceeding without can be dangerous
 		}
