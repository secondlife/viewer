--- conflicted
+++ resolved
@@ -65,11 +65,7 @@
     LLPanelMainInventory(const LLPanel::Params& p = getDefaultParams());
     ~LLPanelMainInventory();
 
-<<<<<<< HEAD
-	bool postBuild();
-=======
-    BOOL postBuild();
->>>>>>> e7eced3c
+    bool postBuild();
 
     enum EViewModeType
     {
@@ -78,43 +74,23 @@
         MODE_COMBINATION
     };
 
-<<<<<<< HEAD
-	virtual bool handleKeyHere(KEY key, MASK mask);
-
-	// Inherited functionality
-	/*virtual*/ bool handleDragAndDrop(S32 x, S32 y, MASK mask, bool drop,
-									   EDragAndDropType cargo_type,
-									   void* cargo_data,
-									   EAcceptance* accept,
-									   std::string& tooltip_msg);
-	/*virtual*/ void changed(U32);
-	/*virtual*/ void draw();
-	/*virtual*/ void 	onVisibilityChange ( bool new_visibility );
-
-	LLInventoryPanel* getPanel() { return mActivePanel; }
-	LLInventoryPanel* getActivePanel() { return mActivePanel; }
-	LLInventoryPanel* getAllItemsPanel();
-	void selectAllItemsPanel();
-	const LLInventoryPanel* getActivePanel() const { return mActivePanel; }
-=======
-    virtual BOOL handleKeyHere(KEY key, MASK mask);
+    virtual bool handleKeyHere(KEY key, MASK mask);
 
     // Inherited functionality
-    /*virtual*/ BOOL handleDragAndDrop(S32 x, S32 y, MASK mask, BOOL drop,
+    /*virtual*/ bool handleDragAndDrop(S32 x, S32 y, MASK mask, bool drop,
                                        EDragAndDropType cargo_type,
                                        void* cargo_data,
                                        EAcceptance* accept,
                                        std::string& tooltip_msg);
     /*virtual*/ void changed(U32);
     /*virtual*/ void draw();
-    /*virtual*/ void    onVisibilityChange ( BOOL new_visibility );
+    /*virtual*/ void    onVisibilityChange ( bool new_visibility );
 
     LLInventoryPanel* getPanel() { return mActivePanel; }
     LLInventoryPanel* getActivePanel() { return mActivePanel; }
     LLInventoryPanel* getAllItemsPanel();
     void selectAllItemsPanel();
     const LLInventoryPanel* getActivePanel() const { return mActivePanel; }
->>>>>>> e7eced3c
     void setActivePanel();
 
     bool isRecentItemsPanelSelected();
@@ -162,49 +138,20 @@
     LLInventoryFilter& getCurrentFilter();
 
 protected:
-<<<<<<< HEAD
-	//
-	// Misc functions
-	//
-	void setFilterTextFromFilter();
-	void startSearch();
-	
-	void onSelectionChange(LLInventoryPanel *panel, const std::deque<LLFolderViewItem*>& items, bool user_action);
-
-	static bool filtersVisible(void* user_data);
-	void onClearSearch();
-	static void onFoldersByName(void *user_data);
-	static bool checkFoldersByName(void *user_data);
-	
-	static bool incrementalFind(LLFolderViewItem* first_item, const char *find_text, bool backward);
-	void onFilterSelected();
-
-	const std::string getFilterSubString();
-	void setFilterSubString(const std::string& string);
-
-	// menu callbacks
-	void doToSelected(const LLSD& userdata);
-	void closeAllFolders();
-	void doCreate(const LLSD& userdata);
-	void setSortBy(const LLSD& userdata);
-	void saveTexture(const LLSD& userdata);
-	bool isSaveTextureEnabled(const LLSD& userdata);
-	void updateItemcountText();
-=======
     //
     // Misc functions
     //
     void setFilterTextFromFilter();
     void startSearch();
 
-    void onSelectionChange(LLInventoryPanel *panel, const std::deque<LLFolderViewItem*>& items, BOOL user_action);
-
-    static BOOL filtersVisible(void* user_data);
+    void onSelectionChange(LLInventoryPanel *panel, const std::deque<LLFolderViewItem*>& items, bool user_action);
+
+    static bool filtersVisible(void* user_data);
     void onClearSearch();
     static void onFoldersByName(void *user_data);
-    static BOOL checkFoldersByName(void *user_data);
-
-    static BOOL incrementalFind(LLFolderViewItem* first_item, const char *find_text, BOOL backward);
+    static bool checkFoldersByName(void *user_data);
+
+    static bool incrementalFind(LLFolderViewItem* first_item, const char *find_text, bool backward);
     void onFilterSelected();
 
     const std::string getFilterSubString();
@@ -218,7 +165,6 @@
     void saveTexture(const LLSD& userdata);
     bool isSaveTextureEnabled(const LLSD& userdata);
     void updateItemcountText();
->>>>>>> e7eced3c
 
     void updatePanelVisibility();
     void updateCombinationVisibility();
@@ -273,25 +219,14 @@
     //////////////////////////////////////////////////////////////////////////////////
     // List Commands                                                                //
 protected:
-<<<<<<< HEAD
-	void initListCommandsHandlers();
-	void updateListCommands();
-	void onAddButtonClick();
-	void showActionMenu(LLMenuGL* menu, std::string spawning_view_name);
-	void onClipboardAction(const LLSD& userdata);
-	bool isActionEnabled(const LLSD& command_name);
-	bool isActionChecked(const LLSD& userdata);
-	void onCustomAction(const LLSD& command_name);
-=======
     void initListCommandsHandlers();
     void updateListCommands();
     void onAddButtonClick();
     void showActionMenu(LLMenuGL* menu, std::string spawning_view_name);
     void onClipboardAction(const LLSD& userdata);
-    BOOL isActionEnabled(const LLSD& command_name);
-    BOOL isActionChecked(const LLSD& userdata);
+    bool isActionEnabled(const LLSD& command_name);
+    bool isActionChecked(const LLSD& userdata);
     void onCustomAction(const LLSD& command_name);
->>>>>>> e7eced3c
     bool isActionVisible(const LLSD& userdata);
     static bool hasSettingsInventory();
     static bool hasMaterialsInventory();
@@ -300,19 +235,11 @@
 
     void onCombinationRootChanged(bool gallery_clicked);
     void onCombinationGallerySelectionChanged(const LLUUID& category_id);
-<<<<<<< HEAD
     void onCombinationInventorySelectionChanged(const std::deque<LLFolderViewItem*>& items, bool user_action);
-	/**
-	 * Set upload cost in "Upload" sub menu.
-	 */
-	void setUploadCostIfNeeded();
-=======
-    void onCombinationInventorySelectionChanged(const std::deque<LLFolderViewItem*>& items, BOOL user_action);
     /**
      * Set upload cost in "Upload" sub menu.
      */
     void setUploadCostIfNeeded();
->>>>>>> e7eced3c
     void disableAddIfNeeded();
 private:
     LLToggleableMenu*           mMenuGearDefault;
