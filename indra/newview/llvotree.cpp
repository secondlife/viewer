--- conflicted
+++ resolved
@@ -865,20 +865,9 @@
 		mReferenceBuffer->unmapBuffer();
 		llassert(vertex_count == max_vertices);
 		llassert(index_count == max_indices);
-<<<<<<< HEAD
-#if LL_DARWIN
-		if (vertex_count == max_vertices || index_count == max_indices)
-		{
-			// HACK: should not reach here as per asserts above
-			// but this logic branch prevents DARWIN RELEASE build from failing
-			// for "unused variable vertex_count" etc.
-			//return FALSE;
-		}
-=======
 #ifndef SHOW_ASSERT
         (void)vertex_count;
         (void)index_count;
->>>>>>> d98fc504
 #endif
 	}
 
