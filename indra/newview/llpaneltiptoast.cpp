--- conflicted
+++ resolved
@@ -1,78 +1,63 @@
-/**
- * @file llpaneltiptoast.cpp
- * @brief Represents a base class of tip toast panels.
- *
- * $LicenseInfo:firstyear=2010&license=viewerlgpl$
- * Second Life Viewer Source Code
- * Copyright (C) 2010, Linden Research, Inc.
- *
- * This library is free software; you can redistribute it and/or
- * modify it under the terms of the GNU Lesser General Public
- * License as published by the Free Software Foundation;
- * version 2.1 of the License only.
- *
- * This library is distributed in the hope that it will be useful,
- * but WITHOUT ANY WARRANTY; without even the implied warranty of
- * MERCHANTABILITY or FITNESS FOR A PARTICULAR PURPOSE.  See the GNU
- * Lesser General Public License for more details.
- *
- * You should have received a copy of the GNU Lesser General Public
- * License along with this library; if not, write to the Free Software
- * Foundation, Inc., 51 Franklin Street, Fifth Floor, Boston, MA  02110-1301  USA
- *
- * Linden Research, Inc., 945 Battery Street, San Francisco, CA  94111  USA
- * $/LicenseInfo$
- */
-
-#include "llviewerprecompiledheaders.h"
-
-#include "llpaneltiptoast.h"
-
-bool LLPanelTipToast::postBuild()
-{
-    mMessageText= findChild<LLUICtrl>("message");
-
-<<<<<<< HEAD
-	if (mMessageText != NULL)
-	{
-		mMessageText->setMouseUpCallback(boost::bind(&LLPanelTipToast::onMessageTextClick,this));
-		setMouseUpCallback(boost::bind(&LLPanelTipToast::onPanelClick, this, _2, _3, _4));
-	}
-	else
-	{
-		llassert(!"Can't find child 'message' text box.");
-		return false;
-	}
-
-	return true;
-=======
-    if (mMessageText != NULL)
-    {
-        mMessageText->setMouseUpCallback(boost::bind(&LLPanelTipToast::onMessageTextClick,this));
-        setMouseUpCallback(boost::bind(&LLPanelTipToast::onPanelClick, this, _2, _3, _4));
-    }
-    else
-    {
-        llassert(!"Can't find child 'message' text box.");
-        return FALSE;
-    }
-
-    return TRUE;
->>>>>>> e1623bb2
-}
-
-void LLPanelTipToast::onMessageTextClick()
-{
-    // notify parent toast about need hide
-    LLSD info;
-    info["action"] = "hide_toast";
-    notifyParent(info);
-}
-
-void LLPanelTipToast::onPanelClick(S32 x, S32 y, MASK mask)
-{
-    if (!mMessageText->getRect().pointInRect(x, y))
-    {
-        onMessageTextClick();
-    }
-}+/**
+ * @file llpaneltiptoast.cpp
+ * @brief Represents a base class of tip toast panels.
+ *
+ * $LicenseInfo:firstyear=2010&license=viewerlgpl$
+ * Second Life Viewer Source Code
+ * Copyright (C) 2010, Linden Research, Inc.
+ *
+ * This library is free software; you can redistribute it and/or
+ * modify it under the terms of the GNU Lesser General Public
+ * License as published by the Free Software Foundation;
+ * version 2.1 of the License only.
+ *
+ * This library is distributed in the hope that it will be useful,
+ * but WITHOUT ANY WARRANTY; without even the implied warranty of
+ * MERCHANTABILITY or FITNESS FOR A PARTICULAR PURPOSE.  See the GNU
+ * Lesser General Public License for more details.
+ *
+ * You should have received a copy of the GNU Lesser General Public
+ * License along with this library; if not, write to the Free Software
+ * Foundation, Inc., 51 Franklin Street, Fifth Floor, Boston, MA  02110-1301  USA
+ *
+ * Linden Research, Inc., 945 Battery Street, San Francisco, CA  94111  USA
+ * $/LicenseInfo$
+ */
+
+#include "llviewerprecompiledheaders.h"
+
+#include "llpaneltiptoast.h"
+
+bool LLPanelTipToast::postBuild()
+{
+    mMessageText= findChild<LLUICtrl>("message");
+
+    if (mMessageText != NULL)
+    {
+        mMessageText->setMouseUpCallback(boost::bind(&LLPanelTipToast::onMessageTextClick,this));
+        setMouseUpCallback(boost::bind(&LLPanelTipToast::onPanelClick, this, _2, _3, _4));
+    }
+    else
+    {
+        llassert(!"Can't find child 'message' text box.");
+        return false;
+    }
+
+    return true;
+}
+
+void LLPanelTipToast::onMessageTextClick()
+{
+    // notify parent toast about need hide
+    LLSD info;
+    info["action"] = "hide_toast";
+    notifyParent(info);
+}
+
+void LLPanelTipToast::onPanelClick(S32 x, S32 y, MASK mask)
+{
+    if (!mMessageText->getRect().pointInRect(x, y))
+    {
+        onMessageTextClick();
+    }
+}