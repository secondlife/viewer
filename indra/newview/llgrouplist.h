/**
 * @file llgrouplist.h
 * @brief List of the groups the agent belongs to.
 *
 * $LicenseInfo:firstyear=2009&license=viewerlgpl$
 * Second Life Viewer Source Code
 * Copyright (C) 2010, Linden Research, Inc.
 *
 * This library is free software; you can redistribute it and/or
 * modify it under the terms of the GNU Lesser General Public
 * License as published by the Free Software Foundation;
 * version 2.1 of the License only.
 *
 * This library is distributed in the hope that it will be useful,
 * but WITHOUT ANY WARRANTY; without even the implied warranty of
 * MERCHANTABILITY or FITNESS FOR A PARTICULAR PURPOSE.  See the GNU
 * Lesser General Public License for more details.
 *
 * You should have received a copy of the GNU Lesser General Public
 * License along with this library; if not, write to the Free Software
 * Foundation, Inc., 51 Franklin Street, Fifth Floor, Boston, MA  02110-1301  USA
 *
 * Linden Research, Inc., 945 Battery Street, San Francisco, CA  94111  USA
 * $/LicenseInfo$
 */

#ifndef LL_LLGROUPLIST_H
#define LL_LLGROUPLIST_H

#include "llevent.h"
#include "llpointer.h"

#include "llflatlistview.h"
#include "llpanel.h"
#include "llstyle.h"
#include "lltoggleablemenu.h"

#include "llgroupmgr.h"

/**
 * Auto-updating list of agent groups.
 *
 * Can use optional group name filter.
 *
 * @see setNameFilter()
 */
class LLGroupList: public LLFlatListViewEx, public LLOldEvents::LLSimpleListener
{
    LOG_CLASS(LLGroupList);
public:
    struct Params : public LLInitParam::Block<Params, LLFlatListViewEx::Params>
    {
        Optional<bool> for_agent;
        Params();
    };

    LLGroupList(const Params& p);
    virtual ~LLGroupList();

    void enableForAgent(bool show_icons);

<<<<<<< HEAD
	virtual void draw(); // from LLView
	/*virtual*/ bool handleRightMouseDown(S32 x, S32 y, MASK mask); // from LLView
	/*virtual*/ bool handleDoubleClick(S32 x, S32 y, MASK mask); // from LLView
=======
    virtual void draw(); // from LLView
    /*virtual*/ BOOL handleRightMouseDown(S32 x, S32 y, MASK mask); // from LLView
    /*virtual*/ BOOL handleDoubleClick(S32 x, S32 y, MASK mask); // from LLView
>>>>>>> e7eced3c

    void setNameFilter(const std::string& filter);
    void toggleIcons();
    bool getIconsVisible() const { return mShowIcons; }
    void setIconsVisible(bool show_icons) { mShowIcons = show_icons; }
    void setShowNone(bool show_none) { mShowNone = show_none; }
    void setGroups(const std::map< std::string,LLUUID> group_list);

    LLToggleableMenu* getContextMenu() const { return mContextMenuHandle.get(); }

private:
    void setDirty(bool val = true)      { mDirty = val; }
    void refresh();
    void addNewItem(const LLUUID& id, const std::string& name, const LLUUID& icon_id, EAddPosition pos = ADD_BOTTOM, bool visible_in_profile = true);
    bool handleEvent(LLPointer<LLOldEvents::LLEvent> event, const LLSD& userdata); // called on agent group list changes

    bool onContextMenuItemClick(const LLSD& userdata);
    bool onContextMenuItemEnable(const LLSD& userdata);

    LLHandle<LLToggleableMenu>  mContextMenuHandle;

    bool mShowIcons;
    bool mDirty;
    std::string mNameFilter;

    bool mForAgent;
    bool mShowNone;
    typedef std::map< std::string,LLUUID>   group_map_t;
    group_map_t             mGroups;
};

class LLButton;
class LLGroupIconCtrl;
class LLTextBox;

class LLGroupListItem : public LLPanel
    , public LLGroupMgrObserver
{
public:
    LLGroupListItem(bool for_agent, bool show_icons);
<<<<<<< HEAD
	~LLGroupListItem();
	/*virtual*/ bool postBuild();
	/*virtual*/ void setValue(const LLSD& value);
	void onMouseEnter(S32 x, S32 y, MASK mask);
	void onMouseLeave(S32 x, S32 y, MASK mask);
=======
    ~LLGroupListItem();
    /*virtual*/ BOOL postBuild();
    /*virtual*/ void setValue(const LLSD& value);
    void onMouseEnter(S32 x, S32 y, MASK mask);
    void onMouseLeave(S32 x, S32 y, MASK mask);
>>>>>>> e7eced3c

    const LLUUID& getGroupID() const            { return mGroupID; }
    const std::string& getGroupName() const     { return mGroupName; }

    void setName(const std::string& name, const std::string& highlight = LLStringUtil::null);
    void setGroupID(const LLUUID& group_id);
    void setGroupIconID(const LLUUID& group_icon_id);
    void setGroupIconVisible(bool visible);

    virtual void changed(LLGroupChange gc);

    void setVisibleInProfile(bool visible);
private:
    void setBold(bool bold);
    void onInfoBtnClick();
    void onProfileBtnClick();
    void onVisibilityBtnClick(bool new_visibility);

    LLTextBox*  mGroupNameBox;
    LLUUID      mGroupID;
    LLGroupIconCtrl* mGroupIcon;
    LLButton*   mInfoBtn;
    LLButton*   mProfileBtn;
    LLButton*   mVisibilityHideBtn;
    LLButton*   mVisibilityShowBtn;

    std::string mGroupName;
    bool        mForAgent;
    LLStyle::Params mGroupNameStyle;

    S32 mIconWidth;
};
#endif // LL_LLGROUPLIST_H<|MERGE_RESOLUTION|>--- conflicted
+++ resolved
@@ -59,15 +59,9 @@
 
     void enableForAgent(bool show_icons);
 
-<<<<<<< HEAD
-	virtual void draw(); // from LLView
-	/*virtual*/ bool handleRightMouseDown(S32 x, S32 y, MASK mask); // from LLView
-	/*virtual*/ bool handleDoubleClick(S32 x, S32 y, MASK mask); // from LLView
-=======
     virtual void draw(); // from LLView
-    /*virtual*/ BOOL handleRightMouseDown(S32 x, S32 y, MASK mask); // from LLView
-    /*virtual*/ BOOL handleDoubleClick(S32 x, S32 y, MASK mask); // from LLView
->>>>>>> e7eced3c
+    /*virtual*/ bool handleRightMouseDown(S32 x, S32 y, MASK mask); // from LLView
+    /*virtual*/ bool handleDoubleClick(S32 x, S32 y, MASK mask); // from LLView
 
     void setNameFilter(const std::string& filter);
     void toggleIcons();
@@ -108,19 +102,11 @@
 {
 public:
     LLGroupListItem(bool for_agent, bool show_icons);
-<<<<<<< HEAD
-	~LLGroupListItem();
-	/*virtual*/ bool postBuild();
-	/*virtual*/ void setValue(const LLSD& value);
-	void onMouseEnter(S32 x, S32 y, MASK mask);
-	void onMouseLeave(S32 x, S32 y, MASK mask);
-=======
     ~LLGroupListItem();
-    /*virtual*/ BOOL postBuild();
+    /*virtual*/ bool postBuild();
     /*virtual*/ void setValue(const LLSD& value);
     void onMouseEnter(S32 x, S32 y, MASK mask);
     void onMouseLeave(S32 x, S32 y, MASK mask);
->>>>>>> e7eced3c
 
     const LLUUID& getGroupID() const            { return mGroupID; }
     const std::string& getGroupName() const     { return mGroupName; }
