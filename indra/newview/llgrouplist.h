--- conflicted
+++ resolved
@@ -1,158 +1,144 @@
-/**
- * @file llgrouplist.h
- * @brief List of the groups the agent belongs to.
- *
- * $LicenseInfo:firstyear=2009&license=viewerlgpl$
- * Second Life Viewer Source Code
- * Copyright (C) 2010, Linden Research, Inc.
- *
- * This library is free software; you can redistribute it and/or
- * modify it under the terms of the GNU Lesser General Public
- * License as published by the Free Software Foundation;
- * version 2.1 of the License only.
- *
- * This library is distributed in the hope that it will be useful,
- * but WITHOUT ANY WARRANTY; without even the implied warranty of
- * MERCHANTABILITY or FITNESS FOR A PARTICULAR PURPOSE.  See the GNU
- * Lesser General Public License for more details.
- *
- * You should have received a copy of the GNU Lesser General Public
- * License along with this library; if not, write to the Free Software
- * Foundation, Inc., 51 Franklin Street, Fifth Floor, Boston, MA  02110-1301  USA
- *
- * Linden Research, Inc., 945 Battery Street, San Francisco, CA  94111  USA
- * $/LicenseInfo$
- */
-
-#ifndef LL_LLGROUPLIST_H
-#define LL_LLGROUPLIST_H
-
-#include "llevent.h"
-#include "llpointer.h"
-
-#include "llflatlistview.h"
-#include "llpanel.h"
-#include "llstyle.h"
-#include "lltoggleablemenu.h"
-
-#include "llgroupmgr.h"
-
-/**
- * Auto-updating list of agent groups.
- *
- * Can use optional group name filter.
- *
- * @see setNameFilter()
- */
-class LLGroupList: public LLFlatListViewEx, public LLOldEvents::LLSimpleListener
-{
-    LOG_CLASS(LLGroupList);
-public:
-    struct Params : public LLInitParam::Block<Params, LLFlatListViewEx::Params>
-    {
-        Optional<bool> for_agent;
-        Params();
-    };
-
-    LLGroupList(const Params& p);
-    virtual ~LLGroupList();
-
-    void enableForAgent(bool show_icons);
-
-<<<<<<< HEAD
-	virtual void draw(); // from LLView
-	/*virtual*/ bool handleRightMouseDown(S32 x, S32 y, MASK mask); // from LLView
-	/*virtual*/ bool handleDoubleClick(S32 x, S32 y, MASK mask); // from LLView
-=======
-    virtual void draw(); // from LLView
-    /*virtual*/ BOOL handleRightMouseDown(S32 x, S32 y, MASK mask); // from LLView
-    /*virtual*/ BOOL handleDoubleClick(S32 x, S32 y, MASK mask); // from LLView
->>>>>>> e1623bb2
-
-    void setNameFilter(const std::string& filter);
-    void toggleIcons();
-    bool getIconsVisible() const { return mShowIcons; }
-    void setIconsVisible(bool show_icons) { mShowIcons = show_icons; }
-    void setShowNone(bool show_none) { mShowNone = show_none; }
-    void setGroups(const std::map< std::string,LLUUID> group_list);
-
-    LLToggleableMenu* getContextMenu() const { return mContextMenuHandle.get(); }
-
-private:
-    void setDirty(bool val = true)      { mDirty = val; }
-    void refresh();
-    void addNewItem(const LLUUID& id, const std::string& name, const LLUUID& icon_id, EAddPosition pos = ADD_BOTTOM, bool visible_in_profile = true);
-    bool handleEvent(LLPointer<LLOldEvents::LLEvent> event, const LLSD& userdata); // called on agent group list changes
-
-    bool onContextMenuItemClick(const LLSD& userdata);
-    bool onContextMenuItemEnable(const LLSD& userdata);
-
-    LLHandle<LLToggleableMenu>  mContextMenuHandle;
-
-    bool mShowIcons;
-    bool mDirty;
-    std::string mNameFilter;
-
-    bool mForAgent;
-    bool mShowNone;
-    typedef std::map< std::string,LLUUID>   group_map_t;
-    group_map_t             mGroups;
-};
-
-class LLButton;
-class LLGroupIconCtrl;
-class LLTextBox;
-
-class LLGroupListItem : public LLPanel
-    , public LLGroupMgrObserver
-{
-public:
-    LLGroupListItem(bool for_agent, bool show_icons);
-<<<<<<< HEAD
-	~LLGroupListItem();
-	/*virtual*/ bool postBuild();
-	/*virtual*/ void setValue(const LLSD& value);
-	void onMouseEnter(S32 x, S32 y, MASK mask);
-	void onMouseLeave(S32 x, S32 y, MASK mask);
-=======
-    ~LLGroupListItem();
-    /*virtual*/ BOOL postBuild();
-    /*virtual*/ void setValue(const LLSD& value);
-    void onMouseEnter(S32 x, S32 y, MASK mask);
-    void onMouseLeave(S32 x, S32 y, MASK mask);
->>>>>>> e1623bb2
-
-    const LLUUID& getGroupID() const            { return mGroupID; }
-    const std::string& getGroupName() const     { return mGroupName; }
-
-    void setName(const std::string& name, const std::string& highlight = LLStringUtil::null);
-    void setGroupID(const LLUUID& group_id);
-    void setGroupIconID(const LLUUID& group_icon_id);
-    void setGroupIconVisible(bool visible);
-
-    virtual void changed(LLGroupChange gc);
-
-    void setVisibleInProfile(bool visible);
-private:
-    void setBold(bool bold);
-    void onInfoBtnClick();
-    void onProfileBtnClick();
-    void onNoticesBtnClick();
-    void onVisibilityBtnClick(bool new_visibility);
-
-    LLTextBox*  mGroupNameBox;
-    LLUUID      mGroupID;
-    LLGroupIconCtrl* mGroupIcon;
-    LLButton*   mInfoBtn;
-    LLButton*   mProfileBtn;
-    LLButton*   mNoticesBtn;
-    LLButton*   mVisibilityHideBtn;
-    LLButton*   mVisibilityShowBtn;
-
-    std::string mGroupName;
-    bool        mForAgent;
-    LLStyle::Params mGroupNameStyle;
-
-    S32 mIconWidth;
-};
-#endif // LL_LLGROUPLIST_H+/**
+ * @file llgrouplist.h
+ * @brief List of the groups the agent belongs to.
+ *
+ * $LicenseInfo:firstyear=2009&license=viewerlgpl$
+ * Second Life Viewer Source Code
+ * Copyright (C) 2010, Linden Research, Inc.
+ *
+ * This library is free software; you can redistribute it and/or
+ * modify it under the terms of the GNU Lesser General Public
+ * License as published by the Free Software Foundation;
+ * version 2.1 of the License only.
+ *
+ * This library is distributed in the hope that it will be useful,
+ * but WITHOUT ANY WARRANTY; without even the implied warranty of
+ * MERCHANTABILITY or FITNESS FOR A PARTICULAR PURPOSE.  See the GNU
+ * Lesser General Public License for more details.
+ *
+ * You should have received a copy of the GNU Lesser General Public
+ * License along with this library; if not, write to the Free Software
+ * Foundation, Inc., 51 Franklin Street, Fifth Floor, Boston, MA  02110-1301  USA
+ *
+ * Linden Research, Inc., 945 Battery Street, San Francisco, CA  94111  USA
+ * $/LicenseInfo$
+ */
+
+#ifndef LL_LLGROUPLIST_H
+#define LL_LLGROUPLIST_H
+
+#include "llevent.h"
+#include "llpointer.h"
+
+#include "llflatlistview.h"
+#include "llpanel.h"
+#include "llstyle.h"
+#include "lltoggleablemenu.h"
+
+#include "llgroupmgr.h"
+
+/**
+ * Auto-updating list of agent groups.
+ *
+ * Can use optional group name filter.
+ *
+ * @see setNameFilter()
+ */
+class LLGroupList: public LLFlatListViewEx, public LLOldEvents::LLSimpleListener
+{
+    LOG_CLASS(LLGroupList);
+public:
+    struct Params : public LLInitParam::Block<Params, LLFlatListViewEx::Params>
+    {
+        Optional<bool> for_agent;
+        Params();
+    };
+
+    LLGroupList(const Params& p);
+    virtual ~LLGroupList();
+
+    void enableForAgent(bool show_icons);
+
+    virtual void draw(); // from LLView
+    /*virtual*/ bool handleRightMouseDown(S32 x, S32 y, MASK mask); // from LLView
+    /*virtual*/ bool handleDoubleClick(S32 x, S32 y, MASK mask); // from LLView
+
+    void setNameFilter(const std::string& filter);
+    void toggleIcons();
+    bool getIconsVisible() const { return mShowIcons; }
+    void setIconsVisible(bool show_icons) { mShowIcons = show_icons; }
+    void setShowNone(bool show_none) { mShowNone = show_none; }
+    void setGroups(const std::map< std::string,LLUUID> group_list);
+
+    LLToggleableMenu* getContextMenu() const { return mContextMenuHandle.get(); }
+
+private:
+    void setDirty(bool val = true)      { mDirty = val; }
+    void refresh();
+    void addNewItem(const LLUUID& id, const std::string& name, const LLUUID& icon_id, EAddPosition pos = ADD_BOTTOM, bool visible_in_profile = true);
+    bool handleEvent(LLPointer<LLOldEvents::LLEvent> event, const LLSD& userdata); // called on agent group list changes
+
+    bool onContextMenuItemClick(const LLSD& userdata);
+    bool onContextMenuItemEnable(const LLSD& userdata);
+
+    LLHandle<LLToggleableMenu>  mContextMenuHandle;
+
+    bool mShowIcons;
+    bool mDirty;
+    std::string mNameFilter;
+
+    bool mForAgent;
+    bool mShowNone;
+    typedef std::map< std::string,LLUUID>   group_map_t;
+    group_map_t             mGroups;
+};
+
+class LLButton;
+class LLGroupIconCtrl;
+class LLTextBox;
+
+class LLGroupListItem : public LLPanel
+    , public LLGroupMgrObserver
+{
+public:
+    LLGroupListItem(bool for_agent, bool show_icons);
+    ~LLGroupListItem();
+    /*virtual*/ bool postBuild();
+    /*virtual*/ void setValue(const LLSD& value);
+    void onMouseEnter(S32 x, S32 y, MASK mask);
+    void onMouseLeave(S32 x, S32 y, MASK mask);
+
+    const LLUUID& getGroupID() const            { return mGroupID; }
+    const std::string& getGroupName() const     { return mGroupName; }
+
+    void setName(const std::string& name, const std::string& highlight = LLStringUtil::null);
+    void setGroupID(const LLUUID& group_id);
+    void setGroupIconID(const LLUUID& group_icon_id);
+    void setGroupIconVisible(bool visible);
+
+    virtual void changed(LLGroupChange gc);
+
+    void setVisibleInProfile(bool visible);
+private:
+    void setBold(bool bold);
+    void onInfoBtnClick();
+    void onProfileBtnClick();
+    void onNoticesBtnClick();
+    void onVisibilityBtnClick(bool new_visibility);
+
+    LLTextBox*  mGroupNameBox;
+    LLUUID      mGroupID;
+    LLGroupIconCtrl* mGroupIcon;
+    LLButton*   mInfoBtn;
+    LLButton*   mProfileBtn;
+    LLButton*   mNoticesBtn;
+    LLButton*   mVisibilityHideBtn;
+    LLButton*   mVisibilityShowBtn;
+
+    std::string mGroupName;
+    bool        mForAgent;
+    LLStyle::Params mGroupNameStyle;
+
+    S32 mIconWidth;
+};
+#endif // LL_LLGROUPLIST_H