--- conflicted
+++ resolved
@@ -1,298 +1,254 @@
-/**
- * @file llregioninfomodel.cpp
- * @brief Region info model
- *
- * $LicenseInfo:firstyear=2011&license=viewerlgpl$
- * Second Life Viewer Source Code
- * Copyright (C) 2011, Linden Research, Inc.
- *
- * This library is free software; you can redistribute it and/or
- * modify it under the terms of the GNU Lesser General Public
- * License as published by the Free Software Foundation;
- * version 2.1 of the License only.
- *
- * This library is distributed in the hope that it will be useful,
- * but WITHOUT ANY WARRANTY; without even the implied warranty of
- * MERCHANTABILITY or FITNESS FOR A PARTICULAR PURPOSE.  See the GNU
- * Lesser General Public License for more details.
- *
- * You should have received a copy of the GNU Lesser General Public
- * License along with this library; if not, write to the Free Software
- * Foundation, Inc., 51 Franklin Street, Fifth Floor, Boston, MA  02110-1301  USA
- *
- * Linden Research, Inc., 945 Battery Street, San Francisco, CA  94111  USA
- * $/LicenseInfo$
- */
-
-#include "llviewerprecompiledheaders.h"
-
-#include "llregioninfomodel.h"
-
-// libs
-#include "message.h"
-#include "llregionflags.h"
-
-// viewer
-#include "llagent.h"
-#include "llviewerregion.h"
-
-void LLRegionInfoModel::reset()
-{
-    mSimAccess          = 0;
-    mAgentLimit         = 0;
-    mHardAgentLimit     = 100;
-
-    mRegionFlags        = 0;
-    mEstateID           = 0;
-    mParentEstateID     = 0;
-
-    mPricePerMeter      = 0;
-    mRedirectGridX      = 0;
-    mRedirectGridY      = 0;
-
-    mBillableFactor     = 0.0f;
-    mObjectBonusFactor  = 0.0f;
-    mWaterHeight        = 0.0f;
-    mTerrainRaiseLimit  = 0.0f;
-    mTerrainLowerLimit  = 0.0f;
-    mSunHour            = 0.0f;
-
-    mUseEstateSun       = false;
-
-    mSimType.clear();
-    mSimName.clear();
-}
-
-LLRegionInfoModel::LLRegionInfoModel()
-{
-    reset();
-}
-
-boost::signals2::connection LLRegionInfoModel::setUpdateCallback(const update_signal_t::slot_type& cb)
-{
-    return mUpdateSignal.connect(cb);
-}
-
-void LLRegionInfoModel::sendRegionTerrain(const LLUUID& invoice) const
-{
-<<<<<<< HEAD
-	std::string buffer;
-	std::vector<std::string> strings;
-
-	// ==========================================
-	// Assemble and send setregionterrain message
-	// "setregionterrain"
-	// strings[0] = float water height
-	// strings[1] = float terrain raise
-	// strings[2] = float terrain lower
-	// strings[3] = 'Y' use estate time
-	// strings[4] = 'Y' fixed sun
-	// strings[5] = float sun_hour
-	// strings[6] = from estate, 'Y' use global time
-	// strings[7] = from estate, 'Y' fixed sun
-	// strings[8] = from estate, float sun_hour
-
-	// *NOTE: this resets estate sun info.
-	bool estate_global_time = true;
-	bool estate_fixed_sun = false;
-	F32 estate_sun_hour = 0.f;
-
-	buffer = llformat("%f", mWaterHeight);
-	strings.push_back(buffer);
-	buffer = llformat("%f", mTerrainRaiseLimit);
-	strings.push_back(buffer);
-	buffer = llformat("%f", mTerrainLowerLimit);
-	strings.push_back(buffer);
-	buffer = llformat("%s", (mUseEstateSun ? "Y" : "N"));
-	strings.push_back(buffer);
-	buffer = llformat("%s", (getUseFixedSun() ? "Y" : "N"));
-	strings.push_back(buffer);
-	buffer = llformat("%f", mSunHour);
-	strings.push_back(buffer);
-	buffer = llformat("%s", (estate_global_time ? "Y" : "N") );
-	strings.push_back(buffer);
-	buffer = llformat("%s", (estate_fixed_sun ? "Y" : "N") );
-	strings.push_back(buffer);
-	buffer = llformat("%f", estate_sun_hour);
-	strings.push_back(buffer);
-
-	sendEstateOwnerMessage(gMessageSystem, "setregionterrain", invoice, strings);
-=======
-    std::string buffer;
-    std::vector<std::string> strings;
-
-    // ==========================================
-    // Assemble and send setregionterrain message
-    // "setregionterrain"
-    // strings[0] = float water height
-    // strings[1] = float terrain raise
-    // strings[2] = float terrain lower
-    // strings[3] = 'Y' use estate time
-    // strings[4] = 'Y' fixed sun
-    // strings[5] = float sun_hour
-    // strings[6] = from estate, 'Y' use global time
-    // strings[7] = from estate, 'Y' fixed sun
-    // strings[8] = from estate, float sun_hour
-
-    // *NOTE: this resets estate sun info.
-    BOOL estate_global_time = true;
-    BOOL estate_fixed_sun = false;
-    F32 estate_sun_hour = 0.f;
-
-    buffer = llformat("%f", mWaterHeight);
-    strings.push_back(buffer);
-    buffer = llformat("%f", mTerrainRaiseLimit);
-    strings.push_back(buffer);
-    buffer = llformat("%f", mTerrainLowerLimit);
-    strings.push_back(buffer);
-    buffer = llformat("%s", (mUseEstateSun ? "Y" : "N"));
-    strings.push_back(buffer);
-    buffer = llformat("%s", (getUseFixedSun() ? "Y" : "N"));
-    strings.push_back(buffer);
-    buffer = llformat("%f", mSunHour);
-    strings.push_back(buffer);
-    buffer = llformat("%s", (estate_global_time ? "Y" : "N") );
-    strings.push_back(buffer);
-    buffer = llformat("%s", (estate_fixed_sun ? "Y" : "N") );
-    strings.push_back(buffer);
-    buffer = llformat("%f", estate_sun_hour);
-    strings.push_back(buffer);
-
-    sendEstateOwnerMessage(gMessageSystem, "setregionterrain", invoice, strings);
->>>>>>> e1623bb2
-}
-
-bool LLRegionInfoModel::getUseFixedSun() const
-{
-    return ((mRegionFlags & REGION_FLAGS_SUN_FIXED) != 0);
-}
-
-void LLRegionInfoModel::setUseFixedSun(bool fixed)
-{
-    if (fixed)
-    {
-        mRegionFlags |= REGION_FLAGS_SUN_FIXED;
-    }
-    else
-    {
-        mRegionFlags &= ~REGION_FLAGS_SUN_FIXED;
-    }
-}
-
-void LLRegionInfoModel::update(LLMessageSystem* msg)
-{
-    reset();
-
-    msg->getStringFast(_PREHASH_RegionInfo, _PREHASH_SimName, mSimName);
-    msg->getU32Fast(_PREHASH_RegionInfo, _PREHASH_EstateID, mEstateID);
-    msg->getU32Fast(_PREHASH_RegionInfo, _PREHASH_ParentEstateID, mParentEstateID);
-    msg->getU8Fast(_PREHASH_RegionInfo, _PREHASH_SimAccess, mSimAccess);
-    msg->getU8Fast(_PREHASH_RegionInfo, _PREHASH_MaxAgents, mAgentLimit);
-
-    msg->getF32Fast(_PREHASH_RegionInfo, _PREHASH_ObjectBonusFactor, mObjectBonusFactor);
-    msg->getF32Fast(_PREHASH_RegionInfo, _PREHASH_BillableFactor, mBillableFactor);
-    msg->getF32Fast(_PREHASH_RegionInfo, _PREHASH_WaterHeight, mWaterHeight);
-    msg->getF32Fast(_PREHASH_RegionInfo, _PREHASH_TerrainRaiseLimit, mTerrainRaiseLimit);
-    msg->getF32Fast(_PREHASH_RegionInfo, _PREHASH_TerrainLowerLimit, mTerrainLowerLimit);
-    msg->getS32Fast(_PREHASH_RegionInfo, _PREHASH_PricePerMeter, mPricePerMeter);
-    msg->getS32Fast(_PREHASH_RegionInfo, _PREHASH_RedirectGridX, mRedirectGridX);
-    msg->getS32Fast(_PREHASH_RegionInfo, _PREHASH_RedirectGridY, mRedirectGridY);
-
-    msg->getBOOL(_PREHASH_RegionInfo, _PREHASH_UseEstateSun, mUseEstateSun);
-
-    // actually the "last set" sun hour, not the current sun hour. JC
-    msg->getF32(_PREHASH_RegionInfo, _PREHASH_SunHour, mSunHour);
-    LL_DEBUGS("WindlightSync") << "Got region sun hour: " << mSunHour << LL_ENDL;
-
-    msg->getS32Fast(_PREHASH_RegionInfo2, _PREHASH_HardMaxAgents, mHardAgentLimit);
-
-    if (msg->has(_PREHASH_RegionInfo3))
-    {
-        msg->getU64Fast(_PREHASH_RegionInfo3, _PREHASH_RegionFlagsExtended, mRegionFlags);
-    }
-    else
-    {
-        U32 flags = 0;
-        msg->getU32Fast(_PREHASH_RegionInfo, _PREHASH_RegionFlags, flags);
-        mRegionFlags = flags;
-    }
-
-    if (msg->has(_PREHASH_RegionInfo5))
-    {
-        F32 chat_whisper_range;
-        F32 chat_normal_range;
-        F32 chat_shout_range;
-        F32 chat_whisper_offset;
-        F32 chat_normal_offset;
-        F32 chat_shout_offset;
-        U32 chat_flags;
-
-        msg->getF32Fast(_PREHASH_RegionInfo5, _PREHASH_ChatWhisperRange, chat_whisper_range);
-        msg->getF32Fast(_PREHASH_RegionInfo5, _PREHASH_ChatNormalRange, chat_normal_range);
-        msg->getF32Fast(_PREHASH_RegionInfo5, _PREHASH_ChatShoutRange, chat_shout_range);
-        msg->getF32Fast(_PREHASH_RegionInfo5, _PREHASH_ChatWhisperOffset, chat_whisper_offset);
-        msg->getF32Fast(_PREHASH_RegionInfo5, _PREHASH_ChatNormalOffset, chat_normal_offset);
-        msg->getF32Fast(_PREHASH_RegionInfo5, _PREHASH_ChatShoutOffset, chat_shout_offset);
-        msg->getU32Fast(_PREHASH_RegionInfo5, _PREHASH_ChatFlags, chat_flags);
-
-        LL_INFOS() << "Whisper range: " << chat_whisper_range << " normal range: " << chat_normal_range << " shout range: " << chat_shout_range
-            << " whisper offset: " << chat_whisper_offset << " normal offset: " << chat_normal_offset << " shout offset: " << chat_shout_offset
-            << " chat flags: " << chat_flags << LL_ENDL;
-    }
-
-    // the only reasonable way to decide if we actually have any data is to
-    // check to see if any of these fields have nonzero sizes
-    if (msg->getSize(_PREHASH_RegionInfo2, _PREHASH_ProductSKU) > 0 ||
-        msg->getSize(_PREHASH_RegionInfo2, "ProductName") > 0)
-    {
-        msg->getString(_PREHASH_RegionInfo2, "ProductName", mSimType);
-    }
-
-    // Let interested parties know that region info has been updated.
-    mUpdateSignal();
-}
-
-// static
-void LLRegionInfoModel::sendEstateOwnerMessage(
-    LLMessageSystem* msg,
-    const std::string& request,
-    const LLUUID& invoice,
-    const std::vector<std::string>& strings)
-{
-    LLViewerRegion* cur_region = gAgent.getRegion();
-
-    if (!cur_region)
-    {
-        LL_WARNS() << "Agent region not set" << LL_ENDL;
-        return;
-    }
-
-    LL_INFOS() << "Sending estate request '" << request << "'" << LL_ENDL;
-    msg->newMessage("EstateOwnerMessage");
-    msg->nextBlockFast(_PREHASH_AgentData);
-    msg->addUUIDFast(_PREHASH_AgentID, gAgent.getID());
-    msg->addUUIDFast(_PREHASH_SessionID, gAgent.getSessionID());
-    msg->addUUIDFast(_PREHASH_TransactionID, LLUUID::null); //not used
-    msg->nextBlock("MethodData");
-    msg->addString("Method", request);
-    msg->addUUID("Invoice", invoice);
-
-    if (strings.empty())
-    {
-        msg->nextBlock("ParamList");
-        msg->addString("Parameter", NULL);
-    }
-    else
-    {
-        std::vector<std::string>::const_iterator it = strings.begin();
-        std::vector<std::string>::const_iterator end = strings.end();
-        for (unsigned i = 0; it != end; ++it, ++i)
-        {
-            LL_DEBUGS() << "- [" << i << "] " << (*it) << LL_ENDL;
-            msg->nextBlock("ParamList");
-            msg->addString("Parameter", *it);
-        }
-    }
-
-    msg->sendReliable(cur_region->getHost());
-}+/**
+ * @file llregioninfomodel.cpp
+ * @brief Region info model
+ *
+ * $LicenseInfo:firstyear=2011&license=viewerlgpl$
+ * Second Life Viewer Source Code
+ * Copyright (C) 2011, Linden Research, Inc.
+ *
+ * This library is free software; you can redistribute it and/or
+ * modify it under the terms of the GNU Lesser General Public
+ * License as published by the Free Software Foundation;
+ * version 2.1 of the License only.
+ *
+ * This library is distributed in the hope that it will be useful,
+ * but WITHOUT ANY WARRANTY; without even the implied warranty of
+ * MERCHANTABILITY or FITNESS FOR A PARTICULAR PURPOSE.  See the GNU
+ * Lesser General Public License for more details.
+ *
+ * You should have received a copy of the GNU Lesser General Public
+ * License along with this library; if not, write to the Free Software
+ * Foundation, Inc., 51 Franklin Street, Fifth Floor, Boston, MA  02110-1301  USA
+ *
+ * Linden Research, Inc., 945 Battery Street, San Francisco, CA  94111  USA
+ * $/LicenseInfo$
+ */
+
+#include "llviewerprecompiledheaders.h"
+
+#include "llregioninfomodel.h"
+
+// libs
+#include "message.h"
+#include "llregionflags.h"
+
+// viewer
+#include "llagent.h"
+#include "llviewerregion.h"
+
+void LLRegionInfoModel::reset()
+{
+    mSimAccess          = 0;
+    mAgentLimit         = 0;
+    mHardAgentLimit     = 100;
+
+    mRegionFlags        = 0;
+    mEstateID           = 0;
+    mParentEstateID     = 0;
+
+    mPricePerMeter      = 0;
+    mRedirectGridX      = 0;
+    mRedirectGridY      = 0;
+
+    mBillableFactor     = 0.0f;
+    mObjectBonusFactor  = 0.0f;
+    mWaterHeight        = 0.0f;
+    mTerrainRaiseLimit  = 0.0f;
+    mTerrainLowerLimit  = 0.0f;
+    mSunHour            = 0.0f;
+
+    mUseEstateSun       = false;
+
+    mSimType.clear();
+    mSimName.clear();
+}
+
+LLRegionInfoModel::LLRegionInfoModel()
+{
+    reset();
+}
+
+boost::signals2::connection LLRegionInfoModel::setUpdateCallback(const update_signal_t::slot_type& cb)
+{
+    return mUpdateSignal.connect(cb);
+}
+
+void LLRegionInfoModel::sendRegionTerrain(const LLUUID& invoice) const
+{
+    std::string buffer;
+    std::vector<std::string> strings;
+
+    // ==========================================
+    // Assemble and send setregionterrain message
+    // "setregionterrain"
+    // strings[0] = float water height
+    // strings[1] = float terrain raise
+    // strings[2] = float terrain lower
+    // strings[3] = 'Y' use estate time
+    // strings[4] = 'Y' fixed sun
+    // strings[5] = float sun_hour
+    // strings[6] = from estate, 'Y' use global time
+    // strings[7] = from estate, 'Y' fixed sun
+    // strings[8] = from estate, float sun_hour
+
+    // *NOTE: this resets estate sun info.
+    bool estate_global_time = true;
+    bool estate_fixed_sun = false;
+    F32 estate_sun_hour = 0.f;
+
+    buffer = llformat("%f", mWaterHeight);
+    strings.push_back(buffer);
+    buffer = llformat("%f", mTerrainRaiseLimit);
+    strings.push_back(buffer);
+    buffer = llformat("%f", mTerrainLowerLimit);
+    strings.push_back(buffer);
+    buffer = llformat("%s", (mUseEstateSun ? "Y" : "N"));
+    strings.push_back(buffer);
+    buffer = llformat("%s", (getUseFixedSun() ? "Y" : "N"));
+    strings.push_back(buffer);
+    buffer = llformat("%f", mSunHour);
+    strings.push_back(buffer);
+    buffer = llformat("%s", (estate_global_time ? "Y" : "N") );
+    strings.push_back(buffer);
+    buffer = llformat("%s", (estate_fixed_sun ? "Y" : "N") );
+    strings.push_back(buffer);
+    buffer = llformat("%f", estate_sun_hour);
+    strings.push_back(buffer);
+
+    sendEstateOwnerMessage(gMessageSystem, "setregionterrain", invoice, strings);
+}
+
+bool LLRegionInfoModel::getUseFixedSun() const
+{
+    return ((mRegionFlags & REGION_FLAGS_SUN_FIXED) != 0);
+}
+
+void LLRegionInfoModel::setUseFixedSun(bool fixed)
+{
+    if (fixed)
+    {
+        mRegionFlags |= REGION_FLAGS_SUN_FIXED;
+    }
+    else
+    {
+        mRegionFlags &= ~REGION_FLAGS_SUN_FIXED;
+    }
+}
+
+void LLRegionInfoModel::update(LLMessageSystem* msg)
+{
+    reset();
+
+    msg->getStringFast(_PREHASH_RegionInfo, _PREHASH_SimName, mSimName);
+    msg->getU32Fast(_PREHASH_RegionInfo, _PREHASH_EstateID, mEstateID);
+    msg->getU32Fast(_PREHASH_RegionInfo, _PREHASH_ParentEstateID, mParentEstateID);
+    msg->getU8Fast(_PREHASH_RegionInfo, _PREHASH_SimAccess, mSimAccess);
+    msg->getU8Fast(_PREHASH_RegionInfo, _PREHASH_MaxAgents, mAgentLimit);
+
+    msg->getF32Fast(_PREHASH_RegionInfo, _PREHASH_ObjectBonusFactor, mObjectBonusFactor);
+    msg->getF32Fast(_PREHASH_RegionInfo, _PREHASH_BillableFactor, mBillableFactor);
+    msg->getF32Fast(_PREHASH_RegionInfo, _PREHASH_WaterHeight, mWaterHeight);
+    msg->getF32Fast(_PREHASH_RegionInfo, _PREHASH_TerrainRaiseLimit, mTerrainRaiseLimit);
+    msg->getF32Fast(_PREHASH_RegionInfo, _PREHASH_TerrainLowerLimit, mTerrainLowerLimit);
+    msg->getS32Fast(_PREHASH_RegionInfo, _PREHASH_PricePerMeter, mPricePerMeter);
+    msg->getS32Fast(_PREHASH_RegionInfo, _PREHASH_RedirectGridX, mRedirectGridX);
+    msg->getS32Fast(_PREHASH_RegionInfo, _PREHASH_RedirectGridY, mRedirectGridY);
+
+    msg->getBOOL(_PREHASH_RegionInfo, _PREHASH_UseEstateSun, mUseEstateSun);
+
+    // actually the "last set" sun hour, not the current sun hour. JC
+    msg->getF32(_PREHASH_RegionInfo, _PREHASH_SunHour, mSunHour);
+    LL_DEBUGS("WindlightSync") << "Got region sun hour: " << mSunHour << LL_ENDL;
+
+    msg->getS32Fast(_PREHASH_RegionInfo2, _PREHASH_HardMaxAgents, mHardAgentLimit);
+
+    if (msg->has(_PREHASH_RegionInfo3))
+    {
+        msg->getU64Fast(_PREHASH_RegionInfo3, _PREHASH_RegionFlagsExtended, mRegionFlags);
+    }
+    else
+    {
+        U32 flags = 0;
+        msg->getU32Fast(_PREHASH_RegionInfo, _PREHASH_RegionFlags, flags);
+        mRegionFlags = flags;
+    }
+
+    if (msg->has(_PREHASH_RegionInfo5))
+    {
+        F32 chat_whisper_range;
+        F32 chat_normal_range;
+        F32 chat_shout_range;
+        F32 chat_whisper_offset;
+        F32 chat_normal_offset;
+        F32 chat_shout_offset;
+        U32 chat_flags;
+
+        msg->getF32Fast(_PREHASH_RegionInfo5, _PREHASH_ChatWhisperRange, chat_whisper_range);
+        msg->getF32Fast(_PREHASH_RegionInfo5, _PREHASH_ChatNormalRange, chat_normal_range);
+        msg->getF32Fast(_PREHASH_RegionInfo5, _PREHASH_ChatShoutRange, chat_shout_range);
+        msg->getF32Fast(_PREHASH_RegionInfo5, _PREHASH_ChatWhisperOffset, chat_whisper_offset);
+        msg->getF32Fast(_PREHASH_RegionInfo5, _PREHASH_ChatNormalOffset, chat_normal_offset);
+        msg->getF32Fast(_PREHASH_RegionInfo5, _PREHASH_ChatShoutOffset, chat_shout_offset);
+        msg->getU32Fast(_PREHASH_RegionInfo5, _PREHASH_ChatFlags, chat_flags);
+
+        LL_INFOS() << "Whisper range: " << chat_whisper_range << " normal range: " << chat_normal_range << " shout range: " << chat_shout_range
+            << " whisper offset: " << chat_whisper_offset << " normal offset: " << chat_normal_offset << " shout offset: " << chat_shout_offset
+            << " chat flags: " << chat_flags << LL_ENDL;
+    }
+
+    // the only reasonable way to decide if we actually have any data is to
+    // check to see if any of these fields have nonzero sizes
+    if (msg->getSize(_PREHASH_RegionInfo2, _PREHASH_ProductSKU) > 0 ||
+        msg->getSize(_PREHASH_RegionInfo2, "ProductName") > 0)
+    {
+        msg->getString(_PREHASH_RegionInfo2, "ProductName", mSimType);
+    }
+
+    // Let interested parties know that region info has been updated.
+    mUpdateSignal();
+}
+
+// static
+void LLRegionInfoModel::sendEstateOwnerMessage(
+    LLMessageSystem* msg,
+    const std::string& request,
+    const LLUUID& invoice,
+    const std::vector<std::string>& strings)
+{
+    LLViewerRegion* cur_region = gAgent.getRegion();
+
+    if (!cur_region)
+    {
+        LL_WARNS() << "Agent region not set" << LL_ENDL;
+        return;
+    }
+
+    LL_INFOS() << "Sending estate request '" << request << "'" << LL_ENDL;
+    msg->newMessage("EstateOwnerMessage");
+    msg->nextBlockFast(_PREHASH_AgentData);
+    msg->addUUIDFast(_PREHASH_AgentID, gAgent.getID());
+    msg->addUUIDFast(_PREHASH_SessionID, gAgent.getSessionID());
+    msg->addUUIDFast(_PREHASH_TransactionID, LLUUID::null); //not used
+    msg->nextBlock("MethodData");
+    msg->addString("Method", request);
+    msg->addUUID("Invoice", invoice);
+
+    if (strings.empty())
+    {
+        msg->nextBlock("ParamList");
+        msg->addString("Parameter", NULL);
+    }
+    else
+    {
+        std::vector<std::string>::const_iterator it = strings.begin();
+        std::vector<std::string>::const_iterator end = strings.end();
+        for (unsigned i = 0; it != end; ++it, ++i)
+        {
+            LL_DEBUGS() << "- [" << i << "] " << (*it) << LL_ENDL;
+            msg->nextBlock("ParamList");
+            msg->addString("Parameter", *it);
+        }
+    }
+
+    msg->sendReliable(cur_region->getHost());
+}