/** 
 * @file llfloateroutbox.cpp
 * @brief Implementation of the merchant outbox window
 *
 * $LicenseInfo:firstyear=2001&license=viewerlgpl$
 * Second Life Viewer Source Code
 * Copyright (C) 2010, Linden Research, Inc.
 * 
 * This library is free software; you can redistribute it and/or
 * modify it under the terms of the GNU Lesser General Public
 * License as published by the Free Software Foundation;
 * version 2.1 of the License only.
 * 
 * This library is distributed in the hope that it will be useful,
 * but WITHOUT ANY WARRANTY; without even the implied warranty of
 * MERCHANTABILITY or FITNESS FOR A PARTICULAR PURPOSE.  See the GNU
 * Lesser General Public License for more details.
 * 
 * You should have received a copy of the GNU Lesser General Public
 * License along with this library; if not, write to the Free Software
 * Foundation, Inc., 51 Franklin Street, Fifth Floor, Boston, MA  02110-1301  USA
 * 
 * Linden Research, Inc., 945 Battery Street, San Francisco, CA  94111  USA
 * $/LicenseInfo$
 */

#include "llviewerprecompiledheaders.h"

#include "llfloateroutbox.h"

#include "llfloaterreg.h"
#include "llfolderview.h"
#include "llinventorybridge.h"
#include "llinventorymodelbackgroundfetch.h"
#include "llinventoryobserver.h"
#include "llinventorypanel.h"
#include "llmarketplacefunctions.h"
#include "llnotificationhandler.h"
#include "llnotificationmanager.h"
#include "llnotificationsutil.h"
#include "lltextbox.h"
#include "lltransientfloatermgr.h"
#include "lltrans.h"
#include "llviewernetwork.h"
#include "llwindowshade.h"


///----------------------------------------------------------------------------
/// LLOutboxNotification class
///----------------------------------------------------------------------------

LLNotificationsUI::LLOutboxNotification::LLOutboxNotification()
	: LLSystemNotificationHandler("Outbox", "outbox")
{
}

bool LLNotificationsUI::LLOutboxNotification::processNotification(const LLNotificationPtr& notify)
{
	LLFloaterOutbox* outbox_floater = LLFloaterReg::getTypedInstance<LLFloaterOutbox>("outbox");
	
	outbox_floater->showNotification(notify);

	return false;
}

void LLNotificationsUI::LLOutboxNotification::onDelete(LLNotificationPtr p)
{
	LLNotificationsUI::LLNotificationHandler * notification_handler = dynamic_cast<LLNotificationsUI::LLNotificationHandler*>(LLNotifications::instance().getChannel("AlertModal").get());
	if (notification_handler)
	{
		notification_handler->onDelete(p);
	}
}

///----------------------------------------------------------------------------
/// LLOutboxAddedObserver helper class
///----------------------------------------------------------------------------

class LLOutboxAddedObserver : public LLInventoryCategoryAddedObserver
{
public:
	LLOutboxAddedObserver(LLFloaterOutbox * outboxFloater)
		: LLInventoryCategoryAddedObserver()
		, mOutboxFloater(outboxFloater)
	{
	}
	
	void done()
	{
		for (cat_vec_t::iterator it = mAddedCategories.begin(); it != mAddedCategories.end(); ++it)
		{
			LLViewerInventoryCategory* added_category = *it;
			
			LLFolderType::EType added_category_type = added_category->getPreferredType();
			
			if (added_category_type == LLFolderType::FT_OUTBOX)
			{
				mOutboxFloater->initializeMarketPlace();
			}
		}
	}
	
private:
	LLFloaterOutbox *	mOutboxFloater;
};

///----------------------------------------------------------------------------
/// LLFloaterOutbox
///----------------------------------------------------------------------------

LLFloaterOutbox::LLFloaterOutbox(const LLSD& key)
	: LLFloater(key)
	, mCategoriesObserver(NULL)
	, mCategoryAddedObserver(NULL)
	, mImportBusy(false)
	, mImportButton(NULL)
	, mInventoryFolderCountText(NULL)
	, mInventoryImportInProgress(NULL)
	, mInventoryPlaceholder(NULL)
	, mInventoryText(NULL)
	, mInventoryTitle(NULL)
	, mOutboxId(LLUUID::null)
	, mOutboxInventoryPanel(NULL)
	, mOutboxItemCount(0)
	, mOutboxTopLevelDropZone(NULL)
	, mWindowShade(NULL)
{
}

LLFloaterOutbox::~LLFloaterOutbox()
{
	if (mCategoriesObserver && gInventory.containsObserver(mCategoriesObserver))
	{
		gInventory.removeObserver(mCategoriesObserver);
	}
	delete mCategoriesObserver;
	
	if (mCategoryAddedObserver && gInventory.containsObserver(mCategoryAddedObserver))
	{
		gInventory.removeObserver(mCategoryAddedObserver);
	}
	delete mCategoryAddedObserver;
}

BOOL LLFloaterOutbox::postBuild()
{
	mInventoryFolderCountText = getChild<LLTextBox>("outbox_folder_count");
	mInventoryImportInProgress = getChild<LLView>("import_progress_indicator");
	mInventoryPlaceholder = getChild<LLView>("outbox_inventory_placeholder_panel");
	mInventoryText = mInventoryPlaceholder->getChild<LLTextBox>("outbox_inventory_placeholder_text");
	mInventoryTitle = mInventoryPlaceholder->getChild<LLTextBox>("outbox_inventory_placeholder_title");
	
	mImportButton = getChild<LLButton>("outbox_import_btn");
	mImportButton->setCommitCallback(boost::bind(&LLFloaterOutbox::onImportButtonClicked, this));

	mOutboxTopLevelDropZone = getChild<LLPanel>("outbox_generic_drag_target");

	LLFocusableElement::setFocusReceivedCallback(boost::bind(&LLFloaterOutbox::onFocusReceived, this));

	// Observe category creation to catch outbox creation (moot if already existing)
	mCategoryAddedObserver = new LLOutboxAddedObserver(this);
	gInventory.addObserver(mCategoryAddedObserver);
	
	return TRUE;
}

void LLFloaterOutbox::onClose(bool app_quitting)
{
	if (mWindowShade)
	{
		delete mWindowShade;

		mWindowShade = NULL;
	}
}

void LLFloaterOutbox::onOpen(const LLSD& key)
{
	//
	// Initialize the Market Place or go update the outbox
	//
	if (LLMarketplaceInventoryImporter::getInstance()->getMarketPlaceStatus() == MarketplaceStatusCodes::MARKET_PLACE_NOT_INITIALIZED)
	{
<<<<<<< HEAD
		initializeMarketPlace();
	}
	else 
	{
		setupOutbox();
=======
		const bool do_not_create_folder = false;
		
		const LLUUID outbox_id = gInventory.findCategoryUUIDForType(LLFolderType::FT_OUTBOX, do_not_create_folder);
		
		if (outbox_id.isNull())
		{
			// Observe category creation to catch outbox creation
			mCategoryAddedObserver = new LLOutboxAddedObserver(this);
			gInventory.addObserver(mCategoryAddedObserver);
		}
		else
		{
			setupOutbox(outbox_id);
		}
>>>>>>> f7158bc5
	}
	
	//
	// Update the floater view
	//
	updateView();
	
	//
	// Trigger fetch of outbox contents
	//
	fetchOutboxContents();
}

void LLFloaterOutbox::onFocusReceived()
{
	fetchOutboxContents();
}

void LLFloaterOutbox::fetchOutboxContents()
{
	if (mOutboxId.notNull())
	{
		LLInventoryModelBackgroundFetch::instance().start(mOutboxId);
	}
}

void LLFloaterOutbox::setupOutbox()
{
	if (LLMarketplaceInventoryImporter::getInstance()->getMarketPlaceStatus() != MarketplaceStatusCodes::MARKET_PLACE_MERCHANT)
	{
		// If we are *not* a merchant or we have no market place connection established yet, do nothing
		return;
	}
		
	// We are a merchant. Get the outbox, create it if needs be.
	mOutboxId = gInventory.findCategoryUUIDForType(LLFolderType::FT_OUTBOX, true, false);
	if (mOutboxId.isNull())
	{
		// We should never get there unless the inventory fails badly
		llerrs << "Inventory problem: failure to create the outbox for a merchant!" << llendl;
		return;
	}

	// No longer need to observe new category creation
	if (mCategoryAddedObserver && gInventory.containsObserver(mCategoryAddedObserver))
	{
		gInventory.removeObserver(mCategoryAddedObserver);
		delete mCategoryAddedObserver;
		mCategoryAddedObserver = NULL;
	}
	llassert(!mCategoryAddedObserver);
	
	// Create observer for outbox modifications
	if (mCategoriesObserver == NULL)
	{
		mCategoriesObserver = new LLInventoryCategoriesObserver();
		gInventory.addObserver(mCategoriesObserver);
		mCategoriesObserver->addCategory(mOutboxId, boost::bind(&LLFloaterOutbox::onOutboxChanged, this));
	}
	llassert(mCategoriesObserver);
	
	//
	// Set up the outbox inventory view
	//
	if (mOutboxInventoryPanel == NULL)
	{
		mOutboxInventoryPanel = LLUICtrlFactory::createFromFile<LLInventoryPanel>("panel_outbox_inventory.xml", mInventoryPlaceholder->getParent(), LLInventoryPanel::child_registry_t::instance());
	}	
	llassert(mOutboxInventoryPanel);
	
	// Reshape the inventory to the proper size
	LLRect inventory_placeholder_rect = mInventoryPlaceholder->getRect();
	mOutboxInventoryPanel->setShape(inventory_placeholder_rect);
	
	// Set the sort order newest to oldest

	mOutboxInventoryPanel->getFolderViewModel()->setSorter(LLInventoryFilter::SO_FOLDERS_BY_NAME);	
	mOutboxInventoryPanel->getFilter().markDefault();
	
	// Get the content of the outbox
	fetchOutboxContents();
}

void LLFloaterOutbox::initializeMarketPlace()
{
	//
	// Initialize the marketplace import API
	//
	
	LLMarketplaceInventoryImporter& importer = LLMarketplaceInventoryImporter::instance();
	
	importer.setInitializationErrorCallback(boost::bind(&LLFloaterOutbox::initializationReportError, this, _1, _2));
	importer.setStatusChangedCallback(boost::bind(&LLFloaterOutbox::importStatusChanged, this, _1));
	importer.setStatusReportCallback(boost::bind(&LLFloaterOutbox::importReportResults, this, _1, _2));
	importer.initialize();
}

void LLFloaterOutbox::setStatusString(const std::string& statusString)
{
	llassert(mInventoryFolderCountText != NULL);

	mInventoryFolderCountText->setText(statusString);
}

void LLFloaterOutbox::updateFolderCount()
{
	S32 item_count = 0;

	if (mOutboxId.notNull())
	{
		LLInventoryModel::cat_array_t * cats;
		LLInventoryModel::item_array_t * items;
		gInventory.getDirectDescendentsOf(mOutboxId, cats, items);

		item_count = cats->count() + items->count();
	}
	
	mOutboxItemCount = item_count;

	if (!mImportBusy)
	{
		updateFolderCountStatus();
	}
}

void LLFloaterOutbox::updateFolderCountStatus()
{
	if (mOutboxInventoryPanel)
	{
		switch (mOutboxItemCount)
		{
			case 0:	setStatusString(getString("OutboxFolderCount0"));	break;
			case 1:	setStatusString(getString("OutboxFolderCount1"));	break;
			default:
			{
				std::string item_count_str = llformat("%d", mOutboxItemCount);
				
				LLStringUtil::format_map_t args;
				args["[NUM]"] = item_count_str;
				
				setStatusString(getString("OutboxFolderCountN", args));
				break;
			}
		}
	}

	mImportButton->setEnabled(mOutboxItemCount > 0);
}

void LLFloaterOutbox::updateView()
{
	updateFolderCount();

	if (mOutboxItemCount > 0)
	{
		mOutboxInventoryPanel->setVisible(TRUE);
		mInventoryPlaceholder->setVisible(FALSE);
		mOutboxTopLevelDropZone->setVisible(TRUE);
	}
	else
	{
		if (mOutboxInventoryPanel)
		{
			mOutboxInventoryPanel->setVisible(FALSE);
		}
		
		// Show the drop zone if there is an outbox folder
		mOutboxTopLevelDropZone->setVisible(mOutboxId.notNull());

		mInventoryPlaceholder->setVisible(TRUE);

		std::string outbox_text;
		std::string outbox_title;
		std::string outbox_tooltip;
		
		const LLSD& subs = getMarketplaceStringSubstitutions();
		U32 mkt_status = LLMarketplaceInventoryImporter::getInstance()->getMarketPlaceStatus();
		
		if (mOutboxId.notNull())
		{
			// "Outbox is empty!" message strings
			outbox_text = LLTrans::getString("InventoryOutboxNoItems", subs);
			outbox_title = LLTrans::getString("InventoryOutboxNoItemsTitle");
			outbox_tooltip = LLTrans::getString("InventoryOutboxNoItemsTooltip");
		}
		else if (mkt_status <= MarketplaceStatusCodes::MARKET_PLACE_INITIALIZING)
		{
			// "Initializing!" message strings
			outbox_text = LLTrans::getString("InventoryOutboxInitializing", subs);
			outbox_title = LLTrans::getString("InventoryOutboxInitializingTitle");
			outbox_tooltip = LLTrans::getString("InventoryOutboxInitializingTooltip");
		}
		else if (mkt_status == MarketplaceStatusCodes::MARKET_PLACE_NOT_MERCHANT)
		{
			// "Not a merchant!" message strings
			outbox_text = LLTrans::getString("InventoryOutboxNotMerchant", subs);
			outbox_title = LLTrans::getString("InventoryOutboxNotMerchantTitle");
			outbox_tooltip = LLTrans::getString("InventoryOutboxNotMerchantTooltip");
		}
		else
		{
			// "Errors!" message strings
			outbox_text = LLTrans::getString("InventoryOutboxError", subs);
			outbox_title = LLTrans::getString("InventoryOutboxErrorTitle");
			outbox_tooltip = LLTrans::getString("InventoryOutboxErrorTooltip");
		}
		
		mInventoryText->setValue(outbox_text);
		mInventoryTitle->setValue(outbox_title);
		mInventoryPlaceholder->getParent()->setToolTip(outbox_tooltip);
	}
}

bool isAccepted(EAcceptance accept)
{
	return (accept >= ACCEPT_YES_COPY_SINGLE);
}

BOOL LLFloaterOutbox::handleDragAndDrop(S32 x, S32 y, MASK mask, BOOL drop,
										EDragAndDropType cargo_type,
										void* cargo_data,
										EAcceptance* accept,
										std::string& tooltip_msg)
{
	if ((mOutboxInventoryPanel == NULL) ||
		(mWindowShade && mWindowShade->isShown()) ||
		LLMarketplaceInventoryImporter::getInstance()->isImportInProgress())
	{
		return FALSE;
	}
	
	LLView * handled_view = childrenHandleDragAndDrop(x, y, mask, drop, cargo_type, cargo_data, accept, tooltip_msg);
	BOOL handled = (handled_view != NULL);

	// Determine if the mouse is inside the inventory panel itself or just within the floater
	bool pointInInventoryPanel = false;
	bool pointInInventoryPanelChild = false;
	LLFolderView* root_folder = mOutboxInventoryPanel->getRootFolder();
	if (mOutboxInventoryPanel->getVisible())
	{
		S32 inv_x, inv_y;
		localPointToOtherView(x, y, &inv_x, &inv_y, mOutboxInventoryPanel);

		pointInInventoryPanel = mOutboxInventoryPanel->getRect().pointInRect(inv_x, inv_y);

		LLView * inventory_panel_child_at_point = mOutboxInventoryPanel->childFromPoint(inv_x, inv_y, true);
		pointInInventoryPanelChild = (inventory_panel_child_at_point != root_folder);
	}
	
	// Pass all drag and drop for this floater to the outbox inventory control
	if (!handled || !isAccepted(*accept))
	{
		// Handle the drag and drop directly to the root of the outbox if we're not in the inventory panel
		// (otherwise the inventory panel itself will handle the drag and drop operation, without any override)
		if (!pointInInventoryPanel)
		{
			handled = root_folder->handleDragAndDropToThisFolder(mask, drop, cargo_type, cargo_data, accept, tooltip_msg);
		}

		mOutboxTopLevelDropZone->setBackgroundVisible(handled && !drop && isAccepted(*accept));
	}
	else
	{
		mOutboxTopLevelDropZone->setBackgroundVisible(!pointInInventoryPanelChild);
	}
	
	return handled;
}

BOOL LLFloaterOutbox::handleHover(S32 x, S32 y, MASK mask)
{
	mOutboxTopLevelDropZone->setBackgroundVisible(FALSE);

	return LLFloater::handleHover(x, y, mask);
}

void LLFloaterOutbox::onMouseLeave(S32 x, S32 y, MASK mask)
{
	mOutboxTopLevelDropZone->setBackgroundVisible(FALSE);

	LLFloater::onMouseLeave(x, y, mask);
}

void LLFloaterOutbox::onImportButtonClicked()
{
	mOutboxInventoryPanel->clearSelection();

	mImportBusy = LLMarketplaceInventoryImporter::instance().triggerImport();
}

void LLFloaterOutbox::onOutboxChanged()
{
	llassert(!mOutboxId.isNull());
<<<<<<< HEAD

	if (mOutboxInventoryPanel)
	{
		mOutboxInventoryPanel->requestSort();
	}
=======
	
	//if (mOutboxInventoryPanel)
	//{
	//	mOutboxInventoryPanel->requestSort();
	//}
>>>>>>> f7158bc5

	fetchOutboxContents();

	updateView();
}

void LLFloaterOutbox::importReportResults(U32 status, const LLSD& content)
{
	if (status == MarketplaceErrorCodes::IMPORT_DONE)
	{
		LLNotificationsUtil::add("OutboxImportComplete");
	}
	else if (status == MarketplaceErrorCodes::IMPORT_DONE_WITH_ERRORS)
	{
		const LLSD& subs = getMarketplaceStringSubstitutions();

		LLNotificationsUtil::add("OutboxImportHadErrors", subs);
	}
	else
	{
		char status_string[16];
		sprintf(status_string, "%d", status);
		
		LLSD subs;
		subs["[ERROR_CODE]"] = status_string;
		
		LLNotificationsUtil::add("OutboxImportFailed", subs);
	}
	
	updateView();
}

void LLFloaterOutbox::importStatusChanged(bool inProgress)
{
	if (mOutboxId.isNull() && (LLMarketplaceInventoryImporter::getInstance()->getMarketPlaceStatus() == MarketplaceStatusCodes::MARKET_PLACE_MERCHANT))
	{
		setupOutbox();
	}
	
	if (inProgress)
	{
		if (mImportBusy)
		{
			setStatusString(getString("OutboxImporting"));
		}
		else
		{
			setStatusString(getString("OutboxInitializing"));
		}
		
		mImportBusy = true;
		mImportButton->setEnabled(false);
		mInventoryImportInProgress->setVisible(true);
	}
	else
	{
		setStatusString("");
		mImportBusy = false;
		mImportButton->setEnabled(mOutboxItemCount > 0);
		mInventoryImportInProgress->setVisible(false);
	}
	
	updateView();
}

void LLFloaterOutbox::initializationReportError(U32 status, const LLSD& content)
{
	if (status >= MarketplaceErrorCodes::IMPORT_BAD_REQUEST)
	{
		char status_string[16];
		sprintf(status_string, "%d", status);
		
		LLSD subs;
		subs["[ERROR_CODE]"] = status_string;
		
		LLNotificationsUtil::add("OutboxInitFailed", subs);
	}
	
	updateView();
}

void LLFloaterOutbox::showNotification(const LLNotificationPtr& notification)
{
	LLNotificationsUI::LLNotificationHandler * notification_handler = dynamic_cast<LLNotificationsUI::LLNotificationHandler*>(LLNotifications::instance().getChannel("AlertModal").get());
	llassert(notification_handler);
	
	notification_handler->processNotification(notification);
}
<|MERGE_RESOLUTION|>--- conflicted
+++ resolved
@@ -181,28 +181,11 @@
 	//
 	if (LLMarketplaceInventoryImporter::getInstance()->getMarketPlaceStatus() == MarketplaceStatusCodes::MARKET_PLACE_NOT_INITIALIZED)
 	{
-<<<<<<< HEAD
 		initializeMarketPlace();
 	}
 	else 
 	{
 		setupOutbox();
-=======
-		const bool do_not_create_folder = false;
-		
-		const LLUUID outbox_id = gInventory.findCategoryUUIDForType(LLFolderType::FT_OUTBOX, do_not_create_folder);
-		
-		if (outbox_id.isNull())
-		{
-			// Observe category creation to catch outbox creation
-			mCategoryAddedObserver = new LLOutboxAddedObserver(this);
-			gInventory.addObserver(mCategoryAddedObserver);
-		}
-		else
-		{
-			setupOutbox(outbox_id);
-		}
->>>>>>> f7158bc5
 	}
 	
 	//
@@ -238,7 +221,7 @@
 	}
 		
 	// We are a merchant. Get the outbox, create it if needs be.
-	mOutboxId = gInventory.findCategoryUUIDForType(LLFolderType::FT_OUTBOX, true, false);
+	mOutboxId = gInventory.findCategoryUUIDForType(LLFolderType::FT_OUTBOX, true);
 	if (mOutboxId.isNull())
 	{
 		// We should never get there unless the inventory fails badly
@@ -496,19 +479,11 @@
 void LLFloaterOutbox::onOutboxChanged()
 {
 	llassert(!mOutboxId.isNull());
-<<<<<<< HEAD
-
-	if (mOutboxInventoryPanel)
-	{
-		mOutboxInventoryPanel->requestSort();
-	}
-=======
 	
 	//if (mOutboxInventoryPanel)
 	//{
 	//	mOutboxInventoryPanel->requestSort();
 	//}
->>>>>>> f7158bc5
 
 	fetchOutboxContents();
 
