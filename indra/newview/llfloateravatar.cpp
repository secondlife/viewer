--- conflicted
+++ resolved
@@ -59,12 +59,7 @@
     {
         mAvatarPicker->clearCache();
     }
-<<<<<<< HEAD
-	enableResizeCtrls(true, true, false);
-	return true;
-=======
     enableResizeCtrls(true, true, false);
-    return TRUE;
->>>>>>> e7eced3c
+    return true;
 }
 
