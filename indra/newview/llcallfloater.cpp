--- conflicted
+++ resolved
@@ -133,11 +133,7 @@
 
 	if(LLVoiceClient::instanceExists())
 	{
-<<<<<<< HEAD
-		LLVoiceClient::instance().removeObserver(this);
-=======
 		LLVoiceClient::getInstance()->removeObserver(this);
->>>>>>> b55bce5b
 	}
 	LLTransientFloaterMgr::getInstance()->removeControlView(this);
 }
@@ -472,16 +468,11 @@
 static void get_voice_participants_uuids(uuid_vec_t& speakers_uuids)
 {
 	// Get a list of participants from VoiceClient
-<<<<<<< HEAD
-	LLVoiceClient::participantMap *voice_map = LLVoiceClient::getInstance()->getParticipantList();
-	if (voice_map)
-=======
        std::set<LLUUID> participants;
        LLVoiceClient::getInstance()->getParticipantList(participants);
 	
 	for (std::set<LLUUID>::const_iterator iter = participants.begin();
 		 iter != participants.end(); ++iter)
->>>>>>> b55bce5b
 	{
 		speakers_uuids.push_back(*iter);
 	}
@@ -734,11 +725,7 @@
 void LLCallFloater::onVoiceChannelStateChanged(const LLVoiceChannel::EState& old_state, const LLVoiceChannel::EState& new_state)
 {
 	// check is voice operational and if it doesn't work hide VCP (EXT-4397)
-<<<<<<< HEAD
-	if(LLVoiceClient::voiceEnabled() && LLVoiceClient::getInstance()->voiceWorking())
-=======
 	if(LLVoiceClient::getInstance()->voiceEnabled() && LLVoiceClient::getInstance()->isVoiceWorking())
->>>>>>> b55bce5b
 	{
 		updateState(new_state);
 	}
