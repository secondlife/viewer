--- conflicted
+++ resolved
@@ -616,15 +616,9 @@
     }
 }
 
-<<<<<<< HEAD
-const LLUUID LLSpeakerMgr::getSessionID() 
-{ 
-	return mVoiceChannel ? mVoiceChannel->getSessionID() : LLUUID(); 
-=======
 const LLUUID LLSpeakerMgr::getSessionID()
 {
-    return mVoiceChannel->getSessionID();
->>>>>>> e1623bb2
+    return mVoiceChannel ? mVoiceChannel->getSessionID() : LLUUID();
 }
 
 bool LLSpeakerMgr::isSpeakerToBeRemoved(const LLUUID& speaker_id)
