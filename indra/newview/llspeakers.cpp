--- conflicted
+++ resolved
@@ -280,11 +280,7 @@
 protected:
 	virtual void httpFailure()
 	{
-<<<<<<< HEAD
-		llwarns << dumpResponse() << llendl;;
-=======
-		LL_WARNS() << status << ": " << reason << LL_ENDL;
->>>>>>> d0ef02c2
+		LL_WARNS() << dumpResponse() << LL_ENDL;
 		
 		if ( gIMMgr )
 		{
@@ -861,14 +857,7 @@
 		}
 	}
 }
-<<<<<<< HEAD
-
-=======
-/*prep#
-	virtual void errorWithContent(U32 status, const std::string& reason, const LLSD& content)
-		LL_WARNS() << "ModerationResponder error [status:" << status << "]: " << content << LL_ENDL;
-		*/
->>>>>>> d0ef02c2
+
 void LLIMSpeakerMgr::toggleAllowTextChat(const LLUUID& speaker_id)
 {
 	LLPointer<LLSpeaker> speakerp = findSpeaker(speaker_id);
