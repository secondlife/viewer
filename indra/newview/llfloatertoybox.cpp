--- conflicted
+++ resolved
@@ -57,47 +57,7 @@
     return (lab1 < lab2);
 }
 
-<<<<<<< HEAD
 bool LLFloaterToybox::postBuild()
-{	
-	mToolBar = getChild<LLToolBar>("toybox_toolbar");
-
-	mToolBar->setStartDragCallback(boost::bind(LLToolBarView::startDragTool,_1,_2,_3));
-	mToolBar->setHandleDragCallback(boost::bind(LLToolBarView::handleDragTool,_1,_2,_3,_4));
-	mToolBar->setHandleDropCallback(boost::bind(LLToolBarView::handleDropTool,_1,_2,_3,_4));
-	mToolBar->setButtonEnterCallback(boost::bind(&LLFloaterToybox::onToolBarButtonEnter,this,_1));
-	
-	//
-	// Sort commands by localized labels so they will appear alphabetized in all languages
-	//
-
-	std::list<LLCommand *> alphabetized_commands;
-
-	LLCommandManager& cmdMgr = LLCommandManager::instance();
-	for (U32 i = 0; i < cmdMgr.commandCount(); i++)
-	{
-		LLCommand * command = cmdMgr.getCommand(i);
-
-		if (command->availableInToybox())
-		{
-			alphabetized_commands.push_back(command);
-		}
-	}
-
-	alphabetized_commands.sort(compare_localized_command_labels);
-
-	//
-	// Create Buttons
-	//
-
-	for (std::list<LLCommand *>::iterator it = alphabetized_commands.begin(); it != alphabetized_commands.end(); ++it)
-	{
-		mToolBar->addCommand((*it)->id());
-	}
-
-	return true;
-=======
-BOOL LLFloaterToybox::postBuild()
 {
     mToolBar = getChild<LLToolBar>("toybox_toolbar");
 
@@ -134,8 +94,7 @@
         mToolBar->addCommand((*it)->id());
     }
 
-    return TRUE;
->>>>>>> e7eced3c
+    return true;
 }
 
 void LLFloaterToybox::draw()
@@ -192,19 +151,11 @@
     LLNotificationsUtil::add("ConfirmClearAllToybox");
 }
 
-<<<<<<< HEAD
 bool LLFloaterToybox::handleDragAndDrop(S32 x, S32 y, MASK mask, bool drop,
-	EDragAndDropType cargo_type,
-	void* cargo_data,
-	EAcceptance* accept,
-	std::string& tooltip_msg)
-=======
-BOOL LLFloaterToybox::handleDragAndDrop(S32 x, S32 y, MASK mask, BOOL drop,
     EDragAndDropType cargo_type,
     void* cargo_data,
     EAcceptance* accept,
     std::string& tooltip_msg)
->>>>>>> e7eced3c
 {
     S32 local_x = x - mToolBar->getRect().mLeft;
     S32 local_y = y - mToolBar->getRect().mBottom;
