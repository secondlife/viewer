--- conflicted
+++ resolved
@@ -79,15 +79,9 @@
     std::string& getNotificationName() { return mNotificationName; }
 
     // handlers
-<<<<<<< HEAD
     virtual bool handleMouseUp(S32 x, S32 y, MASK mask);
-	virtual void onMouseEnter(S32 x, S32 y, MASK mask);
-	virtual void onMouseLeave(S32 x, S32 y, MASK mask);
-=======
-    virtual BOOL handleMouseUp(S32 x, S32 y, MASK mask);
     virtual void onMouseEnter(S32 x, S32 y, MASK mask);
     virtual void onMouseLeave(S32 x, S32 y, MASK mask);
->>>>>>> e7eced3c
 
     //callbacks
     typedef boost::function<void (LLNotificationListItem* item)> item_callback_t;
@@ -143,13 +137,8 @@
     : public LLNotificationListItem, public LLGroupMgrObserver
 {
 public:
-<<<<<<< HEAD
-	virtual ~LLGroupNotificationListItem();
-    virtual bool postBuild();
-=======
     virtual ~LLGroupNotificationListItem();
-    virtual BOOL postBuild();
->>>>>>> e7eced3c
+    virtual bool postBuild();
 
     void setGroupId(const LLUUID& value);
     // LLGroupMgrObserver observer trigger
