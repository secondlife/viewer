--- conflicted
+++ resolved
@@ -1,132 +1,100 @@
-/**
- * @file llpanelmediasettingsgeneral.h
- * @brief LLPanelMediaSettingsGeneral class definition
- *
- * $LicenseInfo:firstyear=2007&license=viewerlgpl$
- * Second Life Viewer Source Code
- * Copyright (C) 2010, Linden Research, Inc.
- *
- * This library is free software; you can redistribute it and/or
- * modify it under the terms of the GNU Lesser General Public
- * License as published by the Free Software Foundation;
- * version 2.1 of the License only.
- *
- * This library is distributed in the hope that it will be useful,
- * but WITHOUT ANY WARRANTY; without even the implied warranty of
- * MERCHANTABILITY or FITNESS FOR A PARTICULAR PURPOSE.  See the GNU
- * Lesser General Public License for more details.
- *
- * You should have received a copy of the GNU Lesser General Public
- * License along with this library; if not, write to the Free Software
- * Foundation, Inc., 51 Franklin Street, Fifth Floor, Boston, MA  02110-1301  USA
- *
- * Linden Research, Inc., 945 Battery Street, San Francisco, CA  94111  USA
- * $/LicenseInfo$
- */
-
-#ifndef LL_LLPANELMEDIAMEDIASETTINGSGENERAL_H
-#define LL_LLPANELMEDIAMEDIASETTINGSGENERAL_H
-
-#include "llpanel.h"
-
-class LLButton;
-class LLCheckBoxCtrl;
-class LLLineEditor;
-class LLSpinCtrl;
-class LLTextureCtrl;
-class LLMediaCtrl;
-class LLTextBox;
-class LLFloaterMediaSettings;
-
-class LLPanelMediaSettingsGeneral : public LLPanel
-{
-public:
-<<<<<<< HEAD
-	LLPanelMediaSettingsGeneral();
-	~LLPanelMediaSettingsGeneral();
-	
-	// XXX TODO: put these into a common parent class?
-	// Hook that the floater calls before applying changes from the panel
-	void preApply();
-	// Function that asks the panel to fill in values associated with the panel
-	// 'include_tentative' means fill in tentative values as well, otherwise do not
-	void getValues(LLSD &fill_me_in, bool include_tentative = true);
-	// Hook that the floater calls after applying changes to the panel
-	void postApply();
-	
-	bool postBuild();
-	/*virtual*/ void draw();
-	/*virtual*/ void onClose(bool app_quitting);
-
-	void setParent( LLFloaterMediaSettings* parent );
-	static void initValues( void* userdata, const LLSD& media_settings ,bool editable);
-	static void clearValues( void* userdata, bool editable, bool update_preview = true);
-	
-	// Navigates the current selected face to the Home URL.
-	// If 'only_if_current_is_empty' is "true", it only performs
-	// the operation if: 1) the current URL is empty, and 2) auto play is true.
-	bool navigateHomeSelectedFace(bool only_if_current_is_empty);
-	
-	void updateMediaPreview();
-
-	const std::string getHomeUrl();
-	
-=======
-    LLPanelMediaSettingsGeneral();
-    ~LLPanelMediaSettingsGeneral();
-
-    // XXX TODO: put these into a common parent class?
-    // Hook that the floater calls before applying changes from the panel
-    void preApply();
-    // Function that asks the panel to fill in values associated with the panel
-    // 'include_tentative' means fill in tentative values as well, otherwise do not
-    void getValues(LLSD &fill_me_in, bool include_tentative = true);
-    // Hook that the floater calls after applying changes to the panel
-    void postApply();
-
-    BOOL postBuild();
-    /*virtual*/ void draw();
-    /*virtual*/ void onClose(bool app_quitting);
-
-    void setParent( LLFloaterMediaSettings* parent );
-    static void initValues( void* userdata, const LLSD& media_settings ,bool editable);
-    static void clearValues( void* userdata, bool editable, bool update_preview = true);
-
-    // Navigates the current selected face to the Home URL.
-    // If 'only_if_current_is_empty' is "true", it only performs
-    // the operation if: 1) the current URL is empty, and 2) auto play is true.
-    bool navigateHomeSelectedFace(bool only_if_current_is_empty);
-
-    void updateMediaPreview();
-
-    const std::string getHomeUrl();
-
->>>>>>> e1623bb2
-protected:
-    LLFloaterMediaSettings* mParent;
-    bool mMediaEditable;
-
-private:
-    void updateCurrentUrl();
-
-    static void onBtnResetCurrentUrl(LLUICtrl* ctrl, void *userdata);
-    static void onCommitHomeURL(LLUICtrl* ctrl, void *userdata );
-
-    static bool isMultiple();
-
-    void checkHomeUrlPassesWhitelist();
-
-    LLCheckBoxCtrl* mAutoLoop;
-    LLCheckBoxCtrl* mFirstClick;
-    LLCheckBoxCtrl* mAutoZoom;
-    LLCheckBoxCtrl* mAutoPlay;
-    LLCheckBoxCtrl* mAutoScale;
-    LLSpinCtrl* mWidthPixels;
-    LLSpinCtrl* mHeightPixels;
-    LLLineEditor* mHomeURL;
-    LLTextBox* mCurrentURL;
-    LLMediaCtrl* mPreviewMedia;
-    LLTextBox* mFailWhiteListText;
-};
-
-#endif  // LL_LLPANELMEDIAMEDIASETTINGSGENERAL_H+/**
+ * @file llpanelmediasettingsgeneral.h
+ * @brief LLPanelMediaSettingsGeneral class definition
+ *
+ * $LicenseInfo:firstyear=2007&license=viewerlgpl$
+ * Second Life Viewer Source Code
+ * Copyright (C) 2010, Linden Research, Inc.
+ *
+ * This library is free software; you can redistribute it and/or
+ * modify it under the terms of the GNU Lesser General Public
+ * License as published by the Free Software Foundation;
+ * version 2.1 of the License only.
+ *
+ * This library is distributed in the hope that it will be useful,
+ * but WITHOUT ANY WARRANTY; without even the implied warranty of
+ * MERCHANTABILITY or FITNESS FOR A PARTICULAR PURPOSE.  See the GNU
+ * Lesser General Public License for more details.
+ *
+ * You should have received a copy of the GNU Lesser General Public
+ * License along with this library; if not, write to the Free Software
+ * Foundation, Inc., 51 Franklin Street, Fifth Floor, Boston, MA  02110-1301  USA
+ *
+ * Linden Research, Inc., 945 Battery Street, San Francisco, CA  94111  USA
+ * $/LicenseInfo$
+ */
+
+#ifndef LL_LLPANELMEDIAMEDIASETTINGSGENERAL_H
+#define LL_LLPANELMEDIAMEDIASETTINGSGENERAL_H
+
+#include "llpanel.h"
+
+class LLButton;
+class LLCheckBoxCtrl;
+class LLLineEditor;
+class LLSpinCtrl;
+class LLTextureCtrl;
+class LLMediaCtrl;
+class LLTextBox;
+class LLFloaterMediaSettings;
+
+class LLPanelMediaSettingsGeneral : public LLPanel
+{
+public:
+    LLPanelMediaSettingsGeneral();
+    ~LLPanelMediaSettingsGeneral();
+
+    // XXX TODO: put these into a common parent class?
+    // Hook that the floater calls before applying changes from the panel
+    void preApply();
+    // Function that asks the panel to fill in values associated with the panel
+    // 'include_tentative' means fill in tentative values as well, otherwise do not
+    void getValues(LLSD &fill_me_in, bool include_tentative = true);
+    // Hook that the floater calls after applying changes to the panel
+    void postApply();
+
+    bool postBuild();
+    /*virtual*/ void draw();
+    /*virtual*/ void onClose(bool app_quitting);
+
+    void setParent( LLFloaterMediaSettings* parent );
+    static void initValues( void* userdata, const LLSD& media_settings ,bool editable);
+    static void clearValues( void* userdata, bool editable, bool update_preview = true);
+
+    // Navigates the current selected face to the Home URL.
+    // If 'only_if_current_is_empty' is "true", it only performs
+    // the operation if: 1) the current URL is empty, and 2) auto play is true.
+    bool navigateHomeSelectedFace(bool only_if_current_is_empty);
+
+    void updateMediaPreview();
+
+    const std::string getHomeUrl();
+
+protected:
+    LLFloaterMediaSettings* mParent;
+    bool mMediaEditable;
+
+private:
+    void updateCurrentUrl();
+
+    static void onBtnResetCurrentUrl(LLUICtrl* ctrl, void *userdata);
+    static void onCommitHomeURL(LLUICtrl* ctrl, void *userdata );
+
+    static bool isMultiple();
+
+    void checkHomeUrlPassesWhitelist();
+
+    LLCheckBoxCtrl* mAutoLoop;
+    LLCheckBoxCtrl* mFirstClick;
+    LLCheckBoxCtrl* mAutoZoom;
+    LLCheckBoxCtrl* mAutoPlay;
+    LLCheckBoxCtrl* mAutoScale;
+    LLSpinCtrl* mWidthPixels;
+    LLSpinCtrl* mHeightPixels;
+    LLLineEditor* mHomeURL;
+    LLTextBox* mCurrentURL;
+    LLMediaCtrl* mPreviewMedia;
+    LLTextBox* mFailWhiteListText;
+};
+
+#endif  // LL_LLPANELMEDIAMEDIASETTINGSGENERAL_H