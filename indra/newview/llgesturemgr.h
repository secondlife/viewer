/**
 * @file llgesturemgr.h
 * @brief Manager for playing gestures on the viewer
 *
 * $LicenseInfo:firstyear=2004&license=viewerlgpl$
 * Second Life Viewer Source Code
 * Copyright (C) 2010, Linden Research, Inc.
 *
 * This library is free software; you can redistribute it and/or
 * modify it under the terms of the GNU Lesser General Public
 * License as published by the Free Software Foundation;
 * version 2.1 of the License only.
 *
 * This library is distributed in the hope that it will be useful,
 * but WITHOUT ANY WARRANTY; without even the implied warranty of
 * MERCHANTABILITY or FITNESS FOR A PARTICULAR PURPOSE.  See the GNU
 * Lesser General Public License for more details.
 *
 * You should have received a copy of the GNU Lesser General Public
 * License along with this library; if not, write to the Free Software
 * Foundation, Inc., 51 Franklin Street, Fifth Floor, Boston, MA  02110-1301  USA
 *
 * Linden Research, Inc., 945 Battery Street, San Francisco, CA  94111  USA
 * $/LicenseInfo$
 */

#ifndef LL_LLGESTUREMGR_H
#define LL_LLGESTUREMGR_H

#include <map>
#include <string>
#include <vector>

#include "llassetstorage.h" // LLAssetType
#include "llinventoryobserver.h"
#include "llsingleton.h"
#include "llviewerinventory.h"

class LLMultiGesture;
class LLGestureListener;
class LLGestureStep;
class LLUUID;

class LLGestureManagerObserver
{
public:
    virtual ~LLGestureManagerObserver() { };
    virtual void changed() = 0;
};

class LLGestureMgr : public LLSingleton<LLGestureMgr>, public LLInventoryFetchItemsObserver
{
    LLSINGLETON(LLGestureMgr);
    ~LLGestureMgr();
public:

    typedef boost::function<void (LLMultiGesture* loaded_gesture)> gesture_loaded_callback_t;
    // Maps inventory item_id to gesture
    typedef std::map<LLUUID, LLMultiGesture*> item_map_t;
    typedef std::map<LLUUID, gesture_loaded_callback_t> callback_map_t;
<<<<<<< HEAD
=======

>>>>>>> bb3c36f5

    void init();

<<<<<<< HEAD
    void init();

    // Call once per frame to manage gestures
    void update();

    // Loads a gesture out of inventory into the in-memory active form
    // Note that the inventory item must exist, so we can look up the
    // asset id.
    void activateGesture(const LLUUID& item_id);

    // Activate a list of gestures
    void activateGestures(LLViewerInventoryItem::item_array_t& items);

    // If you change a gesture, you need to build a new multigesture
    // and call this method.
    void replaceGesture(const LLUUID& item_id, LLMultiGesture* new_gesture, const LLUUID& asset_id);
    void replaceGesture(const LLUUID& item_id, const LLUUID& asset_id);

    // Load gesture into in-memory active form.
    // Can be called even if the inventory item isn't loaded yet.
    // inform_server TRUE will send message upstream to update database
    // user_gesture_active table, which isn't necessary on login.
    // deactivate_similar will cause other gestures with the same trigger phrase
    // or keybinding to be deactivated.
    void activateGestureWithAsset(const LLUUID& item_id, const LLUUID& asset_id, BOOL inform_server, BOOL deactivate_similar);

    // Takes gesture out of active list and deletes it.
    void deactivateGesture(const LLUUID& item_id);

    // Deactivates all gestures that match either this trigger phrase,
    // or this hot key.
    void deactivateSimilarGestures(LLMultiGesture* gesture, const LLUUID& in_item_id);

    BOOL isGestureActive(const LLUUID& item_id);

    BOOL isGesturePlaying(const LLUUID& item_id);

    BOOL isGesturePlaying(LLMultiGesture* gesture);

    const item_map_t& getActiveGestures() const { return mActive; }
    // Force a gesture to be played, for example, if it is being
    // previewed.
    void playGesture(LLMultiGesture* gesture);
    void playGesture(const LLUUID& item_id);

    // Stop all requested or playing anims for this gesture
    // Also remove from playing list
    void stopGesture(LLMultiGesture* gesture);
    void stopGesture(const LLUUID& item_id);
    /**
     * Add cb into callbackMap.
     * Note:
     * Manager will call cb after gesture will be loaded and will remove cb automatically.
     */
    void setGestureLoadedCallback(LLUUID inv_item_id, gesture_loaded_callback_t cb)
    {
        mCallbackMap[inv_item_id] = cb;
    }
    // Trigger the first gesture that matches this key.
    // Returns TRUE if it finds a gesture bound to that key.
    BOOL triggerGesture(KEY key, MASK mask);
=======
    // Call once per frame to manage gestures
    void update();

    // Loads a gesture out of inventory into the in-memory active form
    // Note that the inventory item must exist, so we can look up the
    // asset id.
    void activateGesture(const LLUUID& item_id);

    // Activate a list of gestures
    void activateGestures(LLViewerInventoryItem::item_array_t& items);

    // If you change a gesture, you need to build a new multigesture
    // and call this method.
    void replaceGesture(const LLUUID& item_id, LLMultiGesture* new_gesture, const LLUUID& asset_id);
    void replaceGesture(const LLUUID& item_id, const LLUUID& asset_id);

    // Load gesture into in-memory active form.
    // Can be called even if the inventory item isn't loaded yet.
    // inform_server TRUE will send message upstream to update database
    // user_gesture_active table, which isn't necessary on login.
    // deactivate_similar will cause other gestures with the same trigger phrase
    // or keybinding to be deactivated.
    void activateGestureWithAsset(const LLUUID& item_id, const LLUUID& asset_id, BOOL inform_server, BOOL deactivate_similar);

    // Takes gesture out of active list and deletes it.
    void deactivateGesture(const LLUUID& item_id);

    // Deactivates all gestures that match either this trigger phrase,
    // or this hot key.
    void deactivateSimilarGestures(LLMultiGesture* gesture, const LLUUID& in_item_id);

    BOOL isGestureActive(const LLUUID& item_id);

    BOOL isGesturePlaying(const LLUUID& item_id);

    BOOL isGesturePlaying(LLMultiGesture* gesture);

    const item_map_t& getActiveGestures() const { return mActive; }
    // Force a gesture to be played, for example, if it is being
    // previewed.
    void playGesture(LLMultiGesture* gesture, bool fromKeyPress);
    void playGesture(LLMultiGesture* gesture) {
        playGesture(gesture, FALSE);
    }
    void playGesture(const LLUUID& item_id);

    // Stop all requested or playing anims for this gesture
    // Also remove from playing list
    void stopGesture(LLMultiGesture* gesture);
    void stopGesture(const LLUUID& item_id);
    /**
     * Add cb into callbackMap.
     * Note:
     * Manager will call cb after gesture will be loaded and will remove cb automatically.
     */
    void setGestureLoadedCallback(LLUUID inv_item_id, gesture_loaded_callback_t cb)
    {
        mCallbackMap[inv_item_id] = cb;
    }
    // Trigger a random gesture that matches this key.
    // Returns TRUE if it finds a gesture bound to that key.
    BOOL triggerGesture(KEY key, MASK mask);

    // Trigger release wait on all gestures that matches this key.
    // Returns TRUE if it finds a gesture bound to that key.
    BOOL triggerGestureRelease(KEY key, MASK mask);
>>>>>>> bb3c36f5

    // Trigger all gestures referenced as substrings in this string
    BOOL triggerAndReviseString(const std::string &str, std::string *revised_string = NULL);

    // Does some gesture have this key bound?
    BOOL isKeyBound(KEY key, MASK mask);

    S32 getPlayingCount() const;

    void addObserver(LLGestureManagerObserver* observer);
    void removeObserver(LLGestureManagerObserver* observer);
    void notifyObservers();

    // Overriding so we can update active gesture names and notify observers
    void changed(U32 mask) override;

    BOOL matchPrefix(const std::string& in_str, std::string* out_str);

    // Copy item ids into the vector
    void getItemIDs(uuid_vec_t* ids);

protected:
    // Handle the processing of a single gesture
    void stepGesture(LLMultiGesture* gesture);

    // Do a single step in a gesture
    void runStep(LLMultiGesture* gesture, LLGestureStep* step);

    // LLInventoryCompletionObserver trigger
    void done() override;

    // Used by loadGesture
    static void onLoadComplete(const LLUUID& asset_uuid,
                               LLAssetType::EType type,
                               void* user_data, S32 status, LLExtStat ext_status);

    // Used by playGesture to load an asset file
    // required to play a gesture step
    static void onAssetLoadComplete(const LLUUID& asset_uuid,
                                    LLAssetType::EType type,
                                    void* user_data, S32 status, LLExtStat ext_status);

    // Checks whether all animation and sound assets
    // needed to play a gesture are loaded.
    static bool hasLoadingAssets(LLMultiGesture* gesture);

private:
    // Active gestures.
    // NOTE: The gesture pointer CAN BE NULL.  This means that
    // there is a gesture with that item_id, but the asset data
    // is still on its way down from the server.
    item_map_t mActive;

    S32 mLoadingCount;
    std::string mDeactivateSimilarNames;

    std::vector<LLGestureManagerObserver*> mObservers;
    callback_map_t mCallbackMap;
    std::vector<LLMultiGesture*> mPlaying;
    BOOL mValid;

    std::set<LLUUID> mLoadingAssets;

    // LLEventHost interface
    std::shared_ptr<LLGestureListener> mListener;
};

#endif<|MERGE_RESOLUTION|>--- conflicted
+++ resolved
@@ -58,76 +58,10 @@
     // Maps inventory item_id to gesture
     typedef std::map<LLUUID, LLMultiGesture*> item_map_t;
     typedef std::map<LLUUID, gesture_loaded_callback_t> callback_map_t;
-<<<<<<< HEAD
-=======
 
->>>>>>> bb3c36f5
 
     void init();
 
-<<<<<<< HEAD
-    void init();
-
-    // Call once per frame to manage gestures
-    void update();
-
-    // Loads a gesture out of inventory into the in-memory active form
-    // Note that the inventory item must exist, so we can look up the
-    // asset id.
-    void activateGesture(const LLUUID& item_id);
-
-    // Activate a list of gestures
-    void activateGestures(LLViewerInventoryItem::item_array_t& items);
-
-    // If you change a gesture, you need to build a new multigesture
-    // and call this method.
-    void replaceGesture(const LLUUID& item_id, LLMultiGesture* new_gesture, const LLUUID& asset_id);
-    void replaceGesture(const LLUUID& item_id, const LLUUID& asset_id);
-
-    // Load gesture into in-memory active form.
-    // Can be called even if the inventory item isn't loaded yet.
-    // inform_server TRUE will send message upstream to update database
-    // user_gesture_active table, which isn't necessary on login.
-    // deactivate_similar will cause other gestures with the same trigger phrase
-    // or keybinding to be deactivated.
-    void activateGestureWithAsset(const LLUUID& item_id, const LLUUID& asset_id, BOOL inform_server, BOOL deactivate_similar);
-
-    // Takes gesture out of active list and deletes it.
-    void deactivateGesture(const LLUUID& item_id);
-
-    // Deactivates all gestures that match either this trigger phrase,
-    // or this hot key.
-    void deactivateSimilarGestures(LLMultiGesture* gesture, const LLUUID& in_item_id);
-
-    BOOL isGestureActive(const LLUUID& item_id);
-
-    BOOL isGesturePlaying(const LLUUID& item_id);
-
-    BOOL isGesturePlaying(LLMultiGesture* gesture);
-
-    const item_map_t& getActiveGestures() const { return mActive; }
-    // Force a gesture to be played, for example, if it is being
-    // previewed.
-    void playGesture(LLMultiGesture* gesture);
-    void playGesture(const LLUUID& item_id);
-
-    // Stop all requested or playing anims for this gesture
-    // Also remove from playing list
-    void stopGesture(LLMultiGesture* gesture);
-    void stopGesture(const LLUUID& item_id);
-    /**
-     * Add cb into callbackMap.
-     * Note:
-     * Manager will call cb after gesture will be loaded and will remove cb automatically.
-     */
-    void setGestureLoadedCallback(LLUUID inv_item_id, gesture_loaded_callback_t cb)
-    {
-        mCallbackMap[inv_item_id] = cb;
-    }
-    // Trigger the first gesture that matches this key.
-    // Returns TRUE if it finds a gesture bound to that key.
-    BOOL triggerGesture(KEY key, MASK mask);
-=======
     // Call once per frame to manage gestures
     void update();
 
@@ -194,7 +128,6 @@
     // Trigger release wait on all gestures that matches this key.
     // Returns TRUE if it finds a gesture bound to that key.
     BOOL triggerGestureRelease(KEY key, MASK mask);
->>>>>>> bb3c36f5
 
     // Trigger all gestures referenced as substrings in this string
     BOOL triggerAndReviseString(const std::string &str, std::string *revised_string = NULL);
