--- conflicted
+++ resolved
@@ -236,11 +236,7 @@
 	mNumFaces(0),
 	mTimeDilation(1.f),
 	mRotTime(0.f),
-<<<<<<< HEAD
-=======
 	mAngularVelocityRot(),
-	mJointInfo(NULL),
->>>>>>> 36e36b94
 	mState(0),
 	mMedia(NULL),
 	mClickAction(0),
