--- conflicted
+++ resolved
@@ -275,7 +275,6 @@
     mHudText(""),
     mHudTextColor(LLColor4::white),
     mControlAvatar(NULL),
-<<<<<<< HEAD
     mLastInterpUpdateSecs(0.f),
     mLastMessageUpdateSecs(0.f),
     mLatestRecvPacketID(0),
@@ -317,7 +316,8 @@
     mLastUpdateType(OUT_UNKNOWN),
     mLastUpdateCached(FALSE),
     mCachedMuteListUpdateTime(0),
-    mCachedOwnerInMuteList(false)
+    mCachedOwnerInMuteList(false),
+    mRiggedAttachedWarned(false)
 {
     if (!is_global)
     {
@@ -338,71 +338,6 @@
     resetRot();
 
     LLViewerObject::sNumObjects++;
-=======
-	mLastInterpUpdateSecs(0.f),
-	mLastMessageUpdateSecs(0.f),
-	mLatestRecvPacketID(0),
-	mRegionCrossExpire(0),
-	mData(NULL),
-	mAudioSourcep(NULL),
-	mAudioGain(1.f),
-	mSoundCutOffRadius(0.f),
-	mAppAngle(0.f),
-	mPixelArea(1024.f),
-	mInventory(NULL),
-	mInventorySerialNum(0),
-	mExpectedInventorySerialNum(0),
-	mInvRequestState(INVENTORY_REQUEST_STOPPED),
-	mInvRequestXFerId(0),
-	mInventoryDirty(FALSE),
-	mRegionp(regionp),
-	mDead(FALSE),
-	mOrphaned(FALSE),
-	mUserSelected(FALSE),
-	mOnActiveList(FALSE),
-	mOnMap(FALSE),
-	mStatic(FALSE),
-	mSeatCount(0),
-	mNumFaces(0),
-	mRotTime(0.f),
-	mAngularVelocityRot(),
-	mPreviousRotation(),
-	mAttachmentState(0),
-	mMedia(NULL),
-	mClickAction(0),
-	mObjectCost(0),
-	mLinksetCost(0),
-	mPhysicsCost(0),
-	mLinksetPhysicsCost(0.f),
-	mCostStale(true),
-	mPhysicsShapeUnknown(true),
-	mAttachmentItemID(LLUUID::null),
-	mLastUpdateType(OUT_UNKNOWN),
-	mLastUpdateCached(FALSE),
-	mCachedMuteListUpdateTime(0),
-	mCachedOwnerInMuteList(false),
-	mRiggedAttachedWarned(false)
-{
-	if (!is_global)
-	{
-		llassert(mRegionp);
-	}
-
-	LLPrimitive::init_primitive(pcode);
-
-	// CP: added 12/2/2005 - this was being initialised to 0, not the current frame time
-	mLastInterpUpdateSecs = LLFrameTimer::getElapsedSeconds();
-
-	mPositionRegion = LLVector3(0.f, 0.f, 0.f);
-
-	if (!is_global && mRegionp)
-	{
-		mPositionAgent = mRegionp->getOriginAgent();
-	}
-	resetRot();
-
-	LLViewerObject::sNumObjects++;
->>>>>>> a0c3d69c
 }
 
 LLViewerObject::~LLViewerObject()
