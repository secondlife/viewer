/** 
 * @file llviewerobject.cpp
 * @brief Base class for viewer objects
 *
 * $LicenseInfo:firstyear=2001&license=viewerlgpl$
 * Second Life Viewer Source Code
 * Copyright (C) 2010, Linden Research, Inc.
 * 
 * This library is free software; you can redistribute it and/or
 * modify it under the terms of the GNU Lesser General Public
 * License as published by the Free Software Foundation;
 * version 2.1 of the License only.
 * 
 * This library is distributed in the hope that it will be useful,
 * but WITHOUT ANY WARRANTY; without even the implied warranty of
 * MERCHANTABILITY or FITNESS FOR A PARTICULAR PURPOSE.  See the GNU
 * Lesser General Public License for more details.
 * 
 * You should have received a copy of the GNU Lesser General Public
 * License along with this library; if not, write to the Free Software
 * Foundation, Inc., 51 Franklin Street, Fifth Floor, Boston, MA  02110-1301  USA
 * 
 * Linden Research, Inc., 945 Battery Street, San Francisco, CA  94111  USA
 * $/LicenseInfo$
 */

#include "llviewerprecompiledheaders.h"

#include "llviewerobject.h"

#include "llaudioengine.h"
#include "indra_constants.h"
#include "llmath.h"
#include "llflexibleobject.h"
#include "llviewercontrol.h"
#include "lldatapacker.h"
#include "llfasttimer.h"
#include "llfloaterreg.h"
#include "llfontgl.h"
#include "llframetimer.h"
#include "llhudicon.h"
#include "llinventory.h"
#include "llinventorydefines.h"
#include "llmaterialtable.h"
#include "llmutelist.h"
#include "llnamevalue.h"
#include "llprimitive.h"
#include "llquantize.h"
#include "llregionhandle.h"
#include "llsdserialize.h"
#include "lltree_common.h"
#include "llxfermanager.h"
#include "message.h"
#include "object_flags.h"

#include "llaudiosourcevo.h"
#include "llagent.h"
#include "llagentcamera.h"
#include "llagentwearables.h"
#include "llbbox.h"
#include "llbox.h"
#include "llcylinder.h"
#include "llcontrolavatar.h"
#include "lldrawable.h"
#include "llface.h"
#include "llfloatertools.h"
#include "llfollowcam.h"
#include "llhudtext.h"
#include "llselectmgr.h"
#include "llrendersphere.h"
#include "lltooldraganddrop.h"
#include "lluiavatar.h"
#include "llviewercamera.h"
#include "llviewertexturelist.h"
#include "llviewerinventory.h"
#include "llviewerobjectlist.h"
#include "llviewerparceloverlay.h"
#include "llviewerpartsource.h"
#include "llviewerregion.h"
#include "llviewerstats.h"
#include "llviewertextureanim.h"
#include "llviewerwindow.h" // For getSpinAxis
#include "llvoavatar.h"
#include "llvoavatarself.h"
#include "llvograss.h"
#include "llvosky.h"
#include "llvolume.h"
#include "llvolumemessage.h"
#include "llvopartgroup.h"
#include "llvosurfacepatch.h"
#include "llvotree.h"
#include "llvovolume.h"
#include "llvowater.h"
#include "llworld.h"
#include "llui.h"
#include "pipeline.h"
#include "llviewernetwork.h"
#include "llvowlsky.h"
#include "llmanip.h"
#include "lltrans.h"
#include "llsdutil.h"
#include "llmediaentry.h"
#include "llfloaterperms.h"
#include "llvocache.h"
#include "llcleanup.h"
#include "llcallstack.h"
#include "llmeshrepository.h"
#include "llgltfmateriallist.h"
#include "llgl.h"

//#define DEBUG_UPDATE_TYPE

BOOL		LLViewerObject::sVelocityInterpolate = TRUE;
BOOL		LLViewerObject::sPingInterpolate = TRUE; 

U32			LLViewerObject::sNumZombieObjects = 0;
S32			LLViewerObject::sNumObjects = 0;
BOOL		LLViewerObject::sMapDebug = TRUE;
LLColor4	LLViewerObject::sEditSelectColor(	1.0f, 1.f, 0.f, 0.3f);	// Edit OK
LLColor4	LLViewerObject::sNoEditSelectColor(	1.0f, 0.f, 0.f, 0.3f);	// Can't edit
S32			LLViewerObject::sAxisArrowLength(50);


BOOL		LLViewerObject::sPulseEnabled(FALSE);
BOOL		LLViewerObject::sUseSharedDrawables(FALSE); // TRUE

// sMaxUpdateInterpolationTime must be greater than sPhaseOutUpdateInterpolationTime
F64Seconds	LLViewerObject::sMaxUpdateInterpolationTime(3.0);		// For motion interpolation: after X seconds with no updates, don't predict object motion
F64Seconds	LLViewerObject::sPhaseOutUpdateInterpolationTime(2.0);	// For motion interpolation: after Y seconds with no updates, taper off motion prediction
F64Seconds	LLViewerObject::sMaxRegionCrossingInterpolationTime(1.0);// For motion interpolation: don't interpolate over this time on region crossing

std::map<std::string, U32> LLViewerObject::sObjectDataMap;

// The maximum size of an object extra parameters binary (packed) block
#define MAX_OBJECT_PARAMS_SIZE 1024

// At 45 Hz collisions seem stable and objects seem
// to settle down at a reasonable rate.
// JC 3/18/2003

const F32 PHYSICS_TIMESTEP = 1.f / 45.f;
const U32 MAX_INV_FILE_READ_FAILS = 25;
const S32 MAX_OBJECT_BINARY_DATA_SIZE = 60 + 16;

const F64 INVENTORY_UPDATE_WAIT_TIME_DESYNC = 5; // seconds
const F64 INVENTORY_UPDATE_WAIT_TIME_OUTDATED = 1;

// static
LLViewerObject *LLViewerObject::createObject(const LLUUID &id, const LLPCode pcode, LLViewerRegion *regionp, S32 flags)
{
    LL_PROFILE_ZONE_SCOPED;
    LL_DEBUGS("ObjectUpdate") << "creating " << id << LL_ENDL;
    dumpStack("ObjectUpdateStack");
    
	LLViewerObject *res = NULL;

	if (gNonInteractive
		&& pcode != LL_PCODE_LEGACY_AVATAR
		&& pcode != LL_VO_SURFACE_PATCH
		&& pcode != LL_VO_WATER
		&& pcode != LL_VO_VOID_WATER
		&& pcode != LL_VO_WL_SKY
		&& pcode != LL_VO_SKY
		&& pcode != LL_VO_PART_GROUP
		)
	{
		return res;
	}
	switch (pcode)
	{
	case LL_PCODE_VOLUME:
	{
		res = new LLVOVolume(id, pcode, regionp); break;
		break;
	}
	case LL_PCODE_LEGACY_AVATAR:
	{
		if (id == gAgentID)
		{
			if (!gAgentAvatarp)
			{
				gAgentAvatarp = new LLVOAvatarSelf(id, pcode, regionp);
				gAgentAvatarp->initInstance();
				gAgentWearables.setAvatarObject(gAgentAvatarp);
			}
			else 
			{
				if (isAgentAvatarValid())
				{
					gAgentAvatarp->updateRegion(regionp);
				}
			}
			res = gAgentAvatarp;
		}
		else if (flags & CO_FLAG_CONTROL_AVATAR)
		{
            LLControlAvatar *control_avatar = new LLControlAvatar(id, pcode, regionp);
			control_avatar->initInstance();
			res = control_avatar;
		}
        else if (flags & CO_FLAG_UI_AVATAR)
        {
            LLUIAvatar *ui_avatar = new LLUIAvatar(id, pcode, regionp);
            ui_avatar->initInstance();
            res = ui_avatar;
        }
		else
		{
			LLVOAvatar *avatar = new LLVOAvatar(id, pcode, regionp); 
			avatar->initInstance();
			res = avatar;
		}
		break;
	}
	case LL_PCODE_LEGACY_GRASS:
	  res = new LLVOGrass(id, pcode, regionp); break;
	case LL_PCODE_LEGACY_PART_SYS:
// 	  LL_WARNS() << "Creating old part sys!" << LL_ENDL;
// 	  res = new LLVOPart(id, pcode, regionp); break;
	  res = NULL; break;
	case LL_PCODE_LEGACY_TREE:
	  res = new LLVOTree(id, pcode, regionp); break;
	case LL_PCODE_TREE_NEW:
// 	  LL_WARNS() << "Creating new tree!" << LL_ENDL;
// 	  res = new LLVOTree(id, pcode, regionp); break;
	  res = NULL; break;
	case LL_VO_SURFACE_PATCH:
	  res = new LLVOSurfacePatch(id, pcode, regionp); break;
	case LL_VO_SKY:
	  res = new LLVOSky(id, pcode, regionp); break;
	case LL_VO_VOID_WATER:
		res = new LLVOVoidWater(id, pcode, regionp); break;
	case LL_VO_WATER:
		res = new LLVOWater(id, pcode, regionp); break;
	case LL_VO_PART_GROUP:
	  res = new LLVOPartGroup(id, pcode, regionp); break;
	case LL_VO_HUD_PART_GROUP:
	  res = new LLVOHUDPartGroup(id, pcode, regionp); break;
	case LL_VO_WL_SKY:
	  res = new LLVOWLSky(id, pcode, regionp); break;
	default:
	  LL_WARNS() << "Unknown object pcode " << (S32)pcode << LL_ENDL;
	  res = NULL; break;
	}

	return res;
}

LLViewerObject::LLViewerObject(const LLUUID &id, const LLPCode pcode, LLViewerRegion *regionp, BOOL is_global)
:	LLPrimitive(),
	mChildList(),
	mID(id),
	mLocalID(0),
	mTotalCRC(0),
	mListIndex(-1),
	mTEImages(NULL),
	mTENormalMaps(NULL),
	mTESpecularMaps(NULL),
	mbCanSelect(TRUE),
	mFlags(0),
	mPhysicsShapeType(0),
	mPhysicsGravity(0),
	mPhysicsFriction(0),
	mPhysicsDensity(0),
	mPhysicsRestitution(0),
	mDrawable(),
	mCreateSelected(FALSE),
	mRenderMedia(FALSE),
	mBestUpdatePrecision(0),
	mText(),
	mHudText(""),
	mHudTextColor(LLColor4::white),
    mControlAvatar(NULL),
	mLastInterpUpdateSecs(0.f),
	mLastMessageUpdateSecs(0.f),
	mLatestRecvPacketID(0),
	mRegionCrossExpire(0),
	mData(NULL),
	mAudioSourcep(NULL),
	mAudioGain(1.f),
	mSoundCutOffRadius(0.f),
	mAppAngle(0.f),
	mPixelArea(1024.f),
	mInventory(NULL),
	mInventorySerialNum(0),
	mExpectedInventorySerialNum(0),
	mInvRequestState(INVENTORY_REQUEST_STOPPED),
	mInvRequestXFerId(0),
	mInventoryDirty(FALSE),
	mRegionp(regionp),
	mDead(FALSE),
	mOrphaned(FALSE),
	mUserSelected(FALSE),
	mOnActiveList(FALSE),
	mOnMap(FALSE),
	mStatic(FALSE),
	mSeatCount(0),
	mNumFaces(0),
	mRotTime(0.f),
	mAngularVelocityRot(),
	mPreviousRotation(),
	mAttachmentState(0),
	mMedia(NULL),
	mClickAction(0),
	mObjectCost(0),
	mLinksetCost(0),
	mPhysicsCost(0),
	mLinksetPhysicsCost(0.f),
	mCostStale(true),
	mPhysicsShapeUnknown(true),
	mAttachmentItemID(LLUUID::null),
	mLastUpdateType(OUT_UNKNOWN),
	mLastUpdateCached(FALSE),
	mCachedMuteListUpdateTime(0),
	mCachedOwnerInMuteList(false),
	mRiggedAttachedWarned(false)
{
	if (!is_global)
	{
		llassert(mRegionp);
	}

	LLPrimitive::init_primitive(pcode);

	// CP: added 12/2/2005 - this was being initialised to 0, not the current frame time
	mLastInterpUpdateSecs = LLFrameTimer::getElapsedSeconds();

	mPositionRegion = LLVector3(0.f, 0.f, 0.f);

	if (!is_global && mRegionp)
	{
		mPositionAgent = mRegionp->getOriginAgent();
	}
	resetRot();

	LLViewerObject::sNumObjects++;
}

LLViewerObject::~LLViewerObject()
{
	deleteTEImages();

    // unhook from reflection probe manager
    if (mReflectionProbe.notNull())
    {
        mReflectionProbe->mViewerObject = nullptr;
        mReflectionProbe = nullptr;
    }

	if(mInventory)
	{
		mInventory->clear();  // will deref and delete entries
		delete mInventory;
		mInventory = NULL;
	}

	if (mPartSourcep)
	{
		mPartSourcep->setDead();
		mPartSourcep = NULL;
	}

    if (mText)
    {
        // something recovered LLHUDText when object was already dead
        mText->markDead();
        mText = NULL;
    }

	// Delete memory associated with extra parameters.
	std::unordered_map<U16, ExtraParameter*>::iterator iter;
	for (iter = mExtraParameterList.begin(); iter != mExtraParameterList.end(); ++iter)
	{
		if(iter->second != NULL)
		{
			delete iter->second->data;
			delete iter->second;
		}
	}
	mExtraParameterList.clear();

	for_each(mNameValuePairs.begin(), mNameValuePairs.end(), DeletePairedPointer()) ;
	mNameValuePairs.clear();
	
	delete[] mData;
	mData = NULL;

	delete mMedia;
	mMedia = NULL;

	sNumObjects--;
	sNumZombieObjects--;
	llassert(mChildList.size() == 0);

	clearInventoryListeners();
}

void LLViewerObject::deleteTEImages()
{
	delete[] mTEImages;
	mTEImages = NULL;
	
	if (mTENormalMaps != NULL)
	{
		delete[] mTENormalMaps;
		mTENormalMaps = NULL;
	}
	
	if (mTESpecularMaps != NULL)
	{
		delete[] mTESpecularMaps;
		mTESpecularMaps = NULL;
	}	
}

void LLViewerObject::markDead()
{
	if (!mDead)
	{
        LL_PROFILE_ZONE_SCOPED;
		//LL_INFOS() << "Marking self " << mLocalID << " as dead." << LL_ENDL;
		
		// Root object of this hierarchy unlinks itself.
		if (getParent())
		{
			((LLViewerObject *)getParent())->removeChild(this);
		}
		LLUUID mesh_id;
        {
            LLVOAvatar *av = getAvatar();
            if (av && LLVOAvatar::getRiggedMeshID(this,mesh_id))
            {
                // This case is needed for indirectly attached mesh objects.
                av->updateAttachmentOverrides();
            }
        }
        if (getControlAvatar())
        {
            unlinkControlAvatar();
        }

		// Mark itself as dead
		mDead = TRUE;
		if(mRegionp)
		{
			mRegionp->removeFromCreatedList(getLocalID()); 
		}
		gObjectList.cleanupReferences(this);

		LLViewerObject *childp;
		while (mChildList.size() > 0)
		{
			childp = mChildList.back();
			if (childp->getPCode() != LL_PCODE_LEGACY_AVATAR)
			{
				//LL_INFOS() << "Marking child " << childp->getLocalID() << " as dead." << LL_ENDL;
				childp->setParent(NULL); // LLViewerObject::markDead 1
				childp->markDead();
			}
			else
			{
				// make sure avatar is no longer parented, 
				// so we can properly set it's position
				childp->setDrawableParent(NULL);
				((LLVOAvatar*)childp)->getOffObject();
				childp->setParent(NULL); // LLViewerObject::markDead 2
			}
			mChildList.pop_back();
		}

		if (mDrawable.notNull())
		{
			// Drawables are reference counted, mark as dead, then nuke the pointer.
			mDrawable->markDead();
			mDrawable = NULL;
		}

		if (mText)
		{
			mText->markDead();
			mText = NULL;
		}

		if (mIcon)
		{
			mIcon->markDead();
			mIcon = NULL;
		}

		if (mPartSourcep)
		{
			mPartSourcep->setDead();
			mPartSourcep = NULL;
		}

		if (mAudioSourcep)
		{
			// Do some cleanup
			if (gAudiop)
			{
				gAudiop->cleanupAudioSource(mAudioSourcep);
			}
			mAudioSourcep = NULL;
		}

		if (flagAnimSource())
		{
			if (isAgentAvatarValid())
			{
				// stop motions associated with this object
				gAgentAvatarp->stopMotionFromSource(mID);
			}
		}

		if (flagCameraSource())
		{
			LLFollowCamMgr::getInstance()->removeFollowCamParams(mID);
		}

        if (mReflectionProbe.notNull())
        {
            mReflectionProbe->mViewerObject = nullptr;
            mReflectionProbe = nullptr;
        }

		sNumZombieObjects++;
	}
}

void LLViewerObject::dump() const
{
	LL_INFOS() << "Type: " << pCodeToString(mPrimitiveCode) << LL_ENDL;
	LL_INFOS() << "Drawable: " << (LLDrawable *)mDrawable << LL_ENDL;
	LL_INFOS() << "Update Age: " << LLFrameTimer::getElapsedSeconds() - mLastMessageUpdateSecs << LL_ENDL;

	LL_INFOS() << "Parent: " << getParent() << LL_ENDL;
	LL_INFOS() << "ID: " << mID << LL_ENDL;
	LL_INFOS() << "LocalID: " << mLocalID << LL_ENDL;
	LL_INFOS() << "PositionRegion: " << getPositionRegion() << LL_ENDL;
	LL_INFOS() << "PositionAgent: " << getPositionAgent() << LL_ENDL;
	LL_INFOS() << "PositionGlobal: " << getPositionGlobal() << LL_ENDL;
	LL_INFOS() << "Velocity: " << getVelocity() << LL_ENDL;
	if (mDrawable.notNull() && 
		mDrawable->getNumFaces() && 
		mDrawable->getFace(0))
	{
		LLFacePool *poolp = mDrawable->getFace(0)->getPool();
		if (poolp)
		{
			LL_INFOS() << "Pool: " << poolp << LL_ENDL;
			LL_INFOS() << "Pool reference count: " << poolp->mReferences.size() << LL_ENDL;
		}
	}
	//LL_INFOS() << "BoxTree Min: " << mDrawable->getBox()->getMin() << LL_ENDL;
	//LL_INFOS() << "BoxTree Max: " << mDrawable->getBox()->getMin() << LL_ENDL;
	/*
	LL_INFOS() << "Velocity: " << getVelocity() << LL_ENDL;
	LL_INFOS() << "AnyOwner: " << permAnyOwner() << " YouOwner: " << permYouOwner() << " Edit: " << mPermEdit << LL_ENDL;
	LL_INFOS() << "UsePhysics: " << flagUsePhysics() << " CanSelect " << mbCanSelect << " UserSelected " << mUserSelected << LL_ENDL;
	LL_INFOS() << "AppAngle: " << mAppAngle << LL_ENDL;
	LL_INFOS() << "PixelArea: " << mPixelArea << LL_ENDL;

	char buffer[1000];
	char *key;
	for (key = mNameValuePairs.getFirstKey(); key; key = mNameValuePairs.getNextKey() )
	{
		mNameValuePairs[key]->printNameValue(buffer);
		LL_INFOS() << buffer << LL_ENDL;
	}
	for (child_list_t::iterator iter = mChildList.begin();
		 iter != mChildList.end(); iter++)
	{
		LLViewerObject* child = *iter;
		LL_INFOS() << "  child " << child->getID() << LL_ENDL;
	}
	*/
}

void LLViewerObject::printNameValuePairs() const
{
	for (name_value_map_t::const_iterator iter = mNameValuePairs.begin();
		 iter != mNameValuePairs.end(); iter++)
	{
		LLNameValue* nv = iter->second;
		LL_INFOS() << nv->printNameValue() << LL_ENDL;
	}
}

void LLViewerObject::initVOClasses()
{
	// Initialized shared class stuff first.
	LLVOAvatar::initClass();
	LLVOTree::initClass();
	LL_INFOS() << "Viewer Object size: " << sizeof(LLViewerObject) << LL_ENDL;
	LLVOGrass::initClass();
	LLVOWater::initClass();
	LLVOVolume::initClass();

	initObjectDataMap();
}

void LLViewerObject::cleanupVOClasses()
{
	SUBSYSTEM_CLEANUP(LLVOGrass);
	SUBSYSTEM_CLEANUP(LLVOWater);
	SUBSYSTEM_CLEANUP(LLVOTree);
	SUBSYSTEM_CLEANUP(LLVOAvatar);
	SUBSYSTEM_CLEANUP(LLVOVolume);

	sObjectDataMap.clear();
}

//object data map for compressed && !OUT_TERSE_IMPROVED
//static
void LLViewerObject::initObjectDataMap()
{
	U32 count = 0;

	sObjectDataMap["ID"] = count; //full id //LLUUID
	count += sizeof(LLUUID);

	sObjectDataMap["LocalID"] = count; //U32
	count += sizeof(U32);

	sObjectDataMap["PCode"] = count;   //U8
	count += sizeof(U8);

	sObjectDataMap["State"] = count;   //U8
	count += sizeof(U8);

	sObjectDataMap["CRC"] = count;     //U32
	count += sizeof(U32);

	sObjectDataMap["Material"] = count; //U8
	count += sizeof(U8);

	sObjectDataMap["ClickAction"] = count; //U8
	count += sizeof(U8);

	sObjectDataMap["Scale"] = count; //LLVector3
	count += sizeof(LLVector3);

	sObjectDataMap["Pos"] = count;   //LLVector3
	count += sizeof(LLVector3);

	sObjectDataMap["Rot"] = count;    //LLVector3
	count += sizeof(LLVector3);

	sObjectDataMap["SpecialCode"] = count; //U32
	count += sizeof(U32);

	sObjectDataMap["Owner"] = count; //LLUUID
	count += sizeof(LLUUID);

	sObjectDataMap["Omega"] = count; //LLVector3, when SpecialCode & 0x80 is set
	count += sizeof(LLVector3);

	//ParentID is after Omega if there is Omega, otherwise is after Owner
	sObjectDataMap["ParentID"] = count;//U32, when SpecialCode & 0x20 is set
	count += sizeof(U32);

	//-------
	//The rest items are not included here
	//-------
}

//static 
void LLViewerObject::unpackVector3(LLDataPackerBinaryBuffer* dp, LLVector3& value, std::string name)
{
	dp->shift(sObjectDataMap[name]);
	dp->unpackVector3(value, name.c_str());
	dp->reset();
}

//static 
void LLViewerObject::unpackUUID(LLDataPackerBinaryBuffer* dp, LLUUID& value, std::string name)
{
	dp->shift(sObjectDataMap[name]);
	dp->unpackUUID(value, name.c_str());
	dp->reset();
}
	
//static 
void LLViewerObject::unpackU32(LLDataPackerBinaryBuffer* dp, U32& value, std::string name)
{
	dp->shift(sObjectDataMap[name]);
	dp->unpackU32(value, name.c_str());
	dp->reset();
}
	
//static 
void LLViewerObject::unpackU8(LLDataPackerBinaryBuffer* dp, U8& value, std::string name)
{
	dp->shift(sObjectDataMap[name]);
	dp->unpackU8(value, name.c_str());
	dp->reset();
}

//static 
U32 LLViewerObject::unpackParentID(LLDataPackerBinaryBuffer* dp, U32& parent_id)
{
	dp->shift(sObjectDataMap["SpecialCode"]);
	U32 value;
	dp->unpackU32(value, "SpecialCode");

	parent_id = 0;
	if(value & 0x20)
	{
		S32 offset = sObjectDataMap["ParentID"];
		if(!(value & 0x80))
		{
			offset -= sizeof(LLVector3);
		}

		dp->shift(offset);
		dp->unpackU32(parent_id, "ParentID");
	}
	dp->reset();

	return parent_id;
}

// Replaces all name value pairs with data from \n delimited list
// Does not update server
void LLViewerObject::setNameValueList(const std::string& name_value_list)
{
	// Clear out the old
	for_each(mNameValuePairs.begin(), mNameValuePairs.end(), DeletePairedPointer()) ;
	mNameValuePairs.clear();

	// Bring in the new
	std::string::size_type length = name_value_list.length();
	std::string::size_type start = 0;
	while (start < length)
	{
		std::string::size_type end = name_value_list.find_first_of("\n", start);
		if (end == std::string::npos) end = length;
		if (end > start)
		{
			std::string tok = name_value_list.substr(start, end - start);
			addNVPair(tok);
		}
		start = end+1;
	}
}

BOOL LLViewerObject::isAnySelected() const
{
    bool any_selected = isSelected();
    for (child_list_t::const_iterator iter = mChildList.begin();
         iter != mChildList.end(); iter++)
    {
        const LLViewerObject* child = *iter;
        any_selected = any_selected || child->isSelected();
    }
    return any_selected;
}

void LLViewerObject::setSelected(BOOL sel)
{
	mUserSelected = sel;
	resetRot();

	if (!sel)
	{
		setAllTESelected(false);
	}
}

// This method returns true if the object is over land owned by the
// agent.
bool LLViewerObject::isReturnable()
{
	if (isAttachment())
	{
		return false;
	}
		
	std::vector<LLBBox> boxes;
	boxes.push_back(LLBBox(getPositionRegion(), getRotationRegion(), getScale() * -0.5f, getScale() * 0.5f).getAxisAligned());
	for (child_list_t::iterator iter = mChildList.begin();
		 iter != mChildList.end(); iter++)
	{
		LLViewerObject* child = *iter;
		boxes.push_back( LLBBox(child->getPositionRegion(), child->getRotationRegion(), child->getScale() * -0.5f, child->getScale() * 0.5f).getAxisAligned());
	}

	bool result = (mRegionp && mRegionp->objectIsReturnable(getPositionRegion(), boxes)) ? 1 : 0;
	
	if ( !result )
	{		
		//Get list of neighboring regions relative to this vo's region
		std::vector<LLViewerRegion*> uniqueRegions;
		mRegionp->getNeighboringRegions( uniqueRegions );
	
		//Build aabb's - for root and all children
		std::vector<PotentialReturnableObject> returnables;
		typedef std::vector<LLViewerRegion*>::iterator RegionIt;
		RegionIt regionStart = uniqueRegions.begin();
		RegionIt regionEnd   = uniqueRegions.end();
		
		for (; regionStart != regionEnd; ++regionStart )
		{
			LLViewerRegion* pTargetRegion = *regionStart;
			//Add the root vo as there may be no children and we still want
			//to test for any edge overlap
			buildReturnablesForChildrenVO( returnables, this, pTargetRegion );
			//Add it's children
			for (child_list_t::iterator iter = mChildList.begin();  iter != mChildList.end(); iter++)
			{
				LLViewerObject* pChild = *iter;		
				buildReturnablesForChildrenVO( returnables, pChild, pTargetRegion );
			}
		}	
	
		//TBD#Eventually create a region -> box list map 
		typedef std::vector<PotentialReturnableObject>::iterator ReturnablesIt;
		ReturnablesIt retCurrentIt = returnables.begin();
		ReturnablesIt retEndIt = returnables.end();
	
		for ( ; retCurrentIt !=retEndIt; ++retCurrentIt )
		{
			boxes.clear();
			LLViewerRegion* pRegion = (*retCurrentIt).pRegion;
			boxes.push_back( (*retCurrentIt).box );	
			bool retResult = 	pRegion
							 && pRegion->childrenObjectReturnable( boxes )
							 && pRegion->canManageEstate();
			if ( retResult )
			{ 
				result = true;
				break;
			}
		}
	}
	return result;
}

void LLViewerObject::buildReturnablesForChildrenVO( std::vector<PotentialReturnableObject>& returnables, LLViewerObject* pChild, LLViewerRegion* pTargetRegion )
{
	if ( !pChild )
	{
		LL_ERRS()<<"child viewerobject is NULL "<<LL_ENDL;
	}
	
	constructAndAddReturnable( returnables, pChild, pTargetRegion );
	
	//We want to handle any children VO's as well
	for (child_list_t::iterator iter = pChild->mChildList.begin();  iter != pChild->mChildList.end(); iter++)
	{
		LLViewerObject* pChildofChild = *iter;
		buildReturnablesForChildrenVO( returnables, pChildofChild, pTargetRegion );
	}
}

void LLViewerObject::constructAndAddReturnable( std::vector<PotentialReturnableObject>& returnables, LLViewerObject* pChild, LLViewerRegion* pTargetRegion )
{
	
	LLVector3 targetRegionPos;
	targetRegionPos.setVec( pChild->getPositionGlobal() );	
	
	LLBBox childBBox = LLBBox( targetRegionPos, pChild->getRotationRegion(), pChild->getScale() * -0.5f, 
							    pChild->getScale() * 0.5f).getAxisAligned();
	
	LLVector3 edgeA = targetRegionPos + childBBox.getMinLocal();
	LLVector3 edgeB = targetRegionPos + childBBox.getMaxLocal();
	
	LLVector3d edgeAd, edgeBd;
	edgeAd.setVec(edgeA);
	edgeBd.setVec(edgeB);
	
	//Only add the box when either of the extents are in a neighboring region
	if ( pTargetRegion->pointInRegionGlobal( edgeAd ) || pTargetRegion->pointInRegionGlobal( edgeBd ) )
	{
		PotentialReturnableObject returnableObj;
		returnableObj.box		= childBBox;
		returnableObj.pRegion	= pTargetRegion;
		returnables.push_back( returnableObj );
	}
}

bool LLViewerObject::crossesParcelBounds()
{
	std::vector<LLBBox> boxes;
	boxes.push_back(LLBBox(getPositionRegion(), getRotationRegion(), getScale() * -0.5f, getScale() * 0.5f).getAxisAligned());
	for (child_list_t::iterator iter = mChildList.begin();
		 iter != mChildList.end(); iter++)
	{
		LLViewerObject* child = *iter;
		boxes.push_back(LLBBox(child->getPositionRegion(), child->getRotationRegion(), child->getScale() * -0.5f, child->getScale() * 0.5f).getAxisAligned());
	}

	return mRegionp && mRegionp->objectsCrossParcel(boxes);
}

BOOL LLViewerObject::setParent(LLViewerObject* parent)
{
	if(mParent != parent)
	{
		LLViewerObject* old_parent = (LLViewerObject*)mParent ;		
		BOOL ret = LLPrimitive::setParent(parent);
		if(ret && old_parent && parent)
		{
			old_parent->removeChild(this) ;
		}
		return ret ;
	}

	return FALSE ;
}

void LLViewerObject::addChild(LLViewerObject *childp)
{
	for (child_list_t::iterator i = mChildList.begin(); i != mChildList.end(); ++i)
	{
		if (*i == childp)
		{	//already has child
			return;
		}
	}
	
	if (!isAvatar())
	{
		// propagate selection properties
		childp->mbCanSelect = mbCanSelect;
	}

	if(childp->setParent(this))
	{
		mChildList.push_back(childp);
		childp->afterReparent();

		if (childp->isAvatar())
		{
			mSeatCount++;
		}
	}
}

void LLViewerObject::onReparent(LLViewerObject *old_parent, LLViewerObject *new_parent)
{
}

void LLViewerObject::afterReparent()
{
}

void LLViewerObject::removeChild(LLViewerObject *childp)
{
	for (child_list_t::iterator i = mChildList.begin(); i != mChildList.end(); ++i)
	{
		if (*i == childp)
		{
			if (!childp->isAvatar() && mDrawable.notNull() && mDrawable->isActive() && childp->mDrawable.notNull() && !isAvatar())
			{
				gPipeline.markRebuild(childp->mDrawable, LLDrawable::REBUILD_VOLUME);
			}

			mChildList.erase(i);

			if(childp->getParent() == this)
			{
				childp->setParent(NULL);			
			}

			if (childp->isAvatar())
			{
				mSeatCount--;
			}
			break;
		}
	}
	
	if (childp->isSelected())
	{
		LLSelectMgr::getInstance()->deselectObjectAndFamily(childp);
		BOOL add_to_end = TRUE;
		LLSelectMgr::getInstance()->selectObjectAndFamily(childp, add_to_end);
	}
}

void LLViewerObject::addThisAndAllChildren(std::vector<LLViewerObject*>& objects)
{
	objects.push_back(this);
	for (child_list_t::iterator iter = mChildList.begin();
		 iter != mChildList.end(); iter++)
	{
		LLViewerObject* child = *iter;
		if (!child->isAvatar())
		{
			child->addThisAndAllChildren(objects);
		}
	}
}

void LLViewerObject::addThisAndNonJointChildren(std::vector<LLViewerObject*>& objects)
{
	objects.push_back(this);
	// don't add any attachments when temporarily selecting avatar
	if (isAvatar())
	{
		return;
	}
	for (child_list_t::iterator iter = mChildList.begin();
		 iter != mChildList.end(); iter++)
	{
		LLViewerObject* child = *iter;
		if ( (!child->isAvatar()))
		{
			child->addThisAndNonJointChildren(objects);
		}
	}
}

BOOL LLViewerObject::isChild(LLViewerObject *childp) const
{
	for (child_list_t::const_iterator iter = mChildList.begin();
		 iter != mChildList.end(); iter++)
	{
		LLViewerObject* testchild = *iter;
		if (testchild == childp)
			return TRUE;
	}
	return FALSE;
}

// returns TRUE if at least one avatar is sitting on this object
BOOL LLViewerObject::isSeat() const
{
	return mSeatCount > 0;
}

BOOL LLViewerObject::setDrawableParent(LLDrawable* parentp)
{
	if (mDrawable.isNull())
	{
		return FALSE;
	}

	BOOL ret = mDrawable->mXform.setParent(parentp ? &parentp->mXform : NULL);
	if(!ret)
	{
		return FALSE ;
	}
	LLDrawable* old_parent = mDrawable->mParent;
	mDrawable->mParent = parentp; 
		
	if (parentp && mDrawable->isActive())
	{
		parentp->makeActive();
		parentp->setState(LLDrawable::ACTIVE_CHILD);
	}

	gPipeline.markRebuild(mDrawable, LLDrawable::REBUILD_VOLUME);
	if(	(old_parent != parentp && old_parent)
		|| (parentp && parentp->isActive()))
	{
		// *TODO we should not be relying on setDrawable parent to call markMoved
		gPipeline.markMoved(mDrawable, FALSE);
	}
	else if (!mDrawable->isAvatar())
	{
		mDrawable->updateXform(TRUE);
		/*if (!mDrawable->getSpatialGroup())
		{
			mDrawable->movePartition();
		}*/
	}
	
	return ret;
}

// Show or hide particles, icon and HUD
void LLViewerObject::hideExtraDisplayItems( BOOL hidden )
{
	if( mPartSourcep.notNull() )
	{
		LLViewerPartSourceScript *partSourceScript = mPartSourcep.get();
		partSourceScript->setSuspended( hidden );
	}

	if( mText.notNull() )
	{
		LLHUDText *hudText = mText.get();
		hudText->setHidden( hidden );
	}

	if( mIcon.notNull() )
	{
		LLHUDIcon *hudIcon = mIcon.get();
		hudIcon->setHidden( hidden );
	}
}

U32 LLViewerObject::checkMediaURL(const std::string &media_url)
{
    U32 retval = (U32)0x0;
    if (!mMedia && !media_url.empty())
    {
        retval |= MEDIA_URL_ADDED;
        mMedia = new LLViewerObjectMedia;
        mMedia->mMediaURL = media_url;
        mMedia->mMediaType = LLViewerObject::MEDIA_SET;
        mMedia->mPassedWhitelist = FALSE;
    }
    else if (mMedia)
    {
        if (media_url.empty())
        {
            retval |= MEDIA_URL_REMOVED;
            delete mMedia;
            mMedia = NULL;
        }
        else if (mMedia->mMediaURL != media_url) // <-- This is an optimization.  If they are equal don't bother with below's test.
        {
            /*if (! (LLTextureEntry::getAgentIDFromMediaVersionString(media_url) == gAgent.getID() &&
                   LLTextureEntry::getVersionFromMediaVersionString(media_url) == 
                        LLTextureEntry::getVersionFromMediaVersionString(mMedia->mMediaURL) + 1))
			*/
            {
                // If the media URL is different and WE were not the one who
                // changed it, mark dirty.
                retval |= MEDIA_URL_UPDATED;
            }
            mMedia->mMediaURL = media_url;
            mMedia->mPassedWhitelist = FALSE;
        }
    }
    return retval;
}

//extract spatial information from object update message
//return parent_id
//static
U32 LLViewerObject::extractSpatialExtents(LLDataPackerBinaryBuffer *dp, LLVector3& pos, LLVector3& scale, LLQuaternion& rot)
{
	U32	parent_id = 0;
	LLViewerObject::unpackParentID(dp, parent_id);

	LLViewerObject::unpackVector3(dp, scale, "Scale");
	LLViewerObject::unpackVector3(dp, pos, "Pos");
	
	LLVector3 vec;
	LLViewerObject::unpackVector3(dp, vec, "Rot");
	rot.unpackFromVector3(vec);
	
	return parent_id;
}

U32 LLViewerObject::processUpdateMessage(LLMessageSystem *mesgsys,
					 void **user_data,
					 U32 block_num,
					 const EObjectUpdateType update_type,
					 LLDataPacker *dp)
{
    LL_PROFILE_ZONE_SCOPED;
	LL_DEBUGS_ONCE("SceneLoadTiming") << "Received viewer object data" << LL_ENDL;

    LL_DEBUGS("ObjectUpdate") << " mesgsys " << mesgsys << " dp " << dp << " id " << getID() << " update_type " << (S32) update_type << LL_ENDL;
    dumpStack("ObjectUpdateStack");

	U32 retval = 0x0;
	
	// If region is removed from the list it is also deleted.
	if (!LLWorld::instance().isRegionListed(mRegionp))
	{
		LL_WARNS() << "Updating object in an invalid region" << LL_ENDL;
		return retval;
	}

	// Coordinates of objects on simulators are region-local.
	U64 region_handle = 0;	
	
	if(mesgsys != NULL)
	{
		mesgsys->getU64Fast(_PREHASH_RegionData, _PREHASH_RegionHandle, region_handle);
		LLViewerRegion* regionp = LLWorld::getInstance()->getRegionFromHandle(region_handle);
		if(regionp != mRegionp && regionp && mRegionp)//region cross
		{
			//this is the redundant position and region update, but it is necessary in case the viewer misses the following 
			//position and region update messages from sim.
			//this redundant update should not cause any problems.
			LLVector3 delta_pos =  mRegionp->getOriginAgent() - regionp->getOriginAgent();
			setPositionParent(getPosition() + delta_pos); //update to the new region position immediately.
			setRegion(regionp) ; //change the region.
		}
		else
		{
			if(regionp != mRegionp)
			{
				if(mRegionp)
				{
					mRegionp->removeFromCreatedList(getLocalID()); 
				}
				if(regionp)
				{
					regionp->addToCreatedList(getLocalID()); 
				}
			}
			mRegionp = regionp ;
		}
	}	
	
	if (!mRegionp)
	{
		U32 x, y;
		from_region_handle(region_handle, &x, &y);

		LL_ERRS() << "Object has invalid region " << x << ":" << y << "!" << LL_ENDL;
		return retval;
	}

	F32 time_dilation = 1.f;
	if(mesgsys != NULL)
	{
        U16 time_dilation16;
        mesgsys->getU16Fast(_PREHASH_RegionData, _PREHASH_TimeDilation, time_dilation16);
        time_dilation = ((F32) time_dilation16) / 65535.f;
        mRegionp->setTimeDilation(time_dilation);
	}

	// this will be used to determine if we've really changed position
	// Use getPosition, not getPositionRegion, since this is what we're comparing directly against.
	LLVector3 test_pos_parent = getPosition();

	// This needs to match the largest size below. See switch(length)
	U8  data[MAX_OBJECT_BINARY_DATA_SIZE]; 

#ifdef LL_BIG_ENDIAN
	U16 valswizzle[4];
#endif
	U16	*val;
	const F32 size = LLWorld::getInstance()->getRegionWidthInMeters();	
	const F32 MAX_HEIGHT = LLWorld::getInstance()->getRegionMaxHeight();
	const F32 MIN_HEIGHT = LLWorld::getInstance()->getRegionMinHeight();
	S32 length;
	S32	count;
	S32 this_update_precision = 32;		// in bits

	// Temporaries, because we need to compare w/ previous to set dirty flags...
	LLVector3 new_pos_parent;
	LLVector3 new_vel;
	LLVector3 new_acc;
	LLVector3 new_angv;
	LLVector3 old_angv = getAngularVelocity();
	LLQuaternion new_rot;
	LLVector3 new_scale = getScale();

	U32	parent_id = 0;
	U8	material = 0;
	U8 click_action = 0;
	U32 crc = 0;

	bool old_special_hover_cursor = specialHoverCursor();

	LLViewerObject *cur_parentp = (LLViewerObject *)getParent();

	if (cur_parentp)
	{
		parent_id = cur_parentp->mLocalID;
	}

	if (!dp)
	{
		switch(update_type)
		{
		case OUT_FULL:
			{
#ifdef DEBUG_UPDATE_TYPE
				LL_INFOS() << "Full:" << getID() << LL_ENDL;
#endif
				//clear cost and linkset cost
				setObjectCostStale();
				if (isSelected())
				{
					gFloaterTools->dirty();
				}

				LLUUID audio_uuid;
				LLUUID owner_id;	// only valid if audio_uuid or particle system is not null
				F32    gain;
				F32    cutoff;
				U8     sound_flags;

				mesgsys->getU32Fast( _PREHASH_ObjectData, _PREHASH_CRC, crc, block_num);
				mesgsys->getU32Fast( _PREHASH_ObjectData, _PREHASH_ParentID, parent_id, block_num);
				mesgsys->getUUIDFast(_PREHASH_ObjectData, _PREHASH_Sound, audio_uuid, block_num );
				// HACK: Owner id only valid if non-null sound id or particle system
				mesgsys->getUUIDFast(_PREHASH_ObjectData, _PREHASH_OwnerID, owner_id, block_num );
				mesgsys->getF32Fast( _PREHASH_ObjectData, _PREHASH_Gain, gain, block_num );
				mesgsys->getF32Fast(  _PREHASH_ObjectData, _PREHASH_Radius, cutoff, block_num );
				mesgsys->getU8Fast(  _PREHASH_ObjectData, _PREHASH_Flags, sound_flags, block_num );
				mesgsys->getU8Fast(  _PREHASH_ObjectData, _PREHASH_Material, material, block_num );
				mesgsys->getU8Fast(  _PREHASH_ObjectData, _PREHASH_ClickAction, click_action, block_num); 
				mesgsys->getVector3Fast(_PREHASH_ObjectData, _PREHASH_Scale, new_scale, block_num );
				length = mesgsys->getSizeFast(_PREHASH_ObjectData, block_num, _PREHASH_ObjectData);
				mesgsys->getBinaryDataFast(_PREHASH_ObjectData, _PREHASH_ObjectData, data, length, block_num, MAX_OBJECT_BINARY_DATA_SIZE);

				mTotalCRC = crc;
                // Might need to update mSourceMuted here to properly pick up new radius
				mSoundCutOffRadius = cutoff;

				// Owner ID used for sound muting or particle system muting
				setAttachedSound(audio_uuid, owner_id, gain, sound_flags);

				U8 old_material = getMaterial();
				if (old_material != material)
				{
					setMaterial(material);
					if (mDrawable.notNull())
					{
						gPipeline.markMoved(mDrawable, FALSE); // undamped
					}
				}
				setClickAction(click_action);

				count = 0;
				LLVector4 collision_plane;
				
				switch(length)
				{
				case (60 + 16):
					// pull out collision normal for avatar
					htolememcpy(collision_plane.mV, &data[count], MVT_LLVector4, sizeof(LLVector4));
					((LLVOAvatar*)this)->setFootPlane(collision_plane);
					count += sizeof(LLVector4);
					// fall through
				case 60:
					this_update_precision = 32;
					// this is a terse update
					// pos
					htolememcpy(new_pos_parent.mV, &data[count], MVT_LLVector3, sizeof(LLVector3));
					count += sizeof(LLVector3);
					// vel
					htolememcpy((void*)getVelocity().mV, &data[count], MVT_LLVector3, sizeof(LLVector3));
					count += sizeof(LLVector3);
					// acc
					htolememcpy((void*)getAcceleration().mV, &data[count], MVT_LLVector3, sizeof(LLVector3));
					count += sizeof(LLVector3);
					// theta
					{
						LLVector3 vec;
						htolememcpy(vec.mV, &data[count], MVT_LLVector3, sizeof(LLVector3));
						new_rot.unpackFromVector3(vec);
					}
					count += sizeof(LLVector3);
					// omega
					htolememcpy((void*)new_angv.mV, &data[count], MVT_LLVector3, sizeof(LLVector3));
					if (new_angv.isExactlyZero())
					{
						// reset rotation time
						resetRot();
					}
					setAngularVelocity(new_angv);
#if LL_DARWIN
					if (length == 76)
					{
						setAngularVelocity(LLVector3::zero);
					}
#endif
					break;
				case(32 + 16):
					// pull out collision normal for avatar
					htolememcpy(collision_plane.mV, &data[count], MVT_LLVector4, sizeof(LLVector4));
					((LLVOAvatar*)this)->setFootPlane(collision_plane);
					count += sizeof(LLVector4);
					// fall through
				case 32:
					this_update_precision = 16;
					test_pos_parent.quantize16(-0.5f*size, 1.5f*size, MIN_HEIGHT, MAX_HEIGHT);

					// This is a terse 16 update, so treat data as an array of U16's.
#ifdef LL_BIG_ENDIAN
					htolememcpy(valswizzle, &data[count], MVT_U16Vec3, 6); 
					val = valswizzle;
#else
					val = (U16 *) &data[count];
#endif
					count += sizeof(U16)*3;
					new_pos_parent.mV[VX] = U16_to_F32(val[VX], -0.5f*size, 1.5f*size);
					new_pos_parent.mV[VY] = U16_to_F32(val[VY], -0.5f*size, 1.5f*size);
					new_pos_parent.mV[VZ] = U16_to_F32(val[VZ], MIN_HEIGHT, MAX_HEIGHT);

#ifdef LL_BIG_ENDIAN
					htolememcpy(valswizzle, &data[count], MVT_U16Vec3, 6); 
					val = valswizzle;
#else
					val = (U16 *) &data[count];
#endif
					count += sizeof(U16)*3;
					setVelocity(LLVector3(U16_to_F32(val[VX], -size, size),
													   U16_to_F32(val[VY], -size, size),
													   U16_to_F32(val[VZ], -size, size)));

#ifdef LL_BIG_ENDIAN
					htolememcpy(valswizzle, &data[count], MVT_U16Vec3, 6); 
					val = valswizzle;
#else
					val = (U16 *) &data[count];
#endif
					count += sizeof(U16)*3;
					setAcceleration(LLVector3(U16_to_F32(val[VX], -size, size),
														   U16_to_F32(val[VY], -size, size),
														   U16_to_F32(val[VZ], -size, size)));

#ifdef LL_BIG_ENDIAN
					htolememcpy(valswizzle, &data[count], MVT_U16Quat, 4); 
					val = valswizzle;
#else
					val = (U16 *) &data[count];
#endif
					count += sizeof(U16)*4;
					new_rot.mQ[VX] = U16_to_F32(val[VX], -1.f, 1.f);
					new_rot.mQ[VY] = U16_to_F32(val[VY], -1.f, 1.f);
					new_rot.mQ[VZ] = U16_to_F32(val[VZ], -1.f, 1.f);
					new_rot.mQ[VW] = U16_to_F32(val[VW], -1.f, 1.f);

#ifdef LL_BIG_ENDIAN
					htolememcpy(valswizzle, &data[count], MVT_U16Vec3, 6); 
					val = valswizzle;
#else
					val = (U16 *) &data[count];
#endif
					new_angv.setVec(U16_to_F32(val[VX], -size, size),
										U16_to_F32(val[VY], -size, size),
										U16_to_F32(val[VZ], -size, size));
					if (new_angv.isExactlyZero())
					{
						// reset rotation time
						resetRot();
					}
					setAngularVelocity(new_angv);
					break;

				case 16:
					this_update_precision = 8;
					test_pos_parent.quantize8(-0.5f*size, 1.5f*size, MIN_HEIGHT, MAX_HEIGHT);
					// this is a terse 8 update
					new_pos_parent.mV[VX] = U8_to_F32(data[0], -0.5f*size, 1.5f*size);
					new_pos_parent.mV[VY] = U8_to_F32(data[1], -0.5f*size, 1.5f*size);
					new_pos_parent.mV[VZ] = U8_to_F32(data[2], MIN_HEIGHT, MAX_HEIGHT);

					setVelocity(U8_to_F32(data[3], -size, size),
								U8_to_F32(data[4], -size, size),
								U8_to_F32(data[5], -size, size) );

					setAcceleration(U8_to_F32(data[6], -size, size),
									U8_to_F32(data[7], -size, size),
									U8_to_F32(data[8], -size, size) );

					new_rot.mQ[VX] = U8_to_F32(data[9], -1.f, 1.f);
					new_rot.mQ[VY] = U8_to_F32(data[10], -1.f, 1.f);
					new_rot.mQ[VZ] = U8_to_F32(data[11], -1.f, 1.f);
					new_rot.mQ[VW] = U8_to_F32(data[12], -1.f, 1.f);

					new_angv.setVec(U8_to_F32(data[13], -size, size),
										U8_to_F32(data[14], -size, size),
										U8_to_F32(data[15], -size, size) );
					if (new_angv.isExactlyZero())
					{
						// reset rotation time
						resetRot();
					}
					setAngularVelocity(new_angv);
					break;
				}

				////////////////////////////////////////////////////
				//
				// Here we handle data specific to the full message.
				//

				U32 flags;
				mesgsys->getU32Fast(_PREHASH_ObjectData, _PREHASH_UpdateFlags, flags, block_num);
				// clear all but local flags
				mFlags &= FLAGS_LOCAL;
				mFlags |= flags;

				U8 state;
				mesgsys->getU8Fast(_PREHASH_ObjectData, _PREHASH_State, state, block_num );
				mAttachmentState = state;

				// ...new objects that should come in selected need to be added to the selected list
				mCreateSelected = ((flags & FLAGS_CREATE_SELECTED) != 0);

				// Set all name value pairs
				S32 nv_size = mesgsys->getSizeFast(_PREHASH_ObjectData, block_num, _PREHASH_NameValue);
				if (nv_size > 0)
				{
					std::string name_value_list;
					mesgsys->getStringFast(_PREHASH_ObjectData, _PREHASH_NameValue, name_value_list, block_num);
					setNameValueList(name_value_list);
				}

				// Clear out any existing generic data
				if (mData)
				{
					delete [] mData;
				}

				// Check for appended generic data
				S32 data_size = mesgsys->getSizeFast(_PREHASH_ObjectData, block_num, _PREHASH_Data);
				if (data_size <= 0)
				{
					mData = NULL;
				}
				else
				{
					// ...has generic data
					mData = new U8[data_size];
					mesgsys->getBinaryDataFast(_PREHASH_ObjectData, _PREHASH_Data, mData, data_size, block_num);
				}

				S32 text_size = mesgsys->getSizeFast(_PREHASH_ObjectData, block_num, _PREHASH_Text);
				if (text_size > 1)
				{
					// Setup object text
					if (!mText)
					{
					    initHudText();
					}

					std::string temp_string;
					mesgsys->getStringFast(_PREHASH_ObjectData, _PREHASH_Text, temp_string, block_num );
					
					LLColor4U coloru;
					mesgsys->getBinaryDataFast(_PREHASH_ObjectData, _PREHASH_TextColor, coloru.mV, 4, block_num);

					// alpha was flipped so that it zero encoded better
					coloru.mV[3] = 255 - coloru.mV[3];
					mText->setColor(LLColor4(coloru));
					mText->setString(temp_string);

					mHudText = temp_string;
					mHudTextColor = LLColor4(coloru);

					setChanged(MOVED | SILHOUETTE);
				}
				else
				{
					if (mText.notNull())
					{
						mText->markDead();
						mText = NULL;
					}
					mHudText.clear();
				}

				std::string media_url;
				mesgsys->getStringFast(_PREHASH_ObjectData, _PREHASH_MediaURL, media_url, block_num);
                retval |= checkMediaURL(media_url);
                
				//
				// Unpack particle system data
				//
				unpackParticleSource(block_num, owner_id);

				// Mark all extra parameters not used
				std::unordered_map<U16, ExtraParameter*>::iterator iter;
				for (iter = mExtraParameterList.begin(); iter != mExtraParameterList.end(); ++iter)
				{
					iter->second->in_use = FALSE;
				}

				// Unpack extra parameters
				S32 size = mesgsys->getSizeFast(_PREHASH_ObjectData, block_num, _PREHASH_ExtraParams);
				if (size > 0)
				{
					U8 *buffer = new U8[size];
					mesgsys->getBinaryDataFast(_PREHASH_ObjectData, _PREHASH_ExtraParams, buffer, size, block_num);
					LLDataPackerBinaryBuffer dp(buffer, size);

					U8 num_parameters;
					dp.unpackU8(num_parameters, "num_params");
					U8 param_block[MAX_OBJECT_PARAMS_SIZE];
					for (U8 param=0; param<num_parameters; ++param)
					{
						U16 param_type;
						S32 param_size;
						dp.unpackU16(param_type, "param_type");
						dp.unpackBinaryData(param_block, param_size, "param_data");
						//LL_INFOS() << "Param type: " << param_type << ", Size: " << param_size << LL_ENDL;
						LLDataPackerBinaryBuffer dp2(param_block, param_size);
						unpackParameterEntry(param_type, &dp2);
					}
					delete[] buffer;
				}

				for (iter = mExtraParameterList.begin(); iter != mExtraParameterList.end(); ++iter)
				{
					if (!iter->second->in_use)
					{
						// Send an update message in case it was formerly in use
						parameterChanged(iter->first, iter->second->data, FALSE, false);
					}
				}

				break;
			}

		case OUT_TERSE_IMPROVED:
			{
#ifdef DEBUG_UPDATE_TYPE
				LL_INFOS() << "TI:" << getID() << LL_ENDL;
#endif
				length = mesgsys->getSizeFast(_PREHASH_ObjectData, block_num, _PREHASH_ObjectData);
				mesgsys->getBinaryDataFast(_PREHASH_ObjectData, _PREHASH_ObjectData, data, length, block_num, MAX_OBJECT_BINARY_DATA_SIZE);
				count = 0;
				LLVector4 collision_plane;
				
				switch(length)
				{
				case(60 + 16):
					// pull out collision normal for avatar
					htolememcpy(collision_plane.mV, &data[count], MVT_LLVector4, sizeof(LLVector4));
					((LLVOAvatar*)this)->setFootPlane(collision_plane);
					count += sizeof(LLVector4);
					// fall through
				case 60:
					// this is a terse 32 update
					// pos
					this_update_precision = 32;
					htolememcpy(new_pos_parent.mV, &data[count], MVT_LLVector3, sizeof(LLVector3));
					count += sizeof(LLVector3);
					// vel
					htolememcpy((void*)getVelocity().mV, &data[count], MVT_LLVector3, sizeof(LLVector3));
					count += sizeof(LLVector3);
					// acc
					htolememcpy((void*)getAcceleration().mV, &data[count], MVT_LLVector3, sizeof(LLVector3));
					count += sizeof(LLVector3);
					// theta
					{
						LLVector3 vec;
						htolememcpy(vec.mV, &data[count], MVT_LLVector3, sizeof(LLVector3));
						new_rot.unpackFromVector3(vec);
					}
					count += sizeof(LLVector3);
					// omega
					htolememcpy((void*)new_angv.mV, &data[count], MVT_LLVector3, sizeof(LLVector3));
					if (new_angv.isExactlyZero())
					{
						// reset rotation time
						resetRot();
					}
					setAngularVelocity(new_angv);
#if LL_DARWIN
					if (length == 76)
					{
						setAngularVelocity(LLVector3::zero);
					}
#endif
					break;
				case(32 + 16):
					// pull out collision normal for avatar
					htolememcpy(collision_plane.mV, &data[count], MVT_LLVector4, sizeof(LLVector4));
					((LLVOAvatar*)this)->setFootPlane(collision_plane);
					count += sizeof(LLVector4);
					// fall through
				case 32:
					// this is a terse 16 update
					this_update_precision = 16;
					test_pos_parent.quantize16(-0.5f*size, 1.5f*size, MIN_HEIGHT, MAX_HEIGHT);

#ifdef LL_BIG_ENDIAN
					htolememcpy(valswizzle, &data[count], MVT_U16Vec3, 6); 
					val = valswizzle;
#else
					val = (U16 *) &data[count];
#endif
					count += sizeof(U16)*3;
					new_pos_parent.mV[VX] = U16_to_F32(val[VX], -0.5f*size, 1.5f*size);
					new_pos_parent.mV[VY] = U16_to_F32(val[VY], -0.5f*size, 1.5f*size);
					new_pos_parent.mV[VZ] = U16_to_F32(val[VZ], MIN_HEIGHT, MAX_HEIGHT);

#ifdef LL_BIG_ENDIAN
					htolememcpy(valswizzle, &data[count], MVT_U16Vec3, 6); 
					val = valswizzle;
#else
					val = (U16 *) &data[count];
#endif
					count += sizeof(U16)*3;
					setVelocity(U16_to_F32(val[VX], -size, size),
								U16_to_F32(val[VY], -size, size),
								U16_to_F32(val[VZ], -size, size));

#ifdef LL_BIG_ENDIAN
					htolememcpy(valswizzle, &data[count], MVT_U16Vec3, 6); 
					val = valswizzle;
#else
					val = (U16 *) &data[count];
#endif
					count += sizeof(U16)*3;
					setAcceleration(U16_to_F32(val[VX], -size, size),
									U16_to_F32(val[VY], -size, size),
									U16_to_F32(val[VZ], -size, size));

#ifdef LL_BIG_ENDIAN
					htolememcpy(valswizzle, &data[count], MVT_U16Quat, 8); 
					val = valswizzle;
#else
					val = (U16 *) &data[count];
#endif
					count += sizeof(U16)*4;
					new_rot.mQ[VX] = U16_to_F32(val[VX], -1.f, 1.f);
					new_rot.mQ[VY] = U16_to_F32(val[VY], -1.f, 1.f);
					new_rot.mQ[VZ] = U16_to_F32(val[VZ], -1.f, 1.f);
					new_rot.mQ[VW] = U16_to_F32(val[VW], -1.f, 1.f);

#ifdef LL_BIG_ENDIAN
					htolememcpy(valswizzle, &data[count], MVT_U16Vec3, 6); 
					val = valswizzle;
#else
					val = (U16 *) &data[count];
#endif
					new_angv.set(U16_to_F32(val[VX], -size, size),
										U16_to_F32(val[VY], -size, size),
										U16_to_F32(val[VZ], -size, size));
					setAngularVelocity(new_angv);
					break;

				case 16:
					// this is a terse 8 update
					this_update_precision = 8;
					test_pos_parent.quantize8(-0.5f*size, 1.5f*size, MIN_HEIGHT, MAX_HEIGHT);
					new_pos_parent.mV[VX] = U8_to_F32(data[0], -0.5f*size, 1.5f*size);
					new_pos_parent.mV[VY] = U8_to_F32(data[1], -0.5f*size, 1.5f*size);
					new_pos_parent.mV[VZ] = U8_to_F32(data[2], MIN_HEIGHT, MAX_HEIGHT);

					setVelocity(U8_to_F32(data[3], -size, size),
								U8_to_F32(data[4], -size, size),
								U8_to_F32(data[5], -size, size) );

					setAcceleration(U8_to_F32(data[6], -size, size),
									U8_to_F32(data[7], -size, size),
									U8_to_F32(data[8], -size, size) );

					new_rot.mQ[VX] = U8_to_F32(data[9], -1.f, 1.f);
					new_rot.mQ[VY] = U8_to_F32(data[10], -1.f, 1.f);
					new_rot.mQ[VZ] = U8_to_F32(data[11], -1.f, 1.f);
					new_rot.mQ[VW] = U8_to_F32(data[12], -1.f, 1.f);

					new_angv.set(U8_to_F32(data[13], -size, size),
										U8_to_F32(data[14], -size, size),
										U8_to_F32(data[15], -size, size) );
					setAngularVelocity(new_angv);
					break;
				}

				U8 state;
				mesgsys->getU8Fast(_PREHASH_ObjectData, _PREHASH_State, state, block_num );
				mAttachmentState = state;
				break;
			}

		default:
			break;

		}
	}
	else
	{
		// handle the compressed case
		LLUUID sound_uuid;
		LLUUID	owner_id;
		F32    gain = 0;
		U8     sound_flags = 0;
		F32		cutoff = 0;

		U16 val[4];

		U8		state;

		dp->unpackU8(state, "State");
		mAttachmentState = state;

		switch(update_type)
		{
			case OUT_TERSE_IMPROVED:
			{
#ifdef DEBUG_UPDATE_TYPE
				LL_INFOS() << "CompTI:" << getID() << LL_ENDL;
#endif
				U8		value;
				dp->unpackU8(value, "agent");
				if (value)
				{
					LLVector4 collision_plane;
					dp->unpackVector4(collision_plane, "Plane");
					((LLVOAvatar*)this)->setFootPlane(collision_plane);
				}
				test_pos_parent = getPosition();
				dp->unpackVector3(new_pos_parent, "Pos");
				dp->unpackU16(val[VX], "VelX");
				dp->unpackU16(val[VY], "VelY");
				dp->unpackU16(val[VZ], "VelZ");
				setVelocity(U16_to_F32(val[VX], -128.f, 128.f),
							U16_to_F32(val[VY], -128.f, 128.f),
							U16_to_F32(val[VZ], -128.f, 128.f));
				dp->unpackU16(val[VX], "AccX");
				dp->unpackU16(val[VY], "AccY");
				dp->unpackU16(val[VZ], "AccZ");
				setAcceleration(U16_to_F32(val[VX], -64.f, 64.f),
								U16_to_F32(val[VY], -64.f, 64.f),
								U16_to_F32(val[VZ], -64.f, 64.f));

				dp->unpackU16(val[VX], "ThetaX");
				dp->unpackU16(val[VY], "ThetaY");
				dp->unpackU16(val[VZ], "ThetaZ");
				dp->unpackU16(val[VS], "ThetaS");
				new_rot.mQ[VX] = U16_to_F32(val[VX], -1.f, 1.f);
				new_rot.mQ[VY] = U16_to_F32(val[VY], -1.f, 1.f);
				new_rot.mQ[VZ] = U16_to_F32(val[VZ], -1.f, 1.f);
				new_rot.mQ[VS] = U16_to_F32(val[VS], -1.f, 1.f);
				dp->unpackU16(val[VX], "AccX");
				dp->unpackU16(val[VY], "AccY");
				dp->unpackU16(val[VZ], "AccZ");
				new_angv.set(U16_to_F32(val[VX], -64.f, 64.f),
									U16_to_F32(val[VY], -64.f, 64.f),
									U16_to_F32(val[VZ], -64.f, 64.f));
				setAngularVelocity(new_angv);
			}
			break;
			case OUT_FULL_COMPRESSED:
			case OUT_FULL_CACHED:
			{
#ifdef DEBUG_UPDATE_TYPE
				LL_INFOS() << "CompFull:" << getID() << LL_ENDL;
#endif
				setObjectCostStale();

				if (isSelected())
				{
					gFloaterTools->dirty();
				}
	
				dp->unpackU32(crc, "CRC");
				mTotalCRC = crc;
				dp->unpackU8(material, "Material");
				U8 old_material = getMaterial();
				if (old_material != material)
				{
					setMaterial(material);
					if (mDrawable.notNull())
					{
						gPipeline.markMoved(mDrawable, FALSE); // undamped
					}
				}
				dp->unpackU8(click_action, "ClickAction");
				setClickAction(click_action);
				dp->unpackVector3(new_scale, "Scale");
				dp->unpackVector3(new_pos_parent, "Pos");
				LLVector3 vec;
				dp->unpackVector3(vec, "Rot");
				new_rot.unpackFromVector3(vec);
				setAcceleration(LLVector3::zero);

				U32 value;
				dp->unpackU32(value, "SpecialCode");
				dp->setPassFlags(value);
				dp->unpackUUID(owner_id, "Owner");

				mOwnerID = owner_id;

				if (value & 0x80)
				{
					dp->unpackVector3(new_angv, "Omega");
					setAngularVelocity(new_angv);
				}

				if (value & 0x20)
				{
					dp->unpackU32(parent_id, "ParentID");
				}
				else
				{
					parent_id = 0;
				}

				S32 sp_size;
				U32 size;
				if (value & 0x2)
				{
					sp_size = 1;
					delete [] mData;
					mData = new U8[1];
					dp->unpackU8(((U8*)mData)[0], "TreeData");
				}
				else if (value & 0x1)
				{
					dp->unpackU32(size, "ScratchPadSize");
					delete [] mData;
					mData = new U8[size];
					dp->unpackBinaryData((U8 *)mData, sp_size, "PartData");
				}
				else
				{
					mData = NULL;
				}

				// Setup object text
				if (!mText && (value & 0x4))
				{
				    initHudText();
				}

				if (value & 0x4)
				{
					std::string temp_string;
					dp->unpackString(temp_string, "Text");
					LLColor4U coloru;
					dp->unpackBinaryDataFixed(coloru.mV, 4, "Color");
					coloru.mV[3] = 255 - coloru.mV[3];
					mText->setColor(LLColor4(coloru));
					mText->setString(temp_string);

                    mHudText = temp_string;
                    mHudTextColor = LLColor4(coloru);

					setChanged(TEXTURE);
				}
				else
				{
					if (mText.notNull())
					{
						mText->markDead();
						mText = NULL;
					}
					mHudText.clear();
				}

                std::string media_url;
				if (value & 0x200)
				{
					dp->unpackString(media_url, "MediaURL");
				}
                retval |= checkMediaURL(media_url);

				//
				// Unpack particle system data (legacy)
				//
				if (value & 0x8)
				{
					unpackParticleSource(*dp, owner_id, true);
				}
				else if (!(value & 0x400))
				{
					deleteParticleSource();
				}
				
				// Mark all extra parameters not used
				std::unordered_map<U16, ExtraParameter*>::iterator iter;
				for (iter = mExtraParameterList.begin(); iter != mExtraParameterList.end(); ++iter)
				{
					iter->second->in_use = FALSE;
				}

				// Unpack extra params
				U8 num_parameters;
				dp->unpackU8(num_parameters, "num_params");
				U8 param_block[MAX_OBJECT_PARAMS_SIZE];
				for (U8 param=0; param<num_parameters; ++param)
				{
					U16 param_type;
					S32 param_size;
					dp->unpackU16(param_type, "param_type");
					dp->unpackBinaryData(param_block, param_size, "param_data");
					//LL_INFOS() << "Param type: " << param_type << ", Size: " << param_size << LL_ENDL;
					LLDataPackerBinaryBuffer dp2(param_block, param_size);
					unpackParameterEntry(param_type, &dp2);
				}

				for (iter = mExtraParameterList.begin(); iter != mExtraParameterList.end(); ++iter)
				{
					if (!iter->second->in_use)
					{
						// Send an update message in case it was formerly in use
						parameterChanged(iter->first, iter->second->data, FALSE, false);
					}
				}

				if (value & 0x10)
				{
					dp->unpackUUID(sound_uuid, "SoundUUID");
					dp->unpackF32(gain, "SoundGain");
					dp->unpackU8(sound_flags, "SoundFlags");
					dp->unpackF32(cutoff, "SoundRadius");
				}

				if (value & 0x100)
				{
					std::string name_value_list;
					dp->unpackString(name_value_list, "NV");

					setNameValueList(name_value_list);
				}

				mTotalCRC = crc;
				mSoundCutOffRadius = cutoff;

				setAttachedSound(sound_uuid, owner_id, gain, sound_flags);

				// only get these flags on updates from sim, not cached ones
				// Preload these five flags for every object.
				// Finer shades require the object to be selected, and the selection manager
				// stores the extended permission info.
				if(mesgsys != NULL)
				{
				U32 flags;
				mesgsys->getU32Fast(_PREHASH_ObjectData, _PREHASH_UpdateFlags, flags, block_num);
				loadFlags(flags);					
				}
			}
			break;

		default:
			break;
		}
	}

	//
	// Fix object parenting.
	//
	BOOL b_changed_status = FALSE;

	if (OUT_TERSE_IMPROVED != update_type)
	{
		// We only need to update parenting on full updates, terse updates
		// don't send parenting information.
		if (!cur_parentp)
		{
			if (parent_id == 0)
			{
				// No parent now, no parent in message -> do nothing
			}
			else
			{
				// No parent now, new parent in message -> attach to that parent if possible
				LLUUID parent_uuid;

				if(mesgsys != NULL)
				{
				LLViewerObjectList::getUUIDFromLocal(parent_uuid,
														parent_id,
														mesgsys->getSenderIP(),
														mesgsys->getSenderPort());
				}
				else
				{
					LLViewerObjectList::getUUIDFromLocal(parent_uuid,
														parent_id,
														mRegionp->getHost().getAddress(),
														mRegionp->getHost().getPort());
				}

				LLViewerObject *sent_parentp = gObjectList.findObject(parent_uuid);

				//
				// Check to see if we have the corresponding viewer object for the parent.
				//
				if (sent_parentp && sent_parentp->getParent() == this)
				{
					// Try to recover if we attempt to attach a parent to its child
					LL_WARNS() << "Attempt to attach a parent to it's child: " << this->getID() << " to " << sent_parentp->getID() << LL_ENDL;
					this->removeChild(sent_parentp);
					sent_parentp->setDrawableParent(NULL);
				}
				
				if (sent_parentp && (sent_parentp != this) && !sent_parentp->isDead())
				{
                    if (((LLViewerObject*)sent_parentp)->isAvatar())
                    {
                        //LL_DEBUGS("Avatar") << "ATT got object update for attachment " << LL_ENDL; 
                    }
                    
					//
					// We have a viewer object for the parent, and it's not dead.
					// Do the actual reparenting here.
					//

					// new parent is valid
					b_changed_status = TRUE;
					// ...no current parent, so don't try to remove child
					if (mDrawable.notNull())
					{
						if (mDrawable->isDead() || !mDrawable->getVObj())
						{
							LL_WARNS() << "Drawable is dead or no VObj!" << LL_ENDL;
							sent_parentp->addChild(this);
						}
						else
						{
							if (!setDrawableParent(sent_parentp->mDrawable)) // LLViewerObject::processUpdateMessage 1
							{
								// Bad, we got a cycle somehow.
								// Kill both the parent and the child, and
								// set cache misses for both of them.
								LL_WARNS() << "Attempting to recover from parenting cycle!" << LL_ENDL;
								LL_WARNS() << "Killing " << sent_parentp->getID() << " and " << getID() << LL_ENDL;
								LL_WARNS() << "Adding to cache miss list" << LL_ENDL;
								setParent(NULL);
								sent_parentp->setParent(NULL);
								getRegion()->addCacheMissFull(getLocalID());
								getRegion()->addCacheMissFull(sent_parentp->getLocalID());
								gObjectList.killObject(sent_parentp);
								gObjectList.killObject(this);
								return retval;
							}
							sent_parentp->addChild(this);
							// make sure this object gets a non-damped update
							if (sent_parentp->mDrawable.notNull())
							{
								gPipeline.markMoved(sent_parentp->mDrawable, FALSE); // undamped
							}
						}
					}
					else
					{
						sent_parentp->addChild(this);
					}
					
					// Show particles, icon and HUD
					hideExtraDisplayItems( FALSE );

					setChanged(MOVED | SILHOUETTE);
				}
				else
				{
					//
					// No corresponding viewer object for the parent, put the various
					// pieces on the orphan list.
					//
					
					//parent_id
					U32 ip, port; 
					
					if(mesgsys != NULL)
					{
						ip = mesgsys->getSenderIP();
						port = mesgsys->getSenderPort();
					}
					else
					{
						ip = mRegionp->getHost().getAddress();
						port = mRegionp->getHost().getPort();
					}
					gObjectList.orphanize(this, parent_id, ip, port);

					// Hide particles, icon and HUD
					hideExtraDisplayItems( TRUE );
				}
			}
		}
		else
		{
			// BUG: this is a bad assumption once border crossing is alowed
			if (  (parent_id == cur_parentp->mLocalID)
				&&(update_type == OUT_TERSE_IMPROVED))
			{
				// Parent now, same parent in message -> do nothing

				// Debugging for suspected problems with local ids.
				//LLUUID parent_uuid;
				//LLViewerObjectList::getUUIDFromLocal(parent_uuid, parent_id, mesgsys->getSenderIP(), mesgsys->getSenderPort() );
				//if (parent_uuid != cur_parentp->getID() )
				//{
				//	LL_ERRS() << "Local ID match but UUID mismatch of viewer object" << LL_ENDL;
				//}
			}
			else
			{
				// Parented now, different parent in message
				LLViewerObject *sent_parentp;
				if (parent_id == 0)
				{
					//
					// This object is no longer parented, we sent in a zero parent ID.
					//
					sent_parentp = NULL;
				}
				else
				{
					LLUUID parent_uuid;

					if(mesgsys != NULL)
					{
					LLViewerObjectList::getUUIDFromLocal(parent_uuid,
														parent_id,
														gMessageSystem->getSenderIP(),
														gMessageSystem->getSenderPort());
					}
					else
					{
						LLViewerObjectList::getUUIDFromLocal(parent_uuid,
														parent_id,
														mRegionp->getHost().getAddress(),
														mRegionp->getHost().getPort());
					}
					sent_parentp = gObjectList.findObject(parent_uuid);
					
					if (isAvatar())
					{
						// This logic is meant to handle the case where a sitting avatar has reached a new sim
						// ahead of the object she was sitting on (which is common as objects are transfered through
						// a slower route than agents)...
						// In this case, the local id for the object will not be valid, since the viewer has not received
						// a full update for the object from that sim yet, so we assume that the agent is still sitting
						// where she was originally. --RN
						if (!sent_parentp)
						{
							sent_parentp = cur_parentp;
						}
					}
					else if (!sent_parentp)
					{
						//
						// Switching parents, but we don't know the new parent.
						//
						U32 ip, port; 
					
						if(mesgsys != NULL)
						{
							ip = mesgsys->getSenderIP();
							port = mesgsys->getSenderPort();
						}
						else
						{
							ip = mRegionp->getHost().getAddress();
							port = mRegionp->getHost().getPort();
						}

						// We're an orphan, flag things appropriately.
						gObjectList.orphanize(this, parent_id, ip, port);
					}
				}

				// Reattach if possible.
				if (sent_parentp && sent_parentp != cur_parentp && sent_parentp != this)
				{
					// New parent is valid, detach and reattach
					b_changed_status = TRUE;
					if (mDrawable.notNull())
					{
						if (!setDrawableParent(sent_parentp->mDrawable)) // LLViewerObject::processUpdateMessage 2
						{
							// Bad, we got a cycle somehow.
							// Kill both the parent and the child, and
							// set cache misses for both of them.
							LL_WARNS() << "Attempting to recover from parenting cycle!" << LL_ENDL;
							LL_WARNS() << "Killing " << sent_parentp->getID() << " and " << getID() << LL_ENDL;
							LL_WARNS() << "Adding to cache miss list" << LL_ENDL;
							setParent(NULL);
							sent_parentp->setParent(NULL);
							getRegion()->addCacheMissFull(getLocalID());
							getRegion()->addCacheMissFull(sent_parentp->getLocalID());
							gObjectList.killObject(sent_parentp);
							gObjectList.killObject(this);
							return retval;
						}
						// make sure this object gets a non-damped update
					}
					cur_parentp->removeChild(this);
					sent_parentp->addChild(this);
					setChanged(MOVED | SILHOUETTE);
					sent_parentp->setChanged(MOVED | SILHOUETTE);
					if (sent_parentp->mDrawable.notNull())
					{
						gPipeline.markMoved(sent_parentp->mDrawable, FALSE); // undamped
					}
				}
				else if (!sent_parentp)
				{
					bool remove_parent = true;
					// No new parent, or the parent that we sent doesn't exist on the viewer.
					LLViewerObject *parentp = (LLViewerObject *)getParent();
					if (parentp)
					{
						if (parentp->getRegion() != getRegion())
						{
							// This is probably an object flying across a region boundary, the
							// object probably ISN'T being reparented, but just got an object
							// update out of order (child update before parent).
							//LL_INFOS() << "Don't reparent object handoffs!" << LL_ENDL;
							remove_parent = false;
						}
					}

					if (remove_parent)
					{
						b_changed_status = TRUE;
						if (mDrawable.notNull())
						{
							// clear parent to removeChild can put the drawable on the damped list
							setDrawableParent(NULL); // LLViewerObject::processUpdateMessage 3
						}

						cur_parentp->removeChild(this);

						setChanged(MOVED | SILHOUETTE);

						if (mDrawable.notNull())
						{
							// make sure this object gets a non-damped update
							gPipeline.markMoved(mDrawable, FALSE); // undamped
						}
					}
				}
			}
		}
	}

	new_rot.normQuat();

	if (sPingInterpolate && mesgsys != NULL)
	{ 
		LLCircuitData *cdp = gMessageSystem->mCircuitInfo.findCircuit(mesgsys->getSender());
		if (cdp)
		{
			// Note: delay is U32 and usually less then second,
			// converting it into seconds with valueInUnits will result in 0
			F32 ping_delay = 0.5f * time_dilation * ( ((F32)cdp->getPingDelay().value()) * 0.001f + gFrameDTClamped);
			LLVector3 diff = getVelocity() * ping_delay; 
			new_pos_parent += diff;
		}
		else
		{
			LL_WARNS() << "findCircuit() returned NULL; skipping interpolation" << LL_ENDL;
		}
	}

	//////////////////////////
	//
	// Set the generic change flags...
	//
	//

	// If we're going to skip this message, why are we 
	// doing all the parenting, etc above?
	if(mesgsys != NULL)
	{
	U32 packet_id = mesgsys->getCurrentRecvPacketID(); 
	if (packet_id < mLatestRecvPacketID && 
		mLatestRecvPacketID - packet_id < 65536)
	{
		//skip application of this message, it's old
		return retval;
	}
	mLatestRecvPacketID = packet_id;
	}

	// Set the change flags for scale
	if (new_scale != getScale())
	{
		setChanged(SCALED | SILHOUETTE);
		setScale(new_scale);  // Must follow setting permYouOwner()
	}

	// first, let's see if the new position is actually a change

	//static S32 counter = 0;

	F32 vel_mag_sq = getVelocity().magVecSquared();
	F32 accel_mag_sq = getAcceleration().magVecSquared();

	if (  ((b_changed_status)||(test_pos_parent != new_pos_parent))
		||(  (!isSelected())
		   &&(  (vel_mag_sq != 0.f)
			  ||(accel_mag_sq != 0.f)
			  ||(this_update_precision > mBestUpdatePrecision))))
	{
		mBestUpdatePrecision = this_update_precision;
		
		LLVector3 diff = new_pos_parent - test_pos_parent ;
		F32 mag_sqr = diff.magVecSquared() ;
		if(llfinite(mag_sqr)) 
		{
			setPositionParent(new_pos_parent);
		}
		else
		{
			LL_WARNS() << "Can not move the object/avatar to an infinite location!" << LL_ENDL ;	

			retval |= INVALID_UPDATE ;
		}

		if (mParent && ((LLViewerObject*)mParent)->isAvatar())
		{
			// we have changed the position of an attachment, so we need to clamp it
			LLVOAvatar *avatar = (LLVOAvatar*)mParent;

			avatar->clampAttachmentPositions();
		}
		
		// If we're snapping the position by more than 0.5m, update LLViewerStats::mAgentPositionSnaps
		if ( asAvatar() && asAvatar()->isSelf() && (mag_sqr > 0.25f) )
		{
			record(LLStatViewer::AGENT_POSITION_SNAP, LLUnit<F64, LLUnits::Meters>(diff.length()));
		}
	}

	if ((new_rot.isNotEqualEps(getRotation(), F_ALMOST_ZERO))
		|| (new_angv != old_angv))
	{
		if (new_rot != mPreviousRotation)
		{
			resetRot();
		}
		else if (new_angv != old_angv)
		{
			if (flagUsePhysics())
			{
				resetRot();
			}
			else
			{
				resetRotTime();
			}
		}

		// Remember the last rotation value
		mPreviousRotation = new_rot;

		// Set the rotation of the object followed by adjusting for the accumulated angular velocity (llSetTargetOmega)
		setRotation(new_rot * mAngularVelocityRot);
		setChanged(ROTATED | SILHOUETTE);
	}

	if ( gShowObjectUpdates )
	{
		LLColor4 color;
		if (update_type == OUT_TERSE_IMPROVED)
		{
			color.setVec(0.f, 0.f, 1.f, 1.f);
		}
		else
		{
			color.setVec(1.f, 0.f, 0.f, 1.f);
		}
		gPipeline.addDebugBlip(getPositionAgent(), color);
		LL_DEBUGS("MessageBlip") << "Update type " << (S32)update_type << " blip for local " << mLocalID << " at " << getPositionAgent() << LL_ENDL;
	}

	const F32 MAG_CUTOFF = F_APPROXIMATELY_ZERO;

	llassert(vel_mag_sq >= 0.f);
	llassert(accel_mag_sq >= 0.f);
	llassert(getAngularVelocity().magVecSquared() >= 0.f);

	if ((MAG_CUTOFF >= vel_mag_sq) && 
		(MAG_CUTOFF >= accel_mag_sq) &&
		(MAG_CUTOFF >= getAngularVelocity().magVecSquared()))
	{
		mStatic = TRUE; // This object doesn't move!
	}
	else
	{
		mStatic = FALSE;
	}

// BUG: This code leads to problems during group rotate and any scale operation.
// Small discepencies between the simulator and viewer representations cause the 
// selection center to creep, leading to objects moving around the wrong center.
// 
// Removing this, however, means that if someone else drags an object you have
// selected, your selection center and dialog boxes will be wrong.  It also means
// that higher precision information on selected objects will be ignored.
//
// I believe the group rotation problem is fixed.  JNC 1.21.2002
//
	// Additionally, if any child is selected, need to update the dialogs and selection
	// center.
	BOOL needs_refresh = mUserSelected;
	for (child_list_t::iterator iter = mChildList.begin();
		 iter != mChildList.end(); iter++)
	{
		LLViewerObject* child = *iter;
		needs_refresh = needs_refresh || child->mUserSelected;
	}

    static LLCachedControl<bool> allow_select_avatar(gSavedSettings, "AllowSelectAvatar", FALSE);
	if (needs_refresh)
	{
		LLSelectMgr::getInstance()->updateSelectionCenter();
		dialog_refresh_all();
	}
    else if (allow_select_avatar && asAvatar())
    {
        // Override any avatar position updates received
        // Works only if avatar was repositioned using build
        // tools and build floater is visible
        LLSelectMgr::getInstance()->overrideAvatarUpdates();
    }


	// Mark update time as approx. now, with the ping delay.
	// Ping delay is off because it's not set for velocity interpolation, causing
	// much jumping and hopping around...

//	U32 ping_delay = mesgsys->mCircuitInfo.getPingDelay();
	mLastInterpUpdateSecs = LLFrameTimer::getElapsedSeconds();
	mLastMessageUpdateSecs = mLastInterpUpdateSecs;
	if (mDrawable.notNull())
	{
		// Don't clear invisibility flag on update if still orphaned!
		if (mDrawable->isState(LLDrawable::FORCE_INVISIBLE) && !mOrphaned)
		{
// 			LL_DEBUGS() << "Clearing force invisible: " << mID << ":" << getPCodeString() << ":" << getPositionAgent() << LL_ENDL;
			mDrawable->clearState(LLDrawable::FORCE_INVISIBLE);
			gPipeline.markRebuild( mDrawable, LLDrawable::REBUILD_ALL);
		}
	}

	// Update special hover cursor status
	bool special_hover_cursor = specialHoverCursor();
	if (old_special_hover_cursor != special_hover_cursor
		&& mDrawable.notNull())
	{
		mDrawable->updateSpecialHoverCursor(special_hover_cursor);
	}

	return retval;
}

BOOL LLViewerObject::isActive() const
{
	return TRUE;
}

//load flags from cache or from message
void LLViewerObject::loadFlags(U32 flags)
{
	if(flags == (U32)(-1))
	{
		return; //invalid
	}

	// keep local flags and overwrite remote-controlled flags
	mFlags = (mFlags & FLAGS_LOCAL) | flags;

	// ...new objects that should come in selected need to be added to the selected list
	mCreateSelected = ((flags & FLAGS_CREATE_SELECTED) != 0);
	return;
}

void LLViewerObject::idleUpdate(LLAgent &agent, const F64 &frame_time)
{
	if (!mDead)
	{
		if (!mStatic && sVelocityInterpolate && !isSelected())
		{
			// calculate dt from last update
			F32 time_dilation = mRegionp ? mRegionp->getTimeDilation() : 1.0f;
			F32 dt_raw = ((F64Seconds)frame_time - mLastInterpUpdateSecs).value();
			F32 dt = time_dilation * dt_raw;

			applyAngularVelocity(dt);

			if (isAttachment())
			{
				mLastInterpUpdateSecs = (F64Seconds)frame_time;
				return;
			}
			else
			{	// Move object based on it's velocity and rotation
				interpolateLinearMotion(frame_time, dt);
			}
		}

		updateDrawable(FALSE);
	}
}


// Move an object due to idle-time viewer side updates by interpolating motion
void LLViewerObject::interpolateLinearMotion(const F64SecondsImplicit& frame_time, const F32SecondsImplicit& dt_seconds)
{
	// linear motion
	// PHYSICS_TIMESTEP is used below to correct for the fact that the velocity in object
	// updates represents the average velocity of the last timestep, rather than the final velocity.
	// the time dilation above should guarantee that dt is never less than PHYSICS_TIMESTEP, theoretically
	// 
	// *TODO: should also wrap linear accel/velocity in check
	// to see if object is selected, instead of explicitly
	// zeroing it out	

	F32 dt = dt_seconds;
	F64Seconds time_since_last_update = frame_time - mLastMessageUpdateSecs;
	if (time_since_last_update <= (F64Seconds)0.0 || dt <= 0.f)
	{
		return;
	}

	LLVector3 accel = getAcceleration();
	LLVector3 vel 	= getVelocity();
	
	if (sMaxUpdateInterpolationTime <= (F64Seconds)0.0)
	{	// Old code path ... unbounded, simple interpolation
		if (!(accel.isExactlyZero() && vel.isExactlyZero()))
		{
			LLVector3 pos   = (vel + (0.5f * (dt-PHYSICS_TIMESTEP)) * accel) * dt;  
		
			// region local  
			setPositionRegion(pos + getPositionRegion());
			setVelocity(vel + accel*dt);	
			
			// for objects that are spinning but not translating, make sure to flag them as having moved
			setChanged(MOVED | SILHOUETTE);
		}
	}
	else if (!accel.isExactlyZero() || !vel.isExactlyZero())		// object is moving
	{	// Object is moving, and hasn't been too long since we got an update from the server
		
		// Calculate predicted position and velocity
		LLVector3 new_pos = (vel + (0.5f * (dt-PHYSICS_TIMESTEP)) * accel) * dt;	
		LLVector3 new_v = accel * dt;

		if (time_since_last_update > sPhaseOutUpdateInterpolationTime &&
			sPhaseOutUpdateInterpolationTime > (F64Seconds)0.0)
		{	// Haven't seen a viewer update in a while, check to see if the circuit is still active
			if (mRegionp)
			{	// The simulator will NOT send updates if the object continues normally on the path
				// predicted by the velocity and the acceleration (often gravity) sent to the viewer
				// So check to see if the circuit is blocked, which means the sim is likely in a long lag
				LLCircuitData *cdp = gMessageSystem->mCircuitInfo.findCircuit( mRegionp->getHost() );
				if (cdp)
				{
					// Find out how many seconds since last packet arrived on the circuit
					F64Seconds time_since_last_packet = LLMessageSystem::getMessageTimeSeconds() - cdp->getLastPacketInTime();

					if (!cdp->isAlive() ||		// Circuit is dead or blocked
						 cdp->isBlocked() ||	// or doesn't seem to be getting any packets
						 (time_since_last_packet > sPhaseOutUpdateInterpolationTime))
					{
						// Start to reduce motion interpolation since we haven't seen a server update in a while
						F64Seconds time_since_last_interpolation = frame_time - mLastInterpUpdateSecs;
						F64 phase_out = 1.0;
						if (time_since_last_update > sMaxUpdateInterpolationTime)
						{	// Past the time limit, so stop the object
							phase_out = 0.0;
							//LL_INFOS() << "Motion phase out to zero" << LL_ENDL;

							// Kill angular motion as well.  Note - not adding this due to paranoia
							// about stopping rotation for llTargetOmega objects and not having it restart
							// setAngularVelocity(LLVector3::zero);
						}
						else if (mLastInterpUpdateSecs - mLastMessageUpdateSecs > sPhaseOutUpdateInterpolationTime)
						{	// Last update was already phased out a bit
							phase_out = (sMaxUpdateInterpolationTime - time_since_last_update) / 
										(sMaxUpdateInterpolationTime - time_since_last_interpolation);
							//LL_INFOS() << "Continuing motion phase out of " << (F32) phase_out << LL_ENDL;
						}
						else
						{	// Phase out from full value
							phase_out = (sMaxUpdateInterpolationTime - time_since_last_update) / 
										(sMaxUpdateInterpolationTime - sPhaseOutUpdateInterpolationTime);
							//LL_INFOS() << "Starting motion phase out of " << (F32) phase_out << LL_ENDL;
						}
						phase_out = llclamp(phase_out, 0.0, 1.0);

						new_pos = new_pos * ((F32) phase_out);
						new_v = new_v * ((F32) phase_out);
					}
				}
			}
		}

		new_pos = new_pos + getPositionRegion();
		new_v = new_v + vel;


		// Clamp interpolated position to minimum underground and maximum region height
		LLVector3d new_pos_global = mRegionp->getPosGlobalFromRegion(new_pos);
		F32 min_height;
		if (isAvatar())
		{	// Make a better guess about AVs not going underground
			min_height = LLWorld::getInstance()->resolveLandHeightGlobal(new_pos_global);
			min_height += (0.5f * getScale().mV[VZ]);
		}
		else
		{	// This will put the object underground, but we can't tell if it will stop 
			// at ground level or not
			min_height = LLWorld::getInstance()->getMinAllowedZ(this, new_pos_global);
			// Cap maximum height
			new_pos.mV[VZ] = llmin(LLWorld::getInstance()->getRegionMaxHeight(), new_pos.mV[VZ]);
		}

		new_pos.mV[VZ] = llmax(min_height, new_pos.mV[VZ]);

		// Check to see if it's going off the region
		LLVector3 temp(new_pos.mV[VX], new_pos.mV[VY], 0.f);
		if (temp.clamp(0.f, mRegionp->getWidth()))
		{	// Going off this region, so see if we might end up on another region
			LLVector3d old_pos_global = mRegionp->getPosGlobalFromRegion(getPositionRegion());
			new_pos_global = mRegionp->getPosGlobalFromRegion(new_pos);		// Re-fetch in case it got clipped above

			// Clip the positions to known regions
			LLVector3d clip_pos_global = LLWorld::getInstance()->clipToVisibleRegions(old_pos_global, new_pos_global);
			if (clip_pos_global != new_pos_global)
			{
				// Was clipped, so this means we hit a edge where there is no region to enter
				LLVector3 clip_pos = mRegionp->getPosRegionFromGlobal(clip_pos_global);
				LL_DEBUGS("Interpolate") << "Hit empty region edge, clipped predicted position to "
										 << clip_pos
										 << " from " << new_pos << LL_ENDL;
				new_pos = clip_pos;
				
				// Stop motion and get server update for bouncing on the edge
				new_v.clear();
				setAcceleration(LLVector3::zero);
			}
			else
			{
				// Check for how long we are crossing.
				// Note: theoretically we can find time from velocity, acceleration and
				// distance from border to new position, but it is not going to work
				// if 'phase_out' activates
				if (mRegionCrossExpire == 0)
				{
					// Workaround: we can't accurately figure out time when we cross border
					// so just write down time 'after the fact', it is far from optimal in
					// case of lags, but for lags sMaxUpdateInterpolationTime will kick in first
					LL_DEBUGS("Interpolate") << "Predicted region crossing, new position " << new_pos << LL_ENDL;
					mRegionCrossExpire = frame_time + sMaxRegionCrossingInterpolationTime;
				}
				else if (frame_time > mRegionCrossExpire)
				{
					// Predicting crossing over 1s, stop motion
					// Stop motion
					LL_DEBUGS("Interpolate") << "Predicting region crossing for too long, stopping at " << new_pos << LL_ENDL;
					new_v.clear();
					setAcceleration(LLVector3::zero);
					mRegionCrossExpire = 0;
				}
			}
		}
		else
		{
			mRegionCrossExpire = 0;
		}

		// Set new position and velocity
		setPositionRegion(new_pos);
		setVelocity(new_v);	
		
		// for objects that are spinning but not translating, make sure to flag them as having moved
		setChanged(MOVED | SILHOUETTE);
	}		

	// Update the last time we did anything
	mLastInterpUpdateSecs = frame_time;
}



BOOL LLViewerObject::setData(const U8 *datap, const U32 data_size)
{
	delete [] mData;

	if (datap)
	{
		mData = new U8[data_size];
		if (!mData)
		{
			return FALSE;
		}
		memcpy(mData, datap, data_size);		/* Flawfinder: ignore */
	}
	return TRUE;
}

// delete an item in the inventory, but don't tell the server. This is
// used internally by remove, update, and savescript.
// This will only delete the first item with an item_id in the list
void LLViewerObject::deleteInventoryItem(const LLUUID& item_id)
{
	if(mInventory)
	{
		LLInventoryObject::object_list_t::iterator it = mInventory->begin();
		LLInventoryObject::object_list_t::iterator end = mInventory->end();
		for( ; it != end; ++it )
		{
			if((*it)->getUUID() == item_id)
			{
				// This is safe only because we return immediatly.
				mInventory->erase(it); // will deref and delete it
				return;
			}
		}
		doInventoryCallback();
	}
}

void LLViewerObject::doUpdateInventory(
	LLPointer<LLViewerInventoryItem>& item,
	U8 key,
	bool is_new)
{
	LLViewerInventoryItem* old_item = NULL;
	if(TASK_INVENTORY_ITEM_KEY == key)
	{
		old_item = (LLViewerInventoryItem*)getInventoryObject(item->getUUID());
	}
	else if(TASK_INVENTORY_ASSET_KEY == key)
	{
		old_item = getInventoryItemByAsset(item->getAssetUUID());
	}
	LLUUID item_id;
	LLUUID new_owner;
	LLUUID new_group;
	BOOL group_owned = FALSE;
	if(old_item)
	{
		item_id = old_item->getUUID();
		new_owner = old_item->getPermissions().getOwner();
		new_group = old_item->getPermissions().getGroup();
		group_owned = old_item->getPermissions().isGroupOwned();
		old_item = NULL;
	}
	else
	{
		item_id = item->getUUID();
	}
	if(!is_new && mInventory)
	{
		// Attempt to update the local inventory. If we can get the
		// object perm, we have perfect visibility, so we want the
		// serial number to match. Otherwise, take our best guess and
		// make sure that the serial number does not match.
		deleteInventoryItem(item_id);
		LLPermissions perm(item->getPermissions());
		LLPermissions* obj_perm = LLSelectMgr::getInstance()->findObjectPermissions(this);
		bool is_atomic = ((S32)LLAssetType::AT_OBJECT == item->getType()) ? false : true;
		if(obj_perm)
		{
			perm.setOwnerAndGroup(LLUUID::null, obj_perm->getOwner(), obj_perm->getGroup(), is_atomic);
		}
		else
		{
			if(group_owned)
			{
				perm.setOwnerAndGroup(LLUUID::null, new_owner, new_group, is_atomic);
			}
			else if(!new_owner.isNull())
			{
				// The object used to be in inventory, so we can
				// assume the owner and group will match what they are
				// there.
				perm.setOwnerAndGroup(LLUUID::null, new_owner, new_group, is_atomic);
			}
			// *FIX: can make an even better guess by using the mPermGroup flags
			else if(permYouOwner())
			{
				// best guess.
				perm.setOwnerAndGroup(LLUUID::null, gAgent.getID(), item->getPermissions().getGroup(), is_atomic);
				--mExpectedInventorySerialNum;
			}
			else
			{
				// dummy it up.
				perm.setOwnerAndGroup(LLUUID::null, LLUUID::null, LLUUID::null, is_atomic);
				--mExpectedInventorySerialNum;
			}
		}
		LLViewerInventoryItem* oldItem = item;
		LLViewerInventoryItem* new_item = new LLViewerInventoryItem(oldItem);
		new_item->setPermissions(perm);
		mInventory->push_front(new_item);
		doInventoryCallback();
		++mExpectedInventorySerialNum;
	}
	else if (is_new)
	{
		++mExpectedInventorySerialNum;
	}
}

// save a script, which involves removing the old one, and rezzing
// in the new one. This method should be called with the asset id
// of the new and old script AFTER the bytecode has been saved.
void LLViewerObject::saveScript(
	const LLViewerInventoryItem* item,
	BOOL active,
	bool is_new)
{
	/*
	 * XXXPAM Investigate not making this copy.  Seems unecessary, but I'm unsure about the
	 * interaction with doUpdateInventory() called below.
	 */
	LL_DEBUGS() << "LLViewerObject::saveScript() " << item->getUUID() << " " << item->getAssetUUID() << LL_ENDL;

	LLPointer<LLViewerInventoryItem> task_item =
		new LLViewerInventoryItem(item->getUUID(), mID, item->getPermissions(),
								  item->getAssetUUID(), item->getType(),
								  item->getInventoryType(),
								  item->getName(), item->getDescription(),
								  item->getSaleInfo(), item->getFlags(),
								  item->getCreationDate());
	task_item->setTransactionID(item->getTransactionID());

	LLMessageSystem* msg = gMessageSystem;
	msg->newMessageFast(_PREHASH_RezScript);
	msg->nextBlockFast(_PREHASH_AgentData);
	msg->addUUIDFast(_PREHASH_AgentID, gAgent.getID());
	msg->addUUIDFast(_PREHASH_SessionID, gAgent.getSessionID());
	msg->addUUIDFast(_PREHASH_GroupID, gAgent.getGroupID());
	msg->nextBlockFast(_PREHASH_UpdateBlock);
	msg->addU32Fast(_PREHASH_ObjectLocalID, (mLocalID));
	U8 enabled = active;
	msg->addBOOLFast(_PREHASH_Enabled, enabled);
	msg->nextBlockFast(_PREHASH_InventoryBlock);
	task_item->packMessage(msg);
	msg->sendReliable(mRegionp->getHost());

	// do the internal logic
	doUpdateInventory(task_item, TASK_INVENTORY_ITEM_KEY, is_new);
}

void LLViewerObject::moveInventory(const LLUUID& folder_id,
								   const LLUUID& item_id)
{
	LL_DEBUGS() << "LLViewerObject::moveInventory " << item_id << LL_ENDL;
	LLMessageSystem* msg = gMessageSystem;
	msg->newMessageFast(_PREHASH_MoveTaskInventory);
	msg->nextBlockFast(_PREHASH_AgentData);
	msg->addUUIDFast(_PREHASH_AgentID, gAgent.getID());
	msg->addUUIDFast(_PREHASH_SessionID, gAgent.getSessionID());
	msg->addUUIDFast(_PREHASH_FolderID, folder_id);
	msg->nextBlockFast(_PREHASH_InventoryData);
	msg->addU32Fast(_PREHASH_LocalID, mLocalID);
	msg->addUUIDFast(_PREHASH_ItemID, item_id);
	msg->sendReliable(mRegionp->getHost());

	LLInventoryObject* inv_obj = getInventoryObject(item_id);
	if(inv_obj)
	{
		LLViewerInventoryItem* item = (LLViewerInventoryItem*)inv_obj;
		if(!item->getPermissions().allowCopyBy(gAgent.getID()))
		{
			deleteInventoryItem(item_id);
			++mExpectedInventorySerialNum;
		}
	}
}

void LLViewerObject::dirtyInventory()
{
	// If there aren't any LLVOInventoryListeners, we won't be
	// able to update our mInventory when it comes back from the
	// simulator, so we should not clear the inventory either.
	if(mInventory && !mInventoryCallbacks.empty())
	{
		mInventory->clear(); // will deref and delete entries
		delete mInventory;
		mInventory = NULL;
	}
	mInventoryDirty = TRUE;
}

void LLViewerObject::registerInventoryListener(LLVOInventoryListener* listener, void* user_data)
{
	LLInventoryCallbackInfo* info = new LLInventoryCallbackInfo;
	info->mListener = listener;
	info->mInventoryData = user_data;
	mInventoryCallbacks.push_front(info);
}

void LLViewerObject::removeInventoryListener(LLVOInventoryListener* listener)
{
	if (listener == NULL)
		return;
	for (callback_list_t::iterator iter = mInventoryCallbacks.begin();
		 iter != mInventoryCallbacks.end(); )
	{
		callback_list_t::iterator curiter = iter++;
		LLInventoryCallbackInfo* info = *curiter;
		if (info->mListener == listener)
		{
			delete info;
			mInventoryCallbacks.erase(curiter);
			break;
		}
	}
}

BOOL LLViewerObject::isInventoryPending()
{
    return mInvRequestState != INVENTORY_REQUEST_STOPPED;
}

void LLViewerObject::clearInventoryListeners()
{
	for_each(mInventoryCallbacks.begin(), mInventoryCallbacks.end(), DeletePointer());
	mInventoryCallbacks.clear();
}

bool LLViewerObject::hasInventoryListeners()
{
	return !mInventoryCallbacks.empty();
}

void LLViewerObject::requestInventory()
{
	if(mInventoryDirty && mInventory && !mInventoryCallbacks.empty())
	{
		mInventory->clear(); // will deref and delete entries
		delete mInventory;
		mInventory = NULL;
	}

	if(mInventory)
	{
		// inventory is either up to date or doesn't has a listener
		// if it is dirty, leave it this way in case we gain a listener
		doInventoryCallback();
	}
	else
	{
		// since we are going to request it now
		mInventoryDirty = FALSE;

		// Note: throws away duplicate requests
		fetchInventoryFromServer();
	}
}

void LLViewerObject::fetchInventoryFromServer()
{
	if (!isInventoryPending())
	{
		delete mInventory;
		mInventory = NULL;

		// Results in processTaskInv
		LLMessageSystem* msg = gMessageSystem;
		msg->newMessageFast(_PREHASH_RequestTaskInventory);
		msg->nextBlockFast(_PREHASH_AgentData);
		msg->addUUIDFast(_PREHASH_AgentID, gAgent.getID());
		msg->addUUIDFast(_PREHASH_SessionID, gAgent.getSessionID());
		msg->nextBlockFast(_PREHASH_InventoryData);
		msg->addU32Fast(_PREHASH_LocalID, mLocalID);
		msg->sendReliable(mRegionp->getHost());

		// This will get reset by doInventoryCallback or processTaskInv
		mInvRequestState = INVENTORY_REQUEST_PENDING;
	}
}

void LLViewerObject::fetchInventoryDelayed(const F64 &time_seconds)
{
    // unless already waiting, drop previous request and shedule an update
    if (mInvRequestState != INVENTORY_REQUEST_WAIT)
    {
        if (mInvRequestXFerId != 0)
        {
            // abort download.
            gXferManager->abortRequestById(mInvRequestXFerId, -1);
            mInvRequestXFerId = 0;
        }
        mInvRequestState = INVENTORY_REQUEST_WAIT; // affects isInventoryPending()
        LLCoros::instance().launch("LLViewerObject::fetchInventoryDelayedCoro()",
            boost::bind(&LLViewerObject::fetchInventoryDelayedCoro, mID, time_seconds));
    }
}

//static
void LLViewerObject::fetchInventoryDelayedCoro(const LLUUID task_inv, const F64 time_seconds)
{
    llcoro::suspendUntilTimeout(time_seconds);
    LLViewerObject *obj = gObjectList.findObject(task_inv);
    if (obj)
    {
        // Might be good idea to prolong delay here in case expected serial changed.
        // As it is, it will get a response with obsolete serial and will delay again.

        // drop waiting state to unlock isInventoryPending()
        obj->mInvRequestState = INVENTORY_REQUEST_STOPPED;
        obj->fetchInventoryFromServer();
    }
}

LLControlAvatar *LLViewerObject::getControlAvatar()
{
    return getRootEdit()->mControlAvatar.get();
}

LLControlAvatar *LLViewerObject::getControlAvatar() const
{
    return getRootEdit()->mControlAvatar.get();
}

// Manage the control avatar state of a given object.
// Any object can be flagged as animated, but for performance reasons
// we don't want to incur the overhead of managing a control avatar
// unless this would have some user-visible consequence. That is,
// there should be at least one rigged mesh in the linkset. Operations
// that change the state of a linkset, such as linking or unlinking
// prims, can also mean that a control avatar needs to be added or
// removed. At the end, if there is a control avatar, we make sure
// that its animation state is current.
void LLViewerObject::updateControlAvatar()
{
    LLViewerObject *root = getRootEdit();
    bool is_animated_object = root->isAnimatedObject();
    bool has_control_avatar = getControlAvatar();
    if (!is_animated_object && !has_control_avatar)
    {
        return;
    }

    bool should_have_control_avatar = false;
    if (is_animated_object)
    {
        bool any_rigged_mesh = root->isRiggedMesh();
        LLViewerObject::const_child_list_t& child_list = root->getChildren();
        for (LLViewerObject::const_child_list_t::const_iterator iter = child_list.begin();
             iter != child_list.end(); ++iter)
        {
            const LLViewerObject* child = *iter;
            any_rigged_mesh = any_rigged_mesh || child->isRiggedMesh();
        }
        should_have_control_avatar = is_animated_object && any_rigged_mesh;
    }

    if (should_have_control_avatar && !has_control_avatar)
    {
        std::string vobj_name = llformat("Vol%p", root);
        LL_DEBUGS("AnimatedObjects") << vobj_name << " calling linkControlAvatar()" << LL_ENDL;
        root->linkControlAvatar();
    }
    if (!should_have_control_avatar && has_control_avatar)
    {
        std::string vobj_name = llformat("Vol%p", root);
        LL_DEBUGS("AnimatedObjects") << vobj_name << " calling unlinkControlAvatar()" << LL_ENDL;
        root->unlinkControlAvatar();
    }
    if (getControlAvatar())
    {
        getControlAvatar()->updateAnimations();
        if (isSelected())
        {
            LLSelectMgr::getInstance()->pauseAssociatedAvatars();
        }
    }
}

void LLViewerObject::linkControlAvatar()
{
    if (!getControlAvatar() && isRootEdit())
    {
        LLVOVolume *volp = dynamic_cast<LLVOVolume*>(this);
        if (!volp)
        {
            LL_WARNS() << "called with null or non-volume object" << LL_ENDL;
            return;
        }
        mControlAvatar = LLControlAvatar::createControlAvatar(volp);
        LL_DEBUGS("AnimatedObjects") << volp->getID() 
                                     << " created control av for " 
                                     << (S32) (1+volp->numChildren()) << " prims" << LL_ENDL;
    }
    LLControlAvatar *cav = getControlAvatar();
    if (cav)
    {
        cav->updateAttachmentOverrides();
        if (!cav->mPlaying)
        {
            cav->mPlaying = true;
            //if (!cav->mRootVolp->isAnySelected())
            {
                cav->updateVolumeGeom();
                cav->mRootVolp->recursiveMarkForUpdate();
            }
        }
    }
    else
    {
        LL_WARNS() << "no control avatar found!" << LL_ENDL;
    }
}

void LLViewerObject::unlinkControlAvatar()
{
    if (getControlAvatar())
    {
        getControlAvatar()->updateAttachmentOverrides();
    }
    if (isRootEdit())
    {
        // This will remove the entire linkset from the control avatar
        if (mControlAvatar)
        {
            mControlAvatar->markForDeath();
			mControlAvatar->mRootVolp = NULL;
            mControlAvatar = NULL;
        }
    }
    // For non-root prims, removing from the linkset will
    // automatically remove the control avatar connection.
}

// virtual
bool LLViewerObject::isAnimatedObject() const
{
    return false;
}

struct LLFilenameAndTask
{
	LLUUID mTaskID;
	std::string mFilename;

	// for sequencing in case of multiple updates
	S16 mSerial;
#ifdef _DEBUG
	static S32 sCount;
	LLFilenameAndTask()
	{
		++sCount;
		LL_DEBUGS() << "Constructing LLFilenameAndTask: " << sCount << LL_ENDL;
	}
	~LLFilenameAndTask()
	{
		--sCount;
		LL_DEBUGS() << "Destroying LLFilenameAndTask: " << sCount << LL_ENDL;
	}
private:
	LLFilenameAndTask(const LLFilenameAndTask& rhs);
	const LLFilenameAndTask& operator=(const LLFilenameAndTask& rhs) const;
#endif
};

#ifdef _DEBUG
S32 LLFilenameAndTask::sCount = 0;
#endif

// static
void LLViewerObject::processTaskInv(LLMessageSystem* msg, void** user_data)
{
    LLUUID task_id;
    msg->getUUIDFast(_PREHASH_InventoryData, _PREHASH_TaskID, task_id);
    LLViewerObject* object = gObjectList.findObject(task_id);
    if (!object)
    {
        LL_WARNS() << "LLViewerObject::processTaskInv object "
            << task_id << " does not exist." << LL_ENDL;
        return;
    }

    // we can receive multiple task updates simultaneously, make sure we will not rewrite newer with older update
    S16 serial = 0;
    msg->getS16Fast(_PREHASH_InventoryData, _PREHASH_Serial, serial);

    if (serial == object->mInventorySerialNum
        && serial < object->mExpectedInventorySerialNum)
    {
        // Loop Protection.
        // We received same serial twice.
        // Viewer did some changes to inventory that couldn't be saved server side
        // or something went wrong to cause serial to be out of sync.
        // Drop xfer and restart after some time, assign server's value as expected
        LL_WARNS() << "Task inventory serial might be out of sync, server serial: " << serial << " client expected serial: " << object->mExpectedInventorySerialNum << LL_ENDL;
        object->mExpectedInventorySerialNum = serial;
        object->fetchInventoryDelayed(INVENTORY_UPDATE_WAIT_TIME_DESYNC);
    }
    else if (serial < object->mExpectedInventorySerialNum)
    {
        // Out of date message, record to current serial for loop protection, but do not load it
        // Drop xfer and restart after some time
        if (serial < object->mInventorySerialNum)
        {
            LL_WARNS() << "Task serial decreased. Potentially out of order packet or desync." << LL_ENDL;
        }
        object->mInventorySerialNum = serial;
        object->fetchInventoryDelayed(INVENTORY_UPDATE_WAIT_TIME_OUTDATED);
    }
    else if (serial >= object->mExpectedInventorySerialNum)
    {
        LLFilenameAndTask* ft = new LLFilenameAndTask;
        ft->mTaskID = task_id;
        ft->mSerial = serial;
        
        // We received version we expected or newer. Load it.
        object->mInventorySerialNum = ft->mSerial;
        object->mExpectedInventorySerialNum = ft->mSerial;

        std::string unclean_filename;
        msg->getStringFast(_PREHASH_InventoryData, _PREHASH_Filename, unclean_filename);
        ft->mFilename = LLDir::getScrubbedFileName(unclean_filename);

        if (ft->mFilename.empty())
        {
            LL_DEBUGS() << "Task has no inventory" << LL_ENDL;
            // mock up some inventory to make a drop target.
            if (object->mInventory)
            {
                object->mInventory->clear(); // will deref and delete it
            }
            else
            {
                object->mInventory = new LLInventoryObject::object_list_t();
            }
            LLPointer<LLInventoryObject> obj;
            obj = new LLInventoryObject(object->mID, LLUUID::null,
                LLAssetType::AT_CATEGORY,
                "Contents");
            object->mInventory->push_front(obj);
            object->doInventoryCallback();
            delete ft;
            return;
        }
        U64 new_id = gXferManager->requestFile(gDirUtilp->getExpandedFilename(LL_PATH_CACHE, ft->mFilename),
            ft->mFilename, LL_PATH_CACHE,
            object->mRegionp->getHost(),
            TRUE,
            &LLViewerObject::processTaskInvFile,
            (void**)ft, // This takes ownership of ft
            LLXferManager::HIGH_PRIORITY);
        if (object->mInvRequestState == INVENTORY_XFER)
        {
            if (new_id > 0 && new_id != object->mInvRequestXFerId)
            {
                // we started new download.
                gXferManager->abortRequestById(object->mInvRequestXFerId, -1);
                object->mInvRequestXFerId = new_id;
            }
        }
        else
        {
            object->mInvRequestState = INVENTORY_XFER;
            object->mInvRequestXFerId = new_id;
        }
    }
}

void LLViewerObject::processTaskInvFile(void** user_data, S32 error_code, LLExtStat ext_status)
{
	LLFilenameAndTask* ft = (LLFilenameAndTask*)user_data;
	LLViewerObject* object = NULL;

	if (ft
		&& (0 == error_code)
		&& (object = gObjectList.findObject(ft->mTaskID))
		&& ft->mSerial >= object->mInventorySerialNum)
	{
		object->mInventorySerialNum = ft->mSerial;
		LL_DEBUGS() << "Receiving inventory task file for serial " << object->mInventorySerialNum << " taskid: " << ft->mTaskID << LL_ENDL;
		if (ft->mSerial < object->mExpectedInventorySerialNum)
		{
			// User managed to change something while inventory was loading
			LL_DEBUGS() << "Processing file that is potentially out of date for task: " << ft->mTaskID << LL_ENDL;
		}

		if (object->loadTaskInvFile(ft->mFilename))
		{

			LLInventoryObject::object_list_t::iterator it = object->mInventory->begin();
			LLInventoryObject::object_list_t::iterator end = object->mInventory->end();
			std::list<LLUUID>& pending_lst = object->mPendingInventoryItemsIDs;

			for (; it != end && pending_lst.size(); ++it)
			{
				LLViewerInventoryItem* item = dynamic_cast<LLViewerInventoryItem*>(it->get());
				if(item && item->getType() != LLAssetType::AT_CATEGORY)
				{
					std::list<LLUUID>::iterator id_it = std::find(pending_lst.begin(), pending_lst.begin(), item->getAssetUUID());
					if (id_it != pending_lst.end())
					{
						pending_lst.erase(id_it);
					}
				}
			}
		}
		else
		{
			// MAINT-2597 - crash when trying to edit a no-mod object
			// Somehow get an contents inventory response, but with an invalid stream (possibly 0 size?)
			// Stated repro was specific to no-mod objects so failing without user interaction should be safe.
			LL_WARNS() << "Trying to load invalid task inventory file. Ignoring file contents." << LL_ENDL;
		}
	}
	else
	{
		// This Occurs When two requests were made, and the first one
		// has already handled it.
		LL_DEBUGS() << "Problem loading task inventory. Return code: "
				 << error_code << LL_ENDL;
	}
	delete ft;
}

BOOL LLViewerObject::loadTaskInvFile(const std::string& filename)
{
	std::string filename_and_local_path = gDirUtilp->getExpandedFilename(LL_PATH_CACHE, filename);
	llifstream ifs(filename_and_local_path.c_str());
	if(ifs.good())
	{
		U32 fail_count = 0;
		char buffer[MAX_STRING];	/* Flawfinder: ignore */
		// *NOTE: This buffer size is hard coded into scanf() below.
		char keyword[MAX_STRING];	/* Flawfinder: ignore */
		if(mInventory)
		{
			mInventory->clear(); // will deref and delete it
		}
		else
		{
			mInventory = new LLInventoryObject::object_list_t;
		}
		while(ifs.good())
		{
			ifs.getline(buffer, MAX_STRING);
			if (sscanf(buffer, " %254s", keyword) == EOF) /* Flawfinder: ignore */
			{
				// Blank file?
				LL_WARNS() << "Issue reading from file '"
						<< filename << "'" << LL_ENDL;
				break;
			}
			else if(0 == strcmp("inv_item", keyword))
			{
				LLPointer<LLInventoryObject> inv = new LLViewerInventoryItem;
				inv->importLegacyStream(ifs);
				mInventory->push_front(inv);
			}
			else if(0 == strcmp("inv_object", keyword))
			{
				LLPointer<LLInventoryObject> inv = new LLInventoryObject;
				inv->importLegacyStream(ifs);
				inv->rename("Contents");
				mInventory->push_front(inv);
			}
			else if (fail_count >= MAX_INV_FILE_READ_FAILS)
			{
				LL_WARNS() << "Encountered too many unknowns while reading from file: '"
						<< filename << "'" << LL_ENDL;
				break;
			}
			else
			{
				// Is there really a point to continue processing? We already failing to display full inventory
				fail_count++;
				LL_WARNS_ONCE() << "Unknown token while reading from inventory file. Token: '"
						<< keyword << "'" << LL_ENDL;
			}
		}
		ifs.close();
		LLFile::remove(filename_and_local_path);
	}
	else
	{
		LL_WARNS() << "unable to load task inventory: " << filename_and_local_path
				<< LL_ENDL;
		return FALSE;
	}
	doInventoryCallback();

	return TRUE;
}

void LLViewerObject::doInventoryCallback()
{
	for (callback_list_t::iterator iter = mInventoryCallbacks.begin();
		 iter != mInventoryCallbacks.end(); )
	{
		callback_list_t::iterator curiter = iter++;
		LLInventoryCallbackInfo* info = *curiter;
		if (info->mListener != NULL)
		{
			info->mListener->inventoryChanged(this,
								 mInventory,
								 mInventorySerialNum,
								 info->mInventoryData);
		}
		else
		{
			LL_INFOS() << "LLViewerObject::doInventoryCallback() deleting bad listener entry." << LL_ENDL;
			delete info;
			mInventoryCallbacks.erase(curiter);
		}
	}

	// release inventory loading state
	mInvRequestXFerId = 0;
	mInvRequestState = INVENTORY_REQUEST_STOPPED;
}

void LLViewerObject::removeInventory(const LLUUID& item_id)
{
	LLMessageSystem* msg = gMessageSystem;
	msg->newMessageFast(_PREHASH_RemoveTaskInventory);
	msg->nextBlockFast(_PREHASH_AgentData);
	msg->addUUIDFast(_PREHASH_AgentID, gAgent.getID());
	msg->addUUIDFast(_PREHASH_SessionID, gAgent.getSessionID());
	msg->nextBlockFast(_PREHASH_InventoryData);
	msg->addU32Fast(_PREHASH_LocalID, mLocalID);
	msg->addUUIDFast(_PREHASH_ItemID, item_id);
	msg->sendReliable(mRegionp->getHost());
	deleteInventoryItem(item_id);
	++mExpectedInventorySerialNum;
}

bool LLViewerObject::isAssetInInventory(LLViewerInventoryItem* item)
{
	bool result = false;

	if (item)
	{
		std::list<LLUUID>::iterator begin = mPendingInventoryItemsIDs.begin();
		std::list<LLUUID>::iterator end = mPendingInventoryItemsIDs.end();

		bool is_fetching = std::find(begin, end, item->getAssetUUID()) != end;
		bool is_fetched = getInventoryItemByAsset(item->getAssetUUID()) != NULL;

		result = is_fetched || is_fetching;
	}

	return result;
}

void LLViewerObject::updateMaterialInventory(LLViewerInventoryItem* item, U8 key, bool is_new)
{
    if (!item)
    {
        return;
    }
    if (LLAssetType::AT_TEXTURE != item->getType()
        && LLAssetType::AT_MATERIAL != item->getType())
    {
        // Not supported
        return;
    }

    if (isAssetInInventory(item))
    {
        // already there
        return;
    }

    mPendingInventoryItemsIDs.push_back(item->getAssetUUID());
    updateInventory(item, key, is_new);
}

void LLViewerObject::updateInventory(
	LLViewerInventoryItem* item,
	U8 key,
	bool is_new)
{
	// This slices the object into what we're concerned about on the
	// viewer. The simulator will take the permissions and transfer
	// ownership.
	LLPointer<LLViewerInventoryItem> task_item =
		new LLViewerInventoryItem(item->getUUID(), mID, item->getPermissions(),
								  item->getAssetUUID(), item->getType(),
								  item->getInventoryType(),
								  item->getName(), item->getDescription(),
								  item->getSaleInfo(),
								  item->getFlags(),
								  item->getCreationDate());
	task_item->setTransactionID(item->getTransactionID());
	LLMessageSystem* msg = gMessageSystem;
	msg->newMessageFast(_PREHASH_UpdateTaskInventory);
	msg->nextBlockFast(_PREHASH_AgentData);
	msg->addUUIDFast(_PREHASH_AgentID, gAgent.getID());
	msg->addUUIDFast(_PREHASH_SessionID, gAgent.getSessionID());
	msg->nextBlockFast(_PREHASH_UpdateData);
	msg->addU32Fast(_PREHASH_LocalID, mLocalID);
	msg->addU8Fast(_PREHASH_Key, key);
	msg->nextBlockFast(_PREHASH_InventoryData);
	task_item->packMessage(msg);
	msg->sendReliable(mRegionp->getHost());

	// do the internal logic
	doUpdateInventory(task_item, key, is_new);
}

void LLViewerObject::updateInventoryLocal(LLInventoryItem* item, U8 key)
{
	LLPointer<LLViewerInventoryItem> task_item =
		new LLViewerInventoryItem(item->getUUID(), mID, item->getPermissions(),
								  item->getAssetUUID(), item->getType(),
								  item->getInventoryType(),
								  item->getName(), item->getDescription(),
								  item->getSaleInfo(), item->getFlags(),
								  item->getCreationDate());

	// do the internal logic
	const bool is_new = false;
	doUpdateInventory(task_item, key, is_new);
}

LLInventoryObject* LLViewerObject::getInventoryObject(const LLUUID& item_id)
{
	LLInventoryObject* rv = NULL;
	if(mInventory)
	{
		LLInventoryObject::object_list_t::iterator it = mInventory->begin();
		LLInventoryObject::object_list_t::iterator end = mInventory->end();
		for ( ; it != end; ++it)
		{
			if((*it)->getUUID() == item_id)
			{
				rv = *it;
				break;
			}
		}		
	}
	return rv;
}

LLInventoryItem* LLViewerObject::getInventoryItem(const LLUUID& item_id)
{
	LLInventoryObject* iobj = getInventoryObject(item_id);
	if (!iobj || iobj->getType() == LLAssetType::AT_CATEGORY)
	{
		return NULL;
	}
	LLInventoryItem* item = dynamic_cast<LLInventoryItem*>(iobj);
	return item;
}

void LLViewerObject::getInventoryContents(LLInventoryObject::object_list_t& objects)
{
	if(mInventory)
	{
		LLInventoryObject::object_list_t::iterator it = mInventory->begin();
		LLInventoryObject::object_list_t::iterator end = mInventory->end();
		for( ; it != end; ++it)
		{
			if ((*it)->getType() != LLAssetType::AT_CATEGORY)
			{
				objects.push_back(*it);
			}
		}
	}
}

LLInventoryObject* LLViewerObject::getInventoryRoot()
{
	if (!mInventory || !mInventory->size())
	{
		return NULL;
	}
	return mInventory->back();
}

LLViewerInventoryItem* LLViewerObject::getInventoryItemByAsset(const LLUUID& asset_id)
{
	if (mInventoryDirty)
		LL_WARNS() << "Peforming inventory lookup for object " << mID << " that has dirty inventory!" << LL_ENDL;

	LLViewerInventoryItem* rv = NULL;
	if(mInventory)
	{
		LLViewerInventoryItem* item = NULL;

		LLInventoryObject::object_list_t::iterator it = mInventory->begin();
		LLInventoryObject::object_list_t::iterator end = mInventory->end();
		for( ; it != end; ++it)
		{
			LLInventoryObject* obj = *it;
			if(obj->getType() != LLAssetType::AT_CATEGORY)
			{
				// *FIX: gank-ass down cast!
				item = (LLViewerInventoryItem*)obj;
				if(item->getAssetUUID() == asset_id)
				{
					rv = item;
					break;
				}
			}
		}		
	}
	return rv;
}

void LLViewerObject::updateViewerInventoryAsset(
					const LLViewerInventoryItem* item,
					const LLUUID& new_asset)
{
	LLPointer<LLViewerInventoryItem> task_item =
		new LLViewerInventoryItem(item);
	task_item->setAssetUUID(new_asset);

	// do the internal logic
	doUpdateInventory(task_item, TASK_INVENTORY_ITEM_KEY, false);
}

void LLViewerObject::setPixelAreaAndAngle(LLAgent &agent)
{
	if (getVolume())
	{	//volumes calculate pixel area and angle per face
		return;
	}
	
	LLVector3 viewer_pos_agent = gAgentCamera.getCameraPositionAgent();
	LLVector3 pos_agent = getRenderPosition();

	F32 dx = viewer_pos_agent.mV[VX] - pos_agent.mV[VX];
	F32 dy = viewer_pos_agent.mV[VY] - pos_agent.mV[VY];
	F32 dz = viewer_pos_agent.mV[VZ] - pos_agent.mV[VZ];

	F32 max_scale = getMaxScale();
	F32 mid_scale = getMidScale();
	F32 min_scale = getMinScale();

	// IW: estimate - when close to large objects, computing range based on distance from center is no good
	// to try to get a min distance from face, subtract min_scale/2 from the range.
	// This means we'll load too much detail sometimes, but that's better than not enough
	// I don't think there's a better way to do this without calculating distance per-poly
	F32 range = sqrt(dx*dx + dy*dy + dz*dz) - min_scale/2;

	LLViewerCamera* camera = LLViewerCamera::getInstance();
	if (range < 0.001f || isHUDAttachment())		// range == zero
	{
		mAppAngle = 180.f;
		mPixelArea = (F32)camera->getScreenPixelArea();
	}
	else
	{
		mAppAngle = (F32) atan2( max_scale, range) * RAD_TO_DEG;

		F32 pixels_per_meter = camera->getPixelMeterRatio() / range;

		mPixelArea = (pixels_per_meter * max_scale) * (pixels_per_meter * mid_scale);
		if (mPixelArea > camera->getScreenPixelArea())
		{
			mAppAngle = 180.f;
			mPixelArea = (F32)camera->getScreenPixelArea();
		}
	}
}

BOOL LLViewerObject::updateLOD()
{
	return FALSE;
}

BOOL LLViewerObject::updateGeometry(LLDrawable *drawable)
{
	return TRUE;
}

void LLViewerObject::updateGL()
{

}

void LLViewerObject::updateFaceSize(S32 idx)
{
	
}

LLDrawable* LLViewerObject::createDrawable(LLPipeline *pipeline)
{
	return NULL;
}

void LLViewerObject::setScale(const LLVector3 &scale, BOOL damped)
{
	LLPrimitive::setScale(scale);
	if (mDrawable.notNull())
	{
		//encompass completely sheared objects by taking 
		//the most extreme point possible (<1,1,0.5>)
		mDrawable->setRadius(LLVector3(1,1,0.5f).scaleVec(scale).magVec());
		updateDrawable(damped);
	}

	if( (LL_PCODE_VOLUME == getPCode()) && !isDead() )
	{
		if (permYouOwner() || (scale.magVecSquared() > (7.5f * 7.5f)) )
		{
			if (!mOnMap)
			{
				llassert_always(LLWorld::getInstance()->getRegionFromHandle(getRegion()->getHandle()));

				gObjectList.addToMap(this);
				mOnMap = TRUE;
			}
		}
		else
		{
			if (mOnMap)
			{
				gObjectList.removeFromMap(this);
				mOnMap = FALSE;
			}
		}
	}
}

void LLViewerObject::setObjectCostStale()
{
	mCostStale = true;
    // *NOTE: This is harmlessly redundant for Blinn-Phong material updates, as
    // the root prim currently gets set stale anyway due to other property
    // updates. But it is needed for GLTF material ID updates.
    // -Cosmic,2023-06-27
    getRootEdit()->mCostStale = true;
}

void LLViewerObject::setObjectCost(F32 cost)
{
	mObjectCost = cost;
	mCostStale = false;

	if (isSelected())
	{
		gFloaterTools->dirty();
	}
}

void LLViewerObject::setLinksetCost(F32 cost)
{
	mLinksetCost = cost;
	mCostStale = false;

	BOOL needs_refresh = isSelected();
	child_list_t::iterator iter = mChildList.begin();
	while(iter != mChildList.end() && !needs_refresh)
	{
		LLViewerObject* child = *iter;
		needs_refresh = child->isSelected();
		iter++;
	}

	if (needs_refresh)
	{
		gFloaterTools->dirty();
	}
}

void LLViewerObject::setPhysicsCost(F32 cost)
{
	mPhysicsCost = cost;
	mCostStale = false;

	if (isSelected())
	{
		gFloaterTools->dirty();
	}
}

void LLViewerObject::setLinksetPhysicsCost(F32 cost)
{
	mLinksetPhysicsCost = cost;
	mCostStale = false;
	
	if (isSelected())
	{
		gFloaterTools->dirty();
	}
}


F32 LLViewerObject::getObjectCost()
{
	if (mCostStale)
	{
		gObjectList.updateObjectCost(this);
	}
	
	return mObjectCost;
}

F32 LLViewerObject::getLinksetCost()
{
	if (mCostStale)
	{
		gObjectList.updateObjectCost(this);
	}

	return mLinksetCost;
}

F32 LLViewerObject::getPhysicsCost()
{
	if (mCostStale)
	{
		gObjectList.updateObjectCost(this);
	}
	
	return mPhysicsCost;
}

F32 LLViewerObject::getLinksetPhysicsCost()
{
	if (mCostStale)
	{
		gObjectList.updateObjectCost(this);
	}

	return mLinksetPhysicsCost;
}

F32 LLViewerObject::recursiveGetEstTrianglesMax() const
{
    F32 est_tris = getEstTrianglesMax();
    for (child_list_t::const_iterator iter = mChildList.begin();
         iter != mChildList.end(); iter++)
    {
        const LLViewerObject* child = *iter;
        if (!child->isAvatar())
        {
            est_tris += child->recursiveGetEstTrianglesMax();
        }
    }
    return est_tris;
}

S32 LLViewerObject::getAnimatedObjectMaxTris() const
{
    S32 max_tris = 0;
    if (gSavedSettings.getBOOL("AnimatedObjectsIgnoreLimits")) 
    {
        max_tris = S32_MAX;
    }
    else
    {
        if (gAgent.getRegion())
        {
            LLSD features;
            gAgent.getRegion()->getSimulatorFeatures(features);
            if (features.has("AnimatedObjects"))
            {
                max_tris = features["AnimatedObjects"]["AnimatedObjectMaxTris"].asInteger();
            }
        }
    }
    return max_tris;
}

F32 LLViewerObject::getEstTrianglesMax() const
{
    return 0.f;
}

F32 LLViewerObject::getEstTrianglesStreamingCost() const
{
    return 0.f;
}

// virtual
F32 LLViewerObject::getStreamingCost() const
{
	return 0.f;
}

// virtual
bool LLViewerObject::getCostData(LLMeshCostData& costs) const
{
    costs = LLMeshCostData();
    return false;
}

U32 LLViewerObject::getTriangleCount(S32* vcount) const
{
	return 0;
}

U32 LLViewerObject::getHighLODTriangleCount()
{
	return 0;
}

U32 LLViewerObject::recursiveGetTriangleCount(S32* vcount) const
{
    S32 total_tris = getTriangleCount(vcount);
    LLViewerObject::const_child_list_t& child_list = getChildren();
    for (LLViewerObject::const_child_list_t::const_iterator iter = child_list.begin();
         iter != child_list.end(); ++iter)
    {
        LLViewerObject* childp = *iter;
        if (childp)
        {
            total_tris += childp->getTriangleCount(vcount);
        }
    }
    return total_tris;
}

// This is using the stored surface area for each volume (which
// defaults to 1.0 for the case of everything except a sculpt) and
// then scaling it linearly based on the largest dimension in the
// prim's scale. Should revisit at some point.
F32 LLViewerObject::recursiveGetScaledSurfaceArea() const
{
    LL_PROFILE_ZONE_SCOPED_CATEGORY_VOLUME;
    F32 area = 0.f;
    const LLDrawable* drawable = mDrawable;
    if (drawable)
    {
        const LLVOVolume* volume = drawable->getVOVolume();
        if (volume)
        {
            if (volume->getVolume())
            {
				const LLVector3& scale = volume->getScale();
                area += volume->getVolume()->getSurfaceArea() * llmax(llmax(scale.mV[0], scale.mV[1]), scale.mV[2]);
            }
            LLViewerObject::const_child_list_t children = volume->getChildren();
            for (LLViewerObject::const_child_list_t::const_iterator child_iter = children.begin();
                 child_iter != children.end();
                 ++child_iter)
            {
                LLViewerObject* child_obj = *child_iter;
                LLVOVolume *child = dynamic_cast<LLVOVolume*>( child_obj );
                if (child && child->getVolume())
                {
                    const LLVector3& scale = child->getScale();
                    area += child->getVolume()->getSurfaceArea() * llmax(llmax(scale.mV[0], scale.mV[1]), scale.mV[2]);
                }
            }
        }
    }
    return area;
}

void LLViewerObject::updateSpatialExtents(LLVector4a& newMin, LLVector4a &newMax)
{
	LLVector4a center;
	center.load3(getRenderPosition().mV);
	LLVector4a size;
	size.load3(getScale().mV);
	newMin.setSub(center, size);
	newMax.setAdd(center, size);
	
	mDrawable->setPositionGroup(center);
}

F32 LLViewerObject::getBinRadius()
{
	if (mDrawable.notNull())
	{
		const LLVector4a* ext = mDrawable->getSpatialExtents();
		LLVector4a diff;
		diff.setSub(ext[1], ext[0]);
		return diff.getLength3().getF32();
	}
	
	return getScale().magVec();
}

F32 LLViewerObject::getMaxScale() const
{
	return llmax(getScale().mV[VX],getScale().mV[VY], getScale().mV[VZ]);
}

F32 LLViewerObject::getMinScale() const
{
	return llmin(getScale().mV[0],getScale().mV[1],getScale().mV[2]);
}

F32 LLViewerObject::getMidScale() const
{
	if (getScale().mV[VX] < getScale().mV[VY])
	{
		if (getScale().mV[VY] < getScale().mV[VZ])
		{
			return getScale().mV[VY];
		}
		else if (getScale().mV[VX] < getScale().mV[VZ])
		{
			return getScale().mV[VZ];
		}
		else
		{
			return getScale().mV[VX];
		}
	}
	else if (getScale().mV[VX] < getScale().mV[VZ])
	{
		return getScale().mV[VX];
	}
	else if (getScale().mV[VY] < getScale().mV[VZ])
	{
		return getScale().mV[VZ];
	}
	else
	{
		return getScale().mV[VY];
	}
}


void LLViewerObject::updateTextures()
{
}

void LLViewerObject::boostTexturePriority(BOOL boost_children /* = TRUE */)
{
	if (isDead() || !getVolume())
	{
		return;
	}

	S32 i;
	S32 tex_count = getNumTEs();
	for (i = 0; i < tex_count; i++)
	{
 		getTEImage(i)->setBoostLevel(LLGLTexture::BOOST_SELECTED);
	}

	if (isSculpted() && !isMesh())
	{
		LLSculptParams *sculpt_params = (LLSculptParams *)getParameterEntry(LLNetworkData::PARAMS_SCULPT);
		LLUUID sculpt_id = sculpt_params->getSculptTexture();
		LLViewerTextureManager::getFetchedTexture(sculpt_id, FTT_DEFAULT, TRUE, LLGLTexture::BOOST_NONE, LLViewerTexture::LOD_TEXTURE)->setBoostLevel(LLGLTexture::BOOST_SELECTED);
	}
	
	if (boost_children)
	{
		for (child_list_t::iterator iter = mChildList.begin();
			 iter != mChildList.end(); iter++)
		{
			LLViewerObject* child = *iter;
			child->boostTexturePriority();
		}
	}
}

void LLViewerObject::setLineWidthForWindowSize(S32 window_width)
{
	if (window_width < 700)
	{
		LLUI::setLineWidth(2.0f);
	}
	else if (window_width < 1100)
	{
		LLUI::setLineWidth(3.0f);
	}
	else if (window_width < 2000)
	{
		LLUI::setLineWidth(4.0f);
	}
	else
	{
		// _damn_, what a nice monitor!
		LLUI::setLineWidth(5.0f);
	}
}

void LLViewerObject::increaseArrowLength()
{
/* ???
	if (mAxisArrowLength == 50)
	{
		mAxisArrowLength = 100;
	}
	else
	{
		mAxisArrowLength = 150;
	}
*/
}


void LLViewerObject::decreaseArrowLength()
{
/* ???
	if (mAxisArrowLength == 150)
	{
		mAxisArrowLength = 100;
	}
	else
	{
		mAxisArrowLength = 50;
	}
*/
}

// Culled from newsim LLTask::addNVPair
void LLViewerObject::addNVPair(const std::string& data)
{
	// cout << "LLViewerObject::addNVPair() with ---" << data << "---" << endl;
	LLNameValue *nv = new LLNameValue(data.c_str());

//	char splat[MAX_STRING];
//	temp->printNameValue(splat);
//	LL_INFOS() << "addNVPair " << splat << LL_ENDL;

	name_value_map_t::iterator iter = mNameValuePairs.find(nv->mName);
	if (iter != mNameValuePairs.end())
	{
		LLNameValue* foundnv = iter->second;
		if (foundnv->mClass != NVC_READ_ONLY)
		{
			delete foundnv;
			mNameValuePairs.erase(iter);
		}
		else
		{
			delete nv;
//			LL_INFOS() << "Trying to write to Read Only NVPair " << temp->mName << " in addNVPair()" << LL_ENDL;
			return;
		}
	}
	mNameValuePairs[nv->mName] = nv;
}

BOOL LLViewerObject::removeNVPair(const std::string& name)
{
	char* canonical_name = gNVNameTable.addString(name);

	LL_DEBUGS() << "LLViewerObject::removeNVPair(): " << name << LL_ENDL;

	name_value_map_t::iterator iter = mNameValuePairs.find(canonical_name);
	if (iter != mNameValuePairs.end())
	{
		if( mRegionp )
		{
			LLNameValue* nv = iter->second;
/*
			std::string buffer = nv->printNameValue();
			gMessageSystem->newMessageFast(_PREHASH_RemoveNameValuePair);
			gMessageSystem->nextBlockFast(_PREHASH_TaskData);
			gMessageSystem->addUUIDFast(_PREHASH_ID, mID);
			
			gMessageSystem->nextBlockFast(_PREHASH_NameValueData);
			gMessageSystem->addStringFast(_PREHASH_NVPair, buffer);

			gMessageSystem->sendReliable( mRegionp->getHost() );
*/
			// Remove the NV pair from the local list.
			delete nv;
			mNameValuePairs.erase(iter);
			return TRUE;
		}
		else
		{
			LL_DEBUGS() << "removeNVPair - No region for object" << LL_ENDL;
		}
	}
	return FALSE;
}


LLNameValue *LLViewerObject::getNVPair(const std::string& name) const
{
	char		*canonical_name;

	canonical_name = gNVNameTable.addString(name);

	// If you access a map with a name that isn't in it, it will add the name and a null pointer.
	// So first check if the data is in the map.
	name_value_map_t::const_iterator iter = mNameValuePairs.find(canonical_name);
	if (iter != mNameValuePairs.end())
	{
		return iter->second;
	}
	else
	{
		return NULL;
	}
}

void LLViewerObject::updatePositionCaches() const
{
	// If region is removed from the list it is also deleted.
	if(mRegionp && LLWorld::instance().isRegionListed(mRegionp))
	{
		if (!isRoot())
		{
			mPositionRegion = ((LLViewerObject *)getParent())->getPositionRegion() + getPosition() * getParent()->getRotation();
			mPositionAgent = mRegionp->getPosAgentFromRegion(mPositionRegion);
		}
		else
		{
			mPositionRegion = getPosition();
			mPositionAgent = mRegionp->getPosAgentFromRegion(mPositionRegion);
		}
	}
}

const LLVector3d LLViewerObject::getPositionGlobal() const
{	
	// If region is removed from the list it is also deleted.
	if(mRegionp && LLWorld::instance().isRegionListed(mRegionp))
	{
		LLVector3d position_global = mRegionp->getPosGlobalFromRegion(getPositionRegion());

		if (isAttachment())
		{
			position_global = gAgent.getPosGlobalFromAgent(getRenderPosition());
		}		
		return position_global;
	}
	else
	{
		LLVector3d position_global(getPosition());
		return position_global;
	}	
}

const LLVector3 &LLViewerObject::getPositionAgent() const
{
	// If region is removed from the list it is also deleted.
	if(mRegionp && LLWorld::instance().isRegionListed(mRegionp))
	{
		if (mDrawable.notNull() && (!mDrawable->isRoot() && getParent()))
		{
			// Don't return cached position if you have a parent, recalc (until all dirtying is done correctly.
			LLVector3 position_region;
			position_region = ((LLViewerObject *)getParent())->getPositionRegion() + getPosition() * getParent()->getRotation();
			mPositionAgent = mRegionp->getPosAgentFromRegion(position_region);
		}
		else
		{
			mPositionAgent = mRegionp->getPosAgentFromRegion(getPosition());
		}
	}
	return mPositionAgent;
}

const LLVector3 &LLViewerObject::getPositionRegion() const
{
	if (!isRoot())
	{
		LLViewerObject *parent = (LLViewerObject *)getParent();
		mPositionRegion = parent->getPositionRegion() + (getPosition() * parent->getRotation());
	}
	else
	{
		mPositionRegion = getPosition();
	}

	return mPositionRegion;
}

const LLVector3 LLViewerObject::getPositionEdit() const
{
	if (isRootEdit())
	{
		return getPosition();
	}
	else
	{
		LLViewerObject *parent = (LLViewerObject *)getParent();
		LLVector3 position_edit = parent->getPositionEdit() + getPosition() * parent->getRotationEdit();
		return position_edit;
	}
}

const LLVector3 LLViewerObject::getRenderPosition() const
{
	if (mDrawable.notNull() && mDrawable->isState(LLDrawable::RIGGED))
	{
        LLControlAvatar *cav = getControlAvatar();
        if (isRoot() && cav)
        {
            F32 fixup;
            if ( cav->hasPelvisFixup( fixup) )
            {
                //Apply a pelvis fixup (as defined by the avs skin)
                LLVector3 pos = mDrawable->getPositionAgent();
                pos[VZ] += fixup;
                return pos;
            }
        }
		LLVOAvatar* avatar = getAvatar();
		if ((avatar) && !getControlAvatar())
		{
			return avatar->getPositionAgent();
		}
	}

	if (mDrawable.isNull() || mDrawable->getGeneration() < 0)
	{
		return getPositionAgent();
	}
	else
	{
		return mDrawable->getPositionAgent();
	}
}

const LLVector3 LLViewerObject::getPivotPositionAgent() const
{
	return getRenderPosition();
}

const LLQuaternion LLViewerObject::getRenderRotation() const
{
	LLQuaternion ret;
	if (mDrawable.notNull() && mDrawable->isState(LLDrawable::RIGGED) && !isAnimatedObject())
	{
		return ret;
	}
	
	if (mDrawable.isNull() || mDrawable->isStatic())
	{
		ret = getRotationEdit();
	}
	else
	{
		if (!mDrawable->isRoot())
		{
			ret = getRotation() * LLQuaternion(mDrawable->getParent()->getWorldMatrix());
		}
		else
		{
			ret = LLQuaternion(mDrawable->getWorldMatrix());
		}
	}
	
	return ret;
}

const LLMatrix4 LLViewerObject::getRenderMatrix() const
{
	return mDrawable->getWorldMatrix();
}

const LLQuaternion LLViewerObject::getRotationRegion() const
{
	LLQuaternion global_rotation = getRotation();
	if (!((LLXform *)this)->isRoot())
	{
		global_rotation = global_rotation * getParent()->getRotation();
	}
	return global_rotation;
}

const LLQuaternion LLViewerObject::getRotationEdit() const
{
	LLQuaternion global_rotation = getRotation();
	if (!((LLXform *)this)->isRootEdit())
	{
		global_rotation = global_rotation * getParent()->getRotation();
	}
	return global_rotation;
}

void LLViewerObject::setPositionAbsoluteGlobal( const LLVector3d &pos_global, BOOL damped )
{
	if (isAttachment())
	{
		LLVector3 new_pos = mRegionp->getPosRegionFromGlobal(pos_global);
		if (isRootEdit())
		{
			new_pos -= mDrawable->mXform.getParent()->getWorldPosition();
			LLQuaternion world_rotation = mDrawable->mXform.getParent()->getWorldRotation();
			new_pos = new_pos * ~world_rotation;
		}
		else
		{
			LLViewerObject* parentp = (LLViewerObject*)getParent();
			new_pos -= parentp->getPositionAgent();
			new_pos = new_pos * ~parentp->getRotationRegion();
		}
		LLViewerObject::setPosition(new_pos);
		
		if (mParent && ((LLViewerObject*)mParent)->isAvatar())
		{
			// we have changed the position of an attachment, so we need to clamp it
			LLVOAvatar *avatar = (LLVOAvatar*)mParent;

			avatar->clampAttachmentPositions();
		}
	}
	else
	{
		if( isRoot() )
		{
			setPositionRegion(mRegionp->getPosRegionFromGlobal(pos_global));
		}
		else
		{
			// the relative position with the parent is not constant
			LLViewerObject* parent = (LLViewerObject *)getParent();
			//RN: this assumes we are only calling this function from the edit tools
			gPipeline.updateMoveNormalAsync(parent->mDrawable);

			LLVector3 pos_local = mRegionp->getPosRegionFromGlobal(pos_global) - parent->getPositionRegion();
			pos_local = pos_local * ~parent->getRotationRegion();
			LLViewerObject::setPosition( pos_local );
		}
	}
	//RN: assumes we always want to snap the object when calling this function
	gPipeline.updateMoveNormalAsync(mDrawable);
}

void LLViewerObject::setPosition(const LLVector3 &pos, BOOL damped)
{
	if (getPosition() != pos)
	{
		setChanged(TRANSLATED | SILHOUETTE);
	}
		
	LLXform::setPosition(pos);
	updateDrawable(damped);
	if (isRoot())
	{
		// position caches need to be up to date on root objects
		updatePositionCaches();
	}
}

void LLViewerObject::setPositionGlobal(const LLVector3d &pos_global, BOOL damped)
{
	if (isAttachment())
	{
		if (isRootEdit())
		{
			LLVector3 newPos = mRegionp->getPosRegionFromGlobal(pos_global);
			newPos = newPos - mDrawable->mXform.getParent()->getWorldPosition();

			LLQuaternion invWorldRotation = mDrawable->mXform.getParent()->getWorldRotation();
			invWorldRotation.transQuat();

			newPos = newPos * invWorldRotation;
			LLViewerObject::setPosition(newPos);
		}
		else
		{
			// assumes parent is root editable (root of attachment)
			LLVector3 newPos = mRegionp->getPosRegionFromGlobal(pos_global);
			newPos = newPos - mDrawable->mXform.getParent()->getWorldPosition();
			LLVector3 delta_pos = newPos - getPosition();

			LLQuaternion invRotation = mDrawable->getRotation();
			invRotation.transQuat();
			
			delta_pos = delta_pos * invRotation;

			// *FIX: is this right?  Shouldn't we be calling the
			// LLViewerObject version of setPosition?
			LLVector3 old_pos = mDrawable->mXform.getParent()->getPosition();
			mDrawable->mXform.getParent()->setPosition(old_pos + delta_pos);
			setChanged(TRANSLATED | SILHOUETTE);
		}
		if (mParent && ((LLViewerObject*)mParent)->isAvatar())
		{
			// we have changed the position of an attachment, so we need to clamp it
			LLVOAvatar *avatar = (LLVOAvatar*)mParent;

			avatar->clampAttachmentPositions();
		}
	}
	else
	{
		if (isRoot())
		{
			setPositionRegion(mRegionp->getPosRegionFromGlobal(pos_global));
		}
		else
		{
			// the relative position with the parent is constant, but the parent's position needs to be changed
			LLVector3d position_offset;
			position_offset.setVec(getPosition()*getParent()->getRotation());
			LLVector3d new_pos_global = pos_global - position_offset;
			((LLViewerObject *)getParent())->setPositionGlobal(new_pos_global);
		}
	}
	updateDrawable(damped);
}


void LLViewerObject::setPositionParent(const LLVector3 &pos_parent, BOOL damped)
{
	// Set position relative to parent, if no parent, relative to region
	if (!isRoot())
	{
		LLViewerObject::setPosition(pos_parent, damped);
		//updateDrawable(damped);
	}
	else
	{
		setPositionRegion(pos_parent, damped);
	}
}

void LLViewerObject::setPositionRegion(const LLVector3 &pos_region, BOOL damped)
{
	if (!isRootEdit())
	{
		LLViewerObject* parent = (LLViewerObject*) getParent();
		LLViewerObject::setPosition((pos_region-parent->getPositionRegion())*~parent->getRotationRegion());
	}
	else
	{
		LLViewerObject::setPosition(pos_region);
		mPositionRegion = pos_region;
		mPositionAgent = mRegionp->getPosAgentFromRegion(mPositionRegion);
	}
}

void LLViewerObject::setPositionAgent(const LLVector3 &pos_agent, BOOL damped)
{
	LLVector3 pos_region = getRegion()->getPosRegionFromAgent(pos_agent);
	setPositionRegion(pos_region, damped);
}

// identical to setPositionRegion() except it checks for child-joints 
// and doesn't also move the joint-parent
// TODO -- implement similar intelligence for joint-parents toward
// their joint-children
void LLViewerObject::setPositionEdit(const LLVector3 &pos_edit, BOOL damped)
{
	if (!isRootEdit())
	{
		// the relative position with the parent is constant, but the parent's position needs to be changed
		LLVector3 position_offset = getPosition() * getParent()->getRotation();

		((LLViewerObject *)getParent())->setPositionEdit(pos_edit - position_offset);
		updateDrawable(damped);
	}
	else
	{
		LLViewerObject::setPosition(pos_edit, damped);
		mPositionRegion = pos_edit;
		mPositionAgent = mRegionp->getPosAgentFromRegion(mPositionRegion);
	}	
}


LLViewerObject* LLViewerObject::getRootEdit() const
{
	const LLViewerObject* root = this;
	while (root->mParent 
		   && !((LLViewerObject*)root->mParent)->isAvatar()) 
	{
		root = (LLViewerObject*)root->mParent;
	}
	return (LLViewerObject*)root;
}


BOOL LLViewerObject::lineSegmentIntersect(const LLVector4a& start, const LLVector4a& end,
										  S32 face,
										  BOOL pick_transparent,
										  BOOL pick_rigged,
                                          BOOL pick_unselectable,
										  S32* face_hit,
										  LLVector4a* intersection,
										  LLVector2* tex_coord,
										  LLVector4a* normal,
										  LLVector4a* tangent)
{
	return false;
}

BOOL LLViewerObject::lineSegmentBoundingBox(const LLVector4a& start, const LLVector4a& end)
{
	if (mDrawable.isNull() || mDrawable->isDead())
	{
		return FALSE;
	}

	const LLVector4a* ext = mDrawable->getSpatialExtents();

	//VECTORIZE THIS
	LLVector4a center;
	center.setAdd(ext[1], ext[0]);
	center.mul(0.5f);
	LLVector4a size;
	size.setSub(ext[1], ext[0]);
	size.mul(0.5f);

	return LLLineSegmentBoxIntersect(start, end, center, size);
}

U8 LLViewerObject::getMediaType() const
{
	if (mMedia)
	{
		return mMedia->mMediaType;
	}
	else
	{
		return LLViewerObject::MEDIA_NONE;
	}
}

void LLViewerObject::setMediaType(U8 media_type)
{
	if (!mMedia)
	{
		// TODO what if we don't have a media pointer?
	}
	else if (mMedia->mMediaType != media_type)
	{
		mMedia->mMediaType = media_type;

		// TODO: update materials with new image
	}
}

std::string LLViewerObject::getMediaURL() const
{
	if (mMedia)
	{
		return mMedia->mMediaURL;
	}
	else
	{
		return std::string();
	}
}

void LLViewerObject::setMediaURL(const std::string& media_url)
{
	if (!mMedia)
	{
		mMedia = new LLViewerObjectMedia;
		mMedia->mMediaURL = media_url;
		mMedia->mPassedWhitelist = FALSE;

		// TODO: update materials with new image
	}
	else if (mMedia->mMediaURL != media_url)
	{
		mMedia->mMediaURL = media_url;
		mMedia->mPassedWhitelist = FALSE;

		// TODO: update materials with new image
	}
}

BOOL LLViewerObject::getMediaPassedWhitelist() const
{
	if (mMedia)
	{
		return mMedia->mPassedWhitelist;
	}
	else
	{
		return FALSE;
	}
}

void LLViewerObject::setMediaPassedWhitelist(BOOL passed)
{
	if (mMedia)
	{
		mMedia->mPassedWhitelist = passed;
	}
}

BOOL LLViewerObject::setMaterial(const U8 material)
{
	BOOL res = LLPrimitive::setMaterial(material);
	if (res)
	{
		setChanged(TEXTURE);
	}
	return res;
}

void LLViewerObject::setNumTEs(const U8 num_tes)
{
	U32 i;
	if (num_tes != getNumTEs())
	{
		if (num_tes)
		{
			LLPointer<LLViewerTexture> *new_images;
			new_images = new LLPointer<LLViewerTexture>[num_tes];
			
			LLPointer<LLViewerTexture> *new_normmaps;
			new_normmaps = new LLPointer<LLViewerTexture>[num_tes];
			
			LLPointer<LLViewerTexture> *new_specmaps;
			new_specmaps = new LLPointer<LLViewerTexture>[num_tes];
			for (i = 0; i < num_tes; i++)
			{
				if (i < getNumTEs())
				{
					new_images[i] = mTEImages[i];
					new_normmaps[i] = mTENormalMaps[i];
					new_specmaps[i] = mTESpecularMaps[i];
				}
				else if (getNumTEs())
				{
					new_images[i] = mTEImages[getNumTEs()-1];
					new_normmaps[i] = mTENormalMaps[getNumTEs()-1];
					new_specmaps[i] = mTESpecularMaps[getNumTEs()-1];
				}
				else
				{
					new_images[i] = NULL;
					new_normmaps[i] = NULL;
					new_specmaps[i] = NULL;
				}
			}

			deleteTEImages();
			
			mTEImages = new_images;
			mTENormalMaps = new_normmaps;
			mTESpecularMaps = new_specmaps;
		}
		else
		{
			deleteTEImages();
		}

        S32 original_tes = getNumTEs();

		LLPrimitive::setNumTEs(num_tes);
		setChanged(TEXTURE);

        // touch up GLTF materials
        if (original_tes > 0)
        {
            for (int i = original_tes; i < getNumTEs(); ++i)
            {
                LLTextureEntry* src = getTE(original_tes - 1);
                LLTextureEntry* tep = getTE(i);
                setRenderMaterialID(i, getRenderMaterialID(original_tes - 1), false);

                if (tep)
                {
                    LLGLTFMaterial* base_material = src->getGLTFMaterial();
                    LLGLTFMaterial* override_material = src->getGLTFMaterialOverride();
                    if (base_material && override_material)
                    {
                        tep->setGLTFMaterialOverride(new LLGLTFMaterial(*override_material));

                        LLGLTFMaterial* render_material = new LLFetchedGLTFMaterial();
                        *render_material = *base_material;
                        render_material->applyOverride(*override_material);
                        tep->setGLTFRenderMaterial(render_material);
                    }
                }
            }
        }

		if (mDrawable.notNull())
		{
			gPipeline.markTextured(mDrawable);
		}
	}
}

void LLViewerObject::sendMaterialUpdate() const
{
	LLViewerRegion* regionp = getRegion();
	if(!regionp) return;
	gMessageSystem->newMessageFast(_PREHASH_ObjectMaterial);
	gMessageSystem->nextBlockFast(_PREHASH_AgentData);
	gMessageSystem->addUUIDFast(_PREHASH_AgentID, gAgent.getID() );
	gMessageSystem->addUUIDFast(_PREHASH_SessionID, gAgent.getSessionID());
	gMessageSystem->nextBlockFast(_PREHASH_ObjectData);
	gMessageSystem->addU32Fast(_PREHASH_ObjectLocalID,	mLocalID );
	gMessageSystem->addU8Fast(_PREHASH_Material, getMaterial() );
	gMessageSystem->sendReliable( regionp->getHost() );

}

//formerly send_object_shape(LLViewerObject *object)
void LLViewerObject::sendShapeUpdate()
{
	gMessageSystem->newMessageFast(_PREHASH_ObjectShape);
	gMessageSystem->nextBlockFast(_PREHASH_AgentData);
	gMessageSystem->addUUIDFast(_PREHASH_AgentID, gAgent.getID() );
	gMessageSystem->addUUIDFast(_PREHASH_SessionID, gAgent.getSessionID());
	gMessageSystem->nextBlockFast(_PREHASH_ObjectData);
	gMessageSystem->addU32Fast(_PREHASH_ObjectLocalID, mLocalID );

	LLVolumeMessage::packVolumeParams(&getVolume()->getParams(), gMessageSystem);

	LLViewerRegion *regionp = getRegion();
	gMessageSystem->sendReliable( regionp->getHost() );
}


void LLViewerObject::sendTEUpdate() const
{
	LLMessageSystem* msg = gMessageSystem;
	msg->newMessageFast(_PREHASH_ObjectImage);

	msg->nextBlockFast(_PREHASH_AgentData);
	msg->addUUIDFast(_PREHASH_AgentID, gAgent.getID() );
	msg->addUUIDFast(_PREHASH_SessionID, gAgent.getSessionID());

	msg->nextBlockFast(_PREHASH_ObjectData);
	msg->addU32Fast(_PREHASH_ObjectLocalID, mLocalID );
	if (mMedia)
	{
		msg->addString("MediaURL", mMedia->mMediaURL);
	}
	else
	{
		msg->addString("MediaURL", NULL);
	}

	// TODO send media type

	packTEMessage(msg);

	LLViewerRegion *regionp = getRegion();
	msg->sendReliable( regionp->getHost() );
}

LLViewerTexture* LLViewerObject::getBakedTextureForMagicId(const LLUUID& id)
{
	if (!LLAvatarAppearanceDefines::LLAvatarAppearanceDictionary::isBakedImageId(id))
	{
		return NULL;
	}

	LLViewerObject *root = getRootEdit();
	if (root && root->isAnimatedObject())
	{
		return LLViewerTextureManager::getFetchedTexture(id, FTT_DEFAULT, TRUE, LLGLTexture::BOOST_NONE, LLViewerTexture::LOD_TEXTURE);
	}

	LLVOAvatar* avatar = getAvatar();
	if (avatar && !isHUDAttachment())
	{
		LLAvatarAppearanceDefines::EBakedTextureIndex texIndex = LLAvatarAppearanceDefines::LLAvatarAppearanceDictionary::assetIdToBakedTextureIndex(id);
		LLViewerTexture* bakedTexture = avatar->getBakedTexture(texIndex);
		if (bakedTexture == NULL || bakedTexture->isMissingAsset())
		{
			return LLViewerTextureManager::getFetchedTexture(IMG_DEFAULT, FTT_DEFAULT, TRUE, LLGLTexture::BOOST_NONE, LLViewerTexture::LOD_TEXTURE);
		}
		else
		{
			return bakedTexture;
		}
	}
	else
	{
		return LLViewerTextureManager::getFetchedTexture(id, FTT_DEFAULT, TRUE, LLGLTexture::BOOST_NONE, LLViewerTexture::LOD_TEXTURE);
	}

}

void LLViewerObject::updateAvatarMeshVisibility(const LLUUID& id, const LLUUID& old_id)
{
	if (id == old_id)
	{
		return;
	}

	if (!LLAvatarAppearanceDefines::LLAvatarAppearanceDictionary::isBakedImageId(old_id) && !LLAvatarAppearanceDefines::LLAvatarAppearanceDictionary::isBakedImageId(id))
	{
		return;
	}

	LLVOAvatar* avatar = getAvatar();
	if (avatar)
	{
		avatar->updateMeshVisibility();
	}
}


void LLViewerObject::setTE(const U8 te, const LLTextureEntry& texture_entry)
{
    LLUUID old_image_id;
    if (getTE(te))
    {
        old_image_id = getTE(te)->getID();
    }

    LLPrimitive::setTE(te, texture_entry);

    const LLUUID& image_id = getTE(te)->getID();
    LLViewerTexture* bakedTexture = getBakedTextureForMagicId(image_id);
    mTEImages[te] = bakedTexture ? bakedTexture : LLViewerTextureManager::getFetchedTexture(image_id, FTT_DEFAULT, TRUE, LLGLTexture::BOOST_NONE, LLViewerTexture::LOD_TEXTURE);

    updateAvatarMeshVisibility(image_id, old_image_id);

    updateTEMaterialTextures(te);
}

void LLViewerObject::updateTEMaterialTextures(U8 te)
{
	if (getTE(te)->getMaterialParams().notNull())
	{
		const LLUUID& norm_id = getTE(te)->getMaterialParams()->getNormalID();
		mTENormalMaps[te] = LLViewerTextureManager::getFetchedTexture(norm_id, FTT_DEFAULT, TRUE, LLGLTexture::BOOST_NONE, LLViewerTexture::LOD_TEXTURE);
		
		const LLUUID& spec_id = getTE(te)->getMaterialParams()->getSpecularID();
		mTESpecularMaps[te] = LLViewerTextureManager::getFetchedTexture(spec_id, FTT_DEFAULT, TRUE, LLGLTexture::BOOST_NONE, LLViewerTexture::LOD_TEXTURE);
	}

    LLFetchedGLTFMaterial* mat = (LLFetchedGLTFMaterial*) getTE(te)->getGLTFRenderMaterial();
    llassert(mat == nullptr || dynamic_cast<LLFetchedGLTFMaterial*>(getTE(te)->getGLTFRenderMaterial()) != nullptr);
    LLUUID mat_id = getRenderMaterialID(te);
    if (mat == nullptr && mat_id.notNull())
    {
        mat = (LLFetchedGLTFMaterial*) gGLTFMaterialList.getMaterial(mat_id);
        llassert(mat == nullptr || dynamic_cast<LLFetchedGLTFMaterial*>(gGLTFMaterialList.getMaterial(mat_id)) != nullptr);
        if (mat->isFetching())
        { // material is not loaded yet, rebuild draw info when the object finishes loading
            mat->onMaterialComplete([id=getID()]
                {
                    LLViewerObject* obj = gObjectList.findObject(id);
                    if (obj)
                    {
                        LLViewerRegion* region = obj->getRegion();
                        if(region)
                        {
                            region->loadCacheMiscExtras(obj->getLocalID());
                        }
                        obj->markForUpdate();
                    }
                });
        }
        getTE(te)->setGLTFMaterial(mat);
    }
    else if (mat_id.isNull() && mat != nullptr)
    {
        mat = nullptr;
        getTE(te)->setGLTFMaterial(nullptr);
    }

    auto fetch_texture = [this](const LLUUID& id)
    {
        LLViewerFetchedTexture* img = nullptr;
        if (id.notNull())
        {
            if (LLAvatarAppearanceDefines::LLAvatarAppearanceDictionary::isBakedImageId(id))
            {
                 // TODO -- fall back to LLTextureEntry::mGLTFRenderMaterial when overriding with baked texture
                LLViewerTexture* viewerTexture = getBakedTextureForMagicId(id);
                img = viewerTexture ? dynamic_cast<LLViewerFetchedTexture*>(viewerTexture) : nullptr;
            }
            else
            {
                img = LLViewerTextureManager::getFetchedTexture(id, FTT_DEFAULT, TRUE, LLGLTexture::BOOST_NONE, LLViewerTexture::LOD_TEXTURE);
                img->addTextureStats(64.f * 64.f, TRUE);
            }
        }

        return img;
    };

    if (mat != nullptr)
    {
        mat->mBaseColorTexture = fetch_texture(mat->mTextureId[LLGLTFMaterial::GLTF_TEXTURE_INFO_BASE_COLOR]);
        mat->mNormalTexture = fetch_texture(mat->mTextureId[LLGLTFMaterial::GLTF_TEXTURE_INFO_NORMAL]);
        mat->mMetallicRoughnessTexture = fetch_texture(mat->mTextureId[LLGLTFMaterial::GLTF_TEXTURE_INFO_METALLIC_ROUGHNESS]);
        mat->mEmissiveTexture= fetch_texture(mat->mTextureId[LLGLTFMaterial::GLTF_TEXTURE_INFO_EMISSIVE]);
    }
}

void LLViewerObject::refreshBakeTexture()
{
	for (int face_index = 0; face_index < getNumTEs(); face_index++)
	{
		LLTextureEntry* tex_entry = getTE(face_index);
		if (tex_entry && LLAvatarAppearanceDefines::LLAvatarAppearanceDictionary::isBakedImageId(tex_entry->getID()))
		{
			const LLUUID& image_id = tex_entry->getID();
			LLViewerTexture* bakedTexture = getBakedTextureForMagicId(image_id);
			changeTEImage(face_index, bakedTexture);
		}
	}
}

void LLViewerObject::setTEImage(const U8 te, LLViewerTexture *imagep)
{
	if (mTEImages[te] != imagep)
	{
		LLUUID old_image_id = getTE(te) ? getTE(te)->getID() : LLUUID::null;
		
		LLPrimitive::setTETexture(te, imagep->getID());

		LLViewerTexture* baked_texture = getBakedTextureForMagicId(imagep->getID());
		mTEImages[te] = baked_texture ? baked_texture : imagep;
		updateAvatarMeshVisibility(imagep->getID(), old_image_id);
		setChanged(TEXTURE);
		if (mDrawable.notNull())
		{
			gPipeline.markTextured(mDrawable);
		}
	}
}

S32 LLViewerObject::setTETextureCore(const U8 te, LLViewerTexture *image)
{
	LLUUID old_image_id = getTE(te)->getID();
	const LLUUID& uuid = image->getID();
	S32 retval = 0;
	if (uuid != getTE(te)->getID() ||
		uuid == LLUUID::null)
	{
		retval = LLPrimitive::setTETexture(te, uuid);
		LLViewerTexture* baked_texture = getBakedTextureForMagicId(uuid);
		mTEImages[te] = baked_texture ? baked_texture : image;
		updateAvatarMeshVisibility(uuid,old_image_id);
		setChanged(TEXTURE);
		if (mDrawable.notNull())
		{
			gPipeline.markTextured(mDrawable);
		}
	}
	return retval;
}

S32 LLViewerObject::setTENormalMapCore(const U8 te, LLViewerTexture *image)
{
	S32 retval = TEM_CHANGE_TEXTURE;
	const LLUUID& uuid = image ? image->getID() : LLUUID::null;
	if (uuid != getTE(te)->getID() ||
		uuid == LLUUID::null)
	{
		LLTextureEntry* tep = getTE(te);
		LLMaterial* mat = NULL;
		if (tep)
		{
		   mat = tep->getMaterialParams();
		}

		if (mat)
		{
			mat->setNormalID(uuid);
		}
	}
	changeTENormalMap(te,image);	
	return retval;
}

S32 LLViewerObject::setTESpecularMapCore(const U8 te, LLViewerTexture *image)
{
	S32 retval = TEM_CHANGE_TEXTURE;
	const LLUUID& uuid = image ? image->getID() : LLUUID::null;
	if (uuid != getTE(te)->getID() ||
		uuid == LLUUID::null)
	{
		LLTextureEntry* tep = getTE(te);
		LLMaterial* mat = NULL;
		if (tep)
		{
			mat = tep->getMaterialParams();
		}

		if (mat)
		{
			mat->setSpecularID(uuid);
		}		
	}
	changeTESpecularMap(te, image);
	return retval;
}

//virtual
void LLViewerObject::changeTEImage(S32 index, LLViewerTexture* new_image) 
{
	if(index < 0 || index >= getNumTEs())
	{
		return ;
	}
	mTEImages[index] = new_image ;
}

void LLViewerObject::changeTENormalMap(S32 index, LLViewerTexture* new_image)
{
	if(index < 0 || index >= getNumTEs())
	{
		return ;
	}
	mTENormalMaps[index] = new_image ;
	refreshMaterials();
}

void LLViewerObject::changeTESpecularMap(S32 index, LLViewerTexture* new_image)
{
	if(index < 0 || index >= getNumTEs())
	{
		return ;
	}
	mTESpecularMaps[index] = new_image ;
	refreshMaterials();
}

S32 LLViewerObject::setTETexture(const U8 te, const LLUUID& uuid)
{
	// Invalid host == get from the agent's sim
	LLViewerFetchedTexture *image = LLViewerTextureManager::getFetchedTexture(
		uuid, FTT_DEFAULT, TRUE, LLGLTexture::BOOST_NONE, LLViewerTexture::LOD_TEXTURE, 0, 0, LLHost());
		return setTETextureCore(te, image);
}

S32 LLViewerObject::setTENormalMap(const U8 te, const LLUUID& uuid)
{
	LLViewerFetchedTexture *image = (uuid == LLUUID::null) ? NULL : LLViewerTextureManager::getFetchedTexture(
		uuid, FTT_DEFAULT, TRUE, LLGLTexture::BOOST_NONE, LLViewerTexture::LOD_TEXTURE, 0, 0, LLHost());
	return setTENormalMapCore(te, image);
}

S32 LLViewerObject::setTESpecularMap(const U8 te, const LLUUID& uuid)
{
	LLViewerFetchedTexture *image = (uuid == LLUUID::null) ? NULL : LLViewerTextureManager::getFetchedTexture(
		uuid, FTT_DEFAULT, TRUE, LLGLTexture::BOOST_NONE, LLViewerTexture::LOD_TEXTURE, 0, 0, LLHost());
	return setTESpecularMapCore(te, image);
}

S32 LLViewerObject::setTEColor(const U8 te, const LLColor3& color)
{
	return setTEColor(te, LLColor4(color));
}

S32 LLViewerObject::setTEColor(const U8 te, const LLColor4& color)
{
	S32 retval = 0;
	const LLTextureEntry *tep = getTE(te);
	if (!tep)
	{
		LL_WARNS() << "No texture entry for te " << (S32)te << ", object " << mID << LL_ENDL;
	}
	else if (color != tep->getColor())
	{
		retval = LLPrimitive::setTEColor(te, color);
		if (mDrawable.notNull() && retval)
		{
			// These should only happen on updates which are not the initial update.
			dirtyMesh();
		}
	}
	return retval;
}

S32 LLViewerObject::setTEBumpmap(const U8 te, const U8 bump)
{
	S32 retval = 0;
	const LLTextureEntry *tep = getTE(te);
	if (!tep)
	{
		LL_WARNS() << "No texture entry for te " << (S32)te << ", object " << mID << LL_ENDL;
	}
	else if (bump != tep->getBumpmap())
	{
		retval = LLPrimitive::setTEBumpmap(te, bump);
		setChanged(TEXTURE);
		if (mDrawable.notNull() && retval)
		{
			gPipeline.markTextured(mDrawable);
			gPipeline.markRebuild(mDrawable, LLDrawable::REBUILD_GEOMETRY);
		}
	}
	return retval;
}

S32 LLViewerObject::setTETexGen(const U8 te, const U8 texgen)
{
	S32 retval = 0;
	const LLTextureEntry *tep = getTE(te);
	if (!tep)
	{
		LL_WARNS() << "No texture entry for te " << (S32)te << ", object " << mID << LL_ENDL;
	}
	else if (texgen != tep->getTexGen())
	{
		retval = LLPrimitive::setTETexGen(te, texgen);
		setChanged(TEXTURE);
	}
	return retval;
}

S32 LLViewerObject::setTEMediaTexGen(const U8 te, const U8 media)
{
	S32 retval = 0;
	const LLTextureEntry *tep = getTE(te);
	if (!tep)
	{
		LL_WARNS() << "No texture entry for te " << (S32)te << ", object " << mID << LL_ENDL;
	}
	else if (media != tep->getMediaTexGen())
	{
		retval = LLPrimitive::setTEMediaTexGen(te, media);
		setChanged(TEXTURE);
	}
	return retval;
}

S32 LLViewerObject::setTEShiny(const U8 te, const U8 shiny)
{
	S32 retval = 0;
	const LLTextureEntry *tep = getTE(te);
	if (!tep)
	{
		LL_WARNS() << "No texture entry for te " << (S32)te << ", object " << mID << LL_ENDL;
	}
	else if (shiny != tep->getShiny())
	{
		retval = LLPrimitive::setTEShiny(te, shiny);
		setChanged(TEXTURE);
	}
	return retval;
}

S32 LLViewerObject::setTEFullbright(const U8 te, const U8 fullbright)
{
	S32 retval = 0;
	const LLTextureEntry *tep = getTE(te);
	if (!tep)
	{
		LL_WARNS() << "No texture entry for te " << (S32)te << ", object " << mID << LL_ENDL;
	}
	else if (fullbright != tep->getFullbright())
	{
		retval = LLPrimitive::setTEFullbright(te, fullbright);
		setChanged(TEXTURE);
		if (mDrawable.notNull() && retval)
		{
			gPipeline.markTextured(mDrawable);
		}
	}
	return retval;
}


S32 LLViewerObject::setTEMediaFlags(const U8 te, const U8 media_flags)
{
	// this might need work for media type
	S32 retval = 0;
	const LLTextureEntry *tep = getTE(te);
	if (!tep)
	{
		LL_WARNS() << "No texture entry for te " << (S32)te << ", object " << mID << LL_ENDL;
	}
	else if (media_flags != tep->getMediaFlags())
	{
		retval = LLPrimitive::setTEMediaFlags(te, media_flags);
		setChanged(TEXTURE);
		if (mDrawable.notNull() && retval)
		{
			gPipeline.markRebuild(mDrawable, LLDrawable::REBUILD_TCOORD);
			gPipeline.markTextured(mDrawable);
		}
	}
	return retval;
}

S32 LLViewerObject::setTEGlow(const U8 te, const F32 glow)
{
	S32 retval = 0;
	const LLTextureEntry *tep = getTE(te);
	if (!tep)
	{
		LL_WARNS() << "No texture entry for te " << (S32)te << ", object " << mID << LL_ENDL;
	}
	else if (glow != tep->getGlow())
	{
		retval = LLPrimitive::setTEGlow(te, glow);
		setChanged(TEXTURE);
		if (mDrawable.notNull() && retval)
		{
			gPipeline.markTextured(mDrawable);
		}
	}
	return retval;
}

S32 LLViewerObject::setTEMaterialID(const U8 te, const LLMaterialID& pMaterialID)
{
	S32 retval = 0;
	const LLTextureEntry *tep = getTE(te);
	if (!tep)
	{
		LL_WARNS("Material") << "No texture entry for te " << (S32)te
							 << ", object " << mID
							 << ", material " << pMaterialID
							 << LL_ENDL;
	}
	//else if (pMaterialID != tep->getMaterialID())
	{
		LL_DEBUGS("Material") << "Changing texture entry for te " << (S32)te
							 << ", object " << mID
							 << ", material " << pMaterialID
							 << LL_ENDL;
		retval = LLPrimitive::setTEMaterialID(te, pMaterialID);
		refreshMaterials();
	}
	return retval;
}

S32 LLViewerObject::setTEMaterialParams(const U8 te, const LLMaterialPtr pMaterialParams)
{
	S32 retval = 0;
	const LLTextureEntry *tep = getTE(te);
	if (!tep)
	{
		LL_WARNS() << "No texture entry for te " << (S32)te << ", object " << mID << LL_ENDL;
		return 0;
	}

	retval = LLPrimitive::setTEMaterialParams(te, pMaterialParams);
	LL_DEBUGS("Material") << "Changing material params for te " << (S32)te
							<< ", object " << mID
			               << " (" << retval << ")"
							<< LL_ENDL;
	setTENormalMap(te, (pMaterialParams) ? pMaterialParams->getNormalID() : LLUUID::null);
	setTESpecularMap(te, (pMaterialParams) ? pMaterialParams->getSpecularID() : LLUUID::null);

	return retval;
}

S32 LLViewerObject::setTEGLTFMaterialOverride(U8 te, LLGLTFMaterial* override_mat)
{
    LL_PROFILE_ZONE_SCOPED;
    S32 retval = TEM_CHANGE_NONE;

    LLTextureEntry* tep = getTE(te);
    if (!tep)
    { // this could happen if the object is not fully formed yet
        // returning TEM_CHANGE_NONE here signals to LLGLTFMaterialList to queue the override for later
        return retval;
    }

    LLFetchedGLTFMaterial* src_mat = (LLFetchedGLTFMaterial*) tep->getGLTFMaterial();
    llassert(src_mat == nullptr || dynamic_cast<LLFetchedGLTFMaterial*>(tep->getGLTFMaterial()) != nullptr);
    // if override mat exists, we must also have a source mat
    if (!src_mat)
    {
        // we can get into this state if an override has arrived before the viewer has
        // received or handled an update, return TEM_CHANGE_NONE to signal to LLGLTFMaterialList that it
        // should queue the update for later
        return retval;
    }

    if(src_mat->isFetching())
    {
        // if still fetching, we need to wait until it is done and try again
        return retval;
    }

    retval = tep->setGLTFMaterialOverride(override_mat);

    if (retval)
    {
        if (override_mat)
        {
            LLFetchedGLTFMaterial* render_mat = new LLFetchedGLTFMaterial(*src_mat);
            render_mat->applyOverride(*override_mat);
            tep->setGLTFRenderMaterial(render_mat);
            retval = TEM_CHANGE_TEXTURE;

        }
        else if (tep->setGLTFRenderMaterial(nullptr))
        {
            retval = TEM_CHANGE_TEXTURE;
        }
    }

    return retval;
}

void LLViewerObject::refreshMaterials()
{
	setChanged(TEXTURE);
	if (mDrawable.notNull())
	{
		gPipeline.markTextured(mDrawable);
	}
}

S32 LLViewerObject::setTEScale(const U8 te, const F32 s, const F32 t)
{
	S32 retval = 0;
	retval = LLPrimitive::setTEScale(te, s, t);
	setChanged(TEXTURE);
	if (mDrawable.notNull() && retval)
	{
		gPipeline.markRebuild(mDrawable, LLDrawable::REBUILD_TCOORD);
	}
	return retval;
}

S32 LLViewerObject::setTEScaleS(const U8 te, const F32 s)
{
	S32 retval = LLPrimitive::setTEScaleS(te, s);
	if (mDrawable.notNull() && retval)
	{
		gPipeline.markRebuild(mDrawable, LLDrawable::REBUILD_TCOORD);
	}

	return retval;
}

S32 LLViewerObject::setTEScaleT(const U8 te, const F32 t)
{
	S32 retval = LLPrimitive::setTEScaleT(te, t);
	if (mDrawable.notNull() && retval)
	{
		gPipeline.markRebuild(mDrawable, LLDrawable::REBUILD_TCOORD);
	}

	return retval;
}

S32 LLViewerObject::setTEOffset(const U8 te, const F32 s, const F32 t)
{
	S32 retval = LLPrimitive::setTEOffset(te, s, t);
	if (mDrawable.notNull() && retval)
	{
		gPipeline.markRebuild(mDrawable, LLDrawable::REBUILD_TCOORD);
	}
	return retval;
}

S32 LLViewerObject::setTEOffsetS(const U8 te, const F32 s)
{
	S32 retval = LLPrimitive::setTEOffsetS(te, s);
	if (mDrawable.notNull() && retval)
	{
		gPipeline.markRebuild(mDrawable, LLDrawable::REBUILD_TCOORD);
	}

	return retval;
}

S32 LLViewerObject::setTEOffsetT(const U8 te, const F32 t)
{
	S32 retval = LLPrimitive::setTEOffsetT(te, t);
	if (mDrawable.notNull() && retval)
	{
		gPipeline.markRebuild(mDrawable, LLDrawable::REBUILD_TCOORD);
	}

	return retval;
}

S32 LLViewerObject::setTERotation(const U8 te, const F32 r)
{
	S32 retval = LLPrimitive::setTERotation(te, r);
	if (mDrawable.notNull() && retval)
	{
		gPipeline.markRebuild(mDrawable, LLDrawable::REBUILD_TCOORD);
        shrinkWrap();
	}
	return retval;
}


LLViewerTexture *LLViewerObject::getTEImage(const U8 face) const
{
//	llassert(mTEImages);

	if (face < getNumTEs())
	{
		LLViewerTexture* image = mTEImages[face];
		if (image)
		{
			return image;
		}
		else
		{
			return (LLViewerTexture*)(LLViewerFetchedTexture::sDefaultImagep);
		}
	}

	LL_ERRS() << llformat("Requested Image from invalid face: %d/%d",face,getNumTEs()) << LL_ENDL;

	return NULL;
}


bool LLViewerObject::isImageAlphaBlended(const U8 te) const
{
	LLViewerTexture* image = getTEImage(te);
	LLGLenum format = image ? image->getPrimaryFormat() : GL_RGB;
	switch (format)
	{
		case GL_RGBA:
		case GL_ALPHA:
		{
			return true;
		}
		break;

		case GL_RGB: break;
		default:
		{
			LL_WARNS() << "Unexpected tex format in LLViewerObject::isImageAlphaBlended...returning no alpha." << LL_ENDL;
		}
		break;
	}

	return false;
}

LLViewerTexture *LLViewerObject::getTENormalMap(const U8 face) const
{
	//	llassert(mTEImages);
	
	if (face < getNumTEs())
	{
		LLViewerTexture* image = mTENormalMaps[face];
		if (image)
		{
			return image;
		}
		else
		{
			return (LLViewerTexture*)(LLViewerFetchedTexture::sDefaultImagep);
		}
	}
	
	LL_ERRS() << llformat("Requested Image from invalid face: %d/%d",face,getNumTEs()) << LL_ENDL;
	
	return NULL;
}

LLViewerTexture *LLViewerObject::getTESpecularMap(const U8 face) const
{
	//	llassert(mTEImages);
	
	if (face < getNumTEs())
	{
		LLViewerTexture* image = mTESpecularMaps[face];
		if (image)
		{
			return image;
		}
		else
		{
			return (LLViewerTexture*)(LLViewerFetchedTexture::sDefaultImagep);
		}
	}
	
	LL_ERRS() << llformat("Requested Image from invalid face: %d/%d",face,getNumTEs()) << LL_ENDL;
	
	return NULL;
}

void LLViewerObject::fitFaceTexture(const U8 face)
{
	LL_INFOS() << "fitFaceTexture not implemented" << LL_ENDL;
}

LLBBox LLViewerObject::getBoundingBoxAgent() const
{
	LLVector3 position_agent;
	LLQuaternion rot;
	LLViewerObject* avatar_parent = NULL;
	LLViewerObject* root_edit = (LLViewerObject*)getRootEdit();
	if (root_edit)
	{
		avatar_parent = (LLViewerObject*)root_edit->getParent();
	}
	
	if (avatar_parent && avatar_parent->isAvatar() &&
		root_edit && root_edit->mDrawable.notNull() && root_edit->mDrawable->getXform()->getParent())
	{
		LLXform* parent_xform = root_edit->mDrawable->getXform()->getParent();
		position_agent = (getPositionEdit() * parent_xform->getWorldRotation()) + parent_xform->getWorldPosition();
		rot = getRotationEdit() * parent_xform->getWorldRotation();
	}
	else
	{
		position_agent = getPositionAgent();
		rot = getRotationRegion();
	}
	
	return LLBBox( position_agent, rot, getScale() * -0.5f, getScale() * 0.5f );
}

U32 LLViewerObject::getNumVertices() const
{
	U32 num_vertices = 0;
	if (mDrawable.notNull())
	{
		S32 i, num_faces;
		num_faces = mDrawable->getNumFaces();
		for (i = 0; i < num_faces; i++)
		{
			LLFace * facep = mDrawable->getFace(i);
			if (facep)
			{
				num_vertices += facep->getGeomCount();
			}
		}
	}
	return num_vertices;
}

U32 LLViewerObject::getNumIndices() const
{
	U32 num_indices = 0;
	if (mDrawable.notNull())
	{
		S32 i, num_faces;
		num_faces = mDrawable->getNumFaces();
		for (i = 0; i < num_faces; i++)
		{
			LLFace * facep = mDrawable->getFace(i);
			if (facep)
			{
				num_indices += facep->getIndicesCount();
			}
		}
	}
	return num_indices;
}

// Find the number of instances of this object's inventory that are of the given type
S32 LLViewerObject::countInventoryContents(LLAssetType::EType type)
{
	S32 count = 0;
	if( mInventory )
	{
		LLInventoryObject::object_list_t::const_iterator it = mInventory->begin();
		LLInventoryObject::object_list_t::const_iterator end = mInventory->end();
		for(  ; it != end ; ++it )
		{
			if( (*it)->getType() == type )
			{
				++count;
			}
		}
	}
	return count;
}

void LLViewerObject::setDebugText(const std::string &utf8text, const LLColor4& color)
{
	if (utf8text.empty() && !mText)
	{
		return;
	}

	if (!mText)
	{
	    initHudText();
	}
	mText->setColor(color);
	mText->setString(utf8text);
	mText->setZCompare(FALSE);
	mText->setDoFade(FALSE);
	updateText();
}

void LLViewerObject::appendDebugText(const std::string &utf8text)
{
    if (utf8text.empty() && !mText)
    {
        return;
    }

    if (!mText)
    {
        initHudText();
    }
    mText->addLine(utf8text, LLColor4::white);
    mText->setZCompare(FALSE);
    mText->setDoFade(FALSE);
    updateText();
}

void LLViewerObject::initHudText()
{
    mText = (LLHUDText *)LLHUDObject::addHUDObject(LLHUDObject::LL_HUD_TEXT);
    mText->setFont(LLFontGL::getFontSansSerif());
    mText->setVertAlignment(LLHUDText::ALIGN_VERT_TOP);
    mText->setMaxLines(-1);
    mText->setSourceObject(this);
    mText->setOnHUDAttachment(isHUDAttachment());
}

void LLViewerObject::restoreHudText()
{
    if (mHudText.empty())
    {
        if (mText)
        {
            mText->markDead();
            mText = NULL;
        }
    }
    else
    {
        if (!mText)
        {
            initHudText();
        }
        else
        {
            // Restore default values
            mText->setZCompare(TRUE);
            mText->setDoFade(TRUE);
        }
        mText->setColor(mHudTextColor);
        mText->setString(mHudText);
    }
}

void LLViewerObject::setIcon(LLViewerTexture* icon_image)
{
	if (!mIcon)
	{
		mIcon = (LLHUDIcon *)LLHUDObject::addHUDObject(LLHUDObject::LL_HUD_ICON);
		mIcon->setSourceObject(this);
		mIcon->setImage(icon_image);
		// *TODO: make this user configurable
		mIcon->setScale(0.03f);
	}
	else
	{
		mIcon->restartLifeTimer();
	}
}

void LLViewerObject::clearIcon()
{
	if (mIcon)
	{
		mIcon = NULL;
	}
}

LLViewerObject* LLViewerObject::getSubParent() 
{ 
	return (LLViewerObject*) getParent();
}

const LLViewerObject* LLViewerObject::getSubParent() const
{
	return (const LLViewerObject*) getParent();
}

BOOL LLViewerObject::isOnMap()
{
	return mOnMap;
}


void LLViewerObject::updateText()
{
	if (!isDead())
	{
		if (mText.notNull())
		{		
		    LLVOAvatar* avatar = getAvatar();
		    if (avatar)
		    {
		        mText->setHidden(avatar->isInMuteList());
		    }

		    LLVector3 up_offset(0,0,0);
			up_offset.mV[2] = getScale().mV[VZ]*0.6f;
			
			if (mDrawable.notNull())
			{
				mText->setPositionAgent(getRenderPosition() + up_offset);
			}
			else
			{
				mText->setPositionAgent(getPositionAgent() + up_offset);
			}
		}
	}
}

bool LLViewerObject::isOwnerInMuteList(LLUUID id)
{
	LLUUID owner_id = id.isNull() ? mOwnerID : id;
	if (isAvatar() || owner_id.isNull())
	{
		return false;
	}
	bool muted = false;
	F64 now = LLFrameTimer::getTotalSeconds();
	if (now < mCachedMuteListUpdateTime)
	{
		muted = mCachedOwnerInMuteList;
	}
	else
	{
		muted = LLMuteList::getInstance()->isMuted(owner_id);

		const F64 SECONDS_BETWEEN_MUTE_UPDATES = 1;
		mCachedMuteListUpdateTime = now + SECONDS_BETWEEN_MUTE_UPDATES;
		mCachedOwnerInMuteList = muted;
	}
	return muted;
}

LLVOAvatar* LLViewerObject::asAvatar()
{
	return NULL;
}

// If this object is directly or indirectly parented by an avatar,
// return it.  Normally getAvatar() is the correct function to call;
// it will give the avatar used for skinning.  The exception is with
// animated objects that are also attachments; in that case,
// getAvatar() will return the control avatar, used for skinning, and
// getAvatarAncestor will return the avatar to which the object is
// attached.
LLVOAvatar* LLViewerObject::getAvatarAncestor()
{
	LLViewerObject *pobj = (LLViewerObject*) getParent();
	while (pobj)
	{
		LLVOAvatar *av = pobj->asAvatar();
		if (av)
		{
			return av;
		}
		pobj =  (LLViewerObject*) pobj->getParent();
	}
	return NULL;
}

BOOL LLViewerObject::isParticleSource() const
{
	return !mPartSourcep.isNull() && !mPartSourcep->isDead();
}

void LLViewerObject::setParticleSource(const LLPartSysData& particle_parameters, const LLUUID& owner_id)
{
	if (mPartSourcep)
	{
		deleteParticleSource();
	}

	LLPointer<LLViewerPartSourceScript> pss = LLViewerPartSourceScript::createPSS(this, particle_parameters);
	mPartSourcep = pss;
	
	if (mPartSourcep)
	{
		mPartSourcep->setOwnerUUID(owner_id);

		if (mPartSourcep->getImage()->getID() != mPartSourcep->mPartSysData.mPartImageID)
		{
			LLViewerTexture* image;
			if (mPartSourcep->mPartSysData.mPartImageID == LLUUID::null)
			{
				image = LLViewerTextureManager::getFetchedTextureFromFile("pixiesmall.tga");
			}
			else
			{
				image = LLViewerTextureManager::getFetchedTexture(mPartSourcep->mPartSysData.mPartImageID);
			}
			mPartSourcep->setImage(image);
		}
	}
	LLViewerPartSim::getInstance()->addPartSource(pss);
}

void LLViewerObject::unpackParticleSource(const S32 block_num, const LLUUID& owner_id)
{
	if (!mPartSourcep.isNull() && mPartSourcep->isDead())
	{
		mPartSourcep = NULL;
	}
	if (mPartSourcep)
	{
		// If we've got one already, just update the existing source (or remove it)
		if (!LLViewerPartSourceScript::unpackPSS(this, mPartSourcep, block_num))
		{
			mPartSourcep->setDead();
			mPartSourcep = NULL;
		}
	}
	else
	{
		LLPointer<LLViewerPartSourceScript> pss = LLViewerPartSourceScript::unpackPSS(this, NULL, block_num);
		//If the owner is muted, don't create the system
		if(LLMuteList::getInstance()->isMuted(owner_id, LLMute::flagParticles)) return;

		// We need to be able to deal with a particle source that hasn't changed, but still got an update!
		if (pss)
		{
// 			LL_INFOS() << "Making particle system with owner " << owner_id << LL_ENDL;
			pss->setOwnerUUID(owner_id);
			mPartSourcep = pss;
			LLViewerPartSim::getInstance()->addPartSource(pss);
		}
	}
	if (mPartSourcep)
	{
		if (mPartSourcep->getImage()->getID() != mPartSourcep->mPartSysData.mPartImageID)
		{
			LLViewerTexture* image;
			if (mPartSourcep->mPartSysData.mPartImageID == LLUUID::null)
			{
				image = LLViewerTextureManager::getFetchedTextureFromFile("pixiesmall.j2c");
			}
			else
			{
				image = LLViewerTextureManager::getFetchedTexture(mPartSourcep->mPartSysData.mPartImageID);
			}
			mPartSourcep->setImage(image);
		}
	}
}

void LLViewerObject::unpackParticleSource(LLDataPacker &dp, const LLUUID& owner_id, bool legacy)
{
	if (!mPartSourcep.isNull() && mPartSourcep->isDead())
	{
		mPartSourcep = NULL;
	}
	if (mPartSourcep)
	{
		// If we've got one already, just update the existing source (or remove it)
		if (!LLViewerPartSourceScript::unpackPSS(this, mPartSourcep, dp, legacy))
		{
			mPartSourcep->setDead();
			mPartSourcep = NULL;
		}
	}
	else
	{
		LLPointer<LLViewerPartSourceScript> pss = LLViewerPartSourceScript::unpackPSS(this, NULL, dp, legacy);
		//If the owner is muted, don't create the system
		if(LLMuteList::getInstance()->isMuted(owner_id, LLMute::flagParticles)) return;
		// We need to be able to deal with a particle source that hasn't changed, but still got an update!
		if (pss)
		{
// 			LL_INFOS() << "Making particle system with owner " << owner_id << LL_ENDL;
			pss->setOwnerUUID(owner_id);
			mPartSourcep = pss;
			LLViewerPartSim::getInstance()->addPartSource(pss);
		}
	}
	if (mPartSourcep)
	{
		if (mPartSourcep->getImage()->getID() != mPartSourcep->mPartSysData.mPartImageID)
		{
			LLViewerTexture* image;
			if (mPartSourcep->mPartSysData.mPartImageID == LLUUID::null)
			{
				image = LLViewerTextureManager::getFetchedTextureFromFile("pixiesmall.j2c");
			}
			else
			{
				image = LLViewerTextureManager::getFetchedTexture(mPartSourcep->mPartSysData.mPartImageID);
			}
			mPartSourcep->setImage(image);
		}
	}
}

void LLViewerObject::deleteParticleSource()
{
	if (mPartSourcep.notNull())
	{
		mPartSourcep->setDead();
		mPartSourcep = NULL;
	}
}

// virtual
void LLViewerObject::updateDrawable(BOOL force_damped)
{
	if (!isChanged(MOVED))
	{ //most common case, having an empty if case here makes for better branch prediction
	}
	else if (mDrawable.notNull() && 
		!mDrawable->isState(LLDrawable::ON_MOVE_LIST))
	{
		BOOL damped_motion = 
			!isChanged(SHIFTED) &&										// not shifted between regions this frame and...
			(	force_damped ||										// ...forced into damped motion by application logic or...
				(	!isSelected() &&									// ...not selected and...
					(	mDrawable->isRoot() ||								// ... is root or ...
						(getParent() && !((LLViewerObject*)getParent())->isSelected())// ... parent is not selected and ...
					) &&	
					getPCode() == LL_PCODE_VOLUME &&					// ...is a volume object and...
					getVelocity().isExactlyZero() &&					// ...is not moving physically and...
					mDrawable->getGeneration() != -1                    // ...was not created this frame.
				)					
			);
		gPipeline.markMoved(mDrawable, damped_motion);
	}
	clearChanged(SHIFTED);
}

// virtual, overridden by LLVOVolume
F32 LLViewerObject::getVObjRadius() const
{
	return mDrawable.notNull() ? mDrawable->getRadius() : 0.f;
}

void LLViewerObject::setAttachedSound(const LLUUID &audio_uuid, const LLUUID& owner_id, const F32 gain, const U8 flags)
{
	if (!gAudiop)
	{
		return;
	}
	
	if (audio_uuid.isNull())
	{
		if (!mAudioSourcep)
		{
			return;
		}
		if (mAudioSourcep->isLoop() && !mAudioSourcep->hasPendingPreloads())
		{
			// We don't clear the sound if it's a loop, it'll go away on its own.
			// At least, this appears to be how the scripts work.
			// The attached sound ID is set to NULL to avoid it playing back when the
			// object rezzes in on non-looping sounds.
			//LL_INFOS() << "Clearing attached sound " << mAudioSourcep->getCurrentData()->getID() << LL_ENDL;
			gAudiop->cleanupAudioSource(mAudioSourcep);
			mAudioSourcep = NULL;
		}
		else if (flags & LL_SOUND_FLAG_STOP)
        {
			// Just shut off the sound
			mAudioSourcep->stop();
		}
		return;
	}
	if (flags & LL_SOUND_FLAG_LOOP
		&& mAudioSourcep && mAudioSourcep->isLoop() && mAudioSourcep->getCurrentData()
		&& mAudioSourcep->getCurrentData()->getID() == audio_uuid)
	{
		//LL_INFOS() << "Already playing this sound on a loop, ignoring" << LL_ENDL;
		return;
	}

	// don't clean up before previous sound is done. Solves: SL-33486
	if ( mAudioSourcep && mAudioSourcep->isDone() ) 
	{
		gAudiop->cleanupAudioSource(mAudioSourcep);
		mAudioSourcep = NULL;
	}

	if (mAudioSourcep && mAudioSourcep->isMuted() &&
	    mAudioSourcep->getCurrentData() && mAudioSourcep->getCurrentData()->getID() == audio_uuid)
	{
		//LL_INFOS() << "Already having this sound as muted sound, ignoring" << LL_ENDL;
		return;
	}

	getAudioSource(owner_id);

	if (mAudioSourcep)
	{
		BOOL queue = flags & LL_SOUND_FLAG_QUEUE;
		mAudioGain = gain;
		mAudioSourcep->setGain(gain);
		mAudioSourcep->setLoop(flags & LL_SOUND_FLAG_LOOP);
		mAudioSourcep->setSyncMaster(flags & LL_SOUND_FLAG_SYNC_MASTER);
		mAudioSourcep->setSyncSlave(flags & LL_SOUND_FLAG_SYNC_SLAVE);
		mAudioSourcep->setQueueSounds(queue);
		if(!queue) // stop any current sound first to avoid "farts of doom" (SL-1541) -MG
		{
			mAudioSourcep->stop();
		}
		
		// Play this sound if region maturity permits
		if( gAgent.canAccessMaturityAtGlobal(this->getPositionGlobal()) )
		{
			//LL_INFOS() << "Playing attached sound " << audio_uuid << LL_ENDL;
			// recheck cutoff radius in case this update was an object-update with new value
			mAudioSourcep->checkCutOffRadius();
			mAudioSourcep->play(audio_uuid);
		}
	}
}

LLAudioSource *LLViewerObject::getAudioSource(const LLUUID& owner_id)
{
	if (!mAudioSourcep)
	{
		// Arbitrary low gain for a sound that's not playing.
		// This is used for sound preloads, for example.
		LLAudioSourceVO *asvop = new LLAudioSourceVO(mID, owner_id, 0.01f, this);

		mAudioSourcep = asvop;
		if(gAudiop)
		{
			gAudiop->addAudioSource(asvop);
		}
	}

	return mAudioSourcep;
}

void LLViewerObject::adjustAudioGain(const F32 gain)
{
	if (mAudioSourcep)
	{
		mAudioGain = gain;
		mAudioSourcep->setGain(mAudioGain);
	}
}

//----------------------------------------------------------------------------

bool LLViewerObject::unpackParameterEntry(U16 param_type, LLDataPacker *dp)
{
	if (LLNetworkData::PARAMS_MESH == param_type)
	{
		param_type = LLNetworkData::PARAMS_SCULPT;
	}
	ExtraParameter* param = getExtraParameterEntryCreate(param_type);
	if (param)
	{
		param->data->unpack(*dp);
		param->in_use = TRUE;
		parameterChanged(param_type, param->data, TRUE, false);
		return true;
	}
	else
	{
		return false;
	}
}

LLViewerObject::ExtraParameter* LLViewerObject::createNewParameterEntry(U16 param_type)
{
	LLNetworkData* new_block = NULL;
	switch (param_type)
	{
	  case LLNetworkData::PARAMS_FLEXIBLE:
	  {
		  new_block = new LLFlexibleObjectData();
		  break;
	  }
	  case LLNetworkData::PARAMS_LIGHT:
	  {
		  new_block = new LLLightParams();
		  break;
	  }
	  case LLNetworkData::PARAMS_SCULPT:
	  {
		  new_block = new LLSculptParams();
		  break;
	  }
	  case LLNetworkData::PARAMS_LIGHT_IMAGE:
	  {
		  new_block = new LLLightImageParams();
		  break;
	  }
      case LLNetworkData::PARAMS_EXTENDED_MESH:
      {
		  new_block = new LLExtendedMeshParams();
		  break;
      }
      case LLNetworkData::PARAMS_RENDER_MATERIAL:
      {
          new_block = new LLRenderMaterialParams();
          break;
      }
      case LLNetworkData::PARAMS_REFLECTION_PROBE:
      {
          new_block = new LLReflectionProbeParams();
          break;
      }
	  default:
	  {
<<<<<<< HEAD
          llassert(false); // invalid parameter type
		  LL_INFOS() << "Unknown param type." << LL_ENDL;
=======
		  LL_INFOS_ONCE() << "Unknown param type: " << param_type << LL_ENDL;
>>>>>>> 24654708
		  break;
	  }
	};

	if (new_block)
	{
		ExtraParameter* new_entry = new ExtraParameter;
		new_entry->data = new_block;
		new_entry->in_use = false; // not in use yet
        llassert(mExtraParameterList[param_type] == nullptr); // leak -- redundantly allocated parameter entry
		mExtraParameterList[param_type] = new_entry;
		return new_entry;
	}
	return NULL;
}

LLViewerObject::ExtraParameter* LLViewerObject::getExtraParameterEntry(U16 param_type) const
{
    LL_PROFILE_ZONE_SCOPED_CATEGORY_VIEWER;
	std::unordered_map<U16, ExtraParameter*>::const_iterator itor = mExtraParameterList.find(param_type);
	if (itor != mExtraParameterList.end())
	{
		return itor->second;
	}
	return NULL;
}

LLViewerObject::ExtraParameter* LLViewerObject::getExtraParameterEntryCreate(U16 param_type)
{
	ExtraParameter* param = getExtraParameterEntry(param_type);
	if (!param)
	{
		param = createNewParameterEntry(param_type);
	}
	return param;
}

LLNetworkData* LLViewerObject::getParameterEntry(U16 param_type) const
{
	ExtraParameter* param = getExtraParameterEntry(param_type);
	if (param)
	{
		return param->data;
	}
	else
	{
		return NULL;
	}
}

BOOL LLViewerObject::getParameterEntryInUse(U16 param_type) const
{
	ExtraParameter* param = getExtraParameterEntry(param_type);
	if (param)
	{
		return param->in_use;
	}
	else
	{
		return FALSE;
	}
}

bool LLViewerObject::setParameterEntry(U16 param_type, const LLNetworkData& new_value, bool local_origin)
{
	ExtraParameter* param = getExtraParameterEntryCreate(param_type);
	if (param)
	{
		if (param->in_use && new_value == *(param->data))
		{
			return false;
		}
		param->in_use = true;
		param->data->copy(new_value);
		parameterChanged(param_type, param->data, TRUE, local_origin);
		return true;
	}
	else
	{
		return false;
	}
}

// Assumed to be called locally
// If in_use is TRUE, will crate a new extra parameter if none exists.
// Should always return true.
bool LLViewerObject::setParameterEntryInUse(U16 param_type, BOOL in_use, bool local_origin)
{
	ExtraParameter* param = getExtraParameterEntryCreate(param_type);
	if (param && param->in_use != in_use)
	{
		param->in_use = in_use;
		parameterChanged(param_type, param->data, in_use, local_origin);
		return true;
	}
	return false;
}

void LLViewerObject::parameterChanged(U16 param_type, bool local_origin)
{
	ExtraParameter* param = getExtraParameterEntry(param_type);
	if (param)
	{
		parameterChanged(param_type, param->data, param->in_use, local_origin);
	}
}

void LLViewerObject::parameterChanged(U16 param_type, LLNetworkData* data, BOOL in_use, bool local_origin)
{
	if (local_origin)
	{
        // *NOTE: Do not send the render material ID in this way as it will get
        // out-of-sync with other sent client data.
        // See LLViewerObject::setRenderMaterialID and LLGLTFMaterialList
        llassert(param_type != LLNetworkData::PARAMS_RENDER_MATERIAL);

		LLViewerRegion* regionp = getRegion();
		if(!regionp) return;

		// Change happened on the viewer. Send the change up
		U8 tmp[MAX_OBJECT_PARAMS_SIZE];
		LLDataPackerBinaryBuffer dpb(tmp, MAX_OBJECT_PARAMS_SIZE);
		if (data->pack(dpb))
		{
			U32 datasize = (U32)dpb.getCurrentSize();

			LLMessageSystem* msg = gMessageSystem;
			msg->newMessageFast(_PREHASH_ObjectExtraParams);
			msg->nextBlockFast(_PREHASH_AgentData);
			msg->addUUIDFast(_PREHASH_AgentID, gAgent.getID() );
			msg->addUUIDFast(_PREHASH_SessionID, gAgent.getSessionID());
			msg->nextBlockFast(_PREHASH_ObjectData);
			msg->addU32Fast(_PREHASH_ObjectLocalID, mLocalID );

			msg->addU16Fast(_PREHASH_ParamType, param_type);
			msg->addBOOLFast(_PREHASH_ParamInUse, in_use);

			msg->addU32Fast(_PREHASH_ParamSize, datasize);
			msg->addBinaryDataFast(_PREHASH_ParamData, tmp, datasize);

			msg->sendReliable( regionp->getHost() );
		}
		else
		{
			LL_WARNS() << "Failed to send object extra parameters: " << param_type << LL_ENDL;
		}
	}
    else
    {
        if (param_type == LLNetworkData::PARAMS_RENDER_MATERIAL)
        {
            const LLRenderMaterialParams* params = in_use ? (LLRenderMaterialParams*)getParameterEntry(LLNetworkData::PARAMS_RENDER_MATERIAL) : nullptr;
            setRenderMaterialIDs(params, local_origin);
        }
    }
}

void LLViewerObject::setDrawableState(U32 state, BOOL recursive)
{
	if (mDrawable)
	{
		mDrawable->setState(state);
	}
	if (recursive)
	{
		for (child_list_t::iterator iter = mChildList.begin();
			 iter != mChildList.end(); iter++)
		{
			LLViewerObject* child = *iter;
			child->setDrawableState(state, recursive);
		}
	}
}

void LLViewerObject::clearDrawableState(U32 state, BOOL recursive)
{
	if (mDrawable)
	{
		mDrawable->clearState(state);
	}
	if (recursive)
	{
		for (child_list_t::iterator iter = mChildList.begin();
			 iter != mChildList.end(); iter++)
		{
			LLViewerObject* child = *iter;
			child->clearDrawableState(state, recursive);
		}
	}
}

BOOL LLViewerObject::isDrawableState(U32 state, BOOL recursive) const
{
	BOOL matches = FALSE;
	if (mDrawable)
	{
		matches = mDrawable->isState(state);
	}
	if (recursive)
	{
		for (child_list_t::const_iterator iter = mChildList.begin();
			 (iter != mChildList.end()) && matches; iter++)
		{
			LLViewerObject* child = *iter;
			matches &= child->isDrawableState(state, recursive);
		}
	}

	return matches;
}



//!!!!!!!!!!!!!!!!!!!!!!!!!!!!!!!!!!!!!!!!!!!!!!!!!!
// RN: these functions assume a 2-level hierarchy 
//!!!!!!!!!!!!!!!!!!!!!!!!!!!!!!!!!!!!!!!!!!!!!!!!!!

// Owned by anyone?
BOOL LLViewerObject::permAnyOwner() const
{ 
	if (isRootEdit())
	{
		return flagObjectAnyOwner(); 
	}
	else
	{
		return ((LLViewerObject*)getParent())->permAnyOwner();
	}
}	
// Owned by this viewer?
BOOL LLViewerObject::permYouOwner() const
{ 
	if (isRootEdit())
	{
#ifdef HACKED_GODLIKE_VIEWER
		return TRUE;
#else
# ifdef TOGGLE_HACKED_GODLIKE_VIEWER
		if (!LLGridManager::getInstance()->isInProductionGrid()
            && (gAgent.getGodLevel() >= GOD_MAINTENANCE))
		{
			return TRUE;
		}
# endif
		return flagObjectYouOwner(); 
#endif
	}
	else
	{
		return ((LLViewerObject*)getParent())->permYouOwner();
	}
}

// Owned by a group?
BOOL LLViewerObject::permGroupOwner() const		
{ 
	if (isRootEdit())
	{
		return flagObjectGroupOwned(); 
	}
	else
	{
		return ((LLViewerObject*)getParent())->permGroupOwner();
	}
}

// Can the owner edit
BOOL LLViewerObject::permOwnerModify() const
{ 
	if (isRootEdit())
	{
#ifdef HACKED_GODLIKE_VIEWER
		return TRUE;
#else
# ifdef TOGGLE_HACKED_GODLIKE_VIEWER
		if (!LLGridManager::getInstance()->isInProductionGrid()
            && (gAgent.getGodLevel() >= GOD_MAINTENANCE))
	{
			return TRUE;
	}
# endif
		return flagObjectOwnerModify(); 
#endif
	}
	else
	{
		return ((LLViewerObject*)getParent())->permOwnerModify();
	}
}

// Can edit
BOOL LLViewerObject::permModify() const
{ 
	if (isRootEdit())
	{
#ifdef HACKED_GODLIKE_VIEWER
		return TRUE;
#else
# ifdef TOGGLE_HACKED_GODLIKE_VIEWER
		if (!LLGridManager::getInstance()->isInProductionGrid()
            && (gAgent.getGodLevel() >= GOD_MAINTENANCE))
	{
			return TRUE;
	}
# endif
		return flagObjectModify(); 
#endif
	}
	else
	{
		return ((LLViewerObject*)getParent())->permModify();
	}
}

// Can copy
BOOL LLViewerObject::permCopy() const
{ 
	if (isRootEdit())
	{
#ifdef HACKED_GODLIKE_VIEWER
		return TRUE;
#else
# ifdef TOGGLE_HACKED_GODLIKE_VIEWER
		if (!LLGridManager::getInstance()->isInProductionGrid()
            && (gAgent.getGodLevel() >= GOD_MAINTENANCE))
		{
			return TRUE;
		}
# endif
		return flagObjectCopy();
#endif
	}
	else
	{
		return ((LLViewerObject*)getParent())->permCopy();
	}
}

// Can move
BOOL LLViewerObject::permMove() const
{
	if (isRootEdit())
	{
#ifdef HACKED_GODLIKE_VIEWER
		return TRUE;
#else
# ifdef TOGGLE_HACKED_GODLIKE_VIEWER
		if (!LLGridManager::getInstance()->isInProductionGrid()
            && (gAgent.getGodLevel() >= GOD_MAINTENANCE))
		{
			return TRUE;
		}
# endif
		return flagObjectMove(); 
#endif
	}
	else
	{
		return ((LLViewerObject*)getParent())->permMove();
	}
}

// Can be transferred
BOOL LLViewerObject::permTransfer() const
{ 
	if (isRootEdit())
	{
#ifdef HACKED_GODLIKE_VIEWER
		return TRUE;
#else
# ifdef TOGGLE_HACKED_GODLIKE_VIEWER
		if (!LLGridManager::getInstance()->isInProductionGrid()
            && (gAgent.getGodLevel() >= GOD_MAINTENANCE))
		{
			return TRUE;
		}
# endif
		return flagObjectTransfer(); 
#endif
	}
	else
	{
		return ((LLViewerObject*)getParent())->permTransfer();
	}
}

// Can only open objects that you own, or that someone has
// given you modify rights to.  JC
BOOL LLViewerObject::allowOpen() const
{
	return !flagInventoryEmpty() && (permYouOwner() || permModify());
}

LLViewerObject::LLInventoryCallbackInfo::~LLInventoryCallbackInfo()
{
	if (mListener)
	{
		mListener->clearVOInventoryListener();
	}
}

void LLViewerObject::updateVolume(const LLVolumeParams& volume_params)
{
	if (setVolume(volume_params, 1)) // *FIX: magic number, ack!
	{
		// Transmit the update to the simulator
		sendShapeUpdate();
		markForUpdate();
	}
}

void LLViewerObject::recursiveMarkForUpdate()
{
    for (LLViewerObject::child_list_t::iterator iter = mChildList.begin();
         iter != mChildList.end(); iter++)
    {
        LLViewerObject* child = *iter;
        child->markForUpdate();
    }
    markForUpdate();
}

void LLViewerObject::markForUpdate()
{
	if (mDrawable.notNull())
	{
		gPipeline.markTextured(mDrawable);
		gPipeline.markRebuild(mDrawable, LLDrawable::REBUILD_GEOMETRY);
	}
}

bool LLViewerObject::isPermanentEnforced() const
{
	return flagObjectPermanent() && (mRegionp != gAgent.getRegion()) && !gAgent.isGodlike();
}

bool LLViewerObject::getIncludeInSearch() const
{
	return flagIncludeInSearch();
}

void LLViewerObject::setIncludeInSearch(bool include_in_search)
{
	setFlags(FLAGS_INCLUDE_IN_SEARCH, include_in_search);
}

void LLViewerObject::setRegion(LLViewerRegion *regionp)
{
	if (!regionp)
	{
		LL_WARNS() << "viewer object set region to NULL" << LL_ENDL;
	}
	if(regionp != mRegionp)
	{
		if(mRegionp)
		{
			mRegionp->removeFromCreatedList(getLocalID()); 
		}
		if(regionp)
		{
			regionp->addToCreatedList(getLocalID()); 
		}
	}
	
	mLatestRecvPacketID = 0;
	mRegionp = regionp;

	for (child_list_t::iterator i = mChildList.begin(); i != mChildList.end(); ++i)
	{
		LLViewerObject* child = *i;
		child->setRegion(regionp);
	}

    if (mControlAvatar)
    {
        mControlAvatar->setRegion(regionp);
    }

	setChanged(MOVED | SILHOUETTE);
	updateDrawable(FALSE);
}

// virtual
void	LLViewerObject::updateRegion(LLViewerRegion *regionp)
{
//	if (regionp)
//	{
//		F64 now = LLFrameTimer::getElapsedSeconds();
//		LL_INFOS() << "Updating to region " << regionp->getName()
//			<< ", ms since last update message: " << (F32)((now - mLastMessageUpdateSecs) * 1000.0)
//			<< ", ms since last interpolation: " << (F32)((now - mLastInterpUpdateSecs) * 1000.0) 
//			<< LL_ENDL;
//	}
}


bool LLViewerObject::specialHoverCursor() const
{
	return flagUsePhysics()
			|| flagHandleTouch()
			|| (mClickAction != 0);
}

void LLViewerObject::updateFlags(BOOL physics_changed)
{
	LLViewerRegion* regionp = getRegion();
	if(!regionp) return;
	gMessageSystem->newMessage("ObjectFlagUpdate");
	gMessageSystem->nextBlockFast(_PREHASH_AgentData);
	gMessageSystem->addUUIDFast(_PREHASH_AgentID, gAgent.getID() );
	gMessageSystem->addUUIDFast(_PREHASH_SessionID, gAgent.getSessionID());
	gMessageSystem->addU32Fast(_PREHASH_ObjectLocalID, getLocalID() );
	gMessageSystem->addBOOLFast(_PREHASH_UsePhysics, flagUsePhysics() );
	gMessageSystem->addBOOL("IsTemporary", flagTemporaryOnRez() );
	gMessageSystem->addBOOL("IsPhantom", flagPhantom() );

	// stinson 02/28/2012 : This CastsShadows BOOL is no longer used in either the viewer or the simulator
	// The simulator code does not even unpack this value when the message is received.
	// This could be potentially hijacked in the future for another use should the urgent need arise.
	gMessageSystem->addBOOL("CastsShadows", FALSE );

	if (physics_changed)
	{
		gMessageSystem->nextBlock("ExtraPhysics");
		gMessageSystem->addU8("PhysicsShapeType", getPhysicsShapeType() );
		gMessageSystem->addF32("Density", getPhysicsDensity() );
		gMessageSystem->addF32("Friction", getPhysicsFriction() );
		gMessageSystem->addF32("Restitution", getPhysicsRestitution() );
		gMessageSystem->addF32("GravityMultiplier", getPhysicsGravity() );
	}
	gMessageSystem->sendReliable( regionp->getHost() );
}

BOOL LLViewerObject::setFlags(U32 flags, BOOL state)
{
	BOOL setit = setFlagsWithoutUpdate(flags, state);

	// BUG: Sometimes viewer physics and simulator physics get
	// out of sync.  To fix this, always send update to simulator.
// 	if (setit)
	{
		updateFlags();
	}
	return setit;
}

BOOL LLViewerObject::setFlagsWithoutUpdate(U32 flags, BOOL state)
{
	BOOL setit = FALSE;
	if (state)
	{
		if ((mFlags & flags) != flags)
		{
			mFlags |= flags;
			setit = TRUE;
		}
	}
	else
	{
		if ((mFlags & flags) != 0)
		{
			mFlags &= ~flags;
			setit = TRUE;
		}
	}
	return setit;
}

void LLViewerObject::setPhysicsShapeType(U8 type)
{
	mPhysicsShapeUnknown = false;
	if (type != mPhysicsShapeType)
	{
	mPhysicsShapeType = type;
	setObjectCostStale();
}
}

void LLViewerObject::setPhysicsGravity(F32 gravity)
{
	mPhysicsGravity = gravity;
}

void LLViewerObject::setPhysicsFriction(F32 friction)
{
	mPhysicsFriction = friction;
}

void LLViewerObject::setPhysicsDensity(F32 density)
{
	mPhysicsDensity = density;
}

void LLViewerObject::setPhysicsRestitution(F32 restitution)
{
	mPhysicsRestitution = restitution;
}

U8 LLViewerObject::getPhysicsShapeType() const
{ 
	if (mPhysicsShapeUnknown)
	{
		gObjectList.updatePhysicsFlags(this);
	}

	return mPhysicsShapeType; 
}

void LLViewerObject::applyAngularVelocity(F32 dt)
{
	//do target omega here
	mRotTime += dt;
	LLVector3 ang_vel = getAngularVelocity();
	F32 omega = ang_vel.magVecSquared();
	F32 angle = 0.0f;
	LLQuaternion dQ;
	if (omega > 0.00001f)
	{
		omega = sqrt(omega);
		angle = omega * dt;

		ang_vel *= 1.f/omega;
		
		// calculate the delta increment based on the object's angular velocity
		dQ.setQuat(angle, ang_vel);

		// accumulate the angular velocity rotations to re-apply in the case of an object update
		mAngularVelocityRot *= dQ;
		
		// Just apply the delta increment to the current rotation
		setRotation(getRotation()*dQ);
		setChanged(MOVED | SILHOUETTE);
	}
}

void LLViewerObject::resetRotTime()
{
	mRotTime = 0.0f;
}

void LLViewerObject::resetRot()
{
	resetRotTime();

	// Reset the accumulated angular velocity rotation
	mAngularVelocityRot.loadIdentity(); 
}

U32 LLViewerObject::getPartitionType() const
{ 
	return LLViewerRegion::PARTITION_NONE; 
}

void LLViewerObject::dirtySpatialGroup() const
{
	if (mDrawable)
	{
		LLSpatialGroup* group = mDrawable->getSpatialGroup();
		if (group)
		{
			group->dirtyGeom();
			gPipeline.markRebuild(group);
		}
	}
}

void LLViewerObject::dirtyMesh()
{
	if (mDrawable)
	{
		gPipeline.markRebuild(mDrawable, LLDrawable::REBUILD_ALL);
	}
}

F32 LLAlphaObject::getPartSize(S32 idx)
{
	return 0.f;
}

void LLAlphaObject::getBlendFunc(S32 face, LLRender::eBlendFactor& src, LLRender::eBlendFactor& dst)
{

}

// virtual
void LLStaticViewerObject::updateDrawable(BOOL force_damped)
{
	// Force an immediate rebuild on any update
	if (mDrawable.notNull())
	{
		mDrawable->updateXform(TRUE);
		gPipeline.markRebuild(mDrawable, LLDrawable::REBUILD_ALL);
	}
	clearChanged(SHIFTED);
}

void LLViewerObject::saveUnselectedChildrenPosition(std::vector<LLVector3>& positions)
{
	if(mChildList.empty() || !positions.empty())
	{
		return ;
	}

	for (LLViewerObject::child_list_t::const_iterator iter = mChildList.begin();
			iter != mChildList.end(); iter++)
	{
		LLViewerObject* childp = *iter;
		if (!childp->isSelected() && childp->mDrawable.notNull())
		{
			positions.push_back(childp->getPositionEdit());		
		}
	}

	return ;
}

void LLViewerObject::saveUnselectedChildrenRotation(std::vector<LLQuaternion>& rotations)
{
	if(mChildList.empty())
	{
		return ;
	}

	for (LLViewerObject::child_list_t::const_iterator iter = mChildList.begin();
			iter != mChildList.end(); iter++)
	{
		LLViewerObject* childp = *iter;
		if (!childp->isSelected() && childp->mDrawable.notNull())
		{
			rotations.push_back(childp->getRotationEdit());				
		}		
	}

	return ;
}

//counter-rotation
void LLViewerObject::resetChildrenRotationAndPosition(const std::vector<LLQuaternion>& rotations, 
											const std::vector<LLVector3>& positions)
{
	if(mChildList.empty())
	{
		return ;
	}

	S32 index = 0 ;
	LLQuaternion inv_rotation = ~getRotationEdit() ;
	LLVector3 offset = getPositionEdit() ;
	for (LLViewerObject::child_list_t::const_iterator iter = mChildList.begin();
			iter != mChildList.end(); iter++)
	{
		LLViewerObject* childp = *iter;
		if (!childp->isSelected() && childp->mDrawable.notNull())
		{
			if (childp->getPCode() != LL_PCODE_LEGACY_AVATAR)
			{
				childp->setRotation(rotations[index] * inv_rotation);
				childp->setPosition((positions[index] - offset) * inv_rotation);
				LLManip::rebuild(childp);					
			}
			else //avatar
			{
				LLVector3 reset_pos = (positions[index] - offset) * inv_rotation ;
				LLQuaternion reset_rot = rotations[index] * inv_rotation ;

				((LLVOAvatar*)childp)->mDrawable->mXform.setPosition(reset_pos);				
				((LLVOAvatar*)childp)->mDrawable->mXform.setRotation(reset_rot) ;
				
				((LLVOAvatar*)childp)->mDrawable->getVObj()->setPosition(reset_pos, TRUE);				
				((LLVOAvatar*)childp)->mDrawable->getVObj()->setRotation(reset_rot, TRUE) ;

				LLManip::rebuild(childp);				
			}	
			index++;
		}				
	}

	return ;
}

//counter-translation
void LLViewerObject::resetChildrenPosition(const LLVector3& offset, BOOL simplified, BOOL skip_avatar_child)
{
	if(mChildList.empty())
	{
		return ;
	}

	LLVector3 child_offset;
	if(simplified) //translation only, rotation matrix does not change
	{
		child_offset = offset * ~getRotation();
	}
	else //rotation matrix might change too.
	{
		if (isAttachment() && mDrawable.notNull())
		{
			LLXform* attachment_point_xform = mDrawable->getXform()->getParent();
			LLQuaternion parent_rotation = getRotation() * attachment_point_xform->getWorldRotation();
			child_offset = offset * ~parent_rotation;
		}
		else
		{
			child_offset = offset * ~getRenderRotation();
		}
	}

	for (LLViewerObject::child_list_t::const_iterator iter = mChildList.begin();
			iter != mChildList.end(); iter++)
	{
		LLViewerObject* childp = *iter;

		if (!childp->isSelected() && childp->mDrawable.notNull())
		{
			if (childp->getPCode() != LL_PCODE_LEGACY_AVATAR)
			{
				childp->setPosition(childp->getPosition() + child_offset);
				LLManip::rebuild(childp);
			}
			else //avatar
			{
				if(!skip_avatar_child)
				{
					LLVector3 reset_pos = ((LLVOAvatar*)childp)->mDrawable->mXform.getPosition() + child_offset ;

					((LLVOAvatar*)childp)->mDrawable->mXform.setPosition(reset_pos);
					((LLVOAvatar*)childp)->mDrawable->getVObj()->setPosition(reset_pos);
					LLManip::rebuild(childp);
				}
			}
		}
	}

	return ;
}

// virtual 
BOOL	LLViewerObject::isTempAttachment() const
{
	return (mID.notNull() && (mID == mAttachmentItemID));
}

BOOL LLViewerObject::isHiglightedOrBeacon() const
{
	if (LLFloaterReg::instanceVisible("beacons") && (gPipeline.getRenderBeacons() || gPipeline.getRenderHighlights()))
	{
		BOOL has_media = (getMediaType() == LLViewerObject::MEDIA_SET);
		BOOL is_scripted = !isAvatar() && !getParent() && flagScripted();
		BOOL is_physical = !isAvatar() && flagUsePhysics();

		return (isParticleSource() && gPipeline.getRenderParticleBeacons())
				|| (isAudioSource() && gPipeline.getRenderSoundBeacons())
				|| (has_media && gPipeline.getRenderMOAPBeacons())
				|| (is_scripted && gPipeline.getRenderScriptedBeacons())
				|| (is_scripted && flagHandleTouch() && gPipeline.getRenderScriptedTouchBeacons())
				|| (is_physical && gPipeline.getRenderPhysicalBeacons());
	}
	return FALSE;
}


const LLUUID &LLViewerObject::getAttachmentItemID() const
{
	return mAttachmentItemID;
}

void LLViewerObject::setAttachmentItemID(const LLUUID &id)
{
	mAttachmentItemID = id;
}

EObjectUpdateType LLViewerObject::getLastUpdateType() const
{
	return mLastUpdateType;
}

void LLViewerObject::setLastUpdateType(EObjectUpdateType last_update_type)
{
	mLastUpdateType = last_update_type;
}

BOOL LLViewerObject::getLastUpdateCached() const
{
	return mLastUpdateCached;
}

void LLViewerObject::setLastUpdateCached(BOOL last_update_cached)
{
	mLastUpdateCached = last_update_cached;
}

const LLUUID &LLViewerObject::extractAttachmentItemID()
{
	LLUUID item_id = LLUUID::null;
	LLNameValue* item_id_nv = getNVPair("AttachItemID");
	if( item_id_nv )
	{
		const char* s = item_id_nv->getString();
		if( s )
		{
			item_id.set(s);
		}
	}
	setAttachmentItemID(item_id);
	return getAttachmentItemID();
}

const std::string& LLViewerObject::getAttachmentItemName() const
{
	static std::string empty;
	LLInventoryItem *item = gInventory.getItem(getAttachmentItemID());
	if (isAttachment() && item)
	{
		return item->getName();
	}
	return empty;
}

//virtual
LLVOAvatar* LLViewerObject::getAvatar() const
{
    if (getControlAvatar())
    {
        return getControlAvatar();
    }
	if (isAttachment())
	{
		LLViewerObject* vobj = (LLViewerObject*) getParent();

		while (vobj && !vobj->asAvatar())
		{
			vobj = (LLViewerObject*) vobj->getParent();
		}

		return (LLVOAvatar*) vobj;
	}

	return NULL;
}

bool LLViewerObject::hasRenderMaterialParams() const
{
    return getParameterEntryInUse(LLNetworkData::PARAMS_RENDER_MATERIAL);
}

void LLViewerObject::setHasRenderMaterialParams(bool has_materials)
{
    bool had_materials = hasRenderMaterialParams();

    if (had_materials != has_materials)
    {
        if (has_materials)
        {
            setParameterEntryInUse(LLNetworkData::PARAMS_RENDER_MATERIAL, TRUE, true);
        }
        else
        {
            setParameterEntryInUse(LLNetworkData::PARAMS_RENDER_MATERIAL, FALSE, true);
        }
    }
}

const LLUUID& LLViewerObject::getRenderMaterialID(U8 te) const
{
    LLRenderMaterialParams* param_block = (LLRenderMaterialParams*)getParameterEntry(LLNetworkData::PARAMS_RENDER_MATERIAL);
    if (param_block)
    {
        return param_block->getMaterial(te);
    }

    return LLUUID::null;
}

void LLViewerObject::rebuildMaterial()
{
    llassert(!isDead());

    faceMappingChanged();
    gPipeline.markTextured(mDrawable);
}

void LLViewerObject::setRenderMaterialID(S32 te_in, const LLUUID& id, bool update_server)
{
    // implementation is delicate

    // if update is bound for server, should always null out GLTFRenderMaterial and clear GLTFMaterialOverride even if ids haven't changed
    //  (the case where ids haven't changed indicates the user has reapplied the original material, in which case overrides should be dropped)
    // otherwise, should only null out the render material where ids or overrides have changed
    //  (the case where ids have changed but overrides are still present is from unsynchronized updates from the simulator)

    S32 start_idx = 0;
    S32 end_idx = getNumTEs();

    if (te_in != -1)
    {
        start_idx = te_in;
        end_idx = start_idx + 1;
    }

    start_idx = llmax(start_idx, 0);
    end_idx = llmin(end_idx, (S32) getNumTEs());

    LLRenderMaterialParams* param_block = (LLRenderMaterialParams*)getParameterEntry(LLNetworkData::PARAMS_RENDER_MATERIAL);
    if (!param_block && id.notNull())
    { // block doesn't exist, but it will need to
        param_block = (LLRenderMaterialParams*)createNewParameterEntry(LLNetworkData::PARAMS_RENDER_MATERIAL)->data;
    }


    LLFetchedGLTFMaterial* new_material = nullptr;
    if (id.notNull())
    {
        new_material = gGLTFMaterialList.getMaterial(id);
    }
        
    // update local state
    for (S32 te = start_idx; te < end_idx; ++te)
    {
        LLTextureEntry* tep = getTE(te);
        
        bool material_changed = !param_block || id != param_block->getMaterial(te);

        if (update_server)
        { 
            // Clear most overrides so the render material better matches the material
            // ID (preserve transforms). If overrides become passthrough, set the overrides
            // to nullptr.
            if (tep->setBaseMaterial())
            {
                material_changed = true;
            }
        }

        if (update_server || material_changed)
        { 
            tep->setGLTFRenderMaterial(nullptr);
        }

        if (new_material != tep->getGLTFMaterial())
        {
            tep->setGLTFMaterial(new_material, !update_server);
        }
    }

    // signal to render pipe that render batches must be rebuilt for this object
    if (!new_material)
    {
        rebuildMaterial();
    }
    else
    {
        new_material->onMaterialComplete([obj_id = getID()]()
            {
                LLViewerObject* obj = gObjectList.findObject(obj_id);
                if (obj)
                {
                    obj->rebuildMaterial();
                }
            });
    }

    // predictively update LLRenderMaterialParams (don't wait for server)
    if (param_block)
    { // update existing parameter block
        for (S32 te = start_idx; te < end_idx; ++te)
        {
            param_block->setMaterial(te, id);
        }
    }

    if (update_server)
    {
        // update via ModifyMaterialParams cap (server will echo back changes)
        for (S32 te = start_idx; te < end_idx; ++te)
        {
            // This sends a cleared version of this object's current material
            // override, but the override should already be cleared due to
            // calling setBaseMaterial above.
            LLGLTFMaterialList::queueApply(this, te, id);
        }
    }

    if (!update_server)
    {
        // Land impact may have changed
        setObjectCostStale();
    }
}

void LLViewerObject::setRenderMaterialIDs(const LLUUID& id)
{
    setRenderMaterialID(-1, id);
}

void LLViewerObject::setRenderMaterialIDs(const LLRenderMaterialParams* material_params, bool local_origin)
{
    if (!local_origin)
    {
        for (S32 te = 0; te < getNumTEs(); ++te)
        {
            const LLUUID& id = material_params ? material_params->getMaterial(te) : LLUUID::null;
            setRenderMaterialID(te, id, false);
        }
    }
}

void LLViewerObject::shrinkWrap()
{
    if (!mShouldShrinkWrap)
    {
        mShouldShrinkWrap = true;
        if (mDrawable)
        { // we weren't shrink wrapped before but we are now, update the spatial partition
            gPipeline.markPartitionMove(mDrawable);
        }
    }
}

class ObjectPhysicsProperties : public LLHTTPNode
{
public:
	virtual void post(
		ResponsePtr responder,
		const LLSD& context,
		const LLSD& input) const
	{
		LLSD object_data = input["body"]["ObjectData"];
		S32 num_entries = object_data.size();
		
		for ( S32 i = 0; i < num_entries; i++ )
		{
			LLSD& curr_object_data = object_data[i];
			U32 local_id = curr_object_data["LocalID"].asInteger();

			// Iterate through nodes at end, since it can be on both the regular AND hover list
			struct f : public LLSelectedNodeFunctor
			{
				U32 mID;
				f(const U32& id) : mID(id) {}
				virtual bool apply(LLSelectNode* node)
				{
					return (node->getObject() && node->getObject()->mLocalID == mID );
				}
			} func(local_id);

			LLSelectNode* node = LLSelectMgr::getInstance()->getSelection()->getFirstNode(&func);

			if (node)
			{
				// The LLSD message builder doesn't know how to handle U8, so we need to send as S8 and cast
				U8 type = (U8)curr_object_data["PhysicsShapeType"].asInteger();
				F32 density = (F32)curr_object_data["Density"].asReal();
				F32 friction = (F32)curr_object_data["Friction"].asReal();
				F32 restitution = (F32)curr_object_data["Restitution"].asReal();
				F32 gravity = (F32)curr_object_data["GravityMultiplier"].asReal();

				node->getObject()->setPhysicsShapeType(type);
				node->getObject()->setPhysicsGravity(gravity);
				node->getObject()->setPhysicsFriction(friction);
				node->getObject()->setPhysicsDensity(density);
				node->getObject()->setPhysicsRestitution(restitution);
			}	
		}
		
		dialog_refresh_all();
	};
};

LLHTTPRegistration<ObjectPhysicsProperties>
	gHTTPRegistrationObjectPhysicsProperties("/message/ObjectPhysicsProperties");
<|MERGE_RESOLUTION|>--- conflicted
+++ resolved
@@ -6239,12 +6239,7 @@
       }
 	  default:
 	  {
-<<<<<<< HEAD
-          llassert(false); // invalid parameter type
-		  LL_INFOS() << "Unknown param type." << LL_ENDL;
-=======
 		  LL_INFOS_ONCE() << "Unknown param type: " << param_type << LL_ENDL;
->>>>>>> 24654708
 		  break;
 	  }
 	};
