/** 
* @file llfloaterfacebook.cpp
* @brief Implementation of llfloaterfacebook
* @author Gilbert@lindenlab.com
*
* $LicenseInfo:firstyear=2013&license=viewerlgpl$
* Second Life Viewer Source Code
* Copyright (C) 2013, Linden Research, Inc.
*
* This library is free software; you can redistribute it and/or
* modify it under the terms of the GNU Lesser General Public
* License as published by the Free Software Foundation;
* version 2.1 of the License only.
*
* This library is distributed in the hope that it will be useful,
* but WITHOUT ANY WARRANTY; without even the implied warranty of
* MERCHANTABILITY or FITNESS FOR A PARTICULAR PURPOSE.  See the GNU
* Lesser General Public License for more details.
*
* You should have received a copy of the GNU Lesser General Public
* License along with this library; if not, write to the Free Software
* Foundation, Inc., 51 Franklin Street, Fifth Floor, Boston, MA  02110-1301  USA
*
* Linden Research, Inc., 945 Battery Street, San Francisco, CA  94111  USA
* $/LicenseInfo$
*/

#include "llviewerprecompiledheaders.h"

#include "llfloaterfacebook.h"

#include "llagent.h"
#include "llagentui.h"
#include "llcheckboxctrl.h"
#include "llcombobox.h"
#include "llfacebookconnect.h"
#include "llfloaterbigpreview.h"
#include "llfloaterreg.h"
#include "lliconctrl.h"
#include "llimagefiltersmanager.h"
#include "llresmgr.h"		// LLLocale
#include "llsdserialize.h"
#include "llloadingindicator.h"
#include "llplugincookiestore.h"
#include "llslurl.h"
#include "lltrans.h"
#include "llsnapshotlivepreview.h"
#include "llviewerregion.h"
#include "llviewercontrol.h"
#include "llviewermedia.h"
#include "lltabcontainer.h"
#include "llavatarlist.h"
#include "llpanelpeoplemenus.h"
#include "llaccordionctrl.h"
#include "llaccordionctrltab.h"

static LLPanelInjector<LLFacebookStatusPanel> t_panel_status("llfacebookstatuspanel");
static LLPanelInjector<LLFacebookPhotoPanel> t_panel_photo("llfacebookphotopanel");
static LLPanelInjector<LLFacebookCheckinPanel> t_panel_checkin("llfacebookcheckinpanel");
static LLPanelInjector<LLFacebookFriendsPanel> t_panel_friends("llfacebookfriendspanel");

const S32 MAX_POSTCARD_DATASIZE = 1024 * 1024; // one megabyte
const std::string DEFAULT_CHECKIN_LOCATION_URL = "http://maps.secondlife.com/";
const std::string DEFAULT_CHECKIN_ICON_URL = "http://map.secondlife.com.s3.amazonaws.com/map_placeholder.png";
const std::string DEFAULT_CHECKIN_QUERY_PARAMETERS = "?sourceid=slshare_checkin&utm_source=facebook&utm_medium=checkin&utm_campaign=slshare";
const std::string DEFAULT_PHOTO_QUERY_PARAMETERS = "?sourceid=slshare_photo&utm_source=facebook&utm_medium=photo&utm_campaign=slshare";

const S32 MAX_QUALITY = 100;        // Max quality value for jpeg images
const S32 MIN_QUALITY = 0;          // Min quality value for jpeg images
const S32 TARGET_DATA_SIZE = 95000; // Size of the image (compressed) we're trying to send to Facebook

std::string get_map_url()
{
    LLVector3d center_agent;
    LLViewerRegion *regionp = gAgent.getRegion();
    if (regionp)
    {
        center_agent = regionp->getCenterGlobal();
    }
    int x_pos = center_agent[0] / 256.0;
    int y_pos = center_agent[1] / 256.0;
    std::string map_url = gSavedSettings.getString("CurrentMapServerURL") + llformat("map-1-%d-%d-objects.jpg", x_pos, y_pos);
    return map_url;
}

// Compute target jpeg quality : see https://wiki.lindenlab.com/wiki/Facebook_Image_Quality for details
S32 compute_jpeg_quality(S32 width, S32 height)
{
    F32 target_compression_ratio = (F32)(width * height * 3) / (F32)(TARGET_DATA_SIZE);
    S32 quality = (S32)(110.0f - (2.0f * target_compression_ratio));
    return llclamp(quality,MIN_QUALITY,MAX_QUALITY);
}

///////////////////////////
//LLFacebookStatusPanel//////
///////////////////////////

LLFacebookStatusPanel::LLFacebookStatusPanel() :
	mMessageTextEditor(NULL),
	mPostButton(NULL),
    mCancelButton(NULL),
	mAccountCaptionLabel(NULL),
	mAccountNameLabel(NULL),
	mPanelButtons(NULL),
	mConnectButton(NULL),
	mDisconnectButton(NULL)
{
	mCommitCallbackRegistrar.add("SocialSharing.Connect", boost::bind(&LLFacebookStatusPanel::onConnect, this));
	mCommitCallbackRegistrar.add("SocialSharing.Disconnect", boost::bind(&LLFacebookStatusPanel::onDisconnect, this));

	setVisibleCallback(boost::bind(&LLFacebookStatusPanel::onVisibilityChange, this, _2));

	mCommitCallbackRegistrar.add("SocialSharing.SendStatus", boost::bind(&LLFacebookStatusPanel::onSend, this));
}

BOOL LLFacebookStatusPanel::postBuild()
{
	mAccountCaptionLabel = getChild<LLTextBox>("account_caption_label");
	mAccountNameLabel = getChild<LLTextBox>("account_name_label");
	mPanelButtons = getChild<LLUICtrl>("panel_buttons");
	mConnectButton = getChild<LLUICtrl>("connect_btn");
	mDisconnectButton = getChild<LLUICtrl>("disconnect_btn");

	mMessageTextEditor = getChild<LLUICtrl>("status_message");
	mPostButton = getChild<LLUICtrl>("post_status_btn");
	mCancelButton = getChild<LLUICtrl>("cancel_status_btn");

	return LLPanel::postBuild();
}

void LLFacebookStatusPanel::draw()
{
	LLFacebookConnect::EConnectionState connection_state = LLFacebookConnect::instance().getConnectionState();

	//Disable the 'disconnect' button and the 'use another account' button when disconnecting in progress
	bool disconnecting = connection_state == LLFacebookConnect::FB_DISCONNECTING;
	mDisconnectButton->setEnabled(!disconnecting);

	//Disable the 'connect' button when a connection is in progress
	bool connecting = connection_state == LLFacebookConnect::FB_CONNECTION_IN_PROGRESS;
	mConnectButton->setEnabled(!connecting);

    if (mMessageTextEditor && mPostButton && mCancelButton)
	{
        bool no_ongoing_connection = !(LLFacebookConnect::instance().isTransactionOngoing());
        std::string message = mMessageTextEditor->getValue().asString();
        mMessageTextEditor->setEnabled(no_ongoing_connection);
        mCancelButton->setEnabled(no_ongoing_connection);
        mPostButton->setEnabled(no_ongoing_connection && !message.empty());
    }

	LLPanel::draw();
}

void LLFacebookStatusPanel::onSend()
{
	LLEventPumps::instance().obtain("FacebookConnectState").stopListening("LLFacebookStatusPanel"); // just in case it is already listening
	LLEventPumps::instance().obtain("FacebookConnectState").listen("LLFacebookStatusPanel", boost::bind(&LLFacebookStatusPanel::onFacebookConnectStateChange, this, _1));
	
	pressedConnect = FALSE;
	// Connect to Facebook if necessary and then post
	if (LLFacebookConnect::instance().isConnected())
	{
		sendStatus();
	}
	else
	{
		LLFacebookConnect::instance().checkConnectionToFacebook(true);
	}
}

bool LLFacebookStatusPanel::onFacebookConnectStateChange(const LLSD& data)
{
	if(LLFacebookConnect::instance().isConnected())
	{
		//In process of disconnecting so leave the layout as is
		if(data.get("enum").asInteger() != LLFacebookConnect::FB_DISCONNECTING)
		{
			showConnectedLayout();
		}
	}
	else
	{
		showDisconnectedLayout();
	}

	switch (data.get("enum").asInteger())
	{
		case LLFacebookConnect::FB_CONNECTED:
			if(!pressedConnect)
				sendStatus();
			break;

		case LLFacebookConnect::FB_POSTED:
			LLEventPumps::instance().obtain("FacebookConnectState").stopListening("LLFacebookStatusPanel");
			clearAndClose();
			break;
	}

	return false;
}

void LLFacebookStatusPanel::sendStatus()
{
	std::string message = mMessageTextEditor->getValue().asString();
	if (!message.empty())
	{
		LLFacebookConnect::instance().updateStatus(message);
	}
}

void LLFacebookStatusPanel::onVisibilityChange(BOOL visible)
{
	if(visible)
	{
		LLEventPumps::instance().obtain("FacebookConnectState").stopListening("LLFacebookAccountPanel");
		LLEventPumps::instance().obtain("FacebookConnectState").listen("LLFacebookAccountPanel", boost::bind(&LLFacebookStatusPanel::onFacebookConnectStateChange, this, _1));

		LLEventPumps::instance().obtain("FacebookConnectInfo").stopListening("LLFacebookAccountPanel");
		LLEventPumps::instance().obtain("FacebookConnectInfo").listen("LLFacebookAccountPanel", boost::bind(&LLFacebookStatusPanel::onFacebookConnectInfoChange, this));

		//Connected
		if(LLFacebookConnect::instance().isConnected())
		{
			showConnectedLayout();
		}
		//Check if connected (show disconnected layout in meantime)
		else
		{
			showDisconnectedLayout();
		}
        if ((LLFacebookConnect::instance().getConnectionState() == LLFacebookConnect::FB_NOT_CONNECTED) ||
            (LLFacebookConnect::instance().getConnectionState() == LLFacebookConnect::FB_CONNECTION_FAILED))
        {
            LLFacebookConnect::instance().checkConnectionToFacebook();
        }
	}
	else
	{
		LLEventPumps::instance().obtain("FacebookConnectState").stopListening("LLFacebookAccountPanel");
		LLEventPumps::instance().obtain("FacebookConnectInfo").stopListening("LLFacebookAccountPanel");
	}
}

bool LLFacebookStatusPanel::onFacebookConnectInfoChange()
{
	LLSD info = LLFacebookConnect::instance().getInfo();
	std::string clickable_name;

	//Strings of format [http://www.somewebsite.com Click Me] become clickable text
	if(info.has("link") && info.has("name"))
	{
		clickable_name = "[" + info["link"].asString() + " " + info["name"].asString() + "]";
	}

	mAccountNameLabel->setText(clickable_name);

	return false;
}

void LLFacebookStatusPanel::showConnectButton()
{
	if(!mConnectButton->getVisible())
	{
		mConnectButton->setVisible(TRUE);
		mDisconnectButton->setVisible(FALSE);
	}
}

void LLFacebookStatusPanel::hideConnectButton()
{
	if(mConnectButton->getVisible())
	{
		mConnectButton->setVisible(FALSE);
		mDisconnectButton->setVisible(TRUE);
	}
}

void LLFacebookStatusPanel::showDisconnectedLayout()
{
	mAccountCaptionLabel->setText(getString("facebook_disconnected"));
	mAccountNameLabel->setText(std::string(""));
	showConnectButton();
}

void LLFacebookStatusPanel::showConnectedLayout()
{
	LLFacebookConnect::instance().loadFacebookInfo();

	mAccountCaptionLabel->setText(getString("facebook_connected"));
	hideConnectButton();
}

void LLFacebookStatusPanel::onConnect()
{
	LLFacebookConnect::instance().checkConnectionToFacebook(true);

<<<<<<< HEAD
=======
	pressedConnect = TRUE;
>>>>>>> 0a134e74
	//Clear only the facebook browser cookies so that the facebook login screen appears
	LLViewerMedia::getCookieStore()->removeCookiesByDomain(".facebook.com"); 
}

void LLFacebookStatusPanel::onDisconnect()
{
	LLFacebookConnect::instance().disconnectFromFacebook();

	LLViewerMedia::getCookieStore()->removeCookiesByDomain(".facebook.com"); 
}

void LLFacebookStatusPanel::clearAndClose()
{
	mMessageTextEditor->setValue("");

	LLFloater* floater = getParentByType<LLFloater>();
	if (floater)
	{
		floater->closeFloater();
	}
}

///////////////////////////
//LLFacebookPhotoPanel///////
///////////////////////////

LLFacebookPhotoPanel::LLFacebookPhotoPanel() :
mResolutionComboBox(NULL),
mRefreshBtn(NULL),
mBtnPreview(NULL),
mWorkingLabel(NULL),
mThumbnailPlaceholder(NULL),
mCaptionTextBox(NULL),
mPostButton(NULL),
mBigPreviewFloater(NULL),
mQuality(MAX_QUALITY)
{
	mCommitCallbackRegistrar.add("SocialSharing.SendPhoto", boost::bind(&LLFacebookPhotoPanel::onSend, this));
	mCommitCallbackRegistrar.add("SocialSharing.RefreshPhoto", boost::bind(&LLFacebookPhotoPanel::onClickNewSnapshot, this));
	mCommitCallbackRegistrar.add("SocialSharing.BigPreview", boost::bind(&LLFacebookPhotoPanel::onClickBigPreview, this));
}

LLFacebookPhotoPanel::~LLFacebookPhotoPanel()
{
	if(mPreviewHandle.get())
	{
		mPreviewHandle.get()->die();
	}
}

BOOL LLFacebookPhotoPanel::postBuild()
{
	setVisibleCallback(boost::bind(&LLFacebookPhotoPanel::onVisibilityChange, this, _2));
	
	mResolutionComboBox = getChild<LLUICtrl>("resolution_combobox");
	mResolutionComboBox->setValue("[i1200,i630]"); // hardcoded defaults ftw!
	mResolutionComboBox->setCommitCallback(boost::bind(&LLFacebookPhotoPanel::updateResolution, this, TRUE));
	mFilterComboBox = getChild<LLUICtrl>("filters_combobox");
	mFilterComboBox->setCommitCallback(boost::bind(&LLFacebookPhotoPanel::updateResolution, this, TRUE));
	mRefreshBtn = getChild<LLUICtrl>("new_snapshot_btn");
	mBtnPreview = getChild<LLButton>("big_preview_btn");
    mWorkingLabel = getChild<LLUICtrl>("working_lbl");
	mThumbnailPlaceholder = getChild<LLUICtrl>("thumbnail_placeholder");
	mCaptionTextBox = getChild<LLUICtrl>("photo_caption");
	mPostButton = getChild<LLUICtrl>("post_photo_btn");
	mCancelButton = getChild<LLUICtrl>("cancel_photo_btn");
	mBigPreviewFloater = dynamic_cast<LLFloaterBigPreview*>(LLFloaterReg::getInstance("big_preview"));

	// Update filter list
    std::vector<std::string> filter_list = LLImageFiltersManager::getInstance()->getFiltersList();
	LLComboBox* filterbox = static_cast<LLComboBox *>(mFilterComboBox);
    for (U32 i = 0; i < filter_list.size(); i++)
	{
        filterbox->add(filter_list[i]);
    }

	return LLPanel::postBuild();
}

// virtual
S32 LLFacebookPhotoPanel::notify(const LLSD& info)
{
	if (info.has("snapshot-updating"))
	{
        // Disable the Post button and whatever else while the snapshot is not updated
        // updateControls();
		return 1;
	}
    
	if (info.has("snapshot-updated"))
	{
        // Enable the send/post/save buttons.
        updateControls();
        
		// The refresh button is initially hidden. We show it after the first update,
		// i.e. after snapshot is taken
		LLUICtrl * refresh_button = getRefreshBtn();
		if (!refresh_button->getVisible())
		{
			refresh_button->setVisible(true);
		}
		return 1;
	}
    
	return 0;
}

void LLFacebookPhotoPanel::draw()
{ 
	LLSnapshotLivePreview * previewp = static_cast<LLSnapshotLivePreview *>(mPreviewHandle.get());

    // Enable interaction only if no transaction with the service is on-going (prevent duplicated posts)
    bool no_ongoing_connection = !(LLFacebookConnect::instance().isTransactionOngoing());
    mCancelButton->setEnabled(no_ongoing_connection);
    mCaptionTextBox->setEnabled(no_ongoing_connection);
    mResolutionComboBox->setEnabled(no_ongoing_connection);
    mFilterComboBox->setEnabled(no_ongoing_connection);
    mRefreshBtn->setEnabled(no_ongoing_connection);
    mBtnPreview->setEnabled(no_ongoing_connection);
	
    // Reassign the preview floater if we have the focus and the preview exists
    if (hasFocus() && isPreviewVisible())
    {
        attachPreview();
    }
    
    // Toggle the button state as appropriate
    bool preview_active = (isPreviewVisible() && mBigPreviewFloater->isFloaterOwner(getParentByType<LLFloater>()));
	mBtnPreview->setToggleState(preview_active);
    
    // Display the thumbnail if one is available
	if (previewp && previewp->getThumbnailImage())
	{
		const LLRect& thumbnail_rect = mThumbnailPlaceholder->getRect();
		const S32 thumbnail_w = previewp->getThumbnailWidth();
		const S32 thumbnail_h = previewp->getThumbnailHeight();

		// calc preview offset within the preview rect
		const S32 local_offset_x = (thumbnail_rect.getWidth()  - thumbnail_w) / 2 ;
		const S32 local_offset_y = (thumbnail_rect.getHeight() - thumbnail_h) / 2 ;
		S32 offset_x = thumbnail_rect.mLeft + local_offset_x;
		S32 offset_y = thumbnail_rect.mBottom + local_offset_y;

		gGL.matrixMode(LLRender::MM_MODELVIEW);
		// Apply floater transparency to the texture unless the floater is focused.
		F32 alpha = getTransparencyType() == TT_ACTIVE ? 1.0f : getCurrentTransparency();
		LLColor4 color = LLColor4::white;
		gl_draw_scaled_image(offset_x, offset_y, 
			thumbnail_w, thumbnail_h,
			previewp->getThumbnailImage(), color % alpha);
	}

    // Update the visibility of the working (computing preview) label
    mWorkingLabel->setVisible(!(previewp && previewp->getSnapshotUpToDate()));
    
    // Enable Post if we have a preview to send and no on going connection being processed
    mPostButton->setEnabled(no_ongoing_connection && (previewp && previewp->getSnapshotUpToDate()));
    
    // Draw the rest of the panel on top of it
	LLPanel::draw();
}

LLSnapshotLivePreview* LLFacebookPhotoPanel::getPreviewView()
{
	LLSnapshotLivePreview* previewp = (LLSnapshotLivePreview*)mPreviewHandle.get();
	return previewp;
}

void LLFacebookPhotoPanel::onVisibilityChange(BOOL visible)
{
	if (visible)
	{
		if (mPreviewHandle.get())
		{
			LLSnapshotLivePreview* preview = getPreviewView();
			if(preview)
			{
				LL_DEBUGS() << "opened, updating snapshot" << LL_ENDL;
				preview->updateSnapshot(TRUE);
			}
		}
		else
		{
			LLRect full_screen_rect = getRootView()->getRect();
			LLSnapshotLivePreview::Params p;
			p.rect(full_screen_rect);
			LLSnapshotLivePreview* previewp = new LLSnapshotLivePreview(p);
			mPreviewHandle = previewp->getHandle();	
            mQuality = MAX_QUALITY;

            previewp->setContainer(this);
			previewp->setSnapshotType(previewp->SNAPSHOT_WEB);
			previewp->setSnapshotFormat(LLFloaterSnapshot::SNAPSHOT_FORMAT_JPEG);
			previewp->setSnapshotQuality(mQuality, false);
            previewp->setThumbnailSubsampled(TRUE);     // We want the preview to reflect the *saved* image
            previewp->setAllowRenderUI(FALSE);          // We do not want the rendered UI in our snapshots
            previewp->setAllowFullScreenPreview(FALSE);  // No full screen preview in SL Share mode
			previewp->setThumbnailPlaceholderRect(mThumbnailPlaceholder->getRect());

			updateControls();
		}
	}
}

void LLFacebookPhotoPanel::onClickNewSnapshot()
{
	LLSnapshotLivePreview* previewp = getPreviewView();
	if (previewp)
	{
		previewp->updateSnapshot(TRUE);
	}
}

void LLFacebookPhotoPanel::onClickBigPreview()
{
    // Toggle the preview
    if (isPreviewVisible())
    {
        LLFloaterReg::hideInstance("big_preview");
    }
    else
    {
        attachPreview();
        LLFloaterReg::showInstance("big_preview");
    }
}

bool LLFacebookPhotoPanel::isPreviewVisible()
{
    return (mBigPreviewFloater && mBigPreviewFloater->getVisible());
}

void LLFacebookPhotoPanel::attachPreview()
{
    if (mBigPreviewFloater)
    {
        LLSnapshotLivePreview* previewp = getPreviewView();
        mBigPreviewFloater->setPreview(previewp);
        mBigPreviewFloater->setFloaterOwner(getParentByType<LLFloater>());
    }
}

void LLFacebookPhotoPanel::onSend()
{
	LLEventPumps::instance().obtain("FacebookConnectState").stopListening("LLFacebookPhotoPanel"); // just in case it is already listening
	LLEventPumps::instance().obtain("FacebookConnectState").listen("LLFacebookPhotoPanel", boost::bind(&LLFacebookPhotoPanel::onFacebookConnectStateChange, this, _1));
	
	// Connect to Facebook if necessary and then post
	if (LLFacebookConnect::instance().isConnected())
	{
		sendPhoto();
	}
	else
	{
		LLFacebookConnect::instance().checkConnectionToFacebook(true);
	}
}

bool LLFacebookPhotoPanel::onFacebookConnectStateChange(const LLSD& data)
{
	switch (data.get("enum").asInteger())
	{
		case LLFacebookConnect::FB_CONNECTED:
			sendPhoto();
			break;

		case LLFacebookConnect::FB_POSTED:
			LLEventPumps::instance().obtain("FacebookConnectState").stopListening("LLFacebookPhotoPanel");
			clearAndClose();
			break;
	}

	return false;
}

void LLFacebookPhotoPanel::sendPhoto()
{
	// Get the caption
	std::string caption = mCaptionTextBox->getValue().asString();

	// Get the image
	LLSnapshotLivePreview* previewp = getPreviewView();
	
	// Post to Facebook
	LLFacebookConnect::instance().sharePhoto(previewp->getFormattedImage(), caption);

	updateControls();
}

void LLFacebookPhotoPanel::clearAndClose()
{
	mCaptionTextBox->setValue("");

	LLFloater* floater = getParentByType<LLFloater>();
	if (floater)
	{
		floater->closeFloater();
        if (mBigPreviewFloater)
        {
            mBigPreviewFloater->closeOnFloaterOwnerClosing(floater);
        }
	}
}

void LLFacebookPhotoPanel::updateControls()
{
	LLSnapshotLivePreview* previewp = getPreviewView();
	BOOL got_snap = previewp && previewp->getSnapshotUpToDate();
    
	// *TODO: Separate maximum size for Web images from postcards
	LL_DEBUGS() << "Is snapshot up-to-date? " << got_snap << LL_ENDL;
    
	updateResolution(FALSE);
}

void LLFacebookPhotoPanel::updateResolution(BOOL do_update)
{
	LLComboBox* combobox = static_cast<LLComboBox *>(mResolutionComboBox);
	LLComboBox* filterbox = static_cast<LLComboBox *>(mFilterComboBox);

	std::string sdstring = combobox->getSelectedValue();
	LLSD sdres;
	std::stringstream sstream(sdstring);
	LLSDSerialize::fromNotation(sdres, sstream, sdstring.size());

	S32 width = sdres[0];
	S32 height = sdres[1];

    // Note : index 0 of the filter drop down is assumed to be "No filter" in whichever locale
    std::string filter_name = (filterbox->getCurrentIndex() ? filterbox->getSimple() : "");

	LLSnapshotLivePreview * previewp = static_cast<LLSnapshotLivePreview *>(mPreviewHandle.get());
	if (previewp && combobox->getCurrentIndex() >= 0)
	{
		S32 original_width = 0 , original_height = 0 ;
		previewp->getSize(original_width, original_height) ;

		if (width == 0 || height == 0)
		{
			// take resolution from current window size
			LL_DEBUGS() << "Setting preview res from window: " << gViewerWindow->getWindowWidthRaw() << "x" << gViewerWindow->getWindowHeightRaw() << LL_ENDL;
			previewp->setSize(gViewerWindow->getWindowWidthRaw(), gViewerWindow->getWindowHeightRaw());
		}
		else
		{
			// use the resolution from the selected pre-canned drop-down choice
			LL_DEBUGS() << "Setting preview res selected from combo: " << width << "x" << height << LL_ENDL;
			previewp->setSize(width, height);
		}

		checkAspectRatio(width);

		previewp->getSize(width, height);
        
        // Recompute quality setting
        mQuality = compute_jpeg_quality(width, height);
        previewp->setSnapshotQuality(mQuality, false);
		
		if (original_width != width || original_height != height)
		{
			previewp->setSize(width, height);
			if (do_update)
			{
                previewp->updateSnapshot(TRUE);
				updateControls();
			}
		}
        // Get the old filter, compare to the current one "filter_name" and set if changed
        std::string original_filter = previewp->getFilter();
		if (original_filter != filter_name)
		{
            previewp->setFilter(filter_name);
			if (do_update)
			{
                previewp->updateSnapshot(FALSE, TRUE);
				updateControls();
			}
		}
	}
}

void LLFacebookPhotoPanel::checkAspectRatio(S32 index)
{
	LLSnapshotLivePreview *previewp = getPreviewView() ;

	BOOL keep_aspect = FALSE;

	if (0 == index) // current window size
	{
		keep_aspect = TRUE;
	}
	else // predefined resolution
	{
		keep_aspect = FALSE;
	}

	if (previewp)
	{
		previewp->mKeepAspectRatio = keep_aspect;
	}
}

LLUICtrl* LLFacebookPhotoPanel::getRefreshBtn()
{
	return mRefreshBtn;
}

////////////////////////
//LLFacebookCheckinPanel//
////////////////////////

LLFacebookCheckinPanel::LLFacebookCheckinPanel() :
    mMapUrl(""),
    mReloadingMapTexture(false)
{
	mCommitCallbackRegistrar.add("SocialSharing.SendCheckin", boost::bind(&LLFacebookCheckinPanel::onSend, this));
}

BOOL LLFacebookCheckinPanel::postBuild()
{
    // Keep pointers to widgets so we don't traverse the UI hierarchy too often
	mPostButton = getChild<LLUICtrl>("post_place_btn");
	mCancelButton = getChild<LLUICtrl>("cancel_place_btn");
	mMessageTextEditor = getChild<LLUICtrl>("place_caption");
    mMapLoadingIndicator = getChild<LLUICtrl>("map_loading_indicator");
    mMapPlaceholder = getChild<LLIconCtrl>("map_placeholder");
    mMapDefault = getChild<LLIconCtrl>("map_default");
    mMapCheckBox = getChild<LLCheckBoxCtrl>("add_place_view_cb");
    
	return LLPanel::postBuild();
}

void LLFacebookCheckinPanel::draw()
{
    bool no_ongoing_connection = !(LLFacebookConnect::instance().isTransactionOngoing());
    mPostButton->setEnabled(no_ongoing_connection);
    mCancelButton->setEnabled(no_ongoing_connection);
    mMessageTextEditor->setEnabled(no_ongoing_connection);
    mMapCheckBox->setEnabled(no_ongoing_connection);

    std::string map_url = get_map_url();
    // Did we change location?
    if (map_url != mMapUrl)
    {
        mMapUrl = map_url;
        // Load the map tile
        mMapTexture = LLViewerTextureManager::getFetchedTextureFromUrl(mMapUrl, FTT_MAP_TILE, TRUE, LLGLTexture::BOOST_NONE, LLViewerTexture::LOD_TEXTURE);
        mMapTexture->setBoostLevel(LLGLTexture::BOOST_MAP);
        mReloadingMapTexture = true;
        // In the meantime, put the "loading" indicator on, hide the tile map and disable the checkbox
        mMapLoadingIndicator->setVisible(true);
        mMapPlaceholder->setVisible(false);
    }
    // Are we done loading the map tile?
    if (mReloadingMapTexture && mMapTexture->isFullyLoaded())
    {
        // Don't do it again next time around
        mReloadingMapTexture = false;
        // Convert the map texture to the appropriate image object
        LLPointer<LLUIImage> ui_image = new LLUIImage(mMapUrl, mMapTexture);
        // Load the map widget with the correct map tile image
        mMapPlaceholder->setImage(ui_image);
        // Now hide the loading indicator, bring the tile in view and reenable the checkbox with its previous value
        mMapLoadingIndicator->setVisible(false);
        mMapPlaceholder->setVisible(true);
    }
    // Show the default icon if that's the checkbox value (the real one...)
    // This will hide/show the loading indicator and/or tile underneath
    mMapDefault->setVisible(!(mMapCheckBox->get()));

	LLPanel::draw();
}

void LLFacebookCheckinPanel::onSend()
{
	LLEventPumps::instance().obtain("FacebookConnectState").stopListening("LLFacebookCheckinPanel"); // just in case it is already listening
	LLEventPumps::instance().obtain("FacebookConnectState").listen("LLFacebookCheckinPanel", boost::bind(&LLFacebookCheckinPanel::onFacebookConnectStateChange, this, _1));
	
	// Connect to Facebook if necessary and then post
	if (LLFacebookConnect::instance().isConnected())
	{
		sendCheckin();
	}
	else
	{
		LLFacebookConnect::instance().checkConnectionToFacebook(true);
	}
}

bool LLFacebookCheckinPanel::onFacebookConnectStateChange(const LLSD& data)
{
	switch (data.get("enum").asInteger())
	{
		case LLFacebookConnect::FB_CONNECTED:
			sendCheckin();
			break;

		case LLFacebookConnect::FB_POSTED:
			LLEventPumps::instance().obtain("FacebookConnectState").stopListening("LLFacebookCheckinPanel");
			clearAndClose();
			break;
	}

	return false;
}

void LLFacebookCheckinPanel::sendCheckin()
{
	// Get the location SLURL
	LLSLURL slurl;
	LLAgentUI::buildSLURL(slurl);
	std::string slurl_string = slurl.getSLURLString();

	// Use a valid http:// URL if the scheme is secondlife:// 
	LLURI slurl_uri(slurl_string);
	if (slurl_uri.scheme() == LLSLURL::SLURL_SECONDLIFE_SCHEME)
	{
		slurl_string = DEFAULT_CHECKIN_LOCATION_URL;
	}

	// Add query parameters so Google Analytics can track incoming clicks!
	slurl_string += DEFAULT_CHECKIN_QUERY_PARAMETERS;
    
	// Get the region name
	std::string region_name("");
    LLViewerRegion *regionp = gAgent.getRegion();
    if (regionp)
    {
        region_name = regionp->getName();
    }
    
	// Get the region description
	std::string description;
	LLAgentUI::buildLocationString(description, LLAgentUI::LOCATION_FORMAT_NORMAL_COORDS, gAgent.getPositionAgent());
    
	// Optionally add the region map view
	bool add_map_view = mMapCheckBox->getValue().asBoolean();
    std::string map_url = (add_map_view ? get_map_url() : DEFAULT_CHECKIN_ICON_URL);
    
	// Get the caption
	std::string caption = mMessageTextEditor->getValue().asString();

	// Post to Facebook
	LLFacebookConnect::instance().postCheckin(slurl_string, region_name, description, map_url, caption);
}

void LLFacebookCheckinPanel::clearAndClose()
{
	mMessageTextEditor->setValue("");

	LLFloater* floater = getParentByType<LLFloater>();
	if (floater)
	{
		floater->closeFloater();
	}
}

///////////////////////////
//LLFacebookFriendsPanel//////
///////////////////////////

LLFacebookFriendsPanel::LLFacebookFriendsPanel() : 
mFriendsStatusCaption(NULL),
mSecondLifeFriends(NULL),
mSuggestedFriends(NULL)
{
}

LLFacebookFriendsPanel::~LLFacebookFriendsPanel()
{
    LLAvatarTracker::instance().removeObserver(this);
}

BOOL LLFacebookFriendsPanel::postBuild()
{
	mFriendsStatusCaption = getChild<LLTextBox>("facebook_friends_status");

	mSecondLifeFriends = getChild<LLAvatarList>("second_life_friends");
	mSecondLifeFriends->setContextMenu(&LLPanelPeopleMenus::gPeopleContextMenu);
	
	mSuggestedFriends = getChild<LLAvatarList>("suggested_friends");
	mSuggestedFriends->setContextMenu(&LLPanelPeopleMenus::gSuggestedFriendsContextMenu);
	
	setVisibleCallback(boost::bind(&LLFacebookFriendsPanel::updateFacebookList, this, _2));

    LLAvatarTracker::instance().addObserver(this);
    
	return LLPanel::postBuild();
}

bool LLFacebookFriendsPanel::updateSuggestedFriendList()
{
	const LLAvatarTracker& av_tracker = LLAvatarTracker::instance();
	uuid_vec_t& second_life_friends = mSecondLifeFriends->getIDs();
	second_life_friends.clear();
	uuid_vec_t& suggested_friends = mSuggestedFriends->getIDs();
	suggested_friends.clear();

	//Add suggested friends
	LLSD friends = LLFacebookConnect::instance().getContent();
	for (LLSD::array_const_iterator i = friends.beginArray(); i != friends.endArray(); ++i)
	{
		LLUUID agent_id = (*i).asUUID();
		if (agent_id.notNull())
		{
			bool second_life_buddy = av_tracker.isBuddy(agent_id);
			if (second_life_buddy)
			{
				second_life_friends.push_back(agent_id);
			}
			else
			{
				//FB+SL but not SL friend
				suggested_friends.push_back(agent_id);
			}
		}
	}

	//Force a refresh when there aren't any filter matches (prevent displaying content that shouldn't display)
	mSecondLifeFriends->setDirty(true, !mSecondLifeFriends->filterHasMatches());
	mSuggestedFriends->setDirty(true, !mSuggestedFriends->filterHasMatches());
	showFriendsAccordionsIfNeeded();

	return false;
}

void LLFacebookFriendsPanel::showFriendsAccordionsIfNeeded()
{
    // Show / hide the status text : needs to be done *before* showing / hidding the accordions
    if (!mSecondLifeFriends->filterHasMatches() && !mSuggestedFriends->filterHasMatches())
    {
        // Show some explanation text if the lists are empty...
        mFriendsStatusCaption->setVisible(true);
        if (LLFacebookConnect::instance().isConnected())
        {
            //...you're connected to FB but have no friends :(
            mFriendsStatusCaption->setText(getString("facebook_friends_empty"));
        }
        else
        {
            //...you're not connected to FB
            mFriendsStatusCaption->setText(getString("facebook_friends_no_connected"));
        }
        // Hide the lists
        getChild<LLAccordionCtrl>("friends_accordion")->setVisible(false);
        getChild<LLAccordionCtrlTab>("tab_second_life_friends")->setVisible(false);
        getChild<LLAccordionCtrlTab>("tab_suggested_friends")->setVisible(false);
    }
    else
    {
        // We have something in the lists, hide the explanatory text
        mFriendsStatusCaption->setVisible(false);
        
        // Show the lists
        LLAccordionCtrl* accordion = getChild<LLAccordionCtrl>("friends_accordion");
        accordion->setVisible(true);
        
        // Expand and show accordions if needed, else - hide them
        getChild<LLAccordionCtrlTab>("tab_second_life_friends")->setVisible(mSecondLifeFriends->filterHasMatches());
        getChild<LLAccordionCtrlTab>("tab_suggested_friends")->setVisible(mSuggestedFriends->filterHasMatches());
        
        // Rearrange accordions
        accordion->arrange();
    }
}

void LLFacebookFriendsPanel::changed(U32 mask)
{
	if (mask & (LLFriendObserver::ADD | LLFriendObserver::REMOVE))
	{
        LLFacebookConnect::instance().loadFacebookFriends();
		updateFacebookList(true);
	}
}


void LLFacebookFriendsPanel::updateFacebookList(bool visible)
{
	if (visible)
	{
        // We want this to be called to fetch the friends list once a connection is established
		LLEventPumps::instance().obtain("FacebookConnectState").stopListening("LLFacebookFriendsPanel");
		LLEventPumps::instance().obtain("FacebookConnectState").listen("LLFacebookFriendsPanel", boost::bind(&LLFacebookFriendsPanel::onConnectedToFacebook, this, _1));
        
        // We then want this to be called to update the displayed lists once the list of friends is received
		LLEventPumps::instance().obtain("FacebookConnectContent").stopListening("LLFacebookFriendsPanel"); // just in case it is already listening
		LLEventPumps::instance().obtain("FacebookConnectContent").listen("LLFacebookFriendsPanel", boost::bind(&LLFacebookFriendsPanel::updateSuggestedFriendList, this));
        
		// Try to connect to Facebook
        if ((LLFacebookConnect::instance().getConnectionState() == LLFacebookConnect::FB_NOT_CONNECTED) ||
            (LLFacebookConnect::instance().getConnectionState() == LLFacebookConnect::FB_CONNECTION_FAILED))
        {
            LLFacebookConnect::instance().checkConnectionToFacebook();
        }
		// Loads FB friends
		if (LLFacebookConnect::instance().isConnected())
		{
			LLFacebookConnect::instance().loadFacebookFriends();
		}
        // Sort the FB friends and update the lists
		updateSuggestedFriendList();
	}
}

bool LLFacebookFriendsPanel::onConnectedToFacebook(const LLSD& data)
{
	LLSD::Integer connection_state = data.get("enum").asInteger();

	if (connection_state == LLFacebookConnect::FB_CONNECTED)
	{
		LLFacebookConnect::instance().loadFacebookFriends();
	}
	else if (connection_state == LLFacebookConnect::FB_NOT_CONNECTED)
	{
		updateSuggestedFriendList();
	}

	return false;
}

////////////////////////
//LLFloaterFacebook///////
////////////////////////

LLFloaterFacebook::LLFloaterFacebook(const LLSD& key) : LLFloater(key),
    mFacebookPhotoPanel(NULL),
    mStatusErrorText(NULL),
    mStatusLoadingText(NULL),
    mStatusLoadingIndicator(NULL)
{
	mCommitCallbackRegistrar.add("SocialSharing.Cancel", boost::bind(&LLFloaterFacebook::onCancel, this));
}

void LLFloaterFacebook::onClose(bool app_quitting)
{
    LLFloaterBigPreview* big_preview_floater = dynamic_cast<LLFloaterBigPreview*>(LLFloaterReg::getInstance("big_preview"));
    if (big_preview_floater)
    {
        big_preview_floater->closeOnFloaterOwnerClosing(this);
    }
	LLFloater::onClose(app_quitting);
}

void LLFloaterFacebook::onCancel()
{
    LLFloaterBigPreview* big_preview_floater = dynamic_cast<LLFloaterBigPreview*>(LLFloaterReg::getInstance("big_preview"));
    if (big_preview_floater)
    {
        big_preview_floater->closeOnFloaterOwnerClosing(this);
    }
    closeFloater();
}

BOOL LLFloaterFacebook::postBuild()
{
    // Keep tab of the Photo Panel
	mFacebookPhotoPanel = static_cast<LLFacebookPhotoPanel*>(getChild<LLUICtrl>("panel_facebook_photo"));
    // Connection status widgets
    mStatusErrorText = getChild<LLTextBox>("connection_error_text");
    mStatusLoadingText = getChild<LLTextBox>("connection_loading_text");
    mStatusLoadingIndicator = getChild<LLUICtrl>("connection_loading_indicator");
	return LLFloater::postBuild();
}

void LLFloaterFacebook::showPhotoPanel()
{
	LLTabContainer* parent = dynamic_cast<LLTabContainer*>(mFacebookPhotoPanel->getParent());
	if (!parent)
	{
		LL_WARNS() << "Cannot find panel container" << LL_ENDL;
		return;
	}

	parent->selectTabPanel(mFacebookPhotoPanel);
}

void LLFloaterFacebook::draw()
{
    if (mStatusErrorText && mStatusLoadingText && mStatusLoadingIndicator)
    {
        mStatusErrorText->setVisible(false);
        mStatusLoadingText->setVisible(false);
        mStatusLoadingIndicator->setVisible(false);
        LLFacebookConnect::EConnectionState connection_state = LLFacebookConnect::instance().getConnectionState();
        std::string status_text;
        
        switch (connection_state)
        {
        case LLFacebookConnect::FB_NOT_CONNECTED:
            // No status displayed when first opening the panel and no connection done
        case LLFacebookConnect::FB_CONNECTED:
            // When successfully connected, no message is displayed
        case LLFacebookConnect::FB_POSTED:
            // No success message to show since we actually close the floater after successful posting completion
            break;
        case LLFacebookConnect::FB_CONNECTION_IN_PROGRESS:
            // Connection loading indicator
            mStatusLoadingText->setVisible(true);
            status_text = LLTrans::getString("SocialFacebookConnecting");
            mStatusLoadingText->setValue(status_text);
            mStatusLoadingIndicator->setVisible(true);
            break;
        case LLFacebookConnect::FB_POSTING:
            // Posting indicator
            mStatusLoadingText->setVisible(true);
            status_text = LLTrans::getString("SocialFacebookPosting");
            mStatusLoadingText->setValue(status_text);
            mStatusLoadingIndicator->setVisible(true);
			break;
        case LLFacebookConnect::FB_CONNECTION_FAILED:
            // Error connecting to the service
            mStatusErrorText->setVisible(true);
            status_text = LLTrans::getString("SocialFacebookErrorConnecting");
            mStatusErrorText->setValue(status_text);
            break;
        case LLFacebookConnect::FB_POST_FAILED:
            // Error posting to the service
            mStatusErrorText->setVisible(true);
            status_text = LLTrans::getString("SocialFacebookErrorPosting");
            mStatusErrorText->setValue(status_text);
            break;
		case LLFacebookConnect::FB_DISCONNECTING:
			// Disconnecting loading indicator
			mStatusLoadingText->setVisible(true);
			status_text = LLTrans::getString("SocialFacebookDisconnecting");
			mStatusLoadingText->setValue(status_text);
			mStatusLoadingIndicator->setVisible(true);
			break;
		case LLFacebookConnect::FB_DISCONNECT_FAILED:
			// Error disconnecting from the service
			mStatusErrorText->setVisible(true);
			status_text = LLTrans::getString("SocialFacebookErrorDisconnecting");
			mStatusErrorText->setValue(status_text);
			break;
        }
    }
	LLFloater::draw();
}
<|MERGE_RESOLUTION|>--- conflicted
+++ resolved
@@ -295,10 +295,7 @@
 {
 	LLFacebookConnect::instance().checkConnectionToFacebook(true);
 
-<<<<<<< HEAD
-=======
 	pressedConnect = TRUE;
->>>>>>> 0a134e74
 	//Clear only the facebook browser cookies so that the facebook login screen appears
 	LLViewerMedia::getCookieStore()->removeCookiesByDomain(".facebook.com"); 
 }
