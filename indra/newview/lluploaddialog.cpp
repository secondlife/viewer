/**
 * @file lluploaddialog.cpp
 * @brief LLUploadDialog class implementation
 *
 * $LicenseInfo:firstyear=2001&license=viewerlgpl$
 * Second Life Viewer Source Code
 * Copyright (C) 2010, Linden Research, Inc.
 *
 * This library is free software; you can redistribute it and/or
 * modify it under the terms of the GNU Lesser General Public
 * License as published by the Free Software Foundation;
 * version 2.1 of the License only.
 *
 * This library is distributed in the hope that it will be useful,
 * but WITHOUT ANY WARRANTY; without even the implied warranty of
 * MERCHANTABILITY or FITNESS FOR A PARTICULAR PURPOSE.  See the GNU
 * Lesser General Public License for more details.
 *
 * You should have received a copy of the GNU Lesser General Public
 * License along with this library; if not, write to the Free Software
 * Foundation, Inc., 51 Franklin Street, Fifth Floor, Boston, MA  02110-1301  USA
 *
 * Linden Research, Inc., 945 Battery Street, San Francisco, CA  94111  USA
 * $/LicenseInfo$
 */

#include "llviewerprecompiledheaders.h"

#include "lluploaddialog.h"
#include "llviewerwindow.h"
#include "llfontgl.h"
#include "llresmgr.h"
#include "lltextbox.h"
#include "llbutton.h"
#include "llkeyboard.h"
#include "llfocusmgr.h"
#include "llviewercontrol.h"
#include "llrootview.h"

// static
LLUploadDialog* LLUploadDialog::sDialog = NULL;

// static
LLUploadDialog* LLUploadDialog::modalUploadDialog(const std::string& msg)
{
    // Note: object adds, removes, and destroys itself.
    return new LLUploadDialog(msg);
}

// static
void LLUploadDialog::modalUploadFinished()
{
    // Note: object adds, removes, and destroys itself.
    delete LLUploadDialog::sDialog;
    LLUploadDialog::sDialog = NULL;
}

////////////////////////////////////////////////////////////
// Private methods

LLUploadDialog::LLUploadDialog( const std::string& msg)
  : LLPanel()
{
    setBackgroundVisible( TRUE );

    if( LLUploadDialog::sDialog )
    {
        delete LLUploadDialog::sDialog;
    }
    LLUploadDialog::sDialog = this;

    const LLFontGL* font = LLFontGL::getFontSansSerif();
    LLRect msg_rect;
    for (int line_num=0; line_num<16; ++line_num)
    {
        LLTextBox::Params params;
        params.name("Filename");
        params.rect(msg_rect);
        params.initial_value("Filename");
        params.font(font);
        mLabelBox[line_num] = LLUICtrlFactory::create<LLTextBox> (params);
        addChild(mLabelBox[line_num]);
    }

    setMessage(msg);

    // The dialog view is a root view
    gViewerWindow->addPopup(this);
}

void LLUploadDialog::setMessage( const std::string& msg)
{
    const LLFontGL* font = LLFontGL::getFontSansSerif();

    const S32 VPAD = 16;
    const S32 HPAD = 25;

    // Make the text boxes a little wider than the text
    const S32 TEXT_PAD = 8;

    // Split message into lines, separated by '\n'
    S32 max_msg_width = 0;
    std::list<std::string> msg_lines;

    S32 size = msg.size() + 1;
    std::vector<char> temp_msg(size); // non-const copy to make strtok happy
    strcpy( &temp_msg[0], msg.c_str());
    char* token = strtok( &temp_msg[0], "\n" );
    while( token )
    {
        std::string tokstr(token);
        S32 cur_width = S32(font->getWidth(tokstr) + 0.99f) + TEXT_PAD;
        max_msg_width = llmax( max_msg_width, cur_width );
        msg_lines.push_back( tokstr );
        token = strtok( NULL, "\n" );
    }

    S32 line_height = font->getLineHeight();
    S32 dialog_width = max_msg_width + 2 * HPAD;
    S32 dialog_height = line_height * msg_lines.size() + 2 * VPAD;

    reshape( dialog_width, dialog_height, FALSE );

    // Message
    S32 msg_x = (getRect().getWidth() - max_msg_width) / 2;
    S32 msg_y = getRect().getHeight() - VPAD - line_height;
    int line_num;
    for (line_num=0; line_num<16; ++line_num)
    {
        mLabelBox[line_num]->setVisible(FALSE);
    }
    line_num = 0;
    for (std::list<std::string>::iterator iter = msg_lines.begin();
         iter != msg_lines.end(); ++iter)
    {
        std::string& cur_line = *iter;
        LLRect msg_rect;
        msg_rect.setOriginAndSize( msg_x, msg_y, max_msg_width, line_height );
        mLabelBox[line_num]->setRect(msg_rect);
        mLabelBox[line_num]->setText(cur_line);
        mLabelBox[line_num]->setColor( LLUIColorTable::instance().getColor( "LabelTextColor" ) );
        mLabelBox[line_num]->setVisible(TRUE);
        msg_y -= line_height;
        ++line_num;
    }

    centerWithin(gViewerWindow->getRootView()->getRect());
}

LLUploadDialog::~LLUploadDialog()
{
<<<<<<< HEAD
=======
    gViewerWindow->removePopup(this);
>>>>>>> bb3c36f5
    gFocusMgr.releaseFocusIfNeeded( this );

//    LLFilePicker::instance().reset();


    LLUploadDialog::sDialog = NULL;
}


<|MERGE_RESOLUTION|>--- conflicted
+++ resolved
@@ -149,10 +149,7 @@
 
 LLUploadDialog::~LLUploadDialog()
 {
-<<<<<<< HEAD
-=======
     gViewerWindow->removePopup(this);
->>>>>>> bb3c36f5
     gFocusMgr.releaseFocusIfNeeded( this );
 
 //    LLFilePicker::instance().reset();
