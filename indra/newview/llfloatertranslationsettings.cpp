--- conflicted
+++ resolved
@@ -105,39 +105,22 @@
                                                 setDeepLVerified(false, false, 0);
                                                });
 
-<<<<<<< HEAD
-	center();
-	return true;
-=======
     center();
-    return TRUE;
->>>>>>> e7eced3c
+    return true;
 }
 
 // virtual
 void LLFloaterTranslationSettings::onOpen(const LLSD& key)
 {
-<<<<<<< HEAD
-	mMachineTranslationCB->setValue(gSavedSettings.getBOOL("TranslateChat"));
-	mLanguageCombo->setSelectedByValue(gSavedSettings.getString("TranslateLanguage"), true);
-	mTranslationServiceRadioGroup->setSelectedByValue(gSavedSettings.getString("TranslationService"), true);
-
-	LLSD azure_key = gSavedSettings.getLLSD("AzureTranslateAPIKey");
-	if (azure_key.isMap() && !azure_key["id"].asString().empty())
-	{
-		mAzureAPIKeyEditor->setText(azure_key["id"].asString());
-		mAzureAPIKeyEditor->setTentative(false);
-=======
     mMachineTranslationCB->setValue(gSavedSettings.getBOOL("TranslateChat"));
-    mLanguageCombo->setSelectedByValue(gSavedSettings.getString("TranslateLanguage"), TRUE);
-    mTranslationServiceRadioGroup->setSelectedByValue(gSavedSettings.getString("TranslationService"), TRUE);
+    mLanguageCombo->setSelectedByValue(gSavedSettings.getString("TranslateLanguage"), true);
+    mTranslationServiceRadioGroup->setSelectedByValue(gSavedSettings.getString("TranslationService"), true);
 
     LLSD azure_key = gSavedSettings.getLLSD("AzureTranslateAPIKey");
     if (azure_key.isMap() && !azure_key["id"].asString().empty())
     {
         mAzureAPIKeyEditor->setText(azure_key["id"].asString());
         mAzureAPIKeyEditor->setTentative(false);
->>>>>>> e7eced3c
         if (azure_key.has("region") && !azure_key["region"].asString().empty())
         {
             mAzureAPIRegionEditor->setText(azure_key["region"].asString());
@@ -148,51 +131,27 @@
             mAzureAPIRegionEditor->setTentative(true);
         }
         mAzureAPIEndpointEditor->setValue(azure_key["endpoint"]);
-<<<<<<< HEAD
-		verifyKey(LLTranslate::SERVICE_AZURE, azure_key, false);
-	}
-	else
-	{
-		mAzureAPIKeyEditor->setTentative(true);
+        verifyKey(LLTranslate::SERVICE_AZURE, azure_key, false);
+    }
+    else
+    {
+        mAzureAPIKeyEditor->setTentative(true);
         mAzureAPIRegionEditor->setTentative(true);
-		mAzureKeyVerified = false;
-	}
-
-	std::string google_key = gSavedSettings.getString("GoogleTranslateAPIKey");
-	if (!google_key.empty())
-	{
-		mGoogleAPIKeyEditor->setText(google_key);
-		mGoogleAPIKeyEditor->setTentative(false);
-		verifyKey(LLTranslate::SERVICE_GOOGLE, google_key, false);
-	}
-	else
-	{
-		mGoogleAPIKeyEditor->setTentative(true);
-		mGoogleKeyVerified = false;
-	}
-=======
-        verifyKey(LLTranslate::SERVICE_AZURE, azure_key, false);
-    }
-    else
-    {
-        mAzureAPIKeyEditor->setTentative(TRUE);
-        mAzureAPIRegionEditor->setTentative(true);
-        mAzureKeyVerified = FALSE;
+        mAzureKeyVerified = false;
     }
 
     std::string google_key = gSavedSettings.getString("GoogleTranslateAPIKey");
     if (!google_key.empty())
     {
         mGoogleAPIKeyEditor->setText(google_key);
-        mGoogleAPIKeyEditor->setTentative(FALSE);
+        mGoogleAPIKeyEditor->setTentative(false);
         verifyKey(LLTranslate::SERVICE_GOOGLE, google_key, false);
     }
     else
     {
-        mGoogleAPIKeyEditor->setTentative(TRUE);
-        mGoogleKeyVerified = FALSE;
-    }
->>>>>>> e7eced3c
+        mGoogleAPIKeyEditor->setTentative(true);
+        mGoogleKeyVerified = false;
+    }
 
     LLSD deepl_key = gSavedSettings.getLLSD("DeepLTranslateAPIKey");
     if (deepl_key.isMap() && !deepl_key["id"].asString().empty())
@@ -375,27 +334,15 @@
 
 void LLFloaterTranslationSettings::onEditorFocused(LLFocusableElement* control)
 {
-<<<<<<< HEAD
-	LLLineEditor* editor = dynamic_cast<LLLineEditor*>(control);
-	if (editor && editor->hasTabStop()) // if enabled. getEnabled() doesn't work
-	{
-		if (editor->getTentative())
-		{
-			editor->setText(LLStringUtil::null);
-			editor->setTentative(false);
-		}
-	}
-=======
     LLLineEditor* editor = dynamic_cast<LLLineEditor*>(control);
     if (editor && editor->hasTabStop()) // if enabled. getEnabled() doesn't work
     {
         if (editor->getTentative())
         {
             editor->setText(LLStringUtil::null);
-            editor->setTentative(FALSE);
+            editor->setTentative(false);
         }
     }
->>>>>>> e7eced3c
 }
 
 void LLFloaterTranslationSettings::onAzureKeyEdited()
