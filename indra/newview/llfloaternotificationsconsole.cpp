/**
 * @file llnotificationsconsole.cpp
 * @brief Debugging console for unified notifications.
 *
 * $LicenseInfo:firstyear=2003&license=viewerlgpl$
 * Second Life Viewer Source Code
 * Copyright (C) 2010, Linden Research, Inc.
 *
 * This library is free software; you can redistribute it and/or
 * modify it under the terms of the GNU Lesser General Public
 * License as published by the Free Software Foundation;
 * version 2.1 of the License only.
 *
 * This library is distributed in the hope that it will be useful,
 * but WITHOUT ANY WARRANTY; without even the implied warranty of
 * MERCHANTABILITY or FITNESS FOR A PARTICULAR PURPOSE.  See the GNU
 * Lesser General Public License for more details.
 *
 * You should have received a copy of the GNU Lesser General Public
 * License along with this library; if not, write to the Free Software
 * Foundation, Inc., 51 Franklin Street, Fifth Floor, Boston, MA  02110-1301  USA
 *
 * Linden Research, Inc., 945 Battery Street, San Francisco, CA  94111  USA
 * $/LicenseInfo$
 */

#include "llviewerprecompiledheaders.h"
#include "llfloaternotificationsconsole.h"
#include "llnotifications.h"
#include "lluictrlfactory.h"
#include "llbutton.h"
#include "llscrolllistctrl.h"
#include "llscrolllistitem.h"
#include "llpanel.h"
#include "llcombobox.h"

const S32 NOTIFICATION_PANEL_HEADER_HEIGHT = 20;
const S32 HEADER_PADDING = 38;

class LLNotificationChannelPanel : public LLLayoutPanel
{
public:
<<<<<<< HEAD
	LLNotificationChannelPanel(const Params& p);
	~LLNotificationChannelPanel();
	bool postBuild();
=======
    LLNotificationChannelPanel(const Params& p);
    ~LLNotificationChannelPanel();
    BOOL postBuild();
>>>>>>> e1623bb2

private:
    bool update(const LLSD& payload);
    static void toggleClick(void* user_data);
    static void onClickNotification(void* user_data);
    LLNotificationChannelPtr mChannelPtr;
};

LLNotificationChannelPanel::LLNotificationChannelPanel(const LLNotificationChannelPanel::Params& p)
:   LLLayoutPanel(p)
{
    mChannelPtr = LLNotifications::instance().getChannel(p.name);
    buildFromFile( "panel_notifications_channel.xml");
}

LLNotificationChannelPanel::~LLNotificationChannelPanel()
{
    // Userdata for all records is a LLNotification* we need to clean up
    std::vector<LLScrollListItem*> data_list = getChild<LLScrollListCtrl>("notifications_list")->getAllData();
    std::vector<LLScrollListItem*>::iterator data_itor;
    for (data_itor = data_list.begin(); data_itor != data_list.end(); ++data_itor)
    {
        LLScrollListItem* item = *data_itor;
        LLNotification* notification = (LLNotification*)item->getUserdata();
        delete notification;
        notification = NULL;
    }
}

bool LLNotificationChannelPanel::postBuild()
{
    LLButton* header_button = getChild<LLButton>("header");
    header_button->setLabel(mChannelPtr->getName());
    header_button->setClickedCallback(toggleClick, this);

    mChannelPtr->connectChanged(boost::bind(&LLNotificationChannelPanel::update, this, _1));

<<<<<<< HEAD
	LLScrollListCtrl* scroll = getChild<LLScrollListCtrl>("notifications_list");
	scroll->setDoubleClickCallback(onClickNotification, this);
	scroll->setRect(LLRect( getRect().mLeft, getRect().mTop, getRect().mRight, 0));
	return true;
=======
    LLScrollListCtrl* scroll = getChild<LLScrollListCtrl>("notifications_list");
    scroll->setDoubleClickCallback(onClickNotification, this);
    scroll->setRect(LLRect( getRect().mLeft, getRect().mTop, getRect().mRight, 0));
    return TRUE;
>>>>>>> e1623bb2
}

//static
void LLNotificationChannelPanel::toggleClick(void *user_data)
{
    LLNotificationChannelPanel* self = (LLNotificationChannelPanel*)user_data;
    if (!self) return;

    LLButton* header_button = self->getChild<LLButton>("header");

    LLLayoutStack* stack = dynamic_cast<LLLayoutStack*>(self->getParent());
    if (stack)
    {
        stack->collapsePanel(self, header_button->getToggleState());
    }

    // turn off tab stop for collapsed panel
    self->getChild<LLScrollListCtrl>("notifications_list")->setTabStop(!header_button->getToggleState());
    self->getChild<LLScrollListCtrl>("notifications_list")->setVisible(!header_button->getToggleState());
}

/*static*/
void LLNotificationChannelPanel::onClickNotification(void* user_data)
{
<<<<<<< HEAD
	LLNotificationChannelPanel* self = (LLNotificationChannelPanel*)user_data;
	if (!self) return;
	LLScrollListItem* firstselected = self->getChild<LLScrollListCtrl>("notifications_list")->getFirstSelected();
	llassert(firstselected);
	if (firstselected)
	{
		void* data = firstselected->getUserdata();
		if (data)
		{
			gFloaterView->getParentFloater(self)->addDependentFloater(new LLFloaterNotification((LLNotification*)data), true);
		}
	}
=======
    LLNotificationChannelPanel* self = (LLNotificationChannelPanel*)user_data;
    if (!self) return;
    LLScrollListItem* firstselected = self->getChild<LLScrollListCtrl>("notifications_list")->getFirstSelected();
    llassert(firstselected);
    if (firstselected)
    {
        void* data = firstselected->getUserdata();
        if (data)
        {
            gFloaterView->getParentFloater(self)->addDependentFloater(new LLFloaterNotification((LLNotification*)data), TRUE);
        }
    }
>>>>>>> e1623bb2
}

bool LLNotificationChannelPanel::update(const LLSD& payload)
{
    LLNotificationPtr notification = LLNotifications::instance().find(payload["id"].asUUID());
    if (notification)
    {
        LLSD row;
        row["columns"][0]["value"] = notification->getName();
        row["columns"][0]["column"] = "name";

        row["columns"][1]["value"] = notification->getMessage();
        row["columns"][1]["column"] = "content";

        row["columns"][2]["value"] = notification->getDate();
        row["columns"][2]["column"] = "date";
        row["columns"][2]["type"] = "date";

        LLScrollListItem* sli = getChild<LLScrollListCtrl>("notifications_list")->addElement(row);
        sli->setUserdata(new LLNotification(notification->asLLSD()));
    }

    return false;
}

//
// LLFloaterNotificationConsole
//
LLFloaterNotificationConsole::LLFloaterNotificationConsole(const LLSD& key)
: LLFloater(key)
{
    mCommitCallbackRegistrar.add("ClickAdd",     boost::bind(&LLFloaterNotificationConsole::onClickAdd, this));
}

bool LLFloaterNotificationConsole::postBuild()
{
<<<<<<< HEAD
	// these are in the order of processing
	addChannel("Unexpired");
	addChannel("Ignore");
	addChannel("VisibilityRules");
	addChannel("Visible", true);
	// all the ones below attach to the Visible channel
	addChannel("Persistent");
	addChannel("Alerts");
	addChannel("AlertModal");
	addChannel("Group Notifications");
	addChannel("Notifications");
	addChannel("NotificationTips");

//	getChild<LLButton>("add_notification")->setClickedCallback(onClickAdd, this);

	LLComboBox* notifications = getChild<LLComboBox>("notification_types");
	LLNotifications::TemplateNames names = LLNotifications::instance().getTemplateNames();
	for (LLNotifications::TemplateNames::iterator template_it = names.begin();
		template_it != names.end();
		++template_it)
	{
		notifications->add(*template_it);
	}
	notifications->sortByName();

	return true;
=======
    // these are in the order of processing
    addChannel("Unexpired");
    addChannel("Ignore");
    addChannel("VisibilityRules");
    addChannel("Visible", true);
    // all the ones below attach to the Visible channel
    addChannel("Persistent");
    addChannel("Alerts");
    addChannel("AlertModal");
    addChannel("Group Notifications");
    addChannel("Notifications");
    addChannel("NotificationTips");

//  getChild<LLButton>("add_notification")->setClickedCallback(onClickAdd, this);

    LLComboBox* notifications = getChild<LLComboBox>("notification_types");
    LLNotifications::TemplateNames names = LLNotifications::instance().getTemplateNames();
    for (LLNotifications::TemplateNames::iterator template_it = names.begin();
        template_it != names.end();
        ++template_it)
    {
        notifications->add(*template_it);
    }
    notifications->sortByName();

    return TRUE;
>>>>>>> e1623bb2
}

void LLFloaterNotificationConsole::addChannel(const std::string& name, bool open)
{
    LLLayoutStack& stack = getChildRef<LLLayoutStack>("notification_channels");
    LLNotificationChannelPanel::Params p;
    p.min_dim = NOTIFICATION_PANEL_HEADER_HEIGHT;
    p.auto_resize = true;
    p.user_resize = true;
    p.name = name;
    LLNotificationChannelPanel* panelp = new LLNotificationChannelPanel(p);
    stack.addPanel(panelp, LLLayoutStack::ANIMATE);

    LLButton& header_button = panelp->getChildRef<LLButton>("header");
    header_button.setToggleState(!open);
    stack.collapsePanel(panelp, !open);

    updateResizeLimits();
}

void LLFloaterNotificationConsole::removeChannel(const std::string& name)
{
    LLPanel* panelp = getChild<LLPanel>(name);
    getChildRef<LLView>("notification_channels").removeChild(panelp);
    delete panelp;

    updateResizeLimits();
}

//static
void LLFloaterNotificationConsole::updateResizeLimits()
{
    const LLFloater::Params& floater_params = LLFloater::getDefaultParams();
    S32 floater_header_size = floater_params.header_height;

    LLLayoutStack& stack = getChildRef<LLLayoutStack>("notification_channels");
    setResizeLimits(getMinWidth(), floater_header_size + HEADER_PADDING + ((NOTIFICATION_PANEL_HEADER_HEIGHT + 3) * stack.getNumPanels()));
}

void LLFloaterNotificationConsole::onClickAdd()
{
    std::string message_name = getChild<LLComboBox>("notification_types")->getValue().asString();
    if (!message_name.empty())
    {
        LLNotifications::instance().add(message_name, LLSD(), LLSD());
    }
}


//=============== LLFloaterNotification ================

LLFloaterNotification::LLFloaterNotification(LLNotification* note)
:   LLFloater(LLSD()),
    mNote(note)
{
    buildFromFile("floater_notification.xml");
}

bool LLFloaterNotification::postBuild()
{
    setTitle(mNote->getName());
    getChild<LLUICtrl>("payload")->setValue(mNote->getMessage());

<<<<<<< HEAD
	LLComboBox* responses_combo = getChild<LLComboBox>("response");
	LLCtrlListInterface* response_list = responses_combo->getListInterface();
	LLNotificationFormPtr form(mNote->getForm());
	if(!form)
	{
		return true;
	}
=======
    LLComboBox* responses_combo = getChild<LLComboBox>("response");
    LLCtrlListInterface* response_list = responses_combo->getListInterface();
    LLNotificationFormPtr form(mNote->getForm());
    if(!form)
    {
        return TRUE;
    }
>>>>>>> e1623bb2

    responses_combo->setCommitCallback(onCommitResponse, this);

    LLSD form_sd = form->asLLSD();

    for (LLSD::array_const_iterator form_item = form_sd.beginArray(); form_item != form_sd.endArray(); ++form_item)
    {
        if ( (*form_item)["type"].asString() != "button") continue;
        std::string text = (*form_item)["text"].asString();
        response_list->addSimpleElement(text);
    }

<<<<<<< HEAD
	return true;
=======
    return TRUE;
>>>>>>> e1623bb2
}

void LLFloaterNotification::respond()
{
    LLComboBox* responses_combo = getChild<LLComboBox>("response");
    LLCtrlListInterface* response_list = responses_combo->getListInterface();
    const std::string& trigger = response_list->getSelectedValue().asString();
    //LL_INFOS() << trigger << LL_ENDL;

    LLSD response = mNote->getResponseTemplate();
    response[trigger] = true;
    mNote->respond(response);
}<|MERGE_RESOLUTION|>--- conflicted
+++ resolved
@@ -1,351 +1,280 @@
-/**
- * @file llnotificationsconsole.cpp
- * @brief Debugging console for unified notifications.
- *
- * $LicenseInfo:firstyear=2003&license=viewerlgpl$
- * Second Life Viewer Source Code
- * Copyright (C) 2010, Linden Research, Inc.
- *
- * This library is free software; you can redistribute it and/or
- * modify it under the terms of the GNU Lesser General Public
- * License as published by the Free Software Foundation;
- * version 2.1 of the License only.
- *
- * This library is distributed in the hope that it will be useful,
- * but WITHOUT ANY WARRANTY; without even the implied warranty of
- * MERCHANTABILITY or FITNESS FOR A PARTICULAR PURPOSE.  See the GNU
- * Lesser General Public License for more details.
- *
- * You should have received a copy of the GNU Lesser General Public
- * License along with this library; if not, write to the Free Software
- * Foundation, Inc., 51 Franklin Street, Fifth Floor, Boston, MA  02110-1301  USA
- *
- * Linden Research, Inc., 945 Battery Street, San Francisco, CA  94111  USA
- * $/LicenseInfo$
- */
-
-#include "llviewerprecompiledheaders.h"
-#include "llfloaternotificationsconsole.h"
-#include "llnotifications.h"
-#include "lluictrlfactory.h"
-#include "llbutton.h"
-#include "llscrolllistctrl.h"
-#include "llscrolllistitem.h"
-#include "llpanel.h"
-#include "llcombobox.h"
-
-const S32 NOTIFICATION_PANEL_HEADER_HEIGHT = 20;
-const S32 HEADER_PADDING = 38;
-
-class LLNotificationChannelPanel : public LLLayoutPanel
-{
-public:
-<<<<<<< HEAD
-	LLNotificationChannelPanel(const Params& p);
-	~LLNotificationChannelPanel();
-	bool postBuild();
-=======
-    LLNotificationChannelPanel(const Params& p);
-    ~LLNotificationChannelPanel();
-    BOOL postBuild();
->>>>>>> e1623bb2
-
-private:
-    bool update(const LLSD& payload);
-    static void toggleClick(void* user_data);
-    static void onClickNotification(void* user_data);
-    LLNotificationChannelPtr mChannelPtr;
-};
-
-LLNotificationChannelPanel::LLNotificationChannelPanel(const LLNotificationChannelPanel::Params& p)
-:   LLLayoutPanel(p)
-{
-    mChannelPtr = LLNotifications::instance().getChannel(p.name);
-    buildFromFile( "panel_notifications_channel.xml");
-}
-
-LLNotificationChannelPanel::~LLNotificationChannelPanel()
-{
-    // Userdata for all records is a LLNotification* we need to clean up
-    std::vector<LLScrollListItem*> data_list = getChild<LLScrollListCtrl>("notifications_list")->getAllData();
-    std::vector<LLScrollListItem*>::iterator data_itor;
-    for (data_itor = data_list.begin(); data_itor != data_list.end(); ++data_itor)
-    {
-        LLScrollListItem* item = *data_itor;
-        LLNotification* notification = (LLNotification*)item->getUserdata();
-        delete notification;
-        notification = NULL;
-    }
-}
-
-bool LLNotificationChannelPanel::postBuild()
-{
-    LLButton* header_button = getChild<LLButton>("header");
-    header_button->setLabel(mChannelPtr->getName());
-    header_button->setClickedCallback(toggleClick, this);
-
-    mChannelPtr->connectChanged(boost::bind(&LLNotificationChannelPanel::update, this, _1));
-
-<<<<<<< HEAD
-	LLScrollListCtrl* scroll = getChild<LLScrollListCtrl>("notifications_list");
-	scroll->setDoubleClickCallback(onClickNotification, this);
-	scroll->setRect(LLRect( getRect().mLeft, getRect().mTop, getRect().mRight, 0));
-	return true;
-=======
-    LLScrollListCtrl* scroll = getChild<LLScrollListCtrl>("notifications_list");
-    scroll->setDoubleClickCallback(onClickNotification, this);
-    scroll->setRect(LLRect( getRect().mLeft, getRect().mTop, getRect().mRight, 0));
-    return TRUE;
->>>>>>> e1623bb2
-}
-
-//static
-void LLNotificationChannelPanel::toggleClick(void *user_data)
-{
-    LLNotificationChannelPanel* self = (LLNotificationChannelPanel*)user_data;
-    if (!self) return;
-
-    LLButton* header_button = self->getChild<LLButton>("header");
-
-    LLLayoutStack* stack = dynamic_cast<LLLayoutStack*>(self->getParent());
-    if (stack)
-    {
-        stack->collapsePanel(self, header_button->getToggleState());
-    }
-
-    // turn off tab stop for collapsed panel
-    self->getChild<LLScrollListCtrl>("notifications_list")->setTabStop(!header_button->getToggleState());
-    self->getChild<LLScrollListCtrl>("notifications_list")->setVisible(!header_button->getToggleState());
-}
-
-/*static*/
-void LLNotificationChannelPanel::onClickNotification(void* user_data)
-{
-<<<<<<< HEAD
-	LLNotificationChannelPanel* self = (LLNotificationChannelPanel*)user_data;
-	if (!self) return;
-	LLScrollListItem* firstselected = self->getChild<LLScrollListCtrl>("notifications_list")->getFirstSelected();
-	llassert(firstselected);
-	if (firstselected)
-	{
-		void* data = firstselected->getUserdata();
-		if (data)
-		{
-			gFloaterView->getParentFloater(self)->addDependentFloater(new LLFloaterNotification((LLNotification*)data), true);
-		}
-	}
-=======
-    LLNotificationChannelPanel* self = (LLNotificationChannelPanel*)user_data;
-    if (!self) return;
-    LLScrollListItem* firstselected = self->getChild<LLScrollListCtrl>("notifications_list")->getFirstSelected();
-    llassert(firstselected);
-    if (firstselected)
-    {
-        void* data = firstselected->getUserdata();
-        if (data)
-        {
-            gFloaterView->getParentFloater(self)->addDependentFloater(new LLFloaterNotification((LLNotification*)data), TRUE);
-        }
-    }
->>>>>>> e1623bb2
-}
-
-bool LLNotificationChannelPanel::update(const LLSD& payload)
-{
-    LLNotificationPtr notification = LLNotifications::instance().find(payload["id"].asUUID());
-    if (notification)
-    {
-        LLSD row;
-        row["columns"][0]["value"] = notification->getName();
-        row["columns"][0]["column"] = "name";
-
-        row["columns"][1]["value"] = notification->getMessage();
-        row["columns"][1]["column"] = "content";
-
-        row["columns"][2]["value"] = notification->getDate();
-        row["columns"][2]["column"] = "date";
-        row["columns"][2]["type"] = "date";
-
-        LLScrollListItem* sli = getChild<LLScrollListCtrl>("notifications_list")->addElement(row);
-        sli->setUserdata(new LLNotification(notification->asLLSD()));
-    }
-
-    return false;
-}
-
-//
-// LLFloaterNotificationConsole
-//
-LLFloaterNotificationConsole::LLFloaterNotificationConsole(const LLSD& key)
-: LLFloater(key)
-{
-    mCommitCallbackRegistrar.add("ClickAdd",     boost::bind(&LLFloaterNotificationConsole::onClickAdd, this));
-}
-
-bool LLFloaterNotificationConsole::postBuild()
-{
-<<<<<<< HEAD
-	// these are in the order of processing
-	addChannel("Unexpired");
-	addChannel("Ignore");
-	addChannel("VisibilityRules");
-	addChannel("Visible", true);
-	// all the ones below attach to the Visible channel
-	addChannel("Persistent");
-	addChannel("Alerts");
-	addChannel("AlertModal");
-	addChannel("Group Notifications");
-	addChannel("Notifications");
-	addChannel("NotificationTips");
-
-//	getChild<LLButton>("add_notification")->setClickedCallback(onClickAdd, this);
-
-	LLComboBox* notifications = getChild<LLComboBox>("notification_types");
-	LLNotifications::TemplateNames names = LLNotifications::instance().getTemplateNames();
-	for (LLNotifications::TemplateNames::iterator template_it = names.begin();
-		template_it != names.end();
-		++template_it)
-	{
-		notifications->add(*template_it);
-	}
-	notifications->sortByName();
-
-	return true;
-=======
-    // these are in the order of processing
-    addChannel("Unexpired");
-    addChannel("Ignore");
-    addChannel("VisibilityRules");
-    addChannel("Visible", true);
-    // all the ones below attach to the Visible channel
-    addChannel("Persistent");
-    addChannel("Alerts");
-    addChannel("AlertModal");
-    addChannel("Group Notifications");
-    addChannel("Notifications");
-    addChannel("NotificationTips");
-
-//  getChild<LLButton>("add_notification")->setClickedCallback(onClickAdd, this);
-
-    LLComboBox* notifications = getChild<LLComboBox>("notification_types");
-    LLNotifications::TemplateNames names = LLNotifications::instance().getTemplateNames();
-    for (LLNotifications::TemplateNames::iterator template_it = names.begin();
-        template_it != names.end();
-        ++template_it)
-    {
-        notifications->add(*template_it);
-    }
-    notifications->sortByName();
-
-    return TRUE;
->>>>>>> e1623bb2
-}
-
-void LLFloaterNotificationConsole::addChannel(const std::string& name, bool open)
-{
-    LLLayoutStack& stack = getChildRef<LLLayoutStack>("notification_channels");
-    LLNotificationChannelPanel::Params p;
-    p.min_dim = NOTIFICATION_PANEL_HEADER_HEIGHT;
-    p.auto_resize = true;
-    p.user_resize = true;
-    p.name = name;
-    LLNotificationChannelPanel* panelp = new LLNotificationChannelPanel(p);
-    stack.addPanel(panelp, LLLayoutStack::ANIMATE);
-
-    LLButton& header_button = panelp->getChildRef<LLButton>("header");
-    header_button.setToggleState(!open);
-    stack.collapsePanel(panelp, !open);
-
-    updateResizeLimits();
-}
-
-void LLFloaterNotificationConsole::removeChannel(const std::string& name)
-{
-    LLPanel* panelp = getChild<LLPanel>(name);
-    getChildRef<LLView>("notification_channels").removeChild(panelp);
-    delete panelp;
-
-    updateResizeLimits();
-}
-
-//static
-void LLFloaterNotificationConsole::updateResizeLimits()
-{
-    const LLFloater::Params& floater_params = LLFloater::getDefaultParams();
-    S32 floater_header_size = floater_params.header_height;
-
-    LLLayoutStack& stack = getChildRef<LLLayoutStack>("notification_channels");
-    setResizeLimits(getMinWidth(), floater_header_size + HEADER_PADDING + ((NOTIFICATION_PANEL_HEADER_HEIGHT + 3) * stack.getNumPanels()));
-}
-
-void LLFloaterNotificationConsole::onClickAdd()
-{
-    std::string message_name = getChild<LLComboBox>("notification_types")->getValue().asString();
-    if (!message_name.empty())
-    {
-        LLNotifications::instance().add(message_name, LLSD(), LLSD());
-    }
-}
-
-
-//=============== LLFloaterNotification ================
-
-LLFloaterNotification::LLFloaterNotification(LLNotification* note)
-:   LLFloater(LLSD()),
-    mNote(note)
-{
-    buildFromFile("floater_notification.xml");
-}
-
-bool LLFloaterNotification::postBuild()
-{
-    setTitle(mNote->getName());
-    getChild<LLUICtrl>("payload")->setValue(mNote->getMessage());
-
-<<<<<<< HEAD
-	LLComboBox* responses_combo = getChild<LLComboBox>("response");
-	LLCtrlListInterface* response_list = responses_combo->getListInterface();
-	LLNotificationFormPtr form(mNote->getForm());
-	if(!form)
-	{
-		return true;
-	}
-=======
-    LLComboBox* responses_combo = getChild<LLComboBox>("response");
-    LLCtrlListInterface* response_list = responses_combo->getListInterface();
-    LLNotificationFormPtr form(mNote->getForm());
-    if(!form)
-    {
-        return TRUE;
-    }
->>>>>>> e1623bb2
-
-    responses_combo->setCommitCallback(onCommitResponse, this);
-
-    LLSD form_sd = form->asLLSD();
-
-    for (LLSD::array_const_iterator form_item = form_sd.beginArray(); form_item != form_sd.endArray(); ++form_item)
-    {
-        if ( (*form_item)["type"].asString() != "button") continue;
-        std::string text = (*form_item)["text"].asString();
-        response_list->addSimpleElement(text);
-    }
-
-<<<<<<< HEAD
-	return true;
-=======
-    return TRUE;
->>>>>>> e1623bb2
-}
-
-void LLFloaterNotification::respond()
-{
-    LLComboBox* responses_combo = getChild<LLComboBox>("response");
-    LLCtrlListInterface* response_list = responses_combo->getListInterface();
-    const std::string& trigger = response_list->getSelectedValue().asString();
-    //LL_INFOS() << trigger << LL_ENDL;
-
-    LLSD response = mNote->getResponseTemplate();
-    response[trigger] = true;
-    mNote->respond(response);
-}+/**
+ * @file llnotificationsconsole.cpp
+ * @brief Debugging console for unified notifications.
+ *
+ * $LicenseInfo:firstyear=2003&license=viewerlgpl$
+ * Second Life Viewer Source Code
+ * Copyright (C) 2010, Linden Research, Inc.
+ *
+ * This library is free software; you can redistribute it and/or
+ * modify it under the terms of the GNU Lesser General Public
+ * License as published by the Free Software Foundation;
+ * version 2.1 of the License only.
+ *
+ * This library is distributed in the hope that it will be useful,
+ * but WITHOUT ANY WARRANTY; without even the implied warranty of
+ * MERCHANTABILITY or FITNESS FOR A PARTICULAR PURPOSE.  See the GNU
+ * Lesser General Public License for more details.
+ *
+ * You should have received a copy of the GNU Lesser General Public
+ * License along with this library; if not, write to the Free Software
+ * Foundation, Inc., 51 Franklin Street, Fifth Floor, Boston, MA  02110-1301  USA
+ *
+ * Linden Research, Inc., 945 Battery Street, San Francisco, CA  94111  USA
+ * $/LicenseInfo$
+ */
+
+#include "llviewerprecompiledheaders.h"
+#include "llfloaternotificationsconsole.h"
+#include "llnotifications.h"
+#include "lluictrlfactory.h"
+#include "llbutton.h"
+#include "llscrolllistctrl.h"
+#include "llscrolllistitem.h"
+#include "llpanel.h"
+#include "llcombobox.h"
+
+const S32 NOTIFICATION_PANEL_HEADER_HEIGHT = 20;
+const S32 HEADER_PADDING = 38;
+
+class LLNotificationChannelPanel : public LLLayoutPanel
+{
+public:
+    LLNotificationChannelPanel(const Params& p);
+    ~LLNotificationChannelPanel();
+    bool postBuild();
+
+private:
+    bool update(const LLSD& payload);
+    static void toggleClick(void* user_data);
+    static void onClickNotification(void* user_data);
+    LLNotificationChannelPtr mChannelPtr;
+};
+
+LLNotificationChannelPanel::LLNotificationChannelPanel(const LLNotificationChannelPanel::Params& p)
+:   LLLayoutPanel(p)
+{
+    mChannelPtr = LLNotifications::instance().getChannel(p.name);
+    buildFromFile( "panel_notifications_channel.xml");
+}
+
+LLNotificationChannelPanel::~LLNotificationChannelPanel()
+{
+    // Userdata for all records is a LLNotification* we need to clean up
+    std::vector<LLScrollListItem*> data_list = getChild<LLScrollListCtrl>("notifications_list")->getAllData();
+    std::vector<LLScrollListItem*>::iterator data_itor;
+    for (data_itor = data_list.begin(); data_itor != data_list.end(); ++data_itor)
+    {
+        LLScrollListItem* item = *data_itor;
+        LLNotification* notification = (LLNotification*)item->getUserdata();
+        delete notification;
+        notification = NULL;
+    }
+}
+
+bool LLNotificationChannelPanel::postBuild()
+{
+    LLButton* header_button = getChild<LLButton>("header");
+    header_button->setLabel(mChannelPtr->getName());
+    header_button->setClickedCallback(toggleClick, this);
+
+    mChannelPtr->connectChanged(boost::bind(&LLNotificationChannelPanel::update, this, _1));
+
+    LLScrollListCtrl* scroll = getChild<LLScrollListCtrl>("notifications_list");
+    scroll->setDoubleClickCallback(onClickNotification, this);
+    scroll->setRect(LLRect( getRect().mLeft, getRect().mTop, getRect().mRight, 0));
+    return true;
+}
+
+//static
+void LLNotificationChannelPanel::toggleClick(void *user_data)
+{
+    LLNotificationChannelPanel* self = (LLNotificationChannelPanel*)user_data;
+    if (!self) return;
+
+    LLButton* header_button = self->getChild<LLButton>("header");
+
+    LLLayoutStack* stack = dynamic_cast<LLLayoutStack*>(self->getParent());
+    if (stack)
+    {
+        stack->collapsePanel(self, header_button->getToggleState());
+    }
+
+    // turn off tab stop for collapsed panel
+    self->getChild<LLScrollListCtrl>("notifications_list")->setTabStop(!header_button->getToggleState());
+    self->getChild<LLScrollListCtrl>("notifications_list")->setVisible(!header_button->getToggleState());
+}
+
+/*static*/
+void LLNotificationChannelPanel::onClickNotification(void* user_data)
+{
+    LLNotificationChannelPanel* self = (LLNotificationChannelPanel*)user_data;
+    if (!self) return;
+    LLScrollListItem* firstselected = self->getChild<LLScrollListCtrl>("notifications_list")->getFirstSelected();
+    llassert(firstselected);
+    if (firstselected)
+    {
+        void* data = firstselected->getUserdata();
+        if (data)
+        {
+            gFloaterView->getParentFloater(self)->addDependentFloater(new LLFloaterNotification((LLNotification*)data), true);
+        }
+    }
+}
+
+bool LLNotificationChannelPanel::update(const LLSD& payload)
+{
+    LLNotificationPtr notification = LLNotifications::instance().find(payload["id"].asUUID());
+    if (notification)
+    {
+        LLSD row;
+        row["columns"][0]["value"] = notification->getName();
+        row["columns"][0]["column"] = "name";
+
+        row["columns"][1]["value"] = notification->getMessage();
+        row["columns"][1]["column"] = "content";
+
+        row["columns"][2]["value"] = notification->getDate();
+        row["columns"][2]["column"] = "date";
+        row["columns"][2]["type"] = "date";
+
+        LLScrollListItem* sli = getChild<LLScrollListCtrl>("notifications_list")->addElement(row);
+        sli->setUserdata(new LLNotification(notification->asLLSD()));
+    }
+
+    return false;
+}
+
+//
+// LLFloaterNotificationConsole
+//
+LLFloaterNotificationConsole::LLFloaterNotificationConsole(const LLSD& key)
+: LLFloater(key)
+{
+    mCommitCallbackRegistrar.add("ClickAdd",     boost::bind(&LLFloaterNotificationConsole::onClickAdd, this));
+}
+
+bool LLFloaterNotificationConsole::postBuild()
+{
+    // these are in the order of processing
+    addChannel("Unexpired");
+    addChannel("Ignore");
+    addChannel("VisibilityRules");
+    addChannel("Visible", true);
+    // all the ones below attach to the Visible channel
+    addChannel("Persistent");
+    addChannel("Alerts");
+    addChannel("AlertModal");
+    addChannel("Group Notifications");
+    addChannel("Notifications");
+    addChannel("NotificationTips");
+
+//  getChild<LLButton>("add_notification")->setClickedCallback(onClickAdd, this);
+
+    LLComboBox* notifications = getChild<LLComboBox>("notification_types");
+    LLNotifications::TemplateNames names = LLNotifications::instance().getTemplateNames();
+    for (LLNotifications::TemplateNames::iterator template_it = names.begin();
+        template_it != names.end();
+        ++template_it)
+    {
+        notifications->add(*template_it);
+    }
+    notifications->sortByName();
+
+    return true;
+}
+
+void LLFloaterNotificationConsole::addChannel(const std::string& name, bool open)
+{
+    LLLayoutStack& stack = getChildRef<LLLayoutStack>("notification_channels");
+    LLNotificationChannelPanel::Params p;
+    p.min_dim = NOTIFICATION_PANEL_HEADER_HEIGHT;
+    p.auto_resize = true;
+    p.user_resize = true;
+    p.name = name;
+    LLNotificationChannelPanel* panelp = new LLNotificationChannelPanel(p);
+    stack.addPanel(panelp, LLLayoutStack::ANIMATE);
+
+    LLButton& header_button = panelp->getChildRef<LLButton>("header");
+    header_button.setToggleState(!open);
+    stack.collapsePanel(panelp, !open);
+
+    updateResizeLimits();
+}
+
+void LLFloaterNotificationConsole::removeChannel(const std::string& name)
+{
+    LLPanel* panelp = getChild<LLPanel>(name);
+    getChildRef<LLView>("notification_channels").removeChild(panelp);
+    delete panelp;
+
+    updateResizeLimits();
+}
+
+//static
+void LLFloaterNotificationConsole::updateResizeLimits()
+{
+    const LLFloater::Params& floater_params = LLFloater::getDefaultParams();
+    S32 floater_header_size = floater_params.header_height;
+
+    LLLayoutStack& stack = getChildRef<LLLayoutStack>("notification_channels");
+    setResizeLimits(getMinWidth(), floater_header_size + HEADER_PADDING + ((NOTIFICATION_PANEL_HEADER_HEIGHT + 3) * stack.getNumPanels()));
+}
+
+void LLFloaterNotificationConsole::onClickAdd()
+{
+    std::string message_name = getChild<LLComboBox>("notification_types")->getValue().asString();
+    if (!message_name.empty())
+    {
+        LLNotifications::instance().add(message_name, LLSD(), LLSD());
+    }
+}
+
+
+//=============== LLFloaterNotification ================
+
+LLFloaterNotification::LLFloaterNotification(LLNotification* note)
+:   LLFloater(LLSD()),
+    mNote(note)
+{
+    buildFromFile("floater_notification.xml");
+}
+
+bool LLFloaterNotification::postBuild()
+{
+    setTitle(mNote->getName());
+    getChild<LLUICtrl>("payload")->setValue(mNote->getMessage());
+
+    LLComboBox* responses_combo = getChild<LLComboBox>("response");
+    LLCtrlListInterface* response_list = responses_combo->getListInterface();
+    LLNotificationFormPtr form(mNote->getForm());
+    if(!form)
+    {
+        return true;
+    }
+
+    responses_combo->setCommitCallback(onCommitResponse, this);
+
+    LLSD form_sd = form->asLLSD();
+
+    for (LLSD::array_const_iterator form_item = form_sd.beginArray(); form_item != form_sd.endArray(); ++form_item)
+    {
+        if ( (*form_item)["type"].asString() != "button") continue;
+        std::string text = (*form_item)["text"].asString();
+        response_list->addSimpleElement(text);
+    }
+
+    return true;
+}
+
+void LLFloaterNotification::respond()
+{
+    LLComboBox* responses_combo = getChild<LLComboBox>("response");
+    LLCtrlListInterface* response_list = responses_combo->getListInterface();
+    const std::string& trigger = response_list->getSelectedValue().asString();
+    //LL_INFOS() << trigger << LL_ENDL;
+
+    LLSD response = mNote->getResponseTemplate();
+    response[trigger] = true;
+    mNote->respond(response);
+}