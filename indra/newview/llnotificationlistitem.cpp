--- conflicted
+++ resolved
@@ -98,13 +98,8 @@
 
     mExpandedHeight = (S32)atoi(expanded_height_str.c_str());
     mCondensedHeight = (S32)atoi(condensed_height_str.c_str());
-<<<<<<< HEAD
-    
+
     setExpanded(false);
-=======
-
-    setExpanded(FALSE);
->>>>>>> e7eced3c
 
     return rv;
 }
