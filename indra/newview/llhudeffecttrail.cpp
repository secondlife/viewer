/**
 * @file llhudeffecttrail.cpp
 * @brief LLHUDEffectSpiral class implementation
 *
 * $LicenseInfo:firstyear=2002&license=viewerlgpl$
 * Second Life Viewer Source Code
 * Copyright (C) 2010, Linden Research, Inc.
 *
 * This library is free software; you can redistribute it and/or
 * modify it under the terms of the GNU Lesser General Public
 * License as published by the Free Software Foundation;
 * version 2.1 of the License only.
 *
 * This library is distributed in the hope that it will be useful,
 * but WITHOUT ANY WARRANTY; without even the implied warranty of
 * MERCHANTABILITY or FITNESS FOR A PARTICULAR PURPOSE.  See the GNU
 * Lesser General Public License for more details.
 *
 * You should have received a copy of the GNU Lesser General Public
 * License along with this library; if not, write to the Free Software
 * Foundation, Inc., 51 Franklin Street, Fifth Floor, Boston, MA  02110-1301  USA
 *
 * Linden Research, Inc., 945 Battery Street, San Francisco, CA  94111  USA
 * $/LicenseInfo$
 */

#include "llviewerprecompiledheaders.h"

#include "llhudeffecttrail.h"

#include "llviewercontrol.h"
#include "message.h"

#include "llagent.h"
#include "llbox.h"
#include "lldrawable.h"
#include "llhudrender.h"
#include "llviewertexturelist.h"
#include "llviewerobjectlist.h"
#include "llviewerpartsim.h"
#include "llviewerpartsource.h"
#include "llvoavatar.h"
#include "llworld.h"

LLHUDEffectSpiral::LLHUDEffectSpiral(const U8 type) : LLHUDEffect(type), mbInit(false)
{
    mKillTime = 10.f;
    mVMag = 1.f;
    mVOffset = 0.f;
    mInitialRadius = 1.f;
    mFinalRadius = 1.f;
    mSpinRate = 10.f;
    mFlickerRate = 50.f;
    mScaleBase = 0.1f;
    mScaleVar = 0.f;

    mFadeInterp.setStartTime(0.f);
    mFadeInterp.setEndTime(mKillTime);
    mFadeInterp.setStartVal(1.f);
    mFadeInterp.setEndVal(1.f);
}

LLHUDEffectSpiral::~LLHUDEffectSpiral()
{
}

void LLHUDEffectSpiral::markDead()
{
    if (mPartSourcep)
    {
        mPartSourcep->setDead();
        mPartSourcep = NULL;
    }
    LLHUDEffect::markDead();
}

void LLHUDEffectSpiral::packData(LLMessageSystem *mesgsys)
{
    if (!mSourceObject)
    {
        //LL_WARNS() << "Missing object in trail pack!" << LL_ENDL;
    }
    LLHUDEffect::packData(mesgsys);

    U8 packed_data[56];
    memset(packed_data, 0, 56);

    if (mSourceObject)
    {
        htolememcpy(packed_data, mSourceObject->mID.mData, MVT_LLUUID, 16);
    }
    if (mTargetObject)
    {
        htolememcpy(packed_data + 16, mTargetObject->mID.mData, MVT_LLUUID, 16);
    }
    if (!mPositionGlobal.isExactlyZero())
    {
        htolememcpy(packed_data + 32, mPositionGlobal.mdV, MVT_LLVector3d, 24);
    }
    mesgsys->addBinaryDataFast(_PREHASH_TypeData, packed_data, 56);
}

void LLHUDEffectSpiral::unpackData(LLMessageSystem *mesgsys, S32 blocknum)
{
    const size_t EFFECT_SIZE = 56;
    U8 packed_data[EFFECT_SIZE];

    LLHUDEffect::unpackData(mesgsys, blocknum);
    LLUUID object_id, target_object_id;
    size_t size = mesgsys->getSizeFast(_PREHASH_Effect, blocknum, _PREHASH_TypeData);
    if (size != EFFECT_SIZE)
    {
        LL_WARNS() << "Spiral effect with bad size " << size << LL_ENDL;
        return;
    }
    mesgsys->getBinaryDataFast(_PREHASH_Effect, _PREHASH_TypeData,
        packed_data, EFFECT_SIZE, blocknum, EFFECT_SIZE);

    htolememcpy(object_id.mData, packed_data, MVT_LLUUID, 16);
    htolememcpy(target_object_id.mData, packed_data + 16, MVT_LLUUID, 16);
    htolememcpy(mPositionGlobal.mdV, packed_data + 32, MVT_LLVector3d, 24);

    LLViewerObject *objp = NULL;

    if (object_id.isNull())
    {
        setSourceObject(NULL);
    }
    else
    {
        LLViewerObject *objp = gObjectList.findObject(object_id);
        if (objp)
        {
            setSourceObject(objp);
        }
        else
        {
            // We don't have this object, kill this effect
            markDead();
            return;
        }
    }

    if (target_object_id.isNull())
    {
        setTargetObject(NULL);
    }
    else
    {
        objp = gObjectList.findObject(target_object_id);
        if (objp)
        {
            setTargetObject(objp);
        }
        else
        {
            // We don't have this object, kill this effect
            markDead();
            return;
        }
    }

    triggerLocal();
}

void LLHUDEffectSpiral::triggerLocal()
{
    mKillTime = mTimer.getElapsedTimeF32() + mDuration;

<<<<<<< HEAD
	bool show_beam = gSavedSettings.getBOOL("ShowSelectionBeam");
=======
    BOOL show_beam = gSavedSettings.getBOOL("ShowSelectionBeam");
>>>>>>> e1623bb2

    LLColor4 color;
    color.setVec(mColor);

    if (!mPartSourcep)
    {
        if (!mTargetObject.isNull() && !mSourceObject.isNull())
        {
            if (show_beam)
            {
                LLPointer<LLViewerPartSourceBeam> psb = new LLViewerPartSourceBeam;
                psb->setColor(color);
                psb->setSourceObject(mSourceObject);
                psb->setTargetObject(mTargetObject);
                psb->setOwnerUUID(gAgent.getID());
                LLViewerPartSim::getInstance()->addPartSource(psb);
                mPartSourcep = psb;
            }
        }
        else
        {
            if (!mSourceObject.isNull() && !mPositionGlobal.isExactlyZero())
            {
                if (show_beam)
                {
                    LLPointer<LLViewerPartSourceBeam> psb = new LLViewerPartSourceBeam;
                    psb->setSourceObject(mSourceObject);
                    psb->setTargetObject(NULL);
                    psb->setColor(color);
                    psb->mLKGTargetPosGlobal = mPositionGlobal;
                    psb->setOwnerUUID(gAgent.getID());
                    LLViewerPartSim::getInstance()->addPartSource(psb);
                    mPartSourcep = psb;
                }
            }
            else
            {
                LLVector3 pos;
                if (mSourceObject)
                {
                    pos = mSourceObject->getPositionAgent();
                }
                else
                {
                    pos = gAgent.getPosAgentFromGlobal(mPositionGlobal);
                }
                LLPointer<LLViewerPartSourceSpiral> pss = new LLViewerPartSourceSpiral(pos);
                if (!mSourceObject.isNull())
                {
                    pss->setSourceObject(mSourceObject);
                }
                pss->setColor(color);
                pss->setOwnerUUID(gAgent.getID());
                LLViewerPartSim::getInstance()->addPartSource(pss);
                mPartSourcep = pss;
            }
        }
    }
    else
    {
        LLPointer<LLViewerPartSource>& ps = mPartSourcep;
        if (mPartSourcep->getType() == LLViewerPartSource::LL_PART_SOURCE_BEAM)
        {
            LLViewerPartSourceBeam *psb = (LLViewerPartSourceBeam *)ps.get();
            psb->setSourceObject(mSourceObject);
            psb->setTargetObject(mTargetObject);
            psb->setColor(color);
            if (mTargetObject.isNull())
            {
                psb->mLKGTargetPosGlobal = mPositionGlobal;
            }
        }
        else
        {
            LLViewerPartSourceSpiral *pss = (LLViewerPartSourceSpiral *)ps.get();
            pss->setSourceObject(mSourceObject);
        }
    }

<<<<<<< HEAD
	mbInit = true;
=======
    mbInit = TRUE;
>>>>>>> e1623bb2
}

void LLHUDEffectSpiral::setTargetObject(LLViewerObject *objp)
{
    if (objp == mTargetObject)
    {
        return;
    }

    mTargetObject = objp;
}

void LLHUDEffectSpiral::render()
{
    F32 time = mTimer.getElapsedTimeF32();

    if ((!mSourceObject.isNull() && mSourceObject->isDead()) ||
        (!mTargetObject.isNull() && mTargetObject->isDead()) ||
        mKillTime < time ||
        (!mPartSourcep.isNull() && !gSavedSettings.getBOOL("ShowSelectionBeam")) )
    {
        markDead();
        return;
    }
}

void LLHUDEffectSpiral::renderForTimer()
{
    render();
}<|MERGE_RESOLUTION|>--- conflicted
+++ resolved
@@ -1,288 +1,280 @@
-/**
- * @file llhudeffecttrail.cpp
- * @brief LLHUDEffectSpiral class implementation
- *
- * $LicenseInfo:firstyear=2002&license=viewerlgpl$
- * Second Life Viewer Source Code
- * Copyright (C) 2010, Linden Research, Inc.
- *
- * This library is free software; you can redistribute it and/or
- * modify it under the terms of the GNU Lesser General Public
- * License as published by the Free Software Foundation;
- * version 2.1 of the License only.
- *
- * This library is distributed in the hope that it will be useful,
- * but WITHOUT ANY WARRANTY; without even the implied warranty of
- * MERCHANTABILITY or FITNESS FOR A PARTICULAR PURPOSE.  See the GNU
- * Lesser General Public License for more details.
- *
- * You should have received a copy of the GNU Lesser General Public
- * License along with this library; if not, write to the Free Software
- * Foundation, Inc., 51 Franklin Street, Fifth Floor, Boston, MA  02110-1301  USA
- *
- * Linden Research, Inc., 945 Battery Street, San Francisco, CA  94111  USA
- * $/LicenseInfo$
- */
-
-#include "llviewerprecompiledheaders.h"
-
-#include "llhudeffecttrail.h"
-
-#include "llviewercontrol.h"
-#include "message.h"
-
-#include "llagent.h"
-#include "llbox.h"
-#include "lldrawable.h"
-#include "llhudrender.h"
-#include "llviewertexturelist.h"
-#include "llviewerobjectlist.h"
-#include "llviewerpartsim.h"
-#include "llviewerpartsource.h"
-#include "llvoavatar.h"
-#include "llworld.h"
-
-LLHUDEffectSpiral::LLHUDEffectSpiral(const U8 type) : LLHUDEffect(type), mbInit(false)
-{
-    mKillTime = 10.f;
-    mVMag = 1.f;
-    mVOffset = 0.f;
-    mInitialRadius = 1.f;
-    mFinalRadius = 1.f;
-    mSpinRate = 10.f;
-    mFlickerRate = 50.f;
-    mScaleBase = 0.1f;
-    mScaleVar = 0.f;
-
-    mFadeInterp.setStartTime(0.f);
-    mFadeInterp.setEndTime(mKillTime);
-    mFadeInterp.setStartVal(1.f);
-    mFadeInterp.setEndVal(1.f);
-}
-
-LLHUDEffectSpiral::~LLHUDEffectSpiral()
-{
-}
-
-void LLHUDEffectSpiral::markDead()
-{
-    if (mPartSourcep)
-    {
-        mPartSourcep->setDead();
-        mPartSourcep = NULL;
-    }
-    LLHUDEffect::markDead();
-}
-
-void LLHUDEffectSpiral::packData(LLMessageSystem *mesgsys)
-{
-    if (!mSourceObject)
-    {
-        //LL_WARNS() << "Missing object in trail pack!" << LL_ENDL;
-    }
-    LLHUDEffect::packData(mesgsys);
-
-    U8 packed_data[56];
-    memset(packed_data, 0, 56);
-
-    if (mSourceObject)
-    {
-        htolememcpy(packed_data, mSourceObject->mID.mData, MVT_LLUUID, 16);
-    }
-    if (mTargetObject)
-    {
-        htolememcpy(packed_data + 16, mTargetObject->mID.mData, MVT_LLUUID, 16);
-    }
-    if (!mPositionGlobal.isExactlyZero())
-    {
-        htolememcpy(packed_data + 32, mPositionGlobal.mdV, MVT_LLVector3d, 24);
-    }
-    mesgsys->addBinaryDataFast(_PREHASH_TypeData, packed_data, 56);
-}
-
-void LLHUDEffectSpiral::unpackData(LLMessageSystem *mesgsys, S32 blocknum)
-{
-    const size_t EFFECT_SIZE = 56;
-    U8 packed_data[EFFECT_SIZE];
-
-    LLHUDEffect::unpackData(mesgsys, blocknum);
-    LLUUID object_id, target_object_id;
-    size_t size = mesgsys->getSizeFast(_PREHASH_Effect, blocknum, _PREHASH_TypeData);
-    if (size != EFFECT_SIZE)
-    {
-        LL_WARNS() << "Spiral effect with bad size " << size << LL_ENDL;
-        return;
-    }
-    mesgsys->getBinaryDataFast(_PREHASH_Effect, _PREHASH_TypeData,
-        packed_data, EFFECT_SIZE, blocknum, EFFECT_SIZE);
-
-    htolememcpy(object_id.mData, packed_data, MVT_LLUUID, 16);
-    htolememcpy(target_object_id.mData, packed_data + 16, MVT_LLUUID, 16);
-    htolememcpy(mPositionGlobal.mdV, packed_data + 32, MVT_LLVector3d, 24);
-
-    LLViewerObject *objp = NULL;
-
-    if (object_id.isNull())
-    {
-        setSourceObject(NULL);
-    }
-    else
-    {
-        LLViewerObject *objp = gObjectList.findObject(object_id);
-        if (objp)
-        {
-            setSourceObject(objp);
-        }
-        else
-        {
-            // We don't have this object, kill this effect
-            markDead();
-            return;
-        }
-    }
-
-    if (target_object_id.isNull())
-    {
-        setTargetObject(NULL);
-    }
-    else
-    {
-        objp = gObjectList.findObject(target_object_id);
-        if (objp)
-        {
-            setTargetObject(objp);
-        }
-        else
-        {
-            // We don't have this object, kill this effect
-            markDead();
-            return;
-        }
-    }
-
-    triggerLocal();
-}
-
-void LLHUDEffectSpiral::triggerLocal()
-{
-    mKillTime = mTimer.getElapsedTimeF32() + mDuration;
-
-<<<<<<< HEAD
-	bool show_beam = gSavedSettings.getBOOL("ShowSelectionBeam");
-=======
-    BOOL show_beam = gSavedSettings.getBOOL("ShowSelectionBeam");
->>>>>>> e1623bb2
-
-    LLColor4 color;
-    color.setVec(mColor);
-
-    if (!mPartSourcep)
-    {
-        if (!mTargetObject.isNull() && !mSourceObject.isNull())
-        {
-            if (show_beam)
-            {
-                LLPointer<LLViewerPartSourceBeam> psb = new LLViewerPartSourceBeam;
-                psb->setColor(color);
-                psb->setSourceObject(mSourceObject);
-                psb->setTargetObject(mTargetObject);
-                psb->setOwnerUUID(gAgent.getID());
-                LLViewerPartSim::getInstance()->addPartSource(psb);
-                mPartSourcep = psb;
-            }
-        }
-        else
-        {
-            if (!mSourceObject.isNull() && !mPositionGlobal.isExactlyZero())
-            {
-                if (show_beam)
-                {
-                    LLPointer<LLViewerPartSourceBeam> psb = new LLViewerPartSourceBeam;
-                    psb->setSourceObject(mSourceObject);
-                    psb->setTargetObject(NULL);
-                    psb->setColor(color);
-                    psb->mLKGTargetPosGlobal = mPositionGlobal;
-                    psb->setOwnerUUID(gAgent.getID());
-                    LLViewerPartSim::getInstance()->addPartSource(psb);
-                    mPartSourcep = psb;
-                }
-            }
-            else
-            {
-                LLVector3 pos;
-                if (mSourceObject)
-                {
-                    pos = mSourceObject->getPositionAgent();
-                }
-                else
-                {
-                    pos = gAgent.getPosAgentFromGlobal(mPositionGlobal);
-                }
-                LLPointer<LLViewerPartSourceSpiral> pss = new LLViewerPartSourceSpiral(pos);
-                if (!mSourceObject.isNull())
-                {
-                    pss->setSourceObject(mSourceObject);
-                }
-                pss->setColor(color);
-                pss->setOwnerUUID(gAgent.getID());
-                LLViewerPartSim::getInstance()->addPartSource(pss);
-                mPartSourcep = pss;
-            }
-        }
-    }
-    else
-    {
-        LLPointer<LLViewerPartSource>& ps = mPartSourcep;
-        if (mPartSourcep->getType() == LLViewerPartSource::LL_PART_SOURCE_BEAM)
-        {
-            LLViewerPartSourceBeam *psb = (LLViewerPartSourceBeam *)ps.get();
-            psb->setSourceObject(mSourceObject);
-            psb->setTargetObject(mTargetObject);
-            psb->setColor(color);
-            if (mTargetObject.isNull())
-            {
-                psb->mLKGTargetPosGlobal = mPositionGlobal;
-            }
-        }
-        else
-        {
-            LLViewerPartSourceSpiral *pss = (LLViewerPartSourceSpiral *)ps.get();
-            pss->setSourceObject(mSourceObject);
-        }
-    }
-
-<<<<<<< HEAD
-	mbInit = true;
-=======
-    mbInit = TRUE;
->>>>>>> e1623bb2
-}
-
-void LLHUDEffectSpiral::setTargetObject(LLViewerObject *objp)
-{
-    if (objp == mTargetObject)
-    {
-        return;
-    }
-
-    mTargetObject = objp;
-}
-
-void LLHUDEffectSpiral::render()
-{
-    F32 time = mTimer.getElapsedTimeF32();
-
-    if ((!mSourceObject.isNull() && mSourceObject->isDead()) ||
-        (!mTargetObject.isNull() && mTargetObject->isDead()) ||
-        mKillTime < time ||
-        (!mPartSourcep.isNull() && !gSavedSettings.getBOOL("ShowSelectionBeam")) )
-    {
-        markDead();
-        return;
-    }
-}
-
-void LLHUDEffectSpiral::renderForTimer()
-{
-    render();
-}+/**
+ * @file llhudeffecttrail.cpp
+ * @brief LLHUDEffectSpiral class implementation
+ *
+ * $LicenseInfo:firstyear=2002&license=viewerlgpl$
+ * Second Life Viewer Source Code
+ * Copyright (C) 2010, Linden Research, Inc.
+ *
+ * This library is free software; you can redistribute it and/or
+ * modify it under the terms of the GNU Lesser General Public
+ * License as published by the Free Software Foundation;
+ * version 2.1 of the License only.
+ *
+ * This library is distributed in the hope that it will be useful,
+ * but WITHOUT ANY WARRANTY; without even the implied warranty of
+ * MERCHANTABILITY or FITNESS FOR A PARTICULAR PURPOSE.  See the GNU
+ * Lesser General Public License for more details.
+ *
+ * You should have received a copy of the GNU Lesser General Public
+ * License along with this library; if not, write to the Free Software
+ * Foundation, Inc., 51 Franklin Street, Fifth Floor, Boston, MA  02110-1301  USA
+ *
+ * Linden Research, Inc., 945 Battery Street, San Francisco, CA  94111  USA
+ * $/LicenseInfo$
+ */
+
+#include "llviewerprecompiledheaders.h"
+
+#include "llhudeffecttrail.h"
+
+#include "llviewercontrol.h"
+#include "message.h"
+
+#include "llagent.h"
+#include "llbox.h"
+#include "lldrawable.h"
+#include "llhudrender.h"
+#include "llviewertexturelist.h"
+#include "llviewerobjectlist.h"
+#include "llviewerpartsim.h"
+#include "llviewerpartsource.h"
+#include "llvoavatar.h"
+#include "llworld.h"
+
+LLHUDEffectSpiral::LLHUDEffectSpiral(const U8 type) : LLHUDEffect(type), mbInit(false)
+{
+    mKillTime = 10.f;
+    mVMag = 1.f;
+    mVOffset = 0.f;
+    mInitialRadius = 1.f;
+    mFinalRadius = 1.f;
+    mSpinRate = 10.f;
+    mFlickerRate = 50.f;
+    mScaleBase = 0.1f;
+    mScaleVar = 0.f;
+
+    mFadeInterp.setStartTime(0.f);
+    mFadeInterp.setEndTime(mKillTime);
+    mFadeInterp.setStartVal(1.f);
+    mFadeInterp.setEndVal(1.f);
+}
+
+LLHUDEffectSpiral::~LLHUDEffectSpiral()
+{
+}
+
+void LLHUDEffectSpiral::markDead()
+{
+    if (mPartSourcep)
+    {
+        mPartSourcep->setDead();
+        mPartSourcep = NULL;
+    }
+    LLHUDEffect::markDead();
+}
+
+void LLHUDEffectSpiral::packData(LLMessageSystem *mesgsys)
+{
+    if (!mSourceObject)
+    {
+        //LL_WARNS() << "Missing object in trail pack!" << LL_ENDL;
+    }
+    LLHUDEffect::packData(mesgsys);
+
+    U8 packed_data[56];
+    memset(packed_data, 0, 56);
+
+    if (mSourceObject)
+    {
+        htolememcpy(packed_data, mSourceObject->mID.mData, MVT_LLUUID, 16);
+    }
+    if (mTargetObject)
+    {
+        htolememcpy(packed_data + 16, mTargetObject->mID.mData, MVT_LLUUID, 16);
+    }
+    if (!mPositionGlobal.isExactlyZero())
+    {
+        htolememcpy(packed_data + 32, mPositionGlobal.mdV, MVT_LLVector3d, 24);
+    }
+    mesgsys->addBinaryDataFast(_PREHASH_TypeData, packed_data, 56);
+}
+
+void LLHUDEffectSpiral::unpackData(LLMessageSystem *mesgsys, S32 blocknum)
+{
+    const size_t EFFECT_SIZE = 56;
+    U8 packed_data[EFFECT_SIZE];
+
+    LLHUDEffect::unpackData(mesgsys, blocknum);
+    LLUUID object_id, target_object_id;
+    size_t size = mesgsys->getSizeFast(_PREHASH_Effect, blocknum, _PREHASH_TypeData);
+    if (size != EFFECT_SIZE)
+    {
+        LL_WARNS() << "Spiral effect with bad size " << size << LL_ENDL;
+        return;
+    }
+    mesgsys->getBinaryDataFast(_PREHASH_Effect, _PREHASH_TypeData,
+        packed_data, EFFECT_SIZE, blocknum, EFFECT_SIZE);
+
+    htolememcpy(object_id.mData, packed_data, MVT_LLUUID, 16);
+    htolememcpy(target_object_id.mData, packed_data + 16, MVT_LLUUID, 16);
+    htolememcpy(mPositionGlobal.mdV, packed_data + 32, MVT_LLVector3d, 24);
+
+    LLViewerObject *objp = NULL;
+
+    if (object_id.isNull())
+    {
+        setSourceObject(NULL);
+    }
+    else
+    {
+        LLViewerObject *objp = gObjectList.findObject(object_id);
+        if (objp)
+        {
+            setSourceObject(objp);
+        }
+        else
+        {
+            // We don't have this object, kill this effect
+            markDead();
+            return;
+        }
+    }
+
+    if (target_object_id.isNull())
+    {
+        setTargetObject(NULL);
+    }
+    else
+    {
+        objp = gObjectList.findObject(target_object_id);
+        if (objp)
+        {
+            setTargetObject(objp);
+        }
+        else
+        {
+            // We don't have this object, kill this effect
+            markDead();
+            return;
+        }
+    }
+
+    triggerLocal();
+}
+
+void LLHUDEffectSpiral::triggerLocal()
+{
+    mKillTime = mTimer.getElapsedTimeF32() + mDuration;
+
+    bool show_beam = gSavedSettings.getBOOL("ShowSelectionBeam");
+
+    LLColor4 color;
+    color.setVec(mColor);
+
+    if (!mPartSourcep)
+    {
+        if (!mTargetObject.isNull() && !mSourceObject.isNull())
+        {
+            if (show_beam)
+            {
+                LLPointer<LLViewerPartSourceBeam> psb = new LLViewerPartSourceBeam;
+                psb->setColor(color);
+                psb->setSourceObject(mSourceObject);
+                psb->setTargetObject(mTargetObject);
+                psb->setOwnerUUID(gAgent.getID());
+                LLViewerPartSim::getInstance()->addPartSource(psb);
+                mPartSourcep = psb;
+            }
+        }
+        else
+        {
+            if (!mSourceObject.isNull() && !mPositionGlobal.isExactlyZero())
+            {
+                if (show_beam)
+                {
+                    LLPointer<LLViewerPartSourceBeam> psb = new LLViewerPartSourceBeam;
+                    psb->setSourceObject(mSourceObject);
+                    psb->setTargetObject(NULL);
+                    psb->setColor(color);
+                    psb->mLKGTargetPosGlobal = mPositionGlobal;
+                    psb->setOwnerUUID(gAgent.getID());
+                    LLViewerPartSim::getInstance()->addPartSource(psb);
+                    mPartSourcep = psb;
+                }
+            }
+            else
+            {
+                LLVector3 pos;
+                if (mSourceObject)
+                {
+                    pos = mSourceObject->getPositionAgent();
+                }
+                else
+                {
+                    pos = gAgent.getPosAgentFromGlobal(mPositionGlobal);
+                }
+                LLPointer<LLViewerPartSourceSpiral> pss = new LLViewerPartSourceSpiral(pos);
+                if (!mSourceObject.isNull())
+                {
+                    pss->setSourceObject(mSourceObject);
+                }
+                pss->setColor(color);
+                pss->setOwnerUUID(gAgent.getID());
+                LLViewerPartSim::getInstance()->addPartSource(pss);
+                mPartSourcep = pss;
+            }
+        }
+    }
+    else
+    {
+        LLPointer<LLViewerPartSource>& ps = mPartSourcep;
+        if (mPartSourcep->getType() == LLViewerPartSource::LL_PART_SOURCE_BEAM)
+        {
+            LLViewerPartSourceBeam *psb = (LLViewerPartSourceBeam *)ps.get();
+            psb->setSourceObject(mSourceObject);
+            psb->setTargetObject(mTargetObject);
+            psb->setColor(color);
+            if (mTargetObject.isNull())
+            {
+                psb->mLKGTargetPosGlobal = mPositionGlobal;
+            }
+        }
+        else
+        {
+            LLViewerPartSourceSpiral *pss = (LLViewerPartSourceSpiral *)ps.get();
+            pss->setSourceObject(mSourceObject);
+        }
+    }
+
+    mbInit = true;
+}
+
+void LLHUDEffectSpiral::setTargetObject(LLViewerObject *objp)
+{
+    if (objp == mTargetObject)
+    {
+        return;
+    }
+
+    mTargetObject = objp;
+}
+
+void LLHUDEffectSpiral::render()
+{
+    F32 time = mTimer.getElapsedTimeF32();
+
+    if ((!mSourceObject.isNull() && mSourceObject->isDead()) ||
+        (!mTargetObject.isNull() && mTargetObject->isDead()) ||
+        mKillTime < time ||
+        (!mPartSourcep.isNull() && !gSavedSettings.getBOOL("ShowSelectionBeam")) )
+    {
+        markDead();
+        return;
+    }
+}
+
+void LLHUDEffectSpiral::renderForTimer()
+{
+    render();
+}