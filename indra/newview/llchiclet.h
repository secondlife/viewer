/**
 * @file llchiclet.h
 * @brief LLChiclet class header file
 *
 * $LicenseInfo:firstyear=2002&license=viewerlgpl$
 * Second Life Viewer Source Code
 * Copyright (C) 2010, Linden Research, Inc.
 *
 * This library is free software; you can redistribute it and/or
 * modify it under the terms of the GNU Lesser General Public
 * License as published by the Free Software Foundation;
 * version 2.1 of the License only.
 *
 * This library is distributed in the hope that it will be useful,
 * but WITHOUT ANY WARRANTY; without even the implied warranty of
 * MERCHANTABILITY or FITNESS FOR A PARTICULAR PURPOSE.  See the GNU
 * Lesser General Public License for more details.
 *
 * You should have received a copy of the GNU Lesser General Public
 * License along with this library; if not, write to the Free Software
 * Foundation, Inc., 51 Franklin Street, Fifth Floor, Boston, MA  02110-1301  USA
 *
 * Linden Research, Inc., 945 Battery Street, San Francisco, CA  94111  USA
 * $/LicenseInfo$
 */

#ifndef LL_LLCHICLET_H
#define LL_LLCHICLET_H

#include "llavatariconctrl.h"
#include "llbutton.h"
#include "llnotifications.h"
#include "lltextbox.h"

class LLMenuGL;
class LLFloaterIMSession;

/**
 * Class for displaying amount of messages/notifications(unread).
 */
class LLChicletNotificationCounterCtrl : public LLTextBox
{
public:

    struct Params : public LLInitParam::Block<Params, LLTextBox::Params>
    {
        /**
         * Contains maximum displayed count of unread messages. Default value is 9.
         *
         * If count is less than "max_unread_count" will be displayed as is.
         * Otherwise 9+ will be shown (for default value).
         */
        Optional<S32> max_displayed_count;

        Params();
    };

    /**
     * Sets number of notifications
     */
    virtual void setCounter(S32 counter);

    /**
     * Returns number of notifications
     */
    virtual S32 getCounter() const { return mCounter; }

    /**
     * Returns width, required to display amount of notifications in text form.
     * Width is the only valid value.
     */
    /*virtual*/ LLRect getRequiredRect();

    /**
     * Sets number of notifications using LLSD
     */
    /*virtual*/ void setValue(const LLSD& value);

    /**
     * Returns number of notifications wrapped in LLSD
     */
    /*virtual*/ LLSD getValue() const;

protected:

    LLChicletNotificationCounterCtrl(const Params& p);
    friend class LLUICtrlFactory;

private:

    S32 mCounter;
    S32 mInitialWidth;
    S32 mMaxDisplayedCount;
};

/**
 * Class for displaying avatar's icon in P2P chiclet.
 */
class LLChicletAvatarIconCtrl : public LLAvatarIconCtrl
{
public:

<<<<<<< HEAD
	struct Params :	public LLInitParam::Block<Params, LLAvatarIconCtrl::Params>
	{
		Params()
		{
			changeDefault(draw_tooltip, false);
			changeDefault(mouse_opaque, false);
			changeDefault(default_icon_name, "Generic_Person");
		};
	};
=======
    struct Params : public LLInitParam::Block<Params, LLAvatarIconCtrl::Params>
    {
        Params()
        {
            changeDefault(draw_tooltip, FALSE);
            changeDefault(mouse_opaque, FALSE);
            changeDefault(default_icon_name, "Generic_Person");
        };
    };
>>>>>>> e7eced3c

protected:

    LLChicletAvatarIconCtrl(const Params& p);
    friend class LLUICtrlFactory;
};

/**
 * Class for displaying icon in inventory offer chiclet.
 */
class LLChicletInvOfferIconCtrl : public LLChicletAvatarIconCtrl
{
public:

    struct Params :
        public LLInitParam::Block<Params, LLChicletAvatarIconCtrl::Params>
    {
        Optional<std::string> default_icon;

        Params()
        :   default_icon("default_icon", "Generic_Object_Small")
        {
            changeDefault(avatar_id, LLUUID::null);
        };
    };

    /**
     * Sets icon, if value is LLUUID::null - default icon will be set.
     */
    virtual void setValue(const LLSD& value );

protected:

    LLChicletInvOfferIconCtrl(const Params& p);
    friend class LLUICtrlFactory;

private:
    std::string mDefaultIcon;
};

/**
 * Base class for all chiclets.
 */
class LLChiclet : public LLUICtrl
{
public:

    struct Params : public LLInitParam::Block<Params, LLUICtrl::Params>
    {
        Optional<bool> show_counter,
                       enable_counter;

        Params();
    };

    virtual ~LLChiclet() {}

    /**
     * Associates chat session id with chiclet.
     */
    virtual void setSessionId(const LLUUID& session_id) { mSessionId = session_id; }

    /**
     * Returns associated chat session.
     */
    virtual const LLUUID& getSessionId() const { return mSessionId; }

    /**
     * Sets show counter state.
     */
    virtual void setShowCounter(bool show) { mShowCounter = show; }

    /**
     * Connects chiclet clicked event with callback.
     */
    /*virtual*/ boost::signals2::connection setLeftButtonClickCallback(
        const commit_callback_t& cb);

    typedef boost::function<void (LLChiclet* ctrl, const LLSD& param)>
        chiclet_size_changed_callback_t;

    /**
     * Connects chiclets size changed event with callback.
     */
    virtual boost::signals2::connection setChicletSizeChangedCallback(
        const chiclet_size_changed_callback_t& cb);

    /**
     * Sets IM Session id using LLSD
     */
    /*virtual*/ LLSD getValue() const;

    /**
     * Returns IM Session id using LLSD
     */
    /*virtual*/ void setValue(const LLSD& value);

protected:

    friend class LLUICtrlFactory;
    LLChiclet(const Params& p);

<<<<<<< HEAD
	/**
	 * Notifies subscribers about click on chiclet.
	 */
	/*virtual*/ bool handleMouseDown(S32 x, S32 y, MASK mask);
=======
    /**
     * Notifies subscribers about click on chiclet.
     */
    /*virtual*/ BOOL handleMouseDown(S32 x, S32 y, MASK mask);
>>>>>>> e7eced3c

    /**
     * Notifies subscribers about chiclet size changed event.
     */
    virtual void onChicletSizeChanged();

private:

    LLUUID mSessionId;

    bool mShowCounter;

    typedef boost::signals2::signal<void (LLChiclet* ctrl, const LLSD& param)>
        chiclet_size_changed_signal_t;

    chiclet_size_changed_signal_t mChicletSizeChangedSignal;
};


/**
 * Base class for Instant Message chiclets.
 * IMChiclet displays icon, number of unread messages(optional)
 * and voice chat status(optional).
 */
class LLIMChiclet : public LLChiclet
{
public:
<<<<<<< HEAD
	enum EType {
		TYPE_UNKNOWN,
		TYPE_IM,
		TYPE_GROUP,
		TYPE_AD_HOC
	};
	struct Params : public LLInitParam::Block<Params, LLChiclet::Params>
	{};

	
	virtual ~LLIMChiclet();

	/**
	 * It is used for default setting up of chicklet:click handler, etc.  
	 */
	bool postBuild();

	/**
	 * Sets IM session name. This name will be displayed in chiclet tooltip.
	 */
	virtual void setIMSessionName(const std::string& name) { setToolTip(name); }

	/**
	 * Sets id of person/group user is chatting with.
	 * Session id should be set before calling this
	 */
	virtual void setOtherParticipantId(const LLUUID& other_participant_id) { mOtherParticipantId = other_participant_id; }

	/**
	 * Enables/disables the counter control for a chiclet.
	 */
	virtual void enableCounterControl(bool enable);

	/**
	* Sets required width for a chiclet according to visible controls.
	*/
	virtual void setRequiredWidth();

	/**
	 * Shows/hides overlay icon concerning new unread messages.
	 */
	virtual void setShowNewMessagesIcon(bool show);

	/**
	 * Returns visibility of overlay icon concerning new unread messages.
	 */
	virtual bool getShowNewMessagesIcon();

	/**
	 * The action taken on mouse down event.
	 * 
	 * Made public so that it can be triggered from outside
	 * (more specifically, from the Active IM window).
	 */
	virtual void onMouseDown();

	virtual void setToggleState(bool toggle);

	/**
	 * Displays popup menu.
	 */
	virtual bool handleRightMouseDown(S32 x, S32 y, MASK mask);

	void hidePopupMenu();
=======
    enum EType {
        TYPE_UNKNOWN,
        TYPE_IM,
        TYPE_GROUP,
        TYPE_AD_HOC
    };
    struct Params : public LLInitParam::Block<Params, LLChiclet::Params>
    {};


    virtual ~LLIMChiclet();

    /**
     * It is used for default setting up of chicklet:click handler, etc.
     */
    BOOL postBuild();

    /**
     * Sets IM session name. This name will be displayed in chiclet tooltip.
     */
    virtual void setIMSessionName(const std::string& name) { setToolTip(name); }

    /**
     * Sets id of person/group user is chatting with.
     * Session id should be set before calling this
     */
    virtual void setOtherParticipantId(const LLUUID& other_participant_id) { mOtherParticipantId = other_participant_id; }

    /**
     * Enables/disables the counter control for a chiclet.
     */
    virtual void enableCounterControl(bool enable);

    /**
    * Sets required width for a chiclet according to visible controls.
    */
    virtual void setRequiredWidth();

    /**
     * Shows/hides overlay icon concerning new unread messages.
     */
    virtual void setShowNewMessagesIcon(bool show);

    /**
     * Returns visibility of overlay icon concerning new unread messages.
     */
    virtual bool getShowNewMessagesIcon();

    /**
     * The action taken on mouse down event.
     *
     * Made public so that it can be triggered from outside
     * (more specifically, from the Active IM window).
     */
    virtual void onMouseDown();

    virtual void setToggleState(bool toggle);

    /**
     * Displays popup menu.
     */
    virtual BOOL handleRightMouseDown(S32 x, S32 y, MASK mask);

    void hidePopupMenu();
>>>>>>> e7eced3c

protected:

    LLIMChiclet(const LLIMChiclet::Params& p);

protected:

    /**
     * Creates chiclet popup menu.
     */
    virtual void createPopupMenu() = 0;

    /**
     * Enables/disables menus.
     */
    virtual void updateMenuItems() {};

    bool canCreateMenu();

    LLHandle<LLUICtrl> mPopupMenuHandle;

    bool mShowSpeaker;
    bool mCounterEnabled;
    /* initial width of chiclet, should not include counter or speaker width */
    S32 mDefaultWidth;

    LLIconCtrl* mNewMessagesIcon;
    LLButton* mChicletButton;

    /** the id of another participant, either an avatar id or a group id*/
    LLUUID mOtherParticipantId;

    template<typename Container>
    struct CollectChicletCombiner {
        typedef Container result_type;

        template<typename InputIterator>
        Container operator()(InputIterator first, InputIterator last) const {
            Container c = Container();
            for (InputIterator iter = first; iter != last; iter++) {
                if (*iter != NULL) {
                    c.push_back(*iter);
                }
            }
            return c;
        }
    };

public:
    static boost::signals2::signal<LLChiclet* (const LLUUID&),
            CollectChicletCombiner<std::list<LLChiclet*> > >
            sFindChicletsSignal;
};


/**
 * Chiclet for script floaters.
 */
class LLScriptChiclet : public LLIMChiclet
{
public:

    struct Params : public LLInitParam::Block<Params, LLIMChiclet::Params>
    {
        Optional<LLButton::Params> chiclet_button;

        Optional<LLIconCtrl::Params> icon;

        Optional<LLIconCtrl::Params> new_message_icon;

        Params();
    };

    /*virtual*/ void setSessionId(const LLUUID& session_id);

    /**
     * Toggle script floater
     */
    /*virtual*/ void onMouseDown();

protected:

    LLScriptChiclet(const Params&);
    friend class LLUICtrlFactory;

    /**
     * Creates chiclet popup menu.
     */
    virtual void createPopupMenu();

    /**
     * Processes clicks on chiclet popup menu.
     */
    virtual void onMenuItemClicked(const LLSD& user_data);

private:

    LLIconCtrl* mChicletIconCtrl;
};

/**
 * Chiclet for inventory offer script floaters.
 */
class LLInvOfferChiclet: public LLIMChiclet
{
public:

    struct Params : public LLInitParam::Block<Params, LLIMChiclet::Params>
    {
        Optional<LLButton::Params> chiclet_button;

        Optional<LLChicletInvOfferIconCtrl::Params> icon;

        Optional<LLIconCtrl::Params> new_message_icon;

        Params();
    };

    /*virtual*/ void setSessionId(const LLUUID& session_id);

    /**
     * Toggle script floater
     */
    /*virtual*/ void onMouseDown();

protected:
    LLInvOfferChiclet(const Params&);
    friend class LLUICtrlFactory;

    /**
     * Creates chiclet popup menu.
     */
    virtual void createPopupMenu();

    /**
     * Processes clicks on chiclet popup menu.
     */
    virtual void onMenuItemClicked(const LLSD& user_data);

private:
    LLChicletInvOfferIconCtrl* mChicletIconCtrl;
};

/**
 * Implements notification chiclet. Used to display total amount of unread messages
 * across all IM sessions, total amount of system notifications. See EXT-3147 for details
 */
class LLSysWellChiclet : public LLChiclet
{
public:

    struct Params : public LLInitParam::Block<Params, LLChiclet::Params>
    {
        Optional<LLButton::Params> button;

        Optional<LLChicletNotificationCounterCtrl::Params> unread_notifications;

        /**
         * Contains maximum displayed count of unread messages. Default value is 9.
         *
         * If count is less than "max_unread_count" will be displayed as is.
         * Otherwise 9+ will be shown (for default value).
         */
        Optional<S32> max_displayed_count;

        Params();
    };

    /*virtual*/ void setCounter(S32 counter);

    // *TODO: mantipov: seems getCounter is not necessary for LLNotificationChiclet
    // but inherited interface requires it to implement.
    // Probably it can be safe removed.
    /*virtual*/S32 getCounter() { return mCounter; }

    boost::signals2::connection setClickCallback(const commit_callback_t& cb);

    /*virtual*/ ~LLSysWellChiclet();

<<<<<<< HEAD
	void setToggleState(bool toggled);
=======
    void setToggleState(BOOL toggled);
>>>>>>> e7eced3c

    void setNewMessagesState(bool new_messages);
    //this method should change a widget according to state of the SysWellWindow
    virtual void updateWidget(bool is_window_empty);

protected:

    LLSysWellChiclet(const Params& p);
    friend class LLUICtrlFactory;

    /**
     * Change Well 'Lit' state from 'Lit' to 'Unlit' and vice-versa.
     *
     * There is an assumption that it will be called 2*N times to do not change its start state.
     * @see FlashToLitTimer
     */
    void changeLitState(bool blink);

<<<<<<< HEAD
	/**
	 * Displays menu.
	 */
	virtual bool handleRightMouseDown(S32 x, S32 y, MASK mask);
=======
    /**
     * Displays menu.
     */
    virtual BOOL handleRightMouseDown(S32 x, S32 y, MASK mask);
>>>>>>> e7eced3c

    virtual void createMenu() = 0;

protected:
    class FlashToLitTimer;
    LLButton* mButton;
    S32 mCounter;
    S32 mMaxDisplayedCount;
    bool mIsNewMessagesState;

    LLFlashTimer* mFlashToLitTimer;
    LLHandle<LLContextMenu> mContextMenuHandle;
};

class LLNotificationChiclet : public LLSysWellChiclet
{
    LOG_CLASS(LLNotificationChiclet);

    friend class LLUICtrlFactory;
public:
    struct Params : public LLInitParam::Block<Params, LLSysWellChiclet::Params>{};

protected:
    class ChicletNotificationChannel : public LLNotificationChannel
    {
    public:
        ChicletNotificationChannel(LLNotificationChiclet* chiclet)
            : LLNotificationChannel(LLNotificationChannel::Params().filter(filterNotification).name(chiclet->getSessionId().asString()))
            , mChiclet(chiclet)
        {
            // connect counter handlers to the signals
            connectToChannel("Group Notifications");
            connectToChannel("Offer");
            connectToChannel("Notifications");
        }
        virtual ~ChicletNotificationChannel() {}

        static bool filterNotification(LLNotificationPtr notify);
        // connect counter updaters to the corresponding signals
        /*virtual*/ void onAdd(LLNotificationPtr p) { mChiclet->setCounter(++mChiclet->mUreadSystemNotifications); }
        /*virtual*/ void onLoad(LLNotificationPtr p) { mChiclet->setCounter(++mChiclet->mUreadSystemNotifications); }
        /*virtual*/ void onDelete(LLNotificationPtr p) { mChiclet->setCounter(--mChiclet->mUreadSystemNotifications); }

        LLNotificationChiclet* const mChiclet;
    };

    boost::scoped_ptr<ChicletNotificationChannel> mNotificationChannel;

    LLNotificationChiclet(const Params& p);
    ~LLNotificationChiclet();

    /**
     * Processes clicks on chiclet menu.
     */
    void onMenuItemClicked(const LLSD& user_data);

    /**
     * Enables chiclet menu items.
     */
    bool enableMenuItem(const LLSD& user_data);

    /**
     * Creates menu.
     */
    /*virtual*/ void createMenu();

    /*virtual*/ void setCounter(S32 counter);
    S32 mUreadSystemNotifications;
};

/**
 * Storage class for all IM chiclets. Provides mechanism to display,
 * scroll, create, remove chiclets.
 */
class LLChicletPanel : public LLPanel
{
public:

    struct Params : public LLInitParam::Block<Params, LLPanel::Params>
    {
        Optional<S32> chiclet_padding,
                      scrolling_offset,
                      scroll_button_hpad,
                      scroll_ratio;

        Optional<S32> min_width;

        Params();
    };

    virtual ~LLChicletPanel();

    /**
     * Creates chiclet and adds it to chiclet list at specified index.
     */
    template<class T> T* createChiclet(const LLUUID& session_id, S32 index);

    /**
     * Creates chiclet and adds it to chiclet list at right.
     */
    template<class T> T* createChiclet(const LLUUID& session_id);

    /**
     * Returns pointer to chiclet of specified type at specified index.
     */
    template<class T> T* getChiclet(S32 index);

    /**
     * Returns pointer to LLChiclet at specified index.
     */
    LLChiclet* getChiclet(S32 index) { return getChiclet<LLChiclet>(index); }

    /**
     * Searches a chiclet using IM session id.
     */
    template<class T> T* findChiclet(const LLUUID& im_session_id);

    /**
     * Returns number of hosted chiclets.
     */
    S32 getChicletCount() {return mChicletList.size();};

    /**
     * Returns index of chiclet in list.
     */
    S32 getChicletIndex(const LLChiclet* chiclet);

    /**
     * Removes chiclet by index.
     */
    void removeChiclet(S32 index);

    /**
     * Removes chiclet by pointer.
     */
    void removeChiclet(LLChiclet* chiclet);

    /**
     * Removes chiclet by IM session id.
     */
    void removeChiclet(const LLUUID& im_session_id);

    /**
     * Removes all chiclets.
     */
    void removeAll();

    /**
     * Scrolls the panel to the specified chiclet
     */
    void scrollToChiclet(const LLChiclet* chiclet);

    boost::signals2::connection setChicletClickedCallback(
        const commit_callback_t& cb);

<<<<<<< HEAD
	/*virtual*/ bool postBuild();
=======
    /*virtual*/ BOOL postBuild();
>>>>>>> e7eced3c

    /**
     * Handler for the Voice Client's signal. Finds a corresponding chiclet and toggles its SpeakerControl
     */
    void onCurrentVoiceChannelChanged(const LLUUID& session_id);

<<<<<<< HEAD
	/**
	 * Reshapes controls and rearranges chiclets if needed.
	 */
	/*virtual*/ void reshape(S32 width, S32 height, bool called_from_parent = true );
=======
    /**
     * Reshapes controls and rearranges chiclets if needed.
     */
    /*virtual*/ void reshape(S32 width, S32 height, BOOL called_from_parent = TRUE );
>>>>>>> e7eced3c

    /*virtual*/ void draw();

    S32 getMinWidth() const { return mMinWidth; }

    /*virtual*/ S32 notifyParent(const LLSD& info);

    /**
     * Toggle chiclet by session id ON and toggle OFF all other chiclets.
     */
    void setChicletToggleState(const LLUUID& session_id, bool toggle);

protected:
<<<<<<< HEAD
	LLChicletPanel(const Params&p);
	friend class LLUICtrlFactory;

	/**
	 * Adds chiclet to list and rearranges all chiclets. 
	 * They should be right aligned, most recent right. See EXT-1293
	 *
	 * It calculates position of the first chiclet in the list. Other chiclets are placed in arrange().
	 *
	 * @see arrange()
	 */
	bool addChiclet(LLChiclet*, S32 index);

	/**
	 * Arranges chiclets to have them in correct positions.
	 *
	 * Method bases on assumption that first chiclet has correct rect and starts from the its position.
	 *
	 * @see addChiclet()
	 */
	void arrange();

	/**
	 * Returns true if chiclets can be scrolled right.
	 */
	bool canScrollRight();

	/**
	 * Returns true if we need to show scroll buttons
	 */
	bool needShowScroll();

	/**
	 * Returns true if chiclets can be scrolled left.
	 */
	bool canScrollLeft();

	/**
	 * Shows or hides chiclet scroll buttons if chiclets can or can not be scrolled.
	 */
	void showScrollButtonsIfNeeded();

	/**
	 * Shifts chiclets left or right.
	 */
	void shiftChiclets(S32 offset, S32 start_index = 0);

	/**
	 * Removes gaps between first chiclet and scroll area left side,
	 * last chiclet and scroll area right side.
	 */
	void trimChiclets();

	/**
	 * Scrolls chiclets to right or left.
	 */
	void scroll(S32 offset);

	/**
	 * Verifies that chiclets can be scrolled left, then calls scroll()
	 */
	void scrollLeft();

	/**
	 * Verifies that chiclets can be scrolled right, then calls scroll()
	 */
	void scrollRight();

	/**
	 * Callback for left scroll button clicked
	 */
	void onLeftScrollClick();

	/**
	 * Callback for right scroll button clicked
	 */
	void onRightScrollClick();

	/**
	 * Callback for right scroll button held down event
	 */
	void onLeftScrollHeldDown();

	/**
	 * Callback for left scroll button held down event
	 */
	void onRightScrollHeldDown();

	/**
	 * Callback for mouse wheel scrolled, calls scrollRight() or scrollLeft()
	 */
	bool handleScrollWheel(S32 x, S32 y, S32 clicks);

	/**
	 * Notifies subscribers about click on chiclet.
	 * Do not place any code here, instead subscribe on event (see setChicletClickedCallback).
	 */
	void onChicletClick(LLUICtrl*ctrl,const LLSD&param);

	/**
	 * Callback for chiclet size changed event, rearranges chiclets.
	 */
	void onChicletSizeChanged(LLChiclet* ctrl, const LLSD& param);

	void onMessageCountChanged(const LLSD& data);

	void objectChicletCallback(const LLSD& data);

	typedef std::vector<LLChiclet*> chiclet_list_t;

	/**
	 * Removes chiclet from scroll area and chiclet list.
	 */
	void removeChiclet(chiclet_list_t::iterator it);

	S32 getChicletPadding() { return mChicletPadding; }

	S32 getScrollingOffset() { return mScrollingOffset; }

	bool isAnyIMFloaterDoked();
=======
    LLChicletPanel(const Params&p);
    friend class LLUICtrlFactory;

    /**
     * Adds chiclet to list and rearranges all chiclets.
     * They should be right aligned, most recent right. See EXT-1293
     *
     * It calculates position of the first chiclet in the list. Other chiclets are placed in arrange().
     *
     * @see arrange()
     */
    bool addChiclet(LLChiclet*, S32 index);

    /**
     * Arranges chiclets to have them in correct positions.
     *
     * Method bases on assumption that first chiclet has correct rect and starts from the its position.
     *
     * @see addChiclet()
     */
    void arrange();

    /**
     * Returns true if chiclets can be scrolled right.
     */
    bool canScrollRight();

    /**
     * Returns true if we need to show scroll buttons
     */
    bool needShowScroll();

    /**
     * Returns true if chiclets can be scrolled left.
     */
    bool canScrollLeft();

    /**
     * Shows or hides chiclet scroll buttons if chiclets can or can not be scrolled.
     */
    void showScrollButtonsIfNeeded();

    /**
     * Shifts chiclets left or right.
     */
    void shiftChiclets(S32 offset, S32 start_index = 0);

    /**
     * Removes gaps between first chiclet and scroll area left side,
     * last chiclet and scroll area right side.
     */
    void trimChiclets();

    /**
     * Scrolls chiclets to right or left.
     */
    void scroll(S32 offset);

    /**
     * Verifies that chiclets can be scrolled left, then calls scroll()
     */
    void scrollLeft();

    /**
     * Verifies that chiclets can be scrolled right, then calls scroll()
     */
    void scrollRight();

    /**
     * Callback for left scroll button clicked
     */
    void onLeftScrollClick();

    /**
     * Callback for right scroll button clicked
     */
    void onRightScrollClick();

    /**
     * Callback for right scroll button held down event
     */
    void onLeftScrollHeldDown();

    /**
     * Callback for left scroll button held down event
     */
    void onRightScrollHeldDown();

    /**
     * Callback for mouse wheel scrolled, calls scrollRight() or scrollLeft()
     */
    BOOL handleScrollWheel(S32 x, S32 y, S32 clicks);

    /**
     * Notifies subscribers about click on chiclet.
     * Do not place any code here, instead subscribe on event (see setChicletClickedCallback).
     */
    void onChicletClick(LLUICtrl*ctrl,const LLSD&param);

    /**
     * Callback for chiclet size changed event, rearranges chiclets.
     */
    void onChicletSizeChanged(LLChiclet* ctrl, const LLSD& param);

    void onMessageCountChanged(const LLSD& data);

    void objectChicletCallback(const LLSD& data);

    typedef std::vector<LLChiclet*> chiclet_list_t;

    /**
     * Removes chiclet from scroll area and chiclet list.
     */
    void removeChiclet(chiclet_list_t::iterator it);

    S32 getChicletPadding() { return mChicletPadding; }

    S32 getScrollingOffset() { return mScrollingOffset; }

    bool isAnyIMFloaterDoked();
>>>>>>> e7eced3c

protected:

    chiclet_list_t mChicletList;
    LLButton* mLeftScrollButton;
    LLButton* mRightScrollButton;
    LLPanel* mScrollArea;

    S32 mChicletPadding;
    S32 mScrollingOffset;
    S32 mScrollButtonHPad;
    S32 mScrollRatio;
    S32 mMinWidth;
    bool mShowControls;
    static const S32 s_scroll_ratio;
};

template<class T>
T* LLChicletPanel::createChiclet(const LLUUID& session_id, S32 index)
{
    typename T::Params params;
    T* chiclet = LLUICtrlFactory::create<T>(params);
    if(!chiclet)
    {
        LL_WARNS() << "Could not create chiclet" << LL_ENDL;
        return NULL;
    }
    if(!addChiclet(chiclet, index))
    {
        delete chiclet;
        LL_WARNS() << "Could not add chiclet to chiclet panel" << LL_ENDL;
        return NULL;
    }

    if (!isAnyIMFloaterDoked())
    {
        scrollToChiclet(chiclet);
    }

    chiclet->setSessionId(session_id);

    return chiclet;
}

template<class T>
T* LLChicletPanel::createChiclet(const LLUUID& session_id)
{
    return createChiclet<T>(session_id, mChicletList.size());
}

template<class T>
T* LLChicletPanel::findChiclet(const LLUUID& im_session_id)
{
    if(im_session_id.isNull())
    {
        return NULL;
    }

    chiclet_list_t::const_iterator it = mChicletList.begin();
    for( ; mChicletList.end() != it; ++it)
    {
        LLChiclet* chiclet = *it;

        llassert(chiclet);
        if (!chiclet) continue;
        if(chiclet->getSessionId() == im_session_id)
        {
            T* result = dynamic_cast<T*>(chiclet);
            if(!result)
            {
                LL_WARNS() << "Found chiclet but of wrong type " << LL_ENDL;
                continue;
            }
            return result;
        }
    }
    return NULL;
}

template<class T> T* LLChicletPanel::getChiclet(S32 index)
{
    if(index < 0 || index >= getChicletCount())
    {
        return NULL;
    }

    LLChiclet* chiclet = mChicletList[index];
    T*result = dynamic_cast<T*>(chiclet);
    if(!result && chiclet)
    {
        LL_WARNS() << "Found chiclet but of wrong type " << LL_ENDL;
    }
    return result;
}

#endif // LL_LLCHICLET_H<|MERGE_RESOLUTION|>--- conflicted
+++ resolved
@@ -100,27 +100,15 @@
 {
 public:
 
-<<<<<<< HEAD
-	struct Params :	public LLInitParam::Block<Params, LLAvatarIconCtrl::Params>
-	{
-		Params()
-		{
-			changeDefault(draw_tooltip, false);
-			changeDefault(mouse_opaque, false);
-			changeDefault(default_icon_name, "Generic_Person");
-		};
-	};
-=======
     struct Params : public LLInitParam::Block<Params, LLAvatarIconCtrl::Params>
     {
         Params()
         {
-            changeDefault(draw_tooltip, FALSE);
-            changeDefault(mouse_opaque, FALSE);
+            changeDefault(draw_tooltip, false);
+            changeDefault(mouse_opaque, false);
             changeDefault(default_icon_name, "Generic_Person");
         };
     };
->>>>>>> e7eced3c
 
 protected:
 
@@ -223,17 +211,10 @@
     friend class LLUICtrlFactory;
     LLChiclet(const Params& p);
 
-<<<<<<< HEAD
-	/**
-	 * Notifies subscribers about click on chiclet.
-	 */
-	/*virtual*/ bool handleMouseDown(S32 x, S32 y, MASK mask);
-=======
     /**
      * Notifies subscribers about click on chiclet.
      */
-    /*virtual*/ BOOL handleMouseDown(S32 x, S32 y, MASK mask);
->>>>>>> e7eced3c
+    /*virtual*/ bool handleMouseDown(S32 x, S32 y, MASK mask);
 
     /**
      * Notifies subscribers about chiclet size changed event.
@@ -261,72 +242,6 @@
 class LLIMChiclet : public LLChiclet
 {
 public:
-<<<<<<< HEAD
-	enum EType {
-		TYPE_UNKNOWN,
-		TYPE_IM,
-		TYPE_GROUP,
-		TYPE_AD_HOC
-	};
-	struct Params : public LLInitParam::Block<Params, LLChiclet::Params>
-	{};
-
-	
-	virtual ~LLIMChiclet();
-
-	/**
-	 * It is used for default setting up of chicklet:click handler, etc.  
-	 */
-	bool postBuild();
-
-	/**
-	 * Sets IM session name. This name will be displayed in chiclet tooltip.
-	 */
-	virtual void setIMSessionName(const std::string& name) { setToolTip(name); }
-
-	/**
-	 * Sets id of person/group user is chatting with.
-	 * Session id should be set before calling this
-	 */
-	virtual void setOtherParticipantId(const LLUUID& other_participant_id) { mOtherParticipantId = other_participant_id; }
-
-	/**
-	 * Enables/disables the counter control for a chiclet.
-	 */
-	virtual void enableCounterControl(bool enable);
-
-	/**
-	* Sets required width for a chiclet according to visible controls.
-	*/
-	virtual void setRequiredWidth();
-
-	/**
-	 * Shows/hides overlay icon concerning new unread messages.
-	 */
-	virtual void setShowNewMessagesIcon(bool show);
-
-	/**
-	 * Returns visibility of overlay icon concerning new unread messages.
-	 */
-	virtual bool getShowNewMessagesIcon();
-
-	/**
-	 * The action taken on mouse down event.
-	 * 
-	 * Made public so that it can be triggered from outside
-	 * (more specifically, from the Active IM window).
-	 */
-	virtual void onMouseDown();
-
-	virtual void setToggleState(bool toggle);
-
-	/**
-	 * Displays popup menu.
-	 */
-	virtual bool handleRightMouseDown(S32 x, S32 y, MASK mask);
-
-	void hidePopupMenu();
-=======
     enum EType {
         TYPE_UNKNOWN,
         TYPE_IM,
@@ -342,7 +257,7 @@
     /**
      * It is used for default setting up of chicklet:click handler, etc.
      */
-    BOOL postBuild();
+    bool postBuild();
 
     /**
      * Sets IM session name. This name will be displayed in chiclet tooltip.
@@ -388,10 +303,9 @@
     /**
      * Displays popup menu.
      */
-    virtual BOOL handleRightMouseDown(S32 x, S32 y, MASK mask);
+    virtual bool handleRightMouseDown(S32 x, S32 y, MASK mask);
 
     void hidePopupMenu();
->>>>>>> e7eced3c
 
 protected:
 
@@ -571,11 +485,7 @@
 
     /*virtual*/ ~LLSysWellChiclet();
 
-<<<<<<< HEAD
-	void setToggleState(bool toggled);
-=======
-    void setToggleState(BOOL toggled);
->>>>>>> e7eced3c
+    void setToggleState(bool toggled);
 
     void setNewMessagesState(bool new_messages);
     //this method should change a widget according to state of the SysWellWindow
@@ -594,17 +504,10 @@
      */
     void changeLitState(bool blink);
 
-<<<<<<< HEAD
-	/**
-	 * Displays menu.
-	 */
-	virtual bool handleRightMouseDown(S32 x, S32 y, MASK mask);
-=======
     /**
      * Displays menu.
      */
-    virtual BOOL handleRightMouseDown(S32 x, S32 y, MASK mask);
->>>>>>> e7eced3c
+    virtual bool handleRightMouseDown(S32 x, S32 y, MASK mask);
 
     virtual void createMenu() = 0;
 
@@ -760,28 +663,17 @@
     boost::signals2::connection setChicletClickedCallback(
         const commit_callback_t& cb);
 
-<<<<<<< HEAD
-	/*virtual*/ bool postBuild();
-=======
-    /*virtual*/ BOOL postBuild();
->>>>>>> e7eced3c
+    /*virtual*/ bool postBuild();
 
     /**
      * Handler for the Voice Client's signal. Finds a corresponding chiclet and toggles its SpeakerControl
      */
     void onCurrentVoiceChannelChanged(const LLUUID& session_id);
 
-<<<<<<< HEAD
-	/**
-	 * Reshapes controls and rearranges chiclets if needed.
-	 */
-	/*virtual*/ void reshape(S32 width, S32 height, bool called_from_parent = true );
-=======
     /**
      * Reshapes controls and rearranges chiclets if needed.
      */
-    /*virtual*/ void reshape(S32 width, S32 height, BOOL called_from_parent = TRUE );
->>>>>>> e7eced3c
+    /*virtual*/ void reshape(S32 width, S32 height, bool called_from_parent = true );
 
     /*virtual*/ void draw();
 
@@ -795,128 +687,6 @@
     void setChicletToggleState(const LLUUID& session_id, bool toggle);
 
 protected:
-<<<<<<< HEAD
-	LLChicletPanel(const Params&p);
-	friend class LLUICtrlFactory;
-
-	/**
-	 * Adds chiclet to list and rearranges all chiclets. 
-	 * They should be right aligned, most recent right. See EXT-1293
-	 *
-	 * It calculates position of the first chiclet in the list. Other chiclets are placed in arrange().
-	 *
-	 * @see arrange()
-	 */
-	bool addChiclet(LLChiclet*, S32 index);
-
-	/**
-	 * Arranges chiclets to have them in correct positions.
-	 *
-	 * Method bases on assumption that first chiclet has correct rect and starts from the its position.
-	 *
-	 * @see addChiclet()
-	 */
-	void arrange();
-
-	/**
-	 * Returns true if chiclets can be scrolled right.
-	 */
-	bool canScrollRight();
-
-	/**
-	 * Returns true if we need to show scroll buttons
-	 */
-	bool needShowScroll();
-
-	/**
-	 * Returns true if chiclets can be scrolled left.
-	 */
-	bool canScrollLeft();
-
-	/**
-	 * Shows or hides chiclet scroll buttons if chiclets can or can not be scrolled.
-	 */
-	void showScrollButtonsIfNeeded();
-
-	/**
-	 * Shifts chiclets left or right.
-	 */
-	void shiftChiclets(S32 offset, S32 start_index = 0);
-
-	/**
-	 * Removes gaps between first chiclet and scroll area left side,
-	 * last chiclet and scroll area right side.
-	 */
-	void trimChiclets();
-
-	/**
-	 * Scrolls chiclets to right or left.
-	 */
-	void scroll(S32 offset);
-
-	/**
-	 * Verifies that chiclets can be scrolled left, then calls scroll()
-	 */
-	void scrollLeft();
-
-	/**
-	 * Verifies that chiclets can be scrolled right, then calls scroll()
-	 */
-	void scrollRight();
-
-	/**
-	 * Callback for left scroll button clicked
-	 */
-	void onLeftScrollClick();
-
-	/**
-	 * Callback for right scroll button clicked
-	 */
-	void onRightScrollClick();
-
-	/**
-	 * Callback for right scroll button held down event
-	 */
-	void onLeftScrollHeldDown();
-
-	/**
-	 * Callback for left scroll button held down event
-	 */
-	void onRightScrollHeldDown();
-
-	/**
-	 * Callback for mouse wheel scrolled, calls scrollRight() or scrollLeft()
-	 */
-	bool handleScrollWheel(S32 x, S32 y, S32 clicks);
-
-	/**
-	 * Notifies subscribers about click on chiclet.
-	 * Do not place any code here, instead subscribe on event (see setChicletClickedCallback).
-	 */
-	void onChicletClick(LLUICtrl*ctrl,const LLSD&param);
-
-	/**
-	 * Callback for chiclet size changed event, rearranges chiclets.
-	 */
-	void onChicletSizeChanged(LLChiclet* ctrl, const LLSD& param);
-
-	void onMessageCountChanged(const LLSD& data);
-
-	void objectChicletCallback(const LLSD& data);
-
-	typedef std::vector<LLChiclet*> chiclet_list_t;
-
-	/**
-	 * Removes chiclet from scroll area and chiclet list.
-	 */
-	void removeChiclet(chiclet_list_t::iterator it);
-
-	S32 getChicletPadding() { return mChicletPadding; }
-
-	S32 getScrollingOffset() { return mScrollingOffset; }
-
-	bool isAnyIMFloaterDoked();
-=======
     LLChicletPanel(const Params&p);
     friend class LLUICtrlFactory;
 
@@ -1008,7 +778,7 @@
     /**
      * Callback for mouse wheel scrolled, calls scrollRight() or scrollLeft()
      */
-    BOOL handleScrollWheel(S32 x, S32 y, S32 clicks);
+    bool handleScrollWheel(S32 x, S32 y, S32 clicks);
 
     /**
      * Notifies subscribers about click on chiclet.
@@ -1037,7 +807,6 @@
     S32 getScrollingOffset() { return mScrollingOffset; }
 
     bool isAnyIMFloaterDoked();
->>>>>>> e7eced3c
 
 protected:
 
