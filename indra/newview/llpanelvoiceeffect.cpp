--- conflicted
+++ resolved
@@ -78,11 +78,7 @@
 
     update(true);
 
-<<<<<<< HEAD
-	return true;
-=======
-    return TRUE;
->>>>>>> e7eced3c
+    return true;
 }
 
 //////////////////////////////////////////////////////////////////////////
