/**
 * @file lllegacyatmospherics.cpp
 * @brief LLAtmospherics class implementation
 *
 * $LicenseInfo:firstyear=2001&license=viewerlgpl$
 * Second Life Viewer Source Code
 * Copyright (C) 2010, Linden Research, Inc.
 *
 * This library is free software; you can redistribute it and/or
 * modify it under the terms of the GNU Lesser General Public
 * License as published by the Free Software Foundation;
 * version 2.1 of the License only.
 *
 * This library is distributed in the hope that it will be useful,
 * but WITHOUT ANY WARRANTY; without even the implied warranty of
 * MERCHANTABILITY or FITNESS FOR A PARTICULAR PURPOSE.  See the GNU
 * Lesser General Public License for more details.
 *
 * You should have received a copy of the GNU Lesser General Public
 * License along with this library; if not, write to the Free Software
 * Foundation, Inc., 51 Franklin Street, Fifth Floor, Boston, MA  02110-1301  USA
 *
 * Linden Research, Inc., 945 Battery Street, San Francisco, CA  94111  USA
 * $/LicenseInfo$
 */

#include "llviewerprecompiledheaders.h"

#include "lllegacyatmospherics.h"

#include "llfeaturemanager.h"
#include "llviewercontrol.h"
#include "llframetimer.h"

#include "llagent.h"
#include "llagentcamera.h"
#include "lldrawable.h"
#include "llface.h"
#include "llglheaders.h"
#include "llsky.h"
#include "llviewercamera.h"
#include "llviewertexturelist.h"
#include "llviewerobjectlist.h"
#include "llviewerregion.h"
#include "llworld.h"
#include "pipeline.h"
#include "v3colorutil.h"

#include "llsettingssky.h"
#include "llenvironment.h"
#include "lldrawpoolwater.h"

class LLFastLn
{
public:
    LLFastLn()
    {
        mTable[0] = 0;
        for( S32 i = 1; i < 257; i++ )
        {
            mTable[i] = log((F32)i);
        }
    }

    F32 ln( F32 x )
    {
        const F32 OO_255 = 0.003921568627450980392156862745098f;
        const F32 LN_255 = 5.5412635451584261462455391880218f;

        if( x < OO_255 )
        {
            return log(x);
        }
        else
        if( x < 1 )
        {
            x *= 255.f;
            S32 index = llfloor(x);
            F32 t = x - index;
            F32 low = mTable[index];
            F32 high = mTable[index + 1];
            return low + t * (high - low) - LN_255;
        }
        else
        if( x <= 255 )
        {
            S32 index = llfloor(x);
            F32 t = x - index;
            F32 low = mTable[index];
            F32 high = mTable[index + 1];
            return low + t * (high - low);
        }
        else
        {
            return log( x );
        }
    }

    F32 pow( F32 x, F32 y )
    {
        return (F32)LL_FAST_EXP(y * ln(x));
    }


private:
    F32 mTable[257]; // index 0 is unused
};

static LLFastLn gFastLn;


// Functions used a lot.

inline F32 LLHaze::calcPhase(const F32 cos_theta) const
{
    const F32 g2 = mG * mG;
    const F32 den = 1 + g2 - 2 * mG * cos_theta;
    return (1 - g2) * gFastLn.pow(den, -1.5);
}

inline void color_pow(LLColor3 &col, const F32 e)
{
    col.mV[0] = gFastLn.pow(col.mV[0], e);
    col.mV[1] = gFastLn.pow(col.mV[1], e);
    col.mV[2] = gFastLn.pow(col.mV[2], e);
}

inline LLColor3 color_norm(const LLColor3 &col)
{
    const F32 m = color_max(col);
    if (m > 1.f)
    {
        return 1.f/m * col;
    }
    else return col;
}

inline void color_gamma_correct(LLColor3 &col)
{
    const F32 gamma_inv = 1.f/1.2f;
    if (col.mV[0] != 0.f)
    {
        col.mV[0] = gFastLn.pow(col.mV[0], gamma_inv);
    }
    if (col.mV[1] != 0.f)
    {
        col.mV[1] = gFastLn.pow(col.mV[1], gamma_inv);
    }
    if (col.mV[2] != 0.f)
    {
        col.mV[2] = gFastLn.pow(col.mV[2], gamma_inv);
    }
}

static LLColor3 calc_air_sca_sea_level()
{
    static LLColor3 WAVE_LEN(675, 520, 445);
    static LLColor3 refr_ind = refr_ind_calc(WAVE_LEN);
    static LLColor3 n21 = refr_ind * refr_ind - LLColor3(1, 1, 1);
    static LLColor3 n4 = n21 * n21;
    static LLColor3 wl2 = WAVE_LEN * WAVE_LEN * 1e-6f;
    static LLColor3 wl4 = wl2 * wl2;
    static LLColor3 mult_const = fsigma * 2.0f/ 3.0f * 1e24f * (F_PI * F_PI) * n4;
    static F32 dens_div_N = F32( ATM_SEA_LEVEL_NDENS / Ndens2);
    return dens_div_N * mult_const.divide(wl4);
}

// static constants.
LLColor3 const LLHaze::sAirScaSeaLevel = calc_air_sca_sea_level();
F32 const LLHaze::sAirScaIntense = color_intens(LLHaze::sAirScaSeaLevel);
F32 const LLHaze::sAirScaAvg = LLHaze::sAirScaIntense / 3.f;

/***************************************
        Atmospherics
***************************************/

LLAtmospherics::LLAtmospherics()
:   mCloudDensity(0.2f),
    mWind(0.f),
    mWorldScale(1.f)
{
<<<<<<< HEAD
	/// WL PARAMS
	mInitialized = false;
	mAmbientScale = gSavedSettings.getF32("SkyAmbientScale");
	mNightColorShift = gSavedSettings.getColor3("SkyNightColorShift");
	mFogColor.mV[VRED] = mFogColor.mV[VGREEN] = mFogColor.mV[VBLUE] = 0.5f;
	mFogColor.mV[VALPHA] = 0.0f;
	mFogRatio = 1.2f;
	mHazeConcentration = 0.f;
	mInterpVal = 0.f;
=======
    /// WL PARAMS
    mInitialized = FALSE;
    mAmbientScale = gSavedSettings.getF32("SkyAmbientScale");
    mNightColorShift = gSavedSettings.getColor3("SkyNightColorShift");
    mFogColor.mV[VRED] = mFogColor.mV[VGREEN] = mFogColor.mV[VBLUE] = 0.5f;
    mFogColor.mV[VALPHA] = 0.0f;
    mFogRatio = 1.2f;
    mHazeConcentration = 0.f;
    mInterpVal = 0.f;
>>>>>>> e1623bb2
}


LLAtmospherics::~LLAtmospherics()
{
}

void LLAtmospherics::init()
{
    const F32 haze_int = color_intens(mHaze.calcSigSca(0));
    mHazeConcentration = haze_int / (color_intens(mHaze.calcAirSca(0)) + haze_int);
    mInitialized = true;
}

// This cubemap is used as "environmentMap" in indra/newview/app_settings/shaders/class2/deferred/softenLightF.glsl
LLColor4 LLAtmospherics::calcSkyColorInDir(const LLSettingsSky::ptr_t &psky, AtmosphericsVars& vars, const LLVector3 &dir, bool isShiny, bool low_end)
{
    const F32 sky_saturation = 0.25f;
    const F32 land_saturation = 0.1f;

    if (isShiny && dir.mV[VZ] < -0.02f)
    {
        LLColor4 col;
        LLColor3 desat_fog = LLColor3(mFogColor);
        F32 brightness = desat_fog.brightness();// NOTE: Linear brightness!
        // So that shiny somewhat shows up at night.
        if (brightness < 0.15f)
        {
            brightness = 0.15f;
            desat_fog = smear(0.15f);
        }
        F32 greyscale_sat = brightness * (1.0f - land_saturation);
        desat_fog = desat_fog * land_saturation + smear(greyscale_sat);
        if (low_end)
        {
            col = LLColor4(desat_fog, 0.f);
        }
        else
        {
            col = LLColor4(desat_fog * 0.5f, 0.f);
        }
        float x = 1.0f-fabsf(-0.1f-dir.mV[VZ]);
        x *= x;
        col.mV[0] *= x*x;
        col.mV[1] *= powf(x, 2.5f);
        col.mV[2] *= x*x*x;
        return col;
    }

    // undo OGL_TO_CFR_ROTATION and negate vertical direction.
    LLVector3 Pn = LLVector3(-dir[1] , -dir[2], -dir[0]);

    //calculates hazeColor
    calcSkyColorWLVert(psky, Pn, vars);

    if (isShiny)
    {
        F32 brightness = vars.hazeColor.brightness();
        F32 greyscale_sat = brightness * (1.0f - sky_saturation);
        LLColor3 sky_color = vars.hazeColor * sky_saturation + smear(greyscale_sat);
        //sky_color *= (0.5f + 0.5f * brightness); // SL-12574 EEP sky is being attenuated too much
        return LLColor4(sky_color, 0.0f);
    }

    LLColor3 sky_color = low_end ? vars.hazeColor * 2.0f : psky->gammaCorrect(vars.hazeColor * 2.0f, vars.gamma);

    return LLColor4(sky_color, 0.0f);
}

// NOTE: Keep these in sync!
//       indra\newview\app_settings\shaders\class1\deferred\skyV.glsl
//       indra\newview\app_settings\shaders\class1\deferred\cloudsV.glsl
//       indra\newview\lllegacyatmospherics.cpp
void LLAtmospherics::calcSkyColorWLVert(const LLSettingsSky::ptr_t &psky, LLVector3 & Pn, AtmosphericsVars& vars)
{
    const LLColor3    blue_density = vars.blue_density;
    const LLColor3    blue_horizon = vars.blue_horizon;
    const F32         haze_horizon = vars.haze_horizon;
    const F32         haze_density = vars.haze_density;
    const F32         density_multiplier = vars.density_multiplier;

    F32         max_y = vars.max_y;
    LLVector4   sun_norm = vars.sun_norm;

    // project the direction ray onto the sky dome.
    F32 phi = acos(Pn[1]);
    F32 sinA = sin(F_PI - phi);
    if (fabsf(sinA) < 0.01f)
    { //avoid division by zero
        sinA = 0.01f;
    }

    F32 Plen = vars.dome_radius * sin(F_PI + phi + asin(vars.dome_offset * sinA)) / sinA;

    Pn *= Plen;

    // Set altitude
    if (Pn[1] > 0.f)
    {
        Pn *= (max_y / Pn[1]);
    }
    else
    {
        Pn *= (-32000.f / Pn[1]);
    }

    Plen = Pn.length();
    Pn /= Plen;

    // Initialize temp variables
    LLColor3 sunlight = vars.sunlight;
    LLColor3 ambient = vars.ambient;

    LLColor3 glow = vars.glow;
    F32 cloud_shadow = vars.cloud_shadow;

    // Sunlight attenuation effect (hue and brightness) due to atmosphere
    // this is used later for sunlight modulation at various altitudes
    LLColor3 light_atten = vars.light_atten;
    LLColor3 light_transmittance = psky->getLightTransmittanceFast(vars.total_density, vars.density_multiplier, Plen);
    (void)light_transmittance; // silence Clang warn-error

    // Calculate relative weights
    LLColor3 temp2(0.f, 0.f, 0.f);
    LLColor3 temp1 = vars.total_density;

    LLColor3 blue_weight = componentDiv(blue_density, temp1);
    LLColor3 blue_factor = blue_horizon * blue_weight;
    LLColor3 haze_weight = componentDiv(smear(haze_density), temp1);
    LLColor3 haze_factor = haze_horizon * haze_weight;


    // Compute sunlight from P & lightnorm (for long rays like sky)
    temp2.mV[1] = llmax(F_APPROXIMATELY_ZERO, llmax(0.f, Pn[1]) * 1.0f + sun_norm.mV[1] );

    temp2.mV[1] = 1.f / temp2.mV[1];
    componentMultBy(sunlight, componentExp((light_atten * -1.f) * temp2.mV[1]));
    componentMultBy(sunlight, light_transmittance);

    // Distance
    temp2.mV[2] = Plen * density_multiplier;

    // Transparency (-> temp1)
    temp1 = componentExp((temp1 * -1.f) * temp2.mV[2]);

    // Compute haze glow
    temp2.mV[0] = Pn * LLVector3(sun_norm);

    temp2.mV[0] = 1.f - temp2.mV[0];
        // temp2.x is 0 at the sun and increases away from sun
    temp2.mV[0] = llmax(temp2.mV[0], .001f);
        // Set a minimum "angle" (smaller glow.y allows tighter, brighter hotspot)

    // Higher glow.x gives dimmer glow (because next step is 1 / "angle")
    temp2.mV[0] *= glow.mV[0];

    temp2.mV[0] = pow(temp2.mV[0], glow.mV[2]);
        // glow.z should be negative, so we're doing a sort of (1 / "angle") function

    // Add "minimum anti-solar illumination"
    temp2.mV[0] += .25f;


    // Haze color above cloud
    vars.hazeColor = (blue_factor * (sunlight + ambient) + componentMult(haze_factor, sunlight * temp2.mV[0] + ambient));

    // Increase ambient when there are more clouds
    LLColor3 tmpAmbient = ambient + (LLColor3::white - ambient) * cloud_shadow * 0.5f;

    // Dim sunlight by cloud shadow percentage
    sunlight *= (1.f - cloud_shadow);

    // Haze color below cloud
    vars.hazeColorBelowCloud = (blue_factor * (sunlight + tmpAmbient) + componentMult(haze_factor, sunlight * temp2.mV[0] + tmpAmbient));

    // Final atmosphere additive
    componentMultBy(vars.hazeColor, LLColor3::white - temp1);

/*
    // SL-12574

    // Attenuate cloud color by atmosphere
    temp1 = componentSqrt(temp1);   //less atmos opacity (more transparency) below clouds

    // At horizon, blend high altitude sky color towards the darker color below the clouds
    vars.hazeColor += componentMult(vars.hazeColorBelowCloud - vars.hazeColor, LLColor3::white - componentSqrt(temp1));
*/
}

void LLAtmospherics::updateFog(const F32 distance, const LLVector3& tosun_in)
{
    LLVector3 tosun = tosun_in;

    if (!gPipeline.hasRenderDebugFeatureMask(LLPipeline::RENDER_DEBUG_FEATURE_FOG))
    {
        return;
    }

    LLColor4 target_fog(0.f, 0.2f, 0.5f, 0.f);

    const F32 water_height = gAgent.getRegion() ? gAgent.getRegion()->getWaterHeight() : 0.f;
    // LLWorld::getInstance()->getWaterHeight();
    F32 camera_height = gAgentCamera.getCameraPositionAgent().mV[2];

    F32 near_clip_height = LLViewerCamera::getInstance()->getAtAxis().mV[VZ] * LLViewerCamera::getInstance()->getNear();
    camera_height += near_clip_height;

    F32 fog_distance = 0.f;
    LLColor3 res_color[3];

    LLColor3 sky_fog_color = LLColor3::white;
    LLColor3 render_fog_color = LLColor3::white;

    const F32 tosun_z = tosun.mV[VZ];
    tosun.mV[VZ] = 0.f;
    tosun.normalize();
    LLVector3 perp_tosun;
    perp_tosun.mV[VX] = -tosun.mV[VY];
    perp_tosun.mV[VY] = tosun.mV[VX];
    LLVector3 tosun_45 = tosun + perp_tosun;
    tosun_45.normalize();

    F32 delta = 0.06f;
    tosun.mV[VZ] = delta;
    perp_tosun.mV[VZ] = delta;
    tosun_45.mV[VZ] = delta;
    tosun.normalize();
    perp_tosun.normalize();
    tosun_45.normalize();

    // Sky colors, just slightly above the horizon in the direction of the sun, perpendicular to the sun, and at a 45 degree angle to the sun.
    AtmosphericsVars vars;

    LLSettingsSky::ptr_t psky = LLEnvironment::instance().getCurrentSky();

    // NOTE: This is very similar to LLVOSky::cacheEnvironment()
    // Differences:
    //     vars.sun_norm
    //     vars.sunlight
    // invariants across whole sky tex process...
    vars.blue_density = psky->getBlueDensity();
    vars.blue_horizon = psky->getBlueHorizon();
    vars.haze_density = psky->getHazeDensity();
    vars.haze_horizon = psky->getHazeHorizon();
    vars.density_multiplier = psky->getDensityMultiplier();
    vars.distance_multiplier = psky->getDistanceMultiplier();
    vars.max_y = psky->getMaxY();
    vars.sun_norm = LLEnvironment::instance().getSunDirectionCFR();
    vars.sunlight = psky->getSunlightColor();
    vars.ambient = psky->getAmbientColor();
    vars.glow = psky->getGlow();
    vars.cloud_shadow = psky->getCloudShadow();
    vars.dome_radius = psky->getDomeRadius();
    vars.dome_offset = psky->getDomeOffset();
    vars.light_atten = psky->getLightAttenuation(vars.max_y);
    vars.light_transmittance = psky->getLightTransmittance(vars.max_y);
    vars.total_density = psky->getTotalDensity();
    vars.gamma = psky->getGamma();

    res_color[0] = calcSkyColorInDir(psky, vars, tosun);
    res_color[1] = calcSkyColorInDir(psky, vars, perp_tosun);
    res_color[2] = calcSkyColorInDir(psky, vars, tosun_45);

    sky_fog_color = color_norm(res_color[0] + res_color[1] + res_color[2]);

    F32 full_off = -0.25f;
    F32 full_on = 0.00f;
    F32 on = (tosun_z - full_off) / (full_on - full_off);
    on = llclamp(on, 0.01f, 1.f);
    sky_fog_color *= 0.5f * on;


    // We need to clamp these to non-zero, in order for the gamma correction to work. 0^y = ???
    S32 i;
    for (i = 0; i < 3; i++)
    {
        sky_fog_color.mV[i] = llmax(0.0001f, sky_fog_color.mV[i]);
    }

    color_gamma_correct(sky_fog_color);

    render_fog_color = sky_fog_color;

    fog_distance = mFogRatio * distance;

    if (camera_height > water_height)
    {
        LLColor4 fog(render_fog_color);
        mGLFogCol = fog;
    }
    else
    {
        LLSettingsWater::ptr_t pwater = LLEnvironment::instance().getCurrentWater();
        F32 depth = water_height - camera_height;
        LLColor4 water_fog_color(pwater->getWaterFogColor());

        // adjust the color based on depth.  We're doing linear approximations
        float depth_scale = gSavedSettings.getF32("WaterGLFogDepthScale");
        float depth_modifier = 1.0f - llmin(llmax(depth / depth_scale, 0.01f),
            gSavedSettings.getF32("WaterGLFogDepthFloor"));

        LLColor4 fogCol = water_fog_color * depth_modifier;
        fogCol.setAlpha(1);

        // set the gl fog color
        mGLFogCol = fogCol;
    }

    mFogColor = sky_fog_color;
    mFogColor.setAlpha(1);

    LLDrawPoolWater::sWaterFogEnd = fog_distance*2.2f;

    stop_glerror();
}

// Functions used a lot.
F32 color_norm_pow(LLColor3& col, F32 e, bool postmultiply)
{
    F32 mv = color_max(col);
    if (0 == mv)
    {
        return 0;
    }

    col *= 1.f / mv;
    color_pow(col, e);
    if (postmultiply)
    {
        col *= mv;
    }
    return mv;
}

// Returns angle (RADIANs) between the horizontal projection of "v" and the x_axis.
// Range of output is 0.0f to 2pi //359.99999...f
// Returns 0.0f when "v" = +/- z_axis.
F32 azimuth(const LLVector3 &v)
{
    F32 azimuth = 0.0f;
    if (v.mV[VX] == 0.0f)
    {
        if (v.mV[VY] > 0.0f)
        {
            azimuth = F_PI * 0.5f;
        }
        else if (v.mV[VY] < 0.0f)
        {
            azimuth = F_PI * 1.5f;// 270.f;
        }
    }
    else
    {
        azimuth = (F32) atan(v.mV[VY] / v.mV[VX]);
        if (v.mV[VX] < 0.0f)
        {
            azimuth += F_PI;
        }
        else if (v.mV[VY] < 0.0f)
        {
            azimuth += F_PI * 2;
        }
    }
    return azimuth;
}

bool operator==(const AtmosphericsVars& a, const AtmosphericsVars& b)
{
    if (a.hazeColor != b.hazeColor)
    {
        return false;
    }

    if (a.hazeColorBelowCloud != b.hazeColorBelowCloud)
    {
        return false;
    }

    if (a.cloudColorSun != b.cloudColorSun)
    {
        return false;
    }

    if (a.cloudColorAmbient != b.cloudColorAmbient)
    {
        return false;
    }

    if (a.cloudDensity != b.cloudDensity)
    {
        return false;
    }

    if (a.density_multiplier != b.density_multiplier)
    {
        return false;
    }

    if (a.haze_horizon != b.haze_horizon)
    {
        return false;
    }

    if (a.haze_density != b.haze_density)
    {
        return false;
    }

    if (a.blue_horizon != b.blue_horizon)
    {
        return false;
    }

    if (a.blue_density != b.blue_density)
    {
        return false;
    }

    if (a.dome_offset != b.dome_offset)
    {
        return false;
    }

    if (a.dome_radius != b.dome_radius)
    {
        return false;
    }

    if (a.cloud_shadow != b.cloud_shadow)
    {
        return false;
    }

    if (a.glow != b.glow)
    {
        return false;
    }

    if (a.ambient != b.ambient)
    {
        return false;
    }

    if (a.sunlight != b.sunlight)
    {
        return false;
    }

    if (a.sun_norm != b.sun_norm)
    {
        return false;
    }

    if (a.gamma != b.gamma)
    {
        return false;
    }

    if (a.max_y != b.max_y)
    {
        return false;
    }

    if (a.distance_multiplier != b.distance_multiplier)
    {
        return false;
    }

    // light_atten, light_transmittance, total_density
    // are ignored as they always change when the values above do
    // they're just shared calc across the sky map generation to save cycles

    return true;
}

bool approximatelyEqual(const F32 &a, const  F32 &b, const F32 &fraction_treshold)
{
    F32 diff = fabs(a - b);
    if (diff < F_APPROXIMATELY_ZERO || diff < llmax(fabs(a), fabs(b)) * fraction_treshold)
    {
        return true;
    }
    return false;
}

bool approximatelyEqual(const LLColor3 &a, const  LLColor3 &b, const F32 &fraction_treshold)
{
    return approximatelyEqual(a.mV[0], b.mV[0], fraction_treshold)
           && approximatelyEqual(a.mV[1], b.mV[1], fraction_treshold)
           && approximatelyEqual(a.mV[2], b.mV[2], fraction_treshold);
}

bool approximatelyEqual(const LLVector4 &a, const  LLVector4 &b, const F32 &fraction_treshold)
{
    return approximatelyEqual(a.mV[0], b.mV[0], fraction_treshold)
        && approximatelyEqual(a.mV[1], b.mV[1], fraction_treshold)
        && approximatelyEqual(a.mV[2], b.mV[2], fraction_treshold)
        && approximatelyEqual(a.mV[3], b.mV[3], fraction_treshold);
}

bool approximatelyEqual(const AtmosphericsVars& a, const AtmosphericsVars& b, const F32 fraction_treshold)
{
    if (!approximatelyEqual(a.hazeColor, b.hazeColor, fraction_treshold))
    {
        return false;
    }

    if (!approximatelyEqual(a.hazeColorBelowCloud, b.hazeColorBelowCloud, fraction_treshold))
    {
        return false;
    }

    if (!approximatelyEqual(a.cloudColorSun, b.cloudColorSun, fraction_treshold))
    {
        return false;
    }

    if (!approximatelyEqual(a.cloudColorAmbient, b.cloudColorAmbient, fraction_treshold))
    {
        return false;
    }

    if (!approximatelyEqual(a.cloudDensity, b.cloudDensity, fraction_treshold))
    {
        return false;
    }

    if (!approximatelyEqual(a.density_multiplier, b.density_multiplier, fraction_treshold))
    {
        return false;
    }

    if (!approximatelyEqual(a.haze_horizon, b.haze_horizon, fraction_treshold))
    {
        return false;
    }

    if (!approximatelyEqual(a.haze_density, b.haze_density, fraction_treshold))
    {
        return false;
    }

    if (!approximatelyEqual(a.blue_horizon, b.blue_horizon, fraction_treshold))
    {
        return false;
    }

    if (!approximatelyEqual(a.blue_density, b.blue_density, fraction_treshold))
    {
        return false;
    }

    if (!approximatelyEqual(a.dome_offset, b.dome_offset, fraction_treshold))
    {
        return false;
    }

    if (!approximatelyEqual(a.dome_radius, b.dome_radius, fraction_treshold))
    {
        return false;
    }

    if (!approximatelyEqual(a.cloud_shadow, b.cloud_shadow, fraction_treshold))
    {
        return false;
    }

    if (!approximatelyEqual(a.glow, b.glow, fraction_treshold))
    {
        return false;
    }

    if (!approximatelyEqual(a.ambient, b.ambient, fraction_treshold))
    {
        return false;
    }

    if (!approximatelyEqual(a.sunlight, b.sunlight, fraction_treshold))
    {
        return false;
    }

    if (!approximatelyEqual(a.sun_norm, b.sun_norm, fraction_treshold))
    {
        return false;
    }

    if (!approximatelyEqual(a.gamma, b.gamma, fraction_treshold))
    {
        return false;
    }

    if (!approximatelyEqual(a.max_y, b.max_y, fraction_treshold))
    {
        return false;
    }

    if (!approximatelyEqual(a.distance_multiplier, b.distance_multiplier, fraction_treshold))
    {
        return false;
    }

    // light_atten, light_transmittance, total_density
    // are ignored as they always change when the values above do
    // they're just shared calc across the sky map generation to save cycles

    return true;
}
<|MERGE_RESOLUTION|>--- conflicted
+++ resolved
@@ -1,810 +1,799 @@
-/**
- * @file lllegacyatmospherics.cpp
- * @brief LLAtmospherics class implementation
- *
- * $LicenseInfo:firstyear=2001&license=viewerlgpl$
- * Second Life Viewer Source Code
- * Copyright (C) 2010, Linden Research, Inc.
- *
- * This library is free software; you can redistribute it and/or
- * modify it under the terms of the GNU Lesser General Public
- * License as published by the Free Software Foundation;
- * version 2.1 of the License only.
- *
- * This library is distributed in the hope that it will be useful,
- * but WITHOUT ANY WARRANTY; without even the implied warranty of
- * MERCHANTABILITY or FITNESS FOR A PARTICULAR PURPOSE.  See the GNU
- * Lesser General Public License for more details.
- *
- * You should have received a copy of the GNU Lesser General Public
- * License along with this library; if not, write to the Free Software
- * Foundation, Inc., 51 Franklin Street, Fifth Floor, Boston, MA  02110-1301  USA
- *
- * Linden Research, Inc., 945 Battery Street, San Francisco, CA  94111  USA
- * $/LicenseInfo$
- */
-
-#include "llviewerprecompiledheaders.h"
-
-#include "lllegacyatmospherics.h"
-
-#include "llfeaturemanager.h"
-#include "llviewercontrol.h"
-#include "llframetimer.h"
-
-#include "llagent.h"
-#include "llagentcamera.h"
-#include "lldrawable.h"
-#include "llface.h"
-#include "llglheaders.h"
-#include "llsky.h"
-#include "llviewercamera.h"
-#include "llviewertexturelist.h"
-#include "llviewerobjectlist.h"
-#include "llviewerregion.h"
-#include "llworld.h"
-#include "pipeline.h"
-#include "v3colorutil.h"
-
-#include "llsettingssky.h"
-#include "llenvironment.h"
-#include "lldrawpoolwater.h"
-
-class LLFastLn
-{
-public:
-    LLFastLn()
-    {
-        mTable[0] = 0;
-        for( S32 i = 1; i < 257; i++ )
-        {
-            mTable[i] = log((F32)i);
-        }
-    }
-
-    F32 ln( F32 x )
-    {
-        const F32 OO_255 = 0.003921568627450980392156862745098f;
-        const F32 LN_255 = 5.5412635451584261462455391880218f;
-
-        if( x < OO_255 )
-        {
-            return log(x);
-        }
-        else
-        if( x < 1 )
-        {
-            x *= 255.f;
-            S32 index = llfloor(x);
-            F32 t = x - index;
-            F32 low = mTable[index];
-            F32 high = mTable[index + 1];
-            return low + t * (high - low) - LN_255;
-        }
-        else
-        if( x <= 255 )
-        {
-            S32 index = llfloor(x);
-            F32 t = x - index;
-            F32 low = mTable[index];
-            F32 high = mTable[index + 1];
-            return low + t * (high - low);
-        }
-        else
-        {
-            return log( x );
-        }
-    }
-
-    F32 pow( F32 x, F32 y )
-    {
-        return (F32)LL_FAST_EXP(y * ln(x));
-    }
-
-
-private:
-    F32 mTable[257]; // index 0 is unused
-};
-
-static LLFastLn gFastLn;
-
-
-// Functions used a lot.
-
-inline F32 LLHaze::calcPhase(const F32 cos_theta) const
-{
-    const F32 g2 = mG * mG;
-    const F32 den = 1 + g2 - 2 * mG * cos_theta;
-    return (1 - g2) * gFastLn.pow(den, -1.5);
-}
-
-inline void color_pow(LLColor3 &col, const F32 e)
-{
-    col.mV[0] = gFastLn.pow(col.mV[0], e);
-    col.mV[1] = gFastLn.pow(col.mV[1], e);
-    col.mV[2] = gFastLn.pow(col.mV[2], e);
-}
-
-inline LLColor3 color_norm(const LLColor3 &col)
-{
-    const F32 m = color_max(col);
-    if (m > 1.f)
-    {
-        return 1.f/m * col;
-    }
-    else return col;
-}
-
-inline void color_gamma_correct(LLColor3 &col)
-{
-    const F32 gamma_inv = 1.f/1.2f;
-    if (col.mV[0] != 0.f)
-    {
-        col.mV[0] = gFastLn.pow(col.mV[0], gamma_inv);
-    }
-    if (col.mV[1] != 0.f)
-    {
-        col.mV[1] = gFastLn.pow(col.mV[1], gamma_inv);
-    }
-    if (col.mV[2] != 0.f)
-    {
-        col.mV[2] = gFastLn.pow(col.mV[2], gamma_inv);
-    }
-}
-
-static LLColor3 calc_air_sca_sea_level()
-{
-    static LLColor3 WAVE_LEN(675, 520, 445);
-    static LLColor3 refr_ind = refr_ind_calc(WAVE_LEN);
-    static LLColor3 n21 = refr_ind * refr_ind - LLColor3(1, 1, 1);
-    static LLColor3 n4 = n21 * n21;
-    static LLColor3 wl2 = WAVE_LEN * WAVE_LEN * 1e-6f;
-    static LLColor3 wl4 = wl2 * wl2;
-    static LLColor3 mult_const = fsigma * 2.0f/ 3.0f * 1e24f * (F_PI * F_PI) * n4;
-    static F32 dens_div_N = F32( ATM_SEA_LEVEL_NDENS / Ndens2);
-    return dens_div_N * mult_const.divide(wl4);
-}
-
-// static constants.
-LLColor3 const LLHaze::sAirScaSeaLevel = calc_air_sca_sea_level();
-F32 const LLHaze::sAirScaIntense = color_intens(LLHaze::sAirScaSeaLevel);
-F32 const LLHaze::sAirScaAvg = LLHaze::sAirScaIntense / 3.f;
-
-/***************************************
-        Atmospherics
-***************************************/
-
-LLAtmospherics::LLAtmospherics()
-:   mCloudDensity(0.2f),
-    mWind(0.f),
-    mWorldScale(1.f)
-{
-<<<<<<< HEAD
-	/// WL PARAMS
-	mInitialized = false;
-	mAmbientScale = gSavedSettings.getF32("SkyAmbientScale");
-	mNightColorShift = gSavedSettings.getColor3("SkyNightColorShift");
-	mFogColor.mV[VRED] = mFogColor.mV[VGREEN] = mFogColor.mV[VBLUE] = 0.5f;
-	mFogColor.mV[VALPHA] = 0.0f;
-	mFogRatio = 1.2f;
-	mHazeConcentration = 0.f;
-	mInterpVal = 0.f;
-=======
-    /// WL PARAMS
-    mInitialized = FALSE;
-    mAmbientScale = gSavedSettings.getF32("SkyAmbientScale");
-    mNightColorShift = gSavedSettings.getColor3("SkyNightColorShift");
-    mFogColor.mV[VRED] = mFogColor.mV[VGREEN] = mFogColor.mV[VBLUE] = 0.5f;
-    mFogColor.mV[VALPHA] = 0.0f;
-    mFogRatio = 1.2f;
-    mHazeConcentration = 0.f;
-    mInterpVal = 0.f;
->>>>>>> e1623bb2
-}
-
-
-LLAtmospherics::~LLAtmospherics()
-{
-}
-
-void LLAtmospherics::init()
-{
-    const F32 haze_int = color_intens(mHaze.calcSigSca(0));
-    mHazeConcentration = haze_int / (color_intens(mHaze.calcAirSca(0)) + haze_int);
-    mInitialized = true;
-}
-
-// This cubemap is used as "environmentMap" in indra/newview/app_settings/shaders/class2/deferred/softenLightF.glsl
-LLColor4 LLAtmospherics::calcSkyColorInDir(const LLSettingsSky::ptr_t &psky, AtmosphericsVars& vars, const LLVector3 &dir, bool isShiny, bool low_end)
-{
-    const F32 sky_saturation = 0.25f;
-    const F32 land_saturation = 0.1f;
-
-    if (isShiny && dir.mV[VZ] < -0.02f)
-    {
-        LLColor4 col;
-        LLColor3 desat_fog = LLColor3(mFogColor);
-        F32 brightness = desat_fog.brightness();// NOTE: Linear brightness!
-        // So that shiny somewhat shows up at night.
-        if (brightness < 0.15f)
-        {
-            brightness = 0.15f;
-            desat_fog = smear(0.15f);
-        }
-        F32 greyscale_sat = brightness * (1.0f - land_saturation);
-        desat_fog = desat_fog * land_saturation + smear(greyscale_sat);
-        if (low_end)
-        {
-            col = LLColor4(desat_fog, 0.f);
-        }
-        else
-        {
-            col = LLColor4(desat_fog * 0.5f, 0.f);
-        }
-        float x = 1.0f-fabsf(-0.1f-dir.mV[VZ]);
-        x *= x;
-        col.mV[0] *= x*x;
-        col.mV[1] *= powf(x, 2.5f);
-        col.mV[2] *= x*x*x;
-        return col;
-    }
-
-    // undo OGL_TO_CFR_ROTATION and negate vertical direction.
-    LLVector3 Pn = LLVector3(-dir[1] , -dir[2], -dir[0]);
-
-    //calculates hazeColor
-    calcSkyColorWLVert(psky, Pn, vars);
-
-    if (isShiny)
-    {
-        F32 brightness = vars.hazeColor.brightness();
-        F32 greyscale_sat = brightness * (1.0f - sky_saturation);
-        LLColor3 sky_color = vars.hazeColor * sky_saturation + smear(greyscale_sat);
-        //sky_color *= (0.5f + 0.5f * brightness); // SL-12574 EEP sky is being attenuated too much
-        return LLColor4(sky_color, 0.0f);
-    }
-
-    LLColor3 sky_color = low_end ? vars.hazeColor * 2.0f : psky->gammaCorrect(vars.hazeColor * 2.0f, vars.gamma);
-
-    return LLColor4(sky_color, 0.0f);
-}
-
-// NOTE: Keep these in sync!
-//       indra\newview\app_settings\shaders\class1\deferred\skyV.glsl
-//       indra\newview\app_settings\shaders\class1\deferred\cloudsV.glsl
-//       indra\newview\lllegacyatmospherics.cpp
-void LLAtmospherics::calcSkyColorWLVert(const LLSettingsSky::ptr_t &psky, LLVector3 & Pn, AtmosphericsVars& vars)
-{
-    const LLColor3    blue_density = vars.blue_density;
-    const LLColor3    blue_horizon = vars.blue_horizon;
-    const F32         haze_horizon = vars.haze_horizon;
-    const F32         haze_density = vars.haze_density;
-    const F32         density_multiplier = vars.density_multiplier;
-
-    F32         max_y = vars.max_y;
-    LLVector4   sun_norm = vars.sun_norm;
-
-    // project the direction ray onto the sky dome.
-    F32 phi = acos(Pn[1]);
-    F32 sinA = sin(F_PI - phi);
-    if (fabsf(sinA) < 0.01f)
-    { //avoid division by zero
-        sinA = 0.01f;
-    }
-
-    F32 Plen = vars.dome_radius * sin(F_PI + phi + asin(vars.dome_offset * sinA)) / sinA;
-
-    Pn *= Plen;
-
-    // Set altitude
-    if (Pn[1] > 0.f)
-    {
-        Pn *= (max_y / Pn[1]);
-    }
-    else
-    {
-        Pn *= (-32000.f / Pn[1]);
-    }
-
-    Plen = Pn.length();
-    Pn /= Plen;
-
-    // Initialize temp variables
-    LLColor3 sunlight = vars.sunlight;
-    LLColor3 ambient = vars.ambient;
-
-    LLColor3 glow = vars.glow;
-    F32 cloud_shadow = vars.cloud_shadow;
-
-    // Sunlight attenuation effect (hue and brightness) due to atmosphere
-    // this is used later for sunlight modulation at various altitudes
-    LLColor3 light_atten = vars.light_atten;
-    LLColor3 light_transmittance = psky->getLightTransmittanceFast(vars.total_density, vars.density_multiplier, Plen);
-    (void)light_transmittance; // silence Clang warn-error
-
-    // Calculate relative weights
-    LLColor3 temp2(0.f, 0.f, 0.f);
-    LLColor3 temp1 = vars.total_density;
-
-    LLColor3 blue_weight = componentDiv(blue_density, temp1);
-    LLColor3 blue_factor = blue_horizon * blue_weight;
-    LLColor3 haze_weight = componentDiv(smear(haze_density), temp1);
-    LLColor3 haze_factor = haze_horizon * haze_weight;
-
-
-    // Compute sunlight from P & lightnorm (for long rays like sky)
-    temp2.mV[1] = llmax(F_APPROXIMATELY_ZERO, llmax(0.f, Pn[1]) * 1.0f + sun_norm.mV[1] );
-
-    temp2.mV[1] = 1.f / temp2.mV[1];
-    componentMultBy(sunlight, componentExp((light_atten * -1.f) * temp2.mV[1]));
-    componentMultBy(sunlight, light_transmittance);
-
-    // Distance
-    temp2.mV[2] = Plen * density_multiplier;
-
-    // Transparency (-> temp1)
-    temp1 = componentExp((temp1 * -1.f) * temp2.mV[2]);
-
-    // Compute haze glow
-    temp2.mV[0] = Pn * LLVector3(sun_norm);
-
-    temp2.mV[0] = 1.f - temp2.mV[0];
-        // temp2.x is 0 at the sun and increases away from sun
-    temp2.mV[0] = llmax(temp2.mV[0], .001f);
-        // Set a minimum "angle" (smaller glow.y allows tighter, brighter hotspot)
-
-    // Higher glow.x gives dimmer glow (because next step is 1 / "angle")
-    temp2.mV[0] *= glow.mV[0];
-
-    temp2.mV[0] = pow(temp2.mV[0], glow.mV[2]);
-        // glow.z should be negative, so we're doing a sort of (1 / "angle") function
-
-    // Add "minimum anti-solar illumination"
-    temp2.mV[0] += .25f;
-
-
-    // Haze color above cloud
-    vars.hazeColor = (blue_factor * (sunlight + ambient) + componentMult(haze_factor, sunlight * temp2.mV[0] + ambient));
-
-    // Increase ambient when there are more clouds
-    LLColor3 tmpAmbient = ambient + (LLColor3::white - ambient) * cloud_shadow * 0.5f;
-
-    // Dim sunlight by cloud shadow percentage
-    sunlight *= (1.f - cloud_shadow);
-
-    // Haze color below cloud
-    vars.hazeColorBelowCloud = (blue_factor * (sunlight + tmpAmbient) + componentMult(haze_factor, sunlight * temp2.mV[0] + tmpAmbient));
-
-    // Final atmosphere additive
-    componentMultBy(vars.hazeColor, LLColor3::white - temp1);
-
-/*
-    // SL-12574
-
-    // Attenuate cloud color by atmosphere
-    temp1 = componentSqrt(temp1);   //less atmos opacity (more transparency) below clouds
-
-    // At horizon, blend high altitude sky color towards the darker color below the clouds
-    vars.hazeColor += componentMult(vars.hazeColorBelowCloud - vars.hazeColor, LLColor3::white - componentSqrt(temp1));
-*/
-}
-
-void LLAtmospherics::updateFog(const F32 distance, const LLVector3& tosun_in)
-{
-    LLVector3 tosun = tosun_in;
-
-    if (!gPipeline.hasRenderDebugFeatureMask(LLPipeline::RENDER_DEBUG_FEATURE_FOG))
-    {
-        return;
-    }
-
-    LLColor4 target_fog(0.f, 0.2f, 0.5f, 0.f);
-
-    const F32 water_height = gAgent.getRegion() ? gAgent.getRegion()->getWaterHeight() : 0.f;
-    // LLWorld::getInstance()->getWaterHeight();
-    F32 camera_height = gAgentCamera.getCameraPositionAgent().mV[2];
-
-    F32 near_clip_height = LLViewerCamera::getInstance()->getAtAxis().mV[VZ] * LLViewerCamera::getInstance()->getNear();
-    camera_height += near_clip_height;
-
-    F32 fog_distance = 0.f;
-    LLColor3 res_color[3];
-
-    LLColor3 sky_fog_color = LLColor3::white;
-    LLColor3 render_fog_color = LLColor3::white;
-
-    const F32 tosun_z = tosun.mV[VZ];
-    tosun.mV[VZ] = 0.f;
-    tosun.normalize();
-    LLVector3 perp_tosun;
-    perp_tosun.mV[VX] = -tosun.mV[VY];
-    perp_tosun.mV[VY] = tosun.mV[VX];
-    LLVector3 tosun_45 = tosun + perp_tosun;
-    tosun_45.normalize();
-
-    F32 delta = 0.06f;
-    tosun.mV[VZ] = delta;
-    perp_tosun.mV[VZ] = delta;
-    tosun_45.mV[VZ] = delta;
-    tosun.normalize();
-    perp_tosun.normalize();
-    tosun_45.normalize();
-
-    // Sky colors, just slightly above the horizon in the direction of the sun, perpendicular to the sun, and at a 45 degree angle to the sun.
-    AtmosphericsVars vars;
-
-    LLSettingsSky::ptr_t psky = LLEnvironment::instance().getCurrentSky();
-
-    // NOTE: This is very similar to LLVOSky::cacheEnvironment()
-    // Differences:
-    //     vars.sun_norm
-    //     vars.sunlight
-    // invariants across whole sky tex process...
-    vars.blue_density = psky->getBlueDensity();
-    vars.blue_horizon = psky->getBlueHorizon();
-    vars.haze_density = psky->getHazeDensity();
-    vars.haze_horizon = psky->getHazeHorizon();
-    vars.density_multiplier = psky->getDensityMultiplier();
-    vars.distance_multiplier = psky->getDistanceMultiplier();
-    vars.max_y = psky->getMaxY();
-    vars.sun_norm = LLEnvironment::instance().getSunDirectionCFR();
-    vars.sunlight = psky->getSunlightColor();
-    vars.ambient = psky->getAmbientColor();
-    vars.glow = psky->getGlow();
-    vars.cloud_shadow = psky->getCloudShadow();
-    vars.dome_radius = psky->getDomeRadius();
-    vars.dome_offset = psky->getDomeOffset();
-    vars.light_atten = psky->getLightAttenuation(vars.max_y);
-    vars.light_transmittance = psky->getLightTransmittance(vars.max_y);
-    vars.total_density = psky->getTotalDensity();
-    vars.gamma = psky->getGamma();
-
-    res_color[0] = calcSkyColorInDir(psky, vars, tosun);
-    res_color[1] = calcSkyColorInDir(psky, vars, perp_tosun);
-    res_color[2] = calcSkyColorInDir(psky, vars, tosun_45);
-
-    sky_fog_color = color_norm(res_color[0] + res_color[1] + res_color[2]);
-
-    F32 full_off = -0.25f;
-    F32 full_on = 0.00f;
-    F32 on = (tosun_z - full_off) / (full_on - full_off);
-    on = llclamp(on, 0.01f, 1.f);
-    sky_fog_color *= 0.5f * on;
-
-
-    // We need to clamp these to non-zero, in order for the gamma correction to work. 0^y = ???
-    S32 i;
-    for (i = 0; i < 3; i++)
-    {
-        sky_fog_color.mV[i] = llmax(0.0001f, sky_fog_color.mV[i]);
-    }
-
-    color_gamma_correct(sky_fog_color);
-
-    render_fog_color = sky_fog_color;
-
-    fog_distance = mFogRatio * distance;
-
-    if (camera_height > water_height)
-    {
-        LLColor4 fog(render_fog_color);
-        mGLFogCol = fog;
-    }
-    else
-    {
-        LLSettingsWater::ptr_t pwater = LLEnvironment::instance().getCurrentWater();
-        F32 depth = water_height - camera_height;
-        LLColor4 water_fog_color(pwater->getWaterFogColor());
-
-        // adjust the color based on depth.  We're doing linear approximations
-        float depth_scale = gSavedSettings.getF32("WaterGLFogDepthScale");
-        float depth_modifier = 1.0f - llmin(llmax(depth / depth_scale, 0.01f),
-            gSavedSettings.getF32("WaterGLFogDepthFloor"));
-
-        LLColor4 fogCol = water_fog_color * depth_modifier;
-        fogCol.setAlpha(1);
-
-        // set the gl fog color
-        mGLFogCol = fogCol;
-    }
-
-    mFogColor = sky_fog_color;
-    mFogColor.setAlpha(1);
-
-    LLDrawPoolWater::sWaterFogEnd = fog_distance*2.2f;
-
-    stop_glerror();
-}
-
-// Functions used a lot.
-F32 color_norm_pow(LLColor3& col, F32 e, bool postmultiply)
-{
-    F32 mv = color_max(col);
-    if (0 == mv)
-    {
-        return 0;
-    }
-
-    col *= 1.f / mv;
-    color_pow(col, e);
-    if (postmultiply)
-    {
-        col *= mv;
-    }
-    return mv;
-}
-
-// Returns angle (RADIANs) between the horizontal projection of "v" and the x_axis.
-// Range of output is 0.0f to 2pi //359.99999...f
-// Returns 0.0f when "v" = +/- z_axis.
-F32 azimuth(const LLVector3 &v)
-{
-    F32 azimuth = 0.0f;
-    if (v.mV[VX] == 0.0f)
-    {
-        if (v.mV[VY] > 0.0f)
-        {
-            azimuth = F_PI * 0.5f;
-        }
-        else if (v.mV[VY] < 0.0f)
-        {
-            azimuth = F_PI * 1.5f;// 270.f;
-        }
-    }
-    else
-    {
-        azimuth = (F32) atan(v.mV[VY] / v.mV[VX]);
-        if (v.mV[VX] < 0.0f)
-        {
-            azimuth += F_PI;
-        }
-        else if (v.mV[VY] < 0.0f)
-        {
-            azimuth += F_PI * 2;
-        }
-    }
-    return azimuth;
-}
-
-bool operator==(const AtmosphericsVars& a, const AtmosphericsVars& b)
-{
-    if (a.hazeColor != b.hazeColor)
-    {
-        return false;
-    }
-
-    if (a.hazeColorBelowCloud != b.hazeColorBelowCloud)
-    {
-        return false;
-    }
-
-    if (a.cloudColorSun != b.cloudColorSun)
-    {
-        return false;
-    }
-
-    if (a.cloudColorAmbient != b.cloudColorAmbient)
-    {
-        return false;
-    }
-
-    if (a.cloudDensity != b.cloudDensity)
-    {
-        return false;
-    }
-
-    if (a.density_multiplier != b.density_multiplier)
-    {
-        return false;
-    }
-
-    if (a.haze_horizon != b.haze_horizon)
-    {
-        return false;
-    }
-
-    if (a.haze_density != b.haze_density)
-    {
-        return false;
-    }
-
-    if (a.blue_horizon != b.blue_horizon)
-    {
-        return false;
-    }
-
-    if (a.blue_density != b.blue_density)
-    {
-        return false;
-    }
-
-    if (a.dome_offset != b.dome_offset)
-    {
-        return false;
-    }
-
-    if (a.dome_radius != b.dome_radius)
-    {
-        return false;
-    }
-
-    if (a.cloud_shadow != b.cloud_shadow)
-    {
-        return false;
-    }
-
-    if (a.glow != b.glow)
-    {
-        return false;
-    }
-
-    if (a.ambient != b.ambient)
-    {
-        return false;
-    }
-
-    if (a.sunlight != b.sunlight)
-    {
-        return false;
-    }
-
-    if (a.sun_norm != b.sun_norm)
-    {
-        return false;
-    }
-
-    if (a.gamma != b.gamma)
-    {
-        return false;
-    }
-
-    if (a.max_y != b.max_y)
-    {
-        return false;
-    }
-
-    if (a.distance_multiplier != b.distance_multiplier)
-    {
-        return false;
-    }
-
-    // light_atten, light_transmittance, total_density
-    // are ignored as they always change when the values above do
-    // they're just shared calc across the sky map generation to save cycles
-
-    return true;
-}
-
-bool approximatelyEqual(const F32 &a, const  F32 &b, const F32 &fraction_treshold)
-{
-    F32 diff = fabs(a - b);
-    if (diff < F_APPROXIMATELY_ZERO || diff < llmax(fabs(a), fabs(b)) * fraction_treshold)
-    {
-        return true;
-    }
-    return false;
-}
-
-bool approximatelyEqual(const LLColor3 &a, const  LLColor3 &b, const F32 &fraction_treshold)
-{
-    return approximatelyEqual(a.mV[0], b.mV[0], fraction_treshold)
-           && approximatelyEqual(a.mV[1], b.mV[1], fraction_treshold)
-           && approximatelyEqual(a.mV[2], b.mV[2], fraction_treshold);
-}
-
-bool approximatelyEqual(const LLVector4 &a, const  LLVector4 &b, const F32 &fraction_treshold)
-{
-    return approximatelyEqual(a.mV[0], b.mV[0], fraction_treshold)
-        && approximatelyEqual(a.mV[1], b.mV[1], fraction_treshold)
-        && approximatelyEqual(a.mV[2], b.mV[2], fraction_treshold)
-        && approximatelyEqual(a.mV[3], b.mV[3], fraction_treshold);
-}
-
-bool approximatelyEqual(const AtmosphericsVars& a, const AtmosphericsVars& b, const F32 fraction_treshold)
-{
-    if (!approximatelyEqual(a.hazeColor, b.hazeColor, fraction_treshold))
-    {
-        return false;
-    }
-
-    if (!approximatelyEqual(a.hazeColorBelowCloud, b.hazeColorBelowCloud, fraction_treshold))
-    {
-        return false;
-    }
-
-    if (!approximatelyEqual(a.cloudColorSun, b.cloudColorSun, fraction_treshold))
-    {
-        return false;
-    }
-
-    if (!approximatelyEqual(a.cloudColorAmbient, b.cloudColorAmbient, fraction_treshold))
-    {
-        return false;
-    }
-
-    if (!approximatelyEqual(a.cloudDensity, b.cloudDensity, fraction_treshold))
-    {
-        return false;
-    }
-
-    if (!approximatelyEqual(a.density_multiplier, b.density_multiplier, fraction_treshold))
-    {
-        return false;
-    }
-
-    if (!approximatelyEqual(a.haze_horizon, b.haze_horizon, fraction_treshold))
-    {
-        return false;
-    }
-
-    if (!approximatelyEqual(a.haze_density, b.haze_density, fraction_treshold))
-    {
-        return false;
-    }
-
-    if (!approximatelyEqual(a.blue_horizon, b.blue_horizon, fraction_treshold))
-    {
-        return false;
-    }
-
-    if (!approximatelyEqual(a.blue_density, b.blue_density, fraction_treshold))
-    {
-        return false;
-    }
-
-    if (!approximatelyEqual(a.dome_offset, b.dome_offset, fraction_treshold))
-    {
-        return false;
-    }
-
-    if (!approximatelyEqual(a.dome_radius, b.dome_radius, fraction_treshold))
-    {
-        return false;
-    }
-
-    if (!approximatelyEqual(a.cloud_shadow, b.cloud_shadow, fraction_treshold))
-    {
-        return false;
-    }
-
-    if (!approximatelyEqual(a.glow, b.glow, fraction_treshold))
-    {
-        return false;
-    }
-
-    if (!approximatelyEqual(a.ambient, b.ambient, fraction_treshold))
-    {
-        return false;
-    }
-
-    if (!approximatelyEqual(a.sunlight, b.sunlight, fraction_treshold))
-    {
-        return false;
-    }
-
-    if (!approximatelyEqual(a.sun_norm, b.sun_norm, fraction_treshold))
-    {
-        return false;
-    }
-
-    if (!approximatelyEqual(a.gamma, b.gamma, fraction_treshold))
-    {
-        return false;
-    }
-
-    if (!approximatelyEqual(a.max_y, b.max_y, fraction_treshold))
-    {
-        return false;
-    }
-
-    if (!approximatelyEqual(a.distance_multiplier, b.distance_multiplier, fraction_treshold))
-    {
-        return false;
-    }
-
-    // light_atten, light_transmittance, total_density
-    // are ignored as they always change when the values above do
-    // they're just shared calc across the sky map generation to save cycles
-
-    return true;
-}
+/**
+ * @file lllegacyatmospherics.cpp
+ * @brief LLAtmospherics class implementation
+ *
+ * $LicenseInfo:firstyear=2001&license=viewerlgpl$
+ * Second Life Viewer Source Code
+ * Copyright (C) 2010, Linden Research, Inc.
+ *
+ * This library is free software; you can redistribute it and/or
+ * modify it under the terms of the GNU Lesser General Public
+ * License as published by the Free Software Foundation;
+ * version 2.1 of the License only.
+ *
+ * This library is distributed in the hope that it will be useful,
+ * but WITHOUT ANY WARRANTY; without even the implied warranty of
+ * MERCHANTABILITY or FITNESS FOR A PARTICULAR PURPOSE.  See the GNU
+ * Lesser General Public License for more details.
+ *
+ * You should have received a copy of the GNU Lesser General Public
+ * License along with this library; if not, write to the Free Software
+ * Foundation, Inc., 51 Franklin Street, Fifth Floor, Boston, MA  02110-1301  USA
+ *
+ * Linden Research, Inc., 945 Battery Street, San Francisco, CA  94111  USA
+ * $/LicenseInfo$
+ */
+
+#include "llviewerprecompiledheaders.h"
+
+#include "lllegacyatmospherics.h"
+
+#include "llfeaturemanager.h"
+#include "llviewercontrol.h"
+#include "llframetimer.h"
+
+#include "llagent.h"
+#include "llagentcamera.h"
+#include "lldrawable.h"
+#include "llface.h"
+#include "llglheaders.h"
+#include "llsky.h"
+#include "llviewercamera.h"
+#include "llviewertexturelist.h"
+#include "llviewerobjectlist.h"
+#include "llviewerregion.h"
+#include "llworld.h"
+#include "pipeline.h"
+#include "v3colorutil.h"
+
+#include "llsettingssky.h"
+#include "llenvironment.h"
+#include "lldrawpoolwater.h"
+
+class LLFastLn
+{
+public:
+    LLFastLn()
+    {
+        mTable[0] = 0;
+        for( S32 i = 1; i < 257; i++ )
+        {
+            mTable[i] = log((F32)i);
+        }
+    }
+
+    F32 ln( F32 x )
+    {
+        const F32 OO_255 = 0.003921568627450980392156862745098f;
+        const F32 LN_255 = 5.5412635451584261462455391880218f;
+
+        if( x < OO_255 )
+        {
+            return log(x);
+        }
+        else
+        if( x < 1 )
+        {
+            x *= 255.f;
+            S32 index = llfloor(x);
+            F32 t = x - index;
+            F32 low = mTable[index];
+            F32 high = mTable[index + 1];
+            return low + t * (high - low) - LN_255;
+        }
+        else
+        if( x <= 255 )
+        {
+            S32 index = llfloor(x);
+            F32 t = x - index;
+            F32 low = mTable[index];
+            F32 high = mTable[index + 1];
+            return low + t * (high - low);
+        }
+        else
+        {
+            return log( x );
+        }
+    }
+
+    F32 pow( F32 x, F32 y )
+    {
+        return (F32)LL_FAST_EXP(y * ln(x));
+    }
+
+
+private:
+    F32 mTable[257]; // index 0 is unused
+};
+
+static LLFastLn gFastLn;
+
+
+// Functions used a lot.
+
+inline F32 LLHaze::calcPhase(const F32 cos_theta) const
+{
+    const F32 g2 = mG * mG;
+    const F32 den = 1 + g2 - 2 * mG * cos_theta;
+    return (1 - g2) * gFastLn.pow(den, -1.5);
+}
+
+inline void color_pow(LLColor3 &col, const F32 e)
+{
+    col.mV[0] = gFastLn.pow(col.mV[0], e);
+    col.mV[1] = gFastLn.pow(col.mV[1], e);
+    col.mV[2] = gFastLn.pow(col.mV[2], e);
+}
+
+inline LLColor3 color_norm(const LLColor3 &col)
+{
+    const F32 m = color_max(col);
+    if (m > 1.f)
+    {
+        return 1.f/m * col;
+    }
+    else return col;
+}
+
+inline void color_gamma_correct(LLColor3 &col)
+{
+    const F32 gamma_inv = 1.f/1.2f;
+    if (col.mV[0] != 0.f)
+    {
+        col.mV[0] = gFastLn.pow(col.mV[0], gamma_inv);
+    }
+    if (col.mV[1] != 0.f)
+    {
+        col.mV[1] = gFastLn.pow(col.mV[1], gamma_inv);
+    }
+    if (col.mV[2] != 0.f)
+    {
+        col.mV[2] = gFastLn.pow(col.mV[2], gamma_inv);
+    }
+}
+
+static LLColor3 calc_air_sca_sea_level()
+{
+    static LLColor3 WAVE_LEN(675, 520, 445);
+    static LLColor3 refr_ind = refr_ind_calc(WAVE_LEN);
+    static LLColor3 n21 = refr_ind * refr_ind - LLColor3(1, 1, 1);
+    static LLColor3 n4 = n21 * n21;
+    static LLColor3 wl2 = WAVE_LEN * WAVE_LEN * 1e-6f;
+    static LLColor3 wl4 = wl2 * wl2;
+    static LLColor3 mult_const = fsigma * 2.0f/ 3.0f * 1e24f * (F_PI * F_PI) * n4;
+    static F32 dens_div_N = F32( ATM_SEA_LEVEL_NDENS / Ndens2);
+    return dens_div_N * mult_const.divide(wl4);
+}
+
+// static constants.
+LLColor3 const LLHaze::sAirScaSeaLevel = calc_air_sca_sea_level();
+F32 const LLHaze::sAirScaIntense = color_intens(LLHaze::sAirScaSeaLevel);
+F32 const LLHaze::sAirScaAvg = LLHaze::sAirScaIntense / 3.f;
+
+/***************************************
+        Atmospherics
+***************************************/
+
+LLAtmospherics::LLAtmospherics()
+:   mCloudDensity(0.2f),
+    mWind(0.f),
+    mWorldScale(1.f)
+{
+    /// WL PARAMS
+    mInitialized = false;
+    mAmbientScale = gSavedSettings.getF32("SkyAmbientScale");
+    mNightColorShift = gSavedSettings.getColor3("SkyNightColorShift");
+    mFogColor.mV[VRED] = mFogColor.mV[VGREEN] = mFogColor.mV[VBLUE] = 0.5f;
+    mFogColor.mV[VALPHA] = 0.0f;
+    mFogRatio = 1.2f;
+    mHazeConcentration = 0.f;
+    mInterpVal = 0.f;
+}
+
+
+LLAtmospherics::~LLAtmospherics()
+{
+}
+
+void LLAtmospherics::init()
+{
+    const F32 haze_int = color_intens(mHaze.calcSigSca(0));
+    mHazeConcentration = haze_int / (color_intens(mHaze.calcAirSca(0)) + haze_int);
+    mInitialized = true;
+}
+
+// This cubemap is used as "environmentMap" in indra/newview/app_settings/shaders/class2/deferred/softenLightF.glsl
+LLColor4 LLAtmospherics::calcSkyColorInDir(const LLSettingsSky::ptr_t &psky, AtmosphericsVars& vars, const LLVector3 &dir, bool isShiny, bool low_end)
+{
+    const F32 sky_saturation = 0.25f;
+    const F32 land_saturation = 0.1f;
+
+    if (isShiny && dir.mV[VZ] < -0.02f)
+    {
+        LLColor4 col;
+        LLColor3 desat_fog = LLColor3(mFogColor);
+        F32 brightness = desat_fog.brightness();// NOTE: Linear brightness!
+        // So that shiny somewhat shows up at night.
+        if (brightness < 0.15f)
+        {
+            brightness = 0.15f;
+            desat_fog = smear(0.15f);
+        }
+        F32 greyscale_sat = brightness * (1.0f - land_saturation);
+        desat_fog = desat_fog * land_saturation + smear(greyscale_sat);
+        if (low_end)
+        {
+            col = LLColor4(desat_fog, 0.f);
+        }
+        else
+        {
+            col = LLColor4(desat_fog * 0.5f, 0.f);
+        }
+        float x = 1.0f-fabsf(-0.1f-dir.mV[VZ]);
+        x *= x;
+        col.mV[0] *= x*x;
+        col.mV[1] *= powf(x, 2.5f);
+        col.mV[2] *= x*x*x;
+        return col;
+    }
+
+    // undo OGL_TO_CFR_ROTATION and negate vertical direction.
+    LLVector3 Pn = LLVector3(-dir[1] , -dir[2], -dir[0]);
+
+    //calculates hazeColor
+    calcSkyColorWLVert(psky, Pn, vars);
+
+    if (isShiny)
+    {
+        F32 brightness = vars.hazeColor.brightness();
+        F32 greyscale_sat = brightness * (1.0f - sky_saturation);
+        LLColor3 sky_color = vars.hazeColor * sky_saturation + smear(greyscale_sat);
+        //sky_color *= (0.5f + 0.5f * brightness); // SL-12574 EEP sky is being attenuated too much
+        return LLColor4(sky_color, 0.0f);
+    }
+
+    LLColor3 sky_color = low_end ? vars.hazeColor * 2.0f : psky->gammaCorrect(vars.hazeColor * 2.0f, vars.gamma);
+
+    return LLColor4(sky_color, 0.0f);
+}
+
+// NOTE: Keep these in sync!
+//       indra\newview\app_settings\shaders\class1\deferred\skyV.glsl
+//       indra\newview\app_settings\shaders\class1\deferred\cloudsV.glsl
+//       indra\newview\lllegacyatmospherics.cpp
+void LLAtmospherics::calcSkyColorWLVert(const LLSettingsSky::ptr_t &psky, LLVector3 & Pn, AtmosphericsVars& vars)
+{
+    const LLColor3    blue_density = vars.blue_density;
+    const LLColor3    blue_horizon = vars.blue_horizon;
+    const F32         haze_horizon = vars.haze_horizon;
+    const F32         haze_density = vars.haze_density;
+    const F32         density_multiplier = vars.density_multiplier;
+
+    F32         max_y = vars.max_y;
+    LLVector4   sun_norm = vars.sun_norm;
+
+    // project the direction ray onto the sky dome.
+    F32 phi = acos(Pn[1]);
+    F32 sinA = sin(F_PI - phi);
+    if (fabsf(sinA) < 0.01f)
+    { //avoid division by zero
+        sinA = 0.01f;
+    }
+
+    F32 Plen = vars.dome_radius * sin(F_PI + phi + asin(vars.dome_offset * sinA)) / sinA;
+
+    Pn *= Plen;
+
+    // Set altitude
+    if (Pn[1] > 0.f)
+    {
+        Pn *= (max_y / Pn[1]);
+    }
+    else
+    {
+        Pn *= (-32000.f / Pn[1]);
+    }
+
+    Plen = Pn.length();
+    Pn /= Plen;
+
+    // Initialize temp variables
+    LLColor3 sunlight = vars.sunlight;
+    LLColor3 ambient = vars.ambient;
+
+    LLColor3 glow = vars.glow;
+    F32 cloud_shadow = vars.cloud_shadow;
+
+    // Sunlight attenuation effect (hue and brightness) due to atmosphere
+    // this is used later for sunlight modulation at various altitudes
+    LLColor3 light_atten = vars.light_atten;
+    LLColor3 light_transmittance = psky->getLightTransmittanceFast(vars.total_density, vars.density_multiplier, Plen);
+    (void)light_transmittance; // silence Clang warn-error
+
+    // Calculate relative weights
+    LLColor3 temp2(0.f, 0.f, 0.f);
+    LLColor3 temp1 = vars.total_density;
+
+    LLColor3 blue_weight = componentDiv(blue_density, temp1);
+    LLColor3 blue_factor = blue_horizon * blue_weight;
+    LLColor3 haze_weight = componentDiv(smear(haze_density), temp1);
+    LLColor3 haze_factor = haze_horizon * haze_weight;
+
+
+    // Compute sunlight from P & lightnorm (for long rays like sky)
+    temp2.mV[1] = llmax(F_APPROXIMATELY_ZERO, llmax(0.f, Pn[1]) * 1.0f + sun_norm.mV[1] );
+
+    temp2.mV[1] = 1.f / temp2.mV[1];
+    componentMultBy(sunlight, componentExp((light_atten * -1.f) * temp2.mV[1]));
+    componentMultBy(sunlight, light_transmittance);
+
+    // Distance
+    temp2.mV[2] = Plen * density_multiplier;
+
+    // Transparency (-> temp1)
+    temp1 = componentExp((temp1 * -1.f) * temp2.mV[2]);
+
+    // Compute haze glow
+    temp2.mV[0] = Pn * LLVector3(sun_norm);
+
+    temp2.mV[0] = 1.f - temp2.mV[0];
+        // temp2.x is 0 at the sun and increases away from sun
+    temp2.mV[0] = llmax(temp2.mV[0], .001f);
+        // Set a minimum "angle" (smaller glow.y allows tighter, brighter hotspot)
+
+    // Higher glow.x gives dimmer glow (because next step is 1 / "angle")
+    temp2.mV[0] *= glow.mV[0];
+
+    temp2.mV[0] = pow(temp2.mV[0], glow.mV[2]);
+        // glow.z should be negative, so we're doing a sort of (1 / "angle") function
+
+    // Add "minimum anti-solar illumination"
+    temp2.mV[0] += .25f;
+
+
+    // Haze color above cloud
+    vars.hazeColor = (blue_factor * (sunlight + ambient) + componentMult(haze_factor, sunlight * temp2.mV[0] + ambient));
+
+    // Increase ambient when there are more clouds
+    LLColor3 tmpAmbient = ambient + (LLColor3::white - ambient) * cloud_shadow * 0.5f;
+
+    // Dim sunlight by cloud shadow percentage
+    sunlight *= (1.f - cloud_shadow);
+
+    // Haze color below cloud
+    vars.hazeColorBelowCloud = (blue_factor * (sunlight + tmpAmbient) + componentMult(haze_factor, sunlight * temp2.mV[0] + tmpAmbient));
+
+    // Final atmosphere additive
+    componentMultBy(vars.hazeColor, LLColor3::white - temp1);
+
+/*
+    // SL-12574
+
+    // Attenuate cloud color by atmosphere
+    temp1 = componentSqrt(temp1);   //less atmos opacity (more transparency) below clouds
+
+    // At horizon, blend high altitude sky color towards the darker color below the clouds
+    vars.hazeColor += componentMult(vars.hazeColorBelowCloud - vars.hazeColor, LLColor3::white - componentSqrt(temp1));
+*/
+}
+
+void LLAtmospherics::updateFog(const F32 distance, const LLVector3& tosun_in)
+{
+    LLVector3 tosun = tosun_in;
+
+    if (!gPipeline.hasRenderDebugFeatureMask(LLPipeline::RENDER_DEBUG_FEATURE_FOG))
+    {
+        return;
+    }
+
+    LLColor4 target_fog(0.f, 0.2f, 0.5f, 0.f);
+
+    const F32 water_height = gAgent.getRegion() ? gAgent.getRegion()->getWaterHeight() : 0.f;
+    // LLWorld::getInstance()->getWaterHeight();
+    F32 camera_height = gAgentCamera.getCameraPositionAgent().mV[2];
+
+    F32 near_clip_height = LLViewerCamera::getInstance()->getAtAxis().mV[VZ] * LLViewerCamera::getInstance()->getNear();
+    camera_height += near_clip_height;
+
+    F32 fog_distance = 0.f;
+    LLColor3 res_color[3];
+
+    LLColor3 sky_fog_color = LLColor3::white;
+    LLColor3 render_fog_color = LLColor3::white;
+
+    const F32 tosun_z = tosun.mV[VZ];
+    tosun.mV[VZ] = 0.f;
+    tosun.normalize();
+    LLVector3 perp_tosun;
+    perp_tosun.mV[VX] = -tosun.mV[VY];
+    perp_tosun.mV[VY] = tosun.mV[VX];
+    LLVector3 tosun_45 = tosun + perp_tosun;
+    tosun_45.normalize();
+
+    F32 delta = 0.06f;
+    tosun.mV[VZ] = delta;
+    perp_tosun.mV[VZ] = delta;
+    tosun_45.mV[VZ] = delta;
+    tosun.normalize();
+    perp_tosun.normalize();
+    tosun_45.normalize();
+
+    // Sky colors, just slightly above the horizon in the direction of the sun, perpendicular to the sun, and at a 45 degree angle to the sun.
+    AtmosphericsVars vars;
+
+    LLSettingsSky::ptr_t psky = LLEnvironment::instance().getCurrentSky();
+
+    // NOTE: This is very similar to LLVOSky::cacheEnvironment()
+    // Differences:
+    //     vars.sun_norm
+    //     vars.sunlight
+    // invariants across whole sky tex process...
+    vars.blue_density = psky->getBlueDensity();
+    vars.blue_horizon = psky->getBlueHorizon();
+    vars.haze_density = psky->getHazeDensity();
+    vars.haze_horizon = psky->getHazeHorizon();
+    vars.density_multiplier = psky->getDensityMultiplier();
+    vars.distance_multiplier = psky->getDistanceMultiplier();
+    vars.max_y = psky->getMaxY();
+    vars.sun_norm = LLEnvironment::instance().getSunDirectionCFR();
+    vars.sunlight = psky->getSunlightColor();
+    vars.ambient = psky->getAmbientColor();
+    vars.glow = psky->getGlow();
+    vars.cloud_shadow = psky->getCloudShadow();
+    vars.dome_radius = psky->getDomeRadius();
+    vars.dome_offset = psky->getDomeOffset();
+    vars.light_atten = psky->getLightAttenuation(vars.max_y);
+    vars.light_transmittance = psky->getLightTransmittance(vars.max_y);
+    vars.total_density = psky->getTotalDensity();
+    vars.gamma = psky->getGamma();
+
+    res_color[0] = calcSkyColorInDir(psky, vars, tosun);
+    res_color[1] = calcSkyColorInDir(psky, vars, perp_tosun);
+    res_color[2] = calcSkyColorInDir(psky, vars, tosun_45);
+
+    sky_fog_color = color_norm(res_color[0] + res_color[1] + res_color[2]);
+
+    F32 full_off = -0.25f;
+    F32 full_on = 0.00f;
+    F32 on = (tosun_z - full_off) / (full_on - full_off);
+    on = llclamp(on, 0.01f, 1.f);
+    sky_fog_color *= 0.5f * on;
+
+
+    // We need to clamp these to non-zero, in order for the gamma correction to work. 0^y = ???
+    S32 i;
+    for (i = 0; i < 3; i++)
+    {
+        sky_fog_color.mV[i] = llmax(0.0001f, sky_fog_color.mV[i]);
+    }
+
+    color_gamma_correct(sky_fog_color);
+
+    render_fog_color = sky_fog_color;
+
+    fog_distance = mFogRatio * distance;
+
+    if (camera_height > water_height)
+    {
+        LLColor4 fog(render_fog_color);
+        mGLFogCol = fog;
+    }
+    else
+    {
+        LLSettingsWater::ptr_t pwater = LLEnvironment::instance().getCurrentWater();
+        F32 depth = water_height - camera_height;
+        LLColor4 water_fog_color(pwater->getWaterFogColor());
+
+        // adjust the color based on depth.  We're doing linear approximations
+        float depth_scale = gSavedSettings.getF32("WaterGLFogDepthScale");
+        float depth_modifier = 1.0f - llmin(llmax(depth / depth_scale, 0.01f),
+            gSavedSettings.getF32("WaterGLFogDepthFloor"));
+
+        LLColor4 fogCol = water_fog_color * depth_modifier;
+        fogCol.setAlpha(1);
+
+        // set the gl fog color
+        mGLFogCol = fogCol;
+    }
+
+    mFogColor = sky_fog_color;
+    mFogColor.setAlpha(1);
+
+    LLDrawPoolWater::sWaterFogEnd = fog_distance*2.2f;
+
+    stop_glerror();
+}
+
+// Functions used a lot.
+F32 color_norm_pow(LLColor3& col, F32 e, bool postmultiply)
+{
+    F32 mv = color_max(col);
+    if (0 == mv)
+    {
+        return 0;
+    }
+
+    col *= 1.f / mv;
+    color_pow(col, e);
+    if (postmultiply)
+    {
+        col *= mv;
+    }
+    return mv;
+}
+
+// Returns angle (RADIANs) between the horizontal projection of "v" and the x_axis.
+// Range of output is 0.0f to 2pi //359.99999...f
+// Returns 0.0f when "v" = +/- z_axis.
+F32 azimuth(const LLVector3 &v)
+{
+    F32 azimuth = 0.0f;
+    if (v.mV[VX] == 0.0f)
+    {
+        if (v.mV[VY] > 0.0f)
+        {
+            azimuth = F_PI * 0.5f;
+        }
+        else if (v.mV[VY] < 0.0f)
+        {
+            azimuth = F_PI * 1.5f;// 270.f;
+        }
+    }
+    else
+    {
+        azimuth = (F32) atan(v.mV[VY] / v.mV[VX]);
+        if (v.mV[VX] < 0.0f)
+        {
+            azimuth += F_PI;
+        }
+        else if (v.mV[VY] < 0.0f)
+        {
+            azimuth += F_PI * 2;
+        }
+    }
+    return azimuth;
+}
+
+bool operator==(const AtmosphericsVars& a, const AtmosphericsVars& b)
+{
+    if (a.hazeColor != b.hazeColor)
+    {
+        return false;
+    }
+
+    if (a.hazeColorBelowCloud != b.hazeColorBelowCloud)
+    {
+        return false;
+    }
+
+    if (a.cloudColorSun != b.cloudColorSun)
+    {
+        return false;
+    }
+
+    if (a.cloudColorAmbient != b.cloudColorAmbient)
+    {
+        return false;
+    }
+
+    if (a.cloudDensity != b.cloudDensity)
+    {
+        return false;
+    }
+
+    if (a.density_multiplier != b.density_multiplier)
+    {
+        return false;
+    }
+
+    if (a.haze_horizon != b.haze_horizon)
+    {
+        return false;
+    }
+
+    if (a.haze_density != b.haze_density)
+    {
+        return false;
+    }
+
+    if (a.blue_horizon != b.blue_horizon)
+    {
+        return false;
+    }
+
+    if (a.blue_density != b.blue_density)
+    {
+        return false;
+    }
+
+    if (a.dome_offset != b.dome_offset)
+    {
+        return false;
+    }
+
+    if (a.dome_radius != b.dome_radius)
+    {
+        return false;
+    }
+
+    if (a.cloud_shadow != b.cloud_shadow)
+    {
+        return false;
+    }
+
+    if (a.glow != b.glow)
+    {
+        return false;
+    }
+
+    if (a.ambient != b.ambient)
+    {
+        return false;
+    }
+
+    if (a.sunlight != b.sunlight)
+    {
+        return false;
+    }
+
+    if (a.sun_norm != b.sun_norm)
+    {
+        return false;
+    }
+
+    if (a.gamma != b.gamma)
+    {
+        return false;
+    }
+
+    if (a.max_y != b.max_y)
+    {
+        return false;
+    }
+
+    if (a.distance_multiplier != b.distance_multiplier)
+    {
+        return false;
+    }
+
+    // light_atten, light_transmittance, total_density
+    // are ignored as they always change when the values above do
+    // they're just shared calc across the sky map generation to save cycles
+
+    return true;
+}
+
+bool approximatelyEqual(const F32 &a, const  F32 &b, const F32 &fraction_treshold)
+{
+    F32 diff = fabs(a - b);
+    if (diff < F_APPROXIMATELY_ZERO || diff < llmax(fabs(a), fabs(b)) * fraction_treshold)
+    {
+        return true;
+    }
+    return false;
+}
+
+bool approximatelyEqual(const LLColor3 &a, const  LLColor3 &b, const F32 &fraction_treshold)
+{
+    return approximatelyEqual(a.mV[0], b.mV[0], fraction_treshold)
+           && approximatelyEqual(a.mV[1], b.mV[1], fraction_treshold)
+           && approximatelyEqual(a.mV[2], b.mV[2], fraction_treshold);
+}
+
+bool approximatelyEqual(const LLVector4 &a, const  LLVector4 &b, const F32 &fraction_treshold)
+{
+    return approximatelyEqual(a.mV[0], b.mV[0], fraction_treshold)
+        && approximatelyEqual(a.mV[1], b.mV[1], fraction_treshold)
+        && approximatelyEqual(a.mV[2], b.mV[2], fraction_treshold)
+        && approximatelyEqual(a.mV[3], b.mV[3], fraction_treshold);
+}
+
+bool approximatelyEqual(const AtmosphericsVars& a, const AtmosphericsVars& b, const F32 fraction_treshold)
+{
+    if (!approximatelyEqual(a.hazeColor, b.hazeColor, fraction_treshold))
+    {
+        return false;
+    }
+
+    if (!approximatelyEqual(a.hazeColorBelowCloud, b.hazeColorBelowCloud, fraction_treshold))
+    {
+        return false;
+    }
+
+    if (!approximatelyEqual(a.cloudColorSun, b.cloudColorSun, fraction_treshold))
+    {
+        return false;
+    }
+
+    if (!approximatelyEqual(a.cloudColorAmbient, b.cloudColorAmbient, fraction_treshold))
+    {
+        return false;
+    }
+
+    if (!approximatelyEqual(a.cloudDensity, b.cloudDensity, fraction_treshold))
+    {
+        return false;
+    }
+
+    if (!approximatelyEqual(a.density_multiplier, b.density_multiplier, fraction_treshold))
+    {
+        return false;
+    }
+
+    if (!approximatelyEqual(a.haze_horizon, b.haze_horizon, fraction_treshold))
+    {
+        return false;
+    }
+
+    if (!approximatelyEqual(a.haze_density, b.haze_density, fraction_treshold))
+    {
+        return false;
+    }
+
+    if (!approximatelyEqual(a.blue_horizon, b.blue_horizon, fraction_treshold))
+    {
+        return false;
+    }
+
+    if (!approximatelyEqual(a.blue_density, b.blue_density, fraction_treshold))
+    {
+        return false;
+    }
+
+    if (!approximatelyEqual(a.dome_offset, b.dome_offset, fraction_treshold))
+    {
+        return false;
+    }
+
+    if (!approximatelyEqual(a.dome_radius, b.dome_radius, fraction_treshold))
+    {
+        return false;
+    }
+
+    if (!approximatelyEqual(a.cloud_shadow, b.cloud_shadow, fraction_treshold))
+    {
+        return false;
+    }
+
+    if (!approximatelyEqual(a.glow, b.glow, fraction_treshold))
+    {
+        return false;
+    }
+
+    if (!approximatelyEqual(a.ambient, b.ambient, fraction_treshold))
+    {
+        return false;
+    }
+
+    if (!approximatelyEqual(a.sunlight, b.sunlight, fraction_treshold))
+    {
+        return false;
+    }
+
+    if (!approximatelyEqual(a.sun_norm, b.sun_norm, fraction_treshold))
+    {
+        return false;
+    }
+
+    if (!approximatelyEqual(a.gamma, b.gamma, fraction_treshold))
+    {
+        return false;
+    }
+
+    if (!approximatelyEqual(a.max_y, b.max_y, fraction_treshold))
+    {
+        return false;
+    }
+
+    if (!approximatelyEqual(a.distance_multiplier, b.distance_multiplier, fraction_treshold))
+    {
+        return false;
+    }
+
+    // light_atten, light_transmittance, total_density
+    // are ignored as they always change when the values above do
+    // they're just shared calc across the sky map generation to save cycles
+
+    return true;
+}
+