/** 
 * @file lldrawpoolavatar.cpp
 * @brief LLDrawPoolAvatar class implementation
 *
 * $LicenseInfo:firstyear=2002&license=viewerlgpl$
 * Second Life Viewer Source Code
 * Copyright (C) 2010, Linden Research, Inc.
 * 
 * This library is free software; you can redistribute it and/or
 * modify it under the terms of the GNU Lesser General Public
 * License as published by the Free Software Foundation;
 * version 2.1 of the License only.
 * 
 * This library is distributed in the hope that it will be useful,
 * but WITHOUT ANY WARRANTY; without even the implied warranty of
 * MERCHANTABILITY or FITNESS FOR A PARTICULAR PURPOSE.  See the GNU
 * Lesser General Public License for more details.
 * 
 * You should have received a copy of the GNU Lesser General Public
 * License along with this library; if not, write to the Free Software
 * Foundation, Inc., 51 Franklin Street, Fifth Floor, Boston, MA  02110-1301  USA
 * 
 * Linden Research, Inc., 945 Battery Street, San Francisco, CA  94111  USA
 * $/LicenseInfo$
 */

#include "llviewerprecompiledheaders.h"

#include "lldrawpoolavatar.h"
#include "llrender.h"

#include "llvoavatar.h"
#include "m3math.h"
#include "llmatrix4a.h"

#include "llagent.h" //for gAgent.needsRenderAvatar()
#include "lldrawable.h"
#include "lldrawpoolbump.h"
#include "llface.h"
#include "llmeshrepository.h"
#include "llsky.h"
#include "llviewercamera.h"
#include "llviewerregion.h"
#include "noise.h"
#include "pipeline.h"
#include "llviewershadermgr.h"
#include "llvovolume.h"
#include "llvolume.h"
#include "llappviewer.h"
#include "llrendersphere.h"
#include "llviewerpartsim.h"
#include "llviewercontrol.h" // for gSavedSettings

static U32 sDataMask = LLDrawPoolAvatar::VERTEX_DATA_MASK;
static U32 sBufferUsage = GL_STREAM_DRAW_ARB;
static U32 sShaderLevel = 0;

// BENTO JOINT COUNT LIMIT
#define JOINT_COUNT 152

LLGLSLShader* LLDrawPoolAvatar::sVertexProgram = NULL;
BOOL	LLDrawPoolAvatar::sSkipOpaque = FALSE;
BOOL	LLDrawPoolAvatar::sSkipTransparent = FALSE;
S32 LLDrawPoolAvatar::sDiffuseChannel = 0;
F32 LLDrawPoolAvatar::sMinimumAlpha = 0.2f;


static bool is_deferred_render = false;
static bool is_post_deferred_render = false;

extern BOOL gUseGLPick;

F32 CLOTHING_GRAVITY_EFFECT = 0.7f;
F32 CLOTHING_ACCEL_FORCE_FACTOR = 0.2f;

// Format for gAGPVertices
// vertex format for bumpmapping:
//  vertices   12
//  pad		    4
//  normals    12
//  pad		    4
//  texcoords0  8
//  texcoords1  8
// total       48
//
// for no bumpmapping
//  vertices	   12
//  texcoords	8
//  normals	   12
// total	   32
//

S32 AVATAR_OFFSET_POS = 0;
S32 AVATAR_OFFSET_NORMAL = 16;
S32 AVATAR_OFFSET_TEX0 = 32;
S32 AVATAR_OFFSET_TEX1 = 40;
S32 AVATAR_VERTEX_BYTES = 48;

BOOL gAvatarEmbossBumpMap = FALSE;
static BOOL sRenderingSkinned = FALSE;
S32 normal_channel = -1;
S32 specular_channel = -1;
S32 cube_channel = -1;

static LLTrace::BlockTimerStatHandle FTM_SHADOW_AVATAR("Avatar Shadow");

LLDrawPoolAvatar::LLDrawPoolAvatar() : 
	LLFacePool(POOL_AVATAR)	
{
}

//-----------------------------------------------------------------------------
// instancePool()
//-----------------------------------------------------------------------------
LLDrawPool *LLDrawPoolAvatar::instancePool()
{
	return new LLDrawPoolAvatar();
}


S32 LLDrawPoolAvatar::getVertexShaderLevel() const
{
	return (S32) LLViewerShaderMgr::instance()->getVertexShaderLevel(LLViewerShaderMgr::SHADER_AVATAR);
}

void LLDrawPoolAvatar::prerender()
{
	mVertexShaderLevel = LLViewerShaderMgr::instance()->getVertexShaderLevel(LLViewerShaderMgr::SHADER_AVATAR);
	
	sShaderLevel = mVertexShaderLevel;
	
	if (sShaderLevel > 0)
	{
		sBufferUsage = GL_DYNAMIC_DRAW_ARB;
	}
	else
	{
		sBufferUsage = GL_STREAM_DRAW_ARB;
	}

	if (!mDrawFace.empty())
	{
		const LLFace *facep = mDrawFace[0];
		if (facep && facep->getDrawable())
		{
			LLVOAvatar* avatarp = (LLVOAvatar *)facep->getDrawable()->getVObj().get();
			updateRiggedVertexBuffers(avatarp);
		}
	}
}

LLMatrix4& LLDrawPoolAvatar::getModelView()
{
	static LLMatrix4 ret;

	ret.initRows(LLVector4(gGLModelView+0),
				 LLVector4(gGLModelView+4),
				 LLVector4(gGLModelView+8),
				 LLVector4(gGLModelView+12));

	return ret;
}

//-----------------------------------------------------------------------------
// render()
//-----------------------------------------------------------------------------



void LLDrawPoolAvatar::beginDeferredPass(S32 pass)
{
	LL_RECORD_BLOCK_TIME(FTM_RENDER_CHARACTERS);
	
	sSkipTransparent = TRUE;
	is_deferred_render = true;
	
	if (LLPipeline::sImpostorRender)
	{ //impostor pass does not have rigid or impostor rendering
		pass += 2;
	}

	switch (pass)
	{
	case 0:
		beginDeferredImpostor();
		break;
	case 1:
		beginDeferredRigid();
		break;
	case 2:
		beginDeferredSkinned();
		break;
	case 3:
		beginDeferredRiggedSimple();
		break;
	case 4:
		beginDeferredRiggedBump();
		break;
	default:
		beginDeferredRiggedMaterial(pass-5);
		break;
	}
}

void LLDrawPoolAvatar::endDeferredPass(S32 pass)
{
	LL_RECORD_BLOCK_TIME(FTM_RENDER_CHARACTERS);

	sSkipTransparent = FALSE;
	is_deferred_render = false;

	if (LLPipeline::sImpostorRender)
	{
		pass += 2;
	}

	switch (pass)
	{
	case 0:
		endDeferredImpostor();
		break;
	case 1:
		endDeferredRigid();
		break;
	case 2:
		endDeferredSkinned();
		break;
	case 3:
		endDeferredRiggedSimple();
		break;
	case 4:
		endDeferredRiggedBump();
		break;
	default:
		endDeferredRiggedMaterial(pass-5);
		break;
	}
}

void LLDrawPoolAvatar::renderDeferred(S32 pass)
{
	render(pass);
}

S32 LLDrawPoolAvatar::getNumPostDeferredPasses()
{
	return 10;
}

void LLDrawPoolAvatar::beginPostDeferredPass(S32 pass)
{
	switch (pass)
	{
	case 0:
		beginPostDeferredAlpha();
		break;
	case 1:
		beginRiggedFullbright();
		break;
	case 2:
		beginRiggedFullbrightShiny();
		break;
	case 3:
		beginDeferredRiggedAlpha();
		break;
	case 4:
		beginRiggedFullbrightAlpha();
		break;
	case 9:
		beginRiggedGlow();
		break;
	default:
		beginDeferredRiggedMaterialAlpha(pass-5);
		break;
	}
}

void LLDrawPoolAvatar::beginPostDeferredAlpha()
{
	sSkipOpaque = TRUE;
	sShaderLevel = mVertexShaderLevel;
	sVertexProgram = &gDeferredAvatarAlphaProgram;
	sRenderingSkinned = TRUE;

	gPipeline.bindDeferredShader(*sVertexProgram);

	sVertexProgram->setMinimumAlpha(LLDrawPoolAvatar::sMinimumAlpha);

	sDiffuseChannel = sVertexProgram->enableTexture(LLViewerShaderMgr::DIFFUSE_MAP);
}

void LLDrawPoolAvatar::beginDeferredRiggedAlpha()
{
	sVertexProgram = &gDeferredSkinnedAlphaProgram;
	gPipeline.bindDeferredShader(*sVertexProgram);
	sDiffuseChannel = sVertexProgram->enableTexture(LLViewerShaderMgr::DIFFUSE_MAP);
	gPipeline.enableLightsDynamic();
}

void LLDrawPoolAvatar::beginDeferredRiggedMaterialAlpha(S32 pass)
{
	switch (pass)
	{
	case 0: pass = 1; break;
	case 1: pass = 5; break;
	case 2: pass = 9; break;
	default: pass = 13; break;
	}

	pass += LLMaterial::SHADER_COUNT;

	sVertexProgram = &gDeferredMaterialProgram[pass];

	if (LLPipeline::sUnderWaterRender)
	{
		sVertexProgram = &(gDeferredMaterialWaterProgram[pass]);
	}

	gPipeline.bindDeferredShader(*sVertexProgram);
	sDiffuseChannel = sVertexProgram->enableTexture(LLViewerShaderMgr::DIFFUSE_MAP);
	normal_channel = sVertexProgram->enableTexture(LLViewerShaderMgr::BUMP_MAP);
	specular_channel = sVertexProgram->enableTexture(LLViewerShaderMgr::SPECULAR_MAP);
	gPipeline.enableLightsDynamic();
}

void LLDrawPoolAvatar::endDeferredRiggedAlpha()
{
	LLVertexBuffer::unbind();
	gPipeline.unbindDeferredShader(*sVertexProgram);
	sDiffuseChannel = 0;
	normal_channel = -1;
	specular_channel = -1;
	sVertexProgram = NULL;
}

void LLDrawPoolAvatar::endPostDeferredPass(S32 pass)
{
	switch (pass)
	{
	case 0:
		endPostDeferredAlpha();
		break;
	case 1:
		endRiggedFullbright();
		break;
	case 2:
		endRiggedFullbrightShiny();
		break;
	case 3:
		endDeferredRiggedAlpha();
		break;
	case 4:
		endRiggedFullbrightAlpha();
		break;
	case 5:
		endRiggedGlow();
		break;
	default:
		endDeferredRiggedAlpha();
		break;
	}
}

void LLDrawPoolAvatar::endPostDeferredAlpha()
{
	// if we're in software-blending, remember to set the fence _after_ we draw so we wait till this rendering is done
	sRenderingSkinned = FALSE;
	sSkipOpaque = FALSE;
		
	gPipeline.unbindDeferredShader(*sVertexProgram);
	sDiffuseChannel = 0;
	sShaderLevel = mVertexShaderLevel;
}

void LLDrawPoolAvatar::renderPostDeferred(S32 pass)
{
	static const S32 actual_pass[] =
	{ //map post deferred pass numbers to what render() expects
		2, //skinned
		4, // rigged fullbright
		6, //rigged fullbright shiny
		7, //rigged alpha
		8, //rigged fullbright alpha
		9, //rigged material alpha 1
		10,//rigged material alpha 2
		11,//rigged material alpha 3
		12,//rigged material alpha 4
		13, //rigged glow
	};

	S32 p = actual_pass[pass];

	if (LLPipeline::sImpostorRender)
	{ //HACK for impostors so actual pass ends up being proper pass
		p -= 2;
	}

	is_post_deferred_render = true;
	render(p);
	is_post_deferred_render = false;
}


S32 LLDrawPoolAvatar::getNumShadowPasses()
{
	return 2;
}

void LLDrawPoolAvatar::beginShadowPass(S32 pass)
{
	LL_RECORD_BLOCK_TIME(FTM_SHADOW_AVATAR);

	if (pass == 0)
	{
		sVertexProgram = &gDeferredAvatarShadowProgram;
		
		//gGL.setAlphaRejectSettings(LLRender::CF_GREATER_EQUAL, 0.2f);		

		if ((sShaderLevel > 0))  // for hardware blending
		{
			sRenderingSkinned = TRUE;
			sVertexProgram->bind();
		}

		gGL.diffuseColor4f(1,1,1,1);
	}
	else
	{
		sVertexProgram = &gDeferredAttachmentShadowProgram;
		sDiffuseChannel = sVertexProgram->enableTexture(LLViewerShaderMgr::DIFFUSE_MAP);
		sVertexProgram->bind();
	}
}

void LLDrawPoolAvatar::endShadowPass(S32 pass)
{
	LL_RECORD_BLOCK_TIME(FTM_SHADOW_AVATAR);
	if (pass == 0)
	{
		if (sShaderLevel > 0)
		{
			sRenderingSkinned = FALSE;
			sVertexProgram->unbind();
		}
	}
	else
	{
		LLVertexBuffer::unbind();
		sVertexProgram->unbind();
		sVertexProgram = NULL;
	}
}

void LLDrawPoolAvatar::renderShadow(S32 pass)
{
	LL_RECORD_BLOCK_TIME(FTM_SHADOW_AVATAR);

	if (mDrawFace.empty())
	{
		return;
	}

	const LLFace *facep = mDrawFace[0];
	if (!facep->getDrawable())
	{
		return;
	}
	LLVOAvatar *avatarp = (LLVOAvatar *)facep->getDrawable()->getVObj().get();

	if (avatarp->isDead() || avatarp->mIsDummy || avatarp->mDrawable.isNull())
	{
		return;
	}

	BOOL impostor = avatarp->isImpostor();
	if (impostor)
	{
		return;
	}
	
	if (pass == 0)
	{
		avatarp->renderSkinned();
	}
	else
	{
		for (U32 i = 0; i < NUM_RIGGED_PASSES; ++i)
		{
			renderRigged(avatarp, i);
		}
	}
}

S32 LLDrawPoolAvatar::getNumPasses()
{
	if (LLPipeline::sImpostorRender)
	{
		return 8;
	}
	else 
	{
		return 10;
	}
}


S32 LLDrawPoolAvatar::getNumDeferredPasses()
{
	if (LLPipeline::sImpostorRender)
	{
		return 19;
	}
	else
	{
		return 21;
	}
}


void LLDrawPoolAvatar::render(S32 pass)
{
	LL_RECORD_BLOCK_TIME(FTM_RENDER_CHARACTERS);
	if (LLPipeline::sImpostorRender)
	{
		renderAvatars(NULL, pass+2);
		return;
	}

	renderAvatars(NULL, pass); // render all avatars
}

void LLDrawPoolAvatar::beginRenderPass(S32 pass)
{
	LL_RECORD_BLOCK_TIME(FTM_RENDER_CHARACTERS);
	//reset vertex buffer mappings
	LLVertexBuffer::unbind();

	if (LLPipeline::sImpostorRender)
	{ //impostor render does not have impostors or rigid rendering
		pass += 2;
	}

	switch (pass)
	{
	case 0:
		beginImpostor();
		break;
	case 1:
		beginRigid();
		break;
	case 2:
		beginSkinned();
		break;
	case 3:
		beginRiggedSimple();
		break;
	case 4:
		beginRiggedFullbright();
		break;
	case 5:
		beginRiggedShinySimple();
		break;
	case 6:
		beginRiggedFullbrightShiny();
		break;
	case 7:
		beginRiggedAlpha();
		break;
	case 8:
		beginRiggedFullbrightAlpha();
		break;
	case 9:
		beginRiggedGlow();
		break;
	}

	if (pass == 0)
	{ //make sure no stale colors are left over from a previous render
		gGL.diffuseColor4f(1,1,1,1);
	}
}

void LLDrawPoolAvatar::endRenderPass(S32 pass)
{
	LL_RECORD_BLOCK_TIME(FTM_RENDER_CHARACTERS);

	if (LLPipeline::sImpostorRender)
	{
		pass += 2;		
	}

	switch (pass)
	{
	case 0:
		endImpostor();
		break;
	case 1:
		endRigid();
		break;
	case 2:
		endSkinned();
		break;
	case 3:
		endRiggedSimple();
		break;
	case 4:
		endRiggedFullbright();
		break;
	case 5:
		endRiggedShinySimple();
		break;
	case 6:
		endRiggedFullbrightShiny();
		break;
	case 7:
		endRiggedAlpha();
		break;
	case 8:
		endRiggedFullbrightAlpha();
		break;
	case 9:
		endRiggedGlow();
		break;
	}
}

void LLDrawPoolAvatar::beginImpostor()
{
	if (!LLPipeline::sReflectionRender)
	{
		LLVOAvatar::sRenderDistance = llclamp(LLVOAvatar::sRenderDistance, 16.f, 256.f);
		LLVOAvatar::sNumVisibleAvatars = 0;
	}

	if (LLGLSLShader::sNoFixedFunction)
	{
		gImpostorProgram.bind();
		gImpostorProgram.setMinimumAlpha(0.01f);
	}

	gPipeline.enableLightsFullbright(LLColor4(1,1,1,1));
	sDiffuseChannel = 0;
}

void LLDrawPoolAvatar::endImpostor()
{
	if (LLGLSLShader::sNoFixedFunction)
	{
		gImpostorProgram.unbind();
	}
	gPipeline.enableLightsDynamic();
}

void LLDrawPoolAvatar::beginRigid()
{
	if (gPipeline.canUseVertexShaders())
	{
		if (LLPipeline::sUnderWaterRender)
		{
			sVertexProgram = &gObjectAlphaMaskNoColorWaterProgram;
		}
		else
		{
			sVertexProgram = &gObjectAlphaMaskNoColorProgram;
		}
		
		if (sVertexProgram != NULL)
		{	//eyeballs render with the specular shader
			sVertexProgram->bind();
			sVertexProgram->setMinimumAlpha(LLDrawPoolAvatar::sMinimumAlpha);
		}
	}
	else
	{
		sVertexProgram = NULL;
	}
}

void LLDrawPoolAvatar::endRigid()
{
	sShaderLevel = mVertexShaderLevel;
	if (sVertexProgram != NULL)
	{
		sVertexProgram->unbind();
	}
}

void LLDrawPoolAvatar::beginDeferredImpostor()
{
	if (!LLPipeline::sReflectionRender)
	{
		LLVOAvatar::sRenderDistance = llclamp(LLVOAvatar::sRenderDistance, 16.f, 256.f);
		LLVOAvatar::sNumVisibleAvatars = 0;
	}

	sVertexProgram = &gDeferredImpostorProgram;
	specular_channel = sVertexProgram->enableTexture(LLViewerShaderMgr::SPECULAR_MAP);
	normal_channel = sVertexProgram->enableTexture(LLViewerShaderMgr::DEFERRED_NORMAL);
	sDiffuseChannel = sVertexProgram->enableTexture(LLViewerShaderMgr::DIFFUSE_MAP);
	sVertexProgram->bind();
	sVertexProgram->setMinimumAlpha(0.01f);
}

void LLDrawPoolAvatar::endDeferredImpostor()
{
	sShaderLevel = mVertexShaderLevel;
	sVertexProgram->disableTexture(LLViewerShaderMgr::DEFERRED_NORMAL);
	sVertexProgram->disableTexture(LLViewerShaderMgr::SPECULAR_MAP);
	sVertexProgram->disableTexture(LLViewerShaderMgr::DIFFUSE_MAP);
	gPipeline.unbindDeferredShader(*sVertexProgram);
   sVertexProgram = NULL;
   sDiffuseChannel = 0;
}

void LLDrawPoolAvatar::beginDeferredRigid()
{
	sVertexProgram = &gDeferredNonIndexedDiffuseAlphaMaskNoColorProgram;
	sDiffuseChannel = sVertexProgram->enableTexture(LLViewerShaderMgr::DIFFUSE_MAP);
	sVertexProgram->bind();
	sVertexProgram->setMinimumAlpha(LLDrawPoolAvatar::sMinimumAlpha);
}

void LLDrawPoolAvatar::endDeferredRigid()
{
	sShaderLevel = mVertexShaderLevel;
	sVertexProgram->disableTexture(LLViewerShaderMgr::DIFFUSE_MAP);
	sVertexProgram->unbind();
	gGL.getTexUnit(0)->activate();
}


void LLDrawPoolAvatar::beginSkinned()
{
	if (sShaderLevel > 0)
	{
		if (LLPipeline::sUnderWaterRender)
		{
			sVertexProgram = &gAvatarWaterProgram;
			sShaderLevel = llmin((U32) 1, sShaderLevel);
		}
		else
		{
			sVertexProgram = &gAvatarProgram;
		}
	}
	else
	{
		if (LLPipeline::sUnderWaterRender)
		{
			sVertexProgram = &gObjectAlphaMaskNoColorWaterProgram;
		}
		else
		{
			sVertexProgram = &gObjectAlphaMaskNoColorProgram;
		}
	}
	
	if (sShaderLevel > 0)  // for hardware blending
	{
		sRenderingSkinned = TRUE;

		sVertexProgram->bind();
		sVertexProgram->enableTexture(LLViewerShaderMgr::BUMP_MAP);
		gGL.getTexUnit(0)->activate();
	}
	else
	{
		if(gPipeline.canUseVertexShaders())
		{
			// software skinning, use a basic shader for windlight.
			// TODO: find a better fallback method for software skinning.
			sVertexProgram->bind();
		}
	}

	if (LLGLSLShader::sNoFixedFunction)
	{
		sVertexProgram->setMinimumAlpha(LLDrawPoolAvatar::sMinimumAlpha);
	}
}

void LLDrawPoolAvatar::endSkinned()
{
	// if we're in software-blending, remember to set the fence _after_ we draw so we wait till this rendering is done
	if (sShaderLevel > 0)
	{
		sRenderingSkinned = FALSE;
		sVertexProgram->disableTexture(LLViewerShaderMgr::BUMP_MAP);
		gGL.getTexUnit(0)->activate();
		sVertexProgram->unbind();
		sShaderLevel = mVertexShaderLevel;
	}
	else
	{
		if(gPipeline.canUseVertexShaders())
		{
			// software skinning, use a basic shader for windlight.
			// TODO: find a better fallback method for software skinning.
			sVertexProgram->unbind();
		}
	}

	gGL.getTexUnit(0)->activate();
}

void LLDrawPoolAvatar::beginRiggedSimple()
{
	if (sShaderLevel > 0)
	{
		if (LLPipeline::sUnderWaterRender)
		{
			sVertexProgram = &gSkinnedObjectSimpleWaterProgram;
		}
		else
		{
			sVertexProgram = &gSkinnedObjectSimpleProgram;
		}
	}
	else
	{
		if (LLPipeline::sUnderWaterRender)
		{
			sVertexProgram = &gObjectSimpleNonIndexedWaterProgram;
		}
		else
		{
			sVertexProgram = &gObjectSimpleNonIndexedProgram;
		}
	}

	if (sShaderLevel > 0 || gPipeline.canUseVertexShaders())
	{
		sDiffuseChannel = 0;
		sVertexProgram->bind();
	}
}

void LLDrawPoolAvatar::endRiggedSimple()
{
	LLVertexBuffer::unbind();
	if (sShaderLevel > 0 || gPipeline.canUseVertexShaders())
	{
		sVertexProgram->unbind();
		sVertexProgram = NULL;
	}
}

void LLDrawPoolAvatar::beginRiggedAlpha()
{
	beginRiggedSimple();
}

void LLDrawPoolAvatar::endRiggedAlpha()
{
	endRiggedSimple();
}


void LLDrawPoolAvatar::beginRiggedFullbrightAlpha()
{
	beginRiggedFullbright();
}

void LLDrawPoolAvatar::endRiggedFullbrightAlpha()
{
	endRiggedFullbright();
}

void LLDrawPoolAvatar::beginRiggedGlow()
{
	if (sShaderLevel > 0)
	{
		if (LLPipeline::sUnderWaterRender)
		{
			sVertexProgram = &gSkinnedObjectEmissiveWaterProgram;
		}
		else
		{
			sVertexProgram = &gSkinnedObjectEmissiveProgram;
		}
	}
	else
	{
		if (LLPipeline::sUnderWaterRender)
		{
			sVertexProgram = &gObjectEmissiveNonIndexedWaterProgram;
		}
		else
		{
			sVertexProgram = &gObjectEmissiveNonIndexedProgram;
		}
	}

	if (sShaderLevel > 0 || gPipeline.canUseVertexShaders())
	{
		sDiffuseChannel = 0;
		sVertexProgram->bind();

		sVertexProgram->uniform1f(LLShaderMgr::TEXTURE_GAMMA, LLPipeline::sRenderDeferred ? 2.2f : 1.1f);
		F32 gamma = gSavedSettings.getF32("RenderDeferredDisplayGamma");
		sVertexProgram->uniform1f(LLShaderMgr::DISPLAY_GAMMA, (gamma > 0.1f) ? 1.0f / gamma : (1.0f/2.2f));
	}
}

void LLDrawPoolAvatar::endRiggedGlow()
{
	endRiggedFullbright();
}

void LLDrawPoolAvatar::beginRiggedFullbright()
{
	if (sShaderLevel > 0)
	{
		if (LLPipeline::sUnderWaterRender)
		{
			sVertexProgram = &gSkinnedObjectFullbrightWaterProgram;
		}
		else
		{
			if (LLPipeline::sRenderDeferred)
			{
				sVertexProgram = &gDeferredSkinnedFullbrightProgram;
			}
			else
			{
				sVertexProgram = &gSkinnedObjectFullbrightProgram;
			}
		}
	}
	else
	{
		if (LLPipeline::sUnderWaterRender)
		{
			sVertexProgram = &gObjectFullbrightNonIndexedWaterProgram;
		}
		else
		{
			sVertexProgram = &gObjectFullbrightNonIndexedProgram;
		}
	}

	if (sShaderLevel > 0 || gPipeline.canUseVertexShaders())
	{
		sDiffuseChannel = 0;
		sVertexProgram->bind();

		if (LLPipeline::sRenderingHUDs || !LLPipeline::sRenderDeferred)
		{
			sVertexProgram->uniform1f(LLShaderMgr::TEXTURE_GAMMA, 1.0f);
		} 
		else 
		{
			sVertexProgram->uniform1f(LLShaderMgr::TEXTURE_GAMMA, 2.2f);

			F32 gamma = gSavedSettings.getF32("RenderDeferredDisplayGamma");
			sVertexProgram->uniform1f(LLShaderMgr::DISPLAY_GAMMA, (gamma > 0.1f) ? 1.0f / gamma : (1.0f/2.2f));
		}
	}
}

void LLDrawPoolAvatar::endRiggedFullbright()
{
	LLVertexBuffer::unbind();
	if (sShaderLevel > 0 || gPipeline.canUseVertexShaders())
	{
		sVertexProgram->unbind();
		sVertexProgram = NULL;
	}
}

void LLDrawPoolAvatar::beginRiggedShinySimple()
{
	if (sShaderLevel > 0)
	{
		if (LLPipeline::sUnderWaterRender)
		{
			sVertexProgram = &gSkinnedObjectShinySimpleWaterProgram;
		}
		else
		{
			sVertexProgram = &gSkinnedObjectShinySimpleProgram;
		}
	}
	else
	{
		if (LLPipeline::sUnderWaterRender)
		{
			sVertexProgram = &gObjectShinyNonIndexedWaterProgram;
		}
		else
		{
			sVertexProgram = &gObjectShinyNonIndexedProgram;
		}
	}

	if (sShaderLevel > 0 || gPipeline.canUseVertexShaders())
	{
		sVertexProgram->bind();
		LLDrawPoolBump::bindCubeMap(sVertexProgram, 2, sDiffuseChannel, cube_channel, false);
	}
}

void LLDrawPoolAvatar::endRiggedShinySimple()
{
	LLVertexBuffer::unbind();
	if (sShaderLevel > 0 || gPipeline.canUseVertexShaders())
	{
		LLDrawPoolBump::unbindCubeMap(sVertexProgram, 2, sDiffuseChannel, cube_channel, false);
		sVertexProgram->unbind();
		sVertexProgram = NULL;
	}
}

void LLDrawPoolAvatar::beginRiggedFullbrightShiny()
{
	if (sShaderLevel > 0)
	{
		if (LLPipeline::sUnderWaterRender)
		{
			sVertexProgram = &gSkinnedObjectFullbrightShinyWaterProgram;
		}
		else
		{
			if (LLPipeline::sRenderDeferred)
			{
				sVertexProgram = &gDeferredSkinnedFullbrightShinyProgram;
			}
			else
			{
				sVertexProgram = &gSkinnedObjectFullbrightShinyProgram;
			}
		}
	}
	else
	{
		if (LLPipeline::sUnderWaterRender)
		{
			sVertexProgram = &gObjectFullbrightShinyNonIndexedWaterProgram;
		}
		else
		{
			sVertexProgram = &gObjectFullbrightShinyNonIndexedProgram;
		}
	}

	if (sShaderLevel > 0 || gPipeline.canUseVertexShaders())
	{
		sVertexProgram->bind();
		LLDrawPoolBump::bindCubeMap(sVertexProgram, 2, sDiffuseChannel, cube_channel, false);

		if (LLPipeline::sRenderingHUDs || !LLPipeline::sRenderDeferred)
		{
			sVertexProgram->uniform1f(LLShaderMgr::TEXTURE_GAMMA, 1.0f);
		} 
		else 
		{
			sVertexProgram->uniform1f(LLShaderMgr::TEXTURE_GAMMA, 2.2f);
			F32 gamma = gSavedSettings.getF32("RenderDeferredDisplayGamma");
			sVertexProgram->uniform1f(LLShaderMgr::DISPLAY_GAMMA, (gamma > 0.1f) ? 1.0f / gamma : (1.0f/2.2f));
		}
	}
}

void LLDrawPoolAvatar::endRiggedFullbrightShiny()
{
	LLVertexBuffer::unbind();
	if (sShaderLevel > 0 || gPipeline.canUseVertexShaders())
	{
		LLDrawPoolBump::unbindCubeMap(sVertexProgram, 2, sDiffuseChannel, cube_channel, false);
		sVertexProgram->unbind();
		sVertexProgram = NULL;
	}
}


void LLDrawPoolAvatar::beginDeferredRiggedSimple()
{
	sVertexProgram = &gDeferredSkinnedDiffuseProgram;
	sDiffuseChannel = 0;
	sVertexProgram->bind();
}

void LLDrawPoolAvatar::endDeferredRiggedSimple()
{
	LLVertexBuffer::unbind();
	sVertexProgram->unbind();
	sVertexProgram = NULL;
}

void LLDrawPoolAvatar::beginDeferredRiggedBump()
{
	sVertexProgram = &gDeferredSkinnedBumpProgram;
	sVertexProgram->bind();
	normal_channel = sVertexProgram->enableTexture(LLViewerShaderMgr::BUMP_MAP);
	sDiffuseChannel = sVertexProgram->enableTexture(LLViewerShaderMgr::DIFFUSE_MAP);
}

void LLDrawPoolAvatar::endDeferredRiggedBump()
{
	LLVertexBuffer::unbind();
	sVertexProgram->disableTexture(LLViewerShaderMgr::BUMP_MAP);
	sVertexProgram->disableTexture(LLViewerShaderMgr::DIFFUSE_MAP);
	sVertexProgram->unbind();
	normal_channel = -1;
	sDiffuseChannel = 0;
	sVertexProgram = NULL;
}

void LLDrawPoolAvatar::beginDeferredRiggedMaterial(S32 pass)
{
	if (pass == 1 ||
		pass == 5 ||
		pass == 9 ||
		pass == 13)
	{ //skip alpha passes
		return;
	}
	sVertexProgram = &gDeferredMaterialProgram[pass+LLMaterial::SHADER_COUNT];

	if (LLPipeline::sUnderWaterRender)
	{
		sVertexProgram = &(gDeferredMaterialWaterProgram[pass+LLMaterial::SHADER_COUNT]);
	}

	sVertexProgram->bind();
	normal_channel = sVertexProgram->enableTexture(LLViewerShaderMgr::BUMP_MAP);
	specular_channel = sVertexProgram->enableTexture(LLViewerShaderMgr::SPECULAR_MAP);
	sDiffuseChannel = sVertexProgram->enableTexture(LLViewerShaderMgr::DIFFUSE_MAP);
}

void LLDrawPoolAvatar::endDeferredRiggedMaterial(S32 pass)
{
	if (pass == 1 ||
		pass == 5 ||
		pass == 9 ||
		pass == 13)
	{
		return;
	}

	LLVertexBuffer::unbind();
	sVertexProgram->disableTexture(LLViewerShaderMgr::BUMP_MAP);
	sVertexProgram->disableTexture(LLViewerShaderMgr::SPECULAR_MAP);
	sVertexProgram->disableTexture(LLViewerShaderMgr::DIFFUSE_MAP);
	sVertexProgram->unbind();
	normal_channel = -1;
	sDiffuseChannel = 0;
	sVertexProgram = NULL;
}

void LLDrawPoolAvatar::beginDeferredSkinned()
{
	sShaderLevel = mVertexShaderLevel;
	sVertexProgram = &gDeferredAvatarProgram;
	sRenderingSkinned = TRUE;

	sVertexProgram->bind();
	sVertexProgram->setMinimumAlpha(LLDrawPoolAvatar::sMinimumAlpha);
	
	sDiffuseChannel = sVertexProgram->enableTexture(LLViewerShaderMgr::DIFFUSE_MAP);
	gGL.getTexUnit(0)->activate();
}

void LLDrawPoolAvatar::endDeferredSkinned()
{
	// if we're in software-blending, remember to set the fence _after_ we draw so we wait till this rendering is done
	sRenderingSkinned = FALSE;
	sVertexProgram->unbind();

	sVertexProgram->disableTexture(LLViewerShaderMgr::DIFFUSE_MAP);

	sShaderLevel = mVertexShaderLevel;

	gGL.getTexUnit(0)->activate();
}

static LLTrace::BlockTimerStatHandle FTM_RENDER_AVATARS("renderAvatars");


void LLDrawPoolAvatar::renderAvatars(LLVOAvatar* single_avatar, S32 pass)
{
	LL_RECORD_BLOCK_TIME(FTM_RENDER_AVATARS);

	if (pass == -1)
	{
		for (S32 i = 1; i < getNumPasses(); i++)
		{ //skip foot shadows
			prerender();
			beginRenderPass(i);
			renderAvatars(single_avatar, i);
			endRenderPass(i);
		}

		return;
	}

	if (mDrawFace.empty() && !single_avatar)
	{
		return;
	}

	LLVOAvatar *avatarp;

	if (single_avatar)
	{
		avatarp = single_avatar;
	}
	else
	{
		const LLFace *facep = mDrawFace[0];
		if (!facep->getDrawable())
		{
			return;
		}
		avatarp = (LLVOAvatar *)facep->getDrawable()->getVObj().get();
	}

    if (avatarp->isDead() || avatarp->mDrawable.isNull())
	{
		return;
	}

	if (!single_avatar && !avatarp->isFullyLoaded() )
	{
		if (pass==0 && (!gPipeline.hasRenderType(LLPipeline::RENDER_TYPE_PARTICLES) || LLViewerPartSim::getMaxPartCount() <= 0))
		{
			// debug code to draw a sphere in place of avatar
			gGL.getTexUnit(0)->bind(LLViewerFetchedTexture::sWhiteImagep);
			gGL.setColorMask(true, true);
			LLVector3 pos = avatarp->getPositionAgent();
			gGL.color4f(1.0f, 1.0f, 1.0f, 0.7f);
			
			gGL.pushMatrix();	 
			gGL.translatef((F32)(pos.mV[VX]),	 
						   (F32)(pos.mV[VY]),	 
							(F32)(pos.mV[VZ]));	 
			 gGL.scalef(0.15f, 0.15f, 0.3f);

			 gSphere.renderGGL();
				 
			 gGL.popMatrix();
			 gGL.setColorMask(true, false);
		}
		// don't render please
		return;
	}

	BOOL impostor = avatarp->isImpostor() && !single_avatar;

	if (impostor && pass != 0)
	{ //don't draw anything but the impostor for impostored avatars
		return;
	}
	
	if (pass == 0 && !impostor && LLPipeline::sUnderWaterRender)
	{ //don't draw foot shadows under water
		return;
	}

	if (pass == 0)
	{
		if (!LLPipeline::sReflectionRender)
		{
			LLVOAvatar::sNumVisibleAvatars++;
		}

		if (impostor)
		{
			if (LLPipeline::sRenderDeferred && !LLPipeline::sReflectionRender && avatarp->mImpostor.isComplete()) 
			{
				if (normal_channel > -1)
				{
					avatarp->mImpostor.bindTexture(2, normal_channel);
				}
				if (specular_channel > -1)
				{
					avatarp->mImpostor.bindTexture(1, specular_channel);
				}
			}
			avatarp->renderImpostor(LLColor4U(255,255,255,255), sDiffuseChannel);
		}
		return;
	}

	llassert(LLPipeline::sImpostorRender || !avatarp->isVisuallyMuted());

	/*if (single_avatar && avatarp->mSpecialRenderMode >= 1) // 1=anim preview, 2=image preview,  3=morph view
	{
		gPipeline.enableLightsAvatarEdit(LLColor4(.5f, .5f, .5f, 1.f));
	}*/
	
	if (pass == 1)
	{
		// render rigid meshes (eyeballs) first
		avatarp->renderRigid();
		return;
	}

	if (pass == 3)
	{
		if (is_deferred_render)
		{
			renderDeferredRiggedSimple(avatarp);
		}
		else
		{
			renderRiggedSimple(avatarp);

			if (LLPipeline::sRenderDeferred)
			{ //render "simple" materials
				renderRigged(avatarp, RIGGED_MATERIAL);
				renderRigged(avatarp, RIGGED_MATERIAL_ALPHA_MASK);
				renderRigged(avatarp, RIGGED_MATERIAL_ALPHA_EMISSIVE);
				renderRigged(avatarp, RIGGED_NORMMAP);
				renderRigged(avatarp, RIGGED_NORMMAP_MASK);
				renderRigged(avatarp, RIGGED_NORMMAP_EMISSIVE);	
				renderRigged(avatarp, RIGGED_SPECMAP);
				renderRigged(avatarp, RIGGED_SPECMAP_MASK);
				renderRigged(avatarp, RIGGED_SPECMAP_EMISSIVE);
				renderRigged(avatarp, RIGGED_NORMSPEC);
				renderRigged(avatarp, RIGGED_NORMSPEC_MASK);
				renderRigged(avatarp, RIGGED_NORMSPEC_EMISSIVE);
			}
		}
		return;
	}

	if (pass == 4)
	{
		if (is_deferred_render)
		{
			renderDeferredRiggedBump(avatarp);
		}
		else
		{
			renderRiggedFullbright(avatarp);
		}

		return;
	}

	if (is_deferred_render && pass >= 5 && pass <= 21)
	{
		S32 p = pass-5;

		if (p != 1 &&
			p != 5 &&
			p != 9 &&
			p != 13)
		{
			renderDeferredRiggedMaterial(avatarp, p);
		}
		return;
	}




	if (pass == 5)
	{
		renderRiggedShinySimple(avatarp);
				
		return;
	}

	if (pass == 6)
	{
		renderRiggedFullbrightShiny(avatarp);
		return;
	}

	if (pass >= 7 && pass < 13)
	{
		if (pass == 7)
		{
			renderRiggedAlpha(avatarp);

			if (LLPipeline::sRenderDeferred && !is_post_deferred_render)
			{ //render transparent materials under water
				LLGLEnable blend(GL_BLEND);

				gGL.setColorMask(true, true);
				gGL.blendFunc(LLRender::BF_SOURCE_ALPHA,
								LLRender::BF_ONE_MINUS_SOURCE_ALPHA,
								LLRender::BF_ZERO,
								LLRender::BF_ONE_MINUS_SOURCE_ALPHA);

				renderRigged(avatarp, RIGGED_MATERIAL_ALPHA);
				renderRigged(avatarp, RIGGED_SPECMAP_BLEND);
				renderRigged(avatarp, RIGGED_NORMMAP_BLEND);
				renderRigged(avatarp, RIGGED_NORMSPEC_BLEND);

				gGL.setColorMask(true, false);
			}
			return;
		}

		if (pass == 8)
		{
			renderRiggedFullbrightAlpha(avatarp);
			return;
		}

		if (LLPipeline::sRenderDeferred && is_post_deferred_render)
		{
			S32 p = 0;
			switch (pass)
			{
			case 9: p = 1; break;
			case 10: p = 5; break;
			case 11: p = 9; break;
			case 12: p = 13; break;
			}

			{
				LLGLEnable blend(GL_BLEND);
				renderDeferredRiggedMaterial(avatarp, p);
			}
			return;
		}
		else if (pass == 9)
		{
			renderRiggedGlow(avatarp);
			return;
		}
	}

	if (pass == 13)
	{
		renderRiggedGlow(avatarp);
		
		return;
	}
	
	if ((sShaderLevel >= SHADER_LEVEL_CLOTH))
	{
		LLMatrix4 rot_mat;
		LLViewerCamera::getInstance()->getMatrixToLocal(rot_mat);
		LLMatrix4 cfr(OGL_TO_CFR_ROTATION);
		rot_mat *= cfr;
		
		LLVector4 wind;
		wind.setVec(avatarp->mWindVec);
		wind.mV[VW] = 0;
		wind = wind * rot_mat;
		wind.mV[VW] = avatarp->mWindVec.mV[VW];

		sVertexProgram->uniform4fv(LLViewerShaderMgr::AVATAR_WIND, 1, wind.mV);
		F32 phase = -1.f * (avatarp->mRipplePhase);

		F32 freq = 7.f + (noise1(avatarp->mRipplePhase) * 2.f);
		LLVector4 sin_params(freq, freq, freq, phase);
		sVertexProgram->uniform4fv(LLViewerShaderMgr::AVATAR_SINWAVE, 1, sin_params.mV);

		LLVector4 gravity(0.f, 0.f, -CLOTHING_GRAVITY_EFFECT, 0.f);
		gravity = gravity * rot_mat;
		sVertexProgram->uniform4fv(LLViewerShaderMgr::AVATAR_GRAVITY, 1, gravity.mV);
	}

	if( !single_avatar || (avatarp == single_avatar) )
	{
		avatarp->renderSkinned();
	}
}

void LLDrawPoolAvatar::getRiggedGeometry(LLFace* face, LLPointer<LLVertexBuffer>& buffer, U32 data_mask, const LLMeshSkinInfo* skin, LLVolume* volume, const LLVolumeFace& vol_face)
{
	face->setGeomIndex(0);
	face->setIndicesIndex(0);
		
	//rigged faces do not batch textures
	face->setTextureIndex(255);

	if (buffer.isNull() || buffer->getTypeMask() != data_mask || !buffer->isWriteable())
	{ //make a new buffer
		if (sShaderLevel > 0)
		{
			buffer = new LLVertexBuffer(data_mask, GL_DYNAMIC_DRAW_ARB);
		}
		else
		{
			buffer = new LLVertexBuffer(data_mask, GL_STREAM_DRAW_ARB);
		}
		buffer->allocateBuffer(vol_face.mNumVertices, vol_face.mNumIndices, true);
	}
	else
	{ //resize existing buffer
		buffer->resizeBuffer(vol_face.mNumVertices, vol_face.mNumIndices);
	}

	face->setSize(vol_face.mNumVertices, vol_face.mNumIndices);
	face->setVertexBuffer(buffer);

	U16 offset = 0;
		
	LLMatrix4 mat_vert = skin->mBindShapeMatrix;
	glh::matrix4f m((F32*) mat_vert.mMatrix);
	m = m.inverse().transpose();
		
	F32 mat3[] = 
	{ m.m[0], m.m[1], m.m[2],
		m.m[4], m.m[5], m.m[6],
		m.m[8], m.m[9], m.m[10] };

	LLMatrix3 mat_normal(mat3);				

	//let getGeometryVolume know if alpha should override shiny
	U32 type = gPipeline.getPoolTypeFromTE(face->getTextureEntry(), face->getTexture());

	if (type == LLDrawPool::POOL_ALPHA)
	{
		face->setPoolType(LLDrawPool::POOL_ALPHA);
	}
	else
	{
		face->setPoolType(LLDrawPool::POOL_AVATAR);
	}

	//LL_INFOS() << "Rebuilt face " << face->getTEOffset() << " of " << face->getDrawable() << " at " << gFrameTimeSeconds << LL_ENDL;

	// Let getGeometryVolume know if a texture matrix is in play
	if (face->mTextureMatrix)
	{
		face->setState(LLFace::TEXTURE_ANIM);
	}
	else
	{
		face->clearState(LLFace::TEXTURE_ANIM);
	}


	face->getGeometryVolume(*volume, face->getTEOffset(), mat_vert, mat_normal, offset, true);

	buffer->flush();
}

void LLDrawPoolAvatar::updateRiggedFaceVertexBuffer(LLVOAvatar* avatar, LLFace* face, const LLMeshSkinInfo* skin, LLVolume* volume, const LLVolumeFace& vol_face)
{
	LLVector4a* weight = vol_face.mWeights;
	if (!weight)
	{
		return;
	}

	LLPointer<LLVertexBuffer> buffer = face->getVertexBuffer();
	LLDrawable* drawable = face->getDrawable();

	U32 data_mask = face->getRiggedVertexBufferDataMask();
	
	if (buffer.isNull() || 
		buffer->getTypeMask() != data_mask ||
		buffer->getNumVerts() != vol_face.mNumVertices ||
		buffer->getNumIndices() != vol_face.mNumIndices ||
		(drawable && drawable->isState(LLDrawable::REBUILD_ALL)))
	{
		if (drawable && drawable->isState(LLDrawable::REBUILD_ALL))
		{
            //rebuild EVERY face in the drawable, not just this one, to avoid missing drawable wide rebuild issues
			for (S32 i = 0; i < drawable->getNumFaces(); ++i)
			{
				LLFace* facep = drawable->getFace(i);
				U32 face_data_mask = facep->getRiggedVertexBufferDataMask();
				if (face_data_mask)
				{
					LLPointer<LLVertexBuffer> cur_buffer = facep->getVertexBuffer();
					const LLVolumeFace& cur_vol_face = volume->getVolumeFace(i);
					getRiggedGeometry(facep, cur_buffer, face_data_mask, skin, volume, cur_vol_face);
				}
			}
			drawable->clearState(LLDrawable::REBUILD_ALL);

			buffer = face->getVertexBuffer();
		}
		else
		{
			//just rebuild this face
			getRiggedGeometry(face, buffer, data_mask, skin, volume, vol_face);
		}
	}

	if (sShaderLevel <= 0 && face->mLastSkinTime < avatar->getLastSkinTime())
	{
		//perform software vertex skinning for this face
		LLStrider<LLVector3> position;
		LLStrider<LLVector3> normal;

		bool has_normal = buffer->hasDataType(LLVertexBuffer::TYPE_NORMAL);
		buffer->getVertexStrider(position);

		if (has_normal)
		{
			buffer->getNormalStrider(normal);
		}

		LLVector4a* pos = (LLVector4a*) position.get();

		LLVector4a* norm = has_normal ? (LLVector4a*) normal.get() : NULL;
		
		//build matrix palette
		LLMatrix4a mp[JOINT_COUNT];
		LLMatrix4* mat = (LLMatrix4*) mp;

		U32 count = llmin((U32) skin->mJointNames.size(), (U32) JOINT_COUNT);
		for (U32 j = 0; j < count; ++j)
		{
			LLJoint* joint = avatar->getJoint(skin->mJointNames[j]);
			if (!joint)
			{
				joint = avatar->getJoint("mPelvis");
			}
			if (joint)
			{
				mat[j] = skin->mInvBindMatrix[j];
				mat[j] *= joint->getWorldMatrix();
			}
		}

		LLMatrix4a bind_shape_matrix;
		bind_shape_matrix.loadu(skin->mBindShapeMatrix);

		for (U32 j = 0; j < buffer->getNumVerts(); ++j)
		{
			LLMatrix4a final_mat;
			final_mat.clear();

			S32 idx[4];

			LLVector4 wght;

			F32 scale = 0.f;
			for (U32 k = 0; k < 4; k++)
			{
				F32 w = weight[j][k];

				idx[k] = llclamp((S32) floorf(w), (S32)0, (S32)JOINT_COUNT-1);

				wght[k] = w - floorf(w);
				scale += wght[k];
			}
<<<<<<< HEAD

            if (scale > 0.f)
            {
                wght *= 1.f/scale;
            }
            else
            {
                // Complete weighting fail - all zeroes.  Just
                // pick some values that add up to 1.0 so we
                // don't wind up with garbage vertices
                // pointing off at (0,0,0)
                wght[0] = 1.f;
                wght[1] = 0.f;
                wght[2] = 0.f;
                wght[3] = 0.f;
            }
=======
            // This is enforced  in unpackVolumeFaces()
            llassert(scale>0.f);
			wght *= 1.f/scale;
>>>>>>> 6b2c1d5f

			for (U32 k = 0; k < 4; k++)
			{
				F32 w = wght[k];

				LLMatrix4a src;
				src.setMul(mp[idx[k]], w);

				final_mat.add(src);
			}

			
			LLVector4a& v = vol_face.mPositions[j];
			LLVector4a t;
			LLVector4a dst;
			bind_shape_matrix.affineTransform(v, t);
			final_mat.affineTransform(t, dst);
			pos[j] = dst;

			if (norm)
			{
				LLVector4a& n = vol_face.mNormals[j];
				bind_shape_matrix.rotate(n, t);
				final_mat.rotate(t, dst);
				dst.normalize3fast();
				norm[j] = dst;
			}
		}
	}
}

void LLDrawPoolAvatar::renderRigged(LLVOAvatar* avatar, U32 type, bool glow)
{
	if (avatar->isSelf() && !gAgent.needsRenderAvatar())
	{
		return;
	}

	stop_glerror();

	for (U32 i = 0; i < mRiggedFace[type].size(); ++i)
	{
		LLFace* face = mRiggedFace[type][i];
		LLDrawable* drawable = face->getDrawable();
		if (!drawable)
		{
			continue;
		}

		LLVOVolume* vobj = drawable->getVOVolume();

		if (!vobj)
		{
			continue;
		}

		LLVolume* volume = vobj->getVolume();
		S32 te = face->getTEOffset();

		if (!volume || volume->getNumVolumeFaces() <= te || !volume->isMeshAssetLoaded())
		{
			continue;
		}

		LLUUID mesh_id = volume->getParams().getSculptID();
		if (mesh_id.isNull())
		{
			continue;
		}

		const LLMeshSkinInfo* skin = gMeshRepo.getSkinInfo(mesh_id, vobj);
		if (!skin)
		{
			continue;
		}

		//stop_glerror();

		//const LLVolumeFace& vol_face = volume->getVolumeFace(te);
		//updateRiggedFaceVertexBuffer(avatar, face, skin, volume, vol_face);
		
		//stop_glerror();

		U32 data_mask = LLFace::getRiggedDataMask(type);

		LLVertexBuffer* buff = face->getVertexBuffer();

		if (buff)
		{
			if (sShaderLevel > 0)
			{ //upload matrix palette to shader
				LLMatrix4 mat[JOINT_COUNT];

				U32 count = llmin((U32) skin->mJointNames.size(), (U32) JOINT_COUNT);

				for (U32 i = 0; i < count; ++i)
				{
					LLJoint* joint = avatar->getJoint(skin->mJointNames[i]);
                    if (!joint)
                    {
                        joint = avatar->getJoint("mPelvis");
                    }
					if (joint)
					{
						mat[i] = skin->mInvBindMatrix[i];
						mat[i] *= joint->getWorldMatrix();
					}
				}
				
				stop_glerror();

				F32 mp[JOINT_COUNT*9];

				F32 transp[JOINT_COUNT*3];

				for (U32 i = 0; i < count; ++i)
				{
					F32* m = (F32*) mat[i].mMatrix;

					U32 idx = i*9;

					mp[idx+0] = m[0];
					mp[idx+1] = m[1];
					mp[idx+2] = m[2];

					mp[idx+3] = m[4];
					mp[idx+4] = m[5];
					mp[idx+5] = m[6];

					mp[idx+6] = m[8];
					mp[idx+7] = m[9];
					mp[idx+8] = m[10];

					idx = i*3;

					transp[idx+0] = m[12];
					transp[idx+1] = m[13];
					transp[idx+2] = m[14];
				}

				LLDrawPoolAvatar::sVertexProgram->uniformMatrix3fv(LLViewerShaderMgr::AVATAR_MATRIX, 
					count,
					FALSE,
					(GLfloat*) mp);

				LLDrawPoolAvatar::sVertexProgram->uniform3fv(LLShaderMgr::AVATAR_TRANSLATION, count, transp);

				
				stop_glerror();
			}
			else
			{
				data_mask &= ~LLVertexBuffer::MAP_WEIGHT4;
			}

			U16 start = face->getGeomStart();
			U16 end = start + face->getGeomCount()-1;
			S32 offset = face->getIndicesStart();
			U32 count = face->getIndicesCount();

			/*if (glow)
			{
				gGL.diffuseColor4f(0,0,0,face->getTextureEntry()->getGlow());
			}*/

			const LLTextureEntry* te = face->getTextureEntry();
			LLMaterial* mat = te->getMaterialParams().get();

			if (mat)
			{
				//order is important here LLRender::DIFFUSE_MAP should be last, becouse it change 
				//(gGL).mCurrTextureUnitIndex
				gGL.getTexUnit(specular_channel)->bind(face->getTexture(LLRender::SPECULAR_MAP));
				gGL.getTexUnit(normal_channel)->bind(face->getTexture(LLRender::NORMAL_MAP));
				gGL.getTexUnit(sDiffuseChannel)->bind(face->getTexture(LLRender::DIFFUSE_MAP), false, true);


				LLColor4 col = mat->getSpecularLightColor();
				F32 spec = mat->getSpecularLightExponent()/255.f;

				F32 env = mat->getEnvironmentIntensity()/255.f;

				if (mat->getSpecularID().isNull())
				{
					env = te->getShiny()*0.25f;
					col.set(env,env,env,0);
					spec = env;
				}
		
				BOOL fullbright = te->getFullbright();

				sVertexProgram->uniform1f(LLShaderMgr::EMISSIVE_BRIGHTNESS, fullbright ? 1.f : 0.f);
				sVertexProgram->uniform4f(LLShaderMgr::SPECULAR_COLOR, col.mV[0], col.mV[1], col.mV[2], spec);
				sVertexProgram->uniform1f(LLShaderMgr::ENVIRONMENT_INTENSITY, env);

				if (mat->getDiffuseAlphaMode() == LLMaterial::DIFFUSE_ALPHA_MODE_MASK)
				{
					sVertexProgram->setMinimumAlpha(mat->getAlphaMaskCutoff()/255.f);
				}
				else
				{
					sVertexProgram->setMinimumAlpha(0.f);
				}

				for (U32 i = 0; i < LLRender::NUM_TEXTURE_CHANNELS; ++i)
				{
					LLViewerTexture* tex = face->getTexture(i);
					if (tex)
					{
						tex->addTextureStats(avatar->getPixelArea());
					}
				}
			}
			else
			{
				gGL.getTexUnit(sDiffuseChannel)->bind(face->getTexture());
				sVertexProgram->setMinimumAlpha(0.f);
				if (normal_channel > -1)
				{
					LLDrawPoolBump::bindBumpMap(face, normal_channel);
				}
			}

			if (face->mTextureMatrix && vobj->mTexAnimMode)
			{
				gGL.matrixMode(LLRender::MM_TEXTURE);
				gGL.loadMatrix((F32*) face->mTextureMatrix->mMatrix);
				buff->setBuffer(data_mask);
				buff->drawRange(LLRender::TRIANGLES, start, end, count, offset);
				gGL.loadIdentity();
				gGL.matrixMode(LLRender::MM_MODELVIEW);
			}
			else
			{
				buff->setBuffer(data_mask);
				buff->drawRange(LLRender::TRIANGLES, start, end, count, offset);		
			}

			gPipeline.addTrianglesDrawn(count, LLRender::TRIANGLES);
		}
	}
}

void LLDrawPoolAvatar::renderDeferredRiggedSimple(LLVOAvatar* avatar)
{
	renderRigged(avatar, RIGGED_DEFERRED_SIMPLE);
}

void LLDrawPoolAvatar::renderDeferredRiggedBump(LLVOAvatar* avatar)
{
	renderRigged(avatar, RIGGED_DEFERRED_BUMP);
}

void LLDrawPoolAvatar::renderDeferredRiggedMaterial(LLVOAvatar* avatar, S32 pass)
{
	renderRigged(avatar, pass);
}

static LLTrace::BlockTimerStatHandle FTM_RIGGED_VBO("Rigged VBO");

void LLDrawPoolAvatar::updateRiggedVertexBuffers(LLVOAvatar* avatar)
{
	LL_RECORD_BLOCK_TIME(FTM_RIGGED_VBO);

	//update rigged vertex buffers
	for (U32 type = 0; type < NUM_RIGGED_PASSES; ++type)
	{
		for (U32 i = 0; i < mRiggedFace[type].size(); ++i)
		{
			LLFace* face = mRiggedFace[type][i];
			LLDrawable* drawable = face->getDrawable();
			if (!drawable)
			{
				continue;
			}

			LLVOVolume* vobj = drawable->getVOVolume();

			if (!vobj)
			{
				continue;
			}

			LLVolume* volume = vobj->getVolume();
			S32 te = face->getTEOffset();

			if (!volume || volume->getNumVolumeFaces() <= te)
			{
				continue;
			}

			LLUUID mesh_id = volume->getParams().getSculptID();
			if (mesh_id.isNull())
			{
				continue;
			}

			const LLMeshSkinInfo* skin = gMeshRepo.getSkinInfo(mesh_id, vobj);
			if (!skin)
			{
				continue;
			}

			stop_glerror();

			const LLVolumeFace& vol_face = volume->getVolumeFace(te);
			updateRiggedFaceVertexBuffer(avatar, face, skin, volume, vol_face);
		}
	}
}

void LLDrawPoolAvatar::renderRiggedSimple(LLVOAvatar* avatar)
{
	renderRigged(avatar, RIGGED_SIMPLE);
}

void LLDrawPoolAvatar::renderRiggedFullbright(LLVOAvatar* avatar)
{
	renderRigged(avatar, RIGGED_FULLBRIGHT);
}

	
void LLDrawPoolAvatar::renderRiggedShinySimple(LLVOAvatar* avatar)
{
	renderRigged(avatar, RIGGED_SHINY);
}

void LLDrawPoolAvatar::renderRiggedFullbrightShiny(LLVOAvatar* avatar)
{
	renderRigged(avatar, RIGGED_FULLBRIGHT_SHINY);
}

void LLDrawPoolAvatar::renderRiggedAlpha(LLVOAvatar* avatar)
{
	if (!mRiggedFace[RIGGED_ALPHA].empty())
	{
		LLGLEnable blend(GL_BLEND);

		gGL.setColorMask(true, true);
		gGL.blendFunc(LLRender::BF_SOURCE_ALPHA,
						LLRender::BF_ONE_MINUS_SOURCE_ALPHA,
						LLRender::BF_ZERO,
						LLRender::BF_ONE_MINUS_SOURCE_ALPHA);

		renderRigged(avatar, RIGGED_ALPHA);
		gGL.setColorMask(true, false);
	}
}

void LLDrawPoolAvatar::renderRiggedFullbrightAlpha(LLVOAvatar* avatar)
{
	if (!mRiggedFace[RIGGED_FULLBRIGHT_ALPHA].empty())
	{
		LLGLEnable blend(GL_BLEND);

		gGL.setColorMask(true, true);
		gGL.blendFunc(LLRender::BF_SOURCE_ALPHA,
						LLRender::BF_ONE_MINUS_SOURCE_ALPHA,
						LLRender::BF_ZERO,
						LLRender::BF_ONE_MINUS_SOURCE_ALPHA);

		renderRigged(avatar, RIGGED_FULLBRIGHT_ALPHA);
		gGL.setColorMask(true, false);
	}
}

void LLDrawPoolAvatar::renderRiggedGlow(LLVOAvatar* avatar)
{
	if (!mRiggedFace[RIGGED_GLOW].empty())
	{
		LLGLEnable blend(GL_BLEND);
		LLGLDisable test(GL_ALPHA_TEST);
		gGL.flush();

		LLGLEnable polyOffset(GL_POLYGON_OFFSET_FILL);
		glPolygonOffset(-1.0f, -1.0f);
		gGL.setSceneBlendType(LLRender::BT_ADD);

		LLGLDepthTest depth(GL_TRUE, GL_FALSE);
		gGL.setColorMask(false, true);

		renderRigged(avatar, RIGGED_GLOW, true);

		gGL.setColorMask(true, false);
		gGL.setSceneBlendType(LLRender::BT_ALPHA);
	}
}



//-----------------------------------------------------------------------------
// getDebugTexture()
//-----------------------------------------------------------------------------
LLViewerTexture *LLDrawPoolAvatar::getDebugTexture()
{
	if (mReferences.empty())
	{
		return NULL;
	}
	LLFace *face = mReferences[0];
	if (!face->getDrawable())
	{
		return NULL;
	}
	const LLViewerObject *objectp = face->getDrawable()->getVObj();

	// Avatar should always have at least 1 (maybe 3?) TE's.
	return objectp->getTEImage(0);
}


LLColor3 LLDrawPoolAvatar::getDebugColor() const
{
	return LLColor3(0.f, 1.f, 0.f);
}

void LLDrawPoolAvatar::addRiggedFace(LLFace* facep, U32 type)
{
	if (type >= NUM_RIGGED_PASSES)
	{
		LL_ERRS() << "Invalid rigged face type." << LL_ENDL;
	}

	if (facep->getRiggedIndex(type) != -1)
	{
		LL_ERRS() << "Tried to add a rigged face that's referenced elsewhere." << LL_ENDL;
	}	
	
	facep->setRiggedIndex(type, mRiggedFace[type].size());
	facep->setPool(this);
	mRiggedFace[type].push_back(facep);
}

void LLDrawPoolAvatar::removeRiggedFace(LLFace* facep)
{
	facep->setPool(NULL);

	for (U32 i = 0; i < NUM_RIGGED_PASSES; ++i)
	{
		S32 index = facep->getRiggedIndex(i);
		
		if (index > -1)
		{
			if (mRiggedFace[i].size() > index && mRiggedFace[i][index] == facep)
			{
				facep->setRiggedIndex(i,-1);
				mRiggedFace[i].erase(mRiggedFace[i].begin()+index);
				for (U32 j = index; j < mRiggedFace[i].size(); ++j)
				{ //bump indexes down for faces referenced after erased face
					mRiggedFace[i][j]->setRiggedIndex(i, j);
				}
			}
			else
			{
				LL_ERRS() << "Face reference data corrupt for rigged type " << i << LL_ENDL;
			}
		}
	}
}

LLVertexBufferAvatar::LLVertexBufferAvatar()
: LLVertexBuffer(sDataMask, 
	GL_STREAM_DRAW_ARB) //avatars are always stream draw due to morph targets
{

}

<|MERGE_RESOLUTION|>--- conflicted
+++ resolved
@@ -1637,28 +1637,9 @@
 				wght[k] = w - floorf(w);
 				scale += wght[k];
 			}
-<<<<<<< HEAD
-
-            if (scale > 0.f)
-            {
-                wght *= 1.f/scale;
-            }
-            else
-            {
-                // Complete weighting fail - all zeroes.  Just
-                // pick some values that add up to 1.0 so we
-                // don't wind up with garbage vertices
-                // pointing off at (0,0,0)
-                wght[0] = 1.f;
-                wght[1] = 0.f;
-                wght[2] = 0.f;
-                wght[3] = 0.f;
-            }
-=======
             // This is enforced  in unpackVolumeFaces()
             llassert(scale>0.f);
 			wght *= 1.f/scale;
->>>>>>> 6b2c1d5f
 
 			for (U32 k = 0; k < 4; k++)
 			{
