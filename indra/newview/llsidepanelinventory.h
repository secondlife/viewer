/**
 * @file LLSidepanelInventory.h
 * @brief Side Bar "Inventory" panel
 *
 * $LicenseInfo:firstyear=2009&license=viewerlgpl$
 * Second Life Viewer Source Code
 * Copyright (C) 2010, Linden Research, Inc.
 *
 * This library is free software; you can redistribute it and/or
 * modify it under the terms of the GNU Lesser General Public
 * License as published by the Free Software Foundation;
 * version 2.1 of the License only.
 *
 * This library is distributed in the hope that it will be useful,
 * but WITHOUT ANY WARRANTY; without even the implied warranty of
 * MERCHANTABILITY or FITNESS FOR A PARTICULAR PURPOSE.  See the GNU
 * Lesser General Public License for more details.
 *
 * You should have received a copy of the GNU Lesser General Public
 * License along with this library; if not, write to the Free Software
 * Foundation, Inc., 51 Franklin Street, Fifth Floor, Boston, MA  02110-1301  USA
 *
 * Linden Research, Inc., 945 Battery Street, San Francisco, CA  94111  USA
 * $/LicenseInfo$
 */

#ifndef LL_LLSIDEPANELINVENTORY_H
#define LL_LLSIDEPANELINVENTORY_H

#include "llpanel.h"

class LLButton;
class LLFolderViewItem;
class LLInboxAddedObserver;
class LLInventoryCategoriesObserver;
class LLInventoryItem;
class LLInventoryPanel;
class LLLayoutPanel;
class LLPanelMainInventory;
class LLSidepanelItemInfo;
class LLSidepanelTaskInfo;

class LLSidepanelInventory : public LLPanel
{
public:
    LLSidepanelInventory();
    virtual ~LLSidepanelInventory();

private:
    void updateInbox();

public:
    void observeInboxCreation();
    void observeInboxModifications(const LLUUID& inboxID);

<<<<<<< HEAD
	/*virtual*/ bool postBuild();
	/*virtual*/ void onOpen(const LLSD& key);
=======
    /*virtual*/ BOOL postBuild();
    /*virtual*/ void onOpen(const LLSD& key);
>>>>>>> e7eced3c

    LLInventoryPanel* getActivePanel(); // Returns an active inventory panel, if any.
    void selectAllItemsPanel();
    LLInventoryPanel* getInboxPanel() const { return mInventoryPanelInbox.get(); }

<<<<<<< HEAD
	LLPanelMainInventory* getMainInventoryPanel() const { return mPanelMainInventory; }
	bool isMainInventoryPanelActive() const;
=======
    LLPanelMainInventory* getMainInventoryPanel() const { return mPanelMainInventory; }
    BOOL isMainInventoryPanelActive() const;
>>>>>>> e7eced3c

    void clearSelections(bool clearMain, bool clearInbox);
    std::set<LLFolderViewItem*> getInboxSelectionList();

    void showInventoryPanel();
    void initInventoryViews();

    // checks can share selected item(s)
    bool canShare();

    void onToggleInboxBtn();

    void enableInbox(bool enabled);
    void toggleInbox();
    void hideInbox();

    void openInbox();

    bool isInboxEnabled() const { return mInboxEnabled; }

    static void cleanup();

protected:
<<<<<<< HEAD
	// Tracks highlighted (selected) item in inventory panel.
	LLInventoryItem *getSelectedItem();
	U32 getSelectedCount();
	void onSelectionChange(const std::deque<LLFolderViewItem*> &items, bool user_action);
	// "wear", "teleport", etc.
	void performActionOnSelection(const std::string &action);
=======
    // Tracks highlighted (selected) item in inventory panel.
    LLInventoryItem *getSelectedItem();
    U32 getSelectedCount();
    void onSelectionChange(const std::deque<LLFolderViewItem*> &items, BOOL user_action);
    // "wear", "teleport", etc.
    void performActionOnSelection(const std::string &action);
>>>>>>> e7eced3c

    bool canWearSelected(); // check whether selected items can be worn

    void onInboxChanged(const LLUUID& inbox_id);

    //
    // UI Elements
    //
private:
    LLPanel*                    mInventoryPanel; // Main inventory view
    LLHandle<LLInventoryPanel>  mInventoryPanelInbox;
    LLPanelMainInventory*       mPanelMainInventory;

    LLLayoutPanel* mInboxLayoutPanel;

protected:
    void                        onBackButtonClicked();

private:
    bool                        mInboxEnabled;

    LLInventoryCategoriesObserver*  mCategoriesObserver;
    LLInboxAddedObserver*           mInboxAddedObserver;
};

#endif //LL_LLSIDEPANELINVENTORY_H<|MERGE_RESOLUTION|>--- conflicted
+++ resolved
@@ -53,25 +53,15 @@
     void observeInboxCreation();
     void observeInboxModifications(const LLUUID& inboxID);
 
-<<<<<<< HEAD
-	/*virtual*/ bool postBuild();
-	/*virtual*/ void onOpen(const LLSD& key);
-=======
-    /*virtual*/ BOOL postBuild();
+    /*virtual*/ bool postBuild();
     /*virtual*/ void onOpen(const LLSD& key);
->>>>>>> e7eced3c
 
     LLInventoryPanel* getActivePanel(); // Returns an active inventory panel, if any.
     void selectAllItemsPanel();
     LLInventoryPanel* getInboxPanel() const { return mInventoryPanelInbox.get(); }
 
-<<<<<<< HEAD
-	LLPanelMainInventory* getMainInventoryPanel() const { return mPanelMainInventory; }
-	bool isMainInventoryPanelActive() const;
-=======
     LLPanelMainInventory* getMainInventoryPanel() const { return mPanelMainInventory; }
-    BOOL isMainInventoryPanelActive() const;
->>>>>>> e7eced3c
+    bool isMainInventoryPanelActive() const;
 
     void clearSelections(bool clearMain, bool clearInbox);
     std::set<LLFolderViewItem*> getInboxSelectionList();
@@ -95,21 +85,12 @@
     static void cleanup();
 
 protected:
-<<<<<<< HEAD
-	// Tracks highlighted (selected) item in inventory panel.
-	LLInventoryItem *getSelectedItem();
-	U32 getSelectedCount();
-	void onSelectionChange(const std::deque<LLFolderViewItem*> &items, bool user_action);
-	// "wear", "teleport", etc.
-	void performActionOnSelection(const std::string &action);
-=======
     // Tracks highlighted (selected) item in inventory panel.
     LLInventoryItem *getSelectedItem();
     U32 getSelectedCount();
-    void onSelectionChange(const std::deque<LLFolderViewItem*> &items, BOOL user_action);
+    void onSelectionChange(const std::deque<LLFolderViewItem*> &items, bool user_action);
     // "wear", "teleport", etc.
     void performActionOnSelection(const std::string &action);
->>>>>>> e7eced3c
 
     bool canWearSelected(); // check whether selected items can be worn
 
