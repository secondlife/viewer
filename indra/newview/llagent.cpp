--- conflicted
+++ resolved
@@ -4302,7 +4302,6 @@
 	if (both_count != 0 || neither_count != 0)
 	{
 		llwarns << "bad bake texture state " << sb_count << "," << host_count << "," << both_count << "," << neither_count << llendl;
-<<<<<<< HEAD
 	}
 	if (sb_count != 0 && host_count == 0)
 	{
@@ -4316,28 +4315,9 @@
 	{
 		llwarns << "unclear baked texture state, not sending appearance" << llendl;
 		return;
-=======
->>>>>>> 70c1e219
-	}
-	if (sb_count != 0 && host_count == 0)
-	{
-		gAgentAvatarp->setIsUsingServerBakes(true);
-	}
-	else if (sb_count == 0 && host_count != 0)
-	{
-		gAgentAvatarp->setIsUsingServerBakes(false);
-	}
-	else if (sb_count + host_count > 0)
-	{
-		llwarns << "unclear baked texture state, not sending appearance" << llendl;
-		return;
 	}
 	
 	
-<<<<<<< HEAD
-
-=======
->>>>>>> 70c1e219
 	LL_DEBUGS("Avatar") << gAgentAvatarp->avString() << "TAT: Sent AgentSetAppearance: " << gAgentAvatarp->getBakedStatusForPrintout() << LL_ENDL;
 	//dumpAvatarTEs( "sendAgentSetAppearance()" );
 
@@ -4445,7 +4425,7 @@
 		}
 	}
 
-	//llinfos << "Avatar XML num VisualParams transmitted = " << transmitted_params << llendl;
+//	llinfos << "Avatar XML num VisualParams transmitted = " << transmitted_params << llendl;
 	sendReliableMessage();
 }
 
