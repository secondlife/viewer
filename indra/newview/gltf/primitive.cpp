--- conflicted
+++ resolved
@@ -100,12 +100,8 @@
             j.resize(vert_count);
         }
 
-<<<<<<< HEAD
-        for (U32 i = 0; i < vert_count; ++i)
-=======
         bool multi_uv = !prim->mTexCoords1.empty();
         if (multi_uv)
->>>>>>> f0de2ba6
         {
             tc1.resize(vert_count);
         }
@@ -240,15 +236,11 @@
             prim->mWeights.resize(vert_count);
             prim->mJoints.resize(vert_count);
         }
-<<<<<<< HEAD
-
-=======
         if (!tc1.empty())
                     {
             prim->mTexCoords1.resize(vert_count);
         }
-        
->>>>>>> f0de2ba6
+
         prim->mIndexArray.resize(remap.size());
 
         for (int i = 0; i < remap.size(); ++i)
@@ -555,7 +547,7 @@
         mVertexBuffer->setTexCoord1Data(mTexCoords1.data());
         vertical_flip(mTexCoords1);
     }
-    
+
 
     if (!mIndexArray.empty())
     {
