/**
* @file   llfloaterpathfindingconsole.h
* @brief  "Pathfinding console" floater, allowing for viewing and testing of the pathfinding navmesh through Havok AI utilities.
* @author Stinson@lindenlab.com
*
* $LicenseInfo:firstyear=2012&license=viewerlgpl$
* Second Life Viewer Source Code
* Copyright (C) 2012, Linden Research, Inc.
*
* This library is free software; you can redistribute it and/or
* modify it under the terms of the GNU Lesser General Public
* License as published by the Free Software Foundation;
* version 2.1 of the License only.
*
* This library is distributed in the hope that it will be useful,
* but WITHOUT ANY WARRANTY; without even the implied warranty of
* MERCHANTABILITY or FITNESS FOR A PARTICULAR PURPOSE.  See the GNU
* Lesser General Public License for more details.
*
* You should have received a copy of the GNU Lesser General Public
* License along with this library; if not, write to the Free Software
* Foundation, Inc., 51 Franklin Street, Fifth Floor, Boston, MA  02110-1301  USA
*
* Linden Research, Inc., 945 Battery Street, San Francisco, CA  94111  USA
* $/LicenseInfo$
*/
#ifndef LL_LLFLOATERPATHFINDINGCONSOLE_H
#define LL_LLFLOATERPATHFINDINGCONSOLE_H

#include <vector>

#include <boost/signals2.hpp>

#include "llfloater.h"
#include "llhandle.h"
#include "llpathfindingnavmeshzone.h"
#include "llpathfindingpathtool.h"
#include "llpathinglib.h"
#include "v4color.h"

class LLButton;
class LLCheckBoxCtrl;
class LLComboBox;
class LLControlVariable;
class LLPanel;
class LLSD;
class LLSliderCtrl;
class LLTabContainer;
class LLTextBase;
class LLToolset;

class LLFloaterPathfindingConsole
:   public LLFloater
{
    friend class LLFloaterReg;

public:
<<<<<<< HEAD
	virtual bool postBuild();
	virtual void onOpen(const LLSD& pKey);
	virtual void onClose(bool pIsAppQuitting);
=======
    virtual BOOL postBuild();
    virtual void onOpen(const LLSD& pKey);
    virtual void onClose(bool pIsAppQuitting);
>>>>>>> e7eced3c

    static LLHandle<LLFloaterPathfindingConsole> getInstanceHandle();

<<<<<<< HEAD
	bool isRenderNavMesh() const;
	void setRenderNavMesh(bool pIsRenderNavMesh);

	bool isRenderWalkables() const;
	void setRenderWalkables(bool pIsRenderWalkables);

	bool isRenderStaticObstacles() const;
	void setRenderStaticObstacles(bool pIsRenderStaticObstacles);

	bool isRenderMaterialVolumes() const;
	void setRenderMaterialVolumes(bool pIsRenderMaterialVolumes);

	bool isRenderExclusionVolumes() const;
	void setRenderExclusionVolumes(bool pIsRenderExclusionVolumes);

	bool isRenderWorld() const;
	void setRenderWorld(bool pIsRenderWorld);
	
	bool isRenderWorldMovablesOnly() const;
	void setRenderWorldMovablesOnly(bool pIsRenderWorldMovablesOnly);

	bool isRenderWaterPlane() const;
	void setRenderWaterPlane(bool pIsRenderWaterPlane);
	
	bool isRenderXRay() const;
	void setRenderXRay(bool pIsRenderXRay);
	
	bool isRenderAnyShapes() const;
	U32  getRenderShapeFlags();
=======
    BOOL isRenderNavMesh() const;
    void setRenderNavMesh(BOOL pIsRenderNavMesh);

    BOOL isRenderWalkables() const;
    void setRenderWalkables(BOOL pIsRenderWalkables);

    BOOL isRenderStaticObstacles() const;
    void setRenderStaticObstacles(BOOL pIsRenderStaticObstacles);

    BOOL isRenderMaterialVolumes() const;
    void setRenderMaterialVolumes(BOOL pIsRenderMaterialVolumes);

    BOOL isRenderExclusionVolumes() const;
    void setRenderExclusionVolumes(BOOL pIsRenderExclusionVolumes);

    BOOL isRenderWorld() const;
    void setRenderWorld(BOOL pIsRenderWorld);

    BOOL isRenderWorldMovablesOnly() const;
    void setRenderWorldMovablesOnly(BOOL pIsRenderWorldMovablesOnly);
>>>>>>> e7eced3c

    BOOL isRenderWaterPlane() const;
    void setRenderWaterPlane(BOOL pIsRenderWaterPlane);

    BOOL isRenderXRay() const;
    void setRenderXRay(BOOL pIsRenderXRay);

    BOOL isRenderAnyShapes() const;
    U32  getRenderShapeFlags();

    LLPathingLib::LLPLCharacterType getRenderHeatmapType() const;
    void                            setRenderHeatmapType(LLPathingLib::LLPLCharacterType pRenderHeatmapType);
    void onRegionBoundaryCross();
protected:

private:
    typedef enum
    {
        kConsoleStateUnknown,
        kConsoleStateLibraryNotImplemented,
        kConsoleStateRegionNotEnabled,
        kConsoleStateRegionLoading,
        kConsoleStateCheckingVersion,
        kConsoleStateDownloading,
        kConsoleStateHasNavMesh,
        kConsoleStateError
    } EConsoleState;

    // Does its own instance management, so clients not allowed
    // to allocate or destroy.
    LLFloaterPathfindingConsole(const LLSD& pSeed);
    virtual ~LLFloaterPathfindingConsole();

    void onTabSwitch();
    void onShowWorldSet();
    void onShowWorldMovablesOnlySet();
    void onShowNavMeshSet();
    void onShowWalkabilitySet();
    void onCharacterWidthSet();
    void onCharacterTypeSwitch();
    void onClearPathClicked();

    void handleNavMeshZoneStatus(LLPathfindingNavMeshZone::ENavMeshZoneRequestStatus pNavMeshZoneRequestStatus);

    void onPathEvent();

    void setDefaultInputs();
    void setConsoleState(EConsoleState pConsoleState);
    void setWorldRenderState();
    void setNavMeshRenderState();
    void updateRenderablesObjects();

    void updateControlsOnConsoleState();
    void updateViewerStatusOnConsoleState();
    void updateSimulatorStatusOnConsoleState();

    void initializeNavMeshZoneForCurrentRegion();

    void switchIntoTestPathMode();
    void switchOutOfTestPathMode();
    void updateCharacterWidth();
    void updateCharacterType();
    void clearPath();
    void updatePathTestStatus();

    void registerSavedSettingsListeners();
    void deregisterSavedSettingsListeners();
    void handleRetrieveNeighborChange(LLControlVariable *pControl, const LLSD &pNewValue);
    void handleNavMeshColorChange(LLControlVariable *pControl, const LLSD &pNewValue);
    void fillInColorsForNavMeshVisualization();
    void cleanupRenderableRestoreItems();

    LLRootHandle<LLFloaterPathfindingConsole>     mSelfHandle;
    LLTabContainer                                *mViewTestTabContainer;
    LLPanel                                       *mViewTab;
    LLTextBase                                    *mShowLabel;
    LLCheckBoxCtrl                                *mShowWorldCheckBox;
    LLCheckBoxCtrl                                *mShowWorldMovablesOnlyCheckBox;
    LLCheckBoxCtrl                                *mShowNavMeshCheckBox;
    LLTextBase                                    *mShowNavMeshWalkabilityLabel;
    LLComboBox                                    *mShowNavMeshWalkabilityComboBox;
    LLCheckBoxCtrl                                *mShowWalkablesCheckBox;
    LLCheckBoxCtrl                                *mShowStaticObstaclesCheckBox;
    LLCheckBoxCtrl                                *mShowMaterialVolumesCheckBox;
    LLCheckBoxCtrl                                *mShowExclusionVolumesCheckBox;
    LLCheckBoxCtrl                                *mShowRenderWaterPlaneCheckBox;
    LLCheckBoxCtrl                                *mShowXRayCheckBox;
    LLTextBase                                    *mPathfindingViewerStatus;
    LLTextBase                                    *mPathfindingSimulatorStatus;
    LLPanel                                       *mTestTab;
    LLTextBase                                    *mCtrlClickLabel;
    LLTextBase                                    *mShiftClickLabel;
    LLTextBase                                    *mCharacterWidthLabel;
    LLTextBase                                    *mCharacterWidthUnitLabel;
    LLSliderCtrl                                  *mCharacterWidthSlider;
    LLTextBase                                    *mCharacterTypeLabel;
    LLComboBox                                    *mCharacterTypeComboBox;
    LLTextBase                                    *mPathTestingStatus;
    LLButton                                      *mClearPathButton;

    LLColor4                                      mErrorColor;
    LLColor4                                      mWarningColor;

    LLPathfindingNavMeshZone::navmesh_zone_slot_t mNavMeshZoneSlot;
    LLPathfindingNavMeshZone                      mNavMeshZone;
    bool                                          mIsNavMeshUpdating;

    boost::signals2::connection                   mRegionBoundarySlot;
    boost::signals2::connection                   mTeleportFailedSlot;
    LLPathfindingPathTool::path_event_slot_t      mPathEventSlot;

    LLToolset                                     *mPathfindingToolset;
    LLToolset                                     *mSavedToolset;

    boost::signals2::connection                   mSavedSettingRetrieveNeighborSlot;
    boost::signals2::connection                   mSavedSettingWalkableSlot;
    boost::signals2::connection                   mSavedSettingStaticObstacleSlot;
    boost::signals2::connection                   mSavedSettingMaterialVolumeSlot;
    boost::signals2::connection                   mSavedSettingExclusionVolumeSlot;
    boost::signals2::connection                   mSavedSettingInteriorEdgeSlot;
    boost::signals2::connection                   mSavedSettingExteriorEdgeSlot;
    boost::signals2::connection                   mSavedSettingHeatmapMinSlot;
    boost::signals2::connection                   mSavedSettingHeatmapMaxSlot;
    boost::signals2::connection                   mSavedSettingNavMeshFaceSlot;
    boost::signals2::connection                   mSavedSettingTestPathValidEndSlot;
    boost::signals2::connection                   mSavedSettingTestPathInvalidEndSlot;
    boost::signals2::connection                   mSavedSettingTestPathSlot;
    boost::signals2::connection                   mSavedSettingWaterSlot;

    EConsoleState                                 mConsoleState;

    std::vector<U32>                              mRenderableRestoreList;

    static LLHandle<LLFloaterPathfindingConsole>  sInstanceHandle;
};

#endif // LL_LLFLOATERPATHFINDINGCONSOLE_H<|MERGE_RESOLUTION|>--- conflicted
+++ resolved
@@ -55,78 +55,40 @@
     friend class LLFloaterReg;
 
 public:
-<<<<<<< HEAD
-	virtual bool postBuild();
-	virtual void onOpen(const LLSD& pKey);
-	virtual void onClose(bool pIsAppQuitting);
-=======
-    virtual BOOL postBuild();
+    virtual bool postBuild();
     virtual void onOpen(const LLSD& pKey);
     virtual void onClose(bool pIsAppQuitting);
->>>>>>> e7eced3c
 
     static LLHandle<LLFloaterPathfindingConsole> getInstanceHandle();
 
-<<<<<<< HEAD
-	bool isRenderNavMesh() const;
-	void setRenderNavMesh(bool pIsRenderNavMesh);
-
-	bool isRenderWalkables() const;
-	void setRenderWalkables(bool pIsRenderWalkables);
-
-	bool isRenderStaticObstacles() const;
-	void setRenderStaticObstacles(bool pIsRenderStaticObstacles);
-
-	bool isRenderMaterialVolumes() const;
-	void setRenderMaterialVolumes(bool pIsRenderMaterialVolumes);
-
-	bool isRenderExclusionVolumes() const;
-	void setRenderExclusionVolumes(bool pIsRenderExclusionVolumes);
-
-	bool isRenderWorld() const;
-	void setRenderWorld(bool pIsRenderWorld);
-	
-	bool isRenderWorldMovablesOnly() const;
-	void setRenderWorldMovablesOnly(bool pIsRenderWorldMovablesOnly);
-
-	bool isRenderWaterPlane() const;
-	void setRenderWaterPlane(bool pIsRenderWaterPlane);
-	
-	bool isRenderXRay() const;
-	void setRenderXRay(bool pIsRenderXRay);
-	
-	bool isRenderAnyShapes() const;
-	U32  getRenderShapeFlags();
-=======
-    BOOL isRenderNavMesh() const;
-    void setRenderNavMesh(BOOL pIsRenderNavMesh);
-
-    BOOL isRenderWalkables() const;
-    void setRenderWalkables(BOOL pIsRenderWalkables);
-
-    BOOL isRenderStaticObstacles() const;
-    void setRenderStaticObstacles(BOOL pIsRenderStaticObstacles);
-
-    BOOL isRenderMaterialVolumes() const;
-    void setRenderMaterialVolumes(BOOL pIsRenderMaterialVolumes);
-
-    BOOL isRenderExclusionVolumes() const;
-    void setRenderExclusionVolumes(BOOL pIsRenderExclusionVolumes);
-
-    BOOL isRenderWorld() const;
-    void setRenderWorld(BOOL pIsRenderWorld);
-
-    BOOL isRenderWorldMovablesOnly() const;
-    void setRenderWorldMovablesOnly(BOOL pIsRenderWorldMovablesOnly);
->>>>>>> e7eced3c
-
-    BOOL isRenderWaterPlane() const;
-    void setRenderWaterPlane(BOOL pIsRenderWaterPlane);
-
-    BOOL isRenderXRay() const;
-    void setRenderXRay(BOOL pIsRenderXRay);
-
-    BOOL isRenderAnyShapes() const;
+    bool isRenderNavMesh() const;
+    void setRenderNavMesh(bool pIsRenderNavMesh);
+
+    bool isRenderWalkables() const;
+    void setRenderWalkables(bool pIsRenderWalkables);
+
+    bool isRenderStaticObstacles() const;
+    void setRenderStaticObstacles(bool pIsRenderStaticObstacles);
+
+    bool isRenderMaterialVolumes() const;
+    void setRenderMaterialVolumes(bool pIsRenderMaterialVolumes);
+
+    bool isRenderExclusionVolumes() const;
+    void setRenderExclusionVolumes(bool pIsRenderExclusionVolumes);
+
+    bool isRenderWorld() const;
+    void setRenderWorld(bool pIsRenderWorld);
+
+    bool isRenderWorldMovablesOnly() const;
+    void setRenderWorldMovablesOnly(bool pIsRenderWorldMovablesOnly);
+
+    bool isRenderWaterPlane() const;
+    void setRenderWaterPlane(bool pIsRenderWaterPlane);
+
+    bool isRenderXRay() const;
+    void setRenderXRay(bool pIsRenderXRay);
+
+    bool isRenderAnyShapes() const;
     U32  getRenderShapeFlags();
 
     LLPathingLib::LLPLCharacterType getRenderHeatmapType() const;
