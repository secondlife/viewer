--- conflicted
+++ resolved
@@ -378,10 +378,7 @@
 
     static std::atomic<S32> sActiveHeaderRequests;
     static std::atomic<S32> sActiveLODRequests;
-<<<<<<< HEAD
-=======
     static std::atomic<S32> sActiveSkinRequests;
->>>>>>> b50ad90f
     static U32 sMaxConcurrentRequests;
     static S32 sRequestLowWater;
     static S32 sRequestHighWater;
