--- conflicted
+++ resolved
@@ -716,11 +716,7 @@
 //-------------------------------------------
 // nearby speaker accessors
 
-<<<<<<< HEAD
-bool LLVoiceClient::getVoiceEnabled(const LLUUID& id)
-=======
 bool LLVoiceClient::getVoiceEnabled(const LLUUID& id) const
->>>>>>> 5cff84ff
 {
     return isParticipant(id);
 }
