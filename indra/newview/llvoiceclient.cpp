 /**
 * @file llvoiceclient.cpp
 * @brief Voice client delegation class implementation.
 *
 * $LicenseInfo:firstyear=2001&license=viewerlgpl$
 * Second Life Viewer Source Code
 * Copyright (C) 2010, Linden Research, Inc.
 *
 * This library is free software; you can redistribute it and/or
 * modify it under the terms of the GNU Lesser General Public
 * License as published by the Free Software Foundation;
 * version 2.1 of the License only.
 *
 * This library is distributed in the hope that it will be useful,
 * but WITHOUT ANY WARRANTY; without even the implied warranty of
 * MERCHANTABILITY or FITNESS FOR A PARTICULAR PURPOSE.  See the GNU
 * Lesser General Public License for more details.
 *
 * You should have received a copy of the GNU Lesser General Public
 * License along with this library; if not, write to the Free Software
 * Foundation, Inc., 51 Franklin Street, Fifth Floor, Boston, MA  02110-1301  USA
 *
 * Linden Research, Inc., 945 Battery Street, San Francisco, CA  94111  USA
 * $/LicenseInfo$
 */

#include "llviewerprecompiledheaders.h"
#include "llvoiceclient.h"
#include "llviewercontrol.h"
#include "llviewerwindow.h"
#include "llvoicevivox.h"
#include "llviewernetwork.h"
#include "llcommandhandler.h"
#include "llhttpnode.h"
#include "llnotificationsutil.h"
#include "llsdserialize.h"
#include "llui.h"
#include "llkeyboard.h"
#include "llagent.h"
#include "lluiusage.h"

const F32 LLVoiceClient::OVERDRIVEN_POWER_LEVEL = 0.7f;

const F32 LLVoiceClient::VOLUME_MIN = 0.f;
const F32 LLVoiceClient::VOLUME_DEFAULT = 0.5f;
const F32 LLVoiceClient::VOLUME_MAX = 1.0f;


// Support for secondlife:///app/voice SLapps
class LLVoiceHandler : public LLCommandHandler
{
public:
    // requests will be throttled from a non-trusted browser
    LLVoiceHandler() : LLCommandHandler("voice", UNTRUSTED_THROTTLE) {}

    bool handle(const LLSD& params, const LLSD& query_map, const std::string& grid, LLMediaCtrl* web)
    {
        if (params[0].asString() == "effects")
        {
            LLVoiceEffectInterface* effect_interface = LLVoiceClient::instance().getVoiceEffectInterface();
            // If the voice client doesn't support voice effects, we can't handle effects SLapps
            if (!effect_interface)
            {
                return false;
            }

            // Support secondlife:///app/voice/effects/refresh to update the voice effect list with new effects
            if (params[1].asString() == "refresh")
            {
                effect_interface->refreshVoiceEffectLists(false);
                return true;
            }
        }
        return false;
    }
};
LLVoiceHandler gVoiceHandler;



std::string LLVoiceClientStatusObserver::status2string(LLVoiceClientStatusObserver::EStatusType inStatus)
{
    std::string result = "UNTRANSLATED";

    // Prevent copy-paste errors when updating this list...
#define CASE(x)  case x:  result = #x;  break

    switch(inStatus)
    {
            CASE(STATUS_LOGIN_RETRY);
            CASE(STATUS_LOGGED_IN);
            CASE(STATUS_JOINING);
            CASE(STATUS_JOINED);
            CASE(STATUS_LEFT_CHANNEL);
            CASE(STATUS_VOICE_DISABLED);
            CASE(STATUS_VOICE_ENABLED);
            CASE(BEGIN_ERROR_STATUS);
            CASE(ERROR_CHANNEL_FULL);
            CASE(ERROR_CHANNEL_LOCKED);
            CASE(ERROR_NOT_AVAILABLE);
            CASE(ERROR_UNKNOWN);
        default:
            {
                std::ostringstream stream;
                stream << "UNKNOWN(" << (int)inStatus << ")";
                result = stream.str();
            }
            break;
    }

#undef CASE

    return result;
}



///////////////////////////////////////////////////////////////////////////////////////////////

LLVoiceClient::LLVoiceClient(LLPumpIO *pump)
    :
    mVoiceModule(NULL),
    m_servicePump(NULL),
    mVoiceEffectEnabled(LLCachedControl<bool>(gSavedSettings, "VoiceMorphingEnabled", true)),
    mVoiceEffectDefault(LLCachedControl<std::string>(gSavedPerAccountSettings, "VoiceEffectDefault", "00000000-0000-0000-0000-000000000000")),
    mPTTDirty(true),
    mPTT(true),
    mUsePTT(true),
    mPTTMouseButton(0),
    mPTTKey(0),
    mPTTIsToggle(false),
    mUserPTTState(false),
    mMuteMic(false),
    mDisableMic(false)
{
    updateSettings();
    init(pump);
}

//---------------------------------------------------
// Basic setup/shutdown

LLVoiceClient::~LLVoiceClient()
{
    llassert(!mVoiceModule);
}

void LLVoiceClient::init(LLPumpIO *pump)
{
    // Initialize all of the voice modules
    m_servicePump = pump;
}

void LLVoiceClient::userAuthorized(const std::string& user_id, const LLUUID &agentID)
{
    // In the future, we should change this to allow voice module registration
    // with a table lookup of sorts.
    std::string voice_server = gSavedSettings.getString("VoiceServerType");
    LL_DEBUGS("Voice") << "voice server type " << voice_server << LL_ENDL;
    if(voice_server == "vivox")
    {
        mVoiceModule = (LLVoiceModuleInterface *)LLVivoxVoiceClient::getInstance();
    }
    else
    {
        mVoiceModule = NULL;
        return;
    }
    mVoiceModule->init(m_servicePump);
    mVoiceModule->userAuthorized(user_id, agentID);
}

void LLVoiceClient::setHidden(bool hidden)
{
    if (mVoiceModule)
    {
        mVoiceModule->setHidden(hidden);
    }
}

void LLVoiceClient::terminate()
{
    if (mVoiceModule) mVoiceModule->terminate();
    mVoiceModule = NULL;
    m_servicePump = NULL;

    // Shutdown speaker volume storage before LLSingletonBase::deleteAll() does it
    if (LLSpeakerVolumeStorage::instanceExists())
    {
        LLSpeakerVolumeStorage::deleteSingleton();
    }
}

const LLVoiceVersionInfo LLVoiceClient::getVersion()
{
    if (mVoiceModule)
    {
        return mVoiceModule->getVersion();
    }
    else
    {
        LLVoiceVersionInfo result;
        result.serverVersion = std::string();
        result.serverType = std::string();
        result.mBuildVersion = std::string();
        return result;
    }
}

void LLVoiceClient::updateSettings()
{
    setUsePTT(gSavedSettings.getBOOL("PTTCurrentlyEnabled"));
    setPTTIsToggle(gSavedSettings.getBOOL("PushToTalkToggle"));
    mDisableMic = gSavedSettings.getBOOL("VoiceDisableMic");

    updateMicMuteLogic();

    if (mVoiceModule)
    {
        mVoiceModule->updateSettings();
    }
}

//--------------------------------------------------
// tuning

void LLVoiceClient::tuningStart()
{
    if (mVoiceModule) mVoiceModule->tuningStart();
}

void LLVoiceClient::tuningStop()
{
    if (mVoiceModule) mVoiceModule->tuningStop();
}

bool LLVoiceClient::inTuningMode()
{
    if (mVoiceModule)
    {
        return mVoiceModule->inTuningMode();
    }
    else
    {
        return false;
    }
}

void LLVoiceClient::tuningSetMicVolume(float volume)
{
    if (mVoiceModule) mVoiceModule->tuningSetMicVolume(volume);
}

void LLVoiceClient::tuningSetSpeakerVolume(float volume)
{
    if (mVoiceModule) mVoiceModule->tuningSetSpeakerVolume(volume);
}

float LLVoiceClient::tuningGetEnergy(void)
{
    if (mVoiceModule)
    {
        return mVoiceModule->tuningGetEnergy();
    }
    else
    {
        return 0.0;
    }
}


//------------------------------------------------
// devices

bool LLVoiceClient::deviceSettingsAvailable()
{
    if (mVoiceModule)
    {
        return mVoiceModule->deviceSettingsAvailable();
    }
    else
    {
        return false;
    }
}

bool LLVoiceClient::deviceSettingsUpdated()
{
    if (mVoiceModule)
    {
        return mVoiceModule->deviceSettingsUpdated();
    }
    else
    {
        return false;
    }
}

void LLVoiceClient::refreshDeviceLists(bool clearCurrentList)
{
    if (mVoiceModule) mVoiceModule->refreshDeviceLists(clearCurrentList);
}

void LLVoiceClient::setCaptureDevice(const std::string& name)
{
    if (mVoiceModule) mVoiceModule->setCaptureDevice(name);

}

void LLVoiceClient::setRenderDevice(const std::string& name)
{
    if (mVoiceModule) mVoiceModule->setRenderDevice(name);
}

const LLVoiceDeviceList& LLVoiceClient::getCaptureDevices()
{
    static LLVoiceDeviceList nullCaptureDevices;
    if (mVoiceModule)
    {
        return mVoiceModule->getCaptureDevices();
    }
    else
    {
        return nullCaptureDevices;
    }
}


const LLVoiceDeviceList& LLVoiceClient::getRenderDevices()
{
    static LLVoiceDeviceList nullRenderDevices;
    if (mVoiceModule)
    {
        return mVoiceModule->getRenderDevices();
    }
    else
    {
        return nullRenderDevices;
    }
}


//--------------------------------------------------
// participants

void LLVoiceClient::getParticipantList(std::set<LLUUID> &participants)
{
    if (mVoiceModule)
    {
      mVoiceModule->getParticipantList(participants);
    }
    else
    {
      participants = std::set<LLUUID>();
    }
}

bool LLVoiceClient::isParticipant(const LLUUID &speaker_id)
{
  if(mVoiceModule)
    {
      return mVoiceModule->isParticipant(speaker_id);
    }
  return false;
}


//--------------------------------------------------
// text chat


bool LLVoiceClient::isSessionTextIMPossible(const LLUUID& id)
{
<<<<<<< HEAD
	if (mVoiceModule) 
	{
		return mVoiceModule->isSessionTextIMPossible(id);
	}
	else
	{
		return false;
	}	
=======
    if (mVoiceModule)
    {
        return mVoiceModule->isSessionTextIMPossible(id);
    }
    else
    {
        return FALSE;
    }
>>>>>>> e1623bb2
}

bool LLVoiceClient::isSessionCallBackPossible(const LLUUID& id)
{
<<<<<<< HEAD
	if (mVoiceModule) 
	{
		return mVoiceModule->isSessionCallBackPossible(id);
	}
	else
	{
		return false;
	}	
=======
    if (mVoiceModule)
    {
        return mVoiceModule->isSessionCallBackPossible(id);
    }
    else
    {
        return FALSE;
    }
>>>>>>> e1623bb2
}

/* obsolete
bool LLVoiceClient::sendTextMessage(const LLUUID& participant_id, const std::string& message)
{
<<<<<<< HEAD
	if (mVoiceModule) 
	{
		return mVoiceModule->sendTextMessage(participant_id, message);
	}
	else
	{
		return false;
	}	
=======
    if (mVoiceModule)
    {
        return mVoiceModule->sendTextMessage(participant_id, message);
    }
    else
    {
        return FALSE;
    }
>>>>>>> e1623bb2
}
*/

void LLVoiceClient::endUserIMSession(const LLUUID& participant_id)
{
    if (mVoiceModule)
    {
        // mVoiceModule->endUserIMSession(participant_id);  // A SLim leftover
    }
}

//----------------------------------------------
// channels

bool LLVoiceClient::inProximalChannel()
{
    if (mVoiceModule)
    {
        return mVoiceModule->inProximalChannel();
    }
    else
    {
        return false;
    }
}

void LLVoiceClient::setNonSpatialChannel(
    const std::string &uri,
    const std::string &credentials)
{
    if (mVoiceModule)
    {
        mVoiceModule->setNonSpatialChannel(uri, credentials);
    }
}

void LLVoiceClient::setSpatialChannel(
    const std::string &uri,
    const std::string &credentials)
{
    if (mVoiceModule)
    {
        mVoiceModule->setSpatialChannel(uri, credentials);
    }
}

void LLVoiceClient::leaveNonSpatialChannel()
{
    if (mVoiceModule)
    {
        mVoiceModule->leaveNonSpatialChannel();
    }
}

void LLVoiceClient::leaveChannel(void)
{
    if (mVoiceModule)
    {
        mVoiceModule->leaveChannel();
    }
}

std::string LLVoiceClient::getCurrentChannel()
{
    if (mVoiceModule)
    {
        return mVoiceModule->getCurrentChannel();
    }
    else
    {
        return std::string();
    }
}


//---------------------------------------
// invitations

void LLVoiceClient::callUser(const LLUUID &uuid)
{
    if (mVoiceModule) mVoiceModule->callUser(uuid);
}

bool LLVoiceClient::isValidChannel(std::string &session_handle)
{
    if (mVoiceModule)
    {
        return mVoiceModule->isValidChannel(session_handle);
    }
    else
    {
        return false;
    }
}

bool LLVoiceClient::answerInvite(std::string &channelHandle)
{
    if (mVoiceModule)
    {
        return mVoiceModule->answerInvite(channelHandle);
    }
    else
    {
        return false;
    }
}

void LLVoiceClient::declineInvite(std::string &channelHandle)
{
    if (mVoiceModule) mVoiceModule->declineInvite(channelHandle);
}


//------------------------------------------
// Volume/gain


void LLVoiceClient::setVoiceVolume(F32 volume)
{
    if (mVoiceModule) mVoiceModule->setVoiceVolume(volume);
}

void LLVoiceClient::setMicGain(F32 volume)
{
    if (mVoiceModule) mVoiceModule->setMicGain(volume);
}


//------------------------------------------
// enable/disable voice features

bool LLVoiceClient::voiceEnabled()
{
    if (mVoiceModule)
    {
        return mVoiceModule->voiceEnabled();
    }
    else
    {
        return false;
    }
}

void LLVoiceClient::setVoiceEnabled(bool enabled)
{
    if (mVoiceModule)
    {
        mVoiceModule->setVoiceEnabled(enabled);
    }
}

void LLVoiceClient::updateMicMuteLogic()
{
    // If not configured to use PTT, the mic should be open (otherwise the user will be unable to speak).
    bool new_mic_mute = false;

    if(mUsePTT)
    {
        // If configured to use PTT, track the user state.
        new_mic_mute = !mUserPTTState;
    }

    if(mMuteMic || mDisableMic)
    {
        // Either of these always overrides any other PTT setting.
        new_mic_mute = true;
    }

    if (mVoiceModule) mVoiceModule->setMuteMic(new_mic_mute);
}

void LLVoiceClient::setLipSyncEnabled(bool enabled)
{
    if (mVoiceModule) mVoiceModule->setLipSyncEnabled(enabled);
}

bool LLVoiceClient::lipSyncEnabled()
{
    if (mVoiceModule)
    {
        return mVoiceModule->lipSyncEnabled();
    }
    else
    {
        return false;
    }
}

void LLVoiceClient::setMuteMic(bool muted)
{
    mMuteMic = muted;
    updateMicMuteLogic();
    mMicroChangedSignal();
}


// ----------------------------------------------
// PTT

void LLVoiceClient::setUserPTTState(bool ptt)
{
    if (ptt)
    {
        LLUIUsage::instance().logCommand("Agent.EnableMicrophone");
    }
    mUserPTTState = ptt;
    updateMicMuteLogic();
    mMicroChangedSignal();
}

bool LLVoiceClient::getUserPTTState()
{
    return mUserPTTState;
}

void LLVoiceClient::setUsePTT(bool usePTT)
{
    if(usePTT && !mUsePTT)
    {
        // When the user turns on PTT, reset the current state.
        mUserPTTState = false;
    }
    mUsePTT = usePTT;

    updateMicMuteLogic();
}

void LLVoiceClient::setPTTIsToggle(bool PTTIsToggle)
{
    if(!PTTIsToggle && mPTTIsToggle)
    {
        // When the user turns off toggle, reset the current state.
        mUserPTTState = false;
    }

    mPTTIsToggle = PTTIsToggle;

    updateMicMuteLogic();
}

bool LLVoiceClient::getPTTIsToggle()
{
    return mPTTIsToggle;
}

void LLVoiceClient::inputUserControlState(bool down)
{
    if(mPTTIsToggle)
    {
        if(down) // toggle open-mic state on 'down'
        {
            toggleUserPTTState();
        }
    }
    else // set open-mic state as an absolute
    {
        setUserPTTState(down);
    }
}

void LLVoiceClient::toggleUserPTTState(void)
{
    setUserPTTState(!getUserPTTState());
}


//-------------------------------------------
// nearby speaker accessors

bool LLVoiceClient::getVoiceEnabled(const LLUUID& id)
{
<<<<<<< HEAD
	if (mVoiceModule) 
	{
		return mVoiceModule->getVoiceEnabled(id);
	} 
	else
	{
		return false;
	}
=======
    if (mVoiceModule)
    {
        return mVoiceModule->getVoiceEnabled(id);
    }
    else
    {
        return FALSE;
    }
>>>>>>> e1623bb2
}

std::string LLVoiceClient::getDisplayName(const LLUUID& id)
{
    if (mVoiceModule)
    {
        return mVoiceModule->getDisplayName(id);
    }
    else
    {
      return std::string();
    }
}

bool LLVoiceClient::isVoiceWorking() const
{
    if (mVoiceModule)
    {
        return mVoiceModule->isVoiceWorking();
    }
    return false;
}

bool LLVoiceClient::isParticipantAvatar(const LLUUID& id)
{
<<<<<<< HEAD
	if (mVoiceModule) 
	{
		return mVoiceModule->isParticipantAvatar(id);
	}
	else
	{
		return false;
	}
=======
    if (mVoiceModule)
    {
        return mVoiceModule->isParticipantAvatar(id);
    }
    else
    {
        return FALSE;
    }
>>>>>>> e1623bb2
}

bool LLVoiceClient::isOnlineSIP(const LLUUID& id)
{
<<<<<<< HEAD
		return false;
=======
        return FALSE;
>>>>>>> e1623bb2
}

bool LLVoiceClient::getIsSpeaking(const LLUUID& id)
{
<<<<<<< HEAD
	if (mVoiceModule) 
	{
		return mVoiceModule->getIsSpeaking(id);
	}
	else
	{
		return false;
	}
=======
    if (mVoiceModule)
    {
        return mVoiceModule->getIsSpeaking(id);
    }
    else
    {
        return FALSE;
    }
>>>>>>> e1623bb2
}

bool LLVoiceClient::getIsModeratorMuted(const LLUUID& id)
{
<<<<<<< HEAD
	if (mVoiceModule) 
	{
		return mVoiceModule->getIsModeratorMuted(id);
	}
	else
	{
		return false;
	}
=======
    if (mVoiceModule)
    {
        return mVoiceModule->getIsModeratorMuted(id);
    }
    else
    {
        return FALSE;
    }
>>>>>>> e1623bb2
}

F32 LLVoiceClient::getCurrentPower(const LLUUID& id)
{
    if (mVoiceModule)
    {
        return mVoiceModule->getCurrentPower(id);
    }
    else
    {
        return 0.0;
    }
}

bool LLVoiceClient::getOnMuteList(const LLUUID& id)
{
<<<<<<< HEAD
	if (mVoiceModule) 
	{
		return mVoiceModule->getOnMuteList(id);
	}
	else
	{
		return false;
	}
=======
    if (mVoiceModule)
    {
        return mVoiceModule->getOnMuteList(id);
    }
    else
    {
        return FALSE;
    }
>>>>>>> e1623bb2
}

F32 LLVoiceClient::getUserVolume(const LLUUID& id)
{
    if (mVoiceModule)
    {
        return mVoiceModule->getUserVolume(id);
    }
    else
    {
        return 0.0;
    }
}

void LLVoiceClient::setUserVolume(const LLUUID& id, F32 volume)
{
    if (mVoiceModule) mVoiceModule->setUserVolume(id, volume);
}

//--------------------------------------------------
// status observers

void LLVoiceClient::addObserver(LLVoiceClientStatusObserver* observer)
{
    if (mVoiceModule) mVoiceModule->addObserver(observer);
}

void LLVoiceClient::removeObserver(LLVoiceClientStatusObserver* observer)
{
    if (mVoiceModule)
    {
        mVoiceModule->removeObserver(observer);
    }
}

void LLVoiceClient::addObserver(LLFriendObserver* observer)
{
    if (mVoiceModule) mVoiceModule->addObserver(observer);
}

void LLVoiceClient::removeObserver(LLFriendObserver* observer)
{
    if (mVoiceModule)
    {
        mVoiceModule->removeObserver(observer);
    }
}

void LLVoiceClient::addObserver(LLVoiceClientParticipantObserver* observer)
{
    if (mVoiceModule) mVoiceModule->addObserver(observer);
}

void LLVoiceClient::removeObserver(LLVoiceClientParticipantObserver* observer)
{
    if (mVoiceModule)
    {
        mVoiceModule->removeObserver(observer);
    }
}

std::string LLVoiceClient::sipURIFromID(const LLUUID &id)
{
    if (mVoiceModule)
    {
        return mVoiceModule->sipURIFromID(id);
    }
    else
    {
        return std::string();
    }
}

LLVoiceEffectInterface* LLVoiceClient::getVoiceEffectInterface() const
{
    return getVoiceEffectEnabled() ? dynamic_cast<LLVoiceEffectInterface*>(mVoiceModule) : NULL;
}

///////////////////
// version checking

class LLViewerRequiredVoiceVersion : public LLHTTPNode
{
<<<<<<< HEAD
	static bool sAlertedUser;
	virtual void post(
					  LLHTTPNode::ResponsePtr response,
					  const LLSD& context,
					  const LLSD& input) const
	{
		//You received this messsage (most likely on region cross or
		//teleport)
		if ( input.has("body") && input["body"].has("major_version") )
		{
			int major_voice_version =
			input["body"]["major_version"].asInteger();
			// 			int minor_voice_version =
			// 				input["body"]["minor_version"].asInteger();
			LLVoiceVersionInfo versionInfo = LLVoiceClient::getInstance()->getVersion();
			
			if (major_voice_version > 1)
			{
				if (!sAlertedUser)
				{
					//sAlertedUser = true;
					LLNotificationsUtil::add("VoiceVersionMismatch");
					gSavedSettings.setBOOL("EnableVoiceChat", false); // toggles listener
				}
			}
		}
	}
=======
    static BOOL sAlertedUser;
    virtual void post(
                      LLHTTPNode::ResponsePtr response,
                      const LLSD& context,
                      const LLSD& input) const
    {
        //You received this messsage (most likely on region cross or
        //teleport)
        if ( input.has("body") && input["body"].has("major_version") )
        {
            int major_voice_version =
            input["body"]["major_version"].asInteger();
            //          int minor_voice_version =
            //              input["body"]["minor_version"].asInteger();
            LLVoiceVersionInfo versionInfo = LLVoiceClient::getInstance()->getVersion();

            if (major_voice_version > 1)
            {
                if (!sAlertedUser)
                {
                    //sAlertedUser = TRUE;
                    LLNotificationsUtil::add("VoiceVersionMismatch");
                    gSavedSettings.setBOOL("EnableVoiceChat", FALSE); // toggles listener
                }
            }
        }
    }
>>>>>>> e1623bb2
};

class LLViewerParcelVoiceInfo : public LLHTTPNode
{
    virtual void post(
                      LLHTTPNode::ResponsePtr response,
                      const LLSD& context,
                      const LLSD& input) const
    {
        //the parcel you are in has changed something about its
        //voice information

        //this is a misnomer, as it can also be when you are not in
        //a parcel at all.  Should really be something like
        //LLViewerVoiceInfoChanged.....
        if ( input.has("body") )
        {
            LLSD body = input["body"];

            //body has "region_name" (str), "parcel_local_id"(int),
            //"voice_credentials" (map).

            //body["voice_credentials"] has "channel_uri" (str),
            //body["voice_credentials"] has "channel_credentials" (str)

            //if we really wanted to be extra careful,
            //we'd check the supplied
            //local parcel id to make sure it's for the same parcel
            //we believe we're in
            if ( body.has("voice_credentials") )
            {
                LLSD voice_credentials = body["voice_credentials"];
                std::string uri;
                std::string credentials;

                if ( voice_credentials.has("channel_uri") )
                {
                    uri = voice_credentials["channel_uri"].asString();
                }
                if ( voice_credentials.has("channel_credentials") )
                {
                    credentials =
                    voice_credentials["channel_credentials"].asString();
                }

                LLVoiceClient::getInstance()->setSpatialChannel(uri, credentials);
            }
        }
    }
};

const std::string LLSpeakerVolumeStorage::SETTINGS_FILE_NAME = "volume_settings.xml";

LLSpeakerVolumeStorage::LLSpeakerVolumeStorage()
{
    load();
}

LLSpeakerVolumeStorage::~LLSpeakerVolumeStorage()
{
}

//virtual
void LLSpeakerVolumeStorage::cleanupSingleton()
{
    save();
}

void LLSpeakerVolumeStorage::storeSpeakerVolume(const LLUUID& speaker_id, F32 volume)
{
    if ((volume >= LLVoiceClient::VOLUME_MIN) && (volume <= LLVoiceClient::VOLUME_MAX))
    {
        mSpeakersData[speaker_id] = volume;

        // Enable this when debugging voice slider issues.  It's way to spammy even for debug-level logging.
        // LL_DEBUGS("Voice") << "Stored volume = " << volume <<  " for " << id << LL_ENDL;
    }
    else
    {
        LL_WARNS("Voice") << "Attempted to store out of range volume " << volume << " for " << speaker_id << LL_ENDL;
        llassert(0);
    }
}

bool LLSpeakerVolumeStorage::getSpeakerVolume(const LLUUID& speaker_id, F32& volume)
{
    speaker_data_map_t::const_iterator it = mSpeakersData.find(speaker_id);

    if (it != mSpeakersData.end())
    {
        volume = it->second;

        // Enable this when debugging voice slider issues.  It's way to spammy even for debug-level logging.
        // LL_DEBUGS("Voice") << "Retrieved stored volume = " << volume <<  " for " << id << LL_ENDL;

        return true;
    }

    return false;
}

void LLSpeakerVolumeStorage::removeSpeakerVolume(const LLUUID& speaker_id)
{
    mSpeakersData.erase(speaker_id);

    // Enable this when debugging voice slider issues.  It's way to spammy even for debug-level logging.
    // LL_DEBUGS("Voice") << "Removing stored volume for  " << id << LL_ENDL;
}

/* static */ F32 LLSpeakerVolumeStorage::transformFromLegacyVolume(F32 volume_in)
{
    // Convert to linear-logarithmic [0.0..1.0] with 0.5 = 0dB
    // from legacy characteristic composed of two square-curves
    // that intersect at volume_in = 0.5, volume_out = 0.56

    F32 volume_out = 0.f;
    volume_in = llclamp(volume_in, 0.f, 1.0f);

    if (volume_in <= 0.5f)
    {
        volume_out = volume_in * volume_in * 4.f * 0.56f;
    }
    else
    {
        volume_out = (1.f - 0.56f) * (4.f * volume_in * volume_in - 1.f) / 3.f + 0.56f;
    }

    return volume_out;
}

/* static */ F32 LLSpeakerVolumeStorage::transformToLegacyVolume(F32 volume_in)
{
    // Convert from linear-logarithmic [0.0..1.0] with 0.5 = 0dB
    // to legacy characteristic composed of two square-curves
    // that intersect at volume_in = 0.56, volume_out = 0.5

    F32 volume_out = 0.f;
    volume_in = llclamp(volume_in, 0.f, 1.0f);

    if (volume_in <= 0.56f)
    {
        volume_out = sqrt(volume_in / (4.f * 0.56f));
    }
    else
    {
        volume_out = sqrt((3.f * (volume_in - 0.56f) / (1.f - 0.56f) + 1.f) / 4.f);
    }

    return volume_out;
}

void LLSpeakerVolumeStorage::load()
{
    // load per-resident voice volume information
    std::string filename = gDirUtilp->getExpandedFilename(LL_PATH_PER_SL_ACCOUNT, SETTINGS_FILE_NAME);

    LL_INFOS("Voice") << "Loading stored speaker volumes from: " << filename << LL_ENDL;

    LLSD settings_llsd;
    llifstream file;
    file.open(filename.c_str());
    if (file.is_open())
    {
        if (LLSDParser::PARSE_FAILURE == LLSDSerialize::fromXML(settings_llsd, file))
        {
            LL_WARNS("Voice") << "failed to parse " << filename << LL_ENDL;

        }

    }

    for (LLSD::map_const_iterator iter = settings_llsd.beginMap();
        iter != settings_llsd.endMap(); ++iter)
    {
        // Maintain compatibility with 1.23 non-linear saved volume levels
        F32 volume = transformFromLegacyVolume((F32)iter->second.asReal());

        storeSpeakerVolume(LLUUID(iter->first), volume);
    }
}

void LLSpeakerVolumeStorage::save()
{
    // If we quit from the login screen we will not have an SL account
    // name.  Don't try to save, otherwise we'll dump a file in
    // C:\Program Files\SecondLife\ or similar. JC
    std::string user_dir = gDirUtilp->getLindenUserDir();
    if (!user_dir.empty())
    {
        std::string filename = gDirUtilp->getExpandedFilename(LL_PATH_PER_SL_ACCOUNT, SETTINGS_FILE_NAME);
        LLSD settings_llsd;

        LL_INFOS("Voice") << "Saving stored speaker volumes to: " << filename << LL_ENDL;

        for(speaker_data_map_t::const_iterator iter = mSpeakersData.begin(); iter != mSpeakersData.end(); ++iter)
        {
            // Maintain compatibility with 1.23 non-linear saved volume levels
            F32 volume = transformToLegacyVolume(iter->second);

            settings_llsd[iter->first.asString()] = volume;
        }

        llofstream file;
        file.open(filename.c_str());
        LLSDSerialize::toPrettyXML(settings_llsd, file);
    }
}

bool LLViewerRequiredVoiceVersion::sAlertedUser = false;

LLHTTPRegistration<LLViewerParcelVoiceInfo>
gHTTPRegistrationMessageParcelVoiceInfo(
                                        "/message/ParcelVoiceInfo");

LLHTTPRegistration<LLViewerRequiredVoiceVersion>
gHTTPRegistrationMessageRequiredVoiceVersion(
                                             "/message/RequiredVoiceVersion");<|MERGE_RESOLUTION|>--- conflicted
+++ resolved
@@ -1,1220 +1,1098 @@
- /**
- * @file llvoiceclient.cpp
- * @brief Voice client delegation class implementation.
- *
- * $LicenseInfo:firstyear=2001&license=viewerlgpl$
- * Second Life Viewer Source Code
- * Copyright (C) 2010, Linden Research, Inc.
- *
- * This library is free software; you can redistribute it and/or
- * modify it under the terms of the GNU Lesser General Public
- * License as published by the Free Software Foundation;
- * version 2.1 of the License only.
- *
- * This library is distributed in the hope that it will be useful,
- * but WITHOUT ANY WARRANTY; without even the implied warranty of
- * MERCHANTABILITY or FITNESS FOR A PARTICULAR PURPOSE.  See the GNU
- * Lesser General Public License for more details.
- *
- * You should have received a copy of the GNU Lesser General Public
- * License along with this library; if not, write to the Free Software
- * Foundation, Inc., 51 Franklin Street, Fifth Floor, Boston, MA  02110-1301  USA
- *
- * Linden Research, Inc., 945 Battery Street, San Francisco, CA  94111  USA
- * $/LicenseInfo$
- */
-
-#include "llviewerprecompiledheaders.h"
-#include "llvoiceclient.h"
-#include "llviewercontrol.h"
-#include "llviewerwindow.h"
-#include "llvoicevivox.h"
-#include "llviewernetwork.h"
-#include "llcommandhandler.h"
-#include "llhttpnode.h"
-#include "llnotificationsutil.h"
-#include "llsdserialize.h"
-#include "llui.h"
-#include "llkeyboard.h"
-#include "llagent.h"
-#include "lluiusage.h"
-
-const F32 LLVoiceClient::OVERDRIVEN_POWER_LEVEL = 0.7f;
-
-const F32 LLVoiceClient::VOLUME_MIN = 0.f;
-const F32 LLVoiceClient::VOLUME_DEFAULT = 0.5f;
-const F32 LLVoiceClient::VOLUME_MAX = 1.0f;
-
-
-// Support for secondlife:///app/voice SLapps
-class LLVoiceHandler : public LLCommandHandler
-{
-public:
-    // requests will be throttled from a non-trusted browser
-    LLVoiceHandler() : LLCommandHandler("voice", UNTRUSTED_THROTTLE) {}
-
-    bool handle(const LLSD& params, const LLSD& query_map, const std::string& grid, LLMediaCtrl* web)
-    {
-        if (params[0].asString() == "effects")
-        {
-            LLVoiceEffectInterface* effect_interface = LLVoiceClient::instance().getVoiceEffectInterface();
-            // If the voice client doesn't support voice effects, we can't handle effects SLapps
-            if (!effect_interface)
-            {
-                return false;
-            }
-
-            // Support secondlife:///app/voice/effects/refresh to update the voice effect list with new effects
-            if (params[1].asString() == "refresh")
-            {
-                effect_interface->refreshVoiceEffectLists(false);
-                return true;
-            }
-        }
-        return false;
-    }
-};
-LLVoiceHandler gVoiceHandler;
-
-
-
-std::string LLVoiceClientStatusObserver::status2string(LLVoiceClientStatusObserver::EStatusType inStatus)
-{
-    std::string result = "UNTRANSLATED";
-
-    // Prevent copy-paste errors when updating this list...
-#define CASE(x)  case x:  result = #x;  break
-
-    switch(inStatus)
-    {
-            CASE(STATUS_LOGIN_RETRY);
-            CASE(STATUS_LOGGED_IN);
-            CASE(STATUS_JOINING);
-            CASE(STATUS_JOINED);
-            CASE(STATUS_LEFT_CHANNEL);
-            CASE(STATUS_VOICE_DISABLED);
-            CASE(STATUS_VOICE_ENABLED);
-            CASE(BEGIN_ERROR_STATUS);
-            CASE(ERROR_CHANNEL_FULL);
-            CASE(ERROR_CHANNEL_LOCKED);
-            CASE(ERROR_NOT_AVAILABLE);
-            CASE(ERROR_UNKNOWN);
-        default:
-            {
-                std::ostringstream stream;
-                stream << "UNKNOWN(" << (int)inStatus << ")";
-                result = stream.str();
-            }
-            break;
-    }
-
-#undef CASE
-
-    return result;
-}
-
-
-
-///////////////////////////////////////////////////////////////////////////////////////////////
-
-LLVoiceClient::LLVoiceClient(LLPumpIO *pump)
-    :
-    mVoiceModule(NULL),
-    m_servicePump(NULL),
-    mVoiceEffectEnabled(LLCachedControl<bool>(gSavedSettings, "VoiceMorphingEnabled", true)),
-    mVoiceEffectDefault(LLCachedControl<std::string>(gSavedPerAccountSettings, "VoiceEffectDefault", "00000000-0000-0000-0000-000000000000")),
-    mPTTDirty(true),
-    mPTT(true),
-    mUsePTT(true),
-    mPTTMouseButton(0),
-    mPTTKey(0),
-    mPTTIsToggle(false),
-    mUserPTTState(false),
-    mMuteMic(false),
-    mDisableMic(false)
-{
-    updateSettings();
-    init(pump);
-}
-
-//---------------------------------------------------
-// Basic setup/shutdown
-
-LLVoiceClient::~LLVoiceClient()
-{
-    llassert(!mVoiceModule);
-}
-
-void LLVoiceClient::init(LLPumpIO *pump)
-{
-    // Initialize all of the voice modules
-    m_servicePump = pump;
-}
-
-void LLVoiceClient::userAuthorized(const std::string& user_id, const LLUUID &agentID)
-{
-    // In the future, we should change this to allow voice module registration
-    // with a table lookup of sorts.
-    std::string voice_server = gSavedSettings.getString("VoiceServerType");
-    LL_DEBUGS("Voice") << "voice server type " << voice_server << LL_ENDL;
-    if(voice_server == "vivox")
-    {
-        mVoiceModule = (LLVoiceModuleInterface *)LLVivoxVoiceClient::getInstance();
-    }
-    else
-    {
-        mVoiceModule = NULL;
-        return;
-    }
-    mVoiceModule->init(m_servicePump);
-    mVoiceModule->userAuthorized(user_id, agentID);
-}
-
-void LLVoiceClient::setHidden(bool hidden)
-{
-    if (mVoiceModule)
-    {
-        mVoiceModule->setHidden(hidden);
-    }
-}
-
-void LLVoiceClient::terminate()
-{
-    if (mVoiceModule) mVoiceModule->terminate();
-    mVoiceModule = NULL;
-    m_servicePump = NULL;
-
-    // Shutdown speaker volume storage before LLSingletonBase::deleteAll() does it
-    if (LLSpeakerVolumeStorage::instanceExists())
-    {
-        LLSpeakerVolumeStorage::deleteSingleton();
-    }
-}
-
-const LLVoiceVersionInfo LLVoiceClient::getVersion()
-{
-    if (mVoiceModule)
-    {
-        return mVoiceModule->getVersion();
-    }
-    else
-    {
-        LLVoiceVersionInfo result;
-        result.serverVersion = std::string();
-        result.serverType = std::string();
-        result.mBuildVersion = std::string();
-        return result;
-    }
-}
-
-void LLVoiceClient::updateSettings()
-{
-    setUsePTT(gSavedSettings.getBOOL("PTTCurrentlyEnabled"));
-    setPTTIsToggle(gSavedSettings.getBOOL("PushToTalkToggle"));
-    mDisableMic = gSavedSettings.getBOOL("VoiceDisableMic");
-
-    updateMicMuteLogic();
-
-    if (mVoiceModule)
-    {
-        mVoiceModule->updateSettings();
-    }
-}
-
-//--------------------------------------------------
-// tuning
-
-void LLVoiceClient::tuningStart()
-{
-    if (mVoiceModule) mVoiceModule->tuningStart();
-}
-
-void LLVoiceClient::tuningStop()
-{
-    if (mVoiceModule) mVoiceModule->tuningStop();
-}
-
-bool LLVoiceClient::inTuningMode()
-{
-    if (mVoiceModule)
-    {
-        return mVoiceModule->inTuningMode();
-    }
-    else
-    {
-        return false;
-    }
-}
-
-void LLVoiceClient::tuningSetMicVolume(float volume)
-{
-    if (mVoiceModule) mVoiceModule->tuningSetMicVolume(volume);
-}
-
-void LLVoiceClient::tuningSetSpeakerVolume(float volume)
-{
-    if (mVoiceModule) mVoiceModule->tuningSetSpeakerVolume(volume);
-}
-
-float LLVoiceClient::tuningGetEnergy(void)
-{
-    if (mVoiceModule)
-    {
-        return mVoiceModule->tuningGetEnergy();
-    }
-    else
-    {
-        return 0.0;
-    }
-}
-
-
-//------------------------------------------------
-// devices
-
-bool LLVoiceClient::deviceSettingsAvailable()
-{
-    if (mVoiceModule)
-    {
-        return mVoiceModule->deviceSettingsAvailable();
-    }
-    else
-    {
-        return false;
-    }
-}
-
-bool LLVoiceClient::deviceSettingsUpdated()
-{
-    if (mVoiceModule)
-    {
-        return mVoiceModule->deviceSettingsUpdated();
-    }
-    else
-    {
-        return false;
-    }
-}
-
-void LLVoiceClient::refreshDeviceLists(bool clearCurrentList)
-{
-    if (mVoiceModule) mVoiceModule->refreshDeviceLists(clearCurrentList);
-}
-
-void LLVoiceClient::setCaptureDevice(const std::string& name)
-{
-    if (mVoiceModule) mVoiceModule->setCaptureDevice(name);
-
-}
-
-void LLVoiceClient::setRenderDevice(const std::string& name)
-{
-    if (mVoiceModule) mVoiceModule->setRenderDevice(name);
-}
-
-const LLVoiceDeviceList& LLVoiceClient::getCaptureDevices()
-{
-    static LLVoiceDeviceList nullCaptureDevices;
-    if (mVoiceModule)
-    {
-        return mVoiceModule->getCaptureDevices();
-    }
-    else
-    {
-        return nullCaptureDevices;
-    }
-}
-
-
-const LLVoiceDeviceList& LLVoiceClient::getRenderDevices()
-{
-    static LLVoiceDeviceList nullRenderDevices;
-    if (mVoiceModule)
-    {
-        return mVoiceModule->getRenderDevices();
-    }
-    else
-    {
-        return nullRenderDevices;
-    }
-}
-
-
-//--------------------------------------------------
-// participants
-
-void LLVoiceClient::getParticipantList(std::set<LLUUID> &participants)
-{
-    if (mVoiceModule)
-    {
-      mVoiceModule->getParticipantList(participants);
-    }
-    else
-    {
-      participants = std::set<LLUUID>();
-    }
-}
-
-bool LLVoiceClient::isParticipant(const LLUUID &speaker_id)
-{
-  if(mVoiceModule)
-    {
-      return mVoiceModule->isParticipant(speaker_id);
-    }
-  return false;
-}
-
-
-//--------------------------------------------------
-// text chat
-
-
-bool LLVoiceClient::isSessionTextIMPossible(const LLUUID& id)
-{
-<<<<<<< HEAD
-	if (mVoiceModule) 
-	{
-		return mVoiceModule->isSessionTextIMPossible(id);
-	}
-	else
-	{
-		return false;
-	}	
-=======
-    if (mVoiceModule)
-    {
-        return mVoiceModule->isSessionTextIMPossible(id);
-    }
-    else
-    {
-        return FALSE;
-    }
->>>>>>> e1623bb2
-}
-
-bool LLVoiceClient::isSessionCallBackPossible(const LLUUID& id)
-{
-<<<<<<< HEAD
-	if (mVoiceModule) 
-	{
-		return mVoiceModule->isSessionCallBackPossible(id);
-	}
-	else
-	{
-		return false;
-	}	
-=======
-    if (mVoiceModule)
-    {
-        return mVoiceModule->isSessionCallBackPossible(id);
-    }
-    else
-    {
-        return FALSE;
-    }
->>>>>>> e1623bb2
-}
-
-/* obsolete
-bool LLVoiceClient::sendTextMessage(const LLUUID& participant_id, const std::string& message)
-{
-<<<<<<< HEAD
-	if (mVoiceModule) 
-	{
-		return mVoiceModule->sendTextMessage(participant_id, message);
-	}
-	else
-	{
-		return false;
-	}	
-=======
-    if (mVoiceModule)
-    {
-        return mVoiceModule->sendTextMessage(participant_id, message);
-    }
-    else
-    {
-        return FALSE;
-    }
->>>>>>> e1623bb2
-}
-*/
-
-void LLVoiceClient::endUserIMSession(const LLUUID& participant_id)
-{
-    if (mVoiceModule)
-    {
-        // mVoiceModule->endUserIMSession(participant_id);  // A SLim leftover
-    }
-}
-
-//----------------------------------------------
-// channels
-
-bool LLVoiceClient::inProximalChannel()
-{
-    if (mVoiceModule)
-    {
-        return mVoiceModule->inProximalChannel();
-    }
-    else
-    {
-        return false;
-    }
-}
-
-void LLVoiceClient::setNonSpatialChannel(
-    const std::string &uri,
-    const std::string &credentials)
-{
-    if (mVoiceModule)
-    {
-        mVoiceModule->setNonSpatialChannel(uri, credentials);
-    }
-}
-
-void LLVoiceClient::setSpatialChannel(
-    const std::string &uri,
-    const std::string &credentials)
-{
-    if (mVoiceModule)
-    {
-        mVoiceModule->setSpatialChannel(uri, credentials);
-    }
-}
-
-void LLVoiceClient::leaveNonSpatialChannel()
-{
-    if (mVoiceModule)
-    {
-        mVoiceModule->leaveNonSpatialChannel();
-    }
-}
-
-void LLVoiceClient::leaveChannel(void)
-{
-    if (mVoiceModule)
-    {
-        mVoiceModule->leaveChannel();
-    }
-}
-
-std::string LLVoiceClient::getCurrentChannel()
-{
-    if (mVoiceModule)
-    {
-        return mVoiceModule->getCurrentChannel();
-    }
-    else
-    {
-        return std::string();
-    }
-}
-
-
-//---------------------------------------
-// invitations
-
-void LLVoiceClient::callUser(const LLUUID &uuid)
-{
-    if (mVoiceModule) mVoiceModule->callUser(uuid);
-}
-
-bool LLVoiceClient::isValidChannel(std::string &session_handle)
-{
-    if (mVoiceModule)
-    {
-        return mVoiceModule->isValidChannel(session_handle);
-    }
-    else
-    {
-        return false;
-    }
-}
-
-bool LLVoiceClient::answerInvite(std::string &channelHandle)
-{
-    if (mVoiceModule)
-    {
-        return mVoiceModule->answerInvite(channelHandle);
-    }
-    else
-    {
-        return false;
-    }
-}
-
-void LLVoiceClient::declineInvite(std::string &channelHandle)
-{
-    if (mVoiceModule) mVoiceModule->declineInvite(channelHandle);
-}
-
-
-//------------------------------------------
-// Volume/gain
-
-
-void LLVoiceClient::setVoiceVolume(F32 volume)
-{
-    if (mVoiceModule) mVoiceModule->setVoiceVolume(volume);
-}
-
-void LLVoiceClient::setMicGain(F32 volume)
-{
-    if (mVoiceModule) mVoiceModule->setMicGain(volume);
-}
-
-
-//------------------------------------------
-// enable/disable voice features
-
-bool LLVoiceClient::voiceEnabled()
-{
-    if (mVoiceModule)
-    {
-        return mVoiceModule->voiceEnabled();
-    }
-    else
-    {
-        return false;
-    }
-}
-
-void LLVoiceClient::setVoiceEnabled(bool enabled)
-{
-    if (mVoiceModule)
-    {
-        mVoiceModule->setVoiceEnabled(enabled);
-    }
-}
-
-void LLVoiceClient::updateMicMuteLogic()
-{
-    // If not configured to use PTT, the mic should be open (otherwise the user will be unable to speak).
-    bool new_mic_mute = false;
-
-    if(mUsePTT)
-    {
-        // If configured to use PTT, track the user state.
-        new_mic_mute = !mUserPTTState;
-    }
-
-    if(mMuteMic || mDisableMic)
-    {
-        // Either of these always overrides any other PTT setting.
-        new_mic_mute = true;
-    }
-
-    if (mVoiceModule) mVoiceModule->setMuteMic(new_mic_mute);
-}
-
-void LLVoiceClient::setLipSyncEnabled(bool enabled)
-{
-    if (mVoiceModule) mVoiceModule->setLipSyncEnabled(enabled);
-}
-
-bool LLVoiceClient::lipSyncEnabled()
-{
-    if (mVoiceModule)
-    {
-        return mVoiceModule->lipSyncEnabled();
-    }
-    else
-    {
-        return false;
-    }
-}
-
-void LLVoiceClient::setMuteMic(bool muted)
-{
-    mMuteMic = muted;
-    updateMicMuteLogic();
-    mMicroChangedSignal();
-}
-
-
-// ----------------------------------------------
-// PTT
-
-void LLVoiceClient::setUserPTTState(bool ptt)
-{
-    if (ptt)
-    {
-        LLUIUsage::instance().logCommand("Agent.EnableMicrophone");
-    }
-    mUserPTTState = ptt;
-    updateMicMuteLogic();
-    mMicroChangedSignal();
-}
-
-bool LLVoiceClient::getUserPTTState()
-{
-    return mUserPTTState;
-}
-
-void LLVoiceClient::setUsePTT(bool usePTT)
-{
-    if(usePTT && !mUsePTT)
-    {
-        // When the user turns on PTT, reset the current state.
-        mUserPTTState = false;
-    }
-    mUsePTT = usePTT;
-
-    updateMicMuteLogic();
-}
-
-void LLVoiceClient::setPTTIsToggle(bool PTTIsToggle)
-{
-    if(!PTTIsToggle && mPTTIsToggle)
-    {
-        // When the user turns off toggle, reset the current state.
-        mUserPTTState = false;
-    }
-
-    mPTTIsToggle = PTTIsToggle;
-
-    updateMicMuteLogic();
-}
-
-bool LLVoiceClient::getPTTIsToggle()
-{
-    return mPTTIsToggle;
-}
-
-void LLVoiceClient::inputUserControlState(bool down)
-{
-    if(mPTTIsToggle)
-    {
-        if(down) // toggle open-mic state on 'down'
-        {
-            toggleUserPTTState();
-        }
-    }
-    else // set open-mic state as an absolute
-    {
-        setUserPTTState(down);
-    }
-}
-
-void LLVoiceClient::toggleUserPTTState(void)
-{
-    setUserPTTState(!getUserPTTState());
-}
-
-
-//-------------------------------------------
-// nearby speaker accessors
-
-bool LLVoiceClient::getVoiceEnabled(const LLUUID& id)
-{
-<<<<<<< HEAD
-	if (mVoiceModule) 
-	{
-		return mVoiceModule->getVoiceEnabled(id);
-	} 
-	else
-	{
-		return false;
-	}
-=======
-    if (mVoiceModule)
-    {
-        return mVoiceModule->getVoiceEnabled(id);
-    }
-    else
-    {
-        return FALSE;
-    }
->>>>>>> e1623bb2
-}
-
-std::string LLVoiceClient::getDisplayName(const LLUUID& id)
-{
-    if (mVoiceModule)
-    {
-        return mVoiceModule->getDisplayName(id);
-    }
-    else
-    {
-      return std::string();
-    }
-}
-
-bool LLVoiceClient::isVoiceWorking() const
-{
-    if (mVoiceModule)
-    {
-        return mVoiceModule->isVoiceWorking();
-    }
-    return false;
-}
-
-bool LLVoiceClient::isParticipantAvatar(const LLUUID& id)
-{
-<<<<<<< HEAD
-	if (mVoiceModule) 
-	{
-		return mVoiceModule->isParticipantAvatar(id);
-	}
-	else
-	{
-		return false;
-	}
-=======
-    if (mVoiceModule)
-    {
-        return mVoiceModule->isParticipantAvatar(id);
-    }
-    else
-    {
-        return FALSE;
-    }
->>>>>>> e1623bb2
-}
-
-bool LLVoiceClient::isOnlineSIP(const LLUUID& id)
-{
-<<<<<<< HEAD
-		return false;
-=======
-        return FALSE;
->>>>>>> e1623bb2
-}
-
-bool LLVoiceClient::getIsSpeaking(const LLUUID& id)
-{
-<<<<<<< HEAD
-	if (mVoiceModule) 
-	{
-		return mVoiceModule->getIsSpeaking(id);
-	}
-	else
-	{
-		return false;
-	}
-=======
-    if (mVoiceModule)
-    {
-        return mVoiceModule->getIsSpeaking(id);
-    }
-    else
-    {
-        return FALSE;
-    }
->>>>>>> e1623bb2
-}
-
-bool LLVoiceClient::getIsModeratorMuted(const LLUUID& id)
-{
-<<<<<<< HEAD
-	if (mVoiceModule) 
-	{
-		return mVoiceModule->getIsModeratorMuted(id);
-	}
-	else
-	{
-		return false;
-	}
-=======
-    if (mVoiceModule)
-    {
-        return mVoiceModule->getIsModeratorMuted(id);
-    }
-    else
-    {
-        return FALSE;
-    }
->>>>>>> e1623bb2
-}
-
-F32 LLVoiceClient::getCurrentPower(const LLUUID& id)
-{
-    if (mVoiceModule)
-    {
-        return mVoiceModule->getCurrentPower(id);
-    }
-    else
-    {
-        return 0.0;
-    }
-}
-
-bool LLVoiceClient::getOnMuteList(const LLUUID& id)
-{
-<<<<<<< HEAD
-	if (mVoiceModule) 
-	{
-		return mVoiceModule->getOnMuteList(id);
-	}
-	else
-	{
-		return false;
-	}
-=======
-    if (mVoiceModule)
-    {
-        return mVoiceModule->getOnMuteList(id);
-    }
-    else
-    {
-        return FALSE;
-    }
->>>>>>> e1623bb2
-}
-
-F32 LLVoiceClient::getUserVolume(const LLUUID& id)
-{
-    if (mVoiceModule)
-    {
-        return mVoiceModule->getUserVolume(id);
-    }
-    else
-    {
-        return 0.0;
-    }
-}
-
-void LLVoiceClient::setUserVolume(const LLUUID& id, F32 volume)
-{
-    if (mVoiceModule) mVoiceModule->setUserVolume(id, volume);
-}
-
-//--------------------------------------------------
-// status observers
-
-void LLVoiceClient::addObserver(LLVoiceClientStatusObserver* observer)
-{
-    if (mVoiceModule) mVoiceModule->addObserver(observer);
-}
-
-void LLVoiceClient::removeObserver(LLVoiceClientStatusObserver* observer)
-{
-    if (mVoiceModule)
-    {
-        mVoiceModule->removeObserver(observer);
-    }
-}
-
-void LLVoiceClient::addObserver(LLFriendObserver* observer)
-{
-    if (mVoiceModule) mVoiceModule->addObserver(observer);
-}
-
-void LLVoiceClient::removeObserver(LLFriendObserver* observer)
-{
-    if (mVoiceModule)
-    {
-        mVoiceModule->removeObserver(observer);
-    }
-}
-
-void LLVoiceClient::addObserver(LLVoiceClientParticipantObserver* observer)
-{
-    if (mVoiceModule) mVoiceModule->addObserver(observer);
-}
-
-void LLVoiceClient::removeObserver(LLVoiceClientParticipantObserver* observer)
-{
-    if (mVoiceModule)
-    {
-        mVoiceModule->removeObserver(observer);
-    }
-}
-
-std::string LLVoiceClient::sipURIFromID(const LLUUID &id)
-{
-    if (mVoiceModule)
-    {
-        return mVoiceModule->sipURIFromID(id);
-    }
-    else
-    {
-        return std::string();
-    }
-}
-
-LLVoiceEffectInterface* LLVoiceClient::getVoiceEffectInterface() const
-{
-    return getVoiceEffectEnabled() ? dynamic_cast<LLVoiceEffectInterface*>(mVoiceModule) : NULL;
-}
-
-///////////////////
-// version checking
-
-class LLViewerRequiredVoiceVersion : public LLHTTPNode
-{
-<<<<<<< HEAD
-	static bool sAlertedUser;
-	virtual void post(
-					  LLHTTPNode::ResponsePtr response,
-					  const LLSD& context,
-					  const LLSD& input) const
-	{
-		//You received this messsage (most likely on region cross or
-		//teleport)
-		if ( input.has("body") && input["body"].has("major_version") )
-		{
-			int major_voice_version =
-			input["body"]["major_version"].asInteger();
-			// 			int minor_voice_version =
-			// 				input["body"]["minor_version"].asInteger();
-			LLVoiceVersionInfo versionInfo = LLVoiceClient::getInstance()->getVersion();
-			
-			if (major_voice_version > 1)
-			{
-				if (!sAlertedUser)
-				{
-					//sAlertedUser = true;
-					LLNotificationsUtil::add("VoiceVersionMismatch");
-					gSavedSettings.setBOOL("EnableVoiceChat", false); // toggles listener
-				}
-			}
-		}
-	}
-=======
-    static BOOL sAlertedUser;
-    virtual void post(
-                      LLHTTPNode::ResponsePtr response,
-                      const LLSD& context,
-                      const LLSD& input) const
-    {
-        //You received this messsage (most likely on region cross or
-        //teleport)
-        if ( input.has("body") && input["body"].has("major_version") )
-        {
-            int major_voice_version =
-            input["body"]["major_version"].asInteger();
-            //          int minor_voice_version =
-            //              input["body"]["minor_version"].asInteger();
-            LLVoiceVersionInfo versionInfo = LLVoiceClient::getInstance()->getVersion();
-
-            if (major_voice_version > 1)
-            {
-                if (!sAlertedUser)
-                {
-                    //sAlertedUser = TRUE;
-                    LLNotificationsUtil::add("VoiceVersionMismatch");
-                    gSavedSettings.setBOOL("EnableVoiceChat", FALSE); // toggles listener
-                }
-            }
-        }
-    }
->>>>>>> e1623bb2
-};
-
-class LLViewerParcelVoiceInfo : public LLHTTPNode
-{
-    virtual void post(
-                      LLHTTPNode::ResponsePtr response,
-                      const LLSD& context,
-                      const LLSD& input) const
-    {
-        //the parcel you are in has changed something about its
-        //voice information
-
-        //this is a misnomer, as it can also be when you are not in
-        //a parcel at all.  Should really be something like
-        //LLViewerVoiceInfoChanged.....
-        if ( input.has("body") )
-        {
-            LLSD body = input["body"];
-
-            //body has "region_name" (str), "parcel_local_id"(int),
-            //"voice_credentials" (map).
-
-            //body["voice_credentials"] has "channel_uri" (str),
-            //body["voice_credentials"] has "channel_credentials" (str)
-
-            //if we really wanted to be extra careful,
-            //we'd check the supplied
-            //local parcel id to make sure it's for the same parcel
-            //we believe we're in
-            if ( body.has("voice_credentials") )
-            {
-                LLSD voice_credentials = body["voice_credentials"];
-                std::string uri;
-                std::string credentials;
-
-                if ( voice_credentials.has("channel_uri") )
-                {
-                    uri = voice_credentials["channel_uri"].asString();
-                }
-                if ( voice_credentials.has("channel_credentials") )
-                {
-                    credentials =
-                    voice_credentials["channel_credentials"].asString();
-                }
-
-                LLVoiceClient::getInstance()->setSpatialChannel(uri, credentials);
-            }
-        }
-    }
-};
-
-const std::string LLSpeakerVolumeStorage::SETTINGS_FILE_NAME = "volume_settings.xml";
-
-LLSpeakerVolumeStorage::LLSpeakerVolumeStorage()
-{
-    load();
-}
-
-LLSpeakerVolumeStorage::~LLSpeakerVolumeStorage()
-{
-}
-
-//virtual
-void LLSpeakerVolumeStorage::cleanupSingleton()
-{
-    save();
-}
-
-void LLSpeakerVolumeStorage::storeSpeakerVolume(const LLUUID& speaker_id, F32 volume)
-{
-    if ((volume >= LLVoiceClient::VOLUME_MIN) && (volume <= LLVoiceClient::VOLUME_MAX))
-    {
-        mSpeakersData[speaker_id] = volume;
-
-        // Enable this when debugging voice slider issues.  It's way to spammy even for debug-level logging.
-        // LL_DEBUGS("Voice") << "Stored volume = " << volume <<  " for " << id << LL_ENDL;
-    }
-    else
-    {
-        LL_WARNS("Voice") << "Attempted to store out of range volume " << volume << " for " << speaker_id << LL_ENDL;
-        llassert(0);
-    }
-}
-
-bool LLSpeakerVolumeStorage::getSpeakerVolume(const LLUUID& speaker_id, F32& volume)
-{
-    speaker_data_map_t::const_iterator it = mSpeakersData.find(speaker_id);
-
-    if (it != mSpeakersData.end())
-    {
-        volume = it->second;
-
-        // Enable this when debugging voice slider issues.  It's way to spammy even for debug-level logging.
-        // LL_DEBUGS("Voice") << "Retrieved stored volume = " << volume <<  " for " << id << LL_ENDL;
-
-        return true;
-    }
-
-    return false;
-}
-
-void LLSpeakerVolumeStorage::removeSpeakerVolume(const LLUUID& speaker_id)
-{
-    mSpeakersData.erase(speaker_id);
-
-    // Enable this when debugging voice slider issues.  It's way to spammy even for debug-level logging.
-    // LL_DEBUGS("Voice") << "Removing stored volume for  " << id << LL_ENDL;
-}
-
-/* static */ F32 LLSpeakerVolumeStorage::transformFromLegacyVolume(F32 volume_in)
-{
-    // Convert to linear-logarithmic [0.0..1.0] with 0.5 = 0dB
-    // from legacy characteristic composed of two square-curves
-    // that intersect at volume_in = 0.5, volume_out = 0.56
-
-    F32 volume_out = 0.f;
-    volume_in = llclamp(volume_in, 0.f, 1.0f);
-
-    if (volume_in <= 0.5f)
-    {
-        volume_out = volume_in * volume_in * 4.f * 0.56f;
-    }
-    else
-    {
-        volume_out = (1.f - 0.56f) * (4.f * volume_in * volume_in - 1.f) / 3.f + 0.56f;
-    }
-
-    return volume_out;
-}
-
-/* static */ F32 LLSpeakerVolumeStorage::transformToLegacyVolume(F32 volume_in)
-{
-    // Convert from linear-logarithmic [0.0..1.0] with 0.5 = 0dB
-    // to legacy characteristic composed of two square-curves
-    // that intersect at volume_in = 0.56, volume_out = 0.5
-
-    F32 volume_out = 0.f;
-    volume_in = llclamp(volume_in, 0.f, 1.0f);
-
-    if (volume_in <= 0.56f)
-    {
-        volume_out = sqrt(volume_in / (4.f * 0.56f));
-    }
-    else
-    {
-        volume_out = sqrt((3.f * (volume_in - 0.56f) / (1.f - 0.56f) + 1.f) / 4.f);
-    }
-
-    return volume_out;
-}
-
-void LLSpeakerVolumeStorage::load()
-{
-    // load per-resident voice volume information
-    std::string filename = gDirUtilp->getExpandedFilename(LL_PATH_PER_SL_ACCOUNT, SETTINGS_FILE_NAME);
-
-    LL_INFOS("Voice") << "Loading stored speaker volumes from: " << filename << LL_ENDL;
-
-    LLSD settings_llsd;
-    llifstream file;
-    file.open(filename.c_str());
-    if (file.is_open())
-    {
-        if (LLSDParser::PARSE_FAILURE == LLSDSerialize::fromXML(settings_llsd, file))
-        {
-            LL_WARNS("Voice") << "failed to parse " << filename << LL_ENDL;
-
-        }
-
-    }
-
-    for (LLSD::map_const_iterator iter = settings_llsd.beginMap();
-        iter != settings_llsd.endMap(); ++iter)
-    {
-        // Maintain compatibility with 1.23 non-linear saved volume levels
-        F32 volume = transformFromLegacyVolume((F32)iter->second.asReal());
-
-        storeSpeakerVolume(LLUUID(iter->first), volume);
-    }
-}
-
-void LLSpeakerVolumeStorage::save()
-{
-    // If we quit from the login screen we will not have an SL account
-    // name.  Don't try to save, otherwise we'll dump a file in
-    // C:\Program Files\SecondLife\ or similar. JC
-    std::string user_dir = gDirUtilp->getLindenUserDir();
-    if (!user_dir.empty())
-    {
-        std::string filename = gDirUtilp->getExpandedFilename(LL_PATH_PER_SL_ACCOUNT, SETTINGS_FILE_NAME);
-        LLSD settings_llsd;
-
-        LL_INFOS("Voice") << "Saving stored speaker volumes to: " << filename << LL_ENDL;
-
-        for(speaker_data_map_t::const_iterator iter = mSpeakersData.begin(); iter != mSpeakersData.end(); ++iter)
-        {
-            // Maintain compatibility with 1.23 non-linear saved volume levels
-            F32 volume = transformToLegacyVolume(iter->second);
-
-            settings_llsd[iter->first.asString()] = volume;
-        }
-
-        llofstream file;
-        file.open(filename.c_str());
-        LLSDSerialize::toPrettyXML(settings_llsd, file);
-    }
-}
-
-bool LLViewerRequiredVoiceVersion::sAlertedUser = false;
-
-LLHTTPRegistration<LLViewerParcelVoiceInfo>
-gHTTPRegistrationMessageParcelVoiceInfo(
-                                        "/message/ParcelVoiceInfo");
-
-LLHTTPRegistration<LLViewerRequiredVoiceVersion>
-gHTTPRegistrationMessageRequiredVoiceVersion(
-                                             "/message/RequiredVoiceVersion");+ /**
+ * @file llvoiceclient.cpp
+ * @brief Voice client delegation class implementation.
+ *
+ * $LicenseInfo:firstyear=2001&license=viewerlgpl$
+ * Second Life Viewer Source Code
+ * Copyright (C) 2010, Linden Research, Inc.
+ *
+ * This library is free software; you can redistribute it and/or
+ * modify it under the terms of the GNU Lesser General Public
+ * License as published by the Free Software Foundation;
+ * version 2.1 of the License only.
+ *
+ * This library is distributed in the hope that it will be useful,
+ * but WITHOUT ANY WARRANTY; without even the implied warranty of
+ * MERCHANTABILITY or FITNESS FOR A PARTICULAR PURPOSE.  See the GNU
+ * Lesser General Public License for more details.
+ *
+ * You should have received a copy of the GNU Lesser General Public
+ * License along with this library; if not, write to the Free Software
+ * Foundation, Inc., 51 Franklin Street, Fifth Floor, Boston, MA  02110-1301  USA
+ *
+ * Linden Research, Inc., 945 Battery Street, San Francisco, CA  94111  USA
+ * $/LicenseInfo$
+ */
+
+#include "llviewerprecompiledheaders.h"
+#include "llvoiceclient.h"
+#include "llviewercontrol.h"
+#include "llviewerwindow.h"
+#include "llvoicevivox.h"
+#include "llviewernetwork.h"
+#include "llcommandhandler.h"
+#include "llhttpnode.h"
+#include "llnotificationsutil.h"
+#include "llsdserialize.h"
+#include "llui.h"
+#include "llkeyboard.h"
+#include "llagent.h"
+#include "lluiusage.h"
+
+const F32 LLVoiceClient::OVERDRIVEN_POWER_LEVEL = 0.7f;
+
+const F32 LLVoiceClient::VOLUME_MIN = 0.f;
+const F32 LLVoiceClient::VOLUME_DEFAULT = 0.5f;
+const F32 LLVoiceClient::VOLUME_MAX = 1.0f;
+
+
+// Support for secondlife:///app/voice SLapps
+class LLVoiceHandler : public LLCommandHandler
+{
+public:
+    // requests will be throttled from a non-trusted browser
+    LLVoiceHandler() : LLCommandHandler("voice", UNTRUSTED_THROTTLE) {}
+
+    bool handle(const LLSD& params, const LLSD& query_map, const std::string& grid, LLMediaCtrl* web)
+    {
+        if (params[0].asString() == "effects")
+        {
+            LLVoiceEffectInterface* effect_interface = LLVoiceClient::instance().getVoiceEffectInterface();
+            // If the voice client doesn't support voice effects, we can't handle effects SLapps
+            if (!effect_interface)
+            {
+                return false;
+            }
+
+            // Support secondlife:///app/voice/effects/refresh to update the voice effect list with new effects
+            if (params[1].asString() == "refresh")
+            {
+                effect_interface->refreshVoiceEffectLists(false);
+                return true;
+            }
+        }
+        return false;
+    }
+};
+LLVoiceHandler gVoiceHandler;
+
+
+
+std::string LLVoiceClientStatusObserver::status2string(LLVoiceClientStatusObserver::EStatusType inStatus)
+{
+    std::string result = "UNTRANSLATED";
+
+    // Prevent copy-paste errors when updating this list...
+#define CASE(x)  case x:  result = #x;  break
+
+    switch(inStatus)
+    {
+            CASE(STATUS_LOGIN_RETRY);
+            CASE(STATUS_LOGGED_IN);
+            CASE(STATUS_JOINING);
+            CASE(STATUS_JOINED);
+            CASE(STATUS_LEFT_CHANNEL);
+            CASE(STATUS_VOICE_DISABLED);
+            CASE(STATUS_VOICE_ENABLED);
+            CASE(BEGIN_ERROR_STATUS);
+            CASE(ERROR_CHANNEL_FULL);
+            CASE(ERROR_CHANNEL_LOCKED);
+            CASE(ERROR_NOT_AVAILABLE);
+            CASE(ERROR_UNKNOWN);
+        default:
+            {
+                std::ostringstream stream;
+                stream << "UNKNOWN(" << (int)inStatus << ")";
+                result = stream.str();
+            }
+            break;
+    }
+
+#undef CASE
+
+    return result;
+}
+
+
+
+///////////////////////////////////////////////////////////////////////////////////////////////
+
+LLVoiceClient::LLVoiceClient(LLPumpIO *pump)
+    :
+    mVoiceModule(NULL),
+    m_servicePump(NULL),
+    mVoiceEffectEnabled(LLCachedControl<bool>(gSavedSettings, "VoiceMorphingEnabled", true)),
+    mVoiceEffectDefault(LLCachedControl<std::string>(gSavedPerAccountSettings, "VoiceEffectDefault", "00000000-0000-0000-0000-000000000000")),
+    mPTTDirty(true),
+    mPTT(true),
+    mUsePTT(true),
+    mPTTMouseButton(0),
+    mPTTKey(0),
+    mPTTIsToggle(false),
+    mUserPTTState(false),
+    mMuteMic(false),
+    mDisableMic(false)
+{
+    updateSettings();
+    init(pump);
+}
+
+//---------------------------------------------------
+// Basic setup/shutdown
+
+LLVoiceClient::~LLVoiceClient()
+{
+    llassert(!mVoiceModule);
+}
+
+void LLVoiceClient::init(LLPumpIO *pump)
+{
+    // Initialize all of the voice modules
+    m_servicePump = pump;
+}
+
+void LLVoiceClient::userAuthorized(const std::string& user_id, const LLUUID &agentID)
+{
+    // In the future, we should change this to allow voice module registration
+    // with a table lookup of sorts.
+    std::string voice_server = gSavedSettings.getString("VoiceServerType");
+    LL_DEBUGS("Voice") << "voice server type " << voice_server << LL_ENDL;
+    if(voice_server == "vivox")
+    {
+        mVoiceModule = (LLVoiceModuleInterface *)LLVivoxVoiceClient::getInstance();
+    }
+    else
+    {
+        mVoiceModule = NULL;
+        return;
+    }
+    mVoiceModule->init(m_servicePump);
+    mVoiceModule->userAuthorized(user_id, agentID);
+}
+
+void LLVoiceClient::setHidden(bool hidden)
+{
+    if (mVoiceModule)
+    {
+        mVoiceModule->setHidden(hidden);
+    }
+}
+
+void LLVoiceClient::terminate()
+{
+    if (mVoiceModule) mVoiceModule->terminate();
+    mVoiceModule = NULL;
+    m_servicePump = NULL;
+
+    // Shutdown speaker volume storage before LLSingletonBase::deleteAll() does it
+    if (LLSpeakerVolumeStorage::instanceExists())
+    {
+        LLSpeakerVolumeStorage::deleteSingleton();
+    }
+}
+
+const LLVoiceVersionInfo LLVoiceClient::getVersion()
+{
+    if (mVoiceModule)
+    {
+        return mVoiceModule->getVersion();
+    }
+    else
+    {
+        LLVoiceVersionInfo result;
+        result.serverVersion = std::string();
+        result.serverType = std::string();
+        result.mBuildVersion = std::string();
+        return result;
+    }
+}
+
+void LLVoiceClient::updateSettings()
+{
+    setUsePTT(gSavedSettings.getBOOL("PTTCurrentlyEnabled"));
+    setPTTIsToggle(gSavedSettings.getBOOL("PushToTalkToggle"));
+    mDisableMic = gSavedSettings.getBOOL("VoiceDisableMic");
+
+    updateMicMuteLogic();
+
+    if (mVoiceModule)
+    {
+        mVoiceModule->updateSettings();
+    }
+}
+
+//--------------------------------------------------
+// tuning
+
+void LLVoiceClient::tuningStart()
+{
+    if (mVoiceModule) mVoiceModule->tuningStart();
+}
+
+void LLVoiceClient::tuningStop()
+{
+    if (mVoiceModule) mVoiceModule->tuningStop();
+}
+
+bool LLVoiceClient::inTuningMode()
+{
+    if (mVoiceModule)
+    {
+        return mVoiceModule->inTuningMode();
+    }
+    else
+    {
+        return false;
+    }
+}
+
+void LLVoiceClient::tuningSetMicVolume(float volume)
+{
+    if (mVoiceModule) mVoiceModule->tuningSetMicVolume(volume);
+}
+
+void LLVoiceClient::tuningSetSpeakerVolume(float volume)
+{
+    if (mVoiceModule) mVoiceModule->tuningSetSpeakerVolume(volume);
+}
+
+float LLVoiceClient::tuningGetEnergy(void)
+{
+    if (mVoiceModule)
+    {
+        return mVoiceModule->tuningGetEnergy();
+    }
+    else
+    {
+        return 0.0;
+    }
+}
+
+
+//------------------------------------------------
+// devices
+
+bool LLVoiceClient::deviceSettingsAvailable()
+{
+    if (mVoiceModule)
+    {
+        return mVoiceModule->deviceSettingsAvailable();
+    }
+    else
+    {
+        return false;
+    }
+}
+
+bool LLVoiceClient::deviceSettingsUpdated()
+{
+    if (mVoiceModule)
+    {
+        return mVoiceModule->deviceSettingsUpdated();
+    }
+    else
+    {
+        return false;
+    }
+}
+
+void LLVoiceClient::refreshDeviceLists(bool clearCurrentList)
+{
+    if (mVoiceModule) mVoiceModule->refreshDeviceLists(clearCurrentList);
+}
+
+void LLVoiceClient::setCaptureDevice(const std::string& name)
+{
+    if (mVoiceModule) mVoiceModule->setCaptureDevice(name);
+
+}
+
+void LLVoiceClient::setRenderDevice(const std::string& name)
+{
+    if (mVoiceModule) mVoiceModule->setRenderDevice(name);
+}
+
+const LLVoiceDeviceList& LLVoiceClient::getCaptureDevices()
+{
+    static LLVoiceDeviceList nullCaptureDevices;
+    if (mVoiceModule)
+    {
+        return mVoiceModule->getCaptureDevices();
+    }
+    else
+    {
+        return nullCaptureDevices;
+    }
+}
+
+
+const LLVoiceDeviceList& LLVoiceClient::getRenderDevices()
+{
+    static LLVoiceDeviceList nullRenderDevices;
+    if (mVoiceModule)
+    {
+        return mVoiceModule->getRenderDevices();
+    }
+    else
+    {
+        return nullRenderDevices;
+    }
+}
+
+
+//--------------------------------------------------
+// participants
+
+void LLVoiceClient::getParticipantList(std::set<LLUUID> &participants)
+{
+    if (mVoiceModule)
+    {
+      mVoiceModule->getParticipantList(participants);
+    }
+    else
+    {
+      participants = std::set<LLUUID>();
+    }
+}
+
+bool LLVoiceClient::isParticipant(const LLUUID &speaker_id)
+{
+  if(mVoiceModule)
+    {
+      return mVoiceModule->isParticipant(speaker_id);
+    }
+  return false;
+}
+
+
+//--------------------------------------------------
+// text chat
+
+
+bool LLVoiceClient::isSessionTextIMPossible(const LLUUID& id)
+{
+    if (mVoiceModule)
+    {
+        return mVoiceModule->isSessionTextIMPossible(id);
+    }
+    else
+    {
+        return false;
+    }
+}
+
+bool LLVoiceClient::isSessionCallBackPossible(const LLUUID& id)
+{
+    if (mVoiceModule)
+    {
+        return mVoiceModule->isSessionCallBackPossible(id);
+    }
+    else
+    {
+        return false;
+    }
+}
+
+/* obsolete
+bool LLVoiceClient::sendTextMessage(const LLUUID& participant_id, const std::string& message)
+{
+    if (mVoiceModule)
+    {
+        return mVoiceModule->sendTextMessage(participant_id, message);
+    }
+    else
+    {
+        return false;
+    }
+}
+*/
+
+void LLVoiceClient::endUserIMSession(const LLUUID& participant_id)
+{
+    if (mVoiceModule)
+    {
+        // mVoiceModule->endUserIMSession(participant_id);  // A SLim leftover
+    }
+}
+
+//----------------------------------------------
+// channels
+
+bool LLVoiceClient::inProximalChannel()
+{
+    if (mVoiceModule)
+    {
+        return mVoiceModule->inProximalChannel();
+    }
+    else
+    {
+        return false;
+    }
+}
+
+void LLVoiceClient::setNonSpatialChannel(
+    const std::string &uri,
+    const std::string &credentials)
+{
+    if (mVoiceModule)
+    {
+        mVoiceModule->setNonSpatialChannel(uri, credentials);
+    }
+}
+
+void LLVoiceClient::setSpatialChannel(
+    const std::string &uri,
+    const std::string &credentials)
+{
+    if (mVoiceModule)
+    {
+        mVoiceModule->setSpatialChannel(uri, credentials);
+    }
+}
+
+void LLVoiceClient::leaveNonSpatialChannel()
+{
+    if (mVoiceModule)
+    {
+        mVoiceModule->leaveNonSpatialChannel();
+    }
+}
+
+void LLVoiceClient::leaveChannel(void)
+{
+    if (mVoiceModule)
+    {
+        mVoiceModule->leaveChannel();
+    }
+}
+
+std::string LLVoiceClient::getCurrentChannel()
+{
+    if (mVoiceModule)
+    {
+        return mVoiceModule->getCurrentChannel();
+    }
+    else
+    {
+        return std::string();
+    }
+}
+
+
+//---------------------------------------
+// invitations
+
+void LLVoiceClient::callUser(const LLUUID &uuid)
+{
+    if (mVoiceModule) mVoiceModule->callUser(uuid);
+}
+
+bool LLVoiceClient::isValidChannel(std::string &session_handle)
+{
+    if (mVoiceModule)
+    {
+        return mVoiceModule->isValidChannel(session_handle);
+    }
+    else
+    {
+        return false;
+    }
+}
+
+bool LLVoiceClient::answerInvite(std::string &channelHandle)
+{
+    if (mVoiceModule)
+    {
+        return mVoiceModule->answerInvite(channelHandle);
+    }
+    else
+    {
+        return false;
+    }
+}
+
+void LLVoiceClient::declineInvite(std::string &channelHandle)
+{
+    if (mVoiceModule) mVoiceModule->declineInvite(channelHandle);
+}
+
+
+//------------------------------------------
+// Volume/gain
+
+
+void LLVoiceClient::setVoiceVolume(F32 volume)
+{
+    if (mVoiceModule) mVoiceModule->setVoiceVolume(volume);
+}
+
+void LLVoiceClient::setMicGain(F32 volume)
+{
+    if (mVoiceModule) mVoiceModule->setMicGain(volume);
+}
+
+
+//------------------------------------------
+// enable/disable voice features
+
+bool LLVoiceClient::voiceEnabled()
+{
+    if (mVoiceModule)
+    {
+        return mVoiceModule->voiceEnabled();
+    }
+    else
+    {
+        return false;
+    }
+}
+
+void LLVoiceClient::setVoiceEnabled(bool enabled)
+{
+    if (mVoiceModule)
+    {
+        mVoiceModule->setVoiceEnabled(enabled);
+    }
+}
+
+void LLVoiceClient::updateMicMuteLogic()
+{
+    // If not configured to use PTT, the mic should be open (otherwise the user will be unable to speak).
+    bool new_mic_mute = false;
+
+    if(mUsePTT)
+    {
+        // If configured to use PTT, track the user state.
+        new_mic_mute = !mUserPTTState;
+    }
+
+    if(mMuteMic || mDisableMic)
+    {
+        // Either of these always overrides any other PTT setting.
+        new_mic_mute = true;
+    }
+
+    if (mVoiceModule) mVoiceModule->setMuteMic(new_mic_mute);
+}
+
+void LLVoiceClient::setLipSyncEnabled(bool enabled)
+{
+    if (mVoiceModule) mVoiceModule->setLipSyncEnabled(enabled);
+}
+
+bool LLVoiceClient::lipSyncEnabled()
+{
+    if (mVoiceModule)
+    {
+        return mVoiceModule->lipSyncEnabled();
+    }
+    else
+    {
+        return false;
+    }
+}
+
+void LLVoiceClient::setMuteMic(bool muted)
+{
+    mMuteMic = muted;
+    updateMicMuteLogic();
+    mMicroChangedSignal();
+}
+
+
+// ----------------------------------------------
+// PTT
+
+void LLVoiceClient::setUserPTTState(bool ptt)
+{
+    if (ptt)
+    {
+        LLUIUsage::instance().logCommand("Agent.EnableMicrophone");
+    }
+    mUserPTTState = ptt;
+    updateMicMuteLogic();
+    mMicroChangedSignal();
+}
+
+bool LLVoiceClient::getUserPTTState()
+{
+    return mUserPTTState;
+}
+
+void LLVoiceClient::setUsePTT(bool usePTT)
+{
+    if(usePTT && !mUsePTT)
+    {
+        // When the user turns on PTT, reset the current state.
+        mUserPTTState = false;
+    }
+    mUsePTT = usePTT;
+
+    updateMicMuteLogic();
+}
+
+void LLVoiceClient::setPTTIsToggle(bool PTTIsToggle)
+{
+    if(!PTTIsToggle && mPTTIsToggle)
+    {
+        // When the user turns off toggle, reset the current state.
+        mUserPTTState = false;
+    }
+
+    mPTTIsToggle = PTTIsToggle;
+
+    updateMicMuteLogic();
+}
+
+bool LLVoiceClient::getPTTIsToggle()
+{
+    return mPTTIsToggle;
+}
+
+void LLVoiceClient::inputUserControlState(bool down)
+{
+    if(mPTTIsToggle)
+    {
+        if(down) // toggle open-mic state on 'down'
+        {
+            toggleUserPTTState();
+        }
+    }
+    else // set open-mic state as an absolute
+    {
+        setUserPTTState(down);
+    }
+}
+
+void LLVoiceClient::toggleUserPTTState(void)
+{
+    setUserPTTState(!getUserPTTState());
+}
+
+
+//-------------------------------------------
+// nearby speaker accessors
+
+bool LLVoiceClient::getVoiceEnabled(const LLUUID& id)
+{
+    if (mVoiceModule)
+    {
+        return mVoiceModule->getVoiceEnabled(id);
+    }
+    else
+    {
+        return false;
+    }
+}
+
+std::string LLVoiceClient::getDisplayName(const LLUUID& id)
+{
+    if (mVoiceModule)
+    {
+        return mVoiceModule->getDisplayName(id);
+    }
+    else
+    {
+      return std::string();
+    }
+}
+
+bool LLVoiceClient::isVoiceWorking() const
+{
+    if (mVoiceModule)
+    {
+        return mVoiceModule->isVoiceWorking();
+    }
+    return false;
+}
+
+bool LLVoiceClient::isParticipantAvatar(const LLUUID& id)
+{
+    if (mVoiceModule)
+    {
+        return mVoiceModule->isParticipantAvatar(id);
+    }
+    else
+    {
+        return false;
+    }
+}
+
+bool LLVoiceClient::isOnlineSIP(const LLUUID& id)
+{
+        return false;
+}
+
+bool LLVoiceClient::getIsSpeaking(const LLUUID& id)
+{
+    if (mVoiceModule)
+    {
+        return mVoiceModule->getIsSpeaking(id);
+    }
+    else
+    {
+        return false;
+    }
+}
+
+bool LLVoiceClient::getIsModeratorMuted(const LLUUID& id)
+{
+    if (mVoiceModule)
+    {
+        return mVoiceModule->getIsModeratorMuted(id);
+    }
+    else
+    {
+        return false;
+    }
+}
+
+F32 LLVoiceClient::getCurrentPower(const LLUUID& id)
+{
+    if (mVoiceModule)
+    {
+        return mVoiceModule->getCurrentPower(id);
+    }
+    else
+    {
+        return 0.0;
+    }
+}
+
+bool LLVoiceClient::getOnMuteList(const LLUUID& id)
+{
+    if (mVoiceModule)
+    {
+        return mVoiceModule->getOnMuteList(id);
+    }
+    else
+    {
+        return false;
+    }
+}
+
+F32 LLVoiceClient::getUserVolume(const LLUUID& id)
+{
+    if (mVoiceModule)
+    {
+        return mVoiceModule->getUserVolume(id);
+    }
+    else
+    {
+        return 0.0;
+    }
+}
+
+void LLVoiceClient::setUserVolume(const LLUUID& id, F32 volume)
+{
+    if (mVoiceModule) mVoiceModule->setUserVolume(id, volume);
+}
+
+//--------------------------------------------------
+// status observers
+
+void LLVoiceClient::addObserver(LLVoiceClientStatusObserver* observer)
+{
+    if (mVoiceModule) mVoiceModule->addObserver(observer);
+}
+
+void LLVoiceClient::removeObserver(LLVoiceClientStatusObserver* observer)
+{
+    if (mVoiceModule)
+    {
+        mVoiceModule->removeObserver(observer);
+    }
+}
+
+void LLVoiceClient::addObserver(LLFriendObserver* observer)
+{
+    if (mVoiceModule) mVoiceModule->addObserver(observer);
+}
+
+void LLVoiceClient::removeObserver(LLFriendObserver* observer)
+{
+    if (mVoiceModule)
+    {
+        mVoiceModule->removeObserver(observer);
+    }
+}
+
+void LLVoiceClient::addObserver(LLVoiceClientParticipantObserver* observer)
+{
+    if (mVoiceModule) mVoiceModule->addObserver(observer);
+}
+
+void LLVoiceClient::removeObserver(LLVoiceClientParticipantObserver* observer)
+{
+    if (mVoiceModule)
+    {
+        mVoiceModule->removeObserver(observer);
+    }
+}
+
+std::string LLVoiceClient::sipURIFromID(const LLUUID &id)
+{
+    if (mVoiceModule)
+    {
+        return mVoiceModule->sipURIFromID(id);
+    }
+    else
+    {
+        return std::string();
+    }
+}
+
+LLVoiceEffectInterface* LLVoiceClient::getVoiceEffectInterface() const
+{
+    return getVoiceEffectEnabled() ? dynamic_cast<LLVoiceEffectInterface*>(mVoiceModule) : NULL;
+}
+
+///////////////////
+// version checking
+
+class LLViewerRequiredVoiceVersion : public LLHTTPNode
+{
+    static bool sAlertedUser;
+    virtual void post(
+                      LLHTTPNode::ResponsePtr response,
+                      const LLSD& context,
+                      const LLSD& input) const
+    {
+        //You received this messsage (most likely on region cross or
+        //teleport)
+        if ( input.has("body") && input["body"].has("major_version") )
+        {
+            int major_voice_version =
+            input["body"]["major_version"].asInteger();
+            //          int minor_voice_version =
+            //              input["body"]["minor_version"].asInteger();
+            LLVoiceVersionInfo versionInfo = LLVoiceClient::getInstance()->getVersion();
+
+            if (major_voice_version > 1)
+            {
+                if (!sAlertedUser)
+                {
+                    //sAlertedUser = true;
+                    LLNotificationsUtil::add("VoiceVersionMismatch");
+                    gSavedSettings.setBOOL("EnableVoiceChat", false); // toggles listener
+                }
+            }
+        }
+    }
+};
+
+class LLViewerParcelVoiceInfo : public LLHTTPNode
+{
+    virtual void post(
+                      LLHTTPNode::ResponsePtr response,
+                      const LLSD& context,
+                      const LLSD& input) const
+    {
+        //the parcel you are in has changed something about its
+        //voice information
+
+        //this is a misnomer, as it can also be when you are not in
+        //a parcel at all.  Should really be something like
+        //LLViewerVoiceInfoChanged.....
+        if ( input.has("body") )
+        {
+            LLSD body = input["body"];
+
+            //body has "region_name" (str), "parcel_local_id"(int),
+            //"voice_credentials" (map).
+
+            //body["voice_credentials"] has "channel_uri" (str),
+            //body["voice_credentials"] has "channel_credentials" (str)
+
+            //if we really wanted to be extra careful,
+            //we'd check the supplied
+            //local parcel id to make sure it's for the same parcel
+            //we believe we're in
+            if ( body.has("voice_credentials") )
+            {
+                LLSD voice_credentials = body["voice_credentials"];
+                std::string uri;
+                std::string credentials;
+
+                if ( voice_credentials.has("channel_uri") )
+                {
+                    uri = voice_credentials["channel_uri"].asString();
+                }
+                if ( voice_credentials.has("channel_credentials") )
+                {
+                    credentials =
+                    voice_credentials["channel_credentials"].asString();
+                }
+
+                LLVoiceClient::getInstance()->setSpatialChannel(uri, credentials);
+            }
+        }
+    }
+};
+
+const std::string LLSpeakerVolumeStorage::SETTINGS_FILE_NAME = "volume_settings.xml";
+
+LLSpeakerVolumeStorage::LLSpeakerVolumeStorage()
+{
+    load();
+}
+
+LLSpeakerVolumeStorage::~LLSpeakerVolumeStorage()
+{
+}
+
+//virtual
+void LLSpeakerVolumeStorage::cleanupSingleton()
+{
+    save();
+}
+
+void LLSpeakerVolumeStorage::storeSpeakerVolume(const LLUUID& speaker_id, F32 volume)
+{
+    if ((volume >= LLVoiceClient::VOLUME_MIN) && (volume <= LLVoiceClient::VOLUME_MAX))
+    {
+        mSpeakersData[speaker_id] = volume;
+
+        // Enable this when debugging voice slider issues.  It's way to spammy even for debug-level logging.
+        // LL_DEBUGS("Voice") << "Stored volume = " << volume <<  " for " << id << LL_ENDL;
+    }
+    else
+    {
+        LL_WARNS("Voice") << "Attempted to store out of range volume " << volume << " for " << speaker_id << LL_ENDL;
+        llassert(0);
+    }
+}
+
+bool LLSpeakerVolumeStorage::getSpeakerVolume(const LLUUID& speaker_id, F32& volume)
+{
+    speaker_data_map_t::const_iterator it = mSpeakersData.find(speaker_id);
+
+    if (it != mSpeakersData.end())
+    {
+        volume = it->second;
+
+        // Enable this when debugging voice slider issues.  It's way to spammy even for debug-level logging.
+        // LL_DEBUGS("Voice") << "Retrieved stored volume = " << volume <<  " for " << id << LL_ENDL;
+
+        return true;
+    }
+
+    return false;
+}
+
+void LLSpeakerVolumeStorage::removeSpeakerVolume(const LLUUID& speaker_id)
+{
+    mSpeakersData.erase(speaker_id);
+
+    // Enable this when debugging voice slider issues.  It's way to spammy even for debug-level logging.
+    // LL_DEBUGS("Voice") << "Removing stored volume for  " << id << LL_ENDL;
+}
+
+/* static */ F32 LLSpeakerVolumeStorage::transformFromLegacyVolume(F32 volume_in)
+{
+    // Convert to linear-logarithmic [0.0..1.0] with 0.5 = 0dB
+    // from legacy characteristic composed of two square-curves
+    // that intersect at volume_in = 0.5, volume_out = 0.56
+
+    F32 volume_out = 0.f;
+    volume_in = llclamp(volume_in, 0.f, 1.0f);
+
+    if (volume_in <= 0.5f)
+    {
+        volume_out = volume_in * volume_in * 4.f * 0.56f;
+    }
+    else
+    {
+        volume_out = (1.f - 0.56f) * (4.f * volume_in * volume_in - 1.f) / 3.f + 0.56f;
+    }
+
+    return volume_out;
+}
+
+/* static */ F32 LLSpeakerVolumeStorage::transformToLegacyVolume(F32 volume_in)
+{
+    // Convert from linear-logarithmic [0.0..1.0] with 0.5 = 0dB
+    // to legacy characteristic composed of two square-curves
+    // that intersect at volume_in = 0.56, volume_out = 0.5
+
+    F32 volume_out = 0.f;
+    volume_in = llclamp(volume_in, 0.f, 1.0f);
+
+    if (volume_in <= 0.56f)
+    {
+        volume_out = sqrt(volume_in / (4.f * 0.56f));
+    }
+    else
+    {
+        volume_out = sqrt((3.f * (volume_in - 0.56f) / (1.f - 0.56f) + 1.f) / 4.f);
+    }
+
+    return volume_out;
+}
+
+void LLSpeakerVolumeStorage::load()
+{
+    // load per-resident voice volume information
+    std::string filename = gDirUtilp->getExpandedFilename(LL_PATH_PER_SL_ACCOUNT, SETTINGS_FILE_NAME);
+
+    LL_INFOS("Voice") << "Loading stored speaker volumes from: " << filename << LL_ENDL;
+
+    LLSD settings_llsd;
+    llifstream file;
+    file.open(filename.c_str());
+    if (file.is_open())
+    {
+        if (LLSDParser::PARSE_FAILURE == LLSDSerialize::fromXML(settings_llsd, file))
+        {
+            LL_WARNS("Voice") << "failed to parse " << filename << LL_ENDL;
+
+        }
+
+    }
+
+    for (LLSD::map_const_iterator iter = settings_llsd.beginMap();
+        iter != settings_llsd.endMap(); ++iter)
+    {
+        // Maintain compatibility with 1.23 non-linear saved volume levels
+        F32 volume = transformFromLegacyVolume((F32)iter->second.asReal());
+
+        storeSpeakerVolume(LLUUID(iter->first), volume);
+    }
+}
+
+void LLSpeakerVolumeStorage::save()
+{
+    // If we quit from the login screen we will not have an SL account
+    // name.  Don't try to save, otherwise we'll dump a file in
+    // C:\Program Files\SecondLife\ or similar. JC
+    std::string user_dir = gDirUtilp->getLindenUserDir();
+    if (!user_dir.empty())
+    {
+        std::string filename = gDirUtilp->getExpandedFilename(LL_PATH_PER_SL_ACCOUNT, SETTINGS_FILE_NAME);
+        LLSD settings_llsd;
+
+        LL_INFOS("Voice") << "Saving stored speaker volumes to: " << filename << LL_ENDL;
+
+        for(speaker_data_map_t::const_iterator iter = mSpeakersData.begin(); iter != mSpeakersData.end(); ++iter)
+        {
+            // Maintain compatibility with 1.23 non-linear saved volume levels
+            F32 volume = transformToLegacyVolume(iter->second);
+
+            settings_llsd[iter->first.asString()] = volume;
+        }
+
+        llofstream file;
+        file.open(filename.c_str());
+        LLSDSerialize::toPrettyXML(settings_llsd, file);
+    }
+}
+
+bool LLViewerRequiredVoiceVersion::sAlertedUser = false;
+
+LLHTTPRegistration<LLViewerParcelVoiceInfo>
+gHTTPRegistrationMessageParcelVoiceInfo(
+                                        "/message/ParcelVoiceInfo");
+
+LLHTTPRegistration<LLViewerRequiredVoiceVersion>
+gHTTPRegistrationMessageRequiredVoiceVersion(
+                                             "/message/RequiredVoiceVersion");