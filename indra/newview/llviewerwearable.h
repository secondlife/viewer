--- conflicted
+++ resolved
@@ -1,125 +1,108 @@
-/**
- * @file llviewerwearable.h
- * @brief LLViewerWearable class header file
- *
- * $LicenseInfo:firstyear=2012&license=viewerlgpl$
- * Second Life Viewer Source Code
- * Copyright (C) 2010, Linden Research, Inc.
- *
- * This library is free software; you can redistribute it and/or
- * modify it under the terms of the GNU Lesser General Public
- * License as published by the Free Software Foundation;
- * version 2.1 of the License only.
- *
- * This library is distributed in the hope that it will be useful,
- * but WITHOUT ANY WARRANTY; without even the implied warranty of
- * MERCHANTABILITY or FITNESS FOR A PARTICULAR PURPOSE.  See the GNU
- * Lesser General Public License for more details.
- *
- * You should have received a copy of the GNU Lesser General Public
- * License along with this library; if not, write to the Free Software
- * Foundation, Inc., 51 Franklin Street, Fifth Floor, Boston, MA  02110-1301  USA
- *
- * Linden Research, Inc., 945 Battery Street, San Francisco, CA  94111  USA
- * $/LicenseInfo$
- */
-
-#ifndef LL_VIEWER_WEARABLE_H
-#define LL_VIEWER_WEARABLE_H
-
-#include "llwearable.h"
-#include "llavatarappearancedefines.h"
-#include "llextendedstatus.h"
-
-class LLVOAvatar;
-
-class LLViewerWearable : public LLWearable
-{
-    friend class LLWearableList;
-
-    //--------------------------------------------------------------------
-    // Constructors and destructors
-    //--------------------------------------------------------------------
-private:
-    // Private constructors used by LLViewerWearableList
-    LLViewerWearable(const LLTransactionID& transactionID);
-    LLViewerWearable(const LLAssetID& assetID);
-public:
-    virtual ~LLViewerWearable();
-
-    //--------------------------------------------------------------------
-    // Accessors
-    //--------------------------------------------------------------------
-public:
-    const LLUUID&               getItemID() const { return mItemID; }
-    const LLAssetID&            getAssetID() const { return mAssetID; }
-    const LLTransactionID&      getTransactionID() const { return mTransactionID; }
-    void                        setItemID(const LLUUID& item_id);
-
-public:
-
-<<<<<<< HEAD
-	bool				isDirty() const;
-	bool				isOldVersion() const;
-=======
-    BOOL                isDirty() const;
-    BOOL                isOldVersion() const;
-
-    /*virtual*/ void    writeToAvatar(LLAvatarAppearance *avatarp);
-    void                removeFromAvatar()  { LLViewerWearable::removeFromAvatar( mType); }
-    static void         removeFromAvatar( LLWearableType::EType type);
->>>>>>> e1623bb2
-
-    /*virtual*/ EImportResult   importStream( std::istream& input_stream, LLAvatarAppearance* avatarp );
-
-<<<<<<< HEAD
-	/*virtual*/ EImportResult	importStream( std::istream& input_stream, LLAvatarAppearance* avatarp );
-	
-	void				setParamsToDefaults();
-	void				setTexturesToDefaults();
-	void				setVolatile(bool is_volatile) { mVolatile = is_volatile; } // true when doing preview renders, some updates will be suppressed.
-	bool				getVolatile() { return mVolatile; }
-=======
-    void                setParamsToDefaults();
-    void                setTexturesToDefaults();
-    void                setVolatile(BOOL is_volatile) { mVolatile = is_volatile; } // TRUE when doing preview renders, some updates will be suppressed.
-    BOOL                getVolatile() { return mVolatile; }
->>>>>>> e1623bb2
-
-    /*virtual*/ LLUUID  getDefaultTextureImageID(LLAvatarAppearanceDefines::ETextureIndex index) const;
-
-
-    void                saveNewAsset() const;
-    static void         onSaveNewAssetComplete( const LLUUID& asset_uuid, void* user_data, S32 status, LLExtStat ext_status );
-
-    void                copyDataFrom(const LLViewerWearable* src);
-
-    friend std::ostream& operator<<(std::ostream &s, const LLViewerWearable &w);
-
-    /*virtual*/ void    revertValues();
-    /*virtual*/ void    saveValues();
-
-    void                revertValuesWithoutUpdate();
-
-    // Something happened that requires the wearable's label to be updated (e.g. worn/unworn).
-    /*virtual*/void     setUpdated() const;
-
-    // the wearable was worn. make sure the name of the wearable object matches the LLViewerInventoryItem,
-    // not the wearable asset itself.
-    void                refreshName();
-
-protected:
-    LLAssetID           mAssetID;
-    LLTransactionID     mTransactionID;
-
-<<<<<<< HEAD
-	bool 				mVolatile; // True when rendering preview images. Can suppress some updates.
-=======
-    BOOL                mVolatile; // True when rendering preview images. Can suppress some updates.
->>>>>>> e1623bb2
-
-    LLUUID              mItemID;  // ID of the inventory item in the agent's inventory
-};
-
-
-#endif  // LL_VIEWER_WEARABLE_H
+/**
+ * @file llviewerwearable.h
+ * @brief LLViewerWearable class header file
+ *
+ * $LicenseInfo:firstyear=2012&license=viewerlgpl$
+ * Second Life Viewer Source Code
+ * Copyright (C) 2010, Linden Research, Inc.
+ *
+ * This library is free software; you can redistribute it and/or
+ * modify it under the terms of the GNU Lesser General Public
+ * License as published by the Free Software Foundation;
+ * version 2.1 of the License only.
+ *
+ * This library is distributed in the hope that it will be useful,
+ * but WITHOUT ANY WARRANTY; without even the implied warranty of
+ * MERCHANTABILITY or FITNESS FOR A PARTICULAR PURPOSE.  See the GNU
+ * Lesser General Public License for more details.
+ *
+ * You should have received a copy of the GNU Lesser General Public
+ * License along with this library; if not, write to the Free Software
+ * Foundation, Inc., 51 Franklin Street, Fifth Floor, Boston, MA  02110-1301  USA
+ *
+ * Linden Research, Inc., 945 Battery Street, San Francisco, CA  94111  USA
+ * $/LicenseInfo$
+ */
+
+#ifndef LL_VIEWER_WEARABLE_H
+#define LL_VIEWER_WEARABLE_H
+
+#include "llwearable.h"
+#include "llavatarappearancedefines.h"
+#include "llextendedstatus.h"
+
+class LLVOAvatar;
+
+class LLViewerWearable : public LLWearable
+{
+    friend class LLWearableList;
+
+    //--------------------------------------------------------------------
+    // Constructors and destructors
+    //--------------------------------------------------------------------
+private:
+    // Private constructors used by LLViewerWearableList
+    LLViewerWearable(const LLTransactionID& transactionID);
+    LLViewerWearable(const LLAssetID& assetID);
+public:
+    virtual ~LLViewerWearable();
+
+    //--------------------------------------------------------------------
+    // Accessors
+    //--------------------------------------------------------------------
+public:
+    const LLUUID&               getItemID() const { return mItemID; }
+    const LLAssetID&            getAssetID() const { return mAssetID; }
+    const LLTransactionID&      getTransactionID() const { return mTransactionID; }
+    void                        setItemID(const LLUUID& item_id);
+
+public:
+
+    bool                isDirty() const;
+    bool                isOldVersion() const;
+
+    /*virtual*/ void    writeToAvatar(LLAvatarAppearance *avatarp);
+    void                removeFromAvatar()  { LLViewerWearable::removeFromAvatar( mType); }
+    static void         removeFromAvatar( LLWearableType::EType type);
+
+    /*virtual*/ EImportResult   importStream( std::istream& input_stream, LLAvatarAppearance* avatarp );
+
+    void                setParamsToDefaults();
+    void                setTexturesToDefaults();
+    void                setVolatile(bool is_volatile) { mVolatile = is_volatile; } // true when doing preview renders, some updates will be suppressed.
+    bool                getVolatile() { return mVolatile; }
+
+    /*virtual*/ LLUUID  getDefaultTextureImageID(LLAvatarAppearanceDefines::ETextureIndex index) const;
+
+
+    void                saveNewAsset() const;
+    static void         onSaveNewAssetComplete( const LLUUID& asset_uuid, void* user_data, S32 status, LLExtStat ext_status );
+
+    void                copyDataFrom(const LLViewerWearable* src);
+
+    friend std::ostream& operator<<(std::ostream &s, const LLViewerWearable &w);
+
+    /*virtual*/ void    revertValues();
+    /*virtual*/ void    saveValues();
+
+    void                revertValuesWithoutUpdate();
+
+    // Something happened that requires the wearable's label to be updated (e.g. worn/unworn).
+    /*virtual*/void     setUpdated() const;
+
+    // the wearable was worn. make sure the name of the wearable object matches the LLViewerInventoryItem,
+    // not the wearable asset itself.
+    void                refreshName();
+
+protected:
+    LLAssetID           mAssetID;
+    LLTransactionID     mTransactionID;
+
+    bool                mVolatile; // True when rendering preview images. Can suppress some updates.
+
+    LLUUID              mItemID;  // ID of the inventory item in the agent's inventory
+};
+
+
+#endif  // LL_VIEWER_WEARABLE_H
+