--- conflicted
+++ resolved
@@ -50,58 +50,6 @@
     friend class LLOutfitUnLockTimer;
 
 public:
-<<<<<<< HEAD
-	typedef std::vector<LLInventoryModel::item_array_t> wearables_by_type_t;
-
-	void updateAppearanceFromCOF(bool enforce_item_restrictions = true,
-								 bool enforce_ordering = true,
-								 nullary_func_t post_update_func = no_op);
-	void updateCOF(const LLUUID& category, bool append = false);
-	void wearInventoryCategory(LLInventoryCategory* category, bool copy, bool append);
-	void wearInventoryCategoryOnAvatar(LLInventoryCategory* category, bool append);
-	void wearCategoryFinal(const LLUUID& cat_id, bool copy_items, bool append);
-	void wearOutfitByName(const std::string& name);
-	void changeOutfit(bool proceed, const LLUUID& category, bool append);
-	void replaceCurrentOutfit(const LLUUID& new_outfit);
-	void renameOutfit(const LLUUID& outfit_id);
-	void removeOutfitPhoto(const LLUUID& outfit_id);
-	void takeOffOutfit(const LLUUID& cat_id);
-	void addCategoryToCurrentOutfit(const LLUUID& cat_id);
-	S32 findExcessOrDuplicateItems(const LLUUID& cat_id,
-								   LLAssetType::EType type,
-								   S32 max_items_per_type,
-								   S32 max_items_total,
-								   LLInventoryObject::object_list_t& items_to_kill);
-	void findAllExcessOrDuplicateItems(const LLUUID& cat_id,
-									  LLInventoryObject::object_list_t& items_to_kill);
-	void enforceCOFItemRestrictions(LLPointer<LLInventoryCallback> cb);
-
-	S32 getActiveCopyOperations() const;
-
-	// Replace category contents with copied links via the slam_inventory_folder
-	// command (single inventory operation where supported)
-	void slamCategoryLinks(const LLUUID& src_id, const LLUUID& dst_id,
-						   bool include_folder_links, LLPointer<LLInventoryCallback> cb);
- 
-	// Copy all items and the src category itself.
-	void shallowCopyCategory(const LLUUID& src_id, const LLUUID& dst_id,
-							 LLPointer<LLInventoryCallback> cb);
-
-	// Return whether this folder contains minimal contents suitable for making a full outfit.
-	bool getCanMakeFolderIntoOutfit(const LLUUID& folder_id);
-
-	// Determine whether a given outfit can be removed.
-	bool getCanRemoveOutfit(const LLUUID& outfit_cat_id);
-
-	// Determine whether we're wearing any of the outfit contents (excluding body parts).
-	static bool getCanRemoveFromCOF(const LLUUID& outfit_cat_id);
-
-	// Determine whether we can add anything (but body parts) from the outfit contents to COF.
-	static bool getCanAddToCOF(const LLUUID& outfit_cat_id);
-
-	// Determine whether we can replace current outfit with the given one.
-	bool getCanReplaceCOF(const LLUUID& outfit_cat_id);
-=======
     typedef std::vector<LLInventoryModel::item_array_t> wearables_by_type_t;
 
     void updateAppearanceFromCOF(bool enforce_item_restrictions = true,
@@ -139,7 +87,7 @@
                              LLPointer<LLInventoryCallback> cb);
 
     // Return whether this folder contains minimal contents suitable for making a full outfit.
-    BOOL getCanMakeFolderIntoOutfit(const LLUUID& folder_id);
+    bool getCanMakeFolderIntoOutfit(const LLUUID& folder_id);
 
     // Determine whether a given outfit can be removed.
     bool getCanRemoveOutfit(const LLUUID& outfit_cat_id);
@@ -152,7 +100,6 @@
 
     // Determine whether we can replace current outfit with the given one.
     bool getCanReplaceCOF(const LLUUID& outfit_cat_id);
->>>>>>> e7eced3c
 
     // Can we add all referenced items to the avatar?
     bool canAddWearables(const uuid_vec_t& item_ids) const;
@@ -341,17 +288,10 @@
     //////////////////////////////////////////////////////////////////////////////////
     // Item-specific convenience functions
 public:
-<<<<<<< HEAD
-	// Is this in the COF?
-	bool getIsInCOF(const LLUUID& obj_id) const;
-	// Is this in the COF and can the user delete it from the COF?
-	bool getIsProtectedCOFItem(const LLUUID& obj_id) const;
-=======
     // Is this in the COF?
-    BOOL getIsInCOF(const LLUUID& obj_id) const;
+    bool getIsInCOF(const LLUUID& obj_id) const;
     // Is this in the COF and can the user delete it from the COF?
-    BOOL getIsProtectedCOFItem(const LLUUID& obj_id) const;
->>>>>>> e7eced3c
+    bool getIsProtectedCOFItem(const LLUUID& obj_id) const;
 
     // Outfits will prioritize textures with such name to use for preview in gallery
     static const std::string sExpectedTextureName;
