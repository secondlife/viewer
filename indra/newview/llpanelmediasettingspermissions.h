--- conflicted
+++ resolved
@@ -1,94 +1,73 @@
-/**
- * @file llpanelmediasettingspermissions.h
- * @brief LLPanelMediaSettingsPermissions class definition
- *
- * note that "permissions" tab is really "Controls" tab - refs to 'perms' and
- * 'permissions' not changed to 'controls' since we don't want to change
- * shared files in server code and keeping everything the same seemed best.
- *
- * $LicenseInfo:firstyear=2007&license=viewerlgpl$
- * Second Life Viewer Source Code
- * Copyright (C) 2010, Linden Research, Inc.
- *
- * This library is free software; you can redistribute it and/or
- * modify it under the terms of the GNU Lesser General Public
- * License as published by the Free Software Foundation;
- * version 2.1 of the License only.
- *
- * This library is distributed in the hope that it will be useful,
- * but WITHOUT ANY WARRANTY; without even the implied warranty of
- * MERCHANTABILITY or FITNESS FOR A PARTICULAR PURPOSE.  See the GNU
- * Lesser General Public License for more details.
- *
- * You should have received a copy of the GNU Lesser General Public
- * License along with this library; if not, write to the Free Software
- * Foundation, Inc., 51 Franklin Street, Fifth Floor, Boston, MA  02110-1301  USA
- *
- * Linden Research, Inc., 945 Battery Street, San Francisco, CA  94111  USA
- * $/LicenseInfo$
- */
-
-#ifndef LL_LLPANELMEDIAMEDIASETTINGSPERMISSIONS_H
-#define LL_LLPANELMEDIAMEDIASETTINGSPERMISSIONS_H
-
-#include "llpanel.h"
-#include "lluuid.h"
-
-class LLComboBox;
-class LLCheckBoxCtrl;
-class LLNameBox;
-
-class LLPanelMediaSettingsPermissions : public LLPanel
-{
-public:
-<<<<<<< HEAD
-	LLPanelMediaSettingsPermissions();
-	~LLPanelMediaSettingsPermissions();
-	
-	bool postBuild();
-	virtual void draw();
-	
-	// XXX TODO: put these into a common parent class?
-	// Hook that the floater calls before applying changes from the panel
-	void preApply();
-	// Function that asks the panel to fill in values associated with the panel
-	// 'include_tentative' means fill in tentative values as well, otherwise do not
-	void getValues(LLSD &fill_me_in, bool include_tentative = true);
-	// Hook that the floater calls after applying changes to the panel
-	void postApply();
-	
-	static void initValues( void* userdata, const LLSD& media_settings, bool editable );
-	static void clearValues( void* userdata,  bool editable);
-	
-=======
-    LLPanelMediaSettingsPermissions();
-    ~LLPanelMediaSettingsPermissions();
-
-    BOOL postBuild();
-    virtual void draw();
-
-    // XXX TODO: put these into a common parent class?
-    // Hook that the floater calls before applying changes from the panel
-    void preApply();
-    // Function that asks the panel to fill in values associated with the panel
-    // 'include_tentative' means fill in tentative values as well, otherwise do not
-    void getValues(LLSD &fill_me_in, bool include_tentative = true);
-    // Hook that the floater calls after applying changes to the panel
-    void postApply();
-
-    static void initValues( void* userdata, const LLSD& media_settings, bool editable );
-    static void clearValues( void* userdata,  bool editable);
-
->>>>>>> e1623bb2
-private:
-    LLComboBox* mControls;
-    LLCheckBoxCtrl* mPermsOwnerInteract;
-    LLCheckBoxCtrl* mPermsOwnerControl;
-    LLNameBox* mPermsGroupName;
-    LLCheckBoxCtrl* mPermsGroupInteract;
-    LLCheckBoxCtrl* mPermsGroupControl;
-    LLCheckBoxCtrl* mPermsWorldInteract;
-    LLCheckBoxCtrl* mPermsWorldControl;
-};
-
-#endif  // LL_LLPANELMEDIAMEDIASETTINGSPERMISSIONS_H+/**
+ * @file llpanelmediasettingspermissions.h
+ * @brief LLPanelMediaSettingsPermissions class definition
+ *
+ * note that "permissions" tab is really "Controls" tab - refs to 'perms' and
+ * 'permissions' not changed to 'controls' since we don't want to change
+ * shared files in server code and keeping everything the same seemed best.
+ *
+ * $LicenseInfo:firstyear=2007&license=viewerlgpl$
+ * Second Life Viewer Source Code
+ * Copyright (C) 2010, Linden Research, Inc.
+ *
+ * This library is free software; you can redistribute it and/or
+ * modify it under the terms of the GNU Lesser General Public
+ * License as published by the Free Software Foundation;
+ * version 2.1 of the License only.
+ *
+ * This library is distributed in the hope that it will be useful,
+ * but WITHOUT ANY WARRANTY; without even the implied warranty of
+ * MERCHANTABILITY or FITNESS FOR A PARTICULAR PURPOSE.  See the GNU
+ * Lesser General Public License for more details.
+ *
+ * You should have received a copy of the GNU Lesser General Public
+ * License along with this library; if not, write to the Free Software
+ * Foundation, Inc., 51 Franklin Street, Fifth Floor, Boston, MA  02110-1301  USA
+ *
+ * Linden Research, Inc., 945 Battery Street, San Francisco, CA  94111  USA
+ * $/LicenseInfo$
+ */
+
+#ifndef LL_LLPANELMEDIAMEDIASETTINGSPERMISSIONS_H
+#define LL_LLPANELMEDIAMEDIASETTINGSPERMISSIONS_H
+
+#include "llpanel.h"
+#include "lluuid.h"
+
+class LLComboBox;
+class LLCheckBoxCtrl;
+class LLNameBox;
+
+class LLPanelMediaSettingsPermissions : public LLPanel
+{
+public:
+    LLPanelMediaSettingsPermissions();
+    ~LLPanelMediaSettingsPermissions();
+
+    bool postBuild();
+    virtual void draw();
+
+    // XXX TODO: put these into a common parent class?
+    // Hook that the floater calls before applying changes from the panel
+    void preApply();
+    // Function that asks the panel to fill in values associated with the panel
+    // 'include_tentative' means fill in tentative values as well, otherwise do not
+    void getValues(LLSD &fill_me_in, bool include_tentative = true);
+    // Hook that the floater calls after applying changes to the panel
+    void postApply();
+
+    static void initValues( void* userdata, const LLSD& media_settings, bool editable );
+    static void clearValues( void* userdata,  bool editable);
+
+private:
+    LLComboBox* mControls;
+    LLCheckBoxCtrl* mPermsOwnerInteract;
+    LLCheckBoxCtrl* mPermsOwnerControl;
+    LLNameBox* mPermsGroupName;
+    LLCheckBoxCtrl* mPermsGroupInteract;
+    LLCheckBoxCtrl* mPermsGroupControl;
+    LLCheckBoxCtrl* mPermsWorldInteract;
+    LLCheckBoxCtrl* mPermsWorldControl;
+};
+
+#endif  // LL_LLPANELMEDIAMEDIASETTINGSPERMISSIONS_H