/**
 * @file llface.cpp
 * @brief LLFace class implementation
 *
 * $LicenseInfo:firstyear=2001&license=viewerlgpl$
 * Second Life Viewer Source Code
 * Copyright (C) 2010, Linden Research, Inc.
 *
 * This library is free software; you can redistribute it and/or
 * modify it under the terms of the GNU Lesser General Public
 * License as published by the Free Software Foundation;
 * version 2.1 of the License only.
 *
 * This library is distributed in the hope that it will be useful,
 * but WITHOUT ANY WARRANTY; without even the implied warranty of
 * MERCHANTABILITY or FITNESS FOR A PARTICULAR PURPOSE.  See the GNU
 * Lesser General Public License for more details.
 *
 * You should have received a copy of the GNU Lesser General Public
 * License along with this library; if not, write to the Free Software
 * Foundation, Inc., 51 Franklin Street, Fifth Floor, Boston, MA  02110-1301  USA
 *
 * Linden Research, Inc., 945 Battery Street, San Francisco, CA  94111  USA
 * $/LicenseInfo$
 */

#include "llviewerprecompiledheaders.h"

#include "lldrawable.h" // lldrawable needs to be included before llface
#include "llface.h"
#include "llviewertextureanim.h"

#include "llviewercontrol.h"
#include "llvolume.h"
#include "m3math.h"
#include "llmatrix4a.h"
#include "v3color.h"

#include "lldefs.h"

#include "lldrawpoolavatar.h"
#include "lldrawpoolbump.h"
#include "llgl.h"
#include "llrender.h"
#include "lllightconstants.h"
#include "llsky.h"
#include "llviewercamera.h"
#include "llviewertexturelist.h"
#include "llvopartgroup.h"
#include "llvovolume.h"
#include "pipeline.h"
#include "llviewerregion.h"
#include "llviewerwindow.h"
#include "llviewershadermgr.h"
#include "llviewertexture.h"
#include "llvoavatar.h"
#include "llsculptidsize.h"
#include "llmeshrepository.h"

#if LL_LINUX
// Work-around spurious used before init warning on Vector4a
//
#pragma GCC diagnostic ignored "-Wuninitialized"
#endif

#define LL_MAX_INDICES_COUNT 1000000

static LLStaticHashedString sTextureIndexIn("texture_index_in");
static LLStaticHashedString sColorIn("color_in");

bool LLFace::sSafeRenderSelect = true; // false


#define DOTVEC(a,b) (a.mV[0]*b.mV[0] + a.mV[1]*b.mV[1] + a.mV[2]*b.mV[2])

/*
For each vertex, given:
    B - binormal
    T - tangent
    N - normal
    P - position

The resulting texture coordinate <u,v> is:

    u = 2(B dot P)
    v = 2(T dot P)
*/
void planarProjection(LLVector2 &tc, const LLVector4a& normal,
                      const LLVector4a &center, const LLVector4a& vec)
{
    LLVector4a binormal;
    F32 d = normal[0];

    if (d >= 0.5f || d <= -0.5f)
    {
        if (d < 0)
        {
            binormal.set(0,-1,0);
        }
        else
        {
            binormal.set(0, 1, 0);
        }
    }
    else
    {
        if (normal[1] > 0)
        {
            binormal.set(-1,0,0);
        }
        else
        {
            binormal.set(1,0,0);
        }
    }
    LLVector4a tangent;
    tangent.setCross3(binormal,normal);

    tc.mV[1] = -((tangent.dot3(vec).getF32())*2 - 0.5f);
    tc.mV[0] = 1.0f+((binormal.dot3(vec).getF32())*2 - 0.5f);
}

////////////////////
//
// LLFace implementation
//

void LLFace::init(LLDrawable* drawablep, LLViewerObject* objp)
{
    LL_PROFILE_ZONE_SCOPED_CATEGORY_FACE;
    mLastUpdateTime = gFrameTimeSeconds;
    mLastMoveTime = 0.f;
    mLastSkinTime = gFrameTimeSeconds;
    mVSize = 0.f;
    mPixelArea = 16.f;
    mState      = GLOBAL;
    mDrawPoolp  = NULL;
    mPoolType = 0;
    mCenterLocal = objp->getPosition();
    mCenterAgent = drawablep->getPositionAgent();
    mDistance   = 0.f;

    mGeomCount      = 0;
    mGeomIndex      = 0;
    mIndicesCount   = 0;

    //special value to indicate uninitialized position
    mIndicesIndex   = 0xFFFFFFFF;

    for (U32 i = 0; i < LLRender::NUM_TEXTURE_CHANNELS; ++i)
    {
        mIndexInTex[i] = 0;
        mTexture[i] = NULL;
    }

    mTEOffset       = -1;
    mTextureIndex = FACE_DO_NOT_BATCH_TEXTURES;

    setDrawable(drawablep);
    mVObjp = objp;

    mReferenceIndex = -1;

    mTextureMatrix = NULL;
    mDrawInfo = NULL;

    mFaceColor = LLColor4(1,0,0,1);

    mImportanceToCamera = 0.f ;
    mBoundingSphereRadius = 0.0f ;

    mHasMedia = false ;
    mIsMediaAllowed = true;
}

void LLFace::destroy()
{
    if (gDebugGL)
    {
        gPipeline.checkReferences(this);
    }

    for (U32 i = 0; i < LLRender::NUM_TEXTURE_CHANNELS; ++i)
    {
        if(mTexture[i].notNull())
        {
            mTexture[i]->removeFace(i, this) ;
            mTexture[i] = NULL;
        }
    }

    if (isState(LLFace::PARTICLE))
    {
        clearState(LLFace::PARTICLE);
    }

    if (mDrawPoolp)
    {
        mDrawPoolp->removeFace(this);
        mDrawPoolp = NULL;
    }

    if (mTextureMatrix)
    {
        delete mTextureMatrix;
        mTextureMatrix = NULL;

        if (mDrawablep)
        {
            LLSpatialGroup* group = mDrawablep->getSpatialGroup();
            if (group)
            {
                group->dirtyGeom();
                gPipeline.markRebuild(group);
            }
        }
    }

    setDrawInfo(NULL);

    mDrawablep = NULL;
    mVObjp = NULL;
}

void LLFace::setWorldMatrix(const LLMatrix4 &mat)
{
    LL_ERRS() << "Faces on this drawable are not independently modifiable\n" << LL_ENDL;
}

void LLFace::setPool(LLFacePool* pool)
{
    mDrawPoolp = pool;
}

void LLFace::setPool(LLFacePool* new_pool, LLViewerTexture *texturep)
{
    LL_PROFILE_ZONE_SCOPED_CATEGORY_FACE

    if (!new_pool)
    {
        LL_ERRS() << "Setting pool to null!" << LL_ENDL;
    }

    if (new_pool != mDrawPoolp)
    {
        // Remove from old pool
        if (mDrawPoolp)
        {
            mDrawPoolp->removeFace(this);

            if (mDrawablep)
            {
                gPipeline.markRebuild(mDrawablep, LLDrawable::REBUILD_ALL);
            }
        }
        mGeomIndex = 0;

        // Add to new pool
        if (new_pool)
        {
            new_pool->addFace(this);
        }
        mDrawPoolp = new_pool;
    }

    setTexture(texturep) ;
}

void LLFace::setTexture(U32 ch, LLViewerTexture* tex)
{
    llassert(ch < LLRender::NUM_TEXTURE_CHANNELS);

    if(mTexture[ch] == tex)
    {
        return ;
    }

    if(mTexture[ch].notNull())
    {
        mTexture[ch]->removeFace(ch, this) ;
    }

    if(tex)
    {
        tex->addFace(ch, this) ;
    }

    mTexture[ch] = tex ;
}

void LLFace::setTexture(LLViewerTexture* tex)
{
    setDiffuseMap(tex);
}

void LLFace::setDiffuseMap(LLViewerTexture* tex)
{
    setTexture(LLRender::DIFFUSE_MAP, tex);
}

void LLFace::setAlternateDiffuseMap(LLViewerTexture* tex)
{
    setTexture(LLRender::ALTERNATE_DIFFUSE_MAP, tex);
}

void LLFace::setNormalMap(LLViewerTexture* tex)
{
    setTexture(LLRender::NORMAL_MAP, tex);
}

void LLFace::setSpecularMap(LLViewerTexture* tex)
{
    setTexture(LLRender::SPECULAR_MAP, tex);
}

void LLFace::dirtyTexture()
{
    LL_PROFILE_ZONE_SCOPED_CATEGORY_FACE

    LLDrawable* drawablep = getDrawable();

<<<<<<< HEAD
	if (mVObjp.notNull() && mVObjp->getVolume())
	{
		for (U32 ch = 0; ch < LLRender::NUM_TEXTURE_CHANNELS; ++ch)
		{
			if (mTexture[ch].notNull() && mTexture[ch]->getComponents() == 4)
			{ //dirty texture on an alpha object should be treated as an LoD update
				LLVOVolume* vobj = drawablep->getVOVolume();
				if (vobj)
				{
					vobj->mLODChanged = true;
=======
    if (mVObjp.notNull() && mVObjp->getVolume())
    {
        for (U32 ch = 0; ch < LLRender::NUM_TEXTURE_CHANNELS; ++ch)
        {
            if (mTexture[ch].notNull() && mTexture[ch]->getComponents() == 4)
            { //dirty texture on an alpha object should be treated as an LoD update
                LLVOVolume* vobj = drawablep->getVOVolume();
                if (vobj)
                {
                    vobj->mLODChanged = TRUE;
>>>>>>> e1623bb2

                    vobj->updateVisualComplexity();
                }
                gPipeline.markRebuild(drawablep, LLDrawable::REBUILD_VOLUME);
            }
        }
    }

    gPipeline.markTextured(drawablep);
}

void LLFace::switchTexture(U32 ch, LLViewerTexture* new_texture)
{
    llassert(ch < LLRender::NUM_TEXTURE_CHANNELS);

    if(mTexture[ch] == new_texture)
    {
        return ;
    }

    if(!new_texture)
    {
        LL_ERRS() << "Can not switch to a null texture." << LL_ENDL;
        return;
    }

    llassert(mTexture[ch].notNull());

    if (ch == LLRender::DIFFUSE_MAP)
    {
        getViewerObject()->changeTEImage(mTEOffset, new_texture) ;
    }

    setTexture(ch, new_texture) ;
    dirtyTexture();
}

void LLFace::setTEOffset(const S32 te_offset)
{
    mTEOffset = te_offset;
}


void LLFace::setFaceColor(const LLColor4& color)
{
    mFaceColor = color;
    setState(USE_FACE_COLOR);
}

void LLFace::unsetFaceColor()
{
    clearState(USE_FACE_COLOR);
}

void LLFace::setDrawable(LLDrawable *drawable)
{
    mDrawablep  = drawable;
    mXform      = &drawable->mXform;
}

void LLFace::setSize(S32 num_vertices, S32 num_indices, bool align)
{
    if (align)
    {
        //allocate vertices in blocks of 4 for alignment
        num_vertices = (num_vertices + 0x3) & ~0x3;
    }

    if (mGeomCount != num_vertices ||
        mIndicesCount != num_indices)
    {
        mGeomCount    = num_vertices;
        mIndicesCount = num_indices;
        mVertexBuffer = NULL;
    }

    llassert(verify());
}

void LLFace::setGeomIndex(U16 idx)
{
    if (mGeomIndex != idx)
    {
        mGeomIndex = idx;
        mVertexBuffer = NULL;
    }
}

void LLFace::setTextureIndex(U8 index)
{
    if (index != mTextureIndex)
    {
        mTextureIndex = index;

        if (mTextureIndex != FACE_DO_NOT_BATCH_TEXTURES)
        {
            mDrawablep->setState(LLDrawable::REBUILD_POSITION);
        }
        else
        {
            if (mDrawInfo && !mDrawInfo->mTextureList.empty())
            {
                LL_ERRS() << "Face with no texture index references indexed texture draw info." << LL_ENDL;
            }
        }
    }
}

void LLFace::setIndicesIndex(S32 idx)
{
    if (mIndicesIndex != idx)
    {
        mIndicesIndex = idx;
        mVertexBuffer = NULL;
    }
}

//============================================================================

U16 LLFace::getGeometryAvatar(
                        LLStrider<LLVector3> &vertices,
                        LLStrider<LLVector3> &normals,
                        LLStrider<LLVector2> &tex_coords,
                        LLStrider<F32>       &vertex_weights,
                        LLStrider<LLVector4> &clothing_weights)
{
    if (mVertexBuffer.notNull())
    {
        mVertexBuffer->getVertexStrider      (vertices, mGeomIndex, mGeomCount);
        mVertexBuffer->getNormalStrider      (normals, mGeomIndex, mGeomCount);
        mVertexBuffer->getTexCoord0Strider    (tex_coords, mGeomIndex, mGeomCount);
        mVertexBuffer->getWeightStrider(vertex_weights, mGeomIndex, mGeomCount);
        mVertexBuffer->getClothWeightStrider(clothing_weights, mGeomIndex, mGeomCount);
    }

    return mGeomIndex;
}

U16 LLFace::getGeometry(LLStrider<LLVector3> &vertices, LLStrider<LLVector3> &normals,
                        LLStrider<LLVector2> &tex_coords, LLStrider<U16> &indicesp)
{
    if (mVertexBuffer.notNull())
    {
        mVertexBuffer->getVertexStrider(vertices,   mGeomIndex, mGeomCount);
        if (mVertexBuffer->hasDataType(LLVertexBuffer::TYPE_NORMAL))
        {
            mVertexBuffer->getNormalStrider(normals,    mGeomIndex, mGeomCount);
        }
        if (mVertexBuffer->hasDataType(LLVertexBuffer::TYPE_TEXCOORD0))
        {
            mVertexBuffer->getTexCoord0Strider(tex_coords, mGeomIndex, mGeomCount);
        }

        mVertexBuffer->getIndexStrider(indicesp, mIndicesIndex, mIndicesCount);
    }

    return mGeomIndex;
}

void LLFace::updateCenterAgent()
{
    if (mDrawablep->isActive())
    {
        mCenterAgent = mCenterLocal * getRenderMatrix();
    }
    else
    {
        mCenterAgent = mCenterLocal;
    }
}

void LLFace::renderSelected(LLViewerTexture *imagep, const LLColor4& color)
{
    LL_PROFILE_ZONE_SCOPED_CATEGORY_FACE

    if (mDrawablep == NULL || mDrawablep->getSpatialGroup() == NULL)
    {
        return;
    }

    mDrawablep->getSpatialGroup()->rebuildGeom();
    mDrawablep->getSpatialGroup()->rebuildMesh();

    if(mVertexBuffer.isNull())
    {
        return;
    }

    if (mGeomCount > 0 && mIndicesCount > 0)
    {
        gGL.getTexUnit(0)->bind(imagep);

        gGL.pushMatrix();
        if (mDrawablep->isActive())
        {
            gGL.multMatrix((GLfloat*)mDrawablep->getRenderMatrix().mMatrix);
        }
        else
        {
            gGL.multMatrix((GLfloat*)mDrawablep->getRegion()->mRenderMatrix.mMatrix);
        }

        gGL.diffuseColor4fv(color.mV);

        if (mDrawablep->isState(LLDrawable::RIGGED))
        {
#if 0 // TODO --  there is no way this won't destroy our GL machine as implemented, rewrite it to not rely on software skinning
            LLVOVolume* volume = mDrawablep->getVOVolume();
            if (volume)
            {
                LLRiggedVolume* rigged = volume->getRiggedVolume();
                if (rigged)
                {
                    // called when selecting a face during edit of a mesh object
                    LLGLEnable offset(GL_POLYGON_OFFSET_FILL);
                    glPolygonOffset(-1.f, -1.f);
                    gGL.multMatrix((F32*) volume->getRelativeXform().mMatrix);
                    const LLVolumeFace& vol_face = rigged->getVolumeFace(getTEOffset());
                    LLVertexBuffer::unbind();
                    glVertexPointer(3, GL_FLOAT, 16, vol_face.mPositions);
                    if (vol_face.mTexCoords)
                    {
                        glEnableClientState(GL_TEXTURE_COORD_ARRAY);
                        glTexCoordPointer(2, GL_FLOAT, 8, vol_face.mTexCoords);
                    }
                    gGL.syncMatrices();
                    glDrawElements(GL_TRIANGLES, vol_face.mNumIndices, GL_UNSIGNED_SHORT, vol_face.mIndices);
                    glDisableClientState(GL_TEXTURE_COORD_ARRAY);
                }
            }
#endif
        }
        else
        {
            // cheaters sometimes prosper...
            //
            mVertexBuffer->setBuffer();
            mVertexBuffer->draw(LLRender::TRIANGLES, mIndicesCount, mIndicesIndex);
        }

        gGL.popMatrix();
    }
}


void renderFace(LLDrawable* drawable, LLFace *face)
{
    LL_PROFILE_ZONE_SCOPED_CATEGORY_FACE

    LLVOVolume* vobj = drawable->getVOVolume();
    if (vobj)
    {
        LLVolume* volume = NULL;

        if (drawable->isState(LLDrawable::RIGGED))
        {
            volume = vobj->getRiggedVolume();
        }
        else
        {
            volume = vobj->getVolume();
        }

        if (volume)
        {
            const LLVolumeFace& vol_face = volume->getVolumeFace(face->getTEOffset());
            LLVertexBuffer::drawElements(LLRender::TRIANGLES, vol_face.mPositions, NULL, vol_face.mNumIndices, vol_face.mIndices);
        }
    }
}

void LLFace::renderOneWireframe(const LLColor4 &color, F32 fogCfx, bool wireframe_selection, bool bRenderHiddenSelections, bool shader)
{
    if (bRenderHiddenSelections)
    {
        gGL.blendFunc(LLRender::BF_SOURCE_COLOR, LLRender::BF_ONE);
        LLGLDepthTest gls_depth(GL_TRUE, GL_FALSE, GL_GEQUAL);
        if (shader)
        {
            gGL.diffuseColor4f(color.mV[VRED], color.mV[VGREEN], color.mV[VBLUE], 0.4f);
            renderFace(mDrawablep, this);
        }
        else
        {
            gGL.flush();
            {
                gGL.diffuseColor4f(color.mV[VRED], color.mV[VGREEN], color.mV[VBLUE], 0.4f);
                renderFace(mDrawablep, this);
            }
        }
    }

    gGL.flush();
    gGL.setSceneBlendType(LLRender::BT_ALPHA);

    gGL.diffuseColor4f(color.mV[VRED] * 2, color.mV[VGREEN] * 2, color.mV[VBLUE] * 2, color.mV[VALPHA]);

    {
        LLGLDisable depth(wireframe_selection ? 0 : GL_BLEND);
        //LLGLEnable stencil(wireframe_selection ? 0 : GL_STENCIL_TEST);

        if (!wireframe_selection)
        { //modify wireframe into outline selection mode
            glStencilFunc(GL_NOTEQUAL, 2, 0xffff);
            glStencilOp(GL_KEEP, GL_KEEP, GL_KEEP);
        }

        LLGLEnable offset(GL_POLYGON_OFFSET_LINE);
        glPolygonOffset(3.f, 3.f);
        glLineWidth(5.f);
        glPolygonMode(GL_FRONT_AND_BACK, GL_LINE);
        renderFace(mDrawablep, this);
    }
}

void LLFace::setDrawInfo(LLDrawInfo* draw_info)
{
    mDrawInfo = draw_info;
}

void LLFace::printDebugInfo() const
{
    LLFacePool *poolp = getPool();
    LL_INFOS() << "Object: " << getViewerObject()->mID << LL_ENDL;
    if (getDrawable())
    {
        LL_INFOS() << "Type: " << LLPrimitive::pCodeToString(getDrawable()->getVObj()->getPCode()) << LL_ENDL;
    }
    if (getTexture())
    {
        LL_INFOS() << "Texture: " << getTexture() << " Comps: " << (U32)getTexture()->getComponents() << LL_ENDL;
    }
    else
    {
        LL_INFOS() << "No texture: " << LL_ENDL;
    }

    LL_INFOS() << "Face: " << this << LL_ENDL;
    LL_INFOS() << "State: " << getState() << LL_ENDL;
    LL_INFOS() << "Geom Index Data:" << LL_ENDL;
    LL_INFOS() << "--------------------" << LL_ENDL;
    LL_INFOS() << "GI: " << mGeomIndex << " Count:" << mGeomCount << LL_ENDL;
    LL_INFOS() << "Face Index Data:" << LL_ENDL;
    LL_INFOS() << "--------------------" << LL_ENDL;
    LL_INFOS() << "II: " << mIndicesIndex << " Count:" << mIndicesCount << LL_ENDL;
    LL_INFOS() << LL_ENDL;

    if (poolp)
    {
        poolp->printDebugInfo();

        S32 pool_references = 0;
        for (std::vector<LLFace*>::iterator iter = poolp->mReferences.begin();
             iter != poolp->mReferences.end(); iter++)
        {
            LLFace *facep = *iter;
            if (facep == this)
            {
                LL_INFOS() << "Pool reference: " << pool_references << LL_ENDL;
                pool_references++;
            }
        }

        if (pool_references != 1)
        {
            LL_INFOS() << "Incorrect number of pool references!" << LL_ENDL;
        }
    }

#if 0
    LL_INFOS() << "Indices:" << LL_ENDL;
    LL_INFOS() << "--------------------" << LL_ENDL;

    const U32 *indicesp = getRawIndices();
    S32 indices_count = getIndicesCount();
    S32 geom_start = getGeomStart();

    for (S32 i = 0; i < indices_count; i++)
    {
        LL_INFOS() << i << ":" << indicesp[i] << ":" << (S32)(indicesp[i] - geom_start) << LL_ENDL;
    }
    LL_INFOS() << LL_ENDL;

    LL_INFOS() << "Vertices:" << LL_ENDL;
    LL_INFOS() << "--------------------" << LL_ENDL;
    for (S32 i = 0; i < mGeomCount; i++)
    {
        LL_INFOS() << mGeomIndex + i << ":" << poolp->getVertex(mGeomIndex + i) << LL_ENDL;
    }
    LL_INFOS() << LL_ENDL;
#endif
}

// Transform the texture coordinates for this face.
static void xform(LLVector2 &tex_coord, F32 cosAng, F32 sinAng, F32 offS, F32 offT, F32 magS, F32 magT)
{
    // New, good way
    F32 s = tex_coord.mV[0];
    F32 t = tex_coord.mV[1];

    // Texture transforms are done about the center of the face.
    s -= 0.5;
    t -= 0.5;

    // Handle rotation
    F32 temp = s;
    s  = s     * cosAng + t * sinAng;
    t  = -temp * sinAng + t * cosAng;

    // Then scale
    s *= magS;
    t *= magT;

    // Then offset
    s += offS + 0.5f;
    t += offT + 0.5f;

    tex_coord.mV[0] = s;
    tex_coord.mV[1] = t;
}

// Transform the texture coordinates for this face.
static void xform4a(LLVector4a &tex_coord, const LLVector4a& trans, const LLVector4Logical& mask, const LLVector4a& rot0, const LLVector4a& rot1, const LLVector4a& offset, const LLVector4a& scale)
{
    //tex coord is two coords, <s0, t0, s1, t1>
    LLVector4a st;

    // Texture transforms are done about the center of the face.
    st.setAdd(tex_coord, trans);

    // Handle rotation
    LLVector4a rot_st;

    // <s0 * cosAng, s0*-sinAng, s1*cosAng, s1*-sinAng>
    LLVector4a s0;
    s0.splat(st, 0);
    LLVector4a s1;
    s1.splat(st, 2);
    LLVector4a ss;
    ss.setSelectWithMask(mask, s1, s0);

    LLVector4a a;
    a.setMul(rot0, ss);

    // <t0*sinAng, t0*cosAng, t1*sinAng, t1*cosAng>
    LLVector4a t0;
    t0.splat(st, 1);
    LLVector4a t1;
    t1.splat(st, 3);
    LLVector4a tt;
    tt.setSelectWithMask(mask, t1, t0);

    LLVector4a b;
    b.setMul(rot1, tt);

    st.setAdd(a,b);

    // Then scale
    st.mul(scale);

    // Then offset
    tex_coord.setAdd(st, offset);
}


bool less_than_max_mag(const LLVector4a& vec)
{
    LLVector4a MAX_MAG;
    MAX_MAG.splat(1024.f*1024.f);

    LLVector4a val;
    val.setAbs(vec);

    S32 lt = val.lessThan(MAX_MAG).getGatheredBits() & 0x7;

    return lt == 0x7;
}

bool LLFace::genVolumeBBoxes(const LLVolume &volume, S32 f,
                             const LLMatrix4& mat_vert_in, bool global_volume)
{
    LL_PROFILE_ZONE_SCOPED_CATEGORY_FACE

    //get bounding box
    if (mDrawablep->isState(LLDrawable::REBUILD_VOLUME | LLDrawable::REBUILD_POSITION | LLDrawable::REBUILD_RIGGED))
    {
        if (f >= volume.getNumVolumeFaces())
        {
            LL_WARNS() << "Generating bounding box for invalid face index!" << LL_ENDL;
            f = 0;
        }

        const LLVolumeFace &face = volume.getVolumeFace(f);

        LL_DEBUGS("RiggedBox") << "updating extents for face " << f
                               << " starting extents " << mExtents[0] << ", " << mExtents[1]
                               << " starting vf extents " << face.mExtents[0] << ", " << face.mExtents[1]
                               << " num verts " << face.mNumVertices << LL_ENDL;

        // MAINT-8264 - stray vertices, especially in low LODs, cause bounding box errors.
        if (face.mNumVertices < 3)
        {
            LL_DEBUGS("RiggedBox") << "skipping face " << f << ", bad num vertices "
                                   << face.mNumVertices << " " << face.mNumIndices << " " << face.mWeights << LL_ENDL;
            return false;
        }

        //VECTORIZE THIS
        LLMatrix4a mat_vert;
        mat_vert.loadu(mat_vert_in);
        LLVector4a new_extents[2];

        llassert(less_than_max_mag(face.mExtents[0]));
        llassert(less_than_max_mag(face.mExtents[1]));

        matMulBoundBox(mat_vert, face.mExtents, mExtents);

        LL_DEBUGS("RiggedBox") << "updated extents for face " << f
                               << " bbox gave extents " << mExtents[0] << ", " << mExtents[1] << LL_ENDL;

        if (!mDrawablep->isActive())
        {   // Shift position for region
            LLVector4a offset;
            offset.load3(mDrawablep->getRegion()->getOriginAgent().mV);
            mExtents[0].add(offset);
            mExtents[1].add(offset);
            LL_DEBUGS("RiggedBox") << "updating extents for face " << f
                                   << " not active, added offset " << offset << LL_ENDL;
        }

        LL_DEBUGS("RiggedBox") << "updated extents for face " << f
                               << " to " << mExtents[0] << ", " << mExtents[1] << LL_ENDL;
        LLVector4a t;
        t.setAdd(mExtents[0],mExtents[1]);
        t.mul(0.5f);

        mCenterLocal.set(t.getF32ptr());

        t.setSub(mExtents[1],mExtents[0]);
        mBoundingSphereRadius = t.getLength3().getF32()*0.5f;

        updateCenterAgent();
    }

<<<<<<< HEAD
	return true;
=======
    return TRUE;
>>>>>>> e1623bb2
}



// convert surface coordinates to texture coordinates, based on
// the values in the texture entry.  probably should be
// integrated with getGeometryVolume() for its texture coordinate
// generation - but i'll leave that to someone more familiar
// with the implications.
LLVector2 LLFace::surfaceToTexture(LLVector2 surface_coord, const LLVector4a& position, const LLVector4a& normal)
{
    LLVector2 tc = surface_coord;

    const LLTextureEntry *tep = getTextureEntry();

    if (tep == NULL)
    {
        // can't do much without the texture entry
        return surface_coord;
    }

    //VECTORIZE THIS
    // see if we have a non-default mapping
    U8 texgen = getTextureEntry()->getTexGen();
    if (texgen != LLTextureEntry::TEX_GEN_DEFAULT)
    {
        LLVector4a& center = *(mDrawablep->getVOVolume()->getVolume()->getVolumeFace(mTEOffset).mCenter);

        LLVector4a volume_position;
        LLVector3 v_position(position.getF32ptr());

        volume_position.load3(mDrawablep->getVOVolume()->agentPositionToVolume(v_position).mV);

        if (!mDrawablep->getVOVolume()->isVolumeGlobal())
        {
            LLVector4a scale;
            scale.load3(mVObjp->getScale().mV);
            volume_position.mul(scale);
        }

        LLVector4a volume_normal;
        LLVector3 v_normal(normal.getF32ptr());
        volume_normal.load3(mDrawablep->getVOVolume()->agentDirectionToVolume(v_normal).mV);
        volume_normal.normalize3fast();

        if (texgen == LLTextureEntry::TEX_GEN_PLANAR)
        {
            planarProjection(tc, volume_normal, center, volume_position);
        }
    }

    if (mTextureMatrix) // if we have a texture matrix, use it
    {
        LLVector3 tc3(tc);
        tc3 = tc3 * *mTextureMatrix;
        tc = LLVector2(tc3);
    }

    else // otherwise use the texture entry parameters
    {
        xform(tc, cos(tep->getRotation()), sin(tep->getRotation()),
              tep->mOffsetS, tep->mOffsetT, tep->mScaleS, tep->mScaleT);
    }


    return tc;
}

// Returns scale compared to default texgen, and face orientation as calculated
// by planarProjection(). This is needed to match planar texgen parameters.
void LLFace::getPlanarProjectedParams(LLQuaternion* face_rot, LLVector3* face_pos, F32* scale) const
{
    const LLMatrix4& vol_mat = getWorldMatrix();
    const LLVolumeFace& vf = getViewerObject()->getVolume()->getVolumeFace(mTEOffset);
    if (! (vf.mNormals && vf.mTangents))
    {
        return;
    }
    const LLVector4a& normal4a = *vf.mNormals;
    const LLVector4a& tangent  = *vf.mTangents;

    LLVector4a binormal4a;
    binormal4a.setCross3(normal4a, tangent);
    binormal4a.mul(tangent.getF32ptr()[3]);

    LLVector2 projected_binormal;
    planarProjection(projected_binormal, normal4a, *vf.mCenter, binormal4a);
    projected_binormal -= LLVector2(0.5f, 0.5f); // this normally happens in xform()
    *scale = projected_binormal.length();
    // rotate binormal to match what planarProjection() thinks it is,
    // then find rotation from that:
    projected_binormal.normalize();
    F32 ang = acos(projected_binormal.mV[VY]);
    ang = (projected_binormal.mV[VX] < 0.f) ? -ang : ang;

    //VECTORIZE THIS
    LLVector3 binormal(binormal4a.getF32ptr());
    LLVector3 normal(normal4a.getF32ptr());
    binormal.rotVec(ang, normal);
    LLQuaternion local_rot( binormal % normal, binormal, normal );
    *face_rot = local_rot * vol_mat.quaternion();
    *face_pos = vol_mat.getTranslation();
}

// Returns the necessary texture transform to align this face's TE to align_to's TE
bool LLFace::calcAlignedPlanarTE(const LLFace* align_to,  LLVector2* res_st_offset,
                                 LLVector2* res_st_scale, F32* res_st_rot, LLRender::eTexIndex map) const
{
    if (!align_to)
    {
        return false;
    }
    const LLTextureEntry *orig_tep = align_to->getTextureEntry();
    if ((orig_tep->getTexGen() != LLTextureEntry::TEX_GEN_PLANAR) ||
        (getTextureEntry()->getTexGen() != LLTextureEntry::TEX_GEN_PLANAR))
    {
        return false;
    }

    F32 map_rot = 0.f, map_scaleS = 0.f, map_scaleT = 0.f, map_offsS = 0.f, map_offsT = 0.f;

    LLMaterial* mat = orig_tep->getMaterialParams();
    if (!mat && map != LLRender::DIFFUSE_MAP)
    {
        LL_WARNS_ONCE("llface") << "Face is set to use specular or normal map but has no material, defaulting to diffuse" << LL_ENDL;
        map = LLRender::DIFFUSE_MAP;
    }

    switch (map)
    {
    case LLRender::DIFFUSE_MAP:
        map_rot = orig_tep->getRotation();
        map_scaleS = orig_tep->mScaleS;
        map_scaleT = orig_tep->mScaleT;
        map_offsS = orig_tep->mOffsetS;
        map_offsT = orig_tep->mOffsetT;
        break;
    case LLRender::NORMAL_MAP:
        if (mat->getNormalID().isNull())
        {
            return false;
        }
        map_rot = mat->getNormalRotation();
        map_scaleS = mat->getNormalRepeatX();
        map_scaleT = mat->getNormalRepeatY();
        map_offsS = mat->getNormalOffsetX();
        map_offsT = mat->getNormalOffsetY();
        break;
    case LLRender::SPECULAR_MAP:
        if (mat->getSpecularID().isNull())
        {
            return false;
        }
        map_rot = mat->getSpecularRotation();
        map_scaleS = mat->getSpecularRepeatX();
        map_scaleT = mat->getSpecularRepeatY();
        map_offsS = mat->getSpecularOffsetX();
        map_offsT = mat->getSpecularOffsetY();
        break;
    default: /*make compiler happy*/
        break;
    }

    LLVector3 orig_pos, this_pos;
    LLQuaternion orig_face_rot, this_face_rot;
    F32 orig_proj_scale, this_proj_scale;
    align_to->getPlanarProjectedParams(&orig_face_rot, &orig_pos, &orig_proj_scale);
    getPlanarProjectedParams(&this_face_rot, &this_pos, &this_proj_scale);

    // The rotation of "this face's" texture:
    LLQuaternion orig_st_rot = LLQuaternion(map_rot, LLVector3::z_axis) * orig_face_rot;
    LLQuaternion this_st_rot = orig_st_rot * ~this_face_rot;
    F32 x_ang, y_ang, z_ang;
    this_st_rot.getEulerAngles(&x_ang, &y_ang, &z_ang);
    *res_st_rot = z_ang;

    // Offset and scale of "this face's" texture:
    LLVector3 centers_dist = (this_pos - orig_pos) * ~orig_st_rot;
    LLVector3 st_scale(map_scaleS, map_scaleT, 1.f);
    st_scale *= orig_proj_scale;
    centers_dist.scaleVec(st_scale);
    LLVector2 orig_st_offset(map_offsS, map_offsT);

    *res_st_offset = orig_st_offset + (LLVector2)centers_dist;
    res_st_offset->mV[VX] -= (S32)res_st_offset->mV[VX];
    res_st_offset->mV[VY] -= (S32)res_st_offset->mV[VY];

    st_scale /= this_proj_scale;
    *res_st_scale = (LLVector2)st_scale;
    return true;
}

void LLFace::updateRebuildFlags()
{
    if (mDrawablep->isState(LLDrawable::REBUILD_VOLUME))
    { //this rebuild is zero overhead (direct consequence of some change that affects this face)
        mLastUpdateTime = gFrameTimeSeconds;
    }
    else
    { //this rebuild is overhead (side effect of some change that does not affect this face)
        mLastMoveTime = gFrameTimeSeconds;
    }
}


bool LLFace::canRenderAsMask()
{
    const LLTextureEntry* te = getTextureEntry();
    if( !te || !getViewerObject() || !getTexture() )
    {
        return false;
    }

    if (te->getGLTFRenderMaterial())
    {
        return false;
    }

    if (LLPipeline::sNoAlpha)
    {
        return true;
    }

    if (isState(LLFace::RIGGED))
    { // never auto alpha-mask rigged faces
        return false;
    }


    LLMaterial* mat = te->getMaterialParams();
    if (mat && mat->getDiffuseAlphaMode() == LLMaterial::DIFFUSE_ALPHA_MODE_BLEND)
    {
        return false;
    }

    if ((te->getColor().mV[3] == 1.0f) && // can't treat as mask if we have face alpha
        (te->getGlow() == 0.f) && // glowing masks are hard to implement - don't mask
        getTexture()->getIsAlphaMask()) // texture actually qualifies for masking (lazily recalculated but expensive)
    {
        if (getViewerObject()->isHUDAttachment() || te->getFullbright())
        { //hud attachments and fullbright objects are NOT subject to the deferred rendering pipe
            return LLPipeline::sAutoMaskAlphaNonDeferred;
        }
        else
        {
            return LLPipeline::sAutoMaskAlphaDeferred;
        }
    }

    return false;
}

//helper function for pushing primitives for transform shaders and cleaning up
//uninitialized data on the tail, plus tracking number of expected primitives
void push_for_transform(LLVertexBuffer* buff, U32 source_count, U32 dest_count)
{
    if (source_count > 0 && dest_count >= source_count) //protect against possible U32 wrapping
    {
        //push source primitives
        buff->drawArrays(LLRender::POINTS, 0, source_count);
        U32 tail = dest_count-source_count;
        for (U32 i = 0; i < tail; ++i)
        { //copy last source primitive into each element in tail
            buff->drawArrays(LLRender::POINTS, source_count-1, 1);
        }
        gPipeline.mTransformFeedbackPrimitives += dest_count;
    }
}

bool LLFace::getGeometryVolume(const LLVolume& volume,
                                S32 face_index,
                                const LLMatrix4& mat_vert_in,
                                const LLMatrix3& mat_norm_in,
                                U16 index_offset,
                                bool force_rebuild,
                                bool no_debug_assert)
{
    LL_PROFILE_ZONE_SCOPED_CATEGORY_FACE;
    llassert(verify());

    if (face_index < 0 || face_index >= volume.getNumVolumeFaces())
    {
        if (gDebugGL)
        {
            LL_WARNS() << "Face index is out of bounds!" << LL_ENDL;
            LL_WARNS() << "Attempt get volume face out of range!"
                " Total Faces: " << volume.getNumVolumeFaces() <<
                " Attempt get access to: " << face_index << LL_ENDL;
            llassert(no_debug_assert);
        }
        return false;
    }

    bool rigged = isState(RIGGED);

    const LLVolumeFace &vf = volume.getVolumeFace(face_index);
<<<<<<< HEAD
	S32 num_vertices = (S32)vf.mNumVertices;
	S32 num_indices = (S32) vf.mNumIndices;
	
	if (gPipeline.hasRenderDebugMask(LLPipeline::RENDER_DEBUG_OCTREE))
	{
		updateRebuildFlags();
	}

	if (mVertexBuffer.notNull())
	{
		if (num_indices + (S32) mIndicesIndex > mVertexBuffer->getNumIndices())
		{
			if (gDebugGL)
			{
				LL_WARNS() << "Index buffer overflow!" << LL_ENDL;
				LL_WARNS() << "Indices Count: " << mIndicesCount
						<< " VF Num Indices: " << num_indices
						<< " Indices Index: " << mIndicesIndex
						<< " VB Num Indices: " << mVertexBuffer->getNumIndices() << LL_ENDL;
				LL_WARNS()	<< " Face Index: " << face_index
						<< " Pool Type: " << mPoolType << LL_ENDL;
				llassert(no_debug_assert);
			}
			return false;
		}

		if (num_vertices + mGeomIndex > mVertexBuffer->getNumVerts())
		{
			if (gDebugGL)
			{
				LL_WARNS() << "Vertex buffer overflow!" << LL_ENDL;
				llassert(no_debug_assert);
			}
			return false;
		}
	}

	LLStrider<LLVector3> vert;
	LLStrider<LLVector2> tex_coords0;
	LLStrider<LLVector2> tex_coords1;
	LLStrider<LLVector2> tex_coords2;
	LLStrider<LLVector3> norm;
	LLStrider<LLColor4U> colors;
	LLStrider<LLVector3> tangent;
	LLStrider<U16> indicesp;
	LLStrider<LLVector4> wght;

	bool full_rebuild = force_rebuild || mDrawablep->isState(LLDrawable::REBUILD_VOLUME);
	
	bool global_volume = mDrawablep->getVOVolume()->isVolumeGlobal();
	LLVector3 scale;
	if (global_volume)
	{
		scale.setVec(1,1,1);
	}
	else
	{
		scale = mVObjp->getScale();
	}
	
	bool rebuild_pos = full_rebuild || mDrawablep->isState(LLDrawable::REBUILD_POSITION);
	bool rebuild_color = full_rebuild || mDrawablep->isState(LLDrawable::REBUILD_COLOR);
	bool rebuild_emissive = rebuild_color && mVertexBuffer->hasDataType(LLVertexBuffer::TYPE_EMISSIVE);
	bool rebuild_tcoord = full_rebuild || mDrawablep->isState(LLDrawable::REBUILD_TCOORD);
	bool rebuild_normal = rebuild_pos && mVertexBuffer->hasDataType(LLVertexBuffer::TYPE_NORMAL);
	bool rebuild_tangent = rebuild_pos && mVertexBuffer->hasDataType(LLVertexBuffer::TYPE_TANGENT);
	bool rebuild_weights = rebuild_pos && mVertexBuffer->hasDataType(LLVertexBuffer::TYPE_WEIGHT4);

	const LLTextureEntry *tep = mVObjp->getTE(face_index);
	const U8 bump_code = tep ? tep->getBumpmap() : 0;

	bool is_static = mDrawablep->isStatic();
	bool is_global = is_static;

	LLVector3 center_sum(0.f, 0.f, 0.f);
	
	if (is_global)
	{
		setState(GLOBAL);
	}
	else
	{
		clearState(GLOBAL);
	}

	LLColor4U color = tep->getColor();
=======
    S32 num_vertices = (S32)vf.mNumVertices;
    S32 num_indices = (S32) vf.mNumIndices;
>>>>>>> e1623bb2

    if (gPipeline.hasRenderDebugMask(LLPipeline::RENDER_DEBUG_OCTREE))
    {
        updateRebuildFlags();
    }

    if (mVertexBuffer.notNull())
    {
        if (num_indices + (S32) mIndicesIndex > mVertexBuffer->getNumIndices())
        {
            if (gDebugGL)
            {
                LL_WARNS() << "Index buffer overflow!" << LL_ENDL;
                LL_WARNS() << "Indices Count: " << mIndicesCount
                        << " VF Num Indices: " << num_indices
                        << " Indices Index: " << mIndicesIndex
                        << " VB Num Indices: " << mVertexBuffer->getNumIndices() << LL_ENDL;
                LL_WARNS()  << " Face Index: " << face_index
                        << " Pool Type: " << mPoolType << LL_ENDL;
                llassert(no_debug_assert);
            }
            return FALSE;
        }

        if (num_vertices + mGeomIndex > mVertexBuffer->getNumVerts())
        {
            if (gDebugGL)
            {
                LL_WARNS() << "Vertex buffer overflow!" << LL_ENDL;
                llassert(no_debug_assert);
            }
            return FALSE;
        }
    }

    LLStrider<LLVector3> vert;
    LLStrider<LLVector2> tex_coords0;
    LLStrider<LLVector2> tex_coords1;
    LLStrider<LLVector2> tex_coords2;
    LLStrider<LLVector3> norm;
    LLStrider<LLColor4U> colors;
    LLStrider<LLVector3> tangent;
    LLStrider<U16> indicesp;
    LLStrider<LLVector4> wght;

    BOOL full_rebuild = force_rebuild || mDrawablep->isState(LLDrawable::REBUILD_VOLUME);

    BOOL global_volume = mDrawablep->getVOVolume()->isVolumeGlobal();
    LLVector3 scale;
    if (global_volume)
    {
        scale.setVec(1,1,1);
    }
    else
    {
        scale = mVObjp->getScale();
    }

    bool rebuild_pos = full_rebuild || mDrawablep->isState(LLDrawable::REBUILD_POSITION);
    bool rebuild_color = full_rebuild || mDrawablep->isState(LLDrawable::REBUILD_COLOR);
    bool rebuild_emissive = rebuild_color && mVertexBuffer->hasDataType(LLVertexBuffer::TYPE_EMISSIVE);
    bool rebuild_tcoord = full_rebuild || mDrawablep->isState(LLDrawable::REBUILD_TCOORD);
    bool rebuild_normal = rebuild_pos && mVertexBuffer->hasDataType(LLVertexBuffer::TYPE_NORMAL);
    bool rebuild_tangent = rebuild_pos && mVertexBuffer->hasDataType(LLVertexBuffer::TYPE_TANGENT);
    bool rebuild_weights = rebuild_pos && mVertexBuffer->hasDataType(LLVertexBuffer::TYPE_WEIGHT4);

    const LLTextureEntry *tep = mVObjp->getTE(face_index);
    const U8 bump_code = tep ? tep->getBumpmap() : 0;

    BOOL is_static = mDrawablep->isStatic();
    BOOL is_global = is_static;

    LLVector3 center_sum(0.f, 0.f, 0.f);

    if (is_global)
    {
        setState(GLOBAL);
    }
    else
    {
        clearState(GLOBAL);
    }

    LLColor4U color = tep->getColor();

    if (tep->getGLTFRenderMaterial())
    {
        color = tep->getGLTFRenderMaterial()->mBaseColor;
    }

    if (rebuild_color)
    { //decide if shiny goes in alpha channel of color
        if (tep &&
            !isInAlphaPool())  // <--- alpha channel MUST contain transparency, not shiny
    {
            LLMaterial* mat = tep->getMaterialParams().get();

            bool shiny_in_alpha = false;

            //store shiny in alpha if we don't have a specular map
            if  (!mat || mat->getSpecularID().isNull())
            {
                shiny_in_alpha = true;
            }

            if (shiny_in_alpha)
            {
                static const GLfloat SHININESS_TO_ALPHA[4] =
                {
                    0.0000f,
                    0.25f,
                    0.5f,
                    0.75f
                };

                llassert(tep->getShiny() <= 3);
                color.mV[3] = U8 (SHININESS_TO_ALPHA[tep->getShiny()] * 255);
            }
        }
    }

    // INDICES
    if (full_rebuild)
    {
        LL_PROFILE_ZONE_NAMED_CATEGORY_FACE("getGeometryVolume - indices");
        mVertexBuffer->getIndexStrider(indicesp, mIndicesIndex, mIndicesCount);

        volatile __m128i* dst = (__m128i*) indicesp.get();
        __m128i* src = (__m128i*) vf.mIndices;
        __m128i offset = _mm_set1_epi16(index_offset);

        S32 end = num_indices/8;

        for (S32 i = 0; i < end; i++)
        {
            __m128i res = _mm_add_epi16(src[i], offset);
            _mm_storeu_si128((__m128i*) dst++, res);
        }

        {
            LL_PROFILE_ZONE_NAMED_CATEGORY_FACE("getGeometryVolume - indices tail");
            U16* idx = (U16*) dst;

            for (S32 i = end*8; i < num_indices; ++i)
            {
                *idx++ = vf.mIndices[i]+index_offset;
            }
        }
    }


    LLMaterial* mat = tep->getMaterialParams().get();
    LLGLTFMaterial* gltf_mat = tep->getGLTFRenderMaterial();

    F32 r = 0, os = 0, ot = 0, ms = 0, mt = 0, cos_ang = 0, sin_ang = 0;

    constexpr S32 XFORM_NONE = 0;
    constexpr S32 XFORM_BLINNPHONG_COLOR = 1;
    constexpr S32 XFORM_BLINNPHONG_NORMAL = 1 << 1;
    constexpr S32 XFORM_BLINNPHONG_SPECULAR = 1 << 2;

    S32 xforms = XFORM_NONE;
    // For GLTF, transforms will be applied later
    if (rebuild_tcoord && tep && !gltf_mat)
    {
        r  = tep->getRotation();
        os = tep->mOffsetS;
        ot = tep->mOffsetT;
        ms = tep->mScaleS;
        mt = tep->mScaleT;
        cos_ang = cos(r);
        sin_ang = sin(r);

        if (cos_ang != 1.f ||
            sin_ang != 0.f ||
            os != 0.f ||
            ot != 0.f ||
            ms != 1.f ||
            mt != 1.f)
        {
            xforms |= XFORM_BLINNPHONG_COLOR;
        }
        if (mat)
        {
            F32 r_norm = 0, os_norm = 0, ot_norm = 0, ms_norm = 0, mt_norm = 0, cos_ang_norm = 0, sin_ang_norm = 0;
            mat->getNormalOffset(os_norm, ot_norm);
            mat->getNormalRepeat(ms_norm, mt_norm);
            r_norm = mat->getNormalRotation();
            cos_ang_norm = cos(r_norm);
            sin_ang_norm = sin(r_norm);
            if (cos_ang_norm != 1.f ||
                sin_ang_norm != 0.f ||
                os_norm != 0.f ||
                ot_norm != 0.f ||
                ms_norm != 1.f ||
                mt_norm != 1.f)
            {
                xforms |= XFORM_BLINNPHONG_NORMAL;
            }
        }
        if (mat)
        {
            F32 r_spec = 0, os_spec = 0, ot_spec = 0, ms_spec = 0, mt_spec = 0, cos_ang_spec = 0, sin_ang_spec = 0;
            mat->getSpecularOffset(os_spec, ot_spec);
            mat->getSpecularRepeat(ms_spec, mt_spec);
            r_spec = mat->getSpecularRotation();
            cos_ang_spec = cos(r_spec);
            sin_ang_spec = sin(r_spec);
            if (cos_ang_spec != 1.f ||
                sin_ang_spec != 0.f ||
                os_spec != 0.f ||
                ot_spec != 0.f ||
                ms_spec != 1.f ||
                mt_spec != 1.f)
            {
                xforms |= XFORM_BLINNPHONG_SPECULAR;
            }
        }
    }

    const LLMeshSkinInfo* skin = nullptr;
    LLMatrix4a mat_vert;
    LLMatrix4a mat_normal;

    // prepare mat_vert
    if (rebuild_pos)
    {
        if (rigged)
        { //override with bind shape matrix if rigged
            skin = mSkinInfo;
            mat_vert = skin->mBindShapeMatrix;
        }
        else
        {
            mat_vert.loadu(mat_vert_in);
        }
    }

    if (rebuild_normal || rebuild_tangent)
    { //override mat_normal with inverse of skin->mBindShapeMatrix
        LL_PROFILE_ZONE_NAMED_CATEGORY_FACE("getGeometryVolume - norm mat override");
        if (rigged)
        {
            if (skin == nullptr)
            {
                skin = mSkinInfo;
            }

            //TODO -- cache this (check profile marker above)?
            glh::matrix4f m((F32*) skin->mBindShapeMatrix.getF32ptr());
            m = m.inverse().transpose();
            mat_normal.loadu(m.m);
        }
        else
        {
            mat_normal.loadu(mat_norm_in);
        }
    }

    {
        //if it's not fullbright and has no normals, bake sunlight based on face normal
        //bool bake_sunlight = !getTextureEntry()->getFullbright() &&
        //  !mVertexBuffer->hasDataType(LLVertexBuffer::TYPE_NORMAL);

        if (rebuild_tcoord)
        {
            LL_PROFILE_ZONE_NAMED_CATEGORY_FACE("getGeometryVolume - tcoord");

            //bump setup
            LLVector4a binormal_dir( -sin_ang, cos_ang, 0.f );
            LLVector4a bump_s_primary_light_ray(0.f, 0.f, 0.f);
            LLVector4a bump_t_primary_light_ray(0.f, 0.f, 0.f);

            LLQuaternion bump_quat;
            if (mDrawablep->isActive())
            {
                bump_quat = LLQuaternion(mDrawablep->getRenderMatrix());
            }

            if (bump_code)
            {
                mVObjp->getVolume()->genTangents(face_index);
                F32 offset_multiple;
                switch( bump_code )
                {
                    case BE_NO_BUMP:
                    offset_multiple = 0.f;
                    break;
                    case BE_BRIGHTNESS:
                    case BE_DARKNESS:
                    if( mTexture[LLRender::DIFFUSE_MAP].notNull() && mTexture[LLRender::DIFFUSE_MAP]->hasGLTexture())
                    {
                        // Offset by approximately one texel
                        S32 cur_discard = mTexture[LLRender::DIFFUSE_MAP]->getDiscardLevel();
                        S32 max_size = llmax( mTexture[LLRender::DIFFUSE_MAP]->getWidth(), mTexture[LLRender::DIFFUSE_MAP]->getHeight() );
                        max_size <<= cur_discard;
                        const F32 ARTIFICIAL_OFFSET = 2.f;
                        offset_multiple = ARTIFICIAL_OFFSET / (F32)max_size;
                    }
                    else
                    {
                        offset_multiple = 1.f/256;
                    }
                    break;

                    default:  // Standard bumpmap textures.  Assumed to be 256x256
                    offset_multiple = 1.f / 256;
                    break;
                }

                F32 s_scale = 1.f;
                F32 t_scale = 1.f;
                if( tep )
                {
                    tep->getScale( &s_scale, &t_scale );
                }
                // Use the nudged south when coming from above sun angle, such
                // that emboss mapping always shows up on the upward faces of cubes when
                // it's noon (since a lot of builders build with the sun forced to noon).
                LLVector3   sun_ray  = gSky.mVOSkyp->mBumpSunDir;
                LLVector3   moon_ray = gSky.mVOSkyp->getMoon().getDirection();
                LLVector3& primary_light_ray = (sun_ray.mV[VZ] > 0) ? sun_ray : moon_ray;

                bump_s_primary_light_ray.load3((offset_multiple * s_scale * primary_light_ray).mV);
                bump_t_primary_light_ray.load3((offset_multiple * t_scale * primary_light_ray).mV);
            }

            U8 texgen = getTextureEntry()->getTexGen();
            if (rebuild_tcoord && texgen != LLTextureEntry::TEX_GEN_DEFAULT)
            { //planar texgen needs binormals
                mVObjp->getVolume()->genTangents(face_index);
            }

            U8 tex_mode = 0;

            bool tex_anim = false;

                LLVOVolume* vobj = (LLVOVolume*) (LLViewerObject*) mVObjp;
                tex_mode = vobj->mTexAnimMode;

            if (vobj->mTextureAnimp)
            { //texture animation is in play, override specular and normal map tex coords with diffuse texcoords
                tex_anim = true;
            }

            if (isState(TEXTURE_ANIM))
            {
                if (!tex_mode)
                {
                    clearState(TEXTURE_ANIM);
                }
                else
                {
                    os = ot = 0.f;
                    r = 0.f;
                    cos_ang = 1.f;
                    sin_ang = 0.f;
                    ms = mt = 1.f;

                    xforms = XFORM_NONE;
                }

                if (getVirtualSize() >= MIN_TEX_ANIM_SIZE) // || isState(LLFace::RIGGED))
                { //don't override texture transform during tc bake
                    tex_mode = 0;
                }
            }

            LLVector4a scalea;
            scalea.load3(scale.mV);

            bool do_bump = bump_code && mVertexBuffer->hasDataType(LLVertexBuffer::TYPE_TEXCOORD1);

            if ((mat || gltf_mat) && !do_bump)
            {
                do_bump  = mVertexBuffer->hasDataType(LLVertexBuffer::TYPE_TEXCOORD1)
                         || mVertexBuffer->hasDataType(LLVertexBuffer::TYPE_TEXCOORD2);
            }

            // For GLTF materials: Transforms will be applied later
            bool do_tex_mat = tex_mode && mTextureMatrix && !gltf_mat;

            if (!do_bump)
            { //not bump mapped, might be able to do a cheap update
                mVertexBuffer->getTexCoord0Strider(tex_coords0, mGeomIndex, mGeomCount);

                if (texgen != LLTextureEntry::TEX_GEN_PLANAR)
                {
                    LL_PROFILE_ZONE_NAMED_CATEGORY_FACE("getGeometryVolume - texgen");
                    if (!do_tex_mat)
                    {
                        if (xforms == XFORM_NONE)
                        {
                            LL_PROFILE_ZONE_NAMED_CATEGORY_FACE("ggv - texgen 1");
                            S32 tc_size = (num_vertices*2*sizeof(F32)+0xF) & ~0xF;
                            LLVector4a::memcpyNonAliased16((F32*) tex_coords0.get(), (F32*) vf.mTexCoords, tc_size);
                        }
                        else
                        {
                            LL_PROFILE_ZONE_NAMED_CATEGORY_FACE("ggv - texgen 2");
                            F32* dst = (F32*) tex_coords0.get();
                            LLVector4a* src = (LLVector4a*) vf.mTexCoords;

                            LLVector4a trans;
                            trans.splat(-0.5f);

                            LLVector4a rot0;
                            rot0.set(cos_ang, -sin_ang, cos_ang, -sin_ang);

                            LLVector4a rot1;
                            rot1.set(sin_ang, cos_ang, sin_ang, cos_ang);

                            LLVector4a scale;
                            scale.set(ms, mt, ms, mt);

                            LLVector4a offset;
                            offset.set(os+0.5f, ot+0.5f, os+0.5f, ot+0.5f);

                            LLVector4Logical mask;
                            mask.clear();
                            mask.setElement<2>();
                            mask.setElement<3>();

                            U32 count = num_vertices/2 + num_vertices%2;

                            for (S32 i = 0; i < count; i++)
                            {
                                LLVector4a res = *src++;
                                xform4a(res, trans, mask, rot0, rot1, offset, scale);
                                res.store4a(dst);
                                dst += 4;
                            }
                        }
                    }
                    else
                    { //do tex mat, no texgen, no bump
                        for (S32 i = 0; i < num_vertices; i++)
                        {
                            LLVector2 tc(vf.mTexCoords[i]);

                            LLVector3 tmp(tc.mV[0], tc.mV[1], 0.f);
                            tmp = tmp * *mTextureMatrix;
                            tc.mV[0] = tmp.mV[0];
                            tc.mV[1] = tmp.mV[1];
                            *tex_coords0++ = tc;
                        }
                    }
                }
                else
                { //no bump, tex gen planar
                    LL_PROFILE_ZONE_NAMED_CATEGORY_FACE("getGeometryVolume - texgen planar");
                    if (do_tex_mat)
                    {
                        for (S32 i = 0; i < num_vertices; i++)
                        {
                            LLVector2 tc(vf.mTexCoords[i]);
                            LLVector4a& norm = vf.mNormals[i];
                            LLVector4a& center = *(vf.mCenter);
                            LLVector4a vec = vf.mPositions[i];
                            vec.mul(scalea);
                            planarProjection(tc, norm, center, vec);

                            LLVector3 tmp(tc.mV[0], tc.mV[1], 0.f);
                            tmp = tmp * *mTextureMatrix;
                            tc.mV[0] = tmp.mV[0];
                            tc.mV[1] = tmp.mV[1];

                            *tex_coords0++ = tc;
                        }
                    }
                    else if (xforms != XFORM_NONE)
                    {
                        for (S32 i = 0; i < num_vertices; i++)
                        {
                            LLVector2 tc(vf.mTexCoords[i]);
                            LLVector4a& norm = vf.mNormals[i];
                            LLVector4a& center = *(vf.mCenter);
                            LLVector4a vec = vf.mPositions[i];
                            vec.mul(scalea);
                            planarProjection(tc, norm, center, vec);

                            xform(tc, cos_ang, sin_ang, os, ot, ms, mt);

                            *tex_coords0++ = tc;
                        }
                    }
                    else
                    {
                        for (S32 i = 0; i < num_vertices; i++)
                        {
                            LLVector2 tc(vf.mTexCoords[i]);
                            LLVector4a& norm = vf.mNormals[i];
                            LLVector4a& center = *(vf.mCenter);
                            LLVector4a vec = vf.mPositions[i];
                            vec.mul(scalea);
                            planarProjection(tc, norm, center, vec);

                            *tex_coords0++ = tc;
                        }
                    }
                }
            }
            else
            { //bump mapped or has material, just do the whole expensive loop
                LL_PROFILE_ZONE_NAMED_CATEGORY_FACE("getGeometryVolume - texgen default");

                std::vector<LLVector2> bump_tc;

                if (mat && !mat->getNormalID().isNull())
                { //writing out normal and specular texture coordinates, not bump offsets
                    do_bump = false;
                }

                LLStrider<LLVector2> dst;

                for (U32 ch = 0; ch < 3; ++ch)
                {
                    S32 xform_channel = XFORM_NONE;
                    switch (ch)
                    {
                        case 0:
                            xform_channel = XFORM_BLINNPHONG_COLOR;
                            mVertexBuffer->getTexCoord0Strider(dst, mGeomIndex, mGeomCount);
                            break;
                        case 1:
                            xform_channel = XFORM_BLINNPHONG_NORMAL;
                            if (mVertexBuffer->hasDataType(LLVertexBuffer::TYPE_TEXCOORD1))
                            {
                                mVertexBuffer->getTexCoord1Strider(dst, mGeomIndex, mGeomCount);
                                if (mat && !tex_anim)
                                {
                                    r  = mat->getNormalRotation();
                                    mat->getNormalOffset(os, ot);
                                    mat->getNormalRepeat(ms, mt);

                                    cos_ang = cos(r);
                                    sin_ang = sin(r);

                                }
                            }
                            else
                            {
                                continue;
                            }
                            break;
                        case 2:
                            xform_channel = XFORM_BLINNPHONG_SPECULAR;
                            if (mVertexBuffer->hasDataType(LLVertexBuffer::TYPE_TEXCOORD2))
                            {
                                mVertexBuffer->getTexCoord2Strider(dst, mGeomIndex, mGeomCount);
                                if (mat && !tex_anim)
                                {
                                    r  = mat->getSpecularRotation();
                                    mat->getSpecularOffset(os, ot);
                                    mat->getSpecularRepeat(ms, mt);

                                    cos_ang = cos(r);
                                    sin_ang = sin(r);
                                }
                            }
                            else
                            {
                                continue;
                            }
                            break;
                    }
                    const bool do_xform = (xforms & xform_channel) != XFORM_NONE;


                    for (S32 i = 0; i < num_vertices; i++)
                    {
                        LLVector2 tc(vf.mTexCoords[i]);

                        LLVector4a& norm = vf.mNormals[i];

                        LLVector4a& center = *(vf.mCenter);

                        if (texgen != LLTextureEntry::TEX_GEN_DEFAULT)
                        {
                            LLVector4a vec = vf.mPositions[i];

                            vec.mul(scalea);

                            if (texgen == LLTextureEntry::TEX_GEN_PLANAR)
                            {
                                planarProjection(tc, norm, center, vec);
                            }
                        }

                        if (tex_mode && mTextureMatrix)
                        {
                            LLVector3 tmp(tc.mV[0], tc.mV[1], 0.f);
                            tmp = tmp * *mTextureMatrix;
                            tc.mV[0] = tmp.mV[0];
                            tc.mV[1] = tmp.mV[1];
                        }
                        else if (do_xform)
                        {
                            xform(tc, cos_ang, sin_ang, os, ot, ms, mt);
                        }

                        *dst++ = tc;
                        if (do_bump)
                        {
                            bump_tc.push_back(tc);
                        }
                    }
                }

                if ((!mat && !gltf_mat) && do_bump)
                {
                    mVertexBuffer->getTexCoord1Strider(tex_coords1, mGeomIndex, mGeomCount);

                    mVObjp->getVolume()->genTangents(face_index);

                    for (S32 i = 0; i < num_vertices; i++)
                    {
                        LLVector4a tangent = vf.mTangents[i];

                        LLVector4a binorm;
                        binorm.setCross3(vf.mNormals[i], tangent);
                        binorm.mul(tangent.getF32ptr()[3]);

                        LLMatrix4a tangent_to_object;
                        tangent_to_object.setRows(tangent, binorm, vf.mNormals[i]);
                        LLVector4a t;
                        tangent_to_object.rotate(binormal_dir, t);
                        LLVector4a binormal;
                        mat_normal.rotate(t, binormal);

                        //VECTORIZE THIS
                        if (mDrawablep->isActive())
                        {
                            LLVector3 t;
                            t.set(binormal.getF32ptr());
                            t *= bump_quat;
                            binormal.load3(t.mV);
                        }

                        binormal.normalize3fast();

                        LLVector2 tc = bump_tc[i];
                        tc += LLVector2( bump_s_primary_light_ray.dot3(tangent).getF32(), bump_t_primary_light_ray.dot3(binormal).getF32() );

                        *tex_coords1++ = tc;
                    }
                }
            }
        }

        if (rebuild_pos)
        {
            LLVector4a* src = vf.mPositions;

            //_mm_prefetch((char*)src, _MM_HINT_T0);

            LLVector4a* end = src+num_vertices;
            //LLVector4a* end_64 = end-4;

            llassert(num_vertices > 0);

            mVertexBuffer->getVertexStrider(vert, mGeomIndex, mGeomCount);


            F32* dst = (F32*) vert.get();
            F32* end_f32 = dst+mGeomCount*4;

            //_mm_prefetch((char*)dst, _MM_HINT_NTA);
            //_mm_prefetch((char*)src, _MM_HINT_NTA);

            //_mm_prefetch((char*)dst, _MM_HINT_NTA);


            LLVector4a res0; //,res1,res2,res3;

            LLVector4a texIdx;

            S32 index = mTextureIndex < FACE_DO_NOT_BATCH_TEXTURES ? mTextureIndex : 0;

            F32 val = 0.f;
            S32* vp = (S32*) &val;
            *vp = index;

            llassert(index <= LLGLSLShader::sIndexedTextureChannels-1);

            LLVector4Logical mask;
            mask.clear();
            mask.setElement<3>();

            texIdx.set(0,0,0,val);

            LLVector4a tmp;


            while (src < end)
            {
                mat_vert.affineTransform(*src++, res0);
                tmp.setSelectWithMask(mask, texIdx, res0);
                tmp.store4a((F32*) dst);
                dst += 4;
            }

            while (dst < end_f32)
            {
                res0.store4a((F32*) dst);
                dst += 4;
            }
        }

        if (rebuild_normal)
        {
            LL_PROFILE_ZONE_NAMED_CATEGORY_FACE("getGeometryVolume - normal");

            mVertexBuffer->getNormalStrider(norm, mGeomIndex, mGeomCount);
            F32* normals = (F32*) norm.get();
            LLVector4a* src = vf.mNormals;
            LLVector4a* end = src+num_vertices;

            while (src < end)
            {
                LLVector4a normal;
                mat_normal.rotate(*src++, normal);
                normal.store4a(normals);
                normals += 4;
            }
        }

        if (rebuild_tangent)
        {
            LL_PROFILE_ZONE_NAMED_CATEGORY_FACE("getGeometryVolume - tangent");
            mVertexBuffer->getTangentStrider(tangent, mGeomIndex, mGeomCount);
            F32* tangents = (F32*) tangent.get();

            mVObjp->getVolume()->genTangents(face_index);

            LLVector4Logical mask;
            mask.clear();
            mask.setElement<3>();

            LLVector4a* src = vf.mTangents;
            LLVector4a* end = vf.mTangents +num_vertices;

            while (src < end)
            {
                LLVector4a tangent_out;
                mat_normal.rotate(*src, tangent_out);
                tangent_out.setSelectWithMask(mask, *src, tangent_out);
                tangent_out.store4a(tangents);

                src++;
                tangents += 4;
            }
        }

        if (rebuild_weights && vf.mWeights)
        {
            LL_PROFILE_ZONE_NAMED_CATEGORY_FACE("getGeometryVolume - weight");
            mVertexBuffer->getWeight4Strider(wght, mGeomIndex, mGeomCount);
            F32* weights = (F32*) wght.get();
            LLVector4a::memcpyNonAliased16(weights, (F32*) vf.mWeights, num_vertices*4*sizeof(F32));
        }

        if (rebuild_color && mVertexBuffer->hasDataType(LLVertexBuffer::TYPE_COLOR) )
        {
            LL_PROFILE_ZONE_NAMED_CATEGORY_FACE("getGeometryVolume - color");
            mVertexBuffer->getColorStrider(colors, mGeomIndex, mGeomCount);

            LLVector4a src;

            U32 vec[4];
            vec[0] = vec[1] = vec[2] = vec[3] = color.asRGBA();

            src.loadua((F32*) vec);

            F32* dst = (F32*) colors.get();
            S32 num_vecs = num_vertices/4;
            if (num_vertices%4 > 0)
            {
                ++num_vecs;
            }

            for (S32 i = 0; i < num_vecs; i++)
            {
                src.store4a(dst);
                dst += 4;
            }
        }

        if (rebuild_emissive)
        {
            LL_PROFILE_ZONE_NAMED_CATEGORY_FACE("getGeometryVolume - emissive");
<<<<<<< HEAD
			LLStrider<LLColor4U> emissive;
			mVertexBuffer->getEmissiveStrider(emissive, mGeomIndex, mGeomCount);

			U8 glow = (U8) llclamp((S32) (getTextureEntry()->getGlow()*255), 0, 255);

			LLVector4a src;

		
			LLColor4U glow4u = LLColor4U(0,0,0,glow);

			U32 glow32 = glow4u.asRGBA();

			U32 vec[4];
			vec[0] = vec[1] = vec[2] = vec[3] = glow32;
		
			src.loadua((F32*) vec);

			F32* dst = (F32*) emissive.get();
			S32 num_vecs = num_vertices/4;
			if (num_vertices%4 > 0)
			{
				++num_vecs;
			}

			for (S32 i = 0; i < num_vecs; i++)
			{	
				src.store4a(dst);
				dst += 4;
			}
		}
	}

	if (rebuild_tcoord)
	{
		mTexExtents[0].setVec(0,0);
		mTexExtents[1].setVec(1,1);
		xform(mTexExtents[0], cos_ang, sin_ang, os, ot, ms, mt);
		xform(mTexExtents[1], cos_ang, sin_ang, os, ot, ms, mt);
		
		F32 es = vf.mTexCoordExtents[1].mV[0] - vf.mTexCoordExtents[0].mV[0] ;
		F32 et = vf.mTexCoordExtents[1].mV[1] - vf.mTexCoordExtents[0].mV[1] ;
		mTexExtents[0][0] *= es ;
		mTexExtents[1][0] *= es ;
		mTexExtents[0][1] *= et ;
		mTexExtents[1][1] *= et ;
	}


	return true;
=======
            LLStrider<LLColor4U> emissive;
            mVertexBuffer->getEmissiveStrider(emissive, mGeomIndex, mGeomCount);

            U8 glow = (U8) llclamp((S32) (getTextureEntry()->getGlow()*255), 0, 255);

            LLVector4a src;


            LLColor4U glow4u = LLColor4U(0,0,0,glow);

            U32 glow32 = glow4u.asRGBA();

            U32 vec[4];
            vec[0] = vec[1] = vec[2] = vec[3] = glow32;

            src.loadua((F32*) vec);

            F32* dst = (F32*) emissive.get();
            S32 num_vecs = num_vertices/4;
            if (num_vertices%4 > 0)
            {
                ++num_vecs;
            }

            for (S32 i = 0; i < num_vecs; i++)
            {
                src.store4a(dst);
                dst += 4;
            }
        }
    }

    if (rebuild_tcoord)
    {
        mTexExtents[0].setVec(0,0);
        mTexExtents[1].setVec(1,1);
        xform(mTexExtents[0], cos_ang, sin_ang, os, ot, ms, mt);
        xform(mTexExtents[1], cos_ang, sin_ang, os, ot, ms, mt);

        F32 es = vf.mTexCoordExtents[1].mV[0] - vf.mTexCoordExtents[0].mV[0] ;
        F32 et = vf.mTexCoordExtents[1].mV[1] - vf.mTexCoordExtents[0].mV[1] ;
        mTexExtents[0][0] *= es ;
        mTexExtents[1][0] *= es ;
        mTexExtents[0][1] *= et ;
        mTexExtents[1][1] *= et ;
    }


    return TRUE;
>>>>>>> e1623bb2
}

void LLFace::renderIndexed()
{
    if (mVertexBuffer.notNull())
    {
        mVertexBuffer->setBuffer();
        mVertexBuffer->drawRange(LLRender::TRIANGLES, getGeomIndex(), getGeomIndex() + getGeomCount()-1, getIndicesCount(), getIndicesStart());
    }
}

//check if the face has a media
<<<<<<< HEAD
bool LLFace::hasMedia() const 
{
	if(mHasMedia)
	{
		return true ;
	}
	if(mTexture[LLRender::DIFFUSE_MAP].notNull()) 
	{
		return mTexture[LLRender::DIFFUSE_MAP]->hasParcelMedia() ;  //if has a parcel media
	}

	return false ; //no media.
=======
BOOL LLFace::hasMedia() const
{
    if(mHasMedia)
    {
        return TRUE ;
    }
    if(mTexture[LLRender::DIFFUSE_MAP].notNull())
    {
        return mTexture[LLRender::DIFFUSE_MAP]->hasParcelMedia() ;  //if has a parcel media
    }

    return FALSE ; //no media.
>>>>>>> e1623bb2
}

const F32 LEAST_IMPORTANCE = 0.05f ;
const F32 LEAST_IMPORTANCE_FOR_LARGE_IMAGE = 0.3f ;

void LLFace::resetVirtualSize()
{
    setVirtualSize(0.f);
    mImportanceToCamera = 0.f;
}

F32 LLFace::getTextureVirtualSize()
{
    LL_PROFILE_ZONE_SCOPED_CATEGORY_TEXTURE;
<<<<<<< HEAD
	F32 radius;
	F32 cos_angle_to_view_dir;	
	bool in_frustum = calcPixelArea(cos_angle_to_view_dir, radius);

	if (mPixelArea < F_ALMOST_ZERO || !in_frustum)
	{
		setVirtualSize(0.f) ;
		return 0.f;
	}

	//get area of circle in texture space
	LLVector2 tdim = mTexExtents[1] - mTexExtents[0];
	F32 texel_area = (tdim * 0.5f).lengthSquared()*3.14159f;
	if (texel_area <= 0)
	{
		// Probably animated, use default
		texel_area = 1.f;
	}

	F32 face_area;
	if (mVObjp->isSculpted() && texel_area > 1.f)
	{
		//sculpts can break assumptions about texel area
		face_area = mPixelArea;
	}
	else
	{
		//apply texel area to face area to get accurate ratio
		//face_area /= llclamp(texel_area, 1.f/64.f, 16.f);
		face_area =  mPixelArea / llclamp(texel_area, 0.015625f, 128.f);
	}

	face_area = LLFace::adjustPixelArea(mImportanceToCamera, face_area) ;
	if(face_area > LLViewerTexture::sMinLargeImageSize) //if is large image, shrink face_area by considering the partial overlapping.
	{
		if(mImportanceToCamera > LEAST_IMPORTANCE_FOR_LARGE_IMAGE && mTexture[LLRender::DIFFUSE_MAP].notNull() && mTexture[LLRender::DIFFUSE_MAP]->isLargeImage())
		{		
			face_area *= adjustPartialOverlapPixelArea(cos_angle_to_view_dir, radius );
		}	
	}

	setVirtualSize(face_area) ;

	return face_area;
=======
    F32 radius;
    F32 cos_angle_to_view_dir;
    BOOL in_frustum = calcPixelArea(cos_angle_to_view_dir, radius);

    if (mPixelArea < F_ALMOST_ZERO || !in_frustum)
    {
        setVirtualSize(0.f) ;
        return 0.f;
    }

    //get area of circle in texture space
    LLVector2 tdim = mTexExtents[1] - mTexExtents[0];
    F32 texel_area = (tdim * 0.5f).lengthSquared()*3.14159f;
    if (texel_area <= 0)
    {
        // Probably animated, use default
        texel_area = 1.f;
    }

    F32 face_area;
    if (mVObjp->isSculpted() && texel_area > 1.f)
    {
        //sculpts can break assumptions about texel area
        face_area = mPixelArea;
    }
    else
    {
        //apply texel area to face area to get accurate ratio
        //face_area /= llclamp(texel_area, 1.f/64.f, 16.f);
        face_area =  mPixelArea / llclamp(texel_area, 0.015625f, 128.f);
    }

    face_area = LLFace::adjustPixelArea(mImportanceToCamera, face_area) ;
    if(face_area > LLViewerTexture::sMinLargeImageSize) //if is large image, shrink face_area by considering the partial overlapping.
    {
        if(mImportanceToCamera > LEAST_IMPORTANCE_FOR_LARGE_IMAGE && mTexture[LLRender::DIFFUSE_MAP].notNull() && mTexture[LLRender::DIFFUSE_MAP]->isLargeImage())
        {
            face_area *= adjustPartialOverlapPixelArea(cos_angle_to_view_dir, radius );
        }
    }

    setVirtualSize(face_area) ;

    return face_area;
>>>>>>> e1623bb2
}

bool LLFace::calcPixelArea(F32& cos_angle_to_view_dir, F32& radius)
{
    LL_PROFILE_ZONE_SCOPED_CATEGORY_FACE;

    //VECTORIZE THIS
    //get area of circle around face

    LLVector4a center;
    LLVector4a size;


    if (isState(LLFace::RIGGED))
    {
        //override with avatar bounding box
        LLVOAvatar* avatar = mVObjp->getAvatar();
        if (avatar && avatar->mDrawable)
        {
            center.load3(avatar->getPositionAgent().mV);
            const LLVector4a* exts = avatar->mDrawable->getSpatialExtents();
            size.setSub(exts[1], exts[0]);
        }
        else
        {
            return false;
        }
    }
    else
    {
        center.load3(getPositionAgent().mV);
        size.setSub(mExtents[1], mExtents[0]);
    }
    size.mul(0.5f);

    LLViewerCamera* camera = LLViewerCamera::getInstance();

    F32 size_squared = size.dot3(size).getF32();
    LLVector4a lookAt;
    LLVector4a t;
    t.load3(camera->getOrigin().mV);
    lookAt.setSub(center, t);

    F32 dist = lookAt.getLength3().getF32();
    dist = llmax(dist-size.getLength3().getF32(), 0.001f);
    //ramp down distance for nearby objects
    if (dist < 16.f)
    {
        dist /= 16.f;
        dist *= dist;
        dist *= 16.f;
    }

    lookAt.normalize3fast() ;

    //get area of circle around node
    F32 app_angle = atanf((F32) sqrt(size_squared) / dist);
    radius = app_angle*LLDrawable::sCurPixelAngle;
    mPixelArea = radius*radius * 3.14159f;
    LLVector4a x_axis;
    x_axis.load3(camera->getXAxis().mV);
    cos_angle_to_view_dir = lookAt.dot3(x_axis).getF32();

    //if has media, check if the face is out of the view frustum.
    if(hasMedia())
    {
        if(!camera->AABBInFrustum(center, size))
        {
            mImportanceToCamera = 0.f ;
            return false ;
        }
        if(cos_angle_to_view_dir > camera->getCosHalfFov()) //the center is within the view frustum
        {
            cos_angle_to_view_dir = 1.0f ;
        }
        else
        {
            LLVector4a d;
            d.setSub(lookAt, x_axis);

            if(dist * dist * d.dot3(d) < size_squared)
            {
                cos_angle_to_view_dir = 1.0f ;
            }
        }
    }

    if(dist < mBoundingSphereRadius) //camera is very close
    {
        cos_angle_to_view_dir = 1.0f ;
        mImportanceToCamera = 1.0f ;
    }
    else
    {
        mImportanceToCamera = LLFace::calcImportanceToCamera(cos_angle_to_view_dir, dist) ;
    }

    return true ;
}

//the projection of the face partially overlaps with the screen
F32 LLFace::adjustPartialOverlapPixelArea(F32 cos_angle_to_view_dir, F32 radius )
{
    F32 screen_radius = (F32)llmax(gViewerWindow->getWindowWidthRaw(), gViewerWindow->getWindowHeightRaw()) ;
    F32 center_angle = acosf(cos_angle_to_view_dir) ;
    F32 d = center_angle * LLDrawable::sCurPixelAngle ;

    if(d + radius > screen_radius + 5.f)
    {
        //----------------------------------------------
        //calculate the intersection area of two circles
        //F32 radius_square = radius * radius ;
        //F32 d_square = d * d ;
        //F32 screen_radius_square = screen_radius * screen_radius ;
        //face_area =
        //  radius_square * acosf((d_square + radius_square - screen_radius_square)/(2 * d * radius)) +
        //  screen_radius_square * acosf((d_square + screen_radius_square - radius_square)/(2 * d * screen_radius)) -
        //  0.5f * sqrtf((-d + radius + screen_radius) * (d + radius - screen_radius) * (d - radius + screen_radius) * (d + radius + screen_radius)) ;
        //----------------------------------------------

        //the above calculation is too expensive
        //the below is a good estimation: bounding box of the bounding sphere:
        F32 alpha = 0.5f * (radius + screen_radius - d) / radius ;
        alpha = llclamp(alpha, 0.f, 1.f) ;
        return alpha * alpha ;
    }
    return 1.0f ;
}

const S8 FACE_IMPORTANCE_LEVEL = 4 ;
const F32 FACE_IMPORTANCE_TO_CAMERA_OVER_DISTANCE[FACE_IMPORTANCE_LEVEL][2] = //{distance, importance_weight}
    {{16.1f, 1.0f}, {32.1f, 0.5f}, {48.1f, 0.2f}, {96.1f, 0.05f} } ;
const F32 FACE_IMPORTANCE_TO_CAMERA_OVER_ANGLE[FACE_IMPORTANCE_LEVEL][2] =    //{cos(angle), importance_weight}
    {{0.985f /*cos(10 degrees)*/, 1.0f}, {0.94f /*cos(20 degrees)*/, 0.8f}, {0.866f /*cos(30 degrees)*/, 0.64f}, {0.0f, 0.36f}} ;

//static
F32 LLFace::calcImportanceToCamera(F32 cos_angle_to_view_dir, F32 dist)
{
    F32 importance = 0.f ;

    if(cos_angle_to_view_dir > LLViewerCamera::getInstance()->getCosHalfFov() &&
        dist < FACE_IMPORTANCE_TO_CAMERA_OVER_DISTANCE[FACE_IMPORTANCE_LEVEL - 1][0])
    {
        LLViewerCamera* camera = LLViewerCamera::getInstance();
        F32 camera_moving_speed = camera->getAverageSpeed() ;
        F32 camera_angular_speed = camera->getAverageAngularSpeed();

        if(camera_moving_speed > 10.0f || camera_angular_speed > 1.0f)
        {
            //if camera moves or rotates too fast, ignore the importance factor
            return 0.f ;
        }

        S32 i = 0 ;
        for(i = 0; i < FACE_IMPORTANCE_LEVEL && dist > FACE_IMPORTANCE_TO_CAMERA_OVER_DISTANCE[i][0]; ++i);
        i = llmin(i, FACE_IMPORTANCE_LEVEL - 1) ;
        F32 dist_factor = FACE_IMPORTANCE_TO_CAMERA_OVER_DISTANCE[i][1] ;

        for(i = 0; i < FACE_IMPORTANCE_LEVEL && cos_angle_to_view_dir < FACE_IMPORTANCE_TO_CAMERA_OVER_ANGLE[i][0] ; ++i) ;
        i = llmin(i, FACE_IMPORTANCE_LEVEL - 1) ;
        importance = dist_factor * FACE_IMPORTANCE_TO_CAMERA_OVER_ANGLE[i][1] ;
    }

    return importance ;
}

//static
F32 LLFace::adjustPixelArea(F32 importance, F32 pixel_area)
{
    if(pixel_area > LLViewerTexture::sMaxSmallImageSize)
    {
        if(importance < LEAST_IMPORTANCE) //if the face is not important, do not load hi-res.
        {
            static const F32 MAX_LEAST_IMPORTANCE_IMAGE_SIZE = 128.0f * 128.0f ;
            pixel_area = llmin(pixel_area * 0.5f, MAX_LEAST_IMPORTANCE_IMAGE_SIZE) ;
        }
        else if(pixel_area > LLViewerTexture::sMinLargeImageSize) //if is large image, shrink face_area by considering the partial overlapping.
        {
            if(importance < LEAST_IMPORTANCE_FOR_LARGE_IMAGE)//if the face is not important, do not load hi-res.
            {
                pixel_area = LLViewerTexture::sMinLargeImageSize ;
            }
        }
    }

    return pixel_area ;
}

bool LLFace::verify(const U32* indices_array) const
{
<<<<<<< HEAD
	bool ok = true;

	if( mVertexBuffer.isNull() )
	{ //no vertex buffer, face is implicitly valid
		return true;
	}
	
	// First, check whether the face data fits within the pool's range.
	if ((mGeomIndex + mGeomCount) > mVertexBuffer->getNumVerts())
	{
		ok = false;
		LL_INFOS() << "Face references invalid vertices!" << LL_ENDL;
	}

	S32 indices_count = (S32)getIndicesCount();
	
	if (!indices_count)
	{
		return true;
	}
	
	if (indices_count > LL_MAX_INDICES_COUNT)
	{
		ok = false;
		LL_INFOS() << "Face has bogus indices count" << LL_ENDL;
	}
	
	if (mIndicesIndex + mIndicesCount > mVertexBuffer->getNumIndices())
	{
		ok = false;
		LL_INFOS() << "Face references invalid indices!" << LL_ENDL;
	}

#if 0
	S32 geom_start = getGeomStart();
	S32 geom_count = mGeomCount;

	const U32 *indicesp = indices_array ? indices_array + mIndicesIndex : getRawIndices();

	for (S32 i = 0; i < indices_count; i++)
	{
		S32 delta = indicesp[i] - geom_start;
		if (0 > delta)
		{
			LL_WARNS() << "Face index too low!" << LL_ENDL;
			LL_INFOS() << "i:" << i << " Index:" << indicesp[i] << " GStart: " << geom_start << LL_ENDL;
			ok = false;
		}
		else if (delta >= geom_count)
		{
			LL_WARNS() << "Face index too high!" << LL_ENDL;
			LL_INFOS() << "i:" << i << " Index:" << indicesp[i] << " GEnd: " << geom_start + geom_count << LL_ENDL;
			ok = false;
		}
	}
=======
    BOOL ok = TRUE;

    if( mVertexBuffer.isNull() )
    { //no vertex buffer, face is implicitly valid
        return TRUE;
    }

    // First, check whether the face data fits within the pool's range.
    if ((mGeomIndex + mGeomCount) > mVertexBuffer->getNumVerts())
    {
        ok = FALSE;
        LL_INFOS() << "Face references invalid vertices!" << LL_ENDL;
    }

    S32 indices_count = (S32)getIndicesCount();

    if (!indices_count)
    {
        return TRUE;
    }

    if (indices_count > LL_MAX_INDICES_COUNT)
    {
        ok = FALSE;
        LL_INFOS() << "Face has bogus indices count" << LL_ENDL;
    }

    if (mIndicesIndex + mIndicesCount > mVertexBuffer->getNumIndices())
    {
        ok = FALSE;
        LL_INFOS() << "Face references invalid indices!" << LL_ENDL;
    }

#if 0
    S32 geom_start = getGeomStart();
    S32 geom_count = mGeomCount;

    const U32 *indicesp = indices_array ? indices_array + mIndicesIndex : getRawIndices();

    for (S32 i = 0; i < indices_count; i++)
    {
        S32 delta = indicesp[i] - geom_start;
        if (0 > delta)
        {
            LL_WARNS() << "Face index too low!" << LL_ENDL;
            LL_INFOS() << "i:" << i << " Index:" << indicesp[i] << " GStart: " << geom_start << LL_ENDL;
            ok = FALSE;
        }
        else if (delta >= geom_count)
        {
            LL_WARNS() << "Face index too high!" << LL_ENDL;
            LL_INFOS() << "i:" << i << " Index:" << indicesp[i] << " GEnd: " << geom_start + geom_count << LL_ENDL;
            ok = FALSE;
        }
    }
>>>>>>> e1623bb2
#endif

    if (!ok)
    {
        printDebugInfo();
    }
    return ok;
}


void LLFace::setViewerObject(LLViewerObject* objp)
{
    mVObjp = objp;
}


const LLMatrix4& LLFace::getRenderMatrix() const
{
    return mDrawablep->getRenderMatrix();
}

//============================================================================
// From llface.inl

S32 LLFace::getColors(LLStrider<LLColor4U> &colors)
{
    if (!mGeomCount)
    {
        return -1;
    }

    // llassert(mGeomIndex >= 0);
    mVertexBuffer->getColorStrider(colors, mGeomIndex, mGeomCount);
    return mGeomIndex;
}

S32 LLFace::getIndices(LLStrider<U16> &indicesp)
{
    mVertexBuffer->getIndexStrider(indicesp, mIndicesIndex, mIndicesCount);
    llassert(indicesp[0] != indicesp[1]);
    return mIndicesIndex;
}

LLVector3 LLFace::getPositionAgent() const
{
    if (mDrawablep->isStatic())
    {
        return mCenterAgent;
    }
    else
    {
        return mCenterLocal * getRenderMatrix();
    }
}

LLViewerTexture* LLFace::getTexture(U32 ch) const
{
    llassert(ch < LLRender::NUM_TEXTURE_CHANNELS);

    return mTexture[ch] ;
}

void LLFace::setVertexBuffer(LLVertexBuffer* buffer)
{
    if (buffer)
    {
        LLSculptIDSize::instance().inc(mDrawablep, buffer->getSize() + buffer->getIndicesSize());
    }

    if (mVertexBuffer)
    {
        LLSculptIDSize::instance().dec(mDrawablep);
    }

    mVertexBuffer = buffer;
    llassert(verify());
}

void LLFace::clearVertexBuffer()
{
    if (mVertexBuffer)
    {
        LLSculptIDSize::instance().dec(mDrawablep);
    }

    mVertexBuffer = NULL;
}

S32 LLFace::getRiggedIndex(U32 type) const
{
    if (mRiggedIndex.empty())
    {
        return -1;
    }

    llassert(type < mRiggedIndex.size());

    return mRiggedIndex[type];
}

U64 LLFace::getSkinHash()
{
    return mSkinInfo ? mSkinInfo->mHash : 0;
}

bool LLFace::isInAlphaPool() const
{
    return  getPoolType() == LLDrawPool::POOL_ALPHA ||
        getPoolType() == LLDrawPool::POOL_ALPHA_PRE_WATER ||
        getPoolType() == LLDrawPool::POOL_ALPHA_POST_WATER;
}<|MERGE_RESOLUTION|>--- conflicted
+++ resolved
@@ -1,2730 +1,2452 @@
-/**
- * @file llface.cpp
- * @brief LLFace class implementation
- *
- * $LicenseInfo:firstyear=2001&license=viewerlgpl$
- * Second Life Viewer Source Code
- * Copyright (C) 2010, Linden Research, Inc.
- *
- * This library is free software; you can redistribute it and/or
- * modify it under the terms of the GNU Lesser General Public
- * License as published by the Free Software Foundation;
- * version 2.1 of the License only.
- *
- * This library is distributed in the hope that it will be useful,
- * but WITHOUT ANY WARRANTY; without even the implied warranty of
- * MERCHANTABILITY or FITNESS FOR A PARTICULAR PURPOSE.  See the GNU
- * Lesser General Public License for more details.
- *
- * You should have received a copy of the GNU Lesser General Public
- * License along with this library; if not, write to the Free Software
- * Foundation, Inc., 51 Franklin Street, Fifth Floor, Boston, MA  02110-1301  USA
- *
- * Linden Research, Inc., 945 Battery Street, San Francisco, CA  94111  USA
- * $/LicenseInfo$
- */
-
-#include "llviewerprecompiledheaders.h"
-
-#include "lldrawable.h" // lldrawable needs to be included before llface
-#include "llface.h"
-#include "llviewertextureanim.h"
-
-#include "llviewercontrol.h"
-#include "llvolume.h"
-#include "m3math.h"
-#include "llmatrix4a.h"
-#include "v3color.h"
-
-#include "lldefs.h"
-
-#include "lldrawpoolavatar.h"
-#include "lldrawpoolbump.h"
-#include "llgl.h"
-#include "llrender.h"
-#include "lllightconstants.h"
-#include "llsky.h"
-#include "llviewercamera.h"
-#include "llviewertexturelist.h"
-#include "llvopartgroup.h"
-#include "llvovolume.h"
-#include "pipeline.h"
-#include "llviewerregion.h"
-#include "llviewerwindow.h"
-#include "llviewershadermgr.h"
-#include "llviewertexture.h"
-#include "llvoavatar.h"
-#include "llsculptidsize.h"
-#include "llmeshrepository.h"
-
-#if LL_LINUX
-// Work-around spurious used before init warning on Vector4a
-//
-#pragma GCC diagnostic ignored "-Wuninitialized"
-#endif
-
-#define LL_MAX_INDICES_COUNT 1000000
-
-static LLStaticHashedString sTextureIndexIn("texture_index_in");
-static LLStaticHashedString sColorIn("color_in");
-
-bool LLFace::sSafeRenderSelect = true; // false
-
-
-#define DOTVEC(a,b) (a.mV[0]*b.mV[0] + a.mV[1]*b.mV[1] + a.mV[2]*b.mV[2])
-
-/*
-For each vertex, given:
-    B - binormal
-    T - tangent
-    N - normal
-    P - position
-
-The resulting texture coordinate <u,v> is:
-
-    u = 2(B dot P)
-    v = 2(T dot P)
-*/
-void planarProjection(LLVector2 &tc, const LLVector4a& normal,
-                      const LLVector4a &center, const LLVector4a& vec)
-{
-    LLVector4a binormal;
-    F32 d = normal[0];
-
-    if (d >= 0.5f || d <= -0.5f)
-    {
-        if (d < 0)
-        {
-            binormal.set(0,-1,0);
-        }
-        else
-        {
-            binormal.set(0, 1, 0);
-        }
-    }
-    else
-    {
-        if (normal[1] > 0)
-        {
-            binormal.set(-1,0,0);
-        }
-        else
-        {
-            binormal.set(1,0,0);
-        }
-    }
-    LLVector4a tangent;
-    tangent.setCross3(binormal,normal);
-
-    tc.mV[1] = -((tangent.dot3(vec).getF32())*2 - 0.5f);
-    tc.mV[0] = 1.0f+((binormal.dot3(vec).getF32())*2 - 0.5f);
-}
-
-////////////////////
-//
-// LLFace implementation
-//
-
-void LLFace::init(LLDrawable* drawablep, LLViewerObject* objp)
-{
-    LL_PROFILE_ZONE_SCOPED_CATEGORY_FACE;
-    mLastUpdateTime = gFrameTimeSeconds;
-    mLastMoveTime = 0.f;
-    mLastSkinTime = gFrameTimeSeconds;
-    mVSize = 0.f;
-    mPixelArea = 16.f;
-    mState      = GLOBAL;
-    mDrawPoolp  = NULL;
-    mPoolType = 0;
-    mCenterLocal = objp->getPosition();
-    mCenterAgent = drawablep->getPositionAgent();
-    mDistance   = 0.f;
-
-    mGeomCount      = 0;
-    mGeomIndex      = 0;
-    mIndicesCount   = 0;
-
-    //special value to indicate uninitialized position
-    mIndicesIndex   = 0xFFFFFFFF;
-
-    for (U32 i = 0; i < LLRender::NUM_TEXTURE_CHANNELS; ++i)
-    {
-        mIndexInTex[i] = 0;
-        mTexture[i] = NULL;
-    }
-
-    mTEOffset       = -1;
-    mTextureIndex = FACE_DO_NOT_BATCH_TEXTURES;
-
-    setDrawable(drawablep);
-    mVObjp = objp;
-
-    mReferenceIndex = -1;
-
-    mTextureMatrix = NULL;
-    mDrawInfo = NULL;
-
-    mFaceColor = LLColor4(1,0,0,1);
-
-    mImportanceToCamera = 0.f ;
-    mBoundingSphereRadius = 0.0f ;
-
-    mHasMedia = false ;
-    mIsMediaAllowed = true;
-}
-
-void LLFace::destroy()
-{
-    if (gDebugGL)
-    {
-        gPipeline.checkReferences(this);
-    }
-
-    for (U32 i = 0; i < LLRender::NUM_TEXTURE_CHANNELS; ++i)
-    {
-        if(mTexture[i].notNull())
-        {
-            mTexture[i]->removeFace(i, this) ;
-            mTexture[i] = NULL;
-        }
-    }
-
-    if (isState(LLFace::PARTICLE))
-    {
-        clearState(LLFace::PARTICLE);
-    }
-
-    if (mDrawPoolp)
-    {
-        mDrawPoolp->removeFace(this);
-        mDrawPoolp = NULL;
-    }
-
-    if (mTextureMatrix)
-    {
-        delete mTextureMatrix;
-        mTextureMatrix = NULL;
-
-        if (mDrawablep)
-        {
-            LLSpatialGroup* group = mDrawablep->getSpatialGroup();
-            if (group)
-            {
-                group->dirtyGeom();
-                gPipeline.markRebuild(group);
-            }
-        }
-    }
-
-    setDrawInfo(NULL);
-
-    mDrawablep = NULL;
-    mVObjp = NULL;
-}
-
-void LLFace::setWorldMatrix(const LLMatrix4 &mat)
-{
-    LL_ERRS() << "Faces on this drawable are not independently modifiable\n" << LL_ENDL;
-}
-
-void LLFace::setPool(LLFacePool* pool)
-{
-    mDrawPoolp = pool;
-}
-
-void LLFace::setPool(LLFacePool* new_pool, LLViewerTexture *texturep)
-{
-    LL_PROFILE_ZONE_SCOPED_CATEGORY_FACE
-
-    if (!new_pool)
-    {
-        LL_ERRS() << "Setting pool to null!" << LL_ENDL;
-    }
-
-    if (new_pool != mDrawPoolp)
-    {
-        // Remove from old pool
-        if (mDrawPoolp)
-        {
-            mDrawPoolp->removeFace(this);
-
-            if (mDrawablep)
-            {
-                gPipeline.markRebuild(mDrawablep, LLDrawable::REBUILD_ALL);
-            }
-        }
-        mGeomIndex = 0;
-
-        // Add to new pool
-        if (new_pool)
-        {
-            new_pool->addFace(this);
-        }
-        mDrawPoolp = new_pool;
-    }
-
-    setTexture(texturep) ;
-}
-
-void LLFace::setTexture(U32 ch, LLViewerTexture* tex)
-{
-    llassert(ch < LLRender::NUM_TEXTURE_CHANNELS);
-
-    if(mTexture[ch] == tex)
-    {
-        return ;
-    }
-
-    if(mTexture[ch].notNull())
-    {
-        mTexture[ch]->removeFace(ch, this) ;
-    }
-
-    if(tex)
-    {
-        tex->addFace(ch, this) ;
-    }
-
-    mTexture[ch] = tex ;
-}
-
-void LLFace::setTexture(LLViewerTexture* tex)
-{
-    setDiffuseMap(tex);
-}
-
-void LLFace::setDiffuseMap(LLViewerTexture* tex)
-{
-    setTexture(LLRender::DIFFUSE_MAP, tex);
-}
-
-void LLFace::setAlternateDiffuseMap(LLViewerTexture* tex)
-{
-    setTexture(LLRender::ALTERNATE_DIFFUSE_MAP, tex);
-}
-
-void LLFace::setNormalMap(LLViewerTexture* tex)
-{
-    setTexture(LLRender::NORMAL_MAP, tex);
-}
-
-void LLFace::setSpecularMap(LLViewerTexture* tex)
-{
-    setTexture(LLRender::SPECULAR_MAP, tex);
-}
-
-void LLFace::dirtyTexture()
-{
-    LL_PROFILE_ZONE_SCOPED_CATEGORY_FACE
-
-    LLDrawable* drawablep = getDrawable();
-
-<<<<<<< HEAD
-	if (mVObjp.notNull() && mVObjp->getVolume())
-	{
-		for (U32 ch = 0; ch < LLRender::NUM_TEXTURE_CHANNELS; ++ch)
-		{
-			if (mTexture[ch].notNull() && mTexture[ch]->getComponents() == 4)
-			{ //dirty texture on an alpha object should be treated as an LoD update
-				LLVOVolume* vobj = drawablep->getVOVolume();
-				if (vobj)
-				{
-					vobj->mLODChanged = true;
-=======
-    if (mVObjp.notNull() && mVObjp->getVolume())
-    {
-        for (U32 ch = 0; ch < LLRender::NUM_TEXTURE_CHANNELS; ++ch)
-        {
-            if (mTexture[ch].notNull() && mTexture[ch]->getComponents() == 4)
-            { //dirty texture on an alpha object should be treated as an LoD update
-                LLVOVolume* vobj = drawablep->getVOVolume();
-                if (vobj)
-                {
-                    vobj->mLODChanged = TRUE;
->>>>>>> e1623bb2
-
-                    vobj->updateVisualComplexity();
-                }
-                gPipeline.markRebuild(drawablep, LLDrawable::REBUILD_VOLUME);
-            }
-        }
-    }
-
-    gPipeline.markTextured(drawablep);
-}
-
-void LLFace::switchTexture(U32 ch, LLViewerTexture* new_texture)
-{
-    llassert(ch < LLRender::NUM_TEXTURE_CHANNELS);
-
-    if(mTexture[ch] == new_texture)
-    {
-        return ;
-    }
-
-    if(!new_texture)
-    {
-        LL_ERRS() << "Can not switch to a null texture." << LL_ENDL;
-        return;
-    }
-
-    llassert(mTexture[ch].notNull());
-
-    if (ch == LLRender::DIFFUSE_MAP)
-    {
-        getViewerObject()->changeTEImage(mTEOffset, new_texture) ;
-    }
-
-    setTexture(ch, new_texture) ;
-    dirtyTexture();
-}
-
-void LLFace::setTEOffset(const S32 te_offset)
-{
-    mTEOffset = te_offset;
-}
-
-
-void LLFace::setFaceColor(const LLColor4& color)
-{
-    mFaceColor = color;
-    setState(USE_FACE_COLOR);
-}
-
-void LLFace::unsetFaceColor()
-{
-    clearState(USE_FACE_COLOR);
-}
-
-void LLFace::setDrawable(LLDrawable *drawable)
-{
-    mDrawablep  = drawable;
-    mXform      = &drawable->mXform;
-}
-
-void LLFace::setSize(S32 num_vertices, S32 num_indices, bool align)
-{
-    if (align)
-    {
-        //allocate vertices in blocks of 4 for alignment
-        num_vertices = (num_vertices + 0x3) & ~0x3;
-    }
-
-    if (mGeomCount != num_vertices ||
-        mIndicesCount != num_indices)
-    {
-        mGeomCount    = num_vertices;
-        mIndicesCount = num_indices;
-        mVertexBuffer = NULL;
-    }
-
-    llassert(verify());
-}
-
-void LLFace::setGeomIndex(U16 idx)
-{
-    if (mGeomIndex != idx)
-    {
-        mGeomIndex = idx;
-        mVertexBuffer = NULL;
-    }
-}
-
-void LLFace::setTextureIndex(U8 index)
-{
-    if (index != mTextureIndex)
-    {
-        mTextureIndex = index;
-
-        if (mTextureIndex != FACE_DO_NOT_BATCH_TEXTURES)
-        {
-            mDrawablep->setState(LLDrawable::REBUILD_POSITION);
-        }
-        else
-        {
-            if (mDrawInfo && !mDrawInfo->mTextureList.empty())
-            {
-                LL_ERRS() << "Face with no texture index references indexed texture draw info." << LL_ENDL;
-            }
-        }
-    }
-}
-
-void LLFace::setIndicesIndex(S32 idx)
-{
-    if (mIndicesIndex != idx)
-    {
-        mIndicesIndex = idx;
-        mVertexBuffer = NULL;
-    }
-}
-
-//============================================================================
-
-U16 LLFace::getGeometryAvatar(
-                        LLStrider<LLVector3> &vertices,
-                        LLStrider<LLVector3> &normals,
-                        LLStrider<LLVector2> &tex_coords,
-                        LLStrider<F32>       &vertex_weights,
-                        LLStrider<LLVector4> &clothing_weights)
-{
-    if (mVertexBuffer.notNull())
-    {
-        mVertexBuffer->getVertexStrider      (vertices, mGeomIndex, mGeomCount);
-        mVertexBuffer->getNormalStrider      (normals, mGeomIndex, mGeomCount);
-        mVertexBuffer->getTexCoord0Strider    (tex_coords, mGeomIndex, mGeomCount);
-        mVertexBuffer->getWeightStrider(vertex_weights, mGeomIndex, mGeomCount);
-        mVertexBuffer->getClothWeightStrider(clothing_weights, mGeomIndex, mGeomCount);
-    }
-
-    return mGeomIndex;
-}
-
-U16 LLFace::getGeometry(LLStrider<LLVector3> &vertices, LLStrider<LLVector3> &normals,
-                        LLStrider<LLVector2> &tex_coords, LLStrider<U16> &indicesp)
-{
-    if (mVertexBuffer.notNull())
-    {
-        mVertexBuffer->getVertexStrider(vertices,   mGeomIndex, mGeomCount);
-        if (mVertexBuffer->hasDataType(LLVertexBuffer::TYPE_NORMAL))
-        {
-            mVertexBuffer->getNormalStrider(normals,    mGeomIndex, mGeomCount);
-        }
-        if (mVertexBuffer->hasDataType(LLVertexBuffer::TYPE_TEXCOORD0))
-        {
-            mVertexBuffer->getTexCoord0Strider(tex_coords, mGeomIndex, mGeomCount);
-        }
-
-        mVertexBuffer->getIndexStrider(indicesp, mIndicesIndex, mIndicesCount);
-    }
-
-    return mGeomIndex;
-}
-
-void LLFace::updateCenterAgent()
-{
-    if (mDrawablep->isActive())
-    {
-        mCenterAgent = mCenterLocal * getRenderMatrix();
-    }
-    else
-    {
-        mCenterAgent = mCenterLocal;
-    }
-}
-
-void LLFace::renderSelected(LLViewerTexture *imagep, const LLColor4& color)
-{
-    LL_PROFILE_ZONE_SCOPED_CATEGORY_FACE
-
-    if (mDrawablep == NULL || mDrawablep->getSpatialGroup() == NULL)
-    {
-        return;
-    }
-
-    mDrawablep->getSpatialGroup()->rebuildGeom();
-    mDrawablep->getSpatialGroup()->rebuildMesh();
-
-    if(mVertexBuffer.isNull())
-    {
-        return;
-    }
-
-    if (mGeomCount > 0 && mIndicesCount > 0)
-    {
-        gGL.getTexUnit(0)->bind(imagep);
-
-        gGL.pushMatrix();
-        if (mDrawablep->isActive())
-        {
-            gGL.multMatrix((GLfloat*)mDrawablep->getRenderMatrix().mMatrix);
-        }
-        else
-        {
-            gGL.multMatrix((GLfloat*)mDrawablep->getRegion()->mRenderMatrix.mMatrix);
-        }
-
-        gGL.diffuseColor4fv(color.mV);
-
-        if (mDrawablep->isState(LLDrawable::RIGGED))
-        {
-#if 0 // TODO --  there is no way this won't destroy our GL machine as implemented, rewrite it to not rely on software skinning
-            LLVOVolume* volume = mDrawablep->getVOVolume();
-            if (volume)
-            {
-                LLRiggedVolume* rigged = volume->getRiggedVolume();
-                if (rigged)
-                {
-                    // called when selecting a face during edit of a mesh object
-                    LLGLEnable offset(GL_POLYGON_OFFSET_FILL);
-                    glPolygonOffset(-1.f, -1.f);
-                    gGL.multMatrix((F32*) volume->getRelativeXform().mMatrix);
-                    const LLVolumeFace& vol_face = rigged->getVolumeFace(getTEOffset());
-                    LLVertexBuffer::unbind();
-                    glVertexPointer(3, GL_FLOAT, 16, vol_face.mPositions);
-                    if (vol_face.mTexCoords)
-                    {
-                        glEnableClientState(GL_TEXTURE_COORD_ARRAY);
-                        glTexCoordPointer(2, GL_FLOAT, 8, vol_face.mTexCoords);
-                    }
-                    gGL.syncMatrices();
-                    glDrawElements(GL_TRIANGLES, vol_face.mNumIndices, GL_UNSIGNED_SHORT, vol_face.mIndices);
-                    glDisableClientState(GL_TEXTURE_COORD_ARRAY);
-                }
-            }
-#endif
-        }
-        else
-        {
-            // cheaters sometimes prosper...
-            //
-            mVertexBuffer->setBuffer();
-            mVertexBuffer->draw(LLRender::TRIANGLES, mIndicesCount, mIndicesIndex);
-        }
-
-        gGL.popMatrix();
-    }
-}
-
-
-void renderFace(LLDrawable* drawable, LLFace *face)
-{
-    LL_PROFILE_ZONE_SCOPED_CATEGORY_FACE
-
-    LLVOVolume* vobj = drawable->getVOVolume();
-    if (vobj)
-    {
-        LLVolume* volume = NULL;
-
-        if (drawable->isState(LLDrawable::RIGGED))
-        {
-            volume = vobj->getRiggedVolume();
-        }
-        else
-        {
-            volume = vobj->getVolume();
-        }
-
-        if (volume)
-        {
-            const LLVolumeFace& vol_face = volume->getVolumeFace(face->getTEOffset());
-            LLVertexBuffer::drawElements(LLRender::TRIANGLES, vol_face.mPositions, NULL, vol_face.mNumIndices, vol_face.mIndices);
-        }
-    }
-}
-
-void LLFace::renderOneWireframe(const LLColor4 &color, F32 fogCfx, bool wireframe_selection, bool bRenderHiddenSelections, bool shader)
-{
-    if (bRenderHiddenSelections)
-    {
-        gGL.blendFunc(LLRender::BF_SOURCE_COLOR, LLRender::BF_ONE);
-        LLGLDepthTest gls_depth(GL_TRUE, GL_FALSE, GL_GEQUAL);
-        if (shader)
-        {
-            gGL.diffuseColor4f(color.mV[VRED], color.mV[VGREEN], color.mV[VBLUE], 0.4f);
-            renderFace(mDrawablep, this);
-        }
-        else
-        {
-            gGL.flush();
-            {
-                gGL.diffuseColor4f(color.mV[VRED], color.mV[VGREEN], color.mV[VBLUE], 0.4f);
-                renderFace(mDrawablep, this);
-            }
-        }
-    }
-
-    gGL.flush();
-    gGL.setSceneBlendType(LLRender::BT_ALPHA);
-
-    gGL.diffuseColor4f(color.mV[VRED] * 2, color.mV[VGREEN] * 2, color.mV[VBLUE] * 2, color.mV[VALPHA]);
-
-    {
-        LLGLDisable depth(wireframe_selection ? 0 : GL_BLEND);
-        //LLGLEnable stencil(wireframe_selection ? 0 : GL_STENCIL_TEST);
-
-        if (!wireframe_selection)
-        { //modify wireframe into outline selection mode
-            glStencilFunc(GL_NOTEQUAL, 2, 0xffff);
-            glStencilOp(GL_KEEP, GL_KEEP, GL_KEEP);
-        }
-
-        LLGLEnable offset(GL_POLYGON_OFFSET_LINE);
-        glPolygonOffset(3.f, 3.f);
-        glLineWidth(5.f);
-        glPolygonMode(GL_FRONT_AND_BACK, GL_LINE);
-        renderFace(mDrawablep, this);
-    }
-}
-
-void LLFace::setDrawInfo(LLDrawInfo* draw_info)
-{
-    mDrawInfo = draw_info;
-}
-
-void LLFace::printDebugInfo() const
-{
-    LLFacePool *poolp = getPool();
-    LL_INFOS() << "Object: " << getViewerObject()->mID << LL_ENDL;
-    if (getDrawable())
-    {
-        LL_INFOS() << "Type: " << LLPrimitive::pCodeToString(getDrawable()->getVObj()->getPCode()) << LL_ENDL;
-    }
-    if (getTexture())
-    {
-        LL_INFOS() << "Texture: " << getTexture() << " Comps: " << (U32)getTexture()->getComponents() << LL_ENDL;
-    }
-    else
-    {
-        LL_INFOS() << "No texture: " << LL_ENDL;
-    }
-
-    LL_INFOS() << "Face: " << this << LL_ENDL;
-    LL_INFOS() << "State: " << getState() << LL_ENDL;
-    LL_INFOS() << "Geom Index Data:" << LL_ENDL;
-    LL_INFOS() << "--------------------" << LL_ENDL;
-    LL_INFOS() << "GI: " << mGeomIndex << " Count:" << mGeomCount << LL_ENDL;
-    LL_INFOS() << "Face Index Data:" << LL_ENDL;
-    LL_INFOS() << "--------------------" << LL_ENDL;
-    LL_INFOS() << "II: " << mIndicesIndex << " Count:" << mIndicesCount << LL_ENDL;
-    LL_INFOS() << LL_ENDL;
-
-    if (poolp)
-    {
-        poolp->printDebugInfo();
-
-        S32 pool_references = 0;
-        for (std::vector<LLFace*>::iterator iter = poolp->mReferences.begin();
-             iter != poolp->mReferences.end(); iter++)
-        {
-            LLFace *facep = *iter;
-            if (facep == this)
-            {
-                LL_INFOS() << "Pool reference: " << pool_references << LL_ENDL;
-                pool_references++;
-            }
-        }
-
-        if (pool_references != 1)
-        {
-            LL_INFOS() << "Incorrect number of pool references!" << LL_ENDL;
-        }
-    }
-
-#if 0
-    LL_INFOS() << "Indices:" << LL_ENDL;
-    LL_INFOS() << "--------------------" << LL_ENDL;
-
-    const U32 *indicesp = getRawIndices();
-    S32 indices_count = getIndicesCount();
-    S32 geom_start = getGeomStart();
-
-    for (S32 i = 0; i < indices_count; i++)
-    {
-        LL_INFOS() << i << ":" << indicesp[i] << ":" << (S32)(indicesp[i] - geom_start) << LL_ENDL;
-    }
-    LL_INFOS() << LL_ENDL;
-
-    LL_INFOS() << "Vertices:" << LL_ENDL;
-    LL_INFOS() << "--------------------" << LL_ENDL;
-    for (S32 i = 0; i < mGeomCount; i++)
-    {
-        LL_INFOS() << mGeomIndex + i << ":" << poolp->getVertex(mGeomIndex + i) << LL_ENDL;
-    }
-    LL_INFOS() << LL_ENDL;
-#endif
-}
-
-// Transform the texture coordinates for this face.
-static void xform(LLVector2 &tex_coord, F32 cosAng, F32 sinAng, F32 offS, F32 offT, F32 magS, F32 magT)
-{
-    // New, good way
-    F32 s = tex_coord.mV[0];
-    F32 t = tex_coord.mV[1];
-
-    // Texture transforms are done about the center of the face.
-    s -= 0.5;
-    t -= 0.5;
-
-    // Handle rotation
-    F32 temp = s;
-    s  = s     * cosAng + t * sinAng;
-    t  = -temp * sinAng + t * cosAng;
-
-    // Then scale
-    s *= magS;
-    t *= magT;
-
-    // Then offset
-    s += offS + 0.5f;
-    t += offT + 0.5f;
-
-    tex_coord.mV[0] = s;
-    tex_coord.mV[1] = t;
-}
-
-// Transform the texture coordinates for this face.
-static void xform4a(LLVector4a &tex_coord, const LLVector4a& trans, const LLVector4Logical& mask, const LLVector4a& rot0, const LLVector4a& rot1, const LLVector4a& offset, const LLVector4a& scale)
-{
-    //tex coord is two coords, <s0, t0, s1, t1>
-    LLVector4a st;
-
-    // Texture transforms are done about the center of the face.
-    st.setAdd(tex_coord, trans);
-
-    // Handle rotation
-    LLVector4a rot_st;
-
-    // <s0 * cosAng, s0*-sinAng, s1*cosAng, s1*-sinAng>
-    LLVector4a s0;
-    s0.splat(st, 0);
-    LLVector4a s1;
-    s1.splat(st, 2);
-    LLVector4a ss;
-    ss.setSelectWithMask(mask, s1, s0);
-
-    LLVector4a a;
-    a.setMul(rot0, ss);
-
-    // <t0*sinAng, t0*cosAng, t1*sinAng, t1*cosAng>
-    LLVector4a t0;
-    t0.splat(st, 1);
-    LLVector4a t1;
-    t1.splat(st, 3);
-    LLVector4a tt;
-    tt.setSelectWithMask(mask, t1, t0);
-
-    LLVector4a b;
-    b.setMul(rot1, tt);
-
-    st.setAdd(a,b);
-
-    // Then scale
-    st.mul(scale);
-
-    // Then offset
-    tex_coord.setAdd(st, offset);
-}
-
-
-bool less_than_max_mag(const LLVector4a& vec)
-{
-    LLVector4a MAX_MAG;
-    MAX_MAG.splat(1024.f*1024.f);
-
-    LLVector4a val;
-    val.setAbs(vec);
-
-    S32 lt = val.lessThan(MAX_MAG).getGatheredBits() & 0x7;
-
-    return lt == 0x7;
-}
-
-bool LLFace::genVolumeBBoxes(const LLVolume &volume, S32 f,
-                             const LLMatrix4& mat_vert_in, bool global_volume)
-{
-    LL_PROFILE_ZONE_SCOPED_CATEGORY_FACE
-
-    //get bounding box
-    if (mDrawablep->isState(LLDrawable::REBUILD_VOLUME | LLDrawable::REBUILD_POSITION | LLDrawable::REBUILD_RIGGED))
-    {
-        if (f >= volume.getNumVolumeFaces())
-        {
-            LL_WARNS() << "Generating bounding box for invalid face index!" << LL_ENDL;
-            f = 0;
-        }
-
-        const LLVolumeFace &face = volume.getVolumeFace(f);
-
-        LL_DEBUGS("RiggedBox") << "updating extents for face " << f
-                               << " starting extents " << mExtents[0] << ", " << mExtents[1]
-                               << " starting vf extents " << face.mExtents[0] << ", " << face.mExtents[1]
-                               << " num verts " << face.mNumVertices << LL_ENDL;
-
-        // MAINT-8264 - stray vertices, especially in low LODs, cause bounding box errors.
-        if (face.mNumVertices < 3)
-        {
-            LL_DEBUGS("RiggedBox") << "skipping face " << f << ", bad num vertices "
-                                   << face.mNumVertices << " " << face.mNumIndices << " " << face.mWeights << LL_ENDL;
-            return false;
-        }
-
-        //VECTORIZE THIS
-        LLMatrix4a mat_vert;
-        mat_vert.loadu(mat_vert_in);
-        LLVector4a new_extents[2];
-
-        llassert(less_than_max_mag(face.mExtents[0]));
-        llassert(less_than_max_mag(face.mExtents[1]));
-
-        matMulBoundBox(mat_vert, face.mExtents, mExtents);
-
-        LL_DEBUGS("RiggedBox") << "updated extents for face " << f
-                               << " bbox gave extents " << mExtents[0] << ", " << mExtents[1] << LL_ENDL;
-
-        if (!mDrawablep->isActive())
-        {   // Shift position for region
-            LLVector4a offset;
-            offset.load3(mDrawablep->getRegion()->getOriginAgent().mV);
-            mExtents[0].add(offset);
-            mExtents[1].add(offset);
-            LL_DEBUGS("RiggedBox") << "updating extents for face " << f
-                                   << " not active, added offset " << offset << LL_ENDL;
-        }
-
-        LL_DEBUGS("RiggedBox") << "updated extents for face " << f
-                               << " to " << mExtents[0] << ", " << mExtents[1] << LL_ENDL;
-        LLVector4a t;
-        t.setAdd(mExtents[0],mExtents[1]);
-        t.mul(0.5f);
-
-        mCenterLocal.set(t.getF32ptr());
-
-        t.setSub(mExtents[1],mExtents[0]);
-        mBoundingSphereRadius = t.getLength3().getF32()*0.5f;
-
-        updateCenterAgent();
-    }
-
-<<<<<<< HEAD
-	return true;
-=======
-    return TRUE;
->>>>>>> e1623bb2
-}
-
-
-
-// convert surface coordinates to texture coordinates, based on
-// the values in the texture entry.  probably should be
-// integrated with getGeometryVolume() for its texture coordinate
-// generation - but i'll leave that to someone more familiar
-// with the implications.
-LLVector2 LLFace::surfaceToTexture(LLVector2 surface_coord, const LLVector4a& position, const LLVector4a& normal)
-{
-    LLVector2 tc = surface_coord;
-
-    const LLTextureEntry *tep = getTextureEntry();
-
-    if (tep == NULL)
-    {
-        // can't do much without the texture entry
-        return surface_coord;
-    }
-
-    //VECTORIZE THIS
-    // see if we have a non-default mapping
-    U8 texgen = getTextureEntry()->getTexGen();
-    if (texgen != LLTextureEntry::TEX_GEN_DEFAULT)
-    {
-        LLVector4a& center = *(mDrawablep->getVOVolume()->getVolume()->getVolumeFace(mTEOffset).mCenter);
-
-        LLVector4a volume_position;
-        LLVector3 v_position(position.getF32ptr());
-
-        volume_position.load3(mDrawablep->getVOVolume()->agentPositionToVolume(v_position).mV);
-
-        if (!mDrawablep->getVOVolume()->isVolumeGlobal())
-        {
-            LLVector4a scale;
-            scale.load3(mVObjp->getScale().mV);
-            volume_position.mul(scale);
-        }
-
-        LLVector4a volume_normal;
-        LLVector3 v_normal(normal.getF32ptr());
-        volume_normal.load3(mDrawablep->getVOVolume()->agentDirectionToVolume(v_normal).mV);
-        volume_normal.normalize3fast();
-
-        if (texgen == LLTextureEntry::TEX_GEN_PLANAR)
-        {
-            planarProjection(tc, volume_normal, center, volume_position);
-        }
-    }
-
-    if (mTextureMatrix) // if we have a texture matrix, use it
-    {
-        LLVector3 tc3(tc);
-        tc3 = tc3 * *mTextureMatrix;
-        tc = LLVector2(tc3);
-    }
-
-    else // otherwise use the texture entry parameters
-    {
-        xform(tc, cos(tep->getRotation()), sin(tep->getRotation()),
-              tep->mOffsetS, tep->mOffsetT, tep->mScaleS, tep->mScaleT);
-    }
-
-
-    return tc;
-}
-
-// Returns scale compared to default texgen, and face orientation as calculated
-// by planarProjection(). This is needed to match planar texgen parameters.
-void LLFace::getPlanarProjectedParams(LLQuaternion* face_rot, LLVector3* face_pos, F32* scale) const
-{
-    const LLMatrix4& vol_mat = getWorldMatrix();
-    const LLVolumeFace& vf = getViewerObject()->getVolume()->getVolumeFace(mTEOffset);
-    if (! (vf.mNormals && vf.mTangents))
-    {
-        return;
-    }
-    const LLVector4a& normal4a = *vf.mNormals;
-    const LLVector4a& tangent  = *vf.mTangents;
-
-    LLVector4a binormal4a;
-    binormal4a.setCross3(normal4a, tangent);
-    binormal4a.mul(tangent.getF32ptr()[3]);
-
-    LLVector2 projected_binormal;
-    planarProjection(projected_binormal, normal4a, *vf.mCenter, binormal4a);
-    projected_binormal -= LLVector2(0.5f, 0.5f); // this normally happens in xform()
-    *scale = projected_binormal.length();
-    // rotate binormal to match what planarProjection() thinks it is,
-    // then find rotation from that:
-    projected_binormal.normalize();
-    F32 ang = acos(projected_binormal.mV[VY]);
-    ang = (projected_binormal.mV[VX] < 0.f) ? -ang : ang;
-
-    //VECTORIZE THIS
-    LLVector3 binormal(binormal4a.getF32ptr());
-    LLVector3 normal(normal4a.getF32ptr());
-    binormal.rotVec(ang, normal);
-    LLQuaternion local_rot( binormal % normal, binormal, normal );
-    *face_rot = local_rot * vol_mat.quaternion();
-    *face_pos = vol_mat.getTranslation();
-}
-
-// Returns the necessary texture transform to align this face's TE to align_to's TE
-bool LLFace::calcAlignedPlanarTE(const LLFace* align_to,  LLVector2* res_st_offset,
-                                 LLVector2* res_st_scale, F32* res_st_rot, LLRender::eTexIndex map) const
-{
-    if (!align_to)
-    {
-        return false;
-    }
-    const LLTextureEntry *orig_tep = align_to->getTextureEntry();
-    if ((orig_tep->getTexGen() != LLTextureEntry::TEX_GEN_PLANAR) ||
-        (getTextureEntry()->getTexGen() != LLTextureEntry::TEX_GEN_PLANAR))
-    {
-        return false;
-    }
-
-    F32 map_rot = 0.f, map_scaleS = 0.f, map_scaleT = 0.f, map_offsS = 0.f, map_offsT = 0.f;
-
-    LLMaterial* mat = orig_tep->getMaterialParams();
-    if (!mat && map != LLRender::DIFFUSE_MAP)
-    {
-        LL_WARNS_ONCE("llface") << "Face is set to use specular or normal map but has no material, defaulting to diffuse" << LL_ENDL;
-        map = LLRender::DIFFUSE_MAP;
-    }
-
-    switch (map)
-    {
-    case LLRender::DIFFUSE_MAP:
-        map_rot = orig_tep->getRotation();
-        map_scaleS = orig_tep->mScaleS;
-        map_scaleT = orig_tep->mScaleT;
-        map_offsS = orig_tep->mOffsetS;
-        map_offsT = orig_tep->mOffsetT;
-        break;
-    case LLRender::NORMAL_MAP:
-        if (mat->getNormalID().isNull())
-        {
-            return false;
-        }
-        map_rot = mat->getNormalRotation();
-        map_scaleS = mat->getNormalRepeatX();
-        map_scaleT = mat->getNormalRepeatY();
-        map_offsS = mat->getNormalOffsetX();
-        map_offsT = mat->getNormalOffsetY();
-        break;
-    case LLRender::SPECULAR_MAP:
-        if (mat->getSpecularID().isNull())
-        {
-            return false;
-        }
-        map_rot = mat->getSpecularRotation();
-        map_scaleS = mat->getSpecularRepeatX();
-        map_scaleT = mat->getSpecularRepeatY();
-        map_offsS = mat->getSpecularOffsetX();
-        map_offsT = mat->getSpecularOffsetY();
-        break;
-    default: /*make compiler happy*/
-        break;
-    }
-
-    LLVector3 orig_pos, this_pos;
-    LLQuaternion orig_face_rot, this_face_rot;
-    F32 orig_proj_scale, this_proj_scale;
-    align_to->getPlanarProjectedParams(&orig_face_rot, &orig_pos, &orig_proj_scale);
-    getPlanarProjectedParams(&this_face_rot, &this_pos, &this_proj_scale);
-
-    // The rotation of "this face's" texture:
-    LLQuaternion orig_st_rot = LLQuaternion(map_rot, LLVector3::z_axis) * orig_face_rot;
-    LLQuaternion this_st_rot = orig_st_rot * ~this_face_rot;
-    F32 x_ang, y_ang, z_ang;
-    this_st_rot.getEulerAngles(&x_ang, &y_ang, &z_ang);
-    *res_st_rot = z_ang;
-
-    // Offset and scale of "this face's" texture:
-    LLVector3 centers_dist = (this_pos - orig_pos) * ~orig_st_rot;
-    LLVector3 st_scale(map_scaleS, map_scaleT, 1.f);
-    st_scale *= orig_proj_scale;
-    centers_dist.scaleVec(st_scale);
-    LLVector2 orig_st_offset(map_offsS, map_offsT);
-
-    *res_st_offset = orig_st_offset + (LLVector2)centers_dist;
-    res_st_offset->mV[VX] -= (S32)res_st_offset->mV[VX];
-    res_st_offset->mV[VY] -= (S32)res_st_offset->mV[VY];
-
-    st_scale /= this_proj_scale;
-    *res_st_scale = (LLVector2)st_scale;
-    return true;
-}
-
-void LLFace::updateRebuildFlags()
-{
-    if (mDrawablep->isState(LLDrawable::REBUILD_VOLUME))
-    { //this rebuild is zero overhead (direct consequence of some change that affects this face)
-        mLastUpdateTime = gFrameTimeSeconds;
-    }
-    else
-    { //this rebuild is overhead (side effect of some change that does not affect this face)
-        mLastMoveTime = gFrameTimeSeconds;
-    }
-}
-
-
-bool LLFace::canRenderAsMask()
-{
-    const LLTextureEntry* te = getTextureEntry();
-    if( !te || !getViewerObject() || !getTexture() )
-    {
-        return false;
-    }
-
-    if (te->getGLTFRenderMaterial())
-    {
-        return false;
-    }
-
-    if (LLPipeline::sNoAlpha)
-    {
-        return true;
-    }
-
-    if (isState(LLFace::RIGGED))
-    { // never auto alpha-mask rigged faces
-        return false;
-    }
-
-
-    LLMaterial* mat = te->getMaterialParams();
-    if (mat && mat->getDiffuseAlphaMode() == LLMaterial::DIFFUSE_ALPHA_MODE_BLEND)
-    {
-        return false;
-    }
-
-    if ((te->getColor().mV[3] == 1.0f) && // can't treat as mask if we have face alpha
-        (te->getGlow() == 0.f) && // glowing masks are hard to implement - don't mask
-        getTexture()->getIsAlphaMask()) // texture actually qualifies for masking (lazily recalculated but expensive)
-    {
-        if (getViewerObject()->isHUDAttachment() || te->getFullbright())
-        { //hud attachments and fullbright objects are NOT subject to the deferred rendering pipe
-            return LLPipeline::sAutoMaskAlphaNonDeferred;
-        }
-        else
-        {
-            return LLPipeline::sAutoMaskAlphaDeferred;
-        }
-    }
-
-    return false;
-}
-
-//helper function for pushing primitives for transform shaders and cleaning up
-//uninitialized data on the tail, plus tracking number of expected primitives
-void push_for_transform(LLVertexBuffer* buff, U32 source_count, U32 dest_count)
-{
-    if (source_count > 0 && dest_count >= source_count) //protect against possible U32 wrapping
-    {
-        //push source primitives
-        buff->drawArrays(LLRender::POINTS, 0, source_count);
-        U32 tail = dest_count-source_count;
-        for (U32 i = 0; i < tail; ++i)
-        { //copy last source primitive into each element in tail
-            buff->drawArrays(LLRender::POINTS, source_count-1, 1);
-        }
-        gPipeline.mTransformFeedbackPrimitives += dest_count;
-    }
-}
-
-bool LLFace::getGeometryVolume(const LLVolume& volume,
-                                S32 face_index,
-                                const LLMatrix4& mat_vert_in,
-                                const LLMatrix3& mat_norm_in,
-                                U16 index_offset,
-                                bool force_rebuild,
-                                bool no_debug_assert)
-{
-    LL_PROFILE_ZONE_SCOPED_CATEGORY_FACE;
-    llassert(verify());
-
-    if (face_index < 0 || face_index >= volume.getNumVolumeFaces())
-    {
-        if (gDebugGL)
-        {
-            LL_WARNS() << "Face index is out of bounds!" << LL_ENDL;
-            LL_WARNS() << "Attempt get volume face out of range!"
-                " Total Faces: " << volume.getNumVolumeFaces() <<
-                " Attempt get access to: " << face_index << LL_ENDL;
-            llassert(no_debug_assert);
-        }
-        return false;
-    }
-
-    bool rigged = isState(RIGGED);
-
-    const LLVolumeFace &vf = volume.getVolumeFace(face_index);
-<<<<<<< HEAD
-	S32 num_vertices = (S32)vf.mNumVertices;
-	S32 num_indices = (S32) vf.mNumIndices;
-	
-	if (gPipeline.hasRenderDebugMask(LLPipeline::RENDER_DEBUG_OCTREE))
-	{
-		updateRebuildFlags();
-	}
-
-	if (mVertexBuffer.notNull())
-	{
-		if (num_indices + (S32) mIndicesIndex > mVertexBuffer->getNumIndices())
-		{
-			if (gDebugGL)
-			{
-				LL_WARNS() << "Index buffer overflow!" << LL_ENDL;
-				LL_WARNS() << "Indices Count: " << mIndicesCount
-						<< " VF Num Indices: " << num_indices
-						<< " Indices Index: " << mIndicesIndex
-						<< " VB Num Indices: " << mVertexBuffer->getNumIndices() << LL_ENDL;
-				LL_WARNS()	<< " Face Index: " << face_index
-						<< " Pool Type: " << mPoolType << LL_ENDL;
-				llassert(no_debug_assert);
-			}
-			return false;
-		}
-
-		if (num_vertices + mGeomIndex > mVertexBuffer->getNumVerts())
-		{
-			if (gDebugGL)
-			{
-				LL_WARNS() << "Vertex buffer overflow!" << LL_ENDL;
-				llassert(no_debug_assert);
-			}
-			return false;
-		}
-	}
-
-	LLStrider<LLVector3> vert;
-	LLStrider<LLVector2> tex_coords0;
-	LLStrider<LLVector2> tex_coords1;
-	LLStrider<LLVector2> tex_coords2;
-	LLStrider<LLVector3> norm;
-	LLStrider<LLColor4U> colors;
-	LLStrider<LLVector3> tangent;
-	LLStrider<U16> indicesp;
-	LLStrider<LLVector4> wght;
-
-	bool full_rebuild = force_rebuild || mDrawablep->isState(LLDrawable::REBUILD_VOLUME);
-	
-	bool global_volume = mDrawablep->getVOVolume()->isVolumeGlobal();
-	LLVector3 scale;
-	if (global_volume)
-	{
-		scale.setVec(1,1,1);
-	}
-	else
-	{
-		scale = mVObjp->getScale();
-	}
-	
-	bool rebuild_pos = full_rebuild || mDrawablep->isState(LLDrawable::REBUILD_POSITION);
-	bool rebuild_color = full_rebuild || mDrawablep->isState(LLDrawable::REBUILD_COLOR);
-	bool rebuild_emissive = rebuild_color && mVertexBuffer->hasDataType(LLVertexBuffer::TYPE_EMISSIVE);
-	bool rebuild_tcoord = full_rebuild || mDrawablep->isState(LLDrawable::REBUILD_TCOORD);
-	bool rebuild_normal = rebuild_pos && mVertexBuffer->hasDataType(LLVertexBuffer::TYPE_NORMAL);
-	bool rebuild_tangent = rebuild_pos && mVertexBuffer->hasDataType(LLVertexBuffer::TYPE_TANGENT);
-	bool rebuild_weights = rebuild_pos && mVertexBuffer->hasDataType(LLVertexBuffer::TYPE_WEIGHT4);
-
-	const LLTextureEntry *tep = mVObjp->getTE(face_index);
-	const U8 bump_code = tep ? tep->getBumpmap() : 0;
-
-	bool is_static = mDrawablep->isStatic();
-	bool is_global = is_static;
-
-	LLVector3 center_sum(0.f, 0.f, 0.f);
-	
-	if (is_global)
-	{
-		setState(GLOBAL);
-	}
-	else
-	{
-		clearState(GLOBAL);
-	}
-
-	LLColor4U color = tep->getColor();
-=======
-    S32 num_vertices = (S32)vf.mNumVertices;
-    S32 num_indices = (S32) vf.mNumIndices;
->>>>>>> e1623bb2
-
-    if (gPipeline.hasRenderDebugMask(LLPipeline::RENDER_DEBUG_OCTREE))
-    {
-        updateRebuildFlags();
-    }
-
-    if (mVertexBuffer.notNull())
-    {
-        if (num_indices + (S32) mIndicesIndex > mVertexBuffer->getNumIndices())
-        {
-            if (gDebugGL)
-            {
-                LL_WARNS() << "Index buffer overflow!" << LL_ENDL;
-                LL_WARNS() << "Indices Count: " << mIndicesCount
-                        << " VF Num Indices: " << num_indices
-                        << " Indices Index: " << mIndicesIndex
-                        << " VB Num Indices: " << mVertexBuffer->getNumIndices() << LL_ENDL;
-                LL_WARNS()  << " Face Index: " << face_index
-                        << " Pool Type: " << mPoolType << LL_ENDL;
-                llassert(no_debug_assert);
-            }
-            return FALSE;
-        }
-
-        if (num_vertices + mGeomIndex > mVertexBuffer->getNumVerts())
-        {
-            if (gDebugGL)
-            {
-                LL_WARNS() << "Vertex buffer overflow!" << LL_ENDL;
-                llassert(no_debug_assert);
-            }
-            return FALSE;
-        }
-    }
-
-    LLStrider<LLVector3> vert;
-    LLStrider<LLVector2> tex_coords0;
-    LLStrider<LLVector2> tex_coords1;
-    LLStrider<LLVector2> tex_coords2;
-    LLStrider<LLVector3> norm;
-    LLStrider<LLColor4U> colors;
-    LLStrider<LLVector3> tangent;
-    LLStrider<U16> indicesp;
-    LLStrider<LLVector4> wght;
-
-    BOOL full_rebuild = force_rebuild || mDrawablep->isState(LLDrawable::REBUILD_VOLUME);
-
-    BOOL global_volume = mDrawablep->getVOVolume()->isVolumeGlobal();
-    LLVector3 scale;
-    if (global_volume)
-    {
-        scale.setVec(1,1,1);
-    }
-    else
-    {
-        scale = mVObjp->getScale();
-    }
-
-    bool rebuild_pos = full_rebuild || mDrawablep->isState(LLDrawable::REBUILD_POSITION);
-    bool rebuild_color = full_rebuild || mDrawablep->isState(LLDrawable::REBUILD_COLOR);
-    bool rebuild_emissive = rebuild_color && mVertexBuffer->hasDataType(LLVertexBuffer::TYPE_EMISSIVE);
-    bool rebuild_tcoord = full_rebuild || mDrawablep->isState(LLDrawable::REBUILD_TCOORD);
-    bool rebuild_normal = rebuild_pos && mVertexBuffer->hasDataType(LLVertexBuffer::TYPE_NORMAL);
-    bool rebuild_tangent = rebuild_pos && mVertexBuffer->hasDataType(LLVertexBuffer::TYPE_TANGENT);
-    bool rebuild_weights = rebuild_pos && mVertexBuffer->hasDataType(LLVertexBuffer::TYPE_WEIGHT4);
-
-    const LLTextureEntry *tep = mVObjp->getTE(face_index);
-    const U8 bump_code = tep ? tep->getBumpmap() : 0;
-
-    BOOL is_static = mDrawablep->isStatic();
-    BOOL is_global = is_static;
-
-    LLVector3 center_sum(0.f, 0.f, 0.f);
-
-    if (is_global)
-    {
-        setState(GLOBAL);
-    }
-    else
-    {
-        clearState(GLOBAL);
-    }
-
-    LLColor4U color = tep->getColor();
-
-    if (tep->getGLTFRenderMaterial())
-    {
-        color = tep->getGLTFRenderMaterial()->mBaseColor;
-    }
-
-    if (rebuild_color)
-    { //decide if shiny goes in alpha channel of color
-        if (tep &&
-            !isInAlphaPool())  // <--- alpha channel MUST contain transparency, not shiny
-    {
-            LLMaterial* mat = tep->getMaterialParams().get();
-
-            bool shiny_in_alpha = false;
-
-            //store shiny in alpha if we don't have a specular map
-            if  (!mat || mat->getSpecularID().isNull())
-            {
-                shiny_in_alpha = true;
-            }
-
-            if (shiny_in_alpha)
-            {
-                static const GLfloat SHININESS_TO_ALPHA[4] =
-                {
-                    0.0000f,
-                    0.25f,
-                    0.5f,
-                    0.75f
-                };
-
-                llassert(tep->getShiny() <= 3);
-                color.mV[3] = U8 (SHININESS_TO_ALPHA[tep->getShiny()] * 255);
-            }
-        }
-    }
-
-    // INDICES
-    if (full_rebuild)
-    {
-        LL_PROFILE_ZONE_NAMED_CATEGORY_FACE("getGeometryVolume - indices");
-        mVertexBuffer->getIndexStrider(indicesp, mIndicesIndex, mIndicesCount);
-
-        volatile __m128i* dst = (__m128i*) indicesp.get();
-        __m128i* src = (__m128i*) vf.mIndices;
-        __m128i offset = _mm_set1_epi16(index_offset);
-
-        S32 end = num_indices/8;
-
-        for (S32 i = 0; i < end; i++)
-        {
-            __m128i res = _mm_add_epi16(src[i], offset);
-            _mm_storeu_si128((__m128i*) dst++, res);
-        }
-
-        {
-            LL_PROFILE_ZONE_NAMED_CATEGORY_FACE("getGeometryVolume - indices tail");
-            U16* idx = (U16*) dst;
-
-            for (S32 i = end*8; i < num_indices; ++i)
-            {
-                *idx++ = vf.mIndices[i]+index_offset;
-            }
-        }
-    }
-
-
-    LLMaterial* mat = tep->getMaterialParams().get();
-    LLGLTFMaterial* gltf_mat = tep->getGLTFRenderMaterial();
-
-    F32 r = 0, os = 0, ot = 0, ms = 0, mt = 0, cos_ang = 0, sin_ang = 0;
-
-    constexpr S32 XFORM_NONE = 0;
-    constexpr S32 XFORM_BLINNPHONG_COLOR = 1;
-    constexpr S32 XFORM_BLINNPHONG_NORMAL = 1 << 1;
-    constexpr S32 XFORM_BLINNPHONG_SPECULAR = 1 << 2;
-
-    S32 xforms = XFORM_NONE;
-    // For GLTF, transforms will be applied later
-    if (rebuild_tcoord && tep && !gltf_mat)
-    {
-        r  = tep->getRotation();
-        os = tep->mOffsetS;
-        ot = tep->mOffsetT;
-        ms = tep->mScaleS;
-        mt = tep->mScaleT;
-        cos_ang = cos(r);
-        sin_ang = sin(r);
-
-        if (cos_ang != 1.f ||
-            sin_ang != 0.f ||
-            os != 0.f ||
-            ot != 0.f ||
-            ms != 1.f ||
-            mt != 1.f)
-        {
-            xforms |= XFORM_BLINNPHONG_COLOR;
-        }
-        if (mat)
-        {
-            F32 r_norm = 0, os_norm = 0, ot_norm = 0, ms_norm = 0, mt_norm = 0, cos_ang_norm = 0, sin_ang_norm = 0;
-            mat->getNormalOffset(os_norm, ot_norm);
-            mat->getNormalRepeat(ms_norm, mt_norm);
-            r_norm = mat->getNormalRotation();
-            cos_ang_norm = cos(r_norm);
-            sin_ang_norm = sin(r_norm);
-            if (cos_ang_norm != 1.f ||
-                sin_ang_norm != 0.f ||
-                os_norm != 0.f ||
-                ot_norm != 0.f ||
-                ms_norm != 1.f ||
-                mt_norm != 1.f)
-            {
-                xforms |= XFORM_BLINNPHONG_NORMAL;
-            }
-        }
-        if (mat)
-        {
-            F32 r_spec = 0, os_spec = 0, ot_spec = 0, ms_spec = 0, mt_spec = 0, cos_ang_spec = 0, sin_ang_spec = 0;
-            mat->getSpecularOffset(os_spec, ot_spec);
-            mat->getSpecularRepeat(ms_spec, mt_spec);
-            r_spec = mat->getSpecularRotation();
-            cos_ang_spec = cos(r_spec);
-            sin_ang_spec = sin(r_spec);
-            if (cos_ang_spec != 1.f ||
-                sin_ang_spec != 0.f ||
-                os_spec != 0.f ||
-                ot_spec != 0.f ||
-                ms_spec != 1.f ||
-                mt_spec != 1.f)
-            {
-                xforms |= XFORM_BLINNPHONG_SPECULAR;
-            }
-        }
-    }
-
-    const LLMeshSkinInfo* skin = nullptr;
-    LLMatrix4a mat_vert;
-    LLMatrix4a mat_normal;
-
-    // prepare mat_vert
-    if (rebuild_pos)
-    {
-        if (rigged)
-        { //override with bind shape matrix if rigged
-            skin = mSkinInfo;
-            mat_vert = skin->mBindShapeMatrix;
-        }
-        else
-        {
-            mat_vert.loadu(mat_vert_in);
-        }
-    }
-
-    if (rebuild_normal || rebuild_tangent)
-    { //override mat_normal with inverse of skin->mBindShapeMatrix
-        LL_PROFILE_ZONE_NAMED_CATEGORY_FACE("getGeometryVolume - norm mat override");
-        if (rigged)
-        {
-            if (skin == nullptr)
-            {
-                skin = mSkinInfo;
-            }
-
-            //TODO -- cache this (check profile marker above)?
-            glh::matrix4f m((F32*) skin->mBindShapeMatrix.getF32ptr());
-            m = m.inverse().transpose();
-            mat_normal.loadu(m.m);
-        }
-        else
-        {
-            mat_normal.loadu(mat_norm_in);
-        }
-    }
-
-    {
-        //if it's not fullbright and has no normals, bake sunlight based on face normal
-        //bool bake_sunlight = !getTextureEntry()->getFullbright() &&
-        //  !mVertexBuffer->hasDataType(LLVertexBuffer::TYPE_NORMAL);
-
-        if (rebuild_tcoord)
-        {
-            LL_PROFILE_ZONE_NAMED_CATEGORY_FACE("getGeometryVolume - tcoord");
-
-            //bump setup
-            LLVector4a binormal_dir( -sin_ang, cos_ang, 0.f );
-            LLVector4a bump_s_primary_light_ray(0.f, 0.f, 0.f);
-            LLVector4a bump_t_primary_light_ray(0.f, 0.f, 0.f);
-
-            LLQuaternion bump_quat;
-            if (mDrawablep->isActive())
-            {
-                bump_quat = LLQuaternion(mDrawablep->getRenderMatrix());
-            }
-
-            if (bump_code)
-            {
-                mVObjp->getVolume()->genTangents(face_index);
-                F32 offset_multiple;
-                switch( bump_code )
-                {
-                    case BE_NO_BUMP:
-                    offset_multiple = 0.f;
-                    break;
-                    case BE_BRIGHTNESS:
-                    case BE_DARKNESS:
-                    if( mTexture[LLRender::DIFFUSE_MAP].notNull() && mTexture[LLRender::DIFFUSE_MAP]->hasGLTexture())
-                    {
-                        // Offset by approximately one texel
-                        S32 cur_discard = mTexture[LLRender::DIFFUSE_MAP]->getDiscardLevel();
-                        S32 max_size = llmax( mTexture[LLRender::DIFFUSE_MAP]->getWidth(), mTexture[LLRender::DIFFUSE_MAP]->getHeight() );
-                        max_size <<= cur_discard;
-                        const F32 ARTIFICIAL_OFFSET = 2.f;
-                        offset_multiple = ARTIFICIAL_OFFSET / (F32)max_size;
-                    }
-                    else
-                    {
-                        offset_multiple = 1.f/256;
-                    }
-                    break;
-
-                    default:  // Standard bumpmap textures.  Assumed to be 256x256
-                    offset_multiple = 1.f / 256;
-                    break;
-                }
-
-                F32 s_scale = 1.f;
-                F32 t_scale = 1.f;
-                if( tep )
-                {
-                    tep->getScale( &s_scale, &t_scale );
-                }
-                // Use the nudged south when coming from above sun angle, such
-                // that emboss mapping always shows up on the upward faces of cubes when
-                // it's noon (since a lot of builders build with the sun forced to noon).
-                LLVector3   sun_ray  = gSky.mVOSkyp->mBumpSunDir;
-                LLVector3   moon_ray = gSky.mVOSkyp->getMoon().getDirection();
-                LLVector3& primary_light_ray = (sun_ray.mV[VZ] > 0) ? sun_ray : moon_ray;
-
-                bump_s_primary_light_ray.load3((offset_multiple * s_scale * primary_light_ray).mV);
-                bump_t_primary_light_ray.load3((offset_multiple * t_scale * primary_light_ray).mV);
-            }
-
-            U8 texgen = getTextureEntry()->getTexGen();
-            if (rebuild_tcoord && texgen != LLTextureEntry::TEX_GEN_DEFAULT)
-            { //planar texgen needs binormals
-                mVObjp->getVolume()->genTangents(face_index);
-            }
-
-            U8 tex_mode = 0;
-
-            bool tex_anim = false;
-
-                LLVOVolume* vobj = (LLVOVolume*) (LLViewerObject*) mVObjp;
-                tex_mode = vobj->mTexAnimMode;
-
-            if (vobj->mTextureAnimp)
-            { //texture animation is in play, override specular and normal map tex coords with diffuse texcoords
-                tex_anim = true;
-            }
-
-            if (isState(TEXTURE_ANIM))
-            {
-                if (!tex_mode)
-                {
-                    clearState(TEXTURE_ANIM);
-                }
-                else
-                {
-                    os = ot = 0.f;
-                    r = 0.f;
-                    cos_ang = 1.f;
-                    sin_ang = 0.f;
-                    ms = mt = 1.f;
-
-                    xforms = XFORM_NONE;
-                }
-
-                if (getVirtualSize() >= MIN_TEX_ANIM_SIZE) // || isState(LLFace::RIGGED))
-                { //don't override texture transform during tc bake
-                    tex_mode = 0;
-                }
-            }
-
-            LLVector4a scalea;
-            scalea.load3(scale.mV);
-
-            bool do_bump = bump_code && mVertexBuffer->hasDataType(LLVertexBuffer::TYPE_TEXCOORD1);
-
-            if ((mat || gltf_mat) && !do_bump)
-            {
-                do_bump  = mVertexBuffer->hasDataType(LLVertexBuffer::TYPE_TEXCOORD1)
-                         || mVertexBuffer->hasDataType(LLVertexBuffer::TYPE_TEXCOORD2);
-            }
-
-            // For GLTF materials: Transforms will be applied later
-            bool do_tex_mat = tex_mode && mTextureMatrix && !gltf_mat;
-
-            if (!do_bump)
-            { //not bump mapped, might be able to do a cheap update
-                mVertexBuffer->getTexCoord0Strider(tex_coords0, mGeomIndex, mGeomCount);
-
-                if (texgen != LLTextureEntry::TEX_GEN_PLANAR)
-                {
-                    LL_PROFILE_ZONE_NAMED_CATEGORY_FACE("getGeometryVolume - texgen");
-                    if (!do_tex_mat)
-                    {
-                        if (xforms == XFORM_NONE)
-                        {
-                            LL_PROFILE_ZONE_NAMED_CATEGORY_FACE("ggv - texgen 1");
-                            S32 tc_size = (num_vertices*2*sizeof(F32)+0xF) & ~0xF;
-                            LLVector4a::memcpyNonAliased16((F32*) tex_coords0.get(), (F32*) vf.mTexCoords, tc_size);
-                        }
-                        else
-                        {
-                            LL_PROFILE_ZONE_NAMED_CATEGORY_FACE("ggv - texgen 2");
-                            F32* dst = (F32*) tex_coords0.get();
-                            LLVector4a* src = (LLVector4a*) vf.mTexCoords;
-
-                            LLVector4a trans;
-                            trans.splat(-0.5f);
-
-                            LLVector4a rot0;
-                            rot0.set(cos_ang, -sin_ang, cos_ang, -sin_ang);
-
-                            LLVector4a rot1;
-                            rot1.set(sin_ang, cos_ang, sin_ang, cos_ang);
-
-                            LLVector4a scale;
-                            scale.set(ms, mt, ms, mt);
-
-                            LLVector4a offset;
-                            offset.set(os+0.5f, ot+0.5f, os+0.5f, ot+0.5f);
-
-                            LLVector4Logical mask;
-                            mask.clear();
-                            mask.setElement<2>();
-                            mask.setElement<3>();
-
-                            U32 count = num_vertices/2 + num_vertices%2;
-
-                            for (S32 i = 0; i < count; i++)
-                            {
-                                LLVector4a res = *src++;
-                                xform4a(res, trans, mask, rot0, rot1, offset, scale);
-                                res.store4a(dst);
-                                dst += 4;
-                            }
-                        }
-                    }
-                    else
-                    { //do tex mat, no texgen, no bump
-                        for (S32 i = 0; i < num_vertices; i++)
-                        {
-                            LLVector2 tc(vf.mTexCoords[i]);
-
-                            LLVector3 tmp(tc.mV[0], tc.mV[1], 0.f);
-                            tmp = tmp * *mTextureMatrix;
-                            tc.mV[0] = tmp.mV[0];
-                            tc.mV[1] = tmp.mV[1];
-                            *tex_coords0++ = tc;
-                        }
-                    }
-                }
-                else
-                { //no bump, tex gen planar
-                    LL_PROFILE_ZONE_NAMED_CATEGORY_FACE("getGeometryVolume - texgen planar");
-                    if (do_tex_mat)
-                    {
-                        for (S32 i = 0; i < num_vertices; i++)
-                        {
-                            LLVector2 tc(vf.mTexCoords[i]);
-                            LLVector4a& norm = vf.mNormals[i];
-                            LLVector4a& center = *(vf.mCenter);
-                            LLVector4a vec = vf.mPositions[i];
-                            vec.mul(scalea);
-                            planarProjection(tc, norm, center, vec);
-
-                            LLVector3 tmp(tc.mV[0], tc.mV[1], 0.f);
-                            tmp = tmp * *mTextureMatrix;
-                            tc.mV[0] = tmp.mV[0];
-                            tc.mV[1] = tmp.mV[1];
-
-                            *tex_coords0++ = tc;
-                        }
-                    }
-                    else if (xforms != XFORM_NONE)
-                    {
-                        for (S32 i = 0; i < num_vertices; i++)
-                        {
-                            LLVector2 tc(vf.mTexCoords[i]);
-                            LLVector4a& norm = vf.mNormals[i];
-                            LLVector4a& center = *(vf.mCenter);
-                            LLVector4a vec = vf.mPositions[i];
-                            vec.mul(scalea);
-                            planarProjection(tc, norm, center, vec);
-
-                            xform(tc, cos_ang, sin_ang, os, ot, ms, mt);
-
-                            *tex_coords0++ = tc;
-                        }
-                    }
-                    else
-                    {
-                        for (S32 i = 0; i < num_vertices; i++)
-                        {
-                            LLVector2 tc(vf.mTexCoords[i]);
-                            LLVector4a& norm = vf.mNormals[i];
-                            LLVector4a& center = *(vf.mCenter);
-                            LLVector4a vec = vf.mPositions[i];
-                            vec.mul(scalea);
-                            planarProjection(tc, norm, center, vec);
-
-                            *tex_coords0++ = tc;
-                        }
-                    }
-                }
-            }
-            else
-            { //bump mapped or has material, just do the whole expensive loop
-                LL_PROFILE_ZONE_NAMED_CATEGORY_FACE("getGeometryVolume - texgen default");
-
-                std::vector<LLVector2> bump_tc;
-
-                if (mat && !mat->getNormalID().isNull())
-                { //writing out normal and specular texture coordinates, not bump offsets
-                    do_bump = false;
-                }
-
-                LLStrider<LLVector2> dst;
-
-                for (U32 ch = 0; ch < 3; ++ch)
-                {
-                    S32 xform_channel = XFORM_NONE;
-                    switch (ch)
-                    {
-                        case 0:
-                            xform_channel = XFORM_BLINNPHONG_COLOR;
-                            mVertexBuffer->getTexCoord0Strider(dst, mGeomIndex, mGeomCount);
-                            break;
-                        case 1:
-                            xform_channel = XFORM_BLINNPHONG_NORMAL;
-                            if (mVertexBuffer->hasDataType(LLVertexBuffer::TYPE_TEXCOORD1))
-                            {
-                                mVertexBuffer->getTexCoord1Strider(dst, mGeomIndex, mGeomCount);
-                                if (mat && !tex_anim)
-                                {
-                                    r  = mat->getNormalRotation();
-                                    mat->getNormalOffset(os, ot);
-                                    mat->getNormalRepeat(ms, mt);
-
-                                    cos_ang = cos(r);
-                                    sin_ang = sin(r);
-
-                                }
-                            }
-                            else
-                            {
-                                continue;
-                            }
-                            break;
-                        case 2:
-                            xform_channel = XFORM_BLINNPHONG_SPECULAR;
-                            if (mVertexBuffer->hasDataType(LLVertexBuffer::TYPE_TEXCOORD2))
-                            {
-                                mVertexBuffer->getTexCoord2Strider(dst, mGeomIndex, mGeomCount);
-                                if (mat && !tex_anim)
-                                {
-                                    r  = mat->getSpecularRotation();
-                                    mat->getSpecularOffset(os, ot);
-                                    mat->getSpecularRepeat(ms, mt);
-
-                                    cos_ang = cos(r);
-                                    sin_ang = sin(r);
-                                }
-                            }
-                            else
-                            {
-                                continue;
-                            }
-                            break;
-                    }
-                    const bool do_xform = (xforms & xform_channel) != XFORM_NONE;
-
-
-                    for (S32 i = 0; i < num_vertices; i++)
-                    {
-                        LLVector2 tc(vf.mTexCoords[i]);
-
-                        LLVector4a& norm = vf.mNormals[i];
-
-                        LLVector4a& center = *(vf.mCenter);
-
-                        if (texgen != LLTextureEntry::TEX_GEN_DEFAULT)
-                        {
-                            LLVector4a vec = vf.mPositions[i];
-
-                            vec.mul(scalea);
-
-                            if (texgen == LLTextureEntry::TEX_GEN_PLANAR)
-                            {
-                                planarProjection(tc, norm, center, vec);
-                            }
-                        }
-
-                        if (tex_mode && mTextureMatrix)
-                        {
-                            LLVector3 tmp(tc.mV[0], tc.mV[1], 0.f);
-                            tmp = tmp * *mTextureMatrix;
-                            tc.mV[0] = tmp.mV[0];
-                            tc.mV[1] = tmp.mV[1];
-                        }
-                        else if (do_xform)
-                        {
-                            xform(tc, cos_ang, sin_ang, os, ot, ms, mt);
-                        }
-
-                        *dst++ = tc;
-                        if (do_bump)
-                        {
-                            bump_tc.push_back(tc);
-                        }
-                    }
-                }
-
-                if ((!mat && !gltf_mat) && do_bump)
-                {
-                    mVertexBuffer->getTexCoord1Strider(tex_coords1, mGeomIndex, mGeomCount);
-
-                    mVObjp->getVolume()->genTangents(face_index);
-
-                    for (S32 i = 0; i < num_vertices; i++)
-                    {
-                        LLVector4a tangent = vf.mTangents[i];
-
-                        LLVector4a binorm;
-                        binorm.setCross3(vf.mNormals[i], tangent);
-                        binorm.mul(tangent.getF32ptr()[3]);
-
-                        LLMatrix4a tangent_to_object;
-                        tangent_to_object.setRows(tangent, binorm, vf.mNormals[i]);
-                        LLVector4a t;
-                        tangent_to_object.rotate(binormal_dir, t);
-                        LLVector4a binormal;
-                        mat_normal.rotate(t, binormal);
-
-                        //VECTORIZE THIS
-                        if (mDrawablep->isActive())
-                        {
-                            LLVector3 t;
-                            t.set(binormal.getF32ptr());
-                            t *= bump_quat;
-                            binormal.load3(t.mV);
-                        }
-
-                        binormal.normalize3fast();
-
-                        LLVector2 tc = bump_tc[i];
-                        tc += LLVector2( bump_s_primary_light_ray.dot3(tangent).getF32(), bump_t_primary_light_ray.dot3(binormal).getF32() );
-
-                        *tex_coords1++ = tc;
-                    }
-                }
-            }
-        }
-
-        if (rebuild_pos)
-        {
-            LLVector4a* src = vf.mPositions;
-
-            //_mm_prefetch((char*)src, _MM_HINT_T0);
-
-            LLVector4a* end = src+num_vertices;
-            //LLVector4a* end_64 = end-4;
-
-            llassert(num_vertices > 0);
-
-            mVertexBuffer->getVertexStrider(vert, mGeomIndex, mGeomCount);
-
-
-            F32* dst = (F32*) vert.get();
-            F32* end_f32 = dst+mGeomCount*4;
-
-            //_mm_prefetch((char*)dst, _MM_HINT_NTA);
-            //_mm_prefetch((char*)src, _MM_HINT_NTA);
-
-            //_mm_prefetch((char*)dst, _MM_HINT_NTA);
-
-
-            LLVector4a res0; //,res1,res2,res3;
-
-            LLVector4a texIdx;
-
-            S32 index = mTextureIndex < FACE_DO_NOT_BATCH_TEXTURES ? mTextureIndex : 0;
-
-            F32 val = 0.f;
-            S32* vp = (S32*) &val;
-            *vp = index;
-
-            llassert(index <= LLGLSLShader::sIndexedTextureChannels-1);
-
-            LLVector4Logical mask;
-            mask.clear();
-            mask.setElement<3>();
-
-            texIdx.set(0,0,0,val);
-
-            LLVector4a tmp;
-
-
-            while (src < end)
-            {
-                mat_vert.affineTransform(*src++, res0);
-                tmp.setSelectWithMask(mask, texIdx, res0);
-                tmp.store4a((F32*) dst);
-                dst += 4;
-            }
-
-            while (dst < end_f32)
-            {
-                res0.store4a((F32*) dst);
-                dst += 4;
-            }
-        }
-
-        if (rebuild_normal)
-        {
-            LL_PROFILE_ZONE_NAMED_CATEGORY_FACE("getGeometryVolume - normal");
-
-            mVertexBuffer->getNormalStrider(norm, mGeomIndex, mGeomCount);
-            F32* normals = (F32*) norm.get();
-            LLVector4a* src = vf.mNormals;
-            LLVector4a* end = src+num_vertices;
-
-            while (src < end)
-            {
-                LLVector4a normal;
-                mat_normal.rotate(*src++, normal);
-                normal.store4a(normals);
-                normals += 4;
-            }
-        }
-
-        if (rebuild_tangent)
-        {
-            LL_PROFILE_ZONE_NAMED_CATEGORY_FACE("getGeometryVolume - tangent");
-            mVertexBuffer->getTangentStrider(tangent, mGeomIndex, mGeomCount);
-            F32* tangents = (F32*) tangent.get();
-
-            mVObjp->getVolume()->genTangents(face_index);
-
-            LLVector4Logical mask;
-            mask.clear();
-            mask.setElement<3>();
-
-            LLVector4a* src = vf.mTangents;
-            LLVector4a* end = vf.mTangents +num_vertices;
-
-            while (src < end)
-            {
-                LLVector4a tangent_out;
-                mat_normal.rotate(*src, tangent_out);
-                tangent_out.setSelectWithMask(mask, *src, tangent_out);
-                tangent_out.store4a(tangents);
-
-                src++;
-                tangents += 4;
-            }
-        }
-
-        if (rebuild_weights && vf.mWeights)
-        {
-            LL_PROFILE_ZONE_NAMED_CATEGORY_FACE("getGeometryVolume - weight");
-            mVertexBuffer->getWeight4Strider(wght, mGeomIndex, mGeomCount);
-            F32* weights = (F32*) wght.get();
-            LLVector4a::memcpyNonAliased16(weights, (F32*) vf.mWeights, num_vertices*4*sizeof(F32));
-        }
-
-        if (rebuild_color && mVertexBuffer->hasDataType(LLVertexBuffer::TYPE_COLOR) )
-        {
-            LL_PROFILE_ZONE_NAMED_CATEGORY_FACE("getGeometryVolume - color");
-            mVertexBuffer->getColorStrider(colors, mGeomIndex, mGeomCount);
-
-            LLVector4a src;
-
-            U32 vec[4];
-            vec[0] = vec[1] = vec[2] = vec[3] = color.asRGBA();
-
-            src.loadua((F32*) vec);
-
-            F32* dst = (F32*) colors.get();
-            S32 num_vecs = num_vertices/4;
-            if (num_vertices%4 > 0)
-            {
-                ++num_vecs;
-            }
-
-            for (S32 i = 0; i < num_vecs; i++)
-            {
-                src.store4a(dst);
-                dst += 4;
-            }
-        }
-
-        if (rebuild_emissive)
-        {
-            LL_PROFILE_ZONE_NAMED_CATEGORY_FACE("getGeometryVolume - emissive");
-<<<<<<< HEAD
-			LLStrider<LLColor4U> emissive;
-			mVertexBuffer->getEmissiveStrider(emissive, mGeomIndex, mGeomCount);
-
-			U8 glow = (U8) llclamp((S32) (getTextureEntry()->getGlow()*255), 0, 255);
-
-			LLVector4a src;
-
-		
-			LLColor4U glow4u = LLColor4U(0,0,0,glow);
-
-			U32 glow32 = glow4u.asRGBA();
-
-			U32 vec[4];
-			vec[0] = vec[1] = vec[2] = vec[3] = glow32;
-		
-			src.loadua((F32*) vec);
-
-			F32* dst = (F32*) emissive.get();
-			S32 num_vecs = num_vertices/4;
-			if (num_vertices%4 > 0)
-			{
-				++num_vecs;
-			}
-
-			for (S32 i = 0; i < num_vecs; i++)
-			{	
-				src.store4a(dst);
-				dst += 4;
-			}
-		}
-	}
-
-	if (rebuild_tcoord)
-	{
-		mTexExtents[0].setVec(0,0);
-		mTexExtents[1].setVec(1,1);
-		xform(mTexExtents[0], cos_ang, sin_ang, os, ot, ms, mt);
-		xform(mTexExtents[1], cos_ang, sin_ang, os, ot, ms, mt);
-		
-		F32 es = vf.mTexCoordExtents[1].mV[0] - vf.mTexCoordExtents[0].mV[0] ;
-		F32 et = vf.mTexCoordExtents[1].mV[1] - vf.mTexCoordExtents[0].mV[1] ;
-		mTexExtents[0][0] *= es ;
-		mTexExtents[1][0] *= es ;
-		mTexExtents[0][1] *= et ;
-		mTexExtents[1][1] *= et ;
-	}
-
-
-	return true;
-=======
-            LLStrider<LLColor4U> emissive;
-            mVertexBuffer->getEmissiveStrider(emissive, mGeomIndex, mGeomCount);
-
-            U8 glow = (U8) llclamp((S32) (getTextureEntry()->getGlow()*255), 0, 255);
-
-            LLVector4a src;
-
-
-            LLColor4U glow4u = LLColor4U(0,0,0,glow);
-
-            U32 glow32 = glow4u.asRGBA();
-
-            U32 vec[4];
-            vec[0] = vec[1] = vec[2] = vec[3] = glow32;
-
-            src.loadua((F32*) vec);
-
-            F32* dst = (F32*) emissive.get();
-            S32 num_vecs = num_vertices/4;
-            if (num_vertices%4 > 0)
-            {
-                ++num_vecs;
-            }
-
-            for (S32 i = 0; i < num_vecs; i++)
-            {
-                src.store4a(dst);
-                dst += 4;
-            }
-        }
-    }
-
-    if (rebuild_tcoord)
-    {
-        mTexExtents[0].setVec(0,0);
-        mTexExtents[1].setVec(1,1);
-        xform(mTexExtents[0], cos_ang, sin_ang, os, ot, ms, mt);
-        xform(mTexExtents[1], cos_ang, sin_ang, os, ot, ms, mt);
-
-        F32 es = vf.mTexCoordExtents[1].mV[0] - vf.mTexCoordExtents[0].mV[0] ;
-        F32 et = vf.mTexCoordExtents[1].mV[1] - vf.mTexCoordExtents[0].mV[1] ;
-        mTexExtents[0][0] *= es ;
-        mTexExtents[1][0] *= es ;
-        mTexExtents[0][1] *= et ;
-        mTexExtents[1][1] *= et ;
-    }
-
-
-    return TRUE;
->>>>>>> e1623bb2
-}
-
-void LLFace::renderIndexed()
-{
-    if (mVertexBuffer.notNull())
-    {
-        mVertexBuffer->setBuffer();
-        mVertexBuffer->drawRange(LLRender::TRIANGLES, getGeomIndex(), getGeomIndex() + getGeomCount()-1, getIndicesCount(), getIndicesStart());
-    }
-}
-
-//check if the face has a media
-<<<<<<< HEAD
-bool LLFace::hasMedia() const 
-{
-	if(mHasMedia)
-	{
-		return true ;
-	}
-	if(mTexture[LLRender::DIFFUSE_MAP].notNull()) 
-	{
-		return mTexture[LLRender::DIFFUSE_MAP]->hasParcelMedia() ;  //if has a parcel media
-	}
-
-	return false ; //no media.
-=======
-BOOL LLFace::hasMedia() const
-{
-    if(mHasMedia)
-    {
-        return TRUE ;
-    }
-    if(mTexture[LLRender::DIFFUSE_MAP].notNull())
-    {
-        return mTexture[LLRender::DIFFUSE_MAP]->hasParcelMedia() ;  //if has a parcel media
-    }
-
-    return FALSE ; //no media.
->>>>>>> e1623bb2
-}
-
-const F32 LEAST_IMPORTANCE = 0.05f ;
-const F32 LEAST_IMPORTANCE_FOR_LARGE_IMAGE = 0.3f ;
-
-void LLFace::resetVirtualSize()
-{
-    setVirtualSize(0.f);
-    mImportanceToCamera = 0.f;
-}
-
-F32 LLFace::getTextureVirtualSize()
-{
-    LL_PROFILE_ZONE_SCOPED_CATEGORY_TEXTURE;
-<<<<<<< HEAD
-	F32 radius;
-	F32 cos_angle_to_view_dir;	
-	bool in_frustum = calcPixelArea(cos_angle_to_view_dir, radius);
-
-	if (mPixelArea < F_ALMOST_ZERO || !in_frustum)
-	{
-		setVirtualSize(0.f) ;
-		return 0.f;
-	}
-
-	//get area of circle in texture space
-	LLVector2 tdim = mTexExtents[1] - mTexExtents[0];
-	F32 texel_area = (tdim * 0.5f).lengthSquared()*3.14159f;
-	if (texel_area <= 0)
-	{
-		// Probably animated, use default
-		texel_area = 1.f;
-	}
-
-	F32 face_area;
-	if (mVObjp->isSculpted() && texel_area > 1.f)
-	{
-		//sculpts can break assumptions about texel area
-		face_area = mPixelArea;
-	}
-	else
-	{
-		//apply texel area to face area to get accurate ratio
-		//face_area /= llclamp(texel_area, 1.f/64.f, 16.f);
-		face_area =  mPixelArea / llclamp(texel_area, 0.015625f, 128.f);
-	}
-
-	face_area = LLFace::adjustPixelArea(mImportanceToCamera, face_area) ;
-	if(face_area > LLViewerTexture::sMinLargeImageSize) //if is large image, shrink face_area by considering the partial overlapping.
-	{
-		if(mImportanceToCamera > LEAST_IMPORTANCE_FOR_LARGE_IMAGE && mTexture[LLRender::DIFFUSE_MAP].notNull() && mTexture[LLRender::DIFFUSE_MAP]->isLargeImage())
-		{		
-			face_area *= adjustPartialOverlapPixelArea(cos_angle_to_view_dir, radius );
-		}	
-	}
-
-	setVirtualSize(face_area) ;
-
-	return face_area;
-=======
-    F32 radius;
-    F32 cos_angle_to_view_dir;
-    BOOL in_frustum = calcPixelArea(cos_angle_to_view_dir, radius);
-
-    if (mPixelArea < F_ALMOST_ZERO || !in_frustum)
-    {
-        setVirtualSize(0.f) ;
-        return 0.f;
-    }
-
-    //get area of circle in texture space
-    LLVector2 tdim = mTexExtents[1] - mTexExtents[0];
-    F32 texel_area = (tdim * 0.5f).lengthSquared()*3.14159f;
-    if (texel_area <= 0)
-    {
-        // Probably animated, use default
-        texel_area = 1.f;
-    }
-
-    F32 face_area;
-    if (mVObjp->isSculpted() && texel_area > 1.f)
-    {
-        //sculpts can break assumptions about texel area
-        face_area = mPixelArea;
-    }
-    else
-    {
-        //apply texel area to face area to get accurate ratio
-        //face_area /= llclamp(texel_area, 1.f/64.f, 16.f);
-        face_area =  mPixelArea / llclamp(texel_area, 0.015625f, 128.f);
-    }
-
-    face_area = LLFace::adjustPixelArea(mImportanceToCamera, face_area) ;
-    if(face_area > LLViewerTexture::sMinLargeImageSize) //if is large image, shrink face_area by considering the partial overlapping.
-    {
-        if(mImportanceToCamera > LEAST_IMPORTANCE_FOR_LARGE_IMAGE && mTexture[LLRender::DIFFUSE_MAP].notNull() && mTexture[LLRender::DIFFUSE_MAP]->isLargeImage())
-        {
-            face_area *= adjustPartialOverlapPixelArea(cos_angle_to_view_dir, radius );
-        }
-    }
-
-    setVirtualSize(face_area) ;
-
-    return face_area;
->>>>>>> e1623bb2
-}
-
-bool LLFace::calcPixelArea(F32& cos_angle_to_view_dir, F32& radius)
-{
-    LL_PROFILE_ZONE_SCOPED_CATEGORY_FACE;
-
-    //VECTORIZE THIS
-    //get area of circle around face
-
-    LLVector4a center;
-    LLVector4a size;
-
-
-    if (isState(LLFace::RIGGED))
-    {
-        //override with avatar bounding box
-        LLVOAvatar* avatar = mVObjp->getAvatar();
-        if (avatar && avatar->mDrawable)
-        {
-            center.load3(avatar->getPositionAgent().mV);
-            const LLVector4a* exts = avatar->mDrawable->getSpatialExtents();
-            size.setSub(exts[1], exts[0]);
-        }
-        else
-        {
-            return false;
-        }
-    }
-    else
-    {
-        center.load3(getPositionAgent().mV);
-        size.setSub(mExtents[1], mExtents[0]);
-    }
-    size.mul(0.5f);
-
-    LLViewerCamera* camera = LLViewerCamera::getInstance();
-
-    F32 size_squared = size.dot3(size).getF32();
-    LLVector4a lookAt;
-    LLVector4a t;
-    t.load3(camera->getOrigin().mV);
-    lookAt.setSub(center, t);
-
-    F32 dist = lookAt.getLength3().getF32();
-    dist = llmax(dist-size.getLength3().getF32(), 0.001f);
-    //ramp down distance for nearby objects
-    if (dist < 16.f)
-    {
-        dist /= 16.f;
-        dist *= dist;
-        dist *= 16.f;
-    }
-
-    lookAt.normalize3fast() ;
-
-    //get area of circle around node
-    F32 app_angle = atanf((F32) sqrt(size_squared) / dist);
-    radius = app_angle*LLDrawable::sCurPixelAngle;
-    mPixelArea = radius*radius * 3.14159f;
-    LLVector4a x_axis;
-    x_axis.load3(camera->getXAxis().mV);
-    cos_angle_to_view_dir = lookAt.dot3(x_axis).getF32();
-
-    //if has media, check if the face is out of the view frustum.
-    if(hasMedia())
-    {
-        if(!camera->AABBInFrustum(center, size))
-        {
-            mImportanceToCamera = 0.f ;
-            return false ;
-        }
-        if(cos_angle_to_view_dir > camera->getCosHalfFov()) //the center is within the view frustum
-        {
-            cos_angle_to_view_dir = 1.0f ;
-        }
-        else
-        {
-            LLVector4a d;
-            d.setSub(lookAt, x_axis);
-
-            if(dist * dist * d.dot3(d) < size_squared)
-            {
-                cos_angle_to_view_dir = 1.0f ;
-            }
-        }
-    }
-
-    if(dist < mBoundingSphereRadius) //camera is very close
-    {
-        cos_angle_to_view_dir = 1.0f ;
-        mImportanceToCamera = 1.0f ;
-    }
-    else
-    {
-        mImportanceToCamera = LLFace::calcImportanceToCamera(cos_angle_to_view_dir, dist) ;
-    }
-
-    return true ;
-}
-
-//the projection of the face partially overlaps with the screen
-F32 LLFace::adjustPartialOverlapPixelArea(F32 cos_angle_to_view_dir, F32 radius )
-{
-    F32 screen_radius = (F32)llmax(gViewerWindow->getWindowWidthRaw(), gViewerWindow->getWindowHeightRaw()) ;
-    F32 center_angle = acosf(cos_angle_to_view_dir) ;
-    F32 d = center_angle * LLDrawable::sCurPixelAngle ;
-
-    if(d + radius > screen_radius + 5.f)
-    {
-        //----------------------------------------------
-        //calculate the intersection area of two circles
-        //F32 radius_square = radius * radius ;
-        //F32 d_square = d * d ;
-        //F32 screen_radius_square = screen_radius * screen_radius ;
-        //face_area =
-        //  radius_square * acosf((d_square + radius_square - screen_radius_square)/(2 * d * radius)) +
-        //  screen_radius_square * acosf((d_square + screen_radius_square - radius_square)/(2 * d * screen_radius)) -
-        //  0.5f * sqrtf((-d + radius + screen_radius) * (d + radius - screen_radius) * (d - radius + screen_radius) * (d + radius + screen_radius)) ;
-        //----------------------------------------------
-
-        //the above calculation is too expensive
-        //the below is a good estimation: bounding box of the bounding sphere:
-        F32 alpha = 0.5f * (radius + screen_radius - d) / radius ;
-        alpha = llclamp(alpha, 0.f, 1.f) ;
-        return alpha * alpha ;
-    }
-    return 1.0f ;
-}
-
-const S8 FACE_IMPORTANCE_LEVEL = 4 ;
-const F32 FACE_IMPORTANCE_TO_CAMERA_OVER_DISTANCE[FACE_IMPORTANCE_LEVEL][2] = //{distance, importance_weight}
-    {{16.1f, 1.0f}, {32.1f, 0.5f}, {48.1f, 0.2f}, {96.1f, 0.05f} } ;
-const F32 FACE_IMPORTANCE_TO_CAMERA_OVER_ANGLE[FACE_IMPORTANCE_LEVEL][2] =    //{cos(angle), importance_weight}
-    {{0.985f /*cos(10 degrees)*/, 1.0f}, {0.94f /*cos(20 degrees)*/, 0.8f}, {0.866f /*cos(30 degrees)*/, 0.64f}, {0.0f, 0.36f}} ;
-
-//static
-F32 LLFace::calcImportanceToCamera(F32 cos_angle_to_view_dir, F32 dist)
-{
-    F32 importance = 0.f ;
-
-    if(cos_angle_to_view_dir > LLViewerCamera::getInstance()->getCosHalfFov() &&
-        dist < FACE_IMPORTANCE_TO_CAMERA_OVER_DISTANCE[FACE_IMPORTANCE_LEVEL - 1][0])
-    {
-        LLViewerCamera* camera = LLViewerCamera::getInstance();
-        F32 camera_moving_speed = camera->getAverageSpeed() ;
-        F32 camera_angular_speed = camera->getAverageAngularSpeed();
-
-        if(camera_moving_speed > 10.0f || camera_angular_speed > 1.0f)
-        {
-            //if camera moves or rotates too fast, ignore the importance factor
-            return 0.f ;
-        }
-
-        S32 i = 0 ;
-        for(i = 0; i < FACE_IMPORTANCE_LEVEL && dist > FACE_IMPORTANCE_TO_CAMERA_OVER_DISTANCE[i][0]; ++i);
-        i = llmin(i, FACE_IMPORTANCE_LEVEL - 1) ;
-        F32 dist_factor = FACE_IMPORTANCE_TO_CAMERA_OVER_DISTANCE[i][1] ;
-
-        for(i = 0; i < FACE_IMPORTANCE_LEVEL && cos_angle_to_view_dir < FACE_IMPORTANCE_TO_CAMERA_OVER_ANGLE[i][0] ; ++i) ;
-        i = llmin(i, FACE_IMPORTANCE_LEVEL - 1) ;
-        importance = dist_factor * FACE_IMPORTANCE_TO_CAMERA_OVER_ANGLE[i][1] ;
-    }
-
-    return importance ;
-}
-
-//static
-F32 LLFace::adjustPixelArea(F32 importance, F32 pixel_area)
-{
-    if(pixel_area > LLViewerTexture::sMaxSmallImageSize)
-    {
-        if(importance < LEAST_IMPORTANCE) //if the face is not important, do not load hi-res.
-        {
-            static const F32 MAX_LEAST_IMPORTANCE_IMAGE_SIZE = 128.0f * 128.0f ;
-            pixel_area = llmin(pixel_area * 0.5f, MAX_LEAST_IMPORTANCE_IMAGE_SIZE) ;
-        }
-        else if(pixel_area > LLViewerTexture::sMinLargeImageSize) //if is large image, shrink face_area by considering the partial overlapping.
-        {
-            if(importance < LEAST_IMPORTANCE_FOR_LARGE_IMAGE)//if the face is not important, do not load hi-res.
-            {
-                pixel_area = LLViewerTexture::sMinLargeImageSize ;
-            }
-        }
-    }
-
-    return pixel_area ;
-}
-
-bool LLFace::verify(const U32* indices_array) const
-{
-<<<<<<< HEAD
-	bool ok = true;
-
-	if( mVertexBuffer.isNull() )
-	{ //no vertex buffer, face is implicitly valid
-		return true;
-	}
-	
-	// First, check whether the face data fits within the pool's range.
-	if ((mGeomIndex + mGeomCount) > mVertexBuffer->getNumVerts())
-	{
-		ok = false;
-		LL_INFOS() << "Face references invalid vertices!" << LL_ENDL;
-	}
-
-	S32 indices_count = (S32)getIndicesCount();
-	
-	if (!indices_count)
-	{
-		return true;
-	}
-	
-	if (indices_count > LL_MAX_INDICES_COUNT)
-	{
-		ok = false;
-		LL_INFOS() << "Face has bogus indices count" << LL_ENDL;
-	}
-	
-	if (mIndicesIndex + mIndicesCount > mVertexBuffer->getNumIndices())
-	{
-		ok = false;
-		LL_INFOS() << "Face references invalid indices!" << LL_ENDL;
-	}
-
-#if 0
-	S32 geom_start = getGeomStart();
-	S32 geom_count = mGeomCount;
-
-	const U32 *indicesp = indices_array ? indices_array + mIndicesIndex : getRawIndices();
-
-	for (S32 i = 0; i < indices_count; i++)
-	{
-		S32 delta = indicesp[i] - geom_start;
-		if (0 > delta)
-		{
-			LL_WARNS() << "Face index too low!" << LL_ENDL;
-			LL_INFOS() << "i:" << i << " Index:" << indicesp[i] << " GStart: " << geom_start << LL_ENDL;
-			ok = false;
-		}
-		else if (delta >= geom_count)
-		{
-			LL_WARNS() << "Face index too high!" << LL_ENDL;
-			LL_INFOS() << "i:" << i << " Index:" << indicesp[i] << " GEnd: " << geom_start + geom_count << LL_ENDL;
-			ok = false;
-		}
-	}
-=======
-    BOOL ok = TRUE;
-
-    if( mVertexBuffer.isNull() )
-    { //no vertex buffer, face is implicitly valid
-        return TRUE;
-    }
-
-    // First, check whether the face data fits within the pool's range.
-    if ((mGeomIndex + mGeomCount) > mVertexBuffer->getNumVerts())
-    {
-        ok = FALSE;
-        LL_INFOS() << "Face references invalid vertices!" << LL_ENDL;
-    }
-
-    S32 indices_count = (S32)getIndicesCount();
-
-    if (!indices_count)
-    {
-        return TRUE;
-    }
-
-    if (indices_count > LL_MAX_INDICES_COUNT)
-    {
-        ok = FALSE;
-        LL_INFOS() << "Face has bogus indices count" << LL_ENDL;
-    }
-
-    if (mIndicesIndex + mIndicesCount > mVertexBuffer->getNumIndices())
-    {
-        ok = FALSE;
-        LL_INFOS() << "Face references invalid indices!" << LL_ENDL;
-    }
-
-#if 0
-    S32 geom_start = getGeomStart();
-    S32 geom_count = mGeomCount;
-
-    const U32 *indicesp = indices_array ? indices_array + mIndicesIndex : getRawIndices();
-
-    for (S32 i = 0; i < indices_count; i++)
-    {
-        S32 delta = indicesp[i] - geom_start;
-        if (0 > delta)
-        {
-            LL_WARNS() << "Face index too low!" << LL_ENDL;
-            LL_INFOS() << "i:" << i << " Index:" << indicesp[i] << " GStart: " << geom_start << LL_ENDL;
-            ok = FALSE;
-        }
-        else if (delta >= geom_count)
-        {
-            LL_WARNS() << "Face index too high!" << LL_ENDL;
-            LL_INFOS() << "i:" << i << " Index:" << indicesp[i] << " GEnd: " << geom_start + geom_count << LL_ENDL;
-            ok = FALSE;
-        }
-    }
->>>>>>> e1623bb2
-#endif
-
-    if (!ok)
-    {
-        printDebugInfo();
-    }
-    return ok;
-}
-
-
-void LLFace::setViewerObject(LLViewerObject* objp)
-{
-    mVObjp = objp;
-}
-
-
-const LLMatrix4& LLFace::getRenderMatrix() const
-{
-    return mDrawablep->getRenderMatrix();
-}
-
-//============================================================================
-// From llface.inl
-
-S32 LLFace::getColors(LLStrider<LLColor4U> &colors)
-{
-    if (!mGeomCount)
-    {
-        return -1;
-    }
-
-    // llassert(mGeomIndex >= 0);
-    mVertexBuffer->getColorStrider(colors, mGeomIndex, mGeomCount);
-    return mGeomIndex;
-}
-
-S32 LLFace::getIndices(LLStrider<U16> &indicesp)
-{
-    mVertexBuffer->getIndexStrider(indicesp, mIndicesIndex, mIndicesCount);
-    llassert(indicesp[0] != indicesp[1]);
-    return mIndicesIndex;
-}
-
-LLVector3 LLFace::getPositionAgent() const
-{
-    if (mDrawablep->isStatic())
-    {
-        return mCenterAgent;
-    }
-    else
-    {
-        return mCenterLocal * getRenderMatrix();
-    }
-}
-
-LLViewerTexture* LLFace::getTexture(U32 ch) const
-{
-    llassert(ch < LLRender::NUM_TEXTURE_CHANNELS);
-
-    return mTexture[ch] ;
-}
-
-void LLFace::setVertexBuffer(LLVertexBuffer* buffer)
-{
-    if (buffer)
-    {
-        LLSculptIDSize::instance().inc(mDrawablep, buffer->getSize() + buffer->getIndicesSize());
-    }
-
-    if (mVertexBuffer)
-    {
-        LLSculptIDSize::instance().dec(mDrawablep);
-    }
-
-    mVertexBuffer = buffer;
-    llassert(verify());
-}
-
-void LLFace::clearVertexBuffer()
-{
-    if (mVertexBuffer)
-    {
-        LLSculptIDSize::instance().dec(mDrawablep);
-    }
-
-    mVertexBuffer = NULL;
-}
-
-S32 LLFace::getRiggedIndex(U32 type) const
-{
-    if (mRiggedIndex.empty())
-    {
-        return -1;
-    }
-
-    llassert(type < mRiggedIndex.size());
-
-    return mRiggedIndex[type];
-}
-
-U64 LLFace::getSkinHash()
-{
-    return mSkinInfo ? mSkinInfo->mHash : 0;
-}
-
-bool LLFace::isInAlphaPool() const
-{
-    return  getPoolType() == LLDrawPool::POOL_ALPHA ||
-        getPoolType() == LLDrawPool::POOL_ALPHA_PRE_WATER ||
-        getPoolType() == LLDrawPool::POOL_ALPHA_POST_WATER;
-}+/**
+ * @file llface.cpp
+ * @brief LLFace class implementation
+ *
+ * $LicenseInfo:firstyear=2001&license=viewerlgpl$
+ * Second Life Viewer Source Code
+ * Copyright (C) 2010, Linden Research, Inc.
+ *
+ * This library is free software; you can redistribute it and/or
+ * modify it under the terms of the GNU Lesser General Public
+ * License as published by the Free Software Foundation;
+ * version 2.1 of the License only.
+ *
+ * This library is distributed in the hope that it will be useful,
+ * but WITHOUT ANY WARRANTY; without even the implied warranty of
+ * MERCHANTABILITY or FITNESS FOR A PARTICULAR PURPOSE.  See the GNU
+ * Lesser General Public License for more details.
+ *
+ * You should have received a copy of the GNU Lesser General Public
+ * License along with this library; if not, write to the Free Software
+ * Foundation, Inc., 51 Franklin Street, Fifth Floor, Boston, MA  02110-1301  USA
+ *
+ * Linden Research, Inc., 945 Battery Street, San Francisco, CA  94111  USA
+ * $/LicenseInfo$
+ */
+
+#include "llviewerprecompiledheaders.h"
+
+#include "lldrawable.h" // lldrawable needs to be included before llface
+#include "llface.h"
+#include "llviewertextureanim.h"
+
+#include "llviewercontrol.h"
+#include "llvolume.h"
+#include "m3math.h"
+#include "llmatrix4a.h"
+#include "v3color.h"
+
+#include "lldefs.h"
+
+#include "lldrawpoolavatar.h"
+#include "lldrawpoolbump.h"
+#include "llgl.h"
+#include "llrender.h"
+#include "lllightconstants.h"
+#include "llsky.h"
+#include "llviewercamera.h"
+#include "llviewertexturelist.h"
+#include "llvopartgroup.h"
+#include "llvovolume.h"
+#include "pipeline.h"
+#include "llviewerregion.h"
+#include "llviewerwindow.h"
+#include "llviewershadermgr.h"
+#include "llviewertexture.h"
+#include "llvoavatar.h"
+#include "llsculptidsize.h"
+#include "llmeshrepository.h"
+
+#if LL_LINUX
+// Work-around spurious used before init warning on Vector4a
+//
+#pragma GCC diagnostic ignored "-Wuninitialized"
+#endif
+
+#define LL_MAX_INDICES_COUNT 1000000
+
+static LLStaticHashedString sTextureIndexIn("texture_index_in");
+static LLStaticHashedString sColorIn("color_in");
+
+bool LLFace::sSafeRenderSelect = true; // false
+
+
+#define DOTVEC(a,b) (a.mV[0]*b.mV[0] + a.mV[1]*b.mV[1] + a.mV[2]*b.mV[2])
+
+/*
+For each vertex, given:
+    B - binormal
+    T - tangent
+    N - normal
+    P - position
+
+The resulting texture coordinate <u,v> is:
+
+    u = 2(B dot P)
+    v = 2(T dot P)
+*/
+void planarProjection(LLVector2 &tc, const LLVector4a& normal,
+                      const LLVector4a &center, const LLVector4a& vec)
+{
+    LLVector4a binormal;
+    F32 d = normal[0];
+
+    if (d >= 0.5f || d <= -0.5f)
+    {
+        if (d < 0)
+        {
+            binormal.set(0,-1,0);
+        }
+        else
+        {
+            binormal.set(0, 1, 0);
+        }
+    }
+    else
+    {
+        if (normal[1] > 0)
+        {
+            binormal.set(-1,0,0);
+        }
+        else
+        {
+            binormal.set(1,0,0);
+        }
+    }
+    LLVector4a tangent;
+    tangent.setCross3(binormal,normal);
+
+    tc.mV[1] = -((tangent.dot3(vec).getF32())*2 - 0.5f);
+    tc.mV[0] = 1.0f+((binormal.dot3(vec).getF32())*2 - 0.5f);
+}
+
+////////////////////
+//
+// LLFace implementation
+//
+
+void LLFace::init(LLDrawable* drawablep, LLViewerObject* objp)
+{
+    LL_PROFILE_ZONE_SCOPED_CATEGORY_FACE;
+    mLastUpdateTime = gFrameTimeSeconds;
+    mLastMoveTime = 0.f;
+    mLastSkinTime = gFrameTimeSeconds;
+    mVSize = 0.f;
+    mPixelArea = 16.f;
+    mState      = GLOBAL;
+    mDrawPoolp  = NULL;
+    mPoolType = 0;
+    mCenterLocal = objp->getPosition();
+    mCenterAgent = drawablep->getPositionAgent();
+    mDistance   = 0.f;
+
+    mGeomCount      = 0;
+    mGeomIndex      = 0;
+    mIndicesCount   = 0;
+
+    //special value to indicate uninitialized position
+    mIndicesIndex   = 0xFFFFFFFF;
+
+    for (U32 i = 0; i < LLRender::NUM_TEXTURE_CHANNELS; ++i)
+    {
+        mIndexInTex[i] = 0;
+        mTexture[i] = NULL;
+    }
+
+    mTEOffset       = -1;
+    mTextureIndex = FACE_DO_NOT_BATCH_TEXTURES;
+
+    setDrawable(drawablep);
+    mVObjp = objp;
+
+    mReferenceIndex = -1;
+
+    mTextureMatrix = NULL;
+    mDrawInfo = NULL;
+
+    mFaceColor = LLColor4(1,0,0,1);
+
+    mImportanceToCamera = 0.f ;
+    mBoundingSphereRadius = 0.0f ;
+
+    mHasMedia = false ;
+    mIsMediaAllowed = true;
+}
+
+void LLFace::destroy()
+{
+    if (gDebugGL)
+    {
+        gPipeline.checkReferences(this);
+    }
+
+    for (U32 i = 0; i < LLRender::NUM_TEXTURE_CHANNELS; ++i)
+    {
+        if(mTexture[i].notNull())
+        {
+            mTexture[i]->removeFace(i, this) ;
+            mTexture[i] = NULL;
+        }
+    }
+
+    if (isState(LLFace::PARTICLE))
+    {
+        clearState(LLFace::PARTICLE);
+    }
+
+    if (mDrawPoolp)
+    {
+        mDrawPoolp->removeFace(this);
+        mDrawPoolp = NULL;
+    }
+
+    if (mTextureMatrix)
+    {
+        delete mTextureMatrix;
+        mTextureMatrix = NULL;
+
+        if (mDrawablep)
+        {
+            LLSpatialGroup* group = mDrawablep->getSpatialGroup();
+            if (group)
+            {
+                group->dirtyGeom();
+                gPipeline.markRebuild(group);
+            }
+        }
+    }
+
+    setDrawInfo(NULL);
+
+    mDrawablep = NULL;
+    mVObjp = NULL;
+}
+
+void LLFace::setWorldMatrix(const LLMatrix4 &mat)
+{
+    LL_ERRS() << "Faces on this drawable are not independently modifiable\n" << LL_ENDL;
+}
+
+void LLFace::setPool(LLFacePool* pool)
+{
+    mDrawPoolp = pool;
+}
+
+void LLFace::setPool(LLFacePool* new_pool, LLViewerTexture *texturep)
+{
+    LL_PROFILE_ZONE_SCOPED_CATEGORY_FACE
+
+    if (!new_pool)
+    {
+        LL_ERRS() << "Setting pool to null!" << LL_ENDL;
+    }
+
+    if (new_pool != mDrawPoolp)
+    {
+        // Remove from old pool
+        if (mDrawPoolp)
+        {
+            mDrawPoolp->removeFace(this);
+
+            if (mDrawablep)
+            {
+                gPipeline.markRebuild(mDrawablep, LLDrawable::REBUILD_ALL);
+            }
+        }
+        mGeomIndex = 0;
+
+        // Add to new pool
+        if (new_pool)
+        {
+            new_pool->addFace(this);
+        }
+        mDrawPoolp = new_pool;
+    }
+
+    setTexture(texturep) ;
+}
+
+void LLFace::setTexture(U32 ch, LLViewerTexture* tex)
+{
+    llassert(ch < LLRender::NUM_TEXTURE_CHANNELS);
+
+    if(mTexture[ch] == tex)
+    {
+        return ;
+    }
+
+    if(mTexture[ch].notNull())
+    {
+        mTexture[ch]->removeFace(ch, this) ;
+    }
+
+    if(tex)
+    {
+        tex->addFace(ch, this) ;
+    }
+
+    mTexture[ch] = tex ;
+}
+
+void LLFace::setTexture(LLViewerTexture* tex)
+{
+    setDiffuseMap(tex);
+}
+
+void LLFace::setDiffuseMap(LLViewerTexture* tex)
+{
+    setTexture(LLRender::DIFFUSE_MAP, tex);
+}
+
+void LLFace::setAlternateDiffuseMap(LLViewerTexture* tex)
+{
+    setTexture(LLRender::ALTERNATE_DIFFUSE_MAP, tex);
+}
+
+void LLFace::setNormalMap(LLViewerTexture* tex)
+{
+    setTexture(LLRender::NORMAL_MAP, tex);
+}
+
+void LLFace::setSpecularMap(LLViewerTexture* tex)
+{
+    setTexture(LLRender::SPECULAR_MAP, tex);
+}
+
+void LLFace::dirtyTexture()
+{
+    LL_PROFILE_ZONE_SCOPED_CATEGORY_FACE
+
+    LLDrawable* drawablep = getDrawable();
+
+    if (mVObjp.notNull() && mVObjp->getVolume())
+    {
+        for (U32 ch = 0; ch < LLRender::NUM_TEXTURE_CHANNELS; ++ch)
+        {
+            if (mTexture[ch].notNull() && mTexture[ch]->getComponents() == 4)
+            { //dirty texture on an alpha object should be treated as an LoD update
+                LLVOVolume* vobj = drawablep->getVOVolume();
+                if (vobj)
+                {
+                    vobj->mLODChanged = true;
+
+                    vobj->updateVisualComplexity();
+                }
+                gPipeline.markRebuild(drawablep, LLDrawable::REBUILD_VOLUME);
+            }
+        }
+    }
+
+    gPipeline.markTextured(drawablep);
+}
+
+void LLFace::switchTexture(U32 ch, LLViewerTexture* new_texture)
+{
+    llassert(ch < LLRender::NUM_TEXTURE_CHANNELS);
+
+    if(mTexture[ch] == new_texture)
+    {
+        return ;
+    }
+
+    if(!new_texture)
+    {
+        LL_ERRS() << "Can not switch to a null texture." << LL_ENDL;
+        return;
+    }
+
+    llassert(mTexture[ch].notNull());
+
+    if (ch == LLRender::DIFFUSE_MAP)
+    {
+        getViewerObject()->changeTEImage(mTEOffset, new_texture) ;
+    }
+
+    setTexture(ch, new_texture) ;
+    dirtyTexture();
+}
+
+void LLFace::setTEOffset(const S32 te_offset)
+{
+    mTEOffset = te_offset;
+}
+
+
+void LLFace::setFaceColor(const LLColor4& color)
+{
+    mFaceColor = color;
+    setState(USE_FACE_COLOR);
+}
+
+void LLFace::unsetFaceColor()
+{
+    clearState(USE_FACE_COLOR);
+}
+
+void LLFace::setDrawable(LLDrawable *drawable)
+{
+    mDrawablep  = drawable;
+    mXform      = &drawable->mXform;
+}
+
+void LLFace::setSize(S32 num_vertices, S32 num_indices, bool align)
+{
+    if (align)
+    {
+        //allocate vertices in blocks of 4 for alignment
+        num_vertices = (num_vertices + 0x3) & ~0x3;
+    }
+
+    if (mGeomCount != num_vertices ||
+        mIndicesCount != num_indices)
+    {
+        mGeomCount    = num_vertices;
+        mIndicesCount = num_indices;
+        mVertexBuffer = NULL;
+    }
+
+    llassert(verify());
+}
+
+void LLFace::setGeomIndex(U16 idx)
+{
+    if (mGeomIndex != idx)
+    {
+        mGeomIndex = idx;
+        mVertexBuffer = NULL;
+    }
+}
+
+void LLFace::setTextureIndex(U8 index)
+{
+    if (index != mTextureIndex)
+    {
+        mTextureIndex = index;
+
+        if (mTextureIndex != FACE_DO_NOT_BATCH_TEXTURES)
+        {
+            mDrawablep->setState(LLDrawable::REBUILD_POSITION);
+        }
+        else
+        {
+            if (mDrawInfo && !mDrawInfo->mTextureList.empty())
+            {
+                LL_ERRS() << "Face with no texture index references indexed texture draw info." << LL_ENDL;
+            }
+        }
+    }
+}
+
+void LLFace::setIndicesIndex(S32 idx)
+{
+    if (mIndicesIndex != idx)
+    {
+        mIndicesIndex = idx;
+        mVertexBuffer = NULL;
+    }
+}
+
+//============================================================================
+
+U16 LLFace::getGeometryAvatar(
+                        LLStrider<LLVector3> &vertices,
+                        LLStrider<LLVector3> &normals,
+                        LLStrider<LLVector2> &tex_coords,
+                        LLStrider<F32>       &vertex_weights,
+                        LLStrider<LLVector4> &clothing_weights)
+{
+    if (mVertexBuffer.notNull())
+    {
+        mVertexBuffer->getVertexStrider      (vertices, mGeomIndex, mGeomCount);
+        mVertexBuffer->getNormalStrider      (normals, mGeomIndex, mGeomCount);
+        mVertexBuffer->getTexCoord0Strider    (tex_coords, mGeomIndex, mGeomCount);
+        mVertexBuffer->getWeightStrider(vertex_weights, mGeomIndex, mGeomCount);
+        mVertexBuffer->getClothWeightStrider(clothing_weights, mGeomIndex, mGeomCount);
+    }
+
+    return mGeomIndex;
+}
+
+U16 LLFace::getGeometry(LLStrider<LLVector3> &vertices, LLStrider<LLVector3> &normals,
+                        LLStrider<LLVector2> &tex_coords, LLStrider<U16> &indicesp)
+{
+    if (mVertexBuffer.notNull())
+    {
+        mVertexBuffer->getVertexStrider(vertices,   mGeomIndex, mGeomCount);
+        if (mVertexBuffer->hasDataType(LLVertexBuffer::TYPE_NORMAL))
+        {
+            mVertexBuffer->getNormalStrider(normals,    mGeomIndex, mGeomCount);
+        }
+        if (mVertexBuffer->hasDataType(LLVertexBuffer::TYPE_TEXCOORD0))
+        {
+            mVertexBuffer->getTexCoord0Strider(tex_coords, mGeomIndex, mGeomCount);
+        }
+
+        mVertexBuffer->getIndexStrider(indicesp, mIndicesIndex, mIndicesCount);
+    }
+
+    return mGeomIndex;
+}
+
+void LLFace::updateCenterAgent()
+{
+    if (mDrawablep->isActive())
+    {
+        mCenterAgent = mCenterLocal * getRenderMatrix();
+    }
+    else
+    {
+        mCenterAgent = mCenterLocal;
+    }
+}
+
+void LLFace::renderSelected(LLViewerTexture *imagep, const LLColor4& color)
+{
+    LL_PROFILE_ZONE_SCOPED_CATEGORY_FACE
+
+    if (mDrawablep == NULL || mDrawablep->getSpatialGroup() == NULL)
+    {
+        return;
+    }
+
+    mDrawablep->getSpatialGroup()->rebuildGeom();
+    mDrawablep->getSpatialGroup()->rebuildMesh();
+
+    if(mVertexBuffer.isNull())
+    {
+        return;
+    }
+
+    if (mGeomCount > 0 && mIndicesCount > 0)
+    {
+        gGL.getTexUnit(0)->bind(imagep);
+
+        gGL.pushMatrix();
+        if (mDrawablep->isActive())
+        {
+            gGL.multMatrix((GLfloat*)mDrawablep->getRenderMatrix().mMatrix);
+        }
+        else
+        {
+            gGL.multMatrix((GLfloat*)mDrawablep->getRegion()->mRenderMatrix.mMatrix);
+        }
+
+        gGL.diffuseColor4fv(color.mV);
+
+        if (mDrawablep->isState(LLDrawable::RIGGED))
+        {
+#if 0 // TODO --  there is no way this won't destroy our GL machine as implemented, rewrite it to not rely on software skinning
+            LLVOVolume* volume = mDrawablep->getVOVolume();
+            if (volume)
+            {
+                LLRiggedVolume* rigged = volume->getRiggedVolume();
+                if (rigged)
+                {
+                    // called when selecting a face during edit of a mesh object
+                    LLGLEnable offset(GL_POLYGON_OFFSET_FILL);
+                    glPolygonOffset(-1.f, -1.f);
+                    gGL.multMatrix((F32*) volume->getRelativeXform().mMatrix);
+                    const LLVolumeFace& vol_face = rigged->getVolumeFace(getTEOffset());
+                    LLVertexBuffer::unbind();
+                    glVertexPointer(3, GL_FLOAT, 16, vol_face.mPositions);
+                    if (vol_face.mTexCoords)
+                    {
+                        glEnableClientState(GL_TEXTURE_COORD_ARRAY);
+                        glTexCoordPointer(2, GL_FLOAT, 8, vol_face.mTexCoords);
+                    }
+                    gGL.syncMatrices();
+                    glDrawElements(GL_TRIANGLES, vol_face.mNumIndices, GL_UNSIGNED_SHORT, vol_face.mIndices);
+                    glDisableClientState(GL_TEXTURE_COORD_ARRAY);
+                }
+            }
+#endif
+        }
+        else
+        {
+            // cheaters sometimes prosper...
+            //
+            mVertexBuffer->setBuffer();
+            mVertexBuffer->draw(LLRender::TRIANGLES, mIndicesCount, mIndicesIndex);
+        }
+
+        gGL.popMatrix();
+    }
+}
+
+
+void renderFace(LLDrawable* drawable, LLFace *face)
+{
+    LL_PROFILE_ZONE_SCOPED_CATEGORY_FACE
+
+    LLVOVolume* vobj = drawable->getVOVolume();
+    if (vobj)
+    {
+        LLVolume* volume = NULL;
+
+        if (drawable->isState(LLDrawable::RIGGED))
+        {
+            volume = vobj->getRiggedVolume();
+        }
+        else
+        {
+            volume = vobj->getVolume();
+        }
+
+        if (volume)
+        {
+            const LLVolumeFace& vol_face = volume->getVolumeFace(face->getTEOffset());
+            LLVertexBuffer::drawElements(LLRender::TRIANGLES, vol_face.mPositions, NULL, vol_face.mNumIndices, vol_face.mIndices);
+        }
+    }
+}
+
+void LLFace::renderOneWireframe(const LLColor4 &color, F32 fogCfx, bool wireframe_selection, bool bRenderHiddenSelections, bool shader)
+{
+    if (bRenderHiddenSelections)
+    {
+        gGL.blendFunc(LLRender::BF_SOURCE_COLOR, LLRender::BF_ONE);
+        LLGLDepthTest gls_depth(GL_TRUE, GL_FALSE, GL_GEQUAL);
+        if (shader)
+        {
+            gGL.diffuseColor4f(color.mV[VRED], color.mV[VGREEN], color.mV[VBLUE], 0.4f);
+            renderFace(mDrawablep, this);
+        }
+        else
+        {
+            gGL.flush();
+            {
+                gGL.diffuseColor4f(color.mV[VRED], color.mV[VGREEN], color.mV[VBLUE], 0.4f);
+                renderFace(mDrawablep, this);
+            }
+        }
+    }
+
+    gGL.flush();
+    gGL.setSceneBlendType(LLRender::BT_ALPHA);
+
+    gGL.diffuseColor4f(color.mV[VRED] * 2, color.mV[VGREEN] * 2, color.mV[VBLUE] * 2, color.mV[VALPHA]);
+
+    {
+        LLGLDisable depth(wireframe_selection ? 0 : GL_BLEND);
+        //LLGLEnable stencil(wireframe_selection ? 0 : GL_STENCIL_TEST);
+
+        if (!wireframe_selection)
+        { //modify wireframe into outline selection mode
+            glStencilFunc(GL_NOTEQUAL, 2, 0xffff);
+            glStencilOp(GL_KEEP, GL_KEEP, GL_KEEP);
+        }
+
+        LLGLEnable offset(GL_POLYGON_OFFSET_LINE);
+        glPolygonOffset(3.f, 3.f);
+        glLineWidth(5.f);
+        glPolygonMode(GL_FRONT_AND_BACK, GL_LINE);
+        renderFace(mDrawablep, this);
+    }
+}
+
+void LLFace::setDrawInfo(LLDrawInfo* draw_info)
+{
+    mDrawInfo = draw_info;
+}
+
+void LLFace::printDebugInfo() const
+{
+    LLFacePool *poolp = getPool();
+    LL_INFOS() << "Object: " << getViewerObject()->mID << LL_ENDL;
+    if (getDrawable())
+    {
+        LL_INFOS() << "Type: " << LLPrimitive::pCodeToString(getDrawable()->getVObj()->getPCode()) << LL_ENDL;
+    }
+    if (getTexture())
+    {
+        LL_INFOS() << "Texture: " << getTexture() << " Comps: " << (U32)getTexture()->getComponents() << LL_ENDL;
+    }
+    else
+    {
+        LL_INFOS() << "No texture: " << LL_ENDL;
+    }
+
+    LL_INFOS() << "Face: " << this << LL_ENDL;
+    LL_INFOS() << "State: " << getState() << LL_ENDL;
+    LL_INFOS() << "Geom Index Data:" << LL_ENDL;
+    LL_INFOS() << "--------------------" << LL_ENDL;
+    LL_INFOS() << "GI: " << mGeomIndex << " Count:" << mGeomCount << LL_ENDL;
+    LL_INFOS() << "Face Index Data:" << LL_ENDL;
+    LL_INFOS() << "--------------------" << LL_ENDL;
+    LL_INFOS() << "II: " << mIndicesIndex << " Count:" << mIndicesCount << LL_ENDL;
+    LL_INFOS() << LL_ENDL;
+
+    if (poolp)
+    {
+        poolp->printDebugInfo();
+
+        S32 pool_references = 0;
+        for (std::vector<LLFace*>::iterator iter = poolp->mReferences.begin();
+             iter != poolp->mReferences.end(); iter++)
+        {
+            LLFace *facep = *iter;
+            if (facep == this)
+            {
+                LL_INFOS() << "Pool reference: " << pool_references << LL_ENDL;
+                pool_references++;
+            }
+        }
+
+        if (pool_references != 1)
+        {
+            LL_INFOS() << "Incorrect number of pool references!" << LL_ENDL;
+        }
+    }
+
+#if 0
+    LL_INFOS() << "Indices:" << LL_ENDL;
+    LL_INFOS() << "--------------------" << LL_ENDL;
+
+    const U32 *indicesp = getRawIndices();
+    S32 indices_count = getIndicesCount();
+    S32 geom_start = getGeomStart();
+
+    for (S32 i = 0; i < indices_count; i++)
+    {
+        LL_INFOS() << i << ":" << indicesp[i] << ":" << (S32)(indicesp[i] - geom_start) << LL_ENDL;
+    }
+    LL_INFOS() << LL_ENDL;
+
+    LL_INFOS() << "Vertices:" << LL_ENDL;
+    LL_INFOS() << "--------------------" << LL_ENDL;
+    for (S32 i = 0; i < mGeomCount; i++)
+    {
+        LL_INFOS() << mGeomIndex + i << ":" << poolp->getVertex(mGeomIndex + i) << LL_ENDL;
+    }
+    LL_INFOS() << LL_ENDL;
+#endif
+}
+
+// Transform the texture coordinates for this face.
+static void xform(LLVector2 &tex_coord, F32 cosAng, F32 sinAng, F32 offS, F32 offT, F32 magS, F32 magT)
+{
+    // New, good way
+    F32 s = tex_coord.mV[0];
+    F32 t = tex_coord.mV[1];
+
+    // Texture transforms are done about the center of the face.
+    s -= 0.5;
+    t -= 0.5;
+
+    // Handle rotation
+    F32 temp = s;
+    s  = s     * cosAng + t * sinAng;
+    t  = -temp * sinAng + t * cosAng;
+
+    // Then scale
+    s *= magS;
+    t *= magT;
+
+    // Then offset
+    s += offS + 0.5f;
+    t += offT + 0.5f;
+
+    tex_coord.mV[0] = s;
+    tex_coord.mV[1] = t;
+}
+
+// Transform the texture coordinates for this face.
+static void xform4a(LLVector4a &tex_coord, const LLVector4a& trans, const LLVector4Logical& mask, const LLVector4a& rot0, const LLVector4a& rot1, const LLVector4a& offset, const LLVector4a& scale)
+{
+    //tex coord is two coords, <s0, t0, s1, t1>
+    LLVector4a st;
+
+    // Texture transforms are done about the center of the face.
+    st.setAdd(tex_coord, trans);
+
+    // Handle rotation
+    LLVector4a rot_st;
+
+    // <s0 * cosAng, s0*-sinAng, s1*cosAng, s1*-sinAng>
+    LLVector4a s0;
+    s0.splat(st, 0);
+    LLVector4a s1;
+    s1.splat(st, 2);
+    LLVector4a ss;
+    ss.setSelectWithMask(mask, s1, s0);
+
+    LLVector4a a;
+    a.setMul(rot0, ss);
+
+    // <t0*sinAng, t0*cosAng, t1*sinAng, t1*cosAng>
+    LLVector4a t0;
+    t0.splat(st, 1);
+    LLVector4a t1;
+    t1.splat(st, 3);
+    LLVector4a tt;
+    tt.setSelectWithMask(mask, t1, t0);
+
+    LLVector4a b;
+    b.setMul(rot1, tt);
+
+    st.setAdd(a,b);
+
+    // Then scale
+    st.mul(scale);
+
+    // Then offset
+    tex_coord.setAdd(st, offset);
+}
+
+
+bool less_than_max_mag(const LLVector4a& vec)
+{
+    LLVector4a MAX_MAG;
+    MAX_MAG.splat(1024.f*1024.f);
+
+    LLVector4a val;
+    val.setAbs(vec);
+
+    S32 lt = val.lessThan(MAX_MAG).getGatheredBits() & 0x7;
+
+    return lt == 0x7;
+}
+
+bool LLFace::genVolumeBBoxes(const LLVolume &volume, S32 f,
+                             const LLMatrix4& mat_vert_in, bool global_volume)
+{
+    LL_PROFILE_ZONE_SCOPED_CATEGORY_FACE
+
+    //get bounding box
+    if (mDrawablep->isState(LLDrawable::REBUILD_VOLUME | LLDrawable::REBUILD_POSITION | LLDrawable::REBUILD_RIGGED))
+    {
+        if (f >= volume.getNumVolumeFaces())
+        {
+            LL_WARNS() << "Generating bounding box for invalid face index!" << LL_ENDL;
+            f = 0;
+        }
+
+        const LLVolumeFace &face = volume.getVolumeFace(f);
+
+        LL_DEBUGS("RiggedBox") << "updating extents for face " << f
+                               << " starting extents " << mExtents[0] << ", " << mExtents[1]
+                               << " starting vf extents " << face.mExtents[0] << ", " << face.mExtents[1]
+                               << " num verts " << face.mNumVertices << LL_ENDL;
+
+        // MAINT-8264 - stray vertices, especially in low LODs, cause bounding box errors.
+        if (face.mNumVertices < 3)
+        {
+            LL_DEBUGS("RiggedBox") << "skipping face " << f << ", bad num vertices "
+                                   << face.mNumVertices << " " << face.mNumIndices << " " << face.mWeights << LL_ENDL;
+            return false;
+        }
+
+        //VECTORIZE THIS
+        LLMatrix4a mat_vert;
+        mat_vert.loadu(mat_vert_in);
+        LLVector4a new_extents[2];
+
+        llassert(less_than_max_mag(face.mExtents[0]));
+        llassert(less_than_max_mag(face.mExtents[1]));
+
+        matMulBoundBox(mat_vert, face.mExtents, mExtents);
+
+        LL_DEBUGS("RiggedBox") << "updated extents for face " << f
+                               << " bbox gave extents " << mExtents[0] << ", " << mExtents[1] << LL_ENDL;
+
+        if (!mDrawablep->isActive())
+        {   // Shift position for region
+            LLVector4a offset;
+            offset.load3(mDrawablep->getRegion()->getOriginAgent().mV);
+            mExtents[0].add(offset);
+            mExtents[1].add(offset);
+            LL_DEBUGS("RiggedBox") << "updating extents for face " << f
+                                   << " not active, added offset " << offset << LL_ENDL;
+        }
+
+        LL_DEBUGS("RiggedBox") << "updated extents for face " << f
+                               << " to " << mExtents[0] << ", " << mExtents[1] << LL_ENDL;
+        LLVector4a t;
+        t.setAdd(mExtents[0],mExtents[1]);
+        t.mul(0.5f);
+
+        mCenterLocal.set(t.getF32ptr());
+
+        t.setSub(mExtents[1],mExtents[0]);
+        mBoundingSphereRadius = t.getLength3().getF32()*0.5f;
+
+        updateCenterAgent();
+    }
+
+    return true;
+}
+
+
+
+// convert surface coordinates to texture coordinates, based on
+// the values in the texture entry.  probably should be
+// integrated with getGeometryVolume() for its texture coordinate
+// generation - but i'll leave that to someone more familiar
+// with the implications.
+LLVector2 LLFace::surfaceToTexture(LLVector2 surface_coord, const LLVector4a& position, const LLVector4a& normal)
+{
+    LLVector2 tc = surface_coord;
+
+    const LLTextureEntry *tep = getTextureEntry();
+
+    if (tep == NULL)
+    {
+        // can't do much without the texture entry
+        return surface_coord;
+    }
+
+    //VECTORIZE THIS
+    // see if we have a non-default mapping
+    U8 texgen = getTextureEntry()->getTexGen();
+    if (texgen != LLTextureEntry::TEX_GEN_DEFAULT)
+    {
+        LLVector4a& center = *(mDrawablep->getVOVolume()->getVolume()->getVolumeFace(mTEOffset).mCenter);
+
+        LLVector4a volume_position;
+        LLVector3 v_position(position.getF32ptr());
+
+        volume_position.load3(mDrawablep->getVOVolume()->agentPositionToVolume(v_position).mV);
+
+        if (!mDrawablep->getVOVolume()->isVolumeGlobal())
+        {
+            LLVector4a scale;
+            scale.load3(mVObjp->getScale().mV);
+            volume_position.mul(scale);
+        }
+
+        LLVector4a volume_normal;
+        LLVector3 v_normal(normal.getF32ptr());
+        volume_normal.load3(mDrawablep->getVOVolume()->agentDirectionToVolume(v_normal).mV);
+        volume_normal.normalize3fast();
+
+        if (texgen == LLTextureEntry::TEX_GEN_PLANAR)
+        {
+            planarProjection(tc, volume_normal, center, volume_position);
+        }
+    }
+
+    if (mTextureMatrix) // if we have a texture matrix, use it
+    {
+        LLVector3 tc3(tc);
+        tc3 = tc3 * *mTextureMatrix;
+        tc = LLVector2(tc3);
+    }
+
+    else // otherwise use the texture entry parameters
+    {
+        xform(tc, cos(tep->getRotation()), sin(tep->getRotation()),
+              tep->mOffsetS, tep->mOffsetT, tep->mScaleS, tep->mScaleT);
+    }
+
+
+    return tc;
+}
+
+// Returns scale compared to default texgen, and face orientation as calculated
+// by planarProjection(). This is needed to match planar texgen parameters.
+void LLFace::getPlanarProjectedParams(LLQuaternion* face_rot, LLVector3* face_pos, F32* scale) const
+{
+    const LLMatrix4& vol_mat = getWorldMatrix();
+    const LLVolumeFace& vf = getViewerObject()->getVolume()->getVolumeFace(mTEOffset);
+    if (! (vf.mNormals && vf.mTangents))
+    {
+        return;
+    }
+    const LLVector4a& normal4a = *vf.mNormals;
+    const LLVector4a& tangent  = *vf.mTangents;
+
+    LLVector4a binormal4a;
+    binormal4a.setCross3(normal4a, tangent);
+    binormal4a.mul(tangent.getF32ptr()[3]);
+
+    LLVector2 projected_binormal;
+    planarProjection(projected_binormal, normal4a, *vf.mCenter, binormal4a);
+    projected_binormal -= LLVector2(0.5f, 0.5f); // this normally happens in xform()
+    *scale = projected_binormal.length();
+    // rotate binormal to match what planarProjection() thinks it is,
+    // then find rotation from that:
+    projected_binormal.normalize();
+    F32 ang = acos(projected_binormal.mV[VY]);
+    ang = (projected_binormal.mV[VX] < 0.f) ? -ang : ang;
+
+    //VECTORIZE THIS
+    LLVector3 binormal(binormal4a.getF32ptr());
+    LLVector3 normal(normal4a.getF32ptr());
+    binormal.rotVec(ang, normal);
+    LLQuaternion local_rot( binormal % normal, binormal, normal );
+    *face_rot = local_rot * vol_mat.quaternion();
+    *face_pos = vol_mat.getTranslation();
+}
+
+// Returns the necessary texture transform to align this face's TE to align_to's TE
+bool LLFace::calcAlignedPlanarTE(const LLFace* align_to,  LLVector2* res_st_offset,
+                                 LLVector2* res_st_scale, F32* res_st_rot, LLRender::eTexIndex map) const
+{
+    if (!align_to)
+    {
+        return false;
+    }
+    const LLTextureEntry *orig_tep = align_to->getTextureEntry();
+    if ((orig_tep->getTexGen() != LLTextureEntry::TEX_GEN_PLANAR) ||
+        (getTextureEntry()->getTexGen() != LLTextureEntry::TEX_GEN_PLANAR))
+    {
+        return false;
+    }
+
+    F32 map_rot = 0.f, map_scaleS = 0.f, map_scaleT = 0.f, map_offsS = 0.f, map_offsT = 0.f;
+
+    LLMaterial* mat = orig_tep->getMaterialParams();
+    if (!mat && map != LLRender::DIFFUSE_MAP)
+    {
+        LL_WARNS_ONCE("llface") << "Face is set to use specular or normal map but has no material, defaulting to diffuse" << LL_ENDL;
+        map = LLRender::DIFFUSE_MAP;
+    }
+
+    switch (map)
+    {
+    case LLRender::DIFFUSE_MAP:
+        map_rot = orig_tep->getRotation();
+        map_scaleS = orig_tep->mScaleS;
+        map_scaleT = orig_tep->mScaleT;
+        map_offsS = orig_tep->mOffsetS;
+        map_offsT = orig_tep->mOffsetT;
+        break;
+    case LLRender::NORMAL_MAP:
+        if (mat->getNormalID().isNull())
+        {
+            return false;
+        }
+        map_rot = mat->getNormalRotation();
+        map_scaleS = mat->getNormalRepeatX();
+        map_scaleT = mat->getNormalRepeatY();
+        map_offsS = mat->getNormalOffsetX();
+        map_offsT = mat->getNormalOffsetY();
+        break;
+    case LLRender::SPECULAR_MAP:
+        if (mat->getSpecularID().isNull())
+        {
+            return false;
+        }
+        map_rot = mat->getSpecularRotation();
+        map_scaleS = mat->getSpecularRepeatX();
+        map_scaleT = mat->getSpecularRepeatY();
+        map_offsS = mat->getSpecularOffsetX();
+        map_offsT = mat->getSpecularOffsetY();
+        break;
+    default: /*make compiler happy*/
+        break;
+    }
+
+    LLVector3 orig_pos, this_pos;
+    LLQuaternion orig_face_rot, this_face_rot;
+    F32 orig_proj_scale, this_proj_scale;
+    align_to->getPlanarProjectedParams(&orig_face_rot, &orig_pos, &orig_proj_scale);
+    getPlanarProjectedParams(&this_face_rot, &this_pos, &this_proj_scale);
+
+    // The rotation of "this face's" texture:
+    LLQuaternion orig_st_rot = LLQuaternion(map_rot, LLVector3::z_axis) * orig_face_rot;
+    LLQuaternion this_st_rot = orig_st_rot * ~this_face_rot;
+    F32 x_ang, y_ang, z_ang;
+    this_st_rot.getEulerAngles(&x_ang, &y_ang, &z_ang);
+    *res_st_rot = z_ang;
+
+    // Offset and scale of "this face's" texture:
+    LLVector3 centers_dist = (this_pos - orig_pos) * ~orig_st_rot;
+    LLVector3 st_scale(map_scaleS, map_scaleT, 1.f);
+    st_scale *= orig_proj_scale;
+    centers_dist.scaleVec(st_scale);
+    LLVector2 orig_st_offset(map_offsS, map_offsT);
+
+    *res_st_offset = orig_st_offset + (LLVector2)centers_dist;
+    res_st_offset->mV[VX] -= (S32)res_st_offset->mV[VX];
+    res_st_offset->mV[VY] -= (S32)res_st_offset->mV[VY];
+
+    st_scale /= this_proj_scale;
+    *res_st_scale = (LLVector2)st_scale;
+    return true;
+}
+
+void LLFace::updateRebuildFlags()
+{
+    if (mDrawablep->isState(LLDrawable::REBUILD_VOLUME))
+    { //this rebuild is zero overhead (direct consequence of some change that affects this face)
+        mLastUpdateTime = gFrameTimeSeconds;
+    }
+    else
+    { //this rebuild is overhead (side effect of some change that does not affect this face)
+        mLastMoveTime = gFrameTimeSeconds;
+    }
+}
+
+
+bool LLFace::canRenderAsMask()
+{
+    const LLTextureEntry* te = getTextureEntry();
+    if( !te || !getViewerObject() || !getTexture() )
+    {
+        return false;
+    }
+
+    if (te->getGLTFRenderMaterial())
+    {
+        return false;
+    }
+
+    if (LLPipeline::sNoAlpha)
+    {
+        return true;
+    }
+
+    if (isState(LLFace::RIGGED))
+    { // never auto alpha-mask rigged faces
+        return false;
+    }
+
+
+    LLMaterial* mat = te->getMaterialParams();
+    if (mat && mat->getDiffuseAlphaMode() == LLMaterial::DIFFUSE_ALPHA_MODE_BLEND)
+    {
+        return false;
+    }
+
+    if ((te->getColor().mV[3] == 1.0f) && // can't treat as mask if we have face alpha
+        (te->getGlow() == 0.f) && // glowing masks are hard to implement - don't mask
+        getTexture()->getIsAlphaMask()) // texture actually qualifies for masking (lazily recalculated but expensive)
+    {
+        if (getViewerObject()->isHUDAttachment() || te->getFullbright())
+        { //hud attachments and fullbright objects are NOT subject to the deferred rendering pipe
+            return LLPipeline::sAutoMaskAlphaNonDeferred;
+        }
+        else
+        {
+            return LLPipeline::sAutoMaskAlphaDeferred;
+        }
+    }
+
+    return false;
+}
+
+//helper function for pushing primitives for transform shaders and cleaning up
+//uninitialized data on the tail, plus tracking number of expected primitives
+void push_for_transform(LLVertexBuffer* buff, U32 source_count, U32 dest_count)
+{
+    if (source_count > 0 && dest_count >= source_count) //protect against possible U32 wrapping
+    {
+        //push source primitives
+        buff->drawArrays(LLRender::POINTS, 0, source_count);
+        U32 tail = dest_count-source_count;
+        for (U32 i = 0; i < tail; ++i)
+        { //copy last source primitive into each element in tail
+            buff->drawArrays(LLRender::POINTS, source_count-1, 1);
+        }
+        gPipeline.mTransformFeedbackPrimitives += dest_count;
+    }
+}
+
+bool LLFace::getGeometryVolume(const LLVolume& volume,
+                                S32 face_index,
+                                const LLMatrix4& mat_vert_in,
+                                const LLMatrix3& mat_norm_in,
+                                U16 index_offset,
+                                bool force_rebuild,
+                                bool no_debug_assert)
+{
+    LL_PROFILE_ZONE_SCOPED_CATEGORY_FACE;
+    llassert(verify());
+
+    if (face_index < 0 || face_index >= volume.getNumVolumeFaces())
+    {
+        if (gDebugGL)
+        {
+            LL_WARNS() << "Face index is out of bounds!" << LL_ENDL;
+            LL_WARNS() << "Attempt get volume face out of range!"
+                " Total Faces: " << volume.getNumVolumeFaces() <<
+                " Attempt get access to: " << face_index << LL_ENDL;
+            llassert(no_debug_assert);
+        }
+        return false;
+    }
+
+    bool rigged = isState(RIGGED);
+
+    const LLVolumeFace &vf = volume.getVolumeFace(face_index);
+    S32 num_vertices = (S32)vf.mNumVertices;
+    S32 num_indices = (S32) vf.mNumIndices;
+
+    if (gPipeline.hasRenderDebugMask(LLPipeline::RENDER_DEBUG_OCTREE))
+    {
+        updateRebuildFlags();
+    }
+
+    if (mVertexBuffer.notNull())
+    {
+        if (num_indices + (S32) mIndicesIndex > mVertexBuffer->getNumIndices())
+        {
+            if (gDebugGL)
+            {
+                LL_WARNS() << "Index buffer overflow!" << LL_ENDL;
+                LL_WARNS() << "Indices Count: " << mIndicesCount
+                        << " VF Num Indices: " << num_indices
+                        << " Indices Index: " << mIndicesIndex
+                        << " VB Num Indices: " << mVertexBuffer->getNumIndices() << LL_ENDL;
+                LL_WARNS()  << " Face Index: " << face_index
+                        << " Pool Type: " << mPoolType << LL_ENDL;
+                llassert(no_debug_assert);
+            }
+            return false;
+        }
+
+        if (num_vertices + mGeomIndex > mVertexBuffer->getNumVerts())
+        {
+            if (gDebugGL)
+            {
+                LL_WARNS() << "Vertex buffer overflow!" << LL_ENDL;
+                llassert(no_debug_assert);
+            }
+            return false;
+        }
+    }
+
+    LLStrider<LLVector3> vert;
+    LLStrider<LLVector2> tex_coords0;
+    LLStrider<LLVector2> tex_coords1;
+    LLStrider<LLVector2> tex_coords2;
+    LLStrider<LLVector3> norm;
+    LLStrider<LLColor4U> colors;
+    LLStrider<LLVector3> tangent;
+    LLStrider<U16> indicesp;
+    LLStrider<LLVector4> wght;
+
+    bool full_rebuild = force_rebuild || mDrawablep->isState(LLDrawable::REBUILD_VOLUME);
+
+    bool global_volume = mDrawablep->getVOVolume()->isVolumeGlobal();
+    LLVector3 scale;
+    if (global_volume)
+    {
+        scale.setVec(1,1,1);
+    }
+    else
+    {
+        scale = mVObjp->getScale();
+    }
+
+    bool rebuild_pos = full_rebuild || mDrawablep->isState(LLDrawable::REBUILD_POSITION);
+    bool rebuild_color = full_rebuild || mDrawablep->isState(LLDrawable::REBUILD_COLOR);
+    bool rebuild_emissive = rebuild_color && mVertexBuffer->hasDataType(LLVertexBuffer::TYPE_EMISSIVE);
+    bool rebuild_tcoord = full_rebuild || mDrawablep->isState(LLDrawable::REBUILD_TCOORD);
+    bool rebuild_normal = rebuild_pos && mVertexBuffer->hasDataType(LLVertexBuffer::TYPE_NORMAL);
+    bool rebuild_tangent = rebuild_pos && mVertexBuffer->hasDataType(LLVertexBuffer::TYPE_TANGENT);
+    bool rebuild_weights = rebuild_pos && mVertexBuffer->hasDataType(LLVertexBuffer::TYPE_WEIGHT4);
+
+    const LLTextureEntry *tep = mVObjp->getTE(face_index);
+    const U8 bump_code = tep ? tep->getBumpmap() : 0;
+
+    bool is_static = mDrawablep->isStatic();
+    bool is_global = is_static;
+
+    LLVector3 center_sum(0.f, 0.f, 0.f);
+
+    if (is_global)
+    {
+        setState(GLOBAL);
+    }
+    else
+    {
+        clearState(GLOBAL);
+    }
+
+    LLColor4U color = tep->getColor();
+
+    if (tep->getGLTFRenderMaterial())
+    {
+        color = tep->getGLTFRenderMaterial()->mBaseColor;
+    }
+
+    if (rebuild_color)
+    { //decide if shiny goes in alpha channel of color
+        if (tep &&
+            !isInAlphaPool())  // <--- alpha channel MUST contain transparency, not shiny
+    {
+            LLMaterial* mat = tep->getMaterialParams().get();
+
+            bool shiny_in_alpha = false;
+
+            //store shiny in alpha if we don't have a specular map
+            if  (!mat || mat->getSpecularID().isNull())
+            {
+                shiny_in_alpha = true;
+            }
+
+            if (shiny_in_alpha)
+            {
+                static const GLfloat SHININESS_TO_ALPHA[4] =
+                {
+                    0.0000f,
+                    0.25f,
+                    0.5f,
+                    0.75f
+                };
+
+                llassert(tep->getShiny() <= 3);
+                color.mV[3] = U8 (SHININESS_TO_ALPHA[tep->getShiny()] * 255);
+            }
+        }
+    }
+
+    // INDICES
+    if (full_rebuild)
+    {
+        LL_PROFILE_ZONE_NAMED_CATEGORY_FACE("getGeometryVolume - indices");
+        mVertexBuffer->getIndexStrider(indicesp, mIndicesIndex, mIndicesCount);
+
+        volatile __m128i* dst = (__m128i*) indicesp.get();
+        __m128i* src = (__m128i*) vf.mIndices;
+        __m128i offset = _mm_set1_epi16(index_offset);
+
+        S32 end = num_indices/8;
+
+        for (S32 i = 0; i < end; i++)
+        {
+            __m128i res = _mm_add_epi16(src[i], offset);
+            _mm_storeu_si128((__m128i*) dst++, res);
+        }
+
+        {
+            LL_PROFILE_ZONE_NAMED_CATEGORY_FACE("getGeometryVolume - indices tail");
+            U16* idx = (U16*) dst;
+
+            for (S32 i = end*8; i < num_indices; ++i)
+            {
+                *idx++ = vf.mIndices[i]+index_offset;
+            }
+        }
+    }
+
+
+    LLMaterial* mat = tep->getMaterialParams().get();
+    LLGLTFMaterial* gltf_mat = tep->getGLTFRenderMaterial();
+
+    F32 r = 0, os = 0, ot = 0, ms = 0, mt = 0, cos_ang = 0, sin_ang = 0;
+
+    constexpr S32 XFORM_NONE = 0;
+    constexpr S32 XFORM_BLINNPHONG_COLOR = 1;
+    constexpr S32 XFORM_BLINNPHONG_NORMAL = 1 << 1;
+    constexpr S32 XFORM_BLINNPHONG_SPECULAR = 1 << 2;
+
+    S32 xforms = XFORM_NONE;
+    // For GLTF, transforms will be applied later
+    if (rebuild_tcoord && tep && !gltf_mat)
+    {
+        r  = tep->getRotation();
+        os = tep->mOffsetS;
+        ot = tep->mOffsetT;
+        ms = tep->mScaleS;
+        mt = tep->mScaleT;
+        cos_ang = cos(r);
+        sin_ang = sin(r);
+
+        if (cos_ang != 1.f ||
+            sin_ang != 0.f ||
+            os != 0.f ||
+            ot != 0.f ||
+            ms != 1.f ||
+            mt != 1.f)
+        {
+            xforms |= XFORM_BLINNPHONG_COLOR;
+        }
+        if (mat)
+        {
+            F32 r_norm = 0, os_norm = 0, ot_norm = 0, ms_norm = 0, mt_norm = 0, cos_ang_norm = 0, sin_ang_norm = 0;
+            mat->getNormalOffset(os_norm, ot_norm);
+            mat->getNormalRepeat(ms_norm, mt_norm);
+            r_norm = mat->getNormalRotation();
+            cos_ang_norm = cos(r_norm);
+            sin_ang_norm = sin(r_norm);
+            if (cos_ang_norm != 1.f ||
+                sin_ang_norm != 0.f ||
+                os_norm != 0.f ||
+                ot_norm != 0.f ||
+                ms_norm != 1.f ||
+                mt_norm != 1.f)
+            {
+                xforms |= XFORM_BLINNPHONG_NORMAL;
+            }
+        }
+        if (mat)
+        {
+            F32 r_spec = 0, os_spec = 0, ot_spec = 0, ms_spec = 0, mt_spec = 0, cos_ang_spec = 0, sin_ang_spec = 0;
+            mat->getSpecularOffset(os_spec, ot_spec);
+            mat->getSpecularRepeat(ms_spec, mt_spec);
+            r_spec = mat->getSpecularRotation();
+            cos_ang_spec = cos(r_spec);
+            sin_ang_spec = sin(r_spec);
+            if (cos_ang_spec != 1.f ||
+                sin_ang_spec != 0.f ||
+                os_spec != 0.f ||
+                ot_spec != 0.f ||
+                ms_spec != 1.f ||
+                mt_spec != 1.f)
+            {
+                xforms |= XFORM_BLINNPHONG_SPECULAR;
+            }
+        }
+    }
+
+    const LLMeshSkinInfo* skin = nullptr;
+    LLMatrix4a mat_vert;
+    LLMatrix4a mat_normal;
+
+    // prepare mat_vert
+    if (rebuild_pos)
+    {
+        if (rigged)
+        { //override with bind shape matrix if rigged
+            skin = mSkinInfo;
+            mat_vert = skin->mBindShapeMatrix;
+        }
+        else
+        {
+            mat_vert.loadu(mat_vert_in);
+        }
+    }
+
+    if (rebuild_normal || rebuild_tangent)
+    { //override mat_normal with inverse of skin->mBindShapeMatrix
+        LL_PROFILE_ZONE_NAMED_CATEGORY_FACE("getGeometryVolume - norm mat override");
+        if (rigged)
+        {
+            if (skin == nullptr)
+            {
+                skin = mSkinInfo;
+            }
+
+            //TODO -- cache this (check profile marker above)?
+            glh::matrix4f m((F32*) skin->mBindShapeMatrix.getF32ptr());
+            m = m.inverse().transpose();
+            mat_normal.loadu(m.m);
+        }
+        else
+        {
+            mat_normal.loadu(mat_norm_in);
+        }
+    }
+
+    {
+        //if it's not fullbright and has no normals, bake sunlight based on face normal
+        //bool bake_sunlight = !getTextureEntry()->getFullbright() &&
+        //  !mVertexBuffer->hasDataType(LLVertexBuffer::TYPE_NORMAL);
+
+        if (rebuild_tcoord)
+        {
+            LL_PROFILE_ZONE_NAMED_CATEGORY_FACE("getGeometryVolume - tcoord");
+
+            //bump setup
+            LLVector4a binormal_dir( -sin_ang, cos_ang, 0.f );
+            LLVector4a bump_s_primary_light_ray(0.f, 0.f, 0.f);
+            LLVector4a bump_t_primary_light_ray(0.f, 0.f, 0.f);
+
+            LLQuaternion bump_quat;
+            if (mDrawablep->isActive())
+            {
+                bump_quat = LLQuaternion(mDrawablep->getRenderMatrix());
+            }
+
+            if (bump_code)
+            {
+                mVObjp->getVolume()->genTangents(face_index);
+                F32 offset_multiple;
+                switch( bump_code )
+                {
+                    case BE_NO_BUMP:
+                    offset_multiple = 0.f;
+                    break;
+                    case BE_BRIGHTNESS:
+                    case BE_DARKNESS:
+                    if( mTexture[LLRender::DIFFUSE_MAP].notNull() && mTexture[LLRender::DIFFUSE_MAP]->hasGLTexture())
+                    {
+                        // Offset by approximately one texel
+                        S32 cur_discard = mTexture[LLRender::DIFFUSE_MAP]->getDiscardLevel();
+                        S32 max_size = llmax( mTexture[LLRender::DIFFUSE_MAP]->getWidth(), mTexture[LLRender::DIFFUSE_MAP]->getHeight() );
+                        max_size <<= cur_discard;
+                        const F32 ARTIFICIAL_OFFSET = 2.f;
+                        offset_multiple = ARTIFICIAL_OFFSET / (F32)max_size;
+                    }
+                    else
+                    {
+                        offset_multiple = 1.f/256;
+                    }
+                    break;
+
+                    default:  // Standard bumpmap textures.  Assumed to be 256x256
+                    offset_multiple = 1.f / 256;
+                    break;
+                }
+
+                F32 s_scale = 1.f;
+                F32 t_scale = 1.f;
+                if( tep )
+                {
+                    tep->getScale( &s_scale, &t_scale );
+                }
+                // Use the nudged south when coming from above sun angle, such
+                // that emboss mapping always shows up on the upward faces of cubes when
+                // it's noon (since a lot of builders build with the sun forced to noon).
+                LLVector3   sun_ray  = gSky.mVOSkyp->mBumpSunDir;
+                LLVector3   moon_ray = gSky.mVOSkyp->getMoon().getDirection();
+                LLVector3& primary_light_ray = (sun_ray.mV[VZ] > 0) ? sun_ray : moon_ray;
+
+                bump_s_primary_light_ray.load3((offset_multiple * s_scale * primary_light_ray).mV);
+                bump_t_primary_light_ray.load3((offset_multiple * t_scale * primary_light_ray).mV);
+            }
+
+            U8 texgen = getTextureEntry()->getTexGen();
+            if (rebuild_tcoord && texgen != LLTextureEntry::TEX_GEN_DEFAULT)
+            { //planar texgen needs binormals
+                mVObjp->getVolume()->genTangents(face_index);
+            }
+
+            U8 tex_mode = 0;
+
+            bool tex_anim = false;
+
+                LLVOVolume* vobj = (LLVOVolume*) (LLViewerObject*) mVObjp;
+                tex_mode = vobj->mTexAnimMode;
+
+            if (vobj->mTextureAnimp)
+            { //texture animation is in play, override specular and normal map tex coords with diffuse texcoords
+                tex_anim = true;
+            }
+
+            if (isState(TEXTURE_ANIM))
+            {
+                if (!tex_mode)
+                {
+                    clearState(TEXTURE_ANIM);
+                }
+                else
+                {
+                    os = ot = 0.f;
+                    r = 0.f;
+                    cos_ang = 1.f;
+                    sin_ang = 0.f;
+                    ms = mt = 1.f;
+
+                    xforms = XFORM_NONE;
+                }
+
+                if (getVirtualSize() >= MIN_TEX_ANIM_SIZE) // || isState(LLFace::RIGGED))
+                { //don't override texture transform during tc bake
+                    tex_mode = 0;
+                }
+            }
+
+            LLVector4a scalea;
+            scalea.load3(scale.mV);
+
+            bool do_bump = bump_code && mVertexBuffer->hasDataType(LLVertexBuffer::TYPE_TEXCOORD1);
+
+            if ((mat || gltf_mat) && !do_bump)
+            {
+                do_bump  = mVertexBuffer->hasDataType(LLVertexBuffer::TYPE_TEXCOORD1)
+                         || mVertexBuffer->hasDataType(LLVertexBuffer::TYPE_TEXCOORD2);
+            }
+
+            // For GLTF materials: Transforms will be applied later
+            bool do_tex_mat = tex_mode && mTextureMatrix && !gltf_mat;
+
+            if (!do_bump)
+            { //not bump mapped, might be able to do a cheap update
+                mVertexBuffer->getTexCoord0Strider(tex_coords0, mGeomIndex, mGeomCount);
+
+                if (texgen != LLTextureEntry::TEX_GEN_PLANAR)
+                {
+                    LL_PROFILE_ZONE_NAMED_CATEGORY_FACE("getGeometryVolume - texgen");
+                    if (!do_tex_mat)
+                    {
+                        if (xforms == XFORM_NONE)
+                        {
+                            LL_PROFILE_ZONE_NAMED_CATEGORY_FACE("ggv - texgen 1");
+                            S32 tc_size = (num_vertices*2*sizeof(F32)+0xF) & ~0xF;
+                            LLVector4a::memcpyNonAliased16((F32*) tex_coords0.get(), (F32*) vf.mTexCoords, tc_size);
+                        }
+                        else
+                        {
+                            LL_PROFILE_ZONE_NAMED_CATEGORY_FACE("ggv - texgen 2");
+                            F32* dst = (F32*) tex_coords0.get();
+                            LLVector4a* src = (LLVector4a*) vf.mTexCoords;
+
+                            LLVector4a trans;
+                            trans.splat(-0.5f);
+
+                            LLVector4a rot0;
+                            rot0.set(cos_ang, -sin_ang, cos_ang, -sin_ang);
+
+                            LLVector4a rot1;
+                            rot1.set(sin_ang, cos_ang, sin_ang, cos_ang);
+
+                            LLVector4a scale;
+                            scale.set(ms, mt, ms, mt);
+
+                            LLVector4a offset;
+                            offset.set(os+0.5f, ot+0.5f, os+0.5f, ot+0.5f);
+
+                            LLVector4Logical mask;
+                            mask.clear();
+                            mask.setElement<2>();
+                            mask.setElement<3>();
+
+                            U32 count = num_vertices/2 + num_vertices%2;
+
+                            for (S32 i = 0; i < count; i++)
+                            {
+                                LLVector4a res = *src++;
+                                xform4a(res, trans, mask, rot0, rot1, offset, scale);
+                                res.store4a(dst);
+                                dst += 4;
+                            }
+                        }
+                    }
+                    else
+                    { //do tex mat, no texgen, no bump
+                        for (S32 i = 0; i < num_vertices; i++)
+                        {
+                            LLVector2 tc(vf.mTexCoords[i]);
+
+                            LLVector3 tmp(tc.mV[0], tc.mV[1], 0.f);
+                            tmp = tmp * *mTextureMatrix;
+                            tc.mV[0] = tmp.mV[0];
+                            tc.mV[1] = tmp.mV[1];
+                            *tex_coords0++ = tc;
+                        }
+                    }
+                }
+                else
+                { //no bump, tex gen planar
+                    LL_PROFILE_ZONE_NAMED_CATEGORY_FACE("getGeometryVolume - texgen planar");
+                    if (do_tex_mat)
+                    {
+                        for (S32 i = 0; i < num_vertices; i++)
+                        {
+                            LLVector2 tc(vf.mTexCoords[i]);
+                            LLVector4a& norm = vf.mNormals[i];
+                            LLVector4a& center = *(vf.mCenter);
+                            LLVector4a vec = vf.mPositions[i];
+                            vec.mul(scalea);
+                            planarProjection(tc, norm, center, vec);
+
+                            LLVector3 tmp(tc.mV[0], tc.mV[1], 0.f);
+                            tmp = tmp * *mTextureMatrix;
+                            tc.mV[0] = tmp.mV[0];
+                            tc.mV[1] = tmp.mV[1];
+
+                            *tex_coords0++ = tc;
+                        }
+                    }
+                    else if (xforms != XFORM_NONE)
+                    {
+                        for (S32 i = 0; i < num_vertices; i++)
+                        {
+                            LLVector2 tc(vf.mTexCoords[i]);
+                            LLVector4a& norm = vf.mNormals[i];
+                            LLVector4a& center = *(vf.mCenter);
+                            LLVector4a vec = vf.mPositions[i];
+                            vec.mul(scalea);
+                            planarProjection(tc, norm, center, vec);
+
+                            xform(tc, cos_ang, sin_ang, os, ot, ms, mt);
+
+                            *tex_coords0++ = tc;
+                        }
+                    }
+                    else
+                    {
+                        for (S32 i = 0; i < num_vertices; i++)
+                        {
+                            LLVector2 tc(vf.mTexCoords[i]);
+                            LLVector4a& norm = vf.mNormals[i];
+                            LLVector4a& center = *(vf.mCenter);
+                            LLVector4a vec = vf.mPositions[i];
+                            vec.mul(scalea);
+                            planarProjection(tc, norm, center, vec);
+
+                            *tex_coords0++ = tc;
+                        }
+                    }
+                }
+            }
+            else
+            { //bump mapped or has material, just do the whole expensive loop
+                LL_PROFILE_ZONE_NAMED_CATEGORY_FACE("getGeometryVolume - texgen default");
+
+                std::vector<LLVector2> bump_tc;
+
+                if (mat && !mat->getNormalID().isNull())
+                { //writing out normal and specular texture coordinates, not bump offsets
+                    do_bump = false;
+                }
+
+                LLStrider<LLVector2> dst;
+
+                for (U32 ch = 0; ch < 3; ++ch)
+                {
+                    S32 xform_channel = XFORM_NONE;
+                    switch (ch)
+                    {
+                        case 0:
+                            xform_channel = XFORM_BLINNPHONG_COLOR;
+                            mVertexBuffer->getTexCoord0Strider(dst, mGeomIndex, mGeomCount);
+                            break;
+                        case 1:
+                            xform_channel = XFORM_BLINNPHONG_NORMAL;
+                            if (mVertexBuffer->hasDataType(LLVertexBuffer::TYPE_TEXCOORD1))
+                            {
+                                mVertexBuffer->getTexCoord1Strider(dst, mGeomIndex, mGeomCount);
+                                if (mat && !tex_anim)
+                                {
+                                    r  = mat->getNormalRotation();
+                                    mat->getNormalOffset(os, ot);
+                                    mat->getNormalRepeat(ms, mt);
+
+                                    cos_ang = cos(r);
+                                    sin_ang = sin(r);
+
+                                }
+                            }
+                            else
+                            {
+                                continue;
+                            }
+                            break;
+                        case 2:
+                            xform_channel = XFORM_BLINNPHONG_SPECULAR;
+                            if (mVertexBuffer->hasDataType(LLVertexBuffer::TYPE_TEXCOORD2))
+                            {
+                                mVertexBuffer->getTexCoord2Strider(dst, mGeomIndex, mGeomCount);
+                                if (mat && !tex_anim)
+                                {
+                                    r  = mat->getSpecularRotation();
+                                    mat->getSpecularOffset(os, ot);
+                                    mat->getSpecularRepeat(ms, mt);
+
+                                    cos_ang = cos(r);
+                                    sin_ang = sin(r);
+                                }
+                            }
+                            else
+                            {
+                                continue;
+                            }
+                            break;
+                    }
+                    const bool do_xform = (xforms & xform_channel) != XFORM_NONE;
+
+
+                    for (S32 i = 0; i < num_vertices; i++)
+                    {
+                        LLVector2 tc(vf.mTexCoords[i]);
+
+                        LLVector4a& norm = vf.mNormals[i];
+
+                        LLVector4a& center = *(vf.mCenter);
+
+                        if (texgen != LLTextureEntry::TEX_GEN_DEFAULT)
+                        {
+                            LLVector4a vec = vf.mPositions[i];
+
+                            vec.mul(scalea);
+
+                            if (texgen == LLTextureEntry::TEX_GEN_PLANAR)
+                            {
+                                planarProjection(tc, norm, center, vec);
+                            }
+                        }
+
+                        if (tex_mode && mTextureMatrix)
+                        {
+                            LLVector3 tmp(tc.mV[0], tc.mV[1], 0.f);
+                            tmp = tmp * *mTextureMatrix;
+                            tc.mV[0] = tmp.mV[0];
+                            tc.mV[1] = tmp.mV[1];
+                        }
+                        else if (do_xform)
+                        {
+                            xform(tc, cos_ang, sin_ang, os, ot, ms, mt);
+                        }
+
+                        *dst++ = tc;
+                        if (do_bump)
+                        {
+                            bump_tc.push_back(tc);
+                        }
+                    }
+                }
+
+                if ((!mat && !gltf_mat) && do_bump)
+                {
+                    mVertexBuffer->getTexCoord1Strider(tex_coords1, mGeomIndex, mGeomCount);
+
+                    mVObjp->getVolume()->genTangents(face_index);
+
+                    for (S32 i = 0; i < num_vertices; i++)
+                    {
+                        LLVector4a tangent = vf.mTangents[i];
+
+                        LLVector4a binorm;
+                        binorm.setCross3(vf.mNormals[i], tangent);
+                        binorm.mul(tangent.getF32ptr()[3]);
+
+                        LLMatrix4a tangent_to_object;
+                        tangent_to_object.setRows(tangent, binorm, vf.mNormals[i]);
+                        LLVector4a t;
+                        tangent_to_object.rotate(binormal_dir, t);
+                        LLVector4a binormal;
+                        mat_normal.rotate(t, binormal);
+
+                        //VECTORIZE THIS
+                        if (mDrawablep->isActive())
+                        {
+                            LLVector3 t;
+                            t.set(binormal.getF32ptr());
+                            t *= bump_quat;
+                            binormal.load3(t.mV);
+                        }
+
+                        binormal.normalize3fast();
+
+                        LLVector2 tc = bump_tc[i];
+                        tc += LLVector2( bump_s_primary_light_ray.dot3(tangent).getF32(), bump_t_primary_light_ray.dot3(binormal).getF32() );
+
+                        *tex_coords1++ = tc;
+                    }
+                }
+            }
+        }
+
+        if (rebuild_pos)
+        {
+            LLVector4a* src = vf.mPositions;
+
+            //_mm_prefetch((char*)src, _MM_HINT_T0);
+
+            LLVector4a* end = src+num_vertices;
+            //LLVector4a* end_64 = end-4;
+
+            llassert(num_vertices > 0);
+
+            mVertexBuffer->getVertexStrider(vert, mGeomIndex, mGeomCount);
+
+
+            F32* dst = (F32*) vert.get();
+            F32* end_f32 = dst+mGeomCount*4;
+
+            //_mm_prefetch((char*)dst, _MM_HINT_NTA);
+            //_mm_prefetch((char*)src, _MM_HINT_NTA);
+
+            //_mm_prefetch((char*)dst, _MM_HINT_NTA);
+
+
+            LLVector4a res0; //,res1,res2,res3;
+
+            LLVector4a texIdx;
+
+            S32 index = mTextureIndex < FACE_DO_NOT_BATCH_TEXTURES ? mTextureIndex : 0;
+
+            F32 val = 0.f;
+            S32* vp = (S32*) &val;
+            *vp = index;
+
+            llassert(index <= LLGLSLShader::sIndexedTextureChannels-1);
+
+            LLVector4Logical mask;
+            mask.clear();
+            mask.setElement<3>();
+
+            texIdx.set(0,0,0,val);
+
+            LLVector4a tmp;
+
+
+            while (src < end)
+            {
+                mat_vert.affineTransform(*src++, res0);
+                tmp.setSelectWithMask(mask, texIdx, res0);
+                tmp.store4a((F32*) dst);
+                dst += 4;
+            }
+
+            while (dst < end_f32)
+            {
+                res0.store4a((F32*) dst);
+                dst += 4;
+            }
+        }
+
+        if (rebuild_normal)
+        {
+            LL_PROFILE_ZONE_NAMED_CATEGORY_FACE("getGeometryVolume - normal");
+
+            mVertexBuffer->getNormalStrider(norm, mGeomIndex, mGeomCount);
+            F32* normals = (F32*) norm.get();
+            LLVector4a* src = vf.mNormals;
+            LLVector4a* end = src+num_vertices;
+
+            while (src < end)
+            {
+                LLVector4a normal;
+                mat_normal.rotate(*src++, normal);
+                normal.store4a(normals);
+                normals += 4;
+            }
+        }
+
+        if (rebuild_tangent)
+        {
+            LL_PROFILE_ZONE_NAMED_CATEGORY_FACE("getGeometryVolume - tangent");
+            mVertexBuffer->getTangentStrider(tangent, mGeomIndex, mGeomCount);
+            F32* tangents = (F32*) tangent.get();
+
+            mVObjp->getVolume()->genTangents(face_index);
+
+            LLVector4Logical mask;
+            mask.clear();
+            mask.setElement<3>();
+
+            LLVector4a* src = vf.mTangents;
+            LLVector4a* end = vf.mTangents +num_vertices;
+
+            while (src < end)
+            {
+                LLVector4a tangent_out;
+                mat_normal.rotate(*src, tangent_out);
+                tangent_out.setSelectWithMask(mask, *src, tangent_out);
+                tangent_out.store4a(tangents);
+
+                src++;
+                tangents += 4;
+            }
+        }
+
+        if (rebuild_weights && vf.mWeights)
+        {
+            LL_PROFILE_ZONE_NAMED_CATEGORY_FACE("getGeometryVolume - weight");
+            mVertexBuffer->getWeight4Strider(wght, mGeomIndex, mGeomCount);
+            F32* weights = (F32*) wght.get();
+            LLVector4a::memcpyNonAliased16(weights, (F32*) vf.mWeights, num_vertices*4*sizeof(F32));
+        }
+
+        if (rebuild_color && mVertexBuffer->hasDataType(LLVertexBuffer::TYPE_COLOR) )
+        {
+            LL_PROFILE_ZONE_NAMED_CATEGORY_FACE("getGeometryVolume - color");
+            mVertexBuffer->getColorStrider(colors, mGeomIndex, mGeomCount);
+
+            LLVector4a src;
+
+            U32 vec[4];
+            vec[0] = vec[1] = vec[2] = vec[3] = color.asRGBA();
+
+            src.loadua((F32*) vec);
+
+            F32* dst = (F32*) colors.get();
+            S32 num_vecs = num_vertices/4;
+            if (num_vertices%4 > 0)
+            {
+                ++num_vecs;
+            }
+
+            for (S32 i = 0; i < num_vecs; i++)
+            {
+                src.store4a(dst);
+                dst += 4;
+            }
+        }
+
+        if (rebuild_emissive)
+        {
+            LL_PROFILE_ZONE_NAMED_CATEGORY_FACE("getGeometryVolume - emissive");
+            LLStrider<LLColor4U> emissive;
+            mVertexBuffer->getEmissiveStrider(emissive, mGeomIndex, mGeomCount);
+
+            U8 glow = (U8) llclamp((S32) (getTextureEntry()->getGlow()*255), 0, 255);
+
+            LLVector4a src;
+
+
+            LLColor4U glow4u = LLColor4U(0,0,0,glow);
+
+            U32 glow32 = glow4u.asRGBA();
+
+            U32 vec[4];
+            vec[0] = vec[1] = vec[2] = vec[3] = glow32;
+
+            src.loadua((F32*) vec);
+
+            F32* dst = (F32*) emissive.get();
+            S32 num_vecs = num_vertices/4;
+            if (num_vertices%4 > 0)
+            {
+                ++num_vecs;
+            }
+
+            for (S32 i = 0; i < num_vecs; i++)
+            {
+                src.store4a(dst);
+                dst += 4;
+            }
+        }
+    }
+
+    if (rebuild_tcoord)
+    {
+        mTexExtents[0].setVec(0,0);
+        mTexExtents[1].setVec(1,1);
+        xform(mTexExtents[0], cos_ang, sin_ang, os, ot, ms, mt);
+        xform(mTexExtents[1], cos_ang, sin_ang, os, ot, ms, mt);
+
+        F32 es = vf.mTexCoordExtents[1].mV[0] - vf.mTexCoordExtents[0].mV[0] ;
+        F32 et = vf.mTexCoordExtents[1].mV[1] - vf.mTexCoordExtents[0].mV[1] ;
+        mTexExtents[0][0] *= es ;
+        mTexExtents[1][0] *= es ;
+        mTexExtents[0][1] *= et ;
+        mTexExtents[1][1] *= et ;
+    }
+
+
+    return true;
+}
+
+void LLFace::renderIndexed()
+{
+    if (mVertexBuffer.notNull())
+    {
+        mVertexBuffer->setBuffer();
+        mVertexBuffer->drawRange(LLRender::TRIANGLES, getGeomIndex(), getGeomIndex() + getGeomCount()-1, getIndicesCount(), getIndicesStart());
+    }
+}
+
+//check if the face has a media
+bool LLFace::hasMedia() const
+{
+    if(mHasMedia)
+    {
+        return true ;
+    }
+    if(mTexture[LLRender::DIFFUSE_MAP].notNull())
+    {
+        return mTexture[LLRender::DIFFUSE_MAP]->hasParcelMedia() ;  //if has a parcel media
+    }
+
+    return false ; //no media.
+}
+
+const F32 LEAST_IMPORTANCE = 0.05f ;
+const F32 LEAST_IMPORTANCE_FOR_LARGE_IMAGE = 0.3f ;
+
+void LLFace::resetVirtualSize()
+{
+    setVirtualSize(0.f);
+    mImportanceToCamera = 0.f;
+}
+
+F32 LLFace::getTextureVirtualSize()
+{
+    LL_PROFILE_ZONE_SCOPED_CATEGORY_TEXTURE;
+    F32 radius;
+    F32 cos_angle_to_view_dir;
+    bool in_frustum = calcPixelArea(cos_angle_to_view_dir, radius);
+
+    if (mPixelArea < F_ALMOST_ZERO || !in_frustum)
+    {
+        setVirtualSize(0.f) ;
+        return 0.f;
+    }
+
+    //get area of circle in texture space
+    LLVector2 tdim = mTexExtents[1] - mTexExtents[0];
+    F32 texel_area = (tdim * 0.5f).lengthSquared()*3.14159f;
+    if (texel_area <= 0)
+    {
+        // Probably animated, use default
+        texel_area = 1.f;
+    }
+
+    F32 face_area;
+    if (mVObjp->isSculpted() && texel_area > 1.f)
+    {
+        //sculpts can break assumptions about texel area
+        face_area = mPixelArea;
+    }
+    else
+    {
+        //apply texel area to face area to get accurate ratio
+        //face_area /= llclamp(texel_area, 1.f/64.f, 16.f);
+        face_area =  mPixelArea / llclamp(texel_area, 0.015625f, 128.f);
+    }
+
+    face_area = LLFace::adjustPixelArea(mImportanceToCamera, face_area) ;
+    if(face_area > LLViewerTexture::sMinLargeImageSize) //if is large image, shrink face_area by considering the partial overlapping.
+    {
+        if(mImportanceToCamera > LEAST_IMPORTANCE_FOR_LARGE_IMAGE && mTexture[LLRender::DIFFUSE_MAP].notNull() && mTexture[LLRender::DIFFUSE_MAP]->isLargeImage())
+        {
+            face_area *= adjustPartialOverlapPixelArea(cos_angle_to_view_dir, radius );
+        }
+    }
+
+    setVirtualSize(face_area) ;
+
+    return face_area;
+}
+
+bool LLFace::calcPixelArea(F32& cos_angle_to_view_dir, F32& radius)
+{
+    LL_PROFILE_ZONE_SCOPED_CATEGORY_FACE;
+
+    //VECTORIZE THIS
+    //get area of circle around face
+
+    LLVector4a center;
+    LLVector4a size;
+
+
+    if (isState(LLFace::RIGGED))
+    {
+        //override with avatar bounding box
+        LLVOAvatar* avatar = mVObjp->getAvatar();
+        if (avatar && avatar->mDrawable)
+        {
+            center.load3(avatar->getPositionAgent().mV);
+            const LLVector4a* exts = avatar->mDrawable->getSpatialExtents();
+            size.setSub(exts[1], exts[0]);
+        }
+        else
+        {
+            return false;
+        }
+    }
+    else
+    {
+        center.load3(getPositionAgent().mV);
+        size.setSub(mExtents[1], mExtents[0]);
+    }
+    size.mul(0.5f);
+
+    LLViewerCamera* camera = LLViewerCamera::getInstance();
+
+    F32 size_squared = size.dot3(size).getF32();
+    LLVector4a lookAt;
+    LLVector4a t;
+    t.load3(camera->getOrigin().mV);
+    lookAt.setSub(center, t);
+
+    F32 dist = lookAt.getLength3().getF32();
+    dist = llmax(dist-size.getLength3().getF32(), 0.001f);
+    //ramp down distance for nearby objects
+    if (dist < 16.f)
+    {
+        dist /= 16.f;
+        dist *= dist;
+        dist *= 16.f;
+    }
+
+    lookAt.normalize3fast() ;
+
+    //get area of circle around node
+    F32 app_angle = atanf((F32) sqrt(size_squared) / dist);
+    radius = app_angle*LLDrawable::sCurPixelAngle;
+    mPixelArea = radius*radius * 3.14159f;
+    LLVector4a x_axis;
+    x_axis.load3(camera->getXAxis().mV);
+    cos_angle_to_view_dir = lookAt.dot3(x_axis).getF32();
+
+    //if has media, check if the face is out of the view frustum.
+    if(hasMedia())
+    {
+        if(!camera->AABBInFrustum(center, size))
+        {
+            mImportanceToCamera = 0.f ;
+            return false ;
+        }
+        if(cos_angle_to_view_dir > camera->getCosHalfFov()) //the center is within the view frustum
+        {
+            cos_angle_to_view_dir = 1.0f ;
+        }
+        else
+        {
+            LLVector4a d;
+            d.setSub(lookAt, x_axis);
+
+            if(dist * dist * d.dot3(d) < size_squared)
+            {
+                cos_angle_to_view_dir = 1.0f ;
+            }
+        }
+    }
+
+    if(dist < mBoundingSphereRadius) //camera is very close
+    {
+        cos_angle_to_view_dir = 1.0f ;
+        mImportanceToCamera = 1.0f ;
+    }
+    else
+    {
+        mImportanceToCamera = LLFace::calcImportanceToCamera(cos_angle_to_view_dir, dist) ;
+    }
+
+    return true ;
+}
+
+//the projection of the face partially overlaps with the screen
+F32 LLFace::adjustPartialOverlapPixelArea(F32 cos_angle_to_view_dir, F32 radius )
+{
+    F32 screen_radius = (F32)llmax(gViewerWindow->getWindowWidthRaw(), gViewerWindow->getWindowHeightRaw()) ;
+    F32 center_angle = acosf(cos_angle_to_view_dir) ;
+    F32 d = center_angle * LLDrawable::sCurPixelAngle ;
+
+    if(d + radius > screen_radius + 5.f)
+    {
+        //----------------------------------------------
+        //calculate the intersection area of two circles
+        //F32 radius_square = radius * radius ;
+        //F32 d_square = d * d ;
+        //F32 screen_radius_square = screen_radius * screen_radius ;
+        //face_area =
+        //  radius_square * acosf((d_square + radius_square - screen_radius_square)/(2 * d * radius)) +
+        //  screen_radius_square * acosf((d_square + screen_radius_square - radius_square)/(2 * d * screen_radius)) -
+        //  0.5f * sqrtf((-d + radius + screen_radius) * (d + radius - screen_radius) * (d - radius + screen_radius) * (d + radius + screen_radius)) ;
+        //----------------------------------------------
+
+        //the above calculation is too expensive
+        //the below is a good estimation: bounding box of the bounding sphere:
+        F32 alpha = 0.5f * (radius + screen_radius - d) / radius ;
+        alpha = llclamp(alpha, 0.f, 1.f) ;
+        return alpha * alpha ;
+    }
+    return 1.0f ;
+}
+
+const S8 FACE_IMPORTANCE_LEVEL = 4 ;
+const F32 FACE_IMPORTANCE_TO_CAMERA_OVER_DISTANCE[FACE_IMPORTANCE_LEVEL][2] = //{distance, importance_weight}
+    {{16.1f, 1.0f}, {32.1f, 0.5f}, {48.1f, 0.2f}, {96.1f, 0.05f} } ;
+const F32 FACE_IMPORTANCE_TO_CAMERA_OVER_ANGLE[FACE_IMPORTANCE_LEVEL][2] =    //{cos(angle), importance_weight}
+    {{0.985f /*cos(10 degrees)*/, 1.0f}, {0.94f /*cos(20 degrees)*/, 0.8f}, {0.866f /*cos(30 degrees)*/, 0.64f}, {0.0f, 0.36f}} ;
+
+//static
+F32 LLFace::calcImportanceToCamera(F32 cos_angle_to_view_dir, F32 dist)
+{
+    F32 importance = 0.f ;
+
+    if(cos_angle_to_view_dir > LLViewerCamera::getInstance()->getCosHalfFov() &&
+        dist < FACE_IMPORTANCE_TO_CAMERA_OVER_DISTANCE[FACE_IMPORTANCE_LEVEL - 1][0])
+    {
+        LLViewerCamera* camera = LLViewerCamera::getInstance();
+        F32 camera_moving_speed = camera->getAverageSpeed() ;
+        F32 camera_angular_speed = camera->getAverageAngularSpeed();
+
+        if(camera_moving_speed > 10.0f || camera_angular_speed > 1.0f)
+        {
+            //if camera moves or rotates too fast, ignore the importance factor
+            return 0.f ;
+        }
+
+        S32 i = 0 ;
+        for(i = 0; i < FACE_IMPORTANCE_LEVEL && dist > FACE_IMPORTANCE_TO_CAMERA_OVER_DISTANCE[i][0]; ++i);
+        i = llmin(i, FACE_IMPORTANCE_LEVEL - 1) ;
+        F32 dist_factor = FACE_IMPORTANCE_TO_CAMERA_OVER_DISTANCE[i][1] ;
+
+        for(i = 0; i < FACE_IMPORTANCE_LEVEL && cos_angle_to_view_dir < FACE_IMPORTANCE_TO_CAMERA_OVER_ANGLE[i][0] ; ++i) ;
+        i = llmin(i, FACE_IMPORTANCE_LEVEL - 1) ;
+        importance = dist_factor * FACE_IMPORTANCE_TO_CAMERA_OVER_ANGLE[i][1] ;
+    }
+
+    return importance ;
+}
+
+//static
+F32 LLFace::adjustPixelArea(F32 importance, F32 pixel_area)
+{
+    if(pixel_area > LLViewerTexture::sMaxSmallImageSize)
+    {
+        if(importance < LEAST_IMPORTANCE) //if the face is not important, do not load hi-res.
+        {
+            static const F32 MAX_LEAST_IMPORTANCE_IMAGE_SIZE = 128.0f * 128.0f ;
+            pixel_area = llmin(pixel_area * 0.5f, MAX_LEAST_IMPORTANCE_IMAGE_SIZE) ;
+        }
+        else if(pixel_area > LLViewerTexture::sMinLargeImageSize) //if is large image, shrink face_area by considering the partial overlapping.
+        {
+            if(importance < LEAST_IMPORTANCE_FOR_LARGE_IMAGE)//if the face is not important, do not load hi-res.
+            {
+                pixel_area = LLViewerTexture::sMinLargeImageSize ;
+            }
+        }
+    }
+
+    return pixel_area ;
+}
+
+bool LLFace::verify(const U32* indices_array) const
+{
+    bool ok = true;
+
+    if( mVertexBuffer.isNull() )
+    { //no vertex buffer, face is implicitly valid
+        return true;
+    }
+
+    // First, check whether the face data fits within the pool's range.
+    if ((mGeomIndex + mGeomCount) > mVertexBuffer->getNumVerts())
+    {
+        ok = false;
+        LL_INFOS() << "Face references invalid vertices!" << LL_ENDL;
+    }
+
+    S32 indices_count = (S32)getIndicesCount();
+
+    if (!indices_count)
+    {
+        return true;
+    }
+
+    if (indices_count > LL_MAX_INDICES_COUNT)
+    {
+        ok = false;
+        LL_INFOS() << "Face has bogus indices count" << LL_ENDL;
+    }
+
+    if (mIndicesIndex + mIndicesCount > mVertexBuffer->getNumIndices())
+    {
+        ok = false;
+        LL_INFOS() << "Face references invalid indices!" << LL_ENDL;
+    }
+
+#if 0
+    S32 geom_start = getGeomStart();
+    S32 geom_count = mGeomCount;
+
+    const U32 *indicesp = indices_array ? indices_array + mIndicesIndex : getRawIndices();
+
+    for (S32 i = 0; i < indices_count; i++)
+    {
+        S32 delta = indicesp[i] - geom_start;
+        if (0 > delta)
+        {
+            LL_WARNS() << "Face index too low!" << LL_ENDL;
+            LL_INFOS() << "i:" << i << " Index:" << indicesp[i] << " GStart: " << geom_start << LL_ENDL;
+            ok = false;
+        }
+        else if (delta >= geom_count)
+        {
+            LL_WARNS() << "Face index too high!" << LL_ENDL;
+            LL_INFOS() << "i:" << i << " Index:" << indicesp[i] << " GEnd: " << geom_start + geom_count << LL_ENDL;
+            ok = false;
+        }
+    }
+#endif
+
+    if (!ok)
+    {
+        printDebugInfo();
+    }
+    return ok;
+}
+
+
+void LLFace::setViewerObject(LLViewerObject* objp)
+{
+    mVObjp = objp;
+}
+
+
+const LLMatrix4& LLFace::getRenderMatrix() const
+{
+    return mDrawablep->getRenderMatrix();
+}
+
+//============================================================================
+// From llface.inl
+
+S32 LLFace::getColors(LLStrider<LLColor4U> &colors)
+{
+    if (!mGeomCount)
+    {
+        return -1;
+    }
+
+    // llassert(mGeomIndex >= 0);
+    mVertexBuffer->getColorStrider(colors, mGeomIndex, mGeomCount);
+    return mGeomIndex;
+}
+
+S32 LLFace::getIndices(LLStrider<U16> &indicesp)
+{
+    mVertexBuffer->getIndexStrider(indicesp, mIndicesIndex, mIndicesCount);
+    llassert(indicesp[0] != indicesp[1]);
+    return mIndicesIndex;
+}
+
+LLVector3 LLFace::getPositionAgent() const
+{
+    if (mDrawablep->isStatic())
+    {
+        return mCenterAgent;
+    }
+    else
+    {
+        return mCenterLocal * getRenderMatrix();
+    }
+}
+
+LLViewerTexture* LLFace::getTexture(U32 ch) const
+{
+    llassert(ch < LLRender::NUM_TEXTURE_CHANNELS);
+
+    return mTexture[ch] ;
+}
+
+void LLFace::setVertexBuffer(LLVertexBuffer* buffer)
+{
+    if (buffer)
+    {
+        LLSculptIDSize::instance().inc(mDrawablep, buffer->getSize() + buffer->getIndicesSize());
+    }
+
+    if (mVertexBuffer)
+    {
+        LLSculptIDSize::instance().dec(mDrawablep);
+    }
+
+    mVertexBuffer = buffer;
+    llassert(verify());
+}
+
+void LLFace::clearVertexBuffer()
+{
+    if (mVertexBuffer)
+    {
+        LLSculptIDSize::instance().dec(mDrawablep);
+    }
+
+    mVertexBuffer = NULL;
+}
+
+S32 LLFace::getRiggedIndex(U32 type) const
+{
+    if (mRiggedIndex.empty())
+    {
+        return -1;
+    }
+
+    llassert(type < mRiggedIndex.size());
+
+    return mRiggedIndex[type];
+}
+
+U64 LLFace::getSkinHash()
+{
+    return mSkinInfo ? mSkinInfo->mHash : 0;
+}
+
+bool LLFace::isInAlphaPool() const
+{
+    return  getPoolType() == LLDrawPool::POOL_ALPHA ||
+        getPoolType() == LLDrawPool::POOL_ALPHA_PRE_WATER ||
+        getPoolType() == LLDrawPool::POOL_ALPHA_POST_WATER;
+}