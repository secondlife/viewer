/**
 * @file llnetmap.cpp
 * @author James Cook
 * @brief Display of surrounding regions, objects, and agents.
 *
 * $LicenseInfo:firstyear=2001&license=viewerlgpl$
 * Second Life Viewer Source Code
 * Copyright (C) 2001-2010, Linden Research, Inc.
 *
 * This library is free software; you can redistribute it and/or
 * modify it under the terms of the GNU Lesser General Public
 * License as published by the Free Software Foundation;
 * version 2.1 of the License only.
 *
 * This library is distributed in the hope that it will be useful,
 * but WITHOUT ANY WARRANTY; without even the implied warranty of
 * MERCHANTABILITY or FITNESS FOR A PARTICULAR PURPOSE.  See the GNU
 * Lesser General Public License for more details.
 *
 * You should have received a copy of the GNU Lesser General Public
 * License along with this library; if not, write to the Free Software
 * Foundation, Inc., 51 Franklin Street, Fifth Floor, Boston, MA  02110-1301  USA
 *
 * Linden Research, Inc., 945 Battery Street, San Francisco, CA  94111  USA
 * $/LicenseInfo$
 */

#include "llviewerprecompiledheaders.h"

#include "llnetmap.h"

// Library includes (should move below)
#include "indra_constants.h"
#include "llavatarnamecache.h"
#include "llmath.h"
#include "llfloaterreg.h"
#include "llfocusmgr.h"
#include "lllocalcliprect.h"
#include "llrender.h"
#include "llresmgr.h"
#include "llui.h"
#include "lltooltip.h"

#include "llglheaders.h"

// Viewer includes
#include "llagent.h"
#include "llagentcamera.h"
#include "llappviewer.h" // for gDisconnected
#include "llcallingcard.h" // LLAvatarTracker
#include "llfloaterland.h"
#include "llfloaterworldmap.h"
#include "llparcel.h"
#include "lltracker.h"
#include "llsurface.h"
#include "llurlmatch.h"
#include "llurlregistry.h"
#include "llviewercamera.h"
#include "llviewercontrol.h"
#include "llviewerparcelmgr.h"
#include "llviewertexture.h"
#include "llviewertexturelist.h"
#include "llviewermenu.h"
#include "llviewerobjectlist.h"
#include "llviewerregion.h"
#include "llviewerwindow.h"
#include "llworld.h"
#include "llworldmapview.h"     // shared draw code

static LLDefaultChildRegistry::Register<LLNetMap> r1("net_map");

constexpr F32 LLNetMap::MAP_SCALE_MIN = 32;
constexpr F32 LLNetMap::MAP_SCALE_FAR = 32;
constexpr F32 LLNetMap::MAP_SCALE_MEDIUM = 128;
constexpr F32 LLNetMap::MAP_SCALE_CLOSE = 256;
constexpr F32 LLNetMap::MAP_SCALE_VERY_CLOSE = 1024;
constexpr F32 LLNetMap::MAP_SCALE_MAX = 4096;

<<<<<<< HEAD
constexpr F32 MAP_SCALE_ZOOM_FACTOR = 1.04f; // Zoom in factor per click of scroll wheel (4%)
constexpr F32 MIN_DOT_RADIUS = 3.5f;
constexpr F32 DOT_SCALE = 0.75f;
constexpr F32 MIN_PICK_SCALE = 2.f;
constexpr S32 MOUSE_DRAG_SLOP = 2;		// How far the mouse needs to move before we think it's a drag
=======
const F32 MAP_SCALE_ZOOM_FACTOR = 1.04f; // Zoom in factor per click of scroll wheel (4%)
const F32 MIN_DOT_RADIUS = 3.5f;
const F32 DOT_SCALE = 0.75f;
const F32 MIN_PICK_SCALE = 2.f;
const S32 MOUSE_DRAG_SLOP = 2;      // How far the mouse needs to move before we think it's a drag
>>>>>>> e1623bb2

constexpr F64 COARSEUPDATE_MAX_Z = 1020.0f;

LLNetMap::LLNetMap (const Params & p)
:   LLUICtrl (p),
    mBackgroundColor (p.bg_color()),
    mScale( MAP_SCALE_MEDIUM ),
    mPixelsPerMeter( MAP_SCALE_MEDIUM / REGION_WIDTH_METERS ),
    mObjectMapTPM(0.f),
    mObjectMapPixels(0.f),
    mCurPan(0.f, 0.f),
    mStartPan(0.f, 0.f),
    mPopupWorldPos(0.f, 0.f, 0.f),
    mMouseDown(0, 0),
    mPanning(false),
    mUpdateNow(false),
    mObjectImageCenterGlobal( gAgentCamera.getCameraPositionGlobal() ),
    mObjectRawImagep(),
    mObjectImagep(),
    mClosestAgentToCursor(),
    mClosestAgentAtLastRightClick(),
    mToolTipMsg()
{
    mScale = gSavedSettings.getF32("MiniMapScale");
    if (gAgent.isFirstLogin())
    {
        // *HACK: On first run, set this to false for new users, otherwise the
        // default is true to maintain consistent experience for existing
        // users.
        gSavedSettings.setBOOL("MiniMapRotate", false);
    }
    mPixelsPerMeter = mScale / REGION_WIDTH_METERS;
    mDotRadius = llmax(DOT_SCALE * mPixelsPerMeter, MIN_DOT_RADIUS);
}

LLNetMap::~LLNetMap()
{
    auto menu = static_cast<LLMenuGL*>(mPopupMenuHandle.get());
    if (menu)
    {
        menu->die();
        mPopupMenuHandle.markDead();
    }
}

bool LLNetMap::postBuild()
{
    LLUICtrl::CommitCallbackRegistry::ScopedRegistrar commitRegistrar;
    LLUICtrl::EnableCallbackRegistry::ScopedRegistrar enableRegistrar;

    enableRegistrar.add("Minimap.Zoom.Check", boost::bind(&LLNetMap::isZoomChecked, this, _2));
    commitRegistrar.add("Minimap.Zoom.Set", boost::bind(&LLNetMap::setZoom, this, _2));
    commitRegistrar.add("Minimap.Tracker", boost::bind(&LLNetMap::handleStopTracking, this, _2));
    commitRegistrar.add("Minimap.Center.Activate", boost::bind(&LLNetMap::activateCenterMap, this, _2));
    enableRegistrar.add("Minimap.MapOrientation.Check", boost::bind(&LLNetMap::isMapOrientationChecked, this, _2));
    commitRegistrar.add("Minimap.MapOrientation.Set", boost::bind(&LLNetMap::setMapOrientation, this, _2));
    commitRegistrar.add("Minimap.AboutLand", boost::bind(&LLNetMap::popupShowAboutLand, this, _2));

    LLMenuGL* menu = LLUICtrlFactory::getInstance()->createFromFile<LLMenuGL>("menu_mini_map.xml", gMenuHolder, LLViewerMenuHolderGL::child_registry_t::instance());
    mPopupMenuHandle = menu->getHandle();
    menu->setItemEnabled("Re-center map", false);
<<<<<<< HEAD
	return true;
=======
    return TRUE;
>>>>>>> e1623bb2
}

void LLNetMap::setScale( F32 scale )
{
    scale = llclamp(scale, MAP_SCALE_MIN, MAP_SCALE_MAX);
    mCurPan *= scale / mScale;
    mScale = scale;

    if (mObjectImagep.notNull())
    {
        F32 width = (F32)(getRect().getWidth());
        F32 height = (F32)(getRect().getHeight());
        F32 diameter = sqrt(width * width + height * height);
        F32 region_widths = diameter / mScale;
        F32 meters = region_widths * LLWorld::getInstance()->getRegionWidthInMeters();
        F32 num_pixels = (F32)mObjectImagep->getWidth();
        mObjectMapTPM = num_pixels / meters;
        mObjectMapPixels = diameter;
    }

    mPixelsPerMeter = mScale / REGION_WIDTH_METERS;
    mDotRadius = llmax(DOT_SCALE * mPixelsPerMeter, MIN_DOT_RADIUS);

    gSavedSettings.setF32("MiniMapScale", mScale);

    mUpdateNow = true;
}


///////////////////////////////////////////////////////////////////////////////////

void LLNetMap::draw()
{
    if (!LLWorld::instanceExists())
    {
        return;
    }
    LL_PROFILE_ZONE_SCOPED;
    static LLFrameTimer map_timer;
    static LLUIColor map_avatar_color = LLUIColorTable::instance().getColor("MapAvatarColor", LLColor4::white);
    static LLUIColor map_avatar_friend_color = LLUIColorTable::instance().getColor("MapAvatarFriendColor", LLColor4::white);
    static LLUIColor map_track_color = LLUIColorTable::instance().getColor("MapTrackColor", LLColor4::white);
    //static LLUIColor map_track_disabled_color = LLUIColorTable::instance().getColor("MapTrackDisabledColor", LLColor4::white);
    static LLUIColor map_frustum_color = LLUIColorTable::instance().getColor("MapFrustumColor", LLColor4::white);
    static LLUIColor map_parcel_outline_color = LLUIColorTable::instance().getColor("MapParcelOutlineColor", LLColor4(LLColor3(LLColor4::yellow), 0.5f));

    if (mObjectImagep.isNull())
    {
        createObjectImage();
    }

    static LLUICachedControl<bool> auto_center("MiniMapAutoCenter", true);
    bool auto_centering = auto_center && !mPanning;
    mCentering = mCentering && !mPanning;

    if (auto_centering || mCentering)
    {
        mCurPan = lerp(mCurPan, LLVector2(0.0f, 0.0f) , LLSmoothInterpolation::getInterpolant(0.1f));
    }
    bool centered = abs(mCurPan.mV[VX]) < 0.5f && abs(mCurPan.mV[VY]) < 0.5f;
    if (centered)
    {
        mCurPan.mV[0] = 0.0f;
        mCurPan.mV[1] = 0.0f;
        mCentering = false;
    }

    auto menu = static_cast<LLMenuGL*>(mPopupMenuHandle.get());
    if (menu)
    {
        bool can_recenter_map = !(centered || mCentering || auto_centering);
        menu->setItemEnabled("Re-center map", can_recenter_map);
    }
    updateAboutLandPopupButton();

    // Prepare a scissor region
    F32 rotation = 0;

    gGL.pushMatrix();
    gGL.pushUIMatrix();

    LLVector3 offset = gGL.getUITranslation();
    LLVector3 scale = gGL.getUIScale();

    gGL.loadIdentity();
    gGL.loadUIIdentity();

    gGL.scalef(scale.mV[0], scale.mV[1], scale.mV[2]);
    gGL.translatef(offset.mV[0], offset.mV[1], offset.mV[2]);

    {
        LLLocalClipRect clip(getLocalRect());
        {
            gGL.getTexUnit(0)->unbind(LLTexUnit::TT_TEXTURE);

            gGL.matrixMode(LLRender::MM_MODELVIEW);

            // Draw background rectangle
            LLColor4 background_color = mBackgroundColor.get();
            gGL.color4fv( background_color.mV );
            gl_rect_2d(0, getRect().getHeight(), getRect().getWidth(), 0);
        }

        // region 0,0 is in the middle
        S32 center_sw_left = getRect().getWidth() / 2 + llfloor(mCurPan.mV[VX]);
        S32 center_sw_bottom = getRect().getHeight() / 2 + llfloor(mCurPan.mV[VY]);

        gGL.pushMatrix();

        gGL.translatef( (F32) center_sw_left, (F32) center_sw_bottom, 0.f);

        static LLUICachedControl<bool> rotate_map("MiniMapRotate", true);
        if( rotate_map )
        {
            // rotate subsequent draws to agent rotation
            rotation = atan2( LLViewerCamera::getInstance()->getAtAxis().mV[VX], LLViewerCamera::getInstance()->getAtAxis().mV[VY] );
            gGL.rotatef( rotation * RAD_TO_DEG, 0.f, 0.f, 1.f);
        }

        // figure out where agent is
        const S32 region_width = ll_round(LLWorld::getInstance()->getRegionWidthInMeters());
        const F32 scale_pixels_per_meter = mScale / region_width;

        for (LLWorld::region_list_t::const_iterator iter = LLWorld::getInstance()->getRegionList().begin();
             iter != LLWorld::getInstance()->getRegionList().end(); ++iter)
        {
            LLViewerRegion* regionp = *iter;
            // Find x and y position relative to camera's center.
            LLVector3 origin_agent = regionp->getOriginAgent();
            LLVector3 rel_region_pos = origin_agent - gAgentCamera.getCameraPositionAgent();
            F32 relative_x = rel_region_pos.mV[0] * scale_pixels_per_meter;
            F32 relative_y = rel_region_pos.mV[1] * scale_pixels_per_meter;

            // background region rectangle
            F32 bottom =    relative_y;
            F32 left =      relative_x;
            F32 top =       bottom + mScale ;
            F32 right =     left + mScale ;

            if (regionp == gAgent.getRegion())
            {
                gGL.color4f(1.f, 1.f, 1.f, 1.f);
            }
            else
            {
                gGL.color4f(0.8f, 0.8f, 0.8f, 1.f);
            }

            if (!regionp->isAlive())
            {
                gGL.color4f(1.f, 0.5f, 0.5f, 1.f);
            }



            // Draw using texture.
            gGL.getTexUnit(0)->bind(regionp->getLand().getSTexture());
            gGL.begin(LLRender::QUADS);
                gGL.texCoord2f(0.f, 1.f);
                gGL.vertex2f(left, top);
                gGL.texCoord2f(0.f, 0.f);
                gGL.vertex2f(left, bottom);
                gGL.texCoord2f(1.f, 0.f);
                gGL.vertex2f(right, bottom);
                gGL.texCoord2f(1.f, 1.f);
                gGL.vertex2f(right, top);
            gGL.end();

            // Draw water
            gGL.flush();
            {
                if (regionp->getLand().getWaterTexture())
                {
                    gGL.getTexUnit(0)->bind(regionp->getLand().getWaterTexture());
                    gGL.begin(LLRender::QUADS);
                        gGL.texCoord2f(0.f, 1.f);
                        gGL.vertex2f(left, top);
                        gGL.texCoord2f(0.f, 0.f);
                        gGL.vertex2f(left, bottom);
                        gGL.texCoord2f(1.f, 0.f);
                        gGL.vertex2f(right, bottom);
                        gGL.texCoord2f(1.f, 1.f);
                        gGL.vertex2f(right, top);
                    gGL.end();
                }
            }
            gGL.flush();
<<<<<<< HEAD
		}

		// Redraw object layer periodically
		if (mUpdateNow || (map_timer.getElapsedTimeF32() > 0.5f))
		{
			mUpdateNow = false;

			// Locate the centre of the object layer, accounting for panning
			LLVector3 new_center = globalPosToView(gAgentCamera.getCameraPositionGlobal());
			new_center.mV[VX] -= mCurPan.mV[VX];
			new_center.mV[VY] -= mCurPan.mV[VY];
			new_center.mV[VZ] = 0.f;
			mObjectImageCenterGlobal = viewPosToGlobal(llfloor(new_center.mV[VX]), llfloor(new_center.mV[VY]));

			// Create the base texture.
			LLImageDataLock lock(mObjectRawImagep);
			U8 *default_texture = mObjectRawImagep->getData();
			memset( default_texture, 0, mObjectImagep->getWidth() * mObjectImagep->getHeight() * mObjectImagep->getComponents() );

			// Draw objects
			gObjectList.renderObjectsForMap(*this);

			mObjectImagep->setSubImage(mObjectRawImagep, 0, 0, mObjectImagep->getWidth(), mObjectImagep->getHeight());
			
			map_timer.reset();
		}

		LLVector3 map_center_agent = gAgent.getPosAgentFromGlobal(mObjectImageCenterGlobal);
		LLVector3 camera_position = gAgentCamera.getCameraPositionAgent();
		map_center_agent -= camera_position;
		map_center_agent.mV[VX] *= scale_pixels_per_meter;
		map_center_agent.mV[VY] *= scale_pixels_per_meter;

		gGL.getTexUnit(0)->bind(mObjectImagep);
		F32 image_half_width = 0.5f*mObjectMapPixels;
		F32 image_half_height = 0.5f*mObjectMapPixels;

		gGL.begin(LLRender::QUADS);
			gGL.texCoord2f(0.f, 1.f);
			gGL.vertex2f(map_center_agent.mV[VX] - image_half_width, image_half_height + map_center_agent.mV[VY]);
			gGL.texCoord2f(0.f, 0.f);
			gGL.vertex2f(map_center_agent.mV[VX] - image_half_width, map_center_agent.mV[VY] - image_half_height);
			gGL.texCoord2f(1.f, 0.f);
			gGL.vertex2f(image_half_width + map_center_agent.mV[VX], map_center_agent.mV[VY] - image_half_height);
			gGL.texCoord2f(1.f, 1.f);
			gGL.vertex2f(image_half_width + map_center_agent.mV[VX], image_half_height + map_center_agent.mV[VY]);
		gGL.end();
        
		for (LLWorld::region_list_t::const_iterator iter = LLWorld::getInstance()->getRegionList().begin();
			 iter != LLWorld::getInstance()->getRegionList().end(); ++iter)
		{
			LLViewerRegion* regionp = *iter;
=======
        }

        // Redraw object layer periodically
        if (mUpdateNow || (map_timer.getElapsedTimeF32() > 0.5f))
        {
            mUpdateNow = false;

            // Locate the centre of the object layer, accounting for panning
            LLVector3 new_center = globalPosToView(gAgentCamera.getCameraPositionGlobal());
            new_center.mV[VX] -= mCurPan.mV[VX];
            new_center.mV[VY] -= mCurPan.mV[VY];
            new_center.mV[VZ] = 0.f;
            mObjectImageCenterGlobal = viewPosToGlobal(llfloor(new_center.mV[VX]), llfloor(new_center.mV[VY]));

            // Create the base texture.
            U8 *default_texture = mObjectRawImagep->getData();
            memset( default_texture, 0, mObjectImagep->getWidth() * mObjectImagep->getHeight() * mObjectImagep->getComponents() );

            // Draw objects
            gObjectList.renderObjectsForMap(*this);

            mObjectImagep->setSubImage(mObjectRawImagep, 0, 0, mObjectImagep->getWidth(), mObjectImagep->getHeight());

            map_timer.reset();
        }

        LLVector3 map_center_agent = gAgent.getPosAgentFromGlobal(mObjectImageCenterGlobal);
        LLVector3 camera_position = gAgentCamera.getCameraPositionAgent();
        map_center_agent -= camera_position;
        map_center_agent.mV[VX] *= scale_pixels_per_meter;
        map_center_agent.mV[VY] *= scale_pixels_per_meter;

        gGL.getTexUnit(0)->bind(mObjectImagep);
        F32 image_half_width = 0.5f*mObjectMapPixels;
        F32 image_half_height = 0.5f*mObjectMapPixels;

        gGL.begin(LLRender::QUADS);
            gGL.texCoord2f(0.f, 1.f);
            gGL.vertex2f(map_center_agent.mV[VX] - image_half_width, image_half_height + map_center_agent.mV[VY]);
            gGL.texCoord2f(0.f, 0.f);
            gGL.vertex2f(map_center_agent.mV[VX] - image_half_width, map_center_agent.mV[VY] - image_half_height);
            gGL.texCoord2f(1.f, 0.f);
            gGL.vertex2f(image_half_width + map_center_agent.mV[VX], map_center_agent.mV[VY] - image_half_height);
            gGL.texCoord2f(1.f, 1.f);
            gGL.vertex2f(image_half_width + map_center_agent.mV[VX], image_half_height + map_center_agent.mV[VY]);
        gGL.end();

        for (LLWorld::region_list_t::const_iterator iter = LLWorld::getInstance()->getRegionList().begin();
             iter != LLWorld::getInstance()->getRegionList().end(); ++iter)
        {
            LLViewerRegion* regionp = *iter;
>>>>>>> e1623bb2
            regionp->renderPropertyLinesOnMinimap(scale_pixels_per_meter, map_parcel_outline_color.get().mV);
        }

        gGL.popMatrix();

        // Mouse pointer in local coordinates
        S32 local_mouse_x;
        S32 local_mouse_y;
        //localMouse(&local_mouse_x, &local_mouse_y);
        LLUI::getInstance()->getMousePositionLocal(this, &local_mouse_x, &local_mouse_y);
        mClosestAgentToCursor.setNull();
        F32 closest_dist_squared = F32_MAX; // value will be overridden in the loop
        F32 min_pick_dist_squared = (mDotRadius * MIN_PICK_SCALE) * (mDotRadius * MIN_PICK_SCALE);

        LLVector3 pos_map;
        uuid_vec_t avatar_ids;
        std::vector<LLVector3d> positions;
        bool unknown_relative_z;

        LLWorld::getInstance()->getAvatars(&avatar_ids, &positions, gAgentCamera.getCameraPositionGlobal());

        // Draw avatars
        for (U32 i = 0; i < avatar_ids.size(); i++)
        {
            LLUUID uuid = avatar_ids[i];
            // Skip self, we'll draw it later
            if (uuid == gAgent.getID()) continue;

            pos_map = globalPosToView(positions[i]);

            bool show_as_friend = (LLAvatarTracker::instance().getBuddyInfo(uuid) != NULL);

            LLColor4 color = show_as_friend ? map_avatar_friend_color : map_avatar_color;

            unknown_relative_z = positions[i].mdV[VZ] >= COARSEUPDATE_MAX_Z &&
                    camera_position.mV[VZ] >= COARSEUPDATE_MAX_Z;

            LLWorldMapView::drawAvatar(
                pos_map.mV[VX], pos_map.mV[VY],
                color,
                pos_map.mV[VZ], mDotRadius,
                unknown_relative_z);

            if(uuid.notNull())
            {
                bool selected = false;
                uuid_vec_t::iterator sel_iter = gmSelected.begin();
                for (; sel_iter != gmSelected.end(); sel_iter++)
                {
                    if(*sel_iter == uuid)
                    {
                        selected = true;
                        break;
                    }
                }
                if(selected)
                {
                    if( (pos_map.mV[VX] < 0) ||
                        (pos_map.mV[VY] < 0) ||
                        (pos_map.mV[VX] >= getRect().getWidth()) ||
                        (pos_map.mV[VY] >= getRect().getHeight()) )
                    {
                        S32 x = ll_round( pos_map.mV[VX] );
                        S32 y = ll_round( pos_map.mV[VY] );
                        LLWorldMapView::drawTrackingCircle( getRect(), x, y, color, 1, 10);
                    } else
                    {
                        LLWorldMapView::drawTrackingDot(pos_map.mV[VX],pos_map.mV[VY],color,0.f);
                    }
                }
            }

            F32 dist_to_cursor_squared = dist_vec_squared(LLVector2(pos_map.mV[VX], pos_map.mV[VY]),
                                          LLVector2(local_mouse_x,local_mouse_y));
            if(dist_to_cursor_squared < min_pick_dist_squared && dist_to_cursor_squared < closest_dist_squared)
            {
                closest_dist_squared = dist_to_cursor_squared;
                mClosestAgentToCursor = uuid;
            }
        }

        // Draw dot for autopilot target
        if (gAgent.getAutoPilot())
        {
            drawTracking( gAgent.getAutoPilotTargetGlobal(), map_track_color );
        }
        else
        {
            LLTracker::ETrackingStatus tracking_status = LLTracker::getTrackingStatus();
            if (  LLTracker::TRACKING_AVATAR == tracking_status )
            {
                drawTracking( LLAvatarTracker::instance().getGlobalPos(), map_track_color );
            }
            else if ( LLTracker::TRACKING_LANDMARK == tracking_status
                    || LLTracker::TRACKING_LOCATION == tracking_status )
            {
                drawTracking( LLTracker::getTrackedPositionGlobal(), map_track_color );
            }
        }

        // Draw dot for self avatar position
        LLVector3d pos_global = gAgent.getPositionGlobal();
        pos_map = globalPosToView(pos_global);
        S32 dot_width = ll_round(mDotRadius * 2.f);
        LLUIImagePtr you = LLWorldMapView::sAvatarYouLargeImage;
        if (you)
        {
            you->draw(ll_round(pos_map.mV[VX] - mDotRadius),
                      ll_round(pos_map.mV[VY] - mDotRadius),
                      dot_width,
                      dot_width);

            F32 dist_to_cursor_squared = dist_vec_squared(LLVector2(pos_map.mV[VX], pos_map.mV[VY]),
                                          LLVector2(local_mouse_x,local_mouse_y));
            if(dist_to_cursor_squared < min_pick_dist_squared && dist_to_cursor_squared < closest_dist_squared)
            {
                mClosestAgentToCursor = gAgent.getID();
            }
        }

        // Draw frustum
        F32 meters_to_pixels = mScale/ LLWorld::getInstance()->getRegionWidthInMeters();

        F32 horiz_fov = LLViewerCamera::getInstance()->getView() * LLViewerCamera::getInstance()->getAspect();
        F32 far_clip_meters = LLViewerCamera::getInstance()->getFar();
        F32 far_clip_pixels = far_clip_meters * meters_to_pixels;

        F32 ctr_x = (F32)center_sw_left;
        F32 ctr_y = (F32)center_sw_bottom;

        const F32 steps_per_circle = 40.0f;
        const F32 steps_per_radian = steps_per_circle / F_TWO_PI;
        const F32 arc_start = -(horiz_fov / 2.0f) + F_PI_BY_TWO;
        const F32 arc_end = (horiz_fov / 2.0f) + F_PI_BY_TWO;
        const S32 steps = llmax(1, (S32)((horiz_fov * steps_per_radian) + 0.5f));

        gGL.getTexUnit(0)->unbind(LLTexUnit::TT_TEXTURE);

        if( rotate_map )
        {
            gGL.pushMatrix();
                gGL.translatef( ctr_x, ctr_y, 0 );
                gl_washer_segment_2d(far_clip_pixels, 0, arc_start, arc_end, steps, map_frustum_color(), map_frustum_color());
            gGL.popMatrix();
        }
        else
        {
            gGL.pushMatrix();
                gGL.translatef( ctr_x, ctr_y, 0 );
                // If we don't rotate the map, we have to rotate the frustum.
                gGL.rotatef( atan2( LLViewerCamera::getInstance()->getAtAxis().mV[VX], LLViewerCamera::getInstance()->getAtAxis().mV[VY] ) * RAD_TO_DEG, 0.f, 0.f, -1.f);
                gl_washer_segment_2d(far_clip_pixels, 0, arc_start, arc_end, steps, map_frustum_color(), map_frustum_color());
            gGL.popMatrix();
        }
    }

    gGL.popMatrix();
    gGL.popUIMatrix();

    LLUICtrl::draw();
}

void LLNetMap::reshape(S32 width, S32 height, bool called_from_parent)
{
    LLUICtrl::reshape(width, height, called_from_parent);
    createObjectImage();
}

LLVector3 LLNetMap::globalPosToView(const LLVector3d& global_pos)
{
    LLVector3d camera_position = gAgentCamera.getCameraPositionGlobal();

    LLVector3d relative_pos_global = global_pos - camera_position;
    LLVector3 pos_local;
    pos_local.setVec(relative_pos_global);  // convert to floats from doubles

    pos_local.mV[VX] *= mPixelsPerMeter;
    pos_local.mV[VY] *= mPixelsPerMeter;
    // leave Z component in meters

    static LLUICachedControl<bool> rotate_map("MiniMapRotate", true);
    if( rotate_map )
    {
        F32 radians = atan2( LLViewerCamera::getInstance()->getAtAxis().mV[VX], LLViewerCamera::getInstance()->getAtAxis().mV[VY] );
        LLQuaternion rot(radians, LLVector3(0.f, 0.f, 1.f));
        pos_local.rotVec( rot );
    }

    pos_local.mV[VX] += getRect().getWidth() / 2 + mCurPan.mV[VX];
    pos_local.mV[VY] += getRect().getHeight() / 2 + mCurPan.mV[VY];

    return pos_local;
}

<<<<<<< HEAD
void LLNetMap::drawTracking(const LLVector3d& pos_global, const LLColor4& color, 
							bool draw_arrow )
=======
void LLNetMap::drawTracking(const LLVector3d& pos_global, const LLColor4& color,
                            BOOL draw_arrow )
>>>>>>> e1623bb2
{
    LLVector3 pos_local = globalPosToView(pos_global);
    if( (pos_local.mV[VX] < 0) ||
        (pos_local.mV[VY] < 0) ||
        (pos_local.mV[VX] >= getRect().getWidth()) ||
        (pos_local.mV[VY] >= getRect().getHeight()) )
    {
        if (draw_arrow)
        {
            S32 x = ll_round( pos_local.mV[VX] );
            S32 y = ll_round( pos_local.mV[VY] );
            LLWorldMapView::drawTrackingCircle( getRect(), x, y, color, 1, 10 );
            LLWorldMapView::drawTrackingArrow( getRect(), x, y, color );
        }
    }
    else
    {
        LLWorldMapView::drawTrackingDot(pos_local.mV[VX],
                                        pos_local.mV[VY],
                                        color,
                                        pos_local.mV[VZ]);
    }
}

bool LLNetMap::isMouseOnPopupMenu()
{
    auto menu = static_cast<LLMenuGL*>(mPopupMenuHandle.get());
    if (!menu || !menu->isOpen())
    {
        return false;
    }

    S32 popup_x;
    S32 popup_y;
    LLUI::getInstance()->getMousePositionLocal(menu, &popup_x, &popup_y);
    // *NOTE: Tolerance is larger than it needs to be because the context menu is offset from the mouse when the menu is opened from certain
    // directions. This may be a quirk of LLMenuGL::showPopup. -Cosmic,2022-03-22
    constexpr S32 tolerance = 10;
    // Test tolerance from all four corners, as the popup menu can appear from a different direction if there's not enough space.
    // Assume the size of the popup menu is much larger than the provided tolerance.
    // In practice, this is a [tolerance]px margin around the popup menu.
    for (S32 sign_x = -1; sign_x <= 1; sign_x += 2)
    {
        for (S32 sign_y = -1; sign_y <= 1; sign_y += 2)
        {
            if (menu->pointInView(popup_x + (sign_x * tolerance), popup_y + (sign_y * tolerance)))
            {
                return true;
            }
        }
    }
    return false;
}

void LLNetMap::updateAboutLandPopupButton()
{
    auto menu = static_cast<LLMenuGL*>(mPopupMenuHandle.get());
    if (!menu || !menu->isOpen())
    {
        return;
    }

    LLViewerRegion *region = LLWorld::getInstance()->getRegionFromPosGlobal(mPopupWorldPos);
    if (!region)
    {
        menu->setItemEnabled("About Land", false);
    }
    else
    {
        // Check if the mouse is in the bounds of the popup. If so, it's safe to assume no other hover function will be called, so the hover
        // parcel can be used to check if location-sensitive tooltip options are available.
        if (isMouseOnPopupMenu())
        {
            LLViewerParcelMgr::getInstance()->setHoverParcel(mPopupWorldPos);
            LLParcel *hover_parcel = LLViewerParcelMgr::getInstance()->getHoverParcel();
            bool      valid_parcel = false;
            if (hover_parcel)
            {
                valid_parcel = hover_parcel->getOwnerID().notNull();
            }
            menu->setItemEnabled("About Land", valid_parcel);
        }
    }
}

LLVector3d LLNetMap::viewPosToGlobal( S32 x, S32 y )
{
    x -= ll_round(getRect().getWidth() / 2 + mCurPan.mV[VX]);
    y -= ll_round(getRect().getHeight() / 2 + mCurPan.mV[VY]);

    LLVector3 pos_local( (F32)x, (F32)y, 0 );

    F32 radians = - atan2( LLViewerCamera::getInstance()->getAtAxis().mV[VX], LLViewerCamera::getInstance()->getAtAxis().mV[VY] );

    static LLUICachedControl<bool> rotate_map("MiniMapRotate", true);
    if( rotate_map )
    {
        LLQuaternion rot(radians, LLVector3(0.f, 0.f, 1.f));
        pos_local.rotVec( rot );
    }

    pos_local *= ( LLWorld::getInstance()->getRegionWidthInMeters() / mScale );

    LLVector3d pos_global;
    pos_global.setVec( pos_local );
    pos_global += gAgentCamera.getCameraPositionGlobal();

    return pos_global;
}

bool LLNetMap::handleScrollWheel(S32 x, S32 y, S32 clicks)
{
    // note that clicks are reversed from what you'd think: i.e. > 0  means zoom out, < 0 means zoom in
    F32 new_scale = mScale * pow(MAP_SCALE_ZOOM_FACTOR, -clicks);
    F32 old_scale = mScale;

    setScale(new_scale);

    static LLUICachedControl<bool> auto_center("MiniMapAutoCenter", true);
    if (!auto_center)
    {
        // Adjust pan to center the zoom on the mouse pointer
        LLVector2 zoom_offset;
        zoom_offset.mV[VX] = x - getRect().getWidth() / 2;
        zoom_offset.mV[VY] = y - getRect().getHeight() / 2;
        mCurPan -= zoom_offset * mScale / old_scale - zoom_offset;
    }

    return true;
}

bool LLNetMap::handleToolTip(S32 x, S32 y, MASK mask)
{
    if (gDisconnected)
    {
        return false;
    }

    // If the cursor is near an avatar on the minimap, a mini-inspector will be
    // shown for the avatar, instead of the normal map tooltip.
    if (handleToolTipAgent(mClosestAgentToCursor))
    {
        return true;
    }

    // The popup menu uses the hover parcel when it is open and the mouse is on
    // top of it, with some additional tolerance. Returning early here prevents
    // fighting over that hover parcel when getting tooltip info in the
    // tolerance region.
    if (isMouseOnPopupMenu())
    {
        return false;
    }

    LLRect sticky_rect;
    S32 SLOP = 4;
    localPointToScreen(x - SLOP, y - SLOP, &(sticky_rect.mLeft), &(sticky_rect.mBottom));
    sticky_rect.mRight = sticky_rect.mLeft + 2 * SLOP;
    sticky_rect.mTop   = sticky_rect.mBottom + 2 * SLOP;

    std::string parcel_name_msg;
    std::string parcel_sale_price_msg;
    std::string parcel_sale_area_msg;
    std::string parcel_owner_msg;
    std::string region_name_msg;

    LLVector3d      posGlobal = viewPosToGlobal(x, y);
    LLViewerRegion *region    = LLWorld::getInstance()->getRegionFromPosGlobal(posGlobal);
    if (region)
    {
        std::string region_name = region->getName();
        if (!region_name.empty())
        {
            region_name_msg = mRegionNameMsg;
            LLStringUtil::format(region_name_msg, {{"[REGION_NAME]", region_name}});
        }

        // Only show parcel information in the tooltip if property lines are visible. Otherwise, the parcel the tooltip is referring to is
        // ambiguous.
        if (gSavedSettings.getBOOL("MiniMapShowPropertyLines"))
        {
            LLViewerParcelMgr::getInstance()->setHoverParcel(posGlobal);
            LLParcel *hover_parcel = LLViewerParcelMgr::getInstance()->getHoverParcel();
            if (hover_parcel)
            {
                std::string parcel_name = hover_parcel->getName();
                if (!parcel_name.empty())
                {
                    parcel_name_msg = mParcelNameMsg;
                    LLStringUtil::format(parcel_name_msg, {{"[PARCEL_NAME]", parcel_name}});
                }

                const LLUUID      parcel_owner          = hover_parcel->getOwnerID();
                std::string       parcel_owner_name_url = LLSLURL("agent", parcel_owner, "inspect").getSLURLString();
                static LLUrlMatch parcel_owner_name_url_match;
                LLUrlRegistry::getInstance()->findUrl(parcel_owner_name_url, parcel_owner_name_url_match);
                if (!parcel_owner_name_url_match.empty())
                {
                    parcel_owner_msg              = mParcelOwnerMsg;
                    std::string parcel_owner_name = parcel_owner_name_url_match.getLabel();
                    LLStringUtil::format(parcel_owner_msg, {{"[PARCEL_OWNER]", parcel_owner_name}});
                }

                if (hover_parcel->getForSale())
                {
                    const LLUUID auth_buyer_id = hover_parcel->getAuthorizedBuyerID();
                    const LLUUID agent_id      = gAgent.getID();
                    bool         show_for_sale = auth_buyer_id.isNull() || auth_buyer_id == agent_id || parcel_owner == agent_id;
                    if (show_for_sale)
                    {
                        S32 price        = hover_parcel->getSalePrice();
                        S32 area         = hover_parcel->getArea();
                        F32 cost_per_sqm = 0.0f;
                        if (area > 0)
                        {
                            cost_per_sqm = F32(price) / area;
                        }
                        std::string formatted_price          = LLResMgr::getInstance()->getMonetaryString(price);
                        std::string formatted_cost_per_meter = llformat("%.1f", cost_per_sqm);
                        parcel_sale_price_msg                = mParcelSalePriceMsg;
                        LLStringUtil::format(parcel_sale_price_msg,
                                             {{"[PRICE]", formatted_price}, {"[PRICE_PER_SQM]", formatted_cost_per_meter}});
                        std::string formatted_area = llformat("%d", area);
                        parcel_sale_area_msg       = mParcelSaleAreaMsg;
                        LLStringUtil::format(parcel_sale_area_msg, {{"[AREA]", formatted_area}});
                    }
                }
            }
        }
    }

    std::string tool_tip_hint_msg;
    if (gSavedSettings.getBOOL("DoubleClickTeleport"))
    {
        tool_tip_hint_msg = mAltToolTipHintMsg;
    }
    else if (gSavedSettings.getBOOL("DoubleClickShowWorldMap"))
    {
        tool_tip_hint_msg = mToolTipHintMsg;
    }

    LLStringUtil::format_map_t args;
    args["[PARCEL_NAME_MSG]"]       = parcel_name_msg.empty() ? "" : parcel_name_msg + '\n';
    args["[PARCEL_SALE_PRICE_MSG]"] = parcel_sale_price_msg.empty() ? "" : parcel_sale_price_msg + '\n';
    args["[PARCEL_SALE_AREA_MSG]"]  = parcel_sale_area_msg.empty() ? "" : parcel_sale_area_msg + '\n';
    args["[PARCEL_OWNER_MSG]"]      = parcel_owner_msg.empty() ? "" : parcel_owner_msg + '\n';
    args["[REGION_NAME_MSG]"]       = region_name_msg.empty() ? "" : region_name_msg + '\n';
    args["[TOOL_TIP_HINT_MSG]"]     = tool_tip_hint_msg.empty() ? "" : tool_tip_hint_msg + '\n';

    std::string msg                 = mToolTipMsg;
    LLStringUtil::format(msg, args);
    if (msg.back() == '\n')
    {
        msg.resize(msg.size() - 1);
    }
    LLToolTipMgr::instance().show(LLToolTip::Params().message(msg).sticky_rect(sticky_rect));

    return true;
}

bool LLNetMap::handleToolTipAgent(const LLUUID& avatar_id)
{
<<<<<<< HEAD
	LLAvatarName av_name;
	if (avatar_id.isNull() || !LLAvatarNameCache::get(avatar_id, &av_name))
	{
		return false;
	}

	// only show tooltip if same inspector not already open
	LLFloater* existing_inspector = LLFloaterReg::findInstance("inspect_avatar");
	if (!existing_inspector
		|| !existing_inspector->getVisible()
		|| existing_inspector->getKey()["avatar_id"].asUUID() != avatar_id)
	{
		LLInspector::Params p;
		p.fillFrom(LLUICtrlFactory::instance().getDefaultParams<LLInspector>());
		p.message(av_name.getCompleteName());
		p.image.name("Inspector_I");
		p.click_callback(boost::bind(showAvatarInspector, avatar_id));
		p.visible_time_near(6.f);
		p.visible_time_far(3.f);
		p.delay_time(0.35f);
		p.wrap(false);

		LLToolTipMgr::instance().show(p);
	}
	return true;
=======
    LLAvatarName av_name;
    if (avatar_id.isNull() || !LLAvatarNameCache::get(avatar_id, &av_name))
    {
        return FALSE;
    }

    // only show tooltip if same inspector not already open
    LLFloater* existing_inspector = LLFloaterReg::findInstance("inspect_avatar");
    if (!existing_inspector
        || !existing_inspector->getVisible()
        || existing_inspector->getKey()["avatar_id"].asUUID() != avatar_id)
    {
        LLInspector::Params p;
        p.fillFrom(LLUICtrlFactory::instance().getDefaultParams<LLInspector>());
        p.message(av_name.getCompleteName());
        p.image.name("Inspector_I");
        p.click_callback(boost::bind(showAvatarInspector, avatar_id));
        p.visible_time_near(6.f);
        p.visible_time_far(3.f);
        p.delay_time(0.35f);
        p.wrap(false);

        LLToolTipMgr::instance().show(p);
    }
    return TRUE;
>>>>>>> e1623bb2
}

// static
void LLNetMap::showAvatarInspector(const LLUUID& avatar_id)
{
    LLSD params;
    params["avatar_id"] = avatar_id;

    if (LLToolTipMgr::instance().toolTipVisible())
    {
        LLRect rect = LLToolTipMgr::instance().getToolTipRect();
        params["pos"]["x"] = rect.mLeft;
        params["pos"]["y"] = rect.mTop;
    }

    LLFloaterReg::showInstance("inspect_avatar", params);
}

void LLNetMap::renderScaledPointGlobal( const LLVector3d& pos, const LLColor4U &color, F32 radius_meters )
{
    LLVector3 local_pos;
    local_pos.setVec( pos - mObjectImageCenterGlobal );

    S32 diameter_pixels = ll_round(2 * radius_meters * mObjectMapTPM);
    renderPoint( local_pos, color, diameter_pixels );
}


void LLNetMap::renderPoint(const LLVector3 &pos_local, const LLColor4U &color,
                           S32 diameter, S32 relative_height)
{
<<<<<<< HEAD
	if (diameter <= 0)
	{
		return;
	}

	const S32 image_width = (S32)mObjectImagep->getWidth();
	const S32 image_height = (S32)mObjectImagep->getHeight();

	S32 x_offset = ll_round(pos_local.mV[VX] * mObjectMapTPM + image_width / 2);
	S32 y_offset = ll_round(pos_local.mV[VY] * mObjectMapTPM + image_height / 2);

	if ((x_offset < 0) || (x_offset >= image_width))
	{
		return;
	}
	if ((y_offset < 0) || (y_offset >= image_height))
	{
		return;
	}

	LLImageDataLock lock(mObjectRawImagep);
	U8 *datap = mObjectRawImagep->getData();

	S32 neg_radius = diameter / 2;
	S32 pos_radius = diameter - neg_radius;
	S32 x, y;

	if (relative_height > 0)
	{
		// ...point above agent
		S32 px, py;

		// vertical line
		px = x_offset;
		for (y = -neg_radius; y < pos_radius; y++)
		{
			py = y_offset + y;
			if ((py < 0) || (py >= image_height))
			{
				continue;
			}
			S32 offset = px + py * image_width;
			((U32*)datap)[offset] = color.asRGBA();
		}

		// top line
		py = y_offset + pos_radius - 1;
		for (x = -neg_radius; x < pos_radius; x++)
		{
			px = x_offset + x;
			if ((px < 0) || (px >= image_width))
			{
				continue;
			}
			S32 offset = px + py * image_width;
			((U32*)datap)[offset] = color.asRGBA();
		}
	}
	else
	{
		// ...point level with agent
		for (x = -neg_radius; x < pos_radius; x++)
		{
			S32 p_x = x_offset + x;
			if ((p_x < 0) || (p_x >= image_width))
			{
				continue;
			}

			for (y = -neg_radius; y < pos_radius; y++)
			{
				S32 p_y = y_offset + y;
				if ((p_y < 0) || (p_y >= image_height))
				{
					continue;
				}
				S32 offset = p_x + p_y * image_width;
				((U32*)datap)[offset] = color.asRGBA();
			}
		}
	}
=======
    if (diameter <= 0)
    {
        return;
    }

    const S32 image_width = (S32)mObjectImagep->getWidth();
    const S32 image_height = (S32)mObjectImagep->getHeight();

    S32 x_offset = ll_round(pos_local.mV[VX] * mObjectMapTPM + image_width / 2);
    S32 y_offset = ll_round(pos_local.mV[VY] * mObjectMapTPM + image_height / 2);

    if ((x_offset < 0) || (x_offset >= image_width))
    {
        return;
    }
    if ((y_offset < 0) || (y_offset >= image_height))
    {
        return;
    }

    U8 *datap = mObjectRawImagep->getData();

    S32 neg_radius = diameter / 2;
    S32 pos_radius = diameter - neg_radius;
    S32 x, y;

    if (relative_height > 0)
    {
        // ...point above agent
        S32 px, py;

        // vertical line
        px = x_offset;
        for (y = -neg_radius; y < pos_radius; y++)
        {
            py = y_offset + y;
            if ((py < 0) || (py >= image_height))
            {
                continue;
            }
            S32 offset = px + py * image_width;
            ((U32*)datap)[offset] = color.asRGBA();
        }

        // top line
        py = y_offset + pos_radius - 1;
        for (x = -neg_radius; x < pos_radius; x++)
        {
            px = x_offset + x;
            if ((px < 0) || (px >= image_width))
            {
                continue;
            }
            S32 offset = px + py * image_width;
            ((U32*)datap)[offset] = color.asRGBA();
        }
    }
    else
    {
        // ...point level with agent
        for (x = -neg_radius; x < pos_radius; x++)
        {
            S32 p_x = x_offset + x;
            if ((p_x < 0) || (p_x >= image_width))
            {
                continue;
            }

            for (y = -neg_radius; y < pos_radius; y++)
            {
                S32 p_y = y_offset + y;
                if ((p_y < 0) || (p_y >= image_height))
                {
                    continue;
                }
                S32 offset = p_x + p_y * image_width;
                ((U32*)datap)[offset] = color.asRGBA();
            }
        }
    }
>>>>>>> e1623bb2
}

void LLNetMap::createObjectImage()
{
<<<<<<< HEAD
	// Find the size of the side of a square that surrounds the circle that surrounds getRect().
	// ... which is, the diagonal of the rect.
	F32 width = (F32)getRect().getWidth();
	F32 height = (F32)getRect().getHeight();
	S32 square_size = ll_round( sqrt(width*width + height*height) );

	// Find the least power of two >= the minimum size.
	const S32 MIN_SIZE = 64;
	const S32 MAX_SIZE = 256;
	S32 img_size = MIN_SIZE;
	while( (img_size*2 < square_size ) && (img_size < MAX_SIZE) )
	{
		img_size <<= 1;
	}

	if( mObjectImagep.isNull() ||
		(mObjectImagep->getWidth() != img_size) ||
		(mObjectImagep->getHeight() != img_size) )
	{
		mObjectRawImagep = new LLImageRaw(img_size, img_size, 4);
		U8* data = mObjectRawImagep->getData();
		memset( data, 0, img_size * img_size * 4 );
		mObjectImagep = LLViewerTextureManager::getLocalTexture( mObjectRawImagep.get(), false);
	}
	setScale(mScale);
	mUpdateNow = true;
=======
    // Find the size of the side of a square that surrounds the circle that surrounds getRect().
    // ... which is, the diagonal of the rect.
    F32 width = (F32)getRect().getWidth();
    F32 height = (F32)getRect().getHeight();
    S32 square_size = ll_round( sqrt(width*width + height*height) );

    // Find the least power of two >= the minimum size.
    const S32 MIN_SIZE = 64;
    const S32 MAX_SIZE = 256;
    S32 img_size = MIN_SIZE;
    while( (img_size*2 < square_size ) && (img_size < MAX_SIZE) )
    {
        img_size <<= 1;
    }

    if( mObjectImagep.isNull() ||
        (mObjectImagep->getWidth() != img_size) ||
        (mObjectImagep->getHeight() != img_size) )
    {
        mObjectRawImagep = new LLImageRaw(img_size, img_size, 4);
        U8* data = mObjectRawImagep->getData();
        memset( data, 0, img_size * img_size * 4 );
        mObjectImagep = LLViewerTextureManager::getLocalTexture( mObjectRawImagep.get(), FALSE);
    }
    setScale(mScale);
    mUpdateNow = true;
>>>>>>> e1623bb2
}

bool LLNetMap::handleMouseDown(S32 x, S32 y, MASK mask)
{
    // Start panning
    gFocusMgr.setMouseCapture(this);

    mStartPan     = mCurPan;
    mMouseDown.mX = x;
    mMouseDown.mY = y;
    return true;
}

bool LLNetMap::handleMouseUp(S32 x, S32 y, MASK mask)
{
    if (abs(mMouseDown.mX - x) < 3 && abs(mMouseDown.mY - y) < 3)
    {
        handleClick(x, y, mask);
    }

    if (hasMouseCapture())
    {
        if (mPanning)
        {
            // restore mouse cursor
            S32 local_x, local_y;
            local_x          = mMouseDown.mX + llfloor(mCurPan.mV[VX] - mStartPan.mV[VX]);
            local_y          = mMouseDown.mY + llfloor(mCurPan.mV[VY] - mStartPan.mV[VY]);
            LLRect clip_rect = getRect();
            clip_rect.stretch(-8);
            clip_rect.clipPointToRect(mMouseDown.mX, mMouseDown.mY, local_x, local_y);
            LLUI::getInstance()->setMousePositionLocal(this, local_x, local_y);

            // finish the pan
            mPanning = false;

            mMouseDown.set(0, 0);
        }
        gViewerWindow->showCursor();
        gFocusMgr.setMouseCapture(NULL);
        return true;
    }

    return false;
}

bool LLNetMap::handleRightMouseDown(S32 x, S32 y, MASK mask)
{
    auto menu = static_cast<LLMenuGL*>(mPopupMenuHandle.get());
    if (menu)
    {
        mPopupWorldPos = viewPosToGlobal(x, y);
        menu->buildDrawLabels();
        menu->updateParent(LLMenuGL::sMenuContainer);
        menu->setItemEnabled("Stop Tracking", LLTracker::isTracking(0));
<<<<<<< HEAD
		LLMenuGL::showPopup(this, menu, x, y);
	}
	return true;
=======
        LLMenuGL::showPopup(this, menu, x, y);
    }
    return TRUE;
>>>>>>> e1623bb2
}

bool LLNetMap::handleClick(S32 x, S32 y, MASK mask)
{
<<<<<<< HEAD
	// TODO: allow clicking an avatar on minimap to select avatar in the nearby avatar list
	// if(mClosestAgentToCursor.notNull())
	//     mNearbyList->selectUser(mClosestAgentToCursor);
	// Needs a registered observer i guess to accomplish this without using
	// globals to tell the mNearbyList in llpeoplepanel to select the user
	return true;
=======
    // TODO: allow clicking an avatar on minimap to select avatar in the nearby avatar list
    // if(mClosestAgentToCursor.notNull())
    //     mNearbyList->selectUser(mClosestAgentToCursor);
    // Needs a registered observer i guess to accomplish this without using
    // globals to tell the mNearbyList in llpeoplepanel to select the user
    return TRUE;
>>>>>>> e1623bb2
}

bool LLNetMap::handleDoubleClick(S32 x, S32 y, MASK mask)
{
<<<<<<< HEAD
	LLVector3d pos_global = viewPosToGlobal(x, y);

	bool double_click_teleport = gSavedSettings.getBOOL("DoubleClickTeleport");
	bool double_click_show_world_map = gSavedSettings.getBOOL("DoubleClickShowWorldMap");

	if (double_click_teleport || double_click_show_world_map)
	{
		// If we're not tracking a beacon already, double-click will set one 
		if (!LLTracker::isTracking(NULL))
		{
			LLFloaterWorldMap* world_map = LLFloaterWorldMap::getInstance();
			if (world_map)
			{
				world_map->trackLocation(pos_global);
			}
		}
	}

	if (double_click_teleport)
	{
		// If DoubleClickTeleport is on, double clicking the minimap will teleport there
		gAgent.teleportViaLocationLookAt(pos_global);
	}
	else if (double_click_show_world_map)
	{
		LLFloaterReg::showInstance("world_map");
	}
	return true;
=======
    LLVector3d pos_global = viewPosToGlobal(x, y);

    bool double_click_teleport = gSavedSettings.getBOOL("DoubleClickTeleport");
    bool double_click_show_world_map = gSavedSettings.getBOOL("DoubleClickShowWorldMap");

    if (double_click_teleport || double_click_show_world_map)
    {
        // If we're not tracking a beacon already, double-click will set one
        if (!LLTracker::isTracking(NULL))
        {
            LLFloaterWorldMap* world_map = LLFloaterWorldMap::getInstance();
            if (world_map)
            {
                world_map->trackLocation(pos_global);
            }
        }
    }

    if (double_click_teleport)
    {
        // If DoubleClickTeleport is on, double clicking the minimap will teleport there
        gAgent.teleportViaLocationLookAt(pos_global);
    }
    else if (double_click_show_world_map)
    {
        LLFloaterReg::showInstance("world_map");
    }
    return TRUE;
>>>>>>> e1623bb2
}

F32 LLNetMap::getScaleForName(std::string scale_name)
{
    if (scale_name == "very close")
    {
        return LLNetMap::MAP_SCALE_VERY_CLOSE;
    }
    else if (scale_name == "close")
    {
        return LLNetMap::MAP_SCALE_CLOSE;
    }
    else if (scale_name == "medium")
    {
        return LLNetMap::MAP_SCALE_MEDIUM;
    }
    else if (scale_name == "far")
    {
        return LLNetMap::MAP_SCALE_FAR;
    }
    return 0.0f;
}

// static
bool LLNetMap::outsideSlop( S32 x, S32 y, S32 start_x, S32 start_y, S32 slop )
{
    S32 dx = x - start_x;
    S32 dy = y - start_y;

    return (dx <= -slop || slop <= dx || dy <= -slop || slop <= dy);
}

bool LLNetMap::handleHover( S32 x, S32 y, MASK mask )
{
    if (hasMouseCapture())
    {
        if (mPanning || outsideSlop(x, y, mMouseDown.mX, mMouseDown.mY, MOUSE_DRAG_SLOP))
        {
            if (!mPanning)
            {
                // Just started panning. Hide cursor.
                mPanning = true;
                gViewerWindow->hideCursor();
            }

            LLVector2 delta(static_cast<F32>(gViewerWindow->getCurrentMouseDX()),
                            static_cast<F32>(gViewerWindow->getCurrentMouseDY()));

            // Set pan to value at start of drag + offset
            mCurPan += delta;

            gViewerWindow->moveCursorToCenter();
        }
    }

    if (mask & MASK_SHIFT)
    {
        // If shift is held, change the cursor to hint that the map can be
        // dragged. However, holding shift is not required to drag the map.
        gViewerWindow->setCursor( UI_CURSOR_TOOLPAN );
    }
    else
    {
        gViewerWindow->setCursor( UI_CURSOR_CROSS );
    }

<<<<<<< HEAD
	return true;
=======
    return TRUE;
>>>>>>> e1623bb2
}

bool LLNetMap::isZoomChecked(const LLSD &userdata)
{
    std::string level = userdata.asString();
    F32         scale = getScaleForName(level);
    return scale == mScale;
}

void LLNetMap::setZoom(const LLSD &userdata)
{
    std::string level = userdata.asString();
    F32         scale = getScaleForName(level);
    if (scale != 0.0f)
    {
        setScale(scale);
    }
}

void LLNetMap::handleStopTracking (const LLSD& userdata)
{
    auto menu = static_cast<LLMenuGL*>(mPopupMenuHandle.get());
    if (menu)
    {
        menu->setItemEnabled ("Stop Tracking", false);
        LLTracker::stopTracking (LLTracker::isTracking(NULL));
    }
}

void LLNetMap::activateCenterMap(const LLSD &userdata) { mCentering = true; }

bool LLNetMap::isMapOrientationChecked(const LLSD &userdata)
{
    const std::string command_name = userdata.asString();
    const bool        rotate_map   = gSavedSettings.getBOOL("MiniMapRotate");
    if (command_name == "north_at_top")
    {
        return !rotate_map;
    }

    if (command_name == "camera_at_top")
    {
        return rotate_map;
    }

    return false;
}

void LLNetMap::setMapOrientation(const LLSD &userdata)
{
    const std::string command_name = userdata.asString();
    if (command_name == "north_at_top")
    {
        gSavedSettings.setBOOL("MiniMapRotate", false);
    }
    else if (command_name == "camera_at_top")
    {
        gSavedSettings.setBOOL("MiniMapRotate", true);
    }
}

void LLNetMap::popupShowAboutLand(const LLSD &userdata)
{
    // Update parcel selection. It's important to deselect land first so the "About Land" floater doesn't refresh with the old selection.
    LLViewerParcelMgr::getInstance()->deselectLand();
    LLParcelSelectionHandle selection = LLViewerParcelMgr::getInstance()->selectParcelAt(mPopupWorldPos);
    gMenuHolder->setParcelSelection(selection);

    LLFloaterReg::showInstance("about_land", LLSD(), false);
}<|MERGE_RESOLUTION|>--- conflicted
+++ resolved
@@ -1,1507 +1,1246 @@
-/**
- * @file llnetmap.cpp
- * @author James Cook
- * @brief Display of surrounding regions, objects, and agents.
- *
- * $LicenseInfo:firstyear=2001&license=viewerlgpl$
- * Second Life Viewer Source Code
- * Copyright (C) 2001-2010, Linden Research, Inc.
- *
- * This library is free software; you can redistribute it and/or
- * modify it under the terms of the GNU Lesser General Public
- * License as published by the Free Software Foundation;
- * version 2.1 of the License only.
- *
- * This library is distributed in the hope that it will be useful,
- * but WITHOUT ANY WARRANTY; without even the implied warranty of
- * MERCHANTABILITY or FITNESS FOR A PARTICULAR PURPOSE.  See the GNU
- * Lesser General Public License for more details.
- *
- * You should have received a copy of the GNU Lesser General Public
- * License along with this library; if not, write to the Free Software
- * Foundation, Inc., 51 Franklin Street, Fifth Floor, Boston, MA  02110-1301  USA
- *
- * Linden Research, Inc., 945 Battery Street, San Francisco, CA  94111  USA
- * $/LicenseInfo$
- */
-
-#include "llviewerprecompiledheaders.h"
-
-#include "llnetmap.h"
-
-// Library includes (should move below)
-#include "indra_constants.h"
-#include "llavatarnamecache.h"
-#include "llmath.h"
-#include "llfloaterreg.h"
-#include "llfocusmgr.h"
-#include "lllocalcliprect.h"
-#include "llrender.h"
-#include "llresmgr.h"
-#include "llui.h"
-#include "lltooltip.h"
-
-#include "llglheaders.h"
-
-// Viewer includes
-#include "llagent.h"
-#include "llagentcamera.h"
-#include "llappviewer.h" // for gDisconnected
-#include "llcallingcard.h" // LLAvatarTracker
-#include "llfloaterland.h"
-#include "llfloaterworldmap.h"
-#include "llparcel.h"
-#include "lltracker.h"
-#include "llsurface.h"
-#include "llurlmatch.h"
-#include "llurlregistry.h"
-#include "llviewercamera.h"
-#include "llviewercontrol.h"
-#include "llviewerparcelmgr.h"
-#include "llviewertexture.h"
-#include "llviewertexturelist.h"
-#include "llviewermenu.h"
-#include "llviewerobjectlist.h"
-#include "llviewerregion.h"
-#include "llviewerwindow.h"
-#include "llworld.h"
-#include "llworldmapview.h"     // shared draw code
-
-static LLDefaultChildRegistry::Register<LLNetMap> r1("net_map");
-
-constexpr F32 LLNetMap::MAP_SCALE_MIN = 32;
-constexpr F32 LLNetMap::MAP_SCALE_FAR = 32;
-constexpr F32 LLNetMap::MAP_SCALE_MEDIUM = 128;
-constexpr F32 LLNetMap::MAP_SCALE_CLOSE = 256;
-constexpr F32 LLNetMap::MAP_SCALE_VERY_CLOSE = 1024;
-constexpr F32 LLNetMap::MAP_SCALE_MAX = 4096;
-
-<<<<<<< HEAD
-constexpr F32 MAP_SCALE_ZOOM_FACTOR = 1.04f; // Zoom in factor per click of scroll wheel (4%)
-constexpr F32 MIN_DOT_RADIUS = 3.5f;
-constexpr F32 DOT_SCALE = 0.75f;
-constexpr F32 MIN_PICK_SCALE = 2.f;
-constexpr S32 MOUSE_DRAG_SLOP = 2;		// How far the mouse needs to move before we think it's a drag
-=======
-const F32 MAP_SCALE_ZOOM_FACTOR = 1.04f; // Zoom in factor per click of scroll wheel (4%)
-const F32 MIN_DOT_RADIUS = 3.5f;
-const F32 DOT_SCALE = 0.75f;
-const F32 MIN_PICK_SCALE = 2.f;
-const S32 MOUSE_DRAG_SLOP = 2;      // How far the mouse needs to move before we think it's a drag
->>>>>>> e1623bb2
-
-constexpr F64 COARSEUPDATE_MAX_Z = 1020.0f;
-
-LLNetMap::LLNetMap (const Params & p)
-:   LLUICtrl (p),
-    mBackgroundColor (p.bg_color()),
-    mScale( MAP_SCALE_MEDIUM ),
-    mPixelsPerMeter( MAP_SCALE_MEDIUM / REGION_WIDTH_METERS ),
-    mObjectMapTPM(0.f),
-    mObjectMapPixels(0.f),
-    mCurPan(0.f, 0.f),
-    mStartPan(0.f, 0.f),
-    mPopupWorldPos(0.f, 0.f, 0.f),
-    mMouseDown(0, 0),
-    mPanning(false),
-    mUpdateNow(false),
-    mObjectImageCenterGlobal( gAgentCamera.getCameraPositionGlobal() ),
-    mObjectRawImagep(),
-    mObjectImagep(),
-    mClosestAgentToCursor(),
-    mClosestAgentAtLastRightClick(),
-    mToolTipMsg()
-{
-    mScale = gSavedSettings.getF32("MiniMapScale");
-    if (gAgent.isFirstLogin())
-    {
-        // *HACK: On first run, set this to false for new users, otherwise the
-        // default is true to maintain consistent experience for existing
-        // users.
-        gSavedSettings.setBOOL("MiniMapRotate", false);
-    }
-    mPixelsPerMeter = mScale / REGION_WIDTH_METERS;
-    mDotRadius = llmax(DOT_SCALE * mPixelsPerMeter, MIN_DOT_RADIUS);
-}
-
-LLNetMap::~LLNetMap()
-{
-    auto menu = static_cast<LLMenuGL*>(mPopupMenuHandle.get());
-    if (menu)
-    {
-        menu->die();
-        mPopupMenuHandle.markDead();
-    }
-}
-
-bool LLNetMap::postBuild()
-{
-    LLUICtrl::CommitCallbackRegistry::ScopedRegistrar commitRegistrar;
-    LLUICtrl::EnableCallbackRegistry::ScopedRegistrar enableRegistrar;
-
-    enableRegistrar.add("Minimap.Zoom.Check", boost::bind(&LLNetMap::isZoomChecked, this, _2));
-    commitRegistrar.add("Minimap.Zoom.Set", boost::bind(&LLNetMap::setZoom, this, _2));
-    commitRegistrar.add("Minimap.Tracker", boost::bind(&LLNetMap::handleStopTracking, this, _2));
-    commitRegistrar.add("Minimap.Center.Activate", boost::bind(&LLNetMap::activateCenterMap, this, _2));
-    enableRegistrar.add("Minimap.MapOrientation.Check", boost::bind(&LLNetMap::isMapOrientationChecked, this, _2));
-    commitRegistrar.add("Minimap.MapOrientation.Set", boost::bind(&LLNetMap::setMapOrientation, this, _2));
-    commitRegistrar.add("Minimap.AboutLand", boost::bind(&LLNetMap::popupShowAboutLand, this, _2));
-
-    LLMenuGL* menu = LLUICtrlFactory::getInstance()->createFromFile<LLMenuGL>("menu_mini_map.xml", gMenuHolder, LLViewerMenuHolderGL::child_registry_t::instance());
-    mPopupMenuHandle = menu->getHandle();
-    menu->setItemEnabled("Re-center map", false);
-<<<<<<< HEAD
-	return true;
-=======
-    return TRUE;
->>>>>>> e1623bb2
-}
-
-void LLNetMap::setScale( F32 scale )
-{
-    scale = llclamp(scale, MAP_SCALE_MIN, MAP_SCALE_MAX);
-    mCurPan *= scale / mScale;
-    mScale = scale;
-
-    if (mObjectImagep.notNull())
-    {
-        F32 width = (F32)(getRect().getWidth());
-        F32 height = (F32)(getRect().getHeight());
-        F32 diameter = sqrt(width * width + height * height);
-        F32 region_widths = diameter / mScale;
-        F32 meters = region_widths * LLWorld::getInstance()->getRegionWidthInMeters();
-        F32 num_pixels = (F32)mObjectImagep->getWidth();
-        mObjectMapTPM = num_pixels / meters;
-        mObjectMapPixels = diameter;
-    }
-
-    mPixelsPerMeter = mScale / REGION_WIDTH_METERS;
-    mDotRadius = llmax(DOT_SCALE * mPixelsPerMeter, MIN_DOT_RADIUS);
-
-    gSavedSettings.setF32("MiniMapScale", mScale);
-
-    mUpdateNow = true;
-}
-
-
-///////////////////////////////////////////////////////////////////////////////////
-
-void LLNetMap::draw()
-{
-    if (!LLWorld::instanceExists())
-    {
-        return;
-    }
-    LL_PROFILE_ZONE_SCOPED;
-    static LLFrameTimer map_timer;
-    static LLUIColor map_avatar_color = LLUIColorTable::instance().getColor("MapAvatarColor", LLColor4::white);
-    static LLUIColor map_avatar_friend_color = LLUIColorTable::instance().getColor("MapAvatarFriendColor", LLColor4::white);
-    static LLUIColor map_track_color = LLUIColorTable::instance().getColor("MapTrackColor", LLColor4::white);
-    //static LLUIColor map_track_disabled_color = LLUIColorTable::instance().getColor("MapTrackDisabledColor", LLColor4::white);
-    static LLUIColor map_frustum_color = LLUIColorTable::instance().getColor("MapFrustumColor", LLColor4::white);
-    static LLUIColor map_parcel_outline_color = LLUIColorTable::instance().getColor("MapParcelOutlineColor", LLColor4(LLColor3(LLColor4::yellow), 0.5f));
-
-    if (mObjectImagep.isNull())
-    {
-        createObjectImage();
-    }
-
-    static LLUICachedControl<bool> auto_center("MiniMapAutoCenter", true);
-    bool auto_centering = auto_center && !mPanning;
-    mCentering = mCentering && !mPanning;
-
-    if (auto_centering || mCentering)
-    {
-        mCurPan = lerp(mCurPan, LLVector2(0.0f, 0.0f) , LLSmoothInterpolation::getInterpolant(0.1f));
-    }
-    bool centered = abs(mCurPan.mV[VX]) < 0.5f && abs(mCurPan.mV[VY]) < 0.5f;
-    if (centered)
-    {
-        mCurPan.mV[0] = 0.0f;
-        mCurPan.mV[1] = 0.0f;
-        mCentering = false;
-    }
-
-    auto menu = static_cast<LLMenuGL*>(mPopupMenuHandle.get());
-    if (menu)
-    {
-        bool can_recenter_map = !(centered || mCentering || auto_centering);
-        menu->setItemEnabled("Re-center map", can_recenter_map);
-    }
-    updateAboutLandPopupButton();
-
-    // Prepare a scissor region
-    F32 rotation = 0;
-
-    gGL.pushMatrix();
-    gGL.pushUIMatrix();
-
-    LLVector3 offset = gGL.getUITranslation();
-    LLVector3 scale = gGL.getUIScale();
-
-    gGL.loadIdentity();
-    gGL.loadUIIdentity();
-
-    gGL.scalef(scale.mV[0], scale.mV[1], scale.mV[2]);
-    gGL.translatef(offset.mV[0], offset.mV[1], offset.mV[2]);
-
-    {
-        LLLocalClipRect clip(getLocalRect());
-        {
-            gGL.getTexUnit(0)->unbind(LLTexUnit::TT_TEXTURE);
-
-            gGL.matrixMode(LLRender::MM_MODELVIEW);
-
-            // Draw background rectangle
-            LLColor4 background_color = mBackgroundColor.get();
-            gGL.color4fv( background_color.mV );
-            gl_rect_2d(0, getRect().getHeight(), getRect().getWidth(), 0);
-        }
-
-        // region 0,0 is in the middle
-        S32 center_sw_left = getRect().getWidth() / 2 + llfloor(mCurPan.mV[VX]);
-        S32 center_sw_bottom = getRect().getHeight() / 2 + llfloor(mCurPan.mV[VY]);
-
-        gGL.pushMatrix();
-
-        gGL.translatef( (F32) center_sw_left, (F32) center_sw_bottom, 0.f);
-
-        static LLUICachedControl<bool> rotate_map("MiniMapRotate", true);
-        if( rotate_map )
-        {
-            // rotate subsequent draws to agent rotation
-            rotation = atan2( LLViewerCamera::getInstance()->getAtAxis().mV[VX], LLViewerCamera::getInstance()->getAtAxis().mV[VY] );
-            gGL.rotatef( rotation * RAD_TO_DEG, 0.f, 0.f, 1.f);
-        }
-
-        // figure out where agent is
-        const S32 region_width = ll_round(LLWorld::getInstance()->getRegionWidthInMeters());
-        const F32 scale_pixels_per_meter = mScale / region_width;
-
-        for (LLWorld::region_list_t::const_iterator iter = LLWorld::getInstance()->getRegionList().begin();
-             iter != LLWorld::getInstance()->getRegionList().end(); ++iter)
-        {
-            LLViewerRegion* regionp = *iter;
-            // Find x and y position relative to camera's center.
-            LLVector3 origin_agent = regionp->getOriginAgent();
-            LLVector3 rel_region_pos = origin_agent - gAgentCamera.getCameraPositionAgent();
-            F32 relative_x = rel_region_pos.mV[0] * scale_pixels_per_meter;
-            F32 relative_y = rel_region_pos.mV[1] * scale_pixels_per_meter;
-
-            // background region rectangle
-            F32 bottom =    relative_y;
-            F32 left =      relative_x;
-            F32 top =       bottom + mScale ;
-            F32 right =     left + mScale ;
-
-            if (regionp == gAgent.getRegion())
-            {
-                gGL.color4f(1.f, 1.f, 1.f, 1.f);
-            }
-            else
-            {
-                gGL.color4f(0.8f, 0.8f, 0.8f, 1.f);
-            }
-
-            if (!regionp->isAlive())
-            {
-                gGL.color4f(1.f, 0.5f, 0.5f, 1.f);
-            }
-
-
-
-            // Draw using texture.
-            gGL.getTexUnit(0)->bind(regionp->getLand().getSTexture());
-            gGL.begin(LLRender::QUADS);
-                gGL.texCoord2f(0.f, 1.f);
-                gGL.vertex2f(left, top);
-                gGL.texCoord2f(0.f, 0.f);
-                gGL.vertex2f(left, bottom);
-                gGL.texCoord2f(1.f, 0.f);
-                gGL.vertex2f(right, bottom);
-                gGL.texCoord2f(1.f, 1.f);
-                gGL.vertex2f(right, top);
-            gGL.end();
-
-            // Draw water
-            gGL.flush();
-            {
-                if (regionp->getLand().getWaterTexture())
-                {
-                    gGL.getTexUnit(0)->bind(regionp->getLand().getWaterTexture());
-                    gGL.begin(LLRender::QUADS);
-                        gGL.texCoord2f(0.f, 1.f);
-                        gGL.vertex2f(left, top);
-                        gGL.texCoord2f(0.f, 0.f);
-                        gGL.vertex2f(left, bottom);
-                        gGL.texCoord2f(1.f, 0.f);
-                        gGL.vertex2f(right, bottom);
-                        gGL.texCoord2f(1.f, 1.f);
-                        gGL.vertex2f(right, top);
-                    gGL.end();
-                }
-            }
-            gGL.flush();
-<<<<<<< HEAD
-		}
-
-		// Redraw object layer periodically
-		if (mUpdateNow || (map_timer.getElapsedTimeF32() > 0.5f))
-		{
-			mUpdateNow = false;
-
-			// Locate the centre of the object layer, accounting for panning
-			LLVector3 new_center = globalPosToView(gAgentCamera.getCameraPositionGlobal());
-			new_center.mV[VX] -= mCurPan.mV[VX];
-			new_center.mV[VY] -= mCurPan.mV[VY];
-			new_center.mV[VZ] = 0.f;
-			mObjectImageCenterGlobal = viewPosToGlobal(llfloor(new_center.mV[VX]), llfloor(new_center.mV[VY]));
-
-			// Create the base texture.
-			LLImageDataLock lock(mObjectRawImagep);
-			U8 *default_texture = mObjectRawImagep->getData();
-			memset( default_texture, 0, mObjectImagep->getWidth() * mObjectImagep->getHeight() * mObjectImagep->getComponents() );
-
-			// Draw objects
-			gObjectList.renderObjectsForMap(*this);
-
-			mObjectImagep->setSubImage(mObjectRawImagep, 0, 0, mObjectImagep->getWidth(), mObjectImagep->getHeight());
-			
-			map_timer.reset();
-		}
-
-		LLVector3 map_center_agent = gAgent.getPosAgentFromGlobal(mObjectImageCenterGlobal);
-		LLVector3 camera_position = gAgentCamera.getCameraPositionAgent();
-		map_center_agent -= camera_position;
-		map_center_agent.mV[VX] *= scale_pixels_per_meter;
-		map_center_agent.mV[VY] *= scale_pixels_per_meter;
-
-		gGL.getTexUnit(0)->bind(mObjectImagep);
-		F32 image_half_width = 0.5f*mObjectMapPixels;
-		F32 image_half_height = 0.5f*mObjectMapPixels;
-
-		gGL.begin(LLRender::QUADS);
-			gGL.texCoord2f(0.f, 1.f);
-			gGL.vertex2f(map_center_agent.mV[VX] - image_half_width, image_half_height + map_center_agent.mV[VY]);
-			gGL.texCoord2f(0.f, 0.f);
-			gGL.vertex2f(map_center_agent.mV[VX] - image_half_width, map_center_agent.mV[VY] - image_half_height);
-			gGL.texCoord2f(1.f, 0.f);
-			gGL.vertex2f(image_half_width + map_center_agent.mV[VX], map_center_agent.mV[VY] - image_half_height);
-			gGL.texCoord2f(1.f, 1.f);
-			gGL.vertex2f(image_half_width + map_center_agent.mV[VX], image_half_height + map_center_agent.mV[VY]);
-		gGL.end();
-        
-		for (LLWorld::region_list_t::const_iterator iter = LLWorld::getInstance()->getRegionList().begin();
-			 iter != LLWorld::getInstance()->getRegionList().end(); ++iter)
-		{
-			LLViewerRegion* regionp = *iter;
-=======
-        }
-
-        // Redraw object layer periodically
-        if (mUpdateNow || (map_timer.getElapsedTimeF32() > 0.5f))
-        {
-            mUpdateNow = false;
-
-            // Locate the centre of the object layer, accounting for panning
-            LLVector3 new_center = globalPosToView(gAgentCamera.getCameraPositionGlobal());
-            new_center.mV[VX] -= mCurPan.mV[VX];
-            new_center.mV[VY] -= mCurPan.mV[VY];
-            new_center.mV[VZ] = 0.f;
-            mObjectImageCenterGlobal = viewPosToGlobal(llfloor(new_center.mV[VX]), llfloor(new_center.mV[VY]));
-
-            // Create the base texture.
-            U8 *default_texture = mObjectRawImagep->getData();
-            memset( default_texture, 0, mObjectImagep->getWidth() * mObjectImagep->getHeight() * mObjectImagep->getComponents() );
-
-            // Draw objects
-            gObjectList.renderObjectsForMap(*this);
-
-            mObjectImagep->setSubImage(mObjectRawImagep, 0, 0, mObjectImagep->getWidth(), mObjectImagep->getHeight());
-
-            map_timer.reset();
-        }
-
-        LLVector3 map_center_agent = gAgent.getPosAgentFromGlobal(mObjectImageCenterGlobal);
-        LLVector3 camera_position = gAgentCamera.getCameraPositionAgent();
-        map_center_agent -= camera_position;
-        map_center_agent.mV[VX] *= scale_pixels_per_meter;
-        map_center_agent.mV[VY] *= scale_pixels_per_meter;
-
-        gGL.getTexUnit(0)->bind(mObjectImagep);
-        F32 image_half_width = 0.5f*mObjectMapPixels;
-        F32 image_half_height = 0.5f*mObjectMapPixels;
-
-        gGL.begin(LLRender::QUADS);
-            gGL.texCoord2f(0.f, 1.f);
-            gGL.vertex2f(map_center_agent.mV[VX] - image_half_width, image_half_height + map_center_agent.mV[VY]);
-            gGL.texCoord2f(0.f, 0.f);
-            gGL.vertex2f(map_center_agent.mV[VX] - image_half_width, map_center_agent.mV[VY] - image_half_height);
-            gGL.texCoord2f(1.f, 0.f);
-            gGL.vertex2f(image_half_width + map_center_agent.mV[VX], map_center_agent.mV[VY] - image_half_height);
-            gGL.texCoord2f(1.f, 1.f);
-            gGL.vertex2f(image_half_width + map_center_agent.mV[VX], image_half_height + map_center_agent.mV[VY]);
-        gGL.end();
-
-        for (LLWorld::region_list_t::const_iterator iter = LLWorld::getInstance()->getRegionList().begin();
-             iter != LLWorld::getInstance()->getRegionList().end(); ++iter)
-        {
-            LLViewerRegion* regionp = *iter;
->>>>>>> e1623bb2
-            regionp->renderPropertyLinesOnMinimap(scale_pixels_per_meter, map_parcel_outline_color.get().mV);
-        }
-
-        gGL.popMatrix();
-
-        // Mouse pointer in local coordinates
-        S32 local_mouse_x;
-        S32 local_mouse_y;
-        //localMouse(&local_mouse_x, &local_mouse_y);
-        LLUI::getInstance()->getMousePositionLocal(this, &local_mouse_x, &local_mouse_y);
-        mClosestAgentToCursor.setNull();
-        F32 closest_dist_squared = F32_MAX; // value will be overridden in the loop
-        F32 min_pick_dist_squared = (mDotRadius * MIN_PICK_SCALE) * (mDotRadius * MIN_PICK_SCALE);
-
-        LLVector3 pos_map;
-        uuid_vec_t avatar_ids;
-        std::vector<LLVector3d> positions;
-        bool unknown_relative_z;
-
-        LLWorld::getInstance()->getAvatars(&avatar_ids, &positions, gAgentCamera.getCameraPositionGlobal());
-
-        // Draw avatars
-        for (U32 i = 0; i < avatar_ids.size(); i++)
-        {
-            LLUUID uuid = avatar_ids[i];
-            // Skip self, we'll draw it later
-            if (uuid == gAgent.getID()) continue;
-
-            pos_map = globalPosToView(positions[i]);
-
-            bool show_as_friend = (LLAvatarTracker::instance().getBuddyInfo(uuid) != NULL);
-
-            LLColor4 color = show_as_friend ? map_avatar_friend_color : map_avatar_color;
-
-            unknown_relative_z = positions[i].mdV[VZ] >= COARSEUPDATE_MAX_Z &&
-                    camera_position.mV[VZ] >= COARSEUPDATE_MAX_Z;
-
-            LLWorldMapView::drawAvatar(
-                pos_map.mV[VX], pos_map.mV[VY],
-                color,
-                pos_map.mV[VZ], mDotRadius,
-                unknown_relative_z);
-
-            if(uuid.notNull())
-            {
-                bool selected = false;
-                uuid_vec_t::iterator sel_iter = gmSelected.begin();
-                for (; sel_iter != gmSelected.end(); sel_iter++)
-                {
-                    if(*sel_iter == uuid)
-                    {
-                        selected = true;
-                        break;
-                    }
-                }
-                if(selected)
-                {
-                    if( (pos_map.mV[VX] < 0) ||
-                        (pos_map.mV[VY] < 0) ||
-                        (pos_map.mV[VX] >= getRect().getWidth()) ||
-                        (pos_map.mV[VY] >= getRect().getHeight()) )
-                    {
-                        S32 x = ll_round( pos_map.mV[VX] );
-                        S32 y = ll_round( pos_map.mV[VY] );
-                        LLWorldMapView::drawTrackingCircle( getRect(), x, y, color, 1, 10);
-                    } else
-                    {
-                        LLWorldMapView::drawTrackingDot(pos_map.mV[VX],pos_map.mV[VY],color,0.f);
-                    }
-                }
-            }
-
-            F32 dist_to_cursor_squared = dist_vec_squared(LLVector2(pos_map.mV[VX], pos_map.mV[VY]),
-                                          LLVector2(local_mouse_x,local_mouse_y));
-            if(dist_to_cursor_squared < min_pick_dist_squared && dist_to_cursor_squared < closest_dist_squared)
-            {
-                closest_dist_squared = dist_to_cursor_squared;
-                mClosestAgentToCursor = uuid;
-            }
-        }
-
-        // Draw dot for autopilot target
-        if (gAgent.getAutoPilot())
-        {
-            drawTracking( gAgent.getAutoPilotTargetGlobal(), map_track_color );
-        }
-        else
-        {
-            LLTracker::ETrackingStatus tracking_status = LLTracker::getTrackingStatus();
-            if (  LLTracker::TRACKING_AVATAR == tracking_status )
-            {
-                drawTracking( LLAvatarTracker::instance().getGlobalPos(), map_track_color );
-            }
-            else if ( LLTracker::TRACKING_LANDMARK == tracking_status
-                    || LLTracker::TRACKING_LOCATION == tracking_status )
-            {
-                drawTracking( LLTracker::getTrackedPositionGlobal(), map_track_color );
-            }
-        }
-
-        // Draw dot for self avatar position
-        LLVector3d pos_global = gAgent.getPositionGlobal();
-        pos_map = globalPosToView(pos_global);
-        S32 dot_width = ll_round(mDotRadius * 2.f);
-        LLUIImagePtr you = LLWorldMapView::sAvatarYouLargeImage;
-        if (you)
-        {
-            you->draw(ll_round(pos_map.mV[VX] - mDotRadius),
-                      ll_round(pos_map.mV[VY] - mDotRadius),
-                      dot_width,
-                      dot_width);
-
-            F32 dist_to_cursor_squared = dist_vec_squared(LLVector2(pos_map.mV[VX], pos_map.mV[VY]),
-                                          LLVector2(local_mouse_x,local_mouse_y));
-            if(dist_to_cursor_squared < min_pick_dist_squared && dist_to_cursor_squared < closest_dist_squared)
-            {
-                mClosestAgentToCursor = gAgent.getID();
-            }
-        }
-
-        // Draw frustum
-        F32 meters_to_pixels = mScale/ LLWorld::getInstance()->getRegionWidthInMeters();
-
-        F32 horiz_fov = LLViewerCamera::getInstance()->getView() * LLViewerCamera::getInstance()->getAspect();
-        F32 far_clip_meters = LLViewerCamera::getInstance()->getFar();
-        F32 far_clip_pixels = far_clip_meters * meters_to_pixels;
-
-        F32 ctr_x = (F32)center_sw_left;
-        F32 ctr_y = (F32)center_sw_bottom;
-
-        const F32 steps_per_circle = 40.0f;
-        const F32 steps_per_radian = steps_per_circle / F_TWO_PI;
-        const F32 arc_start = -(horiz_fov / 2.0f) + F_PI_BY_TWO;
-        const F32 arc_end = (horiz_fov / 2.0f) + F_PI_BY_TWO;
-        const S32 steps = llmax(1, (S32)((horiz_fov * steps_per_radian) + 0.5f));
-
-        gGL.getTexUnit(0)->unbind(LLTexUnit::TT_TEXTURE);
-
-        if( rotate_map )
-        {
-            gGL.pushMatrix();
-                gGL.translatef( ctr_x, ctr_y, 0 );
-                gl_washer_segment_2d(far_clip_pixels, 0, arc_start, arc_end, steps, map_frustum_color(), map_frustum_color());
-            gGL.popMatrix();
-        }
-        else
-        {
-            gGL.pushMatrix();
-                gGL.translatef( ctr_x, ctr_y, 0 );
-                // If we don't rotate the map, we have to rotate the frustum.
-                gGL.rotatef( atan2( LLViewerCamera::getInstance()->getAtAxis().mV[VX], LLViewerCamera::getInstance()->getAtAxis().mV[VY] ) * RAD_TO_DEG, 0.f, 0.f, -1.f);
-                gl_washer_segment_2d(far_clip_pixels, 0, arc_start, arc_end, steps, map_frustum_color(), map_frustum_color());
-            gGL.popMatrix();
-        }
-    }
-
-    gGL.popMatrix();
-    gGL.popUIMatrix();
-
-    LLUICtrl::draw();
-}
-
-void LLNetMap::reshape(S32 width, S32 height, bool called_from_parent)
-{
-    LLUICtrl::reshape(width, height, called_from_parent);
-    createObjectImage();
-}
-
-LLVector3 LLNetMap::globalPosToView(const LLVector3d& global_pos)
-{
-    LLVector3d camera_position = gAgentCamera.getCameraPositionGlobal();
-
-    LLVector3d relative_pos_global = global_pos - camera_position;
-    LLVector3 pos_local;
-    pos_local.setVec(relative_pos_global);  // convert to floats from doubles
-
-    pos_local.mV[VX] *= mPixelsPerMeter;
-    pos_local.mV[VY] *= mPixelsPerMeter;
-    // leave Z component in meters
-
-    static LLUICachedControl<bool> rotate_map("MiniMapRotate", true);
-    if( rotate_map )
-    {
-        F32 radians = atan2( LLViewerCamera::getInstance()->getAtAxis().mV[VX], LLViewerCamera::getInstance()->getAtAxis().mV[VY] );
-        LLQuaternion rot(radians, LLVector3(0.f, 0.f, 1.f));
-        pos_local.rotVec( rot );
-    }
-
-    pos_local.mV[VX] += getRect().getWidth() / 2 + mCurPan.mV[VX];
-    pos_local.mV[VY] += getRect().getHeight() / 2 + mCurPan.mV[VY];
-
-    return pos_local;
-}
-
-<<<<<<< HEAD
-void LLNetMap::drawTracking(const LLVector3d& pos_global, const LLColor4& color, 
-							bool draw_arrow )
-=======
-void LLNetMap::drawTracking(const LLVector3d& pos_global, const LLColor4& color,
-                            BOOL draw_arrow )
->>>>>>> e1623bb2
-{
-    LLVector3 pos_local = globalPosToView(pos_global);
-    if( (pos_local.mV[VX] < 0) ||
-        (pos_local.mV[VY] < 0) ||
-        (pos_local.mV[VX] >= getRect().getWidth()) ||
-        (pos_local.mV[VY] >= getRect().getHeight()) )
-    {
-        if (draw_arrow)
-        {
-            S32 x = ll_round( pos_local.mV[VX] );
-            S32 y = ll_round( pos_local.mV[VY] );
-            LLWorldMapView::drawTrackingCircle( getRect(), x, y, color, 1, 10 );
-            LLWorldMapView::drawTrackingArrow( getRect(), x, y, color );
-        }
-    }
-    else
-    {
-        LLWorldMapView::drawTrackingDot(pos_local.mV[VX],
-                                        pos_local.mV[VY],
-                                        color,
-                                        pos_local.mV[VZ]);
-    }
-}
-
-bool LLNetMap::isMouseOnPopupMenu()
-{
-    auto menu = static_cast<LLMenuGL*>(mPopupMenuHandle.get());
-    if (!menu || !menu->isOpen())
-    {
-        return false;
-    }
-
-    S32 popup_x;
-    S32 popup_y;
-    LLUI::getInstance()->getMousePositionLocal(menu, &popup_x, &popup_y);
-    // *NOTE: Tolerance is larger than it needs to be because the context menu is offset from the mouse when the menu is opened from certain
-    // directions. This may be a quirk of LLMenuGL::showPopup. -Cosmic,2022-03-22
-    constexpr S32 tolerance = 10;
-    // Test tolerance from all four corners, as the popup menu can appear from a different direction if there's not enough space.
-    // Assume the size of the popup menu is much larger than the provided tolerance.
-    // In practice, this is a [tolerance]px margin around the popup menu.
-    for (S32 sign_x = -1; sign_x <= 1; sign_x += 2)
-    {
-        for (S32 sign_y = -1; sign_y <= 1; sign_y += 2)
-        {
-            if (menu->pointInView(popup_x + (sign_x * tolerance), popup_y + (sign_y * tolerance)))
-            {
-                return true;
-            }
-        }
-    }
-    return false;
-}
-
-void LLNetMap::updateAboutLandPopupButton()
-{
-    auto menu = static_cast<LLMenuGL*>(mPopupMenuHandle.get());
-    if (!menu || !menu->isOpen())
-    {
-        return;
-    }
-
-    LLViewerRegion *region = LLWorld::getInstance()->getRegionFromPosGlobal(mPopupWorldPos);
-    if (!region)
-    {
-        menu->setItemEnabled("About Land", false);
-    }
-    else
-    {
-        // Check if the mouse is in the bounds of the popup. If so, it's safe to assume no other hover function will be called, so the hover
-        // parcel can be used to check if location-sensitive tooltip options are available.
-        if (isMouseOnPopupMenu())
-        {
-            LLViewerParcelMgr::getInstance()->setHoverParcel(mPopupWorldPos);
-            LLParcel *hover_parcel = LLViewerParcelMgr::getInstance()->getHoverParcel();
-            bool      valid_parcel = false;
-            if (hover_parcel)
-            {
-                valid_parcel = hover_parcel->getOwnerID().notNull();
-            }
-            menu->setItemEnabled("About Land", valid_parcel);
-        }
-    }
-}
-
-LLVector3d LLNetMap::viewPosToGlobal( S32 x, S32 y )
-{
-    x -= ll_round(getRect().getWidth() / 2 + mCurPan.mV[VX]);
-    y -= ll_round(getRect().getHeight() / 2 + mCurPan.mV[VY]);
-
-    LLVector3 pos_local( (F32)x, (F32)y, 0 );
-
-    F32 radians = - atan2( LLViewerCamera::getInstance()->getAtAxis().mV[VX], LLViewerCamera::getInstance()->getAtAxis().mV[VY] );
-
-    static LLUICachedControl<bool> rotate_map("MiniMapRotate", true);
-    if( rotate_map )
-    {
-        LLQuaternion rot(radians, LLVector3(0.f, 0.f, 1.f));
-        pos_local.rotVec( rot );
-    }
-
-    pos_local *= ( LLWorld::getInstance()->getRegionWidthInMeters() / mScale );
-
-    LLVector3d pos_global;
-    pos_global.setVec( pos_local );
-    pos_global += gAgentCamera.getCameraPositionGlobal();
-
-    return pos_global;
-}
-
-bool LLNetMap::handleScrollWheel(S32 x, S32 y, S32 clicks)
-{
-    // note that clicks are reversed from what you'd think: i.e. > 0  means zoom out, < 0 means zoom in
-    F32 new_scale = mScale * pow(MAP_SCALE_ZOOM_FACTOR, -clicks);
-    F32 old_scale = mScale;
-
-    setScale(new_scale);
-
-    static LLUICachedControl<bool> auto_center("MiniMapAutoCenter", true);
-    if (!auto_center)
-    {
-        // Adjust pan to center the zoom on the mouse pointer
-        LLVector2 zoom_offset;
-        zoom_offset.mV[VX] = x - getRect().getWidth() / 2;
-        zoom_offset.mV[VY] = y - getRect().getHeight() / 2;
-        mCurPan -= zoom_offset * mScale / old_scale - zoom_offset;
-    }
-
-    return true;
-}
-
-bool LLNetMap::handleToolTip(S32 x, S32 y, MASK mask)
-{
-    if (gDisconnected)
-    {
-        return false;
-    }
-
-    // If the cursor is near an avatar on the minimap, a mini-inspector will be
-    // shown for the avatar, instead of the normal map tooltip.
-    if (handleToolTipAgent(mClosestAgentToCursor))
-    {
-        return true;
-    }
-
-    // The popup menu uses the hover parcel when it is open and the mouse is on
-    // top of it, with some additional tolerance. Returning early here prevents
-    // fighting over that hover parcel when getting tooltip info in the
-    // tolerance region.
-    if (isMouseOnPopupMenu())
-    {
-        return false;
-    }
-
-    LLRect sticky_rect;
-    S32 SLOP = 4;
-    localPointToScreen(x - SLOP, y - SLOP, &(sticky_rect.mLeft), &(sticky_rect.mBottom));
-    sticky_rect.mRight = sticky_rect.mLeft + 2 * SLOP;
-    sticky_rect.mTop   = sticky_rect.mBottom + 2 * SLOP;
-
-    std::string parcel_name_msg;
-    std::string parcel_sale_price_msg;
-    std::string parcel_sale_area_msg;
-    std::string parcel_owner_msg;
-    std::string region_name_msg;
-
-    LLVector3d      posGlobal = viewPosToGlobal(x, y);
-    LLViewerRegion *region    = LLWorld::getInstance()->getRegionFromPosGlobal(posGlobal);
-    if (region)
-    {
-        std::string region_name = region->getName();
-        if (!region_name.empty())
-        {
-            region_name_msg = mRegionNameMsg;
-            LLStringUtil::format(region_name_msg, {{"[REGION_NAME]", region_name}});
-        }
-
-        // Only show parcel information in the tooltip if property lines are visible. Otherwise, the parcel the tooltip is referring to is
-        // ambiguous.
-        if (gSavedSettings.getBOOL("MiniMapShowPropertyLines"))
-        {
-            LLViewerParcelMgr::getInstance()->setHoverParcel(posGlobal);
-            LLParcel *hover_parcel = LLViewerParcelMgr::getInstance()->getHoverParcel();
-            if (hover_parcel)
-            {
-                std::string parcel_name = hover_parcel->getName();
-                if (!parcel_name.empty())
-                {
-                    parcel_name_msg = mParcelNameMsg;
-                    LLStringUtil::format(parcel_name_msg, {{"[PARCEL_NAME]", parcel_name}});
-                }
-
-                const LLUUID      parcel_owner          = hover_parcel->getOwnerID();
-                std::string       parcel_owner_name_url = LLSLURL("agent", parcel_owner, "inspect").getSLURLString();
-                static LLUrlMatch parcel_owner_name_url_match;
-                LLUrlRegistry::getInstance()->findUrl(parcel_owner_name_url, parcel_owner_name_url_match);
-                if (!parcel_owner_name_url_match.empty())
-                {
-                    parcel_owner_msg              = mParcelOwnerMsg;
-                    std::string parcel_owner_name = parcel_owner_name_url_match.getLabel();
-                    LLStringUtil::format(parcel_owner_msg, {{"[PARCEL_OWNER]", parcel_owner_name}});
-                }
-
-                if (hover_parcel->getForSale())
-                {
-                    const LLUUID auth_buyer_id = hover_parcel->getAuthorizedBuyerID();
-                    const LLUUID agent_id      = gAgent.getID();
-                    bool         show_for_sale = auth_buyer_id.isNull() || auth_buyer_id == agent_id || parcel_owner == agent_id;
-                    if (show_for_sale)
-                    {
-                        S32 price        = hover_parcel->getSalePrice();
-                        S32 area         = hover_parcel->getArea();
-                        F32 cost_per_sqm = 0.0f;
-                        if (area > 0)
-                        {
-                            cost_per_sqm = F32(price) / area;
-                        }
-                        std::string formatted_price          = LLResMgr::getInstance()->getMonetaryString(price);
-                        std::string formatted_cost_per_meter = llformat("%.1f", cost_per_sqm);
-                        parcel_sale_price_msg                = mParcelSalePriceMsg;
-                        LLStringUtil::format(parcel_sale_price_msg,
-                                             {{"[PRICE]", formatted_price}, {"[PRICE_PER_SQM]", formatted_cost_per_meter}});
-                        std::string formatted_area = llformat("%d", area);
-                        parcel_sale_area_msg       = mParcelSaleAreaMsg;
-                        LLStringUtil::format(parcel_sale_area_msg, {{"[AREA]", formatted_area}});
-                    }
-                }
-            }
-        }
-    }
-
-    std::string tool_tip_hint_msg;
-    if (gSavedSettings.getBOOL("DoubleClickTeleport"))
-    {
-        tool_tip_hint_msg = mAltToolTipHintMsg;
-    }
-    else if (gSavedSettings.getBOOL("DoubleClickShowWorldMap"))
-    {
-        tool_tip_hint_msg = mToolTipHintMsg;
-    }
-
-    LLStringUtil::format_map_t args;
-    args["[PARCEL_NAME_MSG]"]       = parcel_name_msg.empty() ? "" : parcel_name_msg + '\n';
-    args["[PARCEL_SALE_PRICE_MSG]"] = parcel_sale_price_msg.empty() ? "" : parcel_sale_price_msg + '\n';
-    args["[PARCEL_SALE_AREA_MSG]"]  = parcel_sale_area_msg.empty() ? "" : parcel_sale_area_msg + '\n';
-    args["[PARCEL_OWNER_MSG]"]      = parcel_owner_msg.empty() ? "" : parcel_owner_msg + '\n';
-    args["[REGION_NAME_MSG]"]       = region_name_msg.empty() ? "" : region_name_msg + '\n';
-    args["[TOOL_TIP_HINT_MSG]"]     = tool_tip_hint_msg.empty() ? "" : tool_tip_hint_msg + '\n';
-
-    std::string msg                 = mToolTipMsg;
-    LLStringUtil::format(msg, args);
-    if (msg.back() == '\n')
-    {
-        msg.resize(msg.size() - 1);
-    }
-    LLToolTipMgr::instance().show(LLToolTip::Params().message(msg).sticky_rect(sticky_rect));
-
-    return true;
-}
-
-bool LLNetMap::handleToolTipAgent(const LLUUID& avatar_id)
-{
-<<<<<<< HEAD
-	LLAvatarName av_name;
-	if (avatar_id.isNull() || !LLAvatarNameCache::get(avatar_id, &av_name))
-	{
-		return false;
-	}
-
-	// only show tooltip if same inspector not already open
-	LLFloater* existing_inspector = LLFloaterReg::findInstance("inspect_avatar");
-	if (!existing_inspector
-		|| !existing_inspector->getVisible()
-		|| existing_inspector->getKey()["avatar_id"].asUUID() != avatar_id)
-	{
-		LLInspector::Params p;
-		p.fillFrom(LLUICtrlFactory::instance().getDefaultParams<LLInspector>());
-		p.message(av_name.getCompleteName());
-		p.image.name("Inspector_I");
-		p.click_callback(boost::bind(showAvatarInspector, avatar_id));
-		p.visible_time_near(6.f);
-		p.visible_time_far(3.f);
-		p.delay_time(0.35f);
-		p.wrap(false);
-
-		LLToolTipMgr::instance().show(p);
-	}
-	return true;
-=======
-    LLAvatarName av_name;
-    if (avatar_id.isNull() || !LLAvatarNameCache::get(avatar_id, &av_name))
-    {
-        return FALSE;
-    }
-
-    // only show tooltip if same inspector not already open
-    LLFloater* existing_inspector = LLFloaterReg::findInstance("inspect_avatar");
-    if (!existing_inspector
-        || !existing_inspector->getVisible()
-        || existing_inspector->getKey()["avatar_id"].asUUID() != avatar_id)
-    {
-        LLInspector::Params p;
-        p.fillFrom(LLUICtrlFactory::instance().getDefaultParams<LLInspector>());
-        p.message(av_name.getCompleteName());
-        p.image.name("Inspector_I");
-        p.click_callback(boost::bind(showAvatarInspector, avatar_id));
-        p.visible_time_near(6.f);
-        p.visible_time_far(3.f);
-        p.delay_time(0.35f);
-        p.wrap(false);
-
-        LLToolTipMgr::instance().show(p);
-    }
-    return TRUE;
->>>>>>> e1623bb2
-}
-
-// static
-void LLNetMap::showAvatarInspector(const LLUUID& avatar_id)
-{
-    LLSD params;
-    params["avatar_id"] = avatar_id;
-
-    if (LLToolTipMgr::instance().toolTipVisible())
-    {
-        LLRect rect = LLToolTipMgr::instance().getToolTipRect();
-        params["pos"]["x"] = rect.mLeft;
-        params["pos"]["y"] = rect.mTop;
-    }
-
-    LLFloaterReg::showInstance("inspect_avatar", params);
-}
-
-void LLNetMap::renderScaledPointGlobal( const LLVector3d& pos, const LLColor4U &color, F32 radius_meters )
-{
-    LLVector3 local_pos;
-    local_pos.setVec( pos - mObjectImageCenterGlobal );
-
-    S32 diameter_pixels = ll_round(2 * radius_meters * mObjectMapTPM);
-    renderPoint( local_pos, color, diameter_pixels );
-}
-
-
-void LLNetMap::renderPoint(const LLVector3 &pos_local, const LLColor4U &color,
-                           S32 diameter, S32 relative_height)
-{
-<<<<<<< HEAD
-	if (diameter <= 0)
-	{
-		return;
-	}
-
-	const S32 image_width = (S32)mObjectImagep->getWidth();
-	const S32 image_height = (S32)mObjectImagep->getHeight();
-
-	S32 x_offset = ll_round(pos_local.mV[VX] * mObjectMapTPM + image_width / 2);
-	S32 y_offset = ll_round(pos_local.mV[VY] * mObjectMapTPM + image_height / 2);
-
-	if ((x_offset < 0) || (x_offset >= image_width))
-	{
-		return;
-	}
-	if ((y_offset < 0) || (y_offset >= image_height))
-	{
-		return;
-	}
-
-	LLImageDataLock lock(mObjectRawImagep);
-	U8 *datap = mObjectRawImagep->getData();
-
-	S32 neg_radius = diameter / 2;
-	S32 pos_radius = diameter - neg_radius;
-	S32 x, y;
-
-	if (relative_height > 0)
-	{
-		// ...point above agent
-		S32 px, py;
-
-		// vertical line
-		px = x_offset;
-		for (y = -neg_radius; y < pos_radius; y++)
-		{
-			py = y_offset + y;
-			if ((py < 0) || (py >= image_height))
-			{
-				continue;
-			}
-			S32 offset = px + py * image_width;
-			((U32*)datap)[offset] = color.asRGBA();
-		}
-
-		// top line
-		py = y_offset + pos_radius - 1;
-		for (x = -neg_radius; x < pos_radius; x++)
-		{
-			px = x_offset + x;
-			if ((px < 0) || (px >= image_width))
-			{
-				continue;
-			}
-			S32 offset = px + py * image_width;
-			((U32*)datap)[offset] = color.asRGBA();
-		}
-	}
-	else
-	{
-		// ...point level with agent
-		for (x = -neg_radius; x < pos_radius; x++)
-		{
-			S32 p_x = x_offset + x;
-			if ((p_x < 0) || (p_x >= image_width))
-			{
-				continue;
-			}
-
-			for (y = -neg_radius; y < pos_radius; y++)
-			{
-				S32 p_y = y_offset + y;
-				if ((p_y < 0) || (p_y >= image_height))
-				{
-					continue;
-				}
-				S32 offset = p_x + p_y * image_width;
-				((U32*)datap)[offset] = color.asRGBA();
-			}
-		}
-	}
-=======
-    if (diameter <= 0)
-    {
-        return;
-    }
-
-    const S32 image_width = (S32)mObjectImagep->getWidth();
-    const S32 image_height = (S32)mObjectImagep->getHeight();
-
-    S32 x_offset = ll_round(pos_local.mV[VX] * mObjectMapTPM + image_width / 2);
-    S32 y_offset = ll_round(pos_local.mV[VY] * mObjectMapTPM + image_height / 2);
-
-    if ((x_offset < 0) || (x_offset >= image_width))
-    {
-        return;
-    }
-    if ((y_offset < 0) || (y_offset >= image_height))
-    {
-        return;
-    }
-
-    U8 *datap = mObjectRawImagep->getData();
-
-    S32 neg_radius = diameter / 2;
-    S32 pos_radius = diameter - neg_radius;
-    S32 x, y;
-
-    if (relative_height > 0)
-    {
-        // ...point above agent
-        S32 px, py;
-
-        // vertical line
-        px = x_offset;
-        for (y = -neg_radius; y < pos_radius; y++)
-        {
-            py = y_offset + y;
-            if ((py < 0) || (py >= image_height))
-            {
-                continue;
-            }
-            S32 offset = px + py * image_width;
-            ((U32*)datap)[offset] = color.asRGBA();
-        }
-
-        // top line
-        py = y_offset + pos_radius - 1;
-        for (x = -neg_radius; x < pos_radius; x++)
-        {
-            px = x_offset + x;
-            if ((px < 0) || (px >= image_width))
-            {
-                continue;
-            }
-            S32 offset = px + py * image_width;
-            ((U32*)datap)[offset] = color.asRGBA();
-        }
-    }
-    else
-    {
-        // ...point level with agent
-        for (x = -neg_radius; x < pos_radius; x++)
-        {
-            S32 p_x = x_offset + x;
-            if ((p_x < 0) || (p_x >= image_width))
-            {
-                continue;
-            }
-
-            for (y = -neg_radius; y < pos_radius; y++)
-            {
-                S32 p_y = y_offset + y;
-                if ((p_y < 0) || (p_y >= image_height))
-                {
-                    continue;
-                }
-                S32 offset = p_x + p_y * image_width;
-                ((U32*)datap)[offset] = color.asRGBA();
-            }
-        }
-    }
->>>>>>> e1623bb2
-}
-
-void LLNetMap::createObjectImage()
-{
-<<<<<<< HEAD
-	// Find the size of the side of a square that surrounds the circle that surrounds getRect().
-	// ... which is, the diagonal of the rect.
-	F32 width = (F32)getRect().getWidth();
-	F32 height = (F32)getRect().getHeight();
-	S32 square_size = ll_round( sqrt(width*width + height*height) );
-
-	// Find the least power of two >= the minimum size.
-	const S32 MIN_SIZE = 64;
-	const S32 MAX_SIZE = 256;
-	S32 img_size = MIN_SIZE;
-	while( (img_size*2 < square_size ) && (img_size < MAX_SIZE) )
-	{
-		img_size <<= 1;
-	}
-
-	if( mObjectImagep.isNull() ||
-		(mObjectImagep->getWidth() != img_size) ||
-		(mObjectImagep->getHeight() != img_size) )
-	{
-		mObjectRawImagep = new LLImageRaw(img_size, img_size, 4);
-		U8* data = mObjectRawImagep->getData();
-		memset( data, 0, img_size * img_size * 4 );
-		mObjectImagep = LLViewerTextureManager::getLocalTexture( mObjectRawImagep.get(), false);
-	}
-	setScale(mScale);
-	mUpdateNow = true;
-=======
-    // Find the size of the side of a square that surrounds the circle that surrounds getRect().
-    // ... which is, the diagonal of the rect.
-    F32 width = (F32)getRect().getWidth();
-    F32 height = (F32)getRect().getHeight();
-    S32 square_size = ll_round( sqrt(width*width + height*height) );
-
-    // Find the least power of two >= the minimum size.
-    const S32 MIN_SIZE = 64;
-    const S32 MAX_SIZE = 256;
-    S32 img_size = MIN_SIZE;
-    while( (img_size*2 < square_size ) && (img_size < MAX_SIZE) )
-    {
-        img_size <<= 1;
-    }
-
-    if( mObjectImagep.isNull() ||
-        (mObjectImagep->getWidth() != img_size) ||
-        (mObjectImagep->getHeight() != img_size) )
-    {
-        mObjectRawImagep = new LLImageRaw(img_size, img_size, 4);
-        U8* data = mObjectRawImagep->getData();
-        memset( data, 0, img_size * img_size * 4 );
-        mObjectImagep = LLViewerTextureManager::getLocalTexture( mObjectRawImagep.get(), FALSE);
-    }
-    setScale(mScale);
-    mUpdateNow = true;
->>>>>>> e1623bb2
-}
-
-bool LLNetMap::handleMouseDown(S32 x, S32 y, MASK mask)
-{
-    // Start panning
-    gFocusMgr.setMouseCapture(this);
-
-    mStartPan     = mCurPan;
-    mMouseDown.mX = x;
-    mMouseDown.mY = y;
-    return true;
-}
-
-bool LLNetMap::handleMouseUp(S32 x, S32 y, MASK mask)
-{
-    if (abs(mMouseDown.mX - x) < 3 && abs(mMouseDown.mY - y) < 3)
-    {
-        handleClick(x, y, mask);
-    }
-
-    if (hasMouseCapture())
-    {
-        if (mPanning)
-        {
-            // restore mouse cursor
-            S32 local_x, local_y;
-            local_x          = mMouseDown.mX + llfloor(mCurPan.mV[VX] - mStartPan.mV[VX]);
-            local_y          = mMouseDown.mY + llfloor(mCurPan.mV[VY] - mStartPan.mV[VY]);
-            LLRect clip_rect = getRect();
-            clip_rect.stretch(-8);
-            clip_rect.clipPointToRect(mMouseDown.mX, mMouseDown.mY, local_x, local_y);
-            LLUI::getInstance()->setMousePositionLocal(this, local_x, local_y);
-
-            // finish the pan
-            mPanning = false;
-
-            mMouseDown.set(0, 0);
-        }
-        gViewerWindow->showCursor();
-        gFocusMgr.setMouseCapture(NULL);
-        return true;
-    }
-
-    return false;
-}
-
-bool LLNetMap::handleRightMouseDown(S32 x, S32 y, MASK mask)
-{
-    auto menu = static_cast<LLMenuGL*>(mPopupMenuHandle.get());
-    if (menu)
-    {
-        mPopupWorldPos = viewPosToGlobal(x, y);
-        menu->buildDrawLabels();
-        menu->updateParent(LLMenuGL::sMenuContainer);
-        menu->setItemEnabled("Stop Tracking", LLTracker::isTracking(0));
-<<<<<<< HEAD
-		LLMenuGL::showPopup(this, menu, x, y);
-	}
-	return true;
-=======
-        LLMenuGL::showPopup(this, menu, x, y);
-    }
-    return TRUE;
->>>>>>> e1623bb2
-}
-
-bool LLNetMap::handleClick(S32 x, S32 y, MASK mask)
-{
-<<<<<<< HEAD
-	// TODO: allow clicking an avatar on minimap to select avatar in the nearby avatar list
-	// if(mClosestAgentToCursor.notNull())
-	//     mNearbyList->selectUser(mClosestAgentToCursor);
-	// Needs a registered observer i guess to accomplish this without using
-	// globals to tell the mNearbyList in llpeoplepanel to select the user
-	return true;
-=======
-    // TODO: allow clicking an avatar on minimap to select avatar in the nearby avatar list
-    // if(mClosestAgentToCursor.notNull())
-    //     mNearbyList->selectUser(mClosestAgentToCursor);
-    // Needs a registered observer i guess to accomplish this without using
-    // globals to tell the mNearbyList in llpeoplepanel to select the user
-    return TRUE;
->>>>>>> e1623bb2
-}
-
-bool LLNetMap::handleDoubleClick(S32 x, S32 y, MASK mask)
-{
-<<<<<<< HEAD
-	LLVector3d pos_global = viewPosToGlobal(x, y);
-
-	bool double_click_teleport = gSavedSettings.getBOOL("DoubleClickTeleport");
-	bool double_click_show_world_map = gSavedSettings.getBOOL("DoubleClickShowWorldMap");
-
-	if (double_click_teleport || double_click_show_world_map)
-	{
-		// If we're not tracking a beacon already, double-click will set one 
-		if (!LLTracker::isTracking(NULL))
-		{
-			LLFloaterWorldMap* world_map = LLFloaterWorldMap::getInstance();
-			if (world_map)
-			{
-				world_map->trackLocation(pos_global);
-			}
-		}
-	}
-
-	if (double_click_teleport)
-	{
-		// If DoubleClickTeleport is on, double clicking the minimap will teleport there
-		gAgent.teleportViaLocationLookAt(pos_global);
-	}
-	else if (double_click_show_world_map)
-	{
-		LLFloaterReg::showInstance("world_map");
-	}
-	return true;
-=======
-    LLVector3d pos_global = viewPosToGlobal(x, y);
-
-    bool double_click_teleport = gSavedSettings.getBOOL("DoubleClickTeleport");
-    bool double_click_show_world_map = gSavedSettings.getBOOL("DoubleClickShowWorldMap");
-
-    if (double_click_teleport || double_click_show_world_map)
-    {
-        // If we're not tracking a beacon already, double-click will set one
-        if (!LLTracker::isTracking(NULL))
-        {
-            LLFloaterWorldMap* world_map = LLFloaterWorldMap::getInstance();
-            if (world_map)
-            {
-                world_map->trackLocation(pos_global);
-            }
-        }
-    }
-
-    if (double_click_teleport)
-    {
-        // If DoubleClickTeleport is on, double clicking the minimap will teleport there
-        gAgent.teleportViaLocationLookAt(pos_global);
-    }
-    else if (double_click_show_world_map)
-    {
-        LLFloaterReg::showInstance("world_map");
-    }
-    return TRUE;
->>>>>>> e1623bb2
-}
-
-F32 LLNetMap::getScaleForName(std::string scale_name)
-{
-    if (scale_name == "very close")
-    {
-        return LLNetMap::MAP_SCALE_VERY_CLOSE;
-    }
-    else if (scale_name == "close")
-    {
-        return LLNetMap::MAP_SCALE_CLOSE;
-    }
-    else if (scale_name == "medium")
-    {
-        return LLNetMap::MAP_SCALE_MEDIUM;
-    }
-    else if (scale_name == "far")
-    {
-        return LLNetMap::MAP_SCALE_FAR;
-    }
-    return 0.0f;
-}
-
-// static
-bool LLNetMap::outsideSlop( S32 x, S32 y, S32 start_x, S32 start_y, S32 slop )
-{
-    S32 dx = x - start_x;
-    S32 dy = y - start_y;
-
-    return (dx <= -slop || slop <= dx || dy <= -slop || slop <= dy);
-}
-
-bool LLNetMap::handleHover( S32 x, S32 y, MASK mask )
-{
-    if (hasMouseCapture())
-    {
-        if (mPanning || outsideSlop(x, y, mMouseDown.mX, mMouseDown.mY, MOUSE_DRAG_SLOP))
-        {
-            if (!mPanning)
-            {
-                // Just started panning. Hide cursor.
-                mPanning = true;
-                gViewerWindow->hideCursor();
-            }
-
-            LLVector2 delta(static_cast<F32>(gViewerWindow->getCurrentMouseDX()),
-                            static_cast<F32>(gViewerWindow->getCurrentMouseDY()));
-
-            // Set pan to value at start of drag + offset
-            mCurPan += delta;
-
-            gViewerWindow->moveCursorToCenter();
-        }
-    }
-
-    if (mask & MASK_SHIFT)
-    {
-        // If shift is held, change the cursor to hint that the map can be
-        // dragged. However, holding shift is not required to drag the map.
-        gViewerWindow->setCursor( UI_CURSOR_TOOLPAN );
-    }
-    else
-    {
-        gViewerWindow->setCursor( UI_CURSOR_CROSS );
-    }
-
-<<<<<<< HEAD
-	return true;
-=======
-    return TRUE;
->>>>>>> e1623bb2
-}
-
-bool LLNetMap::isZoomChecked(const LLSD &userdata)
-{
-    std::string level = userdata.asString();
-    F32         scale = getScaleForName(level);
-    return scale == mScale;
-}
-
-void LLNetMap::setZoom(const LLSD &userdata)
-{
-    std::string level = userdata.asString();
-    F32         scale = getScaleForName(level);
-    if (scale != 0.0f)
-    {
-        setScale(scale);
-    }
-}
-
-void LLNetMap::handleStopTracking (const LLSD& userdata)
-{
-    auto menu = static_cast<LLMenuGL*>(mPopupMenuHandle.get());
-    if (menu)
-    {
-        menu->setItemEnabled ("Stop Tracking", false);
-        LLTracker::stopTracking (LLTracker::isTracking(NULL));
-    }
-}
-
-void LLNetMap::activateCenterMap(const LLSD &userdata) { mCentering = true; }
-
-bool LLNetMap::isMapOrientationChecked(const LLSD &userdata)
-{
-    const std::string command_name = userdata.asString();
-    const bool        rotate_map   = gSavedSettings.getBOOL("MiniMapRotate");
-    if (command_name == "north_at_top")
-    {
-        return !rotate_map;
-    }
-
-    if (command_name == "camera_at_top")
-    {
-        return rotate_map;
-    }
-
-    return false;
-}
-
-void LLNetMap::setMapOrientation(const LLSD &userdata)
-{
-    const std::string command_name = userdata.asString();
-    if (command_name == "north_at_top")
-    {
-        gSavedSettings.setBOOL("MiniMapRotate", false);
-    }
-    else if (command_name == "camera_at_top")
-    {
-        gSavedSettings.setBOOL("MiniMapRotate", true);
-    }
-}
-
-void LLNetMap::popupShowAboutLand(const LLSD &userdata)
-{
-    // Update parcel selection. It's important to deselect land first so the "About Land" floater doesn't refresh with the old selection.
-    LLViewerParcelMgr::getInstance()->deselectLand();
-    LLParcelSelectionHandle selection = LLViewerParcelMgr::getInstance()->selectParcelAt(mPopupWorldPos);
-    gMenuHolder->setParcelSelection(selection);
-
-    LLFloaterReg::showInstance("about_land", LLSD(), false);
-}+/**
+ * @file llnetmap.cpp
+ * @author James Cook
+ * @brief Display of surrounding regions, objects, and agents.
+ *
+ * $LicenseInfo:firstyear=2001&license=viewerlgpl$
+ * Second Life Viewer Source Code
+ * Copyright (C) 2001-2010, Linden Research, Inc.
+ *
+ * This library is free software; you can redistribute it and/or
+ * modify it under the terms of the GNU Lesser General Public
+ * License as published by the Free Software Foundation;
+ * version 2.1 of the License only.
+ *
+ * This library is distributed in the hope that it will be useful,
+ * but WITHOUT ANY WARRANTY; without even the implied warranty of
+ * MERCHANTABILITY or FITNESS FOR A PARTICULAR PURPOSE.  See the GNU
+ * Lesser General Public License for more details.
+ *
+ * You should have received a copy of the GNU Lesser General Public
+ * License along with this library; if not, write to the Free Software
+ * Foundation, Inc., 51 Franklin Street, Fifth Floor, Boston, MA  02110-1301  USA
+ *
+ * Linden Research, Inc., 945 Battery Street, San Francisco, CA  94111  USA
+ * $/LicenseInfo$
+ */
+
+#include "llviewerprecompiledheaders.h"
+
+#include "llnetmap.h"
+
+// Library includes (should move below)
+#include "indra_constants.h"
+#include "llavatarnamecache.h"
+#include "llmath.h"
+#include "llfloaterreg.h"
+#include "llfocusmgr.h"
+#include "lllocalcliprect.h"
+#include "llrender.h"
+#include "llresmgr.h"
+#include "llui.h"
+#include "lltooltip.h"
+
+#include "llglheaders.h"
+
+// Viewer includes
+#include "llagent.h"
+#include "llagentcamera.h"
+#include "llappviewer.h" // for gDisconnected
+#include "llcallingcard.h" // LLAvatarTracker
+#include "llfloaterland.h"
+#include "llfloaterworldmap.h"
+#include "llparcel.h"
+#include "lltracker.h"
+#include "llsurface.h"
+#include "llurlmatch.h"
+#include "llurlregistry.h"
+#include "llviewercamera.h"
+#include "llviewercontrol.h"
+#include "llviewerparcelmgr.h"
+#include "llviewertexture.h"
+#include "llviewertexturelist.h"
+#include "llviewermenu.h"
+#include "llviewerobjectlist.h"
+#include "llviewerregion.h"
+#include "llviewerwindow.h"
+#include "llworld.h"
+#include "llworldmapview.h"     // shared draw code
+
+static LLDefaultChildRegistry::Register<LLNetMap> r1("net_map");
+
+constexpr F32 LLNetMap::MAP_SCALE_MIN = 32;
+constexpr F32 LLNetMap::MAP_SCALE_FAR = 32;
+constexpr F32 LLNetMap::MAP_SCALE_MEDIUM = 128;
+constexpr F32 LLNetMap::MAP_SCALE_CLOSE = 256;
+constexpr F32 LLNetMap::MAP_SCALE_VERY_CLOSE = 1024;
+constexpr F32 LLNetMap::MAP_SCALE_MAX = 4096;
+
+constexpr F32 MAP_SCALE_ZOOM_FACTOR = 1.04f; // Zoom in factor per click of scroll wheel (4%)
+constexpr F32 MIN_DOT_RADIUS = 3.5f;
+constexpr F32 DOT_SCALE = 0.75f;
+constexpr F32 MIN_PICK_SCALE = 2.f;
+constexpr S32 MOUSE_DRAG_SLOP = 2;      // How far the mouse needs to move before we think it's a drag
+
+constexpr F64 COARSEUPDATE_MAX_Z = 1020.0f;
+
+LLNetMap::LLNetMap (const Params & p)
+:   LLUICtrl (p),
+    mBackgroundColor (p.bg_color()),
+    mScale( MAP_SCALE_MEDIUM ),
+    mPixelsPerMeter( MAP_SCALE_MEDIUM / REGION_WIDTH_METERS ),
+    mObjectMapTPM(0.f),
+    mObjectMapPixels(0.f),
+    mCurPan(0.f, 0.f),
+    mStartPan(0.f, 0.f),
+    mPopupWorldPos(0.f, 0.f, 0.f),
+    mMouseDown(0, 0),
+    mPanning(false),
+    mUpdateNow(false),
+    mObjectImageCenterGlobal( gAgentCamera.getCameraPositionGlobal() ),
+    mObjectRawImagep(),
+    mObjectImagep(),
+    mClosestAgentToCursor(),
+    mClosestAgentAtLastRightClick(),
+    mToolTipMsg()
+{
+    mScale = gSavedSettings.getF32("MiniMapScale");
+    if (gAgent.isFirstLogin())
+    {
+        // *HACK: On first run, set this to false for new users, otherwise the
+        // default is true to maintain consistent experience for existing
+        // users.
+        gSavedSettings.setBOOL("MiniMapRotate", false);
+    }
+    mPixelsPerMeter = mScale / REGION_WIDTH_METERS;
+    mDotRadius = llmax(DOT_SCALE * mPixelsPerMeter, MIN_DOT_RADIUS);
+}
+
+LLNetMap::~LLNetMap()
+{
+    auto menu = static_cast<LLMenuGL*>(mPopupMenuHandle.get());
+    if (menu)
+    {
+        menu->die();
+        mPopupMenuHandle.markDead();
+    }
+}
+
+bool LLNetMap::postBuild()
+{
+    LLUICtrl::CommitCallbackRegistry::ScopedRegistrar commitRegistrar;
+    LLUICtrl::EnableCallbackRegistry::ScopedRegistrar enableRegistrar;
+
+    enableRegistrar.add("Minimap.Zoom.Check", boost::bind(&LLNetMap::isZoomChecked, this, _2));
+    commitRegistrar.add("Minimap.Zoom.Set", boost::bind(&LLNetMap::setZoom, this, _2));
+    commitRegistrar.add("Minimap.Tracker", boost::bind(&LLNetMap::handleStopTracking, this, _2));
+    commitRegistrar.add("Minimap.Center.Activate", boost::bind(&LLNetMap::activateCenterMap, this, _2));
+    enableRegistrar.add("Minimap.MapOrientation.Check", boost::bind(&LLNetMap::isMapOrientationChecked, this, _2));
+    commitRegistrar.add("Minimap.MapOrientation.Set", boost::bind(&LLNetMap::setMapOrientation, this, _2));
+    commitRegistrar.add("Minimap.AboutLand", boost::bind(&LLNetMap::popupShowAboutLand, this, _2));
+
+    LLMenuGL* menu = LLUICtrlFactory::getInstance()->createFromFile<LLMenuGL>("menu_mini_map.xml", gMenuHolder, LLViewerMenuHolderGL::child_registry_t::instance());
+    mPopupMenuHandle = menu->getHandle();
+    menu->setItemEnabled("Re-center map", false);
+    return true;
+}
+
+void LLNetMap::setScale( F32 scale )
+{
+    scale = llclamp(scale, MAP_SCALE_MIN, MAP_SCALE_MAX);
+    mCurPan *= scale / mScale;
+    mScale = scale;
+
+    if (mObjectImagep.notNull())
+    {
+        F32 width = (F32)(getRect().getWidth());
+        F32 height = (F32)(getRect().getHeight());
+        F32 diameter = sqrt(width * width + height * height);
+        F32 region_widths = diameter / mScale;
+        F32 meters = region_widths * LLWorld::getInstance()->getRegionWidthInMeters();
+        F32 num_pixels = (F32)mObjectImagep->getWidth();
+        mObjectMapTPM = num_pixels / meters;
+        mObjectMapPixels = diameter;
+    }
+
+    mPixelsPerMeter = mScale / REGION_WIDTH_METERS;
+    mDotRadius = llmax(DOT_SCALE * mPixelsPerMeter, MIN_DOT_RADIUS);
+
+    gSavedSettings.setF32("MiniMapScale", mScale);
+
+    mUpdateNow = true;
+}
+
+
+///////////////////////////////////////////////////////////////////////////////////
+
+void LLNetMap::draw()
+{
+    if (!LLWorld::instanceExists())
+    {
+        return;
+    }
+    LL_PROFILE_ZONE_SCOPED;
+    static LLFrameTimer map_timer;
+    static LLUIColor map_avatar_color = LLUIColorTable::instance().getColor("MapAvatarColor", LLColor4::white);
+    static LLUIColor map_avatar_friend_color = LLUIColorTable::instance().getColor("MapAvatarFriendColor", LLColor4::white);
+    static LLUIColor map_track_color = LLUIColorTable::instance().getColor("MapTrackColor", LLColor4::white);
+    //static LLUIColor map_track_disabled_color = LLUIColorTable::instance().getColor("MapTrackDisabledColor", LLColor4::white);
+    static LLUIColor map_frustum_color = LLUIColorTable::instance().getColor("MapFrustumColor", LLColor4::white);
+    static LLUIColor map_parcel_outline_color = LLUIColorTable::instance().getColor("MapParcelOutlineColor", LLColor4(LLColor3(LLColor4::yellow), 0.5f));
+
+    if (mObjectImagep.isNull())
+    {
+        createObjectImage();
+    }
+
+    static LLUICachedControl<bool> auto_center("MiniMapAutoCenter", true);
+    bool auto_centering = auto_center && !mPanning;
+    mCentering = mCentering && !mPanning;
+
+    if (auto_centering || mCentering)
+    {
+        mCurPan = lerp(mCurPan, LLVector2(0.0f, 0.0f) , LLSmoothInterpolation::getInterpolant(0.1f));
+    }
+    bool centered = abs(mCurPan.mV[VX]) < 0.5f && abs(mCurPan.mV[VY]) < 0.5f;
+    if (centered)
+    {
+        mCurPan.mV[0] = 0.0f;
+        mCurPan.mV[1] = 0.0f;
+        mCentering = false;
+    }
+
+    auto menu = static_cast<LLMenuGL*>(mPopupMenuHandle.get());
+    if (menu)
+    {
+        bool can_recenter_map = !(centered || mCentering || auto_centering);
+        menu->setItemEnabled("Re-center map", can_recenter_map);
+    }
+    updateAboutLandPopupButton();
+
+    // Prepare a scissor region
+    F32 rotation = 0;
+
+    gGL.pushMatrix();
+    gGL.pushUIMatrix();
+
+    LLVector3 offset = gGL.getUITranslation();
+    LLVector3 scale = gGL.getUIScale();
+
+    gGL.loadIdentity();
+    gGL.loadUIIdentity();
+
+    gGL.scalef(scale.mV[0], scale.mV[1], scale.mV[2]);
+    gGL.translatef(offset.mV[0], offset.mV[1], offset.mV[2]);
+
+    {
+        LLLocalClipRect clip(getLocalRect());
+        {
+            gGL.getTexUnit(0)->unbind(LLTexUnit::TT_TEXTURE);
+
+            gGL.matrixMode(LLRender::MM_MODELVIEW);
+
+            // Draw background rectangle
+            LLColor4 background_color = mBackgroundColor.get();
+            gGL.color4fv( background_color.mV );
+            gl_rect_2d(0, getRect().getHeight(), getRect().getWidth(), 0);
+        }
+
+        // region 0,0 is in the middle
+        S32 center_sw_left = getRect().getWidth() / 2 + llfloor(mCurPan.mV[VX]);
+        S32 center_sw_bottom = getRect().getHeight() / 2 + llfloor(mCurPan.mV[VY]);
+
+        gGL.pushMatrix();
+
+        gGL.translatef( (F32) center_sw_left, (F32) center_sw_bottom, 0.f);
+
+        static LLUICachedControl<bool> rotate_map("MiniMapRotate", true);
+        if( rotate_map )
+        {
+            // rotate subsequent draws to agent rotation
+            rotation = atan2( LLViewerCamera::getInstance()->getAtAxis().mV[VX], LLViewerCamera::getInstance()->getAtAxis().mV[VY] );
+            gGL.rotatef( rotation * RAD_TO_DEG, 0.f, 0.f, 1.f);
+        }
+
+        // figure out where agent is
+        const S32 region_width = ll_round(LLWorld::getInstance()->getRegionWidthInMeters());
+        const F32 scale_pixels_per_meter = mScale / region_width;
+
+        for (LLWorld::region_list_t::const_iterator iter = LLWorld::getInstance()->getRegionList().begin();
+             iter != LLWorld::getInstance()->getRegionList().end(); ++iter)
+        {
+            LLViewerRegion* regionp = *iter;
+            // Find x and y position relative to camera's center.
+            LLVector3 origin_agent = regionp->getOriginAgent();
+            LLVector3 rel_region_pos = origin_agent - gAgentCamera.getCameraPositionAgent();
+            F32 relative_x = rel_region_pos.mV[0] * scale_pixels_per_meter;
+            F32 relative_y = rel_region_pos.mV[1] * scale_pixels_per_meter;
+
+            // background region rectangle
+            F32 bottom =    relative_y;
+            F32 left =      relative_x;
+            F32 top =       bottom + mScale ;
+            F32 right =     left + mScale ;
+
+            if (regionp == gAgent.getRegion())
+            {
+                gGL.color4f(1.f, 1.f, 1.f, 1.f);
+            }
+            else
+            {
+                gGL.color4f(0.8f, 0.8f, 0.8f, 1.f);
+            }
+
+            if (!regionp->isAlive())
+            {
+                gGL.color4f(1.f, 0.5f, 0.5f, 1.f);
+            }
+
+
+
+            // Draw using texture.
+            gGL.getTexUnit(0)->bind(regionp->getLand().getSTexture());
+            gGL.begin(LLRender::QUADS);
+                gGL.texCoord2f(0.f, 1.f);
+                gGL.vertex2f(left, top);
+                gGL.texCoord2f(0.f, 0.f);
+                gGL.vertex2f(left, bottom);
+                gGL.texCoord2f(1.f, 0.f);
+                gGL.vertex2f(right, bottom);
+                gGL.texCoord2f(1.f, 1.f);
+                gGL.vertex2f(right, top);
+            gGL.end();
+
+            // Draw water
+            gGL.flush();
+            {
+                if (regionp->getLand().getWaterTexture())
+                {
+                    gGL.getTexUnit(0)->bind(regionp->getLand().getWaterTexture());
+                    gGL.begin(LLRender::QUADS);
+                        gGL.texCoord2f(0.f, 1.f);
+                        gGL.vertex2f(left, top);
+                        gGL.texCoord2f(0.f, 0.f);
+                        gGL.vertex2f(left, bottom);
+                        gGL.texCoord2f(1.f, 0.f);
+                        gGL.vertex2f(right, bottom);
+                        gGL.texCoord2f(1.f, 1.f);
+                        gGL.vertex2f(right, top);
+                    gGL.end();
+                }
+            }
+            gGL.flush();
+        }
+
+        // Redraw object layer periodically
+        if (mUpdateNow || (map_timer.getElapsedTimeF32() > 0.5f))
+        {
+            mUpdateNow = false;
+
+            // Locate the centre of the object layer, accounting for panning
+            LLVector3 new_center = globalPosToView(gAgentCamera.getCameraPositionGlobal());
+            new_center.mV[VX] -= mCurPan.mV[VX];
+            new_center.mV[VY] -= mCurPan.mV[VY];
+            new_center.mV[VZ] = 0.f;
+            mObjectImageCenterGlobal = viewPosToGlobal(llfloor(new_center.mV[VX]), llfloor(new_center.mV[VY]));
+
+            // Create the base texture.
+            LLImageDataLock lock(mObjectRawImagep);
+            U8 *default_texture = mObjectRawImagep->getData();
+            memset( default_texture, 0, mObjectImagep->getWidth() * mObjectImagep->getHeight() * mObjectImagep->getComponents() );
+
+            // Draw objects
+            gObjectList.renderObjectsForMap(*this);
+
+            mObjectImagep->setSubImage(mObjectRawImagep, 0, 0, mObjectImagep->getWidth(), mObjectImagep->getHeight());
+
+            map_timer.reset();
+        }
+
+        LLVector3 map_center_agent = gAgent.getPosAgentFromGlobal(mObjectImageCenterGlobal);
+        LLVector3 camera_position = gAgentCamera.getCameraPositionAgent();
+        map_center_agent -= camera_position;
+        map_center_agent.mV[VX] *= scale_pixels_per_meter;
+        map_center_agent.mV[VY] *= scale_pixels_per_meter;
+
+        gGL.getTexUnit(0)->bind(mObjectImagep);
+        F32 image_half_width = 0.5f*mObjectMapPixels;
+        F32 image_half_height = 0.5f*mObjectMapPixels;
+
+        gGL.begin(LLRender::QUADS);
+            gGL.texCoord2f(0.f, 1.f);
+            gGL.vertex2f(map_center_agent.mV[VX] - image_half_width, image_half_height + map_center_agent.mV[VY]);
+            gGL.texCoord2f(0.f, 0.f);
+            gGL.vertex2f(map_center_agent.mV[VX] - image_half_width, map_center_agent.mV[VY] - image_half_height);
+            gGL.texCoord2f(1.f, 0.f);
+            gGL.vertex2f(image_half_width + map_center_agent.mV[VX], map_center_agent.mV[VY] - image_half_height);
+            gGL.texCoord2f(1.f, 1.f);
+            gGL.vertex2f(image_half_width + map_center_agent.mV[VX], image_half_height + map_center_agent.mV[VY]);
+        gGL.end();
+
+        for (LLWorld::region_list_t::const_iterator iter = LLWorld::getInstance()->getRegionList().begin();
+             iter != LLWorld::getInstance()->getRegionList().end(); ++iter)
+        {
+            LLViewerRegion* regionp = *iter;
+            regionp->renderPropertyLinesOnMinimap(scale_pixels_per_meter, map_parcel_outline_color.get().mV);
+        }
+
+        gGL.popMatrix();
+
+        // Mouse pointer in local coordinates
+        S32 local_mouse_x;
+        S32 local_mouse_y;
+        //localMouse(&local_mouse_x, &local_mouse_y);
+        LLUI::getInstance()->getMousePositionLocal(this, &local_mouse_x, &local_mouse_y);
+        mClosestAgentToCursor.setNull();
+        F32 closest_dist_squared = F32_MAX; // value will be overridden in the loop
+        F32 min_pick_dist_squared = (mDotRadius * MIN_PICK_SCALE) * (mDotRadius * MIN_PICK_SCALE);
+
+        LLVector3 pos_map;
+        uuid_vec_t avatar_ids;
+        std::vector<LLVector3d> positions;
+        bool unknown_relative_z;
+
+        LLWorld::getInstance()->getAvatars(&avatar_ids, &positions, gAgentCamera.getCameraPositionGlobal());
+
+        // Draw avatars
+        for (U32 i = 0; i < avatar_ids.size(); i++)
+        {
+            LLUUID uuid = avatar_ids[i];
+            // Skip self, we'll draw it later
+            if (uuid == gAgent.getID()) continue;
+
+            pos_map = globalPosToView(positions[i]);
+
+            bool show_as_friend = (LLAvatarTracker::instance().getBuddyInfo(uuid) != NULL);
+
+            LLColor4 color = show_as_friend ? map_avatar_friend_color : map_avatar_color;
+
+            unknown_relative_z = positions[i].mdV[VZ] >= COARSEUPDATE_MAX_Z &&
+                    camera_position.mV[VZ] >= COARSEUPDATE_MAX_Z;
+
+            LLWorldMapView::drawAvatar(
+                pos_map.mV[VX], pos_map.mV[VY],
+                color,
+                pos_map.mV[VZ], mDotRadius,
+                unknown_relative_z);
+
+            if(uuid.notNull())
+            {
+                bool selected = false;
+                uuid_vec_t::iterator sel_iter = gmSelected.begin();
+                for (; sel_iter != gmSelected.end(); sel_iter++)
+                {
+                    if(*sel_iter == uuid)
+                    {
+                        selected = true;
+                        break;
+                    }
+                }
+                if(selected)
+                {
+                    if( (pos_map.mV[VX] < 0) ||
+                        (pos_map.mV[VY] < 0) ||
+                        (pos_map.mV[VX] >= getRect().getWidth()) ||
+                        (pos_map.mV[VY] >= getRect().getHeight()) )
+                    {
+                        S32 x = ll_round( pos_map.mV[VX] );
+                        S32 y = ll_round( pos_map.mV[VY] );
+                        LLWorldMapView::drawTrackingCircle( getRect(), x, y, color, 1, 10);
+                    } else
+                    {
+                        LLWorldMapView::drawTrackingDot(pos_map.mV[VX],pos_map.mV[VY],color,0.f);
+                    }
+                }
+            }
+
+            F32 dist_to_cursor_squared = dist_vec_squared(LLVector2(pos_map.mV[VX], pos_map.mV[VY]),
+                                          LLVector2(local_mouse_x,local_mouse_y));
+            if(dist_to_cursor_squared < min_pick_dist_squared && dist_to_cursor_squared < closest_dist_squared)
+            {
+                closest_dist_squared = dist_to_cursor_squared;
+                mClosestAgentToCursor = uuid;
+            }
+        }
+
+        // Draw dot for autopilot target
+        if (gAgent.getAutoPilot())
+        {
+            drawTracking( gAgent.getAutoPilotTargetGlobal(), map_track_color );
+        }
+        else
+        {
+            LLTracker::ETrackingStatus tracking_status = LLTracker::getTrackingStatus();
+            if (  LLTracker::TRACKING_AVATAR == tracking_status )
+            {
+                drawTracking( LLAvatarTracker::instance().getGlobalPos(), map_track_color );
+            }
+            else if ( LLTracker::TRACKING_LANDMARK == tracking_status
+                    || LLTracker::TRACKING_LOCATION == tracking_status )
+            {
+                drawTracking( LLTracker::getTrackedPositionGlobal(), map_track_color );
+            }
+        }
+
+        // Draw dot for self avatar position
+        LLVector3d pos_global = gAgent.getPositionGlobal();
+        pos_map = globalPosToView(pos_global);
+        S32 dot_width = ll_round(mDotRadius * 2.f);
+        LLUIImagePtr you = LLWorldMapView::sAvatarYouLargeImage;
+        if (you)
+        {
+            you->draw(ll_round(pos_map.mV[VX] - mDotRadius),
+                      ll_round(pos_map.mV[VY] - mDotRadius),
+                      dot_width,
+                      dot_width);
+
+            F32 dist_to_cursor_squared = dist_vec_squared(LLVector2(pos_map.mV[VX], pos_map.mV[VY]),
+                                          LLVector2(local_mouse_x,local_mouse_y));
+            if(dist_to_cursor_squared < min_pick_dist_squared && dist_to_cursor_squared < closest_dist_squared)
+            {
+                mClosestAgentToCursor = gAgent.getID();
+            }
+        }
+
+        // Draw frustum
+        F32 meters_to_pixels = mScale/ LLWorld::getInstance()->getRegionWidthInMeters();
+
+        F32 horiz_fov = LLViewerCamera::getInstance()->getView() * LLViewerCamera::getInstance()->getAspect();
+        F32 far_clip_meters = LLViewerCamera::getInstance()->getFar();
+        F32 far_clip_pixels = far_clip_meters * meters_to_pixels;
+
+        F32 ctr_x = (F32)center_sw_left;
+        F32 ctr_y = (F32)center_sw_bottom;
+
+        const F32 steps_per_circle = 40.0f;
+        const F32 steps_per_radian = steps_per_circle / F_TWO_PI;
+        const F32 arc_start = -(horiz_fov / 2.0f) + F_PI_BY_TWO;
+        const F32 arc_end = (horiz_fov / 2.0f) + F_PI_BY_TWO;
+        const S32 steps = llmax(1, (S32)((horiz_fov * steps_per_radian) + 0.5f));
+
+        gGL.getTexUnit(0)->unbind(LLTexUnit::TT_TEXTURE);
+
+        if( rotate_map )
+        {
+            gGL.pushMatrix();
+                gGL.translatef( ctr_x, ctr_y, 0 );
+                gl_washer_segment_2d(far_clip_pixels, 0, arc_start, arc_end, steps, map_frustum_color(), map_frustum_color());
+            gGL.popMatrix();
+        }
+        else
+        {
+            gGL.pushMatrix();
+                gGL.translatef( ctr_x, ctr_y, 0 );
+                // If we don't rotate the map, we have to rotate the frustum.
+                gGL.rotatef( atan2( LLViewerCamera::getInstance()->getAtAxis().mV[VX], LLViewerCamera::getInstance()->getAtAxis().mV[VY] ) * RAD_TO_DEG, 0.f, 0.f, -1.f);
+                gl_washer_segment_2d(far_clip_pixels, 0, arc_start, arc_end, steps, map_frustum_color(), map_frustum_color());
+            gGL.popMatrix();
+        }
+    }
+
+    gGL.popMatrix();
+    gGL.popUIMatrix();
+
+    LLUICtrl::draw();
+}
+
+void LLNetMap::reshape(S32 width, S32 height, bool called_from_parent)
+{
+    LLUICtrl::reshape(width, height, called_from_parent);
+    createObjectImage();
+}
+
+LLVector3 LLNetMap::globalPosToView(const LLVector3d& global_pos)
+{
+    LLVector3d camera_position = gAgentCamera.getCameraPositionGlobal();
+
+    LLVector3d relative_pos_global = global_pos - camera_position;
+    LLVector3 pos_local;
+    pos_local.setVec(relative_pos_global);  // convert to floats from doubles
+
+    pos_local.mV[VX] *= mPixelsPerMeter;
+    pos_local.mV[VY] *= mPixelsPerMeter;
+    // leave Z component in meters
+
+    static LLUICachedControl<bool> rotate_map("MiniMapRotate", true);
+    if( rotate_map )
+    {
+        F32 radians = atan2( LLViewerCamera::getInstance()->getAtAxis().mV[VX], LLViewerCamera::getInstance()->getAtAxis().mV[VY] );
+        LLQuaternion rot(radians, LLVector3(0.f, 0.f, 1.f));
+        pos_local.rotVec( rot );
+    }
+
+    pos_local.mV[VX] += getRect().getWidth() / 2 + mCurPan.mV[VX];
+    pos_local.mV[VY] += getRect().getHeight() / 2 + mCurPan.mV[VY];
+
+    return pos_local;
+}
+
+void LLNetMap::drawTracking(const LLVector3d& pos_global, const LLColor4& color,
+                            bool draw_arrow )
+{
+    LLVector3 pos_local = globalPosToView(pos_global);
+    if( (pos_local.mV[VX] < 0) ||
+        (pos_local.mV[VY] < 0) ||
+        (pos_local.mV[VX] >= getRect().getWidth()) ||
+        (pos_local.mV[VY] >= getRect().getHeight()) )
+    {
+        if (draw_arrow)
+        {
+            S32 x = ll_round( pos_local.mV[VX] );
+            S32 y = ll_round( pos_local.mV[VY] );
+            LLWorldMapView::drawTrackingCircle( getRect(), x, y, color, 1, 10 );
+            LLWorldMapView::drawTrackingArrow( getRect(), x, y, color );
+        }
+    }
+    else
+    {
+        LLWorldMapView::drawTrackingDot(pos_local.mV[VX],
+                                        pos_local.mV[VY],
+                                        color,
+                                        pos_local.mV[VZ]);
+    }
+}
+
+bool LLNetMap::isMouseOnPopupMenu()
+{
+    auto menu = static_cast<LLMenuGL*>(mPopupMenuHandle.get());
+    if (!menu || !menu->isOpen())
+    {
+        return false;
+    }
+
+    S32 popup_x;
+    S32 popup_y;
+    LLUI::getInstance()->getMousePositionLocal(menu, &popup_x, &popup_y);
+    // *NOTE: Tolerance is larger than it needs to be because the context menu is offset from the mouse when the menu is opened from certain
+    // directions. This may be a quirk of LLMenuGL::showPopup. -Cosmic,2022-03-22
+    constexpr S32 tolerance = 10;
+    // Test tolerance from all four corners, as the popup menu can appear from a different direction if there's not enough space.
+    // Assume the size of the popup menu is much larger than the provided tolerance.
+    // In practice, this is a [tolerance]px margin around the popup menu.
+    for (S32 sign_x = -1; sign_x <= 1; sign_x += 2)
+    {
+        for (S32 sign_y = -1; sign_y <= 1; sign_y += 2)
+        {
+            if (menu->pointInView(popup_x + (sign_x * tolerance), popup_y + (sign_y * tolerance)))
+            {
+                return true;
+            }
+        }
+    }
+    return false;
+}
+
+void LLNetMap::updateAboutLandPopupButton()
+{
+    auto menu = static_cast<LLMenuGL*>(mPopupMenuHandle.get());
+    if (!menu || !menu->isOpen())
+    {
+        return;
+    }
+
+    LLViewerRegion *region = LLWorld::getInstance()->getRegionFromPosGlobal(mPopupWorldPos);
+    if (!region)
+    {
+        menu->setItemEnabled("About Land", false);
+    }
+    else
+    {
+        // Check if the mouse is in the bounds of the popup. If so, it's safe to assume no other hover function will be called, so the hover
+        // parcel can be used to check if location-sensitive tooltip options are available.
+        if (isMouseOnPopupMenu())
+        {
+            LLViewerParcelMgr::getInstance()->setHoverParcel(mPopupWorldPos);
+            LLParcel *hover_parcel = LLViewerParcelMgr::getInstance()->getHoverParcel();
+            bool      valid_parcel = false;
+            if (hover_parcel)
+            {
+                valid_parcel = hover_parcel->getOwnerID().notNull();
+            }
+            menu->setItemEnabled("About Land", valid_parcel);
+        }
+    }
+}
+
+LLVector3d LLNetMap::viewPosToGlobal( S32 x, S32 y )
+{
+    x -= ll_round(getRect().getWidth() / 2 + mCurPan.mV[VX]);
+    y -= ll_round(getRect().getHeight() / 2 + mCurPan.mV[VY]);
+
+    LLVector3 pos_local( (F32)x, (F32)y, 0 );
+
+    F32 radians = - atan2( LLViewerCamera::getInstance()->getAtAxis().mV[VX], LLViewerCamera::getInstance()->getAtAxis().mV[VY] );
+
+    static LLUICachedControl<bool> rotate_map("MiniMapRotate", true);
+    if( rotate_map )
+    {
+        LLQuaternion rot(radians, LLVector3(0.f, 0.f, 1.f));
+        pos_local.rotVec( rot );
+    }
+
+    pos_local *= ( LLWorld::getInstance()->getRegionWidthInMeters() / mScale );
+
+    LLVector3d pos_global;
+    pos_global.setVec( pos_local );
+    pos_global += gAgentCamera.getCameraPositionGlobal();
+
+    return pos_global;
+}
+
+bool LLNetMap::handleScrollWheel(S32 x, S32 y, S32 clicks)
+{
+    // note that clicks are reversed from what you'd think: i.e. > 0  means zoom out, < 0 means zoom in
+    F32 new_scale = mScale * pow(MAP_SCALE_ZOOM_FACTOR, -clicks);
+    F32 old_scale = mScale;
+
+    setScale(new_scale);
+
+    static LLUICachedControl<bool> auto_center("MiniMapAutoCenter", true);
+    if (!auto_center)
+    {
+        // Adjust pan to center the zoom on the mouse pointer
+        LLVector2 zoom_offset;
+        zoom_offset.mV[VX] = x - getRect().getWidth() / 2;
+        zoom_offset.mV[VY] = y - getRect().getHeight() / 2;
+        mCurPan -= zoom_offset * mScale / old_scale - zoom_offset;
+    }
+
+    return true;
+}
+
+bool LLNetMap::handleToolTip(S32 x, S32 y, MASK mask)
+{
+    if (gDisconnected)
+    {
+        return false;
+    }
+
+    // If the cursor is near an avatar on the minimap, a mini-inspector will be
+    // shown for the avatar, instead of the normal map tooltip.
+    if (handleToolTipAgent(mClosestAgentToCursor))
+    {
+        return true;
+    }
+
+    // The popup menu uses the hover parcel when it is open and the mouse is on
+    // top of it, with some additional tolerance. Returning early here prevents
+    // fighting over that hover parcel when getting tooltip info in the
+    // tolerance region.
+    if (isMouseOnPopupMenu())
+    {
+        return false;
+    }
+
+    LLRect sticky_rect;
+    S32 SLOP = 4;
+    localPointToScreen(x - SLOP, y - SLOP, &(sticky_rect.mLeft), &(sticky_rect.mBottom));
+    sticky_rect.mRight = sticky_rect.mLeft + 2 * SLOP;
+    sticky_rect.mTop   = sticky_rect.mBottom + 2 * SLOP;
+
+    std::string parcel_name_msg;
+    std::string parcel_sale_price_msg;
+    std::string parcel_sale_area_msg;
+    std::string parcel_owner_msg;
+    std::string region_name_msg;
+
+    LLVector3d      posGlobal = viewPosToGlobal(x, y);
+    LLViewerRegion *region    = LLWorld::getInstance()->getRegionFromPosGlobal(posGlobal);
+    if (region)
+    {
+        std::string region_name = region->getName();
+        if (!region_name.empty())
+        {
+            region_name_msg = mRegionNameMsg;
+            LLStringUtil::format(region_name_msg, {{"[REGION_NAME]", region_name}});
+        }
+
+        // Only show parcel information in the tooltip if property lines are visible. Otherwise, the parcel the tooltip is referring to is
+        // ambiguous.
+        if (gSavedSettings.getBOOL("MiniMapShowPropertyLines"))
+        {
+            LLViewerParcelMgr::getInstance()->setHoverParcel(posGlobal);
+            LLParcel *hover_parcel = LLViewerParcelMgr::getInstance()->getHoverParcel();
+            if (hover_parcel)
+            {
+                std::string parcel_name = hover_parcel->getName();
+                if (!parcel_name.empty())
+                {
+                    parcel_name_msg = mParcelNameMsg;
+                    LLStringUtil::format(parcel_name_msg, {{"[PARCEL_NAME]", parcel_name}});
+                }
+
+                const LLUUID      parcel_owner          = hover_parcel->getOwnerID();
+                std::string       parcel_owner_name_url = LLSLURL("agent", parcel_owner, "inspect").getSLURLString();
+                static LLUrlMatch parcel_owner_name_url_match;
+                LLUrlRegistry::getInstance()->findUrl(parcel_owner_name_url, parcel_owner_name_url_match);
+                if (!parcel_owner_name_url_match.empty())
+                {
+                    parcel_owner_msg              = mParcelOwnerMsg;
+                    std::string parcel_owner_name = parcel_owner_name_url_match.getLabel();
+                    LLStringUtil::format(parcel_owner_msg, {{"[PARCEL_OWNER]", parcel_owner_name}});
+                }
+
+                if (hover_parcel->getForSale())
+                {
+                    const LLUUID auth_buyer_id = hover_parcel->getAuthorizedBuyerID();
+                    const LLUUID agent_id      = gAgent.getID();
+                    bool         show_for_sale = auth_buyer_id.isNull() || auth_buyer_id == agent_id || parcel_owner == agent_id;
+                    if (show_for_sale)
+                    {
+                        S32 price        = hover_parcel->getSalePrice();
+                        S32 area         = hover_parcel->getArea();
+                        F32 cost_per_sqm = 0.0f;
+                        if (area > 0)
+                        {
+                            cost_per_sqm = F32(price) / area;
+                        }
+                        std::string formatted_price          = LLResMgr::getInstance()->getMonetaryString(price);
+                        std::string formatted_cost_per_meter = llformat("%.1f", cost_per_sqm);
+                        parcel_sale_price_msg                = mParcelSalePriceMsg;
+                        LLStringUtil::format(parcel_sale_price_msg,
+                                             {{"[PRICE]", formatted_price}, {"[PRICE_PER_SQM]", formatted_cost_per_meter}});
+                        std::string formatted_area = llformat("%d", area);
+                        parcel_sale_area_msg       = mParcelSaleAreaMsg;
+                        LLStringUtil::format(parcel_sale_area_msg, {{"[AREA]", formatted_area}});
+                    }
+                }
+            }
+        }
+    }
+
+    std::string tool_tip_hint_msg;
+    if (gSavedSettings.getBOOL("DoubleClickTeleport"))
+    {
+        tool_tip_hint_msg = mAltToolTipHintMsg;
+    }
+    else if (gSavedSettings.getBOOL("DoubleClickShowWorldMap"))
+    {
+        tool_tip_hint_msg = mToolTipHintMsg;
+    }
+
+    LLStringUtil::format_map_t args;
+    args["[PARCEL_NAME_MSG]"]       = parcel_name_msg.empty() ? "" : parcel_name_msg + '\n';
+    args["[PARCEL_SALE_PRICE_MSG]"] = parcel_sale_price_msg.empty() ? "" : parcel_sale_price_msg + '\n';
+    args["[PARCEL_SALE_AREA_MSG]"]  = parcel_sale_area_msg.empty() ? "" : parcel_sale_area_msg + '\n';
+    args["[PARCEL_OWNER_MSG]"]      = parcel_owner_msg.empty() ? "" : parcel_owner_msg + '\n';
+    args["[REGION_NAME_MSG]"]       = region_name_msg.empty() ? "" : region_name_msg + '\n';
+    args["[TOOL_TIP_HINT_MSG]"]     = tool_tip_hint_msg.empty() ? "" : tool_tip_hint_msg + '\n';
+
+    std::string msg                 = mToolTipMsg;
+    LLStringUtil::format(msg, args);
+    if (msg.back() == '\n')
+    {
+        msg.resize(msg.size() - 1);
+    }
+    LLToolTipMgr::instance().show(LLToolTip::Params().message(msg).sticky_rect(sticky_rect));
+
+    return true;
+}
+
+bool LLNetMap::handleToolTipAgent(const LLUUID& avatar_id)
+{
+    LLAvatarName av_name;
+    if (avatar_id.isNull() || !LLAvatarNameCache::get(avatar_id, &av_name))
+    {
+        return false;
+    }
+
+    // only show tooltip if same inspector not already open
+    LLFloater* existing_inspector = LLFloaterReg::findInstance("inspect_avatar");
+    if (!existing_inspector
+        || !existing_inspector->getVisible()
+        || existing_inspector->getKey()["avatar_id"].asUUID() != avatar_id)
+    {
+        LLInspector::Params p;
+        p.fillFrom(LLUICtrlFactory::instance().getDefaultParams<LLInspector>());
+        p.message(av_name.getCompleteName());
+        p.image.name("Inspector_I");
+        p.click_callback(boost::bind(showAvatarInspector, avatar_id));
+        p.visible_time_near(6.f);
+        p.visible_time_far(3.f);
+        p.delay_time(0.35f);
+        p.wrap(false);
+
+        LLToolTipMgr::instance().show(p);
+    }
+    return true;
+}
+
+// static
+void LLNetMap::showAvatarInspector(const LLUUID& avatar_id)
+{
+    LLSD params;
+    params["avatar_id"] = avatar_id;
+
+    if (LLToolTipMgr::instance().toolTipVisible())
+    {
+        LLRect rect = LLToolTipMgr::instance().getToolTipRect();
+        params["pos"]["x"] = rect.mLeft;
+        params["pos"]["y"] = rect.mTop;
+    }
+
+    LLFloaterReg::showInstance("inspect_avatar", params);
+}
+
+void LLNetMap::renderScaledPointGlobal( const LLVector3d& pos, const LLColor4U &color, F32 radius_meters )
+{
+    LLVector3 local_pos;
+    local_pos.setVec( pos - mObjectImageCenterGlobal );
+
+    S32 diameter_pixels = ll_round(2 * radius_meters * mObjectMapTPM);
+    renderPoint( local_pos, color, diameter_pixels );
+}
+
+
+void LLNetMap::renderPoint(const LLVector3 &pos_local, const LLColor4U &color,
+                           S32 diameter, S32 relative_height)
+{
+    if (diameter <= 0)
+    {
+        return;
+    }
+
+    const S32 image_width = (S32)mObjectImagep->getWidth();
+    const S32 image_height = (S32)mObjectImagep->getHeight();
+
+    S32 x_offset = ll_round(pos_local.mV[VX] * mObjectMapTPM + image_width / 2);
+    S32 y_offset = ll_round(pos_local.mV[VY] * mObjectMapTPM + image_height / 2);
+
+    if ((x_offset < 0) || (x_offset >= image_width))
+    {
+        return;
+    }
+    if ((y_offset < 0) || (y_offset >= image_height))
+    {
+        return;
+    }
+
+    LLImageDataLock lock(mObjectRawImagep);
+    U8 *datap = mObjectRawImagep->getData();
+
+    S32 neg_radius = diameter / 2;
+    S32 pos_radius = diameter - neg_radius;
+    S32 x, y;
+
+    if (relative_height > 0)
+    {
+        // ...point above agent
+        S32 px, py;
+
+        // vertical line
+        px = x_offset;
+        for (y = -neg_radius; y < pos_radius; y++)
+        {
+            py = y_offset + y;
+            if ((py < 0) || (py >= image_height))
+            {
+                continue;
+            }
+            S32 offset = px + py * image_width;
+            ((U32*)datap)[offset] = color.asRGBA();
+        }
+
+        // top line
+        py = y_offset + pos_radius - 1;
+        for (x = -neg_radius; x < pos_radius; x++)
+        {
+            px = x_offset + x;
+            if ((px < 0) || (px >= image_width))
+            {
+                continue;
+            }
+            S32 offset = px + py * image_width;
+            ((U32*)datap)[offset] = color.asRGBA();
+        }
+    }
+    else
+    {
+        // ...point level with agent
+        for (x = -neg_radius; x < pos_radius; x++)
+        {
+            S32 p_x = x_offset + x;
+            if ((p_x < 0) || (p_x >= image_width))
+            {
+                continue;
+            }
+
+            for (y = -neg_radius; y < pos_radius; y++)
+            {
+                S32 p_y = y_offset + y;
+                if ((p_y < 0) || (p_y >= image_height))
+                {
+                    continue;
+                }
+                S32 offset = p_x + p_y * image_width;
+                ((U32*)datap)[offset] = color.asRGBA();
+            }
+        }
+    }
+}
+
+void LLNetMap::createObjectImage()
+{
+    // Find the size of the side of a square that surrounds the circle that surrounds getRect().
+    // ... which is, the diagonal of the rect.
+    F32 width = (F32)getRect().getWidth();
+    F32 height = (F32)getRect().getHeight();
+    S32 square_size = ll_round( sqrt(width*width + height*height) );
+
+    // Find the least power of two >= the minimum size.
+    const S32 MIN_SIZE = 64;
+    const S32 MAX_SIZE = 256;
+    S32 img_size = MIN_SIZE;
+    while( (img_size*2 < square_size ) && (img_size < MAX_SIZE) )
+    {
+        img_size <<= 1;
+    }
+
+    if( mObjectImagep.isNull() ||
+        (mObjectImagep->getWidth() != img_size) ||
+        (mObjectImagep->getHeight() != img_size) )
+    {
+        mObjectRawImagep = new LLImageRaw(img_size, img_size, 4);
+        U8* data = mObjectRawImagep->getData();
+        memset( data, 0, img_size * img_size * 4 );
+        mObjectImagep = LLViewerTextureManager::getLocalTexture( mObjectRawImagep.get(), false);
+    }
+    setScale(mScale);
+    mUpdateNow = true;
+}
+
+bool LLNetMap::handleMouseDown(S32 x, S32 y, MASK mask)
+{
+    // Start panning
+    gFocusMgr.setMouseCapture(this);
+
+    mStartPan     = mCurPan;
+    mMouseDown.mX = x;
+    mMouseDown.mY = y;
+    return true;
+}
+
+bool LLNetMap::handleMouseUp(S32 x, S32 y, MASK mask)
+{
+    if (abs(mMouseDown.mX - x) < 3 && abs(mMouseDown.mY - y) < 3)
+    {
+        handleClick(x, y, mask);
+    }
+
+    if (hasMouseCapture())
+    {
+        if (mPanning)
+        {
+            // restore mouse cursor
+            S32 local_x, local_y;
+            local_x          = mMouseDown.mX + llfloor(mCurPan.mV[VX] - mStartPan.mV[VX]);
+            local_y          = mMouseDown.mY + llfloor(mCurPan.mV[VY] - mStartPan.mV[VY]);
+            LLRect clip_rect = getRect();
+            clip_rect.stretch(-8);
+            clip_rect.clipPointToRect(mMouseDown.mX, mMouseDown.mY, local_x, local_y);
+            LLUI::getInstance()->setMousePositionLocal(this, local_x, local_y);
+
+            // finish the pan
+            mPanning = false;
+
+            mMouseDown.set(0, 0);
+        }
+        gViewerWindow->showCursor();
+        gFocusMgr.setMouseCapture(NULL);
+        return true;
+    }
+
+    return false;
+}
+
+bool LLNetMap::handleRightMouseDown(S32 x, S32 y, MASK mask)
+{
+    auto menu = static_cast<LLMenuGL*>(mPopupMenuHandle.get());
+    if (menu)
+    {
+        mPopupWorldPos = viewPosToGlobal(x, y);
+        menu->buildDrawLabels();
+        menu->updateParent(LLMenuGL::sMenuContainer);
+        menu->setItemEnabled("Stop Tracking", LLTracker::isTracking(0));
+        LLMenuGL::showPopup(this, menu, x, y);
+    }
+    return true;
+}
+
+bool LLNetMap::handleClick(S32 x, S32 y, MASK mask)
+{
+    // TODO: allow clicking an avatar on minimap to select avatar in the nearby avatar list
+    // if(mClosestAgentToCursor.notNull())
+    //     mNearbyList->selectUser(mClosestAgentToCursor);
+    // Needs a registered observer i guess to accomplish this without using
+    // globals to tell the mNearbyList in llpeoplepanel to select the user
+    return true;
+}
+
+bool LLNetMap::handleDoubleClick(S32 x, S32 y, MASK mask)
+{
+    LLVector3d pos_global = viewPosToGlobal(x, y);
+
+    bool double_click_teleport = gSavedSettings.getBOOL("DoubleClickTeleport");
+    bool double_click_show_world_map = gSavedSettings.getBOOL("DoubleClickShowWorldMap");
+
+    if (double_click_teleport || double_click_show_world_map)
+    {
+        // If we're not tracking a beacon already, double-click will set one
+        if (!LLTracker::isTracking(NULL))
+        {
+            LLFloaterWorldMap* world_map = LLFloaterWorldMap::getInstance();
+            if (world_map)
+            {
+                world_map->trackLocation(pos_global);
+            }
+        }
+    }
+
+    if (double_click_teleport)
+    {
+        // If DoubleClickTeleport is on, double clicking the minimap will teleport there
+        gAgent.teleportViaLocationLookAt(pos_global);
+    }
+    else if (double_click_show_world_map)
+    {
+        LLFloaterReg::showInstance("world_map");
+    }
+    return true;
+}
+
+F32 LLNetMap::getScaleForName(std::string scale_name)
+{
+    if (scale_name == "very close")
+    {
+        return LLNetMap::MAP_SCALE_VERY_CLOSE;
+    }
+    else if (scale_name == "close")
+    {
+        return LLNetMap::MAP_SCALE_CLOSE;
+    }
+    else if (scale_name == "medium")
+    {
+        return LLNetMap::MAP_SCALE_MEDIUM;
+    }
+    else if (scale_name == "far")
+    {
+        return LLNetMap::MAP_SCALE_FAR;
+    }
+    return 0.0f;
+}
+
+// static
+bool LLNetMap::outsideSlop( S32 x, S32 y, S32 start_x, S32 start_y, S32 slop )
+{
+    S32 dx = x - start_x;
+    S32 dy = y - start_y;
+
+    return (dx <= -slop || slop <= dx || dy <= -slop || slop <= dy);
+}
+
+bool LLNetMap::handleHover( S32 x, S32 y, MASK mask )
+{
+    if (hasMouseCapture())
+    {
+        if (mPanning || outsideSlop(x, y, mMouseDown.mX, mMouseDown.mY, MOUSE_DRAG_SLOP))
+        {
+            if (!mPanning)
+            {
+                // Just started panning. Hide cursor.
+                mPanning = true;
+                gViewerWindow->hideCursor();
+            }
+
+            LLVector2 delta(static_cast<F32>(gViewerWindow->getCurrentMouseDX()),
+                            static_cast<F32>(gViewerWindow->getCurrentMouseDY()));
+
+            // Set pan to value at start of drag + offset
+            mCurPan += delta;
+
+            gViewerWindow->moveCursorToCenter();
+        }
+    }
+
+    if (mask & MASK_SHIFT)
+    {
+        // If shift is held, change the cursor to hint that the map can be
+        // dragged. However, holding shift is not required to drag the map.
+        gViewerWindow->setCursor( UI_CURSOR_TOOLPAN );
+    }
+    else
+    {
+        gViewerWindow->setCursor( UI_CURSOR_CROSS );
+    }
+
+    return true;
+}
+
+bool LLNetMap::isZoomChecked(const LLSD &userdata)
+{
+    std::string level = userdata.asString();
+    F32         scale = getScaleForName(level);
+    return scale == mScale;
+}
+
+void LLNetMap::setZoom(const LLSD &userdata)
+{
+    std::string level = userdata.asString();
+    F32         scale = getScaleForName(level);
+    if (scale != 0.0f)
+    {
+        setScale(scale);
+    }
+}
+
+void LLNetMap::handleStopTracking (const LLSD& userdata)
+{
+    auto menu = static_cast<LLMenuGL*>(mPopupMenuHandle.get());
+    if (menu)
+    {
+        menu->setItemEnabled ("Stop Tracking", false);
+        LLTracker::stopTracking (LLTracker::isTracking(NULL));
+    }
+}
+
+void LLNetMap::activateCenterMap(const LLSD &userdata) { mCentering = true; }
+
+bool LLNetMap::isMapOrientationChecked(const LLSD &userdata)
+{
+    const std::string command_name = userdata.asString();
+    const bool        rotate_map   = gSavedSettings.getBOOL("MiniMapRotate");
+    if (command_name == "north_at_top")
+    {
+        return !rotate_map;
+    }
+
+    if (command_name == "camera_at_top")
+    {
+        return rotate_map;
+    }
+
+    return false;
+}
+
+void LLNetMap::setMapOrientation(const LLSD &userdata)
+{
+    const std::string command_name = userdata.asString();
+    if (command_name == "north_at_top")
+    {
+        gSavedSettings.setBOOL("MiniMapRotate", false);
+    }
+    else if (command_name == "camera_at_top")
+    {
+        gSavedSettings.setBOOL("MiniMapRotate", true);
+    }
+}
+
+void LLNetMap::popupShowAboutLand(const LLSD &userdata)
+{
+    // Update parcel selection. It's important to deselect land first so the "About Land" floater doesn't refresh with the old selection.
+    LLViewerParcelMgr::getInstance()->deselectLand();
+    LLParcelSelectionHandle selection = LLViewerParcelMgr::getInstance()->selectParcelAt(mPopupWorldPos);
+    gMenuHolder->setParcelSelection(selection);
+
+    LLFloaterReg::showInstance("about_land", LLSD(), false);
+}