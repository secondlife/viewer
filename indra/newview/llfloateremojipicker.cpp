--- conflicted
+++ resolved
@@ -478,43 +478,6 @@
     resizeGroupButtons();
 }
 
-<<<<<<< HEAD
-void LLFloaterEmojiPicker::fillCategoryRecentlyUsed(std::map<std::string, std::vector<LLEmojiSearchResult>>& cats)
-{
-    if (sRecentlyUsed.empty())
-        return;
-
-    std::vector<LLEmojiSearchResult> emojis;
-
-    // In case of empty mFilterPattern we'd use sRecentlyUsed directly
-    if (!mFilterPattern.empty())
-    {
-        // List all emojis in "Recently used"
-        const LLEmojiDictionary::emoji2descr_map_t& emoji2descr = LLEmojiDictionary::instance().getEmoji2Descr();
-        std::size_t begin, end;
-        for (llwchar emoji : sRecentlyUsed)
-        {
-            auto e2d = emoji2descr.find(emoji);
-            if (e2d != emoji2descr.end() && !e2d->second->ShortCodes.empty())
-            {
-                for (const std::string& shortcode : e2d->second->ShortCodes)
-                {
-                if (LLEmojiDictionary::searchInShortCode(begin, end, shortcode, mFilterPattern))
-                {
-                    emojis.emplace_back(emoji, shortcode, begin, end);
-                }
-            }
-        }
-        }
-        if (emojis.empty())
-            return;
-    }
-
-    cats.emplace(std::make_pair(RECENTLY_USED_CATEGORY, emojis));
-}
-
-=======
->>>>>>> a65bc46b
 void LLFloaterEmojiPicker::fillCategoryFrequentlyUsed(std::map<std::string, std::vector<LLEmojiSearchResult>>& cats)
 {
     if (sFrequentlyUsed.empty())
