/**
 * @file lltoastalertpanel.h
 * @brief Panel for alert toasts.
 *
 * $LicenseInfo:firstyear=2001&license=viewerlgpl$
 * Second Life Viewer Source Code
 * Copyright (C) 2010, Linden Research, Inc.
 *
 * This library is free software; you can redistribute it and/or
 * modify it under the terms of the GNU Lesser General Public
 * License as published by the Free Software Foundation;
 * version 2.1 of the License only.
 *
 * This library is distributed in the hope that it will be useful,
 * but WITHOUT ANY WARRANTY; without even the implied warranty of
 * MERCHANTABILITY or FITNESS FOR A PARTICULAR PURPOSE.  See the GNU
 * Lesser General Public License for more details.
 *
 * You should have received a copy of the GNU Lesser General Public
 * License along with this library; if not, write to the Free Software
 * Foundation, Inc., 51 Franklin Street, Fifth Floor, Boston, MA  02110-1301  USA
 *
 * Linden Research, Inc., 945 Battery Street, San Francisco, CA  94111  USA
 * $/LicenseInfo$
 */

#ifndef LL_TOASTALERTPANEL_H
#define LL_TOASTALERTPANEL_H

#include "lltoastpanel.h"
#include "llfloater.h"
#include "llui.h"
#include "llnotificationptr.h"
#include "llerror.h"

class LLButton;
class LLCheckBoxCtrl;
class LLLineEditor;

/**
 * Toast panel for alert notification.
 * Alerts notifications doesn't require user interaction.
 *
 * Replaces class LLAlertDialog.
 * https://wiki.lindenlab.com/mediawiki/index.php?title=LLAlertDialog&oldid=81388
 */

class LLToastAlertPanel
    : public LLCheckBoxToastPanel
{
    LOG_CLASS(LLToastAlertPanel);
public:
    typedef bool (*display_callback_t)(S32 modal);

public:
    // User's responsibility to call show() after creating these.
    LLToastAlertPanel( LLNotificationPtr notep, bool is_modal );

    virtual BOOL    handleKeyHere(KEY key, MASK mask );

    virtual void    draw();
    virtual void    setVisible( BOOL visible );

<<<<<<< HEAD
	virtual bool	handleKeyHere(KEY key, MASK mask );

	virtual void	draw();
	virtual void	setVisible( bool visible );

	void			setCaution(bool val = true) { mCaution = val; }
	// If mUnique==true only one copy of this message should exist
	void			setUnique(bool val = true) { mUnique = val; }
	void			setEditTextArgs(const LLSD& edit_args);
	
	void onButtonPressed(const LLSD& data, S32 button);
	
=======
    void            setCaution(BOOL val = TRUE) { mCaution = val; }
    // If mUnique==TRUE only one copy of this message should exist
    void            setUnique(BOOL val = TRUE) { mUnique = val; }
    void            setEditTextArgs(const LLSD& edit_args);

    void onButtonPressed(const LLSD& data, S32 button);

>>>>>>> e7eced3c
private:
    static std::map<std::string, LLToastAlertPanel*> sUniqueActiveMap;

    virtual ~LLToastAlertPanel();
    // No you can't kill it.  It can only kill itself.

<<<<<<< HEAD
	// Does it have a readable title label, or minimize or close buttons?
	bool hasTitleBar() const;

private:
	static LLControlGroup* sSettings;

	struct ButtonData
	{
		ButtonData()
		: mWidth(0)
		{}
		
		LLButton* mButton;
		std::string mURL;
		U32 mURLExternal;
		S32 mWidth;
	};
	std::vector<ButtonData> mButtonData;

	S32				mDefaultOption;
	bool			mCaution;
	bool			mUnique;
	LLUIString		mLabel;
	LLFrameTimer	mDefaultBtnTimer;
	// For Dialogs that take a line as text as input:
	LLLineEditor* mLineEditor;
	LLHandle<LLView>	mPreviouslyFocusedView;
=======
    // Does it have a readable title label, or minimize or close buttons?
    BOOL hasTitleBar() const;

private:
    static LLControlGroup* sSettings;

    struct ButtonData
    {
        ButtonData()
        : mWidth(0)
        {}

        LLButton* mButton;
        std::string mURL;
        U32 mURLExternal;
        S32 mWidth;
    };
    std::vector<ButtonData> mButtonData;

    S32             mDefaultOption;
    BOOL            mCaution;
    BOOL            mUnique;
    LLUIString      mLabel;
    LLFrameTimer    mDefaultBtnTimer;
    // For Dialogs that take a line as text as input:
    LLLineEditor* mLineEditor;
    LLHandle<LLView>    mPreviouslyFocusedView;
>>>>>>> e7eced3c

};

#endif  // LL_TOASTALERTPANEL_H<|MERGE_RESOLUTION|>--- conflicted
+++ resolved
@@ -56,70 +56,26 @@
     // User's responsibility to call show() after creating these.
     LLToastAlertPanel( LLNotificationPtr notep, bool is_modal );
 
-    virtual BOOL    handleKeyHere(KEY key, MASK mask );
+    virtual bool    handleKeyHere(KEY key, MASK mask );
 
     virtual void    draw();
-    virtual void    setVisible( BOOL visible );
+    virtual void    setVisible( bool visible );
 
-<<<<<<< HEAD
-	virtual bool	handleKeyHere(KEY key, MASK mask );
-
-	virtual void	draw();
-	virtual void	setVisible( bool visible );
-
-	void			setCaution(bool val = true) { mCaution = val; }
-	// If mUnique==true only one copy of this message should exist
-	void			setUnique(bool val = true) { mUnique = val; }
-	void			setEditTextArgs(const LLSD& edit_args);
-	
-	void onButtonPressed(const LLSD& data, S32 button);
-	
-=======
-    void            setCaution(BOOL val = TRUE) { mCaution = val; }
-    // If mUnique==TRUE only one copy of this message should exist
-    void            setUnique(BOOL val = TRUE) { mUnique = val; }
+    void            setCaution(bool val = true) { mCaution = val; }
+    // If mUnique==true only one copy of this message should exist
+    void            setUnique(bool val = true) { mUnique = val; }
     void            setEditTextArgs(const LLSD& edit_args);
 
     void onButtonPressed(const LLSD& data, S32 button);
 
->>>>>>> e7eced3c
 private:
     static std::map<std::string, LLToastAlertPanel*> sUniqueActiveMap;
 
     virtual ~LLToastAlertPanel();
     // No you can't kill it.  It can only kill itself.
 
-<<<<<<< HEAD
-	// Does it have a readable title label, or minimize or close buttons?
-	bool hasTitleBar() const;
-
-private:
-	static LLControlGroup* sSettings;
-
-	struct ButtonData
-	{
-		ButtonData()
-		: mWidth(0)
-		{}
-		
-		LLButton* mButton;
-		std::string mURL;
-		U32 mURLExternal;
-		S32 mWidth;
-	};
-	std::vector<ButtonData> mButtonData;
-
-	S32				mDefaultOption;
-	bool			mCaution;
-	bool			mUnique;
-	LLUIString		mLabel;
-	LLFrameTimer	mDefaultBtnTimer;
-	// For Dialogs that take a line as text as input:
-	LLLineEditor* mLineEditor;
-	LLHandle<LLView>	mPreviouslyFocusedView;
-=======
     // Does it have a readable title label, or minimize or close buttons?
-    BOOL hasTitleBar() const;
+    bool hasTitleBar() const;
 
 private:
     static LLControlGroup* sSettings;
@@ -138,14 +94,13 @@
     std::vector<ButtonData> mButtonData;
 
     S32             mDefaultOption;
-    BOOL            mCaution;
-    BOOL            mUnique;
+    bool            mCaution;
+    bool            mUnique;
     LLUIString      mLabel;
     LLFrameTimer    mDefaultBtnTimer;
     // For Dialogs that take a line as text as input:
     LLLineEditor* mLineEditor;
     LLHandle<LLView>    mPreviouslyFocusedView;
->>>>>>> e7eced3c
 
 };
 
