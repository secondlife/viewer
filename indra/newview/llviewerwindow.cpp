--- conflicted
+++ resolved
@@ -1426,7 +1426,6 @@
 
     mWindow->showCursorFromMouseMove();
 
-<<<<<<< HEAD
     if (!gDisconnected)
     {
         if (gAwayTimer.getElapsedTimeF32() > LLAgent::MIN_AFK_TIME)
@@ -1437,12 +1436,6 @@
         {
             gAwayTriggerTimer.reset();
         }
-=======
-    if (gAwayTimer.getElapsedTimeF32() > LLAgent::MIN_AFK_TIME
-        && !gDisconnected)
-    {
-        gAgent.clearAFK();
->>>>>>> e7eced3c
     }
 }
 
@@ -1555,26 +1548,13 @@
     // Never affects event processing.
     gViewerInput.handleGlobalBindsKeyDown(key, mask);
 
-<<<<<<< HEAD
-	if (gAwayTimer.getElapsedTimeF32() > LLAgent::MIN_AFK_TIME)
-	{
-		gAgent.clearAFK();
-	}
+    if (gAwayTimer.getElapsedTimeF32() > LLAgent::MIN_AFK_TIME)
+    {
+        gAgent.clearAFK();
+    }
     else
     {
         gAwayTriggerTimer.reset();
-    }
-
-	// *NOTE: We want to interpret KEY_RETURN later when it arrives as
-	// a Unicode char, not as a keydown.  Otherwise when client frame
-	// rate is really low, hitting return sends your chat text before
-	// it's all entered/processed.
-	if (key == KEY_RETURN && mask == MASK_NONE)
-	{
-=======
-    if (gAwayTimer.getElapsedTimeF32() > LLAgent::MIN_AFK_TIME)
-    {
-        gAgent.clearAFK();
     }
 
     // *NOTE: We want to interpret KEY_RETURN later when it arrives as
@@ -1583,7 +1563,6 @@
     // it's all entered/processed.
     if (key == KEY_RETURN && mask == MASK_NONE)
     {
->>>>>>> e7eced3c
         // RIDER: although, at times some of the controlls (in particular the CEF viewer
         // would like to know about the KEYDOWN for an enter key... so ask and pass it along.
         LLFocusableElement* keyboard_focus = gFocusMgr.getKeyboardFocus();
@@ -4765,35 +4744,34 @@
 #else
     boost::filesystem::path b_path(lastSnapshotDir);
 #endif
-<<<<<<< HEAD
-	if (!boost::filesystem::is_directory(b_path))
-	{
-		LLSD args;
-		args["PATH"] = lastSnapshotDir;
-		LLNotificationsUtil::add("SnapshotToLocalDirNotExist", args);
-		resetSnapshotLoc();
-		failure_cb();
-		return;
-	}
-	boost::filesystem::space_info b_space = boost::filesystem::space(b_path);
-	if (b_space.free < image->getDataSize())
-	{
-		LLSD args;
-		args["PATH"] = lastSnapshotDir;
-
-		std::string needM_bytes_string;
-		LLResMgr::getInstance()->getIntegerString(needM_bytes_string, (image->getDataSize()) >> 10);
-		args["NEED_MEMORY"] = needM_bytes_string;
-
-		std::string freeM_bytes_string;
-		LLResMgr::getInstance()->getIntegerString(freeM_bytes_string, (b_space.free) >> 10);
-		args["FREE_MEMORY"] = freeM_bytes_string;
-
-		LLNotificationsUtil::add("SnapshotToComputerFailed", args);
-
-		failure_cb();
-	}
-	
+    if (!boost::filesystem::is_directory(b_path))
+    {
+        LLSD args;
+        args["PATH"] = lastSnapshotDir;
+        LLNotificationsUtil::add("SnapshotToLocalDirNotExist", args);
+        resetSnapshotLoc();
+        failure_cb();
+        return;
+    }
+    boost::filesystem::space_info b_space = boost::filesystem::space(b_path);
+    if (b_space.free < image->getDataSize())
+    {
+        LLSD args;
+        args["PATH"] = lastSnapshotDir;
+
+        std::string needM_bytes_string;
+        LLResMgr::getInstance()->getIntegerString(needM_bytes_string, (image->getDataSize()) >> 10);
+        args["NEED_MEMORY"] = needM_bytes_string;
+
+        std::string freeM_bytes_string;
+        LLResMgr::getInstance()->getIntegerString(freeM_bytes_string, (b_space.free) >> 10);
+        args["FREE_MEMORY"] = freeM_bytes_string;
+
+        LLNotificationsUtil::add("SnapshotToComputerFailed", args);
+
+        failure_cb();
+    }
+
     // Look for an unused file name
     auto is_snapshot_name_loc_set = isSnapshotLocSet();
     std::string filepath;
@@ -4801,79 +4779,19 @@
     auto err = 0;
     auto extension("." + image->getExtension());
     auto now = LLDate::now();
-=======
-    if (!boost::filesystem::is_directory(b_path))
-    {
-        LLSD args;
-        args["PATH"] = lastSnapshotDir;
-        LLNotificationsUtil::add("SnapshotToLocalDirNotExist", args);
-        resetSnapshotLoc();
-        failure_cb();
-        return;
-    }
-    boost::filesystem::space_info b_space = boost::filesystem::space(b_path);
-    if (b_space.free < image->getDataSize())
-    {
-        LLSD args;
-        args["PATH"] = lastSnapshotDir;
-
-        std::string needM_bytes_string;
-        LLResMgr::getInstance()->getIntegerString(needM_bytes_string, (image->getDataSize()) >> 10);
-        args["NEED_MEMORY"] = needM_bytes_string;
-
-        std::string freeM_bytes_string;
-        LLResMgr::getInstance()->getIntegerString(freeM_bytes_string, (b_space.free) >> 10);
-        args["FREE_MEMORY"] = freeM_bytes_string;
-
-        LLNotificationsUtil::add("SnapshotToComputerFailed", args);
-
-        failure_cb();
-    }
-
-    // Look for an unused file name
-    BOOL is_snapshot_name_loc_set = isSnapshotLocSet();
-    std::string filepath;
-    S32 i = 1;
-    S32 err = 0;
-    std::string extension("." + image->getExtension());
->>>>>>> e7eced3c
     do
     {
         filepath = sSnapshotDir;
         filepath += gDirUtilp->getDirDelimiter();
         filepath += sSnapshotBaseName;
-<<<<<<< HEAD
         filepath += now.toLocalDateString("_%Y-%m-%d_%H%M%S");
         filepath += llformat("%.2d", i);
-=======
-
-        if (is_snapshot_name_loc_set)
-        {
-            filepath += llformat("_%.3d",i);
-        }
-
->>>>>>> e7eced3c
         filepath += extension;
 
         llstat stat_info;
         err = LLFile::stat( filepath, &stat_info );
         i++;
     }
-<<<<<<< HEAD
-	while( -1 != err  // Search until the file is not found (i.e., stat() gives an error).
-			&& is_snapshot_name_loc_set); // Or stop if we are rewriting.
-
-	LL_INFOS() << "Saving snapshot to " << filepath << LL_ENDL;
-	if (image->save(filepath))
-	{
-		playSnapshotAnimAndSound();
-		success_cb();
-	}
-	else
-	{
-		failure_cb();
-	}
-=======
     while( -1 != err  // Search until the file is not found (i.e., stat() gives an error).
             && is_snapshot_name_loc_set); // Or stop if we are rewriting.
 
@@ -4887,7 +4805,6 @@
     {
         failure_cb();
     }
->>>>>>> e7eced3c
 }
 
 void LLViewerWindow::resetSnapshotLoc()
