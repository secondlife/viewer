/** 
 * @file llpanelface.h
 * @brief Panel in the tools floater for editing face textures, colors, etc.
 *
 * $LicenseInfo:firstyear=2001&license=viewerlgpl$
 * Second Life Viewer Source Code
 * Copyright (C) 2010, Linden Research, Inc.
 * 
 * This library is free software; you can redistribute it and/or
 * modify it under the terms of the GNU Lesser General Public
 * License as published by the Free Software Foundation;
 * version 2.1 of the License only.
 * 
 * This library is distributed in the hope that it will be useful,
 * but WITHOUT ANY WARRANTY; without even the implied warranty of
 * MERCHANTABILITY or FITNESS FOR A PARTICULAR PURPOSE.  See the GNU
 * Lesser General Public License for more details.
 * 
 * You should have received a copy of the GNU Lesser General Public
 * License along with this library; if not, write to the Free Software
 * Foundation, Inc., 51 Franklin Street, Fifth Floor, Boston, MA  02110-1301  USA
 * 
 * Linden Research, Inc., 945 Battery Street, San Francisco, CA  94111  USA
 * $/LicenseInfo$
 */

#ifndef LL_LLPANELFACE_H
#define LL_LLPANELFACE_H

#include "v4color.h"
#include "llpanel.h"
#include "llgltfmaterial.h"
#include "llmaterial.h"
#include "llmaterialmgr.h"
#include "lltextureentry.h"
#include "llselectmgr.h"

class LLButton;
class LLCheckBoxCtrl;
class LLColorSwatchCtrl;
class LLComboBox;
class LLInventoryItem;
class LLLineEditor;
class LLSpinCtrl;
class LLTextBox;
class LLTextureCtrl;
class LLUICtrl;
class LLViewerObject;
class LLFloater;
class LLMaterialID;
class LLMediaCtrl;
class LLMenuButton;

// Represents an edit for use in replicating the op across one or more materials in the selection set.
//
// The apply function optionally performs the edit which it implements
// as a functor taking Data that calls member func MaterialFunc taking SetValueType
// on an instance of the LLMaterial class.
//
// boost who?
//
template<
	typename DataType,
	typename SetValueType,
	void (LLMaterial::*MaterialEditFunc)(SetValueType data) >
class LLMaterialEditFunctor
{
public:
	LLMaterialEditFunctor(const DataType& data) : _data(data) {}
	virtual ~LLMaterialEditFunctor() {}
	virtual void apply(LLMaterialPtr& material) { (material->*(MaterialEditFunc))(_data); }
	DataType _data;
};

template<
	typename DataType,
	DataType (LLMaterial::*MaterialGetFunc)() >
class LLMaterialGetFunctor
{
public:
	LLMaterialGetFunctor() {}
	virtual DataType get(LLMaterialPtr& material) { return (material->*(MaterialGetFunc)); }
};

template<
	typename DataType,
	DataType (LLTextureEntry::*TEGetFunc)() >
class LLTEGetFunctor
{
public:
	LLTEGetFunctor() {}
	virtual DataType get(LLTextureEntry* entry) { return (entry*(TEGetFunc)); }
};

class LLPanelFace : public LLPanel
{
public:
	virtual BOOL	postBuild();
	LLPanelFace();
	virtual ~LLPanelFace();

	void			refresh();
    void			refreshMedia();
    void			unloadMedia();

    static void onMaterialOverrideReceived(const LLUUID& object_id, S32 side);

    /*virtual*/ void draw();

	LLMaterialPtr createDefaultMaterial(LLMaterialPtr current_material)
	{
		LLMaterialPtr new_material(!current_material.isNull() ? new LLMaterial(current_material->asLLSD()) : new LLMaterial());
		llassert_always(new_material);

		// Preserve old diffuse alpha mode or assert correct default blend mode as appropriate for the alpha channel content of the diffuse texture
		//
		new_material->setDiffuseAlphaMode(current_material.isNull() ? (isAlpha() ? LLMaterial::DIFFUSE_ALPHA_MODE_BLEND : LLMaterial::DIFFUSE_ALPHA_MODE_NONE) : current_material->getDiffuseAlphaMode());
		return new_material;
	}

	LLRender::eTexIndex getTextureChannelToEdit();
    LLRender::eTexIndex getTextureDropChannel();

protected:
    void			navigateToTitleMedia(const std::string url);
    bool			selectedMediaEditable();
    void			clearMediaSettings();
    void			updateMediaSettings();
    void			updateMediaTitle();

	void			getState();

	void			sendTexture();			// applies and sends texture
	void			sendTextureInfo();		// applies and sends texture scale, offset, etc.
	void			sendColor();			// applies and sends color
	void			sendAlpha();			// applies and sends transparency
	void			sendBump(U32 bumpiness);				// applies and sends bump map
	void			sendTexGen();				// applies and sends bump map
	void			sendShiny(U32 shininess);			// applies and sends shininess
	void			sendFullbright();		// applies and sends full bright
<<<<<<< HEAD
	void        sendGlow();
=======
	void			sendGlow();
>>>>>>> ec4135da
    void            alignTestureLayer();

    void            updateCopyTexButton();

    void 	onCommitPbr(const LLSD& data);
    void 	onCancelPbr(const LLSD& data);
    void 	onSelectPbr(const LLSD& data);
    static BOOL onDragPbr(LLUICtrl* ctrl, LLInventoryItem* item);

	// this function is to return TRUE if the drag should succeed.
	static BOOL onDragTexture(LLUICtrl* ctrl, LLInventoryItem* item);

	void 	onCommitTexture(const LLSD& data);
	void 	onCancelTexture(const LLSD& data);
	void 	onSelectTexture(const LLSD& data);
	void 	onCommitSpecularTexture(const LLSD& data);
	void 	onCancelSpecularTexture(const LLSD& data);
	void 	onSelectSpecularTexture(const LLSD& data);
	void 	onCommitNormalTexture(const LLSD& data);
	void 	onCancelNormalTexture(const LLSD& data);
	void 	onSelectNormalTexture(const LLSD& data);
	void 	onCommitColor(const LLSD& data);
	void 	onCommitShinyColor(const LLSD& data);
	void 	onCommitAlpha(const LLSD& data);
	void 	onCancelColor(const LLSD& data);
	void 	onCancelShinyColor(const LLSD& data);
	void 	onSelectColor(const LLSD& data);
	void 	onSelectShinyColor(const LLSD& data);

	void 	onCloseTexturePicker(const LLSD& data);

    static bool deleteMediaConfirm(const LLSD& notification, const LLSD& response);
    static bool multipleFacesSelectedConfirm(const LLSD& notification, const LLSD& response);

	// Make UI reflect state of currently selected material (refresh)
	// and UI mode (e.g. editing normal map v diffuse map)
	//
	// @param force_set_values forces spinners to set value even if they are focused
	void updateUI(bool force_set_values = false);

	// Convenience func to determine if all faces in selection have
	// identical planar texgen settings during edits
	// 
	bool isIdenticalPlanarTexgen();

	// Callback funcs for individual controls
	//
	static void		onCommitTextureInfo(LLUICtrl* ctrl, void* userdata);
	static void		onCommitTextureScaleX(LLUICtrl* ctrl, void* userdata);
	static void		onCommitTextureScaleY(LLUICtrl* ctrl, void* userdata);
	static void		onCommitTextureRot(LLUICtrl* ctrl, void* userdata);
	static void		onCommitTextureOffsetX(LLUICtrl* ctrl, void* userdata);
	static void		onCommitTextureOffsetY(LLUICtrl* ctrl, void* userdata);

	static void		onCommitMaterialBumpyScaleX(	LLUICtrl* ctrl, void* userdata);
	static void		onCommitMaterialBumpyScaleY(	LLUICtrl* ctrl, void* userdata);
	static void		onCommitMaterialBumpyRot(		LLUICtrl* ctrl, void* userdata);
	static void		onCommitMaterialBumpyOffsetX(	LLUICtrl* ctrl, void* userdata);
	static void		onCommitMaterialBumpyOffsetY(	LLUICtrl* ctrl, void* userdata);

	static void		syncRepeatX(LLPanelFace* self, F32 scaleU);
	static void		syncRepeatY(LLPanelFace* self, F32 scaleV);
	static void		syncOffsetX(LLPanelFace* self, F32 offsetU);
	static void		syncOffsetY(LLPanelFace* self, F32 offsetV);
	static void 	syncMaterialRot(LLPanelFace* self, F32 rot, int te = -1);

	static void		onCommitMaterialShinyScaleX(	LLUICtrl* ctrl, void* userdata);
	static void		onCommitMaterialShinyScaleY(	LLUICtrl* ctrl, void* userdata);
	static void		onCommitMaterialShinyRot(		LLUICtrl* ctrl, void* userdata);
	static void		onCommitMaterialShinyOffsetX(	LLUICtrl* ctrl, void* userdata);
	static void		onCommitMaterialShinyOffsetY(	LLUICtrl* ctrl, void* userdata);

	static void		onCommitMaterialGloss(			LLUICtrl* ctrl, void* userdata);
	static void		onCommitMaterialEnv(				LLUICtrl* ctrl, void* userdata);
	static void		onCommitMaterialMaskCutoff(	LLUICtrl* ctrl, void* userdata);
	static void		onCommitMaterialID( LLUICtrl* ctrl, void* userdata);

	static void		onCommitMaterialsMedia(	LLUICtrl* ctrl, void* userdata);
	static void		onCommitMaterialType(	LLUICtrl* ctrl, void* userdata);
    static void		onCommitPbrType(LLUICtrl* ctrl, void* userdata);
	static void 	onClickBtnEditMedia(LLUICtrl* ctrl, void* userdata);
	static void 	onClickBtnDeleteMedia(LLUICtrl* ctrl, void* userdata);
	static void 	onClickBtnAddMedia(LLUICtrl* ctrl, void* userdata);
	static void		onCommitBump(				LLUICtrl* ctrl, void* userdata);
	static void		onCommitTexGen(			LLUICtrl* ctrl, void* userdata);
	static void		onCommitShiny(				LLUICtrl* ctrl, void* userdata);
	static void		onCommitAlphaMode(		LLUICtrl* ctrl, void* userdata);
	static void		onCommitFullbright(		LLUICtrl* ctrl, void* userdata);
	static void    onCommitGlow(				LLUICtrl* ctrl, void *userdata);
	static void		onCommitPlanarAlign(		LLUICtrl* ctrl, void* userdata);
	static void		onCommitRepeatsPerMeter(	LLUICtrl* ctrl, void* userinfo);

    void            onCommitGLTFTextureScaleU(LLUICtrl* ctrl);
    void            onCommitGLTFTextureScaleV(LLUICtrl* ctrl);
    void            onCommitGLTFRotation(LLUICtrl* ctrl);
    void            onCommitGLTFTextureOffsetU(LLUICtrl* ctrl);
    void            onCommitGLTFTextureOffsetV(LLUICtrl* ctrl);

	static void		onClickAutoFix(void*);
    static void		onAlignTexture(void*);
    static void 	onClickBtnLoadInvPBR(void* userdata);
    static void 	onClickBtnEditPBR(void* userdata);
    static void 	onClickBtnSavePBR(void* userdata);

public: // needs to be accessible to selection manager
    void            onCopyColor(); // records all selected faces
    void            onPasteColor(); // to specific face
    void            onPasteColor(LLViewerObject* objectp, S32 te); // to specific face
    void            onCopyTexture();
    void            onPasteTexture();
    void            onPasteTexture(LLViewerObject* objectp, S32 te);

protected:
    void            menuDoToSelected(const LLSD& userdata);
    bool            menuEnableItem(const LLSD& userdata);

	static F32     valueGlow(LLViewerObject* object, S32 face);

	

private:
	bool		isAlpha() { return mIsAlpha; }

	// Convenience funcs to keep the visual flack to a minimum
	//
	LLUUID	getCurrentNormalMap();
	LLUUID	getCurrentSpecularMap();
	U32		getCurrentShininess();
	U32		getCurrentBumpiness();
	U8		getCurrentDiffuseAlphaMode();
	U8		getCurrentAlphaMaskCutoff();
	U8		getCurrentEnvIntensity();
	U8		getCurrentGlossiness();
	F32		getCurrentBumpyRot();
	F32		getCurrentBumpyScaleU();
	F32		getCurrentBumpyScaleV();
	F32		getCurrentBumpyOffsetU();
	F32		getCurrentBumpyOffsetV();
	F32		getCurrentShinyRot();
	F32		getCurrentShinyScaleU();
	F32		getCurrentShinyScaleV();
	F32		getCurrentShinyOffsetU();
	F32		getCurrentShinyOffsetV();

    LLComboBox *mComboMatMedia;
    LLMediaCtrl *mTitleMedia;
    LLTextBox *mTitleMediaText;

	// Update visibility of controls to match current UI mode
	// (e.g. materials vs media editing)
	//
	// Do NOT call updateUI from within this function.
	//
	void updateVisibility();

	// Hey look everyone, a type-safe alternative to copy and paste! :)
	//

	// Update material parameters by applying 'edit_func' to selected TEs
	//
	template<
		typename DataType,
		typename SetValueType,
		void (LLMaterial::*MaterialEditFunc)(SetValueType data) >
	static void edit(LLPanelFace* p, DataType data, int te = -1, const LLUUID &only_for_object_id = LLUUID())
	{
		LLMaterialEditFunctor< DataType, SetValueType, MaterialEditFunc > edit(data);
		struct LLSelectedTEEditMaterial : public LLSelectedTEMaterialFunctor
		{
			LLSelectedTEEditMaterial(LLPanelFace* panel, LLMaterialEditFunctor< DataType, SetValueType, MaterialEditFunc >* editp, const LLUUID &only_for_object_id) : _panel(panel), _edit(editp), _only_for_object_id(only_for_object_id) {}
			virtual ~LLSelectedTEEditMaterial() {};
			virtual LLMaterialPtr apply(LLViewerObject* object, S32 face, LLTextureEntry* tep, LLMaterialPtr& current_material)
			{
				if (_edit && (_only_for_object_id.isNull() || _only_for_object_id == object->getID()))
				{
					LLMaterialPtr new_material = _panel->createDefaultMaterial(current_material);
					llassert_always(new_material);

					// Determine correct alpha mode for current diffuse texture
					// (i.e. does it have an alpha channel that makes alpha mode useful)
					//
					// _panel->isAlpha() "lies" when one face has alpha and the rest do not (NORSPEC-329)
					// need to get per-face answer to this question for sane alpha mode retention on updates.
					//					
					bool is_alpha_face = object->isImageAlphaBlended(face);

					// need to keep this original answer for valid comparisons in logic below
					//
					U8 original_default_alpha_mode = is_alpha_face ? LLMaterial::DIFFUSE_ALPHA_MODE_BLEND : LLMaterial::DIFFUSE_ALPHA_MODE_NONE;
					
					U8 default_alpha_mode = original_default_alpha_mode;

					if (!current_material.isNull())
					{
						default_alpha_mode = current_material->getDiffuseAlphaMode();
					}

					// Insure we don't inherit the default of blend by accident...
					// this will be stomped by a legit request to change the alpha mode by the apply() below
					//
					new_material->setDiffuseAlphaMode(default_alpha_mode);

					// Do "It"!
					//
					_edit->apply(new_material);

					U32		new_alpha_mode			= new_material->getDiffuseAlphaMode();
					LLUUID	new_normal_map_id		= new_material->getNormalID();
					LLUUID	new_spec_map_id			= new_material->getSpecularID();

					if ((new_alpha_mode == LLMaterial::DIFFUSE_ALPHA_MODE_BLEND) && !is_alpha_face)
					{
						new_alpha_mode = LLMaterial::DIFFUSE_ALPHA_MODE_NONE;
						new_material->setDiffuseAlphaMode(LLMaterial::DIFFUSE_ALPHA_MODE_NONE);
					}

					bool is_default_blend_mode		= (new_alpha_mode == original_default_alpha_mode);
					bool is_need_material			= !is_default_blend_mode || !new_normal_map_id.isNull() || !new_spec_map_id.isNull();

					if (!is_need_material)
					{
						LL_DEBUGS("Materials") << "Removing material from object " << object->getID() << " face " << face << LL_ENDL;
						LLMaterialMgr::getInstance()->remove(object->getID(),face);
						new_material = NULL;
					}
					else
					{
						LL_DEBUGS("Materials") << "Putting material on object " << object->getID() << " face " << face << ", material: " << new_material->asLLSD() << LL_ENDL;
						LLMaterialMgr::getInstance()->put(object->getID(),face,*new_material);
					}

					object->setTEMaterialParams(face, new_material);
					return new_material;
				}
				return NULL;
			}
			LLMaterialEditFunctor< DataType, SetValueType, MaterialEditFunc >*	_edit;
			LLPanelFace *_panel;
			const LLUUID & _only_for_object_id;
		} editor(p, &edit, only_for_object_id);
		LLSelectMgr::getInstance()->selectionSetMaterialParams(&editor, te);
	}

	template<
		typename DataType,
		typename ReturnType,
		ReturnType (LLMaterial::* const MaterialGetFunc)() const  >
	static void getTEMaterialValue(DataType& data_to_return, bool& identical,DataType default_value, bool has_tolerance = false, DataType tolerance = DataType())
	{
		DataType data_value;
		struct GetTEMaterialVal : public LLSelectedTEGetFunctor<DataType>
		{
			GetTEMaterialVal(DataType default_value) : _default(default_value) {}
			virtual ~GetTEMaterialVal() {}

			DataType get(LLViewerObject* object, S32 face)
			{
				DataType ret = _default;
				LLMaterialPtr material_ptr;
				LLTextureEntry* tep = object ? object->getTE(face) : NULL;
				if (tep)
				{
					material_ptr = tep->getMaterialParams();
					if (!material_ptr.isNull())
					{
						ret = (material_ptr->*(MaterialGetFunc))();
					}
				}
				return ret;
			}
			DataType _default;
		} GetFunc(default_value);
		identical = LLSelectMgr::getInstance()->getSelection()->getSelectedTEValue( &GetFunc, data_value, has_tolerance, tolerance);
		data_to_return = data_value;
	}

	template<
		typename DataType,
		typename ReturnType, // some kids just have to different...
		ReturnType (LLTextureEntry::* const TEGetFunc)() const >
	static void getTEValue(DataType& data_to_return, bool& identical, DataType default_value, bool has_tolerance = false, DataType tolerance = DataType())
	{
		DataType data_value;
		struct GetTEVal : public LLSelectedTEGetFunctor<DataType>
		{
			GetTEVal(DataType default_value) : _default(default_value) {}
			virtual ~GetTEVal() {}

			DataType get(LLViewerObject* object, S32 face) {
				LLTextureEntry* tep = object ? object->getTE(face) : NULL;
				return tep ? ((tep->*(TEGetFunc))()) : _default;
			}
			DataType _default;
		} GetTEValFunc(default_value);
		identical = LLSelectMgr::getInstance()->getSelection()->getSelectedTEValue( &GetTEValFunc, data_value, has_tolerance, tolerance );
		data_to_return = data_value;
	}

	// Update vis and enabling of specific subsets of controls based on material params
	// (e.g. hide the spec controls if no spec texture is applied)
	//
	void updateShinyControls(bool is_setting_texture = false, bool mess_with_combobox = false);
	void updateBumpyControls(bool is_setting_texture = false, bool mess_with_combobox = false);
	void updateAlphaControls();

	/*
	 * Checks whether the selected texture from the LLFloaterTexturePicker can be applied to the currently selected object.
	 * If agent selects texture which is not allowed to be applied for the currently selected object,
	 * all controls of the floater texture picker which allow to apply the texture will be disabled.
	 */
    void onTextureSelectionChanged(LLInventoryItem* itemp);
    void onPbrSelectionChanged(LLInventoryItem* itemp);

    void updateUIGLTF(LLViewerObject* objectp, bool& has_pbr_material, bool force_set_values);
    void updateVisibilityGLTF();

    void updateSelectedGLTFMaterials(std::function<void(LLGLTFMaterial*)> func);
    void updateGLTFTextureTransform(float value, U32 pbr_type, std::function<void(LLGLTFMaterial::TextureTransform*)> edit);

    void setMaterialOverridesFromSelection();

    LLMenuButton*   mMenuClipboardColor;
    LLMenuButton*   mMenuClipboardTexture;

	bool mIsAlpha;
	
    LLSD            mClipboardParams;

    LLSD mMediaSettings;
    bool mNeedMediaTitle;

    class Selection
    {
    public:
        void connect();

        // Returns true if the selected objects or sides have changed since
        // this was last called, and no object update is pending
        bool update();

        // Prevents update() returning true until the provided object is
        // updated. Necessary to prevent controls updating when the mouse is
        // held down.
        void setObjectUpdatePending(const LLUUID &object_id, S32 side);
        void setDirty() { mChanged = true; };

        // Callbacks
        void onSelectionChanged() { mNeedsSelectionCheck = true; }
        void onSelectedObjectUpdated(const LLUUID &object_id, S32 side);

    protected:
        bool compareSelection();

        bool mChanged = false;

        boost::signals2::scoped_connection mSelectConnection;
        bool mNeedsSelectionCheck = true;
        S32 mSelectedObjectCount = 0;
        LLUUID mSelectedObjectID;
        S32 mSelectedSide = -1;

        LLUUID mPendingObjectID;
        S32 mPendingSide = -1;
    };

    static Selection sMaterialOverrideSelection;

public:
	#if defined(DEF_GET_MAT_STATE)
		#undef DEF_GET_MAT_STATE
	#endif

	#if defined(DEF_GET_TE_STATE)
		#undef DEF_GET_TE_STATE
	#endif

	#if defined(DEF_EDIT_MAT_STATE)
		DEF_EDIT_MAT_STATE
	#endif

    // Accessors for selected TE material state
    //
    #define DEF_GET_MAT_STATE(DataType,ReturnType,MaterialMemberFunc,DefaultValue,HasTolerance,Tolerance)                                           \
        static void MaterialMemberFunc(DataType& data, bool& identical, bool has_tolerance = HasTolerance, DataType tolerance = Tolerance)          \
        {                                                                                                                                           \
            getTEMaterialValue< DataType, ReturnType, &LLMaterial::MaterialMemberFunc >(data, identical, DefaultValue, has_tolerance, tolerance);   \
        }

    // Mutators for selected TE material
    //
    #define DEF_EDIT_MAT_STATE(DataType,ReturnType,MaterialMemberFunc)                                                              \
        static void MaterialMemberFunc(LLPanelFace* p, DataType data, int te = -1, const LLUUID &only_for_object_id = LLUUID())     \
        {                                                                                                                           \
            edit< DataType, ReturnType, &LLMaterial::MaterialMemberFunc >(p, data, te, only_for_object_id);                         \
        }

    // Accessors for selected TE state proper (legacy settings etc)
    //
    #define DEF_GET_TE_STATE(DataType,ReturnType,TexEntryMemberFunc,DefaultValue,HasTolerance,Tolerance)                                        \
        static void TexEntryMemberFunc(DataType& data, bool& identical, bool has_tolerance = HasTolerance, DataType tolerance = Tolerance)      \
        {                                                                                                                                       \
            getTEValue< DataType, ReturnType, &LLTextureEntry::TexEntryMemberFunc >(data, identical, DefaultValue, has_tolerance, tolerance);   \
        }

	class LLSelectedTEMaterial
	{
	public:
		static void getCurrent(LLMaterialPtr& material_ptr, bool& identical_material);
		static void getMaxSpecularRepeats(F32& repeats, bool& identical);
		static void getMaxNormalRepeats(F32& repeats, bool& identical);
		static void getCurrentDiffuseAlphaMode(U8& diffuse_alpha_mode, bool& identical, bool diffuse_texture_has_alpha);

		DEF_GET_MAT_STATE(LLUUID,const LLUUID&,getNormalID,LLUUID::null, false, LLUUID::null)
		DEF_GET_MAT_STATE(LLUUID,const LLUUID&,getSpecularID,LLUUID::null, false, LLUUID::null)
		DEF_GET_MAT_STATE(F32,F32,getSpecularRepeatX,1.0f, true, 0.001f)
		DEF_GET_MAT_STATE(F32,F32,getSpecularRepeatY,1.0f, true, 0.001f)
		DEF_GET_MAT_STATE(F32,F32,getSpecularOffsetX,0.0f, true, 0.001f)
		DEF_GET_MAT_STATE(F32,F32,getSpecularOffsetY,0.0f, true, 0.001f)
		DEF_GET_MAT_STATE(F32,F32,getSpecularRotation,0.0f, true, 0.001f)

		DEF_GET_MAT_STATE(F32,F32,getNormalRepeatX,1.0f, true, 0.001f)
		DEF_GET_MAT_STATE(F32,F32,getNormalRepeatY,1.0f, true, 0.001f)
		DEF_GET_MAT_STATE(F32,F32,getNormalOffsetX,0.0f, true, 0.001f)
		DEF_GET_MAT_STATE(F32,F32,getNormalOffsetY,0.0f, true, 0.001f)
		DEF_GET_MAT_STATE(F32,F32,getNormalRotation,0.0f, true, 0.001f)

		DEF_EDIT_MAT_STATE(U8,U8,setDiffuseAlphaMode);
		DEF_EDIT_MAT_STATE(U8,U8,setAlphaMaskCutoff);

		DEF_EDIT_MAT_STATE(F32,F32,setNormalOffsetX);
		DEF_EDIT_MAT_STATE(F32,F32,setNormalOffsetY);
		DEF_EDIT_MAT_STATE(F32,F32,setNormalRepeatX);
		DEF_EDIT_MAT_STATE(F32,F32,setNormalRepeatY);
		DEF_EDIT_MAT_STATE(F32,F32,setNormalRotation);

		DEF_EDIT_MAT_STATE(F32,F32,setSpecularOffsetX);
		DEF_EDIT_MAT_STATE(F32,F32,setSpecularOffsetY);
		DEF_EDIT_MAT_STATE(F32,F32,setSpecularRepeatX);
		DEF_EDIT_MAT_STATE(F32,F32,setSpecularRepeatY);
		DEF_EDIT_MAT_STATE(F32,F32,setSpecularRotation);

		DEF_EDIT_MAT_STATE(U8,U8,setEnvironmentIntensity);
		DEF_EDIT_MAT_STATE(U8,U8,setSpecularLightExponent);

		DEF_EDIT_MAT_STATE(LLUUID,const LLUUID&,setNormalID);
		DEF_EDIT_MAT_STATE(LLUUID,const LLUUID&,setSpecularID);
		DEF_EDIT_MAT_STATE(LLColor4U,	const LLColor4U&,setSpecularLightColor);
		DEF_EDIT_MAT_STATE(LLUUID, const LLUUID&, setMaterialID);
	};

	class LLSelectedTE
	{
	public:
		static void getFace(class LLFace*& face_to_return, bool& identical_face);
		static void getImageFormat(LLGLenum& image_format_to_return, bool& identical_face);
		static void getTexId(LLUUID& id, bool& identical);
        static void getPbrMaterialId(LLUUID& id, bool& identical);
		static void getObjectScaleS(F32& scale_s, bool& identical);
		static void getObjectScaleT(F32& scale_t, bool& identical);
		static void getMaxDiffuseRepeats(F32& repeats, bool& identical);

		DEF_GET_TE_STATE(U8,U8,getBumpmap,0, false, 0)
		DEF_GET_TE_STATE(U8,U8,getShiny,0, false, 0)
		DEF_GET_TE_STATE(U8,U8,getFullbright,0, false, 0)
		DEF_GET_TE_STATE(F32,F32,getRotation,0.0f, true, 0.001f)
		DEF_GET_TE_STATE(F32,F32,getOffsetS,0.0f, true, 0.001f)
		DEF_GET_TE_STATE(F32,F32,getOffsetT,0.0f, true, 0.001f)
		DEF_GET_TE_STATE(F32,F32,getScaleS,1.0f, true, 0.001f)
		DEF_GET_TE_STATE(F32,F32,getScaleT,1.0f, true, 0.001f)
		DEF_GET_TE_STATE(F32,F32,getGlow,0.0f, true, 0.001f)
		DEF_GET_TE_STATE(LLTextureEntry::e_texgen,LLTextureEntry::e_texgen,getTexGen,LLTextureEntry::TEX_GEN_DEFAULT, false, LLTextureEntry::TEX_GEN_DEFAULT)
		DEF_GET_TE_STATE(LLColor4,const LLColor4&,getColor,LLColor4::white, false, LLColor4::black);
	};
};

#endif
<|MERGE_RESOLUTION|>--- conflicted
+++ resolved
@@ -138,11 +138,7 @@
 	void			sendTexGen();				// applies and sends bump map
 	void			sendShiny(U32 shininess);			// applies and sends shininess
 	void			sendFullbright();		// applies and sends full bright
-<<<<<<< HEAD
-	void        sendGlow();
-=======
 	void			sendGlow();
->>>>>>> ec4135da
     void            alignTestureLayer();
 
     void            updateCopyTexButton();
