--- conflicted
+++ resolved
@@ -1036,7 +1036,6 @@
     if( mLocked )
         return false;
     BOOL success = false;
-<<<<<<< HEAD
 
     // if local file browsing is turned off, return without opening dialog
     if ( check_local_file_access_enabled() == false )
@@ -1044,15 +1043,6 @@
         return false;
     }
 
-=======
-
-    // if local file browsing is turned off, return without opening dialog
-    if ( check_local_file_access_enabled() == false )
-    {
-        return false;
-    }
-
->>>>>>> 33ad8db7
     reset();
 
     mPickOptions &= ~F_MULTIPLE;
@@ -1555,7 +1545,6 @@
 BOOL LLFilePicker::getMultipleOpenFiles( ELoadFilter filter, bool blocking)
 {
     BOOL rtn = FALSE;
-<<<<<<< HEAD
 
     // if local file browsing is turned off, return without opening dialog
     if ( check_local_file_access_enabled() == false )
@@ -1563,15 +1552,6 @@
         return FALSE;
     }
 
-=======
-
-    // if local file browsing is turned off, return without opening dialog
-    if ( check_local_file_access_enabled() == false )
-    {
-        return FALSE;
-    }
-
->>>>>>> 33ad8db7
     gViewerWindow->getWindow()->beforeDialog();
 
     reset();
