/**
 * @file llfilepicker.cpp
 * @brief OS-specific file picker
 *
 * $LicenseInfo:firstyear=2001&license=viewerlgpl$
 * Second Life Viewer Source Code
 * Copyright (C) 2010, Linden Research, Inc.
 *
 * This library is free software; you can redistribute it and/or
 * modify it under the terms of the GNU Lesser General Public
 * License as published by the Free Software Foundation;
 * version 2.1 of the License only.
 *
 * This library is distributed in the hope that it will be useful,
 * but WITHOUT ANY WARRANTY; without even the implied warranty of
 * MERCHANTABILITY or FITNESS FOR A PARTICULAR PURPOSE.  See the GNU
 * Lesser General Public License for more details.
 *
 * You should have received a copy of the GNU Lesser General Public
 * License along with this library; if not, write to the Free Software
 * Foundation, Inc., 51 Franklin Street, Fifth Floor, Boston, MA  02110-1301  USA
 *
 * Linden Research, Inc., 945 Battery Street, San Francisco, CA  94111  USA
 * $/LicenseInfo$
 */

#include "llviewerprecompiledheaders.h"

#include "llfilepicker.h"
#include "llworld.h"
#include "llviewerwindow.h"
#include "llkeyboard.h"
#include "lldir.h"
#include "llframetimer.h"
#include "lltrans.h"
#include "llviewercontrol.h"
#include "llwindow.h"   // beforeDialog()

#if LL_SDL
#include "llwindowsdl.h" // for some X/GTK utils to help with filepickers
#endif // LL_SDL

#if LL_LINUX
#include "llhttpconstants.h"    // file picker uses some of thes constants on Linux
#endif

//
// Globals
//

LLFilePicker LLFilePicker::sInstance;

#if LL_WINDOWS
#define SOUND_FILTER L"Sounds (*.wav)\0*.wav\0"
#define IMAGE_FILTER L"Images (*.tga; *.bmp; *.jpg; *.jpeg; *.png)\0*.tga;*.bmp;*.jpg;*.jpeg;*.png\0"
#define ANIM_FILTER L"Animations (*.bvh; *.anim)\0*.bvh;*.anim\0"
#define COLLADA_FILTER L"Scene (*.dae)\0*.dae\0"
#define GLTF_FILTER L"glTF (*.gltf; *.glb)\0*.gltf;*.glb\0"
#define XML_FILTER L"XML files (*.xml)\0*.xml\0"
#define SLOBJECT_FILTER L"Objects (*.slobject)\0*.slobject\0"
#define RAW_FILTER L"RAW files (*.raw)\0*.raw\0"
#define MODEL_FILTER L"Model files (*.dae)\0*.dae\0"
#define MATERIAL_FILTER L"GLTF Files (*.gltf; *.glb)\0*.gltf;*.glb\0"
#define HDRI_FILTER L"HDRI Files (*.exr)\0*.exr\0"
#define MATERIAL_TEXTURES_FILTER L"GLTF Import (*.gltf; *.glb; *.tga; *.bmp; *.jpg; *.jpeg; *.png)\0*.gltf;*.glb;*.tga;*.bmp;*.jpg;*.jpeg;*.png\0"
#define SCRIPT_FILTER L"Script files (*.lsl)\0*.lsl\0"
#define DICTIONARY_FILTER L"Dictionary files (*.dic; *.xcu)\0*.dic;*.xcu\0"
#endif

#ifdef LL_DARWIN
#include "llfilepicker_mac.h"
//#include <boost/algorithm/string/predicate.hpp>
#endif

//
// Implementation
//
LLFilePicker::LLFilePicker()
    : mCurrentFile(0),
      mLocked(false)

{
    reset();

#if LL_WINDOWS
    mOFN.lStructSize = sizeof(OPENFILENAMEW);
    mOFN.hwndOwner = NULL;  // Set later
    mOFN.hInstance = NULL;
    mOFN.lpstrCustomFilter = NULL;
    mOFN.nMaxCustFilter = 0;
    mOFN.lpstrFile = NULL;                          // set in open and close
    mOFN.nMaxFile = LL_MAX_PATH;
    mOFN.lpstrFileTitle = NULL;
    mOFN.nMaxFileTitle = 0;
    mOFN.lpstrInitialDir = NULL;
    mOFN.lpstrTitle = NULL;
    mOFN.Flags = 0;                                 // set in open and close
    mOFN.nFileOffset = 0;
    mOFN.nFileExtension = 0;
    mOFN.lpstrDefExt = NULL;
    mOFN.lCustData = 0L;
    mOFN.lpfnHook = NULL;
    mOFN.lpTemplateName = NULL;
    mFilesW[0] = '\0';
#elif LL_DARWIN
    mPickOptions = 0;
#endif

}

LLFilePicker::~LLFilePicker()
{
    // nothing
}

// utility function to check if access to local file system via file browser
// is enabled and if not, tidy up and indicate we're not allowed to do this.
bool LLFilePicker::check_local_file_access_enabled()
{
    // if local file browsing is turned off, return without opening dialog
    bool local_file_system_browsing_enabled = gSavedSettings.getBOOL("LocalFileSystemBrowsingEnabled");
    if ( ! local_file_system_browsing_enabled )
    {
        mFiles.clear();
        return false;
    }

    return true;
}

const std::string LLFilePicker::getFirstFile()
{
    mCurrentFile = 0;
    return getNextFile();
}

const std::string LLFilePicker::getNextFile()
{
    if (mCurrentFile >= getFileCount())
    {
        mLocked = false;
        return std::string();
    }
    else
    {
        return mFiles[mCurrentFile++];
    }
}

const std::string LLFilePicker::getCurFile()
{
    if (mCurrentFile >= getFileCount())
    {
        mLocked = false;
        return std::string();
    }
    else
    {
        return mFiles[mCurrentFile];
    }
}

void LLFilePicker::reset()
{
    mLocked = false;
    mFiles.clear();
    mCurrentFile = 0;
}

#if LL_WINDOWS

bool LLFilePicker::setupFilter(ELoadFilter filter)
{
    bool res = true;
    switch (filter)
    {
    case FFLOAD_ALL:
    case FFLOAD_EXE:
        mOFN.lpstrFilter = L"All Files (*.*)\0*.*\0" \
        SOUND_FILTER \
        IMAGE_FILTER \
        ANIM_FILTER \
        MATERIAL_FILTER \
        L"\0";
        break;
    case FFLOAD_WAV:
        mOFN.lpstrFilter = SOUND_FILTER \
            L"\0";
        break;
    case FFLOAD_IMAGE:
        mOFN.lpstrFilter = IMAGE_FILTER \
            L"\0";
        break;
    case FFLOAD_ANIM:
        mOFN.lpstrFilter = ANIM_FILTER \
            L"\0";
        break;
    case FFLOAD_GLTF:
        mOFN.lpstrFilter = GLTF_FILTER \
            L"\0";
        break;
    case FFLOAD_COLLADA:
        mOFN.lpstrFilter = COLLADA_FILTER \
            L"\0";
        break;
    case FFLOAD_XML:
        mOFN.lpstrFilter = XML_FILTER \
            L"\0";
        break;
    case FFLOAD_SLOBJECT:
        mOFN.lpstrFilter = SLOBJECT_FILTER \
            L"\0";
        break;
    case FFLOAD_RAW:
        mOFN.lpstrFilter = RAW_FILTER \
            L"\0";
        break;
    case FFLOAD_MODEL:
        mOFN.lpstrFilter = MODEL_FILTER \
            L"\0";
        break;
    case FFLOAD_MATERIAL:
        mOFN.lpstrFilter = MATERIAL_FILTER \
            L"\0";
        break;
    case FFLOAD_MATERIAL_TEXTURE:
        mOFN.lpstrFilter = MATERIAL_TEXTURES_FILTER \
            MATERIAL_FILTER \
            IMAGE_FILTER \
            L"\0";
        break;
    case FFLOAD_HDRI:
        mOFN.lpstrFilter = HDRI_FILTER \
            L"\0";
        break;
    case FFLOAD_SCRIPT:
        mOFN.lpstrFilter = SCRIPT_FILTER \
            L"\0";
        break;
    case FFLOAD_DICTIONARY:
        mOFN.lpstrFilter = DICTIONARY_FILTER \
            L"\0";
        break;
    default:
        res = false;
        break;
    }
    return res;
}

bool LLFilePicker::getOpenFile(ELoadFilter filter, bool blocking)
{
    if (mLocked)
    {
        return false;
    }
    bool success = false;

    // if local file browsing is turned off, return without opening dialog
    if (!check_local_file_access_enabled())
    {
        return false;
    }

    // don't provide default file selection
    mFilesW[0] = '\0';

    mOFN.hwndOwner = (HWND)gViewerWindow->getPlatformWindow();
    mOFN.lpstrFile = mFilesW;
    mOFN.nMaxFile = SINGLE_FILENAME_BUFFER_SIZE;
    mOFN.Flags = OFN_HIDEREADONLY | OFN_FILEMUSTEXIST | OFN_NOCHANGEDIR ;
    mOFN.nFilterIndex = 1;

    setupFilter(filter);

    if (blocking)
    {
        // Modal, so pause agent
        send_agent_pause();
    }

    reset();

    // NOTA BENE: hitting the file dialog triggers a window focus event, destroying the selection manager!!
    success = GetOpenFileName(&mOFN);
    if (success)
    {
        std::string filename = utf16str_to_utf8str(llutf16string(mFilesW));
        mFiles.push_back(filename);
    }

    if (blocking)
    {
        send_agent_resume();
        // Account for the fact that the app has been stalled.
        LLFrameTimer::updateFrameTime();
    }

    return success;
}

bool LLFilePicker::getOpenFileModeless(ELoadFilter filter,
                                       void (*callback)(bool, std::vector<std::string> &, void*),
                                       void *userdata)
{
    // not supposed to be used yet, use LLFilePickerThread
    LL_ERRS() << "NOT IMPLEMENTED" << LL_ENDL;
    return false;
}

bool LLFilePicker::getMultipleOpenFiles(ELoadFilter filter, bool blocking)
{
    if( mLocked )
    {
        return false;
    }
    bool success = false;

    // if local file browsing is turned off, return without opening dialog
    if (!check_local_file_access_enabled())
    {
        return false;
    }

    // don't provide default file selection
    mFilesW[0] = '\0';

    mOFN.hwndOwner = (HWND)gViewerWindow->getPlatformWindow();
    mOFN.lpstrFile = mFilesW;
    mOFN.nFilterIndex = 1;
    mOFN.nMaxFile = FILENAME_BUFFER_SIZE;
    mOFN.Flags = OFN_HIDEREADONLY | OFN_FILEMUSTEXIST | OFN_NOCHANGEDIR |
        OFN_EXPLORER | OFN_ALLOWMULTISELECT;

    setupFilter(filter);

    reset();

    if (blocking)
    {
        // Modal, so pause agent
        send_agent_pause();
    }

    // NOTA BENE: hitting the file dialog triggers a window focus event, destroying the selection manager!!
    success = GetOpenFileName(&mOFN); // pauses until ok or cancel.
    if( success )
    {
        // The getopenfilename api doesn't tell us if we got more than
        // one file, so we have to test manually by checking string
        // lengths.
        if( wcslen(mOFN.lpstrFile) > mOFN.nFileOffset ) /*Flawfinder: ignore*/
        {
            std::string filename = utf16str_to_utf8str(llutf16string(mFilesW));
            mFiles.push_back(filename);
        }
        else
        {
            mLocked = true;
            WCHAR* tptrw = mFilesW;
            std::string dirname;
            while(1)
            {
                if (*tptrw == 0 && *(tptrw+1) == 0) // double '\0'
                    break;
                if (*tptrw == 0)
                    tptrw++; // shouldn't happen?
                std::string filename = utf16str_to_utf8str(llutf16string(tptrw));
                if (dirname.empty())
                    dirname = filename + "\\";
                else
                    mFiles.push_back(dirname + filename);
                tptrw += wcslen(tptrw);
            }
        }
    }

    if (blocking)
    {
        send_agent_resume();
    }

    // Account for the fact that the app has been stalled.
    LLFrameTimer::updateFrameTime();
    return success;
}

bool LLFilePicker::getMultipleOpenFilesModeless(ELoadFilter filter,
                                                void (*callback)(bool, std::vector<std::string> &, void*),
                                                void *userdata )
{
    // not supposed to be used yet, use LLFilePickerThread
    LL_ERRS() << "NOT IMPLEMENTED" << LL_ENDL;
    return false;
}

bool LLFilePicker::getSaveFile(ESaveFilter filter, const std::string& filename, bool blocking)
{
<<<<<<< HEAD
	if( mLocked )
	{
		return false;
	}
	bool success = false;

	// if local file browsing is turned off, return without opening dialog
	if (!check_local_file_access_enabled())
	{
		return false;
	}

	mOFN.lpstrFile = mFilesW;
	if (!filename.empty())
	{
		llutf16string tstring = utf8str_to_utf16str(filename);
		wcsncpy(mFilesW, tstring.c_str(), FILENAME_BUFFER_SIZE);	}	/*Flawfinder: ignore*/
	else
	{
		mFilesW[0] = '\0';
	}
	mOFN.hwndOwner = (HWND)gViewerWindow->getPlatformWindow();

	switch( filter )
	{
	case FFSAVE_ALL:
		mOFN.lpstrDefExt = NULL;
		mOFN.lpstrFilter =
			L"All Files (*.*)\0*.*\0" \
			L"WAV Sounds (*.wav)\0*.wav\0" \
			L"Targa, Bitmap Images (*.tga; *.bmp)\0*.tga;*.bmp\0" \
			L"\0";
		break;
	case FFSAVE_WAV:
		if (filename.empty())
		{
			wcsncpy( mFilesW,L"untitled.wav", FILENAME_BUFFER_SIZE);	/*Flawfinder: ignore*/
		}
		mOFN.lpstrDefExt = L"wav";
		mOFN.lpstrFilter =
			L"WAV Sounds (*.wav)\0*.wav\0" \
			L"\0";
		break;
	case FFSAVE_TGA:
		if (filename.empty())
		{
			wcsncpy( mFilesW,L"untitled.tga", FILENAME_BUFFER_SIZE);	/*Flawfinder: ignore*/
		}
		mOFN.lpstrDefExt = L"tga";
		mOFN.lpstrFilter =
			L"Targa Images (*.tga)\0*.tga\0" \
			L"\0";
		break;
	case FFSAVE_BMP:
		if (filename.empty())
		{
			wcsncpy( mFilesW,L"untitled.bmp", FILENAME_BUFFER_SIZE);	/*Flawfinder: ignore*/
		}
		mOFN.lpstrDefExt = L"bmp";
		mOFN.lpstrFilter =
			L"Bitmap Images (*.bmp)\0*.bmp\0" \
			L"\0";
		break;
	case FFSAVE_PNG:
		if (filename.empty())
		{
			wcsncpy( mFilesW,L"untitled.png", FILENAME_BUFFER_SIZE);	/*Flawfinder: ignore*/
		}
		mOFN.lpstrDefExt = L"png";
		mOFN.lpstrFilter =
			L"PNG Images (*.png)\0*.png\0" \
			L"\0";
		break;
	case FFSAVE_TGAPNG:
		if (filename.empty())
		{
			wcsncpy( mFilesW,L"untitled.png", FILENAME_BUFFER_SIZE);	/*Flawfinder: ignore*/
			//PNG by default
		}
		mOFN.lpstrDefExt = L"png";
		mOFN.lpstrFilter =
			L"PNG Images (*.png)\0*.png\0" \
			L"Targa Images (*.tga)\0*.tga\0" \
			L"\0";
		break;
		
	case FFSAVE_JPEG:
		if (filename.empty())
		{
			wcsncpy( mFilesW,L"untitled.jpeg", FILENAME_BUFFER_SIZE);	/*Flawfinder: ignore*/
		}
		mOFN.lpstrDefExt = L"jpg";
		mOFN.lpstrFilter =
			L"JPEG Images (*.jpg *.jpeg)\0*.jpg;*.jpeg\0" \
			L"\0";
		break;
	case FFSAVE_AVI:
		if (filename.empty())
		{
			wcsncpy( mFilesW,L"untitled.avi", FILENAME_BUFFER_SIZE);	/*Flawfinder: ignore*/
		}
		mOFN.lpstrDefExt = L"avi";
		mOFN.lpstrFilter =
			L"AVI Movie File (*.avi)\0*.avi\0" \
			L"\0";
		break;
	case FFSAVE_ANIM:
		if (filename.empty())
		{
			wcsncpy( mFilesW,L"untitled.xaf", FILENAME_BUFFER_SIZE);	/*Flawfinder: ignore*/
		}
		mOFN.lpstrDefExt = L"xaf";
		mOFN.lpstrFilter =
			L"XAF Anim File (*.xaf)\0*.xaf\0" \
			L"\0";
		break;
	case FFSAVE_GLTF:
		if (filename.empty())
		{
			wcsncpy( mFilesW,L"untitled.gltf", FILENAME_BUFFER_SIZE);	/*Flawfinder: ignore*/
		}
		mOFN.lpstrDefExt = L"gltf";
		mOFN.lpstrFilter =
			L"glTF Asset File (*.gltf)\0*.gltf\0" \
			L"\0";
		break;
	case FFSAVE_XML:
		if (filename.empty())
		{
			wcsncpy( mFilesW,L"untitled.xml", FILENAME_BUFFER_SIZE);	/*Flawfinder: ignore*/
		}

		mOFN.lpstrDefExt = L"xml";
		mOFN.lpstrFilter =
			L"XML File (*.xml)\0*.xml\0" \
			L"\0";
		break;
	case FFSAVE_COLLADA:
		if (filename.empty())
		{
			wcsncpy( mFilesW,L"untitled.collada", FILENAME_BUFFER_SIZE);	/*Flawfinder: ignore*/
		}
		mOFN.lpstrDefExt = L"collada";
		mOFN.lpstrFilter =
			L"COLLADA File (*.collada)\0*.collada\0" \
			L"\0";
		break;
	case FFSAVE_RAW:
		if (filename.empty())
		{
			wcsncpy( mFilesW,L"untitled.raw", FILENAME_BUFFER_SIZE);	/*Flawfinder: ignore*/
		}
		mOFN.lpstrDefExt = L"raw";
		mOFN.lpstrFilter =	RAW_FILTER \
							L"\0";
		break;
	case FFSAVE_J2C:
		if (filename.empty())
		{
			wcsncpy( mFilesW,L"untitled.j2c", FILENAME_BUFFER_SIZE);
		}
		mOFN.lpstrDefExt = L"j2c";
		mOFN.lpstrFilter =
			L"Compressed Images (*.j2c)\0*.j2c\0" \
			L"\0";
		break;
	case FFSAVE_SCRIPT:
		if (filename.empty())
		{
			wcsncpy( mFilesW,L"untitled.lsl", FILENAME_BUFFER_SIZE);
		}
		mOFN.lpstrDefExt = L"txt";
		mOFN.lpstrFilter = L"LSL Files (*.lsl)\0*.lsl\0" L"\0";
		break;
	default:
		return false;
	}

 
	mOFN.nMaxFile = SINGLE_FILENAME_BUFFER_SIZE;
	mOFN.Flags = OFN_OVERWRITEPROMPT | OFN_NOCHANGEDIR | OFN_PATHMUSTEXIST;

	reset();

	if (blocking)
	{
		// Modal, so pause agent
		send_agent_pause();
	}

	{
		// NOTA BENE: hitting the file dialog triggers a window focus event, destroying the selection manager!!
		try
		{
			success = GetSaveFileName(&mOFN);
			if (success)
			{
				std::string filename = utf16str_to_utf8str(llutf16string(mFilesW));
				mFiles.push_back(filename);
			}
		}
		catch (...)
		{
			LOG_UNHANDLED_EXCEPTION("");
		}
		gKeyboard->resetKeys();
	}

	if (blocking)
	{
		send_agent_resume();
	}

	// Account for the fact that the app has been stalled.
	LLFrameTimer::updateFrameTime();
	return success;
=======
    if( mLocked )
    {
        return false;
    }
    bool success = false;

    // if local file browsing is turned off, return without opening dialog
    if (!check_local_file_access_enabled())
    {
        return false;
    }

    mOFN.lpstrFile = mFilesW;
    if (!filename.empty())
    {
        llutf16string tstring = utf8str_to_utf16str(filename);
        wcsncpy(mFilesW, tstring.c_str(), FILENAME_BUFFER_SIZE);    }   /*Flawfinder: ignore*/
    else
    {
        mFilesW[0] = '\0';
    }
    mOFN.hwndOwner = (HWND)gViewerWindow->getPlatformWindow();

    switch( filter )
    {
    case FFSAVE_ALL:
        mOFN.lpstrDefExt = NULL;
        mOFN.lpstrFilter =
            L"All Files (*.*)\0*.*\0" \
            L"WAV Sounds (*.wav)\0*.wav\0" \
            L"Targa, Bitmap Images (*.tga; *.bmp)\0*.tga;*.bmp\0" \
            L"\0";
        break;
    case FFSAVE_WAV:
        if (filename.empty())
        {
            wcsncpy( mFilesW,L"untitled.wav", FILENAME_BUFFER_SIZE);    /*Flawfinder: ignore*/
        }
        mOFN.lpstrDefExt = L"wav";
        mOFN.lpstrFilter =
            L"WAV Sounds (*.wav)\0*.wav\0" \
            L"\0";
        break;
    case FFSAVE_TGA:
        if (filename.empty())
        {
            wcsncpy( mFilesW,L"untitled.tga", FILENAME_BUFFER_SIZE);    /*Flawfinder: ignore*/
        }
        mOFN.lpstrDefExt = L"tga";
        mOFN.lpstrFilter =
            L"Targa Images (*.tga)\0*.tga\0" \
            L"\0";
        break;
    case FFSAVE_BMP:
        if (filename.empty())
        {
            wcsncpy( mFilesW,L"untitled.bmp", FILENAME_BUFFER_SIZE);    /*Flawfinder: ignore*/
        }
        mOFN.lpstrDefExt = L"bmp";
        mOFN.lpstrFilter =
            L"Bitmap Images (*.bmp)\0*.bmp\0" \
            L"\0";
        break;
    case FFSAVE_PNG:
        if (filename.empty())
        {
            wcsncpy( mFilesW,L"untitled.png", FILENAME_BUFFER_SIZE);    /*Flawfinder: ignore*/
        }
        mOFN.lpstrDefExt = L"png";
        mOFN.lpstrFilter =
            L"PNG Images (*.png)\0*.png\0" \
            L"\0";
        break;
    case FFSAVE_TGAPNG:
        if (filename.empty())
        {
            wcsncpy( mFilesW,L"untitled.png", FILENAME_BUFFER_SIZE);    /*Flawfinder: ignore*/
            //PNG by default
        }
        mOFN.lpstrDefExt = L"png";
        mOFN.lpstrFilter =
            L"PNG Images (*.png)\0*.png\0" \
            L"Targa Images (*.tga)\0*.tga\0" \
            L"\0";
        break;

    case FFSAVE_JPEG:
        if (filename.empty())
        {
            wcsncpy( mFilesW,L"untitled.jpeg", FILENAME_BUFFER_SIZE);   /*Flawfinder: ignore*/
        }
        mOFN.lpstrDefExt = L"jpg";
        mOFN.lpstrFilter =
            L"JPEG Images (*.jpg *.jpeg)\0*.jpg;*.jpeg\0" \
            L"\0";
        break;
    case FFSAVE_AVI:
        if (filename.empty())
        {
            wcsncpy( mFilesW,L"untitled.avi", FILENAME_BUFFER_SIZE);    /*Flawfinder: ignore*/
        }
        mOFN.lpstrDefExt = L"avi";
        mOFN.lpstrFilter =
            L"AVI Movie File (*.avi)\0*.avi\0" \
            L"\0";
        break;
    case FFSAVE_ANIM:
        if (filename.empty())
        {
            wcsncpy( mFilesW,L"untitled.xaf", FILENAME_BUFFER_SIZE);    /*Flawfinder: ignore*/
        }
        mOFN.lpstrDefExt = L"xaf";
        mOFN.lpstrFilter =
            L"XAF Anim File (*.xaf)\0*.xaf\0" \
            L"\0";
        break;
    case FFSAVE_GLTF:
        if (filename.empty())
        {
            wcsncpy( mFilesW,L"untitled.glb", FILENAME_BUFFER_SIZE);    /*Flawfinder: ignore*/
        }
        mOFN.lpstrDefExt = L"glb";
        mOFN.lpstrFilter =
            L"glTF Asset File (*.gltf *.glb)\0*.gltf;*.glb\0" \
            L"\0";
        break;
    case FFSAVE_XML:
        if (filename.empty())
        {
            wcsncpy( mFilesW,L"untitled.xml", FILENAME_BUFFER_SIZE);    /*Flawfinder: ignore*/
        }

        mOFN.lpstrDefExt = L"xml";
        mOFN.lpstrFilter =
            L"XML File (*.xml)\0*.xml\0" \
            L"\0";
        break;
    case FFSAVE_COLLADA:
        if (filename.empty())
        {
            wcsncpy( mFilesW,L"untitled.collada", FILENAME_BUFFER_SIZE);    /*Flawfinder: ignore*/
        }
        mOFN.lpstrDefExt = L"collada";
        mOFN.lpstrFilter =
            L"COLLADA File (*.collada)\0*.collada\0" \
            L"\0";
        break;
    case FFSAVE_RAW:
        if (filename.empty())
        {
            wcsncpy( mFilesW,L"untitled.raw", FILENAME_BUFFER_SIZE);    /*Flawfinder: ignore*/
        }
        mOFN.lpstrDefExt = L"raw";
        mOFN.lpstrFilter =  RAW_FILTER \
                            L"\0";
        break;
    case FFSAVE_J2C:
        if (filename.empty())
        {
            wcsncpy( mFilesW,L"untitled.j2c", FILENAME_BUFFER_SIZE);
        }
        mOFN.lpstrDefExt = L"j2c";
        mOFN.lpstrFilter =
            L"Compressed Images (*.j2c)\0*.j2c\0" \
            L"\0";
        break;
    case FFSAVE_SCRIPT:
        if (filename.empty())
        {
            wcsncpy( mFilesW,L"untitled.lsl", FILENAME_BUFFER_SIZE);
        }
        mOFN.lpstrDefExt = L"txt";
        mOFN.lpstrFilter = L"LSL Files (*.lsl)\0*.lsl\0" L"\0";
        break;
    default:
        return false;
    }


    mOFN.nMaxFile = SINGLE_FILENAME_BUFFER_SIZE;
    mOFN.Flags = OFN_OVERWRITEPROMPT | OFN_NOCHANGEDIR | OFN_PATHMUSTEXIST;

    reset();

    if (blocking)
    {
        // Modal, so pause agent
        send_agent_pause();
    }

    {
        // NOTA BENE: hitting the file dialog triggers a window focus event, destroying the selection manager!!
        try
        {
            success = GetSaveFileName(&mOFN);
            if (success)
            {
                std::string filename = utf16str_to_utf8str(llutf16string(mFilesW));
                mFiles.push_back(filename);
            }
        }
        catch (...)
        {
            LOG_UNHANDLED_EXCEPTION("");
        }
        gKeyboard->resetKeys();
    }

    if (blocking)
    {
        send_agent_resume();
    }

    // Account for the fact that the app has been stalled.
    LLFrameTimer::updateFrameTime();
    return success;
>>>>>>> ed168081
}

bool LLFilePicker::getSaveFileModeless(ESaveFilter filter,
                                       const std::string& filename,
                                       void (*callback)(bool, std::string&, void*),
                                       void *userdata)
{
    // not supposed to be used yet, use LLFilePickerThread
    LL_ERRS() << "NOT IMPLEMENTED" << LL_ENDL;
    return false;
}

#elif LL_DARWIN

std::unique_ptr<std::vector<std::string>> LLFilePicker::navOpenFilterProc(ELoadFilter filter) //(AEDesc *theItem, void *info, void *callBackUD, NavFilterModes filterMode)
{
    std::unique_ptr<std::vector<std::string>> allowedv(new std::vector< std::string >);
    switch(filter)
    {
        case FFLOAD_ALL:
        case FFLOAD_EXE:
            allowedv->push_back("app");
            allowedv->push_back("exe");
            allowedv->push_back("wav");
            allowedv->push_back("bvh");
            allowedv->push_back("anim");
            allowedv->push_back("dae");
            allowedv->push_back("raw");
            allowedv->push_back("lsl");
            allowedv->push_back("dic");
            allowedv->push_back("xcu");
            allowedv->push_back("gif");
            allowedv->push_back("gltf");
            allowedv->push_back("glb");
        case FFLOAD_IMAGE:
            allowedv->push_back("jpg");
            allowedv->push_back("jpeg");
            allowedv->push_back("bmp");
            allowedv->push_back("tga");
            allowedv->push_back("bmpf");
            allowedv->push_back("tpic");
            allowedv->push_back("png");
            break;
            break;
        case FFLOAD_WAV:
            allowedv->push_back("wav");
            break;
        case FFLOAD_ANIM:
            allowedv->push_back("bvh");
            allowedv->push_back("anim");
            break;
        case FFLOAD_GLTF:
        case FFLOAD_MATERIAL:
            allowedv->push_back("gltf");
            allowedv->push_back("glb");
            break;
        case FFLOAD_HDRI:
            allowedv->push_back("exr");
        case FFLOAD_COLLADA:
            allowedv->push_back("dae");
            break;
        case FFLOAD_XML:
            allowedv->push_back("xml");
            break;
        case FFLOAD_RAW:
            allowedv->push_back("raw");
            break;
        case FFLOAD_SCRIPT:
            allowedv->push_back("lsl");
            break;
        case FFLOAD_DICTIONARY:
            allowedv->push_back("dic");
            allowedv->push_back("xcu");
            break;
        case FFLOAD_DIRECTORY:
            break;
        default:
            LL_WARNS() << "Unsupported format." << LL_ENDL;
    }

    return allowedv;
}

bool LLFilePicker::doNavChooseDialog(ELoadFilter filter)
{
    // if local file browsing is turned off, return without opening dialog
    if (!check_local_file_access_enabled())
    {
        return false;
    }

    gViewerWindow->getWindow()->beforeDialog();

    std::unique_ptr<std::vector<std::string>> allowed_types = navOpenFilterProc(filter);

    std::unique_ptr<std::vector<std::string>> filev  = doLoadDialog(allowed_types.get(),
                                                    mPickOptions);

    gViewerWindow->getWindow()->afterDialog();


    if (filev && filev->size() > 0)
    {
        mFiles.insert(mFiles.end(), filev->begin(), filev->end());
        return true;
    }

    return false;
}

bool LLFilePicker::doNavChooseDialogModeless(ELoadFilter filter,
                                                void (*callback)(bool, std::vector<std::string> &,void*),
                                                void *userdata)
{
    // if local file browsing is turned off, return without opening dialog
    if (!check_local_file_access_enabled())
    {
        return false;
    }

    std::unique_ptr<std::vector<std::string>> allowed_types=navOpenFilterProc(filter);

    doLoadDialogModeless(allowed_types.get(),
                                                    mPickOptions,
                                                    callback,
                                                    userdata);

    return true;
}

void set_nav_save_data(LLFilePicker::ESaveFilter filter, std::string &extension, std::string &type, std::string &creator)
{
    switch (filter)
    {
        case LLFilePicker::FFSAVE_WAV:
            type = "WAVE";
            creator = "TVOD";
            extension = "wav";
            break;
        case LLFilePicker::FFSAVE_TGA:
            type = "TPIC";
            creator = "prvw";
            extension = "tga";
            break;
        case LLFilePicker::FFSAVE_TGAPNG:
            type = "PNG";
            creator = "prvw";
            extension = "png,tga";
            break;
        case LLFilePicker::FFSAVE_BMP:
            type = "BMPf";
            creator = "prvw";
            extension = "bmp";
            break;
        case LLFilePicker::FFSAVE_JPEG:
            type = "JPEG";
            creator = "prvw";
            extension = "jpeg";
            break;
        case LLFilePicker::FFSAVE_PNG:
            type = "PNG ";
            creator = "prvw";
            extension = "png";
            break;
        case LLFilePicker::FFSAVE_AVI:
            type = "\?\?\?\?";
            creator = "\?\?\?\?";
            extension = "mov";
            break;

        case LLFilePicker::FFSAVE_ANIM:
            type = "\?\?\?\?";
            creator = "\?\?\?\?";
            extension = "xaf";
            break;
        case LLFilePicker::FFSAVE_GLTF:
            type = "\?\?\?\?";
            creator = "\?\?\?\?";
            extension = "gltf";
            break;

        case LLFilePicker::FFSAVE_XML:
            type = "\?\?\?\?";
            creator = "\?\?\?\?";
            extension = "xml";
            break;

        case LLFilePicker::FFSAVE_RAW:
            type = "\?\?\?\?";
            creator = "\?\?\?\?";
            extension = "raw";
            break;

        case LLFilePicker::FFSAVE_J2C:
            type = "\?\?\?\?";
            creator = "prvw";
            extension = "j2c";
            break;

        case LLFilePicker::FFSAVE_SCRIPT:
            type = "LSL ";
            creator = "\?\?\?\?";
            extension = "lsl";
            break;

        case LLFilePicker::FFSAVE_ALL:
        default:
            type = "\?\?\?\?";
            creator = "\?\?\?\?";
            extension = "";
            break;
    }
}

bool LLFilePicker::doNavSaveDialog(ESaveFilter filter, const std::string& filename)
{
    // Setup the type, creator, and extension
    std::string     extension, type, creator;

    set_nav_save_data(filter, extension, type, creator);

    std::string namestring = filename;
    if (namestring.empty()) namestring="Untitled";

    gViewerWindow->getWindow()->beforeDialog();

    // Run the dialog
    std::unique_ptr<std::string> filev = doSaveDialog(&namestring,
                 &type,
                 &creator,
                 &extension,
                 mPickOptions);

    gViewerWindow->getWindow()->afterDialog();

    if ( filev && !filev->empty() )
    {
        mFiles.push_back(*filev);
        return true;
    }

    return false;
}

bool LLFilePicker::doNavSaveDialogModeless(ESaveFilter filter,
                                              const std::string& filename,
                                              void (*callback)(bool, std::string&, void*),
                                              void *userdata)
{
    // Setup the type, creator, and extension
    std::string        extension, type, creator;

    set_nav_save_data(filter, extension, type, creator);

    std::string namestring = filename;
    if (namestring.empty()) namestring="Untitled";

    // Run the dialog
    doSaveDialogModeless(&namestring,
                 &type,
                 &creator,
                 &extension,
                 mPickOptions,
                 callback,
                 userdata);
    return true;
}

bool LLFilePicker::getOpenFile(ELoadFilter filter, bool blocking)
{
    if( mLocked )
        return false;

    bool success = false;

    // if local file browsing is turned off, return without opening dialog
    if (!check_local_file_access_enabled())
    {
        return false;
    }

    reset();

    mPickOptions &= ~F_MULTIPLE;
    mPickOptions |= F_FILE;

    if (filter == FFLOAD_DIRECTORY) //This should only be called from lldirpicker.
    {
        mPickOptions |= ( F_NAV_SUPPORT | F_DIRECTORY );
        mPickOptions &= ~F_FILE;
    }

    if (filter == FFLOAD_ALL)   // allow application bundles etc. to be traversed; important for DEV-16869, but generally useful
    {
        mPickOptions |= F_NAV_SUPPORT;
    }

    if (blocking) // always true for linux/mac
    {
        // Modal, so pause agent
        send_agent_pause();
    }


    success = doNavChooseDialog(filter);

    if (success)
    {
        if (!getFileCount())
            success = false;
    }

    if (blocking)
    {
        send_agent_resume();
        // Account for the fact that the app has been stalled.
        LLFrameTimer::updateFrameTime();
    }

    return success;
}


bool LLFilePicker::getOpenFileModeless(ELoadFilter filter,
                                       void (*callback)(bool, std::vector<std::string> &, void*),
                                       void *userdata)
{
    if (mLocked)
        return false;

    // if local file browsing is turned off, return without opening dialog
    if (!check_local_file_access_enabled())
    {
        return false;
    }

    reset();

    mPickOptions &= ~F_MULTIPLE;
    mPickOptions |= F_FILE;

    if (filter == FFLOAD_DIRECTORY) //This should only be called from lldirpicker.
    {

        mPickOptions |= ( F_NAV_SUPPORT | F_DIRECTORY );
        mPickOptions &= ~F_FILE;
    }

    if (filter == FFLOAD_ALL)    // allow application bundles etc. to be traversed; important for DEV-16869, but generally useful
    {
        mPickOptions |= F_NAV_SUPPORT;
    }

    return doNavChooseDialogModeless(filter, callback, userdata);
}

bool LLFilePicker::getMultipleOpenFiles(ELoadFilter filter, bool blocking)
{
    if (mLocked)
        return false;

    // if local file browsing is turned off, return without opening dialog
    if (!check_local_file_access_enabled())
    {
        return false;
    }

    bool success = false;

    reset();

    mPickOptions |= F_FILE;

    mPickOptions |= F_MULTIPLE;

    if (blocking) // always true for linux/mac
    {
        // Modal, so pause agent
        send_agent_pause();
    }

    success = doNavChooseDialog(filter);

    if (blocking)
    {
        send_agent_resume();
    }

    if (success)
    {
        if (!getFileCount())
            success = false;
        if (getFileCount() > 1)
            mLocked = true;
    }

    // Account for the fact that the app has been stalled.
    LLFrameTimer::updateFrameTime();
    return success;
}


bool LLFilePicker::getMultipleOpenFilesModeless(ELoadFilter filter,
                                                void (*callback)(bool, std::vector<std::string> &, void*),
                                                void *userdata )
{
    if (mLocked)
        return false;

    // if local file browsing is turned off, return without opening dialog
    if (!check_local_file_access_enabled())
    {
        return false;
    }

    reset();

    mPickOptions |= F_FILE;

    mPickOptions |= F_MULTIPLE;

    return doNavChooseDialogModeless(filter, callback, userdata);
}

bool LLFilePicker::getSaveFile(ESaveFilter filter, const std::string& filename, bool blocking)
{

    if (mLocked)
        return false;

    bool success = false;

    // if local file browsing is turned off, return without opening dialog
    if (!check_local_file_access_enabled())
    {
        return false;
    }

    reset();

    mPickOptions &= ~F_MULTIPLE;

    if (blocking)
    {
        // Modal, so pause agent
        send_agent_pause();
    }

    success = doNavSaveDialog(filter, filename);

    if (success)
    {
        if (!getFileCount())
            success = false;
    }

    if (blocking)
    {
        send_agent_resume();
    }

    // Account for the fact that the app has been stalled.
    LLFrameTimer::updateFrameTime();
    return success;
}

bool LLFilePicker::getSaveFileModeless(ESaveFilter filter,
                                       const std::string& filename,
                                       void (*callback)(bool, std::string&, void*),
                                       void *userdata)
{
    if (mLocked)
        return false;

    // if local file browsing is turned off, return without opening dialog
    if (!check_local_file_access_enabled())
    {
        return false;
    }

    reset();

    mPickOptions &= ~F_MULTIPLE;

    return doNavSaveDialogModeless(filter, filename, callback, userdata);
}
//END LL_DARWIN

#elif LL_LINUX

# if LL_GTK

// static
void LLFilePicker::add_to_selectedfiles(gpointer data, gpointer user_data)
{
    // We need to run g_filename_to_utf8 in the user's locale
    std::string saved_locale(setlocale(LC_ALL, NULL));
    setlocale(LC_ALL, "");

    LLFilePicker* picker = (LLFilePicker*) user_data;
    GError *error = NULL;
    gchar* filename_utf8 = g_filename_to_utf8((gchar*)data,
                          -1, NULL, NULL, &error);
    if (error)
    {
        // *FIXME.
        // This condition should really be notified to the user, e.g.
        // through a message box.  Just logging it is inappropriate.

        // g_filename_display_name is ideal, but >= glib 2.6, so:
        // a hand-rolled hacky makeASCII which disallows control chars
        std::string display_name;
        for (const gchar *str = (const gchar *)data; *str; str++)
        {
            display_name += (char)((*str >= 0x20 && *str <= 0x7E) ? *str : '?');
        }
        LL_WARNS() << "g_filename_to_utf8 failed on \"" << display_name << "\": " << error->message << LL_ENDL;
    }

    if (filename_utf8)
    {
        picker->mFiles.push_back(std::string(filename_utf8));
        LL_DEBUGS() << "ADDED FILE " << filename_utf8 << LL_ENDL;
        g_free(filename_utf8);
    }

    setlocale(LC_ALL, saved_locale.c_str());
}

// static
void LLFilePicker::chooser_responder(GtkWidget *widget, gint response, gpointer user_data)
{
    LLFilePicker* picker = (LLFilePicker*)user_data;

    LL_DEBUGS() << "GTK DIALOG RESPONSE " << response << LL_ENDL;

    if (response == GTK_RESPONSE_ACCEPT)
    {
        GSList *file_list = gtk_file_chooser_get_filenames(GTK_FILE_CHOOSER(widget));
        g_slist_foreach(file_list, (GFunc)add_to_selectedfiles, user_data);
        g_slist_foreach(file_list, (GFunc)g_free, NULL);
        g_slist_free (file_list);
    }

    // let's save the extension of the last added file(considering current filter)
    GtkFileFilter *gfilter = gtk_file_chooser_get_filter(GTK_FILE_CHOOSER(widget));
    if(gfilter)
    {
        std::string filter = gtk_file_filter_get_name(gfilter);

        if(filter == LLTrans::getString("png_image_files"))
        {
            picker->mCurrentExtension = ".png";
        }
        else if(filter == LLTrans::getString("targa_image_files"))
        {
            picker->mCurrentExtension = ".tga";
        }
    }

    // set the default path for this usage context.
    const char* cur_folder = gtk_file_chooser_get_current_folder(GTK_FILE_CHOOSER(widget));
    if (cur_folder != NULL)
    {
        picker->mContextToPathMap[picker->mCurContextName] = cur_folder;
    }

    gtk_widget_destroy(widget);
    gtk_main_quit();
}


GtkWindow* LLFilePicker::buildFilePicker(bool is_save, bool is_folder, std::string context)
{
#ifndef LL_MESA_HEADLESS
    if (LLWindowSDL::ll_try_gtk_init())
    {
        GtkWidget *win = NULL;
        GtkFileChooserAction pickertype =
            is_save?
            (is_folder?
             GTK_FILE_CHOOSER_ACTION_CREATE_FOLDER :
             GTK_FILE_CHOOSER_ACTION_SAVE) :
            (is_folder?
             GTK_FILE_CHOOSER_ACTION_SELECT_FOLDER :
             GTK_FILE_CHOOSER_ACTION_OPEN);

        win = gtk_file_chooser_dialog_new(NULL, NULL,
                          pickertype,
                          GTK_STOCK_CANCEL,
                           GTK_RESPONSE_CANCEL,
                          is_folder ?
                          GTK_STOCK_APPLY :
                          (is_save ?
                           GTK_STOCK_SAVE :
                           GTK_STOCK_OPEN),
                           GTK_RESPONSE_ACCEPT,
                          (gchar *)NULL);
        mCurContextName = context;

        // get the default path for this usage context if it's been
        // seen before.
        std::map<std::string,std::string>::iterator
            this_path = mContextToPathMap.find(context);
        if (this_path != mContextToPathMap.end())
        {
            gtk_file_chooser_set_current_folder
                (GTK_FILE_CHOOSER(win),
                 this_path->second.c_str());
        }

#  if LL_X11
        // Make GTK tell the window manager to associate this
        // dialog with our non-GTK raw X11 window, which should try
        // to keep it on top etc.
        Window XWindowID = LLWindowSDL::get_SDL_XWindowID();
        if (None != XWindowID)
        {
            gtk_widget_realize(GTK_WIDGET(win)); // so we can get its gdkwin
            GdkWindow *gdkwin = gdk_window_foreign_new(XWindowID);
            gdk_window_set_transient_for(GTK_WIDGET(win)->window,
                             gdkwin);
        }
        else
        {
            LL_WARNS() << "Hmm, couldn't get xwid to use for transient." << LL_ENDL;
        }
#  endif //LL_X11

        g_signal_connect (GTK_FILE_CHOOSER(win),
                  "response",
                  G_CALLBACK(LLFilePicker::chooser_responder),
                  this);

        gtk_window_set_modal(GTK_WINDOW(win), TRUE);

        /* GTK 2.6: if (is_folder)
            gtk_file_chooser_set_show_hidden(GTK_FILE_CHOOSER(win),
            TRUE); */

        return GTK_WINDOW(win);
    }
    else
    {
        return NULL;
    }
#else
    return NULL;
#endif //LL_MESA_HEADLESS
}

static void add_common_filters_to_gtkchooser(GtkFileFilter *gfilter,
                         GtkWindow *picker,
                         std::string filtername)
{
    gtk_file_filter_set_name(gfilter, filtername.c_str());
    gtk_file_chooser_add_filter(GTK_FILE_CHOOSER(picker),
                    gfilter);
    GtkFileFilter *allfilter = gtk_file_filter_new();
    gtk_file_filter_add_pattern(allfilter, "*");
    gtk_file_filter_set_name(allfilter, LLTrans::getString("all_files").c_str());
    gtk_file_chooser_add_filter(GTK_FILE_CHOOSER(picker), allfilter);
    gtk_file_chooser_set_filter(GTK_FILE_CHOOSER(picker), gfilter);
}

static std::string add_simple_pattern_filter_to_gtkchooser(GtkWindow *picker,
                               std::string pattern,
                               std::string filtername)
{
    GtkFileFilter *gfilter = gtk_file_filter_new();
    gtk_file_filter_add_pattern(gfilter, pattern.c_str());
    add_common_filters_to_gtkchooser(gfilter, picker, filtername);
    return filtername;
}

static std::string add_simple_mime_filter_to_gtkchooser(GtkWindow *picker,
                            std::string mime,
                            std::string filtername)
{
    GtkFileFilter *gfilter = gtk_file_filter_new();
    gtk_file_filter_add_mime_type(gfilter, mime.c_str());
    add_common_filters_to_gtkchooser(gfilter, picker, filtername);
    return filtername;
}

static std::string add_wav_filter_to_gtkchooser(GtkWindow *picker)
{
    return add_simple_mime_filter_to_gtkchooser(picker,  "audio/x-wav",
                            LLTrans::getString("sound_files") + " (*.wav)");
}

static std::string add_anim_filter_to_gtkchooser(GtkWindow *picker)
{
    GtkFileFilter *gfilter = gtk_file_filter_new();
    gtk_file_filter_add_pattern(gfilter, "*.bvh");
    gtk_file_filter_add_pattern(gfilter, "*.anim");
    std::string filtername = LLTrans::getString("animation_files") + " (*.bvh; *.anim)";
    add_common_filters_to_gtkchooser(gfilter, picker, filtername);
    return filtername;
}

static std::string add_xml_filter_to_gtkchooser(GtkWindow *picker)
{
    return add_simple_pattern_filter_to_gtkchooser(picker,  "*.xml",
                                                   LLTrans::getString("xml_files") + " (*.xml)");
}

static std::string add_collada_filter_to_gtkchooser(GtkWindow *picker)
{
    return add_simple_pattern_filter_to_gtkchooser(picker,  "*.dae",
                               LLTrans::getString("scene_files") + " (*.dae)");
}

static std::string add_imageload_filter_to_gtkchooser(GtkWindow *picker)
{
    GtkFileFilter *gfilter = gtk_file_filter_new();
    gtk_file_filter_add_pattern(gfilter, "*.tga");
    gtk_file_filter_add_mime_type(gfilter, HTTP_CONTENT_IMAGE_JPEG.c_str());
    gtk_file_filter_add_mime_type(gfilter, HTTP_CONTENT_IMAGE_PNG.c_str());
    gtk_file_filter_add_mime_type(gfilter, HTTP_CONTENT_IMAGE_BMP.c_str());
    std::string filtername = LLTrans::getString("image_files") + " (*.tga; *.bmp; *.jpg; *.png)";
    add_common_filters_to_gtkchooser(gfilter, picker, filtername);
    return filtername;
}

static std::string add_script_filter_to_gtkchooser(GtkWindow *picker)
{
    return add_simple_mime_filter_to_gtkchooser(picker,  HTTP_CONTENT_TEXT_PLAIN,
                            LLTrans::getString("script_files") + " (*.lsl)");
}

static std::string add_dictionary_filter_to_gtkchooser(GtkWindow *picker)
{
    return add_simple_mime_filter_to_gtkchooser(picker, HTTP_CONTENT_TEXT_PLAIN,
                            LLTrans::getString("dictionary_files") + " (*.dic; *.xcu)");
}

static std::string add_save_texture_filter_to_gtkchooser(GtkWindow *picker)
{
    GtkFileFilter *gfilter_tga = gtk_file_filter_new();
    GtkFileFilter *gfilter_png = gtk_file_filter_new();

    gtk_file_filter_add_pattern(gfilter_tga, "*.tga");
    gtk_file_filter_add_mime_type(gfilter_png, "image/png");
    std::string caption = LLTrans::getString("save_texture_image_files") + " (*.tga; *.png)";
    gtk_file_filter_set_name(gfilter_tga, LLTrans::getString("targa_image_files").c_str());
    gtk_file_filter_set_name(gfilter_png, LLTrans::getString("png_image_files").c_str());

    gtk_file_chooser_add_filter(GTK_FILE_CHOOSER(picker),
                    gfilter_png);
    gtk_file_chooser_add_filter(GTK_FILE_CHOOSER(picker),
                    gfilter_tga);
    return caption;
}

bool LLFilePicker::getSaveFile( ESaveFilter filter, const std::string& filename, bool blocking )
{
    bool rtn = false;

    // if local file browsing is turned off, return without opening dialog
    if (!check_local_file_access_enabled())
    {
        return false;
    }

    gViewerWindow->getWindow()->beforeDialog();

    reset();

    GtkWindow* picker = buildFilePicker(true, false, "savefile");

    if (picker)
    {
        std::string suggest_name = "untitled";
        std::string suggest_ext = "";
        std::string caption = LLTrans::getString("save_file_verb") + " ";
        switch (filter)
        {
        case FFSAVE_WAV:
            caption += add_wav_filter_to_gtkchooser(picker);
            suggest_ext = ".wav";
            break;
        case FFSAVE_TGA:
            caption += add_simple_pattern_filter_to_gtkchooser
                (picker, "*.tga", LLTrans::getString("targa_image_files") + " (*.tga)");
            suggest_ext = ".tga";
            break;
        case FFSAVE_BMP:
            caption += add_simple_mime_filter_to_gtkchooser
                (picker, HTTP_CONTENT_IMAGE_BMP, LLTrans::getString("bitmap_image_files") + " (*.bmp)");
            suggest_ext = ".bmp";
            break;
        case FFSAVE_PNG:
            caption += add_simple_mime_filter_to_gtkchooser
                (picker, "image/png", LLTrans::getString("png_image_files") + " (*.png)");
            suggest_ext = ".png";
            break;
        case FFSAVE_TGAPNG:
            caption += add_save_texture_filter_to_gtkchooser(picker);
            suggest_ext = ".png";
            break;
        case FFSAVE_AVI:
            caption += add_simple_mime_filter_to_gtkchooser
                (picker, "video/x-msvideo",
                 LLTrans::getString("avi_movie_file") + " (*.avi)");
            suggest_ext = ".avi";
            break;
        case FFSAVE_ANIM:
            caption += add_simple_pattern_filter_to_gtkchooser
                (picker, "*.xaf", LLTrans::getString("xaf_animation_file") + " (*.xaf)");
            suggest_ext = ".xaf";
            break;
        case FFSAVE_XML:
            caption += add_simple_pattern_filter_to_gtkchooser
                (picker, "*.xml", LLTrans::getString("xml_file") + " (*.xml)");
            suggest_ext = ".xml";
            break;
        case FFSAVE_RAW:
            caption += add_simple_pattern_filter_to_gtkchooser
                (picker, "*.raw", LLTrans::getString("raw_file") + " (*.raw)");
            suggest_ext = ".raw";
            break;
        case FFSAVE_J2C:
            // *TODO: Should this be 'image/j2c' ?
            caption += add_simple_mime_filter_to_gtkchooser
                (picker, "images/jp2",
                 LLTrans::getString("compressed_image_files") + " (*.j2c)");
            suggest_ext = ".j2c";
            break;
        case FFSAVE_SCRIPT:
            caption += add_script_filter_to_gtkchooser(picker);
            suggest_ext = ".lsl";
            break;
        default:;
            break;
        }

        gtk_window_set_title(GTK_WINDOW(picker), caption.c_str());

        if (filename.empty())
        {
            suggest_name += suggest_ext;

            gtk_file_chooser_set_current_name
                (GTK_FILE_CHOOSER(picker),
                 suggest_name.c_str());
        }
        else
        {
            gtk_file_chooser_set_current_name
                (GTK_FILE_CHOOSER(picker), filename.c_str());
        }

        gtk_widget_show_all(GTK_WIDGET(picker));

        gtk_main();

        rtn = (getFileCount() == 1);

        if(rtn && filter == FFSAVE_TGAPNG)
        {
            std::string selected_file = mFiles.back();
            mFiles.pop_back();
            mFiles.push_back(selected_file + mCurrentExtension);
        }
    }

    gViewerWindow->getWindow()->afterDialog();

    return rtn;
}

bool LLFilePicker::getOpenFile( ELoadFilter filter, bool blocking )
{
    bool rtn = false;

    // if local file browsing is turned off, return without opening dialog
    if (!check_local_file_access_enabled())
    {
        return false;
    }

    gViewerWindow->getWindow()->beforeDialog();

    reset();

    GtkWindow* picker = buildFilePicker(false, false, "openfile");

    if (picker)
    {
        std::string caption = LLTrans::getString("load_file_verb") + " ";
        std::string filtername = "";
        switch (filter)
        {
        case FFLOAD_WAV:
            filtername = add_wav_filter_to_gtkchooser(picker);
            break;
        case FFLOAD_ANIM:
            filtername = add_anim_filter_to_gtkchooser(picker);
            break;
        case FFLOAD_XML:
            filtername = add_xml_filter_to_gtkchooser(picker);
            break;
        case FFLOAD_GLTF:
            filtername = dead_code_should_blow_up_here(picker);
            break;
        case FFLOAD_COLLADA:
            filtername = add_collada_filter_to_gtkchooser(picker);
            break;
        case FFLOAD_IMAGE:
            filtername = add_imageload_filter_to_gtkchooser(picker);
            break;
        case FFLOAD_SCRIPT:
            filtername = add_script_filter_to_gtkchooser(picker);
            break;
        case FFLOAD_DICTIONARY:
            filtername = add_dictionary_filter_to_gtkchooser(picker);
            break;
        default:;
            break;
        }

        caption += filtername;

        gtk_window_set_title(GTK_WINDOW(picker), caption.c_str());

        gtk_widget_show_all(GTK_WIDGET(picker));
        gtk_main();

        rtn = (getFileCount() == 1);
    }

    gViewerWindow->getWindow()->afterDialog();

    return rtn;
}

bool LLFilePicker::getMultipleOpenFiles( ELoadFilter filter, bool blocking)
{
    bool rtn = false;

    // if local file browsing is turned off, return without opening dialog
    if (!check_local_file_access_enabled())
    {
        return false;
    }

    gViewerWindow->getWindow()->beforeDialog();

    reset();

    GtkWindow* picker = buildFilePicker(false, false, "openfile");

    if (picker)
    {
        gtk_file_chooser_set_select_multiple (GTK_FILE_CHOOSER(picker),
                              TRUE);

        gtk_window_set_title(GTK_WINDOW(picker), LLTrans::getString("load_files").c_str());

        gtk_widget_show_all(GTK_WIDGET(picker));
        gtk_main();
        rtn = !mFiles.empty();
    }

    gViewerWindow->getWindow()->afterDialog();

    return rtn;
}

# else // LL_GTK

// Hacky stubs designed to facilitate fake getSaveFile and getOpenFile with
// static results, when we don't have a real filepicker.

bool LLFilePicker::getSaveFile( ESaveFilter filter, const std::string& filename, bool blocking )
{
    // if local file browsing is turned off, return without opening dialog
    // (Even though this is a stub, I think we still should not return anything at all)
    if (!check_local_file_access_enabled())
    {
        return false;
    }

    reset();

    LL_INFOS() << "getSaveFile suggested filename is [" << filename
        << "]" << LL_ENDL;
    if (!filename.empty())
    {
        mFiles.push_back(gDirUtilp->getLindenUserDir() + gDirUtilp->getDirDelimiter() + filename);
        return true;
    }
    return false;
}

bool LLFilePicker::getSaveFileModeless(ESaveFilter filter,
                                       const std::string& filename,
                                       void (*callback)(bool, std::string&, void*),
                                       void *userdata)
{
    LL_ERRS() << "NOT IMPLEMENTED" << LL_ENDL;
    return false;
}

bool LLFilePicker::getOpenFile( ELoadFilter filter, bool blocking )
{
    // if local file browsing is turned off, return without opening dialog
    // (Even though this is a stub, I think we still should not return anything at all)
    if (!check_local_file_access_enabled())
    {
        return false;
    }

    reset();

    // HACK: Static filenames for 'open' until we implement filepicker
    std::string filename = gDirUtilp->getLindenUserDir() + gDirUtilp->getDirDelimiter() + "upload";
    switch (filter)
    {
    case FFLOAD_WAV: filename += ".wav"; break;
    case FFLOAD_IMAGE: filename += ".tga"; break;
    case FFLOAD_ANIM: filename += ".bvh"; break;
    default: break;
    }
    mFiles.push_back(filename);
    LL_INFOS() << "getOpenFile: Will try to open file: " << filename << LL_ENDL;
    return true;
}

bool LLFilePicker::getOpenFileModeless(ELoadFilter filter,
                                       void (*callback)(bool, std::vector<std::string> &, void*),
                                       void *userdata)
{
    LL_ERRS() << "NOT IMPLEMENTED" << LL_ENDL;
    return false;
}

bool LLFilePicker::getMultipleOpenFiles( ELoadFilter filter, bool blocking)
{
    // if local file browsing is turned off, return without opening dialog
    // (Even though this is a stub, I think we still should not return anything at all)
    if (!check_local_file_access_enabled())
    {
        return false;
    }

    reset();
    return false;
}

bool LLFilePicker::getMultipleOpenFilesModeless(ELoadFilter filter,
                                                void (*callback)(bool, std::vector<std::string> &, void*),
                                                void *userdata )
{
    LL_ERRS() << "NOT IMPLEMENTED" << LL_ENDL;
    return false;
}

#endif // LL_GTK

#else // not implemented

bool LLFilePicker::getSaveFile( ESaveFilter filter, const std::string& filename )
{
    reset();
    return false;
}

bool LLFilePicker::getOpenFile( ELoadFilter filter )
{
    reset();
    return false;
}

bool LLFilePicker::getMultipleOpenFiles( ELoadFilter filter, bool blocking)
{
    reset();
    return false;
}

#endif // LL_LINUX<|MERGE_RESOLUTION|>--- conflicted
+++ resolved
@@ -396,224 +396,6 @@
 
 bool LLFilePicker::getSaveFile(ESaveFilter filter, const std::string& filename, bool blocking)
 {
-<<<<<<< HEAD
-	if( mLocked )
-	{
-		return false;
-	}
-	bool success = false;
-
-	// if local file browsing is turned off, return without opening dialog
-	if (!check_local_file_access_enabled())
-	{
-		return false;
-	}
-
-	mOFN.lpstrFile = mFilesW;
-	if (!filename.empty())
-	{
-		llutf16string tstring = utf8str_to_utf16str(filename);
-		wcsncpy(mFilesW, tstring.c_str(), FILENAME_BUFFER_SIZE);	}	/*Flawfinder: ignore*/
-	else
-	{
-		mFilesW[0] = '\0';
-	}
-	mOFN.hwndOwner = (HWND)gViewerWindow->getPlatformWindow();
-
-	switch( filter )
-	{
-	case FFSAVE_ALL:
-		mOFN.lpstrDefExt = NULL;
-		mOFN.lpstrFilter =
-			L"All Files (*.*)\0*.*\0" \
-			L"WAV Sounds (*.wav)\0*.wav\0" \
-			L"Targa, Bitmap Images (*.tga; *.bmp)\0*.tga;*.bmp\0" \
-			L"\0";
-		break;
-	case FFSAVE_WAV:
-		if (filename.empty())
-		{
-			wcsncpy( mFilesW,L"untitled.wav", FILENAME_BUFFER_SIZE);	/*Flawfinder: ignore*/
-		}
-		mOFN.lpstrDefExt = L"wav";
-		mOFN.lpstrFilter =
-			L"WAV Sounds (*.wav)\0*.wav\0" \
-			L"\0";
-		break;
-	case FFSAVE_TGA:
-		if (filename.empty())
-		{
-			wcsncpy( mFilesW,L"untitled.tga", FILENAME_BUFFER_SIZE);	/*Flawfinder: ignore*/
-		}
-		mOFN.lpstrDefExt = L"tga";
-		mOFN.lpstrFilter =
-			L"Targa Images (*.tga)\0*.tga\0" \
-			L"\0";
-		break;
-	case FFSAVE_BMP:
-		if (filename.empty())
-		{
-			wcsncpy( mFilesW,L"untitled.bmp", FILENAME_BUFFER_SIZE);	/*Flawfinder: ignore*/
-		}
-		mOFN.lpstrDefExt = L"bmp";
-		mOFN.lpstrFilter =
-			L"Bitmap Images (*.bmp)\0*.bmp\0" \
-			L"\0";
-		break;
-	case FFSAVE_PNG:
-		if (filename.empty())
-		{
-			wcsncpy( mFilesW,L"untitled.png", FILENAME_BUFFER_SIZE);	/*Flawfinder: ignore*/
-		}
-		mOFN.lpstrDefExt = L"png";
-		mOFN.lpstrFilter =
-			L"PNG Images (*.png)\0*.png\0" \
-			L"\0";
-		break;
-	case FFSAVE_TGAPNG:
-		if (filename.empty())
-		{
-			wcsncpy( mFilesW,L"untitled.png", FILENAME_BUFFER_SIZE);	/*Flawfinder: ignore*/
-			//PNG by default
-		}
-		mOFN.lpstrDefExt = L"png";
-		mOFN.lpstrFilter =
-			L"PNG Images (*.png)\0*.png\0" \
-			L"Targa Images (*.tga)\0*.tga\0" \
-			L"\0";
-		break;
-		
-	case FFSAVE_JPEG:
-		if (filename.empty())
-		{
-			wcsncpy( mFilesW,L"untitled.jpeg", FILENAME_BUFFER_SIZE);	/*Flawfinder: ignore*/
-		}
-		mOFN.lpstrDefExt = L"jpg";
-		mOFN.lpstrFilter =
-			L"JPEG Images (*.jpg *.jpeg)\0*.jpg;*.jpeg\0" \
-			L"\0";
-		break;
-	case FFSAVE_AVI:
-		if (filename.empty())
-		{
-			wcsncpy( mFilesW,L"untitled.avi", FILENAME_BUFFER_SIZE);	/*Flawfinder: ignore*/
-		}
-		mOFN.lpstrDefExt = L"avi";
-		mOFN.lpstrFilter =
-			L"AVI Movie File (*.avi)\0*.avi\0" \
-			L"\0";
-		break;
-	case FFSAVE_ANIM:
-		if (filename.empty())
-		{
-			wcsncpy( mFilesW,L"untitled.xaf", FILENAME_BUFFER_SIZE);	/*Flawfinder: ignore*/
-		}
-		mOFN.lpstrDefExt = L"xaf";
-		mOFN.lpstrFilter =
-			L"XAF Anim File (*.xaf)\0*.xaf\0" \
-			L"\0";
-		break;
-	case FFSAVE_GLTF:
-		if (filename.empty())
-		{
-			wcsncpy( mFilesW,L"untitled.gltf", FILENAME_BUFFER_SIZE);	/*Flawfinder: ignore*/
-		}
-		mOFN.lpstrDefExt = L"gltf";
-		mOFN.lpstrFilter =
-			L"glTF Asset File (*.gltf)\0*.gltf\0" \
-			L"\0";
-		break;
-	case FFSAVE_XML:
-		if (filename.empty())
-		{
-			wcsncpy( mFilesW,L"untitled.xml", FILENAME_BUFFER_SIZE);	/*Flawfinder: ignore*/
-		}
-
-		mOFN.lpstrDefExt = L"xml";
-		mOFN.lpstrFilter =
-			L"XML File (*.xml)\0*.xml\0" \
-			L"\0";
-		break;
-	case FFSAVE_COLLADA:
-		if (filename.empty())
-		{
-			wcsncpy( mFilesW,L"untitled.collada", FILENAME_BUFFER_SIZE);	/*Flawfinder: ignore*/
-		}
-		mOFN.lpstrDefExt = L"collada";
-		mOFN.lpstrFilter =
-			L"COLLADA File (*.collada)\0*.collada\0" \
-			L"\0";
-		break;
-	case FFSAVE_RAW:
-		if (filename.empty())
-		{
-			wcsncpy( mFilesW,L"untitled.raw", FILENAME_BUFFER_SIZE);	/*Flawfinder: ignore*/
-		}
-		mOFN.lpstrDefExt = L"raw";
-		mOFN.lpstrFilter =	RAW_FILTER \
-							L"\0";
-		break;
-	case FFSAVE_J2C:
-		if (filename.empty())
-		{
-			wcsncpy( mFilesW,L"untitled.j2c", FILENAME_BUFFER_SIZE);
-		}
-		mOFN.lpstrDefExt = L"j2c";
-		mOFN.lpstrFilter =
-			L"Compressed Images (*.j2c)\0*.j2c\0" \
-			L"\0";
-		break;
-	case FFSAVE_SCRIPT:
-		if (filename.empty())
-		{
-			wcsncpy( mFilesW,L"untitled.lsl", FILENAME_BUFFER_SIZE);
-		}
-		mOFN.lpstrDefExt = L"txt";
-		mOFN.lpstrFilter = L"LSL Files (*.lsl)\0*.lsl\0" L"\0";
-		break;
-	default:
-		return false;
-	}
-
- 
-	mOFN.nMaxFile = SINGLE_FILENAME_BUFFER_SIZE;
-	mOFN.Flags = OFN_OVERWRITEPROMPT | OFN_NOCHANGEDIR | OFN_PATHMUSTEXIST;
-
-	reset();
-
-	if (blocking)
-	{
-		// Modal, so pause agent
-		send_agent_pause();
-	}
-
-	{
-		// NOTA BENE: hitting the file dialog triggers a window focus event, destroying the selection manager!!
-		try
-		{
-			success = GetSaveFileName(&mOFN);
-			if (success)
-			{
-				std::string filename = utf16str_to_utf8str(llutf16string(mFilesW));
-				mFiles.push_back(filename);
-			}
-		}
-		catch (...)
-		{
-			LOG_UNHANDLED_EXCEPTION("");
-		}
-		gKeyboard->resetKeys();
-	}
-
-	if (blocking)
-	{
-		send_agent_resume();
-	}
-
-	// Account for the fact that the app has been stalled.
-	LLFrameTimer::updateFrameTime();
-	return success;
-=======
     if( mLocked )
     {
         return false;
@@ -733,11 +515,11 @@
     case FFSAVE_GLTF:
         if (filename.empty())
         {
-            wcsncpy( mFilesW,L"untitled.glb", FILENAME_BUFFER_SIZE);    /*Flawfinder: ignore*/
-        }
-        mOFN.lpstrDefExt = L"glb";
+            wcsncpy( mFilesW,L"untitled.gltf", FILENAME_BUFFER_SIZE);   /*Flawfinder: ignore*/
+        }
+        mOFN.lpstrDefExt = L"gltf";
         mOFN.lpstrFilter =
-            L"glTF Asset File (*.gltf *.glb)\0*.gltf;*.glb\0" \
+            L"glTF Asset File (*.gltf)\0*.gltf\0" \
             L"\0";
         break;
     case FFSAVE_XML:
@@ -830,7 +612,6 @@
     // Account for the fact that the app has been stalled.
     LLFrameTimer::updateFrameTime();
     return success;
->>>>>>> ed168081
 }
 
 bool LLFilePicker::getSaveFileModeless(ESaveFilter filter,
