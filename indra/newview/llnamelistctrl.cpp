/**
 * @file llnamelistctrl.cpp
 * @brief A list of names, automatically refreshed from name cache.
 *
 * $LicenseInfo:firstyear=2003&license=viewerlgpl$
 * Second Life Viewer Source Code
 * Copyright (C) 2010, Linden Research, Inc.
 *
 * This library is free software; you can redistribute it and/or
 * modify it under the terms of the GNU Lesser General Public
 * License as published by the Free Software Foundation;
 * version 2.1 of the License only.
 *
 * This library is distributed in the hope that it will be useful,
 * but WITHOUT ANY WARRANTY; without even the implied warranty of
 * MERCHANTABILITY or FITNESS FOR A PARTICULAR PURPOSE.  See the GNU
 * Lesser General Public License for more details.
 *
 * You should have received a copy of the GNU Lesser General Public
 * License along with this library; if not, write to the Free Software
 * Foundation, Inc., 51 Franklin Street, Fifth Floor, Boston, MA  02110-1301  USA
 *
 * Linden Research, Inc., 945 Battery Street, San Francisco, CA  94111  USA
 * $/LicenseInfo$
 */

#include "llviewerprecompiledheaders.h"

#include "llnamelistctrl.h"

#include <boost/tokenizer.hpp>

#include "llavatarnamecache.h"
#include "llcachename.h"
#include "llfloater.h"
#include "llfloaterreg.h"
#include "llfloatersnapshot.h" // gSnapshotFloaterView
#include "llinventory.h"
#include "llscrolllistitem.h"
#include "llscrolllistcell.h"
#include "llscrolllistcolumn.h"
#include "llsdparam.h"
#include "lltooltip.h"
#include "lltrans.h"

static LLDefaultChildRegistry::Register<LLNameListCtrl> r("name_list");

static constexpr S32 info_icon_size = 16;

void LLNameListCtrl::NameTypeNames::declareValues()
{
    declare("INDIVIDUAL", LLNameListCtrl::INDIVIDUAL);
    declare("GROUP", LLNameListCtrl::GROUP);
    declare("SPECIAL", LLNameListCtrl::SPECIAL);
}

LLNameListCtrl::Params::Params()
:   name_column(""),
    allow_calling_card_drop("allow_calling_card_drop", false),
    short_names("short_names", false)
{
}

LLNameListCtrl::LLNameListCtrl(const LLNameListCtrl::Params& p)
:   LLScrollListCtrl(p),
    mNameColumnIndex(p.name_column.column_index),
    mNameColumn(p.name_column.column_name),
    mAllowCallingCardDrop(p.allow_calling_card_drop),
    mShortNames(p.short_names),
    mPendingLookupsRemaining(0),
    mHoverIconName("Info_Small"),
    mNameListType(INDIVIDUAL)
{}

// public
LLScrollListItem* LLNameListCtrl::addNameItem(const LLUUID& agent_id, EAddPosition pos,
<<<<<<< HEAD
								 bool enabled, const std::string& suffix, const std::string& prefix)
=======
                                 BOOL enabled, const std::string& suffix, const std::string& prefix)
>>>>>>> e7eced3c
{
    //LL_INFOS() << "LLNameListCtrl::addNameItem " << agent_id << LL_ENDL;

    NameItem item;
    item.value = agent_id;
    item.enabled = enabled;
    item.target = INDIVIDUAL;

    return addNameItemRow(item, pos, suffix, prefix);
}

// virtual, public
<<<<<<< HEAD
bool LLNameListCtrl::handleDragAndDrop(
		S32 x, S32 y, MASK mask,
		bool drop,
		EDragAndDropType cargo_type, void *cargo_data, 
		EAcceptance *accept,
		std::string& tooltip_msg)
{
	if (!mAllowCallingCardDrop)
	{
		return false;
	}

	bool handled = false;

	if (cargo_type == DAD_CALLINGCARD)
	{
		if (drop)
		{
			LLInventoryItem* item = (LLInventoryItem *)cargo_data;
			addNameItem(item->getCreatorUUID());
		}

		*accept = ACCEPT_YES_MULTI;
	}
	else
	{
		*accept = ACCEPT_NO;
		if (tooltip_msg.empty())
		{
			if (!getToolTip().empty())
			{
				tooltip_msg = getToolTip();
			}
			else
			{
				// backwards compatable English tooltip (should be overridden in xml)
				tooltip_msg.assign("Drag a calling card here\nto add a resident.");
			}
		}
	}

	handled = true;
	LL_DEBUGS("UserInput") << "dragAndDrop handled by LLNameListCtrl " << getName() << LL_ENDL;

	return handled;
=======
BOOL LLNameListCtrl::handleDragAndDrop(
        S32 x, S32 y, MASK mask,
        BOOL drop,
        EDragAndDropType cargo_type, void *cargo_data,
        EAcceptance *accept,
        std::string& tooltip_msg)
{
    if (!mAllowCallingCardDrop)
    {
        return FALSE;
    }

    BOOL handled = FALSE;

    if (cargo_type == DAD_CALLINGCARD)
    {
        if (drop)
        {
            LLInventoryItem* item = (LLInventoryItem *)cargo_data;
            addNameItem(item->getCreatorUUID());
        }

        *accept = ACCEPT_YES_MULTI;
    }
    else
    {
        *accept = ACCEPT_NO;
        if (tooltip_msg.empty())
        {
            if (!getToolTip().empty())
            {
                tooltip_msg = getToolTip();
            }
            else
            {
                // backwards compatable English tooltip (should be overridden in xml)
                tooltip_msg.assign("Drag a calling card here\nto add a resident.");
            }
        }
    }

    handled = TRUE;
    LL_DEBUGS("UserInput") << "dragAndDrop handled by LLNameListCtrl " << getName() << LL_ENDL;

    return handled;
>>>>>>> e7eced3c
}

void LLNameListCtrl::showInspector(const LLUUID& avatar_id, bool is_group, bool is_experience)
{
    if (isSpecialType())
    {
        mIconClickedSignal(avatar_id);
        return;
    }
    if(is_experience)
    {
        LLFloaterReg::showInstance("experience_profile", avatar_id, true);
        return;
    }

    if (is_group)
        LLFloaterReg::showInstance("inspect_group", LLSD().with("group_id", avatar_id));
    else
        LLFloaterReg::showInstance("inspect_avatar", LLSD().with("avatar_id", avatar_id));
}

void    LLNameListCtrl::mouseOverHighlightNthItem( S32 target_index )
{
    S32 cur_index = getHighlightedItemInx();
    if (cur_index != target_index)
    {
        bool is_mouse_over_name_cell = false;

        S32 mouse_x, mouse_y;
        LLUI::getInstance()->getMousePositionLocal(this, &mouse_x, &mouse_y);

        S32 column_index = getColumnIndexFromOffset(mouse_x);
        LLScrollListItem* hit_item = hitItem(mouse_x, mouse_y);
        if (hit_item && column_index == mNameColumnIndex)
        {
            // Get the name cell which is currently under the mouse pointer.
            LLScrollListCell* hit_cell = hit_item->getColumn(column_index);
            if (hit_cell)
            {
                is_mouse_over_name_cell = getCellRect(cur_index, column_index).pointInRect(mouse_x, mouse_y);
            }
        }

        // If the tool tip is visible and the mouse is over the currently highlighted item's name cell,
        // we should not reset the highlighted item index i.e. set mHighlightedItem = -1
        // and should not increase the width of the text inside the cell because it may
        // overlap the tool tip icon.
        if (LLToolTipMgr::getInstance()->toolTipVisible() && is_mouse_over_name_cell)
            return;

        if(0 <= cur_index && cur_index < (S32)getItemList().size())
        {
            LLScrollListItem* item = getItemList()[cur_index];
            if (item)
            {
                LLScrollListText* cell = dynamic_cast<LLScrollListText*>(item->getColumn(mNameColumnIndex));
                if (cell)
                    cell->setTextWidth(cell->getTextWidth() + info_icon_size);
            }
            else
            {
                LL_WARNS() << "highlighted name list item is NULL" << LL_ENDL;
            }
        }
        if(target_index != -1)
        {
            LLScrollListItem* item = getItemList()[target_index];
            LLScrollListText* cell = dynamic_cast<LLScrollListText*>(item->getColumn(mNameColumnIndex));
            if (item)
            {
                if (cell)
                    cell->setTextWidth(cell->getTextWidth() - info_icon_size);
            }
            else
            {
                LL_WARNS() << "target name item is NULL" << LL_ENDL;
            }
        }
    }

    LLScrollListCtrl::mouseOverHighlightNthItem(target_index);
}

//virtual
bool LLNameListCtrl::handleToolTip(S32 x, S32 y, MASK mask)
{
<<<<<<< HEAD
	bool handled = false;
	S32 column_index = getColumnIndexFromOffset(x);
	LLNameListItem* hit_item = dynamic_cast<LLNameListItem*>(hitItem(x, y));
	LLFloater* floater = gFloaterView->getParentFloater(this);
=======
    BOOL handled = FALSE;
    S32 column_index = getColumnIndexFromOffset(x);
    LLNameListItem* hit_item = dynamic_cast<LLNameListItem*>(hitItem(x, y));
    LLFloater* floater = gFloaterView->getParentFloater(this);
>>>>>>> e7eced3c


    if (floater
        && floater->isFrontmost()
        && hit_item
        && ((column_index == mNameColumnIndex) || isSpecialType()))
    {
        // ...this is the column with the avatar name
<<<<<<< HEAD
		LLUUID item_id = isSpecialType() ? hit_item->getSpecialID() : hit_item->getUUID();
		if (item_id.notNull())
		{
			// ...valid avatar id

			LLScrollListCell* hit_cell = hit_item->getColumn(column_index);
			if (hit_cell)
			{
				S32 row_index = getItemIndex(hit_item);
				LLRect cell_rect = getCellRect(row_index, isSpecialType() ? getNumColumns() - 1 : column_index);
				// Convert rect local to screen coordinates
				LLRect sticky_rect;
				localRectToScreen(cell_rect, &sticky_rect);

				// Spawn at right side of cell
				LLPointer<LLUIImage> icon = LLUI::getUIImage(mHoverIconName);
				S32 screenX = sticky_rect.mRight - info_icon_size;
				S32 screenY = sticky_rect.mTop - (sticky_rect.getHeight() - icon->getHeight()) / 2;
				LLCoordGL pos(screenX, screenY);

				LLFloater* snapshot_floatr = gSnapshotFloaterView->getFrontmostClosableFloater();
				if (!snapshot_floatr || !snapshot_floatr->getRect().pointInRect(screenX + icon->getWidth(), screenY))
				{
					// Should we show a group or an avatar inspector?
					bool is_group = hit_item->isGroup();
					bool is_experience = hit_item->isExperience();

					LLToolTip::Params params;
					params.background_visible(false);
					params.click_callback(boost::bind(&LLNameListCtrl::showInspector, this, item_id, is_group, is_experience));
					params.delay_time(0.0f);		// spawn instantly on hover
					params.image(icon);
					params.message("");
					params.padding(0);
					params.pos(pos);
					params.sticky_rect(sticky_rect);

					LLToolTipMgr::getInstance()->show(params);
					handled = true;
				}
			}
		}
	}
	if (!handled)
	{
		handled = LLScrollListCtrl::handleToolTip(x, y, mask);
	}
	return handled;
=======
        LLUUID item_id = isSpecialType() ? hit_item->getSpecialID() : hit_item->getUUID();
        if (item_id.notNull())
        {
            // ...valid avatar id

            LLScrollListCell* hit_cell = hit_item->getColumn(column_index);
            if (hit_cell)
            {
                S32 row_index = getItemIndex(hit_item);
                LLRect cell_rect = getCellRect(row_index, isSpecialType() ? getNumColumns() - 1 : column_index);
                // Convert rect local to screen coordinates
                LLRect sticky_rect;
                localRectToScreen(cell_rect, &sticky_rect);

                // Spawn at right side of cell
                LLPointer<LLUIImage> icon = LLUI::getUIImage(mHoverIconName);
                S32 screenX = sticky_rect.mRight - info_icon_size;
                S32 screenY = sticky_rect.mTop - (sticky_rect.getHeight() - icon->getHeight()) / 2;
                LLCoordGL pos(screenX, screenY);

                LLFloater* snapshot_floatr = gSnapshotFloaterView->getFrontmostClosableFloater();
                if (!snapshot_floatr || !snapshot_floatr->getRect().pointInRect(screenX + icon->getWidth(), screenY))
                {
                    // Should we show a group or an avatar inspector?
                    bool is_group = hit_item->isGroup();
                    bool is_experience = hit_item->isExperience();

                    LLToolTip::Params params;
                    params.background_visible(false);
                    params.click_callback(boost::bind(&LLNameListCtrl::showInspector, this, item_id, is_group, is_experience));
                    params.delay_time(0.0f);        // spawn instantly on hover
                    params.image(icon);
                    params.message("");
                    params.padding(0);
                    params.pos(pos);
                    params.sticky_rect(sticky_rect);

                    LLToolTipMgr::getInstance()->show(params);
                    handled = TRUE;
                }
            }
        }
    }
    if (!handled)
    {
        handled = LLScrollListCtrl::handleToolTip(x, y, mask);
    }
    return handled;
>>>>>>> e7eced3c
}

// virtual
bool LLNameListCtrl::handleRightMouseDown(S32 x, S32 y, MASK mask)
{
    LLNameListItem* hit_item = dynamic_cast<LLNameListItem*>(hitItem(x, y));
    LLFloater* floater = gFloaterView->getParentFloater(this);
    if (floater && floater->isFrontmost() && hit_item)
    {
        if(hit_item->isGroup())
        {
            ContextMenuType prev_menu = getContextMenuType();
            setContextMenu(MENU_GROUP);
            bool handled = LLScrollListCtrl::handleRightMouseDown(x, y, mask);
            setContextMenu(prev_menu);
            return handled;
        }
    }
    return LLScrollListCtrl::handleRightMouseDown(x, y, mask);
}

// public
void LLNameListCtrl::addGroupNameItem(const LLUUID& group_id, EAddPosition pos,
<<<<<<< HEAD
									  bool enabled)
=======
                                      BOOL enabled)
>>>>>>> e7eced3c
{
    NameItem item;
    item.value = group_id;
    item.enabled = enabled;
    item.target = GROUP;

    addNameItemRow(item, pos);
}

// public
void LLNameListCtrl::addGroupNameItem(LLNameListCtrl::NameItem& item, EAddPosition pos)
{
    item.target = GROUP;
    addNameItemRow(item, pos);
}

LLScrollListItem* LLNameListCtrl::addNameItem(LLNameListCtrl::NameItem& item, EAddPosition pos)
{
    item.target = INDIVIDUAL;
    return addNameItemRow(item, pos);
}

LLScrollListItem* LLNameListCtrl::addElement(const LLSD& element, EAddPosition pos, void* userdata)
{
    LLNameListCtrl::NameItem item_params;
    LLParamSDParser parser;
    parser.readSD(element, item_params);
    item_params.userdata = userdata;
    return addNameItemRow(item_params, pos);
}


LLScrollListItem* LLNameListCtrl::addNameItemRow(
    const LLNameListCtrl::NameItem& name_item,
    EAddPosition pos,
    const std::string& suffix,
    const std::string& prefix)
{
    LLUUID id = name_item.value().asUUID();
    LLNameListItem* item = new LLNameListItem(name_item,name_item.target() == GROUP, name_item.target() == EXPERIENCE);

    if (!item) return NULL;

    LLScrollListCtrl::addRow(item, name_item, pos);

    // use supplied name by default
    std::string fullname = name_item.name;

    switch(name_item.target)
    {
    case GROUP:
        if (!gCacheName->getGroupName(id, fullname))
        {
            avatar_name_cache_connection_map_t::iterator it = mGroupNameCacheConnections.find(id);
            if (it != mGroupNameCacheConnections.end())
            {
                if (it->second.connected())
                {
                    it->second.disconnect();
                }
                mGroupNameCacheConnections.erase(it);
            }
            mGroupNameCacheConnections[id] = gCacheName->getGroup(id, boost::bind(&LLNameListCtrl::onGroupNameCache, this, _1, _2, item->getHandle()));
        }
        break;
    case SPECIAL:
        {
        item->setSpecialID(name_item.special_id());
        return item;
        }
<<<<<<< HEAD
	case INDIVIDUAL:
		{
			LLAvatarName av_name;
			if (id.isNull())
			{
				fullname = LLTrans::getString("AvatarNameNobody");
			}
			else if (LLAvatarNameCache::get(id, &av_name))
			{
				if (mShortNames)
					fullname = av_name.getDisplayName(true);
				else
					fullname = av_name.getCompleteName();
			}
			else
			{
				// ...schedule a callback
				avatar_name_cache_connection_map_t::iterator it = mAvatarNameCacheConnections.find(id);
				if (it != mAvatarNameCacheConnections.end())
				{
					if (it->second.connected())
					{
						it->second.disconnect();
					}
					mAvatarNameCacheConnections.erase(it);
				}
				mAvatarNameCacheConnections[id] = LLAvatarNameCache::get(id,boost::bind(&LLNameListCtrl::onAvatarNameCache,this, _1, _2, suffix, prefix, item->getHandle()));

				if(mPendingLookupsRemaining <= 0)
				{
					// BAKER TODO:
					// We might get into a state where mPendingLookupsRemaining might
					//	go negative.  So just reset it right now and figure out if it's
					//	possible later :)
					mPendingLookupsRemaining = 0;
					mNameListCompleteSignal(false);
				}
				mPendingLookupsRemaining++;
			}
			break;
		}
	case EXPERIENCE:
		// just use supplied name
	default:
		break;
	}
	
	// Append optional suffix.
	if (!suffix.empty())
	{
		fullname.append(suffix);
	}

	LLScrollListCell* cell = item->getColumn(mNameColumnIndex);
	if (cell)
	{
		cell->setValue(prefix + fullname);
		cell->setAltValue(name_item.alt_value());
	}

	dirtyColumns();

	// this column is resizable
	LLScrollListColumn* columnp = getColumn(mNameColumnIndex);
	if (columnp && columnp->mHeader)
	{
		columnp->mHeader->setHasResizableElement(true);
	}

	return item;
=======
    case INDIVIDUAL:
        {
            LLAvatarName av_name;
            if (id.isNull())
            {
                fullname = LLTrans::getString("AvatarNameNobody");
            }
            else if (LLAvatarNameCache::get(id, &av_name))
            {
                if (mShortNames)
                    fullname = av_name.getDisplayName(true);
                else
                    fullname = av_name.getCompleteName();
            }
            else
            {
                // ...schedule a callback
                avatar_name_cache_connection_map_t::iterator it = mAvatarNameCacheConnections.find(id);
                if (it != mAvatarNameCacheConnections.end())
                {
                    if (it->second.connected())
                    {
                        it->second.disconnect();
                    }
                    mAvatarNameCacheConnections.erase(it);
                }
                mAvatarNameCacheConnections[id] = LLAvatarNameCache::get(id,boost::bind(&LLNameListCtrl::onAvatarNameCache,this, _1, _2, suffix, prefix, item->getHandle()));

                if(mPendingLookupsRemaining <= 0)
                {
                    // BAKER TODO:
                    // We might get into a state where mPendingLookupsRemaining might
                    //  go negative.  So just reset it right now and figure out if it's
                    //  possible later :)
                    mPendingLookupsRemaining = 0;
                    mNameListCompleteSignal(false);
                }
                mPendingLookupsRemaining++;
            }
            break;
        }
    case EXPERIENCE:
        // just use supplied name
    default:
        break;
    }

    // Append optional suffix.
    if (!suffix.empty())
    {
        fullname.append(suffix);
    }

    LLScrollListCell* cell = item->getColumn(mNameColumnIndex);
    if (cell)
    {
        cell->setValue(prefix + fullname);
        cell->setAltValue(name_item.alt_value());
    }

    dirtyColumns();

    // this column is resizable
    LLScrollListColumn* columnp = getColumn(mNameColumnIndex);
    if (columnp && columnp->mHeader)
    {
        columnp->mHeader->setHasResizableElement(TRUE);
    }

    return item;
>>>>>>> e7eced3c
}

// public
void LLNameListCtrl::removeNameItem(const LLUUID& agent_id)
{
    // Find the item specified with agent_id.
    S32 idx = -1;
    for (item_list::iterator it = getItemList().begin(); it != getItemList().end(); it++)
    {
        LLScrollListItem* item = *it;
        LLUUID cur_id = isSpecialType() ? dynamic_cast<LLNameListItem*>(item)->getSpecialID() : item->getUUID();
        if (cur_id == agent_id)
        {
            idx = getItemIndex(item);
            break;
        }
    }

    // Remove it.
    if (idx >= 0)
    {
        selectNthItem(idx); // not sure whether this is needed, taken from previous implementation
        deleteSingleItem(idx);

        mPendingLookupsRemaining--;
    }
}

// public
LLScrollListItem* LLNameListCtrl::getNameItemByAgentId(const LLUUID& agent_id)
{
    for (item_list::iterator it = getItemList().begin(); it != getItemList().end(); it++)
    {
        LLScrollListItem* item = *it;
        if (item && item->getUUID() == agent_id)
        {
            return item;
        }
    }
    return NULL;
}

void LLNameListCtrl::selectItemBySpecialId(const LLUUID& special_id)
{
    if (special_id.isNull())
    {
        return;
    }

    for (item_list::iterator it = getItemList().begin(); it != getItemList().end(); it++)
    {
        LLNameListItem* item = dynamic_cast<LLNameListItem*>(*it);
        if (item && item->getSpecialID() == special_id)
        {
            item->setSelected(true);
            break;
        }
    }
}

LLUUID LLNameListCtrl::getSelectedSpecialId()
{
    LLNameListItem* item = dynamic_cast<LLNameListItem*>(getFirstSelected());
    if(item)
    {
        return item->getSpecialID();
    }
    return LLUUID();
}

void LLNameListCtrl::onAvatarNameCache(const LLUUID& agent_id,
                                       const LLAvatarName& av_name,
                                       std::string suffix,
                                       std::string prefix,
                                       LLHandle<LLNameListItem> item)
{
    avatar_name_cache_connection_map_t::iterator it = mAvatarNameCacheConnections.find(agent_id);
    if (it != mAvatarNameCacheConnections.end())
    {
        if (it->second.connected())
        {
            it->second.disconnect();
        }
        mAvatarNameCacheConnections.erase(it);
    }

    std::string name;
    if (mShortNames)
        name = av_name.getDisplayName();
    else
        name = av_name.getCompleteName();

    // Append optional suffix.
    if (!suffix.empty())
    {
        name.append(suffix);
    }

    if (!prefix.empty())
    {
        name.insert(0, prefix);
    }

    LLNameListItem* list_item = item.get();
    if (list_item && list_item->getUUID() == agent_id)
    {
        LLScrollListCell* cell = list_item->getColumn(mNameColumnIndex);
        if (cell)
        {
            cell->setValue(name);
            setNeedsSort();
        }
    }

    //////////////////////////////////////////////////////////////////////////
    // BAKER - FIX NameListCtrl
    //if (mPendingLookupsRemaining <= 0)
    {
        // We might get into a state where mPendingLookupsRemaining might
        //  go negative.  So just reset it right now and figure out if it's
        //  possible later :)
        //mPendingLookupsRemaining = 0;

        mNameListCompleteSignal(true);
    }
    //else
    {
    //  mPendingLookupsRemaining--;
    }
    //////////////////////////////////////////////////////////////////////////

    dirtyColumns();
}

void LLNameListCtrl::onGroupNameCache(const LLUUID& group_id, const std::string name, LLHandle<LLNameListItem> item)
{
    avatar_name_cache_connection_map_t::iterator it = mGroupNameCacheConnections.find(group_id);
    if (it != mGroupNameCacheConnections.end())
    {
        if (it->second.connected())
        {
            it->second.disconnect();
        }
        mGroupNameCacheConnections.erase(it);
    }

    LLNameListItem* list_item = item.get();
    if (list_item && list_item->getUUID() == group_id)
    {
        LLScrollListCell* cell = list_item->getColumn(mNameColumnIndex);
        if (cell)
        {
            cell->setValue(name);
            setNeedsSort();
        }
    }

    dirtyColumns();
}

void LLNameListCtrl::updateColumns(bool force_update)
{
    LLScrollListCtrl::updateColumns(force_update);

    if (!mNameColumn.empty())
    {
        LLScrollListColumn* name_column = getColumn(mNameColumn);
        if (name_column)
        {
            mNameColumnIndex = name_column->mIndex;
        }
    }
}

void LLNameListCtrl::sortByName(bool ascending)
{
    sortByColumnIndex(mNameColumnIndex,ascending);
}<|MERGE_RESOLUTION|>--- conflicted
+++ resolved
@@ -74,11 +74,7 @@
 
 // public
 LLScrollListItem* LLNameListCtrl::addNameItem(const LLUUID& agent_id, EAddPosition pos,
-<<<<<<< HEAD
-								 bool enabled, const std::string& suffix, const std::string& prefix)
-=======
-                                 BOOL enabled, const std::string& suffix, const std::string& prefix)
->>>>>>> e7eced3c
+                                 bool enabled, const std::string& suffix, const std::string& prefix)
 {
     //LL_INFOS() << "LLNameListCtrl::addNameItem " << agent_id << LL_ENDL;
 
@@ -91,66 +87,19 @@
 }
 
 // virtual, public
-<<<<<<< HEAD
 bool LLNameListCtrl::handleDragAndDrop(
-		S32 x, S32 y, MASK mask,
-		bool drop,
-		EDragAndDropType cargo_type, void *cargo_data, 
-		EAcceptance *accept,
-		std::string& tooltip_msg)
-{
-	if (!mAllowCallingCardDrop)
-	{
-		return false;
-	}
-
-	bool handled = false;
-
-	if (cargo_type == DAD_CALLINGCARD)
-	{
-		if (drop)
-		{
-			LLInventoryItem* item = (LLInventoryItem *)cargo_data;
-			addNameItem(item->getCreatorUUID());
-		}
-
-		*accept = ACCEPT_YES_MULTI;
-	}
-	else
-	{
-		*accept = ACCEPT_NO;
-		if (tooltip_msg.empty())
-		{
-			if (!getToolTip().empty())
-			{
-				tooltip_msg = getToolTip();
-			}
-			else
-			{
-				// backwards compatable English tooltip (should be overridden in xml)
-				tooltip_msg.assign("Drag a calling card here\nto add a resident.");
-			}
-		}
-	}
-
-	handled = true;
-	LL_DEBUGS("UserInput") << "dragAndDrop handled by LLNameListCtrl " << getName() << LL_ENDL;
-
-	return handled;
-=======
-BOOL LLNameListCtrl::handleDragAndDrop(
         S32 x, S32 y, MASK mask,
-        BOOL drop,
+        bool drop,
         EDragAndDropType cargo_type, void *cargo_data,
         EAcceptance *accept,
         std::string& tooltip_msg)
 {
     if (!mAllowCallingCardDrop)
     {
-        return FALSE;
-    }
-
-    BOOL handled = FALSE;
+        return false;
+    }
+
+    bool handled = false;
 
     if (cargo_type == DAD_CALLINGCARD)
     {
@@ -179,11 +128,10 @@
         }
     }
 
-    handled = TRUE;
+    handled = true;
     LL_DEBUGS("UserInput") << "dragAndDrop handled by LLNameListCtrl " << getName() << LL_ENDL;
 
     return handled;
->>>>>>> e7eced3c
 }
 
 void LLNameListCtrl::showInspector(const LLUUID& avatar_id, bool is_group, bool is_experience)
@@ -270,17 +218,10 @@
 //virtual
 bool LLNameListCtrl::handleToolTip(S32 x, S32 y, MASK mask)
 {
-<<<<<<< HEAD
-	bool handled = false;
-	S32 column_index = getColumnIndexFromOffset(x);
-	LLNameListItem* hit_item = dynamic_cast<LLNameListItem*>(hitItem(x, y));
-	LLFloater* floater = gFloaterView->getParentFloater(this);
-=======
-    BOOL handled = FALSE;
+    bool handled = false;
     S32 column_index = getColumnIndexFromOffset(x);
     LLNameListItem* hit_item = dynamic_cast<LLNameListItem*>(hitItem(x, y));
     LLFloater* floater = gFloaterView->getParentFloater(this);
->>>>>>> e7eced3c
 
 
     if (floater
@@ -289,56 +230,6 @@
         && ((column_index == mNameColumnIndex) || isSpecialType()))
     {
         // ...this is the column with the avatar name
-<<<<<<< HEAD
-		LLUUID item_id = isSpecialType() ? hit_item->getSpecialID() : hit_item->getUUID();
-		if (item_id.notNull())
-		{
-			// ...valid avatar id
-
-			LLScrollListCell* hit_cell = hit_item->getColumn(column_index);
-			if (hit_cell)
-			{
-				S32 row_index = getItemIndex(hit_item);
-				LLRect cell_rect = getCellRect(row_index, isSpecialType() ? getNumColumns() - 1 : column_index);
-				// Convert rect local to screen coordinates
-				LLRect sticky_rect;
-				localRectToScreen(cell_rect, &sticky_rect);
-
-				// Spawn at right side of cell
-				LLPointer<LLUIImage> icon = LLUI::getUIImage(mHoverIconName);
-				S32 screenX = sticky_rect.mRight - info_icon_size;
-				S32 screenY = sticky_rect.mTop - (sticky_rect.getHeight() - icon->getHeight()) / 2;
-				LLCoordGL pos(screenX, screenY);
-
-				LLFloater* snapshot_floatr = gSnapshotFloaterView->getFrontmostClosableFloater();
-				if (!snapshot_floatr || !snapshot_floatr->getRect().pointInRect(screenX + icon->getWidth(), screenY))
-				{
-					// Should we show a group or an avatar inspector?
-					bool is_group = hit_item->isGroup();
-					bool is_experience = hit_item->isExperience();
-
-					LLToolTip::Params params;
-					params.background_visible(false);
-					params.click_callback(boost::bind(&LLNameListCtrl::showInspector, this, item_id, is_group, is_experience));
-					params.delay_time(0.0f);		// spawn instantly on hover
-					params.image(icon);
-					params.message("");
-					params.padding(0);
-					params.pos(pos);
-					params.sticky_rect(sticky_rect);
-
-					LLToolTipMgr::getInstance()->show(params);
-					handled = true;
-				}
-			}
-		}
-	}
-	if (!handled)
-	{
-		handled = LLScrollListCtrl::handleToolTip(x, y, mask);
-	}
-	return handled;
-=======
         LLUUID item_id = isSpecialType() ? hit_item->getSpecialID() : hit_item->getUUID();
         if (item_id.notNull())
         {
@@ -377,7 +268,7 @@
                     params.sticky_rect(sticky_rect);
 
                     LLToolTipMgr::getInstance()->show(params);
-                    handled = TRUE;
+                    handled = true;
                 }
             }
         }
@@ -387,7 +278,6 @@
         handled = LLScrollListCtrl::handleToolTip(x, y, mask);
     }
     return handled;
->>>>>>> e7eced3c
 }
 
 // virtual
@@ -411,11 +301,7 @@
 
 // public
 void LLNameListCtrl::addGroupNameItem(const LLUUID& group_id, EAddPosition pos,
-<<<<<<< HEAD
-									  bool enabled)
-=======
-                                      BOOL enabled)
->>>>>>> e7eced3c
+                                      bool enabled)
 {
     NameItem item;
     item.value = group_id;
@@ -486,78 +372,6 @@
         item->setSpecialID(name_item.special_id());
         return item;
         }
-<<<<<<< HEAD
-	case INDIVIDUAL:
-		{
-			LLAvatarName av_name;
-			if (id.isNull())
-			{
-				fullname = LLTrans::getString("AvatarNameNobody");
-			}
-			else if (LLAvatarNameCache::get(id, &av_name))
-			{
-				if (mShortNames)
-					fullname = av_name.getDisplayName(true);
-				else
-					fullname = av_name.getCompleteName();
-			}
-			else
-			{
-				// ...schedule a callback
-				avatar_name_cache_connection_map_t::iterator it = mAvatarNameCacheConnections.find(id);
-				if (it != mAvatarNameCacheConnections.end())
-				{
-					if (it->second.connected())
-					{
-						it->second.disconnect();
-					}
-					mAvatarNameCacheConnections.erase(it);
-				}
-				mAvatarNameCacheConnections[id] = LLAvatarNameCache::get(id,boost::bind(&LLNameListCtrl::onAvatarNameCache,this, _1, _2, suffix, prefix, item->getHandle()));
-
-				if(mPendingLookupsRemaining <= 0)
-				{
-					// BAKER TODO:
-					// We might get into a state where mPendingLookupsRemaining might
-					//	go negative.  So just reset it right now and figure out if it's
-					//	possible later :)
-					mPendingLookupsRemaining = 0;
-					mNameListCompleteSignal(false);
-				}
-				mPendingLookupsRemaining++;
-			}
-			break;
-		}
-	case EXPERIENCE:
-		// just use supplied name
-	default:
-		break;
-	}
-	
-	// Append optional suffix.
-	if (!suffix.empty())
-	{
-		fullname.append(suffix);
-	}
-
-	LLScrollListCell* cell = item->getColumn(mNameColumnIndex);
-	if (cell)
-	{
-		cell->setValue(prefix + fullname);
-		cell->setAltValue(name_item.alt_value());
-	}
-
-	dirtyColumns();
-
-	// this column is resizable
-	LLScrollListColumn* columnp = getColumn(mNameColumnIndex);
-	if (columnp && columnp->mHeader)
-	{
-		columnp->mHeader->setHasResizableElement(true);
-	}
-
-	return item;
-=======
     case INDIVIDUAL:
         {
             LLAvatarName av_name;
@@ -624,11 +438,10 @@
     LLScrollListColumn* columnp = getColumn(mNameColumnIndex);
     if (columnp && columnp->mHeader)
     {
-        columnp->mHeader->setHasResizableElement(TRUE);
+        columnp->mHeader->setHasResizableElement(true);
     }
 
     return item;
->>>>>>> e7eced3c
 }
 
 // public
