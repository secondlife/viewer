/**
 * @file llfloaterlinkreplace.cpp
 * @brief Allows replacing link targets in inventory links
 * @author Ansariel Hiller
 *
 * $LicenseInfo:firstyear=2017&license=viewerlgpl$
 * Second Life Viewer Source Code
 * Copyright (C) 2017, Linden Research, Inc.
 *
 * This library is free software; you can redistribute it and/or
 * modify it under the terms of the GNU Lesser General Public
 * License as published by the Free Software Foundation;
 * version 2.1 of the License only.
 *
 * This library is distributed in the hope that it will be useful,
 * but WITHOUT ANY WARRANTY; without even the implied warranty of
 * MERCHANTABILITY or FITNESS FOR A PARTICULAR PURPOSE.  See the GNU
 * Lesser General Public License for more details.
 *
 * You should have received a copy of the GNU Lesser General Public
 * License along with this library; if not, write to the Free Software
 * Foundation, Inc., 51 Franklin Street, Fifth Floor, Boston, MA  02110-1301  USA
 *
 * Linden Research, Inc., 945 Battery Street, San Francisco, CA  94111  USA
 * $/LicenseInfo$
 */

#include "llviewerprecompiledheaders.h"

#include "llfloaterlinkreplace.h"

#include "llagent.h"
#include "llappearancemgr.h"
#include "lllineeditor.h"
#include "llnotificationsutil.h"
#include "llnotifications.h"
#include "lltextbox.h"
#include "llviewercontrol.h"

LLFloaterLinkReplace::LLFloaterLinkReplace(const LLSD& key)
    : LLFloater(key),
    LLEventTimer(gSavedSettings.getF32("LinkReplaceBatchPauseTime")),
    mRemainingItems(0),
    mSourceUUID(LLUUID::null),
    mTargetUUID(LLUUID::null),
    mBatchSize(gSavedSettings.getU32("LinkReplaceBatchSize"))
{
    mEventTimer.stop();
}

LLFloaterLinkReplace::~LLFloaterLinkReplace()
{
}

bool LLFloaterLinkReplace::postBuild()
{
    mStartBtn = getChild<LLButton>("btn_start");
    mStartBtn->setCommitCallback(boost::bind(&LLFloaterLinkReplace::onStartClicked, this));

    mRefreshBtn = getChild<LLButton>("btn_refresh");
    mRefreshBtn->setCommitCallback(boost::bind(&LLFloaterLinkReplace::checkEnableStart, this));

    mSourceEditor = getChild<LLInventoryLinkReplaceDropTarget>("source_uuid_editor");
    mTargetEditor = getChild<LLInventoryLinkReplaceDropTarget>("target_uuid_editor");

    mSourceEditor->setDADCallback(boost::bind(&LLFloaterLinkReplace::onSourceItemDrop, this, _1));
    mTargetEditor->setDADCallback(boost::bind(&LLFloaterLinkReplace::onTargetItemDrop, this, _1));

    mStatusText = getChild<LLTextBox>("status_text");

<<<<<<< HEAD
	return true;
=======
    return TRUE;
>>>>>>> e7eced3c
}

void LLFloaterLinkReplace::onOpen(const LLSD& key)
{
    if (key.asUUID().notNull())
    {
        LLUUID item_id = key.asUUID();
        LLViewerInventoryItem* item = gInventory.getItem(item_id);
        mSourceEditor->setItem(item);
        onSourceItemDrop(item->getLinkedUUID());
    }
    else
    {
        checkEnableStart();
    }
}

void LLFloaterLinkReplace::onSourceItemDrop(const LLUUID& source_item_id)
{
    mSourceUUID = source_item_id;
    checkEnableStart();
}

void LLFloaterLinkReplace::onTargetItemDrop(const LLUUID& target_item_id)
{
    mTargetUUID = target_item_id;
    checkEnableStart();
}

void LLFloaterLinkReplace::updateFoundLinks()
{
    LLInventoryModel::item_array_t items;
    LLInventoryModel::cat_array_t cat_array;
    LLLinkedItemIDMatches is_linked_item_match(mSourceUUID);
    gInventory.collectDescendentsIf(gInventory.getRootFolderID(),
                                    cat_array,
                                    items,
                                    LLInventoryModel::INCLUDE_TRASH,
                                    is_linked_item_match);
    mRemainingItems = (U32)items.size();

    LLStringUtil::format_map_t args;
    args["NUM"] = llformat("%d", mRemainingItems);
    mStatusText->setText(getString("ItemsFound", args));
}

void LLFloaterLinkReplace::checkEnableStart()
{
    if (mSourceUUID.notNull() && mTargetUUID.notNull() && mSourceUUID == mTargetUUID)
    {
        mStatusText->setText(getString("ItemsIdentical"));
    }
    else if (mSourceUUID.notNull())
    {
        updateFoundLinks();
    }

    mStartBtn->setEnabled(mRemainingItems > 0 && mSourceUUID.notNull() && mTargetUUID.notNull() && mSourceUUID != mTargetUUID);
}

void LLFloaterLinkReplace::onStartClicked()
{
    LL_INFOS() << "Starting inventory link replace" << LL_ENDL;

    if (mSourceUUID.isNull() || mTargetUUID.isNull())
    {
        LL_WARNS() << "Cannot replace. Either source or target UUID is null." << LL_ENDL;
        return;
    }

    if (mSourceUUID == mTargetUUID)
    {
        LL_WARNS() << "Cannot replace. Source and target are identical." << LL_ENDL;
        return;
    }

    const LLUUID& source_item_id = gInventory.getLinkedItemID(mSourceUUID);
    LLViewerInventoryItem *source_item = gInventory.getItem(source_item_id);
    const LLUUID& target_item_id = gInventory.getLinkedItemID(mTargetUUID);
    LLViewerInventoryItem *target_item = gInventory.getItem(target_item_id);


    LLNotification::Params params("ConfirmReplaceLink");
    params.functor.function(boost::bind(&LLFloaterLinkReplace::onStartClickedResponse, this, _1, _2));
    if (source_item && source_item->isWearableType() && source_item->getWearableType() <= LLWearableType::WT_EYES)
    {
        if(target_item && target_item->isWearableType() && source_item->getWearableType() == target_item->getWearableType())
        {
            LLNotifications::instance().forceResponse(params, 0);
        }
        else
        {
            LLSD args;
            args["TYPE"] = LLWearableType::getInstance()->getTypeName(source_item->getWearableType());
            params.substitutions(args);
            LLNotifications::instance().add(params);
        }
    }
    else
    {
        LLNotifications::instance().forceResponse(params, 0);
    }
}

void LLFloaterLinkReplace::onStartClickedResponse(const LLSD& notification, const LLSD& response)
{

<<<<<<< HEAD
	if (LLNotificationsUtil::getSelectedOption(notification, response) == 0)
	{
	
		LLInventoryModel::cat_array_t cat_array;
		LLLinkedItemIDMatches is_linked_item_match(mSourceUUID);
		gInventory.collectDescendentsIf(gInventory.getRootFolderID(),
			cat_array,
			mRemainingInventoryItems,
			LLInventoryModel::INCLUDE_TRASH,
			is_linked_item_match);
		LL_INFOS() << "Found " << mRemainingInventoryItems.size() << " inventory links that need to be replaced." << LL_ENDL;

		if (mRemainingInventoryItems.size() > 0)
		{
			LLViewerInventoryItem* target_item = gInventory.getItem(mTargetUUID);
			if (target_item)
			{
				mRemainingItems = (U32)mRemainingInventoryItems.size();

				LLStringUtil::format_map_t args;
				args["NUM"] = llformat("%d", mRemainingItems);
				mStatusText->setText(getString("ItemsRemaining", args));

				mStartBtn->setEnabled(false);
				mRefreshBtn->setEnabled(false);

				mEventTimer.start();
				tick();
			}
			else
			{
				mStatusText->setText(getString("TargetNotFound"));
				LL_WARNS() << "Link replace target not found." << LL_ENDL;
			}
		}
	}
=======
    if (LLNotificationsUtil::getSelectedOption(notification, response) == 0)
    {

        LLInventoryModel::cat_array_t cat_array;
        LLLinkedItemIDMatches is_linked_item_match(mSourceUUID);
        gInventory.collectDescendentsIf(gInventory.getRootFolderID(),
            cat_array,
            mRemainingInventoryItems,
            LLInventoryModel::INCLUDE_TRASH,
            is_linked_item_match);
        LL_INFOS() << "Found " << mRemainingInventoryItems.size() << " inventory links that need to be replaced." << LL_ENDL;

        if (mRemainingInventoryItems.size() > 0)
        {
            LLViewerInventoryItem* target_item = gInventory.getItem(mTargetUUID);
            if (target_item)
            {
                mRemainingItems = (U32)mRemainingInventoryItems.size();

                LLStringUtil::format_map_t args;
                args["NUM"] = llformat("%d", mRemainingItems);
                mStatusText->setText(getString("ItemsRemaining", args));

                mStartBtn->setEnabled(FALSE);
                mRefreshBtn->setEnabled(FALSE);

                mEventTimer.start();
                tick();
            }
            else
            {
                mStatusText->setText(getString("TargetNotFound"));
                LL_WARNS() << "Link replace target not found." << LL_ENDL;
            }
        }
    }
>>>>>>> e7eced3c
}

// static
void LLFloaterLinkReplace::linkCreatedCallback(LLHandle<LLFloaterLinkReplace> floater_handle, const LLUUID& old_item_id, const LLUUID& target_item_id,
                                                bool needs_wearable_ordering_update, bool needs_description_update, const LLUUID& outfit_folder_id)
{
    LL_DEBUGS() << "Inventory link replace:" << LL_NEWLINE
        << " - old_item_id = " << old_item_id.asString() << LL_NEWLINE
        << " - target_item_id = " << target_item_id.asString() << LL_NEWLINE
        << " - order update = " << (needs_wearable_ordering_update ? "true" : "false") << LL_NEWLINE
        << " - description update = " << (needs_description_update ? "true" : "false") << LL_NEWLINE
        << " - outfit_folder_id = " << outfit_folder_id.asString() << LL_ENDL;

    // If we are replacing an object, bodypart or gesture link within an outfit folder,
    // we need to change the actual description of the link itself. LLAppearanceMgr *should*
    // have created COF links that will be used to save the outfit with an empty description.
    // Since link_inventory_array() will set the description of the linked item for the link
    // itself, this will lead to a dirty outfit state when the outfit with the replaced
    // link is worn. So we have to correct this.
    if (needs_description_update && outfit_folder_id.notNull())
    {
        LLInventoryModel::item_array_t items;
        LLInventoryModel::cat_array_t cats;
        LLLinkedItemIDMatches is_target_link(target_item_id);
        gInventory.collectDescendentsIf(outfit_folder_id,
                                        cats,
                                        items,
                                        LLInventoryModel::EXCLUDE_TRASH,
                                        is_target_link);

        for (LLInventoryModel::item_array_t::iterator it = items.begin(); it != items.end(); ++it)
        {
            LLPointer<LLViewerInventoryItem> item = *it;

            if ((item->getType() == LLAssetType::AT_BODYPART ||
                item->getType() == LLAssetType::AT_OBJECT ||
                item->getType() == LLAssetType::AT_GESTURE)
                && !item->getActualDescription().empty())
            {
                LL_DEBUGS() << "Updating description for " << item->getName() << LL_ENDL;

                LLSD updates;
                updates["desc"] = "";
                update_inventory_item(item->getUUID(), updates, LLPointer<LLInventoryCallback>(NULL));
            }
        }
    }

    LLUUID outfit_update_folder = LLUUID::null;
    if (needs_wearable_ordering_update && outfit_folder_id.notNull())
    {
        // If a wearable item was involved in the link replace operation and replaced
        // a link in an outfit folder, we need to update the clothing ordering information
        // *after* the original link has been removed. LLAppearanceMgr abuses the actual link
        // description to store the clothing ordering information it. We will have to update
        // the clothing ordering information or the outfit will be in dirty state when worn.
        outfit_update_folder = outfit_folder_id;
    }

    LLPointer<LLInventoryCallback> cb = new LLBoostFuncInventoryCallback(boost::bind(&LLFloaterLinkReplace::itemRemovedCallback, floater_handle, outfit_update_folder));
    remove_inventory_object(old_item_id, cb);
}

// static
void LLFloaterLinkReplace::itemRemovedCallback(LLHandle<LLFloaterLinkReplace> floater_handle, const LLUUID& outfit_folder_id)
{
    if (outfit_folder_id.notNull())
    {
        LLAppearanceMgr::getInstance()->updateClothingOrderingInfo(outfit_folder_id);
    }

    if (!floater_handle.isDead())
    {
        floater_handle.get()->decreaseOpenItemCount();
    }
}

void LLFloaterLinkReplace::decreaseOpenItemCount()
{
<<<<<<< HEAD
	mRemainingItems--;

	if (mRemainingItems == 0)
	{
		mStatusText->setText(getString("ReplaceFinished"));
		mStartBtn->setEnabled(true);
		mRefreshBtn->setEnabled(true);
		mEventTimer.stop();
		LL_INFOS() << "Inventory link replace finished." << LL_ENDL;
	}
	else
	{
		LLStringUtil::format_map_t args;
		args["NUM"] = llformat("%d", mRemainingItems);
		mStatusText->setText(getString("ItemsRemaining", args));
		LL_DEBUGS() << "Inventory link replace: " << mRemainingItems << " links remaining..." << LL_ENDL;
	}
=======
    mRemainingItems--;

    if (mRemainingItems == 0)
    {
        mStatusText->setText(getString("ReplaceFinished"));
        mStartBtn->setEnabled(TRUE);
        mRefreshBtn->setEnabled(TRUE);
        mEventTimer.stop();
        LL_INFOS() << "Inventory link replace finished." << LL_ENDL;
    }
    else
    {
        LLStringUtil::format_map_t args;
        args["NUM"] = llformat("%d", mRemainingItems);
        mStatusText->setText(getString("ItemsRemaining", args));
        LL_DEBUGS() << "Inventory link replace: " << mRemainingItems << " links remaining..." << LL_ENDL;
    }
>>>>>>> e7eced3c
}

bool LLFloaterLinkReplace::tick()
{
    LL_DEBUGS() << "Calling tick - remaining items = " << mRemainingInventoryItems.size() << LL_ENDL;

    LLInventoryModel::item_array_t current_batch;

    for (U32 i = 0; i < mBatchSize; ++i)
    {
        if (!mRemainingInventoryItems.size())
        {
            mEventTimer.stop();
            break;
        }

        current_batch.push_back(mRemainingInventoryItems.back());
        mRemainingInventoryItems.pop_back();
    }
    processBatch(current_batch);

<<<<<<< HEAD
	return false;
=======
    return FALSE;
>>>>>>> e7eced3c
}

void LLFloaterLinkReplace::processBatch(LLInventoryModel::item_array_t items)
{
    const LLViewerInventoryItem* target_item = gInventory.getItem(mTargetUUID);
    const LLUUID cof_folder_id = gInventory.findCategoryUUIDForType(LLFolderType::FT_CURRENT_OUTFIT);
    const LLUUID outfit_folder_id = gInventory.findCategoryUUIDForType(LLFolderType::FT_MY_OUTFITS);

    for (LLInventoryModel::item_array_t::iterator it = items.begin(); it != items.end(); ++it)
    {
        LLPointer<LLInventoryItem> source_item = *it;

        if (source_item->getParentUUID() != cof_folder_id)
        {
            bool is_outfit_folder = gInventory.isObjectDescendentOf(source_item->getParentUUID(), outfit_folder_id);
            // If either the new or old item in the COF is a wearable, we need to update wearable ordering after the link has been replaced
            bool needs_wearable_ordering_update = (is_outfit_folder && source_item->getType() == LLAssetType::AT_CLOTHING) || target_item->getType() == LLAssetType::AT_CLOTHING;
            // Other items in the COF need a description update (description of the actual link item must be empty)
            bool needs_description_update = is_outfit_folder && target_item->getType() != LLAssetType::AT_CLOTHING;

            LL_DEBUGS() << "is_outfit_folder = " << (is_outfit_folder ? "true" : "false") << LL_NEWLINE
                << "needs_wearable_ordering_update = " << (needs_wearable_ordering_update ? "true" : "false") << LL_NEWLINE
                << "needs_description_update = " << (needs_description_update ? "true" : "false") << LL_ENDL;

            LLInventoryObject::const_object_list_t obj_array;
            obj_array.push_back(LLConstPointer<LLInventoryObject>(target_item));
            LLPointer<LLInventoryCallback> cb = new LLBoostFuncInventoryCallback(boost::bind(&LLFloaterLinkReplace::linkCreatedCallback,
                                                                                                            getDerivedHandle<LLFloaterLinkReplace>(),
                                                                                                            source_item->getUUID(),
                                                                                                            target_item->getUUID(),
                                                                                                            needs_wearable_ordering_update,
                                                                                                            needs_description_update,
                                                                                                            (is_outfit_folder ? source_item->getParentUUID() : LLUUID::null) ));
            link_inventory_array(source_item->getParentUUID(), obj_array, cb);
        }
        else
        {
            decreaseOpenItemCount();
        }
    }
}


//////////////////////////////////////////////////////////////////////////////
// LLInventoryLinkReplaceDropTarget

static LLDefaultChildRegistry::Register<LLInventoryLinkReplaceDropTarget> r("inventory_link_replace_drop_target");

<<<<<<< HEAD
bool LLInventoryLinkReplaceDropTarget::handleDragAndDrop(S32 x, S32 y, MASK mask, bool drop,
														   EDragAndDropType cargo_type,
														   void* cargo_data,
														   EAcceptance* accept,
														   std::string& tooltip_msg)
{
	LLInventoryItem* item = (LLInventoryItem*)cargo_data;

	if (cargo_type >= DAD_TEXTURE && cargo_type <= DAD_LINK &&
		item && item->getActualType() != LLAssetType::AT_LINK_FOLDER && item->getType() != LLAssetType::AT_CATEGORY &&
		(
			LLAssetType::lookupCanLink(item->getType()) ||
			(item->getType() == LLAssetType::AT_LINK && !gInventory.getObject(item->getLinkedUUID())) // Broken Link!
		))
	{
		if (drop)
		{
			setItem(item);
			if (!mDADSignal.empty())
			{
				mDADSignal(mItemID);
			}
		}
		else
		{
			*accept = ACCEPT_YES_SINGLE;
		}
	}
	else
	{
		*accept = ACCEPT_NO;
	}

	return true;
=======
BOOL LLInventoryLinkReplaceDropTarget::handleDragAndDrop(S32 x, S32 y, MASK mask, BOOL drop,
                                                           EDragAndDropType cargo_type,
                                                           void* cargo_data,
                                                           EAcceptance* accept,
                                                           std::string& tooltip_msg)
{
    LLInventoryItem* item = (LLInventoryItem*)cargo_data;

    if (cargo_type >= DAD_TEXTURE && cargo_type <= DAD_LINK &&
        item && item->getActualType() != LLAssetType::AT_LINK_FOLDER && item->getType() != LLAssetType::AT_CATEGORY &&
        (
            LLAssetType::lookupCanLink(item->getType()) ||
            (item->getType() == LLAssetType::AT_LINK && !gInventory.getObject(item->getLinkedUUID())) // Broken Link!
        ))
    {
        if (drop)
        {
            setItem(item);
            if (!mDADSignal.empty())
            {
                mDADSignal(mItemID);
            }
        }
        else
        {
            *accept = ACCEPT_YES_SINGLE;
        }
    }
    else
    {
        *accept = ACCEPT_NO;
    }

    return TRUE;
>>>>>>> e7eced3c
}

void LLInventoryLinkReplaceDropTarget::setItem(LLInventoryItem* item)
{
    if (item)
    {
        mItemID = item->getLinkedUUID();
        setText(item->getName());
    }
    else
    {
        mItemID.setNull();
        setText(LLStringExplicit(""));
    }
}<|MERGE_RESOLUTION|>--- conflicted
+++ resolved
@@ -68,11 +68,7 @@
 
     mStatusText = getChild<LLTextBox>("status_text");
 
-<<<<<<< HEAD
-	return true;
-=======
-    return TRUE;
->>>>>>> e7eced3c
+    return true;
 }
 
 void LLFloaterLinkReplace::onOpen(const LLSD& key)
@@ -180,44 +176,6 @@
 void LLFloaterLinkReplace::onStartClickedResponse(const LLSD& notification, const LLSD& response)
 {
 
-<<<<<<< HEAD
-	if (LLNotificationsUtil::getSelectedOption(notification, response) == 0)
-	{
-	
-		LLInventoryModel::cat_array_t cat_array;
-		LLLinkedItemIDMatches is_linked_item_match(mSourceUUID);
-		gInventory.collectDescendentsIf(gInventory.getRootFolderID(),
-			cat_array,
-			mRemainingInventoryItems,
-			LLInventoryModel::INCLUDE_TRASH,
-			is_linked_item_match);
-		LL_INFOS() << "Found " << mRemainingInventoryItems.size() << " inventory links that need to be replaced." << LL_ENDL;
-
-		if (mRemainingInventoryItems.size() > 0)
-		{
-			LLViewerInventoryItem* target_item = gInventory.getItem(mTargetUUID);
-			if (target_item)
-			{
-				mRemainingItems = (U32)mRemainingInventoryItems.size();
-
-				LLStringUtil::format_map_t args;
-				args["NUM"] = llformat("%d", mRemainingItems);
-				mStatusText->setText(getString("ItemsRemaining", args));
-
-				mStartBtn->setEnabled(false);
-				mRefreshBtn->setEnabled(false);
-
-				mEventTimer.start();
-				tick();
-			}
-			else
-			{
-				mStatusText->setText(getString("TargetNotFound"));
-				LL_WARNS() << "Link replace target not found." << LL_ENDL;
-			}
-		}
-	}
-=======
     if (LLNotificationsUtil::getSelectedOption(notification, response) == 0)
     {
 
@@ -241,8 +199,8 @@
                 args["NUM"] = llformat("%d", mRemainingItems);
                 mStatusText->setText(getString("ItemsRemaining", args));
 
-                mStartBtn->setEnabled(FALSE);
-                mRefreshBtn->setEnabled(FALSE);
+                mStartBtn->setEnabled(false);
+                mRefreshBtn->setEnabled(false);
 
                 mEventTimer.start();
                 tick();
@@ -254,7 +212,6 @@
             }
         }
     }
->>>>>>> e7eced3c
 }
 
 // static
@@ -334,32 +291,13 @@
 
 void LLFloaterLinkReplace::decreaseOpenItemCount()
 {
-<<<<<<< HEAD
-	mRemainingItems--;
-
-	if (mRemainingItems == 0)
-	{
-		mStatusText->setText(getString("ReplaceFinished"));
-		mStartBtn->setEnabled(true);
-		mRefreshBtn->setEnabled(true);
-		mEventTimer.stop();
-		LL_INFOS() << "Inventory link replace finished." << LL_ENDL;
-	}
-	else
-	{
-		LLStringUtil::format_map_t args;
-		args["NUM"] = llformat("%d", mRemainingItems);
-		mStatusText->setText(getString("ItemsRemaining", args));
-		LL_DEBUGS() << "Inventory link replace: " << mRemainingItems << " links remaining..." << LL_ENDL;
-	}
-=======
     mRemainingItems--;
 
     if (mRemainingItems == 0)
     {
         mStatusText->setText(getString("ReplaceFinished"));
-        mStartBtn->setEnabled(TRUE);
-        mRefreshBtn->setEnabled(TRUE);
+        mStartBtn->setEnabled(true);
+        mRefreshBtn->setEnabled(true);
         mEventTimer.stop();
         LL_INFOS() << "Inventory link replace finished." << LL_ENDL;
     }
@@ -370,7 +308,6 @@
         mStatusText->setText(getString("ItemsRemaining", args));
         LL_DEBUGS() << "Inventory link replace: " << mRemainingItems << " links remaining..." << LL_ENDL;
     }
->>>>>>> e7eced3c
 }
 
 bool LLFloaterLinkReplace::tick()
@@ -392,11 +329,7 @@
     }
     processBatch(current_batch);
 
-<<<<<<< HEAD
-	return false;
-=======
-    return FALSE;
->>>>>>> e7eced3c
+    return false;
 }
 
 void LLFloaterLinkReplace::processBatch(LLInventoryModel::item_array_t items)
@@ -445,43 +378,7 @@
 
 static LLDefaultChildRegistry::Register<LLInventoryLinkReplaceDropTarget> r("inventory_link_replace_drop_target");
 
-<<<<<<< HEAD
 bool LLInventoryLinkReplaceDropTarget::handleDragAndDrop(S32 x, S32 y, MASK mask, bool drop,
-														   EDragAndDropType cargo_type,
-														   void* cargo_data,
-														   EAcceptance* accept,
-														   std::string& tooltip_msg)
-{
-	LLInventoryItem* item = (LLInventoryItem*)cargo_data;
-
-	if (cargo_type >= DAD_TEXTURE && cargo_type <= DAD_LINK &&
-		item && item->getActualType() != LLAssetType::AT_LINK_FOLDER && item->getType() != LLAssetType::AT_CATEGORY &&
-		(
-			LLAssetType::lookupCanLink(item->getType()) ||
-			(item->getType() == LLAssetType::AT_LINK && !gInventory.getObject(item->getLinkedUUID())) // Broken Link!
-		))
-	{
-		if (drop)
-		{
-			setItem(item);
-			if (!mDADSignal.empty())
-			{
-				mDADSignal(mItemID);
-			}
-		}
-		else
-		{
-			*accept = ACCEPT_YES_SINGLE;
-		}
-	}
-	else
-	{
-		*accept = ACCEPT_NO;
-	}
-
-	return true;
-=======
-BOOL LLInventoryLinkReplaceDropTarget::handleDragAndDrop(S32 x, S32 y, MASK mask, BOOL drop,
                                                            EDragAndDropType cargo_type,
                                                            void* cargo_data,
                                                            EAcceptance* accept,
@@ -514,8 +411,7 @@
         *accept = ACCEPT_NO;
     }
 
-    return TRUE;
->>>>>>> e7eced3c
+    return true;
 }
 
 void LLInventoryLinkReplaceDropTarget::setItem(LLInventoryItem* item)
