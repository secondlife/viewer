--- conflicted
+++ resolved
@@ -1,103 +1,98 @@
-/**
- * @file llpanelexperiences.h
- * @brief LLPanelExperiences class definition
- *
- * $LicenseInfo:firstyear=2013&license=viewerlgpl$
- * Second Life Viewer Source Code
- * Copyright (C) 2013, Linden Research, Inc.
- *
- * This library is free software; you can redistribute it and/or
- * modify it under the terms of the GNU Lesser General Public
- * License as published by the Free Software Foundation;
- * version 2.1 of the License only.
- *
- * This library is distributed in the hope that it will be useful,
- * but WITHOUT ANY WARRANTY; without even the implied warranty of
- * MERCHANTABILITY or FITNESS FOR A PARTICULAR PURPOSE.  See the GNU
- * Lesser General Public License for more details.
- *
- * You should have received a copy of the GNU Lesser General Public
- * License along with this library; if not, write to the Free Software
- * Foundation, Inc., 51 Franklin Street, Fifth Floor, Boston, MA  02110-1301  USA
- *
- * Linden Research, Inc., 945 Battery Street, San Francisco, CA  94111  USA
- * $/LicenseInfo$
- */
-
-#ifndef LL_LLPANELEXPERIENCES_H
-#define LL_LLPANELEXPERIENCES_H
-
-#include "llaccordionctrltab.h"
-#include "llflatlistview.h"
-
-class LLExperienceItem;
-class LLPanelProfile;
-
-
-class LLPanelSearchExperiences
-    : public LLPanel
-{
-public:
-    LLPanelSearchExperiences(){}
-    static LLPanelSearchExperiences* create(const std::string& name);
-    /*virtual*/ bool postBuild(void);
-
-    void doSearch();
-};
-
-class LLPanelExperiences
-    : public LLPanel
-{
-public:
-    LLPanelExperiences();
-
-    static LLPanelExperiences* create(const std::string& name);
-
-<<<<<<< HEAD
-	/*virtual*/ bool postBuild(void);
-=======
-    /*virtual*/ BOOL postBuild(void);
-    /*virtual*/ void onClosePanel();
->>>>>>> e1623bb2
-
-    void setExperienceList(const LLSD& experiences);
-    void getExperienceIdsList(std::vector<LLUUID>& result);
-
-    void sortExperiencesList();
-
-    LLExperienceItem* getSelectedExperienceItem();
-    void removeExperiences( const LLSD& ids );
-    void removeExperience( const LLUUID& id);
-    void addExperience( const LLUUID& id);
-    void setButtonAction(const std::string& label, const commit_signal_t::slot_type& cb);
-    void enableButton(bool enable);
-protected:
-
-private:
-    LLFlatListView* mExperiencesList;
-};
-
-class LLExperienceItemComparator : public LLFlatListView::ItemComparator
-{
-    LOG_CLASS(LLExperienceItemComparator);
-
-public:
-    LLExperienceItemComparator() {};
-    virtual ~LLExperienceItemComparator() {};
-
-    virtual bool compare(const LLPanel* item1, const LLPanel* item2) const;
-};
-
-class LLExperienceItem
-    : public LLPanel
-{
-public:
-    LLExperienceItem();
-    ~LLExperienceItem();
-
-    void init(const LLUUID& experience_id);
-    std::string getExperienceName() const;
-protected:
-    LLUICtrl* mName;
-};
-#endif // LL_LLPANELEXPERIENCES_H+/**
+ * @file llpanelexperiences.h
+ * @brief LLPanelExperiences class definition
+ *
+ * $LicenseInfo:firstyear=2013&license=viewerlgpl$
+ * Second Life Viewer Source Code
+ * Copyright (C) 2013, Linden Research, Inc.
+ *
+ * This library is free software; you can redistribute it and/or
+ * modify it under the terms of the GNU Lesser General Public
+ * License as published by the Free Software Foundation;
+ * version 2.1 of the License only.
+ *
+ * This library is distributed in the hope that it will be useful,
+ * but WITHOUT ANY WARRANTY; without even the implied warranty of
+ * MERCHANTABILITY or FITNESS FOR A PARTICULAR PURPOSE.  See the GNU
+ * Lesser General Public License for more details.
+ *
+ * You should have received a copy of the GNU Lesser General Public
+ * License along with this library; if not, write to the Free Software
+ * Foundation, Inc., 51 Franklin Street, Fifth Floor, Boston, MA  02110-1301  USA
+ *
+ * Linden Research, Inc., 945 Battery Street, San Francisco, CA  94111  USA
+ * $/LicenseInfo$
+ */
+
+#ifndef LL_LLPANELEXPERIENCES_H
+#define LL_LLPANELEXPERIENCES_H
+
+#include "llaccordionctrltab.h"
+#include "llflatlistview.h"
+
+class LLExperienceItem;
+class LLPanelProfile;
+
+
+class LLPanelSearchExperiences
+    : public LLPanel
+{
+public:
+    LLPanelSearchExperiences(){}
+    static LLPanelSearchExperiences* create(const std::string& name);
+    /*virtual*/ bool postBuild(void);
+
+    void doSearch();
+};
+
+class LLPanelExperiences
+    : public LLPanel
+{
+public:
+    LLPanelExperiences();
+
+    static LLPanelExperiences* create(const std::string& name);
+
+    /*virtual*/ bool postBuild(void);
+
+    void setExperienceList(const LLSD& experiences);
+    void getExperienceIdsList(std::vector<LLUUID>& result);
+
+    void sortExperiencesList();
+
+    LLExperienceItem* getSelectedExperienceItem();
+    void removeExperiences( const LLSD& ids );
+    void removeExperience( const LLUUID& id);
+    void addExperience( const LLUUID& id);
+    void setButtonAction(const std::string& label, const commit_signal_t::slot_type& cb);
+    void enableButton(bool enable);
+protected:
+
+private:
+    LLFlatListView* mExperiencesList;
+};
+
+class LLExperienceItemComparator : public LLFlatListView::ItemComparator
+{
+    LOG_CLASS(LLExperienceItemComparator);
+
+public:
+    LLExperienceItemComparator() {};
+    virtual ~LLExperienceItemComparator() {};
+
+    virtual bool compare(const LLPanel* item1, const LLPanel* item2) const;
+};
+
+class LLExperienceItem
+    : public LLPanel
+{
+public:
+    LLExperienceItem();
+    ~LLExperienceItem();
+
+    void init(const LLUUID& experience_id);
+    std::string getExperienceName() const;
+protected:
+    LLUICtrl* mName;
+};
+#endif // LL_LLPANELEXPERIENCES_H