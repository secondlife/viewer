/**
 * @file lltextureview.h
 * @brief LLTextureView class header file
 *
 * $LicenseInfo:firstyear=2001&license=viewerlgpl$
 * Second Life Viewer Source Code
 * Copyright (C) 2010, Linden Research, Inc.
 *
 * This library is free software; you can redistribute it and/or
 * modify it under the terms of the GNU Lesser General Public
 * License as published by the Free Software Foundation;
 * version 2.1 of the License only.
 *
 * This library is distributed in the hope that it will be useful,
 * but WITHOUT ANY WARRANTY; without even the implied warranty of
 * MERCHANTABILITY or FITNESS FOR A PARTICULAR PURPOSE.  See the GNU
 * Lesser General Public License for more details.
 *
 * You should have received a copy of the GNU Lesser General Public
 * License along with this library; if not, write to the Free Software
 * Foundation, Inc., 51 Franklin Street, Fifth Floor, Boston, MA  02110-1301  USA
 *
 * Linden Research, Inc., 945 Battery Street, San Francisco, CA  94111  USA
 * $/LicenseInfo$
 */

#ifndef LL_LLTEXTUREVIEW_H
#define LL_LLTEXTUREVIEW_H

#include "llcontainerview.h"

class LLViewerFetchedTexture;
class LLTextureBar;
class LLGLTexMemBar;
class LLAvatarTexBar;

class LLTextureView : public LLContainerView
{
    friend class LLTextureBar;
    friend class LLGLTexMemBar;
    friend class LLAvatarTexBar;
protected:
    LLTextureView(const Params&);
    friend class LLUICtrlFactory;
public:
    ~LLTextureView();

<<<<<<< HEAD
	void draw() override;
	bool handleMouseDown(S32 x, S32 y, MASK mask) override;
	bool handleMouseUp(S32 x, S32 y, MASK mask) override;
	bool handleKey(KEY key, MASK mask, bool called_from_parent) override;
=======
    /*virtual*/ void draw();
    /*virtual*/ BOOL handleMouseDown(S32 x, S32 y, MASK mask);
    /*virtual*/ BOOL handleMouseUp(S32 x, S32 y, MASK mask);
    /*virtual*/ BOOL handleKey(KEY key, MASK mask, BOOL called_from_parent);
>>>>>>> e7eced3c

    static void addDebugImage(LLViewerFetchedTexture* image) { sDebugImages.insert(image); }
    static void removeDebugImage(LLViewerFetchedTexture* image) { sDebugImages.insert(image); }
    static void clearDebugImages() { sDebugImages.clear(); }

private:
<<<<<<< HEAD
	bool addBar(LLViewerFetchedTexture *image, S32 hilight = 0);

private:
	bool mFreezeView;
	bool mOrderFetch;
	bool mPrintList;
	
	LLTextBox *mInfoTextp;
=======
    BOOL addBar(LLViewerFetchedTexture *image, BOOL hilight = FALSE);
    void removeAllBars();

private:
    BOOL mFreezeView;
    BOOL mOrderFetch;
    BOOL mPrintList;

    LLTextBox *mInfoTextp;
>>>>>>> e7eced3c

    std::vector<LLTextureBar*> mTextureBars;
    U32 mNumTextureBars;

    LLGLTexMemBar* mGLTexMemBar;
    LLAvatarTexBar* mAvatarTexBar;
public:
    static std::set<LLViewerFetchedTexture*> sDebugImages;
};

class LLGLTexSizeBar;

extern LLTextureView *gTextureView;
#endif // LL_TEXTURE_VIEW_H<|MERGE_RESOLUTION|>--- conflicted
+++ resolved
@@ -45,43 +45,24 @@
 public:
     ~LLTextureView();
 
-<<<<<<< HEAD
-	void draw() override;
-	bool handleMouseDown(S32 x, S32 y, MASK mask) override;
-	bool handleMouseUp(S32 x, S32 y, MASK mask) override;
-	bool handleKey(KEY key, MASK mask, bool called_from_parent) override;
-=======
-    /*virtual*/ void draw();
-    /*virtual*/ BOOL handleMouseDown(S32 x, S32 y, MASK mask);
-    /*virtual*/ BOOL handleMouseUp(S32 x, S32 y, MASK mask);
-    /*virtual*/ BOOL handleKey(KEY key, MASK mask, BOOL called_from_parent);
->>>>>>> e7eced3c
+    void draw() override;
+    bool handleMouseDown(S32 x, S32 y, MASK mask) override;
+    bool handleMouseUp(S32 x, S32 y, MASK mask) override;
+    bool handleKey(KEY key, MASK mask, bool called_from_parent) override;
 
     static void addDebugImage(LLViewerFetchedTexture* image) { sDebugImages.insert(image); }
     static void removeDebugImage(LLViewerFetchedTexture* image) { sDebugImages.insert(image); }
     static void clearDebugImages() { sDebugImages.clear(); }
 
 private:
-<<<<<<< HEAD
-	bool addBar(LLViewerFetchedTexture *image, S32 hilight = 0);
+    bool addBar(LLViewerFetchedTexture *image, S32 hilight = 0);
 
 private:
-	bool mFreezeView;
-	bool mOrderFetch;
-	bool mPrintList;
-	
-	LLTextBox *mInfoTextp;
-=======
-    BOOL addBar(LLViewerFetchedTexture *image, BOOL hilight = FALSE);
-    void removeAllBars();
-
-private:
-    BOOL mFreezeView;
-    BOOL mOrderFetch;
-    BOOL mPrintList;
+    bool mFreezeView;
+    bool mOrderFetch;
+    bool mPrintList;
 
     LLTextBox *mInfoTextp;
->>>>>>> e7eced3c
 
     std::vector<LLTextureBar*> mTextureBars;
     U32 mNumTextureBars;
