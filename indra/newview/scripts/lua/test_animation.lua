LLInventory = require 'LLInventory'
LLAgent = require 'LLAgent'
Timer = (require 'timers').Timer

-- Get 'Animations' folder id (you can see all folder types via LLInventory.getFolderTypeNames())
animations_id = LLInventory.getBasicFolderID('animatn')
-- Get animations from the 'Animation' folder (you can see all folder types via LLInventory.getAssetTypeNames())
anims = LLInventory.collectDescendentsIf{folder_id=animations_id, type="animatn"}.items

local anim_ids = {}
for _, key in pairs(anims) do
    table.insert(anim_ids, {id = key.id, name = key.name})
end

if #anim_ids == 0 then
    print("No animations found")
else
    -- Start playing a random animation
    math.randomseed(os.time())
    local random_anim = anim_ids[math.random(#anim_ids)]
    local anim_info = LLAgent.getAnimationInfo(random_anim.id)

    print("Starting animation locally: " .. random_anim.name)
    print("Loop: " .. tostring(anim_info.is_loop) .. " Joints: " .. anim_info.num_joints .. " Duration " .. tonumber(string.format("%.2f", anim_info.duration)))
    LLAgent.playAnimation{item_id=random_anim.id}

    -- Stop animation after 3 sec if it's looped or longer than 3 sec
<<<<<<< HEAD
    if anim_info.is_loop == 1 or anim_info.duration > 3 then
        Timer(3, 'wait')
=======
    if anim_info.is_loop or anim_info.duration > 3 then
        LL.sleep(3)
>>>>>>> b611324d
        print("Stop animation.")
        LLAgent.stopAnimation(random_anim.id)
    end
end<|MERGE_RESOLUTION|>--- conflicted
+++ resolved
@@ -25,13 +25,8 @@
     LLAgent.playAnimation{item_id=random_anim.id}
 
     -- Stop animation after 3 sec if it's looped or longer than 3 sec
-<<<<<<< HEAD
-    if anim_info.is_loop == 1 or anim_info.duration > 3 then
+    if anim_info.is_loop or anim_info.duration > 3 then
         Timer(3, 'wait')
-=======
-    if anim_info.is_loop or anim_info.duration > 3 then
-        LL.sleep(3)
->>>>>>> b611324d
         print("Stop animation.")
         LLAgent.stopAnimation(random_anim.id)
     end
