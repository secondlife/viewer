/** 
 * @file llfilepicker_mac.h
 * @brief OS-specific file picker
 *
 * $LicenseInfo:firstyear=2001&license=viewerlgpl$
 * Second Life Viewer Source Code
 * Copyright (C) 2010, Linden Research, Inc.
 * 
 * This library is free software; you can redistribute it and/or
 * modify it under the terms of the GNU Lesser General Public
 * License as published by the Free Software Foundation;
 * version 2.1 of the License only.
 * 
 * This library is distributed in the hope that it will be useful,
 * but WITHOUT ANY WARRANTY; without even the implied warranty of
 * MERCHANTABILITY or FITNESS FOR A PARTICULAR PURPOSE.  See the GNU
 * Lesser General Public License for more details.
 * 
 * You should have received a copy of the GNU Lesser General Public
 * License along with this library; if not, write to the Free Software
 * Foundation, Inc., 51 Franklin Street, Fifth Floor, Boston, MA  02110-1301  USA
 * 
 * Linden Research, Inc., 945 Battery Street, San Francisco, CA  94111  USA
 * $/LicenseInfo$
 */

// OS specific file selection dialog. This is implemented as a
// singleton class, so call the instance() method to get the working
// instance. When you call getMultipleOpenFile(), it locks the picker
// until you iterate to the end of the list of selected files with
// getNextFile() or call reset().

#ifndef LL_LLFILEPICKER_MAC_H
#define LL_LLFILEPICKER_MAC_H

#if LL_DARWIN

#include <string>
#include <vector>

//void modelessPicker();
std::unique_ptr<std::vector<std::string>> doLoadDialog(const std::vector<std::string>* allowed_types,
                 unsigned int flags);
<<<<<<< HEAD

void doLoadDialogModeless(const std::vector<std::string>* allowed_types,
                unsigned int flags,
                void (*callback)(bool, std::vector<std::string>&, void*),
                void *userdata);

std::string* doSaveDialog(const std::string* file, 
=======
std::unique_ptr<std::string> doSaveDialog(const std::string* file, 
>>>>>>> 8d21d29b
                  const std::string* type,
                  const std::string* creator,
                  const std::string* extension,
                  unsigned int flags);

void doSaveDialogModeless(const std::string* file,
                  const std::string* type,
                  const std::string* creator,
                  const std::string* extension,
                  unsigned int flags,
                  void (*callback)(bool, std::string&, void*),
                  void *userdata);
enum {
    F_FILE =      0x00000001,
    F_DIRECTORY = 0x00000002,
    F_MULTIPLE =  0x00000004,
    F_NAV_SUPPORT=0x00000008
};

#endif

#endif<|MERGE_RESOLUTION|>--- conflicted
+++ resolved
@@ -41,17 +41,13 @@
 //void modelessPicker();
 std::unique_ptr<std::vector<std::string>> doLoadDialog(const std::vector<std::string>* allowed_types,
                  unsigned int flags);
-<<<<<<< HEAD
 
 void doLoadDialogModeless(const std::vector<std::string>* allowed_types,
                 unsigned int flags,
                 void (*callback)(bool, std::vector<std::string>&, void*),
                 void *userdata);
 
-std::string* doSaveDialog(const std::string* file, 
-=======
 std::unique_ptr<std::string> doSaveDialog(const std::string* file, 
->>>>>>> 8d21d29b
                   const std::string* type,
                   const std::string* creator,
                   const std::string* extension,
