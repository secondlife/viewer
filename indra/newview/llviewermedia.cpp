/**
 * @file llviewermedia.cpp
 * @brief Client interface to the media engine
 *
 * $LicenseInfo:firstyear=2007&license=viewerlgpl$
 * Second Life Viewer Source Code
 * Copyright (C) 2010, Linden Research, Inc.
 *
 * This library is free software; you can redistribute it and/or
 * modify it under the terms of the GNU Lesser General Public
 * License as published by the Free Software Foundation;
 * version 2.1 of the License only.
 *
 * This library is distributed in the hope that it will be useful,
 * but WITHOUT ANY WARRANTY; without even the implied warranty of
 * MERCHANTABILITY or FITNESS FOR A PARTICULAR PURPOSE.  See the GNU
 * Lesser General Public License for more details.
 *
 * You should have received a copy of the GNU Lesser General Public
 * License along with this library; if not, write to the Free Software
 * Foundation, Inc., 51 Franklin Street, Fifth Floor, Boston, MA  02110-1301  USA
 *
 * Linden Research, Inc., 945 Battery Street, San Francisco, CA  94111  USA
 * $/LicenseInfo$
 */

#include "llviewerprecompiledheaders.h"

#include "llviewermedia.h"

#include "llagent.h"
#include "llagentcamera.h"
#include "llappviewer.h"
#include "llaudioengine.h"  // for gAudiop
#include "llcallbacklist.h"
#include "lldir.h"
#include "lldiriterator.h"
#include "llevent.h"		// LLSimpleListener
#include "llfilepicker.h"
#include "llfloaterwebcontent.h"	// for handling window close requests and geometry change requests in media browser windows.
#include "llfocusmgr.h"
#include "llimagegl.h"
#include "llkeyboard.h"
#include "lllogininstance.h"
#include "llmarketplacefunctions.h"
#include "llmediaentry.h"
#include "llmimetypes.h"
#include "llmutelist.h"
#include "llnotifications.h"
#include "llnotificationsutil.h"
#include "llpanelprofile.h"
#include "llparcel.h"
#include "llpluginclassmedia.h"
#include "llurldispatcher.h"
#include "lluuid.h"
#include "llversioninfo.h"
#include "llviewermediafocus.h"
#include "llviewercontrol.h"
#include "llviewermenufile.h" // LLFilePickerThread
#include "llviewernetwork.h"
#include "llviewerparcelaskplay.h"
#include "llviewerparcelmedia.h"
#include "llviewerparcelmgr.h"
#include "llviewerregion.h"
#include "llviewertexture.h"
#include "llviewertexturelist.h"
#include "llviewerwindow.h"
#include "llvoavatar.h"
#include "llvoavatarself.h"
#include "llvovolume.h"
#include "llfloaterreg.h"
#include "llwebprofile.h"
#include "llwindow.h"
#include "llvieweraudio.h"
#include "llcorehttputil.h"

#include "llfloaterwebcontent.h"	// for handling window close requests and geometry change requests in media browser windows.

#include <boost/bind.hpp>	// for SkinFolder listener
#include <boost/signals2.hpp>


void init_threaded_picker_load_dialog(LLPluginClassMedia* plugin, LLFilePicker::ELoadFilter filter, bool get_multiple)
{
    (new LLMediaFilePicker(plugin, filter, get_multiple))->getFile(); // will delete itself
}

///////////////////////////////////////////////////////////////////////////////

// Move this to its own file.

LLViewerMediaEventEmitter::~LLViewerMediaEventEmitter()
{
	observerListType::iterator iter = mObservers.begin();

	while( iter != mObservers.end() )
	{
		LLViewerMediaObserver *self = *iter;
		iter++;
		remObserver(self);
	}
}

///////////////////////////////////////////////////////////////////////////////
//
bool LLViewerMediaEventEmitter::addObserver( LLViewerMediaObserver* observer )
{
	if ( ! observer )
		return false;

	if ( std::find( mObservers.begin(), mObservers.end(), observer ) != mObservers.end() )
		return false;

	mObservers.push_back( observer );
	observer->mEmitters.push_back( this );

	return true;
}

///////////////////////////////////////////////////////////////////////////////
//
bool LLViewerMediaEventEmitter::remObserver( LLViewerMediaObserver* observer )
{
	if ( ! observer )
		return false;

	mObservers.remove( observer );
	observer->mEmitters.remove(this);

	return true;
}

///////////////////////////////////////////////////////////////////////////////
//
void LLViewerMediaEventEmitter::emitEvent( LLPluginClassMedia* media, LLViewerMediaObserver::EMediaEvent event )
{
	// Broadcast the event to any observers.
	observerListType::iterator iter = mObservers.begin();
	while( iter != mObservers.end() )
	{
		LLViewerMediaObserver *self = *iter;
		++iter;
		self->handleMediaEvent( media, event );
	}
}

// Move this to its own file.
LLViewerMediaObserver::~LLViewerMediaObserver()
{
	std::list<LLViewerMediaEventEmitter *>::iterator iter = mEmitters.begin();

	while( iter != mEmitters.end() )
	{
		LLViewerMediaEventEmitter *self = *iter;
		iter++;
		self->remObserver( this );
	}
}


static LLViewerMedia::impl_list sViewerMediaImplList;
static LLViewerMedia::impl_id_map sViewerMediaTextureIDMap;
static LLTimer sMediaCreateTimer;
static const F32 LLVIEWERMEDIA_CREATE_DELAY = 1.0f;
static F32 sGlobalVolume = 1.0f;
static bool sForceUpdate = false;
static LLUUID sOnlyAudibleTextureID = LLUUID::null;
static F64 sLowestLoadableImplInterest = 0.0f;

//////////////////////////////////////////////////////////////////////////////////////////
static void add_media_impl(LLViewerMediaImpl* media)
{
	sViewerMediaImplList.push_back(media);
}

//////////////////////////////////////////////////////////////////////////////////////////
static void remove_media_impl(LLViewerMediaImpl* media)
{
	LLViewerMedia::impl_list::iterator iter = sViewerMediaImplList.begin();
	LLViewerMedia::impl_list::iterator end = sViewerMediaImplList.end();

	for(; iter != end; iter++)
	{
		if(media == *iter)
		{
			sViewerMediaImplList.erase(iter);
			return;
		}
	}
}

class LLViewerMediaMuteListObserver : public LLMuteListObserver
{
	/* virtual */ void onChange()  { LLViewerMedia::getInstance()->muteListChanged();}
};

static LLViewerMediaMuteListObserver sViewerMediaMuteListObserver;
static bool sViewerMediaMuteListObserverInitialized = false;


//////////////////////////////////////////////////////////////////////////////////////////
// LLViewerMedia
//////////////////////////////////////////////////////////////////////////////////////////

/*static*/ const char* LLViewerMedia::AUTO_PLAY_MEDIA_SETTING = "ParcelMediaAutoPlayEnable";
/*static*/ const char* LLViewerMedia::SHOW_MEDIA_ON_OTHERS_SETTING = "MediaShowOnOthers";
/*static*/ const char* LLViewerMedia::SHOW_MEDIA_WITHIN_PARCEL_SETTING = "MediaShowWithinParcel";
/*static*/ const char* LLViewerMedia::SHOW_MEDIA_OUTSIDE_PARCEL_SETTING = "MediaShowOutsideParcel";

LLViewerMedia::LLViewerMedia():
mAnyMediaShowing(false),
mAnyMediaPlaying(false),
mSpareBrowserMediaSource(NULL)
{
}

LLViewerMedia::~LLViewerMedia()
{
    gIdleCallbacks.deleteFunction(LLViewerMedia::onIdle, NULL);
    mTeleportFinishConnection.disconnect();
    if (mSpareBrowserMediaSource != NULL)
    {
        delete mSpareBrowserMediaSource;
        mSpareBrowserMediaSource = NULL;
    }
}

// static
void LLViewerMedia::initSingleton()
{
    gIdleCallbacks.addFunction(LLViewerMedia::onIdle, NULL);
    mTeleportFinishConnection = LLViewerParcelMgr::getInstance()->
        setTeleportFinishedCallback(boost::bind(&LLViewerMedia::onTeleportFinished, this));
}

//////////////////////////////////////////////////////////////////////////////////////////
viewer_media_t LLViewerMedia::newMediaImpl(
											 const LLUUID& texture_id,
											 S32 media_width,
											 S32 media_height,
											 U8 media_auto_scale,
											 U8 media_loop)
{
	LLViewerMediaImpl* media_impl = getMediaImplFromTextureID(texture_id);
	if(media_impl == NULL || texture_id.isNull())
	{
		// Create the media impl
		media_impl = new LLViewerMediaImpl(texture_id, media_width, media_height, media_auto_scale, media_loop);
	}
	else
	{
		media_impl->unload();
		media_impl->setTextureID(texture_id);
		media_impl->mMediaWidth = media_width;
		media_impl->mMediaHeight = media_height;
		media_impl->mMediaAutoScale = media_auto_scale;
		media_impl->mMediaLoop = media_loop;
	}

	return media_impl;
}

viewer_media_t LLViewerMedia::updateMediaImpl(LLMediaEntry* media_entry, const std::string& previous_url, bool update_from_self)
{
	// Try to find media with the same media ID
	viewer_media_t media_impl = getMediaImplFromTextureID(media_entry->getMediaID());

	LL_DEBUGS() << "called, current URL is \"" << media_entry->getCurrentURL()
			<< "\", previous URL is \"" << previous_url
			<< "\", update_from_self is " << (update_from_self?"true":"false")
			<< LL_ENDL;

	bool was_loaded = false;
	bool needs_navigate = false;

	if(media_impl)
	{
		was_loaded = media_impl->hasMedia();

		media_impl->setHomeURL(media_entry->getHomeURL());

		media_impl->mMediaAutoScale = media_entry->getAutoScale();
		media_impl->mMediaLoop = media_entry->getAutoLoop();
		media_impl->mMediaWidth = media_entry->getWidthPixels();
		media_impl->mMediaHeight = media_entry->getHeightPixels();
		media_impl->mMediaAutoPlay = media_entry->getAutoPlay();
		media_impl->mMediaEntryURL = media_entry->getCurrentURL();
		if (media_impl->mMediaSource)
		{
			media_impl->mMediaSource->setAutoScale(media_impl->mMediaAutoScale);
			media_impl->mMediaSource->setLoop(media_impl->mMediaLoop);
			media_impl->mMediaSource->setSize(media_entry->getWidthPixels(), media_entry->getHeightPixels());
		}

		bool url_changed = (media_impl->mMediaEntryURL != previous_url);
		if(media_impl->mMediaEntryURL.empty())
		{
			if(url_changed)
			{
				// The current media URL is now empty.  Unload the media source.
				media_impl->unload();

				LL_DEBUGS() << "Unloading media instance (new current URL is empty)." << LL_ENDL;
			}
		}
		else
		{
			// The current media URL is not empty.
			// If (the media was already loaded OR the media was set to autoplay) AND this update didn't come from this agent,
			// do a navigate.
			bool auto_play = media_impl->isAutoPlayable();
			if((was_loaded || auto_play) && !update_from_self)
			{
				needs_navigate = url_changed;
			}

			LL_DEBUGS() << "was_loaded is " << (was_loaded?"true":"false")
					<< ", auto_play is " << (auto_play?"true":"false")
					<< ", needs_navigate is " << (needs_navigate?"true":"false") << LL_ENDL;
		}
	}
	else
	{
		media_impl = newMediaImpl(
			media_entry->getMediaID(),
			media_entry->getWidthPixels(),
			media_entry->getHeightPixels(),
			media_entry->getAutoScale(),
			media_entry->getAutoLoop());

		media_impl->setHomeURL(media_entry->getHomeURL());
		media_impl->mMediaAutoPlay = media_entry->getAutoPlay();
		media_impl->mMediaEntryURL = media_entry->getCurrentURL();
		if(media_impl->isAutoPlayable())
		{
			needs_navigate = true;
		}
	}

	if(media_impl)
	{
		if(needs_navigate)
		{
			media_impl->navigateTo(media_impl->mMediaEntryURL, "", true, true);
			LL_DEBUGS() << "navigating to URL " << media_impl->mMediaEntryURL << LL_ENDL;
		}
		else if(!media_impl->mMediaURL.empty() && (media_impl->mMediaURL != media_impl->mMediaEntryURL))
		{
			// If we already have a non-empty media URL set and we aren't doing a navigate, update the media URL to match the media entry.
			media_impl->mMediaURL = media_impl->mMediaEntryURL;

			// If this causes a navigate at some point (such as after a reload), it should be considered server-driven so it isn't broadcast.
			media_impl->mNavigateServerRequest = true;

			LL_DEBUGS() << "updating URL in the media impl to " << media_impl->mMediaEntryURL << LL_ENDL;
		}
	}

	return media_impl;
}

//////////////////////////////////////////////////////////////////////////////////////////
LLViewerMediaImpl* LLViewerMedia::getMediaImplFromTextureID(const LLUUID& texture_id)
{
	LLViewerMediaImpl* result = NULL;

	// Look up the texture ID in the texture id->impl map.
	impl_id_map::iterator iter = sViewerMediaTextureIDMap.find(texture_id);
	if(iter != sViewerMediaTextureIDMap.end())
	{
		result = iter->second;
	}

	return result;
}

//////////////////////////////////////////////////////////////////////////////////////////
std::string LLViewerMedia::getCurrentUserAgent()
{
	// Don't use user-visible string to avoid
	// punctuation and strange characters.
	std::string skin_name = gSavedSettings.getString("SkinCurrent");

	// Just in case we need to check browser differences in A/B test
	// builds.
	std::string channel = LLVersionInfo::instance().getChannel();

	// append our magic version number string to the browser user agent id
	// See the HTTP 1.0 and 1.1 specifications for allowed formats:
	// http://www.ietf.org/rfc/rfc1945.txt section 10.15
	// http://www.ietf.org/rfc/rfc2068.txt section 3.8
	// This was also helpful:
	// http://www.mozilla.org/build/revised-user-agent-strings.html
	std::ostringstream codec;
	codec << "SecondLife/";
	codec << LLVersionInfo::instance().getVersion();
	codec << " (" << channel << "; " << skin_name << " skin)";
	LL_INFOS() << codec.str() << LL_ENDL;

	return codec.str();
}

//////////////////////////////////////////////////////////////////////////////////////////
void LLViewerMedia::updateBrowserUserAgent()
{
	std::string user_agent = getCurrentUserAgent();

	impl_list::iterator iter = sViewerMediaImplList.begin();
	impl_list::iterator end = sViewerMediaImplList.end();

	for(; iter != end; iter++)
	{
		LLViewerMediaImpl* pimpl = *iter;
		if(pimpl->mMediaSource && pimpl->mMediaSource->pluginSupportsMediaBrowser())
		{
			pimpl->mMediaSource->setBrowserUserAgent(user_agent);
		}
	}

}

//////////////////////////////////////////////////////////////////////////////////////////
bool LLViewerMedia::handleSkinCurrentChanged(const LLSD& /*newvalue*/)
{
	// gSavedSettings is already updated when this function is called.
	updateBrowserUserAgent();
	return true;
}

//////////////////////////////////////////////////////////////////////////////////////////
bool LLViewerMedia::textureHasMedia(const LLUUID& texture_id)
{
	impl_list::iterator iter = sViewerMediaImplList.begin();
	impl_list::iterator end = sViewerMediaImplList.end();

	for(; iter != end; iter++)
	{
		LLViewerMediaImpl* pimpl = *iter;
		if(pimpl->getMediaTextureID() == texture_id)
		{
			return true;
		}
	}
	return false;
}

//////////////////////////////////////////////////////////////////////////////////////////
void LLViewerMedia::setVolume(F32 volume)
{
	if(volume != sGlobalVolume || sForceUpdate)
	{
		sGlobalVolume = volume;
		impl_list::iterator iter = sViewerMediaImplList.begin();
		impl_list::iterator end = sViewerMediaImplList.end();

		for(; iter != end; iter++)
		{
			LLViewerMediaImpl* pimpl = *iter;
			pimpl->updateVolume();
		}

		sForceUpdate = false;
	}
}

//////////////////////////////////////////////////////////////////////////////////////////
F32 LLViewerMedia::getVolume()
{
	return sGlobalVolume;
}

//////////////////////////////////////////////////////////////////////////////////////////
void LLViewerMedia::muteListChanged()
{
	// When the mute list changes, we need to check mute status on all impls.
	impl_list::iterator iter = sViewerMediaImplList.begin();
	impl_list::iterator end = sViewerMediaImplList.end();

	for(; iter != end; iter++)
	{
		LLViewerMediaImpl* pimpl = *iter;
		pimpl->mNeedsMuteCheck = true;
	}
}

//////////////////////////////////////////////////////////////////////////////////////////
bool LLViewerMedia::isInterestingEnough(const LLVOVolume *object, const F64 &object_interest)
{
	bool result = false;

	if (NULL == object)
	{
		result = false;
	}
	// Focused?  Then it is interesting!
	else if (LLViewerMediaFocus::getInstance()->getFocusedObjectID() == object->getID())
	{
		result = true;
	}
	// Selected?  Then it is interesting!
	// XXX Sadly, 'contains()' doesn't take a const :(
	else if (LLSelectMgr::getInstance()->getSelection()->contains(const_cast<LLVOVolume*>(object)))
	{
		result = true;
	}
	else
	{
		LL_DEBUGS() << "object interest = " << object_interest << ", lowest loadable = " << sLowestLoadableImplInterest << LL_ENDL;
		if(object_interest >= sLowestLoadableImplInterest)
			result = true;
	}

	return result;
}

LLViewerMedia::impl_list &LLViewerMedia::getPriorityList()
{
	return sViewerMediaImplList;
}

// static
// This is the predicate function used to sort sViewerMediaImplList by priority.
bool LLViewerMedia::priorityComparitor(const LLViewerMediaImpl* i1, const LLViewerMediaImpl* i2)
{
	if(i1->isForcedUnloaded() && !i2->isForcedUnloaded())
	{
		// Muted or failed items always go to the end of the list, period.
		return false;
	}
	else if(i2->isForcedUnloaded() && !i1->isForcedUnloaded())
	{
		// Muted or failed items always go to the end of the list, period.
		return true;
	}
	else if(i1->hasFocus())
	{
		// The item with user focus always comes to the front of the list, period.
		return true;
	}
	else if(i2->hasFocus())
	{
		// The item with user focus always comes to the front of the list, period.
		return false;
	}
	else if(i1->isParcelMedia())
	{
		// The parcel media impl sorts above all other inworld media, unless one has focus.
		return true;
	}
	else if(i2->isParcelMedia())
	{
		// The parcel media impl sorts above all other inworld media, unless one has focus.
		return false;
	}
	else if(i1->getUsedInUI() && !i2->getUsedInUI())
	{
		// i1 is a UI element, i2 is not.  This makes i1 "less than" i2, so it sorts earlier in our list.
		return true;
	}
	else if(i2->getUsedInUI() && !i1->getUsedInUI())
	{
		// i2 is a UI element, i1 is not.  This makes i2 "less than" i1, so it sorts earlier in our list.
		return false;
	}
	else if(i1->isPlayable() && !i2->isPlayable())
	{
		// Playable items sort above ones that wouldn't play even if they got high enough priority
		return true;
	}
	else if(!i1->isPlayable() && i2->isPlayable())
	{
		// Playable items sort above ones that wouldn't play even if they got high enough priority
		return false;
	}
	else if(i1->getInterest() == i2->getInterest())
	{
		// Generally this will mean both objects have zero interest.  In this case, sort on distance.
		return (i1->getProximityDistance() < i2->getProximityDistance());
	}
	else
	{
		// The object with the larger interest value should be earlier in the list, so we reverse the sense of the comparison here.
		return (i1->getInterest() > i2->getInterest());
	}
}

static bool proximity_comparitor(const LLViewerMediaImpl* i1, const LLViewerMediaImpl* i2)
{
	if(i1->getProximityDistance() < i2->getProximityDistance())
	{
		return true;
	}
	else if(i1->getProximityDistance() > i2->getProximityDistance())
	{
		return false;
	}
	else
	{
		// Both objects have the same distance.  This most likely means they're two faces of the same object.
		// They may also be faces on different objects with exactly the same distance (like HUD objects).
		// We don't actually care what the sort order is for this case, as long as it's stable and doesn't change when you enable/disable media.
		// Comparing the impl pointers gives a completely arbitrary ordering, but it will be stable.
		return (i1 < i2);
	}
}

static LLTrace::BlockTimerStatHandle FTM_MEDIA_UPDATE("Update Media");
static LLTrace::BlockTimerStatHandle FTM_MEDIA_SPARE_IDLE("Spare Idle");
static LLTrace::BlockTimerStatHandle FTM_MEDIA_UPDATE_INTEREST("Update/Interest");
static LLTrace::BlockTimerStatHandle FTM_MEDIA_UPDATE_VOLUME("Update/Volume");
static LLTrace::BlockTimerStatHandle FTM_MEDIA_SORT("Media Sort");
static LLTrace::BlockTimerStatHandle FTM_MEDIA_SORT2("Media Sort 2");
static LLTrace::BlockTimerStatHandle FTM_MEDIA_MISC("Misc");


//////////////////////////////////////////////////////////////////////////////////////////
void LLViewerMedia::onIdle(void *dummy_arg)
{
    LLViewerMedia::getInstance()->updateMedia(dummy_arg);
}

//////////////////////////////////////////////////////////////////////////////////////////
void LLViewerMedia::updateMedia(void *dummy_arg)
{
    LL_PROFILE_ZONE_SCOPED_CATEGORY_MEDIA; //LL_RECORD_BLOCK_TIME(FTM_MEDIA_UPDATE);

	// Enable/disable the plugin read thread
	LLPluginProcessParent::setUseReadThread(gSavedSettings.getBOOL("PluginUseReadThread"));

    // SL-16418 We can't call LLViewerMediaImpl->update() if we are in the state of shutting down.
    if(LLApp::isExiting())
    {
        setAllMediaEnabled(false);
        return;
    }

	// HACK: we always try to keep a spare running webkit plugin around to improve launch times.
	// 2017-04-19 Removed CP - this doesn't appear to buy us much and consumes a lot of resources so
	// removing it for now.
	//createSpareBrowserMediaSource();

	mAnyMediaShowing = false;
	mAnyMediaPlaying = false;

	impl_list::iterator iter = sViewerMediaImplList.begin();
	impl_list::iterator end = sViewerMediaImplList.end();

	{
        LL_PROFILE_ZONE_NAMED_CATEGORY_MEDIA("media update interest"); //LL_RECORD_BLOCK_TIME(FTM_MEDIA_UPDATE_INTEREST);
		for(; iter != end;)
		{
			LLViewerMediaImpl* pimpl = *iter++;
			pimpl->update();
			pimpl->calculateInterest();
		}
	}

	// Let the spare media source actually launch
	if(mSpareBrowserMediaSource)
	{
        LL_PROFILE_ZONE_NAMED_CATEGORY_MEDIA("media spare idle"); //LL_RECORD_BLOCK_TIME(FTM_MEDIA_SPARE_IDLE);
		mSpareBrowserMediaSource->idle();
	}

	{
        LL_PROFILE_ZONE_NAMED_CATEGORY_MEDIA("media sort"); //LL_RECORD_BLOCK_TIME(FTM_MEDIA_SORT);
		// Sort the static instance list using our interest criteria
		sViewerMediaImplList.sort(priorityComparitor);
	}

	// Go through the list again and adjust according to priority.
	iter = sViewerMediaImplList.begin();
	end = sViewerMediaImplList.end();

	F64 total_cpu = 0.0f;
	int impl_count_total = 0;
	int impl_count_interest_low = 0;
	int impl_count_interest_normal = 0;

	std::vector<LLViewerMediaImpl*> proximity_order;

	static LLCachedControl<bool> inworld_media_enabled(gSavedSettings, "AudioStreamingMedia", true);
	static LLCachedControl<bool> inworld_audio_enabled(gSavedSettings, "AudioStreamingMusic", true);
	U32 max_instances = gSavedSettings.getU32("PluginInstancesTotal");
	U32 max_normal = gSavedSettings.getU32("PluginInstancesNormal");
	U32 max_low = gSavedSettings.getU32("PluginInstancesLow");
	F32 max_cpu = gSavedSettings.getF32("PluginInstancesCPULimit");
	// Setting max_cpu to 0.0 disables CPU usage checking.
	bool check_cpu_usage = (max_cpu != 0.0f);

	LLViewerMediaImpl* lowest_interest_loadable = NULL;

	// Notes on tweakable params:
	// max_instances must be set high enough to allow the various instances used in the UI (for the help browser, search, etc.) to be loaded.
	// If max_normal + max_low is less than max_instances, things will tend to get unloaded instead of being set to slideshow.

	{
        LL_PROFILE_ZONE_NAMED_CATEGORY_MEDIA("media misc"); //LL_RECORD_BLOCK_TIME(FTM_MEDIA_MISC);
		for(; iter != end; iter++)
		{
			LLViewerMediaImpl* pimpl = *iter;

			LLPluginClassMedia::EPriority new_priority = LLPluginClassMedia::PRIORITY_NORMAL;

			if(pimpl->isForcedUnloaded() || (impl_count_total >= (int)max_instances))
			{
				// Never load muted or failed impls.
				// Hard limit on the number of instances that will be loaded at one time
				new_priority = LLPluginClassMedia::PRIORITY_UNLOADED;
			}
			else if(!pimpl->getVisible())
			{
				new_priority = LLPluginClassMedia::PRIORITY_HIDDEN;
			}
			else if(pimpl->hasFocus())
			{
				new_priority = LLPluginClassMedia::PRIORITY_HIGH;
				impl_count_interest_normal++;	// count this against the count of "normal" instances for priority purposes
			}
			else if(pimpl->getUsedInUI())
			{
				new_priority = LLPluginClassMedia::PRIORITY_NORMAL;
				impl_count_interest_normal++;
			}
			else if(pimpl->isParcelMedia())
			{
				new_priority = LLPluginClassMedia::PRIORITY_NORMAL;
				impl_count_interest_normal++;
			}
			else
			{
				// Look at interest and CPU usage for instances that aren't in any of the above states.

				// Heuristic -- if the media texture's approximate screen area is less than 1/4 of the native area of the texture,
				// turn it down to low instead of normal.  This may downsample for plugins that support it.
				bool media_is_small = false;
				F64 approximate_interest = pimpl->getApproximateTextureInterest();
				if(approximate_interest == 0.0f)
				{
					// this media has no current size, which probably means it's not loaded.
					media_is_small = true;
				}
				else if(pimpl->getInterest() < (approximate_interest / 4))
				{
					media_is_small = true;
				}

				if(pimpl->getInterest() == 0.0f)
				{
					// This media is completely invisible, due to being outside the view frustrum or out of range.
					new_priority = LLPluginClassMedia::PRIORITY_HIDDEN;
				}
				else if(check_cpu_usage && (total_cpu > max_cpu))
				{
					// Higher priority plugins have already used up the CPU budget.  Set remaining ones to slideshow priority.
					new_priority = LLPluginClassMedia::PRIORITY_SLIDESHOW;
				}
				else if((impl_count_interest_normal < (int)max_normal) && !media_is_small)
				{
					// Up to max_normal inworld get normal priority
					new_priority = LLPluginClassMedia::PRIORITY_NORMAL;
					impl_count_interest_normal++;
				}
				else if (impl_count_interest_low + impl_count_interest_normal < (int)max_low + (int)max_normal)
				{
					// The next max_low inworld get turned down
					new_priority = LLPluginClassMedia::PRIORITY_LOW;
					impl_count_interest_low++;

					// Set the low priority size for downsampling to approximately the size the texture is displayed at.
					{
						F32 approximate_interest_dimension = (F32) sqrt(pimpl->getInterest());

						pimpl->setLowPrioritySizeLimit(ll_round(approximate_interest_dimension));
					}
				}
				else
				{
					// Any additional impls (up to max_instances) get very infrequent time
					new_priority = LLPluginClassMedia::PRIORITY_SLIDESHOW;
				}
			}

			if(!pimpl->getUsedInUI() && (new_priority != LLPluginClassMedia::PRIORITY_UNLOADED))
			{
				// This is a loadable inworld impl -- the last one in the list in this class defines the lowest loadable interest.
				lowest_interest_loadable = pimpl;

				impl_count_total++;
			}

			// Overrides if the window is minimized or we lost focus (taking care
			// not to accidentally "raise" the priority either)
			if (!gViewerWindow->getActive() /* viewer window minimized? */
				&& new_priority > LLPluginClassMedia::PRIORITY_HIDDEN)
			{
				new_priority = LLPluginClassMedia::PRIORITY_HIDDEN;
			}
			else if (!gFocusMgr.getAppHasFocus() /* viewer window lost focus? */
					 && new_priority > LLPluginClassMedia::PRIORITY_LOW)
			{
				new_priority = LLPluginClassMedia::PRIORITY_LOW;
			}

			if(!inworld_media_enabled)
			{
				// If inworld media is locked out, force all inworld media to stay unloaded.
				if(!pimpl->getUsedInUI())
				{
					new_priority = LLPluginClassMedia::PRIORITY_UNLOADED;
				}
			}
			// update the audio stream here as well
			static bool restore_parcel_audio = false;
			if( !inworld_audio_enabled)
			{
				if(LLViewerMedia::isParcelAudioPlaying() && gAudiop && LLViewerMedia::hasParcelAudio())
				{
					LLViewerAudio::getInstance()->stopInternetStreamWithAutoFade();
					restore_parcel_audio = true;
				}
			}
            else
            {
                if(gAudiop && LLViewerMedia::hasParcelAudio() && restore_parcel_audio && gSavedSettings.getBOOL("MediaTentativeAutoPlay"))
                {
                    LLViewerAudio::getInstance()->startInternetStreamWithAutoFade(LLViewerMedia::getParcelAudioURL());
                    restore_parcel_audio = false;
                }
            }

			pimpl->setPriority(new_priority);

			if(pimpl->getUsedInUI())
			{
				// Any impls used in the UI should not be in the proximity list.
				pimpl->mProximity = -1;
			}
			else
			{
				proximity_order.push_back(pimpl);
			}

			total_cpu += pimpl->getCPUUsage();

			if (!pimpl->getUsedInUI() && pimpl->hasMedia())
			{
				mAnyMediaShowing = true;
			}

			if (!pimpl->getUsedInUI() && pimpl->hasMedia() && (pimpl->isMediaPlaying() || !pimpl->isMediaTimeBased()))
			{
				// consider visible non-timebased media as playing
				mAnyMediaPlaying = true;
			}

		}
	}

	// Re-calculate this every time.
	sLowestLoadableImplInterest	= 0.0f;

	// Only do this calculation if we've hit the impl count limit -- up until that point we always need to load media data.
	if(lowest_interest_loadable && (impl_count_total >= (int)max_instances))
	{
		// Get the interest value of this impl's object for use by isInterestingEnough
		LLVOVolume *object = lowest_interest_loadable->getSomeObject();
		if(object)
		{
			// NOTE: Don't use getMediaInterest() here.  We want the pixel area, not the total media interest,
			// 		so that we match up with the calculation done in LLMediaDataClient.
			sLowestLoadableImplInterest = object->getPixelArea();
		}
	}

	if(gSavedSettings.getBOOL("MediaPerformanceManagerDebug"))
	{
		// Give impls the same ordering as the priority list
		// they're already in the right order for this.
	}
	else
	{
        LL_PROFILE_ZONE_NAMED_CATEGORY_MEDIA("media sort2"); // LL_RECORD_BLOCK_TIME(FTM_MEDIA_SORT2);
		// Use a distance-based sort for proximity values.
		std::stable_sort(proximity_order.begin(), proximity_order.end(), proximity_comparitor);
	}

	// Transfer the proximity order to the proximity fields in the objects.
	for(int i = 0; i < (int)proximity_order.size(); i++)
	{
		proximity_order[i]->mProximity = i;
	}

	LL_DEBUGS("PluginPriority") << "Total reported CPU usage is " << total_cpu << LL_ENDL;

}

//////////////////////////////////////////////////////////////////////////////////////////
bool LLViewerMedia::isAnyMediaShowing()
{
	return mAnyMediaShowing;
}

//////////////////////////////////////////////////////////////////////////////////////////
bool LLViewerMedia::isAnyMediaPlaying()
{
    return mAnyMediaPlaying;
}

//////////////////////////////////////////////////////////////////////////////////////////
void LLViewerMedia::setAllMediaEnabled(bool val)
{
	// Set "tentative" autoplay first.  We need to do this here or else
	// re-enabling won't start up the media below.
	gSavedSettings.setBOOL("MediaTentativeAutoPlay", val);

	// Then
	impl_list::iterator iter = sViewerMediaImplList.begin();
	impl_list::iterator end = sViewerMediaImplList.end();

	for(; iter != end; iter++)
	{
		LLViewerMediaImpl* pimpl = *iter;
		if (!pimpl->getUsedInUI())
		{
			pimpl->setDisabled(!val);
		}
	}

	// Also do Parcel Media and Parcel Audio
	if (val)
	{
		if (!LLViewerMedia::isParcelMediaPlaying() && LLViewerMedia::hasParcelMedia())
		{
			LLViewerParcelMedia::getInstance()->play(LLViewerParcelMgr::getInstance()->getAgentParcel());
		}

		static LLCachedControl<bool> audio_streaming_music(gSavedSettings, "AudioStreamingMusic", true);
		if (audio_streaming_music &&
			!LLViewerMedia::isParcelAudioPlaying() &&
			gAudiop &&
			LLViewerMedia::hasParcelAudio())
		{
			if (LLAudioEngine::AUDIO_PAUSED == gAudiop->isInternetStreamPlaying())
			{
				// 'false' means unpause
				gAudiop->pauseInternetStream(false);
			}
			else
			{
				LLViewerAudio::getInstance()->startInternetStreamWithAutoFade(LLViewerMedia::getParcelAudioURL());
			}
		}
	}
	else {
		// This actually unloads the impl, as opposed to "stop"ping the media
		LLViewerParcelMedia::getInstance()->stop();
		if (gAudiop)
		{
			LLViewerAudio::getInstance()->stopInternetStreamWithAutoFade();
		}
	}
}

//////////////////////////////////////////////////////////////////////////////////////////
void LLViewerMedia::setAllMediaPaused(bool val)
{
    // Set "tentative" autoplay first.  We need to do this here or else
    // re-enabling won't start up the media below.
    gSavedSettings.setBOOL("MediaTentativeAutoPlay", !val);

    // Then
    impl_list::iterator iter = sViewerMediaImplList.begin();
    impl_list::iterator end = sViewerMediaImplList.end();

    for (; iter != end; iter++)
    {
        LLViewerMediaImpl* pimpl = *iter;
        if (!pimpl->getUsedInUI())
        {
            // upause/pause time based media, enable/disable any other
            if (!val)
            {
                pimpl->setDisabled(val);
                if (pimpl->isMediaTimeBased() && pimpl->isMediaPaused())
                {
                    pimpl->play();
                }
            }
            else if (pimpl->isMediaTimeBased() && pimpl->mMediaSource && (pimpl->isMediaPlaying() || pimpl->isMediaPaused()))
            {
                pimpl->pause();
            }
            else
            {
                pimpl->setDisabled(val);
            }
        }
    }

    LLParcel *agent_parcel = LLViewerParcelMgr::getInstance()->getAgentParcel();

    // Also do Parcel Media and Parcel Audio
    if (!val)
    {
        if (!LLViewerMedia::isParcelMediaPlaying() && LLViewerMedia::hasParcelMedia())
        {
            LLViewerParcelMedia::getInstance()->play(agent_parcel);
        }

        static LLCachedControl<bool> audio_streaming_music(gSavedSettings, "AudioStreamingMusic", true);
        if (audio_streaming_music &&
            !LLViewerMedia::isParcelAudioPlaying() &&
            gAudiop &&
            LLViewerMedia::hasParcelAudio())
        {
            if (LLAudioEngine::AUDIO_PAUSED == gAudiop->isInternetStreamPlaying())
            {
                // 'false' means unpause
                gAudiop->pauseInternetStream(false);
            }
            else
            {
                LLViewerAudio::getInstance()->startInternetStreamWithAutoFade(LLViewerMedia::getParcelAudioURL());
            }
        }
    }
    else {
        // This actually unloads the impl, as opposed to "stop"ping the media
        LLViewerParcelMedia::getInstance()->stop();
        if (gAudiop)
        {
            LLViewerAudio::getInstance()->stopInternetStreamWithAutoFade();
        }
    }

    // remove play choice for current parcel
    if (agent_parcel && gAgent.getRegion())
    {
        LLViewerParcelAskPlay::getInstance()->resetSetting(gAgent.getRegion()->getRegionID(), agent_parcel->getLocalID());
    }
}

//////////////////////////////////////////////////////////////////////////////////////////
bool LLViewerMedia::isParcelMediaPlaying()
{
    viewer_media_t media = LLViewerParcelMedia::getInstance()->getParcelMedia();
    return (LLViewerMedia::hasParcelMedia() && media && media->hasMedia());
}

/////////////////////////////////////////////////////////////////////////////////////////
bool LLViewerMedia::isParcelAudioPlaying()
{
	return (LLViewerMedia::hasParcelAudio() && gAudiop && LLAudioEngine::AUDIO_PLAYING == gAudiop->isInternetStreamPlaying());
}

/////////////////////////////////////////////////////////////////////////////////////////
// static
void LLViewerMedia::authSubmitCallback(const LLSD& notification, const LLSD& response)
{
    LLViewerMedia::getInstance()->onAuthSubmit(notification, response);
}

void LLViewerMedia::onAuthSubmit(const LLSD& notification, const LLSD& response)
{
	LLViewerMediaImpl *impl = LLViewerMedia::getMediaImplFromTextureID(notification["payload"]["media_id"]);
	if(impl)
	{
		LLPluginClassMedia* media = impl->getMediaPlugin();
		if(media)
		{
			if (response["ok"])
			{
				media->sendAuthResponse(true, response["username"], response["password"]);
			}
			else
			{
				media->sendAuthResponse(false, "", "");
			}
		}
	}
}

/////////////////////////////////////////////////////////////////////////////////////////
void LLViewerMedia::clearAllCookies()
{
	// Clear all cookies for all plugins
	impl_list::iterator iter = sViewerMediaImplList.begin();
	impl_list::iterator end = sViewerMediaImplList.end();
	for (; iter != end; iter++)
	{
		LLViewerMediaImpl* pimpl = *iter;
		if(pimpl->mMediaSource)
		{
			pimpl->mMediaSource->clear_cookies();
		}
	}
}

/////////////////////////////////////////////////////////////////////////////////////////
void LLViewerMedia::clearAllCaches()
{
	// Clear all plugins' caches
	impl_list::iterator iter = sViewerMediaImplList.begin();
	impl_list::iterator end = sViewerMediaImplList.end();
	for (; iter != end; iter++)
	{
		LLViewerMediaImpl* pimpl = *iter;
		pimpl->clearCache();
	}
}

/////////////////////////////////////////////////////////////////////////////////////////
void LLViewerMedia::setCookiesEnabled(bool enabled)
{
	// Set the "cookies enabled" flag for all loaded plugins
	impl_list::iterator iter = sViewerMediaImplList.begin();
	impl_list::iterator end = sViewerMediaImplList.end();
	for (; iter != end; iter++)
	{
		LLViewerMediaImpl* pimpl = *iter;
		if(pimpl->mMediaSource)
		{
			pimpl->mMediaSource->cookies_enabled(enabled);
		}
	}
}

/////////////////////////////////////////////////////////////////////////////////////////
void LLViewerMedia::setProxyConfig(bool enable, const std::string &host, int port)
{
	// Set the proxy config for all loaded plugins
	impl_list::iterator iter = sViewerMediaImplList.begin();
	impl_list::iterator end = sViewerMediaImplList.end();
	for (; iter != end; iter++)
	{
		LLViewerMediaImpl* pimpl = *iter;
		if(pimpl->mMediaSource)
		{
			pimpl->mMediaSource->proxy_setup(enable, host, port);
		}
	}
}

/////////////////////////////////////////////////////////////////////////////////////////
LLSD LLViewerMedia::getHeaders()
{
	LLSD headers = LLSD::emptyMap();
	headers[HTTP_OUT_HEADER_ACCEPT] = "*/*";
	// *TODO: Should this be 'application/llsd+xml' ?
	// *TODO: Should this even be set at all?   This header is only not overridden in 'GET' methods.
	headers[HTTP_OUT_HEADER_CONTENT_TYPE] = HTTP_CONTENT_XML;
	headers[HTTP_OUT_HEADER_COOKIE] = mOpenIDCookie;
	headers[HTTP_OUT_HEADER_USER_AGENT] = getCurrentUserAgent();

	return headers;
}

 /////////////////////////////////////////////////////////////////////////////////////////
bool LLViewerMedia::parseRawCookie(const std::string raw_cookie, std::string& name, std::string& value, std::string& path, bool& httponly, bool& secure)
{
	std::size_t name_pos = raw_cookie.find_first_of("=");
	if (name_pos != std::string::npos)
	{
		name = raw_cookie.substr(0, name_pos);
		std::size_t value_pos = raw_cookie.find_first_of(";", name_pos);
		if (value_pos != std::string::npos)
		{
			value = raw_cookie.substr(name_pos + 1, value_pos - name_pos - 1);
			path = "/";	// assume root path for now

			httponly = true;	// hard coded for now
			secure = true;

			return true;
		}
	}

	return false;
}

/////////////////////////////////////////////////////////////////////////////////////////
LLCore::HttpHeaders::ptr_t LLViewerMedia::getHttpHeaders()
{
    LLCore::HttpHeaders::ptr_t headers(new LLCore::HttpHeaders);

    headers->append(HTTP_OUT_HEADER_ACCEPT, "*/*");
    headers->append(HTTP_OUT_HEADER_CONTENT_TYPE, HTTP_CONTENT_XML);
    headers->append(HTTP_OUT_HEADER_COOKIE, mOpenIDCookie);
    headers->append(HTTP_OUT_HEADER_USER_AGENT, getCurrentUserAgent());

    return headers;
}


/////////////////////////////////////////////////////////////////////////////////////////
void LLViewerMedia::setOpenIDCookie(const std::string& url)
{
	if(!gNonInteractive && !mOpenIDCookie.empty())
	{
        std::string profileUrl = getProfileURL("");

        LLCoros::instance().launch("LLViewerMedia::getOpenIDCookieCoro",
            boost::bind(&LLViewerMedia::getOpenIDCookieCoro, profileUrl));
	}
}

//static
void LLViewerMedia::getOpenIDCookieCoro(std::string url)
{
    LLCore::HttpRequest::policy_t httpPolicy(LLCore::HttpRequest::DEFAULT_POLICY_ID);
    LLCoreHttpUtil::HttpCoroutineAdapter::ptr_t
        httpAdapter(new LLCoreHttpUtil::HttpCoroutineAdapter("getOpenIDCookieCoro", httpPolicy));
    LLCore::HttpRequest::ptr_t httpRequest(new LLCore::HttpRequest);
    LLCore::HttpOptions::ptr_t httpOpts(new LLCore::HttpOptions);
    LLCore::HttpHeaders::ptr_t httpHeaders(new LLCore::HttpHeaders);
    
    httpOpts->setFollowRedirects(true);
    httpOpts->setWantHeaders(true);
    httpOpts->setSSLVerifyPeer(false); // viewer's cert bundle doesn't appear to agree with web certs from "https://my.secondlife.com/"

    LLURL hostUrl(url.c_str());
    std::string hostAuth = hostUrl.getAuthority();

    // *TODO: Expand LLURL to split and extract this information better. 
    // The structure of a URL is well defined and needing to retrieve parts of it are common.
    // original comment:
    // The LLURL can give me the 'authority', which is of the form: [username[:password]@]hostname[:port]
    // We want just the hostname for the cookie code, but LLURL doesn't seem to have a way to extract that.
    // We therefore do it here.
    std::string authority = getInstance()->mOpenIDURL.mAuthority;
    std::string::size_type hostStart = authority.find('@');
    if (hostStart == std::string::npos)
    {   // no username/password
        hostStart = 0;
    }
    else
    {   // Hostname starts after the @. 
			// Hostname starts after the @. 
        // (If the hostname part is empty, this may put host_start at the end of the string.  In that case, it will end up passing through an empty hostname, which is correct.)
        ++hostStart;
    }
    std::string::size_type hostEnd = authority.rfind(':');
    if ((hostEnd == std::string::npos) || (hostEnd < hostStart))
    {   // no port
        hostEnd = authority.size();
    }
    
	LLViewerMedia* inst = getInstance();
	if (url.length())
	{
		LLMediaCtrl* media_instance = LLFloaterReg::getInstance("destinations")->getChild<LLMediaCtrl>("destination_guide_contents");
		if (media_instance)
		{
			std::string cookie_host = authority.substr(hostStart, hostEnd - hostStart);
			std::string cookie_name = "";
			std::string cookie_value = "";
			std::string cookie_path = "";
			bool httponly = true;
			bool secure = true;
			if (inst->parseRawCookie(inst->mOpenIDCookie, cookie_name, cookie_value, cookie_path, httponly, secure) &&
				media_instance->getMediaPlugin())
			{
				// MAINT-5711 - inexplicably, the CEF setCookie function will no longer set the cookie if the 
				// url and domain are not the same. This used to be my.sl.com and id.sl.com respectively and worked.
				// For now, we use the URL for the OpenID POST request since it will have the same authority
				// as the domain field.
				// (Feels like there must be a less dirty way to construct a URL from component LLURL parts)
				// MAINT-6392 - Rider: Do not change, however, the original URI requested, since it is used further
				// down.
				std::string cefUrl(std::string(inst->mOpenIDURL.mURI) + "://" + std::string(inst->mOpenIDURL.mAuthority));

				media_instance->getMediaPlugin()->setCookie(cefUrl, cookie_name, cookie_value, cookie_host, 
                    cookie_path, httponly, secure);

                // Now that we have parsed the raw cookie, we must store it so that each new media instance
                // can also get a copy and faciliate logging into internal SL sites.
				media_instance->getMediaPlugin()->storeOpenIDCookie(cefUrl, cookie_name, cookie_value, 
                    cookie_host, cookie_path, httponly, secure);
			}
		}
	}

    // Note: Rider: MAINT-6392 - Some viewer code requires access to the my.sl.com openid cookie for such 
    // actions as posting snapshots to the feed.  This is handled through HTTPCore rather than CEF and so 
    // we must learn to SHARE the cookies.

	// Do a web profile get so we can store the cookie 
    httpHeaders->append(HTTP_OUT_HEADER_ACCEPT, "*/*");
    httpHeaders->append(HTTP_OUT_HEADER_COOKIE, inst->mOpenIDCookie);
    httpHeaders->append(HTTP_OUT_HEADER_USER_AGENT, inst->getCurrentUserAgent());

    LL_DEBUGS("MediaAuth") << "Requesting " << url << LL_ENDL;
    LL_DEBUGS("MediaAuth") << "sOpenIDCookie = [" << inst->mOpenIDCookie << "]" << LL_ENDL;
    
    LLSD result = httpAdapter->getRawAndSuspend(httpRequest, url, httpOpts, httpHeaders);

    LLSD httpResults = result[LLCoreHttpUtil::HttpCoroutineAdapter::HTTP_RESULTS];
    LLCore::HttpStatus status = LLCoreHttpUtil::HttpCoroutineAdapter::getStatusFromLLSD(httpResults);

    if (!status)
    {
        LL_WARNS("MediaAuth") << "Error getting web profile." << LL_ENDL;
        return;
    }

    LLSD resultHeaders = httpResults[LLCoreHttpUtil::HttpCoroutineAdapter::HTTP_RESULTS_HEADERS];
    if (!resultHeaders.has(HTTP_IN_HEADER_SET_COOKIE))
    {
        LL_WARNS("MediaAuth") << "No cookie in response." << LL_ENDL;
        return;
    }

    const std::string& cookie = resultHeaders[HTTP_IN_HEADER_SET_COOKIE].asStringRef();
    LL_DEBUGS("MediaAuth") << "cookie = " << cookie << LL_ENDL;

    // Set cookie for snapshot publishing.
    std::string authCookie = cookie.substr(0, cookie.find(";")); // strip path
    LLWebProfile::setAuthCookie(authCookie);
}

/////////////////////////////////////////////////////////////////////////////////////////
void LLViewerMedia::openIDSetup(const std::string &openidUrl, const std::string &openidToken)
{
	LL_DEBUGS("MediaAuth") << "url = \"" << openidUrl << "\", token = \"" << openidToken << "\"" << LL_ENDL;

    LLCoros::instance().launch("LLViewerMedia::openIDSetupCoro",
        boost::bind(&LLViewerMedia::openIDSetupCoro, openidUrl, openidToken));
}

void LLViewerMedia::openIDSetupCoro(std::string openidUrl, std::string openidToken)
{
    LLCore::HttpRequest::policy_t httpPolicy(LLCore::HttpRequest::DEFAULT_POLICY_ID);
    LLCoreHttpUtil::HttpCoroutineAdapter::ptr_t
        httpAdapter(new LLCoreHttpUtil::HttpCoroutineAdapter("openIDSetupCoro", httpPolicy));
    LLCore::HttpRequest::ptr_t httpRequest(new LLCore::HttpRequest);
    LLCore::HttpOptions::ptr_t httpOpts(new LLCore::HttpOptions);
    LLCore::HttpHeaders::ptr_t httpHeaders(new LLCore::HttpHeaders);

    httpOpts->setWantHeaders(true);

	// post the token to the url 
    // the responder will need to extract the cookie(s).
    // Save the OpenID URL for later -- we may need the host when adding the cookie.
    getInstance()->mOpenIDURL.init(openidUrl.c_str());
	
    // We shouldn't ever do this twice, but just in case this code gets repurposed later, clear existing cookies.
    getInstance()->mOpenIDCookie.clear();

    httpHeaders->append(HTTP_OUT_HEADER_ACCEPT, "*/*");
    httpHeaders->append(HTTP_OUT_HEADER_CONTENT_TYPE, "application/x-www-form-urlencoded");

    LLCore::BufferArray::ptr_t rawbody(new LLCore::BufferArray);
    LLCore::BufferArrayStream bas(rawbody.get());

    bas << std::noskipws << openidToken;

    LLSD result = httpAdapter->postRawAndSuspend(httpRequest, openidUrl, rawbody, httpOpts, httpHeaders);

    LLSD httpResults = result[LLCoreHttpUtil::HttpCoroutineAdapter::HTTP_RESULTS];
    LLCore::HttpStatus status = LLCoreHttpUtil::HttpCoroutineAdapter::getStatusFromLLSD(httpResults);

    if (!status)
    {
        LL_WARNS("MediaAuth") << "Error getting Open ID cookie" << LL_ENDL;
        return;
    }

    LLSD resultHeaders = httpResults[LLCoreHttpUtil::HttpCoroutineAdapter::HTTP_RESULTS_HEADERS];
    if (!resultHeaders.has(HTTP_IN_HEADER_SET_COOKIE))
    {
        LL_WARNS("MediaAuth") << "No cookie in response." << LL_ENDL;
        return;
    }

    // We don't care about the content of the response, only the Set-Cookie header.
    const std::string& cookie = resultHeaders[HTTP_IN_HEADER_SET_COOKIE].asString();

	// *TODO: What about bad status codes?  Does this destroy previous cookies?
    LLViewerMedia::getInstance()->openIDCookieResponse(openidUrl, cookie);
    LL_DEBUGS("MediaAuth") << "OpenID cookie set." << LL_ENDL;
			
}

/////////////////////////////////////////////////////////////////////////////////////////
void LLViewerMedia::openIDCookieResponse(const std::string& url, const std::string &cookie)
{
	LL_DEBUGS("MediaAuth") << "Cookie received: \"" << cookie << "\"" << LL_ENDL;

	mOpenIDCookie += cookie;

	setOpenIDCookie(url);
}

/////////////////////////////////////////////////////////////////////////////////////////
void LLViewerMedia::proxyWindowOpened(const std::string &target, const std::string &uuid)
{
	if(uuid.empty())
		return;

	for (impl_list::iterator iter = sViewerMediaImplList.begin(); iter != sViewerMediaImplList.end(); iter++)
	{
		if((*iter)->mMediaSource && (*iter)->mMediaSource->pluginSupportsMediaBrowser())
		{
			(*iter)->mMediaSource->proxyWindowOpened(target, uuid);
		}
	}
}

/////////////////////////////////////////////////////////////////////////////////////////
void LLViewerMedia::proxyWindowClosed(const std::string &uuid)
{
	if(uuid.empty())
		return;

	for (impl_list::iterator iter = sViewerMediaImplList.begin(); iter != sViewerMediaImplList.end(); iter++)
	{
		if((*iter)->mMediaSource && (*iter)->mMediaSource->pluginSupportsMediaBrowser())
		{
			(*iter)->mMediaSource->proxyWindowClosed(uuid);
		}
	}
}

/////////////////////////////////////////////////////////////////////////////////////////
void LLViewerMedia::createSpareBrowserMediaSource()
{
	// If we don't have a spare browser media source, create one.
	// However, if PluginAttachDebuggerToPlugins is set then don't spawn a spare
	// SLPlugin process in order to not be confused by an unrelated gdb terminal
	// popping up at the moment we start a media plugin.
	if (!mSpareBrowserMediaSource && !gSavedSettings.getBOOL("PluginAttachDebuggerToPlugins"))
	{
		// The null owner will keep the browser plugin from fully initializing
		// (specifically, it keeps LLPluginClassMedia from negotiating a size change,
		// which keeps MediaPluginWebkit::initBrowserWindow from doing anything until we have some necessary data, like the background color)
		mSpareBrowserMediaSource = LLViewerMediaImpl::newSourceFromMediaType(HTTP_CONTENT_TEXT_HTML, NULL, 0, 0, 1.0);
	}
}

/////////////////////////////////////////////////////////////////////////////////////////
LLPluginClassMedia* LLViewerMedia::getSpareBrowserMediaSource()
{
	LLPluginClassMedia* result = mSpareBrowserMediaSource;
	mSpareBrowserMediaSource = NULL;
	return result;
};

bool LLViewerMedia::hasInWorldMedia()
{
	impl_list::iterator iter = sViewerMediaImplList.begin();
	impl_list::iterator end = sViewerMediaImplList.end();
	// This should be quick, because there should be very few non-in-world-media impls
	for (; iter != end; iter++)
	{
		LLViewerMediaImpl* pimpl = *iter;
		if (!pimpl->getUsedInUI() && !pimpl->isParcelMedia())
		{
			// Found an in-world media impl
			return true;
		}
	}
	return false;
}

//////////////////////////////////////////////////////////////////////////////////////////
bool LLViewerMedia::hasParcelMedia()
{
	return !LLViewerParcelMedia::getInstance()->getURL().empty();
}

//////////////////////////////////////////////////////////////////////////////////////////
bool LLViewerMedia::hasParcelAudio()
{
	return !LLViewerMedia::getParcelAudioURL().empty();
}

//////////////////////////////////////////////////////////////////////////////////////////
std::string LLViewerMedia::getParcelAudioURL()
{
	return LLViewerParcelMgr::getInstance()->getAgentParcel()->getMusicURL();
}

//////////////////////////////////////////////////////////////////////////////////////////
void LLViewerMedia::onTeleportFinished()
{
	// On teleport, clear this setting (i.e. set it to true)
	gSavedSettings.setBOOL("MediaTentativeAutoPlay", true);

	LLViewerMediaImpl::sMimeTypesFailed.clear();
}

//////////////////////////////////////////////////////////////////////////////////////////
void LLViewerMedia::setOnlyAudibleMediaTextureID(const LLUUID& texture_id)
{
	sOnlyAudibleTextureID = texture_id;
	sForceUpdate = true;
}

std::vector<std::string> LLViewerMediaImpl::sMimeTypesFailed;
//////////////////////////////////////////////////////////////////////////////////////////
// LLViewerMediaImpl
//////////////////////////////////////////////////////////////////////////////////////////
LLViewerMediaImpl::LLViewerMediaImpl(	  const LLUUID& texture_id,
										  S32 media_width,
										  S32 media_height,
										  U8 media_auto_scale,
										  U8 media_loop)
:
	mMediaSource( NULL ),
	mMovieImageHasMips(false),
	mMediaWidth(media_width),
	mMediaHeight(media_height),
	mMediaAutoScale(media_auto_scale),
	mMediaLoop(media_loop),
	mNeedsNewTexture(true),
	mTextureUsedWidth(0),
	mTextureUsedHeight(0),
	mSuspendUpdates(false),
	mVisible(true),
	mLastSetCursor( UI_CURSOR_ARROW ),
	mMediaNavState( MEDIANAVSTATE_NONE ),
	mInterest(0.0f),
	mUsedInUI(false),
	mHasFocus(false),
	mPriority(LLPluginClassMedia::PRIORITY_UNLOADED),
	mNavigateRediscoverType(false),
	mNavigateServerRequest(false),
	mMediaSourceFailed(false),
	mRequestedVolume(1.0f),
	mPreviousVolume(1.0f),
	mIsMuted(false),
	mNeedsMuteCheck(false),
	mPreviousMediaState(MEDIA_NONE),
	mPreviousMediaTime(0.0f),
	mIsDisabled(false),
	mIsParcelMedia(false),
	mProximity(-1),
	mProximityDistance(0.0f),
	mMediaAutoPlay(false),
	mInNearbyMediaList(false),
	mClearCache(false),
	mBackgroundColor(LLColor4::white),
	mNavigateSuspended(false),
	mNavigateSuspendedDeferred(false),
	mIsUpdated(false),
	mTrustedBrowser(false),
	mZoomFactor(1.0),
    mCleanBrowser(false),
    mMimeProbe(),
    mCanceling(false)
{

	// Set up the mute list observer if it hasn't been set up already.
	if(!sViewerMediaMuteListObserverInitialized)
	{
		LLMuteList::getInstance()->addObserver(&sViewerMediaMuteListObserver);
		sViewerMediaMuteListObserverInitialized = true;
	}

	add_media_impl(this);

	setTextureID(texture_id);

	// connect this media_impl to the media texture, creating it if it doesn't exist.0
	// This is necessary because we need to be able to use getMaxVirtualSize() even if the media plugin is not loaded.
	LLViewerMediaTexture* media_tex = LLViewerTextureManager::getMediaTexture(mTextureId);
	if(media_tex)
	{
		media_tex->setMediaImpl();
	}

    mMainQueue = LL::WorkQueue::getInstance("mainloop");
    mTexUpdateQueue = LL::WorkQueue::getInstance("LLImageGL"); // Share work queue with tex loader.
}

//////////////////////////////////////////////////////////////////////////////////////////
LLViewerMediaImpl::~LLViewerMediaImpl()
{
	destroyMediaSource();

	LLViewerMediaTexture::removeMediaImplFromTexture(mTextureId) ;

	setTextureID();
	remove_media_impl(this);
}

//////////////////////////////////////////////////////////////////////////////////////////
void LLViewerMediaImpl::emitEvent(LLPluginClassMedia* plugin, LLViewerMediaObserver::EMediaEvent event)
{
	// Broadcast to observers using the superclass version
	LLViewerMediaEventEmitter::emitEvent(plugin, event);

	// If this media is on one or more LLVOVolume objects, tell them about the event as well.
	std::list< LLVOVolume* >::iterator iter = mObjectList.begin() ;
	while(iter != mObjectList.end())
	{
		LLVOVolume *self = *iter;
		++iter;
		self->mediaEvent(this, plugin, event);
	}
}

//////////////////////////////////////////////////////////////////////////////////////////
bool LLViewerMediaImpl::initializeMedia(const std::string& mime_type)
{
	bool mimeTypeChanged = (mMimeType != mime_type);
	bool pluginChanged = (LLMIMETypes::implType(mCurrentMimeType) != LLMIMETypes::implType(mime_type));

	if(!mMediaSource || pluginChanged)
	{
		// We don't have a plugin at all, or the new mime type is handled by a different plugin than the old mime type.
		(void)initializePlugin(mime_type);
	}
	else if(mimeTypeChanged)
	{
		// The same plugin should be able to handle the new media -- just update the stored mime type.
		mMimeType = mime_type;
	}

	return (mMediaSource != NULL);
}

//////////////////////////////////////////////////////////////////////////////////////////
void LLViewerMediaImpl::createMediaSource()
{
	if(mPriority == LLPluginClassMedia::PRIORITY_UNLOADED)
	{
		// This media shouldn't be created yet.
		return;
	}

	if(! mMediaURL.empty())
	{
		navigateInternal();
	}
	else if(! mMimeType.empty())
	{
		if (!initializeMedia(mMimeType))
		{
			LL_WARNS("Media") << "Failed to initialize media for mime type " << mMimeType << LL_ENDL;
		}
	}

}

//////////////////////////////////////////////////////////////////////////////////////////
void LLViewerMediaImpl::destroyMediaSource()
{
	mNeedsNewTexture = true;

	// Tell the viewer media texture it's no longer active
	LLViewerMediaTexture* oldImage = LLViewerTextureManager::findMediaTexture( mTextureId );
	if (oldImage)
	{
		oldImage->setPlaying(FALSE) ;
	}

	cancelMimeTypeProbe();

    mLock.lock();   // Delay tear-down while bg thread is updating
	if(mMediaSource)
	{
		mMediaSource->setDeleteOK(true) ;
		mMediaSource = NULL; // shared pointer
	}
    mLock.unlock();
}

//////////////////////////////////////////////////////////////////////////////////////////
void LLViewerMediaImpl::setMediaType(const std::string& media_type)
{
	mMimeType = media_type;
}

//////////////////////////////////////////////////////////////////////////////////////////
/*static*/
LLPluginClassMedia* LLViewerMediaImpl::newSourceFromMediaType(std::string media_type, LLPluginClassMediaOwner *owner /* may be NULL */, S32 default_width, S32 default_height, F64 zoom_factor, const std::string target, bool clean_browser)
{
	if (gNonInteractive)
    {
        return NULL;
    }

	std::string plugin_basename = LLMIMETypes::implType(media_type);
	LLPluginClassMedia* media_source = NULL;

	// HACK: we always try to keep a spare running webkit plugin around to improve launch times.
	// If a spare was already created before PluginAttachDebuggerToPlugins was set, don't use it.
    // Do not use a spare if launching with full viewer control (e.g. Twitter and few others)
	if ((plugin_basename == "media_plugin_cef") &&
        !gSavedSettings.getBOOL("PluginAttachDebuggerToPlugins") && !clean_browser)
	{
		media_source = LLViewerMedia::getInstance()->getSpareBrowserMediaSource();
		if(media_source)
		{
			media_source->setOwner(owner);
			media_source->setTarget(target);
			media_source->setSize(default_width, default_height);
			media_source->setZoomFactor(zoom_factor);

			return media_source;
		}
	}
	if(plugin_basename.empty())
	{
		LL_WARNS_ONCE("Media") << "Couldn't find plugin for media type " << media_type << LL_ENDL;
	}
	else
	{
		std::string launcher_name = gDirUtilp->getLLPluginLauncher();
		std::string plugin_name = gDirUtilp->getLLPluginFilename(plugin_basename);

		std::string user_data_path_cache = gDirUtilp->getCacheDir(false);
		user_data_path_cache += gDirUtilp->getDirDelimiter();

		std::string user_data_path_cef_log = gDirUtilp->getExpandedFilename(LL_PATH_LOGS, "cef_log.txt");

		// See if the plugin executable exists
		llstat s;
		if(LLFile::stat(launcher_name, &s))
		{
			LL_WARNS_ONCE("Media") << "Couldn't find launcher at " << launcher_name << LL_ENDL;
		}
		else if(LLFile::stat(plugin_name, &s))
		{
#if !LL_LINUX
			LL_WARNS_ONCE("Media") << "Couldn't find plugin at " << plugin_name << LL_ENDL;
#endif
		}
		else
		{
			media_source = new LLPluginClassMedia(owner);
			media_source->setSize(default_width, default_height);
			media_source->setUserDataPath(user_data_path_cache, gDirUtilp->getUserName(), user_data_path_cef_log);
			media_source->setLanguageCode(LLUI::getLanguage());
			media_source->setZoomFactor(zoom_factor);

			// collect 'cookies enabled' setting from prefs and send to embedded browser
			bool cookies_enabled = gSavedSettings.getBOOL( "CookiesEnabled" );
			media_source->cookies_enabled( cookies_enabled || clean_browser);

			// collect 'javascript enabled' setting from prefs and send to embedded browser
			bool javascript_enabled = gSavedSettings.getBOOL("BrowserJavascriptEnabled");
			media_source->setJavascriptEnabled(javascript_enabled || clean_browser);

			// collect 'web security disabled' (see Chrome --web-security-disabled) setting from prefs and send to embedded browser
			bool web_security_disabled = gSavedSettings.getBOOL("BrowserWebSecurityDisabled");
			media_source->setWebSecurityDisabled(web_security_disabled || clean_browser);

			// collect setting indicates if local file access from file URLs is allowed from prefs and send to embedded browser
			bool file_access_from_file_urls = gSavedSettings.getBOOL("BrowserFileAccessFromFileUrls");
			media_source->setFileAccessFromFileUrlsEnabled(file_access_from_file_urls || clean_browser);

			// As of SL-15559 PDF files do not load in CEF v91 we enable plugins
			// but explicitly disable Flash (PDF support in CEF is now treated as a plugin)
			media_source->setPluginsEnabled(true);

			bool media_plugin_debugging_enabled = gSavedSettings.getBOOL("MediaPluginDebugging");
			media_source->enableMediaPluginDebugging( media_plugin_debugging_enabled  || clean_browser);

			// need to set agent string here before instance created
			media_source->setBrowserUserAgent(LLViewerMedia::getInstance()->getCurrentUserAgent());

            // configure and pass proxy setup based on debug settings that are 
            // configured by UI in prefs -> setup
            media_source->proxy_setup(gSavedSettings.getBOOL("BrowserProxyEnabled"), gSavedSettings.getString("BrowserProxyAddress"), gSavedSettings.getS32("BrowserProxyPort"));

			media_source->setTarget(target);

			const std::string plugin_dir = gDirUtilp->getLLPluginDir();
			if (media_source->init(launcher_name, plugin_dir, plugin_name, gSavedSettings.getBOOL("PluginAttachDebuggerToPlugins")))
			{
				return media_source;
			}
			else
			{
				LL_WARNS("Media") << "Failed to init plugin.  Destroying." << LL_ENDL;
				delete media_source;
			}
		}
	}
#if !LL_LINUX
	LL_WARNS_ONCE("Plugin") << "plugin initialization failed for mime type: " << media_type << LL_ENDL;
#endif

	if(gAgent.isInitialized())
	{
	    if (std::find(sMimeTypesFailed.begin(), sMimeTypesFailed.end(), media_type) == sMimeTypesFailed.end())
	    {
	        LLSD args;
	        args["MIME_TYPE"] = media_type;
	        LLNotificationsUtil::add("NoPlugin", args);
	        sMimeTypesFailed.push_back(media_type);
	    }
	}
	return NULL;
}

//////////////////////////////////////////////////////////////////////////////////////////
bool LLViewerMediaImpl::initializePlugin(const std::string& media_type)
{
	if(mMediaSource)
	{
		// Save the previous media source's last set size before destroying it.
		mMediaWidth = mMediaSource->getSetWidth();
		mMediaHeight = mMediaSource->getSetHeight();
		mZoomFactor = mMediaSource->getZoomFactor();
	}

	// Always delete the old media impl first.
	destroyMediaSource();

	// and unconditionally set the mime type
	mMimeType = media_type;

	if(mPriority == LLPluginClassMedia::PRIORITY_UNLOADED)
	{
		// This impl should not be loaded at this time.
		LL_DEBUGS("PluginPriority") << this << "Not loading (PRIORITY_UNLOADED)" << LL_ENDL;

		return false;
	}

	// If we got here, we want to ignore previous init failures.
	mMediaSourceFailed = false;

	// Save the MIME type that really caused the plugin to load
	mCurrentMimeType = mMimeType;

	LLPluginClassMedia* media_source = newSourceFromMediaType(mMimeType, this, mMediaWidth, mMediaHeight, mZoomFactor, mTarget, mCleanBrowser);

	if (media_source)
	{
		media_source->injectOpenIDCookie();
		media_source->setDisableTimeout(gSavedSettings.getBOOL("DebugPluginDisableTimeout"));
		media_source->setLoop(mMediaLoop);
		media_source->setAutoScale(mMediaAutoScale);
		media_source->setBrowserUserAgent(LLViewerMedia::getInstance()->getCurrentUserAgent());
		media_source->focus(mHasFocus);
		media_source->setBackgroundColor(mBackgroundColor);

		if(gSavedSettings.getBOOL("BrowserIgnoreSSLCertErrors"))
		{
			media_source->ignore_ssl_cert_errors(true);
		}

		// the correct way to deal with certs it to load ours from ca-bundle.crt and append them to the ones
		// Qt/WebKit loads from your system location.
		std::string ca_path = gDirUtilp->getCAFile();
		media_source->addCertificateFilePath( ca_path );

		if(mClearCache)
		{
			mClearCache = false;
			media_source->clear_cache();
		}

		mMediaSource.reset(media_source);
		mMediaSource->setDeleteOK(false) ;
		updateVolume();

		return true;
	}

	// Make sure the timer doesn't try re-initing this plugin repeatedly until something else changes.
	mMediaSourceFailed = true;

	return false;
}

//////////////////////////////////////////////////////////////////////////////////////////
void LLViewerMediaImpl::loadURI()
{
	if(mMediaSource)
	{
		// trim whitespace from front and back of URL - fixes EXT-5363
		LLStringUtil::trim( mMediaURL );

		// URI often comes unescaped
		std::string uri = LLURI::escapePathAndData(mMediaURL);
        {
            // Do not log the query parts
            LLURI u(uri);
            std::string sanitized_uri = (u.query().empty() ? uri : u.scheme() + "://" + u.authority() + u.path());
            LL_INFOS() << "Asking media source to load URI: " << sanitized_uri << LL_ENDL;
        }

		mMediaSource->loadURI( uri );

		// A non-zero mPreviousMediaTime means that either this media was previously unloaded by the priority code while playing/paused,
		// or a seek happened before the media loaded.  In either case, seek to the saved time.
		if(mPreviousMediaTime != 0.0f)
		{
			seek(mPreviousMediaTime);
		}

		if(mPreviousMediaState == MEDIA_PLAYING)
		{
			// This media was playing before this instance was unloaded.
			start();
		}
		else if(mPreviousMediaState == MEDIA_PAUSED)
		{
			// This media was paused before this instance was unloaded.
			pause();
		}
		else
		{
			// No relevant previous media play state -- if we're loading the URL, we want to start playing.
			start();
		}
	}
}

//////////////////////////////////////////////////////////////////////////////////////////
void LLViewerMediaImpl::executeJavaScript(const std::string& code)
{
	if (mMediaSource)
	{
		mMediaSource->executeJavaScript(code);
	}
}

//////////////////////////////////////////////////////////////////////////////////////////
void LLViewerMediaImpl::setSize(int width, int height)
{
	mMediaWidth = width;
	mMediaHeight = height;
	if(mMediaSource)
	{
		mMediaSource->setSize(width, height);
	}
}

//////////////////////////////////////////////////////////////////////////////////////////
void LLViewerMediaImpl::showNotification(LLNotificationPtr notify)
{
	mNotification = notify;
}

//////////////////////////////////////////////////////////////////////////////////////////
void LLViewerMediaImpl::hideNotification()
{
	mNotification.reset();
}

//////////////////////////////////////////////////////////////////////////////////////////
void LLViewerMediaImpl::play()
{
	// If the media source isn't there, try to initialize it and load an URL.
	if(mMediaSource == NULL)
	{
	 	if(!initializeMedia(mMimeType))
		{
			// This may be the case where the plugin's priority is PRIORITY_UNLOADED
			return;
		}

		// Only do this if the media source was just loaded.
		loadURI();
	}

	// always start the media
	start();
}

//////////////////////////////////////////////////////////////////////////////////////////
void LLViewerMediaImpl::stop()
{
	if(mMediaSource)
	{
		mMediaSource->stop();
		// destroyMediaSource();
	}
}

//////////////////////////////////////////////////////////////////////////////////////////
void LLViewerMediaImpl::pause()
{
	if(mMediaSource)
	{
		mMediaSource->pause();
	}
	else
	{
		mPreviousMediaState = MEDIA_PAUSED;
	}
}

//////////////////////////////////////////////////////////////////////////////////////////
void LLViewerMediaImpl::start()
{
	if(mMediaSource)
	{
		mMediaSource->start();
	}
	else
	{
		mPreviousMediaState = MEDIA_PLAYING;
	}
}

//////////////////////////////////////////////////////////////////////////////////////////
void LLViewerMediaImpl::seek(F32 time)
{
	if(mMediaSource)
	{
		mMediaSource->seek(time);
	}
	else
	{
		// Save the seek time to be set when the media is loaded.
		mPreviousMediaTime = time;
	}
}

//////////////////////////////////////////////////////////////////////////////////////////
void LLViewerMediaImpl::skipBack(F32 step_scale)
{
	if(mMediaSource)
	{
		if(mMediaSource->pluginSupportsMediaTime())
		{
			F64 back_step = mMediaSource->getCurrentTime() - (mMediaSource->getDuration()*step_scale);
			if(back_step < 0.0)
			{
				back_step = 0.0;
			}
			mMediaSource->seek(back_step);
		}
	}
}

//////////////////////////////////////////////////////////////////////////////////////////
void LLViewerMediaImpl::skipForward(F32 step_scale)
{
	if(mMediaSource)
	{
		if(mMediaSource->pluginSupportsMediaTime())
		{
			F64 forward_step = mMediaSource->getCurrentTime() + (mMediaSource->getDuration()*step_scale);
			if(forward_step > mMediaSource->getDuration())
			{
				forward_step = mMediaSource->getDuration();
			}
			mMediaSource->seek(forward_step);
		}
	}
}

//////////////////////////////////////////////////////////////////////////////////////////
void LLViewerMediaImpl::setVolume(F32 volume)
{
	mRequestedVolume = volume;
	updateVolume();
}

//////////////////////////////////////////////////////////////////////////////////////////
void LLViewerMediaImpl::setMute(bool mute)
{
	if (mute)
	{
		mPreviousVolume = mRequestedVolume;
		setVolume(0.0);
	}
	else
	{
		setVolume(mPreviousVolume);
	}
}

//////////////////////////////////////////////////////////////////////////////////////////
void LLViewerMediaImpl::updateVolume()
{
    LL_RECORD_BLOCK_TIME(FTM_MEDIA_UPDATE_VOLUME);
	if(mMediaSource)
	{
		// always scale the volume by the global media volume
		F32 volume = mRequestedVolume * LLViewerMedia::getInstance()->getVolume();

		if (mProximityCamera > 0)
		{
			if (mProximityCamera > gSavedSettings.getF32("MediaRollOffMax"))
			{
				volume = 0;
			}
			else if (mProximityCamera > gSavedSettings.getF32("MediaRollOffMin"))
			{
				// attenuated_volume = 1 / (roll_off_rate * (d - min))^2
				// the +1 is there so that for distance 0 the volume stays the same
				F64 adjusted_distance = mProximityCamera - gSavedSettings.getF32("MediaRollOffMin");
				F64 attenuation = 1.0 + (gSavedSettings.getF32("MediaRollOffRate") * adjusted_distance);
				attenuation = 1.0 / (attenuation * attenuation);
				// the attenuation multiplier should never be more than one since that would increase volume
				volume = volume * llmin(1.0, attenuation);
			}
		}

		if (sOnlyAudibleTextureID == LLUUID::null || sOnlyAudibleTextureID == mTextureId)
		{
			mMediaSource->setVolume(volume);
		}
		else
		{
			mMediaSource->setVolume(0.0f);
		}
	}
}

//////////////////////////////////////////////////////////////////////////////////////////
F32 LLViewerMediaImpl::getVolume()
{
	return mRequestedVolume;
}

//////////////////////////////////////////////////////////////////////////////////////////
void LLViewerMediaImpl::focus(bool focus)
{
	mHasFocus = focus;

	if (mMediaSource)
	{
		// call focus just for the hell of it, even though this apopears to be a nop
		mMediaSource->focus(focus);
		if (focus)
		{
			// spoof a mouse click to *actually* pass focus
			// Don't do this anymore -- it actually clicks through now.
//			mMediaSource->mouseEvent(LLPluginClassMedia::MOUSE_EVENT_DOWN, 1, 1, 0);
//			mMediaSource->mouseEvent(LLPluginClassMedia::MOUSE_EVENT_UP, 1, 1, 0);
		}
	}
}

//////////////////////////////////////////////////////////////////////////////////////////
bool LLViewerMediaImpl::hasFocus() const
{
	// FIXME: This might be able to be a bit smarter by hooking into LLViewerMediaFocus, etc.
	return mHasFocus;
}

std::string LLViewerMediaImpl::getCurrentMediaURL()
{
	if(!mCurrentMediaURL.empty())
	{
		return mCurrentMediaURL;
	}

	return mMediaURL;
}

//////////////////////////////////////////////////////////////////////////////////////////
void LLViewerMediaImpl::clearCache()
{
	if(mMediaSource)
	{
		mMediaSource->clear_cache();
	}
	else
	{
		mClearCache = true;
	}
}


//////////////////////////////////////////////////////////////////////////////////////////
void LLViewerMediaImpl::setPageZoomFactor( double factor )
{
	if(mMediaSource && factor != mZoomFactor)
	{
		mZoomFactor = factor;
		mMediaSource->set_page_zoom_factor( factor );
	}
}

//////////////////////////////////////////////////////////////////////////////////////////
void LLViewerMediaImpl::mouseDown(S32 x, S32 y, MASK mask, S32 button)
{
	scaleMouse(&x, &y);
	mLastMouseX = x;
	mLastMouseY = y;
//	LL_INFOS() << "mouse down (" << x << ", " << y << ")" << LL_ENDL;
	if (mMediaSource)
	{
		mMediaSource->mouseEvent(LLPluginClassMedia::MOUSE_EVENT_DOWN, button, x, y, mask);
	}
}

//////////////////////////////////////////////////////////////////////////////////////////
void LLViewerMediaImpl::mouseUp(S32 x, S32 y, MASK mask, S32 button)
{
	scaleMouse(&x, &y);
	mLastMouseX = x;
	mLastMouseY = y;
//	LL_INFOS() << "mouse up (" << x << ", " << y << ")" << LL_ENDL;
	if (mMediaSource)
	{
		mMediaSource->mouseEvent(LLPluginClassMedia::MOUSE_EVENT_UP, button, x, y, mask);
	}
}

//////////////////////////////////////////////////////////////////////////////////////////
void LLViewerMediaImpl::mouseMove(S32 x, S32 y, MASK mask)
{
    scaleMouse(&x, &y);
	mLastMouseX = x;
	mLastMouseY = y;
//	LL_INFOS() << "mouse move (" << x << ", " << y << ")" << LL_ENDL;
	if (mMediaSource)
	{
		mMediaSource->mouseEvent(LLPluginClassMedia::MOUSE_EVENT_MOVE, 0, x, y, mask);
	}
}

//////////////////////////////////////////////////////////////////////////////////////////
//static
void LLViewerMediaImpl::scaleTextureCoords(const LLVector2& texture_coords, S32 *x, S32 *y)
{
	F32 texture_x = texture_coords.mV[VX];
	F32 texture_y = texture_coords.mV[VY];

	// Deal with repeating textures by wrapping the coordinates into the range [0, 1.0)
	texture_x = fmodf(texture_x, 1.0f);
	if(texture_x < 0.0f)
		texture_x = 1.0 + texture_x;

	texture_y = fmodf(texture_y, 1.0f);
	if(texture_y < 0.0f)
		texture_y = 1.0 + texture_y;

	// scale x and y to texel units.
	*x = ll_round(texture_x * mMediaSource->getTextureWidth());
	*y = ll_round((1.0f - texture_y) * mMediaSource->getTextureHeight());

	// Adjust for the difference between the actual texture height and the amount of the texture in use.
	*y -= (mMediaSource->getTextureHeight() - mMediaSource->getHeight());
}

//////////////////////////////////////////////////////////////////////////////////////////
void LLViewerMediaImpl::mouseDown(const LLVector2& texture_coords, MASK mask, S32 button)
{
	if(mMediaSource)
	{
		S32 x, y;
		scaleTextureCoords(texture_coords, &x, &y);

		mouseDown(x, y, mask, button);
	}
}

void LLViewerMediaImpl::mouseUp(const LLVector2& texture_coords, MASK mask, S32 button)
{
	if(mMediaSource)
	{
		S32 x, y;
		scaleTextureCoords(texture_coords, &x, &y);

		mouseUp(x, y, mask, button);
	}
}

void LLViewerMediaImpl::mouseMove(const LLVector2& texture_coords, MASK mask)
{
	if(mMediaSource)
	{
		S32 x, y;
		scaleTextureCoords(texture_coords, &x, &y);

		mouseMove(x, y, mask);
	}
}

void LLViewerMediaImpl::mouseDoubleClick(const LLVector2& texture_coords, MASK mask)
{
    if (mMediaSource)
    {
        S32 x, y;
        scaleTextureCoords(texture_coords, &x, &y);

        mouseDoubleClick(x, y, mask);
    }
}

//////////////////////////////////////////////////////////////////////////////////////////
void LLViewerMediaImpl::mouseDoubleClick(S32 x, S32 y, MASK mask, S32 button)
{
	scaleMouse(&x, &y);
	mLastMouseX = x;
	mLastMouseY = y;
	if (mMediaSource)
	{
		mMediaSource->mouseEvent(LLPluginClassMedia::MOUSE_EVENT_DOUBLE_CLICK, button, x, y, mask);
	}
}

//////////////////////////////////////////////////////////////////////////////////////////
void LLViewerMediaImpl::scrollWheel(const LLVector2& texture_coords, S32 scroll_x, S32 scroll_y, MASK mask)
{
    if (mMediaSource)
    {
        S32 x, y;
        scaleTextureCoords(texture_coords, &x, &y);

        scrollWheel(x, y, scroll_x, scroll_y, mask);
    }
}

//////////////////////////////////////////////////////////////////////////////////////////
void LLViewerMediaImpl::scrollWheel(S32 x, S32 y, S32 scroll_x, S32 scroll_y, MASK mask)
{
	scaleMouse(&x, &y);
	mLastMouseX = x;
	mLastMouseY = y;
	if (mMediaSource)
	{
		mMediaSource->scrollEvent(x, y, scroll_x, scroll_y, mask);
	}
}

//////////////////////////////////////////////////////////////////////////////////////////
void LLViewerMediaImpl::onMouseCaptureLost()
{
	if (mMediaSource)
	{
		mMediaSource->mouseEvent(LLPluginClassMedia::MOUSE_EVENT_UP, 0, mLastMouseX, mLastMouseY, 0);
	}
}

//////////////////////////////////////////////////////////////////////////////////////////
BOOL LLViewerMediaImpl::handleMouseUp(S32 x, S32 y, MASK mask)
{
	// NOTE: this is called when the mouse is released when we have capture.
	// Due to the way mouse coordinates are mapped to the object, we can't use the x and y coordinates that come in with the event.

	if(hasMouseCapture())
	{
		// Release the mouse -- this will also send a mouseup to the media
		gFocusMgr.setMouseCapture( FALSE );
	}

	return TRUE;
}

//////////////////////////////////////////////////////////////////////////////////////////
void LLViewerMediaImpl::updateJavascriptObject()
{
	static LLFrameTimer timer ;

	if ( mMediaSource )
	{
		// flag to expose this information to internal browser or not.
		bool enable = gSavedSettings.getBOOL("BrowserEnableJSObject");

		if(!enable)
		{
			return ; //no need to go further.
		}

		if(timer.getElapsedTimeF32() < 1.0f)
		{
			return ; //do not update more than once per second.
		}
		timer.reset() ;

		mMediaSource->jsEnableObject( enable );

		// these values are only menaingful after login so don't set them before
		bool logged_in = LLLoginInstance::getInstance()->authSuccess();
		if ( logged_in )
		{
			// current location within a region
			LLVector3 agent_pos = gAgent.getPositionAgent();
			double x = agent_pos.mV[ VX ];
			double y = agent_pos.mV[ VY ];
			double z = agent_pos.mV[ VZ ];
			mMediaSource->jsAgentLocationEvent( x, y, z );

			// current location within the grid
			LLVector3d agent_pos_global = gAgent.getLastPositionGlobal();
			double global_x = agent_pos_global.mdV[ VX ];
			double global_y = agent_pos_global.mdV[ VY ];
			double global_z = agent_pos_global.mdV[ VZ ];
			mMediaSource->jsAgentGlobalLocationEvent( global_x, global_y, global_z );

			// current agent orientation
			double rotation = atan2( gAgent.getAtAxis().mV[VX], gAgent.getAtAxis().mV[VY] );
			double angle = rotation * RAD_TO_DEG;
			if ( angle < 0.0f ) angle = 360.0f + angle;	// TODO: has to be a better way to get orientation!
			mMediaSource->jsAgentOrientationEvent( angle );

			// current region agent is in
			std::string region_name("");
			LLViewerRegion* region = gAgent.getRegion();
			if ( region )
			{
				region_name = region->getName();
			};
			mMediaSource->jsAgentRegionEvent( region_name );
		}

		// language code the viewer is set to
		mMediaSource->jsAgentLanguageEvent( LLUI::getLanguage() );

		// maturity setting the agent has selected
		if ( gAgent.prefersAdult() )
			mMediaSource->jsAgentMaturityEvent( "GMA" );	// Adult means see adult, mature and general content
		else
		if ( gAgent.prefersMature() )
			mMediaSource->jsAgentMaturityEvent( "GM" );	// Mature means see mature and general content
		else
		if ( gAgent.prefersPG() )
			mMediaSource->jsAgentMaturityEvent( "G" );	// PG means only see General content
	}
}

//////////////////////////////////////////////////////////////////////////////////////////
const std::string& LLViewerMediaImpl::getName() const
{
	if (mMediaSource)
	{
		return mMediaSource->getMediaName();
	}

	return LLStringUtil::null;
};

//////////////////////////////////////////////////////////////////////////////////////////
void LLViewerMediaImpl::navigateBack()
{
	if (mMediaSource)
	{
		mMediaSource->browse_back();
	}
}

//////////////////////////////////////////////////////////////////////////////////////////
void LLViewerMediaImpl::navigateForward()
{
	if (mMediaSource)
	{
		mMediaSource->browse_forward();
	}
}

//////////////////////////////////////////////////////////////////////////////////////////
void LLViewerMediaImpl::navigateReload()
{
	navigateTo(getCurrentMediaURL(), "", true, false);
}

//////////////////////////////////////////////////////////////////////////////////////////
void LLViewerMediaImpl::navigateHome()
{
	bool rediscover_mimetype = mHomeMimeType.empty();
	navigateTo(mHomeURL, mHomeMimeType, rediscover_mimetype, false);
}

//////////////////////////////////////////////////////////////////////////////////////////
void LLViewerMediaImpl::unload()
{
	// Unload the media impl and clear its state.
	destroyMediaSource();
	resetPreviousMediaState();
	mMediaURL.clear();
	mMimeType.clear();
	mCurrentMediaURL.clear();
	mCurrentMimeType.clear();
}

//////////////////////////////////////////////////////////////////////////////////////////
void LLViewerMediaImpl::navigateTo(const std::string& url, const std::string& mime_type,  bool rediscover_type, bool server_request, bool clean_browser)
{
	cancelMimeTypeProbe();

	if(mMediaURL != url)
	{
		// Don't carry media play state across distinct URLs.
		resetPreviousMediaState();
	}

	// Always set the current URL and MIME type.
	mMediaURL = url;
	mMimeType = mime_type;
    mCleanBrowser = clean_browser;

	// Clear the current media URL, since it will no longer be correct.
	mCurrentMediaURL.clear();

	// if mime type discovery was requested, we'll need to do it when the media loads
	mNavigateRediscoverType = rediscover_type;

	// and if this was a server request, the navigate on load will also need to be one.
	mNavigateServerRequest = server_request;

	// An explicit navigate resets the "failed" flag.
	mMediaSourceFailed = false;

	if(mPriority == LLPluginClassMedia::PRIORITY_UNLOADED)
	{
		// Helpful to have media urls in log file. Shouldn't be spammy.
        {
            // Do not log the query parts
            LLURI u(url);
            std::string sanitized_url = (u.query().empty() ? url : u.scheme() + "://" + u.authority() + u.path());
            LL_INFOS() << "NOT LOADING media id= " << mTextureId << " url=" << sanitized_url << ", mime_type=" << mime_type << LL_ENDL;
        }

		// This impl should not be loaded at this time.
		LL_DEBUGS("PluginPriority") << this << "Not loading (PRIORITY_UNLOADED)" << LL_ENDL;

		return;
	}

	navigateInternal();
}

//////////////////////////////////////////////////////////////////////////////////////////
void LLViewerMediaImpl::navigateInternal()
{
	// Helpful to have media urls in log file. Shouldn't be spammy.
    {
        // Do not log the query parts
        LLURI u(mMediaURL);
        std::string sanitized_url = (u.query().empty() ? mMediaURL : u.scheme() + "://" + u.authority() + u.path());
        LL_INFOS() << "media id= " << mTextureId << " url=" << sanitized_url << ", mime_type=" << mMimeType << LL_ENDL;
    }

	if(mNavigateSuspended)
	{
		LL_WARNS() << "Deferring navigate." << LL_ENDL;
		mNavigateSuspendedDeferred = true;
		return;
	}
	
    
    if (!mMimeProbe.expired())
	{
		LL_WARNS() << "MIME type probe already in progress -- bailing out." << LL_ENDL;
		return;
	}

	if(mNavigateServerRequest)
	{
		setNavState(MEDIANAVSTATE_SERVER_SENT);
	}
	else
	{
		setNavState(MEDIANAVSTATE_NONE);
	}

	// If the caller has specified a non-empty MIME type, look that up in our MIME types list.
	// If we have a plugin for that MIME type, use that instead of attempting auto-discovery.
	// This helps in supporting legacy media content where the server the media resides on returns a bogus MIME type
	// but the parcel owner has correctly set the MIME type in the parcel media settings.

	if(!mMimeType.empty() && (mMimeType != LLMIMETypes::getDefaultMimeType()))
	{
		std::string plugin_basename = LLMIMETypes::implType(mMimeType);
		if(!plugin_basename.empty())
		{
			// We have a plugin for this mime type
			mNavigateRediscoverType = false;
		}
	}

	if(mNavigateRediscoverType)
	{

		LLURI uri(mMediaURL);
		std::string scheme = uri.scheme();

		if(scheme.empty() || "http" == scheme || "https" == scheme)
		{
            LLCoros::instance().launch("LLViewerMediaImpl::mimeDiscoveryCoro",
                boost::bind(&LLViewerMediaImpl::mimeDiscoveryCoro, this, mMediaURL));
		}
		else if("data" == scheme || "file" == scheme || "about" == scheme)
		{
			// FIXME: figure out how to really discover the type for these schemes
			// We use "data" internally for a text/html url for loading the login screen
			if(initializeMedia(HTTP_CONTENT_TEXT_HTML))
			{
				loadURI();
			}
		}
		else
		{
			// This catches 'rtsp://' urls
			if(initializeMedia(scheme))
			{
				loadURI();
			}
		}
	}
	else if(initializeMedia(mMimeType))
	{
		loadURI();
	}
	else
	{
		LL_WARNS("Media") << "Couldn't navigate to: " << mMediaURL << " as there is no media type for: " << mMimeType << LL_ENDL;
	}
}

void LLViewerMediaImpl::mimeDiscoveryCoro(std::string url)
{
    LLCore::HttpRequest::policy_t httpPolicy(LLCore::HttpRequest::DEFAULT_POLICY_ID);
    LLCoreHttpUtil::HttpCoroutineAdapter::ptr_t
        httpAdapter(new LLCoreHttpUtil::HttpCoroutineAdapter("mimeDiscoveryCoro", httpPolicy));
    LLCore::HttpRequest::ptr_t httpRequest(new LLCore::HttpRequest);
    LLCore::HttpOptions::ptr_t httpOpts(new LLCore::HttpOptions);
    LLCore::HttpHeaders::ptr_t httpHeaders(new LLCore::HttpHeaders);

    // Increment our refcount so that we do not go away while the coroutine is active.
    this->ref();

    mMimeProbe = httpAdapter;

    httpOpts->setFollowRedirects(true);
    httpOpts->setHeadersOnly(true);

    httpHeaders->append(HTTP_OUT_HEADER_ACCEPT, "*/*");
    httpHeaders->append(HTTP_OUT_HEADER_COOKIE, "");

    LLSD result = httpAdapter->getRawAndSuspend(httpRequest, url, httpOpts, httpHeaders);

    mMimeProbe.reset();

    LLSD httpResults = result[LLCoreHttpUtil::HttpCoroutineAdapter::HTTP_RESULTS];
    LLCore::HttpStatus status = LLCoreHttpUtil::HttpCoroutineAdapter::getStatusFromLLSD(httpResults);

    if (!status)
    {
        LL_WARNS() << "Error retrieving media headers." << LL_ENDL;
    }

    if (this->getNumRefs() > 1)
    {   // if there is only a single ref count outstanding it will be the one we took out above...
        // we can skip the rest of this routine

        LLSD resultHeaders = httpResults[LLCoreHttpUtil::HttpCoroutineAdapter::HTTP_RESULTS_HEADERS];

        const std::string& mediaType = resultHeaders[HTTP_IN_HEADER_CONTENT_TYPE].asStringRef();

        std::string::size_type idx1 = mediaType.find_first_of(";");
        std::string mimeType = mediaType.substr(0, idx1);

        // We now no longer need to check the error code returned from the probe.
        // If we have a mime type, use it.  If not, default to the web plugin and let it handle error reporting.
        // The probe was successful.
        if (mimeType.empty())
        {
            // Some sites don't return any content-type header at all.
            // Treat an empty mime type as text/html.
            mimeType = HTTP_CONTENT_TEXT_HTML;
        }

        LL_DEBUGS() << "Media type \"" << mediaType << "\", mime type is \"" << mimeType << "\"" << LL_ENDL;

        // the call to initializeMedia may disconnect the responder, which will clear mMediaImpl.
        // Make a local copy so we can call loadURI() afterwards.

        if (!mimeType.empty())
        {
            if (initializeMedia(mimeType))
            {
                loadURI();
            }
        }

    }
    else
    {
        LL_WARNS() << "LLViewerMediaImpl to be released." << LL_ENDL;
    }

    this->unref();
}

//////////////////////////////////////////////////////////////////////////////////////////
void LLViewerMediaImpl::navigateStop()
{
	if(mMediaSource)
	{
		mMediaSource->browse_stop();
	}
}

//////////////////////////////////////////////////////////////////////////////////////////
bool LLViewerMediaImpl::handleKeyHere(KEY key, MASK mask)
{
	bool result = false;

	if (mMediaSource)
	{
		// FIXME: THIS IS SO WRONG.
		// Menu keys should be handled by the menu system and not passed to UI elements, but this is how LLTextEditor and LLLineEditor do it...
		if (MASK_CONTROL & mask && key != KEY_LEFT && key != KEY_RIGHT && key != KEY_HOME && key != KEY_END)
		{
			result = true;
		}

		if (!result)
		{
            LLSD native_key_data = gViewerWindow->getWindow()->getNativeKeyData();
			result = mMediaSource->keyEvent(LLPluginClassMedia::KEY_EVENT_DOWN, key, mask, native_key_data);
		}
	}

	return result;
}

//////////////////////////////////////////////////////////////////////////////////////////
bool LLViewerMediaImpl::handleKeyUpHere(KEY key, MASK mask)
{
	bool result = false;

	if (mMediaSource)
	{
		// FIXME: THIS IS SO WRONG.
		// Menu keys should be handled by the menu system and not passed to UI elements, but this is how LLTextEditor and LLLineEditor do it...
		if (MASK_CONTROL & mask && key != KEY_LEFT && key != KEY_RIGHT && key != KEY_HOME && key != KEY_END)
		{
			result = true;
		}

		if (!result)
		{
			LLSD native_key_data = gViewerWindow->getWindow()->getNativeKeyData();
			result = mMediaSource->keyEvent(LLPluginClassMedia::KEY_EVENT_UP, key, mask, native_key_data);
		}
	}

	return result;
}

//////////////////////////////////////////////////////////////////////////////////////////
bool LLViewerMediaImpl::handleUnicodeCharHere(llwchar uni_char)
{
	bool result = false;

	if (mMediaSource)
	{
		// only accept 'printable' characters, sigh...
		if (uni_char >= 32 // discard 'control' characters
			&& uni_char != 127) // SDL thinks this is 'delete' - yuck.
		{
			LLSD native_key_data = gViewerWindow->getWindow()->getNativeKeyData();

			mMediaSource->textInput(wstring_to_utf8str(LLWString(1, uni_char)), gKeyboard->currentMask(FALSE), native_key_data);
		}
	}

	return result;
}

//////////////////////////////////////////////////////////////////////////////////////////
bool LLViewerMediaImpl::canNavigateForward()
{
	BOOL result = FALSE;
	if (mMediaSource)
	{
		result = mMediaSource->getHistoryForwardAvailable();
	}
	return result;
}

//////////////////////////////////////////////////////////////////////////////////////////
bool LLViewerMediaImpl::canNavigateBack()
{
	BOOL result = FALSE;
	if (mMediaSource)
	{
		result = mMediaSource->getHistoryBackAvailable();
	}
	return result;
}

//////////////////////////////////////////////////////////////////////////////////////////
static LLTrace::BlockTimerStatHandle FTM_MEDIA_DO_UPDATE("Do Update");
static LLTrace::BlockTimerStatHandle FTM_MEDIA_GET_DATA("Get Data");
static LLTrace::BlockTimerStatHandle FTM_MEDIA_SET_SUBIMAGE("Set Subimage");


void LLViewerMediaImpl::update()
{
    LL_PROFILE_ZONE_SCOPED_CATEGORY_MEDIA; //LL_RECORD_BLOCK_TIME(FTM_MEDIA_DO_UPDATE);
<<<<<<< HEAD
	if(mMediaSource == NULL)
	{
		if(mPriority == LLPluginClassMedia::PRIORITY_UNLOADED)
		{
			// This media source should not be loaded.
		}
		else if(mPriority <= LLPluginClassMedia::PRIORITY_SLIDESHOW)
		{
			// Don't load new instances that are at PRIORITY_SLIDESHOW or below.  They're just kept around to preserve state.
		}
=======
    if(mMediaSource == NULL)
    {
        if(mPriority == LLPluginClassMedia::PRIORITY_UNLOADED)
        {
            // This media source should not be loaded.
        }
        else if(mPriority <= LLPluginClassMedia::PRIORITY_SLIDESHOW)
        {
            // Don't load new instances that are at PRIORITY_SLIDESHOW or below.  They're just kept around to preserve state.
        }
>>>>>>> 97a10325
        else if (!mMimeProbe.expired())
        {
            // this media source is doing a MIME type probe -- don't try loading it again.
        }
        else
        {
            // This media may need to be loaded.
            if(sMediaCreateTimer.hasExpired())
            {
                LL_DEBUGS("PluginPriority") << this << ": creating media based on timer expiration" << LL_ENDL;
                createMediaSource();
                sMediaCreateTimer.setTimerExpirySec(LLVIEWERMEDIA_CREATE_DELAY);
            }
            else
            {
                LL_DEBUGS("PluginPriority") << this << ": NOT creating media (waiting on timer)" << LL_ENDL;
            }
        }
    }
    else
    {
        updateVolume();

        // TODO: this is updated every frame - is this bad?
        // Removing this as part of the post viewer64 media update
        // Removed as not implemented in CEF embedded browser
        // See MAINT-8194 for a more fuller description
        // updateJavascriptObject();
    }


    if(mMediaSource == NULL)
    {
        return;
    }

    // Make sure a navigate doesn't happen during the idle -- it can cause mMediaSource to get destroyed, which can cause a crash.
    setNavigateSuspended(true);

    mMediaSource->idle();

    setNavigateSuspended(false);

    if(mMediaSource == NULL)
    {
        return;
    }

    if(mMediaSource->isPluginExited())
    {
        resetPreviousMediaState();
        destroyMediaSource();
        return;
    }

    if(!mMediaSource->textureValid())
    {
        return;
    }

    if(mSuspendUpdates || !mVisible)
    {
        return;
    }

    
    LLViewerMediaTexture* media_tex;
    U8* data;
    S32 data_width;
    S32 data_height;
    S32 x_pos;
    S32 y_pos;
    S32 width;
    S32 height;

    if (preMediaTexUpdate(media_tex, data, data_width, data_height, x_pos, y_pos, width, height))
    {
        // Push update to worker thread
        auto main_queue = LLImageGLThread::sEnabled ? mMainQueue.lock() : nullptr;
        if (main_queue)
        {
            mTextureUpdatePending = true;
            ref();  // protect texture from deletion while active on bg queue
            media_tex->ref();
            main_queue->postTo(
                mTexUpdateQueue, // Worker thread queue
                [=]() // work done on update worker thread
                {
#if LL_IMAGEGL_THREAD_CHECK
                    media_tex->getGLTexture()->mActiveThread = LLThread::currentID();
#endif
                    doMediaTexUpdate(media_tex, data, data_width, data_height, x_pos, y_pos, width, height, true);
                },
                [=]() // callback to main thread
                {
#if LL_IMAGEGL_THREAD_CHECK
                    media_tex->getGLTexture()->mActiveThread = LLThread::currentID();
#endif
                    mTextureUpdatePending = false;
                    media_tex->unref();
                    unref();
                });
        }
        else
        {
            doMediaTexUpdate(media_tex, data, data_width, data_height, x_pos, y_pos, width, height, false); // otherwise, update on main thread
        }
    }
}

bool LLViewerMediaImpl::preMediaTexUpdate(LLViewerMediaTexture*& media_tex, U8*& data, S32& data_width, S32& data_height, S32& x_pos, S32& y_pos, S32& width, S32& height)
{
    LL_PROFILE_ZONE_SCOPED_CATEGORY_MEDIA;

    bool retval = false;

    if (!mTextureUpdatePending)
    {
        media_tex = updateMediaImage();

        if (media_tex && mMediaSource)
        {
            LLRect dirty_rect;
            S32 media_width = mMediaSource->getTextureWidth();
            S32 media_height = mMediaSource->getTextureHeight();
            //S32 media_depth = mMediaSource->getTextureDepth();

<<<<<<< HEAD
				U8* data = NULL;
				{
					LL_PROFILE_ZONE_NAMED_CATEGORY_MEDIA("media get data"); //LL_RECORD_BLOCK_TIME(FTM_MEDIA_GET_DATA);
					data = mMediaSource->getBitsData();
				}
=======
            // Since we're updating this texture, we know it's playing.  Tell the texture to do its replacement magic so it gets rendered.
            media_tex->setPlaying(TRUE);
>>>>>>> 97a10325

            if (mMediaSource->getDirty(&dirty_rect))
            {
                // Constrain the dirty rect to be inside the texture
                x_pos = llmax(dirty_rect.mLeft, 0);
                y_pos = llmax(dirty_rect.mBottom, 0);
                width = llmin(dirty_rect.mRight, media_width) - x_pos;
                height = llmin(dirty_rect.mTop, media_height) - y_pos;

<<<<<<< HEAD
					{
						LL_PROFILE_ZONE_NAMED_CATEGORY_MEDIA("media set subimage"); //LL_RECORD_BLOCK_TIME(FTM_MEDIA_SET_SUBIMAGE);
									placeholder_image->setSubImage(
									data,
									mMediaSource->getBitsWidth(),
									mMediaSource->getBitsHeight(),
									x_pos,
									y_pos,
									width,
									height);
					}
				}
=======
                if (width > 0 && height > 0)
                {
                    data = mMediaSource->getBitsData();
                    data_width = mMediaSource->getWidth();
                    data_height = mMediaSource->getHeight();

                    if (data != NULL)
                    {
                        // data is ready to be copied to GL
                        retval = true;
                    }
                }
>>>>>>> 97a10325

                mMediaSource->resetDirty();
            }
        }
    }

    return retval;
}

//////////////////////////////////////////////////////////////////////////////////////////
void LLViewerMediaImpl::doMediaTexUpdate(LLViewerMediaTexture* media_tex, U8* data, S32 data_width, S32 data_height, S32 x_pos, S32 y_pos, S32 width, S32 height, bool sync)
{
    LL_PROFILE_ZONE_SCOPED_CATEGORY_MEDIA;
    mLock.lock();   // don't allow media source tear-down during update

    // wrap "data" in an LLImageRaw but do NOT make a copy
    LLPointer<LLImageRaw> raw = new LLImageRaw(data, media_tex->getWidth(), media_tex->getHeight(), media_tex->getComponents(), true);
        
    // Allocate GL texture based on LLImageRaw but do NOT copy to GL
    LLGLuint tex_name = 0;
    media_tex->createGLTexture(0, raw, 0, TRUE, LLGLTexture::OTHER, true, &tex_name);

    // copy just the subimage covered by the image raw to GL
    media_tex->setSubImage(data, data_width, data_height, x_pos, y_pos, width, height, tex_name);
    
    if (sync)
    {
        media_tex->getGLTexture()->syncToMainThread(tex_name);
    }
    else
    {
        media_tex->getGLTexture()->syncTexName(tex_name);
    }
    
    // release the data pointer before freeing raw so LLImageRaw destructor doesn't
    // free memory at data pointer
    raw->releaseData();

    mLock.unlock();
}

//////////////////////////////////////////////////////////////////////////////////////////
void LLViewerMediaImpl::updateImagesMediaStreams()
{
}

//////////////////////////////////////////////////////////////////////////////////////////
LLViewerMediaTexture* LLViewerMediaImpl::updateMediaImage()
{
    LL_PROFILE_ZONE_SCOPED_CATEGORY_MEDIA;
    if (!mMediaSource)
    {
        return nullptr; // not ready for updating
    }

    llassert(!mTextureId.isNull());
    LLViewerMediaTexture* media_tex = LLViewerTextureManager::getMediaTexture( mTextureId );
 
    if ( mNeedsNewTexture
        || media_tex->getUseMipMaps()
        || (media_tex->getWidth() != mMediaSource->getTextureWidth())
        || (media_tex->getHeight() != mMediaSource->getTextureHeight())
        || (mTextureUsedWidth != mMediaSource->getWidth())
        || (mTextureUsedHeight != mMediaSource->getHeight())
        )
    {
        LL_DEBUGS("Media") << "initializing media placeholder" << LL_ENDL;
        LL_DEBUGS("Media") << "movie image id " << mTextureId << LL_ENDL;

        int texture_width = mMediaSource->getTextureWidth();
        int texture_height = mMediaSource->getTextureHeight();
        int texture_depth = mMediaSource->getTextureDepth();

        // MEDIAOPT: check to see if size actually changed before doing work
        media_tex->destroyGLTexture();
        // MEDIAOPT: apparently just calling setUseMipMaps(FALSE) doesn't work?
        media_tex->reinit(FALSE);	// probably not needed

        // MEDIAOPT: seems insane that we actually have to make an imageraw then
        // immediately discard it
        LLPointer<LLImageRaw> raw = new LLImageRaw(texture_width, texture_height, texture_depth);
        // Clear the texture to the background color, ignoring alpha.
        // convert background color channels from [0.0, 1.0] to [0, 255];
        raw->clear(int(mBackgroundColor.mV[VX] * 255.0f), int(mBackgroundColor.mV[VY] * 255.0f), int(mBackgroundColor.mV[VZ] * 255.0f), 0xff);

        // ask media source for correct GL image format constants
        media_tex->setExplicitFormat(mMediaSource->getTextureFormatInternal(),
            mMediaSource->getTextureFormatPrimary(),
            mMediaSource->getTextureFormatType(),
            mMediaSource->getTextureFormatSwapBytes());

        int discard_level = 0;
        media_tex->createGLTexture(discard_level, raw);

        // MEDIAOPT: set this dynamically on play/stop
        // FIXME
//		media_tex->mIsMediaTexture = true;
        mNeedsNewTexture = false;

        // If the amount of the texture being drawn by the media goes down in either width or height,
        // recreate the texture to avoid leaving parts of the old image behind.
        mTextureUsedWidth = mMediaSource->getWidth();
        mTextureUsedHeight = mMediaSource->getHeight();
    }
    return media_tex;
}


//////////////////////////////////////////////////////////////////////////////////////////
LLUUID LLViewerMediaImpl::getMediaTextureID() const
{
	return mTextureId;
}

//////////////////////////////////////////////////////////////////////////////////////////
void LLViewerMediaImpl::setVisible(bool visible)
{
	mVisible = visible;

	if(mVisible)
	{
		if(mMediaSource && mMediaSource->isPluginExited())
		{
			destroyMediaSource();
		}

		if(!mMediaSource)
		{
			createMediaSource();
		}
	}
}

//////////////////////////////////////////////////////////////////////////////////////////
void LLViewerMediaImpl::mouseCapture()
{
	gFocusMgr.setMouseCapture(this);
}

//////////////////////////////////////////////////////////////////////////////////////////
void LLViewerMediaImpl::scaleMouse(S32 *mouse_x, S32 *mouse_y)
{
#if 0
	S32 media_width, media_height;
	S32 texture_width, texture_height;
	getMediaSize( &media_width, &media_height );
	getTextureSize( &texture_width, &texture_height );
	S32 y_delta = texture_height - media_height;

	*mouse_y -= y_delta;
#endif
}



//////////////////////////////////////////////////////////////////////////////////////////
bool LLViewerMediaImpl::isMediaTimeBased()
{
	bool result = false;

	if(mMediaSource)
	{
		result = mMediaSource->pluginSupportsMediaTime();
	}

	return result;
}

//////////////////////////////////////////////////////////////////////////////////////////
bool LLViewerMediaImpl::isMediaPlaying()
{
	bool result = false;

	if(mMediaSource)
	{
		EMediaStatus status = mMediaSource->getStatus();
		if(status == MEDIA_PLAYING || status == MEDIA_LOADING)
			result = true;
	}

	return result;
}
//////////////////////////////////////////////////////////////////////////////////////////
bool LLViewerMediaImpl::isMediaPaused()
{
	bool result = false;

	if(mMediaSource)
	{
		if(mMediaSource->getStatus() == MEDIA_PAUSED)
			result = true;
	}

	return result;
}

//////////////////////////////////////////////////////////////////////////////////////////
//
bool LLViewerMediaImpl::hasMedia() const
{
	return mMediaSource != NULL;
}

//////////////////////////////////////////////////////////////////////////////////////////
//
void LLViewerMediaImpl::resetPreviousMediaState()
{
	mPreviousMediaState = MEDIA_NONE;
	mPreviousMediaTime = 0.0f;
}


//////////////////////////////////////////////////////////////////////////////////////////
//
void LLViewerMediaImpl::setDisabled(bool disabled, bool forcePlayOnEnable)
{
	if(mIsDisabled != disabled)
	{
		// Only do this on actual state transitions.
		mIsDisabled = disabled;

		if(mIsDisabled)
		{
			// We just disabled this media.  Clear all state.
			unload();
		}
		else
		{
			// We just (re)enabled this media.  Do a navigate if auto-play is in order.
			if(isAutoPlayable() || forcePlayOnEnable)
			{
				navigateTo(mMediaEntryURL, "", true, true);
			}
		}

	}
};

//////////////////////////////////////////////////////////////////////////////////////////
//
bool LLViewerMediaImpl::isForcedUnloaded() const
{
	if(mIsMuted || mMediaSourceFailed || mIsDisabled)
	{
		return true;
	}

	// If this media's class is not supposed to be shown, unload
	if (!shouldShowBasedOnClass())
	{
		return true;
	}

	return false;
}

//////////////////////////////////////////////////////////////////////////////////////////
//
bool LLViewerMediaImpl::isPlayable() const
{
	if(isForcedUnloaded())
	{
		// All of the forced-unloaded criteria also imply not playable.
		return false;
	}

	if(hasMedia())
	{
		// Anything that's already playing is, by definition, playable.
		return true;
	}

	if(!mMediaURL.empty())
	{
		// If something has navigated the instance, it's ready to be played.
		return true;
	}

	return false;
}

//////////////////////////////////////////////////////////////////////////////////////////
void LLViewerMediaImpl::handleMediaEvent(LLPluginClassMedia* plugin, LLPluginClassMediaOwner::EMediaEvent event)
{
	bool pass_through = true;
	switch(event)
	{
		case MEDIA_EVENT_CLICK_LINK_NOFOLLOW:
		{
			LL_DEBUGS("Media") << "MEDIA_EVENT_CLICK_LINK_NOFOLLOW, uri is: " << plugin->getClickURL() << LL_ENDL;
			std::string url = plugin->getClickURL();
			std::string nav_type = plugin->getClickNavType();
			LLURLDispatcher::dispatch(url, nav_type, NULL, mTrustedBrowser);
		}
		break;
		case MEDIA_EVENT_CLICK_LINK_HREF:
		{
			LL_DEBUGS("Media") <<  "Media event:  MEDIA_EVENT_CLICK_LINK_HREF, target is \"" << plugin->getClickTarget() << "\", uri is " << plugin->getClickURL() << LL_ENDL;
		};
		break;
		case MEDIA_EVENT_PLUGIN_FAILED_LAUNCH:
		{
			// The plugin failed to load properly.  Make sure the timer doesn't retry.
			// TODO: maybe mark this plugin as not loadable somehow?
			mMediaSourceFailed = true;

			// Reset the last known state of the media to defaults.
			resetPreviousMediaState();

			// TODO: may want a different message for this case?
			LLSD args;
			args["PLUGIN"] = LLMIMETypes::implType(mCurrentMimeType);
			LLNotificationsUtil::add("MediaPluginFailed", args);
		}
		break;

		case MEDIA_EVENT_PLUGIN_FAILED:
		{
			// The plugin crashed.
			mMediaSourceFailed = true;

			// Reset the last known state of the media to defaults.
			resetPreviousMediaState();

			LLSD args;
			args["PLUGIN"] = LLMIMETypes::implType(mCurrentMimeType);
			// SJB: This is getting called every frame if the plugin fails to load, continuously respawining the alert!
			//LLNotificationsUtil::add("MediaPluginFailed", args);
		}
		break;

		case MEDIA_EVENT_CURSOR_CHANGED:
		{
			LL_DEBUGS("Media") <<  "Media event:  MEDIA_EVENT_CURSOR_CHANGED, new cursor is " << plugin->getCursorName() << LL_ENDL;

			std::string cursor = plugin->getCursorName();
			mLastSetCursor = getCursorFromString(cursor);
		}
		break;

		case LLViewerMediaObserver::MEDIA_EVENT_FILE_DOWNLOAD:
		{
			LL_DEBUGS("Media") << "Media event - file download requested - filename is " << plugin->getFileDownloadFilename() << LL_ENDL;

            //unblock media plugin
            const std::vector<std::string> empty_response;
            plugin->sendPickFileResponse(empty_response);
		}
		break;

		case LLViewerMediaObserver::MEDIA_EVENT_NAVIGATE_BEGIN:
		{
			LL_DEBUGS("Media") << "MEDIA_EVENT_NAVIGATE_BEGIN, uri is: " << plugin->getNavigateURI() << LL_ENDL;
			hideNotification();

			if(getNavState() == MEDIANAVSTATE_SERVER_SENT)
			{
				setNavState(MEDIANAVSTATE_SERVER_BEGUN);
			}
			else
			{
				setNavState(MEDIANAVSTATE_BEGUN);
			}
		}
		break;

		case LLViewerMediaObserver::MEDIA_EVENT_NAVIGATE_COMPLETE:
		{
			LL_DEBUGS("Media") << "MEDIA_EVENT_NAVIGATE_COMPLETE, uri is: " << plugin->getNavigateURI() << LL_ENDL;

			std::string url = plugin->getNavigateURI();
			if(getNavState() == MEDIANAVSTATE_BEGUN)
			{
				if(mCurrentMediaURL == url)
				{
					// This is a navigate that takes us to the same url as the previous navigate.
					setNavState(MEDIANAVSTATE_COMPLETE_BEFORE_LOCATION_CHANGED_SPURIOUS);
				}
				else
				{
					mCurrentMediaURL = url;
					setNavState(MEDIANAVSTATE_COMPLETE_BEFORE_LOCATION_CHANGED);
				}
			}
			else if(getNavState() == MEDIANAVSTATE_SERVER_BEGUN)
			{
				mCurrentMediaURL = url;
				setNavState(MEDIANAVSTATE_SERVER_COMPLETE_BEFORE_LOCATION_CHANGED);
			}
			else
			{
				// all other cases need to leave the state alone.
			}
		}
		break;

		case LLViewerMediaObserver::MEDIA_EVENT_LOCATION_CHANGED:
		{
			LL_DEBUGS("Media") << "MEDIA_EVENT_LOCATION_CHANGED, uri is: " << plugin->getLocation() << LL_ENDL;

			std::string url = plugin->getLocation();

			if(getNavState() == MEDIANAVSTATE_BEGUN)
			{
				if(mCurrentMediaURL == url)
				{
					// This is a navigate that takes us to the same url as the previous navigate.
					setNavState(MEDIANAVSTATE_FIRST_LOCATION_CHANGED_SPURIOUS);
				}
				else
				{
					mCurrentMediaURL = url;
					setNavState(MEDIANAVSTATE_FIRST_LOCATION_CHANGED);
				}
			}
			else if(getNavState() == MEDIANAVSTATE_SERVER_BEGUN)
			{
				mCurrentMediaURL = url;
				setNavState(MEDIANAVSTATE_SERVER_FIRST_LOCATION_CHANGED);
			}
			else
			{
				bool internal_nav = false;
				if (url != mCurrentMediaURL)
				{
					// Check if it is internal navigation
					// Note: Not sure if we should detect internal navigations as 'address change',
					// but they are not redirects and do not cause NAVIGATE_BEGIN (also see SL-1005)
					size_t pos = url.find("#");
					if (pos != std::string::npos)
					{
						// assume that new link always have '#', so this is either
						// transfer from 'link#1' to 'link#2' or from link to 'link#2'
						// filter out cases like 'redirect?link'
						std::string base_url = url.substr(0, pos);
						pos = mCurrentMediaURL.find(base_url);
						if (pos == 0)
						{
							// base link hasn't changed
							internal_nav = true;
						}
					}
				}

				if (internal_nav)
				{
					// Internal navigation by '#'
					mCurrentMediaURL = url;
					setNavState(MEDIANAVSTATE_FIRST_LOCATION_CHANGED);
				}
				else
				{
					// Don't track redirects.
					setNavState(MEDIANAVSTATE_NONE);
				}
			}
		}
		break;

		case LLViewerMediaObserver::MEDIA_EVENT_PICK_FILE_REQUEST:
		{
			LL_DEBUGS("Media") << "Media event - file pick requested." <<  LL_ENDL;

			init_threaded_picker_load_dialog(plugin, LLFilePicker::FFLOAD_ALL, plugin->getIsMultipleFilePick());
		}
		break;

		case LLViewerMediaObserver::MEDIA_EVENT_AUTH_REQUEST:
		{
			LLNotification::Params auth_request_params;
			auth_request_params.name = "AuthRequest";

			// pass in host name and realm for site (may be zero length but will always exist)
			LLSD args;
			LLURL raw_url( plugin->getAuthURL().c_str() );
			args["HOST_NAME"] = raw_url.getAuthority();
			args["REALM"] = plugin->getAuthRealm();
			auth_request_params.substitutions = args;

			auth_request_params.payload = LLSD().with("media_id", mTextureId);
			auth_request_params.functor.function = boost::bind(&LLViewerMedia::authSubmitCallback, _1, _2);
			LLNotifications::instance().add(auth_request_params);
		};
		break;

		case LLViewerMediaObserver::MEDIA_EVENT_CLOSE_REQUEST:
		{
			std::string uuid = plugin->getClickUUID();

			LL_INFOS() << "MEDIA_EVENT_CLOSE_REQUEST for uuid " << uuid << LL_ENDL;

			if(uuid.empty())
			{
				// This close request is directed at this instance, let it fall through.
			}
			else
			{
				// This close request is directed at another instance
				pass_through = false;
				LLFloaterWebContent::closeRequest(uuid);
			}
		}
		break;

		case LLViewerMediaObserver::MEDIA_EVENT_GEOMETRY_CHANGE:
		{
			std::string uuid = plugin->getClickUUID();

			LL_INFOS() << "MEDIA_EVENT_GEOMETRY_CHANGE for uuid " << uuid << LL_ENDL;

			if(uuid.empty())
			{
				// This geometry change request is directed at this instance, let it fall through.
			}
			else
			{
				// This request is directed at another instance
				pass_through = false;
				LLFloaterWebContent::geometryChanged(uuid, plugin->getGeometryX(), plugin->getGeometryY(), plugin->getGeometryWidth(), plugin->getGeometryHeight());
			}
		}
		break;

		default:
		break;
	}

	if(pass_through)
	{
		// Just chain the event to observers.
		emitEvent(plugin, event);
	}
}

////////////////////////////////////////////////////////////////////////////////
// virtual
void
LLViewerMediaImpl::cut()
{
	if (mMediaSource)
		mMediaSource->cut();
}

////////////////////////////////////////////////////////////////////////////////
// virtual
BOOL
LLViewerMediaImpl::canCut() const
{
	if (mMediaSource)
		return mMediaSource->canCut();
	else
		return FALSE;
}

////////////////////////////////////////////////////////////////////////////////
// virtual
void
LLViewerMediaImpl::copy()
{
	if (mMediaSource)
		mMediaSource->copy();
}

////////////////////////////////////////////////////////////////////////////////
// virtual
BOOL
LLViewerMediaImpl::canCopy() const
{
	if (mMediaSource)
		return mMediaSource->canCopy();
	else
		return FALSE;
}

////////////////////////////////////////////////////////////////////////////////
// virtual
void
LLViewerMediaImpl::paste()
{
	if (mMediaSource)
		mMediaSource->paste();
}

////////////////////////////////////////////////////////////////////////////////
// virtual
BOOL
LLViewerMediaImpl::canPaste() const
{
	if (mMediaSource)
		return mMediaSource->canPaste();
	else
		return FALSE;
}

void LLViewerMediaImpl::setUpdated(BOOL updated)
{
	mIsUpdated = updated ;
}

BOOL LLViewerMediaImpl::isUpdated()
{
	return mIsUpdated ;
}

static LLTrace::BlockTimerStatHandle FTM_MEDIA_CALCULATE_INTEREST("Calculate Interest");

void LLViewerMediaImpl::calculateInterest()
{
    LL_PROFILE_ZONE_SCOPED_CATEGORY_MEDIA; //LL_RECORD_BLOCK_TIME(FTM_MEDIA_CALCULATE_INTEREST);
	LLViewerMediaTexture* texture = LLViewerTextureManager::findMediaTexture( mTextureId );

	if(texture != NULL)
	{
		mInterest = texture->getMaxVirtualSize();
	}
	else
	{
		// This will be a relatively common case now, since it will always be true for unloaded media.
		mInterest = 0.0f;
	}

	// Calculate distance from the avatar, for use in the proximity calculation.
	mProximityDistance = 0.0f;
	mProximityCamera = 0.0f;
	if(!mObjectList.empty())
	{
		// Just use the first object in the list.  We could go through the list and find the closest object, but this should work well enough.
		std::list< LLVOVolume* >::iterator iter = mObjectList.begin() ;
		LLVOVolume* objp = *iter ;
		llassert_always(objp != NULL) ;

		// The distance calculation is invalid for HUD attachments -- leave both mProximityDistance and mProximityCamera at 0 for them.
		if(!objp->isHUDAttachment())
		{
			LLVector3d obj_global = objp->getPositionGlobal() ;
			LLVector3d agent_global = gAgent.getPositionGlobal() ;
			LLVector3d global_delta = agent_global - obj_global ;
			mProximityDistance = global_delta.magVecSquared();  // use distance-squared because it's cheaper and sorts the same.

			LLVector3d camera_delta = gAgentCamera.getCameraPositionGlobal() - obj_global;
			mProximityCamera = camera_delta.magVec();
		}
	}

	if(mNeedsMuteCheck)
	{
		// Check all objects this instance is associated with, and those objects' owners, against the mute list
		mIsMuted = false;

		std::list< LLVOVolume* >::iterator iter = mObjectList.begin() ;
		for(; iter != mObjectList.end() ; ++iter)
		{
			LLVOVolume *obj = *iter;
			llassert(obj);
			if (!obj) continue;
			if(LLMuteList::getInstance() &&
			   LLMuteList::getInstance()->isMuted(obj->getID()))
			{
				mIsMuted = true;
			}
			else
			{
				// We won't have full permissions data for all objects.  Attempt to mute objects when we can tell their owners are muted.
				if (LLSelectMgr::getInstance())
				{
					LLPermissions* obj_perm = LLSelectMgr::getInstance()->findObjectPermissions(obj);
					if(obj_perm)
					{
						if(LLMuteList::getInstance() &&
						   LLMuteList::getInstance()->isMuted(obj_perm->getOwner()))
							mIsMuted = true;
					}
				}
			}
		}

		mNeedsMuteCheck = false;
	}
}

F64 LLViewerMediaImpl::getApproximateTextureInterest()
{
	F64 result = 0.0f;

	if(mMediaSource)
	{
		result = mMediaSource->getFullWidth();
		result *= mMediaSource->getFullHeight();
	}
	else
	{
		// No media source is loaded -- all we have to go on is the texture size that has been set on the impl, if any.
		result = mMediaWidth;
		result *= mMediaHeight;
	}

	return result;
}

void LLViewerMediaImpl::setUsedInUI(bool used_in_ui)
{
	mUsedInUI = used_in_ui;

	// HACK: Force elements used in UI to load right away.
	// This fixes some issues where UI code that uses the browser instance doesn't expect it to be unloaded.
	if(mUsedInUI && (mPriority == LLPluginClassMedia::PRIORITY_UNLOADED))
	{
		if(getVisible())
		{
			setPriority(LLPluginClassMedia::PRIORITY_NORMAL);
		}
		else
		{
			setPriority(LLPluginClassMedia::PRIORITY_HIDDEN);
		}

		createMediaSource();
	}
};

void LLViewerMediaImpl::setBackgroundColor(LLColor4 color)
{
	mBackgroundColor = color;

	if(mMediaSource)
	{
		mMediaSource->setBackgroundColor(mBackgroundColor);
	}
};

F64 LLViewerMediaImpl::getCPUUsage() const
{
	F64 result = 0.0f;

	if(mMediaSource)
	{
		result = mMediaSource->getCPUUsage();
	}

	return result;
}

void LLViewerMediaImpl::setPriority(LLPluginClassMedia::EPriority priority)
{
	if(mPriority != priority)
	{
		LL_DEBUGS("PluginPriority")
			<< "changing priority of media id " << mTextureId
			<< " from " << LLPluginClassMedia::priorityToString(mPriority)
			<< " to " << LLPluginClassMedia::priorityToString(priority)
			<< LL_ENDL;
	}

	mPriority = priority;

	if(priority == LLPluginClassMedia::PRIORITY_UNLOADED)
	{
		if(mMediaSource)
		{
			// Need to unload the media source

			// First, save off previous media state
			mPreviousMediaState = mMediaSource->getStatus();
			mPreviousMediaTime = mMediaSource->getCurrentTime();

			destroyMediaSource();
		}
	}

	if(mMediaSource)
	{
		mMediaSource->setPriority(mPriority);
	}

	// NOTE: loading (or reloading) media sources whose priority has risen above PRIORITY_UNLOADED is done in update().
}

void LLViewerMediaImpl::setLowPrioritySizeLimit(int size)
{
	if(mMediaSource)
	{
		mMediaSource->setLowPrioritySizeLimit(size);
	}
}

void LLViewerMediaImpl::setNavState(EMediaNavState state)
{
	mMediaNavState = state;

	switch (state)
	{
		case MEDIANAVSTATE_NONE: LL_DEBUGS("Media") << "Setting nav state to MEDIANAVSTATE_NONE" << LL_ENDL; break;
		case MEDIANAVSTATE_BEGUN: LL_DEBUGS("Media") << "Setting nav state to MEDIANAVSTATE_BEGUN" << LL_ENDL; break;
		case MEDIANAVSTATE_FIRST_LOCATION_CHANGED: LL_DEBUGS("Media") << "Setting nav state to MEDIANAVSTATE_FIRST_LOCATION_CHANGED" << LL_ENDL; break;
		case MEDIANAVSTATE_FIRST_LOCATION_CHANGED_SPURIOUS: LL_DEBUGS("Media") << "Setting nav state to MEDIANAVSTATE_FIRST_LOCATION_CHANGED_SPURIOUS" << LL_ENDL; break;
		case MEDIANAVSTATE_COMPLETE_BEFORE_LOCATION_CHANGED: LL_DEBUGS("Media") << "Setting nav state to MEDIANAVSTATE_COMPLETE_BEFORE_LOCATION_CHANGED" << LL_ENDL; break;
		case MEDIANAVSTATE_COMPLETE_BEFORE_LOCATION_CHANGED_SPURIOUS: LL_DEBUGS("Media") << "Setting nav state to MEDIANAVSTATE_COMPLETE_BEFORE_LOCATION_CHANGED_SPURIOUS" << LL_ENDL; break;
		case MEDIANAVSTATE_SERVER_SENT: LL_DEBUGS("Media") << "Setting nav state to MEDIANAVSTATE_SERVER_SENT" << LL_ENDL; break;
		case MEDIANAVSTATE_SERVER_BEGUN: LL_DEBUGS("Media") << "Setting nav state to MEDIANAVSTATE_SERVER_BEGUN" << LL_ENDL; break;
		case MEDIANAVSTATE_SERVER_FIRST_LOCATION_CHANGED: LL_DEBUGS("Media") << "Setting nav state to MEDIANAVSTATE_SERVER_FIRST_LOCATION_CHANGED" << LL_ENDL; break;
		case MEDIANAVSTATE_SERVER_COMPLETE_BEFORE_LOCATION_CHANGED: LL_DEBUGS("Media") << "Setting nav state to MEDIANAVSTATE_SERVER_COMPLETE_BEFORE_LOCATION_CHANGED" << LL_ENDL; break;
	}
}

void LLViewerMediaImpl::setNavigateSuspended(bool suspend)
{
	if(mNavigateSuspended != suspend)
	{
		mNavigateSuspended = suspend;
		if(!suspend)
		{
			// We're coming out of suspend.  If someone tried to do a navigate while suspended, do one now instead.
			if(mNavigateSuspendedDeferred)
			{
				mNavigateSuspendedDeferred = false;
				navigateInternal();
			}
		}
	}
}

void LLViewerMediaImpl::cancelMimeTypeProbe()
{
    LLCoreHttpUtil::HttpCoroutineAdapter::ptr_t probeAdapter = mMimeProbe.lock();

    if (probeAdapter)
        probeAdapter->cancelSuspendedOperation();
		
}

void LLViewerMediaImpl::addObject(LLVOVolume* obj)
{
	std::list< LLVOVolume* >::iterator iter = mObjectList.begin() ;
	for(; iter != mObjectList.end() ; ++iter)
	{
		if(*iter == obj)
		{
			return ; //already in the list.
		}
	}

	mObjectList.push_back(obj) ;
	mNeedsMuteCheck = true;
}

void LLViewerMediaImpl::removeObject(LLVOVolume* obj)
{
	mObjectList.remove(obj) ;
	mNeedsMuteCheck = true;
}

const std::list< LLVOVolume* >* LLViewerMediaImpl::getObjectList() const
{
	return &mObjectList ;
}

LLVOVolume *LLViewerMediaImpl::getSomeObject()
{
	LLVOVolume *result = NULL;

	std::list< LLVOVolume* >::iterator iter = mObjectList.begin() ;
	if(iter != mObjectList.end())
	{
		result = *iter;
	}

	return result;
}

void LLViewerMediaImpl::setTextureID(LLUUID id)
{
	if(id != mTextureId)
	{
		if(mTextureId.notNull())
		{
			// Remove this item's entry from the map
			sViewerMediaTextureIDMap.erase(mTextureId);
		}

		if(id.notNull())
		{
			sViewerMediaTextureIDMap.insert(LLViewerMedia::impl_id_map::value_type(id, this));
		}

		mTextureId = id;
	}
}

//////////////////////////////////////////////////////////////////////////////////////////
//
bool LLViewerMediaImpl::isAutoPlayable() const
{
	return (mMediaAutoPlay &&
			gSavedSettings.getS32("ParcelMediaAutoPlayEnable") != 0 &&
			gSavedSettings.getBOOL("MediaTentativeAutoPlay"));
}

//////////////////////////////////////////////////////////////////////////////////////////
//
bool LLViewerMediaImpl::shouldShowBasedOnClass() const
{
	// If this is parcel media or in the UI, return true always
	if (getUsedInUI() || isParcelMedia()) return true;

	bool attached_to_another_avatar = isAttachedToAnotherAvatar();
	bool inside_parcel = isInAgentParcel();

	//	LL_INFOS() << " hasFocus = " << hasFocus() <<
	//	" others = " << (attached_to_another_avatar && gSavedSettings.getBOOL(LLViewerMedia::SHOW_MEDIA_ON_OTHERS_SETTING)) <<
	//	" within = " << (inside_parcel && gSavedSettings.getBOOL(LLViewerMedia::SHOW_MEDIA_WITHIN_PARCEL_SETTING)) <<
	//	" outside = " << (!inside_parcel && gSavedSettings.getBOOL(LLViewerMedia::SHOW_MEDIA_OUTSIDE_PARCEL_SETTING)) << LL_ENDL;

	// If it has focus, we should show it
	// This is incorrect, and causes EXT-6750 (disabled attachment media still plays)
//	if (hasFocus())
//		return true;

	// If it is attached to an avatar and the pref is off, we shouldn't show it
	if (attached_to_another_avatar)
	{
		static LLCachedControl<bool> show_media_on_others(gSavedSettings, LLViewerMedia::SHOW_MEDIA_ON_OTHERS_SETTING, false);
		return show_media_on_others;
	}
	if (inside_parcel)
	{
		static LLCachedControl<bool> show_media_within_parcel(gSavedSettings, LLViewerMedia::SHOW_MEDIA_WITHIN_PARCEL_SETTING, true);

		return show_media_within_parcel;
	}
	else
	{
		static LLCachedControl<bool> show_media_outside_parcel(gSavedSettings, LLViewerMedia::SHOW_MEDIA_OUTSIDE_PARCEL_SETTING, true);

		return show_media_outside_parcel;
	}
}

//////////////////////////////////////////////////////////////////////////////////////////
//
bool LLViewerMediaImpl::isAttachedToAnotherAvatar() const
{
	bool result = false;

	std::list< LLVOVolume* >::const_iterator iter = mObjectList.begin();
	std::list< LLVOVolume* >::const_iterator end = mObjectList.end();
	for ( ; iter != end; iter++)
	{
		if (isObjectAttachedToAnotherAvatar(*iter))
		{
			result = true;
			break;
		}
	}
	return result;
}

//////////////////////////////////////////////////////////////////////////////////////////
//
//static
bool LLViewerMediaImpl::isObjectAttachedToAnotherAvatar(LLVOVolume *obj)
{
	bool result = false;
	LLXform *xform = obj;
	// Walk up parent chain
	while (NULL != xform)
	{
		LLViewerObject *object = dynamic_cast<LLViewerObject*> (xform);
		if (NULL != object)
		{
			LLVOAvatar *avatar = object->asAvatar();
			if ((NULL != avatar) && (avatar != gAgentAvatarp))
			{
				result = true;
				break;
			}
		}
		xform = xform->getParent();
	}
	return result;
}

//////////////////////////////////////////////////////////////////////////////////////////
//
bool LLViewerMediaImpl::isInAgentParcel() const
{
	bool result = false;

	std::list< LLVOVolume* >::const_iterator iter = mObjectList.begin();
	std::list< LLVOVolume* >::const_iterator end = mObjectList.end();
	for ( ; iter != end; iter++)
	{
		LLVOVolume *object = *iter;
		if (LLViewerMediaImpl::isObjectInAgentParcel(object))
		{
			result = true;
			break;
		}
	}
	return result;
}

LLNotificationPtr LLViewerMediaImpl::getCurrentNotification() const
{
	return mNotification;
}

//////////////////////////////////////////////////////////////////////////////////////////
//
// static
bool LLViewerMediaImpl::isObjectInAgentParcel(LLVOVolume *obj)
{
	return (LLViewerParcelMgr::getInstance()->inAgentParcel(obj->getPositionGlobal()));
}<|MERGE_RESOLUTION|>--- conflicted
+++ resolved
@@ -2786,18 +2786,6 @@
 void LLViewerMediaImpl::update()
 {
     LL_PROFILE_ZONE_SCOPED_CATEGORY_MEDIA; //LL_RECORD_BLOCK_TIME(FTM_MEDIA_DO_UPDATE);
-<<<<<<< HEAD
-	if(mMediaSource == NULL)
-	{
-		if(mPriority == LLPluginClassMedia::PRIORITY_UNLOADED)
-		{
-			// This media source should not be loaded.
-		}
-		else if(mPriority <= LLPluginClassMedia::PRIORITY_SLIDESHOW)
-		{
-			// Don't load new instances that are at PRIORITY_SLIDESHOW or below.  They're just kept around to preserve state.
-		}
-=======
     if(mMediaSource == NULL)
     {
         if(mPriority == LLPluginClassMedia::PRIORITY_UNLOADED)
@@ -2808,7 +2796,6 @@
         {
             // Don't load new instances that are at PRIORITY_SLIDESHOW or below.  They're just kept around to preserve state.
         }
->>>>>>> 97a10325
         else if (!mMimeProbe.expired())
         {
             // this media source is doing a MIME type probe -- don't try loading it again.
@@ -2936,16 +2923,8 @@
             S32 media_height = mMediaSource->getTextureHeight();
             //S32 media_depth = mMediaSource->getTextureDepth();
 
-<<<<<<< HEAD
-				U8* data = NULL;
-				{
-					LL_PROFILE_ZONE_NAMED_CATEGORY_MEDIA("media get data"); //LL_RECORD_BLOCK_TIME(FTM_MEDIA_GET_DATA);
-					data = mMediaSource->getBitsData();
-				}
-=======
             // Since we're updating this texture, we know it's playing.  Tell the texture to do its replacement magic so it gets rendered.
             media_tex->setPlaying(TRUE);
->>>>>>> 97a10325
 
             if (mMediaSource->getDirty(&dirty_rect))
             {
@@ -2955,20 +2934,6 @@
                 width = llmin(dirty_rect.mRight, media_width) - x_pos;
                 height = llmin(dirty_rect.mTop, media_height) - y_pos;
 
-<<<<<<< HEAD
-					{
-						LL_PROFILE_ZONE_NAMED_CATEGORY_MEDIA("media set subimage"); //LL_RECORD_BLOCK_TIME(FTM_MEDIA_SET_SUBIMAGE);
-									placeholder_image->setSubImage(
-									data,
-									mMediaSource->getBitsWidth(),
-									mMediaSource->getBitsHeight(),
-									x_pos,
-									y_pos,
-									width,
-									height);
-					}
-				}
-=======
                 if (width > 0 && height > 0)
                 {
                     data = mMediaSource->getBitsData();
@@ -2981,7 +2946,6 @@
                         retval = true;
                     }
                 }
->>>>>>> 97a10325
 
                 mMediaSource->resetDirty();
             }
