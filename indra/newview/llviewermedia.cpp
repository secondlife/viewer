/**
 * @file llviewermedia.cpp
 * @brief Client interface to the media engine
 *
 * $LicenseInfo:firstyear=2007&license=viewerlgpl$
 * Second Life Viewer Source Code
 * Copyright (C) 2010, Linden Research, Inc.
 *
 * This library is free software; you can redistribute it and/or
 * modify it under the terms of the GNU Lesser General Public
 * License as published by the Free Software Foundation;
 * version 2.1 of the License only.
 *
 * This library is distributed in the hope that it will be useful,
 * but WITHOUT ANY WARRANTY; without even the implied warranty of
 * MERCHANTABILITY or FITNESS FOR A PARTICULAR PURPOSE.  See the GNU
 * Lesser General Public License for more details.
 *
 * You should have received a copy of the GNU Lesser General Public
 * License along with this library; if not, write to the Free Software
 * Foundation, Inc., 51 Franklin Street, Fifth Floor, Boston, MA  02110-1301  USA
 *
 * Linden Research, Inc., 945 Battery Street, San Francisco, CA  94111  USA
 * $/LicenseInfo$
 */

#include "llviewerprecompiledheaders.h"

#include "llviewermedia.h"

#include "llagent.h"
#include "llagentcamera.h"
#include "llappviewer.h"
#include "llaudioengine.h"  // for gAudiop
#include "llcallbacklist.h"
#include "lldir.h"
#include "lldiriterator.h"
#include "llevent.h"        // LLSimpleListener
#include "llfilepicker.h"
#include "llfloaterwebcontent.h"    // for handling window close requests and geometry change requests in media browser windows.
#include "llfocusmgr.h"
#include "llimagegl.h"
#include "llkeyboard.h"
#include "lllogininstance.h"
#include "llmarketplacefunctions.h"
#include "llmediaentry.h"
#include "llmimetypes.h"
#include "llmutelist.h"
#include "llnotifications.h"
#include "llnotificationsutil.h"
#include "llavataractions.h"
#include "llparcel.h"
#include "llpluginclassmedia.h"
#include "llurldispatcher.h"
#include "lluuid.h"
#include "llversioninfo.h"
#include "llviewermediafocus.h"
#include "llviewercontrol.h"
#include "llviewermenufile.h" // LLFilePickerThread
#include "llviewernetwork.h"
#include "llviewerparcelaskplay.h"
#include "llviewerparcelmedia.h"
#include "llviewerparcelmgr.h"
#include "llviewerregion.h"
#include "llviewertexture.h"
#include "llviewertexturelist.h"
#include "llviewerwindow.h"
#include "llvoavatar.h"
#include "llvoavatarself.h"
#include "llvovolume.h"
#include "llfloaterreg.h"
#include "llwebprofile.h"
#include "llwindow.h"
#include "llvieweraudio.h"
#include "llcorehttputil.h"

#include "llfloaterwebcontent.h"    // for handling window close requests and geometry change requests in media browser windows.

#include <boost/bind.hpp>   // for SkinFolder listener
#include <boost/signals2.hpp>

extern BOOL gCubeSnapshot;

// *TODO: Consider enabling mipmaps (they have been disabled for a long time). Likely has a significant performance impact for tiled/high texture repeat media. Mip generation in a shader may also be an option if necessary.
constexpr BOOL USE_MIPMAPS = FALSE;

void init_threaded_picker_load_dialog(LLPluginClassMedia* plugin, LLFilePicker::ELoadFilter filter, bool get_multiple)
{
    (new LLMediaFilePicker(plugin, filter, get_multiple))->getFile(); // will delete itself
}

///////////////////////////////////////////////////////////////////////////////

// Move this to its own file.

LLViewerMediaEventEmitter::~LLViewerMediaEventEmitter()
{
    observerListType::iterator iter = mObservers.begin();

    while( iter != mObservers.end() )
    {
        LLViewerMediaObserver *self = *iter;
        iter++;
        remObserver(self);
    }
}

///////////////////////////////////////////////////////////////////////////////
//
bool LLViewerMediaEventEmitter::addObserver( LLViewerMediaObserver* observer )
{
    if ( ! observer )
        return false;

    if ( std::find( mObservers.begin(), mObservers.end(), observer ) != mObservers.end() )
        return false;

    mObservers.push_back( observer );
    observer->mEmitters.push_back( this );

    return true;
}

///////////////////////////////////////////////////////////////////////////////
//
bool LLViewerMediaEventEmitter::remObserver( LLViewerMediaObserver* observer )
{
    if ( ! observer )
        return false;

    mObservers.remove( observer );
    observer->mEmitters.remove(this);

    return true;
}

///////////////////////////////////////////////////////////////////////////////
//
void LLViewerMediaEventEmitter::emitEvent( LLPluginClassMedia* media, LLViewerMediaObserver::EMediaEvent event )
{
    // Broadcast the event to any observers.
    observerListType::iterator iter = mObservers.begin();
    while( iter != mObservers.end() )
    {
        LLViewerMediaObserver *self = *iter;
        ++iter;
        self->handleMediaEvent( media, event );
    }
}

// Move this to its own file.
LLViewerMediaObserver::~LLViewerMediaObserver()
{
    std::list<LLViewerMediaEventEmitter *>::iterator iter = mEmitters.begin();

    while( iter != mEmitters.end() )
    {
        LLViewerMediaEventEmitter *self = *iter;
        iter++;
        self->remObserver( this );
    }
}


static LLViewerMedia::impl_list sViewerMediaImplList;
static LLViewerMedia::impl_id_map sViewerMediaTextureIDMap;
static LLTimer sMediaCreateTimer;
static const F32 LLVIEWERMEDIA_CREATE_DELAY = 1.0f;
static F32 sGlobalVolume = 1.0f;
static bool sForceUpdate = false;
static LLUUID sOnlyAudibleTextureID = LLUUID::null;
static F64 sLowestLoadableImplInterest = 0.0f;

//////////////////////////////////////////////////////////////////////////////////////////
static void add_media_impl(LLViewerMediaImpl* media)
{
    sViewerMediaImplList.push_back(media);
}

//////////////////////////////////////////////////////////////////////////////////////////
static void remove_media_impl(LLViewerMediaImpl* media)
{
    LLViewerMedia::impl_list::iterator iter = sViewerMediaImplList.begin();
    LLViewerMedia::impl_list::iterator end = sViewerMediaImplList.end();

    for(; iter != end; iter++)
    {
        if(media == *iter)
        {
            sViewerMediaImplList.erase(iter);
            return;
        }
    }
}

class LLViewerMediaMuteListObserver : public LLMuteListObserver
{
    /* virtual */ void onChange()  { LLViewerMedia::getInstance()->muteListChanged();}
};

static LLViewerMediaMuteListObserver sViewerMediaMuteListObserver;
static bool sViewerMediaMuteListObserverInitialized = false;


//////////////////////////////////////////////////////////////////////////////////////////
// LLViewerMedia
//////////////////////////////////////////////////////////////////////////////////////////

/*static*/ const char* LLViewerMedia::AUTO_PLAY_MEDIA_SETTING = "ParcelMediaAutoPlayEnable";
/*static*/ const char* LLViewerMedia::SHOW_MEDIA_ON_OTHERS_SETTING = "MediaShowOnOthers";
/*static*/ const char* LLViewerMedia::SHOW_MEDIA_WITHIN_PARCEL_SETTING = "MediaShowWithinParcel";
/*static*/ const char* LLViewerMedia::SHOW_MEDIA_OUTSIDE_PARCEL_SETTING = "MediaShowOutsideParcel";

LLViewerMedia::LLViewerMedia():
mAnyMediaShowing(false),
mAnyMediaPlaying(false),
mSpareBrowserMediaSource(NULL)
{
}

LLViewerMedia::~LLViewerMedia()
{
    gIdleCallbacks.deleteFunction(LLViewerMedia::onIdle, NULL);
    mTeleportFinishConnection.disconnect();
    if (mSpareBrowserMediaSource != NULL)
    {
        delete mSpareBrowserMediaSource;
        mSpareBrowserMediaSource = NULL;
    }
}

// static
void LLViewerMedia::initSingleton()
{
    gIdleCallbacks.addFunction(LLViewerMedia::onIdle, NULL);
    mTeleportFinishConnection = LLViewerParcelMgr::getInstance()->
        setTeleportFinishedCallback(boost::bind(&LLViewerMedia::onTeleportFinished, this));
}

//////////////////////////////////////////////////////////////////////////////////////////
viewer_media_t LLViewerMedia::newMediaImpl(
                                             const LLUUID& texture_id,
                                             S32 media_width,
                                             S32 media_height,
                                             U8 media_auto_scale,
                                             U8 media_loop)
{
    LLViewerMediaImpl* media_impl = getMediaImplFromTextureID(texture_id);
    if(media_impl == NULL || texture_id.isNull())
    {
        // Create the media impl
        media_impl = new LLViewerMediaImpl(texture_id, media_width, media_height, media_auto_scale, media_loop);
    }
    else
    {
        media_impl->unload();
        media_impl->setTextureID(texture_id);
        media_impl->mMediaWidth = media_width;
        media_impl->mMediaHeight = media_height;
        media_impl->mMediaAutoScale = media_auto_scale;
        media_impl->mMediaLoop = media_loop;
    }

    return media_impl;
}

viewer_media_t LLViewerMedia::updateMediaImpl(LLMediaEntry* media_entry, const std::string& previous_url, bool update_from_self)
{
    llassert(!gCubeSnapshot);
    // Try to find media with the same media ID
    viewer_media_t media_impl = getMediaImplFromTextureID(media_entry->getMediaID());

    LL_DEBUGS() << "called, current URL is \"" << media_entry->getCurrentURL()
            << "\", previous URL is \"" << previous_url
            << "\", update_from_self is " << (update_from_self?"true":"false")
            << LL_ENDL;

    bool was_loaded = false;
    bool needs_navigate = false;

    if(media_impl)
    {
        was_loaded = media_impl->hasMedia();

        media_impl->setHomeURL(media_entry->getHomeURL());

        media_impl->mMediaAutoScale = media_entry->getAutoScale();
        media_impl->mMediaLoop = media_entry->getAutoLoop();
        media_impl->mMediaWidth = media_entry->getWidthPixels();
        media_impl->mMediaHeight = media_entry->getHeightPixels();
        media_impl->mMediaAutoPlay = media_entry->getAutoPlay();
        media_impl->mMediaEntryURL = media_entry->getCurrentURL();
        if (media_impl->mMediaSource)
        {
            media_impl->mMediaSource->setAutoScale(media_impl->mMediaAutoScale);
            media_impl->mMediaSource->setLoop(media_impl->mMediaLoop);
            media_impl->mMediaSource->setSize(media_entry->getWidthPixels(), media_entry->getHeightPixels());
        }

        bool url_changed = (media_impl->mMediaEntryURL != previous_url);
        if(media_impl->mMediaEntryURL.empty())
        {
            if(url_changed)
            {
                // The current media URL is now empty.  Unload the media source.
                media_impl->unload();

                LL_DEBUGS() << "Unloading media instance (new current URL is empty)." << LL_ENDL;
            }
        }
        else
        {
            // The current media URL is not empty.
            // If (the media was already loaded OR the media was set to autoplay) AND this update didn't come from this agent,
            // do a navigate.
            bool auto_play = media_impl->isAutoPlayable();
            if((was_loaded || auto_play) && !update_from_self)
            {
                needs_navigate = url_changed;
            }

            LL_DEBUGS() << "was_loaded is " << (was_loaded?"true":"false")
                    << ", auto_play is " << (auto_play?"true":"false")
                    << ", needs_navigate is " << (needs_navigate?"true":"false") << LL_ENDL;
        }
    }
    else
    {
        media_impl = newMediaImpl(
            media_entry->getMediaID(),
            media_entry->getWidthPixels(),
            media_entry->getHeightPixels(),
            media_entry->getAutoScale(),
            media_entry->getAutoLoop());

        media_impl->setHomeURL(media_entry->getHomeURL());
        media_impl->mMediaAutoPlay = media_entry->getAutoPlay();
        media_impl->mMediaEntryURL = media_entry->getCurrentURL();
        if(media_impl->isAutoPlayable())
        {
            needs_navigate = true;
        }
    }

    if(media_impl)
    {
        if(needs_navigate)
        {
            media_impl->navigateTo(media_impl->mMediaEntryURL, "", true, true);
            LL_DEBUGS() << "navigating to URL " << media_impl->mMediaEntryURL << LL_ENDL;
        }
        else if(!media_impl->mMediaURL.empty() && (media_impl->mMediaURL != media_impl->mMediaEntryURL))
        {
            // If we already have a non-empty media URL set and we aren't doing a navigate, update the media URL to match the media entry.
            media_impl->mMediaURL = media_impl->mMediaEntryURL;

            // If this causes a navigate at some point (such as after a reload), it should be considered server-driven so it isn't broadcast.
            media_impl->mNavigateServerRequest = true;

            LL_DEBUGS() << "updating URL in the media impl to " << media_impl->mMediaEntryURL << LL_ENDL;
        }
    }

    return media_impl;
}

//////////////////////////////////////////////////////////////////////////////////////////
LLViewerMediaImpl* LLViewerMedia::getMediaImplFromTextureID(const LLUUID& texture_id)
{
    LLViewerMediaImpl* result = NULL;

    // Look up the texture ID in the texture id->impl map.
    impl_id_map::iterator iter = sViewerMediaTextureIDMap.find(texture_id);
    if(iter != sViewerMediaTextureIDMap.end())
    {
        result = iter->second;
    }

    return result;
}

//////////////////////////////////////////////////////////////////////////////////////////
std::string LLViewerMedia::getCurrentUserAgent()
{
    // Don't use user-visible string to avoid
    // punctuation and strange characters.
    std::string skin_name = gSavedSettings.getString("SkinCurrent");

    // Just in case we need to check browser differences in A/B test
    // builds.
    std::string channel = LLVersionInfo::instance().getChannel();

    // append our magic version number string to the browser user agent id
    // See the HTTP 1.0 and 1.1 specifications for allowed formats:
    // http://www.ietf.org/rfc/rfc1945.txt section 10.15
    // http://www.ietf.org/rfc/rfc2068.txt section 3.8
    // This was also helpful:
    // http://www.mozilla.org/build/revised-user-agent-strings.html
    std::ostringstream codec;
    codec << "SecondLife/";
    codec << LLVersionInfo::instance().getVersion();
    codec << " (" << channel << "; " << skin_name << " skin)";
    LL_INFOS() << codec.str() << LL_ENDL;

    return codec.str();
}

//////////////////////////////////////////////////////////////////////////////////////////
void LLViewerMedia::updateBrowserUserAgent()
{
    std::string user_agent = getCurrentUserAgent();

    impl_list::iterator iter = sViewerMediaImplList.begin();
    impl_list::iterator end = sViewerMediaImplList.end();

    for(; iter != end; iter++)
    {
        LLViewerMediaImpl* pimpl = *iter;
        if(pimpl->mMediaSource && pimpl->mMediaSource->pluginSupportsMediaBrowser())
        {
            pimpl->mMediaSource->setBrowserUserAgent(user_agent);
        }
    }

}

//////////////////////////////////////////////////////////////////////////////////////////
bool LLViewerMedia::handleSkinCurrentChanged(const LLSD& /*newvalue*/)
{
    // gSavedSettings is already updated when this function is called.
    updateBrowserUserAgent();
    return true;
}

//////////////////////////////////////////////////////////////////////////////////////////
bool LLViewerMedia::textureHasMedia(const LLUUID& texture_id)
{
    impl_list::iterator iter = sViewerMediaImplList.begin();
    impl_list::iterator end = sViewerMediaImplList.end();

    for(; iter != end; iter++)
    {
        LLViewerMediaImpl* pimpl = *iter;
        if(pimpl->getMediaTextureID() == texture_id)
        {
            return true;
        }
    }
    return false;
}

//////////////////////////////////////////////////////////////////////////////////////////
void LLViewerMedia::setVolume(F32 volume)
{
    if(volume != sGlobalVolume || sForceUpdate)
    {
        sGlobalVolume = volume;
        impl_list::iterator iter = sViewerMediaImplList.begin();
        impl_list::iterator end = sViewerMediaImplList.end();

        for(; iter != end; iter++)
        {
            LLViewerMediaImpl* pimpl = *iter;
            pimpl->updateVolume();
        }

        sForceUpdate = false;
    }
}

//////////////////////////////////////////////////////////////////////////////////////////
F32 LLViewerMedia::getVolume()
{
    return sGlobalVolume;
}

//////////////////////////////////////////////////////////////////////////////////////////
void LLViewerMedia::muteListChanged()
{
    // When the mute list changes, we need to check mute status on all impls.
    impl_list::iterator iter = sViewerMediaImplList.begin();
    impl_list::iterator end = sViewerMediaImplList.end();

    for(; iter != end; iter++)
    {
        LLViewerMediaImpl* pimpl = *iter;
        pimpl->mNeedsMuteCheck = true;
    }
}

//////////////////////////////////////////////////////////////////////////////////////////
bool LLViewerMedia::isInterestingEnough(const LLVOVolume *object, const F64 &object_interest)
{
    bool result = false;

    if (NULL == object)
    {
        result = false;
    }
    // Focused?  Then it is interesting!
    else if (LLViewerMediaFocus::getInstance()->getFocusedObjectID() == object->getID())
    {
        result = true;
    }
    // Selected?  Then it is interesting!
    // XXX Sadly, 'contains()' doesn't take a const :(
    else if (LLSelectMgr::getInstance()->getSelection()->contains(const_cast<LLVOVolume*>(object)))
    {
        result = true;
    }
    else
    {
        LL_DEBUGS() << "object interest = " << object_interest << ", lowest loadable = " << sLowestLoadableImplInterest << LL_ENDL;
        if(object_interest >= sLowestLoadableImplInterest)
            result = true;
    }

    return result;
}

LLViewerMedia::impl_list &LLViewerMedia::getPriorityList()
{
    return sViewerMediaImplList;
}

// static
// This is the predicate function used to sort sViewerMediaImplList by priority.
bool LLViewerMedia::priorityComparitor(const LLViewerMediaImpl* i1, const LLViewerMediaImpl* i2)
{
    if(i1->isForcedUnloaded() && !i2->isForcedUnloaded())
    {
        // Muted or failed items always go to the end of the list, period.
        return false;
    }
    else if(i2->isForcedUnloaded() && !i1->isForcedUnloaded())
    {
        // Muted or failed items always go to the end of the list, period.
        return true;
    }
    else if(i1->hasFocus())
    {
        // The item with user focus always comes to the front of the list, period.
        return true;
    }
    else if(i2->hasFocus())
    {
        // The item with user focus always comes to the front of the list, period.
        return false;
    }
    else if(i1->isParcelMedia())
    {
        // The parcel media impl sorts above all other inworld media, unless one has focus.
        return true;
    }
    else if(i2->isParcelMedia())
    {
        // The parcel media impl sorts above all other inworld media, unless one has focus.
        return false;
    }
    else if(i1->getUsedInUI() && !i2->getUsedInUI())
    {
        // i1 is a UI element, i2 is not.  This makes i1 "less than" i2, so it sorts earlier in our list.
        return true;
    }
    else if(i2->getUsedInUI() && !i1->getUsedInUI())
    {
        // i2 is a UI element, i1 is not.  This makes i2 "less than" i1, so it sorts earlier in our list.
        return false;
    }
    else if(i1->isPlayable() && !i2->isPlayable())
    {
        // Playable items sort above ones that wouldn't play even if they got high enough priority
        return true;
    }
    else if(!i1->isPlayable() && i2->isPlayable())
    {
        // Playable items sort above ones that wouldn't play even if they got high enough priority
        return false;
    }
    else if(i1->getInterest() == i2->getInterest())
    {
        // Generally this will mean both objects have zero interest.  In this case, sort on distance.
        return (i1->getProximityDistance() < i2->getProximityDistance());
    }
    else
    {
        // The object with the larger interest value should be earlier in the list, so we reverse the sense of the comparison here.
        return (i1->getInterest() > i2->getInterest());
    }
}

static bool proximity_comparitor(const LLViewerMediaImpl* i1, const LLViewerMediaImpl* i2)
{
    if(i1->getProximityDistance() < i2->getProximityDistance())
    {
        return true;
    }
    else if(i1->getProximityDistance() > i2->getProximityDistance())
    {
        return false;
    }
    else
    {
        // Both objects have the same distance.  This most likely means they're two faces of the same object.
        // They may also be faces on different objects with exactly the same distance (like HUD objects).
        // We don't actually care what the sort order is for this case, as long as it's stable and doesn't change when you enable/disable media.
        // Comparing the impl pointers gives a completely arbitrary ordering, but it will be stable.
        return (i1 < i2);
    }
}

static LLTrace::BlockTimerStatHandle FTM_MEDIA_UPDATE("Update Media");
static LLTrace::BlockTimerStatHandle FTM_MEDIA_SPARE_IDLE("Spare Idle");
static LLTrace::BlockTimerStatHandle FTM_MEDIA_UPDATE_INTEREST("Update/Interest");
static LLTrace::BlockTimerStatHandle FTM_MEDIA_UPDATE_VOLUME("Update/Volume");
static LLTrace::BlockTimerStatHandle FTM_MEDIA_SORT("Media Sort");
static LLTrace::BlockTimerStatHandle FTM_MEDIA_SORT2("Media Sort 2");
static LLTrace::BlockTimerStatHandle FTM_MEDIA_MISC("Misc");


//////////////////////////////////////////////////////////////////////////////////////////
void LLViewerMedia::onIdle(void *dummy_arg)
{
    LLViewerMedia::getInstance()->updateMedia(dummy_arg);
}

//////////////////////////////////////////////////////////////////////////////////////////
void LLViewerMedia::updateMedia(void *dummy_arg)
{
    LL_PROFILE_ZONE_SCOPED_CATEGORY_MEDIA; //LL_RECORD_BLOCK_TIME(FTM_MEDIA_UPDATE);

    llassert(!gCubeSnapshot);

    // Enable/disable the plugin read thread
    LLPluginProcessParent::setUseReadThread(gSavedSettings.getBOOL("PluginUseReadThread"));

    // SL-16418 We can't call LLViewerMediaImpl->update() if we are in the state of shutting down.
    if(LLApp::isExiting())
    {
        setAllMediaEnabled(false);
        return;
    }

    // HACK: we always try to keep a spare running webkit plugin around to improve launch times.
    // 2017-04-19 Removed CP - this doesn't appear to buy us much and consumes a lot of resources so
    // removing it for now.
    //createSpareBrowserMediaSource();

    mAnyMediaShowing = false;
    mAnyMediaPlaying = false;

    impl_list::iterator iter = sViewerMediaImplList.begin();
    impl_list::iterator end = sViewerMediaImplList.end();

    {
        LL_PROFILE_ZONE_NAMED_CATEGORY_MEDIA("media update interest"); //LL_RECORD_BLOCK_TIME(FTM_MEDIA_UPDATE_INTEREST);
        for(; iter != end;)
        {
            LLViewerMediaImpl* pimpl = *iter++;
            pimpl->update();
            pimpl->calculateInterest();
        }
    }

    // Let the spare media source actually launch
    if(mSpareBrowserMediaSource)
    {
        LL_PROFILE_ZONE_NAMED_CATEGORY_MEDIA("media spare idle"); //LL_RECORD_BLOCK_TIME(FTM_MEDIA_SPARE_IDLE);
        mSpareBrowserMediaSource->idle();
    }

    {
        LL_PROFILE_ZONE_NAMED_CATEGORY_MEDIA("media sort"); //LL_RECORD_BLOCK_TIME(FTM_MEDIA_SORT);
        // Sort the static instance list using our interest criteria
        sViewerMediaImplList.sort(priorityComparitor);
    }

    // Go through the list again and adjust according to priority.
    iter = sViewerMediaImplList.begin();
    end = sViewerMediaImplList.end();

    F64 total_cpu = 0.0f;
    int impl_count_total = 0;
    int impl_count_interest_low = 0;
    int impl_count_interest_normal = 0;

    std::vector<LLViewerMediaImpl*> proximity_order;

    static LLCachedControl<bool> inworld_media_enabled(gSavedSettings, "AudioStreamingMedia", true);
    static LLCachedControl<bool> inworld_audio_enabled(gSavedSettings, "AudioStreamingMusic", true);
    U32 max_instances = gSavedSettings.getU32("PluginInstancesTotal");
    U32 max_normal = gSavedSettings.getU32("PluginInstancesNormal");
    U32 max_low = gSavedSettings.getU32("PluginInstancesLow");
    F32 max_cpu = gSavedSettings.getF32("PluginInstancesCPULimit");
    // Setting max_cpu to 0.0 disables CPU usage checking.
    bool check_cpu_usage = (max_cpu != 0.0f);

    LLViewerMediaImpl* lowest_interest_loadable = NULL;

    // Notes on tweakable params:
    // max_instances must be set high enough to allow the various instances used in the UI (for the help browser, search, etc.) to be loaded.
    // If max_normal + max_low is less than max_instances, things will tend to get unloaded instead of being set to slideshow.

    {
        LL_PROFILE_ZONE_NAMED_CATEGORY_MEDIA("media misc"); //LL_RECORD_BLOCK_TIME(FTM_MEDIA_MISC);
        for(; iter != end; iter++)
        {
            LLViewerMediaImpl* pimpl = *iter;

            LLPluginClassMedia::EPriority new_priority = LLPluginClassMedia::PRIORITY_NORMAL;

            if(pimpl->isForcedUnloaded() || (impl_count_total >= (int)max_instances))
            {
                // Never load muted or failed impls.
                // Hard limit on the number of instances that will be loaded at one time
                new_priority = LLPluginClassMedia::PRIORITY_UNLOADED;
            }
            else if(!pimpl->getVisible())
            {
                new_priority = LLPluginClassMedia::PRIORITY_HIDDEN;
            }
            else if(pimpl->hasFocus())
            {
                new_priority = LLPluginClassMedia::PRIORITY_HIGH;
                impl_count_interest_normal++;   // count this against the count of "normal" instances for priority purposes
            }
            else if(pimpl->getUsedInUI())
            {
                new_priority = LLPluginClassMedia::PRIORITY_NORMAL;
                impl_count_interest_normal++;
            }
            else if(pimpl->isParcelMedia())
            {
                new_priority = LLPluginClassMedia::PRIORITY_NORMAL;
                impl_count_interest_normal++;
            }
            else
            {
                // Look at interest and CPU usage for instances that aren't in any of the above states.

                // Heuristic -- if the media texture's approximate screen area is less than 1/4 of the native area of the texture,
                // turn it down to low instead of normal.  This may downsample for plugins that support it.
                bool media_is_small = false;
                F64 approximate_interest = pimpl->getApproximateTextureInterest();
                if(approximate_interest == 0.0f)
                {
                    // this media has no current size, which probably means it's not loaded.
                    media_is_small = true;
                }
                else if(pimpl->getInterest() < (approximate_interest / 4))
                {
                    media_is_small = true;
                }

                if(pimpl->getInterest() == 0.0f)
                {
                    // This media is completely invisible, due to being outside the view frustrum or out of range.
                    new_priority = LLPluginClassMedia::PRIORITY_HIDDEN;
                }
                else if(check_cpu_usage && (total_cpu > max_cpu))
                {
                    // Higher priority plugins have already used up the CPU budget.  Set remaining ones to slideshow priority.
                    new_priority = LLPluginClassMedia::PRIORITY_SLIDESHOW;
                }
                else if((impl_count_interest_normal < (int)max_normal) && !media_is_small)
                {
                    // Up to max_normal inworld get normal priority
                    new_priority = LLPluginClassMedia::PRIORITY_NORMAL;
                    impl_count_interest_normal++;
                }
                else if (impl_count_interest_low + impl_count_interest_normal < (int)max_low + (int)max_normal)
                {
                    // The next max_low inworld get turned down
                    new_priority = LLPluginClassMedia::PRIORITY_LOW;
                    impl_count_interest_low++;

                    // Set the low priority size for downsampling to approximately the size the texture is displayed at.
                    {
                        F32 approximate_interest_dimension = (F32) sqrt(pimpl->getInterest());

                        pimpl->setLowPrioritySizeLimit(ll_round(approximate_interest_dimension));
                    }
                }
                else
                {
                    // Any additional impls (up to max_instances) get very infrequent time
                    new_priority = LLPluginClassMedia::PRIORITY_SLIDESHOW;
                }
            }

            if(!pimpl->getUsedInUI() && (new_priority != LLPluginClassMedia::PRIORITY_UNLOADED))
            {
                // This is a loadable inworld impl -- the last one in the list in this class defines the lowest loadable interest.
                lowest_interest_loadable = pimpl;

                impl_count_total++;
            }

            // Overrides if the window is minimized or we lost focus (taking care
            // not to accidentally "raise" the priority either)
            if (!gViewerWindow->getActive() /* viewer window minimized? */
                && new_priority > LLPluginClassMedia::PRIORITY_HIDDEN)
            {
                new_priority = LLPluginClassMedia::PRIORITY_HIDDEN;
            }
            else if (!gFocusMgr.getAppHasFocus() /* viewer window lost focus? */
                     && new_priority > LLPluginClassMedia::PRIORITY_LOW)
            {
                new_priority = LLPluginClassMedia::PRIORITY_LOW;
            }

            if(!inworld_media_enabled)
            {
                // If inworld media is locked out, force all inworld media to stay unloaded.
                if(!pimpl->getUsedInUI())
                {
                    new_priority = LLPluginClassMedia::PRIORITY_UNLOADED;
                }
            }
            // update the audio stream here as well
            static bool restore_parcel_audio = false;
            if( !inworld_audio_enabled)
            {
                if(LLViewerMedia::isParcelAudioPlaying() && gAudiop && LLViewerMedia::hasParcelAudio())
                {
                    LLViewerAudio::getInstance()->stopInternetStreamWithAutoFade();
                    restore_parcel_audio = true;
                }
            }
            else
            {
                if(gAudiop && LLViewerMedia::hasParcelAudio() && restore_parcel_audio && gSavedSettings.getBOOL("MediaTentativeAutoPlay"))
                {
                    LLViewerAudio::getInstance()->startInternetStreamWithAutoFade(LLViewerMedia::getParcelAudioURL());
                    restore_parcel_audio = false;
                }
            }

            pimpl->setPriority(new_priority);

            if(pimpl->getUsedInUI())
            {
                // Any impls used in the UI should not be in the proximity list.
                pimpl->mProximity = -1;
            }
            else
            {
                proximity_order.push_back(pimpl);
            }

            total_cpu += pimpl->getCPUUsage();

            if (!pimpl->getUsedInUI() && pimpl->hasMedia())
            {
                mAnyMediaShowing = true;
            }

            if (!pimpl->getUsedInUI() && pimpl->hasMedia() && (pimpl->isMediaPlaying() || !pimpl->isMediaTimeBased()))
            {
                // consider visible non-timebased media as playing
                mAnyMediaPlaying = true;
            }

        }
    }

    // Re-calculate this every time.
    sLowestLoadableImplInterest = 0.0f;

    // Only do this calculation if we've hit the impl count limit -- up until that point we always need to load media data.
    if(lowest_interest_loadable && (impl_count_total >= (int)max_instances))
    {
        // Get the interest value of this impl's object for use by isInterestingEnough
        LLVOVolume *object = lowest_interest_loadable->getSomeObject();
        if(object)
        {
            // NOTE: Don't use getMediaInterest() here.  We want the pixel area, not the total media interest,
            //      so that we match up with the calculation done in LLMediaDataClient.
            sLowestLoadableImplInterest = object->getPixelArea();
        }
    }

    if(gSavedSettings.getBOOL("MediaPerformanceManagerDebug"))
    {
        // Give impls the same ordering as the priority list
        // they're already in the right order for this.
    }
    else
    {
        LL_PROFILE_ZONE_NAMED_CATEGORY_MEDIA("media sort2"); // LL_RECORD_BLOCK_TIME(FTM_MEDIA_SORT2);
        // Use a distance-based sort for proximity values.
        std::stable_sort(proximity_order.begin(), proximity_order.end(), proximity_comparitor);
    }

    // Transfer the proximity order to the proximity fields in the objects.
    for(int i = 0; i < (int)proximity_order.size(); i++)
    {
        proximity_order[i]->mProximity = i;
    }

    LL_DEBUGS("PluginPriority") << "Total reported CPU usage is " << total_cpu << LL_ENDL;

}

//////////////////////////////////////////////////////////////////////////////////////////
bool LLViewerMedia::isAnyMediaShowing()
{
    return mAnyMediaShowing;
}

//////////////////////////////////////////////////////////////////////////////////////////
bool LLViewerMedia::isAnyMediaPlaying()
{
    return mAnyMediaPlaying;
}

//////////////////////////////////////////////////////////////////////////////////////////
void LLViewerMedia::setAllMediaEnabled(bool val)
{
    // Set "tentative" autoplay first.  We need to do this here or else
    // re-enabling won't start up the media below.
    gSavedSettings.setBOOL("MediaTentativeAutoPlay", val);

    // Then
    impl_list::iterator iter = sViewerMediaImplList.begin();
    impl_list::iterator end = sViewerMediaImplList.end();

    for(; iter != end; iter++)
    {
        LLViewerMediaImpl* pimpl = *iter;
        if (!pimpl->getUsedInUI())
        {
            pimpl->setDisabled(!val);
        }
    }

    // Also do Parcel Media and Parcel Audio
    if (val)
    {
        if (!LLViewerMedia::isParcelMediaPlaying() && LLViewerMedia::hasParcelMedia())
        {
            LLViewerParcelMedia::getInstance()->play(LLViewerParcelMgr::getInstance()->getAgentParcel());
        }

        static LLCachedControl<bool> audio_streaming_music(gSavedSettings, "AudioStreamingMusic", true);
        if (audio_streaming_music &&
            !LLViewerMedia::isParcelAudioPlaying() &&
            gAudiop &&
            LLViewerMedia::hasParcelAudio())
        {
            if (LLAudioEngine::AUDIO_PAUSED == gAudiop->isInternetStreamPlaying())
            {
                // 'false' means unpause
                gAudiop->pauseInternetStream(false);
            }
            else
            {
                LLViewerAudio::getInstance()->startInternetStreamWithAutoFade(LLViewerMedia::getParcelAudioURL());
            }
        }
    }
    else {
        // This actually unloads the impl, as opposed to "stop"ping the media
        LLViewerParcelMedia::getInstance()->stop();
        if (gAudiop)
        {
            LLViewerAudio::getInstance()->stopInternetStreamWithAutoFade();
        }
    }
}

//////////////////////////////////////////////////////////////////////////////////////////
void LLViewerMedia::setAllMediaPaused(bool val)
{
    // Set "tentative" autoplay first.  We need to do this here or else
    // re-enabling won't start up the media below.
    gSavedSettings.setBOOL("MediaTentativeAutoPlay", !val);

    // Then
    impl_list::iterator iter = sViewerMediaImplList.begin();
    impl_list::iterator end = sViewerMediaImplList.end();

    for (; iter != end; iter++)
    {
        LLViewerMediaImpl* pimpl = *iter;
        if (!pimpl->getUsedInUI())
        {
            // upause/pause time based media, enable/disable any other
            if (!val)
            {
                pimpl->setDisabled(val);
                if (pimpl->isMediaTimeBased() && pimpl->isMediaPaused())
                {
                    pimpl->play();
                }
            }
            else if (pimpl->isMediaTimeBased() && pimpl->mMediaSource && (pimpl->isMediaPlaying() || pimpl->isMediaPaused()))
            {
                pimpl->pause();
            }
            else
            {
                pimpl->setDisabled(val);
            }
        }
    }

    LLParcel *agent_parcel = LLViewerParcelMgr::getInstance()->getAgentParcel();

    // Also do Parcel Media and Parcel Audio
    if (!val)
    {
        if (!LLViewerMedia::isParcelMediaPlaying() && LLViewerMedia::hasParcelMedia())
        {
            LLViewerParcelMedia::getInstance()->play(agent_parcel);
        }

        static LLCachedControl<bool> audio_streaming_music(gSavedSettings, "AudioStreamingMusic", true);
        if (audio_streaming_music &&
            !LLViewerMedia::isParcelAudioPlaying() &&
            gAudiop &&
            LLViewerMedia::hasParcelAudio())
        {
            if (LLAudioEngine::AUDIO_PAUSED == gAudiop->isInternetStreamPlaying())
            {
                // 'false' means unpause
                gAudiop->pauseInternetStream(false);
            }
            else
            {
                LLViewerAudio::getInstance()->startInternetStreamWithAutoFade(LLViewerMedia::getParcelAudioURL());
            }
        }
    }
    else {
        // This actually unloads the impl, as opposed to "stop"ping the media
        LLViewerParcelMedia::getInstance()->stop();
        if (gAudiop)
        {
            LLViewerAudio::getInstance()->stopInternetStreamWithAutoFade();
        }
    }

    // remove play choice for current parcel
    if (agent_parcel && gAgent.getRegion())
    {
        LLViewerParcelAskPlay::getInstance()->resetSetting(gAgent.getRegion()->getRegionID(), agent_parcel->getLocalID());
    }
}

//////////////////////////////////////////////////////////////////////////////////////////
bool LLViewerMedia::isParcelMediaPlaying()
{
    viewer_media_t media = LLViewerParcelMedia::getInstance()->getParcelMedia();
    return (LLViewerMedia::hasParcelMedia() && media && media->hasMedia());
}

/////////////////////////////////////////////////////////////////////////////////////////
bool LLViewerMedia::isParcelAudioPlaying()
{
    return (LLViewerMedia::hasParcelAudio() && gAudiop && LLAudioEngine::AUDIO_PLAYING == gAudiop->isInternetStreamPlaying());
}

/////////////////////////////////////////////////////////////////////////////////////////
// static
void LLViewerMedia::authSubmitCallback(const LLSD& notification, const LLSD& response)
{
    LLViewerMedia::getInstance()->onAuthSubmit(notification, response);
}

void LLViewerMedia::onAuthSubmit(const LLSD& notification, const LLSD& response)
{
    LLViewerMediaImpl *impl = LLViewerMedia::getMediaImplFromTextureID(notification["payload"]["media_id"]);
    if(impl)
    {
        LLPluginClassMedia* media = impl->getMediaPlugin();
        if(media)
        {
            if (response["ok"])
            {
                media->sendAuthResponse(true, response["username"], response["password"]);
            }
            else
            {
                media->sendAuthResponse(false, "", "");
            }
        }
    }
}

/////////////////////////////////////////////////////////////////////////////////////////
void LLViewerMedia::clearAllCookies()
{
    // Clear all cookies for all plugins
    impl_list::iterator iter = sViewerMediaImplList.begin();
    impl_list::iterator end = sViewerMediaImplList.end();
    for (; iter != end; iter++)
    {
        LLViewerMediaImpl* pimpl = *iter;
        if(pimpl->mMediaSource)
        {
            pimpl->mMediaSource->clear_cookies();
        }
    }
}

/////////////////////////////////////////////////////////////////////////////////////////
void LLViewerMedia::clearAllCaches()
{
    // Clear all plugins' caches
    impl_list::iterator iter = sViewerMediaImplList.begin();
    impl_list::iterator end = sViewerMediaImplList.end();
    for (; iter != end; iter++)
    {
        LLViewerMediaImpl* pimpl = *iter;
        pimpl->clearCache();
    }
}

/////////////////////////////////////////////////////////////////////////////////////////
void LLViewerMedia::setCookiesEnabled(bool enabled)
{
    // Set the "cookies enabled" flag for all loaded plugins
    impl_list::iterator iter = sViewerMediaImplList.begin();
    impl_list::iterator end = sViewerMediaImplList.end();
    for (; iter != end; iter++)
    {
        LLViewerMediaImpl* pimpl = *iter;
        if(pimpl->mMediaSource)
        {
            pimpl->mMediaSource->cookies_enabled(enabled);
        }
    }
}

/////////////////////////////////////////////////////////////////////////////////////////
void LLViewerMedia::setProxyConfig(bool enable, const std::string &host, int port)
{
    // Set the proxy config for all loaded plugins
    impl_list::iterator iter = sViewerMediaImplList.begin();
    impl_list::iterator end = sViewerMediaImplList.end();
    for (; iter != end; iter++)
    {
        LLViewerMediaImpl* pimpl = *iter;
        if(pimpl->mMediaSource)
        {
            pimpl->mMediaSource->proxy_setup(enable, host, port);
        }
    }
}

/////////////////////////////////////////////////////////////////////////////////////////
LLSD LLViewerMedia::getHeaders()
{
    LLSD headers = LLSD::emptyMap();
    headers[HTTP_OUT_HEADER_ACCEPT] = "*/*";
    // *TODO: Should this be 'application/llsd+xml' ?
    // *TODO: Should this even be set at all?   This header is only not overridden in 'GET' methods.
    headers[HTTP_OUT_HEADER_CONTENT_TYPE] = HTTP_CONTENT_XML;
    headers[HTTP_OUT_HEADER_COOKIE] = mOpenIDCookie;
    headers[HTTP_OUT_HEADER_USER_AGENT] = getCurrentUserAgent();

    return headers;
}

 /////////////////////////////////////////////////////////////////////////////////////////
bool LLViewerMedia::parseRawCookie(const std::string raw_cookie, std::string& name, std::string& value, std::string& path, bool& httponly, bool& secure)
{
    std::size_t name_pos = raw_cookie.find_first_of("=");
    if (name_pos != std::string::npos)
    {
        name = raw_cookie.substr(0, name_pos);
        std::size_t value_pos = raw_cookie.find_first_of(";", name_pos);
        if (value_pos != std::string::npos)
        {
            value = raw_cookie.substr(name_pos + 1, value_pos - name_pos - 1);
            path = "/"; // assume root path for now

            httponly = true;    // hard coded for now
            secure = true;

            return true;
        }
    }

    return false;
}

/////////////////////////////////////////////////////////////////////////////////////////
LLCore::HttpHeaders::ptr_t LLViewerMedia::getHttpHeaders()
{
    LLCore::HttpHeaders::ptr_t headers(new LLCore::HttpHeaders);

    headers->append(HTTP_OUT_HEADER_ACCEPT, "*/*");
    headers->append(HTTP_OUT_HEADER_CONTENT_TYPE, HTTP_CONTENT_XML);
    headers->append(HTTP_OUT_HEADER_COOKIE, mOpenIDCookie);
    headers->append(HTTP_OUT_HEADER_USER_AGENT, getCurrentUserAgent());

    return headers;
}


/////////////////////////////////////////////////////////////////////////////////////////
void LLViewerMedia::setOpenIDCookie(const std::string& url)
{
    if(!gNonInteractive && !mOpenIDCookie.empty())
    {
        std::string profileUrl = getProfileURL("");

        LLCoros::instance().launch("LLViewerMedia::getOpenIDCookieCoro",
            boost::bind(&LLViewerMedia::getOpenIDCookieCoro, profileUrl));
    }
}

//static
void LLViewerMedia::getOpenIDCookieCoro(std::string url)
{
    LLCore::HttpRequest::policy_t httpPolicy(LLCore::HttpRequest::DEFAULT_POLICY_ID);
    LLCoreHttpUtil::HttpCoroutineAdapter::ptr_t
        httpAdapter(new LLCoreHttpUtil::HttpCoroutineAdapter("getOpenIDCookieCoro", httpPolicy));
    LLCore::HttpRequest::ptr_t httpRequest(new LLCore::HttpRequest);
    LLCore::HttpOptions::ptr_t httpOpts(new LLCore::HttpOptions);
    LLCore::HttpHeaders::ptr_t httpHeaders(new LLCore::HttpHeaders);

    httpOpts->setFollowRedirects(true);
    httpOpts->setWantHeaders(true);
    httpOpts->setSSLVerifyPeer(false); // viewer's cert bundle doesn't appear to agree with web certs from "https://my.secondlife.com/"

    LLURL hostUrl(url.c_str());
    std::string hostAuth = hostUrl.getAuthority();

    // *TODO: Expand LLURL to split and extract this information better.
    // The structure of a URL is well defined and needing to retrieve parts of it are common.
    // original comment:
    // The LLURL can give me the 'authority', which is of the form: [username[:password]@]hostname[:port]
    // We want just the hostname for the cookie code, but LLURL doesn't seem to have a way to extract that.
    // We therefore do it here.
    std::string authority = getInstance()->mOpenIDURL.mAuthority;
    std::string::size_type hostStart = authority.find('@');
    if (hostStart == std::string::npos)
    {   // no username/password
        hostStart = 0;
    }
    else
    {   // Hostname starts after the @.
            // Hostname starts after the @.
        // (If the hostname part is empty, this may put host_start at the end of the string.  In that case, it will end up passing through an empty hostname, which is correct.)
        ++hostStart;
    }
    std::string::size_type hostEnd = authority.rfind(':');
    if ((hostEnd == std::string::npos) || (hostEnd < hostStart))
    {   // no port
        hostEnd = authority.size();
    }

    LLViewerMedia* inst = getInstance();
    if (url.length())
    {
        LLMediaCtrl* media_instance = LLFloaterReg::getInstance("destinations")->getChild<LLMediaCtrl>("destination_guide_contents");
        if (media_instance)
        {
            std::string cookie_host = authority.substr(hostStart, hostEnd - hostStart);
            std::string cookie_name = "";
            std::string cookie_value = "";
            std::string cookie_path = "";
            bool httponly = true;
            bool secure = true;
            if (inst->parseRawCookie(inst->mOpenIDCookie, cookie_name, cookie_value, cookie_path, httponly, secure) &&
                media_instance->getMediaPlugin())
            {
                // MAINT-5711 - inexplicably, the CEF setCookie function will no longer set the cookie if the
                // url and domain are not the same. This used to be my.sl.com and id.sl.com respectively and worked.
                // For now, we use the URL for the OpenID POST request since it will have the same authority
                // as the domain field.
                // (Feels like there must be a less dirty way to construct a URL from component LLURL parts)
                // MAINT-6392 - Rider: Do not change, however, the original URI requested, since it is used further
                // down.
                std::string cefUrl(std::string(inst->mOpenIDURL.mURI) + "://" + std::string(inst->mOpenIDURL.mAuthority));

                media_instance->getMediaPlugin()->setCookie(cefUrl, cookie_name, cookie_value, cookie_host,
                    cookie_path, httponly, secure);

                // Now that we have parsed the raw cookie, we must store it so that each new media instance
                // can also get a copy and faciliate logging into internal SL sites.
                media_instance->getMediaPlugin()->storeOpenIDCookie(cefUrl, cookie_name, cookie_value,
                    cookie_host, cookie_path, httponly, secure);
            }
        }
    }

    // Note: Rider: MAINT-6392 - Some viewer code requires access to the my.sl.com openid cookie for such
    // actions as posting snapshots to the feed.  This is handled through HTTPCore rather than CEF and so
    // we must learn to SHARE the cookies.

    // Do a web profile get so we can store the cookie
    httpHeaders->append(HTTP_OUT_HEADER_ACCEPT, "*/*");
    httpHeaders->append(HTTP_OUT_HEADER_COOKIE, inst->mOpenIDCookie);
    httpHeaders->append(HTTP_OUT_HEADER_USER_AGENT, inst->getCurrentUserAgent());

    LL_DEBUGS("MediaAuth") << "Requesting " << url << LL_ENDL;
    LL_DEBUGS("MediaAuth") << "sOpenIDCookie = [" << inst->mOpenIDCookie << "]" << LL_ENDL;

    LLSD result = httpAdapter->getRawAndSuspend(httpRequest, url, httpOpts, httpHeaders);

    LLSD httpResults = result[LLCoreHttpUtil::HttpCoroutineAdapter::HTTP_RESULTS];
    LLCore::HttpStatus status = LLCoreHttpUtil::HttpCoroutineAdapter::getStatusFromLLSD(httpResults);

    if (!status)
    {
        LL_WARNS("MediaAuth") << "Error getting web profile." << LL_ENDL;
        return;
    }

    LLSD resultHeaders = httpResults[LLCoreHttpUtil::HttpCoroutineAdapter::HTTP_RESULTS_HEADERS];
    if (!resultHeaders.has(HTTP_IN_HEADER_SET_COOKIE))
    {
        LL_WARNS("MediaAuth") << "No cookie in response." << LL_ENDL;
        return;
    }

    const std::string& cookie = resultHeaders[HTTP_IN_HEADER_SET_COOKIE].asStringRef();
    LL_DEBUGS("MediaAuth") << "cookie = " << cookie << LL_ENDL;

    // Set cookie for snapshot publishing.
    std::string authCookie = cookie.substr(0, cookie.find(";")); // strip path
    LLWebProfile::setAuthCookie(authCookie);
}

/////////////////////////////////////////////////////////////////////////////////////////
void LLViewerMedia::openIDSetup(const std::string &openidUrl, const std::string &openidToken)
{
    LL_DEBUGS("MediaAuth") << "url = \"" << openidUrl << "\", token = \"" << openidToken << "\"" << LL_ENDL;

    LLCoros::instance().launch("LLViewerMedia::openIDSetupCoro",
        boost::bind(&LLViewerMedia::openIDSetupCoro, openidUrl, openidToken));
}

void LLViewerMedia::openIDSetupCoro(std::string openidUrl, std::string openidToken)
{
    LLCore::HttpRequest::policy_t httpPolicy(LLCore::HttpRequest::DEFAULT_POLICY_ID);
    LLCoreHttpUtil::HttpCoroutineAdapter::ptr_t
        httpAdapter(new LLCoreHttpUtil::HttpCoroutineAdapter("openIDSetupCoro", httpPolicy));
    LLCore::HttpRequest::ptr_t httpRequest(new LLCore::HttpRequest);
    LLCore::HttpOptions::ptr_t httpOpts(new LLCore::HttpOptions);
    LLCore::HttpHeaders::ptr_t httpHeaders(new LLCore::HttpHeaders);

    httpOpts->setWantHeaders(true);

    // post the token to the url
    // the responder will need to extract the cookie(s).
    // Save the OpenID URL for later -- we may need the host when adding the cookie.
    getInstance()->mOpenIDURL.init(openidUrl.c_str());

    // We shouldn't ever do this twice, but just in case this code gets repurposed later, clear existing cookies.
    getInstance()->mOpenIDCookie.clear();

    httpHeaders->append(HTTP_OUT_HEADER_ACCEPT, "*/*");
    httpHeaders->append(HTTP_OUT_HEADER_CONTENT_TYPE, "application/x-www-form-urlencoded");

    LLCore::BufferArray::ptr_t rawbody(new LLCore::BufferArray);
    LLCore::BufferArrayStream bas(rawbody.get());

    bas << std::noskipws << openidToken;

    LLSD result = httpAdapter->postRawAndSuspend(httpRequest, openidUrl, rawbody, httpOpts, httpHeaders);

    LLSD httpResults = result[LLCoreHttpUtil::HttpCoroutineAdapter::HTTP_RESULTS];
    LLCore::HttpStatus status = LLCoreHttpUtil::HttpCoroutineAdapter::getStatusFromLLSD(httpResults);

    if (!status)
    {
        LL_WARNS("MediaAuth") << "Error getting Open ID cookie" << LL_ENDL;
        return;
    }

    LLSD resultHeaders = httpResults[LLCoreHttpUtil::HttpCoroutineAdapter::HTTP_RESULTS_HEADERS];
    if (!resultHeaders.has(HTTP_IN_HEADER_SET_COOKIE))
    {
        LL_WARNS("MediaAuth") << "No cookie in response." << LL_ENDL;
        return;
    }

    // We don't care about the content of the response, only the Set-Cookie header.
    const std::string& cookie = resultHeaders[HTTP_IN_HEADER_SET_COOKIE].asString();

    // *TODO: What about bad status codes?  Does this destroy previous cookies?
    LLViewerMedia::getInstance()->openIDCookieResponse(openidUrl, cookie);
    LL_DEBUGS("MediaAuth") << "OpenID cookie set." << LL_ENDL;

}

/////////////////////////////////////////////////////////////////////////////////////////
void LLViewerMedia::openIDCookieResponse(const std::string& url, const std::string &cookie)
{
    LL_DEBUGS("MediaAuth") << "Cookie received: \"" << cookie << "\"" << LL_ENDL;

    mOpenIDCookie += cookie;

    setOpenIDCookie(url);
}

/////////////////////////////////////////////////////////////////////////////////////////
void LLViewerMedia::proxyWindowOpened(const std::string &target, const std::string &uuid)
{
    if(uuid.empty())
        return;

    for (impl_list::iterator iter = sViewerMediaImplList.begin(); iter != sViewerMediaImplList.end(); iter++)
    {
        if((*iter)->mMediaSource && (*iter)->mMediaSource->pluginSupportsMediaBrowser())
        {
            (*iter)->mMediaSource->proxyWindowOpened(target, uuid);
        }
    }
}

/////////////////////////////////////////////////////////////////////////////////////////
void LLViewerMedia::proxyWindowClosed(const std::string &uuid)
{
    if(uuid.empty())
        return;

    for (impl_list::iterator iter = sViewerMediaImplList.begin(); iter != sViewerMediaImplList.end(); iter++)
    {
        if((*iter)->mMediaSource && (*iter)->mMediaSource->pluginSupportsMediaBrowser())
        {
            (*iter)->mMediaSource->proxyWindowClosed(uuid);
        }
    }
}

/////////////////////////////////////////////////////////////////////////////////////////
void LLViewerMedia::createSpareBrowserMediaSource()
{
    // If we don't have a spare browser media source, create one.
    // However, if PluginAttachDebuggerToPlugins is set then don't spawn a spare
    // SLPlugin process in order to not be confused by an unrelated gdb terminal
    // popping up at the moment we start a media plugin.
    if (!mSpareBrowserMediaSource && !gSavedSettings.getBOOL("PluginAttachDebuggerToPlugins"))
    {
        // The null owner will keep the browser plugin from fully initializing
        // (specifically, it keeps LLPluginClassMedia from negotiating a size change,
        // which keeps MediaPluginWebkit::initBrowserWindow from doing anything until we have some necessary data, like the background color)
        mSpareBrowserMediaSource = LLViewerMediaImpl::newSourceFromMediaType(HTTP_CONTENT_TEXT_HTML, NULL, 0, 0, 1.0);
    }
}

/////////////////////////////////////////////////////////////////////////////////////////
LLPluginClassMedia* LLViewerMedia::getSpareBrowserMediaSource()
{
    LLPluginClassMedia* result = mSpareBrowserMediaSource;
    mSpareBrowserMediaSource = NULL;
    return result;
};

bool LLViewerMedia::hasInWorldMedia()
{
    impl_list::iterator iter = sViewerMediaImplList.begin();
    impl_list::iterator end = sViewerMediaImplList.end();
    // This should be quick, because there should be very few non-in-world-media impls
    for (; iter != end; iter++)
    {
        LLViewerMediaImpl* pimpl = *iter;
        if (!pimpl->getUsedInUI() && !pimpl->isParcelMedia())
        {
            // Found an in-world media impl
            return true;
        }
    }
    return false;
}

//////////////////////////////////////////////////////////////////////////////////////////
bool LLViewerMedia::hasParcelMedia()
{
    return !LLViewerParcelMedia::getInstance()->getURL().empty();
}

//////////////////////////////////////////////////////////////////////////////////////////
bool LLViewerMedia::hasParcelAudio()
{
    return !LLViewerMedia::getParcelAudioURL().empty();
}

//////////////////////////////////////////////////////////////////////////////////////////
std::string LLViewerMedia::getParcelAudioURL()
{
    return LLViewerParcelMgr::getInstance()->getAgentParcel()->getMusicURL();
}

//////////////////////////////////////////////////////////////////////////////////////////
void LLViewerMedia::onTeleportFinished()
{
    // On teleport, clear this setting (i.e. set it to true)
    gSavedSettings.setBOOL("MediaTentativeAutoPlay", true);

    LLViewerMediaImpl::sMimeTypesFailed.clear();
}

//////////////////////////////////////////////////////////////////////////////////////////
void LLViewerMedia::setOnlyAudibleMediaTextureID(const LLUUID& texture_id)
{
    sOnlyAudibleTextureID = texture_id;
    sForceUpdate = true;
}

std::vector<std::string> LLViewerMediaImpl::sMimeTypesFailed;
//////////////////////////////////////////////////////////////////////////////////////////
// LLViewerMediaImpl
//////////////////////////////////////////////////////////////////////////////////////////
LLViewerMediaImpl::LLViewerMediaImpl(     const LLUUID& texture_id,
                                          S32 media_width,
                                          S32 media_height,
                                          U8 media_auto_scale,
                                          U8 media_loop)
:
    mMediaSource( NULL ),
    mMovieImageHasMips(false),
    mMediaWidth(media_width),
    mMediaHeight(media_height),
    mMediaAutoScale(media_auto_scale),
    mMediaLoop(media_loop),
    mNeedsNewTexture(true),
    mTextureUsedWidth(0),
    mTextureUsedHeight(0),
    mSuspendUpdates(false),
    mVisible(true),
    mLastSetCursor( UI_CURSOR_ARROW ),
    mMediaNavState( MEDIANAVSTATE_NONE ),
    mInterest(0.0f),
    mUsedInUI(false),
    mHasFocus(false),
    mPriority(LLPluginClassMedia::PRIORITY_UNLOADED),
    mNavigateRediscoverType(false),
    mNavigateServerRequest(false),
    mMediaSourceFailed(false),
    mRequestedVolume(1.0f),
    mPreviousVolume(1.0f),
    mIsMuted(false),
    mNeedsMuteCheck(false),
    mPreviousMediaState(MEDIA_NONE),
    mPreviousMediaTime(0.0f),
    mIsDisabled(false),
    mIsParcelMedia(false),
    mProximity(-1),
    mProximityDistance(0.0f),
    mMediaAutoPlay(false),
    mInNearbyMediaList(false),
    mClearCache(false),
    mBackgroundColor(LLColor4::white),
    mNavigateSuspended(false),
    mNavigateSuspendedDeferred(false),
    mIsUpdated(false),
    mTrustedBrowser(false),
    mZoomFactor(1.0),
    mCleanBrowser(false),
    mMimeProbe(),
    mCanceling(false)
{

    // Set up the mute list observer if it hasn't been set up already.
    if(!sViewerMediaMuteListObserverInitialized)
    {
        LLMuteList::getInstance()->addObserver(&sViewerMediaMuteListObserver);
        sViewerMediaMuteListObserverInitialized = true;
    }

    add_media_impl(this);

    setTextureID(texture_id);

    // connect this media_impl to the media texture, creating it if it doesn't exist.0
    // This is necessary because we need to be able to use getMaxVirtualSize() even if the media plugin is not loaded.
    // *TODO: Consider enabling mipmaps (they have been disabled for a long time). Likely has a significant performance impact for tiled/high texture repeat media. Mip generation in a shader may also be an option if necessary.
    LLViewerMediaTexture* media_tex = LLViewerTextureManager::getMediaTexture(mTextureId, USE_MIPMAPS);
    if(media_tex)
    {
        media_tex->setMediaImpl();
    }

    mMainQueue = LL::WorkQueue::getInstance("mainloop");
    mTexUpdateQueue = LL::WorkQueue::getInstance("LLImageGL"); // Share work queue with tex loader.
}

//////////////////////////////////////////////////////////////////////////////////////////
LLViewerMediaImpl::~LLViewerMediaImpl()
{
    destroyMediaSource();

    LLViewerMediaTexture::removeMediaImplFromTexture(mTextureId) ;

    setTextureID();
    remove_media_impl(this);
}

//////////////////////////////////////////////////////////////////////////////////////////
void LLViewerMediaImpl::emitEvent(LLPluginClassMedia* plugin, LLViewerMediaObserver::EMediaEvent event)
{
    // Broadcast to observers using the superclass version
    LLViewerMediaEventEmitter::emitEvent(plugin, event);

    // If this media is on one or more LLVOVolume objects, tell them about the event as well.
    std::list< LLVOVolume* >::iterator iter = mObjectList.begin() ;
    while(iter != mObjectList.end())
    {
        LLVOVolume *self = *iter;
        ++iter;
        self->mediaEvent(this, plugin, event);
    }
}

//////////////////////////////////////////////////////////////////////////////////////////
bool LLViewerMediaImpl::initializeMedia(const std::string& mime_type)
{
    bool mimeTypeChanged = (mMimeType != mime_type);
    bool pluginChanged = (LLMIMETypes::implType(mCurrentMimeType) != LLMIMETypes::implType(mime_type));

    if(!mMediaSource || pluginChanged)
    {
        // We don't have a plugin at all, or the new mime type is handled by a different plugin than the old mime type.
        (void)initializePlugin(mime_type);
    }
    else if(mimeTypeChanged)
    {
        // The same plugin should be able to handle the new media -- just update the stored mime type.
        mMimeType = mime_type;
    }

    return (mMediaSource != NULL);
}

//////////////////////////////////////////////////////////////////////////////////////////
void LLViewerMediaImpl::createMediaSource()
{
    if(mPriority == LLPluginClassMedia::PRIORITY_UNLOADED)
    {
        // This media shouldn't be created yet.
        return;
    }

    if(! mMediaURL.empty())
    {
        navigateInternal();
    }
    else if(! mMimeType.empty())
    {
        if (!initializeMedia(mMimeType))
        {
            LL_WARNS("Media") << "Failed to initialize media for mime type " << mMimeType << LL_ENDL;
        }
    }

}

//////////////////////////////////////////////////////////////////////////////////////////
void LLViewerMediaImpl::destroyMediaSource()
{
    mNeedsNewTexture = true;

    // Tell the viewer media texture it's no longer active
    LLViewerMediaTexture* oldImage = LLViewerTextureManager::findMediaTexture( mTextureId );
    if (oldImage)
    {
        oldImage->setPlaying(FALSE) ;
    }

    cancelMimeTypeProbe();

    {
        LLMutexLock lock(&mLock); // Delay tear-down while bg thread is updating
        if(mMediaSource)
        {
            mMediaSource->setDeleteOK(true) ;
            mMediaSource = NULL; // shared pointer
        }
    }
}

//////////////////////////////////////////////////////////////////////////////////////////
void LLViewerMediaImpl::setMediaType(const std::string& media_type)
{
    mMimeType = media_type;
}

//////////////////////////////////////////////////////////////////////////////////////////
/*static*/
LLPluginClassMedia* LLViewerMediaImpl::newSourceFromMediaType(std::string media_type, LLPluginClassMediaOwner *owner /* may be NULL */, S32 default_width, S32 default_height, F64 zoom_factor, const std::string target, bool clean_browser)
{
    if (gNonInteractive)
    {
        return NULL;
    }

    std::string plugin_basename = LLMIMETypes::implType(media_type);
    LLPluginClassMedia* media_source = NULL;

    // HACK: we always try to keep a spare running webkit plugin around to improve launch times.
    // If a spare was already created before PluginAttachDebuggerToPlugins was set, don't use it.
    // Do not use a spare if launching with full viewer control (e.g. Twitter and few others)
    if ((plugin_basename == "media_plugin_cef") &&
        !gSavedSettings.getBOOL("PluginAttachDebuggerToPlugins") && !clean_browser)
<<<<<<< HEAD
	{
		media_source = LLViewerMedia::getInstance()->getSpareBrowserMediaSource();
		if(media_source)
		{
			media_source->setOwner(owner);
			media_source->setTarget(target);
			media_source->setSize(default_width, default_height);
			media_source->setZoomFactor(zoom_factor);

			return media_source;
		}
	}
	if(plugin_basename.empty())
	{
		LL_WARNS_ONCE("Media") << "Couldn't find plugin for media type " << media_type << LL_ENDL;
	}
	else
	{
		std::string launcher_name = gDirUtilp->getLLPluginLauncher();
		std::string plugin_name = gDirUtilp->getLLPluginFilename(plugin_basename);

		std::string user_data_path_cache = gDirUtilp->getCacheDir(false);
		user_data_path_cache += gDirUtilp->getDirDelimiter();

		// See if the plugin executable exists
		llstat s;
		if(LLFile::stat(launcher_name, &s))
		{
			LL_WARNS_ONCE("Media") << "Couldn't find launcher at " << launcher_name << LL_ENDL;
		}
		else if(LLFile::stat(plugin_name, &s))
		{
			LL_WARNS_ONCE("Media") << "Couldn't find plugin at " << plugin_name << LL_ENDL;
		}
		else
		{
			media_source = new LLPluginClassMedia(owner);
			media_source->setSize(default_width, default_height);
            std::string user_data_path_cef_log = gDirUtilp->getExpandedFilename(LL_PATH_LOGS, "cef.log");
			media_source->setUserDataPath(user_data_path_cache, gDirUtilp->getUserName(), user_data_path_cef_log);
			media_source->setLanguageCode(LLUI::getLanguage());
			media_source->setZoomFactor(zoom_factor);

			// collect 'cookies enabled' setting from prefs and send to embedded browser
			bool cookies_enabled = gSavedSettings.getBOOL( "CookiesEnabled" );
			media_source->cookies_enabled( cookies_enabled || clean_browser);

			// collect 'javascript enabled' setting from prefs and send to embedded browser
			bool javascript_enabled = gSavedSettings.getBOOL("BrowserJavascriptEnabled");
			media_source->setJavascriptEnabled(javascript_enabled || clean_browser);

			// collect 'web security disabled' (see Chrome --web-security-disabled) setting from prefs and send to embedded browser
			bool web_security_disabled = gSavedSettings.getBOOL("BrowserWebSecurityDisabled");
			media_source->setWebSecurityDisabled(web_security_disabled || clean_browser);

			// collect setting indicates if local file access from file URLs is allowed from prefs and send to embedded browser
			bool file_access_from_file_urls = gSavedSettings.getBOOL("BrowserFileAccessFromFileUrls");
			media_source->setFileAccessFromFileUrlsEnabled(file_access_from_file_urls || clean_browser);

			// As of SL-15559 PDF files do not load in CEF v91 we enable plugins
			// but explicitly disable Flash (PDF support in CEF is now treated as a plugin)
			media_source->setPluginsEnabled(true);

			bool media_plugin_debugging_enabled = gSavedSettings.getBOOL("MediaPluginDebugging");
			media_source->enableMediaPluginDebugging( media_plugin_debugging_enabled  || clean_browser);

			// need to set agent string here before instance created
			media_source->setBrowserUserAgent(LLViewerMedia::getInstance()->getCurrentUserAgent());

            // configure and pass proxy setup based on debug settings that are 
            // configured by UI in prefs -> setup
            media_source->proxy_setup(gSavedSettings.getBOOL("BrowserProxyEnabled"), gSavedSettings.getString("BrowserProxyAddress"), gSavedSettings.getS32("BrowserProxyPort"));

			media_source->setTarget(target);

			const std::string plugin_dir = gDirUtilp->getLLPluginDir();
			if (media_source->init(launcher_name, plugin_dir, plugin_name, gSavedSettings.getBOOL("PluginAttachDebuggerToPlugins")))
			{
				return media_source;
			}
			else
			{
				LL_WARNS("Media") << "Failed to init plugin.  Destroying." << LL_ENDL;
				delete media_source;
			}
		}
	}
	LL_WARNS_ONCE("Plugin") << "plugin initialization failed for mime type: " << media_type << LL_ENDL;
=======
    {
        media_source = LLViewerMedia::getInstance()->getSpareBrowserMediaSource();
        if(media_source)
        {
            media_source->setOwner(owner);
            media_source->setTarget(target);
            media_source->setSize(default_width, default_height);
            media_source->setZoomFactor(zoom_factor);

            return media_source;
        }
    }
    if(plugin_basename.empty())
    {
        LL_WARNS_ONCE("Media") << "Couldn't find plugin for media type " << media_type << LL_ENDL;
    }
    else
    {
        std::string launcher_name = gDirUtilp->getLLPluginLauncher();
        std::string plugin_name = gDirUtilp->getLLPluginFilename(plugin_basename);

        std::string user_data_path_cache = gDirUtilp->getCacheDir(false);
        user_data_path_cache += gDirUtilp->getDirDelimiter();

        std::string user_data_path_cef_log = gDirUtilp->getExpandedFilename(LL_PATH_LOGS, "cef_log.txt");

        // See if the plugin executable exists
        llstat s;
        if(LLFile::stat(launcher_name, &s))
        {
            LL_WARNS_ONCE("Media") << "Couldn't find launcher at " << launcher_name << LL_ENDL;
        }
        else if(LLFile::stat(plugin_name, &s))
        {
#if !LL_LINUX
            LL_WARNS_ONCE("Media") << "Couldn't find plugin at " << plugin_name << LL_ENDL;
#endif
        }
        else
        {
            media_source = new LLPluginClassMedia(owner);
            media_source->setSize(default_width, default_height);
            media_source->setUserDataPath(user_data_path_cache, gDirUtilp->getUserName(), user_data_path_cef_log);
            media_source->setLanguageCode(LLUI::getLanguage());
            media_source->setZoomFactor(zoom_factor);

            // collect 'cookies enabled' setting from prefs and send to embedded browser
            bool cookies_enabled = gSavedSettings.getBOOL( "CookiesEnabled" );
            media_source->cookies_enabled( cookies_enabled || clean_browser);

            // collect 'javascript enabled' setting from prefs and send to embedded browser
            bool javascript_enabled = gSavedSettings.getBOOL("BrowserJavascriptEnabled");
            media_source->setJavascriptEnabled(javascript_enabled || clean_browser);

            // collect 'web security disabled' (see Chrome --web-security-disabled) setting from prefs and send to embedded browser
            bool web_security_disabled = gSavedSettings.getBOOL("BrowserWebSecurityDisabled");
            media_source->setWebSecurityDisabled(web_security_disabled || clean_browser);

            // collect setting indicates if local file access from file URLs is allowed from prefs and send to embedded browser
            bool file_access_from_file_urls = gSavedSettings.getBOOL("BrowserFileAccessFromFileUrls");
            media_source->setFileAccessFromFileUrlsEnabled(file_access_from_file_urls || clean_browser);

            // As of SL-15559 PDF files do not load in CEF v91 we enable plugins
            // but explicitly disable Flash (PDF support in CEF is now treated as a plugin)
            media_source->setPluginsEnabled(true);

            bool media_plugin_debugging_enabled = gSavedSettings.getBOOL("MediaPluginDebugging");
            media_source->enableMediaPluginDebugging( media_plugin_debugging_enabled  || clean_browser);

            // need to set agent string here before instance created
            media_source->setBrowserUserAgent(LLViewerMedia::getInstance()->getCurrentUserAgent());

            // configure and pass proxy setup based on debug settings that are
            // configured by UI in prefs -> setup
            media_source->proxy_setup(gSavedSettings.getBOOL("BrowserProxyEnabled"), gSavedSettings.getString("BrowserProxyAddress"), gSavedSettings.getS32("BrowserProxyPort"));

            media_source->setTarget(target);

            const std::string plugin_dir = gDirUtilp->getLLPluginDir();
            if (media_source->init(launcher_name, plugin_dir, plugin_name, gSavedSettings.getBOOL("PluginAttachDebuggerToPlugins")))
            {
                return media_source;
            }
            else
            {
                LL_WARNS("Media") << "Failed to init plugin.  Destroying." << LL_ENDL;
                delete media_source;
            }
        }
    }
#if !LL_LINUX
    LL_WARNS_ONCE("Plugin") << "plugin initialization failed for mime type: " << media_type << LL_ENDL;
#endif
>>>>>>> bb3c36f5

    if(gAgent.isInitialized())
    {
        if (std::find(sMimeTypesFailed.begin(), sMimeTypesFailed.end(), media_type) == sMimeTypesFailed.end())
        {
            LLSD args;
            args["MIME_TYPE"] = media_type;
            LLNotificationsUtil::add("NoPlugin", args);
            sMimeTypesFailed.push_back(media_type);
        }
    }
    return NULL;
}

//////////////////////////////////////////////////////////////////////////////////////////
bool LLViewerMediaImpl::initializePlugin(const std::string& media_type)
{
    if(mMediaSource)
    {
        // Save the previous media source's last set size before destroying it.
        mMediaWidth = mMediaSource->getSetWidth();
        mMediaHeight = mMediaSource->getSetHeight();
        mZoomFactor = mMediaSource->getZoomFactor();
    }

    // Always delete the old media impl first.
    destroyMediaSource();

    // and unconditionally set the mime type
    mMimeType = media_type;

    if(mPriority == LLPluginClassMedia::PRIORITY_UNLOADED)
    {
        // This impl should not be loaded at this time.
        LL_DEBUGS("PluginPriority") << this << "Not loading (PRIORITY_UNLOADED)" << LL_ENDL;

        return false;
    }

    // If we got here, we want to ignore previous init failures.
    mMediaSourceFailed = false;

    // Save the MIME type that really caused the plugin to load
    mCurrentMimeType = mMimeType;

    LLPluginClassMedia* media_source = newSourceFromMediaType(mMimeType, this, mMediaWidth, mMediaHeight, mZoomFactor, mTarget, mCleanBrowser);

    if (media_source)
    {
        media_source->injectOpenIDCookie();
        media_source->setDisableTimeout(gSavedSettings.getBOOL("DebugPluginDisableTimeout"));
        media_source->setLoop(mMediaLoop);
        media_source->setAutoScale(mMediaAutoScale);
        media_source->setBrowserUserAgent(LLViewerMedia::getInstance()->getCurrentUserAgent());
        media_source->focus(mHasFocus);
        media_source->setBackgroundColor(mBackgroundColor);

        if(gSavedSettings.getBOOL("BrowserIgnoreSSLCertErrors"))
        {
            media_source->ignore_ssl_cert_errors(true);
        }

        // the correct way to deal with certs it to load ours from ca-bundle.crt and append them to the ones
        // Qt/WebKit loads from your system location.
        std::string ca_path = gDirUtilp->getCAFile();
        media_source->addCertificateFilePath( ca_path );

        if(mClearCache)
        {
            mClearCache = false;
            media_source->clear_cache();
        }

        mMediaSource.reset(media_source);
        mMediaSource->setDeleteOK(false) ;
        updateVolume();

        return true;
    }

    // Make sure the timer doesn't try re-initing this plugin repeatedly until something else changes.
    mMediaSourceFailed = true;

    return false;
}

//////////////////////////////////////////////////////////////////////////////////////////
void LLViewerMediaImpl::loadURI()
{
    if(mMediaSource)
    {
        // trim whitespace from front and back of URL - fixes EXT-5363
        LLStringUtil::trim( mMediaURL );

        // URI often comes unescaped
        std::string uri = LLURI::escapePathAndData(mMediaURL);
        {
            // Do not log the query parts
            LLURI u(uri);
            std::string sanitized_uri = (u.query().empty() ? uri : u.scheme() + "://" + u.authority() + u.path());
            LL_INFOS() << "Asking media source to load URI: " << sanitized_uri << LL_ENDL;
        }

        mMediaSource->loadURI( uri );

        // A non-zero mPreviousMediaTime means that either this media was previously unloaded by the priority code while playing/paused,
        // or a seek happened before the media loaded.  In either case, seek to the saved time.
        if(mPreviousMediaTime != 0.0f)
        {
            seek(mPreviousMediaTime);
        }

        if(mPreviousMediaState == MEDIA_PLAYING)
        {
            // This media was playing before this instance was unloaded.
            start();
        }
        else if(mPreviousMediaState == MEDIA_PAUSED)
        {
            // This media was paused before this instance was unloaded.
            pause();
        }
        else
        {
            // No relevant previous media play state -- if we're loading the URL, we want to start playing.
            start();
        }
    }
}

//////////////////////////////////////////////////////////////////////////////////////////
void LLViewerMediaImpl::executeJavaScript(const std::string& code)
{
    if (mMediaSource)
    {
        mMediaSource->executeJavaScript(code);
    }
}

//////////////////////////////////////////////////////////////////////////////////////////
void LLViewerMediaImpl::setSize(int width, int height)
{
    mMediaWidth = width;
    mMediaHeight = height;
    if(mMediaSource)
    {
        mMediaSource->setSize(width, height);
    }
}

//////////////////////////////////////////////////////////////////////////////////////////
void LLViewerMediaImpl::showNotification(LLNotificationPtr notify)
{
    mNotification = notify;
}

//////////////////////////////////////////////////////////////////////////////////////////
void LLViewerMediaImpl::hideNotification()
{
    mNotification.reset();
}

//////////////////////////////////////////////////////////////////////////////////////////
void LLViewerMediaImpl::play()
{
    // If the media source isn't there, try to initialize it and load an URL.
    if(mMediaSource == NULL)
    {
        if(!initializeMedia(mMimeType))
        {
            // This may be the case where the plugin's priority is PRIORITY_UNLOADED
            return;
        }

        // Only do this if the media source was just loaded.
        loadURI();
    }

    // always start the media
    start();
}

//////////////////////////////////////////////////////////////////////////////////////////
void LLViewerMediaImpl::stop()
{
    if(mMediaSource)
    {
        mMediaSource->stop();
        // destroyMediaSource();
    }
}

//////////////////////////////////////////////////////////////////////////////////////////
void LLViewerMediaImpl::pause()
{
    if(mMediaSource)
    {
        mMediaSource->pause();
    }
    else
    {
        mPreviousMediaState = MEDIA_PAUSED;
    }
}

//////////////////////////////////////////////////////////////////////////////////////////
void LLViewerMediaImpl::start()
{
    if(mMediaSource)
    {
        mMediaSource->start();
    }
    else
    {
        mPreviousMediaState = MEDIA_PLAYING;
    }
}

//////////////////////////////////////////////////////////////////////////////////////////
void LLViewerMediaImpl::seek(F32 time)
{
    if(mMediaSource)
    {
        mMediaSource->seek(time);
    }
    else
    {
        // Save the seek time to be set when the media is loaded.
        mPreviousMediaTime = time;
    }
}

//////////////////////////////////////////////////////////////////////////////////////////
void LLViewerMediaImpl::skipBack(F32 step_scale)
{
    if(mMediaSource)
    {
        if(mMediaSource->pluginSupportsMediaTime())
        {
            F64 back_step = mMediaSource->getCurrentTime() - (mMediaSource->getDuration()*step_scale);
            if(back_step < 0.0)
            {
                back_step = 0.0;
            }
            mMediaSource->seek(back_step);
        }
    }
}

//////////////////////////////////////////////////////////////////////////////////////////
void LLViewerMediaImpl::skipForward(F32 step_scale)
{
    if(mMediaSource)
    {
        if(mMediaSource->pluginSupportsMediaTime())
        {
            F64 forward_step = mMediaSource->getCurrentTime() + (mMediaSource->getDuration()*step_scale);
            if(forward_step > mMediaSource->getDuration())
            {
                forward_step = mMediaSource->getDuration();
            }
            mMediaSource->seek(forward_step);
        }
    }
}

//////////////////////////////////////////////////////////////////////////////////////////
void LLViewerMediaImpl::setVolume(F32 volume)
{
    mRequestedVolume = volume;
    updateVolume();
}

//////////////////////////////////////////////////////////////////////////////////////////
void LLViewerMediaImpl::setMute(bool mute)
{
    if (mute)
    {
        mPreviousVolume = mRequestedVolume;
        setVolume(0.0);
    }
    else
    {
        setVolume(mPreviousVolume);
    }
}

//////////////////////////////////////////////////////////////////////////////////////////
void LLViewerMediaImpl::updateVolume()
{
    LL_RECORD_BLOCK_TIME(FTM_MEDIA_UPDATE_VOLUME);
    if(mMediaSource)
    {
        // always scale the volume by the global media volume
        F32 volume = mRequestedVolume * LLViewerMedia::getInstance()->getVolume();

        if (mProximityCamera > 0)
        {
            if (mProximityCamera > gSavedSettings.getF32("MediaRollOffMax"))
            {
                volume = 0;
            }
            else if (mProximityCamera > gSavedSettings.getF32("MediaRollOffMin"))
            {
                // attenuated_volume = 1 / (roll_off_rate * (d - min))^2
                // the +1 is there so that for distance 0 the volume stays the same
                F64 adjusted_distance = mProximityCamera - gSavedSettings.getF32("MediaRollOffMin");
                F64 attenuation = 1.0 + (gSavedSettings.getF32("MediaRollOffRate") * adjusted_distance);
                attenuation = 1.0 / (attenuation * attenuation);
                // the attenuation multiplier should never be more than one since that would increase volume
                volume = volume * llmin(1.0, attenuation);
            }
        }

        if (sOnlyAudibleTextureID == LLUUID::null || sOnlyAudibleTextureID == mTextureId)
        {
            mMediaSource->setVolume(volume);
        }
        else
        {
            mMediaSource->setVolume(0.0f);
        }
    }
}

//////////////////////////////////////////////////////////////////////////////////////////
F32 LLViewerMediaImpl::getVolume()
{
    return mRequestedVolume;
}

//////////////////////////////////////////////////////////////////////////////////////////
void LLViewerMediaImpl::focus(bool focus)
{
    mHasFocus = focus;

    if (mMediaSource)
    {
        // call focus just for the hell of it, even though this apopears to be a nop
        mMediaSource->focus(focus);
        if (focus)
        {
            // spoof a mouse click to *actually* pass focus
            // Don't do this anymore -- it actually clicks through now.
//          mMediaSource->mouseEvent(LLPluginClassMedia::MOUSE_EVENT_DOWN, 1, 1, 0);
//          mMediaSource->mouseEvent(LLPluginClassMedia::MOUSE_EVENT_UP, 1, 1, 0);
        }
    }
}

//////////////////////////////////////////////////////////////////////////////////////////
bool LLViewerMediaImpl::hasFocus() const
{
    // FIXME: This might be able to be a bit smarter by hooking into LLViewerMediaFocus, etc.
    return mHasFocus;
}

std::string LLViewerMediaImpl::getCurrentMediaURL()
{
    if(!mCurrentMediaURL.empty())
    {
        return mCurrentMediaURL;
    }

    return mMediaURL;
}

//////////////////////////////////////////////////////////////////////////////////////////
void LLViewerMediaImpl::clearCache()
{
    if(mMediaSource)
    {
        mMediaSource->clear_cache();
    }
    else
    {
        mClearCache = true;
    }
}


//////////////////////////////////////////////////////////////////////////////////////////
void LLViewerMediaImpl::setPageZoomFactor( double factor )
{
    if(mMediaSource && factor != mZoomFactor)
    {
        mZoomFactor = factor;
        mMediaSource->set_page_zoom_factor( factor );
    }
}

//////////////////////////////////////////////////////////////////////////////////////////
void LLViewerMediaImpl::mouseDown(S32 x, S32 y, MASK mask, S32 button)
{
    scaleMouse(&x, &y);
    mLastMouseX = x;
    mLastMouseY = y;
//  LL_INFOS() << "mouse down (" << x << ", " << y << ")" << LL_ENDL;
    if (mMediaSource)
    {
        mMediaSource->mouseEvent(LLPluginClassMedia::MOUSE_EVENT_DOWN, button, x, y, mask);
    }
}

//////////////////////////////////////////////////////////////////////////////////////////
void LLViewerMediaImpl::mouseUp(S32 x, S32 y, MASK mask, S32 button)
{
    scaleMouse(&x, &y);
    mLastMouseX = x;
    mLastMouseY = y;
//  LL_INFOS() << "mouse up (" << x << ", " << y << ")" << LL_ENDL;
    if (mMediaSource)
    {
        mMediaSource->mouseEvent(LLPluginClassMedia::MOUSE_EVENT_UP, button, x, y, mask);
    }
}

//////////////////////////////////////////////////////////////////////////////////////////
void LLViewerMediaImpl::mouseMove(S32 x, S32 y, MASK mask)
{
    scaleMouse(&x, &y);
    mLastMouseX = x;
    mLastMouseY = y;
//  LL_INFOS() << "mouse move (" << x << ", " << y << ")" << LL_ENDL;
    if (mMediaSource)
    {
        mMediaSource->mouseEvent(LLPluginClassMedia::MOUSE_EVENT_MOVE, 0, x, y, mask);
    }
}

//////////////////////////////////////////////////////////////////////////////////////////
//static
void LLViewerMediaImpl::scaleTextureCoords(const LLVector2& texture_coords, S32 *x, S32 *y)
{
    F32 texture_x = texture_coords.mV[VX];
    F32 texture_y = texture_coords.mV[VY];

    // Deal with repeating textures by wrapping the coordinates into the range [0, 1.0)
    texture_x = fmodf(texture_x, 1.0f);
    if(texture_x < 0.0f)
        texture_x = 1.0 + texture_x;

    texture_y = fmodf(texture_y, 1.0f);
    if(texture_y < 0.0f)
        texture_y = 1.0 + texture_y;

    // scale x and y to texel units.
    *x = ll_round(texture_x * mMediaSource->getTextureWidth());
    *y = ll_round((1.0f - texture_y) * mMediaSource->getTextureHeight());

    // Adjust for the difference between the actual texture height and the amount of the texture in use.
    *y -= (mMediaSource->getTextureHeight() - mMediaSource->getHeight());
}

//////////////////////////////////////////////////////////////////////////////////////////
void LLViewerMediaImpl::mouseDown(const LLVector2& texture_coords, MASK mask, S32 button)
{
    if(mMediaSource)
    {
        S32 x, y;
        scaleTextureCoords(texture_coords, &x, &y);

        mouseDown(x, y, mask, button);
    }
}

void LLViewerMediaImpl::mouseUp(const LLVector2& texture_coords, MASK mask, S32 button)
{
    if(mMediaSource)
    {
        S32 x, y;
        scaleTextureCoords(texture_coords, &x, &y);

        mouseUp(x, y, mask, button);
    }
}

void LLViewerMediaImpl::mouseMove(const LLVector2& texture_coords, MASK mask)
{
    if(mMediaSource)
    {
        S32 x, y;
        scaleTextureCoords(texture_coords, &x, &y);

        mouseMove(x, y, mask);
    }
}

void LLViewerMediaImpl::mouseDoubleClick(const LLVector2& texture_coords, MASK mask)
{
    if (mMediaSource)
    {
        S32 x, y;
        scaleTextureCoords(texture_coords, &x, &y);

        mouseDoubleClick(x, y, mask);
    }
}

//////////////////////////////////////////////////////////////////////////////////////////
void LLViewerMediaImpl::mouseDoubleClick(S32 x, S32 y, MASK mask, S32 button)
{
    scaleMouse(&x, &y);
    mLastMouseX = x;
    mLastMouseY = y;
    if (mMediaSource)
    {
        mMediaSource->mouseEvent(LLPluginClassMedia::MOUSE_EVENT_DOUBLE_CLICK, button, x, y, mask);
    }
}

//////////////////////////////////////////////////////////////////////////////////////////
void LLViewerMediaImpl::scrollWheel(const LLVector2& texture_coords, S32 scroll_x, S32 scroll_y, MASK mask)
{
    if (mMediaSource)
    {
        S32 x, y;
        scaleTextureCoords(texture_coords, &x, &y);

        scrollWheel(x, y, scroll_x, scroll_y, mask);
    }
}

//////////////////////////////////////////////////////////////////////////////////////////
void LLViewerMediaImpl::scrollWheel(S32 x, S32 y, S32 scroll_x, S32 scroll_y, MASK mask)
{
    scaleMouse(&x, &y);
    mLastMouseX = x;
    mLastMouseY = y;
    if (mMediaSource)
    {
        mMediaSource->scrollEvent(x, y, scroll_x, scroll_y, mask);
    }
}

//////////////////////////////////////////////////////////////////////////////////////////
void LLViewerMediaImpl::onMouseCaptureLost()
{
    if (mMediaSource)
    {
        mMediaSource->mouseEvent(LLPluginClassMedia::MOUSE_EVENT_UP, 0, mLastMouseX, mLastMouseY, 0);
    }
}

//////////////////////////////////////////////////////////////////////////////////////////
BOOL LLViewerMediaImpl::handleMouseUp(S32 x, S32 y, MASK mask)
{
    // NOTE: this is called when the mouse is released when we have capture.
    // Due to the way mouse coordinates are mapped to the object, we can't use the x and y coordinates that come in with the event.

    if(hasMouseCapture())
    {
        // Release the mouse -- this will also send a mouseup to the media
        gFocusMgr.setMouseCapture( FALSE );
    }

    return TRUE;
}

//////////////////////////////////////////////////////////////////////////////////////////
void LLViewerMediaImpl::updateJavascriptObject()
{
    static LLFrameTimer timer ;

    if ( mMediaSource )
    {
        // flag to expose this information to internal browser or not.
        bool enable = gSavedSettings.getBOOL("BrowserEnableJSObject");

        if(!enable)
        {
            return ; //no need to go further.
        }

        if(timer.getElapsedTimeF32() < 1.0f)
        {
            return ; //do not update more than once per second.
        }
        timer.reset() ;

        mMediaSource->jsEnableObject( enable );

        // these values are only menaingful after login so don't set them before
        bool logged_in = LLLoginInstance::getInstance()->authSuccess();
        if ( logged_in )
        {
            // current location within a region
            LLVector3 agent_pos = gAgent.getPositionAgent();
            double x = agent_pos.mV[ VX ];
            double y = agent_pos.mV[ VY ];
            double z = agent_pos.mV[ VZ ];
            mMediaSource->jsAgentLocationEvent( x, y, z );

            // current location within the grid
            LLVector3d agent_pos_global = gAgent.getLastPositionGlobal();
            double global_x = agent_pos_global.mdV[ VX ];
            double global_y = agent_pos_global.mdV[ VY ];
            double global_z = agent_pos_global.mdV[ VZ ];
            mMediaSource->jsAgentGlobalLocationEvent( global_x, global_y, global_z );

            // current agent orientation
            double rotation = atan2( gAgent.getAtAxis().mV[VX], gAgent.getAtAxis().mV[VY] );
            double angle = rotation * RAD_TO_DEG;
            if ( angle < 0.0f ) angle = 360.0f + angle; // TODO: has to be a better way to get orientation!
            mMediaSource->jsAgentOrientationEvent( angle );

            // current region agent is in
            std::string region_name("");
            LLViewerRegion* region = gAgent.getRegion();
            if ( region )
            {
                region_name = region->getName();
            };
            mMediaSource->jsAgentRegionEvent( region_name );
        }

        // language code the viewer is set to
        mMediaSource->jsAgentLanguageEvent( LLUI::getLanguage() );

        // maturity setting the agent has selected
        if ( gAgent.prefersAdult() )
            mMediaSource->jsAgentMaturityEvent( "GMA" );    // Adult means see adult, mature and general content
        else
        if ( gAgent.prefersMature() )
            mMediaSource->jsAgentMaturityEvent( "GM" ); // Mature means see mature and general content
        else
        if ( gAgent.prefersPG() )
            mMediaSource->jsAgentMaturityEvent( "G" );  // PG means only see General content
    }
}

//////////////////////////////////////////////////////////////////////////////////////////
const std::string& LLViewerMediaImpl::getName() const
{
    if (mMediaSource)
    {
        return mMediaSource->getMediaName();
    }

    return LLStringUtil::null;
};

//////////////////////////////////////////////////////////////////////////////////////////
void LLViewerMediaImpl::navigateBack()
{
    if (mMediaSource)
    {
        mMediaSource->browse_back();
    }
}

//////////////////////////////////////////////////////////////////////////////////////////
void LLViewerMediaImpl::navigateForward()
{
    if (mMediaSource)
    {
        mMediaSource->browse_forward();
    }
}

//////////////////////////////////////////////////////////////////////////////////////////
void LLViewerMediaImpl::navigateReload()
{
    navigateTo(getCurrentMediaURL(), "", true, false);
}

//////////////////////////////////////////////////////////////////////////////////////////
void LLViewerMediaImpl::navigateHome()
{
    bool rediscover_mimetype = mHomeMimeType.empty();
    navigateTo(mHomeURL, mHomeMimeType, rediscover_mimetype, false);
}

//////////////////////////////////////////////////////////////////////////////////////////
void LLViewerMediaImpl::unload()
{
    // Unload the media impl and clear its state.
    destroyMediaSource();
    resetPreviousMediaState();
    mMediaURL.clear();
    mMimeType.clear();
    mCurrentMediaURL.clear();
    mCurrentMimeType.clear();
}

//////////////////////////////////////////////////////////////////////////////////////////
void LLViewerMediaImpl::navigateTo(const std::string& url, const std::string& mime_type,  bool rediscover_type, bool server_request, bool clean_browser)
{
    cancelMimeTypeProbe();

    if(mMediaURL != url)
    {
        // Don't carry media play state across distinct URLs.
        resetPreviousMediaState();
    }

    // Always set the current URL and MIME type.
    mMediaURL = url;
    mMimeType = mime_type;
    mCleanBrowser = clean_browser;

    // Clear the current media URL, since it will no longer be correct.
    mCurrentMediaURL.clear();

    // if mime type discovery was requested, we'll need to do it when the media loads
    mNavigateRediscoverType = rediscover_type;

    // and if this was a server request, the navigate on load will also need to be one.
    mNavigateServerRequest = server_request;

    // An explicit navigate resets the "failed" flag.
    mMediaSourceFailed = false;

    if(mPriority == LLPluginClassMedia::PRIORITY_UNLOADED)
    {
        // Helpful to have media urls in log file. Shouldn't be spammy.
        {
            // Do not log the query parts
            LLURI u(url);
            std::string sanitized_url = (u.query().empty() ? url : u.scheme() + "://" + u.authority() + u.path());
            LL_INFOS() << "NOT LOADING media id= " << mTextureId << " url=" << sanitized_url << ", mime_type=" << mime_type << LL_ENDL;
        }

        // This impl should not be loaded at this time.
        LL_DEBUGS("PluginPriority") << this << "Not loading (PRIORITY_UNLOADED)" << LL_ENDL;

        return;
    }

    navigateInternal();
}

//////////////////////////////////////////////////////////////////////////////////////////
void LLViewerMediaImpl::navigateInternal()
{
    // Helpful to have media urls in log file. Shouldn't be spammy.
    {
        // Do not log the query parts
        LLURI u(mMediaURL);
        std::string sanitized_url = (u.query().empty() ? mMediaURL : u.scheme() + "://" + u.authority() + u.path());
        LL_INFOS() << "media id= " << mTextureId << " url=" << sanitized_url << ", mime_type=" << mMimeType << LL_ENDL;
    }

    if(mNavigateSuspended)
    {
        LL_WARNS() << "Deferring navigate." << LL_ENDL;
        mNavigateSuspendedDeferred = true;
        return;
    }


    if (!mMimeProbe.expired())
    {
        LL_WARNS() << "MIME type probe already in progress -- bailing out." << LL_ENDL;
        return;
    }

    if(mNavigateServerRequest)
    {
        setNavState(MEDIANAVSTATE_SERVER_SENT);
    }
    else
    {
        setNavState(MEDIANAVSTATE_NONE);
    }

    // If the caller has specified a non-empty MIME type, look that up in our MIME types list.
    // If we have a plugin for that MIME type, use that instead of attempting auto-discovery.
    // This helps in supporting legacy media content where the server the media resides on returns a bogus MIME type
    // but the parcel owner has correctly set the MIME type in the parcel media settings.

    if(!mMimeType.empty() && (mMimeType != LLMIMETypes::getDefaultMimeType()))
    {
        std::string plugin_basename = LLMIMETypes::implType(mMimeType);
        if(!plugin_basename.empty())
        {
            // We have a plugin for this mime type
            mNavigateRediscoverType = false;
        }
    }

    if(mNavigateRediscoverType)
    {

        LLURI uri(mMediaURL);
        std::string scheme = uri.scheme();

        if(scheme.empty() || "http" == scheme || "https" == scheme)
        {
            LLCoros::instance().launch("LLViewerMediaImpl::mimeDiscoveryCoro",
                boost::bind(&LLViewerMediaImpl::mimeDiscoveryCoro, this, mMediaURL));
        }
        else if("data" == scheme || "file" == scheme || "about" == scheme)
        {
            // FIXME: figure out how to really discover the type for these schemes
            // We use "data" internally for a text/html url for loading the login screen
            if(initializeMedia(HTTP_CONTENT_TEXT_HTML))
            {
                loadURI();
            }
        }
        else
        {
            // This catches 'rtsp://' urls
            if(initializeMedia(scheme))
            {
                loadURI();
            }
        }
    }
    else if(initializeMedia(mMimeType))
    {
        loadURI();
    }
    else
    {
        LL_WARNS("Media") << "Couldn't navigate to: " << mMediaURL << " as there is no media type for: " << mMimeType << LL_ENDL;
    }
}

void LLViewerMediaImpl::mimeDiscoveryCoro(std::string url)
{
    LLCore::HttpRequest::policy_t httpPolicy(LLCore::HttpRequest::DEFAULT_POLICY_ID);
    LLCoreHttpUtil::HttpCoroutineAdapter::ptr_t
        httpAdapter(new LLCoreHttpUtil::HttpCoroutineAdapter("mimeDiscoveryCoro", httpPolicy));
    LLCore::HttpRequest::ptr_t httpRequest(new LLCore::HttpRequest);
    LLCore::HttpOptions::ptr_t httpOpts(new LLCore::HttpOptions);
    LLCore::HttpHeaders::ptr_t httpHeaders(new LLCore::HttpHeaders);

    // Increment our refcount so that we do not go away while the coroutine is active.
    this->ref();

    mMimeProbe = httpAdapter;

    httpOpts->setFollowRedirects(true);
    httpOpts->setHeadersOnly(true);

    httpHeaders->append(HTTP_OUT_HEADER_ACCEPT, "*/*");
    httpHeaders->append(HTTP_OUT_HEADER_COOKIE, "");

    LLSD result = httpAdapter->getRawAndSuspend(httpRequest, url, httpOpts, httpHeaders);

    mMimeProbe.reset();

    LLSD httpResults = result[LLCoreHttpUtil::HttpCoroutineAdapter::HTTP_RESULTS];
    LLCore::HttpStatus status = LLCoreHttpUtil::HttpCoroutineAdapter::getStatusFromLLSD(httpResults);

    if (!status)
    {
        LL_WARNS() << "Error retrieving media headers." << LL_ENDL;
    }

    if (this->getNumRefs() > 1)
    {   // if there is only a single ref count outstanding it will be the one we took out above...
        // we can skip the rest of this routine

        LLSD resultHeaders = httpResults[LLCoreHttpUtil::HttpCoroutineAdapter::HTTP_RESULTS_HEADERS];

        const std::string& mediaType = resultHeaders[HTTP_IN_HEADER_CONTENT_TYPE].asStringRef();

        std::string::size_type idx1 = mediaType.find_first_of(";");
        std::string mimeType = mediaType.substr(0, idx1);

        // We now no longer need to check the error code returned from the probe.
        // If we have a mime type, use it.  If not, default to the web plugin and let it handle error reporting.
        // The probe was successful.
        if (mimeType.empty())
        {
            // Some sites don't return any content-type header at all.
            // Treat an empty mime type as text/html.
            mimeType = HTTP_CONTENT_TEXT_HTML;
        }

        LL_DEBUGS() << "Media type \"" << mediaType << "\", mime type is \"" << mimeType << "\"" << LL_ENDL;

        // the call to initializeMedia may disconnect the responder, which will clear mMediaImpl.
        // Make a local copy so we can call loadURI() afterwards.

        if (!mimeType.empty())
        {
            if (initializeMedia(mimeType))
            {
                loadURI();
            }
        }

    }
    else
    {
        LL_WARNS() << "LLViewerMediaImpl to be released." << LL_ENDL;
    }

    this->unref();
}

//////////////////////////////////////////////////////////////////////////////////////////
void LLViewerMediaImpl::navigateStop()
{
    if(mMediaSource)
    {
        mMediaSource->browse_stop();
    }
}

//////////////////////////////////////////////////////////////////////////////////////////
bool LLViewerMediaImpl::handleKeyHere(KEY key, MASK mask)
{
    bool result = false;

    if (mMediaSource)
    {
        // FIXME: THIS IS SO WRONG.
        // Menu keys should be handled by the menu system and not passed to UI elements, but this is how LLTextEditor and LLLineEditor do it...
        if (MASK_CONTROL & mask && key != KEY_LEFT && key != KEY_RIGHT && key != KEY_HOME && key != KEY_END)
        {
            result = true;
        }

        if (!result)
        {
            LLSD native_key_data = gViewerWindow->getWindow()->getNativeKeyData();
            result = mMediaSource->keyEvent(LLPluginClassMedia::KEY_EVENT_DOWN, key, mask, native_key_data);
        }
    }

    return result;
}

//////////////////////////////////////////////////////////////////////////////////////////
bool LLViewerMediaImpl::handleKeyUpHere(KEY key, MASK mask)
{
    bool result = false;

    if (mMediaSource)
    {
        // FIXME: THIS IS SO WRONG.
        // Menu keys should be handled by the menu system and not passed to UI elements, but this is how LLTextEditor and LLLineEditor do it...
        if (MASK_CONTROL & mask && key != KEY_LEFT && key != KEY_RIGHT && key != KEY_HOME && key != KEY_END)
        {
            result = true;
        }

        if (!result)
        {
            LLSD native_key_data = gViewerWindow->getWindow()->getNativeKeyData();
            result = mMediaSource->keyEvent(LLPluginClassMedia::KEY_EVENT_UP, key, mask, native_key_data);
        }
    }

    return result;
}

//////////////////////////////////////////////////////////////////////////////////////////
bool LLViewerMediaImpl::handleUnicodeCharHere(llwchar uni_char)
{
    bool result = false;

    if (mMediaSource)
    {
        // only accept 'printable' characters, sigh...
        if (uni_char >= 32 // discard 'control' characters
            && uni_char != 127) // SDL thinks this is 'delete' - yuck.
        {
            LLSD native_key_data = gViewerWindow->getWindow()->getNativeKeyData();

            mMediaSource->textInput(wstring_to_utf8str(LLWString(1, uni_char)), gKeyboard->currentMask(FALSE), native_key_data);
        }
    }

    return result;
}

//////////////////////////////////////////////////////////////////////////////////////////
bool LLViewerMediaImpl::canNavigateForward()
{
    BOOL result = FALSE;
    if (mMediaSource)
    {
        result = mMediaSource->getHistoryForwardAvailable();
    }
    return result;
}

//////////////////////////////////////////////////////////////////////////////////////////
bool LLViewerMediaImpl::canNavigateBack()
{
    BOOL result = FALSE;
    if (mMediaSource)
    {
        result = mMediaSource->getHistoryBackAvailable();
    }
    return result;
}

//////////////////////////////////////////////////////////////////////////////////////////
static LLTrace::BlockTimerStatHandle FTM_MEDIA_DO_UPDATE("Do Update");
static LLTrace::BlockTimerStatHandle FTM_MEDIA_GET_DATA("Get Data");
static LLTrace::BlockTimerStatHandle FTM_MEDIA_SET_SUBIMAGE("Set Subimage");


void LLViewerMediaImpl::update()
{
    LL_PROFILE_ZONE_SCOPED_CATEGORY_MEDIA; //LL_RECORD_BLOCK_TIME(FTM_MEDIA_DO_UPDATE);
    if(mMediaSource == NULL)
    {
        if(mPriority == LLPluginClassMedia::PRIORITY_UNLOADED)
        {
            // This media source should not be loaded.
        }
        else if(mPriority <= LLPluginClassMedia::PRIORITY_SLIDESHOW)
        {
            // Don't load new instances that are at PRIORITY_SLIDESHOW or below.  They're just kept around to preserve state.
        }
        else if (!mMimeProbe.expired())
        {
            // this media source is doing a MIME type probe -- don't try loading it again.
        }
        else
        {
            // This media may need to be loaded.
            if(sMediaCreateTimer.hasExpired())
            {
                LL_DEBUGS("PluginPriority") << this << ": creating media based on timer expiration" << LL_ENDL;
                createMediaSource();
                sMediaCreateTimer.setTimerExpirySec(LLVIEWERMEDIA_CREATE_DELAY);
            }
            else
            {
                LL_DEBUGS("PluginPriority") << this << ": NOT creating media (waiting on timer)" << LL_ENDL;
            }
        }
    }
    else
    {
        updateVolume();

        // TODO: this is updated every frame - is this bad?
        // Removing this as part of the post viewer64 media update
        // Removed as not implemented in CEF embedded browser
        // See MAINT-8194 for a more fuller description
        // updateJavascriptObject();
    }


    if(mMediaSource == NULL)
    {
        return;
    }

    // Make sure a navigate doesn't happen during the idle -- it can cause mMediaSource to get destroyed, which can cause a crash.
    setNavigateSuspended(true);

    mMediaSource->idle();

    setNavigateSuspended(false);

    if(mMediaSource == NULL)
    {
        return;
    }

    if(mMediaSource->isPluginExited())
    {
        resetPreviousMediaState();
        destroyMediaSource();
        return;
    }

    if(!mMediaSource->textureValid())
    {
        return;
    }

    if(mSuspendUpdates || !mVisible)
    {
        return;
    }


    LLViewerMediaTexture* media_tex;
    U8* data;
    S32 data_width;
    S32 data_height;
    S32 x_pos;
    S32 y_pos;
    S32 width;
    S32 height;

    if (preMediaTexUpdate(media_tex, data, data_width, data_height, x_pos, y_pos, width, height))
    {
        // Push update to worker thread
        auto main_queue = LLImageGLThread::sEnabledMedia ? mMainQueue.lock() : nullptr;
        if (main_queue)
        {
            mTextureUpdatePending = true;
            ref();  // protect texture from deletion while active on bg queue
            media_tex->ref();
            main_queue->postTo(
                mTexUpdateQueue, // Worker thread queue
                [=]() // work done on update worker thread
                {
#if LL_IMAGEGL_THREAD_CHECK
                    media_tex->getGLTexture()->mActiveThread = LLThread::currentID();
#endif
                    doMediaTexUpdate(media_tex, data, data_width, data_height, x_pos, y_pos, width, height, true);
                },
                [=]() // callback to main thread
                {
#if LL_IMAGEGL_THREAD_CHECK
                    media_tex->getGLTexture()->mActiveThread = LLThread::currentID();
#endif
                    mTextureUpdatePending = false;
                    media_tex->unref();
                    unref();
                });
        }
        else
        {
            doMediaTexUpdate(media_tex, data, data_width, data_height, x_pos, y_pos, width, height, false); // otherwise, update on main thread
        }
    }
}

bool LLViewerMediaImpl::preMediaTexUpdate(LLViewerMediaTexture*& media_tex, U8*& data, S32& data_width, S32& data_height, S32& x_pos, S32& y_pos, S32& width, S32& height)
{
    LL_PROFILE_ZONE_SCOPED_CATEGORY_MEDIA;

    bool retval = false;

    if (!mTextureUpdatePending)
    {
        media_tex = updateMediaImage();

        if (media_tex && mMediaSource)
        {
            LLRect dirty_rect;
            S32 media_width = mMediaSource->getTextureWidth();
            S32 media_height = mMediaSource->getTextureHeight();
            //S32 media_depth = mMediaSource->getTextureDepth();

            // Since we're updating this texture, we know it's playing.  Tell the texture to do its replacement magic so it gets rendered.
            media_tex->setPlaying(TRUE);

            if (mMediaSource->getDirty(&dirty_rect))
            {
                // Constrain the dirty rect to be inside the texture
                x_pos = llmax(dirty_rect.mLeft, 0);
                y_pos = llmax(dirty_rect.mBottom, 0);
                width = llmin(dirty_rect.mRight, media_width) - x_pos;
                height = llmin(dirty_rect.mTop, media_height) - y_pos;

                if (width > 0 && height > 0)
                {
                    data = mMediaSource->getBitsData();
                    data_width = mMediaSource->getWidth();
                    data_height = mMediaSource->getHeight();

                    if (data != NULL)
                    {
                        // data is ready to be copied to GL
                        retval = true;
                    }
                }

                mMediaSource->resetDirty();
            }
        }
    }

    return retval;
}

//////////////////////////////////////////////////////////////////////////////////////////
void LLViewerMediaImpl::doMediaTexUpdate(LLViewerMediaTexture* media_tex, U8* data, S32 data_width, S32 data_height, S32 x_pos, S32 y_pos, S32 width, S32 height, bool sync)
{
    LL_PROFILE_ZONE_SCOPED_CATEGORY_MEDIA;
    LLMutexLock lock(&mLock); // don't allow media source tear-down during update

    // wrap "data" in an LLImageRaw but do NOT make a copy
    LLPointer<LLImageRaw> raw = new LLImageRaw(data, media_tex->getWidth(), media_tex->getHeight(), media_tex->getComponents(), true);

    // *NOTE: Recreating the GL texture each media update may seem wasteful
    // (note the texture creation in preMediaTexUpdate), however, it apparently
    // prevents GL calls from blocking, due to poor bookkeeping of state of
    // updated textures by the OpenGL implementation. (Windows 10/Nvidia)
    // -Cosmic,2023-04-04
    // Allocate GL texture based on LLImageRaw but do NOT copy to GL
    LLGLuint tex_name = 0;
    media_tex->createGLTexture(0, raw, 0, TRUE, LLGLTexture::OTHER, true, &tex_name);

    // copy just the subimage covered by the image raw to GL
    media_tex->setSubImage(data, data_width, data_height, x_pos, y_pos, width, height, tex_name);

    if (sync)
    {
        media_tex->getGLTexture()->syncToMainThread(tex_name);
    }
    else
    {
        media_tex->getGLTexture()->syncTexName(tex_name);
    }

    // release the data pointer before freeing raw so LLImageRaw destructor doesn't
    // free memory at data pointer
    raw->releaseData();
}

//////////////////////////////////////////////////////////////////////////////////////////
void LLViewerMediaImpl::updateImagesMediaStreams()
{
}

//////////////////////////////////////////////////////////////////////////////////////////
LLViewerMediaTexture* LLViewerMediaImpl::updateMediaImage()
{
    LL_PROFILE_ZONE_SCOPED_CATEGORY_MEDIA;
    llassert(!gCubeSnapshot);
    if (!mMediaSource)
    {
        return nullptr; // not ready for updating
    }

    //llassert(!mTextureId.isNull());
    // *TODO: Consider enabling mipmaps (they have been disabled for a long time). Likely has a significant performance impact for tiled/high texture repeat media. Mip generation in a shader may also be an option if necessary.
    LLViewerMediaTexture* media_tex = LLViewerTextureManager::getMediaTexture( mTextureId, USE_MIPMAPS );

    if ( mNeedsNewTexture
        || (media_tex->getWidth() != mMediaSource->getTextureWidth())
        || (media_tex->getHeight() != mMediaSource->getTextureHeight())
        || (mTextureUsedWidth != mMediaSource->getWidth())
        || (mTextureUsedHeight != mMediaSource->getHeight())
        )
    {
        LL_DEBUGS("Media") << "initializing media placeholder" << LL_ENDL;
        LL_DEBUGS("Media") << "movie image id " << mTextureId << LL_ENDL;

        int texture_width = mMediaSource->getTextureWidth();
        int texture_height = mMediaSource->getTextureHeight();
        int texture_depth = mMediaSource->getTextureDepth();

        // MEDIAOPT: check to see if size actually changed before doing work
        media_tex->destroyGLTexture();

        // MEDIAOPT: seems insane that we actually have to make an imageraw then
        // immediately discard it
        LLPointer<LLImageRaw> raw = new LLImageRaw(texture_width, texture_height, texture_depth);
        // Clear the texture to the background color, ignoring alpha.
        // convert background color channels from [0.0, 1.0] to [0, 255];
        raw->clear(int(mBackgroundColor.mV[VX] * 255.0f), int(mBackgroundColor.mV[VY] * 255.0f), int(mBackgroundColor.mV[VZ] * 255.0f), 0xff);

        // ask media source for correct GL image format constants
        media_tex->setExplicitFormat(mMediaSource->getTextureFormatInternal(),
            mMediaSource->getTextureFormatPrimary(),
            mMediaSource->getTextureFormatType(),
            mMediaSource->getTextureFormatSwapBytes());

        int discard_level = 0;
        media_tex->createGLTexture(discard_level, raw);

        // MEDIAOPT: set this dynamically on play/stop
        // FIXME
//      media_tex->mIsMediaTexture = true;
        mNeedsNewTexture = false;

        // If the amount of the texture being drawn by the media goes down in either width or height,
        // recreate the texture to avoid leaving parts of the old image behind.
        mTextureUsedWidth = mMediaSource->getWidth();
        mTextureUsedHeight = mMediaSource->getHeight();
    }
    return media_tex;
}


//////////////////////////////////////////////////////////////////////////////////////////
LLUUID LLViewerMediaImpl::getMediaTextureID() const
{
    return mTextureId;
}

//////////////////////////////////////////////////////////////////////////////////////////
void LLViewerMediaImpl::setVisible(bool visible)
{
    mVisible = visible;

    if(mVisible)
    {
        if(mMediaSource && mMediaSource->isPluginExited())
        {
            destroyMediaSource();
        }

        if(!mMediaSource)
        {
            createMediaSource();
        }
    }
}

//////////////////////////////////////////////////////////////////////////////////////////
void LLViewerMediaImpl::mouseCapture()
{
    gFocusMgr.setMouseCapture(this);
}

//////////////////////////////////////////////////////////////////////////////////////////
void LLViewerMediaImpl::scaleMouse(S32 *mouse_x, S32 *mouse_y)
{
#if 0
    S32 media_width, media_height;
    S32 texture_width, texture_height;
    getMediaSize( &media_width, &media_height );
    getTextureSize( &texture_width, &texture_height );
    S32 y_delta = texture_height - media_height;

    *mouse_y -= y_delta;
#endif
}



//////////////////////////////////////////////////////////////////////////////////////////
bool LLViewerMediaImpl::isMediaTimeBased()
{
    bool result = false;

    if(mMediaSource)
    {
        result = mMediaSource->pluginSupportsMediaTime();
    }

    return result;
}

//////////////////////////////////////////////////////////////////////////////////////////
bool LLViewerMediaImpl::isMediaPlaying()
{
    bool result = false;

    if(mMediaSource)
    {
        EMediaStatus status = mMediaSource->getStatus();
        if(status == MEDIA_PLAYING || status == MEDIA_LOADING)
            result = true;
    }

    return result;
}
//////////////////////////////////////////////////////////////////////////////////////////
bool LLViewerMediaImpl::isMediaPaused()
{
    bool result = false;

    if(mMediaSource)
    {
        if(mMediaSource->getStatus() == MEDIA_PAUSED)
            result = true;
    }

    return result;
}

//////////////////////////////////////////////////////////////////////////////////////////
//
bool LLViewerMediaImpl::hasMedia() const
{
    return mMediaSource != NULL;
}

//////////////////////////////////////////////////////////////////////////////////////////
//
void LLViewerMediaImpl::resetPreviousMediaState()
{
    mPreviousMediaState = MEDIA_NONE;
    mPreviousMediaTime = 0.0f;
}


//////////////////////////////////////////////////////////////////////////////////////////
//
void LLViewerMediaImpl::setDisabled(bool disabled, bool forcePlayOnEnable)
{
    if(mIsDisabled != disabled)
    {
        // Only do this on actual state transitions.
        mIsDisabled = disabled;

        if(mIsDisabled)
        {
            // We just disabled this media.  Clear all state.
            unload();
        }
        else
        {
            // We just (re)enabled this media.  Do a navigate if auto-play is in order.
            if(isAutoPlayable() || forcePlayOnEnable)
            {
                navigateTo(mMediaEntryURL, "", true, true);
            }
        }

    }
};

//////////////////////////////////////////////////////////////////////////////////////////
//
bool LLViewerMediaImpl::isForcedUnloaded() const
{
    if(mIsMuted || mMediaSourceFailed || mIsDisabled)
    {
        return true;
    }

    // If this media's class is not supposed to be shown, unload
    if (!shouldShowBasedOnClass() || isObscured())
    {
        return true;
    }

    return false;
}

//////////////////////////////////////////////////////////////////////////////////////////
//
bool LLViewerMediaImpl::isPlayable() const
{
    if(isForcedUnloaded())
    {
        // All of the forced-unloaded criteria also imply not playable.
        return false;
    }

    if(hasMedia())
    {
        // Anything that's already playing is, by definition, playable.
        return true;
    }

    if(!mMediaURL.empty())
    {
        // If something has navigated the instance, it's ready to be played.
        return true;
    }

    return false;
}

//////////////////////////////////////////////////////////////////////////////////////////
void LLViewerMediaImpl::handleMediaEvent(LLPluginClassMedia* plugin, LLPluginClassMediaOwner::EMediaEvent event)
{
    bool pass_through = true;
    switch(event)
    {
        case MEDIA_EVENT_CLICK_LINK_NOFOLLOW:
        {
            LL_DEBUGS("Media") << "MEDIA_EVENT_CLICK_LINK_NOFOLLOW, uri is: " << plugin->getClickURL() << LL_ENDL;
            std::string url = plugin->getClickURL();
            std::string nav_type = plugin->getClickNavType();
            LLURLDispatcher::dispatch(url, nav_type, NULL, mTrustedBrowser);
        }
        break;
        case MEDIA_EVENT_CLICK_LINK_HREF:
        {
            LL_DEBUGS("Media") <<  "Media event:  MEDIA_EVENT_CLICK_LINK_HREF, target is \"" << plugin->getClickTarget() << "\", uri is " << plugin->getClickURL() << LL_ENDL;
        };
        break;
        case MEDIA_EVENT_PLUGIN_FAILED_LAUNCH:
        {
            // The plugin failed to load properly.  Make sure the timer doesn't retry.
            // TODO: maybe mark this plugin as not loadable somehow?
            mMediaSourceFailed = true;

            // Reset the last known state of the media to defaults.
            resetPreviousMediaState();

            // TODO: may want a different message for this case?
            LLSD args;
            args["PLUGIN"] = LLMIMETypes::implType(mCurrentMimeType);
            LLNotificationsUtil::add("MediaPluginFailed", args);
        }
        break;

        case MEDIA_EVENT_PLUGIN_FAILED:
        {
            // The plugin crashed.
            mMediaSourceFailed = true;

            // Reset the last known state of the media to defaults.
            resetPreviousMediaState();

            LLSD args;
            args["PLUGIN"] = LLMIMETypes::implType(mCurrentMimeType);
            // SJB: This is getting called every frame if the plugin fails to load, continuously respawining the alert!
            //LLNotificationsUtil::add("MediaPluginFailed", args);
        }
        break;

        case MEDIA_EVENT_CURSOR_CHANGED:
        {
            LL_DEBUGS("Media") <<  "Media event:  MEDIA_EVENT_CURSOR_CHANGED, new cursor is " << plugin->getCursorName() << LL_ENDL;

            std::string cursor = plugin->getCursorName();
            mLastSetCursor = getCursorFromString(cursor);
        }
        break;

        case LLViewerMediaObserver::MEDIA_EVENT_FILE_DOWNLOAD:
        {
            LL_DEBUGS("Media") << "Media event - file download requested - filename is " << plugin->getFileDownloadFilename() << LL_ENDL;
        }
        break;

        case LLViewerMediaObserver::MEDIA_EVENT_NAVIGATE_BEGIN:
        {
            LL_DEBUGS("Media") << "MEDIA_EVENT_NAVIGATE_BEGIN, uri is: " << plugin->getNavigateURI() << LL_ENDL;
            hideNotification();

            if(getNavState() == MEDIANAVSTATE_SERVER_SENT)
            {
                setNavState(MEDIANAVSTATE_SERVER_BEGUN);
            }
            else
            {
                setNavState(MEDIANAVSTATE_BEGUN);
            }
        }
        break;

        case LLViewerMediaObserver::MEDIA_EVENT_NAVIGATE_COMPLETE:
        {
            LL_DEBUGS("Media") << "MEDIA_EVENT_NAVIGATE_COMPLETE, uri is: " << plugin->getNavigateURI() << LL_ENDL;

            std::string url = plugin->getNavigateURI();
            if(getNavState() == MEDIANAVSTATE_BEGUN)
            {
                if(mCurrentMediaURL == url)
                {
                    // This is a navigate that takes us to the same url as the previous navigate.
                    setNavState(MEDIANAVSTATE_COMPLETE_BEFORE_LOCATION_CHANGED_SPURIOUS);
                }
                else
                {
                    mCurrentMediaURL = url;
                    setNavState(MEDIANAVSTATE_COMPLETE_BEFORE_LOCATION_CHANGED);
                }
            }
            else if(getNavState() == MEDIANAVSTATE_SERVER_BEGUN)
            {
                mCurrentMediaURL = url;
                setNavState(MEDIANAVSTATE_SERVER_COMPLETE_BEFORE_LOCATION_CHANGED);
            }
            else
            {
                // all other cases need to leave the state alone.
            }
        }
        break;

        case LLViewerMediaObserver::MEDIA_EVENT_LOCATION_CHANGED:
        {
            LL_DEBUGS("Media") << "MEDIA_EVENT_LOCATION_CHANGED, uri is: " << plugin->getLocation() << LL_ENDL;

            std::string url = plugin->getLocation();

            if(getNavState() == MEDIANAVSTATE_BEGUN)
            {
                if(mCurrentMediaURL == url)
                {
                    // This is a navigate that takes us to the same url as the previous navigate.
                    setNavState(MEDIANAVSTATE_FIRST_LOCATION_CHANGED_SPURIOUS);
                }
                else
                {
                    mCurrentMediaURL = url;
                    setNavState(MEDIANAVSTATE_FIRST_LOCATION_CHANGED);
                }
            }
            else if(getNavState() == MEDIANAVSTATE_SERVER_BEGUN)
            {
                mCurrentMediaURL = url;
                setNavState(MEDIANAVSTATE_SERVER_FIRST_LOCATION_CHANGED);
            }
            else
            {
                bool internal_nav = false;
                if (url != mCurrentMediaURL)
                {
                    // Check if it is internal navigation
                    // Note: Not sure if we should detect internal navigations as 'address change',
                    // but they are not redirects and do not cause NAVIGATE_BEGIN (also see SL-1005)
                    size_t pos = url.find("#");
                    if (pos != std::string::npos)
                    {
                        // assume that new link always have '#', so this is either
                        // transfer from 'link#1' to 'link#2' or from link to 'link#2'
                        // filter out cases like 'redirect?link'
                        std::string base_url = url.substr(0, pos);
                        pos = mCurrentMediaURL.find(base_url);
                        if (pos == 0)
                        {
                            // base link hasn't changed
                            internal_nav = true;
                        }
                    }
                }

                if (internal_nav)
                {
                    // Internal navigation by '#'
                    mCurrentMediaURL = url;
                    setNavState(MEDIANAVSTATE_FIRST_LOCATION_CHANGED);
                }
                else
                {
                    // Don't track redirects.
                    setNavState(MEDIANAVSTATE_NONE);
                }
            }
        }
        break;

        case LLViewerMediaObserver::MEDIA_EVENT_PICK_FILE_REQUEST:
        {
            LL_DEBUGS("Media") << "Media event - file pick requested." <<  LL_ENDL;

            init_threaded_picker_load_dialog(plugin, LLFilePicker::FFLOAD_ALL, plugin->getIsMultipleFilePick());
        }
        break;

        case LLViewerMediaObserver::MEDIA_EVENT_AUTH_REQUEST:
        {
            LLNotification::Params auth_request_params;
            auth_request_params.name = "AuthRequest";

            // pass in host name and realm for site (may be zero length but will always exist)
            LLSD args;
            LLURL raw_url( plugin->getAuthURL().c_str() );
            args["HOST_NAME"] = raw_url.getAuthority();
            args["REALM"] = plugin->getAuthRealm();
            auth_request_params.substitutions = args;

            auth_request_params.payload = LLSD().with("media_id", mTextureId);
            auth_request_params.functor.function = boost::bind(&LLViewerMedia::authSubmitCallback, _1, _2);
            LLNotifications::instance().add(auth_request_params);
        };
        break;

        case LLViewerMediaObserver::MEDIA_EVENT_CLOSE_REQUEST:
        {
            std::string uuid = plugin->getClickUUID();

            LL_INFOS() << "MEDIA_EVENT_CLOSE_REQUEST for uuid " << uuid << LL_ENDL;

            if(uuid.empty())
            {
                // This close request is directed at this instance, let it fall through.
            }
            else
            {
                // This close request is directed at another instance
                pass_through = false;
                LLFloaterWebContent::closeRequest(uuid);
            }
        }
        break;

        case LLViewerMediaObserver::MEDIA_EVENT_GEOMETRY_CHANGE:
        {
            std::string uuid = plugin->getClickUUID();

            LL_INFOS() << "MEDIA_EVENT_GEOMETRY_CHANGE for uuid " << uuid << LL_ENDL;

            if(uuid.empty())
            {
                // This geometry change request is directed at this instance, let it fall through.
            }
            else
            {
                // This request is directed at another instance
                pass_through = false;
                LLFloaterWebContent::geometryChanged(uuid, plugin->getGeometryX(), plugin->getGeometryY(), plugin->getGeometryWidth(), plugin->getGeometryHeight());
            }
        }
        break;

        default:
        break;
    }

    if(pass_through)
    {
        // Just chain the event to observers.
        emitEvent(plugin, event);
    }
}

////////////////////////////////////////////////////////////////////////////////
// virtual
void
LLViewerMediaImpl::cut()
{
    if (mMediaSource)
        mMediaSource->cut();
}

////////////////////////////////////////////////////////////////////////////////
// virtual
BOOL
LLViewerMediaImpl::canCut() const
{
    if (mMediaSource)
        return mMediaSource->canCut();
    else
        return FALSE;
}

////////////////////////////////////////////////////////////////////////////////
// virtual
void
LLViewerMediaImpl::copy()
{
    if (mMediaSource)
        mMediaSource->copy();
}

////////////////////////////////////////////////////////////////////////////////
// virtual
BOOL
LLViewerMediaImpl::canCopy() const
{
    if (mMediaSource)
        return mMediaSource->canCopy();
    else
        return FALSE;
}

////////////////////////////////////////////////////////////////////////////////
// virtual
void
LLViewerMediaImpl::paste()
{
    if (mMediaSource)
        mMediaSource->paste();
}

////////////////////////////////////////////////////////////////////////////////
// virtual
BOOL
LLViewerMediaImpl::canPaste() const
{
    if (mMediaSource)
        return mMediaSource->canPaste();
    else
        return FALSE;
}

void LLViewerMediaImpl::setUpdated(BOOL updated)
{
    mIsUpdated = updated ;
}

BOOL LLViewerMediaImpl::isUpdated()
{
    return mIsUpdated ;
}

static LLTrace::BlockTimerStatHandle FTM_MEDIA_CALCULATE_INTEREST("Calculate Interest");

void LLViewerMediaImpl::calculateInterest()
{
    LL_PROFILE_ZONE_SCOPED_CATEGORY_MEDIA; //LL_RECORD_BLOCK_TIME(FTM_MEDIA_CALCULATE_INTEREST);
    LLViewerMediaTexture* texture = LLViewerTextureManager::findMediaTexture( mTextureId );

    llassert(!gCubeSnapshot);

    if(texture != NULL)
    {
        mInterest = texture->getMaxVirtualSize();
    }
    else
    {
        // This will be a relatively common case now, since it will always be true for unloaded media.
        mInterest = 0.0f;
    }

    // Calculate distance from the avatar, for use in the proximity calculation.
    mProximityDistance = 0.0f;
    mProximityCamera = 0.0f;
    if(!mObjectList.empty())
    {
        // Just use the first object in the list.  We could go through the list and find the closest object, but this should work well enough.
        std::list< LLVOVolume* >::iterator iter = mObjectList.begin() ;
        LLVOVolume* objp = *iter ;
        llassert_always(objp != NULL) ;

        // The distance calculation is invalid for HUD attachments -- leave both mProximityDistance and mProximityCamera at 0 for them.
        if(!objp->isHUDAttachment())
        {
            LLVector3d obj_global = objp->getPositionGlobal() ;
            LLVector3d agent_global = gAgent.getPositionGlobal() ;
            LLVector3d global_delta = agent_global - obj_global ;
            mProximityDistance = global_delta.magVecSquared();  // use distance-squared because it's cheaper and sorts the same.

            static LLUICachedControl<S32> mEarLocation("MediaSoundsEarLocation", 0);
            LLVector3d ear_position;
            switch(mEarLocation)
            {
            case 0:
            default:
                ear_position = gAgentCamera.getCameraPositionGlobal();
                break;

            case 1:
                ear_position = agent_global;
                break;
            }
            LLVector3d camera_delta = ear_position - obj_global;
            mProximityCamera = camera_delta.magVec();
        }
    }

    if(mNeedsMuteCheck)
    {
        // Check all objects this instance is associated with, and those objects' owners, against the mute list
        mIsMuted = false;

        std::list< LLVOVolume* >::iterator iter = mObjectList.begin() ;
        for(; iter != mObjectList.end() ; ++iter)
        {
            LLVOVolume *obj = *iter;
            llassert(obj);
            if (!obj) continue;
            if(LLMuteList::getInstance() &&
               LLMuteList::getInstance()->isMuted(obj->getID()))
            {
                mIsMuted = true;
            }
            else
            {
                // We won't have full permissions data for all objects.  Attempt to mute objects when we can tell their owners are muted.
                if (LLSelectMgr::getInstance())
                {
                    LLPermissions* obj_perm = LLSelectMgr::getInstance()->findObjectPermissions(obj);
                    if(obj_perm)
                    {
                        if(LLMuteList::getInstance() &&
                           LLMuteList::getInstance()->isMuted(obj_perm->getOwner()))
                            mIsMuted = true;
                    }
                }
            }
        }

        mNeedsMuteCheck = false;
    }
}

F64 LLViewerMediaImpl::getApproximateTextureInterest()
{
    F64 result = 0.0f;

    if(mMediaSource)
    {
        result = mMediaSource->getFullWidth();
        result *= mMediaSource->getFullHeight();
    }
    else
    {
        // No media source is loaded -- all we have to go on is the texture size that has been set on the impl, if any.
        result = mMediaWidth;
        result *= mMediaHeight;
    }

    return result;
}

void LLViewerMediaImpl::setUsedInUI(bool used_in_ui)
{
    mUsedInUI = used_in_ui;

    // HACK: Force elements used in UI to load right away.
    // This fixes some issues where UI code that uses the browser instance doesn't expect it to be unloaded.
    if(mUsedInUI && (mPriority == LLPluginClassMedia::PRIORITY_UNLOADED))
    {
        if(getVisible())
        {
            setPriority(LLPluginClassMedia::PRIORITY_NORMAL);
        }
        else
        {
            setPriority(LLPluginClassMedia::PRIORITY_HIDDEN);
        }

        createMediaSource();
    }
};

void LLViewerMediaImpl::setBackgroundColor(LLColor4 color)
{
    mBackgroundColor = color;

    if(mMediaSource)
    {
        mMediaSource->setBackgroundColor(mBackgroundColor);
    }
};

F64 LLViewerMediaImpl::getCPUUsage() const
{
    F64 result = 0.0f;

    if(mMediaSource)
    {
        result = mMediaSource->getCPUUsage();
    }

    return result;
}

void LLViewerMediaImpl::setPriority(LLPluginClassMedia::EPriority priority)
{
    if(mPriority != priority)
    {
        LL_DEBUGS("PluginPriority")
            << "changing priority of media id " << mTextureId
            << " from " << LLPluginClassMedia::priorityToString(mPriority)
            << " to " << LLPluginClassMedia::priorityToString(priority)
            << LL_ENDL;
    }

    mPriority = priority;

    if(priority == LLPluginClassMedia::PRIORITY_UNLOADED)
    {
        if(mMediaSource)
        {
            // Need to unload the media source

            // First, save off previous media state
            mPreviousMediaState = mMediaSource->getStatus();
            mPreviousMediaTime = mMediaSource->getCurrentTime();

            destroyMediaSource();
        }
    }

    if(mMediaSource)
    {
        mMediaSource->setPriority(mPriority);
    }

    // NOTE: loading (or reloading) media sources whose priority has risen above PRIORITY_UNLOADED is done in update().
}

void LLViewerMediaImpl::setLowPrioritySizeLimit(int size)
{
    if(mMediaSource)
    {
        mMediaSource->setLowPrioritySizeLimit(size);
    }
}

void LLViewerMediaImpl::setNavState(EMediaNavState state)
{
    mMediaNavState = state;

    switch (state)
    {
        case MEDIANAVSTATE_NONE: LL_DEBUGS("Media") << "Setting nav state to MEDIANAVSTATE_NONE" << LL_ENDL; break;
        case MEDIANAVSTATE_BEGUN: LL_DEBUGS("Media") << "Setting nav state to MEDIANAVSTATE_BEGUN" << LL_ENDL; break;
        case MEDIANAVSTATE_FIRST_LOCATION_CHANGED: LL_DEBUGS("Media") << "Setting nav state to MEDIANAVSTATE_FIRST_LOCATION_CHANGED" << LL_ENDL; break;
        case MEDIANAVSTATE_FIRST_LOCATION_CHANGED_SPURIOUS: LL_DEBUGS("Media") << "Setting nav state to MEDIANAVSTATE_FIRST_LOCATION_CHANGED_SPURIOUS" << LL_ENDL; break;
        case MEDIANAVSTATE_COMPLETE_BEFORE_LOCATION_CHANGED: LL_DEBUGS("Media") << "Setting nav state to MEDIANAVSTATE_COMPLETE_BEFORE_LOCATION_CHANGED" << LL_ENDL; break;
        case MEDIANAVSTATE_COMPLETE_BEFORE_LOCATION_CHANGED_SPURIOUS: LL_DEBUGS("Media") << "Setting nav state to MEDIANAVSTATE_COMPLETE_BEFORE_LOCATION_CHANGED_SPURIOUS" << LL_ENDL; break;
        case MEDIANAVSTATE_SERVER_SENT: LL_DEBUGS("Media") << "Setting nav state to MEDIANAVSTATE_SERVER_SENT" << LL_ENDL; break;
        case MEDIANAVSTATE_SERVER_BEGUN: LL_DEBUGS("Media") << "Setting nav state to MEDIANAVSTATE_SERVER_BEGUN" << LL_ENDL; break;
        case MEDIANAVSTATE_SERVER_FIRST_LOCATION_CHANGED: LL_DEBUGS("Media") << "Setting nav state to MEDIANAVSTATE_SERVER_FIRST_LOCATION_CHANGED" << LL_ENDL; break;
        case MEDIANAVSTATE_SERVER_COMPLETE_BEFORE_LOCATION_CHANGED: LL_DEBUGS("Media") << "Setting nav state to MEDIANAVSTATE_SERVER_COMPLETE_BEFORE_LOCATION_CHANGED" << LL_ENDL; break;
    }
}

void LLViewerMediaImpl::setNavigateSuspended(bool suspend)
{
    if(mNavigateSuspended != suspend)
    {
        mNavigateSuspended = suspend;
        if(!suspend)
        {
            // We're coming out of suspend.  If someone tried to do a navigate while suspended, do one now instead.
            if(mNavigateSuspendedDeferred)
            {
                mNavigateSuspendedDeferred = false;
                navigateInternal();
            }
        }
    }
}

void LLViewerMediaImpl::cancelMimeTypeProbe()
{
    LLCoreHttpUtil::HttpCoroutineAdapter::ptr_t probeAdapter = mMimeProbe.lock();

    if (probeAdapter)
        probeAdapter->cancelSuspendedOperation();

}

void LLViewerMediaImpl::addObject(LLVOVolume* obj)
{
    std::list< LLVOVolume* >::iterator iter = mObjectList.begin() ;
    for(; iter != mObjectList.end() ; ++iter)
    {
        if(*iter == obj)
        {
            return ; //already in the list.
        }
    }

    mObjectList.push_back(obj) ;
    mNeedsMuteCheck = true;
}

void LLViewerMediaImpl::removeObject(LLVOVolume* obj)
{
    mObjectList.remove(obj) ;
    mNeedsMuteCheck = true;
}

const std::list< LLVOVolume* >* LLViewerMediaImpl::getObjectList() const
{
    return &mObjectList ;
}

LLVOVolume *LLViewerMediaImpl::getSomeObject()
{
    LLVOVolume *result = NULL;

    std::list< LLVOVolume* >::iterator iter = mObjectList.begin() ;
    if(iter != mObjectList.end())
    {
        result = *iter;
    }

    return result;
}

void LLViewerMediaImpl::setTextureID(LLUUID id)
{
    if(id != mTextureId)
    {
        if(mTextureId.notNull())
        {
            // Remove this item's entry from the map
            sViewerMediaTextureIDMap.erase(mTextureId);
        }

        if(id.notNull())
        {
            sViewerMediaTextureIDMap.insert(LLViewerMedia::impl_id_map::value_type(id, this));
        }

        mTextureId = id;
    }
}

//////////////////////////////////////////////////////////////////////////////////////////
//
bool LLViewerMediaImpl::isAutoPlayable() const
{
    return (mMediaAutoPlay &&
            gSavedSettings.getS32("ParcelMediaAutoPlayEnable") != 0 &&
            gSavedSettings.getBOOL("MediaTentativeAutoPlay"));
}

//////////////////////////////////////////////////////////////////////////////////////////
//
bool LLViewerMediaImpl::shouldShowBasedOnClass() const
{
    // If this is parcel media or in the UI, return true always
    if (getUsedInUI() || isParcelMedia()) return true;

    bool attached_to_another_avatar = isAttachedToAnotherAvatar();
    bool inside_parcel = isInAgentParcel();

    //  LL_INFOS() << " hasFocus = " << hasFocus() <<
    //  " others = " << (attached_to_another_avatar && gSavedSettings.getBOOL(LLViewerMedia::SHOW_MEDIA_ON_OTHERS_SETTING)) <<
    //  " within = " << (inside_parcel && gSavedSettings.getBOOL(LLViewerMedia::SHOW_MEDIA_WITHIN_PARCEL_SETTING)) <<
    //  " outside = " << (!inside_parcel && gSavedSettings.getBOOL(LLViewerMedia::SHOW_MEDIA_OUTSIDE_PARCEL_SETTING)) << LL_ENDL;

    // If it has focus, we should show it
    // This is incorrect, and causes EXT-6750 (disabled attachment media still plays)
//  if (hasFocus())
//      return true;

    // If it is attached to an avatar and the pref is off, we shouldn't show it
    if (attached_to_another_avatar)
    {
        static LLCachedControl<bool> show_media_on_others(gSavedSettings, LLViewerMedia::SHOW_MEDIA_ON_OTHERS_SETTING, false);
        return show_media_on_others;
    }
    if (inside_parcel)
    {
        static LLCachedControl<bool> show_media_within_parcel(gSavedSettings, LLViewerMedia::SHOW_MEDIA_WITHIN_PARCEL_SETTING, true);

        return show_media_within_parcel;
    }
    else
    {
        static LLCachedControl<bool> show_media_outside_parcel(gSavedSettings, LLViewerMedia::SHOW_MEDIA_OUTSIDE_PARCEL_SETTING, true);

        return show_media_outside_parcel;
    }
}

//////////////////////////////////////////////////////////////////////////////////////////
//
bool LLViewerMediaImpl::isObscured() const
{
    if (getUsedInUI() || isParcelMedia() || isAttachedToHUD()) return false;

    LLParcel* agent_parcel = LLViewerParcelMgr::getInstance()->getAgentParcel();
    if (!agent_parcel)
    {
        return false;
    }

    if (agent_parcel->getObscureMOAP() && !isInAgentParcel())
    {
        return true;
    }

    return false;
}

bool LLViewerMediaImpl::isAttachedToHUD() const
{
    std::list< LLVOVolume* >::const_iterator iter = mObjectList.begin();
    std::list< LLVOVolume* >::const_iterator end = mObjectList.end();
    for ( ; iter != end; iter++)
    {
        if ((*iter)->isHUDAttachment())
        {
            return true;
        }
    }
    return false;
}

//////////////////////////////////////////////////////////////////////////////////////////
//
bool LLViewerMediaImpl::isAttachedToAnotherAvatar() const
{
    bool result = false;

    std::list< LLVOVolume* >::const_iterator iter = mObjectList.begin();
    std::list< LLVOVolume* >::const_iterator end = mObjectList.end();
    for ( ; iter != end; iter++)
    {
        if (isObjectAttachedToAnotherAvatar(*iter))
        {
            result = true;
            break;
        }
    }
    return result;
}

//////////////////////////////////////////////////////////////////////////////////////////
//
//static
bool LLViewerMediaImpl::isObjectAttachedToAnotherAvatar(LLVOVolume *obj)
{
    bool result = false;
    LLXform *xform = obj;
    // Walk up parent chain
    while (NULL != xform)
    {
        LLViewerObject *object = dynamic_cast<LLViewerObject*> (xform);
        if (NULL != object)
        {
            LLVOAvatar *avatar = object->asAvatar();
            if ((NULL != avatar) && (avatar != gAgentAvatarp))
            {
                result = true;
                break;
            }
        }
        xform = xform->getParent();
    }
    return result;
}

//////////////////////////////////////////////////////////////////////////////////////////
//
bool LLViewerMediaImpl::isInAgentParcel() const
{
    bool result = false;

    std::list< LLVOVolume* >::const_iterator iter = mObjectList.begin();
    std::list< LLVOVolume* >::const_iterator end = mObjectList.end();
    for ( ; iter != end; iter++)
    {
        LLVOVolume *object = *iter;
        if (LLViewerMediaImpl::isObjectInAgentParcel(object))
        {
            result = true;
            break;
        }
    }
    return result;
}

LLNotificationPtr LLViewerMediaImpl::getCurrentNotification() const
{
    return mNotification;
}

//////////////////////////////////////////////////////////////////////////////////////////
//
// static
bool LLViewerMediaImpl::isObjectInAgentParcel(LLVOVolume *obj)
{
    return (LLViewerParcelMgr::getInstance()->inAgentParcel(obj->getPositionGlobal()));
}<|MERGE_RESOLUTION|>--- conflicted
+++ resolved
@@ -1699,96 +1699,6 @@
     // Do not use a spare if launching with full viewer control (e.g. Twitter and few others)
     if ((plugin_basename == "media_plugin_cef") &&
         !gSavedSettings.getBOOL("PluginAttachDebuggerToPlugins") && !clean_browser)
-<<<<<<< HEAD
-	{
-		media_source = LLViewerMedia::getInstance()->getSpareBrowserMediaSource();
-		if(media_source)
-		{
-			media_source->setOwner(owner);
-			media_source->setTarget(target);
-			media_source->setSize(default_width, default_height);
-			media_source->setZoomFactor(zoom_factor);
-
-			return media_source;
-		}
-	}
-	if(plugin_basename.empty())
-	{
-		LL_WARNS_ONCE("Media") << "Couldn't find plugin for media type " << media_type << LL_ENDL;
-	}
-	else
-	{
-		std::string launcher_name = gDirUtilp->getLLPluginLauncher();
-		std::string plugin_name = gDirUtilp->getLLPluginFilename(plugin_basename);
-
-		std::string user_data_path_cache = gDirUtilp->getCacheDir(false);
-		user_data_path_cache += gDirUtilp->getDirDelimiter();
-
-		// See if the plugin executable exists
-		llstat s;
-		if(LLFile::stat(launcher_name, &s))
-		{
-			LL_WARNS_ONCE("Media") << "Couldn't find launcher at " << launcher_name << LL_ENDL;
-		}
-		else if(LLFile::stat(plugin_name, &s))
-		{
-			LL_WARNS_ONCE("Media") << "Couldn't find plugin at " << plugin_name << LL_ENDL;
-		}
-		else
-		{
-			media_source = new LLPluginClassMedia(owner);
-			media_source->setSize(default_width, default_height);
-            std::string user_data_path_cef_log = gDirUtilp->getExpandedFilename(LL_PATH_LOGS, "cef.log");
-			media_source->setUserDataPath(user_data_path_cache, gDirUtilp->getUserName(), user_data_path_cef_log);
-			media_source->setLanguageCode(LLUI::getLanguage());
-			media_source->setZoomFactor(zoom_factor);
-
-			// collect 'cookies enabled' setting from prefs and send to embedded browser
-			bool cookies_enabled = gSavedSettings.getBOOL( "CookiesEnabled" );
-			media_source->cookies_enabled( cookies_enabled || clean_browser);
-
-			// collect 'javascript enabled' setting from prefs and send to embedded browser
-			bool javascript_enabled = gSavedSettings.getBOOL("BrowserJavascriptEnabled");
-			media_source->setJavascriptEnabled(javascript_enabled || clean_browser);
-
-			// collect 'web security disabled' (see Chrome --web-security-disabled) setting from prefs and send to embedded browser
-			bool web_security_disabled = gSavedSettings.getBOOL("BrowserWebSecurityDisabled");
-			media_source->setWebSecurityDisabled(web_security_disabled || clean_browser);
-
-			// collect setting indicates if local file access from file URLs is allowed from prefs and send to embedded browser
-			bool file_access_from_file_urls = gSavedSettings.getBOOL("BrowserFileAccessFromFileUrls");
-			media_source->setFileAccessFromFileUrlsEnabled(file_access_from_file_urls || clean_browser);
-
-			// As of SL-15559 PDF files do not load in CEF v91 we enable plugins
-			// but explicitly disable Flash (PDF support in CEF is now treated as a plugin)
-			media_source->setPluginsEnabled(true);
-
-			bool media_plugin_debugging_enabled = gSavedSettings.getBOOL("MediaPluginDebugging");
-			media_source->enableMediaPluginDebugging( media_plugin_debugging_enabled  || clean_browser);
-
-			// need to set agent string here before instance created
-			media_source->setBrowserUserAgent(LLViewerMedia::getInstance()->getCurrentUserAgent());
-
-            // configure and pass proxy setup based on debug settings that are 
-            // configured by UI in prefs -> setup
-            media_source->proxy_setup(gSavedSettings.getBOOL("BrowserProxyEnabled"), gSavedSettings.getString("BrowserProxyAddress"), gSavedSettings.getS32("BrowserProxyPort"));
-
-			media_source->setTarget(target);
-
-			const std::string plugin_dir = gDirUtilp->getLLPluginDir();
-			if (media_source->init(launcher_name, plugin_dir, plugin_name, gSavedSettings.getBOOL("PluginAttachDebuggerToPlugins")))
-			{
-				return media_source;
-			}
-			else
-			{
-				LL_WARNS("Media") << "Failed to init plugin.  Destroying." << LL_ENDL;
-				delete media_source;
-			}
-		}
-	}
-	LL_WARNS_ONCE("Plugin") << "plugin initialization failed for mime type: " << media_type << LL_ENDL;
-=======
     {
         media_source = LLViewerMedia::getInstance()->getSpareBrowserMediaSource();
         if(media_source)
@@ -1813,8 +1723,6 @@
         std::string user_data_path_cache = gDirUtilp->getCacheDir(false);
         user_data_path_cache += gDirUtilp->getDirDelimiter();
 
-        std::string user_data_path_cef_log = gDirUtilp->getExpandedFilename(LL_PATH_LOGS, "cef_log.txt");
-
         // See if the plugin executable exists
         llstat s;
         if(LLFile::stat(launcher_name, &s))
@@ -1823,14 +1731,13 @@
         }
         else if(LLFile::stat(plugin_name, &s))
         {
-#if !LL_LINUX
             LL_WARNS_ONCE("Media") << "Couldn't find plugin at " << plugin_name << LL_ENDL;
-#endif
         }
         else
         {
             media_source = new LLPluginClassMedia(owner);
             media_source->setSize(default_width, default_height);
+            std::string user_data_path_cef_log = gDirUtilp->getExpandedFilename(LL_PATH_LOGS, "cef.log");
             media_source->setUserDataPath(user_data_path_cache, gDirUtilp->getUserName(), user_data_path_cef_log);
             media_source->setLanguageCode(LLUI::getLanguage());
             media_source->setZoomFactor(zoom_factor);
@@ -1879,10 +1786,7 @@
             }
         }
     }
-#if !LL_LINUX
     LL_WARNS_ONCE("Plugin") << "plugin initialization failed for mime type: " << media_type << LL_ENDL;
-#endif
->>>>>>> bb3c36f5
 
     if(gAgent.isInitialized())
     {
