--- conflicted
+++ resolved
@@ -185,12 +185,7 @@
 			llwarns << dumpResponse()
 					<< " [headers:" << getResponseHeaders() << "]" << llendl;
 		}
-<<<<<<< HEAD
-		const bool check_lower = true;
-		const std::string& media_type = getResponseHeader(HTTP_HEADER_CONTENT_TYPE, check_lower);
-=======
 		const std::string& media_type = getResponseHeader(HTTP_IN_HEADER_CONTENT_TYPE);
->>>>>>> beeefb45
 		std::string::size_type idx1 = media_type.find_first_of(";");
 		std::string mime_type = media_type.substr(0, idx1);
 
@@ -293,12 +288,7 @@
 		// We don't care about the content of the response, only the Set-Cookie header.
 		LL_DEBUGS("MediaAuth") << dumpResponse() 
 				<< " [headers:" << getResponseHeaders() << "]" << LL_ENDL;
-<<<<<<< HEAD
-		const bool check_lower = true;
-		const std::string& cookie = getResponseHeader(HTTP_HEADER_SET_COOKIE, check_lower);
-=======
 		const std::string& cookie = getResponseHeader(HTTP_IN_HEADER_SET_COOKIE);
->>>>>>> beeefb45
 		
 		// *TODO: What about bad status codes?  Does this destroy previous cookies?
 		LLViewerMedia::openIDCookieResponse(cookie);
@@ -329,19 +319,10 @@
 
 		LLSD stripped_content = getResponseHeaders();
 		// *TODO: Check that this works.
-<<<<<<< HEAD
-		stripped_content.erase(HTTP_HEADER_SET_COOKIE);
-		stripped_content.erase("set-cookie");
-		LL_WARNS("MediaAuth") << stripped_content << LL_ENDL;
-
-		const bool check_lower = true;
-		const std::string& cookie = getResponseHeader(HTTP_HEADER_SET_COOKIE, check_lower);
-=======
 		stripped_content.erase(HTTP_IN_HEADER_SET_COOKIE);
 		LL_WARNS("MediaAuth") << stripped_content << LL_ENDL;
 
 		const std::string& cookie = getResponseHeader(HTTP_IN_HEADER_SET_COOKIE);
->>>>>>> beeefb45
 		LL_DEBUGS("MediaAuth") << "cookie = " << cookie << LL_ENDL;
 
 		// *TODO: What about bad status codes?  Does this destroy previous cookies?
@@ -1398,21 +1379,12 @@
 LLSD LLViewerMedia::getHeaders()
 {
 	LLSD headers = LLSD::emptyMap();
-<<<<<<< HEAD
-	headers[HTTP_HEADER_ACCEPT] = "*/*";
-	// *TODO: Should this be 'application/llsd+xml' ?
-	// *TODO: Should this even be set at all?   This header is only not overridden in 'GET' methods.
-	headers[HTTP_HEADER_CONTENT_TYPE] = HTTP_CONTENT_XML;
-	headers[HTTP_HEADER_COOKIE] = sOpenIDCookie;
-	headers[HTTP_HEADER_USER_AGENT] = getCurrentUserAgent();
-=======
 	headers[HTTP_OUT_HEADER_ACCEPT] = "*/*";
 	// *TODO: Should this be 'application/llsd+xml' ?
 	// *TODO: Should this even be set at all?   This header is only not overridden in 'GET' methods.
 	headers[HTTP_OUT_HEADER_CONTENT_TYPE] = HTTP_CONTENT_XML;
 	headers[HTTP_OUT_HEADER_COOKIE] = sOpenIDCookie;
 	headers[HTTP_OUT_HEADER_USER_AGENT] = getCurrentUserAgent();
->>>>>>> beeefb45
 
 	return headers;
 }
@@ -1453,15 +1425,9 @@
 
 		// Do a web profile get so we can store the cookie 
 		LLSD headers = LLSD::emptyMap();
-<<<<<<< HEAD
-		headers[HTTP_HEADER_ACCEPT] = "*/*";
-		headers[HTTP_HEADER_COOKIE] = sOpenIDCookie;
-		headers[HTTP_HEADER_USER_AGENT] = getCurrentUserAgent();
-=======
 		headers[HTTP_OUT_HEADER_ACCEPT] = "*/*";
 		headers[HTTP_OUT_HEADER_COOKIE] = sOpenIDCookie;
 		headers[HTTP_OUT_HEADER_USER_AGENT] = getCurrentUserAgent();
->>>>>>> beeefb45
 
 		std::string profile_url = getProfileURL("");
 		LLURL raw_profile_url( profile_url.c_str() );
@@ -1491,15 +1457,9 @@
 
 	LLSD headers = LLSD::emptyMap();
 	// Keep LLHTTPClient from adding an "Accept: application/llsd+xml" header
-<<<<<<< HEAD
-	headers[HTTP_HEADER_ACCEPT] = "*/*";
-	// and use the expected content-type for a post, instead of the LLHTTPClient::postRaw() default of "application/octet-stream"
-	headers[HTTP_HEADER_CONTENT_TYPE] = "application/x-www-form-urlencoded";
-=======
 	headers[HTTP_OUT_HEADER_ACCEPT] = "*/*";
 	// and use the expected content-type for a post, instead of the LLHTTPClient::postRaw() default of "application/octet-stream"
 	headers[HTTP_OUT_HEADER_CONTENT_TYPE] = "application/x-www-form-urlencoded";
->>>>>>> beeefb45
 
 	// postRaw() takes ownership of the buffer and releases it later, so we need to allocate a new buffer here.
 	size_t size = openid_token.size();
@@ -2667,15 +2627,9 @@
 			//    Accept: application/llsd+xml
 			// which is really not what we want.
 			LLSD headers = LLSD::emptyMap();
-<<<<<<< HEAD
-			headers[HTTP_HEADER_ACCEPT] = "*/*";
-			// Allow cookies in the response, to prevent a redirect loop when accessing join.secondlife.com
-			headers[HTTP_HEADER_COOKIE] = "";
-=======
 			headers[HTTP_OUT_HEADER_ACCEPT] = "*/*";
 			// Allow cookies in the response, to prevent a redirect loop when accessing join.secondlife.com
 			headers[HTTP_OUT_HEADER_COOKIE] = "";
->>>>>>> beeefb45
 			LLHTTPClient::getHeaderOnly( mMediaURL, new LLMimeDiscoveryResponder(this), headers, 10.0f);
 		}
 		else if("data" == scheme || "file" == scheme || "about" == scheme)
