--- conflicted
+++ resolved
@@ -1657,21 +1657,12 @@
 {
     mNeedsNewTexture = true;
 
-<<<<<<< HEAD
-	// Tell the viewer media texture it's no longer active
-	LLViewerMediaTexture* oldImage = LLViewerTextureManager::findMediaTexture( mTextureId );
-	if (oldImage)
-	{
-		oldImage->setPlaying(false) ;
-	}
-=======
     // Tell the viewer media texture it's no longer active
     LLViewerMediaTexture* oldImage = LLViewerTextureManager::findMediaTexture( mTextureId );
     if (oldImage)
     {
-        oldImage->setPlaying(FALSE) ;
-    }
->>>>>>> e7eced3c
+        oldImage->setPlaying(false) ;
+    }
 
     cancelMimeTypeProbe();
 
@@ -2351,23 +2342,13 @@
     // NOTE: this is called when the mouse is released when we have capture.
     // Due to the way mouse coordinates are mapped to the object, we can't use the x and y coordinates that come in with the event.
 
-<<<<<<< HEAD
-	if(hasMouseCapture())
-	{
-		// Release the mouse -- this will also send a mouseup to the media
-		gFocusMgr.setMouseCapture( nullptr );
-	}
-
-	return true;
-=======
     if(hasMouseCapture())
     {
         // Release the mouse -- this will also send a mouseup to the media
-        gFocusMgr.setMouseCapture( FALSE );
-    }
-
-    return TRUE;
->>>>>>> e7eced3c
+        gFocusMgr.setMouseCapture( nullptr );
+    }
+
+    return true;
 }
 
 //////////////////////////////////////////////////////////////////////////////////////////
@@ -2776,15 +2757,9 @@
         {
             LLSD native_key_data = gViewerWindow->getWindow()->getNativeKeyData();
 
-<<<<<<< HEAD
-			mMediaSource->textInput(wstring_to_utf8str(LLWString(1, uni_char)), gKeyboard->currentMask(false), native_key_data);
-		}
-	}
-=======
-            mMediaSource->textInput(wstring_to_utf8str(LLWString(1, uni_char)), gKeyboard->currentMask(FALSE), native_key_data);
-        }
-    }
->>>>>>> e7eced3c
+            mMediaSource->textInput(wstring_to_utf8str(LLWString(1, uni_char)), gKeyboard->currentMask(false), native_key_data);
+        }
+    }
 
     return result;
 }
@@ -2792,41 +2767,23 @@
 //////////////////////////////////////////////////////////////////////////////////////////
 bool LLViewerMediaImpl::canNavigateForward()
 {
-<<<<<<< HEAD
-	bool result = false;
-	if (mMediaSource)
-	{
-		result = mMediaSource->getHistoryForwardAvailable();
-	}
-	return result;
-=======
-    BOOL result = FALSE;
+    bool result = false;
     if (mMediaSource)
     {
         result = mMediaSource->getHistoryForwardAvailable();
     }
     return result;
->>>>>>> e7eced3c
 }
 
 //////////////////////////////////////////////////////////////////////////////////////////
 bool LLViewerMediaImpl::canNavigateBack()
 {
-<<<<<<< HEAD
-	bool result = false;
-	if (mMediaSource)
-	{
-		result = mMediaSource->getHistoryBackAvailable();
-	}
-	return result;
-=======
-    BOOL result = FALSE;
+    bool result = false;
     if (mMediaSource)
     {
         result = mMediaSource->getHistoryBackAvailable();
     }
     return result;
->>>>>>> e7eced3c
 }
 
 //////////////////////////////////////////////////////////////////////////////////////////
@@ -3544,17 +3501,10 @@
 bool
 LLViewerMediaImpl::canCut() const
 {
-<<<<<<< HEAD
-	if (mMediaSource)
-		return mMediaSource->canCut();
-	else
-		return false;
-=======
     if (mMediaSource)
         return mMediaSource->canCut();
     else
-        return FALSE;
->>>>>>> e7eced3c
+        return false;
 }
 
 ////////////////////////////////////////////////////////////////////////////////
@@ -3571,17 +3521,10 @@
 bool
 LLViewerMediaImpl::canCopy() const
 {
-<<<<<<< HEAD
-	if (mMediaSource)
-		return mMediaSource->canCopy();
-	else
-		return false;
-=======
     if (mMediaSource)
         return mMediaSource->canCopy();
     else
-        return FALSE;
->>>>>>> e7eced3c
+        return false;
 }
 
 ////////////////////////////////////////////////////////////////////////////////
@@ -3598,17 +3541,10 @@
 bool
 LLViewerMediaImpl::canPaste() const
 {
-<<<<<<< HEAD
-	if (mMediaSource)
-		return mMediaSource->canPaste();
-	else
-		return false;
-=======
     if (mMediaSource)
         return mMediaSource->canPaste();
     else
-        return FALSE;
->>>>>>> e7eced3c
+        return false;
 }
 
 void LLViewerMediaImpl::setUpdated(bool updated)
