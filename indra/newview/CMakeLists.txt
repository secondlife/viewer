# -*- cmake -*-

project(viewer)

include(00-Common)
include(Boost)
include(BuildVersion)
include(DBusGlib)
include(DirectX)
include(OpenSSL)
include(DragDrop)
include(EXPAT)
include(FMOD)
include(OPENAL)
include(FindOpenGL)
include(JsonCpp)
include(LLAudio)
include(LLCharacter)
include(LLCommon)
include(LLConvexDecomposition)
include(LLImage)
include(LLImageJ2COJ)
include(LLInventory)
include(LLMath)
include(LLMessage)
include(LLPlugin)
include(LLPrimitive)
include(LLRender)
include(LLUI)
include(LLVFS)
include(LLWindow)
include(LLXML)
include(LLXUIXML)
include(LScript)
include(Linking)
include(NDOF)
include(GooglePerfTools)
include(TemplateCheck)
include(UI)
include(UnixInstall)
include(LLKDU)
include(ViewerMiscLibs)
include(LLLogin)
include(GLOD)
include(CMakeCopyIfDifferent)

include_directories(
    ${DBUSGLIB_INCLUDE_DIRS}
    ${JSONCPP_INCLUDE_DIRS}
    ${GLOD_INCLUDE_DIR}
    ${LLAUDIO_INCLUDE_DIRS}
    ${LLCHARACTER_INCLUDE_DIRS}
    ${LLCOMMON_INCLUDE_DIRS}
<<<<<<< HEAD
    ${LLCONVEXDECOMP_INCLUDE_DIRS}
=======
    ${FMOD_INCLUDE_DIR}
>>>>>>> 3c6a0937
    ${LLIMAGE_INCLUDE_DIRS}
    ${LLKDU_INCLUDE_DIRS}
    ${LLINVENTORY_INCLUDE_DIRS}
    ${LLMATH_INCLUDE_DIRS}
    ${LLMESSAGE_INCLUDE_DIRS}
    ${LLPLUGIN_INCLUDE_DIRS}
    ${LLPRIMITIVE_INCLUDE_DIRS}
    ${LLRENDER_INCLUDE_DIRS}
    ${LLUI_INCLUDE_DIRS}
    ${LLVFS_INCLUDE_DIRS}
    ${LLWINDOW_INCLUDE_DIRS}
    ${LLXML_INCLUDE_DIRS}
    ${LLXUIXML_INCLUDE_DIRS}
    ${LSCRIPT_INCLUDE_DIRS}
    ${LSCRIPT_INCLUDE_DIRS}/lscript_compile
    ${LLLOGIN_INCLUDE_DIRS}
    ${UPDATER_INCLUDE_DIRS}
<<<<<<< HEAD
    ${LIBS_PREBUILT_DIR}/include/collada
    ${LIBS_PREBUILT_DIR}/include/collada/1.4
=======
    ${OPENAL_LIB_INCLUDE_DIRS}
>>>>>>> 3c6a0937
    )

set(viewer_SOURCE_FILES
    llagent.cpp
    llagentaccess.cpp
    llagentcamera.cpp
    llagentdata.cpp
    llagentlanguage.cpp
    llagentlistener.cpp
    llagentpicksinfo.cpp
    llagentpilot.cpp
    llagentui.cpp
    llagentwearables.cpp
    llagentwearablesfetch.cpp
    llanimstatelabels.cpp
    llappearancemgr.cpp
    llappviewer.cpp
    llappviewerlistener.cpp
    llassetuploadqueue.cpp
    llassetuploadresponders.cpp
    llattachmentsmgr.cpp
    llaudiosourcevo.cpp
    llavataractions.cpp
    llavatariconctrl.cpp
    llavatarlist.cpp
    llavatarlistitem.cpp
    llavatarpropertiesprocessor.cpp
    llbottomtray.cpp
    llbox.cpp
    llbreadcrumbview.cpp
    llbrowsernotification.cpp
    llbuycurrencyhtml.cpp
    llcallbacklist.cpp
    llcallfloater.cpp
    llcallingcard.cpp
    llcapabilitylistener.cpp
    llcaphttpsender.cpp
    llchannelmanager.cpp
    llchatbar.cpp
    llchathistory.cpp
    llchatitemscontainerctrl.cpp
    llchatmsgbox.cpp
    llchiclet.cpp
    llclassifiedinfo.cpp
    llclassifiedstatsresponder.cpp
    llcloud.cpp
    llcofwearables.cpp
    llcolorswatch.cpp
    llcommanddispatcherlistener.cpp
    llcommandhandler.cpp
    llcommandlineparser.cpp
    llcompilequeue.cpp
    llconfirmationmanager.cpp
    llcurrencyuimanager.cpp
    llcylinder.cpp
    lldateutil.cpp
    lldebugmessagebox.cpp
    lldebugview.cpp
    lldelayedgestureerror.cpp
    lldirpicker.cpp
    lldndbutton.cpp
    lldrawable.cpp
    lldrawpool.cpp
    lldrawpoolalpha.cpp
    lldrawpoolavatar.cpp
    lldrawpoolbump.cpp
    lldrawpoolground.cpp
    lldrawpoolsimple.cpp
    lldrawpoolsky.cpp
    lldrawpoolterrain.cpp
    lldrawpooltree.cpp
    lldrawpoolwater.cpp
    lldrawpoolwlsky.cpp
    lldriverparam.cpp
    lldynamictexture.cpp
    llemote.cpp
    lleventnotifier.cpp
    lleventpoll.cpp
    llexpandabletextbox.cpp
    llexternaleditor.cpp
    llface.cpp
    llfasttimerview.cpp
    llfavoritesbar.cpp
    llfeaturemanager.cpp
    llfilepicker.cpp
    llfilteredwearablelist.cpp
    llfirstuse.cpp
    llflexibleobject.cpp
    llfloaterabout.cpp
    llfloateranimpreview.cpp
    llfloaterauction.cpp
    llfloateravatarpicker.cpp
    llfloateravatartextures.cpp
    llfloaterbeacons.cpp
    llfloaterbuildoptions.cpp
    llfloaterbulkpermission.cpp
    llfloaterbump.cpp
    llfloaterbuy.cpp
    llfloaterbuycontents.cpp
    llfloaterbuycurrency.cpp
    llfloaterbuycurrencyhtml.cpp
    llfloaterbuyland.cpp
    llfloatercamera.cpp
    llfloatercolorpicker.cpp
    llfloaterdaycycle.cpp
    llfloaterdisplayname.cpp
    llfloaterenvsettings.cpp
    llfloaterevent.cpp
    llfloaterfonttest.cpp
    llfloatergesture.cpp
    llfloatergodtools.cpp
    llfloatergroupinvite.cpp
    llfloatergroups.cpp
    llfloaterhandler.cpp
    llfloaterhardwaresettings.cpp
    llfloaterhelpbrowser.cpp
    llfloaterhud.cpp
    llfloaterimagepreview.cpp
    llfloaterimportcollada.cpp
    llfloaterinspect.cpp
    llfloaterinventory.cpp
    llfloaterjoystick.cpp
    llfloaterlagmeter.cpp
    llfloaterland.cpp
    llfloaterlandholdings.cpp
    llfloatermap.cpp
    llfloatermediabrowser.cpp
    llfloatermediasettings.cpp
    llfloatermemleak.cpp
    llfloatermodelpreview.cpp
    llfloatermodelwizard.cpp
    llfloaternamedesc.cpp
    llfloaternotificationsconsole.cpp
    llfloateropenobject.cpp
    llfloaterpay.cpp
    llfloaterperms.cpp
    llfloaterpostcard.cpp
    llfloaterpostprocess.cpp
    llfloaterpreference.cpp
    llfloaterproperties.cpp
    llfloaterregiondebugconsole.cpp
    llfloaterregioninfo.cpp
    llfloaterreporter.cpp
    llfloaterscriptdebug.cpp
    llfloaterscriptlimits.cpp
    llfloatersearch.cpp
    llfloatersellland.cpp
    llfloatersettingsdebug.cpp
    llfloatersidetraytab.cpp
    llfloatersnapshot.cpp
    llfloatertelehub.cpp
    llfloatertestinspectors.cpp
    llfloatertestlistview.cpp
    llfloatertools.cpp
    llfloatertopobjects.cpp
    llfloatertos.cpp
    llfloateruipreview.cpp
    llfloaterurlentry.cpp
    llfloatervoiceeffect.cpp
    llfloaterwater.cpp
    llfloaterwebcontent.cpp
    llfloaterwhitelistentry.cpp
    llfloaterwindlight.cpp
    llfloaterwindowsize.cpp
    llfloaterworldmap.cpp
    llfolderview.cpp
    llfolderviewitem.cpp
    llfollowcam.cpp
    llfriendcard.cpp
    llgesturemgr.cpp
    llgiveinventory.cpp
    llglsandbox.cpp
    llgroupactions.cpp
    llgroupiconctrl.cpp
    llgrouplist.cpp
    llgroupmgr.cpp
    llhints.cpp
    llhomelocationresponder.cpp
    llhudeffect.cpp
    llhudeffectbeam.cpp
    llhudeffectlookat.cpp
    llhudeffectpointat.cpp
    llhudeffecttrail.cpp
    llhudeffectblob.cpp
    llhudicon.cpp
    llhudmanager.cpp
    llhudnametag.cpp
    llhudobject.cpp
    llhudrender.cpp
    llhudtext.cpp
    llhudview.cpp
    llimfloater.cpp
    llimfloatercontainer.cpp
    llimhandler.cpp
    llimview.cpp
    llinspect.cpp
    llinspectavatar.cpp
    llinspectgroup.cpp
    llinspectobject.cpp
    llinspectremoteobject.cpp
    llinspecttoast.cpp
    llinventorybridge.cpp
    llinventoryclipboard.cpp
    llinventoryfilter.cpp
    llinventoryfunctions.cpp
    llinventoryicon.cpp
    llinventoryitemslist.cpp
    llinventorylistitem.cpp
    llinventorymodel.cpp
    llinventorymodelbackgroundfetch.cpp
    llinventoryobserver.cpp
    llinventorypanel.cpp
    lljoystickbutton.cpp
    lllandmarkactions.cpp
    lllandmarklist.cpp
    lllistbrowser.cpp
    lllistcontextmenu.cpp
    lllistview.cpp
    lllocaltextureobject.cpp
    lllocationhistory.cpp
    lllocationinputctrl.cpp
    lllogchat.cpp
    llloginhandler.cpp
    lllogininstance.cpp
    llmachineid.cpp
    llmainlooprepeater.cpp
    llmanip.cpp
    llmaniprotate.cpp
    llmanipscale.cpp
    llmaniptranslate.cpp
    llmediactrl.cpp
    llmediadataclient.cpp
    llmemoryview.cpp
    llmenucommands.cpp
    llmeshrepository.cpp
    llmeshreduction.cpp
    llmimetypes.cpp
    llmorphview.cpp
    llmoveview.cpp
    llmutelist.cpp
    llnamebox.cpp
    llnameeditor.cpp
    llnamelistctrl.cpp
    llnavigationbar.cpp
    llnearbychat.cpp
    llnearbychatbar.cpp
    llnearbychathandler.cpp
    llnetmap.cpp
    llnotificationalerthandler.cpp
    llnotificationgrouphandler.cpp
    llnotificationhandlerutil.cpp
    llnotificationhinthandler.cpp
    llnotificationmanager.cpp
    llnotificationofferhandler.cpp
    llnotificationscripthandler.cpp
    llnotificationstorage.cpp
    llnotificationtiphandler.cpp
    lloutfitslist.cpp
    lloutfitobserver.cpp
    lloutputmonitorctrl.cpp
    llpanelappearancetab.cpp
    llpanelavatar.cpp
    llpanelavatartag.cpp
    llpanelblockedlist.cpp
    llpanelclassified.cpp
    llpanelcontents.cpp
    llpaneleditwearable.cpp
    llpanelface.cpp
    llpanelgenerictip.cpp
    llpanelgroup.cpp
    llpanelgroupgeneral.cpp
    llpanelgroupinvite.cpp
    llpanelgrouplandmoney.cpp
    llpanelgroupnotices.cpp
    llpanelgrouproles.cpp
    llpanelhome.cpp
    llpanelimcontrolpanel.cpp
    llpanelland.cpp
    llpanellandaudio.cpp
    llpanellandmarkinfo.cpp
    llpanellandmarks.cpp
    llpanellandmedia.cpp
    llpanellogin.cpp
    llpanelloginlistener.cpp
    llpanelmaininventory.cpp
    llpanelmediasettingsgeneral.cpp
    llpanelmediasettingspermissions.cpp
    llpanelmediasettingssecurity.cpp
    llpanelme.cpp
    llpanelnearbymedia.cpp
    llpanelobject.cpp
    llpanelobjectinventory.cpp
    llpanelonlinestatus.cpp
    llpaneloutfitedit.cpp
    llpaneloutfitsinventory.cpp
    llpanelpeople.cpp
    llpanelpeoplemenus.cpp
    llpanelpermissions.cpp
    llpanelpick.cpp
    llpanelpicks.cpp
    llpanelplaceinfo.cpp
    llpanelplaceprofile.cpp
    llpanelplaces.cpp
    llpanelplacestab.cpp
    llpanelprimmediacontrols.cpp
    llpanelprofile.cpp
    llpanelprofileview.cpp
    llpanelteleporthistory.cpp
    llpaneltiptoast.cpp
    llpanelvoiceeffect.cpp
    llpaneltopinfobar.cpp
    llpanelvoicedevicesettings.cpp
    llpanelvolume.cpp
    llpanelvolumepulldown.cpp
    llpanelwearing.cpp
    llparcelselection.cpp
    llparticipantlist.cpp
    llpatchvertexarray.cpp
<<<<<<< HEAD
    llphysicsshapebuilderutil.cpp
=======
    llphysicsmotion.cpp
>>>>>>> 3c6a0937
    llplacesinventorybridge.cpp
    llplacesinventorypanel.cpp
    llpopupview.cpp
    llpolymesh.cpp
    llpolymorph.cpp
    llpreview.cpp
    llpreviewanim.cpp
    llpreviewgesture.cpp
    llpreviewnotecard.cpp
    llpreviewscript.cpp
    llpreviewsound.cpp
    llpreviewtexture.cpp
    llproductinforequest.cpp
    llprogressview.cpp
    llrecentpeople.cpp
    llregionposition.cpp
    llremoteparcelrequest.cpp
    llsavedsettingsglue.cpp
    llsaveoutfitcombobtn.cpp
    llscreenchannel.cpp
    llscriptfloater.cpp
    llscrollingpanelparam.cpp
    llscrollingpanelparambase.cpp
    llsearchcombobox.cpp
    llsearchhistory.cpp
    llsecapi.cpp
    llsechandler_basic.cpp
    llselectmgr.cpp
    llshareavatarhandler.cpp
    llsidepanelappearance.cpp
    llsidepanelinventory.cpp
    llsidepanelinventorysubpanel.cpp
    llsidepaneliteminfo.cpp
    llsidepaneltaskinfo.cpp
    llsidetray.cpp
    llsidetraypanelcontainer.cpp
    llsky.cpp
    llslurl.cpp
    llspatialpartition.cpp
    llspeakbutton.cpp
    llspeakers.cpp
    llspeakingindicatormanager.cpp
    llsplitbutton.cpp
    llsprite.cpp
    llstartup.cpp
    llstartuplistener.cpp
    llstatusbar.cpp
    llstylemap.cpp
    llsurface.cpp
    llsurfacepatch.cpp
    llsyswellitem.cpp
    llsyswellwindow.cpp
    llteleporthistory.cpp
    llteleporthistorystorage.cpp
    lltexglobalcolor.cpp
    lltexlayer.cpp
    lltexlayerparams.cpp
    lltextureatlas.cpp
    lltextureatlasmanager.cpp
    lltexturecache.cpp
    lltexturectrl.cpp
    lltexturefetch.cpp
    lltextureinfo.cpp
    lltextureinfodetails.cpp
    lltexturestats.cpp
    lltexturestatsuploader.cpp
    lltextureview.cpp
    lltoast.cpp
    lltoastalertpanel.cpp
    lltoastgroupnotifypanel.cpp
    lltoastimpanel.cpp
    lltoastnotifypanel.cpp
    lltoastpanel.cpp
    lltoastscripttextbox.cpp
    lltool.cpp
    lltoolbrush.cpp
    lltoolcomp.cpp
    lltooldraganddrop.cpp
    lltoolface.cpp
    lltoolfocus.cpp
    lltoolgrab.cpp
    lltoolgun.cpp
    lltoolindividual.cpp
    lltoolmgr.cpp
    lltoolmorph.cpp
    lltoolobjpicker.cpp
    lltoolpie.cpp
    lltoolpipette.cpp
    lltoolplacer.cpp
    lltoolselect.cpp
    lltoolselectland.cpp
    lltoolselectrect.cpp
    lltracker.cpp
    lltransientdockablefloater.cpp
    lltransientfloatermgr.cpp
    lltranslate.cpp
    lluilistener.cpp
    lluploaddialog.cpp
    llurl.cpp
    llurldispatcher.cpp
    llurldispatcherlistener.cpp
    llurlhistory.cpp
    llurllineeditorctrl.cpp
    llurlwhitelist.cpp
    llvectorperfoptions.cpp
    llversioninfo.cpp
    llviewchildren.cpp
    llviewerassetstats.cpp
    llviewerassetstorage.cpp
    llviewerassettype.cpp
    llviewerattachmenu.cpp
    llvieweraudio.cpp
    llviewercamera.cpp
    llviewerchat.cpp
    llviewercontrol.cpp
    llviewercontrollistener.cpp
    llviewerdisplay.cpp
    llviewerdisplayname.cpp
    llviewerfloaterreg.cpp
    llviewerfoldertype.cpp
    llviewergenericmessage.cpp
    llviewergesture.cpp    
    llviewerhelp.cpp
    llviewerhelputil.cpp
    llviewerhome.cpp
    llviewerinventory.cpp
    llviewerjoint.cpp
    llviewerjointattachment.cpp
    llviewerjointmesh.cpp
    llviewerjointmesh_sse.cpp
    llviewerjointmesh_sse2.cpp
    llviewerjointmesh_vec.cpp
    llviewerjoystick.cpp
    llviewerkeyboard.cpp
    llviewerlayer.cpp
    llviewermedia.cpp
    llviewermedia_streamingaudio.cpp
    llviewermediafocus.cpp
    llviewermenu.cpp
    llviewermenufile.cpp
    llviewermessage.cpp
    llviewernetwork.cpp
    llviewerobject.cpp
    llviewerobjectlist.cpp
    llviewerparcelmedia.cpp
    llviewerparcelmediaautoplay.cpp
    llviewerparcelmgr.cpp
    llviewerparceloverlay.cpp
    llviewerpartsim.cpp
    llviewerpartsource.cpp
    llviewerregion.cpp
    llviewershadermgr.cpp
    llviewerstats.cpp
    llviewerstatsrecorder.cpp
    llviewertexteditor.cpp
    llviewertexture.cpp
    llviewertextureanim.cpp
    llviewertexturelist.cpp
    llviewerthrottle.cpp
    llviewervisualparam.cpp
    llviewerwindow.cpp
    llviewerwindowlistener.cpp
    llvlcomposition.cpp
    llvlmanager.cpp
    llvoavatar.cpp
    llvoavatardefines.cpp
    llvoavatarself.cpp
    llvocache.cpp
    llvoclouds.cpp
    llvograss.cpp
    llvoground.cpp
    llvoicecallhandler.cpp
    llvoicechannel.cpp
    llvoiceclient.cpp
    llvoicevisualizer.cpp
    llvoicevivox.cpp
    llvoinventorylistener.cpp
    llvopartgroup.cpp
    llvosky.cpp
    llvosurfacepatch.cpp
    llvotextbubble.cpp
    llvotree.cpp
    llvovolume.cpp
    llvowater.cpp
    llvowlsky.cpp
    llwatchdog.cpp
    llwaterparammanager.cpp
    llwaterparamset.cpp
    llwearable.cpp
    llwearableitemslist.cpp
    llwearablelist.cpp
    llwearabletype.cpp
    llweb.cpp
    llwebsharing.cpp
    llwind.cpp
    llwlanimator.cpp
    llwldaycycle.cpp
    llwlparammanager.cpp
    llwlparamset.cpp
    llworld.cpp
    llworldmap.cpp
    llworldmapmessage.cpp
    llworldmipmap.cpp
    llworldmapview.cpp
    llxmlrpclistener.cpp
    llxmlrpctransaction.cpp
    noise.cpp
    pipeline.cpp
    )

set(VIEWER_BINARY_NAME "secondlife-bin" CACHE STRING
    "The name of the viewer executable to create.")

if (LINUX)
  # We can't set these flags for Darwin, because they get passed to
  # the PPC compiler.  Ugh.

  set_source_files_properties(
      llviewerjointmesh_sse.cpp
      PROPERTIES COMPILE_FLAGS "-msse -mfpmath=sse"
      )
  set_source_files_properties(
      llviewerjointmesh_sse2.cpp
      PROPERTIES COMPILE_FLAGS "-msse2 -mfpmath=sse"
      )
endif (LINUX)

set(viewer_HEADER_FILES
    CMakeLists.txt
    ViewerInstall.cmake
    llagent.h
    llagentaccess.h
    llagentcamera.h
    llagentdata.h
    llagentlanguage.h
    llagentlistener.h
    llagentpicksinfo.h
    llagentpilot.h
    llagentui.h
    llagentwearables.h
    llagentwearablesfetch.h
    llanimstatelabels.h
    llappearance.h
    llappearancemgr.h
    llappviewer.h
    llappviewerlistener.h
    llassetuploadqueue.h
    llassetuploadresponders.h
    llattachmentsmgr.h
    llaudiosourcevo.h
    llavataractions.h
    llavatariconctrl.h
    llavatarlist.h
    llavatarlistitem.h
    llavatarpropertiesprocessor.h
    llbottomtray.h
    llbox.h
    llbreadcrumbview.h
    llbuycurrencyhtml.h
    llcallbacklist.h
    llcallfloater.h
    llcallingcard.h
    llcapabilitylistener.h
    llcapabilityprovider.h
    llcaphttpsender.h
    llchannelmanager.h
    llchatbar.h
    llchathistory.h
    llchatitemscontainerctrl.h
    llchatmsgbox.h
    llchiclet.h
    llclassifiedinfo.h
    llclassifiedstatsresponder.h
    llcloud.h
    llcofwearables.h
    llcolorswatch.h
    llcommanddispatcherlistener.h
    llcommandhandler.h
    llcommandlineparser.h
    llcompilequeue.h
    llconfirmationmanager.h
    llcurrencyuimanager.h
    llcylinder.h
    lldateutil.h
    lldebugmessagebox.h
    lldebugview.h
    lldelayedgestureerror.h
    lldirpicker.h
    lldndbutton.h
    lldrawable.h
    lldrawpool.h
    lldrawpoolalpha.h
    lldrawpoolavatar.h
    lldrawpoolbump.h
    lldrawpoolclouds.h
    lldrawpoolground.h
    lldrawpoolsimple.h
    lldrawpoolsky.h
    lldrawpoolterrain.h
    lldrawpooltree.h
    lldrawpoolwater.h
    lldrawpoolwlsky.h
    lldriverparam.h
    lldynamictexture.h
    llemote.h
    lleventnotifier.h
    lleventpoll.h
    llexpandabletextbox.h
    llexternaleditor.h
    llface.h
    llfasttimerview.h
    llfavoritesbar.h
    llfeaturemanager.h
    llfilepicker.h
    llfilteredwearablelist.h
    llfirstuse.h
    llflexibleobject.h
    llfloaterabout.h
    llfloateranimpreview.h
    llfloaterauction.h
    llfloateravatarpicker.h
    llfloateravatartextures.h
    llfloaterbeacons.h
    llfloaterbuildoptions.h
    llfloaterbulkpermission.h
    llfloaterbump.h
    llfloaterbuy.h
    llfloaterbuycontents.h
    llfloaterbuycurrency.h
    llfloaterbuycurrencyhtml.h
    llfloaterbuyland.h
    llfloatercamera.h
    llfloatercolorpicker.h
    llfloaterdaycycle.h
    llfloaterdisplayname.h
    llfloaterenvsettings.h
    llfloaterevent.h
    llfloaterfonttest.h
    llfloatergesture.h
    llfloatergodtools.h
    llfloatergroupinvite.h
    llfloatergroups.h
    llfloaterhandler.h
    llfloaterhardwaresettings.h
    llfloaterhelpbrowser.h
    llfloaterhud.h
    llfloaterimagepreview.h
    llfloaterimportcollada.h
    llfloaterinspect.h
    llfloaterinventory.h
    llfloaterjoystick.h
    llfloaterlagmeter.h
    llfloaterland.h
    llfloaterlandholdings.h
    llfloatermap.h
    llfloatermediabrowser.h
    llfloatermediasettings.h
    llfloatermemleak.h
    llfloatermodelpreview.h
    llfloatermodelwizard.h
    llfloaternamedesc.h
    llfloaternotificationsconsole.h
    llfloateropenobject.h
    llfloaterpay.h
    llfloaterperms.h
    llfloaterpostcard.h
    llfloaterpostprocess.h
    llfloaterpreference.h
    llfloaterproperties.h
    llfloaterregiondebugconsole.h
    llfloaterregioninfo.h
    llfloaterreporter.h
    llfloaterscriptdebug.h
    llfloaterscriptlimits.h
    llfloatersearch.h
    llfloatersellland.h
    llfloatersettingsdebug.h
    llfloatersidetraytab.h
    llfloatersnapshot.h
    llfloatertelehub.h
    llfloatertestinspectors.h
    llfloatertestlistview.h
    llfloatertools.h
    llfloatertopobjects.h
    llfloatertos.h
    llfloateruipreview.h
    llfloaterurlentry.h
    llfloatervoiceeffect.h
    llfloaterwater.h
    llfloaterwebcontent.h
    llfloaterwhitelistentry.h
    llfloaterwindlight.h
    llfloaterwindowsize.h
    llfloaterworldmap.h
    llfolderview.h
    llfoldervieweventlistener.h
    llfolderviewitem.h
    llfollowcam.h
    llfriendcard.h
    llgesturemgr.h
    llgiveinventory.h
    llgroupactions.h
    llgroupiconctrl.h
    llgrouplist.h
    llgroupmgr.h
    llhints.h
    llhomelocationresponder.h
    llhudeffect.h
    llhudeffectbeam.h
    llhudeffectlookat.h
    llhudeffectpointat.h
    llhudeffecttrail.h
    llhudeffectblob.h
    llhudicon.h
    llhudmanager.h
    llhudnametag.h
    llhudobject.h
    llhudrender.h
    llhudtext.h
    llhudview.h
    llimfloater.h
    llimfloatercontainer.h
    llimview.h
    llinspect.h
    llinspectavatar.h
    llinspectgroup.h
    llinspectobject.h
    llinspectremoteobject.h
    llinspecttoast.h
    llinventorybridge.h
    llinventoryclipboard.h
    llinventoryfilter.h
    llinventoryfunctions.h
    llinventoryicon.h
    llinventoryitemslist.h
    llinventorylistitem.h
    llinventorymodel.h
    llinventorymodelbackgroundfetch.h
    llinventoryobserver.h
    llinventorypanel.h
    lljoystickbutton.h
    lllandmarkactions.h
    lllandmarklist.h
    lllightconstants.h
    lllistbrowser.h
    lllistcontextmenu.h
    lllistview.h
    lllocaltextureobject.h
    lllocationhistory.h
    lllocationinputctrl.h
    lllogchat.h
    llloginhandler.h
    lllogininstance.h
    llmachineid.h
    llmainlooprepeater.h
    llmanip.h
    llmaniprotate.h
    llmanipscale.h
    llmaniptranslate.h
    llmediactrl.h
    llmediadataclient.h
    llmemoryview.h
    llmenucommands.h
    llmeshrepository.h
    llmeshreduction.h
    llmimetypes.h
    llmorphview.h
    llmoveview.h
    llmutelist.h
    llnamebox.h
    llnameeditor.h
    llnamelistctrl.h
    llnavigationbar.h
    llnearbychat.h
    llnearbychatbar.h
    llnearbychathandler.h
    llnetmap.h
    llnotificationhandler.h
    llnotificationmanager.h
    llnotificationstorage.h
    lloutfitslist.h
    lloutfitobserver.h
    lloutputmonitorctrl.h
    llpanelappearancetab.h
    llpanelavatar.h
    llpanelavatartag.h
    llpanelblockedlist.h
    llpanelclassified.h
    llpanelcontents.h
    llpaneleditwearable.h
    llpanelface.h
    llpanelgenerictip.h
    llpanelgroup.h
    llpanelgroupgeneral.h
    llpanelgroupinvite.h
    llpanelgrouplandmoney.h
    llpanelgroupnotices.h
    llpanelgrouproles.h
    llpanelhome.h
    llpanelimcontrolpanel.h
    llpanelland.h
    llpanellandaudio.h
    llpanellandmarkinfo.h
    llpanellandmarks.h
    llpanellandmedia.h
    llpanellogin.h
    llpanelloginlistener.h
    llpanelmaininventory.h
    llpanelmediasettingsgeneral.h
    llpanelmediasettingspermissions.h
    llpanelmediasettingssecurity.h
    llpanelme.h
    llpanelnearbymedia.h
    llpanelobject.h
    llpanelobjectinventory.h
    llpanelonlinestatus.h
    llpaneloutfitedit.h
    llpaneloutfitsinventory.h
    llpanelpeople.h
    llpanelpeoplemenus.h
    llpanelpermissions.h
    llpanelpick.h
    llpanelpicks.h
    llpanelplaceinfo.h
    llpanelplaceprofile.h
    llpanelplaces.h
    llpanelplacestab.h
    llpanelprimmediacontrols.h
    llpanelprofile.h
    llpanelprofileview.h
    llpanelteleporthistory.h
    llpaneltiptoast.h
    llpanelvoicedevicesettings.h
    llpanelvoiceeffect.h
    llpaneltopinfobar.h
    llpanelvolume.h
    llpanelvolumepulldown.h
    llpanelwearing.h
    llparcelselection.h
    llparticipantlist.h
    llpatchvertexarray.h
<<<<<<< HEAD
    llphysicsshapebuilderutil.h
=======
    llphysicsmotion.h
>>>>>>> 3c6a0937
    llplacesinventorybridge.h
    llplacesinventorypanel.h
    llpolymesh.h
    llpolymorph.h
    llpopupview.h
    llpreview.h
    llpreviewanim.h
    llpreviewgesture.h
    llpreviewnotecard.h
    llpreviewscript.h
    llpreviewsound.h
    llpreviewtexture.h
    llproductinforequest.h
    llprogressview.h
    llrecentpeople.h
    llregionposition.h
    llremoteparcelrequest.h
    llresourcedata.h
    llrootview.h
    llsavedsettingsglue.h
    llsaveoutfitcombobtn.h
    llscreenchannel.h
    llscriptfloater.h
    llscrollingpanelparam.h
    llscrollingpanelparambase.h
    llsearchcombobox.h
    llsearchhistory.h
    llsecapi.h
    llsechandler_basic.h
    llselectmgr.h
    llsidepanelappearance.h
    llsidepanelinventory.h
    llsidepanelinventorysubpanel.h
    llsidepaneliteminfo.h
    llsidepaneltaskinfo.h
    llsidetray.h
    llsidetraypanelcontainer.h
    llsky.h
    llslurl.h
    llspatialpartition.h
    llspeakbutton.h
    llspeakers.h
    llspeakingindicatormanager.h
    llsplitbutton.h
    llsprite.h
    llstartup.h
    llstartuplistener.h
    llstatusbar.h
    llstylemap.h
    llsurface.h
    llsurfacepatch.h
    llsyswellitem.h
    llsyswellwindow.h    
    lltable.h
    llteleporthistory.h
    llteleporthistorystorage.h
    lltexglobalcolor.h
    lltexlayer.h
    lltexlayerparams.h
    lltextureatlas.h
    lltextureatlasmanager.h
    lltexturecache.h
    lltexturectrl.h
    lltexturefetch.h
    lltextureinfo.h
    lltextureinfodetails.h
    lltexturestats.h
    lltexturestatsuploader.h
    lltextureview.h
    lltoast.h
    lltoastalertpanel.h
    lltoastgroupnotifypanel.h
    lltoastimpanel.h
    lltoastnotifypanel.h
    lltoastpanel.h
    lltoastscripttextbox.h
    lltool.h
    lltoolbrush.h
    lltoolcomp.h
    lltooldraganddrop.h
    lltoolface.h
    lltoolfocus.h
    lltoolgrab.h
    lltoolgun.h
    lltoolindividual.h
    lltoolmgr.h
    lltoolmorph.h
    lltoolobjpicker.h
    lltoolpie.h
    lltoolpipette.h
    lltoolplacer.h
    lltoolselect.h
    lltoolselectland.h
    lltoolselectrect.h
    lltracker.h
    lltransientdockablefloater.h
    lltransientfloatermgr.h
    lltranslate.h
    lluiconstants.h
    lluilistener.h
    lluploaddialog.h
    llurl.h
    llurldispatcher.h
    llurldispatcherlistener.h
    llurlhistory.h
    llurllineeditorctrl.h
    llurlwhitelist.h
    llvectorperfoptions.h
    llversioninfo.h
    llviewchildren.h
    llviewerassetstats.h
    llviewerassetstorage.h
    llviewerassettype.h
    llviewerattachmenu.h
    llvieweraudio.h
    llviewercamera.h
    llviewerchat.h
    llviewercontrol.h
    llviewercontrollistener.h
    llviewerdisplay.h
    llviewerdisplayname.h
    llviewerfloaterreg.h
    llviewerfoldertype.h
    llviewergenericmessage.h
    llviewergesture.h    
    llviewerhelp.h
    llviewerhome.h
    llviewerinventory.h
    llviewerjoint.h
    llviewerjointattachment.h
    llviewerjointmesh.h
    llviewerjoystick.h
    llviewerkeyboard.h
    llviewerlayer.h
    llviewermedia.h
    llviewermediafocus.h
    llviewermediaobserver.h
    llviewermenu.h
    llviewermenufile.h
    llviewermessage.h
    llviewernetwork.h
    llviewerobject.h
    llviewerobjectlist.h
    llviewerparcelmedia.h
    llviewerparcelmediaautoplay.h
    llviewerparcelmgr.h
    llviewerparceloverlay.h
    llviewerpartsim.h
    llviewerpartsource.h
    llviewerprecompiledheaders.h
    llviewerregion.h
    llviewershadermgr.h
    llviewerstats.h
    llviewerstatsrecorder.h
    llviewertexteditor.h
    llviewertexture.h
    llviewertextureanim.h
    llviewertexturelist.h
    llviewerthrottle.h
    llviewervisualparam.h
    llviewerwindow.h
    llviewerwindowlistener.h
    llvlcomposition.h
    llvlmanager.h
    llvoavatar.h
    llvoavatardefines.h
    llvoavatarself.h
    llvocache.h
    llvoclouds.h
    llvograss.h
    llvoground.h
    llvoicechannel.h
    llvoiceclient.h
    llvoicevisualizer.h
    llvoicevivox.h
    llvoinventorylistener.h
    llvopartgroup.h
    llvosky.h
    llvosurfacepatch.h
    llvotextbubble.h
    llvotree.h
    llvotreenew.h
    llvovolume.h
    llvowater.h
    llvowlsky.h
    llwatchdog.h
    llwaterparammanager.h
    llwaterparamset.h
    llwearable.h
    llwearableitemslist.h
    llwearablelist.h
    llwearabletype.h
    llweb.h
    llwebsharing.h
    llwind.h
    llwlanimator.h
    llwldaycycle.h
    llwlparammanager.h
    llwlparamset.h
    llworld.h
    llworldmap.h
    llworldmapmessage.h
    llworldmipmap.h
    llworldmapview.h
    llxmlrpclistener.h
    llxmlrpctransaction.h
    macmain.h
    noise.h
    pipeline.h
    VertexCache.h
    VorbisFramework.h
    )

source_group("CMake Rules" FILES ViewerInstall.cmake)

if (DARWIN)
  LIST(APPEND viewer_SOURCE_FILES llappviewermacosx.cpp)

  find_library(AGL_LIBRARY AGL)
  find_library(APPKIT_LIBRARY AppKit)
  find_library(COCOA_LIBRARY Cocoa)
  find_library(IOKIT_LIBRARY IOKit)
  find_library(COREAUDIO_LIBRARY CoreAudio)

  set(viewer_LIBRARIES
    ${COCOA_LIBRARY}
    ${AGL_LIBRARY}
    ${IOKIT_LIBRARY}
    ${COREAUDIO_LIBRARY}
    )

  # Add resource files to the project.
  set(viewer_RESOURCE_FILES
    secondlife.icns
    macview.r
    gpu_table.txt
    Info-SecondLife.plist
    SecondLife.nib/
    # CMake doesn't seem to support Xcode language variants well just yet
    English.lproj/InfoPlist.strings
    English.lproj/language.txt
    German.lproj/language.txt
    Japanese.lproj/language.txt
    Korean.lproj/language.txt
    )
  set_source_files_properties(
    ${viewer_RESOURCE_FILES}
    PROPERTIES
    HEADER_FILE_ONLY TRUE
    #MACOSX_PACKAGE_LOCATION Resources #don't do this! this tells cmake to copy the files.
    )
  SOURCE_GROUP("Resources" FILES ${viewer_RESOURCE_FILES})
  list(APPEND viewer_SOURCE_FILES ${viewer_RESOURCE_FILES})
endif (DARWIN)

if (LINUX)
    LIST(APPEND viewer_SOURCE_FILES llappviewerlinux.cpp)
    LIST(APPEND viewer_SOURCE_FILES llappviewerlinux_api_dbus.cpp)
    SET(CMAKE_EXE_LINKER_FLAGS "${CMAKE_EXE_LINKER_FLAGS} -Wl,--as-needed")

    set(viewer_LIBRARIES
        Xinerama
        )
endif (LINUX)

if (WINDOWS)
    list(APPEND viewer_SOURCE_FILES
         llappviewerwin32.cpp
         llwindebug.cpp
         )

    list(APPEND viewer_HEADER_FILES
         llappviewerwin32.h
         llwindebug.h
         )

    # precompiled header configuration
    # llviewerprecompiledheaders.cpp generates
    # the .pch file.
    # All sources added to viewer_SOURCE_FILES 
    # at this point use it.
    if(USE_PRECOMPILED_HEADERS)
        set_source_files_properties(llviewerprecompiledheaders.cpp
            PROPERTIES
            COMPILE_FLAGS "/Ycllviewerprecompiledheaders.h"
            )
        set(viewer_SOURCE_FILES "${viewer_SOURCE_FILES}" llviewerprecompiledheaders.cpp)
    endif(USE_PRECOMPILED_HEADERS)
    
    # Add resource files to the project.
    # viewerRes.rc is the only buildable file, but
    # the rest are all dependencies of it.
    set(viewer_RESOURCE_FILES
        res/arrow.cur
        res/arrowcop.cur
        res/arrowcopmulti.cur
        res/arrowdrag.cur
        res/circleandline.cur
        res/icon1.ico
        res/llarrow.cur
        res/llarrowdrag.cur
        res/llarrowdragmulti.cur
        res/llarrowlocked.cur
        res/llgrablocked.cur
        res/llno.cur
        res/llnolocked.cur
        res/lltoolcamera.cur
        res/lltoolcreate.cur
        res/lltoolfocus.cur
        res/lltoolgrab.cur
        res/lltoolland.cur
        res/lltoolpan.cur
        res/lltoolpipette.cur
        res/lltoolrotate.cur
        res/lltoolscale.cur
        res/lltooltranslate.cur
        res/lltoolzoomin.cur
        res/lltoolzoomout.cur
        res/ll_icon.BMP
        res/ll_icon.ico
        res/resource.h
        res/toolpickobject.cur
        res/toolpickobject2.cur
        res/toolpickobject3.cur
        res/toolpipette.cur
        res/toolbuy.cur
        res/toolopen.cur
        res/toolsit.cur
        )

    set_source_files_properties(${viewer_RESOURCE_FILES}
                                PROPERTIES HEADER_FILE_ONLY TRUE)

    set(viewer_RESOURCE_FILES 
        res/viewerRes.rc 
        ${viewer_RESOURCE_FILES}
        )

    SOURCE_GROUP("Resource Files" FILES ${viewer_RESOURCE_FILES})

    if (NOT STANDALONE)
        list(APPEND viewer_SOURCE_FILES ${viewer_RESOURCE_FILES})
    endif (NOT STANDALONE)      

    find_library(DINPUT_LIBRARY dinput8 ${DIRECTX_LIBRARY_DIR})
    find_library(DXGUID_LIBRARY dxguid ${DIRECTX_LIBRARY_DIR})
    mark_as_advanced(
        DINPUT_LIBRARY
        DXGUID_LIBRARY
        )

    set(viewer_LIBRARIES
        ${WINDOWS_LIBRARIES}
        comdlg32
        ${DINPUT_LIBRARY}
        ${DXGUID_LIBRARY}
        kernel32
        odbc32
        odbccp32
        ole32
        oleaut32
        opengl32
        shell32
        Vfw32
        winspool
        )

    find_library(INTEL_MEMOPS_LIBRARY
                 NAMES ll_intel_memops
                 PATHS
                 optimized ${ARCH_PREBUILT_DIRS_RELEASE}
                 debug ${ARCH_PREBUILT_DIRS_DEBUG}
                 )
    mark_as_advanced(INTEL_MEMOPS_LIBRARY)

    if (INTEL_MEMOPS_LIBRARY)
      list(APPEND viewer_LIBRARIES ${INTEL_MEMOPS_LIBRARY})
    endif (INTEL_MEMOPS_LIBRARY)
endif (WINDOWS)

# Add the xui files. This is handy for searching for xui elements
# from within the IDE.
set(viewer_XUI_FILES
    skins/default/colors.xml
    skins/default/textures/textures.xml
    skins/minimal/colors.xml
    skins/minimal/textures/textures.xml



    )
file(GLOB DEFAULT_XUI_FILE_GLOB_LIST
     ${CMAKE_CURRENT_SOURCE_DIR}/skins/*/xui/en/*.xml)
list(APPEND viewer_XUI_FILES ${DEFAULT_XUI_FILE_GLOB_LIST})

file(GLOB DEFAULT_WIDGET_FILE_GLOB_LIST
     ${CMAKE_CURRENT_SOURCE_DIR}/skins/*/xui/en/widgets/*.xml)
list(APPEND viewer_XUI_FILES ${DEFAULT_WIDGET_FILE_GLOB_LIST})

# Cannot append empty lists in CMake, wait until we have files here.
#file(GLOB SILVER_WIDGET_FILE_GLOB_LIST
#     ${CMAKE_CURRENT_SOURCE_DIR}/skins/silver/xui/en-us/widgets/*.xml)
#list(APPEND viewer_XUI_FILES ${SILVER_WIDGET_FILE_GLOB_LIST})

list(SORT viewer_XUI_FILES)

source_group("XUI Files" FILES ${viewer_XUI_FILES})

set_source_files_properties(${viewer_XUI_FILES}
                            PROPERTIES HEADER_FILE_ONLY TRUE)

list(APPEND viewer_SOURCE_FILES ${viewer_XUI_FILES})

set(viewer_APPSETTINGS_FILES
    app_settings/anim.ini
    app_settings/cmd_line.xml
    app_settings/grass.xml
    app_settings/high_graphics.xml
    app_settings/ignorable_dialogs.xml
    app_settings/keys.xml
    app_settings/keywords.ini
    app_settings/logcontrol.xml
    app_settings/low_graphics.xml
    app_settings/mid_graphics.xml
    app_settings/settings.xml
    app_settings/settings_crash_behavior.xml
    app_settings/settings_files.xml
    app_settings/settings_per_account.xml
    app_settings/settings_minimal.xml
    app_settings/std_bump.ini
    app_settings/trees.xml
    app_settings/ultra_graphics.xml
    app_settings/viewerart.xml
    ${CMAKE_SOURCE_DIR}/../etc/message.xml
    ${CMAKE_SOURCE_DIR}/../scripts/messages/message_template.msg
    )

source_group("App Settings" FILES ${viewer_APPSETTINGS_FILES})

set_source_files_properties(${viewer_APPSETTINGS_FILES}
                            PROPERTIES HEADER_FILE_ONLY TRUE)

list(APPEND viewer_SOURCE_FILES ${viewer_APPSETTINGS_FILES})

set(viewer_CHARACTER_FILES
    character/attentions.xml
    character/attentionsN.xml
    character/avatar_lad.xml
    character/avatar_skeleton.xml
    character/genepool.xml
    )

source_group("Character File" FILES ${viewer_CHARACTER_FILES})

set_source_files_properties(${viewer_CHARACTER_FILES}
                            PROPERTIES HEADER_FILE_ONLY TRUE)
if (NOT STANDALONE)
    list(APPEND viewer_SOURCE_FILES ${viewer_CHARACTER_FILES})
endif (NOT STANDALONE)

if (WINDOWS)
  file(GLOB viewer_INSTALLER_FILES installers/windows/*.nsi)

  source_group("Installer Files" FILES ${viewer_INSTALLER_FILES})

  set_source_files_properties(${viewer_INSTALLER_FILES}
                              PROPERTIES HEADER_FILE_ONLY TRUE)

  list(APPEND viewer_SOURCE_FILES ${viewer_INSTALLER_FILES})
endif (WINDOWS)

if (OPENAL)
  set(LLSTARTUP_COMPILE_FLAGS "${LLSTARTUP_COMPILE_FLAGS} -DLL_OPENAL")
endif (OPENAL)

if (FMOD)
  set(LLSTARTUP_COMPILE_FLAGS "${LLSTARTUP_COMPILE_FLAGS} -DLL_FMOD")

  if (DARWIN)
    set(fmodwrapper_SOURCE_FILES fmodwrapper.cpp)
    add_library(fmodwrapper SHARED ${fmodwrapper_SOURCE_FILES})
    set(fmodwrapper_needed_LIBRARIES ${FMOD_LIBRARY} ${CARBON_LIBRARY})
    set_target_properties(
      fmodwrapper
      PROPERTIES
      BUILD_WITH_INSTALL_RPATH 1
      INSTALL_NAME_DIR "@executable_path/../Resources"
      LINK_FLAGS "-unexported_symbols_list ${CMAKE_CURRENT_SOURCE_DIR}/fmod_hidden_symbols.exp"
      )
    set(FMODWRAPPER_LIBRARY fmodwrapper)
    target_link_libraries(fmodwrapper ${fmodwrapper_needed_LIBRARIES})
  else (DARWIN)
    # fmodwrapper unnecessary on linux or windows
    set(FMODWRAPPER_LIBRARY ${FMOD_LIBRARY})
  endif (DARWIN)
endif (FMOD)

set_source_files_properties(llstartup.cpp PROPERTIES COMPILE_FLAGS "${LLSTARTUP_COMPILE_FLAGS}")

list(APPEND viewer_SOURCE_FILES ${viewer_HEADER_FILES})

set_source_files_properties(${viewer_HEADER_FILES}
                            PROPERTIES HEADER_FILE_ONLY TRUE)

add_executable(${VIEWER_BINARY_NAME}
    WIN32
    MACOSX_BUNDLE
    ${viewer_SOURCE_FILES}
    )

# add package files
file(GLOB EVENT_HOST_SCRIPT_GLOB_LIST
     ${CMAKE_CURRENT_SOURCE_DIR}/../viewer_components/*.py)
list(APPEND EVENT_HOST_SCRIPTS ${EVENT_HOST_SCRIPT_GLOB_LIST})

set(PACKAGE ON CACHE BOOL
    "Add a package target that builds an installer package.")

if (WINDOWS)
<<<<<<< HEAD
    if(MSVC71)
        set(release_flags "/MAP:Release/${VIEWER_BINARY_NAME}.map /MAPINFO:LINES")
    else(MSVC71)
        set(release_flags "/MAP:Release/${VIEWER_BINARY_NAME}.map")
    endif(MSVC71)
    
    if (INCREMENTAL_LINK)
		set_target_properties(${VIEWER_BINARY_NAME}
			PROPERTIES
			LINK_FLAGS "/debug /NODEFAULTLIB:LIBCMT /SUBSYSTEM:WINDOWS /INCREMENTAL /INCLUDE:__tcmalloc"
			LINK_FLAGS_DEBUG "/NODEFAULTLIB:\"LIBCMT;LIBCMTD;MSVCRT\""
			LINK_FLAGS_RELEASE ${release_flags}
			)
    else(INCREMENTAL_LINK)
		set_target_properties(${VIEWER_BINARY_NAME}
			PROPERTIES
			LINK_FLAGS "/debug /NODEFAULTLIB:LIBCMT /SUBSYSTEM:WINDOWS /INCREMENTAL:NO /INCLUDE:__tcmalloc"
			LINK_FLAGS_DEBUG "/NODEFAULTLIB:\"LIBCMT;LIBCMTD;MSVCRT\""
			LINK_FLAGS_RELEASE ${release_flags}
			)
	endif(INCREMENTAL_LINK)
	
=======
    set_target_properties(${VIEWER_BINARY_NAME}
        PROPERTIES
        # *TODO -reenable this once we get server usage sorted out
        #LINK_FLAGS "/debug /NODEFAULTLIB:LIBCMT /SUBSYSTEM:WINDOWS /INCLUDE:\"__tcmalloc\""
        LINK_FLAGS "/debug /NODEFAULTLIB:LIBCMT /SUBSYSTEM:WINDOWS"
        LINK_FLAGS_DEBUG "/NODEFAULTLIB:\"LIBCMT;LIBCMTD;MSVCRT\" /INCREMENTAL:NO"
        LINK_FLAGS_RELEASE ""
        )
>>>>>>> 3c6a0937
    if(USE_PRECOMPILED_HEADERS)
        set_target_properties(
            ${VIEWER_BINARY_NAME}
            PROPERTIES
            COMPILE_FLAGS "/Yullviewerprecompiledheaders.h"
            )
    endif(USE_PRECOMPILED_HEADERS)

    # If adding a file to viewer_manifest.py in the WindowsManifest.construct() method, be sure to add the dependency
    # here.
    # *NOTE:Mani - This is a crappy hack to have important dependencies for the viewer_manifest copy action
    # be met. I'm looking forward to a source-code split-up project next year that will address this kind of thing.
    # In the meantime, if you have any ideas on how to easily maintain one list, either here or in viewer_manifest.py
    # and have the build deps get tracked *please* tell me about it.

    if(USE_GOOGLE_PERFTOOLS)
      # Configure a var for tcmalloc location, if used.
      # Note the need to specify multiple names explicitly.
      set(GOOGLE_PERF_TOOLS_SOURCE
        ${SHARED_LIB_STAGING_DIR}/Release/libtcmalloc_minimal.dll
        ${SHARED_LIB_STAGING_DIR}/RelWithDebInfo/libtcmalloc_minimal.dll
        ${SHARED_LIB_STAGING_DIR}/Debug/libtcmalloc_minimal-debug.dll
        )
     endif(USE_GOOGLE_PERFTOOLS)
 

    set(COPY_INPUT_DEPENDENCIES
      # The following commented dependencies are determined at variably at build time. Can't do this here.
      #${SHARED_LIB_STAGING_DIR}/${CMAKE_CFG_INTDIR}/libtcmalloc_minimal.dll => None ... Skipping libtcmalloc_minimal.dll
      ${CMAKE_SOURCE_DIR}/../etc/message.xml
      ${CMAKE_SOURCE_DIR}/../scripts/messages/message_template.msg
      ${SHARED_LIB_STAGING_DIR}/${CMAKE_CFG_INTDIR}/llcommon.dll
      ${SHARED_LIB_STAGING_DIR}/${CMAKE_CFG_INTDIR}/libapr-1.dll
      ${SHARED_LIB_STAGING_DIR}/${CMAKE_CFG_INTDIR}/libaprutil-1.dll
      ${SHARED_LIB_STAGING_DIR}/${CMAKE_CFG_INTDIR}/libapriconv-1.dll
      ${SHARED_LIB_STAGING_DIR}/Release/glod.dll
      ${SHARED_LIB_STAGING_DIR}/RelWithDebInfo/glod.dll
      ${SHARED_LIB_STAGING_DIR}/Debug/glod.dll
      ${SHARED_LIB_STAGING_DIR}/Release/libcollada14dom21.dll
      ${SHARED_LIB_STAGING_DIR}/RelWithDebInfo/libcollada14dom21.dll
      ${SHARED_LIB_STAGING_DIR}/Debug/libcollada14dom21-d.dll
      ${SHARED_LIB_STAGING_DIR}/Release/openjpeg.dll
      ${SHARED_LIB_STAGING_DIR}/RelWithDebInfo/openjpeg.dll
      ${SHARED_LIB_STAGING_DIR}/Debug/openjpegd.dll
      ${SHARED_LIB_STAGING_DIR}/Release/fmod.dll
      ${SHARED_LIB_STAGING_DIR}/RelWithDebInfo/fmod.dll
      ${SHARED_LIB_STAGING_DIR}/Debug/fmod.dll
      ${SHARED_LIB_STAGING_DIR}/Release/msvcr100.dll
      ${SHARED_LIB_STAGING_DIR}/Release/msvcp100.dll
      ${SHARED_LIB_STAGING_DIR}/RelWithDebInfo/msvcr100.dll
      ${SHARED_LIB_STAGING_DIR}/RelWithDebInfo/msvcp100.dll
      ${SHARED_LIB_STAGING_DIR}/Debug/msvcr100d.dll
      ${SHARED_LIB_STAGING_DIR}/Debug/msvcp100d.dll
      ${SHARED_LIB_STAGING_DIR}/${CMAKE_CFG_INTDIR}/SLVoice.exe
      ${SHARED_LIB_STAGING_DIR}/${CMAKE_CFG_INTDIR}/vivoxsdk.dll
      ${SHARED_LIB_STAGING_DIR}/${CMAKE_CFG_INTDIR}/ortp.dll
      ${SHARED_LIB_STAGING_DIR}/${CMAKE_CFG_INTDIR}/libsndfile-1.dll
      ${SHARED_LIB_STAGING_DIR}/${CMAKE_CFG_INTDIR}/zlib1.dll
      ${SHARED_LIB_STAGING_DIR}/${CMAKE_CFG_INTDIR}/vivoxplatform.dll
      ${SHARED_LIB_STAGING_DIR}/${CMAKE_CFG_INTDIR}/vivoxoal.dll
      ${GOOGLE_PERF_TOOLS_SOURCE}
      ${CMAKE_CURRENT_SOURCE_DIR}/licenses-win32.txt
      ${CMAKE_CURRENT_SOURCE_DIR}/featuretable.txt
      ${CMAKE_CURRENT_SOURCE_DIR}/featuretable_xp.txt
      ${ARCH_PREBUILT_DIRS_RELEASE}/libeay32.dll
      ${ARCH_PREBUILT_DIRS_RELEASE}/qtcore4.dll
      ${ARCH_PREBUILT_DIRS_RELEASE}/qtgui4.dll
      ${ARCH_PREBUILT_DIRS_RELEASE}/qtnetwork4.dll
      ${ARCH_PREBUILT_DIRS_RELEASE}/qtopengl4.dll
      ${ARCH_PREBUILT_DIRS_RELEASE}/qtwebkit4.dll
      ${ARCH_PREBUILT_DIRS_RELEASE}/qtxmlpatterns4.dll
      ${ARCH_PREBUILT_DIRS_RELEASE}/ssleay32.dll
      ${ARCH_PREBUILT_DIRS_RELEASE}/imageformats/qgif4.dll
      ${ARCH_PREBUILT_DIRS_RELEASE}/imageformats/qico4.dll
      ${ARCH_PREBUILT_DIRS_RELEASE}/imageformats/qjpeg4.dll
      ${ARCH_PREBUILT_DIRS_RELEASE}/imageformats/qmng4.dll
      ${ARCH_PREBUILT_DIRS_RELEASE}/imageformats/qsvg4.dll
      ${ARCH_PREBUILT_DIRS_RELEASE}/imageformats/qtiff4.dll
      ${ARCH_PREBUILT_DIRS_RELEASE}/codecs/qcncodecs4.dll
      ${ARCH_PREBUILT_DIRS_RELEASE}/codecs/qjpcodecs4.dll
      ${ARCH_PREBUILT_DIRS_RELEASE}/codecs/qkrcodecs4.dll
      ${ARCH_PREBUILT_DIRS_RELEASE}/codecs/qtwcodecs4.dll
      ${ARCH_PREBUILT_DIRS_DEBUG}/libeay32.dll
      ${ARCH_PREBUILT_DIRS_DEBUG}/qtcored4.dll
      ${ARCH_PREBUILT_DIRS_DEBUG}/qtguid4.dll
      ${ARCH_PREBUILT_DIRS_DEBUG}/qtnetworkd4.dll
      ${ARCH_PREBUILT_DIRS_DEBUG}/qtopengld4.dll
      ${ARCH_PREBUILT_DIRS_DEBUG}/qtwebkitd4.dll
      ${ARCH_PREBUILT_DIRS_DEBUG}/qtxmlpatternsd4.dll
      ${ARCH_PREBUILT_DIRS_DEBUG}/ssleay32.dll
      ${ARCH_PREBUILT_DIRS_DEBUG}/imageformats/qgifd4.dll
      ${ARCH_PREBUILT_DIRS_DEBUG}/imageformats/qicod4.dll
      ${ARCH_PREBUILT_DIRS_DEBUG}/imageformats/qjpegd4.dll
      ${ARCH_PREBUILT_DIRS_DEBUG}/imageformats/qmngd4.dll
      ${ARCH_PREBUILT_DIRS_DEBUG}/imageformats/qsvgd4.dll
      ${ARCH_PREBUILT_DIRS_DEBUG}/imageformats/qtiffd4.dll
      ${ARCH_PREBUILT_DIRS_RELEASE}/codecs/qcncodecsd4.dll
      ${ARCH_PREBUILT_DIRS_RELEASE}/codecs/qjpcodecsd4.dll
      ${ARCH_PREBUILT_DIRS_RELEASE}/codecs/qkrcodecsd4.dll
      ${ARCH_PREBUILT_DIRS_RELEASE}/codecs/qtwcodecsd4.dll
      SLPlugin
      media_plugin_quicktime
      media_plugin_webkit
      winmm_shim
      windows-crash-logger
      windows-updater
      )

    add_custom_command(
      OUTPUT  ${CMAKE_CFG_INTDIR}/copy_touched.bat
      COMMAND ${PYTHON_EXECUTABLE}
      ARGS
        ${CMAKE_CURRENT_SOURCE_DIR}/viewer_manifest.py
        --actions=copy
        --artwork=${ARTWORK_DIR}
        --build=${CMAKE_CURRENT_BINARY_DIR}
        --buildtype=${CMAKE_BUILD_TYPE}
        --configuration=${CMAKE_CFG_INTDIR}
        --dest=${CMAKE_CURRENT_BINARY_DIR}/${CMAKE_CFG_INTDIR}
        --grid=${GRID}
        --source=${CMAKE_CURRENT_SOURCE_DIR}
        --touch=${CMAKE_CURRENT_BINARY_DIR}/${CMAKE_CFG_INTDIR}/copy_touched.bat
      DEPENDS 
        ${CMAKE_CURRENT_SOURCE_DIR}/viewer_manifest.py
        stage_third_party_libs
        ${COPY_INPUT_DEPENDENCIES}
      COMMENT "Performing viewer_manifest copy"
      )
    
    add_custom_target(copy_w_viewer_manifest ALL DEPENDS ${CMAKE_CFG_INTDIR}/copy_touched.bat) 

    add_dependencies(${VIEWER_BINARY_NAME} stage_third_party_libs llcommon copy_w_viewer_manifest)
    
    if (EXISTS ${CMAKE_SOURCE_DIR}/copy_win_scripts)
      add_dependencies(${VIEWER_BINARY_NAME} copy_win_scripts)
    endif (EXISTS ${CMAKE_SOURCE_DIR}/copy_win_scripts)
        
    add_dependencies(${VIEWER_BINARY_NAME} 
      SLPlugin 
      windows-updater 
      windows-crash-logger
      )

    # sets the 'working directory' for debugging from visual studio.
    if (NOT UNATTENDED)
        add_custom_command(
            TARGET ${VIEWER_BINARY_NAME} POST_BUILD
            COMMAND ${CMAKE_SOURCE_DIR}/tools/vstool/vstool.exe
            ARGS
              --solution 
              ${CMAKE_BINARY_DIR}/${CMAKE_PROJECT_NAME}.sln
              --workingdir
              ${VIEWER_BINARY_NAME}
              "${CMAKE_CURRENT_SOURCE_DIR}"
            COMMENT "Setting the ${VIEWER_BINARY_NAME} working directory for debugging."
            )
    endif (NOT UNATTENDED)

    if (PACKAGE)
      add_custom_command(
        OUTPUT ${CMAKE_CURRENT_BINARY_DIR}/${CMAKE_CFG_INTDIR}/event_host.tar.bz2
        COMMAND ${PYTHON_EXECUTABLE}
        ARGS
          ${CMAKE_CURRENT_SOURCE_DIR}/event_host_manifest.py
          ${CMAKE_CURRENT_SOURCE_DIR}/..
          ${CMAKE_CURRENT_BINARY_DIR}
          ${CMAKE_CFG_INTDIR}
        DEPENDS 
          lleventhost 
          ${EVENT_HOST_SCRIPTS}
          ${CMAKE_CURRENT_SOURCE_DIR}/event_host_manifest.py
        )
    
      add_custom_command(
        OUTPUT ${CMAKE_CFG_INTDIR}/touched.bat
        COMMAND ${PYTHON_EXECUTABLE}
        ARGS
          ${CMAKE_CURRENT_SOURCE_DIR}/viewer_manifest.py
          --artwork=${ARTWORK_DIR}
          --build=${CMAKE_CURRENT_BINARY_DIR}
          --buildtype=${CMAKE_BUILD_TYPE}
          --channel=${VIEWER_CHANNEL}
          --configuration=${CMAKE_CFG_INTDIR}
          --dest=${CMAKE_CURRENT_BINARY_DIR}/${CMAKE_CFG_INTDIR}
          --grid=${GRID}
          --login_channel=${VIEWER_LOGIN_CHANNEL}
          --source=${CMAKE_CURRENT_SOURCE_DIR}
          --touch=${CMAKE_CURRENT_BINARY_DIR}/${CMAKE_CFG_INTDIR}/touched.bat
        DEPENDS 
            ${VIEWER_BINARY_NAME} 
            ${CMAKE_CURRENT_SOURCE_DIR}/viewer_manifest.py
            ${COPY_INPUT_DEPENDENCIES}
        )

      add_custom_target(package ALL DEPENDS 
        ${CMAKE_CFG_INTDIR}/touched.bat
        windows-setup-build-all 
        )
        # temporarily disable packaging of event_host until hg subrepos get
        # sorted out on the parabuild cluster...
        #${CMAKE_CURRENT_BINARY_DIR}/${CMAKE_CFG_INTDIR}/event_host.tar.bz2)

    endif (PACKAGE)
endif (WINDOWS)

# *NOTE - this list is very sensitive to ordering, test carefully on all
# platforms if you change the releative order of the entries here.
# In particular, cmake 2.6.4 (when buidling with linux/makefile generators)
# appears to sometimes de-duplicate redundantly listed dependencies improperly.
# To work around this, higher level modules should be listed before the modules
# that they depend upon. -brad
target_link_libraries(${VIEWER_BINARY_NAME}
    ${UPDATER_LIBRARIES}
	${GOOGLE_PERFTOOLS_LIBRARIES}
    ${LLAUDIO_LIBRARIES}
    ${LLCHARACTER_LIBRARIES}
    ${LLIMAGE_LIBRARIES}
    ${LLINVENTORY_LIBRARIES}
    ${LLMESSAGE_LIBRARIES}
    ${LLPLUGIN_LIBRARIES}
    ${LLPRIMITIVE_LIBRARIES}
    ${LLRENDER_LIBRARIES}
    ${FREETYPE_LIBRARIES}
    ${LLUI_LIBRARIES}
    ${LLVFS_LIBRARIES}
    ${LLWINDOW_LIBRARIES}
    ${LLXML_LIBRARIES}
    ${LLXUIXML_LIBRARIES}
    ${LSCRIPT_LIBRARIES}
    ${LLMATH_LIBRARIES}
    ${LLCOMMON_LIBRARIES}
    ${NDOF_LIBRARY}
    ${viewer_LIBRARIES}
    ${BOOST_PROGRAM_OPTIONS_LIBRARY}
    ${BOOST_REGEX_LIBRARY}
    ${DBUSGLIB_LIBRARIES}
    ${OPENGL_LIBRARIES}
    ${FMODWRAPPER_LIBRARY} # must come after LLAudio
    ${GLOD_LIBRARIES}
    ${OPENGL_LIBRARIES}
    ${JSONCPP_LIBRARIES}
    ${SDL_LIBRARY}
    ${SMARTHEAP_LIBRARY}
    ${UI_LIBRARIES}
    ${WINDOWS_LIBRARIES}
    ${EXPAT_LIBRARIES}
    ${XMLRPCEPI_LIBRARIES}
    ${OPENSSL_LIBRARIES}
    ${CRYPTO_LIBRARIES}
    ${LLLOGIN_LIBRARIES}
    ${LLCONVEXDECOMP_LIBRARY}
    ${TCMALLOC_LIBRARIES}
    )

if (USE_KDU)
    target_link_libraries(${VIEWER_BINARY_NAME}
        ${LLKDU_LIBRARIES}
        ${KDU_LIBRARY}
        )
else (USE_KDU)
    target_link_libraries(${VIEWER_BINARY_NAME}
        ${LLIMAGEJ2COJ_LIBRARIES}
        )
endif (USE_KDU)
    
build_version(viewer)

set(ARTWORK_DIR ${CMAKE_CURRENT_SOURCE_DIR} CACHE PATH
    "Path to artwork files.")


if (LINUX)
  set(product SecondLife-${ARCH}-${viewer_VERSION})

  # These are the generated targets that are copied to package/
  set(COPY_INPUT_DEPENDENCIES
	${VIEWER_BINARY_NAME}
	linux-crash-logger
	linux-updater
	SLPlugin
	media_plugin_webkit
	media_plugin_gstreamer010
	llcommon
	)

  add_custom_command(
      OUTPUT ${product}.tar.bz2
      COMMAND ${PYTHON_EXECUTABLE}
      ARGS
        ${CMAKE_CURRENT_SOURCE_DIR}/viewer_manifest.py
        --arch=${ARCH}
        --artwork=${ARTWORK_DIR}
        --build=${CMAKE_CURRENT_BINARY_DIR}
        --buildtype=${CMAKE_BUILD_TYPE}
        --channel=${VIEWER_CHANNEL}
        --configuration=${CMAKE_CFG_INTDIR}
        --dest=${CMAKE_CURRENT_BINARY_DIR}/packaged
        --grid=${GRID}
        --installer_name=${product}
        --login_channel=${VIEWER_LOGIN_CHANNEL}
        --source=${CMAKE_CURRENT_SOURCE_DIR}
        --touch=${CMAKE_CURRENT_BINARY_DIR}/${CMAKE_CFG_INTDIR}/.${product}.touched
      DEPENDS
        ${CMAKE_CURRENT_SOURCE_DIR}/viewer_manifest.py
        ${COPY_INPUT_DEPENDENCIES}
      )

  if (PACKAGE)
  endif (PACKAGE)
  add_custom_command(
    OUTPUT  ${CMAKE_CURRENT_BINARY_DIR}/${CMAKE_CFG_INTDIR}/.${product}.copy_touched
    COMMAND ${PYTHON_EXECUTABLE}
    ARGS
      ${CMAKE_CURRENT_SOURCE_DIR}/viewer_manifest.py
      --arch=${ARCH}
      --actions=copy
      --artwork=${ARTWORK_DIR}
      --build=${CMAKE_CURRENT_BINARY_DIR}
      --buildtype=${CMAKE_BUILD_TYPE}
      --configuration=${CMAKE_CFG_INTDIR}
      --dest=${CMAKE_CURRENT_BINARY_DIR}/packaged
      --grid=${GRID}
      --source=${CMAKE_CURRENT_SOURCE_DIR}
    DEPENDS 
      ${CMAKE_CURRENT_SOURCE_DIR}/viewer_manifest.py
      ${COPY_INPUT_DEPENDENCIES}
    COMMENT "Performing viewer_manifest copy"
    )
    
  add_custom_target(copy_l_viewer_manifest ALL DEPENDS ${CMAKE_CURRENT_BINARY_DIR}/${CMAKE_CFG_INTDIR}/.${product}.copy_touched) 

  if (PACKAGE)
    add_custom_target(package ALL DEPENDS ${product}.tar.bz2)
    # Make sure we don't run two instances of viewer_manifest.py at the same time.
    add_dependencies(package copy_l_viewer_manifest)
    check_message_template(package)
  endif (PACKAGE)
endif (LINUX)

if (DARWIN)
  set(product "Second Life")
  set_target_properties(
    ${VIEWER_BINARY_NAME}
    PROPERTIES
    OUTPUT_NAME "${product}"
    MACOSX_BUNDLE_INFO_STRING "info string - localize me"
    MACOSX_BUNDLE_ICON_FILE "secondlife.icns"
    MACOSX_BUNDLE_GUI_IDENTIFIER "Second Life"
    MACOSX_BUNDLE_LONG_VERSION_STRING "ververver"
    MACOSX_BUNDLE_BUNDLE_NAME "Second Life"
    MACOSX_BUNDLE_SHORT_VERSION_STRING "asdf"
    MACOSX_BUNDLE_BUNDLE_VERSION "asdf"
    MACOSX_BUNDLE_COPYRIGHT "copyright linden lab 2007 - localize me and run me through a legal wringer"
    )

  add_custom_command(
    TARGET ${VIEWER_BINARY_NAME} POST_BUILD
    COMMAND ${PYTHON_EXECUTABLE}
    ARGS
      ${CMAKE_CURRENT_SOURCE_DIR}/viewer_manifest.py
      --actions=copy
      --artwork=${ARTWORK_DIR}
      --build=${CMAKE_CURRENT_BINARY_DIR}
      --buildtype=${CMAKE_BUILD_TYPE}
      --configuration=${CMAKE_CFG_INTDIR}
      --dest=${CMAKE_CURRENT_BINARY_DIR}/${CMAKE_CFG_INTDIR}/${product}.app
      --grid=${GRID}
      --source=${CMAKE_CURRENT_SOURCE_DIR}
    DEPENDS ${VIEWER_BINARY_NAME} ${CMAKE_CURRENT_SOURCE_DIR}/viewer_manifest.py
    )

  add_dependencies(${VIEWER_BINARY_NAME} SLPlugin media_plugin_quicktime media_plugin_webkit mac-updater mac-crash-logger)

  if (PACKAGE)
      add_custom_target(package ALL DEPENDS ${VIEWER_BINARY_NAME}) 

      add_custom_command(
        TARGET package POST_BUILD
        COMMAND ${PYTHON_EXECUTABLE}
        ARGS
          ${CMAKE_CURRENT_SOURCE_DIR}/viewer_manifest.py
          --artwork=${ARTWORK_DIR}
          --build=${CMAKE_CURRENT_BINARY_DIR}
          --buildtype=${CMAKE_BUILD_TYPE}
          --channel=${VIEWER_CHANNEL}
          --configuration=${CMAKE_CFG_INTDIR}
          --dest=${CMAKE_CURRENT_BINARY_DIR}/${CMAKE_CFG_INTDIR}/${product}.app
          --grid=${GRID}
          --login_channel=${VIEWER_LOGIN_CHANNEL}
          --source=${CMAKE_CURRENT_SOURCE_DIR}
          --touch=${CMAKE_CURRENT_BINARY_DIR}/${CMAKE_CFG_INTDIR}/.${product}.touched
        DEPENDS
          ${CMAKE_CURRENT_SOURCE_DIR}/viewer_manifest.py
      )
  endif (PACKAGE)
endif (DARWIN)

if (INSTALL)
  include(${CMAKE_CURRENT_SOURCE_DIR}/ViewerInstall.cmake)
endif (INSTALL)

if (PACKAGE)
  if (WINDOWS)
    set(VIEWER_DIST_DIR "${CMAKE_CURRENT_BINARY_DIR}/${CMAKE_CFG_INTDIR}")
    set(VIEWER_SYMBOL_FILE "${CMAKE_CURRENT_BINARY_DIR}/${CMAKE_CFG_INTDIR}/secondlife-symbols-windows.tar.bz2")
    # slplugin.exe failing symbols dump - need to debug, might have to do with updated version of google breakpad
    # set(VIEWER_EXE_GLOBS "${VIEWER_BINARY_NAME}${CMAKE_EXECUTABLE_SUFFIX} slplugin.exe")
    set(VIEWER_EXE_GLOBS "${VIEWER_BINARY_NAME}${CMAKE_EXECUTABLE_SUFFIX}")
    set(VIEWER_LIB_GLOB "*${CMAKE_SHARED_MODULE_SUFFIX}")
    set(VIEWER_COPY_MANIFEST copy_w_viewer_manifest)
  endif (WINDOWS)
  if (DARWIN)
    set(VIEWER_DIST_DIR "${CMAKE_CURRENT_BINARY_DIR}/${CMAKE_CFG_INTDIR}/${product}.app")
    set(VIEWER_SYMBOL_FILE "${CMAKE_CURRENT_BINARY_DIR}/${CMAKE_CFG_INTDIR}/secondlife-symbols-darwin.tar.bz2")
    set(VIEWER_EXE_GLOBS "'Second Life' SLPlugin")
    set(VIEWER_LIB_GLOB "*.dylib")
  endif (DARWIN)
  if (LINUX)
    set(VIEWER_DIST_DIR "${CMAKE_CURRENT_BINARY_DIR}/packaged")
    set(VIEWER_SYMBOL_FILE "${CMAKE_CURRENT_BINARY_DIR}/${CMAKE_CFG_INTDIR}/secondlife-symbols-linux.tar.bz2")
    set(VIEWER_EXE_GLOBS "do-not-directly-run-secondlife-bin SLPlugin")
    set(VIEWER_LIB_GLOB "*${CMAKE_SHARED_MODULE_SUFFIX}*")
    set(VIEWER_COPY_MANIFEST copy_l_viewer_manifest)
  endif (LINUX)

  if(RELEASE_CRASH_REPORTING OR NON_RELEASE_CRASH_REPORTING)
  if(CMAKE_CFG_INTDIR STREQUAL ".")
      set(LLBUILD_CONFIG ${CMAKE_BUILD_TYPE})
  else(CMAKE_CFG_INTDIR STREQUAL ".")
      # set LLBUILD_CONFIG to be a shell variable evaluated at build time
      # reflecting the configuration we are currently building.
      set(LLBUILD_CONFIG ${CMAKE_CFG_INTDIR})
  endif(CMAKE_CFG_INTDIR STREQUAL ".")
  add_custom_command(OUTPUT "${VIEWER_SYMBOL_FILE}"
    COMMAND "${PYTHON_EXECUTABLE}"
    ARGS
      "${CMAKE_CURRENT_SOURCE_DIR}/generate_breakpad_symbols.py"
      "${LLBUILD_CONFIG}"
      "${VIEWER_DIST_DIR}"
      "${VIEWER_EXE_GLOBS}"
      "${VIEWER_LIB_GLOB}"
      "${AUTOBUILD_INSTALL_DIR}/bin/dump_syms"
      "${VIEWER_SYMBOL_FILE}"
    DEPENDS generate_breakpad_symbols.py
        VERBATIM)

  add_custom_target(generate_breakpad_symbols DEPENDS "${VIEWER_SYMBOL_FILE}")
  add_dependencies(generate_breakpad_symbols "${VIEWER_BINARY_NAME}" "${VIEWER_COPY_MANIFEST}")
  add_dependencies(package generate_breakpad_symbols)
  endif(RELEASE_CRASH_REPORTING OR NON_RELEASE_CRASH_REPORTING)
endif (PACKAGE)

if (LL_TESTS)
  # To add a viewer unit test, just add the test .cpp file below
  # This creates a separate test project per file listed.
  include(LLAddBuildTest)
  SET(viewer_TEST_SOURCE_FILES
    llagentaccess.cpp
    lldateutil.cpp
    llmediadataclient.cpp
    lllogininstance.cpp
    llremoteparcelrequest.cpp
    llviewerhelputil.cpp
    llversioninfo.cpp
    llworldmap.cpp
    llworldmipmap.cpp
  )

  ##################################################
  # DISABLING PRECOMPILED HEADERS USAGE FOR TESTS 
  ##################################################
  # if(USE_PRECOMPILED_HEADERS)
  #     set_source_files_properties(
  #       ${viewer_TEST_SOURCE_FILES}
  #       PROPERTIES
  #         LL_TEST_ADDITIONAL_SOURCE_FILES llviewerprecompiledheaders.cpp
  #       )
  # endif(USE_PRECOMPILED_HEADERS)
  LL_ADD_PROJECT_UNIT_TESTS(${VIEWER_BINARY_NAME} "${viewer_TEST_SOURCE_FILES}")

  #set(TEST_DEBUG on)
  set(test_sources llcapabilitylistener.cpp)
  ##################################################
  # DISABLING PRECOMPILED HEADERS USAGE FOR TESTS 
  ##################################################
  # if(USE_PRECOMPILED_HEADERS)
  #     set(test_sources "${test_sources}" llviewerprecompiledheaders.cpp)
  # endif(USE_PRECOMPILED_HEADERS)
  set(test_libs 
    ${LLMESSAGE_LIBRARIES} 
    ${WINDOWS_LIBRARIES} 
    ${LLVFS_LIBRARIES}
    ${LLMATH_LIBRARIES}
    ${LLCOMMON_LIBRARIES} 
    ${GOOGLEMOCK_LIBRARIES}
    )

  LL_ADD_INTEGRATION_TEST(llcapabilitylistener 
    "${test_sources}" 
    "${test_libs}"
    ${PYTHON_EXECUTABLE}
    "${CMAKE_SOURCE_DIR}/llmessage/tests/test_llsdmessage_peer.py"
    )

  set(test_libs 
    ${LLMESSAGE_LIBRARIES} 
    ${WINDOWS_LIBRARIES} 
    ${LLVFS_LIBRARIES}
    ${LLMATH_LIBRARIES}
    ${LLCOMMON_LIBRARIES} 
    ${GOOGLEMOCK_LIBRARIES}
    ${OPENSSL_LIBRARIES}
    ${CRYPTO_LIBRARIES}
  )

    LL_ADD_INTEGRATION_TEST(llsechandler_basic
    llsechandler_basic.cpp
    "${test_libs}"
    )

  LL_ADD_INTEGRATION_TEST(llsecapi
     llsecapi.cpp
    "${test_libs}"
    )

  set(llslurl_test_sources
      llslurl.cpp
      llviewernetwork.cpp
  )


  LL_ADD_INTEGRATION_TEST(llslurl
     "${llslurl_test_sources}"
    "${test_libs}"
    )

  LL_ADD_INTEGRATION_TEST(llviewernetwork
     llviewernetwork.cpp
    "${test_libs}"
    )

  LL_ADD_INTEGRATION_TEST(llsimplestat
	""
    "${test_libs}"
    )

  LL_ADD_INTEGRATION_TEST(llviewerassetstats
	llviewerassetstats.cpp
    "${test_libs}"
    )

  #ADD_VIEWER_BUILD_TEST(llmemoryview viewer)
  #ADD_VIEWER_BUILD_TEST(llagentaccess viewer)
  #ADD_VIEWER_BUILD_TEST(lltextureinfo viewer)
  #ADD_VIEWER_BUILD_TEST(lltextureinfodetails viewer)
  #ADD_VIEWER_BUILD_TEST(lltexturestatsuploader viewer)

endif (LL_TESTS)

check_message_template(${VIEWER_BINARY_NAME})
<|MERGE_RESOLUTION|>--- conflicted
+++ resolved
@@ -51,11 +51,8 @@
     ${LLAUDIO_INCLUDE_DIRS}
     ${LLCHARACTER_INCLUDE_DIRS}
     ${LLCOMMON_INCLUDE_DIRS}
-<<<<<<< HEAD
     ${LLCONVEXDECOMP_INCLUDE_DIRS}
-=======
     ${FMOD_INCLUDE_DIR}
->>>>>>> 3c6a0937
     ${LLIMAGE_INCLUDE_DIRS}
     ${LLKDU_INCLUDE_DIRS}
     ${LLINVENTORY_INCLUDE_DIRS}
@@ -73,12 +70,9 @@
     ${LSCRIPT_INCLUDE_DIRS}/lscript_compile
     ${LLLOGIN_INCLUDE_DIRS}
     ${UPDATER_INCLUDE_DIRS}
-<<<<<<< HEAD
     ${LIBS_PREBUILT_DIR}/include/collada
+    ${OPENAL_LIB_INCLUDE_DIRS}
     ${LIBS_PREBUILT_DIR}/include/collada/1.4
-=======
-    ${OPENAL_LIB_INCLUDE_DIRS}
->>>>>>> 3c6a0937
     )
 
 set(viewer_SOURCE_FILES
@@ -397,11 +391,8 @@
     llparcelselection.cpp
     llparticipantlist.cpp
     llpatchvertexarray.cpp
-<<<<<<< HEAD
+    llphysicsmotion.cpp
     llphysicsshapebuilderutil.cpp
-=======
-    llphysicsmotion.cpp
->>>>>>> 3c6a0937
     llplacesinventorybridge.cpp
     llplacesinventorypanel.cpp
     llpopupview.cpp
@@ -943,11 +934,8 @@
     llparcelselection.h
     llparticipantlist.h
     llpatchvertexarray.h
-<<<<<<< HEAD
+    llphysicsmotion.h
     llphysicsshapebuilderutil.h
-=======
-    llphysicsmotion.h
->>>>>>> 3c6a0937
     llplacesinventorybridge.h
     llplacesinventorypanel.h
     llpolymesh.h
@@ -1467,13 +1455,6 @@
     "Add a package target that builds an installer package.")
 
 if (WINDOWS)
-<<<<<<< HEAD
-    if(MSVC71)
-        set(release_flags "/MAP:Release/${VIEWER_BINARY_NAME}.map /MAPINFO:LINES")
-    else(MSVC71)
-        set(release_flags "/MAP:Release/${VIEWER_BINARY_NAME}.map")
-    endif(MSVC71)
-    
     if (INCREMENTAL_LINK)
 		set_target_properties(${VIEWER_BINARY_NAME}
 			PROPERTIES
@@ -1481,25 +1462,14 @@
 			LINK_FLAGS_DEBUG "/NODEFAULTLIB:\"LIBCMT;LIBCMTD;MSVCRT\""
 			LINK_FLAGS_RELEASE ${release_flags}
 			)
-    else(INCREMENTAL_LINK)
+        LINK_FLAGS_RELEASE ""
 		set_target_properties(${VIEWER_BINARY_NAME}
 			PROPERTIES
 			LINK_FLAGS "/debug /NODEFAULTLIB:LIBCMT /SUBSYSTEM:WINDOWS /INCREMENTAL:NO /INCLUDE:__tcmalloc"
 			LINK_FLAGS_DEBUG "/NODEFAULTLIB:\"LIBCMT;LIBCMTD;MSVCRT\""
-			LINK_FLAGS_RELEASE ${release_flags}
 			)
 	endif(INCREMENTAL_LINK)
 	
-=======
-    set_target_properties(${VIEWER_BINARY_NAME}
-        PROPERTIES
-        # *TODO -reenable this once we get server usage sorted out
-        #LINK_FLAGS "/debug /NODEFAULTLIB:LIBCMT /SUBSYSTEM:WINDOWS /INCLUDE:\"__tcmalloc\""
-        LINK_FLAGS "/debug /NODEFAULTLIB:LIBCMT /SUBSYSTEM:WINDOWS"
-        LINK_FLAGS_DEBUG "/NODEFAULTLIB:\"LIBCMT;LIBCMTD;MSVCRT\" /INCREMENTAL:NO"
-        LINK_FLAGS_RELEASE ""
-        )
->>>>>>> 3c6a0937
     if(USE_PRECOMPILED_HEADERS)
         set_target_properties(
             ${VIEWER_BINARY_NAME}
