--- conflicted
+++ resolved
@@ -1734,7 +1734,7 @@
 # that they depend upon. -brad
 target_link_libraries(${VIEWER_BINARY_NAME}
     ${UPDATER_LIBRARIES}
-    ${GOOGLE_PERFTOOLS_LIBRARIES}
+	${GOOGLE_PERFTOOLS_LIBRARIES}
     ${LLAUDIO_LIBRARIES}
     ${LLCHARACTER_LIBRARIES}
     ${LLIMAGE_LIBRARIES}
@@ -1797,25 +1797,14 @@
 
   # These are the generated targets that are copied to package/
   set(COPY_INPUT_DEPENDENCIES
-<<<<<<< HEAD
-    ${VIEWER_BINARY_NAME}
-    linux-crash-logger
-    linux-updater
-    SLPlugin
-    media_plugin_webkit
-    media_plugin_gstreamer010
-    llcommon
-    )
-=======
-        ${VIEWER_BINARY_NAME}
-        linux-crash-logger
-        linux-updater
-        SLPlugin
-        media_plugin_webkit
-        media_plugin_gstreamer010
-        llcommon
-        )
->>>>>>> e84f9acf
+	${VIEWER_BINARY_NAME}
+	linux-crash-logger
+	linux-updater
+	SLPlugin
+	media_plugin_webkit
+	media_plugin_gstreamer010
+	llcommon
+	)
 
   add_custom_command(
       OUTPUT ${product}.tar.bz2
@@ -2064,24 +2053,24 @@
 
 
   LL_ADD_INTEGRATION_TEST(llslurl
-    "${llslurl_test_sources}"
+     "${llslurl_test_sources}"
     "${test_libs}"
-  )
+    )
 
   LL_ADD_INTEGRATION_TEST(llviewernetwork
-    llviewernetwork.cpp
+     llviewernetwork.cpp
     "${test_libs}"
-  )
+    )
 
   LL_ADD_INTEGRATION_TEST(llsimplestat
-    ""
+	""
     "${test_libs}"
-  )
+    )
 
   LL_ADD_INTEGRATION_TEST(llviewerassetstats
-    llviewerassetstats.cpp
+	llviewerassetstats.cpp
     "${test_libs}"
-  )
+    )
 
   #ADD_VIEWER_BUILD_TEST(llmemoryview viewer)
   #ADD_VIEWER_BUILD_TEST(llagentaccess viewer)
