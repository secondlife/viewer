--- conflicted
+++ resolved
@@ -1905,11 +1905,7 @@
         llcorehttp
         llcommon
         llmeshoptimizer
-<<<<<<< HEAD
-=======
         llwebrtc
-        ll::ndof
->>>>>>> 35efadf7
         lllogin
         llprimitive
         llappearance
