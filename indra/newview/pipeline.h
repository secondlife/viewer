--- conflicted
+++ resolved
@@ -148,84 +148,13 @@
     //  preview_avatar - if true, a preview window render is being performed
     //  for_profile - if true, a profile is being performed, do not update actual impostor
     //  specific_attachment - specific attachment to profile, or nullptr to profile entire avatar
-<<<<<<< HEAD
-	void generateImpostor(LLVOAvatar* avatar, bool preview_avatar = false, bool for_profile = false, LLViewerObject* specific_attachment = nullptr);
-
-	void bindScreenToTexture();
-	void renderFinalize();
-	void copyScreenSpaceReflections(LLRenderTarget* src, LLRenderTarget* dst);
-	void generateLuminance(LLRenderTarget* src, LLRenderTarget* dst);
-	void generateExposure(LLRenderTarget* src, LLRenderTarget* dst, bool use_history = true);
-	void gammaCorrect(LLRenderTarget* src, LLRenderTarget* dst);
-	void generateGlow(LLRenderTarget* src);
-	void applyFXAA(LLRenderTarget* src, LLRenderTarget* dst);
-	void renderDoF(LLRenderTarget* src, LLRenderTarget* dst);
-	void copyRenderTarget(LLRenderTarget* src, LLRenderTarget* dst);
-	void combineGlow(LLRenderTarget* src, LLRenderTarget* dst);
-	void visualizeBuffers(LLRenderTarget* src, LLRenderTarget* dst, U32 bufferIndex);
-
-	void init();
-	void cleanup();
-	bool isInit() { return mInitialized; };
-
-	/// @brief Get a draw pool from pool type (POOL_SIMPLE, POOL_MEDIA) and texture.
-	/// @return Draw pool, or NULL if not found.
-	LLDrawPool *findPool(const U32 pool_type, LLViewerTexture *tex0 = NULL);
-
-	/// @brief Get a draw pool for faces of the appropriate type and texture.  Create if necessary.
-	/// @return Always returns a draw pool.
-	LLDrawPool *getPool(const U32 pool_type, LLViewerTexture *tex0 = NULL);
-
-	/// @brief Figures out draw pool type from texture entry. Creates pool if necessary.
-	static LLDrawPool* getPoolFromTE(const LLTextureEntry* te, LLViewerTexture* te_image);
-	static U32 getPoolTypeFromTE(const LLTextureEntry* te, LLViewerTexture* imagep);
-
-	void		 addPool(LLDrawPool *poolp);	// Only to be used by LLDrawPool classes for splitting pools!
-	void		 removePool( LLDrawPool* poolp );
-
-	void		 allocDrawable(LLViewerObject *obj);
-
-	void		 unlinkDrawable(LLDrawable*);
-
-	static void removeMutedAVsLights(LLVOAvatar*);
-
-	// Object related methods
-	void        markVisible(LLDrawable *drawablep, LLCamera& camera);
-	void		markOccluder(LLSpatialGroup* group);
-
-	void		doOcclusion(LLCamera& camera);
-	void		markNotCulled(LLSpatialGroup* group, LLCamera &camera);
-	void        markMoved(LLDrawable *drawablep, bool damped_motion = false);
-	void        markShift(LLDrawable *drawablep);
-	void        markTextured(LLDrawable *drawablep);
-	void		markGLRebuild(LLGLUpdate* glu);
-	void		markRebuild(LLSpatialGroup* group);
-	void        markRebuild(LLDrawable *drawablep, LLDrawable::EDrawableFlags flag = LLDrawable::REBUILD_ALL);
-	void		markPartitionMove(LLDrawable* drawablep);
-	void		markMeshDirty(LLSpatialGroup* group);
-
-	//get the object between start and end that's closest to start.
-	LLViewerObject* lineSegmentIntersectInWorld(const LLVector4a& start, const LLVector4a& end,
-												bool pick_transparent,
-												bool pick_rigged,
-                                                bool pick_unselectable,
-                                                bool pick_reflection_probe,
-												S32* face_hit,                          // return the face hit
-                                                S32* gltf_node_hit = nullptr,           // return the gltf node hit
-                                                S32* gltf_primitive_hit = nullptr,      // return the gltf primitive hit
-												LLVector4a* intersection = NULL,         // return the intersection point
-												LLVector2* tex_coord = NULL,            // return the texture coordinates of the intersection point
-												LLVector4a* normal = NULL,               // return the surface normal at the intersection point
-												LLVector4a* tangent = NULL             // return the surface tangent at the intersection point  
-		);
-=======
     void generateImpostor(LLVOAvatar* avatar, bool preview_avatar = false, bool for_profile = false, LLViewerObject* specific_attachment = nullptr);
 
     void bindScreenToTexture();
     void renderFinalize();
     void copyScreenSpaceReflections(LLRenderTarget* src, LLRenderTarget* dst);
     void generateLuminance(LLRenderTarget* src, LLRenderTarget* dst);
-    void generateExposure(LLRenderTarget* src, LLRenderTarget* dst);
+    void generateExposure(LLRenderTarget* src, LLRenderTarget* dst, bool use_history = true);
     void gammaCorrect(LLRenderTarget* src, LLRenderTarget* dst);
     void generateGlow(LLRenderTarget* src);
     void applyFXAA(LLRenderTarget* src, LLRenderTarget* dst);
@@ -281,12 +210,13 @@
                                                 bool pick_unselectable,
                                                 bool pick_reflection_probe,
                                                 S32* face_hit,                          // return the face hit
+                                                S32* gltf_node_hit = nullptr,           // return the gltf node hit
+                                                S32* gltf_primitive_hit = nullptr,      // return the gltf primitive hit
                                                 LLVector4a* intersection = NULL,         // return the intersection point
                                                 LLVector2* tex_coord = NULL,            // return the texture coordinates of the intersection point
                                                 LLVector4a* normal = NULL,               // return the surface normal at the intersection point
                                                 LLVector4a* tangent = NULL             // return the surface tangent at the intersection point
         );
->>>>>>> e7eced3c
 
     //get the closest particle to start between start and end, returns the LLVOPartGroup and particle index
     LLVOPartGroup* lineSegmentIntersectParticle(const LLVector4a& start, const LLVector4a& end, LLVector4a* intersection,
@@ -330,30 +260,6 @@
     bool getVisiblePointCloud(LLCamera& camera, LLVector3 &min, LLVector3& max, std::vector<LLVector3>& fp, LLVector3 light_dir = LLVector3(0,0,0));
 
     // Populate given LLCullResult with results of a frustum cull of the entire scene against the given LLCamera
-<<<<<<< HEAD
-	void updateCull(LLCamera& camera, LLCullResult& result);
-	void createObjects(F32 max_dtime);
-	void createObject(LLViewerObject* vobj);
-	void processPartitionQ();
-	void updateGeom(F32 max_dtime);
-	void updateGL();
-	void rebuildPriorityGroups();
-	void rebuildGroups();
-	void clearRebuildGroups();
-	void clearRebuildDrawables();
-
-	//calculate pixel area of given box from vantage point of given camera
-	static F32 calcPixelArea(LLVector3 center, LLVector3 size, LLCamera& camera);
-	static F32 calcPixelArea(const LLVector4a& center, const LLVector4a& size, LLCamera &camera);
-
-	void stateSort(LLCamera& camera, LLCullResult& result);
-	void stateSort(LLSpatialGroup* group, LLCamera& camera);
-	void stateSort(LLSpatialBridge* bridge, LLCamera& camera, bool fov_changed = false);
-	void stateSort(LLDrawable* drawablep, LLCamera& camera);
-	void postSort(LLCamera& camera);
-    
-	void forAllVisibleDrawables(void (*func)(LLDrawable*));
-=======
     void updateCull(LLCamera& camera, LLCullResult& result);
     void createObjects(F32 max_dtime);
     void createObject(LLViewerObject* vobj);
@@ -371,12 +277,11 @@
 
     void stateSort(LLCamera& camera, LLCullResult& result);
     void stateSort(LLSpatialGroup* group, LLCamera& camera);
-    void stateSort(LLSpatialBridge* bridge, LLCamera& camera, BOOL fov_changed = FALSE);
+    void stateSort(LLSpatialBridge* bridge, LLCamera& camera, bool fov_changed = false);
     void stateSort(LLDrawable* drawablep, LLCamera& camera);
     void postSort(LLCamera& camera);
 
     void forAllVisibleDrawables(void (*func)(LLDrawable*));
->>>>>>> e7eced3c
 
     void renderObjects(U32 type, bool texture = true, bool batch_texture = false, bool rigged = false);
     void renderGLTFObjects(U32 type, bool texture = true, bool rigged = false);
@@ -660,67 +565,6 @@
         RENDER_TYPE_PASS_GLTF_PBR_RIGGED         = LLRenderPass::PASS_GLTF_PBR_RIGGED,
         RENDER_TYPE_PASS_GLTF_PBR_ALPHA_MASK        = LLRenderPass::PASS_GLTF_PBR_ALPHA_MASK,
         RENDER_TYPE_PASS_GLTF_PBR_ALPHA_MASK_RIGGED = LLRenderPass::PASS_GLTF_PBR_ALPHA_MASK_RIGGED,
-<<<<<<< HEAD
-		// Following are object types (only used in drawable mRenderType)
-		RENDER_TYPE_HUD = LLRenderPass::NUM_RENDER_TYPES,
-		RENDER_TYPE_VOLUME,
-		RENDER_TYPE_PARTICLES,
-		RENDER_TYPE_CLOUDS,
-		RENDER_TYPE_HUD_PARTICLES,
-		NUM_RENDER_TYPES,
-		END_RENDER_TYPES = NUM_RENDER_TYPES
-	};
-
-	enum LLRenderDebugFeatureMask
-	{
-		RENDER_DEBUG_FEATURE_UI					= 0x0001,
-		RENDER_DEBUG_FEATURE_SELECTED			= 0x0002,
-		RENDER_DEBUG_FEATURE_HIGHLIGHTED		= 0x0004,
-		RENDER_DEBUG_FEATURE_DYNAMIC_TEXTURES	= 0x0008,
-// 		RENDER_DEBUG_FEATURE_HW_LIGHTING		= 0x0010,
-		RENDER_DEBUG_FEATURE_FLEXIBLE			= 0x0010,
-		RENDER_DEBUG_FEATURE_FOG				= 0x0020,
-		RENDER_DEBUG_FEATURE_FR_INFO			= 0x0080,
-		RENDER_DEBUG_FEATURE_FOOT_SHADOWS		= 0x0100,
-	};
-
-	enum LLRenderDebugMask: U64
-	{
-		RENDER_DEBUG_COMPOSITION		=  0x00000001,
-		RENDER_DEBUG_VERIFY				=  0x00000002,
-		RENDER_DEBUG_BBOXES				=  0x00000004,
-		RENDER_DEBUG_OCTREE				=  0x00000008,
-		RENDER_DEBUG_WIND_VECTORS		=  0x00000010,
-		RENDER_DEBUG_OCCLUSION			=  0x00000020,
-		RENDER_DEBUG_POINTS				=  0x00000040,
-		RENDER_DEBUG_TEXTURE_PRIORITY	=  0x00000080,
-		RENDER_DEBUG_TEXTURE_AREA		=  0x00000100,
-		RENDER_DEBUG_FACE_AREA			=  0x00000200,
-		RENDER_DEBUG_PARTICLES			=  0x00000400,
-		RENDER_DEBUG_GLOW				=  0x00000800, // not used
-		RENDER_DEBUG_TEXTURE_ANIM		=  0x00001000,
-		RENDER_DEBUG_LIGHTS				=  0x00002000,
-		RENDER_DEBUG_BATCH_SIZE			=  0x00004000,
-		RENDER_DEBUG_ALPHA_BINS			=  0x00008000, // not used
-		RENDER_DEBUG_RAYCAST            =  0x00010000,
-		RENDER_DEBUG_AVATAR_DRAW_INFO	=  0x00020000,
-		RENDER_DEBUG_SHADOW_FRUSTA		=  0x00040000,
-		RENDER_DEBUG_SCULPTED           =  0x00080000,
-		RENDER_DEBUG_AVATAR_VOLUME      =  0x00100000,
-		RENDER_DEBUG_AVATAR_JOINTS      =  0x00200000,
-		RENDER_DEBUG_AGENT_TARGET       =  0x00800000,
-		RENDER_DEBUG_UPDATE_TYPE		=  0x01000000,
-		RENDER_DEBUG_PHYSICS_SHAPES     =  0x02000000,
-		RENDER_DEBUG_NORMALS	        =  0x04000000,
-		RENDER_DEBUG_LOD_INFO	        =  0x08000000,
-        RENDER_DEBUG_NODES              =  0x20000000,
-		RENDER_DEBUG_TEXEL_DENSITY		=  0x40000000,
-		RENDER_DEBUG_TRIANGLE_COUNT		=  0x80000000,
-		RENDER_DEBUG_IMPOSTORS			= 0x100000000,
-        RENDER_DEBUG_REFLECTION_PROBES  = 0x200000000,
-        RENDER_DEBUG_PROBE_UPDATES      = 0x400000000,
-	};
-=======
         // Following are object types (only used in drawable mRenderType)
         RENDER_TYPE_HUD = LLRenderPass::NUM_RENDER_TYPES,
         RENDER_TYPE_VOLUME,
@@ -773,14 +617,13 @@
         RENDER_DEBUG_PHYSICS_SHAPES     =  0x02000000,
         RENDER_DEBUG_NORMALS            =  0x04000000,
         RENDER_DEBUG_LOD_INFO           =  0x08000000,
-        RENDER_DEBUG_ATTACHMENT_BYTES   =  0x20000000, // not used
+        RENDER_DEBUG_NODES              =  0x20000000,
         RENDER_DEBUG_TEXEL_DENSITY      =  0x40000000,
         RENDER_DEBUG_TRIANGLE_COUNT     =  0x80000000,
         RENDER_DEBUG_IMPOSTORS          = 0x100000000,
         RENDER_DEBUG_REFLECTION_PROBES  = 0x200000000,
-        RENDER_DEBUG_PROBE_UPDATES      = 0x400000000
+        RENDER_DEBUG_PROBE_UPDATES      = 0x400000000,
     };
->>>>>>> e7eced3c
 
 public:
 
@@ -860,7 +703,7 @@
     // used by reflection probes and dynamic texture bakes
     RenderTargetPack mAuxillaryRT;
 
-	// Auxillary render target pack scaled to the hero probe's per-face size.
+    // Auxillary render target pack scaled to the hero probe's per-face size.
     RenderTargetPack mHeroProbeRT;
 
     // currently used render target pack
@@ -921,11 +764,7 @@
     //water distortion texture (refraction)
     LLRenderTarget              mWaterDis;
 
-<<<<<<< HEAD
     static const U32 MAX_BAKE_WIDTH;
-=======
-    LLRenderTarget              mBake;
->>>>>>> e7eced3c
 
     //texture for making the glow
     LLRenderTarget              mGlow[3];
@@ -1212,24 +1051,15 @@
     static F32 RenderAutoHideSurfaceAreaLimit;
     static bool RenderScreenSpaceReflections;
     static S32 RenderScreenSpaceReflectionIterations;
-<<<<<<< HEAD
-	static F32 RenderScreenSpaceReflectionRayStep;
-	static F32 RenderScreenSpaceReflectionDistanceBias;
-	static F32 RenderScreenSpaceReflectionDepthRejectBias;
-	static F32 RenderScreenSpaceReflectionAdaptiveStepMultiplier;
-	static S32 RenderScreenSpaceReflectionGlossySamples;
-	static S32 RenderBufferVisualization;
-	static bool RenderMirrors;
-	static S32 RenderHeroProbeUpdateRate;
-    static S32 RenderHeroProbeConservativeUpdateMultiplier;
-=======
     static F32 RenderScreenSpaceReflectionRayStep;
     static F32 RenderScreenSpaceReflectionDistanceBias;
     static F32 RenderScreenSpaceReflectionDepthRejectBias;
     static F32 RenderScreenSpaceReflectionAdaptiveStepMultiplier;
     static S32 RenderScreenSpaceReflectionGlossySamples;
     static S32 RenderBufferVisualization;
->>>>>>> e7eced3c
+    static bool RenderMirrors;
+    static S32 RenderHeroProbeUpdateRate;
+    static S32 RenderHeroProbeConservativeUpdateMultiplier;
 };
 
 void render_bbox(const LLVector3 &min, const LLVector3 &max);
