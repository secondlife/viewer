/** 
 * @file pipeline.h
 * @brief Rendering pipeline definitions
 *
 * $LicenseInfo:firstyear=2001&license=viewerlgpl$
 * Second Life Viewer Source Code
 * Copyright (C) 2010, Linden Research, Inc.
 * 
 * This library is free software; you can redistribute it and/or
 * modify it under the terms of the GNU Lesser General Public
 * License as published by the Free Software Foundation;
 * version 2.1 of the License only.
 * 
 * This library is distributed in the hope that it will be useful,
 * but WITHOUT ANY WARRANTY; without even the implied warranty of
 * MERCHANTABILITY or FITNESS FOR A PARTICULAR PURPOSE.  See the GNU
 * Lesser General Public License for more details.
 * 
 * You should have received a copy of the GNU Lesser General Public
 * License along with this library; if not, write to the Free Software
 * Foundation, Inc., 51 Franklin Street, Fifth Floor, Boston, MA  02110-1301  USA
 * 
 * Linden Research, Inc., 945 Battery Street, San Francisco, CA  94111  USA
 * $/LicenseInfo$
 */

#ifndef LL_PIPELINE_H
#define LL_PIPELINE_H

#include "llcamera.h"
#include "llerror.h"
#include "lldrawpool.h"
#include "llspatialpartition.h"
#include "m4math.h"
#include "llpointer.h"
#include "lldrawpoolalpha.h"
#include "lldrawpoolmaterials.h"
#include "llgl.h"
#include "lldrawable.h"
#include "llrendertarget.h"

#include <stack>

class LLViewerTexture;
class LLFace;
class LLViewerObject;
class LLTextureEntry;
class LLCullResult;
class LLVOAvatar;
class LLVOPartGroup;
class LLGLSLShader;
class LLDrawPoolAlpha;

typedef enum e_avatar_skinning_method
{
    SKIN_METHOD_SOFTWARE,
    SKIN_METHOD_VERTEX_PROGRAM
} EAvatarSkinningMethod;

bool compute_min_max(LLMatrix4& box, LLVector2& min, LLVector2& max); // Shouldn't be defined here!
bool LLRayAABB(const LLVector3 &center, const LLVector3 &size, const LLVector3& origin, const LLVector3& dir, LLVector3 &coord, F32 epsilon = 0);
bool setup_hud_matrices(); // use whole screen to render hud
bool setup_hud_matrices(const LLRect& screen_region); // specify portion of screen (in pixels) to render hud attachments from (for picking)


extern LLTrace::BlockTimerStatHandle FTM_RENDER_GEOMETRY;
extern LLTrace::BlockTimerStatHandle FTM_RENDER_GRASS;
extern LLTrace::BlockTimerStatHandle FTM_RENDER_INVISIBLE;
extern LLTrace::BlockTimerStatHandle FTM_RENDER_SHINY;
extern LLTrace::BlockTimerStatHandle FTM_RENDER_SIMPLE;
extern LLTrace::BlockTimerStatHandle FTM_RENDER_TERRAIN;
extern LLTrace::BlockTimerStatHandle FTM_RENDER_TREES;
extern LLTrace::BlockTimerStatHandle FTM_RENDER_UI;
extern LLTrace::BlockTimerStatHandle FTM_RENDER_WATER;
extern LLTrace::BlockTimerStatHandle FTM_RENDER_WL_SKY;
extern LLTrace::BlockTimerStatHandle FTM_RENDER_ALPHA;
extern LLTrace::BlockTimerStatHandle FTM_RENDER_CHARACTERS;
extern LLTrace::BlockTimerStatHandle FTM_RENDER_BUMP;
extern LLTrace::BlockTimerStatHandle FTM_RENDER_MATERIALS;
extern LLTrace::BlockTimerStatHandle FTM_RENDER_FULLBRIGHT;
extern LLTrace::BlockTimerStatHandle FTM_RENDER_GLOW;
extern LLTrace::BlockTimerStatHandle FTM_STATESORT;
extern LLTrace::BlockTimerStatHandle FTM_PIPELINE;
extern LLTrace::BlockTimerStatHandle FTM_CLIENT_COPY;

extern LLTrace::BlockTimerStatHandle FTM_RENDER_UI_HUD;
extern LLTrace::BlockTimerStatHandle FTM_RENDER_UI_3D;
extern LLTrace::BlockTimerStatHandle FTM_RENDER_UI_2D;

class LLPipeline
{
public:
    LLPipeline();
    ~LLPipeline();

    void destroyGL();
    void restoreGL();
    void resetVertexBuffers();
    void doResetVertexBuffers(bool forced = false);
    void requestResizeScreenTexture(); // set flag only, no work, safer for callbacks...
    void requestResizeShadowTexture(); // set flag only, no work, safer for callbacks...

    void resizeScreenTexture();
    void resizeShadowTexture();

    void releaseGLBuffers();
    void releaseLUTBuffers();
    void releaseScreenBuffers();
    void releaseShadowBuffers();

    void createGLBuffers();
    void createLUTBuffers();

    //allocate the largest screen buffer possible up to resX, resY
    //returns true if full size buffer allocated, false if some other size is allocated
    bool allocateScreenBuffer(U32 resX, U32 resY);

    typedef enum {
        FBO_SUCCESS_FULLRES = 0,
        FBO_SUCCESS_LOWRES,
        FBO_FAILURE
    } eFBOStatus;

private:
    //implementation of above, wrapped for easy error handling
    eFBOStatus doAllocateScreenBuffer(U32 resX, U32 resY);
public:

    //attempt to allocate screen buffers at resX, resY
    //returns true if allocation successful, false otherwise
    bool allocateScreenBuffer(U32 resX, U32 resY, U32 samples);
    bool allocateShadowBuffer(U32 resX, U32 resY);

    void allocatePhysicsBuffer();
    
    void resetVertexBuffers(LLDrawable* drawable);
    void generateImpostor(LLVOAvatar* avatar, bool preview_avatar = false);
    void bindScreenToTexture();
    void renderFinalize();

    void init();
    void cleanup();
    bool isInit() { return mInitialized; };

    /// @brief Get a draw pool from pool type (POOL_SIMPLE, POOL_MEDIA) and texture.
    /// @return Draw pool, or NULL if not found.
    LLDrawPool *findPool(const U32 pool_type, LLViewerTexture *tex0 = NULL);

    /// @brief Get a draw pool for faces of the appropriate type and texture.  Create if necessary.
    /// @return Always returns a draw pool.
    LLDrawPool *getPool(const U32 pool_type, LLViewerTexture *tex0 = NULL);

    /// @brief Figures out draw pool type from texture entry. Creates pool if necessary.
    static LLDrawPool* getPoolFromTE(const LLTextureEntry* te, LLViewerTexture* te_image);
    static U32 getPoolTypeFromTE(const LLTextureEntry* te, LLViewerTexture* imagep);

    void         addPool(LLDrawPool *poolp);    // Only to be used by LLDrawPool classes for splitting pools!
    void         removePool( LLDrawPool* poolp );

    void         allocDrawable(LLViewerObject *obj);

    void         unlinkDrawable(LLDrawable*);

    static void removeMutedAVsLights(LLVOAvatar*);

    // Object related methods
    void        markVisible(LLDrawable *drawablep, LLCamera& camera);
    void        markOccluder(LLSpatialGroup* group);

    //downsample source to dest, taking the maximum depth value per pixel in source and writing to dest
    // if source's depth buffer cannot be bound for reading, a scratch space depth buffer must be provided
    void        downsampleDepthBuffer(LLRenderTarget& source, LLRenderTarget& dest, LLRenderTarget* scratch_space = NULL);

    void        doOcclusion(LLCamera& camera, LLRenderTarget& source, LLRenderTarget& dest, LLRenderTarget* scratch_space = NULL);
    void        doOcclusion(LLCamera& camera);
    void        markNotCulled(LLSpatialGroup* group, LLCamera &camera);
    void        markMoved(LLDrawable *drawablep, bool damped_motion = false);
    void        markShift(LLDrawable *drawablep);
    void        markTextured(LLDrawable *drawablep);
    void        markGLRebuild(LLGLUpdate* glu);
    void        markRebuild(LLSpatialGroup* group, bool priority = false);
    void        markRebuild(LLDrawable *drawablep, LLDrawable::EDrawableFlags flag = LLDrawable::REBUILD_ALL, bool priority = false);
    void        markPartitionMove(LLDrawable* drawablep);
    void        markMeshDirty(LLSpatialGroup* group);

    //get the object between start and end that's closest to start.
    LLViewerObject* lineSegmentIntersectInWorld(const LLVector4a& start, const LLVector4a& end,
                                                bool pick_transparent,
                                                bool pick_rigged,
                                                S32* face_hit,                          // return the face hit
                                                LLVector4a* intersection = NULL,         // return the intersection point
                                                LLVector2* tex_coord = NULL,            // return the texture coordinates of the intersection point
                                                LLVector4a* normal = NULL,               // return the surface normal at the intersection point
                                                LLVector4a* tangent = NULL             // return the surface tangent at the intersection point  
        );

    //get the closest particle to start between start and end, returns the LLVOPartGroup and particle index
    LLVOPartGroup* lineSegmentIntersectParticle(const LLVector4a& start, const LLVector4a& end, LLVector4a* intersection,
                                                        S32* face_hit);


    LLViewerObject* lineSegmentIntersectInHUD(const LLVector4a& start, const LLVector4a& end,
                                              bool pick_transparent,
                                              S32* face_hit,                          // return the face hit
                                              LLVector4a* intersection = NULL,         // return the intersection point
                                              LLVector2* tex_coord = NULL,            // return the texture coordinates of the intersection point
                                              LLVector4a* normal = NULL,               // return the surface normal at the intersection point
                                              LLVector4a* tangent = NULL             // return the surface tangent at the intersection point
        );

    // Something about these textures has changed.  Dirty them.
    void        dirtyPoolObjectTextures(const std::set<LLViewerFetchedTexture*>& textures);

    void        resetDrawOrders();

    U32         addObject(LLViewerObject *obj);

    void        enableShadows(const bool enable_shadows);
    void        releaseShadowTargets();
    void        releaseShadowTarget(U32 index);

//  void        setLocalLighting(const bool local_lighting);
//  bool        isLocalLightingEnabled() const;
    S32         setLightingDetail(S32 level);
    S32         getLightingDetail() const { return mLightingDetail; }
    S32         getMaxLightingDetail() const;
        
    bool        shadersLoaded();
    bool        canUseWindLightShaders() const;
    bool        canUseWindLightShadersOnObjects() const;
    bool        canUseAntiAliasing() const;

    // phases
    void resetFrameStats();

    void updateMoveDampedAsync(LLDrawable* drawablep);
    void updateMoveNormalAsync(LLDrawable* drawablep);
    void updateMovedList(LLDrawable::drawable_vector_t& move_list);
    void updateMove();
    bool visibleObjectsInFrustum(LLCamera& camera);
    bool getVisibleExtents(LLCamera& camera, LLVector3 &min, LLVector3& max);
    bool getVisiblePointCloud(LLCamera& camera, LLVector3 &min, LLVector3& max, std::vector<LLVector3>& fp, LLVector3 light_dir = LLVector3(0,0,0));
    void updateCull(LLCamera& camera, LLCullResult& result, LLPlane* plane = NULL);  //if water_clip is 0, ignore water plane, 1, cull to above plane, -1, cull to below plane
    void createObjects(F32 max_dtime);
    void createObject(LLViewerObject* vobj);
    void processPartitionQ();
    void updateGeom(F32 max_dtime);
    void updateGL();
    void rebuildPriorityGroups();
    void rebuildGroups();
    void clearRebuildGroups();
    void clearRebuildDrawables();

    //calculate pixel area of given box from vantage point of given camera
    static F32 calcPixelArea(LLVector3 center, LLVector3 size, LLCamera& camera);
    static F32 calcPixelArea(const LLVector4a& center, const LLVector4a& size, LLCamera &camera);

    void stateSort(LLCamera& camera, LLCullResult& result);
    void stateSort(LLSpatialGroup* group, LLCamera& camera);
    void stateSort(LLSpatialBridge* bridge, LLCamera& camera, BOOL fov_changed = FALSE);
    void stateSort(LLDrawable* drawablep, LLCamera& camera);
    void postSort(LLCamera& camera);
    
    //update stats for textures in given DrawInfo
    void touchTextures(LLDrawInfo* info);
    void touchTexture(LLViewerTexture* tex, F32 vsize);

    void forAllVisibleDrawables(void (*func)(LLDrawable*));

    void renderObjects(U32 type, U32 mask, bool texture = true, bool batch_texture = false, bool rigged = false);
    void renderAlphaObjects(U32 mask, bool texture = true, bool batch_texture = false, bool rigged = false);
    void renderMaskedObjects(U32 type, U32 mask, bool texture = true, bool batch_texture = false, bool rigged = false);
    void renderFullbrightMaskedObjects(U32 type, U32 mask, bool texture = true, bool batch_texture = false, bool rigged = false);

    void renderGroups(LLRenderPass* pass, U32 type, U32 mask, bool texture);
    void renderRiggedGroups(LLRenderPass* pass, U32 type, U32 mask, bool texture);

    void grabReferences(LLCullResult& result);
    void clearReferences();

    //check references will assert that there are no references in sCullResult to the provided data
    void checkReferences(LLFace* face);
    void checkReferences(LLDrawable* drawable);
    void checkReferences(LLDrawInfo* draw_info);
    void checkReferences(LLSpatialGroup* group);


    void renderGeom(LLCamera& camera, bool forceVBOUpdate = false);
    void renderGeomDeferred(LLCamera& camera);
    void renderGeomPostDeferred(LLCamera& camera, bool do_occlusion=true);
    void renderGeomShadow(LLCamera& camera);
    void bindDeferredShader(LLGLSLShader& shader, LLRenderTarget* light_target = nullptr);
    void setupSpotLight(LLGLSLShader& shader, LLDrawable* drawablep);

    void unbindDeferredShader(LLGLSLShader& shader);
    void renderDeferredLighting(LLRenderTarget* light_target);
    void postDeferredGammaCorrect(LLRenderTarget* screen_target);

    void generateWaterReflection(LLCamera& camera);
    void generateSunShadow(LLCamera& camera);
    LLRenderTarget* getShadowTarget(U32 i);

    void generateHighlight(LLCamera& camera);
    void renderHighlight(const LLViewerObject* obj, F32 fade);
    void setHighlightObject(LLDrawable* obj) { mHighlightObject = obj; }


    void renderShadow(glh::matrix4f& view, glh::matrix4f& proj, LLCamera& camera, LLCullResult& result, bool use_shader, bool use_occlusion, U32 target_width);
    void renderHighlights();
    void renderDebug();
    void renderPhysicsDisplay();

    void rebuildPools(); // Rebuild pools

    void findReferences(LLDrawable *drawablep); // Find the lists which have references to this object
    bool verify();                      // Verify that all data in the pipeline is "correct"

    S32  getLightCount() const { return mLights.size(); }

    void calcNearbyLights(LLCamera& camera);
    void setupHWLights(LLDrawPool* pool);
    void setupAvatarLights(bool for_edit = false);
    void enableLights(U32 mask);
    void enableLightsStatic();
    void enableLightsDynamic();
    void enableLightsAvatar();
    void enableLightsPreview();
    void enableLightsAvatarEdit(const LLColor4& color);
    void enableLightsFullbright();
    void disableLights();

    void shiftObjects(const LLVector3 &offset);

    void setLight(LLDrawable *drawablep, bool is_light);
    
    bool hasRenderBatches(const U32 type) const;
    LLCullResult::drawinfo_iterator beginRenderMap(U32 type);
    LLCullResult::drawinfo_iterator endRenderMap(U32 type);
    LLCullResult::sg_iterator beginAlphaGroups();
    LLCullResult::sg_iterator endAlphaGroups();
    LLCullResult::sg_iterator beginRiggedAlphaGroups();
    LLCullResult::sg_iterator endRiggedAlphaGroups();
    

    void addTrianglesDrawn(S32 index_count, U32 render_type = LLRender::TRIANGLES);

    bool hasRenderDebugFeatureMask(const U32 mask) const    { return bool(mRenderDebugFeatureMask & mask); }
    bool hasRenderDebugMask(const U64 mask) const           { return bool(mRenderDebugMask & mask); }
    void setAllRenderDebugFeatures() { mRenderDebugFeatureMask = 0xffffffff; }
    void clearAllRenderDebugFeatures() { mRenderDebugFeatureMask = 0x0; }
    void setAllRenderDebugDisplays() { mRenderDebugMask = 0xffffffffffffffff; }
    void clearAllRenderDebugDisplays() { mRenderDebugMask = 0x0; }

    bool hasRenderType(const U32 type) const;
    bool hasAnyRenderType(const U32 type, ...) const;

    void setRenderTypeMask(U32 type, ...);
    // This is equivalent to 'setRenderTypeMask'
    //void orRenderTypeMask(U32 type, ...);
    void andRenderTypeMask(U32 type, ...);
    void clearRenderTypeMask(U32 type, ...);
    void setAllRenderTypes();
    void clearAllRenderTypes();
    
    void pushRenderTypeMask();
    void popRenderTypeMask();

    void pushRenderDebugFeatureMask();
    void popRenderDebugFeatureMask();

    static void toggleRenderType(U32 type);

    // For UI control of render features
    static bool hasRenderTypeControl(U32 data);
    static void toggleRenderDebug(U64 data);
    static void toggleRenderDebugFeature(U32 data);
    static void toggleRenderTypeControl(U32 data);
    static bool toggleRenderTypeControlNegated(S32 data);
    static bool toggleRenderDebugControl(U64 data);
    static bool toggleRenderDebugFeatureControl(U32 data);
    static void setRenderDebugFeatureControl(U32 bit, bool value);

    static void setRenderParticleBeacons(bool val);
    static void toggleRenderParticleBeacons();
    static bool getRenderParticleBeacons();

    static void setRenderSoundBeacons(bool val);
    static void toggleRenderSoundBeacons();
    static bool getRenderSoundBeacons();

    static void setRenderMOAPBeacons(bool val);
    static void toggleRenderMOAPBeacons();
    static bool getRenderMOAPBeacons();

    static void setRenderPhysicalBeacons(bool val);
    static void toggleRenderPhysicalBeacons();
    static bool getRenderPhysicalBeacons();

    static void setRenderScriptedBeacons(bool val);
    static void toggleRenderScriptedBeacons();
    static bool getRenderScriptedBeacons();

    static void setRenderScriptedTouchBeacons(bool val);
    static void toggleRenderScriptedTouchBeacons();
    static bool getRenderScriptedTouchBeacons();

    static void setRenderBeacons(bool val);
    static void toggleRenderBeacons();
    static bool getRenderBeacons();

    static void setRenderHighlights(bool val);
    static void toggleRenderHighlights();
    static bool getRenderHighlights();
    static void setRenderHighlightTextureChannel(LLRender::eTexIndex channel); // sets which UV setup to display in highlight overlay

    static void updateRenderTransparentWater();
    static void updateRenderBump();
    static void updateRenderDeferred();
    static void refreshCachedSettings();

    void addDebugBlip(const LLVector3& position, const LLColor4& color);

    void hidePermanentObjects( std::vector<U32>& restoreList );
    void restorePermanentObjects( const std::vector<U32>& restoreList );
    void skipRenderingOfTerrain( bool flag );
    void hideObject( const LLUUID& id );
    void restoreHiddenObject( const LLUUID& id );

private:
    void unloadShaders();
    void addToQuickLookup( LLDrawPool* new_poolp );
    void removeFromQuickLookup( LLDrawPool* poolp );
    bool updateDrawableGeom(LLDrawable* drawable, bool priority);
    void assertInitializedDoError();
    bool assertInitialized() { const bool is_init = isInit(); if (!is_init) assertInitializedDoError(); return is_init; };
    void connectRefreshCachedSettingsSafe(const std::string name);
    void hideDrawable( LLDrawable *pDrawable );
    void unhideDrawable( LLDrawable *pDrawable );
public:
    enum {GPU_CLASS_MAX = 3 };

    enum LLRenderTypeMask
    {
        // Following are pool types (some are also object types)
        RENDER_TYPE_SKY                         = LLDrawPool::POOL_SKY,
        RENDER_TYPE_WL_SKY                      = LLDrawPool::POOL_WL_SKY,
        RENDER_TYPE_GROUND                      = LLDrawPool::POOL_GROUND,  
        RENDER_TYPE_TERRAIN                     = LLDrawPool::POOL_TERRAIN,
        RENDER_TYPE_SIMPLE                      = LLDrawPool::POOL_SIMPLE,
        RENDER_TYPE_GRASS                       = LLDrawPool::POOL_GRASS,
        RENDER_TYPE_ALPHA_MASK                  = LLDrawPool::POOL_ALPHA_MASK,
        RENDER_TYPE_FULLBRIGHT_ALPHA_MASK       = LLDrawPool::POOL_FULLBRIGHT_ALPHA_MASK,
        RENDER_TYPE_FULLBRIGHT                  = LLDrawPool::POOL_FULLBRIGHT,
        RENDER_TYPE_BUMP                        = LLDrawPool::POOL_BUMP,
        RENDER_TYPE_MATERIALS                   = LLDrawPool::POOL_MATERIALS,
        RENDER_TYPE_AVATAR                      = LLDrawPool::POOL_AVATAR,
        RENDER_TYPE_CONTROL_AV                  = LLDrawPool::POOL_CONTROL_AV, // Animesh
        RENDER_TYPE_TREE                        = LLDrawPool::POOL_TREE,
        RENDER_TYPE_INVISIBLE                   = LLDrawPool::POOL_INVISIBLE,
        RENDER_TYPE_VOIDWATER                   = LLDrawPool::POOL_VOIDWATER,
        RENDER_TYPE_WATER                       = LLDrawPool::POOL_WATER,
        RENDER_TYPE_ALPHA                       = LLDrawPool::POOL_ALPHA,
        RENDER_TYPE_GLOW                        = LLDrawPool::POOL_GLOW,
        RENDER_TYPE_PASS_SIMPLE                 = LLRenderPass::PASS_SIMPLE,
        RENDER_TYPE_PASS_SIMPLE_RIGGED = LLRenderPass::PASS_SIMPLE_RIGGED,
<<<<<<< HEAD
        RENDER_TYPE_PASS_GRASS                  = LLRenderPass::PASS_GRASS,
        RENDER_TYPE_PASS_FULLBRIGHT             = LLRenderPass::PASS_FULLBRIGHT,
        RENDER_TYPE_PASS_FULLBRIGHT_RIGGED = LLRenderPass::PASS_FULLBRIGHT,
        RENDER_TYPE_PASS_INVISIBLE              = LLRenderPass::PASS_INVISIBLE,
=======
		RENDER_TYPE_PASS_GRASS					= LLRenderPass::PASS_GRASS,
		RENDER_TYPE_PASS_FULLBRIGHT				= LLRenderPass::PASS_FULLBRIGHT,
        RENDER_TYPE_PASS_FULLBRIGHT_RIGGED = LLRenderPass::PASS_FULLBRIGHT_RIGGED,
		RENDER_TYPE_PASS_INVISIBLE				= LLRenderPass::PASS_INVISIBLE,
>>>>>>> a0c3d69c
        RENDER_TYPE_PASS_INVISIBLE_RIGGED = LLRenderPass::PASS_INVISIBLE_RIGGED,
        RENDER_TYPE_PASS_INVISI_SHINY           = LLRenderPass::PASS_INVISI_SHINY,
        RENDER_TYPE_PASS_INVISI_SHINY_RIGGED = LLRenderPass::PASS_INVISI_SHINY_RIGGED,
        RENDER_TYPE_PASS_FULLBRIGHT_SHINY       = LLRenderPass::PASS_FULLBRIGHT_SHINY,
        RENDER_TYPE_PASS_FULLBRIGHT_SHINY_RIGGED = LLRenderPass::PASS_FULLBRIGHT_SHINY_RIGGED,
        RENDER_TYPE_PASS_SHINY                  = LLRenderPass::PASS_SHINY,
        RENDER_TYPE_PASS_SHINY_RIGGED = LLRenderPass::PASS_SHINY_RIGGED,
        RENDER_TYPE_PASS_BUMP                   = LLRenderPass::PASS_BUMP,
        RENDER_TYPE_PASS_BUMP_RIGGED = LLRenderPass::PASS_BUMP_RIGGED,
        RENDER_TYPE_PASS_POST_BUMP              = LLRenderPass::PASS_POST_BUMP,
        RENDER_TYPE_PASS_POST_BUMP_RIGGED = LLRenderPass::PASS_POST_BUMP_RIGGED,
        RENDER_TYPE_PASS_GLOW                   = LLRenderPass::PASS_GLOW,
        RENDER_TYPE_PASS_GLOW_RIGGED = LLRenderPass::PASS_GLOW_RIGGED,
        RENDER_TYPE_PASS_ALPHA                  = LLRenderPass::PASS_ALPHA,
        RENDER_TYPE_PASS_ALPHA_MASK             = LLRenderPass::PASS_ALPHA_MASK,
        RENDER_TYPE_PASS_ALPHA_MASK_RIGGED = LLRenderPass::PASS_ALPHA_MASK_RIGGED,
        RENDER_TYPE_PASS_FULLBRIGHT_ALPHA_MASK  = LLRenderPass::PASS_FULLBRIGHT_ALPHA_MASK,
        RENDER_TYPE_PASS_FULLBRIGHT_ALPHA_MASK_RIGGED = LLRenderPass::PASS_FULLBRIGHT_ALPHA_MASK_RIGGED,
        RENDER_TYPE_PASS_MATERIAL               = LLRenderPass::PASS_MATERIAL,
        RENDER_TYPE_PASS_MATERIAL_RIGGED = LLRenderPass::PASS_MATERIAL_RIGGED,
        RENDER_TYPE_PASS_MATERIAL_ALPHA         = LLRenderPass::PASS_MATERIAL_ALPHA,
        RENDER_TYPE_PASS_MATERIAL_ALPHA_RIGGED = LLRenderPass::PASS_MATERIAL_ALPHA_RIGGED,
        RENDER_TYPE_PASS_MATERIAL_ALPHA_MASK    = LLRenderPass::PASS_MATERIAL_ALPHA_MASK,
        RENDER_TYPE_PASS_MATERIAL_ALPHA_MASK_RIGGED = LLRenderPass::PASS_MATERIAL_ALPHA_MASK_RIGGED,
        RENDER_TYPE_PASS_MATERIAL_ALPHA_EMISSIVE= LLRenderPass::PASS_MATERIAL_ALPHA_EMISSIVE,
        RENDER_TYPE_PASS_MATERIAL_ALPHA_EMISSIVE_RIGGED = LLRenderPass::PASS_MATERIAL_ALPHA_EMISSIVE_RIGGED,
        RENDER_TYPE_PASS_SPECMAP                = LLRenderPass::PASS_SPECMAP,
        RENDER_TYPE_PASS_SPECMAP_RIGGED = LLRenderPass::PASS_SPECMAP_RIGGED,
        RENDER_TYPE_PASS_SPECMAP_BLEND          = LLRenderPass::PASS_SPECMAP_BLEND,
        RENDER_TYPE_PASS_SPECMAP_BLEND_RIGGED = LLRenderPass::PASS_SPECMAP_BLEND_RIGGED,
        RENDER_TYPE_PASS_SPECMAP_MASK           = LLRenderPass::PASS_SPECMAP_MASK,
        RENDER_TYPE_PASS_SPECMAP_MASK_RIGGED = LLRenderPass::PASS_SPECMAP_MASK_RIGGED,
        RENDER_TYPE_PASS_SPECMAP_EMISSIVE       = LLRenderPass::PASS_SPECMAP_EMISSIVE,
        RENDER_TYPE_PASS_SPECMAP_EMISSIVE_RIGGED = LLRenderPass::PASS_SPECMAP_EMISSIVE_RIGGED,
        RENDER_TYPE_PASS_NORMMAP                = LLRenderPass::PASS_NORMMAP,
        RENDER_TYPE_PASS_NORMMAP_RIGGED = LLRenderPass::PASS_NORMMAP_RIGGED,
        RENDER_TYPE_PASS_NORMMAP_BLEND          = LLRenderPass::PASS_NORMMAP_BLEND,
        RENDER_TYPE_PASS_NORMMAP_BLEND_RIGGED = LLRenderPass::PASS_NORMMAP_BLEND_RIGGED,
        RENDER_TYPE_PASS_NORMMAP_MASK           = LLRenderPass::PASS_NORMMAP_MASK,
        RENDER_TYPE_PASS_NORMMAP_MASK_RIGGED = LLRenderPass::PASS_NORMMAP_MASK_RIGGED,
        RENDER_TYPE_PASS_NORMMAP_EMISSIVE       = LLRenderPass::PASS_NORMMAP_EMISSIVE,
        RENDER_TYPE_PASS_NORMMAP_EMISSIVE_RIGGED = LLRenderPass::PASS_NORMMAP_EMISSIVE_RIGGED,
        RENDER_TYPE_PASS_NORMSPEC               = LLRenderPass::PASS_NORMSPEC,
        RENDER_TYPE_PASS_NORMSPEC_RIGGED = LLRenderPass::PASS_NORMSPEC_RIGGED,
        RENDER_TYPE_PASS_NORMSPEC_BLEND         = LLRenderPass::PASS_NORMSPEC_BLEND,
        RENDER_TYPE_PASS_NORMSPEC_BLEND_RIGGED = LLRenderPass::PASS_NORMSPEC_BLEND_RIGGED,
        RENDER_TYPE_PASS_NORMSPEC_MASK          = LLRenderPass::PASS_NORMSPEC_MASK,
        RENDER_TYPE_PASS_NORMSPEC_MASK_RIGGED = LLRenderPass::PASS_NORMSPEC_MASK_RIGGED,
        RENDER_TYPE_PASS_NORMSPEC_EMISSIVE      = LLRenderPass::PASS_NORMSPEC_EMISSIVE,
        RENDER_TYPE_PASS_NORMSPEC_EMISSIVE_RIGGED = LLRenderPass::PASS_NORMSPEC_EMISSIVE_RIGGED,
        // Following are object types (only used in drawable mRenderType)
        RENDER_TYPE_HUD = LLRenderPass::NUM_RENDER_TYPES,
        RENDER_TYPE_VOLUME,
        RENDER_TYPE_PARTICLES,
        RENDER_TYPE_CLOUDS,
        RENDER_TYPE_HUD_PARTICLES,
        NUM_RENDER_TYPES,
        END_RENDER_TYPES = NUM_RENDER_TYPES
    };

    enum LLRenderDebugFeatureMask
    {
        RENDER_DEBUG_FEATURE_UI                 = 0x0001,
        RENDER_DEBUG_FEATURE_SELECTED           = 0x0002,
        RENDER_DEBUG_FEATURE_HIGHLIGHTED        = 0x0004,
        RENDER_DEBUG_FEATURE_DYNAMIC_TEXTURES   = 0x0008,
//      RENDER_DEBUG_FEATURE_HW_LIGHTING        = 0x0010,
        RENDER_DEBUG_FEATURE_FLEXIBLE           = 0x0010,
        RENDER_DEBUG_FEATURE_FOG                = 0x0020,
        RENDER_DEBUG_FEATURE_FR_INFO            = 0x0080,
        RENDER_DEBUG_FEATURE_FOOT_SHADOWS       = 0x0100,
    };

    enum LLRenderDebugMask: U64
    {
        RENDER_DEBUG_COMPOSITION        =  0x00000001,
        RENDER_DEBUG_VERIFY             =  0x00000002,
        RENDER_DEBUG_BBOXES             =  0x00000004,
        RENDER_DEBUG_OCTREE             =  0x00000008,
        RENDER_DEBUG_WIND_VECTORS       =  0x00000010,
        RENDER_DEBUG_OCCLUSION          =  0x00000020,
        RENDER_DEBUG_POINTS             =  0x00000040,
        RENDER_DEBUG_TEXTURE_PRIORITY   =  0x00000080,
        RENDER_DEBUG_TEXTURE_AREA       =  0x00000100,
        RENDER_DEBUG_FACE_AREA          =  0x00000200,
        RENDER_DEBUG_PARTICLES          =  0x00000400,
        RENDER_DEBUG_GLOW               =  0x00000800, // not used
        RENDER_DEBUG_TEXTURE_ANIM       =  0x00001000,
        RENDER_DEBUG_LIGHTS             =  0x00002000,
        RENDER_DEBUG_BATCH_SIZE         =  0x00004000,
        RENDER_DEBUG_ALPHA_BINS         =  0x00008000, // not used
        RENDER_DEBUG_RAYCAST            =  0x00010000,
        RENDER_DEBUG_AVATAR_DRAW_INFO   =  0x00020000,
        RENDER_DEBUG_SHADOW_FRUSTA      =  0x00040000,
        RENDER_DEBUG_SCULPTED           =  0x00080000,
        RENDER_DEBUG_AVATAR_VOLUME      =  0x00100000,
        RENDER_DEBUG_AVATAR_JOINTS      =  0x00200000,
        RENDER_DEBUG_BUILD_QUEUE        =  0x00400000,
        RENDER_DEBUG_AGENT_TARGET       =  0x00800000,
        RENDER_DEBUG_UPDATE_TYPE        =  0x01000000,
        RENDER_DEBUG_PHYSICS_SHAPES     =  0x02000000,
        RENDER_DEBUG_NORMALS            =  0x04000000,
        RENDER_DEBUG_LOD_INFO           =  0x08000000,
        RENDER_DEBUG_RENDER_COMPLEXITY  =  0x10000000,
        RENDER_DEBUG_ATTACHMENT_BYTES   =  0x20000000, // not used
        RENDER_DEBUG_TEXEL_DENSITY      =  0x40000000,
        RENDER_DEBUG_TRIANGLE_COUNT     =  0x80000000,
        RENDER_DEBUG_IMPOSTORS          = 0x100000000
    };

public:
    
    LLSpatialPartition* getSpatialPartition(LLViewerObject* vobj);

    void updateCamera(bool reset = false);
    
    LLVector3               mFlyCamPosition;
    LLQuaternion            mFlyCamRotation;

    bool                     mBackfaceCull;
    S32                      mMatrixOpCount;
    S32                      mTextureMatrixOps;
    S32                      mNumVisibleNodes;

    S32                      mDebugTextureUploadCost;
    S32                      mDebugSculptUploadCost;
    S32                      mDebugMeshUploadCost;

    S32                      mNumVisibleFaces;

    static S32              sCompiles;

    static bool             sShowHUDAttachments;
    static bool             sForceOldBakedUpload; // If true will not use capabilities to upload baked textures.
    static S32              sUseOcclusion;  // 0 = no occlusion, 1 = read only, 2 = read/write
    static bool             sDelayVBUpdate;
    static bool             sAutoMaskAlphaDeferred;
    static bool             sAutoMaskAlphaNonDeferred;
    static bool             sRenderTransparentWater;
    static bool             sRenderBump;
    static bool             sBakeSunlight;
    static bool             sNoAlpha;
    static bool             sUseTriStrips;
    static bool             sUseFarClip;
    static bool             sShadowRender;
    static bool             sWaterReflections;
    static bool             sDynamicLOD;
    static bool             sPickAvatar;
    static bool             sReflectionRender;
    static bool             sDistortionRender;
    static bool             sImpostorRender;
    static bool             sImpostorRenderAlphaDepthPass;
    static bool             sUnderWaterRender;
    static bool             sRenderGlow;
    static bool             sTextureBindTest;
    static bool             sRenderFrameTest;
    static bool             sRenderAttachedLights;
    static bool             sRenderAttachedParticles;
    static bool             sRenderDeferred;
    static S32              sVisibleLightCount;
    static bool             sRenderingHUDs;
    static F32              sDistortionWaterClipPlaneMargin;

    static LLTrace::EventStatHandle<S64> sStatBatchSize;

    //screen texture
    U32                     mScreenWidth;
    U32                     mScreenHeight;
    
    LLRenderTarget          mScreen;
    LLRenderTarget          mUIScreen;
    LLRenderTarget          mDeferredScreen;
    LLRenderTarget          mFXAABuffer;
    LLRenderTarget          mEdgeMap;
    LLRenderTarget          mDeferredDepth;
    LLRenderTarget          mOcclusionDepth;
    LLRenderTarget          mDeferredLight;
    LLRenderTarget          mHighlight;
    LLRenderTarget          mPhysicsDisplay;

    LLCullResult            mSky;
    LLCullResult            mReflectedObjects;
    LLCullResult            mRefractedObjects;

    //utility buffer for rendering post effects, gets abused by renderDeferredLighting
    LLPointer<LLVertexBuffer> mDeferredVB;

    //utility buffer for rendering cubes, 8 vertices are corners of a cube [-1, 1]
    LLPointer<LLVertexBuffer> mCubeVB;

    //sun shadow map
    LLRenderTarget          mShadow[6];
    LLRenderTarget          mShadowOcclusion[6];
    std::vector<LLVector3>  mShadowFrustPoints[4];
    LLVector4               mShadowError;
    LLVector4               mShadowFOV;
    LLVector3               mShadowFrustOrigin[4];
    LLCamera                mShadowCamera[8];
    LLVector3               mShadowExtents[4][2];
    glh::matrix4f           mSunShadowMatrix[6];
    glh::matrix4f           mShadowModelview[6];
    glh::matrix4f           mShadowProjection[6];
    glh::matrix4f           mReflectionModelView;

    LLPointer<LLDrawable>   mShadowSpotLight[2];
    F32                     mSpotLightFade[2];
    LLPointer<LLDrawable>   mTargetShadowSpotLight[2];

    LLVector4               mSunClipPlanes;
    LLVector4               mSunOrthoClipPlanes;
    LLVector2               mScreenScale;

    //water reflection texture
    LLRenderTarget              mWaterRef;

    //water distortion texture (refraction)
    LLRenderTarget              mWaterDis;

    LLRenderTarget              mBake;

    //texture for making the glow
    LLRenderTarget              mGlow[3];

    //noise map
    U32                 mNoiseMap;
    U32                 mTrueNoiseMap;
    U32                 mLightFunc;

    LLColor4            mSunDiffuse;
    LLColor4            mMoonDiffuse;
    LLVector4           mSunDir;
    LLVector4           mMoonDir;
    bool                mNeedsShadowTargetClear;

    LLVector4           mTransformedSunDir;
    LLVector4           mTransformedMoonDir;

    bool                    mInitialized;
    bool                    mShadersLoaded;

    U32                     mTransformFeedbackPrimitives; //number of primitives expected to be generated by transform feedback
protected:
    bool                    mRenderTypeEnabled[NUM_RENDER_TYPES];
    std::stack<std::string> mRenderTypeEnableStack;

    U32                     mRenderDebugFeatureMask;
    U64                     mRenderDebugMask;
    U64                     mOldRenderDebugMask;
    std::stack<U32>         mRenderDebugFeatureStack;

    
    /////////////////////////////////////////////
    //
    //
    LLDrawable::drawable_vector_t   mMovedList;
    LLDrawable::drawable_vector_t mMovedBridge;
    LLDrawable::drawable_vector_t   mShiftList;

    /////////////////////////////////////////////
    //
    //
    struct Light
    {
        Light(LLDrawable* ptr, F32 d, F32 f = 0.0f)
            : drawable(ptr),
              dist(d),
              fade(f)
        {}
        LLPointer<LLDrawable> drawable;
        F32 dist;
        F32 fade;
        struct compare
        {
            bool operator()(const Light& a, const Light& b) const
            {
                if ( a.dist < b.dist )
                    return true;
                else if ( a.dist > b.dist )
                    return false;
                else
                    return a.drawable < b.drawable;
            }
        };
    };
    typedef std::set< Light, Light::compare > light_set_t;
    
    LLDrawable::drawable_set_t      mLights;
    light_set_t                     mNearbyLights; // lights near camera
    LLColor4                        mHWLightColors[8];
    
    /////////////////////////////////////////////
    //
    // Different queues of drawables being processed.
    //
    LLDrawable::drawable_list_t     mBuildQ1; // priority
    LLDrawable::drawable_list_t     mBuildQ2; // non-priority
    LLSpatialGroup::sg_vector_t     mGroupQ1; //priority
    LLSpatialGroup::sg_vector_t     mGroupQ2; // non-priority

    LLSpatialGroup::sg_vector_t     mGroupSaveQ1; // a place to save mGroupQ1 until it is safe to unref

    LLSpatialGroup::sg_vector_t     mMeshDirtyGroup; //groups that need rebuildMesh called
    U32 mMeshDirtyQueryObject;

    LLDrawable::drawable_list_t     mPartitionQ; //drawables that need to update their spatial partition radius 

    bool mGroupQ2Locked;
    bool mGroupQ1Locked;

    bool mResetVertexBuffers; //if true, clear vertex buffers on next update

    LLViewerObject::vobj_list_t     mCreateQ;
        
    LLDrawable::drawable_set_t      mRetexturedList;

    class HighlightItem
    {
    public:
        const LLPointer<LLDrawable> mItem;
        mutable F32 mFade;

        HighlightItem(LLDrawable* item)
        : mItem(item), mFade(0)
        {
        }

        bool operator<(const HighlightItem& rhs) const
        {
            return mItem < rhs.mItem;
        }

        bool operator==(const HighlightItem& rhs) const
        {
            return mItem == rhs.mItem;
        }

        void incrFade(F32 val) const
        {
            mFade = llclamp(mFade+val, 0.f, 1.f);
        }
    };

    std::set<HighlightItem> mHighlightSet;
    LLPointer<LLDrawable> mHighlightObject;

    //////////////////////////////////////////////////
    //
    // Draw pools are responsible for storing all rendered data,
    // and performing the actual rendering of objects.
    //
    struct compare_pools
    {
        bool operator()(const LLDrawPool* a, const LLDrawPool* b) const
        {
            if (!a)
                return true;
            else if (!b)
                return false;
            else
            {
                S32 atype = a->getType();
                S32 btype = b->getType();
                if (atype < btype)
                    return true;
                else if (atype > btype)
                    return false;
                else
                    return a->getId() < b->getId();
            }
        }
    };
    typedef std::set<LLDrawPool*, compare_pools > pool_set_t;
    pool_set_t mPools;
    LLDrawPool* mLastRebuildPool;
    
    // For quick-lookups into mPools (mapped by texture pointer)
    std::map<uintptr_t, LLDrawPool*>    mTerrainPools;
    std::map<uintptr_t, LLDrawPool*>    mTreePools;
    LLDrawPoolAlpha*            mAlphaPool;
    LLDrawPool*                 mSkyPool;
    LLDrawPool*                 mTerrainPool;
    LLDrawPool*                 mWaterPool;
    LLDrawPool*                 mGroundPool;
    LLRenderPass*               mSimplePool;
    LLRenderPass*               mGrassPool;
    LLRenderPass*               mAlphaMaskPool;
    LLRenderPass*               mFullbrightAlphaMaskPool;
    LLRenderPass*               mFullbrightPool;
    LLDrawPool*                 mInvisiblePool;
    LLDrawPool*                 mGlowPool;
    LLDrawPool*                 mBumpPool;
    LLDrawPool*                 mMaterialsPool;
    LLDrawPool*                 mWLSkyPool;
    // Note: no need to keep an quick-lookup to avatar pools, since there's only one per avatar
    
public:
    std::vector<LLFace*>        mHighlightFaces;    // highlight faces on physical objects
protected:
    std::vector<LLFace*>        mSelectedFaces;

    class DebugBlip
    {
    public:
        LLColor4 mColor;
        LLVector3 mPosition;
        F32 mAge;

        DebugBlip(const LLVector3& position, const LLColor4& color)
            : mColor(color), mPosition(position), mAge(0.f)
        { }
    };

    std::list<DebugBlip> mDebugBlips;

    LLPointer<LLViewerFetchedTexture>   mFaceSelectImagep;
    
    U32                     mLightMask;
    U32                     mLightMovingMask;
    S32                     mLightingDetail;
        
    static bool             sRenderPhysicalBeacons;
    static bool             sRenderMOAPBeacons;
    static bool             sRenderScriptedTouchBeacons;
    static bool             sRenderScriptedBeacons;
    static bool             sRenderParticleBeacons;
    static bool             sRenderSoundBeacons;
public:
    static bool             sRenderBeacons;
    static bool             sRenderHighlight;

    // Determines which set of UVs to use in highlight display
    //
    static LLRender::eTexIndex sRenderHighlightTextureChannel;

    //debug use
    static U32              sCurRenderPoolType ;

    //cached settings
    static bool WindLightUseAtmosShaders;
    static bool RenderDeferred;
    static F32 RenderDeferredSunWash;
    static U32 RenderFSAASamples;
    static U32 RenderResolutionDivisor;
    static bool RenderUIBuffer;
    static S32 RenderShadowDetail;
    static bool RenderDeferredSSAO;
    static F32 RenderShadowResolutionScale;
    static bool RenderLocalLights;
    static bool RenderDelayCreation;
    static bool RenderAnimateRes;
    static bool FreezeTime;
    static S32 DebugBeaconLineWidth;
    static F32 RenderHighlightBrightness;
    static LLColor4 RenderHighlightColor;
    static F32 RenderHighlightThickness;
    static bool RenderSpotLightsInNondeferred;
    static LLColor4 PreviewAmbientColor;
    static LLColor4 PreviewDiffuse0;
    static LLColor4 PreviewSpecular0;
    static LLColor4 PreviewDiffuse1;
    static LLColor4 PreviewSpecular1;
    static LLColor4 PreviewDiffuse2;
    static LLColor4 PreviewSpecular2;
    static LLVector3 PreviewDirection0;
    static LLVector3 PreviewDirection1;
    static LLVector3 PreviewDirection2;
    static F32 RenderGlowMinLuminance;
    static F32 RenderGlowMaxExtractAlpha;
    static F32 RenderGlowWarmthAmount;
    static LLVector3 RenderGlowLumWeights;
    static LLVector3 RenderGlowWarmthWeights;
    static S32 RenderGlowResolutionPow;
    static S32 RenderGlowIterations;
    static F32 RenderGlowWidth;
    static F32 RenderGlowStrength;
    static bool RenderDepthOfField;
    static bool RenderDepthOfFieldInEditMode;
    static F32 CameraFocusTransitionTime;
    static F32 CameraFNumber;
    static F32 CameraFocalLength;
    static F32 CameraFieldOfView;
    static F32 RenderShadowNoise;
    static F32 RenderShadowBlurSize;
    static F32 RenderSSAOScale;
    static U32 RenderSSAOMaxScale;
    static F32 RenderSSAOFactor;
    static LLVector3 RenderSSAOEffect;
    static F32 RenderShadowOffsetError;
    static F32 RenderShadowBiasError;
    static F32 RenderShadowOffset;
    static F32 RenderShadowBias;
    static F32 RenderSpotShadowOffset;
    static F32 RenderSpotShadowBias;
    static LLDrawable* RenderSpotLight;
    static F32 RenderEdgeDepthCutoff;
    static F32 RenderEdgeNormCutoff;
    static LLVector3 RenderShadowGaussian;
    static F32 RenderShadowBlurDistFactor;
    static bool RenderDeferredAtmospheric;
    static S32 RenderReflectionDetail;
    static F32 RenderHighlightFadeTime;
    static LLVector3 RenderShadowClipPlanes;
    static LLVector3 RenderShadowOrthoClipPlanes;
    static LLVector3 RenderShadowNearDist;
    static F32 RenderFarClip;
    static LLVector3 RenderShadowSplitExponent;
    static F32 RenderShadowErrorCutoff;
    static F32 RenderShadowFOVCutoff;
    static bool CameraOffset;
    static F32 CameraMaxCoF;
    static F32 CameraDoFResScale;
    static F32 RenderAutoHideSurfaceAreaLimit;
};

void render_bbox(const LLVector3 &min, const LLVector3 &max);
void render_hud_elements();

extern LLPipeline gPipeline;
extern bool gDebugPipeline;
extern const LLMatrix4* gGLLastMatrix;

#endif<|MERGE_RESOLUTION|>--- conflicted
+++ resolved
@@ -463,17 +463,10 @@
         RENDER_TYPE_GLOW                        = LLDrawPool::POOL_GLOW,
         RENDER_TYPE_PASS_SIMPLE                 = LLRenderPass::PASS_SIMPLE,
         RENDER_TYPE_PASS_SIMPLE_RIGGED = LLRenderPass::PASS_SIMPLE_RIGGED,
-<<<<<<< HEAD
         RENDER_TYPE_PASS_GRASS                  = LLRenderPass::PASS_GRASS,
         RENDER_TYPE_PASS_FULLBRIGHT             = LLRenderPass::PASS_FULLBRIGHT,
-        RENDER_TYPE_PASS_FULLBRIGHT_RIGGED = LLRenderPass::PASS_FULLBRIGHT,
+        RENDER_TYPE_PASS_FULLBRIGHT_RIGGED = LLRenderPass::PASS_FULLBRIGHT_RIGGED,
         RENDER_TYPE_PASS_INVISIBLE              = LLRenderPass::PASS_INVISIBLE,
-=======
-		RENDER_TYPE_PASS_GRASS					= LLRenderPass::PASS_GRASS,
-		RENDER_TYPE_PASS_FULLBRIGHT				= LLRenderPass::PASS_FULLBRIGHT,
-        RENDER_TYPE_PASS_FULLBRIGHT_RIGGED = LLRenderPass::PASS_FULLBRIGHT_RIGGED,
-		RENDER_TYPE_PASS_INVISIBLE				= LLRenderPass::PASS_INVISIBLE,
->>>>>>> a0c3d69c
         RENDER_TYPE_PASS_INVISIBLE_RIGGED = LLRenderPass::PASS_INVISIBLE_RIGGED,
         RENDER_TYPE_PASS_INVISI_SHINY           = LLRenderPass::PASS_INVISI_SHINY,
         RENDER_TYPE_PASS_INVISI_SHINY_RIGGED = LLRenderPass::PASS_INVISI_SHINY_RIGGED,
