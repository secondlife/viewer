/**
 * @file llpanellandmarks.cpp
 * @brief Landmarks tab for Side Bar "Places" panel
 *
 * $LicenseInfo:firstyear=2009&license=viewerlgpl$
 * Second Life Viewer Source Code
 * Copyright (C) 2010, Linden Research, Inc.
 *
 * This library is free software; you can redistribute it and/or
 * modify it under the terms of the GNU Lesser General Public
 * License as published by the Free Software Foundation;
 * version 2.1 of the License only.
 *
 * This library is distributed in the hope that it will be useful,
 * but WITHOUT ANY WARRANTY; without even the implied warranty of
 * MERCHANTABILITY or FITNESS FOR A PARTICULAR PURPOSE.  See the GNU
 * Lesser General Public License for more details.
 *
 * You should have received a copy of the GNU Lesser General Public
 * License along with this library; if not, write to the Free Software
 * Foundation, Inc., 51 Franklin Street, Fifth Floor, Boston, MA  02110-1301  USA
 *
 * Linden Research, Inc., 945 Battery Street, San Francisco, CA  94111  USA
 * $/LicenseInfo$
 */

#include "llviewerprecompiledheaders.h"

#include "llpanellandmarks.h"

#include "llbutton.h"
#include "llfloaterprofile.h"
#include "llfloaterreg.h"
#include "llnotificationsutil.h"
#include "llsdutil.h"
#include "llsdutil_math.h"
#include "llregionhandle.h"

#include "llaccordionctrl.h"
#include "llagent.h"
#include "llagentpicksinfo.h"
#include "llagentui.h"
#include "llavataractions.h"
#include "llcallbacklist.h"
#include "llfloatersidepanelcontainer.h"
#include "llfloaterworldmap.h"
#include "llfolderviewitem.h"
#include "llinventorymodelbackgroundfetch.h"
#include "llinventorypanel.h"
#include "llinventoryfunctions.h"
#include "lllandmarkactions.h"
#include "llmenubutton.h"
#include "llplacesinventorybridge.h"
#include "llplacesinventorypanel.h"
#include "llplacesfolderview.h"
#include "lltoggleablemenu.h"
#include "llviewermenu.h"
#include "llviewerregion.h"

// Not yet implemented; need to remove buildPanel() from constructor when we switch
//static LLRegisterPanelClassWrapper<LLLandmarksPanel> t_landmarks("panel_landmarks");

// helper functions
static void filter_list(LLPlacesInventoryPanel* inventory_list, const std::string& string);
static void collapse_all_folders(LLFolderView* root_folder);
static void expand_all_folders(LLFolderView* root_folder);
static bool has_expanded_folders(LLFolderView* root_folder);
static bool has_collapsed_folders(LLFolderView* root_folder);
static void toggle_restore_menu(LLMenuGL* menu, bool visible, bool enabled);

/**
 * Functor counting expanded and collapsed folders in folder view tree to know
 * when to enable or disable "Expand all folders" and "Collapse all folders" commands.
 */
class LLCheckFolderState : public LLFolderViewFunctor
{
public:
    LLCheckFolderState()
    :   mCollapsedFolders(0),
        mExpandedFolders(0)
    {}
    virtual ~LLCheckFolderState() {}
    virtual void doFolder(LLFolderViewFolder* folder);
    virtual void doItem(LLFolderViewItem* item) {}
    S32 getCollapsedFolders() { return mCollapsedFolders; }
    S32 getExpandedFolders() { return mExpandedFolders; }

private:
    S32 mCollapsedFolders;
    S32 mExpandedFolders;
};

// virtual
void LLCheckFolderState::doFolder(LLFolderViewFolder* folder)
{
    // Counting only folders that pass the filter.
    // The listener check allow us to avoid counting the folder view
    // object itself because it has no listener assigned.
    if (folder->getViewModelItem()->descendantsPassedFilter())
    {
        if (folder->isOpen())
        {
            ++mExpandedFolders;
        }
        else
        {
            ++mCollapsedFolders;
        }
    }
}

// Functor searching and opening a folder specified by UUID
// in a folder view tree.
class LLOpenFolderByID : public LLFolderViewFunctor
{
public:
    LLOpenFolderByID(const LLUUID& folder_id)
    :   mFolderID(folder_id)
    ,   mIsFolderOpen(false)
    {}
    virtual ~LLOpenFolderByID() {}
    /*virtual*/ void doFolder(LLFolderViewFolder* folder);
    /*virtual*/ void doItem(LLFolderViewItem* item) {}

    bool isFolderOpen() { return mIsFolderOpen; }

private:
    bool    mIsFolderOpen;
    LLUUID  mFolderID;
};

// virtual
void LLOpenFolderByID::doFolder(LLFolderViewFolder* folder)
{
<<<<<<< HEAD
	if (folder->getViewModelItem() && static_cast<LLFolderViewModelItemInventory*>(folder->getViewModelItem())->getUUID() == mFolderID)
	{
		if (!folder->isOpen())
		{
			folder->setOpen(true);
			mIsFolderOpen = true;
		}
	}
=======
    if (folder->getViewModelItem() && static_cast<LLFolderViewModelItemInventory*>(folder->getViewModelItem())->getUUID() == mFolderID)
    {
        if (!folder->isOpen())
        {
            folder->setOpen(TRUE);
            mIsFolderOpen = true;
        }
    }
>>>>>>> e7eced3c
}

LLLandmarksPanel::LLLandmarksPanel()
    :   LLPanelPlacesTab()
    ,   mLandmarksInventoryPanel(NULL)
    ,   mCurrentSelectedList(NULL)
    ,   mGearFolderMenu(NULL)
    ,   mGearLandmarkMenu(NULL)
    ,   mSortingMenu(NULL)
    ,   mAddMenu(NULL)
    ,   isLandmarksPanel(true)
{
    buildFromFile("panel_landmarks.xml");
}

LLLandmarksPanel::LLLandmarksPanel(bool is_landmark_panel)
    :   LLPanelPlacesTab()
    ,   mLandmarksInventoryPanel(NULL)
    ,   mCurrentSelectedList(NULL)
    ,   mGearFolderMenu(NULL)
    ,   mGearLandmarkMenu(NULL)
    ,   mSortingMenu(NULL)
    ,   mAddMenu(NULL)
    ,   isLandmarksPanel(is_landmark_panel)
{
    if (is_landmark_panel)
    {
        buildFromFile("panel_landmarks.xml");
    }
}

LLLandmarksPanel::~LLLandmarksPanel()
{
}

bool LLLandmarksPanel::postBuild()
{
<<<<<<< HEAD
	if (!gInventory.isInventoryUsable())
		return false;
=======
    if (!gInventory.isInventoryUsable())
        return FALSE;
>>>>>>> e7eced3c

    // mast be called before any other initXXX methods to init Gear menu
    initListCommandsHandlers();
    initLandmarksInventoryPanel();

<<<<<<< HEAD
	return true;
=======
    return TRUE;
>>>>>>> e7eced3c
}

// virtual
void LLLandmarksPanel::onSearchEdit(const std::string& string)
{
    filter_list(mCurrentSelectedList, string);

    if (sFilterSubString != string)
        sFilterSubString = string;
}

// virtual
void LLLandmarksPanel::onShowOnMap()
{
    if (NULL == mCurrentSelectedList)
    {
        LL_WARNS() << "There are no selected list. No actions are performed." << LL_ENDL;
        return;
    }

    doActionOnCurSelectedLandmark(boost::bind(&LLLandmarksPanel::doShowOnMap, this, _1));
}

//virtual
void LLLandmarksPanel::onShowProfile()
{
    LLFolderViewModelItemInventory* cur_item = getCurSelectedViewModelItem();

    if(!cur_item)
        return;

    cur_item->performAction(mCurrentSelectedList->getModel(),"about");
}

// virtual
void LLLandmarksPanel::onTeleport()
{
    LLFolderViewModelItemInventory* view_model_item = getCurSelectedViewModelItem();
    if (view_model_item && view_model_item->getInventoryType() == LLInventoryType::IT_LANDMARK)
    {
        view_model_item->openItem();
    }
}

/*virtual*/
void LLLandmarksPanel::onRemoveSelected()
{
    onClipboardAction("delete");
}

// virtual
bool LLLandmarksPanel::isSingleItemSelected()
{
    bool result = false;

    if (mCurrentSelectedList != NULL)
    {
        LLFolderView* root_view = mCurrentSelectedList->getRootFolder();

        if (root_view->getSelectedCount() == 1)
        {
            result = isLandmarkSelected();
        }
    }

    return result;
}

// virtual
LLToggleableMenu* LLLandmarksPanel::getSelectionMenu()
{
    LLToggleableMenu* menu = mGearFolderMenu;

    if (mCurrentSelectedList)
    {
        LLFolderViewModelItemInventory* listenerp = getCurSelectedViewModelItem();
        if (!listenerp)
            return menu;

        if (listenerp->getInventoryType() == LLInventoryType::IT_LANDMARK)
        {
            menu = mGearLandmarkMenu;
        }
    }
    return menu;
}

// virtual
LLToggleableMenu* LLLandmarksPanel::getSortingMenu()
{
    return mSortingMenu;
}

// virtual
LLToggleableMenu* LLLandmarksPanel::getCreateMenu()
{
    return mAddMenu;
}

void LLLandmarksPanel::updateVerbs()
{
    if (sRemoveBtn)
    {
        sRemoveBtn->setEnabled(isActionEnabled("delete") && (isFolderSelected() || isLandmarkSelected()));
    }
}

void LLLandmarksPanel::setItemSelected(const LLUUID& obj_id, bool take_keyboard_focus)
{
<<<<<<< HEAD
	if (!mCurrentSelectedList)
		return;

	LLFolderView* root = mCurrentSelectedList->getRootFolder();
	LLFolderViewItem* item = mCurrentSelectedList->getItemByID(obj_id);
	if (!item)
		return;
	root->setSelection(item, false, take_keyboard_focus);
	root->scrollToShowSelection();
=======
    if (!mCurrentSelectedList)
        return;

    LLFolderView* root = mCurrentSelectedList->getRootFolder();
    LLFolderViewItem* item = mCurrentSelectedList->getItemByID(obj_id);
    if (!item)
        return;
    root->setSelection(item, FALSE, take_keyboard_focus);
    root->scrollToShowSelection();
>>>>>>> e7eced3c
}

//////////////////////////////////////////////////////////////////////////
// PROTECTED METHODS
//////////////////////////////////////////////////////////////////////////

bool LLLandmarksPanel::isLandmarkSelected() const
{
    LLFolderViewModelItemInventory* current_item = getCurSelectedViewModelItem();
    return current_item && (current_item->getInventoryType() == LLInventoryType::IT_LANDMARK);
}

bool LLLandmarksPanel::isFolderSelected() const
{
    LLFolderViewModelItemInventory* current_item = getCurSelectedViewModelItem();
    return current_item && (current_item->getInventoryType() == LLInventoryType::IT_CATEGORY);
}

void LLLandmarksPanel::doActionOnCurSelectedLandmark(LLLandmarkList::loaded_callback_t cb)
{
    LLFolderViewModelItemInventory* cur_item = getCurSelectedViewModelItem();
    if(cur_item && cur_item->getInventoryType() == LLInventoryType::IT_LANDMARK)
    {
        LLLandmark* landmark = LLLandmarkActions::getLandmark(cur_item->getUUID(), cb);
        if (landmark)
        {
            cb(landmark);
        }
    }
}

LLFolderViewItem* LLLandmarksPanel::getCurSelectedItem() const
{
    return mCurrentSelectedList ?  mCurrentSelectedList->getRootFolder()->getCurSelectedItem() : NULL;
}

LLFolderViewModelItemInventory* LLLandmarksPanel::getCurSelectedViewModelItem() const
{
    LLFolderViewItem* cur_item = getCurSelectedItem();
    if (cur_item)
    {
        return  static_cast<LLFolderViewModelItemInventory*>(cur_item->getViewModelItem());
    }
    return NULL;
}


void LLLandmarksPanel::updateSortOrder(LLInventoryPanel* panel, bool byDate)
{
    if(!panel) return;

    U32 order = panel->getSortOrder();
    if (byDate)
    {
        panel->setSortOrder( order | LLInventoryFilter::SO_DATE );
    }
    else
    {
        panel->setSortOrder( order & ~LLInventoryFilter::SO_DATE );
    }
}

void LLLandmarksPanel::resetSelection()
{
}

// virtual
void LLLandmarksPanel::processParcelInfo(const LLParcelData& parcel_data)
{
    //this function will be called after user will try to create a pick for selected landmark.
    // We have to make request to sever to get parcel_id and snaption_id.
    if(mCreatePickItemId.notNull())
    {
        LLInventoryItem* inv_item = gInventory.getItem(mCreatePickItemId);

        if (inv_item && inv_item->getInventoryType() == LLInventoryType::IT_LANDMARK)
        {
            // we are processing response for doCreatePick, landmark should be already loaded
            LLLandmark* landmark = LLLandmarkActions::getLandmark(inv_item->getUUID());
            if (landmark)
            {
                doProcessParcelInfo(landmark, inv_item, parcel_data);
            }
        }
        mCreatePickItemId.setNull();
    }
}

// virtual
void LLLandmarksPanel::setParcelID(const LLUUID& parcel_id)
{
    if (!parcel_id.isNull())
    {
        LLRemoteParcelInfoProcessor::getInstance()->addObserver(parcel_id, this);
        LLRemoteParcelInfoProcessor::getInstance()->sendParcelInfoRequest(parcel_id);
    }
}

// virtual
void LLLandmarksPanel::setErrorStatus(S32 status, const std::string& reason)
{
    LL_WARNS() << "Can't handle remote parcel request."<< " Http Status: "<< status << ". Reason : "<< reason<<LL_ENDL;
}


//////////////////////////////////////////////////////////////////////////
// PRIVATE METHODS
//////////////////////////////////////////////////////////////////////////

void LLLandmarksPanel::initLandmarksInventoryPanel()
{
    mLandmarksInventoryPanel = getChild<LLPlacesInventoryPanel>("landmarks_list");

    initLandmarksPanel(mLandmarksInventoryPanel);

    mLandmarksInventoryPanel->setShowFolderState(LLInventoryFilter::SHOW_ALL_FOLDERS);

    // subscribe to have auto-rename functionality while creating New Folder
    mLandmarksInventoryPanel->setSelectCallback(boost::bind(&LLInventoryPanel::onSelectionChange, mLandmarksInventoryPanel, _1, _2));

    mCurrentSelectedList = mLandmarksInventoryPanel;
}

void LLLandmarksPanel::initLandmarksPanel(LLPlacesInventoryPanel* inventory_list)
{
    inventory_list->getFilter().setEmptyLookupMessage("PlacesNoMatchingItems");
    inventory_list->setFilterTypes(0x1 << LLInventoryType::IT_LANDMARK);
    inventory_list->setSelectCallback(boost::bind(&LLLandmarksPanel::updateVerbs, this));

    inventory_list->setShowFolderState(LLInventoryFilter::SHOW_NON_EMPTY_FOLDERS);
    bool sorting_order = gSavedSettings.getBOOL("LandmarksSortedByDate");
    updateSortOrder(inventory_list, sorting_order);

    LLPlacesFolderView* root_folder = dynamic_cast<LLPlacesFolderView*>(inventory_list->getRootFolder());
    if (root_folder)
    {
        if (mGearFolderMenu)
        {
            root_folder->setupMenuHandle(LLInventoryType::IT_CATEGORY, mGearFolderMenu->getHandle());
        }
        if (mGearLandmarkMenu)
        {
            root_folder->setupMenuHandle(LLInventoryType::IT_LANDMARK, mGearLandmarkMenu->getHandle());
        }

        root_folder->setParentLandmarksPanel(this);
    }

    inventory_list->saveFolderState();
}


// List Commands Handlers
void LLLandmarksPanel::initListCommandsHandlers()
{
    mCommitCallbackRegistrar.add("Places.LandmarksGear.Add.Action", boost::bind(&LLLandmarksPanel::onAddAction, this, _2));
    mCommitCallbackRegistrar.add("Places.LandmarksGear.CopyPaste.Action", boost::bind(&LLLandmarksPanel::onClipboardAction, this, _2));
    mCommitCallbackRegistrar.add("Places.LandmarksGear.Custom.Action", boost::bind(&LLLandmarksPanel::onCustomAction, this, _2));
    mCommitCallbackRegistrar.add("Places.LandmarksGear.Folding.Action", boost::bind(&LLLandmarksPanel::onFoldingAction, this, _2));
    mEnableCallbackRegistrar.add("Places.LandmarksGear.Check", boost::bind(&LLLandmarksPanel::isActionChecked, this, _2));
    mEnableCallbackRegistrar.add("Places.LandmarksGear.Enable", boost::bind(&LLLandmarksPanel::isActionEnabled, this, _2));
    mGearLandmarkMenu = LLUICtrlFactory::getInstance()->createFromFile<LLToggleableMenu>("menu_places_gear_landmark.xml", gMenuHolder, LLViewerMenuHolderGL::child_registry_t::instance());
    mGearFolderMenu = LLUICtrlFactory::getInstance()->createFromFile<LLToggleableMenu>("menu_places_gear_folder.xml", gMenuHolder, LLViewerMenuHolderGL::child_registry_t::instance());
    mSortingMenu = LLUICtrlFactory::getInstance()->createFromFile<LLToggleableMenu>("menu_places_gear_sorting.xml", gMenuHolder, LLViewerMenuHolderGL::child_registry_t::instance());
    mAddMenu = LLUICtrlFactory::getInstance()->createFromFile<LLToggleableMenu>("menu_place_add_button.xml", gMenuHolder, LLViewerMenuHolderGL::child_registry_t::instance());

    if (mGearLandmarkMenu)
    {
        mGearLandmarkMenu->setVisibilityChangeCallback(boost::bind(&LLLandmarksPanel::onMenuVisibilityChange, this, _1, _2));
        // show menus even if all items are disabled
        mGearLandmarkMenu->setAlwaysShowMenu(true);
    } // Else corrupted files?

    if (mGearFolderMenu)
    {
        mGearFolderMenu->setVisibilityChangeCallback(boost::bind(&LLLandmarksPanel::onMenuVisibilityChange, this, _1, _2));
        mGearFolderMenu->setAlwaysShowMenu(true);
    }

    if (mAddMenu)
    {
        mAddMenu->setAlwaysShowMenu(true);
    }
}

void LLLandmarksPanel::updateMenuVisibility(LLUICtrl* menu)
{
    onMenuVisibilityChange(menu, LLSD().with("visibility", true));
}

void LLLandmarksPanel::onTrashButtonClick() const
{
    onClipboardAction("delete");
}

void LLLandmarksPanel::onAddAction(const LLSD& userdata) const
{
    LLFolderViewModelItemInventory* view_model = getCurSelectedViewModelItem();
    LLFolderViewItem* item = getCurSelectedItem();

    std::string command_name = userdata.asString();
    if("add_landmark" == command_name
        || "add_landmark_root" == command_name)
    {
        LLViewerInventoryItem* landmark = LLLandmarkActions::findLandmarkForAgentPos();
        if(landmark)
        {
            LLNotificationsUtil::add("LandmarkAlreadyExists");
        }
        else
        {
            LLSD args;
            args["type"] = "create_landmark";
            if ("add_landmark" == command_name
                && view_model->getInventoryType() == LLInventoryType::IT_CATEGORY)
            {
                args["dest_folder"] = view_model->getUUID();
            }
            if ("add_landmark_root" == command_name
                && mCurrentSelectedList == mLandmarksInventoryPanel)
            {
                args["dest_folder"] = mLandmarksInventoryPanel->getRootFolderID();
            }
            // else will end up in favorites
            LLFloaterReg::showInstance("add_landmark", args);
        }
    }
    else if ("category" == command_name)
    {
        if (item && mCurrentSelectedList == mLandmarksInventoryPanel)
        {
            LLFolderViewModelItem* folder_bridge = NULL;

            if (view_model->getInventoryType()
                    == LLInventoryType::IT_LANDMARK)
            {
                // for a landmark get parent folder bridge
                folder_bridge = item->getParentFolder()->getViewModelItem();
            }
            else if (view_model->getInventoryType()
                    == LLInventoryType::IT_CATEGORY)
            {
                // for a folder get its own bridge
                folder_bridge = view_model;
            }

            menu_create_inventory_item(mCurrentSelectedList,
                    dynamic_cast<LLFolderBridge*> (folder_bridge), LLSD(
                            "category"), gInventory.findCategoryUUIDForType(
                            LLFolderType::FT_LANDMARK));
        }
        else
        {
            //in case My Landmarks tab is completely empty (thus cannot be determined as being selected)
            menu_create_inventory_item(mLandmarksInventoryPanel, NULL,  LLSD("category"),
                gInventory.findCategoryUUIDForType(LLFolderType::FT_LANDMARK));
        }
    }
    else if ("category_root" == command_name)
    {
        //in case My Landmarks tab is completely empty (thus cannot be determined as being selected)
        menu_create_inventory_item(mLandmarksInventoryPanel, NULL, LLSD("category"),
            gInventory.findCategoryUUIDForType(LLFolderType::FT_LANDMARK));
    }
}

void LLLandmarksPanel::onClipboardAction(const LLSD& userdata) const
{
    if(!mCurrentSelectedList)
        return;
    std::string command_name = userdata.asString();
    if("copy_slurl" == command_name)
    {
        LLFolderViewModelItemInventory* cur_item = getCurSelectedViewModelItem();
        if(cur_item)
            LLLandmarkActions::copySLURLtoClipboard(cur_item->getUUID());
    }
    else if ( "paste" == command_name)
    {
        mCurrentSelectedList->getRootFolder()->paste();
    }
    else if ( "cut" == command_name)
    {
        mCurrentSelectedList->getRootFolder()->cut();
    }
    else
    {
        mCurrentSelectedList->doToSelected(command_name);
    }
}

void LLLandmarksPanel::onFoldingAction(const LLSD& userdata)
{
    std::string command_name = userdata.asString();

    if ("expand_all" == command_name)
    {
        expand_all_folders(mCurrentSelectedList->getRootFolder());
    }
    else if ("collapse_all" == command_name)
    {
        collapse_all_folders(mCurrentSelectedList->getRootFolder());
    }
    else if ("sort_by_date" == command_name)
    {
        bool sorting_order = gSavedSettings.getBOOL("LandmarksSortedByDate");
        sorting_order=!sorting_order;
        gSavedSettings.setBOOL("LandmarksSortedByDate",sorting_order);
        updateSortOrder(mLandmarksInventoryPanel, sorting_order);
    }
    else
    {
        if(mCurrentSelectedList)
        {
            mCurrentSelectedList->doToSelected(userdata);
        }
    }
}

bool LLLandmarksPanel::isActionChecked(const LLSD& userdata) const
{
    const std::string command_name = userdata.asString();

    if ( "sort_by_date" == command_name)
    {
        bool sorting_order = gSavedSettings.getBOOL("LandmarksSortedByDate");
        return  sorting_order;
    }

    return false;
}

bool LLLandmarksPanel::isActionEnabled(const LLSD& userdata) const
{
    std::string command_name = userdata.asString();

    LLFolderView* root_folder_view = mCurrentSelectedList
        ? mCurrentSelectedList->getRootFolder()
        : NULL;

    bool is_single_selection = root_folder_view && root_folder_view->getSelectedCount() == 1;

    if ("collapse_all" == command_name)
    {
        return has_expanded_folders(mCurrentSelectedList->getRootFolder());
    }
    else if ("expand_all" == command_name)
    {
        return has_collapsed_folders(mCurrentSelectedList->getRootFolder());
    }
    else if ("sort_by_date" == command_name)
    {
        // disable "sort_by_date" for Favorites tab because
        // it has its own items order. EXT-1758
        if (!isLandmarksPanel)
        {
            return false;
        }
    }
    else if (  "paste"      == command_name
            || "cut"        == command_name
            || "copy"       == command_name
            || "delete"     == command_name
            || "collapse"   == command_name
            || "expand"     == command_name
            )
    {
        if (!root_folder_view) return false;

        std::set<LLFolderViewItem*> selected_uuids =    root_folder_view->getSelectionList();

        if (selected_uuids.empty())
        {
            return false;
        }

        // Allow to execute the command only if it can be applied to all selected items.
        for (std::set<LLFolderViewItem*>::const_iterator iter =    selected_uuids.begin(); iter != selected_uuids.end(); ++iter)
        {
            LLFolderViewItem* item = *iter;

            if (!item) return false;

            if (!canItemBeModified(command_name, item)) return false;
        }

        return true;
    }
    else if (  "teleport"       == command_name
            || "more_info"      == command_name
            || "show_on_map"    == command_name
            || "copy_slurl"     == command_name
            || "rename"         == command_name
            )
    {
        // disable some commands for multi-selection. EXT-1757
        if (!is_single_selection)
        {
            return false;
        }

        if ("show_on_map" == command_name)
        {
            LLFolderViewModelItemInventory* cur_item = getCurSelectedViewModelItem();
            if (!cur_item) return false;

            LLViewerInventoryItem* inv_item = dynamic_cast<LLViewerInventoryItem*>(cur_item->getInventoryObject());
            if (!inv_item) return false;

            LLUUID asset_uuid = inv_item->getAssetUUID();
            if (asset_uuid.isNull()) return false;

            // Disable "Show on Map" if landmark loading is in progress.
            return !gLandmarkList.isAssetInLoadedCallbackMap(asset_uuid);
        }
        else if ("rename" == command_name)
        {
            LLFolderViewItem* selected_item = getCurSelectedItem();
            if (!selected_item) return false;

            return canItemBeModified(command_name, selected_item);
        }

        return true;
    }
    if ("category_root" == command_name || "category" == command_name)
    {
        // we can add folder only in Landmarks tab
        return isLandmarksPanel;
    }
    else if("create_pick" == command_name)
    {
        if (mCurrentSelectedList)
        {
            std::set<LLFolderViewItem*> selection =    mCurrentSelectedList->getRootFolder()->getSelectionList();
            if (!selection.empty())
            {
                return ( 1 == selection.size() && !LLAgentPicksInfo::getInstance()->isPickLimitReached() );
            }
        }
        return false;
    }
    else if ("add_landmark" == command_name)
    {
        if (!is_single_selection)
        {
            return false;
        }

        LLFolderViewModelItemInventory* view_model = getCurSelectedViewModelItem();
        if (!view_model || view_model->getInventoryType() != LLInventoryType::IT_CATEGORY)
        {
            return false;
        }
        LLViewerInventoryItem* landmark = LLLandmarkActions::findLandmarkForAgentPos();
        if (landmark)
        {
            //already exists
            return false;
        }
        return true;
    }
    else if ("add_landmark_root" == command_name)
    {
        LLViewerInventoryItem* landmark = LLLandmarkActions::findLandmarkForAgentPos();
        if (landmark)
        {
            //already exists
            return false;
        }
        return true;
    }
    else if ("share" == command_name)
    {
        if (!mCurrentSelectedList)
        {
            return false;
        }
        if (!LLAvatarActions::canShareSelectedItems(mCurrentSelectedList))
        {
            return false;
        }
        return true;
    }
    else if (command_name == "move_to_landmarks" || command_name == "move_to_favorites")
    {
        LLFolderViewModelItemInventory* cur_item_model = getCurSelectedViewModelItem();
        if (cur_item_model)
        {
            LLFolderType::EType folder_type = command_name == "move_to_landmarks" ? LLFolderType::FT_FAVORITE : LLFolderType::FT_LANDMARK;
            if (!gInventory.isObjectDescendentOf(cur_item_model->getUUID(), gInventory.findCategoryUUIDForType(folder_type)))
            {
                return false;
            }

            if (root_folder_view)
            {
                std::set<LLFolderViewItem*> selected_uuids = root_folder_view->getSelectionList();
                for (std::set<LLFolderViewItem*>::const_iterator iter = selected_uuids.begin(); iter != selected_uuids.end(); ++iter)
                {
                    LLFolderViewItem* item = *iter;
                    if (!item) return false;

                    cur_item_model = static_cast<LLFolderViewModelItemInventory*>(item->getViewModelItem());
                    if (!cur_item_model || cur_item_model->getInventoryType() != LLInventoryType::IT_LANDMARK)
                    {
                        return false;
                    }
                }
                return true;
            }
        }
        return false;
    }
    else
    {
        LL_WARNS() << "Unprocessed command has come: " << command_name << LL_ENDL;
    }

    return true;
}

void LLLandmarksPanel::onCustomAction(const LLSD& userdata)
{
    std::string command_name = userdata.asString();
    if("more_info" == command_name)
    {
        onShowProfile();
    }
    else if ("teleport" == command_name)
    {
        onTeleport();
    }
    else if ("show_on_map" == command_name)
    {
        onShowOnMap();
    }
    else if ("create_pick" == command_name)
    {
        LLFolderViewModelItemInventory* cur_item = getCurSelectedViewModelItem();
        if (cur_item)
        {
            doActionOnCurSelectedLandmark(boost::bind(&LLLandmarksPanel::doCreatePick, this, _1, cur_item->getUUID()));
        }
    }
    else if ("share" == command_name && mCurrentSelectedList)
    {
        LLAvatarActions::shareWithAvatars(mCurrentSelectedList);
    }
    else if ("restore" == command_name && mCurrentSelectedList)
    {
        mCurrentSelectedList->doToSelected(userdata);
    }
    else if (command_name == "move_to_landmarks" || command_name == "move_to_favorites")
    {
        LLFolderView* root_folder_view = mCurrentSelectedList ? mCurrentSelectedList->getRootFolder() : NULL;
        if (root_folder_view)
        {
            LLFolderType::EType folder_type = command_name == "move_to_landmarks" ? LLFolderType::FT_LANDMARK : LLFolderType::FT_FAVORITE;
            std::set<LLFolderViewItem*> selected_uuids = root_folder_view->getSelectionList();
            for (std::set<LLFolderViewItem*>::const_iterator iter = selected_uuids.begin(); iter != selected_uuids.end(); ++iter)
            {
                LLFolderViewItem* item = *iter;
                if (item)
                {
                    LLFolderViewModelItemInventory* item_model = static_cast<LLFolderViewModelItemInventory*>(item->getViewModelItem());
                    if (item_model)
                    {
                        change_item_parent(item_model->getUUID(), gInventory.findCategoryUUIDForType(folder_type));
                    }
                }
            }
        }

    }
}

void LLLandmarksPanel::onMenuVisibilityChange(LLUICtrl* ctrl, const LLSD& param)
{
    bool new_visibility = param["visibility"].asBoolean();

    // We don't have to update items visibility if the menu is hiding.
    if (!new_visibility) return;

<<<<<<< HEAD
	bool are_any_items_in_trash = false;
	bool are_all_items_in_trash = true;
=======
    BOOL are_any_items_in_trash = FALSE;
    BOOL are_all_items_in_trash = TRUE;
>>>>>>> e7eced3c

    LLFolderView* root_folder_view = mCurrentSelectedList ? mCurrentSelectedList->getRootFolder() : NULL;
    if(root_folder_view)
    {
        const LLUUID trash_id = gInventory.findCategoryUUIDForType(LLFolderType::FT_TRASH);

        std::set<LLFolderViewItem*> selected_items =    root_folder_view->getSelectionList();

        // Iterate through selected items to find out if any of these items are in Trash
        // or all the items are in Trash category.
        for (std::set<LLFolderViewItem*>::const_iterator iter =    selected_items.begin(); iter != selected_items.end(); ++iter)
        {
            LLFolderViewItem* item = *iter;

            // If no item is found it might be a folder id.
            if (!item) continue;

            LLFolderViewModelItemInventory* listenerp = static_cast<LLFolderViewModelItemInventory*>(item->getViewModelItem());
            if(!listenerp) continue;

            // Trash category itself should not be included because it can't be
            // actually restored from trash.
            are_all_items_in_trash &= listenerp->isItemInTrash() &&    listenerp->getUUID() != trash_id;

            // If there are any selected items in Trash including the Trash category itself
            // we show "Restore Item" in context menu and hide other irrelevant items.
            are_any_items_in_trash |= listenerp->isItemInTrash();
        }
    }

    // Display "Restore Item" menu entry if at least one of the selected items
    // is in Trash or the Trash category itself is among selected items.
    // Hide other menu entries in this case.
    // Enable this menu entry only if all selected items are in the Trash category.
    toggle_restore_menu((LLMenuGL*)ctrl, are_any_items_in_trash, are_all_items_in_trash);
}

/*
Processes such actions: cut/rename/delete/paste actions

Rules:
 1. We can't perform any action in Library
 2. For Landmarks we can:
    - cut/rename/delete in any other accordions
    - paste - only in Favorites, Landmarks accordions
 3. For Folders we can: perform any action in Landmarks accordion, except Received folder
 4. We can paste folders from Clipboard (processed by LLFolderView::canPaste())
 5. Check LLFolderView/Inventory Bridges rules
 */
bool LLLandmarksPanel::canItemBeModified(const std::string& command_name, LLFolderViewItem* item) const
{
    // validate own rules first

    if (!item) return false;

    bool can_be_modified = false;

    // landmarks can be modified in any other accordion...
    if (static_cast<LLFolderViewModelItemInventory*>(item->getViewModelItem())->getInventoryType() == LLInventoryType::IT_LANDMARK)
    {
        can_be_modified = true;
    }
    else
    {
        // ...folders only in the Landmarks accordion...
        can_be_modified = isLandmarksPanel;
    }

    // then ask LLFolderView permissions

    LLFolderView* root_folder = mCurrentSelectedList->getRootFolder();

    if ("copy" == command_name)
    {
        // we shouldn't be able to copy folders from My Inventory Panel
        return can_be_modified && root_folder->canCopy();
    }
    else if ("collapse" == command_name)
    {
        return item->isOpen();
    }
    else if ("expand" == command_name)
    {
        return !item->isOpen();
    }

    if (can_be_modified)
    {
        LLFolderViewModelItemInventory* listenerp = static_cast<LLFolderViewModelItemInventory*>(item->getViewModelItem());

        if ("cut" == command_name)
        {
            can_be_modified = root_folder->canCut();
        }
        else if ("rename" == command_name)
        {
            can_be_modified = listenerp ? listenerp->isItemRenameable() : false;
        }
        else if ("delete" == command_name)
        {
            can_be_modified = listenerp ? listenerp->isItemRemovable() && !listenerp->isItemInTrash() : false;
        }
        else if("paste" == command_name)
        {
            can_be_modified = root_folder->canPaste();
        }
        else
        {
            LL_WARNS() << "Unprocessed command has come: " << command_name << LL_ENDL;
        }
    }

    return can_be_modified;
}

bool LLLandmarksPanel::handleDragAndDropToTrash(bool drop, EDragAndDropType cargo_type, void* cargo_data , EAcceptance* accept)
{
    *accept = ACCEPT_NO;

    switch (cargo_type)
    {

    case DAD_LANDMARK:
    case DAD_CATEGORY:
        {
            bool is_enabled = isActionEnabled("delete");

            if (is_enabled) *accept = ACCEPT_YES_MULTI;

            if (is_enabled && drop)
            {
                // don't call onClipboardAction("delete")
                // this lead to removing (N * 2 - 1) items if drag N>1 items into trash. EXT-6757
                // So, let remove items one by one.
                LLInventoryItem* item = static_cast<LLInventoryItem*>(cargo_data);
                if (item)
                {
                    LLFolderViewItem* fv_item = mCurrentSelectedList
                        ? mCurrentSelectedList->getItemByID(item->getUUID())
                        : NULL;

                    if (fv_item)
                    {
                        // is Item Removable checked inside of remove()
                        fv_item->remove();
                    }
                }
            }
        }
        break;
    default:
        break;
    }

    updateVerbs();
    return true;
}

void LLLandmarksPanel::doShowOnMap(LLLandmark* landmark)
{
    LLVector3d landmark_global_pos;
    if (!landmark->getGlobalPos(landmark_global_pos))
        return;

    LLFloaterWorldMap* worldmap_instance = LLFloaterWorldMap::getInstance();
    if (!landmark_global_pos.isExactlyZero() && worldmap_instance)
    {
        worldmap_instance->trackLocation(landmark_global_pos);
        LLFloaterReg::showInstance("world_map", "center");
    }

    if (mGearLandmarkMenu)
    {
        mGearLandmarkMenu->setItemEnabled("show_on_map", true);
    }
}

void LLLandmarksPanel::doProcessParcelInfo(LLLandmark* landmark,
                                           LLInventoryItem* inv_item,
                                           const LLParcelData& parcel_data)
{
    LLVector3d landmark_global_pos;
    landmark->getGlobalPos(landmark_global_pos);

    LLPickData data;
    data.pos_global = landmark_global_pos;
    data.name = inv_item->getName();
    data.desc = inv_item->getDescription();
    data.snapshot_id = parcel_data.snapshot_id;
    data.parcel_id = parcel_data.parcel_id;

    LLFloaterProfile* profile_floater = dynamic_cast<LLFloaterProfile*>(LLFloaterReg::showInstance("profile", LLSD().with("id", gAgentID)));
    if (profile_floater)
    {
        profile_floater->createPick(data);
    }
}

void LLLandmarksPanel::doCreatePick(LLLandmark* landmark, const LLUUID &item_id)
{
    LLViewerRegion* region = gAgent.getRegion();
    if (!region) return;

    mCreatePickItemId = item_id;

    LLGlobalVec pos_global;
    LLUUID region_id;
    landmark->getGlobalPos(pos_global);
    landmark->getRegionID(region_id);
    LLVector3 region_pos((F32)fmod(pos_global.mdV[VX], (F64)REGION_WIDTH_METERS),
                      (F32)fmod(pos_global.mdV[VY], (F64)REGION_WIDTH_METERS),
                      (F32)pos_global.mdV[VZ]);

    LLSD body;
    std::string url = region->getCapability("RemoteParcelRequest");
    if (!url.empty())
    {
        LLRemoteParcelInfoProcessor::getInstance()->requestRegionParcelInfo(url,
            region_id, region_pos, pos_global, getObserverHandle());
    }
    else
    {
        LL_WARNS() << "Can't create pick for landmark for region" << region_id
                << ". Region: " << region->getName()
                << " does not support RemoteParcelRequest" << LL_ENDL;
    }
}

//////////////////////////////////////////////////////////////////////////
// HELPER FUNCTIONS
//////////////////////////////////////////////////////////////////////////
static void filter_list(LLPlacesInventoryPanel* inventory_list, const std::string& string)
{
    // When search is cleared, restore the old folder state.
    if (!inventory_list->getFilterSubString().empty() && string == "")
    {
        inventory_list->setFilterSubString(LLStringUtil::null);
        // Re-open folders that were open before
        inventory_list->restoreFolderState();
    }

    if (inventory_list->getFilterSubString().empty() && string.empty())
    {
        // current filter and new filter empty, do nothing
        return;
    }

    // save current folder open state if no filter currently applied
    if (inventory_list->getFilterSubString().empty())
    {
        inventory_list->saveFolderState();
    }

    // Set new filter string
    inventory_list->setFilterSubString(string);
}

static void collapse_all_folders(LLFolderView* root_folder)
{
    if (!root_folder)
        return;

<<<<<<< HEAD
	root_folder->setOpenArrangeRecursively(false, LLFolderViewFolder::RECURSE_DOWN);
	root_folder->arrangeAll();
=======
    root_folder->setOpenArrangeRecursively(FALSE, LLFolderViewFolder::RECURSE_DOWN);
    root_folder->arrangeAll();
>>>>>>> e7eced3c
}

static void expand_all_folders(LLFolderView* root_folder)
{
    if (!root_folder)
        return;

<<<<<<< HEAD
	root_folder->setOpenArrangeRecursively(true, LLFolderViewFolder::RECURSE_DOWN);
	root_folder->arrangeAll();
=======
    root_folder->setOpenArrangeRecursively(TRUE, LLFolderViewFolder::RECURSE_DOWN);
    root_folder->arrangeAll();
>>>>>>> e7eced3c
}

static bool has_expanded_folders(LLFolderView* root_folder)
{
    LLCheckFolderState checker;
    root_folder->applyFunctorRecursively(checker);

    // We assume that the root folder is always expanded so we enable "collapse_all"
    // command when we have at least one more expanded folder.
    if (checker.getExpandedFolders() < 2)
    {
        return false;
    }

    return true;
}

static bool has_collapsed_folders(LLFolderView* root_folder)
{
    LLCheckFolderState checker;
    root_folder->applyFunctorRecursively(checker);

    if (checker.getCollapsedFolders() < 1)
    {
        return false;
    }

    return true;
}

// Displays "Restore Item" context menu entry while hiding
// all other entries or vice versa.
// Sets "Restore Item" enabled state.
void toggle_restore_menu(LLMenuGL *menu, bool visible, bool enabled)
{
    if (!menu) return;

    const LLView::child_list_t *list = menu->getChildList();
    for (LLView::child_list_t::const_iterator itor = list->begin();
         itor != list->end();
         ++itor)
    {
        LLView *menu_item = (*itor);
        std::string name = menu_item->getName();

        if ("restore_item" == name)
        {
            menu_item->setVisible(visible);
            menu_item->setEnabled(enabled);
        }
        else
        {
            menu_item->setVisible(!visible);
        }
    }
}

LLFavoritesPanel::LLFavoritesPanel()
    :   LLLandmarksPanel(false)
{
    buildFromFile("panel_favorites.xml");
}

bool LLFavoritesPanel::postBuild()
{
<<<<<<< HEAD
	if (!gInventory.isInventoryUsable())
		return false;
=======
    if (!gInventory.isInventoryUsable())
        return FALSE;
>>>>>>> e7eced3c

    // mast be called before any other initXXX methods to init Gear menu
    LLLandmarksPanel::initListCommandsHandlers();

    initFavoritesInventoryPanel();

<<<<<<< HEAD
	return true;
=======
    return TRUE;
>>>>>>> e7eced3c
}

void LLFavoritesPanel::initFavoritesInventoryPanel()
{
    mCurrentSelectedList = getChild<LLPlacesInventoryPanel>("favorites_list");

    LLLandmarksPanel::initLandmarksPanel(mCurrentSelectedList);
    mCurrentSelectedList->getFilter().setEmptyLookupMessage("FavoritesNoMatchingItems");
}
// EOF<|MERGE_RESOLUTION|>--- conflicted
+++ resolved
@@ -132,25 +132,14 @@
 // virtual
 void LLOpenFolderByID::doFolder(LLFolderViewFolder* folder)
 {
-<<<<<<< HEAD
-	if (folder->getViewModelItem() && static_cast<LLFolderViewModelItemInventory*>(folder->getViewModelItem())->getUUID() == mFolderID)
-	{
-		if (!folder->isOpen())
-		{
-			folder->setOpen(true);
-			mIsFolderOpen = true;
-		}
-	}
-=======
     if (folder->getViewModelItem() && static_cast<LLFolderViewModelItemInventory*>(folder->getViewModelItem())->getUUID() == mFolderID)
     {
         if (!folder->isOpen())
         {
-            folder->setOpen(TRUE);
+            folder->setOpen(true);
             mIsFolderOpen = true;
         }
     }
->>>>>>> e7eced3c
 }
 
 LLLandmarksPanel::LLLandmarksPanel()
@@ -188,23 +177,14 @@
 
 bool LLLandmarksPanel::postBuild()
 {
-<<<<<<< HEAD
-	if (!gInventory.isInventoryUsable())
-		return false;
-=======
     if (!gInventory.isInventoryUsable())
-        return FALSE;
->>>>>>> e7eced3c
+        return false;
 
     // mast be called before any other initXXX methods to init Gear menu
     initListCommandsHandlers();
     initLandmarksInventoryPanel();
 
-<<<<<<< HEAD
-	return true;
-=======
-    return TRUE;
->>>>>>> e7eced3c
+    return true;
 }
 
 // virtual
@@ -314,17 +294,6 @@
 
 void LLLandmarksPanel::setItemSelected(const LLUUID& obj_id, bool take_keyboard_focus)
 {
-<<<<<<< HEAD
-	if (!mCurrentSelectedList)
-		return;
-
-	LLFolderView* root = mCurrentSelectedList->getRootFolder();
-	LLFolderViewItem* item = mCurrentSelectedList->getItemByID(obj_id);
-	if (!item)
-		return;
-	root->setSelection(item, false, take_keyboard_focus);
-	root->scrollToShowSelection();
-=======
     if (!mCurrentSelectedList)
         return;
 
@@ -332,9 +301,8 @@
     LLFolderViewItem* item = mCurrentSelectedList->getItemByID(obj_id);
     if (!item)
         return;
-    root->setSelection(item, FALSE, take_keyboard_focus);
+    root->setSelection(item, false, take_keyboard_focus);
     root->scrollToShowSelection();
->>>>>>> e7eced3c
 }
 
 //////////////////////////////////////////////////////////////////////////
@@ -919,13 +887,8 @@
     // We don't have to update items visibility if the menu is hiding.
     if (!new_visibility) return;
 
-<<<<<<< HEAD
-	bool are_any_items_in_trash = false;
-	bool are_all_items_in_trash = true;
-=======
-    BOOL are_any_items_in_trash = FALSE;
-    BOOL are_all_items_in_trash = TRUE;
->>>>>>> e7eced3c
+    bool are_any_items_in_trash = false;
+    bool are_all_items_in_trash = true;
 
     LLFolderView* root_folder_view = mCurrentSelectedList ? mCurrentSelectedList->getRootFolder() : NULL;
     if(root_folder_view)
@@ -1188,13 +1151,8 @@
     if (!root_folder)
         return;
 
-<<<<<<< HEAD
-	root_folder->setOpenArrangeRecursively(false, LLFolderViewFolder::RECURSE_DOWN);
-	root_folder->arrangeAll();
-=======
-    root_folder->setOpenArrangeRecursively(FALSE, LLFolderViewFolder::RECURSE_DOWN);
+    root_folder->setOpenArrangeRecursively(false, LLFolderViewFolder::RECURSE_DOWN);
     root_folder->arrangeAll();
->>>>>>> e7eced3c
 }
 
 static void expand_all_folders(LLFolderView* root_folder)
@@ -1202,13 +1160,8 @@
     if (!root_folder)
         return;
 
-<<<<<<< HEAD
-	root_folder->setOpenArrangeRecursively(true, LLFolderViewFolder::RECURSE_DOWN);
-	root_folder->arrangeAll();
-=======
-    root_folder->setOpenArrangeRecursively(TRUE, LLFolderViewFolder::RECURSE_DOWN);
+    root_folder->setOpenArrangeRecursively(true, LLFolderViewFolder::RECURSE_DOWN);
     root_folder->arrangeAll();
->>>>>>> e7eced3c
 }
 
 static bool has_expanded_folders(LLFolderView* root_folder)
@@ -1274,24 +1227,15 @@
 
 bool LLFavoritesPanel::postBuild()
 {
-<<<<<<< HEAD
-	if (!gInventory.isInventoryUsable())
-		return false;
-=======
     if (!gInventory.isInventoryUsable())
-        return FALSE;
->>>>>>> e7eced3c
+        return false;
 
     // mast be called before any other initXXX methods to init Gear menu
     LLLandmarksPanel::initListCommandsHandlers();
 
     initFavoritesInventoryPanel();
 
-<<<<<<< HEAD
-	return true;
-=======
-    return TRUE;
->>>>>>> e7eced3c
+    return true;
 }
 
 void LLFavoritesPanel::initFavoritesInventoryPanel()
