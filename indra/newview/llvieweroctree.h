/**
 * @file llvieweroctree.h
 * @brief LLViewerObjectOctree.cpp header file, defining all supporting classes.
 *
 * $LicenseInfo:firstyear=2002&license=viewerlgpl$
 * Second Life Viewer Source Code
 * Copyright (C) 2010, Linden Research, Inc.
 *
 * This library is free software; you can redistribute it and/or
 * modify it under the terms of the GNU Lesser General Public
 * License as published by the Free Software Foundation;
 * version 2.1 of the License only.
 *
 * This library is distributed in the hope that it will be useful,
 * but WITHOUT ANY WARRANTY; without even the implied warranty of
 * MERCHANTABILITY or FITNESS FOR A PARTICULAR PURPOSE.  See the GNU
 * Lesser General Public License for more details.
 *
 * You should have received a copy of the GNU Lesser General Public
 * License along with this library; if not, write to the Free Software
 * Foundation, Inc., 51 Franklin Street, Fifth Floor, Boston, MA  02110-1301  USA
 *
 * Linden Research, Inc., 945 Battery Street, San Francisco, CA  94111  USA
 * $/LicenseInfo$
 */

#ifndef LL_VIEWEROCTREE_H
#define LL_VIEWEROCTREE_H

#include <vector>
#include <map>

#include "v2math.h"
#include "v3math.h"
#include "v4math.h"
#include "m4math.h"
#include "llvector4a.h"
#include "llquaternion.h"
#include "lloctree.h"
#include "llviewercamera.h"

class LLViewerRegion;
class LLViewerOctreeEntryData;
class LLViewerOctreeGroup;
class LLViewerOctreeEntry;
class LLViewerOctreePartition;

typedef LLOctreeListener<LLViewerOctreeEntry, LLPointer<LLViewerOctreeEntry>> OctreeListener;
typedef LLTreeNode<LLViewerOctreeEntry> TreeNode;
typedef LLOctreeNode<LLViewerOctreeEntry, LLPointer<LLViewerOctreeEntry>> OctreeNode;
typedef LLOctreeRoot<LLViewerOctreeEntry, LLPointer<LLViewerOctreeEntry>> OctreeRoot;
typedef LLOctreeTraveler<LLViewerOctreeEntry, LLPointer<LLViewerOctreeEntry>> OctreeTraveler;

#if LL_OCTREE_PARANOIA_CHECK
#define assert_octree_valid(x) x->validate()
#define assert_states_valid(x) ((LLViewerOctreeGroup*) x->mSpatialPartition->mOctree->getListener(0))->checkStates()
#else
#define assert_octree_valid(x)
#define assert_states_valid(x)
#endif

// get index buffer for binary encoded axis vertex buffer given a box at center being viewed by given camera
U32 get_box_fan_indices(LLCamera* camera, const LLVector4a& center);
U8* get_box_fan_indices_ptr(LLCamera* camera, const LLVector4a& center);

S32 AABBSphereIntersect(const LLVector4a& min, const LLVector4a& max, const LLVector3 &origin, const F32 &rad);
S32 AABBSphereIntersectR2(const LLVector4a& min, const LLVector4a& max, const LLVector3 &origin, const F32 &radius_squared);

S32 AABBSphereIntersect(const LLVector3& min, const LLVector3& max, const LLVector3 &origin, const F32 &rad);
S32 AABBSphereIntersectR2(const LLVector3& min, const LLVector3& max, const LLVector3 &origin, const F32 &radius_squared);

//defines data needed for octree of an entry
//LL_ALIGN_PREFIX(16)
class LLViewerOctreeEntry : public LLRefCount
{
    LL_ALIGN_NEW
    friend class LLViewerOctreeEntryData;

public:
    typedef enum
    {
        LLDRAWABLE = 0,
        LLVOCACHEENTRY,
        NUM_DATA_TYPE
    }eEntryDataType_t;

protected:
    virtual ~LLViewerOctreeEntry();

public:
    LLViewerOctreeEntry();

    void nullGroup(); //called by group handleDestruction() only
    void setGroup(LLViewerOctreeGroup* group);
    void removeData(LLViewerOctreeEntryData* data);

    LLViewerOctreeEntryData* getDrawable() const {return mData[LLDRAWABLE];}
    bool                     hasDrawable() const {return mData[LLDRAWABLE] != NULL;}
    LLViewerOctreeEntryData* getVOCacheEntry() const {return mData[LLVOCACHEENTRY];}
    bool                     hasVOCacheEntry() const {return mData[LLVOCACHEENTRY] != NULL;}

    const LLVector4a* getSpatialExtents() const {return mExtents;}
    const LLVector4a& getPositionGroup() const  {return mPositionGroup;}
    LLViewerOctreeGroup* getGroup()const        {return mGroup;}

    F32  getBinRadius() const                   {return mBinRadius;}
    S32  getBinIndex() const                    {return mBinIndex; }
    void setBinIndex(S32 index) const           {mBinIndex = index; }

private:
    void addData(LLViewerOctreeEntryData* data);

private:
    LLViewerOctreeEntryData*    mData[NUM_DATA_TYPE]; //do not use LLPointer here.
    LLViewerOctreeGroup*        mGroup;

    //aligned members
    LL_ALIGN_16(LLVector4a      mExtents[2]);
    LL_ALIGN_16(LLVector4a      mPositionGroup);
    F32                         mBinRadius;
    mutable S32                 mBinIndex;
    mutable U32                 mVisible;

} ;//LL_ALIGN_POSTFIX(16);

//defines an abstract class for entry data
//LL_ALIGN_PREFIX(16)
class LLViewerOctreeEntryData : public LLRefCount
{
protected:
    virtual ~LLViewerOctreeEntryData();

public:
    LLViewerOctreeEntryData(const LLViewerOctreeEntryData& rhs)
    {
        *this = rhs;
    }
    LLViewerOctreeEntryData(LLViewerOctreeEntry::eEntryDataType_t data_type);

    LLViewerOctreeEntry::eEntryDataType_t getDataType() const {return mDataType;}
    LLViewerOctreeEntry* getEntry() {return mEntry;}

    virtual void setOctreeEntry(LLViewerOctreeEntry* entry);
    void         removeOctreeEntry();

    F32                  getBinRadius() const   {return mEntry->getBinRadius();}
    const LLVector4a*    getSpatialExtents() const;
    LLViewerOctreeGroup* getGroup()const;
    const LLVector4a&    getPositionGroup() const;

    void setBinRadius(F32 rad)  {mEntry->mBinRadius = rad;}
    void setSpatialExtents(const LLVector3& min, const LLVector3& max);
    void setSpatialExtents(const LLVector4a& min, const LLVector4a& max);
    void setPositionGroup(const LLVector4a& pos);

    virtual void setGroup(LLViewerOctreeGroup* group);
    void         shift(const LLVector4a &shift_vector);

    U32          getVisible() const {return mEntry ? mEntry->mVisible : 0;}
    void         setVisible() const;
    void         resetVisible() const;
    virtual bool isVisible() const;
    virtual bool isRecentlyVisible() const;

    static S32 getCurrentFrame() { return sCurVisible; }

protected:
    LLVector4a& getGroupPosition()  {return mEntry->mPositionGroup;}
    void        initVisible(U32 visible) {mEntry->mVisible = visible;}

    static void incrementVisible() {sCurVisible++;}
protected:
    LLPointer<LLViewerOctreeEntry>        mEntry;
    LLViewerOctreeEntry::eEntryDataType_t mDataType;
    static  U32                           sCurVisible; // Counter for what value of mVisible means currently visible
};//LL_ALIGN_POSTFIX(16);


//defines an octree group for an octree node, which contains multiple entries.
//LL_ALIGN_PREFIX(16)
class LLViewerOctreeGroup
:   public OctreeListener
{
    LL_ALIGN_NEW
    friend class LLViewerOctreeCull;
protected:
    virtual ~LLViewerOctreeGroup();

public:
<<<<<<< HEAD
	typedef OctreeNode::element_iter element_iter;
	typedef OctreeNode::element_list element_list;

	LLViewerOctreeGroup(OctreeNode* node);
	LLViewerOctreeGroup(const LLViewerOctreeGroup& rhs)
	{
		*this = rhs;
	}

	bool removeFromGroup(LLViewerOctreeEntryData* data);
	bool removeFromGroup(LLViewerOctreeEntry* entry);

	virtual void unbound();
	virtual void rebound();
	
	bool isDead()							{ return hasState(DEAD); }	

	void setVisible();
	bool isVisible() const;
	virtual bool isRecentlyVisible() const;
	S32  getVisible(LLViewerCamera::eCameraID id) const {return mVisible[id];}
	S32  getAnyVisible() const {return mAnyVisible;}
	bool isEmpty() const { return mOctreeNode->isEmpty(); }

	U32  getState()				   {return mState; }
	bool isDirty() const           {return mState & DIRTY;}
	bool hasState(U32 state) const {return mState & state;}
	void setState(U32 state)       {mState |= state;}
	void clearState(U32 state)     {mState &= ~state;}	

	//LISTENER FUNCTIONS
	virtual void handleInsertion(const TreeNode* node, LLViewerOctreeEntry* obj);
	virtual void handleRemoval(const TreeNode* node, LLViewerOctreeEntry* obj);
	virtual void handleDestruction(const TreeNode* node);
	virtual void handleStateChange(const TreeNode* node);
	virtual void handleChildAddition(const OctreeNode* parent, OctreeNode* child);
	virtual void handleChildRemoval(const OctreeNode* parent, const OctreeNode* child);

	OctreeNode*          getOctreeNode() {return mOctreeNode;}
	LLViewerOctreeGroup* getParent();

	const LLVector4a* getBounds() const        {return mBounds;}
	const LLVector4a* getExtents() const       {return mExtents;}
	const LLVector4a* getObjectBounds() const  {return mObjectBounds;}
	const LLVector4a* getObjectExtents() const {return mObjectExtents;}

	//octree wrappers to make code more readable
	element_iter getDataBegin() { return mOctreeNode->getDataBegin(); }
	element_iter getDataEnd() { return mOctreeNode->getDataEnd(); }
	U32 getElementCount() const { return mOctreeNode->getElementCount(); }
	bool hasElement(LLViewerOctreeEntryData* data);
	
=======
    enum
    {
        CLEAN              = 0x00000000,
        DIRTY              = 0x00000001,
        OBJECT_DIRTY       = 0x00000002,
        SKIP_FRUSTUM_CHECK = 0x00000004,
        DEAD               = 0x00000008,
        INVALID_STATE      = 0x00000010,
    };

public:
    typedef OctreeNode::element_iter element_iter;
    typedef OctreeNode::element_list element_list;

    LLViewerOctreeGroup(OctreeNode* node);
    LLViewerOctreeGroup(const LLViewerOctreeGroup& rhs)
    {
        *this = rhs;
    }

    bool removeFromGroup(LLViewerOctreeEntryData* data);
    bool removeFromGroup(LLViewerOctreeEntry* entry);

    virtual void unbound();
    virtual void rebound();

    BOOL isDead()                           { return hasState(DEAD); }

    void setVisible();
    BOOL isVisible() const;
    virtual BOOL isRecentlyVisible() const;
    S32  getVisible(LLViewerCamera::eCameraID id) const {return mVisible[id];}
    S32  getAnyVisible() const {return mAnyVisible;}
    bool isEmpty() const { return mOctreeNode->isEmpty(); }

    U32  getState()                {return mState; }
    bool isDirty() const           {return mState & DIRTY;}
    bool hasState(U32 state) const {return mState & state;}
    void setState(U32 state)       {mState |= state;}
    void clearState(U32 state)     {mState &= ~state;}

    //LISTENER FUNCTIONS
    virtual void handleInsertion(const TreeNode* node, LLViewerOctreeEntry* obj);
    virtual void handleRemoval(const TreeNode* node, LLViewerOctreeEntry* obj);
    virtual void handleDestruction(const TreeNode* node);
    virtual void handleStateChange(const TreeNode* node);
    virtual void handleChildAddition(const OctreeNode* parent, OctreeNode* child);
    virtual void handleChildRemoval(const OctreeNode* parent, const OctreeNode* child);

    OctreeNode*          getOctreeNode() {return mOctreeNode;}
    LLViewerOctreeGroup* getParent();

    const LLVector4a* getBounds() const        {return mBounds;}
    const LLVector4a* getExtents() const       {return mExtents;}
    const LLVector4a* getObjectBounds() const  {return mObjectBounds;}
    const LLVector4a* getObjectExtents() const {return mObjectExtents;}

    //octree wrappers to make code more readable
    element_iter getDataBegin() { return mOctreeNode->getDataBegin(); }
    element_iter getDataEnd() { return mOctreeNode->getDataEnd(); }
    U32 getElementCount() const { return mOctreeNode->getElementCount(); }
    bool hasElement(LLViewerOctreeEntryData* data);

>>>>>>> e7eced3c
protected:
    void checkStates();
private:
<<<<<<< HEAD
	virtual bool boundObjects(bool empty, LLVector4a& minOut, LLVector4a& maxOut);			
=======
    virtual bool boundObjects(BOOL empty, LLVector4a& minOut, LLVector4a& maxOut);
>>>>>>> e7eced3c

protected:
    U32         mState;
    OctreeNode* mOctreeNode;

    LL_ALIGN_16(LLVector4a mBounds[2]);        // bounding box (center, size) of this node and all its children (tight fit to objects)
    LL_ALIGN_16(LLVector4a mObjectBounds[2]);  // bounding box (center, size) of objects in this node
    LL_ALIGN_16(LLVector4a mExtents[2]);       // extents (min, max) of this node and all its children
    LL_ALIGN_16(LLVector4a mObjectExtents[2]); // extents (min, max) of objects in this node

    S32         mAnyVisible; //latest visible to any camera
    S32         mVisible[LLViewerCamera::NUM_CAMERAS];

};//LL_ALIGN_POSTFIX(16);

//octree group which has capability to support occlusion culling
//LL_ALIGN_PREFIX(16)
class LLOcclusionCullingGroup : public LLViewerOctreeGroup
{
public:
    typedef enum
    {
        OCCLUDED                = 0x00010000,
        QUERY_PENDING           = 0x00020000,
        ACTIVE_OCCLUSION        = 0x00040000,
        DISCARD_QUERY           = 0x00080000,
        EARLY_FAIL              = 0x00100000,
    } eOcclusionState;

    typedef enum
    {
        STATE_MODE_SINGLE = 0,      //set one node
        STATE_MODE_BRANCH,          //set entire branch
        STATE_MODE_DIFF,            //set entire branch as long as current state is different
        STATE_MODE_ALL_CAMERAS,     //used for occlusion state, set state for all cameras
    } eSetStateMode;

protected:
    virtual ~LLOcclusionCullingGroup();

public:
<<<<<<< HEAD
	LLOcclusionCullingGroup(OctreeNode* node, LLViewerOctreePartition* part);
	LLOcclusionCullingGroup(const LLOcclusionCullingGroup& rhs) : LLViewerOctreeGroup(rhs)
	{
		*this = rhs;
	}

	void setOcclusionState(U32 state, S32 mode = STATE_MODE_SINGLE);
	void clearOcclusionState(U32 state, S32 mode = STATE_MODE_SINGLE);
	void checkOcclusion(); //read back last occlusion query (if any)
	void doOcclusion(LLCamera* camera, const LLVector4a* shift = NULL); //issue occlusion query
	bool isOcclusionState(U32 state) const { return mOcclusionState[LLViewerCamera::sCurCameraID] & state; }
	U32  getOcclusionState() const { return mOcclusionState[LLViewerCamera::sCurCameraID];}

	bool needsUpdate();
	U32  getLastOcclusionIssuedTime();
=======
    LLOcclusionCullingGroup(OctreeNode* node, LLViewerOctreePartition* part);
    LLOcclusionCullingGroup(const LLOcclusionCullingGroup& rhs) : LLViewerOctreeGroup(rhs)
    {
        *this = rhs;
    }

    void setOcclusionState(U32 state, S32 mode = STATE_MODE_SINGLE);
    void clearOcclusionState(U32 state, S32 mode = STATE_MODE_SINGLE);
    void checkOcclusion(); //read back last occlusion query (if any)
    void doOcclusion(LLCamera* camera, const LLVector4a* shift = NULL); //issue occlusion query
    BOOL isOcclusionState(U32 state) const  { return mOcclusionState[LLViewerCamera::sCurCameraID] & state ? TRUE : FALSE; }
    U32  getOcclusionState() const  { return mOcclusionState[LLViewerCamera::sCurCameraID];}

    BOOL needsUpdate();
    U32  getLastOcclusionIssuedTime();
>>>>>>> e7eced3c

    //virtual
    void handleChildAddition(const OctreeNode* parent, OctreeNode* child);

<<<<<<< HEAD
	//virtual
	bool isRecentlyVisible() const;
	LLViewerOctreePartition* getSpatialPartition()const {return mSpatialPartition;}
	bool isAnyRecentlyVisible() const;
=======
    //virtual
    BOOL isRecentlyVisible() const;
    LLViewerOctreePartition* getSpatialPartition()const {return mSpatialPartition;}
    BOOL isAnyRecentlyVisible() const;
>>>>>>> e7eced3c

    static U32 getNewOcclusionQueryObjectName();
    static void releaseOcclusionQueryObjectName(U32 name);

protected:
    void releaseOcclusionQueryObjectNames();

private:
<<<<<<< HEAD
	bool earlyFail(LLCamera* camera, const LLVector4a* bounds);
=======
    BOOL earlyFail(LLCamera* camera, const LLVector4a* bounds);
>>>>>>> e7eced3c

protected:
    U32         mOcclusionState[LLViewerCamera::NUM_CAMERAS];
    U32         mOcclusionIssued[LLViewerCamera::NUM_CAMERAS];

    S32         mLODHash;

    LLViewerOctreePartition* mSpatialPartition;
    U32                      mOcclusionQuery[LLViewerCamera::NUM_CAMERAS];
    U32                      mOcclusionCheckCount[LLViewerCamera::NUM_CAMERAS];

public:
<<<<<<< HEAD
	static std::set<U32> sPendingQueries;
=======
    static std::set<U32> sPendingQueries;
>>>>>>> e7eced3c
};//LL_ALIGN_POSTFIX(16);

class LLViewerOctreePartition
{
public:
    LLViewerOctreePartition();
    virtual ~LLViewerOctreePartition();

<<<<<<< HEAD
	// Cull on arbitrary frustum
	virtual S32 cull(LLCamera &camera, bool do_occlusion) = 0;
	bool isOcclusionEnabled();
=======
    // Cull on arbitrary frustum
    virtual S32 cull(LLCamera &camera, bool do_occlusion) = 0;
    BOOL isOcclusionEnabled();
>>>>>>> e7eced3c

protected:
    // MUST call from destructor of any derived classes (SL-17276)
    void cleanup();

public:
<<<<<<< HEAD
	U32              mPartitionType;
	U32              mDrawableType;
	OctreeNode*      mOctree;
	LLViewerRegion*  mRegionp; // the region this partition belongs to.
	bool             mOcclusionEnabled; // if true, occlusion culling is performed
	U32              mLODSeed;
	U32              mLODPeriod;	//number of frames between LOD updates for a given spatial group (staggered by mLODSeed)
=======
    U32              mPartitionType;
    U32              mDrawableType;
    OctreeNode*      mOctree;
    LLViewerRegion*  mRegionp; // the region this partition belongs to.
    BOOL             mOcclusionEnabled; // if TRUE, occlusion culling is performed
    U32              mLODSeed;
    U32              mLODPeriod;    //number of frames between LOD updates for a given spatial group (staggered by mLODSeed)
>>>>>>> e7eced3c
};

class LLViewerOctreeCull : public OctreeTraveler
{
public:
    LLViewerOctreeCull(LLCamera* camera)
        : mCamera(camera), mRes(0) { }

    virtual void traverse(const OctreeNode* n);

protected:
<<<<<<< HEAD
	virtual bool earlyFail(LLViewerOctreeGroup* group);	

	//agent space group cull
	S32 AABBInFrustumNoFarClipGroupBounds(const LLViewerOctreeGroup* group);	
	S32 AABBSphereIntersectGroupExtents(const LLViewerOctreeGroup* group);
	S32 AABBInFrustumGroupBounds(const LLViewerOctreeGroup* group);

	//agent space object set cull
	S32 AABBInFrustumNoFarClipObjectBounds(const LLViewerOctreeGroup* group);
	S32 AABBSphereIntersectObjectExtents(const LLViewerOctreeGroup* group);	
	S32 AABBInFrustumObjectBounds(const LLViewerOctreeGroup* group);

	//local region space group cull
	S32 AABBInRegionFrustumNoFarClipGroupBounds(const LLViewerOctreeGroup* group);
	S32 AABBInRegionFrustumGroupBounds(const LLViewerOctreeGroup* group);
	S32 AABBRegionSphereIntersectGroupExtents(const LLViewerOctreeGroup* group, const LLVector3& shift);

	//local region space object set cull
	S32 AABBInRegionFrustumNoFarClipObjectBounds(const LLViewerOctreeGroup* group);
	S32 AABBInRegionFrustumObjectBounds(const LLViewerOctreeGroup* group);
	S32 AABBRegionSphereIntersectObjectExtents(const LLViewerOctreeGroup* group, const LLVector3& shift);	

	virtual S32 frustumCheck(const LLViewerOctreeGroup* group) = 0;
	virtual S32 frustumCheckObjects(const LLViewerOctreeGroup* group) = 0;

	bool checkProjectionArea(const LLVector4a& center, const LLVector4a& size, const LLVector3& shift, F32 pixel_threshold, F32 near_radius);
	virtual bool checkObjects(const OctreeNode* branch, const LLViewerOctreeGroup* group);
	virtual void preprocess(LLViewerOctreeGroup* group);
	virtual void processGroup(LLViewerOctreeGroup* group);
	virtual void visit(const OctreeNode* branch);
=======
    virtual bool earlyFail(LLViewerOctreeGroup* group);

    //agent space group cull
    S32 AABBInFrustumNoFarClipGroupBounds(const LLViewerOctreeGroup* group);
    S32 AABBSphereIntersectGroupExtents(const LLViewerOctreeGroup* group);
    S32 AABBInFrustumGroupBounds(const LLViewerOctreeGroup* group);

    //agent space object set cull
    S32 AABBInFrustumNoFarClipObjectBounds(const LLViewerOctreeGroup* group);
    S32 AABBSphereIntersectObjectExtents(const LLViewerOctreeGroup* group);
    S32 AABBInFrustumObjectBounds(const LLViewerOctreeGroup* group);

    //local region space group cull
    S32 AABBInRegionFrustumNoFarClipGroupBounds(const LLViewerOctreeGroup* group);
    S32 AABBInRegionFrustumGroupBounds(const LLViewerOctreeGroup* group);
    S32 AABBRegionSphereIntersectGroupExtents(const LLViewerOctreeGroup* group, const LLVector3& shift);

    //local region space object set cull
    S32 AABBInRegionFrustumNoFarClipObjectBounds(const LLViewerOctreeGroup* group);
    S32 AABBInRegionFrustumObjectBounds(const LLViewerOctreeGroup* group);
    S32 AABBRegionSphereIntersectObjectExtents(const LLViewerOctreeGroup* group, const LLVector3& shift);

    virtual S32 frustumCheck(const LLViewerOctreeGroup* group) = 0;
    virtual S32 frustumCheckObjects(const LLViewerOctreeGroup* group) = 0;

    bool checkProjectionArea(const LLVector4a& center, const LLVector4a& size, const LLVector3& shift, F32 pixel_threshold, F32 near_radius);
    virtual bool checkObjects(const OctreeNode* branch, const LLViewerOctreeGroup* group);
    virtual void preprocess(LLViewerOctreeGroup* group);
    virtual void processGroup(LLViewerOctreeGroup* group);
    virtual void visit(const OctreeNode* branch);
>>>>>>> e7eced3c

protected:
    LLCamera *mCamera;
    S32 mRes;
};

//scan the octree, output the info of each node for debug use.
class LLViewerOctreeDebug : public OctreeTraveler
{
public:
    virtual void processGroup(LLViewerOctreeGroup* group);
    virtual void visit(const OctreeNode* branch);

public:
<<<<<<< HEAD
	static bool sInDebug;
=======
    static BOOL sInDebug;
>>>>>>> e7eced3c
};

#endif<|MERGE_RESOLUTION|>--- conflicted
+++ resolved
@@ -187,60 +187,6 @@
     virtual ~LLViewerOctreeGroup();
 
 public:
-<<<<<<< HEAD
-	typedef OctreeNode::element_iter element_iter;
-	typedef OctreeNode::element_list element_list;
-
-	LLViewerOctreeGroup(OctreeNode* node);
-	LLViewerOctreeGroup(const LLViewerOctreeGroup& rhs)
-	{
-		*this = rhs;
-	}
-
-	bool removeFromGroup(LLViewerOctreeEntryData* data);
-	bool removeFromGroup(LLViewerOctreeEntry* entry);
-
-	virtual void unbound();
-	virtual void rebound();
-	
-	bool isDead()							{ return hasState(DEAD); }	
-
-	void setVisible();
-	bool isVisible() const;
-	virtual bool isRecentlyVisible() const;
-	S32  getVisible(LLViewerCamera::eCameraID id) const {return mVisible[id];}
-	S32  getAnyVisible() const {return mAnyVisible;}
-	bool isEmpty() const { return mOctreeNode->isEmpty(); }
-
-	U32  getState()				   {return mState; }
-	bool isDirty() const           {return mState & DIRTY;}
-	bool hasState(U32 state) const {return mState & state;}
-	void setState(U32 state)       {mState |= state;}
-	void clearState(U32 state)     {mState &= ~state;}	
-
-	//LISTENER FUNCTIONS
-	virtual void handleInsertion(const TreeNode* node, LLViewerOctreeEntry* obj);
-	virtual void handleRemoval(const TreeNode* node, LLViewerOctreeEntry* obj);
-	virtual void handleDestruction(const TreeNode* node);
-	virtual void handleStateChange(const TreeNode* node);
-	virtual void handleChildAddition(const OctreeNode* parent, OctreeNode* child);
-	virtual void handleChildRemoval(const OctreeNode* parent, const OctreeNode* child);
-
-	OctreeNode*          getOctreeNode() {return mOctreeNode;}
-	LLViewerOctreeGroup* getParent();
-
-	const LLVector4a* getBounds() const        {return mBounds;}
-	const LLVector4a* getExtents() const       {return mExtents;}
-	const LLVector4a* getObjectBounds() const  {return mObjectBounds;}
-	const LLVector4a* getObjectExtents() const {return mObjectExtents;}
-
-	//octree wrappers to make code more readable
-	element_iter getDataBegin() { return mOctreeNode->getDataBegin(); }
-	element_iter getDataEnd() { return mOctreeNode->getDataEnd(); }
-	U32 getElementCount() const { return mOctreeNode->getElementCount(); }
-	bool hasElement(LLViewerOctreeEntryData* data);
-	
-=======
     enum
     {
         CLEAN              = 0x00000000,
@@ -267,11 +213,11 @@
     virtual void unbound();
     virtual void rebound();
 
-    BOOL isDead()                           { return hasState(DEAD); }
+    bool isDead()                           { return hasState(DEAD); }
 
     void setVisible();
-    BOOL isVisible() const;
-    virtual BOOL isRecentlyVisible() const;
+    bool isVisible() const;
+    virtual bool isRecentlyVisible() const;
     S32  getVisible(LLViewerCamera::eCameraID id) const {return mVisible[id];}
     S32  getAnyVisible() const {return mAnyVisible;}
     bool isEmpty() const { return mOctreeNode->isEmpty(); }
@@ -304,15 +250,10 @@
     U32 getElementCount() const { return mOctreeNode->getElementCount(); }
     bool hasElement(LLViewerOctreeEntryData* data);
 
->>>>>>> e7eced3c
 protected:
     void checkStates();
 private:
-<<<<<<< HEAD
-	virtual bool boundObjects(bool empty, LLVector4a& minOut, LLVector4a& maxOut);			
-=======
-    virtual bool boundObjects(BOOL empty, LLVector4a& minOut, LLVector4a& maxOut);
->>>>>>> e7eced3c
+    virtual bool boundObjects(bool empty, LLVector4a& minOut, LLVector4a& maxOut);
 
 protected:
     U32         mState;
@@ -354,23 +295,6 @@
     virtual ~LLOcclusionCullingGroup();
 
 public:
-<<<<<<< HEAD
-	LLOcclusionCullingGroup(OctreeNode* node, LLViewerOctreePartition* part);
-	LLOcclusionCullingGroup(const LLOcclusionCullingGroup& rhs) : LLViewerOctreeGroup(rhs)
-	{
-		*this = rhs;
-	}
-
-	void setOcclusionState(U32 state, S32 mode = STATE_MODE_SINGLE);
-	void clearOcclusionState(U32 state, S32 mode = STATE_MODE_SINGLE);
-	void checkOcclusion(); //read back last occlusion query (if any)
-	void doOcclusion(LLCamera* camera, const LLVector4a* shift = NULL); //issue occlusion query
-	bool isOcclusionState(U32 state) const { return mOcclusionState[LLViewerCamera::sCurCameraID] & state; }
-	U32  getOcclusionState() const { return mOcclusionState[LLViewerCamera::sCurCameraID];}
-
-	bool needsUpdate();
-	U32  getLastOcclusionIssuedTime();
-=======
     LLOcclusionCullingGroup(OctreeNode* node, LLViewerOctreePartition* part);
     LLOcclusionCullingGroup(const LLOcclusionCullingGroup& rhs) : LLViewerOctreeGroup(rhs)
     {
@@ -381,27 +305,19 @@
     void clearOcclusionState(U32 state, S32 mode = STATE_MODE_SINGLE);
     void checkOcclusion(); //read back last occlusion query (if any)
     void doOcclusion(LLCamera* camera, const LLVector4a* shift = NULL); //issue occlusion query
-    BOOL isOcclusionState(U32 state) const  { return mOcclusionState[LLViewerCamera::sCurCameraID] & state ? TRUE : FALSE; }
-    U32  getOcclusionState() const  { return mOcclusionState[LLViewerCamera::sCurCameraID];}
-
-    BOOL needsUpdate();
+    bool isOcclusionState(U32 state) const { return mOcclusionState[LLViewerCamera::sCurCameraID] & state; }
+    U32  getOcclusionState() const { return mOcclusionState[LLViewerCamera::sCurCameraID];}
+
+    bool needsUpdate();
     U32  getLastOcclusionIssuedTime();
->>>>>>> e7eced3c
 
     //virtual
     void handleChildAddition(const OctreeNode* parent, OctreeNode* child);
 
-<<<<<<< HEAD
-	//virtual
-	bool isRecentlyVisible() const;
-	LLViewerOctreePartition* getSpatialPartition()const {return mSpatialPartition;}
-	bool isAnyRecentlyVisible() const;
-=======
     //virtual
-    BOOL isRecentlyVisible() const;
+    bool isRecentlyVisible() const;
     LLViewerOctreePartition* getSpatialPartition()const {return mSpatialPartition;}
-    BOOL isAnyRecentlyVisible() const;
->>>>>>> e7eced3c
+    bool isAnyRecentlyVisible() const;
 
     static U32 getNewOcclusionQueryObjectName();
     static void releaseOcclusionQueryObjectName(U32 name);
@@ -410,11 +326,7 @@
     void releaseOcclusionQueryObjectNames();
 
 private:
-<<<<<<< HEAD
-	bool earlyFail(LLCamera* camera, const LLVector4a* bounds);
-=======
-    BOOL earlyFail(LLCamera* camera, const LLVector4a* bounds);
->>>>>>> e7eced3c
+    bool earlyFail(LLCamera* camera, const LLVector4a* bounds);
 
 protected:
     U32         mOcclusionState[LLViewerCamera::NUM_CAMERAS];
@@ -427,11 +339,7 @@
     U32                      mOcclusionCheckCount[LLViewerCamera::NUM_CAMERAS];
 
 public:
-<<<<<<< HEAD
-	static std::set<U32> sPendingQueries;
-=======
     static std::set<U32> sPendingQueries;
->>>>>>> e7eced3c
 };//LL_ALIGN_POSTFIX(16);
 
 class LLViewerOctreePartition
@@ -440,38 +348,22 @@
     LLViewerOctreePartition();
     virtual ~LLViewerOctreePartition();
 
-<<<<<<< HEAD
-	// Cull on arbitrary frustum
-	virtual S32 cull(LLCamera &camera, bool do_occlusion) = 0;
-	bool isOcclusionEnabled();
-=======
     // Cull on arbitrary frustum
     virtual S32 cull(LLCamera &camera, bool do_occlusion) = 0;
-    BOOL isOcclusionEnabled();
->>>>>>> e7eced3c
+    bool isOcclusionEnabled();
 
 protected:
     // MUST call from destructor of any derived classes (SL-17276)
     void cleanup();
 
 public:
-<<<<<<< HEAD
-	U32              mPartitionType;
-	U32              mDrawableType;
-	OctreeNode*      mOctree;
-	LLViewerRegion*  mRegionp; // the region this partition belongs to.
-	bool             mOcclusionEnabled; // if true, occlusion culling is performed
-	U32              mLODSeed;
-	U32              mLODPeriod;	//number of frames between LOD updates for a given spatial group (staggered by mLODSeed)
-=======
     U32              mPartitionType;
     U32              mDrawableType;
     OctreeNode*      mOctree;
     LLViewerRegion*  mRegionp; // the region this partition belongs to.
-    BOOL             mOcclusionEnabled; // if TRUE, occlusion culling is performed
+    bool             mOcclusionEnabled; // if true, occlusion culling is performed
     U32              mLODSeed;
     U32              mLODPeriod;    //number of frames between LOD updates for a given spatial group (staggered by mLODSeed)
->>>>>>> e7eced3c
 };
 
 class LLViewerOctreeCull : public OctreeTraveler
@@ -483,38 +375,6 @@
     virtual void traverse(const OctreeNode* n);
 
 protected:
-<<<<<<< HEAD
-	virtual bool earlyFail(LLViewerOctreeGroup* group);	
-
-	//agent space group cull
-	S32 AABBInFrustumNoFarClipGroupBounds(const LLViewerOctreeGroup* group);	
-	S32 AABBSphereIntersectGroupExtents(const LLViewerOctreeGroup* group);
-	S32 AABBInFrustumGroupBounds(const LLViewerOctreeGroup* group);
-
-	//agent space object set cull
-	S32 AABBInFrustumNoFarClipObjectBounds(const LLViewerOctreeGroup* group);
-	S32 AABBSphereIntersectObjectExtents(const LLViewerOctreeGroup* group);	
-	S32 AABBInFrustumObjectBounds(const LLViewerOctreeGroup* group);
-
-	//local region space group cull
-	S32 AABBInRegionFrustumNoFarClipGroupBounds(const LLViewerOctreeGroup* group);
-	S32 AABBInRegionFrustumGroupBounds(const LLViewerOctreeGroup* group);
-	S32 AABBRegionSphereIntersectGroupExtents(const LLViewerOctreeGroup* group, const LLVector3& shift);
-
-	//local region space object set cull
-	S32 AABBInRegionFrustumNoFarClipObjectBounds(const LLViewerOctreeGroup* group);
-	S32 AABBInRegionFrustumObjectBounds(const LLViewerOctreeGroup* group);
-	S32 AABBRegionSphereIntersectObjectExtents(const LLViewerOctreeGroup* group, const LLVector3& shift);	
-
-	virtual S32 frustumCheck(const LLViewerOctreeGroup* group) = 0;
-	virtual S32 frustumCheckObjects(const LLViewerOctreeGroup* group) = 0;
-
-	bool checkProjectionArea(const LLVector4a& center, const LLVector4a& size, const LLVector3& shift, F32 pixel_threshold, F32 near_radius);
-	virtual bool checkObjects(const OctreeNode* branch, const LLViewerOctreeGroup* group);
-	virtual void preprocess(LLViewerOctreeGroup* group);
-	virtual void processGroup(LLViewerOctreeGroup* group);
-	virtual void visit(const OctreeNode* branch);
-=======
     virtual bool earlyFail(LLViewerOctreeGroup* group);
 
     //agent space group cull
@@ -545,7 +405,6 @@
     virtual void preprocess(LLViewerOctreeGroup* group);
     virtual void processGroup(LLViewerOctreeGroup* group);
     virtual void visit(const OctreeNode* branch);
->>>>>>> e7eced3c
 
 protected:
     LLCamera *mCamera;
@@ -560,11 +419,7 @@
     virtual void visit(const OctreeNode* branch);
 
 public:
-<<<<<<< HEAD
-	static bool sInDebug;
-=======
-    static BOOL sInDebug;
->>>>>>> e7eced3c
+    static bool sInDebug;
 };
 
 #endif