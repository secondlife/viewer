/** 
 * @file llbottomtray.cpp
 * @brief LLBottomTray class implementation
 *
 * $LicenseInfo:firstyear=2009&license=viewergpl$
 * 
 * Copyright (c) 2009, Linden Research, Inc.
 * 
 * Second Life Viewer Source Code
 * The source code in this file ("Source Code") is provided by Linden Lab
 * to you under the terms of the GNU General Public License, version 2.0
 * ("GPL"), unless you have obtained a separate licensing agreement
 * ("Other License"), formally executed by you and Linden Lab.  Terms of
 * the GPL can be found in doc/GPL-license.txt in this distribution, or
 * online at http://secondlifegrid.net/programs/open_source/licensing/gplv2
 * 
 * There are special exceptions to the terms and conditions of the GPL as
 * it is applied to this Source Code. View the full text of the exception
 * in the file doc/FLOSS-exception.txt in this software distribution, or
 * online at
 * http://secondlifegrid.net/programs/open_source/licensing/flossexception
 * 
 * By copying, modifying or distributing this software, you acknowledge
 * that you have read and understood your obligations described above,
 * and agree to abide by those obligations.
 * 
 * ALL LINDEN LAB SOURCE CODE IS PROVIDED "AS IS." LINDEN LAB MAKES NO
 * WARRANTIES, EXPRESS, IMPLIED OR OTHERWISE, REGARDING ITS ACCURACY,
 * COMPLETENESS OR PERFORMANCE.
 * $/LicenseInfo$
 */

#include "llviewerprecompiledheaders.h" // must be first include

#define LLBOTTOMTRAY_CPP
#include "llbottomtray.h"

#include "llagent.h"
#include "llchiclet.h"
#include "llfloaterreg.h"
#include "llflyoutbutton.h"
#include "llimfloater.h" // for LLIMFloater
#include "lllayoutstack.h"
#include "llnearbychatbar.h"
#include "llnotificationsutil.h"
#include "llspeakbutton.h"
#include "llsplitbutton.h"
#include "llsyswellwindow.h"
#include "llfloatercamera.h"
#include "lltexteditor.h"
#include "llnotifications.h"

// Build time optimization, generate extern template once in .cpp file
template class LLBottomTray* LLSingleton<class LLBottomTray>::getInstance();

namespace
{
	const std::string& PANEL_CHICLET_NAME	= "chiclet_list_panel";
	const std::string& PANEL_CHATBAR_NAME	= "chat_bar";
	const std::string& PANEL_MOVEMENT_NAME	= "movement_panel";
	const std::string& PANEL_CAMERA_NAME	= "cam_panel";
	const std::string& PANEL_GESTURE_NAME	= "gesture_panel";

	S32 get_panel_min_width(LLLayoutStack* stack, LLPanel* panel)
	{
		S32 minimal_width = 0;
		llassert(stack);
		if ( stack && panel && panel->getVisible() )
		{
			stack->getPanelMinSize(panel->getName(), &minimal_width, NULL);
		}
		return minimal_width;
	}

	S32 get_curr_width(LLUICtrl* ctrl)
	{
		S32 cur_width = 0;
		if ( ctrl && ctrl->getVisible() )
		{
			cur_width = ctrl->getRect().getWidth();
		}
		return cur_width;
	}
}

class LLBottomTrayLite
	: public LLPanel
{
public:
	LLBottomTrayLite()
		: mNearbyChatBar(NULL),
		  mGesturePanel(NULL)
	{
		mFactoryMap["chat_bar"] = LLCallbackMap(LLBottomTray::createNearbyChatBar, NULL);
		LLUICtrlFactory::getInstance()->buildPanel(this, "panel_bottomtray_lite.xml");
		// Necessary for focus movement among child controls
		setFocusRoot(TRUE);
	}

	BOOL postBuild()
	{
		mNearbyChatBar = getChild<LLNearbyChatBar>("chat_bar");
		mGesturePanel = getChild<LLPanel>("gesture_panel");

		// Hide "show_nearby_chat" button 
		LLLineEditor* chat_box = mNearbyChatBar->getChatBox();
		LLUICtrl* show_btn = mNearbyChatBar->getChild<LLUICtrl>("show_nearby_chat");
		S32 delta_width = show_btn->getRect().getWidth();
		show_btn->setVisible(FALSE);
		chat_box->reshape(chat_box->getRect().getWidth() + delta_width, chat_box->getRect().getHeight());

		return TRUE;
	}

	void onFocusLost()
	{
		if (gAgent.cameraMouselook())
		{
			LLBottomTray::getInstance()->setVisible(FALSE);
		}
	}

	LLNearbyChatBar*	mNearbyChatBar;
	LLPanel*			mGesturePanel;
};

LLBottomTray::LLBottomTray(const LLSD&)
:	mChicletPanel(NULL),
	mSpeakPanel(NULL),
	mSpeakBtn(NULL),
	mNearbyChatBar(NULL),
	mToolbarStack(NULL)
,	mMovementButton(NULL)
,	mResizeState(RS_NORESIZE)
,	mBottomTrayContextMenu(NULL)
,	mMovementPanel(NULL)
,	mCamPanel(NULL)
,	mSnapshotPanel(NULL)
,	mGesturePanel(NULL)
,	mCamButton(NULL)
,	mBottomTrayLite(NULL)
,	mIsInLiteMode(false)
{
	// Firstly add ourself to IMSession observers, so we catch session events
	// before chiclets do that.
	LLIMMgr::getInstance()->addSessionObserver(this);

	mFactoryMap["chat_bar"] = LLCallbackMap(LLBottomTray::createNearbyChatBar, NULL);

	LLUICtrlFactory::getInstance()->buildPanel(this,"panel_bottomtray.xml");

	mChicletPanel = getChild<LLChicletPanel>("chiclet_list");

	mChicletPanel->setChicletClickedCallback(boost::bind(&LLBottomTray::onChicletClick,this,_1));

	LLUICtrl::CommitCallbackRegistry::defaultRegistrar().add("CameraPresets.ChangeView", boost::bind(&LLFloaterCamera::onClickCameraPresets, _2));

	//this is to fix a crash that occurs because LLBottomTray is a singleton
	//and thus is deleted at the end of the viewers lifetime, but to be cleanly
	//destroyed LLBottomTray requires some subsystems that are long gone
	//LLUI::getRootView()->addChild(this);

	initStateProcessedObjectMap();

	// Necessary for focus movement among child controls
	setFocusRoot(TRUE);

	{
		mBottomTrayLite = new LLBottomTrayLite();
		mBottomTrayLite->setFollowsAll();
		mBottomTrayLite->setVisible(FALSE);
	}
}

LLBottomTray::~LLBottomTray()
{
	if (!LLSingleton<LLIMMgr>::destroyed())
	{
		LLIMMgr::getInstance()->removeSessionObserver(this);
	}
}

void LLBottomTray::onChicletClick(LLUICtrl* ctrl)
{
	LLIMChiclet* chiclet = dynamic_cast<LLIMChiclet*>(ctrl);
	if (chiclet)
	{
		// Until you can type into an IM Window and have a conversation,
		// still show the old communicate window
		//LLFloaterReg::showInstance("communicate", chiclet->getSessionId());

		// Show after comm window so it is frontmost (and hence will not
		// auto-hide)

// this logic has been moved to LLIMChiclet::handleMouseDown
//		LLIMFloater::show(chiclet->getSessionId());
//		chiclet->setCounter(0);
	}
}

// *TODO Vadim: why void* ?
void* LLBottomTray::createNearbyChatBar(void* userdata)
{
	return new LLNearbyChatBar();
}

LLNearbyChatBar* LLBottomTray::getNearbyChatBar()
{
	return mIsInLiteMode ? mBottomTrayLite->mNearbyChatBar : mNearbyChatBar;
}

LLIMChiclet* LLBottomTray::createIMChiclet(const LLUUID& session_id)
{
	LLIMChiclet::EType im_chiclet_type = LLIMChiclet::getIMSessionType(session_id);

	switch (im_chiclet_type)
	{
	case LLIMChiclet::TYPE_IM:
		return getChicletPanel()->createChiclet<LLIMP2PChiclet>(session_id);
	case LLIMChiclet::TYPE_GROUP:
		return getChicletPanel()->createChiclet<LLIMGroupChiclet>(session_id);
	case LLIMChiclet::TYPE_AD_HOC:
		return getChicletPanel()->createChiclet<LLAdHocChiclet>(session_id);
	case LLIMChiclet::TYPE_UNKNOWN:
		break;
	}

	return NULL;
}

//virtual
void LLBottomTray::sessionAdded(const LLUUID& session_id, const std::string& name, const LLUUID& other_participant_id)
{
	if (!getChicletPanel()) return;

	LLIMModel::LLIMSession* session = LLIMModel::getInstance()->findIMSession(session_id);
	if (!session) return;

	// no need to spawn chiclets for participants in P2P calls called through Avaline
	if (session->isP2P() && session->isOtherParticipantAvaline()) return;

	if (getChicletPanel()->findChiclet<LLChiclet>(session_id)) return;

	LLIMChiclet* chiclet = createIMChiclet(session_id);
	if(chiclet)
	{
		chiclet->setIMSessionName(name);
		chiclet->setOtherParticipantId(other_participant_id);
		
		LLIMFloater::onIMChicletCreated(session_id);

	}
	else
	{
		llerrs << "Could not create chiclet" << llendl;
	}
}

//virtual
void LLBottomTray::sessionRemoved(const LLUUID& session_id)
{
	if(getChicletPanel())
	{
		// IM floater should be closed when session removed and associated chiclet closed
		LLIMFloater* iMfloater = LLFloaterReg::findTypedInstance<LLIMFloater>(
				"impanel", session_id);
		if (iMfloater != NULL)
		{
			iMfloater->closeFloater();
		}

		getChicletPanel()->removeChiclet(session_id);
	}
}

void LLBottomTray::sessionIDUpdated(const LLUUID& old_session_id, const LLUUID& new_session_id)
{
	//this is only needed in case of outgoing ad-hoc/group chat sessions
	LLChicletPanel* chiclet_panel = getChicletPanel();
	if (chiclet_panel)
	{
		//it should be ad-hoc im chiclet or group im chiclet
		LLChiclet* chiclet = chiclet_panel->findChiclet<LLChiclet>(old_session_id);
		if (chiclet) chiclet->setSessionId(new_session_id);
	}
}

S32 LLBottomTray::getTotalUnreadIMCount()
{
	return getChicletPanel()->getTotalUnreadIMCount();
}

// virtual
void LLBottomTray::onChange(EStatusType status, const std::string &channelURI, bool proximal)
{
	// Time it takes to connect to voice channel might be pretty long,
	// so don't expect user login or STATUS_VOICE_ENABLED to be followed by STATUS_JOINED.
	BOOL enable = FALSE;

	switch (status)
	{
	// Do not add STATUS_VOICE_ENABLED because voice chat is 
	// inactive until STATUS_JOINED
	case STATUS_JOINED:
		enable = TRUE;
		break;
	default:
		enable = FALSE;
		break;
	}

	// We have to enable/disable right and left parts of speak button separately (EXT-4648)
	mSpeakBtn->setSpeakBtnEnabled(enable);
	// skipped to avoid button blinking
	if (status != STATUS_JOINING && status!= STATUS_LEFT_CHANNEL)
	{
		mSpeakBtn->setFlyoutBtnEnabled(LLVoiceClient::voiceEnabled() && gVoiceClient->voiceWorking());
	}
}

void LLBottomTray::onMouselookModeOut()
{
	mIsInLiteMode = false;
	mBottomTrayLite->setVisible(FALSE);
	mNearbyChatBar->getChatBox()->setText(mBottomTrayLite->mNearbyChatBar->getChatBox()->getText());
	setVisible(TRUE);
}

void LLBottomTray::onMouselookModeIn()
{
	setVisible(FALSE);

	// Attach the lite bottom tray
	if (getParent() && mBottomTrayLite->getParent() != getParent())
		getParent()->addChild(mBottomTrayLite);

	mBottomTrayLite->setShape(getLocalRect());
	mBottomTrayLite->mNearbyChatBar->getChatBox()->setText(mNearbyChatBar->getChatBox()->getText());
	mBottomTrayLite->mGesturePanel->setVisible(gSavedSettings.getBOOL("ShowGestureButton"));

	mIsInLiteMode = true;
}

//virtual
// setVisible used instead of onVisibilityChange, since LLAgent calls it on entering/leaving mouselook mode.
// If bottom tray is already visible in mouselook mode, then onVisibilityChange will not be called from setVisible(true),
void LLBottomTray::setVisible(BOOL visible)
{
	if (mIsInLiteMode)
	{
		mBottomTrayLite->setVisible(visible);
	}
	else
	{
		LLPanel::setVisible(visible);
	}
<<<<<<< HEAD
	if(visible)
		gFloaterView->setSnapOffsetBottom(getRect().getHeight());
	else
		gFloaterView->setSnapOffsetBottom(0);
=======
>>>>>>> 4514b571
}

void LLBottomTray::showBottomTrayContextMenu(S32 x, S32 y, MASK mask)
{
	// We should show BottomTrayContextMenu in last  turn
	if (mBottomTrayContextMenu && !LLMenuGL::sMenuContainer->getVisibleMenu())
	{
		    //there are no other context menu (IM chiclet etc ), so we can show BottomTrayContextMenu

		    updateContextMenu(x, y, mask);
			mBottomTrayContextMenu->buildDrawLabels();
			mBottomTrayContextMenu->updateParent(LLMenuGL::sMenuContainer);
			LLMenuGL::showPopup(this, mBottomTrayContextMenu, x, y);
		
	}
}

void LLBottomTray::updateContextMenu(S32 x, S32 y, MASK mask)
{
	LLUICtrl* edit_box = mNearbyChatBar->getChild<LLUICtrl>("chat_box");

	S32 local_x = x - mNearbyChatBar->getRect().mLeft - edit_box->getRect().mLeft;
	S32 local_y = y - mNearbyChatBar->getRect().mBottom - edit_box->getRect().mBottom;

	bool in_edit_box = edit_box->pointInView(local_x, local_y);

	LLMenuItemGL* menu_item;
	menu_item = mBottomTrayContextMenu->findChild<LLMenuItemGL>("NearbyChatBar_Cut");
	if(menu_item)
		menu_item->setVisible(in_edit_box);
	menu_item = mBottomTrayContextMenu->findChild<LLMenuItemGL>("NearbyChatBar_Copy");
	if(menu_item)
		menu_item->setVisible(in_edit_box);
	menu_item = mBottomTrayContextMenu->findChild<LLMenuItemGL>("NearbyChatBar_Paste");
	if(menu_item)
		menu_item->setVisible(in_edit_box);
	menu_item = mBottomTrayContextMenu->findChild<LLMenuItemGL>("NearbyChatBar_Delete");
	if(menu_item)
		menu_item->setVisible(in_edit_box);
	menu_item = mBottomTrayContextMenu->findChild<LLMenuItemGL>("NearbyChatBar_Select_All");
	if(menu_item)
		menu_item->setVisible(in_edit_box);
}

void LLBottomTray::showGestureButton(BOOL visible)
{
	setTrayButtonVisibleIfPossible(RS_BUTTON_GESTURES, visible);
}

void LLBottomTray::showMoveButton(BOOL visible)
{
	setTrayButtonVisibleIfPossible(RS_BUTTON_MOVEMENT, visible);
}

void LLBottomTray::showCameraButton(BOOL visible)
{
	setTrayButtonVisibleIfPossible(RS_BUTTON_CAMERA, visible);
}

void LLBottomTray::showSnapshotButton(BOOL visible)
{
	setTrayButtonVisibleIfPossible(RS_BUTTON_SNAPSHOT, visible);
}

BOOL LLBottomTray::postBuild()
{

	LLUICtrl::CommitCallbackRegistry::currentRegistrar().add("NearbyChatBar.Action", boost::bind(&LLBottomTray::onContextMenuItemClicked, this, _2));
	LLUICtrl::EnableCallbackRegistry::currentRegistrar().add("NearbyChatBar.EnableMenuItem", boost::bind(&LLBottomTray::onContextMenuItemEnabled, this, _2));

	mBottomTrayContextMenu =  LLUICtrlFactory::getInstance()->createFromFile<LLMenuGL>("menu_bottomtray.xml", gMenuHolder, LLViewerMenuHolderGL::child_registry_t::instance());
	gMenuHolder->addChild(mBottomTrayContextMenu);


	mNearbyChatBar = getChild<LLNearbyChatBar>("chat_bar");
	mToolbarStack = getChild<LLLayoutStack>("toolbar_stack");
	mMovementPanel = getChild<LLPanel>("movement_panel");
	mMovementButton = mMovementPanel->getChild<LLButton>("movement_btn");
	mGesturePanel = getChild<LLPanel>("gesture_panel");
	mCamPanel = getChild<LLPanel>("cam_panel");
	mCamButton = mCamPanel->getChild<LLButton>("camera_btn");
	mSnapshotPanel = getChild<LLPanel>("snapshot_panel");
	setRightMouseDownCallback(boost::bind(&LLBottomTray::showBottomTrayContextMenu,this, _2, _3,_4));

	mSpeakPanel = getChild<LLPanel>("speak_panel");
	mSpeakBtn = getChild<LLSpeakButton>("talk");

	// Both parts of speak button should be initially disabled because
	// it takes some time between logging in to world and connecting to voice channel.
	mSpeakBtn->setSpeakBtnEnabled(false);
	mSpeakBtn->setFlyoutBtnEnabled(false);

	// Localization tool doesn't understand custom buttons like <talk_button>
	mSpeakBtn->setSpeakToolTip( getString("SpeakBtnToolTip") );
	mSpeakBtn->setShowToolTip( getString("VoiceControlBtnToolTip") );

	// Registering Chat Bar to receive Voice client status change notifications.
	gVoiceClient->addObserver(this);

	mObjectDefaultWidthMap[RS_BUTTON_GESTURES] = mGesturePanel->getRect().getWidth();
	mObjectDefaultWidthMap[RS_BUTTON_MOVEMENT] = mMovementPanel->getRect().getWidth();
	mObjectDefaultWidthMap[RS_BUTTON_CAMERA]   = mCamPanel->getRect().getWidth();
	mObjectDefaultWidthMap[RS_BUTTON_SPEAK]	   = mSpeakPanel->getRect().getWidth();

	mNearbyChatBar->getChatBox()->setContextMenu(NULL);

	return TRUE;
}

bool LLBottomTray::onContextMenuItemEnabled(const LLSD& userdata)
{
	std::string item = userdata.asString();
	LLLineEditor* edit_box = mNearbyChatBar->findChild<LLLineEditor>("chat_box");
	
	if (item == "can_cut")
	{
		return edit_box->canCut();
	}
	else if (item == "can_copy")
	{
		return edit_box->canCopy();
	}
	else if (item == "can_paste")
	{
		return edit_box->canPaste();
	}
	else if (item == "can_delete")
	{
		return edit_box->canDoDelete();
	}
	else if (item == "can_select_all")
	{
		return edit_box->canSelectAll() && (edit_box->getLength()>0);
	}
	return true;
}


void LLBottomTray::onContextMenuItemClicked(const LLSD& userdata)
{
	std::string item = userdata.asString();
	LLLineEditor* edit_box = mNearbyChatBar->findChild<LLLineEditor>("chat_box");

	if (item == "cut")
	{
		edit_box->cut();
	}
	else if (item == "copy")
	{
		edit_box->copy();
	}
	else if (item == "paste")
	{
		edit_box->paste();
		edit_box->setFocus(TRUE);
	}
	else if (item == "delete")
	{
		edit_box->doDelete();
	}
	else if (item == "select_all")
	{
		edit_box->selectAll();
	}
}

void LLBottomTray::log(LLView* panel, const std::string& descr)
{
	if (NULL == panel) return;
	LLView* layout = panel->getParent();
	lldebugs << descr << ": "
		<< "panel: " << panel->getName()
		<< ", rect: " << panel->getRect()
 
 
		<< "layout: " << layout->getName()
		<< ", rect: " << layout->getRect()
		<< llendl
		; 
}

void LLBottomTray::reshape(S32 width, S32 height, BOOL called_from_parent)
{
	static S32 debug_calling_number = 0;
	lldebugs << "**************************************** " << ++debug_calling_number << llendl;

	S32 current_width = getRect().getWidth();
	S32 delta_width = width - current_width;
	lldebugs << "Reshaping: " 
		<< ", width: " << width
		<< ", cur width: " << current_width
		<< ", delta_width: " << delta_width
		<< ", called_from_parent: " << called_from_parent
		<< llendl;

	if (mNearbyChatBar)			log(mNearbyChatBar, "before");
	if (mChicletPanel)			log(mChicletPanel, "before");

	// stores width size on which bottom tray is less than width required by its children. EXT-991
	static S32 extra_shrink_width = 0;
	bool should_be_reshaped = true;

	if (mChicletPanel && mToolbarStack && mNearbyChatBar)
	{
		// Firstly, update layout stack to ensure we deal with correct panel sizes.
		{
			BOOL saved_anim = mToolbarStack->getAnimate();
			// Set chiclet panel to be autoresized by default.
			mToolbarStack->updatePanelAutoResize(PANEL_CHICLET_NAME, TRUE);
			// Disable animation to prevent layout updating in several frames.
			mToolbarStack->setAnimate(FALSE);
			// Force the updating of layout to reset panels collapse factor.
			mToolbarStack->updateLayout();
			// Restore animate state.
			mToolbarStack->setAnimate(saved_anim);
		}

		// bottom tray is narrowed
		if (delta_width < 0)
		{
			if (extra_shrink_width > 0)
			{
				// is world rect was extra shrunk and decreasing again only update this value
				// to delta_width negative
				extra_shrink_width -= delta_width; // use "-=" because delta_width is negative
				should_be_reshaped = false;
			}
			else
			{
				extra_shrink_width = processWidthDecreased(delta_width);

				// increase new width to extra_shrink_width value to not reshape less than bottom tray minimum
				width += extra_shrink_width;
			}
		}
		// bottom tray is widen
		else
		{
			if (extra_shrink_width > delta_width)
			{
				// Less than minimum width is more than increasing (delta_width) 
				// only reduce it value and make no reshape
				extra_shrink_width -= delta_width;
				should_be_reshaped = false;
			}
			else 
			{
				if (extra_shrink_width > 0)
				{
					// If we have some extra shrink width let's reduce delta_width & width
					delta_width -= extra_shrink_width;
					width -= extra_shrink_width;
					extra_shrink_width = 0;
				}
				processWidthIncreased(delta_width);
			}
		}
	}

	if (should_be_reshaped)
	{
		lldebugs << "Reshape all children with width: " << width << llendl;
		LLPanel::reshape(width, height, called_from_parent);
	}

	if (mNearbyChatBar)			log(mNearbyChatBar, "after");
	if (mChicletPanel)			log(mChicletPanel, "after");
}

S32 LLBottomTray::processWidthDecreased(S32 delta_width)
{
	bool still_should_be_processed = true;

	const S32 chiclet_panel_width = mChicletPanel->getParent()->getRect().getWidth();
	const S32 chiclet_panel_min_width = mChicletPanel->getMinWidth();

	if (chiclet_panel_width > chiclet_panel_min_width)
	{
		// we have some space to decrease chiclet panel
		S32 panel_delta_min = chiclet_panel_width - chiclet_panel_min_width;

		S32 delta_panel = llmin(-delta_width, panel_delta_min);

		lldebugs << "delta_width: " << delta_width
			<< ", panel_delta_min: " << panel_delta_min
			<< ", delta_panel: " << delta_panel
			<< llendl;

		// is chiclet panel width enough to process resizing?
		delta_width += panel_delta_min;

		still_should_be_processed = delta_width < 0;

		mChicletPanel->getParent()->reshape(mChicletPanel->getParent()->getRect().getWidth() - delta_panel, mChicletPanel->getParent()->getRect().getHeight());
		log(mChicletPanel, "after processing panel decreasing via chiclet panel");

		lldebugs << "RS_CHICLET_PANEL" 
			<< ", delta_width: " << delta_width
			<< llendl;
	}

	const S32 chatbar_panel_width = mNearbyChatBar->getRect().getWidth();
	const S32 chatbar_panel_min_width = mNearbyChatBar->getMinWidth();
	if (still_should_be_processed && chatbar_panel_width > chatbar_panel_min_width)
	{
		// we have some space to decrease chatbar panel
		S32 panel_delta_min = chatbar_panel_width - chatbar_panel_min_width;

		S32 delta_panel = llmin(-delta_width, panel_delta_min);

		// whether chatbar panel width is enough to process resizing?
		delta_width += panel_delta_min;

		still_should_be_processed = delta_width < 0;

		mNearbyChatBar->reshape(mNearbyChatBar->getRect().getWidth() - delta_panel, mNearbyChatBar->getRect().getHeight());

		log(mNearbyChatBar, "after processing panel decreasing via nearby chatbar panel");

		lldebugs << "RS_CHATBAR_INPUT"
			<< ", delta_panel: " << delta_panel
			<< ", delta_width: " << delta_width
			<< llendl;
	}

	S32 extra_shrink_width = 0;
	S32 buttons_freed_width = 0;
	if (still_should_be_processed)
	{
		processShrinkButtons(&delta_width, &buttons_freed_width);

		if (delta_width < 0)
		{
			processHideButton(RS_BUTTON_SNAPSHOT, &delta_width, &buttons_freed_width);
		}

		if (delta_width < 0)
		{
			processHideButton(RS_BUTTON_CAMERA, &delta_width, &buttons_freed_width);
		}

		if (delta_width < 0)
		{
			processHideButton(RS_BUTTON_MOVEMENT, &delta_width, &buttons_freed_width);
		}

		if (delta_width < 0)
		{
			processHideButton(RS_BUTTON_GESTURES, &delta_width, &buttons_freed_width);
		}

		if (delta_width < 0)
		{
			extra_shrink_width = -delta_width;
			llwarns << "There is no enough width to reshape all children: " 
				<< extra_shrink_width << llendl;
		}

		if (buttons_freed_width > 0)
		{
			log(mNearbyChatBar, "before applying compensative width");
			mNearbyChatBar->reshape(mNearbyChatBar->getRect().getWidth() + buttons_freed_width, mNearbyChatBar->getRect().getHeight() );
			log(mNearbyChatBar, "after applying compensative width");
			lldebugs << buttons_freed_width << llendl;
		}
	}

	return extra_shrink_width;
}

void LLBottomTray::processWidthIncreased(S32 delta_width)
{
	if (delta_width <= 0) return;

	const S32 chiclet_panel_width = mChicletPanel->getParent()->getRect().getWidth();
	const S32 chiclet_panel_min_width = mChicletPanel->getMinWidth();

	const S32 chatbar_panel_width = mNearbyChatBar->getRect().getWidth();
	const S32 chatbar_panel_min_width = mNearbyChatBar->getMinWidth();
	const S32 chatbar_panel_max_width = mNearbyChatBar->getMaxWidth();

	const S32 chatbar_available_shrink_width = chatbar_panel_width - chatbar_panel_min_width;
	const S32 available_width_chiclet = chiclet_panel_width - chiclet_panel_min_width;

	// how many room we have to show hidden buttons
	S32 total_available_width = delta_width + chatbar_available_shrink_width + available_width_chiclet;

	lldebugs << "Processing extending, available width:"
		<< ", chatbar - " << chatbar_available_shrink_width
		<< ", chiclets - " << available_width_chiclet
		<< ", total - " << total_available_width
		<< llendl;

	S32 available_width = total_available_width;
	if (available_width > 0)
	{
		processShowButton(RS_BUTTON_GESTURES, &available_width);
	}

	if (available_width > 0)
	{
		processShowButton(RS_BUTTON_MOVEMENT, &available_width);
	}

	if (available_width > 0)
	{
		processShowButton(RS_BUTTON_CAMERA, &available_width);
	}

	if (available_width > 0)
	{
		processShowButton(RS_BUTTON_SNAPSHOT, &available_width);
	}

	processExtendButtons(&available_width);

	// if we have to show/extend some buttons but resized delta width is not enough...
	S32 processed_width = total_available_width - available_width;
	if (processed_width > delta_width)
	{
		// ... let's shrink nearby chat & chiclet panels
		S32 required_to_process_width = processed_width;

		// 1. use delta width of resizing
		required_to_process_width -= delta_width;

		// 2. use width available via decreasing of nearby chat panel
		S32 chatbar_shrink_width = required_to_process_width;
		if (chatbar_available_shrink_width < chatbar_shrink_width)
		{
			chatbar_shrink_width = chatbar_available_shrink_width;
		}

		log(mNearbyChatBar, "increase width: before applying compensative width");
		mNearbyChatBar->reshape(mNearbyChatBar->getRect().getWidth() - chatbar_shrink_width, mNearbyChatBar->getRect().getHeight() );
		if (mNearbyChatBar)			log(mNearbyChatBar, "after applying compensative width");
		lldebugs << chatbar_shrink_width << llendl;

		// 3. use width available via decreasing of chiclet panel
		required_to_process_width -= chatbar_shrink_width;

		if (required_to_process_width > 0)
		{
			mChicletPanel->getParent()->reshape(mChicletPanel->getParent()->getRect().getWidth() - required_to_process_width, mChicletPanel->getParent()->getRect().getHeight());
			log(mChicletPanel, "after applying compensative width for chiclets: ");
			lldebugs << required_to_process_width << llendl;
		}

	}

	// shown buttons take some space, rest should be processed by nearby chatbar & chiclet panels
	delta_width -= processed_width;


	// how many space can nearby chatbar take?
	S32 chatbar_panel_width_ = mNearbyChatBar->getRect().getWidth();
	if (delta_width > 0 && chatbar_panel_width_ < chatbar_panel_max_width)
	{
		S32 delta_panel_max = chatbar_panel_max_width - chatbar_panel_width_;
		S32 delta_panel = llmin(delta_width, delta_panel_max);
		lldebugs << "Unprocesed delta width: " << delta_width
			<< ", can be applied to chatbar: " << delta_panel_max
			<< ", will be applied: " << delta_panel
			<< llendl;

		delta_width -= delta_panel_max;
		mNearbyChatBar->reshape(chatbar_panel_width_ + delta_panel, mNearbyChatBar->getRect().getHeight());
		log(mNearbyChatBar, "applied unprocessed delta width");
	}
}

bool LLBottomTray::processShowButton(EResizeState shown_object_type, S32* available_width)
{
	lldebugs << "Trying to show object type: " << shown_object_type << llendl;

	LLPanel* panel = mStateProcessedObjectMap[shown_object_type];
	if (NULL == panel)
	{
		lldebugs << "There is no object to process for state: " << shown_object_type << llendl;
		return false;
	}
	bool can_be_shown = canButtonBeShown(shown_object_type);
	if (can_be_shown)
	{
		//validate if we have enough room to show this button
		const S32 required_width = panel->getRect().getWidth();
		can_be_shown = *available_width >= required_width;
		if (can_be_shown)
		{
			*available_width -= required_width;

			setTrayButtonVisible(shown_object_type, true);

			lldebugs << "processed object type: " << shown_object_type
				<< ", rest available width: " << *available_width
				<< llendl;
			mResizeState &= ~shown_object_type;
		}
	}
	return can_be_shown;
}

void LLBottomTray::processHideButton(EResizeState processed_object_type, S32* required_width, S32* buttons_freed_width)
{
	lldebugs << "Trying to hide object type: " << processed_object_type << llendl;

	LLPanel* panel = mStateProcessedObjectMap[processed_object_type];
	if (NULL == panel)
	{
		lldebugs << "There is no object to process for state: " << processed_object_type << llendl;
		return;
	}

	if (panel->getVisible())
	{
		*required_width += panel->getRect().getWidth();

		if (*required_width > 0)
		{
			*buttons_freed_width += *required_width;
		}

		setTrayButtonVisible(processed_object_type, false);

		mResizeState |= processed_object_type;

		lldebugs << "processing object type: " << processed_object_type
			<< ", buttons_freed_width: " << *buttons_freed_width
			<< llendl;
	}
}

void LLBottomTray::processShrinkButtons(S32* required_width, S32* buttons_freed_width)
{
	processShrinkButton(RS_BUTTON_CAMERA, required_width);

	if (*required_width < 0)
	{
		processShrinkButton(RS_BUTTON_MOVEMENT, required_width);
	}
	if (*required_width < 0)
	{
		processShrinkButton(RS_BUTTON_GESTURES, required_width);
	}
	if (*required_width < 0)
	{

		S32 panel_min_width = 0;
		std::string panel_name = mSpeakPanel->getName();
		bool success = mToolbarStack->getPanelMinSize(panel_name, &panel_min_width, NULL);
		if (!success)
		{
			lldebugs << "Panel was not found to get its min width: " << panel_name << llendl;
		}
		else
		{
			//
			mSpeakBtn->setLabelVisible(false);
			S32 panel_width = mSpeakPanel->getRect().getWidth();
			S32 possible_shrink_width = panel_width - panel_min_width;

			if (possible_shrink_width > 0)
			{
				mSpeakPanel->reshape(panel_width - possible_shrink_width, mSpeakPanel->getRect().getHeight());

				*required_width += possible_shrink_width;

				if (*required_width > 0)
				{
					*buttons_freed_width += *required_width;
				}

				lldebugs << "Shrunk panel: " << panel_name
					<< ", shrunk width: " << possible_shrink_width
					<< ", rest width to process: " << *required_width
					<< llendl;
			}
		}
	}
}

void LLBottomTray::processShrinkButton(EResizeState processed_object_type, S32* required_width)
{
	LLPanel* panel = mStateProcessedObjectMap[processed_object_type];
	if (NULL == panel)
	{
		lldebugs << "There is no object to process for type: " << processed_object_type << llendl;
		return;
	}

	if (panel->getVisible())
	{
		S32 panel_width = panel->getRect().getWidth();
		S32 panel_min_width = 0;
		std::string panel_name = panel->getName();
		bool success = mToolbarStack->getPanelMinSize(panel_name, &panel_min_width, NULL);
		S32 possible_shrink_width = panel_width - panel_min_width;

		if (!success)
		{
			lldebugs << "Panel was not found to get its min width: " << panel_name << llendl;
		}
		// we have some space to free by shrinking the button
		else if (possible_shrink_width > 0)
		{
			// let calculate real width to shrink

			// 1. apply all possible width
			*required_width += possible_shrink_width;

			// 2. it it is too much... 
			if (*required_width > 0)
			{
				// reduce applied shrunk width to the excessive value.
				possible_shrink_width -= *required_width;
				*required_width = 0;
			}
			panel->reshape(panel_width - possible_shrink_width, panel->getRect().getHeight());

			lldebugs << "Shrunk panel: " << panel_name
				<< ", shrunk width: " << possible_shrink_width
				<< ", rest width to process: " << *required_width
				<< llendl;
		}
	}
}


void LLBottomTray::processExtendButtons(S32* available_width)
{
	// do not allow extending any buttons if we have some buttons hidden
	if (mResizeState & RS_BUTTONS_CAN_BE_HIDDEN) return;

	processExtendButton(RS_BUTTON_GESTURES, available_width);

	if (*available_width > 0)
	{
		processExtendButton(RS_BUTTON_CAMERA, available_width);
	}
	if (*available_width > 0)
	{
		processExtendButton(RS_BUTTON_MOVEMENT, available_width);
	}
	if (*available_width > 0)
	{
		S32 panel_max_width = mObjectDefaultWidthMap[RS_BUTTON_SPEAK];
		S32 panel_width = mSpeakPanel->getRect().getWidth();
		S32 possible_extend_width = panel_max_width - panel_width;
		if (possible_extend_width > 0 && possible_extend_width <= *available_width)
		{
			mSpeakBtn->setLabelVisible(true);
			mSpeakPanel->reshape(panel_max_width, mSpeakPanel->getRect().getHeight());
			log(mSpeakBtn, "speak button is extended");

			*available_width -= possible_extend_width;

			lldebugs << "Extending panel: " << mSpeakPanel->getName()
				<< ", extended width: " << possible_extend_width
				<< ", rest width to process: " << *available_width
				<< llendl;
		}
	}
}

void LLBottomTray::processExtendButton(EResizeState processed_object_type, S32* available_width)
{
	LLPanel* panel = mStateProcessedObjectMap[processed_object_type];
	if (NULL == panel)
	{
		lldebugs << "There is no object to process for type: " << processed_object_type << llendl;
		return;
	}

	if (!panel->getVisible()) return;

	S32 panel_max_width = mObjectDefaultWidthMap[processed_object_type];
	S32 panel_width = panel->getRect().getWidth();
	S32 possible_extend_width = panel_max_width - panel_width;

	if (possible_extend_width > 0)
	{
		// let calculate real width to extend

		// 1. apply all possible width
		*available_width -= possible_extend_width;

		// 2. it it is too much... 
		if (*available_width < 0)
		{
			// reduce applied extended width to the excessive value.
			possible_extend_width += *available_width;
			*available_width = 0;
		}
		panel->reshape(panel_width + possible_extend_width, panel->getRect().getHeight());

		lldebugs << "Extending panel: " << panel->getName()
			<< ", extended width: " << possible_extend_width
			<< ", rest width to process: " << *available_width
			<< llendl;
	}
}

bool LLBottomTray::canButtonBeShown(EResizeState processed_object_type) const
{
	bool can_be_shown = mResizeState & processed_object_type;
	if (can_be_shown)
	{
		static MASK MOVEMENT_PREVIOUS_BUTTONS_MASK = RS_BUTTON_GESTURES;
		static MASK CAMERA_PREVIOUS_BUTTONS_MASK = RS_BUTTON_GESTURES | RS_BUTTON_MOVEMENT;
		static MASK SNAPSHOT_PREVIOUS_BUTTONS_MASK = RS_BUTTON_GESTURES | RS_BUTTON_MOVEMENT | RS_BUTTON_CAMERA;

		switch(processed_object_type)
		{
		case RS_BUTTON_GESTURES: // Gestures should be shown first
			break;
		case RS_BUTTON_MOVEMENT: // Move only if gesture is shown
			can_be_shown = !(MOVEMENT_PREVIOUS_BUTTONS_MASK & mResizeState);
			break;
		case RS_BUTTON_CAMERA:
			can_be_shown = !(CAMERA_PREVIOUS_BUTTONS_MASK & mResizeState);
			break;
		case RS_BUTTON_SNAPSHOT:
			can_be_shown = !(SNAPSHOT_PREVIOUS_BUTTONS_MASK & mResizeState);
			break;
		default: // nothing to do here
			break;
		}
	}
	return can_be_shown;
}

void LLBottomTray::initStateProcessedObjectMap()
{
	mStateProcessedObjectMap.insert(std::make_pair(RS_BUTTON_GESTURES, mGesturePanel));
	mStateProcessedObjectMap.insert(std::make_pair(RS_BUTTON_MOVEMENT, mMovementPanel));
	mStateProcessedObjectMap.insert(std::make_pair(RS_BUTTON_CAMERA, mCamPanel));
	mStateProcessedObjectMap.insert(std::make_pair(RS_BUTTON_SNAPSHOT, mSnapshotPanel));

	mDummiesMap.insert(std::make_pair(RS_BUTTON_GESTURES, getChild<LLUICtrl>("after_gesture_panel")));
	mDummiesMap.insert(std::make_pair(RS_BUTTON_MOVEMENT, getChild<LLUICtrl>("after_movement_panel")));
	mDummiesMap.insert(std::make_pair(RS_BUTTON_CAMERA,   getChild<LLUICtrl>("after_cam_panel")));
	mDummiesMap.insert(std::make_pair(RS_BUTTON_SPEAK,    getChild<LLUICtrl>("after_speak_panel")));
}

void LLBottomTray::setTrayButtonVisible(EResizeState shown_object_type, bool visible)
{
	LLPanel* panel = mStateProcessedObjectMap[shown_object_type];
	if (NULL == panel)
	{
		lldebugs << "There is no object to show for state: " << shown_object_type << llendl;
		return;
	}

	panel->setVisible(visible);

	if (mDummiesMap.count(shown_object_type))
	{
		// Hide/show layout panel for dummy icon.
		mDummiesMap[shown_object_type]->getParent()->setVisible(visible);
	}
}

void LLBottomTray::setTrayButtonVisibleIfPossible(EResizeState shown_object_type, bool visible, bool raise_notification)
{
	if (!setVisibleAndFitWidths(shown_object_type, visible) && visible && raise_notification)
	{
		LLNotificationsUtil::add("BottomTrayButtonCanNotBeShown",
								 LLSD(),
								 LLSD(),
								 LLNotificationFunctorRegistry::instance().DONOTHING);
	}
}

bool LLBottomTray::setVisibleAndFitWidths(EResizeState object_type, bool visible)
{
	LLPanel* cur_panel = mStateProcessedObjectMap[object_type];
	if (NULL == cur_panel)
	{
		lldebugs << "There is no object to process for state: " << object_type << llendl;
		return false;
	}

	const S32 dummy_width = mDummiesMap.count(object_type)
		? mDummiesMap[object_type]->getParent()->getRect().getWidth()
		: 0;

	bool is_set = true;

	if (visible)
	{
		// Assume that only chiclet panel can be auto-resized and
		// don't take into account width of dummy widgets
		const S32 available_width =
			mChicletPanel->getParent()->getRect().getWidth() -
			mChicletPanel->getMinWidth() -
			dummy_width;

		S32 preferred_width = mObjectDefaultWidthMap[object_type];
		S32 current_width = cur_panel->getRect().getWidth();
		S32 result_width = 0;
		bool decrease_width = false;

		// Mark this button to be shown
		mResizeState |= object_type;

		if (preferred_width > 0 && available_width >= preferred_width)
		{
			result_width = preferred_width;
		}
		else if (available_width >= current_width)
		{
			result_width = current_width;
		}
		else
		{
			// Calculate the possible shrunk width as difference between current and minimal widths
			const S32 chatbar_shrunk_width =
				mNearbyChatBar->getRect().getWidth() - mNearbyChatBar->getMinWidth();

			const S32 sum_of_min_widths =
				get_panel_min_width(mToolbarStack, mStateProcessedObjectMap[RS_BUTTON_CAMERA])   +
				get_panel_min_width(mToolbarStack, mStateProcessedObjectMap[RS_BUTTON_MOVEMENT]) +
				get_panel_min_width(mToolbarStack, mStateProcessedObjectMap[RS_BUTTON_GESTURES]) +
				get_panel_min_width(mToolbarStack, mSpeakPanel);

			const S32 sum_of_curr_widths =
				get_curr_width(mStateProcessedObjectMap[RS_BUTTON_CAMERA])   +
				get_curr_width(mStateProcessedObjectMap[RS_BUTTON_MOVEMENT]) +
				get_curr_width(mStateProcessedObjectMap[RS_BUTTON_GESTURES]) +
				get_curr_width(mSpeakPanel);

			const S32 possible_shrunk_width =
				chatbar_shrunk_width + (sum_of_curr_widths - sum_of_min_widths);

			// Minimal width of current panel
			S32 minimal_width = 0;
			mToolbarStack->getPanelMinSize(cur_panel->getName(), &minimal_width, NULL);

			if ( (available_width + possible_shrunk_width) >= minimal_width)
			{
				// There is enough space for minimal width, but set the result_width
				// to current_width so buttons widths decreasing will be done in predefined order
				result_width = current_width;
				decrease_width = true;
			}
			else
			{
				// Nothing can be done, give up...
				return false;
			}
		}

		if (result_width != current_width)
		{
			cur_panel->reshape(result_width, cur_panel->getRect().getHeight());
			current_width = result_width;
		}

		is_set = processShowButton(object_type, &current_width);

		// Shrink buttons if needed
		if (is_set && decrease_width)
		{
			processWidthDecreased( -result_width - dummy_width );
		}
	}
	else
	{
		const S32 delta_width = get_curr_width(cur_panel);

		setTrayButtonVisible(object_type, false);

		// Mark button NOT to show while future bottom tray extending
		mResizeState &= ~object_type;

		// Extend other buttons if need
		if (delta_width)
		{
			processWidthIncreased(delta_width + dummy_width);
		}
	}
	return is_set;
}

//EOF<|MERGE_RESOLUTION|>--- conflicted
+++ resolved
@@ -117,7 +117,7 @@
 		if (gAgent.cameraMouselook())
 		{
 			LLBottomTray::getInstance()->setVisible(FALSE);
-		}
+}
 	}
 
 	LLNearbyChatBar*	mNearbyChatBar;
@@ -319,7 +319,7 @@
 }
 
 void LLBottomTray::onMouselookModeOut()
-{
+	{
 	mIsInLiteMode = false;
 	mBottomTrayLite->setVisible(FALSE);
 	mNearbyChatBar->getChatBox()->setText(mBottomTrayLite->mNearbyChatBar->getChatBox()->getText());
@@ -350,17 +350,14 @@
 	{
 		mBottomTrayLite->setVisible(visible);
 	}
-	else
-	{
+			else 
+			{
 		LLPanel::setVisible(visible);
-	}
-<<<<<<< HEAD
+			}
 	if(visible)
 		gFloaterView->setSnapOffsetBottom(getRect().getHeight());
 	else
 		gFloaterView->setSnapOffsetBottom(0);
-=======
->>>>>>> 4514b571
 }
 
 void LLBottomTray::showBottomTrayContextMenu(S32 x, S32 y, MASK mask)
@@ -569,7 +566,7 @@
 		{
 			BOOL saved_anim = mToolbarStack->getAnimate();
 			// Set chiclet panel to be autoresized by default.
-			mToolbarStack->updatePanelAutoResize(PANEL_CHICLET_NAME, TRUE);
+		mToolbarStack->updatePanelAutoResize(PANEL_CHICLET_NAME, TRUE);
 			// Disable animation to prevent layout updating in several frames.
 			mToolbarStack->setAnimate(FALSE);
 			// Force the updating of layout to reset panels collapse factor.
@@ -1211,10 +1208,10 @@
 				// Nothing can be done, give up...
 				return false;
 			}
-		}
+	}
 
 		if (result_width != current_width)
-		{
+	{
 			cur_panel->reshape(result_width, cur_panel->getRect().getHeight());
 			current_width = result_width;
 		}
