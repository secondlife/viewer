/**
 * @file llavatarlistitem.cpp
 * @brief avatar list item source file
 *
 * $LicenseInfo:firstyear=2009&license=viewerlgpl$
 * Second Life Viewer Source Code
 * Copyright (C) 2010, Linden Research, Inc.
 *
 * This library is free software; you can redistribute it and/or
 * modify it under the terms of the GNU Lesser General Public
 * License as published by the Free Software Foundation;
 * version 2.1 of the License only.
 *
 * This library is distributed in the hope that it will be useful,
 * but WITHOUT ANY WARRANTY; without even the implied warranty of
 * MERCHANTABILITY or FITNESS FOR A PARTICULAR PURPOSE.  See the GNU
 * Lesser General Public License for more details.
 *
 * You should have received a copy of the GNU Lesser General Public
 * License along with this library; if not, write to the Free Software
 * Foundation, Inc., 51 Franklin Street, Fifth Floor, Boston, MA  02110-1301  USA
 *
 * Linden Research, Inc., 945 Battery Street, San Francisco, CA  94111  USA
 * $/LicenseInfo$
 */


#include "llviewerprecompiledheaders.h"

#include <boost/signals2.hpp>

#include "llavataractions.h"
#include "llavatarlistitem.h"

#include "llbutton.h"
#include "llfloaterreg.h"
#include "lltextutil.h"

#include "llagent.h"
#include "llavatarnamecache.h"
#include "llavatariconctrl.h"
#include "lloutputmonitorctrl.h"
#include "lltooldraganddrop.h"

bool LLAvatarListItem::sStaticInitialized = false;
S32 LLAvatarListItem::sLeftPadding = 0;
S32 LLAvatarListItem::sNameRightPadding = 0;
S32 LLAvatarListItem::sChildrenWidths[LLAvatarListItem::ALIC_COUNT];

static LLWidgetNameRegistry::StaticRegistrar sRegisterAvatarListItemParams(&typeid(LLAvatarListItem::Params), "avatar_list_item");

LLAvatarListItem::Params::Params()
:   default_style("default_style"),
    voice_call_invited_style("voice_call_invited_style"),
    voice_call_joined_style("voice_call_joined_style"),
    voice_call_left_style("voice_call_left_style"),
    online_style("online_style"),
    offline_style("offline_style"),
    name_right_pad("name_right_pad", 0)
{};


LLAvatarListItem::LLAvatarListItem(bool not_from_ui_factory/* = true*/)
    : LLPanel(),
    LLFriendObserver(),
    mAvatarIcon(NULL),
    mAvatarName(NULL),
    mLastInteractionTime(NULL),
    mIconPermissionOnline(NULL),
    mIconPermissionMap(NULL),
    mIconPermissionEditMine(NULL),
    mIconPermissionEditTheirs(NULL),
    mSpeakingIndicator(NULL),
    mInfoBtn(NULL),
    mProfileBtn(NULL),
    mOnlineStatus(E_UNKNOWN),
    mShowInfoBtn(true),
    mShowProfileBtn(true),
    mShowPermissions(false),
    mShowCompleteName(false),
    mHovered(false),
    mAvatarNameCacheConnection(),
    mGreyOutUsername("")
{
    if (not_from_ui_factory)
    {
        buildFromFile("panel_avatar_list_item.xml");
    }
    // *NOTE: mantipov: do not use any member here. They can be uninitialized here in case instance
    // is created from the UICtrlFactory
}

LLAvatarListItem::~LLAvatarListItem()
{
    if (mAvatarId.notNull())
    {
        LLAvatarTracker::instance().removeParticularFriendObserver(mAvatarId, this);
    }

    if (mAvatarNameCacheConnection.connected())
    {
        mAvatarNameCacheConnection.disconnect();
    }
}

bool LLAvatarListItem::postBuild()
{
    mAvatarIcon = getChild<LLAvatarIconCtrl>("avatar_icon");
    mAvatarName = getChild<LLTextBox>("avatar_name");
    mLastInteractionTime = getChild<LLTextBox>("last_interaction");

    mIconPermissionOnline = getChild<LLIconCtrl>("permission_online_icon");
    mIconPermissionMap = getChild<LLIconCtrl>("permission_map_icon");
    mIconPermissionEditMine = getChild<LLIconCtrl>("permission_edit_mine_icon");
    mIconPermissionEditTheirs = getChild<LLIconCtrl>("permission_edit_theirs_icon");
    mIconPermissionOnline->setVisible(false);
    mIconPermissionMap->setVisible(false);
    mIconPermissionEditMine->setVisible(false);
    mIconPermissionEditTheirs->setVisible(false);

    mSpeakingIndicator = getChild<LLOutputMonitorCtrl>("speaking_indicator");
    mSpeakingIndicator->setChannelState(LLOutputMonitorCtrl::UNDEFINED_CHANNEL);
    mInfoBtn = getChild<LLButton>("info_btn");
    mProfileBtn = getChild<LLButton>("profile_btn");

    mInfoBtn->setVisible(false);
    mInfoBtn->setClickedCallback(boost::bind(&LLAvatarListItem::onInfoBtnClick, this));

    mProfileBtn->setVisible(false);
    mProfileBtn->setClickedCallback(boost::bind(&LLAvatarListItem::onProfileBtnClick, this));

    if (!sStaticInitialized)
    {
        // Remember children widths including their padding from the next sibling,
        // so that we can hide and show them again later.
        initChildrenWidths(this);

        // Right padding between avatar name text box and nearest visible child.
        sNameRightPadding = LLUICtrlFactory::getDefaultParams<LLAvatarListItem>().name_right_pad;

        sStaticInitialized = true;
    }

<<<<<<< HEAD
	return true;
=======
    return TRUE;
>>>>>>> e1623bb2
}

void LLAvatarListItem::handleVisibilityChange ( bool new_visibility )
{
    //Adjust positions of icons (info button etc) when
    //speaking indicator visibility was changed/toggled while panel was closed (not visible)
    if(new_visibility && mSpeakingIndicator->getIndicatorToggled())
    {
        updateChildren();
        mSpeakingIndicator->setIndicatorToggled(false);
    }
}

void LLAvatarListItem::fetchAvatarName()
{
    if (mAvatarId.notNull())
    {
        if (mAvatarNameCacheConnection.connected())
        {
            mAvatarNameCacheConnection.disconnect();
        }
        mAvatarNameCacheConnection = LLAvatarNameCache::get(getAvatarId(), boost::bind(&LLAvatarListItem::onAvatarNameCache, this, _2));
    }
}

S32 LLAvatarListItem::notifyParent(const LLSD& info)
{
    if (info.has("visibility_changed"))
    {
        updateChildren();
        return 1;
    }
    return LLPanel::notifyParent(info);
}

void LLAvatarListItem::onMouseEnter(S32 x, S32 y, MASK mask)
{
    getChildView("hovered_icon")->setVisible( true);
    mInfoBtn->setVisible(mShowInfoBtn);
    mProfileBtn->setVisible(mShowProfileBtn);

    mHovered = true;
    LLPanel::onMouseEnter(x, y, mask);

    showPermissions(mShowPermissions);
    updateChildren();
}

void LLAvatarListItem::onMouseLeave(S32 x, S32 y, MASK mask)
{
    getChildView("hovered_icon")->setVisible( false);
    mInfoBtn->setVisible(false);
    mProfileBtn->setVisible(false);

    mHovered = false;
    LLPanel::onMouseLeave(x, y, mask);

    showPermissions(false);
    updateChildren();
}

// virtual, called by LLAvatarTracker
void LLAvatarListItem::changed(U32 mask)
{
    // no need to check mAvatarId for null in this case
    setOnline(LLAvatarTracker::instance().isBuddyOnline(mAvatarId));

    if (mask & LLFriendObserver::POWERS)
    {
        showPermissions(mShowPermissions && mHovered);
        updateChildren();
    }
}

void LLAvatarListItem::setOnline(bool online)
{
    // *FIX: setName() overrides font style set by setOnline(). Not an issue ATM.

    if (mOnlineStatus != E_UNKNOWN && (bool) mOnlineStatus == online)
        return;

    mOnlineStatus = (EOnlineStatus) online;

    // Change avatar name font style depending on the new online status.
    setState(online ? IS_ONLINE : IS_OFFLINE);
}

void LLAvatarListItem::setAvatarName(const std::string& name)
{
    setNameInternal(name, mHighlihtSubstring);
}

void LLAvatarListItem::setAvatarToolTip(const std::string& tooltip)
{
    mAvatarName->setToolTip(tooltip);
}

void LLAvatarListItem::setHighlight(const std::string& highlight)
{
    setNameInternal(mAvatarName->getText(), mHighlihtSubstring = highlight);
}

void LLAvatarListItem::setState(EItemState item_style)
{
    const LLAvatarListItem::Params& params = LLUICtrlFactory::getDefaultParams<LLAvatarListItem>();

    switch(item_style)
    {
    default:
    case IS_DEFAULT:
        mAvatarNameStyle = params.default_style();
        break;
    case IS_VOICE_INVITED:
        mAvatarNameStyle = params.voice_call_invited_style();
        break;
    case IS_VOICE_JOINED:
        mAvatarNameStyle = params.voice_call_joined_style();
        break;
    case IS_VOICE_LEFT:
        mAvatarNameStyle = params.voice_call_left_style();
        break;
    case IS_ONLINE:
        mAvatarNameStyle = params.online_style();
        break;
    case IS_OFFLINE:
        mAvatarNameStyle = params.offline_style();
        break;
    }

    // *NOTE: You cannot set the style on a text box anymore, you must
    // rebuild the text.  This will cause problems if the text contains
    // hyperlinks, as their styles will be wrong.
    setNameInternal(mAvatarName->getText(), mHighlihtSubstring);

    icon_color_map_t& item_icon_color_map = getItemIconColorMap();
    mAvatarIcon->setColor(item_icon_color_map[item_style]);
}

void LLAvatarListItem::setAvatarId(const LLUUID& id, const LLUUID& session_id, bool ignore_status_changes/* = false*/, bool is_resident/* = true*/)
{
    if (mAvatarId.notNull())
        LLAvatarTracker::instance().removeParticularFriendObserver(mAvatarId, this);

    mAvatarId = id;
    mSpeakingIndicator->setSpeakerId(id, session_id);

    // We'll be notified on avatar online status changes
    if (!ignore_status_changes && mAvatarId.notNull())
        LLAvatarTracker::instance().addParticularFriendObserver(mAvatarId, this);

    if (is_resident)
    {
        mAvatarIcon->setValue(id);

        // Set avatar name.
        fetchAvatarName();
    }
}

void LLAvatarListItem::showLastInteractionTime(bool show)
{
    mLastInteractionTime->setVisible(show);
    updateChildren();
}

void LLAvatarListItem::setLastInteractionTime(U32 secs_since)
{
    mLastInteractionTime->setValue(formatSeconds(secs_since));
}

void LLAvatarListItem::setShowInfoBtn(bool show)
{
    mShowInfoBtn = show;
}

void LLAvatarListItem::setShowProfileBtn(bool show)
{
    mShowProfileBtn = show;
}

void LLAvatarListItem::showSpeakingIndicator(bool visible)
{
<<<<<<< HEAD
	// Already done? Then do nothing.
	if (mSpeakingIndicator->getVisible() == (bool)visible)
		return;
=======
    // Already done? Then do nothing.
    if (mSpeakingIndicator->getVisible() == (BOOL)visible)
        return;
>>>>>>> e1623bb2
// Disabled to not contradict with SpeakingIndicatorManager functionality. EXT-3976
// probably this method should be totally removed.
//  mSpeakingIndicator->setVisible(visible);
//  updateChildren();
}

void LLAvatarListItem::setAvatarIconVisible(bool visible)
{
<<<<<<< HEAD
	// Already done? Then do nothing.
	if (mAvatarIcon->getVisible() == (bool)visible)
	{
		return;
	}
=======
    // Already done? Then do nothing.
    if (mAvatarIcon->getVisible() == (BOOL)visible)
    {
        return;
    }
>>>>>>> e1623bb2

    // Show/hide avatar icon.
    mAvatarIcon->setVisible(visible);
    updateChildren();
}

void LLAvatarListItem::onInfoBtnClick()
{
    LLFloaterReg::showInstance("inspect_avatar", LLSD().with("avatar_id", mAvatarId));
}

void LLAvatarListItem::onProfileBtnClick()
{
    LLAvatarActions::showProfile(mAvatarId);
}

bool LLAvatarListItem::handleDoubleClick(S32 x, S32 y, MASK mask)
{
<<<<<<< HEAD
	if(mInfoBtn->getRect().pointInRect(x, y))
	{
		onInfoBtnClick();
		return true;
	}
	if(mProfileBtn->getRect().pointInRect(x, y))
	{
		onProfileBtnClick();
		return true;
	}
	return LLPanel::handleDoubleClick(x, y, mask);
=======
    if(mInfoBtn->getRect().pointInRect(x, y))
    {
        onInfoBtnClick();
        return TRUE;
    }
    if(mProfileBtn->getRect().pointInRect(x, y))
    {
        onProfileBtnClick();
        return TRUE;
    }
    return LLPanel::handleDoubleClick(x, y, mask);
>>>>>>> e1623bb2
}

void LLAvatarListItem::setValue( const LLSD& value )
{
    if (!value.isMap()) return;;
    if (!value.has("selected")) return;
    getChildView("selected_icon")->setVisible( value["selected"]);
}

const LLUUID& LLAvatarListItem::getAvatarId() const
{
    return mAvatarId;
}

std::string LLAvatarListItem::getAvatarName() const
{
    return mAvatarName->getValue();
}

std::string LLAvatarListItem::getAvatarToolTip() const
{
    return mAvatarName->getToolTip();
}

void LLAvatarListItem::updateAvatarName()
{
    fetchAvatarName();
}

//== PRIVATE SECITON ==========================================================

void LLAvatarListItem::setNameInternal(const std::string& name, const std::string& highlight)
{
    if(mShowCompleteName && highlight.empty())
    {
        LLTextUtil::textboxSetGreyedVal(mAvatarName, mAvatarNameStyle, name, mGreyOutUsername);
    }
    else
    {
        LLTextUtil::textboxSetHighlightedVal(mAvatarName, mAvatarNameStyle, name, highlight);
    }
}

void LLAvatarListItem::onAvatarNameCache(const LLAvatarName& av_name)
{
    mAvatarNameCacheConnection.disconnect();

    mGreyOutUsername = "";
    std::string name_string = mShowCompleteName? av_name.getCompleteName(false) : av_name.getDisplayName();
    if(av_name.getCompleteName() != av_name.getUserName())
    {
        mGreyOutUsername = "[ " + av_name.getUserName(true) + " ]";
        LLStringUtil::toLower(mGreyOutUsername);
    }
    setAvatarName(name_string);
    setAvatarToolTip(av_name.getUserName());

    //requesting the list to resort
    notifyParent(LLSD().with("sort", LLSD()));
}

// Convert given number of seconds to a string like "23 minutes", "15 hours" or "3 years",
// taking i18n into account. The format string to use is taken from the panel XML.
std::string LLAvatarListItem::formatSeconds(U32 secs)
{
    static const U32 LL_ALI_MIN     = 60;
    static const U32 LL_ALI_HOUR    = LL_ALI_MIN    * 60;
    static const U32 LL_ALI_DAY     = LL_ALI_HOUR   * 24;
    static const U32 LL_ALI_WEEK    = LL_ALI_DAY    * 7;
    static const U32 LL_ALI_MONTH   = LL_ALI_DAY    * 30;
    static const U32 LL_ALI_YEAR    = LL_ALI_DAY    * 365;

    std::string fmt;
    U32 count = 0;

    if (secs >= LL_ALI_YEAR)
    {
        fmt = "FormatYears"; count = secs / LL_ALI_YEAR;
    }
    else if (secs >= LL_ALI_MONTH)
    {
        fmt = "FormatMonths"; count = secs / LL_ALI_MONTH;
    }
    else if (secs >= LL_ALI_WEEK)
    {
        fmt = "FormatWeeks"; count = secs / LL_ALI_WEEK;
    }
    else if (secs >= LL_ALI_DAY)
    {
        fmt = "FormatDays"; count = secs / LL_ALI_DAY;
    }
    else if (secs >= LL_ALI_HOUR)
    {
        fmt = "FormatHours"; count = secs / LL_ALI_HOUR;
    }
    else if (secs >= LL_ALI_MIN)
    {
        fmt = "FormatMinutes"; count = secs / LL_ALI_MIN;
    }
    else
    {
        fmt = "FormatSeconds"; count = secs;
    }

    LLStringUtil::format_map_t args;
    args["[COUNT]"] = llformat("%u", count);
    return getString(fmt, args);
}

// static
LLAvatarListItem::icon_color_map_t& LLAvatarListItem::getItemIconColorMap()
{
    static icon_color_map_t item_icon_color_map;
    if (!item_icon_color_map.empty()) return item_icon_color_map;

    item_icon_color_map.insert(
        std::make_pair(IS_DEFAULT,
        LLUIColorTable::instance().getColor("AvatarListItemIconDefaultColor", LLColor4::white)));

    item_icon_color_map.insert(
        std::make_pair(IS_VOICE_INVITED,
        LLUIColorTable::instance().getColor("AvatarListItemIconVoiceInvitedColor", LLColor4::white)));

    item_icon_color_map.insert(
        std::make_pair(IS_VOICE_JOINED,
        LLUIColorTable::instance().getColor("AvatarListItemIconVoiceJoinedColor", LLColor4::white)));

    item_icon_color_map.insert(
        std::make_pair(IS_VOICE_LEFT,
        LLUIColorTable::instance().getColor("AvatarListItemIconVoiceLeftColor", LLColor4::white)));

    item_icon_color_map.insert(
        std::make_pair(IS_ONLINE,
        LLUIColorTable::instance().getColor("AvatarListItemIconOnlineColor", LLColor4::white)));

    item_icon_color_map.insert(
        std::make_pair(IS_OFFLINE,
        LLUIColorTable::instance().getColor("AvatarListItemIconOfflineColor", LLColor4::white)));

    return item_icon_color_map;
}

// static
void LLAvatarListItem::initChildrenWidths(LLAvatarListItem* avatar_item)
{
    //speaking indicator width + padding
    S32 speaking_indicator_width = avatar_item->getRect().getWidth() - avatar_item->mSpeakingIndicator->getRect().mLeft;

    //profile btn width + padding
    S32 profile_btn_width = avatar_item->mSpeakingIndicator->getRect().mLeft - avatar_item->mProfileBtn->getRect().mLeft;

    //info btn width + padding
    S32 info_btn_width = avatar_item->mProfileBtn->getRect().mLeft - avatar_item->mInfoBtn->getRect().mLeft;

    // online permission icon width + padding
    S32 permission_online_width = avatar_item->mInfoBtn->getRect().mLeft - avatar_item->mIconPermissionOnline->getRect().mLeft;

    // map permission icon width + padding
    S32 permission_map_width = avatar_item->mIconPermissionOnline->getRect().mLeft - avatar_item->mIconPermissionMap->getRect().mLeft;

    // edit my objects permission icon width + padding
    S32 permission_edit_mine_width = avatar_item->mIconPermissionMap->getRect().mLeft - avatar_item->mIconPermissionEditMine->getRect().mLeft;

    // edit their objects permission icon width + padding
    S32 permission_edit_theirs_width = avatar_item->mIconPermissionEditMine->getRect().mLeft - avatar_item->mIconPermissionEditTheirs->getRect().mLeft;

    // last interaction time textbox width + padding
    S32 last_interaction_time_width = avatar_item->mIconPermissionEditTheirs->getRect().mLeft - avatar_item->mLastInteractionTime->getRect().mLeft;

    // avatar icon width + padding
    S32 icon_width = avatar_item->mAvatarName->getRect().mLeft - avatar_item->mAvatarIcon->getRect().mLeft;

    sLeftPadding = avatar_item->mAvatarIcon->getRect().mLeft;

    S32 index = ALIC_COUNT;
    sChildrenWidths[--index] = icon_width;
    sChildrenWidths[--index] = 0; // for avatar name we don't need its width, it will be calculated as "left available space"
    sChildrenWidths[--index] = last_interaction_time_width;
    sChildrenWidths[--index] = permission_edit_theirs_width;
    sChildrenWidths[--index] = permission_edit_mine_width;
    sChildrenWidths[--index] = permission_map_width;
    sChildrenWidths[--index] = permission_online_width;
    sChildrenWidths[--index] = info_btn_width;
    sChildrenWidths[--index] = profile_btn_width;
    sChildrenWidths[--index] = speaking_indicator_width;
    llassert(index == 0);
}

void LLAvatarListItem::updateChildren()
{
    LL_DEBUGS("AvatarItemReshape") << LL_ENDL;
    LL_DEBUGS("AvatarItemReshape") << "Updating for: " << getAvatarName() << LL_ENDL;

    S32 name_new_width = getRect().getWidth();
    S32 ctrl_new_left = name_new_width;
    S32 name_new_left = sLeftPadding;

    // iterate through all children and set them into correct position depend on each child visibility
    // assume that child indexes are in back order: the first in Enum is the last (right) in the item
    // iterate & set child views starting from right to left
    for (S32 i = 0; i < ALIC_COUNT; ++i)
    {
        // skip "name" textbox, it will be processed out of loop later
        if (ALIC_NAME == i) continue;

        LLView* control = getItemChildView((EAvatarListItemChildIndex)i);

        LL_DEBUGS("AvatarItemReshape") << "Processing control: " << control->getName() << LL_ENDL;
        // skip invisible views
        if (!control->getVisible()) continue;

        S32 ctrl_width = sChildrenWidths[i]; // including space between current & left controls

        // decrease available for
        name_new_width -= ctrl_width;
        LL_DEBUGS("AvatarItemReshape") << "width: " << ctrl_width << ", name_new_width: " << name_new_width << LL_ENDL;

        LLRect control_rect = control->getRect();
        LL_DEBUGS("AvatarItemReshape") << "rect before: " << control_rect << LL_ENDL;

        if (ALIC_ICON == i)
        {
            // assume that this is the last iteration,
            // so it is not necessary to save "ctrl_new_left" value calculated on previous iterations
            ctrl_new_left = sLeftPadding;
            name_new_left = ctrl_new_left + ctrl_width;
        }
        else
        {
            ctrl_new_left -= ctrl_width;
        }

        LL_DEBUGS("AvatarItemReshape") << "ctrl_new_left: " << ctrl_new_left << LL_ENDL;

        control_rect.setLeftTopAndSize(
            ctrl_new_left,
            control_rect.mTop,
            control_rect.getWidth(),
            control_rect.getHeight());

        LL_DEBUGS("AvatarItemReshape") << "rect after: " << control_rect << LL_ENDL;
        control->setShape(control_rect);
    }

    // set size and position of the "name" child
    LLView* name_view = getItemChildView(ALIC_NAME);
    LLRect name_view_rect = name_view->getRect();
    LL_DEBUGS("AvatarItemReshape") << "name rect before: " << name_view_rect << LL_ENDL;

    // apply paddings
    name_new_width -= sLeftPadding;
    name_new_width -= sNameRightPadding;

    name_view_rect.setLeftTopAndSize(
        name_new_left,
        name_view_rect.mTop,
        name_new_width,
        name_view_rect.getHeight());

    name_view->setShape(name_view_rect);

    LL_DEBUGS("AvatarItemReshape") << "name rect after: " << name_view_rect << LL_ENDL;
}

bool LLAvatarListItem::showPermissions(bool visible)
{
    const LLRelationship* relation = LLAvatarTracker::instance().getBuddyInfo(getAvatarId());
    if(relation && visible)
    {
        mIconPermissionOnline->setVisible(relation->isRightGrantedTo(LLRelationship::GRANT_ONLINE_STATUS));
        mIconPermissionMap->setVisible(relation->isRightGrantedTo(LLRelationship::GRANT_MAP_LOCATION));
        mIconPermissionEditMine->setVisible(relation->isRightGrantedTo(LLRelationship::GRANT_MODIFY_OBJECTS));
        mIconPermissionEditTheirs->setVisible(relation->isRightGrantedFrom(LLRelationship::GRANT_MODIFY_OBJECTS));
    }
    else
    {
        mIconPermissionOnline->setVisible(false);
        mIconPermissionMap->setVisible(false);
        mIconPermissionEditMine->setVisible(false);
        mIconPermissionEditTheirs->setVisible(false);
    }

    return NULL != relation;
}

LLView* LLAvatarListItem::getItemChildView(EAvatarListItemChildIndex child_view_index)
{
    LLView* child_view = mAvatarName;

    switch (child_view_index)
    {
    case ALIC_ICON:
        child_view = mAvatarIcon;
        break;
    case ALIC_NAME:
        child_view = mAvatarName;
        break;
    case ALIC_INTERACTION_TIME:
        child_view = mLastInteractionTime;
        break;
    case ALIC_SPEAKER_INDICATOR:
        child_view = mSpeakingIndicator;
        break;
    case ALIC_PERMISSION_ONLINE:
        child_view = mIconPermissionOnline;
        break;
    case ALIC_PERMISSION_MAP:
        child_view = mIconPermissionMap;
        break;
    case ALIC_PERMISSION_EDIT_MINE:
        child_view = mIconPermissionEditMine;
        break;
    case ALIC_PERMISSION_EDIT_THEIRS:
        child_view = mIconPermissionEditTheirs;
        break;
    case ALIC_INFO_BUTTON:
        child_view = mInfoBtn;
        break;
    case ALIC_PROFILE_BUTTON:
        child_view = mProfileBtn;
        break;
    default:
        LL_WARNS("AvatarItemReshape") << "Unexpected child view index is passed: " << child_view_index << LL_ENDL;
        // leave child_view untouched
    }

    return child_view;
}

// EOF<|MERGE_RESOLUTION|>--- conflicted
+++ resolved
@@ -1,733 +1,701 @@
-/**
- * @file llavatarlistitem.cpp
- * @brief avatar list item source file
- *
- * $LicenseInfo:firstyear=2009&license=viewerlgpl$
- * Second Life Viewer Source Code
- * Copyright (C) 2010, Linden Research, Inc.
- *
- * This library is free software; you can redistribute it and/or
- * modify it under the terms of the GNU Lesser General Public
- * License as published by the Free Software Foundation;
- * version 2.1 of the License only.
- *
- * This library is distributed in the hope that it will be useful,
- * but WITHOUT ANY WARRANTY; without even the implied warranty of
- * MERCHANTABILITY or FITNESS FOR A PARTICULAR PURPOSE.  See the GNU
- * Lesser General Public License for more details.
- *
- * You should have received a copy of the GNU Lesser General Public
- * License along with this library; if not, write to the Free Software
- * Foundation, Inc., 51 Franklin Street, Fifth Floor, Boston, MA  02110-1301  USA
- *
- * Linden Research, Inc., 945 Battery Street, San Francisco, CA  94111  USA
- * $/LicenseInfo$
- */
-
-
-#include "llviewerprecompiledheaders.h"
-
-#include <boost/signals2.hpp>
-
-#include "llavataractions.h"
-#include "llavatarlistitem.h"
-
-#include "llbutton.h"
-#include "llfloaterreg.h"
-#include "lltextutil.h"
-
-#include "llagent.h"
-#include "llavatarnamecache.h"
-#include "llavatariconctrl.h"
-#include "lloutputmonitorctrl.h"
-#include "lltooldraganddrop.h"
-
-bool LLAvatarListItem::sStaticInitialized = false;
-S32 LLAvatarListItem::sLeftPadding = 0;
-S32 LLAvatarListItem::sNameRightPadding = 0;
-S32 LLAvatarListItem::sChildrenWidths[LLAvatarListItem::ALIC_COUNT];
-
-static LLWidgetNameRegistry::StaticRegistrar sRegisterAvatarListItemParams(&typeid(LLAvatarListItem::Params), "avatar_list_item");
-
-LLAvatarListItem::Params::Params()
-:   default_style("default_style"),
-    voice_call_invited_style("voice_call_invited_style"),
-    voice_call_joined_style("voice_call_joined_style"),
-    voice_call_left_style("voice_call_left_style"),
-    online_style("online_style"),
-    offline_style("offline_style"),
-    name_right_pad("name_right_pad", 0)
-{};
-
-
-LLAvatarListItem::LLAvatarListItem(bool not_from_ui_factory/* = true*/)
-    : LLPanel(),
-    LLFriendObserver(),
-    mAvatarIcon(NULL),
-    mAvatarName(NULL),
-    mLastInteractionTime(NULL),
-    mIconPermissionOnline(NULL),
-    mIconPermissionMap(NULL),
-    mIconPermissionEditMine(NULL),
-    mIconPermissionEditTheirs(NULL),
-    mSpeakingIndicator(NULL),
-    mInfoBtn(NULL),
-    mProfileBtn(NULL),
-    mOnlineStatus(E_UNKNOWN),
-    mShowInfoBtn(true),
-    mShowProfileBtn(true),
-    mShowPermissions(false),
-    mShowCompleteName(false),
-    mHovered(false),
-    mAvatarNameCacheConnection(),
-    mGreyOutUsername("")
-{
-    if (not_from_ui_factory)
-    {
-        buildFromFile("panel_avatar_list_item.xml");
-    }
-    // *NOTE: mantipov: do not use any member here. They can be uninitialized here in case instance
-    // is created from the UICtrlFactory
-}
-
-LLAvatarListItem::~LLAvatarListItem()
-{
-    if (mAvatarId.notNull())
-    {
-        LLAvatarTracker::instance().removeParticularFriendObserver(mAvatarId, this);
-    }
-
-    if (mAvatarNameCacheConnection.connected())
-    {
-        mAvatarNameCacheConnection.disconnect();
-    }
-}
-
-bool LLAvatarListItem::postBuild()
-{
-    mAvatarIcon = getChild<LLAvatarIconCtrl>("avatar_icon");
-    mAvatarName = getChild<LLTextBox>("avatar_name");
-    mLastInteractionTime = getChild<LLTextBox>("last_interaction");
-
-    mIconPermissionOnline = getChild<LLIconCtrl>("permission_online_icon");
-    mIconPermissionMap = getChild<LLIconCtrl>("permission_map_icon");
-    mIconPermissionEditMine = getChild<LLIconCtrl>("permission_edit_mine_icon");
-    mIconPermissionEditTheirs = getChild<LLIconCtrl>("permission_edit_theirs_icon");
-    mIconPermissionOnline->setVisible(false);
-    mIconPermissionMap->setVisible(false);
-    mIconPermissionEditMine->setVisible(false);
-    mIconPermissionEditTheirs->setVisible(false);
-
-    mSpeakingIndicator = getChild<LLOutputMonitorCtrl>("speaking_indicator");
-    mSpeakingIndicator->setChannelState(LLOutputMonitorCtrl::UNDEFINED_CHANNEL);
-    mInfoBtn = getChild<LLButton>("info_btn");
-    mProfileBtn = getChild<LLButton>("profile_btn");
-
-    mInfoBtn->setVisible(false);
-    mInfoBtn->setClickedCallback(boost::bind(&LLAvatarListItem::onInfoBtnClick, this));
-
-    mProfileBtn->setVisible(false);
-    mProfileBtn->setClickedCallback(boost::bind(&LLAvatarListItem::onProfileBtnClick, this));
-
-    if (!sStaticInitialized)
-    {
-        // Remember children widths including their padding from the next sibling,
-        // so that we can hide and show them again later.
-        initChildrenWidths(this);
-
-        // Right padding between avatar name text box and nearest visible child.
-        sNameRightPadding = LLUICtrlFactory::getDefaultParams<LLAvatarListItem>().name_right_pad;
-
-        sStaticInitialized = true;
-    }
-
-<<<<<<< HEAD
-	return true;
-=======
-    return TRUE;
->>>>>>> e1623bb2
-}
-
-void LLAvatarListItem::handleVisibilityChange ( bool new_visibility )
-{
-    //Adjust positions of icons (info button etc) when
-    //speaking indicator visibility was changed/toggled while panel was closed (not visible)
-    if(new_visibility && mSpeakingIndicator->getIndicatorToggled())
-    {
-        updateChildren();
-        mSpeakingIndicator->setIndicatorToggled(false);
-    }
-}
-
-void LLAvatarListItem::fetchAvatarName()
-{
-    if (mAvatarId.notNull())
-    {
-        if (mAvatarNameCacheConnection.connected())
-        {
-            mAvatarNameCacheConnection.disconnect();
-        }
-        mAvatarNameCacheConnection = LLAvatarNameCache::get(getAvatarId(), boost::bind(&LLAvatarListItem::onAvatarNameCache, this, _2));
-    }
-}
-
-S32 LLAvatarListItem::notifyParent(const LLSD& info)
-{
-    if (info.has("visibility_changed"))
-    {
-        updateChildren();
-        return 1;
-    }
-    return LLPanel::notifyParent(info);
-}
-
-void LLAvatarListItem::onMouseEnter(S32 x, S32 y, MASK mask)
-{
-    getChildView("hovered_icon")->setVisible( true);
-    mInfoBtn->setVisible(mShowInfoBtn);
-    mProfileBtn->setVisible(mShowProfileBtn);
-
-    mHovered = true;
-    LLPanel::onMouseEnter(x, y, mask);
-
-    showPermissions(mShowPermissions);
-    updateChildren();
-}
-
-void LLAvatarListItem::onMouseLeave(S32 x, S32 y, MASK mask)
-{
-    getChildView("hovered_icon")->setVisible( false);
-    mInfoBtn->setVisible(false);
-    mProfileBtn->setVisible(false);
-
-    mHovered = false;
-    LLPanel::onMouseLeave(x, y, mask);
-
-    showPermissions(false);
-    updateChildren();
-}
-
-// virtual, called by LLAvatarTracker
-void LLAvatarListItem::changed(U32 mask)
-{
-    // no need to check mAvatarId for null in this case
-    setOnline(LLAvatarTracker::instance().isBuddyOnline(mAvatarId));
-
-    if (mask & LLFriendObserver::POWERS)
-    {
-        showPermissions(mShowPermissions && mHovered);
-        updateChildren();
-    }
-}
-
-void LLAvatarListItem::setOnline(bool online)
-{
-    // *FIX: setName() overrides font style set by setOnline(). Not an issue ATM.
-
-    if (mOnlineStatus != E_UNKNOWN && (bool) mOnlineStatus == online)
-        return;
-
-    mOnlineStatus = (EOnlineStatus) online;
-
-    // Change avatar name font style depending on the new online status.
-    setState(online ? IS_ONLINE : IS_OFFLINE);
-}
-
-void LLAvatarListItem::setAvatarName(const std::string& name)
-{
-    setNameInternal(name, mHighlihtSubstring);
-}
-
-void LLAvatarListItem::setAvatarToolTip(const std::string& tooltip)
-{
-    mAvatarName->setToolTip(tooltip);
-}
-
-void LLAvatarListItem::setHighlight(const std::string& highlight)
-{
-    setNameInternal(mAvatarName->getText(), mHighlihtSubstring = highlight);
-}
-
-void LLAvatarListItem::setState(EItemState item_style)
-{
-    const LLAvatarListItem::Params& params = LLUICtrlFactory::getDefaultParams<LLAvatarListItem>();
-
-    switch(item_style)
-    {
-    default:
-    case IS_DEFAULT:
-        mAvatarNameStyle = params.default_style();
-        break;
-    case IS_VOICE_INVITED:
-        mAvatarNameStyle = params.voice_call_invited_style();
-        break;
-    case IS_VOICE_JOINED:
-        mAvatarNameStyle = params.voice_call_joined_style();
-        break;
-    case IS_VOICE_LEFT:
-        mAvatarNameStyle = params.voice_call_left_style();
-        break;
-    case IS_ONLINE:
-        mAvatarNameStyle = params.online_style();
-        break;
-    case IS_OFFLINE:
-        mAvatarNameStyle = params.offline_style();
-        break;
-    }
-
-    // *NOTE: You cannot set the style on a text box anymore, you must
-    // rebuild the text.  This will cause problems if the text contains
-    // hyperlinks, as their styles will be wrong.
-    setNameInternal(mAvatarName->getText(), mHighlihtSubstring);
-
-    icon_color_map_t& item_icon_color_map = getItemIconColorMap();
-    mAvatarIcon->setColor(item_icon_color_map[item_style]);
-}
-
-void LLAvatarListItem::setAvatarId(const LLUUID& id, const LLUUID& session_id, bool ignore_status_changes/* = false*/, bool is_resident/* = true*/)
-{
-    if (mAvatarId.notNull())
-        LLAvatarTracker::instance().removeParticularFriendObserver(mAvatarId, this);
-
-    mAvatarId = id;
-    mSpeakingIndicator->setSpeakerId(id, session_id);
-
-    // We'll be notified on avatar online status changes
-    if (!ignore_status_changes && mAvatarId.notNull())
-        LLAvatarTracker::instance().addParticularFriendObserver(mAvatarId, this);
-
-    if (is_resident)
-    {
-        mAvatarIcon->setValue(id);
-
-        // Set avatar name.
-        fetchAvatarName();
-    }
-}
-
-void LLAvatarListItem::showLastInteractionTime(bool show)
-{
-    mLastInteractionTime->setVisible(show);
-    updateChildren();
-}
-
-void LLAvatarListItem::setLastInteractionTime(U32 secs_since)
-{
-    mLastInteractionTime->setValue(formatSeconds(secs_since));
-}
-
-void LLAvatarListItem::setShowInfoBtn(bool show)
-{
-    mShowInfoBtn = show;
-}
-
-void LLAvatarListItem::setShowProfileBtn(bool show)
-{
-    mShowProfileBtn = show;
-}
-
-void LLAvatarListItem::showSpeakingIndicator(bool visible)
-{
-<<<<<<< HEAD
-	// Already done? Then do nothing.
-	if (mSpeakingIndicator->getVisible() == (bool)visible)
-		return;
-=======
-    // Already done? Then do nothing.
-    if (mSpeakingIndicator->getVisible() == (BOOL)visible)
-        return;
->>>>>>> e1623bb2
-// Disabled to not contradict with SpeakingIndicatorManager functionality. EXT-3976
-// probably this method should be totally removed.
-//  mSpeakingIndicator->setVisible(visible);
-//  updateChildren();
-}
-
-void LLAvatarListItem::setAvatarIconVisible(bool visible)
-{
-<<<<<<< HEAD
-	// Already done? Then do nothing.
-	if (mAvatarIcon->getVisible() == (bool)visible)
-	{
-		return;
-	}
-=======
-    // Already done? Then do nothing.
-    if (mAvatarIcon->getVisible() == (BOOL)visible)
-    {
-        return;
-    }
->>>>>>> e1623bb2
-
-    // Show/hide avatar icon.
-    mAvatarIcon->setVisible(visible);
-    updateChildren();
-}
-
-void LLAvatarListItem::onInfoBtnClick()
-{
-    LLFloaterReg::showInstance("inspect_avatar", LLSD().with("avatar_id", mAvatarId));
-}
-
-void LLAvatarListItem::onProfileBtnClick()
-{
-    LLAvatarActions::showProfile(mAvatarId);
-}
-
-bool LLAvatarListItem::handleDoubleClick(S32 x, S32 y, MASK mask)
-{
-<<<<<<< HEAD
-	if(mInfoBtn->getRect().pointInRect(x, y))
-	{
-		onInfoBtnClick();
-		return true;
-	}
-	if(mProfileBtn->getRect().pointInRect(x, y))
-	{
-		onProfileBtnClick();
-		return true;
-	}
-	return LLPanel::handleDoubleClick(x, y, mask);
-=======
-    if(mInfoBtn->getRect().pointInRect(x, y))
-    {
-        onInfoBtnClick();
-        return TRUE;
-    }
-    if(mProfileBtn->getRect().pointInRect(x, y))
-    {
-        onProfileBtnClick();
-        return TRUE;
-    }
-    return LLPanel::handleDoubleClick(x, y, mask);
->>>>>>> e1623bb2
-}
-
-void LLAvatarListItem::setValue( const LLSD& value )
-{
-    if (!value.isMap()) return;;
-    if (!value.has("selected")) return;
-    getChildView("selected_icon")->setVisible( value["selected"]);
-}
-
-const LLUUID& LLAvatarListItem::getAvatarId() const
-{
-    return mAvatarId;
-}
-
-std::string LLAvatarListItem::getAvatarName() const
-{
-    return mAvatarName->getValue();
-}
-
-std::string LLAvatarListItem::getAvatarToolTip() const
-{
-    return mAvatarName->getToolTip();
-}
-
-void LLAvatarListItem::updateAvatarName()
-{
-    fetchAvatarName();
-}
-
-//== PRIVATE SECITON ==========================================================
-
-void LLAvatarListItem::setNameInternal(const std::string& name, const std::string& highlight)
-{
-    if(mShowCompleteName && highlight.empty())
-    {
-        LLTextUtil::textboxSetGreyedVal(mAvatarName, mAvatarNameStyle, name, mGreyOutUsername);
-    }
-    else
-    {
-        LLTextUtil::textboxSetHighlightedVal(mAvatarName, mAvatarNameStyle, name, highlight);
-    }
-}
-
-void LLAvatarListItem::onAvatarNameCache(const LLAvatarName& av_name)
-{
-    mAvatarNameCacheConnection.disconnect();
-
-    mGreyOutUsername = "";
-    std::string name_string = mShowCompleteName? av_name.getCompleteName(false) : av_name.getDisplayName();
-    if(av_name.getCompleteName() != av_name.getUserName())
-    {
-        mGreyOutUsername = "[ " + av_name.getUserName(true) + " ]";
-        LLStringUtil::toLower(mGreyOutUsername);
-    }
-    setAvatarName(name_string);
-    setAvatarToolTip(av_name.getUserName());
-
-    //requesting the list to resort
-    notifyParent(LLSD().with("sort", LLSD()));
-}
-
-// Convert given number of seconds to a string like "23 minutes", "15 hours" or "3 years",
-// taking i18n into account. The format string to use is taken from the panel XML.
-std::string LLAvatarListItem::formatSeconds(U32 secs)
-{
-    static const U32 LL_ALI_MIN     = 60;
-    static const U32 LL_ALI_HOUR    = LL_ALI_MIN    * 60;
-    static const U32 LL_ALI_DAY     = LL_ALI_HOUR   * 24;
-    static const U32 LL_ALI_WEEK    = LL_ALI_DAY    * 7;
-    static const U32 LL_ALI_MONTH   = LL_ALI_DAY    * 30;
-    static const U32 LL_ALI_YEAR    = LL_ALI_DAY    * 365;
-
-    std::string fmt;
-    U32 count = 0;
-
-    if (secs >= LL_ALI_YEAR)
-    {
-        fmt = "FormatYears"; count = secs / LL_ALI_YEAR;
-    }
-    else if (secs >= LL_ALI_MONTH)
-    {
-        fmt = "FormatMonths"; count = secs / LL_ALI_MONTH;
-    }
-    else if (secs >= LL_ALI_WEEK)
-    {
-        fmt = "FormatWeeks"; count = secs / LL_ALI_WEEK;
-    }
-    else if (secs >= LL_ALI_DAY)
-    {
-        fmt = "FormatDays"; count = secs / LL_ALI_DAY;
-    }
-    else if (secs >= LL_ALI_HOUR)
-    {
-        fmt = "FormatHours"; count = secs / LL_ALI_HOUR;
-    }
-    else if (secs >= LL_ALI_MIN)
-    {
-        fmt = "FormatMinutes"; count = secs / LL_ALI_MIN;
-    }
-    else
-    {
-        fmt = "FormatSeconds"; count = secs;
-    }
-
-    LLStringUtil::format_map_t args;
-    args["[COUNT]"] = llformat("%u", count);
-    return getString(fmt, args);
-}
-
-// static
-LLAvatarListItem::icon_color_map_t& LLAvatarListItem::getItemIconColorMap()
-{
-    static icon_color_map_t item_icon_color_map;
-    if (!item_icon_color_map.empty()) return item_icon_color_map;
-
-    item_icon_color_map.insert(
-        std::make_pair(IS_DEFAULT,
-        LLUIColorTable::instance().getColor("AvatarListItemIconDefaultColor", LLColor4::white)));
-
-    item_icon_color_map.insert(
-        std::make_pair(IS_VOICE_INVITED,
-        LLUIColorTable::instance().getColor("AvatarListItemIconVoiceInvitedColor", LLColor4::white)));
-
-    item_icon_color_map.insert(
-        std::make_pair(IS_VOICE_JOINED,
-        LLUIColorTable::instance().getColor("AvatarListItemIconVoiceJoinedColor", LLColor4::white)));
-
-    item_icon_color_map.insert(
-        std::make_pair(IS_VOICE_LEFT,
-        LLUIColorTable::instance().getColor("AvatarListItemIconVoiceLeftColor", LLColor4::white)));
-
-    item_icon_color_map.insert(
-        std::make_pair(IS_ONLINE,
-        LLUIColorTable::instance().getColor("AvatarListItemIconOnlineColor", LLColor4::white)));
-
-    item_icon_color_map.insert(
-        std::make_pair(IS_OFFLINE,
-        LLUIColorTable::instance().getColor("AvatarListItemIconOfflineColor", LLColor4::white)));
-
-    return item_icon_color_map;
-}
-
-// static
-void LLAvatarListItem::initChildrenWidths(LLAvatarListItem* avatar_item)
-{
-    //speaking indicator width + padding
-    S32 speaking_indicator_width = avatar_item->getRect().getWidth() - avatar_item->mSpeakingIndicator->getRect().mLeft;
-
-    //profile btn width + padding
-    S32 profile_btn_width = avatar_item->mSpeakingIndicator->getRect().mLeft - avatar_item->mProfileBtn->getRect().mLeft;
-
-    //info btn width + padding
-    S32 info_btn_width = avatar_item->mProfileBtn->getRect().mLeft - avatar_item->mInfoBtn->getRect().mLeft;
-
-    // online permission icon width + padding
-    S32 permission_online_width = avatar_item->mInfoBtn->getRect().mLeft - avatar_item->mIconPermissionOnline->getRect().mLeft;
-
-    // map permission icon width + padding
-    S32 permission_map_width = avatar_item->mIconPermissionOnline->getRect().mLeft - avatar_item->mIconPermissionMap->getRect().mLeft;
-
-    // edit my objects permission icon width + padding
-    S32 permission_edit_mine_width = avatar_item->mIconPermissionMap->getRect().mLeft - avatar_item->mIconPermissionEditMine->getRect().mLeft;
-
-    // edit their objects permission icon width + padding
-    S32 permission_edit_theirs_width = avatar_item->mIconPermissionEditMine->getRect().mLeft - avatar_item->mIconPermissionEditTheirs->getRect().mLeft;
-
-    // last interaction time textbox width + padding
-    S32 last_interaction_time_width = avatar_item->mIconPermissionEditTheirs->getRect().mLeft - avatar_item->mLastInteractionTime->getRect().mLeft;
-
-    // avatar icon width + padding
-    S32 icon_width = avatar_item->mAvatarName->getRect().mLeft - avatar_item->mAvatarIcon->getRect().mLeft;
-
-    sLeftPadding = avatar_item->mAvatarIcon->getRect().mLeft;
-
-    S32 index = ALIC_COUNT;
-    sChildrenWidths[--index] = icon_width;
-    sChildrenWidths[--index] = 0; // for avatar name we don't need its width, it will be calculated as "left available space"
-    sChildrenWidths[--index] = last_interaction_time_width;
-    sChildrenWidths[--index] = permission_edit_theirs_width;
-    sChildrenWidths[--index] = permission_edit_mine_width;
-    sChildrenWidths[--index] = permission_map_width;
-    sChildrenWidths[--index] = permission_online_width;
-    sChildrenWidths[--index] = info_btn_width;
-    sChildrenWidths[--index] = profile_btn_width;
-    sChildrenWidths[--index] = speaking_indicator_width;
-    llassert(index == 0);
-}
-
-void LLAvatarListItem::updateChildren()
-{
-    LL_DEBUGS("AvatarItemReshape") << LL_ENDL;
-    LL_DEBUGS("AvatarItemReshape") << "Updating for: " << getAvatarName() << LL_ENDL;
-
-    S32 name_new_width = getRect().getWidth();
-    S32 ctrl_new_left = name_new_width;
-    S32 name_new_left = sLeftPadding;
-
-    // iterate through all children and set them into correct position depend on each child visibility
-    // assume that child indexes are in back order: the first in Enum is the last (right) in the item
-    // iterate & set child views starting from right to left
-    for (S32 i = 0; i < ALIC_COUNT; ++i)
-    {
-        // skip "name" textbox, it will be processed out of loop later
-        if (ALIC_NAME == i) continue;
-
-        LLView* control = getItemChildView((EAvatarListItemChildIndex)i);
-
-        LL_DEBUGS("AvatarItemReshape") << "Processing control: " << control->getName() << LL_ENDL;
-        // skip invisible views
-        if (!control->getVisible()) continue;
-
-        S32 ctrl_width = sChildrenWidths[i]; // including space between current & left controls
-
-        // decrease available for
-        name_new_width -= ctrl_width;
-        LL_DEBUGS("AvatarItemReshape") << "width: " << ctrl_width << ", name_new_width: " << name_new_width << LL_ENDL;
-
-        LLRect control_rect = control->getRect();
-        LL_DEBUGS("AvatarItemReshape") << "rect before: " << control_rect << LL_ENDL;
-
-        if (ALIC_ICON == i)
-        {
-            // assume that this is the last iteration,
-            // so it is not necessary to save "ctrl_new_left" value calculated on previous iterations
-            ctrl_new_left = sLeftPadding;
-            name_new_left = ctrl_new_left + ctrl_width;
-        }
-        else
-        {
-            ctrl_new_left -= ctrl_width;
-        }
-
-        LL_DEBUGS("AvatarItemReshape") << "ctrl_new_left: " << ctrl_new_left << LL_ENDL;
-
-        control_rect.setLeftTopAndSize(
-            ctrl_new_left,
-            control_rect.mTop,
-            control_rect.getWidth(),
-            control_rect.getHeight());
-
-        LL_DEBUGS("AvatarItemReshape") << "rect after: " << control_rect << LL_ENDL;
-        control->setShape(control_rect);
-    }
-
-    // set size and position of the "name" child
-    LLView* name_view = getItemChildView(ALIC_NAME);
-    LLRect name_view_rect = name_view->getRect();
-    LL_DEBUGS("AvatarItemReshape") << "name rect before: " << name_view_rect << LL_ENDL;
-
-    // apply paddings
-    name_new_width -= sLeftPadding;
-    name_new_width -= sNameRightPadding;
-
-    name_view_rect.setLeftTopAndSize(
-        name_new_left,
-        name_view_rect.mTop,
-        name_new_width,
-        name_view_rect.getHeight());
-
-    name_view->setShape(name_view_rect);
-
-    LL_DEBUGS("AvatarItemReshape") << "name rect after: " << name_view_rect << LL_ENDL;
-}
-
-bool LLAvatarListItem::showPermissions(bool visible)
-{
-    const LLRelationship* relation = LLAvatarTracker::instance().getBuddyInfo(getAvatarId());
-    if(relation && visible)
-    {
-        mIconPermissionOnline->setVisible(relation->isRightGrantedTo(LLRelationship::GRANT_ONLINE_STATUS));
-        mIconPermissionMap->setVisible(relation->isRightGrantedTo(LLRelationship::GRANT_MAP_LOCATION));
-        mIconPermissionEditMine->setVisible(relation->isRightGrantedTo(LLRelationship::GRANT_MODIFY_OBJECTS));
-        mIconPermissionEditTheirs->setVisible(relation->isRightGrantedFrom(LLRelationship::GRANT_MODIFY_OBJECTS));
-    }
-    else
-    {
-        mIconPermissionOnline->setVisible(false);
-        mIconPermissionMap->setVisible(false);
-        mIconPermissionEditMine->setVisible(false);
-        mIconPermissionEditTheirs->setVisible(false);
-    }
-
-    return NULL != relation;
-}
-
-LLView* LLAvatarListItem::getItemChildView(EAvatarListItemChildIndex child_view_index)
-{
-    LLView* child_view = mAvatarName;
-
-    switch (child_view_index)
-    {
-    case ALIC_ICON:
-        child_view = mAvatarIcon;
-        break;
-    case ALIC_NAME:
-        child_view = mAvatarName;
-        break;
-    case ALIC_INTERACTION_TIME:
-        child_view = mLastInteractionTime;
-        break;
-    case ALIC_SPEAKER_INDICATOR:
-        child_view = mSpeakingIndicator;
-        break;
-    case ALIC_PERMISSION_ONLINE:
-        child_view = mIconPermissionOnline;
-        break;
-    case ALIC_PERMISSION_MAP:
-        child_view = mIconPermissionMap;
-        break;
-    case ALIC_PERMISSION_EDIT_MINE:
-        child_view = mIconPermissionEditMine;
-        break;
-    case ALIC_PERMISSION_EDIT_THEIRS:
-        child_view = mIconPermissionEditTheirs;
-        break;
-    case ALIC_INFO_BUTTON:
-        child_view = mInfoBtn;
-        break;
-    case ALIC_PROFILE_BUTTON:
-        child_view = mProfileBtn;
-        break;
-    default:
-        LL_WARNS("AvatarItemReshape") << "Unexpected child view index is passed: " << child_view_index << LL_ENDL;
-        // leave child_view untouched
-    }
-
-    return child_view;
-}
-
-// EOF+/**
+ * @file llavatarlistitem.cpp
+ * @brief avatar list item source file
+ *
+ * $LicenseInfo:firstyear=2009&license=viewerlgpl$
+ * Second Life Viewer Source Code
+ * Copyright (C) 2010, Linden Research, Inc.
+ *
+ * This library is free software; you can redistribute it and/or
+ * modify it under the terms of the GNU Lesser General Public
+ * License as published by the Free Software Foundation;
+ * version 2.1 of the License only.
+ *
+ * This library is distributed in the hope that it will be useful,
+ * but WITHOUT ANY WARRANTY; without even the implied warranty of
+ * MERCHANTABILITY or FITNESS FOR A PARTICULAR PURPOSE.  See the GNU
+ * Lesser General Public License for more details.
+ *
+ * You should have received a copy of the GNU Lesser General Public
+ * License along with this library; if not, write to the Free Software
+ * Foundation, Inc., 51 Franklin Street, Fifth Floor, Boston, MA  02110-1301  USA
+ *
+ * Linden Research, Inc., 945 Battery Street, San Francisco, CA  94111  USA
+ * $/LicenseInfo$
+ */
+
+
+#include "llviewerprecompiledheaders.h"
+
+#include <boost/signals2.hpp>
+
+#include "llavataractions.h"
+#include "llavatarlistitem.h"
+
+#include "llbutton.h"
+#include "llfloaterreg.h"
+#include "lltextutil.h"
+
+#include "llagent.h"
+#include "llavatarnamecache.h"
+#include "llavatariconctrl.h"
+#include "lloutputmonitorctrl.h"
+#include "lltooldraganddrop.h"
+
+bool LLAvatarListItem::sStaticInitialized = false;
+S32 LLAvatarListItem::sLeftPadding = 0;
+S32 LLAvatarListItem::sNameRightPadding = 0;
+S32 LLAvatarListItem::sChildrenWidths[LLAvatarListItem::ALIC_COUNT];
+
+static LLWidgetNameRegistry::StaticRegistrar sRegisterAvatarListItemParams(&typeid(LLAvatarListItem::Params), "avatar_list_item");
+
+LLAvatarListItem::Params::Params()
+:   default_style("default_style"),
+    voice_call_invited_style("voice_call_invited_style"),
+    voice_call_joined_style("voice_call_joined_style"),
+    voice_call_left_style("voice_call_left_style"),
+    online_style("online_style"),
+    offline_style("offline_style"),
+    name_right_pad("name_right_pad", 0)
+{};
+
+
+LLAvatarListItem::LLAvatarListItem(bool not_from_ui_factory/* = true*/)
+    : LLPanel(),
+    LLFriendObserver(),
+    mAvatarIcon(NULL),
+    mAvatarName(NULL),
+    mLastInteractionTime(NULL),
+    mIconPermissionOnline(NULL),
+    mIconPermissionMap(NULL),
+    mIconPermissionEditMine(NULL),
+    mIconPermissionEditTheirs(NULL),
+    mSpeakingIndicator(NULL),
+    mInfoBtn(NULL),
+    mProfileBtn(NULL),
+    mOnlineStatus(E_UNKNOWN),
+    mShowInfoBtn(true),
+    mShowProfileBtn(true),
+    mShowPermissions(false),
+    mShowCompleteName(false),
+    mHovered(false),
+    mAvatarNameCacheConnection(),
+    mGreyOutUsername("")
+{
+    if (not_from_ui_factory)
+    {
+        buildFromFile("panel_avatar_list_item.xml");
+    }
+    // *NOTE: mantipov: do not use any member here. They can be uninitialized here in case instance
+    // is created from the UICtrlFactory
+}
+
+LLAvatarListItem::~LLAvatarListItem()
+{
+    if (mAvatarId.notNull())
+    {
+        LLAvatarTracker::instance().removeParticularFriendObserver(mAvatarId, this);
+    }
+
+    if (mAvatarNameCacheConnection.connected())
+    {
+        mAvatarNameCacheConnection.disconnect();
+    }
+}
+
+bool LLAvatarListItem::postBuild()
+{
+    mAvatarIcon = getChild<LLAvatarIconCtrl>("avatar_icon");
+    mAvatarName = getChild<LLTextBox>("avatar_name");
+    mLastInteractionTime = getChild<LLTextBox>("last_interaction");
+
+    mIconPermissionOnline = getChild<LLIconCtrl>("permission_online_icon");
+    mIconPermissionMap = getChild<LLIconCtrl>("permission_map_icon");
+    mIconPermissionEditMine = getChild<LLIconCtrl>("permission_edit_mine_icon");
+    mIconPermissionEditTheirs = getChild<LLIconCtrl>("permission_edit_theirs_icon");
+    mIconPermissionOnline->setVisible(false);
+    mIconPermissionMap->setVisible(false);
+    mIconPermissionEditMine->setVisible(false);
+    mIconPermissionEditTheirs->setVisible(false);
+
+    mSpeakingIndicator = getChild<LLOutputMonitorCtrl>("speaking_indicator");
+    mSpeakingIndicator->setChannelState(LLOutputMonitorCtrl::UNDEFINED_CHANNEL);
+    mInfoBtn = getChild<LLButton>("info_btn");
+    mProfileBtn = getChild<LLButton>("profile_btn");
+
+    mInfoBtn->setVisible(false);
+    mInfoBtn->setClickedCallback(boost::bind(&LLAvatarListItem::onInfoBtnClick, this));
+
+    mProfileBtn->setVisible(false);
+    mProfileBtn->setClickedCallback(boost::bind(&LLAvatarListItem::onProfileBtnClick, this));
+
+    if (!sStaticInitialized)
+    {
+        // Remember children widths including their padding from the next sibling,
+        // so that we can hide and show them again later.
+        initChildrenWidths(this);
+
+        // Right padding between avatar name text box and nearest visible child.
+        sNameRightPadding = LLUICtrlFactory::getDefaultParams<LLAvatarListItem>().name_right_pad;
+
+        sStaticInitialized = true;
+    }
+
+    return true;
+}
+
+void LLAvatarListItem::handleVisibilityChange ( bool new_visibility )
+{
+    //Adjust positions of icons (info button etc) when
+    //speaking indicator visibility was changed/toggled while panel was closed (not visible)
+    if(new_visibility && mSpeakingIndicator->getIndicatorToggled())
+    {
+        updateChildren();
+        mSpeakingIndicator->setIndicatorToggled(false);
+    }
+}
+
+void LLAvatarListItem::fetchAvatarName()
+{
+    if (mAvatarId.notNull())
+    {
+        if (mAvatarNameCacheConnection.connected())
+        {
+            mAvatarNameCacheConnection.disconnect();
+        }
+        mAvatarNameCacheConnection = LLAvatarNameCache::get(getAvatarId(), boost::bind(&LLAvatarListItem::onAvatarNameCache, this, _2));
+    }
+}
+
+S32 LLAvatarListItem::notifyParent(const LLSD& info)
+{
+    if (info.has("visibility_changed"))
+    {
+        updateChildren();
+        return 1;
+    }
+    return LLPanel::notifyParent(info);
+}
+
+void LLAvatarListItem::onMouseEnter(S32 x, S32 y, MASK mask)
+{
+    getChildView("hovered_icon")->setVisible( true);
+    mInfoBtn->setVisible(mShowInfoBtn);
+    mProfileBtn->setVisible(mShowProfileBtn);
+
+    mHovered = true;
+    LLPanel::onMouseEnter(x, y, mask);
+
+    showPermissions(mShowPermissions);
+    updateChildren();
+}
+
+void LLAvatarListItem::onMouseLeave(S32 x, S32 y, MASK mask)
+{
+    getChildView("hovered_icon")->setVisible( false);
+    mInfoBtn->setVisible(false);
+    mProfileBtn->setVisible(false);
+
+    mHovered = false;
+    LLPanel::onMouseLeave(x, y, mask);
+
+    showPermissions(false);
+    updateChildren();
+}
+
+// virtual, called by LLAvatarTracker
+void LLAvatarListItem::changed(U32 mask)
+{
+    // no need to check mAvatarId for null in this case
+    setOnline(LLAvatarTracker::instance().isBuddyOnline(mAvatarId));
+
+    if (mask & LLFriendObserver::POWERS)
+    {
+        showPermissions(mShowPermissions && mHovered);
+        updateChildren();
+    }
+}
+
+void LLAvatarListItem::setOnline(bool online)
+{
+    // *FIX: setName() overrides font style set by setOnline(). Not an issue ATM.
+
+    if (mOnlineStatus != E_UNKNOWN && (bool) mOnlineStatus == online)
+        return;
+
+    mOnlineStatus = (EOnlineStatus) online;
+
+    // Change avatar name font style depending on the new online status.
+    setState(online ? IS_ONLINE : IS_OFFLINE);
+}
+
+void LLAvatarListItem::setAvatarName(const std::string& name)
+{
+    setNameInternal(name, mHighlihtSubstring);
+}
+
+void LLAvatarListItem::setAvatarToolTip(const std::string& tooltip)
+{
+    mAvatarName->setToolTip(tooltip);
+}
+
+void LLAvatarListItem::setHighlight(const std::string& highlight)
+{
+    setNameInternal(mAvatarName->getText(), mHighlihtSubstring = highlight);
+}
+
+void LLAvatarListItem::setState(EItemState item_style)
+{
+    const LLAvatarListItem::Params& params = LLUICtrlFactory::getDefaultParams<LLAvatarListItem>();
+
+    switch(item_style)
+    {
+    default:
+    case IS_DEFAULT:
+        mAvatarNameStyle = params.default_style();
+        break;
+    case IS_VOICE_INVITED:
+        mAvatarNameStyle = params.voice_call_invited_style();
+        break;
+    case IS_VOICE_JOINED:
+        mAvatarNameStyle = params.voice_call_joined_style();
+        break;
+    case IS_VOICE_LEFT:
+        mAvatarNameStyle = params.voice_call_left_style();
+        break;
+    case IS_ONLINE:
+        mAvatarNameStyle = params.online_style();
+        break;
+    case IS_OFFLINE:
+        mAvatarNameStyle = params.offline_style();
+        break;
+    }
+
+    // *NOTE: You cannot set the style on a text box anymore, you must
+    // rebuild the text.  This will cause problems if the text contains
+    // hyperlinks, as their styles will be wrong.
+    setNameInternal(mAvatarName->getText(), mHighlihtSubstring);
+
+    icon_color_map_t& item_icon_color_map = getItemIconColorMap();
+    mAvatarIcon->setColor(item_icon_color_map[item_style]);
+}
+
+void LLAvatarListItem::setAvatarId(const LLUUID& id, const LLUUID& session_id, bool ignore_status_changes/* = false*/, bool is_resident/* = true*/)
+{
+    if (mAvatarId.notNull())
+        LLAvatarTracker::instance().removeParticularFriendObserver(mAvatarId, this);
+
+    mAvatarId = id;
+    mSpeakingIndicator->setSpeakerId(id, session_id);
+
+    // We'll be notified on avatar online status changes
+    if (!ignore_status_changes && mAvatarId.notNull())
+        LLAvatarTracker::instance().addParticularFriendObserver(mAvatarId, this);
+
+    if (is_resident)
+    {
+        mAvatarIcon->setValue(id);
+
+        // Set avatar name.
+        fetchAvatarName();
+    }
+}
+
+void LLAvatarListItem::showLastInteractionTime(bool show)
+{
+    mLastInteractionTime->setVisible(show);
+    updateChildren();
+}
+
+void LLAvatarListItem::setLastInteractionTime(U32 secs_since)
+{
+    mLastInteractionTime->setValue(formatSeconds(secs_since));
+}
+
+void LLAvatarListItem::setShowInfoBtn(bool show)
+{
+    mShowInfoBtn = show;
+}
+
+void LLAvatarListItem::setShowProfileBtn(bool show)
+{
+    mShowProfileBtn = show;
+}
+
+void LLAvatarListItem::showSpeakingIndicator(bool visible)
+{
+    // Already done? Then do nothing.
+    if (mSpeakingIndicator->getVisible() == (bool)visible)
+        return;
+// Disabled to not contradict with SpeakingIndicatorManager functionality. EXT-3976
+// probably this method should be totally removed.
+//  mSpeakingIndicator->setVisible(visible);
+//  updateChildren();
+}
+
+void LLAvatarListItem::setAvatarIconVisible(bool visible)
+{
+    // Already done? Then do nothing.
+    if (mAvatarIcon->getVisible() == (bool)visible)
+    {
+        return;
+    }
+
+    // Show/hide avatar icon.
+    mAvatarIcon->setVisible(visible);
+    updateChildren();
+}
+
+void LLAvatarListItem::onInfoBtnClick()
+{
+    LLFloaterReg::showInstance("inspect_avatar", LLSD().with("avatar_id", mAvatarId));
+}
+
+void LLAvatarListItem::onProfileBtnClick()
+{
+    LLAvatarActions::showProfile(mAvatarId);
+}
+
+bool LLAvatarListItem::handleDoubleClick(S32 x, S32 y, MASK mask)
+{
+    if(mInfoBtn->getRect().pointInRect(x, y))
+    {
+        onInfoBtnClick();
+        return true;
+    }
+    if(mProfileBtn->getRect().pointInRect(x, y))
+    {
+        onProfileBtnClick();
+        return true;
+    }
+    return LLPanel::handleDoubleClick(x, y, mask);
+}
+
+void LLAvatarListItem::setValue( const LLSD& value )
+{
+    if (!value.isMap()) return;;
+    if (!value.has("selected")) return;
+    getChildView("selected_icon")->setVisible( value["selected"]);
+}
+
+const LLUUID& LLAvatarListItem::getAvatarId() const
+{
+    return mAvatarId;
+}
+
+std::string LLAvatarListItem::getAvatarName() const
+{
+    return mAvatarName->getValue();
+}
+
+std::string LLAvatarListItem::getAvatarToolTip() const
+{
+    return mAvatarName->getToolTip();
+}
+
+void LLAvatarListItem::updateAvatarName()
+{
+    fetchAvatarName();
+}
+
+//== PRIVATE SECITON ==========================================================
+
+void LLAvatarListItem::setNameInternal(const std::string& name, const std::string& highlight)
+{
+    if(mShowCompleteName && highlight.empty())
+    {
+        LLTextUtil::textboxSetGreyedVal(mAvatarName, mAvatarNameStyle, name, mGreyOutUsername);
+    }
+    else
+    {
+        LLTextUtil::textboxSetHighlightedVal(mAvatarName, mAvatarNameStyle, name, highlight);
+    }
+}
+
+void LLAvatarListItem::onAvatarNameCache(const LLAvatarName& av_name)
+{
+    mAvatarNameCacheConnection.disconnect();
+
+    mGreyOutUsername = "";
+    std::string name_string = mShowCompleteName? av_name.getCompleteName(false) : av_name.getDisplayName();
+    if(av_name.getCompleteName() != av_name.getUserName())
+    {
+        mGreyOutUsername = "[ " + av_name.getUserName(true) + " ]";
+        LLStringUtil::toLower(mGreyOutUsername);
+    }
+    setAvatarName(name_string);
+    setAvatarToolTip(av_name.getUserName());
+
+    //requesting the list to resort
+    notifyParent(LLSD().with("sort", LLSD()));
+}
+
+// Convert given number of seconds to a string like "23 minutes", "15 hours" or "3 years",
+// taking i18n into account. The format string to use is taken from the panel XML.
+std::string LLAvatarListItem::formatSeconds(U32 secs)
+{
+    static const U32 LL_ALI_MIN     = 60;
+    static const U32 LL_ALI_HOUR    = LL_ALI_MIN    * 60;
+    static const U32 LL_ALI_DAY     = LL_ALI_HOUR   * 24;
+    static const U32 LL_ALI_WEEK    = LL_ALI_DAY    * 7;
+    static const U32 LL_ALI_MONTH   = LL_ALI_DAY    * 30;
+    static const U32 LL_ALI_YEAR    = LL_ALI_DAY    * 365;
+
+    std::string fmt;
+    U32 count = 0;
+
+    if (secs >= LL_ALI_YEAR)
+    {
+        fmt = "FormatYears"; count = secs / LL_ALI_YEAR;
+    }
+    else if (secs >= LL_ALI_MONTH)
+    {
+        fmt = "FormatMonths"; count = secs / LL_ALI_MONTH;
+    }
+    else if (secs >= LL_ALI_WEEK)
+    {
+        fmt = "FormatWeeks"; count = secs / LL_ALI_WEEK;
+    }
+    else if (secs >= LL_ALI_DAY)
+    {
+        fmt = "FormatDays"; count = secs / LL_ALI_DAY;
+    }
+    else if (secs >= LL_ALI_HOUR)
+    {
+        fmt = "FormatHours"; count = secs / LL_ALI_HOUR;
+    }
+    else if (secs >= LL_ALI_MIN)
+    {
+        fmt = "FormatMinutes"; count = secs / LL_ALI_MIN;
+    }
+    else
+    {
+        fmt = "FormatSeconds"; count = secs;
+    }
+
+    LLStringUtil::format_map_t args;
+    args["[COUNT]"] = llformat("%u", count);
+    return getString(fmt, args);
+}
+
+// static
+LLAvatarListItem::icon_color_map_t& LLAvatarListItem::getItemIconColorMap()
+{
+    static icon_color_map_t item_icon_color_map;
+    if (!item_icon_color_map.empty()) return item_icon_color_map;
+
+    item_icon_color_map.insert(
+        std::make_pair(IS_DEFAULT,
+        LLUIColorTable::instance().getColor("AvatarListItemIconDefaultColor", LLColor4::white)));
+
+    item_icon_color_map.insert(
+        std::make_pair(IS_VOICE_INVITED,
+        LLUIColorTable::instance().getColor("AvatarListItemIconVoiceInvitedColor", LLColor4::white)));
+
+    item_icon_color_map.insert(
+        std::make_pair(IS_VOICE_JOINED,
+        LLUIColorTable::instance().getColor("AvatarListItemIconVoiceJoinedColor", LLColor4::white)));
+
+    item_icon_color_map.insert(
+        std::make_pair(IS_VOICE_LEFT,
+        LLUIColorTable::instance().getColor("AvatarListItemIconVoiceLeftColor", LLColor4::white)));
+
+    item_icon_color_map.insert(
+        std::make_pair(IS_ONLINE,
+        LLUIColorTable::instance().getColor("AvatarListItemIconOnlineColor", LLColor4::white)));
+
+    item_icon_color_map.insert(
+        std::make_pair(IS_OFFLINE,
+        LLUIColorTable::instance().getColor("AvatarListItemIconOfflineColor", LLColor4::white)));
+
+    return item_icon_color_map;
+}
+
+// static
+void LLAvatarListItem::initChildrenWidths(LLAvatarListItem* avatar_item)
+{
+    //speaking indicator width + padding
+    S32 speaking_indicator_width = avatar_item->getRect().getWidth() - avatar_item->mSpeakingIndicator->getRect().mLeft;
+
+    //profile btn width + padding
+    S32 profile_btn_width = avatar_item->mSpeakingIndicator->getRect().mLeft - avatar_item->mProfileBtn->getRect().mLeft;
+
+    //info btn width + padding
+    S32 info_btn_width = avatar_item->mProfileBtn->getRect().mLeft - avatar_item->mInfoBtn->getRect().mLeft;
+
+    // online permission icon width + padding
+    S32 permission_online_width = avatar_item->mInfoBtn->getRect().mLeft - avatar_item->mIconPermissionOnline->getRect().mLeft;
+
+    // map permission icon width + padding
+    S32 permission_map_width = avatar_item->mIconPermissionOnline->getRect().mLeft - avatar_item->mIconPermissionMap->getRect().mLeft;
+
+    // edit my objects permission icon width + padding
+    S32 permission_edit_mine_width = avatar_item->mIconPermissionMap->getRect().mLeft - avatar_item->mIconPermissionEditMine->getRect().mLeft;
+
+    // edit their objects permission icon width + padding
+    S32 permission_edit_theirs_width = avatar_item->mIconPermissionEditMine->getRect().mLeft - avatar_item->mIconPermissionEditTheirs->getRect().mLeft;
+
+    // last interaction time textbox width + padding
+    S32 last_interaction_time_width = avatar_item->mIconPermissionEditTheirs->getRect().mLeft - avatar_item->mLastInteractionTime->getRect().mLeft;
+
+    // avatar icon width + padding
+    S32 icon_width = avatar_item->mAvatarName->getRect().mLeft - avatar_item->mAvatarIcon->getRect().mLeft;
+
+    sLeftPadding = avatar_item->mAvatarIcon->getRect().mLeft;
+
+    S32 index = ALIC_COUNT;
+    sChildrenWidths[--index] = icon_width;
+    sChildrenWidths[--index] = 0; // for avatar name we don't need its width, it will be calculated as "left available space"
+    sChildrenWidths[--index] = last_interaction_time_width;
+    sChildrenWidths[--index] = permission_edit_theirs_width;
+    sChildrenWidths[--index] = permission_edit_mine_width;
+    sChildrenWidths[--index] = permission_map_width;
+    sChildrenWidths[--index] = permission_online_width;
+    sChildrenWidths[--index] = info_btn_width;
+    sChildrenWidths[--index] = profile_btn_width;
+    sChildrenWidths[--index] = speaking_indicator_width;
+    llassert(index == 0);
+}
+
+void LLAvatarListItem::updateChildren()
+{
+    LL_DEBUGS("AvatarItemReshape") << LL_ENDL;
+    LL_DEBUGS("AvatarItemReshape") << "Updating for: " << getAvatarName() << LL_ENDL;
+
+    S32 name_new_width = getRect().getWidth();
+    S32 ctrl_new_left = name_new_width;
+    S32 name_new_left = sLeftPadding;
+
+    // iterate through all children and set them into correct position depend on each child visibility
+    // assume that child indexes are in back order: the first in Enum is the last (right) in the item
+    // iterate & set child views starting from right to left
+    for (S32 i = 0; i < ALIC_COUNT; ++i)
+    {
+        // skip "name" textbox, it will be processed out of loop later
+        if (ALIC_NAME == i) continue;
+
+        LLView* control = getItemChildView((EAvatarListItemChildIndex)i);
+
+        LL_DEBUGS("AvatarItemReshape") << "Processing control: " << control->getName() << LL_ENDL;
+        // skip invisible views
+        if (!control->getVisible()) continue;
+
+        S32 ctrl_width = sChildrenWidths[i]; // including space between current & left controls
+
+        // decrease available for
+        name_new_width -= ctrl_width;
+        LL_DEBUGS("AvatarItemReshape") << "width: " << ctrl_width << ", name_new_width: " << name_new_width << LL_ENDL;
+
+        LLRect control_rect = control->getRect();
+        LL_DEBUGS("AvatarItemReshape") << "rect before: " << control_rect << LL_ENDL;
+
+        if (ALIC_ICON == i)
+        {
+            // assume that this is the last iteration,
+            // so it is not necessary to save "ctrl_new_left" value calculated on previous iterations
+            ctrl_new_left = sLeftPadding;
+            name_new_left = ctrl_new_left + ctrl_width;
+        }
+        else
+        {
+            ctrl_new_left -= ctrl_width;
+        }
+
+        LL_DEBUGS("AvatarItemReshape") << "ctrl_new_left: " << ctrl_new_left << LL_ENDL;
+
+        control_rect.setLeftTopAndSize(
+            ctrl_new_left,
+            control_rect.mTop,
+            control_rect.getWidth(),
+            control_rect.getHeight());
+
+        LL_DEBUGS("AvatarItemReshape") << "rect after: " << control_rect << LL_ENDL;
+        control->setShape(control_rect);
+    }
+
+    // set size and position of the "name" child
+    LLView* name_view = getItemChildView(ALIC_NAME);
+    LLRect name_view_rect = name_view->getRect();
+    LL_DEBUGS("AvatarItemReshape") << "name rect before: " << name_view_rect << LL_ENDL;
+
+    // apply paddings
+    name_new_width -= sLeftPadding;
+    name_new_width -= sNameRightPadding;
+
+    name_view_rect.setLeftTopAndSize(
+        name_new_left,
+        name_view_rect.mTop,
+        name_new_width,
+        name_view_rect.getHeight());
+
+    name_view->setShape(name_view_rect);
+
+    LL_DEBUGS("AvatarItemReshape") << "name rect after: " << name_view_rect << LL_ENDL;
+}
+
+bool LLAvatarListItem::showPermissions(bool visible)
+{
+    const LLRelationship* relation = LLAvatarTracker::instance().getBuddyInfo(getAvatarId());
+    if(relation && visible)
+    {
+        mIconPermissionOnline->setVisible(relation->isRightGrantedTo(LLRelationship::GRANT_ONLINE_STATUS));
+        mIconPermissionMap->setVisible(relation->isRightGrantedTo(LLRelationship::GRANT_MAP_LOCATION));
+        mIconPermissionEditMine->setVisible(relation->isRightGrantedTo(LLRelationship::GRANT_MODIFY_OBJECTS));
+        mIconPermissionEditTheirs->setVisible(relation->isRightGrantedFrom(LLRelationship::GRANT_MODIFY_OBJECTS));
+    }
+    else
+    {
+        mIconPermissionOnline->setVisible(false);
+        mIconPermissionMap->setVisible(false);
+        mIconPermissionEditMine->setVisible(false);
+        mIconPermissionEditTheirs->setVisible(false);
+    }
+
+    return NULL != relation;
+}
+
+LLView* LLAvatarListItem::getItemChildView(EAvatarListItemChildIndex child_view_index)
+{
+    LLView* child_view = mAvatarName;
+
+    switch (child_view_index)
+    {
+    case ALIC_ICON:
+        child_view = mAvatarIcon;
+        break;
+    case ALIC_NAME:
+        child_view = mAvatarName;
+        break;
+    case ALIC_INTERACTION_TIME:
+        child_view = mLastInteractionTime;
+        break;
+    case ALIC_SPEAKER_INDICATOR:
+        child_view = mSpeakingIndicator;
+        break;
+    case ALIC_PERMISSION_ONLINE:
+        child_view = mIconPermissionOnline;
+        break;
+    case ALIC_PERMISSION_MAP:
+        child_view = mIconPermissionMap;
+        break;
+    case ALIC_PERMISSION_EDIT_MINE:
+        child_view = mIconPermissionEditMine;
+        break;
+    case ALIC_PERMISSION_EDIT_THEIRS:
+        child_view = mIconPermissionEditTheirs;
+        break;
+    case ALIC_INFO_BUTTON:
+        child_view = mInfoBtn;
+        break;
+    case ALIC_PROFILE_BUTTON:
+        child_view = mProfileBtn;
+        break;
+    default:
+        LL_WARNS("AvatarItemReshape") << "Unexpected child view index is passed: " << child_view_index << LL_ENDL;
+        // leave child_view untouched
+    }
+
+    return child_view;
+}
+
+// EOF