--- conflicted
+++ resolved
@@ -168,17 +168,12 @@
 	
 	// mute/unmute the system's master audio
 	virtual void setMasterSystemAudioMute(bool mute);
-<<<<<<< HEAD
 	virtual bool getMasterSystemAudioMute();	
-
-=======
-	virtual bool getMasterSystemAudioMute();
 
 	// Metrics policy helper statics.
 	static void metricsUpdateRegion(U64 region_handle);
 	static void metricsSend(bool enable_reporting);
 	
->>>>>>> ff5e3f5c
 protected:
 	virtual bool initWindow(); // Initialize the viewer's window.
 	virtual bool initLogging(); // Initialize log files, logging system, return false on failure.
@@ -274,18 +269,13 @@
 
 	std::set<struct apr_dso_handle_t*> mPlugins;
 
-<<<<<<< HEAD
 	LLFrameTimer mMemCheckTimer;
-=======
-	U32 mAvailPhysicalMemInKB ;
-	U32 mAvailVirtualMemInKB ;
 	
 	boost::scoped_ptr<LLUpdaterService> mUpdater;
 
 	//---------------------------------------------
 	//*NOTE: Mani - legacy updater stuff
 	// Still useable?
->>>>>>> ff5e3f5c
 public:
 
 	//some information for updater
