/**
 * @file llinventorygallerymenu.cpp
 *
 * $LicenseInfo:firstyear=2023&license=viewerlgpl$
 * Second Life Viewer Source Code
 * Copyright (C) 2023, Linden Research, Inc.
 *
 * This library is free software; you can redistribute it and/or
 * modify it under the terms of the GNU Lesser General Public
 * License as published by the Free Software Foundation;
 * version 2.1 of the License only.
 *
 * This library is distributed in the hope that it will be useful,
 * but WITHOUT ANY WARRANTY; without even the implied warranty of
 * MERCHANTABILITY or FITNESS FOR A PARTICULAR PURPOSE.  See the GNU
 * Lesser General Public License for more details.
 *
 * You should have received a copy of the GNU Lesser General Public
 * License along with this library; if not, write to the Free Software
 * Foundation, Inc., 51 Franklin Street, Fifth Floor, Boston, MA  02110-1301  USA
 *
 * Linden Research, Inc., 945 Battery Street, San Francisco, CA  94111  USA
 * $/LicenseInfo$
 */

#include "llviewerprecompiledheaders.h"

#include "llinventorygallery.h"
#include "llinventorygallerymenu.h"

#include "llagent.h"
#include "llappearancemgr.h"
#include "llavataractions.h"
#include "llclipboard.h"
#include "llenvironment.h"
#include "llfloaterreg.h"
#include "llfloatersidepanelcontainer.h"
#include "llfloaterworldmap.h"
#include "llfriendcard.h"
#include "llinventorybridge.h"
#include "llinventoryfunctions.h"
#include "llinventorymodel.h"
#include "lllandmarkactions.h"
#include "llmarketplacefunctions.h"
#include "llmenugl.h"
#include "llnotificationsutil.h"
#include "llpreviewtexture.h"
#include "lltrans.h"
#include "llviewerfoldertype.h"
#include "llviewerwindow.h"
#include "llvoavatarself.h"


void modify_outfit(bool append, const LLUUID& cat_id, LLInventoryModel* model)
{
    LLViewerInventoryCategory* cat = model->getCategory(cat_id);
    if (!cat) return;

    // checking amount of items to wear
    static LLCachedControl<U32> max_items(gSavedSettings, "WearFolderLimit", 125);
    LLInventoryModel::cat_array_t cats;
    LLInventoryModel::item_array_t items;
    LLFindWearablesEx not_worn(/*is_worn=*/ false, /*include_body_parts=*/ false);
    model->collectDescendentsIf(cat_id,
                                    cats,
                                    items,
                                    LLInventoryModel::EXCLUDE_TRASH,
                                    not_worn);

    if (items.size() > max_items())
    {
        LLSD args;
        args["AMOUNT"] = llformat("%u", max_items());
        LLNotificationsUtil::add("TooManyWearables", args);
        return;
    }
    if (model->isObjectDescendentOf(cat_id, gInventory.getRootFolderID()))
    {
        LLAppearanceMgr::instance().wearInventoryCategory(cat, false, append);
    }
    else
    {
        // Library, we need to copy content first
        LLAppearanceMgr::instance().wearInventoryCategory(cat, true, append);
    }
}

LLContextMenu* LLInventoryGalleryContextMenu::createMenu()
{
    LLUICtrl::ScopedRegistrarHelper registrar;
    LLUICtrl::EnableCallbackRegistry::ScopedRegistrar enable_registrar;

<<<<<<< HEAD
    registrar.add("Inventory.DoToSelected", boost::bind(&LLInventoryGalleryContextMenu::doToSelected, this, _2), LLUICtrl::cb_info::UNTRUSTED_BLOCK);
    registrar.add("Inventory.FileUploadLocation", boost::bind(&LLInventoryGalleryContextMenu::fileUploadLocation, this, _2), LLUICtrl::cb_info::UNTRUSTED_BLOCK);
    registrar.add("Inventory.EmptyTrash", 
        boost::bind(&LLInventoryModel::emptyFolderType, &gInventory, "ConfirmEmptyTrash", LLFolderType::FT_TRASH), LLUICtrl::cb_info::UNTRUSTED_BLOCK);
    registrar.add("Inventory.EmptyLostAndFound", 
        boost::bind(&LLInventoryModel::emptyFolderType, &gInventory, "ConfirmEmptyLostAndFound", LLFolderType::FT_LOST_AND_FOUND), LLUICtrl::cb_info::UNTRUSTED_BLOCK);
=======
    registrar.add("Inventory.DoToSelected", boost::bind(&LLInventoryGalleryContextMenu::doToSelected, this, _2));
    registrar.add("Inventory.FileUploadLocation", boost::bind(&LLInventoryGalleryContextMenu::fileUploadLocation, this, _2));
    registrar.add("Inventory.EmptyTrash", boost::bind(&LLInventoryModel::emptyFolderType, &gInventory, "ConfirmEmptyTrash", LLFolderType::FT_TRASH));
    registrar.add("Inventory.EmptyLostAndFound", boost::bind(&LLInventoryModel::emptyFolderType, &gInventory, "ConfirmEmptyLostAndFound", LLFolderType::FT_LOST_AND_FOUND));
    registrar.add("Inventory.DoCreate", [this](LLUICtrl*, const LLSD& data)
                          {
                              if (mRootFolder)
                              {
                                  mGallery->doCreate(mGallery->getRootFolder(), data);
                              }
                              else
                              {
                                  mGallery->doCreate(mUUIDs.front(), data);
                              }
                          });
>>>>>>> 35efadf7

    std::set<LLUUID> uuids(mUUIDs.begin(), mUUIDs.end());
    registrar.add("Inventory.Share", boost::bind(&LLAvatarActions::shareWithAvatars, uuids, gFloaterView->getParentFloater(mGallery)), LLUICtrl::cb_info::UNTRUSTED_BLOCK);

    enable_registrar.add("Inventory.CanSetUploadLocation", boost::bind(&LLInventoryGalleryContextMenu::canSetUploadLocation, this, _2));

    enable_registrar.add("Inventory.EnvironmentEnabled", [](LLUICtrl*, const LLSD&)
                         {
                             return LLEnvironment::instance().isInventoryEnabled();
                         });
    enable_registrar.add("Inventory.MaterialsEnabled", [](LLUICtrl*, const LLSD&)
                         {
                             std::string agent_url = gAgent.getRegionCapability("UpdateMaterialAgentInventory");
                             std::string task_url = gAgent.getRegionCapability("UpdateMaterialTaskInventory");

                             return (!agent_url.empty() && !task_url.empty());
                         });

    LLContextMenu* menu = createFromFile("menu_gallery_inventory.xml");

    updateMenuItemsVisibility(menu);

    return menu;
}

void LLInventoryGalleryContextMenu::doToSelected(const LLSD& userdata)
{
    std::string action = userdata.asString();
    LLInventoryObject* obj = gInventory.getObject(mUUIDs.front());
    if(!obj) return;

    if ("open_selected_folder" == action)
    {
        mGallery->setRootFolder(mUUIDs.front());
    }
    else if ("open_in_new_window" == action)
    {
        new_folder_window(mUUIDs.front());
    }
    else if ("properties" == action)
    {
        show_item_profile(mUUIDs.front());
    }
    else if ("restore" == action)
    {
        for (LLUUID& selected_id : mUUIDs)
        {
            LLViewerInventoryCategory* cat = gInventory.getCategory(selected_id);
            if (cat)
            {
                const LLUUID new_parent = gInventory.findCategoryUUIDForType(LLFolderType::assetTypeToFolderType(cat->getType()));
                // do not restamp children on restore
                gInventory.changeCategoryParent(cat, new_parent, false);
            }
            else
            {
                LLViewerInventoryItem* item = gInventory.getItem(selected_id);
                if (item)
                {
                    bool is_snapshot = (item->getInventoryType() == LLInventoryType::IT_SNAPSHOT);

                    const LLUUID new_parent = gInventory.findCategoryUUIDForType(is_snapshot ? LLFolderType::FT_SNAPSHOT_CATEGORY : LLFolderType::assetTypeToFolderType(item->getType()));
                    // do not restamp children on restore
                    gInventory.changeItemParent(item, new_parent, false);
                }
            }
        }
    }
    else if ("copy_uuid" == action)
    {
        LLViewerInventoryItem* item = gInventory.getItem(mUUIDs.front());
        if(item)
        {
            LLUUID asset_id = item->getProtectedAssetUUID();
            std::string buffer;
            asset_id.toString(buffer);

            gViewerWindow->getWindow()->copyTextToClipboard(utf8str_to_wstring(buffer));
        }
    }
    else if ("purge" == action)
    {
        for (LLUUID& selected_id : mUUIDs)
        {
            remove_inventory_object(selected_id, NULL);
        }
    }
    else if ("goto" == action)
    {
        show_item_original(mUUIDs.front());
    }
    else if ("thumbnail" == action)
    {
        LLSD data;
        for (const LLUUID& id : mUUIDs)
        {
            data.append(id);
        }
        LLFloaterReg::showInstance("change_item_thumbnail", data);
    }
    else if ("cut" == action)
    {
        if (mGallery->canCut())
        {
            mGallery->cut();
        }
    }
    else if ("paste" == action)
    {
        if (mGallery->canPaste())
        {
            mGallery->paste();
        }
    }
    else if ("delete" == action)
    {
        mGallery->deleteSelection();
    }
    else if ("copy" == action)
    {
        if (mGallery->canCopy())
        {
            mGallery->copy();
        }
    }
    else if ("paste_link" == action)
    {
        mGallery->pasteAsLink();
    }
    else if ("rename" == action)
    {
        rename(mUUIDs.front());
    }
    else if ("open" == action || "open_original" == action)
    {
        LLViewerInventoryItem* item = gInventory.getItem(mUUIDs.front());
        if (item)
        {
            LLInvFVBridgeAction::doAction(item->getType(), mUUIDs.front(), &gInventory);
        }
    }
    else if ("ungroup_folder_items" == action)
    {
        ungroup_folder_items(mUUIDs.front());
    }
    else if ("replaceoutfit" == action)
    {
        modify_outfit(false, mUUIDs.front(), &gInventory);
    }
    else if ("addtooutfit" == action)
    {
        modify_outfit(true, mUUIDs.front(), &gInventory);
    }
    else if ("removefromoutfit" == action)
    {
        LLViewerInventoryCategory* cat = gInventory.getCategory(mUUIDs.front());
        if (cat)
        {
            LLAppearanceMgr::instance().takeOffOutfit(cat->getLinkedUUID());
        }
    }
    else if ("take_off" == action || "detach" == action)
    {
        for (LLUUID& selected_id : mUUIDs)
        {
            LLAppearanceMgr::instance().removeItemFromAvatar(selected_id);
        }
    }
    else if ("wear_add" == action)
    {
        for (LLUUID& selected_id : mUUIDs)
        {
            LLAppearanceMgr::instance().wearItemOnAvatar(selected_id, true, false); // Don't replace if adding.
        }
    }
    else if ("wear" == action)
    {
        for (LLUUID& selected_id : mUUIDs)
        {
            LLAppearanceMgr::instance().wearItemOnAvatar(selected_id, true, true);
        }
    }
    else if ("activate" == action)
    {
        for (LLUUID& selected_id : mUUIDs)
        {
            LLGestureMgr::instance().activateGesture(selected_id);

            LLViewerInventoryItem* item = gInventory.getItem(selected_id);
            if (!item) return;

            gInventory.updateItem(item);
        }
        gInventory.notifyObservers();
    }
    else if ("deactivate" == action)
    {
        for (LLUUID& selected_id : mUUIDs)
        {
            LLGestureMgr::instance().deactivateGesture(selected_id);

            LLViewerInventoryItem* item = gInventory.getItem(selected_id);
            if (!item) return;

            gInventory.updateItem(item);
        }
        gInventory.notifyObservers();
    }
    else if ("replace_links" == action)
    {
        LLFloaterReg::showInstance("linkreplace", LLSD(mUUIDs.front()));
    }
    else if ("copy_slurl" == action)
    {
        boost::function<void(LLLandmark*)> copy_slurl_cb = [](LLLandmark* landmark)
        {
            LLVector3d global_pos;
            landmark->getGlobalPos(global_pos);
            boost::function<void(std::string& slurl)> copy_slurl_to_clipboard_cb = [](const std::string& slurl)
            {
               gViewerWindow->getWindow()->copyTextToClipboard(utf8str_to_wstring(slurl));
               LLSD args;
               args["SLURL"] = slurl;
               LLNotificationsUtil::add("CopySLURL", args);
            };
            LLLandmarkActions::getSLURLfromPosGlobal(global_pos, copy_slurl_to_clipboard_cb, true);
        };
        LLLandmark* landmark = LLLandmarkActions::getLandmark(mUUIDs.front(), copy_slurl_cb);
        if (landmark)
        {
            copy_slurl_cb(landmark);
        }
    }
    else if ("about" == action)
    {
        LLSD key;
        key["type"] = "landmark";
        key["id"] = mUUIDs.front();
        LLFloaterSidePanelContainer::showPanel("places", key);
    }
    else if ("show_on_map" == action)
    {
        boost::function<void(LLLandmark*)> show_on_map_cb = [](LLLandmark* landmark)
        {
            LLVector3d landmark_global_pos;
            if (landmark->getGlobalPos(landmark_global_pos))
            {
                LLFloaterWorldMap* worldmap_instance = LLFloaterWorldMap::getInstance();
                if (!landmark_global_pos.isExactlyZero() && worldmap_instance)
                {
                    worldmap_instance->trackLocation(landmark_global_pos);
                    LLFloaterReg::showInstance("world_map", "center");
                }
            }
        };
        LLLandmark* landmark = LLLandmarkActions::getLandmark(mUUIDs.front(), show_on_map_cb);
        if(landmark)
        {
            show_on_map_cb(landmark);
        }
    }
    else if ("save_as" == action)
    {
        LLPreviewTexture* preview_texture = LLFloaterReg::getTypedInstance<LLPreviewTexture>("preview_texture", mUUIDs.front());
        if (preview_texture)
        {
            preview_texture->openToSave();
            preview_texture->saveAs();
        }
    }
    else if (("copy_to_marketplace_listings" == action)
             || ("move_to_marketplace_listings" == action))
    {
        LLViewerInventoryItem* itemp = gInventory.getItem(mUUIDs.front());
        bool copy_operation = "copy_to_marketplace_listings" == action;
        bool can_copy = itemp ? itemp->getPermissions().allowOperationBy(PERM_COPY, gAgent.getID(), gAgent.getGroupID()) : false;


        if (can_copy)
        {
            const LLUUID& marketplacelistings_id = gInventory.findCategoryUUIDForType(LLFolderType::FT_MARKETPLACE_LISTINGS);
            if (itemp)
            {
                move_item_to_marketplacelistings(itemp, marketplacelistings_id, copy_operation);
            }
        }
        else
        {
            uuid_vec_t lamdba_list = mUUIDs;
            LLNotificationsUtil::add(
                "ConfirmCopyToMarketplace",
                LLSD(),
                LLSD(),
                [lamdba_list](const LLSD& notification, const LLSD& response)
                {
                    S32 option = LLNotificationsUtil::getSelectedOption(notification, response);
                    // option == 0  Move no copy item(s)
                    // option == 1  Don't move no copy item(s) (leave them behind)
                    bool copy_and_move = option == 0;
                    const LLUUID& marketplacelistings_id = gInventory.findCategoryUUIDForType(LLFolderType::FT_MARKETPLACE_LISTINGS);

                    // main inventory only allows one item?
                    LLViewerInventoryItem* itemp = gInventory.getItem(lamdba_list.front());
                    if (itemp)
                    {
                        if (itemp->getPermissions().allowOperationBy(PERM_COPY, gAgent.getID(), gAgent.getGroupID()))
                        {
                            move_item_to_marketplacelistings(itemp, marketplacelistings_id, true);
                        }
                        else if (copy_and_move)
                        {
                            move_item_to_marketplacelistings(itemp, marketplacelistings_id, false);
                        }
                    }
                }
            );
        }
    }
}

void LLInventoryGalleryContextMenu::rename(const LLUUID& item_id)
{
    LLInventoryObject* obj = gInventory.getObject(item_id);
    if (!obj) return;

    LLSD args;
    args["NAME"] = obj->getName();

    LLSD payload;
    payload["id"] = mUUIDs.front();

    LLNotificationsUtil::add("RenameItem", args, payload, boost::bind(onRename, _1, _2));
}

void LLInventoryGalleryContextMenu::onRename(const LLSD& notification, const LLSD& response)
{
    S32 option = LLNotificationsUtil::getSelectedOption(notification, response);
    if (option != 0) return; // canceled

    std::string new_name = response["new_name"].asString();
    LLStringUtil::trim(new_name);
    if (!new_name.empty())
    {
        LLUUID id = notification["payload"]["id"].asUUID();

        LLViewerInventoryCategory* cat = gInventory.getCategory(id);
        if(cat && (cat->getName() != new_name))
        {
            LLSD updates;
            updates["name"] = new_name;
            update_inventory_category(cat->getUUID(),updates, NULL);
            return;
        }

        LLViewerInventoryItem* item = gInventory.getItem(id);
        if(item && (item->getName() != new_name))
        {
            LLSD updates;
            updates["name"] = new_name;
            update_inventory_item(item->getUUID(),updates, NULL);
        }
    }
}

void LLInventoryGalleryContextMenu::fileUploadLocation(const LLSD& userdata)
{
    const std::string param = userdata.asString();
    if (param == "model")
    {
        gSavedPerAccountSettings.setString("ModelUploadFolder", mUUIDs.front().asString());
    }
    else if (param == "texture")
    {
        gSavedPerAccountSettings.setString("TextureUploadFolder", mUUIDs.front().asString());
    }
    else if (param == "sound")
    {
        gSavedPerAccountSettings.setString("SoundUploadFolder", mUUIDs.front().asString());
    }
    else if (param == "animation")
    {
        gSavedPerAccountSettings.setString("AnimationUploadFolder", mUUIDs.front().asString());
    }
}

bool LLInventoryGalleryContextMenu::canSetUploadLocation(const LLSD& userdata)
{
    if (mUUIDs.size() != 1)
    {
        return false;
    }
    LLInventoryCategory* cat = gInventory.getCategory(mUUIDs.front());
    if (!cat)
    {
        return false;
    }
    return true;
}

bool is_inbox_folder(LLUUID item_id)
{
    const LLUUID inbox_id = gInventory.findCategoryUUIDForType(LLFolderType::FT_INBOX);

    if (inbox_id.isNull())
    {
        return false;
    }

    return gInventory.isObjectDescendentOf(item_id, inbox_id);
}

bool can_list_on_marketplace(const LLUUID &id)
{
    const LLInventoryObject* obj = gInventory.getObject(id);
    bool can_list = (obj != NULL);

    if (can_list)
    {
        const LLUUID& object_id = obj->getLinkedUUID();
        can_list = object_id.notNull();

        if (can_list)
        {
            std::string error_msg;
            const LLUUID& marketplacelistings_id = gInventory.findCategoryUUIDForType(LLFolderType::FT_MARKETPLACE_LISTINGS);
            if (marketplacelistings_id.notNull())
            {
                LLViewerInventoryCategory* master_folder = gInventory.getCategory(marketplacelistings_id);
                LLInventoryCategory* cat = gInventory.getCategory(id);
                if (cat)
                {
                    can_list = can_move_folder_to_marketplace(master_folder, master_folder, cat, error_msg);
                }
                else
                {
                    LLInventoryItem* item = gInventory.getItem(id);
                    can_list = (item ? can_move_item_to_marketplace(master_folder, master_folder, item, error_msg) : false);
                }
            }
            else
            {
                can_list = false;
            }
        }
    }

    return can_list;
}

bool check_folder_for_contents_of_type(const LLUUID &id, LLInventoryModel* model, LLInventoryCollectFunctor& is_type)
{
    LLInventoryModel::cat_array_t cat_array;
    LLInventoryModel::item_array_t item_array;
    model->collectDescendentsIf(id,
                                cat_array,
                                item_array,
                                LLInventoryModel::EXCLUDE_TRASH,
                                is_type);
    return item_array.size() > 0;
}

void LLInventoryGalleryContextMenu::updateMenuItemsVisibility(LLContextMenu* menu)
{
    LLUUID selected_id = mUUIDs.front();
    LLInventoryObject* obj = gInventory.getObject(selected_id);
    if (!obj)
    {
        return;
    }

    std::vector<std::string> items;
    std::vector<std::string> disabled_items;

    bool is_agent_inventory = gInventory.isObjectDescendentOf(selected_id, gInventory.getRootFolderID());
    bool is_link = obj->getIsLinkType();
    bool is_folder = (obj->getType() == LLAssetType::AT_CATEGORY);
    bool is_cof = LLAppearanceMgr::instance().getIsInCOF(selected_id);
    bool is_inbox = is_inbox_folder(selected_id);
    bool is_trash = (selected_id == gInventory.findCategoryUUIDForType(LLFolderType::FT_TRASH));
    bool is_in_trash = gInventory.isObjectDescendentOf(selected_id, gInventory.findCategoryUUIDForType(LLFolderType::FT_TRASH));
    bool is_lost_and_found = (selected_id == gInventory.findCategoryUUIDForType(LLFolderType::FT_LOST_AND_FOUND));
    bool is_outfits= (selected_id == gInventory.findCategoryUUIDForType(LLFolderType::FT_MY_OUTFITS));
    bool is_in_favorites = gInventory.isObjectDescendentOf(selected_id, gInventory.findCategoryUUIDForType(LLFolderType::FT_FAVORITE));
    //bool is_favorites= (selected_id == gInventory.findCategoryUUIDForType(LLFolderType::FT_FAVORITE));

    bool is_system_folder = false;
    LLFolderType::EType folder_type(LLFolderType::FT_NONE);
    bool has_children = false;
    bool is_full_perm_item = false;
    bool is_copyable = false;
    LLViewerInventoryItem* selected_item = gInventory.getItem(selected_id);

    if(is_folder)
    {
        LLInventoryCategory* category = gInventory.getCategory(selected_id);
        if (category)
        {
            folder_type = category->getPreferredType();
            is_system_folder = LLFolderType::lookupIsProtectedType(folder_type);
            has_children = (gInventory.categoryHasChildren(selected_id) != LLInventoryModel::CHILDREN_NO);
        }
    }
    else
    {
        if (selected_item)
        {
            is_full_perm_item = selected_item->getIsFullPerm();
            is_copyable = selected_item->getPermissions().allowCopyBy(gAgent.getID());
        }
    }

    if(!is_link)
    {
        items.push_back(std::string("thumbnail"));
        if (!is_agent_inventory || (is_in_trash && !is_trash))
        {
            disabled_items.push_back(std::string("thumbnail"));
        }
    }

    if (is_folder)
    {
        if(!isRootFolder())
        {
            items.push_back(std::string("Copy Separator"));

            items.push_back(std::string("open_in_current_window"));
            items.push_back(std::string("open_in_new_window"));
            items.push_back(std::string("Open Folder Separator"));
        }

        // wearables related functionality for folders.
        LLFindWearables is_wearable;
        LLIsType is_object(LLAssetType::AT_OBJECT);
        LLIsType is_gesture(LLAssetType::AT_GESTURE);

        if (check_folder_for_contents_of_type(selected_id, &gInventory, is_wearable)
            || check_folder_for_contents_of_type(selected_id, &gInventory, is_object)
            || check_folder_for_contents_of_type(selected_id, &gInventory, is_gesture))
        {
            // Only enable add/replace outfit for non-system folders.
            if (!is_system_folder)
            {
                // Adding an outfit onto another (versus replacing) doesn't make sense.
                if (folder_type != LLFolderType::FT_OUTFIT)
                {
                    items.push_back(std::string("Add To Outfit"));
                    if (!LLAppearanceMgr::instance().getCanAddToCOF(selected_id))
                    {
                        disabled_items.push_back(std::string("Add To Outfit"));
                    }
                }

                items.push_back(std::string("Replace Outfit"));
                if (!LLAppearanceMgr::instance().getCanReplaceCOF(selected_id))
                {
                    disabled_items.push_back(std::string("Replace Outfit"));
                }
            }
            if (is_agent_inventory)
            {
                items.push_back(std::string("Folder Wearables Separator"));
                // Note: If user tries to unwear "My Inventory", it's going to deactivate everything including gestures
                // Might be safer to disable this for "My Inventory"
                items.push_back(std::string("Remove From Outfit"));
                if (folder_type != LLFolderType::FT_ROOT_INVENTORY // Unless COF is empty, whih shouldn't be, warrantied to have worn items
                    && !LLAppearanceMgr::getCanRemoveFromCOF(selected_id)) // expensive from root!
                {
                    disabled_items.push_back(std::string("Remove From Outfit"));
                }
            }
            items.push_back(std::string("Outfit Separator"));
        }
    }
    else
    {
        if (is_agent_inventory && (obj->getType() != LLAssetType::AT_LINK_FOLDER))
        {
            items.push_back(std::string("Replace Links"));
        }
        if (obj->getType() == LLAssetType::AT_LANDMARK)
        {
            items.push_back(std::string("Landmark Separator"));
            items.push_back(std::string("url_copy"));
            items.push_back(std::string("About Landmark"));
            items.push_back(std::string("show_on_map"));
        }
    }

    if(is_trash)
    {
        items.push_back(std::string("Empty Trash"));

        LLInventoryModel::cat_array_t* cat_array;
        LLInventoryModel::item_array_t* item_array;
        gInventory.getDirectDescendentsOf(selected_id, cat_array, item_array);
        if (0 == cat_array->size() && 0 == item_array->size())
        {
            disabled_items.push_back(std::string("Empty Trash"));
        }
    }
    else if(is_in_trash)
    {
        if (is_link)
        {
            items.push_back(std::string("Find Original"));
            if (LLAssetType::lookupIsLinkType(obj->getType()))
            {
                disabled_items.push_back(std::string("Find Original"));
            }
        }
        items.push_back(std::string("Purge Item"));
        if (is_folder && !get_is_category_and_children_removable(&gInventory, selected_id, true))
        {
            disabled_items.push_back(std::string("Purge Item"));
        }
        items.push_back(std::string("Restore Item"));
    }
    else
    {
        if (is_agent_inventory && !is_inbox && !is_cof && !is_in_favorites && !is_outfits)
        {
            LLViewerInventoryCategory* category = gInventory.getCategory(selected_id);
            if (!category || !LLFriendCardsManager::instance().isCategoryInFriendFolder(category))
            {
                items.push_back(std::string("New Folder"));
            }

            items.push_back(std::string("create_new"));
            items.push_back(std::string("New Script"));
            items.push_back(std::string("New Note"));
            items.push_back(std::string("New Gesture"));
            items.push_back(std::string("New Material"));
            items.push_back(std::string("New Clothes"));
            items.push_back(std::string("New Body Parts"));
            items.push_back(std::string("New Settings"));
        }

        if(can_share_item(selected_id))
        {
            items.push_back(std::string("Share"));
        }

        if (LLClipboard::instance().hasContents() && is_agent_inventory && !is_cof && !is_inbox)
        {
            items.push_back(std::string("Paste"));

            static LLCachedControl<bool> inventory_linking(gSavedSettings, "InventoryLinking", true);
            if (inventory_linking)
            {
                items.push_back(std::string("Paste As Link"));
            }
        }
        if (is_folder && is_agent_inventory)
        {
            if (!is_cof && (folder_type != LLFolderType::FT_OUTFIT) && !is_outfits && !is_inbox)
            {
                if (!gInventory.isObjectDescendentOf(selected_id, gInventory.findCategoryUUIDForType(LLFolderType::FT_CALLINGCARD)) && !isRootFolder())
                {
                    items.push_back(std::string("New Folder"));
                }
                items.push_back(std::string("upload_def"));
            }

            if(is_outfits && !isRootFolder())
            {
                items.push_back(std::string("New Outfit"));
            }

            items.push_back(std::string("Subfolder Separator"));
            if (!is_system_folder && !isRootFolder())
            {
                if(has_children && (folder_type != LLFolderType::FT_OUTFIT))
                {
                    items.push_back(std::string("Ungroup folder items"));
                }
                items.push_back(std::string("Cut"));
                items.push_back(std::string("Delete"));

                if(!get_is_category_and_children_removable(&gInventory, selected_id, false))
                {
                    disabled_items.push_back(std::string("Delete"));
                    disabled_items.push_back(std::string("Cut"));
                }
                else if (!get_is_category_and_children_removable(&gInventory, selected_id, true))
                {
                    disabled_items.push_back(std::string("Cut"));
                }

                if(!is_inbox)
                {
                    items.push_back(std::string("Rename"));
                }
            }
            if(!is_system_folder)
            {
                items.push_back(std::string("Copy"));
            }
        }
        else if(!is_folder)
        {
            items.push_back(std::string("Properties"));
            items.push_back(std::string("Copy Asset UUID"));
            items.push_back(std::string("Copy Separator"));

            bool is_asset_knowable = is_asset_knowable = LLAssetType::lookupIsAssetIDKnowable(obj->getType());
            if ( !is_asset_knowable // disable menu item for Inventory items with unknown asset. EXT-5308
                 || (! ( is_full_perm_item || gAgent.isGodlike())))
            {
                disabled_items.push_back(std::string("Copy Asset UUID"));
            }
            if(is_agent_inventory)
            {
                items.push_back(std::string("Cut"));
                if (!is_link || !is_cof || !get_is_item_worn(selected_id))
                {
                    items.push_back(std::string("Delete"));
                }
                if (!get_is_item_removable(&gInventory, selected_id, false))
                {
                    disabled_items.push_back(std::string("Delete"));
                    disabled_items.push_back(std::string("Cut"));
                }
                else if(!get_is_item_removable(&gInventory, selected_id, true))
                {
                    disabled_items.push_back(std::string("Cut"));
                }

                if (selected_item && (selected_item->getInventoryType() != LLInventoryType::IT_CALLINGCARD) && !is_inbox && selected_item->getPermissions().allowOperationBy(PERM_MODIFY, gAgent.getID()))
                {
                    items.push_back(std::string("Rename"));
                }
            }
            items.push_back(std::string("Copy"));
            if (!is_copyable)
            {
                disabled_items.push_back(std::string("Copy"));
            }
        }
        if((obj->getType() == LLAssetType::AT_SETTINGS)
           || ((obj->getType() <= LLAssetType::AT_GESTURE)
               && obj->getType() != LLAssetType::AT_OBJECT
               && obj->getType() != LLAssetType::AT_CLOTHING
               && obj->getType() != LLAssetType::AT_CATEGORY
               && obj->getType() != LLAssetType::AT_LANDMARK
               && obj->getType() != LLAssetType::AT_BODYPART))
        {
            bool can_open = !LLAssetType::lookupIsLinkType(obj->getType());

            if (can_open)
            {
                if (is_link)
                    items.push_back(std::string("Open Original"));
                else
                    items.push_back(std::string("Open"));
            }
            else
            {
                disabled_items.push_back(std::string("Open"));
                disabled_items.push_back(std::string("Open Original"));
            }

            if(LLAssetType::AT_GESTURE == obj->getType())
            {
                items.push_back(std::string("Gesture Separator"));
                if(!LLGestureMgr::instance().isGestureActive(selected_id))
                {
                    items.push_back(std::string("Activate"));
                }
                else
                {
                    items.push_back(std::string("Deactivate"));
                }
            }
        }
        else if(LLAssetType::AT_LANDMARK == obj->getType())
        {
            items.push_back(std::string("Landmark Open"));
        }
        else if (obj->getType() == LLAssetType::AT_OBJECT || obj->getType() == LLAssetType::AT_CLOTHING || obj->getType() == LLAssetType::AT_BODYPART)
        {
            items.push_back(std::string("Wearable And Object Separator"));
            if(obj->getType() == LLAssetType::AT_CLOTHING)
            {
                items.push_back(std::string("Take Off"));
            }
            if(get_is_item_worn(selected_id))
            {
                if(obj->getType() == LLAssetType::AT_OBJECT)
                {
                    items.push_back(std::string("Detach From Yourself"));
                }
                disabled_items.push_back(std::string("Wearable And Object Wear"));
                disabled_items.push_back(std::string("Wearable Add"));
            }
            else
            {
                if(obj->getType() == LLAssetType::AT_OBJECT)
                {
                    items.push_back(std::string("Wearable Add"));
                }
                items.push_back(std::string("Wearable And Object Wear"));
                disabled_items.push_back(std::string("Take Off"));
            }

            if (!gAgentAvatarp->canAttachMoreObjects() && (obj->getType() == LLAssetType::AT_OBJECT))
            {
                disabled_items.push_back(std::string("Wearable And Object Wear"));
                disabled_items.push_back(std::string("Wearable Add"));
            }
            if (selected_item && (obj->getType() != LLAssetType::AT_OBJECT) && LLWearableType::getInstance()->getAllowMultiwear(selected_item->getWearableType()))
            {
                items.push_back(std::string("Wearable Add"));
                if (!gAgentWearables.canAddWearable(selected_item->getWearableType()))
                {
                    disabled_items.push_back(std::string("Wearable Add"));
                }
            }
        }
        if(obj->getType() == LLAssetType::AT_TEXTURE)
        {
            items.push_back(std::string("Save As"));
            bool can_copy = selected_item && selected_item->checkPermissionsSet(PERM_ITEM_UNRESTRICTED);
            if (!can_copy)
            {
                disabled_items.push_back(std::string("Save As"));
            }
        }
        if (is_link)
        {
            items.push_back(std::string("Find Original"));
            if (LLAssetType::lookupIsLinkType(obj->getType()))
            {
                disabled_items.push_back(std::string("Find Original"));
            }
        }
        if (is_lost_and_found)
        {
            items.push_back(std::string("Empty Lost And Found"));

            LLInventoryModel::cat_array_t* cat_array;
            LLInventoryModel::item_array_t* item_array;
            gInventory.getDirectDescendentsOf(selected_id, cat_array, item_array);
            // Enable Empty menu item only when there is something to act upon.
            if (0 == cat_array->size() && 0 == item_array->size())
            {
                disabled_items.push_back(std::string("Empty Lost And Found"));
            }

            disabled_items.push_back(std::string("New Folder"));
            disabled_items.push_back(std::string("upload_def"));
            disabled_items.push_back(std::string("create_new"));
        }

        if (is_agent_inventory && !mRootFolder)
        {
            items.push_back(std::string("New folder from selected"));
            items.push_back(std::string("Subfolder Separator"));
            if (!is_only_items_selected(mUUIDs) && !is_only_cats_selected(mUUIDs))
            {
                disabled_items.push_back(std::string("New folder from selected"));
            }
        }

        // Marketplace
        bool can_list = false;
        const LLUUID marketplacelistings_id = gInventory.findCategoryUUIDForType(LLFolderType::FT_MARKETPLACE_LISTINGS);
        if (marketplacelistings_id.notNull() && !is_inbox && !obj->getIsLinkType())
        {
            if (is_folder)
            {
                LLViewerInventoryCategory* cat = gInventory.getCategory(selected_id);
                if (cat
                    && !LLFolderType::lookupIsProtectedType(cat->getPreferredType())
                    && gInventory.isObjectDescendentOf(selected_id, gInventory.getRootFolderID()))
                {
                    can_list = true;
                }
            }
            else if (selected_item
                     && selected_item->getPermissions().allowOperationBy(PERM_TRANSFER, gAgent.getID())
                     && selected_item->getPermissions().getOwner() != ALEXANDRIA_LINDEN_ID
                     && LLAssetType::AT_CALLINGCARD != selected_item->getType())
            {
                can_list = true;
            }
        }

        if (can_list)
        {
            items.push_back(std::string("Marketplace Separator"));
            items.push_back(std::string("Marketplace Copy"));
            items.push_back(std::string("Marketplace Move"));

            if (!can_list_on_marketplace(selected_id))
            {
                disabled_items.push_back(std::string("Marketplace Copy"));
                disabled_items.push_back(std::string("Marketplace Move"));
            }
        }
    }

    hide_context_entries(*menu, items, disabled_items);
}
<|MERGE_RESOLUTION|>--- conflicted
+++ resolved
@@ -90,18 +90,12 @@
     LLUICtrl::ScopedRegistrarHelper registrar;
     LLUICtrl::EnableCallbackRegistry::ScopedRegistrar enable_registrar;
 
-<<<<<<< HEAD
     registrar.add("Inventory.DoToSelected", boost::bind(&LLInventoryGalleryContextMenu::doToSelected, this, _2), LLUICtrl::cb_info::UNTRUSTED_BLOCK);
     registrar.add("Inventory.FileUploadLocation", boost::bind(&LLInventoryGalleryContextMenu::fileUploadLocation, this, _2), LLUICtrl::cb_info::UNTRUSTED_BLOCK);
     registrar.add("Inventory.EmptyTrash", 
         boost::bind(&LLInventoryModel::emptyFolderType, &gInventory, "ConfirmEmptyTrash", LLFolderType::FT_TRASH), LLUICtrl::cb_info::UNTRUSTED_BLOCK);
     registrar.add("Inventory.EmptyLostAndFound", 
         boost::bind(&LLInventoryModel::emptyFolderType, &gInventory, "ConfirmEmptyLostAndFound", LLFolderType::FT_LOST_AND_FOUND), LLUICtrl::cb_info::UNTRUSTED_BLOCK);
-=======
-    registrar.add("Inventory.DoToSelected", boost::bind(&LLInventoryGalleryContextMenu::doToSelected, this, _2));
-    registrar.add("Inventory.FileUploadLocation", boost::bind(&LLInventoryGalleryContextMenu::fileUploadLocation, this, _2));
-    registrar.add("Inventory.EmptyTrash", boost::bind(&LLInventoryModel::emptyFolderType, &gInventory, "ConfirmEmptyTrash", LLFolderType::FT_TRASH));
-    registrar.add("Inventory.EmptyLostAndFound", boost::bind(&LLInventoryModel::emptyFolderType, &gInventory, "ConfirmEmptyLostAndFound", LLFolderType::FT_LOST_AND_FOUND));
     registrar.add("Inventory.DoCreate", [this](LLUICtrl*, const LLSD& data)
                           {
                               if (mRootFolder)
@@ -113,7 +107,6 @@
                                   mGallery->doCreate(mUUIDs.front(), data);
                               }
                           });
->>>>>>> 35efadf7
 
     std::set<LLUUID> uuids(mUUIDs.begin(), mUUIDs.end());
     registrar.add("Inventory.Share", boost::bind(&LLAvatarActions::shareWithAvatars, uuids, gFloaterView->getParentFloater(mGallery)), LLUICtrl::cb_info::UNTRUSTED_BLOCK);
