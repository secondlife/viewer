--- conflicted
+++ resolved
@@ -871,34 +871,6 @@
 
         mPixelArea = llmax(mPixelArea, face->getPixelArea());
 
-<<<<<<< HEAD
-=======
-        // if the face has gotten small enough to turn off texture animation and texture
-        // animation is running, rebuild the render batch for this face to turn off
-        // texture animation
-        // Do the opposite when the face gets big enough.
-        // If a face is animatable, it will always have non-null mTextureMatrix
-        // pointer defined after the first call to LLVOVolume::animateTextures,
-        // although the animation is not always turned on.
-        if (face->mTextureMatrix != NULL)
-        {
-            if ((vsize > MIN_TEX_ANIM_SIZE) != (old_size > MIN_TEX_ANIM_SIZE))
-            {
-                gPipeline.markRebuild(mDrawable, LLDrawable::REBUILD_TCOORD);
-                // dirtyGeom+markRebuild tells the engine to call
-                // LLVolumeGeometryManager::rebuildGeom, which rebuilds the
-                // LLDrawInfo for the spatial group containing this LLFace,
-                // safely copying the mTextureMatrix from the LLFace the the
-                // LLDrawInfo. While it's not ideal to call it here, prims with
-                // animated faces get moved to a smaller partition to reduce
-                // side-effects of their updates (see shrinkWrap in
-                // LLVOVolume::animateTextures).
-                mDrawable->getSpatialGroup()->dirtyGeom();
-                gPipeline.markRebuild(mDrawable->getSpatialGroup());
-            }
-        }
-
->>>>>>> de104e3f
         if (gPipeline.hasRenderDebugMask(LLPipeline::RENDER_DEBUG_TEXTURE_PRIORITY))
         {
             LLViewerFetchedTexture* img = LLViewerTextureManager::staticCastToFetchedTexture(imagep) ;
@@ -5241,337 +5213,6 @@
 
 LLVolumeGeometryManager::~LLVolumeGeometryManager()
 {
-<<<<<<< HEAD
-=======
-    llassert(sInstanceCount > 0);
-    --sInstanceCount;
-
-    if (sInstanceCount <= 0)
-    {
-        freeFaces();
-        sInstanceCount = 0;
-    }
-}
-
-void LLVolumeGeometryManager::allocateFaces(U32 pMaxFaceCount)
-{
-    for (int i = 0; i < 2; ++i)
-    {
-        sFullbrightFaces[i] = static_cast<LLFace**>(ll_aligned_malloc<64>(pMaxFaceCount * sizeof(LLFace*)));
-        sBumpFaces[i] = static_cast<LLFace**>(ll_aligned_malloc<64>(pMaxFaceCount * sizeof(LLFace*)));
-        sSimpleFaces[i] = static_cast<LLFace**>(ll_aligned_malloc<64>(pMaxFaceCount * sizeof(LLFace*)));
-        sNormFaces[i] = static_cast<LLFace**>(ll_aligned_malloc<64>(pMaxFaceCount * sizeof(LLFace*)));
-        sSpecFaces[i] = static_cast<LLFace**>(ll_aligned_malloc<64>(pMaxFaceCount * sizeof(LLFace*)));
-        sNormSpecFaces[i] = static_cast<LLFace**>(ll_aligned_malloc<64>(pMaxFaceCount * sizeof(LLFace*)));
-        sPbrFaces[i] = static_cast<LLFace**>(ll_aligned_malloc<64>(pMaxFaceCount * sizeof(LLFace*)));
-        sAlphaFaces[i] = static_cast<LLFace**>(ll_aligned_malloc<64>(pMaxFaceCount * sizeof(LLFace*)));
-    }
-}
-
-void LLVolumeGeometryManager::freeFaces()
-{
-    for (int i = 0; i < 2; ++i)
-    {
-        ll_aligned_free<64>(sFullbrightFaces[i]);
-        ll_aligned_free<64>(sBumpFaces[i]);
-        ll_aligned_free<64>(sSimpleFaces[i]);
-        ll_aligned_free<64>(sNormFaces[i]);
-        ll_aligned_free<64>(sSpecFaces[i]);
-        ll_aligned_free<64>(sNormSpecFaces[i]);
-        ll_aligned_free<64>(sPbrFaces[i]);
-        ll_aligned_free<64>(sAlphaFaces[i]);
-
-        sFullbrightFaces[i] = NULL;
-        sBumpFaces[i] = NULL;
-        sSimpleFaces[i] = NULL;
-        sNormFaces[i] = NULL;
-        sSpecFaces[i] = NULL;
-        sNormSpecFaces[i] = NULL;
-        sPbrFaces[i] = NULL;
-        sAlphaFaces[i] = NULL;
-    }
-}
-
-void LLVolumeGeometryManager::registerFace(LLSpatialGroup* group, LLFace* facep, U32 type)
-{
-    LL_PROFILE_ZONE_SCOPED_CATEGORY_VOLUME;
-    if (   type == LLRenderPass::PASS_ALPHA
-        && facep->getTextureEntry()->getMaterialParams().notNull()
-        && !facep->getVertexBuffer()->hasDataType(LLVertexBuffer::TYPE_TANGENT)
-        && LLViewerShaderMgr::instance()->getShaderLevel(LLViewerShaderMgr::SHADER_OBJECT) > 1)
-    {
-        LL_WARNS_ONCE("RenderMaterials") << "Oh no! No binormals for this alpha blended face!" << LL_ENDL;
-    }
-
-    bool selected = facep->getViewerObject()->isSelected();
-
-    if (selected && LLSelectMgr::getInstance()->mHideSelectedObjects)
-    {
-        return;
-    }
-
-    LL_LABEL_VERTEX_BUFFER(facep->getVertexBuffer(), LLRenderPass::lookupPassName(type));
-
-    U32 passType = type;
-
-    bool rigged = facep->isState(LLFace::RIGGED);
-
-    if (rigged)
-    {
-        // hacky, should probably clean up -- if this face is rigged, put it in "type + 1"
-        // See LLRenderPass PASS_foo enum
-        passType += 1;
-    }
-    //add face to drawmap
-    LLSpatialGroup::drawmap_elem_t& draw_vec = group->mDrawMap[passType];
-
-    S32 idx = static_cast<S32>(draw_vec.size()) - 1;
-
-    bool fullbright = (type == LLRenderPass::PASS_FULLBRIGHT) ||
-        (type == LLRenderPass::PASS_INVISIBLE) ||
-        (type == LLRenderPass::PASS_FULLBRIGHT_ALPHA_MASK) ||
-        (type == LLRenderPass::PASS_ALPHA && facep->isState(LLFace::FULLBRIGHT)) ||
-        (facep->getTextureEntry()->getFullbright());
-
-    if (!fullbright &&
-        type != LLRenderPass::PASS_GLOW &&
-        !facep->getVertexBuffer()->hasDataType(LLVertexBuffer::TYPE_NORMAL))
-    {
-        llassert(false);
-        LL_WARNS() << "Non fullbright face has no normals!" << LL_ENDL;
-        return;
-    }
-
-    const LLMatrix4* tex_mat = NULL;
-    if (facep->isState(LLFace::TEXTURE_ANIM) && facep->getVirtualSize() > MIN_TEX_ANIM_SIZE)
-    {
-        tex_mat = facep->mTextureMatrix;
-    }
-
-    const LLMatrix4* model_mat = NULL;
-
-    LLDrawable* drawable = facep->getDrawable();
-
-    if (rigged)
-    {
-        // rigged meshes ignore their model matrix
-        model_mat = nullptr;
-    }
-    else if (drawable->isState(LLDrawable::ANIMATED_CHILD))
-    {
-        model_mat = &drawable->getWorldMatrix();
-    }
-    else if (drawable->isActive())
-    {
-        model_mat = &drawable->getRenderMatrix();
-    }
-    else
-    {
-        model_mat = &(drawable->getRegion()->mRenderMatrix);
-    }
-
-    //drawable->getVObj()->setDebugText(llformat("%d", drawable->isState(LLDrawable::ANIMATED_CHILD)));
-
-    const LLTextureEntry* te = facep->getTextureEntry();
-    U8 bump = (type == LLRenderPass::PASS_BUMP || type == LLRenderPass::PASS_POST_BUMP) ? te->getBumpmap() : 0;
-    U8 shiny = te->getShiny();
-
-    LLViewerTexture* tex = facep->getTexture();
-
-    U8 index = facep->getTextureIndex();
-
-    LLMaterial* mat = nullptr;
-
-    LLUUID mat_id;
-
-    auto* gltf_mat = (LLFetchedGLTFMaterial*)te->getGLTFRenderMaterial();
-    llassert(gltf_mat == nullptr || dynamic_cast<LLFetchedGLTFMaterial*>(te->getGLTFRenderMaterial()) != nullptr);
-    if (gltf_mat != nullptr)
-    {
-        mat_id = gltf_mat->getHash(); // TODO: cache this hash
-        if (!facep->hasMedia() || (tex && tex->getType() != LLViewerTexture::MEDIA_TEXTURE))
-        { // no media texture, face texture will be unused
-            tex = nullptr;
-        }
-    }
-    else
-    {
-        mat = te->getMaterialParams().get();
-        if (mat)
-        {
-            mat_id = te->getMaterialParams()->getHash();
-        }
-    }
-
-    bool batchable = false;
-
-    U32 shader_mask = 0xFFFFFFFF; //no shader
-
-    if (mat)
-    {
-        bool is_alpha = (facep->getPoolType() == LLDrawPool::POOL_ALPHA) || (te->getColor().mV[3] < 0.999f);
-        if (type == LLRenderPass::PASS_ALPHA)
-        {
-            shader_mask = mat->getShaderMask(LLMaterial::DIFFUSE_ALPHA_MODE_BLEND, is_alpha);
-        }
-        else
-        {
-            shader_mask = mat->getShaderMask(LLMaterial::DIFFUSE_ALPHA_MODE_DEFAULT, is_alpha);
-        }
-    }
-
-    if (index < FACE_DO_NOT_BATCH_TEXTURES && idx >= 0)
-    {
-        if (mat || gltf_mat || draw_vec[idx]->mMaterial)
-        { //can't batch textures when materials are present (yet)
-            batchable = false;
-        }
-        else if (index < draw_vec[idx]->mTextureList.size())
-        {
-            if (draw_vec[idx]->mTextureList[index].isNull())
-            {
-                batchable = true;
-                draw_vec[idx]->mTextureList[index] = tex;
-            }
-            else if (draw_vec[idx]->mTextureList[index] == tex)
-            { //this face's texture index can be used with this batch
-                batchable = true;
-            }
-        }
-        else
-        { //texture list can be expanded to fit this texture index
-            batchable = true;
-        }
-    }
-
-    LLDrawInfo* info = idx >= 0 ? draw_vec[idx] : nullptr;
-
-    if (info &&
-        info->mVertexBuffer == facep->getVertexBuffer() &&
-        info->mEnd == facep->getGeomIndex()-1 &&
-        (LLPipeline::sTextureBindTest || draw_vec[idx]->mTexture == tex || batchable) &&
-#if LL_DARWIN
-        info->mEnd - draw_vec[idx]->mStart + facep->getGeomCount() <= (U32) gGLManager.mGLMaxVertexRange &&
-        info->mCount + facep->getIndicesCount() <= (U32) gGLManager.mGLMaxIndexRange &&
-#endif
-        info->mMaterialHash == mat_id &&
-        info->mFullbright == fullbright &&
-        info->mBump == bump &&
-        (!mat || (info->mShiny == shiny)) && // need to break batches when a material is shared, but legacy settings are different
-        info->mTextureMatrix == tex_mat &&
-        info->mModelMatrix == model_mat &&
-        info->mShaderMask == shader_mask &&
-        info->mAvatar == facep->mAvatar &&
-        info->getSkinHash() == facep->getSkinHash())
-    {
-        info->mCount += facep->getIndicesCount();
-        info->mEnd += facep->getGeomCount();
-
-        if (index < FACE_DO_NOT_BATCH_TEXTURES && index >= info->mTextureList.size())
-        {
-            info->mTextureList.resize(index+1);
-            info->mTextureList[index] = tex;
-        }
-        info->validate();
-    }
-    else
-    {
-        U32 start = facep->getGeomIndex();
-        U32 end = start + facep->getGeomCount()-1;
-        U32 offset = facep->getIndicesStart();
-        U32 count = facep->getIndicesCount();
-        LLPointer<LLDrawInfo> draw_info = new LLDrawInfo(start,end,count,offset, tex,
-            facep->getVertexBuffer(), fullbright, bump);
-
-        info = draw_info;
-
-        draw_vec.push_back(draw_info);
-        draw_info->mTextureMatrix = tex_mat;
-        draw_info->mModelMatrix = model_mat;
-
-        draw_info->mBump  = bump;
-        draw_info->mShiny = shiny;
-
-        static const float alpha[4] =
-        {
-            0.00f,
-            0.25f,
-            0.5f,
-            0.75f
-        };
-        float spec = alpha[shiny & TEM_SHINY_MASK];
-        LLVector4 specColor(spec, spec, spec, spec);
-        draw_info->mSpecColor = specColor;
-        draw_info->mEnvIntensity = spec;
-        draw_info->mSpecularMap = NULL;
-        draw_info->mMaterial = mat;
-        draw_info->mGLTFMaterial = gltf_mat;
-        draw_info->mShaderMask = shader_mask;
-        draw_info->mAvatar = facep->mAvatar;
-        draw_info->mSkinInfo = facep->mSkinInfo;
-
-        if (gltf_mat)
-        {
-            // just remember the material ID, render pools will reference the GLTF material
-            draw_info->mMaterialHash = mat_id;
-        }
-        else if (mat)
-        {
-            draw_info->mMaterialHash = mat_id;
-
-            // We have a material.  Update our draw info accordingly.
-
-            if (!mat->getSpecularID().isNull())
-            {
-                LLVector4 specColor;
-                specColor.mV[0] = mat->getSpecularLightColor().mV[0] * (1.f / 255.f);
-                specColor.mV[1] = mat->getSpecularLightColor().mV[1] * (1.f / 255.f);
-                specColor.mV[2] = mat->getSpecularLightColor().mV[2] * (1.f / 255.f);
-                specColor.mV[3] = mat->getSpecularLightExponent() * (1.f / 255.f);
-                draw_info->mSpecColor = specColor;
-                draw_info->mEnvIntensity = mat->getEnvironmentIntensity() * (1.f / 255.f);
-                draw_info->mSpecularMap = facep->getViewerObject()->getTESpecularMap(facep->getTEOffset());
-            }
-
-            draw_info->mAlphaMaskCutoff = mat->getAlphaMaskCutoff() * (1.f / 255.f);
-            draw_info->mDiffuseAlphaMode = mat->getDiffuseAlphaMode();
-            draw_info->mNormalMap = facep->getViewerObject()->getTENormalMap(facep->getTEOffset());
-        }
-        else
-        {
-            if (type == LLRenderPass::PASS_GRASS)
-            {
-                draw_info->mAlphaMaskCutoff = 0.5f;
-            }
-            else
-            {
-                draw_info->mAlphaMaskCutoff = 0.33f;
-            }
-        }
-
-        // This backpointer is used by alpha sorting and avatar attachment
-        // accounting.
-        // To be safe, always populate the draw_info ptr.
-        facep->setDrawInfo(draw_info);
-
-        if (index < FACE_DO_NOT_BATCH_TEXTURES)
-        { //initialize texture list for texture batching
-            draw_info->mTextureList.resize(index+1);
-            draw_info->mTextureList[index] = tex;
-        }
-        draw_info->validate();
-    }
-
-    llassert(info->mGLTFMaterial == nullptr || (info->mVertexBuffer->getTypeMask() & LLVertexBuffer::MAP_TANGENT) != 0);
-    llassert(type != LLPipeline::RENDER_TYPE_PASS_GLTF_PBR || info->mGLTFMaterial != nullptr);
-    llassert(type != LLPipeline::RENDER_TYPE_PASS_GLTF_PBR_RIGGED || info->mGLTFMaterial != nullptr);
-    llassert(type != LLPipeline::RENDER_TYPE_PASS_GLTF_PBR_ALPHA_MASK || info->mGLTFMaterial != nullptr);
-    llassert(type != LLPipeline::RENDER_TYPE_PASS_GLTF_PBR_ALPHA_MASK_RIGGED || info->mGLTFMaterial != nullptr);
-
-    llassert(type != LLRenderPass::PASS_BUMP || (info->mVertexBuffer->getTypeMask() & LLVertexBuffer::MAP_TANGENT) != 0);
-    llassert(type != LLRenderPass::PASS_NORMSPEC || info->mNormalMap.notNull());
-    llassert(type != LLRenderPass::PASS_SPECMAP || (info->mVertexBuffer->getTypeMask() & LLVertexBuffer::MAP_TEXCOORD2) != 0);
->>>>>>> de104e3f
 }
 
 void LLVolumeGeometryManager::getGeometry(LLSpatialGroup* group)
@@ -5884,774 +5525,6 @@
     group->clearState(LLSpatialGroup::GEOM_DIRTY | LLSpatialGroup::ALPHA_DIRTY);
 }
 
-void LLVolumeGeometryManager::rebuildMesh(LLSpatialGroup* group)
-{
-<<<<<<< HEAD
-=======
-    LL_PROFILE_ZONE_SCOPED_CATEGORY_VOLUME;
-    llassert(group);
-    if (group && group->hasState(LLSpatialGroup::MESH_DIRTY) && !group->hasState(LLSpatialGroup::GEOM_DIRTY))
-    {
-        {
-            LL_PROFILE_ZONE_NAMED("rebuildMesh - gen draw info");
-
-            group->mBuilt = 1.f;
-
-            static std::vector<LLVertexBuffer*> locked_buffer;
-            locked_buffer.resize(0);
-
-            U32 buffer_count = 0;
-
-            for (LLSpatialGroup::element_iter drawable_iter = group->getDataBegin(); drawable_iter != group->getDataEnd(); ++drawable_iter)
-            {
-                LLDrawable* drawablep = (LLDrawable*)(*drawable_iter)->getDrawable();
-
-                if (drawablep && !drawablep->isDead() && drawablep->isState(LLDrawable::REBUILD_ALL))
-                {
-                    LLVOVolume* vobj = drawablep->getVOVolume();
-
-                    if (!vobj) continue;
-
-                    if (vobj->isNoLOD()) continue;
-
-                    vobj->preRebuild();
-
-                    if (drawablep->isState(LLDrawable::ANIMATED_CHILD))
-                    {
-                        vobj->updateRelativeXform(true);
-                    }
-
-                    LLVolume* volume = vobj->getVolume();
-                    if (!volume) continue;
-                    for (S32 i = 0; i < drawablep->getNumFaces(); ++i)
-                    {
-                        LLFace* face = drawablep->getFace(i);
-                        if (face)
-                        {
-                            LLVertexBuffer* buff = face->getVertexBuffer();
-                            if (buff)
-                            {
-                                if (!face->getGeometryVolume(*volume, // volume
-                                    face->getTEOffset(),              // face_index
-                                    vobj->getRelativeXform(),         // mat_vert_in
-                                    vobj->getRelativeXformInvTrans(), // mat_norm_in
-                                    face->getGeomIndex(),             // index_offset
-                                    false,                            // force_rebuild
-                                    true))                            // no_debug_assert
-                                {   // Something's gone wrong with the vertex buffer accounting,
-                                    // rebuild this group with no debug assert because MESH_DIRTY
-                                    group->dirtyGeom();
-                                    gPipeline.markRebuild(group);
-                                }
-                            }
-                        }
-                    }
-
-                    if (drawablep->isState(LLDrawable::ANIMATED_CHILD))
-                    {
-                        vobj->updateRelativeXform();
-                    }
-
-                    drawablep->clearState(LLDrawable::REBUILD_ALL);
-                }
-            }
-
-            {
-                LL_PROFILE_ZONE_NAMED("rebuildMesh - flush");
-                LLVertexBuffer::flushBuffers();
-            }
-
-            group->clearState(LLSpatialGroup::MESH_DIRTY);
-        }
-    }
-}
-
-struct CompareBatchBreaker
-{
-    bool operator()(const LLFace* const& lhs, const LLFace* const& rhs)
-    {
-        const LLTextureEntry* lte = lhs->getTextureEntry();
-        const LLTextureEntry* rte = rhs->getTextureEntry();
-
-        if (lte->getBumpmap() != rte->getBumpmap())
-        {
-            return lte->getBumpmap() < rte->getBumpmap();
-        }
-        else if (lte->getFullbright() != rte->getFullbright())
-        {
-            return lte->getFullbright() < rte->getFullbright();
-        }
-        else if (lte->getMaterialID() != rte->getMaterialID())
-        {
-            return lte->getMaterialID() < rte->getMaterialID();
-        }
-        else if (lte->getShiny() != rte->getShiny())
-        {
-            return lte->getShiny() < rte->getShiny();
-        }
-        else if (lhs->getTexture() != rhs->getTexture())
-        {
-            return lhs->getTexture() < rhs->getTexture();
-        }
-        else
-        {
-            // all else being equal, maintain consistent draw order
-            return lhs->getDrawOrderIndex() < rhs->getDrawOrderIndex();
-        }
-    }
-};
-
-struct CompareBatchBreakerRigged
-{
-    bool operator()(const LLFace* const& lhs, const LLFace* const& rhs)
-    {
-        if (lhs->mAvatar != rhs->mAvatar)
-        {
-            return lhs->mAvatar < rhs->mAvatar;
-        }
-        else if (lhs->mSkinInfo->mHash != rhs->mSkinInfo->mHash)
-        {
-            return lhs->mSkinInfo->mHash < rhs->mSkinInfo->mHash;
-        }
-        else
-        {
-            // "inherit" non-rigged behavior
-            CompareBatchBreaker comp;
-            return comp(lhs, rhs);
-        }
-    }
-};
-
-U32 LLVolumeGeometryManager::genDrawInfo(LLSpatialGroup* group, U32 mask, LLFace** faces, U32 face_count, bool distance_sort, bool batch_textures, bool rigged)
-{
-    LL_PROFILE_ZONE_SCOPED_CATEGORY_VOLUME;
-
-    U32 geometryBytes = 0;
-
-    //calculate maximum number of vertices to store in a single buffer
-    static LLCachedControl<S32> max_vbo_size(gSavedSettings, "RenderMaxVBOSize", 512);
-    U32 max_vertices = (max_vbo_size * 1024)/LLVertexBuffer::calcVertexSize(group->getSpatialPartition()->mVertexDataMask);
-    max_vertices = llmin(max_vertices, (U32) 65535);
-
-    {
-        LL_PROFILE_ZONE_NAMED("genDrawInfo - sort");
-
-        if (rigged)
-        {
-            if (!distance_sort) // <--- alpha "sort" rigged faces by maintaining original draw order
-            {
-                //sort faces by things that break batches, including avatar and mesh id
-                std::sort(faces, faces + face_count, CompareBatchBreakerRigged());
-            }
-        }
-        else if (!distance_sort)
-        {
-            //sort faces by things that break batches, not including avatar and mesh id
-            std::sort(faces, faces + face_count, CompareBatchBreaker());
-        }
-        else
-        {
-            //sort faces by distance
-            std::sort(faces, faces+face_count, LLFace::CompareDistanceGreater());
-        }
-    }
-
-    bool hud_group = group->isHUDGroup() ;
-    LLFace** face_iter = faces;
-    LLFace** end_faces = faces+face_count;
-
-    LLSpatialGroup::buffer_map_t buffer_map;
-
-    LLViewerTexture* last_tex = NULL;
-
-    S32 texture_index_channels = LLGLSLShader::sIndexedTextureChannels;
-
-    bool flexi = false;
-
-    while (face_iter != end_faces)
-    {
-        //pull off next face
-        LLFace* facep = *face_iter;
-        LLViewerTexture* tex = facep->getTexture();
-        const LLTextureEntry* te = facep->getTextureEntry();
-        LLMaterialPtr mat = te->getMaterialParams();
-        LLMaterialID matId = te->getMaterialID();
-
-        if (distance_sort)
-        {
-            tex = NULL;
-        }
-
-        if (last_tex != tex)
-        {
-            last_tex = tex;
-        }
-
-        bool bake_sunlight = LLPipeline::sBakeSunlight && facep->getDrawable()->isStatic();
-
-        U32 index_count = facep->getIndicesCount();
-        U32 geom_count = facep->getGeomCount();
-
-        flexi = flexi || facep->getViewerObject()->getVolume()->isUnique();
-
-        //sum up vertices needed for this render batch
-        LLFace** i = face_iter;
-        ++i;
-
-        const U32 MAX_TEXTURE_COUNT = 32;
-        LLViewerTexture* texture_list[MAX_TEXTURE_COUNT];
-
-        U32 texture_count = 0;
-
-        {
-            LL_PROFILE_ZONE_NAMED("genDrawInfo - face size");
-            if (batch_textures)
-            {
-                U8 cur_tex = 0;
-                facep->setTextureIndex(cur_tex);
-                if (texture_count < MAX_TEXTURE_COUNT)
-                {
-                    texture_list[texture_count++] = tex;
-                }
-
-                if (can_batch_texture(facep))
-                { //populate texture_list with any textures that can be batched
-                  //move i to the next unbatchable face
-                    while (i != end_faces)
-                    {
-                        facep = *i;
-
-                        if (!can_batch_texture(facep))
-                        { //face is bump mapped or has an animated texture matrix -- can't
-                            //batch more than 1 texture at a time
-                            facep->setTextureIndex(0);
-                            break;
-                        }
-
-                        if (facep->getTexture() != tex)
-                        {
-                            if (distance_sort)
-                            { //textures might be out of order, see if texture exists in current batch
-                                bool found = false;
-                                for (U32 tex_idx = 0; tex_idx < texture_count; ++tex_idx)
-                                {
-                                    if (facep->getTexture() == texture_list[tex_idx])
-                                    {
-                                        cur_tex = tex_idx;
-                                        found = true;
-                                        break;
-                                    }
-                                }
-
-                                if (!found)
-                                {
-                                    cur_tex = texture_count;
-                                }
-                            }
-                            else
-                            {
-                                cur_tex++;
-                            }
-
-                            if (cur_tex >= texture_index_channels)
-                            { //cut batches when index channels are depleted
-                                break;
-                            }
-
-                            tex = facep->getTexture();
-
-                            if (texture_count < MAX_TEXTURE_COUNT)
-                            {
-                                texture_list[texture_count++] = tex;
-                            }
-                        }
-
-                        if (geom_count + facep->getGeomCount() > max_vertices)
-                        { //cut batches on geom count too big
-                            break;
-                        }
-
-                        ++i;
-
-                        flexi = flexi || facep->getViewerObject()->getVolume()->isUnique();
-
-                        index_count += facep->getIndicesCount();
-                        geom_count += facep->getGeomCount();
-
-                        facep->setTextureIndex(cur_tex);
-                    }
-                }
-                else
-                {
-                    facep->setTextureIndex(0);
-                }
-
-                tex = texture_list[0];
-            }
-            else
-            {
-                while (i != end_faces &&
-                    (LLPipeline::sTextureBindTest ||
-                        (distance_sort ||
-                            ((*i)->getTexture() == tex))))
-                {
-                    facep = *i;
-                    const LLTextureEntry* nextTe = facep->getTextureEntry();
-                    if (nextTe->getMaterialID() != matId)
-                    {
-                        break;
-                    }
-
-                    //face has no texture index
-                    facep->mDrawInfo = NULL;
-                    facep->setTextureIndex(FACE_DO_NOT_BATCH_TEXTURES);
-
-                    if (geom_count + facep->getGeomCount() > max_vertices)
-                    { //cut batches on geom count too big
-                        break;
-                    }
-
-                    ++i;
-                    index_count += facep->getIndicesCount();
-                    geom_count += facep->getGeomCount();
-
-                    flexi = flexi || facep->getViewerObject()->getVolume()->isUnique();
-                }
-            }
-        }
-
-        //create vertex buffer
-        LLPointer<LLVertexBuffer> buffer;
-
-        {
-            LL_PROFILE_ZONE_NAMED("genDrawInfo - allocate");
-            buffer = new LLVertexBuffer(mask);
-            if(!buffer->allocateBuffer(geom_count, index_count))
-            {
-                LL_WARNS() << "Failed to allocate group Vertex Buffer to "
-                    << geom_count << " vertices and "
-                    << index_count << " indices" << LL_ENDL;
-                buffer = NULL;
-            }
-        }
-
-        if (buffer)
-        {
-            geometryBytes += buffer->getSize() + buffer->getIndicesSize();
-            buffer_map[mask][*face_iter].push_back(buffer);
-        }
-
-        //add face geometry
-
-        U32 indices_index = 0;
-        U16 index_offset = 0;
-
-        while (face_iter < i)
-        {
-            //update face indices for new buffer
-            facep = *face_iter;
-
-            if (buffer.isNull())
-            {
-                // Bulk allocation failed
-                facep->setVertexBuffer(buffer);
-                facep->setSize(0, 0); // mark as no geometry
-                ++face_iter;
-                continue;
-            }
-            facep->setIndicesIndex(indices_index);
-            facep->setGeomIndex(index_offset);
-            facep->setVertexBuffer(buffer);
-
-            if (batch_textures && facep->getTextureIndex() == FACE_DO_NOT_BATCH_TEXTURES)
-            {
-                LL_ERRS() << "Invalid texture index." << LL_ENDL;
-            }
-
-            {
-                //for debugging, set last time face was updated vs moved
-                facep->updateRebuildFlags();
-
-                { //copy face geometry into vertex buffer
-                    LLDrawable* drawablep = facep->getDrawable();
-                    LLVOVolume* vobj = drawablep->getVOVolume();
-                    LLVolume* volume = vobj->getVolume();
-
-                    if (drawablep->isState(LLDrawable::ANIMATED_CHILD))
-                    {
-                        vobj->updateRelativeXform(true);
-                    }
-
-                    U32 te_idx = facep->getTEOffset();
-
-                    if (!facep->getGeometryVolume(*volume, te_idx,
-                        vobj->getRelativeXform(), vobj->getRelativeXformInvTrans(), index_offset,true))
-                    {
-                        LL_WARNS() << "Failed to get geometry for face!" << LL_ENDL;
-                    }
-
-                    if (drawablep->isState(LLDrawable::ANIMATED_CHILD))
-                    {
-                        vobj->updateRelativeXform(false);
-                    }
-                }
-            }
-
-            index_offset += facep->getGeomCount();
-            indices_index += facep->getIndicesCount();
-
-            //append face to appropriate render batch
-
-            bool force_simple = facep->getPixelArea() < FORCE_SIMPLE_RENDER_AREA;
-            bool fullbright = facep->isState(LLFace::FULLBRIGHT);
-            if ((mask & LLVertexBuffer::MAP_NORMAL) == 0)
-            { //paranoia check to make sure GL doesn't try to read non-existant normals
-                fullbright = true;
-            }
-
-            const LLTextureEntry* te = facep->getTextureEntry();
-            LLGLTFMaterial* gltf_mat = te->getGLTFRenderMaterial();
-
-            if (hud_group && gltf_mat == nullptr)
-            { //all hud attachments are fullbright
-                fullbright = true;
-            }
-
-            tex = facep->getTexture();
-
-            bool is_alpha = facep->getPoolType() == LLDrawPool::POOL_ALPHA;
-
-            LLMaterial* mat = nullptr;
-            bool can_be_shiny = false;
-
-            // ignore traditional material if GLTF material is present
-            if (gltf_mat == nullptr)
-            {
-                mat = te->getMaterialParams().get();
-
-                can_be_shiny = true;
-                if (mat)
-                {
-                    U8 mode = mat->getDiffuseAlphaMode();
-                    can_be_shiny = mode == LLMaterial::DIFFUSE_ALPHA_MODE_NONE ||
-                        mode == LLMaterial::DIFFUSE_ALPHA_MODE_EMISSIVE;
-                }
-            }
-
-            F32 blinn_phong_alpha = te->getColor().mV[3];
-            bool use_legacy_bump = te->getBumpmap() && (te->getBumpmap() < 18) && (!mat || mat->getNormalID().isNull());
-            bool blinn_phong_opaque = blinn_phong_alpha >= 0.999f;
-            bool blinn_phong_transparent = blinn_phong_alpha < 0.999f;
-
-            if (!gltf_mat)
-            {
-                is_alpha |= blinn_phong_transparent;
-            }
-
-            if (gltf_mat || (mat && !hud_group))
-            {
-                bool material_pass = false;
-
-                if (gltf_mat)
-                { // all other parameters ignored if gltf material is present
-                    if (gltf_mat->mAlphaMode == LLGLTFMaterial::ALPHA_MODE_BLEND)
-                    {
-                        registerFace(group, facep, LLRenderPass::PASS_ALPHA);
-                    }
-                    else if (gltf_mat->mAlphaMode == LLGLTFMaterial::ALPHA_MODE_MASK)
-                    {
-                        registerFace(group, facep, LLRenderPass::PASS_GLTF_PBR_ALPHA_MASK);
-                    }
-                    else
-                    {
-                        registerFace(group, facep, LLRenderPass::PASS_GLTF_PBR);
-                    }
-                }
-                else
-                // do NOT use 'fullbright' for this logic or you risk sending
-                // things without normals down the materials pipeline and will
-                // render poorly if not crash NORSPEC-240,314
-                //
-                if (te->getFullbright())
-                {
-                    if (mat->getDiffuseAlphaMode() == LLMaterial::DIFFUSE_ALPHA_MODE_MASK)
-                    {
-                        if (blinn_phong_opaque)
-                        {
-                            registerFace(group, facep, LLRenderPass::PASS_FULLBRIGHT_ALPHA_MASK);
-                        }
-                        else
-                        {
-                            registerFace(group, facep, LLRenderPass::PASS_ALPHA);
-                        }
-                    }
-                    else if (is_alpha)
-                    {
-                        registerFace(group, facep, LLRenderPass::PASS_ALPHA);
-                    }
-                    else
-                    {
-                        if (mat->getEnvironmentIntensity() > 0 || te->getShiny() > 0)
-                        {
-                            material_pass = true;
-                        }
-                        else
-                        {
-                            if (blinn_phong_opaque)
-                            {
-                                registerFace(group, facep, LLRenderPass::PASS_FULLBRIGHT);
-                            }
-                            else
-                            {
-                                registerFace(group, facep, LLRenderPass::PASS_ALPHA);
-                            }
-                        }
-                    }
-                }
-                else if (blinn_phong_transparent)
-                {
-                    registerFace(group, facep, LLRenderPass::PASS_ALPHA);
-                }
-                else if (use_legacy_bump)
-                {
-                    llassert(mask & LLVertexBuffer::MAP_TANGENT);
-                    // we have a material AND legacy bump settings, but no normal map
-                    registerFace(group, facep, LLRenderPass::PASS_BUMP);
-                }
-                else
-                {
-                    material_pass = true;
-                }
-
-                if (material_pass)
-                {
-                    static const U32 pass[] =
-                    {
-                        LLRenderPass::PASS_MATERIAL,
-                        LLRenderPass::PASS_ALPHA, //LLRenderPass::PASS_MATERIAL_ALPHA,
-                        LLRenderPass::PASS_MATERIAL_ALPHA_MASK,
-                        LLRenderPass::PASS_MATERIAL_ALPHA_EMISSIVE,
-                        LLRenderPass::PASS_SPECMAP,
-                        LLRenderPass::PASS_ALPHA, //LLRenderPass::PASS_SPECMAP_BLEND,
-                        LLRenderPass::PASS_SPECMAP_MASK,
-                        LLRenderPass::PASS_SPECMAP_EMISSIVE,
-                        LLRenderPass::PASS_NORMMAP,
-                        LLRenderPass::PASS_ALPHA, //LLRenderPass::PASS_NORMMAP_BLEND,
-                        LLRenderPass::PASS_NORMMAP_MASK,
-                        LLRenderPass::PASS_NORMMAP_EMISSIVE,
-                        LLRenderPass::PASS_NORMSPEC,
-                        LLRenderPass::PASS_ALPHA, //LLRenderPass::PASS_NORMSPEC_BLEND,
-                        LLRenderPass::PASS_NORMSPEC_MASK,
-                        LLRenderPass::PASS_NORMSPEC_EMISSIVE,
-                    };
-
-                    U32 alpha_mode = mat->getDiffuseAlphaMode();
-                    if (!distance_sort && alpha_mode == LLMaterial::DIFFUSE_ALPHA_MODE_BLEND)
-                    { // HACK - this should never happen, but sometimes we get a material that thinks it has alpha blending when it ought not
-                        alpha_mode = LLMaterial::DIFFUSE_ALPHA_MODE_NONE;
-                    }
-                    U32 mask = mat->getShaderMask(alpha_mode, is_alpha);
-
-                    U32 vb_mask = facep->getVertexBuffer()->getTypeMask();
-
-                    // HACK - this should also never happen, but sometimes we get here and the material thinks it has a specmap now
-                    // even though it didn't appear to have a specmap when the face was added to the list of faces
-                    if ((mask & 0x4) && !(vb_mask & LLVertexBuffer::MAP_TEXCOORD2))
-                    {
-                        mask &= ~0x4;
-                    }
-
-                    llassert(mask < sizeof(pass)/sizeof(U32));
-
-                    mask = llmin(mask, (U32)(sizeof(pass)/sizeof(U32)-1));
-
-                    // if this is going into alpha pool, distance sort MUST be true
-                    llassert(pass[mask] == LLRenderPass::PASS_ALPHA ? distance_sort : true);
-                    registerFace(group, facep, pass[mask]);
-                }
-            }
-            else if (mat)
-            {
-                U8 mode = mat->getDiffuseAlphaMode();
-
-                is_alpha = (is_alpha || (mode == LLMaterial::DIFFUSE_ALPHA_MODE_BLEND));
-
-                if (is_alpha)
-                {
-                    mode = LLMaterial::DIFFUSE_ALPHA_MODE_BLEND;
-                }
-
-                if (mode == LLMaterial::DIFFUSE_ALPHA_MODE_MASK)
-                {
-                    registerFace(group, facep, fullbright ? LLRenderPass::PASS_FULLBRIGHT_ALPHA_MASK : LLRenderPass::PASS_ALPHA_MASK);
-                }
-                else if (is_alpha )
-                {
-                    registerFace(group, facep, LLRenderPass::PASS_ALPHA);
-                }
-                else if (gPipeline.shadersLoaded()
-                    && te->getShiny()
-                    && can_be_shiny)
-                {
-                    registerFace(group, facep, fullbright ? LLRenderPass::PASS_FULLBRIGHT_SHINY : LLRenderPass::PASS_SHINY);
-                }
-                else
-                {
-                    registerFace(group, facep, fullbright ? LLRenderPass::PASS_FULLBRIGHT : LLRenderPass::PASS_SIMPLE);
-                }
-            }
-            else if (is_alpha)
-            {
-                // can we safely treat this as an alpha mask?
-                if (facep->getFaceColor().mV[3] <= 0.f)
-                { //100% transparent, don't render unless we're highlighting transparent
-                    registerFace(group, facep, LLRenderPass::PASS_ALPHA_INVISIBLE);
-                }
-                else if (facep->canRenderAsMask() && !hud_group)
-                {
-                    if (te->getFullbright() || LLPipeline::sNoAlpha)
-                    {
-                        registerFace(group, facep, LLRenderPass::PASS_FULLBRIGHT_ALPHA_MASK);
-                    }
-                    else
-                    {
-                        registerFace(group, facep, LLRenderPass::PASS_ALPHA_MASK);
-                    }
-                }
-                else
-                {
-                    registerFace(group, facep, LLRenderPass::PASS_ALPHA);
-                }
-            }
-            else if (gPipeline.shadersLoaded()
-                && te->getShiny()
-                && can_be_shiny)
-            { //shiny
-                if (tex->getPrimaryFormat() == GL_ALPHA)
-                { //invisiprim+shiny
-                    registerFace(group, facep, LLRenderPass::PASS_INVISI_SHINY);
-                    registerFace(group, facep, LLRenderPass::PASS_INVISIBLE);
-                }
-                else if (!hud_group)
-                { //deferred rendering
-                    if (te->getFullbright())
-                    { //register in post deferred fullbright shiny pass
-                        registerFace(group, facep, LLRenderPass::PASS_FULLBRIGHT_SHINY);
-                        if (te->getBumpmap())
-                        { //register in post deferred bump pass
-                            registerFace(group, facep, LLRenderPass::PASS_POST_BUMP);
-                        }
-                    }
-                    else if (use_legacy_bump)
-                    { //register in deferred bump pass
-                        llassert(mask& LLVertexBuffer::MAP_TANGENT);
-                        registerFace(group, facep, LLRenderPass::PASS_BUMP);
-                    }
-                    else
-                    { //register in deferred simple pass (deferred simple includes shiny)
-                        llassert(mask & LLVertexBuffer::MAP_NORMAL);
-                        registerFace(group, facep, LLRenderPass::PASS_SIMPLE);
-                    }
-                }
-                else if (fullbright)
-                {   //not deferred, register in standard fullbright shiny pass
-                    registerFace(group, facep, LLRenderPass::PASS_FULLBRIGHT_SHINY);
-                }
-                else
-                { //not deferred or fullbright, register in standard shiny pass
-                    registerFace(group, facep, LLRenderPass::PASS_SHINY);
-                }
-            }
-            else
-            { //not alpha and not shiny
-                if (!is_alpha && tex->getPrimaryFormat() == GL_ALPHA)
-                { //invisiprim
-                    registerFace(group, facep, LLRenderPass::PASS_INVISIBLE);
-                }
-                else if (fullbright || bake_sunlight)
-                { //fullbright
-                    if (mat && mat->getDiffuseAlphaMode() == LLMaterial::DIFFUSE_ALPHA_MODE_MASK)
-                    {
-                        registerFace(group, facep, LLRenderPass::PASS_FULLBRIGHT_ALPHA_MASK);
-                    }
-                    else
-                    {
-                        registerFace(group, facep, LLRenderPass::PASS_FULLBRIGHT);
-                    }
-                    if (!hud_group && use_legacy_bump)
-                    { //if this is the deferred render and a bump map is present, register in post deferred bump
-                        registerFace(group, facep, LLRenderPass::PASS_POST_BUMP);
-                    }
-                }
-                else
-                {
-                    if (use_legacy_bump)
-                    { //non-shiny or fullbright deferred bump
-                        llassert(mask& LLVertexBuffer::MAP_TANGENT);
-                        registerFace(group, facep, LLRenderPass::PASS_BUMP);
-                    }
-                    else
-                    { //all around simple
-                        llassert(mask & LLVertexBuffer::MAP_NORMAL);
-                        if (mat && mat->getDiffuseAlphaMode() == LLMaterial::DIFFUSE_ALPHA_MODE_MASK)
-                        { //material alpha mask can be respected in non-deferred
-                            registerFace(group, facep, LLRenderPass::PASS_ALPHA_MASK);
-                        }
-                        else
-                        {
-                            registerFace(group, facep, LLRenderPass::PASS_SIMPLE);
-                        }
-                    }
-                }
-
-
-                if (!gPipeline.shadersLoaded() &&
-                    !is_alpha &&
-                    te->getShiny())
-                { //shiny as an extra pass when shaders are disabled
-                    registerFace(group, facep, LLRenderPass::PASS_SHINY);
-                }
-            }
-
-            //not sure why this is here, and looks like it might cause bump mapped objects to get rendered redundantly -- davep 5/11/2010
-            if (!is_alpha && hud_group)
-            {
-                llassert((mask & LLVertexBuffer::MAP_NORMAL) || fullbright);
-                facep->setPoolType((fullbright) ? LLDrawPool::POOL_FULLBRIGHT : LLDrawPool::POOL_SIMPLE);
-
-                if (!force_simple && use_legacy_bump)
-                {
-                    llassert(mask & LLVertexBuffer::MAP_TANGENT);
-                    registerFace(group, facep, LLRenderPass::PASS_BUMP);
-                }
-            }
-
-            if (!is_alpha && LLPipeline::sRenderGlow && te->getGlow() > 0.f)
-            {
-                if (gltf_mat)
-                {
-                    registerFace(group, facep, LLRenderPass::PASS_GLTF_GLOW);
-                }
-                else
-                {
-                    registerFace(group, facep, LLRenderPass::PASS_GLOW);
-                }
-            }
-
-            ++face_iter;
-        }
-    }
-
-    group->mBufferMap[mask].clear();
-    for (LLSpatialGroup::buffer_texture_map_t::iterator i = buffer_map[mask].begin(); i != buffer_map[mask].end(); ++i)
-    {
-        group->mBufferMap[mask][i->first] = i->second;
-    }
-
-    return geometryBytes;
->>>>>>> de104e3f
-}
-
 void LLVolumeGeometryManager::addGeometryCount(LLSpatialGroup* group, U32& vertex_count, U32& index_count)
 {
     //for each drawable
