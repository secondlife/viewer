/**
 * @file llvovolume.cpp
 * @brief LLVOVolume class implementation
 *
 * $LicenseInfo:firstyear=2001&license=viewerlgpl$
 * Second Life Viewer Source Code
 * Copyright (C) 2010, Linden Research, Inc.
 *
 * This library is free software; you can redistribute it and/or
 * modify it under the terms of the GNU Lesser General Public
 * License as published by the Free Software Foundation;
 * version 2.1 of the License only.
 *
 * This library is distributed in the hope that it will be useful,
 * but WITHOUT ANY WARRANTY; without even the implied warranty of
 * MERCHANTABILITY or FITNESS FOR A PARTICULAR PURPOSE.  See the GNU
 * Lesser General Public License for more details.
 *
 * You should have received a copy of the GNU Lesser General Public
 * License along with this library; if not, write to the Free Software
 * Foundation, Inc., 51 Franklin Street, Fifth Floor, Boston, MA  02110-1301  USA
 *
 * Linden Research, Inc., 945 Battery Street, San Francisco, CA  94111  USA
 * $/LicenseInfo$
 */

// A "volume" is a box, cylinder, sphere, or other primitive shape.

#include "llviewerprecompiledheaders.h"

#include "llvovolume.h"

#include <sstream>

#include "llviewercontrol.h"
#include "lldir.h"
#include "llflexibleobject.h"
#include "llfloatertools.h"
#include "llmaterialid.h"
#include "llmaterialtable.h"
#include "llprimitive.h"
#include "llvolume.h"
#include "llvolumeoctree.h"
#include "llvolumemgr.h"
#include "llvolumemessage.h"
#include "material_codes.h"
#include "message.h"
#include "llpluginclassmedia.h" // for code in the mediaEvent handler
#include "object_flags.h"
#include "lldrawable.h"
#include "lldrawpoolavatar.h"
#include "lldrawpoolbump.h"
#include "llface.h"
#include "llspatialpartition.h"
#include "llhudmanager.h"
#include "llflexibleobject.h"
#include "llskinningutil.h"
#include "llsky.h"
#include "lltexturefetch.h"
#include "llvector4a.h"
#include "llviewercamera.h"
#include "llviewertexturelist.h"
#include "llviewerobjectlist.h"
#include "llviewerregion.h"
#include "llviewertextureanim.h"
#include "llworld.h"
#include "llselectmgr.h"
#include "pipeline.h"
#include "llsdutil.h"
#include "llmatrix4a.h"
#include "llmediaentry.h"
#include "llmediadataclient.h"
#include "llmeshrepository.h"
#include "llnotifications.h"
#include "llnotificationsutil.h"
#include "llagent.h"
#include "llviewermediafocus.h"
#include "lldatapacker.h"
#include "llviewershadermgr.h"
#include "llvoavatar.h"
#include "llcontrolavatar.h"
#include "llvoavatarself.h"
#include "llvocache.h"
#include "llmaterialmgr.h"
#include "llanimationstates.h"
#include "llinventorytype.h"
#include "llviewerinventory.h"
#include "llcallstack.h"
#include "llsculptidsize.h"
#include "llavatarappearancedefines.h"
#include "llgltfmateriallist.h"
#include "gltfscenemanager.h"

const F32 FORCE_SIMPLE_RENDER_AREA = 512.f;
const F32 FORCE_CULL_AREA = 8.f;
U32 JOINT_COUNT_REQUIRED_FOR_FULLRIG = 1;

bool gAnimateTextures = true;

F32 LLVOVolume::sLODFactor = 1.f;
F32 LLVOVolume::sLODSlopDistanceFactor = 0.5f; //Changing this to zero, effectively disables the LOD transition slop
F32 LLVOVolume::sDistanceFactor = 1.0f;
S32 LLVOVolume::sNumLODChanges = 0;
S32 LLVOVolume::mRenderComplexity_last = 0;
S32 LLVOVolume::mRenderComplexity_current = 0;
LLPointer<LLObjectMediaDataClient> LLVOVolume::sObjectMediaClient = NULL;
LLPointer<LLObjectMediaNavigateClient> LLVOVolume::sObjectMediaNavigateClient = NULL;

extern bool gCubeSnapshot;

// Implementation class of LLMediaDataClientObject.  See llmediadataclient.h
class LLMediaDataClientObjectImpl : public LLMediaDataClientObject
{
public:
    LLMediaDataClientObjectImpl(LLVOVolume *obj, bool isNew) : mObject(obj), mNew(isNew)
    {
        mObject->addMDCImpl();
    }
    ~LLMediaDataClientObjectImpl()
    {
        mObject->removeMDCImpl();
    }

    virtual U8 getMediaDataCount() const
        { return mObject->getNumTEs(); }

    virtual LLSD getMediaDataLLSD(U8 index) const
        {
            LLSD result;
            LLTextureEntry *te = mObject->getTE(index);
            if (NULL != te)
            {
                llassert((te->getMediaData() != NULL) == te->hasMedia());
                if (te->getMediaData() != NULL)
                {
                    result = te->getMediaData()->asLLSD();
                    // XXX HACK: workaround bug in asLLSD() where whitelist is not set properly
                    // See DEV-41949
                    if (!result.has(LLMediaEntry::WHITELIST_KEY))
                    {
                        result[LLMediaEntry::WHITELIST_KEY] = LLSD::emptyArray();
                    }
                }
            }
            return result;
        }
    virtual bool isCurrentMediaUrl(U8 index, const std::string &url) const
        {
            LLTextureEntry *te = mObject->getTE(index);
            if (te)
            {
                if (te->getMediaData())
                {
                    return (te->getMediaData()->getCurrentURL() == url);
                }
            }
            return url.empty();
        }

    virtual LLUUID getID() const
        { return mObject->getID(); }

    virtual void mediaNavigateBounceBack(U8 index)
        { mObject->mediaNavigateBounceBack(index); }

    virtual bool hasMedia() const
        { return mObject->hasMedia(); }

    virtual void updateObjectMediaData(LLSD const &data, const std::string &version_string)
        { mObject->updateObjectMediaData(data, version_string); }

    virtual F64 getMediaInterest() const
        {
            F64 interest = mObject->getTotalMediaInterest();
            if (interest < (F64)0.0)
            {
                // media interest not valid yet, try pixel area
                interest = mObject->getPixelArea();
                // HACK: force recalculation of pixel area if interest is the "magic default" of 1024.
                if (interest == 1024.f)
                {
                    const_cast<LLVOVolume*>(static_cast<LLVOVolume*>(mObject))->setPixelAreaAndAngle(gAgent);
                    interest = mObject->getPixelArea();
                }
            }
            return interest;
        }

    virtual bool isInterestingEnough() const
        {
            return LLViewerMedia::getInstance()->isInterestingEnough(mObject, getMediaInterest());
        }

    virtual std::string getCapabilityUrl(const std::string &name) const
        { return mObject->getRegion()->getCapability(name); }

    virtual bool isDead() const
        { return mObject->isDead(); }

    virtual U32 getMediaVersion() const
        { return LLTextureEntry::getVersionFromMediaVersionString(mObject->getMediaURL()); }

    virtual bool isNew() const
        { return mNew; }

private:
    LLPointer<LLVOVolume> mObject;
    bool mNew;
};


LLVOVolume::LLVOVolume(const LLUUID &id, const LLPCode pcode, LLViewerRegion *regionp)
    : LLViewerObject(id, pcode, regionp),
      mVolumeImpl(NULL)
{
    mTexAnimMode = 0;
    mRelativeXform.setIdentity();
    mRelativeXformInvTrans.setIdentity();

    mFaceMappingChanged = false;
    mLOD = MIN_LOD;
    mLODDistance = 0.0f;
    mLODAdjustedDistance = 0.0f;
    mLODRadius = 0.0f;
    mTextureAnimp = NULL;
    mVolumeChanged = false;
    mVObjRadius = LLVector3(1,1,0.5f).length();
    mNumFaces = 0;
    mLODChanged = false;
    mSculptChanged = false;
    mColorChanged = false;
    mSpotLightPriority = 0.f;

    mSkinInfoUnavaliable = false;
    mSkinInfo = NULL;

    mMediaImplList.resize(getNumTEs());
    mLastFetchedMediaVersion = -1;
    mServerDrawableUpdateCount = 0;
    memset(&mIndexInTex, 0, sizeof(S32) * LLRender::NUM_VOLUME_TEXTURE_CHANNELS);
    mMDCImplCount = 0;
    mLastRiggingInfoLOD = -1;
    mResetDebugText = false;
}

LLVOVolume::~LLVOVolume()
{
    LL_PROFILE_ZONE_SCOPED;
    delete mTextureAnimp;
    mTextureAnimp = NULL;
    delete mVolumeImpl;
    mVolumeImpl = NULL;

    gMeshRepo.unregisterMesh(this);

    if(!mMediaImplList.empty())
    {
        for(U32 i = 0 ; i < mMediaImplList.size() ; i++)
        {
            if(mMediaImplList[i].notNull())
            {
                mMediaImplList[i]->removeObject(this) ;
            }
        }
    }
}

void LLVOVolume::markDead()
{
    if (!mDead)
    {
        LL_PROFILE_ZONE_SCOPED;
        if (getVolume())
        {
            LLSculptIDSize::instance().rem(getVolume()->getParams().getSculptID());
        }

        if(getMDCImplCount() > 0)
        {
            LLMediaDataClientObject::ptr_t obj = new LLMediaDataClientObjectImpl(const_cast<LLVOVolume*>(this), false);
            if (sObjectMediaClient) sObjectMediaClient->removeFromQueue(obj);
            if (sObjectMediaNavigateClient) sObjectMediaNavigateClient->removeFromQueue(obj);
        }

        // Detach all media impls from this object
        for(U32 i = 0 ; i < mMediaImplList.size() ; i++)
        {
            removeMediaImpl(i);
        }

        if (mSculptTexture.notNull())
        {
            mSculptTexture->removeVolume(LLRender::SCULPT_TEX, this);
        }

        if (mLightTexture.notNull())
        {
            mLightTexture->removeVolume(LLRender::LIGHT_TEX, this);
        }

        if (mIsHeroProbe)
        {
            gPipeline.mHeroProbeManager.unregisterViewerObject(this);
        }
    }

    LLViewerObject::markDead();
}


// static
void LLVOVolume::initClass()
{
    // gSavedSettings better be around
    if (gSavedSettings.getBOOL("PrimMediaMasterEnabled"))
    {
        const F32 queue_timer_delay = gSavedSettings.getF32("PrimMediaRequestQueueDelay");
        const F32 retry_timer_delay = gSavedSettings.getF32("PrimMediaRetryTimerDelay");
        const U32 max_retries = gSavedSettings.getU32("PrimMediaMaxRetries");
        const U32 max_sorted_queue_size = gSavedSettings.getU32("PrimMediaMaxSortedQueueSize");
        const U32 max_round_robin_queue_size = gSavedSettings.getU32("PrimMediaMaxRoundRobinQueueSize");
        sObjectMediaClient = new LLObjectMediaDataClient(queue_timer_delay, retry_timer_delay, max_retries,
                                                         max_sorted_queue_size, max_round_robin_queue_size);
        sObjectMediaNavigateClient = new LLObjectMediaNavigateClient(queue_timer_delay, retry_timer_delay,
                                                                     max_retries, max_sorted_queue_size, max_round_robin_queue_size);
    }
}

// static
void LLVOVolume::cleanupClass()
{
    sObjectMediaClient = NULL;
    sObjectMediaNavigateClient = NULL;
}

U32 LLVOVolume::processUpdateMessage(LLMessageSystem *mesgsys,
                                          void **user_data,
                                          U32 block_num, EObjectUpdateType update_type,
                                          LLDataPacker *dp)
{

    LLColor4U color;
    const S32 teDirtyBits = (TEM_CHANGE_TEXTURE|TEM_CHANGE_COLOR|TEM_CHANGE_MEDIA);
    const bool previously_volume_changed = mVolumeChanged;
    const bool previously_face_mapping_changed = mFaceMappingChanged;
    const bool previously_color_changed = mColorChanged;

    // Do base class updates...
    U32 retval = LLViewerObject::processUpdateMessage(mesgsys, user_data, block_num, update_type, dp);

    LLUUID sculpt_id;
    U8 sculpt_type = 0;
    if (isSculpted())
    {
        LLSculptParams *sculpt_params = (LLSculptParams *)getParameterEntry(LLNetworkData::PARAMS_SCULPT);
        sculpt_id = sculpt_params->getSculptTexture();
        sculpt_type = sculpt_params->getSculptType();

        LL_DEBUGS("ObjectUpdate") << "uuid " << mID << " set sculpt_id " << sculpt_id << LL_ENDL;
        dumpStack("ObjectUpdateStack");
    }

    if (!dp)
    {
        if (update_type == OUT_FULL)
        {
            ////////////////////////////////
            //
            // Unpack texture animation data
            //
            //

            if (mesgsys->getSizeFast(_PREHASH_ObjectData, block_num, _PREHASH_TextureAnim))
            {
                if (!mTextureAnimp)
                {
                    mTextureAnimp = new LLViewerTextureAnim(this);
                }
                else
                {
                    if (!(mTextureAnimp->mMode & LLTextureAnim::SMOOTH))
                    {
                        mTextureAnimp->reset();
                    }
                }
                mTexAnimMode = 0;

                mTextureAnimp->unpackTAMessage(mesgsys, block_num);
            }
            else
            {
                if (mTextureAnimp)
                {
                    delete mTextureAnimp;
                    mTextureAnimp = NULL;

                    for (S32 i = 0; i < getNumTEs(); i++)
                    {
                        LLFace* facep = mDrawable->getFace(i);
                        if (facep && facep->mTextureMatrix)
                        {
                            // delete or reset
                            delete facep->mTextureMatrix;
                            facep->mTextureMatrix = NULL;
                        }
                    }

                    gPipeline.markTextured(mDrawable);
                    mFaceMappingChanged = true;
                    mTexAnimMode = 0;
                }
            }

            // Unpack volume data
            LLVolumeParams volume_params;
            LLVolumeMessage::unpackVolumeParams(&volume_params, mesgsys, _PREHASH_ObjectData, block_num);
            volume_params.setSculptID(sculpt_id, sculpt_type);

            if (setVolume(volume_params, 0))
            {
                markForUpdate();
            }
        }

        // Sigh, this needs to be done AFTER the volume is set as well, otherwise bad stuff happens...
        ////////////////////////////
        //
        // Unpack texture entry data
        //

        S32 result = unpackTEMessage(mesgsys, _PREHASH_ObjectData, (S32) block_num);

        if (result & TEM_CHANGE_MEDIA)
        {
            retval |= MEDIA_FLAGS_CHANGED;
        }
    }
    else
    {
        if (update_type != OUT_TERSE_IMPROVED)
        {
            LLVolumeParams volume_params;
            bool res = LLVolumeMessage::unpackVolumeParams(&volume_params, *dp);
            if (!res)
            {
                LL_WARNS() << "Bogus volume parameters in object " << getID() << LL_ENDL;
                LL_WARNS() << getRegion()->getOriginGlobal() << LL_ENDL;
            }

            volume_params.setSculptID(sculpt_id, sculpt_type);

            if (setVolume(volume_params, 0))
            {
                markForUpdate();
            }
            S32 res2 = unpackTEMessage(*dp);
            if (TEM_INVALID == res2)
            {
                // There's something bogus in the data that we're unpacking.
                dp->dumpBufferToLog();
                LL_WARNS() << "Flushing cache files" << LL_ENDL;

                if(LLVOCache::instanceExists() && getRegion())
                {
                    LLVOCache::getInstance()->removeEntry(getRegion()->getHandle()) ;
                }

                LL_WARNS() << "Bogus TE data in " << getID() << LL_ENDL;
            }
            else
            {
                if (res2 & TEM_CHANGE_MEDIA)
                {
                    retval |= MEDIA_FLAGS_CHANGED;
                }
            }

            U32 value = dp->getPassFlags();

            if (value & 0x40)
            {
                if (!mTextureAnimp)
                {
                    mTextureAnimp = new LLViewerTextureAnim(this);
                }
                else
                {
                    if (!(mTextureAnimp->mMode & LLTextureAnim::SMOOTH))
                    {
                        mTextureAnimp->reset();
                    }
                }
                mTexAnimMode = 0;
                mTextureAnimp->unpackTAMessage(*dp);
            }
            else if (mTextureAnimp)
            {
                delete mTextureAnimp;
                mTextureAnimp = NULL;

                for (S32 i = 0; i < getNumTEs(); i++)
                {
                    LLFace* facep = mDrawable->getFace(i);
                    if (facep && facep->mTextureMatrix)
                    {
                        // delete or reset
                        delete facep->mTextureMatrix;
                        facep->mTextureMatrix = NULL;
                    }
                }

                gPipeline.markTextured(mDrawable);
                mFaceMappingChanged = true;
                mTexAnimMode = 0;
            }

            if (value & 0x400)
            { //particle system (new)
                unpackParticleSource(*dp, mOwnerID, false);
            }
        }
        else
        {
            S32 texture_length = mesgsys->getSizeFast(_PREHASH_ObjectData, block_num, _PREHASH_TextureEntry);
            if (texture_length)
            {
                U8                          tdpbuffer[1024];
                LLDataPackerBinaryBuffer    tdp(tdpbuffer, 1024);
                mesgsys->getBinaryDataFast(_PREHASH_ObjectData, _PREHASH_TextureEntry, tdpbuffer, 0, block_num, 1024);
                S32 result = unpackTEMessage(tdp);
                if (result & teDirtyBits)
                {
                    if (mDrawable)
                    { //on the fly TE updates break batches, isolate in octree
                        shrinkWrap();
                    }
                }
                if (result & TEM_CHANGE_MEDIA)
                {
                    retval |= MEDIA_FLAGS_CHANGED;
                }
            }
        }
    }
    if (retval & (MEDIA_URL_REMOVED | MEDIA_URL_ADDED | MEDIA_URL_UPDATED | MEDIA_FLAGS_CHANGED))
    {
        // If only the media URL changed, and it isn't a media version URL,
        // ignore it
        if ( ! ( retval & (MEDIA_URL_ADDED | MEDIA_URL_UPDATED) &&
                 mMedia && ! mMedia->mMediaURL.empty() &&
                 ! LLTextureEntry::isMediaVersionString(mMedia->mMediaURL) ) )
        {
            // If the media changed at all, request new media data
            LL_DEBUGS("MediaOnAPrim") << "Media update: " << getID() << ": retval=" << retval << " Media URL: " <<
                ((mMedia) ?  mMedia->mMediaURL : std::string("")) << LL_ENDL;
            requestMediaDataUpdate(retval & MEDIA_FLAGS_CHANGED);
        }
        else {
            LL_INFOS("MediaOnAPrim") << "Ignoring media update for: " << getID() << " Media URL: " <<
                ((mMedia) ?  mMedia->mMediaURL : std::string("")) << LL_ENDL;
        }
    }
    // ...and clean up any media impls
    cleanUpMediaImpls();

    if ((
            (mVolumeChanged && !previously_volume_changed) ||
            (mFaceMappingChanged && !previously_face_mapping_changed) ||
            (mColorChanged && !previously_color_changed)
        )
        && !mLODChanged) {
        onDrawableUpdateFromServer();
    }

    return retval;
}

// Called when a volume, material, etc is updated by the server, possibly by a
// script. If this occurs too often for this object, mark it as active so that
// it doesn't disrupt the octree/render batches, thereby potentially causing a
// big performance penalty.
void LLVOVolume::onDrawableUpdateFromServer()
{
    constexpr U32 UPDATES_UNTIL_ACTIVE = 8;
    ++mServerDrawableUpdateCount;
    if (mDrawable && !mDrawable->isActive() && mServerDrawableUpdateCount > UPDATES_UNTIL_ACTIVE)
    {
        mDrawable->makeActive();
    }
}

void LLVOVolume::animateTextures()
{
    if (!mDead)
    {
        shrinkWrap();
        F32 off_s = 0.f, off_t = 0.f, scale_s = 1.f, scale_t = 1.f, rot = 0.f;
        S32 result = mTextureAnimp->animateTextures(off_s, off_t, scale_s, scale_t, rot);

        if (result)
        {
            if (!mTexAnimMode)
            {
                mFaceMappingChanged = true;
                gPipeline.markTextured(mDrawable);
            }
            mTexAnimMode = result | mTextureAnimp->mMode;

            S32 start=0, end=mDrawable->getNumFaces()-1;
            if (mTextureAnimp->mFace >= 0 && mTextureAnimp->mFace <= end)
            {
                start = end = mTextureAnimp->mFace;
            }

            for (S32 i = start; i <= end; i++)
            {
                LLFace* facep = mDrawable->getFace(i);
                if (!facep) continue;
                if(facep->getVirtualSize() <= MIN_TEX_ANIM_SIZE && facep->mTextureMatrix) continue;

                const LLTextureEntry* te = facep->getTextureEntry();

                if (!te)
                {
                    continue;
                }

                if (!(result & LLViewerTextureAnim::ROTATE))
                {
                    te->getRotation(&rot);
                }
                if (!(result & LLViewerTextureAnim::TRANSLATE))
                {
                    te->getOffset(&off_s,&off_t);
                }
                if (!(result & LLViewerTextureAnim::SCALE))
                {
                    te->getScale(&scale_s, &scale_t);
                }

                if (!facep->mTextureMatrix)
                {
                    facep->mTextureMatrix = new LLMatrix4();
                }

                LLMatrix4& tex_mat = *facep->mTextureMatrix;
                tex_mat.setIdentity();
                LLVector3 trans ;

                    trans.set(LLVector3(off_s+0.5f, off_t+0.5f, 0.f));
                    tex_mat.translate(LLVector3(-0.5f, -0.5f, 0.f));

                LLVector3 scale(scale_s, scale_t, 1.f);
                LLQuaternion quat;
                quat.setQuat(rot, 0, 0, -1.f);

                tex_mat.rotate(quat);

                LLMatrix4 mat;
                mat.initAll(scale, LLQuaternion(), LLVector3());
                tex_mat *= mat;

                tex_mat.translate(trans);
            }
        }
        else
        {
            if (mTexAnimMode && mTextureAnimp->mRate == 0)
            {
                U8 start, count;

                if (mTextureAnimp->mFace == -1)
                {
                    start = 0;
                    count = getNumTEs();
                }
                else
                {
                    start = (U8) mTextureAnimp->mFace;
                    count = 1;
                }

                for (S32 i = start; i < start + count; i++)
                {
                    if (mTexAnimMode & LLViewerTextureAnim::TRANSLATE)
                    {
                        setTEOffset(i, mTextureAnimp->mOffS, mTextureAnimp->mOffT);
                    }
                    if (mTexAnimMode & LLViewerTextureAnim::SCALE)
                    {
                        setTEScale(i, mTextureAnimp->mScaleS, mTextureAnimp->mScaleT);
                    }
                    if (mTexAnimMode & LLViewerTextureAnim::ROTATE)
                    {
                        setTERotation(i, mTextureAnimp->mRot);
                    }
                }

                gPipeline.markTextured(mDrawable);
                mFaceMappingChanged = true;
                mTexAnimMode = 0;
            }
        }
    }
}

void LLVOVolume::updateTextures()
{
    LL_PROFILE_ZONE_SCOPED_CATEGORY_TEXTURE;
    updateTextureVirtualSize();
}

bool LLVOVolume::isVisible() const
{
    if(mDrawable.notNull() && mDrawable->isVisible())
    {
        return true ;
    }

    if(isAttachment())
    {
        LLViewerObject* objp = (LLViewerObject*)getParent() ;
        while(objp && !objp->isAvatar())
        {
            objp = (LLViewerObject*)objp->getParent() ;
        }

        return objp && objp->mDrawable.notNull() && objp->mDrawable->isVisible() ;
    }

    return false ;
}

void LLVOVolume::updateTextureVirtualSize(bool forced)
{
    LL_PROFILE_ZONE_SCOPED_CATEGORY_VOLUME;
    // Update the pixel area of all faces

    if (mDrawable.isNull() || gCubeSnapshot)
    {
        return;
    }

    if(!forced)
    {
        if(!isVisible())
        { //don't load textures for non-visible faces
            const S32 num_faces = mDrawable->getNumFaces();
            for (S32 i = 0; i < num_faces; i++)
            {
                LLFace* face = mDrawable->getFace(i);
                if (face)
                {
                    face->setPixelArea(0.f);
                    face->setVirtualSize(0.f);
                }
            }

            return ;
        }

        if (!gPipeline.hasRenderType(LLPipeline::RENDER_TYPE_SIMPLE))
        {
            return;
        }
    }

    static LLCachedControl<bool> dont_load_textures(gSavedSettings,"TextureDisable", false);

    if (dont_load_textures || LLAppViewer::getTextureFetch()->mDebugPause) // || !mDrawable->isVisible())
    {
        return;
    }

    mTextureUpdateTimer.reset();

    F32 old_area = mPixelArea;
    mPixelArea = 0.f;

    const S32 num_faces = mDrawable->getNumFaces();
    F32 min_vsize=999999999.f, max_vsize=0.f;
    LLViewerCamera* camera = LLViewerCamera::getInstance();
    std::stringstream debug_text;
    for (S32 i = 0; i < num_faces; i++)
    {
        LLFace* face = mDrawable->getFace(i);
        if (!face) continue;
        const LLTextureEntry *te = face->getTextureEntry();
        LLViewerTexture *imagep = face->getTexture();
        if (!imagep || !te ||
            face->mExtents[0].equals3(face->mExtents[1]))
        {
            continue;
        }

        F32 vsize;
        F32 old_size = face->getVirtualSize();

        if (isHUDAttachment())
        {
            F32 area = (F32) camera->getScreenPixelArea();
            vsize = area;
            imagep->setBoostLevel(LLGLTexture::BOOST_HUD);
            face->setPixelArea(area); // treat as full screen
            face->setVirtualSize(vsize);
        }
        else
        {
            vsize = face->getTextureVirtualSize();
        }

        mPixelArea = llmax(mPixelArea, face->getPixelArea());

        // if the face has gotten small enough to turn off texture animation and texture
        // animation is running, rebuild the render batch for this face to turn off
        // texture animation
        if (face->mTextureMatrix != NULL)
        {
            if ((vsize < MIN_TEX_ANIM_SIZE && old_size > MIN_TEX_ANIM_SIZE) ||
                (vsize > MIN_TEX_ANIM_SIZE && old_size < MIN_TEX_ANIM_SIZE))
            {
                gPipeline.markRebuild(mDrawable, LLDrawable::REBUILD_TCOORD);
            }
        }

        if (gPipeline.hasRenderDebugMask(LLPipeline::RENDER_DEBUG_TEXTURE_PRIORITY))
        {
            LLViewerFetchedTexture* img = LLViewerTextureManager::staticCastToFetchedTexture(imagep) ;
            if(img)
            {
                debug_text << img->getDiscardLevel() << ":" << img->getDesiredDiscardLevel() << ":" << img->getWidth() << ":" << (S32) sqrtf(vsize) << ":" << (S32) sqrtf(img->getMaxVirtualSize()) << "\n";
                /*F32 pri = img->getDecodePriority();
                pri = llmax(pri, 0.0f);
                if (pri < min_vsize) min_vsize = pri;
                if (pri > max_vsize) max_vsize = pri;*/
            }
        }
        else if (gPipeline.hasRenderDebugMask(LLPipeline::RENDER_DEBUG_FACE_AREA))
        {
            F32 pri = mPixelArea;
            if (pri < min_vsize) min_vsize = pri;
            if (pri > max_vsize) max_vsize = pri;
        }
    }

    if (isSculpted())
    {
        updateSculptTexture();



        if (mSculptTexture.notNull())
        {
            mSculptTexture->setBoostLevel(llmax((S32)mSculptTexture->getBoostLevel(),
                                                (S32)LLGLTexture::BOOST_SCULPTED));
            mSculptTexture->setForSculpt() ;

            if(!mSculptTexture->isCachedRawImageReady())
            {
                S32 lod = llmin(mLOD, 3);
                F32 lodf = ((F32)(lod + 1.0f)/4.f);
                F32 tex_size = lodf * LLViewerTexture::sMaxSculptRez ;
                mSculptTexture->addTextureStats(2.f * tex_size * tex_size, false);
            }

            S32 texture_discard = mSculptTexture->getCachedRawImageLevel(); //try to match the texture
            S32 current_discard = getVolume() ? getVolume()->getSculptLevel() : -2 ;

            if (texture_discard >= 0 && //texture has some data available
                (texture_discard < current_discard || //texture has more data than last rebuild
                current_discard < 0)) //no previous rebuild
            {
                gPipeline.markRebuild(mDrawable, LLDrawable::REBUILD_VOLUME);
                mSculptChanged = true;
            }

            if (gPipeline.hasRenderDebugMask(LLPipeline::RENDER_DEBUG_SCULPTED))
            {
                setDebugText(llformat("T%d C%d V%d\n%dx%d",
                                          texture_discard, current_discard, getVolume()->getSculptLevel(),
                                          mSculptTexture->getHeight(), mSculptTexture->getWidth()));
            }
        }

    }

    if (getLightTextureID().notNull())
    {
        LLLightImageParams* params = (LLLightImageParams*) getParameterEntry(LLNetworkData::PARAMS_LIGHT_IMAGE);
        LLUUID id = params->getLightTexture();
        mLightTexture = LLViewerTextureManager::getFetchedTexture(id, FTT_DEFAULT, true, LLGLTexture::BOOST_NONE);
        if (mLightTexture.notNull())
        {
            F32 rad = getLightRadius();
            mLightTexture->addTextureStats(gPipeline.calcPixelArea(getPositionAgent(),
                                                                    LLVector3(rad,rad,rad),
                                                                    *camera));
        }
    }

    if (gPipeline.hasRenderDebugMask(LLPipeline::RENDER_DEBUG_TEXTURE_AREA))
    {
        setDebugText(llformat("%.0f:%.0f", (F32) sqrt(min_vsize),(F32) sqrt(max_vsize)));
    }
    else if (gPipeline.hasRenderDebugMask(LLPipeline::RENDER_DEBUG_TEXTURE_PRIORITY))
    {
        //setDebugText(llformat("%.0f:%.0f", (F32) sqrt(min_vsize),(F32) sqrt(max_vsize)));
        setDebugText(debug_text.str());
    }
    else if (gPipeline.hasRenderDebugMask(LLPipeline::RENDER_DEBUG_FACE_AREA))
    {
        setDebugText(llformat("%.0f:%.0f", (F32) sqrt(min_vsize),(F32) sqrt(max_vsize)));
    }

    if (mPixelArea == 0)
    { //flexi phasing issues make this happen
        mPixelArea = old_area;
    }
}

bool LLVOVolume::isActive() const
{
    return !mStatic;
}

bool LLVOVolume::setMaterial(const U8 material)
{
    bool res = LLViewerObject::setMaterial(material);

    return res;
}

void LLVOVolume::setTexture(const S32 face)
{
    llassert(face < getNumTEs());
    gGL.getTexUnit(0)->bind(getTEImage(face));
}

void LLVOVolume::setScale(const LLVector3 &scale, bool damped)
{
    if (scale != getScale())
    {
        // store local radius
        LLViewerObject::setScale(scale);

        if (mVolumeImpl)
        {
            mVolumeImpl->onSetScale(scale, damped);
        }

        updateRadius();

        //since drawable transforms do not include scale, changing volume scale
        //requires an immediate rebuild of volume verts.
        gPipeline.markRebuild(mDrawable, LLDrawable::REBUILD_POSITION);

        if (mDrawable)
        {
            shrinkWrap();
        }
    }
}

LLFace* LLVOVolume::addFace(S32 f)
{
    const LLTextureEntry* te = getTE(f);
    LLViewerTexture* imagep = getTEImage(f);
    if (te->getMaterialParams().notNull())
    {
        LLViewerTexture* normalp = getTENormalMap(f);
        LLViewerTexture* specularp = getTESpecularMap(f);
        return mDrawable->addFace(te, imagep, normalp, specularp);
    }
    return mDrawable->addFace(te, imagep);
}

LLDrawable *LLVOVolume::createDrawable(LLPipeline *pipeline)
{
    pipeline->allocDrawable(this);

    mDrawable->setRenderType(LLPipeline::RENDER_TYPE_VOLUME);

    S32 max_tes_to_set = getNumTEs();
    for (S32 i = 0; i < max_tes_to_set; i++)
    {
        addFace(i);
    }
    mNumFaces = max_tes_to_set;

    if (isAttachment())
    {
        mDrawable->makeActive();
    }

    if (getIsLight())
    {
        // Add it to the pipeline mLightSet
        gPipeline.setLight(mDrawable, true);
    }

    if (isReflectionProbe())
    {
        updateReflectionProbePtr();
    }

    updateRadius();
    bool force_update = true; // avoid non-alpha mDistance update being optimized away
    mDrawable->updateDistance(*LLViewerCamera::getInstance(), force_update);

    return mDrawable;
}

bool LLVOVolume::setVolume(const LLVolumeParams &params_in, const S32 detail, bool unique_volume)
{
    LL_PROFILE_ZONE_SCOPED_CATEGORY_VOLUME;
    LLVolumeParams volume_params = params_in;

    S32 last_lod = mVolumep.notNull() ? LLVolumeLODGroup::getVolumeDetailFromScale(mVolumep->getDetail()) : -1;
    S32 lod = mLOD;

    bool is404 = false;

    if (isSculpted())
    {
        // if it's a mesh
        if ((volume_params.getSculptType() & LL_SCULPT_TYPE_MASK) == LL_SCULPT_TYPE_MESH)
        { //meshes might not have all LODs, get the force detail to best existing LOD
            if (NO_LOD != lod)
            {
                lod = gMeshRepo.getActualMeshLOD(volume_params, lod);
                if (lod == -1)
                {
                    is404 = true;
                    lod = 0;
                }
            }
        }
    }

    // Check if we need to change implementations
    bool is_flexible = (volume_params.getPathParams().getCurveType() == LL_PCODE_PATH_FLEXIBLE);
    if (is_flexible)
    {
        setParameterEntryInUse(LLNetworkData::PARAMS_FLEXIBLE, true, false);
        if (!mVolumeImpl)
        {
            LLFlexibleObjectData* data = (LLFlexibleObjectData*)getParameterEntry(LLNetworkData::PARAMS_FLEXIBLE);
            mVolumeImpl = new LLVolumeImplFlexible(this, data);
        }
    }
    else
    {
        // Mark the parameter not in use
        setParameterEntryInUse(LLNetworkData::PARAMS_FLEXIBLE, false, false);
        if (mVolumeImpl)
        {
            delete mVolumeImpl;
            mVolumeImpl = NULL;
            if (mDrawable.notNull())
            {
                // Undo the damage we did to this matrix
                mDrawable->updateXform(false);
            }
        }
    }

    if (is404)
    {
        setIcon(LLViewerTextureManager::getFetchedTextureFromFile("icons/Inv_Mesh.png", FTT_LOCAL_FILE, true, LLGLTexture::BOOST_UI));
        //render prim proxy when mesh loading attempts give up
        volume_params.setSculptID(LLUUID::null, LL_SCULPT_TYPE_NONE);

    }

    if ((LLPrimitive::setVolume(volume_params, lod, (mVolumeImpl && mVolumeImpl->isVolumeUnique()))) || mSculptChanged)
    {
        mFaceMappingChanged = true;

        if (mVolumeImpl)
        {
            mVolumeImpl->onSetVolume(volume_params, mLOD);
        }

        updateSculptTexture();

        if (isSculpted())
        {
            updateSculptTexture();
            // if it's a mesh
            if ((volume_params.getSculptType() & LL_SCULPT_TYPE_MASK) == LL_SCULPT_TYPE_MESH)
            {
                if (mSkinInfo && mSkinInfo->mMeshID != volume_params.getSculptID())
                {
                    mSkinInfo = NULL;
                    mSkinInfoUnavaliable = false;
                }

                if (!getVolume()->isMeshAssetLoaded())
                {
                    //load request not yet issued, request pipeline load this mesh
                    S32 available_lod = gMeshRepo.loadMesh(this, volume_params, lod, last_lod);
                    if (available_lod != lod)
                    {
                        LLPrimitive::setVolume(volume_params, available_lod);
                    }
                }

                if (!mSkinInfo && !mSkinInfoUnavaliable)
                {
                    LLUUID mesh_id = volume_params.getSculptID();
                    if (gMeshRepo.hasHeader(mesh_id) && !gMeshRepo.hasSkinInfo(mesh_id))
                    {
                        // If header is present but has no data about skin,
                        // no point fetching
                        mSkinInfoUnavaliable = true;
                    }

                    if (!mSkinInfoUnavaliable)
                    {
                        const LLMeshSkinInfo* skin_info = gMeshRepo.getSkinInfo(mesh_id, this);
                        if (skin_info)
                        {
                            notifySkinInfoLoaded(skin_info);
                        }
                    }
                }
            }
            else // otherwise is sculptie
            {
                if (mSculptTexture.notNull())
                {
                    sculpt();
                }
            }
        }

        if ((volume_params.getSculptType() & LL_SCULPT_TYPE_MASK) == LL_SCULPT_TYPE_GLTF)
        { // notify GLTFSceneManager about new GLTF object
            LL::GLTFSceneManager::instance().addGLTFObject(this, volume_params.getSculptID());
        }
        
        return true;
    }
    else if (NO_LOD == lod)
    {
        LLSculptIDSize::instance().resetSizeSum(volume_params.getSculptID());
    }

    return false;
}

void LLVOVolume::updateSculptTexture()
{
    LLPointer<LLViewerFetchedTexture> old_sculpt = mSculptTexture;

    if (isSculpted() && !isMesh())
    {
        LLSculptParams *sculpt_params = (LLSculptParams *)getParameterEntry(LLNetworkData::PARAMS_SCULPT);
        LLUUID id =  sculpt_params->getSculptTexture();
        if (id.notNull())
        {
            mSculptTexture = LLViewerTextureManager::getFetchedTexture(id, FTT_DEFAULT, true, LLGLTexture::BOOST_NONE, LLViewerTexture::LOD_TEXTURE);
        }

        mSkinInfoUnavaliable = false;
        mSkinInfo = NULL;
    }
    else
    {
        mSculptTexture = NULL;
    }

    if (mSculptTexture != old_sculpt)
    {
        if (old_sculpt.notNull())
        {
            old_sculpt->removeVolume(LLRender::SCULPT_TEX, this);
        }
        if (mSculptTexture.notNull())
        {
            mSculptTexture->addVolume(LLRender::SCULPT_TEX, this);
        }
    }

}

void LLVOVolume::updateVisualComplexity()
{
    LLVOAvatar* avatar = getAvatarAncestor();
    if (avatar)
    {
        avatar->updateVisualComplexity();
    }
    LLVOAvatar* rigged_avatar = getAvatar();
    if(rigged_avatar && (rigged_avatar != avatar))
    {
        rigged_avatar->updateVisualComplexity();
    }
}

void LLVOVolume::notifyMeshLoaded()
{
    mSculptChanged = true;
    gPipeline.markRebuild(mDrawable, LLDrawable::REBUILD_GEOMETRY);

    if (!mSkinInfo && !mSkinInfoUnavaliable)
    {
        // Header was loaded, update skin info state from header
        LLUUID mesh_id = getVolume()->getParams().getSculptID();
        if (!gMeshRepo.hasSkinInfo(mesh_id))
        {
            mSkinInfoUnavaliable = true;
        }
    }

    LLVOAvatar *av = getAvatar();
    if (av && !isAnimatedObject())
    {
        av->addAttachmentOverridesForObject(this);
        av->notifyAttachmentMeshLoaded();
    }
    LLControlAvatar *cav = getControlAvatar();
    if (cav && isAnimatedObject())
    {
        cav->addAttachmentOverridesForObject(this);
        cav->notifyAttachmentMeshLoaded();
    }
    updateVisualComplexity();
}

void LLVOVolume::notifySkinInfoLoaded(const LLMeshSkinInfo* skin)
{
    mSkinInfoUnavaliable = false;
    mSkinInfo = skin;

    notifyMeshLoaded();
}

void LLVOVolume::notifySkinInfoUnavailable()
{
    mSkinInfoUnavaliable = true;
    mSkinInfo = nullptr;
}

// sculpt replaces generate() for sculpted surfaces
void LLVOVolume::sculpt()
{
    if (mSculptTexture.notNull())
    {
        U16 sculpt_height = 0;
        U16 sculpt_width = 0;
        S8 sculpt_components = 0;
        const U8* sculpt_data = NULL;

        S32 discard_level = mSculptTexture->getCachedRawImageLevel() ;
        LLImageRaw* raw_image = mSculptTexture->getCachedRawImage() ;

        S32 max_discard = mSculptTexture->getMaxDiscardLevel();
        if (discard_level > max_discard)
        {
            discard_level = max_discard;    // clamp to the best we can do
        }
        if(discard_level > MAX_DISCARD_LEVEL)
        {
            return; //we think data is not ready yet.
        }

        S32 current_discard = getVolume()->getSculptLevel() ;
        if(current_discard < -2)
        {
            static S32 low_sculpty_discard_warning_count = 1;
            S32 exponent = llmax(1, llfloor( log10((F64) low_sculpty_discard_warning_count) ));
            S32 interval = pow(10.0, exponent);
            if ( low_sculpty_discard_warning_count < 10 ||
                (low_sculpty_discard_warning_count % interval) == 0)
            {   // Log first 10 time, then decreasing intervals afterwards otherwise this can flood the logs
                LL_WARNS() << "WARNING!!: Current discard for sculpty " << mSculptTexture->getID()
                    << " at " << current_discard
                    << " is less than -2."
                    << " Hit this " << low_sculpty_discard_warning_count << " times"
                    << LL_ENDL;
            }
            low_sculpty_discard_warning_count++;

            // corrupted volume... don't update the sculpty
            return;
        }
        else if (current_discard > MAX_DISCARD_LEVEL)
        {
            static S32 high_sculpty_discard_warning_count = 1;
            S32 exponent = llmax(1, llfloor( log10((F64) high_sculpty_discard_warning_count) ));
            S32 interval = pow(10.0, exponent);
            if ( high_sculpty_discard_warning_count < 10 ||
                (high_sculpty_discard_warning_count % interval) == 0)
            {   // Log first 10 time, then decreasing intervals afterwards otherwise this can flood the logs
                LL_WARNS() << "WARNING!!: Current discard for sculpty " << mSculptTexture->getID()
                    << " at " << current_discard
                    << " is more than than allowed max of " << MAX_DISCARD_LEVEL
                    << ".  Hit this " << high_sculpty_discard_warning_count << " times"
                    << LL_ENDL;
            }
            high_sculpty_discard_warning_count++;

            // corrupted volume... don't update the sculpty
            return;
        }

        if (current_discard == discard_level)  // no work to do here
            return;

        if(!raw_image)
        {
            llassert(discard_level < 0) ;

            sculpt_width = 0;
            sculpt_height = 0;
            sculpt_data = NULL ;

            if(LLViewerTextureManager::sTesterp)
            {
                LLViewerTextureManager::sTesterp->updateGrayTextureBinding();
            }
        }
        else
        {
            LLImageDataSharedLock lock(raw_image);

            sculpt_height = raw_image->getHeight();
            sculpt_width = raw_image->getWidth();
            sculpt_components = raw_image->getComponents();

            sculpt_data = raw_image->getData();

            if(LLViewerTextureManager::sTesterp)
            {
                mSculptTexture->updateBindStatsForTester() ;
            }
        }
        getVolume()->sculpt(sculpt_width, sculpt_height, sculpt_components, sculpt_data, discard_level, mSculptTexture->isMissingAsset());

        //notify rebuild any other VOVolumes that reference this sculpty volume
        for (S32 i = 0; i < mSculptTexture->getNumVolumes(LLRender::SCULPT_TEX); ++i)
        {
            LLVOVolume* volume = (*(mSculptTexture->getVolumeList(LLRender::SCULPT_TEX)))[i];
            if (volume != this && volume->getVolume() == getVolume())
            {
                gPipeline.markRebuild(volume->mDrawable, LLDrawable::REBUILD_GEOMETRY);
            }
        }
    }
}

S32 LLVOVolume::computeLODDetail(F32 distance, F32 radius, F32 lod_factor)
{
    S32 cur_detail;
    if (LLPipeline::sDynamicLOD)
    {
        // We've got LOD in the profile, and in the twist.  Use radius.
        F32 tan_angle = (lod_factor*radius)/distance;
        cur_detail = LLVolumeLODGroup::getDetailFromTan(ll_round(tan_angle, 0.01f));
    }
    else
    {
        cur_detail = llclamp((S32) (sqrtf(radius)*lod_factor*4.f), 0, 3);
    }
    return cur_detail;
}

std::string get_debug_object_lod_text(LLVOVolume *rootp)
{
    std::string cam_dist_string = "";
    cam_dist_string += LLStringOps::getReadableNumber(rootp->mLODDistance) +  " ";
    std::string lod_string = llformat("%d",rootp->getLOD());
    F32 lod_radius = rootp->mLODRadius;
    S32 cam_dist_count = 0;
    LLViewerObject::const_child_list_t& child_list = rootp->getChildren();
    for (LLViewerObject::const_child_list_t::const_iterator iter = child_list.begin();
         iter != child_list.end(); ++iter)
    {
        LLViewerObject *childp = *iter;
        LLVOVolume *volp = dynamic_cast<LLVOVolume*>(childp);
        if (volp)
        {
            lod_string += llformat("%d",volp->getLOD());
            if (volp->isRiggedMesh())
            {
                // Rigged/animatable mesh. This is computed from the
                // avatar dynamic box, so value from any vol will be
                // the same.
                lod_radius = volp->mLODRadius;
            }
            if (volp->mDrawable)
            {
                if (cam_dist_count < 4)
                {
                    cam_dist_string += LLStringOps::getReadableNumber(volp->mLODDistance) +  " ";
                    cam_dist_count++;
                }
            }
        }
    }
    std::string result = llformat("lod_radius %s dists %s lods %s",
                                  LLStringOps::getReadableNumber(lod_radius).c_str(),
                                  cam_dist_string.c_str(),
                                  lod_string.c_str());
    return result;
}

bool LLVOVolume::calcLOD()
{
    if (mDrawable.isNull())
    {
        return false;
    }

    S32 cur_detail = 0;

    F32 radius;
    F32 distance;
    F32 lod_factor = LLVOVolume::sLODFactor;

<<<<<<< HEAD
    if (mDrawable->isState(LLDrawable::RIGGED))
    {
        LLVOAvatar* avatar = getAvatar();
=======
    if (mGLTFAsset != nullptr)
    {
        // do not calculate LOD for GLTF objects
        return false;
    }

	S32 cur_detail = 0;
	
	F32 radius;
	F32 distance;
	F32 lod_factor = LLVOVolume::sLODFactor;
>>>>>>> 03c4458b

        // Not sure how this can really happen, but alas it does. Better exit here than crashing.
        if( !avatar || !avatar->mDrawable )
        {
            return false;
        }

        distance = avatar->mDrawable->mDistanceWRTCamera;


        if (avatar->isControlAvatar())
        {
            // MAINT-7926 Handle volumes in an animated object as a special case
            const LLVector3* box = avatar->getLastAnimExtents();
            LLVector3 diag = box[1] - box[0];
            radius = diag.magVec() * 0.5f;
            LL_DEBUGS("DynamicBox") << avatar->getFullname() << " diag " << diag << " radius " << radius << LL_ENDL;
        }
        else
        {
            // Volume in a rigged mesh attached to a regular avatar.
            // Note this isn't really a radius, so distance calcs are off by factor of 2
            //radius = avatar->getBinRadius();
            // SL-937: add dynamic box handling for rigged mesh on regular avatars.
            const LLVector3* box = avatar->getLastAnimExtents();
            LLVector3 diag = box[1] - box[0];
            radius = diag.magVec(); // preserve old BinRadius behavior - 2x off
            LL_DEBUGS("DynamicBox") << avatar->getFullname() << " diag " << diag << " radius " << radius << LL_ENDL;
        }
        if (distance <= 0.f || radius <= 0.f)
        {
            LL_DEBUGS("DynamicBox","CalcLOD") << "avatar distance/radius uninitialized, skipping" << LL_ENDL;
            return false;
        }
    }
    else
    {
        distance = mDrawable->mDistanceWRTCamera;
        radius = getVolume() ? getVolume()->mLODScaleBias.scaledVec(getScale()).length() : getScale().length();
        if (distance <= 0.f || radius <= 0.f)
        {
            LL_DEBUGS("DynamicBox","CalcLOD") << "non-avatar distance/radius uninitialized, skipping" << LL_ENDL;
            return false;
        }
    }

    //hold onto unmodified distance for debugging
    //F32 debug_distance = distance;

    mLODDistance = distance;
    mLODRadius = radius;

    static LLCachedControl<bool> debug_lods(gSavedSettings, "DebugObjectLODs", false);
    if (debug_lods)
    {
        if (getAvatar() && isRootEdit())
        {
            std::string debug_object_text = get_debug_object_lod_text(this);
            setDebugText(debug_object_text);
            mResetDebugText = true;
        }
    }
    else
    {
        if (mResetDebugText)
        {
            restoreHudText();
            mResetDebugText = false;
        }
    }

    distance *= sDistanceFactor;

    F32 rampDist = LLVOVolume::sLODFactor * 2;

    if (distance < rampDist)
    {
        // Boost LOD when you're REALLY close
        distance *= 1.0f/rampDist;
        distance *= distance;
        distance *= rampDist;
    }


    distance *= F_PI/3.f;

    static LLCachedControl<bool> ignore_fov_zoom(gSavedSettings,"IgnoreFOVZoomForLODs");
    if(!ignore_fov_zoom)
    {
        lod_factor *= DEFAULT_FIELD_OF_VIEW / LLViewerCamera::getInstance()->getDefaultFOV();
    }

    mLODAdjustedDistance = distance;

    if (isHUDAttachment())
    {
        // HUDs always show at highest detail
        cur_detail = 3;
    }
    else
    {
        cur_detail = computeLODDetail(ll_round(distance, 0.01f), ll_round(radius, 0.01f), lod_factor);
    }

    if (gPipeline.hasRenderDebugMask(LLPipeline::RENDER_DEBUG_TRIANGLE_COUNT) && mDrawable->getFace(0))
    {
        if (isRootEdit())
        {
            S32 total_tris = recursiveGetTriangleCount();
            S32 est_max_tris = recursiveGetEstTrianglesMax();
            setDebugText(llformat("TRIS SHOWN %d EST %d", total_tris, est_max_tris));
        }
    }
    if (gPipeline.hasRenderDebugMask(LLPipeline::RENDER_DEBUG_LOD_INFO) &&
        mDrawable->getFace(0))
    {
        // This is a debug display for LODs. Please don't put the texture index here.
        setDebugText(llformat("%d", cur_detail));
    }

    if (cur_detail != mLOD)
    {
        LL_DEBUGS("DynamicBox","CalcLOD") << "new LOD " << cur_detail << " change from " << mLOD
                             << " distance " << distance << " radius " << radius << " rampDist " << rampDist
                             << " drawable rigged? " << (mDrawable ? (S32) mDrawable->isState(LLDrawable::RIGGED) : (S32) -1)
                             << " mRiggedVolume " << (void*)getRiggedVolume()
                             << " distanceWRTCamera " << (mDrawable ? mDrawable->mDistanceWRTCamera : -1.f)
                             << LL_ENDL;

        mAppAngle = ll_round((F32) atan2( mDrawable->getRadius(), mDrawable->mDistanceWRTCamera) * RAD_TO_DEG, 0.01f);
        mLOD = cur_detail;

        return true;
    }

    return false;
}

bool LLVOVolume::updateLOD()
{
    if (mDrawable.isNull())
    {
        return false;
    }

    LL_PROFILE_ZONE_SCOPED_CATEGORY_VOLUME;

    bool lod_changed = false;

    if (!LLSculptIDSize::instance().isUnloaded(getVolume()->getParams().getSculptID()))
    {
        lod_changed = calcLOD();
    }
    else
    {
        return false;
    }

    if (lod_changed)
    {
        gPipeline.markRebuild(mDrawable, LLDrawable::REBUILD_VOLUME);
        mLODChanged = true;
    }
    else
    {
        F32 new_radius = getBinRadius();
        F32 old_radius = mDrawable->getBinRadius();
        if (new_radius < old_radius * 0.9f || new_radius > old_radius*1.1f)
        {
            gPipeline.markPartitionMove(mDrawable);
        }
    }

    lod_changed = lod_changed || LLViewerObject::updateLOD();

    return lod_changed;
}

bool LLVOVolume::setDrawableParent(LLDrawable* parentp)
{
    if (!LLViewerObject::setDrawableParent(parentp))
    {
        // no change in drawable parent
        return false;
    }

    if (!mDrawable->isRoot())
    {
        // rebuild vertices in parent relative space
        gPipeline.markRebuild(mDrawable, LLDrawable::REBUILD_VOLUME);

        if (mDrawable->isActive() && !parentp->isActive())
        {
            parentp->makeActive();
        }
        else if (mDrawable->isStatic() && parentp->isActive())
        {
            mDrawable->makeActive();
        }
    }

    return true;
}

void LLVOVolume::updateFaceFlags()
{
    // There's no guarantee that getVolume()->getNumFaces() == mDrawable->getNumFaces()
    for (S32 i = 0; i < getVolume()->getNumFaces() && i < mDrawable->getNumFaces(); i++)
    {
        LLFace *face = mDrawable->getFace(i);
        if (face)
        {
            bool fullbright = getTE(i)->getFullbright();
            face->clearState(LLFace::FULLBRIGHT | LLFace::HUD_RENDER | LLFace::LIGHT);

            if (fullbright || (mMaterial == LL_MCODE_LIGHT))
            {
                face->setState(LLFace::FULLBRIGHT);
            }
            if (mDrawable->isLight())
            {
                face->setState(LLFace::LIGHT);
            }
            if (isHUDAttachment())
            {
                face->setState(LLFace::HUD_RENDER);
            }
        }
    }
}

bool LLVOVolume::setParent(LLViewerObject* parent)
{
    bool ret = false ;
    LLViewerObject *old_parent = (LLViewerObject*) getParent();
    if (parent != old_parent)
    {
        ret = LLViewerObject::setParent(parent);
        if (ret && mDrawable)
        {
            gPipeline.markMoved(mDrawable);
            gPipeline.markRebuild(mDrawable, LLDrawable::REBUILD_VOLUME);
        }
        onReparent(old_parent, parent);
    }

    return ret ;
}

// NOTE: regenFaces() MUST be followed by genTriangles()!
void LLVOVolume::regenFaces()
{
    LL_PROFILE_ZONE_SCOPED_CATEGORY_VOLUME;
    // remove existing faces
    bool count_changed = mNumFaces != getNumTEs();

    if (count_changed)
    {
        deleteFaces();
        // add new faces
        mNumFaces = getNumTEs();
    }

    for (S32 i = 0; i < mNumFaces; i++)
    {
        LLFace* facep = count_changed ? addFace(i) : mDrawable->getFace(i);
        if (!facep) continue;

        facep->setTEOffset(i);
        facep->setTexture(getTEImage(i));
        if (facep->getTextureEntry()->getMaterialParams().notNull())
        {
            facep->setNormalMap(getTENormalMap(i));
            facep->setSpecularMap(getTESpecularMap(i));
        }
        facep->setViewerObject(this);

        // If the face had media on it, this will have broken the link between the LLViewerMediaTexture and the face.
        // Re-establish the link.
        if((int)mMediaImplList.size() > i)
        {
            if(mMediaImplList[i])
            {
                LLViewerMediaTexture* media_tex = LLViewerTextureManager::findMediaTexture(mMediaImplList[i]->getMediaTextureID()) ;
                if(media_tex)
                {
                    media_tex->addMediaToFace(facep) ;
                }
            }
        }
    }

    if (!count_changed)
    {
        updateFaceFlags();
    }
}

bool LLVOVolume::genBBoxes(bool force_global, bool should_update_octree_bounds)
{
    LL_PROFILE_ZONE_SCOPED;
    bool res = true;

    LLVector4a min, max;

    min.clear();
    max.clear();

    bool rebuild = mDrawable->isState(LLDrawable::REBUILD_VOLUME | LLDrawable::REBUILD_POSITION | LLDrawable::REBUILD_RIGGED);

    if (getRiggedVolume())
    {
        // MAINT-8264 - better to use the existing call in calling
        // func LLVOVolume::updateGeometry() if we can detect when
        // updates needed, set REBUILD_RIGGED accordingly.

        // Without the flag, this will remove unused rigged volumes, which we are not currently very aggressive about.
        updateRiggedVolume(false);
    }

    LLVolume* volume = mRiggedVolume;
    if (!volume)
    {
        volume = getVolume();
    }

    bool any_valid_boxes = false;

    if (getRiggedVolume())
    {
        LL_DEBUGS("RiggedBox") << "rebuilding box, volume face count " << getVolume()->getNumVolumeFaces() << " drawable face count " << mDrawable->getNumFaces() << LL_ENDL;
    }

    // There's no guarantee that getVolume()->getNumFaces() == mDrawable->getNumFaces()
    for (S32 i = 0;
        i < getVolume()->getNumVolumeFaces() && i < mDrawable->getNumFaces() && i < getNumTEs();
        i++)
    {
        LLFace* face = mDrawable->getFace(i);
        if (!face)
        {
            continue;
        }

        bool face_res = face->genVolumeBBoxes(*volume, i,
            mRelativeXform,
            (mVolumeImpl && mVolumeImpl->isVolumeGlobal()) || force_global);
        res &= face_res; // note that this result is never used

        // MAINT-8264 - ignore bboxes of ill-formed faces.
        if (!face_res)
        {
            continue;
        }
        if (rebuild)
        {
            if (getRiggedVolume())
            {
                LL_DEBUGS("RiggedBox") << "rebuilding box, face " << i << " extents " << face->mExtents[0] << ", " << face->mExtents[1] << LL_ENDL;
            }
            if (!any_valid_boxes)
            {
                min = face->mExtents[0];
                max = face->mExtents[1];
                any_valid_boxes = true;
            }
            else
            {
                min.setMin(min, face->mExtents[0]);
                max.setMax(max, face->mExtents[1]);
            }
        }
    }

    if (any_valid_boxes)
    {
        if (rebuild && should_update_octree_bounds)
        {
            //get the Avatar associated with this object if it's rigged
            LLVOAvatar* avatar = nullptr;
            if (isRiggedMesh())
            {
                if (!isAnimatedObject())
                {
                    if (isAttachment())
                    {
                        avatar = getAvatar();
                    }
                }
                else
                {
                    LLControlAvatar* controlAvatar = getControlAvatar();
                    if (controlAvatar && controlAvatar->mPlaying)
                    {
                        avatar = controlAvatar;
                    }
                }
            }

            mDrawable->setSpatialExtents(min, max);

            if (avatar)
            {
                // put all rigged drawables in the same octree node for better batching
                mDrawable->setPositionGroup(LLVector4a(0, 0, 0));
            }
            else
            {
                min.add(max);
                min.mul(0.5f);
                mDrawable->setPositionGroup(min);
            }
        }

        updateRadius();
        mDrawable->movePartition();
    }
    else
    {
        LL_DEBUGS("RiggedBox") << "genBBoxes failed to find any valid face boxes" << LL_ENDL;
    }

    return res;
}

void LLVOVolume::preRebuild()
{
    if (mVolumeImpl != NULL)
    {
        mVolumeImpl->preRebuild();
    }
}

void LLVOVolume::updateRelativeXform(bool force_identity)
{
    if (mVolumeImpl)
    {
        mVolumeImpl->updateRelativeXform(force_identity);
        return;
    }

    LLDrawable* drawable = mDrawable;

    if (drawable->isState(LLDrawable::RIGGED) && mRiggedVolume.notNull())
    { //rigged volume (which is in agent space) is used for generating bounding boxes etc
      //inverse of render matrix should go to partition space
        mRelativeXform = getRenderMatrix();

        F32* dst = (F32*) mRelativeXformInvTrans.mMatrix;
        F32* src = (F32*) mRelativeXform.mMatrix;
        dst[0] = src[0]; dst[1] = src[1]; dst[2] = src[2];
        dst[3] = src[4]; dst[4] = src[5]; dst[5] = src[6];
        dst[6] = src[8]; dst[7] = src[9]; dst[8] = src[10];

        mRelativeXform.invert();
        mRelativeXformInvTrans.transpose();
    }
    else if (drawable->isActive() || force_identity)
    {
        // setup relative transforms
        LLQuaternion delta_rot;
        LLVector3 delta_pos, delta_scale;

        //matrix from local space to parent relative/global space
        bool use_identity = force_identity || drawable->isSpatialRoot();
        delta_rot = use_identity ? LLQuaternion() : mDrawable->getRotation();
        delta_pos = use_identity ? LLVector3(0,0,0) : mDrawable->getPosition();
        delta_scale = mDrawable->getScale();

        // Vertex transform (4x4)
        LLVector3 x_axis = LLVector3(delta_scale.mV[VX], 0.f, 0.f) * delta_rot;
        LLVector3 y_axis = LLVector3(0.f, delta_scale.mV[VY], 0.f) * delta_rot;
        LLVector3 z_axis = LLVector3(0.f, 0.f, delta_scale.mV[VZ]) * delta_rot;

        mRelativeXform.initRows(LLVector4(x_axis, 0.f),
                                LLVector4(y_axis, 0.f),
                                LLVector4(z_axis, 0.f),
                                LLVector4(delta_pos, 1.f));


        // compute inverse transpose for normals
        // mRelativeXformInvTrans.setRows(x_axis, y_axis, z_axis);
        // mRelativeXformInvTrans.invert();
        // mRelativeXformInvTrans.setRows(x_axis, y_axis, z_axis);
        // grumble - invert is NOT a matrix invert, so we do it by hand:

        LLMatrix3 rot_inverse = LLMatrix3(~delta_rot);

        LLMatrix3 scale_inverse;
        scale_inverse.setRows(LLVector3(1.0, 0.0, 0.0) / delta_scale.mV[VX],
                              LLVector3(0.0, 1.0, 0.0) / delta_scale.mV[VY],
                              LLVector3(0.0, 0.0, 1.0) / delta_scale.mV[VZ]);


        mRelativeXformInvTrans = rot_inverse * scale_inverse;

        mRelativeXformInvTrans.transpose();
    }
    else
    {
        LLVector3 pos = getPosition();
        LLVector3 scale = getScale();
        LLQuaternion rot = getRotation();

        if (mParent)
        {
            pos *= mParent->getRotation();
            pos += mParent->getPosition();
            rot *= mParent->getRotation();
        }

        //LLViewerRegion* region = getRegion();
        //pos += region->getOriginAgent();

        LLVector3 x_axis = LLVector3(scale.mV[VX], 0.f, 0.f) * rot;
        LLVector3 y_axis = LLVector3(0.f, scale.mV[VY], 0.f) * rot;
        LLVector3 z_axis = LLVector3(0.f, 0.f, scale.mV[VZ]) * rot;

        mRelativeXform.initRows(LLVector4(x_axis, 0.f),
                                LLVector4(y_axis, 0.f),
                                LLVector4(z_axis, 0.f),
                                LLVector4(pos, 1.f));

        // compute inverse transpose for normals
        LLMatrix3 rot_inverse = LLMatrix3(~rot);

        LLMatrix3 scale_inverse;
        scale_inverse.setRows(LLVector3(1.0, 0.0, 0.0) / scale.mV[VX],
                              LLVector3(0.0, 1.0, 0.0) / scale.mV[VY],
                              LLVector3(0.0, 0.0, 1.0) / scale.mV[VZ]);


        mRelativeXformInvTrans = rot_inverse * scale_inverse;

        mRelativeXformInvTrans.transpose();
    }
}

bool LLVOVolume::lodOrSculptChanged(LLDrawable *drawable, bool &compiled, bool &should_update_octree_bounds)
{
    LL_PROFILE_ZONE_SCOPED_CATEGORY_VOLUME;
    bool regen_faces = false;

    LLVolume *old_volumep, *new_volumep;
    F32 old_lod, new_lod;
    S32 old_num_faces, new_num_faces;

    old_volumep = getVolume();
    old_lod = old_volumep->getDetail();
    old_num_faces = old_volumep->getNumFaces();
    old_volumep = NULL;

    {
        const LLVolumeParams &volume_params = getVolume()->getParams();
        setVolume(volume_params, 0);
    }

    new_volumep = getVolume();
    new_lod = new_volumep->getDetail();
    new_num_faces = new_volumep->getNumFaces();
    new_volumep = NULL;

    if ((new_lod != old_lod) || mSculptChanged)
    {
        if (mDrawable->isState(LLDrawable::RIGGED))
        {
            updateVisualComplexity();
        }

        compiled = true;
        // new_lod > old_lod breaks a feedback loop between LOD updates and
        // bounding box updates.
        should_update_octree_bounds = should_update_octree_bounds || mSculptChanged || new_lod > old_lod;
        sNumLODChanges += new_num_faces;

        if ((S32)getNumTEs() != getVolume()->getNumFaces())
        {
            setNumTEs(getVolume()->getNumFaces()); //mesh loading may change number of faces.
        }

        drawable->setState(LLDrawable::REBUILD_VOLUME); // for face->genVolumeTriangles()

        {
            regen_faces = new_num_faces != old_num_faces || mNumFaces != (S32)getNumTEs();
            if (regen_faces)
            {
                regenFaces();
            }

            if (mSculptChanged)
            { //changes in sculpt maps can thrash an object bounding box without
                //triggering a spatial group bounding box update -- force spatial group
                //to update bounding boxes
                LLSpatialGroup* group = mDrawable->getSpatialGroup();
                if (group)
                {
                    group->unbound();
                }
            }
        }
    }

    return regen_faces;
}

bool LLVOVolume::updateGeometry(LLDrawable *drawable)
{
    LL_PROFILE_ZONE_SCOPED_CATEGORY_VOLUME;

    if (mDrawable->isState(LLDrawable::REBUILD_RIGGED))
    {
        updateRiggedVolume(false);
        genBBoxes(false);
        mDrawable->clearState(LLDrawable::REBUILD_RIGGED);
    }

    if (mVolumeImpl != NULL)
    {
        bool res;
        {
            res = mVolumeImpl->doUpdateGeometry(drawable);
        }
        updateFaceFlags();
        return res;
    }

    LLSpatialGroup* group = drawable->getSpatialGroup();
    if (group)
    {
        group->dirtyMesh();
    }

    updateRelativeXform();

    if (mDrawable.isNull()) // Not sure why this is happening, but it is...
    {
        return true; // No update to complete
    }

    bool compiled = false;
    // This should be true in most cases, unless we're sure no octree update is
    // needed.
    bool should_update_octree_bounds = bool(getRiggedVolume()) || mDrawable->isState(LLDrawable::REBUILD_POSITION) || !mDrawable->getSpatialExtents()->isFinite3();

    if (mVolumeChanged || mFaceMappingChanged)
    {
        dirtySpatialGroup();

        bool was_regen_faces = false;
        should_update_octree_bounds = true;

        if (mVolumeChanged)
        {
            was_regen_faces = lodOrSculptChanged(drawable, compiled, should_update_octree_bounds);
            drawable->setState(LLDrawable::REBUILD_VOLUME);
        }
        else if (mSculptChanged || mLODChanged || mColorChanged)
        {
            compiled = true;
            was_regen_faces = lodOrSculptChanged(drawable, compiled, should_update_octree_bounds);
        }

        if (!was_regen_faces) {
            regenFaces();
        }
    }
    else if (mLODChanged || mSculptChanged || mColorChanged)
    {
        dirtySpatialGroup();
        compiled = true;
        lodOrSculptChanged(drawable, compiled, should_update_octree_bounds);

        if(drawable->isState(LLDrawable::REBUILD_RIGGED | LLDrawable::RIGGED))
        {
            updateRiggedVolume(false);
        }
    }
    // it has its own drawable (it's moved) or it has changed UVs or it has changed xforms from global<->local
    else
    {
        compiled = true;
        // All it did was move or we changed the texture coordinate offset
    }

    // Generate bounding boxes if needed, and update the object's size in the
    // octree
    genBBoxes(false, should_update_octree_bounds);

    // Update face flags
    updateFaceFlags();

    if(compiled)
    {
        LLPipeline::sCompiles++;
    }

    mVolumeChanged = false;
    mLODChanged = false;
    mSculptChanged = false;
    mFaceMappingChanged = false;
    mColorChanged = false;

    return LLViewerObject::updateGeometry(drawable);
}

void LLVOVolume::updateFaceSize(S32 idx)
{
    if( mDrawable->getNumFaces() <= idx )
    {
        return;
    }

    LLFace* facep = mDrawable->getFace(idx);
    if (facep)
    {
        if (idx >= getVolume()->getNumVolumeFaces())
        {
            facep->setSize(0,0, true);
        }
        else
        {
            const LLVolumeFace& vol_face = getVolume()->getVolumeFace(idx);
            facep->setSize(vol_face.mNumVertices, vol_face.mNumIndices,
                            true); // <--- volume faces should be padded for 16-byte alignment

        }
    }
}

bool LLVOVolume::isRootEdit() const
{
    if (mParent && !((LLViewerObject*)mParent)->isAvatar())
    {
        return false;
    }
    return true;
}

//virtual
void LLVOVolume::setNumTEs(const U8 num_tes)
{
    const U8 old_num_tes = getNumTEs() ;

    if(old_num_tes && old_num_tes < num_tes) //new faces added
    {
        LLViewerObject::setNumTEs(num_tes) ;

        if(mMediaImplList.size() >= old_num_tes && mMediaImplList[old_num_tes -1].notNull())//duplicate the last media textures if exists.
        {
            mMediaImplList.resize(num_tes) ;
            const LLTextureEntry* te = getTE(old_num_tes - 1) ;
            for(U8 i = old_num_tes; i < num_tes ; i++)
            {
                setTE(i, *te) ;
                mMediaImplList[i] = mMediaImplList[old_num_tes -1] ;
            }
            mMediaImplList[old_num_tes -1]->setUpdated(true) ;
        }
    }
    else if(old_num_tes > num_tes && mMediaImplList.size() > num_tes) //old faces removed
    {
        U8 end = (U8)(mMediaImplList.size()) ;
        for(U8 i = num_tes; i < end ; i++)
        {
            removeMediaImpl(i) ;
        }
        mMediaImplList.resize(num_tes) ;

        LLViewerObject::setNumTEs(num_tes) ;
    }
    else
    {
        LLViewerObject::setNumTEs(num_tes) ;
    }

    return ;
}


//virtual
void LLVOVolume::changeTEImage(S32 index, LLViewerTexture* imagep)
{
    bool changed = (mTEImages[index] != imagep);
    LLViewerObject::changeTEImage(index, imagep);
    if (changed)
    {
        gPipeline.markTextured(mDrawable);
        mFaceMappingChanged = true;
    }
}

void LLVOVolume::setTEImage(const U8 te, LLViewerTexture *imagep)
{
    bool changed = (mTEImages[te] != imagep);
    LLViewerObject::setTEImage(te, imagep);
    if (changed)
    {
        gPipeline.markTextured(mDrawable);
        mFaceMappingChanged = true;
    }
}

S32 LLVOVolume::setTETexture(const U8 te, const LLUUID &uuid)
{
    S32 res = LLViewerObject::setTETexture(te, uuid);
    if (res)
    {
        if (mDrawable)
        {
            // dynamic texture changes break batches, isolate in octree
            shrinkWrap();
            gPipeline.markTextured(mDrawable);
        }
        mFaceMappingChanged = true;
    }
    return res;
}

S32 LLVOVolume::setTEColor(const U8 te, const LLColor3& color)
{
    return setTEColor(te, LLColor4(color));
}

S32 LLVOVolume::setTEColor(const U8 te, const LLColor4& color)
{
    S32 retval = 0;
    const LLTextureEntry *tep = getTE(te);
    if (!tep)
    {
        LL_WARNS("MaterialTEs") << "No texture entry for te " << (S32)te << ", object " << mID << LL_ENDL;
    }
    else if (color != tep->getColor())
    {
        F32 old_alpha = tep->getColor().mV[3];
        if (color.mV[3] != old_alpha)
        {
            gPipeline.markTextured(mDrawable);
            //treat this alpha change as an LoD update since render batches may need to get rebuilt
            mLODChanged = true;
            gPipeline.markRebuild(mDrawable, LLDrawable::REBUILD_VOLUME);
        }
        retval = LLPrimitive::setTEColor(te, color);
        if (mDrawable.notNull() && retval)
        {
            // These should only happen on updates which are not the initial update.
            mColorChanged = true;
            mDrawable->setState(LLDrawable::REBUILD_COLOR);
            shrinkWrap();
            dirtyMesh();
        }
    }

    return  retval;
}

S32 LLVOVolume::setTEBumpmap(const U8 te, const U8 bumpmap)
{
    S32 res = LLViewerObject::setTEBumpmap(te, bumpmap);
    if (res)
    {
        gPipeline.markTextured(mDrawable);
        mFaceMappingChanged = true;
    }
    return  res;
}

S32 LLVOVolume::setTETexGen(const U8 te, const U8 texgen)
{
    S32 res = LLViewerObject::setTETexGen(te, texgen);
    if (res)
    {
        gPipeline.markTextured(mDrawable);
        mFaceMappingChanged = true;
    }
    return  res;
}

S32 LLVOVolume::setTEMediaTexGen(const U8 te, const U8 media)
{
    S32 res = LLViewerObject::setTEMediaTexGen(te, media);
    if (res)
    {
        gPipeline.markTextured(mDrawable);
        mFaceMappingChanged = true;
    }
    return  res;
}

S32 LLVOVolume::setTEShiny(const U8 te, const U8 shiny)
{
    S32 res = LLViewerObject::setTEShiny(te, shiny);
    if (res)
    {
        gPipeline.markTextured(mDrawable);
        mFaceMappingChanged = true;
    }
    return  res;
}

S32 LLVOVolume::setTEFullbright(const U8 te, const U8 fullbright)
{
    S32 res = LLViewerObject::setTEFullbright(te, fullbright);
    if (res)
    {
        gPipeline.markTextured(mDrawable);
        mFaceMappingChanged = true;
    }
    return  res;
}

S32 LLVOVolume::setTEBumpShinyFullbright(const U8 te, const U8 bump)
{
    S32 res = LLViewerObject::setTEBumpShinyFullbright(te, bump);
    if (res)
    {
        gPipeline.markTextured(mDrawable);
        mFaceMappingChanged = true;
    }
    return res;
}

S32 LLVOVolume::setTEMediaFlags(const U8 te, const U8 media_flags)
{
    S32 res = LLViewerObject::setTEMediaFlags(te, media_flags);
    if (res)
    {
        gPipeline.markTextured(mDrawable);
        mFaceMappingChanged = true;
    }
    return  res;
}

S32 LLVOVolume::setTEGlow(const U8 te, const F32 glow)
{
    S32 res = LLViewerObject::setTEGlow(te, glow);
    if (res)
    {
        if (mDrawable)
        {
            gPipeline.markTextured(mDrawable);
            shrinkWrap();
        }
        mFaceMappingChanged = true;
    }
    return  res;
}

void LLVOVolume::setTEMaterialParamsCallbackTE(const LLUUID& objectID, const LLMaterialID &pMaterialID, const LLMaterialPtr pMaterialParams, U32 te)
{
    LLVOVolume* pVol = (LLVOVolume*)gObjectList.findObject(objectID);
    if (pVol)
    {
        LL_DEBUGS("MaterialTEs") << "materialid " << pMaterialID.asString() << " to TE " << te << LL_ENDL;
        if (te >= pVol->getNumTEs())
            return;

        LLTextureEntry* texture_entry = pVol->getTE(te);
        if (texture_entry && (texture_entry->getMaterialID() == pMaterialID))
        {
            pVol->setTEMaterialParams(te, pMaterialParams);
        }
    }
}

S32 LLVOVolume::setTEMaterialID(const U8 te, const LLMaterialID& pMaterialID)
{
    S32 res = LLViewerObject::setTEMaterialID(te, pMaterialID);
    LL_DEBUGS("MaterialTEs") << "te "<< (S32)te << " materialid " << pMaterialID.asString() << " res " << res
                                << ( LLSelectMgr::getInstance()->getSelection()->contains(const_cast<LLVOVolume*>(this), te) ? " selected" : " not selected" )
                                << LL_ENDL;

    LL_DEBUGS("MaterialTEs") << " " << pMaterialID.asString() << LL_ENDL;
    if (res)
    {
        LLMaterialMgr::instance().getTE(getRegion()->getRegionID(), pMaterialID, te, boost::bind(&LLVOVolume::setTEMaterialParamsCallbackTE, getID(), _1, _2, _3));

        setChanged(ALL_CHANGED);
        if (!mDrawable.isNull())
        {
            gPipeline.markTextured(mDrawable);
            gPipeline.markRebuild(mDrawable,LLDrawable::REBUILD_ALL);
        }
        mFaceMappingChanged = true;
    }
    return res;
}

S32 LLVOVolume::setTEMaterialParams(const U8 te, const LLMaterialPtr pMaterialParams)
{
    S32 res = LLViewerObject::setTEMaterialParams(te, pMaterialParams);

    LL_DEBUGS("MaterialTEs") << "te " << (S32)te << " material " << ((pMaterialParams) ? pMaterialParams->asLLSD() : LLSD("null")) << " res " << res
                             << ( LLSelectMgr::getInstance()->getSelection()->contains(const_cast<LLVOVolume*>(this), te) ? " selected" : " not selected" )
                             << LL_ENDL;
    setChanged(ALL_CHANGED);
    if (!mDrawable.isNull())
    {
        gPipeline.markTextured(mDrawable);
        gPipeline.markRebuild(mDrawable,LLDrawable::REBUILD_ALL);
    }
    mFaceMappingChanged = true;
    return TEM_CHANGE_TEXTURE;
}

S32 LLVOVolume::setTEGLTFMaterialOverride(U8 te, LLGLTFMaterial* mat)
{
    S32 retval = LLViewerObject::setTEGLTFMaterialOverride(te, mat);

    if (retval == TEM_CHANGE_TEXTURE)
    {
        if (!mDrawable.isNull())
        {
            gPipeline.markTextured(mDrawable);
            gPipeline.markRebuild(mDrawable, LLDrawable::REBUILD_ALL);
        }
        mFaceMappingChanged = true;
    }

    return retval;
}


S32 LLVOVolume::setTEScale(const U8 te, const F32 s, const F32 t)
{
    S32 res = LLViewerObject::setTEScale(te, s, t);
    if (res)
    {
        gPipeline.markTextured(mDrawable);
        mFaceMappingChanged = true;
    }
    return res;
}

S32 LLVOVolume::setTEScaleS(const U8 te, const F32 s)
{
    S32 res = LLViewerObject::setTEScaleS(te, s);
    if (res)
    {
        gPipeline.markTextured(mDrawable);
        mFaceMappingChanged = true;
    }
    return res;
}

S32 LLVOVolume::setTEScaleT(const U8 te, const F32 t)
{
    S32 res = LLViewerObject::setTEScaleT(te, t);
    if (res)
    {
        gPipeline.markTextured(mDrawable);
        mFaceMappingChanged = true;
    }
    return res;
}

bool LLVOVolume::hasMedia() const
{
    bool result = false;
    const U8 numTEs = getNumTEs();
    for (U8 i = 0; i < numTEs; i++)
    {
        const LLTextureEntry* te = getTE(i);
        if(te->hasMedia())
        {
            result = true;
            break;
        }
    }
    return result;
}

LLVector3 LLVOVolume::getApproximateFaceNormal(U8 face_id)
{
    LLVolume* volume = getVolume();
    LLVector4a result;
    result.clear();

    LLVector3 ret;

    if (volume && face_id < volume->getNumVolumeFaces())
    {
        const LLVolumeFace& face = volume->getVolumeFace(face_id);
        for (S32 i = 0; i < (S32)face.mNumVertices; ++i)
        {
            result.add(face.mNormals[i]);
        }

        LLVector3 ret(result.getF32ptr());
        ret = volumeDirectionToAgent(ret);
        ret.normVec();
    }

    return ret;
}

void LLVOVolume::requestMediaDataUpdate(bool isNew)
{
    if (sObjectMediaClient)
        sObjectMediaClient->fetchMedia(new LLMediaDataClientObjectImpl(this, isNew));
}

bool LLVOVolume::isMediaDataBeingFetched() const
{
    // I know what I'm doing by const_casting this away: this is just
    // a wrapper class that is only going to do a lookup.
    return (sObjectMediaClient) ? sObjectMediaClient->isInQueue(new LLMediaDataClientObjectImpl(const_cast<LLVOVolume*>(this), false)) : false;
}

void LLVOVolume::cleanUpMediaImpls()
{
    // Iterate through our TEs and remove any Impls that are no longer used
    const U8 numTEs = getNumTEs();
    for (U8 i = 0; i < numTEs; i++)
    {
        const LLTextureEntry* te = getTE(i);
        if( ! te->hasMedia())
        {
            // Delete the media IMPL!
            removeMediaImpl(i) ;
        }
    }
}

void LLVOVolume::updateObjectMediaData(const LLSD &media_data_array, const std::string &media_version)
{
    // media_data_array is an array of media entry maps
    // media_version is the version string in the response.
    U32 fetched_version = LLTextureEntry::getVersionFromMediaVersionString(media_version);

    // Only update it if it is newer!
    if ( (S32)fetched_version > mLastFetchedMediaVersion)
    {
        mLastFetchedMediaVersion = fetched_version;
        //LL_INFOS() << "updating:" << this->getID() << " " << ll_pretty_print_sd(media_data_array) << LL_ENDL;

        LLSD::array_const_iterator iter = media_data_array.beginArray();
        LLSD::array_const_iterator end = media_data_array.endArray();
        U8 texture_index = 0;
        for (; iter != end; ++iter, ++texture_index)
        {
            syncMediaData(texture_index, *iter, false/*merge*/, false/*ignore_agent*/);
        }
    }
}

void LLVOVolume::syncMediaData(S32 texture_index, const LLSD &media_data, bool merge, bool ignore_agent)
{
    if(mDead)
    {
        // If the object has been marked dead, don't process media updates.
        return;
    }

    LLTextureEntry *te = getTE(texture_index);
    if(!te)
    {
        return ;
    }

    LL_DEBUGS("MediaOnAPrim") << "BEFORE: texture_index = " << texture_index
        << " hasMedia = " << te->hasMedia() << " : "
        << ((NULL == te->getMediaData()) ? "NULL MEDIA DATA" : ll_pretty_print_sd(te->getMediaData()->asLLSD())) << LL_ENDL;

    std::string previous_url;
    LLMediaEntry* mep = te->getMediaData();
    if(mep)
    {
        // Save the "current url" from before the update so we can tell if
        // it changes.
        previous_url = mep->getCurrentURL();
    }

    if (merge)
    {
        te->mergeIntoMediaData(media_data);
    }
    else {
        // XXX Question: what if the media data is undefined LLSD, but the
        // update we got above said that we have media flags??  Here we clobber
        // that, assuming the data from the service is more up-to-date.
        te->updateMediaData(media_data);
    }

    mep = te->getMediaData();
    if(mep)
    {
        bool update_from_self = false;
        if (!ignore_agent)
        {
            LLUUID updating_agent = LLTextureEntry::getAgentIDFromMediaVersionString(getMediaURL());
            update_from_self = (updating_agent == gAgent.getID());
        }
        viewer_media_t media_impl = LLViewerMedia::getInstance()->updateMediaImpl(mep, previous_url, update_from_self);

        addMediaImpl(media_impl, texture_index) ;
    }
    else
    {
        removeMediaImpl(texture_index);
    }

    LL_DEBUGS("MediaOnAPrim") << "AFTER: texture_index = " << texture_index
        << " hasMedia = " << te->hasMedia() << " : "
        << ((NULL == te->getMediaData()) ? "NULL MEDIA DATA" : ll_pretty_print_sd(te->getMediaData()->asLLSD())) << LL_ENDL;
}

void LLVOVolume::mediaNavigateBounceBack(U8 texture_index)
{
    // Find the media entry for this navigate
    const LLMediaEntry* mep = NULL;
    viewer_media_t impl = getMediaImpl(texture_index);
    LLTextureEntry *te = getTE(texture_index);
    if(te)
    {
        mep = te->getMediaData();
    }

    if (mep && impl)
    {
        std::string url = mep->getCurrentURL();
        // Look for a ":", if not there, assume "http://"
        if (!url.empty() && std::string::npos == url.find(':'))
        {
            url = "http://" + url;
        }
        // If the url we're trying to "bounce back" to is either empty or not
        // allowed by the whitelist, try the home url.  If *that* doesn't work,
        // set the media as failed and unload it
        if (url.empty() || !mep->checkCandidateUrl(url))
        {
            url = mep->getHomeURL();
            // Look for a ":", if not there, assume "http://"
            if (!url.empty() && std::string::npos == url.find(':'))
            {
                url = "http://" + url;
            }
        }
        if (url.empty() || !mep->checkCandidateUrl(url))
        {
            // The url to navigate back to is not good, and we have nowhere else
            // to go.
            LL_WARNS("MediaOnAPrim") << "FAILED to bounce back URL \"" << url << "\" -- unloading impl" << LL_ENDL;
            impl->setMediaFailed(true);
        }
        // Make sure we are not bouncing to url we came from
        else if (impl->getCurrentMediaURL() != url)
        {
            // Okay, navigate now
            LL_INFOS("MediaOnAPrim") << "bouncing back to URL: " << url << LL_ENDL;
            impl->navigateTo(url, "", false, true);
        }
    }
}

bool LLVOVolume::hasMediaPermission(const LLMediaEntry* media_entry, MediaPermType perm_type)
{
    // NOTE: This logic ALMOST duplicates the logic in the server (in particular, in llmediaservice.cpp).
    if (NULL == media_entry ) return false; // XXX should we assert here?

    // The agent has permissions if:
    // - world permissions are on, or
    // - group permissions are on, and agent_id is in the group, or
    // - agent permissions are on, and agent_id is the owner

    // *NOTE: We *used* to check for modify permissions here (i.e. permissions were
    // granted if permModify() was true).  However, this doesn't make sense in the
    // viewer: we don't want to show controls or allow interaction if the author
    // has deemed it so.  See DEV-42115.

    U8 media_perms = (perm_type == MEDIA_PERM_INTERACT) ? media_entry->getPermsInteract() : media_entry->getPermsControl();

    // World permissions
    if (0 != (media_perms & LLMediaEntry::PERM_ANYONE))
    {
        return true;
    }

    // Group permissions
    else if (0 != (media_perms & LLMediaEntry::PERM_GROUP))
    {
        LLPermissions* obj_perm = LLSelectMgr::getInstance()->findObjectPermissions(this);
        if (obj_perm && gAgent.isInGroup(obj_perm->getGroup()))
        {
            return true;
        }
    }

    // Owner permissions
    else if (0 != (media_perms & LLMediaEntry::PERM_OWNER) && permYouOwner())
    {
        return true;
    }

    return false;

}

void LLVOVolume::mediaNavigated(LLViewerMediaImpl *impl, LLPluginClassMedia* plugin, std::string new_location)
{
    bool block_navigation = false;
    // FIXME: if/when we allow the same media impl to be used by multiple faces, the logic here will need to be fixed
    // to deal with multiple face indices.
    int face_index = getFaceIndexWithMediaImpl(impl, -1);

    // Find the media entry for this navigate
    LLMediaEntry* mep = NULL;
    LLTextureEntry *te = getTE(face_index);
    if(te)
    {
        mep = te->getMediaData();
    }

    if(mep)
    {
        if(!mep->checkCandidateUrl(new_location))
        {
            block_navigation = true;
        }
        if (!block_navigation && !hasMediaPermission(mep, MEDIA_PERM_INTERACT))
        {
            block_navigation = true;
        }
    }
    else
    {
        LL_WARNS("MediaOnAPrim") << "Couldn't find media entry!" << LL_ENDL;
    }

    if(block_navigation)
    {
        LL_INFOS("MediaOnAPrim") << "blocking navigate to URI " << new_location << LL_ENDL;

        // "bounce back" to the current URL from the media entry
        mediaNavigateBounceBack(face_index);
    }
    else if (sObjectMediaNavigateClient)
    {

        LL_DEBUGS("MediaOnAPrim") << "broadcasting navigate with URI " << new_location << LL_ENDL;

        sObjectMediaNavigateClient->navigate(new LLMediaDataClientObjectImpl(this, false), face_index, new_location);
    }
}

void LLVOVolume::mediaEvent(LLViewerMediaImpl *impl, LLPluginClassMedia* plugin, LLViewerMediaObserver::EMediaEvent event)
{
    switch(event)
    {

        case LLViewerMediaObserver::MEDIA_EVENT_LOCATION_CHANGED:
        {
            switch(impl->getNavState())
            {
                case LLViewerMediaImpl::MEDIANAVSTATE_FIRST_LOCATION_CHANGED:
                {
                    // This is the first location changed event after the start of a non-server-directed nav.  It may need to be broadcast or bounced back.
                    mediaNavigated(impl, plugin, plugin->getLocation());
                }
                break;

                case LLViewerMediaImpl::MEDIANAVSTATE_FIRST_LOCATION_CHANGED_SPURIOUS:
                    // This navigate didn't change the current URL.
                    LL_DEBUGS("MediaOnAPrim") << "  NOT broadcasting navigate (spurious)" << LL_ENDL;
                break;

                case LLViewerMediaImpl::MEDIANAVSTATE_SERVER_FIRST_LOCATION_CHANGED:
                    // This is the first location changed event after the start of a server-directed nav.  Don't broadcast it.
                    LL_INFOS("MediaOnAPrim") << "   NOT broadcasting navigate (server-directed)" << LL_ENDL;
                break;

                default:
                    // This is a subsequent location-changed due to a redirect.  Don't broadcast.
                    LL_INFOS("MediaOnAPrim") << "   NOT broadcasting navigate (redirect)" << LL_ENDL;
                break;
            }
        }
        break;

        case LLViewerMediaObserver::MEDIA_EVENT_NAVIGATE_COMPLETE:
        {
            switch(impl->getNavState())
            {
                case LLViewerMediaImpl::MEDIANAVSTATE_COMPLETE_BEFORE_LOCATION_CHANGED:
                {
                    // This is the first location changed event after the start of a non-server-directed nav.  It may need to be broadcast or bounced back.
                    mediaNavigated(impl, plugin, plugin->getNavigateURI());
                }
                break;

                case LLViewerMediaImpl::MEDIANAVSTATE_COMPLETE_BEFORE_LOCATION_CHANGED_SPURIOUS:
                    // This navigate didn't change the current URL.
                    LL_DEBUGS("MediaOnAPrim") << "  NOT broadcasting navigate (spurious)" << LL_ENDL;
                break;

                case LLViewerMediaImpl::MEDIANAVSTATE_SERVER_COMPLETE_BEFORE_LOCATION_CHANGED:
                    // This is the the navigate complete event from a server-directed nav.  Don't broadcast it.
                    LL_INFOS("MediaOnAPrim") << "   NOT broadcasting navigate (server-directed)" << LL_ENDL;
                break;

                default:
                    // For all other states, the navigate should have been handled by LOCATION_CHANGED events already.
                break;
            }
        }
        break;

        case LLViewerMediaObserver::MEDIA_EVENT_FILE_DOWNLOAD:
        {
            // Media might be blocked, waiting for a file,
            // send an empty response to unblock it
            const std::vector<std::string> empty_response;
            plugin->sendPickFileResponse(empty_response);

            LLNotificationsUtil::add("MediaFileDownloadUnsupported");
        }
        break;

        default:
        break;
    }

}

void LLVOVolume::sendMediaDataUpdate()
{
    if (sObjectMediaClient)
        sObjectMediaClient->updateMedia(new LLMediaDataClientObjectImpl(this, false));
}

void LLVOVolume::removeMediaImpl(S32 texture_index)
{
    if(mMediaImplList.size() <= (U32)texture_index || mMediaImplList[texture_index].isNull())
    {
        return ;
    }

    //make the face referencing to mMediaImplList[texture_index] to point back to the old texture.
    if(mDrawable && texture_index < mDrawable->getNumFaces())
    {
        LLFace* facep = mDrawable->getFace(texture_index) ;
        if(facep)
        {
            LLViewerMediaTexture* media_tex = LLViewerTextureManager::findMediaTexture(mMediaImplList[texture_index]->getMediaTextureID()) ;
            if(media_tex)
            {
                media_tex->removeMediaFromFace(facep) ;
            }
        }
    }

    //check if some other face(s) of this object reference(s)to this media impl.
    S32 i ;
    S32 end = (S32)mMediaImplList.size() ;
    for(i = 0; i < end ; i++)
    {
        if( i != texture_index && mMediaImplList[i] == mMediaImplList[texture_index])
        {
            break ;
        }
    }

    if(i == end) //this object does not need this media impl.
    {
        mMediaImplList[texture_index]->removeObject(this) ;
    }

    mMediaImplList[texture_index] = NULL ;
    return ;
}

void LLVOVolume::addMediaImpl(LLViewerMediaImpl* media_impl, S32 texture_index)
{
    if((S32)mMediaImplList.size() < texture_index + 1)
    {
        mMediaImplList.resize(texture_index + 1) ;
    }

    if(mMediaImplList[texture_index].notNull())
    {
        if(mMediaImplList[texture_index] == media_impl)
        {
            return ;
        }

        removeMediaImpl(texture_index) ;
    }

    mMediaImplList[texture_index] = media_impl;
    media_impl->addObject(this) ;

    //add the face to show the media if it is in playing
    if(mDrawable)
    {
        LLFace* facep(NULL);
        if( texture_index < mDrawable->getNumFaces() )
        {
            facep = mDrawable->getFace(texture_index) ;
        }

        if(facep)
        {
            LLViewerMediaTexture* media_tex = LLViewerTextureManager::findMediaTexture(mMediaImplList[texture_index]->getMediaTextureID()) ;
            if(media_tex)
            {
                media_tex->addMediaToFace(facep) ;
            }
        }
        else //the face is not available now, start media on this face later.
        {
            media_impl->setUpdated(true) ;
        }
    }
    return ;
}

viewer_media_t LLVOVolume::getMediaImpl(U8 face_id) const
{
    if(mMediaImplList.size() > face_id)
    {
        return mMediaImplList[face_id];
    }
    return NULL;
}

F64 LLVOVolume::getTotalMediaInterest() const
{
    // If this object is currently focused, this object has "high" interest
    if (LLViewerMediaFocus::getInstance()->getFocusedObjectID() == getID())
        return F64_MAX;

    F64 interest = (F64)-1.0;  // means not interested;

    // If this object is selected, this object has "high" interest, but since
    // there can be more than one, we still add in calculated impl interest
    // XXX Sadly, 'contains()' doesn't take a const :(
    if (LLSelectMgr::getInstance()->getSelection()->contains(const_cast<LLVOVolume*>(this)))
        interest = F64_MAX / 2.0;

    int i = 0;
    const int end = getNumTEs();
    for ( ; i < end; ++i)
    {
        const viewer_media_t &impl = getMediaImpl(i);
        if (!impl.isNull())
        {
            if (interest == (F64)-1.0) interest = (F64)0.0;
            interest += impl->getInterest();
        }
    }
    return interest;
}

S32 LLVOVolume::getFaceIndexWithMediaImpl(const LLViewerMediaImpl* media_impl, S32 start_face_id)
{
    S32 end = (S32)mMediaImplList.size() ;
    for(S32 face_id = start_face_id + 1; face_id < end; face_id++)
    {
        if(mMediaImplList[face_id] == media_impl)
        {
            return face_id ;
        }
    }
    return -1 ;
}

//----------------------------------------------------------------------------

void LLVOVolume::setLightTextureID(LLUUID id)
{
    LLViewerTexture* old_texturep = getLightTexture(); // same as mLightTexture, but inits if nessesary
    if (id.notNull())
    {
        if (!hasLightTexture())
        {
            setParameterEntryInUse(LLNetworkData::PARAMS_LIGHT_IMAGE, true, true);
        }
        else if (old_texturep)
        {
            old_texturep->removeVolume(LLRender::LIGHT_TEX, this);
        }
        LLLightImageParams* param_block = (LLLightImageParams*) getParameterEntry(LLNetworkData::PARAMS_LIGHT_IMAGE);
        if (param_block && param_block->getLightTexture() != id)
        {
            param_block->setLightTexture(id);
            parameterChanged(LLNetworkData::PARAMS_LIGHT_IMAGE, true);
        }
        LLViewerTexture* tex = getLightTexture();
        if (tex)
        {
            tex->addVolume(LLRender::LIGHT_TEX, this); // new texture
        }
        else
        {
            LL_WARNS() << "Can't get light texture for ID " << id.asString() << LL_ENDL;
        }
    }
    else if (hasLightTexture())
    {
        if (old_texturep)
        {
            old_texturep->removeVolume(LLRender::LIGHT_TEX, this);
        }
        setParameterEntryInUse(LLNetworkData::PARAMS_LIGHT_IMAGE, false, true);
        parameterChanged(LLNetworkData::PARAMS_LIGHT_IMAGE, true);
        mLightTexture = NULL;
    }
}

void LLVOVolume::setSpotLightParams(LLVector3 params)
{
    LLLightImageParams* param_block = (LLLightImageParams*) getParameterEntry(LLNetworkData::PARAMS_LIGHT_IMAGE);
    if (param_block && param_block->getParams() != params)
    {
        param_block->setParams(params);
        parameterChanged(LLNetworkData::PARAMS_LIGHT_IMAGE, true);
    }
}

void LLVOVolume::setIsLight(bool is_light)
{
    bool was_light = getIsLight();
    if (is_light != was_light)
    {
        if (is_light)
        {
            setParameterEntryInUse(LLNetworkData::PARAMS_LIGHT, true, true);
        }
        else
        {
            setParameterEntryInUse(LLNetworkData::PARAMS_LIGHT, false, true);
        }

        if (is_light)
        {
            // Add it to the pipeline mLightSet
            gPipeline.setLight(mDrawable, true);
        }
        else
        {
            // Not a light.  Remove it from the pipeline's light set.
            gPipeline.setLight(mDrawable, false);
        }
    }
}

void LLVOVolume::setLightSRGBColor(const LLColor3& color)
{
    setLightLinearColor(linearColor3(color));
}

void LLVOVolume::setLightLinearColor(const LLColor3& color)
{
    LLLightParams *param_block = (LLLightParams *)getParameterEntry(LLNetworkData::PARAMS_LIGHT);
    if (param_block)
    {
        if (param_block->getLinearColor() != color)
        {
            param_block->setLinearColor(LLColor4(color, param_block->getLinearColor().mV[3]));
            parameterChanged(LLNetworkData::PARAMS_LIGHT, true);
            gPipeline.markTextured(mDrawable);
            mFaceMappingChanged = true;
        }
    }
}

void LLVOVolume::setLightIntensity(F32 intensity)
{
    LLLightParams *param_block = (LLLightParams *)getParameterEntry(LLNetworkData::PARAMS_LIGHT);
    if (param_block)
    {
        if (param_block->getLinearColor().mV[3] != intensity)
        {
            param_block->setLinearColor(LLColor4(LLColor3(param_block->getLinearColor()), intensity));
            parameterChanged(LLNetworkData::PARAMS_LIGHT, true);
        }
    }
}

void LLVOVolume::setLightRadius(F32 radius)
{
    LLLightParams *param_block = (LLLightParams *)getParameterEntry(LLNetworkData::PARAMS_LIGHT);
    if (param_block)
    {
        if (param_block->getRadius() != radius)
        {
            param_block->setRadius(radius);
            parameterChanged(LLNetworkData::PARAMS_LIGHT, true);
        }
    }
}

void LLVOVolume::setLightFalloff(F32 falloff)
{
    LLLightParams *param_block = (LLLightParams *)getParameterEntry(LLNetworkData::PARAMS_LIGHT);
    if (param_block)
    {
        if (param_block->getFalloff() != falloff)
        {
            param_block->setFalloff(falloff);
            parameterChanged(LLNetworkData::PARAMS_LIGHT, true);
        }
    }
}

void LLVOVolume::setLightCutoff(F32 cutoff)
{
    LLLightParams *param_block = (LLLightParams *)getParameterEntry(LLNetworkData::PARAMS_LIGHT);
    if (param_block)
    {
        if (param_block->getCutoff() != cutoff)
        {
            param_block->setCutoff(cutoff);
            parameterChanged(LLNetworkData::PARAMS_LIGHT, true);
        }
    }
}

//----------------------------------------------------------------------------

bool LLVOVolume::getIsLight() const
{
    mIsLight = getParameterEntryInUse(LLNetworkData::PARAMS_LIGHT);
    return mIsLight;
}

bool LLVOVolume::getIsLightFast() const
{
    return mIsLight;
}

LLColor3 LLVOVolume::getLightSRGBBaseColor() const
{
    return srgbColor3(getLightLinearBaseColor());
}

LLColor3 LLVOVolume::getLightLinearBaseColor() const
{
    const LLLightParams *param_block = (const LLLightParams *)getParameterEntry(LLNetworkData::PARAMS_LIGHT);
    if (param_block)
    {
        return LLColor3(param_block->getLinearColor());
    }
    else
    {
        return LLColor3(1,1,1);
    }
}

LLColor3 LLVOVolume::getLightLinearColor() const
{
    const LLLightParams *param_block = (const LLLightParams *)getParameterEntry(LLNetworkData::PARAMS_LIGHT);
    if (param_block)
    {
        return LLColor3(param_block->getLinearColor()) * param_block->getLinearColor().mV[3];
    }
    else
    {
        return LLColor3(1, 1, 1);
    }
}

LLColor3 LLVOVolume::getLightSRGBColor() const
{
    LLColor3 ret = getLightLinearColor();
    ret = srgbColor3(ret);
    return ret;
}

LLUUID LLVOVolume::getLightTextureID() const
{
    if (getParameterEntryInUse(LLNetworkData::PARAMS_LIGHT_IMAGE))
    {
        const LLLightImageParams *param_block = (const LLLightImageParams *)getParameterEntry(LLNetworkData::PARAMS_LIGHT_IMAGE);
        if (param_block)
        {
            return param_block->getLightTexture();
        }
    }

    return LLUUID::null;
}


LLVector3 LLVOVolume::getSpotLightParams() const
{
    if (getParameterEntryInUse(LLNetworkData::PARAMS_LIGHT_IMAGE))
    {
        const LLLightImageParams *param_block = (const LLLightImageParams *)getParameterEntry(LLNetworkData::PARAMS_LIGHT_IMAGE);
        if (param_block)
        {
            return param_block->getParams();
        }
    }

    return LLVector3();
}

F32 LLVOVolume::getSpotLightPriority() const
{
    return mSpotLightPriority;
}

void LLVOVolume::updateSpotLightPriority()
{
    if (gCubeSnapshot)
    {
        return;
    }

    F32 r = getLightRadius();
    LLVector3 pos = mDrawable->getPositionAgent();

    LLVector3 at(0,0,-1);
    at *= getRenderRotation();
    pos += at * r;

    at = LLViewerCamera::getInstance()->getAtAxis();
    pos -= at * r;

    mSpotLightPriority = gPipeline.calcPixelArea(pos, LLVector3(r,r,r), *LLViewerCamera::getInstance());

    if (mLightTexture.notNull())
    {
        mLightTexture->addTextureStats(mSpotLightPriority);
    }
}


bool LLVOVolume::isLightSpotlight() const
{
    LLLightImageParams* params = (LLLightImageParams*) getParameterEntry(LLNetworkData::PARAMS_LIGHT_IMAGE);
    if (params && getParameterEntryInUse(LLNetworkData::PARAMS_LIGHT_IMAGE))
    {
        return params->isLightSpotlight();
    }
    return false;
}


LLViewerTexture* LLVOVolume::getLightTexture()
{
    LLUUID id = getLightTextureID();

    if (id.notNull())
    {
        if (mLightTexture.isNull() || id != mLightTexture->getID())
        {
            mLightTexture = LLViewerTextureManager::getFetchedTexture(id, FTT_DEFAULT, true, LLGLTexture::BOOST_NONE);
        }
    }
    else
    {
        mLightTexture = NULL;
    }

    return mLightTexture;
}

F32 LLVOVolume::getLightIntensity() const
{
    const LLLightParams *param_block = (const LLLightParams *)getParameterEntry(LLNetworkData::PARAMS_LIGHT);
    if (param_block)
    {
        return param_block->getLinearColor().mV[3];
    }
    else
    {
        return 1.f;
    }
}

F32 LLVOVolume::getLightRadius() const
{
    const LLLightParams *param_block = (const LLLightParams *)getParameterEntry(LLNetworkData::PARAMS_LIGHT);
    if (param_block)
    {
        return param_block->getRadius();
    }
    else
    {
        return 0.f;
    }
}

F32 LLVOVolume::getLightFalloff(const F32 fudge_factor) const
{
    const LLLightParams *param_block = (const LLLightParams *)getParameterEntry(LLNetworkData::PARAMS_LIGHT);
    if (param_block)
    {
        return param_block->getFalloff() * fudge_factor;
    }
    else
    {
        return 0.f;
    }
}

F32 LLVOVolume::getLightCutoff() const
{
    const LLLightParams *param_block = (const LLLightParams *)getParameterEntry(LLNetworkData::PARAMS_LIGHT);
    if (param_block)
    {
        return param_block->getCutoff();
    }
    else
    {
        return 0.f;
    }
}

bool LLVOVolume::isReflectionProbe() const
{
    return getParameterEntryInUse(LLNetworkData::PARAMS_REFLECTION_PROBE);
}

bool LLVOVolume::setIsReflectionProbe(bool is_probe)
{
    bool was_probe = isReflectionProbe();
    if (is_probe != was_probe)
    {
        if (is_probe)
        {
            setParameterEntryInUse(LLNetworkData::PARAMS_REFLECTION_PROBE, true, true);
        }
        else
        {
            setParameterEntryInUse(LLNetworkData::PARAMS_REFLECTION_PROBE, false, true);
        }
    }

    updateReflectionProbePtr();

    return was_probe != is_probe;
}

bool LLVOVolume::setReflectionProbeAmbiance(F32 ambiance)
{
    LLReflectionProbeParams* param_block = (LLReflectionProbeParams*)getParameterEntry(LLNetworkData::PARAMS_REFLECTION_PROBE);
    if (param_block)
    {
        if (param_block->getAmbiance() != ambiance)
        {
            param_block->setAmbiance(ambiance);
            parameterChanged(LLNetworkData::PARAMS_REFLECTION_PROBE, true);
            return true;
        }
    }

    return false;
}

bool LLVOVolume::setReflectionProbeNearClip(F32 near_clip)
{
    LLReflectionProbeParams* param_block = (LLReflectionProbeParams*)getParameterEntry(LLNetworkData::PARAMS_REFLECTION_PROBE);
    if (param_block)
    {
        if (param_block->getClipDistance() != near_clip)
        {
            param_block->setClipDistance(near_clip);
            parameterChanged(LLNetworkData::PARAMS_REFLECTION_PROBE, true);
            return true;
        }
    }

    return false;
}

bool LLVOVolume::setReflectionProbeIsBox(bool is_box)
{
    LLReflectionProbeParams* param_block = (LLReflectionProbeParams*)getParameterEntry(LLNetworkData::PARAMS_REFLECTION_PROBE);
    if (param_block)
    {
        if (param_block->getIsBox() != is_box)
        {
            param_block->setIsBox(is_box);
            parameterChanged(LLNetworkData::PARAMS_REFLECTION_PROBE, true);
            return true;
        }
    }

    return false;
}

bool LLVOVolume::setReflectionProbeIsDynamic(bool is_dynamic)
{
    LLReflectionProbeParams* param_block = (LLReflectionProbeParams*)getParameterEntry(LLNetworkData::PARAMS_REFLECTION_PROBE);
    if (param_block)
    {
        if (param_block->getIsDynamic() != is_dynamic)
        {
            param_block->setIsDynamic(is_dynamic);
            parameterChanged(LLNetworkData::PARAMS_REFLECTION_PROBE, true);
            return true;
        }
    }

    return false;
}

bool LLVOVolume::setReflectionProbeIsMirror(bool is_mirror)
{
    LLReflectionProbeParams *param_block = (LLReflectionProbeParams *) getParameterEntry(LLNetworkData::PARAMS_REFLECTION_PROBE);
    if (param_block)
    {
        if (param_block->getIsMirror() != is_mirror)
        {
            LL_INFOS() << "Setting reflection probe mirror to " << is_mirror << LL_ENDL;
            param_block->setIsMirror(is_mirror);
            parameterChanged(LLNetworkData::PARAMS_REFLECTION_PROBE, true);

            if (!is_mirror)
                gPipeline.mHeroProbeManager.unregisterViewerObject(this);
            else
                gPipeline.mHeroProbeManager.registerViewerObject(this);

            return true;
        }
    }

    return false;
}

F32 LLVOVolume::getReflectionProbeAmbiance() const
{
    const LLReflectionProbeParams* param_block = (const LLReflectionProbeParams*)getParameterEntry(LLNetworkData::PARAMS_REFLECTION_PROBE);
    if (param_block)
    {
        return param_block->getAmbiance();
    }
    else
    {
        return 0.f;
    }
}

F32 LLVOVolume::getReflectionProbeNearClip() const
{
    const LLReflectionProbeParams* param_block = (const LLReflectionProbeParams*)getParameterEntry(LLNetworkData::PARAMS_REFLECTION_PROBE);
    if (param_block)
    {
        return param_block->getClipDistance();
    }
    else
    {
        return 0.f;
    }
}

bool LLVOVolume::getReflectionProbeIsBox() const
{
    const LLReflectionProbeParams* param_block = (const LLReflectionProbeParams*)getParameterEntry(LLNetworkData::PARAMS_REFLECTION_PROBE);
    if (param_block)
    {
        return param_block->getIsBox();
    }

    return false;
}

bool LLVOVolume::getReflectionProbeIsDynamic() const
{
    const LLReflectionProbeParams* param_block = (const LLReflectionProbeParams*)getParameterEntry(LLNetworkData::PARAMS_REFLECTION_PROBE);
    if (param_block)
    {
        return param_block->getIsDynamic();
    }

    return false;
}

bool LLVOVolume::getReflectionProbeIsMirror() const
{
    const LLReflectionProbeParams *param_block =
        (const LLReflectionProbeParams *) getParameterEntry(LLNetworkData::PARAMS_REFLECTION_PROBE);
    if (param_block)
    {
        return param_block->getIsMirror();
    }

    return false;
}

U32 LLVOVolume::getVolumeInterfaceID() const
{
    if (mVolumeImpl)
    {
        return mVolumeImpl->getID();
    }

    return 0;
}

bool LLVOVolume::isFlexible() const
{
    if (getParameterEntryInUse(LLNetworkData::PARAMS_FLEXIBLE))
    {
        LLVolume* volume = getVolume();
        if (volume && volume->getParams().getPathParams().getCurveType() != LL_PCODE_PATH_FLEXIBLE)
        {
            LLVolumeParams volume_params = getVolume()->getParams();
            U8 profile_and_hole = volume_params.getProfileParams().getCurveType();
            volume_params.setType(profile_and_hole, LL_PCODE_PATH_FLEXIBLE);
        }
        return true;
    }
    else
    {
        return false;
    }
}

bool LLVOVolume::isSculpted() const
{
    if (getParameterEntryInUse(LLNetworkData::PARAMS_SCULPT))
    {
        return true;
    }

    return false;
}

bool LLVOVolume::isMesh() const
{
    if (isSculpted())
    {
        LLSculptParams *sculpt_params = (LLSculptParams *)getParameterEntry(LLNetworkData::PARAMS_SCULPT);
        U8 sculpt_type = sculpt_params->getSculptType();

        if ((sculpt_type & LL_SCULPT_TYPE_MASK) == LL_SCULPT_TYPE_MESH)
            // mesh is a mesh
        {
            return true;
        }
    }

    return false;
}

bool LLVOVolume::hasLightTexture() const
{
    if (getParameterEntryInUse(LLNetworkData::PARAMS_LIGHT_IMAGE))
    {
        return true;
    }

    return false;
}

bool LLVOVolume::isFlexibleFast() const
{
    return mVolumep && mVolumep->getParams().getPathParams().getCurveType() == LL_PCODE_PATH_FLEXIBLE;
}

bool LLVOVolume::isSculptedFast() const
{
    return mVolumep && mVolumep->getParams().isSculpt();
}

bool LLVOVolume::isMeshFast() const
{
    return mVolumep && mVolumep->getParams().isMeshSculpt();
}

bool LLVOVolume::isRiggedMeshFast() const
{
    return mSkinInfo.notNull();
}

bool LLVOVolume::isAnimatedObjectFast() const
{
    return mIsAnimatedObject;
}

bool LLVOVolume::isVolumeGlobal() const
{
    if (mVolumeImpl)
    {
        return mVolumeImpl->isVolumeGlobal();
    }

    if (mRiggedVolume.notNull())
    {
        return true;
    }

    return false;
}

bool LLVOVolume::canBeFlexible() const
{
    U8 path = getVolume()->getParams().getPathParams().getCurveType();
    return (path == LL_PCODE_PATH_FLEXIBLE || path == LL_PCODE_PATH_LINE);
}

bool LLVOVolume::setIsFlexible(bool is_flexible)
{
    bool res = false;
    bool was_flexible = isFlexible();
    LLVolumeParams volume_params;
    if (is_flexible)
    {
        if (!was_flexible)
        {
            volume_params = getVolume()->getParams();
            U8 profile_and_hole = volume_params.getProfileParams().getCurveType();
            volume_params.setType(profile_and_hole, LL_PCODE_PATH_FLEXIBLE);
            res = true;
            setFlags(FLAGS_USE_PHYSICS, false);
            setFlags(FLAGS_PHANTOM, true);
            setParameterEntryInUse(LLNetworkData::PARAMS_FLEXIBLE, true, true);
            if (mDrawable)
            {
                mDrawable->makeActive();
            }
        }
    }
    else
    {
        if (was_flexible)
        {
            volume_params = getVolume()->getParams();
            U8 profile_and_hole = volume_params.getProfileParams().getCurveType();
            volume_params.setType(profile_and_hole, LL_PCODE_PATH_LINE);
            res = true;
            setFlags(FLAGS_PHANTOM, false);
            setParameterEntryInUse(LLNetworkData::PARAMS_FLEXIBLE, false, true);
        }
    }
    if (res)
    {
        res = setVolume(volume_params, 1);
        if (res)
        {
            markForUpdate();
        }
    }
    return res;
}

const LLMeshSkinInfo* LLVOVolume::getSkinInfo() const
{
    if (getVolume())
    {
         return mSkinInfo;
    }
    else
    {
        return NULL;
    }
}

// virtual
bool LLVOVolume::isRiggedMesh() const
{
    return isMesh() && getSkinInfo();
}

//----------------------------------------------------------------------------
U32 LLVOVolume::getExtendedMeshFlags() const
{
    const LLExtendedMeshParams *param_block =
        (const LLExtendedMeshParams *)getParameterEntry(LLNetworkData::PARAMS_EXTENDED_MESH);
    if (param_block)
    {
        return param_block->getFlags();
    }
    else
    {
        return 0;
    }
}

void LLVOVolume::onSetExtendedMeshFlags(U32 flags)
{

    // The isAnySelected() check was needed at one point to prevent
    // graphics problems. These are now believed to be fixed so the
    // check has been disabled.
    if (/*!getRootEdit()->isAnySelected() &&*/ mDrawable.notNull())
    {
        // Need to trigger rebuildGeom(), which is where control avatars get created/removed
        getRootEdit()->recursiveMarkForUpdate();
    }
    if (isAttachment() && getAvatarAncestor())
    {
        updateVisualComplexity();
        if (flags & LLExtendedMeshParams::ANIMATED_MESH_ENABLED_FLAG)
        {
            // Making a rigged mesh into an animated object
            getAvatarAncestor()->updateAttachmentOverrides();
        }
        else
        {
            // Making an animated object into a rigged mesh
            getAvatarAncestor()->updateAttachmentOverrides();
        }
    }
}

void LLVOVolume::setExtendedMeshFlags(U32 flags)
{
    U32 curr_flags = getExtendedMeshFlags();
    if (curr_flags != flags)
    {
        bool in_use = true;
        setParameterEntryInUse(LLNetworkData::PARAMS_EXTENDED_MESH, in_use, true);
        LLExtendedMeshParams *param_block =
            (LLExtendedMeshParams *)getParameterEntry(LLNetworkData::PARAMS_EXTENDED_MESH);
        if (param_block)
        {
            param_block->setFlags(flags);
        }
        parameterChanged(LLNetworkData::PARAMS_EXTENDED_MESH, true);
        LL_DEBUGS("AnimatedObjects") << this
                                     << " new flags " << flags << " curr_flags " << curr_flags
                                     << ", calling onSetExtendedMeshFlags()"
                                     << LL_ENDL;
        onSetExtendedMeshFlags(flags);
    }
}

bool LLVOVolume::canBeAnimatedObject() const
{
    F32 est_tris = recursiveGetEstTrianglesMax();
    if (est_tris < 0 || est_tris > getAnimatedObjectMaxTris())
    {
        return false;
    }
    return true;
}

bool LLVOVolume::isAnimatedObject() const
{
    LLVOVolume *root_vol = (LLVOVolume*)getRootEdit();
    mIsAnimatedObject = root_vol->getExtendedMeshFlags() & LLExtendedMeshParams::ANIMATED_MESH_ENABLED_FLAG;
    return mIsAnimatedObject;
}

// Called any time parenting changes for a volume. Update flags and
// control av accordingly.  This is called after parent has been
// changed to new_parent, but before new_parent's mChildList has changed.

// virtual
void LLVOVolume::onReparent(LLViewerObject *old_parent, LLViewerObject *new_parent)
{
    LLVOVolume *old_volp = dynamic_cast<LLVOVolume*>(old_parent);

    if (new_parent && !new_parent->isAvatar())
    {
        if (mControlAvatar.notNull())
        {
            // Here an animated object is being made the child of some
            // other prim. Should remove the control av from the child.
            LLControlAvatar *av = mControlAvatar;
            mControlAvatar = NULL;
            av->markForDeath();
        }
    }
    if (old_volp && old_volp->isAnimatedObject())
    {
        if (old_volp->getControlAvatar())
        {
            // We have been removed from an animated object, need to do cleanup.
            old_volp->getControlAvatar()->updateAttachmentOverrides();
            old_volp->getControlAvatar()->updateAnimations();
        }
    }
}

// This needs to be called after onReparent(), because mChildList is
// not updated until the end of LLViewerObject::addChild()

// virtual
void LLVOVolume::afterReparent()
{
    {
        LL_DEBUGS("AnimatedObjects") << "new child added for parent "
            << ((LLViewerObject*)getParent())->getID() << LL_ENDL;
    }

    if (isAnimatedObject() && getControlAvatar())
    {
        LL_DEBUGS("AnimatedObjects") << "adding attachment overrides, parent is animated object "
            << ((LLViewerObject*)getParent())->getID() << LL_ENDL;

        // MAINT-8239 - doing a full rebuild whenever parent is set
        // makes the joint overrides load more robustly. In theory,
        // addAttachmentOverrides should be sufficient, but in
        // practice doing a full rebuild helps compensate for
        // notifyMeshLoaded() not being called reliably enough.

        // was: getControlAvatar()->addAttachmentOverridesForObject(this);
        //getControlAvatar()->rebuildAttachmentOverrides();
        getControlAvatar()->updateAnimations();
    }
    else
    {
        LL_DEBUGS("AnimatedObjects") << "not adding overrides, parent: "
                                     << ((LLViewerObject*)getParent())->getID()
                                     << " isAnimated: "  << isAnimatedObject() << " cav "
                                     << getControlAvatar() << LL_ENDL;
    }
}

//----------------------------------------------------------------------------
void LLVOVolume::updateRiggingInfo()
{
    LL_PROFILE_ZONE_SCOPED_CATEGORY_VOLUME;
    if (isRiggedMesh())
    {
        const LLMeshSkinInfo* skin = getSkinInfo();
        LLVOAvatar *avatar = getAvatar();
        LLVolume *volume = getVolume();
        if (skin && avatar && volume)
        {
            LL_DEBUGS("RigSpammish") << "starting, vovol " << this << " lod " << getLOD() << " last " << mLastRiggingInfoLOD << LL_ENDL;
            if (getLOD()>mLastRiggingInfoLOD || getLOD()==3)
            {
                // Rigging info may need update
                mJointRiggingInfoTab.clear();
                for (S32 f = 0; f < volume->getNumVolumeFaces(); ++f)
                {
                    LLVolumeFace& vol_face = volume->getVolumeFace(f);
                    LLSkinningUtil::updateRiggingInfo(skin, avatar, vol_face);
                    if (vol_face.mJointRiggingInfoTab.size()>0)
                    {
                        mJointRiggingInfoTab.merge(vol_face.mJointRiggingInfoTab);
                    }
                }
                // Keep the highest LOD info available.
                mLastRiggingInfoLOD = getLOD();
                LL_DEBUGS("RigSpammish") << "updated rigging info for LLVOVolume "
                                         << this << " lod " << mLastRiggingInfoLOD
                                         << LL_ENDL;
            }
        }
    }
}

//----------------------------------------------------------------------------

void LLVOVolume::generateSilhouette(LLSelectNode* nodep, const LLVector3& view_point)
{
    LLVolume *volume = getVolume();

    if (volume)
    {
        LLVector3 view_vector;
        view_vector = view_point;

        //transform view vector into volume space
        view_vector -= getRenderPosition();
        //mDrawable->mDistanceWRTCamera = view_vector.length();
        LLQuaternion worldRot = getRenderRotation();
        view_vector = view_vector * ~worldRot;
        if (!isVolumeGlobal())
        {
            LLVector3 objScale = getScale();
            LLVector3 invObjScale(1.f / objScale.mV[VX], 1.f / objScale.mV[VY], 1.f / objScale.mV[VZ]);
            view_vector.scaleVec(invObjScale);
        }

        updateRelativeXform();
        LLMatrix4 trans_mat = mRelativeXform;
        if (mDrawable->isStatic())
        {
            trans_mat.translate(getRegion()->getOriginAgent());
        }

        volume->generateSilhouetteVertices(nodep->mSilhouetteVertices, nodep->mSilhouetteNormals, view_vector, trans_mat, mRelativeXformInvTrans, nodep->getTESelectMask());

        nodep->mSilhouetteExists = true;
    }
}

void LLVOVolume::deleteFaces()
{
    S32 face_count = mNumFaces;
    if (mDrawable.notNull())
    {
        mDrawable->deleteFaces(0, face_count);
    }

    mNumFaces = 0;
}

void LLVOVolume::updateRadius()
{
    if (mDrawable.isNull())
    {
        return;
    }

    mVObjRadius = getScale().length();
    mDrawable->setRadius(mVObjRadius);
}


bool LLVOVolume::isAttachment() const
{
    return mAttachmentState != 0 ;
}

bool LLVOVolume::isHUDAttachment() const
{
    // *NOTE: we assume hud attachment points are in defined range
    // since this range is constant for backwards compatibility
    // reasons this is probably a reasonable assumption to make
    S32 attachment_id = ATTACHMENT_ID_FROM_STATE(mAttachmentState);
    return ( attachment_id >= 31 && attachment_id <= 38 );
}


const LLMatrix4 LLVOVolume::getRenderMatrix() const
{
    if (mDrawable->isActive() && !mDrawable->isRoot())
    {
        return mDrawable->getParent()->getWorldMatrix();
    }
    return mDrawable->getWorldMatrix();
}

//static
S32 LLVOVolume::getTextureCost(const LLViewerTexture* img)
{
    static const U32 ARC_TEXTURE_COST = 16; // multiplier for texture resolution - performance tested

    S32 texture_cost = 0;
    S8 type = img->getType();
    if (type == LLViewerTexture::FETCHED_TEXTURE || type == LLViewerTexture::LOD_TEXTURE)
    {
        const LLViewerFetchedTexture* fetched_texturep = static_cast<const LLViewerFetchedTexture*>(img);
        if (fetched_texturep
            && fetched_texturep->getFTType() == FTT_LOCAL_FILE
            && (img->getID() == IMG_ALPHA_GRAD_2D || img->getID() == IMG_ALPHA_GRAD)
            )
        {
            // These two textures appear to switch between each other, but are of different sizes (4x256 and 256x256).
            // Hardcode cost from larger one to not cause random complexity changes
            texture_cost = 320;
        }
    }
    if (texture_cost == 0)
    {
        texture_cost = 256 + (S32)(ARC_TEXTURE_COST * (img->getFullHeight() / 128.f + img->getFullWidth() / 128.f));
    }

    return texture_cost;
}

// Returns a base cost and adds textures to passed in set.
// total cost is returned value + 5 * size of the resulting set.
// Cannot include cost of textures, as they may be re-used in linked
// children, and cost should only be increased for unique textures  -Nyx
U32 LLVOVolume::getRenderCost(texture_cost_t &textures) const
{
    LL_PROFILE_ZONE_SCOPED_CATEGORY_VOLUME;
    /*****************************************************************
     * This calculation should not be modified by third party viewers,
     * since it is used to limit rendering and should be uniform for
     * everyone. If you have suggested improvements, submit them to
     * the official viewer for consideration.
     *****************************************************************/

    // Get access to params we'll need at various points.
    // Skip if this is object doesn't have a volume (e.g. is an avatar).
    if (getVolume() == NULL)
    {
        return 0;
    }

    U32 num_triangles = 0;

    // per-prim costs
    static const U32 ARC_PARTICLE_COST = 1; // determined experimentally
    static const U32 ARC_PARTICLE_MAX = 2048; // default values
    static const U32 ARC_LIGHT_COST = 500; // static cost for light-producing prims
    static const U32 ARC_MEDIA_FACE_COST = 1500; // static cost per media-enabled face


    // per-prim multipliers
    static const F32 ARC_GLOW_MULT = 1.5f; // tested based on performance
    static const F32 ARC_BUMP_MULT = 1.25f; // tested based on performance
    static const F32 ARC_FLEXI_MULT = 5; // tested based on performance
    static const F32 ARC_SHINY_MULT = 1.6f; // tested based on performance
    static const F32 ARC_INVISI_COST = 1.2f; // tested based on performance
    static const F32 ARC_WEIGHTED_MESH = 1.2f; // tested based on performance

    static const F32 ARC_PLANAR_COST = 1.0f; // tested based on performance to have negligible impact
    static const F32 ARC_ANIM_TEX_COST = 4.f; // tested based on performance
    static const F32 ARC_ALPHA_COST = 4.f; // 4x max - based on performance

    F32 shame = 0;

    U32 invisi = 0;
    U32 shiny = 0;
    U32 glow = 0;
    U32 alpha = 0;
    U32 flexi = 0;
    U32 animtex = 0;
    U32 particles = 0;
    U32 bump = 0;
    U32 planar = 0;
    U32 weighted_mesh = 0;
    U32 produces_light = 0;
    U32 media_faces = 0;

    const LLDrawable* drawablep = mDrawable;
    U32 num_faces = drawablep->getNumFaces();

    const LLVolumeParams& volume_params = getVolume()->getParams();

    LLMeshCostData costs;
    if (getCostData(costs))
    {
        if (isAnimatedObjectFast() && isRiggedMeshFast())
        {
            // Scaling here is to make animated object vs
            // non-animated object ARC proportional to the
            // corresponding calculations for streaming cost.
            num_triangles = (ANIMATED_OBJECT_COST_PER_KTRI * 0.001 * costs.getEstTrisForStreamingCost())/0.06;
        }
        else
        {
            F32 radius = getScale().length()*0.5f;
            num_triangles = costs.getRadiusWeightedTris(radius);
        }
    }


    if (num_triangles <= 0)
    {
        num_triangles = 4;
    }

    if (isSculptedFast())
    {
        if (isMeshFast())
        {
            // base cost is dependent on mesh complexity
            // note that 3 is the highest LOD as of the time of this coding.
            S32 size = gMeshRepo.getMeshSize(volume_params.getSculptID(), getLOD());
            if ( size > 0)
            {
                if (isRiggedMeshFast())
                {
                    // weighted attachment - 1 point for every 3 bytes
                    weighted_mesh = 1;
                }
            }
            else
            {
                // something went wrong - user should know their content isn't render-free
                return 0;
            }
        }
        else
        {
            LLViewerFetchedTexture* texture = mSculptTexture;
            if (texture && textures.find(texture) == textures.end())
            {
                textures.insert(texture);
            }
        }
    }

    if (isFlexibleFast())
    {
        flexi = 1;
    }
    if (isParticleSource())
    {
        particles = 1;
    }

    if (getIsLightFast())
    {
        produces_light = 1;
    }

    {
        LL_PROFILE_ZONE_NAMED_CATEGORY_VOLUME("ARC - face list");
        for (S32 i = 0; i < num_faces; ++i)
        {
            const LLFace* face = drawablep->getFace(i);
            if (!face) continue;
            const LLTextureEntry* te = face->getTextureEntry();
            const LLViewerTexture* img = face->getTexture();

            if (img)
            {
                textures.insert(img);
            }

            if (face->isInAlphaPool())
            {
                alpha = 1;
            }
            else if (img && img->getPrimaryFormat() == GL_ALPHA)
            {
                invisi = 1;
            }
            if (face->hasMedia())
            {
                media_faces++;
            }

            if (te)
            {
                if (te->getBumpmap())
                {
                    // bump is a multiplier, don't add per-face
                    bump = 1;
                }
                if (te->getShiny())
                {
                    // shiny is a multiplier, don't add per-face
                    shiny = 1;
                }
                if (te->getGlow() > 0.f)
                {
                    // glow is a multiplier, don't add per-face
                    glow = 1;
                }
                if (face->mTextureMatrix != NULL)
                {
                    animtex = 1;
                }
                if (te->getTexGen())
                {
                    planar = 1;
                }
            }
        }
    }

    // shame currently has the "base" cost of 1 point per 15 triangles, min 2.
    shame = num_triangles  * 5.f;
    shame = shame < 2.f ? 2.f : shame;

    // multiply by per-face modifiers
    if (planar)
    {
        shame *= planar * ARC_PLANAR_COST;
    }

    if (animtex)
    {
        shame *= animtex * ARC_ANIM_TEX_COST;
    }

    if (alpha)
    {
        shame *= alpha * ARC_ALPHA_COST;
    }

    if(invisi)
    {
        shame *= invisi * ARC_INVISI_COST;
    }

    if (glow)
    {
        shame *= glow * ARC_GLOW_MULT;
    }

    if (bump)
    {
        shame *= bump * ARC_BUMP_MULT;
    }

    if (shiny)
    {
        shame *= shiny * ARC_SHINY_MULT;
    }


    // multiply shame by multipliers
    if (weighted_mesh)
    {
        shame *= weighted_mesh * ARC_WEIGHTED_MESH;
    }

    if (flexi)
    {
        shame *= flexi * ARC_FLEXI_MULT;
    }


    // add additional costs
    if (particles)
    {
        const LLPartSysData *part_sys_data = &(mPartSourcep->mPartSysData);
        const LLPartData *part_data = &(part_sys_data->mPartData);
        U32 num_particles = (U32)(part_sys_data->mBurstPartCount * llceil( part_data->mMaxAge / part_sys_data->mBurstRate));
        num_particles = num_particles > ARC_PARTICLE_MAX ? ARC_PARTICLE_MAX : num_particles;
        F32 part_size = (llmax(part_data->mStartScale[0], part_data->mEndScale[0]) + llmax(part_data->mStartScale[1], part_data->mEndScale[1])) / 2.f;
        shame += num_particles * part_size * ARC_PARTICLE_COST;
    }

    if (produces_light)
    {
        shame += ARC_LIGHT_COST;
    }

    if (media_faces)
    {
        shame += media_faces * ARC_MEDIA_FACE_COST;
    }

    // Streaming cost for animated objects includes a fixed cost
    // per linkset. Add a corresponding charge here translated into
    // triangles, but not weighted by any graphics properties.
    if (isAnimatedObjectFast() && isRootEdit())
    {
        shame += (ANIMATED_OBJECT_BASE_COST/0.06) * 5.0f;
    }

    if (shame > mRenderComplexity_current)
    {
        mRenderComplexity_current = (S32)shame;
    }

    return (U32)shame;
}

F32 LLVOVolume::getEstTrianglesMax() const
{
    if (isMeshFast() && getVolume())
    {
        return gMeshRepo.getEstTrianglesMax(getVolume()->getParams().getSculptID());
    }
    return 0.f;
}

F32 LLVOVolume::getEstTrianglesStreamingCost() const
{
    if (isMeshFast() && getVolume())
    {
        return gMeshRepo.getEstTrianglesStreamingCost(getVolume()->getParams().getSculptID());
    }
    return 0.f;
}

F32 LLVOVolume::getStreamingCost() const
{
    F32 radius = getScale().length()*0.5f;
    F32 linkset_base_cost = 0.f;

    LLMeshCostData costs;
    if (getCostData(costs))
    {
        if (isRootEdit() && isAnimatedObject())
        {
            // Root object of an animated object has this to account for skeleton overhead.
            linkset_base_cost = ANIMATED_OBJECT_BASE_COST;
        }
        if (isMesh())
        {
            if (isAnimatedObject() && isRiggedMesh())
            {
                return linkset_base_cost + costs.getTriangleBasedStreamingCost();
            }
            else
            {
                return linkset_base_cost + costs.getRadiusBasedStreamingCost(radius);
            }
        }
        else
        {
            return linkset_base_cost + costs.getRadiusBasedStreamingCost(radius);
        }
    }
    else
    {
        return 0.f;
    }
}

// virtual
bool LLVOVolume::getCostData(LLMeshCostData& costs) const
{
    LL_PROFILE_ZONE_SCOPED_CATEGORY_VOLUME;

    if (isMeshFast())
    {
        return gMeshRepo.getCostData(getVolume()->getParams().getSculptID(), costs);
    }
    else
    {
        LLVolume* volume = getVolume();
        S32 counts[4];
        LLVolume::getLoDTriangleCounts(volume->getParams(), counts);

        LLMeshHeader header;
        header.mLodSize[0] = counts[0] * 10;
        header.mLodSize[1] = counts[1] * 10;
        header.mLodSize[2] = counts[2] * 10;
        header.mLodSize[3] = counts[3] * 10;

        return gMeshRepo.getCostData(header, costs);
    }
}

//static
void LLVOVolume::updateRenderComplexity()
{
    mRenderComplexity_last = mRenderComplexity_current;
    mRenderComplexity_current = 0;
}

U32 LLVOVolume::getTriangleCount(S32* vcount) const
{
    U32 count = 0;
    LLVolume* volume = getVolume();
    if (volume)
    {
        count = volume->getNumTriangles(vcount);
    }

    return count;
}

U32 LLVOVolume::getHighLODTriangleCount()
{
    U32 ret = 0;

    LLVolume* volume = getVolume();

    if (!isSculpted())
    {
        LLVolume* ref = LLPrimitive::getVolumeManager()->refVolume(volume->getParams(), 3);
        ret = ref->getNumTriangles();
        LLPrimitive::getVolumeManager()->unrefVolume(ref);
    }
    else if (isMesh())
    {
        LLVolume* ref = LLPrimitive::getVolumeManager()->refVolume(volume->getParams(), 3);
        if (!ref->isMeshAssetLoaded() || ref->getNumVolumeFaces() == 0)
        {
            gMeshRepo.loadMesh(this, volume->getParams(), LLModel::LOD_HIGH);
        }
        ret = ref->getNumTriangles();
        LLPrimitive::getVolumeManager()->unrefVolume(ref);
    }
    else
    { //default sculpts have a constant number of triangles
        ret = 31*2*31;  //31 rows of 31 columns of quads for a 32x32 vertex patch
    }

    return ret;
}

//static
void LLVOVolume::preUpdateGeom()
{
    sNumLODChanges = 0;
}

void LLVOVolume::parameterChanged(U16 param_type, bool local_origin)
{
    LLViewerObject::parameterChanged(param_type, local_origin);
}

void LLVOVolume::parameterChanged(U16 param_type, LLNetworkData* data, bool in_use, bool local_origin)
{
    LLViewerObject::parameterChanged(param_type, data, in_use, local_origin);
    if (mVolumeImpl)
    {
        mVolumeImpl->onParameterChanged(param_type, data, in_use, local_origin);
    }
    if (!local_origin && param_type == LLNetworkData::PARAMS_EXTENDED_MESH)
    {
        U32 extended_mesh_flags = getExtendedMeshFlags();
        bool enabled =  (extended_mesh_flags & LLExtendedMeshParams::ANIMATED_MESH_ENABLED_FLAG);
        bool was_enabled = (getControlAvatar() != NULL);
        if (enabled != was_enabled)
        {
            LL_DEBUGS("AnimatedObjects") << this
                                         << " calling onSetExtendedMeshFlags, enabled " << (U32) enabled
                                         << " was_enabled " << (U32) was_enabled
                                         << " local_origin " << (U32) local_origin
                                         << LL_ENDL;
            onSetExtendedMeshFlags(extended_mesh_flags);
        }
    }
    if (mDrawable.notNull())
    {
        bool is_light = getIsLight();
        if (is_light != mDrawable->isState(LLDrawable::LIGHT))
        {
            gPipeline.setLight(mDrawable, is_light);
        }
    }

    updateReflectionProbePtr();
}

void LLVOVolume::updateReflectionProbePtr()
{
    if (isReflectionProbe())
    {
        if (mReflectionProbe.isNull() && !getReflectionProbeIsMirror())
        {
            mReflectionProbe = gPipeline.mReflectionMapManager.registerViewerObject(this);
        }
        else if (mReflectionProbe.isNull() && getReflectionProbeIsMirror())
        {
            // Geenz: This is a special case - what we want here is a hero probe.
            // What we want to do here is instantiate a hero probe from the hero probe manager.

            if (!mIsHeroProbe)
                mIsHeroProbe = gPipeline.mHeroProbeManager.registerViewerObject(this);
        }
    }
    else if (mReflectionProbe.notNull() || getReflectionProbeIsMirror())
    {
        if (mReflectionProbe.notNull())
        {
            mReflectionProbe = nullptr;
        }

        if (getReflectionProbeIsMirror())
        {
            gPipeline.mHeroProbeManager.unregisterViewerObject(this);
        }
    }
}

void LLVOVolume::setSelected(bool sel)
{
    LLViewerObject::setSelected(sel);
    if (isAnimatedObject())
    {
        getRootEdit()->recursiveMarkForUpdate();
    }
    else
    {
        if (mDrawable.notNull())
        {
            markForUpdate();
        }
    }
}

void LLVOVolume::updateSpatialExtents(LLVector4a& newMin, LLVector4a& newMax)
{
}

F32 LLVOVolume::getBinRadius()
{
    LL_PROFILE_ZONE_SCOPED_CATEGORY_VOLUME;
    F32 radius;

    static LLCachedControl<S32> octree_size_factor(gSavedSettings, "OctreeStaticObjectSizeFactor", 3);
    static LLCachedControl<S32> octree_attachment_size_factor(gSavedSettings, "OctreeAttachmentSizeFactor", 4);
    static LLCachedControl<LLVector3> octree_distance_factor(gSavedSettings, "OctreeDistanceFactor", LLVector3(0.01f, 0.f, 0.f));
    static LLCachedControl<LLVector3> octree_alpha_distance_factor(gSavedSettings, "OctreeAlphaDistanceFactor", LLVector3(0.1f, 0.f, 0.f));

    S32 size_factor = llmax((S32)octree_size_factor, 1);
    LLVector3 alpha_distance_factor = octree_alpha_distance_factor;

    //const LLVector4a* ext = mDrawable->getSpatialExtents();

    bool shrink_wrap = mShouldShrinkWrap || mDrawable->isAnimating();
    bool alpha_wrap = false;

    if (!isHUDAttachment() && mDrawable->mDistanceWRTCamera < alpha_distance_factor[2])
    {
        for (S32 i = 0; i < mDrawable->getNumFaces(); i++)
        {
            LLFace* face = mDrawable->getFace(i);
            if (!face) continue;
            if (face->isInAlphaPool() &&
                !face->canRenderAsMask())
            {
                alpha_wrap = true;
                break;
            }
        }
    }
    else
    {
        shrink_wrap = false;
    }

    if (alpha_wrap)
    {
        LLVector3 bounds = getScale();
        radius = llmin(bounds.mV[1], bounds.mV[2]);
        radius = llmin(radius, bounds.mV[0]);
        radius *= 0.5f;
        //radius *= 1.f+mDrawable->mDistanceWRTCamera*alpha_distance_factor[1];
        //radius += mDrawable->mDistanceWRTCamera*alpha_distance_factor[0];
    }
    else if (shrink_wrap)
    {
        radius = mDrawable->getRadius() * 0.25f;
    }
    else
    {
        F32 szf = size_factor;
        radius = llmax(mDrawable->getRadius(), szf);
        //radius = llmax(radius, mDrawable->mDistanceWRTCamera * distance_factor[0]);
    }

    return llclamp(radius, 0.5f, 256.f);
}

const LLVector3 LLVOVolume::getPivotPositionAgent() const
{
    if (mVolumeImpl)
    {
        return mVolumeImpl->getPivotPosition();
    }
    return LLViewerObject::getPivotPositionAgent();
}

void LLVOVolume::onShift(const LLVector4a &shift_vector)
{
    if (mVolumeImpl)
    {
        mVolumeImpl->onShift(shift_vector);
    }

    updateRelativeXform();
}

const LLMatrix4& LLVOVolume::getWorldMatrix(LLXformMatrix* xform) const
{
    if (mVolumeImpl)
    {
        return mVolumeImpl->getWorldMatrix(xform);
    }
    return xform->getWorldMatrix();
}

void LLVOVolume::markForUpdate()
{
    if (mDrawable)
    {
        shrinkWrap();
    }

    LLViewerObject::markForUpdate();
    mVolumeChanged = true;
}

LLVector3 LLVOVolume::agentPositionToVolume(const LLVector3& pos) const
{
    LLVector3 ret = pos - getRenderPosition();
    ret = ret * ~getRenderRotation();
    if (!isVolumeGlobal())
    {
        LLVector3 objScale = getScale();
        LLVector3 invObjScale(1.f / objScale.mV[VX], 1.f / objScale.mV[VY], 1.f / objScale.mV[VZ]);
        ret.scaleVec(invObjScale);
    }

    return ret;
}

LLVector3 LLVOVolume::agentDirectionToVolume(const LLVector3& dir) const
{
    LLVector3 ret = dir * ~getRenderRotation();

    LLVector3 objScale = isVolumeGlobal() ? LLVector3(1,1,1) : getScale();
    ret.scaleVec(objScale);

    return ret;
}

LLVector3 LLVOVolume::volumePositionToAgent(const LLVector3& dir) const
{
    LLVector3 ret = dir;
    if (!isVolumeGlobal())
    {
        LLVector3 objScale = getScale();
        ret.scaleVec(objScale);
    }

    ret = ret * getRenderRotation();
    ret += getRenderPosition();

    return ret;
}

LLVector3 LLVOVolume::volumeDirectionToAgent(const LLVector3& dir) const
{
    LLVector3 ret = dir;
    LLVector3 objScale = isVolumeGlobal() ? LLVector3(1,1,1) : getScale();
    LLVector3 invObjScale(1.f / objScale.mV[VX], 1.f / objScale.mV[VY], 1.f / objScale.mV[VZ]);
    ret.scaleVec(invObjScale);
    ret = ret * getRenderRotation();

    return ret;
}


bool LLVOVolume::lineSegmentIntersect(const LLVector4a& start, const LLVector4a& end, S32 face, bool pick_transparent, bool pick_rigged, bool pick_unselectable, S32 *face_hitp,
                                      LLVector4a* intersection,LLVector2* tex_coord, LLVector4a* normal, LLVector4a* tangent)

{
    if (!mbCanSelect
        || mDrawable->isDead()
        || !gPipeline.hasRenderType(mDrawable->getRenderType()))
    {
        return false;
    }

    if (!pick_unselectable)
    {
        if (!LLSelectMgr::instance().canSelectObject(this, true))
        {
            return false;
        }
    }

    if (getClickAction() == CLICK_ACTION_IGNORE && !LLFloater::isVisible(gFloaterTools))
    {
        return false;
    }

    bool ret = false;

    LLVolume* volume = getVolume();

    bool transform = true;

    if (mDrawable->isState(LLDrawable::RIGGED))
    {
        if ((pick_rigged) || (getAvatar() && (getAvatar()->isSelf()) && (LLFloater::isVisible(gFloaterTools))))
        {
            updateRiggedVolume(true, LLRiggedVolume::DO_NOT_UPDATE_FACES);
            volume = mRiggedVolume;
            transform = false;
        }
        else
        { //cannot pick rigged attachments on other avatars or when not in build mode
            return false;
        }
    }

    if (volume)
    {
        LLVector4a local_start = start;
        LLVector4a local_end = end;

        if (transform)
        {
            LLVector3 v_start(start.getF32ptr());
            LLVector3 v_end(end.getF32ptr());

            v_start = agentPositionToVolume(v_start);
            v_end = agentPositionToVolume(v_end);

            local_start.load3(v_start.mV);
            local_end.load3(v_end.mV);
        }

        LLVector4a p;
        LLVector4a n;
        LLVector2 tc;
        LLVector4a tn;

        if (intersection != NULL)
        {
            p = *intersection;
        }

        if (tex_coord != NULL)
        {
            tc = *tex_coord;
        }

        if (normal != NULL)
        {
            n = *normal;
        }

        if (tangent != NULL)
        {
            tn = *tangent;
        }

        S32 face_hit = -1;

        S32 start_face, end_face;
        if (face == -1)
        {
            start_face = 0;
            end_face = volume->getNumVolumeFaces();
        }
        else
        {
            start_face = face;
            end_face = face+1;
        }
        pick_transparent |= isHiglightedOrBeacon();

        // we *probably* shouldn't care about special cursor at all, but we *definitely*
        // don't care about special cursor for reflection probes -- makes alt-zoom
        // go through reflection probes on vehicles
        bool special_cursor = mReflectionProbe.isNull() && specialHoverCursor();

        for (S32 i = start_face; i < end_face; ++i)
        {
            if (!special_cursor && !pick_transparent && getTE(i) && getTE(i)->getColor().mV[3] == 0.f)
            { //don't attempt to pick completely transparent faces unless
                //pick_transparent is true
                continue;
            }

            // This calculates the bounding box of the skinned mesh from scratch. It's actually quite expensive, but not nearly as expensive as building a full octree.
            // rebuild_face_octrees = false because an octree for this face will be built later only if needed for narrow phase picking.
            updateRiggedVolume(true, i, false);
            face_hit = volume->lineSegmentIntersect(local_start, local_end, i,
                                                    &p, &tc, &n, &tn);

            if (face_hit >= 0 && mDrawable->getNumFaces() > face_hit)
            {
                LLFace* face = mDrawable->getFace(face_hit);

                bool ignore_alpha = false;

                const LLTextureEntry* te = face->getTextureEntry();
                if (te)
                {
                    LLMaterial* mat = te->getMaterialParams();
                    if (mat)
                    {
                        U8 mode = mat->getDiffuseAlphaMode();

                        if (mode == LLMaterial::DIFFUSE_ALPHA_MODE_EMISSIVE
                            || mode == LLMaterial::DIFFUSE_ALPHA_MODE_NONE
                            || (mode == LLMaterial::DIFFUSE_ALPHA_MODE_MASK && mat->getAlphaMaskCutoff() == 0))
                        {
                            ignore_alpha = true;
                        }
                    }
                }

                bool no_texture = !face->getTexture() || !face->getTexture()->hasGLTexture();
                bool mask       = no_texture ? false : face->getTexture()->getMask(face->surfaceToTexture(tc, p, n));
                if (face &&
                    (ignore_alpha || pick_transparent || no_texture || mask))
                {
                    local_end = p;
                    if (face_hitp != NULL)
                    {
                        *face_hitp = face_hit;
                    }

                    if (intersection != NULL)
                    {
                        if (transform)
                        {
                            LLVector3 v_p(p.getF32ptr());

                            intersection->load3(volumePositionToAgent(v_p).mV);  // must map back to agent space
                        }
                        else
                        {
                            *intersection = p;
                        }
                    }

                    if (normal != NULL)
                    {
                        if (transform)
                        {
                            LLVector3 v_n(n.getF32ptr());
                            normal->load3(volumeDirectionToAgent(v_n).mV);
                        }
                        else
                        {
                            *normal = n;
                        }
                        (*normal).normalize3fast();
                    }

                    if (tangent != NULL)
                    {
                        if (transform)
                        {
                            LLVector3 v_tn(tn.getF32ptr());

                            LLVector4a trans_tangent;
                            trans_tangent.load3(volumeDirectionToAgent(v_tn).mV);

                            LLVector4Logical mask;
                            mask.clear();
                            mask.setElement<3>();

                            tangent->setSelectWithMask(mask, tn, trans_tangent);
                        }
                        else
                        {
                            *tangent = tn;
                        }
                        (*tangent).normalize3fast();
                    }

                    if (tex_coord != NULL)
                    {
                        *tex_coord = tc;
                    }

                    ret = true;
                }
            }
        }
    }

    return ret;
}

bool LLVOVolume::treatAsRigged()
{
    return isSelected() &&
        (isAttachment() || isAnimatedObject()) &&
        mDrawable.notNull() &&
        mDrawable->isState(LLDrawable::RIGGED);
}

LLRiggedVolume* LLVOVolume::getRiggedVolume()
{
    return mRiggedVolume;
}

void LLVOVolume::clearRiggedVolume()
{
    if (mRiggedVolume.notNull())
    {
        mRiggedVolume = NULL;
        updateRelativeXform();
    }
}

void LLVOVolume::updateRiggedVolume(bool force_treat_as_rigged, LLRiggedVolume::FaceIndex face_index, bool rebuild_face_octrees)
{
    LL_PROFILE_ZONE_SCOPED_CATEGORY_VOLUME;
    //Update mRiggedVolume to match current animation frame of avatar.
    //Also update position/size in octree.

    if ((!force_treat_as_rigged) && (!treatAsRigged()))
    {
        clearRiggedVolume();

        return;
    }

    LLVolume* volume = getVolume();
    const LLMeshSkinInfo* skin = getSkinInfo();
    if (!skin)
    {
        clearRiggedVolume();
        return;
    }

    LLVOAvatar* avatar = getAvatar();
    if (!avatar)
    {
        clearRiggedVolume();
        return;
    }

    if (!mRiggedVolume)
    {
        LLVolumeParams p;
        mRiggedVolume = new LLRiggedVolume(p);
        updateRelativeXform();
    }

    mRiggedVolume->update(skin, avatar, volume, face_index, rebuild_face_octrees);
}

void LLRiggedVolume::update(
    const LLMeshSkinInfo* skin,
    LLVOAvatar* avatar,
    const LLVolume* volume,
    FaceIndex face_index,
    bool rebuild_face_octrees)
{
    LL_PROFILE_ZONE_SCOPED_CATEGORY_VOLUME;
    bool copy = false;
    if (volume->getNumVolumeFaces() != getNumVolumeFaces())
    {
        copy = true;
    }

    for (S32 i = 0; i < volume->getNumVolumeFaces() && !copy; ++i)
    {
        const LLVolumeFace& src_face = volume->getVolumeFace(i);
        const LLVolumeFace& dst_face = getVolumeFace(i);

        if (src_face.mNumIndices != dst_face.mNumIndices ||
            src_face.mNumVertices != dst_face.mNumVertices)
        {
            copy = true;
        }
    }

    if (copy)
    {
        copyVolumeFaces(volume);
    }
    else
    {
        bool is_paused = avatar && avatar->areAnimationsPaused();
        if (is_paused)
        {
            S32 frames_paused = LLFrameTimer::getFrameCount() - avatar->getMotionController().getPausedFrame();
            if (frames_paused > 1)
            {
                return;
            }
        }
    }


    //build matrix palette
    static const size_t kMaxJoints = LL_MAX_JOINTS_PER_MESH_OBJECT;

    LLMatrix4a mat[kMaxJoints];
    U32 maxJoints = LLSkinningUtil::getMeshJointCount(skin);
    LLSkinningUtil::initSkinningMatrixPalette(mat, maxJoints, skin, avatar);
    const LLMatrix4a bind_shape_matrix = skin->mBindShapeMatrix;

    S32 rigged_vert_count = 0;
    S32 rigged_face_count = 0;
    LLVector4a box_min, box_max;
    S32 face_begin;
    S32 face_end;
    if (face_index == DO_NOT_UPDATE_FACES)
    {
        face_begin = 0;
        face_end = 0;
    }
    else if (face_index == UPDATE_ALL_FACES)
    {
        face_begin = 0;
        face_end = volume->getNumVolumeFaces();
    }
    else
    {
        face_begin = face_index;
        face_end = face_begin + 1;
    }
    for (S32 i = face_begin; i < face_end; ++i)
    {
        const LLVolumeFace& vol_face = volume->getVolumeFace(i);

        LLVolumeFace& dst_face = mVolumeFaces[i];

        LLVector4a* weight = vol_face.mWeights;

        if ( weight )
        {
            LLSkinningUtil::checkSkinWeights(weight, dst_face.mNumVertices, skin);

            LLVector4a* pos = dst_face.mPositions;

            if (pos && dst_face.mExtents)
            {
                U32 max_joints = LLSkinningUtil::getMaxJointCount();
                rigged_vert_count += dst_face.mNumVertices;
                rigged_face_count++;

            #if USE_SEPARATE_JOINT_INDICES_AND_WEIGHTS
                if (vol_face.mJointIndices) // fast path with preconditioned joint indices
                {
                    LLMatrix4a src[4];
                    U8* joint_indices_cursor = vol_face.mJointIndices;
                    LLVector4a* just_weights = vol_face.mJustWeights;
                    for (U32 j = 0; j < dst_face.mNumVertices; ++j)
                    {
                        LLMatrix4a final_mat;
                        F32* w = just_weights[j].getF32ptr();
                        LLSkinningUtil::getPerVertexSkinMatrixWithIndices(w, joint_indices_cursor, mat, final_mat, src);
                        joint_indices_cursor += 4;

                        LLVector4a& v = vol_face.mPositions[j];
                        LLVector4a t;
                        LLVector4a dst;
                        bind_shape_matrix.affineTransform(v, t);
                        final_mat.affineTransform(t, dst);
                        pos[j] = dst;
                    }
                }
                else
            #endif
                {
                    for (U32 j = 0; j < dst_face.mNumVertices; ++j)
                    {
                        LLMatrix4a final_mat;
                        LLSkinningUtil::getPerVertexSkinMatrix(weight[j].getF32ptr(), mat, false, final_mat, max_joints);

                        LLVector4a& v = vol_face.mPositions[j];
                        LLVector4a t;
                        LLVector4a dst;
                        bind_shape_matrix.affineTransform(v, t);
                        final_mat.affineTransform(t, dst);
                        pos[j] = dst;
                    }
                }

                //update bounding box
                // VFExtents change
                LLVector4a& min = dst_face.mExtents[0];
                LLVector4a& max = dst_face.mExtents[1];

                min = pos[0];
                max = pos[1];
                if (i==0)
                {
                    box_min = min;
                    box_max = max;
                }

                for (U32 j = 1; j < dst_face.mNumVertices; ++j)
                {
                    min.setMin(min, pos[j]);
                    max.setMax(max, pos[j]);
                }

                box_min.setMin(min,box_min);
                box_max.setMax(max,box_max);

                dst_face.mCenter->setAdd(dst_face.mExtents[0], dst_face.mExtents[1]);
                dst_face.mCenter->mul(0.5f);

            }

            if (rebuild_face_octrees)
            {
                dst_face.destroyOctree();
                dst_face.createOctree();
            }
        }
    }
    mExtraDebugText = llformat("rigged %d/%d - box (%f %f %f) (%f %f %f)",
                               rigged_face_count, rigged_vert_count,
                               box_min[0], box_min[1], box_min[2],
                               box_max[0], box_max[1], box_max[2]);
}

U32 LLVOVolume::getPartitionType() const
{
    if (isHUDAttachment())
    {
        return LLViewerRegion::PARTITION_HUD;
    }
    if (isAnimatedObject() && getControlAvatar())
    {
        return LLViewerRegion::PARTITION_CONTROL_AV;
    }
    if (isAttachment())
    {
        return LLViewerRegion::PARTITION_AVATAR;
    }

    return LLViewerRegion::PARTITION_VOLUME;
}

LLVolumePartition::LLVolumePartition(LLViewerRegion* regionp)
: LLSpatialPartition(LLVOVolume::VERTEX_DATA_MASK, true, regionp),
LLVolumeGeometryManager()
{
    mLODPeriod = 32;
    mDepthMask = false;
    mDrawableType = LLPipeline::RENDER_TYPE_VOLUME;
    mPartitionType = LLViewerRegion::PARTITION_VOLUME;
    mSlopRatio = 0.25f;
}

LLVolumeBridge::LLVolumeBridge(LLDrawable* drawablep, LLViewerRegion* regionp)
: LLSpatialBridge(drawablep, true, LLVOVolume::VERTEX_DATA_MASK, regionp),
LLVolumeGeometryManager()
{
    mDepthMask = false;
    mLODPeriod = 32;
    mDrawableType = LLPipeline::RENDER_TYPE_VOLUME;
    mPartitionType = LLViewerRegion::PARTITION_BRIDGE;

    mSlopRatio = 0.25f;
}

LLAvatarBridge::LLAvatarBridge(LLDrawable* drawablep, LLViewerRegion* regionp)
    : LLVolumeBridge(drawablep, regionp)
{
    mDrawableType = LLPipeline::RENDER_TYPE_AVATAR;
    mPartitionType = LLViewerRegion::PARTITION_AVATAR;
}

LLControlAVBridge::LLControlAVBridge(LLDrawable* drawablep, LLViewerRegion* regionp)
    : LLVolumeBridge(drawablep, regionp)
{
    mDrawableType = LLPipeline::RENDER_TYPE_CONTROL_AV;
    mPartitionType = LLViewerRegion::PARTITION_CONTROL_AV;
}

bool can_batch_texture(LLFace* facep)
{
    if (facep->getTextureEntry()->getBumpmap())
    { //bump maps aren't worked into texture batching yet
        return false;
    }

    if (facep->getTextureEntry()->getMaterialParams().notNull())
    { //materials don't work with texture batching yet
        return false;
    }

    if (facep->getTexture() && facep->getTexture()->getPrimaryFormat() == GL_ALPHA)
    { //can't batch invisiprims
        return false;
    }

    if (facep->isState(LLFace::TEXTURE_ANIM) && facep->getVirtualSize() > MIN_TEX_ANIM_SIZE)
    { //texture animation breaks batches
        return false;
    }

    if (facep->getTextureEntry()->getGLTFRenderMaterial() != nullptr)
    { // PBR materials break indexed texture batching
        return false;
    }

    return true;
}

const static U32 MAX_FACE_COUNT = 4096U;
int32_t LLVolumeGeometryManager::sInstanceCount = 0;
LLFace** LLVolumeGeometryManager::sFullbrightFaces[2] = { NULL };
LLFace** LLVolumeGeometryManager::sBumpFaces[2] = { NULL };
LLFace** LLVolumeGeometryManager::sSimpleFaces[2] = { NULL };
LLFace** LLVolumeGeometryManager::sNormFaces[2] = { NULL };
LLFace** LLVolumeGeometryManager::sSpecFaces[2] = { NULL };
LLFace** LLVolumeGeometryManager::sNormSpecFaces[2] = { NULL };
LLFace** LLVolumeGeometryManager::sPbrFaces[2] = { NULL };
LLFace** LLVolumeGeometryManager::sAlphaFaces[2] = { NULL };

LLVolumeGeometryManager::LLVolumeGeometryManager()
    : LLGeometryManager()
{
    llassert(sInstanceCount >= 0);
    if (sInstanceCount == 0)
    {
        allocateFaces(MAX_FACE_COUNT);
    }

    ++sInstanceCount;
}

LLVolumeGeometryManager::~LLVolumeGeometryManager()
{
    llassert(sInstanceCount > 0);
    --sInstanceCount;

    if (sInstanceCount <= 0)
    {
        freeFaces();
        sInstanceCount = 0;
    }
}

void LLVolumeGeometryManager::allocateFaces(U32 pMaxFaceCount)
{
    for (int i = 0; i < 2; ++i)
    {
        sFullbrightFaces[i] = static_cast<LLFace**>(ll_aligned_malloc<64>(pMaxFaceCount * sizeof(LLFace*)));
        sBumpFaces[i] = static_cast<LLFace**>(ll_aligned_malloc<64>(pMaxFaceCount * sizeof(LLFace*)));
        sSimpleFaces[i] = static_cast<LLFace**>(ll_aligned_malloc<64>(pMaxFaceCount * sizeof(LLFace*)));
        sNormFaces[i] = static_cast<LLFace**>(ll_aligned_malloc<64>(pMaxFaceCount * sizeof(LLFace*)));
        sSpecFaces[i] = static_cast<LLFace**>(ll_aligned_malloc<64>(pMaxFaceCount * sizeof(LLFace*)));
        sNormSpecFaces[i] = static_cast<LLFace**>(ll_aligned_malloc<64>(pMaxFaceCount * sizeof(LLFace*)));
        sPbrFaces[i] = static_cast<LLFace**>(ll_aligned_malloc<64>(pMaxFaceCount * sizeof(LLFace*)));
        sAlphaFaces[i] = static_cast<LLFace**>(ll_aligned_malloc<64>(pMaxFaceCount * sizeof(LLFace*)));
    }
}

void LLVolumeGeometryManager::freeFaces()
{
    for (int i = 0; i < 2; ++i)
    {
        ll_aligned_free<64>(sFullbrightFaces[i]);
        ll_aligned_free<64>(sBumpFaces[i]);
        ll_aligned_free<64>(sSimpleFaces[i]);
        ll_aligned_free<64>(sNormFaces[i]);
        ll_aligned_free<64>(sSpecFaces[i]);
        ll_aligned_free<64>(sNormSpecFaces[i]);
        ll_aligned_free<64>(sPbrFaces[i]);
        ll_aligned_free<64>(sAlphaFaces[i]);

        sFullbrightFaces[i] = NULL;
        sBumpFaces[i] = NULL;
        sSimpleFaces[i] = NULL;
        sNormFaces[i] = NULL;
        sSpecFaces[i] = NULL;
        sNormSpecFaces[i] = NULL;
        sPbrFaces[i] = NULL;
        sAlphaFaces[i] = NULL;
    }
}

void LLVolumeGeometryManager::registerFace(LLSpatialGroup* group, LLFace* facep, U32 type)
{
    LL_PROFILE_ZONE_SCOPED_CATEGORY_VOLUME;
    if (   type == LLRenderPass::PASS_ALPHA
        && facep->getTextureEntry()->getMaterialParams().notNull()
        && !facep->getVertexBuffer()->hasDataType(LLVertexBuffer::TYPE_TANGENT)
        && LLViewerShaderMgr::instance()->getShaderLevel(LLViewerShaderMgr::SHADER_OBJECT) > 1)
    {
        LL_WARNS_ONCE("RenderMaterials") << "Oh no! No binormals for this alpha blended face!" << LL_ENDL;
    }

    bool selected = facep->getViewerObject()->isSelected();

    if (selected && LLSelectMgr::getInstance()->mHideSelectedObjects)
    {
        return;
    }

    LL_LABEL_VERTEX_BUFFER(facep->getVertexBuffer(), LLRenderPass::lookupPassName(type));

    U32 passType = type;

    bool rigged = facep->isState(LLFace::RIGGED);

    if (rigged)
    {
        // hacky, should probably clean up -- if this face is rigged, put it in "type + 1"
        // See LLRenderPass PASS_foo enum
        passType += 1;
    }
    //add face to drawmap
    LLSpatialGroup::drawmap_elem_t& draw_vec = group->mDrawMap[passType];

    S32 idx = draw_vec.size()-1;

    bool fullbright = (type == LLRenderPass::PASS_FULLBRIGHT) ||
        (type == LLRenderPass::PASS_INVISIBLE) ||
        (type == LLRenderPass::PASS_FULLBRIGHT_ALPHA_MASK) ||
        (type == LLRenderPass::PASS_ALPHA && facep->isState(LLFace::FULLBRIGHT)) ||
        (facep->getTextureEntry()->getFullbright());

    if (!fullbright &&
        type != LLRenderPass::PASS_GLOW &&
        !facep->getVertexBuffer()->hasDataType(LLVertexBuffer::TYPE_NORMAL))
    {
        llassert(false);
        LL_WARNS() << "Non fullbright face has no normals!" << LL_ENDL;
        return;
    }

    const LLMatrix4* tex_mat = NULL;
    if (facep->isState(LLFace::TEXTURE_ANIM) && facep->getVirtualSize() > MIN_TEX_ANIM_SIZE)
    {
        tex_mat = facep->mTextureMatrix;
    }

    const LLMatrix4* model_mat = NULL;

    LLDrawable* drawable = facep->getDrawable();

    if (rigged)
    {
        // rigged meshes ignore their model matrix
        model_mat = nullptr;
    }
    else if (drawable->isState(LLDrawable::ANIMATED_CHILD))
    {
        model_mat = &drawable->getWorldMatrix();
    }
    else if (drawable->isActive())
    {
        model_mat = &drawable->getRenderMatrix();
    }
    else
    {
        model_mat = &(drawable->getRegion()->mRenderMatrix);
    }

    //drawable->getVObj()->setDebugText(llformat("%d", drawable->isState(LLDrawable::ANIMATED_CHILD)));

    const LLTextureEntry* te = facep->getTextureEntry();
    U8 bump = (type == LLRenderPass::PASS_BUMP || type == LLRenderPass::PASS_POST_BUMP) ? te->getBumpmap() : 0;
    U8 shiny = te->getShiny();

    LLViewerTexture* tex = facep->getTexture();

    U8 index = facep->getTextureIndex();

    LLMaterial* mat = nullptr;

    LLUUID mat_id;

    auto* gltf_mat = (LLFetchedGLTFMaterial*)te->getGLTFRenderMaterial();
    llassert(gltf_mat == nullptr || dynamic_cast<LLFetchedGLTFMaterial*>(te->getGLTFRenderMaterial()) != nullptr);
    if (gltf_mat != nullptr)
    {
        mat_id = gltf_mat->getHash(); // TODO: cache this hash
        if (!facep->hasMedia() || (tex && tex->getType() != LLViewerTexture::MEDIA_TEXTURE))
        { // no media texture, face texture will be unused
            tex = nullptr;
        }
    }
    else
    {
        mat = te->getMaterialParams().get();
        if (mat)
        {
            mat_id = te->getMaterialParams()->getHash();
        }
    }

    bool batchable = false;

    U32 shader_mask = 0xFFFFFFFF; //no shader

    if (mat)
    {
        bool is_alpha = (facep->getPoolType() == LLDrawPool::POOL_ALPHA) || (te->getColor().mV[3] < 0.999f);
        if (type == LLRenderPass::PASS_ALPHA)
        {
            shader_mask = mat->getShaderMask(LLMaterial::DIFFUSE_ALPHA_MODE_BLEND, is_alpha);
        }
        else
        {
            shader_mask = mat->getShaderMask(LLMaterial::DIFFUSE_ALPHA_MODE_DEFAULT, is_alpha);
        }
    }

    if (index < FACE_DO_NOT_BATCH_TEXTURES && idx >= 0)
    {
        if (mat || gltf_mat || draw_vec[idx]->mMaterial)
        { //can't batch textures when materials are present (yet)
            batchable = false;
        }
        else if (index < draw_vec[idx]->mTextureList.size())
        {
            if (draw_vec[idx]->mTextureList[index].isNull())
            {
                batchable = true;
                draw_vec[idx]->mTextureList[index] = tex;
            }
            else if (draw_vec[idx]->mTextureList[index] == tex)
            { //this face's texture index can be used with this batch
                batchable = true;
            }
        }
        else
        { //texture list can be expanded to fit this texture index
            batchable = true;
        }
    }

    LLDrawInfo* info = idx >= 0 ? draw_vec[idx] : nullptr;

    if (info &&
        info->mVertexBuffer == facep->getVertexBuffer() &&
        info->mEnd == facep->getGeomIndex()-1 &&
        (LLPipeline::sTextureBindTest || draw_vec[idx]->mTexture == tex || batchable) &&
#if LL_DARWIN
        info->mEnd - draw_vec[idx]->mStart + facep->getGeomCount() <= (U32) gGLManager.mGLMaxVertexRange &&
        info->mCount + facep->getIndicesCount() <= (U32) gGLManager.mGLMaxIndexRange &&
#endif
        info->mMaterialID == mat_id &&
        info->mFullbright == fullbright &&
        info->mBump == bump &&
        (!mat || (info->mShiny == shiny)) && // need to break batches when a material is shared, but legacy settings are different
        info->mTextureMatrix == tex_mat &&
        info->mModelMatrix == model_mat &&
        info->mShaderMask == shader_mask &&
        info->mAvatar == facep->mAvatar &&
        info->getSkinHash() == facep->getSkinHash())
    {
        info->mCount += facep->getIndicesCount();
        info->mEnd += facep->getGeomCount();

        if (index < FACE_DO_NOT_BATCH_TEXTURES && index >= info->mTextureList.size())
        {
            info->mTextureList.resize(index+1);
            info->mTextureList[index] = tex;
        }
        info->validate();
    }
    else
    {
        U32 start = facep->getGeomIndex();
        U32 end = start + facep->getGeomCount()-1;
        U32 offset = facep->getIndicesStart();
        U32 count = facep->getIndicesCount();
        LLPointer<LLDrawInfo> draw_info = new LLDrawInfo(start,end,count,offset, tex,
            facep->getVertexBuffer(), fullbright, bump);

        info = draw_info;

        draw_vec.push_back(draw_info);
        draw_info->mTextureMatrix = tex_mat;
        draw_info->mModelMatrix = model_mat;

        draw_info->mBump  = bump;
        draw_info->mShiny = shiny;

        static const float alpha[4] =
        {
            0.00f,
            0.25f,
            0.5f,
            0.75f
        };
        float spec = alpha[shiny & TEM_SHINY_MASK];
        LLVector4 specColor(spec, spec, spec, spec);
        draw_info->mSpecColor = specColor;
        draw_info->mEnvIntensity = spec;
        draw_info->mSpecularMap = NULL;
        draw_info->mMaterial = mat;
        draw_info->mGLTFMaterial = gltf_mat;
        draw_info->mShaderMask = shader_mask;
        draw_info->mAvatar = facep->mAvatar;
        draw_info->mSkinInfo = facep->mSkinInfo;

        if (gltf_mat)
        {
            // just remember the material ID, render pools will reference the GLTF material
            draw_info->mMaterialID = mat_id;
        }
        else if (mat)
        {
            draw_info->mMaterialID = mat_id;

            // We have a material.  Update our draw info accordingly.

            if (!mat->getSpecularID().isNull())
            {
                LLVector4 specColor;
                specColor.mV[0] = mat->getSpecularLightColor().mV[0] * (1.f / 255.f);
                specColor.mV[1] = mat->getSpecularLightColor().mV[1] * (1.f / 255.f);
                specColor.mV[2] = mat->getSpecularLightColor().mV[2] * (1.f / 255.f);
                specColor.mV[3] = mat->getSpecularLightExponent() * (1.f / 255.f);
                draw_info->mSpecColor = specColor;
                draw_info->mEnvIntensity = mat->getEnvironmentIntensity() * (1.f / 255.f);
                draw_info->mSpecularMap = facep->getViewerObject()->getTESpecularMap(facep->getTEOffset());
            }

            draw_info->mAlphaMaskCutoff = mat->getAlphaMaskCutoff() * (1.f / 255.f);
            draw_info->mDiffuseAlphaMode = mat->getDiffuseAlphaMode();
            draw_info->mNormalMap = facep->getViewerObject()->getTENormalMap(facep->getTEOffset());
        }
        else
        {
            if (type == LLRenderPass::PASS_GRASS)
            {
                draw_info->mAlphaMaskCutoff = 0.5f;
            }
            else
            {
                draw_info->mAlphaMaskCutoff = 0.33f;
            }
        }

        // if (type == LLRenderPass::PASS_ALPHA) // always populate the draw_info ptr
        { //for alpha sorting
            facep->setDrawInfo(draw_info);
        }

        if (index < FACE_DO_NOT_BATCH_TEXTURES)
        { //initialize texture list for texture batching
            draw_info->mTextureList.resize(index+1);
            draw_info->mTextureList[index] = tex;
        }
        draw_info->validate();
    }

    llassert(info->mGLTFMaterial == nullptr || (info->mVertexBuffer->getTypeMask() & LLVertexBuffer::MAP_TANGENT) != 0);
    llassert(type != LLPipeline::RENDER_TYPE_PASS_GLTF_PBR || info->mGLTFMaterial != nullptr);
    llassert(type != LLPipeline::RENDER_TYPE_PASS_GLTF_PBR_RIGGED || info->mGLTFMaterial != nullptr);
    llassert(type != LLPipeline::RENDER_TYPE_PASS_GLTF_PBR_ALPHA_MASK || info->mGLTFMaterial != nullptr);
    llassert(type != LLPipeline::RENDER_TYPE_PASS_GLTF_PBR_ALPHA_MASK_RIGGED || info->mGLTFMaterial != nullptr);

    llassert(type != LLRenderPass::PASS_BUMP || (info->mVertexBuffer->getTypeMask() & LLVertexBuffer::MAP_TANGENT) != 0);
    llassert(type != LLRenderPass::PASS_NORMSPEC || info->mNormalMap.notNull());
    llassert(type != LLRenderPass::PASS_SPECMAP || (info->mVertexBuffer->getTypeMask() & LLVertexBuffer::MAP_TEXCOORD2) != 0);
}

void LLVolumeGeometryManager::getGeometry(LLSpatialGroup* group)
{

}

// add a face pointer to a list of face pointers without going over MAX_COUNT faces
template<typename T>
static inline void add_face(T*** list, U32* count, T* face)
{
    if (face->isState(LLFace::RIGGED))
    {
        if (count[1] < MAX_FACE_COUNT)
        {
            face->setDrawOrderIndex(count[1]);
            list[1][count[1]++] = face;
        }
    }
    else
    {
        if (count[0] < MAX_FACE_COUNT)
        {
            face->setDrawOrderIndex(count[0]);
            list[0][count[0]++] = face;
        }
    }
}

void LLVolumeGeometryManager::rebuildGeom(LLSpatialGroup* group)
{
    LL_PROFILE_ZONE_SCOPED_CATEGORY_VOLUME;
    llassert(!gCubeSnapshot);

    if (group->isDead())
    {
        return;
    }

    if (group->changeLOD())
    {
        group->mLastUpdateDistance = group->mDistance;
    }

    group->mLastUpdateViewAngle = group->mViewAngle;

    if (!group->hasState(LLSpatialGroup::GEOM_DIRTY | LLSpatialGroup::ALPHA_DIRTY))
    {
        if (group->hasState(LLSpatialGroup::MESH_DIRTY))
        {
            rebuildMesh(group);
        }
        return;
    }

    group->mBuilt = 1.f;

    LLSpatialBridge* bridge = group->getSpatialPartition()->asBridge();
    LLViewerObject *vobj = NULL;
    LLVOVolume *vol_obj = NULL;

    if (bridge)
    {
        vobj = bridge->mDrawable->getVObj();
        vol_obj = dynamic_cast<LLVOVolume*>(vobj);
    }
    if (vol_obj)
    {
        vol_obj->updateVisualComplexity();
    }

    group->mGeometryBytes = 0;
    group->mSurfaceArea = 0;

    //cache object box size since it might be used for determining visibility
    const LLVector4a* bounds = group->getObjectBounds();
    group->mObjectBoxSize = bounds[1].getLength3().getF32();

    group->clearDrawMap();

    U32 fullbright_count[2] = { 0 };
    U32 bump_count[2] = { 0 };
    U32 simple_count[2] = { 0 };
    U32 alpha_count[2] = { 0 };
    U32 norm_count[2] = { 0 };
    U32 spec_count[2] = { 0 };
    U32 normspec_count[2] = { 0 };
    U32 pbr_count[2] = { 0 };

    static LLCachedControl<S32> max_vbo_size(gSavedSettings, "RenderMaxVBOSize", 512);
    static LLCachedControl<S32> max_node_size(gSavedSettings, "RenderMaxNodeSize", 65536);
    U32 max_vertices = (max_vbo_size * 1024)/LLVertexBuffer::calcVertexSize(group->getSpatialPartition()->mVertexDataMask);
    U32 max_total = (max_node_size * 1024) / LLVertexBuffer::calcVertexSize(group->getSpatialPartition()->mVertexDataMask);
    max_vertices = llmin(max_vertices, (U32) 65535);

    U32 cur_total = 0;

    bool emissive = false;

    //Determine if we've received skininfo that contains an
    //alternate bind matrix - if it does then apply the translational component
    //to the joints of the avatar.
#if 0
    bool pelvisGotSet = false;
#endif

    {
        LL_PROFILE_ZONE_NAMED("rebuildGeom - face list");

        //get all the faces into a list
        for (LLSpatialGroup::element_iter drawable_iter = group->getDataBegin();
             drawable_iter != group->getDataEnd(); ++drawable_iter)
<<<<<<< HEAD
        {
            LLDrawable* drawablep = (LLDrawable*)(*drawable_iter)->getDrawable();
=======
		{
			LLDrawable* drawablep = (LLDrawable*)(*drawable_iter)->getDrawable();
		
			if (!drawablep || drawablep->isDead() || drawablep->isState(LLDrawable::FORCE_INVISIBLE) )
			{
				continue;
			}
	
			LLVOVolume* vobj = drawablep->getVOVolume();
            
			if (!vobj || vobj->isDead() || vobj->mGLTFAsset)
			{
				continue;
			}
>>>>>>> 03c4458b

            if (!drawablep || drawablep->isDead() || drawablep->isState(LLDrawable::FORCE_INVISIBLE) )
            {
                continue;
            }

            LLVOVolume* vobj = drawablep->getVOVolume();

            if (!vobj || vobj->isDead())
            {
                continue;
            }

            // HACK -- brute force this check every time a drawable gets rebuilt
            for (S32 i = 0; i < drawablep->getNumFaces(); ++i)
            {
                vobj->updateTEMaterialTextures(i);
            }

            // apply any pending material overrides
            gGLTFMaterialList.applyQueuedOverrides(vobj);

            std::string vobj_name = llformat("Vol%p", vobj);

            bool is_mesh = vobj->isMesh();
            if (is_mesh)
            {
                if ((vobj->getVolume() && !vobj->getVolume()->isMeshAssetLoaded())
                    || !gMeshRepo.meshRezEnabled())
                {
                    // Waiting for asset to fetch
                    continue;
                }

                if (!vobj->getSkinInfo() && !vobj->isSkinInfoUnavaliable())
                {
                     // Waiting for skin info to fetch
                     continue;
                }
            }

            LLVolume* volume = vobj->getVolume();
            if (volume)
            {
                const LLVector3& scale = vobj->getScale();
                group->mSurfaceArea += volume->getSurfaceArea() * llmax(llmax(scale.mV[0], scale.mV[1]), scale.mV[2]);
            }


            F32 est_tris = vobj->getEstTrianglesMax();

            vobj->updateControlAvatar();

            LL_DEBUGS("AnimatedObjectsLinkset") << vobj_name << " rebuilding, isAttachment: " << (U32) vobj->isAttachment()
                                                << " is_mesh " << is_mesh
                                                << " est_tris " << est_tris
                                                << " is_animated " << vobj->isAnimatedObject()
                                                << " can_animate " << vobj->canBeAnimatedObject()
                                                << " cav " << vobj->getControlAvatar()
                                                << " lod " << vobj->getLOD()
                                                << " drawable rigged " << (drawablep->isState(LLDrawable::RIGGED))
                                                << " drawable state " << drawablep->getState()
                                                << " playing " << (U32) (vobj->getControlAvatar() ? vobj->getControlAvatar()->mPlaying : false)
                                                << " frame " << LLFrameTimer::getFrameCount()
                                                << LL_ENDL;

            llassert_always(vobj);
            vobj->updateTextureVirtualSize(true);
            vobj->preRebuild();

            drawablep->clearState(LLDrawable::HAS_ALPHA);

            LLVOAvatar* avatar = nullptr;
            const LLMeshSkinInfo* skinInfo = nullptr;
            if (is_mesh)
            {
                skinInfo = vobj->getSkinInfo();
            }

            if (skinInfo)
            {
                if (vobj->isAnimatedObject())
                {
                    avatar = vobj->getControlAvatar();
                }
                else
                {
                    avatar = vobj->getAvatar();
                }
            }

            if (avatar != nullptr)
            {
                avatar->addAttachmentOverridesForObject(vobj, NULL, false);
            }

            // Standard rigged mesh attachments:
            bool rigged = !vobj->isAnimatedObject() && skinInfo && vobj->isAttachment();
            // Animated objects. Have to check for isRiggedMesh() to
            // exclude static objects in animated object linksets.
            rigged = rigged || (vobj->isAnimatedObject() && vobj->isRiggedMesh() &&
                vobj->getControlAvatar() && vobj->getControlAvatar()->mPlaying);

            bool any_rigged_face = false;

            //for each face
            for (S32 i = 0; i < drawablep->getNumFaces(); i++)
            {
                LLFace* facep = drawablep->getFace(i);
                if (!facep)
                {
                    continue;
                }
#if 0
#if LL_RELEASE_WITH_DEBUG_INFO
                const LLUUID pbr_id( "49c88210-7238-2a6b-70ac-92d4f35963cf" );
                const LLUUID obj_id( vobj->getID() );
                bool is_pbr = (obj_id == pbr_id);
#else
                bool is_pbr = false;
#endif
#else
                LLGLTFMaterial *gltf_mat = facep->getTextureEntry()->getGLTFRenderMaterial();
                bool is_pbr = gltf_mat != nullptr;
#endif

                //ALWAYS null out vertex buffer on rebuild -- if the face lands in a render
                // batch, it will recover its vertex buffer reference from the spatial group
                facep->setVertexBuffer(NULL);

                //sum up face verts and indices
                drawablep->updateFaceSize(i);

                if (rigged)
                {
                    if (!facep->isState(LLFace::RIGGED))
                    { //completely reset vertex buffer
                        facep->clearVertexBuffer();
                    }

                    facep->setState(LLFace::RIGGED);
                    facep->mSkinInfo = (LLMeshSkinInfo*) skinInfo; // TODO -- fix ugly de-consting here
                    facep->mAvatar = avatar;
                    any_rigged_face = true;
                }
                else
                {
                    if (facep->isState(LLFace::RIGGED))
                    {
                        //face is not rigged but used to be, remove from rigged face pool
                        LLDrawPoolAvatar* pool = (LLDrawPoolAvatar*)facep->getPool();
                        if (pool)
                        {
                            pool->removeFace(facep);
                        }
                        facep->clearState(LLFace::RIGGED);
                        facep->mAvatar = NULL;
                        facep->mSkinInfo = NULL;
                    }
                }

                if (cur_total > max_total || facep->getIndicesCount() <= 0 || facep->getGeomCount() <= 0)
                {
                    facep->clearVertexBuffer();
                    continue;
                }

                if (facep->hasGeometry() &&
                    (rigged ||  // <-- HACK FIXME -- getPixelArea might be incorrect for rigged objects
                        facep->getPixelArea() > FORCE_CULL_AREA)) // <-- don't render tiny faces
                {
                    cur_total += facep->getGeomCount();

                    const LLTextureEntry* te = facep->getTextureEntry();
                    LLViewerTexture* tex = facep->getTexture();

                    if (te->getGlow() > 0.f)
                    {
                        emissive = true;
                    }

                    if (facep->isState(LLFace::TEXTURE_ANIM))
                    {
                        if (!vobj->mTexAnimMode)
                        {
                            facep->clearState(LLFace::TEXTURE_ANIM);
                        }
                    }

                    bool force_simple = (facep->getPixelArea() < FORCE_SIMPLE_RENDER_AREA);
                    U32 type = gPipeline.getPoolTypeFromTE(te, tex);
                    if (is_pbr && gltf_mat && gltf_mat->mAlphaMode != LLGLTFMaterial::ALPHA_MODE_BLEND)
                    {
                        type = LLDrawPool::POOL_GLTF_PBR;
                    }
                    else
                    if (type != LLDrawPool::POOL_ALPHA && force_simple)
                    {
                        type = LLDrawPool::POOL_SIMPLE;
                    }
                    facep->setPoolType(type);

                    if (vobj->isHUDAttachment() && !is_pbr)
                    {
                        facep->setState(LLFace::FULLBRIGHT);
                    }

                    if (vobj->mTextureAnimp && vobj->mTexAnimMode)
                    {
                        if (vobj->mTextureAnimp->mFace <= -1)
                        {
                            S32 face;
                            for (face = 0; face < vobj->getNumTEs(); face++)
                            {
                                LLFace * facep = drawablep->getFace(face);
                                if (facep)
                                {
                                    facep->setState(LLFace::TEXTURE_ANIM);
                                }
                            }
                        }
                        else if (vobj->mTextureAnimp->mFace < vobj->getNumTEs())
                        {
                            LLFace * facep = drawablep->getFace(vobj->mTextureAnimp->mFace);
                            if (facep)
                            {
                                facep->setState(LLFace::TEXTURE_ANIM);
                            }
                        }
                    }

                    if (type == LLDrawPool::POOL_ALPHA)
                    {
                        if (facep->canRenderAsMask())
                        { //can be treated as alpha mask
                            add_face(sSimpleFaces, simple_count, facep);
                        }
                        else
                        {
                            F32 alpha;
                            if (is_pbr)
                            {
                                alpha = gltf_mat ? gltf_mat->mBaseColor.mV[3] : 1.0;
                            }
                            else
                            {
                                alpha = te->getColor().mV[3];
                            }
                            if (alpha > 0.f || te->getGlow() > 0.f)
                            { //only treat as alpha in the pipeline if < 100% transparent
                                drawablep->setState(LLDrawable::HAS_ALPHA);
                                add_face(sAlphaFaces, alpha_count, facep);
                            }
                            else if (LLDrawPoolAlpha::sShowDebugAlpha ||
                                (gPipeline.sRenderHighlight && !drawablep->getParent() &&
                                //only root objects are highlighted with red color in this case
                                drawablep->getVObj() && drawablep->getVObj()->flagScripted() &&
                                (LLPipeline::getRenderScriptedBeacons() ||
                                (LLPipeline::getRenderScriptedTouchBeacons() && drawablep->getVObj()->flagHandleTouch()))))
                            { //draw the transparent face for debugging purposes using a custom texture
                                add_face(sAlphaFaces, alpha_count, facep);
                            }
                        }
                    }
                    else
                    {
                        if (drawablep->isState(LLDrawable::REBUILD_VOLUME))
                        {
                            facep->mLastUpdateTime = gFrameTimeSeconds;
                        }

                        {
                            LLGLTFMaterial* gltf_mat = te->getGLTFRenderMaterial();

                            if (gltf_mat != nullptr || (te->getMaterialParams().notNull()))
                            {
                                if (gltf_mat != nullptr)
                                {
                                    add_face(sPbrFaces, pbr_count, facep);
                                }
                                else
                                {
                                    LLMaterial* mat = te->getMaterialParams().get();
                                    if (mat->getNormalID().notNull() || // <-- has a normal map, needs tangents
                                        (te->getBumpmap() && (te->getBumpmap() < 18))) // <-- has an emboss bump map, needs tangents
                                    {
                                        if (mat->getSpecularID().notNull())
                                        { //has normal and specular maps (needs texcoord1, texcoord2, and tangent)
                                            add_face(sNormSpecFaces, normspec_count, facep);
                                        }
                                        else
                                        { //has normal map (needs texcoord1 and tangent)
                                            add_face(sNormFaces, norm_count, facep);
                                        }
                                    }
                                    else if (mat->getSpecularID().notNull())
                                    { //has specular map but no normal map, needs texcoord2
                                        add_face(sSpecFaces, spec_count, facep);
                                    }
                                    else
                                    { //has neither specular map nor normal map, only needs texcoord0
                                        add_face(sSimpleFaces, simple_count, facep);
                                    }
                                }
                            }
                            else if (te->getBumpmap())
                            { //needs normal + tangent
                                add_face(sBumpFaces, bump_count, facep);
                            }
                            else if (te->getShiny() || !te->getFullbright())
                            { //needs normal
                                add_face(sSimpleFaces, simple_count, facep);
                            }
                            else
                            { //doesn't need normal
                                facep->setState(LLFace::FULLBRIGHT);
                                add_face(sFullbrightFaces, fullbright_count, facep);
                            }
                        }
                    }
                }
                else
                {   //face has no renderable geometry
                    facep->clearVertexBuffer();
                }
            }

            if (any_rigged_face)
            {
                if (!drawablep->isState(LLDrawable::RIGGED))
                {
                    drawablep->setState(LLDrawable::RIGGED);
                    LLDrawable* root = drawablep->getRoot();
                    if (root != drawablep)
                    {
                        root->setState(LLDrawable::RIGGED_CHILD);
                    }

                    //first time this is drawable is being marked as rigged,
                    // do another LoD update to use avatar bounding box
                    vobj->updateLOD();
                }
            }
            else
            {
                drawablep->clearState(LLDrawable::RIGGED);
                vobj->updateRiggedVolume(false);
            }
        }
    }

    //PROCESS NON-ALPHA FACES
    U32 simple_mask = LLVertexBuffer::MAP_TEXCOORD0 | LLVertexBuffer::MAP_NORMAL | LLVertexBuffer::MAP_VERTEX | LLVertexBuffer::MAP_COLOR;
    U32 alpha_mask = simple_mask | 0x80000000; //hack to give alpha verts their own VBO
    U32 bump_mask = LLVertexBuffer::MAP_TEXCOORD0 | LLVertexBuffer::MAP_TEXCOORD1 | LLVertexBuffer::MAP_NORMAL | LLVertexBuffer::MAP_VERTEX | LLVertexBuffer::MAP_COLOR;
    U32 fullbright_mask = LLVertexBuffer::MAP_TEXCOORD0 | LLVertexBuffer::MAP_VERTEX | LLVertexBuffer::MAP_COLOR;

    U32 norm_mask = simple_mask | LLVertexBuffer::MAP_TEXCOORD1 | LLVertexBuffer::MAP_TANGENT;
    U32 normspec_mask = norm_mask | LLVertexBuffer::MAP_TEXCOORD2;
    U32 spec_mask = simple_mask | LLVertexBuffer::MAP_TEXCOORD2;

    U32 pbr_mask = LLVertexBuffer::MAP_TEXCOORD0 | LLVertexBuffer::MAP_NORMAL | LLVertexBuffer::MAP_VERTEX | LLVertexBuffer::MAP_COLOR | LLVertexBuffer::MAP_TANGENT;

    if (emissive)
    { //emissive faces are present, include emissive byte to preserve batching
        simple_mask = simple_mask | LLVertexBuffer::MAP_EMISSIVE;
        alpha_mask = alpha_mask | LLVertexBuffer::MAP_EMISSIVE;
        bump_mask = bump_mask | LLVertexBuffer::MAP_EMISSIVE;
        fullbright_mask = fullbright_mask | LLVertexBuffer::MAP_EMISSIVE;
        norm_mask = norm_mask | LLVertexBuffer::MAP_EMISSIVE;
        normspec_mask = normspec_mask | LLVertexBuffer::MAP_EMISSIVE;
        spec_mask = spec_mask | LLVertexBuffer::MAP_EMISSIVE;
        pbr_mask = pbr_mask | LLVertexBuffer::MAP_EMISSIVE;
    }

    bool batch_textures = LLViewerShaderMgr::instance()->getShaderLevel(LLViewerShaderMgr::SHADER_OBJECT) > 1;

    // add extra vertex data for deferred rendering (not necessarily for batching textures)
    if (batch_textures)
    {
        bump_mask = bump_mask | LLVertexBuffer::MAP_TANGENT;
        simple_mask = simple_mask | LLVertexBuffer::MAP_TEXTURE_INDEX;
        alpha_mask = alpha_mask | LLVertexBuffer::MAP_TEXTURE_INDEX | LLVertexBuffer::MAP_TANGENT | LLVertexBuffer::MAP_TEXCOORD1 | LLVertexBuffer::MAP_TEXCOORD2;
        fullbright_mask = fullbright_mask | LLVertexBuffer::MAP_TEXTURE_INDEX;
    }

    group->mGeometryBytes = 0;

    U32 geometryBytes = 0;

    // generate render batches for static geometry
    U32 extra_mask = LLVertexBuffer::MAP_TEXTURE_INDEX;
    bool alpha_sort = true;
    bool rigged = false;
    for (int i = 0; i < 2; ++i) //two sets, static and rigged)
    {
        geometryBytes += genDrawInfo(group, simple_mask | extra_mask, sSimpleFaces[i], simple_count[i], false, batch_textures, rigged);
        geometryBytes += genDrawInfo(group, fullbright_mask | extra_mask, sFullbrightFaces[i], fullbright_count[i], false, batch_textures, rigged);
        geometryBytes += genDrawInfo(group, alpha_mask | extra_mask, sAlphaFaces[i], alpha_count[i], alpha_sort, batch_textures, rigged);
        geometryBytes += genDrawInfo(group, bump_mask | extra_mask, sBumpFaces[i], bump_count[i], false, false, rigged);
        geometryBytes += genDrawInfo(group, norm_mask | extra_mask, sNormFaces[i], norm_count[i], false, false, rigged);
        geometryBytes += genDrawInfo(group, spec_mask | extra_mask, sSpecFaces[i], spec_count[i], false, false, rigged);
        geometryBytes += genDrawInfo(group, normspec_mask | extra_mask, sNormSpecFaces[i], normspec_count[i], false, false, rigged);
        geometryBytes += genDrawInfo(group, pbr_mask | extra_mask, sPbrFaces[i], pbr_count[i], false, false, rigged);

        // for rigged set, add weights and disable alpha sorting (rigged items use depth buffer)
        extra_mask |= LLVertexBuffer::MAP_WEIGHT4;
        rigged = true;
    }

    group->mGeometryBytes = geometryBytes;

    {
        //drawables have been rebuilt, clear rebuild status
        for (LLSpatialGroup::element_iter drawable_iter = group->getDataBegin(); drawable_iter != group->getDataEnd(); ++drawable_iter)
        {
            LLDrawable* drawablep = (LLDrawable*)(*drawable_iter)->getDrawable();
            if(drawablep)
            {
                drawablep->clearState(LLDrawable::REBUILD_ALL);
            }
        }
    }

    group->mLastUpdateTime = gFrameTimeSeconds;
    group->mBuilt = 1.f;
    group->clearState(LLSpatialGroup::GEOM_DIRTY | LLSpatialGroup::ALPHA_DIRTY);
}

void LLVolumeGeometryManager::rebuildMesh(LLSpatialGroup* group)
{
    LL_PROFILE_ZONE_SCOPED_CATEGORY_VOLUME;
    llassert(group);
    if (group && group->hasState(LLSpatialGroup::MESH_DIRTY) && !group->hasState(LLSpatialGroup::GEOM_DIRTY))
    {
        {
            LL_PROFILE_ZONE_NAMED("rebuildMesh - gen draw info");

            group->mBuilt = 1.f;

            const U32 MAX_BUFFER_COUNT = 4096;
            LLVertexBuffer* locked_buffer[MAX_BUFFER_COUNT];

            U32 buffer_count = 0;

            for (LLSpatialGroup::element_iter drawable_iter = group->getDataBegin(); drawable_iter != group->getDataEnd(); ++drawable_iter)
            {
                LLDrawable* drawablep = (LLDrawable*)(*drawable_iter)->getDrawable();

                if (drawablep && !drawablep->isDead() && drawablep->isState(LLDrawable::REBUILD_ALL))
                {
                    LLVOVolume* vobj = drawablep->getVOVolume();

                    if (!vobj) continue;

                    if (vobj->isNoLOD()) continue;

                    vobj->preRebuild();

                    if (drawablep->isState(LLDrawable::ANIMATED_CHILD))
                    {
                        vobj->updateRelativeXform(true);
                    }

                    LLVolume* volume = vobj->getVolume();
                    if (!volume) continue;
                    for (S32 i = 0; i < drawablep->getNumFaces(); ++i)
                    {
                        LLFace* face = drawablep->getFace(i);
                        if (face)
                        {
                            LLVertexBuffer* buff = face->getVertexBuffer();
                            if (buff)
                            {
                                if (!face->getGeometryVolume(*volume, // volume
                                    face->getTEOffset(),              // face_index
                                    vobj->getRelativeXform(),         // mat_vert_in
                                    vobj->getRelativeXformInvTrans(), // mat_norm_in
                                    face->getGeomIndex(),             // index_offset
                                    false,                            // force_rebuild
                                    true))                            // no_debug_assert
                                {   // Something's gone wrong with the vertex buffer accounting,
                                    // rebuild this group with no debug assert because MESH_DIRTY
                                    group->dirtyGeom();
                                    gPipeline.markRebuild(group);
                                }

                                buff->unmapBuffer();
                            }
                        }
                    }

                    if (drawablep->isState(LLDrawable::ANIMATED_CHILD))
                    {
                        vobj->updateRelativeXform();
                    }

                    drawablep->clearState(LLDrawable::REBUILD_ALL);
                }
            }

            {
                LL_PROFILE_ZONE_NAMED("rebuildMesh - flush");
                for (LLVertexBuffer** iter = locked_buffer, ** end_iter = locked_buffer+buffer_count; iter != end_iter; ++iter)
                {
                    (*iter)->unmapBuffer();
                }

                // don't forget alpha
                if(group != NULL &&
                   !group->mVertexBuffer.isNull())
                {
                    group->mVertexBuffer->unmapBuffer();
                }
            }

            group->clearState(LLSpatialGroup::MESH_DIRTY | LLSpatialGroup::NEW_DRAWINFO);
        }
    }
}

struct CompareBatchBreaker
{
    bool operator()(const LLFace* const& lhs, const LLFace* const& rhs)
    {
        const LLTextureEntry* lte = lhs->getTextureEntry();
        const LLTextureEntry* rte = rhs->getTextureEntry();

        if (lte->getBumpmap() != rte->getBumpmap())
        {
            return lte->getBumpmap() < rte->getBumpmap();
        }
        else if (lte->getFullbright() != rte->getFullbright())
        {
            return lte->getFullbright() < rte->getFullbright();
        }
        else if (lte->getMaterialID() != rte->getMaterialID())
        {
            return lte->getMaterialID() < rte->getMaterialID();
        }
        else if (lte->getShiny() != rte->getShiny())
        {
            return lte->getShiny() < rte->getShiny();
        }
        else if (lhs->getTexture() != rhs->getTexture())
        {
            return lhs->getTexture() < rhs->getTexture();
        }
        else
        {
            // all else being equal, maintain consistent draw order
            return lhs->getDrawOrderIndex() < rhs->getDrawOrderIndex();
        }
    }
};

struct CompareBatchBreakerRigged
{
    bool operator()(const LLFace* const& lhs, const LLFace* const& rhs)
    {
        if (lhs->mAvatar != rhs->mAvatar)
        {
            return lhs->mAvatar < rhs->mAvatar;
        }
        else if (lhs->mSkinInfo->mHash != rhs->mSkinInfo->mHash)
        {
            return lhs->mSkinInfo->mHash < rhs->mSkinInfo->mHash;
        }
        else
        {
            // "inherit" non-rigged behavior
            CompareBatchBreaker comp;
            return comp(lhs, rhs);
        }
    }
};

U32 LLVolumeGeometryManager::genDrawInfo(LLSpatialGroup* group, U32 mask, LLFace** faces, U32 face_count, bool distance_sort, bool batch_textures, bool rigged)
{
    LL_PROFILE_ZONE_SCOPED_CATEGORY_VOLUME;

    U32 geometryBytes = 0;

    //calculate maximum number of vertices to store in a single buffer
    static LLCachedControl<S32> max_vbo_size(gSavedSettings, "RenderMaxVBOSize", 512);
    U32 max_vertices = (max_vbo_size * 1024)/LLVertexBuffer::calcVertexSize(group->getSpatialPartition()->mVertexDataMask);
    max_vertices = llmin(max_vertices, (U32) 65535);

    {
        LL_PROFILE_ZONE_NAMED("genDrawInfo - sort");

        if (rigged)
        {
            if (!distance_sort) // <--- alpha "sort" rigged faces by maintaining original draw order
            {
                //sort faces by things that break batches, including avatar and mesh id
                std::sort(faces, faces + face_count, CompareBatchBreakerRigged());
            }
        }
        else if (!distance_sort)
        {
            //sort faces by things that break batches, not including avatar and mesh id
            std::sort(faces, faces + face_count, CompareBatchBreaker());
        }
        else
        {
            //sort faces by distance
            std::sort(faces, faces+face_count, LLFace::CompareDistanceGreater());
        }
    }

    bool hud_group = group->isHUDGroup() ;
    LLFace** face_iter = faces;
    LLFace** end_faces = faces+face_count;

    LLSpatialGroup::buffer_map_t buffer_map;

    LLViewerTexture* last_tex = NULL;

    S32 texture_index_channels = LLGLSLShader::sIndexedTextureChannels;

    bool flexi = false;

    while (face_iter != end_faces)
    {
        //pull off next face
        LLFace* facep = *face_iter;
        LLViewerTexture* tex = facep->getTexture();
        const LLTextureEntry* te = facep->getTextureEntry();
        LLMaterialPtr mat = te->getMaterialParams();
        LLMaterialID matId = te->getMaterialID();

        if (distance_sort)
        {
            tex = NULL;
        }

        if (last_tex != tex)
        {
            last_tex = tex;
        }

        bool bake_sunlight = LLPipeline::sBakeSunlight && facep->getDrawable()->isStatic();

        U32 index_count = facep->getIndicesCount();
        U32 geom_count = facep->getGeomCount();

        flexi = flexi || facep->getViewerObject()->getVolume()->isUnique();

        //sum up vertices needed for this render batch
        LLFace** i = face_iter;
        ++i;

        const U32 MAX_TEXTURE_COUNT = 32;
        LLViewerTexture* texture_list[MAX_TEXTURE_COUNT];

        U32 texture_count = 0;

        {
            LL_PROFILE_ZONE_NAMED("genDrawInfo - face size");
            if (batch_textures)
            {
                U8 cur_tex = 0;
                facep->setTextureIndex(cur_tex);
                if (texture_count < MAX_TEXTURE_COUNT)
                {
                    texture_list[texture_count++] = tex;
                }

                if (can_batch_texture(facep))
                { //populate texture_list with any textures that can be batched
                  //move i to the next unbatchable face
                    while (i != end_faces)
                    {
                        facep = *i;

                        if (!can_batch_texture(facep))
                        { //face is bump mapped or has an animated texture matrix -- can't
                            //batch more than 1 texture at a time
                            facep->setTextureIndex(0);
                            break;
                        }

                        if (facep->getTexture() != tex)
                        {
                            if (distance_sort)
                            { //textures might be out of order, see if texture exists in current batch
                                bool found = false;
                                for (U32 tex_idx = 0; tex_idx < texture_count; ++tex_idx)
                                {
                                    if (facep->getTexture() == texture_list[tex_idx])
                                    {
                                        cur_tex = tex_idx;
                                        found = true;
                                        break;
                                    }
                                }

                                if (!found)
                                {
                                    cur_tex = texture_count;
                                }
                            }
                            else
                            {
                                cur_tex++;
                            }

                            if (cur_tex >= texture_index_channels)
                            { //cut batches when index channels are depleted
                                break;
                            }

                            tex = facep->getTexture();

                            if (texture_count < MAX_TEXTURE_COUNT)
                            {
                                texture_list[texture_count++] = tex;
                            }
                        }

                        if (geom_count + facep->getGeomCount() > max_vertices)
                        { //cut batches on geom count too big
                            break;
                        }

                        ++i;

                        flexi = flexi || facep->getViewerObject()->getVolume()->isUnique();

                        index_count += facep->getIndicesCount();
                        geom_count += facep->getGeomCount();

                        facep->setTextureIndex(cur_tex);
                    }
                }
                else
                {
                    facep->setTextureIndex(0);
                }

                tex = texture_list[0];
            }
            else
            {
                while (i != end_faces &&
                    (LLPipeline::sTextureBindTest ||
                        (distance_sort ||
                            ((*i)->getTexture() == tex))))
                {
                    facep = *i;
                    const LLTextureEntry* nextTe = facep->getTextureEntry();
                    if (nextTe->getMaterialID() != matId)
                    {
                        break;
                    }

                    //face has no texture index
                    facep->mDrawInfo = NULL;
                    facep->setTextureIndex(FACE_DO_NOT_BATCH_TEXTURES);

                    if (geom_count + facep->getGeomCount() > max_vertices)
                    { //cut batches on geom count too big
                        break;
                    }

                    ++i;
                    index_count += facep->getIndicesCount();
                    geom_count += facep->getGeomCount();

                    flexi = flexi || facep->getViewerObject()->getVolume()->isUnique();
                }
            }
        }

        //create vertex buffer
        LLPointer<LLVertexBuffer> buffer;

        {
            LL_PROFILE_ZONE_NAMED("genDrawInfo - allocate");
            buffer = new LLVertexBuffer(mask);
            if(!buffer->allocateBuffer(geom_count, index_count))
            {
                LL_WARNS() << "Failed to allocate group Vertex Buffer to "
                    << geom_count << " vertices and "
                    << index_count << " indices" << LL_ENDL;
                buffer = NULL;
            }
        }

        if (buffer)
        {
            geometryBytes += buffer->getSize() + buffer->getIndicesSize();
            buffer_map[mask][*face_iter].push_back(buffer);
        }

        //add face geometry

        U32 indices_index = 0;
        U16 index_offset = 0;

        while (face_iter < i)
        {
            //update face indices for new buffer
            facep = *face_iter;

            if (buffer.isNull())
            {
                // Bulk allocation failed
                facep->setVertexBuffer(buffer);
                facep->setSize(0, 0); // mark as no geometry
                ++face_iter;
                continue;
            }
            facep->setIndicesIndex(indices_index);
            facep->setGeomIndex(index_offset);
            facep->setVertexBuffer(buffer);

            if (batch_textures && facep->getTextureIndex() == FACE_DO_NOT_BATCH_TEXTURES)
            {
                LL_ERRS() << "Invalid texture index." << LL_ENDL;
            }

            {
                //for debugging, set last time face was updated vs moved
                facep->updateRebuildFlags();

                { //copy face geometry into vertex buffer
                    LLDrawable* drawablep = facep->getDrawable();
                    LLVOVolume* vobj = drawablep->getVOVolume();
                    LLVolume* volume = vobj->getVolume();

                    if (drawablep->isState(LLDrawable::ANIMATED_CHILD))
                    {
                        vobj->updateRelativeXform(true);
                    }

                    U32 te_idx = facep->getTEOffset();

                    if (!facep->getGeometryVolume(*volume, te_idx,
                        vobj->getRelativeXform(), vobj->getRelativeXformInvTrans(), index_offset,true))
                    {
                        LL_WARNS() << "Failed to get geometry for face!" << LL_ENDL;
                    }

                    if (drawablep->isState(LLDrawable::ANIMATED_CHILD))
                    {
                        vobj->updateRelativeXform(false);
                    }
                }
            }

            index_offset += facep->getGeomCount();
            indices_index += facep->getIndicesCount();

            //append face to appropriate render batch

            bool force_simple = facep->getPixelArea() < FORCE_SIMPLE_RENDER_AREA;
            bool fullbright = facep->isState(LLFace::FULLBRIGHT);
            if ((mask & LLVertexBuffer::MAP_NORMAL) == 0)
            { //paranoia check to make sure GL doesn't try to read non-existant normals
                fullbright = true;
            }

            const LLTextureEntry* te = facep->getTextureEntry();
            LLGLTFMaterial* gltf_mat = te->getGLTFRenderMaterial();

            if (hud_group && gltf_mat == nullptr)
            { //all hud attachments are fullbright
                fullbright = true;
            }

            tex = facep->getTexture();

            bool is_alpha = facep->getPoolType() == LLDrawPool::POOL_ALPHA;

            LLMaterial* mat = nullptr;
            bool can_be_shiny = false;

            // ignore traditional material if GLTF material is present
            if (gltf_mat == nullptr)
            {
                mat = te->getMaterialParams().get();

                can_be_shiny = true;
                if (mat)
                {
                    U8 mode = mat->getDiffuseAlphaMode();
                    can_be_shiny = mode == LLMaterial::DIFFUSE_ALPHA_MODE_NONE ||
                        mode == LLMaterial::DIFFUSE_ALPHA_MODE_EMISSIVE;
                }
            }

            F32 blinn_phong_alpha = te->getColor().mV[3];
            bool use_legacy_bump = te->getBumpmap() && (te->getBumpmap() < 18) && (!mat || mat->getNormalID().isNull());
            bool blinn_phong_opaque = blinn_phong_alpha >= 0.999f;
            bool blinn_phong_transparent = blinn_phong_alpha < 0.999f;

            if (!gltf_mat)
            {
                is_alpha |= blinn_phong_transparent;
            }

            if (gltf_mat || (mat && !hud_group))
            {
                bool material_pass = false;

                if (gltf_mat)
                { // all other parameters ignored if gltf material is present
                    if (gltf_mat->mAlphaMode == LLGLTFMaterial::ALPHA_MODE_BLEND)
                    {
                        registerFace(group, facep, LLRenderPass::PASS_ALPHA);
                    }
                    else if (gltf_mat->mAlphaMode == LLGLTFMaterial::ALPHA_MODE_MASK)
                    {
                        registerFace(group, facep, LLRenderPass::PASS_GLTF_PBR_ALPHA_MASK);
                    }
                    else
                    {
                        registerFace(group, facep, LLRenderPass::PASS_GLTF_PBR);
                    }
                }
                else
                // do NOT use 'fullbright' for this logic or you risk sending
                // things without normals down the materials pipeline and will
                // render poorly if not crash NORSPEC-240,314
                //
                if (te->getFullbright())
                {
                    if (mat->getDiffuseAlphaMode() == LLMaterial::DIFFUSE_ALPHA_MODE_MASK)
                    {
                        if (blinn_phong_opaque)
                        {
                            registerFace(group, facep, LLRenderPass::PASS_FULLBRIGHT_ALPHA_MASK);
                        }
                        else
                        {
                            registerFace(group, facep, LLRenderPass::PASS_ALPHA);
                        }
                    }
                    else if (is_alpha)
                    {
                        registerFace(group, facep, LLRenderPass::PASS_ALPHA);
                    }
                    else
                    {
                        if (mat->getEnvironmentIntensity() > 0 || te->getShiny() > 0)
                        {
                            material_pass = true;
                        }
                        else
                        {
                            if (blinn_phong_opaque)
                            {
                                registerFace(group, facep, LLRenderPass::PASS_FULLBRIGHT);
                            }
                            else
                            {
                                registerFace(group, facep, LLRenderPass::PASS_ALPHA);
                            }
                        }
                    }
                }
                else if (blinn_phong_transparent)
                {
                    registerFace(group, facep, LLRenderPass::PASS_ALPHA);
                }
                else if (use_legacy_bump)
                {
                    llassert(mask & LLVertexBuffer::MAP_TANGENT);
                    // we have a material AND legacy bump settings, but no normal map
                    registerFace(group, facep, LLRenderPass::PASS_BUMP);
                }
                else
                {
                    material_pass = true;
                }

                if (material_pass)
                {
                    static const U32 pass[] =
                    {
                        LLRenderPass::PASS_MATERIAL,
                        LLRenderPass::PASS_ALPHA, //LLRenderPass::PASS_MATERIAL_ALPHA,
                        LLRenderPass::PASS_MATERIAL_ALPHA_MASK,
                        LLRenderPass::PASS_MATERIAL_ALPHA_EMISSIVE,
                        LLRenderPass::PASS_SPECMAP,
                        LLRenderPass::PASS_ALPHA, //LLRenderPass::PASS_SPECMAP_BLEND,
                        LLRenderPass::PASS_SPECMAP_MASK,
                        LLRenderPass::PASS_SPECMAP_EMISSIVE,
                        LLRenderPass::PASS_NORMMAP,
                        LLRenderPass::PASS_ALPHA, //LLRenderPass::PASS_NORMMAP_BLEND,
                        LLRenderPass::PASS_NORMMAP_MASK,
                        LLRenderPass::PASS_NORMMAP_EMISSIVE,
                        LLRenderPass::PASS_NORMSPEC,
                        LLRenderPass::PASS_ALPHA, //LLRenderPass::PASS_NORMSPEC_BLEND,
                        LLRenderPass::PASS_NORMSPEC_MASK,
                        LLRenderPass::PASS_NORMSPEC_EMISSIVE,
                    };

                    U32 alpha_mode = mat->getDiffuseAlphaMode();
                    if (!distance_sort && alpha_mode == LLMaterial::DIFFUSE_ALPHA_MODE_BLEND)
                    { // HACK - this should never happen, but sometimes we get a material that thinks it has alpha blending when it ought not
                        alpha_mode = LLMaterial::DIFFUSE_ALPHA_MODE_NONE;
                    }
                    U32 mask = mat->getShaderMask(alpha_mode, is_alpha);

                    U32 vb_mask = facep->getVertexBuffer()->getTypeMask();

                    // HACK - this should also never happen, but sometimes we get here and the material thinks it has a specmap now
                    // even though it didn't appear to have a specmap when the face was added to the list of faces
                    if ((mask & 0x4) && !(vb_mask & LLVertexBuffer::MAP_TEXCOORD2))
                    {
                        mask &= ~0x4;
                    }

                    llassert(mask < sizeof(pass)/sizeof(U32));

                    mask = llmin(mask, (U32)(sizeof(pass)/sizeof(U32)-1));

                    // if this is going into alpha pool, distance sort MUST be true
                    llassert(pass[mask] == LLRenderPass::PASS_ALPHA ? distance_sort : true);
                    registerFace(group, facep, pass[mask]);
                }
            }
            else if (mat)
            {
                U8 mode = mat->getDiffuseAlphaMode();

                is_alpha = (is_alpha || (mode == LLMaterial::DIFFUSE_ALPHA_MODE_BLEND));

                if (is_alpha)
                {
                    mode = LLMaterial::DIFFUSE_ALPHA_MODE_BLEND;
                }

                if (mode == LLMaterial::DIFFUSE_ALPHA_MODE_MASK)
                {
                    registerFace(group, facep, fullbright ? LLRenderPass::PASS_FULLBRIGHT_ALPHA_MASK : LLRenderPass::PASS_ALPHA_MASK);
                }
                else if (is_alpha )
                {
                    registerFace(group, facep, LLRenderPass::PASS_ALPHA);
                }
                else if (gPipeline.shadersLoaded()
                    && te->getShiny()
                    && can_be_shiny)
                {
                    registerFace(group, facep, fullbright ? LLRenderPass::PASS_FULLBRIGHT_SHINY : LLRenderPass::PASS_SHINY);
                }
                else
                {
                    registerFace(group, facep, fullbright ? LLRenderPass::PASS_FULLBRIGHT : LLRenderPass::PASS_SIMPLE);
                }
            }
            else if (is_alpha)
            {
                // can we safely treat this as an alpha mask?
                if (facep->getFaceColor().mV[3] <= 0.f)
                { //100% transparent, don't render unless we're highlighting transparent
                    registerFace(group, facep, LLRenderPass::PASS_ALPHA_INVISIBLE);
                }
                else if (facep->canRenderAsMask() && !hud_group)
                {
                    if (te->getFullbright() || LLPipeline::sNoAlpha)
                    {
                        registerFace(group, facep, LLRenderPass::PASS_FULLBRIGHT_ALPHA_MASK);
                    }
                    else
                    {
                        registerFace(group, facep, LLRenderPass::PASS_ALPHA_MASK);
                    }
                }
                else
                {
                    registerFace(group, facep, LLRenderPass::PASS_ALPHA);
                }
            }
            else if (gPipeline.shadersLoaded()
                && te->getShiny()
                && can_be_shiny)
            { //shiny
                if (tex->getPrimaryFormat() == GL_ALPHA)
                { //invisiprim+shiny
                    registerFace(group, facep, LLRenderPass::PASS_INVISI_SHINY);
                    registerFace(group, facep, LLRenderPass::PASS_INVISIBLE);
                }
                else if (!hud_group)
                { //deferred rendering
                    if (te->getFullbright())
                    { //register in post deferred fullbright shiny pass
                        registerFace(group, facep, LLRenderPass::PASS_FULLBRIGHT_SHINY);
                        if (te->getBumpmap())
                        { //register in post deferred bump pass
                            registerFace(group, facep, LLRenderPass::PASS_POST_BUMP);
                        }
                    }
                    else if (use_legacy_bump)
                    { //register in deferred bump pass
                        llassert(mask& LLVertexBuffer::MAP_TANGENT);
                        registerFace(group, facep, LLRenderPass::PASS_BUMP);
                    }
                    else
                    { //register in deferred simple pass (deferred simple includes shiny)
                        llassert(mask & LLVertexBuffer::MAP_NORMAL);
                        registerFace(group, facep, LLRenderPass::PASS_SIMPLE);
                    }
                }
                else if (fullbright)
                {   //not deferred, register in standard fullbright shiny pass
                    registerFace(group, facep, LLRenderPass::PASS_FULLBRIGHT_SHINY);
                }
                else
                { //not deferred or fullbright, register in standard shiny pass
                    registerFace(group, facep, LLRenderPass::PASS_SHINY);
                }
            }
            else
            { //not alpha and not shiny
                if (!is_alpha && tex->getPrimaryFormat() == GL_ALPHA)
                { //invisiprim
                    registerFace(group, facep, LLRenderPass::PASS_INVISIBLE);
                }
                else if (fullbright || bake_sunlight)
                { //fullbright
                    if (mat && mat->getDiffuseAlphaMode() == LLMaterial::DIFFUSE_ALPHA_MODE_MASK)
                    {
                        registerFace(group, facep, LLRenderPass::PASS_FULLBRIGHT_ALPHA_MASK);
                    }
                    else
                    {
                        registerFace(group, facep, LLRenderPass::PASS_FULLBRIGHT);
                    }
                    if (!hud_group && use_legacy_bump)
                    { //if this is the deferred render and a bump map is present, register in post deferred bump
                        registerFace(group, facep, LLRenderPass::PASS_POST_BUMP);
                    }
                }
                else
                {
                    if (use_legacy_bump)
                    { //non-shiny or fullbright deferred bump
                        llassert(mask& LLVertexBuffer::MAP_TANGENT);
                        registerFace(group, facep, LLRenderPass::PASS_BUMP);
                    }
                    else
                    { //all around simple
                        llassert(mask & LLVertexBuffer::MAP_NORMAL);
                        if (mat && mat->getDiffuseAlphaMode() == LLMaterial::DIFFUSE_ALPHA_MODE_MASK)
                        { //material alpha mask can be respected in non-deferred
                            registerFace(group, facep, LLRenderPass::PASS_ALPHA_MASK);
                        }
                        else
                        {
                            registerFace(group, facep, LLRenderPass::PASS_SIMPLE);
                        }
                    }
                }


                if (!gPipeline.shadersLoaded() &&
                    !is_alpha &&
                    te->getShiny())
                { //shiny as an extra pass when shaders are disabled
                    registerFace(group, facep, LLRenderPass::PASS_SHINY);
                }
            }

            //not sure why this is here, and looks like it might cause bump mapped objects to get rendered redundantly -- davep 5/11/2010
            if (!is_alpha && hud_group)
            {
                llassert((mask & LLVertexBuffer::MAP_NORMAL) || fullbright);
                facep->setPoolType((fullbright) ? LLDrawPool::POOL_FULLBRIGHT : LLDrawPool::POOL_SIMPLE);

                if (!force_simple && use_legacy_bump)
                {
                    llassert(mask & LLVertexBuffer::MAP_TANGENT);
                    registerFace(group, facep, LLRenderPass::PASS_BUMP);
                }
            }

            if (!is_alpha && LLPipeline::sRenderGlow && te->getGlow() > 0.f)
            {
                if (gltf_mat)
                {
                    registerFace(group, facep, LLRenderPass::PASS_GLTF_GLOW);
                }
                else
                {
                    registerFace(group, facep, LLRenderPass::PASS_GLOW);
                }
            }

            ++face_iter;
        }

        if (buffer)
        {
            buffer->unmapBuffer();
        }
    }

    group->mBufferMap[mask].clear();
    for (LLSpatialGroup::buffer_texture_map_t::iterator i = buffer_map[mask].begin(); i != buffer_map[mask].end(); ++i)
    {
        group->mBufferMap[mask][i->first] = i->second;
    }

    return geometryBytes;
}

void LLVolumeGeometryManager::addGeometryCount(LLSpatialGroup* group, U32& vertex_count, U32& index_count)
{
    //for each drawable
    for (LLSpatialGroup::element_iter drawable_iter = group->getDataBegin(); drawable_iter != group->getDataEnd(); ++drawable_iter)
    {
        LLDrawable* drawablep = (LLDrawable*)(*drawable_iter)->getDrawable();

        if (!drawablep || drawablep->isDead())
        {
            continue;
        }
    }
}

void LLGeometryManager::addGeometryCount(LLSpatialGroup* group, U32 &vertex_count, U32 &index_count)
{
    LL_PROFILE_ZONE_SCOPED_CATEGORY_VOLUME;

    //clear off any old faces
    mFaceList.clear();

    //for each drawable
    for (LLSpatialGroup::element_iter drawable_iter = group->getDataBegin(); drawable_iter != group->getDataEnd(); ++drawable_iter)
    {
        LLDrawable* drawablep = (LLDrawable*)(*drawable_iter)->getDrawable();

        if (!drawablep || drawablep->isDead())
        {
            continue;
        }

        //for each face
        for (S32 i = 0; i < drawablep->getNumFaces(); i++)
        {
            //sum up face verts and indices
            drawablep->updateFaceSize(i);
            LLFace* facep = drawablep->getFace(i);
            if (facep)
            {
                if (facep->hasGeometry() && facep->getPixelArea() > FORCE_CULL_AREA &&
                    facep->getGeomCount() + vertex_count <= 65536)
                {
                    vertex_count += facep->getGeomCount();
                    index_count += facep->getIndicesCount();

                    //remember face (for sorting)
                    mFaceList.push_back(facep);
                }
                else
                {
                    facep->clearVertexBuffer();
                }
            }
        }
    }
}

LLHUDPartition::LLHUDPartition(LLViewerRegion* regionp) : LLBridgePartition(regionp)
{
    mPartitionType = LLViewerRegion::PARTITION_HUD;
    mDrawableType = LLPipeline::RENDER_TYPE_HUD;
    mSlopRatio = 0.f;
    mLODPeriod = 1;
}

void LLHUDPartition::shift(const LLVector4a &offset)
{
    //HUD objects don't shift with region crossing.  That would be silly.
}<|MERGE_RESOLUTION|>--- conflicted
+++ resolved
@@ -1138,7 +1138,7 @@
         { // notify GLTFSceneManager about new GLTF object
             LL::GLTFSceneManager::instance().addGLTFObject(this, volume_params.getSculptID());
         }
-        
+
         return true;
     }
     else if (NO_LOD == lod)
@@ -1413,29 +1413,21 @@
         return false;
     }
 
+    if (mGLTFAsset != nullptr)
+    {
+        // do not calculate LOD for GLTF objects
+        return false;
+    }
+
     S32 cur_detail = 0;
 
     F32 radius;
     F32 distance;
     F32 lod_factor = LLVOVolume::sLODFactor;
 
-<<<<<<< HEAD
     if (mDrawable->isState(LLDrawable::RIGGED))
     {
         LLVOAvatar* avatar = getAvatar();
-=======
-    if (mGLTFAsset != nullptr)
-    {
-        // do not calculate LOD for GLTF objects
-        return false;
-    }
-
-	S32 cur_detail = 0;
-	
-	F32 radius;
-	F32 distance;
-	F32 lod_factor = LLVOVolume::sLODFactor;
->>>>>>> 03c4458b
 
         // Not sure how this can really happen, but alas it does. Better exit here than crashing.
         if( !avatar || !avatar->mDrawable )
@@ -5633,25 +5625,8 @@
         //get all the faces into a list
         for (LLSpatialGroup::element_iter drawable_iter = group->getDataBegin();
              drawable_iter != group->getDataEnd(); ++drawable_iter)
-<<<<<<< HEAD
         {
             LLDrawable* drawablep = (LLDrawable*)(*drawable_iter)->getDrawable();
-=======
-		{
-			LLDrawable* drawablep = (LLDrawable*)(*drawable_iter)->getDrawable();
-		
-			if (!drawablep || drawablep->isDead() || drawablep->isState(LLDrawable::FORCE_INVISIBLE) )
-			{
-				continue;
-			}
-	
-			LLVOVolume* vobj = drawablep->getVOVolume();
-            
-			if (!vobj || vobj->isDead() || vobj->mGLTFAsset)
-			{
-				continue;
-			}
->>>>>>> 03c4458b
 
             if (!drawablep || drawablep->isDead() || drawablep->isState(LLDrawable::FORCE_INVISIBLE) )
             {
@@ -5660,7 +5635,7 @@
 
             LLVOVolume* vobj = drawablep->getVOVolume();
 
-            if (!vobj || vobj->isDead())
+            if (!vobj || vobj->isDead() || vobj->mGLTFAsset)
             {
                 continue;
             }
