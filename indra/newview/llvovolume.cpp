--- conflicted
+++ resolved
@@ -2058,9 +2058,13 @@
     }
     
     // Group permissions
-    else if (0 != (media_perms & LLMediaEntry::PERM_GROUP) && permGroupOwner())
+    else if (0 != (media_perms & LLMediaEntry::PERM_GROUP))
     {
-        return true;
+		LLPermissions* obj_perm = LLSelectMgr::getInstance()->findObjectPermissions(this);
+		if (obj_perm && gAgent.isInGroup(obj_perm->getGroup()))
+		{
+			return true;
+		}
     }
     
     // Owner permissions
@@ -3359,10 +3363,6 @@
 		model_mat = &(drawable->getRegion()->mRenderMatrix);
 	}
 
-<<<<<<< HEAD
-
-=======
->>>>>>> 2dd3a6be
 	U8 bump = (type == LLRenderPass::PASS_BUMP || type == LLRenderPass::PASS_POST_BUMP) ? facep->getTextureEntry()->getBumpmap() : 0;
 	
 	LLViewerTexture* tex = facep->getTexture();
@@ -3433,8 +3433,6 @@
 static LLFastTimer::DeclareTimer FTM_REBUILD_VOLUME_VB("Volume");
 static LLFastTimer::DeclareTimer FTM_REBUILD_VBO("VBO Rebuilt");
 
-<<<<<<< HEAD
-=======
 #if LL_MESH_ENABLED
 static LLDrawPoolAvatar* get_avatar_drawpool(LLViewerObject* vobj)
 {
@@ -3463,7 +3461,6 @@
 	return NULL;
 }
 #endif		
->>>>>>> 2dd3a6be
 
 void LLVolumeGeometryManager::rebuildGeom(LLSpatialGroup* group)
 {
@@ -4119,11 +4116,7 @@
 				{ //invisiprim
 					registerFace(group, facep, LLRenderPass::PASS_INVISIBLE);
 				}
-<<<<<<< HEAD
-				else if (fullbright)
-=======
 				else if (fullbright || bake_sunlight)
->>>>>>> 2dd3a6be
 				{ //fullbright
 					registerFace(group, facep, LLRenderPass::PASS_FULLBRIGHT);
 					if (LLPipeline::sRenderDeferred && LLPipeline::sRenderBump && te->getBumpmap())
