--- conflicted
+++ resolved
@@ -111,11 +111,7 @@
     LLFloaterWebContent::postBuild();
     mWebBrowser->addObserver(this);
 
-<<<<<<< HEAD
-	return true;
-=======
-    return TRUE;
->>>>>>> e7eced3c
+    return true;
 }
 
 void LLFloaterSearch::onOpen(const LLSD& key)
@@ -124,15 +120,9 @@
     p.trusted_content = true;
     p.allow_address_entry = false;
 
-<<<<<<< HEAD
-	LLFloaterWebContent::onOpen(p);
-	mWebBrowser->setFocus(true);
-	search(p.search);
-=======
     LLFloaterWebContent::onOpen(p);
-    mWebBrowser->setFocus(TRUE);
+    mWebBrowser->setFocus(true);
     search(p.search);
->>>>>>> e7eced3c
 }
 
 void LLFloaterSearch::onClose(bool app_quitting)
@@ -157,37 +147,13 @@
 
 void LLFloaterSearch::search(const SearchQuery &p)
 {
-<<<<<<< HEAD
-	if (! mWebBrowser || !p.validateBlock())
-	{
-		return;
-	}
-
-	// reset the god level warning as we're sending the latest state
-	getChildView("refresh_search")->setVisible(false);
-	mSearchGodLevel = gAgent.getGodLevel();
-
-	// work out the subdir to use based on the requested category
-	LLSD subs;
-	if (mSearchType.find(p.category) != mSearchType.end())
-	{
-		subs["TYPE"] = p.category;
-	}
-	else
-	{
-		subs["TYPE"] = "standard";
-	}
-
-	// add the search query string
-	subs["QUERY"] = LLURI::escape(p.query);
-=======
     if (! mWebBrowser || !p.validateBlock())
     {
         return;
     }
 
     // reset the god level warning as we're sending the latest state
-    getChildView("refresh_search")->setVisible(FALSE);
+    getChildView("refresh_search")->setVisible(false);
     mSearchGodLevel = gAgent.getGodLevel();
 
     // work out the subdir to use based on the requested category
@@ -203,7 +169,6 @@
 
     // add the search query string
     subs["QUERY"] = LLURI::escape(p.query);
->>>>>>> e7eced3c
 
     subs["COLLECTION"] = "";
     if (subs["TYPE"] == "standard")
