--- conflicted
+++ resolved
@@ -300,14 +300,8 @@
 // virtual
 void LLServerReleaseNotesURLFetcher::httpCompleted()
 {
-<<<<<<< HEAD
 	LL_DEBUGS("ServerReleaseNotes") << dumpResponse() 
-		<< " [headers:" << getResponseHeaders() << "]" << LL_ENDL;
-=======
-	LL_DEBUGS() << "Status: " << status << LL_ENDL;
-	LL_DEBUGS() << "Reason: " << reason << LL_ENDL;
-	LL_DEBUGS() << "Headers: " << content << LL_ENDL;
->>>>>>> d0ef02c2
+									<< " [headers:" << getResponseHeaders() << "]" << LL_ENDL;
 
 	LLFloaterAbout* floater_about = LLFloaterReg::getTypedInstance<LLFloaterAbout>("sl_about");
 	if (floater_about)
