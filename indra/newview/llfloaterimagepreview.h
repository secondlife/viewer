--- conflicted
+++ resolved
@@ -53,20 +53,12 @@
     void setPreviewTarget(LLImageRaw *imagep, F32 distance);
     void setTexture(U32 name) { mTextureName = name; }
 
-<<<<<<< HEAD
-    bool render();
-=======
-    BOOL render() override;
->>>>>>> a73773bc
+    bool render() override;
     void refresh();
     void rotate(F32 yaw_radians, F32 pitch_radians);
     void zoom(F32 zoom_amt);
     void pan(F32 right, F32 up);
-<<<<<<< HEAD
-    virtual bool needsRender() { return mNeedsUpdate; }
-=======
-    virtual BOOL needsRender() override { return mNeedsUpdate; }
->>>>>>> a73773bc
+    virtual bool needsRender() override { return mNeedsUpdate; }
 
  protected:
     bool        mNeedsUpdate;
@@ -95,20 +87,12 @@
     void setTexture(U32 name) { mTextureName = name; }
     void clearPreviewTexture(const std::string& mesh_name);
 
-<<<<<<< HEAD
-    bool    render();
-=======
-    BOOL    render() override;
->>>>>>> a73773bc
+    bool    render() override;
     void    refresh();
     void    rotate(F32 yaw_radians, F32 pitch_radians);
     void    zoom(F32 zoom_amt);
     void    pan(F32 right, F32 up);
-<<<<<<< HEAD
-    virtual bool needsRender() { return mNeedsUpdate; }
-=======
-    virtual BOOL needsRender() override { return mNeedsUpdate; }
->>>>>>> a73773bc
+    virtual bool needsRender() override { return mNeedsUpdate; }
 
 protected:
     bool        mNeedsUpdate;
@@ -129,23 +113,14 @@
     LLFloaterImagePreview(const std::string& filename);
     virtual ~LLFloaterImagePreview();
 
-<<<<<<< HEAD
-    virtual bool postBuild();
-
-    bool handleMouseDown(S32 x, S32 y, MASK mask);
-    bool handleMouseUp(S32 x, S32 y, MASK mask);
-    bool handleHover(S32 x, S32 y, MASK mask);
-    bool handleScrollWheel(S32 x, S32 y, S32 clicks);
-=======
-    BOOL postBuild() override;
+    bool postBuild() override;
 
     S32 getExpectedUploadCost() const override;
 
-    BOOL handleMouseDown(S32 x, S32 y, MASK mask) override;
-    BOOL handleMouseUp(S32 x, S32 y, MASK mask) override;
-    BOOL handleHover(S32 x, S32 y, MASK mask) override;
-    BOOL handleScrollWheel(S32 x, S32 y, S32 clicks) override;
->>>>>>> a73773bc
+    bool handleMouseDown(S32 x, S32 y, MASK mask) override;
+    bool handleMouseUp(S32 x, S32 y, MASK mask) override;
+    bool handleHover(S32 x, S32 y, MASK mask) override;
+    bool handleScrollWheel(S32 x, S32 y, S32 clicks) override;
 
     static void onMouseCaptureLostImagePreview(LLMouseHandler*);
 
