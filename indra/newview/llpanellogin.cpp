/** 
 * @file llpanellogin.cpp
 * @brief Login dialog and logo display
 *
 * $LicenseInfo:firstyear=2002&license=viewergpl$
 * 
 * Copyright (c) 2002-2009, Linden Research, Inc.
 * 
 * Second Life Viewer Source Code
 * The source code in this file ("Source Code") is provided by Linden Lab
 * to you under the terms of the GNU General Public License, version 2.0
 * ("GPL"), unless you have obtained a separate licensing agreement
 * ("Other License"), formally executed by you and Linden Lab.  Terms of
 * the GPL can be found in doc/GPL-license.txt in this distribution, or
 * online at http://secondlifegrid.net/programs/open_source/licensing/gplv2
 * 
 * There are special exceptions to the terms and conditions of the GPL as
 * it is applied to this Source Code. View the full text of the exception
 * in the file doc/FLOSS-exception.txt in this software distribution, or
 * online at
 * http://secondlifegrid.net/programs/open_source/licensing/flossexception
 * 
 * By copying, modifying or distributing this software, you acknowledge
 * that you have read and understood your obligations described above,
 * and agree to abide by those obligations.
 * 
 * ALL LINDEN LAB SOURCE CODE IS PROVIDED "AS IS." LINDEN LAB MAKES NO
 * WARRANTIES, EXPRESS, IMPLIED OR OTHERWISE, REGARDING ITS ACCURACY,
 * COMPLETENESS OR PERFORMANCE.
 * $/LicenseInfo$
 */

#include "llviewerprecompiledheaders.h"

#include "llpanellogin.h"

#include "indra_constants.h"		// for key and mask constants
#include "llfloaterreg.h"
#include "llfontgl.h"
#include "llmd5.h"
#include "llsecondlifeurls.h"
#include "llversionviewer.h"
#include "v4color.h"

#include "llbutton.h"
#include "llcheckboxctrl.h"
#include "llcommandhandler.h"		// for secondlife:///app/login/
#include "llcombobox.h"
#include "llcurl.h"
#include "llviewercontrol.h"
<<<<<<< HEAD
#include "llfloaterabout.h"
=======
>>>>>>> fcaa1ad4
#include "llfloaterpreference.h"
#include "llfocusmgr.h"
#include "lllineeditor.h"
#include "llstartup.h"
#include "lltextbox.h"
#include "llui.h"
#include "lluiconstants.h"
#include "llurlsimstring.h"
#include "llviewerbuild.h"
#include "llviewerimagelist.h"
#include "llviewermenu.h"			// for handle_preferences()
#include "llviewernetwork.h"
#include "llviewerwindow.h"			// to link into child list
#include "llnotify.h"
#include "llurlsimstring.h"
#include "lluictrlfactory.h"
#include "llhttpclient.h"
#include "llweb.h"
#include "llwebbrowserctrl.h"
<<<<<<< HEAD
#include "llfloateruipreview.h"
=======
>>>>>>> fcaa1ad4
#include "llfloaterhtml.h"
#include "llrootview.h"

#include "llfloaterhtmlhelp.h"
#include "llfloatertos.h"
#include "lltrans.h"
#include "llglheaders.h"

#define USE_VIEWER_AUTH 0

const S32 BLACK_BORDER_HEIGHT = 160;
const S32 MAX_PASSWORD = 16;

LLPanelLogin *LLPanelLogin::sInstance = NULL;
BOOL LLPanelLogin::sCapslockDidNotification = FALSE;


class LLLoginRefreshHandler : public LLCommandHandler
{
public:
	// don't allow from external browsers
	LLLoginRefreshHandler() : LLCommandHandler("login_refresh", true) { }
	bool handle(const LLSD& tokens, const LLSD& query_map, LLWebBrowserCtrl* web)
	{	
		if (LLStartUp::getStartupState() < STATE_LOGIN_CLEANUP)
		{
			LLPanelLogin::loadLoginPage();
		}	
		return true;
	}
};

LLLoginRefreshHandler gLoginRefreshHandler;



// helper class that trys to download a URL from a web site and calls a method 
// on parent class indicating if the web server is working or not
class LLIamHereLogin : public LLHTTPClient::Responder
{
	private:
		LLIamHereLogin( LLPanelLogin* parent ) :
		   mParent( parent )
		{}

		LLPanelLogin* mParent;

	public:
		static boost::intrusive_ptr< LLIamHereLogin > build( LLPanelLogin* parent )
		{
			return boost::intrusive_ptr< LLIamHereLogin >( new LLIamHereLogin( parent ) );
		};

		virtual void  setParent( LLPanelLogin* parentIn )
		{
			mParent = parentIn;
		};

		// We don't actually expect LLSD back, so need to override completedRaw
		virtual void completedRaw(U32 status, const std::string& reason,
								  const LLChannelDescriptors& channels,
								  const LLIOPipe::buffer_ptr_t& buffer)
		{
			completed(status, reason, LLSD()); // will call result() or error()
		}
	
		virtual void result( const LLSD& content )
		{
			if ( mParent )
				mParent->setSiteIsAlive( true );
		};

		virtual void error( U32 status, const std::string& reason )
		{
			if ( mParent )
				mParent->setSiteIsAlive( false );
		};
};

// this is global and not a class member to keep crud out of the header file
namespace {
	boost::intrusive_ptr< LLIamHereLogin > gResponsePtr = 0;
};

void set_start_location(LLUICtrl* ctrl, void* data)
{
    LLURLSimString::setString(ctrl->getValue().asString());
}

//---------------------------------------------------------------------------
// Public methods
//---------------------------------------------------------------------------
LLPanelLogin::LLPanelLogin(const LLRect &rect,
						 BOOL show_server,
						 void (*callback)(S32 option, void* user_data),
						 void *cb_data)
:	LLPanel(),
	mLogoImage(),
	mCallback(callback),
	mCallbackData(cb_data),
	mHtmlAvailable( TRUE )
{
	setFocusRoot(TRUE);

	setBackgroundVisible(FALSE);
	setBackgroundOpaque(TRUE);

	// instance management
	if (LLPanelLogin::sInstance)
	{
		llwarns << "Duplicate instance of login view deleted" << llendl;
		delete LLPanelLogin::sInstance;

		// Don't leave bad pointer in gFocusMgr
		gFocusMgr.setDefaultKeyboardFocus(NULL);
	}

	LLPanelLogin::sInstance = this;

	// add to front so we are the bottom-most child
	gViewerWindow->getRootView()->addChildInBack(this);

	// Logo
	mLogoImage = LLUI::getUIImage("startup_logo.j2c");

	LLUICtrlFactory::getInstance()->buildPanel(this, "panel_login.xml");
	
#if USE_VIEWER_AUTH
	//leave room for the login menu bar
	setRect(LLRect(0, rect.getHeight()-18, rect.getWidth(), 0)); 
#endif
	reshape(rect.getWidth(), rect.getHeight());

#if !USE_VIEWER_AUTH
	childSetPrevalidate("first_name_edit", LLLineEditor::prevalidatePrintableNoSpace);
	childSetPrevalidate("last_name_edit", LLLineEditor::prevalidatePrintableNoSpace);

	childSetCommitCallback("password_edit", mungePassword, this);
	getChild<LLLineEditor>("password_edit")->setKeystrokeCallback(onPassKey, this);

	// change z sort of clickable text to be behind buttons
	sendChildToBack(getChildView("channel_text"));
	sendChildToBack(getChildView("forgot_password_text"));

	LLLineEditor* edit = getChild<LLLineEditor>("password_edit");
	if (edit) edit->setDrawAsterixes(TRUE);

	LLComboBox* combo = getChild<LLComboBox>("start_location_combo");

	std::string sim_string = LLURLSimString::sInstance.mSimString;
	if (!sim_string.empty())
	{
		// Replace "<Type region name>" with this region name
		combo->remove(2);
		combo->add( sim_string );
		combo->setTextEntry(sim_string);
		combo->setCurrentByIndex( 2 );
	}

	combo->setCommitCallback( &set_start_location, NULL );

	LLComboBox* server_choice_combo = sInstance->getChild<LLComboBox>("server_combo");
	server_choice_combo->setCommitCallback(onSelectServer, NULL);
	server_choice_combo->setFocusLostCallback(onServerComboLostFocus);

	childSetAction("connect_btn", onClickConnect, this);

	setDefaultBtn("connect_btn");

	// childSetAction("quit_btn", onClickQuit, this);

	std::string channel = gSavedSettings.getString("VersionChannelName");
	std::string version = llformat("%d.%d.%d (%d)",
		LL_VERSION_MAJOR,
		LL_VERSION_MINOR,
		LL_VERSION_PATCH,
		LL_VIEWER_BUILD );
	LLTextBox* channel_text = getChild<LLTextBox>("channel_text");
	channel_text->setTextArg("[CHANNEL]", channel); // though not displayed
	channel_text->setTextArg("[VERSION]", version);
	channel_text->setClickedCallback(onClickVersion, this);
	
	LLTextBox* forgot_password_text = getChild<LLTextBox>("forgot_password_text");
	forgot_password_text->setClickedCallback(onClickForgotPassword, NULL);

	LLTextBox* create_new_account_text = getChild<LLTextBox>("create_new_account_text");
	create_new_account_text->setClickedCallback(onClickNewAccount, NULL);
#endif    
	
	// get the web browser control
	LLWebBrowserCtrl* web_browser = getChild<LLWebBrowserCtrl>("login_html");
	// Need to handle login secondlife:///app/ URLs
	web_browser->setTrusted( true );

	// observe browser events
	web_browser->addObserver( this );

	// don't make it a tab stop until SL-27594 is fixed
	web_browser->setTabStop(FALSE);
	web_browser->navigateToLocalPage( "loading", "loading.html" );

	// make links open in external browser
	web_browser->setOpenInExternalBrowser( true );

	// force the size to be correct (XML doesn't seem to be sufficient to do this) (with some padding so the other login screen doesn't show through)
	LLRect htmlRect = getRect();
#if USE_VIEWER_AUTH
	htmlRect.setCenterAndSize( getRect().getCenterX() - 2, getRect().getCenterY(), getRect().getWidth() + 6, getRect().getHeight());
#else
	htmlRect.setCenterAndSize( getRect().getCenterX() - 2, getRect().getCenterY() + 40, getRect().getWidth() + 6, getRect().getHeight() - 78 );
#endif
	web_browser->setRect( htmlRect );
	web_browser->reshape( htmlRect.getWidth(), htmlRect.getHeight(), TRUE );
	reshape( getRect().getWidth(), getRect().getHeight(), 1 );

	// kick off a request to grab the url manually
	gResponsePtr = LLIamHereLogin::build( this );
	std::string login_page = gSavedSettings.getString("LoginPage");
	if (login_page.empty())
	{
		login_page = getString( "real_url" );
	}
	LLHTTPClient::head( login_page, gResponsePtr );

#if !USE_VIEWER_AUTH
	// Initialize visibility (and don't force visibility - use prefs)
	refreshLocation( false );
#endif

}

void LLPanelLogin::setSiteIsAlive( bool alive )
{
	LLWebBrowserCtrl* web_browser = getChild<LLWebBrowserCtrl>("login_html");
	// if the contents of the site was retrieved
	if ( alive )
	{
		if ( web_browser )
		{
			loadLoginPage();
			
			// mark as available
			mHtmlAvailable = TRUE;
		}
	}
	else
	// the site is not available (missing page, server down, other badness)
	{
#if !USE_VIEWER_AUTH
		if ( web_browser )
		{
			// hide browser control (revealing default one)
			web_browser->setVisible( FALSE );

			// mark as unavailable
			mHtmlAvailable = FALSE;
		}
#else

		if ( web_browser )
		{	
			web_browser->navigateToLocalPage( "loading-error" , "index.html" );

			// mark as available
			mHtmlAvailable = TRUE;
		}
#endif
	}
}

void LLPanelLogin::mungePassword(LLUICtrl* caller, void* user_data)
{
	LLPanelLogin* self = (LLPanelLogin*)user_data;
	LLLineEditor* editor = (LLLineEditor*)caller;
	std::string password = editor->getText();

	// Re-md5 if we've changed at all
	if (password != self->mIncomingPassword)
	{
		LLMD5 pass((unsigned char *)password.c_str());
		char munged_password[MD5HEX_STR_SIZE];
		pass.hex_digest(munged_password);
		self->mMungedPassword = munged_password;
	}
}

LLPanelLogin::~LLPanelLogin()
{
	LLPanelLogin::sInstance = NULL;

	// tell the responder we're not here anymore
	if ( gResponsePtr )
		gResponsePtr->setParent( 0 );

	//// We know we're done with the image, so be rid of it.
	//gImageList.deleteImage( mLogoImage );
}

// virtual
void LLPanelLogin::draw()
{
	glPushMatrix();
	{
		F32 image_aspect = 1.333333f;
		F32 view_aspect = (F32)getRect().getWidth() / (F32)getRect().getHeight();
		// stretch image to maintain aspect ratio
		if (image_aspect > view_aspect)
		{
			glTranslatef(-0.5f * (image_aspect / view_aspect - 1.f) * getRect().getWidth(), 0.f, 0.f);
			glScalef(image_aspect / view_aspect, 1.f, 1.f);
		}

		S32 width = getRect().getWidth();
		S32 height = getRect().getHeight();

		if ( mHtmlAvailable )
		{
#if !USE_VIEWER_AUTH
			// draw a background box in black
			gl_rect_2d( 0, height - 264, width, 264, LLColor4( 0.0f, 0.0f, 0.0f, 1.f ) );
			// draw the bottom part of the background image - just the blue background to the native client UI
			mLogoImage->draw(0, -264, width + 8, mLogoImage->getHeight());
#endif
		}
		else
		{
			// the HTML login page is not available so default to the original screen
			S32 offscreen_part = height / 3;
			mLogoImage->draw(0, -offscreen_part, width, height+offscreen_part);
		};
	}
	glPopMatrix();

	LLPanel::draw();
}

// virtual
BOOL LLPanelLogin::handleKeyHere(KEY key, MASK mask)
{
	if (( KEY_RETURN == key ) && (MASK_ALT == mask))
	{
		gViewerWindow->toggleFullscreen(FALSE);
		return TRUE;
	}

	if (('T' == key) && (MASK_CONTROL == mask))
	{	// previously was "Test Floater"
		if(gSavedSettings.getBOOL("QAMode"))
		{
<<<<<<< HEAD
			LLFloaterUIPreview::showInstance();
=======
			LLFloaterReg::showInstance("ui_preview", LLSD(), TRUE);
>>>>>>> fcaa1ad4
			return TRUE;
		}
	}
	
	if ( KEY_F1 == key )
	{
		llinfos << "Spawning HTML help window" << llendl;
		gViewerHtmlHelp.show();
		return TRUE;
	}

# if !LL_RELEASE_FOR_DOWNLOAD
	if ( KEY_F2 == key )
	{
		llinfos << "Spawning floater TOS window" << llendl;
		LLFloaterTOS* tos_dialog = LLFloaterTOS::show(LLFloaterTOS::TOS_TOS,"", NULL);
		tos_dialog->startModal();
		return TRUE;
	}
#endif

	if (KEY_RETURN == key && MASK_NONE == mask)
	{
		// let the panel handle UICtrl processing: calls onClickConnect()
		return LLPanel::handleKeyHere(key, mask);
	}

	return LLPanel::handleKeyHere(key, mask);
}

// virtual 
void LLPanelLogin::setFocus(BOOL b)
{
	if(b != hasFocus())
	{
		if(b)
		{
			LLPanelLogin::giveFocus();
		}
		else
		{
			LLPanel::setFocus(b);
		}
	}
}

// static
void LLPanelLogin::giveFocus()
{
#if USE_VIEWER_AUTH
	if (sInstance)
	{
		sInstance->setFocus(TRUE);
	}
#else
	if( sInstance )
	{
		// Grab focus and move cursor to first blank input field
		std::string first = sInstance->childGetText("first_name_edit");
		std::string pass = sInstance->childGetText("password_edit");

		BOOL have_first = !first.empty();
		BOOL have_pass = !pass.empty();

		LLLineEditor* edit = NULL;
		if (have_first && !have_pass)
		{
			// User saved his name but not his password.  Move
			// focus to password field.
			edit = sInstance->getChild<LLLineEditor>("password_edit");
		}
		else
		{
			// User doesn't have a name, so start there.
			edit = sInstance->getChild<LLLineEditor>("first_name_edit");
		}

		if (edit)
		{
			edit->setFocus(TRUE);
			edit->selectAll();
		}
	}
#endif
}


// static
void LLPanelLogin::show(const LLRect &rect,
						BOOL show_server,
						void (*callback)(S32 option, void* user_data),
						void* callback_data)
{
	new LLPanelLogin(rect, show_server, callback, callback_data);

	if( !gFocusMgr.getKeyboardFocus() )
	{
		// Grab focus and move cursor to first enabled control
		sInstance->setFocus(TRUE);
	}

	// Make sure that focus always goes here (and use the latest sInstance that was just created)
	gFocusMgr.setDefaultKeyboardFocus(sInstance);
}

// static
void LLPanelLogin::setFields(const std::string& firstname,
			     const std::string& lastname,
			     const std::string& password)
{
	if (!sInstance)
	{
		llwarns << "Attempted fillFields with no login view shown" << llendl;
		return;
	}

	sInstance->childSetText("first_name_edit", firstname);
	sInstance->childSetText("last_name_edit", lastname);

	// Max "actual" password length is 16 characters.
	// Hex digests are always 32 characters.
	if (password.length() == 32)
	{
		// This is a MD5 hex digest of a password.
		// We don't actually use the password input field, 
		// fill it with MAX_PASSWORD characters so we get a 
		// nice row of asterixes.
		const std::string filler("123456789!123456");
		sInstance->childSetText("password_edit", filler);
		sInstance->mIncomingPassword = filler;
		sInstance->mMungedPassword = password;
	}
	else
	{
		// this is a normal text password
		sInstance->childSetText("password_edit", password);
		sInstance->mIncomingPassword = password;
		LLMD5 pass((unsigned char *)password.c_str());
		char munged_password[MD5HEX_STR_SIZE];
		pass.hex_digest(munged_password);
		sInstance->mMungedPassword = munged_password;
	}
}


// static
void LLPanelLogin::addServer(const std::string& server, S32 domain_name)
{
	if (!sInstance)
	{
		llwarns << "Attempted addServer with no login view shown" << llendl;
		return;
	}

	LLComboBox* combo = sInstance->getChild<LLComboBox>("server_combo");
	combo->add(server, LLSD(domain_name) );
	combo->setCurrentByIndex(0);
}

// static
void LLPanelLogin::getFields(std::string *firstname,
			     std::string *lastname,
			     std::string *password)
{
	if (!sInstance)
	{
		llwarns << "Attempted getFields with no login view shown" << llendl;
		return;
	}

	*firstname = sInstance->childGetText("first_name_edit");
	LLStringUtil::trim(*firstname);

	*lastname = sInstance->childGetText("last_name_edit");
	LLStringUtil::trim(*lastname);

	*password = sInstance->mMungedPassword;
}

// static
BOOL LLPanelLogin::isGridComboDirty()
{
	BOOL user_picked = FALSE;
	if (!sInstance)
	{
		llwarns << "Attempted getServer with no login view shown" << llendl;
	}
	else
	{
		LLComboBox* combo = sInstance->getChild<LLComboBox>("server_combo");
		user_picked = combo->isDirty();
	}
	return user_picked;
}

// static
void LLPanelLogin::getLocation(std::string &location)
{
	if (!sInstance)
	{
		llwarns << "Attempted getLocation with no login view shown" << llendl;
		return;
	}
	
	LLComboBox* combo = sInstance->getChild<LLComboBox>("start_location_combo");
	location = combo->getValue().asString();
}

// static
void LLPanelLogin::refreshLocation( bool force_visible )
{
	if (!sInstance) return;

#if USE_VIEWER_AUTH
	loadLoginPage();
#else
	BOOL show_start = TRUE;

	if ( ! force_visible )
		show_start = gSavedSettings.getBOOL("ShowStartLocation");

	sInstance->childSetVisible("start_location_combo", show_start);
	sInstance->childSetVisible("start_location_text", show_start);

#if LL_RELEASE_FOR_DOWNLOAD
	BOOL show_server = gSavedSettings.getBOOL("ForceShowGrid");
	sInstance->childSetVisible("server_combo", show_server);
#else
	sInstance->childSetVisible("server_combo", TRUE);
#endif

#endif
}

// static
void LLPanelLogin::closePanel()
{
	if (sInstance)
	{
		gViewerWindow->getRootView()->removeChild( LLPanelLogin::sInstance );
		
		gFocusMgr.setDefaultKeyboardFocus(NULL);

		delete sInstance;
		sInstance = NULL;
	}
}

// static
void LLPanelLogin::setAlwaysRefresh(bool refresh)
{
	if (LLStartUp::getStartupState() >= STATE_LOGIN_CLEANUP) return;

	LLWebBrowserCtrl* web_browser = sInstance->getChild<LLWebBrowserCtrl>("login_html");

	if (web_browser)
	{
		web_browser->setAlwaysRefresh(refresh);
	}
}



void LLPanelLogin::loadLoginPage()
{
	if (!sInstance) return;
	
	std::ostringstream oStr;

	std::string login_page = gSavedSettings.getString("LoginPage");
	if (login_page.empty())
	{
		login_page = sInstance->getString( "real_url" );
	}
	oStr << login_page;
	
	// Use the right delimeter depending on how LLURI parses the URL
	LLURI login_page_uri = LLURI(login_page);
	std::string first_query_delimiter = "&";
	if (login_page_uri.queryMap().size() == 0)
	{
		first_query_delimiter = "?";
	}

	// Language
	std::string language = LLUI::getLanguage();
	oStr << first_query_delimiter<<"lang=" << language;
	
	// First Login?
	if (gSavedSettings.getBOOL("FirstLoginThisInstall"))
	{
		oStr << "&firstlogin=TRUE";
	}

	// Channel and Version
	std::string version = llformat("%d.%d.%d (%d)",
						LL_VERSION_MAJOR, LL_VERSION_MINOR, LL_VERSION_PATCH, LL_VIEWER_BUILD);

	char* curl_channel = curl_escape(gSavedSettings.getString("VersionChannelName").c_str(), 0);
	char* curl_version = curl_escape(version.c_str(), 0);

	oStr << "&channel=" << curl_channel;
	oStr << "&version=" << curl_version;

	curl_free(curl_channel);
	curl_free(curl_version);

	// Grid
	char* curl_grid = curl_escape(LLViewerLogin::getInstance()->getGridLabel().c_str(), 0);
	oStr << "&grid=" << curl_grid;
	curl_free(curl_grid);

	gViewerWindow->setMenuBackgroundColor(false, !LLViewerLogin::getInstance()->isInProductionGrid());
	gLoginMenuBarView->setBackgroundColor(gMenuBarView->getBackgroundColor());


#if USE_VIEWER_AUTH
	LLURLSimString::sInstance.parse();

	std::string location;
	std::string region;
	std::string password;
	
	if (LLURLSimString::parse())
	{
		std::ostringstream oRegionStr;
		location = "specify";
		oRegionStr << LLURLSimString::sInstance.mSimName << "/" << LLURLSimString::sInstance.mX << "/"
			 << LLURLSimString::sInstance.mY << "/"
			 << LLURLSimString::sInstance.mZ;
		region = oRegionStr.str();
	}
	else
	{
		location = gSavedSettings.getString("LoginLocation");
	}
	
	std::string firstname, lastname;

    if(gSavedSettings.getLLSD("UserLoginInfo").size() == 3)
    {
        LLSD cmd_line_login = gSavedSettings.getLLSD("UserLoginInfo");
		firstname = cmd_line_login[0].asString();
		lastname = cmd_line_login[1].asString();
        password = cmd_line_login[2].asString();
    }
    	
	if (firstname.empty())
	{
		firstname = gSavedSettings.getString("FirstName");
	}
	
	if (lastname.empty())
	{
		lastname = gSavedSettings.getString("LastName");
	}
	
	char* curl_region = curl_escape(region.c_str(), 0);

	oStr <<"firstname=" << firstname <<
		"&lastname=" << lastname << "&location=" << location <<	"&region=" << curl_region;
	
	curl_free(curl_region);

	if (!password.empty())
	{
		oStr << "&password=" << password;
	}
	else if (!(password = load_password_from_disk()).empty())
	{
		oStr << "&password=$1$" << password;
	}
	if (gAutoLogin)
	{
		oStr << "&auto_login=TRUE";
	}
	if (gSavedSettings.getBOOL("ShowStartLocation"))
	{
		oStr << "&show_start_location=TRUE";
	}	
	if (gSavedSettings.getBOOL("RememberPassword"))
	{
		oStr << "&remember_password=TRUE";
	}	
#ifndef	LL_RELEASE_FOR_DOWNLOAD
	oStr << "&show_grid=TRUE";
#else
	if (gSavedSettings.getBOOL("ForceShowGrid"))
		oStr << "&show_grid=TRUE";
#endif
#endif
	
	LLWebBrowserCtrl* web_browser = sInstance->getChild<LLWebBrowserCtrl>("login_html");
	
	// navigate to the "real" page 
	web_browser->navigateTo( oStr.str() );
}

void LLPanelLogin::onNavigateComplete( const EventType& eventIn )
{
	LLWebBrowserCtrl* web_browser = sInstance->getChild<LLWebBrowserCtrl>("login_html");
	if (web_browser)
	{
		// *HACK HACK HACK HACK!
		/* Stuff a Tab key into the browser now so that the first field will
		** get the focus!  The embedded javascript on the page that properly
		** sets the initial focus in a real web browser is not working inside
		** the viewer, so this is an UGLY HACK WORKAROUND for now.
		*/
		// Commented out as it's not reliable
		//web_browser->handleKey(KEY_TAB, MASK_NONE, false);
	}
}

//---------------------------------------------------------------------------
// Protected methods
//---------------------------------------------------------------------------

// static
void LLPanelLogin::onClickConnect(void *)
{
	if (sInstance && sInstance->mCallback)
	{
		// tell the responder we're not here anymore
		if ( gResponsePtr )
			gResponsePtr->setParent( 0 );

		// JC - Make sure the fields all get committed.
		sInstance->setFocus(FALSE);

		std::string first = sInstance->childGetText("first_name_edit");
		std::string last  = sInstance->childGetText("last_name_edit");
		if (!first.empty() && !last.empty())
		{
			// has both first and last name typed
			sInstance->mCallback(0, sInstance->mCallbackData);
		}
		else
		{
			LLNotifications::instance().add("MustHaveAccountToLogIn");
		}
	}
}

/*
// static
bool LLPanelLogin::newAccountAlertCallback(const LLSD& notification, const LLSD& response)
{
	S32 option = LLNotification::getSelectedOption(notification, response);
	if (0 == option)
	{
		llinfos << "Going to account creation URL" << llendl;
		LLWeb::loadURLExternal( LLNotifications::instance().getGlobalString("CREATE_ACCOUNT_URL")); 
	}
	else
	{
		sInstance->setFocus(TRUE);
	}
	return false;
}
*/

// static
void LLPanelLogin::onClickNewAccount(void*)
{
	LLWeb::loadURLExternal(sInstance->getString("create_account_url"));
}


// *NOTE: This function is dead as of 2008 August.  I left it here in case
// we suddenly decide to put the Quit button back. JC
// static
void LLPanelLogin::onClickQuit(void*)
{
	if (sInstance && sInstance->mCallback)
	{
		// tell the responder we're not here anymore
		if ( gResponsePtr )
			gResponsePtr->setParent( 0 );

		sInstance->mCallback(1, sInstance->mCallbackData);
	}
}


// static
void LLPanelLogin::onClickVersion(void*)
{
<<<<<<< HEAD
	LLFloaterAbout::showInstance();
=======
	LLFloaterReg::showInstance("sl_about"); 
>>>>>>> fcaa1ad4
}

//static
void LLPanelLogin::onClickForgotPassword(void*)
{
	if (sInstance )
	{
		LLWeb::loadURLExternal(sInstance->getString( "forgot_password_url" ));
	}
}

// static
void LLPanelLogin::onPassKey(LLLineEditor* caller, void* user_data)
{
	if (gKeyboard->getKeyDown(KEY_CAPSLOCK) && sCapslockDidNotification == FALSE)
	{
		LLNotifications::instance().add("CapsKeyOn");
		sCapslockDidNotification = TRUE;
	}
}

// static
void LLPanelLogin::onSelectServer(LLUICtrl*, void*)
{
	// *NOTE: The paramters for this method are ignored. 
	// LLPanelLogin::onServerComboLostFocus(LLFocusableElement* fe, void*)
	// calls this method.

	// The user twiddled with the grid choice ui.
	// apply the selection to the grid setting.
	std::string grid_label;
	S32 grid_index;

	LLComboBox* combo = sInstance->getChild<LLComboBox>("server_combo");
	LLSD combo_val = combo->getValue();

	if (LLSD::TypeInteger == combo_val.type())
	{
		grid_index = combo->getValue().asInteger();

		if ((S32)GRID_INFO_OTHER == grid_index)
		{
			// This happens if the user specifies a custom grid
			// via command line.
			grid_label = combo->getSimple();
		}
	}
	else
	{
		// no valid selection, return other
		grid_index = (S32)GRID_INFO_OTHER;
		grid_label = combo_val.asString();
	}

	// This new seelction will override preset uris
	// from the command line.
	LLViewerLogin* vl = LLViewerLogin::getInstance();
	vl->resetURIs();
	if(grid_index != GRID_INFO_OTHER)
	{
		vl->setGridChoice((EGridInfo)grid_index);
	}
	else
	{
		vl->setGridChoice(grid_label);
	}

	// grid changed so show new splash screen (possibly)
	loadLoginPage();
}

void LLPanelLogin::onServerComboLostFocus(LLFocusableElement* fe, void*)
{
	if (!sInstance) return;

	LLComboBox* combo = sInstance->getChild<LLComboBox>("server_combo");
	if(fe == combo)
	{
		onSelectServer(combo, NULL);	
	}
}<|MERGE_RESOLUTION|>--- conflicted
+++ resolved
@@ -48,10 +48,6 @@
 #include "llcombobox.h"
 #include "llcurl.h"
 #include "llviewercontrol.h"
-<<<<<<< HEAD
-#include "llfloaterabout.h"
-=======
->>>>>>> fcaa1ad4
 #include "llfloaterpreference.h"
 #include "llfocusmgr.h"
 #include "lllineeditor.h"
@@ -71,10 +67,6 @@
 #include "llhttpclient.h"
 #include "llweb.h"
 #include "llwebbrowserctrl.h"
-<<<<<<< HEAD
-#include "llfloateruipreview.h"
-=======
->>>>>>> fcaa1ad4
 #include "llfloaterhtml.h"
 #include "llrootview.h"
 
@@ -424,11 +416,7 @@
 	{	// previously was "Test Floater"
 		if(gSavedSettings.getBOOL("QAMode"))
 		{
-<<<<<<< HEAD
-			LLFloaterUIPreview::showInstance();
-=======
 			LLFloaterReg::showInstance("ui_preview", LLSD(), TRUE);
->>>>>>> fcaa1ad4
 			return TRUE;
 		}
 	}
@@ -444,7 +432,7 @@
 	if ( KEY_F2 == key )
 	{
 		llinfos << "Spawning floater TOS window" << llendl;
-		LLFloaterTOS* tos_dialog = LLFloaterTOS::show(LLFloaterTOS::TOS_TOS,"", NULL);
+		LLFloaterTOS* tos_dialog = LLFloaterTOS::show(LLFloaterTOS::TOS_TOS,"");
 		tos_dialog->startModal();
 		return TRUE;
 	}
@@ -917,11 +905,7 @@
 // static
 void LLPanelLogin::onClickVersion(void*)
 {
-<<<<<<< HEAD
-	LLFloaterAbout::showInstance();
-=======
 	LLFloaterReg::showInstance("sl_about"); 
->>>>>>> fcaa1ad4
 }
 
 //static
