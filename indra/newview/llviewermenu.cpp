--- conflicted
+++ resolved
@@ -2284,7 +2284,6 @@
 	}
 };
 
-<<<<<<< HEAD
 class LLDevelopTextureFetchDebugger : public view_listener_t
 {
 	bool handleEvent(const LLSD& userdata)
@@ -2293,8 +2292,6 @@
 	}
 };
 
-=======
->>>>>>> 4539e5c8
 //////////////////
 // ADMIN MENU   //
 //////////////////
@@ -8353,12 +8350,9 @@
 	// Develop >Set logging level
 	view_listener_t::addMenu(new LLDevelopCheckLoggingLevel(), "Develop.CheckLoggingLevel");
 	view_listener_t::addMenu(new LLDevelopSetLoggingLevel(), "Develop.SetLoggingLevel");
-<<<<<<< HEAD
 	
 	//Develop (Texture Fetch Debug Console)
 	view_listener_t::addMenu(new LLDevelopTextureFetchDebugger(), "Develop.SetTexFetchDebugger");
-=======
->>>>>>> 4539e5c8
 
 	// Admin >Object
 	view_listener_t::addMenu(new LLAdminForceTakeCopy(), "Admin.ForceTakeCopy");
