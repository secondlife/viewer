--- conflicted
+++ resolved
@@ -416,7 +416,7 @@
 	for (std::vector<std::string>::const_iterator in_iter = filenames.begin(); in_iter != filenames.end(); ++in_iter)
 	{
 		std::string filename = (*in_iter);
-			
+		
 		std::string name = gDirUtilp->getBaseFileName(filename, true);
 		std::string asset_name = name;
 		LLStringUtil::replaceNonstandardASCII(asset_name, '?');
@@ -431,19 +431,19 @@
 		if (LLResourceUploadInfo::findAssetTypeAndCodecOfExtension(ext, asset_type, codec) &&
 			LLAgentBenefitsMgr::current().findUploadCost(asset_type, expected_upload_cost))
 		{
-			LLResourceUploadInfo::ptr_t uploadInfo(new LLNewFileResourceUploadInfo(
-													   filename,
-													   asset_name,
-													   asset_name, 0,
-													   LLFolderType::FT_NONE, LLInventoryType::IT_NONE,
-													   LLFloaterPerms::getNextOwnerPerms("Uploads"),
-													   LLFloaterPerms::getGroupPerms("Uploads"),
-													   LLFloaterPerms::getEveryonePerms("Uploads"),
-													   expected_upload_cost));
-			
-			upload_new_resource(uploadInfo, NULL, NULL);
-		}
-	}
+		LLResourceUploadInfo::ptr_t uploadInfo(new LLNewFileResourceUploadInfo(
+			filename,
+			asset_name,
+			asset_name, 0,
+			LLFolderType::FT_NONE, LLInventoryType::IT_NONE,
+			LLFloaterPerms::getNextOwnerPerms("Uploads"),
+			LLFloaterPerms::getGroupPerms("Uploads"),
+			LLFloaterPerms::getEveryonePerms("Uploads"),
+			expected_upload_cost));
+
+		upload_new_resource(uploadInfo);
+	}
+}
 }
 
 bool get_bulk_upload_expected_cost(const std::vector<std::string>& filenames, S32& total_cost, S32& file_count, S32& bvh_count)
@@ -509,9 +509,6 @@
 		args["COUNT"] = expected_upload_count;
 		LLNotificationsUtil::add("BulkUploadCostConfirmation",  args, LLSD(), boost::bind(do_bulk_upload, filtered_filenames, _1, _2));
 
-<<<<<<< HEAD
-		upload_new_resource(uploadInfo);
-=======
 		if (filtered_filenames.size() > expected_upload_count)
 		{
 			if (bvh_count == filtered_filenames.size() - expected_upload_count)
@@ -527,7 +524,6 @@
 	else if (bvh_count == filtered_filenames.size())
 	{
 		LLNotificationsUtil::add("DoNotSupportBulkAnimationUpload");
->>>>>>> 328329fc
 	}
 	else
 	{
