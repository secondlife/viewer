--- conflicted
+++ resolved
@@ -661,32 +661,19 @@
 
 class LLFileEnableCloseAllWindows : public view_listener_t
 {
-<<<<<<< HEAD
     bool handleEvent(const LLSD& userdata)
     {
         LLFloaterSnapshot* floater_snapshot = LLFloaterSnapshot::findInstance();
-        LLFloaterOutfitSnapshot* floater_outfit_snapshot = LLFloaterOutfitSnapshot::findInstance();
+        LLFloaterSimpleOutfitSnapshot* floater_outfit_snapshot = LLFloaterSimpleOutfitSnapshot::findInstance();
         bool is_floaters_snapshot_opened = (floater_snapshot && floater_snapshot->isInVisibleChain())
             || (floater_outfit_snapshot && floater_outfit_snapshot->isInVisibleChain());
         bool open_children = gFloaterView->allChildrenClosed() && !is_floaters_snapshot_opened;
         return !open_children && !LLNotificationsUI::LLToast::isAlertToastShown();
     }
-=======
-	bool handleEvent(const LLSD& userdata)
-	{
-		LLFloaterSnapshot* floater_snapshot = LLFloaterSnapshot::findInstance();
-		LLFloaterSimpleOutfitSnapshot* floater_outfit_snapshot = LLFloaterSimpleOutfitSnapshot::findInstance();
-		bool is_floaters_snapshot_opened = (floater_snapshot && floater_snapshot->isInVisibleChain())
-			|| (floater_outfit_snapshot && floater_outfit_snapshot->isInVisibleChain());
-		bool open_children = gFloaterView->allChildrenClosed() && !is_floaters_snapshot_opened;
-		return !open_children && !LLNotificationsUI::LLToast::isAlertToastShown();
-	}
->>>>>>> a0c3d69c
 };
 
 class LLFileCloseAllWindows : public view_listener_t
 {
-<<<<<<< HEAD
     bool handleEvent(const LLSD& userdata)
     {
         bool app_quitting = false;
@@ -694,27 +681,12 @@
         LLFloaterSnapshot* floater_snapshot = LLFloaterSnapshot::findInstance();
         if (floater_snapshot)
             floater_snapshot->closeFloater(app_quitting);
-        LLFloaterOutfitSnapshot* floater_outfit_snapshot = LLFloaterOutfitSnapshot::findInstance();
+        LLFloaterSimpleOutfitSnapshot* floater_outfit_snapshot = LLFloaterSimpleOutfitSnapshot::findInstance();
         if (floater_outfit_snapshot)
             floater_outfit_snapshot->closeFloater(app_quitting);
         if (gMenuHolder) gMenuHolder->hideMenus();
         return true;
     }
-=======
-	bool handleEvent(const LLSD& userdata)
-	{
-		bool app_quitting = false;
-		gFloaterView->closeAllChildren(app_quitting);
-		LLFloaterSnapshot* floater_snapshot = LLFloaterSnapshot::findInstance();
-		if (floater_snapshot)
-			floater_snapshot->closeFloater(app_quitting);
-        LLFloaterSimpleOutfitSnapshot* floater_outfit_snapshot = LLFloaterSimpleOutfitSnapshot::findInstance();
-		if (floater_outfit_snapshot)
-			floater_outfit_snapshot->closeFloater(app_quitting);
-		if (gMenuHolder) gMenuHolder->hideMenus();
-		return true;
-	}
->>>>>>> a0c3d69c
 };
 
 class LLFileTakeSnapshotToDisk : public view_listener_t
