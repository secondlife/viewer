--- conflicted
+++ resolved
@@ -652,54 +652,6 @@
 			return LLUUID();
 		}
 	}
-<<<<<<< HEAD
-=======
-	else if( exten == "tga")
-	{
-		asset_type = LLAssetType::AT_TEXTURE;
-		if (!LLViewerTextureList::createUploadFile(src_filename,
-												 filename,
-												 IMG_CODEC_TGA ))
-		{
-			error_message = llformat("Problem with file %s:\n\n%s\n",
-					src_filename.c_str(), LLImage::getLastError().c_str());
-			args["FILE"] = src_filename;
-			args["ERROR"] = LLImage::getLastError();
-			upload_error(error_message, "ProblemWithFile", filename, args);
-			return LLUUID();
-		}
-	}
-	else if( exten == "jpg" || exten == "jpeg")
-	{
-		asset_type = LLAssetType::AT_TEXTURE;
-		if (!LLViewerTextureList::createUploadFile(src_filename,
-												 filename,
-												 IMG_CODEC_JPEG ))
-		{
-			error_message = llformat("Problem with file %s:\n\n%s\n",
-					src_filename.c_str(), LLImage::getLastError().c_str());
-			args["FILE"] = src_filename;
-			args["ERROR"] = LLImage::getLastError();
-			upload_error(error_message, "ProblemWithFile", filename, args);
-			return LLUUID();
-		}
-	}
- 	else if( exten == "png")
- 	{
- 		asset_type = LLAssetType::AT_TEXTURE;
- 		if (!LLViewerTextureList::createUploadFile(src_filename,
- 												 filename,
- 												 IMG_CODEC_PNG ))
- 		{
- 			error_message = llformat("Problem with file %s:\n\n%s\n",
- 					src_filename.c_str(), LLImage::getLastError().c_str());
- 			args["FILE"] = src_filename;
- 			args["ERROR"] = LLImage::getLastError();
- 			upload_error(error_message, "ProblemWithFile", filename, args);
- 			return LLUUID();
- 		}
- 	}
->>>>>>> 43083743
 	else if(exten == "wav")
 	{
 		asset_type = LLAssetType::AT_SOUND;  // tag it as audio
