/** 
 * @file llviewermenufile.cpp
 * @brief "File" menu in the main menu bar.
 *
 * $LicenseInfo:firstyear=2002&license=viewerlgpl$
 * Second Life Viewer Source Code
 * Copyright (C) 2010, Linden Research, Inc.
 * 
 * This library is free software; you can redistribute it and/or
 * modify it under the terms of the GNU Lesser General Public
 * License as published by the Free Software Foundation;
 * version 2.1 of the License only.
 * 
 * This library is distributed in the hope that it will be useful,
 * but WITHOUT ANY WARRANTY; without even the implied warranty of
 * MERCHANTABILITY or FITNESS FOR A PARTICULAR PURPOSE.  See the GNU
 * Lesser General Public License for more details.
 * 
 * You should have received a copy of the GNU Lesser General Public
 * License along with this library; if not, write to the Free Software
 * Foundation, Inc., 51 Franklin Street, Fifth Floor, Boston, MA  02110-1301  USA
 * 
 * Linden Research, Inc., 945 Battery Street, San Francisco, CA  94111  USA
 * $/LicenseInfo$
 */

#include "llviewerprecompiledheaders.h"

#include "llviewermenufile.h"

// project includes
#include "llagent.h"
#include "llagentbenefits.h"
#include "llagentcamera.h"
#include "llfilepicker.h"
#include "llfloaterreg.h"
#include "llbuycurrencyhtml.h"
#include "llfloatermap.h"
#include "llfloatermodelpreview.h"
#include "llfloatersnapshot.h"
#include "llfloatersimpleoutfitsnapshot.h"
#include "llimage.h"
#include "llimagebmp.h"
#include "llimagepng.h"
#include "llimagej2c.h"
#include "llimagejpeg.h"
#include "llimagetga.h"
#include "llinventorymodel.h"	// gInventory
#include "llpluginclassmedia.h"
#include "llresourcedata.h"
#include "lltoast.h"
#include "llfloaterperms.h"
#include "llstatusbar.h"
#include "llviewercontrol.h"	// gSavedSettings
#include "llviewertexturelist.h"
#include "lluictrlfactory.h"
#include "llviewerinventory.h"
#include "llviewermenu.h"	// gMenuHolder
#include "llviewerparcelmgr.h"
#include "llviewerregion.h"
#include "llviewerstats.h"
#include "llviewerwindow.h"
#include "llappviewer.h"
#include "lluploaddialog.h"
#include "lltrans.h"
#include "llfloaterbuycurrency.h"
#include "llviewerassetupload.h"

// linden libraries
#include "llnotificationsutil.h"
#include "llsdserialize.h"
#include "llsdutil.h"
#include "llstring.h"
#include "lltransactiontypes.h"
#include "lluuid.h"
#include "llvorbisencode.h"
#include "message.h"

// system libraries
#include <boost/tokenizer.hpp>

class LLFileEnableUpload : public view_listener_t
{
	bool handleEvent(const LLSD& userdata)
	{
        return true;
	}
};

class LLFileEnableUploadModel : public view_listener_t
{
	bool handleEvent(const LLSD& userdata)
	{
		LLFloaterModelPreview* fmp = (LLFloaterModelPreview*) LLFloaterReg::findInstance("upload_model");
		if (fmp && fmp->isModelLoading())
		{
			return false;
		}

		return true;
	}
};

class LLMeshEnabled : public view_listener_t
{
	bool handleEvent(const LLSD& userdata)
	{
		return gSavedSettings.getBOOL("MeshEnabled");
	}
};

class LLMeshUploadVisible : public view_listener_t
{
	bool handleEvent(const LLSD& userdata)
	{
		return gMeshRepo.meshUploadEnabled();
	}
};

LLMutex* LLFilePickerThread::sMutex = NULL;
std::queue<LLFilePickerThread*> LLFilePickerThread::sDeadQ;

void LLFilePickerThread::getFile()
{
#if LL_WINDOWS
    // Todo: get rid of LLFilePickerThread and make this modeless
	start();
#elif LL_DARWIN
    runModeless();
#else
	run();
#endif
}

//virtual 
void LLFilePickerThread::run()
{
#if LL_WINDOWS
	bool blocking = false;
#else
	bool blocking = true; // modal
#endif

	LLFilePicker picker;

	if (mIsSaveDialog)
	{
		if (picker.getSaveFile(mSaveFilter, mProposedName, blocking))
		{
			mResponses.push_back(picker.getFirstFile());
		}
	}
	else
	{
		bool result = mIsGetMultiple ? picker.getMultipleOpenFiles(mLoadFilter, blocking) : picker.getOpenFile(mLoadFilter, blocking);
		if (result)
		{
			std::string filename = picker.getFirstFile(); // consider copying mFiles directly
			do
			{
				mResponses.push_back(filename);
				filename = picker.getNextFile();
			}
			while (mIsGetMultiple && !filename.empty());
		}
	}

	{
		LLMutexLock lock(sMutex);
		sDeadQ.push(this);
	}
}

void LLFilePickerThread::runModeless()
{
    BOOL result = FALSE;
    LLFilePicker picker;

    if (mIsSaveDialog)
    {
        result = picker.getSaveFileModeless(mSaveFilter,
                                            mProposedName,
                                            modelessStringCallback,
                                            this);
    }
    else if (mIsGetMultiple)
    {
        result = picker.getMultipleOpenFilesModeless(mLoadFilter, modelessVectorCallback, this);
    }
    else
    {
        result = picker.getOpenFileModeless(mLoadFilter, modelessVectorCallback, this);
    }
    
    if (!result)
    {
        LLMutexLock lock(sMutex);
        sDeadQ.push(this);
    }
}

void LLFilePickerThread::modelessStringCallback(bool success,
                                          std::string &response,
                                          void *user_data)
{
    LLFilePickerThread *picker = (LLFilePickerThread*)user_data;
    if (success)
    {
        picker->mResponses.push_back(response);
    }
    
    {
        LLMutexLock lock(sMutex);
        sDeadQ.push(picker);
    }
}

void LLFilePickerThread::modelessVectorCallback(bool success,
                                          std::vector<std::string> &responses,
                                          void *user_data)
{
    LLFilePickerThread *picker = (LLFilePickerThread*)user_data;
    if (success)
    {
        if (picker->mIsGetMultiple)
        {
            picker->mResponses = responses;
        }
        else
        {
            std::vector<std::string>::iterator iter = responses.begin();
            while (iter != responses.end())
            {
                if (!iter->empty())
                {
                    picker->mResponses.push_back(*iter);
                    break;
                }
                iter++;
            }
        }
    }
    
    {
        LLMutexLock lock(sMutex);
        sDeadQ.push(picker);
    }
}

//static
void LLFilePickerThread::initClass()
{
	sMutex = new LLMutex();
}

//static
void LLFilePickerThread::cleanupClass()
{
	clearDead();
	
	delete sMutex;
	sMutex = NULL;
}

//static
void LLFilePickerThread::clearDead()
{
	if (!sDeadQ.empty())
	{
		LLMutexLock lock(sMutex);
		while (!sDeadQ.empty())
		{
			LLFilePickerThread* thread = sDeadQ.front();
			thread->notify(thread->mResponses);
			delete thread;
			sDeadQ.pop();
		}
	}
}

LLFilePickerReplyThread::LLFilePickerReplyThread(const file_picked_signal_t::slot_type& cb, LLFilePicker::ELoadFilter filter, bool get_multiple, const file_picked_signal_t::slot_type& failure_cb)
	: LLFilePickerThread(filter, get_multiple),
	mLoadFilter(filter),
	mSaveFilter(LLFilePicker::FFSAVE_ALL),
	mFilePickedSignal(NULL),
	mFailureSignal(NULL)
{
	mFilePickedSignal = new file_picked_signal_t();
	mFilePickedSignal->connect(cb);

	mFailureSignal = new file_picked_signal_t();
	mFailureSignal->connect(failure_cb);
}

LLFilePickerReplyThread::LLFilePickerReplyThread(const file_picked_signal_t::slot_type& cb, LLFilePicker::ESaveFilter filter, const std::string &proposed_name, const file_picked_signal_t::slot_type& failure_cb)
	: LLFilePickerThread(filter, proposed_name),
	mLoadFilter(LLFilePicker::FFLOAD_ALL),
	mSaveFilter(filter),
	mFilePickedSignal(NULL),
	mFailureSignal(NULL)
{
	mFilePickedSignal = new file_picked_signal_t();
	mFilePickedSignal->connect(cb);

	mFailureSignal = new file_picked_signal_t();
	mFailureSignal->connect(failure_cb);
}

LLFilePickerReplyThread::~LLFilePickerReplyThread()
{
	delete mFilePickedSignal;
	delete mFailureSignal;
}

void LLFilePickerReplyThread::notify(const std::vector<std::string>& filenames)
{
	if (filenames.empty())
	{
		if (mFailureSignal)
		{
			(*mFailureSignal)(filenames, mLoadFilter, mSaveFilter);
		}
	}
	else
	{
		if (mFilePickedSignal)
		{
			(*mFilePickedSignal)(filenames, mLoadFilter, mSaveFilter);
		}
	}
}


LLMediaFilePicker::LLMediaFilePicker(LLPluginClassMedia* plugin, LLFilePicker::ELoadFilter filter, bool get_multiple)
    : LLFilePickerThread(filter, get_multiple),
    mPlugin(plugin->getSharedPtr())
{
}

LLMediaFilePicker::LLMediaFilePicker(LLPluginClassMedia* plugin, LLFilePicker::ESaveFilter filter, const std::string &proposed_name)
    : LLFilePickerThread(filter, proposed_name),
    mPlugin(plugin->getSharedPtr())
{
}

void LLMediaFilePicker::notify(const std::vector<std::string>& filenames)
{
    mPlugin->sendPickFileResponse(mResponses);
    mPlugin = NULL;
}

//============================================================================

#if LL_WINDOWS
static std::string SOUND_EXTENSIONS = "wav";
static std::string IMAGE_EXTENSIONS = "tga bmp jpg jpeg png";
<<<<<<< HEAD
static std::string ANIM_EXTENSIONS =  "bvh anim fbx";
#ifdef _CORY_TESTING
static std::string GEOMETRY_EXTENSIONS = "slg";
#endif
=======
static std::string ANIM_EXTENSIONS =  "bvh anim";
>>>>>>> ec4135da
static std::string XML_EXTENSIONS = "xml";
static std::string SLOBJECT_EXTENSIONS = "slobject";
#endif
static std::string ALL_FILE_EXTENSIONS = "*.*";
static std::string MODEL_EXTENSIONS = "dae";

std::string build_extensions_string(LLFilePicker::ELoadFilter filter)
{
	switch(filter)
	{
#if LL_WINDOWS
	case LLFilePicker::FFLOAD_IMAGE:
		return IMAGE_EXTENSIONS;
	case LLFilePicker::FFLOAD_WAV:
		return SOUND_EXTENSIONS;
	case LLFilePicker::FFLOAD_ANIM:
		return ANIM_EXTENSIONS;
	case LLFilePicker::FFLOAD_SLOBJECT:
		return SLOBJECT_EXTENSIONS;
	case LLFilePicker::FFLOAD_MODEL:
		return MODEL_EXTENSIONS;
	case LLFilePicker::FFLOAD_XML:
	    return XML_EXTENSIONS;
    case LLFilePicker::FFLOAD_ALL:
    case LLFilePicker::FFLOAD_EXE:
		return ALL_FILE_EXTENSIONS;
#endif
    default:
	return ALL_FILE_EXTENSIONS;
	}
}


const bool check_file_extension(const std::string& filename, LLFilePicker::ELoadFilter type)
{
	std::string ext = gDirUtilp->getExtension(filename);

	//strincmp doesn't like NULL pointers
	if (ext.empty())
	{
		std::string short_name = gDirUtilp->getBaseFileName(filename);

		// No extension
		LLSD args;
		args["FILE"] = short_name;
		LLNotificationsUtil::add("NoFileExtension", args);
		return false;
	}
	else
	{
		//so there is an extension
		//loop over the valid extensions and compare to see
		//if the extension is valid

		//now grab the set of valid file extensions
		std::string valid_extensions = build_extensions_string(type);

		BOOL ext_valid = FALSE;

		typedef boost::tokenizer<boost::char_separator<char> > tokenizer;
		boost::char_separator<char> sep(" ");
		tokenizer tokens(valid_extensions, sep);
		tokenizer::iterator token_iter;

		//now loop over all valid file extensions
		//and compare them to the extension of the file
		//to be uploaded
		for (token_iter = tokens.begin();
			token_iter != tokens.end() && ext_valid != TRUE;
			++token_iter)
		{
			const std::string& cur_token = *token_iter;

			if (cur_token == ext || cur_token == "*.*")
			{
				//valid extension
				//or the acceptable extension is any
				ext_valid = TRUE;
			}
		}//end for (loop over all tokens)

		if (ext_valid == FALSE)
		{
			//should only get here if the extension exists
			//but is invalid
			LLSD args;
			args["EXTENSION"] = ext;
			args["VALIDS"] = valid_extensions;
			LLNotificationsUtil::add("InvalidFileExtension", args);
			return false;
		}
	}//end else (non-null extension)
	return true;
}

const void upload_single_file(const std::vector<std::string>& filenames, LLFilePicker::ELoadFilter type)
{
	std::string filename = filenames[0];
	if (!check_file_extension(filename, type)) return;
	
	if (!filename.empty())
	{
		if (type == LLFilePicker::FFLOAD_WAV)
		{
			// pre-qualify wavs to make sure the format is acceptable
			std::string error_msg;
			if (check_for_invalid_wav_formats(filename, error_msg))
			{
				LL_INFOS() << error_msg << ": " << filename << LL_ENDL;
				LLSD args;
				args["FILE"] = filename;
				LLNotificationsUtil::add(error_msg, args);
				return;
			}
			else
			{
				LLFloaterReg::showInstance("upload_sound", LLSD(filename));
			}
		}
		if (type == LLFilePicker::FFLOAD_IMAGE)
		{
			LLFloaterReg::showInstance("upload_image", LLSD(filename));
		}
		if (type == LLFilePicker::FFLOAD_ANIM)
		{
			std::string filename_lc(filename);
			LLStringUtil::toLower(filename_lc);
			if (filename_lc.rfind(".anim") != std::string::npos)
			{
				LLFloaterReg::showInstance("upload_anim_anim", LLSD(filename));
			}
			else
			{
				LLFloaterReg::showInstance("upload_anim_bvh", LLSD(filename));
			}
		}		
	}
	return;
}

void do_bulk_upload(std::vector<std::string> filenames, const LLSD& notification, const LLSD& response)
{
	S32 option = LLNotificationsUtil::getSelectedOption(notification, response);
	if (option != 0)
	{
		// Cancel upload
		return;
	}

	for (std::vector<std::string>::const_iterator in_iter = filenames.begin(); in_iter != filenames.end(); ++in_iter)
	{
		std::string filename = (*in_iter);
		
		std::string name = gDirUtilp->getBaseFileName(filename, true);
		std::string asset_name = name;
		LLStringUtil::replaceNonstandardASCII(asset_name, '?');
		LLStringUtil::replaceChar(asset_name, '|', '?');
		LLStringUtil::stripNonprintable(asset_name);
		LLStringUtil::trim(asset_name);

		std::string ext = gDirUtilp->getExtension(filename);
		LLAssetType::EType asset_type;
		U32 codec;
		S32 expected_upload_cost;
		if (LLResourceUploadInfo::findAssetTypeAndCodecOfExtension(ext, asset_type, codec) &&
			LLAgentBenefitsMgr::current().findUploadCost(asset_type, expected_upload_cost))
		{
		LLResourceUploadInfo::ptr_t uploadInfo(new LLNewFileResourceUploadInfo(
			filename,
			asset_name,
			asset_name, 0,
			LLFolderType::FT_NONE, LLInventoryType::IT_NONE,
			LLFloaterPerms::getNextOwnerPerms("Uploads"),
			LLFloaterPerms::getGroupPerms("Uploads"),
			LLFloaterPerms::getEveryonePerms("Uploads"),
			expected_upload_cost));

		upload_new_resource(uploadInfo);
	}
}
}

bool get_bulk_upload_expected_cost(const std::vector<std::string>& filenames, S32& total_cost, S32& file_count, S32& bvh_count)
{
	total_cost = 0;
	file_count = 0;
	bvh_count = 0;
	for (std::vector<std::string>::const_iterator in_iter = filenames.begin(); in_iter != filenames.end(); ++in_iter)
	{
		std::string filename = (*in_iter);
		std::string ext = gDirUtilp->getExtension(filename);

		if (ext == "bvh")
		{
			bvh_count++;
		}

		LLAssetType::EType asset_type;
		U32 codec;
		S32 cost;

		if (LLResourceUploadInfo::findAssetTypeAndCodecOfExtension(ext, asset_type, codec) &&
			LLAgentBenefitsMgr::current().findUploadCost(asset_type, cost))
		{
			total_cost += cost;
			file_count++;
		}
	}
	
    return file_count > 0;
}

const void upload_bulk(const std::vector<std::string>& filenames, LLFilePicker::ELoadFilter type)
{
	// TODO:
	// Check user balance for entire cost
	// Charge user entire cost
	// Loop, uploading
	// If an upload fails, refund the user for that one
	//
	// Also fix single upload to charge first, then refund

	// FIXME PREMIUM what about known types that can't be bulk uploaded
	// (bvh)? These will fail in the item by item upload but won't be
	// mentioned in the notification.
	std::vector<std::string> filtered_filenames;
	for (std::vector<std::string>::const_iterator in_iter = filenames.begin(); in_iter != filenames.end(); ++in_iter)
	{
		const std::string& filename = *in_iter;
		if (check_file_extension(filename, type))
		{
			filtered_filenames.push_back(filename);
		}
	}

	S32 expected_upload_cost;
	S32 expected_upload_count;
	S32 bvh_count;
	if (get_bulk_upload_expected_cost(filtered_filenames, expected_upload_cost, expected_upload_count, bvh_count))
	{
		LLSD args;
		args["COST"] = expected_upload_cost;
		args["COUNT"] = expected_upload_count;
		LLNotificationsUtil::add("BulkUploadCostConfirmation",  args, LLSD(), boost::bind(do_bulk_upload, filtered_filenames, _1, _2));

		if (filtered_filenames.size() > expected_upload_count)
		{
			if (bvh_count == filtered_filenames.size() - expected_upload_count)
			{
				LLNotificationsUtil::add("DoNotSupportBulkAnimationUpload");
			}
			else
			{
				LLNotificationsUtil::add("BulkUploadIncompatibleFiles");
			}
		}
	}
	else if (bvh_count == filtered_filenames.size())
	{
		LLNotificationsUtil::add("DoNotSupportBulkAnimationUpload");
	}
	else
	{
		LLNotificationsUtil::add("BulkUploadNoCompatibleFiles");
	}

}

class LLFileUploadImage : public view_listener_t
{
	bool handleEvent(const LLSD& userdata)
	{
		if (gAgentCamera.cameraMouselook())
		{
			gAgentCamera.changeCameraToDefault();
		}
		(new LLFilePickerReplyThread(boost::bind(&upload_single_file, _1, _2), LLFilePicker::FFLOAD_IMAGE, false))->getFile();
		return true;
	}
};

class LLFileUploadModel : public view_listener_t
{
	bool handleEvent(const LLSD& userdata)
	{
        LLFloaterModelPreview::showModelPreview();
        return TRUE;
	}
};
	
class LLFileUploadSound : public view_listener_t
{
	bool handleEvent(const LLSD& userdata)
	{
		if (gAgentCamera.cameraMouselook())
		{
			gAgentCamera.changeCameraToDefault();
		}
		(new LLFilePickerReplyThread(boost::bind(&upload_single_file, _1, _2), LLFilePicker::FFLOAD_WAV, false))->getFile();
		return true;
	}
};

class LLFileUploadAnim : public view_listener_t
{
	bool handleEvent(const LLSD& userdata)
	{
		if (gAgentCamera.cameraMouselook())
		{
			gAgentCamera.changeCameraToDefault();
		}
		(new LLFilePickerReplyThread(boost::bind(&upload_single_file, _1, _2), LLFilePicker::FFLOAD_ANIM, false))->getFile();
		return true;
	}
};

class LLFileUploadBulk : public view_listener_t
{
	bool handleEvent(const LLSD& userdata)
	{
		if (gAgentCamera.cameraMouselook())
		{
			gAgentCamera.changeCameraToDefault();
		}
		(new LLFilePickerReplyThread(boost::bind(&upload_bulk, _1, _2), LLFilePicker::FFLOAD_ALL, true))->getFile();
		return true;
	}
};

void upload_error(const std::string& error_message, const std::string& label, const std::string& filename, const LLSD& args) 
{
	LL_WARNS() << error_message << LL_ENDL;
	LLNotificationsUtil::add(label, args);
	if(LLFile::remove(filename) == -1)
	{
		LL_DEBUGS() << "unable to remove temp file" << LL_ENDL;
	}
	LLFilePicker::instance().reset();						
}

class LLFileEnableCloseWindow : public view_listener_t
{
	bool handleEvent(const LLSD& userdata)
	{
		bool frontmost_fl_exists = (NULL != gFloaterView->getFrontmostClosableFloater());
		bool frontmost_snapshot_fl_exists = (NULL != gSnapshotFloaterView->getFrontmostClosableFloater());

		return !LLNotificationsUI::LLToast::isAlertToastShown() && (frontmost_fl_exists || frontmost_snapshot_fl_exists);
	}
};

class LLFileCloseWindow : public view_listener_t
{
	bool handleEvent(const LLSD& userdata)
	{
		bool frontmost_fl_exists = (NULL != gFloaterView->getFrontmostClosableFloater());
		LLFloater* snapshot_floater = gSnapshotFloaterView->getFrontmostClosableFloater();

		if(snapshot_floater && (!frontmost_fl_exists || snapshot_floater->hasFocus()))
		{
			snapshot_floater->closeFloater();
			if (gFocusMgr.getKeyboardFocus() == NULL)
			{
				gFloaterView->focusFrontFloater();
			}
		}
		else
		{
			LLFloater::closeFrontmostFloater();
		}
		if (gMenuHolder) gMenuHolder->hideMenus();
		return true;
	}
};

class LLFileEnableCloseAllWindows : public view_listener_t
{
	bool handleEvent(const LLSD& userdata)
	{
		LLFloaterSnapshot* floater_snapshot = LLFloaterSnapshot::findInstance();
		LLFloaterSimpleOutfitSnapshot* floater_outfit_snapshot = LLFloaterSimpleOutfitSnapshot::findInstance();
		bool is_floaters_snapshot_opened = (floater_snapshot && floater_snapshot->isInVisibleChain())
			|| (floater_outfit_snapshot && floater_outfit_snapshot->isInVisibleChain());
		bool open_children = gFloaterView->allChildrenClosed() && !is_floaters_snapshot_opened;
		return !open_children && !LLNotificationsUI::LLToast::isAlertToastShown();
	}
};

class LLFileCloseAllWindows : public view_listener_t
{
	bool handleEvent(const LLSD& userdata)
	{
		bool app_quitting = false;
		gFloaterView->closeAllChildren(app_quitting);
		LLFloaterSnapshot* floater_snapshot = LLFloaterSnapshot::findInstance();
		if (floater_snapshot)
			floater_snapshot->closeFloater(app_quitting);
        LLFloaterSimpleOutfitSnapshot* floater_outfit_snapshot = LLFloaterSimpleOutfitSnapshot::findInstance();
		if (floater_outfit_snapshot)
			floater_outfit_snapshot->closeFloater(app_quitting);
		if (gMenuHolder) gMenuHolder->hideMenus();
		return true;
	}
};

class LLFileTakeSnapshotToDisk : public view_listener_t
{
	bool handleEvent(const LLSD& userdata)
	{
		LLPointer<LLImageRaw> raw = new LLImageRaw;

		S32 width = gViewerWindow->getWindowWidthRaw();
		S32 height = gViewerWindow->getWindowHeightRaw();

		bool render_ui = gSavedSettings.getBOOL("RenderUIInSnapshot");
		bool render_hud = gSavedSettings.getBOOL("RenderHUDInSnapshot");

		BOOL high_res = gSavedSettings.getBOOL("HighResSnapshot");
		if (high_res)
		{
			width *= 2;
			height *= 2;
			// not compatible with UI/HUD
			render_ui = false;
			render_hud = false;
		}

		if (gViewerWindow->rawSnapshot(raw,
									   width,
									   height,
									   TRUE,
									   FALSE,
									   render_ui,
									   render_hud,
									   FALSE,
									   LLSnapshotModel::SNAPSHOT_TYPE_COLOR,
									   high_res ? S32_MAX : MAX_SNAPSHOT_IMAGE_SIZE)) //per side
		{
			LLPointer<LLImageFormatted> formatted;
            LLSnapshotModel::ESnapshotFormat fmt = (LLSnapshotModel::ESnapshotFormat) gSavedSettings.getS32("SnapshotFormat");
			switch (fmt)
			{
			case LLSnapshotModel::SNAPSHOT_FORMAT_JPEG:
				formatted = new LLImageJPEG(gSavedSettings.getS32("SnapshotQuality"));
				break;
			default:
				LL_WARNS() << "Unknown local snapshot format: " << fmt << LL_ENDL;
			case LLSnapshotModel::SNAPSHOT_FORMAT_PNG:
				formatted = new LLImagePNG;
				break;
			case LLSnapshotModel::SNAPSHOT_FORMAT_BMP:
				formatted = new LLImageBMP;
				break;
			}
			formatted->enableOverSize() ;
			formatted->encode(raw, 0);
			formatted->disableOverSize() ;
			LLSnapshotLivePreview::saveLocal(formatted);
		}
		return true;
	}
};

class LLFileQuit : public view_listener_t
{
	bool handleEvent(const LLSD& userdata)
	{
		LLAppViewer::instance()->userQuit();
		return true;
	}
};


void handle_compress_image(void*)
{
	LLFilePicker& picker = LLFilePicker::instance();
	if (picker.getMultipleOpenFiles(LLFilePicker::FFLOAD_IMAGE))
	{
		std::string infile = picker.getFirstFile();
		while (!infile.empty())
		{
			std::string outfile = infile + ".j2c";

			LL_INFOS() << "Input:  " << infile << LL_ENDL;
			LL_INFOS() << "Output: " << outfile << LL_ENDL;

			BOOL success;

			success = LLViewerTextureList::createUploadFile(infile, outfile, IMG_CODEC_TGA);

			if (success)
			{
				LL_INFOS() << "Compression complete" << LL_ENDL;
			}
			else
			{
				LL_INFOS() << "Compression failed: " << LLImage::getLastError() << LL_ENDL;
			}

			infile = picker.getNextFile();
		}
	}
}

// No convinient check in LLFile, and correct way would be something
// like GetFileSizeEx, which is too OS specific for current purpose
// so doing dirty, but OS independent fopen and fseek
size_t get_file_size(std::string &filename)
{
    LLFILE* file = LLFile::fopen(filename, "rb");		/*Flawfinder: ignore*/
    if (!file)
    {
        LL_WARNS() << "Error opening " << filename << LL_ENDL;
        return 0;
    }

    // read in the whole file
    fseek(file, 0L, SEEK_END);
    size_t file_length = (size_t)ftell(file);
    fclose(file);
    return file_length;
}

void handle_compress_file_test(void*)
{
    LLFilePicker& picker = LLFilePicker::instance();
    if (picker.getOpenFile())
    {
        std::string infile = picker.getFirstFile();
        if (!infile.empty())
        {
            std::string packfile = infile + ".pack_test";
            std::string unpackfile = infile + ".unpack_test";

            S64Bytes initial_size = S64Bytes(get_file_size(infile));

            BOOL success;

            F64 total_seconds = LLTimer::getTotalSeconds();
            success = gzip_file(infile, packfile);
            F64 result_pack_seconds = LLTimer::getTotalSeconds() - total_seconds;

            if (success)
            {
                S64Bytes packed_size = S64Bytes(get_file_size(packfile));

                LL_INFOS() << "Packing complete, time: " << result_pack_seconds << " size: " << packed_size << LL_ENDL;
                total_seconds = LLTimer::getTotalSeconds();
                success = gunzip_file(packfile, unpackfile);
                F64 result_unpack_seconds = LLTimer::getTotalSeconds() - total_seconds;

                if (success)
                {
                    S64Bytes unpacked_size = S64Bytes(get_file_size(unpackfile));

                    LL_INFOS() << "Unpacking complete, time: " << result_unpack_seconds << " size: " << unpacked_size << LL_ENDL;

                    LLSD args;
                    args["FILE"] = infile;
                    args["PACK_TIME"] = result_pack_seconds;
                    args["UNPACK_TIME"] = result_unpack_seconds;
                    args["SIZE"] = LLSD::Integer(initial_size.valueInUnits<LLUnits::Kilobytes>());
                    args["PSIZE"] = LLSD::Integer(packed_size.valueInUnits<LLUnits::Kilobytes>());
                    args["USIZE"] = LLSD::Integer(unpacked_size.valueInUnits<LLUnits::Kilobytes>());
                    LLNotificationsUtil::add("CompressionTestResults", args);

                    LLFile::remove(packfile);
                    LLFile::remove(unpackfile);
                }
                else
                {
                    LL_INFOS() << "Failed to uncompress file: " << packfile << LL_ENDL;
                    LLFile::remove(packfile);
                }

            }
            else
            {
                LL_INFOS() << "Failed to compres file: " << infile << LL_ENDL;
            }
        }
        else
        {
            LL_INFOS() << "Failed to open file" << LL_ENDL;
        }
    }
    else
    {
        LL_INFOS() << "Failed to open file" << LL_ENDL;
    }
}


LLUUID upload_new_resource(
	const std::string& src_filename,
	std::string name,
	std::string desc,
	S32 compression_info,
	LLFolderType::EType destination_folder_type,
	LLInventoryType::EType inv_type,
	U32 next_owner_perms,
	U32 group_perms,
	U32 everyone_perms,
	const std::string& display_name,
	LLAssetStorage::LLStoreAssetCallback callback,
	S32 expected_upload_cost,
	void *userdata,
	bool show_inventory)
{	

    LLResourceUploadInfo::ptr_t uploadInfo(std::make_shared<LLNewFileResourceUploadInfo>(
        src_filename,
        name, desc, compression_info,
        destination_folder_type, inv_type,
        next_owner_perms, group_perms, everyone_perms,
        expected_upload_cost, show_inventory));
    upload_new_resource(uploadInfo, callback, userdata);

    return LLUUID::null;
}

void upload_done_callback(
	const LLUUID& uuid,
	void* user_data,
	S32 result,
	LLExtStat ext_status) // StoreAssetData callback (fixed)
{
	LLResourceData* data = (LLResourceData*)user_data;
	S32 expected_upload_cost = data ? data->mExpectedUploadCost : 0;
	//LLAssetType::EType pref_loc = data->mPreferredLocation;
	BOOL is_balance_sufficient = TRUE;

	if(data)
	{
		if (result >= 0)
		{
			LLFolderType::EType dest_loc = (data->mPreferredLocation == LLFolderType::FT_NONE) ? LLFolderType::assetTypeToFolderType(data->mAssetInfo.mType) : data->mPreferredLocation;
			
			if (LLAssetType::AT_SOUND == data->mAssetInfo.mType ||
			    LLAssetType::AT_TEXTURE == data->mAssetInfo.mType ||
			    LLAssetType::AT_ANIMATION == data->mAssetInfo.mType)
			{
				// Charge the user for the upload.
				LLViewerRegion* region = gAgent.getRegion();
				
				if(!(can_afford_transaction(expected_upload_cost)))
				{
					LLBuyCurrencyHTML::openCurrencyFloater( "", expected_upload_cost );
					is_balance_sufficient = FALSE;
				}
				else if(region)
				{
					// Charge user for upload
					gStatusBar->debitBalance(expected_upload_cost);
					
					LLMessageSystem* msg = gMessageSystem;
					msg->newMessageFast(_PREHASH_MoneyTransferRequest);
					msg->nextBlockFast(_PREHASH_AgentData);
					msg->addUUIDFast(_PREHASH_AgentID, gAgent.getID());
					msg->addUUIDFast(_PREHASH_SessionID, gAgent.getSessionID());
					msg->nextBlockFast(_PREHASH_MoneyData);
					msg->addUUIDFast(_PREHASH_SourceID, gAgent.getID());
					msg->addUUIDFast(_PREHASH_DestID, LLUUID::null);
					msg->addU8("Flags", 0);
					// we tell the sim how much we were expecting to pay so it
					// can respond to any discrepancy
					msg->addS32Fast(_PREHASH_Amount, expected_upload_cost);
					msg->addU8Fast(_PREHASH_AggregatePermNextOwner, (U8)LLAggregatePermissions::AP_EMPTY);
					msg->addU8Fast(_PREHASH_AggregatePermInventory, (U8)LLAggregatePermissions::AP_EMPTY);
					msg->addS32Fast(_PREHASH_TransactionType, TRANS_UPLOAD_CHARGE);
					msg->addStringFast(_PREHASH_Description, NULL);
					msg->sendReliable(region->getHost());
				}
			}

			if(is_balance_sufficient)
			{
				// Actually add the upload to inventory
				LL_INFOS() << "Adding " << uuid << " to inventory." << LL_ENDL;
				const LLUUID folder_id = gInventory.findCategoryUUIDForType(dest_loc);
				if(folder_id.notNull())
				{
					U32 next_owner_perms = data->mNextOwnerPerm;
					if(PERM_NONE == next_owner_perms)
					{
						next_owner_perms = PERM_MOVE | PERM_TRANSFER;
					}
					create_inventory_item(gAgent.getID(), gAgent.getSessionID(),
							      folder_id, data->mAssetInfo.mTransactionID, data->mAssetInfo.getName(),
							      data->mAssetInfo.getDescription(), data->mAssetInfo.mType,
                                  data->mInventoryType, NO_INV_SUBTYPE, next_owner_perms,
							      LLPointer<LLInventoryCallback>(NULL));
				}
				else
				{
					LL_WARNS() << "Can't find a folder to put it in" << LL_ENDL;
				}
			}
		}
		else // 	if(result >= 0)
		{
			LLSD args;
			args["FILE"] = LLInventoryType::lookupHumanReadable(data->mInventoryType);
			args["REASON"] = std::string(LLAssetStorage::getErrorString(result));
			LLNotificationsUtil::add("CannotUploadReason", args);
		}

		delete data;
		data = NULL;
	}

	LLUploadDialog::modalUploadFinished();

	// *NOTE: This is a pretty big hack. What this does is check the
	// file picker if there are any more pending uploads. If so,
	// upload that file.
	const std::string& next_file = LLFilePicker::instance().getNextFile();
	if(is_balance_sufficient && !next_file.empty())
	{
		std::string asset_name = gDirUtilp->getBaseFileName(next_file, true);
		LLStringUtil::replaceNonstandardASCII( asset_name, '?' );
		LLStringUtil::replaceChar(asset_name, '|', '?');
		LLStringUtil::stripNonprintable(asset_name);
		LLStringUtil::trim(asset_name);

		std::string display_name = LLStringUtil::null;
		LLAssetStorage::LLStoreAssetCallback callback;
		void *userdata = NULL;
		upload_new_resource(
			next_file,
			asset_name,
			asset_name,	// file
			0,
			LLFolderType::FT_NONE,
			LLInventoryType::IT_NONE,
			LLFloaterPerms::getNextOwnerPerms("Uploads"),
			LLFloaterPerms::getGroupPerms("Uploads"),
			LLFloaterPerms::getEveryonePerms("Uploads"),
			display_name,
			callback,
			expected_upload_cost, // assuming next in a group of uploads is of roughly the same type, i.e. same upload cost
			userdata);
	}
}

void upload_new_resource(
    LLResourceUploadInfo::ptr_t &uploadInfo,
    LLAssetStorage::LLStoreAssetCallback callback,
    void *userdata)
{
	if(gDisconnected)
	{
		return ;
	}

//     uploadInfo->setAssetType(assetType);
//     uploadInfo->setTransactionId(tid);


	std::string url = gAgent.getRegionCapability("NewFileAgentInventory");

	if ( !url.empty() )
	{
        LLViewerAssetUpload::EnqueueInventoryUpload(url, uploadInfo);
	}
	else
	{
        uploadInfo->prepareUpload();
        uploadInfo->logPreparedUpload();

		LL_INFOS() << "NewAgentInventory capability not found, new agent inventory via asset system." << LL_ENDL;
		// check for adequate funds
		// TODO: do this check on the sim
		if (LLAssetType::AT_SOUND == uploadInfo->getAssetType() ||
            LLAssetType::AT_TEXTURE == uploadInfo->getAssetType() ||
            LLAssetType::AT_ANIMATION == uploadInfo->getAssetType())
		{
			S32 balance = gStatusBar->getBalance();
			if (balance < uploadInfo->getExpectedUploadCost())
			{
				// insufficient funds, bail on this upload
                LLBuyCurrencyHTML::openCurrencyFloater("", uploadInfo->getExpectedUploadCost());
				return;
			}
		}

		LLResourceData* data = new LLResourceData;
		data->mAssetInfo.mTransactionID = uploadInfo->getTransactionId();
		data->mAssetInfo.mUuid = uploadInfo->getAssetId();
        data->mAssetInfo.mType = uploadInfo->getAssetType();
		data->mAssetInfo.mCreatorID = gAgentID;
		data->mInventoryType = uploadInfo->getInventoryType();
		data->mNextOwnerPerm = uploadInfo->getNextOwnerPerms();
		data->mExpectedUploadCost = uploadInfo->getExpectedUploadCost();
		data->mUserData = userdata;
		data->mAssetInfo.setName(uploadInfo->getName());
		data->mAssetInfo.setDescription(uploadInfo->getDescription());
		data->mPreferredLocation = uploadInfo->getDestinationFolderType();

		LLAssetStorage::LLStoreAssetCallback asset_callback = &upload_done_callback;
		if (callback)
		{
			asset_callback = callback;
		}
		gAssetStorage->storeAssetData(
			data->mAssetInfo.mTransactionID,
			data->mAssetInfo.mType,
			asset_callback,
			(void*)data,
			FALSE);
	}
}


void init_menu_file()
{
	view_listener_t::addCommit(new LLFileUploadImage(), "File.UploadImage");
	view_listener_t::addCommit(new LLFileUploadSound(), "File.UploadSound");
	view_listener_t::addCommit(new LLFileUploadAnim(), "File.UploadAnim");
	view_listener_t::addCommit(new LLFileUploadModel(), "File.UploadModel");
	view_listener_t::addCommit(new LLFileUploadBulk(), "File.UploadBulk");
	view_listener_t::addCommit(new LLFileCloseWindow(), "File.CloseWindow");
	view_listener_t::addCommit(new LLFileCloseAllWindows(), "File.CloseAllWindows");
	view_listener_t::addEnable(new LLFileEnableCloseWindow(), "File.EnableCloseWindow");
	view_listener_t::addEnable(new LLFileEnableCloseAllWindows(), "File.EnableCloseAllWindows");
	view_listener_t::addCommit(new LLFileTakeSnapshotToDisk(), "File.TakeSnapshotToDisk");
	view_listener_t::addCommit(new LLFileQuit(), "File.Quit");

	view_listener_t::addEnable(new LLFileEnableUpload(), "File.EnableUpload");
	view_listener_t::addEnable(new LLFileEnableUploadModel(), "File.EnableUploadModel");
	view_listener_t::addMenu(new LLMeshEnabled(), "File.MeshEnabled");
	view_listener_t::addMenu(new LLMeshUploadVisible(), "File.VisibleUploadModel");

	// "File.SaveTexture" moved to llpanelmaininventory so that it can be properly handled.
}<|MERGE_RESOLUTION|>--- conflicted
+++ resolved
@@ -354,14 +354,8 @@
 #if LL_WINDOWS
 static std::string SOUND_EXTENSIONS = "wav";
 static std::string IMAGE_EXTENSIONS = "tga bmp jpg jpeg png";
-<<<<<<< HEAD
+
 static std::string ANIM_EXTENSIONS =  "bvh anim fbx";
-#ifdef _CORY_TESTING
-static std::string GEOMETRY_EXTENSIONS = "slg";
-#endif
-=======
-static std::string ANIM_EXTENSIONS =  "bvh anim";
->>>>>>> ec4135da
 static std::string XML_EXTENSIONS = "xml";
 static std::string SLOBJECT_EXTENSIONS = "slobject";
 #endif
