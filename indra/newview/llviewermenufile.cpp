/**
 * @file llviewermenufile.cpp
 * @brief "File" menu in the main menu bar.
 *
 * $LicenseInfo:firstyear=2002&license=viewerlgpl$
 * Second Life Viewer Source Code
 * Copyright (C) 2010, Linden Research, Inc.
 *
 * This library is free software; you can redistribute it and/or
 * modify it under the terms of the GNU Lesser General Public
 * License as published by the Free Software Foundation;
 * version 2.1 of the License only.
 *
 * This library is distributed in the hope that it will be useful,
 * but WITHOUT ANY WARRANTY; without even the implied warranty of
 * MERCHANTABILITY or FITNESS FOR A PARTICULAR PURPOSE.  See the GNU
 * Lesser General Public License for more details.
 *
 * You should have received a copy of the GNU Lesser General Public
 * License along with this library; if not, write to the Free Software
 * Foundation, Inc., 51 Franklin Street, Fifth Floor, Boston, MA  02110-1301  USA
 *
 * Linden Research, Inc., 945 Battery Street, San Francisco, CA  94111  USA
 * $/LicenseInfo$
 */

#include "llviewerprecompiledheaders.h"

#include "llviewermenufile.h"

// project includes
#include "llagent.h"
#include "llagentbenefits.h"
#include "llagentcamera.h"
#include "llfilepicker.h"
#include "llfloaterreg.h"
#include "llbuycurrencyhtml.h"
#include "llfloatermap.h"
#include "llfloatermodelpreview.h"
#include "llmaterialeditor.h"
#include "llfloaterperms.h"
#include "llfloatersnapshot.h"
#include "llfloatersimplesnapshot.h"
#include "llimage.h"
#include "llimagebmp.h"
#include "llimagepng.h"
#include "llimagej2c.h"
#include "llimagejpeg.h"
#include "llimagetga.h"
#include "llinventorymodel.h"   // gInventory
#include "llpluginclassmedia.h"
#include "llresourcedata.h"
#include "llstatusbar.h"
#include "lltinygltfhelper.h"
#include "lltoast.h"
#include "llviewercontrol.h"    // gSavedSettings
#include "llviewertexturelist.h"
#include "lluictrlfactory.h"
#include "llviewerinventory.h"
#include "llviewermenu.h"   // gMenuHolder
#include "llviewerparcelmgr.h"
#include "llviewerregion.h"
#include "llviewerstats.h"
#include "llviewerwindow.h"
#include "llappviewer.h"
#include "lluploaddialog.h"
#include "lltrans.h"
#include "llfloaterbuycurrency.h"
#include "llviewerassetupload.h"

// linden libraries
#include "llnotificationsutil.h"
#include "llsdserialize.h"
#include "llsdutil.h"
#include "llstring.h"
#include "lltransactiontypes.h"
#include "lluuid.h"
#include "llvorbisencode.h"
#include "message.h"

// system libraries
#include <boost/tokenizer.hpp>

class LLFileEnableUpload : public view_listener_t
{
    bool handleEvent(const LLSD& userdata)
    {
        return true;
    }
};

class LLFileEnableUploadModel : public view_listener_t
{
    bool handleEvent(const LLSD& userdata)
    {
        LLFloaterModelPreview* fmp = (LLFloaterModelPreview*) LLFloaterReg::findInstance("upload_model");
        if (fmp && fmp->isModelLoading())
        {
            return false;
        }

        return true;
    }
};

class LLFileEnableUploadMaterial : public view_listener_t
{
    bool handleEvent(const LLSD& userdata)
    {
        if (gAgent.getRegionCapability("UpdateMaterialAgentInventory").empty())
        {
            return false;
        }

        return true;
    }
};

class LLMeshEnabled : public view_listener_t
{
    bool handleEvent(const LLSD& userdata)
    {
        return gSavedSettings.getBOOL("MeshEnabled");
    }
};

class LLMeshUploadVisible : public view_listener_t
{
    bool handleEvent(const LLSD& userdata)
    {
        return gMeshRepo.meshUploadEnabled();
    }
};

LLMutex* LLFilePickerThread::sMutex = NULL;
std::queue<LLFilePickerThread*> LLFilePickerThread::sDeadQ;

void LLFilePickerThread::getFile()
{
#if LL_WINDOWS
    // Todo: get rid of LLFilePickerThread and make this modeless
    start();
#elif LL_DARWIN
    runModeless();
#else
    run();
#endif
}

//virtual
void LLFilePickerThread::run()
{
#if LL_WINDOWS
    bool blocking = false;
#else
    bool blocking = true; // modal
#endif

    LLFilePicker picker;

    if (mIsSaveDialog)
    {
        if (picker.getSaveFile(mSaveFilter, mProposedName, blocking))
        {
            mResponses.push_back(picker.getFirstFile());
        }
    }
    else
    {
        bool result = mIsGetMultiple ? picker.getMultipleOpenFiles(mLoadFilter, blocking) : picker.getOpenFile(mLoadFilter, blocking);
        if (result)
        {
            std::string filename = picker.getFirstFile(); // consider copying mFiles directly
            do
            {
                mResponses.push_back(filename);
                filename = picker.getNextFile();
            }
            while (mIsGetMultiple && !filename.empty());
        }
    }

    {
        LLMutexLock lock(sMutex);
        sDeadQ.push(this);
    }
}

void LLFilePickerThread::runModeless()
{
    bool result = false;
    LLFilePicker picker;

    if (mIsSaveDialog)
    {
        result = picker.getSaveFileModeless(mSaveFilter,
                                            mProposedName,
                                            modelessStringCallback,
                                            this);
    }
    else if (mIsGetMultiple)
    {
        result = picker.getMultipleOpenFilesModeless(mLoadFilter, modelessVectorCallback, this);
    }
    else
    {
        result = picker.getOpenFileModeless(mLoadFilter, modelessVectorCallback, this);
    }

    if (!result)
    {
        LLMutexLock lock(sMutex);
        sDeadQ.push(this);
    }
}

void LLFilePickerThread::modelessStringCallback(bool success,
                                          std::string &response,
                                          void *user_data)
{
    LLFilePickerThread *picker = (LLFilePickerThread*)user_data;
    if (success)
    {
        picker->mResponses.push_back(response);
    }

    {
        LLMutexLock lock(sMutex);
        sDeadQ.push(picker);
    }
}

void LLFilePickerThread::modelessVectorCallback(bool success,
                                          std::vector<std::string> &responses,
                                          void *user_data)
{
    LLFilePickerThread *picker = (LLFilePickerThread*)user_data;
    if (success)
    {
        if (picker->mIsGetMultiple)
        {
            picker->mResponses = responses;
        }
        else
        {
            std::vector<std::string>::iterator iter = responses.begin();
            while (iter != responses.end())
            {
                if (!iter->empty())
                {
                    picker->mResponses.push_back(*iter);
                    break;
                }
                iter++;
            }
        }
    }

    {
        LLMutexLock lock(sMutex);
        sDeadQ.push(picker);
    }
}

//static
void LLFilePickerThread::initClass()
{
    sMutex = new LLMutex();
}

//static
void LLFilePickerThread::cleanupClass()
{
    clearDead();

    delete sMutex;
    sMutex = NULL;
}

//static
void LLFilePickerThread::clearDead()
{
    if (!sDeadQ.empty())
    {
        LLMutexLock lock(sMutex);
        while (!sDeadQ.empty())
        {
            LLFilePickerThread* thread = sDeadQ.front();
            thread->notify(thread->mResponses);
            delete thread;
            sDeadQ.pop();
        }
    }
}

LLFilePickerReplyThread::LLFilePickerReplyThread(const file_picked_signal_t::slot_type& cb, LLFilePicker::ELoadFilter filter, bool get_multiple, const file_picked_signal_t::slot_type& failure_cb)
    : LLFilePickerThread(filter, get_multiple),
    mLoadFilter(filter),
    mSaveFilter(LLFilePicker::FFSAVE_ALL),
    mFilePickedSignal(NULL),
    mFailureSignal(NULL)
{
    mFilePickedSignal = new file_picked_signal_t();
    mFilePickedSignal->connect(cb);

    mFailureSignal = new file_picked_signal_t();
    mFailureSignal->connect(failure_cb);
}

LLFilePickerReplyThread::LLFilePickerReplyThread(const file_picked_signal_t::slot_type& cb, LLFilePicker::ESaveFilter filter, const std::string &proposed_name, const file_picked_signal_t::slot_type& failure_cb)
    : LLFilePickerThread(filter, proposed_name),
    mLoadFilter(LLFilePicker::FFLOAD_ALL),
    mSaveFilter(filter),
    mFilePickedSignal(NULL),
    mFailureSignal(NULL)
{
    mFilePickedSignal = new file_picked_signal_t();
    mFilePickedSignal->connect(cb);

    mFailureSignal = new file_picked_signal_t();
    mFailureSignal->connect(failure_cb);
}

LLFilePickerReplyThread::~LLFilePickerReplyThread()
{
    delete mFilePickedSignal;
    delete mFailureSignal;
}

void LLFilePickerReplyThread::startPicker(const file_picked_signal_t::slot_type & cb, LLFilePicker::ELoadFilter filter, bool get_multiple, const file_picked_signal_t::slot_type & failure_cb)
{
    (new LLFilePickerReplyThread(cb, filter, get_multiple, failure_cb))->getFile();
}

void LLFilePickerReplyThread::startPicker(const file_picked_signal_t::slot_type & cb, LLFilePicker::ESaveFilter filter, const std::string & proposed_name, const file_picked_signal_t::slot_type & failure_cb)
{
    (new LLFilePickerReplyThread(cb, filter, proposed_name, failure_cb))->getFile();
}

void LLFilePickerReplyThread::notify(const std::vector<std::string>& filenames)
{
    if (filenames.empty())
    {
        if (mFailureSignal)
        {
            (*mFailureSignal)(filenames, mLoadFilter, mSaveFilter);
        }
    }
    else
    {
        if (mFilePickedSignal)
        {
            (*mFilePickedSignal)(filenames, mLoadFilter, mSaveFilter);
        }
    }
}


LLMediaFilePicker::LLMediaFilePicker(LLPluginClassMedia* plugin, LLFilePicker::ELoadFilter filter, bool get_multiple)
    : LLFilePickerThread(filter, get_multiple),
    mPlugin(plugin->getSharedPtr())
{
}

LLMediaFilePicker::LLMediaFilePicker(LLPluginClassMedia* plugin, LLFilePicker::ESaveFilter filter, const std::string &proposed_name)
    : LLFilePickerThread(filter, proposed_name),
    mPlugin(plugin->getSharedPtr())
{
}

void LLMediaFilePicker::notify(const std::vector<std::string>& filenames)
{
    mPlugin->sendPickFileResponse(mResponses);
    mPlugin = NULL;
}

//============================================================================

#if LL_WINDOWS
static std::string SOUND_EXTENSIONS = "wav";
static std::string IMAGE_EXTENSIONS = "tga bmp jpg jpeg png";
static std::string ANIM_EXTENSIONS =  "bvh anim";
static std::string XML_EXTENSIONS = "xml";
static std::string SLOBJECT_EXTENSIONS = "slobject";
#endif
static std::string ALL_FILE_EXTENSIONS = "*.*";
static std::string MODEL_EXTENSIONS = "dae";
static std::string MATERIAL_EXTENSIONS = "gltf glb";

std::string build_extensions_string(LLFilePicker::ELoadFilter filter)
{
    switch(filter)
    {
#if LL_WINDOWS
    case LLFilePicker::FFLOAD_IMAGE:
        return IMAGE_EXTENSIONS;
    case LLFilePicker::FFLOAD_WAV:
        return SOUND_EXTENSIONS;
    case LLFilePicker::FFLOAD_ANIM:
        return ANIM_EXTENSIONS;
    case LLFilePicker::FFLOAD_SLOBJECT:
        return SLOBJECT_EXTENSIONS;
    case LLFilePicker::FFLOAD_MODEL:
        return MODEL_EXTENSIONS;
    case LLFilePicker::FFLOAD_MATERIAL:
        return MATERIAL_EXTENSIONS;
    case LLFilePicker::FFLOAD_XML:
        return XML_EXTENSIONS;
    case LLFilePicker::FFLOAD_ALL:
    case LLFilePicker::FFLOAD_EXE:
        return ALL_FILE_EXTENSIONS;
#endif
    default:
    return ALL_FILE_EXTENSIONS;
    }
}


const bool check_file_extension(const std::string& filename, LLFilePicker::ELoadFilter type)
{
    std::string ext = gDirUtilp->getExtension(filename);

    //strincmp doesn't like NULL pointers
    if (ext.empty())
    {
        std::string short_name = gDirUtilp->getBaseFileName(filename);

        // No extension
        LLSD args;
        args["FILE"] = short_name;
        LLNotificationsUtil::add("NoFileExtension", args);
        return false;
    }
    else
    {
        //so there is an extension
        //loop over the valid extensions and compare to see
        //if the extension is valid

        //now grab the set of valid file extensions
        std::string valid_extensions = build_extensions_string(type);

        bool ext_valid = false;

        typedef boost::tokenizer<boost::char_separator<char> > tokenizer;
        boost::char_separator<char> sep(" ");
        tokenizer tokens(valid_extensions, sep);
        tokenizer::iterator token_iter;

        //now loop over all valid file extensions
        //and compare them to the extension of the file
        //to be uploaded
        for (token_iter = tokens.begin();
            token_iter != tokens.end() && !ext_valid;
            ++token_iter)
        {
            const std::string& cur_token = *token_iter;

            if (cur_token == ext || cur_token == "*.*")
            {
                //valid extension
                //or the acceptable extension is any
                ext_valid = true;
            }
        }//end for (loop over all tokens)

        if (!ext_valid)
        {
            //should only get here if the extension exists
            //but is invalid
            LLSD args;
            args["EXTENSION"] = ext;
            args["VALIDS"] = valid_extensions;
            LLNotificationsUtil::add("InvalidFileExtension", args);
            return false;
        }
    }//end else (non-null extension)
    return true;
}

void upload_single_file(
    const std::vector<std::string>& filenames,
    LLFilePicker::ELoadFilter type,
    const LLUUID& dest)
{
    std::string filename = filenames[0];
    if (!check_file_extension(filename, type)) return;

    if (!filename.empty())
    {
        LLSD args;
        args["filename"] = filename;
        args["dest"] = dest;
        if (type == LLFilePicker::FFLOAD_WAV)
        {
            // pre-qualify wavs to make sure the format is acceptable
            std::string error_msg;
            if (check_for_invalid_wav_formats(filename, error_msg))
            {
                LL_INFOS() << error_msg << ": " << filename << LL_ENDL;
                LLSD args;
                args["FILE"] = filename;
                LLNotificationsUtil::add(error_msg, args);
                return;
            }
            else
            {
                LLFloaterReg::showInstance("upload_sound", args);
            }
        }
        if (type == LLFilePicker::FFLOAD_IMAGE)
        {
            LLFloaterReg::showInstance("upload_image", args);
        }
        if (type == LLFilePicker::FFLOAD_ANIM)
        {
            std::string filename_lc(filename);
            LLStringUtil::toLower(filename_lc);
            if (filename_lc.rfind(".anim") != std::string::npos)
            {
                LLFloaterReg::showInstance("upload_anim_anim", args);
            }
            else
            {
                LLFloaterReg::showInstance("upload_anim_bvh", args);
            }
        }
    }
    return;
}

<<<<<<< HEAD
void do_bulk_upload(std::vector<std::string> filenames, bool allow_2k)
=======
void do_bulk_upload(
    std::vector<std::string> filenames,
    const LLSD& notification,
    const LLSD& response,
    const LLUUID& dest)
>>>>>>> f32a6d40
{
    for (std::vector<std::string>::const_iterator in_iter = filenames.begin(); in_iter != filenames.end(); ++in_iter)
    {
        std::string filename = (*in_iter);

        std::string name = gDirUtilp->getBaseFileName(filename, true);
        std::string asset_name = name;
        LLStringUtil::replaceNonstandardASCII(asset_name, '?');
        LLStringUtil::replaceChar(asset_name, '|', '?');
        LLStringUtil::stripNonprintable(asset_name);
        LLStringUtil::trim(asset_name);

        std::string ext = gDirUtilp->getExtension(filename);
        LLAssetType::EType asset_type;
        U32 codec;
        S32 expected_upload_cost = 0;

        if (LLResourceUploadInfo::findAssetTypeAndCodecOfExtension(ext, asset_type, codec))
        {
            bool resource_upload = false;
            if (asset_type == LLAssetType::AT_TEXTURE && allow_2k)
            {
                LLPointer<LLImageFormatted> image_frmted = LLImageFormatted::createFromType(codec);
                if (gDirUtilp->fileExists(filename) && image_frmted && image_frmted->load(filename))
                {
                    S32 biased_width = LLImageRaw::biasedDimToPowerOfTwo(image_frmted->getWidth(), LLViewerFetchedTexture::MAX_IMAGE_SIZE_DEFAULT);
                    S32 biased_height = LLImageRaw::biasedDimToPowerOfTwo(image_frmted->getHeight(), LLViewerFetchedTexture::MAX_IMAGE_SIZE_DEFAULT);
                    expected_upload_cost = LLAgentBenefitsMgr::current().getTextureUploadCost(biased_width, biased_height);
                    resource_upload = true;
                }
            }
            else if (LLAgentBenefitsMgr::current().findUploadCost(asset_type, expected_upload_cost))
            {
                resource_upload = true;
            }

            if (resource_upload)
            {
                LLNewFileResourceUploadInfo* info_p = new LLNewFileResourceUploadInfo(
                    filename,
                    asset_name,
                    asset_name, 0,
                    LLFolderType::FT_NONE, LLInventoryType::IT_NONE,
                    LLFloaterPerms::getNextOwnerPerms("Uploads"),
                    LLFloaterPerms::getGroupPerms("Uploads"),
                    LLFloaterPerms::getEveryonePerms("Uploads"),
<<<<<<< HEAD
                    expected_upload_cost);

                if (!allow_2k)
                {
                    info_p->setMaxImageSize(1024);
                }
                LLResourceUploadInfo::ptr_t uploadInfo(info_p);
=======
                    expected_upload_cost,
                    dest));
>>>>>>> f32a6d40

                upload_new_resource(uploadInfo);
            }
        }

        // gltf does not use normal upload procedure
        if (ext == "gltf" || ext == "glb")
        {
            tinygltf::Model model;
            if (LLTinyGLTFHelper::loadModel(filename, model))
            {
                S32 materials_in_file = static_cast<S32>(model.materials.size());

                for (S32 i = 0; i < materials_in_file; i++)
                {
                    // Todo:
                    // 1. Decouple bulk upload from material editor
                    // 2. Take into account possiblity of identical textures
                    LLMaterialEditor::uploadMaterialFromModel(filename, model, i, dest);
                }
            }
        }
    }
}

void do_bulk_upload(std::vector<std::string> filenames, bool allow_2k, const LLSD& notification, const LLSD& response)
{
    S32 option = LLNotificationsUtil::getSelectedOption(notification, response);
    if (option != 0)
    {
        // Cancel upload
        return;
    }

    do_bulk_upload(filenames, allow_2k);
}

bool get_bulk_upload_expected_cost(
    const std::vector<std::string>& filenames,
    bool allow_2k,
    S32& total_cost,
    S32& file_count,
    S32& bvh_count,
    S32& textures_2k_count)
{
    total_cost = 0;
    file_count = 0;
    bvh_count = 0;
    textures_2k_count = 0;
    for (std::vector<std::string>::const_iterator in_iter = filenames.begin(); in_iter != filenames.end(); ++in_iter)
    {
        std::string filename = (*in_iter);
        std::string ext = gDirUtilp->getExtension(filename);

        if (ext == "bvh")
        {
            bvh_count++;
        }

        LLAssetType::EType asset_type;
        U32 codec;
        S32 cost;

        if (LLResourceUploadInfo::findAssetTypeAndCodecOfExtension(ext, asset_type, codec))
        {
            if (asset_type == LLAssetType::AT_TEXTURE && allow_2k)
            {
                LLPointer<LLImageFormatted> image_frmted = LLImageFormatted::createFromType(codec);
                if (gDirUtilp->fileExists(filename) && image_frmted && image_frmted->load(filename))
                {
                    S32 biased_width = LLImageRaw::biasedDimToPowerOfTwo(image_frmted->getWidth(), LLViewerFetchedTexture::MAX_IMAGE_SIZE_DEFAULT);
                    S32 biased_height = LLImageRaw::biasedDimToPowerOfTwo(image_frmted->getHeight(), LLViewerFetchedTexture::MAX_IMAGE_SIZE_DEFAULT);
                    total_cost += LLAgentBenefitsMgr::current().getTextureUploadCost(biased_width, biased_height);
                    S32 area = biased_width * biased_height;
                    if (area >= LLAgentBenefits::MIN_2K_TEXTURE_AREA)
                    {
                        textures_2k_count++;
                    }
                    file_count++;
                }
            }
            else if (LLAgentBenefitsMgr::current().findUploadCost(asset_type, cost))
            {
                total_cost += cost;
                file_count++;
            }
        }

        if (ext == "gltf" || ext == "glb")
        {
            tinygltf::Model model;

            if (LLTinyGLTFHelper::loadModel(filename, model))
            {
                S32 materials_in_file = static_cast<S32>(model.materials.size());

                for (S32 i = 0; i < materials_in_file; i++)
                {
                    LLPointer<LLFetchedGLTFMaterial> material = new LLFetchedGLTFMaterial();
                    std::string material_name;
                    bool decode_successful = LLTinyGLTFHelper::getMaterialFromModel(filename, model, i, material.get(), material_name);

                    if (decode_successful)
                    {
                        // Todo: make it account for possibility of same texture in different
                        // materials and even in scope of same material
                        if (material->mTextureId[LLGLTFMaterial::GLTF_TEXTURE_INFO_BASE_COLOR].notNull() && material->mBaseColorTexture)
                        {
                            total_cost += LLAgentBenefitsMgr::current().getTextureUploadCost(material->mBaseColorTexture);
                        }
                        if (material->mTextureId[LLGLTFMaterial::GLTF_TEXTURE_INFO_METALLIC_ROUGHNESS].notNull() && material->mMetallicRoughnessTexture)
                        {
                            total_cost += LLAgentBenefitsMgr::current().getTextureUploadCost(material->mMetallicRoughnessTexture);
                        }
                        if (material->mTextureId[LLGLTFMaterial::GLTF_TEXTURE_INFO_NORMAL].notNull() && material->mNormalTexture)
                        {
                            total_cost += LLAgentBenefitsMgr::current().getTextureUploadCost(material->mNormalTexture);
                        }
                        if (material->mTextureId[LLGLTFMaterial::GLTF_TEXTURE_INFO_EMISSIVE].notNull() && material->mEmissiveTexture)
                        {
                            total_cost += LLAgentBenefitsMgr::current().getTextureUploadCost(material->mEmissiveTexture);
                        }
                        file_count++;
                    }
                }
            }
        }
    }

    return file_count > 0;
}

<<<<<<< HEAD
const void upload_bulk(const std::vector<std::string>& filtered_filenames, bool allow_2k)
=======
void upload_bulk(
    const std::vector<std::string>& filenames,
    LLFilePicker::ELoadFilter type,
    const LLUUID& dest)
>>>>>>> f32a6d40
{
    S32 expected_upload_cost;
    S32 expected_upload_count;
    S32 bvh_count;
    S32 textures_2k_count;
    if (get_bulk_upload_expected_cost(filtered_filenames, allow_2k, expected_upload_cost, expected_upload_count, bvh_count, textures_2k_count))
    {
<<<<<<< HEAD
        LLSD key;
        key["upload_cost"] = expected_upload_cost;
        key["upload_count"] = expected_upload_count;
        key["has_2k_textures"] = (textures_2k_count > 0);

        LLSD array;
        for (const std::string& str : filtered_filenames)
        {
            array.append(str);
        }
        key["files"] = array;

        LLFloaterReg::showInstance("bulk_upload", key);
=======
        LLSD args;
        args["COST"] = expected_upload_cost;
        args["COUNT"] = expected_upload_count;
        LLNotificationsUtil::add("BulkUploadCostConfirmation",  args, LLSD(), boost::bind(do_bulk_upload, filtered_filenames, _1, _2, dest));
>>>>>>> f32a6d40

        if (filtered_filenames.size() > expected_upload_count)
        {
            if (bvh_count == filtered_filenames.size() - expected_upload_count)
            {
                LLNotificationsUtil::add("DoNotSupportBulkAnimationUpload");
            }
            else
            {
                LLNotificationsUtil::add("BulkUploadIncompatibleFiles");
            }
        }
    }
    else if (bvh_count == filtered_filenames.size())
    {
        LLNotificationsUtil::add("DoNotSupportBulkAnimationUpload");
    }
    else
    {
        LLNotificationsUtil::add("BulkUploadNoCompatibleFiles");
    }

}

const void upload_bulk(const std::vector<std::string>& filenames, LLFilePicker::ELoadFilter type, bool allow_2k)
{
    // TODO:
    // Check user balance for entire cost
    // Charge user entire cost
    // Loop, uploading
    // If an upload fails, refund the user for that one
    //
    // Also fix single upload to charge first, then refund

    // FIXME PREMIUM what about known types that can't be bulk uploaded
    // (bvh)? These will fail in the item by item upload but won't be
    // mentioned in the notification.
    std::vector<std::string> filtered_filenames;
    for (std::vector<std::string>::const_iterator in_iter = filenames.begin(); in_iter != filenames.end(); ++in_iter)
    {
        const std::string& filename = *in_iter;
        if (check_file_extension(filename, type))
        {
            filtered_filenames.push_back(filename);
        }
    }
    upload_bulk(filtered_filenames, allow_2k);
}

class LLFileUploadImage : public view_listener_t
{
    bool handleEvent(const LLSD& userdata)
    {
        if (gAgentCamera.cameraMouselook())
        {
            gAgentCamera.changeCameraToDefault();
        }
        LLFilePickerReplyThread::startPicker(boost::bind(&upload_single_file, _1, _2, LLUUID::null), LLFilePicker::FFLOAD_IMAGE, false);
        return true;
    }
};

class LLFileUploadModel : public view_listener_t
{
    bool handleEvent(const LLSD& userdata)
    {
        LLFloaterModelPreview::showModelPreview();
        return true;
    }
};

class LLFileUploadMaterial : public view_listener_t
{
    bool handleEvent(const LLSD& userdata)
    {
        LLMaterialEditor::importMaterial();
        return true;
    }
};

class LLFileUploadSound : public view_listener_t
{
    bool handleEvent(const LLSD& userdata)
    {
        if (gAgentCamera.cameraMouselook())
        {
            gAgentCamera.changeCameraToDefault();
        }
        LLFilePickerReplyThread::startPicker(boost::bind(&upload_single_file, _1, _2, LLUUID::null), LLFilePicker::FFLOAD_WAV, false);
        return true;
    }
};

class LLFileUploadAnim : public view_listener_t
{
    bool handleEvent(const LLSD& userdata)
    {
        if (gAgentCamera.cameraMouselook())
        {
            gAgentCamera.changeCameraToDefault();
        }
        LLFilePickerReplyThread::startPicker(boost::bind(&upload_single_file, _1, _2, LLUUID::null), LLFilePicker::FFLOAD_ANIM, false);
        return true;
    }
};

class LLFileUploadBulk : public view_listener_t
{
    bool handleEvent(const LLSD& userdata)
    {
        if (gAgentCamera.cameraMouselook())
        {
            gAgentCamera.changeCameraToDefault();
        }
<<<<<<< HEAD
        LLFilePickerReplyThread::startPicker(boost::bind(&upload_bulk, _1, _2, true), LLFilePicker::FFLOAD_ALL, true);
=======
        LLFilePickerReplyThread::startPicker(boost::bind(&upload_bulk, _1, _2, LLUUID::null), LLFilePicker::FFLOAD_ALL, true);
>>>>>>> f32a6d40
        return true;
    }
};

void upload_error(const std::string& error_message, const std::string& label, const std::string& filename, const LLSD& args)
{
    LL_WARNS() << error_message << LL_ENDL;
    LLNotificationsUtil::add(label, args);
    if(LLFile::remove(filename) == -1)
    {
        LL_DEBUGS() << "unable to remove temp file" << LL_ENDL;
    }
    LLFilePicker::instance().reset();
}

class LLFileEnableCloseWindow : public view_listener_t
{
    bool handleEvent(const LLSD& userdata)
    {
        bool frontmost_fl_exists = (NULL != gFloaterView->getFrontmostClosableFloater());
        bool frontmost_snapshot_fl_exists = (NULL != gSnapshotFloaterView->getFrontmostClosableFloater());

        return !LLNotificationsUI::LLToast::isAlertToastShown() && (frontmost_fl_exists || frontmost_snapshot_fl_exists);
    }
};

class LLFileCloseWindow : public view_listener_t
{
    bool handleEvent(const LLSD& userdata)
    {
        bool frontmost_fl_exists = (NULL != gFloaterView->getFrontmostClosableFloater());
        LLFloater* snapshot_floater = gSnapshotFloaterView->getFrontmostClosableFloater();

        if(snapshot_floater && (!frontmost_fl_exists || snapshot_floater->hasFocus()))
        {
            snapshot_floater->closeFloater();
            if (gFocusMgr.getKeyboardFocus() == NULL)
            {
                gFloaterView->focusFrontFloater();
            }
        }
        else
        {
            LLFloater::closeFrontmostFloater();
        }
        if (gMenuHolder) gMenuHolder->hideMenus();
        return true;
    }
};

class LLFileEnableCloseAllWindows : public view_listener_t
{
    bool handleEvent(const LLSD& userdata)
    {
        LLFloaterSnapshot* floater_snapshot = LLFloaterSnapshot::findInstance();
        bool is_floaters_snapshot_opened = (floater_snapshot && floater_snapshot->isInVisibleChain());
        bool open_children = gFloaterView->allChildrenClosed() && !is_floaters_snapshot_opened;
        return !open_children && !LLNotificationsUI::LLToast::isAlertToastShown();
    }
};

void close_all_windows()
{
    bool app_quitting = false;
    gFloaterView->closeAllChildren(app_quitting);
    LLFloaterSnapshot *floater_snapshot = LLFloaterSnapshot::findInstance();
    if (floater_snapshot)
        floater_snapshot->closeFloater(app_quitting);
    if (gMenuHolder)
        gMenuHolder->hideMenus();
}

class LLFileCloseAllWindows : public view_listener_t
{
    bool handleEvent(const LLSD& userdata)
    {
        close_all_windows();
        return true;
    }
};

class LLFileTakeSnapshotToDisk : public view_listener_t
{
    bool handleEvent(const LLSD& userdata)
    {
        LLPointer<LLImageRaw> raw = new LLImageRaw;

        S32 width = gViewerWindow->getWindowWidthRaw();
        S32 height = gViewerWindow->getWindowHeightRaw();

        bool render_ui = gSavedSettings.getBOOL("RenderUIInSnapshot");
        bool render_hud = gSavedSettings.getBOOL("RenderHUDInSnapshot");
        bool render_no_post = gSavedSettings.getBOOL("RenderSnapshotNoPost");

        bool high_res = gSavedSettings.getBOOL("HighResSnapshot");
        if (high_res)
        {
            width *= 2;
            height *= 2;
            // not compatible with UI/HUD
            render_ui = false;
            render_hud = false;
        }

        if (gViewerWindow->rawSnapshot(raw,
                                       width,
                                       height,
                                       true,
                                       false,
                                       render_ui,
                                       render_hud,
                                       false,
                                       render_no_post,
                                       LLSnapshotModel::SNAPSHOT_TYPE_COLOR,
                                       high_res ? S32_MAX : MAX_SNAPSHOT_IMAGE_SIZE)) //per side
        {
            LLPointer<LLImageFormatted> formatted;
            LLSnapshotModel::ESnapshotFormat fmt = (LLSnapshotModel::ESnapshotFormat) gSavedSettings.getS32("SnapshotFormat");
            switch (fmt)
            {
            case LLSnapshotModel::SNAPSHOT_FORMAT_JPEG:
                formatted = new LLImageJPEG(gSavedSettings.getS32("SnapshotQuality"));
                break;
            default:
                LL_WARNS() << "Unknown local snapshot format: " << fmt << LL_ENDL;
            case LLSnapshotModel::SNAPSHOT_FORMAT_PNG:
                formatted = new LLImagePNG;
                break;
            case LLSnapshotModel::SNAPSHOT_FORMAT_BMP:
                formatted = new LLImageBMP;
                break;
            }
            formatted->enableOverSize() ;
            formatted->encode(raw, 0);
            formatted->disableOverSize() ;
            LLSnapshotLivePreview::saveLocal(formatted);
        }
        return true;
    }
};

class LLFileQuit : public view_listener_t
{
    bool handleEvent(const LLSD& userdata)
    {
        LLAppViewer::instance()->userQuit();
        return true;
    }
};


void handle_compress_image()
{
    LLFilePicker& picker = LLFilePicker::instance();
    if (picker.getMultipleOpenFiles(LLFilePicker::FFLOAD_IMAGE))
    {
        std::string infile = picker.getFirstFile();
        while (!infile.empty())
        {
            std::string outfile = infile + ".j2c";

            LL_INFOS() << "Input:  " << infile << LL_ENDL;
            LL_INFOS() << "Output: " << outfile << LL_ENDL;

            bool success;

            success = LLViewerTextureList::createUploadFile(infile, outfile, IMG_CODEC_TGA);

            if (success)
            {
                LL_INFOS() << "Compression complete" << LL_ENDL;
            }
            else
            {
                LL_INFOS() << "Compression failed: " << LLImage::getLastThreadError() << LL_ENDL;
            }

            infile = picker.getNextFile();
        }
    }
}

// No convinient check in LLFile, and correct way would be something
// like GetFileSizeEx, which is too OS specific for current purpose
// so doing dirty, but OS independent fopen and fseek
size_t get_file_size(std::string &filename)
{
    LLFILE* file = LLFile::fopen(filename, "rb");       /*Flawfinder: ignore*/
    if (!file)
    {
        LL_WARNS() << "Error opening " << filename << LL_ENDL;
        return 0;
    }

    // read in the whole file
    fseek(file, 0L, SEEK_END);
    size_t file_length = (size_t)ftell(file);
    fclose(file);
    return file_length;
}

void handle_compress_file_test()
{
    LLFilePicker& picker = LLFilePicker::instance();
    if (picker.getOpenFile())
    {
        std::string infile = picker.getFirstFile();
        if (!infile.empty())
        {
            std::string packfile = infile + ".pack_test";
            std::string unpackfile = infile + ".unpack_test";

            S64Bytes initial_size = S64Bytes(get_file_size(infile));

            bool success;

            F64 total_seconds = LLTimer::getTotalSeconds();
            success = gzip_file(infile, packfile);
            F64 result_pack_seconds = LLTimer::getTotalSeconds() - total_seconds;

            if (success)
            {
                S64Bytes packed_size = S64Bytes(get_file_size(packfile));

                LL_INFOS() << "Packing complete, time: " << result_pack_seconds << " size: " << packed_size << LL_ENDL;
                total_seconds = LLTimer::getTotalSeconds();
                success = gunzip_file(packfile, unpackfile);
                F64 result_unpack_seconds = LLTimer::getTotalSeconds() - total_seconds;

                if (success)
                {
                    S64Bytes unpacked_size = S64Bytes(get_file_size(unpackfile));

                    LL_INFOS() << "Unpacking complete, time: " << result_unpack_seconds << " size: " << unpacked_size << LL_ENDL;

                    LLSD args;
                    args["FILE"] = infile;
                    args["PACK_TIME"] = result_pack_seconds;
                    args["UNPACK_TIME"] = result_unpack_seconds;
                    args["SIZE"] = LLSD::Integer(initial_size.valueInUnits<LLUnits::Kilobytes>());
                    args["PSIZE"] = LLSD::Integer(packed_size.valueInUnits<LLUnits::Kilobytes>());
                    args["USIZE"] = LLSD::Integer(unpacked_size.valueInUnits<LLUnits::Kilobytes>());
                    LLNotificationsUtil::add("CompressionTestResults", args);

                    LLFile::remove(packfile);
                    LLFile::remove(unpackfile);
                }
                else
                {
                    LL_INFOS() << "Failed to uncompress file: " << packfile << LL_ENDL;
                    LLFile::remove(packfile);
                }

            }
            else
            {
                LL_INFOS() << "Failed to compres file: " << infile << LL_ENDL;
            }
        }
        else
        {
            LL_INFOS() << "Failed to open file" << LL_ENDL;
        }
    }
    else
    {
        LL_INFOS() << "Failed to open file" << LL_ENDL;
    }
}


LLUUID upload_new_resource(
    const std::string& src_filename,
    std::string name,
    std::string desc,
    S32 compression_info,
    LLFolderType::EType destination_folder_type,
    LLInventoryType::EType inv_type,
    U32 next_owner_perms,
    U32 group_perms,
    U32 everyone_perms,
    const std::string& display_name,
    LLAssetStorage::LLStoreAssetCallback callback,
    S32 expected_upload_cost,
    void *userdata,
    bool show_inventory)
{

    LLResourceUploadInfo::ptr_t uploadInfo(std::make_shared<LLNewFileResourceUploadInfo>(
        src_filename,
        name, desc, compression_info,
        destination_folder_type, inv_type,
        next_owner_perms, group_perms, everyone_perms,
        expected_upload_cost, LLUUID::null, show_inventory));
    upload_new_resource(uploadInfo, callback, userdata);

    return LLUUID::null;
}

void upload_done_callback(
    const LLUUID& uuid,
    void* user_data,
    S32 result,
    LLExtStat ext_status) // StoreAssetData callback (fixed)
{
    LLResourceData* data = (LLResourceData*)user_data;
    S32 expected_upload_cost = data ? data->mExpectedUploadCost : 0;
    //LLAssetType::EType pref_loc = data->mPreferredLocation;
    bool is_balance_sufficient = true;

    if(data)
    {
        if (result >= 0)
        {
            LLFolderType::EType dest_loc = (data->mPreferredLocation == LLFolderType::FT_NONE) ? LLFolderType::assetTypeToFolderType(data->mAssetInfo.mType) : data->mPreferredLocation;

            if (LLAssetType::AT_SOUND == data->mAssetInfo.mType ||
                LLAssetType::AT_TEXTURE == data->mAssetInfo.mType ||
                LLAssetType::AT_ANIMATION == data->mAssetInfo.mType)
            {
                // Charge the user for the upload.
                LLViewerRegion* region = gAgent.getRegion();

                if(!(can_afford_transaction(expected_upload_cost)))
                {
                    LLBuyCurrencyHTML::openCurrencyFloater( "", expected_upload_cost );
                    is_balance_sufficient = false;
                }
                else if(region)
                {
                    // Charge user for upload
                    gStatusBar->debitBalance(expected_upload_cost);

                    LLMessageSystem* msg = gMessageSystem;
                    msg->newMessageFast(_PREHASH_MoneyTransferRequest);
                    msg->nextBlockFast(_PREHASH_AgentData);
                    msg->addUUIDFast(_PREHASH_AgentID, gAgent.getID());
                    msg->addUUIDFast(_PREHASH_SessionID, gAgent.getSessionID());
                    msg->nextBlockFast(_PREHASH_MoneyData);
                    msg->addUUIDFast(_PREHASH_SourceID, gAgent.getID());
                    msg->addUUIDFast(_PREHASH_DestID, LLUUID::null);
                    msg->addU8("Flags", 0);
                    // we tell the sim how much we were expecting to pay so it
                    // can respond to any discrepancy
                    msg->addS32Fast(_PREHASH_Amount, expected_upload_cost);
                    msg->addU8Fast(_PREHASH_AggregatePermNextOwner, (U8)LLAggregatePermissions::AP_EMPTY);
                    msg->addU8Fast(_PREHASH_AggregatePermInventory, (U8)LLAggregatePermissions::AP_EMPTY);
                    msg->addS32Fast(_PREHASH_TransactionType, TRANS_UPLOAD_CHARGE);
                    msg->addStringFast(_PREHASH_Description, NULL);
                    msg->sendReliable(region->getHost());
                }
            }

            if(is_balance_sufficient)
            {
                // Actually add the upload to inventory
                LL_INFOS() << "Adding " << uuid << " to inventory." << LL_ENDL;
                const LLUUID folder_id = gInventory.findCategoryUUIDForType(dest_loc);
                if(folder_id.notNull())
                {
                    U32 next_owner_perms = data->mNextOwnerPerm;
                    if(PERM_NONE == next_owner_perms)
                    {
                        next_owner_perms = PERM_MOVE | PERM_TRANSFER;
                    }
                    create_inventory_item(gAgent.getID(), gAgent.getSessionID(),
                                  folder_id, data->mAssetInfo.mTransactionID, data->mAssetInfo.getName(),
                                  data->mAssetInfo.getDescription(), data->mAssetInfo.mType,
                                  data->mInventoryType, NO_INV_SUBTYPE, next_owner_perms,
                                  LLPointer<LLInventoryCallback>(NULL));
                }
                else
                {
                    LL_WARNS() << "Can't find a folder to put it in" << LL_ENDL;
                }
            }
        }
        else //     if(result >= 0)
        {
            LLSD args;
            args["FILE"] = LLInventoryType::lookupHumanReadable(data->mInventoryType);
            args["REASON"] = std::string(LLAssetStorage::getErrorString(result));
            LLNotificationsUtil::add("CannotUploadReason", args);
        }

        delete data;
        data = NULL;
    }

    LLUploadDialog::modalUploadFinished();

    // *NOTE: This is a pretty big hack. What this does is check the
    // file picker if there are any more pending uploads. If so,
    // upload that file.
    const std::string& next_file = LLFilePicker::instance().getNextFile();
    if(is_balance_sufficient && !next_file.empty())
    {
        std::string asset_name = gDirUtilp->getBaseFileName(next_file, true);
        LLStringUtil::replaceNonstandardASCII( asset_name, '?' );
        LLStringUtil::replaceChar(asset_name, '|', '?');
        LLStringUtil::stripNonprintable(asset_name);
        LLStringUtil::trim(asset_name);

        std::string display_name = LLStringUtil::null;
        LLAssetStorage::LLStoreAssetCallback callback;
        void *userdata = NULL;
        upload_new_resource(
            next_file,
            asset_name,
            asset_name, // file
            0,
            LLFolderType::FT_NONE,
            LLInventoryType::IT_NONE,
            LLFloaterPerms::getNextOwnerPerms("Uploads"),
            LLFloaterPerms::getGroupPerms("Uploads"),
            LLFloaterPerms::getEveryonePerms("Uploads"),
            display_name,
            callback,
            expected_upload_cost, // assuming next in a group of uploads is of roughly the same type, i.e. same upload cost
            userdata);
    }
}

void upload_new_resource(
    LLResourceUploadInfo::ptr_t &uploadInfo,
    LLAssetStorage::LLStoreAssetCallback callback,
    void *userdata)
{
    if(gDisconnected)
    {
        return ;
    }

//     uploadInfo->setAssetType(assetType);
//     uploadInfo->setTransactionId(tid);


    std::string url = gAgent.getRegionCapability("NewFileAgentInventory");

    if ( !url.empty() )
    {
        LLViewerAssetUpload::EnqueueInventoryUpload(url, uploadInfo);
    }
    else
    {
        uploadInfo->prepareUpload();
        uploadInfo->logPreparedUpload();

        LL_INFOS() << "NewAgentInventory capability not found, new agent inventory via asset system." << LL_ENDL;
        // check for adequate funds
        // TODO: do this check on the sim
        if (LLAssetType::AT_SOUND == uploadInfo->getAssetType() ||
            LLAssetType::AT_TEXTURE == uploadInfo->getAssetType() ||
            LLAssetType::AT_ANIMATION == uploadInfo->getAssetType())
        {
            S32 balance = gStatusBar->getBalance();
            if (balance < uploadInfo->getExpectedUploadCost())
            {
                // insufficient funds, bail on this upload
                LLBuyCurrencyHTML::openCurrencyFloater("", uploadInfo->getExpectedUploadCost());
                return;
            }
        }

        LLResourceData* data = new LLResourceData;
        data->mAssetInfo.mTransactionID = uploadInfo->getTransactionId();
        data->mAssetInfo.mUuid = uploadInfo->getAssetId();
        data->mAssetInfo.mType = uploadInfo->getAssetType();
        data->mAssetInfo.mCreatorID = gAgentID;
        data->mInventoryType = uploadInfo->getInventoryType();
        data->mNextOwnerPerm = uploadInfo->getNextOwnerPerms();
        data->mExpectedUploadCost = uploadInfo->getExpectedUploadCost();
        data->mUserData = userdata;
        data->mAssetInfo.setName(uploadInfo->getName());
        data->mAssetInfo.setDescription(uploadInfo->getDescription());
        data->mPreferredLocation = uploadInfo->getDestinationFolderType();

        LLAssetStorage::LLStoreAssetCallback asset_callback = &upload_done_callback;
        if (callback)
        {
            asset_callback = callback;
        }
        gAssetStorage->storeAssetData(
            data->mAssetInfo.mTransactionID,
            data->mAssetInfo.mType,
            asset_callback,
            (void*)data,
            false);
    }
}


void init_menu_file()
{
    view_listener_t::addCommit(new LLFileUploadImage(), "File.UploadImage");
    view_listener_t::addCommit(new LLFileUploadSound(), "File.UploadSound");
    view_listener_t::addCommit(new LLFileUploadAnim(), "File.UploadAnim");
    view_listener_t::addCommit(new LLFileUploadModel(), "File.UploadModel");
    view_listener_t::addCommit(new LLFileUploadMaterial(), "File.UploadMaterial");
    view_listener_t::addCommit(new LLFileUploadBulk(), "File.UploadBulk");
    view_listener_t::addCommit(new LLFileCloseWindow(), "File.CloseWindow");
    view_listener_t::addCommit(new LLFileCloseAllWindows(), "File.CloseAllWindows");
    view_listener_t::addEnable(new LLFileEnableCloseWindow(), "File.EnableCloseWindow");
    view_listener_t::addEnable(new LLFileEnableCloseAllWindows(), "File.EnableCloseAllWindows");
    view_listener_t::addCommit(new LLFileTakeSnapshotToDisk(), "File.TakeSnapshotToDisk");
    view_listener_t::addCommit(new LLFileQuit(), "File.Quit");

    view_listener_t::addEnable(new LLFileEnableUpload(), "File.EnableUpload");
    view_listener_t::addEnable(new LLFileEnableUploadModel(), "File.EnableUploadModel");
    view_listener_t::addEnable(new LLFileEnableUploadMaterial(), "File.EnableUploadMaterial");
    view_listener_t::addMenu(new LLMeshEnabled(), "File.MeshEnabled");
    view_listener_t::addMenu(new LLMeshUploadVisible(), "File.VisibleUploadModel");

    // "File.SaveTexture" moved to llpanelmaininventory so that it can be properly handled.
}<|MERGE_RESOLUTION|>--- conflicted
+++ resolved
@@ -529,15 +529,7 @@
     return;
 }
 
-<<<<<<< HEAD
 void do_bulk_upload(std::vector<std::string> filenames, bool allow_2k)
-=======
-void do_bulk_upload(
-    std::vector<std::string> filenames,
-    const LLSD& notification,
-    const LLSD& response,
-    const LLUUID& dest)
->>>>>>> f32a6d40
 {
     for (std::vector<std::string>::const_iterator in_iter = filenames.begin(); in_iter != filenames.end(); ++in_iter)
     {
@@ -584,7 +576,6 @@
                     LLFloaterPerms::getNextOwnerPerms("Uploads"),
                     LLFloaterPerms::getGroupPerms("Uploads"),
                     LLFloaterPerms::getEveryonePerms("Uploads"),
-<<<<<<< HEAD
                     expected_upload_cost);
 
                 if (!allow_2k)
@@ -592,10 +583,6 @@
                     info_p->setMaxImageSize(1024);
                 }
                 LLResourceUploadInfo::ptr_t uploadInfo(info_p);
-=======
-                    expected_upload_cost,
-                    dest));
->>>>>>> f32a6d40
 
                 upload_new_resource(uploadInfo);
             }
@@ -614,7 +601,7 @@
                     // Todo:
                     // 1. Decouple bulk upload from material editor
                     // 2. Take into account possiblity of identical textures
-                    LLMaterialEditor::uploadMaterialFromModel(filename, model, i, dest);
+                    LLMaterialEditor::uploadMaterialFromModel(filename, model, i);
                 }
             }
         }
@@ -728,14 +715,7 @@
     return file_count > 0;
 }
 
-<<<<<<< HEAD
 const void upload_bulk(const std::vector<std::string>& filtered_filenames, bool allow_2k)
-=======
-void upload_bulk(
-    const std::vector<std::string>& filenames,
-    LLFilePicker::ELoadFilter type,
-    const LLUUID& dest)
->>>>>>> f32a6d40
 {
     S32 expected_upload_cost;
     S32 expected_upload_count;
@@ -743,7 +723,6 @@
     S32 textures_2k_count;
     if (get_bulk_upload_expected_cost(filtered_filenames, allow_2k, expected_upload_cost, expected_upload_count, bvh_count, textures_2k_count))
     {
-<<<<<<< HEAD
         LLSD key;
         key["upload_cost"] = expected_upload_cost;
         key["upload_count"] = expected_upload_count;
@@ -757,12 +736,6 @@
         key["files"] = array;
 
         LLFloaterReg::showInstance("bulk_upload", key);
-=======
-        LLSD args;
-        args["COST"] = expected_upload_cost;
-        args["COUNT"] = expected_upload_count;
-        LLNotificationsUtil::add("BulkUploadCostConfirmation",  args, LLSD(), boost::bind(do_bulk_upload, filtered_filenames, _1, _2, dest));
->>>>>>> f32a6d40
 
         if (filtered_filenames.size() > expected_upload_count)
         {
@@ -787,7 +760,7 @@
 
 }
 
-const void upload_bulk(const std::vector<std::string>& filenames, LLFilePicker::ELoadFilter type, bool allow_2k)
+void upload_bulk(const std::vector<std::string>& filenames, LLFilePicker::ELoadFilter type, bool allow_2k)
 {
     // TODO:
     // Check user balance for entire cost
@@ -877,11 +850,9 @@
         {
             gAgentCamera.changeCameraToDefault();
         }
-<<<<<<< HEAD
+
         LLFilePickerReplyThread::startPicker(boost::bind(&upload_bulk, _1, _2, true), LLFilePicker::FFLOAD_ALL, true);
-=======
-        LLFilePickerReplyThread::startPicker(boost::bind(&upload_bulk, _1, _2, LLUUID::null), LLFilePicker::FFLOAD_ALL, true);
->>>>>>> f32a6d40
+
         return true;
     }
 };
