--- conflicted
+++ resolved
@@ -271,13 +271,8 @@
 // virtual
 bool LLFacePool::addFace(LLFace *facep)
 {
-<<<<<<< HEAD
-	addFaceReference(facep);
-	return true;
-=======
     addFaceReference(facep);
-    return TRUE;
->>>>>>> e7eced3c
+    return true;
 }
 
 // virtual
@@ -287,11 +282,7 @@
 
     vector_replace_with_last(mDrawFace, facep);
 
-<<<<<<< HEAD
-	return true;
-=======
-    return TRUE;
->>>>>>> e7eced3c
+    return true;
 }
 
 // Not absolutely sure if we should be resetting all of the chained pools as well - djs
@@ -339,28 +330,7 @@
 
 bool LLFacePool::verify() const
 {
-<<<<<<< HEAD
-	bool ok = true;
-	
-	for (std::vector<LLFace*>::const_iterator iter = mDrawFace.begin();
-		 iter != mDrawFace.end(); iter++)
-	{
-		const LLFace* facep = *iter;
-		if (facep->getPool() != this)
-		{
-			LL_INFOS() << "Face in wrong pool!" << LL_ENDL;
-			facep->printDebugInfo();
-			ok = false;
-		}
-		else if (!facep->verify())
-		{
-			ok = false;
-		}
-	}
-
-	return ok;
-=======
-    BOOL ok = TRUE;
+    bool ok = true;
 
     for (std::vector<LLFace*>::const_iterator iter = mDrawFace.begin();
          iter != mDrawFace.end(); iter++)
@@ -370,16 +340,15 @@
         {
             LL_INFOS() << "Face in wrong pool!" << LL_ENDL;
             facep->printDebugInfo();
-            ok = FALSE;
+            ok = false;
         }
         else if (!facep->verify())
         {
-            ok = FALSE;
+            ok = false;
         }
     }
 
     return ok;
->>>>>>> e7eced3c
 }
 
 void LLFacePool::printDebugInfo() const
@@ -598,36 +567,22 @@
 
 void LLRenderPass::applyModelMatrix(const LLDrawInfo& params)
 {
-<<<<<<< HEAD
-	applyModelMatrix(params.mModelMatrix);
+    applyModelMatrix(params.mModelMatrix);
 }
 
 void LLRenderPass::applyModelMatrix(const LLMatrix4* model_matrix)
 {
-	if (model_matrix != gGLLastMatrix)
-	{
-		gGLLastMatrix = model_matrix;
-		gGL.matrixMode(LLRender::MM_MODELVIEW);
-		gGL.loadMatrix(gGLModelView);
-		if (model_matrix)
-		{
-			gGL.multMatrix((GLfloat*) model_matrix->mMatrix);
-		}
-		gPipeline.mMatrixOpCount++;
-	}
-=======
-    if (params.mModelMatrix != gGLLastMatrix)
-    {
-        gGLLastMatrix = params.mModelMatrix;
+    if (model_matrix != gGLLastMatrix)
+    {
+        gGLLastMatrix = model_matrix;
         gGL.matrixMode(LLRender::MM_MODELVIEW);
         gGL.loadMatrix(gGLModelView);
-        if (params.mModelMatrix)
-        {
-            gGL.multMatrix((GLfloat*) params.mModelMatrix->mMatrix);
+        if (model_matrix)
+        {
+            gGL.multMatrix((GLfloat*) model_matrix->mMatrix);
         }
         gPipeline.mMatrixOpCount++;
     }
->>>>>>> e7eced3c
 }
 
 void LLRenderPass::pushBatch(LLDrawInfo& params, bool texture, bool batch_textures)
