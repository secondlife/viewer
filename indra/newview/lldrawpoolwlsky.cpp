/** 
 * @file lldrawpoolwlsky.cpp
 * @brief LLDrawPoolWLSky class implementation
 *
 * $LicenseInfo:firstyear=2007&license=viewerlgpl$
 * Second Life Viewer Source Code
 * Copyright (C) 2010, Linden Research, Inc.
 * 
 * This library is free software; you can redistribute it and/or
 * modify it under the terms of the GNU Lesser General Public
 * License as published by the Free Software Foundation;
 * version 2.1 of the License only.
 * 
 * This library is distributed in the hope that it will be useful,
 * but WITHOUT ANY WARRANTY; without even the implied warranty of
 * MERCHANTABILITY or FITNESS FOR A PARTICULAR PURPOSE.  See the GNU
 * Lesser General Public License for more details.
 * 
 * You should have received a copy of the GNU Lesser General Public
 * License along with this library; if not, write to the Free Software
 * Foundation, Inc., 51 Franklin Street, Fifth Floor, Boston, MA  02110-1301  USA
 * 
 * Linden Research, Inc., 945 Battery Street, San Francisco, CA  94111  USA
 * $/LicenseInfo$
 */

#include "llviewerprecompiledheaders.h"

#include "lldrawpoolwlsky.h"

#include "llerror.h"
#include "llface.h"
#include "llimage.h"
#include "llrender.h"
#include "llatmosphere.h"
#include "llenvironment.h" 
#include "llglslshader.h"
#include "llgl.h"

#include "llviewerregion.h"
#include "llviewershadermgr.h"
#include "llviewercamera.h"
#include "pipeline.h"
#include "llsky.h"
#include "llvowlsky.h"
#include "llsettingsvo.h"

static LLStaticHashedString sCamPosLocal("camPosLocal");
static LLStaticHashedString sCustomAlpha("custom_alpha");

static LLGLSLShader* cloud_shader = NULL;
static LLGLSLShader* sky_shader   = NULL;
static LLGLSLShader* sun_shader   = NULL;
static LLGLSLShader* moon_shader  = NULL;

static float sStarTime;

LLDrawPoolWLSky::LLDrawPoolWLSky(void) :
	LLDrawPool(POOL_WL_SKY)
{
}

LLDrawPoolWLSky::~LLDrawPoolWLSky()
{
}

LLViewerTexture *LLDrawPoolWLSky::getDebugTexture()
{
	return NULL;
}

void LLDrawPoolWLSky::beginRenderPass( S32 pass )
{
	sky_shader =
		LLPipeline::sUnderWaterRender ?
			&gObjectFullbrightNoColorWaterProgram :
			&gWLSkyProgram;

	cloud_shader =
			LLPipeline::sUnderWaterRender ?
				&gObjectFullbrightNoColorWaterProgram :
				&gWLCloudProgram;

    sun_shader =
			LLPipeline::sUnderWaterRender ?
				&gObjectFullbrightNoColorWaterProgram :
				&gWLSunProgram;

    moon_shader =
			LLPipeline::sUnderWaterRender ?
				&gObjectFullbrightNoColorWaterProgram :
				&gWLMoonProgram;
}

void LLDrawPoolWLSky::endRenderPass( S32 pass )
{
    sky_shader   = nullptr;
    cloud_shader = nullptr;
    sun_shader   = nullptr;
    moon_shader  = nullptr;
}

void LLDrawPoolWLSky::beginDeferredPass(S32 pass)
{
	sky_shader = &gDeferredWLSkyProgram;
	cloud_shader = &gDeferredWLCloudProgram;

    sun_shader =
			LLPipeline::sUnderWaterRender ?
				&gObjectFullbrightNoColorWaterProgram :
				&gDeferredWLSunProgram;

    moon_shader =
			LLPipeline::sUnderWaterRender ?
				&gObjectFullbrightNoColorWaterProgram :
				&gDeferredWLMoonProgram;
}

void LLDrawPoolWLSky::endDeferredPass(S32 pass)
{
    sky_shader   = nullptr;
    cloud_shader = nullptr;
    sun_shader   = nullptr;
    moon_shader  = nullptr;
}

void LLDrawPoolWLSky::renderFsSky(const LLVector3& camPosLocal, F32 camHeightLocal, LLGLSLShader * shader) const
{
    gSky.mVOWLSkyp->drawFsSky();
}

void LLDrawPoolWLSky::renderDome(const LLVector3& camPosLocal, F32 camHeightLocal, LLGLSLShader * shader) const
{
    llassert_always(NULL != shader);

    gGL.matrixMode(LLRender::MM_MODELVIEW);
	gGL.pushMatrix();

	//chop off translation
	if (LLPipeline::sReflectionRender && camPosLocal.mV[2] > 256.f)
	{
		gGL.translatef(camPosLocal.mV[0], camPosLocal.mV[1], 256.f-camPosLocal.mV[2]*0.5f);
	}
	else
	{
		gGL.translatef(camPosLocal.mV[0], camPosLocal.mV[1], camPosLocal.mV[2]);
	}
		

	// the windlight sky dome works most conveniently in a coordinate system
	// where Y is up, so permute our basis vectors accordingly.
	gGL.rotatef(120.f, 1.f / F_SQRT3, 1.f / F_SQRT3, 1.f / F_SQRT3);

	gGL.scalef(0.333f, 0.333f, 0.333f);

	gGL.translatef(0.f,-camHeightLocal, 0.f);
	
	// Draw WL Sky
	shader->uniform3f(sCamPosLocal, 0.f, camHeightLocal, 0.f);

    gSky.mVOWLSkyp->drawDome();

    gGL.matrixMode(LLRender::MM_MODELVIEW);
	gGL.popMatrix();
}

void LLDrawPoolWLSky::renderSkyHazeDeferred(const LLVector3& camPosLocal, F32 camHeightLocal) const
{
    LLVector3 const & origin = LLViewerCamera::getInstance()->getOrigin();

	if (gPipeline.canUseWindLightShaders() && gPipeline.hasRenderType(LLPipeline::RENDER_TYPE_SKY))
	{
        LLGLSPipelineDepthTestSkyBox sky(true, true);

        sky_shader->bind();

        LLSettingsSky::ptr_t psky = LLEnvironment::instance().getCurrentSky();

        LLViewerTexture* rainbow_tex = gSky.mVOSkyp->getRainbowTex();
        LLViewerTexture* halo_tex  = gSky.mVOSkyp->getHaloTex();

        sky_shader->bindTexture(LLShaderMgr::RAINBOW_MAP, rainbow_tex);
        sky_shader->bindTexture(LLShaderMgr::HALO_MAP,  halo_tex);

        F32 moisture_level  = (float)psky->getSkyMoistureLevel();
        F32 droplet_radius  = (float)psky->getSkyDropletRadius();
        F32 ice_level       = (float)psky->getSkyIceLevel();

        // hobble halos and rainbows when there's no light source to generate them
        if (!psky->getIsSunUp() && !psky->getIsMoonUp())
        {
            moisture_level = 0.0f;
            ice_level      = 0.0f;
        }

        sky_shader->uniform1f(LLShaderMgr::MOISTURE_LEVEL, moisture_level);
        sky_shader->uniform1f(LLShaderMgr::DROPLET_RADIUS, droplet_radius);
        sky_shader->uniform1f(LLShaderMgr::ICE_LEVEL, ice_level);

        sky_shader->uniform1f(LLShaderMgr::SUN_MOON_GLOW_FACTOR, psky->getSunMoonGlowFactor());

        sky_shader->uniform1i(LLShaderMgr::SUN_UP_FACTOR, psky->getIsSunUp() ? 1 : 0);

        /// Render the skydome
        renderDome(origin, camHeightLocal, sky_shader);	

		sky_shader->unbind();
    }
}

void LLDrawPoolWLSky::renderSkyHaze(const LLVector3& camPosLocal, F32 camHeightLocal) const
{
    LLVector3 const & origin = LLViewerCamera::getInstance()->getOrigin();

	if (gPipeline.canUseWindLightShaders() && gPipeline.hasRenderType(LLPipeline::RENDER_TYPE_SKY))
	{
        LLSettingsSky::ptr_t psky = LLEnvironment::instance().getCurrentSky();
        LLGLSPipelineDepthTestSkyBox sky(true, false);
        sky_shader->bind();
        sky_shader->uniform1i(LLShaderMgr::SUN_UP_FACTOR, 1);
        sky_shader->uniform1f(LLShaderMgr::SUN_MOON_GLOW_FACTOR, psky->getSunMoonGlowFactor());
        renderDome(origin, camHeightLocal, sky_shader);	
		sky_shader->unbind();
    }
}

void LLDrawPoolWLSky::renderStars(const LLVector3& camPosLocal) const
{
    LLGLSPipelineBlendSkyBox gls_skybox(true, false);
	
	// *NOTE: have to have bound the cloud noise texture already since register
	// combiners blending below requires something to be bound
	// and we might as well only bind once.
	gGL.getTexUnit(0)->enable(LLTexUnit::TT_TEXTURE);
	
	// *NOTE: we divide by two here and GL_ALPHA_SCALE by two below to avoid
	// clamping and allow the star_alpha param to brighten the stars.
	LLColor4 star_alpha(LLColor4::black);

    star_alpha.mV[3] = LLEnvironment::instance().getCurrentSky()->getStarBrightness() / 512.f;
    
	// If star brightness is not set, exit
	if( star_alpha.mV[3] < 0.001 )
	{
		LL_DEBUGS("SKY") << "star_brightness below threshold." << LL_ENDL;
		return;
	}

    LLViewerTexture* tex_a = gSky.mVOSkyp->getBloomTex();
    LLViewerTexture* tex_b = gSky.mVOSkyp->getBloomTexNext();
	
    if (tex_a && (!tex_b || (tex_a == tex_b)))
    {
        // Bind current and next sun textures
		gGL.getTexUnit(0)->bind(tex_a);
    }
    else if (tex_b && !tex_a)
    {
        gGL.getTexUnit(0)->bind(tex_b);
    }
    else if (tex_b != tex_a)
    {
        gGL.getTexUnit(0)->bind(tex_a);
    }

	gGL.pushMatrix();
	gGL.translatef(camPosLocal.mV[0], camPosLocal.mV[1], camPosLocal.mV[2]);
	gGL.rotatef(gFrameTimeSeconds*0.01f, 0.f, 0.f, 1.f);
	gStarsProgram.bind();
	gStarsProgram.uniform1f(sCustomAlpha, star_alpha.mV[3]);

	gSky.mVOWLSkyp->drawStars();

    gGL.getTexUnit(0)->unbind(LLTexUnit::TT_TEXTURE);
	gGL.popMatrix();
		gStarsProgram.unbind(); // SL-14113 was gCustomAlphaProgram
	}

void LLDrawPoolWLSky::renderStarsDeferred(const LLVector3& camPosLocal) const
{
	LLGLSPipelineBlendSkyBox gls_sky(true, false);

	gGL.setSceneBlendType(LLRender::BT_ADD_WITH_ALPHA);

    F32 star_alpha = LLEnvironment::instance().getCurrentSky()->getStarBrightness() / 500.0f;

	// If start_brightness is not set, exit
	if(star_alpha < 0.001f)
	{
		LL_DEBUGS("SKY") << "star_brightness below threshold." << LL_ENDL;
		return;
	}

	gDeferredStarProgram.bind();	

    LLViewerTexture* tex_a = gSky.mVOSkyp->getBloomTex();
    LLViewerTexture* tex_b = gSky.mVOSkyp->getBloomTexNext();

    F32 blend_factor = LLEnvironment::instance().getCurrentSky()->getBlendFactor();
	
    if (tex_a && (!tex_b || (tex_a == tex_b)))
    {
        // Bind current and next sun textures
		gGL.getTexUnit(0)->bind(tex_a);
        gGL.getTexUnit(1)->unbind(LLTexUnit::TT_TEXTURE);
        blend_factor = 0;
    }
    else if (tex_b && !tex_a)
    {
        gGL.getTexUnit(0)->bind(tex_b);
        gGL.getTexUnit(1)->unbind(LLTexUnit::TT_TEXTURE);
        blend_factor = 0;
    }
    else if (tex_b != tex_a)
    {
        gGL.getTexUnit(0)->bind(tex_a);
        gGL.getTexUnit(1)->bind(tex_b);
    }

	gGL.pushMatrix();
	gGL.translatef(camPosLocal.mV[0], camPosLocal.mV[1], camPosLocal.mV[2]);
	gGL.rotatef(gFrameTimeSeconds*0.01f, 0.f, 0.f, 1.f);
    gDeferredStarProgram.uniform1f(LLShaderMgr::BLEND_FACTOR, blend_factor);

    if (LLPipeline::sReflectionRender)
    {
        star_alpha = 1.0f;
    }
	gDeferredStarProgram.uniform1f(sCustomAlpha, star_alpha);

    sStarTime = (F32)LLFrameTimer::getElapsedSeconds() * 0.5f;

    gDeferredStarProgram.uniform1f(LLShaderMgr::WATER_TIME, sStarTime);

	gSky.mVOWLSkyp->drawStars();

    gGL.getTexUnit(0)->unbind(LLTexUnit::TT_TEXTURE);
    gGL.getTexUnit(1)->unbind(LLTexUnit::TT_TEXTURE);

    gDeferredStarProgram.unbind();

	gGL.popMatrix();
}

void LLDrawPoolWLSky::renderSkyCloudsDeferred(const LLVector3& camPosLocal, F32 camHeightLocal, LLGLSLShader* cloudshader) const
{
	if (gPipeline.canUseWindLightShaders() && gPipeline.hasRenderType(LLPipeline::RENDER_TYPE_CLOUDS) && gSky.mVOSkyp->getCloudNoiseTex())
	{
        LLSettingsSky::ptr_t psky = LLEnvironment::instance().getCurrentSky();

		LLGLSPipelineBlendSkyBox pipeline(true, true);
		
		cloudshader->bind();

        LLPointer<LLViewerTexture> cloud_noise      = gSky.mVOSkyp->getCloudNoiseTex();
        LLPointer<LLViewerTexture> cloud_noise_next = gSky.mVOSkyp->getCloudNoiseTexNext();

        gGL.getTexUnit(0)->unbind(LLTexUnit::TT_TEXTURE);
        gGL.getTexUnit(1)->unbind(LLTexUnit::TT_TEXTURE);

        F32 cloud_variance = psky ? psky->getCloudVariance() : 0.0f;
        F32 blend_factor   = psky ? psky->getBlendFactor() : 0.0f;

        // if we even have sun disc textures to work with...
        if (cloud_noise || cloud_noise_next)
        {
            if (cloud_noise && (!cloud_noise_next || (cloud_noise == cloud_noise_next)))
            {
                // Bind current and next sun textures
                cloudshader->bindTexture(LLShaderMgr::CLOUD_NOISE_MAP, cloud_noise, LLTexUnit::TT_TEXTURE);
                blend_factor = 0;
            }
            else if (cloud_noise_next && !cloud_noise)
            {
                cloudshader->bindTexture(LLShaderMgr::CLOUD_NOISE_MAP, cloud_noise_next, LLTexUnit::TT_TEXTURE);
                blend_factor = 0;
            }
            else if (cloud_noise_next != cloud_noise)
            {
                cloudshader->bindTexture(LLShaderMgr::CLOUD_NOISE_MAP, cloud_noise, LLTexUnit::TT_TEXTURE);
                cloudshader->bindTexture(LLShaderMgr::CLOUD_NOISE_MAP_NEXT, cloud_noise_next, LLTexUnit::TT_TEXTURE);
            }
        }

        cloudshader->uniform1f(LLShaderMgr::BLEND_FACTOR, blend_factor);
        cloudshader->uniform1f(LLShaderMgr::CLOUD_VARIANCE, cloud_variance);
        cloudshader->uniform1f(LLShaderMgr::SUN_MOON_GLOW_FACTOR, psky->getSunMoonGlowFactor());

		/// Render the skydome
        renderDome(camPosLocal, camHeightLocal, cloudshader);

		cloudshader->unbind();

        gGL.getTexUnit(0)->unbind(LLTexUnit::TT_TEXTURE);
        gGL.getTexUnit(1)->unbind(LLTexUnit::TT_TEXTURE);
	}
}

void LLDrawPoolWLSky::renderSkyClouds(const LLVector3& camPosLocal, F32 camHeightLocal, LLGLSLShader* cloudshader) const
{
	if (gPipeline.canUseWindLightShaders() && gPipeline.hasRenderType(LLPipeline::RENDER_TYPE_CLOUDS) && gSky.mVOSkyp->getCloudNoiseTex())
	{
        LLSettingsSky::ptr_t psky = LLEnvironment::instance().getCurrentSky();

        LLGLSPipelineBlendSkyBox pipeline(true, true);
		
		cloudshader->bind();

        LLPointer<LLViewerTexture> cloud_noise      = gSky.mVOSkyp->getCloudNoiseTex();
        LLPointer<LLViewerTexture> cloud_noise_next = gSky.mVOSkyp->getCloudNoiseTexNext();

        gGL.getTexUnit(0)->unbind(LLTexUnit::TT_TEXTURE);
        gGL.getTexUnit(1)->unbind(LLTexUnit::TT_TEXTURE);

        F32 cloud_variance = psky ? psky->getCloudVariance() : 0.0f;
        F32 blend_factor   = psky ? psky->getBlendFactor() : 0.0f;

        // if we even have sun disc textures to work with...
        if (cloud_noise || cloud_noise_next)
        {
            if (cloud_noise && (!cloud_noise_next || (cloud_noise == cloud_noise_next)))
            {
                // Bind current and next sun textures
                cloudshader->bindTexture(LLShaderMgr::CLOUD_NOISE_MAP, cloud_noise, LLTexUnit::TT_TEXTURE);
                blend_factor = 0;
            }
            else if (cloud_noise_next && !cloud_noise)
            {
                cloudshader->bindTexture(LLShaderMgr::CLOUD_NOISE_MAP, cloud_noise_next, LLTexUnit::TT_TEXTURE);
                blend_factor = 0;
            }
            else if (cloud_noise_next != cloud_noise)
            {
                cloudshader->bindTexture(LLShaderMgr::CLOUD_NOISE_MAP, cloud_noise, LLTexUnit::TT_TEXTURE);
                cloudshader->bindTexture(LLShaderMgr::CLOUD_NOISE_MAP_NEXT, cloud_noise_next, LLTexUnit::TT_TEXTURE);
            }
        }

        cloudshader->uniform1f(LLShaderMgr::BLEND_FACTOR, blend_factor);
        cloudshader->uniform1f(LLShaderMgr::CLOUD_VARIANCE, cloud_variance);
        cloudshader->uniform1f(LLShaderMgr::SUN_MOON_GLOW_FACTOR, psky->getSunMoonGlowFactor());

		/// Render the skydome
        renderDome(camPosLocal, camHeightLocal, cloudshader);

		cloudshader->unbind();

        gGL.getTexUnit(0)->unbind(LLTexUnit::TT_TEXTURE);
        gGL.getTexUnit(1)->unbind(LLTexUnit::TT_TEXTURE);
	}
}

void LLDrawPoolWLSky::renderHeavenlyBodies()
{
<<<<<<< HEAD
    if (!gSky.mVOSkyp) return;

	LLGLSPipelineBlendSkyBox gls_skybox(true, false);
=======
	//LLGLSPipelineBlendSkyBox gls_skybox(true, false);
    LLGLSPipelineBlendSkyBox gls_skybox(true, true); // SL-14113 we need moon to write to depth to clip stars behind
>>>>>>> 0b188ac0

    LLVector3 const & origin = LLViewerCamera::getInstance()->getOrigin();
	gGL.pushMatrix();
	gGL.translatef(origin.mV[0], origin.mV[1], origin.mV[2]);

	LLFace * face = gSky.mVOSkyp->mFace[LLVOSky::FACE_SUN];

    F32 blend_factor = LLEnvironment::instance().getCurrentSky()->getBlendFactor();
    bool can_use_vertex_shaders = gPipeline.shadersLoaded();
    bool can_use_windlight_shaders = gPipeline.canUseWindLightShaders();


	if (gSky.mVOSkyp->getSun().getDraw() && face && face->getGeomCount())
	{
		LLPointer<LLViewerTexture> tex_a = face->getTexture(LLRender::DIFFUSE_MAP);
        LLPointer<LLViewerTexture> tex_b = face->getTexture(LLRender::ALTERNATE_DIFFUSE_MAP);

        gGL.getTexUnit(0)->unbind(LLTexUnit::TT_TEXTURE);
        gGL.getTexUnit(1)->unbind(LLTexUnit::TT_TEXTURE);

        // if we even have sun disc textures to work with...
        if (tex_a || tex_b)
        {
            // if and only if we have a texture defined, render the sun disc
            if (can_use_vertex_shaders && can_use_windlight_shaders)
            {
                sun_shader->bind();

                if (tex_a && (!tex_b || (tex_a == tex_b)))
                {
                    // Bind current and next sun textures
                    sun_shader->bindTexture(LLShaderMgr::DIFFUSE_MAP, tex_a, LLTexUnit::TT_TEXTURE);
                    blend_factor = 0;
                }
                else if (tex_b && !tex_a)
                {
                    sun_shader->bindTexture(LLShaderMgr::DIFFUSE_MAP, tex_b, LLTexUnit::TT_TEXTURE);
                    blend_factor = 0;
                }
                else if (tex_b != tex_a)
                {
                    sun_shader->bindTexture(LLShaderMgr::DIFFUSE_MAP, tex_a, LLTexUnit::TT_TEXTURE);
                    sun_shader->bindTexture(LLShaderMgr::ALTERNATE_DIFFUSE_MAP, tex_b, LLTexUnit::TT_TEXTURE);
                }

                LLColor4 color(gSky.mVOSkyp->getSun().getInterpColor());

                sun_shader->uniform4fv(LLShaderMgr::DIFFUSE_COLOR, 1, color.mV);
                sun_shader->uniform1f(LLShaderMgr::BLEND_FACTOR, blend_factor);

                face->renderIndexed();

                gGL.getTexUnit(0)->unbind(LLTexUnit::TT_TEXTURE);
                gGL.getTexUnit(1)->unbind(LLTexUnit::TT_TEXTURE);

                sun_shader->unbind();
            }
        }
	}

	face = gSky.mVOSkyp->mFace[LLVOSky::FACE_MOON];

	if (gSky.mVOSkyp->getMoon().getDraw() && face && face->getTexture(LLRender::DIFFUSE_MAP) && face->getGeomCount() && moon_shader)
	{        
        LLViewerTexture* tex_a = face->getTexture(LLRender::DIFFUSE_MAP);
        LLViewerTexture* tex_b = face->getTexture(LLRender::ALTERNATE_DIFFUSE_MAP);

		LLColor4 color(gSky.mVOSkyp->getMoon().getInterpColor());
		
        if (can_use_vertex_shaders && can_use_windlight_shaders && (tex_a || tex_b))
        {
            moon_shader->bind();

            if (tex_a && (!tex_b || (tex_a == tex_b)))
            {
                // Bind current and next sun textures
                moon_shader->bindTexture(LLShaderMgr::DIFFUSE_MAP, tex_a, LLTexUnit::TT_TEXTURE);
                //blend_factor = 0;
            }
            else if (tex_b && !tex_a)
            {
                moon_shader->bindTexture(LLShaderMgr::DIFFUSE_MAP, tex_b, LLTexUnit::TT_TEXTURE);
                //blend_factor = 0;
            }
            else if (tex_b != tex_a)
            {
                moon_shader->bindTexture(LLShaderMgr::DIFFUSE_MAP, tex_a, LLTexUnit::TT_TEXTURE);
                //moon_shader->bindTexture(LLShaderMgr::ALTERNATE_DIFFUSE_MAP, tex_b, LLTexUnit::TT_TEXTURE);
            }

            LLSettingsSky::ptr_t psky = LLEnvironment::instance().getCurrentSky();

            F32 moon_brightness = (float)psky->getMoonBrightness();

            moon_shader->uniform1f(LLShaderMgr::MOON_BRIGHTNESS, moon_brightness);
            moon_shader->uniform3fv(LLShaderMgr::MOONLIGHT_COLOR, 1, gSky.mVOSkyp->getMoon().getColor().mV);
            moon_shader->uniform4fv(LLShaderMgr::DIFFUSE_COLOR, 1, color.mV);
            //moon_shader->uniform1f(LLShaderMgr::BLEND_FACTOR, blend_factor);
            moon_shader->uniform3fv(LLShaderMgr::DEFERRED_MOON_DIR, 1, psky->getMoonDirection().mV); // shader: moon_dir

            face->renderIndexed();

            gGL.getTexUnit(0)->unbind(LLTexUnit::TT_TEXTURE);
            gGL.getTexUnit(1)->unbind(LLTexUnit::TT_TEXTURE);

            moon_shader->unbind();
        }
    }

    gGL.popMatrix();
}

void LLDrawPoolWLSky::renderDeferred(S32 pass)
{
    LL_PROFILE_ZONE_SCOPED_CATEGORY_DRAWPOOL; //LL_RECORD_BLOCK_TIME(FTM_RENDER_WL_SKY);
	if (!gPipeline.hasRenderType(LLPipeline::RENDER_TYPE_SKY))
	{
		return;
	}

    const F32 camHeightLocal = LLEnvironment::instance().getCamHeight();

	gGL.setColorMask(true, false);

    LLVector3 const & origin = LLViewerCamera::getInstance()->getOrigin();

    if (gPipeline.canUseWindLightShaders())
    {
        renderSkyHazeDeferred(origin, camHeightLocal);
        renderHeavenlyBodies();
        renderStarsDeferred(origin);
        renderSkyCloudsDeferred(origin, camHeightLocal, cloud_shader);
    }
    gGL.setColorMask(true, true);
}

void LLDrawPoolWLSky::render(S32 pass)
{
    LL_PROFILE_ZONE_SCOPED_CATEGORY_DRAWPOOL; //LL_RECORD_BLOCK_TIME(FTM_RENDER_WL_SKY);
	if (!gPipeline.hasRenderType(LLPipeline::RENDER_TYPE_SKY))
	{
		return;
	}

    const F32 camHeightLocal = LLEnvironment::instance().getCamHeight();
    LLVector3 const & origin = LLViewerCamera::getInstance()->getOrigin();
    
	renderSkyHaze(origin, camHeightLocal);    
    renderHeavenlyBodies();
    renderStars(origin);
	renderSkyClouds(origin, camHeightLocal, cloud_shader);

	gGL.getTexUnit(0)->unbind(LLTexUnit::TT_TEXTURE);
}

void LLDrawPoolWLSky::prerender()
{
	//LL_INFOS() << "wlsky prerendering pass." << LL_ENDL;
}

LLViewerTexture* LLDrawPoolWLSky::getTexture()
{
	return NULL;
}

void LLDrawPoolWLSky::resetDrawOrders()
{
}

//static
void LLDrawPoolWLSky::cleanupGL()
{
}

//static
void LLDrawPoolWLSky::restoreGL()
{
}<|MERGE_RESOLUTION|>--- conflicted
+++ resolved
@@ -452,14 +452,10 @@
 
 void LLDrawPoolWLSky::renderHeavenlyBodies()
 {
-<<<<<<< HEAD
     if (!gSky.mVOSkyp) return;
 
-	LLGLSPipelineBlendSkyBox gls_skybox(true, false);
-=======
 	//LLGLSPipelineBlendSkyBox gls_skybox(true, false);
     LLGLSPipelineBlendSkyBox gls_skybox(true, true); // SL-14113 we need moon to write to depth to clip stars behind
->>>>>>> 0b188ac0
 
     LLVector3 const & origin = LLViewerCamera::getInstance()->getOrigin();
 	gGL.pushMatrix();
