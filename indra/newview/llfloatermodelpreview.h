/**
 * @file llfloatermodelpreview.h
 * @brief LLFloaterModelPreview class definition
 *
 * $LicenseInfo:firstyear=2004&license=viewerlgpl$
 * Second Life Viewer Source Code
 * Copyright (C) 2010, Linden Research, Inc.
 * 
 * This library is free software; you can redistribute it and/or
 * modify it under the terms of the GNU Lesser General Public
 * License as published by the Free Software Foundation;
 * version 2.1 of the License only.
 * 
 * This library is distributed in the hope that it will be useful,
 * but WITHOUT ANY WARRANTY; without even the implied warranty of
 * MERCHANTABILITY or FITNESS FOR A PARTICULAR PURPOSE.  See the GNU
 * Lesser General Public License for more details.
 * 
 * You should have received a copy of the GNU Lesser General Public
 * License along with this library; if not, write to the Free Software
 * Foundation, Inc., 51 Franklin Street, Fifth Floor, Boston, MA  02110-1301  USA
 * 
 * Linden Research, Inc., 945 Battery Street, San Francisco, CA  94111  USA
 * $/LicenseInfo$
 */

#ifndef LL_LLFLOATERMODELPREVIEW_H
#define LL_LLFLOATERMODELPREVIEW_H

#include "llfloaternamedesc.h"

#include "lldynamictexture.h"
#include "llquaternion.h"
#include "llmeshrepository.h"
#include "llmodel.h"
#include "llthread.h"
#include "llviewermenufile.h"
#include "llfloatermodeluploadbase.h"

#include "lldaeloader.h"

class LLComboBox;
class LLJoint;
class LLViewerJointMesh;
class LLVOAvatar;
class LLTextBox;
class LLVertexBuffer;
class LLModelPreview;
class LLFloaterModelPreview;
class DAE;
class daeElement;
class domProfile_COMMON;
class domInstance_geometry;
class domNode;
class domTranslate;
class domController;
class domSkin;
class domMesh;
class LLMenuButton;
class LLToggleableMenu;

class LLFloaterModelPreview : public LLFloaterModelUploadBase
{
public:
	
	class DecompRequest : public LLPhysicsDecomp::Request
	{
	public:
		S32 mContinue;
		LLPointer<LLModel> mModel;
		
		DecompRequest(const std::string& stage, LLModel* mdl);
		virtual S32 statusCallback(const char* status, S32 p1, S32 p2);
		virtual void completed();
		
	};
	static LLFloaterModelPreview* sInstance;
	
	LLFloaterModelPreview(const LLSD& key);
	virtual ~LLFloaterModelPreview();
	
	virtual BOOL postBuild();
	
	void initModelPreview();

	BOOL handleMouseDown(S32 x, S32 y, MASK mask);
	BOOL handleMouseUp(S32 x, S32 y, MASK mask);
	BOOL handleHover(S32 x, S32 y, MASK mask);
	BOOL handleScrollWheel(S32 x, S32 y, S32 clicks); 
	
	/*virtual*/ void onOpen(const LLSD& key);
	/*virtual*/ void onClose(bool app_quitting);

	static void onMouseCaptureLostModelPreview(LLMouseHandler*);
	static void setUploadAmount(S32 amount) { sUploadAmount = amount; }

	void setDetails(F32 x, F32 y, F32 z, F32 streaming_cost, F32 physics_cost);
	
	void onBrowseLOD(S32 lod);
	
	static void onReset(void* data);

	static void onUpload(void* data);
	
	void refresh();
	
	void			loadModel(S32 lod);
	void 			loadModel(S32 lod, const std::string& file_name, bool force_disable_slm = false);
	
	void onViewOptionChecked(LLUICtrl* ctrl);
	bool isViewOptionChecked(const LLSD& userdata);
	bool isViewOptionEnabled(const LLSD& userdata);
	void setViewOptionEnabled(const std::string& option, bool enabled);
	void enableViewOption(const std::string& option);
	void disableViewOption(const std::string& option);

	// shows warning message if agent has no permissions to upload model
	/*virtual*/ void onPermissionsReceived(const LLSD& result);

	// called when error occurs during permissions request
	/*virtual*/ void setPermissonsErrorStatus(S32 status, const std::string& reason);

	/*virtual*/ void onModelPhysicsFeeReceived(const LLSD& result, std::string upload_url);
				void handleModelPhysicsFeeReceived();
	/*virtual*/ void setModelPhysicsFeeErrorStatus(S32 status, const std::string& reason);

	/*virtual*/ void onModelUploadSuccess();

	/*virtual*/ void onModelUploadFailure();

	bool isModelUploadAllowed();

protected:
	friend class LLModelPreview;
	friend class LLMeshFilePicker;
	friend class LLPhysicsDecomp;
	
	static void		onImportScaleCommit(LLUICtrl*, void*);
	static void		onPelvisOffsetCommit(LLUICtrl*, void*);
	static void		onUploadJointsCommit(LLUICtrl*,void*);
	static void		onUploadSkinCommit(LLUICtrl*,void*);

	static void		onPreviewLODCommit(LLUICtrl*,void*);
	
	static void		onGenerateNormalsCommit(LLUICtrl*,void*);
	
	void toggleGenarateNormals();

	static void		onAutoFillCommit(LLUICtrl*,void*);
	
	void onLODParamCommit(S32 lod, bool enforce_tri_limit);

	static void		onExplodeCommit(LLUICtrl*, void*);
	
	static void onPhysicsParamCommit(LLUICtrl* ctrl, void* userdata);
	static void onPhysicsStageExecute(LLUICtrl* ctrl, void* userdata);
	static void onCancel(LLUICtrl* ctrl, void* userdata);
	static void onPhysicsStageCancel(LLUICtrl* ctrl, void* userdata);
	
	static void onPhysicsBrowse(LLUICtrl* ctrl, void* userdata);
	static void onPhysicsUseLOD(LLUICtrl* ctrl, void* userdata);
	static void onPhysicsOptimize(LLUICtrl* ctrl, void* userdata);
	static void onPhysicsDecomposeBack(LLUICtrl* ctrl, void* userdata);
	static void onPhysicsSimplifyBack(LLUICtrl* ctrl, void* userdata);
		
	void			draw();
	
	void initDecompControls();
	
	void setStatusMessage(const std::string& msg);

	LLModelPreview*	mModelPreview;
	
	LLPhysicsDecomp::decomp_params mDecompParams;
	
	S32				mLastMouseX;
	S32				mLastMouseY;
	LLRect			mPreviewRect;
	static S32		sUploadAmount;
	
	std::set<LLPointer<DecompRequest> > mCurRequest;
	std::string mStatusMessage;

	//use "disabled" as false by default
	std::map<std::string, bool> mViewOptionDisabled;
	
	//store which lod mode each LOD is using
	// 0 - load from file
	// 1 - auto generate
	// 2 - use LoD above
	S32 mLODMode[4];

	LLMutex* mStatusLock;

	LLSD mModelPhysicsFee;

private:
	void onClickCalculateBtn();
	void toggleCalculateButton();

	void onLoDSourceCommit(S32 lod);

	// Toggles between "Calculate weights & fee" and "Upload" buttons.
	void toggleCalculateButton(bool visible);

	// resets display options of model preview to their defaults.
	void resetDisplayOptions();

	void createSmoothComboBox(LLComboBox* combo_box, float min, float max);

	LLButton* mUploadBtn;
	LLButton* mCalculateBtn;
};

class LLMeshFilePicker : public LLFilePickerThread
{
public:
	LLMeshFilePicker(LLModelPreview* mp, S32 lod);
	virtual void notify(const std::string& filename);

private:
	LLModelPreview* mMP;
	S32 mLOD;
};


class LLModelPreview : public LLViewerDynamicTexture, public LLMutex
{	
	typedef boost::signals2::signal<void (F32 x, F32 y, F32 z, F32 streaming_cost, F32 physics_cost)> details_signal_t;
	typedef boost::signals2::signal<void (void)> model_loaded_signal_t;
	typedef boost::signals2::signal<void (bool)> model_updated_signal_t;

public:

	typedef enum
	{
		LOD_FROM_FILE = 0,
		GENERATE,
		USE_LOD_ABOVE,
	} eLoDMode;

public:
	LLModelPreview(S32 width, S32 height, LLFloater* fmp);
	virtual ~LLModelPreview();

	void resetPreviewTarget();
	void setPreviewTarget(F32 distance);
	void setTexture(U32 name) { mTextureName = name; }

	void setPhysicsFromLOD(S32 lod);
	BOOL render();
	void update();
	void genBuffers(S32 lod, bool skinned);
	void clearBuffers();
	void refresh();
	void rotate(F32 yaw_radians, F32 pitch_radians);
	void zoom(F32 zoom_amt);
	void pan(F32 right, F32 up);
	virtual BOOL needsRender() { return mNeedsUpdate; }
	void setPreviewLOD(S32 lod);
	void clearModel(S32 lod);
	void loadModel(std::string filename, S32 lod, bool force_disable_slm = false);
	void loadModelCallback(S32 lod);
	void genLODs(S32 which_lod = -1, U32 decimation = 3, bool enforce_tri_limit = false);
	void genModelBBox(); // Generate just a model BBox if we can't generate proper LOD
	void generateNormals();
	void restoreNormals();
	U32 calcResourceCost();
	void rebuildUploadData();
	void saveUploadData(bool save_skinweights, bool save_joint_poisitions);
	void saveUploadData(const std::string& filename, bool save_skinweights, bool save_joint_poisitions);
	void clearIncompatible(S32 lod);
	void updateStatusMessages();
	void updateLodControls(S32 lod);
	void clearGLODGroup();
	void onLODParamCommit(S32 lod, bool enforce_tri_limit);
	void addEmptyFace( LLModel* pTarget );
	
	const bool getModelPivot( void ) const { return mHasPivot; }
	void setHasPivot( bool val ) { mHasPivot = val; }
	void setModelPivot( const LLVector3& pivot ) { mModelPivot = pivot; }

	//Is a rig valid so that it can be used as a criteria for allowing for uploading of joint positions
	//Accessors for joint position upload friendly rigs
	const bool isRigValidForJointPositionUpload( void ) const { return mRigValidJointUpload; }
	void setRigValidForJointPositionUpload( bool rigValid ) { mRigValidJointUpload = rigValid; }

	//Accessors for the legacy rigs
	const bool isLegacyRigValid( void ) const { return mLegacyRigValid; }
	void setLegacyRigValid( bool rigValid ) { mLegacyRigValid = rigValid; }		

	static void	textureLoadedCallback( BOOL success, LLViewerFetchedTexture *src_vi, LLImageRaw* src, LLImageRaw* src_aux, S32 discard_level, BOOL final, void* userdata );
	
	boost::signals2::connection setDetailsCallback( const details_signal_t::slot_type& cb ){  return mDetailsSignal.connect(cb);  }
	boost::signals2::connection setModelLoadedCallback( const model_loaded_signal_t::slot_type& cb ){  return mModelLoadedSignal.connect(cb);  }
	boost::signals2::connection setModelUpdatedCallback( const model_updated_signal_t::slot_type& cb ){  return mModelUpdatedSignal.connect(cb);  }
	
	void setLoadState( U32 state ) { mLoadState = state; }
	U32 getLoadState() { return mLoadState; }
	void setRigWithSceneParity( bool state ) { mRigParityWithScene = state; }
	const bool getRigWithSceneParity( void ) const { return mRigParityWithScene; }
	
	LLVector3 getTranslationForJointOffset( std::string joint );

	static bool 		sIgnoreLoadedCallback;

protected:

	static void			loadedCallback(LLModelLoader::scene& scene,LLModelLoader::model_list& model_list, S32 lod, void* opaque);
	static void			stateChangedCallback(U32 state, void* opaque);

	static LLJoint*	lookupJointByName(const std::string&, void* opaque);
	static U32			loadTextures(LLImportMaterial& material, void* opaque);

private:
	//Utility function for controller vertex compare
	bool verifyCount( int expected, int result );
	//Creates the dummy avatar for the preview window
	void		createPreviewAvatar( void );
	//Accessor for the dummy avatar
	LLVOAvatar* getPreviewAvatar( void ) { return mPreviewAvatar; }
	// Count amount of original models, excluding sub-models
	static U32 countRootModels(LLModelLoader::model_list models);

 protected:
	friend class LLModelLoader;
	friend class LLFloaterModelPreview;
	friend class LLFloaterModelPreview::DecompRequest;
	friend class LLPhysicsDecomp;

	LLFloater*  mFMP;

	BOOL        mNeedsUpdate;
	bool		mDirty;
	bool		mGenLOD;
	U32         mTextureName;
	F32			mCameraDistance;
	F32			mCameraYaw;
	F32			mCameraPitch;
	F32			mCameraZoom;
	LLVector3	mCameraOffset;
	LLVector3	mPreviewTarget;
	LLVector3	mPreviewScale;
	S32			mPreviewLOD;
	S32			mPhysicsSearchLOD;
	U32			mResourceCost;
	std::string mLODFile[LLModel::NUM_LODS];
	bool		mLoading;
	U32			mLoadState;
	bool		mResetJoints;
	bool		mRigParityWithScene;
<<<<<<< HEAD
	bool		mHasBrokenModel;
	
=======
	bool		mModelNoErrors;

>>>>>>> 2d52b62e
	std::map<std::string, bool> mViewOption;

	//GLOD object parameters (must rebuild object if these change)
	bool mLODFrozen;
	F32 mBuildShareTolerance;
	U32 mBuildQueueMode;
	U32 mBuildOperator;
	U32 mBuildBorderMode;
	U32 mRequestedLoDMode[LLModel::NUM_LODS];
	S32 mRequestedTriangleCount[LLModel::NUM_LODS];
	F32 mRequestedErrorThreshold[LLModel::NUM_LODS];
	U32 mRequestedBuildOperator[LLModel::NUM_LODS];
	U32 mRequestedQueueMode[LLModel::NUM_LODS];
	U32 mRequestedBorderMode[LLModel::NUM_LODS];
	F32 mRequestedShareTolerance[LLModel::NUM_LODS];
	F32 mRequestedCreaseAngle[LLModel::NUM_LODS];

	LLModelLoader* mModelLoader;

	LLModelLoader::scene mScene[LLModel::NUM_LODS];
	LLModelLoader::scene mBaseScene;

	LLModelLoader::model_list mModel[LLModel::NUM_LODS];
	LLModelLoader::model_list mBaseModel;

	typedef std::vector<LLVolumeFace>		v_LLVolumeFace_t;
	typedef std::vector<v_LLVolumeFace_t>	vv_LLVolumeFace_t;
	
	vv_LLVolumeFace_t mModelFacesCopy[LLModel::NUM_LODS];
	vv_LLVolumeFace_t mBaseModelFacesCopy;

	U32 mGroup;
	std::map<LLPointer<LLModel>, U32> mObject;
	U32 mMaxTriangleLimit;
	
	LLMeshUploadThread::instance_list mUploadData;
	std::set<LLViewerFetchedTexture * > mTextureSet;

	//map of vertex buffers to models (one vertex buffer in vector per face in model
	std::map<LLModel*, std::vector<LLPointer<LLVertexBuffer> > > mVertexBuffer[LLModel::NUM_LODS+1];

	details_signal_t mDetailsSignal;
	model_loaded_signal_t mModelLoadedSignal;
	model_updated_signal_t mModelUpdatedSignal;
	
	LLVector3	mModelPivot;
	bool		mHasPivot;
	
	float		mPelvisZOffset;
	
	bool		mRigValidJointUpload;
	bool		mLegacyRigValid;

	bool		mLastJointUpdate;

	JointSet				mJointsFromNode;
	JointTransformMap	mJointTransformMap;

	LLPointer<LLVOAvatar>	mPreviewAvatar;
};

#endif  // LL_LLFLOATERMODELPREVIEW_H<|MERGE_RESOLUTION|>--- conflicted
+++ resolved
@@ -349,13 +349,8 @@
 	U32			mLoadState;
 	bool		mResetJoints;
 	bool		mRigParityWithScene;
-<<<<<<< HEAD
-	bool		mHasBrokenModel;
-	
-=======
 	bool		mModelNoErrors;
 
->>>>>>> 2d52b62e
 	std::map<std::string, bool> mViewOption;
 
 	//GLOD object parameters (must rebuild object if these change)
