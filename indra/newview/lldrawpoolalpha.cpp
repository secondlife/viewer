/** 
 * @file lldrawpoolalpha.cpp
 * @brief LLDrawPoolAlpha class implementation
 *
 * $LicenseInfo:firstyear=2002&license=viewerlgpl$
 * Second Life Viewer Source Code
 * Copyright (C) 2010, Linden Research, Inc.
 * 
 * This library is free software; you can redistribute it and/or
 * modify it under the terms of the GNU Lesser General Public
 * License as published by the Free Software Foundation;
 * version 2.1 of the License only.
 * 
 * This library is distributed in the hope that it will be useful,
 * but WITHOUT ANY WARRANTY; without even the implied warranty of
 * MERCHANTABILITY or FITNESS FOR A PARTICULAR PURPOSE.  See the GNU
 * Lesser General Public License for more details.
 * 
 * You should have received a copy of the GNU Lesser General Public
 * License along with this library; if not, write to the Free Software
 * Foundation, Inc., 51 Franklin Street, Fifth Floor, Boston, MA  02110-1301  USA
 * 
 * Linden Research, Inc., 945 Battery Street, San Francisco, CA  94111  USA
 * $/LicenseInfo$
 */

#include "llviewerprecompiledheaders.h"

#include "lldrawpoolalpha.h"

#include "llglheaders.h"
#include "llviewercontrol.h"
#include "llcriticaldamp.h"
#include "llfasttimer.h"
#include "llrender.h"

#include "llcubemap.h"
#include "llsky.h"
#include "lldrawable.h"
#include "llface.h"
#include "llviewercamera.h"
#include "llviewertexturelist.h"	// For debugging
#include "llviewerobjectlist.h" // For debugging
#include "llviewerwindow.h"
#include "pipeline.h"
#include "llviewershadermgr.h"
#include "llviewerregion.h"
#include "lldrawpoolwater.h"
#include "llspatialpartition.h"

BOOL LLDrawPoolAlpha::sShowDebugAlpha = FALSE;

static BOOL deferred_render = FALSE;

LLDrawPoolAlpha::LLDrawPoolAlpha(U32 type) :
		LLRenderPass(type), current_shader(NULL), target_shader(NULL),
		simple_shader(NULL), fullbright_shader(NULL), emissive_shader(NULL),
		mColorSFactor(LLRender::BF_UNDEF), mColorDFactor(LLRender::BF_UNDEF),
		mAlphaSFactor(LLRender::BF_UNDEF), mAlphaDFactor(LLRender::BF_UNDEF)
{

}

LLDrawPoolAlpha::~LLDrawPoolAlpha()
{
}


void LLDrawPoolAlpha::prerender()
{
	mVertexShaderLevel = LLViewerShaderMgr::instance()->getVertexShaderLevel(LLViewerShaderMgr::SHADER_OBJECT);
}

S32 LLDrawPoolAlpha::getNumPostDeferredPasses() 
{ 
	if (LLPipeline::sImpostorRender)
	{ //skip depth buffer filling pass when rendering impostors
		return 1;
	}
	else if (gSavedSettings.getBOOL("RenderDepthOfField"))
	{
		return 2; 
	}
	else
	{
		return 1;
	}
}

void LLDrawPoolAlpha::beginPostDeferredPass(S32 pass) 
{ 
	LL_RECORD_BLOCK_TIME(FTM_RENDER_ALPHA);

	if (pass == 0)
	{
		if (LLPipeline::sImpostorRender)
		{
			simple_shader = &gDeferredAlphaImpostorProgram;
			fullbright_shader = &gDeferredFullbrightProgram;
		}
		else if (LLPipeline::sUnderWaterRender)
		{
			simple_shader = &gDeferredAlphaWaterProgram;
			fullbright_shader = &gDeferredFullbrightWaterProgram;
		}
		else
		{
		simple_shader = &gDeferredAlphaProgram;
			fullbright_shader = &gDeferredFullbrightProgram;
		}
		
		F32 gamma = gSavedSettings.getF32("RenderDeferredDisplayGamma");

		fullbright_shader->bind();
		fullbright_shader->uniform1f(LLShaderMgr::TEXTURE_GAMMA, 2.2f); 
		fullbright_shader->uniform1f(LLShaderMgr::DISPLAY_GAMMA, (gamma > 0.1f) ? 1.0f / gamma : (1.0f/2.2f));
		fullbright_shader->unbind();

		//prime simple shader (loads shadow relevant uniforms)
		gPipeline.bindDeferredShader(*simple_shader);

		simple_shader->uniform1f(LLShaderMgr::DISPLAY_GAMMA, (gamma > 0.1f) ? 1.0f / gamma : (1.0f/2.2f));
	}
	else if (!LLPipeline::sImpostorRender)
	{
		//update depth buffer sampler
		gPipeline.mScreen.flush();
		gPipeline.mDeferredDepth.copyContents(gPipeline.mDeferredScreen, 0, 0, gPipeline.mDeferredScreen.getWidth(), gPipeline.mDeferredScreen.getHeight(),
							0, 0, gPipeline.mDeferredDepth.getWidth(), gPipeline.mDeferredDepth.getHeight(), GL_DEPTH_BUFFER_BIT, GL_NEAREST);	
		gPipeline.mDeferredDepth.bindTarget();
		simple_shader = fullbright_shader = &gObjectFullbrightAlphaMaskProgram;
		gObjectFullbrightAlphaMaskProgram.bind();
		gObjectFullbrightAlphaMaskProgram.setMinimumAlpha(0.33f);
	}


    if (LLPipeline::sRenderDeferred)
    {
		emissive_shader = &gDeferredEmissiveProgram;
    }
    else
    {
		if (LLPipeline::sUnderWaterRender)
		{
			emissive_shader = &gObjectEmissiveWaterProgram;
		}
		else
		{
			emissive_shader = &gObjectEmissiveProgram;
		}
    }

	deferred_render = TRUE;
	if (mVertexShaderLevel > 0)
	{
		// Start out with no shaders.
		current_shader = target_shader = NULL;
	}
	gPipeline.enableLightsDynamic();
}

void LLDrawPoolAlpha::endPostDeferredPass(S32 pass) 
{ 
	if (pass == 1 && !LLPipeline::sImpostorRender)
	{
		gPipeline.mDeferredDepth.flush();
		gPipeline.mScreen.bindTarget();
		gObjectFullbrightAlphaMaskProgram.unbind();
	}

	deferred_render = FALSE;
	endRenderPass(pass);
}

void LLDrawPoolAlpha::renderPostDeferred(S32 pass) 
{ 
	render(pass); 
}

void LLDrawPoolAlpha::beginRenderPass(S32 pass)
{
	LL_RECORD_BLOCK_TIME(FTM_RENDER_ALPHA);
	
	if (LLPipeline::sImpostorRender)
	{
		simple_shader = &gObjectSimpleImpostorProgram;
		fullbright_shader = &gObjectFullbrightProgram;
		emissive_shader = &gObjectEmissiveProgram;
	}
	else if (LLPipeline::sUnderWaterRender)
	{
		simple_shader = &gObjectSimpleWaterProgram;
		fullbright_shader = &gObjectFullbrightWaterProgram;
		emissive_shader = &gObjectEmissiveWaterProgram;
	}
	else
	{
		simple_shader = &gObjectSimpleProgram;
		fullbright_shader = &gObjectFullbrightProgram;
		emissive_shader = &gObjectEmissiveProgram;
	}

	if (mVertexShaderLevel > 0)
	{
		// Start out with no shaders.
		current_shader = target_shader = NULL;
		LLGLSLShader::bindNoShader();
	}
	gPipeline.enableLightsDynamic();
}

void LLDrawPoolAlpha::endRenderPass( S32 pass )
{
	LL_RECORD_BLOCK_TIME(FTM_RENDER_ALPHA);
	LLRenderPass::endRenderPass(pass);

	if(gPipeline.canUseWindLightShaders()) 
	{
		LLGLSLShader::bindNoShader();
	}
}

void LLDrawPoolAlpha::render(S32 pass)
{
	LL_RECORD_BLOCK_TIME(FTM_RENDER_ALPHA);

	LLGLSPipelineAlpha gls_pipeline_alpha;

	if (deferred_render && pass == 1)
	{ //depth only
		gGL.setColorMask(false, false);
	}
	else
	{
		gGL.setColorMask(true, true);
	}
	
	bool write_depth = LLDrawPoolWater::sSkipScreenCopy
						 || (deferred_render && pass == 1)
						 // we want depth written so that rendered alpha will
						 // contribute to the alpha mask used for impostors
						 || LLPipeline::sImpostorRenderAlphaDepthPass;

	LLGLDepthTest depth(GL_TRUE, write_depth ? GL_TRUE : GL_FALSE);

	if (deferred_render && pass == 1)
	{
		gGL.blendFunc(LLRender::BF_SOURCE_ALPHA, LLRender::BF_ONE_MINUS_SOURCE_ALPHA);
	}
	else
	{
		mColorSFactor = LLRender::BF_SOURCE_ALPHA;           // } regular alpha blend
		mColorDFactor = LLRender::BF_ONE_MINUS_SOURCE_ALPHA; // }
		mAlphaSFactor = LLRender::BF_ZERO;                         // } glow suppression
		mAlphaDFactor = LLRender::BF_ONE_MINUS_SOURCE_ALPHA;       // }
		gGL.blendFunc(mColorSFactor, mColorDFactor, mAlphaSFactor, mAlphaDFactor);

		if (mVertexShaderLevel > 0)
		{
			if (LLPipeline::sImpostorRender)
			{
				fullbright_shader->bind();
				fullbright_shader->setMinimumAlpha(0.5f);
				simple_shader->bind();
				simple_shader->setMinimumAlpha(0.5f);
			}				
			else
			{
				fullbright_shader->bind();
				fullbright_shader->setMinimumAlpha(0.f);
				simple_shader->bind();
				simple_shader->setMinimumAlpha(0.f);
			}
		}
		else
		{
			if (LLPipeline::sImpostorRender)
			{
				gGL.setAlphaRejectSettings(LLRender::CF_GREATER, 0.5f); //OK
			}
			else
			{
				gGL.setAlphaRejectSettings(LLRender::CF_DEFAULT); //OK
			}
		}
	}

	if (mVertexShaderLevel > 0)
	{
		renderAlpha(getVertexDataMask() | LLVertexBuffer::MAP_TEXTURE_INDEX | LLVertexBuffer::MAP_TANGENT | LLVertexBuffer::MAP_TEXCOORD1 | LLVertexBuffer::MAP_TEXCOORD2, pass);
	}
	else
	{
		renderAlpha(getVertexDataMask(), pass);
	}

	gGL.setColorMask(true, false);

	if (deferred_render && pass == 1)
	{
		gGL.setSceneBlendType(LLRender::BT_ALPHA);
	}

	if (sShowDebugAlpha)
	{
		BOOL shaders = gPipeline.canUseVertexShaders();
		if(shaders) 
		{
			gHighlightProgram.bind();
		}
		else
		{
			gPipeline.enableLightsFullbright(LLColor4(1,1,1,1));
		}

		gGL.diffuseColor4f(1,0,0,1);
				
		LLViewerFetchedTexture::sSmokeImagep->addTextureStats(1024.f*1024.f);
		gGL.getTexUnit(0)->bind(LLViewerFetchedTexture::sSmokeImagep, TRUE) ;
		renderAlphaHighlight(LLVertexBuffer::MAP_VERTEX |
							LLVertexBuffer::MAP_TEXCOORD0);

		pushBatches(LLRenderPass::PASS_ALPHA_MASK, LLVertexBuffer::MAP_VERTEX | LLVertexBuffer::MAP_TEXCOORD0, FALSE);
		pushBatches(LLRenderPass::PASS_FULLBRIGHT_ALPHA_MASK, LLVertexBuffer::MAP_VERTEX | LLVertexBuffer::MAP_TEXCOORD0, FALSE);
		pushBatches(LLRenderPass::PASS_ALPHA_INVISIBLE, LLVertexBuffer::MAP_VERTEX | LLVertexBuffer::MAP_TEXCOORD0, FALSE);

		if(shaders) 
		{
			gHighlightProgram.unbind();
		}
	}
}

void LLDrawPoolAlpha::renderAlphaHighlight(U32 mask)
{
	for (LLCullResult::sg_iterator i = gPipeline.beginAlphaGroups(); i != gPipeline.endAlphaGroups(); ++i)
	{
		LLSpatialGroup* group = *i;
		if (group->getSpatialPartition()->mRenderByGroup &&
			!group->isDead())
		{
			LLSpatialGroup::drawmap_elem_t& draw_info = group->mDrawMap[LLRenderPass::PASS_ALPHA];	

			for (LLSpatialGroup::drawmap_elem_t::iterator k = draw_info.begin(); k != draw_info.end(); ++k)	
			{
				LLDrawInfo& params = **k;
				
				if (params.mParticle)
				{
					continue;
				}

				LLRenderPass::applyModelMatrix(params);
				if (params.mGroup)
				{
					params.mGroup->rebuildMesh();
				}
				params.mVertexBuffer->setBuffer(mask);
				params.mVertexBuffer->drawRange(params.mDrawMode, params.mStart, params.mEnd, params.mCount, params.mOffset);
				gPipeline.addTrianglesDrawn(params.mCount, params.mDrawMode);
			}
		}
	}
}

void LLDrawPoolAlpha::renderAlpha(U32 mask, S32 pass)
{
	BOOL initialized_lighting = FALSE;
	BOOL light_enabled = TRUE;
	
	BOOL use_shaders = gPipeline.canUseVertexShaders();
		
	for (LLCullResult::sg_iterator i = gPipeline.beginAlphaGroups(); i != gPipeline.endAlphaGroups(); ++i)
	{
		LLSpatialGroup* group = *i;
		llassert(group);
		llassert(group->getSpatialPartition());

		if (group->getSpatialPartition()->mRenderByGroup &&
		    !group->isDead())
		{
			bool is_particle_or_hud_particle = group->mSpatialPartition->mPartitionType == LLViewerRegion::PARTITION_PARTICLE
													  || group->mSpatialPartition->mPartitionType == LLViewerRegion::PARTITION_HUD_PARTICLE;

			bool draw_glow_for_this_partition = mVertexShaderLevel > 0 && // no shaders = no glow.
				// All particle systems seem to come off the wire with texture entries which claim that they glow.  This is probably a bug in the data.  Suppress.
<<<<<<< HEAD
				!is_particle_or_hud_particle;

			static LLFastTimer::DeclareTimer FTM_RENDER_ALPHA_GROUP_LOOP("Alpha Group");
			LLFastTimer t(FTM_RENDER_ALPHA_GROUP_LOOP);

			bool disable_cull = is_particle_or_hud_particle;
			LLGLDisable cull(disable_cull ? GL_CULL_FACE : 0);
=======
				group->getSpatialPartition()->mPartitionType != LLViewerRegion::PARTITION_PARTICLE &&
				group->getSpatialPartition()->mPartitionType != LLViewerRegion::PARTITION_HUD_PARTICLE;
>>>>>>> 2eeee8a9

			LLSpatialGroup::drawmap_elem_t& draw_info = group->mDrawMap[LLRenderPass::PASS_ALPHA];

			for (LLSpatialGroup::drawmap_elem_t::iterator k = draw_info.begin(); k != draw_info.end(); ++k)	
			{
				LLDrawInfo& params = **k;

				if ((params.mVertexBuffer->getTypeMask() & mask) != mask)
				{ //FIXME!
					LL_WARNS() << "Missing required components, skipping render batch." << LL_ENDL;
					continue;
				}

				// Fix for bug - NORSPEC-271
				// If the face is more than 90% transparent, then don't update the Depth buffer for Dof
				// We don't want the nearly invisible objects to cause of DoF effects
				if(pass == 1 && !LLPipeline::sImpostorRender)
				{
					LLFace*	face = params.mFace;
					if(face)
					{
						const LLTextureEntry* tep = face->getTextureEntry();
						if(tep)
						{
							if(tep->getColor().mV[3] < 0.1f)
								continue;
						}
					}
				}

				LLRenderPass::applyModelMatrix(params);

				LLMaterial* mat = NULL;

				if (deferred_render)
				{
					mat = params.mMaterial;
				}
				
				if (params.mFullbright)
				{
					// Turn off lighting if it hasn't already been so.
					if (light_enabled || !initialized_lighting)
					{
						initialized_lighting = TRUE;
						if (use_shaders) 
						{
							target_shader = fullbright_shader;
						}
						else
						{
							gPipeline.enableLightsFullbright(LLColor4(1,1,1,1));
						}
						light_enabled = FALSE;
					}
				}
				// Turn on lighting if it isn't already.
				else if (!light_enabled || !initialized_lighting)
				{
					initialized_lighting = TRUE;
					if (use_shaders) 
					{
						target_shader = simple_shader;
					}
					else
					{
						gPipeline.enableLightsDynamic();
					}
					light_enabled = TRUE;
				}

				if (deferred_render && mat)
				{
					U32 mask = params.mShaderMask;

					llassert(mask < LLMaterial::SHADER_COUNT);
					target_shader = &(gDeferredMaterialProgram[mask]);

					if (LLPipeline::sUnderWaterRender)
					{
						target_shader = &(gDeferredMaterialWaterProgram[mask]);
					}

					if (current_shader != target_shader)
					{
						gPipeline.bindDeferredShader(*target_shader);
					}
				}
				else if (!params.mFullbright)
				{
					target_shader = simple_shader;
				}
				else
				{
					target_shader = fullbright_shader;
				}
				
				if(use_shaders && (current_shader != target_shader))
				{// If we need shaders, and we're not ALREADY using the proper shader, then bind it
				// (this way we won't rebind shaders unnecessarily).
					current_shader = target_shader;
					current_shader->bind();
				}
				else if (!use_shaders && current_shader != NULL)
				{
					LLGLSLShader::bindNoShader();
					current_shader = NULL;
				}

				if (use_shaders && mat)
				{
					// We have a material.  Supply the appropriate data here.
					if (LLPipeline::sRenderDeferred)
					{
						current_shader->uniform4f(LLShaderMgr::SPECULAR_COLOR, params.mSpecColor.mV[0], params.mSpecColor.mV[1], params.mSpecColor.mV[2], params.mSpecColor.mV[3]);						
						current_shader->uniform1f(LLShaderMgr::ENVIRONMENT_INTENSITY, params.mEnvIntensity);
						current_shader->uniform1f(LLShaderMgr::EMISSIVE_BRIGHTNESS, params.mFullbright ? 1.f : 0.f);

						if (params.mNormalMap)
						{
							params.mNormalMap->addTextureStats(params.mVSize);
							current_shader->bindTexture(LLShaderMgr::BUMP_MAP, params.mNormalMap);
						} 
						
						if (params.mSpecularMap)
						{
							params.mSpecularMap->addTextureStats(params.mVSize);
							current_shader->bindTexture(LLShaderMgr::SPECULAR_MAP, params.mSpecularMap);
						} 
					}

				} else if (LLPipeline::sRenderDeferred && current_shader && (current_shader == simple_shader))
				{
					current_shader->uniform4f(LLShaderMgr::SPECULAR_COLOR, 1.0f, 1.0f, 1.0f, 1.0f);						
					current_shader->uniform1f(LLShaderMgr::ENVIRONMENT_INTENSITY, 0.0f);			
					LLViewerFetchedTexture::sFlatNormalImagep->addTextureStats(params.mVSize);
					current_shader->bindTexture(LLShaderMgr::BUMP_MAP, LLViewerFetchedTexture::sFlatNormalImagep);						
					LLViewerFetchedTexture::sWhiteImagep->addTextureStats(params.mVSize);
					current_shader->bindTexture(LLShaderMgr::SPECULAR_MAP, LLViewerFetchedTexture::sWhiteImagep);
				}

				if (params.mGroup)
				{
					params.mGroup->rebuildMesh();
				}

				bool tex_setup = false;

				if (use_shaders && params.mTextureList.size() > 1)
				{
					for (U32 i = 0; i < params.mTextureList.size(); ++i)
					{
						if (params.mTextureList[i].notNull())
						{
							gGL.getTexUnit(i)->bind(params.mTextureList[i], TRUE);
						}
					}
				}
				else
				{ //not batching textures or batch has only 1 texture -- might need a texture matrix
					if (params.mTexture.notNull())
					{
						params.mTexture->addTextureStats(params.mVSize);
						if (use_shaders && mat)
						{
							current_shader->bindTexture(LLShaderMgr::DIFFUSE_MAP, params.mTexture);
						}
						else
						{
						gGL.getTexUnit(0)->bind(params.mTexture, TRUE) ;
						}
						
						if (params.mTextureMatrix)
						{
							tex_setup = true;
							gGL.getTexUnit(0)->activate();
							gGL.matrixMode(LLRender::MM_TEXTURE);
							gGL.loadMatrix((GLfloat*) params.mTextureMatrix->mMatrix);
							gPipeline.mTextureMatrixOps++;
						}
					}
					else
					{
						gGL.getTexUnit(0)->unbind(LLTexUnit::TT_TEXTURE);
					}
				}

				static LLFastTimer::DeclareTimer FTM_RENDER_ALPHA_PUSH("Alpha Push Verts");
				{
					LLFastTimer t(FTM_RENDER_ALPHA_PUSH);
    gGL.blendFunc((LLRender::eBlendFactor) params.mBlendFuncSrc, (LLRender::eBlendFactor) params.mBlendFuncDst, mAlphaSFactor, mAlphaDFactor);					
				params.mVertexBuffer->setBuffer(mask & ~(params.mFullbright ? (LLVertexBuffer::MAP_TANGENT | LLVertexBuffer::MAP_TEXCOORD1 | LLVertexBuffer::MAP_TEXCOORD2) : 0));
                
				params.mVertexBuffer->drawRange(params.mDrawMode, params.mStart, params.mEnd, params.mCount, params.mOffset);
				gPipeline.addTrianglesDrawn(params.mCount, params.mDrawMode);
				}
				
				// If this alpha mesh has glow, then draw it a second time to add the destination-alpha (=glow).  Interleaving these state-changing calls could be expensive, but glow must be drawn Z-sorted with alpha.
				if (current_shader && 
					draw_glow_for_this_partition &&
					params.mVertexBuffer->hasDataType(LLVertexBuffer::TYPE_EMISSIVE))
				{
					// install glow-accumulating blend mode
					gGL.blendFunc(LLRender::BF_ZERO, LLRender::BF_ONE, // don't touch color
						      LLRender::BF_ONE, LLRender::BF_ONE); // add to alpha (glow)

					emissive_shader->bind();
					
					params.mVertexBuffer->setBuffer((mask & ~LLVertexBuffer::MAP_COLOR) | LLVertexBuffer::MAP_EMISSIVE);
					
					// do the actual drawing, again
					params.mVertexBuffer->drawRange(params.mDrawMode, params.mStart, params.mEnd, params.mCount, params.mOffset);
					gPipeline.addTrianglesDrawn(params.mCount, params.mDrawMode);

					// restore our alpha blend mode
					gGL.blendFunc(mColorSFactor, mColorDFactor, mAlphaSFactor, mAlphaDFactor);

					current_shader->bind();
				}
			
				if (tex_setup)
				{
					gGL.getTexUnit(0)->activate();
					gGL.loadIdentity();
					gGL.matrixMode(LLRender::MM_MODELVIEW);
				}
			}
		}
	}

	gGL.setSceneBlendType(LLRender::BT_ALPHA);

	LLVertexBuffer::unbind();	
		
	if (!light_enabled)
	{
		gPipeline.enableLightsDynamic();
	}
}<|MERGE_RESOLUTION|>--- conflicted
+++ resolved
@@ -363,6 +363,9 @@
 	}
 }
 
+static LLFastTimer::DeclareTimer FTM_RENDER_ALPHA_GROUP_LOOP("Alpha Group");
+static LLFastTimer::DeclareTimer FTM_RENDER_ALPHA_PUSH("Alpha Push Verts");
+
 void LLDrawPoolAlpha::renderAlpha(U32 mask, S32 pass)
 {
 	BOOL initialized_lighting = FALSE;
@@ -379,23 +382,18 @@
 		if (group->getSpatialPartition()->mRenderByGroup &&
 		    !group->isDead())
 		{
-			bool is_particle_or_hud_particle = group->mSpatialPartition->mPartitionType == LLViewerRegion::PARTITION_PARTICLE
-													  || group->mSpatialPartition->mPartitionType == LLViewerRegion::PARTITION_HUD_PARTICLE;
+			bool is_particle_or_hud_particle = group->getSpatialPartition()->mPartitionType == LLViewerRegion::PARTITION_PARTICLE
+													  || group->getSpatialPartition()->mPartitionType == LLViewerRegion::PARTITION_HUD_PARTICLE;
 
 			bool draw_glow_for_this_partition = mVertexShaderLevel > 0 && // no shaders = no glow.
 				// All particle systems seem to come off the wire with texture entries which claim that they glow.  This is probably a bug in the data.  Suppress.
-<<<<<<< HEAD
 				!is_particle_or_hud_particle;
 
-			static LLFastTimer::DeclareTimer FTM_RENDER_ALPHA_GROUP_LOOP("Alpha Group");
-			LLFastTimer t(FTM_RENDER_ALPHA_GROUP_LOOP);
+			
+			LL_RECORD_BLOCK_TIME(FTM_RENDER_ALPHA_GROUP_LOOP);
 
 			bool disable_cull = is_particle_or_hud_particle;
 			LLGLDisable cull(disable_cull ? GL_CULL_FACE : 0);
-=======
-				group->getSpatialPartition()->mPartitionType != LLViewerRegion::PARTITION_PARTICLE &&
-				group->getSpatialPartition()->mPartitionType != LLViewerRegion::PARTITION_HUD_PARTICLE;
->>>>>>> 2eeee8a9
 
 			LLSpatialGroup::drawmap_elem_t& draw_info = group->mDrawMap[LLRenderPass::PASS_ALPHA];
 
@@ -583,9 +581,8 @@
 					}
 				}
 
-				static LLFastTimer::DeclareTimer FTM_RENDER_ALPHA_PUSH("Alpha Push Verts");
-				{
-					LLFastTimer t(FTM_RENDER_ALPHA_PUSH);
+				{
+					LL_RECORD_BLOCK_TIME(FTM_RENDER_ALPHA_PUSH);
     gGL.blendFunc((LLRender::eBlendFactor) params.mBlendFuncSrc, (LLRender::eBlendFactor) params.mBlendFuncDst, mAlphaSFactor, mAlphaDFactor);					
 				params.mVertexBuffer->setBuffer(mask & ~(params.mFullbright ? (LLVertexBuffer::MAP_TANGENT | LLVertexBuffer::MAP_TEXCOORD1 | LLVertexBuffer::MAP_TEXCOORD2) : 0));
                 
