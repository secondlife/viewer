/**
 * @file lldrawpoolalpha.cpp
 * @brief LLDrawPoolAlpha class implementation
 *
 * $LicenseInfo:firstyear=2002&license=viewerlgpl$
 * Second Life Viewer Source Code
 * Copyright (C) 2010, Linden Research, Inc.
 *
 * This library is free software; you can redistribute it and/or
 * modify it under the terms of the GNU Lesser General Public
 * License as published by the Free Software Foundation;
 * version 2.1 of the License only.
 *
 * This library is distributed in the hope that it will be useful,
 * but WITHOUT ANY WARRANTY; without even the implied warranty of
 * MERCHANTABILITY or FITNESS FOR A PARTICULAR PURPOSE.  See the GNU
 * Lesser General Public License for more details.
 *
 * You should have received a copy of the GNU Lesser General Public
 * License along with this library; if not, write to the Free Software
 * Foundation, Inc., 51 Franklin Street, Fifth Floor, Boston, MA  02110-1301  USA
 *
 * Linden Research, Inc., 945 Battery Street, San Francisco, CA  94111  USA
 * $/LicenseInfo$
 */

#include "llviewerprecompiledheaders.h"

#include "lldrawpoolalpha.h"

#include "llglheaders.h"
#include "llviewercontrol.h"
#include "llcriticaldamp.h"
#include "llfasttimer.h"
#include "llrender.h"

#include "llcubemap.h"
#include "llsky.h"
#include "lldrawable.h"
#include "llface.h"
#include "llviewercamera.h"
#include "llviewertexturelist.h"    // For debugging
#include "llviewerobjectlist.h" // For debugging
#include "llviewerwindow.h"
#include "pipeline.h"
#include "llviewershadermgr.h"
#include "llviewerregion.h"
#include "lldrawpoolwater.h"
#include "llspatialpartition.h"
#include "llglcommonfunc.h"
#include "llvoavatar.h"
#include "gltfscenemanager.h"

#include "llenvironment.h"

bool LLDrawPoolAlpha::sShowDebugAlpha = false;

#define current_shader (LLGLSLShader::sCurBoundShaderPtr)

LLVector4 LLDrawPoolAlpha::sWaterPlane;

// minimum alpha before discarding a fragment
static const F32 MINIMUM_ALPHA = 0.004f; // ~ 1/255

// minimum alpha before discarding a fragment when rendering impostors
static const F32 MINIMUM_IMPOSTOR_ALPHA = 0.1f;

LLDrawPoolAlpha::LLDrawPoolAlpha(U32 type) :
        LLRenderPass(type), target_shader(NULL),
        mColorSFactor(LLRender::BF_UNDEF), mColorDFactor(LLRender::BF_UNDEF),
        mAlphaSFactor(LLRender::BF_UNDEF), mAlphaDFactor(LLRender::BF_UNDEF)
{

}

LLDrawPoolAlpha::~LLDrawPoolAlpha()
{
}


void LLDrawPoolAlpha::prerender()
{
    mShaderLevel = LLViewerShaderMgr::instance()->getShaderLevel(LLViewerShaderMgr::SHADER_OBJECT);

    // TODO: is this even necessay?  These are probably set to never discard
    LLViewerFetchedTexture::sFlatNormalImagep->addTextureStats(1024.f*1024.f);
    LLViewerFetchedTexture::sWhiteImagep->addTextureStats(1024.f * 1024.f);
}

S32 LLDrawPoolAlpha::getNumPostDeferredPasses()
{
    return 1;
}

// set some common parameters on the given shader to prepare for alpha rendering
static void prepare_alpha_shader(LLGLSLShader* shader, bool textureGamma, bool deferredEnvironment, F32 water_sign)
{
    static LLCachedControl<F32> displayGamma(gSavedSettings, "RenderDeferredDisplayGamma");
    F32 gamma = displayGamma;

    static LLStaticHashedString waterSign("waterSign");

    // Does this deferred shader need environment uniforms set such as sun_dir, etc. ?
    // NOTE: We don't actually need a gbuffer since we are doing forward rendering (for transparency) post deferred rendering
    // TODO: bindDeferredShader() probably should have the updating of the environment uniforms factored out into updateShaderEnvironmentUniforms()
    // i.e. shaders\class1\deferred\alphaF.glsl
    if (deferredEnvironment)
    {
        shader->mCanBindFast = false;
    }

    shader->bind();
    shader->uniform1f(LLShaderMgr::DISPLAY_GAMMA, (gamma > 0.1f) ? 1.0f / gamma : (1.0f / 2.2f));

    if (LLPipeline::sRenderingHUDs)
    { // for HUD attachments, only the pre-water pass is executed and we never want to clip anything
        LLVector4 near_clip(0, 0, -1, 0);
        shader->uniform1f(waterSign, 1.f);
        shader->uniform4fv(LLShaderMgr::WATER_WATERPLANE, 1, near_clip.mV);
    }
    else
    {
        shader->uniform1f(waterSign, water_sign);
        shader->uniform4fv(LLShaderMgr::WATER_WATERPLANE, 1, LLDrawPoolAlpha::sWaterPlane.mV);
    }

    if (LLPipeline::sImpostorRender)
    {
        shader->setMinimumAlpha(MINIMUM_IMPOSTOR_ALPHA);
    }
    else
    {
        shader->setMinimumAlpha(MINIMUM_ALPHA);
    }
    if (textureGamma)
    {
        shader->uniform1f(LLShaderMgr::TEXTURE_GAMMA, 2.2f);
    }

    //also prepare rigged variant
    if (shader->mRiggedVariant && shader->mRiggedVariant != shader)
    {
        prepare_alpha_shader(shader->mRiggedVariant, textureGamma, deferredEnvironment, water_sign);
    }
}

extern bool gCubeSnapshot;

void LLDrawPoolAlpha::renderPostDeferred(S32 pass)
{
    LL_PROFILE_ZONE_SCOPED_CATEGORY_DRAWPOOL;

    if (LLPipeline::isWaterClip() && getType() == LLDrawPool::POOL_ALPHA_PRE_WATER)
    { // don't render alpha objects on the other side of the water plane if water is opaque
        return;
    }

    F32 water_sign = 1.f;

    if (getType() == LLDrawPool::POOL_ALPHA_PRE_WATER)
    {
        water_sign = -1.f;
    }

    if (LLPipeline::sUnderWaterRender)
    {
        water_sign *= -1.f;
    }

    // prepare shaders
    llassert(LLPipeline::sRenderDeferred);

    emissive_shader = &gDeferredEmissiveProgram;
    prepare_alpha_shader(emissive_shader, true, false, water_sign);

    pbr_emissive_shader = &gPBRGlowProgram;
    prepare_alpha_shader(pbr_emissive_shader, true, false, water_sign);


    fullbright_shader   =
        (LLPipeline::sImpostorRender) ? &gDeferredFullbrightAlphaMaskProgram :
        (LLPipeline::sRenderingHUDs) ? &gHUDFullbrightAlphaMaskAlphaProgram :
        &gDeferredFullbrightAlphaMaskAlphaProgram;
    prepare_alpha_shader(fullbright_shader, true, true, water_sign);

    simple_shader   =
        (LLPipeline::sImpostorRender) ? &gDeferredAlphaImpostorProgram :
        (LLPipeline::sRenderingHUDs) ? &gHUDAlphaProgram :
        &gDeferredAlphaProgram;

    prepare_alpha_shader(simple_shader, false, true, water_sign); //prime simple shader (loads shadow relevant uniforms)

    LLGLSLShader* materialShader = gDeferredMaterialProgram;
    for (int i = 0; i < LLMaterial::SHADER_COUNT*2; ++i)
    {
        prepare_alpha_shader(&materialShader[i], false, true, water_sign);
    }

    pbr_shader =
        (LLPipeline::sRenderingHUDs) ? &gHUDPBRAlphaProgram :
        &gDeferredPBRAlphaProgram;

    prepare_alpha_shader(pbr_shader, false, true, water_sign);

    // explicitly unbind here so render loop doesn't make assumptions about the last shader
    // already being setup for rendering
    LLGLSLShader::unbind();

    if (!LLPipeline::sRenderingHUDs)
    {
        // first pass, render rigged objects only and render to depth buffer
        forwardRender(true);
    }

    // second pass, regular forward alpha rendering
    forwardRender();

    // final pass, render to depth for depth of field effects
    if (!LLPipeline::sImpostorRender && gSavedSettings.getBOOL("RenderDepthOfField") && !gCubeSnapshot && !LLPipeline::sRenderingHUDs && getType() == LLDrawPool::POOL_ALPHA_POST_WATER)
    {
        //update depth buffer sampler
        simple_shader = fullbright_shader = &gDeferredFullbrightAlphaMaskProgram;

        simple_shader->bind();
        simple_shader->setMinimumAlpha(0.33f);

        // mask off color buffer writes as we're only writing to depth buffer
        gGL.setColorMask(false, false);

        // If the face is more than 90% transparent, then don't update the Depth buffer for Dof
        // We don't want the nearly invisible objects to cause of DoF effects
        renderAlpha(getVertexDataMask() | LLVertexBuffer::MAP_TEXTURE_INDEX | LLVertexBuffer::MAP_TANGENT | LLVertexBuffer::MAP_TEXCOORD1 | LLVertexBuffer::MAP_TEXCOORD2,
            true); // <--- discard mostly transparent faces

        gGL.setColorMask(true, false);
    }
}

void LLDrawPoolAlpha::forwardRender(bool rigged)
{
    gPipeline.enableLightsDynamic();

    LLGLSPipelineAlpha gls_pipeline_alpha;

    //enable writing to alpha for emissive effects
    gGL.setColorMask(true, true);

    bool write_depth = rigged ||
        LLDrawPoolWater::sSkipScreenCopy
        // we want depth written so that rendered alpha will
        // contribute to the alpha mask used for impostors
        || LLPipeline::sImpostorRenderAlphaDepthPass
        || getType() == LLDrawPoolAlpha::POOL_ALPHA_PRE_WATER; // needed for accurate water fog


    LLGLDepthTest depth(GL_TRUE, write_depth ? GL_TRUE : GL_FALSE);

    mColorSFactor = LLRender::BF_SOURCE_ALPHA;           // } regular alpha blend
    mColorDFactor = LLRender::BF_ONE_MINUS_SOURCE_ALPHA; // }
    mAlphaSFactor = LLRender::BF_ZERO;                         // } glow suppression
    mAlphaDFactor = LLRender::BF_ONE_MINUS_SOURCE_ALPHA;       // }
    gGL.blendFunc(mColorSFactor, mColorDFactor, mAlphaSFactor, mAlphaDFactor);

    if (rigged)
    { // draw GLTF scene to depth buffer before rigged alpha
        gPipeline.bindDeferredShader(gDeferredPBRAlphaProgram);
        LL::GLTFSceneManager::instance().render(false, false);

        gPipeline.bindDeferredShader(*gDeferredPBRAlphaProgram.mRiggedVariant);
        LL::GLTFSceneManager::instance().render(false, true);
    }

    // If the face is more than 90% transparent, then don't update the Depth buffer for Dof
    // We don't want the nearly invisible objects to cause of DoF effects
    renderAlpha(getVertexDataMask() | LLVertexBuffer::MAP_TEXTURE_INDEX | LLVertexBuffer::MAP_TANGENT | LLVertexBuffer::MAP_TEXCOORD1 | LLVertexBuffer::MAP_TEXCOORD2, false, rigged);

    gGL.setColorMask(true, false);

    if (!rigged)
    { //render "highlight alpha" on final non-rigged pass
        // NOTE -- hacky call here protected by !rigged instead of alongside "forwardRender"
        // so renderDebugAlpha is executed while gls_pipeline_alpha and depth GL state
        // variables above are still in scope
        renderDebugAlpha();
    }
}

void LLDrawPoolAlpha::renderDebugAlpha()
{
    if (sShowDebugAlpha)
    {
        gHighlightProgram.bind();
        gGL.diffuseColor4f(1, 0, 0, 1);
        gGL.getTexUnit(0)->bindFast(LLViewerFetchedTexture::getSmokeImage());


        renderAlphaHighlight();

        pushUntexturedBatches(LLRenderPass::PASS_ALPHA_MASK);
        pushUntexturedBatches(LLRenderPass::PASS_ALPHA_INVISIBLE);

        // Material alpha mask
        gGL.diffuseColor4f(0, 0, 1, 1);
        pushUntexturedBatches(LLRenderPass::PASS_MATERIAL_ALPHA_MASK);
        pushUntexturedBatches(LLRenderPass::PASS_NORMMAP_MASK);
        pushUntexturedBatches(LLRenderPass::PASS_SPECMAP_MASK);
        pushUntexturedBatches(LLRenderPass::PASS_NORMSPEC_MASK);
        pushUntexturedBatches(LLRenderPass::PASS_FULLBRIGHT_ALPHA_MASK);
        pushUntexturedBatches(LLRenderPass::PASS_GLTF_PBR_ALPHA_MASK);

        gGL.diffuseColor4f(0, 1, 0, 1);
        pushUntexturedBatches(LLRenderPass::PASS_INVISIBLE);

        gHighlightProgram.mRiggedVariant->bind();
        gGL.diffuseColor4f(1, 0, 0, 1);

        pushRiggedBatches(LLRenderPass::PASS_ALPHA_MASK_RIGGED, false);
        pushRiggedBatches(LLRenderPass::PASS_ALPHA_INVISIBLE_RIGGED, false);

        // Material alpha mask
        gGL.diffuseColor4f(0, 0, 1, 1);
        pushRiggedBatches(LLRenderPass::PASS_MATERIAL_ALPHA_MASK_RIGGED, false);
        pushRiggedBatches(LLRenderPass::PASS_NORMMAP_MASK_RIGGED, false);
        pushRiggedBatches(LLRenderPass::PASS_SPECMAP_MASK_RIGGED, false);
        pushRiggedBatches(LLRenderPass::PASS_NORMSPEC_MASK_RIGGED, false);
        pushRiggedBatches(LLRenderPass::PASS_FULLBRIGHT_ALPHA_MASK_RIGGED, false);
        pushRiggedBatches(LLRenderPass::PASS_GLTF_PBR_ALPHA_MASK_RIGGED, false);

        gGL.diffuseColor4f(0, 1, 0, 1);
        pushRiggedBatches(LLRenderPass::PASS_INVISIBLE_RIGGED, false);
        LLGLSLShader::sCurBoundShaderPtr->unbind();
    }
}

void LLDrawPoolAlpha::renderAlphaHighlight()
{
    for (int pass = 0; pass < 2; ++pass)
    { //two passes, one rigged and one not
        LLVOAvatar* lastAvatar = nullptr;
        U64 lastMeshId = 0;

        LLCullResult::sg_iterator begin = pass == 0 ? gPipeline.beginAlphaGroups() : gPipeline.beginRiggedAlphaGroups();
        LLCullResult::sg_iterator end = pass == 0 ? gPipeline.endAlphaGroups() : gPipeline.endRiggedAlphaGroups();

        for (LLCullResult::sg_iterator i = begin; i != end; ++i)
        {
            LLSpatialGroup* group = *i;
            if (group->getSpatialPartition()->mRenderByGroup &&
                !group->isDead())
            {
                LLSpatialGroup::drawmap_elem_t& draw_info = group->mDrawMap[LLRenderPass::PASS_ALPHA+pass]; // <-- hacky + pass to use PASS_ALPHA_RIGGED on second pass

                for (LLSpatialGroup::drawmap_elem_t::iterator k = draw_info.begin(); k != draw_info.end(); ++k)
                {
                    LLDrawInfo& params = **k;

                    bool rigged = (params.mAvatar != nullptr);
                    gHighlightProgram.bind(rigged);
                    gGL.diffuseColor4f(1, 0, 0, 1);

                    if (rigged)
                    {
                        if (lastAvatar != params.mAvatar ||
                            lastMeshId != params.mSkinInfo->mHash)
                        {
                            if (!uploadMatrixPalette(params))
                            {
                                continue;
                            }
                            lastAvatar = params.mAvatar;
                            lastMeshId = params.mSkinInfo->mHash;
                        }
                    }

                    LLRenderPass::applyModelMatrix(params);
                    params.mVertexBuffer->setBuffer();
                    params.mVertexBuffer->drawRange(LLRender::TRIANGLES, params.mStart, params.mEnd, params.mCount, params.mOffset);
                }
            }
        }
    }

    // make sure static version of highlight shader is bound before returning
    gHighlightProgram.bind();
}

inline bool IsFullbright(LLDrawInfo& params)
{
    return params.mFullbright;
}

inline bool IsMaterial(LLDrawInfo& params)
{
    return params.mMaterial != nullptr;
}

inline bool IsEmissive(LLDrawInfo& params)
{
    return params.mVertexBuffer->hasDataType(LLVertexBuffer::TYPE_EMISSIVE);
}

inline void Draw(LLDrawInfo* draw, U32 mask)
{
    draw->mVertexBuffer->setBuffer();
    LLRenderPass::applyModelMatrix(*draw);
    draw->mVertexBuffer->drawRange(LLRender::TRIANGLES, draw->mStart, draw->mEnd, draw->mCount, draw->mOffset);
}

bool LLDrawPoolAlpha::TexSetup(LLDrawInfo* draw, bool use_material)
{
    bool tex_setup = false;

    if (draw->mGLTFMaterial)
    {
        if (draw->mTextureMatrix)
        {
            tex_setup = true;
            gGL.getTexUnit(0)->activate();
            gGL.matrixMode(LLRender::MM_TEXTURE);
            gGL.loadMatrix((GLfloat*)draw->mTextureMatrix->mMatrix);
            gPipeline.mTextureMatrixOps++;
        }
    }
    else
    {
        if (!LLPipeline::sRenderingHUDs && use_material && current_shader)
        {
            if (draw->mNormalMap)
            {
                current_shader->bindTexture(LLShaderMgr::BUMP_MAP, draw->mNormalMap);
            }

            if (draw->mSpecularMap)
            {
                current_shader->bindTexture(LLShaderMgr::SPECULAR_MAP, draw->mSpecularMap);
            }
        }
        else if (current_shader == simple_shader || current_shader == simple_shader->mRiggedVariant)
        {
            current_shader->bindTexture(LLShaderMgr::BUMP_MAP, LLViewerFetchedTexture::sFlatNormalImagep);
            current_shader->bindTexture(LLShaderMgr::SPECULAR_MAP, LLViewerFetchedTexture::sWhiteImagep);
        }
        if (draw->mTextureList.size() > 1)
        {
            for (U32 i = 0; i < draw->mTextureList.size(); ++i)
            {
                if (draw->mTextureList[i].notNull())
                {
                    gGL.getTexUnit(i)->bindFast(draw->mTextureList[i]);
                }
            }
        }
        else
        { //not batching textures or batch has only 1 texture -- might need a texture matrix
            if (draw->mTexture.notNull())
            {
                if (use_material)
                {
                    current_shader->bindTexture(LLShaderMgr::DIFFUSE_MAP, draw->mTexture);
                }
                else
                {
                    gGL.getTexUnit(0)->bindFast(draw->mTexture);
                }

                if (draw->mTextureMatrix)
                {
                    tex_setup = true;
                    gGL.getTexUnit(0)->activate();
                    gGL.matrixMode(LLRender::MM_TEXTURE);
                    gGL.loadMatrix((GLfloat*)draw->mTextureMatrix->mMatrix);
                    gPipeline.mTextureMatrixOps++;
                }
            }
            else
            {
                gGL.getTexUnit(0)->unbindFast(LLTexUnit::TT_TEXTURE);
            }
        }
    }

    return tex_setup;
}

void LLDrawPoolAlpha::RestoreTexSetup(bool tex_setup)
{
    if (tex_setup)
    {
        gGL.getTexUnit(0)->activate();
        gGL.matrixMode(LLRender::MM_TEXTURE);
        gGL.loadIdentity();
        gGL.matrixMode(LLRender::MM_MODELVIEW);
    }
}

void LLDrawPoolAlpha::drawEmissive(LLDrawInfo* draw)
{
    LLGLSLShader::sCurBoundShaderPtr->uniform1f(LLShaderMgr::EMISSIVE_BRIGHTNESS, 1.f);
    draw->mVertexBuffer->setBuffer();
    draw->mVertexBuffer->drawRange(LLRender::TRIANGLES, draw->mStart, draw->mEnd, draw->mCount, draw->mOffset);
}


void LLDrawPoolAlpha::renderEmissives(std::vector<LLDrawInfo*>& emissives)
{
    emissive_shader->bind();
    emissive_shader->uniform1f(LLShaderMgr::EMISSIVE_BRIGHTNESS, 1.f);

    for (LLDrawInfo* draw : emissives)
    {
        bool tex_setup = TexSetup(draw, false);
        drawEmissive(draw);
        RestoreTexSetup(tex_setup);
    }
}

void LLDrawPoolAlpha::renderPbrEmissives(std::vector<LLDrawInfo*>& emissives)
{
    pbr_emissive_shader->bind();

    for (LLDrawInfo* draw : emissives)
    {
        llassert(draw->mGLTFMaterial);
        LLGLDisable cull_face(draw->mGLTFMaterial->mDoubleSided ? GL_CULL_FACE : 0);
        draw->mGLTFMaterial->bind(draw->mTexture);
        draw->mVertexBuffer->setBuffer();
        draw->mVertexBuffer->drawRange(LLRender::TRIANGLES, draw->mStart, draw->mEnd, draw->mCount, draw->mOffset);
    }
}

void LLDrawPoolAlpha::renderRiggedEmissives(std::vector<LLDrawInfo*>& emissives)
{
    LLGLDepthTest depth(GL_TRUE, GL_FALSE); //disable depth writes since "emissive" is additive so sorting doesn't matter
    LLGLSLShader* shader = emissive_shader->mRiggedVariant;
    shader->bind();
    shader->uniform1f(LLShaderMgr::EMISSIVE_BRIGHTNESS, 1.f);

    LLVOAvatar* lastAvatar = nullptr;
    U64 lastMeshId = 0;

    for (LLDrawInfo* draw : emissives)
    {
        LL_PROFILE_ZONE_NAMED_CATEGORY_DRAWPOOL("Emissives");

        bool tex_setup = TexSetup(draw, false);
        if (lastAvatar != draw->mAvatar || lastMeshId != draw->mSkinInfo->mHash)
        {
            if (!uploadMatrixPalette(*draw))
            { // failed to upload matrix palette, skip rendering
                continue;
            }
            lastAvatar = draw->mAvatar;
            lastMeshId = draw->mSkinInfo->mHash;
        }
        drawEmissive(draw);
        RestoreTexSetup(tex_setup);
    }
}

void LLDrawPoolAlpha::renderRiggedPbrEmissives(std::vector<LLDrawInfo*>& emissives)
{
    LLGLDepthTest depth(GL_TRUE, GL_FALSE); //disable depth writes since "emissive" is additive so sorting doesn't matter
    pbr_emissive_shader->bind(true);

    LLVOAvatar* lastAvatar = nullptr;
    U64 lastMeshId = 0;

    for (LLDrawInfo* draw : emissives)
    {
        if (lastAvatar != draw->mAvatar || lastMeshId != draw->mSkinInfo->mHash)
        {
            if (!uploadMatrixPalette(*draw))
            { // failed to upload matrix palette, skip rendering
                continue;
            }
            lastAvatar = draw->mAvatar;
            lastMeshId = draw->mSkinInfo->mHash;
        }

        LLGLDisable cull_face(draw->mGLTFMaterial->mDoubleSided ? GL_CULL_FACE : 0);
        draw->mGLTFMaterial->bind(draw->mTexture);
        draw->mVertexBuffer->setBuffer();
        draw->mVertexBuffer->drawRange(LLRender::TRIANGLES, draw->mStart, draw->mEnd, draw->mCount, draw->mOffset);
    }
}

void LLDrawPoolAlpha::renderAlpha(U32 mask, bool depth_only, bool rigged)
{
    LL_PROFILE_ZONE_SCOPED_CATEGORY_DRAWPOOL;
<<<<<<< HEAD
    bool initialized_lighting = false;
	bool light_enabled = true;
=======
    BOOL initialized_lighting = FALSE;
    BOOL light_enabled = TRUE;
>>>>>>> e7eced3c

    LLVOAvatar* lastAvatar = nullptr;
    U64 lastMeshId = 0;
    LLGLSLShader* lastAvatarShader = nullptr;

    LLCullResult::sg_iterator begin;
    LLCullResult::sg_iterator end;

    if (rigged)
    {
        begin = gPipeline.beginRiggedAlphaGroups();
        end = gPipeline.endRiggedAlphaGroups();
    }
    else
    {
        begin = gPipeline.beginAlphaGroups();
        end = gPipeline.endAlphaGroups();
    }

    LLEnvironment& env = LLEnvironment::instance();
    F32 water_height = env.getWaterHeight();

    bool above_water = getType() == LLDrawPool::POOL_ALPHA_POST_WATER;
    if (LLPipeline::sUnderWaterRender)
    {
        above_water = !above_water;
    }


    for (LLCullResult::sg_iterator i = begin; i != end; ++i)
    {
        LL_PROFILE_ZONE_NAMED_CATEGORY_DRAWPOOL("renderAlpha - group");
        LLSpatialGroup* group = *i;
        llassert(group);
        llassert(group->getSpatialPartition());

        if (group->getSpatialPartition()->mRenderByGroup &&
            !group->isDead())
        {

            LLSpatialBridge* bridge = group->getSpatialPartition()->asBridge();
            const LLVector4a* ext = bridge ? bridge->getSpatialExtents() : group->getExtents();

            if (!LLPipeline::sRenderingHUDs) // ignore above/below water for HUD render
            {
                if (above_water)
                { // reject any spatial groups that have no part above water
                    if (ext[1].getF32ptr()[2] < water_height)
                    {
                        continue;
                    }
                }
                else
                { // reject any spatial groups that he no part below water
                    if (ext[0].getF32ptr()[2] > water_height)
                    {
                        continue;
                    }
                }
            }

            static std::vector<LLDrawInfo*> emissives;
            static std::vector<LLDrawInfo*> rigged_emissives;
            static std::vector<LLDrawInfo*> pbr_emissives;
            static std::vector<LLDrawInfo*> pbr_rigged_emissives;

            emissives.resize(0);
            rigged_emissives.resize(0);
            pbr_emissives.resize(0);
            pbr_rigged_emissives.resize(0);

            bool is_particle_or_hud_particle = group->getSpatialPartition()->mPartitionType == LLViewerRegion::PARTITION_PARTICLE
                                                      || group->getSpatialPartition()->mPartitionType == LLViewerRegion::PARTITION_HUD_PARTICLE;

            bool disable_cull = is_particle_or_hud_particle;
            LLGLDisable cull(disable_cull ? GL_CULL_FACE : 0);

            LLSpatialGroup::drawmap_elem_t& draw_info = rigged ? group->mDrawMap[LLRenderPass::PASS_ALPHA_RIGGED] : group->mDrawMap[LLRenderPass::PASS_ALPHA];

            for (LLSpatialGroup::drawmap_elem_t::iterator k = draw_info.begin(); k != draw_info.end(); ++k)
<<<<<<< HEAD
			{
				LLDrawInfo& params = **k;
=======
            {
                LLDrawInfo& params = **k;
>>>>>>> e7eced3c
                if ((bool)params.mAvatar != rigged)
                {
                    continue;
                }

                LL_PROFILE_ZONE_NAMED_CATEGORY_DRAWPOOL("ra - push batch");

                LLRenderPass::applyModelMatrix(params);

                LLMaterial* mat = NULL;
                LLGLTFMaterial *gltf_mat = params.mGLTFMaterial;

                LLGLDisable cull_face(gltf_mat && gltf_mat->mDoubleSided ? GL_CULL_FACE : 0);

                if (gltf_mat && gltf_mat->mAlphaMode == LLGLTFMaterial::ALPHA_MODE_BLEND)
                {
                    target_shader = pbr_shader;
                    if (params.mAvatar != nullptr)
                    {
                        target_shader = target_shader->mRiggedVariant;
                    }

                    // shader must be bound before LLGLTFMaterial::bind
                    if (current_shader != target_shader)
                    {
                        gPipeline.bindDeferredShaderFast(*target_shader);
                    }

                    params.mGLTFMaterial->bind(params.mTexture);
                }
                else
                {
                    mat = LLPipeline::sRenderingHUDs ? nullptr : params.mMaterial;

                    if (params.mFullbright)
                    {
                        // Turn off lighting if it hasn't already been so.
                        if (light_enabled || !initialized_lighting)
                        {
                            initialized_lighting = true;
                            target_shader = fullbright_shader;

                            light_enabled = false;
                        }
                    }
                    // Turn on lighting if it isn't already.
                    else if (!light_enabled || !initialized_lighting)
                    {
                        initialized_lighting = true;
                        target_shader = simple_shader;
                        light_enabled = true;
                    }

                    if (LLPipeline::sRenderingHUDs)
                    {
                        target_shader = fullbright_shader;
                    }
                    else if (mat)
                    {
                        U32 mask = params.mShaderMask;

                        llassert(mask < LLMaterial::SHADER_COUNT);
                        target_shader = &(gDeferredMaterialProgram[mask]);
                    }
                    else if (!params.mFullbright)
                    {
                        target_shader = simple_shader;
                    }
                    else
                    {
                        target_shader = fullbright_shader;
                    }

                    if (params.mAvatar != nullptr)
                    {
                        llassert(target_shader->mRiggedVariant != nullptr);
                        target_shader = target_shader->mRiggedVariant;
                    }

                    if (current_shader != target_shader)
                    {// If we need shaders, and we're not ALREADY using the proper shader, then bind it
                    // (this way we won't rebind shaders unnecessarily).
                        gPipeline.bindDeferredShaderFast(*target_shader);

                        if (params.mFullbright)
                        { // make sure the bind the exposure map for fullbright shaders so they can cancel out exposure
                            S32 channel = target_shader->enableTexture(LLShaderMgr::EXPOSURE_MAP);
                            if (channel > -1)
                            {
                                gGL.getTexUnit(channel)->bind(&gPipeline.mExposureMap);
                            }
                        }
                    }

                    LLVector4 spec_color(1, 1, 1, 1);
                    F32 env_intensity = 0.0f;
                    F32 brightness = 1.0f;

                    // We have a material.  Supply the appropriate data here.
                    if (mat)
                    {
                        spec_color = params.mSpecColor;
                        env_intensity = params.mEnvIntensity;
                        brightness = params.mFullbright ? 1.f : 0.f;
                    }

                    if (current_shader)
                    {
                        current_shader->uniform4f(LLShaderMgr::SPECULAR_COLOR, spec_color.mV[0], spec_color.mV[1], spec_color.mV[2], spec_color.mV[3]);
                        current_shader->uniform1f(LLShaderMgr::ENVIRONMENT_INTENSITY, env_intensity);
                        current_shader->uniform1f(LLShaderMgr::EMISSIVE_BRIGHTNESS, brightness);
                    }
                }

                if (params.mAvatar != nullptr)
                {
                    if (lastAvatar != params.mAvatar ||
                        lastMeshId != params.mSkinInfo->mHash ||
                        lastAvatarShader != LLGLSLShader::sCurBoundShaderPtr)
                    {
                        if (!uploadMatrixPalette(params))
                        {
                            continue;
                        }
                        lastAvatar = params.mAvatar;
                        lastMeshId = params.mSkinInfo->mHash;
                        lastAvatarShader = LLGLSLShader::sCurBoundShaderPtr;
                    }
                }

                bool tex_setup = TexSetup(&params, (mat != nullptr));

                {
                    gGL.blendFunc((LLRender::eBlendFactor) params.mBlendFuncSrc, (LLRender::eBlendFactor) params.mBlendFuncDst, mAlphaSFactor, mAlphaDFactor);

                    bool reset_minimum_alpha = false;
                    if (!LLPipeline::sImpostorRender &&
                        params.mBlendFuncDst != LLRender::BF_SOURCE_ALPHA &&
                        params.mBlendFuncSrc != LLRender::BF_SOURCE_ALPHA)
                    { // this draw call has a custom blend function that may require rendering of "invisible" fragments
                        current_shader->setMinimumAlpha(0.f);
                        reset_minimum_alpha = true;
                    }

                    params.mVertexBuffer->setBuffer();
                    params.mVertexBuffer->drawRange(LLRender::TRIANGLES, params.mStart, params.mEnd, params.mCount, params.mOffset);
                    stop_glerror();

                    if (reset_minimum_alpha)
                    {
                        current_shader->setMinimumAlpha(MINIMUM_ALPHA);
                    }
                }

                // If this alpha mesh has glow, then draw it a second time to add the destination-alpha (=glow).  Interleaving these state-changing calls is expensive, but glow must be drawn Z-sorted with alpha.
                if (getType() != LLDrawPool::POOL_ALPHA_PRE_WATER &&
                    params.mVertexBuffer->hasDataType(LLVertexBuffer::TYPE_EMISSIVE))
                {
                    if (params.mAvatar != nullptr)
                    {
                        if (params.mGLTFMaterial.isNull())
                        {
                            rigged_emissives.push_back(&params);
                        }
                        else
                        {
                            pbr_rigged_emissives.push_back(&params);
                        }
                    }
                    else
                    {
                        if (params.mGLTFMaterial.isNull())
                        {
                            emissives.push_back(&params);
                        }
                        else
                        {
                            pbr_emissives.push_back(&params);
                        }
                    }
                }

                if (tex_setup)
                {
                    gGL.getTexUnit(0)->activate();
                    gGL.matrixMode(LLRender::MM_TEXTURE);
                    gGL.loadIdentity();
                    gGL.matrixMode(LLRender::MM_MODELVIEW);
                }
            }

            // render emissive faces into alpha channel for bloom effects
            if (!depth_only)
            {
                gPipeline.enableLightsDynamic();

                // install glow-accumulating blend mode
                // don't touch color, add to alpha (glow)
                gGL.blendFunc(LLRender::BF_ZERO, LLRender::BF_ONE, LLRender::BF_ONE, LLRender::BF_ONE);

                bool rebind = false;
                LLGLSLShader* lastShader = current_shader;
                if (!emissives.empty())
                {
                    light_enabled = true;
                    renderEmissives(emissives);
                    rebind = true;
                }

                if (!pbr_emissives.empty())
                {
                    light_enabled = true;
                    renderPbrEmissives(pbr_emissives);
                    rebind = true;
                }

                if (!rigged_emissives.empty())
                {
                    light_enabled = true;
                    renderRiggedEmissives(rigged_emissives);
                    rebind = true;
                }

                if (!pbr_rigged_emissives.empty())
                {
                    light_enabled = true;
                    renderRiggedPbrEmissives(pbr_rigged_emissives);
                    rebind = true;
                }

                // restore our alpha blend mode
                gGL.blendFunc(mColorSFactor, mColorDFactor, mAlphaSFactor, mAlphaDFactor);

                if (lastShader && rebind)
                {
                    lastShader->bind();
                }
            }
        }
    }

    gGL.setSceneBlendType(LLRender::BT_ALPHA);

    LLVertexBuffer::unbind();

    if (!light_enabled)
    {
        gPipeline.enableLightsDynamic();
    }
}

bool LLDrawPoolAlpha::uploadMatrixPalette(const LLDrawInfo& params)
{
    if (params.mAvatar.isNull())
    {
        return false;
    }
    const LLVOAvatar::MatrixPaletteCache& mpc = params.mAvatar.get()->updateSkinInfoMatrixPalette(params.mSkinInfo);
    U32 count = mpc.mMatrixPalette.size();

    if (count == 0)
    {
        //skin info not loaded yet, don't render
        return false;
    }

    LLGLSLShader::sCurBoundShaderPtr->uniformMatrix3x4fv(LLViewerShaderMgr::AVATAR_MATRIX,
        count,
        false,
        (GLfloat*)&(mpc.mGLMp[0]));

    return true;
}<|MERGE_RESOLUTION|>--- conflicted
+++ resolved
@@ -587,13 +587,8 @@
 void LLDrawPoolAlpha::renderAlpha(U32 mask, bool depth_only, bool rigged)
 {
     LL_PROFILE_ZONE_SCOPED_CATEGORY_DRAWPOOL;
-<<<<<<< HEAD
     bool initialized_lighting = false;
-	bool light_enabled = true;
-=======
-    BOOL initialized_lighting = FALSE;
-    BOOL light_enabled = TRUE;
->>>>>>> e7eced3c
+    bool light_enabled = true;
 
     LLVOAvatar* lastAvatar = nullptr;
     U64 lastMeshId = 0;
@@ -674,13 +669,8 @@
             LLSpatialGroup::drawmap_elem_t& draw_info = rigged ? group->mDrawMap[LLRenderPass::PASS_ALPHA_RIGGED] : group->mDrawMap[LLRenderPass::PASS_ALPHA];
 
             for (LLSpatialGroup::drawmap_elem_t::iterator k = draw_info.begin(); k != draw_info.end(); ++k)
-<<<<<<< HEAD
-			{
-				LLDrawInfo& params = **k;
-=======
             {
                 LLDrawInfo& params = **k;
->>>>>>> e7eced3c
                 if ((bool)params.mAvatar != rigged)
                 {
                     continue;
