/**
 * @file lltoastscripttextbox.cpp
 * @brief Panel for script llTextBox dialogs
 *
 * $LicenseInfo:firstyear=2001&license=viewerlgpl$
 * Second Life Viewer Source Code
 * Copyright (C) 2010, Linden Research, Inc.
 *
 * This library is free software; you can redistribute it and/or
 * modify it under the terms of the GNU Lesser General Public
 * License as published by the Free Software Foundation;
 * version 2.1 of the License only.
 *
 * This library is distributed in the hope that it will be useful,
 * but WITHOUT ANY WARRANTY; without even the implied warranty of
 * MERCHANTABILITY or FITNESS FOR A PARTICULAR PURPOSE.  See the GNU
 * Lesser General Public License for more details.
 *
 * You should have received a copy of the GNU Lesser General Public
 * License along with this library; if not, write to the Free Software
 * Foundation, Inc., 51 Franklin Street, Fifth Floor, Boston, MA  02110-1301  USA
 *
 * Linden Research, Inc., 945 Battery Street, San Francisco, CA  94111  USA
 * $/LicenseInfo$
 */

#include "llviewerprecompiledheaders.h"

#include "lltoastscripttextbox.h"

#include "lldbstrings.h"
#include "lllslconstants.h"
#include "llnotifications.h"
#include "llstyle.h"
#include "lluiconstants.h"
#include "llviewertexteditor.h"

const S32 LLToastScriptTextbox::DEFAULT_MESSAGE_MAX_LINE_COUNT= 14;

LLToastScriptTextbox::LLToastScriptTextbox(const LLNotificationPtr& notification)
:   LLToastPanel(notification)
{
    buildFromFile( "panel_notify_textbox.xml");

    mInfoText = getChild<LLTextEditor>("text_editor_box");
    mInfoText->setMaxTextLength(LLToastPanel::MAX_TEXT_LENGTH);
    mInfoText->setValue(notification->getMessage());

    getChild<LLButton>("ignore_btn")->setClickedCallback(boost::bind(&LLToastScriptTextbox::onClickIgnore, this));

    const LLSD& payload = notification->getPayload();

    //message body
    const std::string& message = payload["message"].asString();

    LLViewerTextEditor* pMessageText = getChild<LLViewerTextEditor>("message");
    pMessageText->clear();

<<<<<<< HEAD
	LLStyle::Params style;
	style.font = pMessageText->getFont();
	pMessageText->appendText(message, true, style);
=======
    LLStyle::Params style;
    style.font = pMessageText->getFont();
    pMessageText->appendText(message, TRUE, style);
>>>>>>> e7eced3c

    //submit button
    LLButton* pSubmitBtn = getChild<LLButton>("btn_submit");
    pSubmitBtn->setClickedCallback((boost::bind(&LLToastScriptTextbox::onClickSubmit, this)));
    setDefaultBtn(pSubmitBtn);

    snapToMessageHeight();
}

// virtual
LLToastScriptTextbox::~LLToastScriptTextbox()
{
}

void LLToastScriptTextbox::close()
{
    die();
}

void LLToastScriptTextbox::onClickSubmit()
{
    LLViewerTextEditor* pMessageText = getChild<LLViewerTextEditor>("message");

    if (pMessageText)
    {
        LLSD response = mNotification->getResponseTemplate();
        response[TEXTBOX_MAGIC_TOKEN] = pMessageText->getText();
        if (response[TEXTBOX_MAGIC_TOKEN].asString().empty())
        {
            // so we can distinguish between a successfully
            // submitted blank textbox, and an ignored toast
            response[TEXTBOX_MAGIC_TOKEN] = true;
        }
        mNotification->respond(response);
        close();
        LL_WARNS() << response << LL_ENDL;
    }
}

void LLToastScriptTextbox::onClickIgnore()
{
    LLSD response = mNotification->getResponseTemplate();
    mNotification->respond(response);
    close();
}

void LLToastScriptTextbox::snapToMessageHeight()
{
    LLPanel* info_pan = getChild<LLPanel>("info_panel");
    if (!info_pan)
    {
        return;
    }

    S32 maxLinesCount;
    std::istringstream ss( getString("message_max_lines_count") );
    if (!(ss >> maxLinesCount))
    {
        maxLinesCount = DEFAULT_MESSAGE_MAX_LINE_COUNT;
    }


    S32 maxTextHeight = (mInfoText->getFont()->getLineHeight() * maxLinesCount);
    S32 oldTextHeight = mInfoText->getRect().getHeight();
    S32 newTextHeight = llmin(mInfoText->getTextBoundingRect().getHeight(), maxTextHeight);

    S32 heightDelta = newTextHeight - oldTextHeight;

    reshape( getRect().getWidth(), llmax(getRect().getHeight() + heightDelta, MIN_PANEL_HEIGHT));
    info_pan->reshape(info_pan->getRect().getWidth(),newTextHeight);
}<|MERGE_RESOLUTION|>--- conflicted
+++ resolved
@@ -56,15 +56,9 @@
     LLViewerTextEditor* pMessageText = getChild<LLViewerTextEditor>("message");
     pMessageText->clear();
 
-<<<<<<< HEAD
-	LLStyle::Params style;
-	style.font = pMessageText->getFont();
-	pMessageText->appendText(message, true, style);
-=======
     LLStyle::Params style;
     style.font = pMessageText->getFont();
-    pMessageText->appendText(message, TRUE, style);
->>>>>>> e7eced3c
+    pMessageText->appendText(message, true, style);
 
     //submit button
     LLButton* pSubmitBtn = getChild<LLButton>("btn_submit");
