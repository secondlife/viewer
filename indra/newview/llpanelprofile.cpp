/**
* @file llpanelprofile.cpp
* @brief Profile panel implementation
*
* $LicenseInfo:firstyear=2022&license=viewerlgpl$
* Second Life Viewer Source Code
* Copyright (C) 2022, Linden Research, Inc.
*
* This library is free software; you can redistribute it and/or
* modify it under the terms of the GNU Lesser General Public
* License as published by the Free Software Foundation;
* version 2.1 of the License only.
*
* This library is distributed in the hope that it will be useful,
* but WITHOUT ANY WARRANTY; without even the implied warranty of
* MERCHANTABILITY or FITNESS FOR A PARTICULAR PURPOSE.  See the GNU
* Lesser General Public License for more details.
*
* You should have received a copy of the GNU Lesser General Public
* License along with this library; if not, write to the Free Software
* Foundation, Inc., 51 Franklin Street, Fifth Floor, Boston, MA  02110-1301  USA
*
* Linden Research, Inc., 945 Battery Street, San Francisco, CA  94111  USA
* $/LicenseInfo$
*/

#include "llviewerprecompiledheaders.h"
#include "llpanelprofile.h"

// Common
#include "llavatarnamecache.h"
#include "llsdutil.h"
#include "llslurl.h"
#include "lldateutil.h" //ageFromDate

// UI
#include "llavatariconctrl.h"
#include "llclipboard.h"
#include "llcheckboxctrl.h"
#include "llcombobox.h"
#include "lllineeditor.h"
#include "llloadingindicator.h"
#include "llmenubutton.h"
#include "lltabcontainer.h"
#include "lltextbox.h"
#include "lltexteditor.h"
#include "lltexturectrl.h"
#include "lltoggleablemenu.h"
#include "lltooldraganddrop.h"
#include "llgrouplist.h"
#include "llurlaction.h"

// Image
#include "llimagej2c.h"

// Newview
#include "llagent.h" //gAgent
#include "llagentpicksinfo.h"
#include "llavataractions.h"
#include "llavatarpropertiesprocessor.h"
#include "llcallingcard.h"
#include "llcommandhandler.h"
#include "llfloaterprofiletexture.h"
#include "llfloaterreg.h"
#include "llfloaterreporter.h"
#include "llfilepicker.h"
#include "llfirstuse.h"
#include "llgroupactions.h"
#include "lllogchat.h"
#include "llmutelist.h"
#include "llnotificationsutil.h"
#include "llpanelblockedlist.h"
#include "llpanelprofileclassifieds.h"
#include "llpanelprofilepicks.h"
#include "lltrans.h"
#include "llviewercontrol.h"
#include "llviewermenu.h" //is_agent_mappable
#include "llviewermenufile.h"
#include "llviewertexturelist.h"
#include "llvoiceclient.h"
#include "llweb.h"


static LLPanelInjector<LLPanelProfileSecondLife> t_panel_profile_secondlife("panel_profile_secondlife");
static LLPanelInjector<LLPanelProfileWeb> t_panel_web("panel_profile_web");
static LLPanelInjector<LLPanelProfilePicks> t_panel_picks("panel_profile_picks");
static LLPanelInjector<LLPanelProfileFirstLife> t_panel_firstlife("panel_profile_firstlife");
static LLPanelInjector<LLPanelProfileNotes> t_panel_notes("panel_profile_notes");
static LLPanelInjector<LLPanelProfile>          t_panel_profile("panel_profile");

static const std::string PANEL_SECONDLIFE   = "panel_profile_secondlife";
static const std::string PANEL_WEB          = "panel_profile_web";
static const std::string PANEL_PICKS        = "panel_profile_picks";
static const std::string PANEL_CLASSIFIEDS  = "panel_profile_classifieds";
static const std::string PANEL_FIRSTLIFE    = "panel_profile_firstlife";
static const std::string PANEL_NOTES        = "panel_profile_notes";
static const std::string PANEL_PROFILE_VIEW = "panel_profile_view";

static const std::string PROFILE_PROPERTIES_CAP = "AgentProfile";
static const std::string PROFILE_IMAGE_UPLOAD_CAP = "UploadAgentProfileImage";


//////////////////////////////////////////////////////////////////////////

<<<<<<< HEAD
void request_avatar_properties_coro(std::string cap_url, LLUUID agent_id)
{
    LLCore::HttpRequest::policy_t httpPolicy(LLCore::HttpRequest::DEFAULT_POLICY_ID);
    LLCoreHttpUtil::HttpCoroutineAdapter::ptr_t
        httpAdapter(new LLCoreHttpUtil::HttpCoroutineAdapter("request_avatar_properties_coro", httpPolicy));
    LLCore::HttpRequest::ptr_t httpRequest(new LLCore::HttpRequest);
    LLCore::HttpHeaders::ptr_t httpHeaders;

    LLCore::HttpOptions::ptr_t httpOpts(new LLCore::HttpOptions);
    httpOpts->setFollowRedirects(true);

    std::string finalUrl = cap_url + "/" + agent_id.asString();

    LLSD result = httpAdapter->getAndSuspend(httpRequest, finalUrl, httpOpts, httpHeaders);

    LLSD httpResults = result[LLCoreHttpUtil::HttpCoroutineAdapter::HTTP_RESULTS];
    LLCore::HttpStatus status = LLCoreHttpUtil::HttpCoroutineAdapter::getStatusFromLLSD(httpResults);

    LL_DEBUGS("AvatarProperties") << "Agent id: " << agent_id << " Result: " << httpResults << LL_ENDL;

    if (!status
        || !result.has("id")
        || agent_id != result["id"].asUUID())
    {
        LL_WARNS("AvatarProperties") << "Failed to get agent information for id " << agent_id << LL_ENDL;
        return;
    }

    LLFloater* floater_profile = LLFloaterReg::findInstance("profile", LLSD().with("id", agent_id));
    if (!floater_profile)
    {
        // floater is dead, so panels are dead as well
        return;
    }

    LLPanel *panel = floater_profile->findChild<LLPanel>(PANEL_PROFILE_VIEW, true);
    LLPanelProfile *panel_profile = dynamic_cast<LLPanelProfile*>(panel);
    if (!panel_profile)
    {
        LL_WARNS() << PANEL_PROFILE_VIEW << " not found" << LL_ENDL;
        return;
    }


    // Avatar Data

    LLAvatarData *avatar_data = &panel_profile->mAvatarData;
    std::string birth_date;

    avatar_data->agent_id = agent_id;
    avatar_data->avatar_id = agent_id;
    avatar_data->image_id = result["sl_image_id"].asUUID();
    avatar_data->fl_image_id = result["fl_image_id"].asUUID();
    avatar_data->partner_id = result["partner_id"].asUUID();
    avatar_data->about_text = result["sl_about_text"].asString();
    avatar_data->fl_about_text = result["fl_about_text"].asString();
    avatar_data->born_on = result["member_since"].asDate();
    avatar_data->profile_url = getProfileURL(agent_id.asString());
    avatar_data->customer_type = result["customer_type"].asString();

    avatar_data->flags = 0;

    if (result["online"].asBoolean())
    {
        avatar_data->flags |= AVATAR_ONLINE;
    }
    if (result["allow_publish"].asBoolean())
    {
        avatar_data->flags |= AVATAR_ALLOW_PUBLISH;
    }
    if (result["identified"].asBoolean())
    {
        avatar_data->flags |= AVATAR_IDENTIFIED;
    }
    if (result["transacted"].asBoolean())
    {
        avatar_data->flags |= AVATAR_TRANSACTED;
    }

    avatar_data->caption_index = 0;
    if (result.has("charter_member")) // won't be present if "caption" is set
    {
        avatar_data->caption_index = result["charter_member"].asInteger();
    }
    else if (result.has("caption"))
    {
        avatar_data->caption_text = result["caption"].asString();
    }

    panel = floater_profile->findChild<LLPanel>(PANEL_SECONDLIFE, true);
    LLPanelProfileSecondLife *panel_sl = dynamic_cast<LLPanelProfileSecondLife*>(panel);
    if (panel_sl)
    {
        panel_sl->processProfileProperties(avatar_data);
    }

    panel = floater_profile->findChild<LLPanel>(PANEL_WEB, true);
    LLPanelProfileWeb *panel_web = dynamic_cast<LLPanelProfileWeb*>(panel);
    if (panel_web)
    {
        panel_web->setLoaded();
    }

    panel = floater_profile->findChild<LLPanel>(PANEL_FIRSTLIFE, true);
    LLPanelProfileFirstLife *panel_first = dynamic_cast<LLPanelProfileFirstLife*>(panel);
    if (panel_first)
    {
        panel_first->processProperties(avatar_data);
    }

    // Picks

    LLSD picks_array = result["picks"];
    LLAvatarPicks avatar_picks;
    avatar_picks.agent_id = agent_id; // Not in use?
    avatar_picks.target_id = agent_id;

    for (LLSD::array_const_iterator it = picks_array.beginArray(); it != picks_array.endArray(); ++it)
    {
        const LLSD& pick_data = *it;
        avatar_picks.picks_list.emplace_back(pick_data["id"].asUUID(), pick_data["name"].asString());
    }

    panel = floater_profile->findChild<LLPanel>(PANEL_PICKS, true);
    LLPanelProfilePicks *panel_picks = dynamic_cast<LLPanelProfilePicks*>(panel);
    if (panel_picks)
    {
        // Refresh pick limit before processing
        LLAgentPicksInfo::getInstance()->onServerRespond(&avatar_picks);
        panel_picks->processProperties(&avatar_picks);
    }

    // Groups

    LLSD groups_array = result["groups"];
    LLAvatarGroups avatar_groups;
    avatar_groups.agent_id = agent_id; // Not in use?
    avatar_groups.avatar_id = agent_id; // target_id

    for (LLSD::array_const_iterator it = groups_array.beginArray(); it != groups_array.endArray(); ++it)
    {
        const LLSD& group_info = *it;
        LLAvatarGroups::LLGroupData group_data;
        group_data.group_powers = 0; // Not in use?
        group_data.group_title = group_info["name"].asString(); // Missing data, not in use?
        group_data.group_id = group_info["id"].asUUID();
        group_data.group_name = group_info["name"].asString();
        group_data.group_insignia_id = group_info["image_id"].asUUID();

        avatar_groups.group_list.push_back(group_data);
    }

    if (panel_sl)
    {
        panel_sl->processGroupProperties(&avatar_groups);
    }

    // Notes
    LLAvatarNotes avatar_notes;

    avatar_notes.agent_id = agent_id;
    avatar_notes.target_id = agent_id;
    avatar_notes.notes = result["notes"].asString();

    panel = floater_profile->findChild<LLPanel>(PANEL_NOTES, true);
    LLPanelProfileNotes *panel_notes = dynamic_cast<LLPanelProfileNotes*>(panel);
    if (panel_notes)
    {
        panel_notes->processProperties(&avatar_notes);
    }
}

//TODO: changes take two minutes to propagate!
// Add some storage that holds updated data for two minutes
// for new instances to reuse the data
// Profile data is only relevant to own avatar, but notes
// are for everybody (no onger an issue?)
void put_avatar_properties_coro(std::string cap_url, LLUUID agent_id, LLSD data, std::function<void(bool)> callback)
{
    LLCore::HttpRequest::policy_t httpPolicy(LLCore::HttpRequest::DEFAULT_POLICY_ID);
    LLCoreHttpUtil::HttpCoroutineAdapter::ptr_t
        httpAdapter(new LLCoreHttpUtil::HttpCoroutineAdapter("put_avatar_properties_coro", httpPolicy));
    LLCore::HttpRequest::ptr_t httpRequest(new LLCore::HttpRequest);
    LLCore::HttpHeaders::ptr_t httpHeaders;

    LLCore::HttpOptions::ptr_t httpOpts(new LLCore::HttpOptions);
    httpOpts->setFollowRedirects(true);

    std::string finalUrl = cap_url + "/" + agent_id.asString();

    LLSD result = httpAdapter->putAndSuspend(httpRequest, finalUrl, data, httpOpts, httpHeaders);

    LLSD httpResults = result[LLCoreHttpUtil::HttpCoroutineAdapter::HTTP_RESULTS];
    LLCore::HttpStatus status = LLCoreHttpUtil::HttpCoroutineAdapter::getStatusFromLLSD(httpResults);

    if (!status)
    {
        LL_WARNS("AvatarProperties") << "Failed to put agent information " << data << " for id " << agent_id << LL_ENDL;
    }
    else
    {
        LL_DEBUGS("AvatarProperties") << "Agent id: " << agent_id << " Data: " << data << " Result: " << httpResults << LL_ENDL;
    }

    if (callback)
    {
        callback(status);
    }
}

=======
>>>>>>> e1623bb2
LLUUID post_profile_image(std::string cap_url, const LLSD &first_data, std::string path_to_image, LLHandle<LLPanel> *handle)
{
    LLCore::HttpRequest::policy_t httpPolicy(LLCore::HttpRequest::DEFAULT_POLICY_ID);
    LLCoreHttpUtil::HttpCoroutineAdapter::ptr_t
        httpAdapter(new LLCoreHttpUtil::HttpCoroutineAdapter("post_profile_image_coro", httpPolicy));
    LLCore::HttpRequest::ptr_t httpRequest(new LLCore::HttpRequest);
    LLCore::HttpHeaders::ptr_t httpHeaders;

    LLCore::HttpOptions::ptr_t httpOpts(new LLCore::HttpOptions);
    httpOpts->setFollowRedirects(true);

    LLSD result = httpAdapter->postAndSuspend(httpRequest, cap_url, first_data, httpOpts, httpHeaders);

    LLSD httpResults = result[LLCoreHttpUtil::HttpCoroutineAdapter::HTTP_RESULTS];
    LLCore::HttpStatus status = LLCoreHttpUtil::HttpCoroutineAdapter::getStatusFromLLSD(httpResults);

    if (!status)
    {
        // todo: notification?
        LL_WARNS("AvatarProperties") << "Failed to get uploader cap " << status.toString() << LL_ENDL;
        return LLUUID::null;
    }
    if (!result.has("uploader"))
    {
        // todo: notification?
        LL_WARNS("AvatarProperties") << "Failed to get uploader cap, response contains no data." << LL_ENDL;
        return LLUUID::null;
    }
    std::string uploader_cap = result["uploader"].asString();
    if (uploader_cap.empty())
    {
        LL_WARNS("AvatarProperties") << "Failed to get uploader cap, cap invalid." << LL_ENDL;
        return LLUUID::null;
    }

    // Upload the image
    LLCore::HttpRequest::ptr_t uploaderhttpRequest(new LLCore::HttpRequest);
    LLCore::HttpHeaders::ptr_t uploaderhttpHeaders(new LLCore::HttpHeaders);
    LLCore::HttpOptions::ptr_t uploaderhttpOpts(new LLCore::HttpOptions);
    S64 length;

    {
        llifstream instream(path_to_image.c_str(), std::iostream::binary | std::iostream::ate);
        if (!instream.is_open())
        {
            LL_WARNS("AvatarProperties") << "Failed to open file " << path_to_image << LL_ENDL;
            return LLUUID::null;
        }
        length = instream.tellg();
    }

    uploaderhttpHeaders->append(HTTP_OUT_HEADER_CONTENT_TYPE, "application/jp2"); // optional
    uploaderhttpHeaders->append(HTTP_OUT_HEADER_CONTENT_LENGTH, llformat("%d", length)); // required!
    uploaderhttpOpts->setFollowRedirects(true);

    result = httpAdapter->postFileAndSuspend(uploaderhttpRequest, uploader_cap, path_to_image, uploaderhttpOpts, uploaderhttpHeaders);

    httpResults = result[LLCoreHttpUtil::HttpCoroutineAdapter::HTTP_RESULTS];
    status = LLCoreHttpUtil::HttpCoroutineAdapter::getStatusFromLLSD(httpResults);

    LL_DEBUGS("AvatarProperties") << result << LL_ENDL;

    if (!status)
    {
        LL_WARNS("AvatarProperties") << "Failed to upload image " << status.toString() << LL_ENDL;
        return LLUUID::null;
    }

    if (result["state"].asString() != "complete")
    {
        if (result.has("message"))
        {
            LL_WARNS("AvatarProperties") << "Failed to upload image, state " << result["state"] << " message: " << result["message"] << LL_ENDL;
        }
        else
        {
            LL_WARNS("AvatarProperties") << "Failed to upload image " << result << LL_ENDL;
        }
        return LLUUID::null;
    }

    return result["new_asset"].asUUID();
}

enum EProfileImageType
{
    PROFILE_IMAGE_SL,
    PROFILE_IMAGE_FL,
};

void post_profile_image_coro(std::string cap_url, EProfileImageType type, std::string path_to_image, LLHandle<LLPanel> *handle)
{
    LLSD data;
    switch (type)
    {
    case PROFILE_IMAGE_SL:
        data["profile-image-asset"] = "sl_image_id";
        break;
    case PROFILE_IMAGE_FL:
        data["profile-image-asset"] = "fl_image_id";
        break;
    }

    LLUUID result = post_profile_image(cap_url, data, path_to_image, handle);

    // reset loading indicator
    if (!handle->isDead())
    {
        switch (type)
        {
        case PROFILE_IMAGE_SL:
            {
                LLPanelProfileSecondLife* panel = static_cast<LLPanelProfileSecondLife*>(handle->get());
                if (result.notNull())
                {
                    panel->setProfileImageUploaded(result);
                }
                else
                {
                    // failure, just stop progress indicator
                    panel->setProfileImageUploading(false);
                }
                break;
            }
        case PROFILE_IMAGE_FL:
            {
                LLPanelProfileFirstLife* panel = static_cast<LLPanelProfileFirstLife*>(handle->get());
                if (result.notNull())
                {
                    panel->setProfileImageUploaded(result);
                }
                else
                {
                    // failure, just stop progress indicator
                    panel->setProfileImageUploading(false);
                }
                break;
            }
        }
    }

    if (type == PROFILE_IMAGE_SL && result.notNull())
    {
        LLAvatarIconIDCache::getInstance()->add(gAgentID, result);
        // Should trigger callbacks in icon controls
        LLAvatarPropertiesProcessor::getInstance()->sendAvatarPropertiesRequest(gAgentID);
    }

    // Cleanup
    LLFile::remove(path_to_image);
    delete handle;
}

//////////////////////////////////////////////////////////////////////////
// LLProfileHandler

class LLProfileHandler : public LLCommandHandler
{
public:
    // requires trusted browser to trigger
    LLProfileHandler() : LLCommandHandler("profile", UNTRUSTED_THROTTLE) { }

    bool handle(const LLSD& params,
                const LLSD& query_map,
                const std::string& grid,
                LLMediaCtrl* web)
    {
        if (params.size() < 1) return false;
        std::string agent_name = params[0];
        LL_INFOS() << "Profile, agent_name " << agent_name << LL_ENDL;
        std::string url = getProfileURL(agent_name);
        LLWeb::loadURLInternal(url);

        return true;
    }
};
LLProfileHandler gProfileHandler;


//////////////////////////////////////////////////////////////////////////
// LLAgentHandler

class LLAgentHandler : public LLCommandHandler
{
public:
    // requires trusted browser to trigger
    LLAgentHandler() : LLCommandHandler("agent", UNTRUSTED_THROTTLE) { }

    virtual bool canHandleUntrusted(
        const LLSD& params,
        const LLSD& query_map,
        LLMediaCtrl* web,
        const std::string& nav_type)
    {
        if (params.size() < 2)
        {
            return true; // don't block, will fail later
        }

        if (nav_type == NAV_TYPE_CLICKED
            || nav_type == NAV_TYPE_EXTERNAL)
        {
            return true;
        }

        const std::string verb = params[1].asString();
        if (verb == "about" || verb == "inspect" || verb == "reportAbuse")
        {
            return true;
        }
        return false;
    }

    bool handle(const LLSD& params,
                const LLSD& query_map,
                const std::string& grid,
                LLMediaCtrl* web)
<<<<<<< HEAD
	{
		if (params.size() < 2) return false;
		LLUUID avatar_id;
		if (!avatar_id.set(params[0], false))
		{
			return false;
		}

		const std::string verb = params[1].asString();
		if (verb == "about")
		{
			LLAvatarActions::showProfile(avatar_id);
			return true;
		}

		if (verb == "inspect")
		{
			LLFloaterReg::showInstance("inspect_avatar", LLSD().with("avatar_id", avatar_id));
			return true;
		}

		if (verb == "im")
		{
			LLAvatarActions::startIM(avatar_id);
			return true;
		}

		if (verb == "pay")
		{
			if (!LLUI::getInstance()->mSettingGroups["config"]->getBOOL("EnableAvatarPay"))
			{
				LLNotificationsUtil::add("NoAvatarPay", LLSD(), LLSD(), std::string("SwitchToStandardSkinAndQuit"));
				return true;
			}

			LLAvatarActions::pay(avatar_id);
			return true;
		}

		if (verb == "offerteleport")
		{
			LLAvatarActions::offerTeleport(avatar_id);
			return true;
		}

		if (verb == "requestfriend")
		{
			LLAvatarActions::requestFriendshipDialog(avatar_id);
			return true;
		}

		if (verb == "removefriend")
		{
			LLAvatarActions::removeFriendDialog(avatar_id);
			return true;
		}

		if (verb == "mute")
		{
			if (! LLAvatarActions::isBlocked(avatar_id))
			{
				LLAvatarActions::toggleBlock(avatar_id);
			}
			return true;
		}

		if (verb == "unmute")
		{
			if (LLAvatarActions::isBlocked(avatar_id))
			{
				LLAvatarActions::toggleBlock(avatar_id);
			}
			return true;
		}

		if (verb == "block")
		{
			if (params.size() > 2)
			{
				const std::string object_name = LLURI::unescape(params[2].asString());
				LLMute mute(avatar_id, object_name, LLMute::OBJECT);
				LLMuteList::getInstance()->add(mute);
				LLPanelBlockedList::showPanelAndSelect(mute.mID);
			}
			return true;
		}

		if (verb == "unblock")
		{
			if (params.size() > 2)
			{
				const std::string object_name = params[2].asString();
				LLMute mute(avatar_id, object_name, LLMute::OBJECT);
				LLMuteList::getInstance()->remove(mute);
			}
			return true;
		}
=======
    {
        if (params.size() < 2) return false;
        LLUUID avatar_id;
        if (!avatar_id.set(params[0], FALSE))
        {
            return false;
        }

        const std::string verb = params[1].asString();
        if (verb == "about")
        {
            LLAvatarActions::showProfile(avatar_id);
            return true;
        }

        if (verb == "inspect")
        {
            LLFloaterReg::showInstance("inspect_avatar", LLSD().with("avatar_id", avatar_id));
            return true;
        }

        if (verb == "im")
        {
            LLAvatarActions::startIM(avatar_id);
            return true;
        }

        if (verb == "pay")
        {
            if (!LLUI::getInstance()->mSettingGroups["config"]->getBOOL("EnableAvatarPay"))
            {
                LLNotificationsUtil::add("NoAvatarPay", LLSD(), LLSD(), std::string("SwitchToStandardSkinAndQuit"));
                return true;
            }

            LLAvatarActions::pay(avatar_id);
            return true;
        }

        if (verb == "offerteleport")
        {
            LLAvatarActions::offerTeleport(avatar_id);
            return true;
        }

        if (verb == "requestfriend")
        {
            LLAvatarActions::requestFriendshipDialog(avatar_id);
            return true;
        }

        if (verb == "removefriend")
        {
            LLAvatarActions::removeFriendDialog(avatar_id);
            return true;
        }

        if (verb == "mute")
        {
            if (! LLAvatarActions::isBlocked(avatar_id))
            {
                LLAvatarActions::toggleBlock(avatar_id);
            }
            return true;
        }

        if (verb == "unmute")
        {
            if (LLAvatarActions::isBlocked(avatar_id))
            {
                LLAvatarActions::toggleBlock(avatar_id);
            }
            return true;
        }

        if (verb == "block")
        {
            if (params.size() > 2)
            {
                const std::string object_name = LLURI::unescape(params[2].asString());
                LLMute mute(avatar_id, object_name, LLMute::OBJECT);
                LLMuteList::getInstance()->add(mute);
                LLPanelBlockedList::showPanelAndSelect(mute.mID);
            }
            return true;
        }

        if (verb == "unblock")
        {
            if (params.size() > 2)
            {
                const std::string object_name = params[2].asString();
                LLMute mute(avatar_id, object_name, LLMute::OBJECT);
                LLMuteList::getInstance()->remove(mute);
            }
            return true;
        }
>>>>>>> e1623bb2

        // reportAbuse is here due to convoluted avatar handling
        // in LLScrollListCtrl and LLTextBase
        if (verb == "reportAbuse" && web == NULL)
        {
            LLAvatarName av_name;
            if (LLAvatarNameCache::get(avatar_id, &av_name))
            {
                LLFloaterReporter::showFromAvatar(avatar_id, av_name.getCompleteName());
            }
            else
            {
                LLFloaterReporter::showFromAvatar(avatar_id, "not avaliable");
            }
            return true;
        }
        return false;
    }
};
LLAgentHandler gAgentHandler;


///----------------------------------------------------------------------------
/// LLFloaterProfilePermissions
///----------------------------------------------------------------------------

class LLFloaterProfilePermissions
    : public LLFloater
    , public LLFriendObserver
{
public:
    LLFloaterProfilePermissions(LLView * owner, const LLUUID &avatar_id);
    ~LLFloaterProfilePermissions();
    bool postBuild() override;
    void onOpen(const LLSD& key) override;
    void draw() override;
    void changed(U32 mask) override; // LLFriendObserver

    void onAvatarNameCache(const LLUUID& agent_id, const LLAvatarName& av_name);
    bool hasUnsavedChanges() { return mHasUnsavedPermChanges; }

    void onApplyRights();

private:
    void fillRightsData();
    void rightsConfirmationCallback(const LLSD& notification, const LLSD& response);
    void confirmModifyRights(bool grant);
    void onCommitSeeOnlineRights();
    void onCommitEditRights();
    void onCancel();

    LLTextBase*         mDescription;
    LLCheckBoxCtrl*     mOnlineStatus;
    LLCheckBoxCtrl*     mMapRights;
    LLCheckBoxCtrl*     mEditObjectRights;
    LLButton*           mOkBtn;
    LLButton*           mCancelBtn;

    LLUUID              mAvatarID;
    F32                 mContextConeOpacity;
    bool                mHasUnsavedPermChanges;
    LLHandle<LLView>    mOwnerHandle;

    boost::signals2::connection mAvatarNameCacheConnection;
};

LLFloaterProfilePermissions::LLFloaterProfilePermissions(LLView * owner, const LLUUID &avatar_id)
    : LLFloater(LLSD())
    , mAvatarID(avatar_id)
    , mContextConeOpacity(0.0f)
    , mHasUnsavedPermChanges(false)
    , mOwnerHandle(owner->getHandle())
{
    buildFromFile("floater_profile_permissions.xml");
}

LLFloaterProfilePermissions::~LLFloaterProfilePermissions()
{
    mAvatarNameCacheConnection.disconnect();
    if (mAvatarID.notNull())
    {
        LLAvatarTracker::instance().removeParticularFriendObserver(mAvatarID, this);
    }
}

bool LLFloaterProfilePermissions::postBuild()
{
    mDescription = getChild<LLTextBase>("perm_description");
    mOnlineStatus = getChild<LLCheckBoxCtrl>("online_check");
    mMapRights = getChild<LLCheckBoxCtrl>("map_check");
    mEditObjectRights = getChild<LLCheckBoxCtrl>("objects_check");
    mOkBtn = getChild<LLButton>("perms_btn_ok");
    mCancelBtn = getChild<LLButton>("perms_btn_cancel");

    mOnlineStatus->setCommitCallback([this](LLUICtrl*, void*) { onCommitSeeOnlineRights(); }, nullptr);
    mMapRights->setCommitCallback([this](LLUICtrl*, void*) { mHasUnsavedPermChanges = true; }, nullptr);
    mEditObjectRights->setCommitCallback([this](LLUICtrl*, void*) { onCommitEditRights(); }, nullptr);
    mOkBtn->setCommitCallback([this](LLUICtrl*, void*) { onApplyRights(); }, nullptr);
    mCancelBtn->setCommitCallback([this](LLUICtrl*, void*) { onCancel(); }, nullptr);

    return true;
}

void LLFloaterProfilePermissions::onOpen(const LLSD& key)
{
    if (LLAvatarActions::isFriend(mAvatarID))
    {
        LLAvatarTracker::instance().addParticularFriendObserver(mAvatarID, this);
        fillRightsData();
    }

    mCancelBtn->setFocus(true);

    mAvatarNameCacheConnection = LLAvatarNameCache::get(mAvatarID, boost::bind(&LLFloaterProfilePermissions::onAvatarNameCache, this, _1, _2));
}

void LLFloaterProfilePermissions::draw()
{
    // drawFrustum
    LLView *owner = mOwnerHandle.get();
    static LLCachedControl<F32> max_opacity(gSavedSettings, "PickerContextOpacity", 0.4f);
    drawConeToOwner(mContextConeOpacity, max_opacity, owner);
    LLFloater::draw();
}

void LLFloaterProfilePermissions::changed(U32 mask)
{
    if (mask != LLFriendObserver::ONLINE)
    {
        fillRightsData();
    }
}

void LLFloaterProfilePermissions::onAvatarNameCache(const LLUUID& agent_id, const LLAvatarName& av_name)
{
    mAvatarNameCacheConnection.disconnect();

    LLStringUtil::format_map_t args;
    args["[AGENT_NAME]"] = av_name.getDisplayName();
    std::string descritpion = getString("description_string", args);
    mDescription->setValue(descritpion);
}

void LLFloaterProfilePermissions::fillRightsData()
{
    const LLRelationship* relation = LLAvatarTracker::instance().getBuddyInfo(mAvatarID);
    // If true - we are viewing friend's profile, enable check boxes and set values.
    if (relation)
    {
        S32 rights = relation->getRightsGrantedTo();

        bool see_online = LLRelationship::GRANT_ONLINE_STATUS & rights;
        mOnlineStatus->setValue(see_online);
        mMapRights->setEnabled(see_online);
        mMapRights->setValue(LLRelationship::GRANT_MAP_LOCATION & rights);
        mEditObjectRights->setValue(LLRelationship::GRANT_MODIFY_OBJECTS & rights);
    }
    else
    {
        closeFloater();
        LL_INFOS("ProfilePermissions") << "Floater closing since agent is no longer a friend" << LL_ENDL;
    }
}

void LLFloaterProfilePermissions::rightsConfirmationCallback(const LLSD& notification,
    const LLSD& response)
{
    S32 option = LLNotificationsUtil::getSelectedOption(notification, response);
    if (option != 0) // canceled
    {
        mEditObjectRights->setValue(!mEditObjectRights->getValue().asBoolean());
    }
    else
    {
        mHasUnsavedPermChanges = true;
    }
}

void LLFloaterProfilePermissions::confirmModifyRights(bool grant)
{
    LLSD args;
    args["NAME"] = LLSLURL("agent", mAvatarID, "completename").getSLURLString();
    LLNotificationsUtil::add(grant ? "GrantModifyRights" : "RevokeModifyRights", args, LLSD(),
        boost::bind(&LLFloaterProfilePermissions::rightsConfirmationCallback, this, _1, _2));
}

void LLFloaterProfilePermissions::onCommitSeeOnlineRights()
{
    bool see_online = mOnlineStatus->getValue().asBoolean();
    mMapRights->setEnabled(see_online);
    if (see_online)
    {
        const LLRelationship* relation = LLAvatarTracker::instance().getBuddyInfo(mAvatarID);
        if (relation)
        {
            S32 rights = relation->getRightsGrantedTo();
            mMapRights->setValue(LLRelationship::GRANT_MAP_LOCATION & rights);
        }
        else
        {
            closeFloater();
            LL_INFOS("ProfilePermissions") << "Floater closing since agent is no longer a friend" << LL_ENDL;
        }
    }
    else
    {
        mMapRights->setValue(false);
    }
    mHasUnsavedPermChanges = true;
}

void LLFloaterProfilePermissions::onCommitEditRights()
{
    const LLRelationship* buddy_relationship = LLAvatarTracker::instance().getBuddyInfo(mAvatarID);

    if (!buddy_relationship)
    {
        LL_WARNS("ProfilePermissions") << "Trying to modify rights for non-friend avatar. Closing floater." << LL_ENDL;
        closeFloater();
        return;
    }

    bool allow_modify_objects = mEditObjectRights->getValue().asBoolean();

    // if modify objects checkbox clicked
    if (buddy_relationship->isRightGrantedTo(
        LLRelationship::GRANT_MODIFY_OBJECTS) != allow_modify_objects)
    {
        confirmModifyRights(allow_modify_objects);
    }
}

void LLFloaterProfilePermissions::onApplyRights()
{
    const LLRelationship* buddy_relationship = LLAvatarTracker::instance().getBuddyInfo(mAvatarID);

    if (!buddy_relationship)
    {
        LL_WARNS("ProfilePermissions") << "Trying to modify rights for non-friend avatar. Skipped." << LL_ENDL;
        return;
    }

    S32 rights = 0;

    if (mOnlineStatus->getValue().asBoolean())
    {
        rights |= LLRelationship::GRANT_ONLINE_STATUS;
    }
    if (mMapRights->getValue().asBoolean())
    {
        rights |= LLRelationship::GRANT_MAP_LOCATION;
    }
    if (mEditObjectRights->getValue().asBoolean())
    {
        rights |= LLRelationship::GRANT_MODIFY_OBJECTS;
    }

    LLAvatarPropertiesProcessor::getInstance()->sendFriendRights(mAvatarID, rights);

    closeFloater();
}

void LLFloaterProfilePermissions::onCancel()
{
    closeFloater();
}

//////////////////////////////////////////////////////////////////////////
// LLPanelProfileSecondLife

LLPanelProfileSecondLife::LLPanelProfileSecondLife()
    : LLPanelProfilePropertiesProcessorTab()
    , mAvatarNameCacheConnection()
    , mHasUnsavedDescriptionChanges(false)
    , mWaitingForImageUpload(false)
    , mAllowPublish(false)
    , mHideAge(false)
{
}

LLPanelProfileSecondLife::~LLPanelProfileSecondLife()
{
    if (getAvatarId().notNull())
    {
        LLAvatarTracker::instance().removeParticularFriendObserver(getAvatarId(), this);
    }

    if (LLVoiceClient::instanceExists())
    {
        LLVoiceClient::getInstance()->removeObserver((LLVoiceClientStatusObserver*)this);
    }

    if (mAvatarNameCacheConnection.connected())
    {
        mAvatarNameCacheConnection.disconnect();
    }
}

bool LLPanelProfileSecondLife::postBuild()
{
    mGroupList              = getChild<LLGroupList>("group_list");
    mShowInSearchCombo      = getChild<LLComboBox>("show_in_search");
    mHideAgeCombo           = getChild<LLComboBox>("hide_age");
    mSecondLifePic          = getChild<LLProfileImageCtrl>("2nd_life_pic");
    mSecondLifePicLayout    = getChild<LLPanel>("image_panel");
    mDescriptionEdit        = getChild<LLTextEditor>("sl_description_edit");
    mAgentActionMenuButton  = getChild<LLMenuButton>("agent_actions_menu");
    mSaveDescriptionChanges = getChild<LLButton>("save_description_changes");
    mDiscardDescriptionChanges = getChild<LLButton>("discard_description_changes");
    mCanSeeOnlineIcon       = getChild<LLIconCtrl>("can_see_online");
    mCantSeeOnlineIcon      = getChild<LLIconCtrl>("cant_see_online");
    mCanSeeOnMapIcon        = getChild<LLIconCtrl>("can_see_on_map");
    mCantSeeOnMapIcon       = getChild<LLIconCtrl>("cant_see_on_map");
    mCanEditObjectsIcon     = getChild<LLIconCtrl>("can_edit_objects");
    mCantEditObjectsIcon    = getChild<LLIconCtrl>("cant_edit_objects");

    mShowInSearchCombo->setCommitCallback([this](LLUICtrl*, void*) { onShowInSearchCallback(); }, nullptr);
    mHideAgeCombo->setCommitCallback([this](LLUICtrl*, void*) { onHideAgeCallback(); }, nullptr);
    mGroupList->setDoubleClickCallback([this](LLUICtrl*, S32 x, S32 y, MASK mask) { LLPanelProfileSecondLife::openGroupProfile(); });
    mGroupList->setReturnCallback([this](LLUICtrl*, const LLSD&) { LLPanelProfileSecondLife::openGroupProfile(); });
    mSaveDescriptionChanges->setCommitCallback([this](LLUICtrl*, void*) { onSaveDescriptionChanges(); }, nullptr);
    mDiscardDescriptionChanges->setCommitCallback([this](LLUICtrl*, void*) { onDiscardDescriptionChanges(); }, nullptr);
    mDescriptionEdit->setKeystrokeCallback([this](LLTextEditor* caller) { onSetDescriptionDirty(); });

    mCanSeeOnlineIcon->setMouseUpCallback([this](LLUICtrl*, S32 x, S32 y, MASK mask) { onShowAgentPermissionsDialog(); });
    mCantSeeOnlineIcon->setMouseUpCallback([this](LLUICtrl*, S32 x, S32 y, MASK mask) { onShowAgentPermissionsDialog(); });
    mCanSeeOnMapIcon->setMouseUpCallback([this](LLUICtrl*, S32 x, S32 y, MASK mask) { onShowAgentPermissionsDialog(); });
    mCantSeeOnMapIcon->setMouseUpCallback([this](LLUICtrl*, S32 x, S32 y, MASK mask) { onShowAgentPermissionsDialog(); });
    mCanEditObjectsIcon->setMouseUpCallback([this](LLUICtrl*, S32 x, S32 y, MASK mask) { onShowAgentPermissionsDialog(); });
    mCantEditObjectsIcon->setMouseUpCallback([this](LLUICtrl*, S32 x, S32 y, MASK mask) { onShowAgentPermissionsDialog(); });
    mSecondLifePic->setMouseUpCallback([this](LLUICtrl*, S32 x, S32 y, MASK mask) { onShowAgentProfileTexture(); });

    return true;
}

void LLPanelProfileSecondLife::onOpen(const LLSD& key)
{
    LLPanelProfileTab::onOpen(key);

    resetData();

    LLUUID avatar_id = getAvatarId();

    bool own_profile = getSelfProfile();

    mGroupList->setShowNone(!own_profile);

    childSetVisible("notes_panel", !own_profile);
    childSetVisible("settings_panel", own_profile);
    childSetVisible("about_buttons_panel", own_profile);

    if (own_profile)
    {
        // Group list control cannot toggle ForAgent loading
        // Less than ideal, but viewing own profile via search is edge case
        mGroupList->enableForAgent(false);
    }

    // Init menu, menu needs to be created in scope of a registar to work correctly.
    LLUICtrl::CommitCallbackRegistry::ScopedRegistrar commit;
    commit.add("Profile.Commit", [this](LLUICtrl*, const LLSD& userdata) { onCommitMenu(userdata); });

    LLUICtrl::EnableCallbackRegistry::ScopedRegistrar enable;
    enable.add("Profile.EnableItem", [this](LLUICtrl*, const LLSD& userdata) { return onEnableMenu(userdata); });
    enable.add("Profile.CheckItem", [this](LLUICtrl*, const LLSD& userdata) { return onCheckMenu(userdata); });

    if (own_profile)
    {
        mAgentActionMenuButton->setMenu("menu_profile_self.xml", LLMenuButton::MP_BOTTOM_RIGHT);
    }
    else
    {
        // Todo: use PeopleContextMenu instead?
        mAgentActionMenuButton->setMenu("menu_profile_other.xml", LLMenuButton::MP_BOTTOM_RIGHT);
    }

    mDescriptionEdit->setParseHTML(!own_profile);

    if (!own_profile)
    {
        mVoiceStatus = LLAvatarActions::canCall() && (LLAvatarActions::isFriend(avatar_id) ? LLAvatarTracker::instance().isBuddyOnline(avatar_id) : true);
        updateOnlineStatus();
        fillRightsData();
    }

    mAvatarNameCacheConnection = LLAvatarNameCache::get(getAvatarId(), boost::bind(&LLPanelProfileSecondLife::onAvatarNameCache, this, _1, _2));
}

<<<<<<< HEAD

bool LLPanelProfileSecondLife::handleDragAndDrop(S32 x, S32 y, MASK mask, bool drop,
                                          EDragAndDropType cargo_type,
                                          void* cargo_data,
                                          EAcceptance* accept,
                                          std::string& tooltip_msg)
{
    // Try children first
    if (LLPanelProfileTab::handleDragAndDrop(x, y, mask, drop, cargo_type, cargo_data, accept, tooltip_msg)
        && *accept != ACCEPT_NO)
    {
        return true;
    }

    // No point sharing with own profile
    if (getSelfProfile())
    {
        return false;
    }

    // Exclude fields that look like they are editable.
    S32 child_x = 0;
    S32 child_y = 0;
    if (localPointToOtherView(x, y, &child_x, &child_y, mDescriptionEdit)
        && mDescriptionEdit->pointInView(child_x, child_y))
    {
        return false;
    }

    if (localPointToOtherView(x, y, &child_x, &child_y, mGroupList)
        && mGroupList->pointInView(child_x, child_y))
    {
        return false;
    }

    // Share
    LLToolDragAndDrop::handleGiveDragAndDrop(getAvatarId(),
                                             LLUUID::null,
                                             drop,
                                             cargo_type,
                                             cargo_data,
                                             accept);
    return true;
}

void LLPanelProfileSecondLife::updateData()
{
    LLUUID avatar_id = getAvatarId();
    if (!getStarted() && avatar_id.notNull())
    {
        setIsLoading();

        std::string cap_url = gAgent.getRegionCapability(PROFILE_PROPERTIES_CAP);
        if (!cap_url.empty())
        {
            LLCoros::instance().launch("requestAgentUserInfoCoro",
                boost::bind(request_avatar_properties_coro, cap_url, avatar_id));
        }
        else
        {
            LL_WARNS() << "Failed to update profile data, no cap found" << LL_ENDL;
        }
    }
}

=======
>>>>>>> e1623bb2
void LLPanelProfileSecondLife::refreshName()
{
    if (!mAvatarNameCacheConnection.connected())
    {
        mAvatarNameCacheConnection = LLAvatarNameCache::get(getAvatarId(), boost::bind(&LLPanelProfileSecondLife::onAvatarNameCache, this, _1, _2));
    }
}

void LLPanelProfileSecondLife::resetData()
{
    resetLoading();

    // Set default image and 1:1 dimensions for it
    mSecondLifePic->setValue("Generic_Person_Large");

    LLRect imageRect = mSecondLifePicLayout->getRect();
    mSecondLifePicLayout->reshape(imageRect.getWidth(), imageRect.getWidth());

    setDescriptionText(LLStringUtil::null);
    mGroups.clear();
    mGroupList->setGroups(mGroups);

    bool own_profile = getSelfProfile();
    mCanSeeOnlineIcon->setVisible(false);
    mCantSeeOnlineIcon->setVisible(!own_profile);
    mCanSeeOnMapIcon->setVisible(false);
    mCantSeeOnMapIcon->setVisible(!own_profile);
    mCanEditObjectsIcon->setVisible(false);
    mCantEditObjectsIcon->setVisible(!own_profile);

    mCanSeeOnlineIcon->setEnabled(false);
    mCantSeeOnlineIcon->setEnabled(false);
    mCanSeeOnMapIcon->setEnabled(false);
    mCantSeeOnMapIcon->setEnabled(false);
    mCanEditObjectsIcon->setEnabled(false);
    mCantEditObjectsIcon->setEnabled(false);

    childSetVisible("partner_layout", false);
    childSetVisible("badge_layout", false);
    childSetVisible("partner_spacer_layout", true);
}

void LLPanelProfileSecondLife::processProperties(void* data, EAvatarProcessorType type)
{
    if (APT_PROPERTIES == type)
    {
        LLAvatarData* avatar_data = static_cast<LLAvatarData*>(data);
        if (avatar_data && getAvatarId() == avatar_data->avatar_id)
        {
            processProfileProperties(avatar_data);
        }
    }
}

void LLPanelProfileSecondLife::processProfileProperties(const LLAvatarData* avatar_data)
{
    const LLRelationship* relationship = LLAvatarTracker::instance().getBuddyInfo(getAvatarId());
    if ((relationship != NULL || gAgent.isGodlike()) && !getSelfProfile())
    {
        // Relies onto friend observer to get information about online status updates.
        // Once SL-17506 gets implemented, condition might need to become:
        // (gAgent.isGodlike() || isRightGrantedFrom || flags & AVATAR_ONLINE)
        processOnlineStatus(relationship != NULL,
                            gAgent.isGodlike() || relationship->isRightGrantedFrom(LLRelationship::GRANT_ONLINE_STATUS),
                            (avatar_data->flags & AVATAR_ONLINE));
    }

    fillCommonData(avatar_data);

    fillPartnerData(avatar_data);

    fillAccountStatus(avatar_data);

    LLAvatarData::group_list_t::const_iterator it = avatar_data->group_list.begin();
    const LLAvatarData::group_list_t::const_iterator it_end = avatar_data->group_list.end();

    for (; it_end != it; ++it)
    {
        LLAvatarData::LLGroupData group_data = *it;
        mGroups[group_data.group_name] = group_data.group_id;
    }

    mGroupList->setGroups(mGroups);

    setLoaded();
}

void LLPanelProfileSecondLife::openGroupProfile()
{
    LLUUID group_id = mGroupList->getSelectedUUID();
    LLGroupActions::show(group_id);
}

void LLPanelProfileSecondLife::onAvatarNameCache(const LLUUID& agent_id, const LLAvatarName& av_name)
{
    mAvatarNameCacheConnection.disconnect();
    getChild<LLUICtrl>("display_name")->setValue(av_name.getDisplayName());
    getChild<LLUICtrl>("user_name")->setValue(av_name.getAccountName());
}

void LLPanelProfileSecondLife::setProfileImageUploading(bool loading)
{
    LLLoadingIndicator* indicator = getChild<LLLoadingIndicator>("image_upload_indicator");
    indicator->setVisible(loading);
    if (loading)
    {
        indicator->start();
    }
    else
    {
        indicator->stop();
    }
    mWaitingForImageUpload = loading;
}

void LLPanelProfileSecondLife::setProfileImageUploaded(const LLUUID &image_asset_id)
{
    mSecondLifePic->setValue(image_asset_id);
<<<<<<< HEAD
    mImageId = image_asset_id;

    LLViewerFetchedTexture* imagep = LLViewerTextureManager::getFetchedTexture(image_asset_id);
    if (imagep->getFullHeight())
    {
        onImageLoaded(true, imagep);
    }
    else
    {
        imagep->setLoadedCallback(onImageLoaded,
            MAX_DISCARD_LEVEL,
            false,
            false,
            new LLHandle<LLPanel>(getHandle()),
            NULL,
            false);
    }
=======
>>>>>>> e1623bb2

    LLFloater *floater = mFloaterProfileTextureHandle.get();
    if (floater)
    {
        LLFloaterProfileTexture * texture_view = dynamic_cast<LLFloaterProfileTexture*>(floater);
        texture_view->loadAsset(mSecondLifePic->getImageAssetId());
    }

    setProfileImageUploading(false);
}

bool LLPanelProfileSecondLife::hasUnsavedChanges()
{
    LLFloater *floater = mFloaterPermissionsHandle.get();
    if (floater)
    {
        LLFloaterProfilePermissions* perm = dynamic_cast<LLFloaterProfilePermissions*>(floater);
        if (perm && perm->hasUnsavedChanges())
        {
            return true;
        }
    }
    // if floater
    return mHasUnsavedDescriptionChanges;
}

void LLPanelProfileSecondLife::commitUnsavedChanges()
{
    LLFloater *floater = mFloaterPermissionsHandle.get();
    if (floater)
    {
        LLFloaterProfilePermissions* perm = dynamic_cast<LLFloaterProfilePermissions*>(floater);
        if (perm && perm->hasUnsavedChanges())
        {
            perm->onApplyRights();
        }
    }
    if (mHasUnsavedDescriptionChanges)
    {
        onSaveDescriptionChanges();
    }
}

void LLPanelProfileSecondLife::fillCommonData(const LLAvatarData* avatar_data)
{
    // Refresh avatar id in cache with new info to prevent re-requests
    // and to make sure icons in text will be up to date
    LLAvatarIconIDCache::getInstance()->add(avatar_data->avatar_id, avatar_data->image_id);

    fillAgeData(avatar_data);

    setDescriptionText(avatar_data->about_text);

<<<<<<< HEAD
    if (avatar_data->image_id.notNull())
    {
        mSecondLifePic->setValue(avatar_data->image_id);
        mImageId = avatar_data->image_id;
    }
    else
    {
        mSecondLifePic->setValue("Generic_Person_Large");
        mImageId = LLUUID::null;
    }

    // Will be loaded as a LLViewerFetchedTexture::BOOST_UI due to mSecondLifePic
    LLViewerFetchedTexture* imagep = LLViewerTextureManager::getFetchedTexture(avatar_data->image_id);
    if (imagep->getFullHeight())
    {
        onImageLoaded(true, imagep);
    }
    else
    {
        imagep->setLoadedCallback(onImageLoaded,
                                  MAX_DISCARD_LEVEL,
                                  false,
                                  false,
                                  new LLHandle<LLPanel>(getHandle()),
                                  NULL,
                                  false);
    }
=======
    mSecondLifePic->setValue(avatar_data->image_id);
>>>>>>> e1623bb2

    if (getSelfProfile())
    {
        mAllowPublish = avatar_data->flags & AVATAR_ALLOW_PUBLISH;
<<<<<<< HEAD
        mShowInSearchCombo->setValue((bool)mAllowPublish);
=======
        mShowInSearchCombo->setValue(mAllowPublish ? TRUE : FALSE);
>>>>>>> e1623bb2
    }
}

void LLPanelProfileSecondLife::fillPartnerData(const LLAvatarData* avatar_data)
{
    LLTextBox* partner_text_ctrl = getChild<LLTextBox>("partner_link");
    if (avatar_data->partner_id.notNull())
    {
        childSetVisible("partner_layout", true);
        LLStringUtil::format_map_t args;
        args["[LINK]"] = LLSLURL("agent", avatar_data->partner_id, "inspect").getSLURLString();
        std::string partner_text = getString("partner_text", args);
        partner_text_ctrl->setText(partner_text);
    }
    else
    {
        childSetVisible("partner_layout", false);
    }
}

void LLPanelProfileSecondLife::fillAccountStatus(const LLAvatarData* avatar_data)
{
    LLStringUtil::format_map_t args;
    args["[ACCTTYPE]"] = LLAvatarPropertiesProcessor::accountType(avatar_data);
    args["[PAYMENTINFO]"] = LLAvatarPropertiesProcessor::paymentInfo(avatar_data);

    std::string caption_text = getString("CaptionTextAcctInfo", args);
    getChild<LLUICtrl>("account_info")->setValue(caption_text);

    const S32 LINDEN_EMPLOYEE_INDEX = 3;
    LLDate sl_release;
    sl_release.fromYMDHMS(2003, 6, 23, 0, 0, 0);
    std::string customer_lower = avatar_data->customer_type;
    LLStringUtil::toLower(customer_lower);
    if (avatar_data->caption_index == LINDEN_EMPLOYEE_INDEX)
    {
        getChild<LLUICtrl>("badge_icon")->setValue("Profile_Badge_Linden");
        getChild<LLUICtrl>("badge_text")->setValue(getString("BadgeLinden"));
        childSetVisible("badge_layout", true);
        childSetVisible("partner_spacer_layout", false);
    }
    else if (avatar_data->born_on < sl_release)
    {
        getChild<LLUICtrl>("badge_icon")->setValue("Profile_Badge_Beta");
        getChild<LLUICtrl>("badge_text")->setValue(getString("BadgeBeta"));
        childSetVisible("badge_layout", true);
        childSetVisible("partner_spacer_layout", false);
    }
    else if (customer_lower == "beta_lifetime")
    {
        getChild<LLUICtrl>("badge_icon")->setValue("Profile_Badge_Beta_Lifetime");
        getChild<LLUICtrl>("badge_text")->setValue(getString("BadgeBetaLifetime"));
        childSetVisible("badge_layout", true);
        childSetVisible("partner_spacer_layout", false);
    }
    else if (customer_lower == "lifetime")
    {
        getChild<LLUICtrl>("badge_icon")->setValue("Profile_Badge_Lifetime");
        getChild<LLUICtrl>("badge_text")->setValue(getString("BadgeLifetime"));
        childSetVisible("badge_layout", true);
        childSetVisible("partner_spacer_layout", false);
    }
    else if (customer_lower == "secondlifetime_premium")
    {
        getChild<LLUICtrl>("badge_icon")->setValue("Profile_Badge_Premium_Lifetime");
        getChild<LLUICtrl>("badge_text")->setValue(getString("BadgePremiumLifetime"));
        childSetVisible("badge_layout", true);
        childSetVisible("partner_spacer_layout", false);
    }
    else if (customer_lower == "secondlifetime_premium_plus")
    {
        getChild<LLUICtrl>("badge_icon")->setValue("Profile_Badge_Pplus_Lifetime");
        getChild<LLUICtrl>("badge_text")->setValue(getString("BadgePremiumPlusLifetime"));
        childSetVisible("badge_layout", true);
        childSetVisible("partner_spacer_layout", false);
    }
    else
    {
        childSetVisible("badge_layout", false);
        childSetVisible("partner_spacer_layout", true);
    }
}

void LLPanelProfileSecondLife::fillRightsData()
{
    if (getSelfProfile())
    {
        return;
    }

    const LLRelationship* relation = LLAvatarTracker::instance().getBuddyInfo(getAvatarId());
    // If true - we are viewing friend's profile, enable check boxes and set values.
    if (relation)
    {
        S32 rights = relation->getRightsGrantedTo();
        bool can_see_online = LLRelationship::GRANT_ONLINE_STATUS & rights;
        bool can_see_on_map = LLRelationship::GRANT_MAP_LOCATION & rights;
        bool can_edit_objects = LLRelationship::GRANT_MODIFY_OBJECTS & rights;

        mCanSeeOnlineIcon->setVisible(can_see_online);
        mCantSeeOnlineIcon->setVisible(!can_see_online);
        mCanSeeOnMapIcon->setVisible(can_see_on_map);
        mCantSeeOnMapIcon->setVisible(!can_see_on_map);
        mCanEditObjectsIcon->setVisible(can_edit_objects);
        mCantEditObjectsIcon->setVisible(!can_edit_objects);

        mCanSeeOnlineIcon->setEnabled(true);
        mCantSeeOnlineIcon->setEnabled(true);
        mCanSeeOnMapIcon->setEnabled(true);
        mCantSeeOnMapIcon->setEnabled(true);
        mCanEditObjectsIcon->setEnabled(true);
        mCantEditObjectsIcon->setEnabled(true);
    }
    else
    {
        mCanSeeOnlineIcon->setVisible(false);
        mCantSeeOnlineIcon->setVisible(false);
        mCanSeeOnMapIcon->setVisible(false);
        mCantSeeOnMapIcon->setVisible(false);
        mCanEditObjectsIcon->setVisible(false);
        mCantEditObjectsIcon->setVisible(false);
    }
}

void LLPanelProfileSecondLife::fillAgeData(const LLAvatarData* avatar_data)
{
    // Date from server comes already converted to stl timezone,
    // so display it as an UTC + 0
    bool hide_age = avatar_data->hide_age && !getSelfProfile();
    std::string name_and_date = getString(hide_age ? "date_format_short" : "date_format_full");
    LLSD args_name;
    args_name["datetime"] = (S32)avatar_data->born_on.secondsSinceEpoch();
    LLStringUtil::format(name_and_date, args_name);
    getChild<LLUICtrl>("sl_birth_date")->setValue(name_and_date);

    LLUICtrl* userAgeCtrl = getChild<LLUICtrl>("user_age");
    if (hide_age)
    {
        userAgeCtrl->setVisible(FALSE);
    }
    else
    {
        std::string register_date = getString("age_format");
        LLSD args_age;
        args_age["[AGE]"] = LLDateUtil::ageFromDate(avatar_data->born_on, LLDate::now());
        LLStringUtil::format(register_date, args_age);
        userAgeCtrl->setValue(register_date);
    }

    BOOL showHideAgeCombo = FALSE;
    if (getSelfProfile())
    {
        if (LLAvatarPropertiesProcessor::getInstance()->isHideAgeSupportedByServer())
        {
            F64 birth = avatar_data->born_on.secondsSinceEpoch();
            F64 now = LLDate::now().secondsSinceEpoch();
            if (now - birth > 365 * 24 * 60 * 60)
            {
                mHideAge = avatar_data->hide_age;
                mHideAgeCombo->setValue(mHideAge ? TRUE : FALSE);
                showHideAgeCombo = TRUE;
            }
        }
    }
    mHideAgeCombo->setVisible(showHideAgeCombo);
}

void LLPanelProfileSecondLife::onImageLoaded(bool success, LLViewerFetchedTexture *imagep)
{
    LLRect imageRect = mSecondLifePicLayout->getRect();
    if (!success || imagep->getFullWidth() == imagep->getFullHeight())
    {
        mSecondLifePicLayout->reshape(imageRect.getWidth(), imageRect.getWidth());
    }
    else
    {
        // assume 3:4, for sake of firestorm
        mSecondLifePicLayout->reshape(imageRect.getWidth(), imageRect.getWidth() * 3 / 4);
    }
}

<<<<<<< HEAD
//static
void LLPanelProfileSecondLife::onImageLoaded(bool success,
                                             LLViewerFetchedTexture *src_vi,
                                             LLImageRaw* src,
                                             LLImageRaw* aux_src,
                                             S32 discard_level,
                                             bool final,
                                             void* userdata)
{
    if (!userdata) return;

    LLHandle<LLPanel>* handle = (LLHandle<LLPanel>*)userdata;

    if (!handle->isDead())
    {
        LLPanelProfileSecondLife* panel = static_cast<LLPanelProfileSecondLife*>(handle->get());
        if (panel)
        {
            panel->onImageLoaded(success, src_vi);
        }
    }

    if (final || !success)
    {
        delete handle;
    }
}

=======
>>>>>>> e1623bb2
// virtual, called by LLAvatarTracker
void LLPanelProfileSecondLife::changed(U32 mask)
{
    updateOnlineStatus();
    if (mask != LLFriendObserver::ONLINE)
    {
        fillRightsData();
    }
}

// virtual, called by LLVoiceClient
void LLPanelProfileSecondLife::onChange(EStatusType status, const std::string &channelURI, bool proximal)
{
    if(status == STATUS_JOINING || status == STATUS_LEFT_CHANNEL)
    {
        return;
    }

    mVoiceStatus = LLAvatarActions::canCall() && (LLAvatarActions::isFriend(getAvatarId()) ? LLAvatarTracker::instance().isBuddyOnline(getAvatarId()) : true);
}

void LLPanelProfileSecondLife::setAvatarId(const LLUUID& avatar_id)
{
    if (avatar_id.notNull())
    {
        if (getAvatarId().notNull())
        {
            LLAvatarTracker::instance().removeParticularFriendObserver(getAvatarId(), this);
        }

        LLPanelProfilePropertiesProcessorTab::setAvatarId(avatar_id);

        if (LLAvatarActions::isFriend(getAvatarId()))
        {
            LLAvatarTracker::instance().addParticularFriendObserver(getAvatarId(), this);
        }
    }
}

// method was disabled according to EXT-2022. Re-enabled & improved according to EXT-3880
void LLPanelProfileSecondLife::updateOnlineStatus()
{
    const LLRelationship* relationship = LLAvatarTracker::instance().getBuddyInfo(getAvatarId());
    if (relationship != NULL)
    {
        // For friend let check if he allowed me to see his status
        bool online = relationship->isOnline();
        bool perm_granted = relationship->isRightGrantedFrom(LLRelationship::GRANT_ONLINE_STATUS);
        processOnlineStatus(true, perm_granted, online);
    }
    else
    {
        childSetVisible("friend_layout", false);
        childSetVisible("online_layout", false);
        childSetVisible("offline_layout", false);
    }
}

void LLPanelProfileSecondLife::processOnlineStatus(bool is_friend, bool show_online, bool online)
{
    childSetVisible("friend_layout", is_friend);
    childSetVisible("online_layout", online && show_online);
    childSetVisible("offline_layout", !online && show_online);
}

void LLPanelProfileSecondLife::setLoaded()
{
    LLPanelProfileTab::setLoaded();

    if (getSelfProfile())
    {
<<<<<<< HEAD
        mShowInSearchCombo->setEnabled(true);
        mDescriptionEdit->setEnabled(true);
=======
        mShowInSearchCombo->setEnabled(TRUE);
        if (mHideAgeCombo->getVisible())
        {
            mHideAgeCombo->setEnabled(TRUE);
        }
        mDescriptionEdit->setEnabled(TRUE);
>>>>>>> e1623bb2
    }
}


class LLProfileImagePicker : public LLFilePickerThread
{
public:
    LLProfileImagePicker(EProfileImageType type, LLHandle<LLPanel> *handle);
    ~LLProfileImagePicker();
    void notify(const std::vector<std::string>& filenames) override;

private:
    LLHandle<LLPanel> *mHandle;
    EProfileImageType mType;
};

LLProfileImagePicker::LLProfileImagePicker(EProfileImageType type, LLHandle<LLPanel> *handle)
    : LLFilePickerThread(LLFilePicker::FFLOAD_IMAGE),
    mHandle(handle),
    mType(type)
{
}

LLProfileImagePicker::~LLProfileImagePicker()
{
    delete mHandle;
}

void LLProfileImagePicker::notify(const std::vector<std::string>& filenames)
{
    if (mHandle->isDead())
    {
        return;
    }
    if (filenames.empty())
    {
        return;
    }
    std::string file_path = filenames[0];
    if (file_path.empty())
    {
        return;
    }

    // generate a temp texture file for coroutine
    std::string temp_file = gDirUtilp->getTempFilename();
    U32 codec = LLImageBase::getCodecFromExtension(gDirUtilp->getExtension(file_path));
    const S32 MAX_DIM = 256;
    if (!LLViewerTextureList::createUploadFile(file_path, temp_file, codec, MAX_DIM))
    {
        LLSD notif_args;
        notif_args["REASON"] = LLImage::getLastThreadError().c_str();
        LLNotificationsUtil::add("CannotUploadTexture", notif_args);
        LL_WARNS("AvatarProperties") << "Failed to upload profile image of type " << (S32)mType << ", " << notif_args["REASON"].asString() << LL_ENDL;
        return;
    }

    std::string cap_url = gAgent.getRegionCapability(PROFILE_IMAGE_UPLOAD_CAP);
    if (cap_url.empty())
    {
        LLSD args;
        args["CAPABILITY"] = PROFILE_IMAGE_UPLOAD_CAP;
        LLNotificationsUtil::add("RegionCapabilityRequestError", args);
        LL_WARNS("AvatarProperties") << "Failed to upload profile image of type " << (S32)mType << ", no cap found" << LL_ENDL;
        return;
    }

    switch (mType)
    {
    case PROFILE_IMAGE_SL:
        {
            LLPanelProfileSecondLife* panel = static_cast<LLPanelProfileSecondLife*>(mHandle->get());
            panel->setProfileImageUploading(true);
        }
        break;
    case PROFILE_IMAGE_FL:
        {
            LLPanelProfileFirstLife* panel = static_cast<LLPanelProfileFirstLife*>(mHandle->get());
            panel->setProfileImageUploading(true);
        }
        break;
    }

    LLCoros::instance().launch("postAgentUserImageCoro",
        boost::bind(post_profile_image_coro, cap_url, mType, temp_file, mHandle));

    mHandle = nullptr; // transferred to post_profile_image_coro
}

void LLPanelProfileSecondLife::onCommitMenu(const LLSD& userdata)
{
    const std::string item_name = userdata.asString();
    const LLUUID agent_id = getAvatarId();
    // todo: consider moving this into LLAvatarActions::onCommit(name, id)
    // and making all other flaoters, like people menu do the same
    if (item_name == "im")
    {
        LLAvatarActions::startIM(agent_id);
    }
    else if (item_name == "offer_teleport")
    {
        LLAvatarActions::offerTeleport(agent_id);
    }
    else if (item_name == "request_teleport")
    {
        LLAvatarActions::teleportRequest(agent_id);
    }
    else if (item_name == "voice_call")
    {
        LLAvatarActions::startCall(agent_id);
    }
    else if (item_name == "chat_history")
    {
        LLAvatarActions::viewChatHistory(agent_id);
    }
    else if (item_name == "add_friend")
    {
        LLAvatarActions::requestFriendshipDialog(agent_id);
    }
    else if (item_name == "remove_friend")
    {
        LLAvatarActions::removeFriendDialog(agent_id);
    }
    else if (item_name == "invite_to_group")
    {
        LLAvatarActions::inviteToGroup(agent_id);
    }
    else if (item_name == "can_show_on_map")
    {
        LLAvatarActions::showOnMap(agent_id);
    }
    else if (item_name == "share")
    {
        LLAvatarActions::share(agent_id);
    }
    else if (item_name == "pay")
    {
        LLAvatarActions::pay(agent_id);
    }
    else if (item_name == "toggle_block_agent")
    {
        LLAvatarActions::toggleBlock(agent_id);
    }
    else if (item_name == "copy_user_id")
    {
        LLWString wstr = utf8str_to_wstring(getAvatarId().asString());
        LLClipboard::instance().copyToClipboard(wstr, 0, wstr.size());
    }
    else if (item_name == "agent_permissions")
    {
        onShowAgentPermissionsDialog();
    }
    else if (item_name == "copy_display_name"
        || item_name == "copy_username")
    {
        LLAvatarName av_name;
        if (!LLAvatarNameCache::get(getAvatarId(), &av_name))
        {
            // shouldn't happen, option is supposed to be invisible while name is fetching
            LL_WARNS() << "Failed to get agent data" << LL_ENDL;
            return;
        }
        LLWString wstr;
        if (item_name == "copy_display_name")
        {
            wstr = utf8str_to_wstring(av_name.getDisplayName(true));
        }
        else if (item_name == "copy_username")
        {
            wstr = utf8str_to_wstring(av_name.getUserName());
        }
        LLClipboard::instance().copyToClipboard(wstr, 0, wstr.size());
    }
    else if (item_name == "edit_display_name")
    {
        LLAvatarNameCache::get(getAvatarId(), boost::bind(&LLPanelProfileSecondLife::onAvatarNameCacheSetName, this, _1, _2));
        LLFirstUse::setDisplayName(false);
    }
    else if (item_name == "edit_partner")
    {
        std::string url = "https://[GRID]/my/account/partners.php";
        LLSD subs;
        url = LLWeb::expandURLSubstitutions(url, subs);
        LLUrlAction::openURL(url);
    }
    else if (item_name == "upload_photo")
    {
        (new LLProfileImagePicker(PROFILE_IMAGE_SL, new LLHandle<LLPanel>(LLPanel::getHandle())))->getFile();

        LLFloater* floaterp = mFloaterTexturePickerHandle.get();
        if (floaterp)
        {
            floaterp->closeFloater();
        }
    }
    else if (item_name == "change_photo")
    {
        onShowTexturePicker();
    }
    else if (item_name == "remove_photo")
    {
        onCommitProfileImage(LLUUID::null);

        LLFloater* floaterp = mFloaterTexturePickerHandle.get();
        if (floaterp)
        {
            floaterp->closeFloater();
        }
    }
}

bool LLPanelProfileSecondLife::onEnableMenu(const LLSD& userdata)
{
    const std::string item_name = userdata.asString();
    const LLUUID agent_id = getAvatarId();
    if (item_name == "offer_teleport" || item_name == "request_teleport")
    {
        return LLAvatarActions::canOfferTeleport(agent_id);
    }
    else if (item_name == "voice_call")
    {
        return mVoiceStatus;
    }
    else if (item_name == "chat_history")
    {
        return LLLogChat::isTranscriptExist(agent_id);
    }
    else if (item_name == "add_friend")
    {
        return !LLAvatarActions::isFriend(agent_id);
    }
    else if (item_name == "remove_friend")
    {
        return LLAvatarActions::isFriend(agent_id);
    }
    else if (item_name == "can_show_on_map")
    {
        return (LLAvatarTracker::instance().isBuddyOnline(agent_id) && is_agent_mappable(agent_id))
        || gAgent.isGodlike();
    }
    else if (item_name == "toggle_block_agent")
    {
        return LLAvatarActions::canBlock(agent_id);
    }
    else if (item_name == "agent_permissions")
    {
        return LLAvatarActions::isFriend(agent_id);
    }
    else if (item_name == "copy_display_name"
        || item_name == "copy_username")
    {
        return !mAvatarNameCacheConnection.connected();
    }
    else if (item_name == "upload_photo"
        || item_name == "change_photo")
    {
        std::string cap_url = gAgent.getRegionCapability(PROFILE_IMAGE_UPLOAD_CAP);
        return !cap_url.empty() && !mWaitingForImageUpload && getIsLoaded();
    }
    else if (item_name == "remove_photo")
    {
        std::string cap_url = gAgent.getRegionCapability(PROFILE_PROPERTIES_CAP);
        return mSecondLifePic->getImageAssetId().notNull() && !cap_url.empty() && !mWaitingForImageUpload && getIsLoaded();
    }

    return false;
}

bool LLPanelProfileSecondLife::onCheckMenu(const LLSD& userdata)
{
    const std::string item_name = userdata.asString();
    const LLUUID agent_id = getAvatarId();
    if (item_name == "toggle_block_agent")
    {
        return LLAvatarActions::isBlocked(agent_id);
    }
    return false;
}

void LLPanelProfileSecondLife::onAvatarNameCacheSetName(const LLUUID& agent_id, const LLAvatarName& av_name)
{
    if (av_name.getDisplayName().empty())
    {
        // something is wrong, tell user to try again later
        LLNotificationsUtil::add("SetDisplayNameFailedGeneric");
        return;
    }

    LL_INFOS("LegacyProfile") << "name-change now " << LLDate::now() << " next_update "
        << LLDate(av_name.mNextUpdate) << LL_ENDL;
    F64 now_secs = LLDate::now().secondsSinceEpoch();

    if (now_secs < av_name.mNextUpdate)
    {
        // if the update time is more than a year in the future, it means updates have been blocked
        // show a more general message
        static const S32 YEAR = 60*60*24*365;
        if (now_secs + YEAR < av_name.mNextUpdate)
        {
            LLNotificationsUtil::add("SetDisplayNameBlocked");
            return;
        }
    }

    LLFloaterReg::showInstance("display_name");
}

void LLPanelProfileSecondLife::setDescriptionText(const std::string &text)
{
    mSaveDescriptionChanges->setEnabled(false);
    mDiscardDescriptionChanges->setEnabled(false);
    mHasUnsavedDescriptionChanges = false;

    mDescriptionText = text;
    mDescriptionEdit->setValue(mDescriptionText);
}

void LLPanelProfileSecondLife::onSetDescriptionDirty()
{
    mSaveDescriptionChanges->setEnabled(true);
    mDiscardDescriptionChanges->setEnabled(true);
    mHasUnsavedDescriptionChanges = true;
}

void LLPanelProfileSecondLife::onShowInSearchCallback()
{
    bool value = mShowInSearchCombo->getValue().asInteger();
    if (value == mAllowPublish)
        return;

    mAllowPublish = value;
    saveAgentUserInfoCoro("allow_publish", value);
}

void LLPanelProfileSecondLife::onHideAgeCallback()
{
    bool value = mHideAgeCombo->getValue().asInteger();
    if (value == mHideAge)
        return;

    mHideAge = value;
    saveAgentUserInfoCoro("hide_age", value);
}

void LLPanelProfileSecondLife::onSaveDescriptionChanges()
{
    mDescriptionText = mDescriptionEdit->getValue().asString();
    saveAgentUserInfoCoro("sl_about_text", mDescriptionText);

    mSaveDescriptionChanges->setEnabled(false);
    mDiscardDescriptionChanges->setEnabled(false);
    mHasUnsavedDescriptionChanges = false;
}

void LLPanelProfileSecondLife::onDiscardDescriptionChanges()
{
    setDescriptionText(mDescriptionText);
}

void LLPanelProfileSecondLife::onShowAgentPermissionsDialog()
{
    LLFloater *floater = mFloaterPermissionsHandle.get();
    if (!floater)
    {
        LLFloater* parent_floater = gFloaterView->getParentFloater(this);
        if (parent_floater)
        {
            LLFloaterProfilePermissions * perms = new LLFloaterProfilePermissions(parent_floater, getAvatarId());
            mFloaterPermissionsHandle = perms->getHandle();
            perms->openFloater();
            perms->setVisibleAndFrontmost(true);

            parent_floater->addDependentFloater(mFloaterPermissionsHandle);
        }
    }
    else // already open
    {
        floater->setMinimized(false);
        floater->setVisibleAndFrontmost(true);
    }
}

void LLPanelProfileSecondLife::onShowAgentProfileTexture()
{
    if (!getIsLoaded())
    {
        return;
    }

    LLFloater *floater = mFloaterProfileTextureHandle.get();
    if (!floater)
    {
        LLFloater* parent_floater = gFloaterView->getParentFloater(this);
        if (parent_floater)
        {
            LLFloaterProfileTexture * texture_view = new LLFloaterProfileTexture(parent_floater);
            mFloaterProfileTextureHandle = texture_view->getHandle();
            if (mSecondLifePic->getImageAssetId().notNull())
            {
                texture_view->loadAsset(mSecondLifePic->getImageAssetId());
            }
            else
            {
                texture_view->resetAsset();
            }
            texture_view->openFloater();
            texture_view->setVisibleAndFrontmost(true);

            parent_floater->addDependentFloater(mFloaterProfileTextureHandle);
        }
    }
    else // already open
    {
        LLFloaterProfileTexture * texture_view = dynamic_cast<LLFloaterProfileTexture*>(floater);
<<<<<<< HEAD
        texture_view->setMinimized(false);
        texture_view->setVisibleAndFrontmost(true);
        if (mImageId.notNull())
=======
        texture_view->setMinimized(FALSE);
        texture_view->setVisibleAndFrontmost(TRUE);
        if (mSecondLifePic->getImageAssetId().notNull())
>>>>>>> e1623bb2
        {
            texture_view->loadAsset(mSecondLifePic->getImageAssetId());
        }
        else
        {
            texture_view->resetAsset();
        }
    }
}

void LLPanelProfileSecondLife::onShowTexturePicker()
{
    LLFloater* floaterp = mFloaterTexturePickerHandle.get();

    // Show the dialog
    if (!floaterp)
    {
        LLFloater* parent_floater = gFloaterView->getParentFloater(this);
        if (parent_floater)
        {
            // because inventory construction is somewhat slow
            getWindow()->setCursor(UI_CURSOR_WAIT);
            LLFloaterTexturePicker* texture_floaterp = new LLFloaterTexturePicker(
                this,
                mSecondLifePic->getImageAssetId(),
                LLUUID::null,
<<<<<<< HEAD
                mImageId,
                false,
                false,
=======
                mSecondLifePic->getImageAssetId(),
                FALSE,
                FALSE,
>>>>>>> e1623bb2
                "SELECT PHOTO",
                PERM_NONE,
                PERM_NONE,
                false,
                NULL,
                PICK_TEXTURE);

            mFloaterTexturePickerHandle = texture_floaterp->getHandle();

            texture_floaterp->setOnFloaterCommitCallback([this](LLTextureCtrl::ETexturePickOp op, LLPickerSource source, const LLUUID& asset_id, const LLUUID&, const LLUUID&)
            {
                if (op == LLTextureCtrl::TEXTURE_SELECT)
                {
                    onCommitProfileImage(asset_id);
                }
            });
            texture_floaterp->setLocalTextureEnabled(false);
            texture_floaterp->setBakeTextureEnabled(false);
            texture_floaterp->setCanApply(false, true, false);

            parent_floater->addDependentFloater(mFloaterTexturePickerHandle);

            texture_floaterp->openFloater();
            texture_floaterp->setFocus(true);
        }
    }
    else
    {
        floaterp->setMinimized(false);
        floaterp->setVisibleAndFrontmost(true);
    }
}

void LLPanelProfileSecondLife::onCommitProfileImage(const LLUUID& id)
{
    if (mSecondLifePic->getImageAssetId() == id)
        return;

    std::function<void(bool)> callback = [id](bool result)
    {
        if (result)
        {
            LLAvatarIconIDCache::getInstance()->add(gAgentID, id);
            // Should trigger callbacks in icon controls (or request Legacy)
            LLAvatarPropertiesProcessor::getInstance()->sendAvatarPropertiesRequest(gAgentID);
        }
    };

    if (!saveAgentUserInfoCoro("sl_image_id", id, callback))
        return;

    mSecondLifePic->setValue(id);

    LLFloater *floater = mFloaterProfileTextureHandle.get();
    if (floater)
    {
        LLFloaterProfileTexture * texture_view = dynamic_cast<LLFloaterProfileTexture*>(floater);
        if (id == LLUUID::null)
        {
            texture_view->resetAsset();
        }
        else
        {
            texture_view->loadAsset(id);
        }
    }
}

//////////////////////////////////////////////////////////////////////////
// LLPanelProfileWeb

LLPanelProfileWeb::LLPanelProfileWeb()
 : LLPanelProfileTab()
 , mWebBrowser(NULL)
 , mAvatarNameCacheConnection()
{
}

LLPanelProfileWeb::~LLPanelProfileWeb()
{
    if (mAvatarNameCacheConnection.connected())
    {
        mAvatarNameCacheConnection.disconnect();
    }
}

void LLPanelProfileWeb::onOpen(const LLSD& key)
{
    LLPanelProfileTab::onOpen(key);

    resetData();

    mAvatarNameCacheConnection = LLAvatarNameCache::get(getAvatarId(), boost::bind(&LLPanelProfileWeb::onAvatarNameCache, this, _1, _2));
}

bool LLPanelProfileWeb::postBuild()
{
    mWebBrowser = getChild<LLMediaCtrl>("profile_html");
    mWebBrowser->addObserver(this);
    mWebBrowser->setHomePageUrl("about:blank");

    return true;
}

void LLPanelProfileWeb::resetData()
{
    mWebBrowser->navigateHome();
}

void LLPanelProfileWeb::updateData()
{
    LLUUID avatar_id = getAvatarId();
    if (!getStarted() && avatar_id.notNull() && !mURLWebProfile.empty())
    {
        setIsLoading();

        mWebBrowser->setVisible(true);
        mPerformanceTimer.start();
        mWebBrowser->navigateTo(mURLWebProfile, HTTP_CONTENT_TEXT_HTML);
    }
}

void LLPanelProfileWeb::onAvatarNameCache(const LLUUID& agent_id, const LLAvatarName& av_name)
{
    mAvatarNameCacheConnection.disconnect();

    std::string username = av_name.getAccountName();
    if (username.empty())
    {
        username = LLCacheName::buildUsername(av_name.getDisplayName());
    }
    else
    {
        LLStringUtil::replaceChar(username, ' ', '.');
    }

    mURLWebProfile = getProfileURL(username, true);
    if (mURLWebProfile.empty())
    {
        return;
    }

    //if the tab was opened before name was resolved, load the panel now
    updateData();
}

void LLPanelProfileWeb::onCommitLoad(LLUICtrl* ctrl)
{
    if (!mURLHome.empty())
    {
        LLSD::String valstr = ctrl->getValue().asString();
        if (valstr.empty())
        {
            mWebBrowser->setVisible(true);
            mPerformanceTimer.start();
            mWebBrowser->navigateTo( mURLHome, HTTP_CONTENT_TEXT_HTML );
        }
        else if (valstr == "popout")
        {
            // open in viewer's browser, new window
            LLWeb::loadURLInternal(mURLHome);
        }
        else if (valstr == "external")
        {
            // open in external browser
            LLWeb::loadURLExternal(mURLHome);
        }
    }
}

void LLPanelProfileWeb::handleMediaEvent(LLPluginClassMedia* self, EMediaEvent event)
{
    switch(event)
    {
        case MEDIA_EVENT_STATUS_TEXT_CHANGED:
            childSetValue("status_text", LLSD( self->getStatusText() ) );
        break;

        case MEDIA_EVENT_NAVIGATE_BEGIN:
        {
            if (mFirstNavigate)
            {
                mFirstNavigate = false;
            }
            else
            {
                mPerformanceTimer.start();
            }
        }
        break;

        case MEDIA_EVENT_NAVIGATE_COMPLETE:
        {
            LLStringUtil::format_map_t args;
            args["[TIME]"] = llformat("%.2f", mPerformanceTimer.getElapsedTimeF32());
            childSetValue("status_text", LLSD( getString("LoadTime", args)) );

            setLoaded();
        }
        break;

        default:
            // Having a default case makes the compiler happy.
        break;
    }
}


//////////////////////////////////////////////////////////////////////////
//////////////////////////////////////////////////////////////////////////
//////////////////////////////////////////////////////////////////////////

LLPanelProfileFirstLife::LLPanelProfileFirstLife()
 : LLPanelProfilePropertiesProcessorTab()
 , mHasUnsavedChanges(false)
{
}

LLPanelProfileFirstLife::~LLPanelProfileFirstLife()
{
}

bool LLPanelProfileFirstLife::postBuild()
{
    mDescriptionEdit = getChild<LLTextEditor>("fl_description_edit");
    mPicture = getChild<LLProfileImageCtrl>("real_world_pic");

    mUploadPhoto = getChild<LLButton>("fl_upload_image");
    mChangePhoto = getChild<LLButton>("fl_change_image");
    mRemovePhoto = getChild<LLButton>("fl_remove_image");
    mSaveChanges = getChild<LLButton>("fl_save_changes");
    mDiscardChanges = getChild<LLButton>("fl_discard_changes");

    mUploadPhoto->setCommitCallback([this](LLUICtrl*, void*) { onUploadPhoto(); }, nullptr);
    mChangePhoto->setCommitCallback([this](LLUICtrl*, void*) { onChangePhoto(); }, nullptr);
    mRemovePhoto->setCommitCallback([this](LLUICtrl*, void*) { onRemovePhoto(); }, nullptr);
    mSaveChanges->setCommitCallback([this](LLUICtrl*, void*) { onSaveDescriptionChanges(); }, nullptr);
    mDiscardChanges->setCommitCallback([this](LLUICtrl*, void*) { onDiscardDescriptionChanges(); }, nullptr);
    mDescriptionEdit->setKeystrokeCallback([this](LLTextEditor* caller) { onSetDescriptionDirty(); });

    return true;
}

void LLPanelProfileFirstLife::onOpen(const LLSD& key)
{
    LLPanelProfileTab::onOpen(key);

    if (!getSelfProfile())
    {
        // Otherwise as the only focusable element it will be selected
        mDescriptionEdit->setTabStop(false);
    }

    resetData();
}

void LLPanelProfileFirstLife::setProfileImageUploading(bool loading)
{
    mUploadPhoto->setEnabled(!loading);
    mChangePhoto->setEnabled(!loading);
    mRemovePhoto->setEnabled(!loading && mPicture->getImageAssetId().notNull());

    LLLoadingIndicator* indicator = getChild<LLLoadingIndicator>("image_upload_indicator");
    indicator->setVisible(loading);
    if (loading)
    {
        indicator->start();
    }
    else
    {
        indicator->stop();
    }
}

void LLPanelProfileFirstLife::setProfileImageUploaded(const LLUUID &image_asset_id)
{
    mPicture->setValue(image_asset_id);
    setProfileImageUploading(false);
}

void LLPanelProfileFirstLife::commitUnsavedChanges()
{
    if (mHasUnsavedChanges)
    {
        onSaveDescriptionChanges();
    }
}

void LLPanelProfileFirstLife::onUploadPhoto()
{
    (new LLProfileImagePicker(PROFILE_IMAGE_FL, new LLHandle<LLPanel>(LLPanel::getHandle())))->getFile();

    LLFloater* floaterp = mFloaterTexturePickerHandle.get();
    if (floaterp)
    {
        floaterp->closeFloater();
    }
}

void LLPanelProfileFirstLife::onChangePhoto()
{
    LLFloater* floaterp = mFloaterTexturePickerHandle.get();

    // Show the dialog
    if (!floaterp)
    {
        LLFloater* parent_floater = gFloaterView->getParentFloater(this);
        if (parent_floater)
        {
            // because inventory construction is somewhat slow
            getWindow()->setCursor(UI_CURSOR_WAIT);
            LLFloaterTexturePicker* texture_floaterp = new LLFloaterTexturePicker(
                this,
                mPicture->getImageAssetId(),
                LLUUID::null,
<<<<<<< HEAD
                mImageId,
                false,
                false,
=======
                mPicture->getImageAssetId(),
                FALSE,
                FALSE,
>>>>>>> e1623bb2
                "SELECT PHOTO",
                PERM_NONE,
                PERM_NONE,
                false,
                NULL,
                PICK_TEXTURE);

            mFloaterTexturePickerHandle = texture_floaterp->getHandle();

            texture_floaterp->setOnFloaterCommitCallback([this](LLTextureCtrl::ETexturePickOp op, LLPickerSource source, const LLUUID& asset_id, const LLUUID&, const LLUUID&)
            {
                if (op == LLTextureCtrl::TEXTURE_SELECT)
                {
                    onCommitPhoto(asset_id);
                }
            });
            texture_floaterp->setLocalTextureEnabled(false);
            texture_floaterp->setCanApply(false, true, false);

            parent_floater->addDependentFloater(mFloaterTexturePickerHandle);

            texture_floaterp->openFloater();
            texture_floaterp->setFocus(true);
        }
    }
    else
    {
        floaterp->setMinimized(false);
        floaterp->setVisibleAndFrontmost(true);
    }
}

void LLPanelProfileFirstLife::onRemovePhoto()
{
    onCommitPhoto(LLUUID::null);

    LLFloater* floaterp = mFloaterTexturePickerHandle.get();
    if (floaterp)
    {
        floaterp->closeFloater();
    }
}

void LLPanelProfileFirstLife::onCommitPhoto(const LLUUID& id)
{
    if (mPicture->getImageAssetId()  == id)
        return;

    if (!saveAgentUserInfoCoro("fl_image_id", id))
        return;

    mPicture->setValue(id);

    mRemovePhoto->setEnabled(id.notNull());
}

void LLPanelProfileFirstLife::setDescriptionText(const std::string &text)
{
    mSaveChanges->setEnabled(false);
    mDiscardChanges->setEnabled(false);
    mHasUnsavedChanges = false;

    mCurrentDescription = text;
    mDescriptionEdit->setValue(mCurrentDescription);
}

void LLPanelProfileFirstLife::onSetDescriptionDirty()
{
    mSaveChanges->setEnabled(true);
    mDiscardChanges->setEnabled(true);
    mHasUnsavedChanges = true;
}

void LLPanelProfileFirstLife::onSaveDescriptionChanges()
{
    mCurrentDescription = mDescriptionEdit->getValue().asString();
    saveAgentUserInfoCoro("fl_about_text", mCurrentDescription);

    mSaveChanges->setEnabled(false);
    mDiscardChanges->setEnabled(false);
    mHasUnsavedChanges = false;
}

void LLPanelProfileFirstLife::onDiscardDescriptionChanges()
{
    setDescriptionText(mCurrentDescription);
}

void LLPanelProfileFirstLife::processProperties(void* data, EAvatarProcessorType type)
{
    if (APT_PROPERTIES == type)
    {
        LLAvatarData* avatar_data = static_cast<LLAvatarData*>(data);
        if (avatar_data && getAvatarId() == avatar_data->avatar_id)
        {
            processProperties(avatar_data);
        }
    }
}

void LLPanelProfileFirstLife::processProperties(const LLAvatarData* avatar_data)
{
    setDescriptionText(avatar_data->fl_about_text);

    mPicture->setValue(avatar_data->fl_image_id);

    setLoaded();
}

void LLPanelProfileFirstLife::resetData()
{
    setDescriptionText(std::string());
    mPicture->setValue(LLUUID::null);

    mUploadPhoto->setVisible(getSelfProfile());
    mChangePhoto->setVisible(getSelfProfile());
    mRemovePhoto->setVisible(getSelfProfile());
    mSaveChanges->setVisible(getSelfProfile());
    mDiscardChanges->setVisible(getSelfProfile());
}

void LLPanelProfileFirstLife::setLoaded()
{
    LLPanelProfileTab::setLoaded();

    if (getSelfProfile())
    {
<<<<<<< HEAD
        mDescriptionEdit->setEnabled(true);
        mPicture->setEnabled(true);
        mRemovePhoto->setEnabled(mImageId.notNull());
=======
        mDescriptionEdit->setEnabled(TRUE);
        mPicture->setEnabled(TRUE);
        mRemovePhoto->setEnabled(mPicture->getImageAssetId().notNull());
>>>>>>> e1623bb2
    }
}

//////////////////////////////////////////////////////////////////////////
//////////////////////////////////////////////////////////////////////////
//////////////////////////////////////////////////////////////////////////

LLPanelProfileNotes::LLPanelProfileNotes()
: LLPanelProfilePropertiesProcessorTab()
 , mHasUnsavedChanges(false)
{

}

LLPanelProfileNotes::~LLPanelProfileNotes()
{
}

void LLPanelProfileNotes::commitUnsavedChanges()
{
    if (mHasUnsavedChanges)
    {
        onSaveNotesChanges();
    }
}

bool LLPanelProfileNotes::postBuild()
{
    mNotesEditor = getChild<LLTextEditor>("notes_edit");
    mSaveChanges = getChild<LLButton>("notes_save_changes");
    mDiscardChanges = getChild<LLButton>("notes_discard_changes");

    mSaveChanges->setCommitCallback([this](LLUICtrl*, void*) { onSaveNotesChanges(); }, nullptr);
    mDiscardChanges->setCommitCallback([this](LLUICtrl*, void*) { onDiscardNotesChanges(); }, nullptr);
    mNotesEditor->setKeystrokeCallback([this](LLTextEditor* caller) { onSetNotesDirty(); });

    return true;
}

void LLPanelProfileNotes::onOpen(const LLSD& key)
{
    LLPanelProfileTab::onOpen(key);

    resetData();
}

void LLPanelProfileNotes::setNotesText(const std::string &text)
{
    mSaveChanges->setEnabled(false);
    mDiscardChanges->setEnabled(false);
    mHasUnsavedChanges = false;

    mCurrentNotes = text;
    mNotesEditor->setValue(mCurrentNotes);
}

void LLPanelProfileNotes::onSetNotesDirty()
{
    mSaveChanges->setEnabled(true);
    mDiscardChanges->setEnabled(true);
    mHasUnsavedChanges = true;
}

void LLPanelProfileNotes::onSaveNotesChanges()
{
    mCurrentNotes = mNotesEditor->getValue().asString();
    saveAgentUserInfoCoro("notes", mCurrentNotes);

    mSaveChanges->setEnabled(false);
    mDiscardChanges->setEnabled(false);
    mHasUnsavedChanges = false;
}

void LLPanelProfileNotes::onDiscardNotesChanges()
{
    setNotesText(mCurrentNotes);
}

void LLPanelProfileNotes::processProperties(void* data, EAvatarProcessorType type)
{
    if (APT_PROPERTIES == type)
    {
        LLAvatarData* avatar_data = static_cast<LLAvatarData*>(data);
        if (avatar_data && getAvatarId() == avatar_data->avatar_id)
        {
            processProperties(avatar_data);
        }
    }
}

void LLPanelProfileNotes::processProperties(const LLAvatarData* avatar_data)
{
<<<<<<< HEAD
    setNotesText(avatar_notes->notes);
    mNotesEditor->setEnabled(true);
=======
    setNotesText(avatar_data->notes);
    mNotesEditor->setEnabled(TRUE);
>>>>>>> e1623bb2
    setLoaded();
}

void LLPanelProfileNotes::resetData()
{
    resetLoading();
    setNotesText(std::string());
}


//////////////////////////////////////////////////////////////////////////
// LLPanelProfile

LLPanelProfile::LLPanelProfile()
 : LLPanelProfileTab()
{
}

LLPanelProfile::~LLPanelProfile()
{
}

bool LLPanelProfile::postBuild()
{
    return true;
}

void LLPanelProfile::onTabChange()
{
    LLPanelProfileTab* active_panel = dynamic_cast<LLPanelProfileTab*>(mTabContainer->getCurrentPanel());
    if (active_panel)
    {
        active_panel->updateData();
    }
}

void LLPanelProfile::onOpen(const LLSD& key)
{
    LLUUID avatar_id = key["id"].asUUID();

    // Don't reload the same profile
    if (getAvatarId() == avatar_id)
    {
        return;
    }

    LLPanelProfileTab::onOpen(avatar_id);

    mTabContainer       = getChild<LLTabContainer>("panel_profile_tabs");
    mPanelSecondlife    = findChild<LLPanelProfileSecondLife>(PANEL_SECONDLIFE);
    mPanelWeb           = findChild<LLPanelProfileWeb>(PANEL_WEB);
    mPanelPicks         = findChild<LLPanelProfilePicks>(PANEL_PICKS);
    mPanelClassifieds   = findChild<LLPanelProfileClassifieds>(PANEL_CLASSIFIEDS);
    mPanelFirstlife     = findChild<LLPanelProfileFirstLife>(PANEL_FIRSTLIFE);
    mPanelNotes         = findChild<LLPanelProfileNotes>(PANEL_NOTES);

    mPanelSecondlife->onOpen(avatar_id);
    mPanelWeb->onOpen(avatar_id);
    mPanelPicks->onOpen(avatar_id);
    mPanelClassifieds->onOpen(avatar_id);
    mPanelFirstlife->onOpen(avatar_id);
    mPanelNotes->onOpen(avatar_id);

    // Always request the base profile info
    resetLoading();
    updateData();

    // Some tabs only request data when opened
    mTabContainer->setCommitCallback(boost::bind(&LLPanelProfile::onTabChange, this));
}

void LLPanelProfile::updateData()
{
    LLUUID avatar_id = getAvatarId();
    // Todo: getIsloading functionality needs to be expanded to
    // include 'inited' or 'data_provided' state to not rerequest
    if (!getStarted() && avatar_id.notNull())
    {
        setIsLoading();

        mPanelSecondlife->setIsLoading();
        mPanelPicks->setIsLoading();
        mPanelFirstlife->setIsLoading();
        mPanelNotes->setIsLoading();

        LLAvatarPropertiesProcessor::getInstance()->sendAvatarPropertiesRequest(getAvatarId());
    }
}

void LLPanelProfile::refreshName()
{
    mPanelSecondlife->refreshName();
}

void LLPanelProfile::createPick(const LLPickData &data)
{
    mTabContainer->selectTabPanel(mPanelPicks);
    mPanelPicks->createPick(data);
}

void LLPanelProfile::showPick(const LLUUID& pick_id)
{
    if (pick_id.notNull())
    {
        mPanelPicks->selectPick(pick_id);
    }
    mTabContainer->selectTabPanel(mPanelPicks);
}

bool LLPanelProfile::isPickTabSelected()
{
    return (mTabContainer->getCurrentPanel() == mPanelPicks);
}

bool LLPanelProfile::isNotesTabSelected()
{
    return (mTabContainer->getCurrentPanel() == mPanelNotes);
}

bool LLPanelProfile::hasUnsavedChanges()
{
    return mPanelSecondlife->hasUnsavedChanges()
        || mPanelPicks->hasUnsavedChanges()
        || mPanelClassifieds->hasUnsavedChanges()
        || mPanelFirstlife->hasUnsavedChanges()
        || mPanelNotes->hasUnsavedChanges();
}

bool LLPanelProfile::hasUnpublishedClassifieds()
{
    return mPanelClassifieds->hasNewClassifieds();
}

void LLPanelProfile::commitUnsavedChanges()
{
    mPanelSecondlife->commitUnsavedChanges();
    mPanelPicks->commitUnsavedChanges();
    mPanelClassifieds->commitUnsavedChanges();
    mPanelFirstlife->commitUnsavedChanges();
    mPanelNotes->commitUnsavedChanges();
}

void LLPanelProfile::showClassified(const LLUUID& classified_id, bool edit)
{
    if (classified_id.notNull())
    {
        mPanelClassifieds->selectClassified(classified_id, edit);
    }
    mTabContainer->selectTabPanel(mPanelClassifieds);
}

void LLPanelProfile::createClassified()
{
    mPanelClassifieds->createClassified();
    mTabContainer->selectTabPanel(mPanelClassifieds);
}
<|MERGE_RESOLUTION|>--- conflicted
+++ resolved
@@ -1,2885 +1,2431 @@
-/**
-* @file llpanelprofile.cpp
-* @brief Profile panel implementation
-*
-* $LicenseInfo:firstyear=2022&license=viewerlgpl$
-* Second Life Viewer Source Code
-* Copyright (C) 2022, Linden Research, Inc.
-*
-* This library is free software; you can redistribute it and/or
-* modify it under the terms of the GNU Lesser General Public
-* License as published by the Free Software Foundation;
-* version 2.1 of the License only.
-*
-* This library is distributed in the hope that it will be useful,
-* but WITHOUT ANY WARRANTY; without even the implied warranty of
-* MERCHANTABILITY or FITNESS FOR A PARTICULAR PURPOSE.  See the GNU
-* Lesser General Public License for more details.
-*
-* You should have received a copy of the GNU Lesser General Public
-* License along with this library; if not, write to the Free Software
-* Foundation, Inc., 51 Franklin Street, Fifth Floor, Boston, MA  02110-1301  USA
-*
-* Linden Research, Inc., 945 Battery Street, San Francisco, CA  94111  USA
-* $/LicenseInfo$
-*/
-
-#include "llviewerprecompiledheaders.h"
-#include "llpanelprofile.h"
-
-// Common
-#include "llavatarnamecache.h"
-#include "llsdutil.h"
-#include "llslurl.h"
-#include "lldateutil.h" //ageFromDate
-
-// UI
-#include "llavatariconctrl.h"
-#include "llclipboard.h"
-#include "llcheckboxctrl.h"
-#include "llcombobox.h"
-#include "lllineeditor.h"
-#include "llloadingindicator.h"
-#include "llmenubutton.h"
-#include "lltabcontainer.h"
-#include "lltextbox.h"
-#include "lltexteditor.h"
-#include "lltexturectrl.h"
-#include "lltoggleablemenu.h"
-#include "lltooldraganddrop.h"
-#include "llgrouplist.h"
-#include "llurlaction.h"
-
-// Image
-#include "llimagej2c.h"
-
-// Newview
-#include "llagent.h" //gAgent
-#include "llagentpicksinfo.h"
-#include "llavataractions.h"
-#include "llavatarpropertiesprocessor.h"
-#include "llcallingcard.h"
-#include "llcommandhandler.h"
-#include "llfloaterprofiletexture.h"
-#include "llfloaterreg.h"
-#include "llfloaterreporter.h"
-#include "llfilepicker.h"
-#include "llfirstuse.h"
-#include "llgroupactions.h"
-#include "lllogchat.h"
-#include "llmutelist.h"
-#include "llnotificationsutil.h"
-#include "llpanelblockedlist.h"
-#include "llpanelprofileclassifieds.h"
-#include "llpanelprofilepicks.h"
-#include "lltrans.h"
-#include "llviewercontrol.h"
-#include "llviewermenu.h" //is_agent_mappable
-#include "llviewermenufile.h"
-#include "llviewertexturelist.h"
-#include "llvoiceclient.h"
-#include "llweb.h"
-
-
-static LLPanelInjector<LLPanelProfileSecondLife> t_panel_profile_secondlife("panel_profile_secondlife");
-static LLPanelInjector<LLPanelProfileWeb> t_panel_web("panel_profile_web");
-static LLPanelInjector<LLPanelProfilePicks> t_panel_picks("panel_profile_picks");
-static LLPanelInjector<LLPanelProfileFirstLife> t_panel_firstlife("panel_profile_firstlife");
-static LLPanelInjector<LLPanelProfileNotes> t_panel_notes("panel_profile_notes");
-static LLPanelInjector<LLPanelProfile>          t_panel_profile("panel_profile");
-
-static const std::string PANEL_SECONDLIFE   = "panel_profile_secondlife";
-static const std::string PANEL_WEB          = "panel_profile_web";
-static const std::string PANEL_PICKS        = "panel_profile_picks";
-static const std::string PANEL_CLASSIFIEDS  = "panel_profile_classifieds";
-static const std::string PANEL_FIRSTLIFE    = "panel_profile_firstlife";
-static const std::string PANEL_NOTES        = "panel_profile_notes";
-static const std::string PANEL_PROFILE_VIEW = "panel_profile_view";
-
-static const std::string PROFILE_PROPERTIES_CAP = "AgentProfile";
-static const std::string PROFILE_IMAGE_UPLOAD_CAP = "UploadAgentProfileImage";
-
-
-//////////////////////////////////////////////////////////////////////////
-
-<<<<<<< HEAD
-void request_avatar_properties_coro(std::string cap_url, LLUUID agent_id)
-{
-    LLCore::HttpRequest::policy_t httpPolicy(LLCore::HttpRequest::DEFAULT_POLICY_ID);
-    LLCoreHttpUtil::HttpCoroutineAdapter::ptr_t
-        httpAdapter(new LLCoreHttpUtil::HttpCoroutineAdapter("request_avatar_properties_coro", httpPolicy));
-    LLCore::HttpRequest::ptr_t httpRequest(new LLCore::HttpRequest);
-    LLCore::HttpHeaders::ptr_t httpHeaders;
-
-    LLCore::HttpOptions::ptr_t httpOpts(new LLCore::HttpOptions);
-    httpOpts->setFollowRedirects(true);
-
-    std::string finalUrl = cap_url + "/" + agent_id.asString();
-
-    LLSD result = httpAdapter->getAndSuspend(httpRequest, finalUrl, httpOpts, httpHeaders);
-
-    LLSD httpResults = result[LLCoreHttpUtil::HttpCoroutineAdapter::HTTP_RESULTS];
-    LLCore::HttpStatus status = LLCoreHttpUtil::HttpCoroutineAdapter::getStatusFromLLSD(httpResults);
-
-    LL_DEBUGS("AvatarProperties") << "Agent id: " << agent_id << " Result: " << httpResults << LL_ENDL;
-
-    if (!status
-        || !result.has("id")
-        || agent_id != result["id"].asUUID())
-    {
-        LL_WARNS("AvatarProperties") << "Failed to get agent information for id " << agent_id << LL_ENDL;
-        return;
-    }
-
-    LLFloater* floater_profile = LLFloaterReg::findInstance("profile", LLSD().with("id", agent_id));
-    if (!floater_profile)
-    {
-        // floater is dead, so panels are dead as well
-        return;
-    }
-
-    LLPanel *panel = floater_profile->findChild<LLPanel>(PANEL_PROFILE_VIEW, true);
-    LLPanelProfile *panel_profile = dynamic_cast<LLPanelProfile*>(panel);
-    if (!panel_profile)
-    {
-        LL_WARNS() << PANEL_PROFILE_VIEW << " not found" << LL_ENDL;
-        return;
-    }
-
-
-    // Avatar Data
-
-    LLAvatarData *avatar_data = &panel_profile->mAvatarData;
-    std::string birth_date;
-
-    avatar_data->agent_id = agent_id;
-    avatar_data->avatar_id = agent_id;
-    avatar_data->image_id = result["sl_image_id"].asUUID();
-    avatar_data->fl_image_id = result["fl_image_id"].asUUID();
-    avatar_data->partner_id = result["partner_id"].asUUID();
-    avatar_data->about_text = result["sl_about_text"].asString();
-    avatar_data->fl_about_text = result["fl_about_text"].asString();
-    avatar_data->born_on = result["member_since"].asDate();
-    avatar_data->profile_url = getProfileURL(agent_id.asString());
-    avatar_data->customer_type = result["customer_type"].asString();
-
-    avatar_data->flags = 0;
-
-    if (result["online"].asBoolean())
-    {
-        avatar_data->flags |= AVATAR_ONLINE;
-    }
-    if (result["allow_publish"].asBoolean())
-    {
-        avatar_data->flags |= AVATAR_ALLOW_PUBLISH;
-    }
-    if (result["identified"].asBoolean())
-    {
-        avatar_data->flags |= AVATAR_IDENTIFIED;
-    }
-    if (result["transacted"].asBoolean())
-    {
-        avatar_data->flags |= AVATAR_TRANSACTED;
-    }
-
-    avatar_data->caption_index = 0;
-    if (result.has("charter_member")) // won't be present if "caption" is set
-    {
-        avatar_data->caption_index = result["charter_member"].asInteger();
-    }
-    else if (result.has("caption"))
-    {
-        avatar_data->caption_text = result["caption"].asString();
-    }
-
-    panel = floater_profile->findChild<LLPanel>(PANEL_SECONDLIFE, true);
-    LLPanelProfileSecondLife *panel_sl = dynamic_cast<LLPanelProfileSecondLife*>(panel);
-    if (panel_sl)
-    {
-        panel_sl->processProfileProperties(avatar_data);
-    }
-
-    panel = floater_profile->findChild<LLPanel>(PANEL_WEB, true);
-    LLPanelProfileWeb *panel_web = dynamic_cast<LLPanelProfileWeb*>(panel);
-    if (panel_web)
-    {
-        panel_web->setLoaded();
-    }
-
-    panel = floater_profile->findChild<LLPanel>(PANEL_FIRSTLIFE, true);
-    LLPanelProfileFirstLife *panel_first = dynamic_cast<LLPanelProfileFirstLife*>(panel);
-    if (panel_first)
-    {
-        panel_first->processProperties(avatar_data);
-    }
-
-    // Picks
-
-    LLSD picks_array = result["picks"];
-    LLAvatarPicks avatar_picks;
-    avatar_picks.agent_id = agent_id; // Not in use?
-    avatar_picks.target_id = agent_id;
-
-    for (LLSD::array_const_iterator it = picks_array.beginArray(); it != picks_array.endArray(); ++it)
-    {
-        const LLSD& pick_data = *it;
-        avatar_picks.picks_list.emplace_back(pick_data["id"].asUUID(), pick_data["name"].asString());
-    }
-
-    panel = floater_profile->findChild<LLPanel>(PANEL_PICKS, true);
-    LLPanelProfilePicks *panel_picks = dynamic_cast<LLPanelProfilePicks*>(panel);
-    if (panel_picks)
-    {
-        // Refresh pick limit before processing
-        LLAgentPicksInfo::getInstance()->onServerRespond(&avatar_picks);
-        panel_picks->processProperties(&avatar_picks);
-    }
-
-    // Groups
-
-    LLSD groups_array = result["groups"];
-    LLAvatarGroups avatar_groups;
-    avatar_groups.agent_id = agent_id; // Not in use?
-    avatar_groups.avatar_id = agent_id; // target_id
-
-    for (LLSD::array_const_iterator it = groups_array.beginArray(); it != groups_array.endArray(); ++it)
-    {
-        const LLSD& group_info = *it;
-        LLAvatarGroups::LLGroupData group_data;
-        group_data.group_powers = 0; // Not in use?
-        group_data.group_title = group_info["name"].asString(); // Missing data, not in use?
-        group_data.group_id = group_info["id"].asUUID();
-        group_data.group_name = group_info["name"].asString();
-        group_data.group_insignia_id = group_info["image_id"].asUUID();
-
-        avatar_groups.group_list.push_back(group_data);
-    }
-
-    if (panel_sl)
-    {
-        panel_sl->processGroupProperties(&avatar_groups);
-    }
-
-    // Notes
-    LLAvatarNotes avatar_notes;
-
-    avatar_notes.agent_id = agent_id;
-    avatar_notes.target_id = agent_id;
-    avatar_notes.notes = result["notes"].asString();
-
-    panel = floater_profile->findChild<LLPanel>(PANEL_NOTES, true);
-    LLPanelProfileNotes *panel_notes = dynamic_cast<LLPanelProfileNotes*>(panel);
-    if (panel_notes)
-    {
-        panel_notes->processProperties(&avatar_notes);
-    }
-}
-
-//TODO: changes take two minutes to propagate!
-// Add some storage that holds updated data for two minutes
-// for new instances to reuse the data
-// Profile data is only relevant to own avatar, but notes
-// are for everybody (no onger an issue?)
-void put_avatar_properties_coro(std::string cap_url, LLUUID agent_id, LLSD data, std::function<void(bool)> callback)
-{
-    LLCore::HttpRequest::policy_t httpPolicy(LLCore::HttpRequest::DEFAULT_POLICY_ID);
-    LLCoreHttpUtil::HttpCoroutineAdapter::ptr_t
-        httpAdapter(new LLCoreHttpUtil::HttpCoroutineAdapter("put_avatar_properties_coro", httpPolicy));
-    LLCore::HttpRequest::ptr_t httpRequest(new LLCore::HttpRequest);
-    LLCore::HttpHeaders::ptr_t httpHeaders;
-
-    LLCore::HttpOptions::ptr_t httpOpts(new LLCore::HttpOptions);
-    httpOpts->setFollowRedirects(true);
-
-    std::string finalUrl = cap_url + "/" + agent_id.asString();
-
-    LLSD result = httpAdapter->putAndSuspend(httpRequest, finalUrl, data, httpOpts, httpHeaders);
-
-    LLSD httpResults = result[LLCoreHttpUtil::HttpCoroutineAdapter::HTTP_RESULTS];
-    LLCore::HttpStatus status = LLCoreHttpUtil::HttpCoroutineAdapter::getStatusFromLLSD(httpResults);
-
-    if (!status)
-    {
-        LL_WARNS("AvatarProperties") << "Failed to put agent information " << data << " for id " << agent_id << LL_ENDL;
-    }
-    else
-    {
-        LL_DEBUGS("AvatarProperties") << "Agent id: " << agent_id << " Data: " << data << " Result: " << httpResults << LL_ENDL;
-    }
-
-    if (callback)
-    {
-        callback(status);
-    }
-}
-
-=======
->>>>>>> e1623bb2
-LLUUID post_profile_image(std::string cap_url, const LLSD &first_data, std::string path_to_image, LLHandle<LLPanel> *handle)
-{
-    LLCore::HttpRequest::policy_t httpPolicy(LLCore::HttpRequest::DEFAULT_POLICY_ID);
-    LLCoreHttpUtil::HttpCoroutineAdapter::ptr_t
-        httpAdapter(new LLCoreHttpUtil::HttpCoroutineAdapter("post_profile_image_coro", httpPolicy));
-    LLCore::HttpRequest::ptr_t httpRequest(new LLCore::HttpRequest);
-    LLCore::HttpHeaders::ptr_t httpHeaders;
-
-    LLCore::HttpOptions::ptr_t httpOpts(new LLCore::HttpOptions);
-    httpOpts->setFollowRedirects(true);
-
-    LLSD result = httpAdapter->postAndSuspend(httpRequest, cap_url, first_data, httpOpts, httpHeaders);
-
-    LLSD httpResults = result[LLCoreHttpUtil::HttpCoroutineAdapter::HTTP_RESULTS];
-    LLCore::HttpStatus status = LLCoreHttpUtil::HttpCoroutineAdapter::getStatusFromLLSD(httpResults);
-
-    if (!status)
-    {
-        // todo: notification?
-        LL_WARNS("AvatarProperties") << "Failed to get uploader cap " << status.toString() << LL_ENDL;
-        return LLUUID::null;
-    }
-    if (!result.has("uploader"))
-    {
-        // todo: notification?
-        LL_WARNS("AvatarProperties") << "Failed to get uploader cap, response contains no data." << LL_ENDL;
-        return LLUUID::null;
-    }
-    std::string uploader_cap = result["uploader"].asString();
-    if (uploader_cap.empty())
-    {
-        LL_WARNS("AvatarProperties") << "Failed to get uploader cap, cap invalid." << LL_ENDL;
-        return LLUUID::null;
-    }
-
-    // Upload the image
-    LLCore::HttpRequest::ptr_t uploaderhttpRequest(new LLCore::HttpRequest);
-    LLCore::HttpHeaders::ptr_t uploaderhttpHeaders(new LLCore::HttpHeaders);
-    LLCore::HttpOptions::ptr_t uploaderhttpOpts(new LLCore::HttpOptions);
-    S64 length;
-
-    {
-        llifstream instream(path_to_image.c_str(), std::iostream::binary | std::iostream::ate);
-        if (!instream.is_open())
-        {
-            LL_WARNS("AvatarProperties") << "Failed to open file " << path_to_image << LL_ENDL;
-            return LLUUID::null;
-        }
-        length = instream.tellg();
-    }
-
-    uploaderhttpHeaders->append(HTTP_OUT_HEADER_CONTENT_TYPE, "application/jp2"); // optional
-    uploaderhttpHeaders->append(HTTP_OUT_HEADER_CONTENT_LENGTH, llformat("%d", length)); // required!
-    uploaderhttpOpts->setFollowRedirects(true);
-
-    result = httpAdapter->postFileAndSuspend(uploaderhttpRequest, uploader_cap, path_to_image, uploaderhttpOpts, uploaderhttpHeaders);
-
-    httpResults = result[LLCoreHttpUtil::HttpCoroutineAdapter::HTTP_RESULTS];
-    status = LLCoreHttpUtil::HttpCoroutineAdapter::getStatusFromLLSD(httpResults);
-
-    LL_DEBUGS("AvatarProperties") << result << LL_ENDL;
-
-    if (!status)
-    {
-        LL_WARNS("AvatarProperties") << "Failed to upload image " << status.toString() << LL_ENDL;
-        return LLUUID::null;
-    }
-
-    if (result["state"].asString() != "complete")
-    {
-        if (result.has("message"))
-        {
-            LL_WARNS("AvatarProperties") << "Failed to upload image, state " << result["state"] << " message: " << result["message"] << LL_ENDL;
-        }
-        else
-        {
-            LL_WARNS("AvatarProperties") << "Failed to upload image " << result << LL_ENDL;
-        }
-        return LLUUID::null;
-    }
-
-    return result["new_asset"].asUUID();
-}
-
-enum EProfileImageType
-{
-    PROFILE_IMAGE_SL,
-    PROFILE_IMAGE_FL,
-};
-
-void post_profile_image_coro(std::string cap_url, EProfileImageType type, std::string path_to_image, LLHandle<LLPanel> *handle)
-{
-    LLSD data;
-    switch (type)
-    {
-    case PROFILE_IMAGE_SL:
-        data["profile-image-asset"] = "sl_image_id";
-        break;
-    case PROFILE_IMAGE_FL:
-        data["profile-image-asset"] = "fl_image_id";
-        break;
-    }
-
-    LLUUID result = post_profile_image(cap_url, data, path_to_image, handle);
-
-    // reset loading indicator
-    if (!handle->isDead())
-    {
-        switch (type)
-        {
-        case PROFILE_IMAGE_SL:
-            {
-                LLPanelProfileSecondLife* panel = static_cast<LLPanelProfileSecondLife*>(handle->get());
-                if (result.notNull())
-                {
-                    panel->setProfileImageUploaded(result);
-                }
-                else
-                {
-                    // failure, just stop progress indicator
-                    panel->setProfileImageUploading(false);
-                }
-                break;
-            }
-        case PROFILE_IMAGE_FL:
-            {
-                LLPanelProfileFirstLife* panel = static_cast<LLPanelProfileFirstLife*>(handle->get());
-                if (result.notNull())
-                {
-                    panel->setProfileImageUploaded(result);
-                }
-                else
-                {
-                    // failure, just stop progress indicator
-                    panel->setProfileImageUploading(false);
-                }
-                break;
-            }
-        }
-    }
-
-    if (type == PROFILE_IMAGE_SL && result.notNull())
-    {
-        LLAvatarIconIDCache::getInstance()->add(gAgentID, result);
-        // Should trigger callbacks in icon controls
-        LLAvatarPropertiesProcessor::getInstance()->sendAvatarPropertiesRequest(gAgentID);
-    }
-
-    // Cleanup
-    LLFile::remove(path_to_image);
-    delete handle;
-}
-
-//////////////////////////////////////////////////////////////////////////
-// LLProfileHandler
-
-class LLProfileHandler : public LLCommandHandler
-{
-public:
-    // requires trusted browser to trigger
-    LLProfileHandler() : LLCommandHandler("profile", UNTRUSTED_THROTTLE) { }
-
-    bool handle(const LLSD& params,
-                const LLSD& query_map,
-                const std::string& grid,
-                LLMediaCtrl* web)
-    {
-        if (params.size() < 1) return false;
-        std::string agent_name = params[0];
-        LL_INFOS() << "Profile, agent_name " << agent_name << LL_ENDL;
-        std::string url = getProfileURL(agent_name);
-        LLWeb::loadURLInternal(url);
-
-        return true;
-    }
-};
-LLProfileHandler gProfileHandler;
-
-
-//////////////////////////////////////////////////////////////////////////
-// LLAgentHandler
-
-class LLAgentHandler : public LLCommandHandler
-{
-public:
-    // requires trusted browser to trigger
-    LLAgentHandler() : LLCommandHandler("agent", UNTRUSTED_THROTTLE) { }
-
-    virtual bool canHandleUntrusted(
-        const LLSD& params,
-        const LLSD& query_map,
-        LLMediaCtrl* web,
-        const std::string& nav_type)
-    {
-        if (params.size() < 2)
-        {
-            return true; // don't block, will fail later
-        }
-
-        if (nav_type == NAV_TYPE_CLICKED
-            || nav_type == NAV_TYPE_EXTERNAL)
-        {
-            return true;
-        }
-
-        const std::string verb = params[1].asString();
-        if (verb == "about" || verb == "inspect" || verb == "reportAbuse")
-        {
-            return true;
-        }
-        return false;
-    }
-
-    bool handle(const LLSD& params,
-                const LLSD& query_map,
-                const std::string& grid,
-                LLMediaCtrl* web)
-<<<<<<< HEAD
-	{
-		if (params.size() < 2) return false;
-		LLUUID avatar_id;
-		if (!avatar_id.set(params[0], false))
-		{
-			return false;
-		}
-
-		const std::string verb = params[1].asString();
-		if (verb == "about")
-		{
-			LLAvatarActions::showProfile(avatar_id);
-			return true;
-		}
-
-		if (verb == "inspect")
-		{
-			LLFloaterReg::showInstance("inspect_avatar", LLSD().with("avatar_id", avatar_id));
-			return true;
-		}
-
-		if (verb == "im")
-		{
-			LLAvatarActions::startIM(avatar_id);
-			return true;
-		}
-
-		if (verb == "pay")
-		{
-			if (!LLUI::getInstance()->mSettingGroups["config"]->getBOOL("EnableAvatarPay"))
-			{
-				LLNotificationsUtil::add("NoAvatarPay", LLSD(), LLSD(), std::string("SwitchToStandardSkinAndQuit"));
-				return true;
-			}
-
-			LLAvatarActions::pay(avatar_id);
-			return true;
-		}
-
-		if (verb == "offerteleport")
-		{
-			LLAvatarActions::offerTeleport(avatar_id);
-			return true;
-		}
-
-		if (verb == "requestfriend")
-		{
-			LLAvatarActions::requestFriendshipDialog(avatar_id);
-			return true;
-		}
-
-		if (verb == "removefriend")
-		{
-			LLAvatarActions::removeFriendDialog(avatar_id);
-			return true;
-		}
-
-		if (verb == "mute")
-		{
-			if (! LLAvatarActions::isBlocked(avatar_id))
-			{
-				LLAvatarActions::toggleBlock(avatar_id);
-			}
-			return true;
-		}
-
-		if (verb == "unmute")
-		{
-			if (LLAvatarActions::isBlocked(avatar_id))
-			{
-				LLAvatarActions::toggleBlock(avatar_id);
-			}
-			return true;
-		}
-
-		if (verb == "block")
-		{
-			if (params.size() > 2)
-			{
-				const std::string object_name = LLURI::unescape(params[2].asString());
-				LLMute mute(avatar_id, object_name, LLMute::OBJECT);
-				LLMuteList::getInstance()->add(mute);
-				LLPanelBlockedList::showPanelAndSelect(mute.mID);
-			}
-			return true;
-		}
-
-		if (verb == "unblock")
-		{
-			if (params.size() > 2)
-			{
-				const std::string object_name = params[2].asString();
-				LLMute mute(avatar_id, object_name, LLMute::OBJECT);
-				LLMuteList::getInstance()->remove(mute);
-			}
-			return true;
-		}
-=======
-    {
-        if (params.size() < 2) return false;
-        LLUUID avatar_id;
-        if (!avatar_id.set(params[0], FALSE))
-        {
-            return false;
-        }
-
-        const std::string verb = params[1].asString();
-        if (verb == "about")
-        {
-            LLAvatarActions::showProfile(avatar_id);
-            return true;
-        }
-
-        if (verb == "inspect")
-        {
-            LLFloaterReg::showInstance("inspect_avatar", LLSD().with("avatar_id", avatar_id));
-            return true;
-        }
-
-        if (verb == "im")
-        {
-            LLAvatarActions::startIM(avatar_id);
-            return true;
-        }
-
-        if (verb == "pay")
-        {
-            if (!LLUI::getInstance()->mSettingGroups["config"]->getBOOL("EnableAvatarPay"))
-            {
-                LLNotificationsUtil::add("NoAvatarPay", LLSD(), LLSD(), std::string("SwitchToStandardSkinAndQuit"));
-                return true;
-            }
-
-            LLAvatarActions::pay(avatar_id);
-            return true;
-        }
-
-        if (verb == "offerteleport")
-        {
-            LLAvatarActions::offerTeleport(avatar_id);
-            return true;
-        }
-
-        if (verb == "requestfriend")
-        {
-            LLAvatarActions::requestFriendshipDialog(avatar_id);
-            return true;
-        }
-
-        if (verb == "removefriend")
-        {
-            LLAvatarActions::removeFriendDialog(avatar_id);
-            return true;
-        }
-
-        if (verb == "mute")
-        {
-            if (! LLAvatarActions::isBlocked(avatar_id))
-            {
-                LLAvatarActions::toggleBlock(avatar_id);
-            }
-            return true;
-        }
-
-        if (verb == "unmute")
-        {
-            if (LLAvatarActions::isBlocked(avatar_id))
-            {
-                LLAvatarActions::toggleBlock(avatar_id);
-            }
-            return true;
-        }
-
-        if (verb == "block")
-        {
-            if (params.size() > 2)
-            {
-                const std::string object_name = LLURI::unescape(params[2].asString());
-                LLMute mute(avatar_id, object_name, LLMute::OBJECT);
-                LLMuteList::getInstance()->add(mute);
-                LLPanelBlockedList::showPanelAndSelect(mute.mID);
-            }
-            return true;
-        }
-
-        if (verb == "unblock")
-        {
-            if (params.size() > 2)
-            {
-                const std::string object_name = params[2].asString();
-                LLMute mute(avatar_id, object_name, LLMute::OBJECT);
-                LLMuteList::getInstance()->remove(mute);
-            }
-            return true;
-        }
->>>>>>> e1623bb2
-
-        // reportAbuse is here due to convoluted avatar handling
-        // in LLScrollListCtrl and LLTextBase
-        if (verb == "reportAbuse" && web == NULL)
-        {
-            LLAvatarName av_name;
-            if (LLAvatarNameCache::get(avatar_id, &av_name))
-            {
-                LLFloaterReporter::showFromAvatar(avatar_id, av_name.getCompleteName());
-            }
-            else
-            {
-                LLFloaterReporter::showFromAvatar(avatar_id, "not avaliable");
-            }
-            return true;
-        }
-        return false;
-    }
-};
-LLAgentHandler gAgentHandler;
-
-
-///----------------------------------------------------------------------------
-/// LLFloaterProfilePermissions
-///----------------------------------------------------------------------------
-
-class LLFloaterProfilePermissions
-    : public LLFloater
-    , public LLFriendObserver
-{
-public:
-    LLFloaterProfilePermissions(LLView * owner, const LLUUID &avatar_id);
-    ~LLFloaterProfilePermissions();
-    bool postBuild() override;
-    void onOpen(const LLSD& key) override;
-    void draw() override;
-    void changed(U32 mask) override; // LLFriendObserver
-
-    void onAvatarNameCache(const LLUUID& agent_id, const LLAvatarName& av_name);
-    bool hasUnsavedChanges() { return mHasUnsavedPermChanges; }
-
-    void onApplyRights();
-
-private:
-    void fillRightsData();
-    void rightsConfirmationCallback(const LLSD& notification, const LLSD& response);
-    void confirmModifyRights(bool grant);
-    void onCommitSeeOnlineRights();
-    void onCommitEditRights();
-    void onCancel();
-
-    LLTextBase*         mDescription;
-    LLCheckBoxCtrl*     mOnlineStatus;
-    LLCheckBoxCtrl*     mMapRights;
-    LLCheckBoxCtrl*     mEditObjectRights;
-    LLButton*           mOkBtn;
-    LLButton*           mCancelBtn;
-
-    LLUUID              mAvatarID;
-    F32                 mContextConeOpacity;
-    bool                mHasUnsavedPermChanges;
-    LLHandle<LLView>    mOwnerHandle;
-
-    boost::signals2::connection mAvatarNameCacheConnection;
-};
-
-LLFloaterProfilePermissions::LLFloaterProfilePermissions(LLView * owner, const LLUUID &avatar_id)
-    : LLFloater(LLSD())
-    , mAvatarID(avatar_id)
-    , mContextConeOpacity(0.0f)
-    , mHasUnsavedPermChanges(false)
-    , mOwnerHandle(owner->getHandle())
-{
-    buildFromFile("floater_profile_permissions.xml");
-}
-
-LLFloaterProfilePermissions::~LLFloaterProfilePermissions()
-{
-    mAvatarNameCacheConnection.disconnect();
-    if (mAvatarID.notNull())
-    {
-        LLAvatarTracker::instance().removeParticularFriendObserver(mAvatarID, this);
-    }
-}
-
-bool LLFloaterProfilePermissions::postBuild()
-{
-    mDescription = getChild<LLTextBase>("perm_description");
-    mOnlineStatus = getChild<LLCheckBoxCtrl>("online_check");
-    mMapRights = getChild<LLCheckBoxCtrl>("map_check");
-    mEditObjectRights = getChild<LLCheckBoxCtrl>("objects_check");
-    mOkBtn = getChild<LLButton>("perms_btn_ok");
-    mCancelBtn = getChild<LLButton>("perms_btn_cancel");
-
-    mOnlineStatus->setCommitCallback([this](LLUICtrl*, void*) { onCommitSeeOnlineRights(); }, nullptr);
-    mMapRights->setCommitCallback([this](LLUICtrl*, void*) { mHasUnsavedPermChanges = true; }, nullptr);
-    mEditObjectRights->setCommitCallback([this](LLUICtrl*, void*) { onCommitEditRights(); }, nullptr);
-    mOkBtn->setCommitCallback([this](LLUICtrl*, void*) { onApplyRights(); }, nullptr);
-    mCancelBtn->setCommitCallback([this](LLUICtrl*, void*) { onCancel(); }, nullptr);
-
-    return true;
-}
-
-void LLFloaterProfilePermissions::onOpen(const LLSD& key)
-{
-    if (LLAvatarActions::isFriend(mAvatarID))
-    {
-        LLAvatarTracker::instance().addParticularFriendObserver(mAvatarID, this);
-        fillRightsData();
-    }
-
-    mCancelBtn->setFocus(true);
-
-    mAvatarNameCacheConnection = LLAvatarNameCache::get(mAvatarID, boost::bind(&LLFloaterProfilePermissions::onAvatarNameCache, this, _1, _2));
-}
-
-void LLFloaterProfilePermissions::draw()
-{
-    // drawFrustum
-    LLView *owner = mOwnerHandle.get();
-    static LLCachedControl<F32> max_opacity(gSavedSettings, "PickerContextOpacity", 0.4f);
-    drawConeToOwner(mContextConeOpacity, max_opacity, owner);
-    LLFloater::draw();
-}
-
-void LLFloaterProfilePermissions::changed(U32 mask)
-{
-    if (mask != LLFriendObserver::ONLINE)
-    {
-        fillRightsData();
-    }
-}
-
-void LLFloaterProfilePermissions::onAvatarNameCache(const LLUUID& agent_id, const LLAvatarName& av_name)
-{
-    mAvatarNameCacheConnection.disconnect();
-
-    LLStringUtil::format_map_t args;
-    args["[AGENT_NAME]"] = av_name.getDisplayName();
-    std::string descritpion = getString("description_string", args);
-    mDescription->setValue(descritpion);
-}
-
-void LLFloaterProfilePermissions::fillRightsData()
-{
-    const LLRelationship* relation = LLAvatarTracker::instance().getBuddyInfo(mAvatarID);
-    // If true - we are viewing friend's profile, enable check boxes and set values.
-    if (relation)
-    {
-        S32 rights = relation->getRightsGrantedTo();
-
-        bool see_online = LLRelationship::GRANT_ONLINE_STATUS & rights;
-        mOnlineStatus->setValue(see_online);
-        mMapRights->setEnabled(see_online);
-        mMapRights->setValue(LLRelationship::GRANT_MAP_LOCATION & rights);
-        mEditObjectRights->setValue(LLRelationship::GRANT_MODIFY_OBJECTS & rights);
-    }
-    else
-    {
-        closeFloater();
-        LL_INFOS("ProfilePermissions") << "Floater closing since agent is no longer a friend" << LL_ENDL;
-    }
-}
-
-void LLFloaterProfilePermissions::rightsConfirmationCallback(const LLSD& notification,
-    const LLSD& response)
-{
-    S32 option = LLNotificationsUtil::getSelectedOption(notification, response);
-    if (option != 0) // canceled
-    {
-        mEditObjectRights->setValue(!mEditObjectRights->getValue().asBoolean());
-    }
-    else
-    {
-        mHasUnsavedPermChanges = true;
-    }
-}
-
-void LLFloaterProfilePermissions::confirmModifyRights(bool grant)
-{
-    LLSD args;
-    args["NAME"] = LLSLURL("agent", mAvatarID, "completename").getSLURLString();
-    LLNotificationsUtil::add(grant ? "GrantModifyRights" : "RevokeModifyRights", args, LLSD(),
-        boost::bind(&LLFloaterProfilePermissions::rightsConfirmationCallback, this, _1, _2));
-}
-
-void LLFloaterProfilePermissions::onCommitSeeOnlineRights()
-{
-    bool see_online = mOnlineStatus->getValue().asBoolean();
-    mMapRights->setEnabled(see_online);
-    if (see_online)
-    {
-        const LLRelationship* relation = LLAvatarTracker::instance().getBuddyInfo(mAvatarID);
-        if (relation)
-        {
-            S32 rights = relation->getRightsGrantedTo();
-            mMapRights->setValue(LLRelationship::GRANT_MAP_LOCATION & rights);
-        }
-        else
-        {
-            closeFloater();
-            LL_INFOS("ProfilePermissions") << "Floater closing since agent is no longer a friend" << LL_ENDL;
-        }
-    }
-    else
-    {
-        mMapRights->setValue(false);
-    }
-    mHasUnsavedPermChanges = true;
-}
-
-void LLFloaterProfilePermissions::onCommitEditRights()
-{
-    const LLRelationship* buddy_relationship = LLAvatarTracker::instance().getBuddyInfo(mAvatarID);
-
-    if (!buddy_relationship)
-    {
-        LL_WARNS("ProfilePermissions") << "Trying to modify rights for non-friend avatar. Closing floater." << LL_ENDL;
-        closeFloater();
-        return;
-    }
-
-    bool allow_modify_objects = mEditObjectRights->getValue().asBoolean();
-
-    // if modify objects checkbox clicked
-    if (buddy_relationship->isRightGrantedTo(
-        LLRelationship::GRANT_MODIFY_OBJECTS) != allow_modify_objects)
-    {
-        confirmModifyRights(allow_modify_objects);
-    }
-}
-
-void LLFloaterProfilePermissions::onApplyRights()
-{
-    const LLRelationship* buddy_relationship = LLAvatarTracker::instance().getBuddyInfo(mAvatarID);
-
-    if (!buddy_relationship)
-    {
-        LL_WARNS("ProfilePermissions") << "Trying to modify rights for non-friend avatar. Skipped." << LL_ENDL;
-        return;
-    }
-
-    S32 rights = 0;
-
-    if (mOnlineStatus->getValue().asBoolean())
-    {
-        rights |= LLRelationship::GRANT_ONLINE_STATUS;
-    }
-    if (mMapRights->getValue().asBoolean())
-    {
-        rights |= LLRelationship::GRANT_MAP_LOCATION;
-    }
-    if (mEditObjectRights->getValue().asBoolean())
-    {
-        rights |= LLRelationship::GRANT_MODIFY_OBJECTS;
-    }
-
-    LLAvatarPropertiesProcessor::getInstance()->sendFriendRights(mAvatarID, rights);
-
-    closeFloater();
-}
-
-void LLFloaterProfilePermissions::onCancel()
-{
-    closeFloater();
-}
-
-//////////////////////////////////////////////////////////////////////////
-// LLPanelProfileSecondLife
-
-LLPanelProfileSecondLife::LLPanelProfileSecondLife()
-    : LLPanelProfilePropertiesProcessorTab()
-    , mAvatarNameCacheConnection()
-    , mHasUnsavedDescriptionChanges(false)
-    , mWaitingForImageUpload(false)
-    , mAllowPublish(false)
-    , mHideAge(false)
-{
-}
-
-LLPanelProfileSecondLife::~LLPanelProfileSecondLife()
-{
-    if (getAvatarId().notNull())
-    {
-        LLAvatarTracker::instance().removeParticularFriendObserver(getAvatarId(), this);
-    }
-
-    if (LLVoiceClient::instanceExists())
-    {
-        LLVoiceClient::getInstance()->removeObserver((LLVoiceClientStatusObserver*)this);
-    }
-
-    if (mAvatarNameCacheConnection.connected())
-    {
-        mAvatarNameCacheConnection.disconnect();
-    }
-}
-
-bool LLPanelProfileSecondLife::postBuild()
-{
-    mGroupList              = getChild<LLGroupList>("group_list");
-    mShowInSearchCombo      = getChild<LLComboBox>("show_in_search");
-    mHideAgeCombo           = getChild<LLComboBox>("hide_age");
-    mSecondLifePic          = getChild<LLProfileImageCtrl>("2nd_life_pic");
-    mSecondLifePicLayout    = getChild<LLPanel>("image_panel");
-    mDescriptionEdit        = getChild<LLTextEditor>("sl_description_edit");
-    mAgentActionMenuButton  = getChild<LLMenuButton>("agent_actions_menu");
-    mSaveDescriptionChanges = getChild<LLButton>("save_description_changes");
-    mDiscardDescriptionChanges = getChild<LLButton>("discard_description_changes");
-    mCanSeeOnlineIcon       = getChild<LLIconCtrl>("can_see_online");
-    mCantSeeOnlineIcon      = getChild<LLIconCtrl>("cant_see_online");
-    mCanSeeOnMapIcon        = getChild<LLIconCtrl>("can_see_on_map");
-    mCantSeeOnMapIcon       = getChild<LLIconCtrl>("cant_see_on_map");
-    mCanEditObjectsIcon     = getChild<LLIconCtrl>("can_edit_objects");
-    mCantEditObjectsIcon    = getChild<LLIconCtrl>("cant_edit_objects");
-
-    mShowInSearchCombo->setCommitCallback([this](LLUICtrl*, void*) { onShowInSearchCallback(); }, nullptr);
-    mHideAgeCombo->setCommitCallback([this](LLUICtrl*, void*) { onHideAgeCallback(); }, nullptr);
-    mGroupList->setDoubleClickCallback([this](LLUICtrl*, S32 x, S32 y, MASK mask) { LLPanelProfileSecondLife::openGroupProfile(); });
-    mGroupList->setReturnCallback([this](LLUICtrl*, const LLSD&) { LLPanelProfileSecondLife::openGroupProfile(); });
-    mSaveDescriptionChanges->setCommitCallback([this](LLUICtrl*, void*) { onSaveDescriptionChanges(); }, nullptr);
-    mDiscardDescriptionChanges->setCommitCallback([this](LLUICtrl*, void*) { onDiscardDescriptionChanges(); }, nullptr);
-    mDescriptionEdit->setKeystrokeCallback([this](LLTextEditor* caller) { onSetDescriptionDirty(); });
-
-    mCanSeeOnlineIcon->setMouseUpCallback([this](LLUICtrl*, S32 x, S32 y, MASK mask) { onShowAgentPermissionsDialog(); });
-    mCantSeeOnlineIcon->setMouseUpCallback([this](LLUICtrl*, S32 x, S32 y, MASK mask) { onShowAgentPermissionsDialog(); });
-    mCanSeeOnMapIcon->setMouseUpCallback([this](LLUICtrl*, S32 x, S32 y, MASK mask) { onShowAgentPermissionsDialog(); });
-    mCantSeeOnMapIcon->setMouseUpCallback([this](LLUICtrl*, S32 x, S32 y, MASK mask) { onShowAgentPermissionsDialog(); });
-    mCanEditObjectsIcon->setMouseUpCallback([this](LLUICtrl*, S32 x, S32 y, MASK mask) { onShowAgentPermissionsDialog(); });
-    mCantEditObjectsIcon->setMouseUpCallback([this](LLUICtrl*, S32 x, S32 y, MASK mask) { onShowAgentPermissionsDialog(); });
-    mSecondLifePic->setMouseUpCallback([this](LLUICtrl*, S32 x, S32 y, MASK mask) { onShowAgentProfileTexture(); });
-
-    return true;
-}
-
-void LLPanelProfileSecondLife::onOpen(const LLSD& key)
-{
-    LLPanelProfileTab::onOpen(key);
-
-    resetData();
-
-    LLUUID avatar_id = getAvatarId();
-
-    bool own_profile = getSelfProfile();
-
-    mGroupList->setShowNone(!own_profile);
-
-    childSetVisible("notes_panel", !own_profile);
-    childSetVisible("settings_panel", own_profile);
-    childSetVisible("about_buttons_panel", own_profile);
-
-    if (own_profile)
-    {
-        // Group list control cannot toggle ForAgent loading
-        // Less than ideal, but viewing own profile via search is edge case
-        mGroupList->enableForAgent(false);
-    }
-
-    // Init menu, menu needs to be created in scope of a registar to work correctly.
-    LLUICtrl::CommitCallbackRegistry::ScopedRegistrar commit;
-    commit.add("Profile.Commit", [this](LLUICtrl*, const LLSD& userdata) { onCommitMenu(userdata); });
-
-    LLUICtrl::EnableCallbackRegistry::ScopedRegistrar enable;
-    enable.add("Profile.EnableItem", [this](LLUICtrl*, const LLSD& userdata) { return onEnableMenu(userdata); });
-    enable.add("Profile.CheckItem", [this](LLUICtrl*, const LLSD& userdata) { return onCheckMenu(userdata); });
-
-    if (own_profile)
-    {
-        mAgentActionMenuButton->setMenu("menu_profile_self.xml", LLMenuButton::MP_BOTTOM_RIGHT);
-    }
-    else
-    {
-        // Todo: use PeopleContextMenu instead?
-        mAgentActionMenuButton->setMenu("menu_profile_other.xml", LLMenuButton::MP_BOTTOM_RIGHT);
-    }
-
-    mDescriptionEdit->setParseHTML(!own_profile);
-
-    if (!own_profile)
-    {
-        mVoiceStatus = LLAvatarActions::canCall() && (LLAvatarActions::isFriend(avatar_id) ? LLAvatarTracker::instance().isBuddyOnline(avatar_id) : true);
-        updateOnlineStatus();
-        fillRightsData();
-    }
-
-    mAvatarNameCacheConnection = LLAvatarNameCache::get(getAvatarId(), boost::bind(&LLPanelProfileSecondLife::onAvatarNameCache, this, _1, _2));
-}
-
-<<<<<<< HEAD
-
-bool LLPanelProfileSecondLife::handleDragAndDrop(S32 x, S32 y, MASK mask, bool drop,
-                                          EDragAndDropType cargo_type,
-                                          void* cargo_data,
-                                          EAcceptance* accept,
-                                          std::string& tooltip_msg)
-{
-    // Try children first
-    if (LLPanelProfileTab::handleDragAndDrop(x, y, mask, drop, cargo_type, cargo_data, accept, tooltip_msg)
-        && *accept != ACCEPT_NO)
-    {
-        return true;
-    }
-
-    // No point sharing with own profile
-    if (getSelfProfile())
-    {
-        return false;
-    }
-
-    // Exclude fields that look like they are editable.
-    S32 child_x = 0;
-    S32 child_y = 0;
-    if (localPointToOtherView(x, y, &child_x, &child_y, mDescriptionEdit)
-        && mDescriptionEdit->pointInView(child_x, child_y))
-    {
-        return false;
-    }
-
-    if (localPointToOtherView(x, y, &child_x, &child_y, mGroupList)
-        && mGroupList->pointInView(child_x, child_y))
-    {
-        return false;
-    }
-
-    // Share
-    LLToolDragAndDrop::handleGiveDragAndDrop(getAvatarId(),
-                                             LLUUID::null,
-                                             drop,
-                                             cargo_type,
-                                             cargo_data,
-                                             accept);
-    return true;
-}
-
-void LLPanelProfileSecondLife::updateData()
-{
-    LLUUID avatar_id = getAvatarId();
-    if (!getStarted() && avatar_id.notNull())
-    {
-        setIsLoading();
-
-        std::string cap_url = gAgent.getRegionCapability(PROFILE_PROPERTIES_CAP);
-        if (!cap_url.empty())
-        {
-            LLCoros::instance().launch("requestAgentUserInfoCoro",
-                boost::bind(request_avatar_properties_coro, cap_url, avatar_id));
-        }
-        else
-        {
-            LL_WARNS() << "Failed to update profile data, no cap found" << LL_ENDL;
-        }
-    }
-}
-
-=======
->>>>>>> e1623bb2
-void LLPanelProfileSecondLife::refreshName()
-{
-    if (!mAvatarNameCacheConnection.connected())
-    {
-        mAvatarNameCacheConnection = LLAvatarNameCache::get(getAvatarId(), boost::bind(&LLPanelProfileSecondLife::onAvatarNameCache, this, _1, _2));
-    }
-}
-
-void LLPanelProfileSecondLife::resetData()
-{
-    resetLoading();
-
-    // Set default image and 1:1 dimensions for it
-    mSecondLifePic->setValue("Generic_Person_Large");
-
-    LLRect imageRect = mSecondLifePicLayout->getRect();
-    mSecondLifePicLayout->reshape(imageRect.getWidth(), imageRect.getWidth());
-
-    setDescriptionText(LLStringUtil::null);
-    mGroups.clear();
-    mGroupList->setGroups(mGroups);
-
-    bool own_profile = getSelfProfile();
-    mCanSeeOnlineIcon->setVisible(false);
-    mCantSeeOnlineIcon->setVisible(!own_profile);
-    mCanSeeOnMapIcon->setVisible(false);
-    mCantSeeOnMapIcon->setVisible(!own_profile);
-    mCanEditObjectsIcon->setVisible(false);
-    mCantEditObjectsIcon->setVisible(!own_profile);
-
-    mCanSeeOnlineIcon->setEnabled(false);
-    mCantSeeOnlineIcon->setEnabled(false);
-    mCanSeeOnMapIcon->setEnabled(false);
-    mCantSeeOnMapIcon->setEnabled(false);
-    mCanEditObjectsIcon->setEnabled(false);
-    mCantEditObjectsIcon->setEnabled(false);
-
-    childSetVisible("partner_layout", false);
-    childSetVisible("badge_layout", false);
-    childSetVisible("partner_spacer_layout", true);
-}
-
-void LLPanelProfileSecondLife::processProperties(void* data, EAvatarProcessorType type)
-{
-    if (APT_PROPERTIES == type)
-    {
-        LLAvatarData* avatar_data = static_cast<LLAvatarData*>(data);
-        if (avatar_data && getAvatarId() == avatar_data->avatar_id)
-        {
-            processProfileProperties(avatar_data);
-        }
-    }
-}
-
-void LLPanelProfileSecondLife::processProfileProperties(const LLAvatarData* avatar_data)
-{
-    const LLRelationship* relationship = LLAvatarTracker::instance().getBuddyInfo(getAvatarId());
-    if ((relationship != NULL || gAgent.isGodlike()) && !getSelfProfile())
-    {
-        // Relies onto friend observer to get information about online status updates.
-        // Once SL-17506 gets implemented, condition might need to become:
-        // (gAgent.isGodlike() || isRightGrantedFrom || flags & AVATAR_ONLINE)
-        processOnlineStatus(relationship != NULL,
-                            gAgent.isGodlike() || relationship->isRightGrantedFrom(LLRelationship::GRANT_ONLINE_STATUS),
-                            (avatar_data->flags & AVATAR_ONLINE));
-    }
-
-    fillCommonData(avatar_data);
-
-    fillPartnerData(avatar_data);
-
-    fillAccountStatus(avatar_data);
-
-    LLAvatarData::group_list_t::const_iterator it = avatar_data->group_list.begin();
-    const LLAvatarData::group_list_t::const_iterator it_end = avatar_data->group_list.end();
-
-    for (; it_end != it; ++it)
-    {
-        LLAvatarData::LLGroupData group_data = *it;
-        mGroups[group_data.group_name] = group_data.group_id;
-    }
-
-    mGroupList->setGroups(mGroups);
-
-    setLoaded();
-}
-
-void LLPanelProfileSecondLife::openGroupProfile()
-{
-    LLUUID group_id = mGroupList->getSelectedUUID();
-    LLGroupActions::show(group_id);
-}
-
-void LLPanelProfileSecondLife::onAvatarNameCache(const LLUUID& agent_id, const LLAvatarName& av_name)
-{
-    mAvatarNameCacheConnection.disconnect();
-    getChild<LLUICtrl>("display_name")->setValue(av_name.getDisplayName());
-    getChild<LLUICtrl>("user_name")->setValue(av_name.getAccountName());
-}
-
-void LLPanelProfileSecondLife::setProfileImageUploading(bool loading)
-{
-    LLLoadingIndicator* indicator = getChild<LLLoadingIndicator>("image_upload_indicator");
-    indicator->setVisible(loading);
-    if (loading)
-    {
-        indicator->start();
-    }
-    else
-    {
-        indicator->stop();
-    }
-    mWaitingForImageUpload = loading;
-}
-
-void LLPanelProfileSecondLife::setProfileImageUploaded(const LLUUID &image_asset_id)
-{
-    mSecondLifePic->setValue(image_asset_id);
-<<<<<<< HEAD
-    mImageId = image_asset_id;
-
-    LLViewerFetchedTexture* imagep = LLViewerTextureManager::getFetchedTexture(image_asset_id);
-    if (imagep->getFullHeight())
-    {
-        onImageLoaded(true, imagep);
-    }
-    else
-    {
-        imagep->setLoadedCallback(onImageLoaded,
-            MAX_DISCARD_LEVEL,
-            false,
-            false,
-            new LLHandle<LLPanel>(getHandle()),
-            NULL,
-            false);
-    }
-=======
->>>>>>> e1623bb2
-
-    LLFloater *floater = mFloaterProfileTextureHandle.get();
-    if (floater)
-    {
-        LLFloaterProfileTexture * texture_view = dynamic_cast<LLFloaterProfileTexture*>(floater);
-        texture_view->loadAsset(mSecondLifePic->getImageAssetId());
-    }
-
-    setProfileImageUploading(false);
-}
-
-bool LLPanelProfileSecondLife::hasUnsavedChanges()
-{
-    LLFloater *floater = mFloaterPermissionsHandle.get();
-    if (floater)
-    {
-        LLFloaterProfilePermissions* perm = dynamic_cast<LLFloaterProfilePermissions*>(floater);
-        if (perm && perm->hasUnsavedChanges())
-        {
-            return true;
-        }
-    }
-    // if floater
-    return mHasUnsavedDescriptionChanges;
-}
-
-void LLPanelProfileSecondLife::commitUnsavedChanges()
-{
-    LLFloater *floater = mFloaterPermissionsHandle.get();
-    if (floater)
-    {
-        LLFloaterProfilePermissions* perm = dynamic_cast<LLFloaterProfilePermissions*>(floater);
-        if (perm && perm->hasUnsavedChanges())
-        {
-            perm->onApplyRights();
-        }
-    }
-    if (mHasUnsavedDescriptionChanges)
-    {
-        onSaveDescriptionChanges();
-    }
-}
-
-void LLPanelProfileSecondLife::fillCommonData(const LLAvatarData* avatar_data)
-{
-    // Refresh avatar id in cache with new info to prevent re-requests
-    // and to make sure icons in text will be up to date
-    LLAvatarIconIDCache::getInstance()->add(avatar_data->avatar_id, avatar_data->image_id);
-
-    fillAgeData(avatar_data);
-
-    setDescriptionText(avatar_data->about_text);
-
-<<<<<<< HEAD
-    if (avatar_data->image_id.notNull())
-    {
-        mSecondLifePic->setValue(avatar_data->image_id);
-        mImageId = avatar_data->image_id;
-    }
-    else
-    {
-        mSecondLifePic->setValue("Generic_Person_Large");
-        mImageId = LLUUID::null;
-    }
-
-    // Will be loaded as a LLViewerFetchedTexture::BOOST_UI due to mSecondLifePic
-    LLViewerFetchedTexture* imagep = LLViewerTextureManager::getFetchedTexture(avatar_data->image_id);
-    if (imagep->getFullHeight())
-    {
-        onImageLoaded(true, imagep);
-    }
-    else
-    {
-        imagep->setLoadedCallback(onImageLoaded,
-                                  MAX_DISCARD_LEVEL,
-                                  false,
-                                  false,
-                                  new LLHandle<LLPanel>(getHandle()),
-                                  NULL,
-                                  false);
-    }
-=======
-    mSecondLifePic->setValue(avatar_data->image_id);
->>>>>>> e1623bb2
-
-    if (getSelfProfile())
-    {
-        mAllowPublish = avatar_data->flags & AVATAR_ALLOW_PUBLISH;
-<<<<<<< HEAD
-        mShowInSearchCombo->setValue((bool)mAllowPublish);
-=======
-        mShowInSearchCombo->setValue(mAllowPublish ? TRUE : FALSE);
->>>>>>> e1623bb2
-    }
-}
-
-void LLPanelProfileSecondLife::fillPartnerData(const LLAvatarData* avatar_data)
-{
-    LLTextBox* partner_text_ctrl = getChild<LLTextBox>("partner_link");
-    if (avatar_data->partner_id.notNull())
-    {
-        childSetVisible("partner_layout", true);
-        LLStringUtil::format_map_t args;
-        args["[LINK]"] = LLSLURL("agent", avatar_data->partner_id, "inspect").getSLURLString();
-        std::string partner_text = getString("partner_text", args);
-        partner_text_ctrl->setText(partner_text);
-    }
-    else
-    {
-        childSetVisible("partner_layout", false);
-    }
-}
-
-void LLPanelProfileSecondLife::fillAccountStatus(const LLAvatarData* avatar_data)
-{
-    LLStringUtil::format_map_t args;
-    args["[ACCTTYPE]"] = LLAvatarPropertiesProcessor::accountType(avatar_data);
-    args["[PAYMENTINFO]"] = LLAvatarPropertiesProcessor::paymentInfo(avatar_data);
-
-    std::string caption_text = getString("CaptionTextAcctInfo", args);
-    getChild<LLUICtrl>("account_info")->setValue(caption_text);
-
-    const S32 LINDEN_EMPLOYEE_INDEX = 3;
-    LLDate sl_release;
-    sl_release.fromYMDHMS(2003, 6, 23, 0, 0, 0);
-    std::string customer_lower = avatar_data->customer_type;
-    LLStringUtil::toLower(customer_lower);
-    if (avatar_data->caption_index == LINDEN_EMPLOYEE_INDEX)
-    {
-        getChild<LLUICtrl>("badge_icon")->setValue("Profile_Badge_Linden");
-        getChild<LLUICtrl>("badge_text")->setValue(getString("BadgeLinden"));
-        childSetVisible("badge_layout", true);
-        childSetVisible("partner_spacer_layout", false);
-    }
-    else if (avatar_data->born_on < sl_release)
-    {
-        getChild<LLUICtrl>("badge_icon")->setValue("Profile_Badge_Beta");
-        getChild<LLUICtrl>("badge_text")->setValue(getString("BadgeBeta"));
-        childSetVisible("badge_layout", true);
-        childSetVisible("partner_spacer_layout", false);
-    }
-    else if (customer_lower == "beta_lifetime")
-    {
-        getChild<LLUICtrl>("badge_icon")->setValue("Profile_Badge_Beta_Lifetime");
-        getChild<LLUICtrl>("badge_text")->setValue(getString("BadgeBetaLifetime"));
-        childSetVisible("badge_layout", true);
-        childSetVisible("partner_spacer_layout", false);
-    }
-    else if (customer_lower == "lifetime")
-    {
-        getChild<LLUICtrl>("badge_icon")->setValue("Profile_Badge_Lifetime");
-        getChild<LLUICtrl>("badge_text")->setValue(getString("BadgeLifetime"));
-        childSetVisible("badge_layout", true);
-        childSetVisible("partner_spacer_layout", false);
-    }
-    else if (customer_lower == "secondlifetime_premium")
-    {
-        getChild<LLUICtrl>("badge_icon")->setValue("Profile_Badge_Premium_Lifetime");
-        getChild<LLUICtrl>("badge_text")->setValue(getString("BadgePremiumLifetime"));
-        childSetVisible("badge_layout", true);
-        childSetVisible("partner_spacer_layout", false);
-    }
-    else if (customer_lower == "secondlifetime_premium_plus")
-    {
-        getChild<LLUICtrl>("badge_icon")->setValue("Profile_Badge_Pplus_Lifetime");
-        getChild<LLUICtrl>("badge_text")->setValue(getString("BadgePremiumPlusLifetime"));
-        childSetVisible("badge_layout", true);
-        childSetVisible("partner_spacer_layout", false);
-    }
-    else
-    {
-        childSetVisible("badge_layout", false);
-        childSetVisible("partner_spacer_layout", true);
-    }
-}
-
-void LLPanelProfileSecondLife::fillRightsData()
-{
-    if (getSelfProfile())
-    {
-        return;
-    }
-
-    const LLRelationship* relation = LLAvatarTracker::instance().getBuddyInfo(getAvatarId());
-    // If true - we are viewing friend's profile, enable check boxes and set values.
-    if (relation)
-    {
-        S32 rights = relation->getRightsGrantedTo();
-        bool can_see_online = LLRelationship::GRANT_ONLINE_STATUS & rights;
-        bool can_see_on_map = LLRelationship::GRANT_MAP_LOCATION & rights;
-        bool can_edit_objects = LLRelationship::GRANT_MODIFY_OBJECTS & rights;
-
-        mCanSeeOnlineIcon->setVisible(can_see_online);
-        mCantSeeOnlineIcon->setVisible(!can_see_online);
-        mCanSeeOnMapIcon->setVisible(can_see_on_map);
-        mCantSeeOnMapIcon->setVisible(!can_see_on_map);
-        mCanEditObjectsIcon->setVisible(can_edit_objects);
-        mCantEditObjectsIcon->setVisible(!can_edit_objects);
-
-        mCanSeeOnlineIcon->setEnabled(true);
-        mCantSeeOnlineIcon->setEnabled(true);
-        mCanSeeOnMapIcon->setEnabled(true);
-        mCantSeeOnMapIcon->setEnabled(true);
-        mCanEditObjectsIcon->setEnabled(true);
-        mCantEditObjectsIcon->setEnabled(true);
-    }
-    else
-    {
-        mCanSeeOnlineIcon->setVisible(false);
-        mCantSeeOnlineIcon->setVisible(false);
-        mCanSeeOnMapIcon->setVisible(false);
-        mCantSeeOnMapIcon->setVisible(false);
-        mCanEditObjectsIcon->setVisible(false);
-        mCantEditObjectsIcon->setVisible(false);
-    }
-}
-
-void LLPanelProfileSecondLife::fillAgeData(const LLAvatarData* avatar_data)
-{
-    // Date from server comes already converted to stl timezone,
-    // so display it as an UTC + 0
-    bool hide_age = avatar_data->hide_age && !getSelfProfile();
-    std::string name_and_date = getString(hide_age ? "date_format_short" : "date_format_full");
-    LLSD args_name;
-    args_name["datetime"] = (S32)avatar_data->born_on.secondsSinceEpoch();
-    LLStringUtil::format(name_and_date, args_name);
-    getChild<LLUICtrl>("sl_birth_date")->setValue(name_and_date);
-
-    LLUICtrl* userAgeCtrl = getChild<LLUICtrl>("user_age");
-    if (hide_age)
-    {
-        userAgeCtrl->setVisible(FALSE);
-    }
-    else
-    {
-        std::string register_date = getString("age_format");
-        LLSD args_age;
-        args_age["[AGE]"] = LLDateUtil::ageFromDate(avatar_data->born_on, LLDate::now());
-        LLStringUtil::format(register_date, args_age);
-        userAgeCtrl->setValue(register_date);
-    }
-
-    BOOL showHideAgeCombo = FALSE;
-    if (getSelfProfile())
-    {
-        if (LLAvatarPropertiesProcessor::getInstance()->isHideAgeSupportedByServer())
-        {
-            F64 birth = avatar_data->born_on.secondsSinceEpoch();
-            F64 now = LLDate::now().secondsSinceEpoch();
-            if (now - birth > 365 * 24 * 60 * 60)
-            {
-                mHideAge = avatar_data->hide_age;
-                mHideAgeCombo->setValue(mHideAge ? TRUE : FALSE);
-                showHideAgeCombo = TRUE;
-            }
-        }
-    }
-    mHideAgeCombo->setVisible(showHideAgeCombo);
-}
-
-void LLPanelProfileSecondLife::onImageLoaded(bool success, LLViewerFetchedTexture *imagep)
-{
-    LLRect imageRect = mSecondLifePicLayout->getRect();
-    if (!success || imagep->getFullWidth() == imagep->getFullHeight())
-    {
-        mSecondLifePicLayout->reshape(imageRect.getWidth(), imageRect.getWidth());
-    }
-    else
-    {
-        // assume 3:4, for sake of firestorm
-        mSecondLifePicLayout->reshape(imageRect.getWidth(), imageRect.getWidth() * 3 / 4);
-    }
-}
-
-<<<<<<< HEAD
-//static
-void LLPanelProfileSecondLife::onImageLoaded(bool success,
-                                             LLViewerFetchedTexture *src_vi,
-                                             LLImageRaw* src,
-                                             LLImageRaw* aux_src,
-                                             S32 discard_level,
-                                             bool final,
-                                             void* userdata)
-{
-    if (!userdata) return;
-
-    LLHandle<LLPanel>* handle = (LLHandle<LLPanel>*)userdata;
-
-    if (!handle->isDead())
-    {
-        LLPanelProfileSecondLife* panel = static_cast<LLPanelProfileSecondLife*>(handle->get());
-        if (panel)
-        {
-            panel->onImageLoaded(success, src_vi);
-        }
-    }
-
-    if (final || !success)
-    {
-        delete handle;
-    }
-}
-
-=======
->>>>>>> e1623bb2
-// virtual, called by LLAvatarTracker
-void LLPanelProfileSecondLife::changed(U32 mask)
-{
-    updateOnlineStatus();
-    if (mask != LLFriendObserver::ONLINE)
-    {
-        fillRightsData();
-    }
-}
-
-// virtual, called by LLVoiceClient
-void LLPanelProfileSecondLife::onChange(EStatusType status, const std::string &channelURI, bool proximal)
-{
-    if(status == STATUS_JOINING || status == STATUS_LEFT_CHANNEL)
-    {
-        return;
-    }
-
-    mVoiceStatus = LLAvatarActions::canCall() && (LLAvatarActions::isFriend(getAvatarId()) ? LLAvatarTracker::instance().isBuddyOnline(getAvatarId()) : true);
-}
-
-void LLPanelProfileSecondLife::setAvatarId(const LLUUID& avatar_id)
-{
-    if (avatar_id.notNull())
-    {
-        if (getAvatarId().notNull())
-        {
-            LLAvatarTracker::instance().removeParticularFriendObserver(getAvatarId(), this);
-        }
-
-        LLPanelProfilePropertiesProcessorTab::setAvatarId(avatar_id);
-
-        if (LLAvatarActions::isFriend(getAvatarId()))
-        {
-            LLAvatarTracker::instance().addParticularFriendObserver(getAvatarId(), this);
-        }
-    }
-}
-
-// method was disabled according to EXT-2022. Re-enabled & improved according to EXT-3880
-void LLPanelProfileSecondLife::updateOnlineStatus()
-{
-    const LLRelationship* relationship = LLAvatarTracker::instance().getBuddyInfo(getAvatarId());
-    if (relationship != NULL)
-    {
-        // For friend let check if he allowed me to see his status
-        bool online = relationship->isOnline();
-        bool perm_granted = relationship->isRightGrantedFrom(LLRelationship::GRANT_ONLINE_STATUS);
-        processOnlineStatus(true, perm_granted, online);
-    }
-    else
-    {
-        childSetVisible("friend_layout", false);
-        childSetVisible("online_layout", false);
-        childSetVisible("offline_layout", false);
-    }
-}
-
-void LLPanelProfileSecondLife::processOnlineStatus(bool is_friend, bool show_online, bool online)
-{
-    childSetVisible("friend_layout", is_friend);
-    childSetVisible("online_layout", online && show_online);
-    childSetVisible("offline_layout", !online && show_online);
-}
-
-void LLPanelProfileSecondLife::setLoaded()
-{
-    LLPanelProfileTab::setLoaded();
-
-    if (getSelfProfile())
-    {
-<<<<<<< HEAD
-        mShowInSearchCombo->setEnabled(true);
-        mDescriptionEdit->setEnabled(true);
-=======
-        mShowInSearchCombo->setEnabled(TRUE);
-        if (mHideAgeCombo->getVisible())
-        {
-            mHideAgeCombo->setEnabled(TRUE);
-        }
-        mDescriptionEdit->setEnabled(TRUE);
->>>>>>> e1623bb2
-    }
-}
-
-
-class LLProfileImagePicker : public LLFilePickerThread
-{
-public:
-    LLProfileImagePicker(EProfileImageType type, LLHandle<LLPanel> *handle);
-    ~LLProfileImagePicker();
-    void notify(const std::vector<std::string>& filenames) override;
-
-private:
-    LLHandle<LLPanel> *mHandle;
-    EProfileImageType mType;
-};
-
-LLProfileImagePicker::LLProfileImagePicker(EProfileImageType type, LLHandle<LLPanel> *handle)
-    : LLFilePickerThread(LLFilePicker::FFLOAD_IMAGE),
-    mHandle(handle),
-    mType(type)
-{
-}
-
-LLProfileImagePicker::~LLProfileImagePicker()
-{
-    delete mHandle;
-}
-
-void LLProfileImagePicker::notify(const std::vector<std::string>& filenames)
-{
-    if (mHandle->isDead())
-    {
-        return;
-    }
-    if (filenames.empty())
-    {
-        return;
-    }
-    std::string file_path = filenames[0];
-    if (file_path.empty())
-    {
-        return;
-    }
-
-    // generate a temp texture file for coroutine
-    std::string temp_file = gDirUtilp->getTempFilename();
-    U32 codec = LLImageBase::getCodecFromExtension(gDirUtilp->getExtension(file_path));
-    const S32 MAX_DIM = 256;
-    if (!LLViewerTextureList::createUploadFile(file_path, temp_file, codec, MAX_DIM))
-    {
-        LLSD notif_args;
-        notif_args["REASON"] = LLImage::getLastThreadError().c_str();
-        LLNotificationsUtil::add("CannotUploadTexture", notif_args);
-        LL_WARNS("AvatarProperties") << "Failed to upload profile image of type " << (S32)mType << ", " << notif_args["REASON"].asString() << LL_ENDL;
-        return;
-    }
-
-    std::string cap_url = gAgent.getRegionCapability(PROFILE_IMAGE_UPLOAD_CAP);
-    if (cap_url.empty())
-    {
-        LLSD args;
-        args["CAPABILITY"] = PROFILE_IMAGE_UPLOAD_CAP;
-        LLNotificationsUtil::add("RegionCapabilityRequestError", args);
-        LL_WARNS("AvatarProperties") << "Failed to upload profile image of type " << (S32)mType << ", no cap found" << LL_ENDL;
-        return;
-    }
-
-    switch (mType)
-    {
-    case PROFILE_IMAGE_SL:
-        {
-            LLPanelProfileSecondLife* panel = static_cast<LLPanelProfileSecondLife*>(mHandle->get());
-            panel->setProfileImageUploading(true);
-        }
-        break;
-    case PROFILE_IMAGE_FL:
-        {
-            LLPanelProfileFirstLife* panel = static_cast<LLPanelProfileFirstLife*>(mHandle->get());
-            panel->setProfileImageUploading(true);
-        }
-        break;
-    }
-
-    LLCoros::instance().launch("postAgentUserImageCoro",
-        boost::bind(post_profile_image_coro, cap_url, mType, temp_file, mHandle));
-
-    mHandle = nullptr; // transferred to post_profile_image_coro
-}
-
-void LLPanelProfileSecondLife::onCommitMenu(const LLSD& userdata)
-{
-    const std::string item_name = userdata.asString();
-    const LLUUID agent_id = getAvatarId();
-    // todo: consider moving this into LLAvatarActions::onCommit(name, id)
-    // and making all other flaoters, like people menu do the same
-    if (item_name == "im")
-    {
-        LLAvatarActions::startIM(agent_id);
-    }
-    else if (item_name == "offer_teleport")
-    {
-        LLAvatarActions::offerTeleport(agent_id);
-    }
-    else if (item_name == "request_teleport")
-    {
-        LLAvatarActions::teleportRequest(agent_id);
-    }
-    else if (item_name == "voice_call")
-    {
-        LLAvatarActions::startCall(agent_id);
-    }
-    else if (item_name == "chat_history")
-    {
-        LLAvatarActions::viewChatHistory(agent_id);
-    }
-    else if (item_name == "add_friend")
-    {
-        LLAvatarActions::requestFriendshipDialog(agent_id);
-    }
-    else if (item_name == "remove_friend")
-    {
-        LLAvatarActions::removeFriendDialog(agent_id);
-    }
-    else if (item_name == "invite_to_group")
-    {
-        LLAvatarActions::inviteToGroup(agent_id);
-    }
-    else if (item_name == "can_show_on_map")
-    {
-        LLAvatarActions::showOnMap(agent_id);
-    }
-    else if (item_name == "share")
-    {
-        LLAvatarActions::share(agent_id);
-    }
-    else if (item_name == "pay")
-    {
-        LLAvatarActions::pay(agent_id);
-    }
-    else if (item_name == "toggle_block_agent")
-    {
-        LLAvatarActions::toggleBlock(agent_id);
-    }
-    else if (item_name == "copy_user_id")
-    {
-        LLWString wstr = utf8str_to_wstring(getAvatarId().asString());
-        LLClipboard::instance().copyToClipboard(wstr, 0, wstr.size());
-    }
-    else if (item_name == "agent_permissions")
-    {
-        onShowAgentPermissionsDialog();
-    }
-    else if (item_name == "copy_display_name"
-        || item_name == "copy_username")
-    {
-        LLAvatarName av_name;
-        if (!LLAvatarNameCache::get(getAvatarId(), &av_name))
-        {
-            // shouldn't happen, option is supposed to be invisible while name is fetching
-            LL_WARNS() << "Failed to get agent data" << LL_ENDL;
-            return;
-        }
-        LLWString wstr;
-        if (item_name == "copy_display_name")
-        {
-            wstr = utf8str_to_wstring(av_name.getDisplayName(true));
-        }
-        else if (item_name == "copy_username")
-        {
-            wstr = utf8str_to_wstring(av_name.getUserName());
-        }
-        LLClipboard::instance().copyToClipboard(wstr, 0, wstr.size());
-    }
-    else if (item_name == "edit_display_name")
-    {
-        LLAvatarNameCache::get(getAvatarId(), boost::bind(&LLPanelProfileSecondLife::onAvatarNameCacheSetName, this, _1, _2));
-        LLFirstUse::setDisplayName(false);
-    }
-    else if (item_name == "edit_partner")
-    {
-        std::string url = "https://[GRID]/my/account/partners.php";
-        LLSD subs;
-        url = LLWeb::expandURLSubstitutions(url, subs);
-        LLUrlAction::openURL(url);
-    }
-    else if (item_name == "upload_photo")
-    {
-        (new LLProfileImagePicker(PROFILE_IMAGE_SL, new LLHandle<LLPanel>(LLPanel::getHandle())))->getFile();
-
-        LLFloater* floaterp = mFloaterTexturePickerHandle.get();
-        if (floaterp)
-        {
-            floaterp->closeFloater();
-        }
-    }
-    else if (item_name == "change_photo")
-    {
-        onShowTexturePicker();
-    }
-    else if (item_name == "remove_photo")
-    {
-        onCommitProfileImage(LLUUID::null);
-
-        LLFloater* floaterp = mFloaterTexturePickerHandle.get();
-        if (floaterp)
-        {
-            floaterp->closeFloater();
-        }
-    }
-}
-
-bool LLPanelProfileSecondLife::onEnableMenu(const LLSD& userdata)
-{
-    const std::string item_name = userdata.asString();
-    const LLUUID agent_id = getAvatarId();
-    if (item_name == "offer_teleport" || item_name == "request_teleport")
-    {
-        return LLAvatarActions::canOfferTeleport(agent_id);
-    }
-    else if (item_name == "voice_call")
-    {
-        return mVoiceStatus;
-    }
-    else if (item_name == "chat_history")
-    {
-        return LLLogChat::isTranscriptExist(agent_id);
-    }
-    else if (item_name == "add_friend")
-    {
-        return !LLAvatarActions::isFriend(agent_id);
-    }
-    else if (item_name == "remove_friend")
-    {
-        return LLAvatarActions::isFriend(agent_id);
-    }
-    else if (item_name == "can_show_on_map")
-    {
-        return (LLAvatarTracker::instance().isBuddyOnline(agent_id) && is_agent_mappable(agent_id))
-        || gAgent.isGodlike();
-    }
-    else if (item_name == "toggle_block_agent")
-    {
-        return LLAvatarActions::canBlock(agent_id);
-    }
-    else if (item_name == "agent_permissions")
-    {
-        return LLAvatarActions::isFriend(agent_id);
-    }
-    else if (item_name == "copy_display_name"
-        || item_name == "copy_username")
-    {
-        return !mAvatarNameCacheConnection.connected();
-    }
-    else if (item_name == "upload_photo"
-        || item_name == "change_photo")
-    {
-        std::string cap_url = gAgent.getRegionCapability(PROFILE_IMAGE_UPLOAD_CAP);
-        return !cap_url.empty() && !mWaitingForImageUpload && getIsLoaded();
-    }
-    else if (item_name == "remove_photo")
-    {
-        std::string cap_url = gAgent.getRegionCapability(PROFILE_PROPERTIES_CAP);
-        return mSecondLifePic->getImageAssetId().notNull() && !cap_url.empty() && !mWaitingForImageUpload && getIsLoaded();
-    }
-
-    return false;
-}
-
-bool LLPanelProfileSecondLife::onCheckMenu(const LLSD& userdata)
-{
-    const std::string item_name = userdata.asString();
-    const LLUUID agent_id = getAvatarId();
-    if (item_name == "toggle_block_agent")
-    {
-        return LLAvatarActions::isBlocked(agent_id);
-    }
-    return false;
-}
-
-void LLPanelProfileSecondLife::onAvatarNameCacheSetName(const LLUUID& agent_id, const LLAvatarName& av_name)
-{
-    if (av_name.getDisplayName().empty())
-    {
-        // something is wrong, tell user to try again later
-        LLNotificationsUtil::add("SetDisplayNameFailedGeneric");
-        return;
-    }
-
-    LL_INFOS("LegacyProfile") << "name-change now " << LLDate::now() << " next_update "
-        << LLDate(av_name.mNextUpdate) << LL_ENDL;
-    F64 now_secs = LLDate::now().secondsSinceEpoch();
-
-    if (now_secs < av_name.mNextUpdate)
-    {
-        // if the update time is more than a year in the future, it means updates have been blocked
-        // show a more general message
-        static const S32 YEAR = 60*60*24*365;
-        if (now_secs + YEAR < av_name.mNextUpdate)
-        {
-            LLNotificationsUtil::add("SetDisplayNameBlocked");
-            return;
-        }
-    }
-
-    LLFloaterReg::showInstance("display_name");
-}
-
-void LLPanelProfileSecondLife::setDescriptionText(const std::string &text)
-{
-    mSaveDescriptionChanges->setEnabled(false);
-    mDiscardDescriptionChanges->setEnabled(false);
-    mHasUnsavedDescriptionChanges = false;
-
-    mDescriptionText = text;
-    mDescriptionEdit->setValue(mDescriptionText);
-}
-
-void LLPanelProfileSecondLife::onSetDescriptionDirty()
-{
-    mSaveDescriptionChanges->setEnabled(true);
-    mDiscardDescriptionChanges->setEnabled(true);
-    mHasUnsavedDescriptionChanges = true;
-}
-
-void LLPanelProfileSecondLife::onShowInSearchCallback()
-{
-    bool value = mShowInSearchCombo->getValue().asInteger();
-    if (value == mAllowPublish)
-        return;
-
-    mAllowPublish = value;
-    saveAgentUserInfoCoro("allow_publish", value);
-}
-
-void LLPanelProfileSecondLife::onHideAgeCallback()
-{
-    bool value = mHideAgeCombo->getValue().asInteger();
-    if (value == mHideAge)
-        return;
-
-    mHideAge = value;
-    saveAgentUserInfoCoro("hide_age", value);
-}
-
-void LLPanelProfileSecondLife::onSaveDescriptionChanges()
-{
-    mDescriptionText = mDescriptionEdit->getValue().asString();
-    saveAgentUserInfoCoro("sl_about_text", mDescriptionText);
-
-    mSaveDescriptionChanges->setEnabled(false);
-    mDiscardDescriptionChanges->setEnabled(false);
-    mHasUnsavedDescriptionChanges = false;
-}
-
-void LLPanelProfileSecondLife::onDiscardDescriptionChanges()
-{
-    setDescriptionText(mDescriptionText);
-}
-
-void LLPanelProfileSecondLife::onShowAgentPermissionsDialog()
-{
-    LLFloater *floater = mFloaterPermissionsHandle.get();
-    if (!floater)
-    {
-        LLFloater* parent_floater = gFloaterView->getParentFloater(this);
-        if (parent_floater)
-        {
-            LLFloaterProfilePermissions * perms = new LLFloaterProfilePermissions(parent_floater, getAvatarId());
-            mFloaterPermissionsHandle = perms->getHandle();
-            perms->openFloater();
-            perms->setVisibleAndFrontmost(true);
-
-            parent_floater->addDependentFloater(mFloaterPermissionsHandle);
-        }
-    }
-    else // already open
-    {
-        floater->setMinimized(false);
-        floater->setVisibleAndFrontmost(true);
-    }
-}
-
-void LLPanelProfileSecondLife::onShowAgentProfileTexture()
-{
-    if (!getIsLoaded())
-    {
-        return;
-    }
-
-    LLFloater *floater = mFloaterProfileTextureHandle.get();
-    if (!floater)
-    {
-        LLFloater* parent_floater = gFloaterView->getParentFloater(this);
-        if (parent_floater)
-        {
-            LLFloaterProfileTexture * texture_view = new LLFloaterProfileTexture(parent_floater);
-            mFloaterProfileTextureHandle = texture_view->getHandle();
-            if (mSecondLifePic->getImageAssetId().notNull())
-            {
-                texture_view->loadAsset(mSecondLifePic->getImageAssetId());
-            }
-            else
-            {
-                texture_view->resetAsset();
-            }
-            texture_view->openFloater();
-            texture_view->setVisibleAndFrontmost(true);
-
-            parent_floater->addDependentFloater(mFloaterProfileTextureHandle);
-        }
-    }
-    else // already open
-    {
-        LLFloaterProfileTexture * texture_view = dynamic_cast<LLFloaterProfileTexture*>(floater);
-<<<<<<< HEAD
-        texture_view->setMinimized(false);
-        texture_view->setVisibleAndFrontmost(true);
-        if (mImageId.notNull())
-=======
-        texture_view->setMinimized(FALSE);
-        texture_view->setVisibleAndFrontmost(TRUE);
-        if (mSecondLifePic->getImageAssetId().notNull())
->>>>>>> e1623bb2
-        {
-            texture_view->loadAsset(mSecondLifePic->getImageAssetId());
-        }
-        else
-        {
-            texture_view->resetAsset();
-        }
-    }
-}
-
-void LLPanelProfileSecondLife::onShowTexturePicker()
-{
-    LLFloater* floaterp = mFloaterTexturePickerHandle.get();
-
-    // Show the dialog
-    if (!floaterp)
-    {
-        LLFloater* parent_floater = gFloaterView->getParentFloater(this);
-        if (parent_floater)
-        {
-            // because inventory construction is somewhat slow
-            getWindow()->setCursor(UI_CURSOR_WAIT);
-            LLFloaterTexturePicker* texture_floaterp = new LLFloaterTexturePicker(
-                this,
-                mSecondLifePic->getImageAssetId(),
-                LLUUID::null,
-<<<<<<< HEAD
-                mImageId,
-                false,
-                false,
-=======
-                mSecondLifePic->getImageAssetId(),
-                FALSE,
-                FALSE,
->>>>>>> e1623bb2
-                "SELECT PHOTO",
-                PERM_NONE,
-                PERM_NONE,
-                false,
-                NULL,
-                PICK_TEXTURE);
-
-            mFloaterTexturePickerHandle = texture_floaterp->getHandle();
-
-            texture_floaterp->setOnFloaterCommitCallback([this](LLTextureCtrl::ETexturePickOp op, LLPickerSource source, const LLUUID& asset_id, const LLUUID&, const LLUUID&)
-            {
-                if (op == LLTextureCtrl::TEXTURE_SELECT)
-                {
-                    onCommitProfileImage(asset_id);
-                }
-            });
-            texture_floaterp->setLocalTextureEnabled(false);
-            texture_floaterp->setBakeTextureEnabled(false);
-            texture_floaterp->setCanApply(false, true, false);
-
-            parent_floater->addDependentFloater(mFloaterTexturePickerHandle);
-
-            texture_floaterp->openFloater();
-            texture_floaterp->setFocus(true);
-        }
-    }
-    else
-    {
-        floaterp->setMinimized(false);
-        floaterp->setVisibleAndFrontmost(true);
-    }
-}
-
-void LLPanelProfileSecondLife::onCommitProfileImage(const LLUUID& id)
-{
-    if (mSecondLifePic->getImageAssetId() == id)
-        return;
-
-    std::function<void(bool)> callback = [id](bool result)
-    {
-        if (result)
-        {
-            LLAvatarIconIDCache::getInstance()->add(gAgentID, id);
-            // Should trigger callbacks in icon controls (or request Legacy)
-            LLAvatarPropertiesProcessor::getInstance()->sendAvatarPropertiesRequest(gAgentID);
-        }
-    };
-
-    if (!saveAgentUserInfoCoro("sl_image_id", id, callback))
-        return;
-
-    mSecondLifePic->setValue(id);
-
-    LLFloater *floater = mFloaterProfileTextureHandle.get();
-    if (floater)
-    {
-        LLFloaterProfileTexture * texture_view = dynamic_cast<LLFloaterProfileTexture*>(floater);
-        if (id == LLUUID::null)
-        {
-            texture_view->resetAsset();
-        }
-        else
-        {
-            texture_view->loadAsset(id);
-        }
-    }
-}
-
-//////////////////////////////////////////////////////////////////////////
-// LLPanelProfileWeb
-
-LLPanelProfileWeb::LLPanelProfileWeb()
- : LLPanelProfileTab()
- , mWebBrowser(NULL)
- , mAvatarNameCacheConnection()
-{
-}
-
-LLPanelProfileWeb::~LLPanelProfileWeb()
-{
-    if (mAvatarNameCacheConnection.connected())
-    {
-        mAvatarNameCacheConnection.disconnect();
-    }
-}
-
-void LLPanelProfileWeb::onOpen(const LLSD& key)
-{
-    LLPanelProfileTab::onOpen(key);
-
-    resetData();
-
-    mAvatarNameCacheConnection = LLAvatarNameCache::get(getAvatarId(), boost::bind(&LLPanelProfileWeb::onAvatarNameCache, this, _1, _2));
-}
-
-bool LLPanelProfileWeb::postBuild()
-{
-    mWebBrowser = getChild<LLMediaCtrl>("profile_html");
-    mWebBrowser->addObserver(this);
-    mWebBrowser->setHomePageUrl("about:blank");
-
-    return true;
-}
-
-void LLPanelProfileWeb::resetData()
-{
-    mWebBrowser->navigateHome();
-}
-
-void LLPanelProfileWeb::updateData()
-{
-    LLUUID avatar_id = getAvatarId();
-    if (!getStarted() && avatar_id.notNull() && !mURLWebProfile.empty())
-    {
-        setIsLoading();
-
-        mWebBrowser->setVisible(true);
-        mPerformanceTimer.start();
-        mWebBrowser->navigateTo(mURLWebProfile, HTTP_CONTENT_TEXT_HTML);
-    }
-}
-
-void LLPanelProfileWeb::onAvatarNameCache(const LLUUID& agent_id, const LLAvatarName& av_name)
-{
-    mAvatarNameCacheConnection.disconnect();
-
-    std::string username = av_name.getAccountName();
-    if (username.empty())
-    {
-        username = LLCacheName::buildUsername(av_name.getDisplayName());
-    }
-    else
-    {
-        LLStringUtil::replaceChar(username, ' ', '.');
-    }
-
-    mURLWebProfile = getProfileURL(username, true);
-    if (mURLWebProfile.empty())
-    {
-        return;
-    }
-
-    //if the tab was opened before name was resolved, load the panel now
-    updateData();
-}
-
-void LLPanelProfileWeb::onCommitLoad(LLUICtrl* ctrl)
-{
-    if (!mURLHome.empty())
-    {
-        LLSD::String valstr = ctrl->getValue().asString();
-        if (valstr.empty())
-        {
-            mWebBrowser->setVisible(true);
-            mPerformanceTimer.start();
-            mWebBrowser->navigateTo( mURLHome, HTTP_CONTENT_TEXT_HTML );
-        }
-        else if (valstr == "popout")
-        {
-            // open in viewer's browser, new window
-            LLWeb::loadURLInternal(mURLHome);
-        }
-        else if (valstr == "external")
-        {
-            // open in external browser
-            LLWeb::loadURLExternal(mURLHome);
-        }
-    }
-}
-
-void LLPanelProfileWeb::handleMediaEvent(LLPluginClassMedia* self, EMediaEvent event)
-{
-    switch(event)
-    {
-        case MEDIA_EVENT_STATUS_TEXT_CHANGED:
-            childSetValue("status_text", LLSD( self->getStatusText() ) );
-        break;
-
-        case MEDIA_EVENT_NAVIGATE_BEGIN:
-        {
-            if (mFirstNavigate)
-            {
-                mFirstNavigate = false;
-            }
-            else
-            {
-                mPerformanceTimer.start();
-            }
-        }
-        break;
-
-        case MEDIA_EVENT_NAVIGATE_COMPLETE:
-        {
-            LLStringUtil::format_map_t args;
-            args["[TIME]"] = llformat("%.2f", mPerformanceTimer.getElapsedTimeF32());
-            childSetValue("status_text", LLSD( getString("LoadTime", args)) );
-
-            setLoaded();
-        }
-        break;
-
-        default:
-            // Having a default case makes the compiler happy.
-        break;
-    }
-}
-
-
-//////////////////////////////////////////////////////////////////////////
-//////////////////////////////////////////////////////////////////////////
-//////////////////////////////////////////////////////////////////////////
-
-LLPanelProfileFirstLife::LLPanelProfileFirstLife()
- : LLPanelProfilePropertiesProcessorTab()
- , mHasUnsavedChanges(false)
-{
-}
-
-LLPanelProfileFirstLife::~LLPanelProfileFirstLife()
-{
-}
-
-bool LLPanelProfileFirstLife::postBuild()
-{
-    mDescriptionEdit = getChild<LLTextEditor>("fl_description_edit");
-    mPicture = getChild<LLProfileImageCtrl>("real_world_pic");
-
-    mUploadPhoto = getChild<LLButton>("fl_upload_image");
-    mChangePhoto = getChild<LLButton>("fl_change_image");
-    mRemovePhoto = getChild<LLButton>("fl_remove_image");
-    mSaveChanges = getChild<LLButton>("fl_save_changes");
-    mDiscardChanges = getChild<LLButton>("fl_discard_changes");
-
-    mUploadPhoto->setCommitCallback([this](LLUICtrl*, void*) { onUploadPhoto(); }, nullptr);
-    mChangePhoto->setCommitCallback([this](LLUICtrl*, void*) { onChangePhoto(); }, nullptr);
-    mRemovePhoto->setCommitCallback([this](LLUICtrl*, void*) { onRemovePhoto(); }, nullptr);
-    mSaveChanges->setCommitCallback([this](LLUICtrl*, void*) { onSaveDescriptionChanges(); }, nullptr);
-    mDiscardChanges->setCommitCallback([this](LLUICtrl*, void*) { onDiscardDescriptionChanges(); }, nullptr);
-    mDescriptionEdit->setKeystrokeCallback([this](LLTextEditor* caller) { onSetDescriptionDirty(); });
-
-    return true;
-}
-
-void LLPanelProfileFirstLife::onOpen(const LLSD& key)
-{
-    LLPanelProfileTab::onOpen(key);
-
-    if (!getSelfProfile())
-    {
-        // Otherwise as the only focusable element it will be selected
-        mDescriptionEdit->setTabStop(false);
-    }
-
-    resetData();
-}
-
-void LLPanelProfileFirstLife::setProfileImageUploading(bool loading)
-{
-    mUploadPhoto->setEnabled(!loading);
-    mChangePhoto->setEnabled(!loading);
-    mRemovePhoto->setEnabled(!loading && mPicture->getImageAssetId().notNull());
-
-    LLLoadingIndicator* indicator = getChild<LLLoadingIndicator>("image_upload_indicator");
-    indicator->setVisible(loading);
-    if (loading)
-    {
-        indicator->start();
-    }
-    else
-    {
-        indicator->stop();
-    }
-}
-
-void LLPanelProfileFirstLife::setProfileImageUploaded(const LLUUID &image_asset_id)
-{
-    mPicture->setValue(image_asset_id);
-    setProfileImageUploading(false);
-}
-
-void LLPanelProfileFirstLife::commitUnsavedChanges()
-{
-    if (mHasUnsavedChanges)
-    {
-        onSaveDescriptionChanges();
-    }
-}
-
-void LLPanelProfileFirstLife::onUploadPhoto()
-{
-    (new LLProfileImagePicker(PROFILE_IMAGE_FL, new LLHandle<LLPanel>(LLPanel::getHandle())))->getFile();
-
-    LLFloater* floaterp = mFloaterTexturePickerHandle.get();
-    if (floaterp)
-    {
-        floaterp->closeFloater();
-    }
-}
-
-void LLPanelProfileFirstLife::onChangePhoto()
-{
-    LLFloater* floaterp = mFloaterTexturePickerHandle.get();
-
-    // Show the dialog
-    if (!floaterp)
-    {
-        LLFloater* parent_floater = gFloaterView->getParentFloater(this);
-        if (parent_floater)
-        {
-            // because inventory construction is somewhat slow
-            getWindow()->setCursor(UI_CURSOR_WAIT);
-            LLFloaterTexturePicker* texture_floaterp = new LLFloaterTexturePicker(
-                this,
-                mPicture->getImageAssetId(),
-                LLUUID::null,
-<<<<<<< HEAD
-                mImageId,
-                false,
-                false,
-=======
-                mPicture->getImageAssetId(),
-                FALSE,
-                FALSE,
->>>>>>> e1623bb2
-                "SELECT PHOTO",
-                PERM_NONE,
-                PERM_NONE,
-                false,
-                NULL,
-                PICK_TEXTURE);
-
-            mFloaterTexturePickerHandle = texture_floaterp->getHandle();
-
-            texture_floaterp->setOnFloaterCommitCallback([this](LLTextureCtrl::ETexturePickOp op, LLPickerSource source, const LLUUID& asset_id, const LLUUID&, const LLUUID&)
-            {
-                if (op == LLTextureCtrl::TEXTURE_SELECT)
-                {
-                    onCommitPhoto(asset_id);
-                }
-            });
-            texture_floaterp->setLocalTextureEnabled(false);
-            texture_floaterp->setCanApply(false, true, false);
-
-            parent_floater->addDependentFloater(mFloaterTexturePickerHandle);
-
-            texture_floaterp->openFloater();
-            texture_floaterp->setFocus(true);
-        }
-    }
-    else
-    {
-        floaterp->setMinimized(false);
-        floaterp->setVisibleAndFrontmost(true);
-    }
-}
-
-void LLPanelProfileFirstLife::onRemovePhoto()
-{
-    onCommitPhoto(LLUUID::null);
-
-    LLFloater* floaterp = mFloaterTexturePickerHandle.get();
-    if (floaterp)
-    {
-        floaterp->closeFloater();
-    }
-}
-
-void LLPanelProfileFirstLife::onCommitPhoto(const LLUUID& id)
-{
-    if (mPicture->getImageAssetId()  == id)
-        return;
-
-    if (!saveAgentUserInfoCoro("fl_image_id", id))
-        return;
-
-    mPicture->setValue(id);
-
-    mRemovePhoto->setEnabled(id.notNull());
-}
-
-void LLPanelProfileFirstLife::setDescriptionText(const std::string &text)
-{
-    mSaveChanges->setEnabled(false);
-    mDiscardChanges->setEnabled(false);
-    mHasUnsavedChanges = false;
-
-    mCurrentDescription = text;
-    mDescriptionEdit->setValue(mCurrentDescription);
-}
-
-void LLPanelProfileFirstLife::onSetDescriptionDirty()
-{
-    mSaveChanges->setEnabled(true);
-    mDiscardChanges->setEnabled(true);
-    mHasUnsavedChanges = true;
-}
-
-void LLPanelProfileFirstLife::onSaveDescriptionChanges()
-{
-    mCurrentDescription = mDescriptionEdit->getValue().asString();
-    saveAgentUserInfoCoro("fl_about_text", mCurrentDescription);
-
-    mSaveChanges->setEnabled(false);
-    mDiscardChanges->setEnabled(false);
-    mHasUnsavedChanges = false;
-}
-
-void LLPanelProfileFirstLife::onDiscardDescriptionChanges()
-{
-    setDescriptionText(mCurrentDescription);
-}
-
-void LLPanelProfileFirstLife::processProperties(void* data, EAvatarProcessorType type)
-{
-    if (APT_PROPERTIES == type)
-    {
-        LLAvatarData* avatar_data = static_cast<LLAvatarData*>(data);
-        if (avatar_data && getAvatarId() == avatar_data->avatar_id)
-        {
-            processProperties(avatar_data);
-        }
-    }
-}
-
-void LLPanelProfileFirstLife::processProperties(const LLAvatarData* avatar_data)
-{
-    setDescriptionText(avatar_data->fl_about_text);
-
-    mPicture->setValue(avatar_data->fl_image_id);
-
-    setLoaded();
-}
-
-void LLPanelProfileFirstLife::resetData()
-{
-    setDescriptionText(std::string());
-    mPicture->setValue(LLUUID::null);
-
-    mUploadPhoto->setVisible(getSelfProfile());
-    mChangePhoto->setVisible(getSelfProfile());
-    mRemovePhoto->setVisible(getSelfProfile());
-    mSaveChanges->setVisible(getSelfProfile());
-    mDiscardChanges->setVisible(getSelfProfile());
-}
-
-void LLPanelProfileFirstLife::setLoaded()
-{
-    LLPanelProfileTab::setLoaded();
-
-    if (getSelfProfile())
-    {
-<<<<<<< HEAD
-        mDescriptionEdit->setEnabled(true);
-        mPicture->setEnabled(true);
-        mRemovePhoto->setEnabled(mImageId.notNull());
-=======
-        mDescriptionEdit->setEnabled(TRUE);
-        mPicture->setEnabled(TRUE);
-        mRemovePhoto->setEnabled(mPicture->getImageAssetId().notNull());
->>>>>>> e1623bb2
-    }
-}
-
-//////////////////////////////////////////////////////////////////////////
-//////////////////////////////////////////////////////////////////////////
-//////////////////////////////////////////////////////////////////////////
-
-LLPanelProfileNotes::LLPanelProfileNotes()
-: LLPanelProfilePropertiesProcessorTab()
- , mHasUnsavedChanges(false)
-{
-
-}
-
-LLPanelProfileNotes::~LLPanelProfileNotes()
-{
-}
-
-void LLPanelProfileNotes::commitUnsavedChanges()
-{
-    if (mHasUnsavedChanges)
-    {
-        onSaveNotesChanges();
-    }
-}
-
-bool LLPanelProfileNotes::postBuild()
-{
-    mNotesEditor = getChild<LLTextEditor>("notes_edit");
-    mSaveChanges = getChild<LLButton>("notes_save_changes");
-    mDiscardChanges = getChild<LLButton>("notes_discard_changes");
-
-    mSaveChanges->setCommitCallback([this](LLUICtrl*, void*) { onSaveNotesChanges(); }, nullptr);
-    mDiscardChanges->setCommitCallback([this](LLUICtrl*, void*) { onDiscardNotesChanges(); }, nullptr);
-    mNotesEditor->setKeystrokeCallback([this](LLTextEditor* caller) { onSetNotesDirty(); });
-
-    return true;
-}
-
-void LLPanelProfileNotes::onOpen(const LLSD& key)
-{
-    LLPanelProfileTab::onOpen(key);
-
-    resetData();
-}
-
-void LLPanelProfileNotes::setNotesText(const std::string &text)
-{
-    mSaveChanges->setEnabled(false);
-    mDiscardChanges->setEnabled(false);
-    mHasUnsavedChanges = false;
-
-    mCurrentNotes = text;
-    mNotesEditor->setValue(mCurrentNotes);
-}
-
-void LLPanelProfileNotes::onSetNotesDirty()
-{
-    mSaveChanges->setEnabled(true);
-    mDiscardChanges->setEnabled(true);
-    mHasUnsavedChanges = true;
-}
-
-void LLPanelProfileNotes::onSaveNotesChanges()
-{
-    mCurrentNotes = mNotesEditor->getValue().asString();
-    saveAgentUserInfoCoro("notes", mCurrentNotes);
-
-    mSaveChanges->setEnabled(false);
-    mDiscardChanges->setEnabled(false);
-    mHasUnsavedChanges = false;
-}
-
-void LLPanelProfileNotes::onDiscardNotesChanges()
-{
-    setNotesText(mCurrentNotes);
-}
-
-void LLPanelProfileNotes::processProperties(void* data, EAvatarProcessorType type)
-{
-    if (APT_PROPERTIES == type)
-    {
-        LLAvatarData* avatar_data = static_cast<LLAvatarData*>(data);
-        if (avatar_data && getAvatarId() == avatar_data->avatar_id)
-        {
-            processProperties(avatar_data);
-        }
-    }
-}
-
-void LLPanelProfileNotes::processProperties(const LLAvatarData* avatar_data)
-{
-<<<<<<< HEAD
-    setNotesText(avatar_notes->notes);
-    mNotesEditor->setEnabled(true);
-=======
-    setNotesText(avatar_data->notes);
-    mNotesEditor->setEnabled(TRUE);
->>>>>>> e1623bb2
-    setLoaded();
-}
-
-void LLPanelProfileNotes::resetData()
-{
-    resetLoading();
-    setNotesText(std::string());
-}
-
-
-//////////////////////////////////////////////////////////////////////////
-// LLPanelProfile
-
-LLPanelProfile::LLPanelProfile()
- : LLPanelProfileTab()
-{
-}
-
-LLPanelProfile::~LLPanelProfile()
-{
-}
-
-bool LLPanelProfile::postBuild()
-{
-    return true;
-}
-
-void LLPanelProfile::onTabChange()
-{
-    LLPanelProfileTab* active_panel = dynamic_cast<LLPanelProfileTab*>(mTabContainer->getCurrentPanel());
-    if (active_panel)
-    {
-        active_panel->updateData();
-    }
-}
-
-void LLPanelProfile::onOpen(const LLSD& key)
-{
-    LLUUID avatar_id = key["id"].asUUID();
-
-    // Don't reload the same profile
-    if (getAvatarId() == avatar_id)
-    {
-        return;
-    }
-
-    LLPanelProfileTab::onOpen(avatar_id);
-
-    mTabContainer       = getChild<LLTabContainer>("panel_profile_tabs");
-    mPanelSecondlife    = findChild<LLPanelProfileSecondLife>(PANEL_SECONDLIFE);
-    mPanelWeb           = findChild<LLPanelProfileWeb>(PANEL_WEB);
-    mPanelPicks         = findChild<LLPanelProfilePicks>(PANEL_PICKS);
-    mPanelClassifieds   = findChild<LLPanelProfileClassifieds>(PANEL_CLASSIFIEDS);
-    mPanelFirstlife     = findChild<LLPanelProfileFirstLife>(PANEL_FIRSTLIFE);
-    mPanelNotes         = findChild<LLPanelProfileNotes>(PANEL_NOTES);
-
-    mPanelSecondlife->onOpen(avatar_id);
-    mPanelWeb->onOpen(avatar_id);
-    mPanelPicks->onOpen(avatar_id);
-    mPanelClassifieds->onOpen(avatar_id);
-    mPanelFirstlife->onOpen(avatar_id);
-    mPanelNotes->onOpen(avatar_id);
-
-    // Always request the base profile info
-    resetLoading();
-    updateData();
-
-    // Some tabs only request data when opened
-    mTabContainer->setCommitCallback(boost::bind(&LLPanelProfile::onTabChange, this));
-}
-
-void LLPanelProfile::updateData()
-{
-    LLUUID avatar_id = getAvatarId();
-    // Todo: getIsloading functionality needs to be expanded to
-    // include 'inited' or 'data_provided' state to not rerequest
-    if (!getStarted() && avatar_id.notNull())
-    {
-        setIsLoading();
-
-        mPanelSecondlife->setIsLoading();
-        mPanelPicks->setIsLoading();
-        mPanelFirstlife->setIsLoading();
-        mPanelNotes->setIsLoading();
-
-        LLAvatarPropertiesProcessor::getInstance()->sendAvatarPropertiesRequest(getAvatarId());
-    }
-}
-
-void LLPanelProfile::refreshName()
-{
-    mPanelSecondlife->refreshName();
-}
-
-void LLPanelProfile::createPick(const LLPickData &data)
-{
-    mTabContainer->selectTabPanel(mPanelPicks);
-    mPanelPicks->createPick(data);
-}
-
-void LLPanelProfile::showPick(const LLUUID& pick_id)
-{
-    if (pick_id.notNull())
-    {
-        mPanelPicks->selectPick(pick_id);
-    }
-    mTabContainer->selectTabPanel(mPanelPicks);
-}
-
-bool LLPanelProfile::isPickTabSelected()
-{
-    return (mTabContainer->getCurrentPanel() == mPanelPicks);
-}
-
-bool LLPanelProfile::isNotesTabSelected()
-{
-    return (mTabContainer->getCurrentPanel() == mPanelNotes);
-}
-
-bool LLPanelProfile::hasUnsavedChanges()
-{
-    return mPanelSecondlife->hasUnsavedChanges()
-        || mPanelPicks->hasUnsavedChanges()
-        || mPanelClassifieds->hasUnsavedChanges()
-        || mPanelFirstlife->hasUnsavedChanges()
-        || mPanelNotes->hasUnsavedChanges();
-}
-
-bool LLPanelProfile::hasUnpublishedClassifieds()
-{
-    return mPanelClassifieds->hasNewClassifieds();
-}
-
-void LLPanelProfile::commitUnsavedChanges()
-{
-    mPanelSecondlife->commitUnsavedChanges();
-    mPanelPicks->commitUnsavedChanges();
-    mPanelClassifieds->commitUnsavedChanges();
-    mPanelFirstlife->commitUnsavedChanges();
-    mPanelNotes->commitUnsavedChanges();
-}
-
-void LLPanelProfile::showClassified(const LLUUID& classified_id, bool edit)
-{
-    if (classified_id.notNull())
-    {
-        mPanelClassifieds->selectClassified(classified_id, edit);
-    }
-    mTabContainer->selectTabPanel(mPanelClassifieds);
-}
-
-void LLPanelProfile::createClassified()
-{
-    mPanelClassifieds->createClassified();
-    mTabContainer->selectTabPanel(mPanelClassifieds);
-}
+/**
+* @file llpanelprofile.cpp
+* @brief Profile panel implementation
+*
+* $LicenseInfo:firstyear=2022&license=viewerlgpl$
+* Second Life Viewer Source Code
+* Copyright (C) 2022, Linden Research, Inc.
+*
+* This library is free software; you can redistribute it and/or
+* modify it under the terms of the GNU Lesser General Public
+* License as published by the Free Software Foundation;
+* version 2.1 of the License only.
+*
+* This library is distributed in the hope that it will be useful,
+* but WITHOUT ANY WARRANTY; without even the implied warranty of
+* MERCHANTABILITY or FITNESS FOR A PARTICULAR PURPOSE.  See the GNU
+* Lesser General Public License for more details.
+*
+* You should have received a copy of the GNU Lesser General Public
+* License along with this library; if not, write to the Free Software
+* Foundation, Inc., 51 Franklin Street, Fifth Floor, Boston, MA  02110-1301  USA
+*
+* Linden Research, Inc., 945 Battery Street, San Francisco, CA  94111  USA
+* $/LicenseInfo$
+*/
+
+#include "llviewerprecompiledheaders.h"
+#include "llpanelprofile.h"
+
+// Common
+#include "llavatarnamecache.h"
+#include "llsdutil.h"
+#include "llslurl.h"
+#include "lldateutil.h" //ageFromDate
+
+// UI
+#include "llavatariconctrl.h"
+#include "llclipboard.h"
+#include "llcheckboxctrl.h"
+#include "llcombobox.h"
+#include "lllineeditor.h"
+#include "llloadingindicator.h"
+#include "llmenubutton.h"
+#include "lltabcontainer.h"
+#include "lltextbox.h"
+#include "lltexteditor.h"
+#include "lltexturectrl.h"
+#include "lltoggleablemenu.h"
+#include "lltooldraganddrop.h"
+#include "llgrouplist.h"
+#include "llurlaction.h"
+
+// Image
+#include "llimagej2c.h"
+
+// Newview
+#include "llagent.h" //gAgent
+#include "llagentpicksinfo.h"
+#include "llavataractions.h"
+#include "llavatarpropertiesprocessor.h"
+#include "llcallingcard.h"
+#include "llcommandhandler.h"
+#include "llfloaterprofiletexture.h"
+#include "llfloaterreg.h"
+#include "llfloaterreporter.h"
+#include "llfilepicker.h"
+#include "llfirstuse.h"
+#include "llgroupactions.h"
+#include "lllogchat.h"
+#include "llmutelist.h"
+#include "llnotificationsutil.h"
+#include "llpanelblockedlist.h"
+#include "llpanelprofileclassifieds.h"
+#include "llpanelprofilepicks.h"
+#include "lltrans.h"
+#include "llviewercontrol.h"
+#include "llviewermenu.h" //is_agent_mappable
+#include "llviewermenufile.h"
+#include "llviewertexturelist.h"
+#include "llvoiceclient.h"
+#include "llweb.h"
+
+
+static LLPanelInjector<LLPanelProfileSecondLife> t_panel_profile_secondlife("panel_profile_secondlife");
+static LLPanelInjector<LLPanelProfileWeb> t_panel_web("panel_profile_web");
+static LLPanelInjector<LLPanelProfilePicks> t_panel_picks("panel_profile_picks");
+static LLPanelInjector<LLPanelProfileFirstLife> t_panel_firstlife("panel_profile_firstlife");
+static LLPanelInjector<LLPanelProfileNotes> t_panel_notes("panel_profile_notes");
+static LLPanelInjector<LLPanelProfile>          t_panel_profile("panel_profile");
+
+static const std::string PANEL_SECONDLIFE   = "panel_profile_secondlife";
+static const std::string PANEL_WEB          = "panel_profile_web";
+static const std::string PANEL_PICKS        = "panel_profile_picks";
+static const std::string PANEL_CLASSIFIEDS  = "panel_profile_classifieds";
+static const std::string PANEL_FIRSTLIFE    = "panel_profile_firstlife";
+static const std::string PANEL_NOTES        = "panel_profile_notes";
+static const std::string PANEL_PROFILE_VIEW = "panel_profile_view";
+
+static const std::string PROFILE_PROPERTIES_CAP = "AgentProfile";
+static const std::string PROFILE_IMAGE_UPLOAD_CAP = "UploadAgentProfileImage";
+
+
+//////////////////////////////////////////////////////////////////////////
+
+LLUUID post_profile_image(std::string cap_url, const LLSD &first_data, std::string path_to_image, LLHandle<LLPanel> *handle)
+{
+    LLCore::HttpRequest::policy_t httpPolicy(LLCore::HttpRequest::DEFAULT_POLICY_ID);
+    LLCoreHttpUtil::HttpCoroutineAdapter::ptr_t
+        httpAdapter(new LLCoreHttpUtil::HttpCoroutineAdapter("post_profile_image_coro", httpPolicy));
+    LLCore::HttpRequest::ptr_t httpRequest(new LLCore::HttpRequest);
+    LLCore::HttpHeaders::ptr_t httpHeaders;
+
+    LLCore::HttpOptions::ptr_t httpOpts(new LLCore::HttpOptions);
+    httpOpts->setFollowRedirects(true);
+
+    LLSD result = httpAdapter->postAndSuspend(httpRequest, cap_url, first_data, httpOpts, httpHeaders);
+
+    LLSD httpResults = result[LLCoreHttpUtil::HttpCoroutineAdapter::HTTP_RESULTS];
+    LLCore::HttpStatus status = LLCoreHttpUtil::HttpCoroutineAdapter::getStatusFromLLSD(httpResults);
+
+    if (!status)
+    {
+        // todo: notification?
+        LL_WARNS("AvatarProperties") << "Failed to get uploader cap " << status.toString() << LL_ENDL;
+        return LLUUID::null;
+    }
+    if (!result.has("uploader"))
+    {
+        // todo: notification?
+        LL_WARNS("AvatarProperties") << "Failed to get uploader cap, response contains no data." << LL_ENDL;
+        return LLUUID::null;
+    }
+    std::string uploader_cap = result["uploader"].asString();
+    if (uploader_cap.empty())
+    {
+        LL_WARNS("AvatarProperties") << "Failed to get uploader cap, cap invalid." << LL_ENDL;
+        return LLUUID::null;
+    }
+
+    // Upload the image
+    LLCore::HttpRequest::ptr_t uploaderhttpRequest(new LLCore::HttpRequest);
+    LLCore::HttpHeaders::ptr_t uploaderhttpHeaders(new LLCore::HttpHeaders);
+    LLCore::HttpOptions::ptr_t uploaderhttpOpts(new LLCore::HttpOptions);
+    S64 length;
+
+    {
+        llifstream instream(path_to_image.c_str(), std::iostream::binary | std::iostream::ate);
+        if (!instream.is_open())
+        {
+            LL_WARNS("AvatarProperties") << "Failed to open file " << path_to_image << LL_ENDL;
+            return LLUUID::null;
+        }
+        length = instream.tellg();
+    }
+
+    uploaderhttpHeaders->append(HTTP_OUT_HEADER_CONTENT_TYPE, "application/jp2"); // optional
+    uploaderhttpHeaders->append(HTTP_OUT_HEADER_CONTENT_LENGTH, llformat("%d", length)); // required!
+    uploaderhttpOpts->setFollowRedirects(true);
+
+    result = httpAdapter->postFileAndSuspend(uploaderhttpRequest, uploader_cap, path_to_image, uploaderhttpOpts, uploaderhttpHeaders);
+
+    httpResults = result[LLCoreHttpUtil::HttpCoroutineAdapter::HTTP_RESULTS];
+    status = LLCoreHttpUtil::HttpCoroutineAdapter::getStatusFromLLSD(httpResults);
+
+    LL_DEBUGS("AvatarProperties") << result << LL_ENDL;
+
+    if (!status)
+    {
+        LL_WARNS("AvatarProperties") << "Failed to upload image " << status.toString() << LL_ENDL;
+        return LLUUID::null;
+    }
+
+    if (result["state"].asString() != "complete")
+    {
+        if (result.has("message"))
+        {
+            LL_WARNS("AvatarProperties") << "Failed to upload image, state " << result["state"] << " message: " << result["message"] << LL_ENDL;
+        }
+        else
+        {
+            LL_WARNS("AvatarProperties") << "Failed to upload image " << result << LL_ENDL;
+        }
+        return LLUUID::null;
+    }
+
+    return result["new_asset"].asUUID();
+}
+
+enum EProfileImageType
+{
+    PROFILE_IMAGE_SL,
+    PROFILE_IMAGE_FL,
+};
+
+void post_profile_image_coro(std::string cap_url, EProfileImageType type, std::string path_to_image, LLHandle<LLPanel> *handle)
+{
+    LLSD data;
+    switch (type)
+    {
+    case PROFILE_IMAGE_SL:
+        data["profile-image-asset"] = "sl_image_id";
+        break;
+    case PROFILE_IMAGE_FL:
+        data["profile-image-asset"] = "fl_image_id";
+        break;
+    }
+
+    LLUUID result = post_profile_image(cap_url, data, path_to_image, handle);
+
+    // reset loading indicator
+    if (!handle->isDead())
+    {
+        switch (type)
+        {
+        case PROFILE_IMAGE_SL:
+            {
+                LLPanelProfileSecondLife* panel = static_cast<LLPanelProfileSecondLife*>(handle->get());
+                if (result.notNull())
+                {
+                    panel->setProfileImageUploaded(result);
+                }
+                else
+                {
+                    // failure, just stop progress indicator
+                    panel->setProfileImageUploading(false);
+                }
+                break;
+            }
+        case PROFILE_IMAGE_FL:
+            {
+                LLPanelProfileFirstLife* panel = static_cast<LLPanelProfileFirstLife*>(handle->get());
+                if (result.notNull())
+                {
+                    panel->setProfileImageUploaded(result);
+                }
+                else
+                {
+                    // failure, just stop progress indicator
+                    panel->setProfileImageUploading(false);
+                }
+                break;
+            }
+        }
+    }
+
+    if (type == PROFILE_IMAGE_SL && result.notNull())
+    {
+        LLAvatarIconIDCache::getInstance()->add(gAgentID, result);
+        // Should trigger callbacks in icon controls
+        LLAvatarPropertiesProcessor::getInstance()->sendAvatarPropertiesRequest(gAgentID);
+    }
+
+    // Cleanup
+    LLFile::remove(path_to_image);
+    delete handle;
+}
+
+//////////////////////////////////////////////////////////////////////////
+// LLProfileHandler
+
+class LLProfileHandler : public LLCommandHandler
+{
+public:
+    // requires trusted browser to trigger
+    LLProfileHandler() : LLCommandHandler("profile", UNTRUSTED_THROTTLE) { }
+
+    bool handle(const LLSD& params,
+                const LLSD& query_map,
+                const std::string& grid,
+                LLMediaCtrl* web)
+    {
+        if (params.size() < 1) return false;
+        std::string agent_name = params[0];
+        LL_INFOS() << "Profile, agent_name " << agent_name << LL_ENDL;
+        std::string url = getProfileURL(agent_name);
+        LLWeb::loadURLInternal(url);
+
+        return true;
+    }
+};
+LLProfileHandler gProfileHandler;
+
+
+//////////////////////////////////////////////////////////////////////////
+// LLAgentHandler
+
+class LLAgentHandler : public LLCommandHandler
+{
+public:
+    // requires trusted browser to trigger
+    LLAgentHandler() : LLCommandHandler("agent", UNTRUSTED_THROTTLE) { }
+
+    virtual bool canHandleUntrusted(
+        const LLSD& params,
+        const LLSD& query_map,
+        LLMediaCtrl* web,
+        const std::string& nav_type)
+    {
+        if (params.size() < 2)
+        {
+            return true; // don't block, will fail later
+        }
+
+        if (nav_type == NAV_TYPE_CLICKED
+            || nav_type == NAV_TYPE_EXTERNAL)
+        {
+            return true;
+        }
+
+        const std::string verb = params[1].asString();
+        if (verb == "about" || verb == "inspect" || verb == "reportAbuse")
+        {
+            return true;
+        }
+        return false;
+    }
+
+    bool handle(const LLSD& params,
+                const LLSD& query_map,
+                const std::string& grid,
+                LLMediaCtrl* web)
+    {
+        if (params.size() < 2) return false;
+        LLUUID avatar_id;
+        if (!avatar_id.set(params[0], false))
+        {
+            return false;
+        }
+
+        const std::string verb = params[1].asString();
+        if (verb == "about")
+        {
+            LLAvatarActions::showProfile(avatar_id);
+            return true;
+        }
+
+        if (verb == "inspect")
+        {
+            LLFloaterReg::showInstance("inspect_avatar", LLSD().with("avatar_id", avatar_id));
+            return true;
+        }
+
+        if (verb == "im")
+        {
+            LLAvatarActions::startIM(avatar_id);
+            return true;
+        }
+
+        if (verb == "pay")
+        {
+            if (!LLUI::getInstance()->mSettingGroups["config"]->getBOOL("EnableAvatarPay"))
+            {
+                LLNotificationsUtil::add("NoAvatarPay", LLSD(), LLSD(), std::string("SwitchToStandardSkinAndQuit"));
+                return true;
+            }
+
+            LLAvatarActions::pay(avatar_id);
+            return true;
+        }
+
+        if (verb == "offerteleport")
+        {
+            LLAvatarActions::offerTeleport(avatar_id);
+            return true;
+        }
+
+        if (verb == "requestfriend")
+        {
+            LLAvatarActions::requestFriendshipDialog(avatar_id);
+            return true;
+        }
+
+        if (verb == "removefriend")
+        {
+            LLAvatarActions::removeFriendDialog(avatar_id);
+            return true;
+        }
+
+        if (verb == "mute")
+        {
+            if (! LLAvatarActions::isBlocked(avatar_id))
+            {
+                LLAvatarActions::toggleBlock(avatar_id);
+            }
+            return true;
+        }
+
+        if (verb == "unmute")
+        {
+            if (LLAvatarActions::isBlocked(avatar_id))
+            {
+                LLAvatarActions::toggleBlock(avatar_id);
+            }
+            return true;
+        }
+
+        if (verb == "block")
+        {
+            if (params.size() > 2)
+            {
+                const std::string object_name = LLURI::unescape(params[2].asString());
+                LLMute mute(avatar_id, object_name, LLMute::OBJECT);
+                LLMuteList::getInstance()->add(mute);
+                LLPanelBlockedList::showPanelAndSelect(mute.mID);
+            }
+            return true;
+        }
+
+        if (verb == "unblock")
+        {
+            if (params.size() > 2)
+            {
+                const std::string object_name = params[2].asString();
+                LLMute mute(avatar_id, object_name, LLMute::OBJECT);
+                LLMuteList::getInstance()->remove(mute);
+            }
+            return true;
+        }
+
+        // reportAbuse is here due to convoluted avatar handling
+        // in LLScrollListCtrl and LLTextBase
+        if (verb == "reportAbuse" && web == NULL)
+        {
+            LLAvatarName av_name;
+            if (LLAvatarNameCache::get(avatar_id, &av_name))
+            {
+                LLFloaterReporter::showFromAvatar(avatar_id, av_name.getCompleteName());
+            }
+            else
+            {
+                LLFloaterReporter::showFromAvatar(avatar_id, "not avaliable");
+            }
+            return true;
+        }
+        return false;
+    }
+};
+LLAgentHandler gAgentHandler;
+
+
+///----------------------------------------------------------------------------
+/// LLFloaterProfilePermissions
+///----------------------------------------------------------------------------
+
+class LLFloaterProfilePermissions
+    : public LLFloater
+    , public LLFriendObserver
+{
+public:
+    LLFloaterProfilePermissions(LLView * owner, const LLUUID &avatar_id);
+    ~LLFloaterProfilePermissions();
+    bool postBuild() override;
+    void onOpen(const LLSD& key) override;
+    void draw() override;
+    void changed(U32 mask) override; // LLFriendObserver
+
+    void onAvatarNameCache(const LLUUID& agent_id, const LLAvatarName& av_name);
+    bool hasUnsavedChanges() { return mHasUnsavedPermChanges; }
+
+    void onApplyRights();
+
+private:
+    void fillRightsData();
+    void rightsConfirmationCallback(const LLSD& notification, const LLSD& response);
+    void confirmModifyRights(bool grant);
+    void onCommitSeeOnlineRights();
+    void onCommitEditRights();
+    void onCancel();
+
+    LLTextBase*         mDescription;
+    LLCheckBoxCtrl*     mOnlineStatus;
+    LLCheckBoxCtrl*     mMapRights;
+    LLCheckBoxCtrl*     mEditObjectRights;
+    LLButton*           mOkBtn;
+    LLButton*           mCancelBtn;
+
+    LLUUID              mAvatarID;
+    F32                 mContextConeOpacity;
+    bool                mHasUnsavedPermChanges;
+    LLHandle<LLView>    mOwnerHandle;
+
+    boost::signals2::connection mAvatarNameCacheConnection;
+};
+
+LLFloaterProfilePermissions::LLFloaterProfilePermissions(LLView * owner, const LLUUID &avatar_id)
+    : LLFloater(LLSD())
+    , mAvatarID(avatar_id)
+    , mContextConeOpacity(0.0f)
+    , mHasUnsavedPermChanges(false)
+    , mOwnerHandle(owner->getHandle())
+{
+    buildFromFile("floater_profile_permissions.xml");
+}
+
+LLFloaterProfilePermissions::~LLFloaterProfilePermissions()
+{
+    mAvatarNameCacheConnection.disconnect();
+    if (mAvatarID.notNull())
+    {
+        LLAvatarTracker::instance().removeParticularFriendObserver(mAvatarID, this);
+    }
+}
+
+bool LLFloaterProfilePermissions::postBuild()
+{
+    mDescription = getChild<LLTextBase>("perm_description");
+    mOnlineStatus = getChild<LLCheckBoxCtrl>("online_check");
+    mMapRights = getChild<LLCheckBoxCtrl>("map_check");
+    mEditObjectRights = getChild<LLCheckBoxCtrl>("objects_check");
+    mOkBtn = getChild<LLButton>("perms_btn_ok");
+    mCancelBtn = getChild<LLButton>("perms_btn_cancel");
+
+    mOnlineStatus->setCommitCallback([this](LLUICtrl*, void*) { onCommitSeeOnlineRights(); }, nullptr);
+    mMapRights->setCommitCallback([this](LLUICtrl*, void*) { mHasUnsavedPermChanges = true; }, nullptr);
+    mEditObjectRights->setCommitCallback([this](LLUICtrl*, void*) { onCommitEditRights(); }, nullptr);
+    mOkBtn->setCommitCallback([this](LLUICtrl*, void*) { onApplyRights(); }, nullptr);
+    mCancelBtn->setCommitCallback([this](LLUICtrl*, void*) { onCancel(); }, nullptr);
+
+    return true;
+}
+
+void LLFloaterProfilePermissions::onOpen(const LLSD& key)
+{
+    if (LLAvatarActions::isFriend(mAvatarID))
+    {
+        LLAvatarTracker::instance().addParticularFriendObserver(mAvatarID, this);
+        fillRightsData();
+    }
+
+    mCancelBtn->setFocus(true);
+
+    mAvatarNameCacheConnection = LLAvatarNameCache::get(mAvatarID, boost::bind(&LLFloaterProfilePermissions::onAvatarNameCache, this, _1, _2));
+}
+
+void LLFloaterProfilePermissions::draw()
+{
+    // drawFrustum
+    LLView *owner = mOwnerHandle.get();
+    static LLCachedControl<F32> max_opacity(gSavedSettings, "PickerContextOpacity", 0.4f);
+    drawConeToOwner(mContextConeOpacity, max_opacity, owner);
+    LLFloater::draw();
+}
+
+void LLFloaterProfilePermissions::changed(U32 mask)
+{
+    if (mask != LLFriendObserver::ONLINE)
+    {
+        fillRightsData();
+    }
+}
+
+void LLFloaterProfilePermissions::onAvatarNameCache(const LLUUID& agent_id, const LLAvatarName& av_name)
+{
+    mAvatarNameCacheConnection.disconnect();
+
+    LLStringUtil::format_map_t args;
+    args["[AGENT_NAME]"] = av_name.getDisplayName();
+    std::string descritpion = getString("description_string", args);
+    mDescription->setValue(descritpion);
+}
+
+void LLFloaterProfilePermissions::fillRightsData()
+{
+    const LLRelationship* relation = LLAvatarTracker::instance().getBuddyInfo(mAvatarID);
+    // If true - we are viewing friend's profile, enable check boxes and set values.
+    if (relation)
+    {
+        S32 rights = relation->getRightsGrantedTo();
+
+        bool see_online = LLRelationship::GRANT_ONLINE_STATUS & rights;
+        mOnlineStatus->setValue(see_online);
+        mMapRights->setEnabled(see_online);
+        mMapRights->setValue(LLRelationship::GRANT_MAP_LOCATION & rights);
+        mEditObjectRights->setValue(LLRelationship::GRANT_MODIFY_OBJECTS & rights);
+    }
+    else
+    {
+        closeFloater();
+        LL_INFOS("ProfilePermissions") << "Floater closing since agent is no longer a friend" << LL_ENDL;
+    }
+}
+
+void LLFloaterProfilePermissions::rightsConfirmationCallback(const LLSD& notification,
+    const LLSD& response)
+{
+    S32 option = LLNotificationsUtil::getSelectedOption(notification, response);
+    if (option != 0) // canceled
+    {
+        mEditObjectRights->setValue(!mEditObjectRights->getValue().asBoolean());
+    }
+    else
+    {
+        mHasUnsavedPermChanges = true;
+    }
+}
+
+void LLFloaterProfilePermissions::confirmModifyRights(bool grant)
+{
+    LLSD args;
+    args["NAME"] = LLSLURL("agent", mAvatarID, "completename").getSLURLString();
+    LLNotificationsUtil::add(grant ? "GrantModifyRights" : "RevokeModifyRights", args, LLSD(),
+        boost::bind(&LLFloaterProfilePermissions::rightsConfirmationCallback, this, _1, _2));
+}
+
+void LLFloaterProfilePermissions::onCommitSeeOnlineRights()
+{
+    bool see_online = mOnlineStatus->getValue().asBoolean();
+    mMapRights->setEnabled(see_online);
+    if (see_online)
+    {
+        const LLRelationship* relation = LLAvatarTracker::instance().getBuddyInfo(mAvatarID);
+        if (relation)
+        {
+            S32 rights = relation->getRightsGrantedTo();
+            mMapRights->setValue(LLRelationship::GRANT_MAP_LOCATION & rights);
+        }
+        else
+        {
+            closeFloater();
+            LL_INFOS("ProfilePermissions") << "Floater closing since agent is no longer a friend" << LL_ENDL;
+        }
+    }
+    else
+    {
+        mMapRights->setValue(false);
+    }
+    mHasUnsavedPermChanges = true;
+}
+
+void LLFloaterProfilePermissions::onCommitEditRights()
+{
+    const LLRelationship* buddy_relationship = LLAvatarTracker::instance().getBuddyInfo(mAvatarID);
+
+    if (!buddy_relationship)
+    {
+        LL_WARNS("ProfilePermissions") << "Trying to modify rights for non-friend avatar. Closing floater." << LL_ENDL;
+        closeFloater();
+        return;
+    }
+
+    bool allow_modify_objects = mEditObjectRights->getValue().asBoolean();
+
+    // if modify objects checkbox clicked
+    if (buddy_relationship->isRightGrantedTo(
+        LLRelationship::GRANT_MODIFY_OBJECTS) != allow_modify_objects)
+    {
+        confirmModifyRights(allow_modify_objects);
+    }
+}
+
+void LLFloaterProfilePermissions::onApplyRights()
+{
+    const LLRelationship* buddy_relationship = LLAvatarTracker::instance().getBuddyInfo(mAvatarID);
+
+    if (!buddy_relationship)
+    {
+        LL_WARNS("ProfilePermissions") << "Trying to modify rights for non-friend avatar. Skipped." << LL_ENDL;
+        return;
+    }
+
+    S32 rights = 0;
+
+    if (mOnlineStatus->getValue().asBoolean())
+    {
+        rights |= LLRelationship::GRANT_ONLINE_STATUS;
+    }
+    if (mMapRights->getValue().asBoolean())
+    {
+        rights |= LLRelationship::GRANT_MAP_LOCATION;
+    }
+    if (mEditObjectRights->getValue().asBoolean())
+    {
+        rights |= LLRelationship::GRANT_MODIFY_OBJECTS;
+    }
+
+    LLAvatarPropertiesProcessor::getInstance()->sendFriendRights(mAvatarID, rights);
+
+    closeFloater();
+}
+
+void LLFloaterProfilePermissions::onCancel()
+{
+    closeFloater();
+}
+
+//////////////////////////////////////////////////////////////////////////
+// LLPanelProfileSecondLife
+
+LLPanelProfileSecondLife::LLPanelProfileSecondLife()
+    : LLPanelProfilePropertiesProcessorTab()
+    , mAvatarNameCacheConnection()
+    , mHasUnsavedDescriptionChanges(false)
+    , mWaitingForImageUpload(false)
+    , mAllowPublish(false)
+    , mHideAge(false)
+{
+}
+
+LLPanelProfileSecondLife::~LLPanelProfileSecondLife()
+{
+    if (getAvatarId().notNull())
+    {
+        LLAvatarTracker::instance().removeParticularFriendObserver(getAvatarId(), this);
+    }
+
+    if (LLVoiceClient::instanceExists())
+    {
+        LLVoiceClient::getInstance()->removeObserver((LLVoiceClientStatusObserver*)this);
+    }
+
+    if (mAvatarNameCacheConnection.connected())
+    {
+        mAvatarNameCacheConnection.disconnect();
+    }
+}
+
+bool LLPanelProfileSecondLife::postBuild()
+{
+    mGroupList              = getChild<LLGroupList>("group_list");
+    mShowInSearchCombo      = getChild<LLComboBox>("show_in_search");
+    mHideAgeCombo           = getChild<LLComboBox>("hide_age");
+    mSecondLifePic          = getChild<LLProfileImageCtrl>("2nd_life_pic");
+    mSecondLifePicLayout    = getChild<LLPanel>("image_panel");
+    mDescriptionEdit        = getChild<LLTextEditor>("sl_description_edit");
+    mAgentActionMenuButton  = getChild<LLMenuButton>("agent_actions_menu");
+    mSaveDescriptionChanges = getChild<LLButton>("save_description_changes");
+    mDiscardDescriptionChanges = getChild<LLButton>("discard_description_changes");
+    mCanSeeOnlineIcon       = getChild<LLIconCtrl>("can_see_online");
+    mCantSeeOnlineIcon      = getChild<LLIconCtrl>("cant_see_online");
+    mCanSeeOnMapIcon        = getChild<LLIconCtrl>("can_see_on_map");
+    mCantSeeOnMapIcon       = getChild<LLIconCtrl>("cant_see_on_map");
+    mCanEditObjectsIcon     = getChild<LLIconCtrl>("can_edit_objects");
+    mCantEditObjectsIcon    = getChild<LLIconCtrl>("cant_edit_objects");
+
+    mShowInSearchCombo->setCommitCallback([this](LLUICtrl*, void*) { onShowInSearchCallback(); }, nullptr);
+    mHideAgeCombo->setCommitCallback([this](LLUICtrl*, void*) { onHideAgeCallback(); }, nullptr);
+    mGroupList->setDoubleClickCallback([this](LLUICtrl*, S32 x, S32 y, MASK mask) { LLPanelProfileSecondLife::openGroupProfile(); });
+    mGroupList->setReturnCallback([this](LLUICtrl*, const LLSD&) { LLPanelProfileSecondLife::openGroupProfile(); });
+    mSaveDescriptionChanges->setCommitCallback([this](LLUICtrl*, void*) { onSaveDescriptionChanges(); }, nullptr);
+    mDiscardDescriptionChanges->setCommitCallback([this](LLUICtrl*, void*) { onDiscardDescriptionChanges(); }, nullptr);
+    mDescriptionEdit->setKeystrokeCallback([this](LLTextEditor* caller) { onSetDescriptionDirty(); });
+
+    mCanSeeOnlineIcon->setMouseUpCallback([this](LLUICtrl*, S32 x, S32 y, MASK mask) { onShowAgentPermissionsDialog(); });
+    mCantSeeOnlineIcon->setMouseUpCallback([this](LLUICtrl*, S32 x, S32 y, MASK mask) { onShowAgentPermissionsDialog(); });
+    mCanSeeOnMapIcon->setMouseUpCallback([this](LLUICtrl*, S32 x, S32 y, MASK mask) { onShowAgentPermissionsDialog(); });
+    mCantSeeOnMapIcon->setMouseUpCallback([this](LLUICtrl*, S32 x, S32 y, MASK mask) { onShowAgentPermissionsDialog(); });
+    mCanEditObjectsIcon->setMouseUpCallback([this](LLUICtrl*, S32 x, S32 y, MASK mask) { onShowAgentPermissionsDialog(); });
+    mCantEditObjectsIcon->setMouseUpCallback([this](LLUICtrl*, S32 x, S32 y, MASK mask) { onShowAgentPermissionsDialog(); });
+    mSecondLifePic->setMouseUpCallback([this](LLUICtrl*, S32 x, S32 y, MASK mask) { onShowAgentProfileTexture(); });
+
+    return true;
+}
+
+void LLPanelProfileSecondLife::onOpen(const LLSD& key)
+{
+    LLPanelProfileTab::onOpen(key);
+
+    resetData();
+
+    LLUUID avatar_id = getAvatarId();
+
+    bool own_profile = getSelfProfile();
+
+    mGroupList->setShowNone(!own_profile);
+
+    childSetVisible("notes_panel", !own_profile);
+    childSetVisible("settings_panel", own_profile);
+    childSetVisible("about_buttons_panel", own_profile);
+
+    if (own_profile)
+    {
+        // Group list control cannot toggle ForAgent loading
+        // Less than ideal, but viewing own profile via search is edge case
+        mGroupList->enableForAgent(false);
+    }
+
+    // Init menu, menu needs to be created in scope of a registar to work correctly.
+    LLUICtrl::CommitCallbackRegistry::ScopedRegistrar commit;
+    commit.add("Profile.Commit", [this](LLUICtrl*, const LLSD& userdata) { onCommitMenu(userdata); });
+
+    LLUICtrl::EnableCallbackRegistry::ScopedRegistrar enable;
+    enable.add("Profile.EnableItem", [this](LLUICtrl*, const LLSD& userdata) { return onEnableMenu(userdata); });
+    enable.add("Profile.CheckItem", [this](LLUICtrl*, const LLSD& userdata) { return onCheckMenu(userdata); });
+
+    if (own_profile)
+    {
+        mAgentActionMenuButton->setMenu("menu_profile_self.xml", LLMenuButton::MP_BOTTOM_RIGHT);
+    }
+    else
+    {
+        // Todo: use PeopleContextMenu instead?
+        mAgentActionMenuButton->setMenu("menu_profile_other.xml", LLMenuButton::MP_BOTTOM_RIGHT);
+    }
+
+    mDescriptionEdit->setParseHTML(!own_profile);
+
+    if (!own_profile)
+    {
+        mVoiceStatus = LLAvatarActions::canCall() && (LLAvatarActions::isFriend(avatar_id) ? LLAvatarTracker::instance().isBuddyOnline(avatar_id) : true);
+        updateOnlineStatus();
+        fillRightsData();
+    }
+
+    mAvatarNameCacheConnection = LLAvatarNameCache::get(getAvatarId(), boost::bind(&LLPanelProfileSecondLife::onAvatarNameCache, this, _1, _2));
+}
+
+
+bool LLPanelProfileSecondLife::handleDragAndDrop(S32 x, S32 y, MASK mask, bool drop,
+                                          EDragAndDropType cargo_type,
+                                          void* cargo_data,
+                                          EAcceptance* accept,
+                                          std::string& tooltip_msg)
+{
+    // Try children first
+    if (LLPanelProfileTab::handleDragAndDrop(x, y, mask, drop, cargo_type, cargo_data, accept, tooltip_msg)
+        && *accept != ACCEPT_NO)
+    {
+        return true;
+    }
+
+    // No point sharing with own profile
+    if (getSelfProfile())
+    {
+        return false;
+    }
+
+    // Exclude fields that look like they are editable.
+    S32 child_x = 0;
+    S32 child_y = 0;
+    if (localPointToOtherView(x, y, &child_x, &child_y, mDescriptionEdit)
+        && mDescriptionEdit->pointInView(child_x, child_y))
+    {
+        return false;
+    }
+
+    if (localPointToOtherView(x, y, &child_x, &child_y, mGroupList)
+        && mGroupList->pointInView(child_x, child_y))
+    {
+        return false;
+    }
+
+    // Share
+    LLToolDragAndDrop::handleGiveDragAndDrop(getAvatarId(),
+                                             LLUUID::null,
+                                             drop,
+                                             cargo_type,
+                                             cargo_data,
+                                             accept);
+    return true;
+}
+
+void LLPanelProfileSecondLife::refreshName()
+{
+    if (!mAvatarNameCacheConnection.connected())
+    {
+        mAvatarNameCacheConnection = LLAvatarNameCache::get(getAvatarId(), boost::bind(&LLPanelProfileSecondLife::onAvatarNameCache, this, _1, _2));
+    }
+}
+
+void LLPanelProfileSecondLife::resetData()
+{
+    resetLoading();
+
+    // Set default image and 1:1 dimensions for it
+    mSecondLifePic->setValue("Generic_Person_Large");
+
+    LLRect imageRect = mSecondLifePicLayout->getRect();
+    mSecondLifePicLayout->reshape(imageRect.getWidth(), imageRect.getWidth());
+
+    setDescriptionText(LLStringUtil::null);
+    mGroups.clear();
+    mGroupList->setGroups(mGroups);
+
+    bool own_profile = getSelfProfile();
+    mCanSeeOnlineIcon->setVisible(false);
+    mCantSeeOnlineIcon->setVisible(!own_profile);
+    mCanSeeOnMapIcon->setVisible(false);
+    mCantSeeOnMapIcon->setVisible(!own_profile);
+    mCanEditObjectsIcon->setVisible(false);
+    mCantEditObjectsIcon->setVisible(!own_profile);
+
+    mCanSeeOnlineIcon->setEnabled(false);
+    mCantSeeOnlineIcon->setEnabled(false);
+    mCanSeeOnMapIcon->setEnabled(false);
+    mCantSeeOnMapIcon->setEnabled(false);
+    mCanEditObjectsIcon->setEnabled(false);
+    mCantEditObjectsIcon->setEnabled(false);
+
+    childSetVisible("partner_layout", false);
+    childSetVisible("badge_layout", false);
+    childSetVisible("partner_spacer_layout", true);
+}
+
+void LLPanelProfileSecondLife::processProperties(void* data, EAvatarProcessorType type)
+{
+    if (APT_PROPERTIES == type)
+    {
+        LLAvatarData* avatar_data = static_cast<LLAvatarData*>(data);
+        if (avatar_data && getAvatarId() == avatar_data->avatar_id)
+        {
+            processProfileProperties(avatar_data);
+        }
+    }
+}
+
+void LLPanelProfileSecondLife::processProfileProperties(const LLAvatarData* avatar_data)
+{
+    const LLRelationship* relationship = LLAvatarTracker::instance().getBuddyInfo(getAvatarId());
+    if ((relationship != NULL || gAgent.isGodlike()) && !getSelfProfile())
+    {
+        // Relies onto friend observer to get information about online status updates.
+        // Once SL-17506 gets implemented, condition might need to become:
+        // (gAgent.isGodlike() || isRightGrantedFrom || flags & AVATAR_ONLINE)
+        processOnlineStatus(relationship != NULL,
+                            gAgent.isGodlike() || relationship->isRightGrantedFrom(LLRelationship::GRANT_ONLINE_STATUS),
+                            (avatar_data->flags & AVATAR_ONLINE));
+    }
+
+    fillCommonData(avatar_data);
+
+    fillPartnerData(avatar_data);
+
+    fillAccountStatus(avatar_data);
+
+    LLAvatarData::group_list_t::const_iterator it = avatar_data->group_list.begin();
+    const LLAvatarData::group_list_t::const_iterator it_end = avatar_data->group_list.end();
+
+    for (; it_end != it; ++it)
+    {
+        LLAvatarData::LLGroupData group_data = *it;
+        mGroups[group_data.group_name] = group_data.group_id;
+    }
+
+    mGroupList->setGroups(mGroups);
+
+    setLoaded();
+}
+
+void LLPanelProfileSecondLife::openGroupProfile()
+{
+    LLUUID group_id = mGroupList->getSelectedUUID();
+    LLGroupActions::show(group_id);
+}
+
+void LLPanelProfileSecondLife::onAvatarNameCache(const LLUUID& agent_id, const LLAvatarName& av_name)
+{
+    mAvatarNameCacheConnection.disconnect();
+    getChild<LLUICtrl>("display_name")->setValue(av_name.getDisplayName());
+    getChild<LLUICtrl>("user_name")->setValue(av_name.getAccountName());
+}
+
+void LLPanelProfileSecondLife::setProfileImageUploading(bool loading)
+{
+    LLLoadingIndicator* indicator = getChild<LLLoadingIndicator>("image_upload_indicator");
+    indicator->setVisible(loading);
+    if (loading)
+    {
+        indicator->start();
+    }
+    else
+    {
+        indicator->stop();
+    }
+    mWaitingForImageUpload = loading;
+}
+
+void LLPanelProfileSecondLife::setProfileImageUploaded(const LLUUID &image_asset_id)
+{
+    mSecondLifePic->setValue(image_asset_id);
+
+    LLFloater *floater = mFloaterProfileTextureHandle.get();
+    if (floater)
+    {
+        LLFloaterProfileTexture * texture_view = dynamic_cast<LLFloaterProfileTexture*>(floater);
+        texture_view->loadAsset(mSecondLifePic->getImageAssetId());
+    }
+
+    setProfileImageUploading(false);
+}
+
+bool LLPanelProfileSecondLife::hasUnsavedChanges()
+{
+    LLFloater *floater = mFloaterPermissionsHandle.get();
+    if (floater)
+    {
+        LLFloaterProfilePermissions* perm = dynamic_cast<LLFloaterProfilePermissions*>(floater);
+        if (perm && perm->hasUnsavedChanges())
+        {
+            return true;
+        }
+    }
+    // if floater
+    return mHasUnsavedDescriptionChanges;
+}
+
+void LLPanelProfileSecondLife::commitUnsavedChanges()
+{
+    LLFloater *floater = mFloaterPermissionsHandle.get();
+    if (floater)
+    {
+        LLFloaterProfilePermissions* perm = dynamic_cast<LLFloaterProfilePermissions*>(floater);
+        if (perm && perm->hasUnsavedChanges())
+        {
+            perm->onApplyRights();
+        }
+    }
+    if (mHasUnsavedDescriptionChanges)
+    {
+        onSaveDescriptionChanges();
+    }
+}
+
+void LLPanelProfileSecondLife::fillCommonData(const LLAvatarData* avatar_data)
+{
+    // Refresh avatar id in cache with new info to prevent re-requests
+    // and to make sure icons in text will be up to date
+    LLAvatarIconIDCache::getInstance()->add(avatar_data->avatar_id, avatar_data->image_id);
+
+    fillAgeData(avatar_data);
+
+    setDescriptionText(avatar_data->about_text);
+
+    mSecondLifePic->setValue(avatar_data->image_id);
+
+    if (getSelfProfile())
+    {
+        mAllowPublish = avatar_data->flags & AVATAR_ALLOW_PUBLISH;
+        mShowInSearchCombo->setValue(mAllowPublish);
+    }
+}
+
+void LLPanelProfileSecondLife::fillPartnerData(const LLAvatarData* avatar_data)
+{
+    LLTextBox* partner_text_ctrl = getChild<LLTextBox>("partner_link");
+    if (avatar_data->partner_id.notNull())
+    {
+        childSetVisible("partner_layout", true);
+        LLStringUtil::format_map_t args;
+        args["[LINK]"] = LLSLURL("agent", avatar_data->partner_id, "inspect").getSLURLString();
+        std::string partner_text = getString("partner_text", args);
+        partner_text_ctrl->setText(partner_text);
+    }
+    else
+    {
+        childSetVisible("partner_layout", false);
+    }
+}
+
+void LLPanelProfileSecondLife::fillAccountStatus(const LLAvatarData* avatar_data)
+{
+    LLStringUtil::format_map_t args;
+    args["[ACCTTYPE]"] = LLAvatarPropertiesProcessor::accountType(avatar_data);
+    args["[PAYMENTINFO]"] = LLAvatarPropertiesProcessor::paymentInfo(avatar_data);
+
+    std::string caption_text = getString("CaptionTextAcctInfo", args);
+    getChild<LLUICtrl>("account_info")->setValue(caption_text);
+
+    const S32 LINDEN_EMPLOYEE_INDEX = 3;
+    LLDate sl_release;
+    sl_release.fromYMDHMS(2003, 6, 23, 0, 0, 0);
+    std::string customer_lower = avatar_data->customer_type;
+    LLStringUtil::toLower(customer_lower);
+    if (avatar_data->caption_index == LINDEN_EMPLOYEE_INDEX)
+    {
+        getChild<LLUICtrl>("badge_icon")->setValue("Profile_Badge_Linden");
+        getChild<LLUICtrl>("badge_text")->setValue(getString("BadgeLinden"));
+        childSetVisible("badge_layout", true);
+        childSetVisible("partner_spacer_layout", false);
+    }
+    else if (avatar_data->born_on < sl_release)
+    {
+        getChild<LLUICtrl>("badge_icon")->setValue("Profile_Badge_Beta");
+        getChild<LLUICtrl>("badge_text")->setValue(getString("BadgeBeta"));
+        childSetVisible("badge_layout", true);
+        childSetVisible("partner_spacer_layout", false);
+    }
+    else if (customer_lower == "beta_lifetime")
+    {
+        getChild<LLUICtrl>("badge_icon")->setValue("Profile_Badge_Beta_Lifetime");
+        getChild<LLUICtrl>("badge_text")->setValue(getString("BadgeBetaLifetime"));
+        childSetVisible("badge_layout", true);
+        childSetVisible("partner_spacer_layout", false);
+    }
+    else if (customer_lower == "lifetime")
+    {
+        getChild<LLUICtrl>("badge_icon")->setValue("Profile_Badge_Lifetime");
+        getChild<LLUICtrl>("badge_text")->setValue(getString("BadgeLifetime"));
+        childSetVisible("badge_layout", true);
+        childSetVisible("partner_spacer_layout", false);
+    }
+    else if (customer_lower == "secondlifetime_premium")
+    {
+        getChild<LLUICtrl>("badge_icon")->setValue("Profile_Badge_Premium_Lifetime");
+        getChild<LLUICtrl>("badge_text")->setValue(getString("BadgePremiumLifetime"));
+        childSetVisible("badge_layout", true);
+        childSetVisible("partner_spacer_layout", false);
+    }
+    else if (customer_lower == "secondlifetime_premium_plus")
+    {
+        getChild<LLUICtrl>("badge_icon")->setValue("Profile_Badge_Pplus_Lifetime");
+        getChild<LLUICtrl>("badge_text")->setValue(getString("BadgePremiumPlusLifetime"));
+        childSetVisible("badge_layout", true);
+        childSetVisible("partner_spacer_layout", false);
+    }
+    else
+    {
+        childSetVisible("badge_layout", false);
+        childSetVisible("partner_spacer_layout", true);
+    }
+}
+
+void LLPanelProfileSecondLife::fillRightsData()
+{
+    if (getSelfProfile())
+    {
+        return;
+    }
+
+    const LLRelationship* relation = LLAvatarTracker::instance().getBuddyInfo(getAvatarId());
+    // If true - we are viewing friend's profile, enable check boxes and set values.
+    if (relation)
+    {
+        S32 rights = relation->getRightsGrantedTo();
+        bool can_see_online = LLRelationship::GRANT_ONLINE_STATUS & rights;
+        bool can_see_on_map = LLRelationship::GRANT_MAP_LOCATION & rights;
+        bool can_edit_objects = LLRelationship::GRANT_MODIFY_OBJECTS & rights;
+
+        mCanSeeOnlineIcon->setVisible(can_see_online);
+        mCantSeeOnlineIcon->setVisible(!can_see_online);
+        mCanSeeOnMapIcon->setVisible(can_see_on_map);
+        mCantSeeOnMapIcon->setVisible(!can_see_on_map);
+        mCanEditObjectsIcon->setVisible(can_edit_objects);
+        mCantEditObjectsIcon->setVisible(!can_edit_objects);
+
+        mCanSeeOnlineIcon->setEnabled(true);
+        mCantSeeOnlineIcon->setEnabled(true);
+        mCanSeeOnMapIcon->setEnabled(true);
+        mCantSeeOnMapIcon->setEnabled(true);
+        mCanEditObjectsIcon->setEnabled(true);
+        mCantEditObjectsIcon->setEnabled(true);
+    }
+    else
+    {
+        mCanSeeOnlineIcon->setVisible(false);
+        mCantSeeOnlineIcon->setVisible(false);
+        mCanSeeOnMapIcon->setVisible(false);
+        mCantSeeOnMapIcon->setVisible(false);
+        mCanEditObjectsIcon->setVisible(false);
+        mCantEditObjectsIcon->setVisible(false);
+    }
+}
+
+void LLPanelProfileSecondLife::fillAgeData(const LLAvatarData* avatar_data)
+{
+    // Date from server comes already converted to stl timezone,
+    // so display it as an UTC + 0
+    bool hide_age = avatar_data->hide_age && !getSelfProfile();
+    std::string name_and_date = getString(hide_age ? "date_format_short" : "date_format_full");
+    LLSD args_name;
+    args_name["datetime"] = (S32)avatar_data->born_on.secondsSinceEpoch();
+    LLStringUtil::format(name_and_date, args_name);
+    getChild<LLUICtrl>("sl_birth_date")->setValue(name_and_date);
+
+    LLUICtrl* userAgeCtrl = getChild<LLUICtrl>("user_age");
+    if (hide_age)
+    {
+        userAgeCtrl->setVisible(false);
+    }
+    else
+    {
+        std::string register_date = getString("age_format");
+        LLSD args_age;
+        args_age["[AGE]"] = LLDateUtil::ageFromDate(avatar_data->born_on, LLDate::now());
+        LLStringUtil::format(register_date, args_age);
+        userAgeCtrl->setValue(register_date);
+    }
+
+    bool showHideAgeCombo = false;
+    if (getSelfProfile())
+    {
+        if (LLAvatarPropertiesProcessor::getInstance()->isHideAgeSupportedByServer())
+        {
+            F64 birth = avatar_data->born_on.secondsSinceEpoch();
+            F64 now = LLDate::now().secondsSinceEpoch();
+            if (now - birth > 365 * 24 * 60 * 60)
+            {
+                mHideAge = avatar_data->hide_age;
+                mHideAgeCombo->setValue(mHideAge);
+                showHideAgeCombo = true;
+            }
+        }
+    }
+    mHideAgeCombo->setVisible(showHideAgeCombo);
+}
+
+void LLPanelProfileSecondLife::onImageLoaded(bool success, LLViewerFetchedTexture *imagep)
+{
+    LLRect imageRect = mSecondLifePicLayout->getRect();
+    if (!success || imagep->getFullWidth() == imagep->getFullHeight())
+    {
+        mSecondLifePicLayout->reshape(imageRect.getWidth(), imageRect.getWidth());
+    }
+    else
+    {
+        // assume 3:4, for sake of firestorm
+        mSecondLifePicLayout->reshape(imageRect.getWidth(), imageRect.getWidth() * 3 / 4);
+    }
+}
+
+// virtual, called by LLAvatarTracker
+void LLPanelProfileSecondLife::changed(U32 mask)
+{
+    updateOnlineStatus();
+    if (mask != LLFriendObserver::ONLINE)
+    {
+        fillRightsData();
+    }
+}
+
+// virtual, called by LLVoiceClient
+void LLPanelProfileSecondLife::onChange(EStatusType status, const std::string &channelURI, bool proximal)
+{
+    if(status == STATUS_JOINING || status == STATUS_LEFT_CHANNEL)
+    {
+        return;
+    }
+
+    mVoiceStatus = LLAvatarActions::canCall() && (LLAvatarActions::isFriend(getAvatarId()) ? LLAvatarTracker::instance().isBuddyOnline(getAvatarId()) : true);
+}
+
+void LLPanelProfileSecondLife::setAvatarId(const LLUUID& avatar_id)
+{
+    if (avatar_id.notNull())
+    {
+        if (getAvatarId().notNull())
+        {
+            LLAvatarTracker::instance().removeParticularFriendObserver(getAvatarId(), this);
+        }
+
+        LLPanelProfilePropertiesProcessorTab::setAvatarId(avatar_id);
+
+        if (LLAvatarActions::isFriend(getAvatarId()))
+        {
+            LLAvatarTracker::instance().addParticularFriendObserver(getAvatarId(), this);
+        }
+    }
+}
+
+// method was disabled according to EXT-2022. Re-enabled & improved according to EXT-3880
+void LLPanelProfileSecondLife::updateOnlineStatus()
+{
+    const LLRelationship* relationship = LLAvatarTracker::instance().getBuddyInfo(getAvatarId());
+    if (relationship != NULL)
+    {
+        // For friend let check if he allowed me to see his status
+        bool online = relationship->isOnline();
+        bool perm_granted = relationship->isRightGrantedFrom(LLRelationship::GRANT_ONLINE_STATUS);
+        processOnlineStatus(true, perm_granted, online);
+    }
+    else
+    {
+        childSetVisible("friend_layout", false);
+        childSetVisible("online_layout", false);
+        childSetVisible("offline_layout", false);
+    }
+}
+
+void LLPanelProfileSecondLife::processOnlineStatus(bool is_friend, bool show_online, bool online)
+{
+    childSetVisible("friend_layout", is_friend);
+    childSetVisible("online_layout", online && show_online);
+    childSetVisible("offline_layout", !online && show_online);
+}
+
+void LLPanelProfileSecondLife::setLoaded()
+{
+    LLPanelProfileTab::setLoaded();
+
+    if (getSelfProfile())
+    {
+        mShowInSearchCombo->setEnabled(true);
+        if (mHideAgeCombo->getVisible())
+        {
+            mHideAgeCombo->setEnabled(true);
+        }
+        mDescriptionEdit->setEnabled(true);
+    }
+}
+
+
+class LLProfileImagePicker : public LLFilePickerThread
+{
+public:
+    LLProfileImagePicker(EProfileImageType type, LLHandle<LLPanel> *handle);
+    ~LLProfileImagePicker();
+    void notify(const std::vector<std::string>& filenames) override;
+
+private:
+    LLHandle<LLPanel> *mHandle;
+    EProfileImageType mType;
+};
+
+LLProfileImagePicker::LLProfileImagePicker(EProfileImageType type, LLHandle<LLPanel> *handle)
+    : LLFilePickerThread(LLFilePicker::FFLOAD_IMAGE),
+    mHandle(handle),
+    mType(type)
+{
+}
+
+LLProfileImagePicker::~LLProfileImagePicker()
+{
+    delete mHandle;
+}
+
+void LLProfileImagePicker::notify(const std::vector<std::string>& filenames)
+{
+    if (mHandle->isDead())
+    {
+        return;
+    }
+    if (filenames.empty())
+    {
+        return;
+    }
+    std::string file_path = filenames[0];
+    if (file_path.empty())
+    {
+        return;
+    }
+
+    // generate a temp texture file for coroutine
+    std::string temp_file = gDirUtilp->getTempFilename();
+    U32 codec = LLImageBase::getCodecFromExtension(gDirUtilp->getExtension(file_path));
+    const S32 MAX_DIM = 256;
+    if (!LLViewerTextureList::createUploadFile(file_path, temp_file, codec, MAX_DIM))
+    {
+        LLSD notif_args;
+        notif_args["REASON"] = LLImage::getLastThreadError().c_str();
+        LLNotificationsUtil::add("CannotUploadTexture", notif_args);
+        LL_WARNS("AvatarProperties") << "Failed to upload profile image of type " << (S32)mType << ", " << notif_args["REASON"].asString() << LL_ENDL;
+        return;
+    }
+
+    std::string cap_url = gAgent.getRegionCapability(PROFILE_IMAGE_UPLOAD_CAP);
+    if (cap_url.empty())
+    {
+        LLSD args;
+        args["CAPABILITY"] = PROFILE_IMAGE_UPLOAD_CAP;
+        LLNotificationsUtil::add("RegionCapabilityRequestError", args);
+        LL_WARNS("AvatarProperties") << "Failed to upload profile image of type " << (S32)mType << ", no cap found" << LL_ENDL;
+        return;
+    }
+
+    switch (mType)
+    {
+    case PROFILE_IMAGE_SL:
+        {
+            LLPanelProfileSecondLife* panel = static_cast<LLPanelProfileSecondLife*>(mHandle->get());
+            panel->setProfileImageUploading(true);
+        }
+        break;
+    case PROFILE_IMAGE_FL:
+        {
+            LLPanelProfileFirstLife* panel = static_cast<LLPanelProfileFirstLife*>(mHandle->get());
+            panel->setProfileImageUploading(true);
+        }
+        break;
+    }
+
+    LLCoros::instance().launch("postAgentUserImageCoro",
+        boost::bind(post_profile_image_coro, cap_url, mType, temp_file, mHandle));
+
+    mHandle = nullptr; // transferred to post_profile_image_coro
+}
+
+void LLPanelProfileSecondLife::onCommitMenu(const LLSD& userdata)
+{
+    const std::string item_name = userdata.asString();
+    const LLUUID agent_id = getAvatarId();
+    // todo: consider moving this into LLAvatarActions::onCommit(name, id)
+    // and making all other flaoters, like people menu do the same
+    if (item_name == "im")
+    {
+        LLAvatarActions::startIM(agent_id);
+    }
+    else if (item_name == "offer_teleport")
+    {
+        LLAvatarActions::offerTeleport(agent_id);
+    }
+    else if (item_name == "request_teleport")
+    {
+        LLAvatarActions::teleportRequest(agent_id);
+    }
+    else if (item_name == "voice_call")
+    {
+        LLAvatarActions::startCall(agent_id);
+    }
+    else if (item_name == "chat_history")
+    {
+        LLAvatarActions::viewChatHistory(agent_id);
+    }
+    else if (item_name == "add_friend")
+    {
+        LLAvatarActions::requestFriendshipDialog(agent_id);
+    }
+    else if (item_name == "remove_friend")
+    {
+        LLAvatarActions::removeFriendDialog(agent_id);
+    }
+    else if (item_name == "invite_to_group")
+    {
+        LLAvatarActions::inviteToGroup(agent_id);
+    }
+    else if (item_name == "can_show_on_map")
+    {
+        LLAvatarActions::showOnMap(agent_id);
+    }
+    else if (item_name == "share")
+    {
+        LLAvatarActions::share(agent_id);
+    }
+    else if (item_name == "pay")
+    {
+        LLAvatarActions::pay(agent_id);
+    }
+    else if (item_name == "toggle_block_agent")
+    {
+        LLAvatarActions::toggleBlock(agent_id);
+    }
+    else if (item_name == "copy_user_id")
+    {
+        LLWString wstr = utf8str_to_wstring(getAvatarId().asString());
+        LLClipboard::instance().copyToClipboard(wstr, 0, wstr.size());
+    }
+    else if (item_name == "agent_permissions")
+    {
+        onShowAgentPermissionsDialog();
+    }
+    else if (item_name == "copy_display_name"
+        || item_name == "copy_username")
+    {
+        LLAvatarName av_name;
+        if (!LLAvatarNameCache::get(getAvatarId(), &av_name))
+        {
+            // shouldn't happen, option is supposed to be invisible while name is fetching
+            LL_WARNS() << "Failed to get agent data" << LL_ENDL;
+            return;
+        }
+        LLWString wstr;
+        if (item_name == "copy_display_name")
+        {
+            wstr = utf8str_to_wstring(av_name.getDisplayName(true));
+        }
+        else if (item_name == "copy_username")
+        {
+            wstr = utf8str_to_wstring(av_name.getUserName());
+        }
+        LLClipboard::instance().copyToClipboard(wstr, 0, wstr.size());
+    }
+    else if (item_name == "edit_display_name")
+    {
+        LLAvatarNameCache::get(getAvatarId(), boost::bind(&LLPanelProfileSecondLife::onAvatarNameCacheSetName, this, _1, _2));
+        LLFirstUse::setDisplayName(false);
+    }
+    else if (item_name == "edit_partner")
+    {
+        std::string url = "https://[GRID]/my/account/partners.php";
+        LLSD subs;
+        url = LLWeb::expandURLSubstitutions(url, subs);
+        LLUrlAction::openURL(url);
+    }
+    else if (item_name == "upload_photo")
+    {
+        (new LLProfileImagePicker(PROFILE_IMAGE_SL, new LLHandle<LLPanel>(LLPanel::getHandle())))->getFile();
+
+        LLFloater* floaterp = mFloaterTexturePickerHandle.get();
+        if (floaterp)
+        {
+            floaterp->closeFloater();
+        }
+    }
+    else if (item_name == "change_photo")
+    {
+        onShowTexturePicker();
+    }
+    else if (item_name == "remove_photo")
+    {
+        onCommitProfileImage(LLUUID::null);
+
+        LLFloater* floaterp = mFloaterTexturePickerHandle.get();
+        if (floaterp)
+        {
+            floaterp->closeFloater();
+        }
+    }
+}
+
+bool LLPanelProfileSecondLife::onEnableMenu(const LLSD& userdata)
+{
+    const std::string item_name = userdata.asString();
+    const LLUUID agent_id = getAvatarId();
+    if (item_name == "offer_teleport" || item_name == "request_teleport")
+    {
+        return LLAvatarActions::canOfferTeleport(agent_id);
+    }
+    else if (item_name == "voice_call")
+    {
+        return mVoiceStatus;
+    }
+    else if (item_name == "chat_history")
+    {
+        return LLLogChat::isTranscriptExist(agent_id);
+    }
+    else if (item_name == "add_friend")
+    {
+        return !LLAvatarActions::isFriend(agent_id);
+    }
+    else if (item_name == "remove_friend")
+    {
+        return LLAvatarActions::isFriend(agent_id);
+    }
+    else if (item_name == "can_show_on_map")
+    {
+        return (LLAvatarTracker::instance().isBuddyOnline(agent_id) && is_agent_mappable(agent_id))
+        || gAgent.isGodlike();
+    }
+    else if (item_name == "toggle_block_agent")
+    {
+        return LLAvatarActions::canBlock(agent_id);
+    }
+    else if (item_name == "agent_permissions")
+    {
+        return LLAvatarActions::isFriend(agent_id);
+    }
+    else if (item_name == "copy_display_name"
+        || item_name == "copy_username")
+    {
+        return !mAvatarNameCacheConnection.connected();
+    }
+    else if (item_name == "upload_photo"
+        || item_name == "change_photo")
+    {
+        std::string cap_url = gAgent.getRegionCapability(PROFILE_IMAGE_UPLOAD_CAP);
+        return !cap_url.empty() && !mWaitingForImageUpload && getIsLoaded();
+    }
+    else if (item_name == "remove_photo")
+    {
+        std::string cap_url = gAgent.getRegionCapability(PROFILE_PROPERTIES_CAP);
+        return mSecondLifePic->getImageAssetId().notNull() && !cap_url.empty() && !mWaitingForImageUpload && getIsLoaded();
+    }
+
+    return false;
+}
+
+bool LLPanelProfileSecondLife::onCheckMenu(const LLSD& userdata)
+{
+    const std::string item_name = userdata.asString();
+    const LLUUID agent_id = getAvatarId();
+    if (item_name == "toggle_block_agent")
+    {
+        return LLAvatarActions::isBlocked(agent_id);
+    }
+    return false;
+}
+
+void LLPanelProfileSecondLife::onAvatarNameCacheSetName(const LLUUID& agent_id, const LLAvatarName& av_name)
+{
+    if (av_name.getDisplayName().empty())
+    {
+        // something is wrong, tell user to try again later
+        LLNotificationsUtil::add("SetDisplayNameFailedGeneric");
+        return;
+    }
+
+    LL_INFOS("LegacyProfile") << "name-change now " << LLDate::now() << " next_update "
+        << LLDate(av_name.mNextUpdate) << LL_ENDL;
+    F64 now_secs = LLDate::now().secondsSinceEpoch();
+
+    if (now_secs < av_name.mNextUpdate)
+    {
+        // if the update time is more than a year in the future, it means updates have been blocked
+        // show a more general message
+        static const S32 YEAR = 60*60*24*365;
+        if (now_secs + YEAR < av_name.mNextUpdate)
+        {
+            LLNotificationsUtil::add("SetDisplayNameBlocked");
+            return;
+        }
+    }
+
+    LLFloaterReg::showInstance("display_name");
+}
+
+void LLPanelProfileSecondLife::setDescriptionText(const std::string &text)
+{
+    mSaveDescriptionChanges->setEnabled(false);
+    mDiscardDescriptionChanges->setEnabled(false);
+    mHasUnsavedDescriptionChanges = false;
+
+    mDescriptionText = text;
+    mDescriptionEdit->setValue(mDescriptionText);
+}
+
+void LLPanelProfileSecondLife::onSetDescriptionDirty()
+{
+    mSaveDescriptionChanges->setEnabled(true);
+    mDiscardDescriptionChanges->setEnabled(true);
+    mHasUnsavedDescriptionChanges = true;
+}
+
+void LLPanelProfileSecondLife::onShowInSearchCallback()
+{
+    bool value = mShowInSearchCombo->getValue().asInteger();
+    if (value == mAllowPublish)
+        return;
+
+    mAllowPublish = value;
+    saveAgentUserInfoCoro("allow_publish", value);
+}
+
+void LLPanelProfileSecondLife::onHideAgeCallback()
+{
+    bool value = mHideAgeCombo->getValue().asInteger();
+    if (value == mHideAge)
+        return;
+
+    mHideAge = value;
+    saveAgentUserInfoCoro("hide_age", value);
+}
+
+void LLPanelProfileSecondLife::onSaveDescriptionChanges()
+{
+    mDescriptionText = mDescriptionEdit->getValue().asString();
+    saveAgentUserInfoCoro("sl_about_text", mDescriptionText);
+
+    mSaveDescriptionChanges->setEnabled(false);
+    mDiscardDescriptionChanges->setEnabled(false);
+    mHasUnsavedDescriptionChanges = false;
+}
+
+void LLPanelProfileSecondLife::onDiscardDescriptionChanges()
+{
+    setDescriptionText(mDescriptionText);
+}
+
+void LLPanelProfileSecondLife::onShowAgentPermissionsDialog()
+{
+    LLFloater *floater = mFloaterPermissionsHandle.get();
+    if (!floater)
+    {
+        LLFloater* parent_floater = gFloaterView->getParentFloater(this);
+        if (parent_floater)
+        {
+            LLFloaterProfilePermissions * perms = new LLFloaterProfilePermissions(parent_floater, getAvatarId());
+            mFloaterPermissionsHandle = perms->getHandle();
+            perms->openFloater();
+            perms->setVisibleAndFrontmost(true);
+
+            parent_floater->addDependentFloater(mFloaterPermissionsHandle);
+        }
+    }
+    else // already open
+    {
+        floater->setMinimized(false);
+        floater->setVisibleAndFrontmost(true);
+    }
+}
+
+void LLPanelProfileSecondLife::onShowAgentProfileTexture()
+{
+    if (!getIsLoaded())
+    {
+        return;
+    }
+
+    LLFloater *floater = mFloaterProfileTextureHandle.get();
+    if (!floater)
+    {
+        LLFloater* parent_floater = gFloaterView->getParentFloater(this);
+        if (parent_floater)
+        {
+            LLFloaterProfileTexture * texture_view = new LLFloaterProfileTexture(parent_floater);
+            mFloaterProfileTextureHandle = texture_view->getHandle();
+            if (mSecondLifePic->getImageAssetId().notNull())
+            {
+                texture_view->loadAsset(mSecondLifePic->getImageAssetId());
+            }
+            else
+            {
+                texture_view->resetAsset();
+            }
+            texture_view->openFloater();
+            texture_view->setVisibleAndFrontmost(true);
+
+            parent_floater->addDependentFloater(mFloaterProfileTextureHandle);
+        }
+    }
+    else // already open
+    {
+        LLFloaterProfileTexture * texture_view = dynamic_cast<LLFloaterProfileTexture*>(floater);
+        texture_view->setMinimized(false);
+        texture_view->setVisibleAndFrontmost(true);
+        if (mSecondLifePic->getImageAssetId().notNull())
+        {
+            texture_view->loadAsset(mSecondLifePic->getImageAssetId());
+        }
+        else
+        {
+            texture_view->resetAsset();
+        }
+    }
+}
+
+void LLPanelProfileSecondLife::onShowTexturePicker()
+{
+    LLFloater* floaterp = mFloaterTexturePickerHandle.get();
+
+    // Show the dialog
+    if (!floaterp)
+    {
+        LLFloater* parent_floater = gFloaterView->getParentFloater(this);
+        if (parent_floater)
+        {
+            // because inventory construction is somewhat slow
+            getWindow()->setCursor(UI_CURSOR_WAIT);
+            LLFloaterTexturePicker* texture_floaterp = new LLFloaterTexturePicker(
+                this,
+                mSecondLifePic->getImageAssetId(),
+                LLUUID::null,
+                mSecondLifePic->getImageAssetId(),
+                false,
+                false,
+                "SELECT PHOTO",
+                PERM_NONE,
+                PERM_NONE,
+                false,
+                NULL,
+                PICK_TEXTURE);
+
+            mFloaterTexturePickerHandle = texture_floaterp->getHandle();
+
+            texture_floaterp->setOnFloaterCommitCallback([this](LLTextureCtrl::ETexturePickOp op, LLPickerSource source, const LLUUID& asset_id, const LLUUID&, const LLUUID&)
+            {
+                if (op == LLTextureCtrl::TEXTURE_SELECT)
+                {
+                    onCommitProfileImage(asset_id);
+                }
+            });
+            texture_floaterp->setLocalTextureEnabled(false);
+            texture_floaterp->setBakeTextureEnabled(false);
+            texture_floaterp->setCanApply(false, true, false);
+
+            parent_floater->addDependentFloater(mFloaterTexturePickerHandle);
+
+            texture_floaterp->openFloater();
+            texture_floaterp->setFocus(true);
+        }
+    }
+    else
+    {
+        floaterp->setMinimized(false);
+        floaterp->setVisibleAndFrontmost(true);
+    }
+}
+
+void LLPanelProfileSecondLife::onCommitProfileImage(const LLUUID& id)
+{
+    if (mSecondLifePic->getImageAssetId() == id)
+        return;
+
+    std::function<void(bool)> callback = [id](bool result)
+    {
+        if (result)
+        {
+            LLAvatarIconIDCache::getInstance()->add(gAgentID, id);
+            // Should trigger callbacks in icon controls (or request Legacy)
+            LLAvatarPropertiesProcessor::getInstance()->sendAvatarPropertiesRequest(gAgentID);
+        }
+    };
+
+    if (!saveAgentUserInfoCoro("sl_image_id", id, callback))
+        return;
+
+    mSecondLifePic->setValue(id);
+
+    LLFloater *floater = mFloaterProfileTextureHandle.get();
+    if (floater)
+    {
+        LLFloaterProfileTexture * texture_view = dynamic_cast<LLFloaterProfileTexture*>(floater);
+        if (id == LLUUID::null)
+        {
+            texture_view->resetAsset();
+        }
+        else
+        {
+            texture_view->loadAsset(id);
+        }
+    }
+}
+
+//////////////////////////////////////////////////////////////////////////
+// LLPanelProfileWeb
+
+LLPanelProfileWeb::LLPanelProfileWeb()
+ : LLPanelProfileTab()
+ , mWebBrowser(NULL)
+ , mAvatarNameCacheConnection()
+{
+}
+
+LLPanelProfileWeb::~LLPanelProfileWeb()
+{
+    if (mAvatarNameCacheConnection.connected())
+    {
+        mAvatarNameCacheConnection.disconnect();
+    }
+}
+
+void LLPanelProfileWeb::onOpen(const LLSD& key)
+{
+    LLPanelProfileTab::onOpen(key);
+
+    resetData();
+
+    mAvatarNameCacheConnection = LLAvatarNameCache::get(getAvatarId(), boost::bind(&LLPanelProfileWeb::onAvatarNameCache, this, _1, _2));
+}
+
+bool LLPanelProfileWeb::postBuild()
+{
+    mWebBrowser = getChild<LLMediaCtrl>("profile_html");
+    mWebBrowser->addObserver(this);
+    mWebBrowser->setHomePageUrl("about:blank");
+
+    return true;
+}
+
+void LLPanelProfileWeb::resetData()
+{
+    mWebBrowser->navigateHome();
+}
+
+void LLPanelProfileWeb::updateData()
+{
+    LLUUID avatar_id = getAvatarId();
+    if (!getStarted() && avatar_id.notNull() && !mURLWebProfile.empty())
+    {
+        setIsLoading();
+
+        mWebBrowser->setVisible(true);
+        mPerformanceTimer.start();
+        mWebBrowser->navigateTo(mURLWebProfile, HTTP_CONTENT_TEXT_HTML);
+    }
+}
+
+void LLPanelProfileWeb::onAvatarNameCache(const LLUUID& agent_id, const LLAvatarName& av_name)
+{
+    mAvatarNameCacheConnection.disconnect();
+
+    std::string username = av_name.getAccountName();
+    if (username.empty())
+    {
+        username = LLCacheName::buildUsername(av_name.getDisplayName());
+    }
+    else
+    {
+        LLStringUtil::replaceChar(username, ' ', '.');
+    }
+
+    mURLWebProfile = getProfileURL(username, true);
+    if (mURLWebProfile.empty())
+    {
+        return;
+    }
+
+    //if the tab was opened before name was resolved, load the panel now
+    updateData();
+}
+
+void LLPanelProfileWeb::onCommitLoad(LLUICtrl* ctrl)
+{
+    if (!mURLHome.empty())
+    {
+        LLSD::String valstr = ctrl->getValue().asString();
+        if (valstr.empty())
+        {
+            mWebBrowser->setVisible(true);
+            mPerformanceTimer.start();
+            mWebBrowser->navigateTo( mURLHome, HTTP_CONTENT_TEXT_HTML );
+        }
+        else if (valstr == "popout")
+        {
+            // open in viewer's browser, new window
+            LLWeb::loadURLInternal(mURLHome);
+        }
+        else if (valstr == "external")
+        {
+            // open in external browser
+            LLWeb::loadURLExternal(mURLHome);
+        }
+    }
+}
+
+void LLPanelProfileWeb::handleMediaEvent(LLPluginClassMedia* self, EMediaEvent event)
+{
+    switch(event)
+    {
+        case MEDIA_EVENT_STATUS_TEXT_CHANGED:
+            childSetValue("status_text", LLSD( self->getStatusText() ) );
+        break;
+
+        case MEDIA_EVENT_NAVIGATE_BEGIN:
+        {
+            if (mFirstNavigate)
+            {
+                mFirstNavigate = false;
+            }
+            else
+            {
+                mPerformanceTimer.start();
+            }
+        }
+        break;
+
+        case MEDIA_EVENT_NAVIGATE_COMPLETE:
+        {
+            LLStringUtil::format_map_t args;
+            args["[TIME]"] = llformat("%.2f", mPerformanceTimer.getElapsedTimeF32());
+            childSetValue("status_text", LLSD( getString("LoadTime", args)) );
+
+            setLoaded();
+        }
+        break;
+
+        default:
+            // Having a default case makes the compiler happy.
+        break;
+    }
+}
+
+
+//////////////////////////////////////////////////////////////////////////
+//////////////////////////////////////////////////////////////////////////
+//////////////////////////////////////////////////////////////////////////
+
+LLPanelProfileFirstLife::LLPanelProfileFirstLife()
+ : LLPanelProfilePropertiesProcessorTab()
+ , mHasUnsavedChanges(false)
+{
+}
+
+LLPanelProfileFirstLife::~LLPanelProfileFirstLife()
+{
+}
+
+bool LLPanelProfileFirstLife::postBuild()
+{
+    mDescriptionEdit = getChild<LLTextEditor>("fl_description_edit");
+    mPicture = getChild<LLProfileImageCtrl>("real_world_pic");
+
+    mUploadPhoto = getChild<LLButton>("fl_upload_image");
+    mChangePhoto = getChild<LLButton>("fl_change_image");
+    mRemovePhoto = getChild<LLButton>("fl_remove_image");
+    mSaveChanges = getChild<LLButton>("fl_save_changes");
+    mDiscardChanges = getChild<LLButton>("fl_discard_changes");
+
+    mUploadPhoto->setCommitCallback([this](LLUICtrl*, void*) { onUploadPhoto(); }, nullptr);
+    mChangePhoto->setCommitCallback([this](LLUICtrl*, void*) { onChangePhoto(); }, nullptr);
+    mRemovePhoto->setCommitCallback([this](LLUICtrl*, void*) { onRemovePhoto(); }, nullptr);
+    mSaveChanges->setCommitCallback([this](LLUICtrl*, void*) { onSaveDescriptionChanges(); }, nullptr);
+    mDiscardChanges->setCommitCallback([this](LLUICtrl*, void*) { onDiscardDescriptionChanges(); }, nullptr);
+    mDescriptionEdit->setKeystrokeCallback([this](LLTextEditor* caller) { onSetDescriptionDirty(); });
+
+    return true;
+}
+
+void LLPanelProfileFirstLife::onOpen(const LLSD& key)
+{
+    LLPanelProfileTab::onOpen(key);
+
+    if (!getSelfProfile())
+    {
+        // Otherwise as the only focusable element it will be selected
+        mDescriptionEdit->setTabStop(false);
+    }
+
+    resetData();
+}
+
+void LLPanelProfileFirstLife::setProfileImageUploading(bool loading)
+{
+    mUploadPhoto->setEnabled(!loading);
+    mChangePhoto->setEnabled(!loading);
+    mRemovePhoto->setEnabled(!loading && mPicture->getImageAssetId().notNull());
+
+    LLLoadingIndicator* indicator = getChild<LLLoadingIndicator>("image_upload_indicator");
+    indicator->setVisible(loading);
+    if (loading)
+    {
+        indicator->start();
+    }
+    else
+    {
+        indicator->stop();
+    }
+}
+
+void LLPanelProfileFirstLife::setProfileImageUploaded(const LLUUID &image_asset_id)
+{
+    mPicture->setValue(image_asset_id);
+    setProfileImageUploading(false);
+}
+
+void LLPanelProfileFirstLife::commitUnsavedChanges()
+{
+    if (mHasUnsavedChanges)
+    {
+        onSaveDescriptionChanges();
+    }
+}
+
+void LLPanelProfileFirstLife::onUploadPhoto()
+{
+    (new LLProfileImagePicker(PROFILE_IMAGE_FL, new LLHandle<LLPanel>(LLPanel::getHandle())))->getFile();
+
+    LLFloater* floaterp = mFloaterTexturePickerHandle.get();
+    if (floaterp)
+    {
+        floaterp->closeFloater();
+    }
+}
+
+void LLPanelProfileFirstLife::onChangePhoto()
+{
+    LLFloater* floaterp = mFloaterTexturePickerHandle.get();
+
+    // Show the dialog
+    if (!floaterp)
+    {
+        LLFloater* parent_floater = gFloaterView->getParentFloater(this);
+        if (parent_floater)
+        {
+            // because inventory construction is somewhat slow
+            getWindow()->setCursor(UI_CURSOR_WAIT);
+            LLFloaterTexturePicker* texture_floaterp = new LLFloaterTexturePicker(
+                this,
+                mPicture->getImageAssetId(),
+                LLUUID::null,
+                mPicture->getImageAssetId(),
+                false,
+                false,
+                "SELECT PHOTO",
+                PERM_NONE,
+                PERM_NONE,
+                false,
+                NULL,
+                PICK_TEXTURE);
+
+            mFloaterTexturePickerHandle = texture_floaterp->getHandle();
+
+            texture_floaterp->setOnFloaterCommitCallback([this](LLTextureCtrl::ETexturePickOp op, LLPickerSource source, const LLUUID& asset_id, const LLUUID&, const LLUUID&)
+            {
+                if (op == LLTextureCtrl::TEXTURE_SELECT)
+                {
+                    onCommitPhoto(asset_id);
+                }
+            });
+            texture_floaterp->setLocalTextureEnabled(false);
+            texture_floaterp->setCanApply(false, true, false);
+
+            parent_floater->addDependentFloater(mFloaterTexturePickerHandle);
+
+            texture_floaterp->openFloater();
+            texture_floaterp->setFocus(true);
+        }
+    }
+    else
+    {
+        floaterp->setMinimized(false);
+        floaterp->setVisibleAndFrontmost(true);
+    }
+}
+
+void LLPanelProfileFirstLife::onRemovePhoto()
+{
+    onCommitPhoto(LLUUID::null);
+
+    LLFloater* floaterp = mFloaterTexturePickerHandle.get();
+    if (floaterp)
+    {
+        floaterp->closeFloater();
+    }
+}
+
+void LLPanelProfileFirstLife::onCommitPhoto(const LLUUID& id)
+{
+    if (mPicture->getImageAssetId()  == id)
+        return;
+
+    if (!saveAgentUserInfoCoro("fl_image_id", id))
+        return;
+
+    mPicture->setValue(id);
+
+    mRemovePhoto->setEnabled(id.notNull());
+}
+
+void LLPanelProfileFirstLife::setDescriptionText(const std::string &text)
+{
+    mSaveChanges->setEnabled(false);
+    mDiscardChanges->setEnabled(false);
+    mHasUnsavedChanges = false;
+
+    mCurrentDescription = text;
+    mDescriptionEdit->setValue(mCurrentDescription);
+}
+
+void LLPanelProfileFirstLife::onSetDescriptionDirty()
+{
+    mSaveChanges->setEnabled(true);
+    mDiscardChanges->setEnabled(true);
+    mHasUnsavedChanges = true;
+}
+
+void LLPanelProfileFirstLife::onSaveDescriptionChanges()
+{
+    mCurrentDescription = mDescriptionEdit->getValue().asString();
+    saveAgentUserInfoCoro("fl_about_text", mCurrentDescription);
+
+    mSaveChanges->setEnabled(false);
+    mDiscardChanges->setEnabled(false);
+    mHasUnsavedChanges = false;
+}
+
+void LLPanelProfileFirstLife::onDiscardDescriptionChanges()
+{
+    setDescriptionText(mCurrentDescription);
+}
+
+void LLPanelProfileFirstLife::processProperties(void* data, EAvatarProcessorType type)
+{
+    if (APT_PROPERTIES == type)
+    {
+        LLAvatarData* avatar_data = static_cast<LLAvatarData*>(data);
+        if (avatar_data && getAvatarId() == avatar_data->avatar_id)
+        {
+            processProperties(avatar_data);
+        }
+    }
+}
+
+void LLPanelProfileFirstLife::processProperties(const LLAvatarData* avatar_data)
+{
+    setDescriptionText(avatar_data->fl_about_text);
+
+    mPicture->setValue(avatar_data->fl_image_id);
+
+    setLoaded();
+}
+
+void LLPanelProfileFirstLife::resetData()
+{
+    setDescriptionText(std::string());
+    mPicture->setValue(LLUUID::null);
+
+    mUploadPhoto->setVisible(getSelfProfile());
+    mChangePhoto->setVisible(getSelfProfile());
+    mRemovePhoto->setVisible(getSelfProfile());
+    mSaveChanges->setVisible(getSelfProfile());
+    mDiscardChanges->setVisible(getSelfProfile());
+}
+
+void LLPanelProfileFirstLife::setLoaded()
+{
+    LLPanelProfileTab::setLoaded();
+
+    if (getSelfProfile())
+    {
+        mDescriptionEdit->setEnabled(true);
+        mPicture->setEnabled(true);
+        mRemovePhoto->setEnabled(mPicture->getImageAssetId().notNull());
+    }
+}
+
+//////////////////////////////////////////////////////////////////////////
+//////////////////////////////////////////////////////////////////////////
+//////////////////////////////////////////////////////////////////////////
+
+LLPanelProfileNotes::LLPanelProfileNotes()
+: LLPanelProfilePropertiesProcessorTab()
+ , mHasUnsavedChanges(false)
+{
+
+}
+
+LLPanelProfileNotes::~LLPanelProfileNotes()
+{
+}
+
+void LLPanelProfileNotes::commitUnsavedChanges()
+{
+    if (mHasUnsavedChanges)
+    {
+        onSaveNotesChanges();
+    }
+}
+
+bool LLPanelProfileNotes::postBuild()
+{
+    mNotesEditor = getChild<LLTextEditor>("notes_edit");
+    mSaveChanges = getChild<LLButton>("notes_save_changes");
+    mDiscardChanges = getChild<LLButton>("notes_discard_changes");
+
+    mSaveChanges->setCommitCallback([this](LLUICtrl*, void*) { onSaveNotesChanges(); }, nullptr);
+    mDiscardChanges->setCommitCallback([this](LLUICtrl*, void*) { onDiscardNotesChanges(); }, nullptr);
+    mNotesEditor->setKeystrokeCallback([this](LLTextEditor* caller) { onSetNotesDirty(); });
+
+    return true;
+}
+
+void LLPanelProfileNotes::onOpen(const LLSD& key)
+{
+    LLPanelProfileTab::onOpen(key);
+
+    resetData();
+}
+
+void LLPanelProfileNotes::setNotesText(const std::string &text)
+{
+    mSaveChanges->setEnabled(false);
+    mDiscardChanges->setEnabled(false);
+    mHasUnsavedChanges = false;
+
+    mCurrentNotes = text;
+    mNotesEditor->setValue(mCurrentNotes);
+}
+
+void LLPanelProfileNotes::onSetNotesDirty()
+{
+    mSaveChanges->setEnabled(true);
+    mDiscardChanges->setEnabled(true);
+    mHasUnsavedChanges = true;
+}
+
+void LLPanelProfileNotes::onSaveNotesChanges()
+{
+    mCurrentNotes = mNotesEditor->getValue().asString();
+    saveAgentUserInfoCoro("notes", mCurrentNotes);
+
+    mSaveChanges->setEnabled(false);
+    mDiscardChanges->setEnabled(false);
+    mHasUnsavedChanges = false;
+}
+
+void LLPanelProfileNotes::onDiscardNotesChanges()
+{
+    setNotesText(mCurrentNotes);
+}
+
+void LLPanelProfileNotes::processProperties(void* data, EAvatarProcessorType type)
+{
+    if (APT_PROPERTIES == type)
+    {
+        LLAvatarData* avatar_data = static_cast<LLAvatarData*>(data);
+        if (avatar_data && getAvatarId() == avatar_data->avatar_id)
+        {
+            processProperties(avatar_data);
+        }
+    }
+}
+
+void LLPanelProfileNotes::processProperties(const LLAvatarData* avatar_data)
+{
+    setNotesText(avatar_data->notes);
+    mNotesEditor->setEnabled(true);
+    setLoaded();
+}
+
+void LLPanelProfileNotes::resetData()
+{
+    resetLoading();
+    setNotesText(std::string());
+}
+
+
+//////////////////////////////////////////////////////////////////////////
+// LLPanelProfile
+
+LLPanelProfile::LLPanelProfile()
+ : LLPanelProfileTab()
+{
+}
+
+LLPanelProfile::~LLPanelProfile()
+{
+}
+
+bool LLPanelProfile::postBuild()
+{
+    return true;
+}
+
+void LLPanelProfile::onTabChange()
+{
+    LLPanelProfileTab* active_panel = dynamic_cast<LLPanelProfileTab*>(mTabContainer->getCurrentPanel());
+    if (active_panel)
+    {
+        active_panel->updateData();
+    }
+}
+
+void LLPanelProfile::onOpen(const LLSD& key)
+{
+    LLUUID avatar_id = key["id"].asUUID();
+
+    // Don't reload the same profile
+    if (getAvatarId() == avatar_id)
+    {
+        return;
+    }
+
+    LLPanelProfileTab::onOpen(avatar_id);
+
+    mTabContainer       = getChild<LLTabContainer>("panel_profile_tabs");
+    mPanelSecondlife    = findChild<LLPanelProfileSecondLife>(PANEL_SECONDLIFE);
+    mPanelWeb           = findChild<LLPanelProfileWeb>(PANEL_WEB);
+    mPanelPicks         = findChild<LLPanelProfilePicks>(PANEL_PICKS);
+    mPanelClassifieds   = findChild<LLPanelProfileClassifieds>(PANEL_CLASSIFIEDS);
+    mPanelFirstlife     = findChild<LLPanelProfileFirstLife>(PANEL_FIRSTLIFE);
+    mPanelNotes         = findChild<LLPanelProfileNotes>(PANEL_NOTES);
+
+    mPanelSecondlife->onOpen(avatar_id);
+    mPanelWeb->onOpen(avatar_id);
+    mPanelPicks->onOpen(avatar_id);
+    mPanelClassifieds->onOpen(avatar_id);
+    mPanelFirstlife->onOpen(avatar_id);
+    mPanelNotes->onOpen(avatar_id);
+
+    // Always request the base profile info
+    resetLoading();
+    updateData();
+
+    // Some tabs only request data when opened
+    mTabContainer->setCommitCallback(boost::bind(&LLPanelProfile::onTabChange, this));
+}
+
+void LLPanelProfile::updateData()
+{
+    LLUUID avatar_id = getAvatarId();
+    // Todo: getIsloading functionality needs to be expanded to
+    // include 'inited' or 'data_provided' state to not rerequest
+    if (!getStarted() && avatar_id.notNull())
+    {
+        setIsLoading();
+
+        mPanelSecondlife->setIsLoading();
+        mPanelPicks->setIsLoading();
+        mPanelFirstlife->setIsLoading();
+        mPanelNotes->setIsLoading();
+
+        LLAvatarPropertiesProcessor::getInstance()->sendAvatarPropertiesRequest(getAvatarId());
+    }
+}
+
+void LLPanelProfile::refreshName()
+{
+    mPanelSecondlife->refreshName();
+}
+
+void LLPanelProfile::createPick(const LLPickData &data)
+{
+    mTabContainer->selectTabPanel(mPanelPicks);
+    mPanelPicks->createPick(data);
+}
+
+void LLPanelProfile::showPick(const LLUUID& pick_id)
+{
+    if (pick_id.notNull())
+    {
+        mPanelPicks->selectPick(pick_id);
+    }
+    mTabContainer->selectTabPanel(mPanelPicks);
+}
+
+bool LLPanelProfile::isPickTabSelected()
+{
+    return (mTabContainer->getCurrentPanel() == mPanelPicks);
+}
+
+bool LLPanelProfile::isNotesTabSelected()
+{
+    return (mTabContainer->getCurrentPanel() == mPanelNotes);
+}
+
+bool LLPanelProfile::hasUnsavedChanges()
+{
+    return mPanelSecondlife->hasUnsavedChanges()
+        || mPanelPicks->hasUnsavedChanges()
+        || mPanelClassifieds->hasUnsavedChanges()
+        || mPanelFirstlife->hasUnsavedChanges()
+        || mPanelNotes->hasUnsavedChanges();
+}
+
+bool LLPanelProfile::hasUnpublishedClassifieds()
+{
+    return mPanelClassifieds->hasNewClassifieds();
+}
+
+void LLPanelProfile::commitUnsavedChanges()
+{
+    mPanelSecondlife->commitUnsavedChanges();
+    mPanelPicks->commitUnsavedChanges();
+    mPanelClassifieds->commitUnsavedChanges();
+    mPanelFirstlife->commitUnsavedChanges();
+    mPanelNotes->commitUnsavedChanges();
+}
+
+void LLPanelProfile::showClassified(const LLUUID& classified_id, bool edit)
+{
+    if (classified_id.notNull())
+    {
+        mPanelClassifieds->selectClassified(classified_id, edit);
+    }
+    mTabContainer->selectTabPanel(mPanelClassifieds);
+}
+
+void LLPanelProfile::createClassified()
+{
+    mPanelClassifieds->createClassified();
+    mTabContainer->selectTabPanel(mPanelClassifieds);
+}
+