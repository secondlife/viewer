--- conflicted
+++ resolved
@@ -118,16 +118,9 @@
     static void clear();
     static void addstandard();
 
-<<<<<<< HEAD
-    static void init();
     static void shutdown();
     static void restoreGL();
     static void destroyGL();
-=======
-	static void shutdown();
-	static void restoreGL();
-	static void destroyGL();
->>>>>>> a0c3d69c
 };
 
 extern LLStandardBumpmap gStandardBumpmapList[TEM_BUMPMAP_COUNT];
