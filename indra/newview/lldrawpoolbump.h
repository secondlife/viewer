--- conflicted
+++ resolved
@@ -43,21 +43,12 @@
 class LLDrawPoolBump : public LLRenderPass
 {
 protected :
-<<<<<<< HEAD
-	LLDrawPoolBump(const U32 type):LLRenderPass(type) { mShiny = false; }
-public:
-	static U32 sVertexMask;
-	bool mShiny;
-	
-	virtual U32 getVertexDataMask() override { return sVertexMask; }
-=======
-    LLDrawPoolBump(const U32 type):LLRenderPass(type) { mShiny = FALSE; }
+    LLDrawPoolBump(const U32 type):LLRenderPass(type) { mShiny = false; }
 public:
     static U32 sVertexMask;
-    BOOL mShiny;
+    bool mShiny;
 
     virtual U32 getVertexDataMask() override { return sVertexMask; }
->>>>>>> e7eced3c
 
     LLDrawPoolBump();
 
@@ -85,19 +76,11 @@
     virtual S32 getNumPostDeferredPasses() override { return 1; }
     /*virtual*/ void renderPostDeferred(S32 pass) override;
 
-<<<<<<< HEAD
-	static bool bindBumpMap(LLDrawInfo& params, S32 channel = -2);
-	static bool bindBumpMap(LLFace* face, S32 channel = -2);
+    static bool bindBumpMap(LLDrawInfo& params, S32 channel = -2);
+    static bool bindBumpMap(LLFace* face, S32 channel = -2);
 
 private:
-	static bool bindBumpMap(U8 bump_code, LLViewerTexture* tex, S32 channel);
-=======
-    static BOOL bindBumpMap(LLDrawInfo& params, S32 channel = -2);
-    static BOOL bindBumpMap(LLFace* face, S32 channel = -2);
-
-private:
-    static BOOL bindBumpMap(U8 bump_code, LLViewerTexture* tex, S32 channel);
->>>>>>> e7eced3c
+    static bool bindBumpMap(U8 bump_code, LLViewerTexture* tex, S32 channel);
     bool mRigged = false; // if true, doing a rigged pass
 
 };
@@ -157,25 +140,14 @@
     LLViewerTexture*    getBrightnessDarknessImage(LLViewerFetchedTexture* src_image, U8 bump_code);
     void        addTextureStats(U8 bump, const LLUUID& base_image_id, F32 virtual_size);
 
-<<<<<<< HEAD
-	static void onSourceBrightnessLoaded( bool success, LLViewerFetchedTexture *src_vi, LLImageRaw* src, LLImageRaw* aux_src, S32 discard_level, bool final, void* userdata );
-	static void onSourceDarknessLoaded( bool success, LLViewerFetchedTexture *src_vi, LLImageRaw* src, LLImageRaw* aux_src, S32 discard_level, bool final, void* userdata );
-	static void onSourceStandardLoaded( bool success, LLViewerFetchedTexture *src_vi, LLImageRaw* src, LLImageRaw* aux_src, S32 discard_level, bool final, void* userdata );
-	static void generateNormalMapFromAlpha(LLImageRaw* src, LLImageRaw* nrm_image);
-
-
-private:
-	static void onSourceLoaded( bool success, LLViewerTexture *src_vi, LLImageRaw* src, LLUUID& source_asset_id, EBumpEffect bump );
-=======
-    static void onSourceBrightnessLoaded( BOOL success, LLViewerFetchedTexture *src_vi, LLImageRaw* src, LLImageRaw* aux_src, S32 discard_level, BOOL final, void* userdata );
-    static void onSourceDarknessLoaded( BOOL success, LLViewerFetchedTexture *src_vi, LLImageRaw* src, LLImageRaw* aux_src, S32 discard_level, BOOL final, void* userdata );
-    static void onSourceStandardLoaded( BOOL success, LLViewerFetchedTexture *src_vi, LLImageRaw* src, LLImageRaw* aux_src, S32 discard_level, BOOL final, void* userdata );
+    static void onSourceBrightnessLoaded( bool success, LLViewerFetchedTexture *src_vi, LLImageRaw* src, LLImageRaw* aux_src, S32 discard_level, bool final, void* userdata );
+    static void onSourceDarknessLoaded( bool success, LLViewerFetchedTexture *src_vi, LLImageRaw* src, LLImageRaw* aux_src, S32 discard_level, bool final, void* userdata );
+    static void onSourceStandardLoaded( bool success, LLViewerFetchedTexture *src_vi, LLImageRaw* src, LLImageRaw* aux_src, S32 discard_level, bool final, void* userdata );
     static void generateNormalMapFromAlpha(LLImageRaw* src, LLImageRaw* nrm_image);
 
 
 private:
-    static void onSourceLoaded( BOOL success, LLViewerTexture *src_vi, LLImageRaw* src, LLUUID& source_asset_id, EBumpEffect bump );
->>>>>>> e7eced3c
+    static void onSourceLoaded( bool success, LLViewerTexture *src_vi, LLImageRaw* src, LLUUID& source_asset_id, EBumpEffect bump );
 
 private:
     typedef std::unordered_map<LLUUID, LLPointer<LLViewerTexture> > bump_image_map_t;
