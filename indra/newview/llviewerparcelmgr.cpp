/** 
 * @file llviewerparcelmgr.cpp
 * @brief Viewer-side representation of owned land
 *
 * $LicenseInfo:firstyear=2002&license=viewerlgpl$
 * Second Life Viewer Source Code
 * Copyright (C) 2010, Linden Research, Inc.
 * 
 * This library is free software; you can redistribute it and/or
 * modify it under the terms of the GNU Lesser General Public
 * License as published by the Free Software Foundation;
 * version 2.1 of the License only.
 * 
 * This library is distributed in the hope that it will be useful,
 * but WITHOUT ANY WARRANTY; without even the implied warranty of
 * MERCHANTABILITY or FITNESS FOR A PARTICULAR PURPOSE.  See the GNU
 * Lesser General Public License for more details.
 * 
 * You should have received a copy of the GNU Lesser General Public
 * License along with this library; if not, write to the Free Software
 * Foundation, Inc., 51 Franklin Street, Fifth Floor, Boston, MA  02110-1301  USA
 * 
 * Linden Research, Inc., 945 Battery Street, San Francisco, CA  94111  USA
 * $/LicenseInfo$
 */

#include "llviewerprecompiledheaders.h"

#include "llviewerparcelmgr.h"

// Library includes
#include "llaudioengine.h"
#include "indra_constants.h"
#include "llcachename.h"
#include "llgl.h"
#include "llnotifications.h"
#include "llnotificationsutil.h"
#include "llparcel.h"
#include "llsecondlifeurls.h"
#include "message.h"
#include "llfloaterreg.h"

// Viewer includes
#include "llagent.h"
#include "llagentaccess.h"
#include "llviewerwindow.h"
#include "llviewercontrol.h"
//#include "llfirstuse.h"
#include "llfloaterbuyland.h"
#include "llfloatergroups.h"
#include "llpanelnearbymedia.h"
#include "llfloatersellland.h"
#include "llfloatertools.h"
#include "llparcelselection.h"
#include "llresmgr.h"
#include "llsdutil.h"
#include "llsdutil_math.h"
#include "llslurl.h"
#include "llstatusbar.h"
#include "llui.h"
#include "llviewertexture.h"
#include "llviewertexturelist.h"
#include "llviewermenu.h"
#include "llviewerparcelmedia.h"
#include "llviewerparceloverlay.h"
#include "llviewerregion.h"
#include "llworld.h"
#include "roles_constants.h"
#include "llweb.h"

const F32 PARCEL_COLLISION_DRAW_SECS = 1.f;


// Globals

U8* LLViewerParcelMgr::sPackedOverlay = NULL;

LLUUID gCurrentMovieID = LLUUID::null;

LLPointer<LLViewerTexture> sBlockedImage;
LLPointer<LLViewerTexture> sPassImage;

// Local functions
void optionally_start_music(const std::string& music_url);
void callback_start_music(S32 option, void* data);
void optionally_prepare_video(const LLParcel *parcelp);
void callback_prepare_video(S32 option, void* data);
void prepare_video(const LLParcel *parcelp);
void start_video(const LLParcel *parcelp);
void stop_video();
bool callback_god_force_owner(const LLSD&, const LLSD&);

struct LLGodForceOwnerData
{
	LLUUID mOwnerID;
	S32 mLocalID;
	LLHost mHost;

	LLGodForceOwnerData(
		const LLUUID& owner_id,
		S32 local_parcel_id,
		const LLHost& host) :
		mOwnerID(owner_id),
		mLocalID(local_parcel_id),
		mHost(host) {}
};

//
// Methods
//
LLViewerParcelMgr::LLViewerParcelMgr()
:	mSelected(FALSE),
	mRequestResult(0),
	mWestSouth(),
	mEastNorth(),
	mSelectedDwell(0.f),
	mAgentParcelSequenceID(-1),
	mHoverRequestResult(0),
	mHoverWestSouth(),
	mHoverEastNorth(),
	mRenderCollision(FALSE),
	mRenderSelection(TRUE),
	mCollisionBanned(0),
	mCollisionTimer(),
	mMediaParcelId(0),
	mMediaRegionId(0)
{
	mCurrentParcel = new LLParcel();
	mCurrentParcelSelection = new LLParcelSelection(mCurrentParcel);
	mFloatingParcelSelection = new LLParcelSelection(mCurrentParcel);

	mAgentParcel = new LLParcel();
	mHoverParcel = new LLParcel();
	mCollisionParcel = new LLParcel();

	mParcelsPerEdge = S32(	REGION_WIDTH_METERS / PARCEL_GRID_STEP_METERS );
	mHighlightSegments = new U8[(mParcelsPerEdge+1)*(mParcelsPerEdge+1)];
	resetSegments(mHighlightSegments);

	mCollisionSegments = new U8[(mParcelsPerEdge+1)*(mParcelsPerEdge+1)];
	resetSegments(mCollisionSegments);

	// JC: Resolved a merge conflict here, eliminated
	// mBlockedImage->setAddressMode(LLTexUnit::TAM_WRAP);
	// because it is done in llviewertexturelist.cpp
	mBlockedImage = LLViewerTextureManager::getFetchedTextureFromFile("world/NoEntryLines.png");
	mPassImage = LLViewerTextureManager::getFetchedTextureFromFile("world/NoEntryPassLines.png");

	S32 overlay_size = mParcelsPerEdge * mParcelsPerEdge / PARCEL_OVERLAY_CHUNKS;
	sPackedOverlay = new U8[overlay_size];

	mAgentParcelOverlay = new U8[mParcelsPerEdge * mParcelsPerEdge];
	S32 i;
	for (i = 0; i < mParcelsPerEdge * mParcelsPerEdge; i++)
	{
		mAgentParcelOverlay[i] = 0;
	}

	mTeleportInProgress = TRUE; // the initial parcel update is treated like teleport
}


LLViewerParcelMgr::~LLViewerParcelMgr()
{
	mCurrentParcelSelection->setParcel(NULL);
	mCurrentParcelSelection = NULL;

	mFloatingParcelSelection->setParcel(NULL);
	mFloatingParcelSelection = NULL;

	delete mCurrentParcel;
	mCurrentParcel = NULL;

	delete mAgentParcel;
	mAgentParcel = NULL;

	delete mCollisionParcel;
	mCollisionParcel = NULL;

	delete mHoverParcel;
	mHoverParcel = NULL;

	delete[] mHighlightSegments;
	mHighlightSegments = NULL;

	delete[] mCollisionSegments;
	mCollisionSegments = NULL;

	delete[] sPackedOverlay;
	sPackedOverlay = NULL;

	delete[] mAgentParcelOverlay;
	mAgentParcelOverlay = NULL;

	sBlockedImage = NULL;
	sPassImage = NULL;
}

void LLViewerParcelMgr::dump()
{
	llinfos << "Parcel Manager Dump" << llendl;
	llinfos << "mSelected " << S32(mSelected) << llendl;
	llinfos << "Selected parcel: " << llendl;
	llinfos << mWestSouth << " to " << mEastNorth << llendl;
	mCurrentParcel->dump();
	llinfos << "banning " << mCurrentParcel->mBanList.size() << llendl;
	
	access_map_const_iterator cit = mCurrentParcel->mBanList.begin();
	access_map_const_iterator end = mCurrentParcel->mBanList.end();
	for ( ; cit != end; ++cit)
	{
		llinfos << "ban id " << (*cit).first << llendl;
	}
	llinfos << "Hover parcel:" << llendl;
	mHoverParcel->dump();
	llinfos << "Agent parcel:" << llendl;
	mAgentParcel->dump();
}


LLViewerRegion* LLViewerParcelMgr::getSelectionRegion()
{
	return LLWorld::getInstance()->getRegionFromPosGlobal( mWestSouth );
}


void LLViewerParcelMgr::getDisplayInfo(S32* area_out, S32* claim_out,
									   S32* rent_out,
									   BOOL* for_sale_out,
									   F32* dwell_out)
{
	S32 area = 0;
	S32 price = 0;
	S32 rent = 0;
	BOOL for_sale = FALSE;
	F32 dwell = 0.f;

	if (mSelected)
	{
		if (mCurrentParcelSelection->mSelectedMultipleOwners)
		{
			area = mCurrentParcelSelection->getClaimableArea();
		}
		else
		{
			area = getSelectedArea();
		}

		if (mCurrentParcel->getForSale())
		{
			price = mCurrentParcel->getSalePrice();
			for_sale = TRUE;
		}
		else
		{
			price = area * mCurrentParcel->getClaimPricePerMeter();
			for_sale = FALSE;
		}

		rent = mCurrentParcel->getTotalRent();

		dwell = mSelectedDwell;
	}

	*area_out = area;
	*claim_out = price;
	*rent_out = rent;
	*for_sale_out = for_sale;
	*dwell_out = dwell;
}

S32 LLViewerParcelMgr::getSelectedArea() const
{
	S32 rv = 0;
	if(mSelected && mCurrentParcel && mCurrentParcelSelection->mWholeParcelSelected)
	{
		rv = mCurrentParcel->getArea();
	}
	else if(mSelected)
	{
		F64 width = mEastNorth.mdV[VX] - mWestSouth.mdV[VX];
		F64 height = mEastNorth.mdV[VY] - mWestSouth.mdV[VY];
		F32 area = (F32)(width * height);
		rv = llround(area);
	}
	return rv;
}

void LLViewerParcelMgr::resetSegments(U8* segments)
{
	S32 i;
	S32 count = (mParcelsPerEdge+1)*(mParcelsPerEdge+1);
	for (i = 0; i < count; i++)
	{
		segments[i] = 0x0;
	}
}


void LLViewerParcelMgr::writeHighlightSegments(F32 west, F32 south, F32 east,
											   F32 north)
{
	S32 x, y;
	S32 min_x = llround( west / PARCEL_GRID_STEP_METERS );
	S32 max_x = llround( east / PARCEL_GRID_STEP_METERS );
	S32 min_y = llround( south / PARCEL_GRID_STEP_METERS );
	S32 max_y = llround( north / PARCEL_GRID_STEP_METERS );

	const S32 STRIDE = mParcelsPerEdge+1;

	// south edge
	y = min_y;
	for (x = min_x; x < max_x; x++)
	{
		// exclusive OR means that writing to this segment twice
		// will turn it off
		mHighlightSegments[x + y*STRIDE] ^= SOUTH_MASK;
	}

	// west edge
	x = min_x;
	for (y = min_y; y < max_y; y++)
	{
		mHighlightSegments[x + y*STRIDE] ^= WEST_MASK;
	}

	// north edge - draw the south border on the y+1'th cell,
	// which given C-style arrays, is item foo[max_y]
	y = max_y;
	for (x = min_x; x < max_x; x++)
	{
		mHighlightSegments[x + y*STRIDE] ^= SOUTH_MASK;
	}

	// east edge - draw west border on x+1'th cell
	x = max_x;
	for (y = min_y; y < max_y; y++)
	{
		mHighlightSegments[x + y*STRIDE] ^= WEST_MASK;
	}
}


void LLViewerParcelMgr::writeSegmentsFromBitmap(U8* bitmap, U8* segments)
{
	S32 x;
	S32 y;
	const S32 IN_STRIDE = mParcelsPerEdge;
	const S32 OUT_STRIDE = mParcelsPerEdge+1;

	for (y = 0; y < IN_STRIDE; y++)
	{
		x = 0;
		while( x < IN_STRIDE )
		{
			U8 byte = bitmap[ (x + y*IN_STRIDE) / 8 ];

			S32 bit;
			for (bit = 0; bit < 8; bit++)
			{
				if (byte & (1 << bit) )
				{
					S32 out = x+y*OUT_STRIDE;

					// This and one above it
					segments[out]            ^= SOUTH_MASK;
					segments[out+OUT_STRIDE] ^= SOUTH_MASK;

					// This and one to the right
					segments[out]   ^= WEST_MASK;
					segments[out+1] ^= WEST_MASK;
				}
				x++;
			}
		}
	}
}


void LLViewerParcelMgr::writeAgentParcelFromBitmap(U8* bitmap)
{
	S32 x;
	S32 y;
	const S32 IN_STRIDE = mParcelsPerEdge;

	for (y = 0; y < IN_STRIDE; y++)
	{
		x = 0;
		while( x < IN_STRIDE )
		{
			U8 byte = bitmap[ (x + y*IN_STRIDE) / 8 ];

			S32 bit;
			for (bit = 0; bit < 8; bit++)
			{
				if (byte & (1 << bit) )
				{
					mAgentParcelOverlay[x+y*IN_STRIDE] = 1;
				}
				else
				{
					mAgentParcelOverlay[x+y*IN_STRIDE] = 0;
				}
				x++;
			}
		}
	}
}


// Given a point, find the PARCEL_GRID_STEP x PARCEL_GRID_STEP block
// containing it and select that.
LLParcelSelectionHandle LLViewerParcelMgr::selectParcelAt(const LLVector3d& pos_global)
{
	LLVector3d southwest = pos_global;
	LLVector3d northeast = pos_global;

	southwest -= LLVector3d( PARCEL_GRID_STEP_METERS/2, PARCEL_GRID_STEP_METERS/2, 0 );
	southwest.mdV[VX] = llround( southwest.mdV[VX], (F64)PARCEL_GRID_STEP_METERS );
	southwest.mdV[VY] = llround( southwest.mdV[VY], (F64)PARCEL_GRID_STEP_METERS );

	northeast += LLVector3d( PARCEL_GRID_STEP_METERS/2, PARCEL_GRID_STEP_METERS/2, 0 );
	northeast.mdV[VX] = llround( northeast.mdV[VX], (F64)PARCEL_GRID_STEP_METERS );
	northeast.mdV[VY] = llround( northeast.mdV[VY], (F64)PARCEL_GRID_STEP_METERS );

	// Snap to parcel
	return selectLand( southwest, northeast, TRUE );
}


// Tries to select the parcel inside the rectangle
LLParcelSelectionHandle LLViewerParcelMgr::selectParcelInRectangle()
{
	return selectLand(mWestSouth, mEastNorth, TRUE);
}


void LLViewerParcelMgr::selectCollisionParcel()
{
	// BUG: Claim to be in the agent's region
	mWestSouth = gAgent.getRegion()->getOriginGlobal();
	mEastNorth = mWestSouth;
	mEastNorth += LLVector3d(PARCEL_GRID_STEP_METERS, PARCEL_GRID_STEP_METERS, 0.0);

	// BUG: must be in the sim you are in
	LLMessageSystem *msg = gMessageSystem;
	msg->newMessageFast(_PREHASH_ParcelPropertiesRequestByID);
	msg->nextBlockFast(_PREHASH_AgentID);
	msg->addUUIDFast(_PREHASH_AgentID, gAgent.getID() );
	msg->addUUIDFast(_PREHASH_SessionID, gAgent.getSessionID() );
	msg->nextBlockFast(_PREHASH_ParcelData);
	msg->addS32Fast(_PREHASH_SequenceID, SELECTED_PARCEL_SEQ_ID );
	msg->addS32Fast(_PREHASH_LocalID, mCollisionParcel->getLocalID() );
	gAgent.sendReliableMessage();

	mRequestResult = PARCEL_RESULT_NO_DATA;

	// Hack: Copy some data over temporarily
	mCurrentParcel->setName( mCollisionParcel->getName() );
	mCurrentParcel->setDesc( mCollisionParcel->getDesc() );
	mCurrentParcel->setPassPrice(mCollisionParcel->getPassPrice());
	mCurrentParcel->setPassHours(mCollisionParcel->getPassHours());

	// clear the list of segments to prevent flashing
	resetSegments(mHighlightSegments);

	mFloatingParcelSelection->setParcel(mCurrentParcel);
	mCurrentParcelSelection->setParcel(NULL);
	mCurrentParcelSelection = new LLParcelSelection(mCurrentParcel);

	mSelected = TRUE;
	mCurrentParcelSelection->mWholeParcelSelected = TRUE;
	notifyObservers();
	return;
}


// snap_selection = auto-select the hit parcel, if there is exactly one
LLParcelSelectionHandle LLViewerParcelMgr::selectLand(const LLVector3d &corner1, const LLVector3d &corner2,
								   BOOL snap_selection)
{
	sanitize_corners( corner1, corner2, mWestSouth, mEastNorth );

	// ...x isn't more than one meter away
	F32 delta_x = getSelectionWidth();
	if (delta_x * delta_x <= 1.f * 1.f)
	{
		mSelected = FALSE;
		notifyObservers();
		return NULL;
	}

	// ...y isn't more than one meter away
	F32 delta_y = getSelectionHeight();
	if (delta_y * delta_y <= 1.f * 1.f)
	{
		mSelected = FALSE;
		notifyObservers();
		return NULL;
	}

	// Can't select across region boundary
	// We need to pull in the upper right corner by a little bit to allow
	// selection up to the x = 256 or y = 256 edge.
	LLVector3d east_north_region_check( mEastNorth );
	east_north_region_check.mdV[VX] -= 0.5;
	east_north_region_check.mdV[VY] -= 0.5;

	LLViewerRegion *region = LLWorld::getInstance()->getRegionFromPosGlobal(mWestSouth);
	LLViewerRegion *region_other = LLWorld::getInstance()->getRegionFromPosGlobal( east_north_region_check );

	if(!region)
	{
		// just in case they somehow selected no land.
		mSelected = FALSE;
		return NULL;
	}

	if (region != region_other)
	{
		LLNotificationsUtil::add("CantSelectLandFromMultipleRegions");
		mSelected = FALSE;
		notifyObservers();
		return NULL;
	}

	// Build region global copies of corners
	LLVector3 wsb_region = region->getPosRegionFromGlobal( mWestSouth );
	LLVector3 ent_region = region->getPosRegionFromGlobal( mEastNorth );

	// Send request message
	LLMessageSystem *msg = gMessageSystem;
	msg->newMessageFast(_PREHASH_ParcelPropertiesRequest);
	msg->nextBlockFast(_PREHASH_AgentData);
	msg->addUUIDFast(_PREHASH_AgentID, gAgent.getID() );
	msg->addUUIDFast(_PREHASH_SessionID, gAgent.getSessionID() );
	msg->nextBlockFast(_PREHASH_ParcelData);
	msg->addS32Fast(_PREHASH_SequenceID, SELECTED_PARCEL_SEQ_ID );
	msg->addF32Fast(_PREHASH_West,  wsb_region.mV[VX] );
	msg->addF32Fast(_PREHASH_South, wsb_region.mV[VY] );
	msg->addF32Fast(_PREHASH_East,  ent_region.mV[VX] );
	msg->addF32Fast(_PREHASH_North, ent_region.mV[VY] );
	msg->addBOOL("SnapSelection", snap_selection);
	msg->sendReliable( region->getHost() );

	mRequestResult = PARCEL_RESULT_NO_DATA;

	// clear the list of segments to prevent flashing
	resetSegments(mHighlightSegments);

	mFloatingParcelSelection->setParcel(mCurrentParcel);
	mCurrentParcelSelection->setParcel(NULL);
	mCurrentParcelSelection = new LLParcelSelection(mCurrentParcel);

	mSelected = TRUE;
	mCurrentParcelSelection->mWholeParcelSelected = snap_selection;
	notifyObservers();
	return mCurrentParcelSelection;
}

void LLViewerParcelMgr::deselectUnused()
{
	// no more outstanding references to this selection, other than our own
	if (mCurrentParcelSelection->getNumRefs() == 1 && mFloatingParcelSelection->getNumRefs() == 1)
	{
		deselectLand();
	}
}

void LLViewerParcelMgr::deselectLand()
{
	if (mSelected)
	{
		mSelected = FALSE;

		// Invalidate the selected parcel
		mCurrentParcel->setLocalID(-1);
		mCurrentParcel->mAccessList.clear();
		mCurrentParcel->mBanList.clear();
		//mCurrentParcel->mRenterList.reset();

		mSelectedDwell = 0.f;

		// invalidate parcel selection so that existing users of this selection can clean up
		mCurrentParcelSelection->setParcel(NULL);
		mFloatingParcelSelection->setParcel(NULL);
		// create new parcel selection
		mCurrentParcelSelection = new LLParcelSelection(mCurrentParcel);

		notifyObservers(); // Notify observers *after* changing the parcel selection
	}
}


void LLViewerParcelMgr::addObserver(LLParcelObserver* observer)
{
	mObservers.put(observer);
}


void LLViewerParcelMgr::removeObserver(LLParcelObserver* observer)
{
	mObservers.removeObj(observer);
}


// Call this method when it's time to update everyone on a new state.
// Copy the list because an observer could respond by removing itself
// from the list.
void LLViewerParcelMgr::notifyObservers()
{
	LLDynamicArray<LLParcelObserver*> observers;
	S32 count = mObservers.count();
	S32 i;
	for(i = 0; i < count; ++i)
	{
		observers.put(mObservers.get(i));
	}
	for(i = 0; i < count; ++i)
	{
		observers.get(i)->changed();
	}
}


//
// ACCESSORS
//
BOOL LLViewerParcelMgr::selectionEmpty() const
{
	return !mSelected;
}


LLParcelSelectionHandle LLViewerParcelMgr::getParcelSelection() const
{
	return mCurrentParcelSelection;
}

LLParcelSelectionHandle LLViewerParcelMgr::getFloatingParcelSelection() const
{
	return mFloatingParcelSelection;
}

LLParcel *LLViewerParcelMgr::getAgentParcel() const
{
	return mAgentParcel;
}

// Return whether the agent can build on the land they are on
bool LLViewerParcelMgr::allowAgentBuild() const
{
	if (mAgentParcel)
	{
		return (gAgent.isGodlike() ||
				(mAgentParcel->allowModifyBy(gAgent.getID(), gAgent.getGroupID())) ||
				(isParcelOwnedByAgent(mAgentParcel, GP_LAND_ALLOW_CREATE)));
	}
	else
	{
		return gAgent.isGodlike();
	}
}

// Return whether anyone can build on the given parcel
bool LLViewerParcelMgr::allowAgentBuild(const LLParcel* parcel) const
{
	return parcel->getAllowModify();
}

bool LLViewerParcelMgr::allowAgentVoice() const
{
	return allowAgentVoice(gAgent.getRegion(), mAgentParcel);
}

bool LLViewerParcelMgr::allowAgentVoice(const LLViewerRegion* region, const LLParcel* parcel) const
{
	return region && region->isVoiceEnabled()
		&& parcel	&& parcel->getParcelFlagAllowVoice();
}

bool LLViewerParcelMgr::allowAgentFly(const LLViewerRegion* region, const LLParcel* parcel) const
{
	return region && !region->getBlockFly()
		&& parcel && parcel->getAllowFly();
}

// Can the agent be pushed around by LLPushObject?
bool LLViewerParcelMgr::allowAgentPush(const LLViewerRegion* region, const LLParcel* parcel) const
{
	return region && !region->getRestrictPushObject()
		&& parcel && !parcel->getRestrictPushObject();
}

bool LLViewerParcelMgr::allowAgentScripts(const LLViewerRegion* region, const LLParcel* parcel) const
{
	// *NOTE: This code does not take into account group-owned parcels
	// and the flag to allow group-owned scripted objects to run.
	// This mirrors the traditional menu bar parcel icon code, but is not
	// technically correct.
	return region
		&& !(region->getRegionFlags() & REGION_FLAGS_SKIP_SCRIPTS)
		&& !(region->getRegionFlags() & REGION_FLAGS_ESTATE_SKIP_SCRIPTS)
		&& parcel
		&& parcel->getAllowOtherScripts();
}

bool LLViewerParcelMgr::allowAgentDamage(const LLViewerRegion* region, const LLParcel* parcel) const
{
	return (region && region->getAllowDamage())
		|| (parcel && parcel->getAllowDamage());
}

BOOL LLViewerParcelMgr::isOwnedAt(const LLVector3d& pos_global) const
{
	LLViewerRegion* region = LLWorld::getInstance()->getRegionFromPosGlobal( pos_global );
	if (!region) return FALSE;

	LLViewerParcelOverlay* overlay = region->getParcelOverlay();
	if (!overlay) return FALSE;

	LLVector3 pos_region = region->getPosRegionFromGlobal( pos_global );

	return overlay->isOwned( pos_region );
}

BOOL LLViewerParcelMgr::isOwnedSelfAt(const LLVector3d& pos_global) const
{
	LLViewerRegion* region = LLWorld::getInstance()->getRegionFromPosGlobal( pos_global );
	if (!region) return FALSE;

	LLViewerParcelOverlay* overlay = region->getParcelOverlay();
	if (!overlay) return FALSE;

	LLVector3 pos_region = region->getPosRegionFromGlobal( pos_global );

	return overlay->isOwnedSelf( pos_region );
}

BOOL LLViewerParcelMgr::isOwnedOtherAt(const LLVector3d& pos_global) const
{
	LLViewerRegion* region = LLWorld::getInstance()->getRegionFromPosGlobal( pos_global );
	if (!region) return FALSE;

	LLViewerParcelOverlay* overlay = region->getParcelOverlay();
	if (!overlay) return FALSE;

	LLVector3 pos_region = region->getPosRegionFromGlobal( pos_global );

	return overlay->isOwnedOther( pos_region );
}

BOOL LLViewerParcelMgr::isSoundLocal(const LLVector3d& pos_global) const
{
	LLViewerRegion* region = LLWorld::getInstance()->getRegionFromPosGlobal( pos_global );
	if (!region) return FALSE;

	LLViewerParcelOverlay* overlay = region->getParcelOverlay();
	if (!overlay) return FALSE;

	LLVector3 pos_region = region->getPosRegionFromGlobal( pos_global );

	return overlay->isSoundLocal( pos_region );
}

BOOL LLViewerParcelMgr::canHearSound(const LLVector3d &pos_global) const
{
	BOOL in_agent_parcel = inAgentParcel(pos_global);

	if (in_agent_parcel)
	{
		// In same parcel as the agent
		return TRUE;
	}
	else
	{
		if (LLViewerParcelMgr::getInstance()->getAgentParcel()->getSoundLocal())
		{
			// Not in same parcel, and agent parcel only has local sound
			return FALSE;
		}
		else if (LLViewerParcelMgr::getInstance()->isSoundLocal(pos_global))
		{
			// Not in same parcel, and target parcel only has local sound
			return FALSE;
		}
		else
		{
			// Not in same parcel, but neither are local sound
			return TRUE;
		}
	}
}


BOOL LLViewerParcelMgr::inAgentParcel(const LLVector3d &pos_global) const
{
	LLViewerRegion* region = LLWorld::getInstance()->getRegionFromPosGlobal(pos_global);
	LLViewerRegion* agent_region = gAgent.getRegion();
	if (!region || !agent_region)
		return FALSE;

	if (region != agent_region)
	{
		// Can't be in the agent parcel if you're not in the same region.
		return FALSE;
	}

	LLVector3 pos_region = agent_region->getPosRegionFromGlobal(pos_global);
	S32 row =    S32(pos_region.mV[VY] / PARCEL_GRID_STEP_METERS);
	S32 column = S32(pos_region.mV[VX] / PARCEL_GRID_STEP_METERS);

	if (mAgentParcelOverlay[row*mParcelsPerEdge + column])
	{
		return TRUE;
	}
	else
	{
		return FALSE;
	}
}

// Returns NULL when there is no valid data.
LLParcel* LLViewerParcelMgr::getHoverParcel() const
{
	if (mHoverRequestResult == PARCEL_RESULT_SUCCESS)
	{
		return mHoverParcel;
	}
	else
	{
		return NULL;
	}
}

// Returns NULL when there is no valid data.
LLParcel* LLViewerParcelMgr::getCollisionParcel() const
{
	if (mRenderCollision)
	{
		return mCollisionParcel;
	}
	else
	{
		return NULL;
	}
}

//
// UTILITIES
//

void LLViewerParcelMgr::render()
{
	if (mSelected && mRenderSelection && gSavedSettings.getBOOL("RenderParcelSelection"))
	{
		// Rendering is done in agent-coordinates, so need to supply
		// an appropriate offset to the render code.
		LLViewerRegion* regionp = LLWorld::getInstance()->getRegionFromPosGlobal(mWestSouth);
		if (!regionp) return;

		renderHighlightSegments(mHighlightSegments, regionp);
	}
}


void LLViewerParcelMgr::renderParcelCollision()
{
	// check for expiration
	if (mCollisionTimer.getElapsedTimeF32() > PARCEL_COLLISION_DRAW_SECS)
	{
		mRenderCollision = FALSE;
	}

	if (mRenderCollision && gSavedSettings.getBOOL("ShowBanLines"))
	{
		LLViewerRegion* regionp = gAgent.getRegion();
		if (regionp)
		{
			BOOL use_pass = mCollisionParcel->getParcelFlag(PF_USE_PASS_LIST);
			renderCollisionSegments(mCollisionSegments, use_pass, regionp);
		}
	}
}


void LLViewerParcelMgr::sendParcelAccessListRequest(U32 flags)
{
	if (!mSelected)
	{
		return;
	}

	LLViewerRegion *region = LLWorld::getInstance()->getRegionFromPosGlobal( mWestSouth );
	if (!region) return;

	LLMessageSystem *msg = gMessageSystem;
	

	if (flags & AL_BAN) 
	{
		mCurrentParcel->mBanList.clear();
	}
	if (flags & AL_ACCESS) 
	{
		mCurrentParcel->mAccessList.clear();
	}		

	// Only the headers differ
	msg->newMessageFast(_PREHASH_ParcelAccessListRequest);
	msg->nextBlockFast(_PREHASH_AgentData);
	msg->addUUIDFast(_PREHASH_AgentID, gAgent.getID());
	msg->addUUIDFast(_PREHASH_SessionID, gAgent.getSessionID());
	msg->nextBlockFast(_PREHASH_Data);
	msg->addS32Fast(_PREHASH_SequenceID, 0);
	msg->addU32Fast(_PREHASH_Flags, flags);
	msg->addS32("LocalID", mCurrentParcel->getLocalID() );
	msg->sendReliable( region->getHost() );
}


void LLViewerParcelMgr::sendParcelDwellRequest()
{
	if (!mSelected)
	{
		return;
	}

	LLViewerRegion *region = LLWorld::getInstance()->getRegionFromPosGlobal( mWestSouth );
	if (!region) return;

	LLMessageSystem *msg = gMessageSystem;

	// Only the headers differ
	msg->newMessage("ParcelDwellRequest");
	msg->nextBlock("AgentData");
	msg->addUUID("AgentID", gAgent.getID() );
	msg->addUUID("SessionID", gAgent.getSessionID());
	msg->nextBlock("Data");
	msg->addS32("LocalID", mCurrentParcel->getLocalID());
	msg->addUUID("ParcelID", LLUUID::null);	// filled in on simulator
	msg->sendReliable( region->getHost() );
}


void LLViewerParcelMgr::sendParcelGodForceOwner(const LLUUID& owner_id)
{
	if (!mSelected)
	{
		LLNotificationsUtil::add("CannotSetLandOwnerNothingSelected");
		return;
	}

	llinfos << "Claiming " << mWestSouth << " to " << mEastNorth << llendl;

	// BUG: Only works for the region containing mWestSouthBottom
	LLVector3d east_north_region_check( mEastNorth );
	east_north_region_check.mdV[VX] -= 0.5;
	east_north_region_check.mdV[VY] -= 0.5;

	LLViewerRegion *region = LLWorld::getInstance()->getRegionFromPosGlobal( mWestSouth );
	if (!region)
	{
		// TODO: Add a force owner version of this alert.
		LLNotificationsUtil::add("CannotContentifyNoRegion");
		return;
	}

	// BUG: Make work for cross-region selections
	LLViewerRegion *region2 = LLWorld::getInstance()->getRegionFromPosGlobal( east_north_region_check );
	if (region != region2)
	{
		LLNotificationsUtil::add("CannotSetLandOwnerMultipleRegions");
		return;
	}

	llinfos << "Region " << region->getOriginGlobal() << llendl;

	LLSD payload;
	payload["owner_id"] = owner_id;
	payload["parcel_local_id"] = mCurrentParcel->getLocalID();
	payload["region_host"] = region->getHost().getIPandPort();
	LLNotification::Params params("ForceOwnerAuctionWarning");
	params.payload(payload).functor.function(callback_god_force_owner);

	if(mCurrentParcel->getAuctionID())
	{
		LLNotifications::instance().add(params);
	}
	else
	{
		LLNotifications::instance().forceResponse(params, 0);
	}
}

bool callback_god_force_owner(const LLSD& notification, const LLSD& response)
{
	S32 option = LLNotificationsUtil::getSelectedOption(notification, response);
	if(0 == option)
	{
		LLMessageSystem* msg = gMessageSystem;
		msg->newMessage("ParcelGodForceOwner");
		msg->nextBlock("AgentData");
		msg->addUUID("AgentID", gAgent.getID());
		msg->addUUID("SessionID", gAgent.getSessionID());
		msg->nextBlock("Data");
		msg->addUUID("OwnerID", notification["payload"]["owner_id"].asUUID());
		msg->addS32( "LocalID", notification["payload"]["parcel_local_id"].asInteger());
		msg->sendReliable(LLHost(notification["payload"]["region_host"].asString()));
	}
	return false;
}

void LLViewerParcelMgr::sendParcelGodForceToContent()
{
	if (!mSelected)
	{
		LLNotificationsUtil::add("CannotContentifyNothingSelected");
		return;
	}
	LLViewerRegion* region = LLWorld::getInstance()->getRegionFromPosGlobal( mWestSouth );
	if (!region)
	{
		LLNotificationsUtil::add("CannotContentifyNoRegion");
		return;
	}

	LLMessageSystem* msg = gMessageSystem;
	msg->newMessage("ParcelGodMarkAsContent");
	msg->nextBlock("AgentData");
	msg->addUUID("AgentID", gAgent.getID());
	msg->addUUID("SessionID", gAgent.getSessionID());
	msg->nextBlock("ParcelData");
	msg->addS32("LocalID", mCurrentParcel->getLocalID());
	msg->sendReliable(region->getHost());
}

void LLViewerParcelMgr::sendParcelRelease()
{
	if (!mSelected)
	{
        LLNotificationsUtil::add("CannotReleaseLandNothingSelected");
		return;
	}

	LLViewerRegion *region = LLWorld::getInstance()->getRegionFromPosGlobal( mWestSouth );
	if (!region)
	{
		LLNotificationsUtil::add("CannotReleaseLandNoRegion");
		return;
	}

	//U32 flags = PR_NONE;
	//if (god_force) flags |= PR_GOD_FORCE;

	LLMessageSystem* msg = gMessageSystem;
	msg->newMessage("ParcelRelease");
	msg->nextBlock("AgentData");
	msg->addUUID("AgentID", gAgent.getID() );
	msg->addUUID("SessionID", gAgent.getSessionID() );
	msg->nextBlock("Data");
	msg->addS32("LocalID", mCurrentParcel->getLocalID() );
	//msg->addU32("Flags", flags);
	msg->sendReliable( region->getHost() );

	// Blitz selection, since the parcel might be non-rectangular, and
	// we won't have appropriate parcel information.
	deselectLand();
}

class LLViewerParcelMgr::ParcelBuyInfo
{
public:
	LLUUID	mAgent;
	LLUUID	mSession;
	LLUUID	mGroup;
	BOOL	mIsGroupOwned;
	BOOL	mRemoveContribution;
	BOOL	mIsClaim;
	LLHost	mHost;
	
	// for parcel buys
	S32		mParcelID;
	S32		mPrice;
	S32		mArea;

	// for land claims
	F32		mWest;
	F32		mSouth;
	F32		mEast;
	F32		mNorth;
};

LLViewerParcelMgr::ParcelBuyInfo* LLViewerParcelMgr::setupParcelBuy(
	const LLUUID& agent_id,
	const LLUUID& session_id,
	const LLUUID& group_id,
	BOOL is_group_owned,
	BOOL is_claim,
	BOOL remove_contribution)
{
	if (!mSelected || !mCurrentParcel)
	{
		LLNotificationsUtil::add("CannotBuyLandNothingSelected");
		return NULL;
	}

	LLViewerRegion *region = LLWorld::getInstance()->getRegionFromPosGlobal( mWestSouth );
	if (!region)
	{
		LLNotificationsUtil::add("CannotBuyLandNoRegion");
		return NULL;
	}
	
	if (is_claim)
	{
		llinfos << "Claiming " << mWestSouth << " to " << mEastNorth << llendl;
		llinfos << "Region " << region->getOriginGlobal() << llendl;

		// BUG: Only works for the region containing mWestSouthBottom
		LLVector3d east_north_region_check( mEastNorth );
		east_north_region_check.mdV[VX] -= 0.5;
		east_north_region_check.mdV[VY] -= 0.5;

		LLViewerRegion *region2 = LLWorld::getInstance()->getRegionFromPosGlobal( east_north_region_check );

		if (region != region2)
		{
			LLNotificationsUtil::add("CantBuyLandAcrossMultipleRegions");
			return NULL;
		}
	}
	
	
	ParcelBuyInfo* info = new ParcelBuyInfo;
	
	info->mAgent = agent_id;
	info->mSession = session_id;
	info->mGroup = group_id;
	info->mIsGroupOwned = is_group_owned;
	info->mIsClaim = is_claim;
	info->mRemoveContribution = remove_contribution;
	info->mHost = region->getHost();
	info->mPrice = mCurrentParcel->getSalePrice();
	info->mArea = mCurrentParcel->getArea();
	
	if (!is_claim)
	{
		info->mParcelID = mCurrentParcel->getLocalID();
	}
	else
	{
		// BUG: Make work for cross-region selections
		LLVector3 west_south_bottom_region = region->getPosRegionFromGlobal( mWestSouth );
		LLVector3 east_north_top_region = region->getPosRegionFromGlobal( mEastNorth );
		
		info->mWest		= west_south_bottom_region.mV[VX];
		info->mSouth	= west_south_bottom_region.mV[VY];
		info->mEast		= east_north_top_region.mV[VX];
		info->mNorth	= east_north_top_region.mV[VY];
	}
	
	return info;
}

void LLViewerParcelMgr::sendParcelBuy(ParcelBuyInfo* info)
{
	// send the message
	LLMessageSystem* msg = gMessageSystem;
	msg->newMessage(info->mIsClaim ? "ParcelClaim" : "ParcelBuy");
	msg->nextBlock("AgentData");
	msg->addUUID("AgentID", info->mAgent);
	msg->addUUID("SessionID", info->mSession);
	msg->nextBlock("Data");
	msg->addUUID("GroupID", info->mGroup);
	msg->addBOOL("IsGroupOwned", info->mIsGroupOwned);
	if (!info->mIsClaim)
	{
		msg->addBOOL("RemoveContribution", info->mRemoveContribution);
		msg->addS32("LocalID", info->mParcelID);
	}
	msg->addBOOL("Final", TRUE);	// don't allow escrow buys
	if (info->mIsClaim)
	{
		msg->nextBlock("ParcelData");
		msg->addF32("West",  info->mWest);
		msg->addF32("South", info->mSouth);
		msg->addF32("East",  info->mEast);
		msg->addF32("North", info->mNorth);
	}
	else // ParcelBuy
	{
		msg->nextBlock("ParcelData");
		msg->addS32("Price",info->mPrice);
		msg->addS32("Area",info->mArea);
	}
	msg->sendReliable(info->mHost);
}

void LLViewerParcelMgr::deleteParcelBuy(ParcelBuyInfo* *info)
{
	// Must be here because ParcelBuyInfo is local to this .cpp file
	delete *info;
	*info = NULL;
}

void LLViewerParcelMgr::sendParcelDeed(const LLUUID& group_id)
{
	if (!mSelected || !mCurrentParcel)
	{
		LLNotificationsUtil::add("CannotDeedLandNothingSelected");
		return;
	}
	if(group_id.isNull())
	{
		LLNotificationsUtil::add("CannotDeedLandNoGroup");
		return;
	}
	LLViewerRegion *region = LLWorld::getInstance()->getRegionFromPosGlobal( mWestSouth );
	if (!region)
	{
		LLNotificationsUtil::add("CannotDeedLandNoRegion");
		return;
	}

	LLMessageSystem* msg = gMessageSystem;
	msg->newMessage("ParcelDeedToGroup");
	msg->nextBlock("AgentData");
	msg->addUUID("AgentID", gAgent.getID() );
	msg->addUUID("SessionID", gAgent.getSessionID() );
	msg->nextBlock("Data");
	msg->addUUID("GroupID", group_id );
	msg->addS32("LocalID", mCurrentParcel->getLocalID() );
	//msg->addU32("JoinNeighbors", join);
	msg->sendReliable( region->getHost() );
}


/*
// *NOTE: We cannot easily make landmarks at global positions because
// global positions probably refer to a sim/local combination which
// can move over time. We could implement this by looking up the
// region global x,y, but it's easier to take it out for now.
void LLViewerParcelMgr::makeLandmarkAtSelection()
{
	// Don't create for parcels you don't own
	if (gAgent.getID() != mCurrentParcel->getOwnerID())
	{
		return;
	}

	LLVector3d global_center(mWestSouth);
	global_center += mEastNorth;
	global_center *= 0.5f;

	LLViewerRegion* region;
	region = LLWorld::getInstance()->getRegionFromPosGlobal(global_center);

	LLVector3 west_south_bottom_region = region->getPosRegionFromGlobal( mWestSouth );
	LLVector3 east_north_top_region = region->getPosRegionFromGlobal( mEastNorth );

	std::string name("My Land");
	std::string buffer;
	S32 pos_x = (S32)floor((west_south_bottom_region.mV[VX] + east_north_top_region.mV[VX]) / 2.0f);
	S32 pos_y = (S32)floor((west_south_bottom_region.mV[VY] + east_north_top_region.mV[VY]) / 2.0f);
	buffer = llformat("%s in %s (%d, %d)",
			name.c_str(),
			region->getName().c_str(),
			pos_x, pos_y);
	name.assign(buffer);

	create_landmark(name, "Claimed land", global_center);
}
*/

const std::string& LLViewerParcelMgr::getAgentParcelName() const
{
	return mAgentParcel->getName();
}


void LLViewerParcelMgr::sendParcelPropertiesUpdate(LLParcel* parcel, bool use_agent_region)
{
	if(!parcel) return;

	LLViewerRegion *region = use_agent_region ? gAgent.getRegion() : LLWorld::getInstance()->getRegionFromPosGlobal( mWestSouth );
	if (!region) return;
	//llinfos << "found region: " << region->getName() << llendl;

	LLSD body;
	std::string url = region->getCapability("ParcelPropertiesUpdate");
	if (!url.empty())
	{
		// request new properties update from simulator
		U32 message_flags = 0x01;
		body["flags"] = ll_sd_from_U32(message_flags);
		parcel->packMessage(body);
		llinfos << "Sending parcel properties update via capability to: "
			<< url << llendl;
		LLHTTPClient::post(url, body, new LLHTTPClient::Responder());
	}
	else
	{
		LLMessageSystem* msg = gMessageSystem;
		msg->newMessageFast(_PREHASH_ParcelPropertiesUpdate);
		msg->nextBlockFast(_PREHASH_AgentData);
		msg->addUUIDFast(_PREHASH_AgentID,	gAgent.getID() );
		msg->addUUIDFast(_PREHASH_SessionID, gAgent.getSessionID());
		msg->nextBlockFast(_PREHASH_ParcelData);
		msg->addS32Fast(_PREHASH_LocalID, parcel->getLocalID() );

		U32 message_flags = 0x01;
		msg->addU32("Flags", message_flags);

		parcel->packMessage(msg);

		msg->sendReliable( region->getHost() );
	}
}


void LLViewerParcelMgr::setHoverParcel(const LLVector3d& pos)
{
	static U32 last_west, last_south;


	// only request parcel info when tooltip is shown
	if (!gSavedSettings.getBOOL("ShowLandHoverTip"))
	{
		return;
	}

	// only request parcel info if position has changed outside of the
	// last parcel grid step
	U32 west_parcel_step = (U32) floor( pos.mdV[VX] / PARCEL_GRID_STEP_METERS );
	U32 south_parcel_step = (U32) floor( pos.mdV[VY] / PARCEL_GRID_STEP_METERS );
	
	if ((west_parcel_step == last_west) && (south_parcel_step == last_south))
	{
		return;
	}
	else 
	{
		last_west = west_parcel_step;
		last_south = south_parcel_step;
	}

	LLViewerRegion* region = LLWorld::getInstance()->getRegionFromPosGlobal( pos );
	if (!region)
	{
		return;
	}


	// Send a rectangle around the point.
	// This means the parcel sent back is at least a rectangle around the point,
	// which is more efficient for public land.  Fewer requests are sent.  JC
	LLVector3 wsb_region = region->getPosRegionFromGlobal( pos );

	F32 west  = PARCEL_GRID_STEP_METERS * floor( wsb_region.mV[VX] / PARCEL_GRID_STEP_METERS );
	F32 south = PARCEL_GRID_STEP_METERS * floor( wsb_region.mV[VY] / PARCEL_GRID_STEP_METERS );

	F32 east  = west  + PARCEL_GRID_STEP_METERS;
	F32 north = south + PARCEL_GRID_STEP_METERS;

	// Send request message
	LLMessageSystem *msg = gMessageSystem;
	msg->newMessageFast(_PREHASH_ParcelPropertiesRequest);
	msg->nextBlockFast(_PREHASH_AgentData);
	msg->addUUIDFast(_PREHASH_AgentID, gAgent.getID() );
	msg->addUUIDFast(_PREHASH_SessionID, gAgent.getSessionID() );
	msg->nextBlockFast(_PREHASH_ParcelData);
	msg->addS32Fast(_PREHASH_SequenceID,	HOVERED_PARCEL_SEQ_ID );
	msg->addF32Fast(_PREHASH_West,			west );
	msg->addF32Fast(_PREHASH_South,			south );
	msg->addF32Fast(_PREHASH_East,			east );
	msg->addF32Fast(_PREHASH_North,			north );
	msg->addBOOL("SnapSelection",			FALSE );
	msg->sendReliable( region->getHost() );

	mHoverRequestResult = PARCEL_RESULT_NO_DATA;
}


// static
void LLViewerParcelMgr::processParcelOverlay(LLMessageSystem *msg, void **user)
{
	// Extract the packed overlay information
	S32 packed_overlay_size = msg->getSizeFast(_PREHASH_ParcelData, _PREHASH_Data);

	if (packed_overlay_size <= 0)
	{
		llwarns << "Overlay size " << packed_overlay_size << llendl;
		return;
	}

	S32 parcels_per_edge = LLViewerParcelMgr::getInstance()->mParcelsPerEdge;
	S32 expected_size = parcels_per_edge * parcels_per_edge / PARCEL_OVERLAY_CHUNKS;
	if (packed_overlay_size != expected_size)
	{
		llwarns << "Got parcel overlay size " << packed_overlay_size
			<< " expecting " << expected_size << llendl;
		return;
	}

	S32 sequence_id;
	msg->getS32Fast(_PREHASH_ParcelData, _PREHASH_SequenceID, sequence_id);
	msg->getBinaryDataFast(
			_PREHASH_ParcelData,
			_PREHASH_Data,
			sPackedOverlay,
			expected_size);

	LLHost host = msg->getSender();
	LLViewerRegion *region = LLWorld::getInstance()->getRegion(host);
	if (region)
	{
		region->mParcelOverlay->uncompressLandOverlay( sequence_id, sPackedOverlay );
	}
}

// static
void LLViewerParcelMgr::processParcelProperties(LLMessageSystem *msg, void **user)
{
	S32		request_result;
	S32		sequence_id;
	BOOL	snap_selection = FALSE;
	S32		self_count = 0;
	S32		other_count = 0;
	S32		public_count = 0;
	S32		local_id;
	LLUUID	owner_id;
	BOOL	is_group_owned;
	U32 auction_id = 0;
	S32		claim_price_per_meter = 0;
	S32		rent_price_per_meter = 0;
	S32		claim_date = 0;
	LLVector3	aabb_min;
	LLVector3	aabb_max;
	S32		area = 0;
	S32		sw_max_prims = 0;
	S32		sw_total_prims = 0;
	//LLUUID	buyer_id;
	U8 status = 0;
	S32		max_prims = 0;
	S32		total_prims = 0;
	S32		owner_prims = 0;
	S32		group_prims = 0;
	S32		other_prims = 0;
	S32		selected_prims = 0;
	F32		parcel_prim_bonus = 1.f;
	BOOL	region_push_override = false;
	BOOL	region_deny_anonymous_override = false;
	BOOL	region_deny_identified_override = false; // Deprecated
	BOOL	region_deny_transacted_override = false; // Deprecated
	BOOL	region_deny_age_unverified_override = false;

	S32		other_clean_time = 0;

	msg->getS32Fast(_PREHASH_ParcelData, _PREHASH_RequestResult, request_result );
	msg->getS32Fast(_PREHASH_ParcelData, _PREHASH_SequenceID, sequence_id );

	if (request_result == PARCEL_RESULT_NO_DATA)
	{
		// no valid parcel data
		llinfos << "no valid parcel data" << llendl;
		return;
	}

	// Decide where the data will go.
	LLParcel* parcel = NULL;
	if (sequence_id == SELECTED_PARCEL_SEQ_ID)
	{
		// ...selected parcels report this sequence id
		LLViewerParcelMgr::getInstance()->mRequestResult = PARCEL_RESULT_SUCCESS;
		parcel = LLViewerParcelMgr::getInstance()->mCurrentParcel;
	}
	else if (sequence_id == HOVERED_PARCEL_SEQ_ID)
	{
		LLViewerParcelMgr::getInstance()->mHoverRequestResult = PARCEL_RESULT_SUCCESS;
		parcel = LLViewerParcelMgr::getInstance()->mHoverParcel;
	}
	else if (sequence_id == COLLISION_NOT_IN_GROUP_PARCEL_SEQ_ID ||
			 sequence_id == COLLISION_NOT_ON_LIST_PARCEL_SEQ_ID ||
			 sequence_id == COLLISION_BANNED_PARCEL_SEQ_ID)
	{
		LLViewerParcelMgr::getInstance()->mHoverRequestResult = PARCEL_RESULT_SUCCESS;
		parcel = LLViewerParcelMgr::getInstance()->mCollisionParcel;
	}
	else if (sequence_id == 0 || sequence_id > LLViewerParcelMgr::getInstance()->mAgentParcelSequenceID)
	{
		// new agent parcel
		LLViewerParcelMgr::getInstance()->mAgentParcelSequenceID = sequence_id;
		parcel = LLViewerParcelMgr::getInstance()->mAgentParcel;
	}
	else
	{
		llinfos << "out of order agent parcel sequence id " << sequence_id
			<< " last good " << LLViewerParcelMgr::getInstance()->mAgentParcelSequenceID
			<< llendl;
		return;
	}

	msg->getBOOL("ParcelData", "SnapSelection", snap_selection);
	msg->getS32Fast(_PREHASH_ParcelData, _PREHASH_SelfCount, self_count);
	msg->getS32Fast(_PREHASH_ParcelData, _PREHASH_OtherCount, other_count);
	msg->getS32Fast(_PREHASH_ParcelData, _PREHASH_PublicCount, public_count);
	msg->getS32Fast( _PREHASH_ParcelData, _PREHASH_LocalID,		local_id );
	msg->getUUIDFast(_PREHASH_ParcelData, _PREHASH_OwnerID,		owner_id);
	msg->getBOOLFast(_PREHASH_ParcelData, _PREHASH_IsGroupOwned, is_group_owned);
	msg->getU32Fast(_PREHASH_ParcelData, _PREHASH_AuctionID, auction_id);
	msg->getS32Fast( _PREHASH_ParcelData, _PREHASH_ClaimDate,	claim_date);
	msg->getS32Fast( _PREHASH_ParcelData, _PREHASH_ClaimPrice,	claim_price_per_meter);
	msg->getS32Fast( _PREHASH_ParcelData, _PREHASH_RentPrice,	rent_price_per_meter);
	msg->getVector3Fast(_PREHASH_ParcelData, _PREHASH_AABBMin, aabb_min);
	msg->getVector3Fast(_PREHASH_ParcelData, _PREHASH_AABBMax, aabb_max);
	msg->getS32Fast(	_PREHASH_ParcelData, _PREHASH_Area, area );
	//msg->getUUIDFast(	_PREHASH_ParcelData, _PREHASH_BuyerID, buyer_id);
	msg->getU8("ParcelData", "Status", status);
	msg->getS32("ParcelData", "SimWideMaxPrims", sw_max_prims );
	msg->getS32("ParcelData", "SimWideTotalPrims", sw_total_prims );
	msg->getS32Fast(_PREHASH_ParcelData, _PREHASH_MaxPrims, max_prims );
	msg->getS32Fast(_PREHASH_ParcelData, _PREHASH_TotalPrims, total_prims );
	msg->getS32Fast(_PREHASH_ParcelData, _PREHASH_OwnerPrims, owner_prims );
	msg->getS32Fast(_PREHASH_ParcelData, _PREHASH_GroupPrims, group_prims );
	msg->getS32Fast(_PREHASH_ParcelData, _PREHASH_OtherPrims, other_prims );
	msg->getS32Fast(_PREHASH_ParcelData, _PREHASH_SelectedPrims, selected_prims );
	msg->getF32Fast(_PREHASH_ParcelData, _PREHASH_ParcelPrimBonus, parcel_prim_bonus );
	msg->getBOOLFast(_PREHASH_ParcelData, _PREHASH_RegionPushOverride, region_push_override );
	msg->getBOOLFast(_PREHASH_ParcelData, _PREHASH_RegionDenyAnonymous, region_deny_anonymous_override );
	msg->getBOOLFast(_PREHASH_ParcelData, _PREHASH_RegionDenyIdentified, region_deny_identified_override ); // Deprecated
	msg->getBOOLFast(_PREHASH_ParcelData, _PREHASH_RegionDenyTransacted, region_deny_transacted_override ); // Deprecated
	if (msg->getNumberOfBlocksFast(_PREHASH_AgeVerificationBlock))
	{
		// this block was added later and may not be on older sims, so we have to test its existence first
		msg->getBOOLFast(_PREHASH_AgeVerificationBlock, _PREHASH_RegionDenyAgeUnverified, region_deny_age_unverified_override );
	}

	msg->getS32("ParcelData", "OtherCleanTime", other_clean_time );

	// Actually extract the data.
	if (parcel)
	{
		parcel->init(owner_id,
			FALSE, FALSE, FALSE,
			claim_date, claim_price_per_meter, rent_price_per_meter,
			area, other_prims, parcel_prim_bonus, is_group_owned);
		parcel->setLocalID(local_id);
		parcel->setAABBMin(aabb_min);
		parcel->setAABBMax(aabb_max);

		parcel->setAuctionID(auction_id);
		parcel->setOwnershipStatus((LLParcel::EOwnershipStatus)status);

		parcel->setSimWideMaxPrimCapacity(sw_max_prims);
		parcel->setSimWidePrimCount(sw_total_prims);
		parcel->setMaxPrimCapacity(max_prims);
		parcel->setOwnerPrimCount(owner_prims);
		parcel->setGroupPrimCount(group_prims);
		parcel->setOtherPrimCount(other_prims);
		parcel->setSelectedPrimCount(selected_prims);
		parcel->setParcelPrimBonus(parcel_prim_bonus);

		parcel->setCleanOtherTime(other_clean_time);
		parcel->setRegionPushOverride(region_push_override);
		parcel->setRegionDenyAnonymousOverride(region_deny_anonymous_override);
		parcel->setRegionDenyAgeUnverifiedOverride(region_deny_age_unverified_override);
		parcel->unpackMessage(msg);

		if (parcel == LLViewerParcelMgr::getInstance()->mAgentParcel)
		{
			S32 bitmap_size =	LLViewerParcelMgr::getInstance()->mParcelsPerEdge
								* LLViewerParcelMgr::getInstance()->mParcelsPerEdge
								/ 8;
			U8* bitmap = new U8[ bitmap_size ];
			msg->getBinaryDataFast(_PREHASH_ParcelData, _PREHASH_Bitmap, bitmap, bitmap_size);

			LLViewerParcelMgr::getInstance()->writeAgentParcelFromBitmap(bitmap);
			delete[] bitmap;

			// Let interesting parties know about agent parcel change.
			LLViewerParcelMgr* instance = LLViewerParcelMgr::getInstance();

			instance->mAgentParcelChangedSignal();

			if (instance->mTeleportInProgress)
			{
				instance->mTeleportInProgress = FALSE;
				instance->mTeleportFinishedSignal(gAgent.getPositionGlobal());
			}
		}
	}

	// Handle updating selections, if necessary.
	if (sequence_id == SELECTED_PARCEL_SEQ_ID)
	{
		// Update selected counts
		LLViewerParcelMgr::getInstance()->mCurrentParcelSelection->mSelectedSelfCount = self_count;
		LLViewerParcelMgr::getInstance()->mCurrentParcelSelection->mSelectedOtherCount = other_count;
		LLViewerParcelMgr::getInstance()->mCurrentParcelSelection->mSelectedPublicCount = public_count;

		LLViewerParcelMgr::getInstance()->mCurrentParcelSelection->mSelectedMultipleOwners =
							(request_result == PARCEL_RESULT_MULTIPLE);

		// Select the whole parcel
		LLViewerRegion* region = LLWorld::getInstance()->getRegion( msg->getSender() );
		if (region)
		{
			if (!snap_selection)
			{
				// don't muck with the westsouth and eastnorth.
				// just highlight it
				LLVector3 west_south = region->getPosRegionFromGlobal(LLViewerParcelMgr::getInstance()->mWestSouth);
				LLVector3 east_north = region->getPosRegionFromGlobal(LLViewerParcelMgr::getInstance()->mEastNorth);

				LLViewerParcelMgr::getInstance()->resetSegments(LLViewerParcelMgr::getInstance()->mHighlightSegments);
				LLViewerParcelMgr::getInstance()->writeHighlightSegments(
								west_south.mV[VX],
								west_south.mV[VY],
								east_north.mV[VX],
								east_north.mV[VY] );
				LLViewerParcelMgr::getInstance()->mCurrentParcelSelection->mWholeParcelSelected = FALSE;
			}
			else if (0 == local_id)
			{
				// this is public land, just highlight the selection
				LLViewerParcelMgr::getInstance()->mWestSouth = region->getPosGlobalFromRegion( aabb_min );
				LLViewerParcelMgr::getInstance()->mEastNorth = region->getPosGlobalFromRegion( aabb_max );

				LLViewerParcelMgr::getInstance()->resetSegments(LLViewerParcelMgr::getInstance()->mHighlightSegments);
				LLViewerParcelMgr::getInstance()->writeHighlightSegments(
								aabb_min.mV[VX],
								aabb_min.mV[VY],
								aabb_max.mV[VX],
								aabb_max.mV[VY] );
				LLViewerParcelMgr::getInstance()->mCurrentParcelSelection->mWholeParcelSelected = TRUE;
			}
			else
			{
				LLViewerParcelMgr::getInstance()->mWestSouth = region->getPosGlobalFromRegion( aabb_min );
				LLViewerParcelMgr::getInstance()->mEastNorth = region->getPosGlobalFromRegion( aabb_max );

				// Owned land, highlight the boundaries
				S32 bitmap_size =	LLViewerParcelMgr::getInstance()->mParcelsPerEdge
									* LLViewerParcelMgr::getInstance()->mParcelsPerEdge
									/ 8;
				U8* bitmap = new U8[ bitmap_size ];
				msg->getBinaryDataFast(_PREHASH_ParcelData, _PREHASH_Bitmap, bitmap, bitmap_size);

				LLViewerParcelMgr::getInstance()->resetSegments(LLViewerParcelMgr::getInstance()->mHighlightSegments);
				LLViewerParcelMgr::getInstance()->writeSegmentsFromBitmap( bitmap, LLViewerParcelMgr::getInstance()->mHighlightSegments );

				delete[] bitmap;
				bitmap = NULL;

				LLViewerParcelMgr::getInstance()->mCurrentParcelSelection->mWholeParcelSelected = TRUE;
			}

			// Request access list information for this land
			LLViewerParcelMgr::getInstance()->sendParcelAccessListRequest(AL_ACCESS | AL_BAN);

			// Request the media url filter list for this land
			LLViewerParcelMgr::getInstance()->requestParcelMediaURLFilter();

			// Request dwell for this land, if it's not public land.
			LLViewerParcelMgr::getInstance()->mSelectedDwell = 0.f;
			if (0 != local_id)
			{
				LLViewerParcelMgr::getInstance()->sendParcelDwellRequest();
			}

			LLViewerParcelMgr::getInstance()->mSelected = TRUE;
			LLViewerParcelMgr::getInstance()->notifyObservers();
		}
	}
	else if (sequence_id == COLLISION_NOT_IN_GROUP_PARCEL_SEQ_ID ||
			 sequence_id == COLLISION_NOT_ON_LIST_PARCEL_SEQ_ID  ||
			 sequence_id == COLLISION_BANNED_PARCEL_SEQ_ID)
	{
		// We're about to collide with this parcel
		LLViewerParcelMgr::getInstance()->mRenderCollision = TRUE;
		LLViewerParcelMgr::getInstance()->mCollisionTimer.reset();

		// Differentiate this parcel if we are banned from it.
		if (sequence_id == COLLISION_BANNED_PARCEL_SEQ_ID)
		{
			LLViewerParcelMgr::getInstance()->mCollisionBanned = BA_BANNED;
		}
		else if (sequence_id == COLLISION_NOT_IN_GROUP_PARCEL_SEQ_ID)
		{
			LLViewerParcelMgr::getInstance()->mCollisionBanned = BA_NOT_IN_GROUP;
		}
		else 
		{
			LLViewerParcelMgr::getInstance()->mCollisionBanned = BA_NOT_ON_LIST;

		}

		S32 bitmap_size =	LLViewerParcelMgr::getInstance()->mParcelsPerEdge
							* LLViewerParcelMgr::getInstance()->mParcelsPerEdge
							/ 8;
		U8* bitmap = new U8[ bitmap_size ];
		msg->getBinaryDataFast(_PREHASH_ParcelData, _PREHASH_Bitmap, bitmap, bitmap_size);

		LLViewerParcelMgr::getInstance()->resetSegments(LLViewerParcelMgr::getInstance()->mCollisionSegments);
		LLViewerParcelMgr::getInstance()->writeSegmentsFromBitmap( bitmap, LLViewerParcelMgr::getInstance()->mCollisionSegments );

		delete[] bitmap;
		bitmap = NULL;

	}
	else if (sequence_id == HOVERED_PARCEL_SEQ_ID)
	{
		LLViewerRegion *region = LLWorld::getInstance()->getRegion( msg->getSender() );
		if (region)
		{
			LLViewerParcelMgr::getInstance()->mHoverWestSouth = region->getPosGlobalFromRegion( aabb_min );
			LLViewerParcelMgr::getInstance()->mHoverEastNorth = region->getPosGlobalFromRegion( aabb_max );
		}
		else
		{
			LLViewerParcelMgr::getInstance()->mHoverWestSouth.clearVec();
			LLViewerParcelMgr::getInstance()->mHoverEastNorth.clearVec();
		}
	}
	else
	{
		// look for music.
		if (gAudiop)
		{
			if (parcel)
			{
				std::string music_url_raw = parcel->getMusicURL();

				// Trim off whitespace from front and back
				std::string music_url = music_url_raw;
				LLStringUtil::trim(music_url);

				// On entering a new parcel, stop the last stream if the
				// new parcel has a different music url.  (Empty URL counts
				// as different.)
				const std::string& stream_url = gAudiop->getInternetStreamURL();

				if (music_url.empty() || music_url != stream_url)
				{
					// URL is different from one currently playing.
					gAudiop->stopInternetStream();

					// If there is a new music URL and it's valid, play it.
					if (music_url.size() > 12)
					{
						if (music_url.substr(0,7) == "http://")
						{
							optionally_start_music(music_url);
						}
						else
						{
							llinfos << "Stopping parcel music (invalid audio stream URL)" << llendl;
							// clears the URL 
							gAudiop->startInternetStream(LLStringUtil::null); 
						}
					}
					else if (!gAudiop->getInternetStreamURL().empty())
					{
						llinfos << "Stopping parcel music (parcel stream URL is empty)" << llendl;
						gAudiop->startInternetStream(LLStringUtil::null);
					}
				}
			}
			else
			{
				// Public land has no music
				gAudiop->stopInternetStream();
			}
		}//if gAudiop

		// now check for video
		LLViewerParcelMedia::update( parcel );
	};
}

void optionally_start_music(const std::string& music_url)
{
	if (gSavedSettings.getBOOL("AudioStreamingMusic"))
	{
		// only play music when you enter a new parcel if the UI control for this
		// was not *explicitly* stopped by the user. (part of SL-4878)
		LLPanelNearByMedia* nearby_media_panel = gStatusBar->getNearbyMediaPanel();;
		if ((nearby_media_panel &&
		     nearby_media_panel->getParcelAudioAutoStart()) ||
		    // or they have expressed no opinion in the UI, but have autoplay on...
		    (!nearby_media_panel &&
		     gSavedSettings.getBOOL(LLViewerMedia::AUTO_PLAY_MEDIA_SETTING) &&
			 gSavedSettings.getBOOL("MediaTentativeAutoPlay")))
		{
			llinfos << "Starting parcel music " << music_url << llendl;
			gAudiop->startInternetStream(music_url);
		}
	}
}

// static
void LLViewerParcelMgr::processParcelAccessListReply(LLMessageSystem *msg, void **user)
{
	LLUUID agent_id;
	S32 sequence_id = 0;
	U32 message_flags = 0x0;
	S32 parcel_id = -1;

	msg->getUUIDFast(_PREHASH_Data, _PREHASH_AgentID, agent_id);
	msg->getS32Fast( _PREHASH_Data, _PREHASH_SequenceID, sequence_id );	//ignored
	msg->getU32Fast( _PREHASH_Data, _PREHASH_Flags, message_flags);
	msg->getS32Fast( _PREHASH_Data, _PREHASH_LocalID, parcel_id);

	LLParcel* parcel = LLViewerParcelMgr::getInstance()->mCurrentParcel;
	if (!parcel) return;

	if (parcel_id != parcel->getLocalID())
	{
		LL_WARNS_ONCE("") << "processParcelAccessListReply for parcel " << parcel_id
			<< " which isn't the selected parcel " << parcel->getLocalID()<< llendl;
		return;
	}

	if (message_flags & AL_ACCESS)
	{
		parcel->unpackAccessEntries(msg, &(parcel->mAccessList) );
	}
	else if (message_flags & AL_BAN)
	{
		parcel->unpackAccessEntries(msg, &(parcel->mBanList) );
	}
	/*else if (message_flags & AL_RENTER)
	{
		parcel->unpackAccessEntries(msg, &(parcel->mRenterList) );
	}*/

	LLViewerParcelMgr::getInstance()->notifyObservers();
}


// static
void LLViewerParcelMgr::processParcelDwellReply(LLMessageSystem* msg, void**)
{
	LLUUID agent_id;
	msg->getUUID("AgentData", "AgentID", agent_id);

	S32 local_id;
	msg->getS32("Data", "LocalID", local_id);

	LLUUID parcel_id;
	msg->getUUID("Data", "ParcelID", parcel_id);

	F32 dwell;
	msg->getF32("Data", "Dwell", dwell);

	if (local_id == LLViewerParcelMgr::getInstance()->mCurrentParcel->getLocalID())
	{
		LLViewerParcelMgr::getInstance()->mSelectedDwell = dwell;
		LLViewerParcelMgr::getInstance()->notifyObservers();
	}
}


void LLViewerParcelMgr::sendParcelAccessListUpdate(U32 which)
{

	LLUUID transactionUUID;
	transactionUUID.generate();

	if (!mSelected)
	{
		return;
	}

	LLViewerRegion* region = LLWorld::getInstance()->getRegionFromPosGlobal( mWestSouth );
	if (!region) return;

	LLMessageSystem* msg = gMessageSystem;

	LLParcel* parcel = mCurrentParcel;
	if (!parcel) return;

	if (which & AL_ACCESS)
	{	
		S32 count = parcel->mAccessList.size();
		S32 num_sections = (S32) ceil(count/PARCEL_MAX_ENTRIES_PER_PACKET);
		S32 sequence_id = 1;
		BOOL start_message = TRUE;
		BOOL initial = TRUE;

		access_map_const_iterator cit = parcel->mAccessList.begin();
		access_map_const_iterator end = parcel->mAccessList.end();
		while ( (cit != end) || initial ) 
		{	
			if (start_message) 
			{
				msg->newMessageFast(_PREHASH_ParcelAccessListUpdate);
				msg->nextBlockFast(_PREHASH_AgentData);
				msg->addUUIDFast(_PREHASH_AgentID, gAgent.getID() );
				msg->addUUIDFast(_PREHASH_SessionID, gAgent.getSessionID() );
				msg->nextBlockFast(_PREHASH_Data);
				msg->addU32Fast(_PREHASH_Flags, AL_ACCESS);
				msg->addS32(_PREHASH_LocalID, parcel->getLocalID() );
				msg->addUUIDFast(_PREHASH_TransactionID, transactionUUID);
				msg->addS32Fast(_PREHASH_SequenceID, sequence_id);
				msg->addS32Fast(_PREHASH_Sections, num_sections);
				start_message = FALSE;

				if (initial && (cit == end))
				{
					// pack an empty block if there will be no data
					msg->nextBlockFast(_PREHASH_List);
					msg->addUUIDFast(_PREHASH_ID,  LLUUID::null );
					msg->addS32Fast(_PREHASH_Time, 0 );
					msg->addU32Fast(_PREHASH_Flags,	0 );
				}

				initial = FALSE;
				sequence_id++;

			}
			
			while ( (cit != end) && (msg->getCurrentSendTotal() < MTUBYTES)) 
			{

				const LLAccessEntry& entry = (*cit).second;
				
				msg->nextBlockFast(_PREHASH_List);
				msg->addUUIDFast(_PREHASH_ID,  entry.mID );
				msg->addS32Fast(_PREHASH_Time, entry.mTime );
				msg->addU32Fast(_PREHASH_Flags,	entry.mFlags );
				++cit;
			}

			start_message = TRUE;
			msg->sendReliable( region->getHost() );
		}
	}

	if (which & AL_BAN)
	{	
		S32 count = parcel->mBanList.size();
		S32 num_sections = (S32) ceil(count/PARCEL_MAX_ENTRIES_PER_PACKET);
		S32 sequence_id = 1;
		BOOL start_message = TRUE;
		BOOL initial = TRUE;

		access_map_const_iterator cit = parcel->mBanList.begin();
		access_map_const_iterator end = parcel->mBanList.end();
		while ( (cit != end) || initial ) 
		{
			if (start_message) 
			{
				msg->newMessageFast(_PREHASH_ParcelAccessListUpdate);
				msg->nextBlockFast(_PREHASH_AgentData);
				msg->addUUIDFast(_PREHASH_AgentID, gAgent.getID() );
				msg->addUUIDFast(_PREHASH_SessionID, gAgent.getSessionID() );
				msg->nextBlockFast(_PREHASH_Data);
				msg->addU32Fast(_PREHASH_Flags, AL_BAN);
				msg->addS32(_PREHASH_LocalID, parcel->getLocalID() );
				msg->addUUIDFast(_PREHASH_TransactionID, transactionUUID);
				msg->addS32Fast(_PREHASH_SequenceID, sequence_id);
				msg->addS32Fast(_PREHASH_Sections, num_sections);
				start_message = FALSE;

				if (initial && (cit == end))
				{
					// pack an empty block if there will be no data
					msg->nextBlockFast(_PREHASH_List);
					msg->addUUIDFast(_PREHASH_ID,  LLUUID::null );
					msg->addS32Fast(_PREHASH_Time, 0 );
					msg->addU32Fast(_PREHASH_Flags,	0 );
				}

				initial = FALSE;
				sequence_id++;

			}
			
			while ( (cit != end) && (msg->getCurrentSendTotal() < MTUBYTES)) 
			{
				const LLAccessEntry& entry = (*cit).second;
				
				msg->nextBlockFast(_PREHASH_List);
				msg->addUUIDFast(_PREHASH_ID,  entry.mID );
				msg->addS32Fast(_PREHASH_Time, entry.mTime );
				msg->addU32Fast(_PREHASH_Flags,	entry.mFlags );
				++cit;
			}

			start_message = TRUE;
			msg->sendReliable( region->getHost() );
		}
	}
}

class LLParcelMediaURLFilterResponder : public LLHTTPClient::Responder
{
	virtual void result(const LLSD& content)
	{
		LLViewerParcelMgr::getInstance()->receiveParcelMediaURLFilter(content);
	}
};

void LLViewerParcelMgr::requestParcelMediaURLFilter()
{
	if (!mSelected)
	{
		return;
	}

	LLViewerRegion* region = LLWorld::getInstance()->getRegionFromPosGlobal( mWestSouth );
	if (!region)
	{
		return;
	}

	LLParcel* parcel = mCurrentParcel;
	if (!parcel)
	{
		llwarns << "no parcel" << llendl;
		return;
	}

	LLSD body;
	body["local-id"] = parcel->getLocalID();
	body["list"] = parcel->getMediaURLFilterList();

	std::string url = region->getCapability("ParcelMediaURLFilterList");
	if (!url.empty())
	{
		LLHTTPClient::post(url, body, new LLParcelMediaURLFilterResponder);
	}
	else
	{
		llwarns << "can't get ParcelMediaURLFilterList cap" << llendl;
	}
}


void LLViewerParcelMgr::receiveParcelMediaURLFilter(const LLSD &content)
{
	if (content.has("list"))
	{
		LLParcel* parcel = LLViewerParcelMgr::getInstance()->mCurrentParcel;
		if (!parcel) return;
		
		if (content["local-id"].asInteger() == parcel->getLocalID())
		{
			parcel->setMediaURLFilterList(content["list"]);
			
			LLViewerParcelMgr::getInstance()->notifyObservers();
		}
	}
}


void LLViewerParcelMgr::deedLandToGroup()
{
	std::string group_name;
	gCacheName->getGroupName(mCurrentParcel->getGroupID(), group_name);
	LLSD args;
	args["AREA"] = llformat("%d", mCurrentParcel->getArea());
	args["GROUP_NAME"] = group_name;
	if(mCurrentParcel->getContributeWithDeed())
	{
		args["NAME"] = LLSLURL("agent", mCurrentParcel->getOwnerID(), "completename").getSLURLString();
		LLNotificationsUtil::add("DeedLandToGroupWithContribution",args, LLSD(), deedAlertCB);
	}
	else
	{
		LLNotificationsUtil::add("DeedLandToGroup",args, LLSD(), deedAlertCB);
	}
}

// static
bool LLViewerParcelMgr::deedAlertCB(const LLSD& notification, const LLSD& response)
{
	S32 option = LLNotificationsUtil::getSelectedOption(notification, response);
	if (option == 0)
	{
		LLParcel* parcel = LLViewerParcelMgr::getInstance()->getParcelSelection()->getParcel();
		LLUUID group_id;
		if(parcel)
		{
			group_id = parcel->getGroupID();
		}
		LLViewerParcelMgr::getInstance()->sendParcelDeed(group_id);
	}
	return false;
}


void LLViewerParcelMgr::startReleaseLand()
{
	if (!mSelected)
	{
		LLNotificationsUtil::add("CannotReleaseLandNothingSelected");
		return;
	}

	if (mRequestResult == PARCEL_RESULT_NO_DATA)
	{
		LLNotificationsUtil::add("CannotReleaseLandWatingForServer");
		return;
	}

	if (mRequestResult == PARCEL_RESULT_MULTIPLE)
	{
		LLNotificationsUtil::add("CannotReleaseLandSelected");
		return;
	}

	if (!isParcelOwnedByAgent(mCurrentParcel, GP_LAND_RELEASE)
		&& !(gAgent.canManageEstate()))
	{
		LLNotificationsUtil::add("CannotReleaseLandDontOwn");
		return;
	}

	LLVector3d parcel_center = (mWestSouth + mEastNorth) / 2.0;
	LLViewerRegion* region = LLWorld::getInstance()->getRegionFromPosGlobal(parcel_center);
	if (!region)
	{
		LLNotificationsUtil::add("CannotReleaseLandRegionNotFound");
		return;
	}
/*
	if ((region->getRegionFlags() & REGION_FLAGS_BLOCK_LAND_RESELL)
		&& !gAgent.isGodlike())
	{
		LLSD args;
		args["REGION"] = region->getName();
		LLNotificationsUtil::add("CannotReleaseLandNoTransfer", args);
		return;
	}
*/

	if (!mCurrentParcelSelection->mWholeParcelSelected)
	{
		LLNotificationsUtil::add("CannotReleaseLandPartialSelection");
		return;
	}

	// Compute claim price
	LLSD args;
	args["AREA"] = llformat("%d",mCurrentParcel->getArea());
	LLNotificationsUtil::add("ReleaseLandWarning", args, LLSD(), releaseAlertCB);
}

bool LLViewerParcelMgr::canAgentBuyParcel(LLParcel* parcel, bool forGroup) const
{
	if (!parcel)
	{
		return false;
	}
	
	if (mSelected  &&  parcel == mCurrentParcel)
	{
		if (mRequestResult == PARCEL_RESULT_NO_DATA)
		{
			return false;
		}
	}
	
	const LLUUID& parcelOwner = parcel->getOwnerID();
	const LLUUID& authorizeBuyer = parcel->getAuthorizedBuyerID();

	if (parcel->isPublic())
	{
		return true;	// change this if want to make it gods only
	}
	
	LLVector3 parcel_coord = parcel->getCenterpoint();
	LLViewerRegion* regionp = LLWorld::getInstance()->getRegionFromPosAgent(parcel_coord);
	if (regionp)
	{
		U8 sim_access = regionp->getSimAccess();
		const LLAgentAccess& agent_access = gAgent.getAgentAccess();
		// if the region is PG, we're happy already, so do nothing
		// but if we're set to avoid either mature or adult, get us outta here
		if ((sim_access == SIM_ACCESS_MATURE) &&
			!agent_access.canAccessMature())
		{
			return false;
		}
		else if ((sim_access == SIM_ACCESS_ADULT) &&
				 !agent_access.canAccessAdult())
		{
			return false;
		}
	}	
	
	bool isForSale = parcel->getForSale()
			&& ((parcel->getSalePrice() > 0) || (authorizeBuyer.notNull()));
			
	bool isEmpowered
		= forGroup ? gAgent.hasPowerInActiveGroup(GP_LAND_DEED) == TRUE : true;
		
	bool isOwner
		= parcelOwner == (forGroup ? gAgent.getGroupID() : gAgent.getID());
	
	bool isAuthorized
<<<<<<< HEAD
			= (authorizeBuyer.isNull()
				|| (gAgent.getID() == authorizeBuyer)
				|| (gAgent.hasPowerInGroup(authorizeBuyer,GP_LAND_DEED)
=======
			= (authorizeBuyer.isNull()
				|| (gAgent.getID() == authorizeBuyer)
				|| (gAgent.hasPowerInGroup(authorizeBuyer,GP_LAND_DEED)
>>>>>>> d5041f5f
					&& gAgent.hasPowerInGroup(authorizeBuyer,GP_LAND_SET_SALE_INFO)));
	
	return isForSale && !isOwner && isAuthorized  && isEmpowered;
}


void LLViewerParcelMgr::startBuyLand(BOOL is_for_group)
{
	LLFloaterBuyLand::buyLand(getSelectionRegion(), mCurrentParcelSelection, is_for_group == TRUE);
}

void LLViewerParcelMgr::startSellLand()
{
	LLFloaterSellLand::sellLand(getSelectionRegion(), mCurrentParcelSelection);
}

void LLViewerParcelMgr::startDivideLand()
{
	if (!mSelected)
	{
		LLNotificationsUtil::add("CannotDivideLandNothingSelected");
		return;
	}

	if (mCurrentParcelSelection->mWholeParcelSelected)
	{
		LLNotificationsUtil::add("CannotDivideLandPartialSelection");
		return;
	}

	LLSD payload;
	payload["west_south_border"] = ll_sd_from_vector3d(mWestSouth);
	payload["east_north_border"] = ll_sd_from_vector3d(mEastNorth);

	LLNotificationsUtil::add("LandDivideWarning", LLSD(), payload, callbackDivideLand);
}

// static
bool LLViewerParcelMgr::callbackDivideLand(const LLSD& notification, const LLSD& response)
{
	S32 option = LLNotificationsUtil::getSelectedOption(notification, response);
	LLVector3d west_south_d = ll_vector3d_from_sd(notification["payload"]["west_south_border"]);
	LLVector3d east_north_d = ll_vector3d_from_sd(notification["payload"]["east_north_border"]);
	LLVector3d parcel_center = (west_south_d + east_north_d) / 2.0;

	LLViewerRegion* region = LLWorld::getInstance()->getRegionFromPosGlobal(parcel_center);
	if (!region)
	{
		LLNotificationsUtil::add("CannotDivideLandNoRegion");
		return false;
	}

	if (0 == option)
	{
		LLVector3 west_south = region->getPosRegionFromGlobal(west_south_d);
		LLVector3 east_north = region->getPosRegionFromGlobal(east_north_d);

		LLMessageSystem* msg = gMessageSystem;
		msg->newMessage("ParcelDivide");
		msg->nextBlock("AgentData");
		msg->addUUID("AgentID", gAgent.getID());
		msg->addUUID("SessionID", gAgent.getSessionID());
		msg->nextBlock("ParcelData");
		msg->addF32("West", west_south.mV[VX]);
		msg->addF32("South", west_south.mV[VY]);
		msg->addF32("East", east_north.mV[VX]);
		msg->addF32("North", east_north.mV[VY]);
		msg->sendReliable(region->getHost());
	}
	return false;
}


void LLViewerParcelMgr::startJoinLand()
{
	if (!mSelected)
	{
		LLNotificationsUtil::add("CannotJoinLandNothingSelected");
		return;
	}

	if (mCurrentParcelSelection->mWholeParcelSelected)
	{
		LLNotificationsUtil::add("CannotJoinLandEntireParcelSelected");
		return;
	}

	if (!mCurrentParcelSelection->mSelectedMultipleOwners)
	{
		LLNotificationsUtil::add("CannotJoinLandSelection");
		return;
	}

	LLSD payload;
	payload["west_south_border"] = ll_sd_from_vector3d(mWestSouth);
	payload["east_north_border"] = ll_sd_from_vector3d(mEastNorth);

	LLNotificationsUtil::add("JoinLandWarning", LLSD(), payload, callbackJoinLand);
}

// static
bool LLViewerParcelMgr::callbackJoinLand(const LLSD& notification, const LLSD& response)
{
	S32 option = LLNotificationsUtil::getSelectedOption(notification, response);
	LLVector3d west_south_d = ll_vector3d_from_sd(notification["payload"]["west_south_border"]);
	LLVector3d east_north_d = ll_vector3d_from_sd(notification["payload"]["east_north_border"]);
	LLVector3d parcel_center = (west_south_d + east_north_d) / 2.0;

	LLViewerRegion* region = LLWorld::getInstance()->getRegionFromPosGlobal(parcel_center);
	if (!region)
	{
		LLNotificationsUtil::add("CannotJoinLandNoRegion");
		return false;
	}

	if (0 == option)
	{
		LLVector3 west_south = region->getPosRegionFromGlobal(west_south_d);
		LLVector3 east_north = region->getPosRegionFromGlobal(east_north_d);

		LLMessageSystem* msg = gMessageSystem;
		msg->newMessage("ParcelJoin");
		msg->nextBlock("AgentData");
		msg->addUUID("AgentID", gAgent.getID());
		msg->addUUID("SessionID", gAgent.getSessionID());
		msg->nextBlock("ParcelData");
		msg->addF32("West", west_south.mV[VX]);
		msg->addF32("South", west_south.mV[VY]);
		msg->addF32("East", east_north.mV[VX]);
		msg->addF32("North", east_north.mV[VY]);
		msg->sendReliable(region->getHost());
	}
	return false;
}


void LLViewerParcelMgr::startDeedLandToGroup()
{
	if (!mSelected || !mCurrentParcel)
	{
		LLNotificationsUtil::add("CannotDeedLandNothingSelected");
		return;
	}

	if (mRequestResult == PARCEL_RESULT_NO_DATA)
	{
		LLNotificationsUtil::add("CannotDeedLandWaitingForServer");
		return;
	}

	if (mRequestResult == PARCEL_RESULT_MULTIPLE)
	{
		LLNotificationsUtil::add("CannotDeedLandMultipleSelected");
		return;
	}

	LLVector3d parcel_center = (mWestSouth + mEastNorth) / 2.0;
	LLViewerRegion* region = LLWorld::getInstance()->getRegionFromPosGlobal(parcel_center);
	if (!region)
	{
		LLNotificationsUtil::add("CannotDeedLandNoRegion");
		return;
	}

	/*
	if(!gAgent.isGodlike())
	{
		if((region->getRegionFlags() & REGION_FLAGS_BLOCK_LAND_RESELL)
			&& (mCurrentParcel->getOwnerID() != region->getOwner()))
		{
			LLSD args;
			args["REGION"] = region->getName();
			LLNotificationsUtil::add("CannotDeedLandNoTransfer", args);
			return;
		}
	}
	*/

	deedLandToGroup();
}
void LLViewerParcelMgr::reclaimParcel()
{
	LLParcel* parcel = LLViewerParcelMgr::getInstance()->getParcelSelection()->getParcel();
	LLViewerRegion* regionp = LLViewerParcelMgr::getInstance()->getSelectionRegion();
	if(parcel && parcel->getOwnerID().notNull()
	   && (parcel->getOwnerID() != gAgent.getID())
	   && regionp && (regionp->getOwner() == gAgent.getID()))
	{
		LLMessageSystem* msg = gMessageSystem;
		msg->newMessage("ParcelReclaim");
		msg->nextBlock("AgentData");
		msg->addUUID("AgentID", gAgent.getID());
		msg->addUUID("SessionID", gAgent.getSessionID());
		msg->nextBlock("Data");
		msg->addS32("LocalID", parcel->getLocalID());
		msg->sendReliable(regionp->getHost());
	}
}

// static
bool LLViewerParcelMgr::releaseAlertCB(const LLSD& notification, const LLSD& response)
{
	S32 option = LLNotificationsUtil::getSelectedOption(notification, response);
	if (option == 0)
	{
		// Send the release message, not a force
		LLViewerParcelMgr::getInstance()->sendParcelRelease();
	}
	return false;
}

void LLViewerParcelMgr::buyPass()
{
	LLParcel* parcel = getParcelSelection()->getParcel();
	if (!parcel) return;

	LLViewerRegion* region = getSelectionRegion();
	if (!region) return;

	LLMessageSystem* msg = gMessageSystem;
	msg->newMessageFast(_PREHASH_ParcelBuyPass);
	msg->nextBlock("AgentData");
	msg->addUUID("AgentID", gAgent.getID());
	msg->addUUID("SessionID", gAgent.getSessionID());
	msg->nextBlockFast(_PREHASH_ParcelData);
	msg->addS32Fast(_PREHASH_LocalID, parcel->getLocalID() );
	msg->sendReliable( region->getHost() );
}

//Tells whether we are allowed to buy a pass or not
BOOL LLViewerParcelMgr::isCollisionBanned()	
{ 
	if ((mCollisionBanned == BA_ALLOWED) || (mCollisionBanned == BA_NOT_ON_LIST) || (mCollisionBanned == BA_NOT_IN_GROUP))
		return FALSE;
	else 
		return TRUE;
}

// This implementation should mirror LLSimParcelMgr::isParcelOwnedBy
// static
BOOL LLViewerParcelMgr::isParcelOwnedByAgent(const LLParcel* parcelp, U64 group_proxy_power)
{
	if (!parcelp)
	{
		return FALSE;
	}

	// Gods can always assume ownership.
	if (gAgent.isGodlike())
	{
		return TRUE;
	}

	// The owner of a parcel automatically gets all powersr.
	if (parcelp->getOwnerID() == gAgent.getID())
	{
		return TRUE;
	}

	// Only gods can assume 'ownership' of public land.
	if (parcelp->isPublic())
	{
		return FALSE;
	}

	// Return whether or not the agent has group_proxy_power powers in the
	// parcel's group.
	return gAgent.hasPowerInGroup(parcelp->getOwnerID(), group_proxy_power);
}

// This implementation should mirror llSimParcelMgr::isParcelModifiableBy
// static
BOOL LLViewerParcelMgr::isParcelModifiableByAgent(const LLParcel* parcelp, U64 group_proxy_power)
{
	// If the agent can assume ownership, it is probably modifiable.
	BOOL rv = FALSE;
	if (parcelp)
	{
		// *NOTE: This should only work for leased parcels, but group owned
		// parcels cannot be OS_LEASED yet. Phoenix 2003-12-15.
		rv = isParcelOwnedByAgent(parcelp, group_proxy_power);

		// ... except for the case that the parcel is not OS_LEASED for agent-owned parcels.
		if( (gAgent.getID() == parcelp->getOwnerID())
			&& !gAgent.isGodlike()
			&& (parcelp->getOwnershipStatus() != LLParcel::OS_LEASED) )
		{
			rv = FALSE;
		}
	}
	return rv;
}

void sanitize_corners(const LLVector3d &corner1,
										const LLVector3d &corner2,
										LLVector3d &west_south_bottom,
										LLVector3d &east_north_top)
{
	west_south_bottom.mdV[VX] = llmin( corner1.mdV[VX], corner2.mdV[VX] );
	west_south_bottom.mdV[VY] = llmin( corner1.mdV[VY], corner2.mdV[VY] );
	west_south_bottom.mdV[VZ] = llmin( corner1.mdV[VZ], corner2.mdV[VZ] );

	east_north_top.mdV[VX] = llmax( corner1.mdV[VX], corner2.mdV[VX] );
	east_north_top.mdV[VY] = llmax( corner1.mdV[VY], corner2.mdV[VY] );
	east_north_top.mdV[VZ] = llmax( corner1.mdV[VZ], corner2.mdV[VZ] );
}


void LLViewerParcelMgr::cleanupGlobals()
{
	LLParcelSelection::sNullSelection = NULL;
}

LLViewerTexture* LLViewerParcelMgr::getBlockedImage() const
{
	return sBlockedImage;
}

LLViewerTexture* LLViewerParcelMgr::getPassImage() const
{
	return sPassImage;
}

boost::signals2::connection LLViewerParcelMgr::addAgentParcelChangedCallback(parcel_changed_callback_t cb)
{
	return mAgentParcelChangedSignal.connect(cb);
}
/*
 * Set finish teleport callback. You can use it to observe all  teleport events.
 * NOTE:
 * After local( in one region) teleports we
 *  cannot rely on gAgent.getPositionGlobal(),
 *  so the new position gets passed explicitly.
 *  Use args of this callback to get global position of avatar after teleport event.
 */
boost::signals2::connection LLViewerParcelMgr::setTeleportFinishedCallback(teleport_finished_callback_t cb)
{
	return mTeleportFinishedSignal.connect(cb);
}

boost::signals2::connection LLViewerParcelMgr::setTeleportFailedCallback(parcel_changed_callback_t cb)
{
	return mTeleportFailedSignal.connect(cb);
}

/* Ok, we're notified that teleport has been finished.
 * We should now propagate the notification via mTeleportFinishedSignal
 * to all interested parties.
 */
void LLViewerParcelMgr::onTeleportFinished(bool local, const LLVector3d& new_pos)
{
	// Treat only teleports within the same parcel as local (EXT-3139).
	if (local && LLViewerParcelMgr::getInstance()->inAgentParcel(new_pos))
	{
		// Local teleport. We already have the agent parcel data.
		// Emit the signal immediately.
		getInstance()->mTeleportFinishedSignal(new_pos);
	}
	else
	{
		// Non-local teleport (inter-region or between different parcels of the same region).
		// The agent parcel data has not been updated yet.
		// Let's wait for the update and then emit the signal.
		mTeleportInProgress = TRUE;
	}
}

void LLViewerParcelMgr::onTeleportFailed()
{
	mTeleportFailedSignal();
}<|MERGE_RESOLUTION|>--- conflicted
+++ resolved
@@ -2202,15 +2202,9 @@
 		= parcelOwner == (forGroup ? gAgent.getGroupID() : gAgent.getID());
 	
 	bool isAuthorized
-<<<<<<< HEAD
 			= (authorizeBuyer.isNull()
 				|| (gAgent.getID() == authorizeBuyer)
 				|| (gAgent.hasPowerInGroup(authorizeBuyer,GP_LAND_DEED)
-=======
-			= (authorizeBuyer.isNull()
-				|| (gAgent.getID() == authorizeBuyer)
-				|| (gAgent.hasPowerInGroup(authorizeBuyer,GP_LAND_DEED)
->>>>>>> d5041f5f
 					&& gAgent.hasPowerInGroup(authorizeBuyer,GP_LAND_SET_SALE_INFO)));
 	
 	return isForSale && !isOwner && isAuthorized  && isEmpowered;
