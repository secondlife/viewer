/** 
 * @file llversioninfo.cpp
 * @brief Routines to access the viewer version and build information
 * @author Martin Reddy
 *
 * $LicenseInfo:firstyear=2009&license=viewerlgpl$
 * Second Life Viewer Source Code
 * Copyright (C) 2010, Linden Research, Inc.
 * 
 * This library is free software; you can redistribute it and/or
 * modify it under the terms of the GNU Lesser General Public
 * License as published by the Free Software Foundation;
 * version 2.1 of the License only.
 * 
 * This library is distributed in the hope that it will be useful,
 * but WITHOUT ANY WARRANTY; without even the implied warranty of
 * MERCHANTABILITY or FITNESS FOR A PARTICULAR PURPOSE.  See the GNU
 * Lesser General Public License for more details.
 * 
 * You should have received a copy of the GNU Lesser General Public
 * License along with this library; if not, write to the Free Software
 * Foundation, Inc., 51 Franklin Street, Fifth Floor, Boston, MA  02110-1301  USA
 * 
 * Linden Research, Inc., 945 Battery Street, San Francisco, CA  94111  USA
 * $/LicenseInfo$
 */

#include "llviewerprecompiledheaders.h"
#include "llevents.h"
#include "lleventfilter.h"
<<<<<<< HEAD
#include "llversioninfo.h"
#include "stringize.h"
#include <boost/regex.hpp>
=======
#include "llregex.h"
#include "llversioninfo.h"
#include "stringize.h"
>>>>>>> 6ca09a94

#if ! defined(LL_VIEWER_CHANNEL)       \
 || ! defined(LL_VIEWER_VERSION_MAJOR) \
 || ! defined(LL_VIEWER_VERSION_MINOR) \
 || ! defined(LL_VIEWER_VERSION_PATCH) \
 || ! defined(LL_VIEWER_VERSION_BUILD)
 #error "Channel or Version information is undefined"
#endif

//
// Set the version numbers in indra/VIEWER_VERSION
//

LLVersionInfo::LLVersionInfo():
	short_version(STRINGIZE(LL_VIEWER_VERSION_MAJOR << "."
							<< LL_VIEWER_VERSION_MINOR << "."
							<< LL_VIEWER_VERSION_PATCH)),
	// LL_VIEWER_CHANNEL is a macro defined on the compiler command line. The
	// macro expands to the string name of the channel, but without quotes. We
	// need to turn it into a quoted string. LL_TO_STRING() does that.
	mWorkingChannelName(LL_TO_STRING(LL_VIEWER_CHANNEL)),
	build_configuration(LLBUILD_CONFIG), // set in indra/cmake/BuildVersion.cmake
	// instantiate an LLEventMailDrop with canonical name to listen for news
	// from SLVersionChecker
	mPump{new LLEventMailDrop("relnotes")},
	// immediately listen on mPump, store arriving URL into mReleaseNotes
	mStore{new LLStoreListener<std::string>(*mPump, mReleaseNotes)}
{
}

void LLVersionInfo::initSingleton()
{
	// We override initSingleton() not because we have dependencies on other
	// LLSingletons, but because certain initializations call other member
	// functions. We should refrain from calling methods until this object is
	// fully constructed; such calls don't really belong in the constructor.

	// cache the version string
	version = STRINGIZE(getShortVersion() << "." << getBuild());
}

LLVersionInfo::~LLVersionInfo()
{
}

S32 LLVersionInfo::getMajor()
{
	return LL_VIEWER_VERSION_MAJOR;
}

S32 LLVersionInfo::getMinor()
{
	return LL_VIEWER_VERSION_MINOR;
}

S32 LLVersionInfo::getPatch()
{
	return LL_VIEWER_VERSION_PATCH;
}

S32 LLVersionInfo::getBuild()
{
	return LL_VIEWER_VERSION_BUILD;
}

std::string LLVersionInfo::getVersion()
{
	return version;
}

std::string LLVersionInfo::getShortVersion()
{
	return short_version;
}

std::string LLVersionInfo::getChannelAndVersion()
{
	if (mVersionChannel.empty())
	{
		// cache the version string
		mVersionChannel = getChannel() + " " + getVersion();
	}

	return mVersionChannel;
}

std::string LLVersionInfo::getChannel()
{
	return mWorkingChannelName;
}

void LLVersionInfo::resetChannel(const std::string& channel)
{
	mWorkingChannelName = channel;
	mVersionChannel.clear(); // Reset version and channel string til next use.
}

LLVersionInfo::ViewerMaturity LLVersionInfo::getViewerMaturity()
{
    ViewerMaturity maturity;
    
    std::string channel = getChannel();

	static const boost::regex is_test_channel("\\bTest\\b");
	static const boost::regex is_beta_channel("\\bBeta\\b");
	static const boost::regex is_project_channel("\\bProject\\b");
	static const boost::regex is_release_channel("\\bRelease\\b");

    if (ll_regex_search(channel, is_release_channel))
    {
        maturity = RELEASE_VIEWER;
    }
    else if (ll_regex_search(channel, is_beta_channel))
    {
        maturity = BETA_VIEWER;
    }
    else if (ll_regex_search(channel, is_project_channel))
    {
        maturity = PROJECT_VIEWER;
    }
    else if (ll_regex_search(channel, is_test_channel))
    {
        maturity = TEST_VIEWER;
    }
    else
    {
        LL_WARNS() << "Channel '" << channel
                   << "' does not follow naming convention, assuming Test"
                   << LL_ENDL;
        maturity = TEST_VIEWER;
    }
    return maturity;
}

    
std::string LLVersionInfo::getBuildConfig()
{
    return build_configuration;
}

std::string LLVersionInfo::getReleaseNotes()
{
    return mReleaseNotes;
}<|MERGE_RESOLUTION|>--- conflicted
+++ resolved
@@ -28,15 +28,9 @@
 #include "llviewerprecompiledheaders.h"
 #include "llevents.h"
 #include "lleventfilter.h"
-<<<<<<< HEAD
-#include "llversioninfo.h"
-#include "stringize.h"
-#include <boost/regex.hpp>
-=======
 #include "llregex.h"
 #include "llversioninfo.h"
 #include "stringize.h"
->>>>>>> 6ca09a94
 
 #if ! defined(LL_VIEWER_CHANNEL)       \
  || ! defined(LL_VIEWER_VERSION_MAJOR) \
