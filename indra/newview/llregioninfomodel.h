/**
 * @file llregioninfomodel.h
 * @brief Region info model
 *
 * $LicenseInfo:firstyear=2011&license=viewerlgpl$
 * Second Life Viewer Source Code
 * Copyright (C) 2011, Linden Research, Inc.
 *
 * This library is free software; you can redistribute it and/or
 * modify it under the terms of the GNU Lesser General Public
 * License as published by the Free Software Foundation;
 * version 2.1 of the License only.
 *
 * This library is distributed in the hope that it will be useful,
 * but WITHOUT ANY WARRANTY; without even the implied warranty of
 * MERCHANTABILITY or FITNESS FOR A PARTICULAR PURPOSE.  See the GNU
 * Lesser General Public License for more details.
 *
 * You should have received a copy of the GNU Lesser General Public
 * License along with this library; if not, write to the Free Software
 * Foundation, Inc., 51 Franklin Street, Fifth Floor, Boston, MA  02110-1301  USA
 *
 * Linden Research, Inc., 945 Battery Street, San Francisco, CA  94111  USA
 * $/LicenseInfo$
 */

#ifndef LL_LLREGIONINFOMODEL_H
#define LL_LLREGIONINFOMODEL_H

class LLMessageSystem;

#include "llsingleton.h"

/**
 * Contains region info, notifies interested parties of its changes.
 */
class LLRegionInfoModel : public LLSingleton<LLRegionInfoModel>
{
    LLSINGLETON(LLRegionInfoModel);
    LOG_CLASS(LLRegionInfoModel);

public:
    typedef boost::signals2::signal<void()> update_signal_t;
    boost::signals2::connection setUpdateCallback(const update_signal_t::slot_type& cb);

    void sendRegionTerrain(const LLUUID& invoice) const; /// upload region terrain data

    bool getUseFixedSun() const;

    void setUseFixedSun(bool fixed);

    // *TODO: Add getters and make the data private.
    U8          mSimAccess;
    U8          mAgentLimit;

    S32         mHardAgentLimit;

    U64         mRegionFlags;
    U32         mEstateID;
    U32         mParentEstateID;

    S32         mPricePerMeter;
    S32         mRedirectGridX;
    S32         mRedirectGridY;

    F32         mBillableFactor;
    F32         mObjectBonusFactor;
    F32         mWaterHeight;
    F32         mTerrainRaiseLimit;
    F32         mTerrainLowerLimit;
    F32         mSunHour; // 6..30

<<<<<<< HEAD
	bool		mUseEstateSun;
=======
    BOOL        mUseEstateSun;
>>>>>>> e7eced3c

    std::string mSimName;
    std::string mSimType;

protected:
    friend class LLViewerRegion;


    /**
     * Refresh model with data from the incoming server message.
     */
    void update(LLMessageSystem* msg);

private:
    void reset();

    // *FIXME: Duplicated code from LLPanelRegionInfo
    static void sendEstateOwnerMessage(
        LLMessageSystem* msg,
        const std::string& request,
        const LLUUID& invoice,
        const std::vector<std::string>& strings);

    update_signal_t mUpdateSignal;
};

#endif // LL_LLREGIONINFOMODEL_H<|MERGE_RESOLUTION|>--- conflicted
+++ resolved
@@ -70,11 +70,7 @@
     F32         mTerrainLowerLimit;
     F32         mSunHour; // 6..30
 
-<<<<<<< HEAD
-	bool		mUseEstateSun;
-=======
-    BOOL        mUseEstateSun;
->>>>>>> e7eced3c
+    bool        mUseEstateSun;
 
     std::string mSimName;
     std::string mSimType;
