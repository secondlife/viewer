/**
 * @file llgrouplist.cpp
 * @brief List of the groups the agent belongs to.
 *
 * $LicenseInfo:firstyear=2009&license=viewerlgpl$
 * Second Life Viewer Source Code
 * Copyright (C) 2010, Linden Research, Inc.
 *
 * This library is free software; you can redistribute it and/or
 * modify it under the terms of the GNU Lesser General Public
 * License as published by the Free Software Foundation;
 * version 2.1 of the License only.
 *
 * This library is distributed in the hope that it will be useful,
 * but WITHOUT ANY WARRANTY; without even the implied warranty of
 * MERCHANTABILITY or FITNESS FOR A PARTICULAR PURPOSE.  See the GNU
 * Lesser General Public License for more details.
 *
 * You should have received a copy of the GNU Lesser General Public
 * License along with this library; if not, write to the Free Software
 * Foundation, Inc., 51 Franklin Street, Fifth Floor, Boston, MA  02110-1301  USA
 *
 * Linden Research, Inc., 945 Battery Street, San Francisco, CA  94111  USA
 * $/LicenseInfo$
 */

#include "llviewerprecompiledheaders.h"

#include "llgrouplist.h"

// libs
#include "llbutton.h"
#include "llgroupiconctrl.h"
#include "llmenugl.h"
#include "lltextbox.h"
#include "lltextutil.h"
#include "lltrans.h"

// newview
#include "llagent.h"
#include "llgroupactions.h"
#include "llfloaterreg.h"
#include "llviewercontrol.h"    // for gSavedSettings
#include "llviewermenu.h"       // for gMenuHolder
#include "llvoiceclient.h"

static LLDefaultChildRegistry::Register<LLGroupList> r("group_list");

class LLGroupComparator : public LLFlatListView::ItemComparator
{
public:
    LLGroupComparator() {};

    /** Returns true if item1 < item2, false otherwise */
    /*virtual*/ bool compare(const LLPanel* item1, const LLPanel* item2) const
    {
        std::string name1 = static_cast<const LLGroupListItem*>(item1)->getGroupName();
        std::string name2 = static_cast<const LLGroupListItem*>(item2)->getGroupName();

        LLStringUtil::toUpper(name1);
        LLStringUtil::toUpper(name2);

        return name1 < name2;
    }
};

class LLSharedGroupComparator : public LLFlatListView::ItemComparator
{
public:
    LLSharedGroupComparator() {};

    /*virtual*/ bool compare(const LLPanel* item1, const LLPanel* item2) const
    {
        const LLGroupListItem* group_item1 = static_cast<const LLGroupListItem*>(item1);
        std::string name1 = group_item1->getGroupName();
        bool item1_shared = gAgent.isInGroup(group_item1->getGroupID(), true);

        const LLGroupListItem* group_item2 = static_cast<const LLGroupListItem*>(item2);
        std::string name2 = group_item2->getGroupName();
        bool item2_shared = gAgent.isInGroup(group_item2->getGroupID(), true);

        if (item2_shared != item1_shared)
        {
            return item1_shared;
        }

        LLStringUtil::toUpper(name1);
        LLStringUtil::toUpper(name2);

        return name1 < name2;
    }
};

static LLGroupComparator GROUP_COMPARATOR;
static LLSharedGroupComparator SHARED_GROUP_COMPARATOR;

LLGroupList::Params::Params()
: for_agent("for_agent", true)
{
}

LLGroupList::LLGroupList(const Params& p)
:   LLFlatListViewEx(p)
    , mForAgent(p.for_agent)
    , mDirty(true) // to force initial update
    , mShowIcons(false)
    , mShowNone(true)
{
    setCommitOnSelectionChange(true);

    // Set default sort order.
    if (mForAgent)
    {
        setComparator(&GROUP_COMPARATOR);
    }
    else
    {
        // shared groups first
        setComparator(&SHARED_GROUP_COMPARATOR);
    }

    if (mForAgent)
    {
        enableForAgent(true);
    }
}

LLGroupList::~LLGroupList()
{
    if (mForAgent) gAgent.removeListener(this);
    if (mContextMenuHandle.get()) mContextMenuHandle.get()->die();
}

void LLGroupList::enableForAgent(bool show_icons)
{
    mForAgent = true;

    mShowIcons = mForAgent && gSavedSettings.getBOOL("GroupListShowIcons") && show_icons;

    // Listen for agent group changes.
    gAgent.addListener(this, "new group");

    // Set up context menu.
    LLUICtrl::CommitCallbackRegistry::ScopedRegistrar registrar;
    LLUICtrl::EnableCallbackRegistry::ScopedRegistrar enable_registrar;

    registrar.add("People.Groups.Action",           boost::bind(&LLGroupList::onContextMenuItemClick,   this, _2));
    enable_registrar.add("People.Groups.Enable",    boost::bind(&LLGroupList::onContextMenuItemEnable,  this, _2));

    LLToggleableMenu* context_menu = LLUICtrlFactory::getInstance()->createFromFile<LLToggleableMenu>("menu_people_groups.xml",
            gMenuHolder, LLViewerMenuHolderGL::child_registry_t::instance());
    if(context_menu)
        mContextMenuHandle = context_menu->getHandle();
}

// virtual
void LLGroupList::draw()
{
    if (mDirty)
        refresh();

    LLFlatListView::draw();
}

// virtual
bool LLGroupList::handleRightMouseDown(S32 x, S32 y, MASK mask)
{
<<<<<<< HEAD
	bool handled = LLUICtrl::handleRightMouseDown(x, y, mask);
=======
    BOOL handled = LLUICtrl::handleRightMouseDown(x, y, mask);
>>>>>>> e7eced3c

    if (mForAgent)
    {
        LLToggleableMenu* context_menu = mContextMenuHandle.get();
        if (context_menu && size() > 0)
        {
            context_menu->buildDrawLabels();
            context_menu->updateParent(LLMenuGL::sMenuContainer);
            LLMenuGL::showPopup(this, context_menu, x, y);
        }
    }

    return handled;
}

// virtual
bool LLGroupList::handleDoubleClick(S32 x, S32 y, MASK mask)
{
<<<<<<< HEAD
	bool handled = LLView::handleDoubleClick(x, y, mask);
	// Handle double click only for the selected item in the list, skip clicks on empty space.
	if (handled)
	{
		if (mDoubleClickSignal && getItemsRect().pointInRect(x, y))
		{
			(*mDoubleClickSignal)(this, x, y, mask);
		}
	}
=======
    BOOL handled = LLView::handleDoubleClick(x, y, mask);
    // Handle double click only for the selected item in the list, skip clicks on empty space.
    if (handled)
    {
        if (mDoubleClickSignal && getItemsRect().pointInRect(x, y))
        {
            (*mDoubleClickSignal)(this, x, y, mask);
        }
    }
>>>>>>> e7eced3c

    return handled;
}

void LLGroupList::setNameFilter(const std::string& filter)
{
    std::string filter_upper = filter;
    LLStringUtil::toUpper(filter_upper);
    if (mNameFilter != filter_upper)
    {
        mNameFilter = filter_upper;

        // set no items message depend on filter state
        updateNoItemsMessage(filter);

        setDirty();
    }
}

static bool findInsensitive(std::string haystack, const std::string& needle_upper)
{
    LLStringUtil::toUpper(haystack);
    return haystack.find(needle_upper) != std::string::npos;
}

void LLGroupList::refresh()
{
    if (mForAgent)
    {
        const LLUUID&       highlight_id    = gAgent.getGroupID();
        S32                 count           = gAgent.mGroups.size();
        LLUUID              id;
        bool                have_filter     = !mNameFilter.empty();

        clear();

        for(S32 i = 0; i < count; ++i)
        {
            id = gAgent.mGroups.at(i).mID;
            const LLGroupData& group_data = gAgent.mGroups.at(i);
            if (have_filter && !findInsensitive(group_data.mName, mNameFilter))
                continue;
            addNewItem(id, group_data.mName, group_data.mInsigniaID, ADD_BOTTOM, group_data.mListInProfile);
        }

        // Sort the list.
        sort();

        // Add "none" to list at top if filter not set (what's the point of filtering "none"?).
        // but only if some real groups exists. EXT-4838
        if (!have_filter && count > 0 && mShowNone)
        {
            std::string loc_none = LLTrans::getString("GroupsNone");
            addNewItem(LLUUID::null, loc_none, LLUUID::null, ADD_TOP);
        }

        selectItemByUUID(highlight_id);
    }
    else
    {
        clear();

        for (group_map_t::iterator it = mGroups.begin(); it != mGroups.end(); ++it)
        {
            addNewItem(it->second, it->first, LLUUID::null, ADD_BOTTOM);
        }

        // Sort the list.
        sort();
    }

    setDirty(false);
    onCommit();
}

void LLGroupList::toggleIcons()
{
    // Save the new value for new items to use.
    mShowIcons = !mShowIcons;
    gSavedSettings.setBOOL("GroupListShowIcons", mShowIcons);

    // Show/hide icons for all existing items.
    std::vector<LLPanel*> items;
    getItems(items);
    for( std::vector<LLPanel*>::const_iterator it = items.begin(); it != items.end(); it++)
    {
        static_cast<LLGroupListItem*>(*it)->setGroupIconVisible(mShowIcons);
    }
}

void LLGroupList::setGroups(const std::map< std::string,LLUUID> group_list)
{
    mGroups = group_list;
    setDirty(true);
}

//////////////////////////////////////////////////////////////////////////
// PRIVATE Section
//////////////////////////////////////////////////////////////////////////

void LLGroupList::addNewItem(const LLUUID& id, const std::string& name, const LLUUID& icon_id, EAddPosition pos, bool visible_in_profile)
{
    LLGroupListItem* item = new LLGroupListItem(mForAgent, mShowIcons);

    item->setGroupID(id);
    item->setName(name, mNameFilter);
    item->setGroupIconID(icon_id);

    item->getChildView("info_btn")->setVisible( false);
    item->getChildView("profile_btn")->setVisible( false);
    item->setGroupIconVisible(mShowIcons);
    if (!mShowIcons)
    {
        item->setVisibleInProfile(visible_in_profile);
    }
    addItem(item, id, pos);

//  setCommentVisible(false);
}

// virtual
bool LLGroupList::handleEvent(LLPointer<LLOldEvents::LLEvent> event, const LLSD& userdata)
{
    // Why is "new group" sufficient?
    if (event->desc() == "new group")
    {
        setDirty();
        return true;
    }

    if (event->desc() == "value_changed")
    {
        LLSD data = event->getValue();
        if (data.has("group_id") && data.has("visible"))
        {
            LLUUID group_id = data["group_id"].asUUID();
            bool visible = data["visible"].asBoolean();

            std::vector<LLPanel*> items;
            getItems(items);
            for (std::vector<LLPanel*>::iterator it = items.begin(); it != items.end(); ++it)
            {
                LLGroupListItem* item = dynamic_cast<LLGroupListItem*>(*it);
                if (item && item->getGroupID() == group_id)
                {
                    item->setVisibleInProfile(visible);
                    break;
                }
            }
        }
        return true;
    }

    return false;
}

bool LLGroupList::onContextMenuItemClick(const LLSD& userdata)
{
    std::string action = userdata.asString();
    LLUUID selected_group = getSelectedUUID();

    if (action == "view_info")
    {
        LLGroupActions::show(selected_group);
    }
    else if (action == "chat")
    {
        LLGroupActions::startIM(selected_group);
    }
    else if (action == "call")
    {
        LLGroupActions::startCall(selected_group);
    }
    else if (action == "activate")
    {
        LLGroupActions::activate(selected_group);
    }
    else if (action == "leave")
    {
        LLGroupActions::leave(selected_group);
    }

    return true;
}

bool LLGroupList::onContextMenuItemEnable(const LLSD& userdata)
{
    LLUUID selected_group_id = getSelectedUUID();
    bool real_group_selected = selected_group_id.notNull(); // a "real" (not "none") group is selected

    // each group including "none" can be activated
    if (userdata.asString() == "activate")
        return gAgent.getGroupID() != selected_group_id;

    if (userdata.asString() == "call")
      return real_group_selected && LLVoiceClient::getInstance()->voiceEnabled() && LLVoiceClient::getInstance()->isVoiceWorking();

    return real_group_selected;
}

/************************************************************************/
/*          LLGroupListItem implementation                              */
/************************************************************************/

LLGroupListItem::LLGroupListItem(bool for_agent, bool show_icons)
:   LLPanel(),
mGroupIcon(NULL),
mGroupNameBox(NULL),
mInfoBtn(NULL),
mProfileBtn(NULL),
mVisibilityHideBtn(NULL),
mVisibilityShowBtn(NULL),
mGroupID(LLUUID::null),
mForAgent(for_agent)
{
    if (show_icons)
    {
        buildFromFile( "panel_group_list_item.xml");
    }
    else
    {
        buildFromFile( "panel_group_list_item_short.xml");
    }
}

LLGroupListItem::~LLGroupListItem()
{
    LLGroupMgr::getInstance()->removeObserver(this);
}

//virtual
bool  LLGroupListItem::postBuild()
{
    mGroupIcon = getChild<LLGroupIconCtrl>("group_icon");
    mGroupNameBox = getChild<LLTextBox>("group_name");

    mInfoBtn = getChild<LLButton>("info_btn");
    mInfoBtn->setClickedCallback(boost::bind(&LLGroupListItem::onInfoBtnClick, this));

    mProfileBtn = getChild<LLButton>("profile_btn");
    mProfileBtn->setClickedCallback([this](LLUICtrl *, const LLSD &) { onProfileBtnClick(); });

    mVisibilityHideBtn = findChild<LLButton>("visibility_hide_btn");
    if (mVisibilityHideBtn)
    {
        mVisibilityHideBtn->setClickedCallback([this](LLUICtrl *, const LLSD &) { onVisibilityBtnClick(false); });
    }
    mVisibilityShowBtn = findChild<LLButton>("visibility_show_btn");
    if (mVisibilityShowBtn)
    {
        mVisibilityShowBtn->setClickedCallback([this](LLUICtrl *, const LLSD &) { onVisibilityBtnClick(true); });
    }

    // Remember group icon width including its padding from the name text box,
    // so that we can hide and show the icon again later.
    // Also note that panel_group_list_item and panel_group_list_item_short
    // have icons of different sizes so we need to figure it per file.
    mIconWidth = mGroupNameBox->getRect().mLeft - mGroupIcon->getRect().mLeft;

<<<<<<< HEAD
	return true;
=======
    return TRUE;
>>>>>>> e7eced3c
}

//virtual
void LLGroupListItem::setValue( const LLSD& value )
{
    if (!value.isMap()) return;
    if (!value.has("selected")) return;
    getChildView("selected_icon")->setVisible( value["selected"]);
}

void LLGroupListItem::onMouseEnter(S32 x, S32 y, MASK mask)
{
    getChildView("hovered_icon")->setVisible( true);
    if (mGroupID.notNull()) // don't show the info button for the "none" group
    {
        mInfoBtn->setVisible(true);
        mProfileBtn->setVisible(true);
        if (mForAgent && mVisibilityHideBtn)
        {
            LLGroupData agent_gdatap;
            if (gAgent.getGroupData(mGroupID, agent_gdatap))
            {
                mVisibilityHideBtn->setVisible(agent_gdatap.mListInProfile);
                mVisibilityShowBtn->setVisible(!agent_gdatap.mListInProfile);
            }
        }
    }

    LLPanel::onMouseEnter(x, y, mask);
}

void LLGroupListItem::onMouseLeave(S32 x, S32 y, MASK mask)
{
    getChildView("hovered_icon")->setVisible( false);
    mInfoBtn->setVisible(false);
    mProfileBtn->setVisible(false);
    if (mVisibilityHideBtn)
    {
        mVisibilityHideBtn->setVisible(false);
        mVisibilityShowBtn->setVisible(false);
    }

    LLPanel::onMouseLeave(x, y, mask);
}

void LLGroupListItem::setName(const std::string& name, const std::string& highlight)
{
    mGroupName = name;
    LLTextUtil::textboxSetHighlightedVal(mGroupNameBox, mGroupNameStyle, name, highlight);
    mGroupNameBox->setToolTip(name);
}

void LLGroupListItem::setGroupID(const LLUUID& group_id)
{
    LLGroupMgr::getInstance()->removeObserver(this);

    mID = group_id;
    mGroupID = group_id;

    if (mForAgent)
    {
        // Active group should be bold.
        setBold(group_id == gAgent.getGroupID());
    }
    else
    {
        // Groups shared with the agent should be bold
        setBold(gAgent.isInGroup(group_id, true));
    }

    LLGroupMgr::getInstance()->addObserver(this);
}

void LLGroupListItem::setGroupIconID(const LLUUID& group_icon_id)
{
    mGroupIcon->setIconId(group_icon_id);
}

void LLGroupListItem::setGroupIconVisible(bool visible)
{
<<<<<<< HEAD
	// Already done? Then do nothing.
	if (mGroupIcon->getVisible() == (bool)visible)
		return;
=======
    // Already done? Then do nothing.
    if (mGroupIcon->getVisible() == (BOOL)visible)
        return;
>>>>>>> e7eced3c

    // Show/hide the group icon.
    mGroupIcon->setVisible(visible);

    // Move the group name horizontally by icon size + its distance from the group name.
    LLRect name_rect = mGroupNameBox->getRect();
    name_rect.mLeft += visible ? mIconWidth : -mIconWidth;
    mGroupNameBox->setRect(name_rect);
}

void LLGroupListItem::setVisibleInProfile(bool visible)
{
    mGroupNameBox->setColor(LLUIColorTable::instance().getColor((visible ? "GroupVisibleInProfile" : "GroupHiddenInProfile"), LLColor4::red).get());
}

//////////////////////////////////////////////////////////////////////////
// Private Section
//////////////////////////////////////////////////////////////////////////
void LLGroupListItem::setBold(bool bold)
{
    // *BUG: setName() overrides the style params.

    LLFontDescriptor new_desc(mGroupNameBox->getFont()->getFontDesc());

    // *NOTE dzaporozhan
    // On Windows LLFontGL::NORMAL will not remove LLFontGL::BOLD if font
    // is predefined as bold (SansSerifSmallBold, for example)
    new_desc.setStyle(bold ? LLFontGL::BOLD : LLFontGL::NORMAL);
    LLFontGL* new_font = LLFontGL::getFont(new_desc);
    mGroupNameStyle.font = new_font;

    // *NOTE: You cannot set the style on a text box anymore, you must
    // rebuild the text.  This will cause problems if the text contains
    // hyperlinks, as their styles will be wrong.
    mGroupNameBox->setText(mGroupName, mGroupNameStyle);
}

void LLGroupListItem::onInfoBtnClick()
{
    LLFloaterReg::showInstance("inspect_group", LLSD().with("group_id", mGroupID));
}

void LLGroupListItem::onProfileBtnClick()
{
    LLGroupActions::show(mGroupID);
}

void LLGroupListItem::onVisibilityBtnClick(bool new_visibility)
{
    LLGroupData agent_gdatap;
    if (gAgent.getGroupData(mGroupID, agent_gdatap))
    {
        gAgent.setUserGroupFlags(mGroupID, agent_gdatap.mAcceptNotices, new_visibility);
        setVisibleInProfile(new_visibility);
        mVisibilityHideBtn->setVisible(new_visibility);
        mVisibilityShowBtn->setVisible(!new_visibility);
    }
}

void LLGroupListItem::changed(LLGroupChange gc)
{
    LLGroupMgrGroupData* group_data = LLGroupMgr::getInstance()->getGroupData(mID);
    if ((gc == GC_ALL || gc == GC_PROPERTIES) && group_data)
    {
        setGroupIconID(group_data->mInsigniaID);
    }
}

//EOF<|MERGE_RESOLUTION|>--- conflicted
+++ resolved
@@ -165,11 +165,7 @@
 // virtual
 bool LLGroupList::handleRightMouseDown(S32 x, S32 y, MASK mask)
 {
-<<<<<<< HEAD
-	bool handled = LLUICtrl::handleRightMouseDown(x, y, mask);
-=======
-    BOOL handled = LLUICtrl::handleRightMouseDown(x, y, mask);
->>>>>>> e7eced3c
+    bool handled = LLUICtrl::handleRightMouseDown(x, y, mask);
 
     if (mForAgent)
     {
@@ -188,18 +184,7 @@
 // virtual
 bool LLGroupList::handleDoubleClick(S32 x, S32 y, MASK mask)
 {
-<<<<<<< HEAD
-	bool handled = LLView::handleDoubleClick(x, y, mask);
-	// Handle double click only for the selected item in the list, skip clicks on empty space.
-	if (handled)
-	{
-		if (mDoubleClickSignal && getItemsRect().pointInRect(x, y))
-		{
-			(*mDoubleClickSignal)(this, x, y, mask);
-		}
-	}
-=======
-    BOOL handled = LLView::handleDoubleClick(x, y, mask);
+    bool handled = LLView::handleDoubleClick(x, y, mask);
     // Handle double click only for the selected item in the list, skip clicks on empty space.
     if (handled)
     {
@@ -208,7 +193,6 @@
             (*mDoubleClickSignal)(this, x, y, mask);
         }
     }
->>>>>>> e7eced3c
 
     return handled;
 }
@@ -468,11 +452,7 @@
     // have icons of different sizes so we need to figure it per file.
     mIconWidth = mGroupNameBox->getRect().mLeft - mGroupIcon->getRect().mLeft;
 
-<<<<<<< HEAD
-	return true;
-=======
-    return TRUE;
->>>>>>> e7eced3c
+    return true;
 }
 
 //virtual
@@ -553,15 +533,9 @@
 
 void LLGroupListItem::setGroupIconVisible(bool visible)
 {
-<<<<<<< HEAD
-	// Already done? Then do nothing.
-	if (mGroupIcon->getVisible() == (bool)visible)
-		return;
-=======
     // Already done? Then do nothing.
-    if (mGroupIcon->getVisible() == (BOOL)visible)
+    if (mGroupIcon->getVisible() == (bool)visible)
         return;
->>>>>>> e7eced3c
 
     // Show/hide the group icon.
     mGroupIcon->setVisible(visible);
