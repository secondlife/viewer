--- conflicted
+++ resolved
@@ -190,21 +190,6 @@
     requested_options.append("advanced-mode");
 
 #endif
-<<<<<<< HEAD
-	requested_options.append("max-agent-groups");	
-	requested_options.append("map-server-url");	
-	requested_options.append("voice-config");
-	requested_options.append("tutorial_setting");
-	requested_options.append("login-flags");
-	requested_options.append("global-textures");
-	if(gSavedSettings.getBOOL("ConnectAsGod"))
-	{
-		gSavedSettings.setBOOL("UseDebugMenus", true);
-		requested_options.append("god-connect");
-	}
-	
-	LLSD request_params;
-=======
     requested_options.append("max-agent-groups");
     requested_options.append("map-server-url");
     requested_options.append("voice-config");
@@ -213,12 +198,11 @@
     requested_options.append("global-textures");
     if(gSavedSettings.getBOOL("ConnectAsGod"))
     {
-        gSavedSettings.setBOOL("UseDebugMenus", TRUE);
+        gSavedSettings.setBOOL("UseDebugMenus", true);
         requested_options.append("god-connect");
     }
 
     LLSD request_params;
->>>>>>> e7eced3c
 
     unsigned char hashed_unique_id_string[MD5HEX_STR_SIZE];
     if ( ! llHashedUniqueID(hashed_unique_id_string) )
