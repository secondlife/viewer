--- conflicted
+++ resolved
@@ -96,17 +96,10 @@
 ///----------------------------------------------------------------------------
 
 LLAvatarTracker::LLAvatarTracker() :
-<<<<<<< HEAD
-	mTrackingData(NULL),
-	mTrackedAgentValid(false),
-	mModifyMask(0x0),
-	mIsNotifyObservers(false)
-=======
     mTrackingData(NULL),
     mTrackedAgentValid(false),
     mModifyMask(0x0),
-    mIsNotifyObservers(FALSE)
->>>>>>> e7eced3c
+    mIsNotifyObservers(false)
 {
 }
 
@@ -497,33 +490,6 @@
 
 void LLAvatarTracker::notifyObservers()
 {
-<<<<<<< HEAD
-	if (mIsNotifyObservers)
-	{
-		// Don't allow multiple calls.
-		// new masks and ids will be processed later from idle.
-		return;
-	}
-	LL_PROFILE_ZONE_SCOPED
-	mIsNotifyObservers = true;
-
-	observer_list_t observers(mObservers);
-	observer_list_t::iterator it = observers.begin();
-	observer_list_t::iterator end = observers.end();
-	for(; it != end; ++it)
-	{
-		(*it)->changed(mModifyMask);
-	}
-
-	for (changed_buddy_t::iterator it = mChangedBuddyIDs.begin(); it != mChangedBuddyIDs.end(); it++)
-	{
-		notifyParticularFriendObservers(*it);
-	}
-
-	mModifyMask = LLFriendObserver::NONE;
-	mChangedBuddyIDs.clear();
-	mIsNotifyObservers = false;
-=======
     if (mIsNotifyObservers)
     {
         // Don't allow multiple calls.
@@ -531,7 +497,7 @@
         return;
     }
     LL_PROFILE_ZONE_SCOPED
-    mIsNotifyObservers = TRUE;
+    mIsNotifyObservers = true;
 
     observer_list_t observers(mObservers);
     observer_list_t::iterator it = observers.begin();
@@ -548,8 +514,7 @@
 
     mModifyMask = LLFriendObserver::NONE;
     mChangedBuddyIDs.clear();
-    mIsNotifyObservers = FALSE;
->>>>>>> e7eced3c
+    mIsNotifyObservers = false;
 }
 
 void LLAvatarTracker::addParticularFriendObserver(const LLUUID& buddy_id, LLFriendObserver* observer)
@@ -718,46 +683,9 @@
 
 void LLAvatarTracker::processNotify(LLMessageSystem* msg, bool online)
 {
-<<<<<<< HEAD
-	LL_PROFILE_ZONE_SCOPED
-	S32 count = msg->getNumberOfBlocksFast(_PREHASH_AgentBlock);
-	bool chat_notify = gSavedSettings.getBOOL("ChatOnlineNotification");
-
-	LL_DEBUGS() << "Received " << count << " online notifications **** " << LL_ENDL;
-	if(count > 0)
-	{
-		LLUUID agent_id;
-		const LLRelationship* info = NULL;
-		LLUUID tracking_id;
-		if(mTrackingData)
-		{
-			tracking_id = mTrackingData->mAvatarID;
-		}
-		LLSD payload;
-		for(S32 i = 0; i < count; ++i)
-		{
-			msg->getUUIDFast(_PREHASH_AgentBlock, _PREHASH_AgentID, agent_id, i);
-			payload["FROM_ID"] = agent_id;
-			info = getBuddyInfo(agent_id);
-			if(info)
-			{
-				setBuddyOnline(agent_id,online);
-			}
-			else
-			{
-				LL_WARNS() << "Received online notification for unknown buddy: " 
-					<< agent_id << " is " << (online ? "ONLINE" : "OFFLINE") << LL_ENDL;
-			}
-
-			if(tracking_id == agent_id)
-			{
-				// we were tracking someone who went offline
-				deleteTrackingData();
-			}
-=======
     LL_PROFILE_ZONE_SCOPED
     S32 count = msg->getNumberOfBlocksFast(_PREHASH_AgentBlock);
-    BOOL chat_notify = gSavedSettings.getBOOL("ChatOnlineNotification");
+    bool chat_notify = gSavedSettings.getBOOL("ChatOnlineNotification");
 
     LL_DEBUGS() << "Received " << count << " online notifications **** " << LL_ENDL;
     if(count > 0)
@@ -790,7 +718,6 @@
                 // we were tracking someone who went offline
                 deleteTrackingData();
             }
->>>>>>> e7eced3c
 
             if(chat_notify)
             {
@@ -806,37 +733,6 @@
 }
 
 static void on_avatar_name_cache_notify(const LLUUID& agent_id,
-<<<<<<< HEAD
-										const LLAvatarName& av_name,
-										bool online,
-										LLSD payload)
-{
-	// Popup a notify box with online status of this agent
-	// Use display name only because this user is your friend
-	LLSD args;
-	args["NAME"] = av_name.getDisplayName();
-	args["STATUS"] = online ? LLTrans::getString("OnlineStatus") : LLTrans::getString("OfflineStatus");
-
-	LLNotificationPtr notification;
-	if (online)
-	{
-		notification =
-			LLNotifications::instance().add("FriendOnlineOffline",
-									 args,
-									 payload.with("respond_on_mousedown", true),
-									 boost::bind(&LLAvatarActions::startIM, agent_id));
-	}
-	else
-	{
-		notification =
-			LLNotifications::instance().add("FriendOnlineOffline", args, payload);
-	}
-
-	// If there's an open IM session with this agent, send a notification there too.
-	LLUUID session_id = LLIMMgr::computeSessionID(IM_NOTHING_SPECIAL, agent_id);
-	std::string notify_msg = notification->getMessage();
-	LLIMModel::instance().proccessOnlineOfflineNotification(session_id, notify_msg);
-=======
                                         const LLAvatarName& av_name,
                                         bool online,
                                         LLSD payload)
@@ -853,7 +749,7 @@
         notification =
             LLNotifications::instance().add("FriendOnlineOffline",
                                      args,
-                                     payload.with("respond_on_mousedown", TRUE),
+                                     payload.with("respond_on_mousedown", true),
                                      boost::bind(&LLAvatarActions::startIM, agent_id));
     }
     else
@@ -866,7 +762,6 @@
     LLUUID session_id = LLIMMgr::computeSessionID(IM_NOTHING_SPECIAL, agent_id);
     std::string notify_msg = notification->getMessage();
     LLIMModel::instance().proccessOnlineOfflineNotification(session_id, notify_msg);
->>>>>>> e7eced3c
 }
 
 void LLAvatarTracker::formFriendship(const LLUUID& id)
