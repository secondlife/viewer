/**
 * @file llvocache.h
 * @brief Cache of objects on the viewer.
 *
 * $LicenseInfo:firstyear=2003&license=viewerlgpl$
 * Second Life Viewer Source Code
 * Copyright (C) 2010, Linden Research, Inc.
 *
 * This library is free software; you can redistribute it and/or
 * modify it under the terms of the GNU Lesser General Public
 * License as published by the Free Software Foundation;
 * version 2.1 of the License only.
 *
 * This library is distributed in the hope that it will be useful,
 * but WITHOUT ANY WARRANTY; without even the implied warranty of
 * MERCHANTABILITY or FITNESS FOR A PARTICULAR PURPOSE.  See the GNU
 * Lesser General Public License for more details.
 *
 * You should have received a copy of the GNU Lesser General Public
 * License along with this library; if not, write to the Free Software
 * Foundation, Inc., 51 Franklin Street, Fifth Floor, Boston, MA  02110-1301  USA
 *
 * Linden Research, Inc., 945 Battery Street, San Francisco, CA  94111  USA
 * $/LicenseInfo$
 */

#ifndef LL_LLVOCACHE_H
#define LL_LLVOCACHE_H

#include "lluuid.h"
#include "lldatapacker.h"
#include "lldir.h"
#include "llvieweroctree.h"
#include "llapr.h"
#include "llgltfmaterial.h"

#include <unordered_map>

//---------------------------------------------------------------------------
// Cache entries
class LLCamera;

class LLGLTFOverrideCacheEntry
{
public:
    static const std::string VERSION_LABEL;
    static const int VERSION;
    bool fromLLSD(const LLSD& data);
    LLSD toLLSD() const;

    LLUUID mObjectId;
    U32    mLocalId = 0;
    std::unordered_map<S32, LLSD> mSides; //override LLSD per side
    std::unordered_map<S32, LLPointer<LLGLTFMaterial> > mGLTFMaterial; //GLTF material per side
    U64 mRegionHandle = 0;
};

class LLVOCacheEntry
:   public LLViewerOctreeEntryData
{
    LL_ALIGN_NEW
public:
    enum
    {
        //low 16-bit state
        INACTIVE = 0x00000000,     //not visible
        IN_QUEUE = 0x00000001,     //in visible queue, object to be created
        WAITING  = 0x00000002,     //object creation request sent
        ACTIVE   = 0x00000004,      //object created, and in rendering pipeline.

        //high 16-bit state
        IN_VO_TREE = 0x00010000,    //the entry is in the object cache tree.

        LOW_BITS  = 0x0000ffff,
        HIGH_BITS = 0xffff0000
    };

    struct CompareVOCacheEntry
    {
        bool operator()(const LLVOCacheEntry* const& lhs, const LLVOCacheEntry* const& rhs) const
        {
            F32 lpa = lhs->getSceneContribution();
            F32 rpa = rhs->getSceneContribution();

            //larger pixel area first
            if(lpa > rpa)
            {
                return true;
            }
            else if(lpa < rpa)
            {
                return false;
            }
            else
            {
                return lhs < rhs;
            }
        }
    };

protected:
    ~LLVOCacheEntry();
public:
<<<<<<< HEAD
	LLVOCacheEntry(U32 local_id, U32 crc, LLDataPackerBinaryBuffer &dp);
	LLVOCacheEntry(LLAPRFile* apr_file);
	LLVOCacheEntry();	

	void updateEntry(U32 crc, LLDataPackerBinaryBuffer &dp);

	void clearState(U32 state) {mState &= ~state;}
	bool hasState(U32 state)   {return mState & state;}	
	void setState(U32 state);	
	bool isState(U32 state)    {return (mState & LOW_BITS) == state;}	
	U32  getState() const      {return mState & LOW_BITS;}
	
	bool isAnyVisible(const LLVector4a& camera_origin, const LLVector4a& local_camera_origin, F32 dist_threshold);

	U32 getLocalID() const			{ return mLocalID; }
	U32 getCRC() const				{ return mCRC; }
	S32 getHitCount() const			{ return mHitCount; }
	S32 getCRCChangeCount() const	{ return mCRCChangeCount; }
	
	void calcSceneContribution(const LLVector4a& camera_origin, bool needs_update, U32 last_update, F32 dist_threshold);
	void setSceneContribution(F32 scene_contrib) {mSceneContrib = scene_contrib;}
	F32 getSceneContribution() const             { return mSceneContrib;}

	void dump() const;
	S32 writeToBuffer(U8 *data_buffer) const;
	LLDataPackerBinaryBuffer *getDP();
	void recordHit();
	void recordDupe() { mDupeCount++; }
	
	/*virtual*/ void setOctreeEntry(LLViewerOctreeEntry* entry);

	void setParentID(U32 id);
	U32  getParentID() const {return mParentID;}
	bool isChild() const {return mParentID > 0;}

	void addChild(LLVOCacheEntry* entry);
	void removeChild(LLVOCacheEntry* entry);
	void removeAllChildren();
	LLVOCacheEntry* getChild(); //remove the first child, and return it.
	S32  getNumOfChildren() const  {return mChildrenList.size();}
	
	void setBoundingInfo(const LLVector3& pos, const LLVector3& scale); //called from processing object update message	
	void updateParentBoundingInfo();
	void saveBoundingSphere();

	void setValid(bool valid = true) {mValid = valid;}
	bool isValid() const {return mValid;}

	void setUpdateFlags(U32 flags) {mUpdateFlags = flags;}
	U32  getUpdateFlags() const    {return mUpdateFlags;}

	static void updateDebugSettings();
	static F32  getSquaredPixelThreshold(bool is_front);
=======
    LLVOCacheEntry(U32 local_id, U32 crc, LLDataPackerBinaryBuffer &dp);
    LLVOCacheEntry(LLAPRFile* apr_file);
    LLVOCacheEntry();

    void updateEntry(U32 crc, LLDataPackerBinaryBuffer &dp);

    void clearState(U32 state) {mState &= ~state;}
    bool hasState(U32 state)   {return mState & state;}
    void setState(U32 state);
    bool isState(U32 state)    {return (mState & LOW_BITS) == state;}
    U32  getState() const      {return mState & LOW_BITS;}

    bool isAnyVisible(const LLVector4a& camera_origin, const LLVector4a& local_camera_origin, F32 dist_threshold);

    U32 getLocalID() const          { return mLocalID; }
    U32 getCRC() const              { return mCRC; }
    S32 getHitCount() const         { return mHitCount; }
    S32 getCRCChangeCount() const   { return mCRCChangeCount; }

    void calcSceneContribution(const LLVector4a& camera_origin, bool needs_update, U32 last_update, F32 dist_threshold);
    void setSceneContribution(F32 scene_contrib) {mSceneContrib = scene_contrib;}
    F32 getSceneContribution() const             { return mSceneContrib;}

    void dump() const;
    S32 writeToBuffer(U8 *data_buffer) const;
    LLDataPackerBinaryBuffer *getDP();
    void recordHit();
    void recordDupe() { mDupeCount++; }

    /*virtual*/ void setOctreeEntry(LLViewerOctreeEntry* entry);

    void setParentID(U32 id);
    U32  getParentID() const {return mParentID;}
    bool isChild() const {return mParentID > 0;}

    void addChild(LLVOCacheEntry* entry);
    void removeChild(LLVOCacheEntry* entry);
    void removeAllChildren();
    LLVOCacheEntry* getChild(); //remove the first child, and return it.
    S32  getNumOfChildren() const  {return mChildrenList.size();}

    void setBoundingInfo(const LLVector3& pos, const LLVector3& scale); //called from processing object update message
    void updateParentBoundingInfo();
    void saveBoundingSphere();

    void setValid(BOOL valid = TRUE) {mValid = valid;}
    BOOL isValid() const {return mValid;}

    void setUpdateFlags(U32 flags) {mUpdateFlags = flags;}
    U32  getUpdateFlags() const    {return mUpdateFlags;}

    static void updateDebugSettings();
    static F32  getSquaredPixelThreshold(bool is_front);
>>>>>>> e7eced3c

private:
    void updateParentBoundingInfo(const LLVOCacheEntry* child);

public:
    typedef std::map<U32, LLPointer<LLVOCacheEntry> >      vocache_entry_map_t;
    typedef std::set<LLVOCacheEntry*>                      vocache_entry_set_t;
    typedef std::set<LLVOCacheEntry*, CompareVOCacheEntry> vocache_entry_priority_list_t;

    typedef std::unordered_map<U32, LLGLTFOverrideCacheEntry>  vocache_gltf_overrides_map_t;

    S32                         mLastCameraUpdated;
protected:
    U32                         mLocalID;
    U32                         mParentID;
    U32                         mCRC;
    U32                         mUpdateFlags; //receive from sim
    S32                         mHitCount;
    S32                         mDupeCount;
    S32                         mCRCChangeCount;
    LLDataPackerBinaryBuffer    mDP;
    U8                          *mBuffer;

    F32                         mSceneContrib; //projected scene contributuion of this object.
    U32                         mState; //high 16 bits reserved for special use.
    vocache_entry_set_t         mChildrenList; //children entries in a linked set.

<<<<<<< HEAD
	bool                        mValid; //if set, this entry is valid, otherwise it is invalid and will be removed.
=======
    BOOL                        mValid; //if set, this entry is valid, otherwise it is invalid and will be removed.
>>>>>>> e7eced3c

    LLVector4a                  mBSphereCenter; //bounding sphere center
    F32                         mBSphereRadius; //bounding sphere radius

public:
    static U32                  sMinFrameRange;
    static F32                  sNearRadius;
    static F32                  sRearFarRadius;
    static F32                  sFrontPixelThreshold;
    static F32                  sRearPixelThreshold;
};

class LLVOCacheGroup : public LLOcclusionCullingGroup
{
public:
    LLVOCacheGroup(OctreeNode* node, LLViewerOctreePartition* part) : LLOcclusionCullingGroup(node, part){}

    //virtual
    void handleChildAddition(const OctreeNode* parent, OctreeNode* child);

protected:
    virtual ~LLVOCacheGroup();
};

class LLVOCachePartition : public LLViewerOctreePartition
{
public:
    LLVOCachePartition(LLViewerRegion* regionp);
    virtual ~LLVOCachePartition();

    bool addEntry(LLViewerOctreeEntry* entry);
    void removeEntry(LLViewerOctreeEntry* entry);
    /*virtual*/ S32 cull(LLCamera &camera, bool do_occlusion);
    void addOccluders(LLViewerOctreeGroup* gp);
    void resetOccluders();
    void processOccluders(LLCamera* camera);
    void removeOccluder(LLVOCacheGroup* group);

<<<<<<< HEAD
	void setCullHistory(bool has_new_object);
=======
    void setCullHistory(BOOL has_new_object);
>>>>>>> e7eced3c

    bool isFrontCull() const {return mFrontCull;}

private:
    void selectBackObjects(LLCamera &camera, F32 projection_area_cutoff, bool use_occlusion); //select objects behind camera.

public:
<<<<<<< HEAD
	static bool sNeedsOcclusionCheck;

private:
	bool  mFrontCull; //the view frustum cull if set, otherwise is back sphere cull.
	U32   mCullHistory;
	U32   mCulledTime[LLViewerCamera::NUM_CAMERAS];
	std::set<LLVOCacheGroup*> mOccludedGroups;
=======
    static BOOL sNeedsOcclusionCheck;

private:
    BOOL  mFrontCull; //the view frustum cull if set, otherwise is back sphere cull.
    U32   mCullHistory;
    U32   mCulledTime[LLViewerCamera::NUM_CAMERAS];
    std::set<LLVOCacheGroup*> mOccludedGroups;
>>>>>>> e7eced3c

    S32   mBackSlectionEnabled; //enable to select back objects if > 0.
    U32   mIdleHash;
};

//
//Note: LLVOCache is not thread-safe
//
class LLVOCache : public LLParamSingleton<LLVOCache>
{
    LLSINGLETON(LLVOCache, bool read_only);
    ~LLVOCache() ;

private:
    struct HeaderEntryInfo
    {
        HeaderEntryInfo() : mIndex(0), mHandle(0), mTime(0) {}
        S32 mIndex;
        U64 mHandle ;
        U32 mTime ;
    };

    struct HeaderMetaInfo
    {
        HeaderMetaInfo() : mVersion(0), mAddressSize(0) {}

        U32 mVersion;
        U32 mAddressSize;
    };

    struct header_entry_less
    {
        bool operator()(const HeaderEntryInfo* lhs, const HeaderEntryInfo* rhs) const
        {
            if(lhs->mTime == rhs->mTime)
            {
                return lhs < rhs ;
            }

            return lhs->mTime < rhs->mTime ; // older entry in front of queue (set)
        }
    };
    typedef std::set<HeaderEntryInfo*, header_entry_less> header_entry_queue_t;
    typedef std::map<U64, HeaderEntryInfo*> handle_entry_map_t;

public:
    // We need this init to be separate from constructor, since we might construct cache, purge it, then init.
    void initCache(ELLPath location, U32 size, U32 cache_version);
    void removeCache(ELLPath location, bool started = false) ;

<<<<<<< HEAD
	bool readFromCache(U64 handle, const LLUUID& id, LLVOCacheEntry::vocache_entry_map_t& cache_entry_map) ;
	void readGenericExtrasFromCache(U64 handle, const LLUUID& id, LLVOCacheEntry::vocache_gltf_overrides_map_t& cache_extras_entry_map, const LLVOCacheEntry::vocache_entry_map_t& cache_entry_map);

	void writeToCache(U64 handle, const LLUUID& id, const LLVOCacheEntry::vocache_entry_map_t& cache_entry_map, bool dirty_cache, bool removal_enabled);
    void writeGenericExtrasToCache(U64 handle, const LLUUID& id, const LLVOCacheEntry::vocache_gltf_overrides_map_t& cache_extras_entry_map, bool dirty_cache, bool removal_enabled);
	void removeEntry(U64 handle) ;
	void removeGenericExtrasForHandle(U64 handle);
=======
    void readFromCache(U64 handle, const LLUUID& id, LLVOCacheEntry::vocache_entry_map_t& cache_entry_map) ;
    void readGenericExtrasFromCache(U64 handle, const LLUUID& id, LLVOCacheEntry::vocache_gltf_overrides_map_t& cache_extras_entry_map);

    void writeToCache(U64 handle, const LLUUID& id, const LLVOCacheEntry::vocache_entry_map_t& cache_entry_map, BOOL dirty_cache, bool removal_enabled);
    void writeGenericExtrasToCache(U64 handle, const LLUUID& id, const LLVOCacheEntry::vocache_gltf_overrides_map_t& cache_extras_entry_map, BOOL dirty_cache, bool removal_enabled);
    void removeEntry(U64 handle) ;
>>>>>>> e7eced3c

    U32 getCacheEntries() { return mNumEntries; }
    U32 getCacheEntriesMax() { return mCacheSize; }

private:
    void setDirNames(ELLPath location);
    // determine the cache filename for the region from the region handle
    void getObjectCacheFilename(U64 handle, std::string& filename);
    std::string getObjectCacheExtrasFilename(U64 handle);
<<<<<<< HEAD
	void removeFromCache(HeaderEntryInfo* entry);
	void readCacheHeader();
	void writeCacheHeader();
	void clearCacheInMemory();
	void removeCache() ;
	void removeEntry(HeaderEntryInfo* entry) ;
	void purgeEntries(U32 size);
	bool updateEntry(const HeaderEntryInfo* entry);
	
=======
    void removeFromCache(HeaderEntryInfo* entry);
    void readCacheHeader();
    void writeCacheHeader();
    void clearCacheInMemory();
    void removeCache() ;
    void removeEntry(HeaderEntryInfo* entry) ;
    void purgeEntries(U32 size);
    BOOL updateEntry(const HeaderEntryInfo* entry);

>>>>>>> e7eced3c
private:
    bool                 mEnabled;
    bool                 mInitialized ;
    bool                 mReadOnly ;
    HeaderMetaInfo       mMetaInfo;
    U32                  mCacheSize;
    U32                  mNumEntries;
    std::string          mHeaderFileName ;
    std::string          mObjectCacheDirName;
    LLVolatileAPRPool*   mLocalAPRFilePoolp ;
    header_entry_queue_t mHeaderEntryQueue;
    handle_entry_map_t   mHandleEntryMap;
};

#endif<|MERGE_RESOLUTION|>--- conflicted
+++ resolved
@@ -101,61 +101,6 @@
 protected:
     ~LLVOCacheEntry();
 public:
-<<<<<<< HEAD
-	LLVOCacheEntry(U32 local_id, U32 crc, LLDataPackerBinaryBuffer &dp);
-	LLVOCacheEntry(LLAPRFile* apr_file);
-	LLVOCacheEntry();	
-
-	void updateEntry(U32 crc, LLDataPackerBinaryBuffer &dp);
-
-	void clearState(U32 state) {mState &= ~state;}
-	bool hasState(U32 state)   {return mState & state;}	
-	void setState(U32 state);	
-	bool isState(U32 state)    {return (mState & LOW_BITS) == state;}	
-	U32  getState() const      {return mState & LOW_BITS;}
-	
-	bool isAnyVisible(const LLVector4a& camera_origin, const LLVector4a& local_camera_origin, F32 dist_threshold);
-
-	U32 getLocalID() const			{ return mLocalID; }
-	U32 getCRC() const				{ return mCRC; }
-	S32 getHitCount() const			{ return mHitCount; }
-	S32 getCRCChangeCount() const	{ return mCRCChangeCount; }
-	
-	void calcSceneContribution(const LLVector4a& camera_origin, bool needs_update, U32 last_update, F32 dist_threshold);
-	void setSceneContribution(F32 scene_contrib) {mSceneContrib = scene_contrib;}
-	F32 getSceneContribution() const             { return mSceneContrib;}
-
-	void dump() const;
-	S32 writeToBuffer(U8 *data_buffer) const;
-	LLDataPackerBinaryBuffer *getDP();
-	void recordHit();
-	void recordDupe() { mDupeCount++; }
-	
-	/*virtual*/ void setOctreeEntry(LLViewerOctreeEntry* entry);
-
-	void setParentID(U32 id);
-	U32  getParentID() const {return mParentID;}
-	bool isChild() const {return mParentID > 0;}
-
-	void addChild(LLVOCacheEntry* entry);
-	void removeChild(LLVOCacheEntry* entry);
-	void removeAllChildren();
-	LLVOCacheEntry* getChild(); //remove the first child, and return it.
-	S32  getNumOfChildren() const  {return mChildrenList.size();}
-	
-	void setBoundingInfo(const LLVector3& pos, const LLVector3& scale); //called from processing object update message	
-	void updateParentBoundingInfo();
-	void saveBoundingSphere();
-
-	void setValid(bool valid = true) {mValid = valid;}
-	bool isValid() const {return mValid;}
-
-	void setUpdateFlags(U32 flags) {mUpdateFlags = flags;}
-	U32  getUpdateFlags() const    {return mUpdateFlags;}
-
-	static void updateDebugSettings();
-	static F32  getSquaredPixelThreshold(bool is_front);
-=======
     LLVOCacheEntry(U32 local_id, U32 crc, LLDataPackerBinaryBuffer &dp);
     LLVOCacheEntry(LLAPRFile* apr_file);
     LLVOCacheEntry();
@@ -201,15 +146,14 @@
     void updateParentBoundingInfo();
     void saveBoundingSphere();
 
-    void setValid(BOOL valid = TRUE) {mValid = valid;}
-    BOOL isValid() const {return mValid;}
+    void setValid(bool valid = true) {mValid = valid;}
+    bool isValid() const {return mValid;}
 
     void setUpdateFlags(U32 flags) {mUpdateFlags = flags;}
     U32  getUpdateFlags() const    {return mUpdateFlags;}
 
     static void updateDebugSettings();
     static F32  getSquaredPixelThreshold(bool is_front);
->>>>>>> e7eced3c
 
 private:
     void updateParentBoundingInfo(const LLVOCacheEntry* child);
@@ -237,11 +181,7 @@
     U32                         mState; //high 16 bits reserved for special use.
     vocache_entry_set_t         mChildrenList; //children entries in a linked set.
 
-<<<<<<< HEAD
-	bool                        mValid; //if set, this entry is valid, otherwise it is invalid and will be removed.
-=======
-    BOOL                        mValid; //if set, this entry is valid, otherwise it is invalid and will be removed.
->>>>>>> e7eced3c
+    bool                        mValid; //if set, this entry is valid, otherwise it is invalid and will be removed.
 
     LLVector4a                  mBSphereCenter; //bounding sphere center
     F32                         mBSphereRadius; //bounding sphere radius
@@ -280,11 +220,7 @@
     void processOccluders(LLCamera* camera);
     void removeOccluder(LLVOCacheGroup* group);
 
-<<<<<<< HEAD
-	void setCullHistory(bool has_new_object);
-=======
-    void setCullHistory(BOOL has_new_object);
->>>>>>> e7eced3c
+    void setCullHistory(bool has_new_object);
 
     bool isFrontCull() const {return mFrontCull;}
 
@@ -292,23 +228,13 @@
     void selectBackObjects(LLCamera &camera, F32 projection_area_cutoff, bool use_occlusion); //select objects behind camera.
 
 public:
-<<<<<<< HEAD
-	static bool sNeedsOcclusionCheck;
-
-private:
-	bool  mFrontCull; //the view frustum cull if set, otherwise is back sphere cull.
-	U32   mCullHistory;
-	U32   mCulledTime[LLViewerCamera::NUM_CAMERAS];
-	std::set<LLVOCacheGroup*> mOccludedGroups;
-=======
-    static BOOL sNeedsOcclusionCheck;
-
-private:
-    BOOL  mFrontCull; //the view frustum cull if set, otherwise is back sphere cull.
+    static bool sNeedsOcclusionCheck;
+
+private:
+    bool  mFrontCull; //the view frustum cull if set, otherwise is back sphere cull.
     U32   mCullHistory;
     U32   mCulledTime[LLViewerCamera::NUM_CAMERAS];
     std::set<LLVOCacheGroup*> mOccludedGroups;
->>>>>>> e7eced3c
 
     S32   mBackSlectionEnabled; //enable to select back objects if > 0.
     U32   mIdleHash;
@@ -359,22 +285,13 @@
     void initCache(ELLPath location, U32 size, U32 cache_version);
     void removeCache(ELLPath location, bool started = false) ;
 
-<<<<<<< HEAD
-	bool readFromCache(U64 handle, const LLUUID& id, LLVOCacheEntry::vocache_entry_map_t& cache_entry_map) ;
-	void readGenericExtrasFromCache(U64 handle, const LLUUID& id, LLVOCacheEntry::vocache_gltf_overrides_map_t& cache_extras_entry_map, const LLVOCacheEntry::vocache_entry_map_t& cache_entry_map);
-
-	void writeToCache(U64 handle, const LLUUID& id, const LLVOCacheEntry::vocache_entry_map_t& cache_entry_map, bool dirty_cache, bool removal_enabled);
+    bool readFromCache(U64 handle, const LLUUID& id, LLVOCacheEntry::vocache_entry_map_t& cache_entry_map) ;
+    void readGenericExtrasFromCache(U64 handle, const LLUUID& id, LLVOCacheEntry::vocache_gltf_overrides_map_t& cache_extras_entry_map, const LLVOCacheEntry::vocache_entry_map_t& cache_entry_map);
+
+    void writeToCache(U64 handle, const LLUUID& id, const LLVOCacheEntry::vocache_entry_map_t& cache_entry_map, bool dirty_cache, bool removal_enabled);
     void writeGenericExtrasToCache(U64 handle, const LLUUID& id, const LLVOCacheEntry::vocache_gltf_overrides_map_t& cache_extras_entry_map, bool dirty_cache, bool removal_enabled);
-	void removeEntry(U64 handle) ;
-	void removeGenericExtrasForHandle(U64 handle);
-=======
-    void readFromCache(U64 handle, const LLUUID& id, LLVOCacheEntry::vocache_entry_map_t& cache_entry_map) ;
-    void readGenericExtrasFromCache(U64 handle, const LLUUID& id, LLVOCacheEntry::vocache_gltf_overrides_map_t& cache_extras_entry_map);
-
-    void writeToCache(U64 handle, const LLUUID& id, const LLVOCacheEntry::vocache_entry_map_t& cache_entry_map, BOOL dirty_cache, bool removal_enabled);
-    void writeGenericExtrasToCache(U64 handle, const LLUUID& id, const LLVOCacheEntry::vocache_gltf_overrides_map_t& cache_extras_entry_map, BOOL dirty_cache, bool removal_enabled);
     void removeEntry(U64 handle) ;
->>>>>>> e7eced3c
+    void removeGenericExtrasForHandle(U64 handle);
 
     U32 getCacheEntries() { return mNumEntries; }
     U32 getCacheEntriesMax() { return mCacheSize; }
@@ -384,17 +301,6 @@
     // determine the cache filename for the region from the region handle
     void getObjectCacheFilename(U64 handle, std::string& filename);
     std::string getObjectCacheExtrasFilename(U64 handle);
-<<<<<<< HEAD
-	void removeFromCache(HeaderEntryInfo* entry);
-	void readCacheHeader();
-	void writeCacheHeader();
-	void clearCacheInMemory();
-	void removeCache() ;
-	void removeEntry(HeaderEntryInfo* entry) ;
-	void purgeEntries(U32 size);
-	bool updateEntry(const HeaderEntryInfo* entry);
-	
-=======
     void removeFromCache(HeaderEntryInfo* entry);
     void readCacheHeader();
     void writeCacheHeader();
@@ -402,9 +308,8 @@
     void removeCache() ;
     void removeEntry(HeaderEntryInfo* entry) ;
     void purgeEntries(U32 size);
-    BOOL updateEntry(const HeaderEntryInfo* entry);
-
->>>>>>> e7eced3c
+    bool updateEntry(const HeaderEntryInfo* entry);
+
 private:
     bool                 mEnabled;
     bool                 mInitialized ;
