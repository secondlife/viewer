--- conflicted
+++ resolved
@@ -55,15 +55,9 @@
     , unread_notifications("unread_notifications")
     , max_displayed_count("max_displayed_count", 99)
 {
-<<<<<<< HEAD
-	button.name = "button";
-	button.tab_stop = false;
-	button.label = LLStringUtil::null;
-=======
     button.name = "button";
-    button.tab_stop = FALSE;
+    button.tab_stop = false;
     button.label = LLStringUtil::null;
->>>>>>> e7eced3c
 }
 
 LLSysWellChiclet::LLSysWellChiclet(const Params& p)
@@ -120,13 +114,8 @@
     return mButton->setClickedCallback(cb);
 }
 
-<<<<<<< HEAD
 void LLSysWellChiclet::setToggleState(bool toggled) {
-	mButton->setToggleState(toggled);
-=======
-void LLSysWellChiclet::setToggleState(BOOL toggled) {
     mButton->setToggleState(toggled);
->>>>>>> e7eced3c
 }
 
 void LLSysWellChiclet::changeLitState(bool blink)
@@ -161,20 +150,6 @@
 // virtual
 bool LLSysWellChiclet::handleRightMouseDown(S32 x, S32 y, MASK mask)
 {
-<<<<<<< HEAD
-	LLContextMenu* menu_avatar = mContextMenuHandle.get();
-	if(!menu_avatar)
-	{
-		createMenu();
-		menu_avatar = mContextMenuHandle.get();
-	}
-	if (menu_avatar)
-	{
-		menu_avatar->show(x, y);
-		LLMenuGL::showPopup(this, menu_avatar, x, y);
-	}
-	return true;
-=======
     LLContextMenu* menu_avatar = mContextMenuHandle.get();
     if(!menu_avatar)
     {
@@ -186,8 +161,7 @@
         menu_avatar->show(x, y);
         LLMenuGL::showPopup(this, menu_avatar, x, y);
     }
-    return TRUE;
->>>>>>> e7eced3c
+    return true;
 }
 
 /************************************************************************/
@@ -312,15 +286,9 @@
 
 bool LLChiclet::handleMouseDown(S32 x, S32 y, MASK mask)
 {
-<<<<<<< HEAD
-	onCommit();
-	childrenHandleMouseDown(x,y,mask);
-	return true;
-=======
     onCommit();
     childrenHandleMouseDown(x,y,mask);
-    return TRUE;
->>>>>>> e7eced3c
+    return true;
 }
 
 boost::signals2::connection LLChiclet::setChicletSizeChangedCallback(
@@ -373,17 +341,10 @@
 /* virtual*/
 bool LLIMChiclet::postBuild()
 {
-<<<<<<< HEAD
-	mChicletButton = getChild<LLButton>("chiclet_button");
-	mChicletButton->setCommitCallback(boost::bind(&LLIMChiclet::onMouseDown, this));
-	mChicletButton->setDoubleClickCallback(boost::bind(&LLIMChiclet::onMouseDown, this));
-	return true;
-=======
     mChicletButton = getChild<LLButton>("chiclet_button");
     mChicletButton->setCommitCallback(boost::bind(&LLIMChiclet::onMouseDown, this));
     mChicletButton->setDoubleClickCallback(boost::bind(&LLIMChiclet::onMouseDown, this));
-    return TRUE;
->>>>>>> e7eced3c
+    return true;
 }
 
 void LLIMChiclet::enableCounterControl(bool enable)
@@ -442,28 +403,16 @@
         LLMenuGL::showPopup(this, menu, x, y);
     }
 
-<<<<<<< HEAD
-	return true;
-=======
-    return TRUE;
->>>>>>> e7eced3c
+    return true;
 }
 
 void LLIMChiclet::hidePopupMenu()
 {
-<<<<<<< HEAD
-	auto menu = mPopupMenuHandle.get();
-	if (menu)
-	{
-		menu->setVisible(false);
-	}
-=======
     auto menu = mPopupMenuHandle.get();
     if (menu)
     {
-        menu->setVisible(FALSE);
-    }
->>>>>>> e7eced3c
+        menu->setVisible(false);
+    }
 }
 
 bool LLIMChiclet::canCreateMenu()
@@ -576,11 +525,7 @@
     mRightScrollButton->setHeldDownCallback(boost::bind(&LLChicletPanel::onRightScrollHeldDown,this));
     mRightScrollButton->setEnabled(false);
 
-<<<<<<< HEAD
-	return true;
-=======
-    return TRUE;
->>>>>>> e7eced3c
+    return true;
 }
 
 void LLChicletPanel::onCurrentVoiceChannelChanged(const LLUUID& session_id)
@@ -1056,17 +1001,6 @@
 
 bool LLChicletPanel::handleScrollWheel(S32 x, S32 y, S32 clicks)
 {
-<<<<<<< HEAD
-	if(clicks > 0)
-	{
-		scrollRight();
-	}
-	else
-	{
-		scrollLeft();
-	}
-	return true;
-=======
     if(clicks > 0)
     {
         scrollRight();
@@ -1075,8 +1009,7 @@
     {
         scrollLeft();
     }
-    return TRUE;
->>>>>>> e7eced3c
+    return true;
 }
 
 bool LLChicletPanel::isAnyIMFloaterDoked()
