/**
 * @file llfloatertopobjects.cpp
 * @brief Shows top colliders, top scripts, etc.
 *
 * $LicenseInfo:firstyear=2005&license=viewerlgpl$
 * Second Life Viewer Source Code
 * Copyright (C) 2010, Linden Research, Inc.
 *
 * This library is free software; you can redistribute it and/or
 * modify it under the terms of the GNU Lesser General Public
 * License as published by the Free Software Foundation;
 * version 2.1 of the License only.
 *
 * This library is distributed in the hope that it will be useful,
 * but WITHOUT ANY WARRANTY; without even the implied warranty of
 * MERCHANTABILITY or FITNESS FOR A PARTICULAR PURPOSE.  See the GNU
 * Lesser General Public License for more details.
 *
 * You should have received a copy of the GNU Lesser General Public
 * License along with this library; if not, write to the Free Software
 * Foundation, Inc., 51 Franklin Street, Fifth Floor, Boston, MA  02110-1301  USA
 *
 * Linden Research, Inc., 945 Battery Street, San Francisco, CA  94111  USA
 * $/LicenseInfo$
 */

#include "llviewerprecompiledheaders.h"

#include "llfloatertopobjects.h"

// library includes
#include "message.h"
#include "llavatarnamecache.h"
#include "llfontgl.h"

#include "llagent.h"
#include "llbutton.h"
#include "llfloatergodtools.h"
#include "llfloaterreg.h"
#include "llnotificationsutil.h"
#include "llparcel.h"
#include "llscrolllistctrl.h"
#include "llscrolllistitem.h"
#include "llscrolllistcell.h"
#include "lllineeditor.h"
#include "lltextbox.h"
#include "lltracker.h"
#include "llviewermessage.h"
#include "llviewerparcelmgr.h"
#include "llviewerregion.h"
#include "lluictrlfactory.h"
#include "llviewerobjectlist.h"
#include "llviewerwindow.h"
#include "llfloaterregioninfo.h"

//LLFloaterTopObjects* LLFloaterTopObjects::sInstance = NULL;

// Globals
// const U32 TIME_STR_LENGTH = 30;
/*
// static
void LLFloaterTopObjects::show()
{
    if (sInstance)
    {
        sInstance->setVisibleAndFrontmost();
        return;
    }

    sInstance = new LLFloaterTopObjects();
    sInstance->center();
}
*/
LLFloaterTopObjects::LLFloaterTopObjects(const LLSD& key)
<<<<<<< HEAD
:	LLFloater(key),
	mInitialized(false),
	mtotalScore(0.f)
=======
:   LLFloater(key),
    mInitialized(FALSE),
    mtotalScore(0.f)
>>>>>>> e7eced3c
{
    mCommitCallbackRegistrar.add("TopObjects.ShowBeacon",       boost::bind(&LLFloaterTopObjects::onClickShowBeacon, this));
    mCommitCallbackRegistrar.add("TopObjects.ReturnSelected",   boost::bind(&LLFloaterTopObjects::onReturnSelected, this));
    mCommitCallbackRegistrar.add("TopObjects.ReturnAll",        boost::bind(&LLFloaterTopObjects::onReturnAll, this));
    mCommitCallbackRegistrar.add("TopObjects.Refresh",          boost::bind(&LLFloaterTopObjects::onRefresh, this));
    mCommitCallbackRegistrar.add("TopObjects.GetByObjectName",  boost::bind(&LLFloaterTopObjects::onGetByObjectName, this));
    mCommitCallbackRegistrar.add("TopObjects.GetByOwnerName",   boost::bind(&LLFloaterTopObjects::onGetByOwnerName, this));
    mCommitCallbackRegistrar.add("TopObjects.GetByParcelName",  boost::bind(&LLFloaterTopObjects::onGetByParcelName, this));
    mCommitCallbackRegistrar.add("TopObjects.CommitObjectsList",boost::bind(&LLFloaterTopObjects::onCommitObjectsList, this));

    mCommitCallbackRegistrar.add("TopObjects.TeleportToSelected",        boost::bind(&LLFloaterTopObjects::teleportToSelectedObject, this));
}

LLFloaterTopObjects::~LLFloaterTopObjects()
{
}

// virtual
bool LLFloaterTopObjects::postBuild()
{
    mObjectsScrollList = getChild<LLScrollListCtrl>("objects_list");
    mObjectsScrollList->setFocus(true);
    mObjectsScrollList->setDoubleClickCallback(onDoubleClickObjectsList, this);
    mObjectsScrollList->setCommitOnSelectionChange(true);
    mObjectsScrollList->setCommitCallback(boost::bind(&LLFloaterTopObjects::onSelectionChanged, this));

    setDefaultBtn("show_beacon_btn");

    mCurrentMode = STAT_REPORT_TOP_SCRIPTS;
    mFlags = 0;
    mFilter.clear();

<<<<<<< HEAD
	return true;
=======
    return TRUE;
>>>>>>> e7eced3c
}
// static
void LLFloaterTopObjects::setMode(U32 mode)
{
    LLFloaterTopObjects* instance = LLFloaterReg::getTypedInstance<LLFloaterTopObjects>("top_objects");
    if(!instance) return;
    instance->mCurrentMode = mode;
}

// static
void LLFloaterTopObjects::handle_land_reply(LLMessageSystem* msg, void** data)
{
    LLFloaterTopObjects* instance = LLFloaterReg::getTypedInstance<LLFloaterTopObjects>("top_objects");
    if(instance && instance->isInVisibleChain())
    {
<<<<<<< HEAD
	    instance->handleReply(msg, data);
	    //HACK: for some reason sometimes top scripts originally comes back
	    //with no results even though they're there
	    if (!instance->mObjectListIDs.size() && !instance->mInitialized)
	    {
	        instance->onRefresh();
	        instance->mInitialized = true;
	    }
	}
	else
	{
	    LLFloaterRegionInfo* region_info_floater = LLFloaterReg::getTypedInstance<LLFloaterRegionInfo>("region_info");
	    if(region_info_floater)
	    {
	        region_info_floater->enableTopButtons();
	    }
	}
=======
        instance->handleReply(msg, data);
        //HACK: for some reason sometimes top scripts originally comes back
        //with no results even though they're there
        if (!instance->mObjectListIDs.size() && !instance->mInitialized)
        {
            instance->onRefresh();
            instance->mInitialized = TRUE;
        }
    }
    else
    {
        LLFloaterRegionInfo* region_info_floater = LLFloaterReg::getTypedInstance<LLFloaterRegionInfo>("region_info");
        if(region_info_floater)
        {
            region_info_floater->enableTopButtons();
        }
    }
>>>>>>> e7eced3c

}

void LLFloaterTopObjects::handleReply(LLMessageSystem *msg, void** data)
{
    U32 request_flags;
    U32 total_count;
    U64 total_memory = 0;

    msg->getU32Fast(_PREHASH_RequestData, _PREHASH_RequestFlags, request_flags);
    msg->getU32Fast(_PREHASH_RequestData, _PREHASH_TotalObjectCount, total_count);
    msg->getU32Fast(_PREHASH_RequestData, _PREHASH_ReportType, mCurrentMode);

    LLScrollListCtrl *list = getChild<LLScrollListCtrl>("objects_list");

    S32 block_count = msg->getNumberOfBlocks("ReportData");
    for (S32 block = 0; block < block_count; ++block)
    {
        U32 task_local_id;
        U32 time_stamp = 0;
        LLUUID task_id;
        F32 location_x, location_y, location_z;
        F32 score;
        std::string name_buf;
        std::string owner_buf;
        std::string parcel_buf("unknown");
        F32 mono_score = 0.f;
        bool have_extended_data = false;
        S32 public_urls = 0;
        F32 script_memory = 0.f;

        msg->getU32Fast(_PREHASH_ReportData, _PREHASH_TaskLocalID, task_local_id, block);
        msg->getUUIDFast(_PREHASH_ReportData, _PREHASH_TaskID, task_id, block);
        msg->getF32Fast(_PREHASH_ReportData, _PREHASH_LocationX, location_x, block);
        msg->getF32Fast(_PREHASH_ReportData, _PREHASH_LocationY, location_y, block);
        msg->getF32Fast(_PREHASH_ReportData, _PREHASH_LocationZ, location_z, block);
        msg->getF32Fast(_PREHASH_ReportData, _PREHASH_Score, score, block);
        msg->getStringFast(_PREHASH_ReportData, _PREHASH_TaskName, name_buf, block);
        msg->getStringFast(_PREHASH_ReportData, _PREHASH_OwnerName, owner_buf, block);

        if(msg->has("DataExtended"))
        {
            have_extended_data = true;
            msg->getU32("DataExtended", "TimeStamp", time_stamp, block);
            msg->getF32("DataExtended", "MonoScore", mono_score, block);
            msg->getS32("DataExtended", "PublicURLs", public_urls, block);

            std::string parcel_name;
            F32 script_size = 0.f;
            msg->getString("DataExtended", "ParcelName", parcel_name, block);
            msg->getF32("DataExtended", "Size", script_size, block);
            if (parcel_name.size() > 0 || script_size > 0)
            {
                parcel_buf = parcel_name;
                script_memory = script_size;
                total_memory += script_size;
            }
        }

        LLSD element;

        element["id"] = task_id;

        LLSD columns;
        S32 column_num = 0;
        columns[column_num]["column"] = "score";
        columns[column_num]["value"] = llformat("%0.3f", score);
        columns[column_num++]["font"] = "SANSSERIF";

        columns[column_num]["column"] = "name";
        columns[column_num]["value"] = name_buf;
        columns[column_num++]["font"] = "SANSSERIF";

        // Owner names can have trailing spaces sent from server
        LLStringUtil::trim(owner_buf);

        // *TODO: Send owner_id from server and look up display name
        owner_buf = LLCacheName::buildUsername(owner_buf);

        columns[column_num]["column"] = "owner";
        columns[column_num]["value"] = owner_buf;
        columns[column_num++]["font"] = "SANSSERIF";

        columns[column_num]["column"] = "location";
        columns[column_num]["value"] = llformat("<%0.f, %0.f, %0.f>", location_x, location_y, location_z);
        columns[column_num++]["font"] = "SANSSERIF";

        columns[column_num]["column"] = "parcel";
        columns[column_num]["value"] = parcel_buf;
        columns[column_num++]["font"] = "SANSSERIF";

        columns[column_num]["column"] = "time";
        columns[column_num]["type"] = "date";
        columns[column_num]["value"] = LLDate((time_t)time_stamp);
        columns[column_num++]["font"] = "SANSSERIF";

        if (mCurrentMode == STAT_REPORT_TOP_SCRIPTS
            && have_extended_data)
        {
            columns[column_num]["column"] = "memory";
            columns[column_num]["value"] = llformat("%0.0f", (script_memory / 1024.f));
            columns[column_num++]["font"] = "SANSSERIF";

            columns[column_num]["column"] = "URLs";
            columns[column_num]["value"] = llformat("%d", public_urls);
            columns[column_num++]["font"] = "SANSSERIF";
        }
        element["columns"] = columns;
        list->addElement(element);

        mObjectListData.append(element);
        mObjectListIDs.push_back(task_id);

        mtotalScore += score;
    }

    if (total_count == 0 && list->getItemCount() == 0)
    {
        list->setCommentText(getString("none_descriptor"));
    }
    else
    {
        list->selectFirstItem();
    }

    if (mCurrentMode == STAT_REPORT_TOP_SCRIPTS)
    {
        setTitle(getString("top_scripts_title"));
        list->setColumnLabel("score", getString("scripts_score_label"));

        LLUIString format = getString("top_scripts_text");
        total_memory /= 1024;
        format.setArg("[MEMORY]", llformat("%ld", total_memory));
        format.setArg("[COUNT]", llformat("%d", total_count));
        format.setArg("[TIME]", llformat("%0.3f", mtotalScore));
        getChild<LLUICtrl>("title_text")->setValue(LLSD(format));
        list->setColumnLabel("URLs", getString("URLs"));
        list->setColumnLabel("memory", getString("memory"));
    }
    else
    {
        setTitle(getString("top_colliders_title"));
        list->setColumnLabel("score", getString("colliders_score_label"));
        list->setColumnLabel("URLs", "");
        list->setColumnLabel("memory", "");
        LLUIString format = getString("top_colliders_text");
        format.setArg("[COUNT]", llformat("%d", total_count));
        getChild<LLUICtrl>("title_text")->setValue(LLSD(format));
    }

    LLFloaterRegionInfo* region_info_floater = LLFloaterReg::getTypedInstance<LLFloaterRegionInfo>("region_info");
    if(region_info_floater)
    {
        region_info_floater->enableTopButtons();
    }
    getChildView("refresh_btn")->setEnabled(true);
}

void LLFloaterTopObjects::onCommitObjectsList()
{
    updateSelectionInfo();
}

void LLFloaterTopObjects::updateSelectionInfo()
{
    LLScrollListCtrl* list = getChild<LLScrollListCtrl>("objects_list");

    if (!list) return;

    LLUUID object_id = list->getCurrentID();
    if (object_id.isNull()) return;

    std::string object_id_string = object_id.asString();

    getChild<LLUICtrl>("id_editor")->setValue(LLSD(object_id_string));
    LLScrollListItem* sli = list->getFirstSelected();
    llassert(sli);
    if (sli)
    {
        getChild<LLUICtrl>("object_name_editor")->setValue(sli->getColumn(1)->getValue().asString());
        getChild<LLUICtrl>("owner_name_editor")->setValue(sli->getColumn(2)->getValue().asString());
        getChild<LLUICtrl>("parcel_name_editor")->setValue(sli->getColumn(4)->getValue().asString());
    }
}

// static
void LLFloaterTopObjects::onDoubleClickObjectsList(void* data)
{
    LLFloaterTopObjects* self = (LLFloaterTopObjects*)data;
    self->showBeacon();
}

// static
void LLFloaterTopObjects::onClickShowBeacon()
{
    showBeacon();
}

void LLFloaterTopObjects::returnObjects(bool all)
{
    LLMessageSystem *msg = gMessageSystem;

    LLViewerRegion* region = gAgent.getRegion();
    if (!region) return;

    LLCtrlListInterface *list = getChild<LLUICtrl>("objects_list")->getListInterface();
    if (!list || list->getItemCount() == 0) return;

    uuid_vec_t::iterator id_itor;

    bool start_message = true;

    for (id_itor = mObjectListIDs.begin(); id_itor != mObjectListIDs.end(); ++id_itor)
    {
        LLUUID task_id = *id_itor;
        if (!all && !list->isSelected(task_id))
        {
            // Selected only
            continue;
        }
        if (start_message)
        {
            msg->newMessageFast(_PREHASH_ParcelReturnObjects);
            msg->nextBlockFast(_PREHASH_AgentData);
            msg->addUUIDFast(_PREHASH_AgentID,  gAgent.getID());
            msg->addUUIDFast(_PREHASH_SessionID,gAgent.getSessionID());
            msg->nextBlockFast(_PREHASH_ParcelData);
            msg->addS32Fast(_PREHASH_LocalID, -1); // Whole region
            msg->addS32Fast(_PREHASH_ReturnType, RT_NONE);
            start_message = false;
        }

        msg->nextBlockFast(_PREHASH_TaskIDs);
        msg->addUUIDFast(_PREHASH_TaskID, task_id);

        if (msg->isSendFullFast(_PREHASH_TaskIDs))
        {
            msg->sendReliable(region->getHost());
            start_message = true;
        }
    }

    if (!start_message)
    {
        msg->sendReliable(region->getHost());
    }
}

//static
bool LLFloaterTopObjects::callbackReturnAll(const LLSD& notification, const LLSD& response)
{
    S32 option = LLNotificationsUtil::getSelectedOption(notification, response);
    LLFloaterTopObjects* instance = LLFloaterReg::getTypedInstance<LLFloaterTopObjects>("top_objects");
    if(!instance) return false;
    if (option == 0)
    {
        instance->returnObjects(true);
    }
    return false;
}

void LLFloaterTopObjects::onReturnAll()
{
    LLNotificationsUtil::add("ReturnAllTopObjects", LLSD(), LLSD(), &callbackReturnAll);
}


void LLFloaterTopObjects::onReturnSelected()
{
    returnObjects(false);
}


void LLFloaterTopObjects::clearList()
{
    LLCtrlListInterface *list = childGetListInterface("objects_list");

    if (list)
    {
        list->operateOnAll(LLCtrlListInterface::OP_DELETE);
    }

    mObjectListData.clear();
    mObjectListIDs.clear();
    mtotalScore = 0.f;

    onSelectionChanged();
}


void LLFloaterTopObjects::onRefresh()
{
    U32 mode = STAT_REPORT_TOP_SCRIPTS;
    U32 flags = 0;
    std::string filter = "";

    mode   = mCurrentMode;
    flags  = mFlags;
    filter = mFilter;
    clearList();

    LLMessageSystem *msg = gMessageSystem;
    msg->newMessageFast(_PREHASH_LandStatRequest);
    msg->nextBlockFast(_PREHASH_AgentData);
    msg->addUUIDFast(_PREHASH_AgentID, gAgent.getID() );
    msg->addUUIDFast(_PREHASH_SessionID, gAgent.getSessionID() );
    msg->nextBlockFast(_PREHASH_RequestData);
    msg->addU32Fast(_PREHASH_ReportType, mode);
    msg->addU32Fast(_PREHASH_RequestFlags, flags);
    msg->addStringFast(_PREHASH_Filter, filter);
    msg->addS32Fast(_PREHASH_ParcelLocalID, 0);

    LLFloaterRegionInfo* region_info_floater = LLFloaterReg::getTypedInstance<LLFloaterRegionInfo>("region_info");
    if(region_info_floater)
    {
        region_info_floater->disableTopButtons();
    }
    disableRefreshBtn();

    msg->sendReliable(gAgent.getRegionHost());

    mFilter.clear();
    mFlags = 0;
}

void LLFloaterTopObjects::disableRefreshBtn()
{
    getChildView("refresh_btn")->setEnabled(false);
}

void LLFloaterTopObjects::onGetByObjectName()
{
    mFlags  = STAT_FILTER_BY_OBJECT;
    mFilter = getChild<LLUICtrl>("object_name_editor")->getValue().asString();
    onRefresh();
}

void LLFloaterTopObjects::onGetByOwnerName()
{
    mFlags  = STAT_FILTER_BY_OWNER;
    mFilter = getChild<LLUICtrl>("owner_name_editor")->getValue().asString();
    onRefresh();
}


void LLFloaterTopObjects::onGetByParcelName()
{
    mFlags  = STAT_FILTER_BY_PARCEL_NAME;
    mFilter = getChild<LLUICtrl>("parcel_name_editor")->getValue().asString();
    onRefresh();
}


void LLFloaterTopObjects::showBeacon()
{
    LLScrollListCtrl* list = getChild<LLScrollListCtrl>("objects_list");
    if (!list) return;

    LLScrollListItem* first_selected = list->getFirstSelected();
    if (!first_selected) return;

    std::string name = first_selected->getColumn(1)->getValue().asString();
    std::string pos_string =  first_selected->getColumn(3)->getValue().asString();

    F32 x, y, z;
    S32 matched = sscanf(pos_string.c_str(), "<%g,%g,%g>", &x, &y, &z);
    if (matched != 3) return;

    LLVector3 pos_agent(x, y, z);
    LLVector3d pos_global = gAgent.getPosGlobalFromAgent(pos_agent);
    std::string tooltip("");
    LLTracker::trackLocation(pos_global, name, tooltip, LLTracker::LOCATION_ITEM);
}

void LLFloaterTopObjects::teleportToSelectedObject()
{
    std::vector<LLScrollListItem*> selected_items = mObjectsScrollList->getAllSelected();
    if (selected_items.size() == 1)
    {
        LLScrollListItem* first_selected = selected_items.front();

        LLVector3d teleport_location;
        LLViewerObject *viewer_object = gObjectList.findObject(first_selected->getUUID());
        if (viewer_object == NULL)
        {
            // If we cannot find the object in the viewer list, teleport to the last reported position
            std::string pos_string =  first_selected->getColumn(3)->getValue().asString();

            F32 x, y, z;
            S32 matched = sscanf(pos_string.c_str(), "<%g,%g,%g>", &x, &y, &z);
            if (matched != 3) return;

            LLVector3 pos_agent(x, y, z);
            teleport_location = gAgent.getPosGlobalFromAgent(pos_agent);
        }
        else
        {
            // If we can find the object in the viewer list, teleport to the known current position
            teleport_location = viewer_object->getPositionGlobal();
        }
        gAgent.teleportViaLocationLookAt(teleport_location);
    }
}

void LLFloaterTopObjects::onSelectionChanged()
{
    getChildView("teleport_btn")->setEnabled(mObjectsScrollList->getNumSelected() == 1);
}<|MERGE_RESOLUTION|>--- conflicted
+++ resolved
@@ -72,15 +72,9 @@
 }
 */
 LLFloaterTopObjects::LLFloaterTopObjects(const LLSD& key)
-<<<<<<< HEAD
-:	LLFloater(key),
-	mInitialized(false),
-	mtotalScore(0.f)
-=======
 :   LLFloater(key),
-    mInitialized(FALSE),
+    mInitialized(false),
     mtotalScore(0.f)
->>>>>>> e7eced3c
 {
     mCommitCallbackRegistrar.add("TopObjects.ShowBeacon",       boost::bind(&LLFloaterTopObjects::onClickShowBeacon, this));
     mCommitCallbackRegistrar.add("TopObjects.ReturnSelected",   boost::bind(&LLFloaterTopObjects::onReturnSelected, this));
@@ -113,11 +107,7 @@
     mFlags = 0;
     mFilter.clear();
 
-<<<<<<< HEAD
-	return true;
-=======
-    return TRUE;
->>>>>>> e7eced3c
+    return true;
 }
 // static
 void LLFloaterTopObjects::setMode(U32 mode)
@@ -133,32 +123,13 @@
     LLFloaterTopObjects* instance = LLFloaterReg::getTypedInstance<LLFloaterTopObjects>("top_objects");
     if(instance && instance->isInVisibleChain())
     {
-<<<<<<< HEAD
-	    instance->handleReply(msg, data);
-	    //HACK: for some reason sometimes top scripts originally comes back
-	    //with no results even though they're there
-	    if (!instance->mObjectListIDs.size() && !instance->mInitialized)
-	    {
-	        instance->onRefresh();
-	        instance->mInitialized = true;
-	    }
-	}
-	else
-	{
-	    LLFloaterRegionInfo* region_info_floater = LLFloaterReg::getTypedInstance<LLFloaterRegionInfo>("region_info");
-	    if(region_info_floater)
-	    {
-	        region_info_floater->enableTopButtons();
-	    }
-	}
-=======
         instance->handleReply(msg, data);
         //HACK: for some reason sometimes top scripts originally comes back
         //with no results even though they're there
         if (!instance->mObjectListIDs.size() && !instance->mInitialized)
         {
             instance->onRefresh();
-            instance->mInitialized = TRUE;
+            instance->mInitialized = true;
         }
     }
     else
@@ -169,7 +140,6 @@
             region_info_floater->enableTopButtons();
         }
     }
->>>>>>> e7eced3c
 
 }
 
