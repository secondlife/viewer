/**
 * @file llviewerdisplay.cpp
 * @brief LLViewerDisplay class implementation
 *
 * $LicenseInfo:firstyear=2004&license=viewerlgpl$
 * Second Life Viewer Source Code
 * Copyright (C) 2010, Linden Research, Inc.
 *
 * This library is free software; you can redistribute it and/or
 * modify it under the terms of the GNU Lesser General Public
 * License as published by the Free Software Foundation;
 * version 2.1 of the License only.
 *
 * This library is distributed in the hope that it will be useful,
 * but WITHOUT ANY WARRANTY; without even the implied warranty of
 * MERCHANTABILITY or FITNESS FOR A PARTICULAR PURPOSE.  See the GNU
 * Lesser General Public License for more details.
 *
 * You should have received a copy of the GNU Lesser General Public
 * License along with this library; if not, write to the Free Software
 * Foundation, Inc., 51 Franklin Street, Fifth Floor, Boston, MA  02110-1301  USA
 *
 * Linden Research, Inc., 945 Battery Street, San Francisco, CA  94111  USA
 * $/LicenseInfo$
 */

#include "llviewerprecompiledheaders.h"

#include "llviewerdisplay.h"

#include "llgl.h"
#include "llrender.h"
#include "llglheaders.h"
#include "llgltfmateriallist.h"
#include "llagent.h"
#include "llagentcamera.h"
#include "llviewercontrol.h"
#include "llcoord.h"
#include "llcriticaldamp.h"
#include "lldir.h"
#include "lldynamictexture.h"
#include "lldrawpoolalpha.h"
#include "llfeaturemanager.h"
//#include "llfirstuse.h"
#include "llhudmanager.h"
#include "llimagepng.h"
#include "llmemory.h"
#include "llselectmgr.h"
#include "llsky.h"
#include "llstartup.h"
#include "lltoolfocus.h"
#include "lltoolmgr.h"
#include "lltooldraganddrop.h"
#include "lltoolpie.h"
#include "lltracker.h"
#include "lltrans.h"
#include "llui.h"
#include "llviewercamera.h"
#include "llviewerobjectlist.h"
#include "llviewerparcelmgr.h"
#include "llviewerwindow.h"
#include "llvoavatarself.h"
#include "llvograss.h"
#include "llworld.h"
#include "pipeline.h"
#include "llspatialpartition.h"
#include "llappviewer.h"
#include "llstartup.h"
#include "llviewershadermgr.h"
#include "llfasttimer.h"
#include "llfloatertools.h"
#include "llviewertexturelist.h"
#include "llfocusmgr.h"
#include "llcubemap.h"
#include "llviewerregion.h"
#include "lldrawpoolwater.h"
#include "lldrawpoolbump.h"
#include "llpostprocess.h"
#include "llscenemonitor.h"

#include "llenvironment.h"
#include "llperfstats.h"

extern LLPointer<LLViewerTexture> gStartTexture;
extern bool gShiftFrame;

LLPointer<LLViewerTexture> gDisconnectedImagep = NULL;

// used to toggle renderer back on after teleport
bool         gTeleportDisplay = false;
LLFrameTimer gTeleportDisplayTimer;
LLFrameTimer gTeleportArrivalTimer;
const F32       RESTORE_GL_TIME = 5.f;  // Wait this long while reloading textures before we raise the curtain

bool gForceRenderLandFence = false;
bool gDisplaySwapBuffers = false;
bool gDepthDirty = false;
bool gResizeScreenTexture = false;
bool gResizeShadowTexture = false;
bool gWindowResized = false;
bool gSnapshot = false;
bool gCubeSnapshot = false;
bool gSnapshotNoPost = false;
bool gShaderProfileFrame = false;

// This is how long the sim will try to teleport you before giving up.
const F32 TELEPORT_EXPIRY = 15.0f;
// Additional time (in seconds) to wait per attachment
const F32 TELEPORT_EXPIRY_PER_ATTACHMENT = 3.f;

U32 gRecentFrameCount = 0; // number of 'recent' frames
LLFrameTimer gRecentFPSTime;
LLFrameTimer gRecentMemoryTime;
LLFrameTimer gAssetStorageLogTime;

// Rendering stuff
void pre_show_depth_buffer();
void post_show_depth_buffer();
void render_ui(F32 zoom_factor = 1.f, int subfield = 0);
void swap();
void render_hud_attachments();
void render_ui_3d();
void render_ui_2d();
void render_disconnected_background();

void display_startup()
{
    if (   !gViewerWindow
        || !gViewerWindow->getActive()
        || !gViewerWindow->getWindow()->getVisible()
        || gViewerWindow->getWindow()->getMinimized()
        || gNonInteractive)
    {
        return;
    }

    gPipeline.updateGL();

    // Written as branch to appease GCC which doesn't like different
    // pointer types across ternary ops
    //
    if (!LLViewerFetchedTexture::sWhiteImagep.isNull())
    {
    LLTexUnit::sWhiteTexture = LLViewerFetchedTexture::sWhiteImagep->getTexName();
    }

    LLGLSDefault gls_default;

    // Required for HTML update in login screen
    static S32 frame_count = 0;

    LLGLState::checkStates();

    if (frame_count++ > 1) // make sure we have rendered a frame first
    {
        LLViewerDynamicTexture::updateAllInstances();
    }
    else
    {
        LL_DEBUGS("Window") << "First display_startup frame" << LL_ENDL;
    }

    LLGLState::checkStates();

    glClear(GL_DEPTH_BUFFER_BIT | GL_COLOR_BUFFER_BIT); // | GL_STENCIL_BUFFER_BIT);
    LLGLSUIDefault gls_ui;
    gPipeline.disableLights();

    if (gViewerWindow)
    gViewerWindow->setup2DRender();
    if (gViewerWindow)
    gViewerWindow->draw();
    gGL.flush();

    LLVertexBuffer::unbind();

    LLGLState::checkStates();

    if (gViewerWindow && gViewerWindow->getWindow())
    gViewerWindow->getWindow()->swapBuffers();

    glClear(GL_DEPTH_BUFFER_BIT);
}

void display_update_camera()
{
    LL_PROFILE_ZONE_NAMED_CATEGORY_DISPLAY("Update Camera");
    // TODO: cut draw distance down if customizing avatar?
    // TODO: cut draw distance on per-parcel basis?

    // Cut draw distance in half when customizing avatar,
    // but on the viewer only.
    F32 final_far = gAgentCamera.mDrawDistance;
    if (gCubeSnapshot)
    {
        final_far = gSavedSettings.getF32("RenderReflectionProbeDrawDistance");
    }
    else if (CAMERA_MODE_CUSTOMIZE_AVATAR == gAgentCamera.getCameraMode())

    {
        final_far *= 0.5f;
    }
    LLViewerCamera::getInstance()->setFar(final_far);
    gViewerWindow->setup3DRender();

    if (!gCubeSnapshot)
    {
        // Update land visibility too
        LLWorld::getInstance()->setLandFarClip(final_far);
    }
}

// Write some stats to LL_INFOS()
void display_stats()
{
    LL_PROFILE_ZONE_SCOPED
    const F32 FPS_LOG_FREQUENCY = 10.f;
    if (gRecentFPSTime.getElapsedTimeF32() >= FPS_LOG_FREQUENCY)
    {
        LL_PROFILE_ZONE_NAMED_CATEGORY_DISPLAY("DS - FPS");
        F32 fps = gRecentFrameCount / FPS_LOG_FREQUENCY;
        LL_INFOS() << llformat("FPS: %.02f", fps) << LL_ENDL;
        gRecentFrameCount = 0;
        gRecentFPSTime.reset();
    }
    F32 mem_log_freq = gSavedSettings.getF32("MemoryLogFrequency");
    if (mem_log_freq > 0.f && gRecentMemoryTime.getElapsedTimeF32() >= mem_log_freq)
    {
        LL_PROFILE_ZONE_NAMED_CATEGORY_DISPLAY("DS - Memory");
        gMemoryAllocated = U64Bytes(LLMemory::getCurrentRSS());
        U32Megabytes memory = gMemoryAllocated;
        LL_INFOS() << "MEMORY: " << memory << LL_ENDL;
        LLMemory::logMemoryInfo(true) ;
        gRecentMemoryTime.reset();
    }
    const F32 ASSET_STORAGE_LOG_FREQUENCY = 60.f;
    if (gAssetStorageLogTime.getElapsedTimeF32() >= ASSET_STORAGE_LOG_FREQUENCY)
    {
        LL_PROFILE_ZONE_NAMED_CATEGORY_DISPLAY("DS - Asset Storage");
        gAssetStorageLogTime.reset();
        gAssetStorage->logAssetStorageInfo();
    }
}

static void update_tp_display(bool minimized)
{
    static LLCachedControl<F32> teleport_arrival_delay(gSavedSettings, "TeleportArrivalDelay");
    static LLCachedControl<F32> teleport_local_delay(gSavedSettings, "TeleportLocalDelay");

    S32 attach_count = 0;
    if (isAgentAvatarValid())
    {
        attach_count = gAgentAvatarp->getAttachmentCount();
    }
    F32 teleport_save_time = TELEPORT_EXPIRY + TELEPORT_EXPIRY_PER_ATTACHMENT * attach_count;
    F32 teleport_elapsed = gTeleportDisplayTimer.getElapsedTimeF32();
    F32 teleport_percent = teleport_elapsed * (100.f / teleport_save_time);
    if (gAgent.getTeleportState() != LLAgent::TELEPORT_START && teleport_percent > 100.f)
    {
        // Give up.  Don't keep the UI locked forever.
        LL_WARNS("Teleport") << "Giving up on teleport. elapsed time " << teleport_elapsed << " exceeds max time " << teleport_save_time << LL_ENDL;
        gAgent.setTeleportState(LLAgent::TELEPORT_NONE);
        gAgent.setTeleportMessage(std::string());
    }

    // Make sure the TP progress panel gets hidden in case the viewer window
    // is minimized *during* a TP. HB
    if (minimized)
    {
        gViewerWindow->setShowProgress(false);
    }

    const std::string& message = gAgent.getTeleportMessage();
    switch (gAgent.getTeleportState())
    {
        case LLAgent::TELEPORT_PENDING:
        {
            gTeleportDisplayTimer.reset();
            const std::string& msg = LLAgent::sTeleportProgressMessages["pending"];
            if (!minimized)
            {
                gViewerWindow->setShowProgress(true);
                gViewerWindow->setProgressPercent(llmin(teleport_percent, 0.0f));
                gViewerWindow->setProgressString(msg);
            }
            gAgent.setTeleportMessage(msg);
            break;
        }

        case LLAgent::TELEPORT_START:
        {
            // Transition to REQUESTED.  Viewer has sent some kind
            // of TeleportRequest to the source simulator
            gTeleportDisplayTimer.reset();
            const std::string& msg = LLAgent::sTeleportProgressMessages["requesting"];
            LL_INFOS("Teleport") << "A teleport request has been sent, setting state to TELEPORT_REQUESTED" << LL_ENDL;
            gAgent.setTeleportState(LLAgent::TELEPORT_REQUESTED);
            gAgent.setTeleportMessage(msg);
            if (!minimized)
            {
                gViewerWindow->setShowProgress(true);
                gViewerWindow->setProgressPercent(llmin(teleport_percent, 0.0f));
                gViewerWindow->setProgressString(msg);
                gViewerWindow->setProgressMessage(gAgent.mMOTD);
            }
            break;
        }

        case LLAgent::TELEPORT_REQUESTED:
            // Waiting for source simulator to respond
            if (!minimized)
            {
                gViewerWindow->setProgressPercent(llmin(teleport_percent, 37.5f));
                gViewerWindow->setProgressString(message);
            }
            break;

        case LLAgent::TELEPORT_MOVING:
            // Viewer has received destination location from source simulator
            if (!minimized)
            {
                gViewerWindow->setProgressPercent(llmin(teleport_percent, 75.f));
                gViewerWindow->setProgressString(message);
            }
            break;

        case LLAgent::TELEPORT_START_ARRIVAL:
            // Transition to ARRIVING.  Viewer has received avatar update, etc.,
            // from destination simulator
            gTeleportArrivalTimer.reset();
            LL_INFOS("Teleport") << "Changing state to TELEPORT_ARRIVING" << LL_ENDL;
            gAgent.setTeleportState(LLAgent::TELEPORT_ARRIVING);
            gAgent.setTeleportMessage(LLAgent::sTeleportProgressMessages["arriving"]);
            gAgent.sheduleTeleportIM();
            gTextureList.mForceResetTextureStats = true;
            gAgentCamera.resetView(true, true);
            if (!minimized)
            {
                gViewerWindow->setProgressCancelButtonVisible(false, LLTrans::getString("Cancel"));
                gViewerWindow->setProgressPercent(75.f);
            }
            break;

        case LLAgent::TELEPORT_ARRIVING:
        // Make the user wait while content "pre-caches"
        {
            F32 arrival_fraction = (gTeleportArrivalTimer.getElapsedTimeF32() / teleport_arrival_delay());
            if (arrival_fraction > 1.f)
            {
                arrival_fraction = 1.f;
                //LLFirstUse::useTeleport();
                LL_INFOS("Teleport") << "arrival_fraction is " << arrival_fraction << " changing state to TELEPORT_NONE" << LL_ENDL;
                gAgent.setTeleportState(LLAgent::TELEPORT_NONE);
            }
            if (!minimized)
            {
                gViewerWindow->setProgressCancelButtonVisible(false, LLTrans::getString("Cancel"));
                gViewerWindow->setProgressPercent(arrival_fraction * 25.f + 75.f);
                gViewerWindow->setProgressString(message);
            }
            break;
        }

        case LLAgent::TELEPORT_LOCAL:
        // Short delay when teleporting in the same sim (progress screen active but not shown - did not
        // fall-through from TELEPORT_START)
        {
            if (gTeleportDisplayTimer.getElapsedTimeF32() > teleport_local_delay())
            {
                //LLFirstUse::useTeleport();
                LL_INFOS("Teleport") << "State is local and gTeleportDisplayTimer " << gTeleportDisplayTimer.getElapsedTimeF32()
                                     << " exceeds teleport_local_delete " << teleport_local_delay
                                     << "; setting state to TELEPORT_NONE"
                                     << LL_ENDL;
                gAgent.setTeleportState(LLAgent::TELEPORT_NONE);
            }
            break;
        }

        case LLAgent::TELEPORT_NONE:
            // No teleport in progress
            gViewerWindow->setShowProgress(false);
            gTeleportDisplay = false;
    }
}

// Paint the display!
void display(bool rebuild, F32 zoom_factor, int subfield, bool for_snapshot)
{
    LL_PROFILE_ZONE_NAMED_CATEGORY_DISPLAY("Render");

    LLPerfStats::RecordSceneTime T (LLPerfStats::StatType_t::RENDER_DISPLAY); // render time capture - This is the main stat for overall rendering.

    if (gWindowResized)
    { //skip render on frames where window has been resized
        LL_DEBUGS("Window") << "Resizing window" << LL_ENDL;
        LL_PROFILE_ZONE_NAMED_CATEGORY_DISPLAY("Resize Window");
        gGL.flush();
        glClear(GL_COLOR_BUFFER_BIT);
        gViewerWindow->getWindow()->swapBuffers();
        LLPipeline::refreshCachedSettings();
        gPipeline.resizeScreenTexture();
        gResizeScreenTexture = false;
        gWindowResized = false;
        return;
    }

    if (gResizeShadowTexture)
    { //skip render on frames where window has been resized
        gPipeline.resizeShadowTexture();
        gResizeShadowTexture = false;
    }

    gSnapshot = for_snapshot;

    if (LLPipeline::sRenderDeferred)
    { //hack to make sky show up in deferred snapshots
        for_snapshot = false;
    }

    LLGLSDefault gls_default;
    LLGLDepthTest gls_depth(GL_TRUE, GL_TRUE, GL_LEQUAL);

    LLVertexBuffer::unbind();

    LLGLState::checkStates();

    gPipeline.disableLights();

    // Don't draw if the window is hidden or minimized.
    // In fact, must explicitly check the minimized state before drawing.
    // Attempting to draw into a minimized window causes a GL error. JC
    if (   !gViewerWindow->getActive()
        || !gViewerWindow->getWindow()->getVisible()
        || gViewerWindow->getWindow()->getMinimized()
        || gNonInteractive)
    {
        // Clean up memory the pools may have allocated
        if (rebuild)
        {
            stop_glerror();
            gPipeline.rebuildPools();
            stop_glerror();
        }

        stop_glerror();
        gViewerWindow->returnEmptyPicks();
        stop_glerror();

        // We still need to update the teleport progress (to get changes done
        // in TP states, else the sim does not get the messages signaling the
        // agent's arrival). This fixes BUG-230616. HB
        if (gTeleportDisplay)
        {
            // true = minimized, do not show/update the TP screen. HB
            update_tp_display(true);
        }
        return;
    }

    gViewerWindow->checkSettings();

    {
        LL_PROFILE_ZONE_NAMED_CATEGORY_DISPLAY("Picking");
        gViewerWindow->performPick();
    }

    LLAppViewer::instance()->pingMainloopTimeout("Display:CheckStates");
    LLGLState::checkStates();

    //////////////////////////////////////////////////////////
    //
    // Logic for forcing window updates if we're in drone mode.
    //

    // *TODO: Investigate running display() during gHeadlessClient.  See if this early exit is needed DK 2011-02-18
    if (gHeadlessClient)
    {
#if LL_WINDOWS
        static F32 last_update_time = 0.f;
        if ((gFrameTimeSeconds - last_update_time) > 1.f)
        {
            InvalidateRect((HWND)gViewerWindow->getPlatformWindow(), NULL, false);
            last_update_time = gFrameTimeSeconds;
        }
#elif LL_DARWIN
        // MBW -- Do something clever here.
#endif
        // Not actually rendering, don't bother.
        return;
    }


    //
    // Bail out if we're in the startup state and don't want to try to
    // render the world.
    //
    if (LLStartUp::getStartupState() < STATE_PRECACHE)
    {
        LLAppViewer::instance()->pingMainloopTimeout("Display:Startup");
        display_startup();
        return;
    }


    if (gShaderProfileFrame)
    {
        LLGLSLShader::initProfile();
    }

    //LLGLState::verify(false);

    /////////////////////////////////////////////////
    //
    // Update GL Texture statistics (used for discard logic?)
    //

    LLAppViewer::instance()->pingMainloopTimeout("Display:TextureStats");
    stop_glerror();

    LLImageGL::updateStats(gFrameTimeSeconds);

    LLVOAvatar::sRenderName = gSavedSettings.getS32("AvatarNameTagMode");
    LLVOAvatar::sRenderGroupTitles = (gSavedSettings.getBOOL("NameTagShowGroupTitles") && gSavedSettings.getS32("AvatarNameTagMode"));

    gPipeline.mBackfaceCull = true;
    gFrameCount++;
    gRecentFrameCount++;
    if (gFocusMgr.getAppHasFocus())
    {
        gForegroundFrameCount++;
    }

    //////////////////////////////////////////////////////////
    //
    // Display start screen if we're teleporting, and skip render
    //

    if (gTeleportDisplay)
    {
        LL_PROFILE_ZONE_NAMED_CATEGORY_DISPLAY("Teleport Display");
        LLAppViewer::instance()->pingMainloopTimeout("Display:Teleport");
        // Note: false = not minimized, do update the TP screen. HB
        update_tp_display(false);
    }
    else if(LLAppViewer::instance()->logoutRequestSent())
    {
        LLAppViewer::instance()->pingMainloopTimeout("Display:Logout");
        F32 percent_done = gLogoutTimer.getElapsedTimeF32() * 100.f / gLogoutMaxTime;
        if (percent_done > 100.f)
        {
            percent_done = 100.f;
        }

        if( LLApp::isExiting() )
        {
            percent_done = 100.f;
        }

        gViewerWindow->setProgressPercent( percent_done );
        gViewerWindow->setProgressMessage(std::string());
    }
    else
    if (gRestoreGL)
    {
        LLAppViewer::instance()->pingMainloopTimeout("Display:RestoreGL");
        F32 percent_done = gRestoreGLTimer.getElapsedTimeF32() * 100.f / RESTORE_GL_TIME;
        if( percent_done > 100.f )
        {
            gViewerWindow->setShowProgress(false);
            gRestoreGL = false;
        }
        else
        {

            if( LLApp::isExiting() )
            {
                percent_done = 100.f;
            }

            gViewerWindow->setProgressPercent( percent_done );
        }
        gViewerWindow->setProgressMessage(std::string());
    }

    //////////////////////////
    //
    // Prepare for the next frame
    //

    /////////////////////////////
    //
    // Update the camera
    //
    //

    LLAppViewer::instance()->pingMainloopTimeout("Display:Camera");
    if (LLViewerCamera::instanceExists())
    {
        LLViewerCamera::getInstance()->setZoomParameters(zoom_factor, subfield);
        LLViewerCamera::getInstance()->setNear(MIN_NEAR_PLANE);
    }

    //////////////////////////
    //
    // clear the next buffer
    // (must follow dynamic texture writing since that uses the frame buffer)
    //

    if (gDisconnected)
    {
        LLAppViewer::instance()->pingMainloopTimeout("Display:Disconnected");
        render_ui();
        swap();
    }

    //////////////////////////
    //
    // Set rendering options
    //
    //
    LLAppViewer::instance()->pingMainloopTimeout("Display:RenderSetup");
    stop_glerror();

    ///////////////////////////////////////
    //
    // Slam lighting parameters back to our defaults.
    // Note that these are not the same as GL defaults...

    stop_glerror();
    gGL.setAmbientLightColor(LLColor4::white);
    stop_glerror();

    /////////////////////////////////////
    //
    // Render
    //
    // Actually push all of our triangles to the screen.
    //

    // do render-to-texture stuff here
    if (gPipeline.hasRenderDebugFeatureMask(LLPipeline::RENDER_DEBUG_FEATURE_DYNAMIC_TEXTURES))
    {
        LLAppViewer::instance()->pingMainloopTimeout("Display:DynamicTextures");
        LL_PROFILE_ZONE_NAMED_CATEGORY_DISPLAY("Update Dynamic Textures");
        if (LLViewerDynamicTexture::updateAllInstances())
        {
            gGL.setColorMask(true, true);
            glClear(GL_DEPTH_BUFFER_BIT);
        }
    }

    gViewerWindow->setup3DViewport();

    gPipeline.resetFrameStats();    // Reset per-frame statistics.

    if (!gDisconnected)
    {
        // Render mirrors and associated hero probes before we render the rest of the scene.
        // This ensures the scene state in the hero probes are exactly the same as the rest of the scene before we render it.
<<<<<<< HEAD
        if (gPipeline.RenderMirrors && !gSnapshot && (gPipeline.RenderHeroProbeUpdateRate == 0 || (gFrameCount % gPipeline.RenderHeroProbeUpdateRate) == 0))
        {
            LL_PROFILE_ZONE_NAMED_CATEGORY_DISPLAY("Update hero probes");
            gPipeline.mHeroProbeManager.update();
=======
        if (gPipeline.RenderMirrors && !gSnapshot)
        {
            LL_PROFILE_ZONE_NAMED_CATEGORY_DISPLAY("Update hero probes");
            gPipeline.mHeroProbeManager.update();
            gPipeline.mHeroProbeManager.renderProbes();
>>>>>>> 9f97ff72
        }

        LL_PROFILE_ZONE_NAMED_CATEGORY_DISPLAY("display - 1");
        LLAppViewer::instance()->pingMainloopTimeout("Display:Update");
        if (gPipeline.hasRenderType(LLPipeline::RENDER_TYPE_HUD))
        { //don't draw hud objects in this frame
            gPipeline.toggleRenderType(LLPipeline::RENDER_TYPE_HUD);
        }

        if (gPipeline.hasRenderType(LLPipeline::RENDER_TYPE_HUD_PARTICLES))
        { //don't draw hud particles in this frame
            gPipeline.toggleRenderType(LLPipeline::RENDER_TYPE_HUD_PARTICLES);
        }

        stop_glerror();
        display_update_camera();
        stop_glerror();

        {
            LL_PROFILE_ZONE_NAMED_CATEGORY_DISPLAY("Env Update");
            // update all the sky/atmospheric/water settings
            LLEnvironment::instance().update(LLViewerCamera::getInstance());
        }

        // *TODO: merge these two methods
        {
            LL_PROFILE_ZONE_NAMED_CATEGORY_DISPLAY("HUD Update");
            LLHUDManager::getInstance()->updateEffects();
            LLHUDObject::updateAll();
            stop_glerror();
        }

        {
            LL_PROFILE_ZONE_NAMED_CATEGORY_DISPLAY("Update Geom");
            const F32 max_geom_update_time = 0.005f*10.f*gFrameIntervalSeconds.value(); // 50 ms/second update time
            gPipeline.createObjects(max_geom_update_time);
            gPipeline.processPartitionQ();
            gPipeline.updateGeom(max_geom_update_time);
            stop_glerror();
        }

        gPipeline.updateGL();

        stop_glerror();

        LLAppViewer::instance()->pingMainloopTimeout("Display:Cull");

        //Increment drawable frame counter
        LLDrawable::incrementVisible();

        LLSpatialGroup::sNoDelete = true;
        LLTexUnit::sWhiteTexture = LLViewerFetchedTexture::sWhiteImagep->getTexName();

        S32 occlusion = LLPipeline::sUseOcclusion;
        if (gDepthDirty)
        { //depth buffer is invalid, don't overwrite occlusion state
            LLPipeline::sUseOcclusion = llmin(occlusion, 1);
        }
        gDepthDirty = false;

        LLGLState::checkStates();

        static LLCullResult result;
        LLViewerCamera::sCurCameraID = LLViewerCamera::CAMERA_WORLD;
        LLPipeline::sUnderWaterRender = LLViewerCamera::getInstance()->cameraUnderWater();
        gPipeline.updateCull(*LLViewerCamera::getInstance(), result);
        stop_glerror();

        LLGLState::checkStates();

        LLAppViewer::instance()->pingMainloopTimeout("Display:Swap");

        {
            LL_PROFILE_ZONE_NAMED_CATEGORY_DISPLAY("display - 2")
            if (gResizeScreenTexture)
            {
                gPipeline.resizeScreenTexture();
                gResizeScreenTexture = false;
            }

            gGL.setColorMask(true, true);
            glClearColor(0,0,0,0);

            LLGLState::checkStates();

            if (!for_snapshot)
            {
                if (gFrameCount > 1 && !for_snapshot)
                { //for some reason, ATI 4800 series will error out if you
                  //try to generate a shadow before the first frame is through
                    gPipeline.generateSunShadow(*LLViewerCamera::getInstance());
                }

                LLVertexBuffer::unbind();

                LLGLState::checkStates();

                glh::matrix4f proj = get_current_projection();
                glh::matrix4f mod = get_current_modelview();
                glViewport(0,0,512,512);

                LLVOAvatar::updateImpostors();

                set_current_projection(proj);
                set_current_modelview(mod);
                gGL.matrixMode(LLRender::MM_PROJECTION);
                gGL.loadMatrix(proj.m);
                gGL.matrixMode(LLRender::MM_MODELVIEW);
                gGL.loadMatrix(mod.m);
                gViewerWindow->setup3DViewport();

                LLGLState::checkStates();
            }
            glClear(GL_DEPTH_BUFFER_BIT);
        }

        //////////////////////////////////////
        //
        // Update images, using the image stats generated during object update/culling
        //
        // Can put objects onto the retextured list.
        //
        // Doing this here gives hardware occlusion queries extra time to complete
        LLAppViewer::instance()->pingMainloopTimeout("Display:UpdateImages");

        {
            LL_PROFILE_ZONE_NAMED("Update Images");

            {
                LL_PROFILE_ZONE_NAMED_CATEGORY_DISPLAY("Class");
                LLViewerTexture::updateClass();
            }

            {
                LL_PROFILE_ZONE_NAMED_CATEGORY_DISPLAY("Image Update Bump");
                gBumpImageList.updateImages();  // must be called before gTextureList version so that it's textures are thrown out first.
            }

            {
                LL_PROFILE_ZONE_NAMED_CATEGORY_DISPLAY("List");
                F32 max_image_decode_time = 0.050f*gFrameIntervalSeconds.value(); // 50 ms/second decode time
                max_image_decode_time = llclamp(max_image_decode_time, 0.002f, 0.005f ); // min 2ms/frame, max 5ms/frame)
                gTextureList.updateImages(max_image_decode_time);
            }

            {
                LL_PROFILE_ZONE_NAMED_CATEGORY_DISPLAY("GLTF Materials Cleanup");
                //remove dead gltf materials
                gGLTFMaterialList.flushMaterials();
            }
        }

        LLGLState::checkStates();

        ///////////////////////////////////
        //
        // StateSort
        //
        // Responsible for taking visible objects, and adding them to the appropriate draw orders.
        // In the case of alpha objects, z-sorts them first.
        // Also creates special lists for outlines and selected face rendering.
        //
        LLAppViewer::instance()->pingMainloopTimeout("Display:StateSort");
        {
            LL_PROFILE_ZONE_NAMED_CATEGORY_DISPLAY("display - 4")
            LLViewerCamera::sCurCameraID = LLViewerCamera::CAMERA_WORLD;
            gPipeline.stateSort(*LLViewerCamera::getInstance(), result);
            stop_glerror();

            if (rebuild)
            {
                //////////////////////////////////////
                //
                // rebuildPools
                //
                //
                gPipeline.rebuildPools();
                stop_glerror();
            }
        }

        LLSceneMonitor::getInstance()->fetchQueryResult();

        LLGLState::checkStates();

        LLPipeline::sUseOcclusion = occlusion;

        {
            LLAppViewer::instance()->pingMainloopTimeout("Display:Sky");
            LL_PROFILE_ZONE_NAMED_CATEGORY_ENVIRONMENT("update sky"); //LL_RECORD_BLOCK_TIME(FTM_UPDATE_SKY);
            gSky.updateSky();
        }

        if(gUseWireframe)
        {
            glClearColor(0.5f, 0.5f, 0.5f, 0.f);
            glClear(GL_COLOR_BUFFER_BIT);
        }

        LLAppViewer::instance()->pingMainloopTimeout("Display:RenderStart");

        //// render frontmost floater opaque for occlusion culling purposes
        //LLFloater* frontmost_floaterp = gFloaterView->getFrontmost();
        //// assumes frontmost floater with focus is opaque
        //if (frontmost_floaterp && gFocusMgr.childHasKeyboardFocus(frontmost_floaterp))
        //{
        //  gGL.matrixMode(LLRender::MM_MODELVIEW);
        //  gGL.pushMatrix();
        //  {
        //      gGL.getTexUnit(0)->unbind(LLTexUnit::TT_TEXTURE);

        //      glColorMask(GL_FALSE, GL_FALSE, GL_FALSE, GL_TRUE);
        //      gGL.loadIdentity();

        //      LLRect floater_rect = frontmost_floaterp->calcScreenRect();
        //      // deflate by one pixel so rounding errors don't occlude outside of floater extents
        //      floater_rect.stretch(-1);
        //      LLRectf floater_3d_rect((F32)floater_rect.mLeft / (F32)gViewerWindow->getWindowWidthScaled(),
        //                              (F32)floater_rect.mTop / (F32)gViewerWindow->getWindowHeightScaled(),
        //                              (F32)floater_rect.mRight / (F32)gViewerWindow->getWindowWidthScaled(),
        //                              (F32)floater_rect.mBottom / (F32)gViewerWindow->getWindowHeightScaled());
        //      floater_3d_rect.translate(-0.5f, -0.5f);
        //      gGL.translatef(0.f, 0.f, -LLViewerCamera::getInstance()->getNear());
        //      gGL.scalef(LLViewerCamera::getInstance()->getNear() * LLViewerCamera::getInstance()->getAspect() / sinf(LLViewerCamera::getInstance()->getView()), LLViewerCamera::getInstance()->getNear() / sinf(LLViewerCamera::getInstance()->getView()), 1.f);
        //      gGL.color4fv(LLColor4::white.mV);
        //      gGL.begin(LLVertexBuffer::QUADS);
        //      {
        //          gGL.vertex3f(floater_3d_rect.mLeft, floater_3d_rect.mBottom, 0.f);
        //          gGL.vertex3f(floater_3d_rect.mLeft, floater_3d_rect.mTop, 0.f);
        //          gGL.vertex3f(floater_3d_rect.mRight, floater_3d_rect.mTop, 0.f);
        //          gGL.vertex3f(floater_3d_rect.mRight, floater_3d_rect.mBottom, 0.f);
        //      }
        //      gGL.end();
        //      glColorMask(GL_TRUE, GL_TRUE, GL_TRUE, GL_TRUE);
        //  }
        //  gGL.popMatrix();
        //}

        LLPipeline::sUnderWaterRender = LLViewerCamera::getInstance()->cameraUnderWater();

        LLGLState::checkStates();

        stop_glerror();

        gGL.setColorMask(true, true);

        if (LLPipeline::sRenderDeferred)
        {
            gPipeline.mRT->deferredScreen.bindTarget();
            if (gUseWireframe)
            {
                F32 g = 0.5f;
                glClearColor(g, g, g, 1.f);
            }
            else
            {
                glClearColor(1, 0, 1, 1);
            }
            gPipeline.mRT->deferredScreen.clear();
        }
        else
        {
            gPipeline.mRT->screen.bindTarget();
            if (LLPipeline::sUnderWaterRender && !gPipeline.canUseWindLightShaders())
            {
                const LLColor4 &col = LLEnvironment::instance().getCurrentWater()->getWaterFogColor();
                glClearColor(col.mV[0], col.mV[1], col.mV[2], 0.f);
            }
            gPipeline.mRT->screen.clear();
        }

        gGL.setColorMask(true, false);

        LLAppViewer::instance()->pingMainloopTimeout("Display:RenderGeom");

        if (!(LLAppViewer::instance()->logoutRequestSent() && LLAppViewer::instance()->hasSavedFinalSnapshot())
                && !gRestoreGL)
        {
            LL_PROFILE_ZONE_NAMED_CATEGORY_DISPLAY("display - 5")
            LLViewerCamera::sCurCameraID = LLViewerCamera::CAMERA_WORLD;

            if (gSavedSettings.getBOOL("RenderDepthPrePass"))
            {
                gGL.setColorMask(false, false);

                static const U32 types[] = {
                    LLRenderPass::PASS_SIMPLE,
                    LLRenderPass::PASS_FULLBRIGHT,
                    LLRenderPass::PASS_SHINY
                };

                U32 num_types = LL_ARRAY_SIZE(types);
                gOcclusionProgram.bind();
                for (U32 i = 0; i < num_types; i++)
                {
                    gPipeline.renderObjects(types[i], LLVertexBuffer::MAP_VERTEX, false);
                }

                gOcclusionProgram.unbind();

            }

            gGL.setColorMask(true, true);
            gPipeline.renderGeomDeferred(*LLViewerCamera::getInstance(), true);
        }

        {
            LL_PROFILE_ZONE_NAMED_CATEGORY_DISPLAY("Texture Unbind");
            for (U32 i = 0; i < gGLManager.mNumTextureImageUnits; i++)
            { //dummy cleanup of any currently bound textures
                if (gGL.getTexUnit(i)->getCurrType() != LLTexUnit::TT_NONE)
                {
                    gGL.getTexUnit(i)->unbind(gGL.getTexUnit(i)->getCurrType());
                    gGL.getTexUnit(i)->disable();
                }
            }
        }

        LLAppViewer::instance()->pingMainloopTimeout("Display:RenderFlush");

        LLRenderTarget &rt = (gPipeline.sRenderDeferred ? gPipeline.mRT->deferredScreen : gPipeline.mRT->screen);
        rt.flush();

        if (LLPipeline::sRenderDeferred)
        {
            gPipeline.renderDeferredLighting();
        }

        LLPipeline::sUnderWaterRender = false;

        {
            //capture the frame buffer.
            LLSceneMonitor::getInstance()->capture();
        }

        LLAppViewer::instance()->pingMainloopTimeout("Display:RenderUI");
        if (!for_snapshot)
        {
            render_ui();
            swap();
        }


        LLSpatialGroup::sNoDelete = false;
        gPipeline.clearReferences();
    }

    LLAppViewer::instance()->pingMainloopTimeout("Display:FrameStats");

    stop_glerror();

    display_stats();

    LLAppViewer::instance()->pingMainloopTimeout("Display:Done");

    gShiftFrame = false;

    if (gShaderProfileFrame)
    {
        gShaderProfileFrame = false;
        LLGLSLShader::finishProfile();
    }
}

// WIP simplified copy of display() that does minimal work
void display_cube_face()
{
    LL_PROFILE_ZONE_NAMED_CATEGORY_DISPLAY("Render Cube Face");
    LL_PROFILE_GPU_ZONE("display cube face");

    llassert(!gSnapshot);
    llassert(!gTeleportDisplay);
    llassert(LLStartUp::getStartupState() >= STATE_PRECACHE);
    llassert(!LLAppViewer::instance()->logoutRequestSent());
    llassert(!gRestoreGL);

    bool rebuild = false;

    LLGLSDefault gls_default;
    LLGLDepthTest gls_depth(GL_TRUE, GL_TRUE, GL_LEQUAL);

    LLVertexBuffer::unbind();

    gPipeline.disableLights();

    gPipeline.mBackfaceCull = true;

    gViewerWindow->setup3DViewport();

    if (gPipeline.hasRenderType(LLPipeline::RENDER_TYPE_HUD))
    { //don't draw hud objects in this frame
        gPipeline.toggleRenderType(LLPipeline::RENDER_TYPE_HUD);
    }

    if (gPipeline.hasRenderType(LLPipeline::RENDER_TYPE_HUD_PARTICLES))
    { //don't draw hud particles in this frame
        gPipeline.toggleRenderType(LLPipeline::RENDER_TYPE_HUD_PARTICLES);
    }

    display_update_camera();

    {
        LL_PROFILE_ZONE_NAMED_CATEGORY_DISPLAY("Env Update");
        // update all the sky/atmospheric/water settings
        LLEnvironment::instance().update(LLViewerCamera::getInstance());
    }

    LLSpatialGroup::sNoDelete = true;

    S32 occlusion = LLPipeline::sUseOcclusion;
    LLPipeline::sUseOcclusion = 0; // occlusion data is from main camera point of view, don't read or write it during cube snapshots
    //gDepthDirty = true; //let "real" render pipe know it can't trust the depth buffer for occlusion data

    static LLCullResult result;
    LLViewerCamera::sCurCameraID = LLViewerCamera::CAMERA_WORLD;
    LLPipeline::sUnderWaterRender = LLViewerCamera::getInstance()->cameraUnderWater();
    gPipeline.updateCull(*LLViewerCamera::getInstance(), result);

    gGL.setColorMask(true, true);

    glClearColor(0, 0, 0, 0);
    gPipeline.generateSunShadow(*LLViewerCamera::getInstance());

    glClear(GL_DEPTH_BUFFER_BIT); // | GL_STENCIL_BUFFER_BIT);

    {
        LLViewerCamera::sCurCameraID = LLViewerCamera::CAMERA_WORLD;
        gPipeline.stateSort(*LLViewerCamera::getInstance(), result);

        if (rebuild)
        {
            //////////////////////////////////////
            //
            // rebuildPools
            //
            //
            gPipeline.rebuildPools();
            stop_glerror();
        }
    }

    LLPipeline::sUseOcclusion = occlusion;

    LLAppViewer::instance()->pingMainloopTimeout("Display:RenderStart");

    LLPipeline::sUnderWaterRender = LLViewerCamera::getInstance()->cameraUnderWater();

    gGL.setColorMask(true, true);

    gPipeline.mRT->deferredScreen.bindTarget();
    if (gUseWireframe)
    {
        glClearColor(0.5f, 0.5f, 0.5f, 1.f);
    }
    else
    {
        glClearColor(1, 0, 1, 1);
    }
    gPipeline.mRT->deferredScreen.clear();

    LLViewerCamera::sCurCameraID = LLViewerCamera::CAMERA_WORLD;

    gPipeline.renderGeomDeferred(*LLViewerCamera::getInstance());

    gPipeline.mRT->deferredScreen.flush();

    gPipeline.renderDeferredLighting();

    LLPipeline::sUnderWaterRender = false;

    // Finalize scene
    //gPipeline.renderFinalize();

    LLSpatialGroup::sNoDelete = false;
    gPipeline.clearReferences();
}

void render_hud_attachments()
{
    LLPerfStats::RecordSceneTime T ( LLPerfStats::StatType_t::RENDER_HUDS); // render time capture - Primary contributor to HUDs (though these end up in render batches)
    gGL.matrixMode(LLRender::MM_PROJECTION);
    gGL.pushMatrix();
    gGL.matrixMode(LLRender::MM_MODELVIEW);
    gGL.pushMatrix();

    glh::matrix4f current_proj = get_current_projection();
    glh::matrix4f current_mod = get_current_modelview();

    // clamp target zoom level to reasonable values
    gAgentCamera.mHUDTargetZoom = llclamp(gAgentCamera.mHUDTargetZoom, 0.1f, 1.f);
    // smoothly interpolate current zoom level
    gAgentCamera.mHUDCurZoom = lerp(gAgentCamera.mHUDCurZoom, gAgentCamera.getAgentHUDTargetZoom(), LLSmoothInterpolation::getInterpolant(0.03f));

    if (LLPipeline::sShowHUDAttachments && !gDisconnected && setup_hud_matrices())
    {
        LLPipeline::sRenderingHUDs = true;
        LLCamera hud_cam = *LLViewerCamera::getInstance();
        hud_cam.setOrigin(-1.f,0,0);
        hud_cam.setAxes(LLVector3(1,0,0), LLVector3(0,1,0), LLVector3(0,0,1));
        LLViewerCamera::updateFrustumPlanes(hud_cam, true);

        bool render_particles = gPipeline.hasRenderType(LLPipeline::RENDER_TYPE_PARTICLES) && gSavedSettings.getBOOL("RenderHUDParticles");

        //only render hud objects
        gPipeline.pushRenderTypeMask();

        // turn off everything
        gPipeline.andRenderTypeMask(LLPipeline::END_RENDER_TYPES);
        // turn on HUD
        gPipeline.toggleRenderType(LLPipeline::RENDER_TYPE_HUD);
        // turn on HUD particles
        gPipeline.toggleRenderType(LLPipeline::RENDER_TYPE_HUD_PARTICLES);

        // if particles are off, turn off hud-particles as well
        if (!render_particles)
        {
            // turn back off HUD particles
            gPipeline.toggleRenderType(LLPipeline::RENDER_TYPE_HUD_PARTICLES);
        }

        bool has_ui = gPipeline.hasRenderDebugFeatureMask(LLPipeline::RENDER_DEBUG_FEATURE_UI);
        if (has_ui)
        {
            gPipeline.toggleRenderDebugFeature(LLPipeline::RENDER_DEBUG_FEATURE_UI);
        }

        S32 use_occlusion = LLPipeline::sUseOcclusion;
        LLPipeline::sUseOcclusion = 0;

        //cull, sort, and render hud objects
        static LLCullResult result;
        LLSpatialGroup::sNoDelete = true;

        LLViewerCamera::sCurCameraID = LLViewerCamera::CAMERA_WORLD;
        gPipeline.updateCull(hud_cam, result);

        // Toggle render types
        gPipeline.toggleRenderType(LLPipeline::RENDER_TYPE_BUMP);
        gPipeline.toggleRenderType(LLPipeline::RENDER_TYPE_SIMPLE);
        gPipeline.toggleRenderType(LLPipeline::RENDER_TYPE_VOLUME);
        gPipeline.toggleRenderType(LLPipeline::RENDER_TYPE_ALPHA);
        gPipeline.toggleRenderType(LLPipeline::RENDER_TYPE_ALPHA_PRE_WATER);
        gPipeline.toggleRenderType(LLPipeline::RENDER_TYPE_ALPHA_MASK);
        gPipeline.toggleRenderType(LLPipeline::RENDER_TYPE_FULLBRIGHT_ALPHA_MASK);
        gPipeline.toggleRenderType(LLPipeline::RENDER_TYPE_FULLBRIGHT);
        gPipeline.toggleRenderType(LLPipeline::RENDER_TYPE_GLTF_PBR);
        gPipeline.toggleRenderType(LLPipeline::RENDER_TYPE_GLTF_PBR_ALPHA_MASK);

        // Toggle render passes
        gPipeline.toggleRenderType(LLPipeline::RENDER_TYPE_PASS_ALPHA);
        gPipeline.toggleRenderType(LLPipeline::RENDER_TYPE_PASS_ALPHA_MASK);
        gPipeline.toggleRenderType(LLPipeline::RENDER_TYPE_PASS_BUMP);
        gPipeline.toggleRenderType(LLPipeline::RENDER_TYPE_PASS_MATERIAL);
        gPipeline.toggleRenderType(LLPipeline::RENDER_TYPE_PASS_FULLBRIGHT);
        gPipeline.toggleRenderType(LLPipeline::RENDER_TYPE_PASS_FULLBRIGHT_ALPHA_MASK);
        gPipeline.toggleRenderType(LLPipeline::RENDER_TYPE_PASS_FULLBRIGHT_SHINY);
        gPipeline.toggleRenderType(LLPipeline::RENDER_TYPE_PASS_SHINY);
        gPipeline.toggleRenderType(LLPipeline::RENDER_TYPE_PASS_INVISIBLE);
        gPipeline.toggleRenderType(LLPipeline::RENDER_TYPE_PASS_INVISI_SHINY);
        gPipeline.toggleRenderType(LLPipeline::RENDER_TYPE_PASS_GLTF_PBR);
        gPipeline.toggleRenderType(LLPipeline::RENDER_TYPE_PASS_GLTF_PBR_ALPHA_MASK);

        gPipeline.stateSort(hud_cam, result);

        gPipeline.renderGeomPostDeferred(hud_cam);

        LLSpatialGroup::sNoDelete = false;
        //gPipeline.clearReferences();

        render_hud_elements();

        //restore type mask
        gPipeline.popRenderTypeMask();

        if (has_ui)
        {
            gPipeline.toggleRenderDebugFeature(LLPipeline::RENDER_DEBUG_FEATURE_UI);
        }
        LLPipeline::sUseOcclusion = use_occlusion;
        LLPipeline::sRenderingHUDs = false;
    }
    gGL.matrixMode(LLRender::MM_PROJECTION);
    gGL.popMatrix();
    gGL.matrixMode(LLRender::MM_MODELVIEW);
    gGL.popMatrix();

    set_current_projection(current_proj);
    set_current_modelview(current_mod);
}

LLRect get_whole_screen_region()
{
    LLRect whole_screen = gViewerWindow->getWorldViewRectScaled();

    // apply camera zoom transform (for high res screenshots)
    F32 zoom_factor = LLViewerCamera::getInstance()->getZoomFactor();
    S16 sub_region = LLViewerCamera::getInstance()->getZoomSubRegion();
    if (zoom_factor > 1.f)
    {
        S32 num_horizontal_tiles = llceil(zoom_factor);
        S32 tile_width = ll_round((F32)gViewerWindow->getWorldViewWidthScaled() / zoom_factor);
        S32 tile_height = ll_round((F32)gViewerWindow->getWorldViewHeightScaled() / zoom_factor);
        int tile_y = sub_region / num_horizontal_tiles;
        int tile_x = sub_region - (tile_y * num_horizontal_tiles);

        whole_screen.setLeftTopAndSize(tile_x * tile_width, gViewerWindow->getWorldViewHeightScaled() - (tile_y * tile_height), tile_width, tile_height);
    }
    return whole_screen;
}

bool get_hud_matrices(const LLRect& screen_region, glh::matrix4f &proj, glh::matrix4f &model)
{
    if (isAgentAvatarValid() && gAgentAvatarp->hasHUDAttachment())
    {
        F32 zoom_level = gAgentCamera.mHUDCurZoom;
        LLBBox hud_bbox = gAgentAvatarp->getHUDBBox();

        F32 hud_depth = llmax(1.f, hud_bbox.getExtentLocal().mV[VX] * 1.1f);
        proj = gl_ortho(-0.5f * LLViewerCamera::getInstance()->getAspect(), 0.5f * LLViewerCamera::getInstance()->getAspect(), -0.5f, 0.5f, 0.f, hud_depth);
        proj.element(2,2) = -0.01f;

        F32 aspect_ratio = LLViewerCamera::getInstance()->getAspect();

        glh::matrix4f mat;
        F32 scale_x = (F32)gViewerWindow->getWorldViewWidthScaled() / (F32)screen_region.getWidth();
        F32 scale_y = (F32)gViewerWindow->getWorldViewHeightScaled() / (F32)screen_region.getHeight();
        mat.set_scale(glh::vec3f(scale_x, scale_y, 1.f));
        mat.set_translate(
            glh::vec3f(clamp_rescale((F32)(screen_region.getCenterX() - screen_region.mLeft), 0.f, (F32)gViewerWindow->getWorldViewWidthScaled(), 0.5f * scale_x * aspect_ratio, -0.5f * scale_x * aspect_ratio),
                       clamp_rescale((F32)(screen_region.getCenterY() - screen_region.mBottom), 0.f, (F32)gViewerWindow->getWorldViewHeightScaled(), 0.5f * scale_y, -0.5f * scale_y),
                       0.f));
        proj *= mat;

        glh::matrix4f tmp_model((GLfloat*) OGL_TO_CFR_ROTATION);

        mat.set_scale(glh::vec3f(zoom_level, zoom_level, zoom_level));
        mat.set_translate(glh::vec3f(-hud_bbox.getCenterLocal().mV[VX] + (hud_depth * 0.5f), 0.f, 0.f));

        tmp_model *= mat;
        model = tmp_model;
        return true;
    }
    else
    {
        return false;
    }
}

bool get_hud_matrices(glh::matrix4f &proj, glh::matrix4f &model)
{
    LLRect whole_screen = get_whole_screen_region();
    return get_hud_matrices(whole_screen, proj, model);
}

bool setup_hud_matrices()
{
    LLRect whole_screen = get_whole_screen_region();
    return setup_hud_matrices(whole_screen);
}

bool setup_hud_matrices(const LLRect& screen_region)
{
    glh::matrix4f proj, model;
    bool result = get_hud_matrices(screen_region, proj, model);
    if (!result) return result;

    // set up transform to keep HUD objects in front of camera
    gGL.matrixMode(LLRender::MM_PROJECTION);
    gGL.loadMatrix(proj.m);
    set_current_projection(proj);

    gGL.matrixMode(LLRender::MM_MODELVIEW);
    gGL.loadMatrix(model.m);
    set_current_modelview(model);
    return true;
}

void render_ui(F32 zoom_factor, int subfield)
{
    LLPerfStats::RecordSceneTime T ( LLPerfStats::StatType_t::RENDER_UI ); // render time capture - Primary UI stat can have HUD time overlap (TODO)
    LL_PROFILE_ZONE_SCOPED_CATEGORY_UI; //LL_RECORD_BLOCK_TIME(FTM_RENDER_UI);
    LL_PROFILE_GPU_ZONE("ui");
    LLGLState::checkStates();

    glh::matrix4f saved_view = get_current_modelview();

    if (!gSnapshot)
    {
        gGL.pushMatrix();
        gGL.loadMatrix(gGLLastModelView);
        set_current_modelview(copy_matrix(gGLLastModelView));
    }

    if(LLSceneMonitor::getInstance()->needsUpdate())
    {
        gGL.pushMatrix();
        gViewerWindow->setup2DRender();
        LLSceneMonitor::getInstance()->compare();
        gViewerWindow->setup3DRender();
        gGL.popMatrix();
    }

    // apply gamma correction and post effects
    gPipeline.renderFinalize();

    {
        LLGLState::checkStates();


        LL_PROFILE_ZONE_NAMED_CATEGORY_UI("HUD");
        render_hud_elements();
        LLGLState::checkStates();
        render_hud_attachments();

        LLGLState::checkStates();

        LLGLSDefault gls_default;
        LLGLSUIDefault gls_ui;
        {
            gPipeline.disableLights();
        }

        bool render_ui = gPipeline.hasRenderDebugFeatureMask(LLPipeline::RENDER_DEBUG_FEATURE_UI);
        if (render_ui)
        {
            if (!gDisconnected)
            {
                LL_PROFILE_ZONE_NAMED_CATEGORY_UI("UI 3D"); //LL_RECORD_BLOCK_TIME(FTM_RENDER_UI_3D);
                LLGLState::checkStates();
                render_ui_3d();
                LLGLState::checkStates();
            }
            else
            {
                render_disconnected_background();
            }
        }

        if (render_ui)
        {
            LL_PROFILE_ZONE_NAMED_CATEGORY_UI("UI 2D"); //LL_RECORD_BLOCK_TIME(FTM_RENDER_UI_2D);
            LLHUDObject::renderAll();
            render_ui_2d();
        }

        gViewerWindow->setup2DRender();
        gViewerWindow->updateDebugText();
        gViewerWindow->drawDebugText();
    }

    if (!gSnapshot)
    {
        set_current_modelview(saved_view);
        gGL.popMatrix();
    }
}

void swap()
{
    LLPerfStats::RecordSceneTime T ( LLPerfStats::StatType_t::RENDER_SWAP ); // render time capture - Swap buffer time - can signify excessive data transfer to/from GPU
    LL_PROFILE_ZONE_NAMED_CATEGORY_DISPLAY("Swap");
    LL_PROFILE_GPU_ZONE("swap");
    if (gDisplaySwapBuffers)
    {
        gViewerWindow->getWindow()->swapBuffers();
    }
    gDisplaySwapBuffers = true;
}

void renderCoordinateAxes()
{
    gGL.getTexUnit(0)->unbind(LLTexUnit::TT_TEXTURE);
    gGL.begin(LLRender::LINES);
        gGL.color3f(1.0f, 0.0f, 0.0f);   // i direction = X-Axis = red
        gGL.vertex3f(0.0f, 0.0f, 0.0f);
        gGL.vertex3f(2.0f, 0.0f, 0.0f);
        gGL.vertex3f(3.0f, 0.0f, 0.0f);
        gGL.vertex3f(5.0f, 0.0f, 0.0f);
        gGL.vertex3f(6.0f, 0.0f, 0.0f);
        gGL.vertex3f(8.0f, 0.0f, 0.0f);
        // Make an X
        gGL.vertex3f(11.0f, 1.0f, 1.0f);
        gGL.vertex3f(11.0f, -1.0f, -1.0f);
        gGL.vertex3f(11.0f, 1.0f, -1.0f);
        gGL.vertex3f(11.0f, -1.0f, 1.0f);

        gGL.color3f(0.0f, 1.0f, 0.0f);   // j direction = Y-Axis = green
        gGL.vertex3f(0.0f, 0.0f, 0.0f);
        gGL.vertex3f(0.0f, 2.0f, 0.0f);
        gGL.vertex3f(0.0f, 3.0f, 0.0f);
        gGL.vertex3f(0.0f, 5.0f, 0.0f);
        gGL.vertex3f(0.0f, 6.0f, 0.0f);
        gGL.vertex3f(0.0f, 8.0f, 0.0f);
        // Make a Y
        gGL.vertex3f(1.0f, 11.0f, 1.0f);
        gGL.vertex3f(0.0f, 11.0f, 0.0f);
        gGL.vertex3f(-1.0f, 11.0f, 1.0f);
        gGL.vertex3f(0.0f, 11.0f, 0.0f);
        gGL.vertex3f(0.0f, 11.0f, 0.0f);
        gGL.vertex3f(0.0f, 11.0f, -1.0f);

        gGL.color3f(0.0f, 0.0f, 1.0f);   // Z-Axis = blue
        gGL.vertex3f(0.0f, 0.0f, 0.0f);
        gGL.vertex3f(0.0f, 0.0f, 2.0f);
        gGL.vertex3f(0.0f, 0.0f, 3.0f);
        gGL.vertex3f(0.0f, 0.0f, 5.0f);
        gGL.vertex3f(0.0f, 0.0f, 6.0f);
        gGL.vertex3f(0.0f, 0.0f, 8.0f);
        // Make a Z
        gGL.vertex3f(-1.0f, 1.0f, 11.0f);
        gGL.vertex3f(1.0f, 1.0f, 11.0f);
        gGL.vertex3f(1.0f, 1.0f, 11.0f);
        gGL.vertex3f(-1.0f, -1.0f, 11.0f);
        gGL.vertex3f(-1.0f, -1.0f, 11.0f);
        gGL.vertex3f(1.0f, -1.0f, 11.0f);
    gGL.end();
}


void draw_axes()
{
    LLGLSUIDefault gls_ui;
    gGL.getTexUnit(0)->unbind(LLTexUnit::TT_TEXTURE);
    // A vertical white line at origin
    LLVector3 v = gAgent.getPositionAgent();
    gGL.begin(LLRender::LINES);
        gGL.color3f(1.0f, 1.0f, 1.0f);
        gGL.vertex3f(0.0f, 0.0f, 0.0f);
        gGL.vertex3f(0.0f, 0.0f, 40.0f);
    gGL.end();
    // Some coordinate axes
    gGL.pushMatrix();
        gGL.translatef( v.mV[VX], v.mV[VY], v.mV[VZ] );
        renderCoordinateAxes();
    gGL.popMatrix();
}

void render_ui_3d()
{
    LLGLSPipeline gls_pipeline;

    //////////////////////////////////////
    //
    // Render 3D UI elements
    // NOTE: zbuffer is cleared before we get here by LLDrawPoolHUD,
    //       so 3d elements requiring Z buffer are moved to LLDrawPoolHUD
    //

    /////////////////////////////////////////////////////////////
    //
    // Render 2.5D elements (2D elements in the world)
    // Stuff without z writes
    //

    // Debugging stuff goes before the UI.

    stop_glerror();

    gUIProgram.bind();
    gGL.color4f(1, 1, 1, 1);

    // Coordinate axes
    if (gSavedSettings.getBOOL("ShowAxes"))
    {
        draw_axes();
    }

    gViewerWindow->renderSelections(false, false, true); // Non HUD call in render_hud_elements

    if (gPipeline.hasRenderDebugFeatureMask(LLPipeline::RENDER_DEBUG_FEATURE_UI))
    {
        // Render debugging beacons.
        gObjectList.renderObjectBeacons();
        gObjectList.resetObjectBeacons();
        gSky.addSunMoonBeacons();
    }

    stop_glerror();
}

void render_ui_2d()
{
    LLGLSUIDefault gls_ui;

    /////////////////////////////////////////////////////////////
    //
    // Render 2D UI elements that overlay the world (no z compare)

    //  Disable wireframe mode below here, as this is HUD/menus
    glPolygonMode(GL_FRONT_AND_BACK, GL_FILL);

    //  Menu overlays, HUD, etc
    gViewerWindow->setup2DRender();

    F32 zoom_factor = LLViewerCamera::getInstance()->getZoomFactor();
    S16 sub_region = LLViewerCamera::getInstance()->getZoomSubRegion();

    if (zoom_factor > 1.f)
    {
        //decompose subregion number to x and y values
        int pos_y = sub_region / llceil(zoom_factor);
        int pos_x = sub_region - (pos_y*llceil(zoom_factor));
        // offset for this tile
        LLFontGL::sCurOrigin.mX -= ll_round((F32)gViewerWindow->getWindowWidthScaled() * (F32)pos_x / zoom_factor);
        LLFontGL::sCurOrigin.mY -= ll_round((F32)gViewerWindow->getWindowHeightScaled() * (F32)pos_y / zoom_factor);
    }

    stop_glerror();

    // render outline for HUD
    if (isAgentAvatarValid() && gAgentCamera.mHUDCurZoom < 0.98f)
    {
        gUIProgram.bind();
        gGL.pushMatrix();
        S32 half_width = (gViewerWindow->getWorldViewWidthScaled() / 2);
        S32 half_height = (gViewerWindow->getWorldViewHeightScaled() / 2);
        gGL.scalef(LLUI::getScaleFactor().mV[0], LLUI::getScaleFactor().mV[1], 1.f);
        gGL.translatef((F32)half_width, (F32)half_height, 0.f);
        F32 zoom = gAgentCamera.mHUDCurZoom;
        gGL.scalef(zoom,zoom,1.f);
        gGL.color4fv(LLColor4::white.mV);
        gl_rect_2d(-half_width, half_height, half_width, -half_height, false);
        gGL.popMatrix();
        gUIProgram.unbind();
        stop_glerror();
    }


    if (gSavedSettings.getBOOL("RenderUIBuffer"))
    {
        if (LLView::sIsRectDirty)
        {
            LLView::sIsRectDirty = false;
            LLRect t_rect;

            gPipeline.mRT->uiScreen.bindTarget();
            gGL.setColorMask(true, true);
            {
                static const S32 pad = 8;

                LLView::sDirtyRect.mLeft -= pad;
                LLView::sDirtyRect.mRight += pad;
                LLView::sDirtyRect.mBottom -= pad;
                LLView::sDirtyRect.mTop += pad;

                LLGLEnable scissor(GL_SCISSOR_TEST);
                static LLRect last_rect = LLView::sDirtyRect;

                //union with last rect to avoid mouse poop
                last_rect.unionWith(LLView::sDirtyRect);

                t_rect = LLView::sDirtyRect;
                LLView::sDirtyRect = last_rect;
                last_rect = t_rect;

                last_rect.mLeft = LLRect::tCoordType(last_rect.mLeft / LLUI::getScaleFactor().mV[0]);
                last_rect.mRight = LLRect::tCoordType(last_rect.mRight / LLUI::getScaleFactor().mV[0]);
                last_rect.mTop = LLRect::tCoordType(last_rect.mTop / LLUI::getScaleFactor().mV[1]);
                last_rect.mBottom = LLRect::tCoordType(last_rect.mBottom / LLUI::getScaleFactor().mV[1]);

                LLRect clip_rect(last_rect);

                glClear(GL_COLOR_BUFFER_BIT);

                gViewerWindow->draw();
            }

            gPipeline.mRT->uiScreen.flush();
            gGL.setColorMask(true, false);

            LLView::sDirtyRect = t_rect;
        }

        LLGLDisable cull(GL_CULL_FACE);
        LLGLDisable blend(GL_BLEND);
        S32 width = gViewerWindow->getWindowWidthScaled();
        S32 height = gViewerWindow->getWindowHeightScaled();
        gGL.getTexUnit(0)->bind(&gPipeline.mRT->uiScreen);
        gGL.begin(LLRender::TRIANGLE_STRIP);
        gGL.color4f(1,1,1,1);
        gGL.texCoord2f(0, 0);           gGL.vertex2i(0, 0);
        gGL.texCoord2f(width, 0);       gGL.vertex2i(width, 0);
        gGL.texCoord2f(0, height);      gGL.vertex2i(0, height);
        gGL.texCoord2f(width, height);  gGL.vertex2i(width, height);
        gGL.end();
    }
    else
    {
        gViewerWindow->draw();
    }



    // reset current origin for font rendering, in case of tiling render
    LLFontGL::sCurOrigin.set(0, 0);
}

void render_disconnected_background()
{
    gUIProgram.bind();

    gGL.color4f(1,1,1,1);
    if (!gDisconnectedImagep && gDisconnected)
    {
        LL_INFOS() << "Loading last bitmap..." << LL_ENDL;

        std::string temp_str;
        temp_str = gDirUtilp->getLindenUserDir() + gDirUtilp->getDirDelimiter() + LLStartUp::getScreenLastFilename();

        LLPointer<LLImagePNG> image_png = new LLImagePNG;
        if( !image_png->load(temp_str) )
        {
            //LL_INFOS() << "Bitmap load failed" << LL_ENDL;
            return;
        }

        LLPointer<LLImageRaw> raw = new LLImageRaw;
        if (!image_png->decode(raw, 0.0f))
        {
            LL_INFOS() << "Bitmap decode failed" << LL_ENDL;
            gDisconnectedImagep = NULL;
            return;
        }

        U8 *rawp = raw->getData();
        S32 npixels = (S32)image_png->getWidth()*(S32)image_png->getHeight();
        for (S32 i = 0; i < npixels; i++)
        {
            S32 sum = 0;
            sum = *rawp + *(rawp+1) + *(rawp+2);
            sum /= 3;
            *rawp = ((S32)sum*6 + *rawp)/7;
            rawp++;
            *rawp = ((S32)sum*6 + *rawp)/7;
            rawp++;
            *rawp = ((S32)sum*6 + *rawp)/7;
            rawp++;
        }


        raw->expandToPowerOfTwo();
        gDisconnectedImagep = LLViewerTextureManager::getLocalTexture(raw.get(), false );
        gStartTexture = gDisconnectedImagep;
        gGL.getTexUnit(0)->unbind(LLTexUnit::TT_TEXTURE);
    }

    // Make sure the progress view always fills the entire window.
    S32 width = gViewerWindow->getWindowWidthScaled();
    S32 height = gViewerWindow->getWindowHeightScaled();

    if (gDisconnectedImagep)
    {
        LLGLSUIDefault gls_ui;
        gViewerWindow->setup2DRender();
        gGL.pushMatrix();
        {
            // scale ui to reflect UIScaleFactor
            // this can't be done in setup2DRender because it requires a
            // pushMatrix/popMatrix pair
            const LLVector2& display_scale = gViewerWindow->getDisplayScale();
            gGL.scalef(display_scale.mV[VX], display_scale.mV[VY], 1.f);

            gGL.getTexUnit(0)->bind(gDisconnectedImagep);
            gGL.color4f(1.f, 1.f, 1.f, 1.f);
            gl_rect_2d_simple_tex(width, height);
            gGL.getTexUnit(0)->unbind(LLTexUnit::TT_TEXTURE);
        }
        gGL.popMatrix();
    }
    gGL.flush();

    gUIProgram.unbind();
}

void display_cleanup()
{
    gDisconnectedImagep = NULL;
}
<|MERGE_RESOLUTION|>--- conflicted
+++ resolved
@@ -658,18 +658,11 @@
     {
         // Render mirrors and associated hero probes before we render the rest of the scene.
         // This ensures the scene state in the hero probes are exactly the same as the rest of the scene before we render it.
-<<<<<<< HEAD
-        if (gPipeline.RenderMirrors && !gSnapshot && (gPipeline.RenderHeroProbeUpdateRate == 0 || (gFrameCount % gPipeline.RenderHeroProbeUpdateRate) == 0))
-        {
-            LL_PROFILE_ZONE_NAMED_CATEGORY_DISPLAY("Update hero probes");
-            gPipeline.mHeroProbeManager.update();
-=======
         if (gPipeline.RenderMirrors && !gSnapshot)
         {
             LL_PROFILE_ZONE_NAMED_CATEGORY_DISPLAY("Update hero probes");
             gPipeline.mHeroProbeManager.update();
             gPipeline.mHeroProbeManager.renderProbes();
->>>>>>> 9f97ff72
         }
 
         LL_PROFILE_ZONE_NAMED_CATEGORY_DISPLAY("display - 1");
