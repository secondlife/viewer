--- conflicted
+++ resolved
@@ -122,16 +122,11 @@
             LL_DEBUGS() << "selected '" << name << "'" << LL_ENDL;
             LLPresetsManager::getInstance()->loadPreset(PRESETS_GRAPHIC, name);
 
-<<<<<<< HEAD
-            setVisible(FALSE);
-        }
-=======
             // Scroll grabbed focus, drop it to prevent selection of parent menu
             setFocus(FALSE);
 
-			setVisible(FALSE);
-		}
->>>>>>> a0c3d69c
+            setVisible(FALSE);
+        }
         else
         {
             LL_DEBUGS() << "none selected" << LL_ENDL;
