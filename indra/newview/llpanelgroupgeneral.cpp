--- conflicted
+++ resolved
@@ -63,27 +63,9 @@
 
 
 LLPanelGroupGeneral::LLPanelGroupGeneral()
-<<<<<<< HEAD
-:	LLPanelGroupTab(),
-	mChanged(false),
-	mFirstUse(true),
-	mGroupNameEditor(NULL),
-	mFounderName(NULL),
-	mInsignia(NULL),
-	mEditCharter(NULL),
-	mCtrlShowInGroupList(NULL),
-	mComboMature(NULL),
-	mCtrlOpenEnrollment(NULL),
-	mCtrlEnrollmentFee(NULL),
-	mSpinEnrollmentFee(NULL),
-	mCtrlReceiveNotices(NULL),
-	mCtrlListGroup(NULL),
-	mActiveTitleLabel(NULL),
-	mComboActiveTitle(NULL)
-=======
 :   LLPanelGroupTab(),
-    mChanged(FALSE),
-    mFirstUse(TRUE),
+    mChanged(false),
+    mFirstUse(true),
     mGroupNameEditor(NULL),
     mFounderName(NULL),
     mInsignia(NULL),
@@ -97,7 +79,6 @@
     mCtrlListGroup(NULL),
     mActiveTitleLabel(NULL),
     mComboActiveTitle(NULL)
->>>>>>> e7eced3c
 {
 
 }
@@ -108,108 +89,7 @@
 
 bool LLPanelGroupGeneral::postBuild()
 {
-<<<<<<< HEAD
-	constexpr bool recurse = true;
-
-	mEditCharter = getChild<LLTextEditor>("charter", recurse);
-	if(mEditCharter)
-	{
-		mEditCharter->setCommitCallback(onCommitAny, this);
-		mEditCharter->setFocusReceivedCallback(boost::bind(onFocusEdit, _1, this));
-		mEditCharter->setFocusChangedCallback(boost::bind(onFocusEdit, _1, this));
-        mEditCharter->setContentTrusted(false);
-	}
-
-	// Options
-	mCtrlShowInGroupList = getChild<LLCheckBoxCtrl>("show_in_group_list", recurse);
-	if (mCtrlShowInGroupList)
-	{
-		mCtrlShowInGroupList->setCommitCallback(onCommitAny, this);
-	}
-
-	mComboMature = getChild<LLComboBox>("group_mature_check", recurse);	
-	if(mComboMature)
-	{
-		mComboMature->setCurrentByIndex(0);
-		mComboMature->setCommitCallback(onCommitAny, this);
-		if (gAgent.isTeen())
-		{
-			// Teens don't get to set mature flag. JC
-			mComboMature->setVisible(false);
-			mComboMature->setCurrentByIndex(NON_MATURE_CONTENT);
-		}
-	}
-	mCtrlOpenEnrollment = getChild<LLCheckBoxCtrl>("open_enrollement", recurse);
-	if (mCtrlOpenEnrollment)
-	{
-		mCtrlOpenEnrollment->setCommitCallback(onCommitAny, this);
-	}
-
-	mCtrlEnrollmentFee = getChild<LLCheckBoxCtrl>("check_enrollment_fee", recurse);
-	if (mCtrlEnrollmentFee)
-	{
-		mCtrlEnrollmentFee->setCommitCallback(onCommitEnrollment, this);
-	}
-
-	mSpinEnrollmentFee = getChild<LLSpinCtrl>("spin_enrollment_fee", recurse);
-	if (mSpinEnrollmentFee)
-	{
-		mSpinEnrollmentFee->setCommitCallback(onCommitAny, this);
-		mSpinEnrollmentFee->setPrecision(0);
-		mSpinEnrollmentFee->resetDirty();
-	}
-
-	bool accept_notices = false;
-	bool list_in_profile = false;
-	LLGroupData data;
-	if(gAgent.getGroupData(mGroupID,data))
-	{
-		accept_notices = data.mAcceptNotices;
-		list_in_profile = data.mListInProfile;
-	}
-	mCtrlReceiveNotices = getChild<LLCheckBoxCtrl>("receive_notices", recurse);
-	if (mCtrlReceiveNotices)
-	{
-		mCtrlReceiveNotices->setCommitCallback(onCommitUserOnly, this);
-		mCtrlReceiveNotices->set(accept_notices);
-		mCtrlReceiveNotices->setEnabled(data.mID.notNull());
-	}
-	
-	mCtrlListGroup = getChild<LLCheckBoxCtrl>("list_groups_in_profile", recurse);
-	if (mCtrlListGroup)
-	{
-		mCtrlListGroup->setCommitCallback(onCommitUserOnly, this);
-		mCtrlListGroup->set(list_in_profile);
-		mCtrlListGroup->setEnabled(data.mID.notNull());
-		mCtrlListGroup->resetDirty();
-	}
-
-	mActiveTitleLabel = getChild<LLTextBox>("active_title_label", recurse);
-	
-	mComboActiveTitle = getChild<LLComboBox>("active_title", recurse);
-	if (mComboActiveTitle)
-	{
-		mComboActiveTitle->setCommitCallback(onCommitAny, this);
-	}
-
-	mIncompleteMemberDataStr = getString("incomplete_member_data_str");
-
-	// If the group_id is null, then we are creating a new group
-	if (mGroupID.isNull())
-	{
-		mEditCharter->setEnabled(true);
-
-		mCtrlShowInGroupList->setEnabled(true);
-		mComboMature->setEnabled(true);
-		mCtrlOpenEnrollment->setEnabled(true);
-		mCtrlEnrollmentFee->setEnabled(true);
-		mSpinEnrollmentFee->setEnabled(true);
-
-	}
-
-	return LLPanelGroupTab::postBuild();
-=======
-    bool recurse = true;
+    constexpr bool recurse = true;
 
     mEditCharter = getChild<LLTextEditor>("charter", recurse);
     if(mEditCharter)
@@ -235,7 +115,7 @@
         if (gAgent.isTeen())
         {
             // Teens don't get to set mature flag. JC
-            mComboMature->setVisible(FALSE);
+            mComboMature->setVisible(false);
             mComboMature->setCurrentByIndex(NON_MATURE_CONTENT);
         }
     }
@@ -259,8 +139,8 @@
         mSpinEnrollmentFee->resetDirty();
     }
 
-    BOOL accept_notices = FALSE;
-    BOOL list_in_profile = FALSE;
+    bool accept_notices = false;
+    bool list_in_profile = false;
     LLGroupData data;
     if(gAgent.getGroupData(mGroupID,data))
     {
@@ -297,40 +177,29 @@
     // If the group_id is null, then we are creating a new group
     if (mGroupID.isNull())
     {
-        mEditCharter->setEnabled(TRUE);
-
-        mCtrlShowInGroupList->setEnabled(TRUE);
-        mComboMature->setEnabled(TRUE);
-        mCtrlOpenEnrollment->setEnabled(TRUE);
-        mCtrlEnrollmentFee->setEnabled(TRUE);
-        mSpinEnrollmentFee->setEnabled(TRUE);
+        mEditCharter->setEnabled(true);
+
+        mCtrlShowInGroupList->setEnabled(true);
+        mComboMature->setEnabled(true);
+        mCtrlOpenEnrollment->setEnabled(true);
+        mCtrlEnrollmentFee->setEnabled(true);
+        mSpinEnrollmentFee->setEnabled(true);
 
     }
 
     return LLPanelGroupTab::postBuild();
->>>>>>> e7eced3c
 }
 
 void LLPanelGroupGeneral::setupCtrls(LLPanel* panel_group)
 {
-<<<<<<< HEAD
-	mInsignia = getChild<LLTextureCtrl>("insignia");
-	if (mInsignia)
-	{
-		mInsignia->setCommitCallback(onCommitAny, this);
-		mInsignia->setAllowLocalTexture(false);
-	}
-	mFounderName = getChild<LLTextBox>("founder_name");
-=======
     mInsignia = getChild<LLTextureCtrl>("insignia");
     if (mInsignia)
     {
         mInsignia->setCommitCallback(onCommitAny, this);
-        mInsignia->setAllowLocalTexture(FALSE);
+        mInsignia->setAllowLocalTexture(false);
     }
     mFounderName = getChild<LLTextBox>("founder_name");
 
->>>>>>> e7eced3c
 
     mGroupNameEditor = panel_group->getChild<LLLineEditor>("group_name_editor");
     mGroupNameEditor->setPrevalidate( LLTextValidate::validateASCIINoLeadingSpace );
@@ -357,48 +226,15 @@
 // static
 void LLPanelGroupGeneral::onCommitUserOnly(LLUICtrl* ctrl, void* data)
 {
-<<<<<<< HEAD
-	LLPanelGroupGeneral* self = (LLPanelGroupGeneral*)data;
-	self->mChanged = true;
-	self->notifyObservers();
-=======
     LLPanelGroupGeneral* self = (LLPanelGroupGeneral*)data;
-    self->mChanged = TRUE;
+    self->mChanged = true;
     self->notifyObservers();
->>>>>>> e7eced3c
 }
 
 
 // static
 void LLPanelGroupGeneral::onCommitEnrollment(LLUICtrl* ctrl, void* data)
 {
-<<<<<<< HEAD
-	onCommitAny(ctrl, data);
-
-	LLPanelGroupGeneral* self = (LLPanelGroupGeneral*)data;
-	// Make sure both enrollment related widgets are there.
-	if (!self->mCtrlEnrollmentFee || !self->mSpinEnrollmentFee)
-	{
-		return;
-	}
-
-	// Make sure the agent can change enrollment info.
-	if (!gAgent.hasPowerInGroup(self->mGroupID,GP_MEMBER_OPTIONS)
-		|| !self->mAllowEdit)
-	{
-		return;
-	}
-
-	if (self->mCtrlEnrollmentFee->get())
-	{
-		self->mSpinEnrollmentFee->setEnabled(true);
-	}
-	else
-	{
-		self->mSpinEnrollmentFee->setEnabled(false);
-		self->mSpinEnrollmentFee->set(0);
-	}
-=======
     onCommitAny(ctrl, data);
 
     LLPanelGroupGeneral* self = (LLPanelGroupGeneral*)data;
@@ -417,14 +253,13 @@
 
     if (self->mCtrlEnrollmentFee->get())
     {
-        self->mSpinEnrollmentFee->setEnabled(TRUE);
+        self->mSpinEnrollmentFee->setEnabled(true);
     }
     else
     {
-        self->mSpinEnrollmentFee->setEnabled(FALSE);
+        self->mSpinEnrollmentFee->setEnabled(false);
         self->mSpinEnrollmentFee->set(0);
     }
->>>>>>> e7eced3c
 }
 
 // static
@@ -449,20 +284,6 @@
 
 void LLPanelGroupGeneral::activate()
 {
-<<<<<<< HEAD
-	LLGroupMgrGroupData* gdatap = LLGroupMgr::getInstance()->getGroupData(mGroupID);
-	if (mGroupID.notNull()
-		&& (!gdatap || mFirstUse))
-	{
-		LLGroupMgr::getInstance()->sendGroupTitlesRequest(mGroupID);
-		LLGroupMgr::getInstance()->sendGroupPropertiesRequest(mGroupID);
-
-		mFirstUse = false;
-	}
-	mChanged = false;
-	
-	update(GC_ALL);
-=======
     LLGroupMgrGroupData* gdatap = LLGroupMgr::getInstance()->getGroupData(mGroupID);
     if (mGroupID.notNull()
         && (!gdatap || mFirstUse))
@@ -470,12 +291,11 @@
         LLGroupMgr::getInstance()->sendGroupTitlesRequest(mGroupID);
         LLGroupMgr::getInstance()->sendGroupPropertiesRequest(mGroupID);
 
-        mFirstUse = FALSE;
-    }
-    mChanged = FALSE;
+        mFirstUse = false;
+    }
+    mChanged = false;
 
     update(GC_ALL);
->>>>>>> e7eced3c
 }
 
 void LLPanelGroupGeneral::draw()
@@ -485,98 +305,6 @@
 
 bool LLPanelGroupGeneral::apply(std::string& mesg)
 {
-<<<<<<< HEAD
-	if (mGroupID.isNull())
-	{
-		return false;
-	}
-
-	if (!mGroupID.isNull() && mAllowEdit && mComboActiveTitle && mComboActiveTitle->isDirty())
-	{
-		LLGroupMgr::getInstance()->sendGroupTitleUpdate(mGroupID,mComboActiveTitle->getCurrentID());
-		update(GC_TITLES);
-		mComboActiveTitle->resetDirty();
-	}
-
-	bool has_power_in_group = gAgent.hasPowerInGroup(mGroupID,GP_GROUP_CHANGE_IDENTITY);
-
-	if (has_power_in_group)
-	{
-		LL_INFOS() << "LLPanelGroupGeneral::apply" << LL_ENDL;
-
-		// Check to make sure mature has been set
-		if(mComboMature &&
-		   mComboMature->getCurrentIndex() == DECLINE_TO_STATE)
-		{
-			LLNotificationsUtil::add("SetGroupMature", LLSD(), LLSD(), 
-											boost::bind(&LLPanelGroupGeneral::confirmMatureApply, this, _1, _2));
-			return false;
-		}
-
-		LLGroupMgrGroupData* gdatap = LLGroupMgr::getInstance()->getGroupData(mGroupID);
-		if (!gdatap)
-		{
-			mesg = LLTrans::getString("NoGroupDataFound");
-			mesg.append(mGroupID.asString());
-			return false;
-		}
-		bool can_change_ident = false;
-		bool can_change_member_opts = false;
-		can_change_ident = gAgent.hasPowerInGroup(mGroupID,GP_GROUP_CHANGE_IDENTITY);
-		can_change_member_opts = gAgent.hasPowerInGroup(mGroupID,GP_MEMBER_OPTIONS);
-
-		if (can_change_ident)
-		{
-			if (mEditCharter) gdatap->mCharter = mEditCharter->getText();
-			if (mInsignia) gdatap->mInsigniaID = mInsignia->getImageAssetID();
-			if (mComboMature)
-			{
-				if (!gAgent.isTeen())
-				{
-					gdatap->mMaturePublish = 
-						mComboMature->getCurrentIndex() == MATURE_CONTENT;
-				}
-				else
-				{
-					gdatap->mMaturePublish = false;
-				}
-			}
-			if (mCtrlShowInGroupList) gdatap->mShowInList = mCtrlShowInGroupList->get();
-		}
-
-		if (can_change_member_opts)
-		{
-			if (mCtrlOpenEnrollment) gdatap->mOpenEnrollment = mCtrlOpenEnrollment->get();
-			if (mCtrlEnrollmentFee && mSpinEnrollmentFee)
-			{
-				gdatap->mMembershipFee = (mCtrlEnrollmentFee->get()) ? 
-					(S32) mSpinEnrollmentFee->get() : 0;
-				// Set to the used value, and reset initial value used for isdirty check
-				mSpinEnrollmentFee->set( (F32)gdatap->mMembershipFee );
-			}
-		}
-
-		if (can_change_ident || can_change_member_opts)
-		{
-			LLGroupMgr::getInstance()->sendUpdateGroupInfo(mGroupID);
-		}
-	}
-
-	bool receive_notices = false;
-	bool list_in_profile = false;
-	if (mCtrlReceiveNotices)
-		receive_notices = mCtrlReceiveNotices->get();
-	if (mCtrlListGroup) 
-		list_in_profile = mCtrlListGroup->get();
-
-	gAgent.setUserGroupFlags(mGroupID, receive_notices, list_in_profile);
-
-	resetDirty();
-
-	mChanged = false;
-
-	return true;
-=======
     if (mGroupID.isNull())
     {
         return false;
@@ -589,7 +317,7 @@
         mComboActiveTitle->resetDirty();
     }
 
-    BOOL has_power_in_group = gAgent.hasPowerInGroup(mGroupID,GP_GROUP_CHANGE_IDENTITY);
+    bool has_power_in_group = gAgent.hasPowerInGroup(mGroupID,GP_GROUP_CHANGE_IDENTITY);
 
     if (has_power_in_group)
     {
@@ -629,7 +357,7 @@
                 }
                 else
                 {
-                    gdatap->mMaturePublish = FALSE;
+                    gdatap->mMaturePublish = false;
                 }
             }
             if (mCtrlShowInGroupList) gdatap->mShowInList = mCtrlShowInGroupList->get();
@@ -653,8 +381,8 @@
         }
     }
 
-    BOOL receive_notices = false;
-    BOOL list_in_profile = false;
+    bool receive_notices = false;
+    bool list_in_profile = false;
     if (mCtrlReceiveNotices)
         receive_notices = mCtrlReceiveNotices->get();
     if (mCtrlListGroup)
@@ -664,19 +392,14 @@
 
     resetDirty();
 
-    mChanged = FALSE;
+    mChanged = false;
 
     return true;
->>>>>>> e7eced3c
 }
 
 void LLPanelGroupGeneral::cancel()
 {
-<<<<<<< HEAD
-	mChanged = false;
-=======
-    mChanged = FALSE;
->>>>>>> e7eced3c
+    mChanged = false;
 
     //cancel out all of the click changes to, although since we are
     //shifting tabs or closing the floater, this need not be done...yet
@@ -718,143 +441,6 @@
 // virtual
 void LLPanelGroupGeneral::update(LLGroupChange gc)
 {
-<<<<<<< HEAD
-	if (mGroupID.isNull()) return;
-
-	LLGroupMgrGroupData* gdatap = LLGroupMgr::getInstance()->getGroupData(mGroupID);
-
-	if (!gdatap) return;
-
-	LLGroupData agent_gdatap;
-	bool is_member = false;
-	if (gAgent.getGroupData(mGroupID,agent_gdatap)) is_member = true;
-
-	if (mComboActiveTitle)
-	{
-		mComboActiveTitle->setVisible(is_member);
-		mComboActiveTitle->setEnabled(mAllowEdit);
-		
-		if ( mActiveTitleLabel) mActiveTitleLabel->setVisible(is_member);
-
-		if (is_member)
-		{
-			LLUUID current_title_role;
-
-			mComboActiveTitle->clear();
-			mComboActiveTitle->removeall();
-			bool has_selected_title = false;
-
-			if (1 == gdatap->mTitles.size())
-			{
-				// Only the everyone title.  Don't bother letting them try changing this.
-				mComboActiveTitle->setEnabled(false);
-			}
-			else
-			{
-				mComboActiveTitle->setEnabled(true);
-			}
-
-			std::vector<LLGroupTitle>::const_iterator citer = gdatap->mTitles.begin();
-			std::vector<LLGroupTitle>::const_iterator end = gdatap->mTitles.end();
-			
-			for ( ; citer != end; ++citer)
-			{
-				mComboActiveTitle->add(citer->mTitle,citer->mRoleID, (citer->mSelected ? ADD_TOP : ADD_BOTTOM));
-				if (citer->mSelected)
-				{
-					mComboActiveTitle->setCurrentByID(citer->mRoleID);
-					has_selected_title = true;
-				}
-			}
-			
-			if (!has_selected_title)
-			{
-				mComboActiveTitle->setCurrentByID(LLUUID::null);
-			}
-		}
-
-	}
-
-	// After role member data was changed in Roles->Members
-	// need to update role titles. See STORM-918.
-	if (gc == GC_ROLE_MEMBER_DATA)
-		LLGroupMgr::getInstance()->sendGroupTitlesRequest(mGroupID);
-
-	// If this was just a titles update, we are done.
-	if (gc == GC_TITLES) return;
-
-	bool can_change_ident = false;
-	bool can_change_member_opts = false;
-	can_change_ident = gAgent.hasPowerInGroup(mGroupID,GP_GROUP_CHANGE_IDENTITY);
-	can_change_member_opts = gAgent.hasPowerInGroup(mGroupID,GP_MEMBER_OPTIONS);
-
-	if (mCtrlShowInGroupList) 
-	{
-		mCtrlShowInGroupList->set(gdatap->mShowInList);
-		mCtrlShowInGroupList->setEnabled(mAllowEdit && can_change_ident);
-	}
-	if (mComboMature)
-	{
-		if(gdatap->mMaturePublish)
-		{
-			mComboMature->setCurrentByIndex(MATURE_CONTENT);
-		}
-		else
-		{
-			mComboMature->setCurrentByIndex(NON_MATURE_CONTENT);
-		}
-		mComboMature->setEnabled(mAllowEdit && can_change_ident);
-		mComboMature->setVisible( !gAgent.isTeen() );
-	}
-	if (mCtrlOpenEnrollment) 
-	{
-		mCtrlOpenEnrollment->set(gdatap->mOpenEnrollment);
-		mCtrlOpenEnrollment->setEnabled(mAllowEdit && can_change_member_opts);
-	}
-	if (mCtrlEnrollmentFee) 
-	{	
-		mCtrlEnrollmentFee->set(gdatap->mMembershipFee > 0);
-		mCtrlEnrollmentFee->setEnabled(mAllowEdit && can_change_member_opts);
-	}
-	
-	if (mSpinEnrollmentFee)
-	{
-		S32 fee = gdatap->mMembershipFee;
-		mSpinEnrollmentFee->set((F32)fee);
-		mSpinEnrollmentFee->setEnabled( mAllowEdit &&
-						(fee > 0) &&
-						can_change_member_opts);
-	}
-	if (mCtrlReceiveNotices)
-	{
-		mCtrlReceiveNotices->setVisible(is_member);
-		if (is_member)
-		{
-			mCtrlReceiveNotices->setEnabled(mAllowEdit);
-		}
-	}
-
-
-	if (mInsignia) mInsignia->setEnabled(mAllowEdit && can_change_ident);
-	if (mEditCharter) mEditCharter->setEnabled(mAllowEdit && can_change_ident);
-	
-	if (mGroupNameEditor) mGroupNameEditor->setVisible(false);
-	if (mFounderName) mFounderName->setText(LLSLURL("agent", gdatap->mFounderID, "inspect").getSLURLString());
-	if (mInsignia)
-	{
-		if (gdatap->mInsigniaID.notNull())
-		{
-			mInsignia->setImageAssetID(gdatap->mInsigniaID);
-		}
-		else
-		{
-			mInsignia->setImageAssetName(mInsignia->getDefaultImageName());
-		}
-	}
-
-	if (mEditCharter)
-	{
-=======
     if (mGroupID.isNull()) return;
 
     LLGroupMgrGroupData* gdatap = LLGroupMgr::getInstance()->getGroupData(mGroupID);
@@ -883,11 +469,11 @@
             if (1 == gdatap->mTitles.size())
             {
                 // Only the everyone title.  Don't bother letting them try changing this.
-                mComboActiveTitle->setEnabled(FALSE);
+                mComboActiveTitle->setEnabled(false);
             }
             else
             {
-                mComboActiveTitle->setEnabled(TRUE);
+                mComboActiveTitle->setEnabled(true);
             }
 
             std::vector<LLGroupTitle>::const_iterator citer = gdatap->mTitles.begin();
@@ -974,7 +560,7 @@
     if (mInsignia) mInsignia->setEnabled(mAllowEdit && can_change_ident);
     if (mEditCharter) mEditCharter->setEnabled(mAllowEdit && can_change_ident);
 
-    if (mGroupNameEditor) mGroupNameEditor->setVisible(FALSE);
+    if (mGroupNameEditor) mGroupNameEditor->setVisible(false);
     if (mFounderName) mFounderName->setText(LLSLURL("agent", gdatap->mFounderID, "inspect").getSLURLString());
     if (mInsignia)
     {
@@ -990,7 +576,6 @@
 
     if (mEditCharter)
     {
->>>>>>> e7eced3c
         mEditCharter->setParseURLs(!mAllowEdit || !can_change_ident);
         mEditCharter->setText(gdatap->mCharter);
     }
@@ -1000,36 +585,6 @@
 
 void LLPanelGroupGeneral::updateChanged()
 {
-<<<<<<< HEAD
-	// List all the controls we want to check for changes...
-	LLUICtrl *check_list[] =
-	{
-		mGroupNameEditor,
-		mFounderName,
-		mInsignia,
-		mEditCharter,
-		mCtrlShowInGroupList,
-		mComboMature,
-		mCtrlOpenEnrollment,
-		mCtrlEnrollmentFee,
-		mSpinEnrollmentFee,
-		mCtrlReceiveNotices,
-		mCtrlListGroup,
-		mActiveTitleLabel,
-		mComboActiveTitle
-	};
-
-	mChanged = false;
-
-	for( size_t i=0; i<LL_ARRAY_SIZE(check_list); i++ )
-	{
-		if( check_list[i] && check_list[i]->isDirty() )
-		{
-			mChanged = true;
-			break;
-		}
-	}
-=======
     // List all the controls we want to check for changes...
     LLUICtrl *check_list[] =
     {
@@ -1048,73 +603,20 @@
         mComboActiveTitle
     };
 
-    mChanged = FALSE;
+    mChanged = false;
 
     for( size_t i=0; i<LL_ARRAY_SIZE(check_list); i++ )
     {
         if( check_list[i] && check_list[i]->isDirty() )
         {
-            mChanged = TRUE;
+            mChanged = true;
             break;
         }
     }
->>>>>>> e7eced3c
 }
 
 void LLPanelGroupGeneral::reset()
 {
-<<<<<<< HEAD
-	mFounderName->setVisible(false);
-
-	
-	mCtrlReceiveNotices->set(false);
-	
-	
-	mCtrlListGroup->set(true);
-	
-	mCtrlReceiveNotices->setEnabled(false);
-	mCtrlReceiveNotices->setVisible(true);
-
-	mCtrlListGroup->setEnabled(false);
-
-	mGroupNameEditor->setEnabled(true);
-	mEditCharter->setEnabled(true);
-
-	mCtrlShowInGroupList->setEnabled(false);
-	mComboMature->setEnabled(true);
-	
-	mCtrlOpenEnrollment->setEnabled(true);
-	
-	mCtrlEnrollmentFee->setEnabled(true);
-	
-	mSpinEnrollmentFee->setEnabled(true);
-	mSpinEnrollmentFee->set((F32)0);
-
-	mGroupNameEditor->setVisible(true);
-
-	mComboActiveTitle->setVisible(false);
-
-	mInsignia->setImageAssetID(LLUUID::null);
-	
-	mInsignia->setEnabled(true);
-
-	mInsignia->setImageAssetName(mInsignia->getDefaultImageName());
-
-	{
-		std::string empty_str = "";
-		mEditCharter->setText(empty_str);
-		mGroupNameEditor->setText(empty_str);
-	}
-	
-	{
-		mComboMature->setEnabled(true);
-		mComboMature->setVisible( !gAgent.isTeen() );
-		mComboMature->selectFirstItem();
-	}
-
-
-	resetDirty();
-=======
     mFounderName->setVisible(false);
 
 
@@ -1128,17 +630,17 @@
 
     mCtrlListGroup->setEnabled(false);
 
-    mGroupNameEditor->setEnabled(TRUE);
-    mEditCharter->setEnabled(TRUE);
+    mGroupNameEditor->setEnabled(true);
+    mEditCharter->setEnabled(true);
 
     mCtrlShowInGroupList->setEnabled(false);
-    mComboMature->setEnabled(TRUE);
-
-    mCtrlOpenEnrollment->setEnabled(TRUE);
-
-    mCtrlEnrollmentFee->setEnabled(TRUE);
-
-    mSpinEnrollmentFee->setEnabled(TRUE);
+    mComboMature->setEnabled(true);
+
+    mCtrlOpenEnrollment->setEnabled(true);
+
+    mCtrlEnrollmentFee->setEnabled(true);
+
+    mSpinEnrollmentFee->setEnabled(true);
     mSpinEnrollmentFee->set((F32)0);
 
     mGroupNameEditor->setVisible(true);
@@ -1165,7 +667,6 @@
 
 
     resetDirty();
->>>>>>> e7eced3c
 }
 
 void    LLPanelGroupGeneral::resetDirty()
@@ -1199,51 +700,6 @@
 
 void LLPanelGroupGeneral::setGroupID(const LLUUID& id)
 {
-<<<<<<< HEAD
-	LLPanelGroupTab::setGroupID(id);
-
-	if(id == LLUUID::null)
-	{
-		reset();
-		return;
-	}
-
-	bool accept_notices = false;
-	bool list_in_profile = false;
-	LLGroupData data;
-	if(gAgent.getGroupData(mGroupID,data))
-	{
-		accept_notices = data.mAcceptNotices;
-		list_in_profile = data.mListInProfile;
-	}
-	mCtrlReceiveNotices = getChild<LLCheckBoxCtrl>("receive_notices");
-	if (mCtrlReceiveNotices)
-	{
-		mCtrlReceiveNotices->set(accept_notices);
-		mCtrlReceiveNotices->setEnabled(data.mID.notNull());
-	}
-	
-	mCtrlListGroup = getChild<LLCheckBoxCtrl>("list_groups_in_profile");
-	if (mCtrlListGroup)
-	{
-		mCtrlListGroup->set(list_in_profile);
-		mCtrlListGroup->setEnabled(data.mID.notNull());
-	}
-
-	mCtrlShowInGroupList->setEnabled(data.mID.notNull());
-
-	mActiveTitleLabel = getChild<LLTextBox>("active_title_label");
-	
-	mComboActiveTitle = getChild<LLComboBox>("active_title");
-
-	mFounderName->setVisible(true);
-
-	mInsignia->setImageAssetID(LLUUID::null);
-
-	resetDirty();
-
-	activate();
-=======
     LLPanelGroupTab::setGroupID(id);
 
     if(id == LLUUID::null)
@@ -1252,8 +708,8 @@
         return;
     }
 
-    BOOL accept_notices = FALSE;
-    BOOL list_in_profile = FALSE;
+    bool accept_notices = false;
+    bool list_in_profile = false;
     LLGroupData data;
     if(gAgent.getGroupData(mGroupID,data))
     {
@@ -1287,5 +743,4 @@
     resetDirty();
 
     activate();
->>>>>>> e7eced3c
 }