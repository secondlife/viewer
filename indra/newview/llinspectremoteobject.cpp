/**
 * @file llinspectremoteobject.cpp
 *
 * $LicenseInfo:firstyear=2009&license=viewerlgpl$
 * Second Life Viewer Source Code
 * Copyright (C) 2010, Linden Research, Inc.
 *
 * This library is free software; you can redistribute it and/or
 * modify it under the terms of the GNU Lesser General Public
 * License as published by the Free Software Foundation;
 * version 2.1 of the License only.
 *
 * This library is distributed in the hope that it will be useful,
 * but WITHOUT ANY WARRANTY; without even the implied warranty of
 * MERCHANTABILITY or FITNESS FOR A PARTICULAR PURPOSE.  See the GNU
 * Lesser General Public License for more details.
 *
 * You should have received a copy of the GNU Lesser General Public
 * License along with this library; if not, write to the Free Software
 * Foundation, Inc., 51 Franklin Street, Fifth Floor, Boston, MA  02110-1301  USA
 *
 * Linden Research, Inc., 945 Battery Street, San Francisco, CA  94111  USA
 * $/LicenseInfo$
 */

#include "llviewerprecompiledheaders.h"

#include "llfloaterreg.h"
#include "llinspectremoteobject.h"
#include "llinspect.h"
#include "llmutelist.h"
#include "llpanelblockedlist.h"
#include "llslurl.h"
#include "lltrans.h"
#include "llui.h"
#include "lluictrl.h"
#include "llurlaction.h"

//////////////////////////////////////////////////////////////////////////////
// LLInspectRemoteObject
//////////////////////////////////////////////////////////////////////////////

// Remote Object Inspector, a small information window used to
// display information about potentially-remote objects. Used
// to display details about objects sending messages to the user.
class LLInspectRemoteObject : public LLInspect
{
    friend class LLFloaterReg;

public:
    LLInspectRemoteObject(const LLSD& object_id);
    virtual ~LLInspectRemoteObject() {};

    /*virtual*/ BOOL postBuild(void);
    /*virtual*/ void onOpen(const LLSD& avatar_id);

<<<<<<< HEAD
	/*virtual*/ bool postBuild(void);
	/*virtual*/ void onOpen(const LLSD& avatar_id);
=======
    void onClickMap();
    void onClickBlock();
    void onClickClose();
>>>>>>> e7eced3c

private:
    void update();

private:
    LLUUID       mObjectID;
    LLUUID       mOwnerID;
    std::string  mSLurl;
    std::string  mName;
    bool         mGroupOwned;
};

LLInspectRemoteObject::LLInspectRemoteObject(const LLSD& sd) :
    LLInspect(LLSD()),
    mObjectID(NULL),
    mOwnerID(NULL),
    mSLurl(""),
    mName(""),
    mGroupOwned(false)
{
}

/*virtual*/
bool LLInspectRemoteObject::postBuild(void)
{
<<<<<<< HEAD
	// hook up the inspector's buttons
	getChild<LLUICtrl>("map_btn")->setCommitCallback(
		boost::bind(&LLInspectRemoteObject::onClickMap, this));
	getChild<LLUICtrl>("block_btn")->setCommitCallback(
		boost::bind(&LLInspectRemoteObject::onClickBlock, this));
	getChild<LLUICtrl>("close_btn")->setCommitCallback(
		boost::bind(&LLInspectRemoteObject::onClickClose, this));

	return true;
=======
    // hook up the inspector's buttons
    getChild<LLUICtrl>("map_btn")->setCommitCallback(
        boost::bind(&LLInspectRemoteObject::onClickMap, this));
    getChild<LLUICtrl>("block_btn")->setCommitCallback(
        boost::bind(&LLInspectRemoteObject::onClickBlock, this));
    getChild<LLUICtrl>("close_btn")->setCommitCallback(
        boost::bind(&LLInspectRemoteObject::onClickClose, this));

    return TRUE;
>>>>>>> e7eced3c
}

/*virtual*/
void LLInspectRemoteObject::onOpen(const LLSD& data)
{
    // Start animation
    LLInspect::onOpen(data);

    // Extract appropriate object information from input LLSD
    // (Eventually, it might be nice to query server for details
    // rather than require caller to pass in the information.)
    mObjectID   = data["object_id"].asUUID();
    mName       = data["name"].asString();
    mOwnerID    = data["owner_id"].asUUID();
    mGroupOwned = data["group_owned"].asBoolean();
    mSLurl      = data["slurl"].asString();

    // update the inspector with the current object state
    update();

    LLInspect::repositionInspector(data);
}

void LLInspectRemoteObject::onClickMap()
{
    std::string url = "secondlife://" + mSLurl;
    LLUrlAction::showLocationOnMap(url);
    closeFloater();
}

void LLInspectRemoteObject::onClickBlock()
{
    LLMute mute(mObjectID, mName, LLMute::OBJECT);
    LLMuteList::getInstance()->add(mute);
    LLPanelBlockedList::showPanelAndSelect(mute.mID);
    closeFloater();
}

void LLInspectRemoteObject::onClickClose()
{
    closeFloater();
}

void LLInspectRemoteObject::update()
{
    // show the object name as the inspector's title
    // (don't hyperlink URLs in object names)
    getChild<LLUICtrl>("object_name")->setValue("<nolink>" + mName + "</nolink>");

    // show the object's owner - click it to show profile
    std::string owner;
    if (! mOwnerID.isNull())
    {
        if (mGroupOwned)
        {
            owner = LLSLURL("group", mOwnerID, "about").getSLURLString();
        }
        else
        {
            owner = LLSLURL("agent", mOwnerID, "about").getSLURLString();
        }
    }
    else
    {
        owner = LLTrans::getString("Unknown");
    }
    getChild<LLUICtrl>("object_owner")->setValue(owner);

    // display the object's SLurl - click it to teleport
    std::string url;
    if (! mSLurl.empty())
    {
        url = "secondlife:///app/teleport/" + mSLurl;
    }
    getChild<LLUICtrl>("object_slurl")->setValue(url);

    // disable the Map button if we don't have a SLurl
    getChild<LLUICtrl>("map_btn")->setEnabled(! mSLurl.empty());

    // disable the Block button if we don't have the object ID (will this ever happen?)
    getChild<LLUICtrl>("block_btn")->setEnabled(!mObjectID.isNull() && !LLMuteList::getInstance()->isMuted(mObjectID));
}

//////////////////////////////////////////////////////////////////////////////
// LLInspectRemoteObjectUtil
//////////////////////////////////////////////////////////////////////////////
void LLInspectRemoteObjectUtil::registerFloater()
{
    LLFloaterReg::add("inspect_remote_object", "inspect_remote_object.xml",
                      &LLFloaterReg::build<LLInspectRemoteObject>);
}<|MERGE_RESOLUTION|>--- conflicted
+++ resolved
@@ -51,17 +51,12 @@
     LLInspectRemoteObject(const LLSD& object_id);
     virtual ~LLInspectRemoteObject() {};
 
-    /*virtual*/ BOOL postBuild(void);
+    /*virtual*/ bool postBuild(void);
     /*virtual*/ void onOpen(const LLSD& avatar_id);
 
-<<<<<<< HEAD
-	/*virtual*/ bool postBuild(void);
-	/*virtual*/ void onOpen(const LLSD& avatar_id);
-=======
     void onClickMap();
     void onClickBlock();
     void onClickClose();
->>>>>>> e7eced3c
 
 private:
     void update();
@@ -87,17 +82,6 @@
 /*virtual*/
 bool LLInspectRemoteObject::postBuild(void)
 {
-<<<<<<< HEAD
-	// hook up the inspector's buttons
-	getChild<LLUICtrl>("map_btn")->setCommitCallback(
-		boost::bind(&LLInspectRemoteObject::onClickMap, this));
-	getChild<LLUICtrl>("block_btn")->setCommitCallback(
-		boost::bind(&LLInspectRemoteObject::onClickBlock, this));
-	getChild<LLUICtrl>("close_btn")->setCommitCallback(
-		boost::bind(&LLInspectRemoteObject::onClickClose, this));
-
-	return true;
-=======
     // hook up the inspector's buttons
     getChild<LLUICtrl>("map_btn")->setCommitCallback(
         boost::bind(&LLInspectRemoteObject::onClickMap, this));
@@ -106,8 +90,7 @@
     getChild<LLUICtrl>("close_btn")->setCommitCallback(
         boost::bind(&LLInspectRemoteObject::onClickClose, this));
 
-    return TRUE;
->>>>>>> e7eced3c
+    return true;
 }
 
 /*virtual*/
