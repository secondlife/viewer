--- conflicted
+++ resolved
@@ -1,91 +1,70 @@
-/**
- * @file lltoolpipette.h
- * @brief LLToolPipette class header file
- *
- * $LicenseInfo:firstyear=2006&license=viewerlgpl$
- * Second Life Viewer Source Code
- * Copyright (C) 2010, Linden Research, Inc.
- *
- * This library is free software; you can redistribute it and/or
- * modify it under the terms of the GNU Lesser General Public
- * License as published by the Free Software Foundation;
- * version 2.1 of the License only.
- *
- * This library is distributed in the hope that it will be useful,
- * but WITHOUT ANY WARRANTY; without even the implied warranty of
- * MERCHANTABILITY or FITNESS FOR A PARTICULAR PURPOSE.  See the GNU
- * Lesser General Public License for more details.
- *
- * You should have received a copy of the GNU Lesser General Public
- * License along with this library; if not, write to the Free Software
- * Foundation, Inc., 51 Franklin Street, Fifth Floor, Boston, MA  02110-1301  USA
- *
- * Linden Research, Inc., 945 Battery Street, San Francisco, CA  94111  USA
- * $/LicenseInfo$
- */
-
-// A tool to pick texture entry infro from objects in world (color/texture)
-// This tool assumes it is transient in the codebase and must be used
-// accordingly. We should probably restructure the way tools are
-// managed so that this is handled automatically.
-
-#ifndef LL_LLTOOLPIPETTE_H
-#define LL_LLTOOLPIPETTE_H
-
-#include "lltool.h"
-#include "lltextureentry.h"
-#include <boost/function.hpp>
-#include <boost/signals2.hpp>
-
-class LLViewerObject;
-class LLPickInfo;
-
-class LLToolPipette
-:   public LLTool, public LLSingleton<LLToolPipette>
-{
-    LLSINGLETON(LLToolPipette);
-    virtual ~LLToolPipette();
-
-public:
-<<<<<<< HEAD
-	virtual bool	handleMouseDown(S32 x, S32 y, MASK mask) override;
-	virtual bool	handleMouseUp(S32 x, S32 y, MASK mask) override;
-	virtual bool	handleHover(S32 x, S32 y, MASK mask) override;
-	virtual bool	handleToolTip(S32 x, S32 y, MASK mask) override;
-
-	// Note: Don't return connection; use boost::bind + boost::signals2::trackable to disconnect slots
-	typedef boost::signals2::signal<void (const LLTextureEntry& te)> signal_t;
-	void setToolSelectCallback(const signal_t::slot_type& cb) { mSignal.connect(cb); }
-	void setResult(bool success, const std::string& msg);
-	
-	void setTextureEntry(const LLTextureEntry* entry);
-	static void pickCallback(const LLPickInfo& pick_info);
-
-protected:
-	LLTextureEntry	mTextureEntry;
-	signal_t		mSignal;
-	bool			mSuccess;
-	std::string		mTooltipMsg;
-=======
-    virtual BOOL    handleMouseDown(S32 x, S32 y, MASK mask) override;
-    virtual BOOL    handleMouseUp(S32 x, S32 y, MASK mask) override;
-    virtual BOOL    handleHover(S32 x, S32 y, MASK mask) override;
-    virtual BOOL    handleToolTip(S32 x, S32 y, MASK mask) override;
-
-    // Note: Don't return connection; use boost::bind + boost::signals2::trackable to disconnect slots
-    typedef boost::signals2::signal<void (const LLTextureEntry& te)> signal_t;
-    void setToolSelectCallback(const signal_t::slot_type& cb) { mSignal.connect(cb); }
-    void setResult(BOOL success, const std::string& msg);
-
-    void setTextureEntry(const LLTextureEntry* entry);
-    static void pickCallback(const LLPickInfo& pick_info);
-
-protected:
-    LLTextureEntry  mTextureEntry;
-    signal_t        mSignal;
-    BOOL            mSuccess;
-    std::string     mTooltipMsg;
->>>>>>> e1623bb2
-};
-
-#endif //LL_LLTOOLPIPETTE_H+/**
+ * @file lltoolpipette.h
+ * @brief LLToolPipette class header file
+ *
+ * $LicenseInfo:firstyear=2006&license=viewerlgpl$
+ * Second Life Viewer Source Code
+ * Copyright (C) 2010, Linden Research, Inc.
+ *
+ * This library is free software; you can redistribute it and/or
+ * modify it under the terms of the GNU Lesser General Public
+ * License as published by the Free Software Foundation;
+ * version 2.1 of the License only.
+ *
+ * This library is distributed in the hope that it will be useful,
+ * but WITHOUT ANY WARRANTY; without even the implied warranty of
+ * MERCHANTABILITY or FITNESS FOR A PARTICULAR PURPOSE.  See the GNU
+ * Lesser General Public License for more details.
+ *
+ * You should have received a copy of the GNU Lesser General Public
+ * License along with this library; if not, write to the Free Software
+ * Foundation, Inc., 51 Franklin Street, Fifth Floor, Boston, MA  02110-1301  USA
+ *
+ * Linden Research, Inc., 945 Battery Street, San Francisco, CA  94111  USA
+ * $/LicenseInfo$
+ */
+
+// A tool to pick texture entry infro from objects in world (color/texture)
+// This tool assumes it is transient in the codebase and must be used
+// accordingly. We should probably restructure the way tools are
+// managed so that this is handled automatically.
+
+#ifndef LL_LLTOOLPIPETTE_H
+#define LL_LLTOOLPIPETTE_H
+
+#include "lltool.h"
+#include "lltextureentry.h"
+#include <boost/function.hpp>
+#include <boost/signals2.hpp>
+
+class LLViewerObject;
+class LLPickInfo;
+
+class LLToolPipette
+:   public LLTool, public LLSingleton<LLToolPipette>
+{
+    LLSINGLETON(LLToolPipette);
+    virtual ~LLToolPipette();
+
+public:
+    virtual bool    handleMouseDown(S32 x, S32 y, MASK mask) override;
+    virtual bool    handleMouseUp(S32 x, S32 y, MASK mask) override;
+    virtual bool    handleHover(S32 x, S32 y, MASK mask) override;
+    virtual bool    handleToolTip(S32 x, S32 y, MASK mask) override;
+
+    // Note: Don't return connection; use boost::bind + boost::signals2::trackable to disconnect slots
+    typedef boost::signals2::signal<void (const LLTextureEntry& te)> signal_t;
+    void setToolSelectCallback(const signal_t::slot_type& cb) { mSignal.connect(cb); }
+    void setResult(bool success, const std::string& msg);
+
+    void setTextureEntry(const LLTextureEntry* entry);
+    static void pickCallback(const LLPickInfo& pick_info);
+
+protected:
+    LLTextureEntry  mTextureEntry;
+    signal_t        mSignal;
+    bool            mSuccess;
+    std::string     mTooltipMsg;
+};
+
+#endif //LL_LLTOOLPIPETTE_H