--- conflicted
+++ resolved
@@ -28,20 +28,15 @@
 
 #include "llmaterialeditor.h"
 
-<<<<<<< HEAD
 #include "llagent.h"
+#include "llappviewer.h"
 #include "llcombobox.h"
 #include "llinventorymodel.h"
-=======
-#include "llappviewer.h"
-#include "llcombobox.h"
 #include "llnotificationsutil.h"
 #include "lltexturectrl.h"
 #include "lltrans.h"
->>>>>>> 231c618a
 #include "llviewermenufile.h"
 #include "llviewertexture.h"
-#include "llnotificationsutil.h"
 #include "llsdutil.h"
 #include "llselectmgr.h"
 #include "llviewerinventory.h"
@@ -443,8 +438,7 @@
     
     std::string dump = str.str();
 
-<<<<<<< HEAD
-    LL_INFOS() << dump << LL_ENDL;
+    LL_INFOS() << mMaterialName << ": " << dump << LL_ENDL;
 
     // gen a new uuid for this asset
     LLTransactionID tid;
@@ -483,8 +477,6 @@
             }
         })
     );
-=======
-    LL_INFOS() << mMaterialName << ": " << dump << LL_ENDL;
 }
 
 void LLMaterialEditor::onClickSaveAs()
@@ -533,7 +525,6 @@
     {
         closeFloater();
     }
->>>>>>> 231c618a
 }
 
 class LLMaterialFilePicker : public LLFilePickerThread
