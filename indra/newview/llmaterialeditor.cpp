/** 
 * @file llmaterialeditor.cpp
 * @brief Implementation of the gltf material editor
 *
 * $LicenseInfo:firstyear=2022&license=viewerlgpl$
 * Second Life Viewer Source Code
 * Copyright (C) 2010, Linden Research, Inc.
 * 
 * This library is free software; you can redistribute it and/or
 * modify it under the terms of the GNU Lesser General Public
 * License as published by the Free Software Foundation;
 * version 2.1 of the License only.
 * 
 * This library is distributed in the hope that it will be useful,
 * but WITHOUT ANY WARRANTY; without even the implied warranty of
 * MERCHANTABILITY or FITNESS FOR A PARTICULAR PURPOSE.  See the GNU
 * Lesser General Public License for more details.
 * 
 * You should have received a copy of the GNU Lesser General Public
 * License along with this library; if not, write to the Free Software
 * Foundation, Inc., 51 Franklin Street, Fifth Floor, Boston, MA  02110-1301  USA
 * 
 * Linden Research, Inc., 945 Battery Street, San Francisco, CA  94111  USA
 * $/LicenseInfo$
 */

#include "llviewerprecompiledheaders.h"

#include "llmaterialeditor.h"

#include "llagent.h"
#include "llagentbenefits.h"
#include "llappviewer.h"
#include "llcolorswatch.h"
#include "llcombobox.h"
#include "llfloaterreg.h"
#include "llfilesystem.h"
#include "llgltfmateriallist.h"
#include "llinventorymodel.h"
#include "llinventoryobserver.h"
#include "llinventoryfunctions.h"
#include "lllocalgltfmaterials.h"
#include "llnotificationsutil.h"
#include "lltexturectrl.h"
#include "lltrans.h"
#include "llviewermenufile.h"
#include "llviewertexture.h"
#include "llsdutil.h"
#include "llselectmgr.h"
#include "llstatusbar.h"	// can_afford_transaction()
#include "lltoolpie.h"
#include "llviewerinventory.h"
#include "llinventory.h"
#include "llviewerregion.h"
#include "llvovolume.h"
#include "roles_constants.h"
#include "llviewerobjectlist.h"
#include "llsdserialize.h"
#include "llimagej2c.h"
#include "llviewertexturelist.h"
#include "llfloaterperms.h"

#include "tinygltf/tiny_gltf.h"
#include "lltinygltfhelper.h"
#include <strstream>


const std::string MATERIAL_BASE_COLOR_DEFAULT_NAME = "Base Color";
const std::string MATERIAL_NORMAL_DEFAULT_NAME = "Normal";
const std::string MATERIAL_METALLIC_DEFAULT_NAME = "Metallic Roughness";
const std::string MATERIAL_EMISSIVE_DEFAULT_NAME = "Emissive";

// Dirty flags
static const U32 MATERIAL_BASE_COLOR_DIRTY = 0x1 << 0;
static const U32 MATERIAL_BASE_COLOR_TEX_DIRTY = 0x1 << 1;

static const U32 MATERIAL_NORMAL_TEX_DIRTY = 0x1 << 2;

static const U32 MATERIAL_METALLIC_ROUGHTNESS_TEX_DIRTY = 0x1 << 3;
static const U32 MATERIAL_METALLIC_ROUGHTNESS_METALNESS_DIRTY = 0x1 << 4;
static const U32 MATERIAL_METALLIC_ROUGHTNESS_ROUGHNESS_DIRTY = 0x1 << 5;

static const U32 MATERIAL_EMISIVE_COLOR_DIRTY = 0x1 << 6;
static const U32 MATERIAL_EMISIVE_TEX_DIRTY = 0x1 << 7;

static const U32 MATERIAL_DOUBLE_SIDED_DIRTY = 0x1 << 8;
static const U32 MATERIAL_ALPHA_MODE_DIRTY = 0x1 << 9;
static const U32 MATERIAL_ALPHA_CUTOFF_DIRTY = 0x1 << 10;

LLUUID LLMaterialEditor::mOverrideObjectId;
S32 LLMaterialEditor::mOverrideObjectTE = -1;
bool LLMaterialEditor::mOverrideInProgress = false;
bool LLMaterialEditor::mSelectionNeedsUpdate = true;

LLFloaterComboOptions::LLFloaterComboOptions()
    : LLFloater(LLSD())
{
    buildFromFile("floater_combobox_ok_cancel.xml");
}

LLFloaterComboOptions::~LLFloaterComboOptions()
{

}

BOOL LLFloaterComboOptions::postBuild()
{
    mConfirmButton = getChild<LLButton>("combo_ok", TRUE);
    mCancelButton = getChild<LLButton>("combo_cancel", TRUE);
    mComboOptions = getChild<LLComboBox>("combo_options", TRUE);
    mComboText = getChild<LLTextBox>("combo_text", TRUE);

    mConfirmButton->setCommitCallback([this](LLUICtrl* ctrl, const LLSD& param) {onConfirm(); });
    mCancelButton->setCommitCallback([this](LLUICtrl* ctrl, const LLSD& param) {onCancel(); });

    return TRUE;
}

LLFloaterComboOptions* LLFloaterComboOptions::showUI(
    combo_callback callback,
    const std::string &title,
    const std::string &description,
    const std::list<std::string> &options)
{
    LLFloaterComboOptions* combo_picker = new LLFloaterComboOptions();
    if (combo_picker)
    {
        combo_picker->mCallback = callback;
        combo_picker->setTitle(title);

        combo_picker->mComboText->setText(description);

        std::list<std::string>::const_iterator iter = options.begin();
        std::list<std::string>::const_iterator end = options.end();
        for (; iter != end; iter++)
        {
            combo_picker->mComboOptions->addSimpleElement(*iter);
        }
        combo_picker->mComboOptions->selectFirstItem();

        combo_picker->openFloater(LLSD(title));
        combo_picker->setFocus(TRUE);
        combo_picker->center();
    }
    return combo_picker;
}

LLFloaterComboOptions* LLFloaterComboOptions::showUI(
    combo_callback callback,
    const std::string &title,
    const std::string &description,
    const std::string &ok_text,
    const std::string &cancel_text,
    const std::list<std::string> &options)
{
    LLFloaterComboOptions* combo_picker = showUI(callback, title, description, options);
    if (combo_picker)
    {
        combo_picker->mConfirmButton->setLabel(ok_text);
        combo_picker->mCancelButton->setLabel(cancel_text);
    }
    return combo_picker;
}

void LLFloaterComboOptions::onConfirm()
{
    mCallback(mComboOptions->getSimple(), mComboOptions->getCurrentIndex());
    closeFloater();
}

void LLFloaterComboOptions::onCancel()
{
    mCallback(std::string(), -1);
    closeFloater();
}

class LLMaterialEditorCopiedCallback : public LLInventoryCallback
{
public:
    LLMaterialEditorCopiedCallback(
        const std::string &buffer,
        const LLSD &old_key,
        bool has_unsaved_changes)
        : mBuffer(buffer),
          mOldKey(old_key),
          mHasUnsavedChanges(has_unsaved_changes)
    {}

    LLMaterialEditorCopiedCallback(
        const LLSD &old_key,
        const std::string &new_name)
        : mOldKey(old_key),
          mNewName(new_name),
          mHasUnsavedChanges(false)
    {}

    virtual void fire(const LLUUID& inv_item_id)
    {
        if (!mNewName.empty())
        {
            // making a copy from a notecard doesn't change name, do it now
            LLViewerInventoryItem* item = gInventory.getItem(inv_item_id);
            if (item->getName() != mNewName)
            {
                LLSD updates;
                updates["name"] = mNewName;
                update_inventory_item(inv_item_id, updates, NULL);
            }
        }
        LLMaterialEditor::finishSaveAs(mOldKey, inv_item_id, mBuffer, mHasUnsavedChanges);
    }

private:
    std::string mBuffer;
    LLSD mOldKey;
    std::string mNewName;
    bool mHasUnsavedChanges;
};

///----------------------------------------------------------------------------
/// Class LLSelectedTEGetMatData
/// For finding selected applicable inworld material
///----------------------------------------------------------------------------

struct LLSelectedTEGetMatData : public LLSelectedTEFunctor
{
    LLSelectedTEGetMatData(bool for_override);

    bool apply(LLViewerObject* objectp, S32 te_index);

    bool mIsOverride;
    bool mIdenticalTexColor;
    bool mIdenticalTexMetal;
    bool mIdenticalTexEmissive;
    bool mIdenticalTexNormal;
    bool mFirst;
    LLUUID mTexColorId;
    LLUUID mTexMetalId;
    LLUUID mTexEmissiveId;
    LLUUID mTexNormalId;
    LLUUID mObjectId;
    LLViewerObject* mObject = nullptr;
    S32 mObjectTE;
    LLUUID mMaterialId;
    LLPointer<LLGLTFMaterial> mMaterial;
    LLPointer<LLLocalGLTFMaterial> mLocalMaterial;
};

LLSelectedTEGetMatData::LLSelectedTEGetMatData(bool for_override)
    : mIsOverride(for_override)
    , mIdenticalTexColor(true)
    , mIdenticalTexMetal(true)
    , mIdenticalTexEmissive(true)
    , mIdenticalTexNormal(true)
    , mObjectTE(-1)
    , mFirst(true)
{}

bool LLSelectedTEGetMatData::apply(LLViewerObject* objectp, S32 te_index)
{
    if (!objectp)
    {
        return false;
    }
    LLUUID mat_id = objectp->getRenderMaterialID(te_index);
    mMaterialId = mat_id;
    bool can_use = mIsOverride ? objectp->permModify() : objectp->permCopy();
    LLTextureEntry *tep = objectp->getTE(te_index);
    // We might want to disable this entirely if at least
    // something in selection is no-copy or no modify
    // or has no base material
    if (can_use && tep && mat_id.notNull())
    {
        if (mIsOverride)
        {
            LLPointer<LLGLTFMaterial> mat = tep->getGLTFRenderMaterial();

            LLUUID tex_color_id;
            LLUUID tex_metal_id;
            LLUUID tex_emissive_id;
            LLUUID tex_normal_id;
            llassert(mat.notNull()); // by this point shouldn't be null
            if (mat.notNull())
            {
                tex_color_id = mat->mTextureId[LLGLTFMaterial::GLTF_TEXTURE_INFO_BASE_COLOR];
                tex_metal_id = mat->mTextureId[LLGLTFMaterial::GLTF_TEXTURE_INFO_METALLIC_ROUGHNESS];
                tex_emissive_id = mat->mTextureId[LLGLTFMaterial::GLTF_TEXTURE_INFO_EMISSIVE];
                tex_normal_id = mat->mTextureId[LLGLTFMaterial::GLTF_TEXTURE_INFO_NORMAL];
            }
            if (mFirst)
            {
                mMaterial = mat;
                mTexColorId = tex_color_id;
                mTexMetalId = tex_metal_id;
                mTexEmissiveId = tex_emissive_id;
                mTexNormalId = tex_normal_id;
                mObjectTE = te_index;
                mObject = objectp;
                mObjectId = objectp->getID();
                mFirst = false;
            }
            else
            {
                if (mTexColorId != tex_color_id)
                {
                    mIdenticalTexColor = false;
                }
                if (mTexMetalId != tex_metal_id)
                {
                    mIdenticalTexMetal = false;
                }
                if (mTexEmissiveId != tex_emissive_id)
                {
                    mIdenticalTexEmissive = false;
                }
                if (mTexNormalId != tex_normal_id)
                {
                    mIdenticalTexNormal = false;
                }
            }
        }
        else
        {
            LLGLTFMaterial *mat = tep->getGLTFMaterial();
            LLLocalGLTFMaterial *local_mat = dynamic_cast<LLLocalGLTFMaterial*>(mat);

            mObject = objectp;
            mObjectId = objectp->getID();
            if (local_mat)
            {
                mLocalMaterial = local_mat;
            }
            mMaterial = tep->getGLTFRenderMaterial();

            if (mMaterial.isNull())
            {
                // Shouldn't be possible?
                LL_WARNS("MaterialEditor") << "Object has material id, but no material" << LL_ENDL;
                mMaterial = gGLTFMaterialList.getMaterial(mat_id);
            }
        }
        return true;
    }
    return false;
}

class LLSelectedTEUpdateOverrides: public LLSelectedNodeFunctor
{
public:
    LLSelectedTEUpdateOverrides(LLMaterialEditor* me) : mEditor(me) {}

    virtual bool apply(LLSelectNode* nodep);

    LLMaterialEditor* mEditor;
};

bool LLSelectedTEUpdateOverrides::apply(LLSelectNode* nodep)
{
    LLViewerObject* objectp = nodep->getObject();
    if (!objectp)
    {
        return false;
    }
    S32 num_tes = llmin((S32)objectp->getNumTEs(), (S32)objectp->getNumFaces()); // avatars have TEs but no faces
    for (S32 te_index = 0; te_index < num_tes; ++te_index)
    {

        LLTextureEntry* tep = objectp->getTE(te_index);
        LLGLTFMaterial* override_mat = tep->getGLTFMaterialOverride();
        if (mEditor->updateMaterialLocalSubscription(override_mat))
        {
            LLGLTFMaterial* render_mat = tep->getGLTFRenderMaterial();
            mEditor->updateMaterialLocalSubscription(render_mat);
        }
    }

    return true;
}

///----------------------------------------------------------------------------
/// Class LLMaterialEditor
///----------------------------------------------------------------------------

// Default constructor
LLMaterialEditor::LLMaterialEditor(const LLSD& key)
    : LLPreview(key)
    , mUnsavedChanges(0)
    , mRevertedChanges(0)
    , mExpectedUploadCost(0)
    , mUploadingTexturesCount(0)
    , mUploadingTexturesFailure(false)
{
    const LLInventoryItem* item = getItem();
    if (item)
    {
        mAssetID = item->getAssetUUID();
    }
}

LLMaterialEditor::~LLMaterialEditor()
{
}

void LLMaterialEditor::setObjectID(const LLUUID& object_id)
{
    LLPreview::setObjectID(object_id);
    const LLInventoryItem* item = getItem();
    if (item)
    {
        mAssetID = item->getAssetUUID();
    }
}

void LLMaterialEditor::setAuxItem(const LLInventoryItem* item)
{
    LLPreview::setAuxItem(item);
    if (item)
    {
        mAssetID = item->getAssetUUID();
    }
}

BOOL LLMaterialEditor::postBuild()
{
    // if this is a 'live editor' instance, it is also
    // single instance and uses live overrides
    mIsOverride = getIsSingleInstance();

    mBaseColorTextureCtrl = getChild<LLTextureCtrl>("base_color_texture");
    mMetallicTextureCtrl = getChild<LLTextureCtrl>("metallic_roughness_texture");
    mEmissiveTextureCtrl = getChild<LLTextureCtrl>("emissive_texture");
    mNormalTextureCtrl = getChild<LLTextureCtrl>("normal_texture");
    mBaseColorCtrl = getChild<LLColorSwatchCtrl>("base color");
    mEmissiveColorCtrl = getChild<LLColorSwatchCtrl>("emissive color");

    if (!gAgent.isGodlike())
    {
        // Only allow fully permissive textures
        mBaseColorTextureCtrl->setFilterPermissionMasks(PERM_COPY | PERM_TRANSFER);
        mMetallicTextureCtrl->setFilterPermissionMasks(PERM_COPY | PERM_TRANSFER);
        mEmissiveTextureCtrl->setFilterPermissionMasks(PERM_COPY | PERM_TRANSFER);
        mNormalTextureCtrl->setFilterPermissionMasks(PERM_COPY | PERM_TRANSFER);
    }

    // Texture callback
    mBaseColorTextureCtrl->setCommitCallback(boost::bind(&LLMaterialEditor::onCommitTexture, this, _1, _2, MATERIAL_BASE_COLOR_TEX_DIRTY));
    mMetallicTextureCtrl->setCommitCallback(boost::bind(&LLMaterialEditor::onCommitTexture, this, _1, _2, MATERIAL_METALLIC_ROUGHTNESS_TEX_DIRTY));
    mEmissiveTextureCtrl->setCommitCallback(boost::bind(&LLMaterialEditor::onCommitTexture, this, _1, _2, MATERIAL_EMISIVE_TEX_DIRTY));
    mNormalTextureCtrl->setCommitCallback(boost::bind(&LLMaterialEditor::onCommitTexture, this, _1, _2, MATERIAL_NORMAL_TEX_DIRTY));

    if (mIsOverride)
    {
        // Live editing needs a recovery mechanism on cancel
        mBaseColorTextureCtrl->setOnCancelCallback(boost::bind(&LLMaterialEditor::onCancelCtrl, this, _1, _2, MATERIAL_BASE_COLOR_TEX_DIRTY));
        mMetallicTextureCtrl->setOnCancelCallback(boost::bind(&LLMaterialEditor::onCancelCtrl, this, _1, _2, MATERIAL_METALLIC_ROUGHTNESS_TEX_DIRTY));
        mEmissiveTextureCtrl->setOnCancelCallback(boost::bind(&LLMaterialEditor::onCancelCtrl, this, _1, _2, MATERIAL_EMISIVE_TEX_DIRTY));
        mNormalTextureCtrl->setOnCancelCallback(boost::bind(&LLMaterialEditor::onCancelCtrl, this, _1, _2, MATERIAL_NORMAL_TEX_DIRTY));

        // Save applied changes on 'OK' to our recovery mechanism.
        mBaseColorTextureCtrl->setOnSelectCallback(boost::bind(&LLMaterialEditor::onSelectCtrl, this, _1, _2, MATERIAL_BASE_COLOR_TEX_DIRTY));
        mMetallicTextureCtrl->setOnSelectCallback(boost::bind(&LLMaterialEditor::onSelectCtrl, this, _1, _2, MATERIAL_METALLIC_ROUGHTNESS_TEX_DIRTY));
        mEmissiveTextureCtrl->setOnSelectCallback(boost::bind(&LLMaterialEditor::onSelectCtrl, this, _1, _2, MATERIAL_EMISIVE_TEX_DIRTY));
        mNormalTextureCtrl->setOnSelectCallback(boost::bind(&LLMaterialEditor::onSelectCtrl, this, _1, _2, MATERIAL_NORMAL_TEX_DIRTY));
    }
    else
    {
        mBaseColorTextureCtrl->setCanApplyImmediately(false);
        mMetallicTextureCtrl->setCanApplyImmediately(false);
        mEmissiveTextureCtrl->setCanApplyImmediately(false);
        mNormalTextureCtrl->setCanApplyImmediately(false);
    }

    if (!mIsOverride)
    {
        childSetAction("save", boost::bind(&LLMaterialEditor::onClickSave, this));
        childSetAction("save_as", boost::bind(&LLMaterialEditor::onClickSaveAs, this));
        childSetAction("cancel", boost::bind(&LLMaterialEditor::onClickCancel, this));
    }

    if (mIsOverride)
    {
        childSetVisible("base_color_upload_fee", FALSE);
        childSetVisible("metallic_upload_fee", FALSE);
        childSetVisible("emissive_upload_fee", FALSE);
        childSetVisible("normal_upload_fee", FALSE);
    }
    else
    {
        S32 upload_cost = LLAgentBenefitsMgr::current().getTextureUploadCost();
        getChild<LLUICtrl>("base_color_upload_fee")->setTextArg("[FEE]", llformat("%d", upload_cost));
        getChild<LLUICtrl>("metallic_upload_fee")->setTextArg("[FEE]", llformat("%d", upload_cost));
        getChild<LLUICtrl>("emissive_upload_fee")->setTextArg("[FEE]", llformat("%d", upload_cost));
        getChild<LLUICtrl>("normal_upload_fee")->setTextArg("[FEE]", llformat("%d", upload_cost));
    }

    boost::function<void(LLUICtrl*, void*)> changes_callback = [this](LLUICtrl * ctrl, void* userData)
    {
        const U32 *flag = (const U32*)userData;
        markChangesUnsaved(*flag);
        // Apply changes to object live
        applyToSelection();
    };
 
    childSetCommitCallback("double sided", changes_callback, (void*)&MATERIAL_DOUBLE_SIDED_DIRTY);

    // BaseColor
    mBaseColorCtrl->setCommitCallback(changes_callback, (void*)&MATERIAL_BASE_COLOR_DIRTY);
    if (mIsOverride)
    {
        mBaseColorCtrl->setOnCancelCallback(boost::bind(&LLMaterialEditor::onCancelCtrl, this, _1, _2, MATERIAL_BASE_COLOR_DIRTY));
        mBaseColorCtrl->setOnSelectCallback(boost::bind(&LLMaterialEditor::onSelectCtrl, this, _1, _2, MATERIAL_BASE_COLOR_DIRTY));
    }
    else
    {
        mBaseColorCtrl->setCanApplyImmediately(false);
    }
    // transparency is a part of base color
    childSetCommitCallback("transparency", changes_callback, (void*)&MATERIAL_BASE_COLOR_DIRTY);
    childSetCommitCallback("alpha mode", changes_callback, (void*)&MATERIAL_ALPHA_MODE_DIRTY);
    childSetCommitCallback("alpha cutoff", changes_callback, (void*)&MATERIAL_ALPHA_CUTOFF_DIRTY);

    // Metallic-Roughness
    childSetCommitCallback("metalness factor", changes_callback, (void*)&MATERIAL_METALLIC_ROUGHTNESS_METALNESS_DIRTY);
    childSetCommitCallback("roughness factor", changes_callback, (void*)&MATERIAL_METALLIC_ROUGHTNESS_ROUGHNESS_DIRTY);

    // Emissive
    mEmissiveColorCtrl->setCommitCallback(changes_callback, (void*)&MATERIAL_EMISIVE_COLOR_DIRTY);
    if (mIsOverride)
    {
        mEmissiveColorCtrl->setOnCancelCallback(boost::bind(&LLMaterialEditor::onCancelCtrl, this, _1, _2, MATERIAL_EMISIVE_COLOR_DIRTY));
        mEmissiveColorCtrl->setOnSelectCallback(boost::bind(&LLMaterialEditor::onSelectCtrl, this, _1, _2, MATERIAL_EMISIVE_COLOR_DIRTY));
    }
    else
    {
        mEmissiveColorCtrl->setCanApplyImmediately(false);
    }

    if (!mIsOverride)
    {
        // "unsaved_changes" doesn't exist in live editor
        childSetVisible("unsaved_changes", mUnsavedChanges);

        // Doesn't exist in live editor
        getChild<LLUICtrl>("total_upload_fee")->setTextArg("[FEE]", llformat("%d", 0));
    }

    // Todo:
    // Disable/enable setCanApplyImmediately() based on
    // working from inventory, upload or editing inworld

	return LLPreview::postBuild();
}

void LLMaterialEditor::onClickCloseBtn(bool app_quitting)
{
    if (app_quitting || mIsOverride)
    {
        closeFloater(app_quitting);
    }
    else
    {
        onClickCancel();
    }
}

void LLMaterialEditor::onClose(bool app_quitting)
{
    if (mSelectionUpdateSlot.connected())
    {
        mSelectionUpdateSlot.disconnect();
    }
    for (mat_connection_map_t::value_type &cn : mTextureChangesUpdates)
    {
        cn.second.mConnection.disconnect();
    }
    mTextureChangesUpdates.clear();

    LLPreview::onClose(app_quitting);
}

void LLMaterialEditor::draw()
{
    if (mIsOverride)
    {
        if (mSelectionNeedsUpdate)
        {
            mSelectionNeedsUpdate = false;
            clearTextures();
            setFromSelection();
        }
    }
    LLPreview::draw();
}

void LLMaterialEditor::handleReshape(const LLRect& new_rect, bool by_user)
{
    if (by_user)
    {
        const LLRect old_rect = getRect();
        LLRect clamp_rect(new_rect);
        clamp_rect.mRight = clamp_rect.mLeft + old_rect.getWidth();
        LLPreview::handleReshape(clamp_rect, by_user);
    }
    else
    {
        LLPreview::handleReshape(new_rect, by_user);
    }
}

LLUUID LLMaterialEditor::getBaseColorId()
{
    return mBaseColorTextureCtrl->getValue().asUUID();
}

void LLMaterialEditor::setBaseColorId(const LLUUID& id)
{
    mBaseColorTextureCtrl->setValue(id);
    mBaseColorTextureCtrl->setDefaultImageAssetID(id);
    mBaseColorTextureCtrl->setTentative(FALSE);
}

void LLMaterialEditor::setBaseColorUploadId(const LLUUID& id)
{
    // Might be better to use local textures and
    // assign a fee in case of a local texture
    if (id.notNull())
    {
        // todo: this does not account for posibility of texture
        // being from inventory, need to check that
        childSetValue("base_color_upload_fee", getString("upload_fee_string"));
        // Only set if we will need to upload this texture
        mBaseColorTextureUploadId = id;
    }
    markChangesUnsaved(MATERIAL_BASE_COLOR_TEX_DIRTY);
}

LLColor4 LLMaterialEditor::getBaseColor()
{
    LLColor4 ret = linearColor4(LLColor4(mBaseColorCtrl->getValue()));
    ret.mV[3] = getTransparency();
    return ret;
}

void LLMaterialEditor::setBaseColor(const LLColor4& color)
{
    mBaseColorCtrl->setValue(srgbColor4(color).getValue());
    setTransparency(color.mV[3]);
}

F32 LLMaterialEditor::getTransparency()
{
    return childGetValue("transparency").asReal();
}

void LLMaterialEditor::setTransparency(F32 transparency)
{
    childSetValue("transparency", transparency);
}

std::string LLMaterialEditor::getAlphaMode()
{
    return childGetValue("alpha mode").asString();
}

void LLMaterialEditor::setAlphaMode(const std::string& alpha_mode)
{
    childSetValue("alpha mode", alpha_mode);
}

F32 LLMaterialEditor::getAlphaCutoff()
{
    return childGetValue("alpha cutoff").asReal();
}

void LLMaterialEditor::setAlphaCutoff(F32 alpha_cutoff)
{
    childSetValue("alpha cutoff", alpha_cutoff);
}

void LLMaterialEditor::setMaterialName(const std::string &name)
{
    setTitle(name);
    mMaterialName = name;
}

LLUUID LLMaterialEditor::getMetallicRoughnessId()
{
    return mMetallicTextureCtrl->getValue().asUUID();
}

void LLMaterialEditor::setMetallicRoughnessId(const LLUUID& id)
{
    mMetallicTextureCtrl->setValue(id);
    mMetallicTextureCtrl->setDefaultImageAssetID(id);
    mMetallicTextureCtrl->setTentative(FALSE);
}

void LLMaterialEditor::setMetallicRoughnessUploadId(const LLUUID& id)
{
    if (id.notNull())
    {
        // todo: this does not account for posibility of texture
        // being from inventory, need to check that
        childSetValue("metallic_upload_fee", getString("upload_fee_string"));
        mMetallicTextureUploadId = id;
    }
    markChangesUnsaved(MATERIAL_METALLIC_ROUGHTNESS_TEX_DIRTY);
}

F32 LLMaterialEditor::getMetalnessFactor()
{
    return childGetValue("metalness factor").asReal();
}

void LLMaterialEditor::setMetalnessFactor(F32 factor)
{
    childSetValue("metalness factor", factor);
}

F32 LLMaterialEditor::getRoughnessFactor()
{
    return childGetValue("roughness factor").asReal();
}

void LLMaterialEditor::setRoughnessFactor(F32 factor)
{
    childSetValue("roughness factor", factor);
}

LLUUID LLMaterialEditor::getEmissiveId()
{
    return mEmissiveTextureCtrl->getValue().asUUID();
}

void LLMaterialEditor::setEmissiveId(const LLUUID& id)
{
    mEmissiveTextureCtrl->setValue(id);
    mEmissiveTextureCtrl->setDefaultImageAssetID(id);
    mEmissiveTextureCtrl->setTentative(FALSE);
}

void LLMaterialEditor::setEmissiveUploadId(const LLUUID& id)
{
    if (id.notNull())
    {
        // todo: this does not account for posibility of texture
        // being from inventory, need to check that
        childSetValue("emissive_upload_fee", getString("upload_fee_string"));
        mEmissiveTextureUploadId = id;
    }
    markChangesUnsaved(MATERIAL_EMISIVE_TEX_DIRTY);
}

LLColor4 LLMaterialEditor::getEmissiveColor()
{
    return linearColor4(LLColor4(mEmissiveColorCtrl->getValue()));
}

void LLMaterialEditor::setEmissiveColor(const LLColor4& color)
{
    mEmissiveColorCtrl->setValue(srgbColor4(color).getValue());
}

LLUUID LLMaterialEditor::getNormalId()
{
    return mNormalTextureCtrl->getValue().asUUID();
}

void LLMaterialEditor::setNormalId(const LLUUID& id)
{
    mNormalTextureCtrl->setValue(id);
    mNormalTextureCtrl->setDefaultImageAssetID(id);
    mNormalTextureCtrl->setTentative(FALSE);
}

void LLMaterialEditor::setNormalUploadId(const LLUUID& id)
{
    if (id.notNull())
    {
        // todo: this does not account for posibility of texture
        // being from inventory, need to check that
        childSetValue("normal_upload_fee", getString("upload_fee_string"));
        mNormalTextureUploadId = id;
    }
    markChangesUnsaved(MATERIAL_NORMAL_TEX_DIRTY);
}

bool LLMaterialEditor::getDoubleSided()
{
    return childGetValue("double sided").asBoolean();
}

void LLMaterialEditor::setDoubleSided(bool double_sided)
{
    childSetValue("double sided", double_sided);
}

void LLMaterialEditor::resetUnsavedChanges()
{
    mUnsavedChanges = 0;
    mRevertedChanges = 0;
    if (!mIsOverride)
    {
        childSetVisible("unsaved_changes", false);
        setCanSave(false);

        mExpectedUploadCost = 0;
        getChild<LLUICtrl>("total_upload_fee")->setTextArg("[FEE]", llformat("%d", mExpectedUploadCost));
    }
}

void LLMaterialEditor::markChangesUnsaved(U32 dirty_flag)
{
    mUnsavedChanges |= dirty_flag;
    if (mIsOverride)
    {
        // at the moment live editing (mIsOverride) applies everything 'live'
        // and "unsaved_changes", save/cancel buttons don't exist there
        return;
    }

    childSetVisible("unsaved_changes", mUnsavedChanges);

    if (mUnsavedChanges)
    {
        const LLInventoryItem* item = getItem();
        if (item)
        {
            //LLPermissions perm(item->getPermissions());
            bool allow_modify = canModify(mObjectUUID, item);
            bool source_library = mObjectUUID.isNull() && gInventory.isObjectDescendentOf(mItemUUID, gInventory.getLibraryRootFolderID());
            bool source_notecard = mNotecardInventoryID.notNull();

            setCanSave(allow_modify && !source_library && !source_notecard);
        }
    }
    else
    {
        setCanSave(false);
    }

    S32 upload_texture_count = 0;
    if (mBaseColorTextureUploadId.notNull() && mBaseColorTextureUploadId == getBaseColorId())
    {
        upload_texture_count++;
    }
    if (mMetallicTextureUploadId.notNull() && mMetallicTextureUploadId == getMetallicRoughnessId())
    {
        upload_texture_count++;
    }
    if (mEmissiveTextureUploadId.notNull() && mEmissiveTextureUploadId == getEmissiveId())
    {
        upload_texture_count++;
    }
    if (mNormalTextureUploadId.notNull() && mNormalTextureUploadId == getNormalId())
    {
        upload_texture_count++;
    }

    mExpectedUploadCost = upload_texture_count * LLAgentBenefitsMgr::current().getTextureUploadCost();
    getChild<LLUICtrl>("total_upload_fee")->setTextArg("[FEE]", llformat("%d", mExpectedUploadCost));
}

void LLMaterialEditor::setCanSaveAs(bool value)
{
    if (!mIsOverride)
    {
        childSetEnabled("save_as", value);
    }
}

void LLMaterialEditor::setCanSave(bool value)
{
    if (!mIsOverride)
    {
        childSetEnabled("save", value);
    }
}

void LLMaterialEditor::setEnableEditing(bool can_modify)
{
    childSetEnabled("double sided", can_modify);

    // BaseColor
    childSetEnabled("base color", can_modify);
    childSetEnabled("transparency", can_modify);
    childSetEnabled("alpha mode", can_modify);
    childSetEnabled("alpha cutoff", can_modify);

    // Metallic-Roughness
    childSetEnabled("metalness factor", can_modify);
    childSetEnabled("roughness factor", can_modify);

    // Metallic-Roughness
    childSetEnabled("metalness factor", can_modify);
    childSetEnabled("roughness factor", can_modify);

    // Emissive
    childSetEnabled("emissive color", can_modify);

    mBaseColorTextureCtrl->setEnabled(can_modify);
    mMetallicTextureCtrl->setEnabled(can_modify);
    mEmissiveTextureCtrl->setEnabled(can_modify);
    mNormalTextureCtrl->setEnabled(can_modify);
}

void LLMaterialEditor::subscribeToLocalTexture(S32 dirty_flag, const LLUUID& tracking_id)
{
    if (mTextureChangesUpdates[dirty_flag].mTrackingId != tracking_id)
    {
        mTextureChangesUpdates[dirty_flag].mConnection.disconnect();
        mTextureChangesUpdates[dirty_flag].mTrackingId = tracking_id;
        mTextureChangesUpdates[dirty_flag].mConnection = LLLocalBitmapMgr::getInstance()->setOnChangedCallback(tracking_id,
                                                                                                               [this, dirty_flag](const LLUUID& tracking_id, const LLUUID& old_id, const LLUUID& new_id)
                                                                                                               {
                                                                                                                   if (new_id.isNull())
                                                                                                                   {
                                                                                                                       mTextureChangesUpdates[dirty_flag].mConnection.disconnect();
                                                                                                                       //mTextureChangesUpdates.erase(dirty_flag);
                                                                                                                   }
                                                                                                                   else
                                                                                                                   {
                                                                                                                       replaceLocalTexture(old_id, new_id);
                                                                                                                   }
                                                                                                               });
    }
}

LLUUID LLMaterialEditor::getLocalTextureTrackingIdFromFlag(U32 flag)
{
    mat_connection_map_t::iterator found = mTextureChangesUpdates.find(flag);
    if (found != mTextureChangesUpdates.end())
    {
        return found->second.mTrackingId;
    }
    return LLUUID();
}

bool LLMaterialEditor::updateMaterialLocalSubscription(LLGLTFMaterial* mat)
{
    if (!mat)
    {
        return false;
    }

    bool res = false;
    for (mat_connection_map_t::value_type& cn : mTextureChangesUpdates)
    {
        LLUUID world_id = LLLocalBitmapMgr::getInstance()->getWorldID(cn.second.mTrackingId);
        if (world_id == mat->mTextureId[LLGLTFMaterial::GLTF_TEXTURE_INFO_BASE_COLOR])
        {
            LLLocalBitmapMgr::getInstance()->associateGLTFMaterial(cn.second.mTrackingId, mat);
            res = true;
            continue;
        }
        if (world_id == mat->mTextureId[LLGLTFMaterial::GLTF_TEXTURE_INFO_METALLIC_ROUGHNESS])
        {
            LLLocalBitmapMgr::getInstance()->associateGLTFMaterial(cn.second.mTrackingId, mat);
            res = true;
            continue;
        }
        if (world_id == mat->mTextureId[LLGLTFMaterial::GLTF_TEXTURE_INFO_EMISSIVE])
        {
            LLLocalBitmapMgr::getInstance()->associateGLTFMaterial(cn.second.mTrackingId, mat);
            res = true;
            continue;
        }
        if (world_id == mat->mTextureId[LLGLTFMaterial::GLTF_TEXTURE_INFO_NORMAL])
        {
            LLLocalBitmapMgr::getInstance()->associateGLTFMaterial(cn.second.mTrackingId, mat);
            res = true;
            continue;
        }
    }
    return res;
}

void LLMaterialEditor::replaceLocalTexture(const LLUUID& old_id, const LLUUID& new_id)
{
    // todo: might be a good idea to set mBaseColorTextureUploadId here
    // and when texturectrl picks a local texture
    if (getBaseColorId() == old_id)
    {
        mBaseColorTextureCtrl->setValue(new_id);
    }
    if (mBaseColorTextureCtrl->getDefaultImageAssetID() == old_id)
    {
        mBaseColorTextureCtrl->setDefaultImageAssetID(new_id);
    }

    if (getMetallicRoughnessId() == old_id)
    {
        mMetallicTextureCtrl->setValue(new_id);
    }
    if (mMetallicTextureCtrl->getDefaultImageAssetID() == old_id)
    {
        mMetallicTextureCtrl->setDefaultImageAssetID(new_id);
    }

    if (getEmissiveId() == old_id)
    {
        mEmissiveTextureCtrl->setValue(new_id);
    }
    if (mEmissiveTextureCtrl->getDefaultImageAssetID() == old_id)
    {
        mEmissiveTextureCtrl->setDefaultImageAssetID(new_id);
    }

    if (getNormalId() == old_id)
    {
        mNormalTextureCtrl->setValue(new_id);
    }
    if (mNormalTextureCtrl->getDefaultImageAssetID() == old_id)
    {
        mNormalTextureCtrl->setDefaultImageAssetID(new_id);
    }
}

void LLMaterialEditor::onCommitTexture(LLUICtrl* ctrl, const LLSD& data, S32 dirty_flag)
{
    if (!mIsOverride)
    {
        std::string upload_fee_ctrl_name;
        LLUUID old_uuid;

        switch (dirty_flag)
        {
        case MATERIAL_BASE_COLOR_TEX_DIRTY:
        {
            upload_fee_ctrl_name = "base_color_upload_fee";
            old_uuid = mBaseColorTextureUploadId;
            break;
        }
        case MATERIAL_METALLIC_ROUGHTNESS_TEX_DIRTY:
        {
            upload_fee_ctrl_name = "metallic_upload_fee";
            old_uuid = mMetallicTextureUploadId;
            break;
        }
        case MATERIAL_EMISIVE_TEX_DIRTY:
        {
            upload_fee_ctrl_name = "emissive_upload_fee";
            old_uuid = mEmissiveTextureUploadId;
            break;
        }
        case MATERIAL_NORMAL_TEX_DIRTY:
        {
            upload_fee_ctrl_name = "normal_upload_fee";
            old_uuid = mNormalTextureUploadId;
            break;
        }
        default:
            break;
        }
        LLUUID new_val = ctrl->getValue().asUUID();
        if (new_val == old_uuid && old_uuid.notNull())
        {
            childSetValue(upload_fee_ctrl_name, getString("upload_fee_string"));
        }
        else
        {
            // Texture picker has 'apply now' with 'cancel' support.
            // Don't clean mBaseColorJ2C and mBaseColorFetched, it's our
            // storage in case user decides to cancel changes.
            // Without mBaseColorFetched, viewer will eventually cleanup
            // the texture that is not in use
            childSetValue(upload_fee_ctrl_name, getString("no_upload_fee_string"));
        }
    }

    LLTextureCtrl* tex_ctrl = (LLTextureCtrl*)ctrl;
    if (tex_ctrl->isImageLocal())
    {
        subscribeToLocalTexture(dirty_flag, tex_ctrl->getLocalTrackingID());
    }
    else
    {
        // unsubcribe potential old callabck
        mat_connection_map_t::iterator found = mTextureChangesUpdates.find(dirty_flag);
        if (found != mTextureChangesUpdates.end())
        {
            found->second.mConnection.disconnect();
        }
    }

    markChangesUnsaved(dirty_flag);
    applyToSelection();
}

void LLMaterialEditor::onCancelCtrl(LLUICtrl* ctrl, const LLSD& data, S32 dirty_flag)
{
    mRevertedChanges |= dirty_flag;
    applyToSelection();
}

void update_local_texture(LLUICtrl* ctrl, LLGLTFMaterial* mat)
{
    LLTextureCtrl* tex_ctrl = (LLTextureCtrl*)ctrl;
    if (tex_ctrl->isImageLocal())
    {
        // subscrive material to updates of local textures
        LLLocalBitmapMgr::getInstance()->associateGLTFMaterial(tex_ctrl->getLocalTrackingID(), mat);
    }
}

void LLMaterialEditor::onSelectCtrl(LLUICtrl* ctrl, const LLSD& data, S32 dirty_flag)
{
    mUnsavedChanges |= dirty_flag;
    applyToSelection();

    struct f : public LLSelectedNodeFunctor
    {
        f(LLUICtrl* ctrl, S32 dirty_flag) : mCtrl(ctrl), mDirtyFlag(dirty_flag)
        {
        }

        virtual bool apply(LLSelectNode* nodep)
        {
            LLViewerObject* objectp = nodep->getObject();
            if (!objectp)
            {
                return false;
            }
            S32 num_tes = llmin((S32)objectp->getNumTEs(), (S32)objectp->getNumFaces()); // avatars have TEs but no faces
            for (S32 te = 0; te < num_tes; ++te)
            {
                if (nodep->isTESelected(te) && nodep->mSavedGLTFOverrideMaterials.size() > te)
                {
                    if (nodep->mSavedGLTFOverrideMaterials[te].isNull())
                    {
                        // populate with default values, default values basically mean 'not in use'
                        nodep->mSavedGLTFOverrideMaterials[te] = new LLGLTFMaterial();
                    }

                    switch (mDirtyFlag)
                    {
                    //Textures
                    case MATERIAL_BASE_COLOR_TEX_DIRTY:
                    {
                        nodep->mSavedGLTFOverrideMaterials[te]->setBaseColorId(mCtrl->getValue().asUUID(), true);
                        update_local_texture(mCtrl, nodep->mSavedGLTFOverrideMaterials[te].get());
                        break;
                    }
                    case MATERIAL_METALLIC_ROUGHTNESS_TEX_DIRTY:
                    {
                        nodep->mSavedGLTFOverrideMaterials[te]->setOcclusionRoughnessMetallicId(mCtrl->getValue().asUUID(), true);
                        update_local_texture(mCtrl, nodep->mSavedGLTFOverrideMaterials[te].get());
                        break;
                    }
                    case MATERIAL_EMISIVE_TEX_DIRTY:
                    {
                        nodep->mSavedGLTFOverrideMaterials[te]->setEmissiveId(mCtrl->getValue().asUUID(), true);
                        update_local_texture(mCtrl, nodep->mSavedGLTFOverrideMaterials[te].get());
                        break;
                    }
                    case MATERIAL_NORMAL_TEX_DIRTY:
                    {
                        nodep->mSavedGLTFOverrideMaterials[te]->setNormalId(mCtrl->getValue().asUUID(), true);
                        update_local_texture(mCtrl, nodep->mSavedGLTFOverrideMaterials[te].get());
                        break;
                    }
                    // Colors
                    case MATERIAL_BASE_COLOR_DIRTY:
                    {
                        LLColor4 ret = linearColor4(LLColor4(mCtrl->getValue()));
                        // except transparency
                        ret.mV[3] = nodep->mSavedGLTFOverrideMaterials[te]->mBaseColor.mV[3];
                        nodep->mSavedGLTFOverrideMaterials[te]->setBaseColorFactor(ret, true);
                        break;
                    }
                    case MATERIAL_EMISIVE_COLOR_DIRTY:
                    {
                        nodep->mSavedGLTFOverrideMaterials[te]->setEmissiveColorFactor(LLColor3(mCtrl->getValue()), true);
                        break;
                    }
                    default:
                        break;
                    }
                }
            }
            return true;
        }

        LLUICtrl* mCtrl;
        S32 mDirtyFlag;
    } func(ctrl, dirty_flag);

    LLSelectMgr::getInstance()->getSelection()->applyToNodes(&func);
}

void LLMaterialEditor::onClickSave()
{
    if (!capabilitiesAvailable())
    {
        LLNotificationsUtil::add("MissingMaterialCaps");
        return;
    }
    if (!can_afford_transaction(mExpectedUploadCost))
    {
        LLSD args;
        args["COST"] = llformat("%d", mExpectedUploadCost);
        LLNotificationsUtil::add("ErrorCannotAffordUpload", args);
        return;
    }

    applyToSelection();
    saveIfNeeded();
}

std::string LLMaterialEditor::getEncodedAsset()
{
    LLSD asset;
    asset["version"] = LLGLTFMaterial::ASSET_VERSION;
    asset["type"] = LLGLTFMaterial::ASSET_TYPE;
    LLGLTFMaterial mat;
    getGLTFMaterial(&mat);
    asset["data"] = mat.asJSON();

    std::ostringstream str;
    LLSDSerialize::serialize(asset, str, LLSDSerialize::LLSD_BINARY);

    return str.str();
}

bool LLMaterialEditor::decodeAsset(const std::vector<char>& buffer)
{
    LLSD asset;
    
    std::istrstream str(&buffer[0], buffer.size());
    if (LLSDSerialize::deserialize(asset, str, buffer.size()))
    {
        if (asset.has("version") && LLGLTFMaterial::isAcceptedVersion(asset["version"].asString()))
        {
            if (asset.has("type") && asset["type"] == LLGLTFMaterial::ASSET_TYPE)
            {
                if (asset.has("data") && asset["data"].isString())
                {
                    std::string data = asset["data"];

                    tinygltf::TinyGLTF gltf;
                    tinygltf::TinyGLTF loader;
                    std::string        error_msg;
                    std::string        warn_msg;

                    tinygltf::Model model_in;

                    if (loader.LoadASCIIFromString(&model_in, &error_msg, &warn_msg, data.c_str(), data.length(), ""))
                    {
                        // assets are only supposed to have one item
                        // *NOTE: This duplicates some functionality from
                        // LLGLTFMaterial::fromJSON, but currently does the job
                        // better for the material editor use case.
                        // However, LLGLTFMaterial::asJSON should always be
                        // used when uploading materials, to ensure the
                        // asset is valid.
                        return setFromGltfModel(model_in, 0, true);
                    }
                    else
                    {
                        LL_WARNS("MaterialEditor") << "Floater " << getKey() << " Failed to decode material asset: " << LL_NEWLINE
                         << warn_msg << LL_NEWLINE
                         << error_msg << LL_ENDL;
                    }
                }
            }
        }
        else
        {
            LL_WARNS("MaterialEditor") << "Invalid LLSD content "<< asset << " for flaoter " << getKey() << LL_ENDL;
        }
    }
    else
    {
        LL_WARNS("MaterialEditor") << "Failed to deserialize material LLSD for flaoter " << getKey() << LL_ENDL;
    }

    return false;
}

/**
 * Build a description of the material we just imported.
 * Currently this means a list of the textures present but we
 * may eventually want to make it more complete - will be guided
 * by what the content creators say they need.
 */
const std::string LLMaterialEditor::buildMaterialDescription()
{
    std::ostringstream desc;
    desc << LLTrans::getString("Material Texture Name Header");

    // add the texture names for each just so long as the material
    // we loaded has an entry for it (i think testing the texture 
    // control UUI for NULL is a valid metric for if it was loaded
    // or not but I suspect this code will change a lot so may need
    // to revisit
    if (!mBaseColorTextureCtrl->getValue().asUUID().isNull())
    {
        desc << mBaseColorName;
        desc << ", ";
    }
    if (!mMetallicTextureCtrl->getValue().asUUID().isNull())
    {
        desc << mMetallicRoughnessName;
        desc << ", ";
    }
    if (!mEmissiveTextureCtrl->getValue().asUUID().isNull())
    {
        desc << mEmissiveName;
        desc << ", ";
    }
    if (!mNormalTextureCtrl->getValue().asUUID().isNull())
    {
        desc << mNormalName;
    }

    // trim last char if it's a ',' in case there is no normal texture
    // present and the code above inserts one
    // (no need to check for string length - always has initial string)
    std::string::iterator iter = desc.str().end() - 1;
    if (*iter == ',')
    {
        desc.str().erase(iter);
    }

    // sanitize the material description so that it's compatible with the inventory
    // note: split this up because clang doesn't like operating directly on the
    // str() - error: lvalue reference to type 'basic_string<...>' cannot bind to a
    // temporary of type 'basic_string<...>'
    std::string inv_desc = desc.str();
    LLInventoryObject::correctInventoryName(inv_desc);

    return inv_desc;
}

bool LLMaterialEditor::saveIfNeeded()
{
    if (mUploadingTexturesCount > 0)
    {
        // Upload already in progress, wait until
        // textures upload will retry saving on callback.
        // Also should prevent some failure-callbacks
        return true;
    }

    if (saveTextures() > 0)
    {
        // started texture upload
        setEnabled(false);
        return true;
    }

    std::string buffer = getEncodedAsset();

    const LLInventoryItem* item = getItem();
    // save it out to database
    if (item)
    {
        if (!updateInventoryItem(buffer, mItemUUID, mObjectUUID))
        {
            return false;
        }

        if (mCloseAfterSave)
        {
            closeFloater();
        }
        else
        {
            mAssetStatus = PREVIEW_ASSET_LOADING;
            setEnabled(false);
        }
    }
    else
    { 
        // Make a new inventory item and set upload permissions
        LLPermissions local_permissions;
        local_permissions.init(gAgent.getID(), gAgent.getID(), LLUUID::null, LLUUID::null);

        U32 everyone_perm = LLFloaterPerms::getEveryonePerms("Materials");
        U32 group_perm = LLFloaterPerms::getGroupPerms("Materials");
        U32 next_owner_perm = LLFloaterPerms::getNextOwnerPerms("Materials");
        local_permissions.initMasks(PERM_ALL, PERM_ALL, everyone_perm, group_perm, next_owner_perm);

        std::string res_desc = buildMaterialDescription();
        createInventoryItem(buffer, mMaterialName, res_desc, local_permissions);

        // We do not update floater with uploaded asset yet, so just close it.
        closeFloater();
    }
    
    return true;
}

// static
bool LLMaterialEditor::updateInventoryItem(const std::string &buffer, const LLUUID &item_id, const LLUUID &task_id)
{
    const LLViewerRegion* region = gAgent.getRegion();
    if (!region)
    {
        LL_WARNS("MaterialEditor") << "Not connected to a region, cannot save material." << LL_ENDL;
        return false;
    }
    std::string agent_url = region->getCapability("UpdateMaterialAgentInventory");
    std::string task_url = region->getCapability("UpdateMaterialTaskInventory");

    if (!agent_url.empty() && !task_url.empty())
    {
        std::string url;
        LLResourceUploadInfo::ptr_t uploadInfo;

        if (task_id.isNull() && !agent_url.empty())
        {
            uploadInfo = std::make_shared<LLBufferedAssetUploadInfo>(item_id, LLAssetType::AT_MATERIAL, buffer,
                [](LLUUID itemId, LLUUID newAssetId, LLUUID newItemId, LLSD)
                {
                    // done callback
                    LLMaterialEditor::finishInventoryUpload(itemId, newAssetId, newItemId);
                },
                [](LLUUID itemId, LLUUID taskId, LLSD response, std::string reason)
                {
                    // failure callback
                    LLMaterialEditor* me = LLFloaterReg::findTypedInstance<LLMaterialEditor>("material_editor", LLSD(itemId));
                    if (me)
                    {
                        me->setEnabled(true);
                    }
                    return true;
                }
                );
            url = agent_url;
        }
        else if (!task_id.isNull() && !task_url.empty())
        {
            uploadInfo = std::make_shared<LLBufferedAssetUploadInfo>(task_id, item_id, LLAssetType::AT_MATERIAL, buffer,
                [](LLUUID itemId, LLUUID task_id, LLUUID newAssetId, LLSD)
                {
                    // done callback
                    LLMaterialEditor::finishTaskUpload(itemId, newAssetId, task_id);
                },
                [](LLUUID itemId, LLUUID task_id, LLSD response, std::string reason)
                {
                    // failure callback
                    LLSD floater_key;
                    floater_key["taskid"] = task_id;
                    floater_key["itemid"] = itemId;
                    LLMaterialEditor* me = LLFloaterReg::findTypedInstance<LLMaterialEditor>("material_editor", floater_key);
                    if (me)
                    {
                        me->setEnabled(true);
                    }
                    return true;
                }
                );
            url = task_url;
        }

        if (!url.empty() && uploadInfo)
        {
            LLViewerAssetUpload::EnqueueInventoryUpload(url, uploadInfo);
        }
        else
        {
            return false;
        }

    }
    else // !gAssetStorage
    {
        LL_WARNS("MaterialEditor") << "Not connected to an materials capable region." << LL_ENDL;
        return false;
    }

    // todo: apply permissions from textures here if server doesn't
    // if any texture is 'no transfer', material should be 'no transfer' as well

    return true;
}

// Callback intended for when a material is saved from an object and needs to
// be modified to reflect the new asset/name.
class LLObjectsMaterialItemCallback : public LLInventoryCallback
{
public:
    LLObjectsMaterialItemCallback(const LLPermissions& permissions, const std::string& asset_data, const std::string& new_name)
        : mPermissions(permissions),
        mAssetData(asset_data),
        mNewName(new_name)
    {
    }

    void fire(const LLUUID& inv_item_id) override
    {
        LLViewerInventoryItem* item = gInventory.getItem(inv_item_id);
        if (!item)
        {
            return;
        }

        // Name may or may not have already been applied
        const bool changed_name = item->getName() != mNewName;
        // create_inventory_item/copy_inventory_item don't allow presetting some permissions, fix it now
        const bool changed_permissions = item->getPermissions() != mPermissions;
        const bool changed = changed_name || changed_permissions;
        LLSD updates;
        if (changed)
        {
            if (changed_name)
            {
                updates["name"] = mNewName;
            }
            if (changed_permissions)
            {
                updates["permissions"] = ll_create_sd_from_permissions(mPermissions);
            }
            update_inventory_item(inv_item_id, updates, NULL);
        }

        // from reference in LLSettingsVOBase::createInventoryItem()/updateInventoryItem()
        LLResourceUploadInfo::ptr_t uploadInfo =
            std::make_shared<LLBufferedAssetUploadInfo>(
                inv_item_id,
                LLAssetType::AT_MATERIAL,
                mAssetData,
                [changed, updates](LLUUID item_id, LLUUID new_asset_id, LLUUID new_item_id, LLSD response)
                {
                    // done callback
                    LL_INFOS("Material") << "inventory item uploaded.  item: " << item_id << " new_item_id: " << new_item_id << " response: " << response << LL_ENDL;

                    // *HACK: Sometimes permissions do not stick in the UI. They are correct on the server-side, though.
                    if (changed)
                    {
                        update_inventory_item(new_item_id, updates, NULL);
                    }
                },
                nullptr // failure callback, floater already closed
            );

        const LLViewerRegion* region = gAgent.getRegion();
        if (region)
        {
            std::string agent_url(region->getCapability("UpdateMaterialAgentInventory"));
            if (agent_url.empty())
            {
                LL_ERRS("MaterialEditor") << "missing required agent inventory cap url" << LL_ENDL;
            }
            LLViewerAssetUpload::EnqueueInventoryUpload(agent_url, uploadInfo);
        }
    }
private:
    LLPermissions mPermissions;
    std::string mAssetData;
    std::string mNewName;
};

void LLMaterialEditor::createInventoryItem(const std::string &buffer, const std::string &name, const std::string &desc, const LLPermissions& permissions)
{
    // gen a new uuid for this asset
    LLTransactionID tid;
    tid.generate();     // timestamp-based randomization + uniquification
    LLUUID parent = gInventory.findUserDefinedCategoryUUIDForType(LLFolderType::FT_MATERIAL);
    const U8 subtype = NO_INV_SUBTYPE;  // TODO maybe use AT_SETTINGS and LLSettingsType::ST_MATERIAL ?

    LLPointer<LLObjectsMaterialItemCallback> cb = new LLObjectsMaterialItemCallback(permissions, buffer, name);
    create_inventory_item(gAgent.getID(), gAgent.getSessionID(), parent, tid, name, desc,
        LLAssetType::AT_MATERIAL, LLInventoryType::IT_MATERIAL, subtype, permissions.getMaskNextOwner(),
        cb);
}

void LLMaterialEditor::finishInventoryUpload(LLUUID itemId, LLUUID newAssetId, LLUUID newItemId)
{
    // Update the UI with the new asset.
    LLMaterialEditor* me = LLFloaterReg::findTypedInstance<LLMaterialEditor>("material_editor", LLSD(itemId));
    if (me)
    {
        if (newItemId.isNull())
        {
            me->setAssetId(newAssetId);
            me->refreshFromInventory();
        }
        else if (newItemId.notNull())
        {
            // Not supposed to happen?
            me->refreshFromInventory(newItemId);
        }
        else
        {
            me->refreshFromInventory(itemId);
        }

        if (me && !me->mTextureChangesUpdates.empty())
        {
            const LLInventoryItem* item = me->getItem();
            if (item)
            {
                // local materials were assigned, force load material and init tracking
                LLGLTFMaterial* mat = gGLTFMaterialList.getMaterial(item->getAssetUUID());
                for (mat_connection_map_t::value_type &val : me->mTextureChangesUpdates)
                {
                    LLLocalBitmapMgr::getInstance()->associateGLTFMaterial(val.second.mTrackingId, mat);
                }
            }
        }
    }
}

void LLMaterialEditor::finishTaskUpload(LLUUID itemId, LLUUID newAssetId, LLUUID taskId)
{
    LLSD floater_key;
    floater_key["taskid"] = taskId;
    floater_key["itemid"] = itemId;
    LLMaterialEditor* me = LLFloaterReg::findTypedInstance<LLMaterialEditor>("material_editor", floater_key);
    if (me)
    {
        me->setAssetId(newAssetId);
        me->refreshFromInventory();
        me->setEnabled(true);

        if (me && !me->mTextureChangesUpdates.empty())
        {
            // local materials were assigned, force load material and init tracking
            LLGLTFMaterial* mat = gGLTFMaterialList.getMaterial(newAssetId);
            for (mat_connection_map_t::value_type &val : me->mTextureChangesUpdates)
            {
                LLLocalBitmapMgr::getInstance()->associateGLTFMaterial(val.second.mTrackingId, mat);
            }
        }
    }
}

void LLMaterialEditor::finishSaveAs(
    const LLSD &oldKey,
    const LLUUID &newItemId,
    const std::string &buffer,
    bool has_unsaved_changes)
{
    LLMaterialEditor* me = LLFloaterReg::findTypedInstance<LLMaterialEditor>("material_editor", oldKey);
    LLViewerInventoryItem* item = gInventory.getItem(newItemId);
    if (item)
    {
        if (me)
        {
            me->mItemUUID = newItemId;
            me->mObjectUUID = LLUUID::null;
            me->mNotecardInventoryID = LLUUID::null;
            me->mNotecardObjectID = LLUUID::null;
            me->mAuxItem = nullptr;
            me->setKey(LLSD(newItemId)); // for findTypedInstance
            me->setMaterialName(item->getName());
            if (has_unsaved_changes)
            {
                if (!updateInventoryItem(buffer, newItemId, LLUUID::null))
                {
                    me->setEnabled(true);
                }
            }
            else
            {
                me->loadAsset();
                me->setEnabled(true);

                // Local texure support
                if (!me->mTextureChangesUpdates.empty())
                {
                    // local materials were assigned, force load material and init tracking
                    LLGLTFMaterial* mat = gGLTFMaterialList.getMaterial(item->getAssetUUID());
                    for (mat_connection_map_t::value_type &val : me->mTextureChangesUpdates)
                    {
                        LLLocalBitmapMgr::getInstance()->associateGLTFMaterial(val.second.mTrackingId, mat);
                    }
                }
            }
        }
        else if(has_unsaved_changes)
        {
            updateInventoryItem(buffer, newItemId, LLUUID::null);
        }
    }
    else if (me)
    {
        me->setEnabled(true);
        LL_WARNS("MaterialEditor") << "Item does not exist, floater " << me->getKey() << LL_ENDL;
    }
}

void LLMaterialEditor::refreshFromInventory(const LLUUID& new_item_id)
{
    if (mIsOverride)
    {
        // refreshFromInventory shouldn't be called for overrides,
        // but just in case.
        LL_WARNS("MaterialEditor") << "Tried to refresh from inventory for live editor" << LL_ENDL;
        return;
    }
    LLSD old_key = getKey();
    if (new_item_id.notNull())
    {
        mItemUUID = new_item_id;
        if (mNotecardInventoryID.notNull())
        {
            LLSD floater_key;
            floater_key["objectid"] = mNotecardObjectID;
            floater_key["notecardid"] = mNotecardInventoryID;
            setKey(floater_key);
        }
        else if (mObjectUUID.notNull())
        {
            LLSD floater_key;
            floater_key["taskid"] = new_item_id;
            floater_key["itemid"] = mObjectUUID;
            setKey(floater_key);
        }
        else
        {
            setKey(LLSD(new_item_id));
        }
    }
    LL_DEBUGS("MaterialEditor") << "New floater key: " << getKey() << " Old key: " << old_key << LL_ENDL;
    loadAsset();
}


void LLMaterialEditor::onClickSaveAs()
{
    if (!LLMaterialEditor::capabilitiesAvailable())
    {
        LLNotificationsUtil::add("MissingMaterialCaps");
        return;
    }

    if (!can_afford_transaction(mExpectedUploadCost))
    {
        LLSD args;
        args["COST"] = llformat("%d", mExpectedUploadCost);
        LLNotificationsUtil::add("ErrorCannotAffordUpload", args);
        return;
    }

    LLSD args;
    args["DESC"] = mMaterialName;

    LLNotificationsUtil::add("SaveMaterialAs", args, LLSD(), boost::bind(&LLMaterialEditor::onSaveAsMsgCallback, this, _1, _2));
}

void LLMaterialEditor::onSaveAsMsgCallback(const LLSD& notification, const LLSD& response)
{
    S32 option = LLNotificationsUtil::getSelectedOption(notification, response);
    if (0 == option)
    {
        std::string new_name = response["message"].asString();
        LLInventoryObject::correctInventoryName(new_name);
        if (!new_name.empty())
        {
            const LLInventoryItem* item;
            if (mNotecardInventoryID.notNull())
            {
                item = mAuxItem.get();
            }
            else
            {
                item = getItem();
            }
            if (item)
            {
                const LLUUID &marketplacelistings_id = gInventory.findCategoryUUIDForType(LLFolderType::FT_MARKETPLACE_LISTINGS);
                LLUUID parent_id = item->getParentUUID();
                if (mObjectUUID.notNull() || marketplacelistings_id == parent_id || gInventory.isObjectDescendentOf(item->getUUID(), gInventory.getLibraryRootFolderID()))
                {
                    parent_id = gInventory.findCategoryUUIDForType(LLFolderType::FT_MATERIAL);
                }

                // A two step process, first copy an existing item, then create new asset
                if (mNotecardInventoryID.notNull())
                {
                    LLPointer<LLInventoryCallback> cb = new LLMaterialEditorCopiedCallback(getKey(), new_name);
                    copy_inventory_from_notecard(parent_id,
                        mNotecardObjectID,
                        mNotecardInventoryID,
                        mAuxItem.get(),
                        gInventoryCallbacks.registerCB(cb));
                }
                else
                {
                    std::string buffer = getEncodedAsset();
                    LLPointer<LLInventoryCallback> cb = new LLMaterialEditorCopiedCallback(buffer, getKey(), mUnsavedChanges);
                    copy_inventory_item(
                        gAgent.getID(),
                        item->getPermissions().getOwner(),
                        item->getUUID(),
                        parent_id,
                        new_name,
                        cb);
                }

                mAssetStatus = PREVIEW_ASSET_LOADING;
                setEnabled(false);
            }
            else
            {
                setMaterialName(new_name);
                onClickSave();
            }
        }
        else
        {
            LLNotificationsUtil::add("InvalidMaterialName", LLSD(), LLSD(), [this](const LLSD& notification, const LLSD& response) 
                {
                    LLNotificationsUtil::add("SaveMaterialAs", LLSD().with("DESC", mMaterialName), LLSD(),
                        boost::bind(&LLMaterialEditor::onSaveAsMsgCallback, this, _1, _2));
                });
        }
    }
}

void LLMaterialEditor::onClickCancel()
{
    if (mUnsavedChanges)
    {
        LLNotificationsUtil::add("UsavedMaterialChanges", LLSD(), LLSD(), boost::bind(&LLMaterialEditor::onCancelMsgCallback, this, _1, _2));
    }
    else
    {
        closeFloater();
    }
}

void LLMaterialEditor::onCancelMsgCallback(const LLSD& notification, const LLSD& response)
{
    S32 option = LLNotificationsUtil::getSelectedOption(notification, response);
    if (0 == option)
    {
        closeFloater();
    }
}

static void pack_textures(
    LLPointer<LLImageRaw>& base_color_img,
    LLPointer<LLImageRaw>& normal_img,
    LLPointer<LLImageRaw>& mr_img,
    LLPointer<LLImageRaw>& emissive_img,
    LLPointer<LLImageRaw>& occlusion_img,
    LLPointer<LLImageJ2C>& base_color_j2c,
    LLPointer<LLImageJ2C>& normal_j2c,
    LLPointer<LLImageJ2C>& mr_j2c,
    LLPointer<LLImageJ2C>& emissive_j2c)
{
    // NOTE : remove log spam and lossless vs lossy comparisons when the logs are no longer useful

    if (base_color_img)
    {
        base_color_j2c = LLViewerTextureList::convertToUploadFile(base_color_img);
        LL_DEBUGS("MaterialEditor") << "BaseColor: " << base_color_j2c->getDataSize() << LL_ENDL;
    }

    if (normal_img)
    {
        // create a losslessly compressed version of the normal map
        normal_j2c = LLViewerTextureList::convertToUploadFile(normal_img, 1024, false, true);
        LL_DEBUGS("MaterialEditor") << "Normal: " << normal_j2c->getDataSize() << LL_ENDL;
    }

    if (mr_img)
    {
        mr_j2c = LLViewerTextureList::convertToUploadFile(mr_img);
        LL_DEBUGS("MaterialEditor") << "Metallic/Roughness: " << mr_j2c->getDataSize() << LL_ENDL;
    }

    if (emissive_img)
    {
        emissive_j2c = LLViewerTextureList::convertToUploadFile(emissive_img);
        LL_DEBUGS("MaterialEditor") << "Emissive: " << emissive_j2c->getDataSize() << LL_ENDL;
    }
}

void LLMaterialEditor::uploadMaterialFromModel(const std::string& filename, tinygltf::Model& model_in, S32 index)
{
    if (index < 0 || !LLMaterialEditor::capabilitiesAvailable())
    {
        return;
    }

    if (model_in.materials.empty())
    {
        // materials are missing
        return;
    }

    if (index >= 0 && model_in.materials.size() <= index)
    {
        // material is missing
        return;
    }

    // Todo: no point in loading whole editor
    // This uses 'filename' to make sure multiple bulk uploads work
    // instead of fighting for a single instance.
    LLMaterialEditor* me = (LLMaterialEditor*)LLFloaterReg::getInstance("material_editor", LLSD().with("filename", filename).with("index", LLSD::Integer(index)));
    me->loadMaterial(model_in, filename, index, false);
    me->saveIfNeeded();
}


void LLMaterialEditor::loadMaterialFromFile(const std::string& filename, S32 index)
{
    LL_PROFILE_ZONE_SCOPED_CATEGORY_UI;

    tinygltf::TinyGLTF loader;
    std::string        error_msg;
    std::string        warn_msg;

    bool loaded = false;
    tinygltf::Model model_in;

    std::string filename_lc = filename;
    LLStringUtil::toLower(filename_lc);

    // Load a tinygltf model fom a file. Assumes that the input filename has already been
    // been sanitized to one of (.gltf , .glb) extensions, so does a simple find to distinguish.
    if (std::string::npos == filename_lc.rfind(".gltf"))
    {  // file is binary
        loaded = loader.LoadBinaryFromFile(&model_in, &error_msg, &warn_msg, filename);
    }
    else
    {  // file is ascii
        loaded = loader.LoadASCIIFromFile(&model_in, &error_msg, &warn_msg, filename);
    }

    if (!loaded)
    {
        LLNotificationsUtil::add("CannotUploadMaterial");
        return;
    }

    if (model_in.materials.empty())
    {
        // materials are missing
        LLNotificationsUtil::add("CannotUploadMaterial");
        return;
    }

    if (index >= 0 && model_in.materials.size() <= index)
    {
        // material is missing
        LLNotificationsUtil::add("CannotUploadMaterial");
        return;
    }

    LLMaterialEditor* me = (LLMaterialEditor*)LLFloaterReg::getInstance("material_editor");

    if (index >= 0)
    {
        // Prespecified material
        me->loadMaterial(model_in, filename, index);
    }
    else if (model_in.materials.size() == 1)
    {
        // Only one, just load it
        me->loadMaterial(model_in, filename, 0);
    }
    else
    {
        // Promt user to select material
        std::list<std::string> material_list;
        std::vector<tinygltf::Material>::const_iterator mat_iter = model_in.materials.begin();
        std::vector<tinygltf::Material>::const_iterator mat_end = model_in.materials.end();
        
        for (; mat_iter != mat_end; mat_iter++)
        {
            std::string mat_name = mat_iter->name;
            if (mat_name.empty())
            {
                material_list.push_back("Material " + std::to_string(material_list.size()));
            }
            else
            {
                material_list.push_back(mat_name);
            }
        }

        material_list.push_back(me->getString("material_batch_import_text"));

        LLFloaterComboOptions::showUI(
            [me, model_in, filename](const std::string& option, S32 index)
        {
            me->loadMaterial(model_in, filename, index);
        },
            me->getString("material_selection_title"),
            me->getString("material_selection_text"),
            material_list
            );
    }
}

void LLMaterialEditor::onSelectionChanged()
{
    // Drop selection updates if we are waiting for
    // overrides to finish applying to not reset values
    // (might need a timeout)
    if (!mOverrideInProgress)
    {
        // mUpdateSignal triggers a lot per frame, breakwater
        mSelectionNeedsUpdate = true;
    }
}

void LLMaterialEditor::updateLive()
{
    mSelectionNeedsUpdate = true;
    mOverrideInProgress = false;
}

void LLMaterialEditor::loadLive()
{
    LLMaterialEditor* me = (LLMaterialEditor*)LLFloaterReg::getInstance("live_material_editor");
    if (me)
    {
        me->mOverrideInProgress = false;
        me->setFromSelection();

        // Set up for selection changes updates
        if (!me->mSelectionUpdateSlot.connected())
        {
            me->mSelectionUpdateSlot = LLSelectMgr::instance().mUpdateSignal.connect(boost::bind(&LLMaterialEditor::onSelectionChanged, me));
        }

        me->openFloater();
        me->setFocus(TRUE);
    }
}

namespace
{
    // Which inventory to consult for item permissions
    enum class ItemSource
    {
        // Consult the permissions of the item in the object's inventory. If
        // the item is not present, then usage of the asset is allowed.
        OBJECT,
        // Consult the permissions of the item in the agent's inventory. If
        // the item is not present, then usage of the asset is not allowed.
        AGENT
    };

    class LLAssetIDMatchesWithPerms : public LLInventoryCollectFunctor
    {
    public:
        LLAssetIDMatchesWithPerms(const LLUUID& asset_id, const std::vector<PermissionBit>& ops) : mAssetID(asset_id), mOps(ops) {}
        virtual ~LLAssetIDMatchesWithPerms() {}
        bool operator()(LLInventoryCategory* cat, LLInventoryItem* item)
        {
            if (!item || item->getAssetUUID() != mAssetID)
            {
                return false;
            }
            LLPermissions item_permissions = item->getPermissions();
            for (PermissionBit op : mOps)
            {
                if (!gAgent.allowOperation(op, item_permissions, GP_OBJECT_MANIPULATE))
                {
                    return false;
                }
            }
            return true;
        }

    protected:
        LLUUID mAssetID;
        std::vector<PermissionBit> mOps;
    };
};

// *NOTE: permissions_out includes user preferences for new item creation (LLFloaterPerms)
bool can_use_objects_material(LLSelectedTEGetMatData& func, const std::vector<PermissionBit>& ops, const ItemSource item_source, LLPermissions& permissions_out, LLViewerInventoryItem*& item_out)
{
    if (!LLMaterialEditor::capabilitiesAvailable())
    {
        return false;
    }

    // func.mIsOverride=true is used for the singleton material editor floater
    // associated with the build floater. This flag also excludes objects from
    // the selection that do not satisfy PERM_MODIFY.
    llassert(func.mIsOverride);
    LLSelectMgr::getInstance()->getSelection()->applyToTEs(&func, true /*first applicable*/);

    if (item_source == ItemSource::AGENT)
    {
        func.mObjectId = LLUUID::null;
    }
    LLViewerObject* selected_object = func.mObject;
    if (!selected_object)
    {
        // LLSelectedTEGetMatData can fail if there are no selected faces
        // with materials, but we expect at least some object is selected.
        llassert(LLSelectMgr::getInstance()->getSelection()->getFirstObject());
        return false;
    }
    if (selected_object->isInventoryPending())
    {
        return false;
    }
    for (PermissionBit op : ops)
    {
        if (op == PERM_MODIFY && selected_object->isPermanentEnforced())
        {
            return false;
        }
    }

    // Look for the item to base permissions off of
    item_out = nullptr;
    const bool blank_material = func.mMaterialId == LLGLTFMaterialList::BLANK_MATERIAL_ASSET_ID;
    if (!blank_material)
    {
        LLAssetIDMatchesWithPerms item_has_perms(func.mMaterialId, ops);
        if (item_source == ItemSource::OBJECT)
        {
            LLViewerInventoryItem* item = selected_object->getInventoryItemByAsset(func.mMaterialId);
            if (item && !item_has_perms(nullptr, item))
            {
                return false;
            }
            item_out = item;
        }
        else
        {
            llassert(item_source == ItemSource::AGENT);

            LLViewerInventoryCategory::cat_array_t cats;
            LLViewerInventoryItem::item_array_t items;
            gInventory.collectDescendentsIf(LLUUID::null,
                                    cats,
                                    items,
                                    // *NOTE: PBRPickerAgentListener will need
                                    // to be changed if checking the trash is
                                    // disabled
                                    LLInventoryModel::INCLUDE_TRASH,
                                    item_has_perms);
            if (items.empty())
            {
                return false;
            }
            item_out = items[0];
        }
    }

    LLPermissions item_permissions;
    if (item_out)
    {
        item_permissions = item_out->getPermissions();
        // Update flags for new owner
        if (!item_permissions.setOwnerAndGroup(LLUUID::null, gAgent.getID(), LLUUID::null, true))
        {
            llassert(false);
            return false;
        }
    }
    else
    {
        item_permissions.init(gAgent.getID(), gAgent.getID(), LLUUID::null, LLUUID::null);
    }

    // Use root object for permissions checking
    LLViewerObject* root_object = selected_object->getRootEdit();
    LLPermissions* object_permissions_p = LLSelectMgr::getInstance()->findObjectPermissions(root_object);
    LLPermissions object_permissions;
    if (object_permissions_p)
    {
        object_permissions.set(*object_permissions_p);
        for (PermissionBit op : ops)
        {
            if (!gAgent.allowOperation(op, object_permissions, GP_OBJECT_MANIPULATE))
            {
                return false;
            }
        }
        // Update flags for new owner
        if (!object_permissions.setOwnerAndGroup(LLUUID::null, gAgent.getID(), LLUUID::null, true))
        {
            llassert(false);
            return false;
        }
    }
    else
    {
        object_permissions.init(gAgent.getID(), gAgent.getID(), LLUUID::null, LLUUID::null);
    }

    LLPermissions floater_perm;
    floater_perm.init(gAgent.getID(), gAgent.getID(), LLUUID::null, LLUUID::null);
    floater_perm.setMaskEveryone(LLFloaterPerms::getEveryonePerms("Materials"));
    floater_perm.setMaskGroup(LLFloaterPerms::getGroupPerms("Materials"));
    floater_perm.setMaskNext(LLFloaterPerms::getNextOwnerPerms("Materials"));

    // *NOTE: A close inspection of LLPermissions::accumulate shows that
    // conflicting UUIDs will be unset. This is acceptable behavior for now.
    // The server will populate creator info based on the item creation method
    // used.
    // *NOTE: As far as I'm aware, there is currently no good way to preserve
    // creation history when there's no material item present. In that case,
    // the agent who saved the material will be considered the creator.
    // -Cosmic,2023-08-07
    if (item_source == ItemSource::AGENT)
    {
        llassert(blank_material || item_out); // See comment at ItemSource::AGENT definition

        permissions_out.set(item_permissions);
    }
    else
    {
        llassert(item_source == ItemSource::OBJECT);

        if (item_out)
        {
            permissions_out.set(item_permissions);
        }
        else
        {
            permissions_out.set(object_permissions);
        }
    }
    permissions_out.accumulate(floater_perm);

    return true;
}

bool LLMaterialEditor::canModifyObjectsMaterial()
{
    LLSelectedTEGetMatData func(true);
    LLPermissions permissions;
    LLViewerInventoryItem* item_out;
<<<<<<< HEAD
    return can_use_objects_material(func, std::vector<PermissionBit>({PERM_MODIFY}), permissions, item_out);
=======
    return can_use_objects_material(func, std::vector({PERM_MODIFY}), ItemSource::OBJECT, permissions, item_out);
>>>>>>> 77395edd
}

bool LLMaterialEditor::canSaveObjectsMaterial()
{
    LLSelectedTEGetMatData func(true);
    LLPermissions permissions;
    LLViewerInventoryItem* item_out;
<<<<<<< HEAD
    return can_use_objects_material(func, std::vector<PermissionBit>({PERM_COPY, PERM_MODIFY}), permissions, item_out);
=======
    return can_use_objects_material(func, std::vector({PERM_COPY, PERM_MODIFY}), ItemSource::AGENT, permissions, item_out);
>>>>>>> 77395edd
}

bool LLMaterialEditor::canClipboardObjectsMaterial()
{
    if (LLSelectMgr::getInstance()->getSelection()->getObjectCount() != 1)
    {
        return false;
    }

    struct LLSelectedTEGetNullMat : public LLSelectedTEFunctor
    {
        bool apply(LLViewerObject* objectp, S32 te_index)
        {
            return objectp->getRenderMaterialID(te_index).isNull();
        }
    } null_func;

    if (LLSelectMgr::getInstance()->getSelection()->applyToTEs(&null_func))
    {
        return true;
    }

    LLSelectedTEGetMatData func(true);
    LLPermissions permissions;
    LLViewerInventoryItem* item_out;
<<<<<<< HEAD
    return can_use_objects_material(func, std::vector<PermissionBit>({PERM_COPY, PERM_MODIFY, PERM_TRANSFER}), permissions, item_out);
=======
    return can_use_objects_material(func, std::vector({PERM_COPY, PERM_MODIFY, PERM_TRANSFER}), ItemSource::OBJECT, permissions, item_out);
>>>>>>> 77395edd
}

void LLMaterialEditor::saveObjectsMaterialAs()
{
    LLSelectedTEGetMatData func(true);
    LLPermissions permissions;
    LLViewerInventoryItem* item = nullptr;
<<<<<<< HEAD
    bool allowed = can_use_objects_material(func, std::vector<PermissionBit>({PERM_COPY, PERM_MODIFY}), permissions, item);
=======
    bool allowed = can_use_objects_material(func, std::vector({PERM_COPY, PERM_MODIFY}), ItemSource::AGENT, permissions, item);
>>>>>>> 77395edd
    if (!allowed)
    {
        LL_WARNS("MaterialEditor") << "Failed to save GLTF material from object" << LL_ENDL;
        return;
    }
    const LLUUID item_id = item ? item->getUUID() : LLUUID::null;
    saveObjectsMaterialAs(func.mMaterial, func.mLocalMaterial, permissions, func.mObjectId, item_id);
}


void LLMaterialEditor::saveObjectsMaterialAs(const LLGLTFMaterial* render_material, const LLLocalGLTFMaterial *local_material, const LLPermissions& permissions, const LLUUID& object_id, const LLUUID& item_id)
{
    if (local_material)
    {
        // This is a local material, reload it from file
        // so that user won't end up with grey textures
        // on next login.
        LLMaterialEditor::loadMaterialFromFile(local_material->getFilename(), local_material->getIndexInFile());

        LLMaterialEditor* me = (LLMaterialEditor*)LLFloaterReg::getInstance("material_editor");
        if (me)
        {
            // don't use override material here, it has 'hacked ids'
            // and values, use end result, apply it on top of local.
            const LLColor4& base_color = render_material->mBaseColor;
            me->setBaseColor(LLColor3(base_color));
            me->setTransparency(base_color[VW]);
            me->setMetalnessFactor(render_material->mMetallicFactor);
            me->setRoughnessFactor(render_material->mRoughnessFactor);
            me->setEmissiveColor(render_material->mEmissiveColor);
            me->setDoubleSided(render_material->mDoubleSided);
            me->setAlphaMode(render_material->getAlphaMode());
            me->setAlphaCutoff(render_material->mAlphaCutoff);

            // most things like colors we can apply without verifying
            // but texture ids are going to be different from both, base and override
            // so only apply override id if there is actually a difference
            if (local_material->mTextureId[LLGLTFMaterial::GLTF_TEXTURE_INFO_BASE_COLOR] != render_material->mTextureId[LLGLTFMaterial::GLTF_TEXTURE_INFO_BASE_COLOR])
            {
                me->setBaseColorId(render_material->mTextureId[LLGLTFMaterial::GLTF_TEXTURE_INFO_BASE_COLOR]);
                me->childSetValue("base_color_upload_fee", me->getString("no_upload_fee_string"));
            }
            if (local_material->mTextureId[LLGLTFMaterial::GLTF_TEXTURE_INFO_NORMAL] != render_material->mTextureId[LLGLTFMaterial::GLTF_TEXTURE_INFO_NORMAL])
            {
                me->setNormalId(render_material->mTextureId[LLGLTFMaterial::GLTF_TEXTURE_INFO_NORMAL]);
                me->childSetValue("normal_upload_fee", me->getString("no_upload_fee_string"));
            }
            if (local_material->mTextureId[LLGLTFMaterial::GLTF_TEXTURE_INFO_METALLIC_ROUGHNESS] != render_material->mTextureId[LLGLTFMaterial::GLTF_TEXTURE_INFO_METALLIC_ROUGHNESS])
            {
                me->setMetallicRoughnessId(render_material->mTextureId[LLGLTFMaterial::GLTF_TEXTURE_INFO_METALLIC_ROUGHNESS]);
                me->childSetValue("metallic_upload_fee", me->getString("no_upload_fee_string"));
            }
            if (local_material->mTextureId[LLGLTFMaterial::GLTF_TEXTURE_INFO_EMISSIVE] != render_material->mTextureId[LLGLTFMaterial::GLTF_TEXTURE_INFO_EMISSIVE])
            {
                me->setEmissiveId(render_material->mTextureId[LLGLTFMaterial::GLTF_TEXTURE_INFO_EMISSIVE]);
                me->childSetValue("emissive_upload_fee", me->getString("no_upload_fee_string"));
            }

            // recalculate upload prices
            me->markChangesUnsaved(0);
        }

        return;
    }

    LLSD payload;
    if (render_material)
    {
        // Make a copy of the render material with unsupported transforms removed
        LLGLTFMaterial asset_material = *render_material;
        asset_material.sanitizeAssetMaterial();
        // Serialize the sanitized render material
        payload["data"] = asset_material.asJSON();
    }
    else
    {
        // Menu shouldn't allow this, but as a fallback
        // pick defaults from a blank material
        LLGLTFMaterial blank_mat;
        payload["data"] = blank_mat.asJSON();
        LL_WARNS() << "Got no material when trying to save material" << LL_ENDL;
    }

    LLSD args;
    args["DESC"] = LLTrans::getString("New Material");

    if (local_material)
    {
        LLPermissions local_permissions;
        local_permissions.init(gAgent.getID(), gAgent.getID(), LLUUID::null, LLUUID::null);
        LLNotificationsUtil::add("SaveMaterialAs", args, payload, boost::bind(&LLMaterialEditor::onSaveObjectsMaterialAsMsgCallback, _1, _2, local_permissions));
    }
    else
    {
        llassert(object_id.isNull()); // Case for copying item from object inventory is no longer implemented
        LLNotificationsUtil::add("SaveMaterialAs", args, payload, boost::bind(&LLMaterialEditor::onSaveObjectsMaterialAsMsgCallback, _1, _2, permissions));
    }
}

// static
void LLMaterialEditor::onSaveObjectsMaterialAsMsgCallback(const LLSD& notification, const LLSD& response, const LLPermissions& permissions)
{
    S32 option = LLNotificationsUtil::getSelectedOption(notification, response);
    if (0 != option)
    {
        return;
    }

    LLSD asset;
    asset["version"] = LLGLTFMaterial::ASSET_VERSION;
    asset["type"] = LLGLTFMaterial::ASSET_TYPE;
    // This is the string serialized from LLGLTFMaterial::asJSON
    asset["data"] = notification["payload"]["data"];

    std::ostringstream str;
    LLSDSerialize::serialize(asset, str, LLSDSerialize::LLSD_BINARY);

    std::string new_name = response["message"].asString();
    LLInventoryObject::correctInventoryName(new_name);
    if (new_name.empty())
    {
        return;
    }

    createInventoryItem(str.str(), new_name, std::string(), permissions);
}

const void upload_bulk(const std::vector<std::string>& filenames, LLFilePicker::ELoadFilter type);

void LLMaterialEditor::loadMaterial(const tinygltf::Model &model_in, const std::string &filename, S32 index, bool open_floater)
{
    if (index == model_in.materials.size())
    {
        // bulk upload all the things
        upload_bulk({ filename }, LLFilePicker::FFLOAD_MATERIAL);
        return;
    }

    if (model_in.materials.size() <= index)
    {
        return;
    }
    std::string folder = gDirUtilp->getDirName(filename);

    tinygltf::Material material_in = model_in.materials[index];

    tinygltf::Model  model_out;
    model_out.asset.version = "2.0";
    model_out.materials.resize(1);

    // get base color texture
    LLPointer<LLImageRaw> base_color_img = LLTinyGLTFHelper::getTexture(folder, model_in, material_in.pbrMetallicRoughness.baseColorTexture.index, mBaseColorName);
    // get normal map
    LLPointer<LLImageRaw> normal_img = LLTinyGLTFHelper::getTexture(folder, model_in, material_in.normalTexture.index, mNormalName);
    // get metallic-roughness texture
    LLPointer<LLImageRaw> mr_img = LLTinyGLTFHelper::getTexture(folder, model_in, material_in.pbrMetallicRoughness.metallicRoughnessTexture.index, mMetallicRoughnessName);
    // get emissive texture
    LLPointer<LLImageRaw> emissive_img = LLTinyGLTFHelper::getTexture(folder, model_in, material_in.emissiveTexture.index, mEmissiveName);
    // get occlusion map if needed
    LLPointer<LLImageRaw> occlusion_img;
    if (material_in.occlusionTexture.index != material_in.pbrMetallicRoughness.metallicRoughnessTexture.index)
    {
        std::string tmp;
        occlusion_img = LLTinyGLTFHelper::getTexture(folder, model_in, material_in.occlusionTexture.index, tmp);
    }

    LLTinyGLTFHelper::initFetchedTextures(material_in, base_color_img, normal_img, mr_img, emissive_img, occlusion_img,
        mBaseColorFetched, mNormalFetched, mMetallicRoughnessFetched, mEmissiveFetched);
    pack_textures(base_color_img, normal_img, mr_img, emissive_img, occlusion_img,
        mBaseColorJ2C, mNormalJ2C, mMetallicRoughnessJ2C, mEmissiveJ2C);

    LLUUID base_color_id;
    if (mBaseColorFetched.notNull())
    {
        mBaseColorFetched->forceToSaveRawImage(0, F32_MAX);
        base_color_id = mBaseColorFetched->getID();

        if (mBaseColorName.empty())
        {
            mBaseColorName = MATERIAL_BASE_COLOR_DEFAULT_NAME;
        }
    }

    LLUUID normal_id;
    if (mNormalFetched.notNull())
    {
        mNormalFetched->forceToSaveRawImage(0, F32_MAX);
        normal_id = mNormalFetched->getID();

        if (mNormalName.empty())
        {
            mNormalName = MATERIAL_NORMAL_DEFAULT_NAME;
        }
    }

    LLUUID mr_id;
    if (mMetallicRoughnessFetched.notNull())
    {
        mMetallicRoughnessFetched->forceToSaveRawImage(0, F32_MAX);
        mr_id = mMetallicRoughnessFetched->getID();

        if (mMetallicRoughnessName.empty())
        {
            mMetallicRoughnessName = MATERIAL_METALLIC_DEFAULT_NAME;
        }
    }

    LLUUID emissive_id;
    if (mEmissiveFetched.notNull())
    {
        mEmissiveFetched->forceToSaveRawImage(0, F32_MAX);
        emissive_id = mEmissiveFetched->getID();

        if (mEmissiveName.empty())
        {
            mEmissiveName = MATERIAL_EMISSIVE_DEFAULT_NAME;
        }
    }

    setBaseColorId(base_color_id);
    setBaseColorUploadId(base_color_id);
    setMetallicRoughnessId(mr_id);
    setMetallicRoughnessUploadId(mr_id);
    setEmissiveId(emissive_id);
    setEmissiveUploadId(emissive_id);
    setNormalId(normal_id);
    setNormalUploadId(normal_id);

    setFromGltfModel(model_in, index);

    setFromGltfMetaData(filename, model_in, index);

    if (getDoubleSided())
    {
        // SL-19392 Double sided materials double the number of pixels that must be rasterized,
        // and a great many tools that export GLTF simply leave double sided enabled whether
        // or not it is necessary.
        LL_DEBUGS("MaterialEditor") << "Defaulting Double Sided to disabled on import" << LL_ENDL;
        setDoubleSided(false);
    }

    markChangesUnsaved(U32_MAX);

    if (open_floater)
    {
        openFloater(getKey());
        setFocus(TRUE);
        setCanSave(true);
        setCanSaveAs(true);

        applyToSelection();
    }
}

bool LLMaterialEditor::setFromGltfModel(const tinygltf::Model& model, S32 index, bool set_textures)
{
    if (model.materials.size() > index)
    {
        const tinygltf::Material& material_in = model.materials[index];

        if (set_textures)
        {
            S32 index;
            LLUUID id;

            // get base color texture
            index = material_in.pbrMetallicRoughness.baseColorTexture.index;
            if (index >= 0)
            {
                id.set(model.images[index].uri);
                setBaseColorId(id);
            }
            else
            {
                setBaseColorId(LLUUID::null);
            }

            // get normal map
            index = material_in.normalTexture.index;
            if (index >= 0)
            {
                id.set(model.images[index].uri);
                setNormalId(id);
            }
            else
            {
                setNormalId(LLUUID::null);
            }

            // get metallic-roughness texture
            index = material_in.pbrMetallicRoughness.metallicRoughnessTexture.index;
            if (index >= 0)
            {
                id.set(model.images[index].uri);
                setMetallicRoughnessId(id);
            }
            else
            {
                setMetallicRoughnessId(LLUUID::null);
            }

            // get emissive texture
            index = material_in.emissiveTexture.index;
            if (index >= 0)
            {
                id.set(model.images[index].uri);
                setEmissiveId(id);
            }
            else
            {
                setEmissiveId(LLUUID::null);
            }
        }

        setAlphaMode(material_in.alphaMode);
        setAlphaCutoff(material_in.alphaCutoff);

        setBaseColor(LLTinyGLTFHelper::getColor(material_in.pbrMetallicRoughness.baseColorFactor));
        setEmissiveColor(LLTinyGLTFHelper::getColor(material_in.emissiveFactor));

        setMetalnessFactor(material_in.pbrMetallicRoughness.metallicFactor);
        setRoughnessFactor(material_in.pbrMetallicRoughness.roughnessFactor);

        setDoubleSided(material_in.doubleSided);
    }

    return true;
}

/**
 * Build a texture name from the contents of the (in tinyGLFT parlance) 
 * Image URI. This often is filepath to the original image on the users'
 *  local file system.
 */
const std::string LLMaterialEditor::getImageNameFromUri(std::string image_uri, const std::string texture_type)
{
    // getBaseFileName() works differently on each platform and file patchs 
    // can contain both types of delimiter so unify them then extract the 
    // base name (no path or extension)
    std::replace(image_uri.begin(), image_uri.end(), '\\', gDirUtilp->getDirDelimiter()[0]);
    std::replace(image_uri.begin(), image_uri.end(), '/', gDirUtilp->getDirDelimiter()[0]);
    const bool strip_extension = true;
    std::string stripped_uri = gDirUtilp->getBaseFileName(image_uri, strip_extension);

    // sometimes they can be really long and unwieldy - 64 chars is enough for anyone :) 
    const int max_texture_name_length = 64;
    if (stripped_uri.length() > max_texture_name_length)
    {
        stripped_uri = stripped_uri.substr(0, max_texture_name_length - 1);
    }

    // We intend to append the type of texture (base color, emissive etc.) to the 
    // name of the texture but sometimes the creator already did that.  To try
    // to avoid repeats (not perfect), we look for the texture type in the name
    // and if we find it, do not append the type, later on. One way this fails
    // (and it's fine for now) is I see some texture/image uris have a name like
    // "metallic roughness" and of course, that doesn't match our predefined
    // name "metallicroughness" - consider fix later..
    bool name_includes_type = false;
    std::string stripped_uri_lower = stripped_uri;
    LLStringUtil::toLower(stripped_uri_lower);
    stripped_uri_lower.erase(std::remove_if(stripped_uri_lower.begin(), stripped_uri_lower.end(), isspace), stripped_uri_lower.end());
    std::string texture_type_lower = texture_type;
    LLStringUtil::toLower(texture_type_lower);
    texture_type_lower.erase(std::remove_if(texture_type_lower.begin(), texture_type_lower.end(), isspace), texture_type_lower.end());
    if (stripped_uri_lower.find(texture_type_lower) != std::string::npos)
    {
        name_includes_type = true;
    }

    // uri doesn't include the type at all
    if (name_includes_type == false)
    {
        // uri doesn't include the type and the uri is not empty
        // so we can include everything
        if (stripped_uri.length() > 0)
        {
            // example "DamagedHelmet: base layer"
            return STRINGIZE(
                mMaterialNameShort <<
                ": " <<
                stripped_uri <<
                " (" <<
                texture_type <<
                ")"
            );
        }
        else
        // uri doesn't include the type (because the uri is empty)
        // so we must reorganize the string a bit to include the name
        // and an explicit name type
        {
            // example "DamagedHelmet: (Emissive)"
            return STRINGIZE(
                mMaterialNameShort <<
                " (" <<
                texture_type <<
                ")"
            );
        }
    }
    else
    // uri includes the type so just use it directly with the
    // name of the material
    {
        return STRINGIZE(
            // example: AlienBust: normal_layer
            mMaterialNameShort <<
            ": " <<
            stripped_uri
        );
    }
}

/**
 * Update the metadata for the material based on what we find in the loaded
 * file (along with some assumptions and interpretations...). Fields include
 * the name of the material, a material description and the names of the 
 * composite textures.
 */
void LLMaterialEditor::setFromGltfMetaData(const std::string& filename, const tinygltf::Model& model, S32 index)
{
    // Use the name (without any path/extension) of the file that was 
    // uploaded as the base of the material name. Then if the name of the 
    // scene is present and not blank, append that and use the result as
    // the name of the material. This is a first pass at creating a 
    // naming scheme that is useful to real content creators and hopefully
    // avoid 500 materials in your inventory called "scene" or "Default"
    const bool strip_extension = true;
    std::string base_filename = gDirUtilp->getBaseFileName(filename, strip_extension);

    // Extract the name of the scene. Note it is often blank or some very
    // generic name like "Scene" or "Default" so using this in the name
    // is less useful than you might imagine.
    std::string material_name;
    if (model.materials.size() > index && !model.materials[index].name.empty())
    {
        material_name = model.materials[index].name;
    }
    else if (model.scenes.size() > 0)
    {
        const tinygltf::Scene& scene_in = model.scenes[0];
        if (scene_in.name.length())
        {
            material_name = scene_in.name;
        }
        else
        {
            // scene name is empty so no point using it
        }
    }
    else
    {
        // scene name isn't present so no point using it
    }

    // If we have a valid material or scene name, use it to build the short and 
    // long versions of the material name. The long version is used 
    // as you might expect, for the material name. The short version is
    // used as part of the image/texture name - the theory is that will 
    // allow content creators to track the material and the corresponding
    // textures
    if (material_name.length())
    {
        mMaterialNameShort = base_filename;

        mMaterialName = STRINGIZE(
            base_filename << 
            " " << 
            "(" << 
            material_name <<
            ")"
        );
    }
    else
    // otherwise, just use the trimmed filename as is
    {
        mMaterialNameShort = base_filename;
        mMaterialName = base_filename;
    }

    // sanitize the material name so that it's compatible with the inventory
    LLInventoryObject::correctInventoryName(mMaterialName);
    LLInventoryObject::correctInventoryName(mMaterialNameShort);

    // We also set the title of the floater to match the 
    // name of the material
    setTitle(mMaterialName);

    /**
     * Extract / derive the names of each composite texture. For each, the 
     * index is used to to determine which of the "Images" is used. If the index
     * is -1 then that texture type is not present in the material (Seems to be 
     * quite common that a material is missing 1 or more types of texture)
     */
    if (model.materials.size() > index)
    {
        const tinygltf::Material& first_material = model.materials[index];

        mBaseColorName = MATERIAL_BASE_COLOR_DEFAULT_NAME;
        // note: unlike the other textures, base color doesn't have its own entry 
        // in the tinyGLTF Material struct. Rather, it is taken from a 
        // sub-texture in the pbrMetallicRoughness member
        int index = first_material.pbrMetallicRoughness.baseColorTexture.index;
        if (index > -1 && index < model.images.size())
        {
            // sanitize the name we decide to use for each texture
            std::string texture_name = getImageNameFromUri(model.images[index].uri, MATERIAL_BASE_COLOR_DEFAULT_NAME);
            LLInventoryObject::correctInventoryName(texture_name);
            mBaseColorName = texture_name;
        }

        mEmissiveName = MATERIAL_EMISSIVE_DEFAULT_NAME;
        index = first_material.emissiveTexture.index;
        if (index > -1 && index < model.images.size())
        {
            std::string texture_name = getImageNameFromUri(model.images[index].uri, MATERIAL_EMISSIVE_DEFAULT_NAME);
            LLInventoryObject::correctInventoryName(texture_name);
            mEmissiveName = texture_name;
        }

        mMetallicRoughnessName = MATERIAL_METALLIC_DEFAULT_NAME;
        index = first_material.pbrMetallicRoughness.metallicRoughnessTexture.index;
        if (index > -1 && index < model.images.size())
        {
            std::string texture_name = getImageNameFromUri(model.images[index].uri, MATERIAL_METALLIC_DEFAULT_NAME);
            LLInventoryObject::correctInventoryName(texture_name);
            mMetallicRoughnessName = texture_name;
        }

        mNormalName = MATERIAL_NORMAL_DEFAULT_NAME;
        index = first_material.normalTexture.index;
        if (index > -1 && index < model.images.size())
        {
            std::string texture_name = getImageNameFromUri(model.images[index].uri, MATERIAL_NORMAL_DEFAULT_NAME);
            LLInventoryObject::correctInventoryName(texture_name);
            mNormalName = texture_name;
        }
    }
}

void LLMaterialEditor::importMaterial()
{
    LLFilePickerReplyThread::startPicker(
        [](const std::vector<std::string>& filenames, LLFilePicker::ELoadFilter load_filter, LLFilePicker::ESaveFilter save_filter)
            {
                if (LLAppViewer::instance()->quitRequested())
                {
                    return;
                }
                if (filenames.size() > 0)
                {
                    LLMaterialEditor::loadMaterialFromFile(filenames[0], -1);
                }
            },
        LLFilePicker::FFLOAD_MATERIAL,
        true);
}

class LLRenderMaterialFunctor : public LLSelectedTEFunctor
{
public:
    LLRenderMaterialFunctor(const LLUUID &id)
        : mMatId(id)
    {
    }

    bool apply(LLViewerObject* objectp, S32 te) override
    {
        if (objectp && objectp->permModify() && objectp->getVolume())
        {
            LLVOVolume* vobjp = (LLVOVolume*)objectp;
            vobjp->setRenderMaterialID(te, mMatId, false /*preview only*/);
            vobjp->updateTEMaterialTextures(te);
        }
        return true;
    }
private:
    LLUUID mMatId;
};

class LLRenderMaterialOverrideFunctor : public LLSelectedNodeFunctor
{
public:
    LLRenderMaterialOverrideFunctor(
        LLMaterialEditor * me,
        const LLUUID &report_on_object_id,
        S32 report_on_te)
    : mEditor(me)
    , mSuccess(false)
    , mObjectId(report_on_object_id)
    , mObjectTE(report_on_te)
    {
    }

    virtual bool apply(LLSelectNode* nodep) override
    {
        LLViewerObject* objectp = nodep->getObject();
        if (!objectp || !objectp->permModify() || !objectp->getVolume())
        {
            return false;
        }
        S32 num_tes = llmin((S32)objectp->getNumTEs(), (S32)objectp->getNumFaces()); // avatars have TEs but no faces

        // post override from given object and te to the simulator
        // requestData should have:
        //  object_id - UUID of LLViewerObject
        //  side - S32 index of texture entry
        //  gltf_json - String of GLTF json for override data

        for (S32 te = 0; te < num_tes; ++te)
        {
            if (!nodep->isTESelected(te))
            {
                continue;
            }

            // Get material from object
            // Selection can cover multiple objects, and live editor is
            // supposed to overwrite changed values only
            LLTextureEntry* tep = objectp->getTE(te);

            if (tep->getGLTFMaterial() == nullptr)
            {
                // overrides are not supposed to work or apply if
                // there is no base material to work from
                continue;
            }

            LLPointer<LLGLTFMaterial> material = tep->getGLTFMaterialOverride();
            // make a copy to not invalidate existing
            // material for multiple objects
            if (material.isNull())
            {
                // Start with a material override which does not make any changes
                material = new LLGLTFMaterial();
            }
            else
            {
                material = new LLGLTFMaterial(*material);
            }

            U32 changed_flags = mEditor->getUnsavedChangesFlags();
            U32 reverted_flags = mEditor->getRevertedChangesFlags();

            LLPointer<LLGLTFMaterial> revert_mat;
            if (nodep->mSavedGLTFOverrideMaterials.size() > te)
            {
                if (nodep->mSavedGLTFOverrideMaterials[te].notNull())
                {
                    revert_mat = nodep->mSavedGLTFOverrideMaterials[te];
                }
                else
                {
                    // mSavedGLTFOverrideMaterials[te] being present but null
                    // means we need to use a default value 
                    revert_mat = new LLGLTFMaterial();
                }
            }
            // else can not revert at all

            // Override object's values with values from editor where appropriate
            if (changed_flags & MATERIAL_BASE_COLOR_DIRTY)
            {
                material->setBaseColorFactor(mEditor->getBaseColor(), true);
            }
            else if ((reverted_flags & MATERIAL_BASE_COLOR_DIRTY) && revert_mat.notNull())
            {
                material->setBaseColorFactor(revert_mat->mBaseColor, false);
            }

            if (changed_flags & MATERIAL_BASE_COLOR_TEX_DIRTY)
            {
                material->setBaseColorId(mEditor->getBaseColorId(), true);
                LLUUID tracking_id = mEditor->getLocalTextureTrackingIdFromFlag(MATERIAL_BASE_COLOR_TEX_DIRTY);
                if (tracking_id.notNull())
                {
                    LLLocalBitmapMgr::getInstance()->associateGLTFMaterial(tracking_id, material);
                }
            }
            else if ((reverted_flags & MATERIAL_BASE_COLOR_TEX_DIRTY) && revert_mat.notNull())
            {
                material->setBaseColorId(revert_mat->mTextureId[LLGLTFMaterial::GLTF_TEXTURE_INFO_BASE_COLOR], false);
                LLUUID tracking_id = mEditor->getLocalTextureTrackingIdFromFlag(MATERIAL_BASE_COLOR_TEX_DIRTY);
                if (tracking_id.notNull())
                {
                    LLLocalBitmapMgr::getInstance()->associateGLTFMaterial(tracking_id, material);
                }
            }

            if (changed_flags & MATERIAL_NORMAL_TEX_DIRTY)
            {
                material->setNormalId(mEditor->getNormalId(), true);
                LLUUID tracking_id = mEditor->getLocalTextureTrackingIdFromFlag(MATERIAL_NORMAL_TEX_DIRTY);
                if (tracking_id.notNull())
                {
                    LLLocalBitmapMgr::getInstance()->associateGLTFMaterial(tracking_id, material);
                }
            }
            else if ((reverted_flags & MATERIAL_NORMAL_TEX_DIRTY) && revert_mat.notNull())
            {
                material->setNormalId(revert_mat->mTextureId[LLGLTFMaterial::GLTF_TEXTURE_INFO_NORMAL], false);
                LLUUID tracking_id = mEditor->getLocalTextureTrackingIdFromFlag(MATERIAL_NORMAL_TEX_DIRTY);
                if (tracking_id.notNull())
                {
                    LLLocalBitmapMgr::getInstance()->associateGLTFMaterial(tracking_id, material);
                }
            }

            if (changed_flags & MATERIAL_METALLIC_ROUGHTNESS_TEX_DIRTY)
            {
                material->setOcclusionRoughnessMetallicId(mEditor->getMetallicRoughnessId(), true);
                LLUUID tracking_id = mEditor->getLocalTextureTrackingIdFromFlag(MATERIAL_METALLIC_ROUGHTNESS_TEX_DIRTY);
                if (tracking_id.notNull())
                {
                    LLLocalBitmapMgr::getInstance()->associateGLTFMaterial(tracking_id, material);
                }
            }
            else if ((reverted_flags & MATERIAL_METALLIC_ROUGHTNESS_TEX_DIRTY) && revert_mat.notNull())
            {
                material->setOcclusionRoughnessMetallicId(revert_mat->mTextureId[LLGLTFMaterial::GLTF_TEXTURE_INFO_METALLIC_ROUGHNESS], false);
                LLUUID tracking_id = mEditor->getLocalTextureTrackingIdFromFlag(MATERIAL_METALLIC_ROUGHTNESS_TEX_DIRTY);
                if (tracking_id.notNull())
                {
                    LLLocalBitmapMgr::getInstance()->associateGLTFMaterial(tracking_id, material);
                }
            }

            if (changed_flags & MATERIAL_METALLIC_ROUGHTNESS_METALNESS_DIRTY)
            {
                material->setMetallicFactor(mEditor->getMetalnessFactor(), true);
            }
            else if ((reverted_flags & MATERIAL_METALLIC_ROUGHTNESS_METALNESS_DIRTY) && revert_mat.notNull())
            {
                material->setMetallicFactor(revert_mat->mMetallicFactor, false);
            }

            if (changed_flags & MATERIAL_METALLIC_ROUGHTNESS_ROUGHNESS_DIRTY)
            {
                material->setRoughnessFactor(mEditor->getRoughnessFactor(), true);
            }
            else if ((reverted_flags & MATERIAL_METALLIC_ROUGHTNESS_ROUGHNESS_DIRTY) && revert_mat.notNull())
            {
                material->setRoughnessFactor(revert_mat->mRoughnessFactor, false);
            }

            if (changed_flags & MATERIAL_EMISIVE_COLOR_DIRTY)
            {
                material->setEmissiveColorFactor(LLColor3(mEditor->getEmissiveColor()), true);
            }
            else if ((reverted_flags & MATERIAL_EMISIVE_COLOR_DIRTY) && revert_mat.notNull())
            {
                material->setEmissiveColorFactor(revert_mat->mEmissiveColor, false);
            }

            if (changed_flags & MATERIAL_EMISIVE_TEX_DIRTY)
            {
                material->setEmissiveId(mEditor->getEmissiveId(), true);
                LLUUID tracking_id = mEditor->getLocalTextureTrackingIdFromFlag(MATERIAL_EMISIVE_TEX_DIRTY);
                if (tracking_id.notNull())
                {
                    LLLocalBitmapMgr::getInstance()->associateGLTFMaterial(tracking_id, material);
                }
            }
            else if ((reverted_flags & MATERIAL_EMISIVE_TEX_DIRTY) && revert_mat.notNull())
            {
                material->setEmissiveId(revert_mat->mTextureId[LLGLTFMaterial::GLTF_TEXTURE_INFO_EMISSIVE], false);
                LLUUID tracking_id = mEditor->getLocalTextureTrackingIdFromFlag(MATERIAL_EMISIVE_TEX_DIRTY);
                if (tracking_id.notNull())
                {
                    LLLocalBitmapMgr::getInstance()->associateGLTFMaterial(tracking_id, material);
                }
            }

            if (changed_flags & MATERIAL_DOUBLE_SIDED_DIRTY)
            {
                material->setDoubleSided(mEditor->getDoubleSided(), true);
            }
            else if ((reverted_flags & MATERIAL_DOUBLE_SIDED_DIRTY) && revert_mat.notNull())
            {
                material->setDoubleSided(revert_mat->mDoubleSided, false);
            }

            if (changed_flags & MATERIAL_ALPHA_MODE_DIRTY)
            {
                material->setAlphaMode(mEditor->getAlphaMode(), true);
            }
            else if ((reverted_flags & MATERIAL_ALPHA_MODE_DIRTY) && revert_mat.notNull())
            {
                material->setAlphaMode(revert_mat->mAlphaMode, false);
            }

            if (changed_flags & MATERIAL_ALPHA_CUTOFF_DIRTY)
            {
                material->setAlphaCutoff(mEditor->getAlphaCutoff(), true);
            }
            else if ((reverted_flags & MATERIAL_ALPHA_CUTOFF_DIRTY) && revert_mat.notNull())
            {
                material->setAlphaCutoff(revert_mat->mAlphaCutoff, false);
            }

            if (mObjectTE == te
                && mObjectId == objectp->getID())
            {
                mSuccess = true;
            }
            LLGLTFMaterialList::queueModify(objectp, te, material);
        }
        return true;
    }

    static void modifyCallback(bool success)
    {
        if (!success)
        {
            // something went wrong update selection
            LLMaterialEditor::updateLive();
        }
        // else we will get updateLive() from panel face
    }

    bool getResult() { return mSuccess; }

private:
    LLMaterialEditor * mEditor;
    LLUUID mObjectId;
    S32 mObjectTE;
    bool mSuccess;
};

void LLMaterialEditor::applyToSelection()
{
    if (!mIsOverride)
    {
        // Only apply if working with 'live' materials
        // Might need a better way to distinguish 'live' mode.
        // But only one live edit is supposed to work at a time
        // as a pair to tools floater.
        return;
    }

    std::string url = gAgent.getRegionCapability("ModifyMaterialParams");
    if (!url.empty())
    {
        // Don't send data if there is nothing to send.
        // Some UI elements will cause multiple commits,
        // like spin ctrls on click and on down
        if (mUnsavedChanges != 0 || mRevertedChanges != 0)
        {
            mOverrideInProgress = true;
            LLObjectSelectionHandle selected_objects = LLSelectMgr::getInstance()->getSelection();
            LLRenderMaterialOverrideFunctor override_func(this, mOverrideObjectId, mOverrideObjectTE);
            selected_objects->applyToNodes(&override_func);

            void(*done_callback)(bool) = LLRenderMaterialOverrideFunctor::modifyCallback;

            LLGLTFMaterialList::flushUpdates(done_callback);

            if (!override_func.getResult())
            {
                // OverrideFunctor didn't find expected object or face
                mOverrideInProgress = false;
            }

            // we posted all changes
            mUnsavedChanges = 0;
            mRevertedChanges = 0;
        }
    }
    else
    {
        LL_WARNS("MaterialEditor") << "Not connected to materials capable region, missing ModifyMaterialParams cap" << LL_ENDL;

        // Fallback local preview. Will be removed once override systems is finished and new cap is deployed everywhere.
        LLPointer<LLFetchedGLTFMaterial> mat = new LLFetchedGLTFMaterial();
        getGLTFMaterial(mat);
        static const LLUUID placeholder("984e183e-7811-4b05-a502-d79c6f978a98");
        gGLTFMaterialList.addMaterial(placeholder, mat);
        LLRenderMaterialFunctor mat_func(placeholder);
        LLObjectSelectionHandle selected_objects = LLSelectMgr::getInstance()->getSelection();
        selected_objects->applyToTEs(&mat_func);
    }
}

// Get a dump of the json representation of the current state of the editor UI
// in GLTF format, excluding transforms as they are not supported in material
// assets. (See also LLGLTFMaterial::sanitizeAssetMaterial())
void LLMaterialEditor::getGLTFMaterial(LLGLTFMaterial* mat)
{
    mat->mBaseColor = getBaseColor();
    mat->mBaseColor.mV[3] = getTransparency();
    mat->mTextureId[LLGLTFMaterial::GLTF_TEXTURE_INFO_BASE_COLOR] = getBaseColorId();

    mat->mTextureId[LLGLTFMaterial::GLTF_TEXTURE_INFO_NORMAL] = getNormalId();

    mat->mTextureId[LLGLTFMaterial::GLTF_TEXTURE_INFO_METALLIC_ROUGHNESS] = getMetallicRoughnessId();
    mat->mMetallicFactor = getMetalnessFactor();
    mat->mRoughnessFactor = getRoughnessFactor();

    mat->mEmissiveColor = getEmissiveColor();
    mat->mTextureId[LLGLTFMaterial::GLTF_TEXTURE_INFO_EMISSIVE] = getEmissiveId();

    mat->mDoubleSided = getDoubleSided();
    mat->setAlphaMode(getAlphaMode());
    mat->mAlphaCutoff = getAlphaCutoff();
}

void LLMaterialEditor::setFromGLTFMaterial(LLGLTFMaterial* mat)
{
    setBaseColor(mat->mBaseColor);
    setBaseColorId(mat->mTextureId[LLGLTFMaterial::GLTF_TEXTURE_INFO_BASE_COLOR]);
    setNormalId(mat->mTextureId[LLGLTFMaterial::GLTF_TEXTURE_INFO_NORMAL]);

    setMetallicRoughnessId(mat->mTextureId[LLGLTFMaterial::GLTF_TEXTURE_INFO_METALLIC_ROUGHNESS]);
    setMetalnessFactor(mat->mMetallicFactor);
    setRoughnessFactor(mat->mRoughnessFactor);

    setEmissiveColor(mat->mEmissiveColor);
    setEmissiveId(mat->mTextureId[LLGLTFMaterial::GLTF_TEXTURE_INFO_EMISSIVE]);

    setDoubleSided(mat->mDoubleSided);
    setAlphaMode(mat->getAlphaMode());
    setAlphaCutoff(mat->mAlphaCutoff);

    if (mat->hasLocalTextures())
    {
        for (LLGLTFMaterial::local_tex_map_t::value_type &val : mat->mTrackingIdToLocalTexture)
        {
            LLUUID world_id = LLLocalBitmapMgr::getInstance()->getWorldID(val.first);
            if (val.second != world_id)
            {
                LL_WARNS() << "world id mismatch" << LL_ENDL;
            }
            if (world_id == mat->mTextureId[LLGLTFMaterial::GLTF_TEXTURE_INFO_BASE_COLOR])
            {
                subscribeToLocalTexture(MATERIAL_BASE_COLOR_TEX_DIRTY, val.first);
            }
            if (world_id == mat->mTextureId[LLGLTFMaterial::GLTF_TEXTURE_INFO_METALLIC_ROUGHNESS])
            {
                subscribeToLocalTexture(MATERIAL_METALLIC_ROUGHTNESS_TEX_DIRTY, val.first);
            }
            if (world_id == mat->mTextureId[LLGLTFMaterial::GLTF_TEXTURE_INFO_EMISSIVE])
            {
                subscribeToLocalTexture(MATERIAL_EMISIVE_TEX_DIRTY, val.first);
            }
            if (world_id == mat->mTextureId[LLGLTFMaterial::GLTF_TEXTURE_INFO_NORMAL])
            {
                subscribeToLocalTexture(MATERIAL_NORMAL_TEX_DIRTY, val.first);
            }
        }
    }
}

bool LLMaterialEditor::setFromSelection()
{
    LLObjectSelectionHandle selected_objects = LLSelectMgr::getInstance()->getSelection();
    LLSelectedTEGetMatData func(mIsOverride);

    selected_objects->applyToTEs(&func);
    mHasSelection = !selected_objects->isEmpty();
    mSelectionNeedsUpdate = false;

    if (func.mMaterial.notNull())
    {
        setFromGLTFMaterial(func.mMaterial);
        LLViewerObject* selected_object = func.mObject;
        const LLViewerInventoryItem* item = selected_object->getInventoryItemByAsset(func.mMaterialId);
        const bool allow_modify = !item || canModify(selected_object, item);
        setEnableEditing(allow_modify);

        // todo: apply local texture data to all materials in selection
    }
    else
    {
        // pick defaults from a blank material;
        LLGLTFMaterial blank_mat;
        setFromGLTFMaterial(&blank_mat);
        if (mIsOverride)
        {
            setEnableEditing(false);
        }
    }

    if (mIsOverride)
    {
        mBaseColorTextureCtrl->setTentative(!func.mIdenticalTexColor);
        mMetallicTextureCtrl->setTentative(!func.mIdenticalTexMetal);
        mEmissiveTextureCtrl->setTentative(!func.mIdenticalTexEmissive);
        mNormalTextureCtrl->setTentative(!func.mIdenticalTexNormal);

        // Memorize selection data for filtering further updates
        mOverrideObjectId = func.mObjectId;
        mOverrideObjectTE = func.mObjectTE;

        // Ovverdired might have been updated,
        // refresh state of local textures in overrides
        // 
        // Todo: this probably shouldn't be here, but in localbitmap,
        // subscried to all material overrides if we want copied
        // objects to get properly updated as well
        LLSelectedTEUpdateOverrides local_tex_func(this);
        selected_objects->applyToNodes(&local_tex_func);
    }

    return func.mMaterial.notNull();
}


void LLMaterialEditor::loadAsset()
{
    const LLInventoryItem* item;
    if (mNotecardInventoryID.notNull())
    {
        item = mAuxItem.get();
    }
    else
    {
        item = getItem();
    }
    
    bool fail = false;

    if (item)
    {
        LLPermissions perm(item->getPermissions());
        bool allow_copy = gAgent.allowOperation(PERM_COPY, perm, GP_OBJECT_MANIPULATE);
        bool allow_modify = canModify(mObjectUUID, item);
        bool source_library = mObjectUUID.isNull() && gInventory.isObjectDescendentOf(mItemUUID, gInventory.getLibraryRootFolderID());

        setCanSaveAs(allow_copy);
        setMaterialName(item->getName());

        {
            mAssetID = item->getAssetUUID();

            if (mAssetID.isNull())
            {
                mAssetStatus = PREVIEW_ASSET_LOADED;
                loadDefaults();
                resetUnsavedChanges();
                setEnableEditing(allow_modify && !source_library);
            }
            else
            {
                LLHost source_sim = LLHost();
                LLSD* user_data = new LLSD();

                if (mNotecardInventoryID.notNull())
                {
                    user_data->with("objectid", mNotecardObjectID).with("notecardid", mNotecardInventoryID);
                }
                else if (mObjectUUID.notNull())
                {
                    LLViewerObject* objectp = gObjectList.findObject(mObjectUUID);
                    if (objectp && objectp->getRegion())
                    {
                        source_sim = objectp->getRegion()->getHost();
                    }
                    else
                    {
                        // The object that we're trying to look at disappeared, bail.
                        LL_WARNS("MaterialEditor") << "Can't find object " << mObjectUUID << " associated with material." << LL_ENDL;
                        mAssetID.setNull();
                        mAssetStatus = PREVIEW_ASSET_LOADED;
                        resetUnsavedChanges();
                        setEnableEditing(allow_modify && !source_library);
                        return;
                    }
                    user_data->with("taskid", mObjectUUID).with("itemid", mItemUUID);
                }
                else
                {
                    user_data = new LLSD(mItemUUID);
                }

                setEnableEditing(false); // wait for it to load

                mAssetStatus = PREVIEW_ASSET_LOADING;

                // May callback immediately
                gAssetStorage->getAssetData(item->getAssetUUID(),
                    LLAssetType::AT_MATERIAL,
                    &onLoadComplete,
                    (void*)user_data,
                    TRUE);
            }
        }
    }
    else if (mObjectUUID.notNull() && mItemUUID.notNull())
    {
        LLViewerObject* objectp = gObjectList.findObject(mObjectUUID);
        if (objectp && (objectp->isInventoryPending() || objectp->isInventoryDirty()))
        {
            // It's a material in object's inventory and we failed to get it because inventory is not up to date.
            // Subscribe for callback and retry at inventoryChanged()
            registerVOInventoryListener(objectp, NULL); //removes previous listener

            if (objectp->isInventoryDirty())
            {
                objectp->requestInventory();
            }
        }
        else
        {
            fail = true;
        }
    }
    else
    {
        fail = true;
    }

    if (fail)
    {
        /*editor->setText(LLStringUtil::null);
        editor->makePristine();
        editor->setEnabled(TRUE);*/
        // Don't set asset status here; we may not have set the item id yet
        // (e.g. when this gets called initially)
        //mAssetStatus = PREVIEW_ASSET_LOADED;
    }
}

// static
void LLMaterialEditor::onLoadComplete(const LLUUID& asset_uuid,
    LLAssetType::EType type,
    void* user_data, S32 status, LLExtStat ext_status)
{
    LLSD* floater_key = (LLSD*)user_data;
    LL_DEBUGS("MaterialEditor") << "loading " << asset_uuid << " for " << *floater_key << LL_ENDL;
    LLMaterialEditor* editor = LLFloaterReg::findTypedInstance<LLMaterialEditor>("material_editor", *floater_key);
    if (editor)
    {
        if (asset_uuid != editor->mAssetID)
        {
            LL_WARNS("MaterialEditor") << "Asset id mismatch, expected: " << editor->mAssetID << " got: " << asset_uuid << LL_ENDL;
        }
        if (0 == status)
        {
            LLFileSystem file(asset_uuid, type, LLFileSystem::READ);

            S32 file_length = file.getSize();

            std::vector<char> buffer(file_length + 1);
            file.read((U8*)&buffer[0], file_length);

            editor->decodeAsset(buffer);

            BOOL allow_modify = editor->canModify(editor->mObjectUUID, editor->getItem());
            BOOL source_library = editor->mObjectUUID.isNull() && gInventory.isObjectDescendentOf(editor->mItemUUID, gInventory.getLibraryRootFolderID());
            editor->setEnableEditing(allow_modify && !source_library);
            editor->resetUnsavedChanges();
            editor->mAssetStatus = PREVIEW_ASSET_LOADED;
            editor->setEnabled(true); // ready for use
        }
        else
        {
            if (LL_ERR_ASSET_REQUEST_NOT_IN_DATABASE == status ||
                LL_ERR_FILE_EMPTY == status)
            {
                LLNotificationsUtil::add("MaterialMissing");
            }
            else if (LL_ERR_INSUFFICIENT_PERMISSIONS == status)
            {
                // Not supposed to happen?
                LL_WARNS("MaterialEditor") << "No permission to view material " << asset_uuid << LL_ENDL;
                LLNotificationsUtil::add("MaterialNoPermissions");
            }
            else
            {
                LLNotificationsUtil::add("UnableToLoadMaterial");
            }
            editor->setEnableEditing(false);

            LL_WARNS("MaterialEditor") << "Problem loading material: " << status << LL_ENDL;
            editor->mAssetStatus = PREVIEW_ASSET_ERROR;
        }
    }
    else
    {
        LL_DEBUGS("MaterialEditor") << "Floater " << *floater_key << " does not exist." << LL_ENDL;
    }
    delete floater_key;
}

void LLMaterialEditor::inventoryChanged(LLViewerObject* object,
    LLInventoryObject::object_list_t* inventory,
    S32 serial_num,
    void* user_data)
{
    removeVOInventoryListener();
    loadAsset();
}


void LLMaterialEditor::saveTexture(LLImageJ2C* img, const std::string& name, const LLUUID& asset_id, upload_callback_f cb)
{
    if (asset_id.isNull()
        || img == nullptr
        || img->getDataSize() == 0)
    {
        return;
    }

    // copy image bytes into string
    std::string buffer;
    buffer.assign((const char*) img->getData(), img->getDataSize());

    U32 expected_upload_cost = LLAgentBenefitsMgr::current().getTextureUploadCost();

    LLSD key = getKey();
    std::function<bool(LLUUID itemId, LLSD response, std::string reason)> failed_upload([key](LLUUID assetId, LLSD response, std::string reason)
    {
        LLMaterialEditor* me = LLFloaterReg::findTypedInstance<LLMaterialEditor>("material_editor", key);
        if (me)
        {
            me->setFailedToUploadTexture();
        }
        return true; // handled
    });

    LLResourceUploadInfo::ptr_t uploadInfo(std::make_shared<LLNewBufferedResourceUploadInfo>(
        buffer,
        asset_id,
        name, 
        name, 
        0,
        LLFolderType::FT_TEXTURE, 
        LLInventoryType::IT_TEXTURE,
        LLAssetType::AT_TEXTURE,
        LLFloaterPerms::getNextOwnerPerms("Uploads"),
        LLFloaterPerms::getGroupPerms("Uploads"),
        LLFloaterPerms::getEveryonePerms("Uploads"),
        expected_upload_cost, 
        false,
        cb,
        failed_upload));

    upload_new_resource(uploadInfo);
}

void LLMaterialEditor::setFailedToUploadTexture()
{
    mUploadingTexturesFailure = true;
    mUploadingTexturesCount--;
    if (mUploadingTexturesCount == 0)
    {
        setEnabled(true);
    }
}

S32 LLMaterialEditor::saveTextures()
{
    mUploadingTexturesFailure = false; // not supposed to get here if already uploading

    S32 work_count = 0;
    LLSD key = getKey(); // must be locally declared for lambda's capture to work
    if (mBaseColorTextureUploadId == getBaseColorId() && mBaseColorTextureUploadId.notNull())
    {
        mUploadingTexturesCount++;
        work_count++;

        // For ease of inventory management, we prepend the material name.
        std::string name = mMaterialName + ": " + mBaseColorName;

        saveTexture(mBaseColorJ2C, name, mBaseColorTextureUploadId, [key](LLUUID newAssetId, LLSD response)
        {
            LLMaterialEditor* me = LLFloaterReg::findTypedInstance<LLMaterialEditor>("material_editor", key);
            if (me)
            {
                if (response["success"].asBoolean())
                {
                    me->setBaseColorId(newAssetId);

                    // discard upload buffers once texture have been saved
                    me->mBaseColorJ2C = nullptr;
                    me->mBaseColorFetched = nullptr;
                    me->mBaseColorTextureUploadId.setNull();

                    me->mUploadingTexturesCount--;

                    if (!me->mUploadingTexturesFailure)
                    {
                        // try saving
                        me->saveIfNeeded();
                    }
                    else if (me->mUploadingTexturesCount == 0)
                    {
                        me->setEnabled(true);
                    }
                }
                else
                {
                    // stop upload if possible, unblock and let user decide
                    me->setFailedToUploadTexture();
                }
            }
        });
    }
    if (mNormalTextureUploadId == getNormalId() && mNormalTextureUploadId.notNull())
    {
        mUploadingTexturesCount++;
        work_count++;

        // For ease of inventory management, we prepend the material name.
        std::string name = mMaterialName + ": " + mNormalName;

        saveTexture(mNormalJ2C, name, mNormalTextureUploadId, [key](LLUUID newAssetId, LLSD response)
        {
            LLMaterialEditor* me = LLFloaterReg::findTypedInstance<LLMaterialEditor>("material_editor", key);
            if (me)
            {
                if (response["success"].asBoolean())
                {
                    me->setNormalId(newAssetId);

                    // discard upload buffers once texture have been saved
                    me->mNormalJ2C = nullptr;
                    me->mNormalFetched = nullptr;
                    me->mNormalTextureUploadId.setNull();

                    me->mUploadingTexturesCount--;

                    if (!me->mUploadingTexturesFailure)
                    {
                        // try saving
                        me->saveIfNeeded();
                    }
                    else if (me->mUploadingTexturesCount == 0)
                    {
                        me->setEnabled(true);
                    }
                }
                else
                {
                    // stop upload if possible, unblock and let user decide
                    me->setFailedToUploadTexture();
                }
            }
        });
    }
    if (mMetallicTextureUploadId == getMetallicRoughnessId() && mMetallicTextureUploadId.notNull())
    {
        mUploadingTexturesCount++;
        work_count++;

        // For ease of inventory management, we prepend the material name.
        std::string name = mMaterialName + ": " + mMetallicRoughnessName;

        saveTexture(mMetallicRoughnessJ2C, name, mMetallicTextureUploadId, [key](LLUUID newAssetId, LLSD response)
        {
            LLMaterialEditor* me = LLFloaterReg::findTypedInstance<LLMaterialEditor>("material_editor", key);
            if (me)
            {
                if (response["success"].asBoolean())
                {
                    me->setMetallicRoughnessId(newAssetId);

                    // discard upload buffers once texture have been saved
                    me->mMetallicRoughnessJ2C = nullptr;
                    me->mMetallicRoughnessFetched = nullptr;
                    me->mMetallicTextureUploadId.setNull();

                    me->mUploadingTexturesCount--;

                    if (!me->mUploadingTexturesFailure)
                    {
                        // try saving
                        me->saveIfNeeded();
                    }
                    else if (me->mUploadingTexturesCount == 0)
                    {
                        me->setEnabled(true);
                    }
                }
                else
                {
                    // stop upload if possible, unblock and let user decide
                    me->setFailedToUploadTexture();
                }
            }
        });
    }

    if (mEmissiveTextureUploadId == getEmissiveId() && mEmissiveTextureUploadId.notNull())
    {
        mUploadingTexturesCount++;
        work_count++;

        // For ease of inventory management, we prepend the material name.
        std::string name = mMaterialName + ": " + mEmissiveName;

        saveTexture(mEmissiveJ2C, name, mEmissiveTextureUploadId, [key](LLUUID newAssetId, LLSD response)
        {
            LLMaterialEditor* me = LLFloaterReg::findTypedInstance<LLMaterialEditor>("material_editor", LLSD(key));
            if (me)
            {
                if (response["success"].asBoolean())
                {
                    me->setEmissiveId(newAssetId);

                    // discard upload buffers once texture have been saved
                    me->mEmissiveJ2C = nullptr;
                    me->mEmissiveFetched = nullptr;
                    me->mEmissiveTextureUploadId.setNull();

                    me->mUploadingTexturesCount--;

                    if (!me->mUploadingTexturesFailure)
                    {
                        // try saving
                        me->saveIfNeeded();
                    }
                    else if (me->mUploadingTexturesCount == 0)
                    {
                        me->setEnabled(true);
                    }
                }
                else
                {
                    // stop upload if possible, unblock and let user decide
                    me->setFailedToUploadTexture();
                }
            }
        });
    }

    if (!work_count)
    {
        // Discard upload buffers once textures have been confirmed as saved.
        // Otherwise we keep buffers for potential upload failure recovery.
        clearTextures();
    }

    // asset storage can callback immediately, causing a decrease
    // of mUploadingTexturesCount, report amount of work scheduled
    // not amount of work remaining
    return work_count;
}

void LLMaterialEditor::clearTextures()
{
    mBaseColorJ2C = nullptr;
    mNormalJ2C = nullptr;
    mEmissiveJ2C = nullptr;
    mMetallicRoughnessJ2C = nullptr;

    mBaseColorFetched = nullptr;
    mNormalFetched = nullptr;
    mMetallicRoughnessFetched = nullptr;
    mEmissiveFetched = nullptr;

    mBaseColorTextureUploadId.setNull();
    mNormalTextureUploadId.setNull();
    mMetallicTextureUploadId.setNull();
    mEmissiveTextureUploadId.setNull();
}

void LLMaterialEditor::loadDefaults()
{
    tinygltf::Model model_in;
    model_in.materials.resize(1);
    setFromGltfModel(model_in, 0, true);
}

bool LLMaterialEditor::capabilitiesAvailable()
{
    const LLViewerRegion* region = gAgent.getRegion();
    if (!region)
    {
        LL_WARNS("MaterialEditor") << "Not connected to a region, cannot save material." << LL_ENDL;
        return false;
    }
    std::string agent_url = region->getCapability("UpdateMaterialAgentInventory");
    std::string task_url = region->getCapability("UpdateMaterialTaskInventory");

    return (!agent_url.empty() && !task_url.empty());
}
<|MERGE_RESOLUTION|>--- conflicted
+++ resolved
@@ -2228,11 +2228,7 @@
     LLSelectedTEGetMatData func(true);
     LLPermissions permissions;
     LLViewerInventoryItem* item_out;
-<<<<<<< HEAD
-    return can_use_objects_material(func, std::vector<PermissionBit>({PERM_MODIFY}), permissions, item_out);
-=======
-    return can_use_objects_material(func, std::vector({PERM_MODIFY}), ItemSource::OBJECT, permissions, item_out);
->>>>>>> 77395edd
+    return can_use_objects_material(func, std::vector<PermissionBit>({PERM_MODIFY}), ItemSource::OBJECT, permissions, item_out);
 }
 
 bool LLMaterialEditor::canSaveObjectsMaterial()
@@ -2240,11 +2236,7 @@
     LLSelectedTEGetMatData func(true);
     LLPermissions permissions;
     LLViewerInventoryItem* item_out;
-<<<<<<< HEAD
-    return can_use_objects_material(func, std::vector<PermissionBit>({PERM_COPY, PERM_MODIFY}), permissions, item_out);
-=======
-    return can_use_objects_material(func, std::vector({PERM_COPY, PERM_MODIFY}), ItemSource::AGENT, permissions, item_out);
->>>>>>> 77395edd
+    return can_use_objects_material(func, std::vector<PermissionBit>({PERM_COPY, PERM_MODIFY}), ItemSource::AGENT, permissions, item_out);
 }
 
 bool LLMaterialEditor::canClipboardObjectsMaterial()
@@ -2270,11 +2262,7 @@
     LLSelectedTEGetMatData func(true);
     LLPermissions permissions;
     LLViewerInventoryItem* item_out;
-<<<<<<< HEAD
-    return can_use_objects_material(func, std::vector<PermissionBit>({PERM_COPY, PERM_MODIFY, PERM_TRANSFER}), permissions, item_out);
-=======
-    return can_use_objects_material(func, std::vector({PERM_COPY, PERM_MODIFY, PERM_TRANSFER}), ItemSource::OBJECT, permissions, item_out);
->>>>>>> 77395edd
+    return can_use_objects_material(func, std::vector<PermissionBit>({PERM_COPY, PERM_MODIFY, PERM_TRANSFER}), ItemSource::OBJECT, permissions, item_out);
 }
 
 void LLMaterialEditor::saveObjectsMaterialAs()
@@ -2282,11 +2270,7 @@
     LLSelectedTEGetMatData func(true);
     LLPermissions permissions;
     LLViewerInventoryItem* item = nullptr;
-<<<<<<< HEAD
-    bool allowed = can_use_objects_material(func, std::vector<PermissionBit>({PERM_COPY, PERM_MODIFY}), permissions, item);
-=======
-    bool allowed = can_use_objects_material(func, std::vector({PERM_COPY, PERM_MODIFY}), ItemSource::AGENT, permissions, item);
->>>>>>> 77395edd
+    bool allowed = can_use_objects_material(func, std::vector<PermissionBit>({PERM_COPY, PERM_MODIFY}), ItemSource::AGENT, permissions, item);
     if (!allowed)
     {
         LL_WARNS("MaterialEditor") << "Failed to save GLTF material from object" << LL_ENDL;
