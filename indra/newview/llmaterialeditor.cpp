/**
 * @file llmaterialeditor.cpp
 * @brief Implementation of the gltf material editor
 *
 * $LicenseInfo:firstyear=2022&license=viewerlgpl$
 * Second Life Viewer Source Code
 * Copyright (C) 2010, Linden Research, Inc.
 *
 * This library is free software; you can redistribute it and/or
 * modify it under the terms of the GNU Lesser General Public
 * License as published by the Free Software Foundation;
 * version 2.1 of the License only.
 *
 * This library is distributed in the hope that it will be useful,
 * but WITHOUT ANY WARRANTY; without even the implied warranty of
 * MERCHANTABILITY or FITNESS FOR A PARTICULAR PURPOSE.  See the GNU
 * Lesser General Public License for more details.
 *
 * You should have received a copy of the GNU Lesser General Public
 * License along with this library; if not, write to the Free Software
 * Foundation, Inc., 51 Franklin Street, Fifth Floor, Boston, MA  02110-1301  USA
 *
 * Linden Research, Inc., 945 Battery Street, San Francisco, CA  94111  USA
 * $/LicenseInfo$
 */

#include "llviewerprecompiledheaders.h"

#include "llmaterialeditor.h"

#include "llagent.h"
#include "llagentbenefits.h"
#include "llappviewer.h"
#include "llcolorswatch.h"
#include "llcombobox.h"
#include "llfloaterreg.h"
#include "llfilesystem.h"
#include "llgltfmateriallist.h"
#include "llinventorymodel.h"
#include "llinventoryobserver.h"
#include "llinventoryfunctions.h"
#include "lllocalgltfmaterials.h"
#include "llnotificationsutil.h"
#include "lltexturectrl.h"
#include "lltrans.h"
#include "llviewercontrol.h"
#include "llviewermenufile.h"
#include "llviewertexture.h"
#include "llsdutil.h"
#include "llselectmgr.h"
#include "llstatusbar.h"    // can_afford_transaction()
#include "lltoolpie.h"
#include "llviewerinventory.h"
#include "llinventory.h"
#include "llviewerregion.h"
#include "llvovolume.h"
#include "roles_constants.h"
#include "llviewerobjectlist.h"
#include "llsdserialize.h"
#include "llimagej2c.h"
#include "llviewertexturelist.h"
#include "llfloaterperms.h"

#include "tinygltf/tiny_gltf.h"
#include "lltinygltfhelper.h"
#include <strstream>


const std::string MATERIAL_BASE_COLOR_DEFAULT_NAME = "Base Color";
const std::string MATERIAL_NORMAL_DEFAULT_NAME = "Normal";
const std::string MATERIAL_METALLIC_DEFAULT_NAME = "Metallic Roughness";
const std::string MATERIAL_EMISSIVE_DEFAULT_NAME = "Emissive";

// Dirty flags
static const U32 MATERIAL_BASE_COLOR_DIRTY = 0x1 << 0;
static const U32 MATERIAL_BASE_COLOR_TEX_DIRTY = 0x1 << 1;

static const U32 MATERIAL_NORMAL_TEX_DIRTY = 0x1 << 2;

static const U32 MATERIAL_METALLIC_ROUGHTNESS_TEX_DIRTY = 0x1 << 3;
static const U32 MATERIAL_METALLIC_ROUGHTNESS_METALNESS_DIRTY = 0x1 << 4;
static const U32 MATERIAL_METALLIC_ROUGHTNESS_ROUGHNESS_DIRTY = 0x1 << 5;

static const U32 MATERIAL_EMISIVE_COLOR_DIRTY = 0x1 << 6;
static const U32 MATERIAL_EMISIVE_TEX_DIRTY = 0x1 << 7;

static const U32 MATERIAL_DOUBLE_SIDED_DIRTY = 0x1 << 8;
static const U32 MATERIAL_ALPHA_MODE_DIRTY = 0x1 << 9;
static const U32 MATERIAL_ALPHA_CUTOFF_DIRTY = 0x1 << 10;

LLUUID LLMaterialEditor::mOverrideObjectId;
S32 LLMaterialEditor::mOverrideObjectTE = -1;
bool LLMaterialEditor::mOverrideInProgress = false;
bool LLMaterialEditor::mSelectionNeedsUpdate = true;

LLFloaterComboOptions::LLFloaterComboOptions()
    : LLFloater(LLSD())
{
    buildFromFile("floater_combobox_ok_cancel.xml");
}

LLFloaterComboOptions::~LLFloaterComboOptions()
{

}

bool LLFloaterComboOptions::postBuild()
{
    mConfirmButton = getChild<LLButton>("combo_ok", true);
    mCancelButton = getChild<LLButton>("combo_cancel", true);
    mComboOptions = getChild<LLComboBox>("combo_options", true);
    mComboText = getChild<LLTextBox>("combo_text", true);

    mConfirmButton->setCommitCallback([this](LLUICtrl* ctrl, const LLSD& param) {onConfirm(); });
    mCancelButton->setCommitCallback([this](LLUICtrl* ctrl, const LLSD& param) {onCancel(); });

    return true;
}

LLFloaterComboOptions* LLFloaterComboOptions::showUI(
    combo_callback callback,
    const std::string &title,
    const std::string &description,
    const std::list<std::string> &options)
{
    LLFloaterComboOptions* combo_picker = new LLFloaterComboOptions();
    if (combo_picker)
    {
        combo_picker->mCallback = callback;
        combo_picker->setTitle(title);

        combo_picker->mComboText->setText(description);

        std::list<std::string>::const_iterator iter = options.begin();
        std::list<std::string>::const_iterator end = options.end();
        for (; iter != end; iter++)
        {
            combo_picker->mComboOptions->addSimpleElement(*iter);
        }
        combo_picker->mComboOptions->selectFirstItem();

        combo_picker->openFloater(LLSD(title));
        combo_picker->setFocus(true);
        combo_picker->center();
    }
    return combo_picker;
}

LLFloaterComboOptions* LLFloaterComboOptions::showUI(
    combo_callback callback,
    const std::string &title,
    const std::string &description,
    const std::string &ok_text,
    const std::string &cancel_text,
    const std::list<std::string> &options)
{
    LLFloaterComboOptions* combo_picker = showUI(callback, title, description, options);
    if (combo_picker)
    {
        combo_picker->mConfirmButton->setLabel(ok_text);
        combo_picker->mCancelButton->setLabel(cancel_text);
    }
    return combo_picker;
}

void LLFloaterComboOptions::onConfirm()
{
    mCallback(mComboOptions->getSimple(), mComboOptions->getCurrentIndex());
    closeFloater();
}

void LLFloaterComboOptions::onCancel()
{
    mCallback(std::string(), -1);
    closeFloater();
}

class LLMaterialEditorCopiedCallback : public LLInventoryCallback
{
public:
    LLMaterialEditorCopiedCallback(
        const std::string &buffer,
        const LLSD &old_key,
        bool has_unsaved_changes)
        : mBuffer(buffer),
          mOldKey(old_key),
          mHasUnsavedChanges(has_unsaved_changes)
    {}

    LLMaterialEditorCopiedCallback(
        const LLSD &old_key,
        const std::string &new_name)
        : mOldKey(old_key),
          mNewName(new_name),
          mHasUnsavedChanges(false)
    {}

    virtual void fire(const LLUUID& inv_item_id)
    {
        if (!mNewName.empty())
        {
            // making a copy from a notecard doesn't change name, do it now
            LLViewerInventoryItem* item = gInventory.getItem(inv_item_id);
            if (item->getName() != mNewName)
            {
                LLSD updates;
                updates["name"] = mNewName;
                update_inventory_item(inv_item_id, updates, NULL);
            }
        }
        LLMaterialEditor::finishSaveAs(mOldKey, inv_item_id, mBuffer, mHasUnsavedChanges);
    }

private:
    std::string mBuffer;
    LLSD mOldKey;
    std::string mNewName;
    bool mHasUnsavedChanges;
};

///----------------------------------------------------------------------------
/// Class LLSelectedTEGetMatData
/// For finding selected applicable inworld material
///----------------------------------------------------------------------------

struct LLSelectedTEGetMatData : public LLSelectedTEFunctor
{
    LLSelectedTEGetMatData(bool for_override);

    bool apply(LLViewerObject* objectp, S32 te_index);

    bool mIsOverride;
    bool mIdenticalTexColor;
    bool mIdenticalTexMetal;
    bool mIdenticalTexEmissive;
    bool mIdenticalTexNormal;
    bool mFirst;
    LLUUID mTexColorId;
    LLUUID mTexMetalId;
    LLUUID mTexEmissiveId;
    LLUUID mTexNormalId;
    LLUUID mObjectId;
    LLViewerObject* mObject = nullptr;
    S32 mObjectTE;
    LLUUID mMaterialId;
    LLPointer<LLGLTFMaterial> mMaterial;
    LLPointer<LLLocalGLTFMaterial> mLocalMaterial;
};

LLSelectedTEGetMatData::LLSelectedTEGetMatData(bool for_override)
    : mIsOverride(for_override)
    , mIdenticalTexColor(true)
    , mIdenticalTexMetal(true)
    , mIdenticalTexEmissive(true)
    , mIdenticalTexNormal(true)
    , mObjectTE(-1)
    , mFirst(true)
{}

bool LLSelectedTEGetMatData::apply(LLViewerObject* objectp, S32 te_index)
{
    if (!objectp)
    {
        return false;
    }
    LLUUID mat_id = objectp->getRenderMaterialID(te_index);
    mMaterialId = mat_id;
    bool can_use = mIsOverride ? objectp->permModify() : objectp->permCopy();
    LLTextureEntry *tep = objectp->getTE(te_index);
    // We might want to disable this entirely if at least
    // something in selection is no-copy or no modify
    // or has no base material
    if (can_use && tep && mat_id.notNull())
    {
        if (mIsOverride)
        {
            LLPointer<LLGLTFMaterial> mat = tep->getGLTFRenderMaterial();

            LLUUID tex_color_id;
            LLUUID tex_metal_id;
            LLUUID tex_emissive_id;
            LLUUID tex_normal_id;
            llassert(mat.notNull()); // by this point shouldn't be null
            if (mat.notNull())
            {
                tex_color_id = mat->mTextureId[LLGLTFMaterial::GLTF_TEXTURE_INFO_BASE_COLOR];
                tex_metal_id = mat->mTextureId[LLGLTFMaterial::GLTF_TEXTURE_INFO_METALLIC_ROUGHNESS];
                tex_emissive_id = mat->mTextureId[LLGLTFMaterial::GLTF_TEXTURE_INFO_EMISSIVE];
                tex_normal_id = mat->mTextureId[LLGLTFMaterial::GLTF_TEXTURE_INFO_NORMAL];
            }
            if (mFirst)
            {
                mMaterial = mat;
                mTexColorId = tex_color_id;
                mTexMetalId = tex_metal_id;
                mTexEmissiveId = tex_emissive_id;
                mTexNormalId = tex_normal_id;
                mObjectTE = te_index;
                mObject = objectp;
                mObjectId = objectp->getID();
                mFirst = false;
            }
            else
            {
                if (mTexColorId != tex_color_id)
                {
                    mIdenticalTexColor = false;
                }
                if (mTexMetalId != tex_metal_id)
                {
                    mIdenticalTexMetal = false;
                }
                if (mTexEmissiveId != tex_emissive_id)
                {
                    mIdenticalTexEmissive = false;
                }
                if (mTexNormalId != tex_normal_id)
                {
                    mIdenticalTexNormal = false;
                }
            }
        }
        else
        {
            LLGLTFMaterial *mat = tep->getGLTFMaterial();
            LLLocalGLTFMaterial *local_mat = dynamic_cast<LLLocalGLTFMaterial*>(mat);

            mObject = objectp;
            mObjectId = objectp->getID();
            if (local_mat)
            {
                mLocalMaterial = local_mat;
            }
            mMaterial = tep->getGLTFRenderMaterial();

            if (mMaterial.isNull())
            {
                // Shouldn't be possible?
                LL_WARNS("MaterialEditor") << "Object has material id, but no material" << LL_ENDL;
                mMaterial = gGLTFMaterialList.getMaterial(mat_id);
            }
        }
        return true;
    }
    return false;
}

class LLSelectedTEUpdateOverrides: public LLSelectedNodeFunctor
{
public:
    LLSelectedTEUpdateOverrides(LLMaterialEditor* me) : mEditor(me) {}

    virtual bool apply(LLSelectNode* nodep);

    LLMaterialEditor* mEditor;
};

bool LLSelectedTEUpdateOverrides::apply(LLSelectNode* nodep)
{
    LLViewerObject* objectp = nodep->getObject();
    if (!objectp)
    {
        return false;
    }
    S32 num_tes = llmin((S32)objectp->getNumTEs(), (S32)objectp->getNumFaces()); // avatars have TEs but no faces
    for (S32 te_index = 0; te_index < num_tes; ++te_index)
    {

        LLTextureEntry* tep = objectp->getTE(te_index);
        LLGLTFMaterial* override_mat = tep->getGLTFMaterialOverride();
        if (mEditor->updateMaterialLocalSubscription(override_mat))
        {
            LLGLTFMaterial* render_mat = tep->getGLTFRenderMaterial();
            mEditor->updateMaterialLocalSubscription(render_mat);
        }
    }

    return true;
}

///----------------------------------------------------------------------------
/// Class LLMaterialEditor
///----------------------------------------------------------------------------

// Default constructor
LLMaterialEditor::LLMaterialEditor(const LLSD& key)
    : LLPreview(key)
    , mUnsavedChanges(0)
    , mRevertedChanges(0)
    , mExpectedUploadCost(0)
    , mUploadingTexturesCount(0)
    , mUploadingTexturesFailure(false)
{
    const LLInventoryItem* item = getItem();
    if (item)
    {
        mAssetID = item->getAssetUUID();
    }
}

LLMaterialEditor::~LLMaterialEditor()
{
}

void LLMaterialEditor::setObjectID(const LLUUID& object_id)
{
    LLPreview::setObjectID(object_id);
    const LLInventoryItem* item = getItem();
    if (item)
    {
        mAssetID = item->getAssetUUID();
    }
}

void LLMaterialEditor::setAuxItem(const LLInventoryItem* item)
{
    LLPreview::setAuxItem(item);
    if (item)
    {
        mAssetID = item->getAssetUUID();
    }
}

bool LLMaterialEditor::postBuild()
{
    // if this is a 'live editor' instance, it is also
    // single instance and uses live overrides
    mIsOverride = getIsSingleInstance();

    mBaseColorTextureCtrl = getChild<LLTextureCtrl>("base_color_texture");
    mMetallicTextureCtrl = getChild<LLTextureCtrl>("metallic_roughness_texture");
    mEmissiveTextureCtrl = getChild<LLTextureCtrl>("emissive_texture");
    mNormalTextureCtrl = getChild<LLTextureCtrl>("normal_texture");
    mBaseColorCtrl = getChild<LLColorSwatchCtrl>("base color");
    mEmissiveColorCtrl = getChild<LLColorSwatchCtrl>("emissive color");

    if (!gAgent.isGodlike())
    {
        // Only allow fully permissive textures
        mBaseColorTextureCtrl->setFilterPermissionMasks(PERM_COPY | PERM_TRANSFER);
        mMetallicTextureCtrl->setFilterPermissionMasks(PERM_COPY | PERM_TRANSFER);
        mEmissiveTextureCtrl->setFilterPermissionMasks(PERM_COPY | PERM_TRANSFER);
        mNormalTextureCtrl->setFilterPermissionMasks(PERM_COPY | PERM_TRANSFER);
    }

    // Texture callback
    mBaseColorTextureCtrl->setCommitCallback(boost::bind(&LLMaterialEditor::onCommitTexture, this, _1, _2, MATERIAL_BASE_COLOR_TEX_DIRTY));
    mMetallicTextureCtrl->setCommitCallback(boost::bind(&LLMaterialEditor::onCommitTexture, this, _1, _2, MATERIAL_METALLIC_ROUGHTNESS_TEX_DIRTY));
    mEmissiveTextureCtrl->setCommitCallback(boost::bind(&LLMaterialEditor::onCommitTexture, this, _1, _2, MATERIAL_EMISIVE_TEX_DIRTY));
    mNormalTextureCtrl->setCommitCallback(boost::bind(&LLMaterialEditor::onCommitTexture, this, _1, _2, MATERIAL_NORMAL_TEX_DIRTY));

    mNormalTextureCtrl->setBlankImageAssetID(BLANK_OBJECT_NORMAL);

    if (mIsOverride)
    {
        // Live editing needs a recovery mechanism on cancel
        mBaseColorTextureCtrl->setOnCancelCallback(boost::bind(&LLMaterialEditor::onCancelCtrl, this, _1, _2, MATERIAL_BASE_COLOR_TEX_DIRTY));
        mMetallicTextureCtrl->setOnCancelCallback(boost::bind(&LLMaterialEditor::onCancelCtrl, this, _1, _2, MATERIAL_METALLIC_ROUGHTNESS_TEX_DIRTY));
        mEmissiveTextureCtrl->setOnCancelCallback(boost::bind(&LLMaterialEditor::onCancelCtrl, this, _1, _2, MATERIAL_EMISIVE_TEX_DIRTY));
        mNormalTextureCtrl->setOnCancelCallback(boost::bind(&LLMaterialEditor::onCancelCtrl, this, _1, _2, MATERIAL_NORMAL_TEX_DIRTY));

        // Save applied changes on 'OK' to our recovery mechanism.
        mBaseColorTextureCtrl->setOnSelectCallback(boost::bind(&LLMaterialEditor::onSelectCtrl, this, _1, _2, MATERIAL_BASE_COLOR_TEX_DIRTY));
        mMetallicTextureCtrl->setOnSelectCallback(boost::bind(&LLMaterialEditor::onSelectCtrl, this, _1, _2, MATERIAL_METALLIC_ROUGHTNESS_TEX_DIRTY));
        mEmissiveTextureCtrl->setOnSelectCallback(boost::bind(&LLMaterialEditor::onSelectCtrl, this, _1, _2, MATERIAL_EMISIVE_TEX_DIRTY));
        mNormalTextureCtrl->setOnSelectCallback(boost::bind(&LLMaterialEditor::onSelectCtrl, this, _1, _2, MATERIAL_NORMAL_TEX_DIRTY));
    }
    else
    {
        mBaseColorTextureCtrl->setCanApplyImmediately(false);
        mMetallicTextureCtrl->setCanApplyImmediately(false);
        mEmissiveTextureCtrl->setCanApplyImmediately(false);
        mNormalTextureCtrl->setCanApplyImmediately(false);
    }

    if (!mIsOverride)
    {
        childSetAction("save", boost::bind(&LLMaterialEditor::onClickSave, this));
        childSetAction("save_as", boost::bind(&LLMaterialEditor::onClickSaveAs, this));
        childSetAction("cancel", boost::bind(&LLMaterialEditor::onClickCancel, this));
    }

    if (mIsOverride)
    {
        childSetVisible("base_color_upload_fee", false);
        childSetVisible("metallic_upload_fee", false);
        childSetVisible("emissive_upload_fee", false);
        childSetVisible("normal_upload_fee", false);
    }
    else
    {
        refreshUploadCost();
    }

    boost::function<void(LLUICtrl*, void*)> changes_callback = [this](LLUICtrl * ctrl, void* userData)
    {
        const U32 *flag = (const U32*)userData;
        markChangesUnsaved(*flag);
        // Apply changes to object live
        applyToSelection();
    };

    childSetCommitCallback("double sided", changes_callback, (void*)&MATERIAL_DOUBLE_SIDED_DIRTY);

    // BaseColor
    mBaseColorCtrl->setCommitCallback(changes_callback, (void*)&MATERIAL_BASE_COLOR_DIRTY);
    if (mIsOverride)
    {
        mBaseColorCtrl->setOnCancelCallback(boost::bind(&LLMaterialEditor::onCancelCtrl, this, _1, _2, MATERIAL_BASE_COLOR_DIRTY));
        mBaseColorCtrl->setOnSelectCallback(boost::bind(&LLMaterialEditor::onSelectCtrl, this, _1, _2, MATERIAL_BASE_COLOR_DIRTY));
    }
    else
    {
        mBaseColorCtrl->setCanApplyImmediately(false);
    }
    // transparency is a part of base color
    childSetCommitCallback("transparency", changes_callback, (void*)&MATERIAL_BASE_COLOR_DIRTY);
    childSetCommitCallback("alpha mode", changes_callback, (void*)&MATERIAL_ALPHA_MODE_DIRTY);
    childSetCommitCallback("alpha cutoff", changes_callback, (void*)&MATERIAL_ALPHA_CUTOFF_DIRTY);

    // Metallic-Roughness
    childSetCommitCallback("metalness factor", changes_callback, (void*)&MATERIAL_METALLIC_ROUGHTNESS_METALNESS_DIRTY);
    childSetCommitCallback("roughness factor", changes_callback, (void*)&MATERIAL_METALLIC_ROUGHTNESS_ROUGHNESS_DIRTY);

    // Emissive
    mEmissiveColorCtrl->setCommitCallback(changes_callback, (void*)&MATERIAL_EMISIVE_COLOR_DIRTY);
    if (mIsOverride)
    {
        mEmissiveColorCtrl->setOnCancelCallback(boost::bind(&LLMaterialEditor::onCancelCtrl, this, _1, _2, MATERIAL_EMISIVE_COLOR_DIRTY));
        mEmissiveColorCtrl->setOnSelectCallback(boost::bind(&LLMaterialEditor::onSelectCtrl, this, _1, _2, MATERIAL_EMISIVE_COLOR_DIRTY));
    }
    else
    {
        mEmissiveColorCtrl->setCanApplyImmediately(false);
    }

    if (!mIsOverride)
    {
        // "unsaved_changes" doesn't exist in live editor
        childSetVisible("unsaved_changes", mUnsavedChanges);

        // Doesn't exist in live editor
        getChild<LLUICtrl>("total_upload_fee")->setTextArg("[FEE]", llformat("%d", 0));
    }

    // Todo:
    // Disable/enable setCanApplyImmediately() based on
    // working from inventory, upload or editing inworld

    return LLPreview::postBuild();
}

void LLMaterialEditor::onClickCloseBtn(bool app_quitting)
{
    if (app_quitting || mIsOverride)
    {
        closeFloater(app_quitting);
    }
    else
    {
        onClickCancel();
    }
}

void LLMaterialEditor::onClose(bool app_quitting)
{
    if (mSelectionUpdateSlot.connected())
    {
        mSelectionUpdateSlot.disconnect();
    }
    for (mat_connection_map_t::value_type &cn : mTextureChangesUpdates)
    {
        cn.second.mConnection.disconnect();
    }
    mTextureChangesUpdates.clear();

    LLPreview::onClose(app_quitting);
}

void LLMaterialEditor::draw()
{
    if (mIsOverride)
    {
        if (mSelectionNeedsUpdate)
        {
            mSelectionNeedsUpdate = false;
            clearTextures();
            setFromSelection();
        }
    }
    LLPreview::draw();
}

void LLMaterialEditor::handleReshape(const LLRect& new_rect, bool by_user)
{
    if (by_user)
    {
        const LLRect old_rect = getRect();
        LLRect clamp_rect(new_rect);
        clamp_rect.mRight = clamp_rect.mLeft + old_rect.getWidth();
        LLPreview::handleReshape(clamp_rect, by_user);
    }
    else
    {
        LLPreview::handleReshape(new_rect, by_user);
    }
}

LLUUID LLMaterialEditor::getBaseColorId()
{
    return mBaseColorTextureCtrl->getValue().asUUID();
}

void LLMaterialEditor::setBaseColorId(const LLUUID& id)
{
    mBaseColorTextureCtrl->setValue(id);
    mBaseColorTextureCtrl->setDefaultImageAssetID(id);
    mBaseColorTextureCtrl->setTentative(false);
}

void LLMaterialEditor::setBaseColorUploadId(const LLUUID& id)
{
    // Might be better to use local textures and
    // assign a fee in case of a local texture
    if (id.notNull())
    {
        // todo: this does not account for posibility of texture
        // being from inventory, need to check that
        childSetValue("base_color_upload_fee", getString("upload_fee_string"));
        // Only set if we will need to upload this texture
        mBaseColorTextureUploadId = id;
    }
    markChangesUnsaved(MATERIAL_BASE_COLOR_TEX_DIRTY);
}

LLColor4 LLMaterialEditor::getBaseColor()
{
    LLColor4 ret = linearColor4(LLColor4(mBaseColorCtrl->getValue()));
    ret.mV[3] = getTransparency();
    return ret;
}

void LLMaterialEditor::setBaseColor(const LLColor4& color)
{
    mBaseColorCtrl->setValue(srgbColor4(color).getValue());
    setTransparency(color.mV[3]);
}

F32 LLMaterialEditor::getTransparency()
{
    return (F32)childGetValue("transparency").asReal();
}

void LLMaterialEditor::setTransparency(F32 transparency)
{
    childSetValue("transparency", transparency);
}

std::string LLMaterialEditor::getAlphaMode()
{
    return childGetValue("alpha mode").asString();
}

void LLMaterialEditor::setAlphaMode(const std::string& alpha_mode)
{
    childSetValue("alpha mode", alpha_mode);
}

F32 LLMaterialEditor::getAlphaCutoff()
{
    return (F32)childGetValue("alpha cutoff").asReal();
}

void LLMaterialEditor::setAlphaCutoff(F32 alpha_cutoff)
{
    childSetValue("alpha cutoff", alpha_cutoff);
}

void LLMaterialEditor::setMaterialName(const std::string &name)
{
    setTitle(name);
    mMaterialName = name;
}

LLUUID LLMaterialEditor::getMetallicRoughnessId()
{
    return mMetallicTextureCtrl->getValue().asUUID();
}

void LLMaterialEditor::setMetallicRoughnessId(const LLUUID& id)
{
    mMetallicTextureCtrl->setValue(id);
    mMetallicTextureCtrl->setDefaultImageAssetID(id);
    mMetallicTextureCtrl->setTentative(false);
}

void LLMaterialEditor::setMetallicRoughnessUploadId(const LLUUID& id)
{
    if (id.notNull())
    {
        // todo: this does not account for posibility of texture
        // being from inventory, need to check that
        childSetValue("metallic_upload_fee", getString("upload_fee_string"));
        mMetallicTextureUploadId = id;
    }
    markChangesUnsaved(MATERIAL_METALLIC_ROUGHTNESS_TEX_DIRTY);
}

F32 LLMaterialEditor::getMetalnessFactor()
{
    return (F32)childGetValue("metalness factor").asReal();
}

void LLMaterialEditor::setMetalnessFactor(F32 factor)
{
    childSetValue("metalness factor", factor);
}

F32 LLMaterialEditor::getRoughnessFactor()
{
    return (F32)childGetValue("roughness factor").asReal();
}

void LLMaterialEditor::setRoughnessFactor(F32 factor)
{
    childSetValue("roughness factor", factor);
}

LLUUID LLMaterialEditor::getEmissiveId()
{
    return mEmissiveTextureCtrl->getValue().asUUID();
}

void LLMaterialEditor::setEmissiveId(const LLUUID& id)
{
    mEmissiveTextureCtrl->setValue(id);
    mEmissiveTextureCtrl->setDefaultImageAssetID(id);
    mEmissiveTextureCtrl->setTentative(false);
}

void LLMaterialEditor::setEmissiveUploadId(const LLUUID& id)
{
    if (id.notNull())
    {
        // todo: this does not account for posibility of texture
        // being from inventory, need to check that
        childSetValue("emissive_upload_fee", getString("upload_fee_string"));
        mEmissiveTextureUploadId = id;
    }
    markChangesUnsaved(MATERIAL_EMISIVE_TEX_DIRTY);
}

LLColor4 LLMaterialEditor::getEmissiveColor()
{
    return linearColor4(LLColor4(mEmissiveColorCtrl->getValue()));
}

void LLMaterialEditor::setEmissiveColor(const LLColor4& color)
{
    mEmissiveColorCtrl->setValue(srgbColor4(color).getValue());
}

LLUUID LLMaterialEditor::getNormalId()
{
    return mNormalTextureCtrl->getValue().asUUID();
}

void LLMaterialEditor::setNormalId(const LLUUID& id)
{
    mNormalTextureCtrl->setValue(id);
    mNormalTextureCtrl->setDefaultImageAssetID(id);
    mNormalTextureCtrl->setTentative(false);
}

void LLMaterialEditor::setNormalUploadId(const LLUUID& id)
{
    if (id.notNull())
    {
        // todo: this does not account for posibility of texture
        // being from inventory, need to check that
        childSetValue("normal_upload_fee", getString("upload_fee_string"));
        mNormalTextureUploadId = id;
    }
    markChangesUnsaved(MATERIAL_NORMAL_TEX_DIRTY);
}

bool LLMaterialEditor::getDoubleSided()
{
    return childGetValue("double sided").asBoolean();
}

void LLMaterialEditor::setDoubleSided(bool double_sided)
{
    childSetValue("double sided", double_sided);
}

void LLMaterialEditor::resetUnsavedChanges()
{
    mUnsavedChanges = 0;
    mRevertedChanges = 0;
    if (!mIsOverride)
    {
        childSetVisible("unsaved_changes", false);
        setCanSave(false);

        mExpectedUploadCost = 0;
        getChild<LLUICtrl>("total_upload_fee")->setTextArg("[FEE]", llformat("%d", mExpectedUploadCost));
    }
}

void LLMaterialEditor::refreshUploadCost()
{
    mExpectedUploadCost = 0;
    if (mBaseColorTextureUploadId.notNull() && mBaseColorTextureUploadId == getBaseColorId() && mBaseColorFetched)
    {
        S32 upload_cost = LLAgentBenefitsMgr::current().getTextureUploadCost(mBaseColorFetched);
        mExpectedUploadCost += upload_cost;
        getChild<LLUICtrl>("base_color_upload_fee")->setTextArg("[FEE]", llformat("%d", upload_cost));
    }
    if (mMetallicTextureUploadId.notNull() && mMetallicTextureUploadId == getMetallicRoughnessId() && mMetallicRoughnessFetched)
    {
        S32 upload_cost = LLAgentBenefitsMgr::current().getTextureUploadCost(mMetallicRoughnessFetched);
        mExpectedUploadCost += upload_cost;
        getChild<LLUICtrl>("metallic_upload_fee")->setTextArg("[FEE]", llformat("%d", upload_cost));
    }
    if (mEmissiveTextureUploadId.notNull() && mEmissiveTextureUploadId == getEmissiveId() && mEmissiveFetched)
    {
        S32 upload_cost = LLAgentBenefitsMgr::current().getTextureUploadCost(mEmissiveFetched);
        mExpectedUploadCost += upload_cost;
        getChild<LLUICtrl>("emissive_upload_fee")->setTextArg("[FEE]", llformat("%d", upload_cost));
    }
    if (mNormalTextureUploadId.notNull() && mNormalTextureUploadId == getNormalId() && mNormalFetched)
    {
        S32 upload_cost = LLAgentBenefitsMgr::current().getTextureUploadCost(mNormalFetched);
        mExpectedUploadCost += upload_cost;
        getChild<LLUICtrl>("normal_upload_fee")->setTextArg("[FEE]", llformat("%d", upload_cost));
    }

    getChild<LLUICtrl>("total_upload_fee")->setTextArg("[FEE]", llformat("%d", mExpectedUploadCost));
}

void LLMaterialEditor::markChangesUnsaved(U32 dirty_flag)
{
    mUnsavedChanges |= dirty_flag;
    if (mIsOverride)
    {
        // at the moment live editing (mIsOverride) applies everything 'live'
        // and "unsaved_changes", save/cancel buttons don't exist there
        return;
    }

    childSetVisible("unsaved_changes", mUnsavedChanges);

    if (mUnsavedChanges)
    {
        const LLInventoryItem* item = getItem();
        if (item)
        {
            //LLPermissions perm(item->getPermissions());
            bool allow_modify = canModify(mObjectUUID, item);
            bool source_library = mObjectUUID.isNull() && gInventory.isObjectDescendentOf(mItemUUID, gInventory.getLibraryRootFolderID());
            bool source_notecard = mNotecardInventoryID.notNull();

            setCanSave(allow_modify && !source_library && !source_notecard);
        }
    }
    else
    {
        setCanSave(false);
    }

    if ((dirty_flag & MATERIAL_BASE_COLOR_TEX_DIRTY)
        || (dirty_flag & MATERIAL_NORMAL_TEX_DIRTY)
        || (dirty_flag & MATERIAL_METALLIC_ROUGHTNESS_TEX_DIRTY)
        || (dirty_flag & MATERIAL_EMISIVE_TEX_DIRTY)
        || (dirty_flag == 0)
        || (dirty_flag == U32_MAX))
    {
        refreshUploadCost();
    }
}

void LLMaterialEditor::setCanSaveAs(bool value)
{
    if (!mIsOverride)
    {
        childSetEnabled("save_as", value);
    }
}

void LLMaterialEditor::setCanSave(bool value)
{
    if (!mIsOverride)
    {
        childSetEnabled("save", value);
    }
}

void LLMaterialEditor::setEnableEditing(bool can_modify)
{
    childSetEnabled("double sided", can_modify);

    // BaseColor
    childSetEnabled("base color", can_modify);
    childSetEnabled("transparency", can_modify);
    childSetEnabled("alpha mode", can_modify);
    childSetEnabled("alpha cutoff", can_modify);

    // Metallic-Roughness
    childSetEnabled("metalness factor", can_modify);
    childSetEnabled("roughness factor", can_modify);

    // Metallic-Roughness
    childSetEnabled("metalness factor", can_modify);
    childSetEnabled("roughness factor", can_modify);

    // Emissive
    childSetEnabled("emissive color", can_modify);

    mBaseColorTextureCtrl->setEnabled(can_modify);
    mMetallicTextureCtrl->setEnabled(can_modify);
    mEmissiveTextureCtrl->setEnabled(can_modify);
    mNormalTextureCtrl->setEnabled(can_modify);
}

void LLMaterialEditor::subscribeToLocalTexture(S32 dirty_flag, const LLUUID& tracking_id)
{
    if (mTextureChangesUpdates[dirty_flag].mTrackingId != tracking_id)
    {
        mTextureChangesUpdates[dirty_flag].mConnection.disconnect();
        mTextureChangesUpdates[dirty_flag].mTrackingId = tracking_id;
        mTextureChangesUpdates[dirty_flag].mConnection = LLLocalBitmapMgr::getInstance()->setOnChangedCallback(tracking_id,
                                                                                                               [this, dirty_flag](const LLUUID& tracking_id, const LLUUID& old_id, const LLUUID& new_id)
                                                                                                               {
                                                                                                                   if (new_id.isNull())
                                                                                                                   {
                                                                                                                       mTextureChangesUpdates[dirty_flag].mConnection.disconnect();
                                                                                                                       //mTextureChangesUpdates.erase(dirty_flag);
                                                                                                                   }
                                                                                                                   else
                                                                                                                   {
                                                                                                                       replaceLocalTexture(old_id, new_id);
                                                                                                                   }
                                                                                                               });
    }
}

LLUUID LLMaterialEditor::getLocalTextureTrackingIdFromFlag(U32 flag)
{
    mat_connection_map_t::iterator found = mTextureChangesUpdates.find(flag);
    if (found != mTextureChangesUpdates.end())
    {
        return found->second.mTrackingId;
    }
    return LLUUID();
}

bool LLMaterialEditor::updateMaterialLocalSubscription(LLGLTFMaterial* mat)
{
    if (!mat)
    {
        return false;
    }

    bool res = false;
    for (mat_connection_map_t::value_type& cn : mTextureChangesUpdates)
    {
        LLUUID world_id = LLLocalBitmapMgr::getInstance()->getWorldID(cn.second.mTrackingId);
        if (world_id == mat->mTextureId[LLGLTFMaterial::GLTF_TEXTURE_INFO_BASE_COLOR])
        {
            LLLocalBitmapMgr::getInstance()->associateGLTFMaterial(cn.second.mTrackingId, mat);
            res = true;
            continue;
        }
        if (world_id == mat->mTextureId[LLGLTFMaterial::GLTF_TEXTURE_INFO_METALLIC_ROUGHNESS])
        {
            LLLocalBitmapMgr::getInstance()->associateGLTFMaterial(cn.second.mTrackingId, mat);
            res = true;
            continue;
        }
        if (world_id == mat->mTextureId[LLGLTFMaterial::GLTF_TEXTURE_INFO_EMISSIVE])
        {
            LLLocalBitmapMgr::getInstance()->associateGLTFMaterial(cn.second.mTrackingId, mat);
            res = true;
            continue;
        }
        if (world_id == mat->mTextureId[LLGLTFMaterial::GLTF_TEXTURE_INFO_NORMAL])
        {
            LLLocalBitmapMgr::getInstance()->associateGLTFMaterial(cn.second.mTrackingId, mat);
            res = true;
            continue;
        }
    }
    return res;
}

void LLMaterialEditor::replaceLocalTexture(const LLUUID& old_id, const LLUUID& new_id)
{
    // todo: might be a good idea to set mBaseColorTextureUploadId here
    // and when texturectrl picks a local texture
    if (getBaseColorId() == old_id)
    {
        mBaseColorTextureCtrl->setValue(new_id);
    }
    if (mBaseColorTextureCtrl->getDefaultImageAssetID() == old_id)
    {
        mBaseColorTextureCtrl->setDefaultImageAssetID(new_id);
    }

    if (getMetallicRoughnessId() == old_id)
    {
        mMetallicTextureCtrl->setValue(new_id);
    }
    if (mMetallicTextureCtrl->getDefaultImageAssetID() == old_id)
    {
        mMetallicTextureCtrl->setDefaultImageAssetID(new_id);
    }

    if (getEmissiveId() == old_id)
    {
        mEmissiveTextureCtrl->setValue(new_id);
    }
    if (mEmissiveTextureCtrl->getDefaultImageAssetID() == old_id)
    {
        mEmissiveTextureCtrl->setDefaultImageAssetID(new_id);
    }

    if (getNormalId() == old_id)
    {
        mNormalTextureCtrl->setValue(new_id);
    }
    if (mNormalTextureCtrl->getDefaultImageAssetID() == old_id)
    {
        mNormalTextureCtrl->setDefaultImageAssetID(new_id);
    }
}

void LLMaterialEditor::onCommitTexture(LLUICtrl* ctrl, const LLSD& data, S32 dirty_flag)
{
    if (!mIsOverride)
    {
        std::string upload_fee_ctrl_name;
        LLUUID old_uuid;

        switch (dirty_flag)
        {
        case MATERIAL_BASE_COLOR_TEX_DIRTY:
        {
            upload_fee_ctrl_name = "base_color_upload_fee";
            old_uuid = mBaseColorTextureUploadId;
            break;
        }
        case MATERIAL_METALLIC_ROUGHTNESS_TEX_DIRTY:
        {
            upload_fee_ctrl_name = "metallic_upload_fee";
            old_uuid = mMetallicTextureUploadId;
            break;
        }
        case MATERIAL_EMISIVE_TEX_DIRTY:
        {
            upload_fee_ctrl_name = "emissive_upload_fee";
            old_uuid = mEmissiveTextureUploadId;
            break;
        }
        case MATERIAL_NORMAL_TEX_DIRTY:
        {
            upload_fee_ctrl_name = "normal_upload_fee";
            old_uuid = mNormalTextureUploadId;
            break;
        }
        default:
            break;
        }
        LLUUID new_val = ctrl->getValue().asUUID();
        if (new_val == old_uuid && old_uuid.notNull())
        {
            childSetValue(upload_fee_ctrl_name, getString("upload_fee_string"));
        }
        else
        {
            // Texture picker has 'apply now' with 'cancel' support.
            // Don't clean mBaseColorJ2C and mBaseColorFetched, it's our
            // storage in case user decides to cancel changes.
            // Without mBaseColorFetched, viewer will eventually cleanup
            // the texture that is not in use
            childSetValue(upload_fee_ctrl_name, getString("no_upload_fee_string"));
        }
    }

    LLTextureCtrl* tex_ctrl = (LLTextureCtrl*)ctrl;
    if (tex_ctrl->isImageLocal())
    {
        subscribeToLocalTexture(dirty_flag, tex_ctrl->getLocalTrackingID());
    }
    else
    {
        // unsubcribe potential old callabck
        mat_connection_map_t::iterator found = mTextureChangesUpdates.find(dirty_flag);
        if (found != mTextureChangesUpdates.end())
        {
            found->second.mConnection.disconnect();
        }
    }

    markChangesUnsaved(dirty_flag);
    applyToSelection();
}

void LLMaterialEditor::onCancelCtrl(LLUICtrl* ctrl, const LLSD& data, S32 dirty_flag)
{
    mRevertedChanges |= dirty_flag;
    applyToSelection();
}

void update_local_texture(LLUICtrl* ctrl, LLGLTFMaterial* mat)
{
    LLTextureCtrl* tex_ctrl = (LLTextureCtrl*)ctrl;
    if (tex_ctrl->isImageLocal())
    {
        // subscrive material to updates of local textures
        LLLocalBitmapMgr::getInstance()->associateGLTFMaterial(tex_ctrl->getLocalTrackingID(), mat);
    }
}

void LLMaterialEditor::onSelectCtrl(LLUICtrl* ctrl, const LLSD& data, S32 dirty_flag)
{
    mUnsavedChanges |= dirty_flag;
    applyToSelection();

    struct f : public LLSelectedNodeFunctor
    {
        f(LLUICtrl* ctrl, S32 dirty_flag) : mCtrl(ctrl), mDirtyFlag(dirty_flag)
        {
        }

        virtual bool apply(LLSelectNode* nodep)
        {
            LLViewerObject* objectp = nodep->getObject();
            if (!objectp)
            {
                return false;
            }
            S32 num_tes = llmin((S32)objectp->getNumTEs(), (S32)objectp->getNumFaces()); // avatars have TEs but no faces
            for (S32 te = 0; te < num_tes; ++te)
            {
                if (nodep->isTESelected(te) && nodep->mSavedGLTFOverrideMaterials.size() > te)
                {
                    if (nodep->mSavedGLTFOverrideMaterials[te].isNull())
                    {
                        // populate with default values, default values basically mean 'not in use'
                        nodep->mSavedGLTFOverrideMaterials[te] = new LLGLTFMaterial();
                    }

                    switch (mDirtyFlag)
                    {
                    //Textures
                    case MATERIAL_BASE_COLOR_TEX_DIRTY:
                    {
                        nodep->mSavedGLTFOverrideMaterials[te]->setBaseColorId(mCtrl->getValue().asUUID(), true);
                        update_local_texture(mCtrl, nodep->mSavedGLTFOverrideMaterials[te].get());
                        break;
                    }
                    case MATERIAL_METALLIC_ROUGHTNESS_TEX_DIRTY:
                    {
                        nodep->mSavedGLTFOverrideMaterials[te]->setOcclusionRoughnessMetallicId(mCtrl->getValue().asUUID(), true);
                        update_local_texture(mCtrl, nodep->mSavedGLTFOverrideMaterials[te].get());
                        break;
                    }
                    case MATERIAL_EMISIVE_TEX_DIRTY:
                    {
                        nodep->mSavedGLTFOverrideMaterials[te]->setEmissiveId(mCtrl->getValue().asUUID(), true);
                        update_local_texture(mCtrl, nodep->mSavedGLTFOverrideMaterials[te].get());
                        break;
                    }
                    case MATERIAL_NORMAL_TEX_DIRTY:
                    {
                        nodep->mSavedGLTFOverrideMaterials[te]->setNormalId(mCtrl->getValue().asUUID(), true);
                        update_local_texture(mCtrl, nodep->mSavedGLTFOverrideMaterials[te].get());
                        break;
                    }
                    // Colors
                    case MATERIAL_BASE_COLOR_DIRTY:
                    {
                        LLColor4 ret = linearColor4(LLColor4(mCtrl->getValue()));
                        // except transparency
                        ret.mV[3] = nodep->mSavedGLTFOverrideMaterials[te]->mBaseColor.mV[3];
                        nodep->mSavedGLTFOverrideMaterials[te]->setBaseColorFactor(ret, true);
                        break;
                    }
                    case MATERIAL_EMISIVE_COLOR_DIRTY:
                    {
                        nodep->mSavedGLTFOverrideMaterials[te]->setEmissiveColorFactor(LLColor3(mCtrl->getValue()), true);
                        break;
                    }
                    default:
                        break;
                    }
                }
            }
            return true;
        }

        LLUICtrl* mCtrl;
        S32 mDirtyFlag;
    } func(ctrl, dirty_flag);

    LLSelectMgr::getInstance()->getSelection()->applyToNodes(&func);
}

void LLMaterialEditor::onClickSave()
{
    if (!capabilitiesAvailable())
    {
        LLNotificationsUtil::add("MissingMaterialCaps");
        return;
    }
    if (!can_afford_transaction(mExpectedUploadCost))
    {
        LLSD args;
        args["COST"] = llformat("%d", mExpectedUploadCost);
        LLNotificationsUtil::add("ErrorCannotAffordUpload", args);
        return;
    }

    applyToSelection();
    saveIfNeeded();
}

std::string LLMaterialEditor::getEncodedAsset()
{
    LLSD asset;
    asset["version"] = LLGLTFMaterial::ASSET_VERSION;
    asset["type"] = LLGLTFMaterial::ASSET_TYPE;
    LLGLTFMaterial mat;
    getGLTFMaterial(&mat);
    asset["data"] = mat.asJSON();

    std::ostringstream str;
    LLSDSerialize::serialize(asset, str, LLSDSerialize::LLSD_BINARY);

    return str.str();
}

bool LLMaterialEditor::decodeAsset(const std::vector<char>& buffer)
{
    LLSD asset;

    std::istrstream str(&buffer[0], buffer.size());
    if (LLSDSerialize::deserialize(asset, str, buffer.size()))
    {
        if (asset.has("version") && LLGLTFMaterial::isAcceptedVersion(asset["version"].asString()))
        {
            if (asset.has("type") && asset["type"] == LLGLTFMaterial::ASSET_TYPE)
            {
                if (asset.has("data") && asset["data"].isString())
                {
                    std::string data = asset["data"];

                    tinygltf::TinyGLTF gltf;
                    tinygltf::TinyGLTF loader;
                    std::string        error_msg;
                    std::string        warn_msg;

                    tinygltf::Model model_in;

                    if (loader.LoadASCIIFromString(&model_in, &error_msg, &warn_msg, data.c_str(), static_cast<unsigned int>(data.length()), ""))
                    {
                        // assets are only supposed to have one item
                        // *NOTE: This duplicates some functionality from
                        // LLGLTFMaterial::fromJSON, but currently does the job
                        // better for the material editor use case.
                        // However, LLGLTFMaterial::asJSON should always be
                        // used when uploading materials, to ensure the
                        // asset is valid.
                        return setFromGltfModel(model_in, 0, true);
                    }
                    else
                    {
                        LL_WARNS("MaterialEditor") << "Floater " << getKey() << " Failed to decode material asset: " << LL_NEWLINE
                         << warn_msg << LL_NEWLINE
                         << error_msg << LL_ENDL;
                    }
                }
            }
        }
        else
        {
            LL_WARNS("MaterialEditor") << "Invalid LLSD content "<< asset << " for flaoter " << getKey() << LL_ENDL;
        }
    }
    else
    {
        LL_WARNS("MaterialEditor") << "Failed to deserialize material LLSD for flaoter " << getKey() << LL_ENDL;
    }

    return false;
}

/**
 * Build a description of the material we just imported.
 * Currently this means a list of the textures present but we
 * may eventually want to make it more complete - will be guided
 * by what the content creators say they need.
 */
const std::string LLMaterialEditor::buildMaterialDescription()
{
    std::ostringstream desc;
    desc << LLTrans::getString("Material Texture Name Header");

    // add the texture names for each just so long as the material
    // we loaded has an entry for it (i think testing the texture
    // control UUI for NULL is a valid metric for if it was loaded
    // or not but I suspect this code will change a lot so may need
    // to revisit
    if (!mBaseColorTextureCtrl->getValue().asUUID().isNull())
    {
        desc << mBaseColorName;
        desc << ", ";
    }
    if (!mMetallicTextureCtrl->getValue().asUUID().isNull())
    {
        desc << mMetallicRoughnessName;
        desc << ", ";
    }
    if (!mEmissiveTextureCtrl->getValue().asUUID().isNull())
    {
        desc << mEmissiveName;
        desc << ", ";
    }
    if (!mNormalTextureCtrl->getValue().asUUID().isNull())
    {
        desc << mNormalName;
    }

    // trim last char if it's a ',' in case there is no normal texture
    // present and the code above inserts one
    // (no need to check for string length - always has initial string)
    std::string::iterator iter = desc.str().end() - 1;
    if (*iter == ',')
    {
        desc.str().erase(iter);
    }

    // sanitize the material description so that it's compatible with the inventory
    // note: split this up because clang doesn't like operating directly on the
    // str() - error: lvalue reference to type 'basic_string<...>' cannot bind to a
    // temporary of type 'basic_string<...>'
    std::string inv_desc = desc.str();
    LLInventoryObject::correctInventoryName(inv_desc);

    return inv_desc;
}

bool LLMaterialEditor::saveIfNeeded()
{
    if (mUploadingTexturesCount > 0)
    {
        // Upload already in progress, wait until
        // textures upload will retry saving on callback.
        // Also should prevent some failure-callbacks
        return true;
    }

    if (saveTextures() > 0)
    {
        // started texture upload
        setEnabled(false);
        return true;
    }

    std::string buffer = getEncodedAsset();

    const LLInventoryItem* item = getItem();
    // save it out to database
    if (item)
    {
        if (!updateInventoryItem(buffer, mItemUUID, mObjectUUID))
        {
            return false;
        }

        if (mCloseAfterSave)
        {
            closeFloater();
        }
        else
        {
            mAssetStatus = PREVIEW_ASSET_LOADING;
            setEnabled(false);
        }
    }
    else
    {
        // Make a new inventory item and set upload permissions
        LLPermissions local_permissions;
        local_permissions.init(gAgent.getID(), gAgent.getID(), LLUUID::null, LLUUID::null);

        if (mIsOverride)
        {
            // Shouldn't happen, but just in case it ever changes
            U32 everyone_perm = LLFloaterPerms::getEveryonePerms("Materials");
            U32 group_perm = LLFloaterPerms::getGroupPerms("Materials");
            U32 next_owner_perm = LLFloaterPerms::getNextOwnerPerms("Materials");
            local_permissions.initMasks(PERM_ALL, PERM_ALL, everyone_perm, group_perm, next_owner_perm);

        }
        else
        {
            // Uploads are supposed to use Upload permissions, not material permissions
            U32 everyone_perm = LLFloaterPerms::getEveryonePerms("Uploads");
            U32 group_perm = LLFloaterPerms::getGroupPerms("Uploads");
            U32 next_owner_perm = LLFloaterPerms::getNextOwnerPerms("Uploads");
            local_permissions.initMasks(PERM_ALL, PERM_ALL, everyone_perm, group_perm, next_owner_perm);
        }

        std::string res_desc = buildMaterialDescription();
        createInventoryItem(buffer, mMaterialName, res_desc, local_permissions, mUploadFolder);

        // We do not update floater with uploaded asset yet, so just close it.
        closeFloater();
    }

    return true;
}

// static
bool LLMaterialEditor::updateInventoryItem(const std::string &buffer, const LLUUID &item_id, const LLUUID &task_id)
{
    const LLViewerRegion* region = gAgent.getRegion();
    if (!region)
    {
        LL_WARNS("MaterialEditor") << "Not connected to a region, cannot save material." << LL_ENDL;
        return false;
    }
    std::string agent_url = region->getCapability("UpdateMaterialAgentInventory");
    std::string task_url = region->getCapability("UpdateMaterialTaskInventory");

    if (!agent_url.empty() && !task_url.empty())
    {
        std::string url;
        LLResourceUploadInfo::ptr_t uploadInfo;

        if (task_id.isNull() && !agent_url.empty())
        {
            uploadInfo = std::make_shared<LLBufferedAssetUploadInfo>(item_id, LLAssetType::AT_MATERIAL, buffer,
                [](LLUUID itemId, LLUUID newAssetId, LLUUID newItemId, LLSD)
                {
                    // done callback
                    LLMaterialEditor::finishInventoryUpload(itemId, newAssetId, newItemId);
                },
                [](LLUUID itemId, LLUUID taskId, LLSD response, std::string reason)
                {
                    // failure callback
                    LLMaterialEditor* me = LLFloaterReg::findTypedInstance<LLMaterialEditor>("material_editor", LLSD(itemId));
                    if (me)
                    {
                        me->setEnabled(true);
                    }
                    return true;
                }
                );
            url = agent_url;
        }
        else if (!task_id.isNull() && !task_url.empty())
        {
            uploadInfo = std::make_shared<LLBufferedAssetUploadInfo>(task_id, item_id, LLAssetType::AT_MATERIAL, buffer,
                [](LLUUID itemId, LLUUID task_id, LLUUID newAssetId, LLSD)
                {
                    // done callback
                    LLMaterialEditor::finishTaskUpload(itemId, newAssetId, task_id);
                },
                [](LLUUID itemId, LLUUID task_id, LLSD response, std::string reason)
                {
                    // failure callback
                    LLSD floater_key;
                    floater_key["taskid"] = task_id;
                    floater_key["itemid"] = itemId;
                    LLMaterialEditor* me = LLFloaterReg::findTypedInstance<LLMaterialEditor>("material_editor", floater_key);
                    if (me)
                    {
                        me->setEnabled(true);
                    }
                    return true;
                }
                );
            url = task_url;
        }

        if (!url.empty() && uploadInfo)
        {
            LLViewerAssetUpload::EnqueueInventoryUpload(url, uploadInfo);
        }
        else
        {
            return false;
        }

    }
    else // !gAssetStorage
    {
        LL_WARNS("MaterialEditor") << "Not connected to an materials capable region." << LL_ENDL;
        return false;
    }

    // todo: apply permissions from textures here if server doesn't
    // if any texture is 'no transfer', material should be 'no transfer' as well

    return true;
}

// Callback intended for when a material is saved from an object and needs to
// be modified to reflect the new asset/name.
class LLObjectsMaterialItemCallback : public LLInventoryCallback
{
public:
    LLObjectsMaterialItemCallback(const LLPermissions& permissions, const std::string& asset_data, const std::string& new_name)
        : mPermissions(permissions),
        mAssetData(asset_data),
        mNewName(new_name)
    {
    }

    void fire(const LLUUID& inv_item_id) override
    {
        LLViewerInventoryItem* item = gInventory.getItem(inv_item_id);
        if (!item)
        {
            return;
        }

        // Name may or may not have already been applied
        const bool changed_name = item->getName() != mNewName;
        // create_inventory_item/copy_inventory_item don't allow presetting some permissions, fix it now
        const bool changed_permissions = item->getPermissions() != mPermissions;
        const bool changed = changed_name || changed_permissions;
        LLSD updates;
        if (changed)
        {
            if (changed_name)
            {
                updates["name"] = mNewName;
            }
            if (changed_permissions)
            {
                updates["permissions"] = ll_create_sd_from_permissions(mPermissions);
            }
            update_inventory_item(inv_item_id, updates, NULL);
        }

        // from reference in LLSettingsVOBase::createInventoryItem()/updateInventoryItem()
        LLResourceUploadInfo::ptr_t uploadInfo =
            std::make_shared<LLBufferedAssetUploadInfo>(
                inv_item_id,
                LLAssetType::AT_MATERIAL,
                mAssetData,
                [changed, updates](LLUUID item_id, LLUUID new_asset_id, LLUUID new_item_id, LLSD response)
                {
                    // done callback
                    LL_INFOS("Material") << "inventory item uploaded.  item: " << item_id << " new_item_id: " << new_item_id << " response: " << response << LL_ENDL;

                    // *HACK: Sometimes permissions do not stick in the UI. They are correct on the server-side, though.
                    if (changed)
                    {
                        update_inventory_item(new_item_id, updates, NULL);
                    }
                },
                nullptr // failure callback, floater already closed
            );

        const LLViewerRegion* region = gAgent.getRegion();
        if (region)
        {
            std::string agent_url(region->getCapability("UpdateMaterialAgentInventory"));
            if (agent_url.empty())
            {
                LL_ERRS("MaterialEditor") << "missing required agent inventory cap url" << LL_ENDL;
            }
            LLViewerAssetUpload::EnqueueInventoryUpload(agent_url, uploadInfo);
        }
    }
private:
    LLPermissions mPermissions;
    std::string mAssetData;
    std::string mNewName;
};

void LLMaterialEditor::createInventoryItem(const std::string &buffer, const std::string &name, const std::string &desc, const LLPermissions& permissions, const LLUUID& upload_folder)
{
    // gen a new uuid for this asset
    LLTransactionID tid;
    tid.generate();     // timestamp-based randomization + uniquification
    LLUUID parent = upload_folder.isNull() ? gInventory.findUserDefinedCategoryUUIDForType(LLFolderType::FT_MATERIAL) : upload_folder;
    const U8 subtype = NO_INV_SUBTYPE;  // TODO maybe use AT_SETTINGS and LLSettingsType::ST_MATERIAL ?

    LLPointer<LLObjectsMaterialItemCallback> cb = new LLObjectsMaterialItemCallback(permissions, buffer, name);
    create_inventory_item(gAgent.getID(), gAgent.getSessionID(), parent, tid, name, desc,
        LLAssetType::AT_MATERIAL, LLInventoryType::IT_MATERIAL, subtype, permissions.getMaskNextOwner(),
        cb);
}

void LLMaterialEditor::finishInventoryUpload(LLUUID itemId, LLUUID newAssetId, LLUUID newItemId)
{
    // Update the UI with the new asset.
    LLMaterialEditor* me = LLFloaterReg::findTypedInstance<LLMaterialEditor>("material_editor", LLSD(itemId));
    if (me)
    {
        if (newItemId.isNull())
        {
            me->setAssetId(newAssetId);
            me->refreshFromInventory();
        }
        else if (newItemId.notNull())
        {
            // Not supposed to happen?
            me->refreshFromInventory(newItemId);
        }
        else
        {
            me->refreshFromInventory(itemId);
        }

        if (me && !me->mTextureChangesUpdates.empty())
        {
            const LLInventoryItem* item = me->getItem();
            if (item)
            {
                // local materials were assigned, force load material and init tracking
                LLGLTFMaterial* mat = gGLTFMaterialList.getMaterial(item->getAssetUUID());
                for (mat_connection_map_t::value_type &val : me->mTextureChangesUpdates)
                {
                    LLLocalBitmapMgr::getInstance()->associateGLTFMaterial(val.second.mTrackingId, mat);
                }
            }
        }
    }
}

void LLMaterialEditor::finishTaskUpload(LLUUID itemId, LLUUID newAssetId, LLUUID taskId)
{
    LLSD floater_key;
    floater_key["taskid"] = taskId;
    floater_key["itemid"] = itemId;
    LLMaterialEditor* me = LLFloaterReg::findTypedInstance<LLMaterialEditor>("material_editor", floater_key);
    if (me)
    {
        me->setAssetId(newAssetId);
        me->refreshFromInventory();
        me->setEnabled(true);

        if (me && !me->mTextureChangesUpdates.empty())
        {
            // local materials were assigned, force load material and init tracking
            LLGLTFMaterial* mat = gGLTFMaterialList.getMaterial(newAssetId);
            for (mat_connection_map_t::value_type &val : me->mTextureChangesUpdates)
            {
                LLLocalBitmapMgr::getInstance()->associateGLTFMaterial(val.second.mTrackingId, mat);
            }
        }
    }
}

void LLMaterialEditor::finishSaveAs(
    const LLSD &oldKey,
    const LLUUID &newItemId,
    const std::string &buffer,
    bool has_unsaved_changes)
{
    LLMaterialEditor* me = LLFloaterReg::findTypedInstance<LLMaterialEditor>("material_editor", oldKey);
    LLViewerInventoryItem* item = gInventory.getItem(newItemId);
    if (item)
    {
        if (me)
        {
            me->mItemUUID = newItemId;
            me->mObjectUUID = LLUUID::null;
            me->mNotecardInventoryID = LLUUID::null;
            me->mNotecardObjectID = LLUUID::null;
            me->mAuxItem = nullptr;
            me->setKey(LLSD(newItemId)); // for findTypedInstance
            me->setMaterialName(item->getName());
            if (has_unsaved_changes)
            {
                if (!updateInventoryItem(buffer, newItemId, LLUUID::null))
                {
                    me->setEnabled(true);
                }
            }
            else
            {
                me->loadAsset();
                me->setEnabled(true);

                // Local texure support
                if (!me->mTextureChangesUpdates.empty())
                {
                    // local materials were assigned, force load material and init tracking
                    LLGLTFMaterial* mat = gGLTFMaterialList.getMaterial(item->getAssetUUID());
                    for (mat_connection_map_t::value_type &val : me->mTextureChangesUpdates)
                    {
                        LLLocalBitmapMgr::getInstance()->associateGLTFMaterial(val.second.mTrackingId, mat);
                    }
                }
            }
        }
        else if(has_unsaved_changes)
        {
            updateInventoryItem(buffer, newItemId, LLUUID::null);
        }
    }
    else if (me)
    {
        me->setEnabled(true);
        LL_WARNS("MaterialEditor") << "Item does not exist, floater " << me->getKey() << LL_ENDL;
    }
}

void LLMaterialEditor::refreshFromInventory(const LLUUID& new_item_id)
{
    if (mIsOverride)
    {
        // refreshFromInventory shouldn't be called for overrides,
        // but just in case.
        LL_WARNS("MaterialEditor") << "Tried to refresh from inventory for live editor" << LL_ENDL;
        return;
    }
    LLSD old_key = getKey();
    if (new_item_id.notNull())
    {
        mItemUUID = new_item_id;
        if (mNotecardInventoryID.notNull())
        {
            LLSD floater_key;
            floater_key["objectid"] = mNotecardObjectID;
            floater_key["notecardid"] = mNotecardInventoryID;
            setKey(floater_key);
        }
        else if (mObjectUUID.notNull())
        {
            LLSD floater_key;
            floater_key["taskid"] = new_item_id;
            floater_key["itemid"] = mObjectUUID;
            setKey(floater_key);
        }
        else
        {
            setKey(LLSD(new_item_id));
        }
    }
    LL_DEBUGS("MaterialEditor") << "New floater key: " << getKey() << " Old key: " << old_key << LL_ENDL;
    loadAsset();
}


void LLMaterialEditor::onClickSaveAs()
{
    if (!LLMaterialEditor::capabilitiesAvailable())
    {
        LLNotificationsUtil::add("MissingMaterialCaps");
        return;
    }

    if (!can_afford_transaction(mExpectedUploadCost))
    {
        LLSD args;
        args["COST"] = llformat("%d", mExpectedUploadCost);
        LLNotificationsUtil::add("ErrorCannotAffordUpload", args);
        return;
    }

    LLSD args;
    args["DESC"] = mMaterialName;

    LLNotificationsUtil::add("SaveMaterialAs", args, LLSD(), boost::bind(&LLMaterialEditor::onSaveAsMsgCallback, this, _1, _2));
}

void LLMaterialEditor::onSaveAsMsgCallback(const LLSD& notification, const LLSD& response)
{
    S32 option = LLNotificationsUtil::getSelectedOption(notification, response);
    if (0 == option)
    {
        std::string new_name = response["message"].asString();
        LLInventoryObject::correctInventoryName(new_name);
        if (!new_name.empty())
        {
            const LLInventoryItem* item;
            if (mNotecardInventoryID.notNull())
            {
                item = mAuxItem.get();
            }
            else
            {
                item = getItem();
            }
            if (item)
            {
                const LLUUID &marketplacelistings_id = gInventory.findCategoryUUIDForType(LLFolderType::FT_MARKETPLACE_LISTINGS);
                LLUUID parent_id = item->getParentUUID();
                if (mObjectUUID.notNull() || marketplacelistings_id == parent_id || gInventory.isObjectDescendentOf(item->getUUID(), gInventory.getLibraryRootFolderID()))
                {
                    parent_id = gInventory.findCategoryUUIDForType(LLFolderType::FT_MATERIAL);
                }

                // A two step process, first copy an existing item, then create new asset
                if (mNotecardInventoryID.notNull())
                {
                    LLPointer<LLInventoryCallback> cb = new LLMaterialEditorCopiedCallback(getKey(), new_name);
                    copy_inventory_from_notecard(parent_id,
                        mNotecardObjectID,
                        mNotecardInventoryID,
                        mAuxItem.get(),
                        gInventoryCallbacks.registerCB(cb));
                }
                else
                {
                    std::string buffer = getEncodedAsset();
                    LLPointer<LLInventoryCallback> cb = new LLMaterialEditorCopiedCallback(buffer, getKey(), mUnsavedChanges);
                    copy_inventory_item(
                        gAgent.getID(),
                        item->getPermissions().getOwner(),
                        item->getUUID(),
                        parent_id,
                        new_name,
                        cb);
                }

                mAssetStatus = PREVIEW_ASSET_LOADING;
                setEnabled(false);
            }
            else
            {
                setMaterialName(new_name);
                onClickSave();
            }
        }
        else
        {
            LLNotificationsUtil::add("InvalidMaterialName", LLSD(), LLSD(), [this](const LLSD& notification, const LLSD& response)
                {
                    LLNotificationsUtil::add("SaveMaterialAs", LLSD().with("DESC", mMaterialName), LLSD(),
                        boost::bind(&LLMaterialEditor::onSaveAsMsgCallback, this, _1, _2));
                });
        }
    }
}

void LLMaterialEditor::onClickCancel()
{
    if (mUnsavedChanges)
    {
        LLNotificationsUtil::add("UsavedMaterialChanges", LLSD(), LLSD(), boost::bind(&LLMaterialEditor::onCancelMsgCallback, this, _1, _2));
    }
    else
    {
        closeFloater();
    }
}

void LLMaterialEditor::onCancelMsgCallback(const LLSD& notification, const LLSD& response)
{
    S32 option = LLNotificationsUtil::getSelectedOption(notification, response);
    if (0 == option)
    {
        closeFloater();
    }
}

static void pack_textures(
    LLPointer<LLImageRaw>& base_color_img,
    LLPointer<LLImageRaw>& normal_img,
    LLPointer<LLImageRaw>& mr_img,
    LLPointer<LLImageRaw>& emissive_img,
    LLPointer<LLImageRaw>& occlusion_img,
    LLPointer<LLImageJ2C>& base_color_j2c,
    LLPointer<LLImageJ2C>& normal_j2c,
    LLPointer<LLImageJ2C>& mr_j2c,
    LLPointer<LLImageJ2C>& emissive_j2c)
{
    // NOTE : remove log spam and lossless vs lossy comparisons when the logs are no longer useful

    if (base_color_img)
    {
        base_color_j2c = LLViewerTextureList::convertToUploadFile(base_color_img);
        LL_DEBUGS("MaterialEditor") << "BaseColor: " << base_color_j2c->getDataSize() << LL_ENDL;
    }

    if (normal_img)
    {
        // create a losslessly compressed version of the normal map
        normal_j2c = LLViewerTextureList::convertToUploadFile(normal_img, 2048, false, true);
        LL_DEBUGS("MaterialEditor") << "Normal: " << normal_j2c->getDataSize() << LL_ENDL;
    }

    if (mr_img)
    {
        mr_j2c = LLViewerTextureList::convertToUploadFile(mr_img);
        LL_DEBUGS("MaterialEditor") << "Metallic/Roughness: " << mr_j2c->getDataSize() << LL_ENDL;
    }

    if (emissive_img)
    {
        emissive_j2c = LLViewerTextureList::convertToUploadFile(emissive_img);
        LL_DEBUGS("MaterialEditor") << "Emissive: " << emissive_j2c->getDataSize() << LL_ENDL;
    }
}

void LLMaterialEditor::uploadMaterialFromModel(
    const std::string& filename,
    tinygltf::Model& model_in,
    S32 index,
    const LLUUID& dest)
{
    if (index < 0 || !LLMaterialEditor::capabilitiesAvailable())
    {
        return;
    }

    if (model_in.materials.empty())
    {
        // materials are missing
        return;
    }

    if (index >= 0 && model_in.materials.size() <= index)
    {
        // material is missing
        return;
    }

    // Todo: no point in loading whole editor
    // This uses 'filename' to make sure multiple bulk uploads work
    // instead of fighting for a single instance.
    LLMaterialEditor* me = (LLMaterialEditor*)LLFloaterReg::getInstance("material_editor", LLSD().with("filename", filename).with("index", LLSD::Integer(index)));
    me->mUploadFolder = dest;
    me->loadMaterial(model_in, filename, index, false);
    me->saveIfNeeded();
}


void LLMaterialEditor::loadMaterialFromFile(const std::string& filename, S32 index, const LLUUID& dest_folder)
{
    LL_PROFILE_ZONE_SCOPED_CATEGORY_UI;

    tinygltf::TinyGLTF loader;
    std::string        error_msg;
    std::string        warn_msg;

    bool loaded = false;
    tinygltf::Model model_in;

    std::string filename_lc = filename;
    LLStringUtil::toLower(filename_lc);

    // Load a tinygltf model fom a file. Assumes that the input filename has already been
    // been sanitized to one of (.gltf , .glb) extensions, so does a simple find to distinguish.
    if (std::string::npos == filename_lc.rfind(".gltf"))
    {  // file is binary
        loaded = loader.LoadBinaryFromFile(&model_in, &error_msg, &warn_msg, filename);
    }
    else
    {  // file is ascii
        loaded = loader.LoadASCIIFromFile(&model_in, &error_msg, &warn_msg, filename);
    }

    if (!loaded)
    {
        LLNotificationsUtil::add("CannotUploadMaterial");
        return;
    }

    if (model_in.materials.empty())
    {
        // materials are missing
        LLNotificationsUtil::add("CannotUploadMaterial");
        return;
    }

    if (index >= 0 && model_in.materials.size() <= index)
    {
        // material is missing
        LLNotificationsUtil::add("CannotUploadMaterial");
        return;
    }

    if (index >= 0)
    {
        // Prespecified material
        LLMaterialEditor* me = (LLMaterialEditor*)LLFloaterReg::getInstance("material_editor");
        me->loadMaterial(model_in, filename, index);
    }
    else if (model_in.materials.size() == 1)
    {
        // Only one material, just load it
        LLMaterialEditor* me = (LLMaterialEditor*)LLFloaterReg::getInstance("material_editor");
        me->loadMaterial(model_in, filename, 0);
    }
    else
    {
        // Multiple materials, Promt user to select material
        std::list<std::string> material_list;
        std::vector<tinygltf::Material>::const_iterator mat_iter = model_in.materials.begin();
        std::vector<tinygltf::Material>::const_iterator mat_end = model_in.materials.end();

        for (; mat_iter != mat_end; mat_iter++)
        {
            std::string mat_name = mat_iter->name;
            if (mat_name.empty())
            {
                material_list.push_back("Material " + std::to_string(material_list.size()));
            }
            else
            {
                material_list.push_back(mat_name);
            }
        }

        material_list.push_back(LLTrans::getString("material_batch_import_text"));

        LLFloaterComboOptions::showUI(
            [model_in, filename](const std::string& option, S32 index)
        {
            if (index >= 0) // -1 on cancel
            {
                LLMaterialEditor* me = (LLMaterialEditor*)LLFloaterReg::getInstance("material_editor");
                me->loadMaterial(model_in, filename, index);
            }
        },
            LLTrans::getString("material_selection_title"),
            LLTrans::getString("material_selection_text"),
            material_list
            );
    }
}

void LLMaterialEditor::onSelectionChanged()
{
    // Drop selection updates if we are waiting for
    // overrides to finish applying to not reset values
    // (might need a timeout)
    if (!mOverrideInProgress)
    {
        // mUpdateSignal triggers a lot per frame, breakwater
        mSelectionNeedsUpdate = true;
    }
}

void LLMaterialEditor::updateLive()
{
    mSelectionNeedsUpdate = true;
    mOverrideInProgress = false;
}

void LLMaterialEditor::loadLive()
{
    LLMaterialEditor* me = (LLMaterialEditor*)LLFloaterReg::getInstance("live_material_editor");
    if (me)
    {
        me->mOverrideInProgress = false;
        me->setFromSelection();

        // Set up for selection changes updates
        if (!me->mSelectionUpdateSlot.connected())
        {
            me->mSelectionUpdateSlot = LLSelectMgr::instance().mUpdateSignal.connect(boost::bind(&LLMaterialEditor::onSelectionChanged, me));
        }

        me->openFloater();
        me->setFocus(true);
    }
}

namespace
{
    // Which inventory to consult for item permissions
    enum class ItemSource
    {
        // Consult the permissions of the item in the object's inventory. If
        // the item is not present, then usage of the asset is allowed.
        OBJECT,
        // Consult the permissions of the item in the agent's inventory. If
        // the item is not present, then usage of the asset is not allowed.
        AGENT
    };

    class LLAssetIDMatchesWithPerms : public LLInventoryCollectFunctor
    {
    public:
        LLAssetIDMatchesWithPerms(const LLUUID& asset_id, const std::vector<PermissionBit>& ops) : mAssetID(asset_id), mOps(ops) {}
        virtual ~LLAssetIDMatchesWithPerms() {}
        bool operator()(LLInventoryCategory* cat, LLInventoryItem* item)
        {
            if (!item || item->getAssetUUID() != mAssetID)
            {
                return false;
            }
            LLPermissions item_permissions = item->getPermissions();
            for (PermissionBit op : mOps)
            {
                if (!gAgent.allowOperation(op, item_permissions, GP_OBJECT_MANIPULATE))
                {
                    return false;
                }
            }
            return true;
        }

    protected:
        LLUUID mAssetID;
        std::vector<PermissionBit> mOps;
    };
};

// *NOTE: permissions_out includes user preferences for new item creation (LLFloaterPerms)
bool can_use_objects_material(LLSelectedTEGetMatData& func, const std::vector<PermissionBit>& ops, const ItemSource item_source, LLPermissions& permissions_out, LLViewerInventoryItem*& item_out)
{
    if (!LLMaterialEditor::capabilitiesAvailable())
    {
        return false;
    }

    // func.mIsOverride=true is used for the singleton material editor floater
    // associated with the build floater. This flag also excludes objects from
    // the selection that do not satisfy PERM_MODIFY.
    llassert(func.mIsOverride);
    LLSelectMgr::getInstance()->getSelection()->applyToTEs(&func, true /*first applicable*/);

    if (item_source == ItemSource::AGENT)
    {
        func.mObjectId = LLUUID::null;
    }
    LLViewerObject* selected_object = func.mObject;
    if (!selected_object)
    {
        // LLSelectedTEGetMatData can fail if there are no selected faces
        // with materials, but we expect at least some object is selected.
        llassert(LLSelectMgr::getInstance()->getSelection()->getFirstObject());
        return false;
    }
    if (selected_object->isInventoryPending())
    {
        return false;
    }
    for (PermissionBit op : ops)
    {
        if (op == PERM_MODIFY && selected_object->isPermanentEnforced())
        {
            return false;
        }
    }

    // Look for the item to base permissions off of
    item_out = nullptr;
    const bool blank_material = func.mMaterialId == BLANK_MATERIAL_ASSET_ID;
    if (!blank_material)
    {
        LLAssetIDMatchesWithPerms item_has_perms(func.mMaterialId, ops);
        if (item_source == ItemSource::OBJECT)
        {
            LLViewerInventoryItem* item = selected_object->getInventoryItemByAsset(func.mMaterialId);
            if (item && !item_has_perms(nullptr, item))
            {
                return false;
            }
            item_out = item;
        }
        else
        {
            llassert(item_source == ItemSource::AGENT);

            LLViewerInventoryCategory::cat_array_t cats;
            LLViewerInventoryItem::item_array_t items;
            gInventory.collectDescendentsIf(LLUUID::null,
                                    cats,
                                    items,
                                    // *NOTE: PBRPickerAgentListener will need
                                    // to be changed if checking the trash is
                                    // disabled
                                    LLInventoryModel::INCLUDE_TRASH,
                                    item_has_perms);
            if (items.empty())
            {
                return false;
            }
            item_out = items[0];
        }
    }

    LLPermissions item_permissions;
    if (item_out)
    {
        item_permissions = item_out->getPermissions();
        // Update flags for new owner
        if (!item_permissions.setOwnerAndGroup(LLUUID::null, gAgent.getID(), LLUUID::null, true))
        {
            llassert(false);
            return false;
        }
    }
    else
    {
        item_permissions.init(gAgent.getID(), gAgent.getID(), LLUUID::null, LLUUID::null);
    }

    // Use root object for permissions checking
    LLViewerObject* root_object = selected_object->getRootEdit();
    LLPermissions* object_permissions_p = LLSelectMgr::getInstance()->findObjectPermissions(root_object);
    LLPermissions object_permissions;
    if (object_permissions_p)
    {
        object_permissions.set(*object_permissions_p);
        for (PermissionBit op : ops)
        {
            if (!gAgent.allowOperation(op, object_permissions, GP_OBJECT_MANIPULATE))
            {
                return false;
            }
        }
        // Update flags for new owner
        if (!object_permissions.setOwnerAndGroup(LLUUID::null, gAgent.getID(), LLUUID::null, true))
        {
            llassert(false);
            return false;
        }
    }
    else
    {
        object_permissions.init(gAgent.getID(), gAgent.getID(), LLUUID::null, LLUUID::null);
    }

    LLPermissions floater_perm;
    floater_perm.init(gAgent.getID(), gAgent.getID(), LLUUID::null, LLUUID::null);
    floater_perm.setMaskEveryone(LLFloaterPerms::getEveryonePerms("Materials"));
    floater_perm.setMaskGroup(LLFloaterPerms::getGroupPerms("Materials"));
    floater_perm.setMaskNext(LLFloaterPerms::getNextOwnerPerms("Materials"));

    // *NOTE: A close inspection of LLPermissions::accumulate shows that
    // conflicting UUIDs will be unset. This is acceptable behavior for now.
    // The server will populate creator info based on the item creation method
    // used.
    // *NOTE: As far as I'm aware, there is currently no good way to preserve
    // creation history when there's no material item present. In that case,
    // the agent who saved the material will be considered the creator.
    // -Cosmic,2023-08-07
    if (item_source == ItemSource::AGENT)
    {
        llassert(blank_material || item_out); // See comment at ItemSource::AGENT definition

        permissions_out.set(item_permissions);
    }
    else
    {
        llassert(item_source == ItemSource::OBJECT);

        if (item_out)
        {
            permissions_out.set(item_permissions);
        }
        else
        {
            permissions_out.set(object_permissions);
        }
    }
    permissions_out.accumulate(floater_perm);

    return true;
}

bool LLMaterialEditor::canModifyObjectsMaterial()
{
    LLSelectedTEGetMatData func(true);
    LLPermissions permissions;
    LLViewerInventoryItem* item_out;
    return can_use_objects_material(func, std::vector<PermissionBit>({PERM_MODIFY}), ItemSource::OBJECT, permissions, item_out);
}

bool LLMaterialEditor::canSaveObjectsMaterial()
{
    LLSelectedTEGetMatData func(true);
    LLPermissions permissions;
    LLViewerInventoryItem* item_out;
    return can_use_objects_material(func, std::vector<PermissionBit>({PERM_COPY, PERM_MODIFY}), ItemSource::AGENT, permissions, item_out);
}

bool LLMaterialEditor::canClipboardObjectsMaterial()
{
    if (LLSelectMgr::getInstance()->getSelection()->getObjectCount() != 1)
    {
        return false;
    }

    struct LLSelectedTEGetNullMat : public LLSelectedTEFunctor
    {
        bool apply(LLViewerObject* objectp, S32 te_index)
        {
            return objectp->getRenderMaterialID(te_index).isNull();
        }
    } null_func;

    if (LLSelectMgr::getInstance()->getSelection()->applyToTEs(&null_func))
    {
        return true;
    }

    LLSelectedTEGetMatData func(true);
    LLPermissions permissions;
    LLViewerInventoryItem* item_out;
    return can_use_objects_material(func, std::vector<PermissionBit>({PERM_COPY, PERM_MODIFY, PERM_TRANSFER}), ItemSource::OBJECT, permissions, item_out);
}

void LLMaterialEditor::saveObjectsMaterialAs()
{
    LLSelectedTEGetMatData func(true);
    LLPermissions permissions;
    LLViewerInventoryItem* item = nullptr;
    bool allowed = can_use_objects_material(func, std::vector<PermissionBit>({PERM_COPY, PERM_MODIFY}), ItemSource::AGENT, permissions, item);
    if (!allowed)
    {
        LL_WARNS("MaterialEditor") << "Failed to save GLTF material from object" << LL_ENDL;
        return;
    }
    const LLUUID item_id = item ? item->getUUID() : LLUUID::null;
    saveObjectsMaterialAs(func.mMaterial, func.mLocalMaterial, permissions, func.mObjectId, item_id);
}


void LLMaterialEditor::saveObjectsMaterialAs(const LLGLTFMaterial* render_material, const LLLocalGLTFMaterial *local_material, const LLPermissions& permissions, const LLUUID& object_id, const LLUUID& item_id)
{
    if (local_material)
    {
        // This is a local material, reload it from file
        // so that user won't end up with grey textures
        // on next login.
        LLMaterialEditor::loadMaterialFromFile(local_material->getFilename(), local_material->getIndexInFile());

        LLMaterialEditor* me = (LLMaterialEditor*)LLFloaterReg::getInstance("material_editor");
        if (me)
        {
            // don't use override material here, it has 'hacked ids'
            // and values, use end result, apply it on top of local.
            const LLColor4& base_color = render_material->mBaseColor;
            me->setBaseColor(LLColor3(base_color));
            me->setTransparency(base_color[VW]);
            me->setMetalnessFactor(render_material->mMetallicFactor);
            me->setRoughnessFactor(render_material->mRoughnessFactor);
            me->setEmissiveColor(render_material->mEmissiveColor);
            me->setDoubleSided(render_material->mDoubleSided);
            me->setAlphaMode(render_material->getAlphaMode());
            me->setAlphaCutoff(render_material->mAlphaCutoff);

            // most things like colors we can apply without verifying
            // but texture ids are going to be different from both, base and override
            // so only apply override id if there is actually a difference
            if (local_material->mTextureId[LLGLTFMaterial::GLTF_TEXTURE_INFO_BASE_COLOR] != render_material->mTextureId[LLGLTFMaterial::GLTF_TEXTURE_INFO_BASE_COLOR])
            {
                me->setBaseColorId(render_material->mTextureId[LLGLTFMaterial::GLTF_TEXTURE_INFO_BASE_COLOR]);
                me->childSetValue("base_color_upload_fee", me->getString("no_upload_fee_string"));
            }
            if (local_material->mTextureId[LLGLTFMaterial::GLTF_TEXTURE_INFO_NORMAL] != render_material->mTextureId[LLGLTFMaterial::GLTF_TEXTURE_INFO_NORMAL])
            {
                me->setNormalId(render_material->mTextureId[LLGLTFMaterial::GLTF_TEXTURE_INFO_NORMAL]);
                me->childSetValue("normal_upload_fee", me->getString("no_upload_fee_string"));
            }
            if (local_material->mTextureId[LLGLTFMaterial::GLTF_TEXTURE_INFO_METALLIC_ROUGHNESS] != render_material->mTextureId[LLGLTFMaterial::GLTF_TEXTURE_INFO_METALLIC_ROUGHNESS])
            {
                me->setMetallicRoughnessId(render_material->mTextureId[LLGLTFMaterial::GLTF_TEXTURE_INFO_METALLIC_ROUGHNESS]);
                me->childSetValue("metallic_upload_fee", me->getString("no_upload_fee_string"));
            }
            if (local_material->mTextureId[LLGLTFMaterial::GLTF_TEXTURE_INFO_EMISSIVE] != render_material->mTextureId[LLGLTFMaterial::GLTF_TEXTURE_INFO_EMISSIVE])
            {
                me->setEmissiveId(render_material->mTextureId[LLGLTFMaterial::GLTF_TEXTURE_INFO_EMISSIVE]);
                me->childSetValue("emissive_upload_fee", me->getString("no_upload_fee_string"));
            }

            // recalculate upload prices
            me->markChangesUnsaved(0);
        }

        return;
    }

    LLSD payload;
    if (render_material)
    {
        // Make a copy of the render material with unsupported transforms removed
        LLGLTFMaterial asset_material = *render_material;
        asset_material.sanitizeAssetMaterial();
        // Serialize the sanitized render material
        payload["data"] = asset_material.asJSON();
    }
    else
    {
        // Menu shouldn't allow this, but as a fallback
        // pick defaults from a blank material
        LLGLTFMaterial blank_mat;
        payload["data"] = blank_mat.asJSON();
        LL_WARNS() << "Got no material when trying to save material" << LL_ENDL;
    }

    LLSD args;
    args["DESC"] = LLTrans::getString("New Material");

    if (local_material)
    {
        LLPermissions local_permissions;
        local_permissions.init(gAgent.getID(), gAgent.getID(), LLUUID::null, LLUUID::null);
        LLNotificationsUtil::add("SaveMaterialAs", args, payload, boost::bind(&LLMaterialEditor::onSaveObjectsMaterialAsMsgCallback, _1, _2, local_permissions));
    }
    else
    {
        llassert(object_id.isNull()); // Case for copying item from object inventory is no longer implemented
        LLNotificationsUtil::add("SaveMaterialAs", args, payload, boost::bind(&LLMaterialEditor::onSaveObjectsMaterialAsMsgCallback, _1, _2, permissions));
    }
}

// static
void LLMaterialEditor::onSaveObjectsMaterialAsMsgCallback(const LLSD& notification, const LLSD& response, const LLPermissions& permissions)
{
    S32 option = LLNotificationsUtil::getSelectedOption(notification, response);
    if (0 != option)
    {
        return;
    }

    LLSD asset;
    asset["version"] = LLGLTFMaterial::ASSET_VERSION;
    asset["type"] = LLGLTFMaterial::ASSET_TYPE;
    // This is the string serialized from LLGLTFMaterial::asJSON
    asset["data"] = notification["payload"]["data"];

    std::ostringstream str;
    LLSDSerialize::serialize(asset, str, LLSDSerialize::LLSD_BINARY);

    std::string new_name = response["message"].asString();
    LLInventoryObject::correctInventoryName(new_name);
    if (new_name.empty())
    {
        return;
    }

    createInventoryItem(str.str(), new_name, std::string(), permissions, LLUUID::null);
}

void upload_bulk(const std::vector<std::string>& filenames, LLFilePicker::ELoadFilter type, bool allow_2k, const LLUUID& dest);

void LLMaterialEditor::loadMaterial(const tinygltf::Model &model_in, const std::string &filename, S32 index, bool open_floater)
{
    if (index == model_in.materials.size())
    {
        // bulk upload all the things
        upload_bulk({ filename }, LLFilePicker::FFLOAD_MATERIAL, true, LLUUID::null);
        return;
    }

    if (model_in.materials.size() <= index)
    {
        return;
    }
    std::string folder = gDirUtilp->getDirName(filename);

    tinygltf::Material material_in = model_in.materials[index];

    tinygltf::Model  model_out;
    model_out.asset.version = "2.0";
    model_out.materials.resize(1);

    // get base color texture
    LLPointer<LLImageRaw> base_color_img = LLTinyGLTFHelper::getTexture(folder, model_in, material_in.pbrMetallicRoughness.baseColorTexture.index, mBaseColorName);
    // get normal map
    LLPointer<LLImageRaw> normal_img = LLTinyGLTFHelper::getTexture(folder, model_in, material_in.normalTexture.index, mNormalName);
    // get metallic-roughness texture
    LLPointer<LLImageRaw> mr_img = LLTinyGLTFHelper::getTexture(folder, model_in, material_in.pbrMetallicRoughness.metallicRoughnessTexture.index, mMetallicRoughnessName);
    // get emissive texture
    LLPointer<LLImageRaw> emissive_img = LLTinyGLTFHelper::getTexture(folder, model_in, material_in.emissiveTexture.index, mEmissiveName);
    // get occlusion map if needed
    LLPointer<LLImageRaw> occlusion_img;
    if (material_in.occlusionTexture.index != material_in.pbrMetallicRoughness.metallicRoughnessTexture.index)
    {
        std::string tmp;
        occlusion_img = LLTinyGLTFHelper::getTexture(folder, model_in, material_in.occlusionTexture.index, tmp);
    }

    LLTinyGLTFHelper::initFetchedTextures(material_in, base_color_img, normal_img, mr_img, emissive_img, occlusion_img,
        mBaseColorFetched, mNormalFetched, mMetallicRoughnessFetched, mEmissiveFetched);
    pack_textures(base_color_img, normal_img, mr_img, emissive_img, occlusion_img,
        mBaseColorJ2C, mNormalJ2C, mMetallicRoughnessJ2C, mEmissiveJ2C);

    LLUUID base_color_id;
    if (mBaseColorFetched.notNull())
    {
        mBaseColorFetched->forceToSaveRawImage(0, F32_MAX);
        base_color_id = mBaseColorFetched->getID();

        if (mBaseColorName.empty())
        {
            mBaseColorName = MATERIAL_BASE_COLOR_DEFAULT_NAME;
        }
    }

    LLUUID normal_id;
    if (mNormalFetched.notNull())
    {
        mNormalFetched->forceToSaveRawImage(0, F32_MAX);
        normal_id = mNormalFetched->getID();

        if (mNormalName.empty())
        {
            mNormalName = MATERIAL_NORMAL_DEFAULT_NAME;
        }
    }

    LLUUID mr_id;
    if (mMetallicRoughnessFetched.notNull())
    {
        mMetallicRoughnessFetched->forceToSaveRawImage(0, F32_MAX);
        mr_id = mMetallicRoughnessFetched->getID();

        if (mMetallicRoughnessName.empty())
        {
            mMetallicRoughnessName = MATERIAL_METALLIC_DEFAULT_NAME;
        }
    }

    LLUUID emissive_id;
    if (mEmissiveFetched.notNull())
    {
        mEmissiveFetched->forceToSaveRawImage(0, F32_MAX);
        emissive_id = mEmissiveFetched->getID();

        if (mEmissiveName.empty())
        {
            mEmissiveName = MATERIAL_EMISSIVE_DEFAULT_NAME;
        }
    }

    setBaseColorId(base_color_id);
    setBaseColorUploadId(base_color_id);
    setMetallicRoughnessId(mr_id);
    setMetallicRoughnessUploadId(mr_id);
    setEmissiveId(emissive_id);
    setEmissiveUploadId(emissive_id);
    setNormalId(normal_id);
    setNormalUploadId(normal_id);

    setFromGltfModel(model_in, index);

    setFromGltfMetaData(filename, model_in, index);

    if (getDoubleSided())
    {
        // SL-19392 Double sided materials double the number of pixels that must be rasterized,
        // and a great many tools that export GLTF simply leave double sided enabled whether
        // or not it is necessary.
        LL_DEBUGS("MaterialEditor") << "Defaulting Double Sided to disabled on import" << LL_ENDL;
        setDoubleSided(false);
    }

    markChangesUnsaved(U32_MAX);

    if (open_floater)
    {
        openFloater(getKey());
        setFocus(true);
        setCanSave(true);
        setCanSaveAs(true);

        applyToSelection();
    }
}

bool LLMaterialEditor::setFromGltfModel(const tinygltf::Model& model, S32 index, bool set_textures)
{
    if (model.materials.size() > index)
    {
        const tinygltf::Material& material_in = model.materials[index];

        if (set_textures)
        {
            S32 index;
            LLUUID id;

            // get base color texture
            index = material_in.pbrMetallicRoughness.baseColorTexture.index;
            if (index >= 0)
            {
                id.set(model.images[index].uri);
                setBaseColorId(id);
            }
            else
            {
                setBaseColorId(LLUUID::null);
            }

            // get normal map
            index = material_in.normalTexture.index;
            if (index >= 0)
            {
                id.set(model.images[index].uri);
                setNormalId(id);
            }
            else
            {
                setNormalId(LLUUID::null);
            }

            // get metallic-roughness texture
            index = material_in.pbrMetallicRoughness.metallicRoughnessTexture.index;
            if (index >= 0)
            {
                id.set(model.images[index].uri);
                setMetallicRoughnessId(id);
            }
            else
            {
                setMetallicRoughnessId(LLUUID::null);
            }

            // get emissive texture
            index = material_in.emissiveTexture.index;
            if (index >= 0)
            {
                id.set(model.images[index].uri);
                setEmissiveId(id);
            }
            else
            {
                setEmissiveId(LLUUID::null);
            }
        }

        setAlphaMode(material_in.alphaMode);
        setAlphaCutoff((F32)material_in.alphaCutoff);

        setBaseColor(LLTinyGLTFHelper::getColor(material_in.pbrMetallicRoughness.baseColorFactor));
        setEmissiveColor(LLTinyGLTFHelper::getColor(material_in.emissiveFactor));

        setMetalnessFactor((F32)material_in.pbrMetallicRoughness.metallicFactor);
        setRoughnessFactor((F32)material_in.pbrMetallicRoughness.roughnessFactor);

        setDoubleSided(material_in.doubleSided);
    }

    return true;
}

/**
 * Build a texture name from the contents of the (in tinyGLFT parlance)
 * Image URI. This often is filepath to the original image on the users'
 *  local file system.
 */
const std::string LLMaterialEditor::getImageNameFromUri(std::string image_uri, const std::string texture_type)
{
    // getBaseFileName() works differently on each platform and file patchs
    // can contain both types of delimiter so unify them then extract the
    // base name (no path or extension)
    std::replace(image_uri.begin(), image_uri.end(), '\\', gDirUtilp->getDirDelimiter()[0]);
    std::replace(image_uri.begin(), image_uri.end(), '/', gDirUtilp->getDirDelimiter()[0]);
    const bool strip_extension = true;
    std::string stripped_uri = gDirUtilp->getBaseFileName(image_uri, strip_extension);

    // sometimes they can be really long and unwieldy - 64 chars is enough for anyone :)
    const int max_texture_name_length = 64;
    if (stripped_uri.length() > max_texture_name_length)
    {
        stripped_uri = stripped_uri.substr(0, max_texture_name_length - 1);
    }

    // We intend to append the type of texture (base color, emissive etc.) to the
    // name of the texture but sometimes the creator already did that.  To try
    // to avoid repeats (not perfect), we look for the texture type in the name
    // and if we find it, do not append the type, later on. One way this fails
    // (and it's fine for now) is I see some texture/image uris have a name like
    // "metallic roughness" and of course, that doesn't match our predefined
    // name "metallicroughness" - consider fix later..
    bool name_includes_type = false;
    std::string stripped_uri_lower = stripped_uri;
    LLStringUtil::toLower(stripped_uri_lower);
    stripped_uri_lower.erase(std::remove_if(stripped_uri_lower.begin(), stripped_uri_lower.end(), isspace), stripped_uri_lower.end());
    std::string texture_type_lower = texture_type;
    LLStringUtil::toLower(texture_type_lower);
    texture_type_lower.erase(std::remove_if(texture_type_lower.begin(), texture_type_lower.end(), isspace), texture_type_lower.end());
    if (stripped_uri_lower.find(texture_type_lower) != std::string::npos)
    {
        name_includes_type = true;
    }

    // uri doesn't include the type at all
    if (!name_includes_type)
    {
        // uri doesn't include the type and the uri is not empty
        // so we can include everything
        if (stripped_uri.length() > 0)
        {
            // example "DamagedHelmet: base layer"
            return STRINGIZE(
                mMaterialNameShort <<
                ": " <<
                stripped_uri <<
                " (" <<
                texture_type <<
                ")"
            );
        }
        else
        // uri doesn't include the type (because the uri is empty)
        // so we must reorganize the string a bit to include the name
        // and an explicit name type
        {
            // example "DamagedHelmet: (Emissive)"
            return STRINGIZE(
                mMaterialNameShort <<
                " (" <<
                texture_type <<
                ")"
            );
        }
    }
    else
    // uri includes the type so just use it directly with the
    // name of the material
    {
        return STRINGIZE(
            // example: AlienBust: normal_layer
            mMaterialNameShort <<
            ": " <<
            stripped_uri
        );
    }
}

/**
 * Update the metadata for the material based on what we find in the loaded
 * file (along with some assumptions and interpretations...). Fields include
 * the name of the material, a material description and the names of the
 * composite textures.
 */
void LLMaterialEditor::setFromGltfMetaData(const std::string& filename, const tinygltf::Model& model, S32 index)
{
    // Use the name (without any path/extension) of the file that was
    // uploaded as the base of the material name. Then if the name of the
    // scene is present and not blank, append that and use the result as
    // the name of the material. This is a first pass at creating a
    // naming scheme that is useful to real content creators and hopefully
    // avoid 500 materials in your inventory called "scene" or "Default"
    const bool strip_extension = true;
    std::string base_filename = gDirUtilp->getBaseFileName(filename, strip_extension);

    // Extract the name of the scene. Note it is often blank or some very
    // generic name like "Scene" or "Default" so using this in the name
    // is less useful than you might imagine.
    std::string material_name;
    if (model.materials.size() > index && !model.materials[index].name.empty())
    {
        material_name = model.materials[index].name;
    }
    else if (model.scenes.size() > 0)
    {
        const tinygltf::Scene& scene_in = model.scenes[0];
        if (scene_in.name.length())
        {
            material_name = scene_in.name;
        }
        else
        {
            // scene name is empty so no point using it
        }
    }
    else
    {
        // scene name isn't present so no point using it
    }

    // If we have a valid material or scene name, use it to build the short and
    // long versions of the material name. The long version is used
    // as you might expect, for the material name. The short version is
    // used as part of the image/texture name - the theory is that will
    // allow content creators to track the material and the corresponding
    // textures
    if (material_name.length())
    {
        mMaterialNameShort = base_filename;

        mMaterialName = STRINGIZE(
            base_filename <<
            " " <<
            "(" <<
            material_name <<
            ")"
        );
    }
    else
    // otherwise, just use the trimmed filename as is
    {
        mMaterialNameShort = base_filename;
        mMaterialName = base_filename;
    }

    // sanitize the material name so that it's compatible with the inventory
    LLInventoryObject::correctInventoryName(mMaterialName);
    LLInventoryObject::correctInventoryName(mMaterialNameShort);

    // We also set the title of the floater to match the
    // name of the material
    setTitle(mMaterialName);

    /**
     * Extract / derive the names of each composite texture. For each, the
     * index is used to to determine which of the "Images" is used. If the index
     * is -1 then that texture type is not present in the material (Seems to be
     * quite common that a material is missing 1 or more types of texture)
     */
    if (model.materials.size() > index)
    {
        const tinygltf::Material& first_material = model.materials[index];

        mBaseColorName = MATERIAL_BASE_COLOR_DEFAULT_NAME;
        // note: unlike the other textures, base color doesn't have its own entry
        // in the tinyGLTF Material struct. Rather, it is taken from a
        // sub-texture in the pbrMetallicRoughness member
        int index = first_material.pbrMetallicRoughness.baseColorTexture.index;
        if (index > -1 && index < model.images.size())
        {
            // sanitize the name we decide to use for each texture
            std::string texture_name = getImageNameFromUri(model.images[index].uri, MATERIAL_BASE_COLOR_DEFAULT_NAME);
            LLInventoryObject::correctInventoryName(texture_name);
            mBaseColorName = texture_name;
        }

        mEmissiveName = MATERIAL_EMISSIVE_DEFAULT_NAME;
        index = first_material.emissiveTexture.index;
        if (index > -1 && index < model.images.size())
        {
            std::string texture_name = getImageNameFromUri(model.images[index].uri, MATERIAL_EMISSIVE_DEFAULT_NAME);
            LLInventoryObject::correctInventoryName(texture_name);
            mEmissiveName = texture_name;
        }

        mMetallicRoughnessName = MATERIAL_METALLIC_DEFAULT_NAME;
        index = first_material.pbrMetallicRoughness.metallicRoughnessTexture.index;
        if (index > -1 && index < model.images.size())
        {
            std::string texture_name = getImageNameFromUri(model.images[index].uri, MATERIAL_METALLIC_DEFAULT_NAME);
            LLInventoryObject::correctInventoryName(texture_name);
            mMetallicRoughnessName = texture_name;
        }

        mNormalName = MATERIAL_NORMAL_DEFAULT_NAME;
        index = first_material.normalTexture.index;
        if (index > -1 && index < model.images.size())
        {
            std::string texture_name = getImageNameFromUri(model.images[index].uri, MATERIAL_NORMAL_DEFAULT_NAME);
            LLInventoryObject::correctInventoryName(texture_name);
            mNormalName = texture_name;
        }
    }
}

void LLMaterialEditor::importMaterial(const LLUUID dest_folder)
{
    LLFilePickerReplyThread::startPicker(
        [dest_folder](const std::vector<std::string>& filenames, LLFilePicker::ELoadFilter load_filter, LLFilePicker::ESaveFilter save_filter)
            {
                if (LLAppViewer::instance()->quitRequested())
                {
                    return;
                }
                try
                {
<<<<<<< HEAD
                    LLMaterialEditor::loadMaterialFromFile(filenames[0], -1, dest_folder);
=======
                    if (filenames.size() > 0)
                    {
                        LLMaterialEditor::loadMaterialFromFile(filenames[0], -1);
                    }
                }
                catch (std::bad_alloc&)
                {
                    LLNotificationsUtil::add("CannotOpenFileTooBig");
>>>>>>> cf2b4dbf
                }
            },
        LLFilePicker::FFLOAD_MATERIAL,
        true);
}

class LLRenderMaterialFunctor : public LLSelectedTEFunctor
{
public:
    LLRenderMaterialFunctor(const LLUUID &id)
        : mMatId(id)
    {
    }

    bool apply(LLViewerObject* objectp, S32 te) override
    {
        if (objectp && objectp->permModify() && objectp->getVolume())
        {
            LLVOVolume* vobjp = (LLVOVolume*)objectp;
            vobjp->setRenderMaterialID(te, mMatId, false /*preview only*/);
            vobjp->updateTEMaterialTextures(te);
        }
        return true;
    }
private:
    LLUUID mMatId;
};

class LLRenderMaterialOverrideFunctor : public LLSelectedNodeFunctor
{
public:
    LLRenderMaterialOverrideFunctor(
        LLMaterialEditor * me,
        const LLUUID &report_on_object_id,
        S32 report_on_te)
    : mEditor(me)
    , mSuccess(false)
    , mObjectId(report_on_object_id)
    , mObjectTE(report_on_te)
    {
    }

    virtual bool apply(LLSelectNode* nodep) override
    {
        LLViewerObject* objectp = nodep->getObject();
        if (!objectp || !objectp->permModify() || !objectp->getVolume())
        {
            return false;
        }
        S32 num_tes = llmin((S32)objectp->getNumTEs(), (S32)objectp->getNumFaces()); // avatars have TEs but no faces

        // post override from given object and te to the simulator
        // requestData should have:
        //  object_id - UUID of LLViewerObject
        //  side - S32 index of texture entry
        //  gltf_json - String of GLTF json for override data

        for (S32 te = 0; te < num_tes; ++te)
        {
            if (!nodep->isTESelected(te))
            {
                continue;
            }

            // Get material from object
            // Selection can cover multiple objects, and live editor is
            // supposed to overwrite changed values only
            LLTextureEntry* tep = objectp->getTE(te);

            if (tep->getGLTFMaterial() == nullptr)
            {
                // overrides are not supposed to work or apply if
                // there is no base material to work from
                continue;
            }

            LLPointer<LLGLTFMaterial> material = tep->getGLTFMaterialOverride();
            // make a copy to not invalidate existing
            // material for multiple objects
            if (material.isNull())
            {
                // Start with a material override which does not make any changes
                material = new LLGLTFMaterial();
            }
            else
            {
                material = new LLGLTFMaterial(*material);
            }

            U32 changed_flags = mEditor->getUnsavedChangesFlags();
            U32 reverted_flags = mEditor->getRevertedChangesFlags();

            LLPointer<LLGLTFMaterial> revert_mat;
            if (nodep->mSavedGLTFOverrideMaterials.size() > te)
            {
                if (nodep->mSavedGLTFOverrideMaterials[te].notNull())
                {
                    revert_mat = nodep->mSavedGLTFOverrideMaterials[te];
                }
                else
                {
                    // mSavedGLTFOverrideMaterials[te] being present but null
                    // means we need to use a default value
                    revert_mat = new LLGLTFMaterial();
                }
            }
            // else can not revert at all

            // Override object's values with values from editor where appropriate
            if (changed_flags & MATERIAL_BASE_COLOR_DIRTY)
            {
                material->setBaseColorFactor(mEditor->getBaseColor(), true);
            }
            else if ((reverted_flags & MATERIAL_BASE_COLOR_DIRTY) && revert_mat.notNull())
            {
                material->setBaseColorFactor(revert_mat->mBaseColor, false);
            }

            if (changed_flags & MATERIAL_BASE_COLOR_TEX_DIRTY)
            {
                material->setBaseColorId(mEditor->getBaseColorId(), true);
                LLUUID tracking_id = mEditor->getLocalTextureTrackingIdFromFlag(MATERIAL_BASE_COLOR_TEX_DIRTY);
                if (tracking_id.notNull())
                {
                    LLLocalBitmapMgr::getInstance()->associateGLTFMaterial(tracking_id, material);
                }
            }
            else if ((reverted_flags & MATERIAL_BASE_COLOR_TEX_DIRTY) && revert_mat.notNull())
            {
                material->setBaseColorId(revert_mat->mTextureId[LLGLTFMaterial::GLTF_TEXTURE_INFO_BASE_COLOR], false);
                LLUUID tracking_id = mEditor->getLocalTextureTrackingIdFromFlag(MATERIAL_BASE_COLOR_TEX_DIRTY);
                if (tracking_id.notNull())
                {
                    LLLocalBitmapMgr::getInstance()->associateGLTFMaterial(tracking_id, material);
                }
            }

            if (changed_flags & MATERIAL_NORMAL_TEX_DIRTY)
            {
                material->setNormalId(mEditor->getNormalId(), true);
                LLUUID tracking_id = mEditor->getLocalTextureTrackingIdFromFlag(MATERIAL_NORMAL_TEX_DIRTY);
                if (tracking_id.notNull())
                {
                    LLLocalBitmapMgr::getInstance()->associateGLTFMaterial(tracking_id, material);
                }
            }
            else if ((reverted_flags & MATERIAL_NORMAL_TEX_DIRTY) && revert_mat.notNull())
            {
                material->setNormalId(revert_mat->mTextureId[LLGLTFMaterial::GLTF_TEXTURE_INFO_NORMAL], false);
                LLUUID tracking_id = mEditor->getLocalTextureTrackingIdFromFlag(MATERIAL_NORMAL_TEX_DIRTY);
                if (tracking_id.notNull())
                {
                    LLLocalBitmapMgr::getInstance()->associateGLTFMaterial(tracking_id, material);
                }
            }

            if (changed_flags & MATERIAL_METALLIC_ROUGHTNESS_TEX_DIRTY)
            {
                material->setOcclusionRoughnessMetallicId(mEditor->getMetallicRoughnessId(), true);
                LLUUID tracking_id = mEditor->getLocalTextureTrackingIdFromFlag(MATERIAL_METALLIC_ROUGHTNESS_TEX_DIRTY);
                if (tracking_id.notNull())
                {
                    LLLocalBitmapMgr::getInstance()->associateGLTFMaterial(tracking_id, material);
                }
            }
            else if ((reverted_flags & MATERIAL_METALLIC_ROUGHTNESS_TEX_DIRTY) && revert_mat.notNull())
            {
                material->setOcclusionRoughnessMetallicId(revert_mat->mTextureId[LLGLTFMaterial::GLTF_TEXTURE_INFO_METALLIC_ROUGHNESS], false);
                LLUUID tracking_id = mEditor->getLocalTextureTrackingIdFromFlag(MATERIAL_METALLIC_ROUGHTNESS_TEX_DIRTY);
                if (tracking_id.notNull())
                {
                    LLLocalBitmapMgr::getInstance()->associateGLTFMaterial(tracking_id, material);
                }
            }

            if (changed_flags & MATERIAL_METALLIC_ROUGHTNESS_METALNESS_DIRTY)
            {
                material->setMetallicFactor(mEditor->getMetalnessFactor(), true);
            }
            else if ((reverted_flags & MATERIAL_METALLIC_ROUGHTNESS_METALNESS_DIRTY) && revert_mat.notNull())
            {
                material->setMetallicFactor(revert_mat->mMetallicFactor, false);
            }

            if (changed_flags & MATERIAL_METALLIC_ROUGHTNESS_ROUGHNESS_DIRTY)
            {
                material->setRoughnessFactor(mEditor->getRoughnessFactor(), true);
            }
            else if ((reverted_flags & MATERIAL_METALLIC_ROUGHTNESS_ROUGHNESS_DIRTY) && revert_mat.notNull())
            {
                material->setRoughnessFactor(revert_mat->mRoughnessFactor, false);
            }

            if (changed_flags & MATERIAL_EMISIVE_COLOR_DIRTY)
            {
                material->setEmissiveColorFactor(LLColor3(mEditor->getEmissiveColor()), true);
            }
            else if ((reverted_flags & MATERIAL_EMISIVE_COLOR_DIRTY) && revert_mat.notNull())
            {
                material->setEmissiveColorFactor(revert_mat->mEmissiveColor, false);
            }

            if (changed_flags & MATERIAL_EMISIVE_TEX_DIRTY)
            {
                material->setEmissiveId(mEditor->getEmissiveId(), true);
                LLUUID tracking_id = mEditor->getLocalTextureTrackingIdFromFlag(MATERIAL_EMISIVE_TEX_DIRTY);
                if (tracking_id.notNull())
                {
                    LLLocalBitmapMgr::getInstance()->associateGLTFMaterial(tracking_id, material);
                }
            }
            else if ((reverted_flags & MATERIAL_EMISIVE_TEX_DIRTY) && revert_mat.notNull())
            {
                material->setEmissiveId(revert_mat->mTextureId[LLGLTFMaterial::GLTF_TEXTURE_INFO_EMISSIVE], false);
                LLUUID tracking_id = mEditor->getLocalTextureTrackingIdFromFlag(MATERIAL_EMISIVE_TEX_DIRTY);
                if (tracking_id.notNull())
                {
                    LLLocalBitmapMgr::getInstance()->associateGLTFMaterial(tracking_id, material);
                }
            }

            if (changed_flags & MATERIAL_DOUBLE_SIDED_DIRTY)
            {
                material->setDoubleSided(mEditor->getDoubleSided(), true);
            }
            else if ((reverted_flags & MATERIAL_DOUBLE_SIDED_DIRTY) && revert_mat.notNull())
            {
                material->setDoubleSided(revert_mat->mDoubleSided, false);
            }

            if (changed_flags & MATERIAL_ALPHA_MODE_DIRTY)
            {
                material->setAlphaMode(mEditor->getAlphaMode(), true);
            }
            else if ((reverted_flags & MATERIAL_ALPHA_MODE_DIRTY) && revert_mat.notNull())
            {
                material->setAlphaMode(revert_mat->mAlphaMode, false);
            }

            if (changed_flags & MATERIAL_ALPHA_CUTOFF_DIRTY)
            {
                material->setAlphaCutoff(mEditor->getAlphaCutoff(), true);
            }
            else if ((reverted_flags & MATERIAL_ALPHA_CUTOFF_DIRTY) && revert_mat.notNull())
            {
                material->setAlphaCutoff(revert_mat->mAlphaCutoff, false);
            }

            if (mObjectTE == te
                && mObjectId == objectp->getID())
            {
                mSuccess = true;
            }
            LLGLTFMaterialList::queueModify(objectp, te, material);
        }
        return true;
    }

    static void modifyCallback(bool success)
    {
        if (!success)
        {
            // something went wrong update selection
            LLMaterialEditor::updateLive();
        }
        // else we will get updateLive() from panel face
    }

    bool getResult() { return mSuccess; }

private:
    LLMaterialEditor * mEditor;
    LLUUID mObjectId;
    S32 mObjectTE;
    bool mSuccess;
};

void LLMaterialEditor::applyToSelection()
{
    if (!mIsOverride)
    {
        // Only apply if working with 'live' materials
        // Might need a better way to distinguish 'live' mode.
        // But only one live edit is supposed to work at a time
        // as a pair to tools floater.
        return;
    }

    std::string url = gAgent.getRegionCapability("ModifyMaterialParams");
    if (!url.empty())
    {
        // Don't send data if there is nothing to send.
        // Some UI elements will cause multiple commits,
        // like spin ctrls on click and on down
        if (mUnsavedChanges != 0 || mRevertedChanges != 0)
        {
            mOverrideInProgress = true;
            LLObjectSelectionHandle selected_objects = LLSelectMgr::getInstance()->getSelection();
            LLRenderMaterialOverrideFunctor override_func(this, mOverrideObjectId, mOverrideObjectTE);
            selected_objects->applyToNodes(&override_func);

            void(*done_callback)(bool) = LLRenderMaterialOverrideFunctor::modifyCallback;

            LLGLTFMaterialList::flushUpdates(done_callback);

            if (!override_func.getResult())
            {
                // OverrideFunctor didn't find expected object or face
                mOverrideInProgress = false;
            }

            // we posted all changes
            mUnsavedChanges = 0;
            mRevertedChanges = 0;
        }
    }
    else
    {
        LL_WARNS("MaterialEditor") << "Not connected to materials capable region, missing ModifyMaterialParams cap" << LL_ENDL;

        // Fallback local preview. Will be removed once override systems is finished and new cap is deployed everywhere.
        LLPointer<LLFetchedGLTFMaterial> mat = new LLFetchedGLTFMaterial();
        getGLTFMaterial(mat);
        static const LLUUID placeholder("984e183e-7811-4b05-a502-d79c6f978a98");
        gGLTFMaterialList.addMaterial(placeholder, mat);
        LLRenderMaterialFunctor mat_func(placeholder);
        LLObjectSelectionHandle selected_objects = LLSelectMgr::getInstance()->getSelection();
        selected_objects->applyToTEs(&mat_func);
    }
}

// Get a dump of the json representation of the current state of the editor UI
// in GLTF format, excluding transforms as they are not supported in material
// assets. (See also LLGLTFMaterial::sanitizeAssetMaterial())
void LLMaterialEditor::getGLTFMaterial(LLGLTFMaterial* mat)
{
    mat->mBaseColor = getBaseColor();
    mat->mBaseColor.mV[3] = getTransparency();
    mat->mTextureId[LLGLTFMaterial::GLTF_TEXTURE_INFO_BASE_COLOR] = getBaseColorId();

    mat->mTextureId[LLGLTFMaterial::GLTF_TEXTURE_INFO_NORMAL] = getNormalId();

    mat->mTextureId[LLGLTFMaterial::GLTF_TEXTURE_INFO_METALLIC_ROUGHNESS] = getMetallicRoughnessId();
    mat->mMetallicFactor = getMetalnessFactor();
    mat->mRoughnessFactor = getRoughnessFactor();

    mat->mEmissiveColor = getEmissiveColor();
    mat->mTextureId[LLGLTFMaterial::GLTF_TEXTURE_INFO_EMISSIVE] = getEmissiveId();

    mat->mDoubleSided = getDoubleSided();
    mat->setAlphaMode(getAlphaMode());
    mat->mAlphaCutoff = getAlphaCutoff();
}

void LLMaterialEditor::setFromGLTFMaterial(LLGLTFMaterial* mat)
{
    setBaseColor(mat->mBaseColor);
    setBaseColorId(mat->mTextureId[LLGLTFMaterial::GLTF_TEXTURE_INFO_BASE_COLOR]);
    setNormalId(mat->mTextureId[LLGLTFMaterial::GLTF_TEXTURE_INFO_NORMAL]);

    setMetallicRoughnessId(mat->mTextureId[LLGLTFMaterial::GLTF_TEXTURE_INFO_METALLIC_ROUGHNESS]);
    setMetalnessFactor(mat->mMetallicFactor);
    setRoughnessFactor(mat->mRoughnessFactor);

    setEmissiveColor(mat->mEmissiveColor);
    setEmissiveId(mat->mTextureId[LLGLTFMaterial::GLTF_TEXTURE_INFO_EMISSIVE]);

    setDoubleSided(mat->mDoubleSided);
    setAlphaMode(mat->getAlphaMode());
    setAlphaCutoff(mat->mAlphaCutoff);

    if (mat->hasLocalTextures())
    {
        for (LLGLTFMaterial::local_tex_map_t::value_type &val : mat->mTrackingIdToLocalTexture)
        {
            LLUUID world_id = LLLocalBitmapMgr::getInstance()->getWorldID(val.first);
            if (val.second != world_id)
            {
                LL_WARNS() << "world id mismatch" << LL_ENDL;
            }
            if (world_id == mat->mTextureId[LLGLTFMaterial::GLTF_TEXTURE_INFO_BASE_COLOR])
            {
                subscribeToLocalTexture(MATERIAL_BASE_COLOR_TEX_DIRTY, val.first);
            }
            if (world_id == mat->mTextureId[LLGLTFMaterial::GLTF_TEXTURE_INFO_METALLIC_ROUGHNESS])
            {
                subscribeToLocalTexture(MATERIAL_METALLIC_ROUGHTNESS_TEX_DIRTY, val.first);
            }
            if (world_id == mat->mTextureId[LLGLTFMaterial::GLTF_TEXTURE_INFO_EMISSIVE])
            {
                subscribeToLocalTexture(MATERIAL_EMISIVE_TEX_DIRTY, val.first);
            }
            if (world_id == mat->mTextureId[LLGLTFMaterial::GLTF_TEXTURE_INFO_NORMAL])
            {
                subscribeToLocalTexture(MATERIAL_NORMAL_TEX_DIRTY, val.first);
            }
        }
    }
}

bool LLMaterialEditor::setFromSelection()
{
    LLObjectSelectionHandle selected_objects = LLSelectMgr::getInstance()->getSelection();
    LLSelectedTEGetMatData func(mIsOverride);

    selected_objects->applyToTEs(&func);
    mHasSelection = !selected_objects->isEmpty();
    mSelectionNeedsUpdate = false;

    if (func.mMaterial.notNull())
    {
        setFromGLTFMaterial(func.mMaterial);
        LLViewerObject* selected_object = func.mObject;
        const LLViewerInventoryItem* item = selected_object->getInventoryItemByAsset(func.mMaterialId);
        const bool allow_modify = !item || canModify(selected_object, item);
        setEnableEditing(allow_modify);

        // todo: apply local texture data to all materials in selection
    }
    else
    {
        // pick defaults from a blank material;
        LLGLTFMaterial blank_mat;
        setFromGLTFMaterial(&blank_mat);
        if (mIsOverride)
        {
            setEnableEditing(false);
        }
    }

    if (mIsOverride)
    {
        mBaseColorTextureCtrl->setTentative(!func.mIdenticalTexColor);
        mMetallicTextureCtrl->setTentative(!func.mIdenticalTexMetal);
        mEmissiveTextureCtrl->setTentative(!func.mIdenticalTexEmissive);
        mNormalTextureCtrl->setTentative(!func.mIdenticalTexNormal);

        // Memorize selection data for filtering further updates
        mOverrideObjectId = func.mObjectId;
        mOverrideObjectTE = func.mObjectTE;

        // Ovverdired might have been updated,
        // refresh state of local textures in overrides
        //
        // Todo: this probably shouldn't be here, but in localbitmap,
        // subscried to all material overrides if we want copied
        // objects to get properly updated as well
        LLSelectedTEUpdateOverrides local_tex_func(this);
        selected_objects->applyToNodes(&local_tex_func);
    }

    return func.mMaterial.notNull();
}


void LLMaterialEditor::loadAsset()
{
    const LLInventoryItem* item;
    if (mNotecardInventoryID.notNull())
    {
        item = mAuxItem.get();
    }
    else
    {
        item = getItem();
    }

    bool fail = false;

    if (item)
    {
        LLPermissions perm(item->getPermissions());
        bool allow_copy = gAgent.allowOperation(PERM_COPY, perm, GP_OBJECT_MANIPULATE);
        bool allow_modify = canModify(mObjectUUID, item);
        bool source_library = mObjectUUID.isNull() && gInventory.isObjectDescendentOf(mItemUUID, gInventory.getLibraryRootFolderID());

        setCanSaveAs(allow_copy);
        setMaterialName(item->getName());

        {
            mAssetID = item->getAssetUUID();

            if (mAssetID.isNull())
            {
                mAssetStatus = PREVIEW_ASSET_LOADED;
                loadDefaults();
                resetUnsavedChanges();
                setEnableEditing(allow_modify && !source_library);
            }
            else
            {
                LLHost source_sim = LLHost();
                LLSD* user_data = new LLSD();

                if (mNotecardInventoryID.notNull())
                {
                    user_data->with("objectid", mNotecardObjectID).with("notecardid", mNotecardInventoryID);
                }
                else if (mObjectUUID.notNull())
                {
                    LLViewerObject* objectp = gObjectList.findObject(mObjectUUID);
                    if (objectp && objectp->getRegion())
                    {
                        source_sim = objectp->getRegion()->getHost();
                    }
                    else
                    {
                        // The object that we're trying to look at disappeared, bail.
                        LL_WARNS("MaterialEditor") << "Can't find object " << mObjectUUID << " associated with material." << LL_ENDL;
                        mAssetID.setNull();
                        mAssetStatus = PREVIEW_ASSET_LOADED;
                        resetUnsavedChanges();
                        setEnableEditing(allow_modify && !source_library);
                        return;
                    }
                    user_data->with("taskid", mObjectUUID).with("itemid", mItemUUID);
                }
                else
                {
                    user_data = new LLSD(mItemUUID);
                }

                setEnableEditing(false); // wait for it to load

                mAssetStatus = PREVIEW_ASSET_LOADING;

                // May callback immediately
                gAssetStorage->getAssetData(item->getAssetUUID(),
                    LLAssetType::AT_MATERIAL,
                    &onLoadComplete,
                    (void*)user_data,
                    true);
            }
        }
    }
    else if (mObjectUUID.notNull() && mItemUUID.notNull())
    {
        LLViewerObject* objectp = gObjectList.findObject(mObjectUUID);
        if (objectp && (objectp->isInventoryPending() || objectp->isInventoryDirty()))
        {
            // It's a material in object's inventory and we failed to get it because inventory is not up to date.
            // Subscribe for callback and retry at inventoryChanged()
            registerVOInventoryListener(objectp, NULL); //removes previous listener

            if (objectp->isInventoryDirty())
            {
                objectp->requestInventory();
            }
        }
        else
        {
            fail = true;
        }
    }
    else
    {
        fail = true;
    }

    if (fail)
    {
        /*editor->setText(LLStringUtil::null);
        editor->makePristine();
        editor->setEnabled(true);*/
        // Don't set asset status here; we may not have set the item id yet
        // (e.g. when this gets called initially)
        //mAssetStatus = PREVIEW_ASSET_LOADED;
    }
}

// static
void LLMaterialEditor::onLoadComplete(const LLUUID& asset_uuid,
    LLAssetType::EType type,
    void* user_data, S32 status, LLExtStat ext_status)
{
    LLSD* floater_key = (LLSD*)user_data;
    LL_DEBUGS("MaterialEditor") << "loading " << asset_uuid << " for " << *floater_key << LL_ENDL;
    LLMaterialEditor* editor = LLFloaterReg::findTypedInstance<LLMaterialEditor>("material_editor", *floater_key);
    if (editor)
    {
        if (asset_uuid != editor->mAssetID)
        {
            LL_WARNS("MaterialEditor") << "Asset id mismatch, expected: " << editor->mAssetID << " got: " << asset_uuid << LL_ENDL;
        }
        if (0 == status)
        {
            LLFileSystem file(asset_uuid, type, LLFileSystem::READ);

            S32 file_length = file.getSize();

            std::vector<char> buffer(file_length + 1);
            file.read((U8*)&buffer[0], file_length);

            editor->decodeAsset(buffer);

            bool allow_modify = editor->canModify(editor->mObjectUUID, editor->getItem());
            bool source_library = editor->mObjectUUID.isNull() && gInventory.isObjectDescendentOf(editor->mItemUUID, gInventory.getLibraryRootFolderID());
            editor->setEnableEditing(allow_modify && !source_library);
            editor->resetUnsavedChanges();
            editor->mAssetStatus = PREVIEW_ASSET_LOADED;
            editor->setEnabled(true); // ready for use
        }
        else
        {
            if (LL_ERR_ASSET_REQUEST_NOT_IN_DATABASE == status ||
                LL_ERR_FILE_EMPTY == status)
            {
                LLNotificationsUtil::add("MaterialMissing");
            }
            else if (LL_ERR_INSUFFICIENT_PERMISSIONS == status)
            {
                // Not supposed to happen?
                LL_WARNS("MaterialEditor") << "No permission to view material " << asset_uuid << LL_ENDL;
                LLNotificationsUtil::add("MaterialNoPermissions");
            }
            else
            {
                LLNotificationsUtil::add("UnableToLoadMaterial");
            }
            editor->setEnableEditing(false);

            LL_WARNS("MaterialEditor") << "Problem loading material: " << status << LL_ENDL;
            editor->mAssetStatus = PREVIEW_ASSET_ERROR;
        }
    }
    else
    {
        LL_DEBUGS("MaterialEditor") << "Floater " << *floater_key << " does not exist." << LL_ENDL;
    }
    delete floater_key;
}

void LLMaterialEditor::inventoryChanged(LLViewerObject* object,
    LLInventoryObject::object_list_t* inventory,
    S32 serial_num,
    void* user_data)
{
    removeVOInventoryListener();
    loadAsset();
}


void LLMaterialEditor::saveTexture(LLImageJ2C* img, const std::string& name, const LLUUID& asset_id, upload_callback_f cb)
{
    LLImageDataSharedLock lock(img);

    if (asset_id.isNull()
        || img == nullptr
        || img->getDataSize() == 0)
    {
        return;
    }

    // copy image bytes into string
    std::string buffer;
    buffer.assign((const char*) img->getData(), img->getDataSize());

    U32 expected_upload_cost = LLAgentBenefitsMgr::current().getTextureUploadCost(img);
    LLSD key = getKey();
    std::function<bool(LLUUID itemId, LLSD response, std::string reason)> failed_upload([key](LLUUID assetId, LLSD response, std::string reason)
    {
        LLMaterialEditor* me = LLFloaterReg::findTypedInstance<LLMaterialEditor>("material_editor", key);
        if (me)
        {
            me->setFailedToUploadTexture();
        }
        return true; // handled
    });

    LLResourceUploadInfo::ptr_t uploadInfo(std::make_shared<LLNewBufferedResourceUploadInfo>(
        buffer,
        asset_id,
        name,
        name,
        0,
        LLFolderType::FT_TEXTURE,
        LLInventoryType::IT_TEXTURE,
        LLAssetType::AT_TEXTURE,
        LLFloaterPerms::getNextOwnerPerms("Uploads"),
        LLFloaterPerms::getGroupPerms("Uploads"),
        LLFloaterPerms::getEveryonePerms("Uploads"),
        expected_upload_cost,
        mUploadFolder,
        false,
        cb,
        failed_upload));

    upload_new_resource(uploadInfo);
}

void LLMaterialEditor::setFailedToUploadTexture()
{
    mUploadingTexturesFailure = true;
    mUploadingTexturesCount--;
    if (mUploadingTexturesCount == 0)
    {
        setEnabled(true);
    }
}

S32 LLMaterialEditor::saveTextures()
{
    mUploadingTexturesFailure = false; // not supposed to get here if already uploading

    S32 work_count = 0;
    LLSD key = getKey(); // must be locally declared for lambda's capture to work
    if (mBaseColorTextureUploadId == getBaseColorId() && mBaseColorTextureUploadId.notNull())
    {
        mUploadingTexturesCount++;
        work_count++;

        // For ease of inventory management, we prepend the material name.
        std::string name = mMaterialName + ": " + mBaseColorName;

        saveTexture(mBaseColorJ2C, name, mBaseColorTextureUploadId, [key](LLUUID newAssetId, LLSD response)
        {
            LLMaterialEditor* me = LLFloaterReg::findTypedInstance<LLMaterialEditor>("material_editor", key);
            if (me)
            {
                if (response["success"].asBoolean())
                {
                    me->setBaseColorId(newAssetId);

                    // discard upload buffers once texture have been saved
                    me->mBaseColorJ2C = nullptr;
                    me->mBaseColorFetched = nullptr;
                    me->mBaseColorTextureUploadId.setNull();

                    me->mUploadingTexturesCount--;

                    if (!me->mUploadingTexturesFailure)
                    {
                        // try saving
                        me->saveIfNeeded();
                    }
                    else if (me->mUploadingTexturesCount == 0)
                    {
                        me->setEnabled(true);
                    }
                }
                else
                {
                    // stop upload if possible, unblock and let user decide
                    me->setFailedToUploadTexture();
                }
            }
        });
    }
    if (mNormalTextureUploadId == getNormalId() && mNormalTextureUploadId.notNull())
    {
        mUploadingTexturesCount++;
        work_count++;

        // For ease of inventory management, we prepend the material name.
        std::string name = mMaterialName + ": " + mNormalName;

        saveTexture(mNormalJ2C, name, mNormalTextureUploadId, [key](LLUUID newAssetId, LLSD response)
        {
            LLMaterialEditor* me = LLFloaterReg::findTypedInstance<LLMaterialEditor>("material_editor", key);
            if (me)
            {
                if (response["success"].asBoolean())
                {
                    me->setNormalId(newAssetId);

                    // discard upload buffers once texture have been saved
                    me->mNormalJ2C = nullptr;
                    me->mNormalFetched = nullptr;
                    me->mNormalTextureUploadId.setNull();

                    me->mUploadingTexturesCount--;

                    if (!me->mUploadingTexturesFailure)
                    {
                        // try saving
                        me->saveIfNeeded();
                    }
                    else if (me->mUploadingTexturesCount == 0)
                    {
                        me->setEnabled(true);
                    }
                }
                else
                {
                    // stop upload if possible, unblock and let user decide
                    me->setFailedToUploadTexture();
                }
            }
        });
    }
    if (mMetallicTextureUploadId == getMetallicRoughnessId() && mMetallicTextureUploadId.notNull())
    {
        mUploadingTexturesCount++;
        work_count++;

        // For ease of inventory management, we prepend the material name.
        std::string name = mMaterialName + ": " + mMetallicRoughnessName;

        saveTexture(mMetallicRoughnessJ2C, name, mMetallicTextureUploadId, [key](LLUUID newAssetId, LLSD response)
        {
            LLMaterialEditor* me = LLFloaterReg::findTypedInstance<LLMaterialEditor>("material_editor", key);
            if (me)
            {
                if (response["success"].asBoolean())
                {
                    me->setMetallicRoughnessId(newAssetId);

                    // discard upload buffers once texture have been saved
                    me->mMetallicRoughnessJ2C = nullptr;
                    me->mMetallicRoughnessFetched = nullptr;
                    me->mMetallicTextureUploadId.setNull();

                    me->mUploadingTexturesCount--;

                    if (!me->mUploadingTexturesFailure)
                    {
                        // try saving
                        me->saveIfNeeded();
                    }
                    else if (me->mUploadingTexturesCount == 0)
                    {
                        me->setEnabled(true);
                    }
                }
                else
                {
                    // stop upload if possible, unblock and let user decide
                    me->setFailedToUploadTexture();
                }
            }
        });
    }

    if (mEmissiveTextureUploadId == getEmissiveId() && mEmissiveTextureUploadId.notNull())
    {
        mUploadingTexturesCount++;
        work_count++;

        // For ease of inventory management, we prepend the material name.
        std::string name = mMaterialName + ": " + mEmissiveName;

        saveTexture(mEmissiveJ2C, name, mEmissiveTextureUploadId, [key](LLUUID newAssetId, LLSD response)
        {
            LLMaterialEditor* me = LLFloaterReg::findTypedInstance<LLMaterialEditor>("material_editor", LLSD(key));
            if (me)
            {
                if (response["success"].asBoolean())
                {
                    me->setEmissiveId(newAssetId);

                    // discard upload buffers once texture have been saved
                    me->mEmissiveJ2C = nullptr;
                    me->mEmissiveFetched = nullptr;
                    me->mEmissiveTextureUploadId.setNull();

                    me->mUploadingTexturesCount--;

                    if (!me->mUploadingTexturesFailure)
                    {
                        // try saving
                        me->saveIfNeeded();
                    }
                    else if (me->mUploadingTexturesCount == 0)
                    {
                        me->setEnabled(true);
                    }
                }
                else
                {
                    // stop upload if possible, unblock and let user decide
                    me->setFailedToUploadTexture();
                }
            }
        });
    }

    if (!work_count)
    {
        // Discard upload buffers once textures have been confirmed as saved.
        // Otherwise we keep buffers for potential upload failure recovery.
        clearTextures();
    }

    // asset storage can callback immediately, causing a decrease
    // of mUploadingTexturesCount, report amount of work scheduled
    // not amount of work remaining
    return work_count;
}

void LLMaterialEditor::clearTextures()
{
    mBaseColorJ2C = nullptr;
    mNormalJ2C = nullptr;
    mEmissiveJ2C = nullptr;
    mMetallicRoughnessJ2C = nullptr;

    mBaseColorFetched = nullptr;
    mNormalFetched = nullptr;
    mMetallicRoughnessFetched = nullptr;
    mEmissiveFetched = nullptr;

    mBaseColorTextureUploadId.setNull();
    mNormalTextureUploadId.setNull();
    mMetallicTextureUploadId.setNull();
    mEmissiveTextureUploadId.setNull();
}

void LLMaterialEditor::loadDefaults()
{
    tinygltf::Model model_in;
    model_in.materials.resize(1);
    setFromGltfModel(model_in, 0, true);
}

bool LLMaterialEditor::capabilitiesAvailable()
{
    const LLViewerRegion* region = gAgent.getRegion();
    if (!region)
    {
        LL_WARNS("MaterialEditor") << "Not connected to a region, cannot save material." << LL_ENDL;
        return false;
    }
    std::string agent_url = region->getCapability("UpdateMaterialAgentInventory");
    std::string task_url = region->getCapability("UpdateMaterialTaskInventory");

    return (!agent_url.empty() && !task_url.empty());
}
<|MERGE_RESOLUTION|>--- conflicted
+++ resolved
@@ -2864,18 +2864,14 @@
                 }
                 try
                 {
-<<<<<<< HEAD
-                    LLMaterialEditor::loadMaterialFromFile(filenames[0], -1, dest_folder);
-=======
                     if (filenames.size() > 0)
                     {
-                        LLMaterialEditor::loadMaterialFromFile(filenames[0], -1);
+                        LLMaterialEditor::loadMaterialFromFile(filenames[0], -1, dest_folder);
                     }
                 }
                 catch (std::bad_alloc&)
                 {
                     LLNotificationsUtil::add("CannotOpenFileTooBig");
->>>>>>> cf2b4dbf
                 }
             },
         LLFilePicker::FFLOAD_MATERIAL,
