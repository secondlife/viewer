--- conflicted
+++ resolved
@@ -43,17 +43,10 @@
     :   public LLFloater
 {
 public:
-<<<<<<< HEAD
-	bool postBuild() override;
+    bool postBuild() override;
 
-	void onOpen(const LLSD& key) override;
-	void onClose(bool app_quitting) override;
-=======
-    virtual BOOL postBuild();
-
-    /*virtual*/ void onOpen(const LLSD& key);
-    /*virtual*/ void onClose(bool app_quitting);
->>>>>>> e7eced3c
+    void onOpen(const LLSD& key) override;
+    void onClose(bool app_quitting) override;
 
 private:
     friend class LLFloaterReg;
