/**
 * @file llfloatersidepanelcontainer.cpp
 * @brief LLFloaterSidePanelContainer class definition
 *
 * $LicenseInfo:firstyear=2011&license=viewerlgpl$
 * Second Life Viewer Source Code
 * Copyright (C) 2011, Linden Research, Inc.
 *
 * This library is free software; you can redistribute it and/or
 * modify it under the terms of the GNU Lesser General Public
 * License as published by the Free Software Foundation;
 * version 2.1 of the License only.
 *
 * This library is distributed in the hope that it will be useful,
 * but WITHOUT ANY WARRANTY; without even the implied warranty of
 * MERCHANTABILITY or FITNESS FOR A PARTICULAR PURPOSE.  See the GNU
 * Lesser General Public License for more details.
 *
 * You should have received a copy of the GNU Lesser General Public
 * License along with this library; if not, write to the Free Software
 * Foundation, Inc., 51 Franklin Street, Fifth Floor, Boston, MA  02110-1301  USA
 *
 * Linden Research, Inc., 945 Battery Street, San Francisco, CA  94111  USA
 * $/LicenseInfo$
 */

#include "llviewerprecompiledheaders.h"

#include "llfloaterreg.h"
#include "llfloatersidepanelcontainer.h"
#include "llpaneleditwearable.h"

// newview includes
#include "llsidetraypanelcontainer.h"
#include "lltransientfloatermgr.h"
#include "llpaneloutfitedit.h"
#include "llsidepanelappearance.h"

//static
const std::string LLFloaterSidePanelContainer::sMainPanelName("main_panel");

LLFloaterSidePanelContainer::LLFloaterSidePanelContainer(const LLSD& key, const Params& params)
:   LLFloater(key, params)
{
    // Prevent transient floaters (e.g. IM windows) from hiding
    // when this floater is clicked.
    LLTransientFloaterMgr::getInstance()->addControlView(LLTransientFloaterMgr::GLOBAL, this);
}

LLFloaterSidePanelContainer::~LLFloaterSidePanelContainer()
{
    LLTransientFloaterMgr::getInstance()->removeControlView(LLTransientFloaterMgr::GLOBAL, this);
}

void LLFloaterSidePanelContainer::onOpen(const LLSD& key)
{
    getChild<LLPanel>(sMainPanelName)->onOpen(key);
}

void LLFloaterSidePanelContainer::closeFloater(bool app_quitting)
{
    LLPanelOutfitEdit* panel_outfit_edit =
        dynamic_cast<LLPanelOutfitEdit*>(LLFloaterSidePanelContainer::findPanel("appearance", "panel_outfit_edit"));
    if (panel_outfit_edit)
    {
        LLFloater *parent = gFloaterView->getParentFloater(panel_outfit_edit);
        if (parent == this )
        {
            LLSidepanelAppearance* panel_appearance = dynamic_cast<LLSidepanelAppearance*>(getPanel("appearance"));
            if (panel_appearance)
            {
                LLPanelEditWearable *edit_wearable_ptr = panel_appearance->getWearable();
                if (edit_wearable_ptr)
                {
                    edit_wearable_ptr->onClose();
                }
                if (!app_quitting)
                {
                    panel_appearance->showOutfitsInventoryPanel();
                }
            }
        }
    }

    LLFloater::closeFloater(app_quitting);

    if (getInstanceName() == "inventory" && !getKey().isUndefined())
    {
        destroy();
    }
}

LLFloater* LLFloaterSidePanelContainer::getTopmostInventoryFloater()
{
    LLFloater* topmost_floater = NULL;
    S32 z_min = S32_MAX;

    LLFloaterReg::const_instance_list_t& inst_list = LLFloaterReg::getFloaterList("inventory");
    for (LLFloaterReg::const_instance_list_t::const_iterator iter = inst_list.begin(); iter != inst_list.end(); ++iter)
    {
        LLFloater* inventory_floater = (*iter);

        if (inventory_floater && inventory_floater->getVisible())
        {
            S32 z_order = gFloaterView->getZOrder(inventory_floater);
            if (z_order < z_min)
            {
                z_min = z_order;
                topmost_floater = inventory_floater;
            }
        }
    }
    return topmost_floater;
}

LLPanel* LLFloaterSidePanelContainer::openChildPanel(const std::string& panel_name, const LLSD& params)
{
<<<<<<< HEAD
	LLView* view = findChildView(panel_name, true);
	if (!view)
		return NULL;

	if (!getVisible())
	{
		openFloater();
	}
	else if (!hasFocus())
	{
		setFocus(true);
	}

	LLPanel* panel = NULL;

	LLSideTrayPanelContainer* container = dynamic_cast<LLSideTrayPanelContainer*>(view->getParent());
	if (container)
	{
		container->openPanel(panel_name, params);
		panel = container->getCurrentPanel();
	}
	else if ((panel = dynamic_cast<LLPanel*>(view)) != NULL)
	{
		panel->onOpen(params);
	}

	return panel;
=======
    LLView* view = findChildView(panel_name, true);
    if (!view)
        return NULL;

    if (!getVisible())
    {
        openFloater();
    }
    else if (!hasFocus())
    {
        setFocus(TRUE);
    }

    LLPanel* panel = NULL;

    LLSideTrayPanelContainer* container = dynamic_cast<LLSideTrayPanelContainer*>(view->getParent());
    if (container)
    {
        container->openPanel(panel_name, params);
        panel = container->getCurrentPanel();
    }
    else if ((panel = dynamic_cast<LLPanel*>(view)) != NULL)
    {
        panel->onOpen(params);
    }

    return panel;
>>>>>>> e7eced3c
}

void LLFloaterSidePanelContainer::showPanel(const std::string& floater_name, const LLSD& key)
{
    LLFloaterSidePanelContainer* floaterp = LLFloaterReg::getTypedInstance<LLFloaterSidePanelContainer>(floater_name);
    if (floaterp)
    {
        floaterp->openChildPanel(sMainPanelName, key);
    }
}

void LLFloaterSidePanelContainer::showPanel(const std::string& floater_name, const std::string& panel_name, const LLSD& key)
{
    LLFloaterSidePanelContainer* floaterp = LLFloaterReg::getTypedInstance<LLFloaterSidePanelContainer>(floater_name);
    if (floaterp)
    {
        floaterp->openChildPanel(panel_name, key);
    }
}

LLPanel* LLFloaterSidePanelContainer::getPanel(const std::string& floater_name, const std::string& panel_name)
{
    LLFloaterSidePanelContainer* floaterp = LLFloaterReg::getTypedInstance<LLFloaterSidePanelContainer>(floater_name);

    if (floaterp)
    {
        return floaterp->findChild<LLPanel>(panel_name, true);
    }

    return NULL;
}

LLPanel* LLFloaterSidePanelContainer::findPanel(const std::string& floater_name, const std::string& panel_name)
{
    LLFloaterSidePanelContainer* floaterp = LLFloaterReg::findTypedInstance<LLFloaterSidePanelContainer>(floater_name);

    if (floaterp)
    {
        return floaterp->findChild<LLPanel>(panel_name, true);
    }

    return NULL;
}<|MERGE_RESOLUTION|>--- conflicted
+++ resolved
@@ -115,35 +115,6 @@
 
 LLPanel* LLFloaterSidePanelContainer::openChildPanel(const std::string& panel_name, const LLSD& params)
 {
-<<<<<<< HEAD
-	LLView* view = findChildView(panel_name, true);
-	if (!view)
-		return NULL;
-
-	if (!getVisible())
-	{
-		openFloater();
-	}
-	else if (!hasFocus())
-	{
-		setFocus(true);
-	}
-
-	LLPanel* panel = NULL;
-
-	LLSideTrayPanelContainer* container = dynamic_cast<LLSideTrayPanelContainer*>(view->getParent());
-	if (container)
-	{
-		container->openPanel(panel_name, params);
-		panel = container->getCurrentPanel();
-	}
-	else if ((panel = dynamic_cast<LLPanel*>(view)) != NULL)
-	{
-		panel->onOpen(params);
-	}
-
-	return panel;
-=======
     LLView* view = findChildView(panel_name, true);
     if (!view)
         return NULL;
@@ -154,7 +125,7 @@
     }
     else if (!hasFocus())
     {
-        setFocus(TRUE);
+        setFocus(true);
     }
 
     LLPanel* panel = NULL;
@@ -171,7 +142,6 @@
     }
 
     return panel;
->>>>>>> e7eced3c
 }
 
 void LLFloaterSidePanelContainer::showPanel(const std::string& floater_name, const LLSD& key)
