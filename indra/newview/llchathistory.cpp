/** 
 * @file llchathistory.cpp
 * @brief LLTextEditor base class
 *
 * $LicenseInfo:firstyear=2001&license=viewergpl$
 * 
 * Copyright (c) 2001-2009, Linden Research, Inc.
 * 
 * Second Life Viewer Source Code
 * The source code in this file ("Source Code") is provided by Linden Lab
 * to you under the terms of the GNU General Public License, version 2.0
 * ("GPL"), unless you have obtained a separate licensing agreement
 * ("Other License"), formally executed by you and Linden Lab.  Terms of
 * the GPL can be found in doc/GPL-license.txt in this distribution, or
 * online at http://secondlifegrid.net/programs/open_source/licensing/gplv2
 * 
 * There are special exceptions to the terms and conditions of the GPL as
 * it is applied to this Source Code. View the full text of the exception
 * in the file doc/FLOSS-exception.txt in this software distribution, or
 * online at
 * http://secondlifegrid.net/programs/open_source/licensing/flossexception
 * 
 * By copying, modifying or distributing this software, you acknowledge
 * that you have read and understood your obligations described above,
 * and agree to abide by those obligations.
 * 
 * ALL LINDEN LAB SOURCE CODE IS PROVIDED "AS IS." LINDEN LAB MAKES NO
 * WARRANTIES, EXPRESS, IMPLIED OR OTHERWISE, REGARDING ITS ACCURACY,
 * COMPLETENESS OR PERFORMANCE.
 * $/LicenseInfo$
 */

#include "llviewerprecompiledheaders.h"

#include "llinstantmessage.h"

#include "llimview.h"
#include "llchathistory.h"
#include "llcommandhandler.h"
#include "llpanel.h"
#include "lluictrlfactory.h"
#include "llscrollcontainer.h"
#include "llavatariconctrl.h"
#include "llcallingcard.h" //for LLAvatarTracker
#include "llagentdata.h"
#include "llavataractions.h"
#include "lltrans.h"
#include "llfloaterreg.h"
#include "llmutelist.h"
#include "llstylemap.h"
#include "llslurl.h"
#include "lllayoutstack.h"
#include "llagent.h"
#include "llnotificationsutil.h"
#include "lltoastnotifypanel.h"
#include "lltooltip.h"
#include "llviewerregion.h"
#include "llviewertexteditor.h"
#include "llworld.h"
#include "lluiconstants.h"


#include "llsidetray.h"//for blocked objects panel

static LLDefaultChildRegistry::Register<LLChatHistory> r("chat_history");

const static std::string NEW_LINE(rawstr_to_utf8("\n"));

const static U32 LENGTH_OF_TIME_STR = std::string("12:00").length();

const static std::string SLURL_APP_AGENT = "secondlife:///app/agent/";
const static std::string SLURL_ABOUT = "/about";

// support for secondlife:///app/objectim/{UUID}/ SLapps
class LLObjectIMHandler : public LLCommandHandler
{
public:
	// requests will be throttled from a non-trusted browser
	LLObjectIMHandler() : LLCommandHandler("objectim", UNTRUSTED_THROTTLE) {}

	bool handle(const LLSD& params, const LLSD& query_map, LLMediaCtrl* web)
	{
		if (params.size() < 1)
		{
			return false;
		}

		LLUUID object_id;
		if (!object_id.set(params[0], FALSE))
		{
			return false;
		}

		LLSD payload;
		payload["object_id"] = object_id;
		payload["owner_id"] = query_map["owner"];
		payload["name"] = query_map["name"];
		payload["slurl"] = query_map["slurl"];
		payload["group_owned"] = query_map["groupowned"];
		LLFloaterReg::showInstance("inspect_remote_object", payload);
		return true;
	}
};
LLObjectIMHandler gObjectIMHandler;

class LLChatHistoryHeader: public LLPanel
{
public:
	static LLChatHistoryHeader* createInstance(const std::string& file_name)
	{
		LLChatHistoryHeader* pInstance = new LLChatHistoryHeader;
		LLUICtrlFactory::getInstance()->buildPanel(pInstance, file_name);	
		return pInstance;
	}

	BOOL handleMouseUp(S32 x, S32 y, MASK mask)
	{
		return LLPanel::handleMouseUp(x,y,mask);
	}

	//*TODO remake it using mouse enter/leave and static LLHandle<LLIconCtrl> to add/remove as a child
	BOOL handleToolTip(S32 x, S32 y, MASK mask)
	{
		LLTextBase* name = getChild<LLTextBase>("user_name");
		if (name && name->parentPointInView(x, y) && mAvatarID.notNull() && SYSTEM_FROM != mFrom)
		{

			// Spawn at right side of the name textbox.
			LLRect sticky_rect = name->calcScreenRect();
			S32 icon_x = llmin(sticky_rect.mLeft + name->getTextBoundingRect().getWidth() + 7, sticky_rect.mRight - 3);

			LLToolTip::Params params;
			params.background_visible(false);
			params.click_callback(boost::bind(&LLChatHistoryHeader::onHeaderPanelClick, this, 0, 0, 0));
			params.delay_time(0.0f);		// spawn instantly on hover
			params.image(LLUI::getUIImage("Info_Small"));
			params.message("");
			params.padding(0);
			params.pos(LLCoordGL(icon_x, sticky_rect.mTop - 2));
			params.sticky_rect(sticky_rect);

			LLToolTipMgr::getInstance()->show(params);
			return TRUE;
		}

		return LLPanel::handleToolTip(x, y, mask);
	}

	void onObjectIconContextMenuItemClicked(const LLSD& userdata)
	{
		std::string level = userdata.asString();

		if (level == "profile")
		{
			LLSD params;
			params["object_id"] = getAvatarId();

			LLFloaterReg::showInstance("inspect_object", params);
		}
		else if (level == "block")
		{
			LLMuteList::getInstance()->add(LLMute(getAvatarId(), mFrom, LLMute::OBJECT));

			LLSideTray::getInstance()->showPanel("panel_block_list_sidetray", LLSD().with("blocked_to_select", getAvatarId()));
		}
	}

	void onAvatarIconContextMenuItemClicked(const LLSD& userdata)
	{
		std::string level = userdata.asString();

		if (level == "profile")
		{
			LLAvatarActions::showProfile(getAvatarId());
		}
		else if (level == "im")
		{
			LLAvatarActions::startIM(getAvatarId());
		}
		else if (level == "add")
		{
			std::string name = getFullName();
			LLAvatarActions::requestFriendshipDialog(getAvatarId(), name);
		}
		else if (level == "remove")
		{
			LLAvatarActions::removeFriendDialog(getAvatarId());
		}
	}

	BOOL postBuild()
	{
		LLUICtrl::CommitCallbackRegistry::ScopedRegistrar registrar;

		registrar.add("AvatarIcon.Action", boost::bind(&LLChatHistoryHeader::onAvatarIconContextMenuItemClicked, this, _2));
		registrar.add("ObjectIcon.Action", boost::bind(&LLChatHistoryHeader::onObjectIconContextMenuItemClicked, this, _2));

		LLMenuGL* menu = LLUICtrlFactory::getInstance()->createFromFile<LLMenuGL>("menu_avatar_icon.xml", gMenuHolder, LLViewerMenuHolderGL::child_registry_t::instance());
		mPopupMenuHandleAvatar = menu->getHandle();

		menu = LLUICtrlFactory::getInstance()->createFromFile<LLMenuGL>("menu_object_icon.xml", gMenuHolder, LLViewerMenuHolderGL::child_registry_t::instance());
		mPopupMenuHandleObject = menu->getHandle();

		setDoubleClickCallback(boost::bind(&LLChatHistoryHeader::onHeaderPanelClick, this, _2, _3, _4));

		return LLPanel::postBuild();
	}

	bool pointInChild(const std::string& name,S32 x,S32 y)
	{
		LLUICtrl* child = findChild<LLUICtrl>(name);
		if(!child)
			return false;
		
		LLView* parent = child->getParent();
		if(parent!=this)
		{
			x-=parent->getRect().mLeft;
			y-=parent->getRect().mBottom;
		}

		S32 local_x = x - child->getRect().mLeft ;
		S32 local_y = y - child->getRect().mBottom ;
		return 	child->pointInView(local_x, local_y);
	}

	BOOL handleRightMouseDown(S32 x, S32 y, MASK mask)
	{
		if(pointInChild("avatar_icon",x,y) || pointInChild("user_name",x,y))
		{
			showContextMenu(x,y);
			return TRUE;
		}

		return LLPanel::handleRightMouseDown(x,y,mask);
	}

	void onHeaderPanelClick(S32 x, S32 y, MASK mask)
	{
		if (mSourceType == CHAT_SOURCE_OBJECT)
		{
			LLFloaterReg::showInstance("inspect_object", LLSD().with("object_id", mAvatarID));
		}
		else if (mSourceType == CHAT_SOURCE_AGENT)
		{
			LLFloaterReg::showInstance("inspect_avatar", LLSD().with("avatar_id", mAvatarID));
		}
		//if chat source is system, you may add "else" here to define behaviour.
	}

	const LLUUID&		getAvatarId () const { return mAvatarID;}
	const std::string&	getFullName() const { return mFullName; }

	void setup(const LLChat& chat,const LLStyle::Params& style_params) 
	{
		mAvatarID = chat.mFromID;
		mSessionID = chat.mSessionID;
		mSourceType = chat.mSourceType;
<<<<<<< HEAD
		gCacheName->get(mAvatarID, false, boost::bind(&LLChatHistoryHeader::nameUpdatedCallback, this, _1, _2, _3));
		if(chat.mFromID.isNull())
=======
		gCacheName->get(mAvatarID, FALSE, boost::bind(&LLChatHistoryHeader::nameUpdatedCallback, this, _1, _2, _3, _4));

		//*TODO overly defensive thing, source type should be maintained out there
		if(chat.mFromID.isNull() || chat.mFromName == SYSTEM_FROM)
>>>>>>> 96da7000
		{
			mSourceType = CHAT_SOURCE_SYSTEM;
		}

		LLTextBox* userName = getChild<LLTextBox>("user_name");

		userName->setReadOnlyColor(style_params.readonly_color());
		userName->setColor(style_params.color());
		
		userName->setValue(chat.mFromName);
		if (chat.mFromName.empty() || CHAT_SOURCE_SYSTEM == mSourceType)
		{
			userName->setValue(LLTrans::getString("SECOND_LIFE"));
		}


		mMinUserNameWidth = style_params.font()->getWidth(userName->getWText().c_str()) + PADDING;

		setTimeField(chat);
		
		LLAvatarIconCtrl* icon = getChild<LLAvatarIconCtrl>("avatar_icon");

		if(mSourceType != CHAT_SOURCE_AGENT)
			icon->setDrawTooltip(false);

		switch (mSourceType)
		{
<<<<<<< HEAD
			if(mSourceType != CHAT_SOURCE_AGENT)
				icon->setValue(LLSD("OBJECT_Icon"));
			else
			icon->setValue(chat.mFromID);

			
		}
		else if (userName->getValue().asString()==LLTrans::getString("SECOND_LIFE"))
		{
			icon->setValue(LLSD("SL_Logo"));
=======
			case CHAT_SOURCE_AGENT:
				icon->setValue(chat.mFromID);
				break;
			case CHAT_SOURCE_OBJECT:
				icon->setValue(LLSD("OBJECT_Icon"));
				break;
			case CHAT_SOURCE_SYSTEM:
				icon->setValue(LLSD("SL_Logo"));
>>>>>>> 96da7000
		}
	}

	/*virtual*/ void draw()
	{
		LLTextBox* user_name = getChild<LLTextBox>("user_name");
		LLTextBox* time_box = getChild<LLTextBox>("time_box");

		LLRect user_name_rect = user_name->getRect();
		S32 user_name_width = user_name_rect.getWidth();
		S32 time_box_width = time_box->getRect().getWidth();

		if (time_box->getVisible() && user_name_width <= mMinUserNameWidth)
		{
			time_box->setVisible(FALSE);

			user_name_rect.mRight += time_box_width;
			user_name->reshape(user_name_rect.getWidth(), user_name_rect.getHeight());
			user_name->setRect(user_name_rect);
		}

		if (!time_box->getVisible() && user_name_width > mMinUserNameWidth + time_box_width)
		{
			user_name_rect.mRight -= time_box_width;
			user_name->reshape(user_name_rect.getWidth(), user_name_rect.getHeight());
			user_name->setRect(user_name_rect);

			time_box->setVisible(TRUE);
		}

		LLPanel::draw();
	}

	void nameUpdatedCallback(const LLUUID& id,const std::string& full_name, bool is_group)
	{
		if (id != mAvatarID)
			return;
		mFullName = full_name;
	}
protected:
	static const S32 PADDING = 20;

	void showContextMenu(S32 x,S32 y)
	{
		if(mSourceType == CHAT_SOURCE_SYSTEM)
			showSystemContextMenu(x,y);
		if(mSourceType == CHAT_SOURCE_AGENT)
			showAvatarContextMenu(x,y);
		if(mSourceType == CHAT_SOURCE_OBJECT && SYSTEM_FROM != mFrom)
			showObjectContextMenu(x,y);
	}

	void showSystemContextMenu(S32 x,S32 y)
	{
	}
	
	void showObjectContextMenu(S32 x,S32 y)
	{
		LLMenuGL* menu = (LLMenuGL*)mPopupMenuHandleObject.get();
		if(menu)
			LLMenuGL::showPopup(this, menu, x, y);
	}
	
	void showAvatarContextMenu(S32 x,S32 y)
	{
		LLMenuGL* menu = (LLMenuGL*)mPopupMenuHandleAvatar.get();

		if(menu)
		{
			bool is_friend = LLAvatarTracker::instance().getBuddyInfo(mAvatarID) != NULL;
			
			menu->setItemEnabled("Add Friend", !is_friend);
			menu->setItemEnabled("Remove Friend", is_friend);

			if(gAgentID == mAvatarID)
			{
				menu->setItemEnabled("Add Friend", false);
				menu->setItemEnabled("Send IM", false);
				menu->setItemEnabled("Remove Friend", false);
			}

			if (mSessionID == LLIMMgr::computeSessionID(IM_NOTHING_SPECIAL, mAvatarID))
			{
				menu->setItemVisible("Send IM", false);
			}

			menu->buildDrawLabels();
			menu->updateParent(LLMenuGL::sMenuContainer);
			LLMenuGL::showPopup(this, menu, x, y);
		}
	}

private:
	void setTimeField(const LLChat& chat)
	{
		LLTextBox* time_box = getChild<LLTextBox>("time_box");

		LLRect rect_before = time_box->getRect();

		time_box->setValue(chat.mTimeStr);

		// set necessary textbox width to fit all text
		time_box->reshapeToFitText();
		LLRect rect_after = time_box->getRect();

		// move rect to the left to correct position...
		S32 delta_pos_x = rect_before.getWidth() - rect_after.getWidth();
		S32 delta_pos_y = rect_before.getHeight() - rect_after.getHeight();
		time_box->translate(delta_pos_x, delta_pos_y);

		//... & change width of the name control
		LLView* user_name = getChild<LLView>("user_name");
		const LLRect& user_rect = user_name->getRect();
		user_name->reshape(user_rect.getWidth() + delta_pos_x, user_rect.getHeight());
	}

protected:
	LLHandle<LLView>	mPopupMenuHandleAvatar;
	LLHandle<LLView>	mPopupMenuHandleObject;

	LLUUID			    mAvatarID;
	EChatSourceType		mSourceType;
	std::string			mFullName;
	std::string			mFrom;
	LLUUID				mSessionID;

	S32					mMinUserNameWidth;
};


LLChatHistory::LLChatHistory(const LLChatHistory::Params& p)
:	LLUICtrl(p),
	mMessageHeaderFilename(p.message_header),
	mMessageSeparatorFilename(p.message_separator),
	mLeftTextPad(p.left_text_pad),
	mRightTextPad(p.right_text_pad),
	mLeftWidgetPad(p.left_widget_pad),
	mRightWidgetPad(p.right_widget_pad),
	mTopSeparatorPad(p.top_separator_pad),
	mBottomSeparatorPad(p.bottom_separator_pad),
	mTopHeaderPad(p.top_header_pad),
	mBottomHeaderPad(p.bottom_header_pad)
{
	LLTextEditor::Params editor_params(p);
	editor_params.rect = getLocalRect();
	editor_params.follows.flags = FOLLOWS_ALL;
	editor_params.enabled = false; // read only
	editor_params.show_context_menu = "true";
	mEditor = LLUICtrlFactory::create<LLTextEditor>(editor_params, this);
}

LLChatHistory::~LLChatHistory()
{
	this->clear();
}

void LLChatHistory::initFromParams(const LLChatHistory::Params& p)
{
	static LLUICachedControl<S32> scrollbar_size ("UIScrollbarSize", 0);

	LLRect stack_rect = getLocalRect();
	stack_rect.mRight -= scrollbar_size;
	LLLayoutStack::Params layout_p;
	layout_p.rect = stack_rect;
	layout_p.follows.flags = FOLLOWS_ALL;
	layout_p.orientation = "vertical";
	layout_p.mouse_opaque = false;
	
	LLLayoutStack* stackp = LLUICtrlFactory::create<LLLayoutStack>(layout_p, this);
	
	const S32 NEW_TEXT_NOTICE_HEIGHT = 20;
	
	LLPanel::Params panel_p;
	panel_p.name = "spacer";
	panel_p.background_visible = false;
	panel_p.has_border = false;
	panel_p.mouse_opaque = false;
	stackp->addPanel(LLUICtrlFactory::create<LLPanel>(panel_p), 0, 30, true, false, LLLayoutStack::ANIMATE);

	panel_p.name = "new_text_notice_holder";
	LLRect new_text_notice_rect = getLocalRect();
	new_text_notice_rect.mTop = new_text_notice_rect.mBottom + NEW_TEXT_NOTICE_HEIGHT;
	panel_p.rect = new_text_notice_rect;
	panel_p.background_opaque = true;
	panel_p.background_visible = true;
	panel_p.visible = false;
	mMoreChatPanel = LLUICtrlFactory::create<LLPanel>(panel_p);
	
	LLTextBox::Params text_p(p.more_chat_text);
	text_p.rect = mMoreChatPanel->getLocalRect();
	text_p.follows.flags = FOLLOWS_ALL;
	text_p.name = "more_chat_text";
	mMoreChatText = LLUICtrlFactory::create<LLTextBox>(text_p, mMoreChatPanel);
	mMoreChatText->setClickedCallback(boost::bind(&LLChatHistory::onClickMoreText, this));

	stackp->addPanel(mMoreChatPanel, 0, 0, false, false, LLLayoutStack::ANIMATE);
}


/*void LLChatHistory::updateTextRect()
{
	static LLUICachedControl<S32> texteditor_border ("UITextEditorBorder", 0);

	LLRect old_text_rect = mVisibleTextRect;
	mVisibleTextRect = mScroller->getContentWindowRect();
	mVisibleTextRect.stretch(-texteditor_border);
	mVisibleTextRect.mLeft += mLeftTextPad;
	mVisibleTextRect.mRight -= mRightTextPad;
	if (mVisibleTextRect != old_text_rect)
	{
		needsReflow();
	}
}*/

LLView* LLChatHistory::getSeparator()
{
	LLPanel* separator = LLUICtrlFactory::getInstance()->createFromFile<LLPanel>(mMessageSeparatorFilename, NULL, LLPanel::child_registry_t::instance());
	return separator;
}

LLView* LLChatHistory::getHeader(const LLChat& chat,const LLStyle::Params& style_params)
{
	LLChatHistoryHeader* header = LLChatHistoryHeader::createInstance(mMessageHeaderFilename);
	header->setup(chat,style_params);
	return header;
}

void LLChatHistory::onClickMoreText()
{
	mEditor->endOfDoc();
}

void LLChatHistory::clear()
{
	mLastFromName.clear();
	mEditor->clear();
	mLastFromID = LLUUID::null;
}

void LLChatHistory::appendMessage(const LLChat& chat, const LLSD &args, const LLStyle::Params& input_append_params)
{
	bool use_plain_text_chat_history = args["use_plain_text_chat_history"].asBoolean();

	if (!mEditor->scrolledToEnd() && chat.mFromID != gAgent.getID() && !chat.mFromName.empty())
	{
		mUnreadChatSources.insert(chat.mFromName);
		mMoreChatPanel->setVisible(TRUE);
		std::string chatters;
		for (unread_chat_source_t::iterator it = mUnreadChatSources.begin();
			it != mUnreadChatSources.end();)
		{
			chatters += *it;
			if (++it != mUnreadChatSources.end())
			{
				chatters += ", ";
			}
		}
		LLStringUtil::format_map_t args;
		args["SOURCES"] = chatters;

		if (mUnreadChatSources.size() == 1)
		{
			mMoreChatText->setValue(LLTrans::getString("unread_chat_single", args));
		}
		else
		{
			mMoreChatText->setValue(LLTrans::getString("unread_chat_multiple", args));
		}
		S32 height = mMoreChatText->getTextPixelHeight() + 5;
		mMoreChatPanel->reshape(mMoreChatPanel->getRect().getWidth(), height);
	}

	LLColor4 txt_color = LLUIColorTable::instance().getColor("White");
	LLViewerChat::getChatColor(chat,txt_color);
	LLFontGL* fontp = LLViewerChat::getChatFont();	
	std::string font_name = LLFontGL::nameFromFont(fontp);
	std::string font_size = LLFontGL::sizeFromFont(fontp);	
	LLStyle::Params style_params;
	style_params.color(txt_color);
	style_params.readonly_color(txt_color);
	style_params.font.name(font_name);
	style_params.font.size(font_size);	
	style_params.font.style(input_append_params.font.style);

	std::string prefix = chat.mText.substr(0, 4);

	//IRC styled /me messages.
	bool irc_me = prefix == "/me " || prefix == "/me'";

	// Delimiter after a name in header copy/past and in plain text mode
	std::string delimiter = ": ";
	std::string shout = LLTrans::getString("shout");
	std::string whisper = LLTrans::getString("whisper");
	if (chat.mChatType == CHAT_TYPE_SHOUT || 
		chat.mChatType == CHAT_TYPE_WHISPER ||
		chat.mText.compare(0, shout.length(), shout) == 0 ||
		chat.mText.compare(0, whisper.length(), whisper) == 0)
	{
		delimiter = " ";
	}

	// Don't add any delimiter after name in irc styled messages
	if (irc_me || chat.mChatStyle == CHAT_STYLE_IRC)
	{
		delimiter = LLStringUtil::null;
		style_params.font.style = "ITALIC";
	}

	//*HACK we graying out chat history by graying out messages that contains full date in a time string
	bool message_from_log = chat.mTimeStr.length() > LENGTH_OF_TIME_STR; 
	if (message_from_log)
	{
		style_params.color(LLColor4::grey);
		style_params.readonly_color(LLColor4::grey);
	}

	if (use_plain_text_chat_history)
	{
		mEditor->appendText("[" + chat.mTimeStr + "] ", mEditor->getText().size() != 0, style_params);

		if (utf8str_trim(chat.mFromName).size() != 0)
		{
			// Don't hotlink any messages from the system (e.g. "Second Life:"), so just add those in plain text.
			if ( chat.mSourceType == CHAT_SOURCE_OBJECT )
			{
				// for object IMs, create a secondlife:///app/objectim SLapp
				std::string url = LLSLURL::buildCommand("objectim", chat.mFromID, "");
				url += "?name=" + chat.mFromName;
				url += "&owner=" + args["owner_id"].asString();

				std::string slurl = args["slurl"].asString();
				if (slurl.empty())
				{
					LLViewerRegion *region = LLWorld::getInstance()->getRegionFromPosAgent(chat.mPosAgent);
					if (region)
					{
						S32 x, y, z;
						LLSLURL::globalPosToXYZ(LLVector3d(chat.mPosAgent), x, y, z);
						slurl = region->getName() + llformat("/%d/%d/%d", x, y, z);
					}
				}
				url += "&slurl=" + slurl;

				// set the link for the object name to be the objectim SLapp
				// (don't let object names with hyperlinks override our objectim Url)
				LLStyle::Params link_params(style_params);
				link_params.color.control = "HTMLLinkColor";
				link_params.link_href = url;
				mEditor->appendText("<nolink>" + chat.mFromName + "</nolink>"  + delimiter,
									false, link_params);
			}
			else if ( chat.mFromName != SYSTEM_FROM && chat.mFromID.notNull() && !message_from_log)
			{
				LLStyle::Params link_params(style_params);
				link_params.overwriteFrom(LLStyleMap::instance().lookupAgent(chat.mFromID));
				// Convert the name to a hotlink and add to message.
				mEditor->appendText(chat.mFromName + delimiter, false, link_params);
			}
			else
			{
				mEditor->appendText(chat.mFromName + delimiter, false, style_params);
			}
		}
	}
	else
	{
		LLView* view = NULL;
		LLInlineViewSegment::Params p;
		p.force_newline = true;
		p.left_pad = mLeftWidgetPad;
		p.right_pad = mRightWidgetPad;

		LLDate new_message_time = LLDate::now();

		if (mLastFromName == chat.mFromName 
			&& mLastFromID == chat.mFromID
			&& mLastMessageTime.notNull() 
			&& (new_message_time.secondsSinceEpoch() - mLastMessageTime.secondsSinceEpoch()) < 60.0
			&& mLastMessageTimeStr.size() == chat.mTimeStr.size())  //*HACK to distinguish between current and previous chat session's histories
		{
			view = getSeparator();
			p.top_pad = mTopSeparatorPad;
			p.bottom_pad = mBottomSeparatorPad;
		}
		else
		{
			view = getHeader(chat, style_params);
			if (mEditor->getText().size() == 0)
				p.top_pad = 0;
			else
				p.top_pad = mTopHeaderPad;
			p.bottom_pad = mBottomHeaderPad;
			
		}
		p.view = view;

		//Prepare the rect for the view
		LLRect target_rect = mEditor->getDocumentView()->getRect();
		// squeeze down the widget by subtracting padding off left and right
		target_rect.mLeft += mLeftWidgetPad + mEditor->getHPad();
		target_rect.mRight -= mRightWidgetPad;
		view->reshape(target_rect.getWidth(), view->getRect().getHeight());
		view->setOrigin(target_rect.mLeft, view->getRect().mBottom);

		std::string widget_associated_text = "\n[" + chat.mTimeStr + "] ";
		if (utf8str_trim(chat.mFromName).size() != 0 && chat.mFromName != SYSTEM_FROM)
			widget_associated_text += chat.mFromName + delimiter;

		mEditor->appendWidget(p, widget_associated_text, false);
		mLastFromName = chat.mFromName;
		mLastFromID = chat.mFromID;
		mLastMessageTime = new_message_time;
		mLastMessageTimeStr = chat.mTimeStr;
	}

   if (chat.mNotifId.notNull())
	{
		LLNotificationPtr notification = LLNotificationsUtil::find(chat.mNotifId);
		if (notification != NULL)
		{
			LLToastNotifyPanel* notify_box = new LLToastNotifyPanel(
					notification);
			//we can't set follows in xml since it broke toasts behavior
			notify_box->setFollowsLeft();
			notify_box->setFollowsRight();
			notify_box->setFollowsTop();

			LLButton* accept_button = notify_box->getChild<LLButton> ("Accept",
					TRUE);
			if (accept_button != NULL)
			{
				accept_button->setFollowsNone();
				accept_button->setOrigin(2*HPAD, accept_button->getRect().mBottom);
			}

			LLButton* decline_button = notify_box->getChild<LLButton> (
					"Decline", TRUE);
			if (accept_button != NULL && decline_button != NULL)
			{
				decline_button->setFollowsNone();
				decline_button->setOrigin(4*HPAD
						+ accept_button->getRect().getWidth(),
						decline_button->getRect().mBottom);
			}

			LLTextEditor* text_editor = notify_box->getChild<LLTextEditor>("text_editor_box", TRUE);
			S32 text_heigth = 0;
			if(text_editor != NULL)
			{
				text_heigth = text_editor->getTextBoundingRect().getHeight();
			}

			//Prepare the rect for the view
			LLRect target_rect = mEditor->getDocumentView()->getRect();
			// squeeze down the widget by subtracting padding off left and right
			target_rect.mLeft += mLeftWidgetPad + mEditor->getHPad();
			target_rect.mRight -= mRightWidgetPad;
			notify_box->reshape(target_rect.getWidth(),
					notify_box->getRect().getHeight());
			notify_box->setOrigin(target_rect.mLeft, notify_box->getRect().mBottom);

			if (text_editor != NULL)
			{
				S32 text_heigth_delta =
						text_editor->getTextBoundingRect().getHeight()
								- text_heigth;
				notify_box->reshape(target_rect.getWidth(),
								notify_box->getRect().getHeight() + text_heigth_delta);
			}

			LLInlineViewSegment::Params params;
			params.view = notify_box;
			params.left_pad = mLeftWidgetPad;
			params.right_pad = mRightWidgetPad;
			mEditor->appendWidget(params, "\n", false);
		}
	}
	else
	{
		std::string message = irc_me ? chat.mText.substr(3) : chat.mText;


		//MESSAGE TEXT PROCESSING
		//*HACK getting rid of redundant sender names in system notifications sent using sender name (see EXT-5010)
		if (use_plain_text_chat_history && gAgentID != chat.mFromID && chat.mFromID.notNull())
		{
			std::string slurl_about = SLURL_APP_AGENT + chat.mFromID.asString() + SLURL_ABOUT;
			if (message.length() > slurl_about.length() && 
				message.compare(0, slurl_about.length(), slurl_about) == 0)
			{
				message = message.substr(slurl_about.length(), message.length()-1);
			}
		}

		mEditor->appendText(message, FALSE, style_params);
	}
	mEditor->blockUndo();

	// automatically scroll to end when receiving chat from myself
	if (chat.mFromID == gAgentID)
	{
		mEditor->setCursorAndScrollToEnd();
	}
}

void LLChatHistory::draw()
{
	if (mEditor->scrolledToEnd())
	{
		mUnreadChatSources.clear();
		mMoreChatPanel->setVisible(FALSE);
	}

	LLUICtrl::draw();
}

void LLChatHistory::reshape(S32 width, S32 height, BOOL called_from_parent)
{
	bool is_scrolled_to_end = mEditor->scrolledToEnd();
	LLUICtrl::reshape( width, height, called_from_parent );
	// update scroll
	if (is_scrolled_to_end)
		mEditor->setCursorAndScrollToEnd();
}<|MERGE_RESOLUTION|>--- conflicted
+++ resolved
@@ -256,15 +256,10 @@
 		mAvatarID = chat.mFromID;
 		mSessionID = chat.mSessionID;
 		mSourceType = chat.mSourceType;
-<<<<<<< HEAD
 		gCacheName->get(mAvatarID, false, boost::bind(&LLChatHistoryHeader::nameUpdatedCallback, this, _1, _2, _3));
-		if(chat.mFromID.isNull())
-=======
-		gCacheName->get(mAvatarID, FALSE, boost::bind(&LLChatHistoryHeader::nameUpdatedCallback, this, _1, _2, _3, _4));
 
 		//*TODO overly defensive thing, source type should be maintained out there
 		if(chat.mFromID.isNull() || chat.mFromName == SYSTEM_FROM)
->>>>>>> 96da7000
 		{
 			mSourceType = CHAT_SOURCE_SYSTEM;
 		}
@@ -274,7 +269,7 @@
 		userName->setReadOnlyColor(style_params.readonly_color());
 		userName->setColor(style_params.color());
 		
-		userName->setValue(chat.mFromName);
+			userName->setValue(chat.mFromName);
 		if (chat.mFromName.empty() || CHAT_SOURCE_SYSTEM == mSourceType)
 		{
 			userName->setValue(LLTrans::getString("SECOND_LIFE"));
@@ -292,18 +287,6 @@
 
 		switch (mSourceType)
 		{
-<<<<<<< HEAD
-			if(mSourceType != CHAT_SOURCE_AGENT)
-				icon->setValue(LLSD("OBJECT_Icon"));
-			else
-			icon->setValue(chat.mFromID);
-
-			
-		}
-		else if (userName->getValue().asString()==LLTrans::getString("SECOND_LIFE"))
-		{
-			icon->setValue(LLSD("SL_Logo"));
-=======
 			case CHAT_SOURCE_AGENT:
 				icon->setValue(chat.mFromID);
 				break;
@@ -311,8 +294,7 @@
 				icon->setValue(LLSD("OBJECT_Icon"));
 				break;
 			case CHAT_SOURCE_SYSTEM:
-				icon->setValue(LLSD("SL_Logo"));
->>>>>>> 96da7000
+			icon->setValue(LLSD("SL_Logo"));
 		}
 	}
 
