/** 
 * @file llchathistory.cpp
 * @brief LLTextEditor base class
 *
 * $LicenseInfo:firstyear=2001&license=viewerlgpl$
 * Second Life Viewer Source Code
 * Copyright (C) 2010, Linden Research, Inc.
 * 
 * This library is free software; you can redistribute it and/or
 * modify it under the terms of the GNU Lesser General Public
 * License as published by the Free Software Foundation;
 * version 2.1 of the License only.
 * 
 * This library is distributed in the hope that it will be useful,
 * but WITHOUT ANY WARRANTY; without even the implied warranty of
 * MERCHANTABILITY or FITNESS FOR A PARTICULAR PURPOSE.  See the GNU
 * Lesser General Public License for more details.
 * 
 * You should have received a copy of the GNU Lesser General Public
 * License along with this library; if not, write to the Free Software
 * Foundation, Inc., 51 Franklin Street, Fifth Floor, Boston, MA  02110-1301  USA
 * 
 * Linden Research, Inc., 945 Battery Street, San Francisco, CA  94111  USA
 * $/LicenseInfo$
 */

#include "llviewerprecompiledheaders.h"

#include "llchathistory.h"

#include <boost/signals2.hpp>

#include "llavatarnamecache.h"
#include "llinstantmessage.h"

#include "llimview.h"
#include "llcommandhandler.h"
#include "llpanel.h"
#include "lluictrlfactory.h"
#include "llscrollcontainer.h"
#include "llagent.h"
#include "llagentdata.h"
#include "llavataractions.h"
#include "llavatariconctrl.h"
#include "llcallingcard.h" //for LLAvatarTracker
#include "llgroupactions.h"
#include "llgroupmgr.h"
#include "llspeakers.h" //for LLIMSpeakerMgr
#include "lltrans.h"
#include "llfloaterreg.h"
#include "llfloaterreporter.h"
#include "llfloatersidepanelcontainer.h"
#include "llmutelist.h"
#include "llstylemap.h"
#include "llslurl.h"
#include "lllayoutstack.h"
#include "llnotifications.h"
#include "llnotificationsutil.h"
#include "lltoastnotifypanel.h"
#include "lltooltip.h"
#include "llviewerregion.h"
#include "llviewertexteditor.h"
#include "llworld.h"
#include "lluiconstants.h"
#include "llstring.h"
#include "llurlaction.h"
#include "llviewercontrol.h"
#include "llviewermenu.h"
#include "llviewerobjectlist.h"

static LLDefaultChildRegistry::Register<LLChatHistory> r("chat_history");

const static std::string NEW_LINE(rawstr_to_utf8("\n"));

const static std::string SLURL_APP_AGENT = "secondlife:///app/agent/";
const static std::string SLURL_ABOUT = "/about";

// support for secondlife:///app/objectim/{UUID}/ SLapps
class LLObjectIMHandler : public LLCommandHandler
{
public:
    // requests will be throttled from a non-trusted browser
    LLObjectIMHandler() : LLCommandHandler("objectim", UNTRUSTED_THROTTLE) {}

    bool handle(const LLSD& params, const LLSD& query_map, LLMediaCtrl* web)
    {
        if (params.size() < 1)
        {
            return false;
        }

        LLUUID object_id;
        if (!object_id.set(params[0], FALSE))
        {
            return false;
        }

        LLSD payload;
        payload["object_id"] = object_id;
        payload["owner_id"] = query_map["owner"];
        payload["name"] = query_map["name"];
        payload["slurl"] = LLWeb::escapeURL(query_map["slurl"]);
        payload["group_owned"] = query_map["groupowned"];
        LLFloaterReg::showInstance("inspect_remote_object", payload);
        return true;
    }
};
LLObjectIMHandler gObjectIMHandler;

class LLChatHistoryHeader: public LLPanel
{
public:
    LLChatHistoryHeader()
    :   LLPanel(),
        mInfoCtrl(NULL),
        mPopupMenuHandleAvatar(),
        mPopupMenuHandleObject(),
        mAvatarID(),
        mSourceType(CHAT_SOURCE_UNKNOWN),
        mFrom(),
        mSessionID(),
        mCreationTime(time_corrected()),
        mMinUserNameWidth(0),
        mUserNameFont(NULL),
        mUserNameTextBox(NULL),
        mTimeBoxTextBox(NULL),
        mNeedsTimeBox(true),
        mAvatarNameCacheConnection()
    {}

    static LLChatHistoryHeader* createInstance(const std::string& file_name)
    {
        LLChatHistoryHeader* pInstance = new LLChatHistoryHeader;
        pInstance->buildFromFile(file_name);    
        return pInstance;
    }

    ~LLChatHistoryHeader()
    {
        if (mAvatarNameCacheConnection.connected())
        {
            mAvatarNameCacheConnection.disconnect();
        }
    }

    BOOL handleMouseUp(S32 x, S32 y, MASK mask)
    {
        return LLPanel::handleMouseUp(x,y,mask);
    }

    void onObjectIconContextMenuItemClicked(const LLSD& userdata)
    {
        std::string level = userdata.asString();

        if (level == "profile")
        {
            LLFloaterReg::showInstance("inspect_remote_object", mObjectData);
        }
        else if (level == "block")
        {
            LLMuteList::getInstance()->add(LLMute(getAvatarId(), mFrom, LLMute::OBJECT));

            LLFloaterSidePanelContainer::showPanel("people", "panel_people",
                LLSD().with("people_panel_tab_name", "blocked_panel").with("blocked_to_select", getAvatarId()));
        }
        else if (level == "unblock")
        {
            LLMuteList::getInstance()->remove(LLMute(getAvatarId(), mFrom, LLMute::OBJECT));
        }
        else if (level == "map")
        {
            std::string url = "secondlife://" + mObjectData["slurl"].asString();
            LLUrlAction::showLocationOnMap(url);
        }
        else if (level == "teleport")
        {
            std::string url = "secondlife://" + mObjectData["slurl"].asString();
            LLUrlAction::teleportToLocation(url);
        }

    }

    bool onObjectIconContextMenuItemVisible(const LLSD& userdata)
    {
        std::string level = userdata.asString();
        if (level == "is_blocked")
        {
            return LLMuteList::getInstance()->isMuted(getAvatarId(), mFrom, LLMute::flagTextChat);
        }
        else if (level == "not_blocked")
        {
            return !LLMuteList::getInstance()->isMuted(getAvatarId(), mFrom, LLMute::flagTextChat);
        }
        return false;
    }

    void banGroupMember(const LLUUID& participant_uuid)
    {
        LLUUID group_uuid = mSessionID;
        LLGroupMgrGroupData* gdatap = LLGroupMgr::getInstance()->getGroupData(group_uuid);
        if (!gdatap)
        {
            // Not a group
            return;
        }

        gdatap->banMemberById(participant_uuid);
    }

    bool canBanInGroup()
    {
        LLUUID group_uuid = mSessionID;
        LLGroupMgrGroupData* gdatap = LLGroupMgr::getInstance()->getGroupData(group_uuid);
        if (!gdatap)
        {
            // Not a group
            return false;
        }

        if (gAgent.hasPowerInGroup(group_uuid, GP_ROLE_REMOVE_MEMBER)
            && gAgent.hasPowerInGroup(group_uuid, GP_GROUP_BAN_ACCESS))
        {
            return true;
        }

        return false;
    }

    bool canBanGroupMember(const LLUUID& participant_uuid)
    {
        LLUUID group_uuid = mSessionID;
        LLGroupMgrGroupData* gdatap = LLGroupMgr::getInstance()->getGroupData(group_uuid);
        if (!gdatap)
        {
            // Not a group
            return false;
        }

        if (gdatap->mPendingBanRequest)
        {
            return false;
        }

        if (gAgentID == getAvatarId())
        {
            //Don't ban self
            return false;
        }

        if (gdatap->isRoleMemberDataComplete())
        {
            if (gdatap->mMembers.size())
            {
                LLGroupMgrGroupData::member_list_t::iterator mi = gdatap->mMembers.find(participant_uuid);
                if (mi != gdatap->mMembers.end())
                {
                    LLGroupMemberData* member_data = (*mi).second;
                    // Is the member an owner?
                    if (member_data && member_data->isInRole(gdatap->mOwnerRole))
                    {
                        return false;
                    }

                    if (gAgent.hasPowerInGroup(group_uuid, GP_ROLE_REMOVE_MEMBER)
                        && gAgent.hasPowerInGroup(group_uuid, GP_GROUP_BAN_ACCESS))
                    {
                        return true;
                    }
                }
            }
        }

        LLSpeakerMgr * speaker_mgr = LLIMModel::getInstance()->getSpeakerManager(mSessionID);
        if (speaker_mgr)
        {
            LLSpeaker * speakerp = speaker_mgr->findSpeaker(participant_uuid).get();

            if (speakerp
                && gAgent.hasPowerInGroup(group_uuid, GP_ROLE_REMOVE_MEMBER)
                && gAgent.hasPowerInGroup(group_uuid, GP_GROUP_BAN_ACCESS))
            {
                return true;
            }
        }

        return false;
    }

    bool isGroupModerator()
    {
        LLSpeakerMgr * speaker_mgr = LLIMModel::getInstance()->getSpeakerManager(mSessionID);
        if (!speaker_mgr)
        {
            LL_WARNS() << "Speaker manager is missing" << LL_ENDL;
            return false;
        }

        // Is session a group call/chat?
        if(gAgent.isInGroup(mSessionID))
        {
            LLSpeaker * speakerp = speaker_mgr->findSpeaker(gAgentID).get();

            // Is agent a moderator?
            return speakerp && speakerp->mIsModerator;
        }

        return false;
    }

    bool canModerate(const std::string& userdata)
    {
        // only group moderators can perform actions related to this "enable callback"
        if (!isGroupModerator() || gAgentID == getAvatarId())
        {
            return false;
        }

        LLSpeakerMgr * speaker_mgr = LLIMModel::getInstance()->getSpeakerManager(mSessionID);
        if (!speaker_mgr)
        {
            return false;
        }

        LLSpeaker * speakerp = speaker_mgr->findSpeaker(getAvatarId()).get();
        if (!speakerp)
        {
            return false;
        }

        bool voice_channel = speakerp->isInVoiceChannel();

        if ("can_moderate_voice" == userdata)
        {
            return voice_channel;
        }
        else if ("can_mute" == userdata)
        {
            return voice_channel && (speakerp->mStatus != LLSpeaker::STATUS_MUTED);
        }
        else if ("can_unmute" == userdata)
        {
            return speakerp->mStatus == LLSpeaker::STATUS_MUTED;
        }
        else if ("can_allow_text_chat" == userdata)
        {
            return true;
        }

        return false;
    }

    void onAvatarIconContextMenuItemClicked(const LLSD& userdata)
    {
        std::string level = userdata.asString();

        if (level == "profile")
        {
            LLAvatarActions::showProfile(getAvatarId());
        }
        else if (level == "im")
        {
            LLAvatarActions::startIM(getAvatarId());
        }
        else if (level == "teleport")
        {
            LLAvatarActions::offerTeleport(getAvatarId());
        }
        else if (level == "request_teleport")
        {
            LLAvatarActions::teleportRequest(getAvatarId());
        }
        else if (level == "voice_call")
        {
            LLAvatarActions::startCall(getAvatarId());
        }
        else if (level == "chat_history")
        {
            LLAvatarActions::viewChatHistory(getAvatarId());
        }
        else if (level == "add")
        {
            LLAvatarActions::requestFriendshipDialog(getAvatarId(), mFrom);
        }
        else if (level == "remove")
        {
            LLAvatarActions::removeFriendDialog(getAvatarId());
        }
        else if (level == "invite_to_group")
        {
            LLAvatarActions::inviteToGroup(getAvatarId());
        }
        else if (level == "zoom_in")
        {
            handle_zoom_to_object(getAvatarId());
        }
        else if (level == "map")
        {
            LLAvatarActions::showOnMap(getAvatarId());
        }
        else if (level == "share")
        {
            LLAvatarActions::share(getAvatarId());
        }
        else if (level == "pay")
        {
            LLAvatarActions::pay(getAvatarId());
        }
        else if (level == "report_abuse")
        {
            std::string time_string;
            if (mTime > 0) // have frame time
            {
                time_t current_time = time_corrected();
                time_t message_time = current_time - LLFrameTimer::getElapsedSeconds() + mTime;

                time_string = "[" + LLTrans::getString("TimeMonth") + "]/["
                    + LLTrans::getString("TimeDay") + "]/["
                    + LLTrans::getString("TimeYear") + "] ["
                    + LLTrans::getString("TimeHour") + "]:["
                    + LLTrans::getString("TimeMin") + "]";

                LLSD substitution;

                substitution["datetime"] = (S32)message_time;
                LLStringUtil::format(time_string, substitution);
            }
            else
            {
                // From history. This might be empty or not full.
                // See LLChatLogParser::parse
                time_string = getChild<LLTextBox>("time_box")->getValue().asString();

                // Just add current date if not full.
                // Should be fine since both times are supposed to be stl
                if (!time_string.empty() && time_string.size() < 7)
                {
                    time_string = "[" + LLTrans::getString("TimeMonth") + "]/["
                        + LLTrans::getString("TimeDay") + "]/["
                        + LLTrans::getString("TimeYear") + "] " + time_string;

                    LLSD substitution;
                    // To avoid adding today's date to yesterday's timestamp,
                    // use creation time instead of current time
                    substitution["datetime"] = (S32)mCreationTime;
                    LLStringUtil::format(time_string, substitution);
                }
            }
            LLFloaterReporter::showFromChat(mAvatarID, mFrom, time_string, mText);
        }
        else if(level == "block_unblock")
        {
            LLAvatarActions::toggleMute(getAvatarId(), LLMute::flagVoiceChat);
        }
        else if(level == "mute_unmute")
        {
            LLAvatarActions::toggleMute(getAvatarId(), LLMute::flagTextChat);
        }
        else if(level == "toggle_allow_text_chat")
        {
            LLIMSpeakerMgr* speaker_mgr = LLIMModel::getInstance()->getSpeakerManager(mSessionID);
            speaker_mgr->toggleAllowTextChat(getAvatarId());
        }
        else if(level == "group_mute")
        {
            LLIMSpeakerMgr* speaker_mgr = LLIMModel::getInstance()->getSpeakerManager(mSessionID);
            if (speaker_mgr)
            {
                speaker_mgr->moderateVoiceParticipant(getAvatarId(), false);
            }
        }
        else if(level == "group_unmute")
        {
            LLIMSpeakerMgr* speaker_mgr = LLIMModel::getInstance()->getSpeakerManager(mSessionID);
            if (speaker_mgr)
            {
                speaker_mgr->moderateVoiceParticipant(getAvatarId(), true);
            }
        }
        else if(level == "ban_member")
        {
            banGroupMember(getAvatarId());
        }
    }

    bool onAvatarIconContextMenuItemChecked(const LLSD& userdata)
    {
        std::string level = userdata.asString();

        if (level == "is_blocked")
        {
            return LLMuteList::getInstance()->isMuted(getAvatarId(), LLMute::flagVoiceChat);
        }
        if (level == "is_muted")
        {
            return LLMuteList::getInstance()->isMuted(getAvatarId(), LLMute::flagTextChat);
        }
        else if (level == "is_allowed_text_chat")
        {
            if (gAgent.isInGroup(mSessionID))
            {
                LLIMSpeakerMgr* speaker_mgr = LLIMModel::getInstance()->getSpeakerManager(mSessionID);
                if(speaker_mgr)
                {
                    const LLSpeaker * speakerp = speaker_mgr->findSpeaker(getAvatarId());
                    if (NULL != speakerp)
                    {
                        return !speakerp->mModeratorMutedText;
                    }
                }
            }
            return false;
        }
        return false;
    }

    bool onAvatarIconContextMenuItemEnabled(const LLSD& userdata)
    {
        std::string level = userdata.asString();

        if (level == "can_allow_text_chat" || level == "can_mute" || level == "can_unmute")
        {
            return canModerate(userdata);
        }
        else if (level == "report_abuse")
        {
            return gAgentID != mAvatarID;
        }
        else if (level == "can_ban_member")
        {
            return canBanGroupMember(getAvatarId());
        }
        return false;
    }

    bool onAvatarIconContextMenuItemVisible(const LLSD& userdata)
    {
        std::string level = userdata.asString();

        if (level == "show_mute")
        {
            LLSpeakerMgr * speaker_mgr = LLIMModel::getInstance()->getSpeakerManager(mSessionID);
            if (speaker_mgr)
            {
                LLSpeaker * speakerp = speaker_mgr->findSpeaker(getAvatarId()).get();
                if (speakerp)
                {
                    return speakerp->isInVoiceChannel() && speakerp->mStatus != LLSpeaker::STATUS_MUTED;
                }
            }
            return false;
        }
        else if (level == "show_unmute")
        {
            LLSpeakerMgr * speaker_mgr = LLIMModel::getInstance()->getSpeakerManager(mSessionID);
            if (speaker_mgr)
            {
                LLSpeaker * speakerp = speaker_mgr->findSpeaker(getAvatarId()).get();
                if (speakerp)
                {
                    return speakerp->mStatus == LLSpeaker::STATUS_MUTED;
                }
            }
            return false;
        }
        return false;
    }

    BOOL postBuild()
    {
        LLUICtrl::CommitCallbackRegistry::ScopedRegistrar registrar;
        LLUICtrl::EnableCallbackRegistry::ScopedRegistrar registrar_enable;

        registrar.add("AvatarIcon.Action", boost::bind(&LLChatHistoryHeader::onAvatarIconContextMenuItemClicked, this, _2));
        registrar_enable.add("AvatarIcon.Check", boost::bind(&LLChatHistoryHeader::onAvatarIconContextMenuItemChecked, this, _2));
        registrar_enable.add("AvatarIcon.Enable", boost::bind(&LLChatHistoryHeader::onAvatarIconContextMenuItemEnabled, this, _2));
        registrar_enable.add("AvatarIcon.Visible", boost::bind(&LLChatHistoryHeader::onAvatarIconContextMenuItemVisible, this, _2));
        registrar.add("ObjectIcon.Action", boost::bind(&LLChatHistoryHeader::onObjectIconContextMenuItemClicked, this, _2));
        registrar_enable.add("ObjectIcon.Visible", boost::bind(&LLChatHistoryHeader::onObjectIconContextMenuItemVisible, this, _2));

        LLMenuGL* menu = LLUICtrlFactory::getInstance()->createFromFile<LLMenuGL>("menu_avatar_icon.xml", gMenuHolder, LLViewerMenuHolderGL::child_registry_t::instance());
        if (menu)
        {
            mPopupMenuHandleAvatar = menu->getHandle();
        }
        else
        {
            LL_WARNS() << " Failed to create menu_avatar_icon.xml" << LL_ENDL;
        }

        menu = LLUICtrlFactory::getInstance()->createFromFile<LLMenuGL>("menu_object_icon.xml", gMenuHolder, LLViewerMenuHolderGL::child_registry_t::instance());
        if (menu)
        {
            mPopupMenuHandleObject = menu->getHandle();
        }
        else
        {
            LL_WARNS() << " Failed to create menu_object_icon.xml" << LL_ENDL;
        }

        setDoubleClickCallback(boost::bind(&LLChatHistoryHeader::showInspector, this));

        setMouseEnterCallback(boost::bind(&LLChatHistoryHeader::showInfoCtrl, this));
        setMouseLeaveCallback(boost::bind(&LLChatHistoryHeader::hideInfoCtrl, this));

        mUserNameTextBox = getChild<LLTextBox>("user_name");
        mTimeBoxTextBox = getChild<LLTextBox>("time_box");

        mInfoCtrl = LLUICtrlFactory::getInstance()->createFromFile<LLUICtrl>("inspector_info_ctrl.xml", this, LLPanel::child_registry_t::instance());
        if (mInfoCtrl)
        {
            mInfoCtrl->setCommitCallback(boost::bind(&LLChatHistoryHeader::onClickInfoCtrl, mInfoCtrl));
            mInfoCtrl->setVisible(FALSE);
        }
        else
        {
            LL_ERRS() << "Failed to create an interface element due to missing or corrupted file inspector_info_ctrl.xml" << LL_ENDL;
        }

<<<<<<< HEAD
        return LLPanel::postBuild();
    }

    bool pointInChild(const std::string& name,S32 x,S32 y)
    {
        LLUICtrl* child = findChild<LLUICtrl>(name);
        if(!child)
            return false;
        
        LLView* parent = child->getParent();
        if(parent!=this)
        {
            x-=parent->getRect().mLeft;
            y-=parent->getRect().mBottom;
        }

        S32 local_x = x - child->getRect().mLeft ;
        S32 local_y = y - child->getRect().mBottom ;
        return  child->pointInView(local_x, local_y);
    }

    BOOL handleRightMouseDown(S32 x, S32 y, MASK mask)
    {
        if(pointInChild("avatar_icon",x,y) || pointInChild("user_name",x,y))
        {
            showContextMenu(x,y);
            return TRUE;
        }

        return LLPanel::handleRightMouseDown(x,y,mask);
    }

    void showInspector()
    {
        if (mAvatarID.isNull() && CHAT_SOURCE_SYSTEM != mSourceType) return;
        
        if (mSourceType == CHAT_SOURCE_OBJECT)
        {
            LLFloaterReg::showInstance("inspect_remote_object", mObjectData);
        }
        else if (mSourceType == CHAT_SOURCE_AGENT)
        {
            LLFloaterReg::showInstance("inspect_avatar", LLSD().with("avatar_id", mAvatarID));
        }
        //if chat source is system, you may add "else" here to define behaviour.
    }

    static void onClickInfoCtrl(LLUICtrl* info_ctrl)
    {
        if (!info_ctrl) return;

        LLChatHistoryHeader* header = dynamic_cast<LLChatHistoryHeader*>(info_ctrl->getParent());   
        if (!header) return;

        header->showInspector();
    }


    const LLUUID&       getAvatarId () const { return mAvatarID;}

    void setup(const LLChat& chat, const LLStyle::Params& style_params, const LLSD& args)
    {
        mAvatarID = chat.mFromID;
        mSessionID = chat.mSessionID;
        mSourceType = chat.mSourceType;
=======
		return LLPanel::postBuild();
	}

	bool pointInChild(const std::string& name,S32 x,S32 y)
	{
		LLUICtrl* child = findChild<LLUICtrl>(name);
		if(!child)
			return false;
		
		LLView* parent = child->getParent();
		if(parent!=this)
		{
			x-=parent->getRect().mLeft;
			y-=parent->getRect().mBottom;
		}

		S32 local_x = x - child->getRect().mLeft ;
		S32 local_y = y - child->getRect().mBottom ;
		return 	child->pointInView(local_x, local_y);
	}

	BOOL handleRightMouseDown(S32 x, S32 y, MASK mask)
	{
		if(pointInChild("avatar_icon",x,y) || pointInChild("user_name",x,y))
		{
			showContextMenu(x,y);
			return TRUE;
		}

		return LLPanel::handleRightMouseDown(x,y,mask);
	}

	void showInspector()
	{
		if (mAvatarID.isNull() && CHAT_SOURCE_SYSTEM != mSourceType && CHAT_SOURCE_REGION != mSourceType) return;
		
		if (mSourceType == CHAT_SOURCE_OBJECT)
		{
			LLFloaterReg::showInstance("inspect_remote_object", mObjectData);
		}
		else if (mSourceType == CHAT_SOURCE_AGENT)
		{
			LLFloaterReg::showInstance("inspect_avatar", LLSD().with("avatar_id", mAvatarID));
		}
		//if chat source is system, you may add "else" here to define behaviour.
	}

	static void onClickInfoCtrl(LLUICtrl* info_ctrl)
	{
		if (!info_ctrl) return;

		LLChatHistoryHeader* header = dynamic_cast<LLChatHistoryHeader*>(info_ctrl->getParent());	
		if (!header) return;

		header->showInspector();
	}


	const LLUUID&		getAvatarId () const { return mAvatarID;}

	void setup(const LLChat& chat, const LLStyle::Params& style_params, const LLSD& args)
	{
		mAvatarID = chat.mFromID;
		mSessionID = chat.mSessionID;
		mSourceType = chat.mSourceType;
>>>>>>> a0c3d69c

        // To be able to report a message, we need a copy of it's text
        // and it's easier to store text directly than trying to get
        // it from a lltextsegment or chat's mEditor
        mText = chat.mText;
        mTime = chat.mTime;

        //*TODO overly defensive thing, source type should be maintained out there
        if((chat.mFromID.isNull() && chat.mFromName.empty()) || (chat.mFromName == SYSTEM_FROM && chat.mFromID.isNull()))
        {
            mSourceType = CHAT_SOURCE_SYSTEM;
        }  

        mUserNameFont = style_params.font();
        if (!mUserNameTextBox)
        {
            mUserNameTextBox = getChild<LLTextBox>("user_name");
            mTimeBoxTextBox = getChild<LLTextBox>("time_box");
        }
        LLTextBox* user_name = mUserNameTextBox;
        user_name->setReadOnlyColor(style_params.readonly_color());
        user_name->setColor(style_params.color());

        if (mSourceType == CHAT_SOURCE_TELEPORT
            && chat.mChatStyle == CHAT_STYLE_TELEPORT_SEP)
        {
            mFrom = chat.mFromName;
            mNeedsTimeBox = false;
            user_name->setValue(mFrom);
            updateMinUserNameWidth();
            LLColor4 sep_color = LLUIColorTable::instance().getColor("ChatTeleportSeparatorColor");
            setTransparentColor(sep_color);
            mTimeBoxTextBox->setVisible(FALSE);
        }
        else if (chat.mFromName.empty()
                 || mSourceType == CHAT_SOURCE_SYSTEM)
<<<<<<< HEAD
        {
            mFrom = LLTrans::getString("SECOND_LIFE");
            if(!chat.mFromName.empty() && (mFrom != chat.mFromName))
            {
                mFrom += " (" + chat.mFromName + ")";
            }
            user_name->setValue(mFrom);
            updateMinUserNameWidth();
        }
        else if (mSourceType == CHAT_SOURCE_AGENT
                 && !mAvatarID.isNull()
                 && chat.mChatStyle != CHAT_STYLE_HISTORY)
        {
            // ...from a normal user, lookup the name and fill in later.
            // *NOTE: Do not do this for chat history logs, otherwise the viewer
            // will flood the People API with lookup requests on startup

            // Start with blank so sample data from XUI XML doesn't
            // flash on the screen
            user_name->setValue( LLSD() );
            fetchAvatarName();
        }
        else if (chat.mChatStyle == CHAT_STYLE_HISTORY ||
                 mSourceType == CHAT_SOURCE_AGENT)
        {
            //if it's an avatar name with a username add formatting
            S32 username_start = chat.mFromName.rfind(" (");
            S32 username_end = chat.mFromName.rfind(')');
            
            if (username_start != std::string::npos &&
                username_end == (chat.mFromName.length() - 1))
            {
                mFrom = chat.mFromName.substr(0, username_start);
                user_name->setValue(mFrom);

                if (gSavedSettings.getBOOL("NameTagShowUsernames"))
                {
                    std::string username = chat.mFromName.substr(username_start + 2);
                    username = username.substr(0, username.length() - 1);
                    LLStyle::Params style_params_name;
                    LLColor4 userNameColor = LLUIColorTable::instance().getColor("EmphasisColor");
                    style_params_name.color(userNameColor);
                    style_params_name.font.name("SansSerifSmall");
                    style_params_name.font.style("NORMAL");
                    style_params_name.readonly_color(userNameColor);
                    user_name->appendText("  - " + username, FALSE, style_params_name);
                }
            }
            else
            {
                mFrom = chat.mFromName;
                user_name->setValue(mFrom);
                updateMinUserNameWidth();
            }
        }
        else
        {
            // ...from an object, just use name as given
            mFrom = chat.mFromName;
            user_name->setValue(mFrom);
            updateMinUserNameWidth();
        }


        setTimeField(chat);

        // Set up the icon.
        LLAvatarIconCtrl* icon = getChild<LLAvatarIconCtrl>("avatar_icon");

        if(mSourceType != CHAT_SOURCE_AGENT ||  mAvatarID.isNull())
            icon->setDrawTooltip(false);

        switch (mSourceType)
        {
            case CHAT_SOURCE_AGENT:
                icon->setValue(chat.mFromID);
                break;
            case CHAT_SOURCE_OBJECT:
                icon->setValue(LLSD("OBJECT_Icon"));
                break;
            case CHAT_SOURCE_SYSTEM:
                icon->setValue(LLSD("SL_Logo"));
                break;
            case CHAT_SOURCE_TELEPORT:
                icon->setValue(LLSD("Command_Destinations_Icon"));
                break;
            case CHAT_SOURCE_UNKNOWN: 
                icon->setValue(LLSD("Unknown_Icon"));
        }

        // In case the message came from an object, save the object info
        // to be able properly show its profile.
        if ( chat.mSourceType == CHAT_SOURCE_OBJECT)
        {
            std::string slurl = args["slurl"].asString();
            if (slurl.empty() && LLWorld::instanceExists())
            {
                LLViewerRegion *region = LLWorld::getInstance()->getRegionFromPosAgent(chat.mPosAgent);
                if(region)
                {
                    LLSLURL region_slurl(region->getName(), chat.mPosAgent);
                    slurl = region_slurl.getLocationString();
                }
            }

            LLSD payload;
            payload["object_id"]    = chat.mFromID;
            payload["name"]         = chat.mFromName;
            payload["owner_id"]     = chat.mOwnerID;
            payload["slurl"]        = LLWeb::escapeURL(slurl);

            mObjectData = payload;
        }
    }

    /*virtual*/ void draw()
    {
        LLTextBox* user_name = mUserNameTextBox; //getChild<LLTextBox>("user_name");
        LLTextBox* time_box = mTimeBoxTextBox; //getChild<LLTextBox>("time_box");

        LLRect user_name_rect = user_name->getRect();
        S32 user_name_width = user_name_rect.getWidth();
        S32 time_box_width = time_box->getRect().getWidth();

        if (mNeedsTimeBox && !time_box->getVisible() && user_name_width > mMinUserNameWidth)
        {
            user_name_rect.mRight -= time_box_width;
            user_name->reshape(user_name_rect.getWidth(), user_name_rect.getHeight());
            user_name->setRect(user_name_rect);

            time_box->setVisible(TRUE);
        }

        LLPanel::draw();
    }

    void updateMinUserNameWidth()
    {
        if (mUserNameFont)
        {
            LLTextBox* user_name = getChild<LLTextBox>("user_name");
            const LLWString& text = user_name->getWText();
            mMinUserNameWidth = mUserNameFont->getWidth(text.c_str()) + PADDING;
        }
    }

protected:
    static const S32 PADDING = 20;

    void showContextMenu(S32 x,S32 y)
    {
        if(mSourceType == CHAT_SOURCE_SYSTEM)
            showSystemContextMenu(x,y);
        if(mAvatarID.notNull() && mSourceType == CHAT_SOURCE_AGENT)
            showAvatarContextMenu(x,y);
        if(mAvatarID.notNull() && mSourceType == CHAT_SOURCE_OBJECT)
            showObjectContextMenu(x,y);
    }

    void showSystemContextMenu(S32 x,S32 y)
    {
    }
    
    void showObjectContextMenu(S32 x,S32 y)
    {
        LLMenuGL* menu = (LLMenuGL*)mPopupMenuHandleObject.get();
        if(menu)
            LLMenuGL::showPopup(this, menu, x, y);
    }
    
    void showAvatarContextMenu(S32 x,S32 y)
    {
        LLMenuGL* menu = (LLMenuGL*)mPopupMenuHandleAvatar.get();

        if(menu)
        {
            bool is_friend = LLAvatarActions::isFriend(mAvatarID);
            bool is_group_session = gAgent.isInGroup(mSessionID);
            
            menu->setItemEnabled("Add Friend", !is_friend);
            menu->setItemEnabled("Remove Friend", is_friend);
            menu->setItemVisible("Moderator Options Separator", is_group_session && isGroupModerator());
            menu->setItemVisible("Moderator Options", is_group_session && isGroupModerator());
            menu->setItemVisible("Group Ban Separator", is_group_session && canBanInGroup());
            menu->setItemVisible("BanMember", is_group_session && canBanInGroup());

            if(gAgentID == mAvatarID)
            {
                menu->setItemEnabled("Add Friend", false);
                menu->setItemEnabled("Send IM", false);
                menu->setItemEnabled("Remove Friend", false);
                menu->setItemEnabled("Offer Teleport",false);
                menu->setItemEnabled("Request Teleport",false);
                menu->setItemEnabled("Voice Call", false);
                menu->setItemEnabled("Chat History", false);
                menu->setItemEnabled("Invite Group", false);
                menu->setItemEnabled("Zoom In", false);
                menu->setItemEnabled("Share", false);
                menu->setItemEnabled("Pay", false);
                menu->setItemEnabled("Block Unblock", false);
                menu->setItemEnabled("Mute Text", false);
            }
            else
            {
                LLUUID currentSessionID = LLIMMgr::computeSessionID(IM_NOTHING_SPECIAL, mAvatarID);
                if (mSessionID == currentSessionID)
            {
                menu->setItemVisible("Send IM", false);
            }
                menu->setItemEnabled("Offer Teleport", LLAvatarActions::canOfferTeleport(mAvatarID));
                menu->setItemEnabled("Request Teleport", LLAvatarActions::canOfferTeleport(mAvatarID));
                menu->setItemEnabled("Voice Call", LLAvatarActions::canCall());

                // We should only show 'Zoom in' item in a nearby chat
                bool should_show_zoom = !LLIMModel::getInstance()->findIMSession(currentSessionID);
                menu->setItemVisible("Zoom In", should_show_zoom && gObjectList.findObject(mAvatarID)); 
                menu->setItemEnabled("Block Unblock", LLAvatarActions::canBlock(mAvatarID));
                menu->setItemEnabled("Mute Text", LLAvatarActions::canBlock(mAvatarID));
                menu->setItemEnabled("Chat History", LLLogChat::isTranscriptExist(mAvatarID));
            }

            menu->setItemEnabled("Map", (LLAvatarTracker::instance().isBuddyOnline(mAvatarID) && is_agent_mappable(mAvatarID)) || gAgent.isGodlike() );
            menu->buildDrawLabels();
            menu->updateParent(LLMenuGL::sMenuContainer);
            LLMenuGL::showPopup(this, menu, x, y);
        }
    }

    void showInfoCtrl()
    {
        const bool isVisible = !mAvatarID.isNull() && !mFrom.empty() && CHAT_SOURCE_SYSTEM != mSourceType;
        if (isVisible)
        {
            const LLRect sticky_rect = mUserNameTextBox->getRect();
            S32 icon_x = llmin(sticky_rect.mLeft + mUserNameTextBox->getTextBoundingRect().getWidth() + 7, sticky_rect.mRight - 3);
            mInfoCtrl->setOrigin(icon_x, sticky_rect.getCenterY() - mInfoCtrl->getRect().getHeight() / 2 ) ;
        }
        mInfoCtrl->setVisible(isVisible);
    }

    void hideInfoCtrl()
    {
        mInfoCtrl->setVisible(FALSE);
    }
=======
		{
			mFrom = LLTrans::getString("SECOND_LIFE");
			if(!chat.mFromName.empty() && (mFrom != chat.mFromName))
			{
				mFrom += " (" + chat.mFromName + ")";
			}
			user_name->setValue(mFrom);
			updateMinUserNameWidth();
		}
		else if (mSourceType == CHAT_SOURCE_AGENT
				 && !mAvatarID.isNull()
				 && chat.mChatStyle != CHAT_STYLE_HISTORY)
		{
			// ...from a normal user, lookup the name and fill in later.
			// *NOTE: Do not do this for chat history logs, otherwise the viewer
			// will flood the People API with lookup requests on startup

			// Start with blank so sample data from XUI XML doesn't
			// flash on the screen
			user_name->setValue( LLSD() );
			fetchAvatarName();
		}
		else if (chat.mChatStyle == CHAT_STYLE_HISTORY ||
				 mSourceType == CHAT_SOURCE_AGENT)
		{
			//if it's an avatar name with a username add formatting
			S32 username_start = chat.mFromName.rfind(" (");
			S32 username_end = chat.mFromName.rfind(')');
			
			if (username_start != std::string::npos &&
				username_end == (chat.mFromName.length() - 1))
			{
				mFrom = chat.mFromName.substr(0, username_start);
				user_name->setValue(mFrom);

				if (gSavedSettings.getBOOL("NameTagShowUsernames"))
				{
					std::string username = chat.mFromName.substr(username_start + 2);
					username = username.substr(0, username.length() - 1);
					LLStyle::Params style_params_name;
					LLColor4 userNameColor = LLUIColorTable::instance().getColor("EmphasisColor");
					style_params_name.color(userNameColor);
					style_params_name.font.name("SansSerifSmall");
					style_params_name.font.style("NORMAL");
					style_params_name.readonly_color(userNameColor);
					user_name->appendText("  - " + username, FALSE, style_params_name);
				}
			}
			else
			{
				mFrom = chat.mFromName;
				user_name->setValue(mFrom);
				updateMinUserNameWidth();
			}
		}
		else
		{
			// ...from an object, just use name as given
			mFrom = chat.mFromName;
			user_name->setValue(mFrom);
			updateMinUserNameWidth();
		}


		setTimeField(chat);

		// Set up the icon.
		LLAvatarIconCtrl* icon = getChild<LLAvatarIconCtrl>("avatar_icon");

		if(mSourceType != CHAT_SOURCE_AGENT ||	mAvatarID.isNull())
			icon->setDrawTooltip(false);

		switch (mSourceType)
		{
			case CHAT_SOURCE_AGENT:
				icon->setValue(chat.mFromID);
				break;
			case CHAT_SOURCE_OBJECT:
				icon->setValue(LLSD("OBJECT_Icon"));
				break;
			case CHAT_SOURCE_SYSTEM:
			case CHAT_SOURCE_REGION:
				icon->setValue(LLSD("SL_Logo"));
				break;
			case CHAT_SOURCE_TELEPORT:
				icon->setValue(LLSD("Command_Destinations_Icon"));
				break;
			case CHAT_SOURCE_UNKNOWN: 
				icon->setValue(LLSD("Unknown_Icon"));
		}

		// In case the message came from an object, save the object info
		// to be able properly show its profile.
		if ( chat.mSourceType == CHAT_SOURCE_OBJECT)
		{
			std::string slurl = args["slurl"].asString();
			if (slurl.empty() && LLWorld::instanceExists())
			{
				LLViewerRegion *region = LLWorld::getInstance()->getRegionFromPosAgent(chat.mPosAgent);
				if(region)
				{
					LLSLURL region_slurl(region->getName(), chat.mPosAgent);
					slurl = region_slurl.getLocationString();
				}
			}

			LLSD payload;
			payload["object_id"]	= chat.mFromID;
			payload["name"]			= chat.mFromName;
			payload["owner_id"]		= chat.mOwnerID;
			payload["slurl"]		= LLWeb::escapeURL(slurl);

			mObjectData = payload;
		}
	}

	/*virtual*/ void draw()
	{
		LLTextBox* user_name = mUserNameTextBox; //getChild<LLTextBox>("user_name");
		LLTextBox* time_box = mTimeBoxTextBox; //getChild<LLTextBox>("time_box");

		LLRect user_name_rect = user_name->getRect();
		S32 user_name_width = user_name_rect.getWidth();
		S32 time_box_width = time_box->getRect().getWidth();

		if (mNeedsTimeBox && !time_box->getVisible() && user_name_width > mMinUserNameWidth)
		{
			user_name_rect.mRight -= time_box_width;
			user_name->reshape(user_name_rect.getWidth(), user_name_rect.getHeight());
			user_name->setRect(user_name_rect);

			time_box->setVisible(TRUE);
		}

		LLPanel::draw();
	}

	void updateMinUserNameWidth()
	{
		if (mUserNameFont)
		{
			LLTextBox* user_name = getChild<LLTextBox>("user_name");
			const LLWString& text = user_name->getWText();
			mMinUserNameWidth = mUserNameFont->getWidth(text.c_str()) + PADDING;
		}
	}

protected:
	static const S32 PADDING = 20;

	void showContextMenu(S32 x,S32 y)
	{
		if(mSourceType == CHAT_SOURCE_SYSTEM)
			showSystemContextMenu(x,y);
		if(mAvatarID.notNull() && mSourceType == CHAT_SOURCE_AGENT)
			showAvatarContextMenu(x,y);
		if(mAvatarID.notNull() && mSourceType == CHAT_SOURCE_OBJECT)
			showObjectContextMenu(x,y);
	}

	void showSystemContextMenu(S32 x,S32 y)
	{
	}
	
	void showObjectContextMenu(S32 x,S32 y)
	{
		LLMenuGL* menu = (LLMenuGL*)mPopupMenuHandleObject.get();
		if(menu)
			LLMenuGL::showPopup(this, menu, x, y);
	}
	
	void showAvatarContextMenu(S32 x,S32 y)
	{
		LLMenuGL* menu = (LLMenuGL*)mPopupMenuHandleAvatar.get();

		if(menu)
		{
			bool is_friend = LLAvatarActions::isFriend(mAvatarID);
			bool is_group_session = gAgent.isInGroup(mSessionID);
			
			menu->setItemEnabled("Add Friend", !is_friend);
			menu->setItemEnabled("Remove Friend", is_friend);
			menu->setItemVisible("Moderator Options Separator", is_group_session && isGroupModerator());
			menu->setItemVisible("Moderator Options", is_group_session && isGroupModerator());
			menu->setItemVisible("Group Ban Separator", is_group_session && canBanInGroup());
			menu->setItemVisible("BanMember", is_group_session && canBanInGroup());

			if(gAgentID == mAvatarID)
			{
				menu->setItemEnabled("Add Friend", false);
				menu->setItemEnabled("Send IM", false);
				menu->setItemEnabled("Remove Friend", false);
				menu->setItemEnabled("Offer Teleport",false);
				menu->setItemEnabled("Request Teleport",false);
				menu->setItemEnabled("Voice Call", false);
				menu->setItemEnabled("Chat History", false);
				menu->setItemEnabled("Invite Group", false);
				menu->setItemEnabled("Zoom In", false);
				menu->setItemEnabled("Share", false);
				menu->setItemEnabled("Pay", false);
				menu->setItemEnabled("Block Unblock", false);
				menu->setItemEnabled("Mute Text", false);
			}
			else
			{
				LLUUID currentSessionID = LLIMMgr::computeSessionID(IM_NOTHING_SPECIAL, mAvatarID);
				if (mSessionID == currentSessionID)
			{
				menu->setItemVisible("Send IM", false);
			}
				menu->setItemEnabled("Offer Teleport", LLAvatarActions::canOfferTeleport(mAvatarID));
				menu->setItemEnabled("Request Teleport", LLAvatarActions::canOfferTeleport(mAvatarID));
				menu->setItemEnabled("Voice Call", LLAvatarActions::canCall());

				// We should only show 'Zoom in' item in a nearby chat
				bool should_show_zoom = !LLIMModel::getInstance()->findIMSession(currentSessionID);
				menu->setItemVisible("Zoom In", should_show_zoom && gObjectList.findObject(mAvatarID));	
				menu->setItemEnabled("Block Unblock", LLAvatarActions::canBlock(mAvatarID));
				menu->setItemEnabled("Mute Text", LLAvatarActions::canBlock(mAvatarID));
				menu->setItemEnabled("Chat History", LLLogChat::isTranscriptExist(mAvatarID));
			}

			menu->setItemEnabled("Map", (LLAvatarTracker::instance().isBuddyOnline(mAvatarID) && is_agent_mappable(mAvatarID)) || gAgent.isGodlike() );
			menu->buildDrawLabels();
			menu->updateParent(LLMenuGL::sMenuContainer);
			LLMenuGL::showPopup(this, menu, x, y);
		}
	}

	void showInfoCtrl()
	{
		const bool isVisible = !mAvatarID.isNull() && !mFrom.empty() && CHAT_SOURCE_SYSTEM != mSourceType && CHAT_SOURCE_REGION != mSourceType;
		if (isVisible)
		{
			const LLRect sticky_rect = mUserNameTextBox->getRect();
			S32 icon_x = llmin(sticky_rect.mLeft + mUserNameTextBox->getTextBoundingRect().getWidth() + 7, sticky_rect.mRight - 3);
			mInfoCtrl->setOrigin(icon_x, sticky_rect.getCenterY() - mInfoCtrl->getRect().getHeight() / 2 ) ;
		}
		mInfoCtrl->setVisible(isVisible);
	}

	void hideInfoCtrl()
	{
		mInfoCtrl->setVisible(FALSE);
	}
>>>>>>> a0c3d69c

private:
    void setTimeField(const LLChat& chat)
    {
        LLTextBox* time_box = getChild<LLTextBox>("time_box");

        LLRect rect_before = time_box->getRect();

        time_box->setValue(chat.mTimeStr);

        // set necessary textbox width to fit all text
        time_box->reshapeToFitText();
        LLRect rect_after = time_box->getRect();

        // move rect to the left to correct position...
        S32 delta_pos_x = rect_before.getWidth() - rect_after.getWidth();
        S32 delta_pos_y = rect_before.getHeight() - rect_after.getHeight();
        time_box->translate(delta_pos_x, delta_pos_y);

        //... & change width of the name control
        LLView* user_name = getChild<LLView>("user_name");
        const LLRect& user_rect = user_name->getRect();
        user_name->reshape(user_rect.getWidth() + delta_pos_x, user_rect.getHeight());
    }

    void fetchAvatarName()
    {
        if (mAvatarID.notNull())
        {
            if (mAvatarNameCacheConnection.connected())
            {
                mAvatarNameCacheConnection.disconnect();
            }
            mAvatarNameCacheConnection = LLAvatarNameCache::get(mAvatarID,
                boost::bind(&LLChatHistoryHeader::onAvatarNameCache, this, _1, _2));
        }
    }

    void onAvatarNameCache(const LLUUID& agent_id, const LLAvatarName& av_name)
    {
        mAvatarNameCacheConnection.disconnect();

        mFrom = av_name.getDisplayName();

        LLTextBox* user_name = getChild<LLTextBox>("user_name");
        user_name->setValue( LLSD(av_name.getDisplayName() ) );
        user_name->setToolTip( av_name.getUserName() );

        if (gSavedSettings.getBOOL("NameTagShowUsernames") && 
            av_name.useDisplayNames() &&
            !av_name.isDisplayNameDefault())
        {
            LLStyle::Params style_params_name;
            LLColor4 userNameColor = LLUIColorTable::instance().getColor("EmphasisColor");
            style_params_name.color(userNameColor);
            style_params_name.font.name("SansSerifSmall");
            style_params_name.font.style("NORMAL");
            style_params_name.readonly_color(userNameColor);
            user_name->appendText("  - " + av_name.getUserName(), FALSE, style_params_name);
        }
        setToolTip( av_name.getUserName() );
        // name might have changed, update width
        updateMinUserNameWidth();
    }

protected:
    LLHandle<LLView>    mPopupMenuHandleAvatar;
    LLHandle<LLView>    mPopupMenuHandleObject;

    LLUICtrl*           mInfoCtrl;

    LLUUID              mAvatarID;
    LLSD                mObjectData;
    EChatSourceType     mSourceType;
    std::string         mFrom;
    LLUUID              mSessionID;
    std::string         mText;
    F64                 mTime; // IM's frame time
    time_t              mCreationTime; // Views's time

    S32                 mMinUserNameWidth;
    const LLFontGL*     mUserNameFont;
    LLTextBox*          mUserNameTextBox;
    LLTextBox*          mTimeBoxTextBox; 

    bool                mNeedsTimeBox;

private:
    boost::signals2::connection mAvatarNameCacheConnection;
};

LLChatHistory::LLChatHistory(const LLChatHistory::Params& p)
:   LLUICtrl(p),
    mMessageHeaderFilename(p.message_header),
    mMessageSeparatorFilename(p.message_separator),
    mLeftTextPad(p.left_text_pad),
    mRightTextPad(p.right_text_pad),
    mLeftWidgetPad(p.left_widget_pad),
    mRightWidgetPad(p.right_widget_pad),
    mTopSeparatorPad(p.top_separator_pad),
    mBottomSeparatorPad(p.bottom_separator_pad),
    mTopHeaderPad(p.top_header_pad),
    mBottomHeaderPad(p.bottom_header_pad),
    mIsLastMessageFromLog(false),
    mNotifyAboutUnreadMsg(p.notify_unread_msg)
{
    LLTextEditor::Params editor_params(p);
    editor_params.rect = getLocalRect();
    editor_params.follows.flags = FOLLOWS_ALL;
    editor_params.enabled = false; // read only
    editor_params.show_context_menu = "true";
    editor_params.trusted_content = false;
    mEditor = LLUICtrlFactory::create<LLTextEditor>(editor_params, this);
    mEditor->setIsFriendCallback(LLAvatarActions::isFriend);
    mEditor->setIsObjectBlockedCallback(boost::bind(&LLMuteList::isMuted, LLMuteList::getInstance(), _1, _2, 0));

}

LLSD LLChatHistory::getValue() const
{
  LLSD* text=new LLSD(); 
  text->assign(mEditor->getText());
  return *text;
    
}

LLChatHistory::~LLChatHistory()
{
    this->clear();
}

void LLChatHistory::initFromParams(const LLChatHistory::Params& p)
{
    static LLUICachedControl<S32> scrollbar_size ("UIScrollbarSize", 0);

    LLRect stack_rect = getLocalRect();
    stack_rect.mRight -= scrollbar_size;
    LLLayoutStack::Params layout_p;
    layout_p.rect = stack_rect;
    layout_p.follows.flags = FOLLOWS_ALL;
    layout_p.orientation = LLLayoutStack::VERTICAL;
    layout_p.mouse_opaque = false;
    
    LLLayoutStack* stackp = LLUICtrlFactory::create<LLLayoutStack>(layout_p, this);
    
    const S32 NEW_TEXT_NOTICE_HEIGHT = 20;
    
    LLLayoutPanel::Params panel_p;
    panel_p.name = "spacer";
    panel_p.background_visible = false;
    panel_p.has_border = false;
    panel_p.mouse_opaque = false;
    panel_p.min_dim = 30;
    panel_p.auto_resize = true;
    panel_p.user_resize = false;

    stackp->addPanel(LLUICtrlFactory::create<LLLayoutPanel>(panel_p), LLLayoutStack::ANIMATE);

    panel_p.name = "new_text_notice_holder";
    LLRect new_text_notice_rect = getLocalRect();
    new_text_notice_rect.mTop = new_text_notice_rect.mBottom + NEW_TEXT_NOTICE_HEIGHT;
    panel_p.rect = new_text_notice_rect;
    panel_p.background_opaque = true;
    panel_p.background_visible = true;
    panel_p.visible = false;
    panel_p.min_dim = 0;
    panel_p.auto_resize = false;
    panel_p.user_resize = false;
    mMoreChatPanel = LLUICtrlFactory::create<LLLayoutPanel>(panel_p);
    
    LLTextBox::Params text_p(p.more_chat_text);
    text_p.rect = mMoreChatPanel->getLocalRect();
    text_p.follows.flags = FOLLOWS_ALL;
    text_p.name = "more_chat_text";
    mMoreChatText = LLUICtrlFactory::create<LLTextBox>(text_p, mMoreChatPanel);
    mMoreChatText->setClickedCallback(boost::bind(&LLChatHistory::onClickMoreText, this));

    stackp->addPanel(mMoreChatPanel, LLLayoutStack::ANIMATE);
}


/*void LLChatHistory::updateTextRect()
{
    static LLUICachedControl<S32> texteditor_border ("UITextEditorBorder", 0);

    LLRect old_text_rect = mVisibleTextRect;
    mVisibleTextRect = mScroller->getContentWindowRect();
    mVisibleTextRect.stretch(-texteditor_border);
    mVisibleTextRect.mLeft += mLeftTextPad;
    mVisibleTextRect.mRight -= mRightTextPad;
    if (mVisibleTextRect != old_text_rect)
    {
        needsReflow();
    }
}*/

LLView* LLChatHistory::getSeparator()
{
    LLPanel* separator = LLUICtrlFactory::getInstance()->createFromFile<LLPanel>(mMessageSeparatorFilename, NULL, LLPanel::child_registry_t::instance());
    return separator;
}

LLView* LLChatHistory::getHeader(const LLChat& chat,const LLStyle::Params& style_params, const LLSD& args)
{
    LLChatHistoryHeader* header = LLChatHistoryHeader::createInstance(mMessageHeaderFilename);
    if (header)
        header->setup(chat, style_params, args);
    return header;
}

void LLChatHistory::onClickMoreText()
{
    mEditor->endOfDoc();
}

void LLChatHistory::clear()
{
    mLastFromName.clear();
    mEditor->clear();
    mLastFromID = LLUUID::null;
}

static LLTrace::BlockTimerStatHandle FTM_APPEND_MESSAGE("Append Chat Message");

void LLChatHistory::appendMessage(const LLChat& chat, const LLSD &args, const LLStyle::Params& input_append_params)
{
    LL_RECORD_BLOCK_TIME(FTM_APPEND_MESSAGE);
    bool use_plain_text_chat_history = args["use_plain_text_chat_history"].asBoolean();
    bool square_brackets = false; // square brackets necessary for a system messages

    llassert(mEditor);
    if (!mEditor)
    {
        return;
    }

    bool from_me = chat.mFromID == gAgent.getID();
    mEditor->setPlainText(use_plain_text_chat_history);

    if (mNotifyAboutUnreadMsg && !mEditor->scrolledToEnd() && !from_me && !chat.mFromName.empty())
    {
        mUnreadChatSources.insert(chat.mFromName);
        mMoreChatPanel->setVisible(TRUE);
        std::string chatters;
        for (unread_chat_source_t::iterator it = mUnreadChatSources.begin();
            it != mUnreadChatSources.end();)
        {
            chatters += *it;
            if (++it != mUnreadChatSources.end())
            {
                chatters += ", ";
            }
        }
        LLStringUtil::format_map_t args;
        args["SOURCES"] = chatters;

        if (mUnreadChatSources.size() == 1)
        {
            mMoreChatText->setValue(LLTrans::getString("unread_chat_single", args));
        }
        else
        {
            mMoreChatText->setValue(LLTrans::getString("unread_chat_multiple", args));
        }
        S32 height = mMoreChatText->getTextPixelHeight() + 5;
        mMoreChatPanel->reshape(mMoreChatPanel->getRect().getWidth(), height);
    }

    LLColor4 txt_color = LLUIColorTable::instance().getColor("White");
    LLColor4 name_color(txt_color);

    LLViewerChat::getChatColor(chat,txt_color);
    LLFontGL* fontp = LLViewerChat::getChatFont();  
    std::string font_name = LLFontGL::nameFromFont(fontp);
    std::string font_size = LLFontGL::sizeFromFont(fontp);  

    LLStyle::Params body_message_params;
    body_message_params.color(txt_color);
    body_message_params.readonly_color(txt_color);
    body_message_params.font.name(font_name);
    body_message_params.font.size(font_size);
    body_message_params.font.style(input_append_params.font.style);

    LLStyle::Params name_params(body_message_params);
    name_params.color(name_color);
    name_params.readonly_color(name_color);

    std::string prefix = chat.mText.substr(0, 4);

    //IRC styled /me messages.
    bool irc_me = prefix == "/me " || prefix == "/me'";

    // Delimiter after a name in header copy/past and in plain text mode
    std::string delimiter = ": ";
    std::string shout = LLTrans::getString("shout");
    std::string whisper = LLTrans::getString("whisper");
    if (chat.mChatType == CHAT_TYPE_SHOUT || 
        chat.mChatType == CHAT_TYPE_WHISPER ||
        chat.mText.compare(0, shout.length(), shout) == 0 ||
        chat.mText.compare(0, whisper.length(), whisper) == 0)
    {
        delimiter = " ";
    }

    // Don't add any delimiter after name in irc styled messages
    if (irc_me || chat.mChatStyle == CHAT_STYLE_IRC)
    {
        delimiter = LLStringUtil::null;
        body_message_params.font.style = "ITALIC";
    }

    if(chat.mChatType == CHAT_TYPE_WHISPER)
    {
        body_message_params.font.style = "ITALIC";
    }
    else if(chat.mChatType == CHAT_TYPE_SHOUT)
    {
        body_message_params.font.style = "BOLD";
    }

    bool message_from_log = chat.mChatStyle == CHAT_STYLE_HISTORY;
    bool teleport_separator = chat.mSourceType == CHAT_SOURCE_TELEPORT;
    // We graying out chat history by graying out messages that contains full date in a time string
    if (message_from_log)
    {
        txt_color = LLColor4::grey;
        body_message_params.color(txt_color);
        body_message_params.readonly_color(txt_color);
        name_params.color(txt_color);
        name_params.readonly_color(txt_color);
    }

    bool prependNewLineState = mEditor->getText().size() != 0;

    // compact mode: show a timestamp and name
    if (use_plain_text_chat_history)
    {
        square_brackets = chat.mSourceType == CHAT_SOURCE_SYSTEM;

        LLStyle::Params timestamp_style(body_message_params);

        // out of the timestamp
        if (args["show_time"].asBoolean() && !teleport_separator)
        {
            if (!message_from_log)
            {
                LLColor4 timestamp_color = LLUIColorTable::instance().getColor("ChatTimestampColor");
                timestamp_style.color(timestamp_color);
                timestamp_style.readonly_color(timestamp_color);
            }
            mEditor->appendText("[" + chat.mTimeStr + "] ", prependNewLineState, timestamp_style);
            prependNewLineState = false;
        }

        // out the opening square bracket (if need)
<<<<<<< HEAD
        if (square_brackets)
        {
            mEditor->appendText("[", prependNewLineState, body_message_params);
            prependNewLineState = false;
        }

        // names showing
        if (args["show_names_for_p2p_conv"].asBoolean() && utf8str_trim(chat.mFromName).size() != 0)
        {
            // Don't hotlink any messages from the system (e.g. "Second Life:"), so just add those in plain text.
            if ( chat.mSourceType == CHAT_SOURCE_OBJECT && chat.mFromID.notNull())
            {
                // for object IMs, create a secondlife:///app/objectim SLapp
                std::string url = LLViewerChat::getSenderSLURL(chat, args);

                // set the link for the object name to be the objectim SLapp
                // (don't let object names with hyperlinks override our objectim Url)
                LLStyle::Params link_params(body_message_params);
                LLColor4 link_color = LLUIColorTable::instance().getColor("HTMLLinkColor");
                link_params.color = link_color;
                link_params.readonly_color = link_color;
                link_params.is_link = true;
                link_params.link_href = url;

                mEditor->appendText(chat.mFromName + delimiter, prependNewLineState, link_params);
                prependNewLineState = false;
            }
            else if ( chat.mFromName != SYSTEM_FROM && chat.mFromID.notNull() && !message_from_log)
            {
                LLStyle::Params link_params(body_message_params);
                link_params.overwriteFrom(LLStyleMap::instance().lookupAgent(chat.mFromID));

                // Add link to avatar's inspector and delimiter to message.
                mEditor->appendText(std::string(link_params.link_href) + delimiter,
                    prependNewLineState, link_params);
                prependNewLineState = false;
            }
=======
		if (square_brackets)
		{
			mEditor->appendText("[", prependNewLineState, body_message_params);
			prependNewLineState = false;
		}

		// names showing
		if (args["show_names_for_p2p_conv"].asBoolean() && utf8str_trim(chat.mFromName).size() != 0)
		{
			// Don't hotlink any messages from the system (e.g. "Second Life:"), so just add those in plain text.
			if ( chat.mSourceType == CHAT_SOURCE_OBJECT && chat.mFromID.notNull())
			{
				// for object IMs, create a secondlife:///app/objectim SLapp
				std::string url = LLViewerChat::getSenderSLURL(chat, args);

				// set the link for the object name to be the objectim SLapp
				// (don't let object names with hyperlinks override our objectim Url)
				LLStyle::Params link_params(body_message_params);
				LLColor4 link_color = LLUIColorTable::instance().getColor("HTMLLinkColor");
				link_params.color = link_color;
				link_params.readonly_color = link_color;
				link_params.is_link = true;
				link_params.link_href = url;

				mEditor->appendText(chat.mFromName + delimiter, prependNewLineState, link_params);
				prependNewLineState = false;
			}
			else if ( chat.mFromName != SYSTEM_FROM && chat.mFromID.notNull() && !message_from_log && chat.mSourceType != CHAT_SOURCE_REGION)
			{
				LLStyle::Params link_params(body_message_params);
				link_params.overwriteFrom(LLStyleMap::instance().lookupAgent(chat.mFromID));

				// Add link to avatar's inspector and delimiter to message.
				mEditor->appendText(std::string(link_params.link_href) + delimiter,
					prependNewLineState, link_params);
				prependNewLineState = false;
			}
>>>>>>> a0c3d69c
            else if (teleport_separator)
            {
                std::string tp_text = LLTrans::getString("teleport_preamble_compact_chat");
                mEditor->appendText(tp_text + " <nolink>" + chat.mFromName + "</nolink>",
                    prependNewLineState, body_message_params);
                                prependNewLineState = false;
            }
            else
            {
                mEditor->appendText("<nolink>" + chat.mFromName + "</nolink>" + delimiter,
                        prependNewLineState, body_message_params);
                prependNewLineState = false;
            }
        }
    }
    else // showing timestamp and name in the expanded mode
    {
        prependNewLineState = false;
        LLView* view = NULL;
        LLInlineViewSegment::Params p;
        p.force_newline = true;
        p.left_pad = mLeftWidgetPad;
        p.right_pad = mRightWidgetPad;

        LLDate new_message_time = LLDate::now();
        if (!teleport_separator
            && mLastFromName == chat.mFromName
            && mLastFromID == chat.mFromID
            && mLastMessageTime.notNull() 
            && (new_message_time.secondsSinceEpoch() - mLastMessageTime.secondsSinceEpoch()) < 60.0
            && mIsLastMessageFromLog == message_from_log)  //distinguish between current and previous chat session's histories
        {
            view = getSeparator();
            p.top_pad = mTopSeparatorPad;
            p.bottom_pad = mBottomSeparatorPad;
            if (!view)
            {
                // Might be wiser to make this LL_ERRS, getSeparator() should work in case of correct instalation.
                LL_WARNS() << "Failed to create separator from " << mMessageSeparatorFilename << ": can't append to history" << LL_ENDL;
                return;
            }
        }
        else
        {
            view = getHeader(chat, name_params, args);
            if (mEditor->getLength() == 0)
                p.top_pad = 0;
            else
                p.top_pad = mTopHeaderPad;
            if (teleport_separator)
            {
                p.bottom_pad = mBottomSeparatorPad;
            }
            else
            {
                p.bottom_pad = mBottomHeaderPad;
            }
            if (!view)
            {
                LL_WARNS() << "Failed to create header from " << mMessageHeaderFilename << ": can't append to history" << LL_ENDL;
                return;
            }
            
        }
        p.view = view;

        //Prepare the rect for the view
        LLRect target_rect = mEditor->getDocumentView()->getRect();
        // squeeze down the widget by subtracting padding off left and right
        target_rect.mLeft += mLeftWidgetPad + mEditor->getHPad();
        target_rect.mRight -= mRightWidgetPad;
        view->reshape(target_rect.getWidth(), view->getRect().getHeight());
        view->setOrigin(target_rect.mLeft, view->getRect().mBottom);

        std::string widget_associated_text = "\n[" + chat.mTimeStr + "] ";
        if (utf8str_trim(chat.mFromName).size() != 0 && chat.mFromName != SYSTEM_FROM)
            widget_associated_text += chat.mFromName + delimiter;

        mEditor->appendWidget(p, widget_associated_text, false);
        mLastFromName = chat.mFromName;
        mLastFromID = chat.mFromID;
        mLastMessageTime = new_message_time;
        mIsLastMessageFromLog = message_from_log;
    }

    // body of the message processing

    // notify processing
    if (chat.mNotifId.notNull())
    {
        LLNotificationPtr notification = LLNotificationsUtil::find(chat.mNotifId);
        if (notification != NULL)
        {
            bool create_toast = true;
            if (notification->getName() == "OfferFriendship")
            {
                // We don't want multiple friendship offers to appear, this code checks if there are previous offers
                // by iterating though all panels.
                // Note: it might be better to simply add a "pending offer" flag somewhere
                for (auto& panel : LLToastNotifyPanel::instance_snapshot())
                {
                    LLIMToastNotifyPanel * imtoastp = dynamic_cast<LLIMToastNotifyPanel *>(&panel);
                    const std::string& notification_name = panel.getNotificationName();
                    if (notification_name == "OfferFriendship"
                        && panel.isControlPanelEnabled()
                        && imtoastp)
                    {
                        create_toast = false;
                        break;
                    }
                }
            }

            if (create_toast)
            {
                LLIMToastNotifyPanel* notify_box = new LLIMToastNotifyPanel(
                        notification, chat.mSessionID, LLRect::null, !use_plain_text_chat_history, mEditor);

                //Prepare the rect for the view
                LLRect target_rect = mEditor->getDocumentView()->getRect();
                // squeeze down the widget by subtracting padding off left and right
                target_rect.mLeft += mLeftWidgetPad + mEditor->getHPad();
                target_rect.mRight -= mRightWidgetPad;
                notify_box->reshape(target_rect.getWidth(), notify_box->getRect().getHeight());
                notify_box->setOrigin(target_rect.mLeft, notify_box->getRect().mBottom);

                LLInlineViewSegment::Params params;
                params.view = notify_box;
                params.left_pad = mLeftWidgetPad;
                params.right_pad = mRightWidgetPad;
                mEditor->appendWidget(params, "\n", false);
            }
        }
    }
    // usual messages showing
    else if(!teleport_separator)
    {
        std::string message = irc_me ? chat.mText.substr(3) : chat.mText;


        //MESSAGE TEXT PROCESSING
        //*HACK getting rid of redundant sender names in system notifications sent using sender name (see EXT-5010)
        if (use_plain_text_chat_history && !from_me && chat.mFromID.notNull())
        {
            std::string slurl_about = SLURL_APP_AGENT + chat.mFromID.asString() + SLURL_ABOUT;
            if (message.length() > slurl_about.length() && 
                message.compare(0, slurl_about.length(), slurl_about) == 0)
            {
                message = message.substr(slurl_about.length(), message.length()-1);
            }
        }

        if (irc_me && !use_plain_text_chat_history)
        {
            std::string from_name = chat.mFromName;
            LLAvatarName av_name;
            if (!chat.mFromID.isNull() &&
                        LLAvatarNameCache::get(chat.mFromID, &av_name) &&
                        !av_name.isDisplayNameDefault())
            {
                from_name = av_name.getCompleteName();
            }
            message = from_name + message;
        }
        
        if (square_brackets)
        {
            message += "]";
        }

        mEditor->appendText(message, prependNewLineState, body_message_params);
        prependNewLineState = false;
    }

    mEditor->blockUndo();

    // automatically scroll to end when receiving chat from myself
    if (from_me)
    {
        mEditor->setCursorAndScrollToEnd();
    }
}

void LLChatHistory::draw()
{
    if (mEditor->scrolledToEnd())
    {
        mUnreadChatSources.clear();
        mMoreChatPanel->setVisible(FALSE);
    }

    LLUICtrl::draw();
}<|MERGE_RESOLUTION|>--- conflicted
+++ resolved
@@ -616,7 +616,6 @@
             LL_ERRS() << "Failed to create an interface element due to missing or corrupted file inspector_info_ctrl.xml" << LL_ENDL;
         }
 
-<<<<<<< HEAD
         return LLPanel::postBuild();
     }
 
@@ -651,7 +650,7 @@
 
     void showInspector()
     {
-        if (mAvatarID.isNull() && CHAT_SOURCE_SYSTEM != mSourceType) return;
+        if (mAvatarID.isNull() && CHAT_SOURCE_SYSTEM != mSourceType && CHAT_SOURCE_REGION != mSourceType) return;
         
         if (mSourceType == CHAT_SOURCE_OBJECT)
         {
@@ -682,73 +681,6 @@
         mAvatarID = chat.mFromID;
         mSessionID = chat.mSessionID;
         mSourceType = chat.mSourceType;
-=======
-		return LLPanel::postBuild();
-	}
-
-	bool pointInChild(const std::string& name,S32 x,S32 y)
-	{
-		LLUICtrl* child = findChild<LLUICtrl>(name);
-		if(!child)
-			return false;
-		
-		LLView* parent = child->getParent();
-		if(parent!=this)
-		{
-			x-=parent->getRect().mLeft;
-			y-=parent->getRect().mBottom;
-		}
-
-		S32 local_x = x - child->getRect().mLeft ;
-		S32 local_y = y - child->getRect().mBottom ;
-		return 	child->pointInView(local_x, local_y);
-	}
-
-	BOOL handleRightMouseDown(S32 x, S32 y, MASK mask)
-	{
-		if(pointInChild("avatar_icon",x,y) || pointInChild("user_name",x,y))
-		{
-			showContextMenu(x,y);
-			return TRUE;
-		}
-
-		return LLPanel::handleRightMouseDown(x,y,mask);
-	}
-
-	void showInspector()
-	{
-		if (mAvatarID.isNull() && CHAT_SOURCE_SYSTEM != mSourceType && CHAT_SOURCE_REGION != mSourceType) return;
-		
-		if (mSourceType == CHAT_SOURCE_OBJECT)
-		{
-			LLFloaterReg::showInstance("inspect_remote_object", mObjectData);
-		}
-		else if (mSourceType == CHAT_SOURCE_AGENT)
-		{
-			LLFloaterReg::showInstance("inspect_avatar", LLSD().with("avatar_id", mAvatarID));
-		}
-		//if chat source is system, you may add "else" here to define behaviour.
-	}
-
-	static void onClickInfoCtrl(LLUICtrl* info_ctrl)
-	{
-		if (!info_ctrl) return;
-
-		LLChatHistoryHeader* header = dynamic_cast<LLChatHistoryHeader*>(info_ctrl->getParent());	
-		if (!header) return;
-
-		header->showInspector();
-	}
-
-
-	const LLUUID&		getAvatarId () const { return mAvatarID;}
-
-	void setup(const LLChat& chat, const LLStyle::Params& style_params, const LLSD& args)
-	{
-		mAvatarID = chat.mFromID;
-		mSessionID = chat.mSessionID;
-		mSourceType = chat.mSourceType;
->>>>>>> a0c3d69c
 
         // To be able to report a message, we need a copy of it's text
         // and it's easier to store text directly than trying to get
@@ -785,7 +717,6 @@
         }
         else if (chat.mFromName.empty()
                  || mSourceType == CHAT_SOURCE_SYSTEM)
-<<<<<<< HEAD
         {
             mFrom = LLTrans::getString("SECOND_LIFE");
             if(!chat.mFromName.empty() && (mFrom != chat.mFromName))
@@ -867,6 +798,7 @@
                 icon->setValue(LLSD("OBJECT_Icon"));
                 break;
             case CHAT_SOURCE_SYSTEM:
+            case CHAT_SOURCE_REGION:
                 icon->setValue(LLSD("SL_Logo"));
                 break;
             case CHAT_SOURCE_TELEPORT:
@@ -1016,7 +948,7 @@
 
     void showInfoCtrl()
     {
-        const bool isVisible = !mAvatarID.isNull() && !mFrom.empty() && CHAT_SOURCE_SYSTEM != mSourceType;
+        const bool isVisible = !mAvatarID.isNull() && !mFrom.empty() && CHAT_SOURCE_SYSTEM != mSourceType && CHAT_SOURCE_REGION != mSourceType;
         if (isVisible)
         {
             const LLRect sticky_rect = mUserNameTextBox->getRect();
@@ -1030,253 +962,6 @@
     {
         mInfoCtrl->setVisible(FALSE);
     }
-=======
-		{
-			mFrom = LLTrans::getString("SECOND_LIFE");
-			if(!chat.mFromName.empty() && (mFrom != chat.mFromName))
-			{
-				mFrom += " (" + chat.mFromName + ")";
-			}
-			user_name->setValue(mFrom);
-			updateMinUserNameWidth();
-		}
-		else if (mSourceType == CHAT_SOURCE_AGENT
-				 && !mAvatarID.isNull()
-				 && chat.mChatStyle != CHAT_STYLE_HISTORY)
-		{
-			// ...from a normal user, lookup the name and fill in later.
-			// *NOTE: Do not do this for chat history logs, otherwise the viewer
-			// will flood the People API with lookup requests on startup
-
-			// Start with blank so sample data from XUI XML doesn't
-			// flash on the screen
-			user_name->setValue( LLSD() );
-			fetchAvatarName();
-		}
-		else if (chat.mChatStyle == CHAT_STYLE_HISTORY ||
-				 mSourceType == CHAT_SOURCE_AGENT)
-		{
-			//if it's an avatar name with a username add formatting
-			S32 username_start = chat.mFromName.rfind(" (");
-			S32 username_end = chat.mFromName.rfind(')');
-			
-			if (username_start != std::string::npos &&
-				username_end == (chat.mFromName.length() - 1))
-			{
-				mFrom = chat.mFromName.substr(0, username_start);
-				user_name->setValue(mFrom);
-
-				if (gSavedSettings.getBOOL("NameTagShowUsernames"))
-				{
-					std::string username = chat.mFromName.substr(username_start + 2);
-					username = username.substr(0, username.length() - 1);
-					LLStyle::Params style_params_name;
-					LLColor4 userNameColor = LLUIColorTable::instance().getColor("EmphasisColor");
-					style_params_name.color(userNameColor);
-					style_params_name.font.name("SansSerifSmall");
-					style_params_name.font.style("NORMAL");
-					style_params_name.readonly_color(userNameColor);
-					user_name->appendText("  - " + username, FALSE, style_params_name);
-				}
-			}
-			else
-			{
-				mFrom = chat.mFromName;
-				user_name->setValue(mFrom);
-				updateMinUserNameWidth();
-			}
-		}
-		else
-		{
-			// ...from an object, just use name as given
-			mFrom = chat.mFromName;
-			user_name->setValue(mFrom);
-			updateMinUserNameWidth();
-		}
-
-
-		setTimeField(chat);
-
-		// Set up the icon.
-		LLAvatarIconCtrl* icon = getChild<LLAvatarIconCtrl>("avatar_icon");
-
-		if(mSourceType != CHAT_SOURCE_AGENT ||	mAvatarID.isNull())
-			icon->setDrawTooltip(false);
-
-		switch (mSourceType)
-		{
-			case CHAT_SOURCE_AGENT:
-				icon->setValue(chat.mFromID);
-				break;
-			case CHAT_SOURCE_OBJECT:
-				icon->setValue(LLSD("OBJECT_Icon"));
-				break;
-			case CHAT_SOURCE_SYSTEM:
-			case CHAT_SOURCE_REGION:
-				icon->setValue(LLSD("SL_Logo"));
-				break;
-			case CHAT_SOURCE_TELEPORT:
-				icon->setValue(LLSD("Command_Destinations_Icon"));
-				break;
-			case CHAT_SOURCE_UNKNOWN: 
-				icon->setValue(LLSD("Unknown_Icon"));
-		}
-
-		// In case the message came from an object, save the object info
-		// to be able properly show its profile.
-		if ( chat.mSourceType == CHAT_SOURCE_OBJECT)
-		{
-			std::string slurl = args["slurl"].asString();
-			if (slurl.empty() && LLWorld::instanceExists())
-			{
-				LLViewerRegion *region = LLWorld::getInstance()->getRegionFromPosAgent(chat.mPosAgent);
-				if(region)
-				{
-					LLSLURL region_slurl(region->getName(), chat.mPosAgent);
-					slurl = region_slurl.getLocationString();
-				}
-			}
-
-			LLSD payload;
-			payload["object_id"]	= chat.mFromID;
-			payload["name"]			= chat.mFromName;
-			payload["owner_id"]		= chat.mOwnerID;
-			payload["slurl"]		= LLWeb::escapeURL(slurl);
-
-			mObjectData = payload;
-		}
-	}
-
-	/*virtual*/ void draw()
-	{
-		LLTextBox* user_name = mUserNameTextBox; //getChild<LLTextBox>("user_name");
-		LLTextBox* time_box = mTimeBoxTextBox; //getChild<LLTextBox>("time_box");
-
-		LLRect user_name_rect = user_name->getRect();
-		S32 user_name_width = user_name_rect.getWidth();
-		S32 time_box_width = time_box->getRect().getWidth();
-
-		if (mNeedsTimeBox && !time_box->getVisible() && user_name_width > mMinUserNameWidth)
-		{
-			user_name_rect.mRight -= time_box_width;
-			user_name->reshape(user_name_rect.getWidth(), user_name_rect.getHeight());
-			user_name->setRect(user_name_rect);
-
-			time_box->setVisible(TRUE);
-		}
-
-		LLPanel::draw();
-	}
-
-	void updateMinUserNameWidth()
-	{
-		if (mUserNameFont)
-		{
-			LLTextBox* user_name = getChild<LLTextBox>("user_name");
-			const LLWString& text = user_name->getWText();
-			mMinUserNameWidth = mUserNameFont->getWidth(text.c_str()) + PADDING;
-		}
-	}
-
-protected:
-	static const S32 PADDING = 20;
-
-	void showContextMenu(S32 x,S32 y)
-	{
-		if(mSourceType == CHAT_SOURCE_SYSTEM)
-			showSystemContextMenu(x,y);
-		if(mAvatarID.notNull() && mSourceType == CHAT_SOURCE_AGENT)
-			showAvatarContextMenu(x,y);
-		if(mAvatarID.notNull() && mSourceType == CHAT_SOURCE_OBJECT)
-			showObjectContextMenu(x,y);
-	}
-
-	void showSystemContextMenu(S32 x,S32 y)
-	{
-	}
-	
-	void showObjectContextMenu(S32 x,S32 y)
-	{
-		LLMenuGL* menu = (LLMenuGL*)mPopupMenuHandleObject.get();
-		if(menu)
-			LLMenuGL::showPopup(this, menu, x, y);
-	}
-	
-	void showAvatarContextMenu(S32 x,S32 y)
-	{
-		LLMenuGL* menu = (LLMenuGL*)mPopupMenuHandleAvatar.get();
-
-		if(menu)
-		{
-			bool is_friend = LLAvatarActions::isFriend(mAvatarID);
-			bool is_group_session = gAgent.isInGroup(mSessionID);
-			
-			menu->setItemEnabled("Add Friend", !is_friend);
-			menu->setItemEnabled("Remove Friend", is_friend);
-			menu->setItemVisible("Moderator Options Separator", is_group_session && isGroupModerator());
-			menu->setItemVisible("Moderator Options", is_group_session && isGroupModerator());
-			menu->setItemVisible("Group Ban Separator", is_group_session && canBanInGroup());
-			menu->setItemVisible("BanMember", is_group_session && canBanInGroup());
-
-			if(gAgentID == mAvatarID)
-			{
-				menu->setItemEnabled("Add Friend", false);
-				menu->setItemEnabled("Send IM", false);
-				menu->setItemEnabled("Remove Friend", false);
-				menu->setItemEnabled("Offer Teleport",false);
-				menu->setItemEnabled("Request Teleport",false);
-				menu->setItemEnabled("Voice Call", false);
-				menu->setItemEnabled("Chat History", false);
-				menu->setItemEnabled("Invite Group", false);
-				menu->setItemEnabled("Zoom In", false);
-				menu->setItemEnabled("Share", false);
-				menu->setItemEnabled("Pay", false);
-				menu->setItemEnabled("Block Unblock", false);
-				menu->setItemEnabled("Mute Text", false);
-			}
-			else
-			{
-				LLUUID currentSessionID = LLIMMgr::computeSessionID(IM_NOTHING_SPECIAL, mAvatarID);
-				if (mSessionID == currentSessionID)
-			{
-				menu->setItemVisible("Send IM", false);
-			}
-				menu->setItemEnabled("Offer Teleport", LLAvatarActions::canOfferTeleport(mAvatarID));
-				menu->setItemEnabled("Request Teleport", LLAvatarActions::canOfferTeleport(mAvatarID));
-				menu->setItemEnabled("Voice Call", LLAvatarActions::canCall());
-
-				// We should only show 'Zoom in' item in a nearby chat
-				bool should_show_zoom = !LLIMModel::getInstance()->findIMSession(currentSessionID);
-				menu->setItemVisible("Zoom In", should_show_zoom && gObjectList.findObject(mAvatarID));	
-				menu->setItemEnabled("Block Unblock", LLAvatarActions::canBlock(mAvatarID));
-				menu->setItemEnabled("Mute Text", LLAvatarActions::canBlock(mAvatarID));
-				menu->setItemEnabled("Chat History", LLLogChat::isTranscriptExist(mAvatarID));
-			}
-
-			menu->setItemEnabled("Map", (LLAvatarTracker::instance().isBuddyOnline(mAvatarID) && is_agent_mappable(mAvatarID)) || gAgent.isGodlike() );
-			menu->buildDrawLabels();
-			menu->updateParent(LLMenuGL::sMenuContainer);
-			LLMenuGL::showPopup(this, menu, x, y);
-		}
-	}
-
-	void showInfoCtrl()
-	{
-		const bool isVisible = !mAvatarID.isNull() && !mFrom.empty() && CHAT_SOURCE_SYSTEM != mSourceType && CHAT_SOURCE_REGION != mSourceType;
-		if (isVisible)
-		{
-			const LLRect sticky_rect = mUserNameTextBox->getRect();
-			S32 icon_x = llmin(sticky_rect.mLeft + mUserNameTextBox->getTextBoundingRect().getWidth() + 7, sticky_rect.mRight - 3);
-			mInfoCtrl->setOrigin(icon_x, sticky_rect.getCenterY() - mInfoCtrl->getRect().getHeight() / 2 ) ;
-		}
-		mInfoCtrl->setVisible(isVisible);
-	}
-
-	void hideInfoCtrl()
-	{
-		mInfoCtrl->setVisible(FALSE);
-	}
->>>>>>> a0c3d69c
 
 private:
     void setTimeField(const LLChat& chat)
@@ -1632,7 +1317,6 @@
         }
 
         // out the opening square bracket (if need)
-<<<<<<< HEAD
         if (square_brackets)
         {
             mEditor->appendText("[", prependNewLineState, body_message_params);
@@ -1660,7 +1344,7 @@
                 mEditor->appendText(chat.mFromName + delimiter, prependNewLineState, link_params);
                 prependNewLineState = false;
             }
-            else if ( chat.mFromName != SYSTEM_FROM && chat.mFromID.notNull() && !message_from_log)
+            else if ( chat.mFromName != SYSTEM_FROM && chat.mFromID.notNull() && !message_from_log && chat.mSourceType != CHAT_SOURCE_REGION)
             {
                 LLStyle::Params link_params(body_message_params);
                 link_params.overwriteFrom(LLStyleMap::instance().lookupAgent(chat.mFromID));
@@ -1670,45 +1354,6 @@
                     prependNewLineState, link_params);
                 prependNewLineState = false;
             }
-=======
-		if (square_brackets)
-		{
-			mEditor->appendText("[", prependNewLineState, body_message_params);
-			prependNewLineState = false;
-		}
-
-		// names showing
-		if (args["show_names_for_p2p_conv"].asBoolean() && utf8str_trim(chat.mFromName).size() != 0)
-		{
-			// Don't hotlink any messages from the system (e.g. "Second Life:"), so just add those in plain text.
-			if ( chat.mSourceType == CHAT_SOURCE_OBJECT && chat.mFromID.notNull())
-			{
-				// for object IMs, create a secondlife:///app/objectim SLapp
-				std::string url = LLViewerChat::getSenderSLURL(chat, args);
-
-				// set the link for the object name to be the objectim SLapp
-				// (don't let object names with hyperlinks override our objectim Url)
-				LLStyle::Params link_params(body_message_params);
-				LLColor4 link_color = LLUIColorTable::instance().getColor("HTMLLinkColor");
-				link_params.color = link_color;
-				link_params.readonly_color = link_color;
-				link_params.is_link = true;
-				link_params.link_href = url;
-
-				mEditor->appendText(chat.mFromName + delimiter, prependNewLineState, link_params);
-				prependNewLineState = false;
-			}
-			else if ( chat.mFromName != SYSTEM_FROM && chat.mFromID.notNull() && !message_from_log && chat.mSourceType != CHAT_SOURCE_REGION)
-			{
-				LLStyle::Params link_params(body_message_params);
-				link_params.overwriteFrom(LLStyleMap::instance().lookupAgent(chat.mFromID));
-
-				// Add link to avatar's inspector and delimiter to message.
-				mEditor->appendText(std::string(link_params.link_href) + delimiter,
-					prependNewLineState, link_params);
-				prependNewLineState = false;
-			}
->>>>>>> a0c3d69c
             else if (teleport_separator)
             {
                 std::string tp_text = LLTrans::getString("teleport_preamble_compact_chat");
