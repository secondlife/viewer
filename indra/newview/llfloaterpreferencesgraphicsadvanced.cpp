/**
 * @file llfloaterpreferencesgraphicsadvanced.cpp
 * @brief floater for adjusting camera position
 *
 * $LicenseInfo:firstyear=2021&license=viewerlgpl$
 * Second Life Viewer Source Code
 * Copyright (C) 2021, Linden Research, Inc.
 *
 * This library is free software; you can redistribute it and/or
 * modify it under the terms of the GNU Lesser General Public
 * License as published by the Free Software Foundation;
 * version 2.1 of the License only.
 *
 * This library is distributed in the hope that it will be useful,
 * but WITHOUT ANY WARRANTY; without even the implied warranty of
 * MERCHANTABILITY or FITNESS FOR A PARTICULAR PURPOSE.  See the GNU
 * Lesser General Public License for more details.
 *
 * You should have received a copy of the GNU Lesser General Public
 * License along with this library; if not, write to the Free Software
 * Foundation, Inc., 51 Franklin Street, Fifth Floor, Boston, MA  02110-1301  USA
 *
 * Linden Research, Inc., 945 Battery Street, San Francisco, CA  94111  USA
 * $/LicenseInfo$
 */

#include "llviewerprecompiledheaders.h"
#include "llfloaterpreferencesgraphicsadvanced.h"

#include "llcheckboxctrl.h"
#include "llcombobox.h"
#include "llfeaturemanager.h"
#include "llfloaterpreference.h"
#include "llfloaterreg.h"
#include "llnotificationsutil.h"
#include "llsliderctrl.h"
#include "lltextbox.h"
#include "lltrans.h"
#include "llviewershadermgr.h"
#include "llviewertexturelist.h"
#include "llvoavatar.h"
#include "pipeline.h"


LLFloaterPreferenceGraphicsAdvanced::LLFloaterPreferenceGraphicsAdvanced(const LLSD& key)
    : LLFloater(key)
{
    mCommitCallbackRegistrar.add("Pref.RenderOptionUpdate",            boost::bind(&LLFloaterPreferenceGraphicsAdvanced::onRenderOptionEnable, this));
    mCommitCallbackRegistrar.add("Pref.UpdateIndirectMaxNonImpostors", boost::bind(&LLFloaterPreferenceGraphicsAdvanced::updateMaxNonImpostors,this));
    mCommitCallbackRegistrar.add("Pref.UpdateIndirectMaxComplexity",   boost::bind(&LLFloaterPreferenceGraphicsAdvanced::updateMaxComplexity,this));

    mCommitCallbackRegistrar.add("Pref.Cancel", boost::bind(&LLFloaterPreferenceGraphicsAdvanced::onBtnCancel, this, _2));
    mCommitCallbackRegistrar.add("Pref.OK",     boost::bind(&LLFloaterPreferenceGraphicsAdvanced::onBtnOK, this, _2));
}

LLFloaterPreferenceGraphicsAdvanced::~LLFloaterPreferenceGraphicsAdvanced()
{
    mComplexityChangedSignal.disconnect();
    mComplexityModeChangedSignal.disconnect();
    mLODFactorChangedSignal.disconnect();
    mNumImpostorsChangedSignal.disconnect();
}

bool LLFloaterPreferenceGraphicsAdvanced::postBuild()
{
    // Don't do this on Mac as their braindead GL versioning
    // sets this when 8x and 16x are indeed available
    //
#if !LL_DARWIN
    if (gGLManager.mIsIntel || gGLManager.mGLVersion < 3.f)
    { //remove FSAA settings above "4x"
        LLComboBox* combo = getChild<LLComboBox>("fsaa");
        combo->remove("8x");
        combo->remove("16x");
    }

    LLCheckBoxCtrl *use_HiDPI = getChild<LLCheckBoxCtrl>("use HiDPI");
    use_HiDPI->setVisible(false);
#endif

<<<<<<< HEAD
    mComplexityChangedSignal = gSavedSettings.getControl("RenderAvatarMaxComplexity")->getCommitSignal()->connect(
        [this](LLControlVariable* control, const LLSD& new_val, const LLSD& old_val)
        {
            updateComplexityText();
        });
    mComplexityModeChangedSignal = gSavedSettings.getControl("RenderAvatarComplexityMode")->getSignal()->connect(
        [this](LLControlVariable* control, const LLSD& new_val, const LLSD& old_val)
        {
            updateComplexityMode(new_val);
        });
    mLODFactorChangedSignal = gSavedSettings.getControl("RenderVolumeLODFactor")->getCommitSignal()->connect(
        [this](LLControlVariable* control, const LLSD& new_val, const LLSD& old_val)
        {
            updateObjectMeshDetailText();
        });
    mNumImpostorsChangedSignal = gSavedSettings.getControl("RenderAvatarMaxNonImpostors")->getSignal()->connect(
        [this](LLControlVariable* control, const LLSD& new_val, const LLSD& old_val)
        {
            updateIndirectMaxNonImpostors(new_val);
        });
    return true;
=======
    mComplexityChangedSignal = gSavedSettings.getControl("RenderAvatarMaxComplexity")->getCommitSignal()->connect(boost::bind(&LLFloaterPreferenceGraphicsAdvanced::updateComplexityText, this));
    mLODFactorChangedSignal = gSavedSettings.getControl("RenderVolumeLODFactor")->getCommitSignal()->connect(boost::bind(&LLFloaterPreferenceGraphicsAdvanced::updateObjectMeshDetailText, this));
    return TRUE;
>>>>>>> e7eced3c
}

void LLFloaterPreferenceGraphicsAdvanced::onOpen(const LLSD& key)
{
    refresh();
}

void LLFloaterPreferenceGraphicsAdvanced::onClickCloseBtn(bool app_quitting)
{
    LLFloaterPreference* instance = LLFloaterReg::findTypedInstance<LLFloaterPreference>("preferences");
    if (instance)
    {
        instance->cancel({"RenderQualityPerformance"});
    }
    updateMaxComplexity();
}

void LLFloaterPreferenceGraphicsAdvanced::onRenderOptionEnable()
{
    LLFloaterPreference* instance = LLFloaterReg::findTypedInstance<LLFloaterPreference>("preferences");
    if (instance)
    {
        instance->refresh();
    }

    refreshEnabledGraphics();
}

void LLFloaterPreferenceGraphicsAdvanced::onAdvancedAtmosphericsEnable()
{
    LLFloaterPreference* instance = LLFloaterReg::findTypedInstance<LLFloaterPreference>("preferences");
    if (instance)
    {
        instance->refresh();
    }

    refreshEnabledGraphics();
}

void LLFloaterPreferenceGraphicsAdvanced::refresh()
{
    getChild<LLUICtrl>("fsaa")->setValue((LLSD::Integer)  gSavedSettings.getU32("RenderFSAASamples"));

    // sliders and their text boxes
    //  mPostProcess = gSavedSettings.getS32("RenderGlowResolutionPow");
    // slider text boxes
    updateSliderText(getChild<LLSliderCtrl>("ObjectMeshDetail",     true), getChild<LLTextBox>("ObjectMeshDetailText",      true));
    updateSliderText(getChild<LLSliderCtrl>("FlexibleMeshDetail",   true), getChild<LLTextBox>("FlexibleMeshDetailText",    true));
    updateSliderText(getChild<LLSliderCtrl>("TreeMeshDetail",       true), getChild<LLTextBox>("TreeMeshDetailText",        true));
    updateSliderText(getChild<LLSliderCtrl>("AvatarMeshDetail",     true), getChild<LLTextBox>("AvatarMeshDetailText",      true));
    updateSliderText(getChild<LLSliderCtrl>("AvatarPhysicsDetail",  true), getChild<LLTextBox>("AvatarPhysicsDetailText",       true));
    updateSliderText(getChild<LLSliderCtrl>("TerrainMeshDetail",    true), getChild<LLTextBox>("TerrainMeshDetailText",     true));
    updateSliderText(getChild<LLSliderCtrl>("RenderPostProcess",    true), getChild<LLTextBox>("PostProcessText",           true));
    updateSliderText(getChild<LLSliderCtrl>("SkyMeshDetail",        true), getChild<LLTextBox>("SkyMeshDetailText",         true));
    updateSliderText(getChild<LLSliderCtrl>("TerrainDetail",        true), getChild<LLTextBox>("TerrainDetailText",         true));
    LLAvatarComplexityControls::setIndirectControls();
    setMaxNonImpostorsText(
        gSavedSettings.getU32("RenderAvatarMaxNonImpostors"),
        getChild<LLTextBox>("IndirectMaxNonImpostorsText", true));
    LLAvatarComplexityControls::setText(
        gSavedSettings.getU32("RenderAvatarMaxComplexity"),
        getChild<LLTextBox>("IndirectMaxComplexityText", true));
    refreshEnabledState();

    bool enable_complexity = gSavedSettings.getS32("RenderAvatarComplexityMode") != LLVOAvatar::AV_RENDER_ONLY_SHOW_FRIENDS;
    getChild<LLSliderCtrl>("IndirectMaxComplexity")->setEnabled(enable_complexity);
    getChild<LLSliderCtrl>("IndirectMaxNonImpostors")->setEnabled(enable_complexity);
}

void LLFloaterPreferenceGraphicsAdvanced::refreshEnabledGraphics()
{
    refreshEnabledState();
}

void LLFloaterPreferenceGraphicsAdvanced::updateMaxComplexity()
{
    // Called when the IndirectMaxComplexity control changes
    LLAvatarComplexityControls::updateMax(
        getChild<LLSliderCtrl>("IndirectMaxComplexity"),
        getChild<LLTextBox>("IndirectMaxComplexityText"));
}

void LLFloaterPreferenceGraphicsAdvanced::updateComplexityMode(const LLSD& newvalue)
{
    bool enable_complexity = newvalue.asInteger() != LLVOAvatar::AV_RENDER_ONLY_SHOW_FRIENDS;
    getChild<LLSliderCtrl>("IndirectMaxComplexity")->setEnabled(enable_complexity);
    getChild<LLSliderCtrl>("IndirectMaxNonImpostors")->setEnabled(enable_complexity);
}

void LLFloaterPreferenceGraphicsAdvanced::updateComplexityText()
{
    LLAvatarComplexityControls::setText(gSavedSettings.getU32("RenderAvatarMaxComplexity"),
        getChild<LLTextBox>("IndirectMaxComplexityText", true));
}

void LLFloaterPreferenceGraphicsAdvanced::updateObjectMeshDetailText()
{
    updateSliderText(getChild<LLSliderCtrl>("ObjectMeshDetail", true), getChild<LLTextBox>("ObjectMeshDetailText", true));
}

void LLFloaterPreferenceGraphicsAdvanced::updateSliderText(LLSliderCtrl* ctrl, LLTextBox* text_box)
{
    if (text_box == NULL || ctrl== NULL)
        return;

    // get range and points when text should change
    F32 value = (F32)ctrl->getValue().asReal();
    F32 min = ctrl->getMinValue();
    F32 max = ctrl->getMaxValue();
    F32 range = max - min;
    llassert(range > 0);
    F32 midPoint = min + range / 3.0f;
    F32 highPoint = min + (2.0f * range / 3.0f);

    // choose the right text
    if (value < midPoint)
    {
        text_box->setText(LLTrans::getString("GraphicsQualityLow"));
    }
    else if (value < highPoint)
    {
        text_box->setText(LLTrans::getString("GraphicsQualityMid"));
    }
    else
    {
        text_box->setText(LLTrans::getString("GraphicsQualityHigh"));
    }
}

void LLFloaterPreferenceGraphicsAdvanced::updateMaxNonImpostors()
{
    // Called when the IndirectMaxNonImpostors control changes
    // Responsible for fixing the slider label (IndirectMaxNonImpostorsText) and setting RenderAvatarMaxNonImpostors
    LLSliderCtrl* ctrl = getChild<LLSliderCtrl>("IndirectMaxNonImpostors",true);
    U32 value = ctrl->getValue().asInteger();

    if (0 == value || LLVOAvatar::NON_IMPOSTORS_MAX_SLIDER <= value)
    {
        value=0;
    }
    gSavedSettings.setU32("RenderAvatarMaxNonImpostors", value);
    LLVOAvatar::updateImpostorRendering(value); // make it effective immediately
    setMaxNonImpostorsText(value, getChild<LLTextBox>("IndirectMaxNonImpostorsText"));
}

void LLFloaterPreferenceGraphicsAdvanced::updateIndirectMaxNonImpostors(const LLSD& newvalue)
{
    U32 value = newvalue.asInteger();
    if ((value != 0) && (value != gSavedSettings.getU32("IndirectMaxNonImpostors")))
    {
        gSavedSettings.setU32("IndirectMaxNonImpostors", value);
        setMaxNonImpostorsText(value, getChild<LLTextBox>("IndirectMaxNonImpostorsText"));
    }
}

void LLFloaterPreferenceGraphicsAdvanced::setMaxNonImpostorsText(U32 value, LLTextBox* text_box)
{
    if (0 == value)
    {
        text_box->setText(LLTrans::getString("no_limit"));
    }
    else
    {
        text_box->setText(llformat("%d", value));
    }
}

void LLFloaterPreferenceGraphicsAdvanced::disableUnavailableSettings()
{
    LLComboBox* ctrl_reflections   = getChild<LLComboBox>("Reflections");
    LLTextBox* reflections_text = getChild<LLTextBox>("ReflectionsText");
    LLCheckBoxCtrl* ctrl_avatar_vp     = getChild<LLCheckBoxCtrl>("AvatarVertexProgram");
    LLCheckBoxCtrl* ctrl_avatar_cloth  = getChild<LLCheckBoxCtrl>("AvatarCloth");
    LLCheckBoxCtrl* ctrl_wind_light    = getChild<LLCheckBoxCtrl>("WindLightUseAtmosShaders");
    LLCheckBoxCtrl* ctrl_deferred = getChild<LLCheckBoxCtrl>("UseLightShaders");
    LLComboBox* ctrl_shadows = getChild<LLComboBox>("ShadowDetail");
    LLTextBox* shadows_text = getChild<LLTextBox>("RenderShadowDetailText");
    LLCheckBoxCtrl* ctrl_ssao = getChild<LLCheckBoxCtrl>("UseSSAO");
    LLCheckBoxCtrl* ctrl_dof = getChild<LLCheckBoxCtrl>("UseDoF");
    LLSliderCtrl* sky = getChild<LLSliderCtrl>("SkyMeshDetail");
    LLTextBox* sky_text = getChild<LLTextBox>("SkyMeshDetailText");

    // disabled windlight
    if (!LLFeatureManager::getInstance()->isFeatureAvailable("WindLightUseAtmosShaders"))
    {
        ctrl_wind_light->setEnabled(false);
        ctrl_wind_light->setValue(false);

        sky->setEnabled(false);
        sky_text->setEnabled(false);

        //deferred needs windlight, disable deferred
        ctrl_shadows->setEnabled(false);
        ctrl_shadows->setValue(0);
        shadows_text->setEnabled(false);

        ctrl_ssao->setEnabled(false);
        ctrl_ssao->setValue(false);

        ctrl_dof->setEnabled(false);
        ctrl_dof->setValue(false);

        ctrl_deferred->setEnabled(false);
        ctrl_deferred->setValue(false);
    }

    // disabled deferred
    if (!LLFeatureManager::getInstance()->isFeatureAvailable("RenderDeferred"))
    {
        ctrl_shadows->setEnabled(false);
        ctrl_shadows->setValue(0);
        shadows_text->setEnabled(false);

        ctrl_ssao->setEnabled(false);
        ctrl_ssao->setValue(false);

        ctrl_dof->setEnabled(false);
        ctrl_dof->setValue(false);

        ctrl_deferred->setEnabled(false);
        ctrl_deferred->setValue(false);
    }

    // disabled deferred SSAO
    if (!LLFeatureManager::getInstance()->isFeatureAvailable("RenderDeferredSSAO"))
    {
        ctrl_ssao->setEnabled(false);
        ctrl_ssao->setValue(false);
    }

    // disabled deferred shadows
    if (!LLFeatureManager::getInstance()->isFeatureAvailable("RenderShadowDetail"))
    {
        ctrl_shadows->setEnabled(false);
        ctrl_shadows->setValue(0);
        shadows_text->setEnabled(false);
    }

    // disabled reflections
    if (!LLFeatureManager::getInstance()->isFeatureAvailable("RenderReflectionDetail"))
    {
        ctrl_reflections->setEnabled(false);
        ctrl_reflections->setValue(false);
        reflections_text->setEnabled(false);
    }

    // disabled av
    if (!LLFeatureManager::getInstance()->isFeatureAvailable("RenderAvatarVP"))
    {
        ctrl_avatar_vp->setEnabled(false);
        ctrl_avatar_vp->setValue(false);

        ctrl_avatar_cloth->setEnabled(false);
        ctrl_avatar_cloth->setValue(false);

        //deferred needs AvatarVP, disable deferred
        ctrl_shadows->setEnabled(false);
        ctrl_shadows->setValue(0);
        shadows_text->setEnabled(false);

        ctrl_ssao->setEnabled(false);
        ctrl_ssao->setValue(false);

        ctrl_dof->setEnabled(false);
        ctrl_dof->setValue(false);

        ctrl_deferred->setEnabled(false);
        ctrl_deferred->setValue(false);
    }

    // disabled cloth
    if (!LLFeatureManager::getInstance()->isFeatureAvailable("RenderAvatarCloth"))
    {
        ctrl_avatar_cloth->setEnabled(false);
        ctrl_avatar_cloth->setValue(false);
    }
}

void LLFloaterPreferenceGraphicsAdvanced::refreshEnabledState()
{
    LLComboBox* ctrl_reflections = getChild<LLComboBox>("Reflections");
    LLTextBox* reflections_text = getChild<LLTextBox>("ReflectionsText");

    // Reflections
    bool reflections = LLCubeMap::sUseCubeMaps;
    ctrl_reflections->setEnabled(reflections);
    reflections_text->setEnabled(reflections);

    // Bump & Shiny
    LLCheckBoxCtrl* bumpshiny_ctrl = getChild<LLCheckBoxCtrl>("BumpShiny");
    bool bumpshiny = LLCubeMap::sUseCubeMaps && LLFeatureManager::getInstance()->isFeatureAvailable("RenderObjectBump");
    bumpshiny_ctrl->setEnabled(bumpshiny);

    // Avatar Mode
    // Enable Avatar Shaders
    LLCheckBoxCtrl* ctrl_avatar_vp = getChild<LLCheckBoxCtrl>("AvatarVertexProgram");
    // Avatar Render Mode
    LLCheckBoxCtrl* ctrl_avatar_cloth = getChild<LLCheckBoxCtrl>("AvatarCloth");

    bool avatar_vp_enabled = LLFeatureManager::getInstance()->isFeatureAvailable("RenderAvatarVP");
    if (LLViewerShaderMgr::sInitialized)
    {
        S32 max_avatar_shader = LLViewerShaderMgr::instance()->mMaxAvatarShaderLevel;
        avatar_vp_enabled = max_avatar_shader > 0;
    }

    ctrl_avatar_vp->setEnabled(avatar_vp_enabled);

<<<<<<< HEAD
    ctrl_avatar_cloth->setEnabled(gSavedSettings.getBOOL("RenderAvatarVP"));
=======
    if (gSavedSettings.getBOOL("RenderAvatarVP") == FALSE)
    {
        ctrl_avatar_cloth->setEnabled(FALSE);
    }
    else
    {
        ctrl_avatar_cloth->setEnabled(TRUE);
    }
>>>>>>> e7eced3c

    // Vertex Shaders, Global Shader Enable
    // SL-12594 Basic shaders are always enabled. DJH TODO clean up now-orphaned state handling code
    LLSliderCtrl* terrain_detail = getChild<LLSliderCtrl>("TerrainDetail");   // can be linked with control var
    LLTextBox* terrain_text = getChild<LLTextBox>("TerrainDetailText");

    terrain_detail->setEnabled(false);
    terrain_text->setEnabled(false);

    // WindLight
    //LLCheckBoxCtrl* ctrl_wind_light = getChild<LLCheckBoxCtrl>("WindLightUseAtmosShaders");
    //ctrl_wind_light->setEnabled(true);
    LLSliderCtrl* sky = getChild<LLSliderCtrl>("SkyMeshDetail");
    LLTextBox* sky_text = getChild<LLTextBox>("SkyMeshDetailText");
    sky->setEnabled(true);
    sky_text->setEnabled(true);

    bool enabled = true;
#if 0 // deferred always on now
    //Deferred/SSAO/Shadows
    LLCheckBoxCtrl* ctrl_deferred = getChild<LLCheckBoxCtrl>("UseLightShaders");

    enabled = LLFeatureManager::getInstance()->isFeatureAvailable("RenderDeferred") &&
        bumpshiny_ctrl && bumpshiny_ctrl->get() &&
        ctrl_wind_light->get();

    ctrl_deferred->setEnabled(enabled);
#endif

    LLCheckBoxCtrl* ctrl_pbr = getChild<LLCheckBoxCtrl>("UsePBRShaders");

    //PBR
    ctrl_pbr->setEnabled(true);

    LLCheckBoxCtrl* ctrl_ssao = getChild<LLCheckBoxCtrl>("UseSSAO");
    LLCheckBoxCtrl* ctrl_dof = getChild<LLCheckBoxCtrl>("UseDoF");
    LLComboBox* ctrl_shadow = getChild<LLComboBox>("ShadowDetail");
    LLTextBox* shadow_text = getChild<LLTextBox>("RenderShadowDetailText");

    // note, okay here to get from ctrl_deferred as it's twin, ctrl_deferred2 will alway match it
    enabled = enabled && LLFeatureManager::getInstance()->isFeatureAvailable("RenderDeferredSSAO");// && ctrl_deferred->get();

    //ctrl_deferred->set(gSavedSettings.getBOOL("RenderDeferred"));

    ctrl_ssao->setEnabled(enabled);
    ctrl_dof->setEnabled(enabled);

    enabled = enabled && LLFeatureManager::getInstance()->isFeatureAvailable("RenderShadowDetail");

    ctrl_shadow->setEnabled(enabled);
    shadow_text->setEnabled(enabled);

    // Hardware settings

    if (!LLFeatureManager::getInstance()->isFeatureAvailable("RenderVBOEnable"))
    {
        getChildView("vbo")->setEnabled(false);
    }

    if (!LLFeatureManager::getInstance()->isFeatureAvailable("RenderCompressTextures"))
    {
        getChildView("texture compression")->setEnabled(false);
    }

    // if no windlight shaders, turn off nighttime brightness, gamma, and fog distance
    LLUICtrl* gamma_ctrl = getChild<LLUICtrl>("gamma");
    gamma_ctrl->setEnabled(!gPipeline.canUseWindLightShaders());
    getChildView("(brightness, lower is brighter)")->setEnabled(!gPipeline.canUseWindLightShaders());
    getChildView("fog")->setEnabled(!gPipeline.canUseWindLightShaders());
    getChildView("antialiasing restart")->setVisible(!LLFeatureManager::getInstance()->isFeatureAvailable("RenderDeferred"));

    // now turn off any features that are unavailable
    disableUnavailableSettings();
}

void LLFloaterPreferenceGraphicsAdvanced::onBtnOK(const LLSD& userdata)
{
    LLFloaterPreference* instance = LLFloaterReg::getTypedInstance<LLFloaterPreference>("preferences");
    if (instance)
    {
        instance->onBtnOK(userdata);
    }
}

void LLFloaterPreferenceGraphicsAdvanced::onBtnCancel(const LLSD& userdata)
{
    LLFloaterPreference* instance = LLFloaterReg::getTypedInstance<LLFloaterPreference>("preferences");
    if (instance)
    {
        instance->onBtnCancel(userdata);
    }
}<|MERGE_RESOLUTION|>--- conflicted
+++ resolved
@@ -78,7 +78,6 @@
     use_HiDPI->setVisible(false);
 #endif
 
-<<<<<<< HEAD
     mComplexityChangedSignal = gSavedSettings.getControl("RenderAvatarMaxComplexity")->getCommitSignal()->connect(
         [this](LLControlVariable* control, const LLSD& new_val, const LLSD& old_val)
         {
@@ -100,11 +99,6 @@
             updateIndirectMaxNonImpostors(new_val);
         });
     return true;
-=======
-    mComplexityChangedSignal = gSavedSettings.getControl("RenderAvatarMaxComplexity")->getCommitSignal()->connect(boost::bind(&LLFloaterPreferenceGraphicsAdvanced::updateComplexityText, this));
-    mLODFactorChangedSignal = gSavedSettings.getControl("RenderVolumeLODFactor")->getCommitSignal()->connect(boost::bind(&LLFloaterPreferenceGraphicsAdvanced::updateObjectMeshDetailText, this));
-    return TRUE;
->>>>>>> e7eced3c
 }
 
 void LLFloaterPreferenceGraphicsAdvanced::onOpen(const LLSD& key)
@@ -413,18 +407,7 @@
 
     ctrl_avatar_vp->setEnabled(avatar_vp_enabled);
 
-<<<<<<< HEAD
     ctrl_avatar_cloth->setEnabled(gSavedSettings.getBOOL("RenderAvatarVP"));
-=======
-    if (gSavedSettings.getBOOL("RenderAvatarVP") == FALSE)
-    {
-        ctrl_avatar_cloth->setEnabled(FALSE);
-    }
-    else
-    {
-        ctrl_avatar_cloth->setEnabled(TRUE);
-    }
->>>>>>> e7eced3c
 
     // Vertex Shaders, Global Shader Enable
     // SL-12594 Basic shaders are always enabled. DJH TODO clean up now-orphaned state handling code
