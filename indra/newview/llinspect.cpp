--- conflicted
+++ resolved
@@ -45,13 +45,8 @@
 // virtual
 void LLInspect::draw()
 {
-<<<<<<< HEAD
-    static LLCachedControl<F32> FADE_TIME(*LLUI::getInstance()->mSettingGroups["config"], "InspectorFadeTime", 1.f);
-    static LLCachedControl<F32> STAY_TIME(*LLUI::getInstance()->mSettingGroups["config"], "InspectorShowTime", 1.f);
-=======
     const F32 FADE_TIME = 0.5f;
     const F32 STAY_TIME = 3.f;
->>>>>>> bb3c36f5
     if (mOpenTimer.getStarted())
     {
         LLFloater::draw();
@@ -64,11 +59,7 @@
     }
     else if (mCloseTimer.getStarted())
     {
-<<<<<<< HEAD
-        F32 alpha = clamp_rescale(mCloseTimer.getElapsedTimeF32(), 0.f, FADE_TIME(), 1.f, 0.f);
-=======
         F32 alpha = clamp_rescale(mCloseTimer.getElapsedTimeF32(), 0.f, FADE_TIME, 1.f, 0.f);
->>>>>>> bb3c36f5
         LLViewDrawContext context(alpha);
         LLFloater::draw();
         if (mCloseTimer.getElapsedTimeF32() > FADE_TIME)
