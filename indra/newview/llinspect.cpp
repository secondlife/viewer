/**
 * @file llinspect.cpp
 *
 * $LicenseInfo:firstyear=2009&license=viewerlgpl$
 * Second Life Viewer Source Code
 * Copyright (C) 2010, Linden Research, Inc.
 *
 * This library is free software; you can redistribute it and/or
 * modify it under the terms of the GNU Lesser General Public
 * License as published by the Free Software Foundation;
 * version 2.1 of the License only.
 *
 * This library is distributed in the hope that it will be useful,
 * but WITHOUT ANY WARRANTY; without even the implied warranty of
 * MERCHANTABILITY or FITNESS FOR A PARTICULAR PURPOSE.  See the GNU
 * Lesser General Public License for more details.
 *
 * You should have received a copy of the GNU Lesser General Public
 * License along with this library; if not, write to the Free Software
 * Foundation, Inc., 51 Franklin Street, Fifth Floor, Boston, MA  02110-1301  USA
 *
 * Linden Research, Inc., 945 Battery Street, San Francisco, CA  94111  USA
 * $/LicenseInfo$
 */
#include "llviewerprecompiledheaders.h"

#include "llinspect.h"

#include "lltooltip.h"
#include "llcontrol.h"  // LLCachedControl
#include "llui.h"       // LLUI::getInstance()->mSettingsGroups
#include "llviewermenu.h"

LLInspect::LLInspect(const LLSD& key)
:   LLFloater(key),
    mCloseTimer(),
    mOpenTimer()
{
}

LLInspect::~LLInspect()
{
}

// virtual
void LLInspect::draw()
{
    const F32 FADE_TIME = 0.5f;
    const F32 STAY_TIME = 3.f;
    if (mOpenTimer.getStarted())
    {
        LLFloater::draw();
        if (mOpenTimer.getElapsedTimeF32() > STAY_TIME)
        {
            mOpenTimer.stop();
            mCloseTimer.start();
        }

    }
    else if (mCloseTimer.getStarted())
    {
        F32 alpha = clamp_rescale(mCloseTimer.getElapsedTimeF32(), 0.f, FADE_TIME, 1.f, 0.f);
        LLViewDrawContext context(alpha);
        LLFloater::draw();
        if (mCloseTimer.getElapsedTimeF32() > FADE_TIME)
        {
            closeFloater(false);
        }
    }
    else
    {
        LLFloater::draw();
    }
}

// virtual
void LLInspect::onOpen(const LLSD& data)
{
    LLFloater::onOpen(data);

    mCloseTimer.stop();
    mOpenTimer.start();
}

// virtual
void LLInspect::onFocusLost()
{
    LLFloater::onFocusLost();

    // Start closing when we lose focus
    mCloseTimer.start();
    mOpenTimer.stop();
}

// virtual
bool LLInspect::handleHover(S32 x, S32 y, MASK mask)
{
    mOpenTimer.pause();
    return LLView::handleHover(x, y, mask);
}

bool LLInspect::handleToolTip(S32 x, S32 y, MASK mask)
{
<<<<<<< HEAD
	bool handled = false;


	//delegate handling of tooltip to the hovered child
	LLView* child_handler = childFromPoint(x,y);
	if (child_handler && !child_handler->getToolTip().empty())// show tooltip if a view has non-empty tooltip message
	{
		//build LLInspector params to get correct tooltip setting, etc. background image
		LLInspector::Params params;
		params.fillFrom(LLUICtrlFactory::instance().getDefaultParams<LLInspector>());
		params.message = child_handler->getToolTip();
		//set up delay if there is no visible tooltip at this moment
		params.delay_time =  LLToolTipMgr::instance().toolTipVisible() ? 0.f : LLUI::getInstance()->mSettingGroups["config"]->getF32( "ToolTipDelay" );
		LLToolTipMgr::instance().show(params);
		handled = true;
	}
	return handled;
=======
    BOOL handled = FALSE;


    //delegate handling of tooltip to the hovered child
    LLView* child_handler = childFromPoint(x,y);
    if (child_handler && !child_handler->getToolTip().empty())// show tooltip if a view has non-empty tooltip message
    {
        //build LLInspector params to get correct tooltip setting, etc. background image
        LLInspector::Params params;
        params.fillFrom(LLUICtrlFactory::instance().getDefaultParams<LLInspector>());
        params.message = child_handler->getToolTip();
        //set up delay if there is no visible tooltip at this moment
        params.delay_time =  LLToolTipMgr::instance().toolTipVisible() ? 0.f : LLUI::getInstance()->mSettingGroups["config"]->getF32( "ToolTipDelay" );
        LLToolTipMgr::instance().show(params);
        handled = TRUE;
    }
    return handled;
>>>>>>> e1623bb2
}
// virtual
void LLInspect::onMouseLeave(S32 x, S32 y, MASK mask)
{
    mOpenTimer.unpause();
}

bool LLInspect::childHasVisiblePopupMenu()
{
    // Child text-box may spawn a pop-up menu, if mouse is over the menu, Inspector
    // will hide(which is not expected).
    // This is an attempt to find out if child control has spawned a menu.

    LLView* child_menu = gMenuHolder->getVisibleMenu();
    if(child_menu)
    {
        LLRect floater_rc = calcScreenRect();
        LLRect menu_screen_rc = child_menu->calcScreenRect();
        S32 mx, my;
        LLUI::getInstance()->getMousePositionScreen(&mx, &my);

        // This works wrong if we spawn a menu near Inspector and menu overlaps Inspector.
        if(floater_rc.overlaps(menu_screen_rc) && menu_screen_rc.pointInRect(mx, my))
        {
            return true;
        }
    }
    return false;
}

void LLInspect::repositionInspector(const LLSD& data)
{
    // Position the inspector relative to the mouse cursor
    // Similar to how tooltips are positioned
    // See LLToolTipMgr::createToolTip
    if (data.has("pos"))
    {
        LLUI::getInstance()->positionViewNearMouse(this, data["pos"]["x"].asInteger(), data["pos"]["y"].asInteger());
    }
    else
    {
        LLUI::getInstance()->positionViewNearMouse(this);
    }
    applyRectControl();
}<|MERGE_RESOLUTION|>--- conflicted
+++ resolved
@@ -1,185 +1,165 @@
-/**
- * @file llinspect.cpp
- *
- * $LicenseInfo:firstyear=2009&license=viewerlgpl$
- * Second Life Viewer Source Code
- * Copyright (C) 2010, Linden Research, Inc.
- *
- * This library is free software; you can redistribute it and/or
- * modify it under the terms of the GNU Lesser General Public
- * License as published by the Free Software Foundation;
- * version 2.1 of the License only.
- *
- * This library is distributed in the hope that it will be useful,
- * but WITHOUT ANY WARRANTY; without even the implied warranty of
- * MERCHANTABILITY or FITNESS FOR A PARTICULAR PURPOSE.  See the GNU
- * Lesser General Public License for more details.
- *
- * You should have received a copy of the GNU Lesser General Public
- * License along with this library; if not, write to the Free Software
- * Foundation, Inc., 51 Franklin Street, Fifth Floor, Boston, MA  02110-1301  USA
- *
- * Linden Research, Inc., 945 Battery Street, San Francisco, CA  94111  USA
- * $/LicenseInfo$
- */
-#include "llviewerprecompiledheaders.h"
-
-#include "llinspect.h"
-
-#include "lltooltip.h"
-#include "llcontrol.h"  // LLCachedControl
-#include "llui.h"       // LLUI::getInstance()->mSettingsGroups
-#include "llviewermenu.h"
-
-LLInspect::LLInspect(const LLSD& key)
-:   LLFloater(key),
-    mCloseTimer(),
-    mOpenTimer()
-{
-}
-
-LLInspect::~LLInspect()
-{
-}
-
-// virtual
-void LLInspect::draw()
-{
-    const F32 FADE_TIME = 0.5f;
-    const F32 STAY_TIME = 3.f;
-    if (mOpenTimer.getStarted())
-    {
-        LLFloater::draw();
-        if (mOpenTimer.getElapsedTimeF32() > STAY_TIME)
-        {
-            mOpenTimer.stop();
-            mCloseTimer.start();
-        }
-
-    }
-    else if (mCloseTimer.getStarted())
-    {
-        F32 alpha = clamp_rescale(mCloseTimer.getElapsedTimeF32(), 0.f, FADE_TIME, 1.f, 0.f);
-        LLViewDrawContext context(alpha);
-        LLFloater::draw();
-        if (mCloseTimer.getElapsedTimeF32() > FADE_TIME)
-        {
-            closeFloater(false);
-        }
-    }
-    else
-    {
-        LLFloater::draw();
-    }
-}
-
-// virtual
-void LLInspect::onOpen(const LLSD& data)
-{
-    LLFloater::onOpen(data);
-
-    mCloseTimer.stop();
-    mOpenTimer.start();
-}
-
-// virtual
-void LLInspect::onFocusLost()
-{
-    LLFloater::onFocusLost();
-
-    // Start closing when we lose focus
-    mCloseTimer.start();
-    mOpenTimer.stop();
-}
-
-// virtual
-bool LLInspect::handleHover(S32 x, S32 y, MASK mask)
-{
-    mOpenTimer.pause();
-    return LLView::handleHover(x, y, mask);
-}
-
-bool LLInspect::handleToolTip(S32 x, S32 y, MASK mask)
-{
-<<<<<<< HEAD
-	bool handled = false;
-
-
-	//delegate handling of tooltip to the hovered child
-	LLView* child_handler = childFromPoint(x,y);
-	if (child_handler && !child_handler->getToolTip().empty())// show tooltip if a view has non-empty tooltip message
-	{
-		//build LLInspector params to get correct tooltip setting, etc. background image
-		LLInspector::Params params;
-		params.fillFrom(LLUICtrlFactory::instance().getDefaultParams<LLInspector>());
-		params.message = child_handler->getToolTip();
-		//set up delay if there is no visible tooltip at this moment
-		params.delay_time =  LLToolTipMgr::instance().toolTipVisible() ? 0.f : LLUI::getInstance()->mSettingGroups["config"]->getF32( "ToolTipDelay" );
-		LLToolTipMgr::instance().show(params);
-		handled = true;
-	}
-	return handled;
-=======
-    BOOL handled = FALSE;
-
-
-    //delegate handling of tooltip to the hovered child
-    LLView* child_handler = childFromPoint(x,y);
-    if (child_handler && !child_handler->getToolTip().empty())// show tooltip if a view has non-empty tooltip message
-    {
-        //build LLInspector params to get correct tooltip setting, etc. background image
-        LLInspector::Params params;
-        params.fillFrom(LLUICtrlFactory::instance().getDefaultParams<LLInspector>());
-        params.message = child_handler->getToolTip();
-        //set up delay if there is no visible tooltip at this moment
-        params.delay_time =  LLToolTipMgr::instance().toolTipVisible() ? 0.f : LLUI::getInstance()->mSettingGroups["config"]->getF32( "ToolTipDelay" );
-        LLToolTipMgr::instance().show(params);
-        handled = TRUE;
-    }
-    return handled;
->>>>>>> e1623bb2
-}
-// virtual
-void LLInspect::onMouseLeave(S32 x, S32 y, MASK mask)
-{
-    mOpenTimer.unpause();
-}
-
-bool LLInspect::childHasVisiblePopupMenu()
-{
-    // Child text-box may spawn a pop-up menu, if mouse is over the menu, Inspector
-    // will hide(which is not expected).
-    // This is an attempt to find out if child control has spawned a menu.
-
-    LLView* child_menu = gMenuHolder->getVisibleMenu();
-    if(child_menu)
-    {
-        LLRect floater_rc = calcScreenRect();
-        LLRect menu_screen_rc = child_menu->calcScreenRect();
-        S32 mx, my;
-        LLUI::getInstance()->getMousePositionScreen(&mx, &my);
-
-        // This works wrong if we spawn a menu near Inspector and menu overlaps Inspector.
-        if(floater_rc.overlaps(menu_screen_rc) && menu_screen_rc.pointInRect(mx, my))
-        {
-            return true;
-        }
-    }
-    return false;
-}
-
-void LLInspect::repositionInspector(const LLSD& data)
-{
-    // Position the inspector relative to the mouse cursor
-    // Similar to how tooltips are positioned
-    // See LLToolTipMgr::createToolTip
-    if (data.has("pos"))
-    {
-        LLUI::getInstance()->positionViewNearMouse(this, data["pos"]["x"].asInteger(), data["pos"]["y"].asInteger());
-    }
-    else
-    {
-        LLUI::getInstance()->positionViewNearMouse(this);
-    }
-    applyRectControl();
-}+/**
+ * @file llinspect.cpp
+ *
+ * $LicenseInfo:firstyear=2009&license=viewerlgpl$
+ * Second Life Viewer Source Code
+ * Copyright (C) 2010, Linden Research, Inc.
+ *
+ * This library is free software; you can redistribute it and/or
+ * modify it under the terms of the GNU Lesser General Public
+ * License as published by the Free Software Foundation;
+ * version 2.1 of the License only.
+ *
+ * This library is distributed in the hope that it will be useful,
+ * but WITHOUT ANY WARRANTY; without even the implied warranty of
+ * MERCHANTABILITY or FITNESS FOR A PARTICULAR PURPOSE.  See the GNU
+ * Lesser General Public License for more details.
+ *
+ * You should have received a copy of the GNU Lesser General Public
+ * License along with this library; if not, write to the Free Software
+ * Foundation, Inc., 51 Franklin Street, Fifth Floor, Boston, MA  02110-1301  USA
+ *
+ * Linden Research, Inc., 945 Battery Street, San Francisco, CA  94111  USA
+ * $/LicenseInfo$
+ */
+#include "llviewerprecompiledheaders.h"
+
+#include "llinspect.h"
+
+#include "lltooltip.h"
+#include "llcontrol.h"  // LLCachedControl
+#include "llui.h"       // LLUI::getInstance()->mSettingsGroups
+#include "llviewermenu.h"
+
+LLInspect::LLInspect(const LLSD& key)
+:   LLFloater(key),
+    mCloseTimer(),
+    mOpenTimer()
+{
+}
+
+LLInspect::~LLInspect()
+{
+}
+
+// virtual
+void LLInspect::draw()
+{
+    const F32 FADE_TIME = 0.5f;
+    const F32 STAY_TIME = 3.f;
+    if (mOpenTimer.getStarted())
+    {
+        LLFloater::draw();
+        if (mOpenTimer.getElapsedTimeF32() > STAY_TIME)
+        {
+            mOpenTimer.stop();
+            mCloseTimer.start();
+        }
+
+    }
+    else if (mCloseTimer.getStarted())
+    {
+        F32 alpha = clamp_rescale(mCloseTimer.getElapsedTimeF32(), 0.f, FADE_TIME, 1.f, 0.f);
+        LLViewDrawContext context(alpha);
+        LLFloater::draw();
+        if (mCloseTimer.getElapsedTimeF32() > FADE_TIME)
+        {
+            closeFloater(false);
+        }
+    }
+    else
+    {
+        LLFloater::draw();
+    }
+}
+
+// virtual
+void LLInspect::onOpen(const LLSD& data)
+{
+    LLFloater::onOpen(data);
+
+    mCloseTimer.stop();
+    mOpenTimer.start();
+}
+
+// virtual
+void LLInspect::onFocusLost()
+{
+    LLFloater::onFocusLost();
+
+    // Start closing when we lose focus
+    mCloseTimer.start();
+    mOpenTimer.stop();
+}
+
+// virtual
+bool LLInspect::handleHover(S32 x, S32 y, MASK mask)
+{
+    mOpenTimer.pause();
+    return LLView::handleHover(x, y, mask);
+}
+
+bool LLInspect::handleToolTip(S32 x, S32 y, MASK mask)
+{
+    bool handled = false;
+
+
+    //delegate handling of tooltip to the hovered child
+    LLView* child_handler = childFromPoint(x,y);
+    if (child_handler && !child_handler->getToolTip().empty())// show tooltip if a view has non-empty tooltip message
+    {
+        //build LLInspector params to get correct tooltip setting, etc. background image
+        LLInspector::Params params;
+        params.fillFrom(LLUICtrlFactory::instance().getDefaultParams<LLInspector>());
+        params.message = child_handler->getToolTip();
+        //set up delay if there is no visible tooltip at this moment
+        params.delay_time =  LLToolTipMgr::instance().toolTipVisible() ? 0.f : LLUI::getInstance()->mSettingGroups["config"]->getF32( "ToolTipDelay" );
+        LLToolTipMgr::instance().show(params);
+        handled = true;
+    }
+    return handled;
+}
+// virtual
+void LLInspect::onMouseLeave(S32 x, S32 y, MASK mask)
+{
+    mOpenTimer.unpause();
+}
+
+bool LLInspect::childHasVisiblePopupMenu()
+{
+    // Child text-box may spawn a pop-up menu, if mouse is over the menu, Inspector
+    // will hide(which is not expected).
+    // This is an attempt to find out if child control has spawned a menu.
+
+    LLView* child_menu = gMenuHolder->getVisibleMenu();
+    if(child_menu)
+    {
+        LLRect floater_rc = calcScreenRect();
+        LLRect menu_screen_rc = child_menu->calcScreenRect();
+        S32 mx, my;
+        LLUI::getInstance()->getMousePositionScreen(&mx, &my);
+
+        // This works wrong if we spawn a menu near Inspector and menu overlaps Inspector.
+        if(floater_rc.overlaps(menu_screen_rc) && menu_screen_rc.pointInRect(mx, my))
+        {
+            return true;
+        }
+    }
+    return false;
+}
+
+void LLInspect::repositionInspector(const LLSD& data)
+{
+    // Position the inspector relative to the mouse cursor
+    // Similar to how tooltips are positioned
+    // See LLToolTipMgr::createToolTip
+    if (data.has("pos"))
+    {
+        LLUI::getInstance()->positionViewNearMouse(this, data["pos"]["x"].asInteger(), data["pos"]["y"].asInteger());
+    }
+    else
+    {
+        LLUI::getInstance()->positionViewNearMouse(this);
+    }
+    applyRectControl();
+}