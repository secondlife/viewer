--- conflicted
+++ resolved
@@ -259,64 +259,6 @@
                 const LLSD& query_map,
                 const std::string& grid,
                 LLMediaCtrl* web)
-<<<<<<< HEAD
-	{
-		if (params.size() < 1)
-		{
-			return false;
-		}
-
-		if (!LLUI::getInstance()->mSettingGroups["config"]->getBOOL("EnableInventory"))
-		{
-				LLNotificationsUtil::add("NoInventory", LLSD(), LLSD(), std::string("SwitchToStandardSkinAndQuit"));
-				return true;
-		}
-
-		// support secondlife:///app/inventory/show
-		if (params[0].asString() == "show")
-		{
-			LLFloaterSidePanelContainer::showPanel("inventory", LLSD());
-			return true;
-		}
-
-		if (params[0].asString() == "filters")
-		{
-			LLSidepanelInventory *sidepanel_inventory = LLFloaterSidePanelContainer::getPanel<LLSidepanelInventory>("inventory");
-			if (sidepanel_inventory)
-			{
-				LLPanelMainInventory* main_inventory = sidepanel_inventory->getMainInventoryPanel();
-				if (main_inventory)
-				{
-					main_inventory->toggleFindOptions();
-				}
-			}
-			return true;
-		}
-
-		// otherwise, we need a UUID and a verb...
-		if (params.size() < 2) 
-		{
-			return false;
-		}
-		LLUUID inventory_id;
-		if (!inventory_id.set(params[0], false))
-		{
-			return false;
-		}
-		
-		const std::string verb = params[1].asString();
-		if (verb == "select")
-		{
-			uuid_vec_t items_to_open;
-			items_to_open.push_back(inventory_id);
-			//inventory_handler is just a stub, because we don't know from who this offer
-			open_inventory_offer(items_to_open, "inventory_handler");
-			return true;
-		}
-		
-		return false;
-	}
-=======
     {
         if (params.size() < 1)
         {
@@ -356,7 +298,7 @@
             return false;
         }
         LLUUID inventory_id;
-        if (!inventory_id.set(params[0], FALSE))
+        if (!inventory_id.set(params[0], false))
         {
             return false;
         }
@@ -373,7 +315,6 @@
 
         return false;
     }
->>>>>>> e7eced3c
 };
 LLInventoryHandler gInventoryHandler;
 
@@ -555,41 +496,23 @@
 // virtual
 bool LLViewerInventoryItem::unpackMessage(const LLSD& item)
 {
-<<<<<<< HEAD
-	bool rv = LLInventoryItem::fromLLSD(item);
-=======
-    BOOL rv = LLInventoryItem::fromLLSD(item);
->>>>>>> e7eced3c
+    bool rv = LLInventoryItem::fromLLSD(item);
 
     LLLocalizedInventoryItemsDictionary::getInstance()->localizeInventoryObjectName(mName);
 
-<<<<<<< HEAD
-	mIsComplete = true;
-	return rv;
-=======
-    mIsComplete = TRUE;
+    mIsComplete = true;
     return rv;
->>>>>>> e7eced3c
 }
 
 // virtual
 bool LLViewerInventoryItem::unpackMessage(LLMessageSystem* msg, const char* block, S32 block_num)
 {
-<<<<<<< HEAD
-	bool rv = LLInventoryItem::unpackMessage(msg, block, block_num);
-=======
-    BOOL rv = LLInventoryItem::unpackMessage(msg, block, block_num);
->>>>>>> e7eced3c
+    bool rv = LLInventoryItem::unpackMessage(msg, block, block_num);
 
     LLLocalizedInventoryItemsDictionary::getInstance()->localizeInventoryObjectName(mName);
 
-<<<<<<< HEAD
-	mIsComplete = true;
-	return rv;
-=======
-    mIsComplete = TRUE;
+    mIsComplete = true;
     return rv;
->>>>>>> e7eced3c
 }
 
 void LLViewerInventoryItem::setTransactionID(const LLTransactionID& transaction_id)
@@ -619,15 +542,9 @@
 // virtual
 bool LLViewerInventoryItem::importLegacyStream(std::istream& input_stream)
 {
-<<<<<<< HEAD
-	bool rv = LLInventoryItem::importLegacyStream(input_stream);
-	mIsComplete = true;
-	return rv;
-=======
-    BOOL rv = LLInventoryItem::importLegacyStream(input_stream);
-    mIsComplete = TRUE;
+    bool rv = LLInventoryItem::importLegacyStream(input_stream);
+    mIsComplete = true;
     return rv;
->>>>>>> e7eced3c
 }
 
 void LLViewerInventoryItem::updateParentOnServer(bool restamp) const
@@ -889,57 +806,8 @@
 
 void LLViewerInventoryCategory::determineFolderType()
 {
-<<<<<<< HEAD
-	/* Do NOT uncomment this code.  This is for future 2.1 support of ensembles.
-	llassert(false);
-	LLFolderType::EType original_type = getPreferredType();
-	if (LLFolderType::lookupIsProtectedType(original_type))
-		return;
-
-	U64 folder_valid = 0;
-	U64 folder_invalid = 0;
-	LLInventoryModel::cat_array_t category_array;
-	LLInventoryModel::item_array_t item_array;
-	gInventory.collectDescendents(getUUID(),category_array,item_array,false);
-
-	// For ensembles
-	if (category_array.empty())
-	{
-		for (LLInventoryModel::item_array_t::iterator item_iter = item_array.begin();
-			 item_iter != item_array.end();
-			 item_iter++)
-		{
-			const LLViewerInventoryItem *item = (*item_iter);
-			if (item->getIsLinkType())
-				return;
-			if (item->isWearableType())
-			{
-				const LLWearableType::EType wearable_type = item->getWearableType();
-				const std::string& wearable_name = LLWearableType::getTypeName(wearable_type);
-				U64 valid_folder_types = LLViewerFolderType::lookupValidFolderTypes(wearable_name);
-				folder_valid |= valid_folder_types;
-				folder_invalid |= ~valid_folder_types;
-			}
-		}
-		for (U8 i = LLFolderType::FT_ENSEMBLE_START; i <= LLFolderType::FT_ENSEMBLE_END; i++)
-		{
-			if ((folder_valid & (1LL << i)) &&
-				!(folder_invalid & (1LL << i)))
-			{
-				changeType((LLFolderType::EType)i);
-				return;
-			}
-		}
-	}
-	if (LLFolderType::lookupIsEnsembleType(original_type))
-	{
-		changeType(LLFolderType::FT_NONE);
-	}
-	llassert(false);
-	*/
-=======
     /* Do NOT uncomment this code.  This is for future 2.1 support of ensembles.
-    llassert(FALSE);
+    llassert(false);
     LLFolderType::EType original_type = getPreferredType();
     if (LLFolderType::lookupIsProtectedType(original_type))
         return;
@@ -948,7 +816,7 @@
     U64 folder_invalid = 0;
     LLInventoryModel::cat_array_t category_array;
     LLInventoryModel::item_array_t item_array;
-    gInventory.collectDescendents(getUUID(),category_array,item_array,FALSE);
+    gInventory.collectDescendents(getUUID(),category_array,item_array,false);
 
     // For ensembles
     if (category_array.empty())
@@ -983,9 +851,8 @@
     {
         changeType(LLFolderType::FT_NONE);
     }
-    llassert(FALSE);
+    llassert(false);
     */
->>>>>>> e7eced3c
 }
 
 void LLViewerInventoryCategory::changeType(LLFolderType::EType new_folder_type)
@@ -1017,15 +884,9 @@
 // virtual
 bool LLViewerInventoryCategory::unpackMessage(const LLSD& category)
 {
-<<<<<<< HEAD
-	bool rv = LLInventoryCategory::fromLLSD(category);
-	localizeName();
-	return rv;
-=======
-    BOOL rv = LLInventoryCategory::fromLLSD(category);
+    bool rv = LLInventoryCategory::fromLLSD(category);
     localizeName();
     return rv;
->>>>>>> e7eced3c
 }
 
 // virtual
@@ -1142,13 +1003,8 @@
 
         item->setPermissions(perm);
 
-<<<<<<< HEAD
-		item->updateServer(false);
-	}
-=======
-        item->updateServer(FALSE);
-    }
->>>>>>> e7eced3c
+        item->updateServer(false);
+    }
 }
 
 void create_script_cb(const LLUUID& inv_item)
@@ -1181,19 +1037,11 @@
             gInventory.updateItem(item);
             gInventory.notifyObservers();
 
-<<<<<<< HEAD
-			LLPreviewGesture* preview = LLPreviewGesture::show(inv_item,  LLUUID::null);
-			// Force to be entirely onscreen.
-			gFloaterView->adjustToFitScreen(preview, false);
-		}
-	}
-=======
             LLPreviewGesture* preview = LLPreviewGesture::show(inv_item,  LLUUID::null);
             // Force to be entirely onscreen.
-            gFloaterView->adjustToFitScreen(preview, FALSE);
-        }
-    }
->>>>>>> e7eced3c
+            gFloaterView->adjustToFitScreen(preview, false);
+        }
+    }
 }
 
 
@@ -1515,26 +1363,6 @@
 }
 
 void move_inventory_item(
-<<<<<<< HEAD
-	const LLUUID& agent_id,
-	const LLUUID& session_id,
-	const LLUUID& item_id,
-	const LLUUID& parent_id,
-	const std::string& new_name,
-	LLPointer<LLInventoryCallback> cb)
-{
-	LLMessageSystem* msg = gMessageSystem;
-	msg->newMessageFast(_PREHASH_MoveInventoryItem);
-	msg->nextBlockFast(_PREHASH_AgentData);
-	msg->addUUIDFast(_PREHASH_AgentID, agent_id);
-	msg->addUUIDFast(_PREHASH_SessionID, session_id);
-	msg->addBOOLFast(_PREHASH_Stamp, false);
-	msg->nextBlockFast(_PREHASH_InventoryData);
-	msg->addUUIDFast(_PREHASH_ItemID, item_id);
-	msg->addUUIDFast(_PREHASH_FolderID, parent_id);
-	msg->addStringFast(_PREHASH_NewName, new_name);
-	gAgent.sendReliableMessage();
-=======
     const LLUUID& agent_id,
     const LLUUID& session_id,
     const LLUUID& item_id,
@@ -1547,13 +1375,12 @@
     msg->nextBlockFast(_PREHASH_AgentData);
     msg->addUUIDFast(_PREHASH_AgentID, agent_id);
     msg->addUUIDFast(_PREHASH_SessionID, session_id);
-    msg->addBOOLFast(_PREHASH_Stamp, FALSE);
+    msg->addBOOLFast(_PREHASH_Stamp, false);
     msg->nextBlockFast(_PREHASH_InventoryData);
     msg->addUUIDFast(_PREHASH_ItemID, item_id);
     msg->addUUIDFast(_PREHASH_FolderID, parent_id);
     msg->addStringFast(_PREHASH_NewName, new_name);
     gAgent.sendReliableMessage();
->>>>>>> e7eced3c
 }
 
 // Should call this with an update_item that's been copied and
@@ -1753,55 +1580,6 @@
 // folders, items, etc in a fairly efficient manner.
 void purge_descendents_of(const LLUUID& id, LLPointer<LLInventoryCallback> cb)
 {
-<<<<<<< HEAD
-	LLInventoryModel::EHasChildren children = gInventory.categoryHasChildren(id);
-	if(children == LLInventoryModel::CHILDREN_NO)
-	{
-		LL_DEBUGS(LOG_INV) << "No descendents to purge for " << id << LL_ENDL;
-		return;
-	}
-	LLPointer<LLViewerInventoryCategory> cat = gInventory.getCategory(id);
-	if (cat.notNull())
-	{
-		if (LLClipboard::instance().hasContents())
-		{
-			// Remove items from clipboard or it will remain active even if there is nothing to paste/copy
-			LLInventoryModel::cat_array_t categories;
-			LLInventoryModel::item_array_t items;
-			gInventory.collectDescendents(id, categories, items, true);
-
-			for (LLInventoryModel::cat_array_t::const_iterator it = categories.begin(); it != categories.end(); ++it)
-			{
-				if (LLClipboard::instance().isOnClipboard((*it)->getUUID()))
-				{
-					// No sense in removing single items, partial 'paste' will result in confusion only
-					LLClipboard::instance().reset();
-					break;
-				}
-			}
-			if (LLClipboard::instance().hasContents())
-			{
-				for (LLInventoryModel::item_array_t::const_iterator it = items.begin(); it != items.end(); ++it)
-				{
-					if (LLClipboard::instance().isOnClipboard((*it)->getUUID()))
-					{
-						LLClipboard::instance().reset();
-						break;
-					}
-				}
-			}
-		}
-
-		if (AISAPI::isAvailable())
-		{
-			if (cat->getVersion() == LLViewerInventoryCategory::VERSION_UNKNOWN)
-			{
-				LL_WARNS() << "Purging not fetched folder: " << cat->getName() << LL_ENDL;
-			}
-			AISAPI::completion_t cr = (cb) ? boost::bind(&doInventoryCb, cb, _1) : AISAPI::completion_t();
-			AISAPI::PurgeDescendents(id, cr);
-		}
-=======
     LLInventoryModel::EHasChildren children = gInventory.categoryHasChildren(id);
     if(children == LLInventoryModel::CHILDREN_NO)
     {
@@ -1816,7 +1594,7 @@
             // Remove items from clipboard or it will remain active even if there is nothing to paste/copy
             LLInventoryModel::cat_array_t categories;
             LLInventoryModel::item_array_t items;
-            gInventory.collectDescendents(id, categories, items, TRUE);
+            gInventory.collectDescendents(id, categories, items, true);
 
             for (LLInventoryModel::cat_array_t::const_iterator it = categories.begin(); it != categories.end(); ++it)
             {
@@ -1849,7 +1627,6 @@
             AISAPI::completion_t cr = (cb) ? boost::bind(&doInventoryCb, cb, _1) : AISAPI::completion_t();
             AISAPI::PurgeDescendents(id, cr);
         }
->>>>>>> e7eced3c
         else
         {
             LL_WARNS(LOG_INV) << "Tried to use inventory without AIS API" << LL_ENDL;
@@ -2377,11 +2154,7 @@
     const char separator = getSeparator();
     const string::size_type separatorPos = name.find(separator, 0);
 
-<<<<<<< HEAD
-	bool result = false;
-=======
-    BOOL result = FALSE;
->>>>>>> e7eced3c
+    bool result = false;
 
     if (separatorPos < string::npos)
     {
@@ -2402,13 +2175,8 @@
             *displayName = name.substr(separatorPos + 1, string::npos);
         }
 
-<<<<<<< HEAD
-		result = true;
-	}
-=======
-        result = TRUE;
-    }
->>>>>>> e7eced3c
+        result = true;
+    }
 
     return result;
 }
@@ -2472,25 +2240,14 @@
 {
     const LLPermissions& permissions = getPermissions();
 
-<<<<<<< HEAD
-	bool copy = permissions.allowCopyBy(gAgent.getID());
-	bool mod = permissions.allowModifyBy(gAgent.getID());
-	bool xfer = permissions.allowOperationBy(PERM_TRANSFER, gAgent.getID());
-	PermissionMask perm_mask = 0;
-	if (copy) perm_mask |= PERM_COPY;
-	if (mod)  perm_mask |= PERM_MODIFY;
-	if (xfer) perm_mask |= PERM_TRANSFER;
-	return perm_mask;
-=======
-    BOOL copy = permissions.allowCopyBy(gAgent.getID());
-    BOOL mod = permissions.allowModifyBy(gAgent.getID());
-    BOOL xfer = permissions.allowOperationBy(PERM_TRANSFER, gAgent.getID());
+    bool copy = permissions.allowCopyBy(gAgent.getID());
+    bool mod = permissions.allowModifyBy(gAgent.getID());
+    bool xfer = permissions.allowOperationBy(PERM_TRANSFER, gAgent.getID());
     PermissionMask perm_mask = 0;
     if (copy) perm_mask |= PERM_COPY;
     if (mod)  perm_mask |= PERM_MODIFY;
     if (xfer) perm_mask |= PERM_TRANSFER;
     return perm_mask;
->>>>>>> e7eced3c
 }
 
 //----------
@@ -2550,33 +2307,9 @@
 // to change an item's assetID.
 bool LLViewerInventoryItem::regenerateLink()
 {
-<<<<<<< HEAD
-	const LLUUID target_item_id = find_possible_item_for_regeneration(this);
-	if (target_item_id.isNull())
-		return false;
-	LLViewerInventoryCategory::cat_array_t cats;
-	LLViewerInventoryItem::item_array_t items;
-	LLAssetIDMatches asset_id_matches(getAssetUUID());
-	gInventory.collectDescendentsIf(gInventory.getRootFolderID(),
-									cats,
-									items,
-									LLInventoryModel::EXCLUDE_TRASH,
-									asset_id_matches);
-	for (LLViewerInventoryItem::item_array_t::iterator item_iter = items.begin();
-		 item_iter != items.end();
-		 item_iter++)
-	{
-	    LLViewerInventoryItem *item = (*item_iter);
-		item->setAssetUUID(target_item_id);
-		item->updateServer(false);
-		gInventory.addChangedMask(LLInventoryObserver::REBUILD, item->getUUID());
-	}
-	gInventory.notifyObservers();
-	return true;
-=======
     const LLUUID target_item_id = find_possible_item_for_regeneration(this);
     if (target_item_id.isNull())
-        return FALSE;
+        return false;
     LLViewerInventoryCategory::cat_array_t cats;
     LLViewerInventoryItem::item_array_t items;
     LLAssetIDMatches asset_id_matches(getAssetUUID());
@@ -2591,10 +2324,9 @@
     {
         LLViewerInventoryItem *item = (*item_iter);
         item->setAssetUUID(target_item_id);
-        item->updateServer(FALSE);
+        item->updateServer(false);
         gInventory.addChangedMask(LLInventoryObserver::REBUILD, item->getUUID());
     }
     gInventory.notifyObservers();
-    return TRUE;
->>>>>>> e7eced3c
+    return true;
 }