--- conflicted
+++ resolved
@@ -38,23 +38,6 @@
     {
         Optional<bool>      show_line_numbers;
         Optional<bool> default_font_size;
-<<<<<<< HEAD
-		Params();
-	};
-	
-	virtual ~LLScriptEditor() {};
-	
-	// LLView override
-	virtual void	draw();
-    bool postBuild();
-	
-	void	initKeywords();
-	void	loadKeywords();
-	/* virtual */ void	clearSegments();
-	LLKeywords::keyword_iterator_t keywordsBegin()	{ return mKeywords.begin(); }
-	LLKeywords::keyword_iterator_t keywordsEnd()	{ return mKeywords.end(); }
-	
-=======
         Params();
     };
 
@@ -62,7 +45,7 @@
 
     // LLView override
     virtual void    draw();
-    BOOL postBuild();
+    bool postBuild();
 
     void    initKeywords();
     void    loadKeywords();
@@ -70,7 +53,6 @@
     LLKeywords::keyword_iterator_t keywordsBegin()  { return mKeywords.begin(); }
     LLKeywords::keyword_iterator_t keywordsEnd()    { return mKeywords.end(); }
 
->>>>>>> e7eced3c
     static std::string getScriptFontSize();
     LLFontGL* getScriptFont();
     void onFontSizeChange();
