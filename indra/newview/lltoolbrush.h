--- conflicted
+++ resolved
@@ -47,31 +47,17 @@
     typedef std::set<LLViewerRegion*> region_list_t;
 
 public:
-<<<<<<< HEAD
-	
-	// x,y in window coords, 0,0 = left,bot
-	virtual bool handleMouseDown( S32 x, S32 y, MASK mask ) override;
-	virtual bool handleMouseUp( S32 x, S32 y, MASK mask ) override;
-	virtual bool handleHover( S32 x, S32 y, MASK mask ) override;
-	virtual void handleSelect() override;
-	virtual void handleDeselect() override;
-
-	// isAlwaysRendered() - return true if this is a tool that should
-	// always be rendered regardless of selection.
-	virtual bool isAlwaysRendered()  override { return true; }
-=======
 
     // x,y in window coords, 0,0 = left,bot
-    virtual BOOL handleMouseDown( S32 x, S32 y, MASK mask ) override;
-    virtual BOOL handleMouseUp( S32 x, S32 y, MASK mask ) override;
-    virtual BOOL handleHover( S32 x, S32 y, MASK mask ) override;
+    virtual bool handleMouseDown( S32 x, S32 y, MASK mask ) override;
+    virtual bool handleMouseUp( S32 x, S32 y, MASK mask ) override;
+    virtual bool handleHover( S32 x, S32 y, MASK mask ) override;
     virtual void handleSelect() override;
     virtual void handleDeselect() override;
 
     // isAlwaysRendered() - return true if this is a tool that should
     // always be rendered regardless of selection.
-    virtual BOOL isAlwaysRendered()  override { return TRUE; }
->>>>>>> e7eced3c
+    virtual bool isAlwaysRendered()  override { return true; }
 
     // Draw the area that will be affected.
     virtual void render() override;
@@ -81,15 +67,9 @@
 
     void onMouseCaptureLost() override;
 
-<<<<<<< HEAD
-	void modifyLandInSelectionGlobal();
-	virtual void	undo() override;
-	virtual bool	canUndo() const	 override { return true; }
-=======
     void modifyLandInSelectionGlobal();
     virtual void    undo() override;
-    virtual BOOL    canUndo() const  override { return TRUE; }
->>>>>>> e7eced3c
+    virtual bool    canUndo() const  override { return true; }
 
 protected:
     void brush( void );
@@ -111,25 +91,14 @@
     void alertNoTerraformParcel();
 
 protected:
-<<<<<<< HEAD
-	F32 mStartingZ;
-	S32 mMouseX;
-	S32 mMouseY;
-	F32 mBrushSize;
-	bool mGotHover;
-	bool mBrushSelected;
-	// Order doesn't matter and we do check for existance of regions, so use a set
-	region_list_t mLastAffectedRegions;
-=======
     F32 mStartingZ;
     S32 mMouseX;
     S32 mMouseY;
     F32 mBrushSize;
-    BOOL mGotHover;
-    BOOL mBrushSelected;
+    bool mGotHover;
+    bool mBrushSelected;
     // Order doesn't matter and we do check for existance of regions, so use a set
     region_list_t mLastAffectedRegions;
->>>>>>> e7eced3c
 
 private:
     U8 getBrushIndex();
