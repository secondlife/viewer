--- conflicted
+++ resolved
@@ -65,34 +65,7 @@
 
 bool LLPathfindingPathTool::handleMouseDown(S32 pX, S32 pY, MASK pMask)
 {
-<<<<<<< HEAD
-	bool returnVal = false;
-
-	if (!mIsLeftMouseButtonHeld && !mIsMiddleMouseButtonHeld && !mIsRightMouseButtonHeld)
-	{
-		if (isAnyPathToolModKeys(pMask))
-		{
-			gViewerWindow->setCursor(isPointAModKeys(pMask)
-				? UI_CURSOR_TOOLPATHFINDING_PATH_START_ADD
-				: UI_CURSOR_TOOLPATHFINDING_PATH_END_ADD);
-			computeFinalPoints(pX, pY, pMask);
-			mIsLeftMouseButtonHeld = true;
-			setMouseCapture(true);
-			returnVal = true;
-		}
-		else if (!isCameraModKeys(pMask))
-		{
-			gViewerWindow->setCursor(UI_CURSOR_TOOLNO);
-			mIsLeftMouseButtonHeld = true;
-			setMouseCapture(true);
-			returnVal = true;
-		}
-	}
-	mIsLeftMouseButtonHeld = true;
-
-	return returnVal;
-=======
-    BOOL returnVal = FALSE;
+    bool returnVal = false;
 
     if (!mIsLeftMouseButtonHeld && !mIsMiddleMouseButtonHeld && !mIsRightMouseButtonHeld)
     {
@@ -103,177 +76,104 @@
                 : UI_CURSOR_TOOLPATHFINDING_PATH_END_ADD);
             computeFinalPoints(pX, pY, pMask);
             mIsLeftMouseButtonHeld = true;
-            setMouseCapture(TRUE);
-            returnVal = TRUE;
+            setMouseCapture(true);
+            returnVal = true;
         }
         else if (!isCameraModKeys(pMask))
         {
             gViewerWindow->setCursor(UI_CURSOR_TOOLNO);
             mIsLeftMouseButtonHeld = true;
-            setMouseCapture(TRUE);
-            returnVal = TRUE;
+            setMouseCapture(true);
+            returnVal = true;
         }
     }
     mIsLeftMouseButtonHeld = true;
 
     return returnVal;
->>>>>>> e7eced3c
 }
 
 bool LLPathfindingPathTool::handleMouseUp(S32 pX, S32 pY, MASK pMask)
 {
-<<<<<<< HEAD
-	bool returnVal = false;
-
-	if (mIsLeftMouseButtonHeld && !mIsMiddleMouseButtonHeld && !mIsRightMouseButtonHeld)
-	{
-		computeFinalPoints(pX, pY, pMask);
-		setMouseCapture(false);
-		returnVal = true;
-	}
-	mIsLeftMouseButtonHeld = false;
-=======
-    BOOL returnVal = FALSE;
+    bool returnVal = false;
 
     if (mIsLeftMouseButtonHeld && !mIsMiddleMouseButtonHeld && !mIsRightMouseButtonHeld)
     {
         computeFinalPoints(pX, pY, pMask);
-        setMouseCapture(FALSE);
-        returnVal = TRUE;
+        setMouseCapture(false);
+        returnVal = true;
     }
     mIsLeftMouseButtonHeld = false;
->>>>>>> e7eced3c
 
     return returnVal;
 }
 
 bool LLPathfindingPathTool::handleMiddleMouseDown(S32 pX, S32 pY, MASK pMask)
 {
-<<<<<<< HEAD
-	setMouseCapture(true);
-	mIsMiddleMouseButtonHeld = true;
-	gViewerWindow->setCursor(UI_CURSOR_TOOLNO);
-
-	return true;
-=======
-    setMouseCapture(TRUE);
+    setMouseCapture(true);
     mIsMiddleMouseButtonHeld = true;
     gViewerWindow->setCursor(UI_CURSOR_TOOLNO);
 
-    return TRUE;
->>>>>>> e7eced3c
+    return true;
 }
 
 bool LLPathfindingPathTool::handleMiddleMouseUp(S32 pX, S32 pY, MASK pMask)
 {
-<<<<<<< HEAD
-	if (!mIsLeftMouseButtonHeld && mIsMiddleMouseButtonHeld && !mIsRightMouseButtonHeld)
-	{
-		setMouseCapture(false);
-	}
-	mIsMiddleMouseButtonHeld = false;
-
-	return true;
-=======
     if (!mIsLeftMouseButtonHeld && mIsMiddleMouseButtonHeld && !mIsRightMouseButtonHeld)
     {
-        setMouseCapture(FALSE);
+        setMouseCapture(false);
     }
     mIsMiddleMouseButtonHeld = false;
 
-    return TRUE;
->>>>>>> e7eced3c
+    return true;
 }
 
 bool LLPathfindingPathTool::handleRightMouseDown(S32 pX, S32 pY, MASK pMask)
 {
-<<<<<<< HEAD
-	setMouseCapture(true);
-	mIsRightMouseButtonHeld = true;
-	gViewerWindow->setCursor(UI_CURSOR_TOOLNO);
-
-	return true;
-=======
-    setMouseCapture(TRUE);
+    setMouseCapture(true);
     mIsRightMouseButtonHeld = true;
     gViewerWindow->setCursor(UI_CURSOR_TOOLNO);
 
-    return TRUE;
->>>>>>> e7eced3c
+    return true;
 }
 
 bool LLPathfindingPathTool::handleRightMouseUp(S32 pX, S32 pY, MASK pMask)
 {
-<<<<<<< HEAD
-	if (!mIsLeftMouseButtonHeld && !mIsMiddleMouseButtonHeld && mIsRightMouseButtonHeld)
-	{
-		setMouseCapture(false);
-	}
-	mIsRightMouseButtonHeld = false;
-
-	return true;
-=======
     if (!mIsLeftMouseButtonHeld && !mIsMiddleMouseButtonHeld && mIsRightMouseButtonHeld)
     {
-        setMouseCapture(FALSE);
+        setMouseCapture(false);
     }
     mIsRightMouseButtonHeld = false;
 
-    return TRUE;
->>>>>>> e7eced3c
+    return true;
 }
 
 bool LLPathfindingPathTool::handleDoubleClick(S32 pX, S32 pY, MASK pMask)
 {
-<<<<<<< HEAD
-	return true;
-=======
-    return TRUE;
->>>>>>> e7eced3c
+    return true;
 }
 
 bool LLPathfindingPathTool::handleHover(S32 pX, S32 pY, MASK pMask)
 {
-<<<<<<< HEAD
-	bool returnVal = false;
-=======
-    BOOL returnVal = FALSE;
->>>>>>> e7eced3c
+    bool returnVal = false;
 
     if (!mIsLeftMouseButtonHeld && !mIsMiddleMouseButtonHeld && !mIsRightMouseButtonHeld && !isAnyPathToolModKeys(pMask))
     {
         gViewerWindow->setCursor(UI_CURSOR_TOOLPATHFINDING);
     }
 
-<<<<<<< HEAD
-	if (!mIsMiddleMouseButtonHeld && !mIsRightMouseButtonHeld && isAnyPathToolModKeys(pMask))
-	{
-		gViewerWindow->setCursor(isPointAModKeys(pMask)
-			? (mIsLeftMouseButtonHeld ? UI_CURSOR_TOOLPATHFINDING_PATH_START_ADD : UI_CURSOR_TOOLPATHFINDING_PATH_START)
-			: (mIsLeftMouseButtonHeld ? UI_CURSOR_TOOLPATHFINDING_PATH_END_ADD : UI_CURSOR_TOOLPATHFINDING_PATH_END));
-		computeTempPoints(pX, pY, pMask);
-		returnVal = true;
-	}
-	else
-	{
-		clearTemp();
-		computeFinalPath();
-	}
-=======
     if (!mIsMiddleMouseButtonHeld && !mIsRightMouseButtonHeld && isAnyPathToolModKeys(pMask))
     {
         gViewerWindow->setCursor(isPointAModKeys(pMask)
             ? (mIsLeftMouseButtonHeld ? UI_CURSOR_TOOLPATHFINDING_PATH_START_ADD : UI_CURSOR_TOOLPATHFINDING_PATH_START)
             : (mIsLeftMouseButtonHeld ? UI_CURSOR_TOOLPATHFINDING_PATH_END_ADD : UI_CURSOR_TOOLPATHFINDING_PATH_END));
         computeTempPoints(pX, pY, pMask);
-        returnVal = TRUE;
+        returnVal = true;
     }
     else
     {
         clearTemp();
         computeFinalPath();
     }
->>>>>>> e7eced3c
 
     return returnVal;
 }
