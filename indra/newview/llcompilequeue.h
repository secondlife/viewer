--- conflicted
+++ resolved
@@ -50,35 +50,19 @@
 class LLFloaterScriptQueue : public LLFloater/*, public LLVOInventoryListener*/
 {
 public:
-<<<<<<< HEAD
-	LLFloaterScriptQueue(const LLSD& key);
-	virtual ~LLFloaterScriptQueue();
-
-	/*virtual*/ bool postBuild();
-	
-	void setMono(bool mono) { mMono = mono; }
-	
-	// addObject() accepts an object id.
-	void addObject(const LLUUID& id, std::string name);
-
-	// start() returns true if the queue has started, otherwise false.
-	bool start();
-	
-=======
     LLFloaterScriptQueue(const LLSD& key);
     virtual ~LLFloaterScriptQueue();
 
-    /*virtual*/ BOOL postBuild();
+    /*virtual*/ bool postBuild();
 
     void setMono(bool mono) { mMono = mono; }
 
     // addObject() accepts an object id.
     void addObject(const LLUUID& id, std::string name);
 
-    // start() returns TRUE if the queue has started, otherwise FALSE.
-    BOOL start();
-
->>>>>>> e7eced3c
+    // start() returns true if the queue has started, otherwise false.
+    bool start();
+
     void addProcessingMessage(const std::string &message, const LLSD &args);
     void addStringMessage(const std::string &message);
 
@@ -87,13 +71,8 @@
 protected:
     static void onCloseBtn(void* user_data);
 
-<<<<<<< HEAD
-	// returns true if this is done
-	bool isDone() const;
-=======
     // returns true if this is done
-    BOOL isDone() const;
->>>>>>> e7eced3c
+    bool isDone() const;
 
     virtual bool startQueue() = 0;
 
@@ -142,15 +121,9 @@
 {
     friend class LLFloaterReg;
 public:
-<<<<<<< HEAD
-	
-	void experienceIdsReceived( const LLSD& content );
-	bool hasExperience(const LLUUID& id)const;
-=======
 
     void experienceIdsReceived( const LLSD& content );
-    BOOL hasExperience(const LLUUID& id)const;
->>>>>>> e7eced3c
+    bool hasExperience(const LLUUID& id)const;
 
 protected:
     LLFloaterCompileQueue(const LLSD& key);
