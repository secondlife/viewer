/**
 * @file llcompilequeue.h
 * @brief LLCompileQueue class header file
 *
 * $LicenseInfo:firstyear=2002&license=viewerlgpl$
 * Second Life Viewer Source Code
 * Copyright (C) 2010, Linden Research, Inc.
 *
 * This library is free software; you can redistribute it and/or
 * modify it under the terms of the GNU Lesser General Public
 * License as published by the Free Software Foundation;
 * version 2.1 of the License only.
 *
 * This library is distributed in the hope that it will be useful,
 * but WITHOUT ANY WARRANTY; without even the implied warranty of
 * MERCHANTABILITY or FITNESS FOR A PARTICULAR PURPOSE.  See the GNU
 * Lesser General Public License for more details.
 *
 * You should have received a copy of the GNU Lesser General Public
 * License along with this library; if not, write to the Free Software
 * Foundation, Inc., 51 Franklin Street, Fifth Floor, Boston, MA  02110-1301  USA
 *
 * Linden Research, Inc., 945 Battery Street, San Francisco, CA  94111  USA
 * $/LicenseInfo$
 */

#ifndef LL_LLCOMPILEQUEUE_H
#define LL_LLCOMPILEQUEUE_H

#include "llinventory.h"
#include "llviewerobject.h"
#include "lluuid.h"

#include "llfloater.h"
#include "llscrolllistctrl.h"

#include "llevents.h"

//~~~~~~~~~~~~~~~~~~~~~~~~~~~~~~~~~~~~~~~~~~~~~~~~~~~~~~~~~~~~~~~~~~~~~~~~~~~~~
// Class LLFloaterScriptQueue
//
// This class provides a mechanism of adding objects to a list that
// will go through and execute action for the scripts on each object. The
// objects will be accessed serially and the scripts may be
// manipulated in parallel. For example, selecting two objects each
// with three scripts will result in the first object having all three
// scripts manipulated.
//~~~~~~~~~~~~~~~~~~~~~~~~~~~~~~~~~~~~~~~~~~~~~~~~~~~~~~~~~~~~~~~~~~~~~~~~~~~~~

class LLFloaterScriptQueue : public LLFloater/*, public LLVOInventoryListener*/
{
public:
<<<<<<< HEAD
	LLFloaterScriptQueue(const LLSD& key);
	virtual ~LLFloaterScriptQueue();

	/*virtual*/ bool postBuild();
	
	void setMono(bool mono) { mMono = mono; }
	
	// addObject() accepts an object id.
	void addObject(const LLUUID& id, std::string name);

	// start() returns true if the queue has started, otherwise false.
	bool start();
	
=======
    LLFloaterScriptQueue(const LLSD& key);
    virtual ~LLFloaterScriptQueue();

    /*virtual*/ BOOL postBuild();

    void setMono(bool mono) { mMono = mono; }

    // addObject() accepts an object id.
    void addObject(const LLUUID& id, std::string name);

    // start() returns TRUE if the queue has started, otherwise FALSE.
    BOOL start();

>>>>>>> e1623bb2
    void addProcessingMessage(const std::string &message, const LLSD &args);
    void addStringMessage(const std::string &message);

    std::string getStartString() const { return mStartString; }

protected:
    static void onCloseBtn(void* user_data);

<<<<<<< HEAD
	// returns true if this is done
	bool isDone() const;
=======
    // returns true if this is done
    BOOL isDone() const;
>>>>>>> e1623bb2

    virtual bool startQueue() = 0;

    void setStartString(const std::string& s) { mStartString = s; }

protected:
    // UI
    LLScrollListCtrl* mMessages;
    LLButton* mCloseBtn;

    // Object Queue
    struct ObjectData
    {
        LLUUID mObjectId;
        std::string mObjectName;
    };
    typedef std::vector<ObjectData> object_data_list_t;

    object_data_list_t mObjectList;
    LLUUID mCurrentObjectID;
    bool mDone;

    std::string mStartString;
    bool mMono;

    typedef boost::function<bool(const LLPointer<LLViewerObject> &, LLInventoryObject*, LLEventPump &)>   fnQueueAction_t;
    static void objectScriptProcessingQueueCoro(std::string action, LLHandle<LLFloaterScriptQueue> hfloater, object_data_list_t objectList, fnQueueAction_t func);

};

//~~~~~~~~~~~~~~~~~~~~~~~~~~~~~~~~~~~~~~~~~~~~~~~~~~~~~~~~~~~~~~~~~~~~~~~~~~~~~
// Class LLFloaterCompileQueue
//
// This script queue will recompile each script.
//~~~~~~~~~~~~~~~~~~~~~~~~~~~~~~~~~~~~~~~~~~~~~~~~~~~~~~~~~~~~~~~~~~~~~~~~~~~~~

struct LLCompileQueueData
{
    LLUUID mQueueID;
    LLUUID mItemId;
    LLCompileQueueData(const LLUUID& q_id, const LLUUID& item_id) :
        mQueueID(q_id), mItemId(item_id) {}
};

class LLFloaterCompileQueue : public LLFloaterScriptQueue
{
    friend class LLFloaterReg;
public:
<<<<<<< HEAD
	
	void experienceIdsReceived( const LLSD& content );
	bool hasExperience(const LLUUID& id)const;
=======

    void experienceIdsReceived( const LLSD& content );
    BOOL hasExperience(const LLUUID& id)const;
>>>>>>> e1623bb2

protected:
    LLFloaterCompileQueue(const LLSD& key);
    virtual ~LLFloaterCompileQueue();

    virtual bool startQueue();

    static bool processScript(LLHandle<LLFloaterCompileQueue> hfloater, const LLPointer<LLViewerObject> &object, LLInventoryObject* inventory, LLEventPump &pump);

    //bool checkAssetId(const LLUUID &assetId);
    static void handleHTTPResponse(std::string pumpName, const LLSD &expresult);
    static void handleScriptRetrieval(const LLUUID& assetId, LLAssetType::EType type, void* userData, S32 status, LLExtStat extStatus);

private:
    static void processExperienceIdResults(LLSD result, LLUUID parent);
    //uuid_list_t mAssetIds;  // list of asset IDs processed.
    uuid_list_t mExperienceIds;
};

//~~~~~~~~~~~~~~~~~~~~~~~~~~~~~~~~~~~~~~~~~~~~~~~~~~~~~~~~~~~~~~~~~~~~~~~~~~~~~
// Class LLFloaterResetQueue
//
// This script queue will reset each script.
//~~~~~~~~~~~~~~~~~~~~~~~~~~~~~~~~~~~~~~~~~~~~~~~~~~~~~~~~~~~~~~~~~~~~~~~~~~~~~

class LLFloaterResetQueue : public LLFloaterScriptQueue
{
    friend class LLFloaterReg;
protected:
    LLFloaterResetQueue(const LLSD& key);
    virtual ~LLFloaterResetQueue();

    static bool resetObjectScripts(LLHandle<LLFloaterScriptQueue> hfloater, const LLPointer<LLViewerObject> &object, LLInventoryObject* inventory, LLEventPump &pump);

    virtual bool startQueue();
};

//~~~~~~~~~~~~~~~~~~~~~~~~~~~~~~~~~~~~~~~~~~~~~~~~~~~~~~~~~~~~~~~~~~~~~~~~~~~~~
// Class LLFloaterRunQueue
//
// This script queue will set each script as running.
//~~~~~~~~~~~~~~~~~~~~~~~~~~~~~~~~~~~~~~~~~~~~~~~~~~~~~~~~~~~~~~~~~~~~~~~~~~~~~

class LLFloaterRunQueue : public LLFloaterScriptQueue
{
    friend class LLFloaterReg;
protected:
    LLFloaterRunQueue(const LLSD& key);
    virtual ~LLFloaterRunQueue();

    static bool runObjectScripts(LLHandle<LLFloaterScriptQueue> hfloater, const LLPointer<LLViewerObject> &object, LLInventoryObject* inventory, LLEventPump &pump);

    virtual bool startQueue();
};

//~~~~~~~~~~~~~~~~~~~~~~~~~~~~~~~~~~~~~~~~~~~~~~~~~~~~~~~~~~~~~~~~~~~~~~~~~~~~~
// Class LLFloaterNotRunQueue
//
// This script queue will set each script as not running.
//~~~~~~~~~~~~~~~~~~~~~~~~~~~~~~~~~~~~~~~~~~~~~~~~~~~~~~~~~~~~~~~~~~~~~~~~~~~~~

class LLFloaterNotRunQueue : public LLFloaterScriptQueue
{
    friend class LLFloaterReg;
protected:
    LLFloaterNotRunQueue(const LLSD& key);
    virtual ~LLFloaterNotRunQueue();

    static bool stopObjectScripts(LLHandle<LLFloaterScriptQueue> hfloater, const LLPointer<LLViewerObject> &object, LLInventoryObject* inventory, LLEventPump &pump);

    virtual bool startQueue();
};

#endif // LL_LLCOMPILEQUEUE_H<|MERGE_RESOLUTION|>--- conflicted
+++ resolved
@@ -1,227 +1,200 @@
-/**
- * @file llcompilequeue.h
- * @brief LLCompileQueue class header file
- *
- * $LicenseInfo:firstyear=2002&license=viewerlgpl$
- * Second Life Viewer Source Code
- * Copyright (C) 2010, Linden Research, Inc.
- *
- * This library is free software; you can redistribute it and/or
- * modify it under the terms of the GNU Lesser General Public
- * License as published by the Free Software Foundation;
- * version 2.1 of the License only.
- *
- * This library is distributed in the hope that it will be useful,
- * but WITHOUT ANY WARRANTY; without even the implied warranty of
- * MERCHANTABILITY or FITNESS FOR A PARTICULAR PURPOSE.  See the GNU
- * Lesser General Public License for more details.
- *
- * You should have received a copy of the GNU Lesser General Public
- * License along with this library; if not, write to the Free Software
- * Foundation, Inc., 51 Franklin Street, Fifth Floor, Boston, MA  02110-1301  USA
- *
- * Linden Research, Inc., 945 Battery Street, San Francisco, CA  94111  USA
- * $/LicenseInfo$
- */
-
-#ifndef LL_LLCOMPILEQUEUE_H
-#define LL_LLCOMPILEQUEUE_H
-
-#include "llinventory.h"
-#include "llviewerobject.h"
-#include "lluuid.h"
-
-#include "llfloater.h"
-#include "llscrolllistctrl.h"
-
-#include "llevents.h"
-
-//~~~~~~~~~~~~~~~~~~~~~~~~~~~~~~~~~~~~~~~~~~~~~~~~~~~~~~~~~~~~~~~~~~~~~~~~~~~~~
-// Class LLFloaterScriptQueue
-//
-// This class provides a mechanism of adding objects to a list that
-// will go through and execute action for the scripts on each object. The
-// objects will be accessed serially and the scripts may be
-// manipulated in parallel. For example, selecting two objects each
-// with three scripts will result in the first object having all three
-// scripts manipulated.
-//~~~~~~~~~~~~~~~~~~~~~~~~~~~~~~~~~~~~~~~~~~~~~~~~~~~~~~~~~~~~~~~~~~~~~~~~~~~~~
-
-class LLFloaterScriptQueue : public LLFloater/*, public LLVOInventoryListener*/
-{
-public:
-<<<<<<< HEAD
-	LLFloaterScriptQueue(const LLSD& key);
-	virtual ~LLFloaterScriptQueue();
-
-	/*virtual*/ bool postBuild();
-	
-	void setMono(bool mono) { mMono = mono; }
-	
-	// addObject() accepts an object id.
-	void addObject(const LLUUID& id, std::string name);
-
-	// start() returns true if the queue has started, otherwise false.
-	bool start();
-	
-=======
-    LLFloaterScriptQueue(const LLSD& key);
-    virtual ~LLFloaterScriptQueue();
-
-    /*virtual*/ BOOL postBuild();
-
-    void setMono(bool mono) { mMono = mono; }
-
-    // addObject() accepts an object id.
-    void addObject(const LLUUID& id, std::string name);
-
-    // start() returns TRUE if the queue has started, otherwise FALSE.
-    BOOL start();
-
->>>>>>> e1623bb2
-    void addProcessingMessage(const std::string &message, const LLSD &args);
-    void addStringMessage(const std::string &message);
-
-    std::string getStartString() const { return mStartString; }
-
-protected:
-    static void onCloseBtn(void* user_data);
-
-<<<<<<< HEAD
-	// returns true if this is done
-	bool isDone() const;
-=======
-    // returns true if this is done
-    BOOL isDone() const;
->>>>>>> e1623bb2
-
-    virtual bool startQueue() = 0;
-
-    void setStartString(const std::string& s) { mStartString = s; }
-
-protected:
-    // UI
-    LLScrollListCtrl* mMessages;
-    LLButton* mCloseBtn;
-
-    // Object Queue
-    struct ObjectData
-    {
-        LLUUID mObjectId;
-        std::string mObjectName;
-    };
-    typedef std::vector<ObjectData> object_data_list_t;
-
-    object_data_list_t mObjectList;
-    LLUUID mCurrentObjectID;
-    bool mDone;
-
-    std::string mStartString;
-    bool mMono;
-
-    typedef boost::function<bool(const LLPointer<LLViewerObject> &, LLInventoryObject*, LLEventPump &)>   fnQueueAction_t;
-    static void objectScriptProcessingQueueCoro(std::string action, LLHandle<LLFloaterScriptQueue> hfloater, object_data_list_t objectList, fnQueueAction_t func);
-
-};
-
-//~~~~~~~~~~~~~~~~~~~~~~~~~~~~~~~~~~~~~~~~~~~~~~~~~~~~~~~~~~~~~~~~~~~~~~~~~~~~~
-// Class LLFloaterCompileQueue
-//
-// This script queue will recompile each script.
-//~~~~~~~~~~~~~~~~~~~~~~~~~~~~~~~~~~~~~~~~~~~~~~~~~~~~~~~~~~~~~~~~~~~~~~~~~~~~~
-
-struct LLCompileQueueData
-{
-    LLUUID mQueueID;
-    LLUUID mItemId;
-    LLCompileQueueData(const LLUUID& q_id, const LLUUID& item_id) :
-        mQueueID(q_id), mItemId(item_id) {}
-};
-
-class LLFloaterCompileQueue : public LLFloaterScriptQueue
-{
-    friend class LLFloaterReg;
-public:
-<<<<<<< HEAD
-	
-	void experienceIdsReceived( const LLSD& content );
-	bool hasExperience(const LLUUID& id)const;
-=======
-
-    void experienceIdsReceived( const LLSD& content );
-    BOOL hasExperience(const LLUUID& id)const;
->>>>>>> e1623bb2
-
-protected:
-    LLFloaterCompileQueue(const LLSD& key);
-    virtual ~LLFloaterCompileQueue();
-
-    virtual bool startQueue();
-
-    static bool processScript(LLHandle<LLFloaterCompileQueue> hfloater, const LLPointer<LLViewerObject> &object, LLInventoryObject* inventory, LLEventPump &pump);
-
-    //bool checkAssetId(const LLUUID &assetId);
-    static void handleHTTPResponse(std::string pumpName, const LLSD &expresult);
-    static void handleScriptRetrieval(const LLUUID& assetId, LLAssetType::EType type, void* userData, S32 status, LLExtStat extStatus);
-
-private:
-    static void processExperienceIdResults(LLSD result, LLUUID parent);
-    //uuid_list_t mAssetIds;  // list of asset IDs processed.
-    uuid_list_t mExperienceIds;
-};
-
-//~~~~~~~~~~~~~~~~~~~~~~~~~~~~~~~~~~~~~~~~~~~~~~~~~~~~~~~~~~~~~~~~~~~~~~~~~~~~~
-// Class LLFloaterResetQueue
-//
-// This script queue will reset each script.
-//~~~~~~~~~~~~~~~~~~~~~~~~~~~~~~~~~~~~~~~~~~~~~~~~~~~~~~~~~~~~~~~~~~~~~~~~~~~~~
-
-class LLFloaterResetQueue : public LLFloaterScriptQueue
-{
-    friend class LLFloaterReg;
-protected:
-    LLFloaterResetQueue(const LLSD& key);
-    virtual ~LLFloaterResetQueue();
-
-    static bool resetObjectScripts(LLHandle<LLFloaterScriptQueue> hfloater, const LLPointer<LLViewerObject> &object, LLInventoryObject* inventory, LLEventPump &pump);
-
-    virtual bool startQueue();
-};
-
-//~~~~~~~~~~~~~~~~~~~~~~~~~~~~~~~~~~~~~~~~~~~~~~~~~~~~~~~~~~~~~~~~~~~~~~~~~~~~~
-// Class LLFloaterRunQueue
-//
-// This script queue will set each script as running.
-//~~~~~~~~~~~~~~~~~~~~~~~~~~~~~~~~~~~~~~~~~~~~~~~~~~~~~~~~~~~~~~~~~~~~~~~~~~~~~
-
-class LLFloaterRunQueue : public LLFloaterScriptQueue
-{
-    friend class LLFloaterReg;
-protected:
-    LLFloaterRunQueue(const LLSD& key);
-    virtual ~LLFloaterRunQueue();
-
-    static bool runObjectScripts(LLHandle<LLFloaterScriptQueue> hfloater, const LLPointer<LLViewerObject> &object, LLInventoryObject* inventory, LLEventPump &pump);
-
-    virtual bool startQueue();
-};
-
-//~~~~~~~~~~~~~~~~~~~~~~~~~~~~~~~~~~~~~~~~~~~~~~~~~~~~~~~~~~~~~~~~~~~~~~~~~~~~~
-// Class LLFloaterNotRunQueue
-//
-// This script queue will set each script as not running.
-//~~~~~~~~~~~~~~~~~~~~~~~~~~~~~~~~~~~~~~~~~~~~~~~~~~~~~~~~~~~~~~~~~~~~~~~~~~~~~
-
-class LLFloaterNotRunQueue : public LLFloaterScriptQueue
-{
-    friend class LLFloaterReg;
-protected:
-    LLFloaterNotRunQueue(const LLSD& key);
-    virtual ~LLFloaterNotRunQueue();
-
-    static bool stopObjectScripts(LLHandle<LLFloaterScriptQueue> hfloater, const LLPointer<LLViewerObject> &object, LLInventoryObject* inventory, LLEventPump &pump);
-
-    virtual bool startQueue();
-};
-
-#endif // LL_LLCOMPILEQUEUE_H+/**
+ * @file llcompilequeue.h
+ * @brief LLCompileQueue class header file
+ *
+ * $LicenseInfo:firstyear=2002&license=viewerlgpl$
+ * Second Life Viewer Source Code
+ * Copyright (C) 2010, Linden Research, Inc.
+ *
+ * This library is free software; you can redistribute it and/or
+ * modify it under the terms of the GNU Lesser General Public
+ * License as published by the Free Software Foundation;
+ * version 2.1 of the License only.
+ *
+ * This library is distributed in the hope that it will be useful,
+ * but WITHOUT ANY WARRANTY; without even the implied warranty of
+ * MERCHANTABILITY or FITNESS FOR A PARTICULAR PURPOSE.  See the GNU
+ * Lesser General Public License for more details.
+ *
+ * You should have received a copy of the GNU Lesser General Public
+ * License along with this library; if not, write to the Free Software
+ * Foundation, Inc., 51 Franklin Street, Fifth Floor, Boston, MA  02110-1301  USA
+ *
+ * Linden Research, Inc., 945 Battery Street, San Francisco, CA  94111  USA
+ * $/LicenseInfo$
+ */
+
+#ifndef LL_LLCOMPILEQUEUE_H
+#define LL_LLCOMPILEQUEUE_H
+
+#include "llinventory.h"
+#include "llviewerobject.h"
+#include "lluuid.h"
+
+#include "llfloater.h"
+#include "llscrolllistctrl.h"
+
+#include "llevents.h"
+
+//~~~~~~~~~~~~~~~~~~~~~~~~~~~~~~~~~~~~~~~~~~~~~~~~~~~~~~~~~~~~~~~~~~~~~~~~~~~~~
+// Class LLFloaterScriptQueue
+//
+// This class provides a mechanism of adding objects to a list that
+// will go through and execute action for the scripts on each object. The
+// objects will be accessed serially and the scripts may be
+// manipulated in parallel. For example, selecting two objects each
+// with three scripts will result in the first object having all three
+// scripts manipulated.
+//~~~~~~~~~~~~~~~~~~~~~~~~~~~~~~~~~~~~~~~~~~~~~~~~~~~~~~~~~~~~~~~~~~~~~~~~~~~~~
+
+class LLFloaterScriptQueue : public LLFloater/*, public LLVOInventoryListener*/
+{
+public:
+    LLFloaterScriptQueue(const LLSD& key);
+    virtual ~LLFloaterScriptQueue();
+
+    /*virtual*/ bool postBuild();
+
+    void setMono(bool mono) { mMono = mono; }
+
+    // addObject() accepts an object id.
+    void addObject(const LLUUID& id, std::string name);
+
+    // start() returns true if the queue has started, otherwise false.
+    bool start();
+
+    void addProcessingMessage(const std::string &message, const LLSD &args);
+    void addStringMessage(const std::string &message);
+
+    std::string getStartString() const { return mStartString; }
+
+protected:
+    static void onCloseBtn(void* user_data);
+
+    // returns true if this is done
+    bool isDone() const;
+
+    virtual bool startQueue() = 0;
+
+    void setStartString(const std::string& s) { mStartString = s; }
+
+protected:
+    // UI
+    LLScrollListCtrl* mMessages;
+    LLButton* mCloseBtn;
+
+    // Object Queue
+    struct ObjectData
+    {
+        LLUUID mObjectId;
+        std::string mObjectName;
+    };
+    typedef std::vector<ObjectData> object_data_list_t;
+
+    object_data_list_t mObjectList;
+    LLUUID mCurrentObjectID;
+    bool mDone;
+
+    std::string mStartString;
+    bool mMono;
+
+    typedef boost::function<bool(const LLPointer<LLViewerObject> &, LLInventoryObject*, LLEventPump &)>   fnQueueAction_t;
+    static void objectScriptProcessingQueueCoro(std::string action, LLHandle<LLFloaterScriptQueue> hfloater, object_data_list_t objectList, fnQueueAction_t func);
+
+};
+
+//~~~~~~~~~~~~~~~~~~~~~~~~~~~~~~~~~~~~~~~~~~~~~~~~~~~~~~~~~~~~~~~~~~~~~~~~~~~~~
+// Class LLFloaterCompileQueue
+//
+// This script queue will recompile each script.
+//~~~~~~~~~~~~~~~~~~~~~~~~~~~~~~~~~~~~~~~~~~~~~~~~~~~~~~~~~~~~~~~~~~~~~~~~~~~~~
+
+struct LLCompileQueueData
+{
+    LLUUID mQueueID;
+    LLUUID mItemId;
+    LLCompileQueueData(const LLUUID& q_id, const LLUUID& item_id) :
+        mQueueID(q_id), mItemId(item_id) {}
+};
+
+class LLFloaterCompileQueue : public LLFloaterScriptQueue
+{
+    friend class LLFloaterReg;
+public:
+
+    void experienceIdsReceived( const LLSD& content );
+    bool hasExperience(const LLUUID& id)const;
+
+protected:
+    LLFloaterCompileQueue(const LLSD& key);
+    virtual ~LLFloaterCompileQueue();
+
+    virtual bool startQueue();
+
+    static bool processScript(LLHandle<LLFloaterCompileQueue> hfloater, const LLPointer<LLViewerObject> &object, LLInventoryObject* inventory, LLEventPump &pump);
+
+    //bool checkAssetId(const LLUUID &assetId);
+    static void handleHTTPResponse(std::string pumpName, const LLSD &expresult);
+    static void handleScriptRetrieval(const LLUUID& assetId, LLAssetType::EType type, void* userData, S32 status, LLExtStat extStatus);
+
+private:
+    static void processExperienceIdResults(LLSD result, LLUUID parent);
+    //uuid_list_t mAssetIds;  // list of asset IDs processed.
+    uuid_list_t mExperienceIds;
+};
+
+//~~~~~~~~~~~~~~~~~~~~~~~~~~~~~~~~~~~~~~~~~~~~~~~~~~~~~~~~~~~~~~~~~~~~~~~~~~~~~
+// Class LLFloaterResetQueue
+//
+// This script queue will reset each script.
+//~~~~~~~~~~~~~~~~~~~~~~~~~~~~~~~~~~~~~~~~~~~~~~~~~~~~~~~~~~~~~~~~~~~~~~~~~~~~~
+
+class LLFloaterResetQueue : public LLFloaterScriptQueue
+{
+    friend class LLFloaterReg;
+protected:
+    LLFloaterResetQueue(const LLSD& key);
+    virtual ~LLFloaterResetQueue();
+
+    static bool resetObjectScripts(LLHandle<LLFloaterScriptQueue> hfloater, const LLPointer<LLViewerObject> &object, LLInventoryObject* inventory, LLEventPump &pump);
+
+    virtual bool startQueue();
+};
+
+//~~~~~~~~~~~~~~~~~~~~~~~~~~~~~~~~~~~~~~~~~~~~~~~~~~~~~~~~~~~~~~~~~~~~~~~~~~~~~
+// Class LLFloaterRunQueue
+//
+// This script queue will set each script as running.
+//~~~~~~~~~~~~~~~~~~~~~~~~~~~~~~~~~~~~~~~~~~~~~~~~~~~~~~~~~~~~~~~~~~~~~~~~~~~~~
+
+class LLFloaterRunQueue : public LLFloaterScriptQueue
+{
+    friend class LLFloaterReg;
+protected:
+    LLFloaterRunQueue(const LLSD& key);
+    virtual ~LLFloaterRunQueue();
+
+    static bool runObjectScripts(LLHandle<LLFloaterScriptQueue> hfloater, const LLPointer<LLViewerObject> &object, LLInventoryObject* inventory, LLEventPump &pump);
+
+    virtual bool startQueue();
+};
+
+//~~~~~~~~~~~~~~~~~~~~~~~~~~~~~~~~~~~~~~~~~~~~~~~~~~~~~~~~~~~~~~~~~~~~~~~~~~~~~
+// Class LLFloaterNotRunQueue
+//
+// This script queue will set each script as not running.
+//~~~~~~~~~~~~~~~~~~~~~~~~~~~~~~~~~~~~~~~~~~~~~~~~~~~~~~~~~~~~~~~~~~~~~~~~~~~~~
+
+class LLFloaterNotRunQueue : public LLFloaterScriptQueue
+{
+    friend class LLFloaterReg;
+protected:
+    LLFloaterNotRunQueue(const LLSD& key);
+    virtual ~LLFloaterNotRunQueue();
+
+    static bool stopObjectScripts(LLHandle<LLFloaterScriptQueue> hfloater, const LLPointer<LLViewerObject> &object, LLInventoryObject* inventory, LLEventPump &pump);
+
+    virtual bool startQueue();
+};
+
+#endif // LL_LLCOMPILEQUEUE_H