/**
 * @file lltoolplacer.h
 * @brief Tool for placing new objects into the world
 *
 * $LicenseInfo:firstyear=2001&license=viewerlgpl$
 * Second Life Viewer Source Code
 * Copyright (C) 2010, Linden Research, Inc.
 *
 * This library is free software; you can redistribute it and/or
 * modify it under the terms of the GNU Lesser General Public
 * License as published by the Free Software Foundation;
 * version 2.1 of the License only.
 *
 * This library is distributed in the hope that it will be useful,
 * but WITHOUT ANY WARRANTY; without even the implied warranty of
 * MERCHANTABILITY or FITNESS FOR A PARTICULAR PURPOSE.  See the GNU
 * Lesser General Public License for more details.
 *
 * You should have received a copy of the GNU Lesser General Public
 * License along with this library; if not, write to the Free Software
 * Foundation, Inc., 51 Franklin Street, Fifth Floor, Boston, MA  02110-1301  USA
 *
 * Linden Research, Inc., 945 Battery Street, San Francisco, CA  94111  USA
 * $/LicenseInfo$
 */

#ifndef LL_TOOLPLACER_H
#define LL_TOOLPLACER_H

#include "llpanel.h"
#include "lltool.h"

class LLButton;
class LLViewerRegion;

////////////////////////////////////////////////////
// LLToolPlacer

class LLToolPlacer
 :  public LLTool
{
public:
    LLToolPlacer();

<<<<<<< HEAD
	virtual bool	placeObject(S32 x, S32 y, MASK mask);
	virtual bool	handleHover(S32 x, S32 y, MASK mask);
	virtual void	handleSelect();	// do stuff when your tool is selected
	virtual void	handleDeselect();	// clean up when your tool is deselected
=======
    virtual BOOL    placeObject(S32 x, S32 y, MASK mask);
    virtual BOOL    handleHover(S32 x, S32 y, MASK mask);
    virtual void    handleSelect(); // do stuff when your tool is selected
    virtual void    handleDeselect();   // clean up when your tool is deselected
>>>>>>> e1623bb2

    static void setObjectType( LLPCode type )       { sObjectType = type; }
    static LLPCode getObjectType()                  { return sObjectType; }

protected:
    static LLPCode  sObjectType;

private:
<<<<<<< HEAD
	bool addObject( LLPCode pcode, S32 x, S32 y, U8 use_physics );
	bool raycastForNewObjPos( S32 x, S32 y, LLViewerObject** hit_obj, S32* hit_face, 
							  bool* b_hit_land, LLVector3* ray_start_region, LLVector3* ray_end_region, LLViewerRegion** region );
	bool addDuplicate(S32 x, S32 y);
=======
    BOOL addObject( LLPCode pcode, S32 x, S32 y, U8 use_physics );
    BOOL raycastForNewObjPos( S32 x, S32 y, LLViewerObject** hit_obj, S32* hit_face,
                              BOOL* b_hit_land, LLVector3* ray_start_region, LLVector3* ray_end_region, LLViewerRegion** region );
    BOOL addDuplicate(S32 x, S32 y);
>>>>>>> e1623bb2
};

#endif<|MERGE_RESOLUTION|>--- conflicted
+++ resolved
@@ -1,77 +1,63 @@
-/**
- * @file lltoolplacer.h
- * @brief Tool for placing new objects into the world
- *
- * $LicenseInfo:firstyear=2001&license=viewerlgpl$
- * Second Life Viewer Source Code
- * Copyright (C) 2010, Linden Research, Inc.
- *
- * This library is free software; you can redistribute it and/or
- * modify it under the terms of the GNU Lesser General Public
- * License as published by the Free Software Foundation;
- * version 2.1 of the License only.
- *
- * This library is distributed in the hope that it will be useful,
- * but WITHOUT ANY WARRANTY; without even the implied warranty of
- * MERCHANTABILITY or FITNESS FOR A PARTICULAR PURPOSE.  See the GNU
- * Lesser General Public License for more details.
- *
- * You should have received a copy of the GNU Lesser General Public
- * License along with this library; if not, write to the Free Software
- * Foundation, Inc., 51 Franklin Street, Fifth Floor, Boston, MA  02110-1301  USA
- *
- * Linden Research, Inc., 945 Battery Street, San Francisco, CA  94111  USA
- * $/LicenseInfo$
- */
-
-#ifndef LL_TOOLPLACER_H
-#define LL_TOOLPLACER_H
-
-#include "llpanel.h"
-#include "lltool.h"
-
-class LLButton;
-class LLViewerRegion;
-
-////////////////////////////////////////////////////
-// LLToolPlacer
-
-class LLToolPlacer
- :  public LLTool
-{
-public:
-    LLToolPlacer();
-
-<<<<<<< HEAD
-	virtual bool	placeObject(S32 x, S32 y, MASK mask);
-	virtual bool	handleHover(S32 x, S32 y, MASK mask);
-	virtual void	handleSelect();	// do stuff when your tool is selected
-	virtual void	handleDeselect();	// clean up when your tool is deselected
-=======
-    virtual BOOL    placeObject(S32 x, S32 y, MASK mask);
-    virtual BOOL    handleHover(S32 x, S32 y, MASK mask);
-    virtual void    handleSelect(); // do stuff when your tool is selected
-    virtual void    handleDeselect();   // clean up when your tool is deselected
->>>>>>> e1623bb2
-
-    static void setObjectType( LLPCode type )       { sObjectType = type; }
-    static LLPCode getObjectType()                  { return sObjectType; }
-
-protected:
-    static LLPCode  sObjectType;
-
-private:
-<<<<<<< HEAD
-	bool addObject( LLPCode pcode, S32 x, S32 y, U8 use_physics );
-	bool raycastForNewObjPos( S32 x, S32 y, LLViewerObject** hit_obj, S32* hit_face, 
-							  bool* b_hit_land, LLVector3* ray_start_region, LLVector3* ray_end_region, LLViewerRegion** region );
-	bool addDuplicate(S32 x, S32 y);
-=======
-    BOOL addObject( LLPCode pcode, S32 x, S32 y, U8 use_physics );
-    BOOL raycastForNewObjPos( S32 x, S32 y, LLViewerObject** hit_obj, S32* hit_face,
-                              BOOL* b_hit_land, LLVector3* ray_start_region, LLVector3* ray_end_region, LLViewerRegion** region );
-    BOOL addDuplicate(S32 x, S32 y);
->>>>>>> e1623bb2
-};
-
-#endif+/**
+ * @file lltoolplacer.h
+ * @brief Tool for placing new objects into the world
+ *
+ * $LicenseInfo:firstyear=2001&license=viewerlgpl$
+ * Second Life Viewer Source Code
+ * Copyright (C) 2010, Linden Research, Inc.
+ *
+ * This library is free software; you can redistribute it and/or
+ * modify it under the terms of the GNU Lesser General Public
+ * License as published by the Free Software Foundation;
+ * version 2.1 of the License only.
+ *
+ * This library is distributed in the hope that it will be useful,
+ * but WITHOUT ANY WARRANTY; without even the implied warranty of
+ * MERCHANTABILITY or FITNESS FOR A PARTICULAR PURPOSE.  See the GNU
+ * Lesser General Public License for more details.
+ *
+ * You should have received a copy of the GNU Lesser General Public
+ * License along with this library; if not, write to the Free Software
+ * Foundation, Inc., 51 Franklin Street, Fifth Floor, Boston, MA  02110-1301  USA
+ *
+ * Linden Research, Inc., 945 Battery Street, San Francisco, CA  94111  USA
+ * $/LicenseInfo$
+ */
+
+#ifndef LL_TOOLPLACER_H
+#define LL_TOOLPLACER_H
+
+#include "llpanel.h"
+#include "lltool.h"
+
+class LLButton;
+class LLViewerRegion;
+
+////////////////////////////////////////////////////
+// LLToolPlacer
+
+class LLToolPlacer
+ :  public LLTool
+{
+public:
+    LLToolPlacer();
+
+    virtual bool    placeObject(S32 x, S32 y, MASK mask);
+    virtual bool    handleHover(S32 x, S32 y, MASK mask);
+    virtual void    handleSelect(); // do stuff when your tool is selected
+    virtual void    handleDeselect();   // clean up when your tool is deselected
+
+    static void setObjectType( LLPCode type )       { sObjectType = type; }
+    static LLPCode getObjectType()                  { return sObjectType; }
+
+protected:
+    static LLPCode  sObjectType;
+
+private:
+    bool addObject( LLPCode pcode, S32 x, S32 y, U8 use_physics );
+    bool raycastForNewObjPos( S32 x, S32 y, LLViewerObject** hit_obj, S32* hit_face,
+                              bool* b_hit_land, LLVector3* ray_start_region, LLVector3* ray_end_region, LLViewerRegion** region );
+    bool addDuplicate(S32 x, S32 y);
+};
+
+#endif