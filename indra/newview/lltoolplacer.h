/**
 * @file lltoolplacer.h
 * @brief Tool for placing new objects into the world
 *
 * $LicenseInfo:firstyear=2001&license=viewerlgpl$
 * Second Life Viewer Source Code
 * Copyright (C) 2010, Linden Research, Inc.
 *
 * This library is free software; you can redistribute it and/or
 * modify it under the terms of the GNU Lesser General Public
 * License as published by the Free Software Foundation;
 * version 2.1 of the License only.
 *
 * This library is distributed in the hope that it will be useful,
 * but WITHOUT ANY WARRANTY; without even the implied warranty of
 * MERCHANTABILITY or FITNESS FOR A PARTICULAR PURPOSE.  See the GNU
 * Lesser General Public License for more details.
 *
 * You should have received a copy of the GNU Lesser General Public
 * License along with this library; if not, write to the Free Software
 * Foundation, Inc., 51 Franklin Street, Fifth Floor, Boston, MA  02110-1301  USA
 *
 * Linden Research, Inc., 945 Battery Street, San Francisco, CA  94111  USA
 * $/LicenseInfo$
 */

#ifndef LL_TOOLPLACER_H
#define LL_TOOLPLACER_H

#include "llpanel.h"
#include "lltool.h"

class LLButton;
class LLViewerRegion;

////////////////////////////////////////////////////
// LLToolPlacer

class LLToolPlacer
 :  public LLTool
{
public:
    LLToolPlacer();

<<<<<<< HEAD
	virtual bool	placeObject(S32 x, S32 y, MASK mask);
	virtual bool	handleHover(S32 x, S32 y, MASK mask);
	virtual void	handleSelect();	// do stuff when your tool is selected
	virtual void	handleDeselect();	// clean up when your tool is deselected
=======
    virtual BOOL    placeObject(S32 x, S32 y, MASK mask);
    virtual BOOL    handleHover(S32 x, S32 y, MASK mask);
    virtual void    handleSelect(); // do stuff when your tool is selected
    virtual void    handleDeselect();   // clean up when your tool is deselected
>>>>>>> e7eced3c

    static void setObjectType( LLPCode type )       { sObjectType = type; }
    static LLPCode getObjectType()                  { return sObjectType; }

protected:
    static LLPCode  sObjectType;

private:
<<<<<<< HEAD
	bool addObject( LLPCode pcode, S32 x, S32 y, U8 use_physics );
	bool raycastForNewObjPos( S32 x, S32 y, LLViewerObject** hit_obj, S32* hit_face, 
							  bool* b_hit_land, LLVector3* ray_start_region, LLVector3* ray_end_region, LLViewerRegion** region );
	bool addDuplicate(S32 x, S32 y);
=======
    BOOL addObject( LLPCode pcode, S32 x, S32 y, U8 use_physics );
    BOOL raycastForNewObjPos( S32 x, S32 y, LLViewerObject** hit_obj, S32* hit_face,
                              BOOL* b_hit_land, LLVector3* ray_start_region, LLVector3* ray_end_region, LLViewerRegion** region );
    BOOL addDuplicate(S32 x, S32 y);
>>>>>>> e7eced3c
};

#endif<|MERGE_RESOLUTION|>--- conflicted
+++ resolved
@@ -42,17 +42,10 @@
 public:
     LLToolPlacer();
 
-<<<<<<< HEAD
-	virtual bool	placeObject(S32 x, S32 y, MASK mask);
-	virtual bool	handleHover(S32 x, S32 y, MASK mask);
-	virtual void	handleSelect();	// do stuff when your tool is selected
-	virtual void	handleDeselect();	// clean up when your tool is deselected
-=======
-    virtual BOOL    placeObject(S32 x, S32 y, MASK mask);
-    virtual BOOL    handleHover(S32 x, S32 y, MASK mask);
+    virtual bool    placeObject(S32 x, S32 y, MASK mask);
+    virtual bool    handleHover(S32 x, S32 y, MASK mask);
     virtual void    handleSelect(); // do stuff when your tool is selected
     virtual void    handleDeselect();   // clean up when your tool is deselected
->>>>>>> e7eced3c
 
     static void setObjectType( LLPCode type )       { sObjectType = type; }
     static LLPCode getObjectType()                  { return sObjectType; }
@@ -61,17 +54,10 @@
     static LLPCode  sObjectType;
 
 private:
-<<<<<<< HEAD
-	bool addObject( LLPCode pcode, S32 x, S32 y, U8 use_physics );
-	bool raycastForNewObjPos( S32 x, S32 y, LLViewerObject** hit_obj, S32* hit_face, 
-							  bool* b_hit_land, LLVector3* ray_start_region, LLVector3* ray_end_region, LLViewerRegion** region );
-	bool addDuplicate(S32 x, S32 y);
-=======
-    BOOL addObject( LLPCode pcode, S32 x, S32 y, U8 use_physics );
-    BOOL raycastForNewObjPos( S32 x, S32 y, LLViewerObject** hit_obj, S32* hit_face,
-                              BOOL* b_hit_land, LLVector3* ray_start_region, LLVector3* ray_end_region, LLViewerRegion** region );
-    BOOL addDuplicate(S32 x, S32 y);
->>>>>>> e7eced3c
+    bool addObject( LLPCode pcode, S32 x, S32 y, U8 use_physics );
+    bool raycastForNewObjPos( S32 x, S32 y, LLViewerObject** hit_obj, S32* hit_face,
+                              bool* b_hit_land, LLVector3* ray_start_region, LLVector3* ray_end_region, LLViewerRegion** region );
+    bool addDuplicate(S32 x, S32 y);
 };
 
 #endif