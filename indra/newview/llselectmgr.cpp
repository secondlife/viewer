--- conflicted
+++ resolved
@@ -5393,14 +5393,11 @@
 	gFloaterTools->dirty();
 
 	gPieObject->needsArrange();
-<<<<<<< HEAD
-=======
 
 	if( gPieAttachment->getVisible() )
 	{
 		gPieAttachment->arrange();
 	}
->>>>>>> fcaa1ad4
 
 	LLFloaterProperties::dirtyAll();
 	LLFloaterInspect::dirty();
