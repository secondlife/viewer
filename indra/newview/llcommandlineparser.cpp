/**
 * @file llcommandlineparser.cpp
 * @brief The LLCommandLineParser class definitions
 *
 * $LicenseInfo:firstyear=2007&license=viewerlgpl$
 * Second Life Viewer Source Code
 * Copyright (C) 2010, Linden Research, Inc.
 *
 * This library is free software; you can redistribute it and/or
 * modify it under the terms of the GNU Lesser General Public
 * License as published by the Free Software Foundation;
 * version 2.1 of the License only.
 *
 * This library is distributed in the hope that it will be useful,
 * but WITHOUT ANY WARRANTY; without even the implied warranty of
 * MERCHANTABILITY or FITNESS FOR A PARTICULAR PURPOSE.  See the GNU
 * Lesser General Public License for more details.
 *
 * You should have received a copy of the GNU Lesser General Public
 * License along with this library; if not, write to the Free Software
 * Foundation, Inc., 51 Franklin Street, Fifth Floor, Boston, MA  02110-1301  USA
 *
 * Linden Research, Inc., 945 Battery Street, San Francisco, CA  94111  USA
 * $/LicenseInfo$
 */

#include "llviewerprecompiledheaders.h"
#include "llcommandlineparser.h"
#include "llexception.h"

// *NOTE: The boost::lexical_cast generates
// the warning C4701(local used with out assignment) in VC7.1.
// Disable the warning for the boost includes.
#if _MSC_VER
#   pragma warning(push)
#   pragma warning( disable : 4701 )
#else
// NOTE: For the other platforms?
#endif

#include <boost/program_options.hpp>
#include <boost/lexical_cast.hpp>
#include <boost/bind.hpp>
#include <boost/tokenizer.hpp>
#include <boost/assign/list_of.hpp>

#if _MSC_VER
#   pragma warning(pop)
#endif

#include "llsdserialize.h"
#include "llerror.h"
#include "stringize.h"
#include "llexception.h"
#include <string>
#include <set>
#include <iostream>
#include <sstream>
#include <typeinfo>

#include "llcontrol.h"

namespace po = boost::program_options;

// *NOTE:MEP - Currently the boost object reside in file scope.
// This has a couple of negatives, they are always around and
// there can be only one instance of each.
// The plus is that the boost-ly-ness of this implementation is
// hidden from the rest of the world.
// Its importatnt to realize that multiple LLCommandLineParser objects
// will all have this single repository of option escs and parsed options.
// This could be good or bad, and probably won't matter for most use cases.
namespace
{
    // List of command-line switches that can't map-to settings variables.
    // Going forward, we want every new command-line switch to map-to some
    // settings variable. This list is used to validate that.
    const std::set<std::string> unmapped_options = boost::assign::list_of
        ("help")
        ("set")
        ("setdefault")
        ("settings")
        ("sessionsettings")
        ("usersessionsettings")
    ;

    po::options_description gOptionsDesc;
    po::positional_options_description gPositionalOptions;
    po::variables_map gVariableMap;

    const LLCommandLineParser::token_vector_t gEmptyValue;

    void read_file_into_string(std::string& str, const std::basic_istream < char >& file)
    {
        std::ostringstream oss;
        oss << file.rdbuf();
        str = oss.str();
    }

    bool gPastLastOption = false;
}

class LLCLPError : public LLException {
public:
    LLCLPError(const std::string& what) : LLException(what) {}
};

class LLCLPLastOption : public LLException {
public:
    LLCLPLastOption(const std::string& what) : LLException(what) {}
};

class LLCLPValue : public po::value_semantic_codecvt_helper<char>
{
    unsigned mMinTokens;
    unsigned mMaxTokens;
    bool mIsComposing;
    typedef boost::function1<void, const LLCommandLineParser::token_vector_t&> notify_callback_t;
    notify_callback_t mNotifyCallback;
    bool mLastOption;

public:
    LLCLPValue() :
        mMinTokens(0),
        mMaxTokens(0),
        mIsComposing(false),
        mLastOption(false)
        {}

    virtual ~LLCLPValue() {};

    void setMinTokens(unsigned c)
    {
        mMinTokens = c;
    }

    void setMaxTokens(unsigned c)
    {
        mMaxTokens = c;
    }

    void setComposing(bool c)
    {
        mIsComposing = c;
    }

    void setLastOption(bool c)
    {
        mLastOption = c;
    }

    void setNotifyCallback(notify_callback_t f)
    {
        mNotifyCallback = f;
    }

    // Overrides to support the value_semantic interface.
    virtual std::string name() const
    {
        const std::string arg("arg");
        const std::string args("args");
        return (max_tokens() > 1) ? args : arg;
    }

    virtual unsigned min_tokens() const
    {
        return mMinTokens;
    }

    virtual unsigned max_tokens() const
    {
        return mMaxTokens;
    }

    virtual bool is_composing() const
    {
        return mIsComposing;
    }

    // Needed for boost 1.42
    virtual bool is_required() const
    {
        return false; // All our command line options are optional.
    }

    virtual bool apply_default(boost::any& value_store) const
    {
        return false; // No defaults.
    }

    virtual void notify(const boost::any& value_store) const
    {
        const LLCommandLineParser::token_vector_t* value =
            boost::any_cast<const LLCommandLineParser::token_vector_t>(&value_store);
        if(mNotifyCallback)
        {
           mNotifyCallback(*value);
        }
    }

protected:
    void xparse(boost::any& value_store,
         const std::vector<std::string>& new_tokens) const
    {
        if(gPastLastOption)
        {
            LLTHROW(LLCLPLastOption("Don't parse no more!"));
        }

        // Error checks. Needed?
        if (!value_store.empty() && !is_composing())
        {
            LLTHROW(LLCLPError("Non composing value with multiple occurences."));
        }
        if (new_tokens.size() < min_tokens() || new_tokens.size() > max_tokens())
        {
            LLTHROW(LLCLPError("Illegal number of tokens specified."));
        }

        if(value_store.empty())
        {
            value_store = boost::any(LLCommandLineParser::token_vector_t());
        }
        LLCommandLineParser::token_vector_t* tv =
            boost::any_cast<LLCommandLineParser::token_vector_t>(&value_store);

        for(unsigned i = 0; i < new_tokens.size() && i < mMaxTokens; ++i)
        {
            tv->push_back(new_tokens[i]);
        }

        if(mLastOption)
        {
            gPastLastOption = true;
        }
    }
};

//----------------------------------------------------------------------------
// LLCommandLineParser defintions
//----------------------------------------------------------------------------
void LLCommandLineParser::addOptionDesc(const std::string& option_name,
                                        boost::function1<void, const token_vector_t&> notify_callback,
                                        unsigned int token_count,
                                        const std::string& description,
                                        const std::string& short_name,
                                        bool composing,
                                        bool positional,
                                        bool last_option)
{
    // Compose the name for boost::po.
    // It takes the format "long_name, short name"
    const std::string comma(",");
    std::string boost_option_name = option_name;
    if(short_name != LLStringUtil::null)
    {
        boost_option_name += comma;
        boost_option_name += short_name;
    }

    LLCLPValue* value_desc = new LLCLPValue();
    value_desc->setMinTokens(token_count);
    value_desc->setMaxTokens(token_count);
    value_desc->setComposing(composing);
    value_desc->setLastOption(last_option);

    boost::shared_ptr<po::option_description> d(
            new po::option_description(boost_option_name.c_str(),
                                    value_desc,
                                    description.c_str()));

    if(!notify_callback.empty())
    {
        value_desc->setNotifyCallback(notify_callback);
    }

    gOptionsDesc.add(d);

    if(positional)
    {
        gPositionalOptions.add(boost_option_name.c_str(), token_count);
    }
}

bool LLCommandLineParser::parseAndStoreResults(po::command_line_parser& clp)
{
    try
    {
        clp.options(gOptionsDesc);
        clp.positional(gPositionalOptions);
        // SNOW-626: Boost 1.42 erroneously added allow_guessing to the default style
        // (see http://groups.google.com/group/boost-list/browse_thread/thread/545d7bf98ff9bb16?fwc=2&pli=1)
        // Remove allow_guessing from the default style, because that is not allowed
        // when we have options that are a prefix of other options (aka, --help and --helperuri).
        clp.style((po::command_line_style::default_style & ~po::command_line_style::allow_guessing)
                  | po::command_line_style::allow_long_disguise);
        if(mExtraParser)
        {
            clp.extra_parser(mExtraParser);
        }

        po::basic_parsed_options<char> opts = clp.run();
        po::store(opts, gVariableMap);
    }
    catch(po::error& e)
    {
        LL_WARNS() << "Caught Error:" << e.what() << LL_ENDL;
        mErrorMsg = e.what();
        return false;
    }
    catch(LLCLPError& e)
    {
        LL_WARNS() << "Caught Error:" << e.what() << LL_ENDL;
        mErrorMsg = e.what();
        return false;
    }
    catch(LLCLPLastOption&)
    {
        // This exception means a token was read after an option
        // that must be the last option was reached (see url and slurl options)

        // boost::po will have stored a malformed option.
        // All such options will be removed below.
        // The last option read, the last_option option, and its value
        // are put into the error message.
        std::string last_option;
        std::string last_value;
        for(po::variables_map::iterator i = gVariableMap.begin(); i != gVariableMap.end();)
        {
            po::variables_map::iterator tempI = i++;
            if(tempI->second.empty())
            {
                gVariableMap.erase(tempI);
            }
            else
            {
                last_option = tempI->first;
                LLCommandLineParser::token_vector_t* tv =
                    boost::any_cast<LLCommandLineParser::token_vector_t>(&(tempI->second.value()));
                if(!tv->empty())
                {
                    last_value = (*tv)[tv->size()-1];
                }
            }
        }

        // Continue without parsing.
        std::ostringstream msg;
        msg << "Caught Error: Found options after last option: "
            << last_option << " "
            << last_value;

        LL_WARNS() << msg.str() << LL_ENDL;
        mErrorMsg = msg.str();
        return false;
    }
    return true;
}

bool LLCommandLineParser::parseCommandLine(int argc, char **argv)
{
    po::command_line_parser clp(argc, argv);
    return parseAndStoreResults(clp);
}

// TODO:
// - Break out this funky parsing logic into separate method
// - Unit-test it with tests like LLStringUtil::getTokens() (the command-line
//   overload that supports quoted tokens)
// - Unless this logic offers significant semantic benefits, replace it with
//   LLStringUtil::getTokens(). This would fix a known bug: you cannot --set a
//   string-valued variable to the empty string, because empty strings are
//   eliminated below.

bool LLCommandLineParser::parseCommandLineString(const std::string& str)
{
    std::string cmd_line_string("");
    if (!str.empty())
    {
        bool add_last_c = true;
        S32 last_c_pos = str.size() - 1; //don't get out of bounds on pos+1, last char will be processed separately
        for (S32 pos = 0; pos < last_c_pos; ++pos)
        {
            cmd_line_string.append(&str[pos], 1);
            if (str[pos] == '\\')
            {
                cmd_line_string.append("\\", 1);
                if (str[pos + 1] == '\\')
                {
                    ++pos;
                    add_last_c = (pos != last_c_pos);
                }
            }
        }
        if (add_last_c)
        {
            cmd_line_string.append(&str[last_c_pos], 1);
            if (str[last_c_pos] == '\\')
            {
                cmd_line_string.append("\\", 1);
            }
        }
    }

    std::vector<std::string> tokens;
    try
    {
        // Split the string content into tokens
        const char* escape_chars = "\\";
        const char* separator_chars = "\r\n ";
        const char* quote_chars = "\"'";
        boost::escaped_list_separator<char> sep(escape_chars, separator_chars, quote_chars);
        boost::tokenizer< boost::escaped_list_separator<char> > tok(cmd_line_string, sep);
        // std::copy(tok.begin(), tok.end(), std::back_inserter(tokens));
        for (boost::tokenizer< boost::escaped_list_separator<char> >::iterator i = tok.begin();
            i != tok.end();
            ++i)
        {
            if (0 != i->size())
            {
                tokens.push_back(*i);
            }
        }
    }
    catch (...)
    {
        CRASH_ON_UNHANDLED_EXCEPTION(STRINGIZE("Unexpected crash while parsing: " << str));
    }

    po::command_line_parser clp(tokens);
    return parseAndStoreResults(clp);

}

bool LLCommandLineParser::parseCommandLineFile(const std::basic_istream < char >& file)
{
    std::string args;
    read_file_into_string(args, file);

    return parseCommandLineString(args);
}

bool LLCommandLineParser::notify()
{
    try
    {
        po::notify(gVariableMap);
        return true;
    }
    catch (const LLCLPError& e)
    {
        LL_WARNS() << "Caught Error: " << e.what() << LL_ENDL;
        mErrorMsg = e.what();
        return false;
    }
}

void LLCommandLineParser::printOptions() const
{
    for(po::variables_map::iterator i = gVariableMap.begin(); i != gVariableMap.end(); ++i)
    {
        std::string name = i->first;
        token_vector_t values = i->second.as<token_vector_t>();
        std::ostringstream oss;
        oss << name << ": ";
        for(token_vector_t::iterator t_itr = values.begin(); t_itr != values.end(); ++t_itr)
        {
            oss << t_itr->c_str() << " ";
        }
        LL_INFOS() << oss.str() << LL_ENDL;
    }
}

std::ostream& LLCommandLineParser::printOptionsDesc(std::ostream& os) const
{
    return os << gOptionsDesc;
}

bool LLCommandLineParser::hasOption(const std::string& name) const
{
    return gVariableMap.count(name) > 0;
}

const LLCommandLineParser::token_vector_t& LLCommandLineParser::getOption(const std::string& name) const
{
    if(hasOption(name))
    {
        return gVariableMap[name].as<token_vector_t>();
    }

    return gEmptyValue;
}

//----------------------------------------------------------------------------
// LLControlGroupCLP defintions
//----------------------------------------------------------------------------
namespace {
LLCommandLineParser::token_vector_t::value_type
onevalue(const std::string& option,
         const LLCommandLineParser::token_vector_t& value)
{
    if (value.empty())
    {
        // What does it mean when the user specifies a command-line switch
        // that requires a value, but omits the value? Complain.
        LLTHROW(LLCLPError(STRINGIZE("No value specified for --" << option << "!")));
    }
    else if (value.size() > 1)
    {
        LL_WARNS() << "Ignoring extra tokens specified for --"
                << option << "." << LL_ENDL;
    }
    return value[0];
}

void badvalue(const std::string& option,
              const std::string& varname,
              const std::string& type,
              const std::string& value)
{
    // If the user passes an unusable value for a command-line switch, it
    // seems like a really bad idea to just ignore it, even with a log
    // warning.
    LLTHROW(LLCLPError(STRINGIZE("Invalid value specified by command-line switch '" << option
                                 << "' for variable '" << varname << "' of type " << type
                                 << ": '" << value << "'")));
}

template <typename T>
T convertTo(const std::string& option,
            const std::string& varname,
            const LLCommandLineParser::token_vector_t::value_type& value)
{
    try
    {
        return boost::lexical_cast<T>(value);
    }
    catch (const boost::bad_lexical_cast&)
    {
        badvalue(option, varname, typeid(T).name(), value);
        // bogus return; compiler unaware that badvalue() won't return
        return T();
    }
}

void setControlValueCB(const LLCommandLineParser::token_vector_t& value,
                       const std::string& option,
                       LLControlVariable* ctrl)
{
    // *FIX: Do semantic conversion here.
    // LLSD (ImplString) Is no good for doing string to type conversion for...
    // booleans
    // compound types
    // ?...

    if(NULL != ctrl)
    {
        switch(ctrl->type())
        {
        case TYPE_BOOLEAN:
            if (value.empty())
            {
                // Boolean-valued command-line switches are unusual. If you
                // simply specify the switch without an explicit value, we can
                // infer you mean 'true'.
                ctrl->setValue(LLSD(true), false);
            }
            else
            {
                // Only call onevalue() AFTER handling value.empty() case!
                std::string token(onevalue(option, value));

                // There's a token. check the string for true/false/1/0 etc.
                bool result = false;
                bool gotSet = LLStringUtil::convertToBOOL(token, result);
                if (gotSet)
                {
                    ctrl->setValue(LLSD(result), false);
                }
                else
                {
                    badvalue(option, ctrl->getName(), "bool", token);
                }
            }
            break;

        case TYPE_U32:
        {
            std::string token(onevalue(option, value));
            // To my surprise, for an unsigned target, lexical_cast() doesn't
            // complain about an input string such as "-17". In that case, you
            // get a very large positive result. So for U32, make sure there's
            // no minus sign!
            if (token.find('-') == std::string::npos)
            {
                ctrl->setValue(LLSD::Integer(convertTo<U32>(option, ctrl->getName(), token)),
                               false);
            }
            else
            {
                badvalue(option, ctrl->getName(), "unsigned", token);
            }
            break;
        }

        case TYPE_S32:
            ctrl->setValue(convertTo<S32>(option, ctrl->getName(),
                                          onevalue(option, value)), false);
            break;

        case TYPE_F32:
            ctrl->setValue(convertTo<F32>(option, ctrl->getName(),
                                          onevalue(option, value)), false);
            break;

        // It appears that no one has yet tried to define a command-line
        // switch mapped to a settings variable of TYPE_VEC3, TYPE_VEC3D,
        // TYPE_RECT, TYPE_COL4, TYPE_COL3. Such types would certainly seem to
        // call for a bit of special handling here...
        default:
            {
                // For the default types, let llsd do the conversion.
                if(value.size() > 1 && ctrl->isType(TYPE_LLSD))
                {
                    // Assume its an array...
                    LLSD llsdArray;
                    for(unsigned int i = 0; i < value.size(); ++i)
                    {
                        LLSD llsdValue;
                        llsdValue.assign(LLSD::String(value[i]));
                        llsdArray.set(i, llsdValue);
                    }

                    ctrl->setValue(llsdArray, false);
                }
                else
                {
                    ctrl->setValue(onevalue(option, value), false);
                }
            }
            break;
        }
    }
    else
    {
        // This isn't anything a user can affect -- it's a misconfiguration on
        // the part of the coder. Rub the coder's nose in the problem right
        // away so even preliminary testing will surface it.
        LL_ERRS() << "Command Line option --" << option
               << " maps to unknown setting!" << LL_ENDL;
    }
}
} // anonymous namespace

void LLControlGroupCLP::configure(const std::string& config_filename, LLControlGroup* controlGroup)
{
    // This method reads the llsd based config file, and uses it to set
    // members of a control group.
    LLSD clpConfigLLSD;
<<<<<<< HEAD
=======

    llifstream input_stream;
    input_stream.open(config_filename.c_str(), std::ios::in | std::ios::binary);
>>>>>>> e7eced3c

    std::string xml = gDirUtilp->getFileContents(config_filename);
    if (!xml.empty())
    {
        std::stringstream input_stream(xml);
        LLSDSerialize::fromXML(clpConfigLLSD, input_stream);
        for(LLSD::map_iterator option_itr = clpConfigLLSD.beginMap();
            option_itr != clpConfigLLSD.endMap();
            ++option_itr)
        {
            LLSD::String long_name = option_itr->first;
            LLSD option_params = option_itr->second;

            std::string desc("n/a");
            if(option_params.has("desc"))
            {
                desc = option_params["desc"].asString();
            }

            std::string short_name = LLStringUtil::null;
            if(option_params.has("short"))
            {
                short_name = option_params["short"].asString();
            }

            unsigned int token_count = 0;
            if(option_params.has("count"))
            {
                token_count = option_params["count"].asInteger();
            }

            bool composing = false;
            if(option_params.has("compose"))
            {
                composing = option_params["compose"].asBoolean();
            }

            bool positional = false;
            if(option_params.has("positional"))
            {
                positional = option_params["positional"].asBoolean();
            }

            bool last_option = false;
            if(option_params.has("last_option"))
            {
                last_option = option_params["last_option"].asBoolean();
            }

            boost::function1<void, const token_vector_t&> callback;
            if (! option_params.has("map-to"))
            {
                // If this option isn't mapped to a settings variable, is it
                // one of the ones for which that's unreasonable, or did
                // someone carelessly add a new option? (Make all these
                // configuration errors fatal so a maintainer will catch them
                // right away.)
                std::set<std::string>::const_iterator found = unmapped_options.find(long_name);
                if (found == unmapped_options.end())
                {
                    LL_ERRS() << "New command-line option " << long_name
                           << " should map-to a variable in settings.xml" << LL_ENDL;
                }
            }
            else                    // option specifies map-to
            {
                std::string controlName = option_params["map-to"].asString();
                if (! controlGroup)
                {
                    LL_ERRS() << "Must pass gSavedSettings to LLControlGroupCLP::configure() for "
                           << long_name << " (map-to " << controlName << ")" << LL_ENDL;
                }

                LLControlVariable* ctrl = controlGroup->getControl(controlName);
                if (! ctrl)
                {
                    LL_ERRS() << "Option " << long_name << " specifies map-to " << controlName
                           << " which does not exist" << LL_ENDL;
                }

                callback = boost::bind(setControlValueCB, _1, long_name, ctrl);
            }

            this->addOptionDesc(
                long_name,
                callback,
                token_count,
                desc,
                short_name,
                composing,
                positional,
                last_option);
        }
    }
}<|MERGE_RESOLUTION|>--- conflicted
+++ resolved
@@ -657,12 +657,6 @@
     // This method reads the llsd based config file, and uses it to set
     // members of a control group.
     LLSD clpConfigLLSD;
-<<<<<<< HEAD
-=======
-
-    llifstream input_stream;
-    input_stream.open(config_filename.c_str(), std::ios::in | std::ios::binary);
->>>>>>> e7eced3c
 
     std::string xml = gDirUtilp->getFileContents(config_filename);
     if (!xml.empty())
