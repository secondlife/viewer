--- conflicted
+++ resolved
@@ -57,11 +57,7 @@
 public:
     virtual ~LLNameEditor();
 
-<<<<<<< HEAD
-	void setNameID(const LLUUID& name_id, bool is_group);
-=======
-    void setNameID(const LLUUID& name_id, BOOL is_group);
->>>>>>> e7eced3c
+    void setNameID(const LLUUID& name_id, bool is_group);
 
     void refresh(const LLUUID& id, const std::string& full_name, bool is_group);
 
