--- conflicted
+++ resolved
@@ -82,27 +82,6 @@
 #define MATERIALS_CAP_OBJECT_ID_FIELD             "ID"
 #define MATERIALS_CAP_MATERIAL_ID_FIELD           "MaterialID"
 
-<<<<<<< HEAD
-#define MATERIALS_CAP_NORMAL_MAP_FIELD            "NormMap"
-#define MATERIALS_CAP_NORMAL_MAP_OFFSET_X_FIELD   "NormOffsetX"
-#define MATERIALS_CAP_NORMAL_MAP_OFFSET_Y_FIELD   "NormOffsetY"
-#define MATERIALS_CAP_NORMAL_MAP_REPEAT_X_FIELD   "NormRepeatX"
-#define MATERIALS_CAP_NORMAL_MAP_REPEAT_Y_FIELD   "NormRepeatY"
-#define MATERIALS_CAP_NORMAL_MAP_ROTATION_FIELD   "NormRotation"
-
-#define MATERIALS_CAP_SPECULAR_MAP_FIELD          "SpecMap"
-#define MATERIALS_CAP_SPECULAR_MAP_OFFSET_X_FIELD "SpecOffsetX"
-#define MATERIALS_CAP_SPECULAR_MAP_OFFSET_Y_FIELD "SpecOffsetY"
-#define MATERIALS_CAP_SPECULAR_MAP_REPEAT_X_FIELD "SpecRepeatX"
-#define MATERIALS_CAP_SPECULAR_MAP_REPEAT_Y_FIELD "SpecRepeatY"
-#define MATERIALS_CAP_SPECULAR_MAP_ROTATION_FIELD "SpecRotation"
-
-#define MATERIALS_CAP_SPECULAR_COLOR_FIELD        "SpecColor"
-#define MATERIALS_CAP_SPECULAR_EXP_FIELD          "SpecExp"
-#define MATERIALS_CAP_ENV_INTENSITY_FIELD         "EnvIntensity"
-#define MATERIALS_CAP_ALPHA_MASK_CUTOFF_FIELD     "AlphaMaskCutoff"
-#define MATERIALS_CAP_DIFFUSE_ALPHA_MODE_FIELD    "DiffuseAlphaMode"
-
 #define MULTI_MATERIALS_STATUS_FIELD              "status"
 #define MULTI_MATERIALS_DATA_FIELD                "data"
 
@@ -110,8 +89,6 @@
 #define VIEWABLE_OBJECTS_OBJECT_ID_FIELD          "objectId"
 #define VIEWABLE_OBJECTS_MATERIAL_ID_FIELD        "materialId"
 
-=======
->>>>>>> 6618cff9
 class MaterialsResponder : public LLHTTPClient::Responder
 {
 public:
@@ -1053,7 +1030,6 @@
 
 	if (mUnparsedGetData.isDefined())
 	{
-<<<<<<< HEAD
 		LLScrollListCell::Params cellParams;
 		LLScrollListItem::Params normalMapRowParams;
 		LLScrollListItem::Params specularMapRowParams;
@@ -1073,103 +1049,22 @@
 			(currentParseCount < 10) && (materialIter != mUnparsedGetData.endArray());
 			++currentParseCount, ++materialIndex, ++materialIter)
 		{
-			const LLSD &material = *materialIter;
-			llassert(material.isMap());
-			llassert(material.has(MATERIALS_CAP_OBJECT_ID_FIELD));
-			llassert(material.get(MATERIALS_CAP_OBJECT_ID_FIELD).isBinary());
-			const LLSD &materialID = material.get(MATERIALS_CAP_OBJECT_ID_FIELD);
+			const LLSD &material_entry = *materialIter;
+			llassert(material_entry.isMap());
+			llassert(material_entry.has(MATERIALS_CAP_OBJECT_ID_FIELD));
+			llassert(material_entry.get(MATERIALS_CAP_OBJECT_ID_FIELD).isBinary());
+			const LLSD &materialID = material_entry.get(MATERIALS_CAP_OBJECT_ID_FIELD);
 			std::string materialIDString = convertToPrintableMaterialID(materialID);
 
-			llassert(material.has(MATERIALS_CAP_MATERIAL_FIELD));
-			const LLSD &materialData = material.get(MATERIALS_CAP_MATERIAL_FIELD);
+			llassert(material_entry.has(MATERIALS_CAP_MATERIAL_FIELD));
+			const LLSD &materialData = material_entry.get(MATERIALS_CAP_MATERIAL_FIELD);
 			llassert(materialData.isMap());
 
-			llassert(materialData.has(MATERIALS_CAP_NORMAL_MAP_FIELD));
-			llassert(materialData.get(MATERIALS_CAP_NORMAL_MAP_FIELD).isUUID());
-			const LLUUID &normalMapID = materialData.get(MATERIALS_CAP_NORMAL_MAP_FIELD).asUUID();
-
-			llassert(materialData.has(MATERIALS_CAP_NORMAL_MAP_OFFSET_X_FIELD));
-			llassert(materialData.get(MATERIALS_CAP_NORMAL_MAP_OFFSET_X_FIELD).isInteger());
-			S32 normalMapOffsetX = materialData.get(MATERIALS_CAP_NORMAL_MAP_OFFSET_X_FIELD).asInteger();
-
-			llassert(materialData.has(MATERIALS_CAP_NORMAL_MAP_OFFSET_Y_FIELD));
-			llassert(materialData.get(MATERIALS_CAP_NORMAL_MAP_OFFSET_Y_FIELD).isInteger());
-			S32 normalMapOffsetY = materialData.get(MATERIALS_CAP_NORMAL_MAP_OFFSET_Y_FIELD).asInteger();
-
-			llassert(materialData.has(MATERIALS_CAP_NORMAL_MAP_REPEAT_X_FIELD));
-			llassert(materialData.get(MATERIALS_CAP_NORMAL_MAP_REPEAT_X_FIELD).isInteger());
-			S32 normalMapRepeatX = materialData.get(MATERIALS_CAP_NORMAL_MAP_REPEAT_X_FIELD).asInteger();
-
-			llassert(materialData.has(MATERIALS_CAP_NORMAL_MAP_REPEAT_Y_FIELD));
-			llassert(materialData.get(MATERIALS_CAP_NORMAL_MAP_REPEAT_Y_FIELD).isInteger());
-			S32 normalMapRepeatY = materialData.get(MATERIALS_CAP_NORMAL_MAP_REPEAT_Y_FIELD).asInteger();
-
-			llassert(materialData.has(MATERIALS_CAP_NORMAL_MAP_ROTATION_FIELD));
-			llassert(materialData.get(MATERIALS_CAP_NORMAL_MAP_ROTATION_FIELD).isInteger());
-			S32 normalMapRotation = materialData.get(MATERIALS_CAP_NORMAL_MAP_ROTATION_FIELD).asInteger();
-
-			llassert(materialData.has(MATERIALS_CAP_SPECULAR_MAP_FIELD));
-			llassert(materialData.get(MATERIALS_CAP_SPECULAR_MAP_FIELD).isUUID());
-			const LLUUID &specularMapID = materialData.get(MATERIALS_CAP_SPECULAR_MAP_FIELD).asUUID();
-
-			llassert(materialData.has(MATERIALS_CAP_SPECULAR_MAP_OFFSET_X_FIELD));
-			llassert(materialData.get(MATERIALS_CAP_SPECULAR_MAP_OFFSET_X_FIELD).isInteger());
-			S32 specularMapOffsetX = materialData.get(MATERIALS_CAP_SPECULAR_MAP_OFFSET_X_FIELD).asInteger();
-
-			llassert(materialData.has(MATERIALS_CAP_SPECULAR_MAP_OFFSET_Y_FIELD));
-			llassert(materialData.get(MATERIALS_CAP_SPECULAR_MAP_OFFSET_Y_FIELD).isInteger());
-			S32 specularMapOffsetY = materialData.get(MATERIALS_CAP_SPECULAR_MAP_OFFSET_Y_FIELD).asInteger();
-
-			llassert(materialData.has(MATERIALS_CAP_SPECULAR_MAP_REPEAT_X_FIELD));
-			llassert(materialData.get(MATERIALS_CAP_SPECULAR_MAP_REPEAT_X_FIELD).isInteger());
-			S32 specularMapRepeatX = materialData.get(MATERIALS_CAP_SPECULAR_MAP_REPEAT_X_FIELD).asInteger();
-
-			llassert(materialData.has(MATERIALS_CAP_SPECULAR_MAP_REPEAT_Y_FIELD));
-			llassert(materialData.get(MATERIALS_CAP_SPECULAR_MAP_REPEAT_Y_FIELD).isInteger());
-			S32 specularMapRepeatY = materialData.get(MATERIALS_CAP_SPECULAR_MAP_REPEAT_Y_FIELD).asInteger();
-
-			llassert(materialData.has(MATERIALS_CAP_SPECULAR_MAP_ROTATION_FIELD));
-			llassert(materialData.get(MATERIALS_CAP_SPECULAR_MAP_ROTATION_FIELD).isInteger());
-			S32 specularMapRotation = materialData.get(MATERIALS_CAP_SPECULAR_MAP_ROTATION_FIELD).asInteger();
-
-			llassert(materialData.has(MATERIALS_CAP_SPECULAR_COLOR_FIELD));
-			llassert(materialData.get(MATERIALS_CAP_SPECULAR_COLOR_FIELD).isArray());
-			LLColor4U specularColor;
-			specularColor.setValue(materialData.get(MATERIALS_CAP_SPECULAR_COLOR_FIELD));
-
-			llassert(materialData.has(MATERIALS_CAP_SPECULAR_EXP_FIELD));
-			llassert(materialData.get(MATERIALS_CAP_SPECULAR_EXP_FIELD).isInteger());
-			S32 specularExp = materialData.get(MATERIALS_CAP_SPECULAR_EXP_FIELD).asInteger();
-
-			llassert(materialData.has(MATERIALS_CAP_ENV_INTENSITY_FIELD));
-			llassert(materialData.get(MATERIALS_CAP_ENV_INTENSITY_FIELD).isInteger());
-			S32 envIntensity = materialData.get(MATERIALS_CAP_ENV_INTENSITY_FIELD).asInteger();
-
-			llassert(materialData.has(MATERIALS_CAP_ALPHA_MASK_CUTOFF_FIELD));
-			llassert(materialData.get(MATERIALS_CAP_ALPHA_MASK_CUTOFF_FIELD).isInteger());
-			S32 alphaMaskCutoff = materialData.get(MATERIALS_CAP_ALPHA_MASK_CUTOFF_FIELD).asInteger();
-
-			llassert(materialData.has(MATERIALS_CAP_DIFFUSE_ALPHA_MODE_FIELD));
-			llassert(materialData.get(MATERIALS_CAP_DIFFUSE_ALPHA_MODE_FIELD).isInteger());
-			S32 diffuseAlphaMode = materialData.get(MATERIALS_CAP_DIFFUSE_ALPHA_MODE_FIELD).asInteger();
+			LLMaterial material(materialData);
+
+			F32 x, y;
 
 			cellParams.font = LLFontGL::getFontMonospace();
-=======
-		const LLSD &material_entry = *materialIter;
-		llassert(material_entry.isMap());
-		llassert(material_entry.has(MATERIALS_CAP_OBJECT_ID_FIELD));
-		llassert(material_entry.get(MATERIALS_CAP_OBJECT_ID_FIELD).isBinary());
-		const LLSD &materialID = material_entry.get(MATERIALS_CAP_OBJECT_ID_FIELD);
-		std::string materialIDString = convertToPrintableMaterialID(materialID);
-
-		llassert(material_entry.has(MATERIALS_CAP_MATERIAL_FIELD));
-		const LLSD &materialData = material_entry.get(MATERIALS_CAP_MATERIAL_FIELD);
-		llassert(materialData.isMap());
-
-		LLMaterial material(materialData);
-
-		F32 x, y;
->>>>>>> 6618cff9
 
 			cellParams.column = "id";
 			cellParams.value = materialIDString;
@@ -1178,162 +1073,85 @@
 			otherDataRowParams.columns.add(cellParams);
 
 			cellParams.column = "normal_map_list_map";
-			cellParams.value = normalMapID.asString();
+			cellParams.value = material.getNormalID().asString();
 			normalMapRowParams.columns.add(cellParams);
 
-<<<<<<< HEAD
 			cellParams.font = LLFontGL::getFontSansSerif();
-=======
-		cellParams.column = "normal_map_list_map";
-		cellParams.value = material.getNormalID().asString();
-		normalMapRowParams.columns.add(cellParams);
->>>>>>> 6618cff9
-
+
+			material.getNormalOffset(x, y);
 			cellParams.column = "normal_map_list_offset_x";
-			cellParams.value = llformat("%d", normalMapOffsetX);
+			cellParams.value = llformat("%f", x);
 			normalMapRowParams.columns.add(cellParams);
-
-<<<<<<< HEAD
 			cellParams.column = "normal_map_list_offset_y";
-			cellParams.value = llformat("%d", normalMapOffsetY);
+			cellParams.value = llformat("%f", y);
 			normalMapRowParams.columns.add(cellParams);
 
+			material.getNormalRepeat(x, y);
 			cellParams.column = "normal_map_list_repeat_x";
-			cellParams.value = llformat("%d", normalMapRepeatX);
+			cellParams.value = llformat("%f", x);
 			normalMapRowParams.columns.add(cellParams);
-
 			cellParams.column = "normal_map_list_repeat_y";
-			cellParams.value = llformat("%d", normalMapRepeatY);
+			cellParams.value = llformat("%f", y);
 			normalMapRowParams.columns.add(cellParams);
 
 			cellParams.column = "normal_map_list_rotation";
-			cellParams.value = llformat("%d", normalMapRotation);
+			cellParams.value = llformat("%f", material.getNormalRotation());
 			normalMapRowParams.columns.add(cellParams);
 
 			cellParams.font = LLFontGL::getFontMonospace();
-=======
-		material.getNormalOffset(x, y);
-		cellParams.column = "normal_map_list_offset_x";
-		cellParams.value = llformat("%f", x);
-		normalMapRowParams.columns.add(cellParams);
-		cellParams.column = "normal_map_list_offset_y";
-		cellParams.value = llformat("%f", y);
-		normalMapRowParams.columns.add(cellParams);
-
-		material.getNormalRepeat(x, y);
-		cellParams.column = "normal_map_list_repeat_x";
-		cellParams.value = llformat("%f", x);
-		normalMapRowParams.columns.add(cellParams);
-		cellParams.column = "normal_map_list_repeat_y";
-		cellParams.value = llformat("%f", y);
-		normalMapRowParams.columns.add(cellParams);
-
-		cellParams.column = "normal_map_list_rotation";
-		cellParams.value = llformat("%f", material.getNormalRotation());
-		normalMapRowParams.columns.add(cellParams);
->>>>>>> 6618cff9
 
 			cellParams.column = "specular_map_list_map";
-			cellParams.value = specularMapID.asString();
+			cellParams.value = material.getSpecularID().asString();
 			specularMapRowParams.columns.add(cellParams);
 
-<<<<<<< HEAD
 			cellParams.font = LLFontGL::getFontSansSerif();
-=======
-		cellParams.column = "specular_map_list_map";
-		cellParams.value = material.getSpecularID().asString();
-		specularMapRowParams.columns.add(cellParams);
->>>>>>> 6618cff9
-
+
+			material.getSpecularOffset(x, y);
 			cellParams.column = "specular_map_list_offset_x";
-			cellParams.value = llformat("%d", specularMapOffsetX);
+			cellParams.value = llformat("%f", x);
 			specularMapRowParams.columns.add(cellParams);
-
-<<<<<<< HEAD
 			cellParams.column = "specular_map_list_offset_y";
-			cellParams.value = llformat("%d", specularMapOffsetY);
+			cellParams.value = llformat("%f", y);
 			specularMapRowParams.columns.add(cellParams);
 
+			material.getSpecularRepeat(x, y);
 			cellParams.column = "specular_map_list_repeat_x";
-			cellParams.value = llformat("%d", specularMapRepeatX);
+			cellParams.value = llformat("%f", x);
 			specularMapRowParams.columns.add(cellParams);
 
 			cellParams.column = "specular_map_list_repeat_y";
-			cellParams.value = llformat("%d", specularMapRepeatY);
+			cellParams.value = llformat("%f", y);
 			specularMapRowParams.columns.add(cellParams);
 
 			cellParams.column = "specular_map_list_rotation";
-			cellParams.value = llformat("%d", specularMapRotation);
+			cellParams.value = llformat("%d", material.getSpecularRotation());
 			specularMapRowParams.columns.add(cellParams);
 
+			const LLColor4U& specularColor = material.getSpecularLightColor();
 			cellParams.column = "specular_color";
 			cellParams.value = llformat("(%d, %d, %d, %d)", specularColor.mV[0],
 				specularColor.mV[1], specularColor.mV[2], specularColor.mV[3]);
 			otherDataRowParams.columns.add(cellParams);
 
 			cellParams.column = "specular_exponent";
-			cellParams.value = llformat("%d", specularExp);
+			cellParams.value = llformat("%d", material.getSpecularLightExponent());
 			otherDataRowParams.columns.add(cellParams);
 
 			cellParams.column = "env_intensity";
-			cellParams.value = llformat("%d", envIntensity);
+			cellParams.value = llformat("%d", material.getEnvironmentIntensity());
 			otherDataRowParams.columns.add(cellParams);
 
 			cellParams.column = "alpha_mask_cutoff";
-			cellParams.value = llformat("%d", alphaMaskCutoff);
+			cellParams.value = llformat("%d", material.getAlphaMaskCutoff());
 			otherDataRowParams.columns.add(cellParams);
 
 			cellParams.column = "diffuse_alpha_mode";
-			cellParams.value = llformat("%d", diffuseAlphaMode);
+			cellParams.value = llformat("%d", material.getDiffuseAlphaMode());
 			otherDataRowParams.columns.add(cellParams);
 
 			normalMapRowParams.value = materialIDString;
 			specularMapRowParams.value = materialIDString;
 			otherDataRowParams.value = materialIDString;
-=======
-		material.getSpecularOffset(x, y);
-		cellParams.column = "specular_map_list_offset_x";
-		cellParams.value = llformat("%f", x);
-		specularMapRowParams.columns.add(cellParams);
-		cellParams.column = "specular_map_list_offset_y";
-		cellParams.value = llformat("%f", y);
-		specularMapRowParams.columns.add(cellParams);
-
-		material.getSpecularRepeat(x, y);
-		cellParams.column = "specular_map_list_repeat_x";
-		cellParams.value = llformat("%f", x);
-		specularMapRowParams.columns.add(cellParams);
-
-		cellParams.column = "specular_map_list_repeat_y";
-		cellParams.value = llformat("%f", y);
-		specularMapRowParams.columns.add(cellParams);
-
-		cellParams.column = "specular_map_list_rotation";
-		cellParams.value = llformat("%d", material.getSpecularRotation());
-		specularMapRowParams.columns.add(cellParams);
-
-		const LLColor4U& specularColor = material.getSpecularLightColor();
-		cellParams.column = "specular_color";
-		cellParams.value = llformat("(%d, %d, %d, %d)", specularColor.mV[0],
-			specularColor.mV[1], specularColor.mV[2], specularColor.mV[3]);
-		otherDataRowParams.columns.add(cellParams);
-
-		cellParams.column = "specular_exponent";
-		cellParams.value = llformat("%d", material.getSpecularLightExponent());
-		otherDataRowParams.columns.add(cellParams);
-
-		cellParams.column = "env_intensity";
-		cellParams.value = llformat("%d", material.getEnvironmentIntensity());
-		otherDataRowParams.columns.add(cellParams);
-
-		cellParams.column = "alpha_mask_cutoff";
-		cellParams.value = llformat("%d", material.getAlphaMaskCutoff());
-		otherDataRowParams.columns.add(cellParams);
-
-		cellParams.column = "diffuse_alpha_mode";
-		cellParams.value = llformat("%d", material.getDiffuseAlphaMode());
-		otherDataRowParams.columns.add(cellParams);
->>>>>>> 6618cff9
 
 			mGetNormalMapScrollList->addRow(normalMapRowParams);
 			mGetSpecularMapScrollList->addRow(specularMapRowParams);
@@ -1459,85 +1277,20 @@
 			for (LLSD::array_const_iterator materialIter = unzippedPostData.beginArray();
 				materialIter != unzippedPostData.endArray(); ++materialIter)
 			{
-				const LLSD &material = *materialIter;
-				llassert(material.isMap());
-				llassert(material.has(MATERIALS_CAP_OBJECT_ID_FIELD));
-				llassert(material.get(MATERIALS_CAP_OBJECT_ID_FIELD).isBinary());
-				const LLSD &materialID = material.get(MATERIALS_CAP_OBJECT_ID_FIELD);
+				const LLSD &material_entry = *materialIter;
+				llassert(material_entry.isMap());
+				llassert(material_entry.has(MATERIALS_CAP_OBJECT_ID_FIELD));
+				llassert(material_entry.get(MATERIALS_CAP_OBJECT_ID_FIELD).isBinary());
+				const LLSD &materialID = material_entry.get(MATERIALS_CAP_OBJECT_ID_FIELD);
 				std::string materialIDString = convertToPrintableMaterialID(materialID);
 
-				llassert(material.has(MATERIALS_CAP_MATERIAL_FIELD));
-				const LLSD &materialData = material.get(MATERIALS_CAP_MATERIAL_FIELD);
+				llassert(material_entry.has(MATERIALS_CAP_MATERIAL_FIELD));
+				const LLSD &materialData = material_entry.get(MATERIALS_CAP_MATERIAL_FIELD);
 				llassert(materialData.isMap());
 
-				llassert(materialData.has(MATERIALS_CAP_NORMAL_MAP_FIELD));
-				llassert(materialData.get(MATERIALS_CAP_NORMAL_MAP_FIELD).isUUID());
-				const LLUUID &normalMapID = materialData.get(MATERIALS_CAP_NORMAL_MAP_FIELD).asUUID();
-
-				llassert(materialData.has(MATERIALS_CAP_NORMAL_MAP_OFFSET_X_FIELD));
-				llassert(materialData.get(MATERIALS_CAP_NORMAL_MAP_OFFSET_X_FIELD).isInteger());
-				S32 normalMapOffsetX = materialData.get(MATERIALS_CAP_NORMAL_MAP_OFFSET_X_FIELD).asInteger();
-
-				llassert(materialData.has(MATERIALS_CAP_NORMAL_MAP_OFFSET_Y_FIELD));
-				llassert(materialData.get(MATERIALS_CAP_NORMAL_MAP_OFFSET_Y_FIELD).isInteger());
-				S32 normalMapOffsetY = materialData.get(MATERIALS_CAP_NORMAL_MAP_OFFSET_Y_FIELD).asInteger();
-
-				llassert(materialData.has(MATERIALS_CAP_NORMAL_MAP_REPEAT_X_FIELD));
-				llassert(materialData.get(MATERIALS_CAP_NORMAL_MAP_REPEAT_X_FIELD).isInteger());
-				S32 normalMapRepeatX = materialData.get(MATERIALS_CAP_NORMAL_MAP_REPEAT_X_FIELD).asInteger();
-
-				llassert(materialData.has(MATERIALS_CAP_NORMAL_MAP_REPEAT_Y_FIELD));
-				llassert(materialData.get(MATERIALS_CAP_NORMAL_MAP_REPEAT_Y_FIELD).isInteger());
-				S32 normalMapRepeatY = materialData.get(MATERIALS_CAP_NORMAL_MAP_REPEAT_Y_FIELD).asInteger();
-
-				llassert(materialData.has(MATERIALS_CAP_NORMAL_MAP_ROTATION_FIELD));
-				llassert(materialData.get(MATERIALS_CAP_NORMAL_MAP_ROTATION_FIELD).isInteger());
-				S32 normalMapRotation = materialData.get(MATERIALS_CAP_NORMAL_MAP_ROTATION_FIELD).asInteger();
-
-				llassert(materialData.has(MATERIALS_CAP_SPECULAR_MAP_FIELD));
-				llassert(materialData.get(MATERIALS_CAP_SPECULAR_MAP_FIELD).isUUID());
-				const LLUUID &specularMapID = materialData.get(MATERIALS_CAP_SPECULAR_MAP_FIELD).asUUID();
-
-				llassert(materialData.has(MATERIALS_CAP_SPECULAR_MAP_OFFSET_X_FIELD));
-				llassert(materialData.get(MATERIALS_CAP_SPECULAR_MAP_OFFSET_X_FIELD).isInteger());
-				S32 specularMapOffsetX = materialData.get(MATERIALS_CAP_SPECULAR_MAP_OFFSET_X_FIELD).asInteger();
-
-				llassert(materialData.has(MATERIALS_CAP_SPECULAR_MAP_OFFSET_Y_FIELD));
-				llassert(materialData.get(MATERIALS_CAP_SPECULAR_MAP_OFFSET_Y_FIELD).isInteger());
-				S32 specularMapOffsetY = materialData.get(MATERIALS_CAP_SPECULAR_MAP_OFFSET_Y_FIELD).asInteger();
-
-				llassert(materialData.has(MATERIALS_CAP_SPECULAR_MAP_REPEAT_X_FIELD));
-				llassert(materialData.get(MATERIALS_CAP_SPECULAR_MAP_REPEAT_X_FIELD).isInteger());
-				S32 specularMapRepeatX = materialData.get(MATERIALS_CAP_SPECULAR_MAP_REPEAT_X_FIELD).asInteger();
-
-				llassert(materialData.has(MATERIALS_CAP_SPECULAR_MAP_REPEAT_Y_FIELD));
-				llassert(materialData.get(MATERIALS_CAP_SPECULAR_MAP_REPEAT_Y_FIELD).isInteger());
-				S32 specularMapRepeatY = materialData.get(MATERIALS_CAP_SPECULAR_MAP_REPEAT_Y_FIELD).asInteger();
-
-				llassert(materialData.has(MATERIALS_CAP_SPECULAR_MAP_ROTATION_FIELD));
-				llassert(materialData.get(MATERIALS_CAP_SPECULAR_MAP_ROTATION_FIELD).isInteger());
-				S32 specularMapRotation = materialData.get(MATERIALS_CAP_SPECULAR_MAP_ROTATION_FIELD).asInteger();
-
-				llassert(materialData.has(MATERIALS_CAP_SPECULAR_COLOR_FIELD));
-				llassert(materialData.get(MATERIALS_CAP_SPECULAR_COLOR_FIELD).isArray());
-				LLColor4U specularColor;
-				specularColor.setValue(materialData.get(MATERIALS_CAP_SPECULAR_COLOR_FIELD));
-
-				llassert(materialData.has(MATERIALS_CAP_SPECULAR_EXP_FIELD));
-				llassert(materialData.get(MATERIALS_CAP_SPECULAR_EXP_FIELD).isInteger());
-				S32 specularExp = materialData.get(MATERIALS_CAP_SPECULAR_EXP_FIELD).asInteger();
-
-				llassert(materialData.has(MATERIALS_CAP_ENV_INTENSITY_FIELD));
-				llassert(materialData.get(MATERIALS_CAP_ENV_INTENSITY_FIELD).isInteger());
-				S32 envIntensity = materialData.get(MATERIALS_CAP_ENV_INTENSITY_FIELD).asInteger();
-
-				llassert(materialData.has(MATERIALS_CAP_ALPHA_MASK_CUTOFF_FIELD));
-				llassert(materialData.get(MATERIALS_CAP_ALPHA_MASK_CUTOFF_FIELD).isInteger());
-				S32 alphaMaskCutoff = materialData.get(MATERIALS_CAP_ALPHA_MASK_CUTOFF_FIELD).asInteger();
-
-				llassert(materialData.has(MATERIALS_CAP_DIFFUSE_ALPHA_MODE_FIELD));
-				llassert(materialData.get(MATERIALS_CAP_DIFFUSE_ALPHA_MODE_FIELD).isInteger());
-				S32 diffuseAlphaMode = materialData.get(MATERIALS_CAP_DIFFUSE_ALPHA_MODE_FIELD).asInteger();
+				LLMaterial material(materialData);
+
+				F32 x, y;
 
 				cellParams.font = LLFontGL::getFontMonospace();
 
@@ -1548,78 +1301,79 @@
 				otherDataRowParams.columns.add(cellParams);
 
 				cellParams.column = "normal_map_list_map";
-				cellParams.value = normalMapID.asString();
+				cellParams.value = material.getNormalID().asString();
 				normalMapRowParams.columns.add(cellParams);
 
 				cellParams.font = LLFontGL::getFontSansSerif();
 
+				material.getNormalOffset(x, y);
 				cellParams.column = "normal_map_list_offset_x";
-				cellParams.value = llformat("%d", normalMapOffsetX);
+				cellParams.value = llformat("%f", x);
 				normalMapRowParams.columns.add(cellParams);
-
 				cellParams.column = "normal_map_list_offset_y";
-				cellParams.value = llformat("%d", normalMapOffsetY);
+				cellParams.value = llformat("%f", y);
 				normalMapRowParams.columns.add(cellParams);
 
+				material.getNormalRepeat(x, y);
 				cellParams.column = "normal_map_list_repeat_x";
-				cellParams.value = llformat("%d", normalMapRepeatX);
+				cellParams.value = llformat("%f", x);
 				normalMapRowParams.columns.add(cellParams);
-
 				cellParams.column = "normal_map_list_repeat_y";
-				cellParams.value = llformat("%d", normalMapRepeatY);
+				cellParams.value = llformat("%f", y);
 				normalMapRowParams.columns.add(cellParams);
 
 				cellParams.column = "normal_map_list_rotation";
-				cellParams.value = llformat("%d", normalMapRotation);
+				cellParams.value = llformat("%f", material.getNormalRotation());
 				normalMapRowParams.columns.add(cellParams);
 
 				cellParams.font = LLFontGL::getFontMonospace();
 
 				cellParams.column = "specular_map_list_map";
-				cellParams.value = specularMapID.asString();
+				cellParams.value = material.getSpecularID().asString();
 				specularMapRowParams.columns.add(cellParams);
 
 				cellParams.font = LLFontGL::getFontSansSerif();
 
+				material.getSpecularOffset(x, y);
 				cellParams.column = "specular_map_list_offset_x";
-				cellParams.value = llformat("%d", specularMapOffsetX);
+				cellParams.value = llformat("%f", x);
 				specularMapRowParams.columns.add(cellParams);
-
 				cellParams.column = "specular_map_list_offset_y";
-				cellParams.value = llformat("%d", specularMapOffsetY);
+				cellParams.value = llformat("%f", y);
 				specularMapRowParams.columns.add(cellParams);
 
+				material.getSpecularRepeat(x, y);
 				cellParams.column = "specular_map_list_repeat_x";
-				cellParams.value = llformat("%d", specularMapRepeatX);
+				cellParams.value = llformat("%f", x);
 				specularMapRowParams.columns.add(cellParams);
-
 				cellParams.column = "specular_map_list_repeat_y";
-				cellParams.value = llformat("%d", specularMapRepeatY);
+				cellParams.value = llformat("%f", y);
 				specularMapRowParams.columns.add(cellParams);
 
 				cellParams.column = "specular_map_list_rotation";
-				cellParams.value = llformat("%d", specularMapRotation);
+				cellParams.value = llformat("%d", material.getSpecularRotation());
 				specularMapRowParams.columns.add(cellParams);
 
+				const LLColor4U& specularColor = material.getSpecularLightColor();
 				cellParams.column = "specular_color";
 				cellParams.value = llformat("(%d, %d, %d, %d)", specularColor.mV[0],
 					specularColor.mV[1], specularColor.mV[2], specularColor.mV[3]);
 				otherDataRowParams.columns.add(cellParams);
 
 				cellParams.column = "specular_exponent";
-				cellParams.value = llformat("%d", specularExp);
+				cellParams.value = llformat("%d", material.getSpecularLightExponent());
 				otherDataRowParams.columns.add(cellParams);
 
 				cellParams.column = "env_intensity";
-				cellParams.value = llformat("%d", envIntensity);
+				cellParams.value = llformat("%d", material.getEnvironmentIntensity());
 				otherDataRowParams.columns.add(cellParams);
 
 				cellParams.column = "alpha_mask_cutoff";
-				cellParams.value = llformat("%d", alphaMaskCutoff);
+				cellParams.value = llformat("%d", material.getAlphaMaskCutoff());
 				otherDataRowParams.columns.add(cellParams);
 
 				cellParams.column = "diffuse_alpha_mode";
-				cellParams.value = llformat("%d", diffuseAlphaMode);
+				cellParams.value = llformat("%d", material.getDiffuseAlphaMode());
 				otherDataRowParams.columns.add(cellParams);
 
 				normalMapRowParams.value = materialIDString;
