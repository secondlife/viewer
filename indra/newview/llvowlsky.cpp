--- conflicted
+++ resolved
@@ -1,675 +1,581 @@
-/**
- * @file llvowlsky.cpp
- * @brief LLVOWLSky class implementation
- *
- * $LicenseInfo:firstyear=2007&license=viewerlgpl$
- * Second Life Viewer Source Code
- * Copyright (C) 2010, Linden Research, Inc.
- *
- * This library is free software; you can redistribute it and/or
- * modify it under the terms of the GNU Lesser General Public
- * License as published by the Free Software Foundation;
- * version 2.1 of the License only.
- *
- * This library is distributed in the hope that it will be useful,
- * but WITHOUT ANY WARRANTY; without even the implied warranty of
- * MERCHANTABILITY or FITNESS FOR A PARTICULAR PURPOSE.  See the GNU
- * Lesser General Public License for more details.
- *
- * You should have received a copy of the GNU Lesser General Public
- * License along with this library; if not, write to the Free Software
- * Foundation, Inc., 51 Franklin Street, Fifth Floor, Boston, MA  02110-1301  USA
- *
- * Linden Research, Inc., 945 Battery Street, San Francisco, CA  94111  USA
- * $/LicenseInfo$
- */
-
-#include "llviewerprecompiledheaders.h"
-
-#include "pipeline.h"
-
-#include "llvowlsky.h"
-#include "llsky.h"
-#include "lldrawpoolwlsky.h"
-#include "llface.h"
-#include "llviewercontrol.h"
-#include "llenvironment.h"
-#include "llsettingssky.h"
-
-constexpr U32 MIN_SKY_DETAIL = 8;
-constexpr U32 MAX_SKY_DETAIL = 180;
-
-inline U32 LLVOWLSky::getNumStacks(void)
-{
-    return llmin(MAX_SKY_DETAIL, llmax(MIN_SKY_DETAIL, gSavedSettings.getU32("WLSkyDetail")));
-}
-
-inline U32 LLVOWLSky::getNumSlices(void)
-{
-    return 2 * llmin(MAX_SKY_DETAIL, llmax(MIN_SKY_DETAIL, gSavedSettings.getU32("WLSkyDetail")));
-}
-
-inline U32 LLVOWLSky::getStripsNumVerts(void)
-{
-    return (getNumStacks() - 1) * getNumSlices();
-}
-
-inline U32 LLVOWLSky::getStripsNumIndices(void)
-{
-    return 2 * ((getNumStacks() - 2) * (getNumSlices() + 1)) + 1 ;
-}
-
-inline U32 LLVOWLSky::getStarsNumVerts(void)
-{
-    return 1000;
-}
-
-inline U32 LLVOWLSky::getStarsNumIndices(void)
-{
-    return 1000;
-}
-
-LLVOWLSky::LLVOWLSky(const LLUUID &id, const LLPCode pcode, LLViewerRegion *regionp)
-<<<<<<< HEAD
-	: LLStaticViewerObject(id, pcode, regionp, true)
-=======
-    : LLStaticViewerObject(id, pcode, regionp, TRUE)
->>>>>>> e1623bb2
-{
-    initStars();
-}
-
-void LLVOWLSky::idleUpdate(LLAgent &agent, const F64 &time)
-{
-
-}
-
-bool LLVOWLSky::isActive(void) const
-{
-<<<<<<< HEAD
-	return false;
-=======
-    return FALSE;
->>>>>>> e1623bb2
-}
-
-LLDrawable * LLVOWLSky::createDrawable(LLPipeline * pipeline)
-{
-    pipeline->allocDrawable(this);
-
-    //LLDrawPoolWLSky *poolp = static_cast<LLDrawPoolWLSky *>(
-        gPipeline.getPool(LLDrawPool::POOL_WL_SKY);
-
-    mDrawable->setRenderType(LLPipeline::RENDER_TYPE_WL_SKY);
-
-    return mDrawable;
-}
-
-// a tiny helper function for controlling the sky dome tesselation.
-inline F32 calcPhi(const U32 &i, const F32 &reciprocal_num_stacks)
-{
-    // Calc: PI/8 * 1-((1-t^4)*(1-t^4))  { 0<t<1 }
-    // Demos: \pi/8*\left(1-((1-x^{4})*(1-x^{4}))\right)\ \left\{0<x\le1\right\}
-
-    // i should range from [0..SKY_STACKS] so t will range from [0.f .. 1.f]
-    F32 t = float(i) * reciprocal_num_stacks; //SL-16127: remove: / float(getNumStacks());
-
-    // ^4 the parameter of the tesselation to bias things toward 0 (the dome's apex)
-    t *= t;
-    t *= t;
-
-    // invert and square the parameter of the tesselation to bias things toward 1 (the horizon)
-    t = 1.f - t;
-    t = t*t;
-    t = 1.f - t;
-
-    return (F_PI / 8.f) * t;
-}
-
-void LLVOWLSky::resetVertexBuffers()
-{
-    mStripsVerts.clear();
-    mStarsVerts = nullptr;
-    mFsSkyVerts = nullptr;
-
-    gPipeline.markRebuild(mDrawable, LLDrawable::REBUILD_ALL);
-}
-
-void LLVOWLSky::cleanupGL()
-{
-    mStripsVerts.clear();
-    mStarsVerts = nullptr;
-    mFsSkyVerts = nullptr;
-
-    LLDrawPoolWLSky::cleanupGL();
-}
-
-void LLVOWLSky::restoreGL()
-{
-    LLDrawPoolWLSky::restoreGL();
-    gPipeline.markRebuild(mDrawable, LLDrawable::REBUILD_ALL);
-}
-
-bool LLVOWLSky::updateGeometry(LLDrawable * drawable)
-{
-    LL_PROFILE_ZONE_SCOPED;
-    LLStrider<LLVector3>    vertices;
-    LLStrider<LLVector2>    texCoords;
-    LLStrider<U16>          indices;
-
-    if (mFsSkyVerts.isNull())
-    {
-        mFsSkyVerts = new LLVertexBuffer(LLDrawPoolWLSky::ADV_ATMO_SKY_VERTEX_DATA_MASK);
-
-        if (!mFsSkyVerts->allocateBuffer(4, 6))
-        {
-            LL_WARNS() << "Failed to allocate Vertex Buffer on full screen sky update" << LL_ENDL;
-        }
-
-<<<<<<< HEAD
-		bool success = mFsSkyVerts->getVertexStrider(vertices)
-			        && mFsSkyVerts->getTexCoord0Strider(texCoords)
-			        && mFsSkyVerts->getIndexStrider(indices);
-=======
-        BOOL success = mFsSkyVerts->getVertexStrider(vertices)
-                    && mFsSkyVerts->getTexCoord0Strider(texCoords)
-                    && mFsSkyVerts->getIndexStrider(indices);
->>>>>>> e1623bb2
-
-        if(!success)
-        {
-            LL_ERRS() << "Failed updating WindLight fullscreen sky geometry." << LL_ENDL;
-        }
-
-        *vertices++ = LLVector3(-1.0f, -1.0f, 0.0f);
-        *vertices++ = LLVector3( 1.0f, -1.0f, 0.0f);
-        *vertices++ = LLVector3(-1.0f,  1.0f, 0.0f);
-        *vertices++ = LLVector3( 1.0f,  1.0f, 0.0f);
-
-        *texCoords++ = LLVector2(0.0f, 0.0f);
-        *texCoords++ = LLVector2(1.0f, 0.0f);
-        *texCoords++ = LLVector2(0.0f, 1.0f);
-        *texCoords++ = LLVector2(1.0f, 1.0f);
-
-        *indices++ = 0;
-        *indices++ = 1;
-        *indices++ = 2;
-        *indices++ = 1;
-        *indices++ = 3;
-        *indices++ = 2;
-
-        mFsSkyVerts->unmapBuffer();
-    }
-
-    {
-        const F32 dome_radius = LLEnvironment::instance().getCurrentSky()->getDomeRadius();
-
-        const U32 max_buffer_bytes = gSavedSettings.getS32("RenderMaxVBOSize")*1024;
-        const U32 data_mask = LLDrawPoolWLSky::SKY_VERTEX_DATA_MASK;
-        const U32 max_verts = max_buffer_bytes / LLVertexBuffer::calcVertexSize(data_mask);
-
-        const U32 total_stacks = getNumStacks();
-
-        const U32 verts_per_stack = getNumSlices();
-
-        // each seg has to have one more row of verts than it has stacks
-        // then round down
-        const U32 stacks_per_seg = (max_verts - verts_per_stack) / verts_per_stack;
-
-        // round up to a whole number of segments
-        const U32 strips_segments = (total_stacks+stacks_per_seg-1) / stacks_per_seg;
-
-        mStripsVerts.resize(strips_segments, NULL);
-
-#if RELEASE_SHOW_DEBUG
-        LL_INFOS() << "WL Skydome strips in " << strips_segments << " batches." << LL_ENDL;
-
-        LLTimer timer;
-        timer.start();
-#endif
-
-        for (U32 i = 0; i < strips_segments ;++i)
-        {
-            LLVertexBuffer * segment = new LLVertexBuffer(LLDrawPoolWLSky::SKY_VERTEX_DATA_MASK);
-            mStripsVerts[i] = segment;
-
-            U32 num_stacks_this_seg = stacks_per_seg;
-            if ((i == strips_segments - 1) && (total_stacks % stacks_per_seg) != 0)
-            {
-                // for the last buffer only allocate what we'll use
-                num_stacks_this_seg = total_stacks % stacks_per_seg;
-            }
-
-            // figure out what range of the sky we're filling
-            const U32 begin_stack = i * stacks_per_seg;
-            const U32 end_stack = begin_stack + num_stacks_this_seg;
-            llassert(end_stack <= total_stacks);
-
-            const U32 num_verts_this_seg = verts_per_stack * (num_stacks_this_seg+1);
-            llassert(num_verts_this_seg <= max_verts);
-
-            const U32 num_indices_this_seg = 1+num_stacks_this_seg*(2+2*verts_per_stack);
-            llassert(num_indices_this_seg * sizeof(U16) <= max_buffer_bytes);
-
-            bool allocated = segment->allocateBuffer(num_verts_this_seg, num_indices_this_seg);
-#if RELEASE_SHOW_WARNS
-            if( !allocated )
-            {
-                LL_WARNS() << "Failed to allocate Vertex Buffer on update to "
-                    << num_verts_this_seg << " vertices and "
-                    << num_indices_this_seg << " indices" << LL_ENDL;
-            }
-#else
-            (void) allocated;
-#endif
-
-<<<<<<< HEAD
-			// lock the buffer
-			bool success = segment->getVertexStrider(vertices)
-				&& segment->getTexCoord0Strider(texCoords)
-				&& segment->getIndexStrider(indices);
-=======
-            // lock the buffer
-            BOOL success = segment->getVertexStrider(vertices)
-                && segment->getTexCoord0Strider(texCoords)
-                && segment->getIndexStrider(indices);
->>>>>>> e1623bb2
-
-#if RELEASE_SHOW_DEBUG
-            if(!success)
-            {
-                LL_ERRS() << "Failed updating WindLight sky geometry." << LL_ENDL;
-            }
-#else
-            (void) success;
-#endif
-
-            // fill it
-            buildStripsBuffer(begin_stack, end_stack, vertices, texCoords, indices, dome_radius, verts_per_stack, total_stacks);
-
-            // and unlock the buffer
-            segment->unmapBuffer();
-        }
-
-#if RELEASE_SHOW_DEBUG
-        LL_INFOS() << "completed in " << llformat("%.2f", timer.getElapsedTimeF32().value()) << "seconds" << LL_ENDL;
-#endif
-    }
-
-    updateStarColors();
-    updateStarGeometry(drawable);
-
-    LLPipeline::sCompiles++;
-
-<<<<<<< HEAD
-	return true;
-=======
-    return TRUE;
->>>>>>> e1623bb2
-}
-
-void LLVOWLSky::drawStars(void)
-{
-    //  render the stars as a sphere centered at viewer camera
-    if (mStarsVerts.notNull())
-    {
-        mStarsVerts->setBuffer();
-        mStarsVerts->drawArrays(LLRender::TRIANGLES, 0, getStarsNumVerts()*4);
-    }
-}
-
-void LLVOWLSky::drawFsSky(void)
-{
-    if (mFsSkyVerts.isNull())
-    {
-        updateGeometry(mDrawable);
-    }
-
-    LLGLDisable disable_blend(GL_BLEND);
-
-    mFsSkyVerts->setBuffer();
-    mFsSkyVerts->drawRange(LLRender::TRIANGLES, 0, mFsSkyVerts->getNumVerts() - 1, mFsSkyVerts->getNumIndices(), 0);
-    gPipeline.addTrianglesDrawn(mFsSkyVerts->getNumIndices());
-    LLVertexBuffer::unbind();
-}
-
-void LLVOWLSky::drawDome(void)
-{
-    if (mStripsVerts.empty())
-    {
-        updateGeometry(mDrawable);
-    }
-
-    LLGLDepthTest gls_depth(GL_TRUE, GL_FALSE);
-
-    std::vector< LLPointer<LLVertexBuffer> >::const_iterator strips_vbo_iter, end_strips;
-    end_strips = mStripsVerts.end();
-    for(strips_vbo_iter = mStripsVerts.begin(); strips_vbo_iter != end_strips; ++strips_vbo_iter)
-    {
-        LLVertexBuffer * strips_segment = strips_vbo_iter->get();
-
-        strips_segment->setBuffer();
-
-        strips_segment->drawRange(
-            LLRender::TRIANGLE_STRIP,
-            0, strips_segment->getNumVerts()-1, strips_segment->getNumIndices(),
-            0);
-        gPipeline.addTrianglesDrawn(strips_segment->getNumIndices());
-    }
-
-    LLVertexBuffer::unbind();
-}
-
-void LLVOWLSky::initStars()
-{
-    const F32 DISTANCE_TO_STARS = LLEnvironment::instance().getCurrentSky()->getDomeRadius();
-
-    // Initialize star map
-    mStarVertices.resize(getStarsNumVerts());
-    mStarColors.resize(getStarsNumVerts());
-    mStarIntensities.resize(getStarsNumVerts());
-
-    std::vector<LLVector3>::iterator v_p = mStarVertices.begin();
-    std::vector<LLColor4>::iterator v_c = mStarColors.begin();
-    std::vector<F32>::iterator v_i = mStarIntensities.begin();
-
-    U32 i;
-
-    for (i = 0; i < getStarsNumVerts(); ++i)
-    {
-        v_p->mV[VX] = ll_frand() - 0.5f;
-        v_p->mV[VY] = ll_frand() - 0.5f;
-
-        // we only want stars on the top half of the dome!
-
-        v_p->mV[VZ] = ll_frand()/2.f;
-
-        v_p->normVec();
-        *v_p *= DISTANCE_TO_STARS;
-        *v_i = llmin((F32)pow(ll_frand(),2.f) + 0.1f, 1.f);
-        v_c->mV[VRED]   = 0.75f + ll_frand() * 0.25f ;
-        v_c->mV[VGREEN] = 1.f ;
-        v_c->mV[VBLUE]  = 0.75f + ll_frand() * 0.25f ;
-        v_c->mV[VALPHA] = 1.f;
-        v_c->clamp();
-        v_p++;
-        v_c++;
-        v_i++;
-    }
-}
-
-void LLVOWLSky::buildStripsBuffer(U32 begin_stack,
-                                  U32 end_stack,
-                                  LLStrider<LLVector3> & vertices,
-                                  LLStrider<LLVector2> & texCoords,
-                                  LLStrider<U16> & indices,
-                                  const F32 dome_radius,
-                                  const U32& num_slices,
-                                  const U32& num_stacks)
-{
-    U32 i, j;
-    F32 phi0, theta, x0, y0, z0;
-    const F32 reciprocal_num_stacks = 1.f / num_stacks;
-
-    llassert(end_stack <= num_stacks);
-
-    // stacks are iterated one-indexed since phi(0) was handled by the fan above
-#if NEW_TESS
-    for(i = begin_stack; i <= end_stack; ++i)
-#else
-    for(i = begin_stack + 1; i <= end_stack+1; ++i)
-#endif
-    {
-        phi0 = calcPhi(i, reciprocal_num_stacks);
-
-        for(j = 0; j < num_slices; ++j)
-        {
-            theta = F_TWO_PI * (float(j) / float(num_slices));
-
-            // standard transformation from  spherical to
-            // rectangular coordinates
-            x0 = sin(phi0) * cos(theta);
-            y0 = cos(phi0);
-            z0 = sin(phi0) * sin(theta);
-
-#if NEW_TESS
-            *vertices++ = LLVector3(x0 * dome_radius, y0 * dome_radius, z0 * dome_radius);
-#else
-            if (i == num_stacks-2)
-            {
-                *vertices++ = LLVector3(x0*dome_radius, y0*dome_radius-1024.f*2.f, z0*dome_radius);
-            }
-            else if (i == num_stacks-1)
-            {
-                *vertices++ = LLVector3(0, y0*dome_radius-1024.f*2.f, 0);
-            }
-            else
-            {
-                *vertices++     = LLVector3(x0 * dome_radius, y0 * dome_radius, z0 * dome_radius);
-            }
-#endif
-
-            // generate planar uv coordinates
-            // note: x and z are transposed in order for things to animate
-            // correctly in the global coordinate system where +x is east and
-            // +y is north
-            *texCoords++    = LLVector2((-z0 + 1.f) / 2.f, (-x0 + 1.f) / 2.f);
-        }
-    }
-
-    //build triangle strip...
-    *indices++ = 0 ;
-
-    S32 k = 0 ;
-    for(i = 1; i <= end_stack - begin_stack; ++i)
-    {
-        *indices++ = i * num_slices + k ;
-
-        k = (k+1) % num_slices ;
-        for(j = 0; j < num_slices ; ++j)
-        {
-            *indices++ = (i-1) * num_slices + k ;
-            *indices++ = i * num_slices + k ;
-
-            k = (k+1) % num_slices ;
-        }
-
-        if((--k) < 0)
-        {
-            k = num_slices - 1 ;
-        }
-
-        *indices++ = i * num_slices + k ;
-    }
-}
-
-void LLVOWLSky::updateStarColors()
-{
-    std::vector<LLColor4>::iterator v_c = mStarColors.begin();
-    std::vector<F32>::iterator v_i = mStarIntensities.begin();
-    std::vector<LLVector3>::iterator v_p = mStarVertices.begin();
-
-    const F32 var = 0.15f;
-    const F32 min = 0.5f; //0.75f;
-    //const F32 sunclose_max = 0.6f;
-    //const F32 sunclose_range = 1 - sunclose_max;
-
-    //F32 below_horizon = - llmin(0.0f, gSky.mVOSkyp->getToSunLast().mV[2]);
-    //F32 brightness_factor = llmin(1.0f, below_horizon * 20);
-
-    static S32 swap = 0;
-    swap++;
-
-    if ((swap % 2) == 1)
-    {
-        F32 intensity;                      //  max intensity of each star
-        U32 x;
-        for (x = 0; x < getStarsNumVerts(); ++x)
-        {
-            //F32 sundir_factor = 1;
-            LLVector3 tostar = *v_p;
-            tostar.normVec();
-            //const F32 how_close_to_sun = tostar * gSky.mVOSkyp->getToSunLast();
-            //if (how_close_to_sun > sunclose_max)
-            //{
-            //  sundir_factor = (1 - how_close_to_sun) / sunclose_range;
-            //}
-            intensity = *(v_i);
-            F32 alpha = v_c->mV[VALPHA] + (ll_frand() - 0.5f) * var * intensity;
-            if (alpha < min * intensity)
-            {
-                alpha = min * intensity;
-            }
-            if (alpha > intensity)
-            {
-                alpha = intensity;
-            }
-            //alpha *= brightness_factor * sundir_factor;
-
-            alpha = llclamp(alpha, 0.f, 1.f);
-            v_c->mV[VALPHA] = alpha;
-            v_c++;
-            v_i++;
-            v_p++;
-        }
-    }
-}
-
-bool LLVOWLSky::updateStarGeometry(LLDrawable *drawable)
-{
-<<<<<<< HEAD
-	LLStrider<LLVector3> verticesp;
-	LLStrider<LLColor4U> colorsp;
-	LLStrider<LLVector2> texcoordsp;
-
-	if (mStarsVerts.isNull())
-	{
-		mStarsVerts = new LLVertexBuffer(LLDrawPoolWLSky::STAR_VERTEX_DATA_MASK);
-		if (!mStarsVerts->allocateBuffer(getStarsNumVerts()*6, 0))
-		{
-			LL_WARNS() << "Failed to allocate Vertex Buffer for Sky to " << getStarsNumVerts() * 6 << " vertices" << LL_ENDL;
-		}
-	}
- 
-	bool success = mStarsVerts->getVertexStrider(verticesp)
-		&& mStarsVerts->getColorStrider(colorsp)
-		&& mStarsVerts->getTexCoord0Strider(texcoordsp);
-
-	if(!success)
-	{
-		LL_ERRS() << "Failed updating star geometry." << LL_ENDL;
-	}
-
-	// *TODO: fix LLStrider with a real prefix increment operator so it can be
-	// used as a model of OutputIterator. -Brad
-	// std::copy(mStarVertices.begin(), mStarVertices.end(), verticesp);
-
-	if (mStarVertices.size() < getStarsNumVerts())
-	{
-		LL_ERRS() << "Star reference geometry insufficient." << LL_ENDL;
-	}
-
-	for (U32 vtx = 0; vtx < getStarsNumVerts(); ++vtx)
-	{
-		LLVector3 at = mStarVertices[vtx];
-		at.normVec();
-		LLVector3 left = at%LLVector3(0,0,1);
-		LLVector3 up = at%left;
-
-		F32 sc = 16.0f + (ll_frand() * 20.0f);
-		left *= sc;
-		up *= sc;
-
-		*(verticesp++)  = mStarVertices[vtx];
-		*(verticesp++) = mStarVertices[vtx]+up;
-		*(verticesp++) = mStarVertices[vtx]+left+up;
-		*(verticesp++)  = mStarVertices[vtx];
-		*(verticesp++) = mStarVertices[vtx]+left+up;
-		*(verticesp++) = mStarVertices[vtx]+left;
-
-		*(texcoordsp++) = LLVector2(1,0);
-		*(texcoordsp++) = LLVector2(1,1);
-		*(texcoordsp++) = LLVector2(0,1);
-		*(texcoordsp++) = LLVector2(1,0);
-		*(texcoordsp++) = LLVector2(0,1);
-		*(texcoordsp++) = LLVector2(0,0);
-
-		*(colorsp++)    = LLColor4U(mStarColors[vtx]);
-		*(colorsp++)    = LLColor4U(mStarColors[vtx]);
-		*(colorsp++)    = LLColor4U(mStarColors[vtx]);
-		*(colorsp++)    = LLColor4U(mStarColors[vtx]);
-		*(colorsp++)    = LLColor4U(mStarColors[vtx]);
-		*(colorsp++)    = LLColor4U(mStarColors[vtx]);
-	}
-
-	mStarsVerts->unmapBuffer();
-	return true;
-=======
-    LLStrider<LLVector3> verticesp;
-    LLStrider<LLColor4U> colorsp;
-    LLStrider<LLVector2> texcoordsp;
-
-    if (mStarsVerts.isNull())
-    {
-        mStarsVerts = new LLVertexBuffer(LLDrawPoolWLSky::STAR_VERTEX_DATA_MASK);
-        if (!mStarsVerts->allocateBuffer(getStarsNumVerts()*6, 0))
-        {
-            LL_WARNS() << "Failed to allocate Vertex Buffer for Sky to " << getStarsNumVerts() * 6 << " vertices" << LL_ENDL;
-        }
-    }
-
-    BOOL success = mStarsVerts->getVertexStrider(verticesp)
-        && mStarsVerts->getColorStrider(colorsp)
-        && mStarsVerts->getTexCoord0Strider(texcoordsp);
-
-    if(!success)
-    {
-        LL_ERRS() << "Failed updating star geometry." << LL_ENDL;
-    }
-
-    // *TODO: fix LLStrider with a real prefix increment operator so it can be
-    // used as a model of OutputIterator. -Brad
-    // std::copy(mStarVertices.begin(), mStarVertices.end(), verticesp);
-
-    if (mStarVertices.size() < getStarsNumVerts())
-    {
-        LL_ERRS() << "Star reference geometry insufficient." << LL_ENDL;
-    }
-
-    for (U32 vtx = 0; vtx < getStarsNumVerts(); ++vtx)
-    {
-        LLVector3 at = mStarVertices[vtx];
-        at.normVec();
-        LLVector3 left = at%LLVector3(0,0,1);
-        LLVector3 up = at%left;
-
-        F32 sc = 16.0f + (ll_frand() * 20.0f);
-        left *= sc;
-        up *= sc;
-
-        *(verticesp++)  = mStarVertices[vtx];
-        *(verticesp++) = mStarVertices[vtx]+up;
-        *(verticesp++) = mStarVertices[vtx]+left+up;
-        *(verticesp++)  = mStarVertices[vtx];
-        *(verticesp++) = mStarVertices[vtx]+left+up;
-        *(verticesp++) = mStarVertices[vtx]+left;
-
-        *(texcoordsp++) = LLVector2(1,0);
-        *(texcoordsp++) = LLVector2(1,1);
-        *(texcoordsp++) = LLVector2(0,1);
-        *(texcoordsp++) = LLVector2(1,0);
-        *(texcoordsp++) = LLVector2(0,1);
-        *(texcoordsp++) = LLVector2(0,0);
-
-        *(colorsp++)    = LLColor4U(mStarColors[vtx]);
-        *(colorsp++)    = LLColor4U(mStarColors[vtx]);
-        *(colorsp++)    = LLColor4U(mStarColors[vtx]);
-        *(colorsp++)    = LLColor4U(mStarColors[vtx]);
-        *(colorsp++)    = LLColor4U(mStarColors[vtx]);
-        *(colorsp++)    = LLColor4U(mStarColors[vtx]);
-    }
-
-    mStarsVerts->unmapBuffer();
-    return TRUE;
->>>>>>> e1623bb2
-}+/**
+ * @file llvowlsky.cpp
+ * @brief LLVOWLSky class implementation
+ *
+ * $LicenseInfo:firstyear=2007&license=viewerlgpl$
+ * Second Life Viewer Source Code
+ * Copyright (C) 2010, Linden Research, Inc.
+ *
+ * This library is free software; you can redistribute it and/or
+ * modify it under the terms of the GNU Lesser General Public
+ * License as published by the Free Software Foundation;
+ * version 2.1 of the License only.
+ *
+ * This library is distributed in the hope that it will be useful,
+ * but WITHOUT ANY WARRANTY; without even the implied warranty of
+ * MERCHANTABILITY or FITNESS FOR A PARTICULAR PURPOSE.  See the GNU
+ * Lesser General Public License for more details.
+ *
+ * You should have received a copy of the GNU Lesser General Public
+ * License along with this library; if not, write to the Free Software
+ * Foundation, Inc., 51 Franklin Street, Fifth Floor, Boston, MA  02110-1301  USA
+ *
+ * Linden Research, Inc., 945 Battery Street, San Francisco, CA  94111  USA
+ * $/LicenseInfo$
+ */
+
+#include "llviewerprecompiledheaders.h"
+
+#include "pipeline.h"
+
+#include "llvowlsky.h"
+#include "llsky.h"
+#include "lldrawpoolwlsky.h"
+#include "llface.h"
+#include "llviewercontrol.h"
+#include "llenvironment.h"
+#include "llsettingssky.h"
+
+constexpr U32 MIN_SKY_DETAIL = 8;
+constexpr U32 MAX_SKY_DETAIL = 180;
+
+inline U32 LLVOWLSky::getNumStacks(void)
+{
+    return llmin(MAX_SKY_DETAIL, llmax(MIN_SKY_DETAIL, gSavedSettings.getU32("WLSkyDetail")));
+}
+
+inline U32 LLVOWLSky::getNumSlices(void)
+{
+    return 2 * llmin(MAX_SKY_DETAIL, llmax(MIN_SKY_DETAIL, gSavedSettings.getU32("WLSkyDetail")));
+}
+
+inline U32 LLVOWLSky::getStripsNumVerts(void)
+{
+    return (getNumStacks() - 1) * getNumSlices();
+}
+
+inline U32 LLVOWLSky::getStripsNumIndices(void)
+{
+    return 2 * ((getNumStacks() - 2) * (getNumSlices() + 1)) + 1 ;
+}
+
+inline U32 LLVOWLSky::getStarsNumVerts(void)
+{
+    return 1000;
+}
+
+inline U32 LLVOWLSky::getStarsNumIndices(void)
+{
+    return 1000;
+}
+
+LLVOWLSky::LLVOWLSky(const LLUUID &id, const LLPCode pcode, LLViewerRegion *regionp)
+    : LLStaticViewerObject(id, pcode, regionp, true)
+{
+    initStars();
+}
+
+void LLVOWLSky::idleUpdate(LLAgent &agent, const F64 &time)
+{
+
+}
+
+bool LLVOWLSky::isActive(void) const
+{
+    return false;
+}
+
+LLDrawable * LLVOWLSky::createDrawable(LLPipeline * pipeline)
+{
+    pipeline->allocDrawable(this);
+
+    //LLDrawPoolWLSky *poolp = static_cast<LLDrawPoolWLSky *>(
+        gPipeline.getPool(LLDrawPool::POOL_WL_SKY);
+
+    mDrawable->setRenderType(LLPipeline::RENDER_TYPE_WL_SKY);
+
+    return mDrawable;
+}
+
+// a tiny helper function for controlling the sky dome tesselation.
+inline F32 calcPhi(const U32 &i, const F32 &reciprocal_num_stacks)
+{
+    // Calc: PI/8 * 1-((1-t^4)*(1-t^4))  { 0<t<1 }
+    // Demos: \pi/8*\left(1-((1-x^{4})*(1-x^{4}))\right)\ \left\{0<x\le1\right\}
+
+    // i should range from [0..SKY_STACKS] so t will range from [0.f .. 1.f]
+    F32 t = float(i) * reciprocal_num_stacks; //SL-16127: remove: / float(getNumStacks());
+
+    // ^4 the parameter of the tesselation to bias things toward 0 (the dome's apex)
+    t *= t;
+    t *= t;
+
+    // invert and square the parameter of the tesselation to bias things toward 1 (the horizon)
+    t = 1.f - t;
+    t = t*t;
+    t = 1.f - t;
+
+    return (F_PI / 8.f) * t;
+}
+
+void LLVOWLSky::resetVertexBuffers()
+{
+    mStripsVerts.clear();
+    mStarsVerts = nullptr;
+    mFsSkyVerts = nullptr;
+
+    gPipeline.markRebuild(mDrawable, LLDrawable::REBUILD_ALL);
+}
+
+void LLVOWLSky::cleanupGL()
+{
+    mStripsVerts.clear();
+    mStarsVerts = nullptr;
+    mFsSkyVerts = nullptr;
+
+    LLDrawPoolWLSky::cleanupGL();
+}
+
+void LLVOWLSky::restoreGL()
+{
+    LLDrawPoolWLSky::restoreGL();
+    gPipeline.markRebuild(mDrawable, LLDrawable::REBUILD_ALL);
+}
+
+bool LLVOWLSky::updateGeometry(LLDrawable * drawable)
+{
+    LL_PROFILE_ZONE_SCOPED;
+    LLStrider<LLVector3>    vertices;
+    LLStrider<LLVector2>    texCoords;
+    LLStrider<U16>          indices;
+
+    if (mFsSkyVerts.isNull())
+    {
+        mFsSkyVerts = new LLVertexBuffer(LLDrawPoolWLSky::ADV_ATMO_SKY_VERTEX_DATA_MASK);
+
+        if (!mFsSkyVerts->allocateBuffer(4, 6))
+        {
+            LL_WARNS() << "Failed to allocate Vertex Buffer on full screen sky update" << LL_ENDL;
+        }
+
+        bool success = mFsSkyVerts->getVertexStrider(vertices)
+                    && mFsSkyVerts->getTexCoord0Strider(texCoords)
+                    && mFsSkyVerts->getIndexStrider(indices);
+
+        if(!success)
+        {
+            LL_ERRS() << "Failed updating WindLight fullscreen sky geometry." << LL_ENDL;
+        }
+
+        *vertices++ = LLVector3(-1.0f, -1.0f, 0.0f);
+        *vertices++ = LLVector3( 1.0f, -1.0f, 0.0f);
+        *vertices++ = LLVector3(-1.0f,  1.0f, 0.0f);
+        *vertices++ = LLVector3( 1.0f,  1.0f, 0.0f);
+
+        *texCoords++ = LLVector2(0.0f, 0.0f);
+        *texCoords++ = LLVector2(1.0f, 0.0f);
+        *texCoords++ = LLVector2(0.0f, 1.0f);
+        *texCoords++ = LLVector2(1.0f, 1.0f);
+
+        *indices++ = 0;
+        *indices++ = 1;
+        *indices++ = 2;
+        *indices++ = 1;
+        *indices++ = 3;
+        *indices++ = 2;
+
+        mFsSkyVerts->unmapBuffer();
+    }
+
+    {
+        const F32 dome_radius = LLEnvironment::instance().getCurrentSky()->getDomeRadius();
+
+        const U32 max_buffer_bytes = gSavedSettings.getS32("RenderMaxVBOSize")*1024;
+        const U32 data_mask = LLDrawPoolWLSky::SKY_VERTEX_DATA_MASK;
+        const U32 max_verts = max_buffer_bytes / LLVertexBuffer::calcVertexSize(data_mask);
+
+        const U32 total_stacks = getNumStacks();
+
+        const U32 verts_per_stack = getNumSlices();
+
+        // each seg has to have one more row of verts than it has stacks
+        // then round down
+        const U32 stacks_per_seg = (max_verts - verts_per_stack) / verts_per_stack;
+
+        // round up to a whole number of segments
+        const U32 strips_segments = (total_stacks+stacks_per_seg-1) / stacks_per_seg;
+
+        mStripsVerts.resize(strips_segments, NULL);
+
+#if RELEASE_SHOW_DEBUG
+        LL_INFOS() << "WL Skydome strips in " << strips_segments << " batches." << LL_ENDL;
+
+        LLTimer timer;
+        timer.start();
+#endif
+
+        for (U32 i = 0; i < strips_segments ;++i)
+        {
+            LLVertexBuffer * segment = new LLVertexBuffer(LLDrawPoolWLSky::SKY_VERTEX_DATA_MASK);
+            mStripsVerts[i] = segment;
+
+            U32 num_stacks_this_seg = stacks_per_seg;
+            if ((i == strips_segments - 1) && (total_stacks % stacks_per_seg) != 0)
+            {
+                // for the last buffer only allocate what we'll use
+                num_stacks_this_seg = total_stacks % stacks_per_seg;
+            }
+
+            // figure out what range of the sky we're filling
+            const U32 begin_stack = i * stacks_per_seg;
+            const U32 end_stack = begin_stack + num_stacks_this_seg;
+            llassert(end_stack <= total_stacks);
+
+            const U32 num_verts_this_seg = verts_per_stack * (num_stacks_this_seg+1);
+            llassert(num_verts_this_seg <= max_verts);
+
+            const U32 num_indices_this_seg = 1+num_stacks_this_seg*(2+2*verts_per_stack);
+            llassert(num_indices_this_seg * sizeof(U16) <= max_buffer_bytes);
+
+            bool allocated = segment->allocateBuffer(num_verts_this_seg, num_indices_this_seg);
+#if RELEASE_SHOW_WARNS
+            if( !allocated )
+            {
+                LL_WARNS() << "Failed to allocate Vertex Buffer on update to "
+                    << num_verts_this_seg << " vertices and "
+                    << num_indices_this_seg << " indices" << LL_ENDL;
+            }
+#else
+            (void) allocated;
+#endif
+
+            // lock the buffer
+            bool success = segment->getVertexStrider(vertices)
+                && segment->getTexCoord0Strider(texCoords)
+                && segment->getIndexStrider(indices);
+
+#if RELEASE_SHOW_DEBUG
+            if(!success)
+            {
+                LL_ERRS() << "Failed updating WindLight sky geometry." << LL_ENDL;
+            }
+#else
+            (void) success;
+#endif
+
+            // fill it
+            buildStripsBuffer(begin_stack, end_stack, vertices, texCoords, indices, dome_radius, verts_per_stack, total_stacks);
+
+            // and unlock the buffer
+            segment->unmapBuffer();
+        }
+
+#if RELEASE_SHOW_DEBUG
+        LL_INFOS() << "completed in " << llformat("%.2f", timer.getElapsedTimeF32().value()) << "seconds" << LL_ENDL;
+#endif
+    }
+
+    updateStarColors();
+    updateStarGeometry(drawable);
+
+    LLPipeline::sCompiles++;
+
+    return true;
+}
+
+void LLVOWLSky::drawStars(void)
+{
+    //  render the stars as a sphere centered at viewer camera
+    if (mStarsVerts.notNull())
+    {
+        mStarsVerts->setBuffer();
+        mStarsVerts->drawArrays(LLRender::TRIANGLES, 0, getStarsNumVerts()*4);
+    }
+}
+
+void LLVOWLSky::drawFsSky(void)
+{
+    if (mFsSkyVerts.isNull())
+    {
+        updateGeometry(mDrawable);
+    }
+
+    LLGLDisable disable_blend(GL_BLEND);
+
+    mFsSkyVerts->setBuffer();
+    mFsSkyVerts->drawRange(LLRender::TRIANGLES, 0, mFsSkyVerts->getNumVerts() - 1, mFsSkyVerts->getNumIndices(), 0);
+    gPipeline.addTrianglesDrawn(mFsSkyVerts->getNumIndices());
+    LLVertexBuffer::unbind();
+}
+
+void LLVOWLSky::drawDome(void)
+{
+    if (mStripsVerts.empty())
+    {
+        updateGeometry(mDrawable);
+    }
+
+    LLGLDepthTest gls_depth(GL_TRUE, GL_FALSE);
+
+    std::vector< LLPointer<LLVertexBuffer> >::const_iterator strips_vbo_iter, end_strips;
+    end_strips = mStripsVerts.end();
+    for(strips_vbo_iter = mStripsVerts.begin(); strips_vbo_iter != end_strips; ++strips_vbo_iter)
+    {
+        LLVertexBuffer * strips_segment = strips_vbo_iter->get();
+
+        strips_segment->setBuffer();
+
+        strips_segment->drawRange(
+            LLRender::TRIANGLE_STRIP,
+            0, strips_segment->getNumVerts()-1, strips_segment->getNumIndices(),
+            0);
+        gPipeline.addTrianglesDrawn(strips_segment->getNumIndices());
+    }
+
+    LLVertexBuffer::unbind();
+}
+
+void LLVOWLSky::initStars()
+{
+    const F32 DISTANCE_TO_STARS = LLEnvironment::instance().getCurrentSky()->getDomeRadius();
+
+    // Initialize star map
+    mStarVertices.resize(getStarsNumVerts());
+    mStarColors.resize(getStarsNumVerts());
+    mStarIntensities.resize(getStarsNumVerts());
+
+    std::vector<LLVector3>::iterator v_p = mStarVertices.begin();
+    std::vector<LLColor4>::iterator v_c = mStarColors.begin();
+    std::vector<F32>::iterator v_i = mStarIntensities.begin();
+
+    U32 i;
+
+    for (i = 0; i < getStarsNumVerts(); ++i)
+    {
+        v_p->mV[VX] = ll_frand() - 0.5f;
+        v_p->mV[VY] = ll_frand() - 0.5f;
+
+        // we only want stars on the top half of the dome!
+
+        v_p->mV[VZ] = ll_frand()/2.f;
+
+        v_p->normVec();
+        *v_p *= DISTANCE_TO_STARS;
+        *v_i = llmin((F32)pow(ll_frand(),2.f) + 0.1f, 1.f);
+        v_c->mV[VRED]   = 0.75f + ll_frand() * 0.25f ;
+        v_c->mV[VGREEN] = 1.f ;
+        v_c->mV[VBLUE]  = 0.75f + ll_frand() * 0.25f ;
+        v_c->mV[VALPHA] = 1.f;
+        v_c->clamp();
+        v_p++;
+        v_c++;
+        v_i++;
+    }
+}
+
+void LLVOWLSky::buildStripsBuffer(U32 begin_stack,
+                                  U32 end_stack,
+                                  LLStrider<LLVector3> & vertices,
+                                  LLStrider<LLVector2> & texCoords,
+                                  LLStrider<U16> & indices,
+                                  const F32 dome_radius,
+                                  const U32& num_slices,
+                                  const U32& num_stacks)
+{
+    U32 i, j;
+    F32 phi0, theta, x0, y0, z0;
+    const F32 reciprocal_num_stacks = 1.f / num_stacks;
+
+    llassert(end_stack <= num_stacks);
+
+    // stacks are iterated one-indexed since phi(0) was handled by the fan above
+#if NEW_TESS
+    for(i = begin_stack; i <= end_stack; ++i)
+#else
+    for(i = begin_stack + 1; i <= end_stack+1; ++i)
+#endif
+    {
+        phi0 = calcPhi(i, reciprocal_num_stacks);
+
+        for(j = 0; j < num_slices; ++j)
+        {
+            theta = F_TWO_PI * (float(j) / float(num_slices));
+
+            // standard transformation from  spherical to
+            // rectangular coordinates
+            x0 = sin(phi0) * cos(theta);
+            y0 = cos(phi0);
+            z0 = sin(phi0) * sin(theta);
+
+#if NEW_TESS
+            *vertices++ = LLVector3(x0 * dome_radius, y0 * dome_radius, z0 * dome_radius);
+#else
+            if (i == num_stacks-2)
+            {
+                *vertices++ = LLVector3(x0*dome_radius, y0*dome_radius-1024.f*2.f, z0*dome_radius);
+            }
+            else if (i == num_stacks-1)
+            {
+                *vertices++ = LLVector3(0, y0*dome_radius-1024.f*2.f, 0);
+            }
+            else
+            {
+                *vertices++     = LLVector3(x0 * dome_radius, y0 * dome_radius, z0 * dome_radius);
+            }
+#endif
+
+            // generate planar uv coordinates
+            // note: x and z are transposed in order for things to animate
+            // correctly in the global coordinate system where +x is east and
+            // +y is north
+            *texCoords++    = LLVector2((-z0 + 1.f) / 2.f, (-x0 + 1.f) / 2.f);
+        }
+    }
+
+    //build triangle strip...
+    *indices++ = 0 ;
+
+    S32 k = 0 ;
+    for(i = 1; i <= end_stack - begin_stack; ++i)
+    {
+        *indices++ = i * num_slices + k ;
+
+        k = (k+1) % num_slices ;
+        for(j = 0; j < num_slices ; ++j)
+        {
+            *indices++ = (i-1) * num_slices + k ;
+            *indices++ = i * num_slices + k ;
+
+            k = (k+1) % num_slices ;
+        }
+
+        if((--k) < 0)
+        {
+            k = num_slices - 1 ;
+        }
+
+        *indices++ = i * num_slices + k ;
+    }
+}
+
+void LLVOWLSky::updateStarColors()
+{
+    std::vector<LLColor4>::iterator v_c = mStarColors.begin();
+    std::vector<F32>::iterator v_i = mStarIntensities.begin();
+    std::vector<LLVector3>::iterator v_p = mStarVertices.begin();
+
+    const F32 var = 0.15f;
+    const F32 min = 0.5f; //0.75f;
+    //const F32 sunclose_max = 0.6f;
+    //const F32 sunclose_range = 1 - sunclose_max;
+
+    //F32 below_horizon = - llmin(0.0f, gSky.mVOSkyp->getToSunLast().mV[2]);
+    //F32 brightness_factor = llmin(1.0f, below_horizon * 20);
+
+    static S32 swap = 0;
+    swap++;
+
+    if ((swap % 2) == 1)
+    {
+        F32 intensity;                      //  max intensity of each star
+        U32 x;
+        for (x = 0; x < getStarsNumVerts(); ++x)
+        {
+            //F32 sundir_factor = 1;
+            LLVector3 tostar = *v_p;
+            tostar.normVec();
+            //const F32 how_close_to_sun = tostar * gSky.mVOSkyp->getToSunLast();
+            //if (how_close_to_sun > sunclose_max)
+            //{
+            //  sundir_factor = (1 - how_close_to_sun) / sunclose_range;
+            //}
+            intensity = *(v_i);
+            F32 alpha = v_c->mV[VALPHA] + (ll_frand() - 0.5f) * var * intensity;
+            if (alpha < min * intensity)
+            {
+                alpha = min * intensity;
+            }
+            if (alpha > intensity)
+            {
+                alpha = intensity;
+            }
+            //alpha *= brightness_factor * sundir_factor;
+
+            alpha = llclamp(alpha, 0.f, 1.f);
+            v_c->mV[VALPHA] = alpha;
+            v_c++;
+            v_i++;
+            v_p++;
+        }
+    }
+}
+
+bool LLVOWLSky::updateStarGeometry(LLDrawable *drawable)
+{
+    LLStrider<LLVector3> verticesp;
+    LLStrider<LLColor4U> colorsp;
+    LLStrider<LLVector2> texcoordsp;
+
+    if (mStarsVerts.isNull())
+    {
+        mStarsVerts = new LLVertexBuffer(LLDrawPoolWLSky::STAR_VERTEX_DATA_MASK);
+        if (!mStarsVerts->allocateBuffer(getStarsNumVerts()*6, 0))
+        {
+            LL_WARNS() << "Failed to allocate Vertex Buffer for Sky to " << getStarsNumVerts() * 6 << " vertices" << LL_ENDL;
+        }
+    }
+
+    bool success = mStarsVerts->getVertexStrider(verticesp)
+        && mStarsVerts->getColorStrider(colorsp)
+        && mStarsVerts->getTexCoord0Strider(texcoordsp);
+
+    if(!success)
+    {
+        LL_ERRS() << "Failed updating star geometry." << LL_ENDL;
+    }
+
+    // *TODO: fix LLStrider with a real prefix increment operator so it can be
+    // used as a model of OutputIterator. -Brad
+    // std::copy(mStarVertices.begin(), mStarVertices.end(), verticesp);
+
+    if (mStarVertices.size() < getStarsNumVerts())
+    {
+        LL_ERRS() << "Star reference geometry insufficient." << LL_ENDL;
+    }
+
+    for (U32 vtx = 0; vtx < getStarsNumVerts(); ++vtx)
+    {
+        LLVector3 at = mStarVertices[vtx];
+        at.normVec();
+        LLVector3 left = at%LLVector3(0,0,1);
+        LLVector3 up = at%left;
+
+        F32 sc = 16.0f + (ll_frand() * 20.0f);
+        left *= sc;
+        up *= sc;
+
+        *(verticesp++)  = mStarVertices[vtx];
+        *(verticesp++) = mStarVertices[vtx]+up;
+        *(verticesp++) = mStarVertices[vtx]+left+up;
+        *(verticesp++)  = mStarVertices[vtx];
+        *(verticesp++) = mStarVertices[vtx]+left+up;
+        *(verticesp++) = mStarVertices[vtx]+left;
+
+        *(texcoordsp++) = LLVector2(1,0);
+        *(texcoordsp++) = LLVector2(1,1);
+        *(texcoordsp++) = LLVector2(0,1);
+        *(texcoordsp++) = LLVector2(1,0);
+        *(texcoordsp++) = LLVector2(0,1);
+        *(texcoordsp++) = LLVector2(0,0);
+
+        *(colorsp++)    = LLColor4U(mStarColors[vtx]);
+        *(colorsp++)    = LLColor4U(mStarColors[vtx]);
+        *(colorsp++)    = LLColor4U(mStarColors[vtx]);
+        *(colorsp++)    = LLColor4U(mStarColors[vtx]);
+        *(colorsp++)    = LLColor4U(mStarColors[vtx]);
+        *(colorsp++)    = LLColor4U(mStarColors[vtx]);
+    }
+
+    mStarsVerts->unmapBuffer();
+    return true;
+}