/**
 * @file llfloatermemleak.cpp
 * @brief LLFloatermemleak class definition
 *
 * $LicenseInfo:firstyear=2007&license=viewerlgpl$
 * Second Life Viewer Source Code
 * Copyright (C) 2010, Linden Research, Inc.
 *
 * This library is free software; you can redistribute it and/or
 * modify it under the terms of the GNU Lesser General Public
 * License as published by the Free Software Foundation;
 * version 2.1 of the License only.
 *
 * This library is distributed in the hope that it will be useful,
 * but WITHOUT ANY WARRANTY; without even the implied warranty of
 * MERCHANTABILITY or FITNESS FOR A PARTICULAR PURPOSE.  See the GNU
 * Lesser General Public License for more details.
 *
 * You should have received a copy of the GNU Lesser General Public
 * License along with this library; if not, write to the Free Software
 * Foundation, Inc., 51 Franklin Street, Fifth Floor, Boston, MA  02110-1301  USA
 *
 * Linden Research, Inc., 945 Battery Street, San Francisco, CA  94111  USA
 * $/LicenseInfo$
 */

#include "llviewerprecompiledheaders.h"

#include "llfloatermemleak.h"

#include "lluictrlfactory.h"
#include "llbutton.h"
#include "llspinctrl.h"
#include "llresmgr.h"

#include "llmath.h"
#include "llviewerwindow.h"

U32 LLFloaterMemLeak::sMemLeakingSpeed = 0 ; //bytes leaked per frame
U32 LLFloaterMemLeak::sMaxLeakedMem = 0 ; //maximum allowed leaked memory
U32 LLFloaterMemLeak::sTotalLeaked = 0 ;
S32 LLFloaterMemLeak::sStatus = LLFloaterMemLeak::STOP ;
bool LLFloaterMemLeak::sbAllocationFailed = false ;

extern bool gSimulateMemLeak;

LLFloaterMemLeak::LLFloaterMemLeak(const LLSD& key)
    : LLFloater(key)
{
    setTitle("Memory Leaking Simulation Floater");
    mCommitCallbackRegistrar.add("MemLeak.ChangeLeakingSpeed",  boost::bind(&LLFloaterMemLeak::onChangeLeakingSpeed, this));
    mCommitCallbackRegistrar.add("MemLeak.ChangeMaxMemLeaking", boost::bind(&LLFloaterMemLeak::onChangeMaxMemLeaking, this));
    mCommitCallbackRegistrar.add("MemLeak.Start",   boost::bind(&LLFloaterMemLeak::onClickStart, this));
    mCommitCallbackRegistrar.add("MemLeak.Stop",    boost::bind(&LLFloaterMemLeak::onClickStop, this));
    mCommitCallbackRegistrar.add("MemLeak.Release", boost::bind(&LLFloaterMemLeak::onClickRelease, this));
    mCommitCallbackRegistrar.add("MemLeak.Close",   boost::bind(&LLFloaterMemLeak::onClickClose, this));
}
//----------------------------------------------

<<<<<<< HEAD
bool LLFloaterMemLeak::postBuild(void)
{	
	F32 a, b ;
	a = getChild<LLUICtrl>("leak_speed")->getValue().asReal();
	if(a > (F32)(0xFFFFFFFF))
	{
		sMemLeakingSpeed = 0xFFFFFFFF ;
	}
	else
	{
		sMemLeakingSpeed = (U32)a ;
	}
	b = getChild<LLUICtrl>("max_leak")->getValue().asReal();
	if(b > (F32)0xFFF)
	{
		sMaxLeakedMem = 0xFFFFFFFF ;
	}
	else
	{
		sMaxLeakedMem = ((U32)b) << 20 ;
	}
	
	sbAllocationFailed = false ;
	return true ;
=======
BOOL LLFloaterMemLeak::postBuild(void)
{
    F32 a, b ;
    a = getChild<LLUICtrl>("leak_speed")->getValue().asReal();
    if(a > (F32)(0xFFFFFFFF))
    {
        sMemLeakingSpeed = 0xFFFFFFFF ;
    }
    else
    {
        sMemLeakingSpeed = (U32)a ;
    }
    b = getChild<LLUICtrl>("max_leak")->getValue().asReal();
    if(b > (F32)0xFFF)
    {
        sMaxLeakedMem = 0xFFFFFFFF ;
    }
    else
    {
        sMaxLeakedMem = ((U32)b) << 20 ;
    }

    sbAllocationFailed = FALSE ;
    return TRUE ;
>>>>>>> e1623bb2
}
LLFloaterMemLeak::~LLFloaterMemLeak()
{
    release() ;

    sMemLeakingSpeed = 0 ; //bytes leaked per frame
    sMaxLeakedMem = 0 ; //maximum allowed leaked memory
}

void LLFloaterMemLeak::release()
{
<<<<<<< HEAD
	if(mLeakedMem.empty())
	{
		return ;
	}

	for(S32 i = 0 ; i < (S32)mLeakedMem.size() ; i++)
	{
		delete[] mLeakedMem[i] ;
	}
	mLeakedMem.clear() ;

	sStatus = STOP ;
	sTotalLeaked = 0 ;
	sbAllocationFailed = false ;
	gSimulateMemLeak = false;
=======
    if(mLeakedMem.empty())
    {
        return ;
    }

    for(S32 i = 0 ; i < (S32)mLeakedMem.size() ; i++)
    {
        delete[] mLeakedMem[i] ;
    }
    mLeakedMem.clear() ;

    sStatus = STOP ;
    sTotalLeaked = 0 ;
    sbAllocationFailed = FALSE ;
    gSimulateMemLeak = FALSE;
>>>>>>> e1623bb2
}

void LLFloaterMemLeak::stop()
{
<<<<<<< HEAD
	sStatus = STOP ;
	sbAllocationFailed = true ;
=======
    sStatus = STOP ;
    sbAllocationFailed = TRUE ;
>>>>>>> e1623bb2
}

void LLFloaterMemLeak::idle()
{
<<<<<<< HEAD
	if(STOP == sStatus)
	{
		return ;
	}

	sbAllocationFailed = false ;
	
	if(RELEASE == sStatus)
	{
		release() ;
		return ;
	}

	char* p = NULL ;
	if(sMemLeakingSpeed > 0 && sTotalLeaked < sMaxLeakedMem)
	{
		p = new char[sMemLeakingSpeed] ;

		if(p)
		{
			mLeakedMem.push_back(p) ;
			sTotalLeaked += sMemLeakingSpeed ;
		}
	}
	if(!p)
	{
		stop();
	}
=======
    if(STOP == sStatus)
    {
        return ;
    }

    sbAllocationFailed = FALSE ;

    if(RELEASE == sStatus)
    {
        release() ;
        return ;
    }

    char* p = NULL ;
    if(sMemLeakingSpeed > 0 && sTotalLeaked < sMaxLeakedMem)
    {
        p = new char[sMemLeakingSpeed] ;

        if(p)
        {
            mLeakedMem.push_back(p) ;
            sTotalLeaked += sMemLeakingSpeed ;
        }
    }
    if(!p)
    {
        stop();
    }
>>>>>>> e1623bb2
}

//----------------------
void LLFloaterMemLeak::onChangeLeakingSpeed()
{
    F32 tmp ;
    tmp =getChild<LLUICtrl>("leak_speed")->getValue().asReal();

    if(tmp > (F32)0xFFFFFFFF)
    {
        sMemLeakingSpeed = 0xFFFFFFFF ;
    }
    else
    {
        sMemLeakingSpeed = (U32)tmp ;
    }

}

void LLFloaterMemLeak::onChangeMaxMemLeaking()
{

    F32 tmp ;
    tmp =getChild<LLUICtrl>("max_leak")->getValue().asReal();
    if(tmp > (F32)0xFFF)
    {
        sMaxLeakedMem = 0xFFFFFFFF ;
    }
    else
    {
        sMaxLeakedMem = ((U32)tmp) << 20 ;
    }

}

void LLFloaterMemLeak::onClickStart()
{
<<<<<<< HEAD
	sStatus = START ;
	gSimulateMemLeak = true;
=======
    sStatus = START ;
    gSimulateMemLeak = TRUE;
>>>>>>> e1623bb2
}

void LLFloaterMemLeak::onClickStop()
{
    sStatus = STOP ;
}

void LLFloaterMemLeak::onClickRelease()
{
    sStatus = RELEASE ;
}

void LLFloaterMemLeak::onClickClose()
{
<<<<<<< HEAD
	setVisible(false);
=======
    setVisible(FALSE);
>>>>>>> e1623bb2
}

void LLFloaterMemLeak::draw()
{
    //show total memory leaked
    if(sTotalLeaked > 0)
    {
        std::string bytes_string;
        LLResMgr::getInstance()->getIntegerString(bytes_string, sTotalLeaked >> 10 );
        getChild<LLUICtrl>("total_leaked_label")->setTextArg("[SIZE]", bytes_string);
    }
    else
    {
        getChild<LLUICtrl>("total_leaked_label")->setTextArg("[SIZE]", LLStringExplicit("0"));
    }

    if(sbAllocationFailed)
    {
        getChild<LLUICtrl>("note_label_1")->setTextArg("[NOTE1]", LLStringExplicit("Memory leaking simulation stops. Reduce leaking speed or"));
        getChild<LLUICtrl>("note_label_2")->setTextArg("[NOTE2]", LLStringExplicit("increase max leaked memory, then press Start to continue."));
    }
    else
    {
        getChild<LLUICtrl>("note_label_1")->setTextArg("[NOTE1]", LLStringExplicit(""));
        getChild<LLUICtrl>("note_label_2")->setTextArg("[NOTE2]", LLStringExplicit(""));
    }

    LLFloater::draw();
}<|MERGE_RESOLUTION|>--- conflicted
+++ resolved
@@ -1,320 +1,230 @@
-/**
- * @file llfloatermemleak.cpp
- * @brief LLFloatermemleak class definition
- *
- * $LicenseInfo:firstyear=2007&license=viewerlgpl$
- * Second Life Viewer Source Code
- * Copyright (C) 2010, Linden Research, Inc.
- *
- * This library is free software; you can redistribute it and/or
- * modify it under the terms of the GNU Lesser General Public
- * License as published by the Free Software Foundation;
- * version 2.1 of the License only.
- *
- * This library is distributed in the hope that it will be useful,
- * but WITHOUT ANY WARRANTY; without even the implied warranty of
- * MERCHANTABILITY or FITNESS FOR A PARTICULAR PURPOSE.  See the GNU
- * Lesser General Public License for more details.
- *
- * You should have received a copy of the GNU Lesser General Public
- * License along with this library; if not, write to the Free Software
- * Foundation, Inc., 51 Franklin Street, Fifth Floor, Boston, MA  02110-1301  USA
- *
- * Linden Research, Inc., 945 Battery Street, San Francisco, CA  94111  USA
- * $/LicenseInfo$
- */
-
-#include "llviewerprecompiledheaders.h"
-
-#include "llfloatermemleak.h"
-
-#include "lluictrlfactory.h"
-#include "llbutton.h"
-#include "llspinctrl.h"
-#include "llresmgr.h"
-
-#include "llmath.h"
-#include "llviewerwindow.h"
-
-U32 LLFloaterMemLeak::sMemLeakingSpeed = 0 ; //bytes leaked per frame
-U32 LLFloaterMemLeak::sMaxLeakedMem = 0 ; //maximum allowed leaked memory
-U32 LLFloaterMemLeak::sTotalLeaked = 0 ;
-S32 LLFloaterMemLeak::sStatus = LLFloaterMemLeak::STOP ;
-bool LLFloaterMemLeak::sbAllocationFailed = false ;
-
-extern bool gSimulateMemLeak;
-
-LLFloaterMemLeak::LLFloaterMemLeak(const LLSD& key)
-    : LLFloater(key)
-{
-    setTitle("Memory Leaking Simulation Floater");
-    mCommitCallbackRegistrar.add("MemLeak.ChangeLeakingSpeed",  boost::bind(&LLFloaterMemLeak::onChangeLeakingSpeed, this));
-    mCommitCallbackRegistrar.add("MemLeak.ChangeMaxMemLeaking", boost::bind(&LLFloaterMemLeak::onChangeMaxMemLeaking, this));
-    mCommitCallbackRegistrar.add("MemLeak.Start",   boost::bind(&LLFloaterMemLeak::onClickStart, this));
-    mCommitCallbackRegistrar.add("MemLeak.Stop",    boost::bind(&LLFloaterMemLeak::onClickStop, this));
-    mCommitCallbackRegistrar.add("MemLeak.Release", boost::bind(&LLFloaterMemLeak::onClickRelease, this));
-    mCommitCallbackRegistrar.add("MemLeak.Close",   boost::bind(&LLFloaterMemLeak::onClickClose, this));
-}
-//----------------------------------------------
-
-<<<<<<< HEAD
-bool LLFloaterMemLeak::postBuild(void)
-{	
-	F32 a, b ;
-	a = getChild<LLUICtrl>("leak_speed")->getValue().asReal();
-	if(a > (F32)(0xFFFFFFFF))
-	{
-		sMemLeakingSpeed = 0xFFFFFFFF ;
-	}
-	else
-	{
-		sMemLeakingSpeed = (U32)a ;
-	}
-	b = getChild<LLUICtrl>("max_leak")->getValue().asReal();
-	if(b > (F32)0xFFF)
-	{
-		sMaxLeakedMem = 0xFFFFFFFF ;
-	}
-	else
-	{
-		sMaxLeakedMem = ((U32)b) << 20 ;
-	}
-	
-	sbAllocationFailed = false ;
-	return true ;
-=======
-BOOL LLFloaterMemLeak::postBuild(void)
-{
-    F32 a, b ;
-    a = getChild<LLUICtrl>("leak_speed")->getValue().asReal();
-    if(a > (F32)(0xFFFFFFFF))
-    {
-        sMemLeakingSpeed = 0xFFFFFFFF ;
-    }
-    else
-    {
-        sMemLeakingSpeed = (U32)a ;
-    }
-    b = getChild<LLUICtrl>("max_leak")->getValue().asReal();
-    if(b > (F32)0xFFF)
-    {
-        sMaxLeakedMem = 0xFFFFFFFF ;
-    }
-    else
-    {
-        sMaxLeakedMem = ((U32)b) << 20 ;
-    }
-
-    sbAllocationFailed = FALSE ;
-    return TRUE ;
->>>>>>> e1623bb2
-}
-LLFloaterMemLeak::~LLFloaterMemLeak()
-{
-    release() ;
-
-    sMemLeakingSpeed = 0 ; //bytes leaked per frame
-    sMaxLeakedMem = 0 ; //maximum allowed leaked memory
-}
-
-void LLFloaterMemLeak::release()
-{
-<<<<<<< HEAD
-	if(mLeakedMem.empty())
-	{
-		return ;
-	}
-
-	for(S32 i = 0 ; i < (S32)mLeakedMem.size() ; i++)
-	{
-		delete[] mLeakedMem[i] ;
-	}
-	mLeakedMem.clear() ;
-
-	sStatus = STOP ;
-	sTotalLeaked = 0 ;
-	sbAllocationFailed = false ;
-	gSimulateMemLeak = false;
-=======
-    if(mLeakedMem.empty())
-    {
-        return ;
-    }
-
-    for(S32 i = 0 ; i < (S32)mLeakedMem.size() ; i++)
-    {
-        delete[] mLeakedMem[i] ;
-    }
-    mLeakedMem.clear() ;
-
-    sStatus = STOP ;
-    sTotalLeaked = 0 ;
-    sbAllocationFailed = FALSE ;
-    gSimulateMemLeak = FALSE;
->>>>>>> e1623bb2
-}
-
-void LLFloaterMemLeak::stop()
-{
-<<<<<<< HEAD
-	sStatus = STOP ;
-	sbAllocationFailed = true ;
-=======
-    sStatus = STOP ;
-    sbAllocationFailed = TRUE ;
->>>>>>> e1623bb2
-}
-
-void LLFloaterMemLeak::idle()
-{
-<<<<<<< HEAD
-	if(STOP == sStatus)
-	{
-		return ;
-	}
-
-	sbAllocationFailed = false ;
-	
-	if(RELEASE == sStatus)
-	{
-		release() ;
-		return ;
-	}
-
-	char* p = NULL ;
-	if(sMemLeakingSpeed > 0 && sTotalLeaked < sMaxLeakedMem)
-	{
-		p = new char[sMemLeakingSpeed] ;
-
-		if(p)
-		{
-			mLeakedMem.push_back(p) ;
-			sTotalLeaked += sMemLeakingSpeed ;
-		}
-	}
-	if(!p)
-	{
-		stop();
-	}
-=======
-    if(STOP == sStatus)
-    {
-        return ;
-    }
-
-    sbAllocationFailed = FALSE ;
-
-    if(RELEASE == sStatus)
-    {
-        release() ;
-        return ;
-    }
-
-    char* p = NULL ;
-    if(sMemLeakingSpeed > 0 && sTotalLeaked < sMaxLeakedMem)
-    {
-        p = new char[sMemLeakingSpeed] ;
-
-        if(p)
-        {
-            mLeakedMem.push_back(p) ;
-            sTotalLeaked += sMemLeakingSpeed ;
-        }
-    }
-    if(!p)
-    {
-        stop();
-    }
->>>>>>> e1623bb2
-}
-
-//----------------------
-void LLFloaterMemLeak::onChangeLeakingSpeed()
-{
-    F32 tmp ;
-    tmp =getChild<LLUICtrl>("leak_speed")->getValue().asReal();
-
-    if(tmp > (F32)0xFFFFFFFF)
-    {
-        sMemLeakingSpeed = 0xFFFFFFFF ;
-    }
-    else
-    {
-        sMemLeakingSpeed = (U32)tmp ;
-    }
-
-}
-
-void LLFloaterMemLeak::onChangeMaxMemLeaking()
-{
-
-    F32 tmp ;
-    tmp =getChild<LLUICtrl>("max_leak")->getValue().asReal();
-    if(tmp > (F32)0xFFF)
-    {
-        sMaxLeakedMem = 0xFFFFFFFF ;
-    }
-    else
-    {
-        sMaxLeakedMem = ((U32)tmp) << 20 ;
-    }
-
-}
-
-void LLFloaterMemLeak::onClickStart()
-{
-<<<<<<< HEAD
-	sStatus = START ;
-	gSimulateMemLeak = true;
-=======
-    sStatus = START ;
-    gSimulateMemLeak = TRUE;
->>>>>>> e1623bb2
-}
-
-void LLFloaterMemLeak::onClickStop()
-{
-    sStatus = STOP ;
-}
-
-void LLFloaterMemLeak::onClickRelease()
-{
-    sStatus = RELEASE ;
-}
-
-void LLFloaterMemLeak::onClickClose()
-{
-<<<<<<< HEAD
-	setVisible(false);
-=======
-    setVisible(FALSE);
->>>>>>> e1623bb2
-}
-
-void LLFloaterMemLeak::draw()
-{
-    //show total memory leaked
-    if(sTotalLeaked > 0)
-    {
-        std::string bytes_string;
-        LLResMgr::getInstance()->getIntegerString(bytes_string, sTotalLeaked >> 10 );
-        getChild<LLUICtrl>("total_leaked_label")->setTextArg("[SIZE]", bytes_string);
-    }
-    else
-    {
-        getChild<LLUICtrl>("total_leaked_label")->setTextArg("[SIZE]", LLStringExplicit("0"));
-    }
-
-    if(sbAllocationFailed)
-    {
-        getChild<LLUICtrl>("note_label_1")->setTextArg("[NOTE1]", LLStringExplicit("Memory leaking simulation stops. Reduce leaking speed or"));
-        getChild<LLUICtrl>("note_label_2")->setTextArg("[NOTE2]", LLStringExplicit("increase max leaked memory, then press Start to continue."));
-    }
-    else
-    {
-        getChild<LLUICtrl>("note_label_1")->setTextArg("[NOTE1]", LLStringExplicit(""));
-        getChild<LLUICtrl>("note_label_2")->setTextArg("[NOTE2]", LLStringExplicit(""));
-    }
-
-    LLFloater::draw();
-}+/**
+ * @file llfloatermemleak.cpp
+ * @brief LLFloatermemleak class definition
+ *
+ * $LicenseInfo:firstyear=2007&license=viewerlgpl$
+ * Second Life Viewer Source Code
+ * Copyright (C) 2010, Linden Research, Inc.
+ *
+ * This library is free software; you can redistribute it and/or
+ * modify it under the terms of the GNU Lesser General Public
+ * License as published by the Free Software Foundation;
+ * version 2.1 of the License only.
+ *
+ * This library is distributed in the hope that it will be useful,
+ * but WITHOUT ANY WARRANTY; without even the implied warranty of
+ * MERCHANTABILITY or FITNESS FOR A PARTICULAR PURPOSE.  See the GNU
+ * Lesser General Public License for more details.
+ *
+ * You should have received a copy of the GNU Lesser General Public
+ * License along with this library; if not, write to the Free Software
+ * Foundation, Inc., 51 Franklin Street, Fifth Floor, Boston, MA  02110-1301  USA
+ *
+ * Linden Research, Inc., 945 Battery Street, San Francisco, CA  94111  USA
+ * $/LicenseInfo$
+ */
+
+#include "llviewerprecompiledheaders.h"
+
+#include "llfloatermemleak.h"
+
+#include "lluictrlfactory.h"
+#include "llbutton.h"
+#include "llspinctrl.h"
+#include "llresmgr.h"
+
+#include "llmath.h"
+#include "llviewerwindow.h"
+
+U32 LLFloaterMemLeak::sMemLeakingSpeed = 0 ; //bytes leaked per frame
+U32 LLFloaterMemLeak::sMaxLeakedMem = 0 ; //maximum allowed leaked memory
+U32 LLFloaterMemLeak::sTotalLeaked = 0 ;
+S32 LLFloaterMemLeak::sStatus = LLFloaterMemLeak::STOP ;
+bool LLFloaterMemLeak::sbAllocationFailed = false ;
+
+extern bool gSimulateMemLeak;
+
+LLFloaterMemLeak::LLFloaterMemLeak(const LLSD& key)
+    : LLFloater(key)
+{
+    setTitle("Memory Leaking Simulation Floater");
+    mCommitCallbackRegistrar.add("MemLeak.ChangeLeakingSpeed",  boost::bind(&LLFloaterMemLeak::onChangeLeakingSpeed, this));
+    mCommitCallbackRegistrar.add("MemLeak.ChangeMaxMemLeaking", boost::bind(&LLFloaterMemLeak::onChangeMaxMemLeaking, this));
+    mCommitCallbackRegistrar.add("MemLeak.Start",   boost::bind(&LLFloaterMemLeak::onClickStart, this));
+    mCommitCallbackRegistrar.add("MemLeak.Stop",    boost::bind(&LLFloaterMemLeak::onClickStop, this));
+    mCommitCallbackRegistrar.add("MemLeak.Release", boost::bind(&LLFloaterMemLeak::onClickRelease, this));
+    mCommitCallbackRegistrar.add("MemLeak.Close",   boost::bind(&LLFloaterMemLeak::onClickClose, this));
+}
+//----------------------------------------------
+
+bool LLFloaterMemLeak::postBuild(void)
+{
+    F32 a, b ;
+    a = getChild<LLUICtrl>("leak_speed")->getValue().asReal();
+    if(a > (F32)(0xFFFFFFFF))
+    {
+        sMemLeakingSpeed = 0xFFFFFFFF ;
+    }
+    else
+    {
+        sMemLeakingSpeed = (U32)a ;
+    }
+    b = getChild<LLUICtrl>("max_leak")->getValue().asReal();
+    if(b > (F32)0xFFF)
+    {
+        sMaxLeakedMem = 0xFFFFFFFF ;
+    }
+    else
+    {
+        sMaxLeakedMem = ((U32)b) << 20 ;
+    }
+
+    sbAllocationFailed = false ;
+    return true ;
+}
+LLFloaterMemLeak::~LLFloaterMemLeak()
+{
+    release() ;
+
+    sMemLeakingSpeed = 0 ; //bytes leaked per frame
+    sMaxLeakedMem = 0 ; //maximum allowed leaked memory
+}
+
+void LLFloaterMemLeak::release()
+{
+    if(mLeakedMem.empty())
+    {
+        return ;
+    }
+
+    for(S32 i = 0 ; i < (S32)mLeakedMem.size() ; i++)
+    {
+        delete[] mLeakedMem[i] ;
+    }
+    mLeakedMem.clear() ;
+
+    sStatus = STOP ;
+    sTotalLeaked = 0 ;
+    sbAllocationFailed = false ;
+    gSimulateMemLeak = false;
+}
+
+void LLFloaterMemLeak::stop()
+{
+    sStatus = STOP ;
+    sbAllocationFailed = true ;
+}
+
+void LLFloaterMemLeak::idle()
+{
+    if(STOP == sStatus)
+    {
+        return ;
+    }
+
+    sbAllocationFailed = false ;
+
+    if(RELEASE == sStatus)
+    {
+        release() ;
+        return ;
+    }
+
+    char* p = NULL ;
+    if(sMemLeakingSpeed > 0 && sTotalLeaked < sMaxLeakedMem)
+    {
+        p = new char[sMemLeakingSpeed] ;
+
+        if(p)
+        {
+            mLeakedMem.push_back(p) ;
+            sTotalLeaked += sMemLeakingSpeed ;
+        }
+    }
+    if(!p)
+    {
+        stop();
+    }
+}
+
+//----------------------
+void LLFloaterMemLeak::onChangeLeakingSpeed()
+{
+    F32 tmp ;
+    tmp =getChild<LLUICtrl>("leak_speed")->getValue().asReal();
+
+    if(tmp > (F32)0xFFFFFFFF)
+    {
+        sMemLeakingSpeed = 0xFFFFFFFF ;
+    }
+    else
+    {
+        sMemLeakingSpeed = (U32)tmp ;
+    }
+
+}
+
+void LLFloaterMemLeak::onChangeMaxMemLeaking()
+{
+
+    F32 tmp ;
+    tmp =getChild<LLUICtrl>("max_leak")->getValue().asReal();
+    if(tmp > (F32)0xFFF)
+    {
+        sMaxLeakedMem = 0xFFFFFFFF ;
+    }
+    else
+    {
+        sMaxLeakedMem = ((U32)tmp) << 20 ;
+    }
+
+}
+
+void LLFloaterMemLeak::onClickStart()
+{
+    sStatus = START ;
+    gSimulateMemLeak = true;
+}
+
+void LLFloaterMemLeak::onClickStop()
+{
+    sStatus = STOP ;
+}
+
+void LLFloaterMemLeak::onClickRelease()
+{
+    sStatus = RELEASE ;
+}
+
+void LLFloaterMemLeak::onClickClose()
+{
+    setVisible(false);
+}
+
+void LLFloaterMemLeak::draw()
+{
+    //show total memory leaked
+    if(sTotalLeaked > 0)
+    {
+        std::string bytes_string;
+        LLResMgr::getInstance()->getIntegerString(bytes_string, sTotalLeaked >> 10 );
+        getChild<LLUICtrl>("total_leaked_label")->setTextArg("[SIZE]", bytes_string);
+    }
+    else
+    {
+        getChild<LLUICtrl>("total_leaked_label")->setTextArg("[SIZE]", LLStringExplicit("0"));
+    }
+
+    if(sbAllocationFailed)
+    {
+        getChild<LLUICtrl>("note_label_1")->setTextArg("[NOTE1]", LLStringExplicit("Memory leaking simulation stops. Reduce leaking speed or"));
+        getChild<LLUICtrl>("note_label_2")->setTextArg("[NOTE2]", LLStringExplicit("increase max leaked memory, then press Start to continue."));
+    }
+    else
+    {
+        getChild<LLUICtrl>("note_label_1")->setTextArg("[NOTE1]", LLStringExplicit(""));
+        getChild<LLUICtrl>("note_label_2")->setTextArg("[NOTE2]", LLStringExplicit(""));
+    }
+
+    LLFloater::draw();
+}