--- conflicted
+++ resolved
@@ -1,57 +1,46 @@
-/**
- * @file llviewerdisplay.h
- * @brief LLViewerDisplay class header file
- *
- * $LicenseInfo:firstyear=2004&license=viewerlgpl$
- * Second Life Viewer Source Code
- * Copyright (C) 2010, Linden Research, Inc.
- *
- * This library is free software; you can redistribute it and/or
- * modify it under the terms of the GNU Lesser General Public
- * License as published by the Free Software Foundation;
- * version 2.1 of the License only.
- *
- * This library is distributed in the hope that it will be useful,
- * but WITHOUT ANY WARRANTY; without even the implied warranty of
- * MERCHANTABILITY or FITNESS FOR A PARTICULAR PURPOSE.  See the GNU
- * Lesser General Public License for more details.
- *
- * You should have received a copy of the GNU Lesser General Public
- * License along with this library; if not, write to the Free Software
- * Foundation, Inc., 51 Franklin Street, Fifth Floor, Boston, MA  02110-1301  USA
- *
- * Linden Research, Inc., 945 Battery Street, San Francisco, CA  94111  USA
- * $/LicenseInfo$
- */
-
-#ifndef LL_LLVIEWERDISPLAY_H
-#define LL_LLVIEWERDISPLAY_H
-
-class LLPostProcess;
-
-void display_startup();
-void display_cleanup();
-
-void display(bool rebuild = true, F32 zoom_factor = 1.f, int subfield = 0, bool for_snapshot = false);
-
-<<<<<<< HEAD
-extern bool gDisplaySwapBuffers;
-extern bool gDepthDirty;
-extern bool	gTeleportDisplay;
-extern LLFrameTimer	gTeleportDisplayTimer;
-extern bool			gForceRenderLandFence;
-extern bool gResizeScreenTexture;
-extern bool gResizeShadowTexture;
-extern bool gWindowResized;
-=======
-extern BOOL gDisplaySwapBuffers;
-extern BOOL gDepthDirty;
-extern BOOL gTeleportDisplay;
-extern LLFrameTimer gTeleportDisplayTimer;
-extern BOOL         gForceRenderLandFence;
-extern BOOL gResizeScreenTexture;
-extern BOOL gResizeShadowTexture;
-extern BOOL gWindowResized;
->>>>>>> e1623bb2
-
-#endif // LL_LLVIEWERDISPLAY_H+/**
+ * @file llviewerdisplay.h
+ * @brief LLViewerDisplay class header file
+ *
+ * $LicenseInfo:firstyear=2004&license=viewerlgpl$
+ * Second Life Viewer Source Code
+ * Copyright (C) 2010, Linden Research, Inc.
+ *
+ * This library is free software; you can redistribute it and/or
+ * modify it under the terms of the GNU Lesser General Public
+ * License as published by the Free Software Foundation;
+ * version 2.1 of the License only.
+ *
+ * This library is distributed in the hope that it will be useful,
+ * but WITHOUT ANY WARRANTY; without even the implied warranty of
+ * MERCHANTABILITY or FITNESS FOR A PARTICULAR PURPOSE.  See the GNU
+ * Lesser General Public License for more details.
+ *
+ * You should have received a copy of the GNU Lesser General Public
+ * License along with this library; if not, write to the Free Software
+ * Foundation, Inc., 51 Franklin Street, Fifth Floor, Boston, MA  02110-1301  USA
+ *
+ * Linden Research, Inc., 945 Battery Street, San Francisco, CA  94111  USA
+ * $/LicenseInfo$
+ */
+
+#ifndef LL_LLVIEWERDISPLAY_H
+#define LL_LLVIEWERDISPLAY_H
+
+class LLPostProcess;
+
+void display_startup();
+void display_cleanup();
+
+void display(bool rebuild = true, F32 zoom_factor = 1.f, int subfield = 0, bool for_snapshot = false);
+
+extern bool gDisplaySwapBuffers;
+extern bool gDepthDirty;
+extern bool gTeleportDisplay;
+extern LLFrameTimer gTeleportDisplayTimer;
+extern bool         gForceRenderLandFence;
+extern bool gResizeScreenTexture;
+extern bool gResizeShadowTexture;
+extern bool gWindowResized;
+
+#endif // LL_LLVIEWERDISPLAY_H