/** 
 * @file llfloaterimcontainer.cpp
 * @brief Multifloater containing active IM sessions in separate tab container tabs
 *
 * $LicenseInfo:firstyear=2009&license=viewerlgpl$
 * Second Life Viewer Source Code
 * Copyright (C) 2010, Linden Research, Inc.
 * 
 * This library is free software; you can redistribute it and/or
 * modify it under the terms of the GNU Lesser General Public
 * License as published by the Free Software Foundation;
 * version 2.1 of the License only.
 * 
 * This library is distributed in the hope that it will be useful,
 * but WITHOUT ANY WARRANTY; without even the implied warranty of
 * MERCHANTABILITY or FITNESS FOR A PARTICULAR PURPOSE.  See the GNU
 * Lesser General Public License for more details.
 * 
 * You should have received a copy of the GNU Lesser General Public
 * License along with this library; if not, write to the Free Software
 * Foundation, Inc., 51 Franklin Street, Fifth Floor, Boston, MA  02110-1301  USA
 * 
 * Linden Research, Inc., 945 Battery Street, San Francisco, CA  94111  USA
 * $/LicenseInfo$
 */


#include "llviewerprecompiledheaders.h"

#include "llfloaterimsession.h"
#include "llfloaterimcontainer.h"

#include "llfloaterreg.h"
#include "lllayoutstack.h"
#include "llfloaterimnearbychat.h"

#include "llagent.h"
#include "llavataractions.h"
#include "llavatariconctrl.h"
#include "llavatarnamecache.h"
#include "llcallbacklist.h"
#include "lldonotdisturbnotificationstorage.h"
#include "llgroupactions.h"
#include "llgroupiconctrl.h"
#include "llflashtimer.h"
#include "llfloateravatarpicker.h"
#include "llfloaterpreference.h"
#include "llimview.h"
#include "llnotificationsutil.h"
#include "lltoolbarview.h"
#include "lltransientfloatermgr.h"
#include "llviewercontrol.h"
#include "llconversationview.h"
#include "llcallbacklist.h"
#include "llworld.h"
#include "llsdserialize.h"
#include "llviewerobjectlist.h"
#include "boost/foreach.hpp"

//
// LLFloaterIMContainer
//
LLFloaterIMContainer::LLFloaterIMContainer(const LLSD& seed, const Params& params /*= getDefaultParams()*/)
:	LLMultiFloater(seed, params),
	mExpandCollapseBtn(NULL),
	mConversationsRoot(NULL),
	mConversationsEventStream("ConversationsEvents"),
	mInitialized(false),
	mIsFirstLaunch(true)
{
    mEnableCallbackRegistrar.add("IMFloaterContainer.Check", boost::bind(&LLFloaterIMContainer::isActionChecked, this, _2));
	mCommitCallbackRegistrar.add("IMFloaterContainer.Action", boost::bind(&LLFloaterIMContainer::onCustomAction,  this, _2));
	
	mEnableCallbackRegistrar.add("Avatar.CheckItem",  boost::bind(&LLFloaterIMContainer::checkContextMenuItem,	this, _2));
	mEnableCallbackRegistrar.add("Avatar.EnableItem", boost::bind(&LLFloaterIMContainer::enableContextMenuItem,	this, _2));
	mEnableCallbackRegistrar.add("Avatar.VisibleItem", boost::bind(&LLFloaterIMContainer::visibleContextMenuItem,	this, _2));
    mCommitCallbackRegistrar.add("Avatar.DoToSelected", boost::bind(&LLFloaterIMContainer::doToSelected, this, _2));
    
    mCommitCallbackRegistrar.add("Group.DoToSelected", boost::bind(&LLFloaterIMContainer::doToSelectedGroup, this, _2));

	// Firstly add our self to IMSession observers, so we catch session events
    LLIMMgr::getInstance()->addSessionObserver(this);

	mAutoResize = FALSE;
	LLTransientFloaterMgr::getInstance()->addControlView(LLTransientFloaterMgr::IM, this);
}

LLFloaterIMContainer::~LLFloaterIMContainer()
{
<<<<<<< HEAD
	LL_DEBUGS("Baker") << "[3555] ~LLFloaterIMContainer() -------------------------------------------------" << LL_ENDL;

	LL_DEBUGS("Baker") << "[3555] ~LLFloaterIMContainer() - Stop listening to conversation event stream" << LL_ENDL;
	mConversationsEventStream.stopListening("ConversationsRefresh");

	LL_DEBUGS("Baker") << "[3555] ~LLFloaterIMContainer() - Delete idle callback function" << LL_ENDL;
	gIdleCallbacks.deleteFunction(idle, this);

	LL_DEBUGS("Baker") << "[3555] ~LLFloaterIMContainer() - Disconnect from new message connection" << LL_ENDL;
	mNewMessageConnection.disconnect();
	
	LL_DEBUGS("Baker") << "[3555] ~LLFloaterIMContainer() - Remove control view" << LL_ENDL;
	LLTransientFloaterMgr::getInstance()->removeControlView(LLTransientFloaterMgr::IM, this);

	LL_DEBUGS("Baker") << "[3555] ~LLFloaterIMContainer() - Are we connected to a signal?" << LL_ENDL;
	if (mMicroChangedSignal.connected())
	{
		LL_DEBUGS("Baker") << "[3555] ~LLFloaterIMContainer() - Disconnect from it" << LL_ENDL;
		mMicroChangedSignal.disconnect();
	}

	LL_DEBUGS("Baker") << "[3555] ~LLFloaterIMContainer() - Save off account settings (state of convo pane)" << LL_ENDL;
	gSavedPerAccountSettings.setBOOL("ConversationsListPaneCollapsed", mConversationsPane->isCollapsed());
	
	LL_DEBUGS("Baker") << "[3555] ~LLFloaterIMContainer() - Safe off account settings (state of message pane)" << LL_ENDL;
	gSavedPerAccountSettings.setBOOL("ConversationsMessagePaneCollapsed", mMessagesPane->isCollapsed());
	
	LL_DEBUGS("Baker") << "[3555] ~LLFloaterIMContainer() - Safe off account settings (state of participant list)" << LL_ENDL;
	gSavedPerAccountSettings.setBOOL("ConversationsParticipantListCollapsed", !isParticipantListExpanded());

	LL_DEBUGS("Baker") << "[3555] ~LLFloaterIMContainer() - Checking if LLIMMgr is destroyed" << LL_ENDL;
	if (!LLSingleton<LLIMMgr>::destroyed())
	{
		LL_DEBUGS("Baker") << "[3555] ~LLFloaterIMContainer() - It is not, so remove the session observer" << LL_ENDL;
		LLIMMgr::getInstance()->removeSessionObserver(this);
	}

	LL_DEBUGS("Baker") << "[3555] Exiting ~LLFloaterIMContainer()" << LL_ENDL;
=======
	LL_INFOS("Baker") << "[3555] ~LLFloaterIMContainer() -- " << mGeneralTitle << ":" << (void*) this << " ----------------------" << LL_ENDL;

	mConversationsEventStream.stopListening("ConversationsRefresh");
	gIdleCallbacks.deleteFunction(idle, this);
	mNewMessageConnection.disconnect();
	LLTransientFloaterMgr::getInstance()->removeControlView(LLTransientFloaterMgr::IM, this);
	
	if (mMicroChangedSignal.connected())
	{
		LL_INFOS("Baker") << "[3555] ~LLFloaterIMContainer() - Disconnect from microsignal" << LL_ENDL;
		mMicroChangedSignal.disconnect();
	}

	gSavedPerAccountSettings.setBOOL("ConversationsListPaneCollapsed", mConversationsPane->isCollapsed());
	gSavedPerAccountSettings.setBOOL("ConversationsMessagePaneCollapsed", mMessagesPane->isCollapsed());
	gSavedPerAccountSettings.setBOOL("ConversationsParticipantListCollapsed", !isParticipantListExpanded());

	if (!LLSingleton<LLIMMgr>::destroyed())
	{
		LL_INFOS("Baker") << "[3555] ~LLFloaterIMContainer() - LLIMMgr is not destroyed, so remove the session observer" << LL_ENDL;
		LLIMMgr::getInstance()->removeSessionObserver(this);
	}

	LL_INFOS("Baker") << "[3555] Exiting ~LLFloaterIMContainer() " << (void*) this << LL_ENDL;
>>>>>>> dd8b3247
}

void LLFloaterIMContainer::sessionAdded(const LLUUID& session_id, const std::string& name, const LLUUID& other_participant_id, BOOL has_offline_msg)
{
	addConversationListItem(session_id);
	LLFloaterIMSessionTab::addToHost(session_id);
}

void LLFloaterIMContainer::sessionActivated(const LLUUID& session_id, const std::string& name, const LLUUID& other_participant_id)
{
	if(!isInVisibleChain())
	{
		setVisibleAndFrontmost(false);
	}
	selectConversationPair(session_id, true);
	collapseMessagesPane(false);
}

void LLFloaterIMContainer::sessionVoiceOrIMStarted(const LLUUID& session_id)
{
	addConversationListItem(session_id);
	LLFloaterIMSessionTab::addToHost(session_id);
}

void LLFloaterIMContainer::sessionIDUpdated(const LLUUID& old_session_id, const LLUUID& new_session_id)
{
	// The general strategy when a session id is modified is to delete all related objects and create them anew.
	
	// Note however that the LLFloaterIMSession has its session id updated through a call to sessionInitReplyReceived() 
	// and do not need to be deleted and recreated (trying this creates loads of problems). We do need however to suppress 
	// its related mSessions record as it's indexed with the wrong id.
	// Grabbing the updated LLFloaterIMSession and readding it in mSessions will eventually be done by addConversationListItem().
	mSessions.erase(old_session_id);

	// Delete the model and participants related to the old session
	bool change_focus = removeConversationListItem(old_session_id);

	// Create a new conversation with the new id
	addConversationListItem(new_session_id, change_focus);
	LLFloaterIMSessionTab::addToHost(new_session_id);
}

void LLFloaterIMContainer::sessionRemoved(const LLUUID& session_id)
{
	removeConversationListItem(session_id);
}

// static
void LLFloaterIMContainer::onCurrentChannelChanged(const LLUUID& session_id)
{
    if (session_id != LLUUID::null)
    {
    	LLFloaterIMContainer::getInstance()->showConversation(session_id);
    }
}

BOOL LLFloaterIMContainer::postBuild()
{
	mOrigMinWidth = getMinWidth();
	mOrigMinHeight = getMinHeight();

	mNewMessageConnection = LLIMModel::instance().mNewMsgSignal.connect(boost::bind(&LLFloaterIMContainer::onNewMessageReceived, this, _1));
	// Do not call base postBuild to not connect to mCloseSignal to not close all floaters via Close button
	// mTabContainer will be initialized in LLMultiFloater::addChild()
	
	setTabContainer(getChild<LLTabContainer>("im_box_tab_container"));
	mStubPanel = getChild<LLPanel>("stub_panel");
    mStubTextBox = getChild<LLTextBox>("stub_textbox");
    mStubTextBox->setURLClickedCallback(boost::bind(&LLFloaterIMContainer::returnFloaterToHost, this));

	mConversationsStack = getChild<LLLayoutStack>("conversations_stack");
	mConversationsPane = getChild<LLLayoutPanel>("conversations_layout_panel");
	mMessagesPane = getChild<LLLayoutPanel>("messages_layout_panel");
	
	mConversationsListPanel = getChild<LLPanel>("conversations_list_panel");

	// Open IM session with selected participant on double click event
	mConversationsListPanel->setDoubleClickCallback(boost::bind(&LLFloaterIMContainer::doToSelected, this, LLSD("im")));

	// The resize limits for LLFloaterIMContainer should be updated, based on current values of width of conversation and message panels
	mConversationsPane->getResizeBar()->setResizeListener(boost::bind(&LLFloaterIMContainer::assignResizeLimits, this));

	// Create the root model and view for all conversation sessions
	LLConversationItem* base_item = new LLConversationItem(getRootViewModel());

    LLFolderView::Params p(LLUICtrlFactory::getDefaultParams<LLFolderView>());
    p.name = getName();
    p.title = getLabel();
    p.rect = LLRect(0, 0, getRect().getWidth(), 0);
    p.parent_panel = mConversationsListPanel;
    p.tool_tip = p.name;
    p.listener = base_item;
    p.view_model = &mConversationViewModel;
    p.root = NULL;
    p.use_ellipses = true;
    p.options_menu = "menu_conversation.xml";
	mConversationsRoot = LLUICtrlFactory::create<LLFolderView>(p);
    mConversationsRoot->setCallbackRegistrar(&mCommitCallbackRegistrar);

	// Add listener to conversation model events
	mConversationsEventStream.listen("ConversationsRefresh", boost::bind(&LLFloaterIMContainer::onConversationModelEvent, this, _1));

	// a scroller for folder view
	LLRect scroller_view_rect = mConversationsListPanel->getRect();
	scroller_view_rect.translate(-scroller_view_rect.mLeft, -scroller_view_rect.mBottom);
	scroller_view_rect.mBottom += getChild<LLLayoutStack>("conversations_pane_buttons_stack")->getRect().getHeight();
	LLScrollContainer::Params scroller_params(LLUICtrlFactory::getDefaultParams<LLFolderViewScrollContainer>());
	scroller_params.rect(scroller_view_rect);

	LLScrollContainer* scroller = LLUICtrlFactory::create<LLFolderViewScrollContainer>(scroller_params);
	scroller->setFollowsAll();
	mConversationsListPanel->addChild(scroller);
	scroller->addChild(mConversationsRoot);
	mConversationsRoot->setScrollContainer(scroller);
	mConversationsRoot->setFollowsAll();
	mConversationsRoot->addChild(mConversationsRoot->mStatusTextBox);

	addConversationListItem(LLUUID()); // manually add nearby chat

	mExpandCollapseBtn = getChild<LLButton>("expand_collapse_btn");
	mExpandCollapseBtn->setClickedCallback(boost::bind(&LLFloaterIMContainer::onExpandCollapseButtonClicked, this));
	mStubCollapseBtn = getChild<LLButton>("stub_collapse_btn");
	mStubCollapseBtn->setClickedCallback(boost::bind(&LLFloaterIMContainer::onStubCollapseButtonClicked, this));
    mSpeakBtn = getChild<LLButton>("speak_btn");
	mSpeakBtn->setClickedCallback(boost::bind(&LLFloaterIMContainer::onSpeakButtonClicked, this));

	childSetAction("add_btn", boost::bind(&LLFloaterIMContainer::onAddButtonClicked, this));

	collapseMessagesPane(gSavedPerAccountSettings.getBOOL("ConversationsMessagePaneCollapsed"));
	collapseConversationsPane(gSavedPerAccountSettings.getBOOL("ConversationsListPaneCollapsed"), false);
	LLAvatarNameCache::addUseDisplayNamesCallback(boost::bind(&LLFloaterIMSessionTab::processChatHistoryStyleUpdate, false));
	mMicroChangedSignal = LLVoiceClient::getInstance()->MicroChangedCallback(boost::bind(&LLFloaterIMContainer::updateSpeakBtnState, this));

	if (! mMessagesPane->isCollapsed() && ! mConversationsPane->isCollapsed())
	{
		S32 conversations_panel_width = gSavedPerAccountSettings.getS32("ConversationsListPaneWidth");
		LLRect conversations_panel_rect = mConversationsPane->getRect();
		conversations_panel_rect.mRight = conversations_panel_rect.mLeft + conversations_panel_width;
        mConversationsPane->handleReshape(conversations_panel_rect, TRUE);
	}

	// Init the sort order now that the root had been created
	setSortOrder(LLConversationSort(gSavedSettings.getU32("ConversationSortOrder")));
	
	//We should expand nearby chat participants list for the new user
	if(gAgent.isFirstLogin() || !gSavedPerAccountSettings.getBOOL("ConversationsParticipantListCollapsed"))
	{
		expandConversation();
	}
	// Keep the xml set title around for when we have to overwrite it
	mGeneralTitle = getTitle();
	
	mInitialized = true;

	// Add callbacks:
	// We'll take care of view updates on idle
	gIdleCallbacks.addFunction(idle, this);
	// When display name option change, we need to reload all participant names
	LLAvatarNameCache::addUseDisplayNamesCallback(boost::bind(&LLFloaterIMContainer::processParticipantsStyleUpdate, this));

	return TRUE;
}

void LLFloaterIMContainer::onOpen(const LLSD& key)
{
	LLMultiFloater::onOpen(key);
	reSelectConversation();
	assignResizeLimits();
}

// virtual
void LLFloaterIMContainer::addFloater(LLFloater* floaterp,
									  BOOL select_added_floater,
									  LLTabContainer::eInsertionPoint insertion_point)
{
	if(!floaterp) return;

	// already here
	if (floaterp->getHost() == this)
	{
		openFloater(floaterp->getKey());
		return;
	}

	LLUUID session_id = floaterp->getKey();
	
	// Add the floater
	LLMultiFloater::addFloater(floaterp, select_added_floater, insertion_point);


	
	LLIconCtrl* icon = 0;

	if(gAgent.isInGroup(session_id, TRUE))
	{
		LLGroupIconCtrl::Params icon_params;
		icon_params.group_id = session_id;
		icon = LLUICtrlFactory::instance().create<LLGroupIconCtrl>(icon_params);

		mSessions[session_id] = floaterp;
		floaterp->mCloseSignal.connect(boost::bind(&LLFloaterIMContainer::onCloseFloater, this, session_id));
	}
	else
	{   LLUUID avatar_id = session_id.notNull()?
		    LLIMModel::getInstance()->getOtherParticipantID(session_id) : LLUUID();

		LLAvatarIconCtrl::Params icon_params;
		icon_params.avatar_id = avatar_id;
		icon = LLUICtrlFactory::instance().create<LLAvatarIconCtrl>(icon_params);

		mSessions[session_id] = floaterp;
		floaterp->mCloseSignal.connect(boost::bind(&LLFloaterIMContainer::onCloseFloater, this, session_id));
	}

	// forced resize of the floater
	LLRect wrapper_rect = this->mTabContainer->getLocalRect();
	floaterp->setRect(wrapper_rect);

	mTabContainer->setTabImage(floaterp, icon);
}


void LLFloaterIMContainer::onCloseFloater(LLUUID& id)
{
	mSessions.erase(id);
	setFocus(TRUE);
}

void LLFloaterIMContainer::onNewMessageReceived(const LLSD& data)
{
	LLUUID session_id = data["session_id"].asUUID();
	LLFloater* floaterp = get_ptr_in_map(mSessions, session_id);
	LLFloater* current_floater = LLMultiFloater::getActiveFloater();

	if(floaterp && current_floater && floaterp != current_floater)
	{
		if(LLMultiFloater::isFloaterFlashing(floaterp))
			LLMultiFloater::setFloaterFlashing(floaterp, FALSE);
		LLMultiFloater::setFloaterFlashing(floaterp, TRUE);
	}
}

void LLFloaterIMContainer::onStubCollapseButtonClicked()
{
	collapseMessagesPane(true);
}

void LLFloaterIMContainer::onSpeakButtonClicked()
{
	LLAgent::toggleMicrophone("speak");
	updateSpeakBtnState();
}
void LLFloaterIMContainer::onExpandCollapseButtonClicked()
{
	if (mConversationsPane->isCollapsed() && mMessagesPane->isCollapsed()
			&& gSavedPerAccountSettings.getBOOL("ConversationsExpandMessagePaneFirst"))
	{
		// Expand the messages pane from ultra minimized state
		// if it was collapsed last in order.
		collapseMessagesPane(false);
	}
	else
	{
		collapseConversationsPane(!mConversationsPane->isCollapsed());
	}
	reSelectConversation();
}

LLFloaterIMContainer* LLFloaterIMContainer::findInstance()
{
	return LLFloaterReg::findTypedInstance<LLFloaterIMContainer>("im_container");
}

LLFloaterIMContainer* LLFloaterIMContainer::getInstance()
{
	return LLFloaterReg::getTypedInstance<LLFloaterIMContainer>("im_container");
}

// Update all participants in the conversation lists
void LLFloaterIMContainer::processParticipantsStyleUpdate()
{
	// On each session in mConversationsItems
	for (conversations_items_map::iterator it_session = mConversationsItems.begin(); it_session != mConversationsItems.end(); it_session++)
	{
		// Get the current session descriptors
		LLConversationItem* session_model = it_session->second;
		// Iterate through each model participant child
		LLFolderViewModelItemCommon::child_list_t::const_iterator current_participant_model = session_model->getChildrenBegin();
		LLFolderViewModelItemCommon::child_list_t::const_iterator end_participant_model = session_model->getChildrenEnd();
		while (current_participant_model != end_participant_model)
		{
			LLConversationItemParticipant* participant_model = dynamic_cast<LLConversationItemParticipant*>(*current_participant_model);
			// Get the avatar name for this participant id from the cache and update the model
			participant_model->updateName();
			// Next participant
			current_participant_model++;
		}
	}
}

// static
void LLFloaterIMContainer::idle(void* user_data)
{
	LLFloaterIMContainer* self = static_cast<LLFloaterIMContainer*>(user_data);
	
	// Update the distance to agent in the nearby chat session if required
	// Note: it makes no sense of course to update the distance in other session
	if (self->mConversationViewModel.getSorter().getSortOrderParticipants() == LLConversationFilter::SO_DISTANCE)
	{
		self->setNearbyDistances();
	}
	self->mConversationsRoot->update();
}

bool LLFloaterIMContainer::onConversationModelEvent(const LLSD& event)
{
	// For debug only
	//std::ostringstream llsd_value;
	//llsd_value << LLSDOStreamer<LLSDNotationFormatter>(event) << std::endl;
	//llinfos << "LLFloaterIMContainer::onConversationModelEvent, event = " << llsd_value.str() << llendl;
	// end debug
	
	// Note: In conversations, the model is not responsible for creating the view, which is a good thing. This means that
	// the model could change substantially and the view could echo only a portion of this model (though currently the 
	// conversation view does echo the conversation model 1 to 1).
	// Consequently, the participant views need to be created either by the session view or by the container panel.
	// For the moment, we create them here, at the container level, to conform to the pattern implemented in llinventorypanel.cpp 
	// (see LLInventoryPanel::buildNewViews()).

	std::string type = event.get("type").asString();
	LLUUID session_id = event.get("session_uuid").asUUID();
	LLUUID participant_id = event.get("participant_uuid").asUUID();

	LLConversationViewSession* session_view = dynamic_cast<LLConversationViewSession*>(get_ptr_in_map(mConversationsWidgets,session_id));
	if (!session_view)
	{
		// We skip events that are not associated with a session
		return false;
	}
	LLConversationViewParticipant* participant_view = session_view->findParticipant(participant_id);
    LLFloaterIMSessionTab *conversation_floater = (session_id.isNull() ?
    		(LLFloaterIMSessionTab*)(LLFloaterReg::findTypedInstance<LLFloaterIMNearbyChat>("nearby_chat"))
    		: (LLFloaterIMSessionTab*)(LLFloaterIMSession::findInstance(session_id)));

	if (type == "remove_participant")
	{
		// Remove a participant view from the hierarchical conversation list
		if (participant_view)
		{
			session_view->extractItem(participant_view);
			delete participant_view;
			session_view->refresh();
			mConversationsRoot->arrangeAll();
		}
		// Remove a participant view from the conversation floater 
		if (conversation_floater)
		{
			conversation_floater->removeConversationViewParticipant(participant_id);
		}
	}
	else if (type == "add_participant")
	{
		LLConversationItemSession* session_model = dynamic_cast<LLConversationItemSession*>(mConversationsItems[session_id]);
		LLConversationItemParticipant* participant_model = (session_model ? session_model->findParticipant(participant_id) : NULL);
		if (!participant_view && session_model && participant_model)
		{
			LLIMModel::LLIMSession * im_sessionp = LLIMModel::getInstance()->findIMSession(session_id);
			if (session_id.isNull() || (im_sessionp && !im_sessionp->isP2PSessionType()))
			{
				participant_view = createConversationViewParticipant(participant_model);
				participant_view->addToFolder(session_view);
				participant_view->setVisible(TRUE);
			}
		}
		// Add a participant view to the conversation floater 
		if (conversation_floater && participant_model)
		{
			conversation_floater->addConversationViewParticipant(participant_model);
		}
	}
	else if (type == "update_participant")
	{
		// Update the participant view in the hierarchical conversation list
		if (participant_view)
		{
			participant_view->refresh();
		}
		// Update the participant view in the conversation floater 
		if (conversation_floater)
		{
			conversation_floater->updateConversationViewParticipant(participant_id);
		}
	}
	else if (type == "update_session")
	{
		session_view->refresh();
	}
	
	mConversationViewModel.requestSortAll();
	mConversationsRoot->arrangeAll();
	if (conversation_floater)
	{
		conversation_floater->refreshConversation();
	}
	
	return false;
}

void LLFloaterIMContainer::draw()
{
	if (mTabContainer->getTabCount() == 0)
	{
		// Do not close the container when every conversation is torn off because the user
		// still needs the conversation list. Simply collapse the message pane in that case.
		collapseMessagesPane(true);
	}
	
	const LLConversationItem *current_session = getCurSelectedViewModelItem();
	if (current_session)
	{
		// Update moderator options visibility
		LLFolderViewModelItemCommon::child_list_t::const_iterator current_participant_model = current_session->getChildrenBegin();
		LLFolderViewModelItemCommon::child_list_t::const_iterator end_participant_model = current_session->getChildrenEnd();
		while (current_participant_model != end_participant_model)
		{
			LLConversationItemParticipant* participant_model = dynamic_cast<LLConversationItemParticipant*>(*current_participant_model);
			participant_model->setModeratorOptionsVisible(isGroupModerator() && participant_model->getUUID() != gAgentID);

			current_participant_model++;
		}
		// Update floater's title as required by the currently selected session or use the default title
		LLFloaterIMSession * conversation_floaterp = LLFloaterIMSession::findInstance(current_session->getUUID());
		setTitle(conversation_floaterp && conversation_floaterp->needsTitleOverwrite() ? conversation_floaterp->getTitle() : mGeneralTitle);
	}

    // "Manually" resize of mConversationsPane: same as temporarity cancellation of the flag "auto_resize=false" for it
	if (!mConversationsPane->isCollapsed() && mMessagesPane->isCollapsed())
	{
		LLRect stack_rect = mConversationsStack->getRect();
		mConversationsPane->reshape(stack_rect.getWidth(), stack_rect.getHeight(), true);
	}

	LLFloater::draw();
}

void LLFloaterIMContainer::tabClose()
{
	if (mTabContainer->getTabCount() == 0)
	{
		// Do not close the container when every conversation is torn off because the user
		// still needs the conversation list. Simply collapse the message pane in that case.
		collapseMessagesPane(true);
	}
}

//Shows/hides the stub panel when a conversation floater is torn off
void LLFloaterIMContainer::showStub(bool stub_is_visible)
{
    S32 tabCount = 0;
    LLPanel * tabPanel = NULL;

    if(stub_is_visible)
    {
        tabCount = mTabContainer->getTabCount();

        //Hide all tabs even stub
        for(S32 i = 0; i < tabCount; ++i)
        {
            tabPanel = mTabContainer->getPanelByIndex(i);

            if(tabPanel)
            {
                tabPanel->setVisible(false);
            }
        }

        //Set the index to the stub panel since we will be showing the stub
        mTabContainer->setCurrentPanelIndex(0);
    }

    //Now show/hide the stub
	mStubPanel->setVisible(stub_is_visible);
}

// listener for click on mStubTextBox2
void LLFloaterIMContainer::returnFloaterToHost()
{
	LLUUID session_id = this->getSelectedSession();
	LLFloaterIMSessionTab* floater = LLFloaterIMSessionTab::getConversation(session_id);
	floater->onTearOffClicked();
}

void LLFloaterIMContainer::setMinimized(BOOL b)
{
	bool was_minimized = isMinimized();
	LLMultiFloater::setMinimized(b);

	//Switching from minimized to un-minimized
	if(was_minimized && !b)
	{
		gToolBarView->flashCommand(LLCommandId("chat"), false);
		LLFloaterIMSessionTab* session_floater = LLFloaterIMSessionTab::findConversation(mSelectedSession);

		if(session_floater && !session_floater->isTornOff())
		{
			//When in DND mode, remove stored IM notifications
			//Nearby chat (Null) IMs are not stored while in DND mode, so can ignore removal
			if(gAgent.isDoNotDisturb() && mSelectedSession.notNull())
			{
				LLDoNotDisturbNotificationStorage::getInstance()->removeNotification(LLDoNotDisturbNotificationStorage::toastName, mSelectedSession);
			}
		}
	}
}

void LLFloaterIMContainer::setVisible(BOOL visible)
{	LLFloaterIMNearbyChat* nearby_chat;
	if (visible)
	{
		// Make sure we have the Nearby Chat present when showing the conversation container
		nearby_chat = LLFloaterReg::findTypedInstance<LLFloaterIMNearbyChat>("nearby_chat");
		if (nearby_chat == NULL)
		{
			// If not found, force the creation of the nearby chat conversation panel
			// *TODO: find a way to move this to XML as a default panel or something like that
			LLSD name("nearby_chat");
			LLFloaterReg::toggleInstanceOrBringToFront(name);
            selectConversationPair(LLUUID(NULL), false, false);
		}
		flashConversationItemWidget(mSelectedSession,false);

		LLFloaterIMSessionTab* session_floater = LLFloaterIMSessionTab::findConversation(mSelectedSession);
		if(session_floater && !session_floater->isMinimized())
		{
			//When in DND mode, remove stored IM notifications
			//Nearby chat (Null) IMs are not stored while in DND mode, so can ignore removal
			if(gAgent.isDoNotDisturb() && mSelectedSession.notNull())
			{
				LLDoNotDisturbNotificationStorage::getInstance()->removeNotification(LLDoNotDisturbNotificationStorage::toastName, mSelectedSession);
			}
		}
	}

	nearby_chat = LLFloaterReg::findTypedInstance<LLFloaterIMNearbyChat>("nearby_chat");
	if (nearby_chat)
	{
		LLFloaterIMSessionTab::addToHost(LLUUID());
	}

	// We need to show/hide all the associated conversations that have been torn off
	// (and therefore, are not longer managed by the multifloater),
	// so that they show/hide with the conversations manager.
	conversations_widgets_map::iterator widget_it = mConversationsWidgets.begin();
	for (;widget_it != mConversationsWidgets.end(); ++widget_it)
	{
		LLConversationViewSession* widget = dynamic_cast<LLConversationViewSession*>(widget_it->second);
		if (widget)
		{
			LLFloater* session_floater = widget->getSessionFloater();
			if (session_floater != nearby_chat)
			{
		    widget->setVisibleIfDetached(visible);
		}
	}
	}
	
	// Now, do the normal multifloater show/hide
	LLMultiFloater::setVisible(visible);
}

void LLFloaterIMContainer::getDetachedConversationFloaters(floater_list_t& floaters)
{
	typedef conversations_widgets_map::value_type conv_pair;
	LLFloaterIMNearbyChat *nearby_chat = LLFloaterReg::findTypedInstance<LLFloaterIMNearbyChat>("nearby_chat");

	BOOST_FOREACH(conv_pair item, mConversationsWidgets)
	{
		LLConversationViewSession* widget = dynamic_cast<LLConversationViewSession*>(item.second);
		if (widget)
		{
			LLFloater* session_floater = widget->getSessionFloater();

			// Exclude nearby chat from output, as it should be handled separately 
			if (session_floater && session_floater->isDetachedAndNotMinimized() 
				&& session_floater != nearby_chat)
			{
				floaters.push_back(session_floater);
			}
		}
	}
}

void LLFloaterIMContainer::setVisibleAndFrontmost(BOOL take_focus, const LLSD& key)
{
	LLMultiFloater::setVisibleAndFrontmost(take_focus, key);
	// Do not select "Nearby Chat" conversation, since it will bring its window to front
	// Only select other sessions
	if (!getSelectedSession().isNull())
	{
    selectConversationPair(getSelectedSession(), false, take_focus);
	}
	if (mInitialized && mIsFirstLaunch)
	{
		collapseMessagesPane(gSavedPerAccountSettings.getBOOL("ConversationsMessagePaneCollapsed"));
		mIsFirstLaunch = false;
}
}

void LLFloaterIMContainer::updateResizeLimits()
{
	LLMultiFloater::updateResizeLimits();
	assignResizeLimits();
}

bool LLFloaterIMContainer::isMessagesPaneCollapsed()
{
	return mMessagesPane->isCollapsed();
}

bool LLFloaterIMContainer::isConversationsPaneCollapsed()
{
	return mConversationsPane->isCollapsed();
}

void LLFloaterIMContainer::collapseMessagesPane(bool collapse)
{
	if (mMessagesPane->isCollapsed() == collapse)
	{
		return;
	}

	// Save current width of panels before collapsing/expanding right pane.
	S32 conv_pane_width = mConversationsPane->getRect().getWidth();
    S32 msg_pane_width = mMessagesPane->getRect().getWidth();

	if (collapse)
	{
		// Save the messages pane width before collapsing it.
		gSavedPerAccountSettings.setS32("ConversationsMessagePaneWidth", msg_pane_width);

		// Save the order in which the panels are closed to reverse user's last action.
		gSavedPerAccountSettings.setBOOL("ConversationsExpandMessagePaneFirst", mConversationsPane->isCollapsed());
	}

	mConversationsPane->setIgnoreReshape(collapse);

	// Show/hide the messages pane.
	mConversationsStack->collapsePanel(mMessagesPane, collapse);

	// Make sure layout is updated before resizing conversation pane.
	mConversationsStack->updateLayout();

	reshapeFloaterAndSetResizeLimits(collapse, gSavedPerAccountSettings.getS32("ConversationsMessagePaneWidth"));

	if (!collapse)
	{
		// Restore conversation's pane previous width after expanding messages pane.
		mConversationsPane->setTargetDim(conv_pane_width);
	}
}

void LLFloaterIMContainer::collapseConversationsPane(bool collapse, bool save_is_allowed /*=true*/)
{
	if (mConversationsPane->isCollapsed() == collapse)
	{
		return;
	}

	LLView* button_panel = getChild<LLView>("conversations_pane_buttons_expanded");
	button_panel->setVisible(!collapse);
	mExpandCollapseBtn->setImageOverlay(getString(collapse ? "expand_icon" : "collapse_icon"));

	// Save current width of Conversation panel before collapsing/expanding right pane.
	S32 conv_pane_width = mConversationsPane->getRect().getWidth();

	if (collapse && save_is_allowed)
	{
		// Save the conversations pane width before collapsing it.
		gSavedPerAccountSettings.setS32("ConversationsListPaneWidth", conv_pane_width);

		// Save the order in which the panels are closed to reverse user's last action.
		gSavedPerAccountSettings.setBOOL("ConversationsExpandMessagePaneFirst", !mMessagesPane->isCollapsed());
	}

	mConversationsStack->collapsePanel(mConversationsPane, collapse);
	if (!collapse)
	{
		// Make sure layout is updated before resizing conversation pane.
		mConversationsStack->updateLayout();
		// Restore conversation's pane previous width.
		mConversationsPane->setTargetDim(gSavedPerAccountSettings.getS32("ConversationsListPaneWidth"));
	}

	S32 delta_width = gSavedPerAccountSettings.getS32("ConversationsListPaneWidth") 
		- mConversationsPane->getMinDim() - mConversationsStack->getPanelSpacing() + 1;

	reshapeFloaterAndSetResizeLimits(collapse, delta_width);

	for (conversations_widgets_map::iterator widget_it = mConversationsWidgets.begin();
			widget_it != mConversationsWidgets.end(); ++widget_it)
	{
		LLConversationViewSession* widget = dynamic_cast<LLConversationViewSession*>(widget_it->second);
		if (widget)
		{
		    widget->toggleCollapsedMode(collapse);

		    // force closing all open conversations when collapsing to minimized state
		    if (collapse)
		    {
		    	widget->setOpen(false);
		    }
		    widget->requestArrange();
        }
	}
}

void LLFloaterIMContainer::reshapeFloaterAndSetResizeLimits(bool collapse, S32 delta_width)
{
	LLRect floater_rect = getRect();
	floater_rect.mRight += ((collapse ? -1 : 1) * delta_width);

	// Set by_user = true so that reshaped rect is saved in user_settings.
	setShape(floater_rect, true);
	updateResizeLimits();

	bool at_least_one_panel_is_expanded =
			! (mConversationsPane->isCollapsed() && mMessagesPane->isCollapsed());

	setCanResize(at_least_one_panel_is_expanded);
	setCanMinimize(at_least_one_panel_is_expanded);

    assignResizeLimits();
}

void LLFloaterIMContainer::assignResizeLimits()
{
	bool is_conv_pane_expanded = !mConversationsPane->isCollapsed();
	bool is_msg_pane_expanded = !mMessagesPane->isCollapsed();

    S32 summary_width_of_visible_borders = (is_msg_pane_expanded ? mConversationsStack->getPanelSpacing() : 0) + 1;

	S32 conv_pane_target_width = is_conv_pane_expanded
		? ( is_msg_pane_expanded?mConversationsPane->getRect().getWidth():mConversationsPane->getExpandedMinDim() )
			: mConversationsPane->getMinDim();

	S32 msg_pane_min_width  = is_msg_pane_expanded ? mMessagesPane->getExpandedMinDim() : 0;
	S32 new_min_width = conv_pane_target_width + msg_pane_min_width + summary_width_of_visible_borders;

	setResizeLimits(new_min_width, getMinHeight());

	mConversationsStack->updateLayout();
}

void LLFloaterIMContainer::onAddButtonClicked()
{
    LLView * button = findChild<LLView>("conversations_pane_buttons_expanded")->findChild<LLButton>("add_btn");
    LLFloater* root_floater = gFloaterView->getParentFloater(this);
    LLFloaterAvatarPicker* picker = LLFloaterAvatarPicker::show(boost::bind(&LLFloaterIMContainer::onAvatarPicked, this, _1), TRUE, TRUE, TRUE, root_floater->getName(), button);
    
    if (picker && root_floater)
    {
        root_floater->addDependentFloater(picker);
    }
}

void LLFloaterIMContainer::onAvatarPicked(const uuid_vec_t& ids)
{
    if (ids.size() == 1)
    {
        LLAvatarActions::startIM(ids.back());
    }
    else
    {
        LLAvatarActions::startConference(ids);
    }
}

void LLFloaterIMContainer::onCustomAction(const LLSD& userdata)
{
	std::string command = userdata.asString();

	if ("sort_sessions_by_type" == command)
	{
		setSortOrderSessions(LLConversationFilter::SO_SESSION_TYPE);
	}
	if ("sort_sessions_by_name" == command)
	{
		setSortOrderSessions(LLConversationFilter::SO_NAME);
	}
	if ("sort_sessions_by_recent" == command)
	{
		setSortOrderSessions(LLConversationFilter::SO_DATE);
	}
	if ("sort_participants_by_name" == command)
	{
		setSortOrderParticipants(LLConversationFilter::SO_NAME);
	}
	if ("sort_participants_by_recent" == command)
	{
		setSortOrderParticipants(LLConversationFilter::SO_DATE);
	}
	if ("sort_participants_by_distance" == command)
	{
		setSortOrderParticipants(LLConversationFilter::SO_DISTANCE);
	}
	if ("chat_preferences" == command)
	{
		LLFloaterPreference * floater_prefp = LLFloaterReg::showTypedInstance<LLFloaterPreference>("preferences");
		if (floater_prefp)
		{
			floater_prefp->selectChatPanel();
		}
	}
	if ("privacy_preferences" == command)
	{
		LLFloaterPreference * floater_prefp = LLFloaterReg::showTypedInstance<LLFloaterPreference>("preferences");
		if (floater_prefp)
		{
			floater_prefp->selectPrivacyPanel();
		}
	}
	if ("Translating.Toggle" == command)
	{
		gSavedSettings.setBOOL("TranslateChat", !gSavedSettings.getBOOL("TranslateChat"));
	}
}

BOOL LLFloaterIMContainer::isActionChecked(const LLSD& userdata)
{
	LLConversationSort order = mConversationViewModel.getSorter();
	std::string command = userdata.asString();
	if ("sort_sessions_by_type" == command)
	{
		return (order.getSortOrderSessions() == LLConversationFilter::SO_SESSION_TYPE);
	}
	if ("sort_sessions_by_name" == command)
	{
		return (order.getSortOrderSessions() == LLConversationFilter::SO_NAME);
	}
	if ("sort_sessions_by_recent" == command)
	{
		return (order.getSortOrderSessions() == LLConversationFilter::SO_DATE);
	}
	if ("sort_participants_by_name" == command)
	{
		return (order.getSortOrderParticipants() == LLConversationFilter::SO_NAME);
	}
	if ("sort_participants_by_recent" == command)
	{
		return (order.getSortOrderParticipants() == LLConversationFilter::SO_DATE);
	}
	if ("sort_participants_by_distance" == command)
	{
		return (order.getSortOrderParticipants() == LLConversationFilter::SO_DISTANCE);
	}
	if ("Translating.Enabled" == command)
	{
		return gSavedPerAccountSettings.getBOOL("TranslatingEnabled");
	}
	if ("Translating.On" == command)
	{
		return gSavedSettings.getBOOL("TranslateChat");
	}
	return FALSE;
}

void LLFloaterIMContainer::setSortOrderSessions(const LLConversationFilter::ESortOrderType order)
{
	LLConversationSort old_order = mConversationViewModel.getSorter();
	if (order != old_order.getSortOrderSessions())
	{
		old_order.setSortOrderSessions(order);
		setSortOrder(old_order);
	}
}

void LLFloaterIMContainer::setSortOrderParticipants(const LLConversationFilter::ESortOrderType order)
{
	LLConversationSort old_order = mConversationViewModel.getSorter();
	if (order != old_order.getSortOrderParticipants())
	{
		old_order.setSortOrderParticipants(order);
		setSortOrder(old_order);
	}
}

void LLFloaterIMContainer::setSortOrder(const LLConversationSort& order)
{
	mConversationViewModel.setSorter(order);
	mConversationsRoot->arrangeAll();
	// try to keep selection onscreen, even if it wasn't to start with
	mConversationsRoot->scrollToShowSelection();
	
	// Notify all conversation (torn off or not) of the change to the sort order
	// Note: For the moment, the sort order is *unique* across all conversations. That might change in the future.
	for (conversations_items_map::iterator it_session = mConversationsItems.begin(); it_session != mConversationsItems.end(); it_session++)
	{
		LLUUID session_id = it_session->first;
		LLFloaterIMSessionTab *conversation_floater = (session_id.isNull() ? (LLFloaterIMSessionTab*)(LLFloaterReg::findTypedInstance<LLFloaterIMNearbyChat>("nearby_chat")) : (LLFloaterIMSessionTab*)(LLFloaterIMSession::findInstance(session_id)));
		if (conversation_floater)
		{
			conversation_floater->setSortOrder(order);
		}
	}
	
	gSavedSettings.setU32("ConversationSortOrder", (U32)order);
}

void LLFloaterIMContainer::getSelectedUUIDs(uuid_vec_t& selected_uuids, bool participant_uuids/* = true*/)
{
    const std::set<LLFolderViewItem*> selectedItems = mConversationsRoot->getSelectionList();

    std::set<LLFolderViewItem*>::const_iterator it = selectedItems.begin();
    const std::set<LLFolderViewItem*>::const_iterator it_end = selectedItems.end();
    LLConversationItem * conversationItem;

    for (; it != it_end; ++it)
    {
        conversationItem = static_cast<LLConversationItem *>((*it)->getViewModelItem());
      
		//When a one-on-one conversation exists, retrieve the participant id from the conversation floater
		if(conversationItem->getType() == LLConversationItem::CONV_SESSION_1_ON_1 && participant_uuids)
		{
			LLFloaterIMSession * conversation_floaterp = LLFloaterIMSession::findInstance(conversationItem->getUUID());
			LLUUID participant_id = conversation_floaterp->getOtherParticipantUUID();
			selected_uuids.push_back(participant_id);
		}
		else
		{
			selected_uuids.push_back(conversationItem->getUUID());
		}
    }
}

const LLConversationItem * LLFloaterIMContainer::getCurSelectedViewModelItem()
{
    LLConversationItem * conversation_item = NULL;

    if(mConversationsRoot && 
        mConversationsRoot->getCurSelectedItem() && 
        mConversationsRoot->getCurSelectedItem()->getViewModelItem())
    {
		LLFloaterIMSessionTab *selected_session_floater = LLFloaterIMSessionTab::getConversation(mSelectedSession);
		if (selected_session_floater && !selected_session_floater->getHost() && selected_session_floater->getCurSelectedViewModelItem())
		{
			conversation_item = selected_session_floater->getCurSelectedViewModelItem();
		}
		else
		{
			conversation_item = static_cast<LLConversationItem *>(mConversationsRoot->getCurSelectedItem()->getViewModelItem());
		}
	}

    return conversation_item;
}

void LLFloaterIMContainer::getParticipantUUIDs(uuid_vec_t& selected_uuids)
{
    //Find the conversation floater associated with the selected id
    const LLConversationItem * conversation_item = getCurSelectedViewModelItem();

	if (NULL == conversation_item)
	{
		return;
	}

	getSelectedUUIDs(selected_uuids);  
}

void LLFloaterIMContainer::doToParticipants(const std::string& command, uuid_vec_t& selectedIDS)
{
	if (selectedIDS.size() == 1)
	{
		const LLUUID& userID = selectedIDS.front();
		if ("view_profile" == command)
		{
			LLAvatarActions::showProfile(userID);
		}
		else if ("im" == command)
		{
			if (gAgent.getID() != userID)
			{
				LLAvatarActions::startIM(userID);
			}
		}
		else if ("offer_teleport" == command)
		{
			LLAvatarActions::offerTeleport(selectedIDS);
		}
		else if ("request_teleport" == command)
		{
			LLAvatarActions::teleportRequest(selectedIDS.front());
		}
		else if ("voice_call" == command)
		{
			LLAvatarActions::startCall(userID);
		}
		else if ("chat_history" == command)
		{
			LLAvatarActions::viewChatHistory(userID);
		}
		else if ("add_friend" == command)
		{
			LLAvatarActions::requestFriendshipDialog(userID);
		}
		else if ("remove_friend" == command)
		{
			LLAvatarActions::removeFriendDialog(userID);
		}
		else if ("invite_to_group" == command)
		{
			LLAvatarActions::inviteToGroup(userID);
		}
		else if ("zoom_in" == command)
		{
			handle_zoom_to_object(userID);
		}
		else if ("map" == command)
		{
			LLAvatarActions::showOnMap(userID);
		}
		else if ("share" == command)
		{
			LLAvatarActions::share(userID);
		}
		else if ("pay" == command)
		{
			LLAvatarActions::pay(userID);
		}
		else if ("block_unblock" == command)
		{
			toggleMute(userID, LLMute::flagVoiceChat);
		}
		else if ("mute_unmute" == command)
		{
			toggleMute(userID, LLMute::flagTextChat);
		}
		else if ("selected" == command || "mute_all" == command || "unmute_all" == command)
		{
			moderateVoice(command, userID);
		}
		else if ("toggle_allow_text_chat" == command)
		{
			toggleAllowTextChat(userID);
		}
	}
	else if (selectedIDS.size() > 1)
	{
		if ("im" == command)
		{
			LLAvatarActions::startConference(selectedIDS);
		}
		else if ("offer_teleport" == command)
		{
			LLAvatarActions::offerTeleport(selectedIDS);
		}
		else if ("voice_call" == command)
		{
			LLAvatarActions::startAdhocCall(selectedIDS);
		}
		else if ("remove_friend" == command)
		{
			LLAvatarActions::removeFriendsDialog(selectedIDS);
		}
	}
}

void LLFloaterIMContainer::doToSelectedConversation(const std::string& command, uuid_vec_t& selectedIDS)
{
    //Find the conversation floater associated with the selected id
    const LLConversationItem * conversationItem = getCurSelectedViewModelItem();
    LLFloaterIMSession *conversationFloater = LLFloaterIMSession::findInstance(conversationItem->getUUID());

    if(conversationFloater)
    {
        //Close the selected conversation
        if("close_conversation" == command)
        {
            LLFloater::onClickClose(conversationFloater);
        }
        else if("close_selected_conversations" == command)
        {
        	getSelectedUUIDs(selectedIDS,false);
        	closeSelectedConversations(selectedIDS);
        }
        else if("open_voice_conversation" == command)
        {
            gIMMgr->startCall(conversationItem->getUUID());
        }
        else if("disconnect_from_voice" == command)
        {
            gIMMgr->endCall(conversationItem->getUUID());
        }
        else if("chat_history" == command)
        {
			if (selectedIDS.size() > 0)
			{
				LLAvatarActions::viewChatHistory(selectedIDS.front());
			}
        }
        else
        {
        	if(conversationItem->getType() == LLConversationItem::CONV_SESSION_1_ON_1)
        	{
        		doToParticipants(command, selectedIDS);
        	}
        }
    }
    //if there is no LLFloaterIMSession* instance for selected conversation it might be Nearby chat
    else
    {
    	if(conversationItem->getType() == LLConversationItem::CONV_SESSION_NEARBY)
    	{
    		if("chat_history" == command)
    	    {
    	      	LLFloaterReg::showInstance("preview_conversation", LLSD(LLUUID::null), true);
    	    }
}
    }
}

void LLFloaterIMContainer::doToSelected(const LLSD& userdata)
{
    std::string command = userdata.asString();
    const LLConversationItem * conversationItem = getCurSelectedViewModelItem();
    uuid_vec_t selected_uuids;

    if(conversationItem != NULL)
    {
    	getParticipantUUIDs(selected_uuids);
		
    	if(conversationItem->getType() == LLConversationItem::CONV_PARTICIPANT)
    	{
    		doToParticipants(command, selected_uuids);
    	}
    	else
    	{
    		doToSelectedConversation(command, selected_uuids);
    	}
    }
}

void LLFloaterIMContainer::doToSelectedGroup(const LLSD& userdata)
{
    std::string action = userdata.asString();

    if (action == "group_profile")
    {
        LLGroupActions::show(mSelectedSession);
    }
    else if (action == "activate_group")
    {
        LLGroupActions::activate(mSelectedSession);
    }
    else if (action == "leave_group")
    {
        LLGroupActions::leave(mSelectedSession);
    }
}

bool LLFloaterIMContainer::enableContextMenuItem(const LLSD& userdata)
{
    const std::string& item = userdata.asString();
	uuid_vec_t uuids;
	getParticipantUUIDs(uuids);

	if ("conversation_log" == item)
	{
		return gSavedPerAccountSettings.getS32("KeepConversationLogTranscripts") > 0;
	}

	//Enable Chat history item for ad-hoc and group conversations
	if ("can_chat_history" == item && uuids.size() > 0)
	{
		//Disable menu item if selected participant is user agent
		if(uuids.front() != gAgentID)
		{
			if (getCurSelectedViewModelItem()->getType() == LLConversationItem::CONV_SESSION_NEARBY)
			{
				return LLLogChat::isNearbyTranscriptExist();
			}
			else
			{
				bool is_group = (getCurSelectedViewModelItem()->getType() == LLConversationItem::CONV_SESSION_GROUP);
				return LLLogChat::isTranscriptExist(uuids.front(),is_group);
			}
		}
	}

	// If nothing is selected(and selected item is not group chat), everything needs to be disabled
	if (uuids.size() <= 0)
	{
		if(getCurSelectedViewModelItem())
		{
			return getCurSelectedViewModelItem()->getType() == LLConversationItem::CONV_SESSION_GROUP;
		}
		return false;
	}

	if("can_activate_group" == item)
    {
    	LLUUID selected_group_id = getCurSelectedViewModelItem()->getUUID();
    	return gAgent.getGroupID() != selected_group_id;
    }
	
	return enableContextMenuItem(item, uuids);
}

bool LLFloaterIMContainer::enableContextMenuItem(const std::string& item, uuid_vec_t& uuids)
{
	// Extract the single select info
	bool is_single_select = (uuids.size() == 1);
	const LLUUID& single_id = uuids.front();

	if ("can_chat_history" == item && is_single_select)
	{
		return LLLogChat::isTranscriptExist(uuids.front(),false);
	}

	// Handle options that are applicable to all including the user agent
    if ("can_view_profile" == item)
    {
		return is_single_select;
	}
	
	// Beyond that point, if only the user agent is selected, everything is disabled
	if (is_single_select && (single_id == gAgentID))
	{
		return false;
	}

	// If the user agent is selected with others, everything is disabled
	for (uuid_vec_t::const_iterator id = uuids.begin(); id != uuids.end(); ++id)
	{
		if (gAgent.getID() == *id)
		{
			return false;
		}
	}

	// Handle all other options
	if (("can_invite" == item) || ("can_chat_history" == item) || ("can_share" == item) || ("can_pay" == item))
	{
		// Those menu items are enable only if a single avatar is selected
		return is_single_select;
	}
    else if ("can_block" == item)
    {
        return (is_single_select ? LLAvatarActions::canBlock(single_id) : false);
    }
    else if ("can_add" == item)
    {
        // We can add friends if:
        // - there is only 1 selected avatar (EXT-7389)
        // - this avatar is not already a friend
        return (is_single_select ? !LLAvatarActions::isFriend(single_id) : false);
    }
    else if ("can_delete" == item)
    {
        // We can remove friends if there are only friends among the selection
        bool result = true;
        for (uuid_vec_t::const_iterator id = uuids.begin(); id != uuids.end(); ++id)
        {
			result &= LLAvatarActions::isFriend(*id);
        }
        return result;
    }
    else if ("can_call" == item)
    {
        return LLAvatarActions::canCall();
    }
	else if ("can_zoom_in" == item)
	{
		return is_single_select && gObjectList.findObject(single_id);
	}
    else if ("can_show_on_map" == item)
    {
        return (is_single_select ? (LLAvatarTracker::instance().isBuddyOnline(single_id) && is_agent_mappable(single_id)) || gAgent.isGodlike() : false);
    }
    else if ("can_offer_teleport" == item)
    {
		return LLAvatarActions::canOfferTeleport(uuids);
    }
	else if (("can_moderate_voice" == item) || ("can_allow_text_chat" == item) || ("can_mute" == item) || ("can_unmute" == item))
	{
		// *TODO : get that out of here...
		return enableModerateContextMenuItem(item);
	}

	// By default, options that not explicitely disabled are enabled
    return true;
}

bool LLFloaterIMContainer::checkContextMenuItem(const LLSD& userdata)
{
    std::string item = userdata.asString();
	uuid_vec_t uuids;
	getParticipantUUIDs(uuids);
	
	return checkContextMenuItem(item, uuids);
}

bool LLFloaterIMContainer::checkContextMenuItem(const std::string& item, uuid_vec_t& uuids)
{
    if (uuids.size() == 1)
    {
		if ("is_blocked" == item)
		{
			return LLMuteList::getInstance()->isMuted(uuids.front(), LLMute::flagVoiceChat);
		}
		else if (item == "is_muted")
		{
		    return LLMuteList::getInstance()->isMuted(uuids.front(), LLMute::flagTextChat);
	    }
		else if ("is_allowed_text_chat" == item)
		{
			const LLSpeaker * speakerp = getSpeakerOfSelectedParticipant(getSpeakerMgrForSelectedParticipant());

			if (NULL != speakerp)
			{
				return !speakerp->mModeratorMutedText;
			}
		}
    }

    return false;
}

bool LLFloaterIMContainer::visibleContextMenuItem(const LLSD& userdata)
{
	const std::string& item = userdata.asString();

	if ("show_mute" == item)
	{
		return !isMuted(getCurSelectedViewModelItem()->getUUID());
	}
	else if ("show_unmute" == item)
	{
		return isMuted(getCurSelectedViewModelItem()->getUUID());
	}

	return true;
}

void LLFloaterIMContainer::showConversation(const LLUUID& session_id)
{
    setVisibleAndFrontmost(false);
    selectConversationPair(session_id, true);

    LLFloaterIMSessionTab* session_floater = LLFloaterIMSessionTab::findConversation(session_id);
    if (session_floater)
    {
        session_floater->restoreFloater();
    }
}

void LLFloaterIMContainer::clearAllFlashStates()
{
	conversations_widgets_map::iterator widget_it = mConversationsWidgets.begin();
	for (;widget_it != mConversationsWidgets.end(); ++widget_it)
	{
		LLConversationViewSession* widget = dynamic_cast<LLConversationViewSession*>(widget_it->second);
		if (widget)
		{
			widget->setFlashState(false);
		}
	}
}

void LLFloaterIMContainer::selectConversation(const LLUUID& session_id)
{
    selectConversationPair(session_id, true);
}

// Select the conversation *after* (or before if none after) the passed uuid conversation
// Used to change the selection on key hits
void LLFloaterIMContainer::selectNextConversationByID(const LLUUID& uuid)
{
	bool new_selection = false;
	selectConversation(uuid);
	new_selection = selectNextorPreviousConversation(true);
	if (!new_selection)
	{
		selectNextorPreviousConversation(false);
	}
}

// Synchronous select the conversation item and the conversation floater
BOOL LLFloaterIMContainer::selectConversationPair(const LLUUID& session_id, bool select_widget, bool focus_floater/*=true*/)
{
    BOOL handled = TRUE;
    LLFloaterIMSessionTab* session_floater = LLFloaterIMSessionTab::findConversation(session_id);
	
    /* widget processing */
    if (select_widget && mConversationsRoot->getSelectedCount() <= 1)
    {
		LLFolderViewItem* widget = get_ptr_in_map(mConversationsWidgets,session_id);
    	if (widget && widget->getParentFolder())
    	{
    		widget->getParentFolder()->setSelection(widget, FALSE, FALSE);
    		mConversationsRoot->scrollToShowSelection();
    	}
    }

    /* floater processing */

	if (NULL != session_floater)
	{
		if (session_id != getSelectedSession())
		{
			// Store the active session
			setSelectedSession(session_id);

		

			if (session_floater->getHost())
			{
				// Always expand the message pane if the panel is hosted by the container
				collapseMessagesPane(false);
				// Switch to the conversation floater that is being selected
				selectFloater(session_floater);
			}
			else
			{
				showStub(true);
			}

			//When in DND mode, remove stored IM notifications
			//Nearby chat (Null) IMs are not stored while in DND mode, so can ignore removal
			if(gAgent.isDoNotDisturb() && session_id.notNull())
			{
				LLDoNotDisturbNotificationStorage::getInstance()->removeNotification(LLDoNotDisturbNotificationStorage::toastName, session_id);
			}
		}

		// Set the focus on the selected floater
		if (!session_floater->hasFocus() && !session_floater->isMinimized())
		{
			session_floater->setFocus(focus_floater);
		}
	}
	flashConversationItemWidget(session_id,false);
    return handled;
}

void LLFloaterIMContainer::setTimeNow(const LLUUID& session_id, const LLUUID& participant_id)
{
	LLConversationItemSession* item = dynamic_cast<LLConversationItemSession*>(get_ptr_in_map(mConversationsItems,session_id));
	if (item)
	{
		item->setTimeNow(participant_id);
		mConversationViewModel.requestSortAll();
		mConversationsRoot->arrangeAll();
	}
}

void LLFloaterIMContainer::setNearbyDistances()
{
	// Get the nearby chat session: that's the one with uuid nul
	LLConversationItemSession* item = dynamic_cast<LLConversationItemSession*>(get_ptr_in_map(mConversationsItems,LLUUID()));
	if (item)
	{
		// Get the positions of the nearby avatars and their ids
		std::vector<LLVector3d> positions;
		uuid_vec_t avatar_ids;
		LLWorld::getInstance()->getAvatars(&avatar_ids, &positions, gAgent.getPositionGlobal(), gSavedSettings.getF32("NearMeRange"));
		// Get the position of the agent
		const LLVector3d& me_pos = gAgent.getPositionGlobal();
		// For each nearby avatar, compute and update the distance
		int avatar_count = positions.size();
		for (int i = 0; i < avatar_count; i++)
		{
			F64 dist = dist_vec_squared(positions[i], me_pos);
			item->setDistance(avatar_ids[i],dist);
		}
		// Also does it for the agent itself
		item->setDistance(gAgent.getID(),0.0f);
		// Request resort
		mConversationViewModel.requestSortAll();
		mConversationsRoot->arrangeAll();
	}
}

LLConversationItem* LLFloaterIMContainer::addConversationListItem(const LLUUID& uuid, bool isWidgetSelected /*= false*/)
{
	bool is_nearby_chat = uuid.isNull();

    // Stores the display name for the conversation line item
	std::string display_name = is_nearby_chat ? LLTrans::getString("NearbyChatLabel") : LLIMModel::instance().getName(uuid);

	// Check if the item is not already in the list, exit (nothing to do)
	// Note: this happens often, when reattaching a torn off conversation for instance
	conversations_items_map::iterator item_it = mConversationsItems.find(uuid);
	if (item_it != mConversationsItems.end())
	{
		return item_it->second;
	}

	// Create a conversation session model
	LLConversationItemSession* item = NULL;
	LLSpeakerMgr* speaker_manager = (is_nearby_chat ? (LLSpeakerMgr*)(LLLocalSpeakerMgr::getInstance()) : LLIMModel::getInstance()->getSpeakerManager(uuid));
	if (speaker_manager)
	{
		item = new LLParticipantList(speaker_manager, getRootViewModel());
	}
	if (!item)
	{
		llwarns << "Couldn't create conversation session item : " << display_name << llendl;
		return NULL;
	}
	item->renameItem(display_name);
	item->updateName(NULL);
	
	mConversationsItems[uuid] = item;

	// Create a widget from it
	LLConversationViewSession* widget = createConversationItemWidget(item);
	mConversationsWidgets[uuid] = widget;

	// Add a new conversation widget to the root folder of the folder view
	widget->addToFolder(mConversationsRoot);
	widget->requestArrange();

	LLIMModel::LLIMSession * im_sessionp = LLIMModel::getInstance()->findIMSession(uuid);

	// Create the participants widgets now
	// Note: usually, we do not get an updated avatar list at that point
	if (uuid.isNull() || (im_sessionp && !im_sessionp->isP2PSessionType()))
	{
		LLFolderViewModelItemCommon::child_list_t::const_iterator current_participant_model = item->getChildrenBegin();
		LLFolderViewModelItemCommon::child_list_t::const_iterator end_participant_model = item->getChildrenEnd();
		while (current_participant_model != end_participant_model)
		{
			LLConversationItem* participant_model = dynamic_cast<LLConversationItem*>(*current_participant_model);
			LLConversationViewParticipant* participant_view = createConversationViewParticipant(participant_model);
			participant_view->addToFolder(widget);
			current_participant_model++;
		}
	}

	if (uuid.notNull() && im_sessionp->isP2PSessionType())
	{
		item->fetchAvatarName(false);
	}

	// Do that too for the conversation dialog
    LLFloaterIMSessionTab *conversation_floater = (uuid.isNull() ? (LLFloaterIMSessionTab*)(LLFloaterReg::findTypedInstance<LLFloaterIMNearbyChat>("nearby_chat")) : (LLFloaterIMSessionTab*)(LLFloaterIMSession::findInstance(uuid)));
	if (conversation_floater)
	{
		conversation_floater->buildConversationViewParticipant();
	}

	// set the widget to minimized mode if conversations pane is collapsed
	widget->toggleCollapsedMode(mConversationsPane->isCollapsed());

	if (isWidgetSelected || 0 == mConversationsRoot->getSelectedCount())
	{
		selectConversationPair(uuid, true);
		widget->requestArrange();

		// scroll to newly added item
		mConversationsRoot->scrollToShowSelection();
	}

	return item;
}

bool LLFloaterIMContainer::removeConversationListItem(const LLUUID& uuid, bool change_focus)
{
	// Delete the widget and the associated conversation item
	// Note : since the mConversationsItems is also the listener to the widget, deleting 
	// the widget will also delete its listener
	bool is_widget_selected = false;
	LLFolderViewItem* new_selection = NULL;
	LLFolderViewItem* widget = get_ptr_in_map(mConversationsWidgets,uuid);
	if (widget)
	{
		is_widget_selected = widget->isSelected();
		new_selection = mConversationsRoot->getNextFromChild(widget, FALSE);
		if (!new_selection)
		{
			new_selection = mConversationsRoot->getPreviousFromChild(widget, FALSE);
		}
		widget->destroyView();
	}
	
	// Suppress the conversation items and widgets from their respective maps
	mConversationsItems.erase(uuid);
	mConversationsWidgets.erase(uuid);
	
	// Don't let the focus fall IW, select and refocus on the first conversation in the list
	if (change_focus)
	{
		setFocus(TRUE);
		if (new_selection)
		{
			if (mConversationsWidgets.size() == 1)
			{
				// If only one widget is left, it has to be the Nearby Chat. Select it directly.
				selectConversationPair(LLUUID(NULL), true);
			}
			else
			{
				LLConversationItem* vmi = dynamic_cast<LLConversationItem*>(new_selection->getViewModelItem());
				if (vmi)
				{
					selectConversationPair(vmi->getUUID(), true);
				}
			}
		}
	}
	return is_widget_selected;
}

LLConversationViewSession* LLFloaterIMContainer::createConversationItemWidget(LLConversationItem* item)
{
	LLConversationViewSession::Params params;
	
	params.name = item->getDisplayName();
	params.root = mConversationsRoot;
	params.listener = item;
	params.tool_tip = params.name;
	params.container = this;
	
    //Indentation for aligning the p2p converstation image with the nearby chat arrow
    if(item->getType() == LLConversationItem::CONV_SESSION_1_ON_1)
    {
        params.folder_indentation = 3;
    }

	return LLUICtrlFactory::create<LLConversationViewSession>(params);
}

LLConversationViewParticipant* LLFloaterIMContainer::createConversationViewParticipant(LLConversationItem* item)
{
	LLConversationViewParticipant::Params params;
    LLRect panel_rect = mConversationsListPanel->getRect();
	
	params.name = item->getDisplayName();
	params.root = mConversationsRoot;
	params.listener = item;

    //24 is the the current hight of an item (itemHeight) loaded from conversation_view_participant.xml.
	params.rect = LLRect (0, 24, panel_rect.getWidth(), 0);
	params.tool_tip = params.name;
	params.participant_id = item->getUUID();
    params.folder_indentation = 27;

	return LLUICtrlFactory::create<LLConversationViewParticipant>(params);
}

bool LLFloaterIMContainer::enableModerateContextMenuItem(const std::string& userdata)
{
	// only group moderators can perform actions related to this "enable callback"
	if (!isGroupModerator())
	{
		return false;
	}

	LLSpeaker * speakerp = getSpeakerOfSelectedParticipant(getSpeakerMgrForSelectedParticipant());
	if (NULL == speakerp)
	{
		return false;
	}

	bool voice_channel = speakerp->isInVoiceChannel();

	if ("can_moderate_voice" == userdata)
	{
		return voice_channel;
	}
	else if ("can_mute" == userdata)
	{
		return voice_channel && !isMuted(getCurSelectedViewModelItem()->getUUID());
	}
	else if ("can_unmute" == userdata)
	{
		return voice_channel && isMuted(getCurSelectedViewModelItem()->getUUID());
	}

	// The last invoke is used to check whether the "can_allow_text_chat" will enabled
	return LLVoiceClient::getInstance()->isParticipantAvatar(getCurSelectedViewModelItem()->getUUID());
}

bool LLFloaterIMContainer::isGroupModerator()
{
	LLSpeakerMgr * speaker_manager = getSpeakerMgrForSelectedParticipant();
	if (NULL == speaker_manager)
	{
		llwarns << "Speaker manager is missing" << llendl;
		return false;
	}

	// Is session a group call/chat?
	if(gAgent.isInGroup(speaker_manager->getSessionID()))
	{
		LLSpeaker * speaker = speaker_manager->findSpeaker(gAgentID).get();

		// Is agent a moderator?
		return speaker && speaker->mIsModerator;
	}

	return false;
}

void LLFloaterIMContainer::moderateVoice(const std::string& command, const LLUUID& userID)
{
	if (!gAgent.getRegion()) return;

	if (command.compare("selected"))
	{
		moderateVoiceAllParticipants(command.compare("mute_all"));
	}
	else
	{
		moderateVoiceParticipant(userID, isMuted(userID));
	}
}

bool LLFloaterIMContainer::isMuted(const LLUUID& avatar_id)
{
	const LLSpeaker * speakerp = getSpeakerOfSelectedParticipant(getSpeakerMgrForSelectedParticipant());
	return NULL == speakerp ? true : speakerp->mStatus == LLSpeaker::STATUS_MUTED;
}

void LLFloaterIMContainer::moderateVoiceAllParticipants(bool unmute)
{
	LLIMSpeakerMgr * speaker_managerp = dynamic_cast<LLIMSpeakerMgr*>(getSpeakerMgrForSelectedParticipant());

	if (NULL != speaker_managerp)
	{
		if (!unmute)
		{
			LLSD payload;
			payload["session_id"] = speaker_managerp->getSessionID();
			LLNotificationsUtil::add("ConfirmMuteAll", LLSD(), payload, confirmMuteAllCallback);
			return;
		}

		speaker_managerp->moderateVoiceAllParticipants(unmute);
	}
}

// static
void LLFloaterIMContainer::confirmMuteAllCallback(const LLSD& notification, const LLSD& response)
{
	S32 option = LLNotificationsUtil::getSelectedOption(notification, response);
	// if Cancel pressed
	if (option == 1)
	{
		return;
	}

	const LLSD& payload = notification["payload"];
	const LLUUID& session_id = payload["session_id"];

	LLIMSpeakerMgr * speaker_manager = dynamic_cast<LLIMSpeakerMgr*> (
		LLIMModel::getInstance()->getSpeakerManager(session_id));
	if (speaker_manager)
	{
		speaker_manager->moderateVoiceAllParticipants(false);
	}

	return;
}

void LLFloaterIMContainer::moderateVoiceParticipant(const LLUUID& avatar_id, bool unmute)
{
	LLIMSpeakerMgr * speaker_managerp = dynamic_cast<LLIMSpeakerMgr *>(getSpeakerMgrForSelectedParticipant());

	if (NULL != speaker_managerp)
	{
		speaker_managerp->moderateVoiceParticipant(avatar_id, unmute);
	}
}

LLSpeakerMgr * LLFloaterIMContainer::getSpeakerMgrForSelectedParticipant()
{
	LLFolderViewItem *selectedItem = mConversationsRoot->getCurSelectedItem();
	if (NULL == selectedItem)
	{
		llwarns << "Current selected item is null" << llendl;
		return NULL;
	}

	conversations_widgets_map::const_iterator iter = mConversationsWidgets.begin();
	conversations_widgets_map::const_iterator end = mConversationsWidgets.end();
	const LLUUID * conversation_uuidp = NULL;
	while(iter != end)
	{
		if (iter->second == selectedItem || iter->second == selectedItem->getParentFolder())
		{
			conversation_uuidp = &iter->first;
			break;
		}
		++iter;
	}
	if (NULL == conversation_uuidp)
	{
		llwarns << "Cannot find conversation item widget" << llendl;
		return NULL;
	}

	return conversation_uuidp->isNull() ? (LLSpeakerMgr *)LLLocalSpeakerMgr::getInstance()
		: LLIMModel::getInstance()->getSpeakerManager(*conversation_uuidp);
}

LLSpeaker * LLFloaterIMContainer::getSpeakerOfSelectedParticipant(LLSpeakerMgr * speaker_managerp)
{
	if (NULL == speaker_managerp)
	{
		llwarns << "Speaker manager is missing" << llendl;
		return NULL;
	}

	const LLConversationItem * participant_itemp = getCurSelectedViewModelItem();
	if (NULL == participant_itemp)
	{
		llwarns << "Cannot evaluate current selected view model item" << llendl;
		return NULL;
	}

	return speaker_managerp->findSpeaker(participant_itemp->getUUID());
}

void LLFloaterIMContainer::toggleAllowTextChat(const LLUUID& participant_uuid)
{
	LLIMSpeakerMgr * speaker_managerp = dynamic_cast<LLIMSpeakerMgr*>(getSpeakerMgrForSelectedParticipant());
	if (NULL != speaker_managerp)
	{
		speaker_managerp->toggleAllowTextChat(participant_uuid);
	}
}

void LLFloaterIMContainer::toggleMute(const LLUUID& participant_id, U32 flags)
{
        BOOL is_muted = LLMuteList::getInstance()->isMuted(participant_id, flags);
        std::string name;
        gCacheName->getFullName(participant_id, name);
        LLMute mute(participant_id, name, LLMute::AGENT);

        if (!is_muted)
        {
                LLMuteList::getInstance()->add(mute, flags);
        }
        else
        {
                LLMuteList::getInstance()->remove(mute, flags);
        }
}

void LLFloaterIMContainer::openNearbyChat()
{
	// If there's only one conversation in the container and that conversation is the nearby chat
	//(which it should be...), open it so to make the list of participants visible. This happens to be the most common case when opening the Chat floater.
	if((mConversationsItems.size() == 1)&&(!mConversationsPane->isCollapsed()))
	{
		LLConversationViewSession* nearby_chat = dynamic_cast<LLConversationViewSession*>(get_ptr_in_map(mConversationsWidgets,LLUUID()));
		if (nearby_chat)
		{
			reSelectConversation();
			nearby_chat->setOpen(TRUE);
		}
	}
}

void LLFloaterIMContainer::reSelectConversation()
{
	LLFloaterIMSessionTab* session_floater = LLFloaterIMSessionTab::getConversation(mSelectedSession);
	if (session_floater->getHost())
	{
		selectFloater(session_floater);
	}
}

void LLFloaterIMContainer::updateSpeakBtnState()
{
	mSpeakBtn->setToggleState(LLVoiceClient::getInstance()->getUserPTTState());
	mSpeakBtn->setEnabled(LLAgent::isActionAllowed("speak"));
}

bool LLFloaterIMContainer::isConversationLoggingAllowed()
{
	return gSavedPerAccountSettings.getS32("KeepConversationLogTranscripts") > 0;
}

void LLFloaterIMContainer::flashConversationItemWidget(const LLUUID& session_id, bool is_flashes)
{
    //Finds the conversation line item to flash using the session_id
	LLConversationViewSession * widget = dynamic_cast<LLConversationViewSession *>(get_ptr_in_map(mConversationsWidgets,session_id));

	if (widget)
	{
		widget->setFlashState(is_flashes);
	}
}

void LLFloaterIMContainer::highlightConversationItemWidget(const LLUUID& session_id, bool is_highlighted)
{
	//Finds the conversation line item to highlight using the session_id
	LLConversationViewSession * widget = dynamic_cast<LLConversationViewSession *>(get_ptr_in_map(mConversationsWidgets,session_id));

	if (widget)
	{
		widget->setHighlightState(is_highlighted);
	}
}

bool LLFloaterIMContainer::isScrolledOutOfSight(LLConversationViewSession* conversation_item_widget)
{
	llassert(conversation_item_widget != NULL);

	// make sure the widget is actually in the right spot first
	mConversationsRoot->arrange(NULL, NULL);

	// check whether the widget is in the visible portion of the scroll container
	LLRect widget_rect;
	conversation_item_widget->localRectToOtherView(conversation_item_widget->getLocalRect(), &widget_rect, mConversationsRoot);
	return !mConversationsRoot->getVisibleRect().overlaps(widget_rect);
}

BOOL LLFloaterIMContainer::handleKeyHere(KEY key, MASK mask )
{
	BOOL handled = FALSE;

	if(mask == MASK_ALT)
	{
		if (KEY_RETURN == key )
		{
			expandConversation();
			handled = TRUE;
		}

		if ((KEY_DOWN == key ) || (KEY_RIGHT == key))
		{
			selectNextorPreviousConversation(true);
			handled = TRUE;
		}
		if ((KEY_UP == key) || (KEY_LEFT == key))
		{
			selectNextorPreviousConversation(false);
			handled = TRUE;
		}
	}
	return handled;
}

bool LLFloaterIMContainer::selectAdjacentConversation(bool focus_selected)
{
	bool selectedAdjacentConversation = selectNextorPreviousConversation(true, focus_selected);

	if(!selectedAdjacentConversation)
	{
		selectedAdjacentConversation = selectNextorPreviousConversation(false, focus_selected);
	}

	return selectedAdjacentConversation;
}

bool LLFloaterIMContainer::selectNextorPreviousConversation(bool select_next, bool focus_selected)
{
	if (mConversationsWidgets.size() > 1)
	{
		LLFolderViewItem* new_selection = NULL;
		LLFolderViewItem* widget = get_ptr_in_map(mConversationsWidgets,getSelectedSession());
		if (widget)
		{
			if(select_next)
			{
				new_selection = mConversationsRoot->getNextFromChild(widget, FALSE);
			}
			else
			{
				new_selection = mConversationsRoot->getPreviousFromChild(widget, FALSE);
			}
			if (new_selection)
			{
				LLConversationItem* vmi = dynamic_cast<LLConversationItem*>(new_selection->getViewModelItem());
				if (vmi)
				{
					selectConversationPair(vmi->getUUID(), true, focus_selected);
					return true;
				}
			}
		}
	}
	return false;
}

void LLFloaterIMContainer::expandConversation()
{
	if(!mConversationsPane->isCollapsed())
	{
		LLConversationViewSession* widget = dynamic_cast<LLConversationViewSession*>(get_ptr_in_map(mConversationsWidgets,getSelectedSession()));
		if (widget)
		{
			widget->setOpen(!widget->isOpen());
		}
	}
}
bool LLFloaterIMContainer::isParticipantListExpanded()
{
	bool is_expanded = false;
	if(!mConversationsPane->isCollapsed())
	{
		LLConversationViewSession* widget = dynamic_cast<LLConversationViewSession*>(get_ptr_in_map(mConversationsWidgets,getSelectedSession()));
		if (widget)
		{
			is_expanded = widget->isOpen();
		}
	}
	return is_expanded;
}

// By default, if torn off session is currently frontmost, LLFloater::isFrontmost() will return FALSE, which can lead to some bugs
// So LLFloater::isFrontmost() is overriden here to check both selected session and the IM floater itself
// Exclude "Nearby Chat" session from the check, as "Nearby Chat" window and "Conversations" floater can be brought
// to front independently
/*virtual*/
BOOL LLFloaterIMContainer::isFrontmost()
{
	LLFloaterIMSessionTab* selected_session = LLFloaterIMSessionTab::getConversation(mSelectedSession);
	LLFloaterIMNearbyChat* nearby_chat = LLFloaterReg::findTypedInstance<LLFloaterIMNearbyChat>("nearby_chat");
	return (selected_session && selected_session->isFrontmost() && (selected_session != nearby_chat))
		|| LLFloater::isFrontmost();
}

// For conversations, closeFloater() (linked to Ctrl-W) does not actually close the floater but the active conversation.
// This is intentional so it doesn't confuse the user. onClickCloseBtn() closes the whole floater.
void LLFloaterIMContainer::onClickCloseBtn(bool app_quitting/* = false*/)
{
	// Always unminimize before trying to close.
	// Most of the time the user will never see this state.
	if(isMinimized())
	{
		LLMultiFloater::setMinimized(FALSE);
	}

	LLFloater::closeFloater(app_quitting);
}

void LLFloaterIMContainer::closeHostedFloater()
{
	onClickCloseBtn();
}

void LLFloaterIMContainer::closeAllConversations()
{
	LLDynamicArray<LLUUID> ids;
	for (conversations_items_map::iterator it_session = mConversationsItems.begin(); it_session != mConversationsItems.end(); it_session++)
	{
		LLUUID session_id = it_session->first;
		if (session_id != LLUUID())
		{
			ids.push_back(session_id);
		}
	}

	for (LLDynamicArray<LLUUID>::const_iterator it = ids.begin(); it != ids.end(); 	++it)
	{
		LLFloaterIMSession *conversationFloater = LLFloaterIMSession::findInstance(*it);
		LLFloater::onClickClose(conversationFloater);
	}
}

void LLFloaterIMContainer::closeSelectedConversations(const uuid_vec_t& ids)
{
	for (uuid_vec_t::const_iterator it = ids.begin(); it != ids.end(); ++it)
	{
		//We don't need to close Nearby chat, so skip it
		if (*it != LLUUID())
		{
			LLFloaterIMSession *conversationFloater = LLFloaterIMSession::findInstance(*it);
			if(conversationFloater)
			{
				LLFloater::onClickClose(conversationFloater);
			}
		}
	}
}
void LLFloaterIMContainer::closeFloater(bool app_quitting/* = false*/)
{
	if(app_quitting)
	{
		closeAllConversations();
		onClickCloseBtn(app_quitting);
	}
	else
	{
		// Check for currently active session
		LLUUID session_id = getSelectedSession();
		// If current session is Nearby Chat or there is only one session remaining, close the floater
		if (mConversationsItems.size() == 1 || session_id == LLUUID() || app_quitting)
		{
			onClickCloseBtn();
		}
		else
		{
			// Otherwise, close current conversation
			LLFloaterIMSessionTab* active_conversation = LLFloaterIMSessionTab::getConversation(session_id);
			if (active_conversation)
			{
				active_conversation->closeFloater();
			}
		}
	}
}

void LLFloaterIMContainer::handleReshape(const LLRect& rect, bool by_user)
{
	LLMultiFloater::handleReshape(rect, by_user);
	storeRectControl();
}

// EOF<|MERGE_RESOLUTION|>--- conflicted
+++ resolved
@@ -87,46 +87,6 @@
 
 LLFloaterIMContainer::~LLFloaterIMContainer()
 {
-<<<<<<< HEAD
-	LL_DEBUGS("Baker") << "[3555] ~LLFloaterIMContainer() -------------------------------------------------" << LL_ENDL;
-
-	LL_DEBUGS("Baker") << "[3555] ~LLFloaterIMContainer() - Stop listening to conversation event stream" << LL_ENDL;
-	mConversationsEventStream.stopListening("ConversationsRefresh");
-
-	LL_DEBUGS("Baker") << "[3555] ~LLFloaterIMContainer() - Delete idle callback function" << LL_ENDL;
-	gIdleCallbacks.deleteFunction(idle, this);
-
-	LL_DEBUGS("Baker") << "[3555] ~LLFloaterIMContainer() - Disconnect from new message connection" << LL_ENDL;
-	mNewMessageConnection.disconnect();
-	
-	LL_DEBUGS("Baker") << "[3555] ~LLFloaterIMContainer() - Remove control view" << LL_ENDL;
-	LLTransientFloaterMgr::getInstance()->removeControlView(LLTransientFloaterMgr::IM, this);
-
-	LL_DEBUGS("Baker") << "[3555] ~LLFloaterIMContainer() - Are we connected to a signal?" << LL_ENDL;
-	if (mMicroChangedSignal.connected())
-	{
-		LL_DEBUGS("Baker") << "[3555] ~LLFloaterIMContainer() - Disconnect from it" << LL_ENDL;
-		mMicroChangedSignal.disconnect();
-	}
-
-	LL_DEBUGS("Baker") << "[3555] ~LLFloaterIMContainer() - Save off account settings (state of convo pane)" << LL_ENDL;
-	gSavedPerAccountSettings.setBOOL("ConversationsListPaneCollapsed", mConversationsPane->isCollapsed());
-	
-	LL_DEBUGS("Baker") << "[3555] ~LLFloaterIMContainer() - Safe off account settings (state of message pane)" << LL_ENDL;
-	gSavedPerAccountSettings.setBOOL("ConversationsMessagePaneCollapsed", mMessagesPane->isCollapsed());
-	
-	LL_DEBUGS("Baker") << "[3555] ~LLFloaterIMContainer() - Safe off account settings (state of participant list)" << LL_ENDL;
-	gSavedPerAccountSettings.setBOOL("ConversationsParticipantListCollapsed", !isParticipantListExpanded());
-
-	LL_DEBUGS("Baker") << "[3555] ~LLFloaterIMContainer() - Checking if LLIMMgr is destroyed" << LL_ENDL;
-	if (!LLSingleton<LLIMMgr>::destroyed())
-	{
-		LL_DEBUGS("Baker") << "[3555] ~LLFloaterIMContainer() - It is not, so remove the session observer" << LL_ENDL;
-		LLIMMgr::getInstance()->removeSessionObserver(this);
-	}
-
-	LL_DEBUGS("Baker") << "[3555] Exiting ~LLFloaterIMContainer()" << LL_ENDL;
-=======
 	LL_INFOS("Baker") << "[3555] ~LLFloaterIMContainer() -- " << mGeneralTitle << ":" << (void*) this << " ----------------------" << LL_ENDL;
 
 	mConversationsEventStream.stopListening("ConversationsRefresh");
@@ -151,7 +111,6 @@
 	}
 
 	LL_INFOS("Baker") << "[3555] Exiting ~LLFloaterIMContainer() " << (void*) this << LL_ENDL;
->>>>>>> dd8b3247
 }
 
 void LLFloaterIMContainer::sessionAdded(const LLUUID& session_id, const std::string& name, const LLUUID& other_participant_id, BOOL has_offline_msg)
