/**
 * @file lllocalbitmaps.cpp
 * @author Vaalith Jinn
 * @brief Local Bitmaps source
 *
 * $LicenseInfo:firstyear=2011&license=viewerlgpl$
 * Second Life Viewer Source Code
 * Copyright (C) 2011, Linden Research, Inc.
 *
 * This library is free software; you can redistribute it and/or
 * modify it under the terms of the GNU Lesser General Public
 * License as published by the Free Software Foundation;
 * version 2.1 of the License only.
 *
 * This library is distributed in the hope that it will be useful,
 * but WITHOUT ANY WARRANTY; without even the implied warranty of
 * MERCHANTABILITY or FITNESS FOR A PARTICULAR PURPOSE.  See the GNU
 * Lesser General Public License for more details.
 *
 * You should have received a copy of the GNU Lesser General Public
 * License along with this library; if not, write to the Free Software
 * Foundation, Inc., 51 Franklin Street, Fifth Floor, Boston, MA  02110-1301  USA
 *
 * Linden Research, Inc., 945 Battery Street, San Francisco, CA  94111  USA
 * $/LicenseInfo$
 */

/* precompiled headers */
#include "llviewerprecompiledheaders.h"

/* own header */
#include "lllocalbitmaps.h"

/* boost: will not compile unless equivalent is undef'd, beware. */
#include "fix_macros.h"
#include <boost/filesystem.hpp>

/* image compression headers. */
#include "llimagebmp.h"
#include "llimagetga.h"
#include "llimagejpeg.h"
#include "llimagepng.h"

/* time headers */
#include <time.h>
#include <ctime>

/* misc headers */
#include "llgltfmaterial.h"
#include "llscrolllistctrl.h"
#include "lllocaltextureobject.h"
#include "llviewertexturelist.h"
#include "llviewerobjectlist.h"
#include "llviewerobject.h"
#include "llface.h"
#include "llvoavatarself.h"
#include "llviewerwearable.h"
#include "llagentwearables.h"
#include "lltexlayerparams.h"
#include "llvovolume.h"
#include "llnotificationsutil.h"
#include "pipeline.h"
#include "llmaterialmgr.h"
#include "llimagedimensionsinfo.h"
#include "llinventoryicon.h"
#include "llviewercontrol.h"
#include "lltrans.h"
#include "llviewerdisplay.h"

/*=======================================*/
/*  Formal declarations, constants, etc. */
/*=======================================*/

static const F32 LL_LOCAL_TIMER_HEARTBEAT   = 3.0;
static const bool LL_LOCAL_USE_MIPMAPS      = true;
static const S32 LL_LOCAL_DISCARD_LEVEL     = 0;
static const bool LL_LOCAL_SLAM_FOR_DEBUG   = true;
static const bool LL_LOCAL_REPLACE_ON_DEL   = true;
static const S32 LL_LOCAL_UPDATE_RETRIES    = 5;

/*=======================================*/
/*  LLLocalBitmap: unit class            */
/*=======================================*/
LLLocalBitmap::LLLocalBitmap(std::string filename)
    : mFilename(filename)
    , mShortName(gDirUtilp->getBaseFileName(filename, true))
    , mValid(false)
    , mLastModified()
    , mLinkStatus(LS_ON)
    , mUpdateRetries(LL_LOCAL_UPDATE_RETRIES)
{
    mTrackingID.generate();

    /* extension */
    std::string temp_exten = gDirUtilp->getExtension(mFilename);

    if (temp_exten == "bmp")
    {
        mExtension = ET_IMG_BMP;
    }
    else if (temp_exten == "tga")
    {
        mExtension = ET_IMG_TGA;
    }
    else if (temp_exten == "jpg" || temp_exten == "jpeg")
    {
        mExtension = ET_IMG_JPG;
    }
    else if (temp_exten == "png")
    {
        mExtension = ET_IMG_PNG;
    }
    else
    {
        LL_WARNS() << "File of no valid extension given, local bitmap creation aborted." << "\n"
                << "Filename: " << mFilename << LL_ENDL;
        return; // no valid extension.
    }

    /* next phase of unit creation is nearly the same as an update cycle.
       we're running updateSelf as a special case with the optional UT_FIRSTUSE
       which omits the parts associated with removing the outdated texture */
    mValid = updateSelf(UT_FIRSTUSE);
}

LLLocalBitmap::~LLLocalBitmap()
{
    // replace IDs with defaults, if set to do so.
    if(LL_LOCAL_REPLACE_ON_DEL && mValid && gAgentAvatarp) // fix for STORM-1837
    {
        replaceIDs(mWorldID, IMG_DEFAULT);
        LLLocalBitmapMgr::getInstance()->doRebake();
    }

    for (LLPointer<LLGLTFMaterial> &mat : mGLTFMaterialWithLocalTextures)
    {
        mat->removeLocalTextureTracking(getTrackingID());
    }

    mChangedSignal(getTrackingID(), getWorldID(), LLUUID());
    mChangedSignal.disconnect_all_slots();

    // delete self from gimagelist
    LLViewerFetchedTexture* image = gTextureList.findImage(mWorldID, TEX_LIST_STANDARD);
    gTextureList.deleteImage(image);

    if (image)
    {
        image->unref();
    }
}

/* accessors */
std::string LLLocalBitmap::getFilename() const
{
    return mFilename;
}

std::string LLLocalBitmap::getShortName() const
{
    return mShortName;
}

LLUUID LLLocalBitmap::getTrackingID() const
{
    return mTrackingID;
}

LLUUID LLLocalBitmap::getWorldID() const
{
    return mWorldID;
}

bool LLLocalBitmap::getValid() const
{
    return mValid;
}

/* update functions */
bool LLLocalBitmap::updateSelf(EUpdateType optional_firstupdate)
{
    bool updated = false;

    if (mLinkStatus == LS_ON)
    {
        // verifying that the file exists
        if (gDirUtilp->fileExists(mFilename))
        {
            // verifying that the file has indeed been modified

#ifndef LL_WINDOWS
            const std::time_t temp_time = boost::filesystem::last_write_time(boost::filesystem::path(mFilename));
#else
            const std::time_t temp_time = boost::filesystem::last_write_time(boost::filesystem::path(utf8str_to_utf16str(mFilename)));
#endif
            LLSD new_last_modified = asctime(localtime(&temp_time));

            if (mLastModified.asString() != new_last_modified.asString())
            {
                /* loading the image file and decoding it, here is a critical point which,
                   if fails, invalidates the whole update (or unit creation) process. */
                LLPointer<LLImageRaw> raw_image = new LLImageRaw();
                if (decodeBitmap(raw_image))
                {
                    // decode is successful, we can safely proceed.
                    LLUUID old_id = LLUUID::null;
                    if ((optional_firstupdate != UT_FIRSTUSE) && !mWorldID.isNull())
                    {
                        old_id = mWorldID;
                    }
                    mWorldID.generate();
                    mLastModified = new_last_modified;

                    LLPointer<LLViewerFetchedTexture> texture = new LLViewerFetchedTexture
                        ("file://"+mFilename, FTT_LOCAL_FILE, mWorldID, LL_LOCAL_USE_MIPMAPS);

                    texture->createGLTexture(LL_LOCAL_DISCARD_LEVEL, raw_image);
                    texture->setCachedRawImage(LL_LOCAL_DISCARD_LEVEL, raw_image);
                    texture->ref();

                    gTextureList.addImage(texture, TEX_LIST_STANDARD);

                    if (optional_firstupdate != UT_FIRSTUSE)
                    {
                        // seek out everything old_id uses and replace it with mWorldID
                        replaceIDs(old_id, mWorldID);

                        // remove old_id from gimagelist
                        LLViewerFetchedTexture* image = gTextureList.findImage(old_id, TEX_LIST_STANDARD);
                        if (image != NULL)
                        {
                            gTextureList.deleteImage(image);
                            image->unref();
                        }
                    }

                    mUpdateRetries = LL_LOCAL_UPDATE_RETRIES;
                    updated = true;
                }

                // if decoding failed, we get here and it will attempt to decode it in the next cycles
                // until mUpdateRetries runs out. this is done because some software lock the bitmap while writing to it
                else
                {
                    if (mUpdateRetries)
                    {
                        mUpdateRetries--;
                    }
                    else
                    {
                        LL_WARNS() << "During the update process the following file was found" << "\n"
                                << "but could not be opened or decoded for " << LL_LOCAL_UPDATE_RETRIES << " attempts." << "\n"
                                << "Filename: " << mFilename << "\n"
                                << "Disabling further update attempts for this file." << LL_ENDL;

                        LLSD notif_args;
                        notif_args["FNAME"] = mFilename;
                        notif_args["NRETRIES"] = LL_LOCAL_UPDATE_RETRIES;
                        LLNotificationsUtil::add("LocalBitmapsUpdateFailedFinal", notif_args);

                        mLinkStatus = LS_BROKEN;
                    }
                }
            }

        } // end if file exists

        else
        {
            LL_WARNS() << "During the update process, the following file was not found." << "\n"
                    << "Filename: " << mFilename << "\n"
                    << "Disabling further update attempts for this file." << LL_ENDL;

            LLSD notif_args;
            notif_args["FNAME"] = mFilename;
            LLNotificationsUtil::add("LocalBitmapsUpdateFileNotFound", notif_args);

            mLinkStatus = LS_BROKEN;
        }
    }

    return updated;
}

boost::signals2::connection LLLocalBitmap::setChangedCallback(const LLLocalTextureCallback& cb)
{
    return mChangedSignal.connect(cb);
}

void LLLocalBitmap::addGLTFMaterial(LLGLTFMaterial* mat)
{
    if (!mat)
    {
        return;
    }

    mat_list_t::iterator end = mGLTFMaterialWithLocalTextures.end();
    for (mat_list_t::iterator it = mGLTFMaterialWithLocalTextures.begin(); it != end;)
    {
        if (it->get() == mat)
        {
            return;
        }

        if ((*it)->getNumRefs() == 1)
        {
            it = mGLTFMaterialWithLocalTextures.erase(it);
            end = mGLTFMaterialWithLocalTextures.end();
        }
        else
        {
            it++;
        }
    }

    mat->addLocalTextureTracking(getTrackingID(), getWorldID());
    mGLTFMaterialWithLocalTextures.push_back(mat);
}

bool LLLocalBitmap::decodeBitmap(LLPointer<LLImageRaw> rawimg)
{
    bool decode_successful = false;

    switch (mExtension)
    {
        case ET_IMG_BMP:
        {
            LLPointer<LLImageBMP> bmp_image = new LLImageBMP;
            if (bmp_image->load(mFilename) && bmp_image->decode(rawimg, 0.0f))
            {
                rawimg->biasedScaleToPowerOfTwo(LLViewerFetchedTexture::MAX_IMAGE_SIZE_DEFAULT);
                decode_successful = true;
            }
            break;
        }

        case ET_IMG_TGA:
        {
            LLPointer<LLImageTGA> tga_image = new LLImageTGA;
            if ((tga_image->load(mFilename) && tga_image->decode(rawimg))
            && ((tga_image->getComponents() == 3) || (tga_image->getComponents() == 4)))
            {
                rawimg->biasedScaleToPowerOfTwo(LLViewerFetchedTexture::MAX_IMAGE_SIZE_DEFAULT);
                decode_successful = true;
            }
            break;
        }

        case ET_IMG_JPG:
        {
            LLPointer<LLImageJPEG> jpeg_image = new LLImageJPEG;
            if (jpeg_image->load(mFilename) && jpeg_image->decode(rawimg, 0.0f))
            {
                rawimg->biasedScaleToPowerOfTwo(LLViewerFetchedTexture::MAX_IMAGE_SIZE_DEFAULT);
                decode_successful = true;
            }
            break;
        }

        case ET_IMG_PNG:
        {
            LLPointer<LLImagePNG> png_image = new LLImagePNG;
            if (png_image->load(mFilename) && png_image->decode(rawimg, 0.0f))
            {
                rawimg->biasedScaleToPowerOfTwo(LLViewerFetchedTexture::MAX_IMAGE_SIZE_DEFAULT);
                decode_successful = true;
            }
            break;
        }

        default:
        {
            // separating this into -several- LL_WARNS() calls because in the extremely unlikely case that this happens
            // accessing mFilename and any other object properties might very well crash the viewer.
            // getting here should be impossible, or there's been a pretty serious bug.

            LL_WARNS() << "During a decode attempt, the following local bitmap had no properly assigned extension." << LL_ENDL;
            LL_WARNS() << "Filename: " << mFilename << LL_ENDL;
            LL_WARNS() << "Disabling further update attempts for this file." << LL_ENDL;
            mLinkStatus = LS_BROKEN;
        }
    }

    return decode_successful;
}

void LLLocalBitmap::replaceIDs(const LLUUID& old_id, LLUUID new_id)
{
    // checking for misuse.
    if (old_id == new_id)
    {
        LL_INFOS() << "An attempt was made to replace a texture with itself. (matching UUIDs)" << "\n"
                << "Texture UUID: " << old_id.asString() << LL_ENDL;
        return;
    }

    mChangedSignal(getTrackingID(), old_id, new_id);

    // processing updates per channel; makes the process scalable.
    // the only actual difference is in SetTE* call i.e. SetTETexture, SetTENormal, etc.
    updateUserPrims(old_id, new_id, LLRender::DIFFUSE_MAP);
    updateUserPrims(old_id, new_id, LLRender::NORMAL_MAP);
    updateUserPrims(old_id, new_id, LLRender::SPECULAR_MAP);

    updateUserVolumes(old_id, new_id, LLRender::LIGHT_TEX);
    updateUserVolumes(old_id, new_id, LLRender::SCULPT_TEX); // isn't there supposed to be an IMG_DEFAULT_SCULPT or something?

    // default safeguard image for layers
    if( new_id == IMG_DEFAULT )
    {
        new_id = IMG_DEFAULT_AVATAR;
    }

    /* It doesn't actually update all of those, it merely checks if any of them
        contain the referenced ID and if so, updates. */
    updateUserLayers(old_id, new_id, LLWearableType::WT_ALPHA);
    updateUserLayers(old_id, new_id, LLWearableType::WT_EYES);
    updateUserLayers(old_id, new_id, LLWearableType::WT_GLOVES);
    updateUserLayers(old_id, new_id, LLWearableType::WT_JACKET);
    updateUserLayers(old_id, new_id, LLWearableType::WT_PANTS);
    updateUserLayers(old_id, new_id, LLWearableType::WT_SHIRT);
    updateUserLayers(old_id, new_id, LLWearableType::WT_SHOES);
    updateUserLayers(old_id, new_id, LLWearableType::WT_SKIN);
    updateUserLayers(old_id, new_id, LLWearableType::WT_SKIRT);
    updateUserLayers(old_id, new_id, LLWearableType::WT_SOCKS);
    updateUserLayers(old_id, new_id, LLWearableType::WT_TATTOO);
    updateUserLayers(old_id, new_id, LLWearableType::WT_UNIVERSAL);
    updateUserLayers(old_id, new_id, LLWearableType::WT_UNDERPANTS);
    updateUserLayers(old_id, new_id, LLWearableType::WT_UNDERSHIRT);

    updateGLTFMaterials(old_id, new_id);
}

// this function sorts the faces from a getFaceList[getNumFaces] into a list of objects
// in order to prevent multiple sendTEUpdate calls per object during updateUserPrims
std::vector<LLViewerObject*> LLLocalBitmap::prepUpdateObjects(LLUUID old_id, U32 channel)
{
    std::vector<LLViewerObject*> obj_list;
    LLViewerFetchedTexture* old_texture = gTextureList.findImage(old_id, TEX_LIST_STANDARD);

    for (S32 face_iterator = 0; face_iterator < old_texture->getNumFaces(channel); face_iterator++)
    {
        // getting an object from a face
        LLFace* face_to_object = (*old_texture->getFaceList(channel))[face_iterator];

        if(face_to_object)
        {
            LLViewerObject* affected_object = face_to_object->getViewerObject();

            if(affected_object)
            {

                // we have an object, we'll take it's UUID and compare it to
                // whatever we already have in the returnable object list.
                // if there is a match - we do not add (to prevent duplicates)
                LLUUID mainlist_obj_id = affected_object->getID();
                bool add_object = true;

                // begin looking for duplicates
                std::vector<LLViewerObject*>::iterator objlist_iter = obj_list.begin();
                for(; (objlist_iter != obj_list.end()) && add_object; objlist_iter++)
                {
                    LLViewerObject* obj = *objlist_iter;
                    if (obj->getID() == mainlist_obj_id)
                    {
                        add_object = false; // duplicate found.
                    }
                }
                // end looking for duplicates

                if(add_object)
                {
                    obj_list.push_back(affected_object);
                }

            }

        }

    } // end of face-iterating for()

    return obj_list;
}

void LLLocalBitmap::updateUserPrims(LLUUID old_id, LLUUID new_id, U32 channel)
{
    std::vector<LLViewerObject*> objectlist = prepUpdateObjects(old_id, channel);

    for(std::vector<LLViewerObject*>::iterator object_iterator = objectlist.begin();
        object_iterator != objectlist.end(); object_iterator++)
    {
        LLViewerObject* object = *object_iterator;

        if(object)
        {
            bool update_tex = false;
            bool update_mat = false;
            S32 num_faces = object->getNumFaces();

            for (U8 face_iter = 0; face_iter < num_faces; face_iter++)
            {
                if (object->mDrawable)
                {
                    LLFace* face = object->mDrawable->getFace(face_iter);
                    if (face && face->getTexture(channel) && face->getTexture(channel)->getID() == old_id)
                    {
                        // these things differ per channel, unless there already is a universal
                        // texture setting function to setTE that takes channel as a param?
                        // p.s.: switch for now, might become if - if an extra test is needed to verify before touching normalmap/specmap
                        switch(channel)
                        {
                            case LLRender::DIFFUSE_MAP:
                    {
                                object->setTETexture(face_iter, new_id);
                                update_tex = true;
                                break;
                            }

                            case LLRender::NORMAL_MAP:
                            {
                                object->setTENormalMap(face_iter, new_id);
                                update_mat = true;
                                update_tex = true;
                                break;
                            }

                            case LLRender::SPECULAR_MAP:
                            {
                                object->setTESpecularMap(face_iter, new_id);
                                update_mat = true;
                                update_tex = true;
                                break;
                            }
                        }
                        // end switch

                    }
                }
            }

            if (update_tex)
            {
                object->sendTEUpdate();
            }

            if (update_mat)
            {
                object->mDrawable->getVOVolume()->faceMappingChanged();
            }
        }
    }
}

void LLLocalBitmap::updateUserVolumes(LLUUID old_id, LLUUID new_id, U32 channel)
{
    LLViewerFetchedTexture* old_texture = gTextureList.findImage(old_id, TEX_LIST_STANDARD);
    for (S32 volume_iter = 0; volume_iter < old_texture->getNumVolumes(channel); volume_iter++)
    {
        LLVOVolume* volobjp = (*old_texture->getVolumeList(channel))[volume_iter];
        switch (channel)
    {
            case LLRender::LIGHT_TEX:
            {
                if (volobjp->getLightTextureID() == old_id)
                {
                    volobjp->setLightTextureID(new_id);
                }
                break;
            }
            case LLRender::SCULPT_TEX:
            {
                LLViewerObject* object = (LLViewerObject*)volobjp;

                if (object)
        {
            if (object->isSculpted() && object->getVolume() &&
                object->getVolume()->getParams().getSculptID() == old_id)
            {
                LLSculptParams* old_params = (LLSculptParams*)object->getParameterEntry(LLNetworkData::PARAMS_SCULPT);
                LLSculptParams new_params(*old_params);
                new_params.setSculptTexture(new_id, (*old_params).getSculptType());
                object->setParameterEntry(LLNetworkData::PARAMS_SCULPT, new_params, true);
            }
        }
    }
        }
    }
}

void LLLocalBitmap::updateUserLayers(LLUUID old_id, LLUUID new_id, LLWearableType::EType type)
{
    U32 count = gAgentWearables.getWearableCount(type);
    for(U32 wearable_iter = 0; wearable_iter < count; wearable_iter++)
    {
        LLViewerWearable* wearable = gAgentWearables.getViewerWearable(type, wearable_iter);
        if (wearable)
        {
            std::vector<LLLocalTextureObject*> texture_list = wearable->getLocalTextureListSeq();
            for(std::vector<LLLocalTextureObject*>::iterator texture_iter = texture_list.begin();
                texture_iter != texture_list.end(); texture_iter++)
            {
                LLLocalTextureObject* lto = *texture_iter;

                if (lto && lto->getID() == old_id)
                {
                    U32 local_texlayer_index = 0; /* can't keep that as static const, gives errors, so i'm leaving this var here */
                    LLAvatarAppearanceDefines::EBakedTextureIndex baked_texind =
                        lto->getTexLayer(local_texlayer_index)->getTexLayerSet()->getBakedTexIndex();

                    LLAvatarAppearanceDefines::ETextureIndex reg_texind = getTexIndex(type, baked_texind);
                    if (reg_texind != LLAvatarAppearanceDefines::TEX_NUM_INDICES)
                    {
                        U32 index;
                        if (gAgentWearables.getWearableIndex(wearable,index))
                        {
                            gAgentAvatarp->setLocalTexture(reg_texind, gTextureList.getImage(new_id), false, index);
                            gAgentAvatarp->wearableUpdated(type);
                            /* telling the manager to rebake once update cycle is fully done */
                            LLLocalBitmapMgr::getInstance()->setNeedsRebake();
                        }
                    }

                }
            }
        }
    }
}

void LLLocalBitmap::updateGLTFMaterials(LLUUID old_id, LLUUID new_id)
{
    // Might be a better idea to hold this in LLGLTFMaterialList
    mat_list_t::iterator end = mGLTFMaterialWithLocalTextures.end();
    for (mat_list_t::iterator it = mGLTFMaterialWithLocalTextures.begin(); it != end;)
    {
        if ((*it)->getNumRefs() == 1)
        {
            // render and override materials are often recreated,
            // clean up any remains
            it = mGLTFMaterialWithLocalTextures.erase(it);
            end = mGLTFMaterialWithLocalTextures.end();
        }
        else if ((*it)->replaceLocalTexture(mTrackingID, old_id, new_id))
        {
            it++;
        }
        else
        {
            // Matching id not found, no longer in use
            // material would clean itself, remove from the list
            it = mGLTFMaterialWithLocalTextures.erase(it);
            end = mGLTFMaterialWithLocalTextures.end();
        }
    }

    // Render material consists of base and override materials, make sure replaceLocalTexture
    // gets called for base and override before applyOverride
    end = mGLTFMaterialWithLocalTextures.end();
    for (mat_list_t::iterator it = mGLTFMaterialWithLocalTextures.begin(); it != end;)
    {
        LLFetchedGLTFMaterial* fetched_mat = dynamic_cast<LLFetchedGLTFMaterial*>((*it).get());
        if (fetched_mat)
        {
            for (LLTextureEntry* entry : fetched_mat->mTextureEntires)
            {
                // Normally a change in applied material id is supposed to
                // drop overrides thus reset material, but local materials
                // currently reuse their existing asset id, and purpose is
                // to preview how material will work in-world, overrides
                // included, so do an override to render update instead.
                LLGLTFMaterial* override_mat = entry->getGLTFMaterialOverride();
                if (override_mat)
                {
                    // do not create a new material, reuse existing pointer
                    LLFetchedGLTFMaterial* render_mat = dynamic_cast<LLFetchedGLTFMaterial*>(entry->getGLTFRenderMaterial());
                    if (render_mat)
                    {
                        *render_mat = *fetched_mat;
                        render_mat->applyOverride(*override_mat);
                    }
                    else
                    {
                        LL_WARNS_ONCE() << "Failed to apply local material override, render material not found" << LL_ENDL;
                    }
                }
            }
        }
        ++it;
    }
}

LLAvatarAppearanceDefines::ETextureIndex LLLocalBitmap::getTexIndex(
    LLWearableType::EType type, LLAvatarAppearanceDefines::EBakedTextureIndex baked_texind)
{
    LLAvatarAppearanceDefines::ETextureIndex result = LLAvatarAppearanceDefines::TEX_NUM_INDICES; // using as a default/fail return.

    switch(type)
    {
        case LLWearableType::WT_ALPHA:
        {
            switch(baked_texind)
            {
                case LLAvatarAppearanceDefines::BAKED_EYES:
                {
                    result = LLAvatarAppearanceDefines::TEX_EYES_ALPHA;
                    break;
                }

                case LLAvatarAppearanceDefines::BAKED_HAIR:
                {
                    result = LLAvatarAppearanceDefines::TEX_HAIR_ALPHA;
                    break;
                }

                case LLAvatarAppearanceDefines::BAKED_HEAD:
                {
                    result = LLAvatarAppearanceDefines::TEX_HEAD_ALPHA;
                    break;
                }

                case LLAvatarAppearanceDefines::BAKED_LOWER:
                {
                    result = LLAvatarAppearanceDefines::TEX_LOWER_ALPHA;
                    break;
                }
                case LLAvatarAppearanceDefines::BAKED_UPPER:
                {
                    result = LLAvatarAppearanceDefines::TEX_UPPER_ALPHA;
                    break;
                }

                default:
                {
                    break;
                }

            }
            break;

        }

        case LLWearableType::WT_EYES:
        {
            if (baked_texind == LLAvatarAppearanceDefines::BAKED_EYES)
            {
                result = LLAvatarAppearanceDefines::TEX_EYES_IRIS;
            }

            break;
        }

        case LLWearableType::WT_GLOVES:
        {
            if (baked_texind == LLAvatarAppearanceDefines::BAKED_UPPER)
            {
                result = LLAvatarAppearanceDefines::TEX_UPPER_GLOVES;
            }

            break;
        }

        case LLWearableType::WT_JACKET:
        {
            if (baked_texind == LLAvatarAppearanceDefines::BAKED_LOWER)
            {
                result = LLAvatarAppearanceDefines::TEX_LOWER_JACKET;
            }
            else if (baked_texind == LLAvatarAppearanceDefines::BAKED_UPPER)
            {
                result = LLAvatarAppearanceDefines::TEX_UPPER_JACKET;
            }

            break;
        }

        case LLWearableType::WT_PANTS:
        {
            if (baked_texind == LLAvatarAppearanceDefines::BAKED_LOWER)
            {
                result = LLAvatarAppearanceDefines::TEX_LOWER_PANTS;
            }

            break;
        }

        case LLWearableType::WT_SHIRT:
        {
            if (baked_texind == LLAvatarAppearanceDefines::BAKED_UPPER)
            {
                result = LLAvatarAppearanceDefines::TEX_UPPER_SHIRT;
            }

            break;
        }

        case LLWearableType::WT_SHOES:
        {
            if (baked_texind == LLAvatarAppearanceDefines::BAKED_LOWER)
            {
                result = LLAvatarAppearanceDefines::TEX_LOWER_SHOES;
            }

            break;
        }

        case LLWearableType::WT_SKIN:
        {
            switch(baked_texind)
            {
                case LLAvatarAppearanceDefines::BAKED_HEAD:
                {
                    result = LLAvatarAppearanceDefines::TEX_HEAD_BODYPAINT;
                    break;
                }

                case LLAvatarAppearanceDefines::BAKED_LOWER:
                {
                    result = LLAvatarAppearanceDefines::TEX_LOWER_BODYPAINT;
                    break;
                }
                case LLAvatarAppearanceDefines::BAKED_UPPER:
                {
                    result = LLAvatarAppearanceDefines::TEX_UPPER_BODYPAINT;
                    break;
                }

                default:
                {
                    break;
                }

            }
            break;
        }

        case LLWearableType::WT_SKIRT:
        {
            if (baked_texind == LLAvatarAppearanceDefines::BAKED_SKIRT)
            {
                result = LLAvatarAppearanceDefines::TEX_SKIRT;
            }

            break;
        }

        case LLWearableType::WT_SOCKS:
        {
            if (baked_texind == LLAvatarAppearanceDefines::BAKED_LOWER)
            {
                result = LLAvatarAppearanceDefines::TEX_LOWER_SOCKS;
            }

            break;
        }

        case LLWearableType::WT_TATTOO:
        {
            switch (baked_texind)
            {
                case LLAvatarAppearanceDefines::BAKED_HEAD:
                {
                    result = LLAvatarAppearanceDefines::TEX_HEAD_TATTOO;
                    break;
                }

                case LLAvatarAppearanceDefines::BAKED_LOWER:
                {
                    result = LLAvatarAppearanceDefines::TEX_LOWER_TATTOO;
                    break;
                }
                case LLAvatarAppearanceDefines::BAKED_UPPER:
                {
                    result = LLAvatarAppearanceDefines::TEX_UPPER_TATTOO;
                    break;
                }
                default:
                {
                    break;
                }
            }
            break;

        }
        case LLWearableType::WT_UNIVERSAL:
        {
            switch (baked_texind)
            {

                case LLAvatarAppearanceDefines::BAKED_SKIRT:
                {
                    result = LLAvatarAppearanceDefines::TEX_SKIRT_TATTOO;
                    break;
                }
                case LLAvatarAppearanceDefines::BAKED_EYES:
                {
                    result = LLAvatarAppearanceDefines::TEX_EYES_TATTOO;
                    break;
                }
                case LLAvatarAppearanceDefines::BAKED_HAIR:
                {
                    result = LLAvatarAppearanceDefines::TEX_HAIR_TATTOO;
                    break;
                }
                case LLAvatarAppearanceDefines::BAKED_LEFT_ARM:
                {
                    result = LLAvatarAppearanceDefines::TEX_LEFT_ARM_TATTOO;
                    break;
                }
                case LLAvatarAppearanceDefines::BAKED_LEFT_LEG:
                {
                    result = LLAvatarAppearanceDefines::TEX_LEFT_LEG_TATTOO;
                    break;
                }
                case LLAvatarAppearanceDefines::BAKED_AUX1:
                {
                    result = LLAvatarAppearanceDefines::TEX_AUX1_TATTOO;
                    break;
                }
                case LLAvatarAppearanceDefines::BAKED_AUX2:
                {
                    result = LLAvatarAppearanceDefines::TEX_AUX2_TATTOO;
                    break;
                }
                case LLAvatarAppearanceDefines::BAKED_AUX3:
                {
                    result = LLAvatarAppearanceDefines::TEX_AUX3_TATTOO;
                    break;
                }
                case LLAvatarAppearanceDefines::BAKED_UPPER:
                {
                    result = LLAvatarAppearanceDefines::TEX_UPPER_UNIVERSAL_TATTOO;
                    break;
                }
                case LLAvatarAppearanceDefines::BAKED_LOWER:
                {
                    result = LLAvatarAppearanceDefines::TEX_LOWER_UNIVERSAL_TATTOO;
                    break;
                }
                case LLAvatarAppearanceDefines::BAKED_HEAD:
                {
                    result = LLAvatarAppearanceDefines::TEX_HEAD_UNIVERSAL_TATTOO;
                    break;
                }


                default:
                {
                    break;
                }

            }
            break;
        }

        case LLWearableType::WT_UNDERPANTS:
        {
            if (baked_texind == LLAvatarAppearanceDefines::BAKED_LOWER)
            {
                result = LLAvatarAppearanceDefines::TEX_LOWER_UNDERPANTS;
            }

            break;
        }

        case LLWearableType::WT_UNDERSHIRT:
        {
            if (baked_texind == LLAvatarAppearanceDefines::BAKED_UPPER)
            {
                result = LLAvatarAppearanceDefines::TEX_UPPER_UNDERSHIRT;
            }

            break;
        }

        default:
        {
            LL_WARNS() << "Unknown wearable type: " << (int)type << "\n"
                    << "Baked Texture Index: " << (int)baked_texind << "\n"
                    << "Filename: " << mFilename << "\n"
                    << "TrackingID: " << mTrackingID << "\n"
                    << "InworldID: " << mWorldID << LL_ENDL;
        }

    }
    return result;
}

/*=======================================*/
/*  LLLocalBitmapTimer: timer class      */
/*=======================================*/
LLLocalBitmapTimer::LLLocalBitmapTimer() : LLEventTimer(LL_LOCAL_TIMER_HEARTBEAT)
{
}

LLLocalBitmapTimer::~LLLocalBitmapTimer()
{
}

void LLLocalBitmapTimer::startTimer()
{
    start();
}

void LLLocalBitmapTimer::stopTimer()
{
    stop();
}

<<<<<<< HEAD
=======
bool LLLocalBitmapTimer::isRunning()
{
    return mEventTimer.getStarted();
}

>>>>>>> 35efadf7
bool LLLocalBitmapTimer::tick()
{
    LLLocalBitmapMgr::getInstance()->doUpdates();
    return false;
}

/*=======================================*/
/*  LLLocalBitmapMgr: manager class      */
/*=======================================*/
LLLocalBitmapMgr::LLLocalBitmapMgr()
{
}

LLLocalBitmapMgr::~LLLocalBitmapMgr()
{
    std::for_each(mBitmapList.begin(), mBitmapList.end(), DeletePointer());
    mBitmapList.clear();
}

bool LLLocalBitmapMgr::addUnit(const std::vector<std::string>& filenames)
{
    bool add_successful = false;
    std::vector<std::string>::const_iterator iter = filenames.begin();
    while (iter != filenames.end())
    {
        if (!iter->empty() && addUnit(*iter).notNull())
        {
            add_successful = true;
        }
        iter++;
    }
    return add_successful;
}

LLUUID LLLocalBitmapMgr::addUnit(const std::string& filename)
{
    if (!checkTextureDimensions(filename))
    {
        return LLUUID::null;
    }

    LLLocalBitmap* unit = new LLLocalBitmap(filename);

    if (unit->getValid())
    {
        mBitmapList.push_back(unit);
        return unit->getTrackingID();
    }
    else
    {
        LL_WARNS() << "Attempted to add invalid or unreadable image file, attempt cancelled.\n"
            << "Filename: " << filename << LL_ENDL;

        LLSD notif_args;
        notif_args["FNAME"] = filename;
        LLNotificationsUtil::add("LocalBitmapsVerifyFail", notif_args);

        delete unit;
        unit = NULL;
    }

    return LLUUID::null;
}

bool LLLocalBitmapMgr::checkTextureDimensions(std::string filename)
{
    std::string exten = gDirUtilp->getExtension(filename);
    U32 codec = LLImageBase::getCodecFromExtension(exten);
    std::string mImageLoadError;
    LLImageDimensionsInfo image_info;
    if (!image_info.load(filename,codec))
    {
        LLSD args;
        args["NAME"] = gDirUtilp->getBaseFileName(filename);
        if (!image_info.getWarningName().empty())
        {
            args["REASON"] = LLTrans::getString(image_info.getWarningName());
        }
        LLNotificationsUtil::add("CannotUploadTexture", args);
        return false;
    }

    // allow loading up to 4x max rez but implicitly downrez to max rez before upload
    S32 max_width = gSavedSettings.getS32("max_texture_dimension_X")*4;
    S32 max_height = gSavedSettings.getS32("max_texture_dimension_Y")*4;

    if ((image_info.getWidth() > max_width) || (image_info.getHeight() > max_height))
    {
        LLStringUtil::format_map_t args;
        args["WIDTH"] = llformat("%d", max_width);
        args["HEIGHT"] = llformat("%d", max_height);
        mImageLoadError = LLTrans::getString("texture_load_dimensions_error", args);

        LLSD notif_args;
        notif_args["REASON"] = mImageLoadError;
        notif_args["NAME"] = gDirUtilp->getBaseFileName(filename);
        LLNotificationsUtil::add("CannotUploadTexture", notif_args);

        return false;
    }

    return true;
}

void LLLocalBitmapMgr::delUnit(LLUUID tracking_id)
{
    if (!mBitmapList.empty())
    {
        std::vector<LLLocalBitmap*> to_delete;
        for (local_list_iter iter = mBitmapList.begin(); iter != mBitmapList.end(); iter++)
        {   /* finding which ones we want deleted and making a separate list */
            LLLocalBitmap* unit = *iter;
            if (unit->getTrackingID() == tracking_id)
            {
                to_delete.push_back(unit);
            }
        }

        for(std::vector<LLLocalBitmap*>::iterator del_iter = to_delete.begin();
            del_iter != to_delete.end(); del_iter++)
        {   /* iterating over a temporary list, hence preserving the iterator validity while deleting. */
            LLLocalBitmap* unit = *del_iter;
            mBitmapList.remove(unit);
            delete unit;
            unit = NULL;
        }
    }
}

LLUUID LLLocalBitmapMgr::getTrackingID(const LLUUID& world_id) const
{
    for (local_list_citer iter = mBitmapList.begin(); iter != mBitmapList.end(); iter++)
    {
        LLLocalBitmap* unit = *iter;
        if (unit->getWorldID() == world_id)
        {
            return unit->getTrackingID();
        }
    }

    return LLUUID::null;
}

LLUUID LLLocalBitmapMgr::getWorldID(const LLUUID &tracking_id) const
{
    LLUUID world_id = LLUUID::null;

    for (local_list_citer iter = mBitmapList.begin(); iter != mBitmapList.end(); iter++)
    {
        LLLocalBitmap* unit = *iter;
        if (unit->getTrackingID() == tracking_id)
        {
            world_id = unit->getWorldID();
        }
    }

    return world_id;
}

bool LLLocalBitmapMgr::isLocal(const LLUUID &world_id) const
{
    for (local_list_citer iter = mBitmapList.begin(); iter != mBitmapList.end(); iter++)
    {
        LLLocalBitmap* unit = *iter;
        if (unit->getWorldID() == world_id)
        {
            return true;
        }
    }
    return false;
}

std::string LLLocalBitmapMgr::getFilename(const LLUUID &tracking_id) const
{
    std::string filename = "";

    for (local_list_citer iter = mBitmapList.begin(); iter != mBitmapList.end(); iter++)
    {
        LLLocalBitmap* unit = *iter;
        if (unit->getTrackingID() == tracking_id)
        {
            filename = unit->getFilename();
        }
    }

    return filename;
}

boost::signals2::connection LLLocalBitmapMgr::setOnChangedCallback(const LLUUID tracking_id, const LLLocalBitmap::LLLocalTextureCallback &cb)
{
    for (local_list_iter iter = mBitmapList.begin(); iter != mBitmapList.end(); iter++)
    {
        LLLocalBitmap* unit = *iter;
        if (unit->getTrackingID() == tracking_id)
        {
            return unit->setChangedCallback(cb);
        }
    }

    return boost::signals2::connection();
}

void LLLocalBitmapMgr::associateGLTFMaterial(const LLUUID tracking_id, LLGLTFMaterial* mat)
{
    for (local_list_iter iter = mBitmapList.begin(); iter != mBitmapList.end(); iter++)
    {
        LLLocalBitmap* unit = *iter;
        if (unit->getTrackingID() == tracking_id)
        {
            unit->addGLTFMaterial(mat);
        }
    }
}

void LLLocalBitmapMgr::feedScrollList(LLScrollListCtrl* ctrl)
{
    if (ctrl)
    {
        std::string icon_name = LLInventoryIcon::getIconName(
            LLAssetType::AT_TEXTURE,
            LLInventoryType::IT_NONE);

        if (!mBitmapList.empty())
        {
            for (local_list_iter iter = mBitmapList.begin();
                 iter != mBitmapList.end(); iter++)
            {
                LLSD element;

                element["columns"][0]["column"] = "icon";
                element["columns"][0]["type"] = "icon";
                element["columns"][0]["value"] = icon_name;

                element["columns"][1]["column"] = "unit_name";
                element["columns"][1]["type"] = "text";
                element["columns"][1]["value"] = (*iter)->getShortName();

                LLSD data;
                data["id"] = (*iter)->getTrackingID();
                data["type"] = (S32)LLAssetType::AT_TEXTURE;
                element["value"] = data;

                ctrl->addElement(element);
            }
        }
    }

}

void LLLocalBitmapMgr::doUpdates()
{
    // preventing theoretical overlap in cases with huge number of loaded images.
    mTimer.stopTimer();
    mNeedsRebake = false;

    for (local_list_iter iter = mBitmapList.begin(); iter != mBitmapList.end(); iter++)
    {
        (*iter)->updateSelf();
    }

    doRebake();
    mTimer.startTimer();
}

void LLLocalBitmapMgr::setNeedsRebake()
{
    mNeedsRebake = true;
}

void LLLocalBitmapMgr::doRebake()
{ /* separated that from doUpdates to insure a rebake can be called separately during deletion */
    if (mNeedsRebake)
    {
        gAgentAvatarp->forceBakeAllTextures(LL_LOCAL_SLAM_FOR_DEBUG);
        mNeedsRebake = false;
    }
}
<|MERGE_RESOLUTION|>--- conflicted
+++ resolved
@@ -1005,14 +1005,6 @@
     stop();
 }
 
-<<<<<<< HEAD
-=======
-bool LLLocalBitmapTimer::isRunning()
-{
-    return mEventTimer.getStarted();
-}
-
->>>>>>> 35efadf7
 bool LLLocalBitmapTimer::tick()
 {
     LLLocalBitmapMgr::getInstance()->doUpdates();
