/**
 * @file lllocalbitmaps.cpp
 * @author Vaalith Jinn
 * @brief Local Bitmaps source
 *
 * $LicenseInfo:firstyear=2011&license=viewerlgpl$
 * Second Life Viewer Source Code
 * Copyright (C) 2011, Linden Research, Inc.
 *
 * This library is free software; you can redistribute it and/or
 * modify it under the terms of the GNU Lesser General Public
 * License as published by the Free Software Foundation;
 * version 2.1 of the License only.
 *
 * This library is distributed in the hope that it will be useful,
 * but WITHOUT ANY WARRANTY; without even the implied warranty of
 * MERCHANTABILITY or FITNESS FOR A PARTICULAR PURPOSE.  See the GNU
 * Lesser General Public License for more details.
 *
 * You should have received a copy of the GNU Lesser General Public
 * License along with this library; if not, write to the Free Software
 * Foundation, Inc., 51 Franklin Street, Fifth Floor, Boston, MA  02110-1301  USA
 *
 * Linden Research, Inc., 945 Battery Street, San Francisco, CA  94111  USA
 * $/LicenseInfo$
 */

/* precompiled headers */
#include "llviewerprecompiledheaders.h"

/* own header */
#include "lllocalbitmaps.h"

/* boost: will not compile unless equivalent is undef'd, beware. */
#include "fix_macros.h"
#include <boost/filesystem.hpp>

/* image compression headers. */
#include "llimagebmp.h"
#include "llimagetga.h"
#include "llimagejpeg.h"
#include "llimagepng.h"

/* time headers */
#include <time.h>
#include <ctime>

/* misc headers */
#include "llgltfmaterial.h"
#include "llscrolllistctrl.h"
#include "lllocaltextureobject.h"
#include "llviewertexturelist.h"
#include "llviewerobjectlist.h"
#include "llviewerobject.h"
#include "llface.h"
#include "llvoavatarself.h"
#include "llviewerwearable.h"
#include "llagentwearables.h"
#include "lltexlayerparams.h"
#include "llvovolume.h"
#include "llnotificationsutil.h"
#include "pipeline.h"
#include "llmaterialmgr.h"
#include "llimagedimensionsinfo.h"
#include "llinventoryicon.h"
#include "llviewercontrol.h"
#include "lltrans.h"
#include "llviewerdisplay.h"

/*=======================================*/
/*  Formal declarations, constants, etc. */
/*=======================================*/

static const F32 LL_LOCAL_TIMER_HEARTBEAT   = 3.0;
static const bool LL_LOCAL_USE_MIPMAPS      = true;
static const S32 LL_LOCAL_DISCARD_LEVEL     = 0;
static const bool LL_LOCAL_SLAM_FOR_DEBUG   = true;
static const bool LL_LOCAL_REPLACE_ON_DEL   = true;
static const S32 LL_LOCAL_UPDATE_RETRIES    = 5;

/*=======================================*/
/*  LLLocalBitmap: unit class            */
/*=======================================*/
LLLocalBitmap::LLLocalBitmap(std::string filename)
    : mFilename(filename)
    , mShortName(gDirUtilp->getBaseFileName(filename, true))
    , mValid(false)
    , mLastModified()
    , mLinkStatus(LS_ON)
    , mUpdateRetries(LL_LOCAL_UPDATE_RETRIES)
{
    mTrackingID.generate();

    /* extension */
    std::string temp_exten = gDirUtilp->getExtension(mFilename);

    if (temp_exten == "bmp")
    {
        mExtension = ET_IMG_BMP;
    }
    else if (temp_exten == "tga")
    {
        mExtension = ET_IMG_TGA;
    }
    else if (temp_exten == "jpg" || temp_exten == "jpeg")
    {
        mExtension = ET_IMG_JPG;
    }
    else if (temp_exten == "png")
    {
        mExtension = ET_IMG_PNG;
    }
    else
    {
        LL_WARNS() << "File of no valid extension given, local bitmap creation aborted." << "\n"
                << "Filename: " << mFilename << LL_ENDL;
        return; // no valid extension.
    }

    /* next phase of unit creation is nearly the same as an update cycle.
       we're running updateSelf as a special case with the optional UT_FIRSTUSE
       which omits the parts associated with removing the outdated texture */
    mValid = updateSelf(UT_FIRSTUSE);
}

LLLocalBitmap::~LLLocalBitmap()
{
    // replace IDs with defaults, if set to do so.
    if(LL_LOCAL_REPLACE_ON_DEL && mValid && gAgentAvatarp) // fix for STORM-1837
    {
        replaceIDs(mWorldID, IMG_DEFAULT);
        LLLocalBitmapMgr::getInstance()->doRebake();
    }

    for (LLPointer<LLGLTFMaterial> &mat : mGLTFMaterialWithLocalTextures)
    {
        mat->removeLocalTextureTracking(getTrackingID());
    }

    mChangedSignal(getTrackingID(), getWorldID(), LLUUID());
    mChangedSignal.disconnect_all_slots();

    // delete self from gimagelist
    LLViewerFetchedTexture* image = gTextureList.findImage(mWorldID, TEX_LIST_STANDARD);
    gTextureList.deleteImage(image);

    if (image)
    {
        image->unref();
    }
}

/* accessors */
std::string LLLocalBitmap::getFilename() const
{
    return mFilename;
}

std::string LLLocalBitmap::getShortName() const
{
    return mShortName;
}

LLUUID LLLocalBitmap::getTrackingID() const
{
    return mTrackingID;
}

LLUUID LLLocalBitmap::getWorldID() const
{
    return mWorldID;
}

bool LLLocalBitmap::getValid() const
{
    return mValid;
}

/* update functions */
bool LLLocalBitmap::updateSelf(EUpdateType optional_firstupdate)
{
    bool updated = false;

    if (mLinkStatus == LS_ON)
    {
        // verifying that the file exists
        if (gDirUtilp->fileExists(mFilename))
        {
            // verifying that the file has indeed been modified

#ifndef LL_WINDOWS
            const std::time_t temp_time = boost::filesystem::last_write_time(boost::filesystem::path(mFilename));
#else
            const std::time_t temp_time = boost::filesystem::last_write_time(boost::filesystem::path(utf8str_to_utf16str(mFilename)));
#endif
            LLSD new_last_modified = asctime(localtime(&temp_time));

            if (mLastModified.asString() != new_last_modified.asString())
            {
                /* loading the image file and decoding it, here is a critical point which,
                   if fails, invalidates the whole update (or unit creation) process. */
                LLPointer<LLImageRaw> raw_image = new LLImageRaw();
                if (decodeBitmap(raw_image))
                {
                    // decode is successful, we can safely proceed.
                    LLUUID old_id = LLUUID::null;
                    if ((optional_firstupdate != UT_FIRSTUSE) && !mWorldID.isNull())
                    {
                        old_id = mWorldID;
                    }
                    mWorldID.generate();
                    mLastModified = new_last_modified;

                    LLPointer<LLViewerFetchedTexture> texture = new LLViewerFetchedTexture
                        ("file://"+mFilename, FTT_LOCAL_FILE, mWorldID, LL_LOCAL_USE_MIPMAPS);

                    texture->createGLTexture(LL_LOCAL_DISCARD_LEVEL, raw_image);
                    texture->setCachedRawImage(LL_LOCAL_DISCARD_LEVEL, raw_image);
                    texture->ref();

                    gTextureList.addImage(texture, TEX_LIST_STANDARD);

                    if (optional_firstupdate != UT_FIRSTUSE)
                    {
                        // seek out everything old_id uses and replace it with mWorldID
                        replaceIDs(old_id, mWorldID);

                        // remove old_id from gimagelist
                        LLViewerFetchedTexture* image = gTextureList.findImage(old_id, TEX_LIST_STANDARD);
                        if (image != NULL)
                        {
                            gTextureList.deleteImage(image);
                            image->unref();
                        }
                    }

                    mUpdateRetries = LL_LOCAL_UPDATE_RETRIES;
                    updated = true;
                }

                // if decoding failed, we get here and it will attempt to decode it in the next cycles
                // until mUpdateRetries runs out. this is done because some software lock the bitmap while writing to it
                else
                {
                    if (mUpdateRetries)
                    {
                        mUpdateRetries--;
                    }
                    else
                    {
                        LL_WARNS() << "During the update process the following file was found" << "\n"
                                << "but could not be opened or decoded for " << LL_LOCAL_UPDATE_RETRIES << " attempts." << "\n"
                                << "Filename: " << mFilename << "\n"
                                << "Disabling further update attempts for this file." << LL_ENDL;

                        LLSD notif_args;
                        notif_args["FNAME"] = mFilename;
                        notif_args["NRETRIES"] = LL_LOCAL_UPDATE_RETRIES;
                        LLNotificationsUtil::add("LocalBitmapsUpdateFailedFinal", notif_args);

                        mLinkStatus = LS_BROKEN;
                    }
                }
            }

        } // end if file exists

        else
        {
            LL_WARNS() << "During the update process, the following file was not found." << "\n"
                    << "Filename: " << mFilename << "\n"
                    << "Disabling further update attempts for this file." << LL_ENDL;

            LLSD notif_args;
            notif_args["FNAME"] = mFilename;
            LLNotificationsUtil::add("LocalBitmapsUpdateFileNotFound", notif_args);

            mLinkStatus = LS_BROKEN;
        }
    }

    return updated;
}

boost::signals2::connection LLLocalBitmap::setChangedCallback(const LLLocalTextureCallback& cb)
{
    return mChangedSignal.connect(cb);
}

void LLLocalBitmap::addGLTFMaterial(LLGLTFMaterial* mat)
{
    if (!mat)
    {
        return;
    }

    mat_list_t::iterator end = mGLTFMaterialWithLocalTextures.end();
    for (mat_list_t::iterator it = mGLTFMaterialWithLocalTextures.begin(); it != end;)
    {
        if (it->get() == mat)
        {
            return;
        }

        if ((*it)->getNumRefs() == 1)
        {
            it = mGLTFMaterialWithLocalTextures.erase(it);
            end = mGLTFMaterialWithLocalTextures.end();
        }
        else
        {
            it++;
        }
    }

    mat->addLocalTextureTracking(getTrackingID(), getWorldID());
    mGLTFMaterialWithLocalTextures.push_back(mat);
}

bool LLLocalBitmap::decodeBitmap(LLPointer<LLImageRaw> rawimg)
{
    bool decode_successful = false;

    switch (mExtension)
    {
        case ET_IMG_BMP:
        {
            LLPointer<LLImageBMP> bmp_image = new LLImageBMP;
            if (bmp_image->load(mFilename) && bmp_image->decode(rawimg, 0.0f))
            {
                rawimg->biasedScaleToPowerOfTwo(LLViewerFetchedTexture::MAX_IMAGE_SIZE_DEFAULT);
                decode_successful = true;
            }
            break;
        }

        case ET_IMG_TGA:
        {
            LLPointer<LLImageTGA> tga_image = new LLImageTGA;
            if ((tga_image->load(mFilename) && tga_image->decode(rawimg))
            && ((tga_image->getComponents() == 3) || (tga_image->getComponents() == 4)))
            {
                rawimg->biasedScaleToPowerOfTwo(LLViewerFetchedTexture::MAX_IMAGE_SIZE_DEFAULT);
                decode_successful = true;
            }
            break;
        }

        case ET_IMG_JPG:
        {
            LLPointer<LLImageJPEG> jpeg_image = new LLImageJPEG;
            if (jpeg_image->load(mFilename) && jpeg_image->decode(rawimg, 0.0f))
            {
                rawimg->biasedScaleToPowerOfTwo(LLViewerFetchedTexture::MAX_IMAGE_SIZE_DEFAULT);
                decode_successful = true;
            }
            break;
        }

        case ET_IMG_PNG:
        {
            LLPointer<LLImagePNG> png_image = new LLImagePNG;
            if (png_image->load(mFilename) && png_image->decode(rawimg, 0.0f))
            {
                rawimg->biasedScaleToPowerOfTwo(LLViewerFetchedTexture::MAX_IMAGE_SIZE_DEFAULT);
                decode_successful = true;
            }
            break;
        }

        default:
        {
            // separating this into -several- LL_WARNS() calls because in the extremely unlikely case that this happens
            // accessing mFilename and any other object properties might very well crash the viewer.
            // getting here should be impossible, or there's been a pretty serious bug.

            LL_WARNS() << "During a decode attempt, the following local bitmap had no properly assigned extension." << LL_ENDL;
            LL_WARNS() << "Filename: " << mFilename << LL_ENDL;
            LL_WARNS() << "Disabling further update attempts for this file." << LL_ENDL;
            mLinkStatus = LS_BROKEN;
        }
    }

    return decode_successful;
}

void LLLocalBitmap::replaceIDs(const LLUUID& old_id, LLUUID new_id)
{
    // checking for misuse.
    if (old_id == new_id)
    {
        LL_INFOS() << "An attempt was made to replace a texture with itself. (matching UUIDs)" << "\n"
                << "Texture UUID: " << old_id.asString() << LL_ENDL;
        return;
    }

    mChangedSignal(getTrackingID(), old_id, new_id);

    // processing updates per channel; makes the process scalable.
    // the only actual difference is in SetTE* call i.e. SetTETexture, SetTENormal, etc.
    updateUserPrims(old_id, new_id, LLRender::DIFFUSE_MAP);
    updateUserPrims(old_id, new_id, LLRender::NORMAL_MAP);
    updateUserPrims(old_id, new_id, LLRender::SPECULAR_MAP);

    updateUserVolumes(old_id, new_id, LLRender::LIGHT_TEX);
    updateUserVolumes(old_id, new_id, LLRender::SCULPT_TEX); // isn't there supposed to be an IMG_DEFAULT_SCULPT or something?

    // default safeguard image for layers
    if( new_id == IMG_DEFAULT )
    {
        new_id = IMG_DEFAULT_AVATAR;
    }

    /* It doesn't actually update all of those, it merely checks if any of them
        contain the referenced ID and if so, updates. */
    updateUserLayers(old_id, new_id, LLWearableType::WT_ALPHA);
    updateUserLayers(old_id, new_id, LLWearableType::WT_EYES);
    updateUserLayers(old_id, new_id, LLWearableType::WT_GLOVES);
    updateUserLayers(old_id, new_id, LLWearableType::WT_JACKET);
    updateUserLayers(old_id, new_id, LLWearableType::WT_PANTS);
    updateUserLayers(old_id, new_id, LLWearableType::WT_SHIRT);
    updateUserLayers(old_id, new_id, LLWearableType::WT_SHOES);
    updateUserLayers(old_id, new_id, LLWearableType::WT_SKIN);
    updateUserLayers(old_id, new_id, LLWearableType::WT_SKIRT);
    updateUserLayers(old_id, new_id, LLWearableType::WT_SOCKS);
    updateUserLayers(old_id, new_id, LLWearableType::WT_TATTOO);
    updateUserLayers(old_id, new_id, LLWearableType::WT_UNIVERSAL);
    updateUserLayers(old_id, new_id, LLWearableType::WT_UNDERPANTS);
    updateUserLayers(old_id, new_id, LLWearableType::WT_UNDERSHIRT);

    updateGLTFMaterials(old_id, new_id);
}

// this function sorts the faces from a getFaceList[getNumFaces] into a list of objects
// in order to prevent multiple sendTEUpdate calls per object during updateUserPrims
std::vector<LLViewerObject*> LLLocalBitmap::prepUpdateObjects(LLUUID old_id, U32 channel)
{
    std::vector<LLViewerObject*> obj_list;
    LLViewerFetchedTexture* old_texture = gTextureList.findImage(old_id, TEX_LIST_STANDARD);

    for(U32 face_iterator = 0; face_iterator < old_texture->getNumFaces(channel); face_iterator++)
    {
        // getting an object from a face
        LLFace* face_to_object = (*old_texture->getFaceList(channel))[face_iterator];

        if(face_to_object)
        {
            LLViewerObject* affected_object = face_to_object->getViewerObject();

            if(affected_object)
            {

                // we have an object, we'll take it's UUID and compare it to
                // whatever we already have in the returnable object list.
                // if there is a match - we do not add (to prevent duplicates)
                LLUUID mainlist_obj_id = affected_object->getID();
                bool add_object = true;

                // begin looking for duplicates
                std::vector<LLViewerObject*>::iterator objlist_iter = obj_list.begin();
                for(; (objlist_iter != obj_list.end()) && add_object; objlist_iter++)
                {
                    LLViewerObject* obj = *objlist_iter;
                    if (obj->getID() == mainlist_obj_id)
                    {
                        add_object = false; // duplicate found.
                    }
                }
                // end looking for duplicates

                if(add_object)
                {
                    obj_list.push_back(affected_object);
                }

            }

        }

    } // end of face-iterating for()

    return obj_list;
}

void LLLocalBitmap::updateUserPrims(LLUUID old_id, LLUUID new_id, U32 channel)
{
    std::vector<LLViewerObject*> objectlist = prepUpdateObjects(old_id, channel);

    for(std::vector<LLViewerObject*>::iterator object_iterator = objectlist.begin();
        object_iterator != objectlist.end(); object_iterator++)
    {
        LLViewerObject* object = *object_iterator;

        if(object)
        {
            bool update_tex = false;
            bool update_mat = false;
            S32 num_faces = object->getNumFaces();

            for (U8 face_iter = 0; face_iter < num_faces; face_iter++)
            {
                if (object->mDrawable)
                {
                    LLFace* face = object->mDrawable->getFace(face_iter);
                    if (face && face->getTexture(channel) && face->getTexture(channel)->getID() == old_id)
                    {
                        // these things differ per channel, unless there already is a universal
                        // texture setting function to setTE that takes channel as a param?
                        // p.s.: switch for now, might become if - if an extra test is needed to verify before touching normalmap/specmap
                        switch(channel)
                        {
                            case LLRender::DIFFUSE_MAP:
                    {
                                object->setTETexture(face_iter, new_id);
                                update_tex = true;
                                break;
                            }

                            case LLRender::NORMAL_MAP:
                            {
                                object->setTENormalMap(face_iter, new_id);
                                update_mat = true;
                                update_tex = true;
                                break;
                            }

                            case LLRender::SPECULAR_MAP:
                            {
                                object->setTESpecularMap(face_iter, new_id);
                                update_mat = true;
                                update_tex = true;
                                break;
                            }
                        }
                        // end switch

                    }
                }
            }

            if (update_tex)
            {
                object->sendTEUpdate();
            }

            if (update_mat)
            {
                object->mDrawable->getVOVolume()->faceMappingChanged();
            }
        }
    }
}

void LLLocalBitmap::updateUserVolumes(LLUUID old_id, LLUUID new_id, U32 channel)
{
    LLViewerFetchedTexture* old_texture = gTextureList.findImage(old_id, TEX_LIST_STANDARD);
    for (U32 volume_iter = 0; volume_iter < old_texture->getNumVolumes(channel); volume_iter++)
    {
        LLVOVolume* volobjp = (*old_texture->getVolumeList(channel))[volume_iter];
        switch (channel)
    {
            case LLRender::LIGHT_TEX:
            {
                if (volobjp->getLightTextureID() == old_id)
                {
                    volobjp->setLightTextureID(new_id);
                }
                break;
            }
            case LLRender::SCULPT_TEX:
            {
                LLViewerObject* object = (LLViewerObject*)volobjp;

                if (object)
        {
            if (object->isSculpted() && object->getVolume() &&
                object->getVolume()->getParams().getSculptID() == old_id)
            {
                LLSculptParams* old_params = (LLSculptParams*)object->getParameterEntry(LLNetworkData::PARAMS_SCULPT);
                LLSculptParams new_params(*old_params);
                new_params.setSculptTexture(new_id, (*old_params).getSculptType());
                object->setParameterEntry(LLNetworkData::PARAMS_SCULPT, new_params, true);
            }
        }
    }
        }
    }
}

void LLLocalBitmap::updateUserLayers(LLUUID old_id, LLUUID new_id, LLWearableType::EType type)
{
    U32 count = gAgentWearables.getWearableCount(type);
    for(U32 wearable_iter = 0; wearable_iter < count; wearable_iter++)
    {
        LLViewerWearable* wearable = gAgentWearables.getViewerWearable(type, wearable_iter);
        if (wearable)
        {
            std::vector<LLLocalTextureObject*> texture_list = wearable->getLocalTextureListSeq();
            for(std::vector<LLLocalTextureObject*>::iterator texture_iter = texture_list.begin();
                texture_iter != texture_list.end(); texture_iter++)
            {
                LLLocalTextureObject* lto = *texture_iter;

                if (lto && lto->getID() == old_id)
                {
                    U32 local_texlayer_index = 0; /* can't keep that as static const, gives errors, so i'm leaving this var here */
                    LLAvatarAppearanceDefines::EBakedTextureIndex baked_texind =
                        lto->getTexLayer(local_texlayer_index)->getTexLayerSet()->getBakedTexIndex();

                    LLAvatarAppearanceDefines::ETextureIndex reg_texind = getTexIndex(type, baked_texind);
                    if (reg_texind != LLAvatarAppearanceDefines::TEX_NUM_INDICES)
                    {
                        U32 index;
                        if (gAgentWearables.getWearableIndex(wearable,index))
                        {
                            gAgentAvatarp->setLocalTexture(reg_texind, gTextureList.getImage(new_id), false, index);
                            gAgentAvatarp->wearableUpdated(type);
                            /* telling the manager to rebake once update cycle is fully done */
                            LLLocalBitmapMgr::getInstance()->setNeedsRebake();
                        }
                    }

                }
            }
        }
    }
}

void LLLocalBitmap::updateGLTFMaterials(LLUUID old_id, LLUUID new_id)
{
    // Might be a better idea to hold this in LLGLTFMaterialList
    mat_list_t::iterator end = mGLTFMaterialWithLocalTextures.end();
    for (mat_list_t::iterator it = mGLTFMaterialWithLocalTextures.begin(); it != end;)
    {
        if ((*it)->getNumRefs() == 1)
        {
            // render and override materials are often recreated,
            // clean up any remains
            it = mGLTFMaterialWithLocalTextures.erase(it);
            end = mGLTFMaterialWithLocalTextures.end();
        }
        else if ((*it)->replaceLocalTexture(mTrackingID, old_id, new_id))
        {
            it++;
        }
        else
        {
            // Matching id not found, no longer in use
            // material would clean itself, remove from the list
            it = mGLTFMaterialWithLocalTextures.erase(it);
            end = mGLTFMaterialWithLocalTextures.end();
        }
    }

    // Render material consists of base and override materials, make sure replaceLocalTexture
    // gets called for base and override before applyOverride
    end = mGLTFMaterialWithLocalTextures.end();
    for (mat_list_t::iterator it = mGLTFMaterialWithLocalTextures.begin(); it != end;)
    {
        LLFetchedGLTFMaterial* fetched_mat = dynamic_cast<LLFetchedGLTFMaterial*>((*it).get());
        if (fetched_mat)
        {
            for (LLTextureEntry* entry : fetched_mat->mTextureEntires)
            {
                // Normally a change in applied material id is supposed to
                // drop overrides thus reset material, but local materials
                // currently reuse their existing asset id, and purpose is
                // to preview how material will work in-world, overrides
                // included, so do an override to render update instead.
                LLGLTFMaterial* override_mat = entry->getGLTFMaterialOverride();
                if (override_mat)
                {
                    // do not create a new material, reuse existing pointer
                    LLFetchedGLTFMaterial* render_mat = (LLFetchedGLTFMaterial*)entry->getGLTFRenderMaterial();
                    if (render_mat)
                    {
                        llassert(dynamic_cast<LLFetchedGLTFMaterial*>(entry->getGLTFRenderMaterial()) != nullptr);
                        {
                            *render_mat = *fetched_mat;
                        }
                        render_mat->applyOverride(*override_mat);
                    }
                }
            }
        }
        ++it;
    }
}

LLAvatarAppearanceDefines::ETextureIndex LLLocalBitmap::getTexIndex(
    LLWearableType::EType type, LLAvatarAppearanceDefines::EBakedTextureIndex baked_texind)
{
    LLAvatarAppearanceDefines::ETextureIndex result = LLAvatarAppearanceDefines::TEX_NUM_INDICES; // using as a default/fail return.

    switch(type)
    {
        case LLWearableType::WT_ALPHA:
        {
            switch(baked_texind)
            {
                case LLAvatarAppearanceDefines::BAKED_EYES:
                {
                    result = LLAvatarAppearanceDefines::TEX_EYES_ALPHA;
                    break;
                }

                case LLAvatarAppearanceDefines::BAKED_HAIR:
                {
                    result = LLAvatarAppearanceDefines::TEX_HAIR_ALPHA;
                    break;
                }

                case LLAvatarAppearanceDefines::BAKED_HEAD:
                {
                    result = LLAvatarAppearanceDefines::TEX_HEAD_ALPHA;
                    break;
                }

                case LLAvatarAppearanceDefines::BAKED_LOWER:
                {
                    result = LLAvatarAppearanceDefines::TEX_LOWER_ALPHA;
                    break;
                }
                case LLAvatarAppearanceDefines::BAKED_UPPER:
                {
                    result = LLAvatarAppearanceDefines::TEX_UPPER_ALPHA;
                    break;
                }

                default:
                {
                    break;
                }

            }
            break;

        }

        case LLWearableType::WT_EYES:
        {
            if (baked_texind == LLAvatarAppearanceDefines::BAKED_EYES)
            {
                result = LLAvatarAppearanceDefines::TEX_EYES_IRIS;
            }

            break;
        }

        case LLWearableType::WT_GLOVES:
        {
            if (baked_texind == LLAvatarAppearanceDefines::BAKED_UPPER)
            {
                result = LLAvatarAppearanceDefines::TEX_UPPER_GLOVES;
            }

            break;
        }

        case LLWearableType::WT_JACKET:
        {
            if (baked_texind == LLAvatarAppearanceDefines::BAKED_LOWER)
            {
                result = LLAvatarAppearanceDefines::TEX_LOWER_JACKET;
            }
            else if (baked_texind == LLAvatarAppearanceDefines::BAKED_UPPER)
            {
                result = LLAvatarAppearanceDefines::TEX_UPPER_JACKET;
            }

            break;
        }

        case LLWearableType::WT_PANTS:
        {
            if (baked_texind == LLAvatarAppearanceDefines::BAKED_LOWER)
            {
                result = LLAvatarAppearanceDefines::TEX_LOWER_PANTS;
            }

            break;
        }

        case LLWearableType::WT_SHIRT:
        {
            if (baked_texind == LLAvatarAppearanceDefines::BAKED_UPPER)
            {
                result = LLAvatarAppearanceDefines::TEX_UPPER_SHIRT;
            }

            break;
        }

        case LLWearableType::WT_SHOES:
        {
            if (baked_texind == LLAvatarAppearanceDefines::BAKED_LOWER)
            {
                result = LLAvatarAppearanceDefines::TEX_LOWER_SHOES;
            }

            break;
        }

        case LLWearableType::WT_SKIN:
        {
            switch(baked_texind)
            {
                case LLAvatarAppearanceDefines::BAKED_HEAD:
                {
                    result = LLAvatarAppearanceDefines::TEX_HEAD_BODYPAINT;
                    break;
                }

                case LLAvatarAppearanceDefines::BAKED_LOWER:
                {
                    result = LLAvatarAppearanceDefines::TEX_LOWER_BODYPAINT;
                    break;
                }
                case LLAvatarAppearanceDefines::BAKED_UPPER:
                {
                    result = LLAvatarAppearanceDefines::TEX_UPPER_BODYPAINT;
                    break;
                }

                default:
                {
                    break;
                }

            }
            break;
        }

        case LLWearableType::WT_SKIRT:
        {
            if (baked_texind == LLAvatarAppearanceDefines::BAKED_SKIRT)
            {
                result = LLAvatarAppearanceDefines::TEX_SKIRT;
            }

            break;
        }

        case LLWearableType::WT_SOCKS:
        {
            if (baked_texind == LLAvatarAppearanceDefines::BAKED_LOWER)
            {
                result = LLAvatarAppearanceDefines::TEX_LOWER_SOCKS;
            }

            break;
        }

        case LLWearableType::WT_TATTOO:
        {
            switch (baked_texind)
            {
                case LLAvatarAppearanceDefines::BAKED_HEAD:
                {
                    result = LLAvatarAppearanceDefines::TEX_HEAD_TATTOO;
                    break;
                }

                case LLAvatarAppearanceDefines::BAKED_LOWER:
                {
                    result = LLAvatarAppearanceDefines::TEX_LOWER_TATTOO;
                    break;
                }
                case LLAvatarAppearanceDefines::BAKED_UPPER:
                {
                    result = LLAvatarAppearanceDefines::TEX_UPPER_TATTOO;
                    break;
                }
                default:
                {
                    break;
                }
            }
            break;

        }
        case LLWearableType::WT_UNIVERSAL:
        {
            switch (baked_texind)
            {

                case LLAvatarAppearanceDefines::BAKED_SKIRT:
                {
                    result = LLAvatarAppearanceDefines::TEX_SKIRT_TATTOO;
                    break;
                }
                case LLAvatarAppearanceDefines::BAKED_EYES:
                {
                    result = LLAvatarAppearanceDefines::TEX_EYES_TATTOO;
                    break;
                }
                case LLAvatarAppearanceDefines::BAKED_HAIR:
                {
                    result = LLAvatarAppearanceDefines::TEX_HAIR_TATTOO;
                    break;
                }
                case LLAvatarAppearanceDefines::BAKED_LEFT_ARM:
                {
                    result = LLAvatarAppearanceDefines::TEX_LEFT_ARM_TATTOO;
                    break;
                }
                case LLAvatarAppearanceDefines::BAKED_LEFT_LEG:
                {
                    result = LLAvatarAppearanceDefines::TEX_LEFT_LEG_TATTOO;
                    break;
                }
                case LLAvatarAppearanceDefines::BAKED_AUX1:
                {
                    result = LLAvatarAppearanceDefines::TEX_AUX1_TATTOO;
                    break;
                }
                case LLAvatarAppearanceDefines::BAKED_AUX2:
                {
                    result = LLAvatarAppearanceDefines::TEX_AUX2_TATTOO;
                    break;
                }
                case LLAvatarAppearanceDefines::BAKED_AUX3:
                {
                    result = LLAvatarAppearanceDefines::TEX_AUX3_TATTOO;
                    break;
                }
                case LLAvatarAppearanceDefines::BAKED_UPPER:
                {
                    result = LLAvatarAppearanceDefines::TEX_UPPER_UNIVERSAL_TATTOO;
                    break;
                }
                case LLAvatarAppearanceDefines::BAKED_LOWER:
                {
                    result = LLAvatarAppearanceDefines::TEX_LOWER_UNIVERSAL_TATTOO;
                    break;
                }
                case LLAvatarAppearanceDefines::BAKED_HEAD:
                {
                    result = LLAvatarAppearanceDefines::TEX_HEAD_UNIVERSAL_TATTOO;
                    break;
                }


                default:
                {
                    break;
                }

            }
            break;
        }

        case LLWearableType::WT_UNDERPANTS:
        {
            if (baked_texind == LLAvatarAppearanceDefines::BAKED_LOWER)
            {
                result = LLAvatarAppearanceDefines::TEX_LOWER_UNDERPANTS;
            }

            break;
        }

        case LLWearableType::WT_UNDERSHIRT:
        {
            if (baked_texind == LLAvatarAppearanceDefines::BAKED_UPPER)
            {
                result = LLAvatarAppearanceDefines::TEX_UPPER_UNDERSHIRT;
            }

            break;
        }

        default:
        {
            LL_WARNS() << "Unknown wearable type: " << (int)type << "\n"
                    << "Baked Texture Index: " << (int)baked_texind << "\n"
                    << "Filename: " << mFilename << "\n"
                    << "TrackingID: " << mTrackingID << "\n"
                    << "InworldID: " << mWorldID << LL_ENDL;
        }

    }
    return result;
}

/*=======================================*/
/*  LLLocalBitmapTimer: timer class      */
/*=======================================*/
LLLocalBitmapTimer::LLLocalBitmapTimer() : LLEventTimer(LL_LOCAL_TIMER_HEARTBEAT)
{
}

LLLocalBitmapTimer::~LLLocalBitmapTimer()
{
}

void LLLocalBitmapTimer::startTimer()
{
    mEventTimer.start();
}

void LLLocalBitmapTimer::stopTimer()
{
    mEventTimer.stop();
}

bool LLLocalBitmapTimer::isRunning()
{
    return mEventTimer.getStarted();
}

bool LLLocalBitmapTimer::tick()
{
    LLLocalBitmapMgr::getInstance()->doUpdates();
    return false;
}

/*=======================================*/
/*  LLLocalBitmapMgr: manager class      */
/*=======================================*/
LLLocalBitmapMgr::LLLocalBitmapMgr()
{
}

LLLocalBitmapMgr::~LLLocalBitmapMgr()
{
    std::for_each(mBitmapList.begin(), mBitmapList.end(), DeletePointer());
    mBitmapList.clear();
}

bool LLLocalBitmapMgr::addUnit(const std::vector<std::string>& filenames)
{
    bool add_successful = false;
    std::vector<std::string>::const_iterator iter = filenames.begin();
    while (iter != filenames.end())
    {
        if (!iter->empty() && addUnit(*iter).notNull())
        {
            add_successful = true;
        }
        iter++;
    }
    return add_successful;
}

LLUUID LLLocalBitmapMgr::addUnit(const std::string& filename)
{
    if (!checkTextureDimensions(filename))
    {
        return LLUUID::null;
    }

    LLLocalBitmap* unit = new LLLocalBitmap(filename);

    if (unit->getValid())
    {
        mBitmapList.push_back(unit);
        return unit->getTrackingID();
    }
    else
    {
        LL_WARNS() << "Attempted to add invalid or unreadable image file, attempt cancelled.\n"
            << "Filename: " << filename << LL_ENDL;

        LLSD notif_args;
        notif_args["FNAME"] = filename;
        LLNotificationsUtil::add("LocalBitmapsVerifyFail", notif_args);

        delete unit;
        unit = NULL;
    }

    return LLUUID::null;
}

bool LLLocalBitmapMgr::checkTextureDimensions(std::string filename)
{
    std::string exten = gDirUtilp->getExtension(filename);
    U32 codec = LLImageBase::getCodecFromExtension(exten);
    std::string mImageLoadError;
    LLImageDimensionsInfo image_info;
    if (!image_info.load(filename,codec))
    {
        LLSD args;
        args["NAME"] = gDirUtilp->getBaseFileName(filename);
        if (!image_info.getWarningName().empty())
        {
            args["REASON"] = LLTrans::getString(image_info.getWarningName());
        }
        LLNotificationsUtil::add("CannotUploadTexture", args);
        return false;
    }

<<<<<<< HEAD
    // allow loading up to 4x max rez but implicitly downrez to max rez before upload
	S32 max_width = gSavedSettings.getS32("max_texture_dimension_X")*4;
	S32 max_height = gSavedSettings.getS32("max_texture_dimension_Y")*4;
=======
    S32 max_width = gSavedSettings.getS32("max_texture_dimension_X");
    S32 max_height = gSavedSettings.getS32("max_texture_dimension_Y");
>>>>>>> ed168081

    if ((image_info.getWidth() > max_width) || (image_info.getHeight() > max_height))
    {
        LLStringUtil::format_map_t args;
        args["WIDTH"] = llformat("%d", max_width);
        args["HEIGHT"] = llformat("%d", max_height);
        mImageLoadError = LLTrans::getString("texture_load_dimensions_error", args);

        LLSD notif_args;
        notif_args["REASON"] = mImageLoadError;
        notif_args["NAME"] = gDirUtilp->getBaseFileName(filename);
        LLNotificationsUtil::add("CannotUploadTexture", notif_args);

        return false;
    }

    return true;
}

void LLLocalBitmapMgr::delUnit(LLUUID tracking_id)
{
    if (!mBitmapList.empty())
    {
        std::vector<LLLocalBitmap*> to_delete;
        for (local_list_iter iter = mBitmapList.begin(); iter != mBitmapList.end(); iter++)
        {   /* finding which ones we want deleted and making a separate list */
            LLLocalBitmap* unit = *iter;
            if (unit->getTrackingID() == tracking_id)
            {
                to_delete.push_back(unit);
            }
        }

        for(std::vector<LLLocalBitmap*>::iterator del_iter = to_delete.begin();
            del_iter != to_delete.end(); del_iter++)
        {   /* iterating over a temporary list, hence preserving the iterator validity while deleting. */
            LLLocalBitmap* unit = *del_iter;
            mBitmapList.remove(unit);
            delete unit;
            unit = NULL;
        }
    }
}

LLUUID LLLocalBitmapMgr::getTrackingID(const LLUUID& world_id) const
{
    for (local_list_citer iter = mBitmapList.begin(); iter != mBitmapList.end(); iter++)
    {
        LLLocalBitmap* unit = *iter;
        if (unit->getWorldID() == world_id)
        {
            return unit->getTrackingID();
        }
    }

    return LLUUID::null;
}

LLUUID LLLocalBitmapMgr::getWorldID(const LLUUID &tracking_id) const
{
    LLUUID world_id = LLUUID::null;

    for (local_list_citer iter = mBitmapList.begin(); iter != mBitmapList.end(); iter++)
    {
        LLLocalBitmap* unit = *iter;
        if (unit->getTrackingID() == tracking_id)
        {
            world_id = unit->getWorldID();
        }
    }

    return world_id;
}

bool LLLocalBitmapMgr::isLocal(const LLUUID &world_id) const
{
    for (local_list_citer iter = mBitmapList.begin(); iter != mBitmapList.end(); iter++)
    {
        LLLocalBitmap* unit = *iter;
        if (unit->getWorldID() == world_id)
        {
            return true;
        }
    }
    return false;
}

std::string LLLocalBitmapMgr::getFilename(const LLUUID &tracking_id) const
{
    std::string filename = "";

    for (local_list_citer iter = mBitmapList.begin(); iter != mBitmapList.end(); iter++)
    {
        LLLocalBitmap* unit = *iter;
        if (unit->getTrackingID() == tracking_id)
        {
            filename = unit->getFilename();
        }
    }

    return filename;
}

boost::signals2::connection LLLocalBitmapMgr::setOnChangedCallback(const LLUUID tracking_id, const LLLocalBitmap::LLLocalTextureCallback &cb)
{
    for (local_list_iter iter = mBitmapList.begin(); iter != mBitmapList.end(); iter++)
    {
        LLLocalBitmap* unit = *iter;
        if (unit->getTrackingID() == tracking_id)
        {
            return unit->setChangedCallback(cb);
        }
    }

    return boost::signals2::connection();
}

void LLLocalBitmapMgr::associateGLTFMaterial(const LLUUID tracking_id, LLGLTFMaterial* mat)
{
    for (local_list_iter iter = mBitmapList.begin(); iter != mBitmapList.end(); iter++)
    {
        LLLocalBitmap* unit = *iter;
        if (unit->getTrackingID() == tracking_id)
        {
            unit->addGLTFMaterial(mat);
        }
    }
}

void LLLocalBitmapMgr::feedScrollList(LLScrollListCtrl* ctrl)
{
    if (ctrl)
    {
        std::string icon_name = LLInventoryIcon::getIconName(
            LLAssetType::AT_TEXTURE,
            LLInventoryType::IT_NONE);

        if (!mBitmapList.empty())
        {
            for (local_list_iter iter = mBitmapList.begin();
                 iter != mBitmapList.end(); iter++)
            {
                LLSD element;

                element["columns"][0]["column"] = "icon";
                element["columns"][0]["type"] = "icon";
                element["columns"][0]["value"] = icon_name;

                element["columns"][1]["column"] = "unit_name";
                element["columns"][1]["type"] = "text";
                element["columns"][1]["value"] = (*iter)->getShortName();

                LLSD data;
                data["id"] = (*iter)->getTrackingID();
                data["type"] = (S32)LLAssetType::AT_TEXTURE;
                element["value"] = data;

                ctrl->addElement(element);
            }
        }
    }

}

void LLLocalBitmapMgr::doUpdates()
{
    // preventing theoretical overlap in cases with huge number of loaded images.
    mTimer.stopTimer();
    mNeedsRebake = false;

    for (local_list_iter iter = mBitmapList.begin(); iter != mBitmapList.end(); iter++)
    {
        (*iter)->updateSelf();
    }

    doRebake();
    mTimer.startTimer();
}

void LLLocalBitmapMgr::setNeedsRebake()
{
    mNeedsRebake = true;
}

void LLLocalBitmapMgr::doRebake()
{ /* separated that from doUpdates to insure a rebake can be called separately during deletion */
    if (mNeedsRebake)
    {
        gAgentAvatarp->forceBakeAllTextures(LL_LOCAL_SLAM_FOR_DEBUG);
        mNeedsRebake = false;
    }
}
<|MERGE_RESOLUTION|>--- conflicted
+++ resolved
@@ -1091,14 +1091,9 @@
         return false;
     }
 
-<<<<<<< HEAD
     // allow loading up to 4x max rez but implicitly downrez to max rez before upload
-	S32 max_width = gSavedSettings.getS32("max_texture_dimension_X")*4;
-	S32 max_height = gSavedSettings.getS32("max_texture_dimension_Y")*4;
-=======
-    S32 max_width = gSavedSettings.getS32("max_texture_dimension_X");
-    S32 max_height = gSavedSettings.getS32("max_texture_dimension_Y");
->>>>>>> ed168081
+    S32 max_width = gSavedSettings.getS32("max_texture_dimension_X")*4;
+    S32 max_height = gSavedSettings.getS32("max_texture_dimension_Y")*4;
 
     if ((image_info.getWidth() > max_width) || (image_info.getHeight() > max_height))
     {
