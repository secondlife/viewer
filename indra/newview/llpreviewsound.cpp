--- conflicted
+++ resolved
@@ -48,11 +48,7 @@
 }
 
 // virtual
-<<<<<<< HEAD
-bool	LLPreviewSound::postBuild()
-=======
-BOOL    LLPreviewSound::postBuild()
->>>>>>> e7eced3c
+bool    LLPreviewSound::postBuild()
 {
     const LLInventoryItem* item = getItem();
     if (item)
