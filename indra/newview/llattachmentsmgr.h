--- conflicted
+++ resolved
@@ -65,27 +65,15 @@
 
 public:
     // Stores info for attachments that will be requested during idle.
-<<<<<<< HEAD
-	struct AttachmentsInfo
-	{
-		LLUUID mItemID;
-		U8 mAttachmentPt;
-		bool mAdd;
-	};
-	typedef std::deque<AttachmentsInfo> attachments_vec_t;
-
-	void addAttachmentRequest(const LLUUID& item_id,
-=======
     struct AttachmentsInfo
     {
         LLUUID mItemID;
         U8 mAttachmentPt;
-        BOOL mAdd;
+        bool mAdd;
     };
     typedef std::deque<AttachmentsInfo> attachments_vec_t;
 
     void addAttachmentRequest(const LLUUID& item_id,
->>>>>>> e7eced3c
                               const U8 attachment_pt,
                               const bool add);
     void onAttachmentRequested(const LLUUID& item_id);
