/** 
 * @file lltoolbarview.h
 * @author Merov Linden
 * @brief User customizable toolbar class
 *
 * $LicenseInfo:firstyear=2011&license=viewerlgpl$
 * Second Life Viewer Source Code
 * Copyright (C) 2011, Linden Research, Inc.
 * 
 * This library is free software; you can redistribute it and/or
 * modify it under the terms of the GNU Lesser General Public
 * License as published by the Free Software Foundation;
 * version 2.1 of the License only.
 * 
 * This library is distributed in the hope that it will be useful,
 * but WITHOUT ANY WARRANTY; without even the implied warranty of
 * MERCHANTABILITY or FITNESS FOR A PARTICULAR PURPOSE.  See the GNU
 * Lesser General Public License for more details.
 * 
 * You should have received a copy of the GNU Lesser General Public
 * License along with this library; if not, write to the Free Software
 * Foundation, Inc., 51 Franklin Street, Fifth Floor, Boston, MA  02110-1301  USA
 * 
 * Linden Research, Inc., 945 Battery Street, San Francisco, CA  94111  USA
 * $/LicenseInfo$
 */

#ifndef LL_LLTOOLBARVIEW_H
#define LL_LLTOOLBARVIEW_H

#include "lluictrl.h"
#include "lltoolbar.h"
#include "llcommandmanager.h"

class LLUICtrlFactory;

// Parent of all LLToolBar

class LLToolBarView : public LLUICtrl
{
public:
	typedef enum
	{
		TOOLBAR_NONE = 0,
		TOOLBAR_LEFT,
		TOOLBAR_RIGHT,
		TOOLBAR_BOTTOM,

		TOOLBAR_COUNT,

		TOOLBAR_FIRST = TOOLBAR_LEFT,
		TOOLBAR_LAST = TOOLBAR_BOTTOM,
	} EToolBarLocation;

	// Xui structure of the toolbar panel
	struct Params : public LLInitParam::Block<Params, LLUICtrl::Params> {};

	// Note: valid children for LLToolBarView are stored in this registry
	typedef LLDefaultChildRegistry child_registry_t;
	
	// Xml structure of the toolbars.xml setting
	// Those live in a toolbars.xml found in app_settings (for the default) and in
	// the user folder for the user specific (saved) settings
	struct Toolbar : public LLInitParam::Block<Toolbar>
	{
		Mandatory<LLToolBarEnums::ButtonType>	button_display_mode;
		Multiple<LLCommandId::Params>	commands;

		Toolbar();
	};
	struct ToolbarSet : public LLInitParam::Block<ToolbarSet>
	{
		Optional<Toolbar>	left_toolbar,
							right_toolbar,
							bottom_toolbar;

		ToolbarSet();
	};

	// Derived methods
	virtual ~LLToolBarView();
	virtual BOOL postBuild();
	virtual void draw();

	// Toolbar view interface with the rest of the world
	// Checks if the commandId is being used somewhere in one of the toolbars, returns EToolBarLocation
	S32 hasCommand(const LLCommandId& commandId) const;
	S32 addCommand(const LLCommandId& commandId, EToolBarLocation toolbar, int rank = LLToolBar::RANK_NONE);
	S32 removeCommand(const LLCommandId& commandId, int& rank);	// Sets the rank the removed command was at, RANK_NONE if not found
	S32 enableCommand(const LLCommandId& commandId, bool enabled);
	S32 stopCommandInProgress(const LLCommandId& commandId);
	S32 flashCommand(const LLCommandId& commandId, bool flash);

	// Loads the toolbars from the existing user or default settings
	bool loadToolbars(bool force_default = false);	// return false if load fails
	
	void setToolBarsVisible(bool visible);

	static bool loadDefaultToolbars();
	
	static void startDragTool(S32 x, S32 y, LLToolBarButton* toolbarButton);
	static BOOL handleDragTool(S32 x, S32 y, const LLUUID& uuid, LLAssetType::EType type);
	static BOOL handleDropTool(void* cargo_data, S32 x, S32 y, LLToolBar* toolbar);
	static void resetDragTool(LLToolBarButton* toolbarButton);

	bool isModified() const;
	
protected:
	friend class LLUICtrlFactory;
	LLToolBarView(const Params&);

	void initFromParams(const Params&);

private:
	void	saveToolbars() const;
	bool	addCommandInternal(const LLCommandId& commandId, LLToolBar*	toolbar);
	void	addToToolset(command_id_list_t& command_list, Toolbar& toolbar) const;

	static void	onToolBarButtonAdded(LLView* button);
	static void onToolBarButtonRemoved(LLView* button);

	// Pointers to the toolbars handled by the toolbar view
<<<<<<< HEAD
	LLToolBar*	mToolbarLeft;
	LLToolBar*	mToolbarRight;
	LLToolBar*	mToolbarBottom;
=======
	LLToolBar*  mToolbars[TOOLBAR_COUNT];
>>>>>>> e86adb53
	bool		mToolbarsLoaded;
	
	bool				mDragStarted;
	LLToolBarButton*	mDragToolbarButton;
};

extern LLToolBarView* gToolBarView;

#endif  // LL_LLTOOLBARVIEW_H<|MERGE_RESOLUTION|>--- conflicted
+++ resolved
@@ -120,13 +120,7 @@
 	static void onToolBarButtonRemoved(LLView* button);
 
 	// Pointers to the toolbars handled by the toolbar view
-<<<<<<< HEAD
-	LLToolBar*	mToolbarLeft;
-	LLToolBar*	mToolbarRight;
-	LLToolBar*	mToolbarBottom;
-=======
 	LLToolBar*  mToolbars[TOOLBAR_COUNT];
->>>>>>> e86adb53
 	bool		mToolbarsLoaded;
 	
 	bool				mDragStarted;
