--- conflicted
+++ resolved
@@ -4616,13 +4616,10 @@
 				// Do the kill
 				gObjectList.killObject(objectp);
 			}
-<<<<<<< HEAD
 
 		if(delete_object)
 			{
 			regionp->killCacheEntry(local_id);
-=======
->>>>>>> 17108920
 		}
 
 		// We should remove the object from selection after it is marked dead by gObjectList to make LLToolGrab,
