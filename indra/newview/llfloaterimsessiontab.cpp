--- conflicted
+++ resolved
@@ -1,1734 +1,1350 @@
-/**
- * @file llfloaterimsessiontab.cpp
- * @brief LLFloaterIMSessionTab class implements the common behavior of LNearbyChatBar
- * @brief and LLFloaterIMSession for hosting both in LLIMContainer
- *
- * $LicenseInfo:firstyear=2012&license=viewerlgpl$
- * Second Life Viewer Source Code
- * Copyright (C) 2012, Linden Research, Inc.
- *
- * This library is free software; you can redistribute it and/or
- * modify it under the terms of the GNU Lesser General Public
- * License as published by the Free Software Foundation;
- * version 2.1 of the License only.
- *
- * This library is distributed in the hope that it will be useful,
- * but WITHOUT ANY WARRANTY; without even the implied warranty of
- * MERCHANTABILITY or FITNESS FOR A PARTICULAR PURPOSE.  See the GNU
- * Lesser General Public License for more details.
- *
- * You should have received a copy of the GNU Lesser General Public
- * License along with this library; if not, write to the Free Software
- * Foundation, Inc., 51 Franklin Street, Fifth Floor, Boston, MA  02110-1301  USA
- *
- * Linden Research, Inc., 945 Battery Street, San Francisco, CA  94111  USA
- * $/LicenseInfo$
- */
-
-#include "llviewerprecompiledheaders.h"
-
-#include "llfloaterimsessiontab.h"
-
-#include "llagent.h"
-#include "llagentcamera.h"
-#include "llavataractions.h"
-#include "llavatariconctrl.h"
-#include "llchatentry.h"
-#include "llchathistory.h"
-#include "llchiclet.h"
-#include "llchicletbar.h"
-#include "lldraghandle.h"
-#include "llemojidictionary.h"
-#include "llfloaterreg.h"
-#include "llfloateremojipicker.h"
-#include "llfloaterimsession.h"
-#include "llfloaterimcontainer.h" // to replace separate IM Floaters with multifloater container
-#include "llfloaterimnearbychat.h"
-#include "llgroupiconctrl.h"
-#include "lllayoutstack.h"
-#include "llpanelemojicomplete.h"
-#include "lltoolbarview.h"
-
-const F32 REFRESH_INTERVAL = 1.0f;
-const std::string ICN_GROUP("group_chat_icon");
-const std::string ICN_NEARBY("nearby_chat_icon");
-const std::string ICN_AVATAR("avatar_icon");
-
-void cb_group_do_nothing()
-{
-}
-
-LLFloaterIMSessionTab::LLFloaterIMSessionTab(const LLSD& session_id)
-<<<<<<< HEAD
-:	super(NULL, false, session_id),
-	mIsP2PChat(false),
-	mExpandCollapseBtn(NULL),
-	mTearOffBtn(NULL),
-	mCloseBtn(NULL),
-	mSessionID(session_id.asUUID()),
-	mConversationsRoot(NULL),
-	mScroller(NULL),
-	mChatHistory(NULL),
-	mInputEditor(NULL),
-	mInputEditorPad(0),
-	mRefreshTimer(new LLTimer()),
-	mIsHostAttached(false),
-	mHasVisibleBeenInitialized(false),
-	mIsParticipantListExpanded(true),
-	mChatLayoutPanel(NULL),
-	mInputPanels(NULL),
-	mChatLayoutPanelHeight(0)
-{
-	setAutoFocus(false);
-	mSession = LLIMModel::getInstance()->findIMSession(mSessionID);
-
-	mCommitCallbackRegistrar.add("IMSession.Menu.Action",
-			boost::bind(&LLFloaterIMSessionTab::onIMSessionMenuItemClicked,  this, _2));
-	mEnableCallbackRegistrar.add("IMSession.Menu.CompactExpandedModes.CheckItem",
-			boost::bind(&LLFloaterIMSessionTab::onIMCompactExpandedMenuItemCheck, this, _2));
-	mEnableCallbackRegistrar.add("IMSession.Menu.ShowModes.CheckItem",
-			boost::bind(&LLFloaterIMSessionTab::onIMShowModesMenuItemCheck,   this, _2));
-	mEnableCallbackRegistrar.add("IMSession.Menu.ShowModes.Enable",
-			boost::bind(&LLFloaterIMSessionTab::onIMShowModesMenuItemEnable,  this, _2));
-
-	// Right click menu handling
-	mEnableCallbackRegistrar.add("Avatar.CheckItem",  boost::bind(&LLFloaterIMSessionTab::checkContextMenuItem,	this, _2));
-	mEnableCallbackRegistrar.add("Avatar.EnableItem", boost::bind(&LLFloaterIMSessionTab::enableContextMenuItem, this, _2));
-	mCommitCallbackRegistrar.add("Avatar.DoToSelected", boost::bind(&LLFloaterIMSessionTab::doToSelected, this, _2));
-	mCommitCallbackRegistrar.add("Group.DoToSelected", boost::bind(&cb_group_do_nothing));
-
-	mMinFloaterHeight = getMinHeight();
-=======
-:   super(NULL, false, session_id),
-    mIsP2PChat(false),
-    mExpandCollapseBtn(NULL),
-    mTearOffBtn(NULL),
-    mCloseBtn(NULL),
-    mSessionID(session_id.asUUID()),
-    mConversationsRoot(NULL),
-    mScroller(NULL),
-    mChatHistory(NULL),
-    mInputEditor(NULL),
-    mInputEditorPad(0),
-    mRefreshTimer(new LLTimer()),
-    mIsHostAttached(false),
-    mHasVisibleBeenInitialized(false),
-    mIsParticipantListExpanded(true),
-    mChatLayoutPanel(NULL),
-    mInputPanels(NULL),
-    mChatLayoutPanelHeight(0)
-{
-    setAutoFocus(FALSE);
-    mSession = LLIMModel::getInstance()->findIMSession(mSessionID);
-
-    mCommitCallbackRegistrar.add("IMSession.Menu.Action",
-            boost::bind(&LLFloaterIMSessionTab::onIMSessionMenuItemClicked,  this, _2));
-    mEnableCallbackRegistrar.add("IMSession.Menu.CompactExpandedModes.CheckItem",
-            boost::bind(&LLFloaterIMSessionTab::onIMCompactExpandedMenuItemCheck, this, _2));
-    mEnableCallbackRegistrar.add("IMSession.Menu.ShowModes.CheckItem",
-            boost::bind(&LLFloaterIMSessionTab::onIMShowModesMenuItemCheck,   this, _2));
-    mEnableCallbackRegistrar.add("IMSession.Menu.ShowModes.Enable",
-            boost::bind(&LLFloaterIMSessionTab::onIMShowModesMenuItemEnable,  this, _2));
-
-    // Right click menu handling
-    mEnableCallbackRegistrar.add("Avatar.CheckItem",  boost::bind(&LLFloaterIMSessionTab::checkContextMenuItem, this, _2));
-    mEnableCallbackRegistrar.add("Avatar.EnableItem", boost::bind(&LLFloaterIMSessionTab::enableContextMenuItem, this, _2));
-    mCommitCallbackRegistrar.add("Avatar.DoToSelected", boost::bind(&LLFloaterIMSessionTab::doToSelected, this, _2));
-    mCommitCallbackRegistrar.add("Group.DoToSelected", boost::bind(&cb_group_do_nothing));
-
-    mMinFloaterHeight = getMinHeight();
->>>>>>> e1623bb2
-}
-
-LLFloaterIMSessionTab::~LLFloaterIMSessionTab()
-{
-<<<<<<< HEAD
-	delete mRefreshTimer;
-
-    LLFloaterIMContainer* im_container = LLFloaterIMContainer::findInstance();
-    if (im_container)
-    {
-        LLParticipantList* session = dynamic_cast<LLParticipantList*>(im_container->getSessionModel(mSessionID));
-        if (session)
-        {
-            for (const conversations_widgets_map::value_type& widget_pair : mConversationsWidgets)
-            {
-                LLFolderViewItem* widget = widget_pair.second;
-                LLFolderViewModelItem* item_vmi = widget->getViewModelItem();
-                if (item_vmi && item_vmi->getNumRefs() == 1)
-                {
-                    // This is the last pointer, remove participant from session
-                    // before participant gets deleted on destroyView.
-                    session->removeChild(item_vmi);
-                }
-            }
-        }
-    }
-=======
-    delete mRefreshTimer;
->>>>>>> e1623bb2
-}
-
-// static
-LLFloaterIMSessionTab* LLFloaterIMSessionTab::findConversation(const LLUUID& uuid)
-{
-    LLFloaterIMSessionTab* conv;
-
-    if (uuid.isNull())
-    {
-        conv = LLFloaterReg::findTypedInstance<LLFloaterIMSessionTab>("nearby_chat");
-    }
-    else
-    {
-        conv = LLFloaterReg::findTypedInstance<LLFloaterIMSessionTab>("impanel", LLSD(uuid));
-    }
-
-    return conv;
-};
-
-// static
-LLFloaterIMSessionTab* LLFloaterIMSessionTab::getConversation(const LLUUID& uuid)
-{
-    LLFloaterIMSessionTab* conv;
-
-    if (uuid.isNull())
-    {
-        conv = LLFloaterReg::getTypedInstance<LLFloaterIMSessionTab>("nearby_chat");
-    }
-    else
-    {
-        conv = LLFloaterReg::getTypedInstance<LLFloaterIMSessionTab>("impanel", LLSD(uuid));
-        conv->setOpenPositioning(LLFloaterEnums::POSITIONING_RELATIVE);
-    }
-
-    return conv;
-
-};
-
-// virtual
-void LLFloaterIMSessionTab::setVisible(bool visible)
-{
-    if (visible && !mHasVisibleBeenInitialized)
-    {
-        mHasVisibleBeenInitialized = true;
-        if (!gAgentCamera.cameraMouselook())
-        {
-            LLFloaterReg::getTypedInstance<LLFloaterIMContainer>("im_container")->setVisible(true);
-        }
-        LLFloaterIMSessionTab::addToHost(mSessionID);
-        LLFloaterIMSessionTab* conversp = LLFloaterIMSessionTab::getConversation(mSessionID);
-
-        if (conversp && conversp->isNearbyChat() && gSavedPerAccountSettings.getBOOL("NearbyChatIsNotCollapsed"))
-        {
-            onCollapseToLine(this);
-        }
-        mInputButtonPanel->setVisible(isTornOff());
-    }
-
-    super::setVisible(visible);
-}
-
-// virtual
-void LLFloaterIMSessionTab::setFocus(bool focus)
-{
-    super::setFocus(focus);
-
-    // Redirect focus to input editor
-    if (focus)
-    {
-        updateMessages();
-
-<<<<<<< HEAD
-		if (mInputEditor)
-		{
-			mInputEditor->setFocus(true);
-		}
-	}
-=======
-        if (mInputEditor)
-        {
-            mInputEditor->setFocus(TRUE);
-        }
-    }
->>>>>>> e1623bb2
-}
-
-void LLFloaterIMSessionTab::addToHost(const LLUUID& session_id)
-{
-    if ((session_id.notNull() && !gIMMgr->hasSession(session_id))
-            || !LLFloaterIMSessionTab::isChatMultiTab())
-    {
-        return;
-    }
-
-    // Get the floater: this will create the instance if it didn't exist
-    LLFloaterIMSessionTab* conversp = LLFloaterIMSessionTab::getConversation(session_id);
-    if (conversp)
-    {
-        LLFloaterIMContainer* floater_container = LLFloaterIMContainer::getInstance();
-
-        // Do not add again existing floaters
-        if (floater_container && !conversp->isHostAttached())
-        {
-            conversp->setHostAttached(true);
-
-            if (!conversp->isNearbyChat()
-                    || gSavedPerAccountSettings.getBOOL("NearbyChatIsNotTornOff"))
-            {
-                floater_container->addFloater(conversp, false, LLTabContainer::RIGHT_OF_CURRENT);
-            }
-            else
-            {
-                // setting of the "potential" host for Nearby Chat: this sequence sets
-                // LLFloater::mHostHandle = NULL (a current host), but
-                // LLFloater::mLastHostHandle = floater_container (a "future" host)
-                conversp->setHost(floater_container);
-                conversp->setHost(NULL);
-
-                conversp->forceReshape();
-            }
-            // Added floaters share some state (like sort order) with their host
-            conversp->setSortOrder(floater_container->getSortOrder());
-        }
-    }
-}
-
-void LLFloaterIMSessionTab::assignResizeLimits()
-{
-    bool is_participants_pane_collapsed = mParticipantListPanel->isCollapsed();
-
-    // disable a layoutstack's functionality when participant list panel is collapsed
-    mRightPartPanel->setIgnoreReshape(is_participants_pane_collapsed);
-
-    S32 participants_pane_target_width = is_participants_pane_collapsed?
-            0 : (mParticipantListPanel->getRect().getWidth() + mParticipantListAndHistoryStack->getPanelSpacing());
-
-    S32 new_min_width = participants_pane_target_width + mRightPartPanel->getExpandedMinDim() + mFloaterExtraWidth;
-
-    setResizeLimits(new_min_width, getMinHeight());
-
-    this->mParticipantListAndHistoryStack->updateLayout();
-}
-
-// virtual
-bool LLFloaterIMSessionTab::postBuild()
-{
-<<<<<<< HEAD
-	bool result;
-
-	mBodyStack = getChild<LLLayoutStack>("main_stack");
-	mParticipantListAndHistoryStack = getChild<LLLayoutStack>("im_panels");
-
-	mCloseBtn = getChild<LLButton>("close_btn");
-	mCloseBtn->setCommitCallback([this](LLUICtrl*, const LLSD&) { onClickClose(this); });
-
-	mExpandCollapseBtn = getChild<LLButton>("expand_collapse_btn");
-	mExpandCollapseBtn->setClickedCallback([this](LLUICtrl*, const LLSD&) { onSlide(this); });
-
-	mExpandCollapseLineBtn = getChild<LLButton>("minz_btn");
-	mExpandCollapseLineBtn->setClickedCallback([this](LLUICtrl*, const LLSD&) { onCollapseToLine(this); });
-
-	mTearOffBtn = getChild<LLButton>("tear_off_btn");
-	mTearOffBtn->setCommitCallback(boost::bind(&LLFloaterIMSessionTab::onTearOffClicked, this));
-
-	mEmojiRecentPanelToggleBtn = getChild<LLButton>("emoji_recent_panel_toggle_btn");
-	mEmojiRecentPanelToggleBtn->setClickedCallback([this](LLUICtrl*, const LLSD&) { onEmojiRecentPanelToggleBtnClicked(); });
-
-	mEmojiRecentPanel = getChild<LLLayoutPanel>("emoji_recent_layout_panel");
-	mEmojiRecentPanel->setVisible(false);
-
-	mEmojiRecentEmptyText = getChild<LLTextBox>("emoji_recent_empty_text");
-	mEmojiRecentEmptyText->setToolTip(mEmojiRecentEmptyText->getText());
-	mEmojiRecentEmptyText->setVisible(false);
-
-	mEmojiRecentIconsCtrl = getChild<LLPanelEmojiComplete>("emoji_recent_icons_ctrl");
-	mEmojiRecentIconsCtrl->setCommitCallback([this](LLUICtrl*, const LLSD& value) { onRecentEmojiPicked(value); });
-	mEmojiRecentIconsCtrl->setVisible(false);
-
-	mEmojiPickerShowBtn = getChild<LLButton>("emoji_picker_show_btn");
-	mEmojiPickerShowBtn->setClickedCallback([this](LLUICtrl*, const LLSD&) { onEmojiPickerShowBtnClicked(); });
-
-	mGearBtn = getChild<LLButton>("gear_btn");
-	mAddBtn = getChild<LLButton>("add_btn");
-	mVoiceButton = getChild<LLButton>("voice_call_btn");
-
-	mParticipantListPanel = getChild<LLLayoutPanel>("speakers_list_panel");
-	mRightPartPanel = getChild<LLLayoutPanel>("right_part_holder");
-
-	mToolbarPanel = getChild<LLLayoutPanel>("toolbar_panel");
-	mContentPanel = getChild<LLLayoutPanel>("body_panel");
-	mInputButtonPanel = getChild<LLLayoutPanel>("input_button_layout_panel");
-	mInputButtonPanel->setVisible(false);
-	// Add a scroller for the folder (participant) view
-	LLRect scroller_view_rect = mParticipantListPanel->getRect();
-	scroller_view_rect.translate(-scroller_view_rect.mLeft, -scroller_view_rect.mBottom);
-	LLScrollContainer::Params scroller_params(LLUICtrlFactory::getDefaultParams<LLFolderViewScrollContainer>());
-	scroller_params.rect(scroller_view_rect);
-	mScroller = LLUICtrlFactory::create<LLFolderViewScrollContainer>(scroller_params);
-	mScroller->setFollowsAll();
-
-	// Insert that scroller into the panel widgets hierarchy
-	mParticipantListPanel->addChild(mScroller);	
-	
-	mChatHistory = getChild<LLChatHistory>("chat_history");
-
-	mInputEditor = getChild<LLChatEntry>("chat_editor");
-
-	mChatLayoutPanel = getChild<LLLayoutPanel>("chat_layout_panel");
-	mInputPanels = getChild<LLLayoutStack>("input_panels");
-	
-	mInputEditor->setTextExpandedCallback(boost::bind(&LLFloaterIMSessionTab::reshapeChatLayoutPanel, this));
-	mInputEditor->setMouseUpCallback(boost::bind(&LLFloaterIMSessionTab::onInputEditorClicked, this));
-	mInputEditor->setCommitOnFocusLost(false);
-	mInputEditor->setPassDelete(true);
-	mInputEditor->setFont(LLViewerChat::getChatFont());
-
-	mChatLayoutPanelHeight = mChatLayoutPanel->getRect().getHeight();
-	mInputEditorPad = mChatLayoutPanelHeight - mInputEditor->getRect().getHeight();
-
-	setOpenPositioning(LLFloaterEnums::POSITIONING_RELATIVE);
-
-	mSaveRect = isNearbyChat()
-					&&  !gSavedPerAccountSettings.getBOOL("NearbyChatIsNotTornOff");
-	initRectControl();
-
-	if (isChatMultiTab())
-	{
-		result = LLFloater::postBuild();
-	}
-	else
-	{
-		result = LLDockableFloater::postBuild();
-	}
-
-	// Create the root using an ad-hoc base item
-	LLConversationItem* base_item = new LLConversationItem(mSessionID, mConversationViewModel);
-	LLFolderView::Params p(LLUICtrlFactory::getDefaultParams<LLFolderView>());
-	p.rect = LLRect(0, 0, getRect().getWidth(), 0);
-	p.parent_panel = mParticipantListPanel;
-	p.listener = base_item;
-	p.view_model = &mConversationViewModel;
-	p.root = NULL;
-	p.use_ellipses = true;
-	p.options_menu = "menu_conversation.xml";
-	p.name = "root";
-	mConversationsRoot = LLUICtrlFactory::create<LLFolderView>(p);
-	mConversationsRoot->setCallbackRegistrar(&mCommitCallbackRegistrar);
-	mConversationsRoot->setEnableRegistrar(&mEnableCallbackRegistrar);
-	// Attach that root to the scroller
-	mScroller->addChild(mConversationsRoot);
-	mConversationsRoot->setScrollContainer(mScroller);
-	mConversationsRoot->setFollowsAll();
-	mConversationsRoot->addChild(mConversationsRoot->mStatusTextBox);
-
-	setMessagePaneExpanded(true);
-
-	buildConversationViewParticipant();
-	refreshConversation();
-
-	// Zero expiry time is set only once to allow initial update.
-	mRefreshTimer->setTimerExpirySec(0);
-	mRefreshTimer->start();
-	initBtns();
-
-	if (mIsParticipantListExpanded != (bool)gSavedSettings.getBOOL("IMShowControlPanel"))
-	{
-		LLFloaterIMSessionTab::onSlide(this);
-	}
-
-	// The resize limits for LLFloaterIMSessionTab should be updated, based on current values of width of conversation and message panels
-	mParticipantListPanel->getResizeBar()->setResizeListener(boost::bind(&LLFloaterIMSessionTab::assignResizeLimits, this));
-	mFloaterExtraWidth =
-			getRect().getWidth()
-			- mParticipantListAndHistoryStack->getRect().getWidth()
-			- (mParticipantListPanel->isCollapsed()? 0 : LLPANEL_BORDER_WIDTH);
-
-	assignResizeLimits();
-
-	return result;
-=======
-    BOOL result;
-
-    mBodyStack = getChild<LLLayoutStack>("main_stack");
-    mParticipantListAndHistoryStack = getChild<LLLayoutStack>("im_panels");
-
-    mCloseBtn = getChild<LLButton>("close_btn");
-    mCloseBtn->setCommitCallback([this](LLUICtrl*, const LLSD&) { onClickClose(this); });
-
-    mExpandCollapseBtn = getChild<LLButton>("expand_collapse_btn");
-    mExpandCollapseBtn->setClickedCallback([this](LLUICtrl*, const LLSD&) { onSlide(this); });
-
-    mExpandCollapseLineBtn = getChild<LLButton>("minz_btn");
-    mExpandCollapseLineBtn->setClickedCallback([this](LLUICtrl*, const LLSD&) { onCollapseToLine(this); });
-
-    mTearOffBtn = getChild<LLButton>("tear_off_btn");
-    mTearOffBtn->setCommitCallback(boost::bind(&LLFloaterIMSessionTab::onTearOffClicked, this));
-
-    mEmojiRecentPanelToggleBtn = getChild<LLButton>("emoji_recent_panel_toggle_btn");
-    mEmojiRecentPanelToggleBtn->setClickedCallback([this](LLUICtrl*, const LLSD&) { onEmojiRecentPanelToggleBtnClicked(); });
-
-    mEmojiRecentPanel = getChild<LLLayoutPanel>("emoji_recent_layout_panel");
-    mEmojiRecentPanel->setVisible(false);
-
-    mEmojiRecentEmptyText = getChild<LLTextBox>("emoji_recent_empty_text");
-    mEmojiRecentEmptyText->setToolTip(mEmojiRecentEmptyText->getText());
-    mEmojiRecentEmptyText->setVisible(false);
-
-    mEmojiRecentContainer = getChild<LLPanel>("emoji_recent_container");
-    mEmojiRecentContainer->setVisible(false);
-
-    mEmojiRecentIconsCtrl = getChild<LLPanelEmojiComplete>("emoji_recent_icons_ctrl");
-    mEmojiRecentIconsCtrl->setFocusReceivedCallback([this](LLFocusableElement*) { onEmojiRecentPanelFocusReceived(); });
-    mEmojiRecentIconsCtrl->setFocusLostCallback([this](LLFocusableElement*) { onEmojiRecentPanelFocusLost(); });
-    mEmojiRecentIconsCtrl->setCommitCallback([this](LLUICtrl*, const LLSD& value) { onRecentEmojiPicked(value); });
-
-    mEmojiPickerShowBtn = getChild<LLButton>("emoji_picker_show_btn");
-    mEmojiPickerShowBtn->setClickedCallback([this](LLUICtrl*, const LLSD&) { onEmojiPickerShowBtnClicked(); });
-
-    mGearBtn = getChild<LLButton>("gear_btn");
-    mAddBtn = getChild<LLButton>("add_btn");
-    mVoiceButton = getChild<LLButton>("voice_call_btn");
-
-    mParticipantListPanel = getChild<LLLayoutPanel>("speakers_list_panel");
-    mRightPartPanel = getChild<LLLayoutPanel>("right_part_holder");
-
-    mToolbarPanel = getChild<LLLayoutPanel>("toolbar_panel");
-    mContentPanel = getChild<LLLayoutPanel>("body_panel");
-    mInputButtonPanel = getChild<LLLayoutPanel>("input_button_layout_panel");
-    mInputButtonPanel->setVisible(false);
-    // Add a scroller for the folder (participant) view
-    LLRect scroller_view_rect = mParticipantListPanel->getRect();
-    scroller_view_rect.translate(-scroller_view_rect.mLeft, -scroller_view_rect.mBottom);
-    LLScrollContainer::Params scroller_params(LLUICtrlFactory::getDefaultParams<LLFolderViewScrollContainer>());
-    scroller_params.rect(scroller_view_rect);
-    mScroller = LLUICtrlFactory::create<LLFolderViewScrollContainer>(scroller_params);
-    mScroller->setFollowsAll();
-
-    // Insert that scroller into the panel widgets hierarchy
-    mParticipantListPanel->addChild(mScroller);
-
-    mChatHistory = getChild<LLChatHistory>("chat_history");
-
-    mInputEditor = getChild<LLChatEntry>("chat_editor");
-
-    mChatLayoutPanel = getChild<LLLayoutPanel>("chat_layout_panel");
-    mInputPanels = getChild<LLLayoutStack>("input_panels");
-
-    mInputEditor->setTextExpandedCallback(boost::bind(&LLFloaterIMSessionTab::reshapeChatLayoutPanel, this));
-    mInputEditor->setMouseUpCallback(boost::bind(&LLFloaterIMSessionTab::onInputEditorClicked, this));
-    mInputEditor->setCommitOnFocusLost( FALSE );
-    mInputEditor->setPassDelete(TRUE);
-    mInputEditor->setFont(LLViewerChat::getChatFont());
-
-    mChatLayoutPanelHeight = mChatLayoutPanel->getRect().getHeight();
-    mInputEditorPad = mChatLayoutPanelHeight - mInputEditor->getRect().getHeight();
-
-    setOpenPositioning(LLFloaterEnums::POSITIONING_RELATIVE);
-
-    mSaveRect = isNearbyChat()
-                    &&  !gSavedPerAccountSettings.getBOOL("NearbyChatIsNotTornOff");
-    initRectControl();
-
-    if (isChatMultiTab())
-    {
-        result = LLFloater::postBuild();
-    }
-    else
-    {
-        result = LLDockableFloater::postBuild();
-    }
-
-    // Create the root using an ad-hoc base item
-    LLConversationItem* base_item = new LLConversationItem(mSessionID, mConversationViewModel);
-    LLFolderView::Params p(LLUICtrlFactory::getDefaultParams<LLFolderView>());
-    p.rect = LLRect(0, 0, getRect().getWidth(), 0);
-    p.parent_panel = mParticipantListPanel;
-    p.listener = base_item;
-    p.view_model = &mConversationViewModel;
-    p.root = NULL;
-    p.use_ellipses = true;
-    p.options_menu = "menu_conversation.xml";
-    p.name = "root";
-    mConversationsRoot = LLUICtrlFactory::create<LLFolderView>(p);
-    mConversationsRoot->setCallbackRegistrar(&mCommitCallbackRegistrar);
-    mConversationsRoot->setEnableRegistrar(&mEnableCallbackRegistrar);
-    // Attach that root to the scroller
-    mScroller->addChild(mConversationsRoot);
-    mConversationsRoot->setScrollContainer(mScroller);
-    mConversationsRoot->setFollowsAll();
-    mConversationsRoot->addChild(mConversationsRoot->mStatusTextBox);
-
-    setMessagePaneExpanded(true);
-
-    buildConversationViewParticipant();
-    refreshConversation();
-
-    // Zero expiry time is set only once to allow initial update.
-    mRefreshTimer->setTimerExpirySec(0);
-    mRefreshTimer->start();
-    initBtns();
-
-    if (mIsParticipantListExpanded != (bool)gSavedSettings.getBOOL("IMShowControlPanel"))
-    {
-        LLFloaterIMSessionTab::onSlide(this);
-    }
-
-    // The resize limits for LLFloaterIMSessionTab should be updated, based on current values of width of conversation and message panels
-    mParticipantListPanel->getResizeBar()->setResizeListener(boost::bind(&LLFloaterIMSessionTab::assignResizeLimits, this));
-    mFloaterExtraWidth =
-            getRect().getWidth()
-            - mParticipantListAndHistoryStack->getRect().getWidth()
-            - (mParticipantListPanel->isCollapsed()? 0 : LLPANEL_BORDER_WIDTH);
-
-    assignResizeLimits();
-
-    return result;
->>>>>>> e1623bb2
-}
-
-LLParticipantList* LLFloaterIMSessionTab::getParticipantList()
-{
-    return dynamic_cast<LLParticipantList*>(LLFloaterIMContainer::getInstance()->getSessionModel(mSessionID));
-}
-
-// virtual
-void LLFloaterIMSessionTab::draw()
-{
-    if (mRefreshTimer->hasExpired())
-    {
-        LLParticipantList* item = getParticipantList();
-        if (item)
-        {
-            // Update all model items
-            item->update();
-            // If the model and view list diverge in count, rebuild
-            // Note: this happens sometimes right around init (add participant events fire but get dropped) and is the cause
-            // of missing participants, often, the user agent itself. As there will be no other event fired, there's
-            // no other choice but get those inconsistencies regularly (and lightly) checked and scrubbed.
-            if (item->getChildrenCount() != mConversationsWidgets.size())
-            {
-                buildConversationViewParticipant();
-            }
-            refreshConversation();
-        }
-
-        // Restart the refresh timer
-        mRefreshTimer->setTimerExpirySec(REFRESH_INTERVAL);
-    }
-
-    super::draw();
-}
-
-void LLFloaterIMSessionTab::enableDisableCallBtn()
-{
-    if (LLVoiceClient::instanceExists() && mVoiceButton)
-    {
-        mVoiceButton->setEnabled(
-            mSessionID.notNull()
-            && mSession
-            && mSession->mSessionInitialized
-            && LLVoiceClient::getInstance()->voiceEnabled()
-            && LLVoiceClient::getInstance()->isVoiceWorking()
-            && mSession->mCallBackEnabled);
-    }
-}
-
-// virtual
-void LLFloaterIMSessionTab::onFocusReceived()
-{
-    setBackgroundOpaque(true);
-
-    if (mSessionID.notNull() && isInVisibleChain())
-    {
-        LLIMModel::instance().sendNoUnreadMessages(mSessionID);
-    }
-
-    super::onFocusReceived();
-}
-
-// virtual
-void LLFloaterIMSessionTab::onFocusLost()
-{
-    setBackgroundOpaque(false);
-    super::onFocusLost();
-}
-
-void LLFloaterIMSessionTab::onInputEditorClicked()
-{
-    LLFloaterIMContainer* im_box = LLFloaterIMContainer::findInstance();
-    if (im_box)
-    {
-        im_box->flashConversationItemWidget(mSessionID,false);
-    }
-    gToolBarView->flashCommand(LLCommandId("chat"), false);
-}
-
-void LLFloaterIMSessionTab::onEmojiRecentPanelToggleBtnClicked()
-{
-	bool show = !mEmojiRecentPanel->getVisible();
-    if (show)
-    {
-        initEmojiRecentPanel();
-    }
-
-    mEmojiRecentPanel->setVisible(show);
-    mInputEditor->setFocus(true);
-}
-
-void LLFloaterIMSessionTab::onEmojiPickerShowBtnClicked()
-{
-    mInputEditor->setFocus(true);
-    mInputEditor->showEmojiHelper();
-}
-
-void LLFloaterIMSessionTab::initEmojiRecentPanel()
-{
-    std::list<llwchar>& recentlyUsed = LLFloaterEmojiPicker::getRecentlyUsed();
-    if (recentlyUsed.empty())
-    {
-<<<<<<< HEAD
-        mEmojiRecentEmptyText->setVisible(true);
-        mEmojiRecentIconsCtrl->setVisible(false);
-=======
-        mEmojiRecentEmptyText->setVisible(TRUE);
-        mEmojiRecentContainer->setVisible(FALSE);
->>>>>>> e1623bb2
-    }
-    else
-    {
-        LLWString emojis;
-        for (llwchar emoji : recentlyUsed)
-        {
-            emojis += emoji;
-        }
-        mEmojiRecentIconsCtrl->setEmojis(emojis);
-<<<<<<< HEAD
-        mEmojiRecentEmptyText->setVisible(false);
-        mEmojiRecentIconsCtrl->setVisible(true);
-=======
-        mEmojiRecentEmptyText->setVisible(FALSE);
-        mEmojiRecentContainer->setVisible(TRUE);
->>>>>>> e1623bb2
-    }
-}
-
-// static
-void LLFloaterIMSessionTab::onEmojiRecentPanelFocusReceived()
-{
-    mEmojiRecentContainer->addBorder();
-}
-
-// static
-void LLFloaterIMSessionTab::onEmojiRecentPanelFocusLost()
-{
-    mEmojiRecentContainer->removeBorder();
-}
-
-void LLFloaterIMSessionTab::onRecentEmojiPicked(const LLSD& value)
-{
-    LLSD::String str = value.asString();
-    if (str.size())
-    {
-        LLWString wstr = utf8string_to_wstring(str);
-        if (wstr.size())
-        {
-            llwchar emoji = wstr[0];
-            mInputEditor->insertEmoji(emoji);
-        }
-    }
-}
-
-void LLFloaterIMSessionTab::closeFloater(bool app_quitting)
-{
-    LLFloaterEmojiPicker::saveState();
-    super::closeFloater(app_quitting);
-}
-
-std::string LLFloaterIMSessionTab::appendTime()
-{
-    std::string timeStr = "[" + LLTrans::getString("TimeHour") + "]:"
-                          "[" + LLTrans::getString("TimeMin") + "]";
-
-    LLSD substitution;
-    substitution["datetime"] = (S32)time_corrected();
-    LLStringUtil::format(timeStr, substitution);
-
-    return timeStr;
-}
-
-void LLFloaterIMSessionTab::appendMessage(const LLChat& chat, const LLSD& args)
-{
-    if (chat.mMuted || !mChatHistory)
-        return;
-
-    // Update the participant activity time
-    LLFloaterIMContainer* im_box = LLFloaterIMContainer::findInstance();
-    if (im_box)
-    {
-        im_box->setTimeNow(mSessionID, chat.mFromID);
-    }
-
-<<<<<<< HEAD
-	// Update the participant activity time
-	LLFloaterIMContainer* im_box = LLFloaterIMContainer::findInstance();
-	if (im_box)
-	{
-		im_box->setTimeNow(mSessionID, chat.mFromID);
-	}
-	LLChat& tmp_chat = const_cast<LLChat&>(chat);
-=======
-    LLChat& tmp_chat = const_cast<LLChat&>(chat);
->>>>>>> e1623bb2
-
-    if (tmp_chat.mTimeStr.empty())
-        tmp_chat.mTimeStr = appendTime();
-
-    tmp_chat.mFromName = chat.mFromName;
-
-    LLSD chat_args = args;
-    chat_args["use_plain_text_chat_history"] =
-            gSavedSettings.getBOOL("PlainTextChatHistory");
-    chat_args["show_time"] = gSavedSettings.getBOOL("IMShowTime");
-    chat_args["show_names_for_p2p_conv"] = !mIsP2PChat ||
-            gSavedSettings.getBOOL("IMShowNamesForP2PConv");
-
-    mChatHistory->appendMessage(chat, chat_args);
-}
-
-void LLFloaterIMSessionTab::updateUsedEmojis(LLWString text)
-{
-    LLEmojiDictionary* dictionary = LLEmojiDictionary::getInstance();
-    llassert_always(dictionary);
-
-    bool emojiSent = false;
-    for (llwchar& c : text)
-    {
-        if (dictionary->isEmoji(c))
-        {
-            LLFloaterEmojiPicker::onEmojiUsed(c);
-            emojiSent = true;
-        }
-    }
-
-    if (!emojiSent)
-        return;
-
-    LLFloaterEmojiPicker::saveState();
-
-    if (mEmojiRecentPanel->getVisible())
-    {
-        initEmojiRecentPanel();
-    }
-}
-
-static LLTrace::BlockTimerStatHandle FTM_BUILD_CONVERSATION_VIEW_PARTICIPANT("Build Conversation View");
-void LLFloaterIMSessionTab::buildConversationViewParticipant()
-{
-    LL_RECORD_BLOCK_TIME(FTM_BUILD_CONVERSATION_VIEW_PARTICIPANT);
-    // Clear the widget list since we are rebuilding afresh from the model
-    conversations_widgets_map::iterator widget_it = mConversationsWidgets.begin();
-    while (widget_it != mConversationsWidgets.end())
-    {
-        removeConversationViewParticipant(widget_it->first);
-        // Iterators are invalidated by erase so we need to pick begin again
-        widget_it = mConversationsWidgets.begin();
-    }
-
-    // Get the model list
-    LLParticipantList* item = getParticipantList();
-    if (!item)
-    {
-        // Nothing to do if the model list is inexistent
-        return;
-    }
-
-    // Create the participants widgets now
-    LLFolderViewModelItemCommon::child_list_t::const_iterator current_participant_model = item->getChildrenBegin();
-    LLFolderViewModelItemCommon::child_list_t::const_iterator end_participant_model = item->getChildrenEnd();
-    while (current_participant_model != end_participant_model)
-    {
-        LLConversationItem* participant_model = dynamic_cast<LLConversationItem*>(*current_participant_model);
-        if (participant_model)
-        {
-            addConversationViewParticipant(participant_model);
-        }
-        current_participant_model++;
-    }
-}
-
-void LLFloaterIMSessionTab::addConversationViewParticipant(LLConversationItem* participant_model, bool update_view)
-{
-<<<<<<< HEAD
-	if (!participant_model)
-	{
-		// Nothing to do if the model is inexistent
-		return;
-	}
-
-	// Check if the model already has an associated view
-	LLUUID uuid = participant_model->getUUID();
-	LLFolderViewItem* widget = get_ptr_in_map(mConversationsWidgets,uuid);
-	
-	// If not already present, create the participant view and attach it to the root, otherwise, just refresh it
-	if (widget)
-	{
-		if (update_view)
-		{
-			updateConversationViewParticipant(uuid); // overkill?
-		}
-	}
-	else
-	{
-		LLConversationViewParticipant* participant_view = createConversationViewParticipant(participant_model);
-		mConversationsWidgets[uuid] = participant_view;
-		participant_view->addToFolder(mConversationsRoot);
-		participant_view->addToSession(mSessionID);
-		participant_view->setVisible(true);
-	}
-=======
-    if (!participant_model)
-    {
-        // Nothing to do if the model is inexistent
-        return;
-    }
-
-    // Check if the model already has an associated view
-    LLUUID uuid = participant_model->getUUID();
-    LLFolderViewItem* widget = get_ptr_in_map(mConversationsWidgets,uuid);
-
-    // If not already present, create the participant view and attach it to the root, otherwise, just refresh it
-    if (widget)
-    {
-        if (update_view)
-        {
-            updateConversationViewParticipant(uuid); // overkill?
-        }
-    }
-    else
-    {
-        LLConversationViewParticipant* participant_view = createConversationViewParticipant(participant_model);
-        mConversationsWidgets[uuid] = participant_view;
-        participant_view->addToFolder(mConversationsRoot);
-        participant_view->addToSession(mSessionID);
-        participant_view->setVisible(TRUE);
-    }
->>>>>>> e1623bb2
-}
-
-void LLFloaterIMSessionTab::removeConversationViewParticipant(const LLUUID& participant_id)
-{
-<<<<<<< HEAD
-	LLFolderViewItem* widget = get_ptr_in_map(mConversationsWidgets,participant_id);
-	if (widget)
-	{
-        LLFolderViewModelItem* item_vmi = widget->getViewModelItem();
-        if (item_vmi && item_vmi->getNumRefs() == 1)
-        {
-            // This is the last pointer, remove participant from session
-            // before participant gets deleted on destroyView.
-            // 
-            // Floater (widget) and participant's view can simultaneously
-            // co-own the model, in which case view is responsible for
-            // the deletion and floater is free to clear and recreate
-            // the list, yet there are cases where only widget owns
-            // the pointer so it should do the cleanup.
-            // See "add_participant".
-            //
-            // Todo: If it keeps causing issues turn participants
-            // into LLPointers in the session 
-            LLParticipantList* session = getParticipantList();
-            if (session)
-            {
-                session->removeChild(item_vmi);
-            }
-        }
-		widget->destroyView();
-	}
-	mConversationsWidgets.erase(participant_id);
-=======
-    LLFolderViewItem* widget = get_ptr_in_map(mConversationsWidgets,participant_id);
-    if (widget)
-    {
-        widget->destroyView();
-    }
-    mConversationsWidgets.erase(participant_id);
->>>>>>> e1623bb2
-}
-
-void LLFloaterIMSessionTab::updateConversationViewParticipant(const LLUUID& participant_id)
-{
-    LLFolderViewItem* widget = get_ptr_in_map(mConversationsWidgets,participant_id);
-    if (widget && widget->getViewModelItem())
-    {
-        widget->refresh();
-    }
-}
-
-void LLFloaterIMSessionTab::refreshConversation()
-{
-<<<<<<< HEAD
-	// Note: We collect participants names to change the session name only in the case of ad-hoc conversations
-	bool is_ad_hoc = (mSession ? mSession->isAdHocSessionType() : false);
-	uuid_vec_t participants_uuids; // uuids vector for building the added participants name string
-	// For P2P chat, we still need to update the session name who may have changed (switch display name for instance)
-	if (mIsP2PChat && mSession)
-	{
-		participants_uuids.push_back(mSession->mOtherParticipantID);
-	}
-
-	conversations_widgets_map::iterator widget_it = mConversationsWidgets.begin();
-	while (widget_it != mConversationsWidgets.end())
-	{
-		// Add the participant to the list except if it's the agent itself (redundant)
-		if (is_ad_hoc && (widget_it->first != gAgentID))
-		{
-			participants_uuids.push_back(widget_it->first);
-		}
-		if (widget_it->second->getViewModelItem())
-		{
-			widget_it->second->refresh();
-			widget_it->second->setVisible(true);
-		}
-		++widget_it;
-	}
-	if (is_ad_hoc || mIsP2PChat)
-	{
-		// Build the session name and update it
-		std::string session_name;
-		if (participants_uuids.size() != 0)
-		{
-			LLAvatarActions::buildResidentsString(participants_uuids, session_name);
-		}
-		else
-		{
-			session_name = LLIMModel::instance().getName(mSessionID);
-		}
-		updateSessionName(session_name);
-	}
-
-	if (mSessionID.notNull())
-	{
-		LLParticipantList* participant_list = getParticipantList();
-		if (participant_list)
-		{
-			LLFolderViewModelItemCommon::child_list_t::const_iterator current_participant_model = participant_list->getChildrenBegin();
-			LLFolderViewModelItemCommon::child_list_t::const_iterator end_participant_model = participant_list->getChildrenEnd();
-			LLIMSpeakerMgr *speaker_mgr = LLIMModel::getInstance()->getSpeakerManager(mSessionID);
-			while (current_participant_model != end_participant_model)
-			{
-				LLConversationItemParticipant* participant_model = dynamic_cast<LLConversationItemParticipant*>(*current_participant_model);
-				if (speaker_mgr && participant_model)
-				{
-					LLSpeaker *participant_speaker = speaker_mgr->findSpeaker(participant_model->getUUID());
-					LLSpeaker *agent_speaker = speaker_mgr->findSpeaker(gAgentID);
-					if (participant_speaker && agent_speaker)
-					{
-						participant_model->setDisplayModeratorRole(agent_speaker->mIsModerator && participant_speaker->mIsModerator);
-					}
-				}
-				current_participant_model++;
-			}
-		}
-	}
-	
-	mConversationViewModel.requestSortAll();
-	if(mConversationsRoot != NULL)
-	{
-		mConversationsRoot->arrangeAll();
-		mConversationsRoot->update();
-	}
-	updateHeaderAndToolbar();
-	refresh();
-=======
-    // Note: We collect participants names to change the session name only in the case of ad-hoc conversations
-    bool is_ad_hoc = (mSession ? mSession->isAdHocSessionType() : false);
-    uuid_vec_t participants_uuids; // uuids vector for building the added participants name string
-    // For P2P chat, we still need to update the session name who may have changed (switch display name for instance)
-    if (mIsP2PChat && mSession)
-    {
-        participants_uuids.push_back(mSession->mOtherParticipantID);
-    }
-
-    conversations_widgets_map::iterator widget_it = mConversationsWidgets.begin();
-    while (widget_it != mConversationsWidgets.end())
-    {
-        // Add the participant to the list except if it's the agent itself (redundant)
-        if (is_ad_hoc && (widget_it->first != gAgentID))
-        {
-            participants_uuids.push_back(widget_it->first);
-        }
-        if (widget_it->second->getViewModelItem())
-        {
-            widget_it->second->refresh();
-            widget_it->second->setVisible(TRUE);
-        }
-        ++widget_it;
-    }
-    if (is_ad_hoc || mIsP2PChat)
-    {
-        // Build the session name and update it
-        std::string session_name;
-        if (participants_uuids.size() != 0)
-        {
-            LLAvatarActions::buildResidentsString(participants_uuids, session_name);
-        }
-        else
-        {
-            session_name = LLIMModel::instance().getName(mSessionID);
-        }
-        updateSessionName(session_name);
-    }
-
-    if (mSessionID.notNull())
-    {
-        LLParticipantList* participant_list = getParticipantList();
-        if (participant_list)
-        {
-            LLFolderViewModelItemCommon::child_list_t::const_iterator current_participant_model = participant_list->getChildrenBegin();
-            LLFolderViewModelItemCommon::child_list_t::const_iterator end_participant_model = participant_list->getChildrenEnd();
-            LLIMSpeakerMgr *speaker_mgr = LLIMModel::getInstance()->getSpeakerManager(mSessionID);
-            while (current_participant_model != end_participant_model)
-            {
-                LLConversationItemParticipant* participant_model = dynamic_cast<LLConversationItemParticipant*>(*current_participant_model);
-                if (speaker_mgr && participant_model)
-                {
-                    LLSpeaker *participant_speaker = speaker_mgr->findSpeaker(participant_model->getUUID());
-                    LLSpeaker *agent_speaker = speaker_mgr->findSpeaker(gAgentID);
-                    if (participant_speaker && agent_speaker)
-                    {
-                        participant_model->setDisplayModeratorRole(agent_speaker->mIsModerator && participant_speaker->mIsModerator);
-                    }
-                }
-                current_participant_model++;
-            }
-        }
-    }
-
-    mConversationViewModel.requestSortAll();
-    if(mConversationsRoot != NULL)
-    {
-        mConversationsRoot->arrangeAll();
-        mConversationsRoot->update();
-    }
-    updateHeaderAndToolbar();
-    refresh();
->>>>>>> e1623bb2
-}
-
-// Copied from LLFloaterIMContainer::createConversationViewParticipant(). Refactor opportunity!
-LLConversationViewParticipant* LLFloaterIMSessionTab::createConversationViewParticipant(LLConversationItem* item)
-{
-    LLRect panel_rect = mParticipantListPanel->getRect();
-
-    LLConversationViewParticipant::Params params;
-    params.name = item->getDisplayName();
-    params.root = mConversationsRoot;
-    params.listener = item;
-    params.rect = LLRect (0, 24, panel_rect.getWidth(), 0); // *TODO: use conversation_view_participant.xml itemHeight value in lieu of 24
-    params.tool_tip = params.name;
-    params.participant_id = item->getUUID();
-
-    return LLUICtrlFactory::create<LLConversationViewParticipant>(params);
-}
-
-void LLFloaterIMSessionTab::setSortOrder(const LLConversationSort& order)
-{
-    mConversationViewModel.setSorter(order);
-    mConversationsRoot->arrangeAll();
-    refreshConversation();
-}
-
-void LLFloaterIMSessionTab::onIMSessionMenuItemClicked(const LLSD& userdata)
-{
-    std::string item = userdata.asString();
-
-    if (item == "compact_view" || item == "expanded_view")
-    {
-        gSavedSettings.setBOOL("PlainTextChatHistory", item == "compact_view");
-    }
-    else
-    {
-        bool prev_value = gSavedSettings.getBOOL(item);
-        gSavedSettings.setBOOL(item, !prev_value);
-    }
-
-    LLFloaterIMSessionTab::processChatHistoryStyleUpdate();
-}
-
-bool LLFloaterIMSessionTab::onIMCompactExpandedMenuItemCheck(const LLSD& userdata)
-{
-    std::string item = userdata.asString();
-    bool is_plain_text_mode = gSavedSettings.getBOOL("PlainTextChatHistory");
-
-    return is_plain_text_mode? item == "compact_view" : item == "expanded_view";
-}
-
-
-bool LLFloaterIMSessionTab::onIMShowModesMenuItemCheck(const LLSD& userdata)
-{
-    return gSavedSettings.getBOOL(userdata.asString());
-}
-
-// enable/disable states for the "show time" and "show names" items of the show-modes menu
-bool LLFloaterIMSessionTab::onIMShowModesMenuItemEnable(const LLSD& userdata)
-{
-    std::string item = userdata.asString();
-    bool plain_text = gSavedSettings.getBOOL("PlainTextChatHistory");
-    bool is_not_names = (item != "IMShowNamesForP2PConv");
-    return (plain_text && (is_not_names || mIsP2PChat));
-}
-
-void LLFloaterIMSessionTab::hideOrShowTitle()
-{
-    const LLFloater::Params& default_params = LLFloater::getDefaultParams();
-    S32 floater_header_size = default_params.header_height;
-    LLView* floater_contents = getChild<LLView>("contents_view");
-
-    LLRect floater_rect = getLocalRect();
-    S32 top_border_of_contents = floater_rect.mTop - (isTornOff()? floater_header_size : 0);
-    LLRect handle_rect (0, floater_rect.mTop, floater_rect.mRight, top_border_of_contents);
-    LLRect contents_rect (0, top_border_of_contents, floater_rect.mRight, floater_rect.mBottom);
-    mDragHandle->setShape(handle_rect);
-    mDragHandle->setVisible(isTornOff());
-    floater_contents->setShape(contents_rect);
-}
-
-void LLFloaterIMSessionTab::updateSessionName(const std::string& name)
-{
-    mInputEditor->setLabel(LLTrans::getString("IM_to_label") + " " + name);
-}
-
-void LLFloaterIMSessionTab::updateChatIcon(const LLUUID& id)
-{
-    if (mSession)
-    {
-        if (mSession->isP2PSessionType())
-        {
-            LLAvatarIconCtrl* icon = getChild<LLAvatarIconCtrl>(ICN_AVATAR);
-            icon->setVisible(true);
-            icon->setValue(id);
-        }
-        if (mSession->isAdHocSessionType())
-        {
-            LLGroupIconCtrl* icon = getChild<LLGroupIconCtrl>(ICN_GROUP);
-            icon->setVisible(true);
-        }
-        if (mSession->isGroupSessionType())
-        {
-            LLGroupIconCtrl* icon = getChild<LLGroupIconCtrl>(ICN_GROUP);
-            icon->setVisible(true);
-            icon->setValue(id);
-        }
-    }
-    else
-    {
-        if (mIsNearbyChat)
-        {
-            LLIconCtrl* icon = getChild<LLIconCtrl>(ICN_NEARBY);
-            icon->setVisible(true);
-        }
-    }
-
-}
-
-void LLFloaterIMSessionTab::hideAllStandardButtons()
-{
-    for (S32 i = 0; i < BUTTON_COUNT; i++)
-    {
-        if (mButtons[i])
-        {
-            // Hide the standard header buttons in a docked IM floater.
-            mButtons[i]->setVisible(false);
-        }
-    }
-}
-
-void LLFloaterIMSessionTab::updateHeaderAndToolbar()
-{
-    // prevent start conversation before its container
-    LLFloaterIMContainer::getInstance();
-
-    bool is_not_torn_off = !checkIfTornOff();
-    if (is_not_torn_off)
-    {
-        hideAllStandardButtons();
-    }
-
-    hideOrShowTitle();
-
-    // Participant list should be visible only in torn off floaters.
-    bool is_participant_list_visible =
-            !is_not_torn_off
-            && mIsParticipantListExpanded
-            && !mIsP2PChat;
-
-    mParticipantListAndHistoryStack->collapsePanel(mParticipantListPanel, !is_participant_list_visible);
-    mParticipantListPanel->setVisible(is_participant_list_visible);
-
-    // Display collapse image (<<) if the floater is hosted
-    // or if it is torn off but has an open control panel.
-    bool is_expanded = is_not_torn_off || is_participant_list_visible;
-
-    mExpandCollapseBtn->setImageOverlay(getString(is_expanded ? "collapse_icon" : "expand_icon"));
-    mExpandCollapseBtn->setToolTip(
-            is_not_torn_off?
-                getString("expcol_button_not_tearoff_tooltip") :
-                (is_expanded?
-                    getString("expcol_button_tearoff_and_expanded_tooltip") :
-                    getString("expcol_button_tearoff_and_collapsed_tooltip")));
-
-    // toggle floater's drag handle and title visibility
-    if (mDragHandle)
-    {
-        mDragHandle->setTitleVisible(!is_not_torn_off);
-    }
-
-    // The button (>>) should be disabled for torn off P2P conversations.
-    mExpandCollapseBtn->setEnabled(is_not_torn_off || !mIsP2PChat);
-
-    mTearOffBtn->setImageOverlay(getString(is_not_torn_off? "tear_off_icon" : "return_icon"));
-    mTearOffBtn->setToolTip(getString(is_not_torn_off? "tooltip_to_separate_window" : "tooltip_to_main_window"));
-
-
-    mCloseBtn->setVisible(is_not_torn_off && !mIsNearbyChat);
-
-    enableDisableCallBtn();
-}
-
-void LLFloaterIMSessionTab::forceReshape()
-{
-    LLRect floater_rect = getRect();
-    reshape(llmax(floater_rect.getWidth(), this->getMinWidth()),
-            llmax(floater_rect.getHeight(), this->getMinHeight()),
-            true);
-}
-
-
-void LLFloaterIMSessionTab::reshapeChatLayoutPanel()
-{
-<<<<<<< HEAD
-	mChatLayoutPanel->reshape(mChatLayoutPanel->getRect().getWidth(), mInputEditor->getRect().getHeight() + mInputEditorPad, false);
-=======
-    mChatLayoutPanel->reshape(mChatLayoutPanel->getRect().getWidth(), mInputEditor->getRect().getHeight() + mInputEditorPad, FALSE);
->>>>>>> e1623bb2
-}
-
-// static
-void LLFloaterIMSessionTab::processChatHistoryStyleUpdate(bool clean_messages/* = false*/)
-{
-    LLFloaterReg::const_instance_list_t& inst_list = LLFloaterReg::getFloaterList("impanel");
-    for (LLFloaterReg::const_instance_list_t::const_iterator iter = inst_list.begin();
-            iter != inst_list.end(); ++iter)
-    {
-        LLFloaterIMSession* floater = dynamic_cast<LLFloaterIMSession*>(*iter);
-        if (floater)
-        {
-            floater->reloadMessages(clean_messages);
-        }
-    }
-
-    LLFloaterIMNearbyChat* nearby_chat = LLFloaterReg::findTypedInstance<LLFloaterIMNearbyChat>("nearby_chat");
-    if (nearby_chat)
-    {
-             nearby_chat->reloadMessages(clean_messages);
-    }
-}
-
-// static
-void LLFloaterIMSessionTab::reloadEmptyFloaters()
-{
-    LLFloaterReg::const_instance_list_t& inst_list = LLFloaterReg::getFloaterList("impanel");
-    for (LLFloaterReg::const_instance_list_t::const_iterator iter = inst_list.begin();
-        iter != inst_list.end(); ++iter)
-    {
-        LLFloaterIMSession* floater = dynamic_cast<LLFloaterIMSession*>(*iter);
-        if (floater && floater->getLastChatMessageIndex() == -1)
-        {
-            floater->reloadMessages(true);
-        }
-    }
-
-    LLFloaterIMNearbyChat* nearby_chat = LLFloaterReg::findTypedInstance<LLFloaterIMNearbyChat>("nearby_chat");
-    if (nearby_chat && nearby_chat->getMessageArchiveLength() == 0)
-    {
-        nearby_chat->reloadMessages(true);
-    }
-}
-
-void LLFloaterIMSessionTab::updateCallBtnState(bool callIsActive)
-{
-    mVoiceButton->setImageOverlay(callIsActive? getString("call_btn_stop") : getString("call_btn_start"));
-    mVoiceButton->setToolTip(callIsActive? getString("end_call_button_tooltip") : getString("start_call_button_tooltip"));
-
-    enableDisableCallBtn();
-}
-
-void LLFloaterIMSessionTab::onSlide(LLFloaterIMSessionTab* self)
-{
-    LLFloaterIMContainer* host_floater = dynamic_cast<LLFloaterIMContainer*>(self->getHost());
-    bool should_be_expanded = false;
-    if (host_floater)
-    {
-        // Hide the messages pane if a floater is hosted in the Conversations
-        host_floater->collapseMessagesPane(true);
-    }
-    else ///< floater is torn off
-    {
-        if (!self->mIsP2PChat)
-        {
-            // The state must toggle the collapsed state of the panel
-            should_be_expanded = self->mParticipantListPanel->isCollapsed();
-
-            // Update the expand/collapse flag of the participant list panel and save it
-            gSavedSettings.setBOOL("IMShowControlPanel", should_be_expanded);
-            self->mIsParticipantListExpanded = should_be_expanded;
-
-            // Refresh for immediate feedback
-            self->refreshConversation();
-        }
-    }
-
-    self->assignResizeLimits();
-    if (should_be_expanded)
-    {
-        self->forceReshape();
-    }
-}
-
-void LLFloaterIMSessionTab::onCollapseToLine(LLFloaterIMSessionTab* self)
-{
-    LLFloaterIMContainer* host_floater = dynamic_cast<LLFloaterIMContainer*>(self->getHost());
-    if (!host_floater)
-    {
-        bool expand = self->isMessagePaneExpanded();
-        self->mExpandCollapseLineBtn->setImageOverlay(self->getString(expand ? "collapseline_icon" : "expandline_icon"));
-        self->mContentPanel->setVisible(!expand);
-        self->mToolbarPanel->setVisible(!expand);
-        self->mInputEditor->enableSingleLineMode(expand);
-        self->reshapeFloater(expand);
-        self->setMessagePaneExpanded(!expand);
-    }
-}
-
-void LLFloaterIMSessionTab::reshapeFloater(bool collapse)
-{
-    LLRect floater_rect = getRect();
-
-    if(collapse)
-    {
-        mFloaterHeight = floater_rect.getHeight();
-        S32 height = mContentPanel->getRect().getHeight() + mToolbarPanel->getRect().getHeight()
-            + mChatLayoutPanel->getRect().getHeight() - mChatLayoutPanelHeight + 2;
-        floater_rect.mTop -= height;
-
-        setResizeLimits(getMinWidth(), floater_rect.getHeight());
-    }
-    else
-    {
-        floater_rect.mTop = floater_rect.mBottom + mFloaterHeight;
-        setResizeLimits(getMinWidth(), mMinFloaterHeight);
-    }
-
-    enableResizeCtrls(true, true, !collapse);
-
-    saveCollapsedState();
-    setShape(floater_rect, true);
-    mBodyStack->updateLayout();
-}
-
-void LLFloaterIMSessionTab::restoreFloater()
-{
-    if(!isMessagePaneExpanded())
-    {
-        if(isMinimized())
-        {
-            setMinimized(false);
-        }
-        mContentPanel->setVisible(true);
-        mToolbarPanel->setVisible(true);
-        LLRect floater_rect = getRect();
-        floater_rect.mTop = floater_rect.mBottom + mFloaterHeight;
-        setShape(floater_rect, true);
-        mBodyStack->updateLayout();
-        mExpandCollapseLineBtn->setImageOverlay(getString("expandline_icon"));
-        setResizeLimits(getMinWidth(), mMinFloaterHeight);
-        setMessagePaneExpanded(true);
-        saveCollapsedState();
-        mInputEditor->enableSingleLineMode(false);
-        enableResizeCtrls(true, true, true);
-    }
-}
-
-/*virtual*/
-void LLFloaterIMSessionTab::onOpen(const LLSD& key)
-{
-    if (!checkIfTornOff())
-    {
-        LLFloaterIMContainer* host_floater = dynamic_cast<LLFloaterIMContainer*>(getHost());
-        // Show the messages pane when opening a floater hosted in the Conversations
-        host_floater->collapseMessagesPane(false);
-    }
-
-    mInputButtonPanel->setVisible(isTornOff());
-
-<<<<<<< HEAD
-	setFocus(true);
-=======
-    setFocus(TRUE);
->>>>>>> e1623bb2
-}
-
-
-void LLFloaterIMSessionTab::onTearOffClicked()
-{
-    restoreFloater();
-    setFollows(isTornOff()? FOLLOWS_ALL : FOLLOWS_NONE);
-    mSaveRect = isTornOff();
-    initRectControl();
-    LLFloater::onClickTearOff(this);
-    LLFloaterIMContainer* container = LLFloaterReg::findTypedInstance<LLFloaterIMContainer>("im_container");
-
-    if (isTornOff())
-    {
-        container->selectAdjacentConversation(false);
-        forceReshape();
-    }
-    //Upon re-docking the torn off floater, select the corresponding conversation line item
-    else
-    {
-        container->selectConversation(mSessionID);
-
-    }
-    mInputButtonPanel->setVisible(isTornOff());
-
-    refreshConversation();
-    updateGearBtn();
-}
-
-void LLFloaterIMSessionTab::updateGearBtn()
-{
-<<<<<<< HEAD
-	bool prevVisibility = mGearBtn->getVisible();
-	mGearBtn->setVisible(checkIfTornOff() && mIsP2PChat);
-
-
-	// Move buttons if Gear button changed visibility
-	if(prevVisibility != mGearBtn->getVisible())
-	{
-		LLRect gear_btn_rect =  mGearBtn->getRect();
-		LLRect add_btn_rect = mAddBtn->getRect();
-		LLRect call_btn_rect = mVoiceButton->getRect();
-		S32 gap_width = call_btn_rect.mLeft - add_btn_rect.mRight;
-		S32 right_shift = gear_btn_rect.getWidth() + gap_width;
-		if(mGearBtn->getVisible())
-		{
-			// Move buttons to the right to give space for Gear button
-			add_btn_rect.translate(right_shift,0);
-			call_btn_rect.translate(right_shift,0);
-		}
-		else
-		{
-			add_btn_rect.translate(-right_shift,0);
-			call_btn_rect.translate(-right_shift,0);
-		}
-		mAddBtn->setRect(add_btn_rect);
-		mVoiceButton->setRect(call_btn_rect);
-	}
-=======
-
-    BOOL prevVisibility = mGearBtn->getVisible();
-    mGearBtn->setVisible(checkIfTornOff() && mIsP2PChat);
-
-
-    // Move buttons if Gear button changed visibility
-    if(prevVisibility != mGearBtn->getVisible())
-    {
-        LLRect gear_btn_rect =  mGearBtn->getRect();
-        LLRect add_btn_rect = mAddBtn->getRect();
-        LLRect call_btn_rect = mVoiceButton->getRect();
-        S32 gap_width = call_btn_rect.mLeft - add_btn_rect.mRight;
-        S32 right_shift = gear_btn_rect.getWidth() + gap_width;
-        if(mGearBtn->getVisible())
-        {
-            // Move buttons to the right to give space for Gear button
-            add_btn_rect.translate(right_shift,0);
-            call_btn_rect.translate(right_shift,0);
-        }
-        else
-        {
-            add_btn_rect.translate(-right_shift,0);
-            call_btn_rect.translate(-right_shift,0);
-        }
-        mAddBtn->setRect(add_btn_rect);
-        mVoiceButton->setRect(call_btn_rect);
-    }
->>>>>>> e1623bb2
-}
-
-void LLFloaterIMSessionTab::initBtns()
-{
-    LLRect gear_btn_rect =  mGearBtn->getRect();
-    LLRect add_btn_rect = mAddBtn->getRect();
-    LLRect call_btn_rect = mVoiceButton->getRect();
-    S32 gap_width = call_btn_rect.mLeft - add_btn_rect.mRight;
-    S32 right_shift = gear_btn_rect.getWidth() + gap_width;
-
-    add_btn_rect.translate(-right_shift,0);
-    call_btn_rect.translate(-right_shift,0);
-
-    mAddBtn->setRect(add_btn_rect);
-    mVoiceButton->setRect(call_btn_rect);
-}
-
-// static
-bool LLFloaterIMSessionTab::isChatMultiTab()
-{
-    // Restart is required in order to change chat window type.
-    return true;
-}
-
-bool LLFloaterIMSessionTab::checkIfTornOff()
-{
-    bool isTorn = !getHost();
-
-    if (isTorn != isTornOff())
-    {
-        setTornOff(isTorn);
-        refreshConversation();
-    }
-
-    return isTorn;
-}
-
-void LLFloaterIMSessionTab::doToSelected(const LLSD& userdata)
-{
-    // Get the list of selected items in the tab
-    std::string command = userdata.asString();
-    uuid_vec_t selected_uuids;
-    getSelectedUUIDs(selected_uuids);
-
-    // Perform the command (IM, profile, etc...) on the list using the general conversation container method
-    LLFloaterIMContainer* floater_container = LLFloaterIMContainer::getInstance();
-    // Note: By construction, those can only be participants so we can call doToParticipants() directly
-    floater_container->doToParticipants(command, selected_uuids);
-}
-
-bool LLFloaterIMSessionTab::enableContextMenuItem(const LLSD& userdata)
-{
-    // Get the list of selected items in the tab
-    std::string command = userdata.asString();
-    uuid_vec_t selected_uuids;
-    getSelectedUUIDs(selected_uuids);
-
-    // Perform the item enable test on the list using the general conversation container method
-    LLFloaterIMContainer* floater_container = LLFloaterIMContainer::getInstance();
-    return floater_container->enableContextMenuItem(command, selected_uuids);
-}
-
-bool LLFloaterIMSessionTab::checkContextMenuItem(const LLSD& userdata)
-{
-    // Get the list of selected items in the tab
-    std::string command = userdata.asString();
-    uuid_vec_t selected_uuids;
-    getSelectedUUIDs(selected_uuids);
-
-    // Perform the item check on the list using the general conversation container method
-    LLFloaterIMContainer* floater_container = LLFloaterIMContainer::getInstance();
-    return floater_container->checkContextMenuItem(command, selected_uuids);
-}
-
-void LLFloaterIMSessionTab::getSelectedUUIDs(uuid_vec_t& selected_uuids)
-{
-    const std::set<LLFolderViewItem*> selected_items = mConversationsRoot->getSelectionList();
-
-    std::set<LLFolderViewItem*>::const_iterator it = selected_items.begin();
-    const std::set<LLFolderViewItem*>::const_iterator it_end = selected_items.end();
-
-    for (; it != it_end; ++it)
-    {
-        LLConversationItem* conversation_item = static_cast<LLConversationItem *>((*it)->getViewModelItem());
-        if (conversation_item)
-        {
-            selected_uuids.push_back(conversation_item->getUUID());
-        }
-    }
-}
-
-LLConversationItem* LLFloaterIMSessionTab::getCurSelectedViewModelItem()
-{
-    LLConversationItem *conversationItem = NULL;
-
-    if(mConversationsRoot &&
-        mConversationsRoot->getCurSelectedItem() &&
-        mConversationsRoot->getCurSelectedItem()->getViewModelItem())
-    {
-        conversationItem = static_cast<LLConversationItem *>(mConversationsRoot->getCurSelectedItem()->getViewModelItem()) ;
-    }
-
-    return conversationItem;
-}
-
-void LLFloaterIMSessionTab::saveCollapsedState()
-{
-    LLFloaterIMSessionTab* conversp = LLFloaterIMSessionTab::getConversation(mSessionID);
-    if(conversp->isNearbyChat())
-    {
-        gSavedPerAccountSettings.setBOOL("NearbyChatIsNotCollapsed", isMessagePaneExpanded());
-    }
-}
-
-LLView* LLFloaterIMSessionTab::getChatHistory()
-{
-    return mChatHistory;
-}
-
-bool LLFloaterIMSessionTab::handleKeyHere(KEY key, MASK mask )
-{
-<<<<<<< HEAD
-	bool handled = false;
-
-	if(mask == MASK_ALT)
-	{
-		LLFloaterIMContainer* floater_container = LLFloaterIMContainer::getInstance();
-		if (KEY_RETURN == key && !isTornOff())
-		{
-			floater_container->expandConversation();
-			handled = true;
-		}
-		if ((KEY_UP == key) || (KEY_LEFT == key))
-		{
-			floater_container->selectNextorPreviousConversation(false);
-			handled = true;
-		}
-		if ((KEY_DOWN == key ) || (KEY_RIGHT == key))
-		{
-			floater_container->selectNextorPreviousConversation(true);
-			handled = true;
-		}
-	}
-	return handled;
-=======
-    BOOL handled = FALSE;
-
-    if(mask == MASK_ALT)
-    {
-        LLFloaterIMContainer* floater_container = LLFloaterIMContainer::getInstance();
-        if (KEY_RETURN == key && !isTornOff())
-        {
-            floater_container->expandConversation();
-            handled = TRUE;
-        }
-        if ((KEY_UP == key) || (KEY_LEFT == key))
-        {
-            floater_container->selectNextorPreviousConversation(false);
-            handled = TRUE;
-        }
-        if ((KEY_DOWN == key ) || (KEY_RIGHT == key))
-        {
-            floater_container->selectNextorPreviousConversation(true);
-            handled = TRUE;
-        }
-    }
-    return handled;
->>>>>>> e1623bb2
-}+/**
+ * @file llfloaterimsessiontab.cpp
+ * @brief LLFloaterIMSessionTab class implements the common behavior of LNearbyChatBar
+ * @brief and LLFloaterIMSession for hosting both in LLIMContainer
+ *
+ * $LicenseInfo:firstyear=2012&license=viewerlgpl$
+ * Second Life Viewer Source Code
+ * Copyright (C) 2012, Linden Research, Inc.
+ *
+ * This library is free software; you can redistribute it and/or
+ * modify it under the terms of the GNU Lesser General Public
+ * License as published by the Free Software Foundation;
+ * version 2.1 of the License only.
+ *
+ * This library is distributed in the hope that it will be useful,
+ * but WITHOUT ANY WARRANTY; without even the implied warranty of
+ * MERCHANTABILITY or FITNESS FOR A PARTICULAR PURPOSE.  See the GNU
+ * Lesser General Public License for more details.
+ *
+ * You should have received a copy of the GNU Lesser General Public
+ * License along with this library; if not, write to the Free Software
+ * Foundation, Inc., 51 Franklin Street, Fifth Floor, Boston, MA  02110-1301  USA
+ *
+ * Linden Research, Inc., 945 Battery Street, San Francisco, CA  94111  USA
+ * $/LicenseInfo$
+ */
+
+#include "llviewerprecompiledheaders.h"
+
+#include "llfloaterimsessiontab.h"
+
+#include "llagent.h"
+#include "llagentcamera.h"
+#include "llavataractions.h"
+#include "llavatariconctrl.h"
+#include "llchatentry.h"
+#include "llchathistory.h"
+#include "llchiclet.h"
+#include "llchicletbar.h"
+#include "lldraghandle.h"
+#include "llemojidictionary.h"
+#include "llfloaterreg.h"
+#include "llfloateremojipicker.h"
+#include "llfloaterimsession.h"
+#include "llfloaterimcontainer.h" // to replace separate IM Floaters with multifloater container
+#include "llfloaterimnearbychat.h"
+#include "llgroupiconctrl.h"
+#include "lllayoutstack.h"
+#include "llpanelemojicomplete.h"
+#include "lltoolbarview.h"
+
+const F32 REFRESH_INTERVAL = 1.0f;
+const std::string ICN_GROUP("group_chat_icon");
+const std::string ICN_NEARBY("nearby_chat_icon");
+const std::string ICN_AVATAR("avatar_icon");
+
+void cb_group_do_nothing()
+{
+}
+
+LLFloaterIMSessionTab::LLFloaterIMSessionTab(const LLSD& session_id)
+:   super(NULL, false, session_id),
+    mIsP2PChat(false),
+    mExpandCollapseBtn(NULL),
+    mTearOffBtn(NULL),
+    mCloseBtn(NULL),
+    mSessionID(session_id.asUUID()),
+    mConversationsRoot(NULL),
+    mScroller(NULL),
+    mChatHistory(NULL),
+    mInputEditor(NULL),
+    mInputEditorPad(0),
+    mRefreshTimer(new LLTimer()),
+    mIsHostAttached(false),
+    mHasVisibleBeenInitialized(false),
+    mIsParticipantListExpanded(true),
+    mChatLayoutPanel(NULL),
+    mInputPanels(NULL),
+    mChatLayoutPanelHeight(0)
+{
+    setAutoFocus(false);
+    mSession = LLIMModel::getInstance()->findIMSession(mSessionID);
+
+    mCommitCallbackRegistrar.add("IMSession.Menu.Action",
+            boost::bind(&LLFloaterIMSessionTab::onIMSessionMenuItemClicked,  this, _2));
+    mEnableCallbackRegistrar.add("IMSession.Menu.CompactExpandedModes.CheckItem",
+            boost::bind(&LLFloaterIMSessionTab::onIMCompactExpandedMenuItemCheck, this, _2));
+    mEnableCallbackRegistrar.add("IMSession.Menu.ShowModes.CheckItem",
+            boost::bind(&LLFloaterIMSessionTab::onIMShowModesMenuItemCheck,   this, _2));
+    mEnableCallbackRegistrar.add("IMSession.Menu.ShowModes.Enable",
+            boost::bind(&LLFloaterIMSessionTab::onIMShowModesMenuItemEnable,  this, _2));
+
+    // Right click menu handling
+    mEnableCallbackRegistrar.add("Avatar.CheckItem",  boost::bind(&LLFloaterIMSessionTab::checkContextMenuItem, this, _2));
+    mEnableCallbackRegistrar.add("Avatar.EnableItem", boost::bind(&LLFloaterIMSessionTab::enableContextMenuItem, this, _2));
+    mCommitCallbackRegistrar.add("Avatar.DoToSelected", boost::bind(&LLFloaterIMSessionTab::doToSelected, this, _2));
+    mCommitCallbackRegistrar.add("Group.DoToSelected", boost::bind(&cb_group_do_nothing));
+
+    mMinFloaterHeight = getMinHeight();
+}
+
+LLFloaterIMSessionTab::~LLFloaterIMSessionTab()
+{
+    delete mRefreshTimer;
+
+    LLFloaterIMContainer* im_container = LLFloaterIMContainer::findInstance();
+    if (im_container)
+    {
+        LLParticipantList* session = dynamic_cast<LLParticipantList*>(im_container->getSessionModel(mSessionID));
+        if (session)
+        {
+            for (const conversations_widgets_map::value_type& widget_pair : mConversationsWidgets)
+            {
+                LLFolderViewItem* widget = widget_pair.second;
+                LLFolderViewModelItem* item_vmi = widget->getViewModelItem();
+                if (item_vmi && item_vmi->getNumRefs() == 1)
+                {
+                    // This is the last pointer, remove participant from session
+                    // before participant gets deleted on destroyView.
+                    session->removeChild(item_vmi);
+                }
+            }
+        }
+    }
+}
+
+// static
+LLFloaterIMSessionTab* LLFloaterIMSessionTab::findConversation(const LLUUID& uuid)
+{
+    LLFloaterIMSessionTab* conv;
+
+    if (uuid.isNull())
+    {
+        conv = LLFloaterReg::findTypedInstance<LLFloaterIMSessionTab>("nearby_chat");
+    }
+    else
+    {
+        conv = LLFloaterReg::findTypedInstance<LLFloaterIMSessionTab>("impanel", LLSD(uuid));
+    }
+
+    return conv;
+};
+
+// static
+LLFloaterIMSessionTab* LLFloaterIMSessionTab::getConversation(const LLUUID& uuid)
+{
+    LLFloaterIMSessionTab* conv;
+
+    if (uuid.isNull())
+    {
+        conv = LLFloaterReg::getTypedInstance<LLFloaterIMSessionTab>("nearby_chat");
+    }
+    else
+    {
+        conv = LLFloaterReg::getTypedInstance<LLFloaterIMSessionTab>("impanel", LLSD(uuid));
+        conv->setOpenPositioning(LLFloaterEnums::POSITIONING_RELATIVE);
+    }
+
+    return conv;
+
+};
+
+// virtual
+void LLFloaterIMSessionTab::setVisible(bool visible)
+{
+    if (visible && !mHasVisibleBeenInitialized)
+    {
+        mHasVisibleBeenInitialized = true;
+        if (!gAgentCamera.cameraMouselook())
+        {
+            LLFloaterReg::getTypedInstance<LLFloaterIMContainer>("im_container")->setVisible(true);
+        }
+        LLFloaterIMSessionTab::addToHost(mSessionID);
+        LLFloaterIMSessionTab* conversp = LLFloaterIMSessionTab::getConversation(mSessionID);
+
+        if (conversp && conversp->isNearbyChat() && gSavedPerAccountSettings.getBOOL("NearbyChatIsNotCollapsed"))
+        {
+            onCollapseToLine(this);
+        }
+        mInputButtonPanel->setVisible(isTornOff());
+    }
+
+    super::setVisible(visible);
+}
+
+// virtual
+void LLFloaterIMSessionTab::setFocus(bool focus)
+{
+    super::setFocus(focus);
+
+    // Redirect focus to input editor
+    if (focus)
+    {
+        updateMessages();
+
+        if (mInputEditor)
+        {
+            mInputEditor->setFocus(true);
+        }
+    }
+}
+
+void LLFloaterIMSessionTab::addToHost(const LLUUID& session_id)
+{
+    if ((session_id.notNull() && !gIMMgr->hasSession(session_id))
+            || !LLFloaterIMSessionTab::isChatMultiTab())
+    {
+        return;
+    }
+
+    // Get the floater: this will create the instance if it didn't exist
+    LLFloaterIMSessionTab* conversp = LLFloaterIMSessionTab::getConversation(session_id);
+    if (conversp)
+    {
+        LLFloaterIMContainer* floater_container = LLFloaterIMContainer::getInstance();
+
+        // Do not add again existing floaters
+        if (floater_container && !conversp->isHostAttached())
+        {
+            conversp->setHostAttached(true);
+
+            if (!conversp->isNearbyChat()
+                    || gSavedPerAccountSettings.getBOOL("NearbyChatIsNotTornOff"))
+            {
+                floater_container->addFloater(conversp, false, LLTabContainer::RIGHT_OF_CURRENT);
+            }
+            else
+            {
+                // setting of the "potential" host for Nearby Chat: this sequence sets
+                // LLFloater::mHostHandle = NULL (a current host), but
+                // LLFloater::mLastHostHandle = floater_container (a "future" host)
+                conversp->setHost(floater_container);
+                conversp->setHost(NULL);
+
+                conversp->forceReshape();
+            }
+            // Added floaters share some state (like sort order) with their host
+            conversp->setSortOrder(floater_container->getSortOrder());
+        }
+    }
+}
+
+void LLFloaterIMSessionTab::assignResizeLimits()
+{
+    bool is_participants_pane_collapsed = mParticipantListPanel->isCollapsed();
+
+    // disable a layoutstack's functionality when participant list panel is collapsed
+    mRightPartPanel->setIgnoreReshape(is_participants_pane_collapsed);
+
+    S32 participants_pane_target_width = is_participants_pane_collapsed?
+            0 : (mParticipantListPanel->getRect().getWidth() + mParticipantListAndHistoryStack->getPanelSpacing());
+
+    S32 new_min_width = participants_pane_target_width + mRightPartPanel->getExpandedMinDim() + mFloaterExtraWidth;
+
+    setResizeLimits(new_min_width, getMinHeight());
+
+    this->mParticipantListAndHistoryStack->updateLayout();
+}
+
+// virtual
+bool LLFloaterIMSessionTab::postBuild()
+{
+    bool result;
+
+    mBodyStack = getChild<LLLayoutStack>("main_stack");
+    mParticipantListAndHistoryStack = getChild<LLLayoutStack>("im_panels");
+
+    mCloseBtn = getChild<LLButton>("close_btn");
+    mCloseBtn->setCommitCallback([this](LLUICtrl*, const LLSD&) { onClickClose(this); });
+
+    mExpandCollapseBtn = getChild<LLButton>("expand_collapse_btn");
+    mExpandCollapseBtn->setClickedCallback([this](LLUICtrl*, const LLSD&) { onSlide(this); });
+
+    mExpandCollapseLineBtn = getChild<LLButton>("minz_btn");
+    mExpandCollapseLineBtn->setClickedCallback([this](LLUICtrl*, const LLSD&) { onCollapseToLine(this); });
+
+    mTearOffBtn = getChild<LLButton>("tear_off_btn");
+    mTearOffBtn->setCommitCallback(boost::bind(&LLFloaterIMSessionTab::onTearOffClicked, this));
+
+    mEmojiRecentPanelToggleBtn = getChild<LLButton>("emoji_recent_panel_toggle_btn");
+    mEmojiRecentPanelToggleBtn->setClickedCallback([this](LLUICtrl*, const LLSD&) { onEmojiRecentPanelToggleBtnClicked(); });
+
+    mEmojiRecentPanel = getChild<LLLayoutPanel>("emoji_recent_layout_panel");
+    mEmojiRecentPanel->setVisible(false);
+
+    mEmojiRecentEmptyText = getChild<LLTextBox>("emoji_recent_empty_text");
+    mEmojiRecentEmptyText->setToolTip(mEmojiRecentEmptyText->getText());
+    mEmojiRecentEmptyText->setVisible(false);
+
+    mEmojiRecentContainer = getChild<LLPanel>("emoji_recent_container");
+    mEmojiRecentContainer->setVisible(false);
+
+    mEmojiRecentIconsCtrl = getChild<LLPanelEmojiComplete>("emoji_recent_icons_ctrl");
+    mEmojiRecentIconsCtrl->setFocusReceivedCallback([this](LLFocusableElement*) { onEmojiRecentPanelFocusReceived(); });
+    mEmojiRecentIconsCtrl->setFocusLostCallback([this](LLFocusableElement*) { onEmojiRecentPanelFocusLost(); });
+    mEmojiRecentIconsCtrl->setCommitCallback([this](LLUICtrl*, const LLSD& value) { onRecentEmojiPicked(value); });
+
+    mEmojiPickerShowBtn = getChild<LLButton>("emoji_picker_show_btn");
+    mEmojiPickerShowBtn->setClickedCallback([this](LLUICtrl*, const LLSD&) { onEmojiPickerShowBtnClicked(); });
+
+    mGearBtn = getChild<LLButton>("gear_btn");
+    mAddBtn = getChild<LLButton>("add_btn");
+    mVoiceButton = getChild<LLButton>("voice_call_btn");
+
+    mParticipantListPanel = getChild<LLLayoutPanel>("speakers_list_panel");
+    mRightPartPanel = getChild<LLLayoutPanel>("right_part_holder");
+
+    mToolbarPanel = getChild<LLLayoutPanel>("toolbar_panel");
+    mContentPanel = getChild<LLLayoutPanel>("body_panel");
+    mInputButtonPanel = getChild<LLLayoutPanel>("input_button_layout_panel");
+    mInputButtonPanel->setVisible(false);
+    // Add a scroller for the folder (participant) view
+    LLRect scroller_view_rect = mParticipantListPanel->getRect();
+    scroller_view_rect.translate(-scroller_view_rect.mLeft, -scroller_view_rect.mBottom);
+    LLScrollContainer::Params scroller_params(LLUICtrlFactory::getDefaultParams<LLFolderViewScrollContainer>());
+    scroller_params.rect(scroller_view_rect);
+    mScroller = LLUICtrlFactory::create<LLFolderViewScrollContainer>(scroller_params);
+    mScroller->setFollowsAll();
+
+    // Insert that scroller into the panel widgets hierarchy
+    mParticipantListPanel->addChild(mScroller);
+
+    mChatHistory = getChild<LLChatHistory>("chat_history");
+
+    mInputEditor = getChild<LLChatEntry>("chat_editor");
+
+    mChatLayoutPanel = getChild<LLLayoutPanel>("chat_layout_panel");
+    mInputPanels = getChild<LLLayoutStack>("input_panels");
+
+    mInputEditor->setTextExpandedCallback(boost::bind(&LLFloaterIMSessionTab::reshapeChatLayoutPanel, this));
+    mInputEditor->setMouseUpCallback(boost::bind(&LLFloaterIMSessionTab::onInputEditorClicked, this));
+    mInputEditor->setCommitOnFocusLost( false );
+    mInputEditor->setPassDelete(true);
+    mInputEditor->setFont(LLViewerChat::getChatFont());
+
+    mChatLayoutPanelHeight = mChatLayoutPanel->getRect().getHeight();
+    mInputEditorPad = mChatLayoutPanelHeight - mInputEditor->getRect().getHeight();
+
+    setOpenPositioning(LLFloaterEnums::POSITIONING_RELATIVE);
+
+    mSaveRect = isNearbyChat()
+                    &&  !gSavedPerAccountSettings.getBOOL("NearbyChatIsNotTornOff");
+    initRectControl();
+
+    if (isChatMultiTab())
+    {
+        result = LLFloater::postBuild();
+    }
+    else
+    {
+        result = LLDockableFloater::postBuild();
+    }
+
+    // Create the root using an ad-hoc base item
+    LLConversationItem* base_item = new LLConversationItem(mSessionID, mConversationViewModel);
+    LLFolderView::Params p(LLUICtrlFactory::getDefaultParams<LLFolderView>());
+    p.rect = LLRect(0, 0, getRect().getWidth(), 0);
+    p.parent_panel = mParticipantListPanel;
+    p.listener = base_item;
+    p.view_model = &mConversationViewModel;
+    p.root = NULL;
+    p.use_ellipses = true;
+    p.options_menu = "menu_conversation.xml";
+    p.name = "root";
+    mConversationsRoot = LLUICtrlFactory::create<LLFolderView>(p);
+    mConversationsRoot->setCallbackRegistrar(&mCommitCallbackRegistrar);
+    mConversationsRoot->setEnableRegistrar(&mEnableCallbackRegistrar);
+    // Attach that root to the scroller
+    mScroller->addChild(mConversationsRoot);
+    mConversationsRoot->setScrollContainer(mScroller);
+    mConversationsRoot->setFollowsAll();
+    mConversationsRoot->addChild(mConversationsRoot->mStatusTextBox);
+
+    setMessagePaneExpanded(true);
+
+    buildConversationViewParticipant();
+    refreshConversation();
+
+    // Zero expiry time is set only once to allow initial update.
+    mRefreshTimer->setTimerExpirySec(0);
+    mRefreshTimer->start();
+    initBtns();
+
+    if (mIsParticipantListExpanded != (bool)gSavedSettings.getBOOL("IMShowControlPanel"))
+    {
+        LLFloaterIMSessionTab::onSlide(this);
+    }
+
+    // The resize limits for LLFloaterIMSessionTab should be updated, based on current values of width of conversation and message panels
+    mParticipantListPanel->getResizeBar()->setResizeListener(boost::bind(&LLFloaterIMSessionTab::assignResizeLimits, this));
+    mFloaterExtraWidth =
+            getRect().getWidth()
+            - mParticipantListAndHistoryStack->getRect().getWidth()
+            - (mParticipantListPanel->isCollapsed()? 0 : LLPANEL_BORDER_WIDTH);
+
+    assignResizeLimits();
+
+    return result;
+}
+
+LLParticipantList* LLFloaterIMSessionTab::getParticipantList()
+{
+    return dynamic_cast<LLParticipantList*>(LLFloaterIMContainer::getInstance()->getSessionModel(mSessionID));
+}
+
+// virtual
+void LLFloaterIMSessionTab::draw()
+{
+    if (mRefreshTimer->hasExpired())
+    {
+        LLParticipantList* item = getParticipantList();
+        if (item)
+        {
+            // Update all model items
+            item->update();
+            // If the model and view list diverge in count, rebuild
+            // Note: this happens sometimes right around init (add participant events fire but get dropped) and is the cause
+            // of missing participants, often, the user agent itself. As there will be no other event fired, there's
+            // no other choice but get those inconsistencies regularly (and lightly) checked and scrubbed.
+            if (item->getChildrenCount() != mConversationsWidgets.size())
+            {
+                buildConversationViewParticipant();
+            }
+            refreshConversation();
+        }
+
+        // Restart the refresh timer
+        mRefreshTimer->setTimerExpirySec(REFRESH_INTERVAL);
+    }
+
+    super::draw();
+}
+
+void LLFloaterIMSessionTab::enableDisableCallBtn()
+{
+    if (LLVoiceClient::instanceExists() && mVoiceButton)
+    {
+        mVoiceButton->setEnabled(
+            mSessionID.notNull()
+            && mSession
+            && mSession->mSessionInitialized
+            && LLVoiceClient::getInstance()->voiceEnabled()
+            && LLVoiceClient::getInstance()->isVoiceWorking()
+            && mSession->mCallBackEnabled);
+    }
+}
+
+// virtual
+void LLFloaterIMSessionTab::onFocusReceived()
+{
+    setBackgroundOpaque(true);
+
+    if (mSessionID.notNull() && isInVisibleChain())
+    {
+        LLIMModel::instance().sendNoUnreadMessages(mSessionID);
+    }
+
+    super::onFocusReceived();
+}
+
+// virtual
+void LLFloaterIMSessionTab::onFocusLost()
+{
+    setBackgroundOpaque(false);
+    super::onFocusLost();
+}
+
+void LLFloaterIMSessionTab::onInputEditorClicked()
+{
+    LLFloaterIMContainer* im_box = LLFloaterIMContainer::findInstance();
+    if (im_box)
+    {
+        im_box->flashConversationItemWidget(mSessionID,false);
+    }
+    gToolBarView->flashCommand(LLCommandId("chat"), false);
+}
+
+void LLFloaterIMSessionTab::onEmojiRecentPanelToggleBtnClicked()
+{
+    bool show = !mEmojiRecentPanel->getVisible();
+    if (show)
+    {
+        initEmojiRecentPanel();
+    }
+
+    mEmojiRecentPanel->setVisible(show);
+    mInputEditor->setFocus(true);
+}
+
+void LLFloaterIMSessionTab::onEmojiPickerShowBtnClicked()
+{
+    mInputEditor->setFocus(true);
+    mInputEditor->showEmojiHelper();
+}
+
+void LLFloaterIMSessionTab::initEmojiRecentPanel()
+{
+    std::list<llwchar>& recentlyUsed = LLFloaterEmojiPicker::getRecentlyUsed();
+    if (recentlyUsed.empty())
+    {
+        mEmojiRecentEmptyText->setVisible(true);
+        mEmojiRecentContainer->setVisible(false);
+    }
+    else
+    {
+        LLWString emojis;
+        for (llwchar emoji : recentlyUsed)
+        {
+            emojis += emoji;
+        }
+        mEmojiRecentIconsCtrl->setEmojis(emojis);
+        mEmojiRecentEmptyText->setVisible(false);
+        mEmojiRecentContainer->setVisible(true);
+    }
+}
+
+// static
+void LLFloaterIMSessionTab::onEmojiRecentPanelFocusReceived()
+{
+    mEmojiRecentContainer->addBorder();
+}
+
+// static
+void LLFloaterIMSessionTab::onEmojiRecentPanelFocusLost()
+{
+    mEmojiRecentContainer->removeBorder();
+}
+
+void LLFloaterIMSessionTab::onRecentEmojiPicked(const LLSD& value)
+{
+    LLSD::String str = value.asString();
+    if (str.size())
+    {
+        LLWString wstr = utf8string_to_wstring(str);
+        if (wstr.size())
+        {
+            llwchar emoji = wstr[0];
+            mInputEditor->insertEmoji(emoji);
+        }
+    }
+}
+
+void LLFloaterIMSessionTab::closeFloater(bool app_quitting)
+{
+    LLFloaterEmojiPicker::saveState();
+    super::closeFloater(app_quitting);
+}
+
+std::string LLFloaterIMSessionTab::appendTime()
+{
+    std::string timeStr = "[" + LLTrans::getString("TimeHour") + "]:"
+                          "[" + LLTrans::getString("TimeMin") + "]";
+
+    LLSD substitution;
+    substitution["datetime"] = (S32)time_corrected();
+    LLStringUtil::format(timeStr, substitution);
+
+    return timeStr;
+}
+
+void LLFloaterIMSessionTab::appendMessage(const LLChat& chat, const LLSD& args)
+{
+    if (chat.mMuted || !mChatHistory)
+        return;
+
+    // Update the participant activity time
+    LLFloaterIMContainer* im_box = LLFloaterIMContainer::findInstance();
+    if (im_box)
+    {
+        im_box->setTimeNow(mSessionID, chat.mFromID);
+    }
+
+    LLChat& tmp_chat = const_cast<LLChat&>(chat);
+
+    if (tmp_chat.mTimeStr.empty())
+        tmp_chat.mTimeStr = appendTime();
+
+    tmp_chat.mFromName = chat.mFromName;
+
+    LLSD chat_args = args;
+    chat_args["use_plain_text_chat_history"] =
+            gSavedSettings.getBOOL("PlainTextChatHistory");
+    chat_args["show_time"] = gSavedSettings.getBOOL("IMShowTime");
+    chat_args["show_names_for_p2p_conv"] = !mIsP2PChat ||
+            gSavedSettings.getBOOL("IMShowNamesForP2PConv");
+
+    mChatHistory->appendMessage(chat, chat_args);
+}
+
+void LLFloaterIMSessionTab::updateUsedEmojis(LLWString text)
+{
+    LLEmojiDictionary* dictionary = LLEmojiDictionary::getInstance();
+    llassert_always(dictionary);
+
+    bool emojiSent = false;
+    for (llwchar& c : text)
+    {
+        if (dictionary->isEmoji(c))
+        {
+            LLFloaterEmojiPicker::onEmojiUsed(c);
+            emojiSent = true;
+        }
+    }
+
+    if (!emojiSent)
+        return;
+
+    LLFloaterEmojiPicker::saveState();
+
+    if (mEmojiRecentPanel->getVisible())
+    {
+        initEmojiRecentPanel();
+    }
+}
+
+static LLTrace::BlockTimerStatHandle FTM_BUILD_CONVERSATION_VIEW_PARTICIPANT("Build Conversation View");
+void LLFloaterIMSessionTab::buildConversationViewParticipant()
+{
+    LL_RECORD_BLOCK_TIME(FTM_BUILD_CONVERSATION_VIEW_PARTICIPANT);
+    // Clear the widget list since we are rebuilding afresh from the model
+    conversations_widgets_map::iterator widget_it = mConversationsWidgets.begin();
+    while (widget_it != mConversationsWidgets.end())
+    {
+        removeConversationViewParticipant(widget_it->first);
+        // Iterators are invalidated by erase so we need to pick begin again
+        widget_it = mConversationsWidgets.begin();
+    }
+
+    // Get the model list
+    LLParticipantList* item = getParticipantList();
+    if (!item)
+    {
+        // Nothing to do if the model list is inexistent
+        return;
+    }
+
+    // Create the participants widgets now
+    LLFolderViewModelItemCommon::child_list_t::const_iterator current_participant_model = item->getChildrenBegin();
+    LLFolderViewModelItemCommon::child_list_t::const_iterator end_participant_model = item->getChildrenEnd();
+    while (current_participant_model != end_participant_model)
+    {
+        LLConversationItem* participant_model = dynamic_cast<LLConversationItem*>(*current_participant_model);
+        if (participant_model)
+        {
+            addConversationViewParticipant(participant_model);
+        }
+        current_participant_model++;
+    }
+}
+
+void LLFloaterIMSessionTab::addConversationViewParticipant(LLConversationItem* participant_model, bool update_view)
+{
+    if (!participant_model)
+    {
+        // Nothing to do if the model is inexistent
+        return;
+    }
+
+    // Check if the model already has an associated view
+    LLUUID uuid = participant_model->getUUID();
+    LLFolderViewItem* widget = get_ptr_in_map(mConversationsWidgets,uuid);
+
+    // If not already present, create the participant view and attach it to the root, otherwise, just refresh it
+    if (widget)
+    {
+        if (update_view)
+        {
+            updateConversationViewParticipant(uuid); // overkill?
+        }
+    }
+    else
+    {
+        LLConversationViewParticipant* participant_view = createConversationViewParticipant(participant_model);
+        mConversationsWidgets[uuid] = participant_view;
+        participant_view->addToFolder(mConversationsRoot);
+        participant_view->addToSession(mSessionID);
+        participant_view->setVisible(true);
+    }
+}
+
+void LLFloaterIMSessionTab::removeConversationViewParticipant(const LLUUID& participant_id)
+{
+    LLFolderViewItem* widget = get_ptr_in_map(mConversationsWidgets,participant_id);
+    if (widget)
+    {
+        LLFolderViewModelItem* item_vmi = widget->getViewModelItem();
+        if (item_vmi && item_vmi->getNumRefs() == 1)
+        {
+            // This is the last pointer, remove participant from session
+            // before participant gets deleted on destroyView.
+            //
+            // Floater (widget) and participant's view can simultaneously
+            // co-own the model, in which case view is responsible for
+            // the deletion and floater is free to clear and recreate
+            // the list, yet there are cases where only widget owns
+            // the pointer so it should do the cleanup.
+            // See "add_participant".
+            //
+            // Todo: If it keeps causing issues turn participants
+            // into LLPointers in the session
+            LLParticipantList* session = getParticipantList();
+            if (session)
+            {
+                session->removeChild(item_vmi);
+            }
+        }
+        widget->destroyView();
+    }
+    mConversationsWidgets.erase(participant_id);
+}
+
+void LLFloaterIMSessionTab::updateConversationViewParticipant(const LLUUID& participant_id)
+{
+    LLFolderViewItem* widget = get_ptr_in_map(mConversationsWidgets,participant_id);
+    if (widget && widget->getViewModelItem())
+    {
+        widget->refresh();
+    }
+}
+
+void LLFloaterIMSessionTab::refreshConversation()
+{
+    // Note: We collect participants names to change the session name only in the case of ad-hoc conversations
+    bool is_ad_hoc = (mSession ? mSession->isAdHocSessionType() : false);
+    uuid_vec_t participants_uuids; // uuids vector for building the added participants name string
+    // For P2P chat, we still need to update the session name who may have changed (switch display name for instance)
+    if (mIsP2PChat && mSession)
+    {
+        participants_uuids.push_back(mSession->mOtherParticipantID);
+    }
+
+    conversations_widgets_map::iterator widget_it = mConversationsWidgets.begin();
+    while (widget_it != mConversationsWidgets.end())
+    {
+        // Add the participant to the list except if it's the agent itself (redundant)
+        if (is_ad_hoc && (widget_it->first != gAgentID))
+        {
+            participants_uuids.push_back(widget_it->first);
+        }
+        if (widget_it->second->getViewModelItem())
+        {
+            widget_it->second->refresh();
+            widget_it->second->setVisible(true);
+        }
+        ++widget_it;
+    }
+    if (is_ad_hoc || mIsP2PChat)
+    {
+        // Build the session name and update it
+        std::string session_name;
+        if (participants_uuids.size() != 0)
+        {
+            LLAvatarActions::buildResidentsString(participants_uuids, session_name);
+        }
+        else
+        {
+            session_name = LLIMModel::instance().getName(mSessionID);
+        }
+        updateSessionName(session_name);
+    }
+
+    if (mSessionID.notNull())
+    {
+        LLParticipantList* participant_list = getParticipantList();
+        if (participant_list)
+        {
+            LLFolderViewModelItemCommon::child_list_t::const_iterator current_participant_model = participant_list->getChildrenBegin();
+            LLFolderViewModelItemCommon::child_list_t::const_iterator end_participant_model = participant_list->getChildrenEnd();
+            LLIMSpeakerMgr *speaker_mgr = LLIMModel::getInstance()->getSpeakerManager(mSessionID);
+            while (current_participant_model != end_participant_model)
+            {
+                LLConversationItemParticipant* participant_model = dynamic_cast<LLConversationItemParticipant*>(*current_participant_model);
+                if (speaker_mgr && participant_model)
+                {
+                    LLSpeaker *participant_speaker = speaker_mgr->findSpeaker(participant_model->getUUID());
+                    LLSpeaker *agent_speaker = speaker_mgr->findSpeaker(gAgentID);
+                    if (participant_speaker && agent_speaker)
+                    {
+                        participant_model->setDisplayModeratorRole(agent_speaker->mIsModerator && participant_speaker->mIsModerator);
+                    }
+                }
+                current_participant_model++;
+            }
+        }
+    }
+
+    mConversationViewModel.requestSortAll();
+    if(mConversationsRoot != NULL)
+    {
+        mConversationsRoot->arrangeAll();
+        mConversationsRoot->update();
+    }
+    updateHeaderAndToolbar();
+    refresh();
+}
+
+// Copied from LLFloaterIMContainer::createConversationViewParticipant(). Refactor opportunity!
+LLConversationViewParticipant* LLFloaterIMSessionTab::createConversationViewParticipant(LLConversationItem* item)
+{
+    LLRect panel_rect = mParticipantListPanel->getRect();
+
+    LLConversationViewParticipant::Params params;
+    params.name = item->getDisplayName();
+    params.root = mConversationsRoot;
+    params.listener = item;
+    params.rect = LLRect (0, 24, panel_rect.getWidth(), 0); // *TODO: use conversation_view_participant.xml itemHeight value in lieu of 24
+    params.tool_tip = params.name;
+    params.participant_id = item->getUUID();
+
+    return LLUICtrlFactory::create<LLConversationViewParticipant>(params);
+}
+
+void LLFloaterIMSessionTab::setSortOrder(const LLConversationSort& order)
+{
+    mConversationViewModel.setSorter(order);
+    mConversationsRoot->arrangeAll();
+    refreshConversation();
+}
+
+void LLFloaterIMSessionTab::onIMSessionMenuItemClicked(const LLSD& userdata)
+{
+    std::string item = userdata.asString();
+
+    if (item == "compact_view" || item == "expanded_view")
+    {
+        gSavedSettings.setBOOL("PlainTextChatHistory", item == "compact_view");
+    }
+    else
+    {
+        bool prev_value = gSavedSettings.getBOOL(item);
+        gSavedSettings.setBOOL(item, !prev_value);
+    }
+
+    LLFloaterIMSessionTab::processChatHistoryStyleUpdate();
+}
+
+bool LLFloaterIMSessionTab::onIMCompactExpandedMenuItemCheck(const LLSD& userdata)
+{
+    std::string item = userdata.asString();
+    bool is_plain_text_mode = gSavedSettings.getBOOL("PlainTextChatHistory");
+
+    return is_plain_text_mode? item == "compact_view" : item == "expanded_view";
+}
+
+
+bool LLFloaterIMSessionTab::onIMShowModesMenuItemCheck(const LLSD& userdata)
+{
+    return gSavedSettings.getBOOL(userdata.asString());
+}
+
+// enable/disable states for the "show time" and "show names" items of the show-modes menu
+bool LLFloaterIMSessionTab::onIMShowModesMenuItemEnable(const LLSD& userdata)
+{
+    std::string item = userdata.asString();
+    bool plain_text = gSavedSettings.getBOOL("PlainTextChatHistory");
+    bool is_not_names = (item != "IMShowNamesForP2PConv");
+    return (plain_text && (is_not_names || mIsP2PChat));
+}
+
+void LLFloaterIMSessionTab::hideOrShowTitle()
+{
+    const LLFloater::Params& default_params = LLFloater::getDefaultParams();
+    S32 floater_header_size = default_params.header_height;
+    LLView* floater_contents = getChild<LLView>("contents_view");
+
+    LLRect floater_rect = getLocalRect();
+    S32 top_border_of_contents = floater_rect.mTop - (isTornOff()? floater_header_size : 0);
+    LLRect handle_rect (0, floater_rect.mTop, floater_rect.mRight, top_border_of_contents);
+    LLRect contents_rect (0, top_border_of_contents, floater_rect.mRight, floater_rect.mBottom);
+    mDragHandle->setShape(handle_rect);
+    mDragHandle->setVisible(isTornOff());
+    floater_contents->setShape(contents_rect);
+}
+
+void LLFloaterIMSessionTab::updateSessionName(const std::string& name)
+{
+    mInputEditor->setLabel(LLTrans::getString("IM_to_label") + " " + name);
+}
+
+void LLFloaterIMSessionTab::updateChatIcon(const LLUUID& id)
+{
+    if (mSession)
+    {
+        if (mSession->isP2PSessionType())
+        {
+            LLAvatarIconCtrl* icon = getChild<LLAvatarIconCtrl>(ICN_AVATAR);
+            icon->setVisible(true);
+            icon->setValue(id);
+        }
+        if (mSession->isAdHocSessionType())
+        {
+            LLGroupIconCtrl* icon = getChild<LLGroupIconCtrl>(ICN_GROUP);
+            icon->setVisible(true);
+        }
+        if (mSession->isGroupSessionType())
+        {
+            LLGroupIconCtrl* icon = getChild<LLGroupIconCtrl>(ICN_GROUP);
+            icon->setVisible(true);
+            icon->setValue(id);
+        }
+    }
+    else
+    {
+        if (mIsNearbyChat)
+        {
+            LLIconCtrl* icon = getChild<LLIconCtrl>(ICN_NEARBY);
+            icon->setVisible(true);
+        }
+    }
+
+}
+
+void LLFloaterIMSessionTab::hideAllStandardButtons()
+{
+    for (S32 i = 0; i < BUTTON_COUNT; i++)
+    {
+        if (mButtons[i])
+        {
+            // Hide the standard header buttons in a docked IM floater.
+            mButtons[i]->setVisible(false);
+        }
+    }
+}
+
+void LLFloaterIMSessionTab::updateHeaderAndToolbar()
+{
+    // prevent start conversation before its container
+    LLFloaterIMContainer::getInstance();
+
+    bool is_not_torn_off = !checkIfTornOff();
+    if (is_not_torn_off)
+    {
+        hideAllStandardButtons();
+    }
+
+    hideOrShowTitle();
+
+    // Participant list should be visible only in torn off floaters.
+    bool is_participant_list_visible =
+            !is_not_torn_off
+            && mIsParticipantListExpanded
+            && !mIsP2PChat;
+
+    mParticipantListAndHistoryStack->collapsePanel(mParticipantListPanel, !is_participant_list_visible);
+    mParticipantListPanel->setVisible(is_participant_list_visible);
+
+    // Display collapse image (<<) if the floater is hosted
+    // or if it is torn off but has an open control panel.
+    bool is_expanded = is_not_torn_off || is_participant_list_visible;
+
+    mExpandCollapseBtn->setImageOverlay(getString(is_expanded ? "collapse_icon" : "expand_icon"));
+    mExpandCollapseBtn->setToolTip(
+            is_not_torn_off?
+                getString("expcol_button_not_tearoff_tooltip") :
+                (is_expanded?
+                    getString("expcol_button_tearoff_and_expanded_tooltip") :
+                    getString("expcol_button_tearoff_and_collapsed_tooltip")));
+
+    // toggle floater's drag handle and title visibility
+    if (mDragHandle)
+    {
+        mDragHandle->setTitleVisible(!is_not_torn_off);
+    }
+
+    // The button (>>) should be disabled for torn off P2P conversations.
+    mExpandCollapseBtn->setEnabled(is_not_torn_off || !mIsP2PChat);
+
+    mTearOffBtn->setImageOverlay(getString(is_not_torn_off? "tear_off_icon" : "return_icon"));
+    mTearOffBtn->setToolTip(getString(is_not_torn_off? "tooltip_to_separate_window" : "tooltip_to_main_window"));
+
+
+    mCloseBtn->setVisible(is_not_torn_off && !mIsNearbyChat);
+
+    enableDisableCallBtn();
+}
+
+void LLFloaterIMSessionTab::forceReshape()
+{
+    LLRect floater_rect = getRect();
+    reshape(llmax(floater_rect.getWidth(), this->getMinWidth()),
+            llmax(floater_rect.getHeight(), this->getMinHeight()),
+            true);
+}
+
+
+void LLFloaterIMSessionTab::reshapeChatLayoutPanel()
+{
+    mChatLayoutPanel->reshape(mChatLayoutPanel->getRect().getWidth(), mInputEditor->getRect().getHeight() + mInputEditorPad, false);
+}
+
+// static
+void LLFloaterIMSessionTab::processChatHistoryStyleUpdate(bool clean_messages/* = false*/)
+{
+    LLFloaterReg::const_instance_list_t& inst_list = LLFloaterReg::getFloaterList("impanel");
+    for (LLFloaterReg::const_instance_list_t::const_iterator iter = inst_list.begin();
+            iter != inst_list.end(); ++iter)
+    {
+        LLFloaterIMSession* floater = dynamic_cast<LLFloaterIMSession*>(*iter);
+        if (floater)
+        {
+            floater->reloadMessages(clean_messages);
+        }
+    }
+
+    LLFloaterIMNearbyChat* nearby_chat = LLFloaterReg::findTypedInstance<LLFloaterIMNearbyChat>("nearby_chat");
+    if (nearby_chat)
+    {
+             nearby_chat->reloadMessages(clean_messages);
+    }
+}
+
+// static
+void LLFloaterIMSessionTab::reloadEmptyFloaters()
+{
+    LLFloaterReg::const_instance_list_t& inst_list = LLFloaterReg::getFloaterList("impanel");
+    for (LLFloaterReg::const_instance_list_t::const_iterator iter = inst_list.begin();
+        iter != inst_list.end(); ++iter)
+    {
+        LLFloaterIMSession* floater = dynamic_cast<LLFloaterIMSession*>(*iter);
+        if (floater && floater->getLastChatMessageIndex() == -1)
+        {
+            floater->reloadMessages(true);
+        }
+    }
+
+    LLFloaterIMNearbyChat* nearby_chat = LLFloaterReg::findTypedInstance<LLFloaterIMNearbyChat>("nearby_chat");
+    if (nearby_chat && nearby_chat->getMessageArchiveLength() == 0)
+    {
+        nearby_chat->reloadMessages(true);
+    }
+}
+
+void LLFloaterIMSessionTab::updateCallBtnState(bool callIsActive)
+{
+    mVoiceButton->setImageOverlay(callIsActive? getString("call_btn_stop") : getString("call_btn_start"));
+    mVoiceButton->setToolTip(callIsActive? getString("end_call_button_tooltip") : getString("start_call_button_tooltip"));
+
+    enableDisableCallBtn();
+}
+
+void LLFloaterIMSessionTab::onSlide(LLFloaterIMSessionTab* self)
+{
+    LLFloaterIMContainer* host_floater = dynamic_cast<LLFloaterIMContainer*>(self->getHost());
+    bool should_be_expanded = false;
+    if (host_floater)
+    {
+        // Hide the messages pane if a floater is hosted in the Conversations
+        host_floater->collapseMessagesPane(true);
+    }
+    else ///< floater is torn off
+    {
+        if (!self->mIsP2PChat)
+        {
+            // The state must toggle the collapsed state of the panel
+            should_be_expanded = self->mParticipantListPanel->isCollapsed();
+
+            // Update the expand/collapse flag of the participant list panel and save it
+            gSavedSettings.setBOOL("IMShowControlPanel", should_be_expanded);
+            self->mIsParticipantListExpanded = should_be_expanded;
+
+            // Refresh for immediate feedback
+            self->refreshConversation();
+        }
+    }
+
+    self->assignResizeLimits();
+    if (should_be_expanded)
+    {
+        self->forceReshape();
+    }
+}
+
+void LLFloaterIMSessionTab::onCollapseToLine(LLFloaterIMSessionTab* self)
+{
+    LLFloaterIMContainer* host_floater = dynamic_cast<LLFloaterIMContainer*>(self->getHost());
+    if (!host_floater)
+    {
+        bool expand = self->isMessagePaneExpanded();
+        self->mExpandCollapseLineBtn->setImageOverlay(self->getString(expand ? "collapseline_icon" : "expandline_icon"));
+        self->mContentPanel->setVisible(!expand);
+        self->mToolbarPanel->setVisible(!expand);
+        self->mInputEditor->enableSingleLineMode(expand);
+        self->reshapeFloater(expand);
+        self->setMessagePaneExpanded(!expand);
+    }
+}
+
+void LLFloaterIMSessionTab::reshapeFloater(bool collapse)
+{
+    LLRect floater_rect = getRect();
+
+    if(collapse)
+    {
+        mFloaterHeight = floater_rect.getHeight();
+        S32 height = mContentPanel->getRect().getHeight() + mToolbarPanel->getRect().getHeight()
+            + mChatLayoutPanel->getRect().getHeight() - mChatLayoutPanelHeight + 2;
+        floater_rect.mTop -= height;
+
+        setResizeLimits(getMinWidth(), floater_rect.getHeight());
+    }
+    else
+    {
+        floater_rect.mTop = floater_rect.mBottom + mFloaterHeight;
+        setResizeLimits(getMinWidth(), mMinFloaterHeight);
+    }
+
+    enableResizeCtrls(true, true, !collapse);
+
+    saveCollapsedState();
+    setShape(floater_rect, true);
+    mBodyStack->updateLayout();
+}
+
+void LLFloaterIMSessionTab::restoreFloater()
+{
+    if(!isMessagePaneExpanded())
+    {
+        if(isMinimized())
+        {
+            setMinimized(false);
+        }
+        mContentPanel->setVisible(true);
+        mToolbarPanel->setVisible(true);
+        LLRect floater_rect = getRect();
+        floater_rect.mTop = floater_rect.mBottom + mFloaterHeight;
+        setShape(floater_rect, true);
+        mBodyStack->updateLayout();
+        mExpandCollapseLineBtn->setImageOverlay(getString("expandline_icon"));
+        setResizeLimits(getMinWidth(), mMinFloaterHeight);
+        setMessagePaneExpanded(true);
+        saveCollapsedState();
+        mInputEditor->enableSingleLineMode(false);
+        enableResizeCtrls(true, true, true);
+    }
+}
+
+/*virtual*/
+void LLFloaterIMSessionTab::onOpen(const LLSD& key)
+{
+    if (!checkIfTornOff())
+    {
+        LLFloaterIMContainer* host_floater = dynamic_cast<LLFloaterIMContainer*>(getHost());
+        // Show the messages pane when opening a floater hosted in the Conversations
+        host_floater->collapseMessagesPane(false);
+    }
+
+    mInputButtonPanel->setVisible(isTornOff());
+
+    setFocus(true);
+}
+
+
+void LLFloaterIMSessionTab::onTearOffClicked()
+{
+    restoreFloater();
+    setFollows(isTornOff()? FOLLOWS_ALL : FOLLOWS_NONE);
+    mSaveRect = isTornOff();
+    initRectControl();
+    LLFloater::onClickTearOff(this);
+    LLFloaterIMContainer* container = LLFloaterReg::findTypedInstance<LLFloaterIMContainer>("im_container");
+
+    if (isTornOff())
+    {
+        container->selectAdjacentConversation(false);
+        forceReshape();
+    }
+    //Upon re-docking the torn off floater, select the corresponding conversation line item
+    else
+    {
+        container->selectConversation(mSessionID);
+
+    }
+    mInputButtonPanel->setVisible(isTornOff());
+
+    refreshConversation();
+    updateGearBtn();
+}
+
+void LLFloaterIMSessionTab::updateGearBtn()
+{
+    bool prevVisibility = mGearBtn->getVisible();
+    mGearBtn->setVisible(checkIfTornOff() && mIsP2PChat);
+
+
+    // Move buttons if Gear button changed visibility
+    if(prevVisibility != mGearBtn->getVisible())
+    {
+        LLRect gear_btn_rect =  mGearBtn->getRect();
+        LLRect add_btn_rect = mAddBtn->getRect();
+        LLRect call_btn_rect = mVoiceButton->getRect();
+        S32 gap_width = call_btn_rect.mLeft - add_btn_rect.mRight;
+        S32 right_shift = gear_btn_rect.getWidth() + gap_width;
+        if(mGearBtn->getVisible())
+        {
+            // Move buttons to the right to give space for Gear button
+            add_btn_rect.translate(right_shift,0);
+            call_btn_rect.translate(right_shift,0);
+        }
+        else
+        {
+            add_btn_rect.translate(-right_shift,0);
+            call_btn_rect.translate(-right_shift,0);
+        }
+        mAddBtn->setRect(add_btn_rect);
+        mVoiceButton->setRect(call_btn_rect);
+    }
+}
+
+void LLFloaterIMSessionTab::initBtns()
+{
+    LLRect gear_btn_rect =  mGearBtn->getRect();
+    LLRect add_btn_rect = mAddBtn->getRect();
+    LLRect call_btn_rect = mVoiceButton->getRect();
+    S32 gap_width = call_btn_rect.mLeft - add_btn_rect.mRight;
+    S32 right_shift = gear_btn_rect.getWidth() + gap_width;
+
+    add_btn_rect.translate(-right_shift,0);
+    call_btn_rect.translate(-right_shift,0);
+
+    mAddBtn->setRect(add_btn_rect);
+    mVoiceButton->setRect(call_btn_rect);
+}
+
+// static
+bool LLFloaterIMSessionTab::isChatMultiTab()
+{
+    // Restart is required in order to change chat window type.
+    return true;
+}
+
+bool LLFloaterIMSessionTab::checkIfTornOff()
+{
+    bool isTorn = !getHost();
+
+    if (isTorn != isTornOff())
+    {
+        setTornOff(isTorn);
+        refreshConversation();
+    }
+
+    return isTorn;
+}
+
+void LLFloaterIMSessionTab::doToSelected(const LLSD& userdata)
+{
+    // Get the list of selected items in the tab
+    std::string command = userdata.asString();
+    uuid_vec_t selected_uuids;
+    getSelectedUUIDs(selected_uuids);
+
+    // Perform the command (IM, profile, etc...) on the list using the general conversation container method
+    LLFloaterIMContainer* floater_container = LLFloaterIMContainer::getInstance();
+    // Note: By construction, those can only be participants so we can call doToParticipants() directly
+    floater_container->doToParticipants(command, selected_uuids);
+}
+
+bool LLFloaterIMSessionTab::enableContextMenuItem(const LLSD& userdata)
+{
+    // Get the list of selected items in the tab
+    std::string command = userdata.asString();
+    uuid_vec_t selected_uuids;
+    getSelectedUUIDs(selected_uuids);
+
+    // Perform the item enable test on the list using the general conversation container method
+    LLFloaterIMContainer* floater_container = LLFloaterIMContainer::getInstance();
+    return floater_container->enableContextMenuItem(command, selected_uuids);
+}
+
+bool LLFloaterIMSessionTab::checkContextMenuItem(const LLSD& userdata)
+{
+    // Get the list of selected items in the tab
+    std::string command = userdata.asString();
+    uuid_vec_t selected_uuids;
+    getSelectedUUIDs(selected_uuids);
+
+    // Perform the item check on the list using the general conversation container method
+    LLFloaterIMContainer* floater_container = LLFloaterIMContainer::getInstance();
+    return floater_container->checkContextMenuItem(command, selected_uuids);
+}
+
+void LLFloaterIMSessionTab::getSelectedUUIDs(uuid_vec_t& selected_uuids)
+{
+    const std::set<LLFolderViewItem*> selected_items = mConversationsRoot->getSelectionList();
+
+    std::set<LLFolderViewItem*>::const_iterator it = selected_items.begin();
+    const std::set<LLFolderViewItem*>::const_iterator it_end = selected_items.end();
+
+    for (; it != it_end; ++it)
+    {
+        LLConversationItem* conversation_item = static_cast<LLConversationItem *>((*it)->getViewModelItem());
+        if (conversation_item)
+        {
+            selected_uuids.push_back(conversation_item->getUUID());
+        }
+    }
+}
+
+LLConversationItem* LLFloaterIMSessionTab::getCurSelectedViewModelItem()
+{
+    LLConversationItem *conversationItem = NULL;
+
+    if(mConversationsRoot &&
+        mConversationsRoot->getCurSelectedItem() &&
+        mConversationsRoot->getCurSelectedItem()->getViewModelItem())
+    {
+        conversationItem = static_cast<LLConversationItem *>(mConversationsRoot->getCurSelectedItem()->getViewModelItem()) ;
+    }
+
+    return conversationItem;
+}
+
+void LLFloaterIMSessionTab::saveCollapsedState()
+{
+    LLFloaterIMSessionTab* conversp = LLFloaterIMSessionTab::getConversation(mSessionID);
+    if(conversp->isNearbyChat())
+    {
+        gSavedPerAccountSettings.setBOOL("NearbyChatIsNotCollapsed", isMessagePaneExpanded());
+    }
+}
+
+LLView* LLFloaterIMSessionTab::getChatHistory()
+{
+    return mChatHistory;
+}
+
+bool LLFloaterIMSessionTab::handleKeyHere(KEY key, MASK mask )
+{
+    bool handled = false;
+
+    if(mask == MASK_ALT)
+    {
+        LLFloaterIMContainer* floater_container = LLFloaterIMContainer::getInstance();
+        if (KEY_RETURN == key && !isTornOff())
+        {
+            floater_container->expandConversation();
+            handled = true;
+        }
+        if ((KEY_UP == key) || (KEY_LEFT == key))
+        {
+            floater_container->selectNextorPreviousConversation(false);
+            handled = true;
+        }
+        if ((KEY_DOWN == key ) || (KEY_RIGHT == key))
+        {
+            floater_container->selectNextorPreviousConversation(true);
+            handled = true;
+        }
+    }
+    return handled;
+}