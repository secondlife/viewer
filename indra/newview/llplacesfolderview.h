--- conflicted
+++ resolved
@@ -42,16 +42,6 @@
         {}
     };
 
-<<<<<<< HEAD
-	LLPlacesFolderView(const LLFolderView::Params& p);
-	/**
-	 *	Handles right mouse down
-	 *
-	 * Contains workaround for EXT-2786: sets current selected list for landmark
-	 * panel using @c mParentLandmarksPanel which is set in @c LLLandmarksPanel::initLandmarksPanel
-	 */
-	/*virtual*/ bool handleRightMouseDown( S32 x, S32 y, MASK mask );
-=======
     LLPlacesFolderView(const LLFolderView::Params& p);
     /**
      *  Handles right mouse down
@@ -59,8 +49,7 @@
      * Contains workaround for EXT-2786: sets current selected list for landmark
      * panel using @c mParentLandmarksPanel which is set in @c LLLandmarksPanel::initLandmarksPanel
      */
-    /*virtual*/ BOOL handleRightMouseDown( S32 x, S32 y, MASK mask );
->>>>>>> e7eced3c
+    /*virtual*/ bool handleRightMouseDown( S32 x, S32 y, MASK mask );
 
     /*virtual*/ void updateMenu();
 
