--- conflicted
+++ resolved
@@ -653,22 +653,13 @@
 				}
 			} func;
 			identical = LLSelectMgr::getInstance()->getSelection()->getSelectedTEValue( &func, scale_s );
-<<<<<<< HEAD
+			identical = align_planar ? identical_planar_aligned : identical;
 			getChild<LLUICtrl>("TexScaleU")->setValue(editable ? llabs(scale_s) : 0);
 			getChild<LLUICtrl>("TexScaleU")->setTentative(LLSD((BOOL)(!identical)));
 			getChildView("TexScaleU")->setEnabled(editable);
 			getChild<LLUICtrl>("checkbox flip s")->setValue(LLSD((BOOL)(scale_s < 0 ? TRUE : FALSE )));
 			getChild<LLUICtrl>("checkbox flip s")->setTentative(LLSD((BOOL)((!identical) ? TRUE : FALSE )));
 			getChildView("checkbox flip s")->setEnabled(editable);
-=======
-			identical = align_planar ? identical_planar_aligned : identical;
-			childSetValue("TexScaleU",editable ? llabs(scale_s) : 0);
-			childSetTentative("TexScaleU",LLSD((BOOL)(!identical)));
-			childSetEnabled("TexScaleU",editable);
-			childSetValue("checkbox flip s",LLSD((BOOL)(scale_s < 0 ? TRUE : FALSE )));
-			childSetTentative("checkbox flip s",LLSD((BOOL)((!identical) ? TRUE : FALSE )));
-			childSetEnabled("checkbox flip s",editable);
->>>>>>> b2b670d7
 		}
 
 		{
@@ -703,16 +694,10 @@
 				}
 			} func;
 			identical = LLSelectMgr::getInstance()->getSelection()->getSelectedTEValue( &func, offset_s );
-<<<<<<< HEAD
+			identical = align_planar ? identical_planar_aligned : identical;
 			getChild<LLUICtrl>("TexOffsetU")->setValue(editable ? offset_s : 0);
 			getChild<LLUICtrl>("TexOffsetU")->setTentative(!identical);
 			getChildView("TexOffsetU")->setEnabled(editable);
-=======
-			identical = align_planar ? identical_planar_aligned : identical;
-			childSetValue("TexOffsetU", editable ? offset_s : 0);
-			childSetTentative("TexOffsetU",!identical);
-			childSetEnabled("TexOffsetU",editable);
->>>>>>> b2b670d7
 		}
 
 		{
@@ -725,16 +710,10 @@
 				}
 			} func;
 			identical = LLSelectMgr::getInstance()->getSelection()->getSelectedTEValue( &func, offset_t );
-<<<<<<< HEAD
+			identical = align_planar ? identical_planar_aligned : identical;
 			getChild<LLUICtrl>("TexOffsetV")->setValue(editable ? offset_t : 0);
 			getChild<LLUICtrl>("TexOffsetV")->setTentative(!identical);
 			getChildView("TexOffsetV")->setEnabled(editable);
-=======
-			identical = align_planar ? identical_planar_aligned : identical;
-			childSetValue("TexOffsetV", editable ? offset_t : 0);
-			childSetTentative("TexOffsetV",!identical);
-			childSetEnabled("TexOffsetV",editable);
->>>>>>> b2b670d7
 		}
 
 		// Texture rotation
@@ -748,16 +727,10 @@
 				}
 			} func;
 			identical = LLSelectMgr::getInstance()->getSelection()->getSelectedTEValue( &func, rotation );
-<<<<<<< HEAD
+			identical = align_planar ? identical_planar_aligned : identical;
 			getChild<LLUICtrl>("TexRot")->setValue(editable ? rotation * RAD_TO_DEG : 0);
 			getChild<LLUICtrl>("TexRot")->setTentative(!identical);
 			getChildView("TexRot")->setEnabled(editable);
-=======
-			identical = align_planar ? identical_planar_aligned : identical;
-			childSetValue("TexRot", editable ? rotation * RAD_TO_DEG : 0);
-			childSetTentative("TexRot",!identical);
-			childSetEnabled("TexRot",editable);
->>>>>>> b2b670d7
 		}
 
 		// Color swatch
