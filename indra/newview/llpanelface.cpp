/**
 * @file llpanelface.cpp
 * @brief Panel in the tools floater for editing face textures, colors, etc.
 *
 * $LicenseInfo:firstyear=2001&license=viewerlgpl$
 * Second Life Viewer Source Code
 * Copyright (C) 2010, Linden Research, Inc.
 *
 * This library is free software; you can redistribute it and/or
 * modify it under the terms of the GNU Lesser General Public
 * License as published by the Free Software Foundation;
 * version 2.1 of the License only.
 *
 * This library is distributed in the hope that it will be useful,
 * but WITHOUT ANY WARRANTY; without even the implied warranty of
 * MERCHANTABILITY or FITNESS FOR A PARTICULAR PURPOSE.  See the GNU
 * Lesser General Public License for more details.
 *
 * You should have received a copy of the GNU Lesser General Public
 * License along with this library; if not, write to the Free Software
 * Foundation, Inc., 51 Franklin Street, Fifth Floor, Boston, MA  02110-1301  USA
 *
 * Linden Research, Inc., 945 Battery Street, San Francisco, CA  94111  USA
 * $/LicenseInfo$
 */

#include "llviewerprecompiledheaders.h"

// file include
#include "llpanelface.h"

// library includes
#include "llcalc.h"
#include "llerror.h"
#include "llrect.h"
#include "llstring.h"
#include "llfontgl.h"

// project includes
#include "llagent.h"
#include "llagentdata.h"
#include "llbutton.h"
#include "llcheckboxctrl.h"
#include "llcolorswatch.h"
#include "llcombobox.h"
#include "lldrawpoolbump.h"
#include "llface.h"
#include "llgltfmateriallist.h"
#include "llinventoryfunctions.h"
#include "llinventorymodel.h" // gInventory
#include "llinventorymodelbackgroundfetch.h"
#include "llfloatermediasettings.h"
#include "llfloaterreg.h"
#include "llfloatertools.h"
#include "lllineeditor.h"
#include "llmaterialmgr.h"
#include "llmaterialeditor.h"
#include "llmediactrl.h"
#include "llmediaentry.h"
#include "llmenubutton.h"
#include "llnotificationsutil.h"
#include "llpanelcontents.h"
#include "llradiogroup.h"
#include "llresmgr.h"
#include "llselectmgr.h"
#include "llspinctrl.h"
#include "lltextbox.h"
#include "lltexturectrl.h"
#include "lltextureentry.h"
#include "lltooldraganddrop.h"
#include "lltoolface.h"
#include "lltoolmgr.h"
#include "lltrans.h"
#include "llui.h"
#include "llviewercontrol.h"
#include "llviewermedia.h"
#include "llviewerobject.h"
#include "llviewerregion.h"
#include "llviewerstats.h"
#include "llvovolume.h"
#include "llvoinventorylistener.h"
#include "lluictrlfactory.h"
#include "llpluginclassmedia.h"
#include "llviewertexturelist.h"// Update sel manager as to which channel we're editing so it can reflect the correct overlay UI



#include "llagent.h"
#include "llfilesystem.h"
#include "llviewerassetupload.h"
#include "llviewermenufile.h"
#include "llsd.h"
#include "llsdutil.h"
#include "llsdserialize.h"
#include "llinventorymodel.h"

using namespace std::literals;

LLPanelFace::Selection LLPanelFace::sMaterialOverrideSelection;

//
// Constant definitions for comboboxes
// Must match the commbobox definitions in panel_tools_texture.xml
//
const S32 MATMEDIA_MATERIAL = 0;    // Material
const S32 MATMEDIA_PBR = 1;         // PBR
const S32 MATMEDIA_MEDIA = 2;       // Media
const S32 MATTYPE_DIFFUSE = 0;      // Diffuse material texture
const S32 MATTYPE_NORMAL = 1;       // Normal map
const S32 MATTYPE_SPECULAR = 2;     // Specular map
const S32 ALPHAMODE_MASK = 2;       // Alpha masking mode
const S32 BUMPY_TEXTURE = 18;       // use supplied normal map
const S32 SHINY_TEXTURE = 4;        // use supplied specular map
const S32 PBRTYPE_RENDER_MATERIAL_ID = 0;  // Render Material ID
const S32 PBRTYPE_BASE_COLOR = 1;   // PBR Base Color
const S32 PBRTYPE_METALLIC_ROUGHNESS = 2; // PBR Metallic
const S32 PBRTYPE_EMISSIVE = 3;     // PBR Emissive
const S32 PBRTYPE_NORMAL = 4;       // PBR Normal

LLGLTFMaterial::TextureInfo texture_info_from_pbrtype(S32 pbr_type)
{
    switch (pbr_type)
    {
    case PBRTYPE_BASE_COLOR:
        return LLGLTFMaterial::GLTF_TEXTURE_INFO_BASE_COLOR;
        break;
    case PBRTYPE_NORMAL:
        return LLGLTFMaterial::GLTF_TEXTURE_INFO_NORMAL;
        break;
    case PBRTYPE_METALLIC_ROUGHNESS:
        return LLGLTFMaterial::GLTF_TEXTURE_INFO_METALLIC_ROUGHNESS;
        break;
    case PBRTYPE_EMISSIVE:
        return LLGLTFMaterial::GLTF_TEXTURE_INFO_EMISSIVE;
        break;
    default:
        return LLGLTFMaterial::GLTF_TEXTURE_INFO_COUNT;
        break;
    }
}

void LLPanelFace::updateSelectedGLTFMaterials(std::function<void(LLGLTFMaterial*)> func)
{
    struct LLSelectedTEGLTFMaterialFunctor : public LLSelectedTEFunctor
    {
        LLSelectedTEGLTFMaterialFunctor(std::function<void(LLGLTFMaterial*)> func) : mFunc(func) {}
        virtual ~LLSelectedTEGLTFMaterialFunctor() {};
        bool apply(LLViewerObject* object, S32 face) override
        {
            LLGLTFMaterial new_override;
            const LLTextureEntry* tep = object->getTE(face);
            if (tep->getGLTFMaterialOverride())
            {
                new_override = *tep->getGLTFMaterialOverride();
            }
            mFunc(&new_override);
            LLGLTFMaterialList::queueModify(object, face, &new_override);

            return true;
        }

        std::function<void(LLGLTFMaterial*)> mFunc;
    } select_func(func);

    LLSelectMgr::getInstance()->getSelection()->applyToTEs(&select_func);
}

template<typename T>
void readSelectedGLTFMaterial(std::function<T(const LLGLTFMaterial*)> func, T& value, bool& identical, bool has_tolerance, T tolerance)
{
    struct LLSelectedTEGetGLTFMaterialFunctor : public LLSelectedTEGetFunctor<T>
    {
        LLSelectedTEGetGLTFMaterialFunctor(std::function<T(const LLGLTFMaterial*)> func) : mFunc(func) {}
        virtual ~LLSelectedTEGetGLTFMaterialFunctor() {};
        T get(LLViewerObject* object, S32 face) override
        {
            const LLTextureEntry* tep = object->getTE(face);
            const LLGLTFMaterial* render_material = tep->getGLTFRenderMaterial();

            return mFunc(render_material);
        }

        std::function<T(const LLGLTFMaterial*)> mFunc;
    } select_func(func);
    identical = LLSelectMgr::getInstance()->getSelection()->getSelectedTEValue(&select_func, value, has_tolerance, tolerance);
}

BOOST_STATIC_ASSERT(MATTYPE_DIFFUSE == LLRender::DIFFUSE_MAP && MATTYPE_NORMAL == LLRender::NORMAL_MAP && MATTYPE_SPECULAR == LLRender::SPECULAR_MAP);

//
// "Use texture" label for normal/specular type comboboxes
// Filled in at initialization from translated strings
//
std::string USE_TEXTURE;

LLRender::eTexIndex LLPanelFace::getTextureChannelToEdit()
{
    LLRender::eTexIndex channel_to_edit = LLRender::DIFFUSE_MAP;
    if (mComboMatMedia)
    {
        U32 matmedia_selection = mComboMatMedia->getCurrentIndex();
        if (matmedia_selection == MATMEDIA_MATERIAL)
        {
            LLRadioGroup* radio_mat_type = getChild<LLRadioGroup>("radio_material_type");
            channel_to_edit = (LLRender::eTexIndex)radio_mat_type->getSelectedIndex();
        }
        if (matmedia_selection == MATMEDIA_PBR)
        {
            LLRadioGroup* radio_mat_type = getChild<LLRadioGroup>("radio_pbr_type");
            channel_to_edit = (LLRender::eTexIndex)radio_mat_type->getSelectedIndex();
        }
    }

    channel_to_edit = (channel_to_edit == LLRender::NORMAL_MAP)     ? (getCurrentNormalMap().isNull()       ? LLRender::DIFFUSE_MAP : channel_to_edit) : channel_to_edit;
    channel_to_edit = (channel_to_edit == LLRender::SPECULAR_MAP)   ? (getCurrentSpecularMap().isNull()     ? LLRender::DIFFUSE_MAP : channel_to_edit) : channel_to_edit;
    return channel_to_edit;
}

LLRender::eTexIndex LLPanelFace::getTextureDropChannel()
{
    if (mComboMatMedia && mComboMatMedia->getCurrentIndex() == MATMEDIA_MATERIAL)
    {
        LLRadioGroup* radio_mat_type = getChild<LLRadioGroup>("radio_material_type");
        return LLRender::eTexIndex(radio_mat_type->getSelectedIndex());
    }

    return LLRender::eTexIndex(MATTYPE_DIFFUSE);
}

LLGLTFMaterial::TextureInfo LLPanelFace::getPBRDropChannel()
{
    if (mComboMatMedia && mComboMatMedia->getCurrentIndex() == MATMEDIA_PBR)
    {
        LLRadioGroup* radio_pbr_type = getChild<LLRadioGroup>("radio_pbr_type");
        return texture_info_from_pbrtype(radio_pbr_type->getSelectedIndex());
    }

    return texture_info_from_pbrtype(PBRTYPE_BASE_COLOR);
}

// Things the UI provides...
//
LLUUID  LLPanelFace::getCurrentNormalMap()          { return getChild<LLTextureCtrl>("bumpytexture control")->getImageAssetID();    }
LLUUID  LLPanelFace::getCurrentSpecularMap()        { return getChild<LLTextureCtrl>("shinytexture control")->getImageAssetID();    }
U32     LLPanelFace::getCurrentShininess()          { return getChild<LLComboBox>("combobox shininess")->getCurrentIndex();         }
U32     LLPanelFace::getCurrentBumpiness()          { return getChild<LLComboBox>("combobox bumpiness")->getCurrentIndex();         }
U8          LLPanelFace::getCurrentDiffuseAlphaMode()   { return (U8)getChild<LLComboBox>("combobox alphamode")->getCurrentIndex(); }
U8          LLPanelFace::getCurrentAlphaMaskCutoff()    { return (U8)getChild<LLUICtrl>("maskcutoff")->getValue().asInteger();          }
U8          LLPanelFace::getCurrentEnvIntensity()       { return (U8)getChild<LLUICtrl>("environment")->getValue().asInteger();         }
U8          LLPanelFace::getCurrentGlossiness()         { return (U8)getChild<LLUICtrl>("glossiness")->getValue().asInteger();          }
F32     LLPanelFace::getCurrentBumpyRot()           { return getChild<LLUICtrl>("bumpyRot")->getValue().asReal();                       }
F32     LLPanelFace::getCurrentBumpyScaleU()        { return getChild<LLUICtrl>("bumpyScaleU")->getValue().asReal();                    }
F32     LLPanelFace::getCurrentBumpyScaleV()        { return getChild<LLUICtrl>("bumpyScaleV")->getValue().asReal();                    }
F32     LLPanelFace::getCurrentBumpyOffsetU()       { return getChild<LLUICtrl>("bumpyOffsetU")->getValue().asReal();                   }
F32     LLPanelFace::getCurrentBumpyOffsetV()       { return getChild<LLUICtrl>("bumpyOffsetV")->getValue().asReal();                   }
F32     LLPanelFace::getCurrentShinyRot()           { return getChild<LLUICtrl>("shinyRot")->getValue().asReal();                       }
F32     LLPanelFace::getCurrentShinyScaleU()        { return getChild<LLUICtrl>("shinyScaleU")->getValue().asReal();                    }
F32     LLPanelFace::getCurrentShinyScaleV()        { return getChild<LLUICtrl>("shinyScaleV")->getValue().asReal();                    }
F32     LLPanelFace::getCurrentShinyOffsetU()       { return getChild<LLUICtrl>("shinyOffsetU")->getValue().asReal();                   }
F32     LLPanelFace::getCurrentShinyOffsetV()       { return getChild<LLUICtrl>("shinyOffsetV")->getValue().asReal();                   }

//
// Methods
//

<<<<<<< HEAD
bool	LLPanelFace::postBuild()
{
	childSetCommitCallback("combobox shininess",&LLPanelFace::onCommitShiny,this);
	childSetCommitCallback("combobox bumpiness",&LLPanelFace::onCommitBump,this);
	childSetCommitCallback("combobox alphamode",&LLPanelFace::onCommitAlphaMode,this);
	childSetCommitCallback("TexScaleU",&LLPanelFace::onCommitTextureScaleX, this);
	childSetCommitCallback("TexScaleV",&LLPanelFace::onCommitTextureScaleY, this);
	childSetCommitCallback("TexRot",&LLPanelFace::onCommitTextureRot, this);
	childSetCommitCallback("rptctrl",&LLPanelFace::onCommitRepeatsPerMeter, this);
	childSetCommitCallback("checkbox planar align",&LLPanelFace::onCommitPlanarAlign, this);
	childSetCommitCallback("TexOffsetU",LLPanelFace::onCommitTextureOffsetX, this);
	childSetCommitCallback("TexOffsetV",LLPanelFace::onCommitTextureOffsetY, this);

	childSetCommitCallback("bumpyScaleU",&LLPanelFace::onCommitMaterialBumpyScaleX, this);
	childSetCommitCallback("bumpyScaleV",&LLPanelFace::onCommitMaterialBumpyScaleY, this);
	childSetCommitCallback("bumpyRot",&LLPanelFace::onCommitMaterialBumpyRot, this);
	childSetCommitCallback("bumpyOffsetU",&LLPanelFace::onCommitMaterialBumpyOffsetX, this);
	childSetCommitCallback("bumpyOffsetV",&LLPanelFace::onCommitMaterialBumpyOffsetY, this);
	childSetCommitCallback("shinyScaleU",&LLPanelFace::onCommitMaterialShinyScaleX, this);
	childSetCommitCallback("shinyScaleV",&LLPanelFace::onCommitMaterialShinyScaleY, this);
	childSetCommitCallback("shinyRot",&LLPanelFace::onCommitMaterialShinyRot, this);
	childSetCommitCallback("shinyOffsetU",&LLPanelFace::onCommitMaterialShinyOffsetX, this);
	childSetCommitCallback("shinyOffsetV",&LLPanelFace::onCommitMaterialShinyOffsetY, this);
	childSetCommitCallback("glossiness",&LLPanelFace::onCommitMaterialGloss, this);
	childSetCommitCallback("environment",&LLPanelFace::onCommitMaterialEnv, this);
	childSetCommitCallback("maskcutoff",&LLPanelFace::onCommitMaterialMaskCutoff, this);
=======
BOOL    LLPanelFace::postBuild()
{
    childSetCommitCallback("combobox shininess",&LLPanelFace::onCommitShiny,this);
    childSetCommitCallback("combobox bumpiness",&LLPanelFace::onCommitBump,this);
    childSetCommitCallback("combobox alphamode",&LLPanelFace::onCommitAlphaMode,this);
    childSetCommitCallback("TexScaleU",&LLPanelFace::onCommitTextureScaleX, this);
    childSetCommitCallback("TexScaleV",&LLPanelFace::onCommitTextureScaleY, this);
    childSetCommitCallback("TexRot",&LLPanelFace::onCommitTextureRot, this);
    childSetCommitCallback("rptctrl",&LLPanelFace::onCommitRepeatsPerMeter, this);
    childSetCommitCallback("checkbox planar align",&LLPanelFace::onCommitPlanarAlign, this);
    childSetCommitCallback("TexOffsetU",LLPanelFace::onCommitTextureOffsetX, this);
    childSetCommitCallback("TexOffsetV",LLPanelFace::onCommitTextureOffsetY, this);

    childSetCommitCallback("bumpyScaleU",&LLPanelFace::onCommitMaterialBumpyScaleX, this);
    childSetCommitCallback("bumpyScaleV",&LLPanelFace::onCommitMaterialBumpyScaleY, this);
    childSetCommitCallback("bumpyRot",&LLPanelFace::onCommitMaterialBumpyRot, this);
    childSetCommitCallback("bumpyOffsetU",&LLPanelFace::onCommitMaterialBumpyOffsetX, this);
    childSetCommitCallback("bumpyOffsetV",&LLPanelFace::onCommitMaterialBumpyOffsetY, this);
    childSetCommitCallback("shinyScaleU",&LLPanelFace::onCommitMaterialShinyScaleX, this);
    childSetCommitCallback("shinyScaleV",&LLPanelFace::onCommitMaterialShinyScaleY, this);
    childSetCommitCallback("shinyRot",&LLPanelFace::onCommitMaterialShinyRot, this);
    childSetCommitCallback("shinyOffsetU",&LLPanelFace::onCommitMaterialShinyOffsetX, this);
    childSetCommitCallback("shinyOffsetV",&LLPanelFace::onCommitMaterialShinyOffsetY, this);
    childSetCommitCallback("glossiness",&LLPanelFace::onCommitMaterialGloss, this);
    childSetCommitCallback("environment",&LLPanelFace::onCommitMaterialEnv, this);
    childSetCommitCallback("maskcutoff",&LLPanelFace::onCommitMaterialMaskCutoff, this);
>>>>>>> e7eced3c
    childSetCommitCallback("add_media", &LLPanelFace::onClickBtnAddMedia, this);
    childSetCommitCallback("delete_media", &LLPanelFace::onClickBtnDeleteMedia, this);

    getChild<LLUICtrl>("gltfTextureScaleU")->setCommitCallback(boost::bind(&LLPanelFace::onCommitGLTFTextureScaleU, this, _1), nullptr);
    getChild<LLUICtrl>("gltfTextureScaleV")->setCommitCallback(boost::bind(&LLPanelFace::onCommitGLTFTextureScaleV, this, _1), nullptr);
    getChild<LLUICtrl>("gltfTextureRotation")->setCommitCallback(boost::bind(&LLPanelFace::onCommitGLTFRotation, this, _1), nullptr);
    getChild<LLUICtrl>("gltfTextureOffsetU")->setCommitCallback(boost::bind(&LLPanelFace::onCommitGLTFTextureOffsetU, this, _1), nullptr);
    getChild<LLUICtrl>("gltfTextureOffsetV")->setCommitCallback(boost::bind(&LLPanelFace::onCommitGLTFTextureOffsetV, this, _1), nullptr);

    LLGLTFMaterialList::addSelectionUpdateCallback(&LLPanelFace::onMaterialOverrideReceived);
    sMaterialOverrideSelection.connect();

    childSetAction("button align",&LLPanelFace::onClickAutoFix,this);
    childSetAction("button align textures", &LLPanelFace::onAlignTexture, this);
    childSetAction("pbr_from_inventory", &LLPanelFace::onClickBtnLoadInvPBR, this);
    childSetAction("edit_selected_pbr", &LLPanelFace::onClickBtnEditPBR, this);
    childSetAction("save_selected_pbr", &LLPanelFace::onClickBtnSavePBR, this);

    LLTextureCtrl*  mTextureCtrl;
    LLTextureCtrl*  mShinyTextureCtrl;
    LLTextureCtrl*  mBumpyTextureCtrl;
    LLColorSwatchCtrl*  mColorSwatch;
    LLColorSwatchCtrl*  mShinyColorSwatch;

    LLComboBox*     mComboTexGen;

    LLCheckBoxCtrl  *mCheckFullbright;

    LLTextBox*      mLabelColorTransp;
    LLSpinCtrl*     mCtrlColorTransp;       // transparency = 1 - alpha

<<<<<<< HEAD
	setMouseOpaque(false);
=======
    LLSpinCtrl*     mCtrlGlow;
>>>>>>> e7eced3c

    setMouseOpaque(FALSE);

    LLTextureCtrl*  pbr_ctrl = findChild<LLTextureCtrl>("pbr_control");
    if (pbr_ctrl)
    {
        pbr_ctrl->setDefaultImageAssetID(LLUUID::null);
        pbr_ctrl->setBlankImageAssetID(BLANK_MATERIAL_ASSET_ID);
        pbr_ctrl->setCommitCallback(boost::bind(&LLPanelFace::onCommitPbr, this, _2));
        pbr_ctrl->setOnCancelCallback(boost::bind(&LLPanelFace::onCancelPbr, this, _2));
        pbr_ctrl->setOnSelectCallback(boost::bind(&LLPanelFace::onSelectPbr, this, _2));
        pbr_ctrl->setDragCallback(boost::bind(&LLPanelFace::onDragPbr, this, _2));
        pbr_ctrl->setOnTextureSelectedCallback(boost::bind(&LLPanelFace::onPbrSelectionChanged, this, _1));
        pbr_ctrl->setOnCloseCallback(boost::bind(&LLPanelFace::onCloseTexturePicker, this, _2));

        pbr_ctrl->setFollowsTop();
        pbr_ctrl->setFollowsLeft();
        pbr_ctrl->setImmediateFilterPermMask(PERM_NONE);
        pbr_ctrl->setDnDFilterPermMask(PERM_COPY | PERM_TRANSFER);
        pbr_ctrl->setBakeTextureEnabled(false);
        pbr_ctrl->setInventoryPickType(PICK_MATERIAL);
    }

<<<<<<< HEAD
	mTextureCtrl = getChild<LLTextureCtrl>("texture control");
	if(mTextureCtrl)
	{
		mTextureCtrl->setDefaultImageAssetID(DEFAULT_OBJECT_TEXTURE);
		mTextureCtrl->setCommitCallback( boost::bind(&LLPanelFace::onCommitTexture, this, _2) );
		mTextureCtrl->setOnCancelCallback( boost::bind(&LLPanelFace::onCancelTexture, this, _2) );
		mTextureCtrl->setOnSelectCallback( boost::bind(&LLPanelFace::onSelectTexture, this, _2) );
		mTextureCtrl->setDragCallback(boost::bind(&LLPanelFace::onDragTexture, this, _2));
		mTextureCtrl->setOnTextureSelectedCallback(boost::bind(&LLPanelFace::onTextureSelectionChanged, this, _1));
		mTextureCtrl->setOnCloseCallback( boost::bind(&LLPanelFace::onCloseTexturePicker, this, _2) );

		mTextureCtrl->setFollowsTop();
		mTextureCtrl->setFollowsLeft();
		mTextureCtrl->setImmediateFilterPermMask(PERM_NONE);
		mTextureCtrl->setDnDFilterPermMask(PERM_COPY | PERM_TRANSFER);
	}

	mShinyTextureCtrl = getChild<LLTextureCtrl>("shinytexture control");
	if(mShinyTextureCtrl)
	{
		mShinyTextureCtrl->setDefaultImageAssetID(DEFAULT_OBJECT_SPECULAR);
		mShinyTextureCtrl->setCommitCallback( boost::bind(&LLPanelFace::onCommitSpecularTexture, this, _2) );
		mShinyTextureCtrl->setOnCancelCallback( boost::bind(&LLPanelFace::onCancelSpecularTexture, this, _2) );
		mShinyTextureCtrl->setOnSelectCallback( boost::bind(&LLPanelFace::onSelectSpecularTexture, this, _2) );
		mShinyTextureCtrl->setOnCloseCallback( boost::bind(&LLPanelFace::onCloseTexturePicker, this, _2) );
		
		mShinyTextureCtrl->setDragCallback(boost::bind(&LLPanelFace::onDragTexture, this, _2));
		mShinyTextureCtrl->setOnTextureSelectedCallback(boost::bind(&LLPanelFace::onTextureSelectionChanged, this, _1));
		mShinyTextureCtrl->setFollowsTop();
		mShinyTextureCtrl->setFollowsLeft();
		mShinyTextureCtrl->setImmediateFilterPermMask(PERM_NONE);
		mShinyTextureCtrl->setDnDFilterPermMask(PERM_COPY | PERM_TRANSFER);
	}

	mBumpyTextureCtrl = getChild<LLTextureCtrl>("bumpytexture control");
	if(mBumpyTextureCtrl)
	{
		mBumpyTextureCtrl->setDefaultImageAssetID(DEFAULT_OBJECT_NORMAL);
		mBumpyTextureCtrl->setBlankImageAssetID(BLANK_OBJECT_NORMAL);
		mBumpyTextureCtrl->setCommitCallback( boost::bind(&LLPanelFace::onCommitNormalTexture, this, _2) );
		mBumpyTextureCtrl->setOnCancelCallback( boost::bind(&LLPanelFace::onCancelNormalTexture, this, _2) );
		mBumpyTextureCtrl->setOnSelectCallback( boost::bind(&LLPanelFace::onSelectNormalTexture, this, _2) );
		mBumpyTextureCtrl->setOnCloseCallback( boost::bind(&LLPanelFace::onCloseTexturePicker, this, _2) );

		mBumpyTextureCtrl->setDragCallback(boost::bind(&LLPanelFace::onDragTexture, this, _2));
		mBumpyTextureCtrl->setOnTextureSelectedCallback(boost::bind(&LLPanelFace::onTextureSelectionChanged, this, _1));
		mBumpyTextureCtrl->setFollowsTop();
		mBumpyTextureCtrl->setFollowsLeft();
		mBumpyTextureCtrl->setImmediateFilterPermMask(PERM_NONE);
		mBumpyTextureCtrl->setDnDFilterPermMask(PERM_COPY | PERM_TRANSFER);
	}

	mColorSwatch = getChild<LLColorSwatchCtrl>("colorswatch");
	if(mColorSwatch)
	{
		mColorSwatch->setCommitCallback(boost::bind(&LLPanelFace::onCommitColor, this, _2));
		mColorSwatch->setOnCancelCallback(boost::bind(&LLPanelFace::onCancelColor, this, _2));
		mColorSwatch->setOnSelectCallback(boost::bind(&LLPanelFace::onSelectColor, this, _2));
		mColorSwatch->setFollowsTop();
		mColorSwatch->setFollowsLeft();
		mColorSwatch->setCanApplyImmediately(true);
	}

	mShinyColorSwatch = getChild<LLColorSwatchCtrl>("shinycolorswatch");
	if(mShinyColorSwatch)
	{
		mShinyColorSwatch->setCommitCallback(boost::bind(&LLPanelFace::onCommitShinyColor, this, _2));
		mShinyColorSwatch->setOnCancelCallback(boost::bind(&LLPanelFace::onCancelShinyColor, this, _2));
		mShinyColorSwatch->setOnSelectCallback(boost::bind(&LLPanelFace::onSelectShinyColor, this, _2));
		mShinyColorSwatch->setFollowsTop();
		mShinyColorSwatch->setFollowsLeft();
		mShinyColorSwatch->setCanApplyImmediately(true);
	}

	mLabelColorTransp = getChild<LLTextBox>("color trans");
	if(mLabelColorTransp)
	{
		mLabelColorTransp->setFollowsTop();
		mLabelColorTransp->setFollowsLeft();
	}

	mCtrlColorTransp = getChild<LLSpinCtrl>("ColorTrans");
	if(mCtrlColorTransp)
	{
		mCtrlColorTransp->setCommitCallback(boost::bind(&LLPanelFace::onCommitAlpha, this, _2));
		mCtrlColorTransp->setPrecision(0);
		mCtrlColorTransp->setFollowsTop();
		mCtrlColorTransp->setFollowsLeft();
	}

	mCheckFullbright = getChild<LLCheckBoxCtrl>("checkbox fullbright");
	if (mCheckFullbright)
	{
		mCheckFullbright->setCommitCallback(LLPanelFace::onCommitFullbright, this);
	}

	mComboTexGen = getChild<LLComboBox>("combobox texgen");
	if(mComboTexGen)
	{
		mComboTexGen->setCommitCallback(LLPanelFace::onCommitTexGen, this);
		mComboTexGen->setFollows(FOLLOWS_LEFT | FOLLOWS_TOP);	
	}
=======
    mTextureCtrl = getChild<LLTextureCtrl>("texture control");
    if(mTextureCtrl)
    {
        mTextureCtrl->setDefaultImageAssetID(DEFAULT_OBJECT_TEXTURE);
        mTextureCtrl->setCommitCallback( boost::bind(&LLPanelFace::onCommitTexture, this, _2) );
        mTextureCtrl->setOnCancelCallback( boost::bind(&LLPanelFace::onCancelTexture, this, _2) );
        mTextureCtrl->setOnSelectCallback( boost::bind(&LLPanelFace::onSelectTexture, this, _2) );
        mTextureCtrl->setDragCallback(boost::bind(&LLPanelFace::onDragTexture, this, _2));
        mTextureCtrl->setOnTextureSelectedCallback(boost::bind(&LLPanelFace::onTextureSelectionChanged, this, _1));
        mTextureCtrl->setOnCloseCallback( boost::bind(&LLPanelFace::onCloseTexturePicker, this, _2) );

        mTextureCtrl->setFollowsTop();
        mTextureCtrl->setFollowsLeft();
        mTextureCtrl->setImmediateFilterPermMask(PERM_NONE);
        mTextureCtrl->setDnDFilterPermMask(PERM_COPY | PERM_TRANSFER);
    }

    mShinyTextureCtrl = getChild<LLTextureCtrl>("shinytexture control");
    if(mShinyTextureCtrl)
    {
        mShinyTextureCtrl->setDefaultImageAssetID(DEFAULT_OBJECT_SPECULAR);
        mShinyTextureCtrl->setCommitCallback( boost::bind(&LLPanelFace::onCommitSpecularTexture, this, _2) );
        mShinyTextureCtrl->setOnCancelCallback( boost::bind(&LLPanelFace::onCancelSpecularTexture, this, _2) );
        mShinyTextureCtrl->setOnSelectCallback( boost::bind(&LLPanelFace::onSelectSpecularTexture, this, _2) );
        mShinyTextureCtrl->setOnCloseCallback( boost::bind(&LLPanelFace::onCloseTexturePicker, this, _2) );

        mShinyTextureCtrl->setDragCallback(boost::bind(&LLPanelFace::onDragTexture, this, _2));
        mShinyTextureCtrl->setOnTextureSelectedCallback(boost::bind(&LLPanelFace::onTextureSelectionChanged, this, _1));
        mShinyTextureCtrl->setFollowsTop();
        mShinyTextureCtrl->setFollowsLeft();
        mShinyTextureCtrl->setImmediateFilterPermMask(PERM_NONE);
        mShinyTextureCtrl->setDnDFilterPermMask(PERM_COPY | PERM_TRANSFER);
    }

    mBumpyTextureCtrl = getChild<LLTextureCtrl>("bumpytexture control");
    if(mBumpyTextureCtrl)
    {
        mBumpyTextureCtrl->setDefaultImageAssetID(DEFAULT_OBJECT_NORMAL);
        mBumpyTextureCtrl->setBlankImageAssetID(BLANK_OBJECT_NORMAL);
        mBumpyTextureCtrl->setCommitCallback( boost::bind(&LLPanelFace::onCommitNormalTexture, this, _2) );
        mBumpyTextureCtrl->setOnCancelCallback( boost::bind(&LLPanelFace::onCancelNormalTexture, this, _2) );
        mBumpyTextureCtrl->setOnSelectCallback( boost::bind(&LLPanelFace::onSelectNormalTexture, this, _2) );
        mBumpyTextureCtrl->setOnCloseCallback( boost::bind(&LLPanelFace::onCloseTexturePicker, this, _2) );

        mBumpyTextureCtrl->setDragCallback(boost::bind(&LLPanelFace::onDragTexture, this, _2));
        mBumpyTextureCtrl->setOnTextureSelectedCallback(boost::bind(&LLPanelFace::onTextureSelectionChanged, this, _1));
        mBumpyTextureCtrl->setFollowsTop();
        mBumpyTextureCtrl->setFollowsLeft();
        mBumpyTextureCtrl->setImmediateFilterPermMask(PERM_NONE);
        mBumpyTextureCtrl->setDnDFilterPermMask(PERM_COPY | PERM_TRANSFER);
    }

    mColorSwatch = getChild<LLColorSwatchCtrl>("colorswatch");
    if(mColorSwatch)
    {
        mColorSwatch->setCommitCallback(boost::bind(&LLPanelFace::onCommitColor, this, _2));
        mColorSwatch->setOnCancelCallback(boost::bind(&LLPanelFace::onCancelColor, this, _2));
        mColorSwatch->setOnSelectCallback(boost::bind(&LLPanelFace::onSelectColor, this, _2));
        mColorSwatch->setFollowsTop();
        mColorSwatch->setFollowsLeft();
        mColorSwatch->setCanApplyImmediately(TRUE);
    }

    mShinyColorSwatch = getChild<LLColorSwatchCtrl>("shinycolorswatch");
    if(mShinyColorSwatch)
    {
        mShinyColorSwatch->setCommitCallback(boost::bind(&LLPanelFace::onCommitShinyColor, this, _2));
        mShinyColorSwatch->setOnCancelCallback(boost::bind(&LLPanelFace::onCancelShinyColor, this, _2));
        mShinyColorSwatch->setOnSelectCallback(boost::bind(&LLPanelFace::onSelectShinyColor, this, _2));
        mShinyColorSwatch->setFollowsTop();
        mShinyColorSwatch->setFollowsLeft();
        mShinyColorSwatch->setCanApplyImmediately(TRUE);
    }

    mLabelColorTransp = getChild<LLTextBox>("color trans");
    if(mLabelColorTransp)
    {
        mLabelColorTransp->setFollowsTop();
        mLabelColorTransp->setFollowsLeft();
    }

    mCtrlColorTransp = getChild<LLSpinCtrl>("ColorTrans");
    if(mCtrlColorTransp)
    {
        mCtrlColorTransp->setCommitCallback(boost::bind(&LLPanelFace::onCommitAlpha, this, _2));
        mCtrlColorTransp->setPrecision(0);
        mCtrlColorTransp->setFollowsTop();
        mCtrlColorTransp->setFollowsLeft();
    }

    mCheckFullbright = getChild<LLCheckBoxCtrl>("checkbox fullbright");
    if (mCheckFullbright)
    {
        mCheckFullbright->setCommitCallback(LLPanelFace::onCommitFullbright, this);
    }

    mComboTexGen = getChild<LLComboBox>("combobox texgen");
    if(mComboTexGen)
    {
        mComboTexGen->setCommitCallback(LLPanelFace::onCommitTexGen, this);
        mComboTexGen->setFollows(FOLLOWS_LEFT | FOLLOWS_TOP);
    }
>>>>>>> e7eced3c

    mComboMatMedia = getChild<LLComboBox>("combobox matmedia");
    if(mComboMatMedia)
    {
        mComboMatMedia->setCommitCallback(LLPanelFace::onCommitMaterialsMedia,this);
        mComboMatMedia->selectNthItem(MATMEDIA_MATERIAL);
    }

    LLRadioGroup* radio_mat_type = findChild<LLRadioGroup>("radio_material_type");
    if(radio_mat_type)
    {
        radio_mat_type->setCommitCallback(LLPanelFace::onCommitMaterialType, this);
        radio_mat_type->selectNthItem(MATTYPE_DIFFUSE);
    }

    LLRadioGroup* radio_pbr_type = findChild<LLRadioGroup>("radio_pbr_type");
    if (radio_pbr_type)
    {
        radio_pbr_type->setCommitCallback(LLPanelFace::onCommitPbrType, this);
        radio_pbr_type->selectNthItem(PBRTYPE_RENDER_MATERIAL_ID);
    }

    mCtrlGlow = getChild<LLSpinCtrl>("glow");
    if(mCtrlGlow)
    {
        mCtrlGlow->setCommitCallback(LLPanelFace::onCommitGlow, this);
    }

    mMenuClipboardColor = getChild<LLMenuButton>("clipboard_color_params_btn");
    mMenuClipboardTexture = getChild<LLMenuButton>("clipboard_texture_params_btn");

    mTitleMedia = getChild<LLMediaCtrl>("title_media");
    mTitleMediaText = getChild<LLTextBox>("media_info");

    clearCtrls();

<<<<<<< HEAD
	return true;
=======
    return TRUE;
>>>>>>> e7eced3c
}

LLPanelFace::LLPanelFace()
:   LLPanel(),
    mIsAlpha(false),
    mComboMatMedia(NULL),
    mTitleMedia(NULL),
    mTitleMediaText(NULL),
    mNeedMediaTitle(true)
{
    USE_TEXTURE = LLTrans::getString("use_texture");
    mCommitCallbackRegistrar.add("PanelFace.menuDoToSelected", boost::bind(&LLPanelFace::menuDoToSelected, this, _2));
    mEnableCallbackRegistrar.add("PanelFace.menuEnable", boost::bind(&LLPanelFace::menuEnableItem, this, _2));
}

LLPanelFace::~LLPanelFace()
{
    unloadMedia();
}

void LLPanelFace::onVisibilityChange(bool new_visibility)
{
    if (new_visibility)
    {
        gAgent.showLatestFeatureNotification("gltf");
    }
    LLPanel::onVisibilityChange(new_visibility);
}

void LLPanelFace::draw()
{
    updateCopyTexButton();

    // grab media name/title and update the UI widget
    // Todo: move it, it's preferable not to update
    // labels inside draw
    updateMediaTitle();

    LLPanel::draw();

    if (sMaterialOverrideSelection.update())
    {
        setMaterialOverridesFromSelection();
        LLMaterialEditor::updateLive();
    }
}

void LLPanelFace::sendTexture()
{
    LLTextureCtrl* mTextureCtrl = getChild<LLTextureCtrl>("texture control");
    if(!mTextureCtrl) return;
    if( !mTextureCtrl->getTentative() )
    {
        // we grab the item id first, because we want to do a
        // permissions check in the selection manager. ARGH!
        LLUUID id = mTextureCtrl->getImageItemID();
        if(id.isNull())
        {
            id = mTextureCtrl->getImageAssetID();
        }
        if (!LLSelectMgr::getInstance()->selectionSetImage(id))
        {
            // need to refresh value in texture ctrl
            refresh();
        }
    }
}

void LLPanelFace::sendBump(U32 bumpiness)
{
    LLTextureCtrl* bumpytexture_ctrl = getChild<LLTextureCtrl>("bumpytexture control");
    if (bumpiness < BUMPY_TEXTURE)
{
        LL_DEBUGS("Materials") << "clearing bumptexture control" << LL_ENDL;
        bumpytexture_ctrl->clear();
        bumpytexture_ctrl->setImageAssetID(LLUUID());
    }

    updateBumpyControls(bumpiness == BUMPY_TEXTURE, true);

    LLUUID current_normal_map = bumpytexture_ctrl->getImageAssetID();

    U8 bump = (U8) bumpiness & TEM_BUMP_MASK;

    // Clear legacy bump to None when using an actual normal map
    //
    if (!current_normal_map.isNull())
        bump = 0;

    // Set the normal map or reset it to null as appropriate
    //
    LLSelectedTEMaterial::setNormalID(this, current_normal_map);

    LLSelectMgr::getInstance()->selectionSetBumpmap( bump, bumpytexture_ctrl->getImageItemID() );
}

void LLPanelFace::sendTexGen()
{
    LLComboBox* mComboTexGen = getChild<LLComboBox>("combobox texgen");
    if(!mComboTexGen)return;
    U8 tex_gen = (U8) mComboTexGen->getCurrentIndex() << TEM_TEX_GEN_SHIFT;
    LLSelectMgr::getInstance()->selectionSetTexGen( tex_gen );
}

void LLPanelFace::sendShiny(U32 shininess)
{
    LLTextureCtrl* texture_ctrl = getChild<LLTextureCtrl>("shinytexture control");

    if (shininess < SHINY_TEXTURE)
{
        texture_ctrl->clear();
        texture_ctrl->setImageAssetID(LLUUID());
    }

    LLUUID specmap = getCurrentSpecularMap();

    U8 shiny = (U8) shininess & TEM_SHINY_MASK;
    if (!specmap.isNull())
        shiny = 0;

    LLSelectedTEMaterial::setSpecularID(this, specmap);

    LLSelectMgr::getInstance()->selectionSetShiny( shiny, texture_ctrl->getImageItemID() );

    updateShinyControls(!specmap.isNull(), true);

}

void LLPanelFace::sendFullbright()
{
    LLCheckBoxCtrl* mCheckFullbright = getChild<LLCheckBoxCtrl>("checkbox fullbright");
    if(!mCheckFullbright)return;
    U8 fullbright = mCheckFullbright->get() ? TEM_FULLBRIGHT_MASK : 0;
    LLSelectMgr::getInstance()->selectionSetFullbright( fullbright );
}

void LLPanelFace::sendColor()
{

    LLColorSwatchCtrl*  mColorSwatch = getChild<LLColorSwatchCtrl>("colorswatch");
    if(!mColorSwatch)return;
    LLColor4 color = mColorSwatch->get();

    LLSelectMgr::getInstance()->selectionSetColorOnly( color );
}

void LLPanelFace::sendAlpha()
{
    LLSpinCtrl* mCtrlColorTransp = getChild<LLSpinCtrl>("ColorTrans");
    if(!mCtrlColorTransp)return;
    F32 alpha = (100.f - mCtrlColorTransp->get()) / 100.f;

    LLSelectMgr::getInstance()->selectionSetAlphaOnly( alpha );
}


void LLPanelFace::sendGlow()
{
    LLSpinCtrl* mCtrlGlow = getChild<LLSpinCtrl>("glow");
    llassert(mCtrlGlow);
    if (mCtrlGlow)
    {
        F32 glow = mCtrlGlow->get();
        LLSelectMgr::getInstance()->selectionSetGlow( glow );
    }
}

struct LLPanelFaceSetTEFunctor : public LLSelectedTEFunctor
{
<<<<<<< HEAD
	LLPanelFaceSetTEFunctor(LLPanelFace* panel) : mPanel(panel) {}
	virtual bool apply(LLViewerObject* object, S32 te)
	{
		bool valid;
		F32 value;
=======
    LLPanelFaceSetTEFunctor(LLPanelFace* panel) : mPanel(panel) {}
    virtual bool apply(LLViewerObject* object, S32 te)
    {
        BOOL valid;
        F32 value;
>>>>>>> e7eced3c
        std::string prefix;

        // Effectively the same as MATMEDIA_PBR sans using different radio,
        // separate for the sake of clarity
        LLRadioGroup * radio_mat_type = mPanel->getChild<LLRadioGroup>("radio_material_type");
        switch (radio_mat_type->getSelectedIndex())
        {
        case MATTYPE_DIFFUSE:
            prefix = "Tex";
            break;
        case MATTYPE_NORMAL:
            prefix = "bumpy";
            break;
        case MATTYPE_SPECULAR:
            prefix = "shiny";
            break;
        }

        LLSpinCtrl * ctrlTexScaleS = mPanel->getChild<LLSpinCtrl>(prefix + "ScaleU");
        LLSpinCtrl * ctrlTexScaleT = mPanel->getChild<LLSpinCtrl>(prefix + "ScaleV");
        LLSpinCtrl * ctrlTexOffsetS = mPanel->getChild<LLSpinCtrl>(prefix + "OffsetU");
        LLSpinCtrl * ctrlTexOffsetT = mPanel->getChild<LLSpinCtrl>(prefix + "OffsetV");
        LLSpinCtrl * ctrlTexRotation = mPanel->getChild<LLSpinCtrl>(prefix + "Rot");

        LLComboBox* comboTexGen = mPanel->getChild<LLComboBox>("combobox texgen");
        LLCheckBoxCtrl* cb_planar_align = mPanel->getChild<LLCheckBoxCtrl>("checkbox planar align");
        bool align_planar = (cb_planar_align && cb_planar_align->get());

        llassert(comboTexGen);
        llassert(object);

        if (ctrlTexScaleS)
        {
            valid = !ctrlTexScaleS->getTentative(); // || !checkFlipScaleS->getTentative();
            if (valid || align_planar)
            {
                value = ctrlTexScaleS->get();
                if (comboTexGen &&
                    comboTexGen->getCurrentIndex() == 1)
                {
                    value *= 0.5f;
                }
                object->setTEScaleS( te, value );

                if (align_planar)
                {
                    LLPanelFace::LLSelectedTEMaterial::setNormalRepeatX(mPanel, value, te, object->getID());
                    LLPanelFace::LLSelectedTEMaterial::setSpecularRepeatX(mPanel, value, te, object->getID());
                }
            }
        }

        if (ctrlTexScaleT)
        {
            valid = !ctrlTexScaleT->getTentative(); // || !checkFlipScaleT->getTentative();
            if (valid || align_planar)
            {
                value = ctrlTexScaleT->get();
                //if( checkFlipScaleT->get() )
                //{
                //  value = -value;
                //}
                if (comboTexGen &&
                    comboTexGen->getCurrentIndex() == 1)
                {
                    value *= 0.5f;
                }
                object->setTEScaleT( te, value );

                if (align_planar)
                {
                    LLPanelFace::LLSelectedTEMaterial::setNormalRepeatY(mPanel, value, te, object->getID());
                    LLPanelFace::LLSelectedTEMaterial::setSpecularRepeatY(mPanel, value, te, object->getID());
                }
            }
        }

        if (ctrlTexOffsetS)
        {
            valid = !ctrlTexOffsetS->getTentative();
            if (valid || align_planar)
            {
                value = ctrlTexOffsetS->get();
                object->setTEOffsetS( te, value );

                if (align_planar)
                {
                    LLPanelFace::LLSelectedTEMaterial::setNormalOffsetX(mPanel, value, te, object->getID());
                    LLPanelFace::LLSelectedTEMaterial::setSpecularOffsetX(mPanel, value, te, object->getID());
                }
            }
        }

        if (ctrlTexOffsetT)
        {
            valid = !ctrlTexOffsetT->getTentative();
            if (valid || align_planar)
            {
                value = ctrlTexOffsetT->get();
                object->setTEOffsetT( te, value );

                if (align_planar)
                {
                    LLPanelFace::LLSelectedTEMaterial::setNormalOffsetY(mPanel, value, te, object->getID());
                    LLPanelFace::LLSelectedTEMaterial::setSpecularOffsetY(mPanel, value, te, object->getID());
                }
            }
        }

        if (ctrlTexRotation)
        {
            valid = !ctrlTexRotation->getTentative();
            if (valid || align_planar)
            {
                value = ctrlTexRotation->get() * DEG_TO_RAD;
                object->setTERotation( te, value );

                if (align_planar)
                {
                    LLPanelFace::LLSelectedTEMaterial::setNormalRotation(mPanel, value, te, object->getID());
                    LLPanelFace::LLSelectedTEMaterial::setSpecularRotation(mPanel, value, te, object->getID());
                }
            }
        }
        return true;
    }
private:
    LLPanelFace* mPanel;
};

// Functor that aligns a face to mCenterFace
struct LLPanelFaceSetAlignedTEFunctor : public LLSelectedTEFunctor
{
    LLPanelFaceSetAlignedTEFunctor(LLPanelFace* panel, LLFace* center_face) :
        mPanel(panel),
        mCenterFace(center_face) {}

    virtual bool apply(LLViewerObject* object, S32 te)
    {
        LLFace* facep = object->mDrawable->getFace(te);
        if (!facep)
        {
            return true;
        }

        if (facep->getViewerObject()->getVolume()->getNumVolumeFaces() <= te)
        {
            return true;
        }

        bool set_aligned = true;
        if (facep == mCenterFace)
        {
            set_aligned = false;
        }
        if (set_aligned)
        {
            LLVector2 uv_offset, uv_scale;
            F32 uv_rot;
            set_aligned = facep->calcAlignedPlanarTE(mCenterFace, &uv_offset, &uv_scale, &uv_rot);
            if (set_aligned)
            {
                object->setTEOffset(te, uv_offset.mV[VX], uv_offset.mV[VY]);
                object->setTEScale(te, uv_scale.mV[VX], uv_scale.mV[VY]);
                object->setTERotation(te, uv_rot);

                LLPanelFace::LLSelectedTEMaterial::setNormalRotation(mPanel, uv_rot, te, object->getID());
                LLPanelFace::LLSelectedTEMaterial::setSpecularRotation(mPanel, uv_rot, te, object->getID());

                LLPanelFace::LLSelectedTEMaterial::setNormalOffsetX(mPanel, uv_offset.mV[VX], te, object->getID());
                LLPanelFace::LLSelectedTEMaterial::setNormalOffsetY(mPanel, uv_offset.mV[VY], te, object->getID());
                LLPanelFace::LLSelectedTEMaterial::setNormalRepeatX(mPanel, uv_scale.mV[VX], te, object->getID());
                LLPanelFace::LLSelectedTEMaterial::setNormalRepeatY(mPanel, uv_scale.mV[VY], te, object->getID());

                LLPanelFace::LLSelectedTEMaterial::setSpecularOffsetX(mPanel, uv_offset.mV[VX], te, object->getID());
                LLPanelFace::LLSelectedTEMaterial::setSpecularOffsetY(mPanel, uv_offset.mV[VY], te, object->getID());
                LLPanelFace::LLSelectedTEMaterial::setSpecularRepeatX(mPanel, uv_scale.mV[VX], te, object->getID());
                LLPanelFace::LLSelectedTEMaterial::setSpecularRepeatY(mPanel, uv_scale.mV[VY], te, object->getID());
            }
        }
        if (!set_aligned)
        {
            LLPanelFaceSetTEFunctor setfunc(mPanel);
            setfunc.apply(object, te);
        }
        return true;
    }
private:
    LLPanelFace* mPanel;
    LLFace* mCenterFace;
};

struct LLPanelFaceSetAlignedConcreteTEFunctor : public LLSelectedTEFunctor
{
    LLPanelFaceSetAlignedConcreteTEFunctor(LLPanelFace* panel, LLFace* center_face, LLRender::eTexIndex map) :
        mPanel(panel),
        mChefFace(center_face),
        mMap(map)
    {}

    virtual bool apply(LLViewerObject* object, S32 te)
    {
        LLFace* facep = object->mDrawable->getFace(te);
        if (!facep)
        {
            return true;
        }

        if (facep->getViewerObject()->getVolume()->getNumVolumeFaces() <= te)
        {
            return true;
        }

        if (mChefFace != facep)
        {
            LLVector2 uv_offset, uv_scale;
            F32 uv_rot;
            if (facep->calcAlignedPlanarTE(mChefFace, &uv_offset, &uv_scale, &uv_rot, mMap))
            {
                switch (mMap)
                {
                case LLRender::DIFFUSE_MAP:
                        object->setTEOffset(te, uv_offset.mV[VX], uv_offset.mV[VY]);
                        object->setTEScale(te, uv_scale.mV[VX], uv_scale.mV[VY]);
                        object->setTERotation(te, uv_rot);
                    break;
                case LLRender::NORMAL_MAP:
                        LLPanelFace::LLSelectedTEMaterial::setNormalRotation(mPanel, uv_rot, te, object->getID());
                        LLPanelFace::LLSelectedTEMaterial::setNormalOffsetX(mPanel, uv_offset.mV[VX], te, object->getID());
                        LLPanelFace::LLSelectedTEMaterial::setNormalOffsetY(mPanel, uv_offset.mV[VY], te, object->getID());
                        LLPanelFace::LLSelectedTEMaterial::setNormalRepeatX(mPanel, uv_scale.mV[VX], te, object->getID());
                        LLPanelFace::LLSelectedTEMaterial::setNormalRepeatY(mPanel, uv_scale.mV[VY], te, object->getID());
                    break;
                case LLRender::SPECULAR_MAP:
                        LLPanelFace::LLSelectedTEMaterial::setSpecularRotation(mPanel, uv_rot, te, object->getID());
                        LLPanelFace::LLSelectedTEMaterial::setSpecularOffsetX(mPanel, uv_offset.mV[VX], te, object->getID());
                        LLPanelFace::LLSelectedTEMaterial::setSpecularOffsetY(mPanel, uv_offset.mV[VY], te, object->getID());
                        LLPanelFace::LLSelectedTEMaterial::setSpecularRepeatX(mPanel, uv_scale.mV[VX], te, object->getID());
                        LLPanelFace::LLSelectedTEMaterial::setSpecularRepeatY(mPanel, uv_scale.mV[VY], te, object->getID());
                    break;
                default: /*make compiler happy*/
                    break;
                }
            }
        }

        return true;
    }
private:
    LLPanelFace* mPanel;
    LLFace* mChefFace;
    LLRender::eTexIndex mMap;
};

// Functor that tests if a face is aligned to mCenterFace
struct LLPanelFaceGetIsAlignedTEFunctor : public LLSelectedTEFunctor
{
    LLPanelFaceGetIsAlignedTEFunctor(LLFace* center_face) :
        mCenterFace(center_face) {}

    virtual bool apply(LLViewerObject* object, S32 te)
    {
        LLFace* facep = object->mDrawable->getFace(te);
        if (!facep)
        {
            return false;
        }

        if (facep->getViewerObject()->getVolume()->getNumVolumeFaces() <= te)
        { //volume face does not exist, can't be aligned
            return false;
        }

        if (facep == mCenterFace)
        {
            return true;
        }

        LLVector2 aligned_st_offset, aligned_st_scale;
        F32 aligned_st_rot;
        if ( facep->calcAlignedPlanarTE(mCenterFace, &aligned_st_offset, &aligned_st_scale, &aligned_st_rot) )
        {
            const LLTextureEntry* tep = facep->getTextureEntry();
            LLVector2 st_offset, st_scale;
            tep->getOffset(&st_offset.mV[VX], &st_offset.mV[VY]);
            tep->getScale(&st_scale.mV[VX], &st_scale.mV[VY]);
            F32 st_rot = tep->getRotation();

            bool eq_offset_x = is_approx_equal_fraction(st_offset.mV[VX], aligned_st_offset.mV[VX], 12);
            bool eq_offset_y = is_approx_equal_fraction(st_offset.mV[VY], aligned_st_offset.mV[VY], 12);
            bool eq_scale_x  = is_approx_equal_fraction(st_scale.mV[VX], aligned_st_scale.mV[VX], 12);
            bool eq_scale_y  = is_approx_equal_fraction(st_scale.mV[VY], aligned_st_scale.mV[VY], 12);
            bool eq_rot      = is_approx_equal_fraction(st_rot, aligned_st_rot, 6);

            // needs a fuzzy comparison, because of fp errors
            if (eq_offset_x &&
                eq_offset_y &&
                eq_scale_x &&
                eq_scale_y &&
                eq_rot)
            {
                return true;
            }
        }
        return false;
    }
private:
    LLFace* mCenterFace;
};

struct LLPanelFaceSendFunctor : public LLSelectedObjectFunctor
{
    virtual bool apply(LLViewerObject* object)
    {
        object->sendTEUpdate();
        return true;
    }
};

void LLPanelFace::sendTextureInfo()
{
    if ((bool)childGetValue("checkbox planar align").asBoolean())
    {
        LLFace* last_face = NULL;
        bool identical_face =false;
        LLSelectedTE::getFace(last_face, identical_face);
        LLPanelFaceSetAlignedTEFunctor setfunc(this, last_face);
        LLSelectMgr::getInstance()->getSelection()->applyToTEs(&setfunc);
    }
    else
    {
        LLPanelFaceSetTEFunctor setfunc(this);
        LLSelectMgr::getInstance()->getSelection()->applyToTEs(&setfunc);
    }

    LLPanelFaceSendFunctor sendfunc;
    LLSelectMgr::getInstance()->getSelection()->applyToObjects(&sendfunc);
}

void LLPanelFace::alignTestureLayer()
{
    LLFace* last_face = NULL;
    bool identical_face = false;
    LLSelectedTE::getFace(last_face, identical_face);

    LLRadioGroup * radio_mat_type = getChild<LLRadioGroup>("radio_material_type");
    LLPanelFaceSetAlignedConcreteTEFunctor setfunc(this, last_face, static_cast<LLRender::eTexIndex>(radio_mat_type->getSelectedIndex()));
    LLSelectMgr::getInstance()->getSelection()->applyToTEs(&setfunc);
}

void LLPanelFace::getState()
{
    updateUI();
}

void LLPanelFace::updateUI(bool force_set_values /*false*/)
{ //set state of UI to match state of texture entry(ies)  (calls setEnabled, setValue, etc, but NOT setVisible)
    LLSelectNode* node = LLSelectMgr::getInstance()->getSelection()->getFirstNode();
    LLViewerObject* objectp = node ? node->getObject() : NULL;

<<<<<<< HEAD
	if (objectp
		&& objectp->getPCode() == LL_PCODE_VOLUME
		&& objectp->permModify())
	{
		bool editable = objectp->permModify() && !objectp->isPermanentEnforced();
        bool attachment = objectp->isAttachment();
=======
    if (objectp
        && objectp->getPCode() == LL_PCODE_VOLUME
        && objectp->permModify())
    {
        BOOL editable = objectp->permModify() && !objectp->isPermanentEnforced();
        BOOL attachment = objectp->isAttachment();
>>>>>>> e7eced3c

        bool has_pbr_material;
        bool has_faces_without_pbr;
        updateUIGLTF(objectp, has_pbr_material, has_faces_without_pbr, force_set_values);

        const bool has_material = !has_pbr_material;

        // only turn on auto-adjust button if there is a media renderer and the media is loaded
        childSetEnabled("button align", editable);

        if (mComboMatMedia->getCurrentIndex() < MATMEDIA_MATERIAL)
        {
            // When selecting an object with a pbr and UI combo is not set,
            // set to pbr option, otherwise to a texture (material)
            if (has_pbr_material)
            {
                mComboMatMedia->selectNthItem(MATMEDIA_PBR);
            }
            else
            {
                mComboMatMedia->selectNthItem(MATMEDIA_MATERIAL);
            }
        }

        // *NOTE: The "identical" variable is currently only used to decide if
        // the texgen control should be tentative - this is not used by GLTF
        // materials. -Cosmic;2022-11-09
        bool identical         = true;  // true because it is anded below
        bool identical_diffuse = false;
        bool identical_norm    = false;
        bool identical_spec    = false;

        LLTextureCtrl *texture_ctrl      = getChild<LLTextureCtrl>("texture control");
        LLTextureCtrl *shinytexture_ctrl = getChild<LLTextureCtrl>("shinytexture control");
        LLTextureCtrl *bumpytexture_ctrl = getChild<LLTextureCtrl>("bumpytexture control");

        LLUUID id;
        LLUUID normmap_id;
        LLUUID specmap_id;

        LLSelectedTE::getTexId(id, identical_diffuse);
        LLSelectedTEMaterial::getNormalID(normmap_id, identical_norm);
        LLSelectedTEMaterial::getSpecularID(specmap_id, identical_spec);

        static S32 selected_te = -1;
        static LLUUID prev_obj_id;
        if ((LLToolFace::getInstance() == LLToolMgr::getInstance()->getCurrentTool()) &&
            !LLSelectMgr::getInstance()->getSelection()->isMultipleTESelected())
        {
            S32 new_selection = -1; // Don't use getLastSelectedTE, it could have been deselected
            S32 num_tes = llmin((S32)objectp->getNumTEs(), (S32)objectp->getNumFaces());
            for (S32 te = 0; te < num_tes; ++te)
            {
                if (node->isTESelected(te))
                {
                    new_selection = te;
                    break;
                }
            }

            if ((new_selection != selected_te)
                || (prev_obj_id != objectp->getID()))
            {
                bool te_has_media = objectp->getTE(new_selection) && objectp->getTE(new_selection)->hasMedia();
                bool te_has_pbr = objectp->getRenderMaterialID(new_selection).notNull();

                if (te_has_pbr && !((mComboMatMedia->getCurrentIndex() == MATMEDIA_MEDIA) && te_has_media))
                {
                    mComboMatMedia->selectNthItem(MATMEDIA_PBR);
                }
                else if (te_has_media)
                {
                    mComboMatMedia->selectNthItem(MATMEDIA_MEDIA);
                }
                else if (id.notNull() || normmap_id.notNull() || specmap_id.notNull())
                {
                    mComboMatMedia->selectNthItem(MATMEDIA_MATERIAL);
                }
                selected_te = new_selection;
                prev_obj_id = objectp->getID();
            }
        }
        else
        {
            if (prev_obj_id != objectp->getID())
            {
                if (has_pbr_material && (mComboMatMedia->getCurrentIndex() == MATMEDIA_MATERIAL))
                {
                    mComboMatMedia->selectNthItem(MATMEDIA_PBR);
                }
                else if (!has_pbr_material && (mComboMatMedia->getCurrentIndex() == MATMEDIA_PBR))
                {
                    mComboMatMedia->selectNthItem(MATMEDIA_MATERIAL);
                }
                prev_obj_id = objectp->getID();
            }
        }
        mComboMatMedia->setEnabled(editable);

        LLRadioGroup* radio_mat_type = getChild<LLRadioGroup>("radio_material_type");
        if (radio_mat_type->getSelectedIndex() < MATTYPE_DIFFUSE)
        {
            radio_mat_type->selectNthItem(MATTYPE_DIFFUSE);
        }
        radio_mat_type->setEnabled(editable);

        LLRadioGroup* radio_pbr_type = getChild<LLRadioGroup>("radio_pbr_type");
        if (radio_pbr_type->getSelectedIndex() < PBRTYPE_RENDER_MATERIAL_ID)
        {
            radio_pbr_type->selectNthItem(PBRTYPE_RENDER_MATERIAL_ID);
        }
        radio_pbr_type->setEnabled(editable);
        const bool pbr_selected = mComboMatMedia->getCurrentIndex() == MATMEDIA_PBR;
        const bool texture_info_selected = pbr_selected && radio_pbr_type->getSelectedIndex() != PBRTYPE_RENDER_MATERIAL_ID;

        getChildView("checkbox_sync_settings")->setEnabled(editable);
        childSetValue("checkbox_sync_settings", gSavedSettings.getBOOL("SyncMaterialSettings"));

        updateVisibility(objectp);

        // Color swatch
        {
            getChildView("color label")->setEnabled(editable);
        }
        LLColorSwatchCtrl* color_swatch = findChild<LLColorSwatchCtrl>("colorswatch");

        LLColor4 color = LLColor4::white;
        bool identical_color = false;

        if (color_swatch)
        {
            LLSelectedTE::getColor(color, identical_color);
            LLColor4 prev_color = color_swatch->get();

            color_swatch->setOriginal(color);
            color_swatch->set(color, force_set_values || (prev_color != color) || !editable);

            color_swatch->setValid(editable && !has_pbr_material);
            color_swatch->setEnabled( editable && !has_pbr_material);
            color_swatch->setCanApplyImmediately( editable && !has_pbr_material);
<<<<<<< HEAD
		}

		// Color transparency
		getChildView("color trans")->setEnabled(editable);

		F32 transparency = (1.f - color.mV[VALPHA]) * 100.f;
		getChild<LLUICtrl>("ColorTrans")->setValue(editable ? transparency : 0);
		getChildView("ColorTrans")->setEnabled(editable && has_material);

		U8 shiny = 0;
		bool identical_shiny = false;

		// Shiny
		LLSelectedTE::getShiny(shiny, identical_shiny);
		identical = identical && identical_shiny;

		shiny = specmap_id.isNull() ? shiny : SHINY_TEXTURE;

		LLCtrlSelectionInterface* combobox_shininess = childGetSelectionInterface("combobox shininess");
		if (combobox_shininess)
		{
			combobox_shininess->selectNthItem((S32)shiny);
		}

		getChildView("label shininess")->setEnabled(editable);
		getChildView("combobox shininess")->setEnabled(editable);

		getChildView("label glossiness")->setEnabled(editable);			
		getChildView("glossiness")->setEnabled(editable);

		getChildView("label environment")->setEnabled(editable);
		getChildView("environment")->setEnabled(editable);
		getChildView("label shinycolor")->setEnabled(editable);
					
		getChild<LLUICtrl>("combobox shininess")->setTentative(!identical_spec);
		getChild<LLUICtrl>("glossiness")->setTentative(!identical_spec);
		getChild<LLUICtrl>("environment")->setTentative(!identical_spec);			
		getChild<LLUICtrl>("shinycolorswatch")->setTentative(!identical_spec);
					
		LLColorSwatchCtrl*	mShinyColorSwatch = getChild<LLColorSwatchCtrl>("shinycolorswatch");
		if (mShinyColorSwatch)
		{
			mShinyColorSwatch->setValid(editable);
			mShinyColorSwatch->setEnabled( editable );
			mShinyColorSwatch->setCanApplyImmediately( editable );
		}

		U8 bumpy = 0;
		// Bumpy
		{
			bool identical_bumpy = false;
			LLSelectedTE::getBumpmap(bumpy,identical_bumpy);

			LLUUID norm_map_id = getCurrentNormalMap();
			LLCtrlSelectionInterface* combobox_bumpiness = childGetSelectionInterface("combobox bumpiness");

			bumpy = norm_map_id.isNull() ? bumpy : BUMPY_TEXTURE;

			if (combobox_bumpiness)
			{
				combobox_bumpiness->selectNthItem((S32)bumpy);
			}
			else
			{
				LL_WARNS() << "failed childGetSelectionInterface for 'combobox bumpiness'" << LL_ENDL;
			}

			getChildView("combobox bumpiness")->setEnabled(editable);
			getChild<LLUICtrl>("combobox bumpiness")->setTentative(!identical_bumpy);
			getChildView("label bumpiness")->setEnabled(editable);
		}

		// Texture
		{
			mIsAlpha = false;
			LLGLenum image_format = GL_RGB;
			bool identical_image_format = false;
			LLSelectedTE::getImageFormat(image_format, identical_image_format);
            
			mIsAlpha = false;
			switch (image_format)
			{
				case GL_RGBA:
				case GL_ALPHA:
				{
					mIsAlpha = true;
				}
				break;

				case GL_RGB: break;
				default:
				{
					LL_WARNS() << "Unexpected tex format in LLPanelFace...resorting to no alpha" << LL_ENDL;
				}
				break;
			}

			if (LLViewerMedia::getInstance()->textureHasMedia(id))
			{
				getChildView("button align")->setEnabled(editable);
			}
			
			// Diffuse Alpha Mode

			// Init to the default that is appropriate for the alpha content of the asset
			//
			U8 alpha_mode = mIsAlpha ? LLMaterial::DIFFUSE_ALPHA_MODE_BLEND : LLMaterial::DIFFUSE_ALPHA_MODE_NONE;

			bool identical_alpha_mode = false;

			// See if that's been overridden by a material setting for same...
			//
			LLSelectedTEMaterial::getCurrentDiffuseAlphaMode(alpha_mode, identical_alpha_mode, mIsAlpha);

			LLCtrlSelectionInterface* combobox_alphamode = childGetSelectionInterface("combobox alphamode");
			if (combobox_alphamode)
			{
				//it is invalid to have any alpha mode other than blend if transparency is greater than zero ... 
				// Want masking? Want emissive? Tough! You get BLEND!
				alpha_mode = (transparency > 0.f) ? LLMaterial::DIFFUSE_ALPHA_MODE_BLEND : alpha_mode;

				// ... unless there is no alpha channel in the texture, in which case alpha mode MUST be none
				alpha_mode = mIsAlpha ? alpha_mode : LLMaterial::DIFFUSE_ALPHA_MODE_NONE;

				combobox_alphamode->selectNthItem(alpha_mode);
			}
			else
			{
				LL_WARNS() << "failed childGetSelectionInterface for 'combobox alphamode'" << LL_ENDL;
			}

			updateAlphaControls();

			if (texture_ctrl)
			{
				if (identical_diffuse)
				{
					texture_ctrl->setTentative(false);
					texture_ctrl->setEnabled(editable && !has_pbr_material);
					texture_ctrl->setImageAssetID(id);
					getChildView("combobox alphamode")->setEnabled(editable && mIsAlpha && transparency <= 0.f && !has_pbr_material);
					getChildView("label alphamode")->setEnabled(editable && mIsAlpha && !has_pbr_material);
					getChildView("maskcutoff")->setEnabled(editable && mIsAlpha && !has_pbr_material);
					getChildView("label maskcutoff")->setEnabled(editable && mIsAlpha && !has_pbr_material);

					texture_ctrl->setBakeTextureEnabled(true);
				}
				else if (id.isNull())
				{
					// None selected
					texture_ctrl->setTentative(false);
					texture_ctrl->setEnabled(false);
					texture_ctrl->setImageAssetID(LLUUID::null);
					getChildView("combobox alphamode")->setEnabled(false);
					getChildView("label alphamode")->setEnabled(false);
					getChildView("maskcutoff")->setEnabled(false);
					getChildView("label maskcutoff")->setEnabled(false);

					texture_ctrl->setBakeTextureEnabled(false);
				}
				else
				{
					// Tentative: multiple selected with different textures
					texture_ctrl->setTentative(true);
					texture_ctrl->setEnabled(editable && !has_pbr_material);
					texture_ctrl->setImageAssetID(id);
					getChildView("combobox alphamode")->setEnabled(editable && mIsAlpha && transparency <= 0.f && !has_pbr_material);
					getChildView("label alphamode")->setEnabled(editable && mIsAlpha && !has_pbr_material);
					getChildView("maskcutoff")->setEnabled(editable && mIsAlpha && !has_pbr_material);
					getChildView("label maskcutoff")->setEnabled(editable && mIsAlpha && !has_pbr_material);
					
					texture_ctrl->setBakeTextureEnabled(true);
				}
=======
        }

        // Color transparency
        getChildView("color trans")->setEnabled(editable);

        F32 transparency = (1.f - color.mV[VALPHA]) * 100.f;
        getChild<LLUICtrl>("ColorTrans")->setValue(editable ? transparency : 0);
        getChildView("ColorTrans")->setEnabled(editable && has_material);

        U8 shiny = 0;
        bool identical_shiny = false;

        // Shiny
        LLSelectedTE::getShiny(shiny, identical_shiny);
        identical = identical && identical_shiny;

        shiny = specmap_id.isNull() ? shiny : SHINY_TEXTURE;

        LLCtrlSelectionInterface* combobox_shininess = childGetSelectionInterface("combobox shininess");
        if (combobox_shininess)
        {
            combobox_shininess->selectNthItem((S32)shiny);
        }

        getChildView("label shininess")->setEnabled(editable);
        getChildView("combobox shininess")->setEnabled(editable);

        getChildView("label glossiness")->setEnabled(editable);
        getChildView("glossiness")->setEnabled(editable);

        getChildView("label environment")->setEnabled(editable);
        getChildView("environment")->setEnabled(editable);
        getChildView("label shinycolor")->setEnabled(editable);

        getChild<LLUICtrl>("combobox shininess")->setTentative(!identical_spec);
        getChild<LLUICtrl>("glossiness")->setTentative(!identical_spec);
        getChild<LLUICtrl>("environment")->setTentative(!identical_spec);
        getChild<LLUICtrl>("shinycolorswatch")->setTentative(!identical_spec);

        LLColorSwatchCtrl*  mShinyColorSwatch = getChild<LLColorSwatchCtrl>("shinycolorswatch");
        if (mShinyColorSwatch)
        {
            mShinyColorSwatch->setValid(editable);
            mShinyColorSwatch->setEnabled( editable );
            mShinyColorSwatch->setCanApplyImmediately( editable );
        }

        U8 bumpy = 0;
        // Bumpy
        {
            bool identical_bumpy = false;
            LLSelectedTE::getBumpmap(bumpy,identical_bumpy);

            LLUUID norm_map_id = getCurrentNormalMap();
            LLCtrlSelectionInterface* combobox_bumpiness = childGetSelectionInterface("combobox bumpiness");

            bumpy = norm_map_id.isNull() ? bumpy : BUMPY_TEXTURE;

            if (combobox_bumpiness)
            {
                combobox_bumpiness->selectNthItem((S32)bumpy);
            }
            else
            {
                LL_WARNS() << "failed childGetSelectionInterface for 'combobox bumpiness'" << LL_ENDL;
            }

            getChildView("combobox bumpiness")->setEnabled(editable);
            getChild<LLUICtrl>("combobox bumpiness")->setTentative(!identical_bumpy);
            getChildView("label bumpiness")->setEnabled(editable);
        }

        // Texture
        {
            mIsAlpha = FALSE;
            LLGLenum image_format = GL_RGB;
            bool identical_image_format = false;
            LLSelectedTE::getImageFormat(image_format, identical_image_format);

            mIsAlpha = FALSE;
            switch (image_format)
            {
                case GL_RGBA:
                case GL_ALPHA:
                {
                    mIsAlpha = TRUE;
                }
                break;

                case GL_RGB: break;
                default:
                {
                    LL_WARNS() << "Unexpected tex format in LLPanelFace...resorting to no alpha" << LL_ENDL;
                }
                break;
            }

            if (LLViewerMedia::getInstance()->textureHasMedia(id))
            {
                getChildView("button align")->setEnabled(editable);
            }

            // Diffuse Alpha Mode

            // Init to the default that is appropriate for the alpha content of the asset
            //
            U8 alpha_mode = mIsAlpha ? LLMaterial::DIFFUSE_ALPHA_MODE_BLEND : LLMaterial::DIFFUSE_ALPHA_MODE_NONE;

            bool identical_alpha_mode = false;

            // See if that's been overridden by a material setting for same...
            //
            LLSelectedTEMaterial::getCurrentDiffuseAlphaMode(alpha_mode, identical_alpha_mode, mIsAlpha);

            LLCtrlSelectionInterface* combobox_alphamode = childGetSelectionInterface("combobox alphamode");
            if (combobox_alphamode)
            {
                //it is invalid to have any alpha mode other than blend if transparency is greater than zero ...
                // Want masking? Want emissive? Tough! You get BLEND!
                alpha_mode = (transparency > 0.f) ? LLMaterial::DIFFUSE_ALPHA_MODE_BLEND : alpha_mode;

                // ... unless there is no alpha channel in the texture, in which case alpha mode MUST be none
                alpha_mode = mIsAlpha ? alpha_mode : LLMaterial::DIFFUSE_ALPHA_MODE_NONE;

                combobox_alphamode->selectNthItem(alpha_mode);
            }
            else
            {
                LL_WARNS() << "failed childGetSelectionInterface for 'combobox alphamode'" << LL_ENDL;
            }

            updateAlphaControls();

            if (texture_ctrl)
            {
                if (identical_diffuse)
                {
                    texture_ctrl->setTentative(FALSE);
                    texture_ctrl->setEnabled(editable && !has_pbr_material);
                    texture_ctrl->setImageAssetID(id);
                    getChildView("combobox alphamode")->setEnabled(editable && mIsAlpha && transparency <= 0.f && !has_pbr_material);
                    getChildView("label alphamode")->setEnabled(editable && mIsAlpha && !has_pbr_material);
                    getChildView("maskcutoff")->setEnabled(editable && mIsAlpha && !has_pbr_material);
                    getChildView("label maskcutoff")->setEnabled(editable && mIsAlpha && !has_pbr_material);

                    texture_ctrl->setBakeTextureEnabled(TRUE);
                }
                else if (id.isNull())
                {
                    // None selected
                    texture_ctrl->setTentative(FALSE);
                    texture_ctrl->setEnabled(FALSE);
                    texture_ctrl->setImageAssetID(LLUUID::null);
                    getChildView("combobox alphamode")->setEnabled(FALSE);
                    getChildView("label alphamode")->setEnabled(FALSE);
                    getChildView("maskcutoff")->setEnabled(FALSE);
                    getChildView("label maskcutoff")->setEnabled(FALSE);

                    texture_ctrl->setBakeTextureEnabled(false);
                }
                else
                {
                    // Tentative: multiple selected with different textures
                    texture_ctrl->setTentative(TRUE);
                    texture_ctrl->setEnabled(editable && !has_pbr_material);
                    texture_ctrl->setImageAssetID(id);
                    getChildView("combobox alphamode")->setEnabled(editable && mIsAlpha && transparency <= 0.f && !has_pbr_material);
                    getChildView("label alphamode")->setEnabled(editable && mIsAlpha && !has_pbr_material);
                    getChildView("maskcutoff")->setEnabled(editable && mIsAlpha && !has_pbr_material);
                    getChildView("label maskcutoff")->setEnabled(editable && mIsAlpha && !has_pbr_material);

                    texture_ctrl->setBakeTextureEnabled(TRUE);
                }
>>>>>>> e7eced3c

                if (attachment)
                {
                    // attachments are in world and in inventory,
                    // server doesn't support changing permissions
                    // in such case
                    texture_ctrl->setImmediateFilterPermMask(PERM_COPY | PERM_TRANSFER);
                }
                else
                {
                    texture_ctrl->setImmediateFilterPermMask(PERM_NONE);
                }
            }

            if (shinytexture_ctrl)
            {
                shinytexture_ctrl->setTentative( !identical_spec );
                shinytexture_ctrl->setEnabled( editable && !has_pbr_material);
                shinytexture_ctrl->setImageAssetID( specmap_id );

                if (attachment)
                {
                    shinytexture_ctrl->setImmediateFilterPermMask(PERM_COPY | PERM_TRANSFER);
                }
                else
                {
                    shinytexture_ctrl->setImmediateFilterPermMask(PERM_NONE);
                }
            }

            if (bumpytexture_ctrl)
            {
                bumpytexture_ctrl->setTentative( !identical_norm );
                bumpytexture_ctrl->setEnabled( editable && !has_pbr_material);
                bumpytexture_ctrl->setImageAssetID( normmap_id );

                if (attachment)
                {
                    bumpytexture_ctrl->setImmediateFilterPermMask(PERM_COPY | PERM_TRANSFER);
                }
                else
                {
                    bumpytexture_ctrl->setImmediateFilterPermMask(PERM_NONE);
                }
            }
        }

        // planar align
        bool align_planar = false;
        bool identical_planar_aligned = false;
        {
            LLCheckBoxCtrl* cb_planar_align = getChild<LLCheckBoxCtrl>("checkbox planar align");
            align_planar = (cb_planar_align && cb_planar_align->get());

            bool enabled = (editable && isIdenticalPlanarTexgen() && !texture_info_selected);
            childSetValue("checkbox planar align", align_planar && enabled);
            childSetVisible("checkbox planar align", enabled);
            childSetEnabled("checkbox planar align", enabled);
            childSetEnabled("button align textures", enabled && LLSelectMgr::getInstance()->getSelection()->getObjectCount() > 1);

            if (align_planar && enabled)
            {
                LLFace* last_face = NULL;
                bool identical_face = false;
                LLSelectedTE::getFace(last_face, identical_face);

                LLPanelFaceGetIsAlignedTEFunctor get_is_aligend_func(last_face);
                // this will determine if the texture param controls are tentative:
                identical_planar_aligned = LLSelectMgr::getInstance()->getSelection()->applyToTEs(&get_is_aligend_func);
            }
        }

        // Needs to be public and before tex scale settings below to properly reflect
        // behavior when in planar vs default texgen modes in the
        // NORSPEC-84 et al
        //
        LLTextureEntry::e_texgen selected_texgen = LLTextureEntry::TEX_GEN_DEFAULT;
        bool identical_texgen = true;
        bool identical_planar_texgen = false;

        {
            LLSelectedTE::getTexGen(selected_texgen, identical_texgen);
            identical_planar_texgen = (identical_texgen && (selected_texgen == LLTextureEntry::TEX_GEN_PLANAR));
        }

        // Texture scale
        {
            bool identical_diff_scale_s = false;
            bool identical_spec_scale_s = false;
            bool identical_norm_scale_s = false;

            identical = align_planar ? identical_planar_aligned : identical;

            F32 diff_scale_s = 1.f;
            F32 spec_scale_s = 1.f;
            F32 norm_scale_s = 1.f;

            LLSelectedTE::getScaleS(diff_scale_s, identical_diff_scale_s);
            LLSelectedTEMaterial::getSpecularRepeatX(spec_scale_s, identical_spec_scale_s);
            LLSelectedTEMaterial::getNormalRepeatX(norm_scale_s, identical_norm_scale_s);

            diff_scale_s = editable ? diff_scale_s : 1.0f;
            diff_scale_s *= identical_planar_texgen ? 2.0f : 1.0f;

            norm_scale_s = editable ? norm_scale_s : 1.0f;
            norm_scale_s *= identical_planar_texgen ? 2.0f : 1.0f;

            spec_scale_s = editable ? spec_scale_s : 1.0f;
            spec_scale_s *= identical_planar_texgen ? 2.0f : 1.0f;

            getChild<LLUICtrl>("TexScaleU")->setValue(diff_scale_s);
            getChild<LLUICtrl>("shinyScaleU")->setValue(spec_scale_s);
            getChild<LLUICtrl>("bumpyScaleU")->setValue(norm_scale_s);

            getChildView("TexScaleU")->setEnabled(editable && has_material);
            getChildView("shinyScaleU")->setEnabled(editable && has_material && specmap_id.notNull());
            getChildView("bumpyScaleU")->setEnabled(editable && has_material && normmap_id.notNull());

<<<<<<< HEAD
			bool diff_scale_tentative = !(identical && identical_diff_scale_s);
			bool norm_scale_tentative = !(identical && identical_norm_scale_s);
			bool spec_scale_tentative = !(identical && identical_spec_scale_s);
=======
            BOOL diff_scale_tentative = !(identical && identical_diff_scale_s);
            BOOL norm_scale_tentative = !(identical && identical_norm_scale_s);
            BOOL spec_scale_tentative = !(identical && identical_spec_scale_s);
>>>>>>> e7eced3c

            getChild<LLUICtrl>("TexScaleU")->setTentative(  LLSD(diff_scale_tentative));
            getChild<LLUICtrl>("shinyScaleU")->setTentative(LLSD(spec_scale_tentative));
            getChild<LLUICtrl>("bumpyScaleU")->setTentative(LLSD(norm_scale_tentative));
        }

        {
            bool identical_diff_scale_t = false;
            bool identical_spec_scale_t = false;
            bool identical_norm_scale_t = false;

            F32 diff_scale_t = 1.f;
            F32 spec_scale_t = 1.f;
            F32 norm_scale_t = 1.f;

            LLSelectedTE::getScaleT(diff_scale_t, identical_diff_scale_t);
            LLSelectedTEMaterial::getSpecularRepeatY(spec_scale_t, identical_spec_scale_t);
            LLSelectedTEMaterial::getNormalRepeatY(norm_scale_t, identical_norm_scale_t);

            diff_scale_t = editable ? diff_scale_t : 1.0f;
            diff_scale_t *= identical_planar_texgen ? 2.0f : 1.0f;

            norm_scale_t = editable ? norm_scale_t : 1.0f;
            norm_scale_t *= identical_planar_texgen ? 2.0f : 1.0f;

            spec_scale_t = editable ? spec_scale_t : 1.0f;
            spec_scale_t *= identical_planar_texgen ? 2.0f : 1.0f;

<<<<<<< HEAD
			bool diff_scale_tentative = !identical_diff_scale_t;
			bool norm_scale_tentative = !identical_norm_scale_t;
			bool spec_scale_tentative = !identical_spec_scale_t;
=======
            BOOL diff_scale_tentative = !identical_diff_scale_t;
            BOOL norm_scale_tentative = !identical_norm_scale_t;
            BOOL spec_scale_tentative = !identical_spec_scale_t;
>>>>>>> e7eced3c

            getChildView("TexScaleV")->setEnabled(editable && has_material);
            getChildView("shinyScaleV")->setEnabled(editable && has_material && specmap_id.notNull());
            getChildView("bumpyScaleV")->setEnabled(editable && has_material && normmap_id.notNull());

<<<<<<< HEAD
			if (force_set_values)
			{
				getChild<LLSpinCtrl>("TexScaleV")->forceSetValue(diff_scale_t);
			}
			else
			{
				getChild<LLSpinCtrl>("TexScaleV")->setValue(diff_scale_t);
			}
			getChild<LLUICtrl>("shinyScaleV")->setValue(norm_scale_t);
			getChild<LLUICtrl>("bumpyScaleV")->setValue(spec_scale_t);

			getChild<LLUICtrl>("TexScaleV")->setTentative(LLSD(diff_scale_tentative));
			getChild<LLUICtrl>("shinyScaleV")->setTentative(LLSD(norm_scale_tentative));
			getChild<LLUICtrl>("bumpyScaleV")->setTentative(LLSD(spec_scale_tentative));
		}

		// Texture offset
		{
			bool identical_diff_offset_s = false;
			bool identical_norm_offset_s = false;
			bool identical_spec_offset_s = false;

			F32 diff_offset_s = 0.0f;
			F32 norm_offset_s = 0.0f;
			F32 spec_offset_s = 0.0f;

			LLSelectedTE::getOffsetS(diff_offset_s, identical_diff_offset_s);
			LLSelectedTEMaterial::getNormalOffsetX(norm_offset_s, identical_norm_offset_s);
			LLSelectedTEMaterial::getSpecularOffsetX(spec_offset_s, identical_spec_offset_s);

			bool diff_offset_u_tentative = !(align_planar ? identical_planar_aligned : identical_diff_offset_s);
			bool norm_offset_u_tentative = !(align_planar ? identical_planar_aligned : identical_norm_offset_s);
			bool spec_offset_u_tentative = !(align_planar ? identical_planar_aligned : identical_spec_offset_s);

			getChild<LLUICtrl>("TexOffsetU")->setValue(  editable ? diff_offset_s : 0.0f);
			getChild<LLUICtrl>("bumpyOffsetU")->setValue(editable ? norm_offset_s : 0.0f);
			getChild<LLUICtrl>("shinyOffsetU")->setValue(editable ? spec_offset_s : 0.0f);

			getChild<LLUICtrl>("TexOffsetU")->setTentative(LLSD(diff_offset_u_tentative));
			getChild<LLUICtrl>("shinyOffsetU")->setTentative(LLSD(norm_offset_u_tentative));
			getChild<LLUICtrl>("bumpyOffsetU")->setTentative(LLSD(spec_offset_u_tentative));
=======
            if (force_set_values)
            {
                getChild<LLSpinCtrl>("TexScaleV")->forceSetValue(diff_scale_t);
            }
            else
            {
                getChild<LLSpinCtrl>("TexScaleV")->setValue(diff_scale_t);
            }
            getChild<LLUICtrl>("shinyScaleV")->setValue(norm_scale_t);
            getChild<LLUICtrl>("bumpyScaleV")->setValue(spec_scale_t);

            getChild<LLUICtrl>("TexScaleV")->setTentative(LLSD(diff_scale_tentative));
            getChild<LLUICtrl>("shinyScaleV")->setTentative(LLSD(norm_scale_tentative));
            getChild<LLUICtrl>("bumpyScaleV")->setTentative(LLSD(spec_scale_tentative));
        }

        // Texture offset
        {
            bool identical_diff_offset_s = false;
            bool identical_norm_offset_s = false;
            bool identical_spec_offset_s = false;

            F32 diff_offset_s = 0.0f;
            F32 norm_offset_s = 0.0f;
            F32 spec_offset_s = 0.0f;

            LLSelectedTE::getOffsetS(diff_offset_s, identical_diff_offset_s);
            LLSelectedTEMaterial::getNormalOffsetX(norm_offset_s, identical_norm_offset_s);
            LLSelectedTEMaterial::getSpecularOffsetX(spec_offset_s, identical_spec_offset_s);

            BOOL diff_offset_u_tentative = !(align_planar ? identical_planar_aligned : identical_diff_offset_s);
            BOOL norm_offset_u_tentative = !(align_planar ? identical_planar_aligned : identical_norm_offset_s);
            BOOL spec_offset_u_tentative = !(align_planar ? identical_planar_aligned : identical_spec_offset_s);

            getChild<LLUICtrl>("TexOffsetU")->setValue(  editable ? diff_offset_s : 0.0f);
            getChild<LLUICtrl>("bumpyOffsetU")->setValue(editable ? norm_offset_s : 0.0f);
            getChild<LLUICtrl>("shinyOffsetU")->setValue(editable ? spec_offset_s : 0.0f);

            getChild<LLUICtrl>("TexOffsetU")->setTentative(LLSD(diff_offset_u_tentative));
            getChild<LLUICtrl>("shinyOffsetU")->setTentative(LLSD(norm_offset_u_tentative));
            getChild<LLUICtrl>("bumpyOffsetU")->setTentative(LLSD(spec_offset_u_tentative));
>>>>>>> e7eced3c

            getChildView("TexOffsetU")->setEnabled(editable && has_material);
            getChildView("shinyOffsetU")->setEnabled(editable && has_material && specmap_id.notNull());
            getChildView("bumpyOffsetU")->setEnabled(editable && has_material && normmap_id.notNull());
        }

        {
            bool identical_diff_offset_t = false;
            bool identical_norm_offset_t = false;
            bool identical_spec_offset_t = false;

            F32 diff_offset_t = 0.0f;
            F32 norm_offset_t = 0.0f;
            F32 spec_offset_t = 0.0f;

            LLSelectedTE::getOffsetT(diff_offset_t, identical_diff_offset_t);
            LLSelectedTEMaterial::getNormalOffsetY(norm_offset_t, identical_norm_offset_t);
            LLSelectedTEMaterial::getSpecularOffsetY(spec_offset_t, identical_spec_offset_t);

<<<<<<< HEAD
			LLSelectedTE::getOffsetT(diff_offset_t, identical_diff_offset_t);
			LLSelectedTEMaterial::getNormalOffsetY(norm_offset_t, identical_norm_offset_t);
			LLSelectedTEMaterial::getSpecularOffsetY(spec_offset_t, identical_spec_offset_t);
			
			bool diff_offset_v_tentative = !(align_planar ? identical_planar_aligned : identical_diff_offset_t);
			bool norm_offset_v_tentative = !(align_planar ? identical_planar_aligned : identical_norm_offset_t);
			bool spec_offset_v_tentative = !(align_planar ? identical_planar_aligned : identical_spec_offset_t);
=======
            BOOL diff_offset_v_tentative = !(align_planar ? identical_planar_aligned : identical_diff_offset_t);
            BOOL norm_offset_v_tentative = !(align_planar ? identical_planar_aligned : identical_norm_offset_t);
            BOOL spec_offset_v_tentative = !(align_planar ? identical_planar_aligned : identical_spec_offset_t);
>>>>>>> e7eced3c

            getChild<LLUICtrl>("TexOffsetV")->setValue(  editable ? diff_offset_t : 0.0f);
            getChild<LLUICtrl>("bumpyOffsetV")->setValue(editable ? norm_offset_t : 0.0f);
            getChild<LLUICtrl>("shinyOffsetV")->setValue(editable ? spec_offset_t : 0.0f);

            getChild<LLUICtrl>("TexOffsetV")->setTentative(LLSD(diff_offset_v_tentative));
            getChild<LLUICtrl>("shinyOffsetV")->setTentative(LLSD(norm_offset_v_tentative));
            getChild<LLUICtrl>("bumpyOffsetV")->setTentative(LLSD(spec_offset_v_tentative));

            getChildView("TexOffsetV")->setEnabled(editable && has_material);
            getChildView("shinyOffsetV")->setEnabled(editable && has_material && specmap_id.notNull());
            getChildView("bumpyOffsetV")->setEnabled(editable && has_material && normmap_id.notNull());
        }

        // Texture rotation
        {
            bool identical_diff_rotation = false;
            bool identical_norm_rotation = false;
            bool identical_spec_rotation = false;

            F32 diff_rotation = 0.f;
            F32 norm_rotation = 0.f;
            F32 spec_rotation = 0.f;

            LLSelectedTE::getRotation(diff_rotation,identical_diff_rotation);
            LLSelectedTEMaterial::getSpecularRotation(spec_rotation,identical_spec_rotation);
            LLSelectedTEMaterial::getNormalRotation(norm_rotation,identical_norm_rotation);

<<<<<<< HEAD
			bool diff_rot_tentative = !(align_planar ? identical_planar_aligned : identical_diff_rotation);
			bool norm_rot_tentative = !(align_planar ? identical_planar_aligned : identical_norm_rotation);
			bool spec_rot_tentative = !(align_planar ? identical_planar_aligned : identical_spec_rotation);
=======
            BOOL diff_rot_tentative = !(align_planar ? identical_planar_aligned : identical_diff_rotation);
            BOOL norm_rot_tentative = !(align_planar ? identical_planar_aligned : identical_norm_rotation);
            BOOL spec_rot_tentative = !(align_planar ? identical_planar_aligned : identical_spec_rotation);
>>>>>>> e7eced3c

            F32 diff_rot_deg = diff_rotation * RAD_TO_DEG;
            F32 norm_rot_deg = norm_rotation * RAD_TO_DEG;
            F32 spec_rot_deg = spec_rotation * RAD_TO_DEG;

            getChildView("TexRot")->setEnabled(editable && has_material);
            getChildView("shinyRot")->setEnabled(editable && has_material && specmap_id.notNull());
            getChildView("bumpyRot")->setEnabled(editable && has_material && normmap_id.notNull());

            getChild<LLUICtrl>("TexRot")->setTentative(diff_rot_tentative);
            getChild<LLUICtrl>("shinyRot")->setTentative(LLSD(norm_rot_tentative));
            getChild<LLUICtrl>("bumpyRot")->setTentative(LLSD(spec_rot_tentative));

            getChild<LLUICtrl>("TexRot")->setValue(  editable ? diff_rot_deg : 0.0f);
            getChild<LLUICtrl>("shinyRot")->setValue(editable ? spec_rot_deg : 0.0f);
            getChild<LLUICtrl>("bumpyRot")->setValue(editable ? norm_rot_deg : 0.0f);
        }

        {
            F32 glow = 0.f;
            bool identical_glow = false;
            LLSelectedTE::getGlow(glow,identical_glow);
            getChild<LLUICtrl>("glow")->setValue(glow);
            getChild<LLUICtrl>("glow")->setTentative(!identical_glow);
            getChildView("glow")->setEnabled(editable);
            getChildView("glow label")->setEnabled(editable);
        }

        {
            LLCtrlSelectionInterface* combobox_texgen = childGetSelectionInterface("combobox texgen");
            if (combobox_texgen)
            {
                // Maps from enum to combobox entry index
                combobox_texgen->selectNthItem(((S32)selected_texgen) >> 1);
            }
            else
            {
                LL_WARNS() << "failed childGetSelectionInterface for 'combobox texgen'" << LL_ENDL;
            }

            getChildView("combobox texgen")->setEnabled(editable);
            getChild<LLUICtrl>("combobox texgen")->setTentative(!identical);
            getChildView("tex gen")->setEnabled(editable);
        }

        {
            U8 fullbright_flag = 0;
            bool identical_fullbright = false;

            LLSelectedTE::getFullbright(fullbright_flag,identical_fullbright);

            getChild<LLUICtrl>("checkbox fullbright")->setValue((S32)(fullbright_flag != 0));
            getChildView("checkbox fullbright")->setEnabled(editable && !has_pbr_material);
            getChild<LLUICtrl>("checkbox fullbright")->setTentative(!identical_fullbright);
            mComboMatMedia->setEnabledByValue("Materials", !has_pbr_material);
        }

        // Repeats per meter
        {
            F32 repeats_diff = 1.f;
            F32 repeats_norm = 1.f;
            F32 repeats_spec = 1.f;

            bool identical_diff_repeats = false;
            bool identical_norm_repeats = false;
            bool identical_spec_repeats = false;

            LLSelectedTE::getMaxDiffuseRepeats(repeats_diff, identical_diff_repeats);
            LLSelectedTEMaterial::getMaxNormalRepeats(repeats_norm, identical_norm_repeats);
            LLSelectedTEMaterial::getMaxSpecularRepeats(repeats_spec, identical_spec_repeats);

            LLComboBox* mComboTexGen = getChild<LLComboBox>("combobox texgen");
            if (mComboTexGen)
            {
                S32 index = mComboTexGen ? mComboTexGen->getCurrentIndex() : 0;
                bool enabled = editable && (index != 1);
                bool identical_repeats = true;
                S32 material_selection = mComboMatMedia->getCurrentIndex();
                F32  repeats = 1.0f;

                U32 material_type = MATTYPE_DIFFUSE;
                if (material_selection == MATMEDIA_MATERIAL)
                {
                    material_type = radio_mat_type->getSelectedIndex();
                }
                else if (material_selection == MATMEDIA_PBR)
                {
                    enabled = editable && has_pbr_material;
                    material_type = radio_pbr_type->getSelectedIndex();
                }

                switch (material_type)
                {
                default:
                case MATTYPE_DIFFUSE:
                {
                    if (material_selection != MATMEDIA_PBR)
                    {
                        enabled = editable && !id.isNull();
                    }
                    identical_repeats = identical_diff_repeats;
                    repeats = repeats_diff;
                }
                break;

                case MATTYPE_SPECULAR:
                {
                    if (material_selection != MATMEDIA_PBR)
                    {
                        enabled = (editable && ((shiny == SHINY_TEXTURE) && !specmap_id.isNull()));
                    }
                    identical_repeats = identical_spec_repeats;
                    repeats = repeats_spec;
                }
                break;

                case MATTYPE_NORMAL:
                {
                    if (material_selection != MATMEDIA_PBR)
                    {
                        enabled = (editable && ((bumpy == BUMPY_TEXTURE) && !normmap_id.isNull()));
                    }
                    identical_repeats = identical_norm_repeats;
                    repeats = repeats_norm;
                }
                break;
                }

<<<<<<< HEAD
				bool repeats_tentative = !identical_repeats;

				LLSpinCtrl* rpt_ctrl = getChild<LLSpinCtrl>("rptctrl");
				if (force_set_values)
				{
					//onCommit, previosly edited element updates related ones
					rpt_ctrl->forceSetValue(editable ? repeats : 1.0f);
				}
				else
				{
					rpt_ctrl->setValue(editable ? repeats : 1.0f);
				}
				rpt_ctrl->setTentative(LLSD(repeats_tentative));
=======
                BOOL repeats_tentative = !identical_repeats;

                LLSpinCtrl* rpt_ctrl = getChild<LLSpinCtrl>("rptctrl");
                if (force_set_values)
                {
                    //onCommit, previosly edited element updates related ones
                    rpt_ctrl->forceSetValue(editable ? repeats : 1.0f);
                }
                else
                {
                    rpt_ctrl->setValue(editable ? repeats : 1.0f);
                }
                rpt_ctrl->setTentative(LLSD(repeats_tentative));
>>>>>>> e7eced3c
                rpt_ctrl->setEnabled(has_material && !identical_planar_texgen && enabled);
            }
        }

        // Materials
        {
            LLMaterialPtr material;
            LLSelectedTEMaterial::getCurrent(material, identical);

            if (material && editable)
<<<<<<< HEAD
			{
				LL_DEBUGS("Materials") << material->asLLSD() << LL_ENDL;

				// Alpha
				LLCtrlSelectionInterface* combobox_alphamode =
					childGetSelectionInterface("combobox alphamode");
				if (combobox_alphamode)
				{
					U32 alpha_mode = material->getDiffuseAlphaMode();

					if (transparency > 0.f)
					{ //it is invalid to have any alpha mode other than blend if transparency is greater than zero ... 
						alpha_mode = LLMaterial::DIFFUSE_ALPHA_MODE_BLEND;
					}

					if (!mIsAlpha)
					{ // ... unless there is no alpha channel in the texture, in which case alpha mode MUST ebe none
						alpha_mode = LLMaterial::DIFFUSE_ALPHA_MODE_NONE;
					}

					combobox_alphamode->selectNthItem(alpha_mode);
				}
				else
				{
					LL_WARNS() << "failed childGetSelectionInterface for 'combobox alphamode'" << LL_ENDL;
				}
				getChild<LLUICtrl>("maskcutoff")->setValue(material->getAlphaMaskCutoff());
				updateAlphaControls();

				identical_planar_texgen = isIdenticalPlanarTexgen();

				// Shiny (specular)
				F32 offset_x, offset_y, repeat_x, repeat_y, rot;
				LLTextureCtrl* texture_ctrl = getChild<LLTextureCtrl>("shinytexture control");
				texture_ctrl->setImageAssetID(material->getSpecularID());

				if (!material->getSpecularID().isNull() && (shiny == SHINY_TEXTURE))
				{
					material->getSpecularOffset(offset_x,offset_y);
					material->getSpecularRepeat(repeat_x,repeat_y);

					if (identical_planar_texgen)
					{
						repeat_x *= 2.0f;
						repeat_y *= 2.0f;
					}

					rot = material->getSpecularRotation();
					getChild<LLUICtrl>("shinyScaleU")->setValue(repeat_x);
					getChild<LLUICtrl>("shinyScaleV")->setValue(repeat_y);
					getChild<LLUICtrl>("shinyRot")->setValue(rot*RAD_TO_DEG);
					getChild<LLUICtrl>("shinyOffsetU")->setValue(offset_x);
					getChild<LLUICtrl>("shinyOffsetV")->setValue(offset_y);
					getChild<LLUICtrl>("glossiness")->setValue(material->getSpecularLightExponent());
					getChild<LLUICtrl>("environment")->setValue(material->getEnvironmentIntensity());
                    getChild<LLUICtrl>("mirror")->setValue(material->getEnvironmentIntensity());

					updateShinyControls(!material->getSpecularID().isNull(), true);
				}

				// Assert desired colorswatch color to match material AFTER updateShinyControls
				// to avoid getting overwritten with the default on some UI state changes.
				//
				if (!material->getSpecularID().isNull())
				{
					LLColorSwatchCtrl*	shiny_swatch = getChild<LLColorSwatchCtrl>("shinycolorswatch");
					LLColor4 new_color = material->getSpecularLightColor();
					LLColor4 old_color = shiny_swatch->get();

					shiny_swatch->setOriginal(new_color);
					shiny_swatch->set(new_color, force_set_values || old_color != new_color || !editable);
				}

				// Bumpy (normal)
				texture_ctrl = getChild<LLTextureCtrl>("bumpytexture control");
				texture_ctrl->setImageAssetID(material->getNormalID());

				if (!material->getNormalID().isNull())
				{
					material->getNormalOffset(offset_x,offset_y);
					material->getNormalRepeat(repeat_x,repeat_y);

					if (identical_planar_texgen)
					{
						repeat_x *= 2.0f;
						repeat_y *= 2.0f;
					}
			
					rot = material->getNormalRotation();
					getChild<LLUICtrl>("bumpyScaleU")->setValue(repeat_x);
					getChild<LLUICtrl>("bumpyScaleV")->setValue(repeat_y);
					getChild<LLUICtrl>("bumpyRot")->setValue(rot*RAD_TO_DEG);
					getChild<LLUICtrl>("bumpyOffsetU")->setValue(offset_x);
					getChild<LLUICtrl>("bumpyOffsetV")->setValue(offset_y);

					updateBumpyControls(!material->getNormalID().isNull(), true);
				}
			}
		}
=======
            {
                LL_DEBUGS("Materials") << material->asLLSD() << LL_ENDL;

                // Alpha
                LLCtrlSelectionInterface* combobox_alphamode =
                    childGetSelectionInterface("combobox alphamode");
                if (combobox_alphamode)
                {
                    U32 alpha_mode = material->getDiffuseAlphaMode();

                    if (transparency > 0.f)
                    { //it is invalid to have any alpha mode other than blend if transparency is greater than zero ...
                        alpha_mode = LLMaterial::DIFFUSE_ALPHA_MODE_BLEND;
                    }

                    if (!mIsAlpha)
                    { // ... unless there is no alpha channel in the texture, in which case alpha mode MUST ebe none
                        alpha_mode = LLMaterial::DIFFUSE_ALPHA_MODE_NONE;
                    }

                    combobox_alphamode->selectNthItem(alpha_mode);
                }
                else
                {
                    LL_WARNS() << "failed childGetSelectionInterface for 'combobox alphamode'" << LL_ENDL;
                }
                getChild<LLUICtrl>("maskcutoff")->setValue(material->getAlphaMaskCutoff());
                updateAlphaControls();

                identical_planar_texgen = isIdenticalPlanarTexgen();

                // Shiny (specular)
                F32 offset_x, offset_y, repeat_x, repeat_y, rot;
                LLTextureCtrl* texture_ctrl = getChild<LLTextureCtrl>("shinytexture control");
                texture_ctrl->setImageAssetID(material->getSpecularID());

                if (!material->getSpecularID().isNull() && (shiny == SHINY_TEXTURE))
                {
                    material->getSpecularOffset(offset_x,offset_y);
                    material->getSpecularRepeat(repeat_x,repeat_y);

                    if (identical_planar_texgen)
                    {
                        repeat_x *= 2.0f;
                        repeat_y *= 2.0f;
                    }

                    rot = material->getSpecularRotation();
                    getChild<LLUICtrl>("shinyScaleU")->setValue(repeat_x);
                    getChild<LLUICtrl>("shinyScaleV")->setValue(repeat_y);
                    getChild<LLUICtrl>("shinyRot")->setValue(rot*RAD_TO_DEG);
                    getChild<LLUICtrl>("shinyOffsetU")->setValue(offset_x);
                    getChild<LLUICtrl>("shinyOffsetV")->setValue(offset_y);
                    getChild<LLUICtrl>("glossiness")->setValue(material->getSpecularLightExponent());
                    getChild<LLUICtrl>("environment")->setValue(material->getEnvironmentIntensity());

                    updateShinyControls(!material->getSpecularID().isNull(), true);
                }

                // Assert desired colorswatch color to match material AFTER updateShinyControls
                // to avoid getting overwritten with the default on some UI state changes.
                //
                if (!material->getSpecularID().isNull())
                {
                    LLColorSwatchCtrl*  shiny_swatch = getChild<LLColorSwatchCtrl>("shinycolorswatch");
                    LLColor4 new_color = material->getSpecularLightColor();
                    LLColor4 old_color = shiny_swatch->get();

                    shiny_swatch->setOriginal(new_color);
                    shiny_swatch->set(new_color, force_set_values || old_color != new_color || !editable);
                }

                // Bumpy (normal)
                texture_ctrl = getChild<LLTextureCtrl>("bumpytexture control");
                texture_ctrl->setImageAssetID(material->getNormalID());

                if (!material->getNormalID().isNull())
                {
                    material->getNormalOffset(offset_x,offset_y);
                    material->getNormalRepeat(repeat_x,repeat_y);

                    if (identical_planar_texgen)
                    {
                        repeat_x *= 2.0f;
                        repeat_y *= 2.0f;
                    }

                    rot = material->getNormalRotation();
                    getChild<LLUICtrl>("bumpyScaleU")->setValue(repeat_x);
                    getChild<LLUICtrl>("bumpyScaleV")->setValue(repeat_y);
                    getChild<LLUICtrl>("bumpyRot")->setValue(rot*RAD_TO_DEG);
                    getChild<LLUICtrl>("bumpyOffsetU")->setValue(offset_x);
                    getChild<LLUICtrl>("bumpyOffsetV")->setValue(offset_y);

                    updateBumpyControls(!material->getNormalID().isNull(), true);
                }
            }
        }
>>>>>>> e7eced3c
        S32 selected_count = LLSelectMgr::getInstance()->getSelection()->getObjectCount();
        bool single_volume = (selected_count == 1);
        mMenuClipboardColor->setEnabled(editable && single_volume);

        // Set variable values for numeric expressions
        LLCalc* calcp = LLCalc::getInstance();
        calcp->setVar(LLCalc::TEX_U_SCALE, childGetValue("TexScaleU").asReal());
        calcp->setVar(LLCalc::TEX_V_SCALE, childGetValue("TexScaleV").asReal());
        calcp->setVar(LLCalc::TEX_U_OFFSET, childGetValue("TexOffsetU").asReal());
        calcp->setVar(LLCalc::TEX_V_OFFSET, childGetValue("TexOffsetV").asReal());
        calcp->setVar(LLCalc::TEX_ROTATION, childGetValue("TexRot").asReal());
        calcp->setVar(LLCalc::TEX_TRANSPARENCY, childGetValue("ColorTrans").asReal());
        calcp->setVar(LLCalc::TEX_GLOW, childGetValue("glow").asReal());
    }
    else
    {
        // Disable all UICtrls
        clearCtrls();

        // Disable non-UICtrls
        LLTextureCtrl*  pbr_ctrl = findChild<LLTextureCtrl>("pbr_control");
        if (pbr_ctrl)
        {
            pbr_ctrl->setImageAssetID(LLUUID::null);
            pbr_ctrl->setEnabled(false);
        }
<<<<<<< HEAD
		LLTextureCtrl*	texture_ctrl = getChild<LLTextureCtrl>("texture control"); 
		if (texture_ctrl)
		{
			texture_ctrl->setImageAssetID( LLUUID::null );
			texture_ctrl->setEnabled( false );  // this is a LLUICtrl, but we don't want it to have keyboard focus so we add it as a child, not a ctrl.
// 			texture_ctrl->setValid(false);
		}
		LLColorSwatchCtrl* mColorSwatch = getChild<LLColorSwatchCtrl>("colorswatch");
		if (mColorSwatch)
		{
			mColorSwatch->setEnabled( false );			
			mColorSwatch->setFallbackImage(LLUI::getUIImage("locked_image.j2c") );
			mColorSwatch->setValid(false);
		}
		LLRadioGroup* radio_mat_type = getChild<LLRadioGroup>("radio_material_type");
		if (radio_mat_type)
		{
			radio_mat_type->setSelectedIndex(0);
		}
		getChildView("color trans")->setEnabled(false);
		getChildView("rptctrl")->setEnabled(false);
		getChildView("tex gen")->setEnabled(false);
		getChildView("label shininess")->setEnabled(false);
		getChildView("label bumpiness")->setEnabled(false);
		getChildView("button align")->setEnabled(false);
        getChildView("pbr_from_inventory")->setEnabled(false);
        getChildView("edit_selected_pbr")->setEnabled(false);
        getChildView("save_selected_pbr")->setEnabled(false);
		
		updateVisibility();
=======
        LLTextureCtrl*  texture_ctrl = getChild<LLTextureCtrl>("texture control");
        if (texture_ctrl)
        {
            texture_ctrl->setImageAssetID( LLUUID::null );
            texture_ctrl->setEnabled( FALSE );  // this is a LLUICtrl, but we don't want it to have keyboard focus so we add it as a child, not a ctrl.
//          texture_ctrl->setValid(FALSE);
        }
        LLColorSwatchCtrl* mColorSwatch = getChild<LLColorSwatchCtrl>("colorswatch");
        if (mColorSwatch)
        {
            mColorSwatch->setEnabled( FALSE );
            mColorSwatch->setFallbackImage(LLUI::getUIImage("locked_image.j2c") );
            mColorSwatch->setValid(FALSE);
        }
        LLRadioGroup* radio_mat_type = getChild<LLRadioGroup>("radio_material_type");
        if (radio_mat_type)
        {
            radio_mat_type->setSelectedIndex(0);
        }
        getChildView("color trans")->setEnabled(FALSE);
        getChildView("rptctrl")->setEnabled(FALSE);
        getChildView("tex gen")->setEnabled(FALSE);
        getChildView("label shininess")->setEnabled(FALSE);
        getChildView("label bumpiness")->setEnabled(FALSE);
        getChildView("button align")->setEnabled(FALSE);
        getChildView("pbr_from_inventory")->setEnabled(FALSE);
        getChildView("edit_selected_pbr")->setEnabled(FALSE);
        getChildView("save_selected_pbr")->setEnabled(FALSE);
>>>>>>> e7eced3c

        updateVisibility();

        // Set variable values for numeric expressions
        LLCalc* calcp = LLCalc::getInstance();
        calcp->clearVar(LLCalc::TEX_U_SCALE);
        calcp->clearVar(LLCalc::TEX_V_SCALE);
        calcp->clearVar(LLCalc::TEX_U_OFFSET);
        calcp->clearVar(LLCalc::TEX_V_OFFSET);
        calcp->clearVar(LLCalc::TEX_ROTATION);
        calcp->clearVar(LLCalc::TEX_TRANSPARENCY);
        calcp->clearVar(LLCalc::TEX_GLOW);
    }
}

// One-off listener that updates the build floater UI when the agent inventory adds or removes an item
class PBRPickerAgentListener : public LLInventoryObserver
{
protected:
    bool mChangePending = true;
public:
    PBRPickerAgentListener() : LLInventoryObserver()
    {
        gInventory.addObserver(this);
    }

    const bool isListening()
    {
        return mChangePending;
    }

    void changed(U32 mask) override
    {
        if (!(mask & (ADD | REMOVE)))
        {
            return;
        }

        if (gFloaterTools)
        {
            gFloaterTools->dirty();
        }
        gInventory.removeObserver(this);
        mChangePending = false;
    }

    ~PBRPickerAgentListener() override
    {
        gInventory.removeObserver(this);
        mChangePending = false;
    }
};

// One-off listener that updates the build floater UI when the prim inventory updates
class PBRPickerObjectListener : public LLVOInventoryListener
{
protected:
    LLViewerObject* mObjectp;
    bool mChangePending = true;
public:

    PBRPickerObjectListener(LLViewerObject* object)
    : mObjectp(object)
    {
        registerVOInventoryListener(mObjectp, nullptr);
    }

    const bool isListeningFor(const LLViewerObject* objectp) const
    {
        return mChangePending && (objectp == mObjectp);
    }

    void inventoryChanged(LLViewerObject* object,
        LLInventoryObject::object_list_t* inventory,
        S32 serial_num,
        void* user_data) override
    {
        if (gFloaterTools)
        {
            gFloaterTools->dirty();
        }
        removeVOInventoryListener();
        mChangePending = false;
    }

    ~PBRPickerObjectListener()
    {
        removeVOInventoryListener();
        mChangePending = false;
    }
};

void LLPanelFace::updateUIGLTF(LLViewerObject* objectp, bool& has_pbr_material, bool& has_faces_without_pbr, bool force_set_values)
{
    has_pbr_material = false;

    bool has_pbr_capabilities = LLMaterialEditor::capabilitiesAvailable();
    bool identical_pbr = true;
    const bool settable = has_pbr_capabilities && objectp->permModify() && !objectp->isPermanentEnforced();
    const bool editable = LLMaterialEditor::canModifyObjectsMaterial();
    const bool saveable = LLMaterialEditor::canSaveObjectsMaterial();

    // pbr material
    LLTextureCtrl* pbr_ctrl = findChild<LLTextureCtrl>("pbr_control");
    LLUUID pbr_id;
    if (pbr_ctrl)
    {
        LLSelectedTE::getPbrMaterialId(pbr_id, identical_pbr, has_pbr_material, has_faces_without_pbr);

        pbr_ctrl->setTentative(!identical_pbr);
        pbr_ctrl->setEnabled(settable);
        pbr_ctrl->setImageAssetID(pbr_id);

        if (objectp->isAttachment())
        {
            pbr_ctrl->setFilterPermissionMasks(PERM_COPY | PERM_TRANSFER | PERM_MODIFY);
        }
        else
        {
            pbr_ctrl->setImmediateFilterPermMask(PERM_NONE);
        }
    }

    getChildView("pbr_from_inventory")->setEnabled(settable);
    getChildView("edit_selected_pbr")->setEnabled(editable && !has_faces_without_pbr);
    getChildView("save_selected_pbr")->setEnabled(saveable && identical_pbr);
    if (objectp->isInventoryPending())
    {
        // Reuse the same listener when possible
        if (!mVOInventoryListener || !mVOInventoryListener->isListeningFor(objectp))
        {
            mVOInventoryListener = std::make_unique<PBRPickerObjectListener>(objectp);
        }
    }
    else
    {
        mVOInventoryListener = nullptr;
    }
    if (!identical_pbr || pbr_id.isNull() || pbr_id == BLANK_MATERIAL_ASSET_ID)
    {
        mAgentInventoryListener = nullptr;
    }
    else
    {
        if (!mAgentInventoryListener || !mAgentInventoryListener->isListening())
        {
            mAgentInventoryListener = std::make_unique<PBRPickerAgentListener>();
        }
    }

    const bool show_pbr = mComboMatMedia->getCurrentIndex() == MATMEDIA_PBR && mComboMatMedia->getEnabled();
    if (show_pbr)
    {
        const bool new_state = has_pbr_capabilities && has_pbr_material && !has_faces_without_pbr;

        LLUICtrl* gltfCtrlTextureScaleU = getChild<LLUICtrl>("gltfTextureScaleU");
        LLUICtrl* gltfCtrlTextureScaleV = getChild<LLUICtrl>("gltfTextureScaleV");
        LLUICtrl* gltfCtrlTextureRotation = getChild<LLUICtrl>("gltfTextureRotation");
        LLUICtrl* gltfCtrlTextureOffsetU = getChild<LLUICtrl>("gltfTextureOffsetU");
        LLUICtrl* gltfCtrlTextureOffsetV = getChild<LLUICtrl>("gltfTextureOffsetV");

        gltfCtrlTextureScaleU->setEnabled(new_state);
        gltfCtrlTextureScaleV->setEnabled(new_state);
        gltfCtrlTextureRotation->setEnabled(new_state);
        gltfCtrlTextureOffsetU->setEnabled(new_state);
        gltfCtrlTextureOffsetV->setEnabled(new_state);

        // Control values will be set once per frame in
        // setMaterialOverridesFromSelection
        sMaterialOverrideSelection.setDirty();
    }
}

void LLPanelFace::updateVisibilityGLTF(LLViewerObject* objectp /*= nullptr */)
{
    const bool show_pbr = mComboMatMedia->getCurrentIndex() == MATMEDIA_PBR && mComboMatMedia->getEnabled();
    const bool inventory_pending = objectp && objectp->isInventoryPending();

    LLRadioGroup* radio_pbr_type = findChild<LLRadioGroup>("radio_pbr_type");
    radio_pbr_type->setVisible(show_pbr);

    const U32 pbr_type = radio_pbr_type->getSelectedIndex();
    const bool show_pbr_render_material_id = show_pbr && (pbr_type == PBRTYPE_RENDER_MATERIAL_ID);

    getChildView("pbr_control")->setVisible(show_pbr_render_material_id);

    getChildView("pbr_from_inventory")->setVisible(show_pbr_render_material_id);
    getChildView("edit_selected_pbr")->setVisible(show_pbr_render_material_id && !inventory_pending);
    getChildView("save_selected_pbr")->setVisible(show_pbr_render_material_id && !inventory_pending);
    getChildView("material_permissions_loading_label")->setVisible(show_pbr_render_material_id && inventory_pending);

    getChildView("gltfTextureScaleU")->setVisible(show_pbr);
    getChildView("gltfTextureScaleV")->setVisible(show_pbr);
    getChildView("gltfTextureRotation")->setVisible(show_pbr);
    getChildView("gltfTextureOffsetU")->setVisible(show_pbr);
    getChildView("gltfTextureOffsetV")->setVisible(show_pbr);
}

void LLPanelFace::updateCopyTexButton()
{
    LLViewerObject* objectp = LLSelectMgr::getInstance()->getSelection()->getFirstObject();
    mMenuClipboardTexture->setEnabled(objectp && objectp->getPCode() == LL_PCODE_VOLUME && objectp->permModify()
                                                    && !objectp->isPermanentEnforced() && !objectp->isInventoryPending()
                                                    && (LLSelectMgr::getInstance()->getSelection()->getObjectCount() == 1)
                                                    && LLMaterialEditor::canClipboardObjectsMaterial());
    std::string tooltip = (objectp && objectp->isInventoryPending()) ? LLTrans::getString("LoadingContents") : getString("paste_options");
    mMenuClipboardTexture->setToolTip(tooltip);
}

void LLPanelFace::refresh()
{
    LL_DEBUGS("Materials") << LL_ENDL;
    getState();
}

void LLPanelFace::refreshMedia()
{
    LLObjectSelectionHandle selected_objects = LLSelectMgr::getInstance()->getSelection();
    LLViewerObject* first_object = selected_objects->getFirstObject();

    if (!(first_object
        && first_object->getPCode() == LL_PCODE_VOLUME
        && first_object->permModify()
        ))
    {
        getChildView("add_media")->setEnabled(false);
        mTitleMediaText->clear();
        clearMediaSettings();
        return;
    }

    std::string url = first_object->getRegion()->getCapability("ObjectMedia");
    bool has_media_capability = (!url.empty());

    if (!has_media_capability)
    {
        getChildView("add_media")->setEnabled(false);
        LL_WARNS("LLFloaterToolsMedia") << "Media not enabled (no capability) in this region!" << LL_ENDL;
        clearMediaSettings();
        return;
    }

    bool is_nonpermanent_enforced = (LLSelectMgr::getInstance()->getSelection()->getFirstRootNode()
        && LLSelectMgr::getInstance()->selectGetRootsNonPermanentEnforced())
        || LLSelectMgr::getInstance()->selectGetNonPermanentEnforced();
    bool editable = is_nonpermanent_enforced && (first_object->permModify() || selectedMediaEditable());

    // Check modify permissions and whether any selected objects are in
    // the process of being fetched.  If they are, then we're not editable
    if (editable)
    {
        LLObjectSelection::iterator iter = selected_objects->begin();
        LLObjectSelection::iterator end = selected_objects->end();
        for (; iter != end; ++iter)
        {
            LLSelectNode* node = *iter;
            LLVOVolume* object = dynamic_cast<LLVOVolume*>(node->getObject());
            if (NULL != object)
            {
                if (!object->permModify())
                {
                    LL_INFOS("LLFloaterToolsMedia")
                        << "Selection not editable due to lack of modify permissions on object id "
                        << object->getID() << LL_ENDL;

                    editable = false;
                    break;
                }
            }
        }
    }

    // Media settings
    bool bool_has_media = false;
    struct media_functor : public LLSelectedTEGetFunctor<bool>
    {
        bool get(LLViewerObject* object, S32 face)
        {
            LLTextureEntry *te = object->getTE(face);
            if (te)
            {
                return te->hasMedia();
            }
            return false;
        }
    } func;


    // check if all faces have media(or, all dont have media)
    LLFloaterMediaSettings::getInstance()->mIdenticalHasMediaInfo = selected_objects->getSelectedTEValue(&func, bool_has_media);

    const LLMediaEntry default_media_data;

    struct functor_getter_media_data : public LLSelectedTEGetFunctor< LLMediaEntry>
    {
        functor_getter_media_data(const LLMediaEntry& entry) : mMediaEntry(entry) {}

        LLMediaEntry get(LLViewerObject* object, S32 face)
        {
            if (object)
                if (object->getTE(face))
                    if (object->getTE(face)->getMediaData())
                        return *(object->getTE(face)->getMediaData());
            return mMediaEntry;
        };

        const LLMediaEntry& mMediaEntry;

    } func_media_data(default_media_data);

    LLMediaEntry media_data_get;
    LLFloaterMediaSettings::getInstance()->mMultipleMedia = !(selected_objects->getSelectedTEValue(&func_media_data, media_data_get));

    std::string multi_media_info_str = LLTrans::getString("Multiple Media");
    std::string media_title = "";
    // update UI depending on whether "object" (prim or face) has media
    // and whether or not you are allowed to edit it.

    getChildView("add_media")->setEnabled(editable);
    // IF all the faces have media (or all dont have media)
    if (LLFloaterMediaSettings::getInstance()->mIdenticalHasMediaInfo)
    {
        // TODO: get media title and set it.
        mTitleMediaText->clear();
        // if identical is set, all faces are same (whether all empty or has the same media)
        if (!(LLFloaterMediaSettings::getInstance()->mMultipleMedia))
        {
            // Media data is valid
            if (media_data_get != default_media_data)
            {
                // initial media title is the media URL (until we get the name)
                media_title = media_data_get.getHomeURL();
            }
            // else all faces might be empty.
        }
        else // there' re Different Medias' been set on on the faces.
        {
            media_title = multi_media_info_str;
        }

        getChildView("delete_media")->setEnabled(bool_has_media && editable);
        // TODO: display a list of all media on the face - use 'identical' flag
    }
    else // not all face has media but at least one does.
    {
        // seleted faces have not identical value
        LLFloaterMediaSettings::getInstance()->mMultipleValidMedia = selected_objects->isMultipleTEValue(&func_media_data, default_media_data);

        if (LLFloaterMediaSettings::getInstance()->mMultipleValidMedia)
        {
            media_title = multi_media_info_str;
        }
        else
        {
            // Media data is valid
            if (media_data_get != default_media_data)
            {
                // initial media title is the media URL (until we get the name)
                media_title = media_data_get.getHomeURL();
            }
        }

        getChildView("delete_media")->setEnabled(true);
    }

    U32 materials_media = mComboMatMedia->getCurrentIndex();
    if (materials_media == MATMEDIA_MEDIA)
    {
        // currently displaying media info, navigateTo and update title
        navigateToTitleMedia(media_title);
    }
    else
    {
        // Media can be heavy, don't keep it around
        // MAC specific: MAC doesn't support setVolume(0) so if  not
        // unloaded, it might keep playing audio until user closes editor
        unloadMedia();
        mNeedMediaTitle = false;
    }

    mTitleMediaText->setText(media_title);

    // load values for media settings
    updateMediaSettings();

    LLFloaterMediaSettings::initValues(mMediaSettings, editable);
}

void LLPanelFace::unloadMedia()
{
    // destroy media source used to grab media title
    if (mTitleMedia)
        mTitleMedia->unloadMediaSource();
}

// static
void LLPanelFace::onMaterialOverrideReceived(const LLUUID& object_id, S32 side)
{
    sMaterialOverrideSelection.onSelectedObjectUpdated(object_id, side);
}

//////////////////////////////////////////////////////////////////////////////
//
void LLPanelFace::navigateToTitleMedia( const std::string url )
{
    std::string multi_media_info_str = LLTrans::getString("Multiple Media");
    if (url.empty() || multi_media_info_str == url)
    {
        // nothing to show
        mNeedMediaTitle = false;
    }
    else if (mTitleMedia)
    {
        LLPluginClassMedia* media_plugin = mTitleMedia->getMediaPlugin();
        // check if url changed or if we need a new media source
        if (mTitleMedia->getCurrentNavUrl() != url || media_plugin == NULL)
        {
            mTitleMedia->navigateTo( url );

            LLViewerMediaImpl* impl = LLViewerMedia::getInstance()->getMediaImplFromTextureID(mTitleMedia->getTextureID());
            if (impl)
            {
                // if it's a page with a movie, we don't want to hear it
                impl->setVolume(0);
            };
        }

        // flag that we need to update the title (even if no request were made)
        mNeedMediaTitle = true;
    }
}

bool LLPanelFace::selectedMediaEditable()
{
    U32 owner_mask_on;
    U32 owner_mask_off;
    U32 valid_owner_perms = LLSelectMgr::getInstance()->selectGetPerm(PERM_OWNER,
        &owner_mask_on, &owner_mask_off);
    U32 group_mask_on;
    U32 group_mask_off;
    U32 valid_group_perms = LLSelectMgr::getInstance()->selectGetPerm(PERM_GROUP,
        &group_mask_on, &group_mask_off);
    U32 everyone_mask_on;
    U32 everyone_mask_off;
    S32 valid_everyone_perms = LLSelectMgr::getInstance()->selectGetPerm(PERM_EVERYONE,
        &everyone_mask_on, &everyone_mask_off);

    bool selected_Media_editable = false;

    // if perms we got back are valid
    if (valid_owner_perms &&
        valid_group_perms &&
        valid_everyone_perms)
    {

        if ((owner_mask_on & PERM_MODIFY) ||
            (group_mask_on & PERM_MODIFY) ||
            (everyone_mask_on & PERM_MODIFY))
        {
            selected_Media_editable = true;
        }
        else
            // user is NOT allowed to press the RESET button
        {
            selected_Media_editable = false;
        };
    };

    return selected_Media_editable;
}

void LLPanelFace::clearMediaSettings()
{
    LLFloaterMediaSettings::clearValues(false);
}

void LLPanelFace::updateMediaSettings()
{
    bool identical(false);
    std::string base_key("");
    std::string value_str("");
    int value_int = 0;
    bool value_bool = false;
    LLObjectSelectionHandle selected_objects = LLSelectMgr::getInstance()->getSelection();
    // TODO: (CP) refactor this using something clever or boost or both !!

    const LLMediaEntry default_media_data;

    // controls
    U8 value_u8 = default_media_data.getControls();
    struct functor_getter_controls : public LLSelectedTEGetFunctor< U8 >
    {
        functor_getter_controls(const LLMediaEntry &entry) : mMediaEntry(entry) {}

        U8 get(LLViewerObject* object, S32 face)
        {
            if (object)
                if (object->getTE(face))
                    if (object->getTE(face)->getMediaData())
                        return object->getTE(face)->getMediaData()->getControls();
            return mMediaEntry.getControls();
        };

        const LLMediaEntry &mMediaEntry;

    } func_controls(default_media_data);
    identical = selected_objects->getSelectedTEValue(&func_controls, value_u8);
    base_key = std::string(LLMediaEntry::CONTROLS_KEY);
    mMediaSettings[base_key] = value_u8;
    mMediaSettings[base_key + std::string(LLPanelContents::TENTATIVE_SUFFIX)] = !identical;

    // First click (formerly left click)
    value_bool = default_media_data.getFirstClickInteract();
    struct functor_getter_first_click : public LLSelectedTEGetFunctor< bool >
    {
        functor_getter_first_click(const LLMediaEntry& entry) : mMediaEntry(entry) {}

        bool get(LLViewerObject* object, S32 face)
        {
            if (object)
                if (object->getTE(face))
                    if (object->getTE(face)->getMediaData())
                        return object->getTE(face)->getMediaData()->getFirstClickInteract();
            return mMediaEntry.getFirstClickInteract();
        };

        const LLMediaEntry &mMediaEntry;

    } func_first_click(default_media_data);
    identical = selected_objects->getSelectedTEValue(&func_first_click, value_bool);
    base_key = std::string(LLMediaEntry::FIRST_CLICK_INTERACT_KEY);
    mMediaSettings[base_key] = value_bool;
    mMediaSettings[base_key + std::string(LLPanelContents::TENTATIVE_SUFFIX)] = !identical;

    // Home URL
    value_str = default_media_data.getHomeURL();
    struct functor_getter_home_url : public LLSelectedTEGetFunctor< std::string >
    {
        functor_getter_home_url(const LLMediaEntry& entry) : mMediaEntry(entry) {}

        std::string get(LLViewerObject* object, S32 face)
        {
            if (object)
                if (object->getTE(face))
                    if (object->getTE(face)->getMediaData())
                        return object->getTE(face)->getMediaData()->getHomeURL();
            return mMediaEntry.getHomeURL();
        };

        const LLMediaEntry &mMediaEntry;

    } func_home_url(default_media_data);
    identical = selected_objects->getSelectedTEValue(&func_home_url, value_str);
    base_key = std::string(LLMediaEntry::HOME_URL_KEY);
    mMediaSettings[base_key] = value_str;
    mMediaSettings[base_key + std::string(LLPanelContents::TENTATIVE_SUFFIX)] = !identical;

    // Current URL
    value_str = default_media_data.getCurrentURL();
    struct functor_getter_current_url : public LLSelectedTEGetFunctor< std::string >
    {
        functor_getter_current_url(const LLMediaEntry& entry) : mMediaEntry(entry) {}

        std::string get(LLViewerObject* object, S32 face)
        {
            if (object)
                if (object->getTE(face))
                    if (object->getTE(face)->getMediaData())
                        return object->getTE(face)->getMediaData()->getCurrentURL();
            return mMediaEntry.getCurrentURL();
        };

        const LLMediaEntry &mMediaEntry;

    } func_current_url(default_media_data);
    identical = selected_objects->getSelectedTEValue(&func_current_url, value_str);
    base_key = std::string(LLMediaEntry::CURRENT_URL_KEY);
    mMediaSettings[base_key] = value_str;
    mMediaSettings[base_key + std::string(LLPanelContents::TENTATIVE_SUFFIX)] = !identical;

    // Auto zoom
    value_bool = default_media_data.getAutoZoom();
    struct functor_getter_auto_zoom : public LLSelectedTEGetFunctor< bool >
    {

        functor_getter_auto_zoom(const LLMediaEntry& entry) : mMediaEntry(entry) {}

        bool get(LLViewerObject* object, S32 face)
        {
            if (object)
                if (object->getTE(face))
                    if (object->getTE(face)->getMediaData())
                        return object->getTE(face)->getMediaData()->getAutoZoom();
            return mMediaEntry.getAutoZoom();
        };

        const LLMediaEntry &mMediaEntry;

    } func_auto_zoom(default_media_data);
    identical = selected_objects->getSelectedTEValue(&func_auto_zoom, value_bool);
    base_key = std::string(LLMediaEntry::AUTO_ZOOM_KEY);
    mMediaSettings[base_key] = value_bool;
    mMediaSettings[base_key + std::string(LLPanelContents::TENTATIVE_SUFFIX)] = !identical;

    // Auto play
    //value_bool = default_media_data.getAutoPlay();
    // set default to auto play true -- angela  EXT-5172
    value_bool = true;
    struct functor_getter_auto_play : public LLSelectedTEGetFunctor< bool >
    {
        functor_getter_auto_play(const LLMediaEntry& entry) : mMediaEntry(entry) {}

        bool get(LLViewerObject* object, S32 face)
        {
            if (object)
                if (object->getTE(face))
                    if (object->getTE(face)->getMediaData())
                        return object->getTE(face)->getMediaData()->getAutoPlay();
            //return mMediaEntry.getAutoPlay(); set default to auto play true -- angela  EXT-5172
            return true;
        };

        const LLMediaEntry &mMediaEntry;

    } func_auto_play(default_media_data);
    identical = selected_objects->getSelectedTEValue(&func_auto_play, value_bool);
    base_key = std::string(LLMediaEntry::AUTO_PLAY_KEY);
    mMediaSettings[base_key] = value_bool;
    mMediaSettings[base_key + std::string(LLPanelContents::TENTATIVE_SUFFIX)] = !identical;


    // Auto scale
    // set default to auto scale true -- angela  EXT-5172
    //value_bool = default_media_data.getAutoScale();
    value_bool = true;
    struct functor_getter_auto_scale : public LLSelectedTEGetFunctor< bool >
    {
        functor_getter_auto_scale(const LLMediaEntry& entry) : mMediaEntry(entry) {}

        bool get(LLViewerObject* object, S32 face)
        {
            if (object)
                if (object->getTE(face))
                    if (object->getTE(face)->getMediaData())
                        return object->getTE(face)->getMediaData()->getAutoScale();
            // return mMediaEntry.getAutoScale();  set default to auto scale true -- angela  EXT-5172
            return true;
        };

        const LLMediaEntry &mMediaEntry;

    } func_auto_scale(default_media_data);
    identical = selected_objects->getSelectedTEValue(&func_auto_scale, value_bool);
    base_key = std::string(LLMediaEntry::AUTO_SCALE_KEY);
    mMediaSettings[base_key] = value_bool;
    mMediaSettings[base_key + std::string(LLPanelContents::TENTATIVE_SUFFIX)] = !identical;

    // Auto loop
    value_bool = default_media_data.getAutoLoop();
    struct functor_getter_auto_loop : public LLSelectedTEGetFunctor< bool >
    {
        functor_getter_auto_loop(const LLMediaEntry& entry) : mMediaEntry(entry) {}

        bool get(LLViewerObject* object, S32 face)
        {
            if (object)
                if (object->getTE(face))
                    if (object->getTE(face)->getMediaData())
                        return object->getTE(face)->getMediaData()->getAutoLoop();
            return mMediaEntry.getAutoLoop();
        };

        const LLMediaEntry &mMediaEntry;

    } func_auto_loop(default_media_data);
    identical = selected_objects->getSelectedTEValue(&func_auto_loop, value_bool);
    base_key = std::string(LLMediaEntry::AUTO_LOOP_KEY);
    mMediaSettings[base_key] = value_bool;
    mMediaSettings[base_key + std::string(LLPanelContents::TENTATIVE_SUFFIX)] = !identical;

    // width pixels (if not auto scaled)
    value_int = default_media_data.getWidthPixels();
    struct functor_getter_width_pixels : public LLSelectedTEGetFunctor< int >
    {
        functor_getter_width_pixels(const LLMediaEntry& entry) : mMediaEntry(entry) {}

        int get(LLViewerObject* object, S32 face)
        {
            if (object)
                if (object->getTE(face))
                    if (object->getTE(face)->getMediaData())
                        return object->getTE(face)->getMediaData()->getWidthPixels();
            return mMediaEntry.getWidthPixels();
        };

        const LLMediaEntry &mMediaEntry;

    } func_width_pixels(default_media_data);
    identical = selected_objects->getSelectedTEValue(&func_width_pixels, value_int);
    base_key = std::string(LLMediaEntry::WIDTH_PIXELS_KEY);
    mMediaSettings[base_key] = value_int;
    mMediaSettings[base_key + std::string(LLPanelContents::TENTATIVE_SUFFIX)] = !identical;

    // height pixels (if not auto scaled)
    value_int = default_media_data.getHeightPixels();
    struct functor_getter_height_pixels : public LLSelectedTEGetFunctor< int >
    {
        functor_getter_height_pixels(const LLMediaEntry& entry) : mMediaEntry(entry) {}

        int get(LLViewerObject* object, S32 face)
        {
            if (object)
                if (object->getTE(face))
                    if (object->getTE(face)->getMediaData())
                        return object->getTE(face)->getMediaData()->getHeightPixels();
            return mMediaEntry.getHeightPixels();
        };

        const LLMediaEntry &mMediaEntry;

    } func_height_pixels(default_media_data);
    identical = selected_objects->getSelectedTEValue(&func_height_pixels, value_int);
    base_key = std::string(LLMediaEntry::HEIGHT_PIXELS_KEY);
    mMediaSettings[base_key] = value_int;
    mMediaSettings[base_key + std::string(LLPanelContents::TENTATIVE_SUFFIX)] = !identical;

    // Enable Alt image
    value_bool = default_media_data.getAltImageEnable();
    struct functor_getter_enable_alt_image : public LLSelectedTEGetFunctor< bool >
    {
        functor_getter_enable_alt_image(const LLMediaEntry& entry) : mMediaEntry(entry) {}

        bool get(LLViewerObject* object, S32 face)
        {
            if (object)
                if (object->getTE(face))
                    if (object->getTE(face)->getMediaData())
                        return object->getTE(face)->getMediaData()->getAltImageEnable();
            return mMediaEntry.getAltImageEnable();
        };

        const LLMediaEntry &mMediaEntry;

    } func_enable_alt_image(default_media_data);
    identical = selected_objects->getSelectedTEValue(&func_enable_alt_image, value_bool);
    base_key = std::string(LLMediaEntry::ALT_IMAGE_ENABLE_KEY);
    mMediaSettings[base_key] = value_bool;
    mMediaSettings[base_key + std::string(LLPanelContents::TENTATIVE_SUFFIX)] = !identical;

    // Perms - owner interact
    value_bool = 0 != (default_media_data.getPermsInteract() & LLMediaEntry::PERM_OWNER);
    struct functor_getter_perms_owner_interact : public LLSelectedTEGetFunctor< bool >
    {
        functor_getter_perms_owner_interact(const LLMediaEntry& entry) : mMediaEntry(entry) {}

        bool get(LLViewerObject* object, S32 face)
        {
            if (object)
                if (object->getTE(face))
                    if (object->getTE(face)->getMediaData())
                        return (0 != (object->getTE(face)->getMediaData()->getPermsInteract() & LLMediaEntry::PERM_OWNER));
            return 0 != (mMediaEntry.getPermsInteract() & LLMediaEntry::PERM_OWNER);
        };

        const LLMediaEntry &mMediaEntry;

    } func_perms_owner_interact(default_media_data);
    identical = selected_objects->getSelectedTEValue(&func_perms_owner_interact, value_bool);
    base_key = std::string(LLPanelContents::PERMS_OWNER_INTERACT_KEY);
    mMediaSettings[base_key] = value_bool;
    mMediaSettings[base_key + std::string(LLPanelContents::TENTATIVE_SUFFIX)] = !identical;

    // Perms - owner control
    value_bool = 0 != (default_media_data.getPermsControl() & LLMediaEntry::PERM_OWNER);
    struct functor_getter_perms_owner_control : public LLSelectedTEGetFunctor< bool >
    {
        functor_getter_perms_owner_control(const LLMediaEntry& entry) : mMediaEntry(entry) {}

        bool get(LLViewerObject* object, S32 face)
        {
            if (object)
                if (object->getTE(face))
                    if (object->getTE(face)->getMediaData())
                        return (0 != (object->getTE(face)->getMediaData()->getPermsControl() & LLMediaEntry::PERM_OWNER));
            return 0 != (mMediaEntry.getPermsControl() & LLMediaEntry::PERM_OWNER);
        };

        const LLMediaEntry &mMediaEntry;

    } func_perms_owner_control(default_media_data);
    identical = selected_objects->getSelectedTEValue(&func_perms_owner_control, value_bool);
    base_key = std::string(LLPanelContents::PERMS_OWNER_CONTROL_KEY);
    mMediaSettings[base_key] = value_bool;
    mMediaSettings[base_key + std::string(LLPanelContents::TENTATIVE_SUFFIX)] = !identical;

    // Perms - group interact
    value_bool = 0 != (default_media_data.getPermsInteract() & LLMediaEntry::PERM_GROUP);
    struct functor_getter_perms_group_interact : public LLSelectedTEGetFunctor< bool >
    {
        functor_getter_perms_group_interact(const LLMediaEntry& entry) : mMediaEntry(entry) {}

        bool get(LLViewerObject* object, S32 face)
        {
            if (object)
                if (object->getTE(face))
                    if (object->getTE(face)->getMediaData())
                        return (0 != (object->getTE(face)->getMediaData()->getPermsInteract() & LLMediaEntry::PERM_GROUP));
            return 0 != (mMediaEntry.getPermsInteract() & LLMediaEntry::PERM_GROUP);
        };

        const LLMediaEntry &mMediaEntry;

    } func_perms_group_interact(default_media_data);
    identical = selected_objects->getSelectedTEValue(&func_perms_group_interact, value_bool);
    base_key = std::string(LLPanelContents::PERMS_GROUP_INTERACT_KEY);
    mMediaSettings[base_key] = value_bool;
    mMediaSettings[base_key + std::string(LLPanelContents::TENTATIVE_SUFFIX)] = !identical;

    // Perms - group control
    value_bool = 0 != (default_media_data.getPermsControl() & LLMediaEntry::PERM_GROUP);
    struct functor_getter_perms_group_control : public LLSelectedTEGetFunctor< bool >
    {
        functor_getter_perms_group_control(const LLMediaEntry& entry) : mMediaEntry(entry) {}

        bool get(LLViewerObject* object, S32 face)
        {
            if (object)
                if (object->getTE(face))
                    if (object->getTE(face)->getMediaData())
                        return (0 != (object->getTE(face)->getMediaData()->getPermsControl() & LLMediaEntry::PERM_GROUP));
            return 0 != (mMediaEntry.getPermsControl() & LLMediaEntry::PERM_GROUP);
        };

        const LLMediaEntry &mMediaEntry;

    } func_perms_group_control(default_media_data);
    identical = selected_objects->getSelectedTEValue(&func_perms_group_control, value_bool);
    base_key = std::string(LLPanelContents::PERMS_GROUP_CONTROL_KEY);
    mMediaSettings[base_key] = value_bool;
    mMediaSettings[base_key + std::string(LLPanelContents::TENTATIVE_SUFFIX)] = !identical;

    // Perms - anyone interact
    value_bool = 0 != (default_media_data.getPermsInteract() & LLMediaEntry::PERM_ANYONE);
    struct functor_getter_perms_anyone_interact : public LLSelectedTEGetFunctor< bool >
    {
        functor_getter_perms_anyone_interact(const LLMediaEntry& entry) : mMediaEntry(entry) {}

        bool get(LLViewerObject* object, S32 face)
        {
            if (object)
                if (object->getTE(face))
                    if (object->getTE(face)->getMediaData())
                        return (0 != (object->getTE(face)->getMediaData()->getPermsInteract() & LLMediaEntry::PERM_ANYONE));
            return 0 != (mMediaEntry.getPermsInteract() & LLMediaEntry::PERM_ANYONE);
        };

        const LLMediaEntry &mMediaEntry;

    } func_perms_anyone_interact(default_media_data);
    identical = LLSelectMgr::getInstance()->getSelection()->getSelectedTEValue(&func_perms_anyone_interact, value_bool);
    base_key = std::string(LLPanelContents::PERMS_ANYONE_INTERACT_KEY);
    mMediaSettings[base_key] = value_bool;
    mMediaSettings[base_key + std::string(LLPanelContents::TENTATIVE_SUFFIX)] = !identical;

    // Perms - anyone control
    value_bool = 0 != (default_media_data.getPermsControl() & LLMediaEntry::PERM_ANYONE);
    struct functor_getter_perms_anyone_control : public LLSelectedTEGetFunctor< bool >
    {
        functor_getter_perms_anyone_control(const LLMediaEntry& entry) : mMediaEntry(entry) {}

        bool get(LLViewerObject* object, S32 face)
        {
            if (object)
                if (object->getTE(face))
                    if (object->getTE(face)->getMediaData())
                        return (0 != (object->getTE(face)->getMediaData()->getPermsControl() & LLMediaEntry::PERM_ANYONE));
            return 0 != (mMediaEntry.getPermsControl() & LLMediaEntry::PERM_ANYONE);
        };

        const LLMediaEntry &mMediaEntry;

    } func_perms_anyone_control(default_media_data);
    identical = selected_objects->getSelectedTEValue(&func_perms_anyone_control, value_bool);
    base_key = std::string(LLPanelContents::PERMS_ANYONE_CONTROL_KEY);
    mMediaSettings[base_key] = value_bool;
    mMediaSettings[base_key + std::string(LLPanelContents::TENTATIVE_SUFFIX)] = !identical;

    // security - whitelist enable
    value_bool = default_media_data.getWhiteListEnable();
    struct functor_getter_whitelist_enable : public LLSelectedTEGetFunctor< bool >
    {
        functor_getter_whitelist_enable(const LLMediaEntry& entry) : mMediaEntry(entry) {}

        bool get(LLViewerObject* object, S32 face)
        {
            if (object)
                if (object->getTE(face))
                    if (object->getTE(face)->getMediaData())
                        return object->getTE(face)->getMediaData()->getWhiteListEnable();
            return mMediaEntry.getWhiteListEnable();
        };

        const LLMediaEntry &mMediaEntry;

    } func_whitelist_enable(default_media_data);
    identical = selected_objects->getSelectedTEValue(&func_whitelist_enable, value_bool);
    base_key = std::string(LLMediaEntry::WHITELIST_ENABLE_KEY);
    mMediaSettings[base_key] = value_bool;
    mMediaSettings[base_key + std::string(LLPanelContents::TENTATIVE_SUFFIX)] = !identical;

    // security - whitelist URLs
    std::vector<std::string> value_vector_str = default_media_data.getWhiteList();
    struct functor_getter_whitelist_urls : public LLSelectedTEGetFunctor< std::vector<std::string> >
    {
        functor_getter_whitelist_urls(const LLMediaEntry& entry) : mMediaEntry(entry) {}

        std::vector<std::string> get(LLViewerObject* object, S32 face)
        {
            if (object)
                if (object->getTE(face))
                    if (object->getTE(face)->getMediaData())
                        return object->getTE(face)->getMediaData()->getWhiteList();
            return mMediaEntry.getWhiteList();
        };

        const LLMediaEntry &mMediaEntry;

    } func_whitelist_urls(default_media_data);
    identical = selected_objects->getSelectedTEValue(&func_whitelist_urls, value_vector_str);
    base_key = std::string(LLMediaEntry::WHITELIST_KEY);
    mMediaSettings[base_key].clear();
    std::vector< std::string >::iterator iter = value_vector_str.begin();
    while (iter != value_vector_str.end())
    {
        std::string white_list_url = *iter;
        mMediaSettings[base_key].append(white_list_url);
        ++iter;
    };

    mMediaSettings[base_key + std::string(LLPanelContents::TENTATIVE_SUFFIX)] = !identical;
}

void LLPanelFace::updateMediaTitle()
{
    // only get the media name if we need it
    if (!mNeedMediaTitle)
        return;

    // get plugin impl
    LLPluginClassMedia* media_plugin = mTitleMedia->getMediaPlugin();
    if (media_plugin && mTitleMedia->getCurrentNavUrl() == media_plugin->getNavigateURI())
    {
        // get the media name (asynchronous - must call repeatedly)
        std::string media_title = media_plugin->getMediaName();

        // only replace the title if what we get contains something
        if (!media_title.empty())
        {
            // update the UI widget
            if (mTitleMediaText)
            {
                mTitleMediaText->setText(media_title);

                // stop looking for a title when we get one
                mNeedMediaTitle = false;
            };
        };
    };
}

//
// Static functions
//

// static
F32 LLPanelFace::valueGlow(LLViewerObject* object, S32 face)
{
    return (F32)(object->getTE(face)->getGlow());
}


void LLPanelFace::onCommitColor(const LLSD& data)
{
    sendColor();
}

void LLPanelFace::onCommitShinyColor(const LLSD& data)
{
    LLSelectedTEMaterial::setSpecularLightColor(this, getChild<LLColorSwatchCtrl>("shinycolorswatch")->get());
}

void LLPanelFace::onCommitAlpha(const LLSD& data)
{
    sendAlpha();
}

void LLPanelFace::onCancelColor(const LLSD& data)
{
    LLSelectMgr::getInstance()->selectionRevertColors();
}

void LLPanelFace::onCancelShinyColor(const LLSD& data)
{
    LLSelectMgr::getInstance()->selectionRevertShinyColors();
}

void LLPanelFace::onSelectColor(const LLSD& data)
{
    LLSelectMgr::getInstance()->saveSelectedObjectColors();
    sendColor();
}

void LLPanelFace::onSelectShinyColor(const LLSD& data)
{
    LLSelectedTEMaterial::setSpecularLightColor(this, getChild<LLColorSwatchCtrl>("shinycolorswatch")->get());
    LLSelectMgr::getInstance()->saveSelectedShinyColors();
}

// static
void LLPanelFace::onCommitMaterialsMedia(LLUICtrl* ctrl, void* userdata)
{
    LLPanelFace* self = (LLPanelFace*) userdata;
    // Force to default states to side-step problems with menu contents
    // and generally reflecting old state when switching tabs or objects
    //
    self->updateShinyControls(false,true);
    self->updateBumpyControls(false,true);
    self->updateUI();
    self->refreshMedia();
}

void LLPanelFace::updateVisibility(LLViewerObject* objectp /* = nullptr */)
{
    LLRadioGroup* radio_mat_type = findChild<LLRadioGroup>("radio_material_type");
    LLRadioGroup* radio_pbr_type = findChild<LLRadioGroup>("radio_pbr_type");
    LLComboBox* combo_shininess = findChild<LLComboBox>("combobox shininess");
    LLComboBox* combo_bumpiness = findChild<LLComboBox>("combobox bumpiness");
    if (!radio_mat_type || !radio_pbr_type || !mComboMatMedia || !combo_shininess || !combo_bumpiness)
    {
        LL_WARNS("Materials") << "Combo box not found...exiting." << LL_ENDL;
        return;
    }
    U32 materials_media = mComboMatMedia->getCurrentIndex();
    U32 material_type = radio_mat_type->getSelectedIndex();
    bool show_media = (materials_media == MATMEDIA_MEDIA) && mComboMatMedia->getEnabled();
    bool show_material = materials_media == MATMEDIA_MATERIAL;
    bool show_texture = (show_media || (show_material && (material_type == MATTYPE_DIFFUSE) && mComboMatMedia->getEnabled()));
    bool show_bumpiness = show_material && (material_type == MATTYPE_NORMAL) && mComboMatMedia->getEnabled();
    bool show_shininess = show_material && (material_type == MATTYPE_SPECULAR) && mComboMatMedia->getEnabled();
    const bool show_pbr = mComboMatMedia->getCurrentIndex() == MATMEDIA_PBR && mComboMatMedia->getEnabled();
    const U32 pbr_type = findChild<LLRadioGroup>("radio_pbr_type")->getSelectedIndex();
    const LLGLTFMaterial::TextureInfo texture_info = texture_info_from_pbrtype(pbr_type);
    const bool show_pbr_asset = show_pbr && texture_info == LLGLTFMaterial::GLTF_TEXTURE_INFO_COUNT;

    radio_mat_type->setVisible(show_material);

    // Shared material controls
    getChildView("checkbox_sync_settings")->setVisible(show_material || show_media);
    getChildView("tex gen")->setVisible(show_material || show_media || show_pbr_asset);
    getChildView("combobox texgen")->setVisible(show_material || show_media || show_pbr_asset);
    getChildView("button align textures")->setVisible(show_material || show_media);

    // Media controls
    mTitleMediaText->setVisible(show_media);
    getChildView("add_media")->setVisible(show_media);
    getChildView("delete_media")->setVisible(show_media);
    getChildView("button align")->setVisible(show_media);

    // Diffuse texture controls
    getChildView("texture control")->setVisible(show_texture && show_material);
    getChildView("label alphamode")->setVisible(show_texture && show_material);
    getChildView("combobox alphamode")->setVisible(show_texture && show_material);
    getChildView("label maskcutoff")->setVisible(false);
    getChildView("maskcutoff")->setVisible(false);
    if (show_texture && show_material)
    {
        updateAlphaControls();
    }
    // texture scale and position controls
    getChildView("TexScaleU")->setVisible(show_texture);
    getChildView("TexScaleV")->setVisible(show_texture);
    getChildView("TexRot")->setVisible(show_texture);
    getChildView("TexOffsetU")->setVisible(show_texture);
    getChildView("TexOffsetV")->setVisible(show_texture);

    // Specular map controls
    getChildView("shinytexture control")->setVisible(show_shininess);
    getChildView("combobox shininess")->setVisible(show_shininess);
    getChildView("label shininess")->setVisible(show_shininess);
    getChildView("label glossiness")->setVisible(false);
    getChildView("glossiness")->setVisible(false);
    getChildView("label environment")->setVisible(false);
    getChildView("environment")->setVisible(false);
    getChildView("label shinycolor")->setVisible(false);
    getChildView("shinycolorswatch")->setVisible(false);
    if (show_shininess)
    {
        updateShinyControls();
    }
    getChildView("shinyScaleU")->setVisible(show_shininess);
    getChildView("shinyScaleV")->setVisible(show_shininess);
    getChildView("shinyRot")->setVisible(show_shininess);
    getChildView("shinyOffsetU")->setVisible(show_shininess);
    getChildView("shinyOffsetV")->setVisible(show_shininess);

    // Normal map controls
    if (show_bumpiness)
    {
        updateBumpyControls();
    }
    getChildView("bumpytexture control")->setVisible(show_bumpiness);
    getChildView("combobox bumpiness")->setVisible(show_bumpiness);
    getChildView("label bumpiness")->setVisible(show_bumpiness);
    getChildView("bumpyScaleU")->setVisible(show_bumpiness);
    getChildView("bumpyScaleV")->setVisible(show_bumpiness);
    getChildView("bumpyRot")->setVisible(show_bumpiness);
    getChildView("bumpyOffsetU")->setVisible(show_bumpiness);
    getChildView("bumpyOffsetV")->setVisible(show_bumpiness);

    getChild<LLSpinCtrl>("rptctrl")->setVisible(show_material || show_media);

    // PBR controls
    updateVisibilityGLTF(objectp);
}

// static
void LLPanelFace::onCommitMaterialType(LLUICtrl* ctrl, void* userdata)
{
    LLPanelFace* self = (LLPanelFace*) userdata;
     // Force to default states to side-step problems with menu contents
     // and generally reflecting old state when switching tabs or objects
     //
     self->updateShinyControls(false,true);
     self->updateBumpyControls(false,true);
    self->updateUI();
}

// static
void LLPanelFace::onCommitPbrType(LLUICtrl* ctrl, void* userdata)
{
    LLPanelFace* self = (LLPanelFace*)userdata;
    // Force to default states to side-step problems with menu contents
    // and generally reflecting old state when switching tabs or objects
    //
    self->updateUI();
}

// static
void LLPanelFace::onCommitBump(LLUICtrl* ctrl, void* userdata)
{
    LLPanelFace* self = (LLPanelFace*) userdata;

    LLComboBox* mComboBumpiness = self->getChild<LLComboBox>("combobox bumpiness");
    if(!mComboBumpiness)
        return;

    U32 bumpiness = mComboBumpiness->getCurrentIndex();

    self->sendBump(bumpiness);
}

// static
void LLPanelFace::onCommitTexGen(LLUICtrl* ctrl, void* userdata)
{
    LLPanelFace* self = (LLPanelFace*) userdata;
    self->sendTexGen();
}

// static
void LLPanelFace::updateShinyControls(bool is_setting_texture, bool mess_with_shiny_combobox)
{
    LLTextureCtrl* texture_ctrl = getChild<LLTextureCtrl>("shinytexture control");
    LLUUID shiny_texture_ID = texture_ctrl->getImageAssetID();
    LL_DEBUGS("Materials") << "Shiny texture selected: " << shiny_texture_ID << LL_ENDL;
    LLComboBox* comboShiny = getChild<LLComboBox>("combobox shininess");

    if(mess_with_shiny_combobox)
    {
        if (!comboShiny)
        {
            return;
        }
        if (!shiny_texture_ID.isNull() && is_setting_texture)
        {
            if (!comboShiny->itemExists(USE_TEXTURE))
            {
                comboShiny->add(USE_TEXTURE);
            }
            comboShiny->setSimple(USE_TEXTURE);
        }
        else
        {
            if (comboShiny->itemExists(USE_TEXTURE))
            {
                comboShiny->remove(SHINY_TEXTURE);
                comboShiny->selectFirstItem();
            }
        }
    }
    else
    {
        if (shiny_texture_ID.isNull() && comboShiny && comboShiny->itemExists(USE_TEXTURE))
        {
            comboShiny->remove(SHINY_TEXTURE);
            comboShiny->selectFirstItem();
        }
    }


    LLRadioGroup* radio_mat_type = getChild<LLRadioGroup>("radio_material_type");
    U32 materials_media = mComboMatMedia->getCurrentIndex();
    U32 material_type = radio_mat_type->getSelectedIndex();
    bool show_material = (materials_media == MATMEDIA_MATERIAL);
    bool show_shininess = show_material && (material_type == MATTYPE_SPECULAR) && mComboMatMedia->getEnabled();
    U32 shiny_value = comboShiny->getCurrentIndex();
    bool show_shinyctrls = (shiny_value == SHINY_TEXTURE) && show_shininess; // Use texture
    getChildView("label glossiness")->setVisible(show_shinyctrls);
    getChildView("glossiness")->setVisible(show_shinyctrls);
    getChildView("label environment")->setVisible(show_shinyctrls);
    getChildView("environment")->setVisible(show_shinyctrls);
    getChildView("label shinycolor")->setVisible(show_shinyctrls);
    getChildView("shinycolorswatch")->setVisible(show_shinyctrls);
}

// static
void LLPanelFace::updateBumpyControls(bool is_setting_texture, bool mess_with_combobox)
{
    LLTextureCtrl* texture_ctrl = getChild<LLTextureCtrl>("bumpytexture control");
    LLUUID bumpy_texture_ID = texture_ctrl->getImageAssetID();
    LL_DEBUGS("Materials") << "texture: " << bumpy_texture_ID << (mess_with_combobox ? "" : " do not") << " update combobox" << LL_ENDL;
    LLComboBox* comboBumpy = getChild<LLComboBox>("combobox bumpiness");
    if (!comboBumpy)
    {
        return;
    }

    if (mess_with_combobox)
    {
        LLTextureCtrl* texture_ctrl = getChild<LLTextureCtrl>("bumpytexture control");
        LLUUID bumpy_texture_ID = texture_ctrl->getImageAssetID();
        LL_DEBUGS("Materials") << "texture: " << bumpy_texture_ID << (mess_with_combobox ? "" : " do not") << " update combobox" << LL_ENDL;

        if (!bumpy_texture_ID.isNull() && is_setting_texture)
        {
            if (!comboBumpy->itemExists(USE_TEXTURE))
            {
                comboBumpy->add(USE_TEXTURE);
            }
            comboBumpy->setSimple(USE_TEXTURE);
        }
        else
        {
            if (comboBumpy->itemExists(USE_TEXTURE))
            {
                comboBumpy->remove(BUMPY_TEXTURE);
                comboBumpy->selectFirstItem();
            }
        }
    }
}

// static
void LLPanelFace::onCommitShiny(LLUICtrl* ctrl, void* userdata)
{
    LLPanelFace* self = (LLPanelFace*) userdata;


    LLComboBox* mComboShininess = self->getChild<LLComboBox>("combobox shininess");
    if(!mComboShininess)
        return;

    U32 shininess = mComboShininess->getCurrentIndex();

    self->sendShiny(shininess);
}

// static
void LLPanelFace::updateAlphaControls()
{
    LLComboBox* comboAlphaMode = getChild<LLComboBox>("combobox alphamode");
    if (!comboAlphaMode)
    {
        return;
    }
    U32 alpha_value = comboAlphaMode->getCurrentIndex();
    bool show_alphactrls = (alpha_value == ALPHAMODE_MASK); // Alpha masking

    U32 mat_media = MATMEDIA_MATERIAL;
    if (mComboMatMedia)
    {
        mat_media = mComboMatMedia->getCurrentIndex();
    }

    U32 mat_type = MATTYPE_DIFFUSE;
    LLRadioGroup* radio_mat_type = getChild<LLRadioGroup>("radio_material_type");
    if(radio_mat_type)
    {
        mat_type = radio_mat_type->getSelectedIndex();
    }

    show_alphactrls = show_alphactrls && (mat_media == MATMEDIA_MATERIAL);
    show_alphactrls = show_alphactrls && (mat_type == MATTYPE_DIFFUSE);

    getChildView("label maskcutoff")->setVisible(show_alphactrls);
    getChildView("maskcutoff")->setVisible(show_alphactrls);
}

// static
void LLPanelFace::onCommitAlphaMode(LLUICtrl* ctrl, void* userdata)
{
    LLPanelFace* self = (LLPanelFace*) userdata;
    self->updateAlphaControls();
    LLSelectedTEMaterial::setDiffuseAlphaMode(self,self->getCurrentDiffuseAlphaMode());
}

// static
void LLPanelFace::onCommitFullbright(LLUICtrl* ctrl, void* userdata)
{
    LLPanelFace* self = (LLPanelFace*) userdata;
    self->sendFullbright();
}

// static
void LLPanelFace::onCommitGlow(LLUICtrl* ctrl, void* userdata)
{
    LLPanelFace* self = (LLPanelFace*) userdata;
    self->sendGlow();
}

// static
bool LLPanelFace::onDragPbr(LLUICtrl*, LLInventoryItem* item)
{
    bool accept = true;
    for (LLObjectSelection::root_iterator iter = LLSelectMgr::getInstance()->getSelection()->root_begin();
        iter != LLSelectMgr::getInstance()->getSelection()->root_end(); iter++)
    {
        LLSelectNode* node = *iter;
        LLViewerObject* obj = node->getObject();
        if (!LLToolDragAndDrop::isInventoryDropAcceptable(obj, item))
        {
            accept = false;
            break;
        }
    }
    return accept;
}

void LLPanelFace::onCommitPbr(const LLSD& data)
{
    LLTextureCtrl* pbr_ctrl = findChild<LLTextureCtrl>("pbr_control");
    if (!pbr_ctrl) return;
    if (!pbr_ctrl->getTentative())
    {
        // we grab the item id first, because we want to do a
        // permissions check in the selection manager. ARGH!
        LLUUID id = pbr_ctrl->getImageItemID();
        if (id.isNull())
        {
            id = pbr_ctrl->getImageAssetID();
        }
        if (!LLSelectMgr::getInstance()->selectionSetGLTFMaterial(id))
        {
            // If failed to set material, refresh pbr_ctrl's value
            refresh();
        }
    }
}

void LLPanelFace::onCancelPbr(const LLSD& data)
{
    LLSelectMgr::getInstance()->selectionRevertGLTFMaterials();
}

void LLPanelFace::onSelectPbr(const LLSD& data)
{
    LLSelectMgr::getInstance()->saveSelectedObjectTextures();

    LLTextureCtrl* pbr_ctrl = findChild<LLTextureCtrl>("pbr_control");
    if (!pbr_ctrl) return;
    if (!pbr_ctrl->getTentative())
    {
        // we grab the item id first, because we want to do a
        // permissions check in the selection manager. ARGH!
        LLUUID id = pbr_ctrl->getImageItemID();
        if (id.isNull())
        {
            id = pbr_ctrl->getImageAssetID();
        }
        if (!LLSelectMgr::getInstance()->selectionSetGLTFMaterial(id))
        {
            refresh();
        }
    }
}

// static
bool LLPanelFace::onDragTexture(LLUICtrl*, LLInventoryItem* item)
{
    bool accept = true;
    for (LLObjectSelection::root_iterator iter = LLSelectMgr::getInstance()->getSelection()->root_begin();
        iter != LLSelectMgr::getInstance()->getSelection()->root_end(); iter++)
    {
        LLSelectNode* node = *iter;
        LLViewerObject* obj = node->getObject();
        if (!LLToolDragAndDrop::isInventoryDropAcceptable(obj, item))
        {
            accept = false;
            break;
        }
    }
    return accept;
}

void LLPanelFace::onCommitTexture( const LLSD& data )
{
    add(LLStatViewer::EDIT_TEXTURE, 1);
    sendTexture();
}

void LLPanelFace::onCancelTexture(const LLSD& data)
{
    LLSelectMgr::getInstance()->selectionRevertTextures();
}

void LLPanelFace::onSelectTexture(const LLSD& data)
{
    LLSelectMgr::getInstance()->saveSelectedObjectTextures();
    sendTexture();

    LLGLenum image_format;
    bool identical_image_format = false;
    LLSelectedTE::getImageFormat(image_format, identical_image_format);

    LLCtrlSelectionInterface* combobox_alphamode =
        childGetSelectionInterface("combobox alphamode");

    U32 alpha_mode = LLMaterial::DIFFUSE_ALPHA_MODE_NONE;
    if (combobox_alphamode)
    {
        switch (image_format)
        {
        case GL_RGBA:
        case GL_ALPHA:
            {
                alpha_mode = LLMaterial::DIFFUSE_ALPHA_MODE_BLEND;
            }
            break;

        case GL_RGB: break;
        default:
            {
                LL_WARNS() << "Unexpected tex format in LLPanelFace...resorting to no alpha" << LL_ENDL;
            }
            break;
        }

        combobox_alphamode->selectNthItem(alpha_mode);
    }
    LLSelectedTEMaterial::setDiffuseAlphaMode(this, getCurrentDiffuseAlphaMode());
}

void LLPanelFace::onCloseTexturePicker(const LLSD& data)
{
    LL_DEBUGS("Materials") << data << LL_ENDL;
    updateUI();
}

void LLPanelFace::onCommitSpecularTexture( const LLSD& data )
{
    LL_DEBUGS("Materials") << data << LL_ENDL;
    sendShiny(SHINY_TEXTURE);
}

void LLPanelFace::onCommitNormalTexture( const LLSD& data )
{
    LL_DEBUGS("Materials") << data << LL_ENDL;
    LLUUID nmap_id = getCurrentNormalMap();
    sendBump(nmap_id.isNull() ? 0 : BUMPY_TEXTURE);
}

void LLPanelFace::onCancelSpecularTexture(const LLSD& data)
{
    U8 shiny = 0;
    bool identical_shiny = false;
    LLSelectedTE::getShiny(shiny, identical_shiny);
    LLUUID spec_map_id = getChild<LLTextureCtrl>("shinytexture control")->getImageAssetID();
    shiny = spec_map_id.isNull() ? shiny : SHINY_TEXTURE;
    sendShiny(shiny);
}

void LLPanelFace::onCancelNormalTexture(const LLSD& data)
{
    U8 bumpy = 0;
    bool identical_bumpy = false;
    LLSelectedTE::getBumpmap(bumpy, identical_bumpy);
    LLUUID spec_map_id = getChild<LLTextureCtrl>("bumpytexture control")->getImageAssetID();
    bumpy = spec_map_id.isNull() ? bumpy : BUMPY_TEXTURE;
    sendBump(bumpy);
}

void LLPanelFace::onSelectSpecularTexture(const LLSD& data)
{
    LL_DEBUGS("Materials") << data << LL_ENDL;
    sendShiny(SHINY_TEXTURE);
}

void LLPanelFace::onSelectNormalTexture(const LLSD& data)
{
    LL_DEBUGS("Materials") << data << LL_ENDL;
    LLUUID nmap_id = getCurrentNormalMap();
    sendBump(nmap_id.isNull() ? 0 : BUMPY_TEXTURE);
}

//////////////////////////////////////////////////////////////////////////////
// called when a user wants to edit existing media settings on a prim or prim face
// TODO: test if there is media on the item and only allow editing if present
void LLPanelFace::onClickBtnEditMedia(LLUICtrl* ctrl, void* userdata)
{
    LLPanelFace* self = (LLPanelFace*)userdata;
    self->refreshMedia();
    LLFloaterReg::showInstance("media_settings");
}

//////////////////////////////////////////////////////////////////////////////
// called when a user wants to delete media from a prim or prim face
void LLPanelFace::onClickBtnDeleteMedia(LLUICtrl* ctrl, void* userdata)
{
    LLNotificationsUtil::add("DeleteMedia", LLSD(), LLSD(), deleteMediaConfirm);
}

//////////////////////////////////////////////////////////////////////////////
// called when a user wants to add media to a prim or prim face
void LLPanelFace::onClickBtnAddMedia(LLUICtrl* ctrl, void* userdata)
{
    // check if multiple faces are selected
    if (LLSelectMgr::getInstance()->getSelection()->isMultipleTESelected())
    {
        LLPanelFace* self = (LLPanelFace*)userdata;
        self->refreshMedia();
        LLNotificationsUtil::add("MultipleFacesSelected", LLSD(), LLSD(), multipleFacesSelectedConfirm);
    }
    else
    {
        onClickBtnEditMedia(ctrl, userdata);
    }
}

// static
bool LLPanelFace::deleteMediaConfirm(const LLSD& notification, const LLSD& response)
{
    S32 option = LLNotificationsUtil::getSelectedOption(notification, response);
    switch (option)
    {
    case 0:  // "Yes"
        LLSelectMgr::getInstance()->selectionSetMedia(0, LLSD());
        if (LLFloaterReg::instanceVisible("media_settings"))
        {
            LLFloaterReg::hideInstance("media_settings");
        }
        break;

    case 1:  // "No"
    default:
        break;
    }
    return false;
}

// static
bool LLPanelFace::multipleFacesSelectedConfirm(const LLSD& notification, const LLSD& response)
{
    S32 option = LLNotificationsUtil::getSelectedOption(notification, response);
    switch (option)
    {
    case 0:  // "Yes"
        LLFloaterReg::showInstance("media_settings");
        break;
    case 1:  // "No"
    default:
        break;
    }
    return false;
}

//static
void LLPanelFace::syncOffsetX(LLPanelFace* self, F32 offsetU)
{
    LLSelectedTEMaterial::setNormalOffsetX(self,offsetU);
    LLSelectedTEMaterial::setSpecularOffsetX(self,offsetU);
    self->getChild<LLSpinCtrl>("TexOffsetU")->forceSetValue(offsetU);
    self->sendTextureInfo();
}

//static
void LLPanelFace::syncOffsetY(LLPanelFace* self, F32 offsetV)
{
    LLSelectedTEMaterial::setNormalOffsetY(self,offsetV);
    LLSelectedTEMaterial::setSpecularOffsetY(self,offsetV);
    self->getChild<LLSpinCtrl>("TexOffsetV")->forceSetValue(offsetV);
    self->sendTextureInfo();
}

//static
void LLPanelFace::onCommitMaterialBumpyOffsetX(LLUICtrl* ctrl, void* userdata)
{
    LLPanelFace* self = (LLPanelFace*) userdata;
    llassert_always(self);

    if (gSavedSettings.getBOOL("SyncMaterialSettings"))
    {
        syncOffsetX(self,self->getCurrentBumpyOffsetU());
    }
    else
    {
        LLSelectedTEMaterial::setNormalOffsetX(self,self->getCurrentBumpyOffsetU());
    }

}

//static
void LLPanelFace::onCommitMaterialBumpyOffsetY(LLUICtrl* ctrl, void* userdata)
{
    LLPanelFace* self = (LLPanelFace*) userdata;
    llassert_always(self);

    if (gSavedSettings.getBOOL("SyncMaterialSettings"))
    {
        syncOffsetY(self,self->getCurrentBumpyOffsetV());
    }
    else
    {
        LLSelectedTEMaterial::setNormalOffsetY(self,self->getCurrentBumpyOffsetV());
    }
}

//static
void LLPanelFace::onCommitMaterialShinyOffsetX(LLUICtrl* ctrl, void* userdata)
{
    LLPanelFace* self = (LLPanelFace*) userdata;
    llassert_always(self);

    if (gSavedSettings.getBOOL("SyncMaterialSettings"))
    {
        syncOffsetX(self, self->getCurrentShinyOffsetU());
    }
    else
    {
        LLSelectedTEMaterial::setSpecularOffsetX(self,self->getCurrentShinyOffsetU());
    }
}

//static
void LLPanelFace::onCommitMaterialShinyOffsetY(LLUICtrl* ctrl, void* userdata)
{
    LLPanelFace* self = (LLPanelFace*) userdata;
    llassert_always(self);

    if (gSavedSettings.getBOOL("SyncMaterialSettings"))
    {
        syncOffsetY(self,self->getCurrentShinyOffsetV());
    }
    else
    {
        LLSelectedTEMaterial::setSpecularOffsetY(self,self->getCurrentShinyOffsetV());
    }
}

//static
void LLPanelFace::syncRepeatX(LLPanelFace* self, F32 scaleU)
{
    LLSelectedTEMaterial::setNormalRepeatX(self,scaleU);
    LLSelectedTEMaterial::setSpecularRepeatX(self,scaleU);
    self->sendTextureInfo();
}

//static
void LLPanelFace::syncRepeatY(LLPanelFace* self, F32 scaleV)
{
    LLSelectedTEMaterial::setNormalRepeatY(self,scaleV);
    LLSelectedTEMaterial::setSpecularRepeatY(self,scaleV);
    self->sendTextureInfo();
}

//static
void LLPanelFace::onCommitMaterialBumpyScaleX(LLUICtrl* ctrl, void* userdata)
{
    LLPanelFace* self = (LLPanelFace*) userdata;
    llassert_always(self);
    F32 bumpy_scale_u = self->getCurrentBumpyScaleU();
    if (self->isIdenticalPlanarTexgen())
    {
        bumpy_scale_u *= 0.5f;
    }

    if (gSavedSettings.getBOOL("SyncMaterialSettings"))
    {
        self->getChild<LLSpinCtrl>("TexScaleU")->forceSetValue(self->getCurrentBumpyScaleU());
        syncRepeatX(self, bumpy_scale_u);
    }
    else
    {
        LLSelectedTEMaterial::setNormalRepeatX(self,bumpy_scale_u);
    }
}

//static
void LLPanelFace::onCommitMaterialBumpyScaleY(LLUICtrl* ctrl, void* userdata)
{
    LLPanelFace* self = (LLPanelFace*) userdata;
    llassert_always(self);
    F32 bumpy_scale_v = self->getCurrentBumpyScaleV();
    if (self->isIdenticalPlanarTexgen())
    {
        bumpy_scale_v *= 0.5f;
    }


    if (gSavedSettings.getBOOL("SyncMaterialSettings"))
    {
        self->getChild<LLSpinCtrl>("TexScaleV")->forceSetValue(self->getCurrentBumpyScaleV());
        syncRepeatY(self, bumpy_scale_v);
    }
    else
    {
        LLSelectedTEMaterial::setNormalRepeatY(self,bumpy_scale_v);
    }
}

//static
void LLPanelFace::onCommitMaterialShinyScaleX(LLUICtrl* ctrl, void* userdata)
{
    LLPanelFace* self = (LLPanelFace*) userdata;
    llassert_always(self);
    F32 shiny_scale_u = self->getCurrentShinyScaleU();
    if (self->isIdenticalPlanarTexgen())
    {
        shiny_scale_u *= 0.5f;
    }

    if (gSavedSettings.getBOOL("SyncMaterialSettings"))
    {
        self->getChild<LLSpinCtrl>("TexScaleU")->forceSetValue(self->getCurrentShinyScaleU());
        syncRepeatX(self, shiny_scale_u);
    }
    else
    {
        LLSelectedTEMaterial::setSpecularRepeatX(self,shiny_scale_u);
    }
}

//static
void LLPanelFace::onCommitMaterialShinyScaleY(LLUICtrl* ctrl, void* userdata)
{
    LLPanelFace* self = (LLPanelFace*) userdata;
    llassert_always(self);
    F32 shiny_scale_v = self->getCurrentShinyScaleV();
    if (self->isIdenticalPlanarTexgen())
    {
        shiny_scale_v *= 0.5f;
    }

    if (gSavedSettings.getBOOL("SyncMaterialSettings"))
    {
        self->getChild<LLSpinCtrl>("TexScaleV")->forceSetValue(self->getCurrentShinyScaleV());
        syncRepeatY(self, shiny_scale_v);
    }
    else
    {
        LLSelectedTEMaterial::setSpecularRepeatY(self,shiny_scale_v);
    }
}

//static
void LLPanelFace::syncMaterialRot(LLPanelFace* self, F32 rot, int te)
{
    LLSelectedTEMaterial::setNormalRotation(self,rot * DEG_TO_RAD, te);
    LLSelectedTEMaterial::setSpecularRotation(self,rot * DEG_TO_RAD, te);
    self->sendTextureInfo();
}

//static
void LLPanelFace::onCommitMaterialBumpyRot(LLUICtrl* ctrl, void* userdata)
{
    LLPanelFace* self = (LLPanelFace*) userdata;
    llassert_always(self);

    if (gSavedSettings.getBOOL("SyncMaterialSettings"))
    {
        self->getChild<LLSpinCtrl>("TexRot")->forceSetValue(self->getCurrentBumpyRot());
        syncMaterialRot(self, self->getCurrentBumpyRot());
    }
    else
    {
        if ((bool)self->childGetValue("checkbox planar align").asBoolean())
        {
            LLFace* last_face = NULL;
            bool identical_face = false;
            LLSelectedTE::getFace(last_face, identical_face);
            LLPanelFaceSetAlignedTEFunctor setfunc(self, last_face);
            LLSelectMgr::getInstance()->getSelection()->applyToTEs(&setfunc);
        }
        else
        {
            LLSelectedTEMaterial::setNormalRotation(self, self->getCurrentBumpyRot() * DEG_TO_RAD);
        }
    }
}

//static
void LLPanelFace::onCommitMaterialShinyRot(LLUICtrl* ctrl, void* userdata)
{
    LLPanelFace* self = (LLPanelFace*) userdata;
    llassert_always(self);

    if (gSavedSettings.getBOOL("SyncMaterialSettings"))
    {
        self->getChild<LLSpinCtrl>("TexRot")->forceSetValue(self->getCurrentShinyRot());
        syncMaterialRot(self, self->getCurrentShinyRot());
    }
    else
    {
        if ((bool)self->childGetValue("checkbox planar align").asBoolean())
        {
            LLFace* last_face = NULL;
            bool identical_face = false;
            LLSelectedTE::getFace(last_face, identical_face);
            LLPanelFaceSetAlignedTEFunctor setfunc(self, last_face);
            LLSelectMgr::getInstance()->getSelection()->applyToTEs(&setfunc);
        }
        else
        {
            LLSelectedTEMaterial::setSpecularRotation(self, self->getCurrentShinyRot() * DEG_TO_RAD);
        }
    }
}

//static
void LLPanelFace::onCommitMaterialGloss(LLUICtrl* ctrl, void* userdata)
{
    LLPanelFace* self = (LLPanelFace*) userdata;
    llassert_always(self);
    LLSelectedTEMaterial::setSpecularLightExponent(self,self->getCurrentGlossiness());
}

//static
void LLPanelFace::onCommitMaterialEnv(LLUICtrl* ctrl, void* userdata)
{
    LLPanelFace* self = (LLPanelFace*) userdata;
    llassert_always(self);
    LLSelectedTEMaterial::setEnvironmentIntensity(self,self->getCurrentEnvIntensity());
}

//static
void LLPanelFace::onCommitMaterialMaskCutoff(LLUICtrl* ctrl, void* userdata)
{
    LLPanelFace* self = (LLPanelFace*) userdata;
    LLSelectedTEMaterial::setAlphaMaskCutoff(self,self->getCurrentAlphaMaskCutoff());
}

// static
void LLPanelFace::onCommitTextureInfo( LLUICtrl* ctrl, void* userdata )
{
    LLPanelFace* self = (LLPanelFace*) userdata;
    self->sendTextureInfo();
    // vertical scale and repeats per meter depends on each other, so force set on changes
    self->updateUI(true);
}

// static
void LLPanelFace::onCommitTextureScaleX( LLUICtrl* ctrl, void* userdata )
{
    LLPanelFace* self = (LLPanelFace*) userdata;
    if (gSavedSettings.getBOOL("SyncMaterialSettings"))
    {
        F32 bumpy_scale_u = self->getChild<LLUICtrl>("TexScaleU")->getValue().asReal();
        if (self->isIdenticalPlanarTexgen())
        {
            bumpy_scale_u *= 0.5f;
        }
        syncRepeatX(self, bumpy_scale_u);
    }
    else
    {
        self->sendTextureInfo();
    }
    self->updateUI(true);
}

// static
void LLPanelFace::onCommitTextureScaleY( LLUICtrl* ctrl, void* userdata )
{
    LLPanelFace* self = (LLPanelFace*) userdata;
    if (gSavedSettings.getBOOL("SyncMaterialSettings"))
    {
        F32 bumpy_scale_v = self->getChild<LLUICtrl>("TexScaleV")->getValue().asReal();
        if (self->isIdenticalPlanarTexgen())
        {
            bumpy_scale_v *= 0.5f;
        }
        syncRepeatY(self, bumpy_scale_v);
    }
    else
    {
        self->sendTextureInfo();
    }
    self->updateUI(true);
}

// static
void LLPanelFace::onCommitTextureRot( LLUICtrl* ctrl, void* userdata )
{
    LLPanelFace* self = (LLPanelFace*) userdata;

    if (gSavedSettings.getBOOL("SyncMaterialSettings"))
    {
        syncMaterialRot(self, self->getChild<LLUICtrl>("TexRot")->getValue().asReal());
    }
    else
    {
        self->sendTextureInfo();
    }
    self->updateUI(true);
}

// static
void LLPanelFace::onCommitTextureOffsetX( LLUICtrl* ctrl, void* userdata )
{
    LLPanelFace* self = (LLPanelFace*) userdata;
    if (gSavedSettings.getBOOL("SyncMaterialSettings"))
    {
        syncOffsetX(self, self->getChild<LLUICtrl>("TexOffsetU")->getValue().asReal());
    }
    else
    {
        self->sendTextureInfo();
    }
    self->updateUI(true);
}

// static
void LLPanelFace::onCommitTextureOffsetY( LLUICtrl* ctrl, void* userdata )
{
    LLPanelFace* self = (LLPanelFace*) userdata;
    if (gSavedSettings.getBOOL("SyncMaterialSettings"))
    {
        syncOffsetY(self, self->getChild<LLUICtrl>("TexOffsetV")->getValue().asReal());
    }
    else
    {
        self->sendTextureInfo();
    }
    self->updateUI(true);
}

// Commit the number of repeats per meter
// static
void LLPanelFace::onCommitRepeatsPerMeter(LLUICtrl* ctrl, void* userdata)
{
    LLPanelFace* self = (LLPanelFace*) userdata;

    LLUICtrl*   repeats_ctrl    = self->getChild<LLUICtrl>("rptctrl");

    U32 materials_media = self->mComboMatMedia->getCurrentIndex();
    U32 material_type = 0;
    if (materials_media == MATMEDIA_PBR)
    {
        LLRadioGroup* radio_mat_type = self->getChild<LLRadioGroup>("radio_pbr_type");
        material_type = radio_mat_type->getSelectedIndex();
    }
    if (materials_media == MATMEDIA_MATERIAL)
    {
        LLRadioGroup* radio_mat_type = self->getChild<LLRadioGroup>("radio_material_type");
        material_type = radio_mat_type->getSelectedIndex();
    }

    F32 repeats_per_meter   = repeats_ctrl->getValue().asReal();

   F32 obj_scale_s = 1.0f;
   F32 obj_scale_t = 1.0f;

    bool identical_scale_s = false;
    bool identical_scale_t = false;

    LLSelectedTE::getObjectScaleS(obj_scale_s, identical_scale_s);
    LLSelectedTE::getObjectScaleS(obj_scale_t, identical_scale_t);

    LLUICtrl* bumpy_scale_u = self->getChild<LLUICtrl>("bumpyScaleU");
    LLUICtrl* bumpy_scale_v = self->getChild<LLUICtrl>("bumpyScaleV");
    LLUICtrl* shiny_scale_u = self->getChild<LLUICtrl>("shinyScaleU");
    LLUICtrl* shiny_scale_v = self->getChild<LLUICtrl>("shinyScaleV");

    if (gSavedSettings.getBOOL("SyncMaterialSettings"))
    {
        LLSelectMgr::getInstance()->selectionTexScaleAutofit( repeats_per_meter );

        bumpy_scale_u->setValue(obj_scale_s * repeats_per_meter);
        bumpy_scale_v->setValue(obj_scale_t * repeats_per_meter);

        LLSelectedTEMaterial::setNormalRepeatX(self,obj_scale_s * repeats_per_meter);
        LLSelectedTEMaterial::setNormalRepeatY(self,obj_scale_t * repeats_per_meter);

        shiny_scale_u->setValue(obj_scale_s * repeats_per_meter);
        shiny_scale_v->setValue(obj_scale_t * repeats_per_meter);

        LLSelectedTEMaterial::setSpecularRepeatX(self,obj_scale_s * repeats_per_meter);
        LLSelectedTEMaterial::setSpecularRepeatY(self,obj_scale_t * repeats_per_meter);
    }
    else
    {
        switch (material_type)
        {
            case MATTYPE_DIFFUSE:
            {
                LLSelectMgr::getInstance()->selectionTexScaleAutofit( repeats_per_meter );
            }
            break;

            case MATTYPE_NORMAL:
            {
                bumpy_scale_u->setValue(obj_scale_s * repeats_per_meter);
                bumpy_scale_v->setValue(obj_scale_t * repeats_per_meter);

                LLSelectedTEMaterial::setNormalRepeatX(self,obj_scale_s * repeats_per_meter);
                LLSelectedTEMaterial::setNormalRepeatY(self,obj_scale_t * repeats_per_meter);
            }
            break;

            case MATTYPE_SPECULAR:
            {
                shiny_scale_u->setValue(obj_scale_s * repeats_per_meter);
                shiny_scale_v->setValue(obj_scale_t * repeats_per_meter);

                LLSelectedTEMaterial::setSpecularRepeatX(self,obj_scale_s * repeats_per_meter);
                LLSelectedTEMaterial::setSpecularRepeatY(self,obj_scale_t * repeats_per_meter);
            }
            break;

            default:
                llassert(false);
                break;
        }
    }
    // vertical scale and repeats per meter depends on each other, so force set on changes
    self->updateUI(true);
}

struct LLPanelFaceSetMediaFunctor : public LLSelectedTEFunctor
{
    virtual bool apply(LLViewerObject* object, S32 te)
    {
        viewer_media_t pMediaImpl;

        const LLTextureEntry* tep = object->getTE(te);
        const LLMediaEntry* mep = tep->hasMedia() ? tep->getMediaData() : NULL;
        if ( mep )
        {
            pMediaImpl = LLViewerMedia::getInstance()->getMediaImplFromTextureID(mep->getMediaID());
        }

        if ( pMediaImpl.isNull())
        {
            // If we didn't find face media for this face, check whether this face is showing parcel media.
            pMediaImpl = LLViewerMedia::getInstance()->getMediaImplFromTextureID(tep->getID());
        }

        if ( pMediaImpl.notNull())
        {
            LLPluginClassMedia *media = pMediaImpl->getMediaPlugin();
            if(media)
            {
                S32 media_width = media->getWidth();
                S32 media_height = media->getHeight();
                S32 texture_width = media->getTextureWidth();
                S32 texture_height = media->getTextureHeight();
                F32 scale_s = (F32)media_width / (F32)texture_width;
                F32 scale_t = (F32)media_height / (F32)texture_height;

                // set scale and adjust offset
                object->setTEScaleS( te, scale_s );
                object->setTEScaleT( te, scale_t ); // don't need to flip Y anymore since QT does this for us now.
                object->setTEOffsetS( te, -( 1.0f - scale_s ) / 2.0f );
                object->setTEOffsetT( te, -( 1.0f - scale_t ) / 2.0f );
            }
        }
        return true;
    };
};

void LLPanelFace::onClickAutoFix(void* userdata)
{
    LLPanelFaceSetMediaFunctor setfunc;
    LLSelectMgr::getInstance()->getSelection()->applyToTEs(&setfunc);

    LLPanelFaceSendFunctor sendfunc;
    LLSelectMgr::getInstance()->getSelection()->applyToObjects(&sendfunc);
}

void LLPanelFace::onAlignTexture(void* userdata)
{
    LLPanelFace* self = (LLPanelFace*)userdata;
    self->alignTestureLayer();
}

void LLPanelFace::onClickBtnLoadInvPBR(void* userdata)
{
    // Shouldn't this be "save to inventory?"
    LLPanelFace* self = (LLPanelFace*)userdata;
    LLTextureCtrl* pbr_ctrl = self->findChild<LLTextureCtrl>("pbr_control");
    pbr_ctrl->showPicker(true);
}

void LLPanelFace::onClickBtnEditPBR(void* userdata)
{
    LLMaterialEditor::loadLive();
}

void LLPanelFace::onClickBtnSavePBR(void* userdata)
{
    LLMaterialEditor::saveObjectsMaterialAs();
}

enum EPasteMode
{
    PASTE_COLOR,
    PASTE_TEXTURE
};

struct LLPanelFacePasteTexFunctor : public LLSelectedTEFunctor
{
    LLPanelFacePasteTexFunctor(LLPanelFace* panel, EPasteMode mode) :
        mPanelFace(panel), mMode(mode) {}

    virtual bool apply(LLViewerObject* objectp, S32 te)
    {
        switch (mMode)
        {
        case PASTE_COLOR:
            mPanelFace->onPasteColor(objectp, te);
            break;
        case PASTE_TEXTURE:
            mPanelFace->onPasteTexture(objectp, te);
            break;
        }
        return true;
    }
private:
    LLPanelFace *mPanelFace;
    EPasteMode mMode;
};

struct LLPanelFaceUpdateFunctor : public LLSelectedObjectFunctor
{
    LLPanelFaceUpdateFunctor(bool update_media)
        : mUpdateMedia(update_media)
    {}

    virtual bool apply(LLViewerObject* object)
    {
        object->sendTEUpdate();

        if (mUpdateMedia)
        {
            LLVOVolume *vo = dynamic_cast<LLVOVolume*>(object);
            if (vo && vo->hasMedia())
            {
                vo->sendMediaDataUpdate();
            }
        }
        return true;
    }
private:
    bool mUpdateMedia;
};

struct LLPanelFaceNavigateHomeFunctor : public LLSelectedTEFunctor
{
    virtual bool apply(LLViewerObject* objectp, S32 te)
    {
        if (objectp && objectp->getTE(te))
        {
            LLTextureEntry* tep = objectp->getTE(te);
            const LLMediaEntry *media_data = tep->getMediaData();
            if (media_data)
            {
                if (media_data->getCurrentURL().empty() && media_data->getAutoPlay())
                {
                    viewer_media_t media_impl =
                        LLViewerMedia::getInstance()->getMediaImplFromTextureID(tep->getMediaData()->getMediaID());
                    if (media_impl)
                    {
                        media_impl->navigateHome();
                    }
                }
            }
        }
        return true;
    }
};

void LLPanelFace::onCopyColor()
{
    LLViewerObject* objectp = LLSelectMgr::getInstance()->getSelection()->getFirstObject();
    LLSelectNode* node = LLSelectMgr::getInstance()->getSelection()->getFirstNode();
    S32 selected_count = LLSelectMgr::getInstance()->getSelection()->getObjectCount();
    if (!objectp || !node
        || objectp->getPCode() != LL_PCODE_VOLUME
        || !objectp->permModify()
        || objectp->isPermanentEnforced()
        || selected_count > 1)
    {
        return;
    }

    if (mClipboardParams.has("color"))
    {
        mClipboardParams["color"].clear();
    }
    else
    {
        mClipboardParams["color"] = LLSD::emptyArray();
    }

    std::map<LLUUID, LLUUID> asset_item_map;

    // a way to resolve situations where source and target have different amount of faces
    S32 num_tes = llmin((S32)objectp->getNumTEs(), (S32)objectp->getNumFaces());
    mClipboardParams["color_all_tes"] = (num_tes != 1) || (LLToolFace::getInstance() == LLToolMgr::getInstance()->getCurrentTool());
    for (S32 te = 0; te < num_tes; ++te)
    {
        if (node->isTESelected(te))
        {
            LLTextureEntry* tep = objectp->getTE(te);
            if (tep)
            {
                LLSD te_data;

                // asLLSD() includes media
                te_data["te"] = tep->asLLSD(); // Note: includes a lot more than just color/alpha/glow

                mClipboardParams["color"].append(te_data);
            }
        }
    }
}

void LLPanelFace::onPasteColor()
{
    if (!mClipboardParams.has("color"))
    {
        return;
    }

    LLViewerObject* objectp = LLSelectMgr::getInstance()->getSelection()->getFirstObject();
    LLSelectNode* node = LLSelectMgr::getInstance()->getSelection()->getFirstNode();
    S32 selected_count = LLSelectMgr::getInstance()->getSelection()->getObjectCount();
    if (!objectp || !node
        || objectp->getPCode() != LL_PCODE_VOLUME
        || !objectp->permModify()
        || objectp->isPermanentEnforced()
        || selected_count > 1)
    {
        // not supposed to happen
        LL_WARNS() << "Failed to paste color due to missing or wrong selection" << LL_ENDL;
        return;
    }

    bool face_selection_mode = LLToolFace::getInstance() == LLToolMgr::getInstance()->getCurrentTool();
    LLSD &clipboard = mClipboardParams["color"]; // array
    S32 num_tes = llmin((S32)objectp->getNumTEs(), (S32)objectp->getNumFaces());
    S32 compare_tes = num_tes;

    if (face_selection_mode)
    {
        compare_tes = 0;
        for (S32 te = 0; te < num_tes; ++te)
        {
            if (node->isTESelected(te))
            {
                compare_tes++;
            }
        }
    }

    // we can copy if single face was copied in edit face mode or if face count matches
    if (!((clipboard.size() == 1) && mClipboardParams["color_all_tes"].asBoolean())
        && compare_tes != clipboard.size())
    {
        LLSD notif_args;
        if (face_selection_mode)
        {
            static std::string reason = getString("paste_error_face_selection_mismatch");
            notif_args["REASON"] = reason;
        }
        else
        {
            static std::string reason = getString("paste_error_object_face_count_mismatch");
            notif_args["REASON"] = reason;
        }
        LLNotificationsUtil::add("FacePasteFailed", notif_args);
        return;
    }

    LLObjectSelectionHandle selected_objects = LLSelectMgr::getInstance()->getSelection();

    LLPanelFacePasteTexFunctor paste_func(this, PASTE_COLOR);
    selected_objects->applyToTEs(&paste_func);

    LLPanelFaceUpdateFunctor sendfunc(false);
    selected_objects->applyToObjects(&sendfunc);
}

void LLPanelFace::onPasteColor(LLViewerObject* objectp, S32 te)
{
    LLSD te_data;
    LLSD &clipboard = mClipboardParams["color"]; // array
    if ((clipboard.size() == 1) && mClipboardParams["color_all_tes"].asBoolean())
    {
        te_data = *(clipboard.beginArray());
    }
    else if (clipboard[te])
    {
        te_data = clipboard[te];
    }
    else
    {
        return;
    }

    LLTextureEntry* tep = objectp->getTE(te);
    if (tep)
    {
        if (te_data.has("te"))
        {
            // Color / Alpha
            if (te_data["te"].has("colors"))
            {
                LLColor4 color = tep->getColor();

                LLColor4 clip_color;
                clip_color.setValue(te_data["te"]["colors"]);

                // Color
                color.mV[VRED] = clip_color.mV[VRED];
                color.mV[VGREEN] = clip_color.mV[VGREEN];
                color.mV[VBLUE] = clip_color.mV[VBLUE];

                // Alpha
                color.mV[VALPHA] = clip_color.mV[VALPHA];

                objectp->setTEColor(te, color);
            }

            // Color/fullbright
            if (te_data["te"].has("fullbright"))
            {
                objectp->setTEFullbright(te, te_data["te"]["fullbright"].asInteger());
            }

            // Glow
            if (te_data["te"].has("glow"))
            {
                objectp->setTEGlow(te, (F32)te_data["te"]["glow"].asReal());
            }
        }
    }
}

void LLPanelFace::onCopyTexture()
{
    LLViewerObject* objectp = LLSelectMgr::getInstance()->getSelection()->getFirstObject();
    LLSelectNode* node = LLSelectMgr::getInstance()->getSelection()->getFirstNode();
    S32 selected_count = LLSelectMgr::getInstance()->getSelection()->getObjectCount();
    if (!objectp || !node
        || objectp->getPCode() != LL_PCODE_VOLUME
        || !objectp->permModify()
        || objectp->isPermanentEnforced()
        || selected_count > 1
        || !LLMaterialEditor::canClipboardObjectsMaterial())
    {
        return;
    }

    if (mClipboardParams.has("texture"))
    {
        mClipboardParams["texture"].clear();
    }
    else
    {
        mClipboardParams["texture"] = LLSD::emptyArray();
    }

    std::map<LLUUID, LLUUID> asset_item_map;

    // a way to resolve situations where source and target have different amount of faces
    S32 num_tes = llmin((S32)objectp->getNumTEs(), (S32)objectp->getNumFaces());
    mClipboardParams["texture_all_tes"] = (num_tes != 1) || (LLToolFace::getInstance() == LLToolMgr::getInstance()->getCurrentTool());
    for (S32 te = 0; te < num_tes; ++te)
    {
        if (node->isTESelected(te))
        {
            LLTextureEntry* tep = objectp->getTE(te);
            if (tep)
            {
                LLSD te_data;

                // asLLSD() includes media
                te_data["te"] = tep->asLLSD();
                te_data["te"]["shiny"] = tep->getShiny();
                te_data["te"]["bumpmap"] = tep->getBumpmap();
                te_data["te"]["bumpshiny"] = tep->getBumpShiny();
                te_data["te"]["bumpfullbright"] = tep->getBumpShinyFullbright();
                te_data["te"]["texgen"] = tep->getTexGen();
                te_data["te"]["pbr"] = objectp->getRenderMaterialID(te);
                if (tep->getGLTFMaterialOverride() != nullptr)
                {
                    te_data["te"]["pbr_override"] = tep->getGLTFMaterialOverride()->asJSON();
                }

                if (te_data["te"].has("imageid"))
                {
                    LLUUID item_id;
                    LLUUID id = te_data["te"]["imageid"].asUUID();
                    bool from_library = get_is_predefined_texture(id);
                    bool full_perm = from_library;

                    if (!full_perm
                        && objectp->permCopy()
                        && objectp->permTransfer()
                        && objectp->permModify())
                    {
                        // If agent created this object and nothing is limiting permissions, mark as full perm
                        // If agent was granted permission to edit objects owned and created by somebody else, mark full perm
                        // This check is not perfect since we can't figure out whom textures belong to so this ended up restrictive
                        std::string creator_app_link;
                        LLUUID creator_id;
                        LLSelectMgr::getInstance()->selectGetCreator(creator_id, creator_app_link);
                        full_perm = objectp->mOwnerID == creator_id;
                    }

                    if (id.notNull() && !full_perm)
                    {
                        std::map<LLUUID, LLUUID>::iterator iter = asset_item_map.find(id);
                        if (iter != asset_item_map.end())
                        {
                            item_id = iter->second;
                        }
                        else
                        {
                            // What this does is simply searches inventory for item with same asset id,
                            // as result it is Hightly unreliable, leaves little control to user, borderline hack
                            // but there are little options to preserve permissions - multiple inventory
                            // items might reference same asset and inventory search is expensive.
                            bool no_transfer = false;
                            if (objectp->getInventoryItemByAsset(id))
                            {
                                no_transfer = !objectp->getInventoryItemByAsset(id)->getIsFullPerm();
                            }
                            item_id = get_copy_free_item_by_asset_id(id, no_transfer);
                            // record value to avoid repeating inventory search when possible
                            asset_item_map[id] = item_id;
                        }
                    }

                    if (item_id.notNull() && gInventory.isObjectDescendentOf(item_id, gInventory.getLibraryRootFolderID()))
                    {
                        full_perm = true;
                        from_library = true;
                    }

                    {
                        te_data["te"]["itemfullperm"] = full_perm;
                        te_data["te"]["fromlibrary"] = from_library;

                        // If full permission object, texture is free to copy,
                        // but otherwise we need to check inventory and extract permissions
                        //
                        // Normally we care only about restrictions for current user and objects
                        // don't inherit any 'next owner' permissions from texture, so there is
                        // no need to record item id if full_perm==true
                        if (!full_perm && !from_library && item_id.notNull())
                        {
                            LLViewerInventoryItem* itemp = gInventory.getItem(item_id);
                            if (itemp)
                            {
                                LLPermissions item_permissions = itemp->getPermissions();
                                if (item_permissions.allowOperationBy(PERM_COPY,
                                    gAgent.getID(),
                                    gAgent.getGroupID()))
                                {
                                    te_data["te"]["imageitemid"] = item_id;
                                    te_data["te"]["itemfullperm"] = itemp->getIsFullPerm();
                                    if (!itemp->isFinished())
                                    {
                                        // needed for dropTextureAllFaces
                                        LLInventoryModelBackgroundFetch::instance().start(item_id, false);
                                    }
                                }
                            }
                        }
                    }
                }

                LLMaterialPtr material_ptr = tep->getMaterialParams();
                if (!material_ptr.isNull())
                {
                    LLSD mat_data;

                    mat_data["NormMap"] = material_ptr->getNormalID();
                    mat_data["SpecMap"] = material_ptr->getSpecularID();

                    mat_data["NormRepX"] = material_ptr->getNormalRepeatX();
                    mat_data["NormRepY"] = material_ptr->getNormalRepeatY();
                    mat_data["NormOffX"] = material_ptr->getNormalOffsetX();
                    mat_data["NormOffY"] = material_ptr->getNormalOffsetY();
                    mat_data["NormRot"] = material_ptr->getNormalRotation();

                    mat_data["SpecRepX"] = material_ptr->getSpecularRepeatX();
                    mat_data["SpecRepY"] = material_ptr->getSpecularRepeatY();
                    mat_data["SpecOffX"] = material_ptr->getSpecularOffsetX();
                    mat_data["SpecOffY"] = material_ptr->getSpecularOffsetY();
                    mat_data["SpecRot"] = material_ptr->getSpecularRotation();

                    mat_data["SpecColor"] = material_ptr->getSpecularLightColor().getValue();
                    mat_data["SpecExp"] = material_ptr->getSpecularLightExponent();
                    mat_data["EnvIntensity"] = material_ptr->getEnvironmentIntensity();
                    mat_data["AlphaMaskCutoff"] = material_ptr->getAlphaMaskCutoff();
                    mat_data["DiffuseAlphaMode"] = material_ptr->getDiffuseAlphaMode();

                    // Replace no-copy textures, destination texture will get used instead if available
                    if (mat_data.has("NormMap"))
                    {
                        LLUUID id = mat_data["NormMap"].asUUID();
                        if (id.notNull() && !get_can_copy_texture(id))
                        {
                            mat_data["NormMap"] = DEFAULT_OBJECT_TEXTURE;
                            mat_data["NormMapNoCopy"] = true;
                        }

                    }
                    if (mat_data.has("SpecMap"))
                    {
                        LLUUID id = mat_data["SpecMap"].asUUID();
                        if (id.notNull() && !get_can_copy_texture(id))
                        {
                            mat_data["SpecMap"] = DEFAULT_OBJECT_TEXTURE;
                            mat_data["SpecMapNoCopy"] = true;
                        }

                    }

                    te_data["material"] = mat_data;
                }

                mClipboardParams["texture"].append(te_data);
            }
        }
    }
}

void LLPanelFace::onPasteTexture()
{
    if (!mClipboardParams.has("texture"))
    {
        return;
    }

    LLViewerObject* objectp = LLSelectMgr::getInstance()->getSelection()->getFirstObject();
    LLSelectNode* node = LLSelectMgr::getInstance()->getSelection()->getFirstNode();
    S32 selected_count = LLSelectMgr::getInstance()->getSelection()->getObjectCount();
    if (!objectp || !node
        || objectp->getPCode() != LL_PCODE_VOLUME
        || !objectp->permModify()
        || objectp->isPermanentEnforced()
        || selected_count > 1
        || !LLMaterialEditor::canClipboardObjectsMaterial())
    {
        // not supposed to happen
        LL_WARNS() << "Failed to paste texture due to missing or wrong selection" << LL_ENDL;
        return;
    }

    bool face_selection_mode = LLToolFace::getInstance() == LLToolMgr::getInstance()->getCurrentTool();
    LLSD &clipboard = mClipboardParams["texture"]; // array
    S32 num_tes = llmin((S32)objectp->getNumTEs(), (S32)objectp->getNumFaces());
    S32 compare_tes = num_tes;

    if (face_selection_mode)
    {
        compare_tes = 0;
        for (S32 te = 0; te < num_tes; ++te)
        {
            if (node->isTESelected(te))
            {
                compare_tes++;
            }
        }
    }

    // we can copy if single face was copied in edit face mode or if face count matches
    if (!((clipboard.size() == 1) && mClipboardParams["texture_all_tes"].asBoolean())
        && compare_tes != clipboard.size())
    {
        LLSD notif_args;
        if (face_selection_mode)
        {
            static std::string reason = getString("paste_error_face_selection_mismatch");
            notif_args["REASON"] = reason;
        }
        else
        {
            static std::string reason = getString("paste_error_object_face_count_mismatch");
            notif_args["REASON"] = reason;
        }
        LLNotificationsUtil::add("FacePasteFailed", notif_args);
        return;
    }

    bool full_perm_object = true;
    LLSD::array_const_iterator iter = clipboard.beginArray();
    LLSD::array_const_iterator end = clipboard.endArray();
    for (; iter != end; ++iter)
    {
        const LLSD& te_data = *iter;
        if (te_data.has("te") && te_data["te"].has("imageid"))
        {
            bool full_perm = te_data["te"].has("itemfullperm") && te_data["te"]["itemfullperm"].asBoolean();
            full_perm_object &= full_perm;
            if (!full_perm)
            {
                if (te_data["te"].has("imageitemid"))
                {
                    LLUUID item_id = te_data["te"]["imageitemid"].asUUID();
                    if (item_id.notNull())
                    {
                        LLViewerInventoryItem* itemp = gInventory.getItem(item_id);
                        if (!itemp)
                        {
                            // image might be in object's inventory, but it can be not up to date
                            LLSD notif_args;
                            static std::string reason = getString("paste_error_inventory_not_found");
                            notif_args["REASON"] = reason;
                            LLNotificationsUtil::add("FacePasteFailed", notif_args);
                            return;
                        }
                    }
                }
                else
                {
                    // Item was not found on 'copy' stage
                    // Since this happened at copy, might be better to either show this
                    // at copy stage or to drop clipboard here
                    LLSD notif_args;
                    static std::string reason = getString("paste_error_inventory_not_found");
                    notif_args["REASON"] = reason;
                    LLNotificationsUtil::add("FacePasteFailed", notif_args);
                    return;
                }
            }
        }
    }

    if (!full_perm_object)
    {
        LLNotificationsUtil::add("FacePasteTexturePermissions");
    }

    LLObjectSelectionHandle selected_objects = LLSelectMgr::getInstance()->getSelection();

    LLPanelFacePasteTexFunctor paste_func(this, PASTE_TEXTURE);
    selected_objects->applyToTEs(&paste_func);

    LLPanelFaceUpdateFunctor sendfunc(true);
    selected_objects->applyToObjects(&sendfunc);

    LLGLTFMaterialList::flushUpdates();

    LLPanelFaceNavigateHomeFunctor navigate_home_func;
    selected_objects->applyToTEs(&navigate_home_func);
}

void LLPanelFace::onPasteTexture(LLViewerObject* objectp, S32 te)
{
    LLSD te_data;
    LLSD &clipboard = mClipboardParams["texture"]; // array
    if ((clipboard.size() == 1) && mClipboardParams["texture_all_tes"].asBoolean())
    {
        te_data = *(clipboard.beginArray());
    }
    else if (clipboard[te])
    {
        te_data = clipboard[te];
    }
    else
    {
        return;
    }

    LLTextureEntry* tep = objectp->getTE(te);
    if (tep)
    {
        if (te_data.has("te"))
        {
            // Texture
            bool full_perm = te_data["te"].has("itemfullperm") && te_data["te"]["itemfullperm"].asBoolean();
            bool from_library = te_data["te"].has("fromlibrary") && te_data["te"]["fromlibrary"].asBoolean();
            if (te_data["te"].has("imageid"))
            {
                const LLUUID& imageid = te_data["te"]["imageid"].asUUID(); //texture or asset id
                LLViewerInventoryItem* itemp_res = NULL;

                if (te_data["te"].has("imageitemid"))
                {
                    LLUUID item_id = te_data["te"]["imageitemid"].asUUID();
                    if (item_id.notNull())
                    {
                        LLViewerInventoryItem* itemp = gInventory.getItem(item_id);
                        if (itemp && itemp->isFinished())
                        {
                            // dropTextureAllFaces will fail if incomplete
                            itemp_res = itemp;
                        }
                        else
                        {
                            // Theoretically shouldn't happend, but if it does happen, we
                            // might need to add a notification to user that paste will fail
                            // since inventory isn't fully loaded
                            LL_WARNS() << "Item " << item_id << " is incomplete, paste might fail silently." << LL_ENDL;
                        }
                    }
                }
                // for case when item got removed from inventory after we pressed 'copy'
                // or texture got pasted into previous object
                if (!itemp_res && !full_perm)
                {
                    // Due to checks for imageitemid in LLPanelFace::onPasteTexture() this should no longer be reachable.
                    LL_INFOS() << "Item " << te_data["te"]["imageitemid"].asUUID() << " no longer in inventory." << LL_ENDL;
                    // Todo: fix this, we are often searching same texture multiple times (equal to number of faces)
                    // Perhaps just mPanelFace->onPasteTexture(objectp, te, &asset_to_item_id_map); ? Not pretty, but will work
                    LLViewerInventoryCategory::cat_array_t cats;
                    LLViewerInventoryItem::item_array_t items;
                    LLAssetIDMatches asset_id_matches(imageid);
                    gInventory.collectDescendentsIf(LLUUID::null,
                        cats,
                        items,
                        LLInventoryModel::INCLUDE_TRASH,
                        asset_id_matches);

                    // Extremely unreliable and perfomance unfriendly.
                    // But we need this to check permissions and it is how texture control finds items
                    for (S32 i = 0; i < items.size(); i++)
                    {
                        LLViewerInventoryItem* itemp = items[i];
                        if (itemp && itemp->isFinished())
                        {
                            // dropTextureAllFaces will fail if incomplete
                            LLPermissions item_permissions = itemp->getPermissions();
                            if (item_permissions.allowOperationBy(PERM_COPY,
                                gAgent.getID(),
                                gAgent.getGroupID()))
                            {
                                itemp_res = itemp;
                                break; // first match
                            }
                        }
                    }
                }

                if (itemp_res)
                {
                    if (te == -1) // all faces
                    {
                        LLToolDragAndDrop::dropTextureAllFaces(objectp,
                            itemp_res,
                            from_library ? LLToolDragAndDrop::SOURCE_LIBRARY : LLToolDragAndDrop::SOURCE_AGENT,
                            LLUUID::null,
                            false);
                    }
                    else // one face
                    {
                        LLToolDragAndDrop::dropTextureOneFace(objectp,
                            te,
                            itemp_res,
                            from_library ? LLToolDragAndDrop::SOURCE_LIBRARY : LLToolDragAndDrop::SOURCE_AGENT,
                            LLUUID::null,
                            false,
                            0);
                    }
                }
                // not an inventory item or no complete items
                else if (full_perm)
                {
                    // Either library, local or existed as fullperm when user made a copy
                    LLViewerTexture* image = LLViewerTextureManager::getFetchedTexture(imageid, FTT_DEFAULT, true, LLGLTexture::BOOST_NONE, LLViewerTexture::LOD_TEXTURE);
                    objectp->setTEImage(U8(te), image);
                }
            }

            if (te_data["te"].has("bumpmap"))
            {
                objectp->setTEBumpmap(te, (U8)te_data["te"]["bumpmap"].asInteger());
            }
            if (te_data["te"].has("bumpshiny"))
            {
                objectp->setTEBumpShiny(te, (U8)te_data["te"]["bumpshiny"].asInteger());
            }
            if (te_data["te"].has("bumpfullbright"))
            {
                objectp->setTEBumpShinyFullbright(te, (U8)te_data["te"]["bumpfullbright"].asInteger());
            }
            if (te_data["te"].has("texgen"))
            {
                objectp->setTETexGen(te, (U8)te_data["te"]["texgen"].asInteger());
            }

            // PBR/GLTF
            if (te_data["te"].has("pbr"))
            {
                objectp->setRenderMaterialID(te, te_data["te"]["pbr"].asUUID(), false /*managing our own update*/);
                tep->setGLTFRenderMaterial(nullptr);
                tep->setGLTFMaterialOverride(nullptr);

                LLSD override_data;
                override_data["object_id"] = objectp->getID();
                override_data["side"] = te;
                if (te_data["te"].has("pbr_override"))
                {
                    override_data["gltf_json"] = te_data["te"]["pbr_override"];
                }
                else
                {
                    override_data["gltf_json"] = "";
                }

                override_data["asset_id"] = te_data["te"]["pbr"].asUUID();

                LLGLTFMaterialList::queueUpdate(override_data);
            }
            else
            {
                objectp->setRenderMaterialID(te, LLUUID::null, false /*send in bulk later*/ );
                tep->setGLTFRenderMaterial(nullptr);
                tep->setGLTFMaterialOverride(nullptr);

                // blank out most override data on the server
                LLGLTFMaterialList::queueApply(objectp, te, LLUUID::null);
            }

            // Texture map
            if (te_data["te"].has("scales") && te_data["te"].has("scalet"))
            {
                objectp->setTEScale(te, (F32)te_data["te"]["scales"].asReal(), (F32)te_data["te"]["scalet"].asReal());
            }
            if (te_data["te"].has("offsets") && te_data["te"].has("offsett"))
            {
                objectp->setTEOffset(te, (F32)te_data["te"]["offsets"].asReal(), (F32)te_data["te"]["offsett"].asReal());
            }
            if (te_data["te"].has("imagerot"))
            {
                objectp->setTERotation(te, (F32)te_data["te"]["imagerot"].asReal());
            }

            // Media
            if (te_data["te"].has("media_flags"))
            {
                U8 media_flags = te_data["te"]["media_flags"].asInteger();
                objectp->setTEMediaFlags(te, media_flags);
                LLVOVolume *vo = dynamic_cast<LLVOVolume*>(objectp);
                if (vo && te_data["te"].has(LLTextureEntry::TEXTURE_MEDIA_DATA_KEY))
                {
                    vo->syncMediaData(te, te_data["te"][LLTextureEntry::TEXTURE_MEDIA_DATA_KEY], true/*merge*/, true/*ignore_agent*/);
                }
            }
            else
            {
                // Keep media flags on destination unchanged
            }
        }

        if (te_data.has("material"))
        {
            LLUUID object_id = objectp->getID();

            // Normal
            // Replace placeholders with target's
            if (te_data["material"].has("NormMapNoCopy"))
            {
                LLMaterialPtr material = tep->getMaterialParams();
                if (material.notNull())
                {
                    LLUUID id = material->getNormalID();
                    if (id.notNull())
                    {
                        te_data["material"]["NormMap"] = id;
                    }
                }
            }
            LLSelectedTEMaterial::setNormalID(this, te_data["material"]["NormMap"].asUUID(), te, object_id);
            LLSelectedTEMaterial::setNormalRepeatX(this, (F32)te_data["material"]["NormRepX"].asReal(), te, object_id);
            LLSelectedTEMaterial::setNormalRepeatY(this, (F32)te_data["material"]["NormRepY"].asReal(), te, object_id);
            LLSelectedTEMaterial::setNormalOffsetX(this, (F32)te_data["material"]["NormOffX"].asReal(), te, object_id);
            LLSelectedTEMaterial::setNormalOffsetY(this, (F32)te_data["material"]["NormOffY"].asReal(), te, object_id);
            LLSelectedTEMaterial::setNormalRotation(this, (F32)te_data["material"]["NormRot"].asReal(), te, object_id);

            // Specular
                // Replace placeholders with target's
            if (te_data["material"].has("SpecMapNoCopy"))
            {
                LLMaterialPtr material = tep->getMaterialParams();
                if (material.notNull())
                {
                    LLUUID id = material->getSpecularID();
                    if (id.notNull())
                    {
                        te_data["material"]["SpecMap"] = id;
                    }
                }
            }
            LLSelectedTEMaterial::setSpecularID(this, te_data["material"]["SpecMap"].asUUID(), te, object_id);
            LLSelectedTEMaterial::setSpecularRepeatX(this, (F32)te_data["material"]["SpecRepX"].asReal(), te, object_id);
            LLSelectedTEMaterial::setSpecularRepeatY(this, (F32)te_data["material"]["SpecRepY"].asReal(), te, object_id);
            LLSelectedTEMaterial::setSpecularOffsetX(this, (F32)te_data["material"]["SpecOffX"].asReal(), te, object_id);
            LLSelectedTEMaterial::setSpecularOffsetY(this, (F32)te_data["material"]["SpecOffY"].asReal(), te, object_id);
            LLSelectedTEMaterial::setSpecularRotation(this, (F32)te_data["material"]["SpecRot"].asReal(), te, object_id);
            LLColor4U spec_color(te_data["material"]["SpecColor"]);
            LLSelectedTEMaterial::setSpecularLightColor(this, spec_color, te);
            LLSelectedTEMaterial::setSpecularLightExponent(this, (U8)te_data["material"]["SpecExp"].asInteger(), te, object_id);
            LLSelectedTEMaterial::setEnvironmentIntensity(this, (U8)te_data["material"]["EnvIntensity"].asInteger(), te, object_id);
            LLSelectedTEMaterial::setDiffuseAlphaMode(this, (U8)te_data["material"]["DiffuseAlphaMode"].asInteger(), te, object_id);
            LLSelectedTEMaterial::setAlphaMaskCutoff(this, (U8)te_data["material"]["AlphaMaskCutoff"].asInteger(), te, object_id);
            if (te_data.has("te") && te_data["te"].has("shiny"))
            {
                objectp->setTEShiny(te, (U8)te_data["te"]["shiny"].asInteger());
            }
        }
    }
}

void LLPanelFace::menuDoToSelected(const LLSD& userdata)
{
    std::string command = userdata.asString();

    // paste
    if (command == "color_paste")
    {
        onPasteColor();
    }
    else if (command == "texture_paste")
    {
        onPasteTexture();
    }
    // copy
    else if (command == "color_copy")
    {
        onCopyColor();
    }
    else if (command == "texture_copy")
    {
        onCopyTexture();
    }
}

bool LLPanelFace::menuEnableItem(const LLSD& userdata)
{
    std::string command = userdata.asString();

    // paste options
    if (command == "color_paste")
    {
        return mClipboardParams.has("color");
    }
    else if (command == "texture_paste")
    {
        return mClipboardParams.has("texture");
    }
    return false;
}


// static
void LLPanelFace::onCommitPlanarAlign(LLUICtrl* ctrl, void* userdata)
{
    LLPanelFace* self = (LLPanelFace*) userdata;
    self->getState();
    self->sendTextureInfo();
}

void LLPanelFace::updateGLTFTextureTransform(float value, U32 pbr_type, std::function<void(LLGLTFMaterial::TextureTransform*)> edit)
{
    U32 texture_info_start;
    U32 texture_info_end;
    const LLGLTFMaterial::TextureInfo texture_info = texture_info_from_pbrtype(pbr_type);
    if (texture_info == LLGLTFMaterial::GLTF_TEXTURE_INFO_COUNT)
    {
        texture_info_start = 0;
        texture_info_end = LLGLTFMaterial::GLTF_TEXTURE_INFO_COUNT;
    }
    else
    {
        texture_info_start = texture_info_from_pbrtype(pbr_type);
        texture_info_end = texture_info_start + 1;
    }
    updateSelectedGLTFMaterials([&](LLGLTFMaterial* new_override)
    {
        for (U32 ti = texture_info_start; ti < texture_info_end; ++ti)
        {
            LLGLTFMaterial::TextureTransform& new_transform = new_override->mTextureTransform[(LLGLTFMaterial::TextureInfo)ti];
            edit(&new_transform);
        }
    });
}

void LLPanelFace::setMaterialOverridesFromSelection()
{
    const U32 pbr_type = findChild<LLRadioGroup>("radio_pbr_type")->getSelectedIndex();
    const LLGLTFMaterial::TextureInfo texture_info = texture_info_from_pbrtype(pbr_type);
    U32 texture_info_start;
    U32 texture_info_end;
    if (texture_info == LLGLTFMaterial::TextureInfo::GLTF_TEXTURE_INFO_COUNT)
    {
        texture_info_start = 0;
        texture_info_end = LLGLTFMaterial::TextureInfo::GLTF_TEXTURE_INFO_COUNT;
    }
    else
    {
        texture_info_start = texture_info;
        texture_info_end = texture_info + 1;
    }

    bool read_transform = true;
    LLGLTFMaterial::TextureTransform transform;
    bool scale_u_same = true;
    bool scale_v_same = true;
    bool rotation_same = true;
    bool offset_u_same = true;
    bool offset_v_same = true;

    for (U32 i = texture_info_start; i < texture_info_end; ++i)
    {
        LLGLTFMaterial::TextureTransform this_transform;
        bool this_scale_u_same = true;
        bool this_scale_v_same = true;
        bool this_rotation_same = true;
        bool this_offset_u_same = true;
        bool this_offset_v_same = true;

        readSelectedGLTFMaterial<float>([&](const LLGLTFMaterial* mat)
        {
            return mat ? mat->mTextureTransform[i].mScale[VX] : 0.f;
        }, this_transform.mScale[VX], this_scale_u_same, true, 1e-3f);
        readSelectedGLTFMaterial<float>([&](const LLGLTFMaterial* mat)
        {
            return mat ? mat->mTextureTransform[i].mScale[VY] : 0.f;
        }, this_transform.mScale[VY], this_scale_v_same, true, 1e-3f);
        readSelectedGLTFMaterial<float>([&](const LLGLTFMaterial* mat)
        {
            return mat ? mat->mTextureTransform[i].mRotation : 0.f;
        }, this_transform.mRotation, this_rotation_same, true, 1e-3f);
        readSelectedGLTFMaterial<float>([&](const LLGLTFMaterial* mat)
        {
            return mat ? mat->mTextureTransform[i].mOffset[VX] : 0.f;
        }, this_transform.mOffset[VX], this_offset_u_same, true, 1e-3f);
        readSelectedGLTFMaterial<float>([&](const LLGLTFMaterial* mat)
        {
            return mat ? mat->mTextureTransform[i].mOffset[VY] : 0.f;
        }, this_transform.mOffset[VY], this_offset_v_same, true, 1e-3f);

        scale_u_same = scale_u_same && this_scale_u_same;
        scale_v_same = scale_v_same && this_scale_v_same;
        rotation_same = rotation_same && this_rotation_same;
        offset_u_same = offset_u_same && this_offset_u_same;
        offset_v_same = offset_v_same && this_offset_v_same;

        if (read_transform)
        {
            read_transform = false;
            transform = this_transform;
        }
        else
        {
            scale_u_same = scale_u_same && (this_transform.mScale[VX] == transform.mScale[VX]);
            scale_v_same = scale_v_same && (this_transform.mScale[VY] == transform.mScale[VY]);
            rotation_same = rotation_same && (this_transform.mRotation == transform.mRotation);
            offset_u_same = offset_u_same && (this_transform.mOffset[VX] == transform.mOffset[VX]);
            offset_v_same = offset_v_same && (this_transform.mOffset[VY] == transform.mOffset[VY]);
        }
    }

    LLUICtrl* gltfCtrlTextureScaleU = getChild<LLUICtrl>("gltfTextureScaleU");
    LLUICtrl* gltfCtrlTextureScaleV = getChild<LLUICtrl>("gltfTextureScaleV");
    LLUICtrl* gltfCtrlTextureRotation = getChild<LLUICtrl>("gltfTextureRotation");
    LLUICtrl* gltfCtrlTextureOffsetU = getChild<LLUICtrl>("gltfTextureOffsetU");
    LLUICtrl* gltfCtrlTextureOffsetV = getChild<LLUICtrl>("gltfTextureOffsetV");

    gltfCtrlTextureScaleU->setValue(transform.mScale[VX]);
    gltfCtrlTextureScaleV->setValue(transform.mScale[VY]);
    gltfCtrlTextureRotation->setValue(transform.mRotation * RAD_TO_DEG);
    gltfCtrlTextureOffsetU->setValue(transform.mOffset[VX]);
    gltfCtrlTextureOffsetV->setValue(transform.mOffset[VY]);

    gltfCtrlTextureScaleU->setTentative(!scale_u_same);
    gltfCtrlTextureScaleV->setTentative(!scale_v_same);
    gltfCtrlTextureRotation->setTentative(!rotation_same);
    gltfCtrlTextureOffsetU->setTentative(!offset_u_same);
    gltfCtrlTextureOffsetV->setTentative(!offset_v_same);
}

void LLPanelFace::Selection::connect()
{
    if (!mSelectConnection.connected())
    {
        mSelectConnection = LLSelectMgr::instance().mUpdateSignal.connect(boost::bind(&LLPanelFace::Selection::onSelectionChanged, this));
    }
}

bool LLPanelFace::Selection::update()
{
    const bool changed = mChanged || compareSelection();
    mChanged = false;
    return changed;
}

void LLPanelFace::Selection::onSelectedObjectUpdated(const LLUUID& object_id, S32 side)
{
    if (object_id == mSelectedObjectID)
    {
        if (side == mLastSelectedSide)
        {
            mChanged = true;
        }
        else if (mLastSelectedSide == -1) // if last selected face was deselected
        {
            LLSelectNode* node = LLSelectMgr::getInstance()->getSelection()->getFirstNode();
            if (node && node->isTESelected(side))
            {
                mChanged = true;
            }
        }
    }
}

bool LLPanelFace::Selection::compareSelection()
{
    if (!mNeedsSelectionCheck)
    {
        return false;
    }
    mNeedsSelectionCheck = false;

    const S32 old_object_count = mSelectedObjectCount;
    const S32 old_te_count = mSelectedTECount;
    const LLUUID old_object_id = mSelectedObjectID;
    const S32 old_side = mLastSelectedSide;

    LLObjectSelectionHandle selection = LLSelectMgr::getInstance()->getSelection();
    LLSelectNode* node = selection->getFirstNode();
    if (node)
    {
        LLViewerObject* object = node->getObject();
        mSelectedObjectCount = selection->getObjectCount();
        mSelectedTECount = selection->getTECount();
        mSelectedObjectID = object->getID();
        mLastSelectedSide = node->getLastSelectedTE();
    }
    else
    {
        mSelectedObjectCount = 0;
        mSelectedTECount = 0;
        mSelectedObjectID = LLUUID::null;
        mLastSelectedSide = -1;
    }

    const bool selection_changed =
        old_object_count != mSelectedObjectCount
        || old_te_count != mSelectedTECount
        || old_object_id != mSelectedObjectID
        || old_side != mLastSelectedSide;
    mChanged = mChanged || selection_changed;
    return selection_changed;
}

void LLPanelFace::onCommitGLTFTextureScaleU(LLUICtrl* ctrl)
{
    const float value = ctrl->getValue().asReal();
    const U32 pbr_type = findChild<LLRadioGroup>("radio_pbr_type")->getSelectedIndex();
    updateGLTFTextureTransform(value, pbr_type, [&](LLGLTFMaterial::TextureTransform* new_transform)
    {
        new_transform->mScale.mV[VX] = value;
    });
}

void LLPanelFace::onCommitGLTFTextureScaleV(LLUICtrl* ctrl)
{
    const float value = ctrl->getValue().asReal();
    const U32 pbr_type = findChild<LLRadioGroup>("radio_pbr_type")->getSelectedIndex();
    updateGLTFTextureTransform(value, pbr_type, [&](LLGLTFMaterial::TextureTransform* new_transform)
    {
        new_transform->mScale.mV[VY] = value;
    });
}

void LLPanelFace::onCommitGLTFRotation(LLUICtrl* ctrl)
{
    const float value = ctrl->getValue().asReal() * DEG_TO_RAD;
    const U32 pbr_type = findChild<LLRadioGroup>("radio_pbr_type")->getSelectedIndex();
    updateGLTFTextureTransform(value, pbr_type, [&](LLGLTFMaterial::TextureTransform* new_transform)
    {
        new_transform->mRotation = value;
    });
}

void LLPanelFace::onCommitGLTFTextureOffsetU(LLUICtrl* ctrl)
{
    const float value = ctrl->getValue().asReal();
    const U32 pbr_type = findChild<LLRadioGroup>("radio_pbr_type")->getSelectedIndex();
    updateGLTFTextureTransform(value, pbr_type, [&](LLGLTFMaterial::TextureTransform* new_transform)
    {
        new_transform->mOffset.mV[VX] = value;
    });
}

void LLPanelFace::onCommitGLTFTextureOffsetV(LLUICtrl* ctrl)
{
    const float value = ctrl->getValue().asReal();
    const U32 pbr_type = findChild<LLRadioGroup>("radio_pbr_type")->getSelectedIndex();
    updateGLTFTextureTransform(value, pbr_type, [&](LLGLTFMaterial::TextureTransform* new_transform)
    {
        new_transform->mOffset.mV[VY] = value;
    });
}

void LLPanelFace::onTextureSelectionChanged(LLInventoryItem* itemp)
{
    LL_DEBUGS("Materials") << "item asset " << itemp->getAssetUUID() << LL_ENDL;
    LLRadioGroup* radio_mat_type = findChild<LLRadioGroup>("radio_material_type");
    if(!radio_mat_type)
    {
        return;
    }
    U32 mattype = radio_mat_type->getSelectedIndex();
    std::string which_control="texture control";
    switch (mattype)
    {
        case MATTYPE_SPECULAR:
            which_control = "shinytexture control";
            break;
        case MATTYPE_NORMAL:
            which_control = "bumpytexture control";
            break;
        // no default needed
    }
    LL_DEBUGS("Materials") << "control " << which_control << LL_ENDL;
    LLTextureCtrl* texture_ctrl = getChild<LLTextureCtrl>(which_control);
    if (texture_ctrl)
    {
        LLUUID obj_owner_id;
        std::string obj_owner_name;
        LLSelectMgr::instance().selectGetOwner(obj_owner_id, obj_owner_name);

        LLSaleInfo sale_info;
        LLSelectMgr::instance().selectGetSaleInfo(sale_info);

        bool can_copy = itemp->getPermissions().allowCopyBy(gAgentID); // do we have perm to copy this texture?
        bool can_transfer = itemp->getPermissions().allowOperationBy(PERM_TRANSFER, gAgentID); // do we have perm to transfer this texture?
        bool is_object_owner = gAgentID == obj_owner_id; // does object for which we are going to apply texture belong to the agent?
        bool not_for_sale = !sale_info.isForSale(); // is object for which we are going to apply texture not for sale?

        if (can_copy && can_transfer)
        {
            texture_ctrl->setCanApply(true, true);
            return;
        }

        // if texture has (no-transfer) attribute it can be applied only for object which we own and is not for sale
        texture_ctrl->setCanApply(false, can_transfer ? true : is_object_owner && not_for_sale);

        if (gSavedSettings.getBOOL("TextureLivePreview"))
        {
            LLNotificationsUtil::add("LivePreviewUnavailable");
        }
    }
}

void LLPanelFace::onPbrSelectionChanged(LLInventoryItem* itemp)
{
    LLTextureCtrl* pbr_ctrl = findChild<LLTextureCtrl>("pbr_control");
    if (pbr_ctrl)
    {
        LLUUID obj_owner_id;
        std::string obj_owner_name;
        LLSelectMgr::instance().selectGetOwner(obj_owner_id, obj_owner_name);

        LLSaleInfo sale_info;
        LLSelectMgr::instance().selectGetSaleInfo(sale_info);

        bool can_copy = itemp->getPermissions().allowCopyBy(gAgentID); // do we have perm to copy this material?
        bool can_transfer = itemp->getPermissions().allowOperationBy(PERM_TRANSFER, gAgentID); // do we have perm to transfer this material?
        bool can_modify = itemp->getPermissions().allowOperationBy(PERM_MODIFY, gAgentID); // do we have perm to transfer this material?
        bool is_object_owner = gAgentID == obj_owner_id; // does object for which we are going to apply material belong to the agent?
        bool not_for_sale = !sale_info.isForSale(); // is object for which we are going to apply material not for sale?
        bool from_library = ALEXANDRIA_LINDEN_ID == itemp->getPermissions().getOwner();

        if ((can_copy && can_transfer && can_modify) || from_library)
        {
            pbr_ctrl->setCanApply(true, true);
            return;
        }

        // if material has (no-transfer) attribute it can be applied only for object which we own and is not for sale
        pbr_ctrl->setCanApply(false, can_transfer ? true : is_object_owner && not_for_sale);

        if (gSavedSettings.getBOOL("TextureLivePreview"))
        {
            LLNotificationsUtil::add("LivePreviewUnavailablePBR");
        }
    }
}

bool LLPanelFace::isIdenticalPlanarTexgen()
{
    LLTextureEntry::e_texgen selected_texgen = LLTextureEntry::TEX_GEN_DEFAULT;
    bool identical_texgen = false;
    LLSelectedTE::getTexGen(selected_texgen, identical_texgen);
    return (identical_texgen && (selected_texgen == LLTextureEntry::TEX_GEN_PLANAR));
}

void LLPanelFace::LLSelectedTE::getFace(LLFace*& face_to_return, bool& identical_face)
{
    struct LLSelectedTEGetFace : public LLSelectedTEGetFunctor<LLFace *>
    {
        LLFace* get(LLViewerObject* object, S32 te)
        {
            return (object->mDrawable) ? object->mDrawable->getFace(te): NULL;
        }
    } get_te_face_func;
    identical_face = LLSelectMgr::getInstance()->getSelection()->getSelectedTEValue(&get_te_face_func, face_to_return, false, (LLFace*)nullptr);
}

void LLPanelFace::LLSelectedTE::getImageFormat(LLGLenum& image_format_to_return, bool& identical_face)
{
    LLGLenum image_format;
    struct LLSelectedTEGetImageFormat : public LLSelectedTEGetFunctor<LLGLenum>
    {
        LLGLenum get(LLViewerObject* object, S32 te_index)
        {
            LLViewerTexture* image = object->getTEImage(te_index);
            return image ? image->getPrimaryFormat() : GL_RGB;
        }
    } get_glenum;
    identical_face = LLSelectMgr::getInstance()->getSelection()->getSelectedTEValue(&get_glenum, image_format);
    image_format_to_return = image_format;
}

void LLPanelFace::LLSelectedTE::getTexId(LLUUID& id, bool& identical)
{
    struct LLSelectedTEGetTexId : public LLSelectedTEGetFunctor<LLUUID>
    {
        LLUUID get(LLViewerObject* object, S32 te_index)
        {
            LLTextureEntry *te = object->getTE(te_index);
            if (te)
            {
                if ((te->getID() == IMG_USE_BAKED_EYES) || (te->getID() == IMG_USE_BAKED_HAIR) || (te->getID() == IMG_USE_BAKED_HEAD) || (te->getID() == IMG_USE_BAKED_LOWER) || (te->getID() == IMG_USE_BAKED_SKIRT) || (te->getID() == IMG_USE_BAKED_UPPER)
                    || (te->getID() == IMG_USE_BAKED_LEFTARM) || (te->getID() == IMG_USE_BAKED_LEFTLEG) || (te->getID() == IMG_USE_BAKED_AUX1) || (te->getID() == IMG_USE_BAKED_AUX2) || (te->getID() == IMG_USE_BAKED_AUX3))
                {
                    return te->getID();
                }
            }

            LLUUID id;
            LLViewerTexture* image = object->getTEImage(te_index);
            if (image)
            {
                id = image->getID();
            }

            if (!id.isNull() && LLViewerMedia::getInstance()->textureHasMedia(id))
            {
                if (te)
                {
                    LLViewerTexture* tex = te->getID().notNull() ? gTextureList.findImage(te->getID(), TEX_LIST_STANDARD) : NULL;
                    if(!tex)
                    {
                        tex = LLViewerFetchedTexture::sDefaultImagep;
                    }
                    if (tex)
                    {
                        id = tex->getID();
                    }
                }
            }
            return id;
        }
    } func;
    identical = LLSelectMgr::getInstance()->getSelection()->getSelectedTEValue( &func, id );
}

void LLPanelFace::LLSelectedTE::getPbrMaterialId(LLUUID& id, bool& identical, bool& has_faces_with_pbr, bool& has_faces_without_pbr)
{
    struct LLSelectedTEGetmatId : public LLSelectedTEFunctor
    {
        LLSelectedTEGetmatId()
            : mHasFacesWithoutPBR(false)
            , mHasFacesWithPBR(false)
            , mIdenticalId(true)
            , mIdenticalOverride(true)
            , mInitialized(false)
            , mMaterialOverride(LLGLTFMaterial::sDefault)
        {
        }
        bool apply(LLViewerObject* object, S32 te_index) override
        {
            LLUUID pbr_id = object->getRenderMaterialID(te_index);
            if (pbr_id.isNull())
            {
                mHasFacesWithoutPBR = true;
            }
            else
            {
                mHasFacesWithPBR = true;
            }
            if (mInitialized)
            {
                if (mPBRId != pbr_id)
                {
                    mIdenticalId = false;
                }

                LLGLTFMaterial* te_override = object->getTE(te_index)->getGLTFMaterialOverride();
                if (te_override)
                {
                    LLGLTFMaterial override = *te_override;
                    override.sanitizeAssetMaterial();
                    mIdenticalOverride &= (override == mMaterialOverride);
                }
                else
                {
                    mIdenticalOverride &= (mMaterialOverride == LLGLTFMaterial::sDefault);
                }
            }
            else
            {
                mInitialized = true;
                mPBRId = pbr_id;
                LLGLTFMaterial* override = object->getTE(te_index)->getGLTFMaterialOverride();
                if (override)
                {
                    mMaterialOverride = *override;
                    mMaterialOverride.sanitizeAssetMaterial();
                }
            }
            return true;
        }
        bool mHasFacesWithoutPBR;
        bool mHasFacesWithPBR;
        bool mIdenticalId;
        bool mIdenticalOverride;
        bool mInitialized;
        LLGLTFMaterial mMaterialOverride;
        LLUUID mPBRId;
    } func;
    LLSelectMgr::getInstance()->getSelection()->applyToTEs(&func);
    id = func.mPBRId;
    identical = func.mIdenticalId && func.mIdenticalOverride;
    has_faces_with_pbr = func.mHasFacesWithPBR;
    has_faces_without_pbr = func.mHasFacesWithoutPBR;
}

void LLPanelFace::LLSelectedTEMaterial::getCurrent(LLMaterialPtr& material_ptr, bool& identical_material)
{
    struct MaterialFunctor : public LLSelectedTEGetFunctor<LLMaterialPtr>
    {
        LLMaterialPtr get(LLViewerObject* object, S32 te_index)
        {
            return object->getTE(te_index)->getMaterialParams();
        }
    } func;
    identical_material = LLSelectMgr::getInstance()->getSelection()->getSelectedTEValue( &func, material_ptr);
}

void LLPanelFace::LLSelectedTEMaterial::getMaxSpecularRepeats(F32& repeats, bool& identical)
{
    struct LLSelectedTEGetMaxSpecRepeats : public LLSelectedTEGetFunctor<F32>
    {
        F32 get(LLViewerObject* object, S32 face)
        {
            LLMaterial* mat = object->getTE(face)->getMaterialParams().get();
            U32 s_axis = VX;
            U32 t_axis = VY;
            F32 repeats_s = 1.0f;
            F32 repeats_t = 1.0f;
            if (mat)
            {
                mat->getSpecularRepeat(repeats_s, repeats_t);
                repeats_s /= object->getScale().mV[s_axis];
                repeats_t /= object->getScale().mV[t_axis];
            }
            return llmax(repeats_s, repeats_t);
        }

    } max_spec_repeats_func;
    identical = LLSelectMgr::getInstance()->getSelection()->getSelectedTEValue( &max_spec_repeats_func, repeats);
}

void LLPanelFace::LLSelectedTEMaterial::getMaxNormalRepeats(F32& repeats, bool& identical)
{
    struct LLSelectedTEGetMaxNormRepeats : public LLSelectedTEGetFunctor<F32>
    {
        F32 get(LLViewerObject* object, S32 face)
        {
            LLMaterial* mat = object->getTE(face)->getMaterialParams().get();
            U32 s_axis = VX;
            U32 t_axis = VY;
            F32 repeats_s = 1.0f;
            F32 repeats_t = 1.0f;
            if (mat)
            {
                mat->getNormalRepeat(repeats_s, repeats_t);
                repeats_s /= object->getScale().mV[s_axis];
                repeats_t /= object->getScale().mV[t_axis];
            }
            return llmax(repeats_s, repeats_t);
        }

    } max_norm_repeats_func;
    identical = LLSelectMgr::getInstance()->getSelection()->getSelectedTEValue( &max_norm_repeats_func, repeats);
}

void LLPanelFace::LLSelectedTEMaterial::getCurrentDiffuseAlphaMode(U8& diffuse_alpha_mode, bool& identical, bool diffuse_texture_has_alpha)
{
    struct LLSelectedTEGetDiffuseAlphaMode : public LLSelectedTEGetFunctor<U8>
    {
        LLSelectedTEGetDiffuseAlphaMode() : _isAlpha(false) {}
        LLSelectedTEGetDiffuseAlphaMode(bool diffuse_texture_has_alpha) : _isAlpha(diffuse_texture_has_alpha) {}
        virtual ~LLSelectedTEGetDiffuseAlphaMode() {}

        U8 get(LLViewerObject* object, S32 face)
        {
            U8 diffuse_mode = _isAlpha ? LLMaterial::DIFFUSE_ALPHA_MODE_BLEND : LLMaterial::DIFFUSE_ALPHA_MODE_NONE;

            LLTextureEntry* tep = object->getTE(face);
            if (tep)
            {
                LLMaterial* mat = tep->getMaterialParams().get();
                if (mat)
                {
                    diffuse_mode = mat->getDiffuseAlphaMode();
                }
            }

            return diffuse_mode;
        }
        bool _isAlpha; // whether or not the diffuse texture selected contains alpha information
    } get_diff_mode(diffuse_texture_has_alpha);
    identical = LLSelectMgr::getInstance()->getSelection()->getSelectedTEValue( &get_diff_mode, diffuse_alpha_mode);
}

void LLPanelFace::LLSelectedTE::getObjectScaleS(F32& scale_s, bool& identical)
{
    struct LLSelectedTEGetObjectScaleS : public LLSelectedTEGetFunctor<F32>
    {
        F32 get(LLViewerObject* object, S32 face)
        {
            U32 s_axis = VX;
            U32 t_axis = VY;
            LLPrimitive::getTESTAxes(face, &s_axis, &t_axis);
            return object->getScale().mV[s_axis];
        }

    } scale_s_func;
    identical = LLSelectMgr::getInstance()->getSelection()->getSelectedTEValue( &scale_s_func, scale_s );
}

void LLPanelFace::LLSelectedTE::getObjectScaleT(F32& scale_t, bool& identical)
{
    struct LLSelectedTEGetObjectScaleS : public LLSelectedTEGetFunctor<F32>
    {
        F32 get(LLViewerObject* object, S32 face)
        {
            U32 s_axis = VX;
            U32 t_axis = VY;
            LLPrimitive::getTESTAxes(face, &s_axis, &t_axis);
            return object->getScale().mV[t_axis];
        }

    } scale_t_func;
    identical = LLSelectMgr::getInstance()->getSelection()->getSelectedTEValue( &scale_t_func, scale_t );
}

void LLPanelFace::LLSelectedTE::getMaxDiffuseRepeats(F32& repeats, bool& identical)
{
    struct LLSelectedTEGetMaxDiffuseRepeats : public LLSelectedTEGetFunctor<F32>
    {
        F32 get(LLViewerObject* object, S32 face)
        {
            U32 s_axis = VX;
            U32 t_axis = VY;
            LLPrimitive::getTESTAxes(face, &s_axis, &t_axis);
            F32 repeats_s = object->getTE(face)->mScaleS / object->getScale().mV[s_axis];
            F32 repeats_t = object->getTE(face)->mScaleT / object->getScale().mV[t_axis];
            return llmax(repeats_s, repeats_t);
        }

    } max_diff_repeats_func;
    identical = LLSelectMgr::getInstance()->getSelection()->getSelectedTEValue( &max_diff_repeats_func, repeats );
}
<|MERGE_RESOLUTION|>--- conflicted
+++ resolved
@@ -263,35 +263,7 @@
 // Methods
 //
 
-<<<<<<< HEAD
-bool	LLPanelFace::postBuild()
-{
-	childSetCommitCallback("combobox shininess",&LLPanelFace::onCommitShiny,this);
-	childSetCommitCallback("combobox bumpiness",&LLPanelFace::onCommitBump,this);
-	childSetCommitCallback("combobox alphamode",&LLPanelFace::onCommitAlphaMode,this);
-	childSetCommitCallback("TexScaleU",&LLPanelFace::onCommitTextureScaleX, this);
-	childSetCommitCallback("TexScaleV",&LLPanelFace::onCommitTextureScaleY, this);
-	childSetCommitCallback("TexRot",&LLPanelFace::onCommitTextureRot, this);
-	childSetCommitCallback("rptctrl",&LLPanelFace::onCommitRepeatsPerMeter, this);
-	childSetCommitCallback("checkbox planar align",&LLPanelFace::onCommitPlanarAlign, this);
-	childSetCommitCallback("TexOffsetU",LLPanelFace::onCommitTextureOffsetX, this);
-	childSetCommitCallback("TexOffsetV",LLPanelFace::onCommitTextureOffsetY, this);
-
-	childSetCommitCallback("bumpyScaleU",&LLPanelFace::onCommitMaterialBumpyScaleX, this);
-	childSetCommitCallback("bumpyScaleV",&LLPanelFace::onCommitMaterialBumpyScaleY, this);
-	childSetCommitCallback("bumpyRot",&LLPanelFace::onCommitMaterialBumpyRot, this);
-	childSetCommitCallback("bumpyOffsetU",&LLPanelFace::onCommitMaterialBumpyOffsetX, this);
-	childSetCommitCallback("bumpyOffsetV",&LLPanelFace::onCommitMaterialBumpyOffsetY, this);
-	childSetCommitCallback("shinyScaleU",&LLPanelFace::onCommitMaterialShinyScaleX, this);
-	childSetCommitCallback("shinyScaleV",&LLPanelFace::onCommitMaterialShinyScaleY, this);
-	childSetCommitCallback("shinyRot",&LLPanelFace::onCommitMaterialShinyRot, this);
-	childSetCommitCallback("shinyOffsetU",&LLPanelFace::onCommitMaterialShinyOffsetX, this);
-	childSetCommitCallback("shinyOffsetV",&LLPanelFace::onCommitMaterialShinyOffsetY, this);
-	childSetCommitCallback("glossiness",&LLPanelFace::onCommitMaterialGloss, this);
-	childSetCommitCallback("environment",&LLPanelFace::onCommitMaterialEnv, this);
-	childSetCommitCallback("maskcutoff",&LLPanelFace::onCommitMaterialMaskCutoff, this);
-=======
-BOOL    LLPanelFace::postBuild()
+bool    LLPanelFace::postBuild()
 {
     childSetCommitCallback("combobox shininess",&LLPanelFace::onCommitShiny,this);
     childSetCommitCallback("combobox bumpiness",&LLPanelFace::onCommitBump,this);
@@ -317,7 +289,6 @@
     childSetCommitCallback("glossiness",&LLPanelFace::onCommitMaterialGloss, this);
     childSetCommitCallback("environment",&LLPanelFace::onCommitMaterialEnv, this);
     childSetCommitCallback("maskcutoff",&LLPanelFace::onCommitMaterialMaskCutoff, this);
->>>>>>> e7eced3c
     childSetCommitCallback("add_media", &LLPanelFace::onClickBtnAddMedia, this);
     childSetCommitCallback("delete_media", &LLPanelFace::onClickBtnDeleteMedia, this);
 
@@ -349,13 +320,9 @@
     LLTextBox*      mLabelColorTransp;
     LLSpinCtrl*     mCtrlColorTransp;       // transparency = 1 - alpha
 
-<<<<<<< HEAD
-	setMouseOpaque(false);
-=======
     LLSpinCtrl*     mCtrlGlow;
->>>>>>> e7eced3c
-
-    setMouseOpaque(FALSE);
+
+    setMouseOpaque(false);
 
     LLTextureCtrl*  pbr_ctrl = findChild<LLTextureCtrl>("pbr_control");
     if (pbr_ctrl)
@@ -377,110 +344,6 @@
         pbr_ctrl->setInventoryPickType(PICK_MATERIAL);
     }
 
-<<<<<<< HEAD
-	mTextureCtrl = getChild<LLTextureCtrl>("texture control");
-	if(mTextureCtrl)
-	{
-		mTextureCtrl->setDefaultImageAssetID(DEFAULT_OBJECT_TEXTURE);
-		mTextureCtrl->setCommitCallback( boost::bind(&LLPanelFace::onCommitTexture, this, _2) );
-		mTextureCtrl->setOnCancelCallback( boost::bind(&LLPanelFace::onCancelTexture, this, _2) );
-		mTextureCtrl->setOnSelectCallback( boost::bind(&LLPanelFace::onSelectTexture, this, _2) );
-		mTextureCtrl->setDragCallback(boost::bind(&LLPanelFace::onDragTexture, this, _2));
-		mTextureCtrl->setOnTextureSelectedCallback(boost::bind(&LLPanelFace::onTextureSelectionChanged, this, _1));
-		mTextureCtrl->setOnCloseCallback( boost::bind(&LLPanelFace::onCloseTexturePicker, this, _2) );
-
-		mTextureCtrl->setFollowsTop();
-		mTextureCtrl->setFollowsLeft();
-		mTextureCtrl->setImmediateFilterPermMask(PERM_NONE);
-		mTextureCtrl->setDnDFilterPermMask(PERM_COPY | PERM_TRANSFER);
-	}
-
-	mShinyTextureCtrl = getChild<LLTextureCtrl>("shinytexture control");
-	if(mShinyTextureCtrl)
-	{
-		mShinyTextureCtrl->setDefaultImageAssetID(DEFAULT_OBJECT_SPECULAR);
-		mShinyTextureCtrl->setCommitCallback( boost::bind(&LLPanelFace::onCommitSpecularTexture, this, _2) );
-		mShinyTextureCtrl->setOnCancelCallback( boost::bind(&LLPanelFace::onCancelSpecularTexture, this, _2) );
-		mShinyTextureCtrl->setOnSelectCallback( boost::bind(&LLPanelFace::onSelectSpecularTexture, this, _2) );
-		mShinyTextureCtrl->setOnCloseCallback( boost::bind(&LLPanelFace::onCloseTexturePicker, this, _2) );
-		
-		mShinyTextureCtrl->setDragCallback(boost::bind(&LLPanelFace::onDragTexture, this, _2));
-		mShinyTextureCtrl->setOnTextureSelectedCallback(boost::bind(&LLPanelFace::onTextureSelectionChanged, this, _1));
-		mShinyTextureCtrl->setFollowsTop();
-		mShinyTextureCtrl->setFollowsLeft();
-		mShinyTextureCtrl->setImmediateFilterPermMask(PERM_NONE);
-		mShinyTextureCtrl->setDnDFilterPermMask(PERM_COPY | PERM_TRANSFER);
-	}
-
-	mBumpyTextureCtrl = getChild<LLTextureCtrl>("bumpytexture control");
-	if(mBumpyTextureCtrl)
-	{
-		mBumpyTextureCtrl->setDefaultImageAssetID(DEFAULT_OBJECT_NORMAL);
-		mBumpyTextureCtrl->setBlankImageAssetID(BLANK_OBJECT_NORMAL);
-		mBumpyTextureCtrl->setCommitCallback( boost::bind(&LLPanelFace::onCommitNormalTexture, this, _2) );
-		mBumpyTextureCtrl->setOnCancelCallback( boost::bind(&LLPanelFace::onCancelNormalTexture, this, _2) );
-		mBumpyTextureCtrl->setOnSelectCallback( boost::bind(&LLPanelFace::onSelectNormalTexture, this, _2) );
-		mBumpyTextureCtrl->setOnCloseCallback( boost::bind(&LLPanelFace::onCloseTexturePicker, this, _2) );
-
-		mBumpyTextureCtrl->setDragCallback(boost::bind(&LLPanelFace::onDragTexture, this, _2));
-		mBumpyTextureCtrl->setOnTextureSelectedCallback(boost::bind(&LLPanelFace::onTextureSelectionChanged, this, _1));
-		mBumpyTextureCtrl->setFollowsTop();
-		mBumpyTextureCtrl->setFollowsLeft();
-		mBumpyTextureCtrl->setImmediateFilterPermMask(PERM_NONE);
-		mBumpyTextureCtrl->setDnDFilterPermMask(PERM_COPY | PERM_TRANSFER);
-	}
-
-	mColorSwatch = getChild<LLColorSwatchCtrl>("colorswatch");
-	if(mColorSwatch)
-	{
-		mColorSwatch->setCommitCallback(boost::bind(&LLPanelFace::onCommitColor, this, _2));
-		mColorSwatch->setOnCancelCallback(boost::bind(&LLPanelFace::onCancelColor, this, _2));
-		mColorSwatch->setOnSelectCallback(boost::bind(&LLPanelFace::onSelectColor, this, _2));
-		mColorSwatch->setFollowsTop();
-		mColorSwatch->setFollowsLeft();
-		mColorSwatch->setCanApplyImmediately(true);
-	}
-
-	mShinyColorSwatch = getChild<LLColorSwatchCtrl>("shinycolorswatch");
-	if(mShinyColorSwatch)
-	{
-		mShinyColorSwatch->setCommitCallback(boost::bind(&LLPanelFace::onCommitShinyColor, this, _2));
-		mShinyColorSwatch->setOnCancelCallback(boost::bind(&LLPanelFace::onCancelShinyColor, this, _2));
-		mShinyColorSwatch->setOnSelectCallback(boost::bind(&LLPanelFace::onSelectShinyColor, this, _2));
-		mShinyColorSwatch->setFollowsTop();
-		mShinyColorSwatch->setFollowsLeft();
-		mShinyColorSwatch->setCanApplyImmediately(true);
-	}
-
-	mLabelColorTransp = getChild<LLTextBox>("color trans");
-	if(mLabelColorTransp)
-	{
-		mLabelColorTransp->setFollowsTop();
-		mLabelColorTransp->setFollowsLeft();
-	}
-
-	mCtrlColorTransp = getChild<LLSpinCtrl>("ColorTrans");
-	if(mCtrlColorTransp)
-	{
-		mCtrlColorTransp->setCommitCallback(boost::bind(&LLPanelFace::onCommitAlpha, this, _2));
-		mCtrlColorTransp->setPrecision(0);
-		mCtrlColorTransp->setFollowsTop();
-		mCtrlColorTransp->setFollowsLeft();
-	}
-
-	mCheckFullbright = getChild<LLCheckBoxCtrl>("checkbox fullbright");
-	if (mCheckFullbright)
-	{
-		mCheckFullbright->setCommitCallback(LLPanelFace::onCommitFullbright, this);
-	}
-
-	mComboTexGen = getChild<LLComboBox>("combobox texgen");
-	if(mComboTexGen)
-	{
-		mComboTexGen->setCommitCallback(LLPanelFace::onCommitTexGen, this);
-		mComboTexGen->setFollows(FOLLOWS_LEFT | FOLLOWS_TOP);	
-	}
-=======
     mTextureCtrl = getChild<LLTextureCtrl>("texture control");
     if(mTextureCtrl)
     {
@@ -541,7 +404,7 @@
         mColorSwatch->setOnSelectCallback(boost::bind(&LLPanelFace::onSelectColor, this, _2));
         mColorSwatch->setFollowsTop();
         mColorSwatch->setFollowsLeft();
-        mColorSwatch->setCanApplyImmediately(TRUE);
+        mColorSwatch->setCanApplyImmediately(true);
     }
 
     mShinyColorSwatch = getChild<LLColorSwatchCtrl>("shinycolorswatch");
@@ -552,7 +415,7 @@
         mShinyColorSwatch->setOnSelectCallback(boost::bind(&LLPanelFace::onSelectShinyColor, this, _2));
         mShinyColorSwatch->setFollowsTop();
         mShinyColorSwatch->setFollowsLeft();
-        mShinyColorSwatch->setCanApplyImmediately(TRUE);
+        mShinyColorSwatch->setCanApplyImmediately(true);
     }
 
     mLabelColorTransp = getChild<LLTextBox>("color trans");
@@ -583,7 +446,6 @@
         mComboTexGen->setCommitCallback(LLPanelFace::onCommitTexGen, this);
         mComboTexGen->setFollows(FOLLOWS_LEFT | FOLLOWS_TOP);
     }
->>>>>>> e7eced3c
 
     mComboMatMedia = getChild<LLComboBox>("combobox matmedia");
     if(mComboMatMedia)
@@ -620,11 +482,7 @@
 
     clearCtrls();
 
-<<<<<<< HEAD
-	return true;
-=======
-    return TRUE;
->>>>>>> e7eced3c
+    return true;
 }
 
 LLPanelFace::LLPanelFace()
@@ -794,19 +652,11 @@
 
 struct LLPanelFaceSetTEFunctor : public LLSelectedTEFunctor
 {
-<<<<<<< HEAD
-	LLPanelFaceSetTEFunctor(LLPanelFace* panel) : mPanel(panel) {}
-	virtual bool apply(LLViewerObject* object, S32 te)
-	{
-		bool valid;
-		F32 value;
-=======
     LLPanelFaceSetTEFunctor(LLPanelFace* panel) : mPanel(panel) {}
     virtual bool apply(LLViewerObject* object, S32 te)
     {
-        BOOL valid;
+        bool valid;
         F32 value;
->>>>>>> e7eced3c
         std::string prefix;
 
         // Effectively the same as MATMEDIA_PBR sans using different radio,
@@ -1167,21 +1017,12 @@
     LLSelectNode* node = LLSelectMgr::getInstance()->getSelection()->getFirstNode();
     LLViewerObject* objectp = node ? node->getObject() : NULL;
 
-<<<<<<< HEAD
-	if (objectp
-		&& objectp->getPCode() == LL_PCODE_VOLUME
-		&& objectp->permModify())
-	{
-		bool editable = objectp->permModify() && !objectp->isPermanentEnforced();
-        bool attachment = objectp->isAttachment();
-=======
     if (objectp
         && objectp->getPCode() == LL_PCODE_VOLUME
         && objectp->permModify())
     {
-        BOOL editable = objectp->permModify() && !objectp->isPermanentEnforced();
-        BOOL attachment = objectp->isAttachment();
->>>>>>> e7eced3c
+        bool editable = objectp->permModify() && !objectp->isPermanentEnforced();
+        bool attachment = objectp->isAttachment();
 
         bool has_pbr_material;
         bool has_faces_without_pbr;
@@ -1322,181 +1163,6 @@
             color_swatch->setValid(editable && !has_pbr_material);
             color_swatch->setEnabled( editable && !has_pbr_material);
             color_swatch->setCanApplyImmediately( editable && !has_pbr_material);
-<<<<<<< HEAD
-		}
-
-		// Color transparency
-		getChildView("color trans")->setEnabled(editable);
-
-		F32 transparency = (1.f - color.mV[VALPHA]) * 100.f;
-		getChild<LLUICtrl>("ColorTrans")->setValue(editable ? transparency : 0);
-		getChildView("ColorTrans")->setEnabled(editable && has_material);
-
-		U8 shiny = 0;
-		bool identical_shiny = false;
-
-		// Shiny
-		LLSelectedTE::getShiny(shiny, identical_shiny);
-		identical = identical && identical_shiny;
-
-		shiny = specmap_id.isNull() ? shiny : SHINY_TEXTURE;
-
-		LLCtrlSelectionInterface* combobox_shininess = childGetSelectionInterface("combobox shininess");
-		if (combobox_shininess)
-		{
-			combobox_shininess->selectNthItem((S32)shiny);
-		}
-
-		getChildView("label shininess")->setEnabled(editable);
-		getChildView("combobox shininess")->setEnabled(editable);
-
-		getChildView("label glossiness")->setEnabled(editable);			
-		getChildView("glossiness")->setEnabled(editable);
-
-		getChildView("label environment")->setEnabled(editable);
-		getChildView("environment")->setEnabled(editable);
-		getChildView("label shinycolor")->setEnabled(editable);
-					
-		getChild<LLUICtrl>("combobox shininess")->setTentative(!identical_spec);
-		getChild<LLUICtrl>("glossiness")->setTentative(!identical_spec);
-		getChild<LLUICtrl>("environment")->setTentative(!identical_spec);			
-		getChild<LLUICtrl>("shinycolorswatch")->setTentative(!identical_spec);
-					
-		LLColorSwatchCtrl*	mShinyColorSwatch = getChild<LLColorSwatchCtrl>("shinycolorswatch");
-		if (mShinyColorSwatch)
-		{
-			mShinyColorSwatch->setValid(editable);
-			mShinyColorSwatch->setEnabled( editable );
-			mShinyColorSwatch->setCanApplyImmediately( editable );
-		}
-
-		U8 bumpy = 0;
-		// Bumpy
-		{
-			bool identical_bumpy = false;
-			LLSelectedTE::getBumpmap(bumpy,identical_bumpy);
-
-			LLUUID norm_map_id = getCurrentNormalMap();
-			LLCtrlSelectionInterface* combobox_bumpiness = childGetSelectionInterface("combobox bumpiness");
-
-			bumpy = norm_map_id.isNull() ? bumpy : BUMPY_TEXTURE;
-
-			if (combobox_bumpiness)
-			{
-				combobox_bumpiness->selectNthItem((S32)bumpy);
-			}
-			else
-			{
-				LL_WARNS() << "failed childGetSelectionInterface for 'combobox bumpiness'" << LL_ENDL;
-			}
-
-			getChildView("combobox bumpiness")->setEnabled(editable);
-			getChild<LLUICtrl>("combobox bumpiness")->setTentative(!identical_bumpy);
-			getChildView("label bumpiness")->setEnabled(editable);
-		}
-
-		// Texture
-		{
-			mIsAlpha = false;
-			LLGLenum image_format = GL_RGB;
-			bool identical_image_format = false;
-			LLSelectedTE::getImageFormat(image_format, identical_image_format);
-            
-			mIsAlpha = false;
-			switch (image_format)
-			{
-				case GL_RGBA:
-				case GL_ALPHA:
-				{
-					mIsAlpha = true;
-				}
-				break;
-
-				case GL_RGB: break;
-				default:
-				{
-					LL_WARNS() << "Unexpected tex format in LLPanelFace...resorting to no alpha" << LL_ENDL;
-				}
-				break;
-			}
-
-			if (LLViewerMedia::getInstance()->textureHasMedia(id))
-			{
-				getChildView("button align")->setEnabled(editable);
-			}
-			
-			// Diffuse Alpha Mode
-
-			// Init to the default that is appropriate for the alpha content of the asset
-			//
-			U8 alpha_mode = mIsAlpha ? LLMaterial::DIFFUSE_ALPHA_MODE_BLEND : LLMaterial::DIFFUSE_ALPHA_MODE_NONE;
-
-			bool identical_alpha_mode = false;
-
-			// See if that's been overridden by a material setting for same...
-			//
-			LLSelectedTEMaterial::getCurrentDiffuseAlphaMode(alpha_mode, identical_alpha_mode, mIsAlpha);
-
-			LLCtrlSelectionInterface* combobox_alphamode = childGetSelectionInterface("combobox alphamode");
-			if (combobox_alphamode)
-			{
-				//it is invalid to have any alpha mode other than blend if transparency is greater than zero ... 
-				// Want masking? Want emissive? Tough! You get BLEND!
-				alpha_mode = (transparency > 0.f) ? LLMaterial::DIFFUSE_ALPHA_MODE_BLEND : alpha_mode;
-
-				// ... unless there is no alpha channel in the texture, in which case alpha mode MUST be none
-				alpha_mode = mIsAlpha ? alpha_mode : LLMaterial::DIFFUSE_ALPHA_MODE_NONE;
-
-				combobox_alphamode->selectNthItem(alpha_mode);
-			}
-			else
-			{
-				LL_WARNS() << "failed childGetSelectionInterface for 'combobox alphamode'" << LL_ENDL;
-			}
-
-			updateAlphaControls();
-
-			if (texture_ctrl)
-			{
-				if (identical_diffuse)
-				{
-					texture_ctrl->setTentative(false);
-					texture_ctrl->setEnabled(editable && !has_pbr_material);
-					texture_ctrl->setImageAssetID(id);
-					getChildView("combobox alphamode")->setEnabled(editable && mIsAlpha && transparency <= 0.f && !has_pbr_material);
-					getChildView("label alphamode")->setEnabled(editable && mIsAlpha && !has_pbr_material);
-					getChildView("maskcutoff")->setEnabled(editable && mIsAlpha && !has_pbr_material);
-					getChildView("label maskcutoff")->setEnabled(editable && mIsAlpha && !has_pbr_material);
-
-					texture_ctrl->setBakeTextureEnabled(true);
-				}
-				else if (id.isNull())
-				{
-					// None selected
-					texture_ctrl->setTentative(false);
-					texture_ctrl->setEnabled(false);
-					texture_ctrl->setImageAssetID(LLUUID::null);
-					getChildView("combobox alphamode")->setEnabled(false);
-					getChildView("label alphamode")->setEnabled(false);
-					getChildView("maskcutoff")->setEnabled(false);
-					getChildView("label maskcutoff")->setEnabled(false);
-
-					texture_ctrl->setBakeTextureEnabled(false);
-				}
-				else
-				{
-					// Tentative: multiple selected with different textures
-					texture_ctrl->setTentative(true);
-					texture_ctrl->setEnabled(editable && !has_pbr_material);
-					texture_ctrl->setImageAssetID(id);
-					getChildView("combobox alphamode")->setEnabled(editable && mIsAlpha && transparency <= 0.f && !has_pbr_material);
-					getChildView("label alphamode")->setEnabled(editable && mIsAlpha && !has_pbr_material);
-					getChildView("maskcutoff")->setEnabled(editable && mIsAlpha && !has_pbr_material);
-					getChildView("label maskcutoff")->setEnabled(editable && mIsAlpha && !has_pbr_material);
-					
-					texture_ctrl->setBakeTextureEnabled(true);
-				}
-=======
         }
 
         // Color transparency
@@ -1571,18 +1237,18 @@
 
         // Texture
         {
-            mIsAlpha = FALSE;
+            mIsAlpha = false;
             LLGLenum image_format = GL_RGB;
             bool identical_image_format = false;
             LLSelectedTE::getImageFormat(image_format, identical_image_format);
 
-            mIsAlpha = FALSE;
+            mIsAlpha = false;
             switch (image_format)
             {
                 case GL_RGBA:
                 case GL_ALPHA:
                 {
-                    mIsAlpha = TRUE;
+                    mIsAlpha = true;
                 }
                 break;
 
@@ -1634,7 +1300,7 @@
             {
                 if (identical_diffuse)
                 {
-                    texture_ctrl->setTentative(FALSE);
+                    texture_ctrl->setTentative(false);
                     texture_ctrl->setEnabled(editable && !has_pbr_material);
                     texture_ctrl->setImageAssetID(id);
                     getChildView("combobox alphamode")->setEnabled(editable && mIsAlpha && transparency <= 0.f && !has_pbr_material);
@@ -1642,25 +1308,25 @@
                     getChildView("maskcutoff")->setEnabled(editable && mIsAlpha && !has_pbr_material);
                     getChildView("label maskcutoff")->setEnabled(editable && mIsAlpha && !has_pbr_material);
 
-                    texture_ctrl->setBakeTextureEnabled(TRUE);
+                    texture_ctrl->setBakeTextureEnabled(true);
                 }
                 else if (id.isNull())
                 {
                     // None selected
-                    texture_ctrl->setTentative(FALSE);
-                    texture_ctrl->setEnabled(FALSE);
+                    texture_ctrl->setTentative(false);
+                    texture_ctrl->setEnabled(false);
                     texture_ctrl->setImageAssetID(LLUUID::null);
-                    getChildView("combobox alphamode")->setEnabled(FALSE);
-                    getChildView("label alphamode")->setEnabled(FALSE);
-                    getChildView("maskcutoff")->setEnabled(FALSE);
-                    getChildView("label maskcutoff")->setEnabled(FALSE);
+                    getChildView("combobox alphamode")->setEnabled(false);
+                    getChildView("label alphamode")->setEnabled(false);
+                    getChildView("maskcutoff")->setEnabled(false);
+                    getChildView("label maskcutoff")->setEnabled(false);
 
                     texture_ctrl->setBakeTextureEnabled(false);
                 }
                 else
                 {
                     // Tentative: multiple selected with different textures
-                    texture_ctrl->setTentative(TRUE);
+                    texture_ctrl->setTentative(true);
                     texture_ctrl->setEnabled(editable && !has_pbr_material);
                     texture_ctrl->setImageAssetID(id);
                     getChildView("combobox alphamode")->setEnabled(editable && mIsAlpha && transparency <= 0.f && !has_pbr_material);
@@ -1668,9 +1334,8 @@
                     getChildView("maskcutoff")->setEnabled(editable && mIsAlpha && !has_pbr_material);
                     getChildView("label maskcutoff")->setEnabled(editable && mIsAlpha && !has_pbr_material);
 
-                    texture_ctrl->setBakeTextureEnabled(TRUE);
-                }
->>>>>>> e7eced3c
+                    texture_ctrl->setBakeTextureEnabled(true);
+                }
 
                 if (attachment)
                 {
@@ -1789,15 +1454,9 @@
             getChildView("shinyScaleU")->setEnabled(editable && has_material && specmap_id.notNull());
             getChildView("bumpyScaleU")->setEnabled(editable && has_material && normmap_id.notNull());
 
-<<<<<<< HEAD
-			bool diff_scale_tentative = !(identical && identical_diff_scale_s);
-			bool norm_scale_tentative = !(identical && identical_norm_scale_s);
-			bool spec_scale_tentative = !(identical && identical_spec_scale_s);
-=======
-            BOOL diff_scale_tentative = !(identical && identical_diff_scale_s);
-            BOOL norm_scale_tentative = !(identical && identical_norm_scale_s);
-            BOOL spec_scale_tentative = !(identical && identical_spec_scale_s);
->>>>>>> e7eced3c
+            bool diff_scale_tentative = !(identical && identical_diff_scale_s);
+            bool norm_scale_tentative = !(identical && identical_norm_scale_s);
+            bool spec_scale_tentative = !(identical && identical_spec_scale_s);
 
             getChild<LLUICtrl>("TexScaleU")->setTentative(  LLSD(diff_scale_tentative));
             getChild<LLUICtrl>("shinyScaleU")->setTentative(LLSD(spec_scale_tentative));
@@ -1826,63 +1485,14 @@
             spec_scale_t = editable ? spec_scale_t : 1.0f;
             spec_scale_t *= identical_planar_texgen ? 2.0f : 1.0f;
 
-<<<<<<< HEAD
-			bool diff_scale_tentative = !identical_diff_scale_t;
-			bool norm_scale_tentative = !identical_norm_scale_t;
-			bool spec_scale_tentative = !identical_spec_scale_t;
-=======
-            BOOL diff_scale_tentative = !identical_diff_scale_t;
-            BOOL norm_scale_tentative = !identical_norm_scale_t;
-            BOOL spec_scale_tentative = !identical_spec_scale_t;
->>>>>>> e7eced3c
+            bool diff_scale_tentative = !identical_diff_scale_t;
+            bool norm_scale_tentative = !identical_norm_scale_t;
+            bool spec_scale_tentative = !identical_spec_scale_t;
 
             getChildView("TexScaleV")->setEnabled(editable && has_material);
             getChildView("shinyScaleV")->setEnabled(editable && has_material && specmap_id.notNull());
             getChildView("bumpyScaleV")->setEnabled(editable && has_material && normmap_id.notNull());
 
-<<<<<<< HEAD
-			if (force_set_values)
-			{
-				getChild<LLSpinCtrl>("TexScaleV")->forceSetValue(diff_scale_t);
-			}
-			else
-			{
-				getChild<LLSpinCtrl>("TexScaleV")->setValue(diff_scale_t);
-			}
-			getChild<LLUICtrl>("shinyScaleV")->setValue(norm_scale_t);
-			getChild<LLUICtrl>("bumpyScaleV")->setValue(spec_scale_t);
-
-			getChild<LLUICtrl>("TexScaleV")->setTentative(LLSD(diff_scale_tentative));
-			getChild<LLUICtrl>("shinyScaleV")->setTentative(LLSD(norm_scale_tentative));
-			getChild<LLUICtrl>("bumpyScaleV")->setTentative(LLSD(spec_scale_tentative));
-		}
-
-		// Texture offset
-		{
-			bool identical_diff_offset_s = false;
-			bool identical_norm_offset_s = false;
-			bool identical_spec_offset_s = false;
-
-			F32 diff_offset_s = 0.0f;
-			F32 norm_offset_s = 0.0f;
-			F32 spec_offset_s = 0.0f;
-
-			LLSelectedTE::getOffsetS(diff_offset_s, identical_diff_offset_s);
-			LLSelectedTEMaterial::getNormalOffsetX(norm_offset_s, identical_norm_offset_s);
-			LLSelectedTEMaterial::getSpecularOffsetX(spec_offset_s, identical_spec_offset_s);
-
-			bool diff_offset_u_tentative = !(align_planar ? identical_planar_aligned : identical_diff_offset_s);
-			bool norm_offset_u_tentative = !(align_planar ? identical_planar_aligned : identical_norm_offset_s);
-			bool spec_offset_u_tentative = !(align_planar ? identical_planar_aligned : identical_spec_offset_s);
-
-			getChild<LLUICtrl>("TexOffsetU")->setValue(  editable ? diff_offset_s : 0.0f);
-			getChild<LLUICtrl>("bumpyOffsetU")->setValue(editable ? norm_offset_s : 0.0f);
-			getChild<LLUICtrl>("shinyOffsetU")->setValue(editable ? spec_offset_s : 0.0f);
-
-			getChild<LLUICtrl>("TexOffsetU")->setTentative(LLSD(diff_offset_u_tentative));
-			getChild<LLUICtrl>("shinyOffsetU")->setTentative(LLSD(norm_offset_u_tentative));
-			getChild<LLUICtrl>("bumpyOffsetU")->setTentative(LLSD(spec_offset_u_tentative));
-=======
             if (force_set_values)
             {
                 getChild<LLSpinCtrl>("TexScaleV")->forceSetValue(diff_scale_t);
@@ -1913,9 +1523,9 @@
             LLSelectedTEMaterial::getNormalOffsetX(norm_offset_s, identical_norm_offset_s);
             LLSelectedTEMaterial::getSpecularOffsetX(spec_offset_s, identical_spec_offset_s);
 
-            BOOL diff_offset_u_tentative = !(align_planar ? identical_planar_aligned : identical_diff_offset_s);
-            BOOL norm_offset_u_tentative = !(align_planar ? identical_planar_aligned : identical_norm_offset_s);
-            BOOL spec_offset_u_tentative = !(align_planar ? identical_planar_aligned : identical_spec_offset_s);
+            bool diff_offset_u_tentative = !(align_planar ? identical_planar_aligned : identical_diff_offset_s);
+            bool norm_offset_u_tentative = !(align_planar ? identical_planar_aligned : identical_norm_offset_s);
+            bool spec_offset_u_tentative = !(align_planar ? identical_planar_aligned : identical_spec_offset_s);
 
             getChild<LLUICtrl>("TexOffsetU")->setValue(  editable ? diff_offset_s : 0.0f);
             getChild<LLUICtrl>("bumpyOffsetU")->setValue(editable ? norm_offset_s : 0.0f);
@@ -1924,7 +1534,6 @@
             getChild<LLUICtrl>("TexOffsetU")->setTentative(LLSD(diff_offset_u_tentative));
             getChild<LLUICtrl>("shinyOffsetU")->setTentative(LLSD(norm_offset_u_tentative));
             getChild<LLUICtrl>("bumpyOffsetU")->setTentative(LLSD(spec_offset_u_tentative));
->>>>>>> e7eced3c
 
             getChildView("TexOffsetU")->setEnabled(editable && has_material);
             getChildView("shinyOffsetU")->setEnabled(editable && has_material && specmap_id.notNull());
@@ -1944,19 +1553,9 @@
             LLSelectedTEMaterial::getNormalOffsetY(norm_offset_t, identical_norm_offset_t);
             LLSelectedTEMaterial::getSpecularOffsetY(spec_offset_t, identical_spec_offset_t);
 
-<<<<<<< HEAD
-			LLSelectedTE::getOffsetT(diff_offset_t, identical_diff_offset_t);
-			LLSelectedTEMaterial::getNormalOffsetY(norm_offset_t, identical_norm_offset_t);
-			LLSelectedTEMaterial::getSpecularOffsetY(spec_offset_t, identical_spec_offset_t);
-			
-			bool diff_offset_v_tentative = !(align_planar ? identical_planar_aligned : identical_diff_offset_t);
-			bool norm_offset_v_tentative = !(align_planar ? identical_planar_aligned : identical_norm_offset_t);
-			bool spec_offset_v_tentative = !(align_planar ? identical_planar_aligned : identical_spec_offset_t);
-=======
-            BOOL diff_offset_v_tentative = !(align_planar ? identical_planar_aligned : identical_diff_offset_t);
-            BOOL norm_offset_v_tentative = !(align_planar ? identical_planar_aligned : identical_norm_offset_t);
-            BOOL spec_offset_v_tentative = !(align_planar ? identical_planar_aligned : identical_spec_offset_t);
->>>>>>> e7eced3c
+            bool diff_offset_v_tentative = !(align_planar ? identical_planar_aligned : identical_diff_offset_t);
+            bool norm_offset_v_tentative = !(align_planar ? identical_planar_aligned : identical_norm_offset_t);
+            bool spec_offset_v_tentative = !(align_planar ? identical_planar_aligned : identical_spec_offset_t);
 
             getChild<LLUICtrl>("TexOffsetV")->setValue(  editable ? diff_offset_t : 0.0f);
             getChild<LLUICtrl>("bumpyOffsetV")->setValue(editable ? norm_offset_t : 0.0f);
@@ -1985,15 +1584,9 @@
             LLSelectedTEMaterial::getSpecularRotation(spec_rotation,identical_spec_rotation);
             LLSelectedTEMaterial::getNormalRotation(norm_rotation,identical_norm_rotation);
 
-<<<<<<< HEAD
-			bool diff_rot_tentative = !(align_planar ? identical_planar_aligned : identical_diff_rotation);
-			bool norm_rot_tentative = !(align_planar ? identical_planar_aligned : identical_norm_rotation);
-			bool spec_rot_tentative = !(align_planar ? identical_planar_aligned : identical_spec_rotation);
-=======
-            BOOL diff_rot_tentative = !(align_planar ? identical_planar_aligned : identical_diff_rotation);
-            BOOL norm_rot_tentative = !(align_planar ? identical_planar_aligned : identical_norm_rotation);
-            BOOL spec_rot_tentative = !(align_planar ? identical_planar_aligned : identical_spec_rotation);
->>>>>>> e7eced3c
+            bool diff_rot_tentative = !(align_planar ? identical_planar_aligned : identical_diff_rotation);
+            bool norm_rot_tentative = !(align_planar ? identical_planar_aligned : identical_norm_rotation);
+            bool spec_rot_tentative = !(align_planar ? identical_planar_aligned : identical_spec_rotation);
 
             F32 diff_rot_deg = diff_rotation * RAD_TO_DEG;
             F32 norm_rot_deg = norm_rotation * RAD_TO_DEG;
@@ -2122,22 +1715,7 @@
                 break;
                 }
 
-<<<<<<< HEAD
-				bool repeats_tentative = !identical_repeats;
-
-				LLSpinCtrl* rpt_ctrl = getChild<LLSpinCtrl>("rptctrl");
-				if (force_set_values)
-				{
-					//onCommit, previosly edited element updates related ones
-					rpt_ctrl->forceSetValue(editable ? repeats : 1.0f);
-				}
-				else
-				{
-					rpt_ctrl->setValue(editable ? repeats : 1.0f);
-				}
-				rpt_ctrl->setTentative(LLSD(repeats_tentative));
-=======
-                BOOL repeats_tentative = !identical_repeats;
+                bool repeats_tentative = !identical_repeats;
 
                 LLSpinCtrl* rpt_ctrl = getChild<LLSpinCtrl>("rptctrl");
                 if (force_set_values)
@@ -2150,7 +1728,6 @@
                     rpt_ctrl->setValue(editable ? repeats : 1.0f);
                 }
                 rpt_ctrl->setTentative(LLSD(repeats_tentative));
->>>>>>> e7eced3c
                 rpt_ctrl->setEnabled(has_material && !identical_planar_texgen && enabled);
             }
         }
@@ -2161,107 +1738,6 @@
             LLSelectedTEMaterial::getCurrent(material, identical);
 
             if (material && editable)
-<<<<<<< HEAD
-			{
-				LL_DEBUGS("Materials") << material->asLLSD() << LL_ENDL;
-
-				// Alpha
-				LLCtrlSelectionInterface* combobox_alphamode =
-					childGetSelectionInterface("combobox alphamode");
-				if (combobox_alphamode)
-				{
-					U32 alpha_mode = material->getDiffuseAlphaMode();
-
-					if (transparency > 0.f)
-					{ //it is invalid to have any alpha mode other than blend if transparency is greater than zero ... 
-						alpha_mode = LLMaterial::DIFFUSE_ALPHA_MODE_BLEND;
-					}
-
-					if (!mIsAlpha)
-					{ // ... unless there is no alpha channel in the texture, in which case alpha mode MUST ebe none
-						alpha_mode = LLMaterial::DIFFUSE_ALPHA_MODE_NONE;
-					}
-
-					combobox_alphamode->selectNthItem(alpha_mode);
-				}
-				else
-				{
-					LL_WARNS() << "failed childGetSelectionInterface for 'combobox alphamode'" << LL_ENDL;
-				}
-				getChild<LLUICtrl>("maskcutoff")->setValue(material->getAlphaMaskCutoff());
-				updateAlphaControls();
-
-				identical_planar_texgen = isIdenticalPlanarTexgen();
-
-				// Shiny (specular)
-				F32 offset_x, offset_y, repeat_x, repeat_y, rot;
-				LLTextureCtrl* texture_ctrl = getChild<LLTextureCtrl>("shinytexture control");
-				texture_ctrl->setImageAssetID(material->getSpecularID());
-
-				if (!material->getSpecularID().isNull() && (shiny == SHINY_TEXTURE))
-				{
-					material->getSpecularOffset(offset_x,offset_y);
-					material->getSpecularRepeat(repeat_x,repeat_y);
-
-					if (identical_planar_texgen)
-					{
-						repeat_x *= 2.0f;
-						repeat_y *= 2.0f;
-					}
-
-					rot = material->getSpecularRotation();
-					getChild<LLUICtrl>("shinyScaleU")->setValue(repeat_x);
-					getChild<LLUICtrl>("shinyScaleV")->setValue(repeat_y);
-					getChild<LLUICtrl>("shinyRot")->setValue(rot*RAD_TO_DEG);
-					getChild<LLUICtrl>("shinyOffsetU")->setValue(offset_x);
-					getChild<LLUICtrl>("shinyOffsetV")->setValue(offset_y);
-					getChild<LLUICtrl>("glossiness")->setValue(material->getSpecularLightExponent());
-					getChild<LLUICtrl>("environment")->setValue(material->getEnvironmentIntensity());
-                    getChild<LLUICtrl>("mirror")->setValue(material->getEnvironmentIntensity());
-
-					updateShinyControls(!material->getSpecularID().isNull(), true);
-				}
-
-				// Assert desired colorswatch color to match material AFTER updateShinyControls
-				// to avoid getting overwritten with the default on some UI state changes.
-				//
-				if (!material->getSpecularID().isNull())
-				{
-					LLColorSwatchCtrl*	shiny_swatch = getChild<LLColorSwatchCtrl>("shinycolorswatch");
-					LLColor4 new_color = material->getSpecularLightColor();
-					LLColor4 old_color = shiny_swatch->get();
-
-					shiny_swatch->setOriginal(new_color);
-					shiny_swatch->set(new_color, force_set_values || old_color != new_color || !editable);
-				}
-
-				// Bumpy (normal)
-				texture_ctrl = getChild<LLTextureCtrl>("bumpytexture control");
-				texture_ctrl->setImageAssetID(material->getNormalID());
-
-				if (!material->getNormalID().isNull())
-				{
-					material->getNormalOffset(offset_x,offset_y);
-					material->getNormalRepeat(repeat_x,repeat_y);
-
-					if (identical_planar_texgen)
-					{
-						repeat_x *= 2.0f;
-						repeat_y *= 2.0f;
-					}
-			
-					rot = material->getNormalRotation();
-					getChild<LLUICtrl>("bumpyScaleU")->setValue(repeat_x);
-					getChild<LLUICtrl>("bumpyScaleV")->setValue(repeat_y);
-					getChild<LLUICtrl>("bumpyRot")->setValue(rot*RAD_TO_DEG);
-					getChild<LLUICtrl>("bumpyOffsetU")->setValue(offset_x);
-					getChild<LLUICtrl>("bumpyOffsetV")->setValue(offset_y);
-
-					updateBumpyControls(!material->getNormalID().isNull(), true);
-				}
-			}
-		}
-=======
             {
                 LL_DEBUGS("Materials") << material->asLLSD() << LL_ENDL;
 
@@ -2317,6 +1793,7 @@
                     getChild<LLUICtrl>("shinyOffsetV")->setValue(offset_y);
                     getChild<LLUICtrl>("glossiness")->setValue(material->getSpecularLightExponent());
                     getChild<LLUICtrl>("environment")->setValue(material->getEnvironmentIntensity());
+                    getChild<LLUICtrl>("mirror")->setValue(material->getEnvironmentIntensity());
 
                     updateShinyControls(!material->getSpecularID().isNull(), true);
                 }
@@ -2360,7 +1837,6 @@
                 }
             }
         }
->>>>>>> e7eced3c
         S32 selected_count = LLSelectMgr::getInstance()->getSelection()->getObjectCount();
         bool single_volume = (selected_count == 1);
         mMenuClipboardColor->setEnabled(editable && single_volume);
@@ -2387,67 +1863,34 @@
             pbr_ctrl->setImageAssetID(LLUUID::null);
             pbr_ctrl->setEnabled(false);
         }
-<<<<<<< HEAD
-		LLTextureCtrl*	texture_ctrl = getChild<LLTextureCtrl>("texture control"); 
-		if (texture_ctrl)
-		{
-			texture_ctrl->setImageAssetID( LLUUID::null );
-			texture_ctrl->setEnabled( false );  // this is a LLUICtrl, but we don't want it to have keyboard focus so we add it as a child, not a ctrl.
-// 			texture_ctrl->setValid(false);
-		}
-		LLColorSwatchCtrl* mColorSwatch = getChild<LLColorSwatchCtrl>("colorswatch");
-		if (mColorSwatch)
-		{
-			mColorSwatch->setEnabled( false );			
-			mColorSwatch->setFallbackImage(LLUI::getUIImage("locked_image.j2c") );
-			mColorSwatch->setValid(false);
-		}
-		LLRadioGroup* radio_mat_type = getChild<LLRadioGroup>("radio_material_type");
-		if (radio_mat_type)
-		{
-			radio_mat_type->setSelectedIndex(0);
-		}
-		getChildView("color trans")->setEnabled(false);
-		getChildView("rptctrl")->setEnabled(false);
-		getChildView("tex gen")->setEnabled(false);
-		getChildView("label shininess")->setEnabled(false);
-		getChildView("label bumpiness")->setEnabled(false);
-		getChildView("button align")->setEnabled(false);
+        LLTextureCtrl*  texture_ctrl = getChild<LLTextureCtrl>("texture control");
+        if (texture_ctrl)
+        {
+            texture_ctrl->setImageAssetID( LLUUID::null );
+            texture_ctrl->setEnabled( false );  // this is a LLUICtrl, but we don't want it to have keyboard focus so we add it as a child, not a ctrl.
+//          texture_ctrl->setValid(false);
+        }
+        LLColorSwatchCtrl* mColorSwatch = getChild<LLColorSwatchCtrl>("colorswatch");
+        if (mColorSwatch)
+        {
+            mColorSwatch->setEnabled( false );
+            mColorSwatch->setFallbackImage(LLUI::getUIImage("locked_image.j2c") );
+            mColorSwatch->setValid(false);
+        }
+        LLRadioGroup* radio_mat_type = getChild<LLRadioGroup>("radio_material_type");
+        if (radio_mat_type)
+        {
+            radio_mat_type->setSelectedIndex(0);
+        }
+        getChildView("color trans")->setEnabled(false);
+        getChildView("rptctrl")->setEnabled(false);
+        getChildView("tex gen")->setEnabled(false);
+        getChildView("label shininess")->setEnabled(false);
+        getChildView("label bumpiness")->setEnabled(false);
+        getChildView("button align")->setEnabled(false);
         getChildView("pbr_from_inventory")->setEnabled(false);
         getChildView("edit_selected_pbr")->setEnabled(false);
         getChildView("save_selected_pbr")->setEnabled(false);
-		
-		updateVisibility();
-=======
-        LLTextureCtrl*  texture_ctrl = getChild<LLTextureCtrl>("texture control");
-        if (texture_ctrl)
-        {
-            texture_ctrl->setImageAssetID( LLUUID::null );
-            texture_ctrl->setEnabled( FALSE );  // this is a LLUICtrl, but we don't want it to have keyboard focus so we add it as a child, not a ctrl.
-//          texture_ctrl->setValid(FALSE);
-        }
-        LLColorSwatchCtrl* mColorSwatch = getChild<LLColorSwatchCtrl>("colorswatch");
-        if (mColorSwatch)
-        {
-            mColorSwatch->setEnabled( FALSE );
-            mColorSwatch->setFallbackImage(LLUI::getUIImage("locked_image.j2c") );
-            mColorSwatch->setValid(FALSE);
-        }
-        LLRadioGroup* radio_mat_type = getChild<LLRadioGroup>("radio_material_type");
-        if (radio_mat_type)
-        {
-            radio_mat_type->setSelectedIndex(0);
-        }
-        getChildView("color trans")->setEnabled(FALSE);
-        getChildView("rptctrl")->setEnabled(FALSE);
-        getChildView("tex gen")->setEnabled(FALSE);
-        getChildView("label shininess")->setEnabled(FALSE);
-        getChildView("label bumpiness")->setEnabled(FALSE);
-        getChildView("button align")->setEnabled(FALSE);
-        getChildView("pbr_from_inventory")->setEnabled(FALSE);
-        getChildView("edit_selected_pbr")->setEnabled(FALSE);
-        getChildView("save_selected_pbr")->setEnabled(FALSE);
->>>>>>> e7eced3c
 
         updateVisibility();
 
