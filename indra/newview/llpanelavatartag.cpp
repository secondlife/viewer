--- conflicted
+++ resolved
@@ -50,17 +50,10 @@
 
 bool LLPanelAvatarTag::postBuild()
 {
-<<<<<<< HEAD
-	mIcon = getChild<LLAvatarIconCtrl>("avatar_tag_icon");
-	mName = getChild<LLTextBox>("sender_tag_name");
-	mTime = getChild<LLTextBox>("tag_time");
-	return true;
-=======
     mIcon = getChild<LLAvatarIconCtrl>("avatar_tag_icon");
     mName = getChild<LLTextBox>("sender_tag_name");
     mTime = getChild<LLTextBox>("tag_time");
-    return TRUE;
->>>>>>> e7eced3c
+    return true;
 }
 
 void LLPanelAvatarTag::draw()
@@ -98,13 +91,8 @@
 
 bool LLPanelAvatarTag::handleMouseDown(S32 x, S32 y, MASK mask)
 {
-<<<<<<< HEAD
-	onCommit();
-	return true;
-=======
     onCommit();
-    return TRUE;
->>>>>>> e7eced3c
+    return true;
 }
 
 void LLPanelAvatarTag::onClick()
