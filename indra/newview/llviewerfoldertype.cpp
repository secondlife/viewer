/** 
 * @file llfoldertype.cpp
 * @brief Implementation of LLViewerFolderType functionality.
 *
 * $LicenseInfo:firstyear=2001&license=viewerlgpl$
 * Second Life Viewer Source Code
 * Copyright (C) 2010, Linden Research, Inc.
 * 
 * This library is free software; you can redistribute it and/or
 * modify it under the terms of the GNU Lesser General Public
 * License as published by the Free Software Foundation;
 * version 2.1 of the License only.
 * 
 * This library is distributed in the hope that it will be useful,
 * but WITHOUT ANY WARRANTY; without even the implied warranty of
 * MERCHANTABILITY or FITNESS FOR A PARTICULAR PURPOSE.  See the GNU
 * Lesser General Public License for more details.
 * 
 * You should have received a copy of the GNU Lesser General Public
 * License along with this library; if not, write to the Free Software
 * Foundation, Inc., 51 Franklin Street, Fifth Floor, Boston, MA  02110-1301  USA
 * 
 * Linden Research, Inc., 945 Battery Street, San Francisco, CA  94111  USA
 * $/LicenseInfo$
 */

#include "llviewerprecompiledheaders.h"

#include "llviewerfoldertype.h"
#include "lldictionary.h"
#include "llmemory.h"
#include "llvisualparam.h"

static const std::string empty_string;

struct ViewerFolderEntry : public LLDictionaryEntry
{
	// Constructor for non-ensembles
	ViewerFolderEntry(const std::string &new_category_name, // default name when creating a new category of this type
					  const std::string &icon_name_open,	// name of the folder icon
					  const std::string &icon_name_closed,
					  BOOL is_quiet,						// folder doesn't need a UI update when changed
					  bool is_hidden = false,
					  const std::string &dictionary_name = empty_string // no reverse lookup needed on non-ensembles, so in most cases just leave this blank
		) 
		:
		LLDictionaryEntry(dictionary_name),
		mNewCategoryName(new_category_name),
		mIconNameOpen(icon_name_open),
		mIconNameClosed(icon_name_closed),
		mIsQuiet(is_quiet),
		mIsHidden(is_hidden)
	{
		mAllowedNames.clear();
	}

	// Constructor for ensembles
	ViewerFolderEntry(const std::string &xui_name, 			// name of the xui menu item
					  const std::string &new_category_name, // default name when creating a new category of this type
					  const std::string &icon_name, 		// name of the folder icon
					  const std::string allowed_names 		// allowed item typenames for this folder type
		) 
		:
		LLDictionaryEntry(xui_name),
		/* Just use default icons until we actually support ensembles
		mIconNameOpen(icon_name),
		mIconNameClosed(icon_name),
		*/
		mIconNameOpen("Inv_FolderOpen"), mIconNameClosed("Inv_FolderClosed"),
		mNewCategoryName(new_category_name),
		mIsQuiet(FALSE),
		mIsHidden(false)
	{
		const std::string delims (",");
		LLStringUtilBase<char>::getTokens(allowed_names, mAllowedNames, delims);
	}

	bool getIsAllowedName(const std::string &name) const
	{
		if (mAllowedNames.empty())
			return false;
		for (name_vec_t::const_iterator iter = mAllowedNames.begin();
			 iter != mAllowedNames.end();
			 iter++)
		{
			if (name == (*iter))
				return true;
		}
		return false;
	}
	const std::string mIconNameOpen;
	const std::string mIconNameClosed;
	const std::string mNewCategoryName;
	typedef std::vector<std::string> name_vec_t;
	name_vec_t mAllowedNames;
	BOOL mIsQuiet;
	bool mIsHidden;
};

class LLViewerFolderDictionary : public LLSingleton<LLViewerFolderDictionary>,
								 public LLDictionary<LLFolderType::EType, ViewerFolderEntry>
{
public:
	LLViewerFolderDictionary();
protected:
	bool initEnsemblesFromFile(); // Reads in ensemble information from foldertypes.xml
};

LLViewerFolderDictionary::LLViewerFolderDictionary()
{
	//       													    	  NEW CATEGORY NAME         FOLDER OPEN             FOLDER CLOSED          QUIET?
	//      												  		     |-------------------------|-----------------------|----------------------|-----------|
	addEntry(LLFolderType::FT_TEXTURE, 				new ViewerFolderEntry("Textures",				"Inv_SysOpen",			"Inv_SysClosed",		FALSE));
	addEntry(LLFolderType::FT_SOUND, 				new ViewerFolderEntry("Sounds",					"Inv_SysOpen",			"Inv_SysClosed",		FALSE));
	addEntry(LLFolderType::FT_CALLINGCARD, 			new ViewerFolderEntry("Calling Cards",			"Inv_SysOpen",			"Inv_SysClosed",		FALSE));
	addEntry(LLFolderType::FT_LANDMARK, 			new ViewerFolderEntry("Landmarks",				"Inv_SysOpen",			"Inv_SysClosed",		FALSE));
	addEntry(LLFolderType::FT_CLOTHING, 			new ViewerFolderEntry("Clothing",				"Inv_SysOpen",			"Inv_SysClosed",		FALSE));
	addEntry(LLFolderType::FT_OBJECT, 				new ViewerFolderEntry("Objects",				"Inv_SysOpen",			"Inv_SysClosed",		FALSE));
	addEntry(LLFolderType::FT_NOTECARD, 			new ViewerFolderEntry("Notecards",				"Inv_SysOpen",			"Inv_SysClosed",		FALSE));
	addEntry(LLFolderType::FT_ROOT_INVENTORY, 		new ViewerFolderEntry("My Inventory",			"Inv_SysOpen",			"Inv_SysClosed",		FALSE));
	addEntry(LLFolderType::FT_LSL_TEXT, 			new ViewerFolderEntry("Scripts",				"Inv_SysOpen",			"Inv_SysClosed",		FALSE));
	addEntry(LLFolderType::FT_BODYPART, 			new ViewerFolderEntry("Body Parts",				"Inv_SysOpen",			"Inv_SysClosed",		FALSE));
	addEntry(LLFolderType::FT_TRASH, 				new ViewerFolderEntry("Trash",					"Inv_TrashOpen",		"Inv_TrashClosed",		TRUE));
	addEntry(LLFolderType::FT_SNAPSHOT_CATEGORY, 	new ViewerFolderEntry("Photo Album",			"Inv_SysOpen",			"Inv_SysClosed",		FALSE));
	addEntry(LLFolderType::FT_LOST_AND_FOUND, 		new ViewerFolderEntry("Lost And Found",	   		"Inv_LostOpen",			"Inv_LostClosed",		TRUE));
	addEntry(LLFolderType::FT_ANIMATION, 			new ViewerFolderEntry("Animations",				"Inv_SysOpen",			"Inv_SysClosed",		FALSE));
	addEntry(LLFolderType::FT_GESTURE, 				new ViewerFolderEntry("Gestures",				"Inv_SysOpen",			"Inv_SysClosed",		FALSE));
	addEntry(LLFolderType::FT_FAVORITE, 			new ViewerFolderEntry("Favorites",				"Inv_SysOpen",			"Inv_SysClosed",		FALSE));

	addEntry(LLFolderType::FT_CURRENT_OUTFIT, 		new ViewerFolderEntry("Current Outfit",			"Inv_SysOpen",			"Inv_SysClosed",		TRUE));
	addEntry(LLFolderType::FT_OUTFIT, 				new ViewerFolderEntry("New Outfit",				"Inv_LookFolderOpen",	"Inv_LookFolderClosed",	TRUE));
	addEntry(LLFolderType::FT_MY_OUTFITS, 			new ViewerFolderEntry("My Outfits",				"Inv_SysOpen",			"Inv_SysClosed",		TRUE));
	addEntry(LLFolderType::FT_MESH, 				new ViewerFolderEntry("Meshes",					"Inv_SysOpen",			"Inv_SysClosed",		FALSE));
	
<<<<<<< HEAD
	addEntry(LLFolderType::FT_INBOX, 				new ViewerFolderEntry("Inbox",					"Inv_SysOpen",			"Inv_SysClosed",		FALSE, true));
	addEntry(LLFolderType::FT_OUTBOX, 				new ViewerFolderEntry("Outbox",					"Inv_SysOpen",			"Inv_SysClosed",		FALSE, true));
=======

	addEntry(LLFolderType::FT_INBOX, 				new ViewerFolderEntry("Inbox",					"Inv_SysOpen",			"Inv_SysClosed",		FALSE));
	addEntry(LLFolderType::FT_BASIC_ROOT, 			new ViewerFolderEntry("Basic Root",				"Inv_SysOpen",			"Inv_SysClosed",		FALSE));
>>>>>>> e733d5c0
		 
	addEntry(LLFolderType::FT_NONE, 				new ViewerFolderEntry("New Folder",				"Inv_FolderOpen",		"Inv_FolderClosed",		FALSE, false, "default"));

#if SUPPORT_ENSEMBLES
	initEnsemblesFromFile();
#else
	for (U32 type = (U32)LLFolderType::FT_ENSEMBLE_START; type <= (U32)LLFolderType::FT_ENSEMBLE_END; ++type)
	{
		addEntry((LLFolderType::EType)type, 		new ViewerFolderEntry("New Folder",				"Inv_FolderOpen",		"Inv_FolderClosed",		FALSE));
	}	
#endif
}

bool LLViewerFolderDictionary::initEnsemblesFromFile()
{
	std::string xml_filename = gDirUtilp->getExpandedFilename(LL_PATH_APP_SETTINGS,"foldertypes.xml");
	LLXmlTree folder_def;
	if (!folder_def.parseFile(xml_filename))
	{
		llerrs << "Failed to parse folders file " << xml_filename << llendl;
		return false;
	}

	LLXmlTreeNode* rootp = folder_def.getRoot();
	for (LLXmlTreeNode* ensemble = rootp->getFirstChild();
		 ensemble;
		 ensemble = rootp->getNextChild())
	{
		if (!ensemble->hasName("ensemble"))
		{
			llwarns << "Invalid ensemble definition node " << ensemble->getName() << llendl;
			continue;
		}

		S32 ensemble_type;
		static LLStdStringHandle ensemble_num_string = LLXmlTree::addAttributeString("foldertype_num");
		if (!ensemble->getFastAttributeS32(ensemble_num_string, ensemble_type))
		{
			llwarns << "No ensemble type defined" << llendl;
			continue;
		}


		if (ensemble_type < S32(LLFolderType::FT_ENSEMBLE_START) || ensemble_type > S32(LLFolderType::FT_ENSEMBLE_END))
		{
			llwarns << "Exceeded maximum ensemble index" << LLFolderType::FT_ENSEMBLE_END << llendl;
			break;
		}

		std::string xui_name;
		static LLStdStringHandle xui_name_string = LLXmlTree::addAttributeString("xui_name");
		if (!ensemble->getFastAttributeString(xui_name_string, xui_name))
		{
			llwarns << "No xui name defined" << llendl;
			continue;
		}

		std::string icon_name;
		static LLStdStringHandle icon_name_string = LLXmlTree::addAttributeString("icon_name");
		if (!ensemble->getFastAttributeString(icon_name_string, icon_name))
		{
			llwarns << "No ensemble icon name defined" << llendl;
			continue;
		}

		std::string allowed_names;
		static LLStdStringHandle allowed_names_string = LLXmlTree::addAttributeString("allowed");
		if (!ensemble->getFastAttributeString(allowed_names_string, allowed_names))
		{
		}

		// Add the entry and increment the asset number.
		const static std::string new_ensemble_name = "New Ensemble";
		addEntry(LLFolderType::EType(ensemble_type), new ViewerFolderEntry(xui_name, new_ensemble_name, icon_name, allowed_names));
	}

	return true;
}


const std::string &LLViewerFolderType::lookupXUIName(LLFolderType::EType folder_type)
{
	const ViewerFolderEntry *entry = LLViewerFolderDictionary::getInstance()->lookup(folder_type);
	if (entry)
	{
		return entry->mName;
	}
	return badLookup();
}

LLFolderType::EType LLViewerFolderType::lookupTypeFromXUIName(const std::string &name)
{
	return LLViewerFolderDictionary::getInstance()->lookup(name);
}

const std::string &LLViewerFolderType::lookupIconName(LLFolderType::EType folder_type, BOOL is_open)
{
	const ViewerFolderEntry *entry = LLViewerFolderDictionary::getInstance()->lookup(folder_type);
	if (entry)
	{
		if (is_open)
			return entry->mIconNameOpen;
		else
			return entry->mIconNameClosed;
	}
	
	// Error condition.  Return something so that we don't show a grey box in inventory view.
	const ViewerFolderEntry *default_entry = LLViewerFolderDictionary::getInstance()->lookup(LLFolderType::FT_NONE);
	if (default_entry)
	{
		return default_entry->mIconNameClosed;
	}
	
	// Should not get here unless there's something corrupted with the FT_NONE entry.
	return badLookup();
}

BOOL LLViewerFolderType::lookupIsQuietType(LLFolderType::EType folder_type)
{
	const ViewerFolderEntry *entry = LLViewerFolderDictionary::getInstance()->lookup(folder_type);
	if (entry)
	{
		return entry->mIsQuiet;
	}
	return FALSE;
}


BOOL LLViewerFolderType::lookupIsHiddenType(LLFolderType::EType folder_type)
{
	const ViewerFolderEntry *entry = LLViewerFolderDictionary::getInstance()->lookup(folder_type);
	if (entry)
	{
		return entry->mIsHidden;
	}
	return FALSE;
}


const std::string &LLViewerFolderType::lookupNewCategoryName(LLFolderType::EType folder_type)
{
	const ViewerFolderEntry *entry = LLViewerFolderDictionary::getInstance()->lookup(folder_type);
	if (entry)
	{
		return entry->mNewCategoryName;
	}
	return badLookup();
}

LLFolderType::EType LLViewerFolderType::lookupTypeFromNewCategoryName(const std::string& name)
{
	for (LLViewerFolderDictionary::const_iterator iter = LLViewerFolderDictionary::getInstance()->begin();
		 iter != LLViewerFolderDictionary::getInstance()->end();
		 iter++)
	{
		const ViewerFolderEntry *entry = iter->second;
		if (entry->mNewCategoryName == name)
		{
			return iter->first;
		}
	}
	return FT_NONE;
}


U64 LLViewerFolderType::lookupValidFolderTypes(const std::string& item_name)
{
	U64 matching_folders = 0;
	for (LLViewerFolderDictionary::const_iterator iter = LLViewerFolderDictionary::getInstance()->begin();
		 iter != LLViewerFolderDictionary::getInstance()->end();
		 iter++)
	{
		const ViewerFolderEntry *entry = iter->second;
		if (entry->getIsAllowedName(item_name))
		{
			matching_folders |= 1LL << iter->first;
		}
	}
	return matching_folders;
}<|MERGE_RESOLUTION|>--- conflicted
+++ resolved
@@ -132,16 +132,12 @@
 	addEntry(LLFolderType::FT_MY_OUTFITS, 			new ViewerFolderEntry("My Outfits",				"Inv_SysOpen",			"Inv_SysClosed",		TRUE));
 	addEntry(LLFolderType::FT_MESH, 				new ViewerFolderEntry("Meshes",					"Inv_SysOpen",			"Inv_SysClosed",		FALSE));
 	
-<<<<<<< HEAD
-	addEntry(LLFolderType::FT_INBOX, 				new ViewerFolderEntry("Inbox",					"Inv_SysOpen",			"Inv_SysClosed",		FALSE, true));
-	addEntry(LLFolderType::FT_OUTBOX, 				new ViewerFolderEntry("Outbox",					"Inv_SysOpen",			"Inv_SysClosed",		FALSE, true));
-=======
-
 	addEntry(LLFolderType::FT_INBOX, 				new ViewerFolderEntry("Inbox",					"Inv_SysOpen",			"Inv_SysClosed",		FALSE));
+	addEntry(LLFolderType::FT_OUTBOX, 				new ViewerFolderEntry("Outbox",					"Inv_SysOpen",			"Inv_SysClosed",		FALSE));
+
 	addEntry(LLFolderType::FT_BASIC_ROOT, 			new ViewerFolderEntry("Basic Root",				"Inv_SysOpen",			"Inv_SysClosed",		FALSE));
->>>>>>> e733d5c0
 		 
-	addEntry(LLFolderType::FT_NONE, 				new ViewerFolderEntry("New Folder",				"Inv_FolderOpen",		"Inv_FolderClosed",		FALSE, false, "default"));
+	addEntry(LLFolderType::FT_NONE, 				new ViewerFolderEntry("New Folder",				"Inv_FolderOpen",		"Inv_FolderClosed",		FALSE, "default"));
 
 #if SUPPORT_ENSEMBLES
 	initEnsemblesFromFile();
