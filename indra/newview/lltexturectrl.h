--- conflicted
+++ resolved
@@ -75,10 +75,10 @@
 namespace LLInitParam
 {
     template<>
-	struct TypeValues<EPickInventoryType> : public TypeValuesHelper<EPickInventoryType>
-	{
-		static void declareValues();
-	};
+    struct TypeValues<EPickInventoryType> : public TypeValuesHelper<EPickInventoryType>
+    {
+        static void declareValues();
+    };
 }
 
 enum LLPickerSource
@@ -105,48 +105,12 @@
     } ETexturePickOp;
 
 public:
-<<<<<<< HEAD
-	struct Params : public LLInitParam::Block<Params, LLUICtrl::Params>
-	{
-		Optional<LLUUID>		image_id;
-		Optional<LLUUID>		default_image_id;
-		Optional<std::string>	default_image_name;
-        Optional<EPickInventoryType> pick_type;
-		Optional<bool>			allow_no_texture;
-		Optional<bool>			can_apply_immediately;
-		Optional<bool>			no_commit_on_selection; // alternative mode: commit occurs and the widget gets dirty
-														// only on DnD or when OK is pressed in the picker
-		Optional<S32>			label_width;
-		Optional<LLUIColor>		border_color;
-		Optional<LLUIImage*>	fallback_image;
-		
-		Optional<LLTextBox::Params>	multiselect_text,
-									caption_text;
-
-		Optional<LLViewBorder::Params> border;
-
-		Params()
-		:	image_id("image"),
-			default_image_id("default_image_id"),
-			default_image_name("default_image_name"),
-            pick_type("pick_type", PICK_TEXTURE),
-			allow_no_texture("allow_no_texture", false),
-			can_apply_immediately("can_apply_immediately"),
-			no_commit_on_selection("no_commit_on_selection", false),
-		    label_width("label_width", -1),
-			border_color("border_color"),
-			fallback_image("fallback_image"),
-			multiselect_text("multiselect_text"),
-			caption_text("caption_text"),
-			border("border")
-		{}
-	};
-=======
     struct Params : public LLInitParam::Block<Params, LLUICtrl::Params>
     {
         Optional<LLUUID>        image_id;
         Optional<LLUUID>        default_image_id;
         Optional<std::string>   default_image_name;
+        Optional<EPickInventoryType> pick_type;
         Optional<bool>          allow_no_texture;
         Optional<bool>          can_apply_immediately;
         Optional<bool>          no_commit_on_selection; // alternative mode: commit occurs and the widget gets dirty
@@ -164,6 +128,7 @@
         :   image_id("image"),
             default_image_id("default_image_id"),
             default_image_name("default_image_name"),
+            pick_type("pick_type", PICK_TEXTURE),
             allow_no_texture("allow_no_texture", false),
             can_apply_immediately("can_apply_immediately"),
             no_commit_on_selection("no_commit_on_selection", false),
@@ -175,7 +140,6 @@
             border("border")
         {}
     };
->>>>>>> e7eced3c
 protected:
     LLTextureCtrl(const Params&);
     friend class LLUICtrlFactory;
@@ -184,15 +148,6 @@
 
     // LLView interface
 
-    virtual BOOL    handleMouseDown(S32 x, S32 y, MASK mask);
-    virtual BOOL    handleDragAndDrop(S32 x, S32 y, MASK mask,
-                        BOOL drop, EDragAndDropType cargo_type, void *cargo_data,
-                        EAcceptance *accept,
-                        std::string& tooltip_msg);
-    virtual BOOL    handleHover(S32 x, S32 y, MASK mask);
-    virtual BOOL    handleUnicodeCharHere(llwchar uni_char);
-
-<<<<<<< HEAD
     bool handleMouseDown(S32 x, S32 y, MASK mask) override;
     bool handleDragAndDrop(S32 x, S32 y, MASK mask,
         bool drop, EDragAndDropType cargo_type, void *cargo_data,
@@ -216,47 +171,20 @@
     void setValue(const LLSD& value) override;
     LLSD getValue() const override;
 
-	// LLTextureCtrl interface
-	void			showPicker(bool take_focus);
-	bool			isPickerShown() { return !mFloaterHandle.isDead(); }
-	void			setLabel(const std::string& label);
-	void			setLabelWidth(S32 label_width) {mLabelWidth =label_width;}	
-	const std::string&	getLabel() const							{ return mLabel; }
-
-	void			setAllowNoTexture( bool b )					{ mAllowNoTexture = b; }
-	bool			getAllowNoTexture() const					{ return mAllowNoTexture; }
-
-	void			setAllowLocalTexture(bool b)					{ mAllowLocalTexture = b; }
-	bool			getAllowLocalTexture() const					{ return mAllowLocalTexture; }
-=======
-    virtual void    draw();
-    virtual void    setVisible( BOOL visible );
-    virtual void    setEnabled( BOOL enabled );
-
-    void            setValid(BOOL valid);
-
-    // LLUICtrl interface
-    virtual void    clear();
-
-    // Takes a UUID, wraps get/setImageAssetID
-    virtual void    setValue(const LLSD& value);
-    virtual LLSD    getValue() const;
-
     // LLTextureCtrl interface
-    void            showPicker(BOOL take_focus);
+    void            showPicker(bool take_focus);
     bool            isPickerShown() { return !mFloaterHandle.isDead(); }
     void            setLabel(const std::string& label);
     void            setLabelWidth(S32 label_width) {mLabelWidth =label_width;}
     const std::string&  getLabel() const                            { return mLabel; }
 
-    void            setAllowNoTexture( BOOL b )                 { mAllowNoTexture = b; }
+    void            setAllowNoTexture( bool b )                 { mAllowNoTexture = b; }
     bool            getAllowNoTexture() const                   { return mAllowNoTexture; }
 
-    void            setAllowLocalTexture(BOOL b)                    { mAllowLocalTexture = b; }
-    BOOL            getAllowLocalTexture() const                    { return mAllowLocalTexture; }
+    void            setAllowLocalTexture(bool b)                    { mAllowLocalTexture = b; }
+    bool            getAllowLocalTexture() const                    { return mAllowLocalTexture; }
 
     const LLUUID&   getImageItemID() { return mImageItemID; }
->>>>>>> e7eced3c
 
     virtual void    setImageAssetName(const std::string& name);
 
@@ -273,13 +201,8 @@
 
     void            setOpenTexPreview(bool open_preview) { mOpenTexPreview = open_preview; }
 
-<<<<<<< HEAD
-	void			setCaption(const std::string& caption);
-	void			setCanApplyImmediately(bool b);
-=======
     void            setCaption(const std::string& caption);
-    void            setCanApplyImmediately(BOOL b);
->>>>>>> e7eced3c
+    void            setCanApplyImmediately(bool b);
 
     void            setCanApply(bool can_preview, bool can_apply);
 
@@ -298,25 +221,11 @@
                                     const LLUUID& inv_id,
                                     const LLUUID& tracking_id);
 
-<<<<<<< HEAD
-	// This call is returned when a drag is detected. Your callback
-	// should return true if the drag is acceptable.
-	void setDragCallback(drag_n_drop_callback cb)	{ mDragCallback = cb; }
-
-	// This callback is called when the drop happens. Return true if
-	// the drop happened - resulting in an on commit callback, but not
-	// necessariliy any other change.
-	void setDropCallback(drag_n_drop_callback cb)	{ mDropCallback = cb; }
-	
-	void setOnCancelCallback(commit_callback_t cb)	{ mOnCancelCallback = cb; }
-	void setOnCloseCallback(commit_callback_t cb)	{ mOnCloseCallback = cb; }
-	void setOnSelectCallback(commit_callback_t cb)	{ mOnSelectCallback = cb; }
-=======
     // This call is returned when a drag is detected. Your callback
-    // should return TRUE if the drag is acceptable.
+    // should return true if the drag is acceptable.
     void setDragCallback(drag_n_drop_callback cb)   { mDragCallback = cb; }
 
-    // This callback is called when the drop happens. Return TRUE if
+    // This callback is called when the drop happens. Return true if
     // the drop happened - resulting in an on commit callback, but not
     // necessariliy any other change.
     void setDropCallback(drag_n_drop_callback cb)   { mDropCallback = cb; }
@@ -324,18 +233,13 @@
     void setOnCancelCallback(commit_callback_t cb)  { mOnCancelCallback = cb; }
     void setOnCloseCallback(commit_callback_t cb)   { mOnCloseCallback = cb; }
     void setOnSelectCallback(commit_callback_t cb)  { mOnSelectCallback = cb; }
->>>>>>> e7eced3c
 
     /*
      * callback for changing texture selection in inventory list of texture floater
      */
     void setOnTextureSelectedCallback(texture_selected_callback cb);
 
-<<<<<<< HEAD
-	void setShowLoadingPlaceholder(bool showLoadingPlaceholder);
-=======
-    void setShowLoadingPlaceholder(BOOL showLoadingPlaceholder);
->>>>>>> e7eced3c
+    void setShowLoadingPlaceholder(bool showLoadingPlaceholder);
 
     LLViewerFetchedTexture* getTexture() { return mTexturep; }
 
@@ -349,49 +253,8 @@
     LLUUID getLocalTrackingID() { return mLocalTrackingID; }
 
 private:
-<<<<<<< HEAD
-	bool allowDrop(LLInventoryItem* item, EDragAndDropType cargo_type, std::string& tooltip_msg);
-	bool doDrop(LLInventoryItem* item);
-
-private:
-	drag_n_drop_callback	 	mDragCallback;
-	drag_n_drop_callback	 	mDropCallback;
-	commit_callback_t		 	mOnCancelCallback;
-	commit_callback_t		 	mOnSelectCallback;
-	commit_callback_t		 	mOnCloseCallback;
-	texture_selected_callback	mOnTextureSelectedCallback;
-	LLPointer<LLViewerFetchedTexture> mTexturep;
-	LLPointer<LLFetchedGLTFMaterial> mGLTFMaterial;
-	LLPointer<LLViewerTexture> mGLTFPreview;
-	LLUIColor				 	mBorderColor;
-	LLUUID					 	mImageItemID;
-	LLUUID					 	mImageAssetID;
-	LLUUID					 	mDefaultImageAssetID;
-	LLUUID					 	mBlankImageAssetID;
-    LLUUID						mLocalTrackingID;
-	LLUIImagePtr				mFallbackImage;
-	std::string					mDefaultImageName;
-	LLHandle<LLFloater>			mFloaterHandle;
-	LLTextBox*				 	mTentativeLabel;
-	LLTextBox*				 	mCaption;
-	std::string				 	mLabel;
-	bool					 	mAllowNoTexture; // If true, the user can select "none" as an option
-	bool						mAllowLocalTexture;
-	PermissionMask			 	mImmediateFilterPermMask;
-	PermissionMask				mDnDFilterPermMask;
-	bool					 	mCanApplyImmediately;
-	bool					 	mCommitOnSelection;
-	bool					 	mNeedsRawImageData;
-	LLViewBorder*			 	mBorder;
-	bool					 	mValid;
-	bool					 	mShowLoadingPlaceholder;
-	std::string				 	mLoadingPlaceholderString;
-	S32						 	mLabelWidth;
-	bool						mOpenTexPreview;
-	bool						mBakeTextureEnabled;
-=======
-    BOOL allowDrop(LLInventoryItem* item, EDragAndDropType cargo_type, std::string& tooltip_msg);
-    BOOL doDrop(LLInventoryItem* item);
+    bool allowDrop(LLInventoryItem* item, EDragAndDropType cargo_type, std::string& tooltip_msg);
+    bool doDrop(LLInventoryItem* item);
 
 private:
     drag_n_drop_callback        mDragCallback;
@@ -401,6 +264,8 @@
     commit_callback_t           mOnCloseCallback;
     texture_selected_callback   mOnTextureSelectedCallback;
     LLPointer<LLViewerFetchedTexture> mTexturep;
+    LLPointer<LLFetchedGLTFMaterial> mGLTFMaterial;
+    LLPointer<LLViewerTexture> mGLTFPreview;
     LLUIColor                   mBorderColor;
     LLUUID                      mImageItemID;
     LLUUID                      mImageAssetID;
@@ -413,21 +278,20 @@
     LLTextBox*                  mTentativeLabel;
     LLTextBox*                  mCaption;
     std::string                 mLabel;
-    BOOL                        mAllowNoTexture; // If true, the user can select "none" as an option
-    BOOL                        mAllowLocalTexture;
+    bool                        mAllowNoTexture; // If true, the user can select "none" as an option
+    bool                        mAllowLocalTexture;
     PermissionMask              mImmediateFilterPermMask;
     PermissionMask              mDnDFilterPermMask;
-    BOOL                        mCanApplyImmediately;
-    BOOL                        mCommitOnSelection;
-    BOOL                        mNeedsRawImageData;
+    bool                        mCanApplyImmediately;
+    bool                        mCommitOnSelection;
+    bool                        mNeedsRawImageData;
     LLViewBorder*               mBorder;
-    BOOL                        mValid;
-    BOOL                        mShowLoadingPlaceholder;
+    bool                        mValid;
+    bool                        mShowLoadingPlaceholder;
     std::string                 mLoadingPlaceholderString;
     S32                         mLabelWidth;
     bool                        mOpenTexPreview;
     bool                        mBakeTextureEnabled;
->>>>>>> e7eced3c
     EPickInventoryType mInventoryPickType;
 };
 
@@ -441,77 +305,32 @@
 class LLFloaterTexturePicker : public LLFloater
 {
 public:
-<<<<<<< HEAD
-	LLFloaterTexturePicker(
-		LLView* owner,
-		LLUUID image_asset_id,
-		LLUUID default_image_asset_id,
-		LLUUID blank_image_asset_id,
-		bool tentative,
-		bool allow_no_texture,
-		const std::string& label,
-		PermissionMask immediate_filter_perm_mask,
-		PermissionMask dnd_filter_perm_mask,
-		bool can_apply_immediately,
-		LLUIImagePtr fallback_image_name,
-		EPickInventoryType pick_type);
-
-	virtual ~LLFloaterTexturePicker();
-
-	// LLView overrides
-	/*virtual*/ bool	handleDragAndDrop(S32 x, S32 y, MASK mask,
-		bool drop, EDragAndDropType cargo_type, void *cargo_data,
-		EAcceptance *accept,
-		std::string& tooltip_msg);
-	/*virtual*/ void	draw();
-	/*virtual*/ bool	handleKeyHere(KEY key, MASK mask);
-
-	// LLFloater overrides
-	/*virtual*/ bool    postBuild();
-    /*virtual*/ void	onOpen(const LLSD& key);
-	/*virtual*/ void	onClose(bool app_settings);
-
-	// New functions
-	void setImageID(const LLUUID& image_asset_id, bool set_selection = true);
-	bool updateImageStats(); // true if within limits
-	const LLUUID&	getAssetID() { return mImageAssetID; }
-	const LLUUID&	findItemID(const LLUUID& asset_id, bool copyable_only, bool ignore_library = false);
-	void			setCanApplyImmediately(bool b);
-
-	void			setActive(bool active);
-
-	LLView*			getOwner() const { return mOwner; }
-	void			setOwner(LLView* owner) { mOwner = owner; }
-	void			stopUsingPipette();
-
-	void commitIfImmediateSet();
-=======
     LLFloaterTexturePicker(
         LLView* owner,
         LLUUID image_asset_id,
         LLUUID default_image_asset_id,
         LLUUID blank_image_asset_id,
-        BOOL tentative,
-        BOOL allow_no_texture,
+        bool tentative,
+        bool allow_no_texture,
         const std::string& label,
         PermissionMask immediate_filter_perm_mask,
         PermissionMask dnd_filter_perm_mask,
-        BOOL can_apply_immediately,
+        bool can_apply_immediately,
         LLUIImagePtr fallback_image_name,
         EPickInventoryType pick_type);
 
     virtual ~LLFloaterTexturePicker();
 
     // LLView overrides
-    /*virtual*/ BOOL    handleDragAndDrop(S32 x, S32 y, MASK mask,
-        BOOL drop, EDragAndDropType cargo_type, void *cargo_data,
+    /*virtual*/ bool    handleDragAndDrop(S32 x, S32 y, MASK mask,
+        bool drop, EDragAndDropType cargo_type, void *cargo_data,
         EAcceptance *accept,
         std::string& tooltip_msg);
     /*virtual*/ void    draw();
-    /*virtual*/ BOOL    handleKeyHere(KEY key, MASK mask);
+    /*virtual*/ bool    handleKeyHere(KEY key, MASK mask);
 
     // LLFloater overrides
-    /*virtual*/ BOOL    postBuild();
+    /*virtual*/ bool    postBuild();
     /*virtual*/ void    onOpen(const LLSD& key);
     /*virtual*/ void    onClose(bool app_settings);
 
@@ -519,17 +338,16 @@
     void setImageID(const LLUUID& image_asset_id, bool set_selection = true);
     bool updateImageStats(); // true if within limits
     const LLUUID&   getAssetID() { return mImageAssetID; }
-    const LLUUID&   findItemID(const LLUUID& asset_id, BOOL copyable_only, BOOL ignore_library = FALSE);
-    void            setCanApplyImmediately(BOOL b);
-
-    void            setActive(BOOL active);
+    const LLUUID&   findItemID(const LLUUID& asset_id, bool copyable_only, bool ignore_library = false);
+    void            setCanApplyImmediately(bool b);
+
+    void            setActive(bool active);
 
     LLView*         getOwner() const { return mOwner; }
     void            setOwner(LLView* owner) { mOwner = owner; }
     void            stopUsingPipette();
 
     void commitIfImmediateSet();
->>>>>>> e7eced3c
     void commitCallback(LLTextureCtrl::ETexturePickOp op);
     void commitCancel();
 
@@ -537,37 +355,6 @@
 
     void setCanApply(bool can_preview, bool can_apply, bool inworld_image = true);
     void setMinDimentionsLimits(S32 min_dim);
-<<<<<<< HEAD
-	void setTextureSelectedCallback(const texture_selected_callback& cb) { mTextureSelectedCallback = cb; }
-	void setOnFloaterCloseCallback(const floater_close_callback& cb) { mOnFloaterCloseCallback = cb; }
-	void setOnFloaterCommitCallback(const floater_commit_callback& cb) { mOnFloaterCommitCallback = cb; }
-	void setSetImageAssetIDCallback(const set_image_asset_id_callback& cb) { mSetImageAssetIDCallback = cb; }
-	void setOnUpdateImageStatsCallback(const set_on_update_image_stats_callback& cb) { mOnUpdateImageStatsCallback = cb; }
-	const LLUUID& getDefaultImageAssetID() { return mDefaultImageAssetID; }
-	const LLUUID& getBlankImageAssetID() { return mBlankImageAssetID; }
-
-	static void		onBtnSetToDefault(void* userdata);
-	static void		onBtnSelect(void* userdata);
-	static void		onBtnCancel(void* userdata);
-	void			onBtnPipette();
-	//static void		onBtnRevert( void* userdata );
-	static void		onBtnBlank(void* userdata);
-	static void		onBtnNone(void* userdata);
-	void			onSelectionChange(const std::deque<LLFolderViewItem*> &items, bool user_action);
-	static void		onApplyImmediateCheck(LLUICtrl* ctrl, void* userdata);
-	void			onTextureSelect(const LLTextureEntry& te);
-
-	static void		onModeSelect(LLUICtrl* ctrl, void *userdata);
-	static void		onBtnAdd(void* userdata);
-	static void		onBtnRemove(void* userdata);
-	static void		onBtnUpload(void* userdata);
-	static void		onLocalScrollCommit(LLUICtrl* ctrl, void* userdata);
-
-	static void		onBakeTextureSelect(LLUICtrl* ctrl, void *userdata);
-
-	void 			setLocalTextureEnabled(bool enabled);
-	void 			setBakeTextureEnabled(bool enabled);
-=======
     void setTextureSelectedCallback(const texture_selected_callback& cb) { mTextureSelectedCallback = cb; }
     void setOnFloaterCloseCallback(const floater_close_callback& cb) { mOnFloaterCloseCallback = cb; }
     void setOnFloaterCommitCallback(const floater_commit_callback& cb) { mOnFloaterCommitCallback = cb; }
@@ -583,7 +370,7 @@
     //static void       onBtnRevert( void* userdata );
     static void     onBtnBlank(void* userdata);
     static void     onBtnNone(void* userdata);
-    void            onSelectionChange(const std::deque<LLFolderViewItem*> &items, BOOL user_action);
+    void            onSelectionChange(const std::deque<LLFolderViewItem*> &items, bool user_action);
     static void     onApplyImmediateCheck(LLUICtrl* ctrl, void* userdata);
     void            onTextureSelect(const LLTextureEntry& te);
 
@@ -595,9 +382,8 @@
 
     static void     onBakeTextureSelect(LLUICtrl* ctrl, void *userdata);
 
-    void            setLocalTextureEnabled(BOOL enabled);
-    void            setBakeTextureEnabled(BOOL enabled);
->>>>>>> e7eced3c
+    void            setLocalTextureEnabled(bool enabled);
+    void            setBakeTextureEnabled(bool enabled);
 
     void setInventoryPickType(EPickInventoryType type);
     void setImmediateFilterPermMask(PermissionMask mask);
@@ -612,30 +398,17 @@
 
     LLPointer<LLViewerTexture> mTexturep;
     LLPointer<LLFetchedGLTFMaterial> mGLTFMaterial;
-<<<<<<< HEAD
     LLPointer<LLViewerTexture> mGLTFPreview;
-	LLView*				mOwner;
-
-	LLUUID				mImageAssetID; // Currently selected texture
-	LLUIImagePtr		mFallbackImage; // What to show if currently selected texture is null.
-	LLUUID				mDefaultImageAssetID;
-	LLUUID				mBlankImageAssetID;
-	bool				mTentative;
-	bool				mAllowNoTexture;
-	LLUUID				mSpecialCurrentImageAssetID;  // Used when the asset id has no corresponding texture in the user's inventory.
-	LLUUID				mOriginalImageAssetID;
-=======
     LLView*             mOwner;
 
     LLUUID              mImageAssetID; // Currently selected texture
     LLUIImagePtr        mFallbackImage; // What to show if currently selected texture is null.
     LLUUID              mDefaultImageAssetID;
     LLUUID              mBlankImageAssetID;
-    BOOL                mTentative;
-    BOOL                mAllowNoTexture;
+    bool                mTentative;
+    bool                mAllowNoTexture;
     LLUUID              mSpecialCurrentImageAssetID;  // Used when the asset id has no corresponding texture in the user's inventory.
     LLUUID              mOriginalImageAssetID;
->>>>>>> e7eced3c
 
     std::string         mLabel;
 
@@ -643,39 +416,21 @@
     LLTextBox*          mResolutionLabel;
     LLTextBox*          mResolutionWarning;
 
-<<<<<<< HEAD
-	std::string			mPendingName;
-	bool				mActive;
-
-	LLFilterEditor*		mFilterEdit;
-	LLInventoryPanel*	mInventoryPanel;
-	PermissionMask		mImmediateFilterPermMask;
-	PermissionMask		mDnDFilterPermMask;
-	bool				mCanApplyImmediately;
-	bool				mNoCopyTextureSelected;
-	F32					mContextConeOpacity;
-	LLSaveFolderState	mSavedFolderState;
-	bool				mSelectedItemPinned;
-
-	LLComboBox*			mModeSelector;
-	LLScrollListCtrl*	mLocalScrollCtrl;
-=======
     std::string         mPendingName;
-    BOOL                mActive;
+    bool                mActive;
 
     LLFilterEditor*     mFilterEdit;
     LLInventoryPanel*   mInventoryPanel;
     PermissionMask      mImmediateFilterPermMask;
     PermissionMask      mDnDFilterPermMask;
-    BOOL                mCanApplyImmediately;
-    BOOL                mNoCopyTextureSelected;
+    bool                mCanApplyImmediately;
+    bool                mNoCopyTextureSelected;
     F32                 mContextConeOpacity;
     LLSaveFolderState   mSavedFolderState;
-    BOOL                mSelectedItemPinned;
+    bool                mSelectedItemPinned;
 
     LLComboBox*         mModeSelector;
     LLScrollListCtrl*   mLocalScrollCtrl;
->>>>>>> e7eced3c
     LLButton*           mDefaultBtn;
     LLButton*           mNoneBtn;
     LLButton*           mBlankBtn;
@@ -699,11 +454,7 @@
     set_image_asset_id_callback mSetImageAssetIDCallback;
     set_on_update_image_stats_callback mOnUpdateImageStatsCallback;
 
-<<<<<<< HEAD
-	bool mBakeTextureEnabled;
-=======
-    BOOL mBakeTextureEnabled;
->>>>>>> e7eced3c
+    bool mBakeTextureEnabled;
 
     static S32 sLastPickerMode;
 };
