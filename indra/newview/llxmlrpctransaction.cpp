/** 
 * @file llxmlrpctransaction.cpp
 * @brief LLXMLRPCTransaction and related class implementations 
 *
 * $LicenseInfo:firstyear=2006&license=viewerlgpl$
 * Second Life Viewer Source Code
 * Copyright (C) 2010, Linden Research, Inc.
 * 
 * This library is free software; you can redistribute it and/or
 * modify it under the terms of the GNU Lesser General Public
 * License as published by the Free Software Foundation;
 * version 2.1 of the License only.
 * 
 * This library is distributed in the hope that it will be useful,
 * but WITHOUT ANY WARRANTY; without even the implied warranty of
 * MERCHANTABILITY or FITNESS FOR A PARTICULAR PURPOSE.  See the GNU
 * Lesser General Public License for more details.
 * 
 * You should have received a copy of the GNU Lesser General Public
 * License along with this library; if not, write to the Free Software
 * Foundation, Inc., 51 Franklin Street, Fifth Floor, Boston, MA  02110-1301  USA
 * 
 * Linden Research, Inc., 945 Battery Street, San Francisco, CA  94111  USA
 * $/LicenseInfo$
 */

#include "llviewerprecompiledheaders.h"
// include this to get winsock2 because openssl attempts to include winsock1
#include "llwin32headerslean.h"
#include <openssl/x509_vfy.h>
#include <openssl/ssl.h>
#include "llsecapi.h"

#include "llxmlrpctransaction.h"
#include "llxmlrpclistener.h"

#include "httpcommon.h"
#include "llhttpconstants.h"
#include "httprequest.h"
#include "httpoptions.h"
#include "httpheaders.h"
#include "bufferarray.h"
#include "llversioninfo.h"
#include "llviewercontrol.h"

// Have to include these last to avoid queue redefinition!

#ifdef LL_USESYSTEMLIBS
#include <xmlrpc.h>
#else
#include <xmlrpc-epi/xmlrpc.h>
<<<<<<< HEAD
// <xmlrpc-epi/queue.h> contains a harmful #define queue xmlrpc_queue. This
// breaks any use of std::queue. Ditch that #define: if any of our code wants
// to reference xmlrpc_queue, let it reference it directly.
#if defined(queue)
#undef queue
=======
>>>>>>> c7053a69
#endif

#include "llappviewer.h"
#include "lltrans.h"

#include "boost/move/unique_ptr.hpp"

namespace boost
{
	using ::boost::movelib::unique_ptr; // move unique_ptr into the boost namespace.
}

// Static instance of LLXMLRPCListener declared here so that every time we
// bring in this code, we instantiate a listener. If we put the static
// instance of LLXMLRPCListener into llxmlrpclistener.cpp, the linker would
// simply omit llxmlrpclistener.o, and shouting on the LLEventPump would do
// nothing.
static LLXMLRPCListener listener("LLXMLRPCTransaction");

LLXMLRPCValue LLXMLRPCValue::operator[](const char* id) const
{
	return LLXMLRPCValue(XMLRPC_VectorGetValueWithID(mV, id));
}

std::string LLXMLRPCValue::asString() const
{
	const char* s = XMLRPC_GetValueString(mV);
	return s ? s : "";
}

int		LLXMLRPCValue::asInt() const	{ return XMLRPC_GetValueInt(mV); }
bool	LLXMLRPCValue::asBool() const	{ return XMLRPC_GetValueBoolean(mV) != 0; }
double	LLXMLRPCValue::asDouble() const	{ return XMLRPC_GetValueDouble(mV); }

LLXMLRPCValue LLXMLRPCValue::rewind()
{
	return LLXMLRPCValue(XMLRPC_VectorRewind(mV));
}

LLXMLRPCValue LLXMLRPCValue::next()
{
	return LLXMLRPCValue(XMLRPC_VectorNext(mV));
}

bool LLXMLRPCValue::isValid() const
{
	return mV != NULL;
}

LLXMLRPCValue LLXMLRPCValue::createArray()
{
	return LLXMLRPCValue(XMLRPC_CreateVector(NULL, xmlrpc_vector_array));
}

LLXMLRPCValue LLXMLRPCValue::createStruct()
{
	return LLXMLRPCValue(XMLRPC_CreateVector(NULL, xmlrpc_vector_struct));
}


void LLXMLRPCValue::append(LLXMLRPCValue& v)
{
	XMLRPC_AddValueToVector(mV, v.mV);
}

void LLXMLRPCValue::appendString(const std::string& v)
{
	XMLRPC_AddValueToVector(mV, XMLRPC_CreateValueString(NULL, v.c_str(), 0));
}

void LLXMLRPCValue::appendInt(int v)
{
	XMLRPC_AddValueToVector(mV, XMLRPC_CreateValueInt(NULL, v));
}

void LLXMLRPCValue::appendBool(bool v)
{
	XMLRPC_AddValueToVector(mV, XMLRPC_CreateValueBoolean(NULL, v));
}

void LLXMLRPCValue::appendDouble(double v)
{
	XMLRPC_AddValueToVector(mV, XMLRPC_CreateValueDouble(NULL, v));
}


void LLXMLRPCValue::append(const char* id, LLXMLRPCValue& v)
{
	XMLRPC_SetValueID(v.mV, id, 0);
	XMLRPC_AddValueToVector(mV, v.mV);
}

void LLXMLRPCValue::appendString(const char* id, const std::string& v)
{
	XMLRPC_AddValueToVector(mV, XMLRPC_CreateValueString(id, v.c_str(), 0));
}

void LLXMLRPCValue::appendInt(const char* id, int v)
{
	XMLRPC_AddValueToVector(mV, XMLRPC_CreateValueInt(id, v));
}

void LLXMLRPCValue::appendBool(const char* id, bool v)
{
	XMLRPC_AddValueToVector(mV, XMLRPC_CreateValueBoolean(id, v));
}

void LLXMLRPCValue::appendDouble(const char* id, double v)
{
	XMLRPC_AddValueToVector(mV, XMLRPC_CreateValueDouble(id, v));
}

void LLXMLRPCValue::cleanup()
{
	XMLRPC_CleanupValue(mV);
	mV = NULL;
}

XMLRPC_VALUE LLXMLRPCValue::getValue() const
{
	return mV;
}


class LLXMLRPCTransaction::Handler : public LLCore::HttpHandler
{
public: 
	Handler(LLCore::HttpRequest::ptr_t &request, LLXMLRPCTransaction::Impl *impl);
	virtual ~Handler();

	virtual void onCompleted(LLCore::HttpHandle handle, LLCore::HttpResponse * response);

	typedef boost::shared_ptr<LLXMLRPCTransaction::Handler> ptr_t;

private:

	LLXMLRPCTransaction::Impl *mImpl;
	LLCore::HttpRequest::ptr_t mRequest;
};

class LLXMLRPCTransaction::Impl
{
public:
	typedef LLXMLRPCTransaction::EStatus	EStatus;

	LLCore::HttpRequest::ptr_t	mHttpRequest;


	EStatus				mStatus;
	CURLcode			mCurlCode;
	std::string			mStatusMessage;
	std::string			mStatusURI;
	LLCore::HttpResponse::TransferStats::ptr_t	mTransferStats;
	Handler::ptr_t		mHandler;
	LLCore::HttpHandle	mPostH;

	std::string			mURI;

	std::string			mProxyAddress;

	std::string			mResponseText;
	XMLRPC_REQUEST		mResponse;
	std::string         mCertStore;
	LLSD mErrorCertData;

	Impl(const std::string& uri, XMLRPC_REQUEST request, bool useGzip, const LLSD& httpParams);
	Impl(const std::string& uri,
		const std::string& method, LLXMLRPCValue params, bool useGzip);
	~Impl();

	bool process();

	void setStatus(EStatus code, const std::string& message = "", const std::string& uri = "");
	void setHttpStatus(const LLCore::HttpStatus &status);

private:
	void init(XMLRPC_REQUEST request, bool useGzip, const LLSD& httpParams);
};

LLXMLRPCTransaction::Handler::Handler(LLCore::HttpRequest::ptr_t &request, 
		LLXMLRPCTransaction::Impl *impl) :
	mImpl(impl),
	mRequest(request)
{
}

LLXMLRPCTransaction::Handler::~Handler()
{
}

void LLXMLRPCTransaction::Handler::onCompleted(LLCore::HttpHandle handle, 
	LLCore::HttpResponse * response)
{
	LLCore::HttpStatus status = response->getStatus();

	if (!status)
	{
        mImpl->setHttpStatus(status);
        LLSD errordata = status.getErrorData();
        mImpl->mErrorCertData = errordata;

		if ((status.toULong() != CURLE_SSL_PEER_CERTIFICATE) &&
			(status.toULong() != CURLE_SSL_CACERT))
		{
			// if we have a curl error that's not already been handled
			// (a non cert error), then generate the warning message as
			// appropriate
			LL_WARNS() << "LLXMLRPCTransaction error "
				<< status.toHex() << ": " << status.toString() << LL_ENDL;
			LL_WARNS() << "LLXMLRPCTransaction request URI: "
				<< mImpl->mURI << LL_ENDL;
		}

		return;
	}

	mImpl->setStatus(LLXMLRPCTransaction::StatusComplete);
	mImpl->mTransferStats = response->getTransferStats();

	// the contents of a buffer array are potentially noncontiguous, so we
	// will need to copy them into an contiguous block of memory for XMLRPC.
	LLCore::BufferArray *body = response->getBody();
	char * bodydata = new char[body->size()];

	body->read(0, bodydata, body->size());

	mImpl->mResponse = XMLRPC_REQUEST_FromXML(bodydata, body->size(), 0);

	delete[] bodydata;

	bool		hasError = false;
	bool		hasFault = false;
	int			faultCode = 0;
	std::string	faultString;

	LLXMLRPCValue error(XMLRPC_RequestGetError(mImpl->mResponse));
	if (error.isValid())
	{
		hasError = true;
		faultCode = error["faultCode"].asInt();
		faultString = error["faultString"].asString();
	}
	else if (XMLRPC_ResponseIsFault(mImpl->mResponse))
	{
		hasFault = true;
		faultCode = XMLRPC_GetResponseFaultCode(mImpl->mResponse);
		faultString = XMLRPC_GetResponseFaultString(mImpl->mResponse);
	}

	if (hasError || hasFault)
	{
		mImpl->setStatus(LLXMLRPCTransaction::StatusXMLRPCError);

		LL_WARNS() << "LLXMLRPCTransaction XMLRPC "
			<< (hasError ? "error " : "fault ")
			<< faultCode << ": "
			<< faultString << LL_ENDL;
		LL_WARNS() << "LLXMLRPCTransaction request URI: "
			<< mImpl->mURI << LL_ENDL;
	}

}

//=========================================================================

LLXMLRPCTransaction::Impl::Impl(const std::string& uri,
		XMLRPC_REQUEST request, bool useGzip, const LLSD& httpParams)
	: mHttpRequest(),
	  mStatus(LLXMLRPCTransaction::StatusNotStarted),
	  mURI(uri),
	  mResponse(0)
{
	init(request, useGzip, httpParams);
}


LLXMLRPCTransaction::Impl::Impl(const std::string& uri,
		const std::string& method, LLXMLRPCValue params, bool useGzip)
	: mHttpRequest(),
	  mStatus(LLXMLRPCTransaction::StatusNotStarted),
	  mURI(uri),
	  mResponse(0)
{
	XMLRPC_REQUEST request = XMLRPC_RequestNew();
	XMLRPC_RequestSetMethodName(request, method.c_str());
	XMLRPC_RequestSetRequestType(request, xmlrpc_request_call);
	XMLRPC_RequestSetData(request, params.getValue());
	
	init(request, useGzip, LLSD());
    // DEV-28398: without this XMLRPC_RequestFree() call, it looks as though
    // the 'request' object is simply leaked. It's less clear to me whether we
    // should also ask to free request value data (second param 1), since the
    // data come from 'params'.
    XMLRPC_RequestFree(request, 1);
}

void LLXMLRPCTransaction::Impl::init(XMLRPC_REQUEST request, bool useGzip, const LLSD& httpParams)
{
	LLCore::HttpOptions::ptr_t httpOpts;
	LLCore::HttpHeaders::ptr_t httpHeaders;


	if (!mHttpRequest)
	{
		mHttpRequest = LLCore::HttpRequest::ptr_t(new LLCore::HttpRequest);
	}

	// LLRefCounted starts with a 1 ref, so don't add a ref in the smart pointer
	httpOpts = LLCore::HttpOptions::ptr_t(new LLCore::HttpOptions()); 

	// delay between repeats will start from 5 sec and grow to 20 sec with each repeat
	httpOpts->setMinBackoff(5E6L);
	httpOpts->setMaxBackoff(20E6L);

	httpOpts->setTimeout(httpParams.has("timeout") ? httpParams["timeout"].asInteger() : 40L);
	if (httpParams.has("retries"))
	{
		httpOpts->setRetries(httpParams["retries"].asInteger());
	}
	if (httpParams.has("DNSCacheTimeout"))
	{
		httpOpts->setDNSCacheTimeout(httpParams["DNSCacheTimeout"].asInteger());
	}

	bool vefifySSLCert = !gSavedSettings.getBOOL("NoVerifySSLCert");
	mCertStore = gSavedSettings.getString("CertStore");

	httpOpts->setSSLVerifyPeer( vefifySSLCert );
	httpOpts->setSSLVerifyHost( vefifySSLCert ? 2 : 0);

	// LLRefCounted starts with a 1 ref, so don't add a ref in the smart pointer
	httpHeaders = LLCore::HttpHeaders::ptr_t(new LLCore::HttpHeaders());

	httpHeaders->append(HTTP_OUT_HEADER_CONTENT_TYPE, HTTP_CONTENT_TEXT_XML);

    std::string user_agent = llformat("%s %d.%d.%d (%d)",
        LLVersionInfo::instance().getChannel().c_str(),
        LLVersionInfo::instance().getMajor(),
        LLVersionInfo::instance().getMinor(),
        LLVersionInfo::instance().getPatch(),
        LLVersionInfo::instance().getBuild());

    httpHeaders->append(HTTP_OUT_HEADER_USER_AGENT, user_agent);

	///* Setting the DNS cache timeout to -1 disables it completely.
	//This might help with bug #503 */
	//httpOpts->setDNSCacheTimeout(-1);

	LLCore::BufferArray::ptr_t body = LLCore::BufferArray::ptr_t(new LLCore::BufferArray());

	// TODO: See if there is a way to serialize to a preallocated buffer I'm 
	// not fond of the copy here.
	int	requestSize(0);
	char * requestText = XMLRPC_REQUEST_ToXML(request, &requestSize);

	body->append(requestText, requestSize);
	
	XMLRPC_Free(requestText);

	mHandler = LLXMLRPCTransaction::Handler::ptr_t(new Handler( mHttpRequest, this ));

	mPostH = mHttpRequest->requestPost(LLCore::HttpRequest::DEFAULT_POLICY_ID,
		mURI, body.get(), httpOpts, httpHeaders, mHandler);

}


LLXMLRPCTransaction::Impl::~Impl()
{
	if (mResponse)
	{
		XMLRPC_RequestFree(mResponse, 1);
	}
}

bool LLXMLRPCTransaction::Impl::process()
{
	if (!mPostH || !mHttpRequest)
	{
		LL_WARNS() << "transaction failed." << LL_ENDL;
		return true; //failed, quit.
	}

	switch (mStatus)
	{
		case LLXMLRPCTransaction::StatusComplete:
		case LLXMLRPCTransaction::StatusCURLError:
		case LLXMLRPCTransaction::StatusXMLRPCError:
		case LLXMLRPCTransaction::StatusOtherError:
		{
			return true;
		}

		case LLXMLRPCTransaction::StatusNotStarted:
		{
			setStatus(LLXMLRPCTransaction::StatusStarted);
			break;
		}

		default:
			break;
	}

	LLCore::HttpStatus status = mHttpRequest->update(0);

	status = mHttpRequest->getStatus();
	if (!status) 
	{
		return false;
	}

	return false;
}

void LLXMLRPCTransaction::Impl::setStatus(EStatus status,
	const std::string& message, const std::string& uri)
{
	mStatus = status;
	mStatusMessage = message;
	mStatusURI = uri;

	if (mStatusMessage.empty())
	{
		switch (mStatus)
		{
			case StatusNotStarted:
				mStatusMessage = "(not started)";
				break;
				
			case StatusStarted:
				mStatusMessage = "(waiting for server response)";
				break;
				
			case StatusDownloading:
				mStatusMessage = "(reading server response)";
				break;
				
			case StatusComplete:
				mStatusMessage = "(done)";
				break;
			default:
				// Usually this means that there's a problem with the login server,
				// not with the client.  Direct user to status page.
				mStatusMessage = LLTrans::getString("server_is_down");
				mStatusURI = "http://status.secondlifegrid.net/";
		}
	}
}

void LLXMLRPCTransaction::Impl::setHttpStatus(const LLCore::HttpStatus &status)
{
	CURLcode code = static_cast<CURLcode>(status.toULong());
	std::string message;
	std::string uri = "http://support.secondlife.com";
	LLURI failuri(mURI);
	LLStringUtil::format_map_t args;

	switch (code)
	{
	case CURLE_COULDNT_RESOLVE_HOST:
		args["[HOSTNAME]"] = failuri.hostName();
		message = LLTrans::getString("couldnt_resolve_host", args);
		break;

#if CURLE_SSL_PEER_CERTIFICATE != CURLE_SSL_CACERT
	case CURLE_SSL_PEER_CERTIFICATE:
		message = LLTrans::getString("ssl_peer_certificate");
		break;
#endif
	case CURLE_SSL_CACERT:
	case CURLE_SSL_CONNECT_ERROR:		
		message = LLTrans::getString("ssl_connect_error");
		break;

	default:
		break;
	}

	mCurlCode = code;
	setStatus(StatusCURLError, message, uri);

}


LLXMLRPCTransaction::LLXMLRPCTransaction(
	const std::string& uri, XMLRPC_REQUEST request, bool useGzip, const LLSD& httpParams)
: impl(* new Impl(uri, request, useGzip, httpParams))
{ }


LLXMLRPCTransaction::LLXMLRPCTransaction(
	const std::string& uri,
	const std::string& method, LLXMLRPCValue params, bool useGzip)
: impl(* new Impl(uri, method, params, useGzip))
{ }

LLXMLRPCTransaction::~LLXMLRPCTransaction()
{
	delete &impl;
}

bool LLXMLRPCTransaction::process()
{
	return impl.process();
}

LLXMLRPCTransaction::EStatus LLXMLRPCTransaction::status(int* curlCode)
{
	if (curlCode)
	{
		*curlCode = 
			(impl.mStatus == StatusCURLError)
				? impl.mCurlCode
				: CURLE_OK;
	}
		
	return impl.mStatus;
}

std::string LLXMLRPCTransaction::statusMessage()
{
	return impl.mStatusMessage;
}

LLSD LLXMLRPCTransaction::getErrorCertData()
{
	return impl.mErrorCertData;
}

std::string LLXMLRPCTransaction::statusURI()
{
	return impl.mStatusURI;
}

XMLRPC_REQUEST LLXMLRPCTransaction::response()
{
	return impl.mResponse;
}

LLXMLRPCValue LLXMLRPCTransaction::responseValue()
{
	return LLXMLRPCValue(XMLRPC_RequestGetData(impl.mResponse));
}


F64 LLXMLRPCTransaction::transferRate()
{
	if (impl.mStatus != StatusComplete)
	{
		return 0.0L;
	}
	
	double rate_bits_per_sec = impl.mTransferStats->mSpeedDownload * 8.0;
	
	LL_INFOS("AppInit") << "Buffer size:   " << impl.mResponseText.size() << " B" << LL_ENDL;
	LL_DEBUGS("AppInit") << "Transfer size: " << impl.mTransferStats->mSizeDownload << " B" << LL_ENDL;
	LL_DEBUGS("AppInit") << "Transfer time: " << impl.mTransferStats->mTotalTime << " s" << LL_ENDL;
	LL_INFOS("AppInit") << "Transfer rate: " << rate_bits_per_sec / 1000.0 << " Kb/s" << LL_ENDL;

	return rate_bits_per_sec;
}<|MERGE_RESOLUTION|>--- conflicted
+++ resolved
@@ -49,14 +49,12 @@
 #include <xmlrpc.h>
 #else
 #include <xmlrpc-epi/xmlrpc.h>
-<<<<<<< HEAD
+#endif
 // <xmlrpc-epi/queue.h> contains a harmful #define queue xmlrpc_queue. This
 // breaks any use of std::queue. Ditch that #define: if any of our code wants
 // to reference xmlrpc_queue, let it reference it directly.
 #if defined(queue)
 #undef queue
-=======
->>>>>>> c7053a69
 #endif
 
 #include "llappviewer.h"
