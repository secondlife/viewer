/**
 * @file llviewertexteditor.cpp
 * @brief Text editor widget to let users enter a multi-line document.
 *
 * $LicenseInfo:firstyear=2001&license=viewerlgpl$
 * Second Life Viewer Source Code
 * Copyright (C) 2010, Linden Research, Inc.
 *
 * This library is free software; you can redistribute it and/or
 * modify it under the terms of the GNU Lesser General Public
 * License as published by the Free Software Foundation;
 * version 2.1 of the License only.
 *
 * This library is distributed in the hope that it will be useful,
 * but WITHOUT ANY WARRANTY; without even the implied warranty of
 * MERCHANTABILITY or FITNESS FOR A PARTICULAR PURPOSE.  See the GNU
 * Lesser General Public License for more details.
 *
 * You should have received a copy of the GNU Lesser General Public
 * License along with this library; if not, write to the Free Software
 * Foundation, Inc., 51 Franklin Street, Fifth Floor, Boston, MA  02110-1301  USA
 *
 * Linden Research, Inc., 945 Battery Street, San Francisco, CA  94111  USA
 * $/LicenseInfo$
 */

#include "llviewerprecompiledheaders.h"

#include "llviewertexteditor.h"

#include "llagent.h"
#include "llaudioengine.h"
#include "llavataractions.h"
#include "llenvironment.h"
#include "llfloaterreg.h"
#include "llfloatersidepanelcontainer.h"
#include "llfloaterworldmap.h"
#include "llfocusmgr.h"
#include "llinspecttexture.h"
#include "llinventorybridge.h"
#include "llinventorydefines.h"
#include "llinventorymodel.h"
#include "lllandmark.h"
#include "lllandmarkactions.h"
#include "lllandmarklist.h"
#include "llmaterialeditor.h"
#include "llmemorystream.h"
#include "llmenugl.h"
#include "llnotecard.h"
#include "llnotificationsutil.h"
#include "llpanelplaces.h"
#include "llpreview.h"
#include "llpreviewnotecard.h"
#include "llpreviewtexture.h"
#include "llscrollbar.h"
#include "llscrollcontainer.h"
#include "lltooldraganddrop.h"
#include "lltooltip.h"
#include "lltrans.h"
#include "lluictrlfactory.h"
#include "llviewerassettype.h"
#include "llviewercontrol.h"
#include "llviewerinventory.h"
#include "llviewertexturelist.h"
#include "llviewerwindow.h"

static LLDefaultChildRegistry::Register<LLViewerTextEditor> r("text_editor");

///-----------------------------------------------------------------------
///  Class LLEmbeddedLandmarkCopied
///-----------------------------------------------------------------------
class LLEmbeddedLandmarkCopied: public LLInventoryCallback
{
public:

    LLEmbeddedLandmarkCopied(){}
    void fire(const LLUUID& inv_item)
    {
        showInfo(inv_item);
    }
    static void showInfo(const LLUUID& landmark_inv_id)
    {
        LLSD key;
        key["type"] = "landmark";
        key["id"] = landmark_inv_id;
        LLFloaterSidePanelContainer::showPanel("places", key);
    }
    static void processForeignLandmark(LLLandmark* landmark,
            const LLUUID& object_id, const LLUUID& notecard_inventory_id,
            LLPointer<LLInventoryItem> item_ptr)
    {
        LLVector3d global_pos;
        landmark->getGlobalPos(global_pos);
        LLViewerInventoryItem* agent_landmark =
                LLLandmarkActions::findLandmarkForGlobalPos(global_pos);

        if (agent_landmark)
        {
            showInfo(agent_landmark->getUUID());
        }
        else
        {
            if (item_ptr.isNull())
            {
                // check to prevent a crash. See EXT-8459.
                LL_WARNS() << "Passed handle contains a dead inventory item. Most likely notecard has been closed and embedded item was destroyed." << LL_ENDL;
            }
            else
            {
                LLInventoryItem* item = item_ptr.get();
                LLPointer<LLEmbeddedLandmarkCopied> cb = new LLEmbeddedLandmarkCopied();
                copy_inventory_from_notecard(get_folder_by_itemtype(item),
                                             object_id,
                                             notecard_inventory_id,
                                             item,
                                             gInventoryCallbacks.registerCB(cb));
            }
        }
    }
};
///----------------------------------------------------------------------------
/// Class LLEmbeddedNotecardOpener
///----------------------------------------------------------------------------
class LLEmbeddedNotecardOpener : public LLInventoryCallback
{
    LLViewerTextEditor* mTextEditor;

public:
    LLEmbeddedNotecardOpener()
        : mTextEditor(NULL)
    {
    }

    void setEditor(LLViewerTextEditor* e) {mTextEditor = e;}

    // override
    void fire(const LLUUID& inv_item)
    {
        if(!mTextEditor)
        {
            // The parent text editor may have vanished by now.
            // In that case just quit.
            return;
        }

        LLInventoryItem* item = gInventory.getItem(inv_item);
        if(!item)
        {
            LL_WARNS() << "Item add reported, but not found in inventory!: " << inv_item << LL_ENDL;
        }
        else
        {
            if(!gSavedSettings.getBOOL("ShowNewInventory"))
            {
                LLFloaterReg::showInstance("preview_notecard", LLSD(item->getUUID()), TAKE_FOCUS_YES);
            }
        }
    }
};

//
// class LLEmbeddedItemSegment
//

const S32 EMBEDDED_ITEM_LABEL_PADDING = 2;

class LLEmbeddedItemSegment : public LLTextSegment
{
public:
<<<<<<< HEAD
	LLEmbeddedItemSegment(S32 pos, LLUIImagePtr image, LLPointer<LLInventoryItem> inv_item, LLTextEditor& editor)
	:	LLTextSegment(pos, pos + 1),
		mImage(image),
		mLabel(utf8str_to_wstring(inv_item->getName())),
		mItem(inv_item),
		mEditor(editor)
	{

		mStyle = new LLStyle(LLStyle::Params().font(LLFontGL::getFontSansSerif()));
		mToolTip = inv_item->getName() + '\n' + inv_item->getDescription();
	}

	/*virtual*/ bool getDimensionsF32(S32 first_char, S32 num_chars, F32& width, S32& height) const
	{
		if (num_chars == 0)
		{
			width = 0;
			height = 0;
		}
		else
		{
			width = EMBEDDED_ITEM_LABEL_PADDING + mImage->getWidth() + mStyle->getFont()->getWidthF32(mLabel.c_str());
			height = llmax(mImage->getHeight(), mStyle->getFont()->getLineHeight());
		}
		return false;
	}

	/*virtual*/ S32				getNumChars(S32 num_pixels, S32 segment_offset, S32 line_offset, S32 max_chars, S32 line_ind) const
	{
		// always draw at beginning of line
		if (line_offset == 0)
		{
			return 1;
		}
		else
		{
			S32 width, height;
			getDimensions(mStart, 1, width, height);
			if (width > num_pixels) 
			{
				return 0;
			}
			else
			{
				return 1;
			}
		}
	}
	/*virtual*/ F32				draw(S32 start, S32 end, S32 selection_start, S32 selection_end, const LLRectf& draw_rect)
	{
		LLRectf image_rect = draw_rect;
		image_rect.mRight = image_rect.mLeft + mImage->getWidth();
		image_rect.mTop = image_rect.mBottom + mImage->getHeight();
		mImage->draw(LLRect(image_rect.mLeft, image_rect.mTop, image_rect.mRight, image_rect.mBottom));

		LLColor4 color;
		if (mEditor.getReadOnly())
		{
			color = LLUIColorTable::instance().getColor("TextEmbeddedItemReadOnlyColor");
		}
		else
		{
			color = LLUIColorTable::instance().getColor("TextEmbeddedItemColor");
		}

		F32 right_x;
		mStyle->getFont()->render(mLabel, 0, image_rect.mRight + EMBEDDED_ITEM_LABEL_PADDING, draw_rect.mTop, color, LLFontGL::LEFT, LLFontGL::TOP, LLFontGL::UNDERLINE, LLFontGL::NO_SHADOW, mLabel.length(), S32_MAX, &right_x);
		return right_x;
	}
	
	/*virtual*/ bool			canEdit() const { return false; }


	/*virtual*/ bool			handleHover(S32 x, S32 y, MASK mask)
	{
		LLUI::getInstance()->getWindow()->setCursor(UI_CURSOR_HAND);
		return true;
	}
	virtual bool				handleToolTip(S32 x, S32 y, MASK mask )
	{ 
		if (mItem->getThumbnailUUID().notNull())
		{
=======
    LLEmbeddedItemSegment(S32 pos, LLUIImagePtr image, LLPointer<LLInventoryItem> inv_item, LLTextEditor& editor)
    :   LLTextSegment(pos, pos + 1),
        mImage(image),
        mLabel(utf8str_to_wstring(inv_item->getName())),
        mItem(inv_item),
        mEditor(editor)
    {

        mStyle = new LLStyle(LLStyle::Params().font(LLFontGL::getFontSansSerif()));
        mToolTip = inv_item->getName() + '\n' + inv_item->getDescription();
    }

    /*virtual*/ bool getDimensionsF32(S32 first_char, S32 num_chars, F32& width, S32& height) const
    {
        if (num_chars == 0)
        {
            width = 0;
            height = 0;
        }
        else
        {
            width = EMBEDDED_ITEM_LABEL_PADDING + mImage->getWidth() + mStyle->getFont()->getWidthF32(mLabel.c_str());
            height = llmax(mImage->getHeight(), mStyle->getFont()->getLineHeight());
        }
        return false;
    }

    /*virtual*/ S32             getNumChars(S32 num_pixels, S32 segment_offset, S32 line_offset, S32 max_chars, S32 line_ind) const
    {
        // always draw at beginning of line
        if (line_offset == 0)
        {
            return 1;
        }
        else
        {
            S32 width, height;
            getDimensions(mStart, 1, width, height);
            if (width > num_pixels)
            {
                return 0;
            }
            else
            {
                return 1;
            }
        }
    }
    /*virtual*/ F32             draw(S32 start, S32 end, S32 selection_start, S32 selection_end, const LLRectf& draw_rect)
    {
        LLRectf image_rect = draw_rect;
        image_rect.mRight = image_rect.mLeft + mImage->getWidth();
        image_rect.mTop = image_rect.mBottom + mImage->getHeight();
        mImage->draw(LLRect(image_rect.mLeft, image_rect.mTop, image_rect.mRight, image_rect.mBottom));

        LLColor4 color;
        if (mEditor.getReadOnly())
        {
            color = LLUIColorTable::instance().getColor("TextEmbeddedItemReadOnlyColor");
        }
        else
        {
            color = LLUIColorTable::instance().getColor("TextEmbeddedItemColor");
        }

        F32 right_x;
        mStyle->getFont()->render(mLabel, 0, image_rect.mRight + EMBEDDED_ITEM_LABEL_PADDING, draw_rect.mTop, color, LLFontGL::LEFT, LLFontGL::TOP, LLFontGL::UNDERLINE, LLFontGL::NO_SHADOW, mLabel.length(), S32_MAX, &right_x);
        return right_x;
    }

    /*virtual*/ bool            canEdit() const { return false; }


    /*virtual*/ BOOL            handleHover(S32 x, S32 y, MASK mask)
    {
        LLUI::getInstance()->getWindow()->setCursor(UI_CURSOR_HAND);
        return TRUE;
    }
    virtual BOOL                handleToolTip(S32 x, S32 y, MASK mask )
    {
        if (mItem->getThumbnailUUID().notNull())
        {
>>>>>>> e7eced3c
            LLSD params;
            params["inv_type"] = mItem->getInventoryType();
            params["thumbnail_id"] = mItem->getThumbnailUUID();
            params["asset_id"] = mItem->getAssetUUID();

<<<<<<< HEAD
			return true;
		}

		if (!mToolTip.empty())
		{
			LLToolTipMgr::instance().show(mToolTip);
			return true;
		}
		return false; 
	}
=======
            LLToolTipMgr::instance().show(LLToolTip::Params()
                    .message(mToolTip)
                    .create_callback(boost::bind(&LLInspectTextureUtil::createInventoryToolTip, _1))
                    .create_params(params));

            return TRUE;
        }
>>>>>>> e7eced3c

        if (!mToolTip.empty())
        {
            LLToolTipMgr::instance().show(mToolTip);
            return TRUE;
        }
        return FALSE;
    }

    /*virtual*/ LLStyleConstSP      getStyle() const { return mStyle; }

private:
    LLUIImagePtr    mImage;
    LLWString       mLabel;
    LLStyleSP       mStyle;
    std::string     mToolTip;
    LLPointer<LLInventoryItem> mItem;
    LLTextEditor&   mEditor;
};



////////////////////////////////////////////////////////////
// LLEmbeddedItems
//
// Embedded items are stored as:
// * A global map of llwchar to LLInventoryItem
// ** This is unique for each item embedded in any notecard
//    to support copy/paste across notecards
// * A per-notecard set of embeded llwchars for easy removal
//   from the global list
// * A per-notecard vector of embedded lwchars for mapping from
//   old style 0x80 + item format notechards

class LLEmbeddedItems
{
public:
    LLEmbeddedItems(const LLViewerTextEditor* editor);
    ~LLEmbeddedItems();
    void clear();

    // return true if there are no embedded items.
    bool empty();

    BOOL    insertEmbeddedItem(LLInventoryItem* item, llwchar* value, bool is_new);
    BOOL    removeEmbeddedItem( llwchar ext_char );

<<<<<<< HEAD
	// return true if there are no embedded items.
	bool empty();
	
	bool	insertEmbeddedItem(LLInventoryItem* item, llwchar* value, bool is_new);
	bool	removeEmbeddedItem( llwchar ext_char );

	bool	hasEmbeddedItem(llwchar ext_char); // returns true if /this/ editor has an entry for this item
	LLUIImagePtr getItemImage(llwchar ext_char) const;
=======
    BOOL    hasEmbeddedItem(llwchar ext_char); // returns TRUE if /this/ editor has an entry for this item
    LLUIImagePtr getItemImage(llwchar ext_char) const;

    void    getEmbeddedItemList( std::vector<LLPointer<LLInventoryItem> >& items );
    void    addItems(const std::vector<LLPointer<LLInventoryItem> >& items);
>>>>>>> e7eced3c

    llwchar getEmbeddedCharFromIndex(S32 index);

    void    removeUnusedChars();
    void    copyUsedCharsToIndexed();
    S32     getIndexFromEmbeddedChar(llwchar wch);

    void    markSaved();

<<<<<<< HEAD
	void	markSaved();
	
	static LLPointer<LLInventoryItem> getEmbeddedItemPtr(llwchar ext_char); // returns pointer to item from static list
	static bool getEmbeddedItemSaved(llwchar ext_char); // returns whether item from static list is saved

private:

	struct embedded_info_t
	{
		LLPointer<LLInventoryItem> mItemPtr;
		bool mSaved;
	};
	typedef std::map<llwchar, embedded_info_t > item_map_t;
	static item_map_t sEntries;
	static std::stack<llwchar> sFreeEntries;

	std::set<llwchar> mEmbeddedUsedChars;	 // list of used llwchars
	std::vector<llwchar> mEmbeddedIndexedChars; // index -> wchar for 0x80 + index format
	const LLViewerTextEditor* mEditor;
=======
    static LLPointer<LLInventoryItem> getEmbeddedItemPtr(llwchar ext_char); // returns pointer to item from static list
    static BOOL getEmbeddedItemSaved(llwchar ext_char); // returns whether item from static list is saved

private:

    struct embedded_info_t
    {
        LLPointer<LLInventoryItem> mItemPtr;
        BOOL mSaved;
    };
    typedef std::map<llwchar, embedded_info_t > item_map_t;
    static item_map_t sEntries;
    static std::stack<llwchar> sFreeEntries;

    std::set<llwchar> mEmbeddedUsedChars;    // list of used llwchars
    std::vector<llwchar> mEmbeddedIndexedChars; // index -> wchar for 0x80 + index format
    const LLViewerTextEditor* mEditor;
>>>>>>> e7eced3c
};

//statics
LLEmbeddedItems::item_map_t LLEmbeddedItems::sEntries;
std::stack<llwchar> LLEmbeddedItems::sFreeEntries;

LLEmbeddedItems::LLEmbeddedItems(const LLViewerTextEditor* editor)
    : mEditor(editor)
{
}

LLEmbeddedItems::~LLEmbeddedItems()
{
    clear();
}

void LLEmbeddedItems::clear()
{
    // Remove entries for this editor from static list
    for (std::set<llwchar>::iterator iter = mEmbeddedUsedChars.begin();
         iter != mEmbeddedUsedChars.end();)
    {
        std::set<llwchar>::iterator nextiter = iter++;
        removeEmbeddedItem(*nextiter);
    }
    mEmbeddedUsedChars.clear();
    mEmbeddedIndexedChars.clear();
}

bool LLEmbeddedItems::empty()
{
    removeUnusedChars();
    return mEmbeddedUsedChars.empty();
}

// Inserts a new unique entry
bool LLEmbeddedItems::insertEmbeddedItem( LLInventoryItem* item, llwchar* ext_char, bool is_new)
{
<<<<<<< HEAD
	// Now insert a new one
	llwchar wc_emb;
	if (!sFreeEntries.empty())
	{
		wc_emb = sFreeEntries.top();
		sFreeEntries.pop();
	}
	else if (sEntries.empty())
	{
		wc_emb = LLTextEditor::FIRST_EMBEDDED_CHAR;
	}
	else
	{
		item_map_t::iterator last = sEntries.end();
		--last;
		wc_emb = last->first;
		if (wc_emb >= LLTextEditor::LAST_EMBEDDED_CHAR)
		{
			return false;
		}
		++wc_emb;
	}

	sEntries[wc_emb].mItemPtr = item;
	sEntries[wc_emb].mSaved = !is_new;
	*ext_char = wc_emb;
	mEmbeddedUsedChars.insert(wc_emb);
	return true;
=======
    // Now insert a new one
    llwchar wc_emb;
    if (!sFreeEntries.empty())
    {
        wc_emb = sFreeEntries.top();
        sFreeEntries.pop();
    }
    else if (sEntries.empty())
    {
        wc_emb = LLTextEditor::FIRST_EMBEDDED_CHAR;
    }
    else
    {
        item_map_t::iterator last = sEntries.end();
        --last;
        wc_emb = last->first;
        if (wc_emb >= LLTextEditor::LAST_EMBEDDED_CHAR)
        {
            return FALSE;
        }
        ++wc_emb;
    }

    sEntries[wc_emb].mItemPtr = item;
    sEntries[wc_emb].mSaved = is_new ? FALSE : TRUE;
    *ext_char = wc_emb;
    mEmbeddedUsedChars.insert(wc_emb);
    return TRUE;
>>>>>>> e7eced3c
}

// Removes an entry (all entries are unique)
bool LLEmbeddedItems::removeEmbeddedItem( llwchar ext_char )
{
<<<<<<< HEAD
	mEmbeddedUsedChars.erase(ext_char);
	item_map_t::iterator iter = sEntries.find(ext_char);
	if (iter != sEntries.end())
	{
		sEntries.erase(ext_char);
		sFreeEntries.push(ext_char);
		return true;
	}
	return false;
=======
    mEmbeddedUsedChars.erase(ext_char);
    item_map_t::iterator iter = sEntries.find(ext_char);
    if (iter != sEntries.end())
    {
        sEntries.erase(ext_char);
        sFreeEntries.push(ext_char);
        return TRUE;
    }
    return FALSE;
>>>>>>> e7eced3c
}

// static
LLPointer<LLInventoryItem> LLEmbeddedItems::getEmbeddedItemPtr(llwchar ext_char)
{
    if( ext_char >= LLTextEditor::FIRST_EMBEDDED_CHAR && ext_char <= LLTextEditor::LAST_EMBEDDED_CHAR )
    {
        item_map_t::iterator iter = sEntries.find(ext_char);
        if (iter != sEntries.end())
        {
            return iter->second.mItemPtr;
        }
    }
    return NULL;
}

// static
bool LLEmbeddedItems::getEmbeddedItemSaved(llwchar ext_char)
{
<<<<<<< HEAD
	if( ext_char >= LLTextEditor::FIRST_EMBEDDED_CHAR && ext_char <= LLTextEditor::LAST_EMBEDDED_CHAR )
	{
		item_map_t::iterator iter = sEntries.find(ext_char);
		if (iter != sEntries.end())
		{
			return iter->second.mSaved;
		}
	}
	return false;
=======
    if( ext_char >= LLTextEditor::FIRST_EMBEDDED_CHAR && ext_char <= LLTextEditor::LAST_EMBEDDED_CHAR )
    {
        item_map_t::iterator iter = sEntries.find(ext_char);
        if (iter != sEntries.end())
        {
            return iter->second.mSaved;
        }
    }
    return FALSE;
>>>>>>> e7eced3c
}

llwchar LLEmbeddedItems::getEmbeddedCharFromIndex(S32 index)
{
    if (index >= (S32)mEmbeddedIndexedChars.size())
    {
        LL_WARNS() << "No item for embedded char " << index << " using LL_UNKNOWN_CHAR" << LL_ENDL;
        return LL_UNKNOWN_CHAR;
    }
    return mEmbeddedIndexedChars[index];
}

void LLEmbeddedItems::removeUnusedChars()
{
    std::set<llwchar> used = mEmbeddedUsedChars;
    const LLWString& wtext = mEditor->getWText();
    for (S32 i=0; i<(S32)wtext.size(); i++)
    {
        llwchar wc = wtext[i];
        if( wc >= LLTextEditor::FIRST_EMBEDDED_CHAR && wc <= LLTextEditor::LAST_EMBEDDED_CHAR )
        {
            used.erase(wc);
        }
    }
    // Remove chars not actually used
    for (std::set<llwchar>::iterator iter = used.begin();
         iter != used.end(); ++iter)
    {
        removeEmbeddedItem(*iter);
    }
}

void LLEmbeddedItems::copyUsedCharsToIndexed()
{
    // Prune unused items
    removeUnusedChars();

    // Copy all used llwchars to mEmbeddedIndexedChars
    mEmbeddedIndexedChars.clear();
    for (std::set<llwchar>::iterator iter = mEmbeddedUsedChars.begin();
         iter != mEmbeddedUsedChars.end(); ++iter)
    {
        mEmbeddedIndexedChars.push_back(*iter);
    }
}

S32 LLEmbeddedItems::getIndexFromEmbeddedChar(llwchar wch)
{
    S32 idx = 0;
    for (std::vector<llwchar>::iterator iter = mEmbeddedIndexedChars.begin();
         iter != mEmbeddedIndexedChars.end(); ++iter)
    {
        if (wch == *iter)
            break;
        ++idx;
    }
    if (idx < (S32)mEmbeddedIndexedChars.size())
    {
        return idx;
    }
    else
    {
        LL_WARNS() << "Embedded char " << wch << " not found, using 0" << LL_ENDL;
        return 0;
    }
}

bool LLEmbeddedItems::hasEmbeddedItem(llwchar ext_char)
{
<<<<<<< HEAD
	std::set<llwchar>::iterator iter = mEmbeddedUsedChars.find(ext_char);
	if (iter != mEmbeddedUsedChars.end())
	{
		return true;
	}
	return false;
=======
    std::set<llwchar>::iterator iter = mEmbeddedUsedChars.find(ext_char);
    if (iter != mEmbeddedUsedChars.end())
    {
        return TRUE;
    }
    return FALSE;
>>>>>>> e7eced3c
}


LLUIImagePtr LLEmbeddedItems::getItemImage(llwchar ext_char) const
{
    LLInventoryItem* item = getEmbeddedItemPtr(ext_char);
    if (item)
    {
        const char* img_name = "";
        switch( item->getType() )
        {
            case LLAssetType::AT_TEXTURE:
                if(item->getInventoryType() == LLInventoryType::IT_SNAPSHOT)
                {
                    img_name = "Inv_Snapshot";
                }
                else
                {
                    img_name = "Inv_Texture";
                }

                break;
            case LLAssetType::AT_SOUND:         img_name = "Inv_Sound";     break;
            case LLAssetType::AT_CLOTHING:      img_name = "Inv_Clothing";  break;
            case LLAssetType::AT_OBJECT:
                img_name = LLInventoryItemFlags::II_FLAGS_OBJECT_HAS_MULTIPLE_ITEMS & item->getFlags() ?
                    "Inv_Object_Multi" : "Inv_Object";
                break;
            case LLAssetType::AT_CALLINGCARD:   img_name = "Inv_CallingCard"; break;
            case LLAssetType::AT_LANDMARK:      img_name = "Inv_Landmark";  break;
            case LLAssetType::AT_NOTECARD:      img_name = "Inv_Notecard";  break;
            case LLAssetType::AT_LSL_TEXT:      img_name = "Inv_Script";    break;
            case LLAssetType::AT_BODYPART:      img_name = "Inv_Skin";      break;
            case LLAssetType::AT_ANIMATION:     img_name = "Inv_Animation"; break;
            case LLAssetType::AT_GESTURE:       img_name = "Inv_Gesture";   break;
            case LLAssetType::AT_MESH:          img_name = "Inv_Mesh";      break;
            case LLAssetType::AT_SETTINGS:      img_name = "Inv_Settings"; break;
            case LLAssetType::AT_MATERIAL:      img_name = "Inv_Material"; break;
            default:                            img_name = "Inv_Invalid";  break; // use the Inv_Invalid icon for undefined object types (see MAINT-3981)

        }

        return LLUI::getUIImage(img_name);
    }
    return LLUIImagePtr();
}


void LLEmbeddedItems::addItems(const std::vector<LLPointer<LLInventoryItem> >& items)
{
    for (std::vector<LLPointer<LLInventoryItem> >::const_iterator iter = items.begin();
         iter != items.end(); ++iter)
    {
        LLInventoryItem* item = *iter;
        if (item)
        {
            llwchar wc;
            if (!insertEmbeddedItem( item, &wc, false ))
            {
                break;
            }
            mEmbeddedIndexedChars.push_back(wc);
        }
    }
}

void LLEmbeddedItems::getEmbeddedItemList( std::vector<LLPointer<LLInventoryItem> >& items )
{
    for (std::set<llwchar>::iterator iter = mEmbeddedUsedChars.begin(); iter != mEmbeddedUsedChars.end(); ++iter)
    {
        llwchar wc = *iter;
        LLPointer<LLInventoryItem> item = getEmbeddedItemPtr(wc);
        if (item)
        {
            items.push_back(item);
        }
    }
}

void LLEmbeddedItems::markSaved()
{
<<<<<<< HEAD
	for (std::set<llwchar>::iterator iter = mEmbeddedUsedChars.begin(); iter != mEmbeddedUsedChars.end(); ++iter)
	{
		llwchar wc = *iter;
		sEntries[wc].mSaved = true;
	}
=======
    for (std::set<llwchar>::iterator iter = mEmbeddedUsedChars.begin(); iter != mEmbeddedUsedChars.end(); ++iter)
    {
        llwchar wc = *iter;
        sEntries[wc].mSaved = TRUE;
    }
>>>>>>> e7eced3c
}

///////////////////////////////////////////////////////////////////

class LLViewerTextEditor::TextCmdInsertEmbeddedItem : public LLTextBase::TextCmd
{
public:
<<<<<<< HEAD
	TextCmdInsertEmbeddedItem( S32 pos, LLInventoryItem* item )
		: TextCmd(pos, false), 
		  mExtCharValue(0)
	{
		mItem = item;
	}

	virtual bool execute( LLTextBase* editor, S32* delta )
	{
		LLViewerTextEditor* viewer_editor = (LLViewerTextEditor*)editor;
		// Take this opportunity to remove any unused embedded items from this editor
		viewer_editor->mEmbeddedItemList->removeUnusedChars();
		if(viewer_editor->mEmbeddedItemList->insertEmbeddedItem( mItem, &mExtCharValue, true ) )
		{
			LLWString ws;
			ws.assign(1, mExtCharValue);
			*delta = insert(editor, getPosition(), ws );
			return (*delta != 0);
		}
		return false;
	}
	
	virtual S32 undo( LLTextBase* editor )
	{
		remove(editor, getPosition(), 1);
		return getPosition(); 
	}
	
	virtual S32 redo( LLTextBase* editor )
	{ 
		LLWString ws;
		ws += mExtCharValue;
		insert(editor, getPosition(), ws );
		return getPosition() + 1;
	}
	virtual bool hasExtCharValue( llwchar value ) const
	{
		return (value == mExtCharValue);
	}
=======
    TextCmdInsertEmbeddedItem( S32 pos, LLInventoryItem* item )
        : TextCmd(pos, FALSE),
          mExtCharValue(0)
    {
        mItem = item;
    }

    virtual BOOL execute( LLTextBase* editor, S32* delta )
    {
        LLViewerTextEditor* viewer_editor = (LLViewerTextEditor*)editor;
        // Take this opportunity to remove any unused embedded items from this editor
        viewer_editor->mEmbeddedItemList->removeUnusedChars();
        if(viewer_editor->mEmbeddedItemList->insertEmbeddedItem( mItem, &mExtCharValue, true ) )
        {
            LLWString ws;
            ws.assign(1, mExtCharValue);
            *delta = insert(editor, getPosition(), ws );
            return (*delta != 0);
        }
        return FALSE;
    }

    virtual S32 undo( LLTextBase* editor )
    {
        remove(editor, getPosition(), 1);
        return getPosition();
    }

    virtual S32 redo( LLTextBase* editor )
    {
        LLWString ws;
        ws += mExtCharValue;
        insert(editor, getPosition(), ws );
        return getPosition() + 1;
    }
    virtual BOOL hasExtCharValue( llwchar value ) const
    {
        return (value == mExtCharValue);
    }
>>>>>>> e7eced3c

private:
    LLPointer<LLInventoryItem> mItem;
    llwchar mExtCharValue;
};

struct LLNotecardCopyInfo
{
    LLNotecardCopyInfo(LLViewerTextEditor *ed, LLInventoryItem *item)
        : mTextEd(ed)
    {
        mItem = item;
    }

    LLViewerTextEditor* mTextEd;
    // need to make this be a copy (not a * here) because it isn't stable.
    // I wish we had passed LLPointers all the way down, but we didn't
    LLPointer<LLInventoryItem> mItem;
};

//----------------------------------------------------------------------------

//
// Member functions
//
LLViewerTextEditor::LLViewerTextEditor(const LLViewerTextEditor::Params& p)
<<<<<<< HEAD
:	LLTextEditor(p),
	mDragItemChar(0),
	mDragItemSaved(false),
	mInventoryCallback(new LLEmbeddedNotecardOpener)
=======
:   LLTextEditor(p),
    mDragItemChar(0),
    mDragItemSaved(FALSE),
    mInventoryCallback(new LLEmbeddedNotecardOpener)
>>>>>>> e7eced3c
{
    mEmbeddedItemList = new LLEmbeddedItems(this);
    mInventoryCallback->setEditor(this);
}

LLViewerTextEditor::~LLViewerTextEditor()
{
    delete mEmbeddedItemList;


    // The inventory callback may still be in use by gInventoryCallbackManager...
    // so set its reference to this to null.
    mInventoryCallback->setEditor(NULL);
}

///////////////////////////////////////////////////////////////////
// virtual
void LLViewerTextEditor::makePristine()
{
    mEmbeddedItemList->markSaved();
    LLTextEditor::makePristine();
}

void LLViewerTextEditor::onVisibilityChange( bool new_visibility )
{
    LLUICtrl::onVisibilityChange(new_visibility);
}

bool LLViewerTextEditor::handleMouseDown(S32 x, S32 y, MASK mask)
{
<<<<<<< HEAD
	bool	handled = false;

	// Let scrollbar have first dibs
	handled = LLView::childrenHandleMouseDown(x, y, mask) != NULL;

	if( !handled)
	{
		if( allowsEmbeddedItems() )
		{
			setCursorAtLocalPos( x, y, false );
			llwchar wc = 0;
			if (mCursorPos < getLength())
			{
				wc = getWText()[mCursorPos];
			}
			LLPointer<LLInventoryItem> item_at_pos = LLEmbeddedItems::getEmbeddedItemPtr(wc);
			if (item_at_pos)
			{
				mDragItem = item_at_pos;
				mDragItemChar = wc;
				mDragItemSaved = LLEmbeddedItems::getEmbeddedItemSaved(wc);
				gFocusMgr.setMouseCapture( this );
				mMouseDownX = x;
				mMouseDownY = y;
				S32 screen_x;
				S32 screen_y;
				localPointToScreen(x, y, &screen_x, &screen_y );
				LLToolDragAndDrop::getInstance()->setDragStart( screen_x, screen_y );

				if (hasTabStop())
				{
					setFocus( true );
				}

				handled = true;
			}
			else
			{
				mDragItem = NULL;
			}
		}

		if (!handled)
		{
			handled = LLTextEditor::handleMouseDown(x, y, mask);
		}
	}

	return handled;
=======
    BOOL    handled = FALSE;

    // Let scrollbar have first dibs
    handled = LLView::childrenHandleMouseDown(x, y, mask) != NULL;

    if( !handled)
    {
        if( allowsEmbeddedItems() )
        {
            setCursorAtLocalPos( x, y, FALSE );
            llwchar wc = 0;
            if (mCursorPos < getLength())
            {
                wc = getWText()[mCursorPos];
            }
            LLPointer<LLInventoryItem> item_at_pos = LLEmbeddedItems::getEmbeddedItemPtr(wc);
            if (item_at_pos)
            {
                mDragItem = item_at_pos;
                mDragItemChar = wc;
                mDragItemSaved = LLEmbeddedItems::getEmbeddedItemSaved(wc);
                gFocusMgr.setMouseCapture( this );
                mMouseDownX = x;
                mMouseDownY = y;
                S32 screen_x;
                S32 screen_y;
                localPointToScreen(x, y, &screen_x, &screen_y );
                LLToolDragAndDrop::getInstance()->setDragStart( screen_x, screen_y );

                if (hasTabStop())
                {
                    setFocus( TRUE );
                }

                handled = TRUE;
            }
            else
            {
                mDragItem = NULL;
            }
        }

        if (!handled)
        {
            handled = LLTextEditor::handleMouseDown(x, y, mask);
        }
    }

    return handled;
>>>>>>> e7eced3c
}


bool LLViewerTextEditor::handleHover(S32 x, S32 y, MASK mask)
{
<<<<<<< HEAD
	bool handled = LLTextEditor::handleHover(x, y, mask);

	if(hasMouseCapture() && mDragItem)
	{
		S32 screen_x;
		S32 screen_y;
		localPointToScreen(x, y, &screen_x, &screen_y );

		mScroller->autoScroll(x, y);

		if( LLToolDragAndDrop::getInstance()->isOverThreshold( screen_x, screen_y ) )
		{
			LLToolDragAndDrop::getInstance()->beginDrag(
				LLViewerAssetType::lookupDragAndDropType( mDragItem->getType() ),
				mDragItem->getUUID(),
				LLToolDragAndDrop::SOURCE_NOTECARD,
				mPreviewID, mObjectID);
			return LLToolDragAndDrop::getInstance()->handleHover( x, y, mask );
		}
		getWindow()->setCursor(UI_CURSOR_HAND);
		handled = true;
	}

	return handled;
=======
    BOOL handled = LLTextEditor::handleHover(x, y, mask);

    if(hasMouseCapture() && mDragItem)
    {
        S32 screen_x;
        S32 screen_y;
        localPointToScreen(x, y, &screen_x, &screen_y );

        mScroller->autoScroll(x, y);

        if( LLToolDragAndDrop::getInstance()->isOverThreshold( screen_x, screen_y ) )
        {
            LLToolDragAndDrop::getInstance()->beginDrag(
                LLViewerAssetType::lookupDragAndDropType( mDragItem->getType() ),
                mDragItem->getUUID(),
                LLToolDragAndDrop::SOURCE_NOTECARD,
                mPreviewID, mObjectID);
            return LLToolDragAndDrop::getInstance()->handleHover( x, y, mask );
        }
        getWindow()->setCursor(UI_CURSOR_HAND);
        handled = TRUE;
    }

    return handled;
>>>>>>> e7eced3c
}


bool LLViewerTextEditor::handleMouseUp(S32 x, S32 y, MASK mask)
{
<<<<<<< HEAD
	bool handled = false;

	if( hasMouseCapture() )
	{
		if (mDragItem)
		{
			// mouse down was on an item
			S32 dx = x - mMouseDownX;
			S32 dy = y - mMouseDownY;
			if (-2 < dx && dx < 2 && -2 < dy && dy < 2)
			{
				if(mDragItemSaved)
				{
					openEmbeddedItem(mDragItem, mDragItemChar);
				}
				else
				{
					showUnsavedAlertDialog(mDragItem);
				}
			}
		}
		mDragItem = NULL;
	}

	handled = LLTextEditor::handleMouseUp(x,y,mask);

	return handled;
=======
    BOOL handled = FALSE;

    if( hasMouseCapture() )
    {
        if (mDragItem)
        {
            // mouse down was on an item
            S32 dx = x - mMouseDownX;
            S32 dy = y - mMouseDownY;
            if (-2 < dx && dx < 2 && -2 < dy && dy < 2)
            {
                if(mDragItemSaved)
                {
                    openEmbeddedItem(mDragItem, mDragItemChar);
                }
                else
                {
                    showUnsavedAlertDialog(mDragItem);
                }
            }
        }
        mDragItem = NULL;
    }

    handled = LLTextEditor::handleMouseUp(x,y,mask);

    return handled;
>>>>>>> e7eced3c
}

bool LLViewerTextEditor::handleDoubleClick(S32 x, S32 y, MASK mask)
{
<<<<<<< HEAD
	bool	handled = false;

	// let scrollbar have first dibs
	handled = LLView::childrenHandleDoubleClick(x, y, mask) != NULL;

	if( !handled)
	{
		if( allowsEmbeddedItems() )
		{
			S32 doc_index = getDocIndexFromLocalCoord(x, y, false);
			llwchar doc_char = getWText()[doc_index];
			if (mEmbeddedItemList->hasEmbeddedItem(doc_char))
			{
				if( openEmbeddedItemAtPos( doc_index ))
				{
					deselect();
					setFocus( false );
					return true;
				}
			}
		}
		handled = LLTextEditor::handleDoubleClick(x, y, mask);
	}
	return handled;
=======
    BOOL    handled = FALSE;

    // let scrollbar have first dibs
    handled = LLView::childrenHandleDoubleClick(x, y, mask) != NULL;

    if( !handled)
    {
        if( allowsEmbeddedItems() )
        {
            S32 doc_index = getDocIndexFromLocalCoord(x, y, FALSE);
            llwchar doc_char = getWText()[doc_index];
            if (mEmbeddedItemList->hasEmbeddedItem(doc_char))
            {
                if( openEmbeddedItemAtPos( doc_index ))
                {
                    deselect();
                    setFocus( FALSE );
                    return TRUE;
                }
            }
        }
        handled = LLTextEditor::handleDoubleClick(x, y, mask);
    }
    return handled;
>>>>>>> e7eced3c
}


// virtual
<<<<<<< HEAD
bool LLViewerTextEditor::handleDragAndDrop(S32 x, S32 y, MASK mask,
					  bool drop, EDragAndDropType cargo_type, void *cargo_data,
					  EAcceptance *accept,
					  std::string& tooltip_msg)
{
	bool handled = false;
	
	LLToolDragAndDrop::ESource source = LLToolDragAndDrop::getInstance()->getSource();
	if (LLToolDragAndDrop::SOURCE_NOTECARD == source)
	{
		// We currently do not handle dragging items from one notecard to another
		// since items in a notecard must be in Inventory to be verified. See DEV-2891.
		return false;
	}
	
	if (getEnabled() && acceptsTextInput())
	{
		bool supported = false;
		switch( cargo_type )
		{
			case DAD_SETTINGS:
			{
				supported = LLEnvironment::instance().isExtendedEnvironmentEnabled();
				if (!supported && tooltip_msg.empty())
				{
					tooltip_msg.assign(LLTrans::getString("TooltipNotecardNotAllowedTypeDrop"));
				}
				break;
			}
			case DAD_CALLINGCARD:
			case DAD_TEXTURE:
			case DAD_SOUND:
			case DAD_LANDMARK:
			case DAD_SCRIPT:
			case DAD_CLOTHING:
			case DAD_OBJECT:
			case DAD_NOTECARD:
			case DAD_BODYPART:
			case DAD_ANIMATION:
			case DAD_GESTURE:
			case DAD_MESH:
            case DAD_MATERIAL:
			{
				supported = true;
				break;
			}

		default:
			supported = false;
			break;
		}

		LLInventoryItem *item = (LLInventoryItem *)cargo_data;
		if (item && allowsEmbeddedItems() && supported)
		{
			U32 mask_next = item->getPermissions().getMaskNextOwner();
			if((mask_next & PERM_ITEM_UNRESTRICTED) == PERM_ITEM_UNRESTRICTED)
			{
				if( drop )
				{
					deselect();
					S32 old_cursor = mCursorPos;
					setCursorAtLocalPos( x, y, true );
					S32 insert_pos = mCursorPos;
					setCursorPos(old_cursor);
					bool inserted = insertEmbeddedItem( insert_pos, item );
					if( inserted && (old_cursor > mCursorPos) )
					{
						setCursorPos(mCursorPos + 1);
					}

					needsReflow();
				}
				*accept = ACCEPT_YES_COPY_MULTI;
			}
			else
			{
				*accept = ACCEPT_NO;
				if (tooltip_msg.empty())
				{
					tooltip_msg.assign(LLTrans::getString("TooltipNotecardOwnerRestrictedDrop"));
				}
			}
		}
		else
		{
			*accept = ACCEPT_NO;
		}
	}
	else
	{
		// Not enabled
		*accept = ACCEPT_NO;
	}

	handled = true;
	LL_DEBUGS("UserInput") << "dragAndDrop handled by LLViewerTextEditor " << getName() << LL_ENDL;

	return handled;
=======
BOOL LLViewerTextEditor::handleDragAndDrop(S32 x, S32 y, MASK mask,
                      BOOL drop, EDragAndDropType cargo_type, void *cargo_data,
                      EAcceptance *accept,
                      std::string& tooltip_msg)
{
    BOOL handled = FALSE;

    LLToolDragAndDrop::ESource source = LLToolDragAndDrop::getInstance()->getSource();
    if (LLToolDragAndDrop::SOURCE_NOTECARD == source)
    {
        // We currently do not handle dragging items from one notecard to another
        // since items in a notecard must be in Inventory to be verified. See DEV-2891.
        return FALSE;
    }

    if (getEnabled() && acceptsTextInput())
    {
        bool supported = false;
        switch( cargo_type )
        {
            case DAD_SETTINGS:
            {
                supported = LLEnvironment::instance().isExtendedEnvironmentEnabled();
                if (!supported && tooltip_msg.empty())
                {
                    tooltip_msg.assign(LLTrans::getString("TooltipNotecardNotAllowedTypeDrop"));
                }
                break;
            }
            case DAD_CALLINGCARD:
            case DAD_TEXTURE:
            case DAD_SOUND:
            case DAD_LANDMARK:
            case DAD_SCRIPT:
            case DAD_CLOTHING:
            case DAD_OBJECT:
            case DAD_NOTECARD:
            case DAD_BODYPART:
            case DAD_ANIMATION:
            case DAD_GESTURE:
            case DAD_MESH:
            case DAD_MATERIAL:
            {
                supported = true;
                break;
            }

        default:
            supported = false;
            break;
        }

        LLInventoryItem *item = (LLInventoryItem *)cargo_data;
        if (item && allowsEmbeddedItems() && supported)
        {
            U32 mask_next = item->getPermissions().getMaskNextOwner();
            if((mask_next & PERM_ITEM_UNRESTRICTED) == PERM_ITEM_UNRESTRICTED)
            {
                if( drop )
                {
                    deselect();
                    S32 old_cursor = mCursorPos;
                    setCursorAtLocalPos( x, y, TRUE );
                    S32 insert_pos = mCursorPos;
                    setCursorPos(old_cursor);
                    BOOL inserted = insertEmbeddedItem( insert_pos, item );
                    if( inserted && (old_cursor > mCursorPos) )
                    {
                        setCursorPos(mCursorPos + 1);
                    }

                    needsReflow();
                }
                *accept = ACCEPT_YES_COPY_MULTI;
            }
            else
            {
                *accept = ACCEPT_NO;
                if (tooltip_msg.empty())
                {
                    tooltip_msg.assign(LLTrans::getString("TooltipNotecardOwnerRestrictedDrop"));
                }
            }
        }
        else
        {
            *accept = ACCEPT_NO;
        }
    }
    else
    {
        // Not enabled
        *accept = ACCEPT_NO;
    }

    handled = TRUE;
    LL_DEBUGS("UserInput") << "dragAndDrop handled by LLViewerTextEditor " << getName() << LL_ENDL;

    return handled;
>>>>>>> e7eced3c
}

void LLViewerTextEditor::setASCIIEmbeddedText(const std::string& instr)
{
    LLWString wtext;
    const U8* buffer = (U8*)(instr.c_str());
    while (*buffer)
    {
        llwchar wch;
        U8 c = *buffer++;
        if (c >= 0x80)
        {
            S32 index = (S32)(c - 0x80);
            wch = mEmbeddedItemList->getEmbeddedCharFromIndex(index);
        }
        else
        {
            wch = (llwchar)c;
        }
        wtext.push_back(wch);
    }
    setWText(wtext);
}

void LLViewerTextEditor::setEmbeddedText(const std::string& instr)
{
    LLWString wtext = utf8str_to_wstring(instr);
    for (S32 i=0; i<(S32)wtext.size(); i++)
    {
        llwchar wch = wtext[i];
        if( wch >= FIRST_EMBEDDED_CHAR && wch <= LAST_EMBEDDED_CHAR )
        {
            S32 index = wch - FIRST_EMBEDDED_CHAR;
            wtext[i] = mEmbeddedItemList->getEmbeddedCharFromIndex(index);
        }
    }
    setWText(wtext);
}

std::string LLViewerTextEditor::getEmbeddedText()
{
#if 1
    // New version (Version 2)
    mEmbeddedItemList->copyUsedCharsToIndexed();
    LLWString outtextw;
    for (S32 i=0; i<(S32)getWText().size(); i++)
    {
        llwchar wch = getWText()[i];
        if( wch >= FIRST_EMBEDDED_CHAR && wch <= LAST_EMBEDDED_CHAR )
        {
            S32 index = mEmbeddedItemList->getIndexFromEmbeddedChar(wch);
            wch = FIRST_EMBEDDED_CHAR + index;
        }
        outtextw.push_back(wch);
    }
    std::string outtext = wstring_to_utf8str(outtextw);
    return outtext;
#else
    // Old version (Version 1)
    mEmbeddedItemList->copyUsedCharsToIndexed();
    std::string outtext;
    for (S32 i=0; i<(S32)mWText.size(); i++)
    {
        llwchar wch = mWText[i];
        if( wch >= FIRST_EMBEDDED_CHAR && wch <= LAST_EMBEDDED_CHAR )
        {
            S32 index = mEmbeddedItemList->getIndexFromEmbeddedChar(wch);
            wch = 0x80 | index % 128;
        }
        else if (wch >= 0x80)
        {
            wch = LL_UNKNOWN_CHAR;
        }
        outtext.push_back((U8)wch);
    }
    return outtext;
#endif
}

std::string LLViewerTextEditor::appendTime(bool prepend_newline)
{
    time_t utc_time;
    utc_time = time_corrected();
    std::string timeStr ="[["+ LLTrans::getString("TimeHour")+"]:["
        +LLTrans::getString("TimeMin")+"]] ";

    LLSD substitution;

    substitution["datetime"] = (S32) utc_time;
    LLStringUtil::format (timeStr, substitution);
    appendText(timeStr, prepend_newline, LLStyle::Params().color(LLColor4::grey));
    blockUndo();

    return timeStr;
}

//----------------------------------------------------------------------------
//----------------------------------------------------------------------------

llwchar LLViewerTextEditor::pasteEmbeddedItem(llwchar ext_char)
{
    if (mEmbeddedItemList->hasEmbeddedItem(ext_char))
    {
        return ext_char; // already exists in my list
    }
    LLInventoryItem* item = LLEmbeddedItems::getEmbeddedItemPtr(ext_char);
    if (item)
    {
        // Add item to my list and return new llwchar associated with it
        llwchar new_wc;
        if (mEmbeddedItemList->insertEmbeddedItem( item, &new_wc, true ))
        {
            return new_wc;
        }
    }
    return LL_UNKNOWN_CHAR; // item not found or list full
}

void LLViewerTextEditor::onValueChange(S32 start, S32 end)
{
    updateSegments();
    updateLinkSegments();
    findEmbeddedItemSegments(start, end);
}

void LLViewerTextEditor::findEmbeddedItemSegments(S32 start, S32 end)
{
    LLWString text = getWText();

    // Start with i just after the first embedded item
    for(S32 idx = start; idx < end; idx++ )
    {
        llwchar embedded_char = text[idx];
        if( embedded_char >= FIRST_EMBEDDED_CHAR
            && embedded_char <= LAST_EMBEDDED_CHAR
            && mEmbeddedItemList->hasEmbeddedItem(embedded_char) )
        {
            LLInventoryItem* itemp = mEmbeddedItemList->getEmbeddedItemPtr(embedded_char);
            LLUIImagePtr image = mEmbeddedItemList->getItemImage(embedded_char);
            insertSegment(new LLEmbeddedItemSegment(idx, image, itemp, *this));
        }
    }
}

bool LLViewerTextEditor::openEmbeddedItemAtPos(S32 pos)
{
<<<<<<< HEAD
	if( pos < getLength())
	{
		llwchar wc = getWText()[pos];
		LLPointer<LLInventoryItem> item = LLEmbeddedItems::getEmbeddedItemPtr( wc );
		if( item )
		{
			bool saved = LLEmbeddedItems::getEmbeddedItemSaved( wc );
			if (saved)
			{
				return openEmbeddedItem(item, wc); 
			}
			else
			{
				showUnsavedAlertDialog(item);
			}
		}
	}
	return false;
=======
    if( pos < getLength())
    {
        llwchar wc = getWText()[pos];
        LLPointer<LLInventoryItem> item = LLEmbeddedItems::getEmbeddedItemPtr( wc );
        if( item )
        {
            BOOL saved = LLEmbeddedItems::getEmbeddedItemSaved( wc );
            if (saved)
            {
                return openEmbeddedItem(item, wc);
            }
            else
            {
                showUnsavedAlertDialog(item);
            }
        }
    }
    return FALSE;
>>>>>>> e7eced3c
}


bool LLViewerTextEditor::openEmbeddedItem(LLPointer<LLInventoryItem> item, llwchar wc)
{

<<<<<<< HEAD
	switch( item->getType() )
	{
		case LLAssetType::AT_TEXTURE:
			openEmbeddedTexture( item, wc );
			return true;

		case LLAssetType::AT_SOUND:
			openEmbeddedSound( item, wc );
			return true;

		case LLAssetType::AT_LANDMARK:
			openEmbeddedLandmark( item, wc );
			return true;

		case LLAssetType::AT_CALLINGCARD:
			openEmbeddedCallingcard( item, wc );
			return true;
		case LLAssetType::AT_SETTINGS:
			openEmbeddedSetting(item, wc);
			return true;
        case LLAssetType::AT_MATERIAL:
            openEmbeddedGLTFMaterial(item, wc);
            return true;
		case LLAssetType::AT_NOTECARD:
		case LLAssetType::AT_LSL_TEXT:
		case LLAssetType::AT_CLOTHING:
		case LLAssetType::AT_OBJECT:
		case LLAssetType::AT_BODYPART:
		case LLAssetType::AT_ANIMATION:
		case LLAssetType::AT_GESTURE:
			showCopyToInvDialog( item, wc );
			return true;
		default:
			return false;
	}
=======
    switch( item->getType() )
    {
        case LLAssetType::AT_TEXTURE:
            openEmbeddedTexture( item, wc );
            return TRUE;

        case LLAssetType::AT_SOUND:
            openEmbeddedSound( item, wc );
            return TRUE;

        case LLAssetType::AT_LANDMARK:
            openEmbeddedLandmark( item, wc );
            return TRUE;

        case LLAssetType::AT_CALLINGCARD:
            openEmbeddedCallingcard( item, wc );
            return TRUE;
        case LLAssetType::AT_SETTINGS:
            openEmbeddedSetting(item, wc);
            return TRUE;
        case LLAssetType::AT_MATERIAL:
            openEmbeddedGLTFMaterial(item, wc);
            return TRUE;
        case LLAssetType::AT_NOTECARD:
        case LLAssetType::AT_LSL_TEXT:
        case LLAssetType::AT_CLOTHING:
        case LLAssetType::AT_OBJECT:
        case LLAssetType::AT_BODYPART:
        case LLAssetType::AT_ANIMATION:
        case LLAssetType::AT_GESTURE:
            showCopyToInvDialog( item, wc );
            return TRUE;
        default:
            return FALSE;
    }
>>>>>>> e7eced3c

}


void LLViewerTextEditor::openEmbeddedTexture( LLInventoryItem* item, llwchar wc )
{
    // *NOTE:  Just for embedded Texture , we should use getAssetUUID(),
    // not getUUID(), because LLPreviewTexture pass in AssetUUID into
    // LLPreview constructor ItemUUID parameter.
    if (!item)
        return;
    LLPreviewTexture* preview = LLFloaterReg::showTypedInstance<LLPreviewTexture>("preview_texture", LLSD(item->getAssetUUID()), TAKE_FOCUS_YES);
    if (preview)
    {
        preview->setAuxItem( item );
        preview->setNotecardInfo(mNotecardInventoryID, mObjectID);
        if (preview->hasString("Title"))
        {
            LLStringUtil::format_map_t args;
            args["[NAME]"] = item->getName();
            LLUIString title = preview->getString("Title", args);
            preview->setTitle(title.getString());
        }
        preview->getChild<LLUICtrl>("desc")->setValue(item->getDescription());
    }
}

void LLViewerTextEditor::openEmbeddedSound( LLInventoryItem* item, llwchar wc )
{
    // Play sound locally
    LLVector3d lpos_global = gAgent.getPositionGlobal();
    const F32 SOUND_GAIN = 1.0f;
    if(gAudiop)
    {
        gAudiop->triggerSound(item->getAssetUUID(), gAgentID, SOUND_GAIN, LLAudioEngine::AUDIO_TYPE_UI, lpos_global);
    }
    showCopyToInvDialog( item, wc );
}


void LLViewerTextEditor::openEmbeddedLandmark( LLPointer<LLInventoryItem> item_ptr, llwchar wc )
{
    if (item_ptr.isNull())
        return;

    LLLandmark* landmark = gLandmarkList.getAsset(item_ptr->getAssetUUID(),
            boost::bind(&LLEmbeddedLandmarkCopied::processForeignLandmark, _1, mObjectID, mNotecardInventoryID, item_ptr));
    if (landmark)
    {
        LLEmbeddedLandmarkCopied::processForeignLandmark(landmark, mObjectID,
                mNotecardInventoryID, item_ptr);
    }
}

void LLViewerTextEditor::openEmbeddedCallingcard( LLInventoryItem* item, llwchar wc )
{
    if (item && !item->getDescription().empty())
    {
        LLAvatarActions::showProfile(LLUUID(item->getDescription()));
    }
    else if (item && !item->getCreatorUUID().isNull())
    {
        LLAvatarActions::showProfile(item->getCreatorUUID());
    }
}

void LLViewerTextEditor::openEmbeddedSetting(LLInventoryItem* item, llwchar wc)
{
    if (LLEnvironment::instance().isInventoryEnabled())
    {
        showCopyToInvDialog(item, wc);
    }
    else
    {
        LLNotificationsUtil::add("NoEnvironmentSettings");
    }
}

void LLViewerTextEditor::openEmbeddedGLTFMaterial(LLInventoryItem* item, llwchar wc)
{
    if (!item)
    {
        return;
    }

    LLSD floater_key;
    floater_key["objectid"] = mObjectID;
    floater_key["notecardid"] = mNotecardInventoryID;
    LLMaterialEditor* preview = LLFloaterReg::getTypedInstance<LLMaterialEditor>("material_editor", floater_key);
    if (preview)
    {
        preview->setAuxItem(item);
        preview->setNotecardInfo(mNotecardInventoryID, mObjectID);
        preview->openFloater(floater_key);
        preview->setFocus(true);
    }
}

void LLViewerTextEditor::showUnsavedAlertDialog( LLInventoryItem* item )
{
    LLSD payload;
    payload["item_id"] = item->getUUID();
    payload["notecard_id"] = mNotecardInventoryID;
    LLNotificationsUtil::add( "ConfirmNotecardSave", LLSD(), payload, LLViewerTextEditor::onNotecardDialog);
}

// static
bool LLViewerTextEditor::onNotecardDialog(const LLSD& notification, const LLSD& response )
{
    S32 option = LLNotificationsUtil::getSelectedOption(notification, response);
    if( option == 0 )
    {
        LLPreviewNotecard* preview = LLFloaterReg::findTypedInstance<LLPreviewNotecard>("preview_notecard", notification["payload"]["notecard_id"]);;
        if (preview)
        {
            preview->saveItem();
        }
    }
    return false;
}



void LLViewerTextEditor::showCopyToInvDialog( LLInventoryItem* item, llwchar wc )
{
    LLSD payload;
    LLUUID item_id = item->getUUID();
    payload["item_id"] = item_id;
    payload["item_wc"] = LLSD::Integer(wc);
    LLNotificationsUtil::add( "ConfirmItemCopy", LLSD(), payload,
        boost::bind(&LLViewerTextEditor::onCopyToInvDialog, this, _1, _2));
}

bool LLViewerTextEditor::onCopyToInvDialog(const LLSD& notification, const LLSD& response)
{
    S32 option = LLNotificationsUtil::getSelectedOption(notification, response);
    if( 0 == option )
    {
        llwchar wc = llwchar(notification["payload"]["item_wc"].asInteger());
        LLInventoryItem* itemp = LLEmbeddedItems::getEmbeddedItemPtr(wc);
        if (itemp)
            copyInventory(itemp);
    }
    return false;
}



// Returns change in number of characters in mWText
S32 LLViewerTextEditor::insertEmbeddedItem( S32 pos, LLInventoryItem* item )
{
    return execute( new TextCmdInsertEmbeddedItem( pos, item ) );
}

bool LLViewerTextEditor::importStream(std::istream& str)
{
    LLNotecard nc(LLNotecard::MAX_SIZE);
    bool success = nc.importStream(str);
    if (success)
    {
        mEmbeddedItemList->clear();
        const std::vector<LLPointer<LLInventoryItem> >& items = nc.getItems();
        mEmbeddedItemList->addItems(items);
        // Actually set the text
        if (allowsEmbeddedItems())
        {
            if (nc.getVersion() == 1)
                setASCIIEmbeddedText( nc.getText() );
            else
                setEmbeddedText( nc.getText() );
        }
        else
        {
            setText( nc.getText() );
        }
    }
    return success;
}

void LLViewerTextEditor::copyInventory(const LLInventoryItem* item, U32 callback_id)
{
    copy_inventory_from_notecard(LLUUID::null,  // Don't specify a destination -- let the sim do that
                                 mObjectID,
                                 mNotecardInventoryID,
                                 item,
                                 callback_id);
}

bool LLViewerTextEditor::hasEmbeddedInventory()
{
    return ! mEmbeddedItemList->empty();
}

////////////////////////////////////////////////////////////////////////////

bool LLViewerTextEditor::importBuffer( const char* buffer, S32 length )
{
    LLMemoryStream str((U8*)buffer, length);
    return importStream(str);
}

bool LLViewerTextEditor::exportBuffer( std::string& buffer )
{
<<<<<<< HEAD
	LLNotecard nc(LLNotecard::MAX_SIZE);

	// Get the embedded text and update the item list to just be the used items
	nc.setText(getEmbeddedText());

	// Now get the used items and copy the list to the notecard
	std::vector<LLPointer<LLInventoryItem> > embedded_items;
	mEmbeddedItemList->getEmbeddedItemList(embedded_items);	
	nc.setItems(embedded_items);
	
	std::stringstream out_stream;
	nc.exportStream(out_stream);
	
	buffer = out_stream.str();
	
	return true;
=======
    LLNotecard nc(LLNotecard::MAX_SIZE);

    // Get the embedded text and update the item list to just be the used items
    nc.setText(getEmbeddedText());

    // Now get the used items and copy the list to the notecard
    std::vector<LLPointer<LLInventoryItem> > embedded_items;
    mEmbeddedItemList->getEmbeddedItemList(embedded_items);
    nc.setItems(embedded_items);

    std::stringstream out_stream;
    nc.exportStream(out_stream);

    buffer = out_stream.str();

    return TRUE;
>>>>>>> e7eced3c
}
<|MERGE_RESOLUTION|>--- conflicted
+++ resolved
@@ -167,90 +167,6 @@
 class LLEmbeddedItemSegment : public LLTextSegment
 {
 public:
-<<<<<<< HEAD
-	LLEmbeddedItemSegment(S32 pos, LLUIImagePtr image, LLPointer<LLInventoryItem> inv_item, LLTextEditor& editor)
-	:	LLTextSegment(pos, pos + 1),
-		mImage(image),
-		mLabel(utf8str_to_wstring(inv_item->getName())),
-		mItem(inv_item),
-		mEditor(editor)
-	{
-
-		mStyle = new LLStyle(LLStyle::Params().font(LLFontGL::getFontSansSerif()));
-		mToolTip = inv_item->getName() + '\n' + inv_item->getDescription();
-	}
-
-	/*virtual*/ bool getDimensionsF32(S32 first_char, S32 num_chars, F32& width, S32& height) const
-	{
-		if (num_chars == 0)
-		{
-			width = 0;
-			height = 0;
-		}
-		else
-		{
-			width = EMBEDDED_ITEM_LABEL_PADDING + mImage->getWidth() + mStyle->getFont()->getWidthF32(mLabel.c_str());
-			height = llmax(mImage->getHeight(), mStyle->getFont()->getLineHeight());
-		}
-		return false;
-	}
-
-	/*virtual*/ S32				getNumChars(S32 num_pixels, S32 segment_offset, S32 line_offset, S32 max_chars, S32 line_ind) const
-	{
-		// always draw at beginning of line
-		if (line_offset == 0)
-		{
-			return 1;
-		}
-		else
-		{
-			S32 width, height;
-			getDimensions(mStart, 1, width, height);
-			if (width > num_pixels) 
-			{
-				return 0;
-			}
-			else
-			{
-				return 1;
-			}
-		}
-	}
-	/*virtual*/ F32				draw(S32 start, S32 end, S32 selection_start, S32 selection_end, const LLRectf& draw_rect)
-	{
-		LLRectf image_rect = draw_rect;
-		image_rect.mRight = image_rect.mLeft + mImage->getWidth();
-		image_rect.mTop = image_rect.mBottom + mImage->getHeight();
-		mImage->draw(LLRect(image_rect.mLeft, image_rect.mTop, image_rect.mRight, image_rect.mBottom));
-
-		LLColor4 color;
-		if (mEditor.getReadOnly())
-		{
-			color = LLUIColorTable::instance().getColor("TextEmbeddedItemReadOnlyColor");
-		}
-		else
-		{
-			color = LLUIColorTable::instance().getColor("TextEmbeddedItemColor");
-		}
-
-		F32 right_x;
-		mStyle->getFont()->render(mLabel, 0, image_rect.mRight + EMBEDDED_ITEM_LABEL_PADDING, draw_rect.mTop, color, LLFontGL::LEFT, LLFontGL::TOP, LLFontGL::UNDERLINE, LLFontGL::NO_SHADOW, mLabel.length(), S32_MAX, &right_x);
-		return right_x;
-	}
-	
-	/*virtual*/ bool			canEdit() const { return false; }
-
-
-	/*virtual*/ bool			handleHover(S32 x, S32 y, MASK mask)
-	{
-		LLUI::getInstance()->getWindow()->setCursor(UI_CURSOR_HAND);
-		return true;
-	}
-	virtual bool				handleToolTip(S32 x, S32 y, MASK mask )
-	{ 
-		if (mItem->getThumbnailUUID().notNull())
-		{
-=======
     LLEmbeddedItemSegment(S32 pos, LLUIImagePtr image, LLPointer<LLInventoryItem> inv_item, LLTextEditor& editor)
     :   LLTextSegment(pos, pos + 1),
         mImage(image),
@@ -324,48 +240,34 @@
     /*virtual*/ bool            canEdit() const { return false; }
 
 
-    /*virtual*/ BOOL            handleHover(S32 x, S32 y, MASK mask)
+    /*virtual*/ bool            handleHover(S32 x, S32 y, MASK mask)
     {
         LLUI::getInstance()->getWindow()->setCursor(UI_CURSOR_HAND);
-        return TRUE;
-    }
-    virtual BOOL                handleToolTip(S32 x, S32 y, MASK mask )
+        return true;
+    }
+    virtual bool                handleToolTip(S32 x, S32 y, MASK mask )
     {
         if (mItem->getThumbnailUUID().notNull())
         {
->>>>>>> e7eced3c
             LLSD params;
             params["inv_type"] = mItem->getInventoryType();
             params["thumbnail_id"] = mItem->getThumbnailUUID();
             params["asset_id"] = mItem->getAssetUUID();
 
-<<<<<<< HEAD
-			return true;
-		}
-
-		if (!mToolTip.empty())
-		{
-			LLToolTipMgr::instance().show(mToolTip);
-			return true;
-		}
-		return false; 
-	}
-=======
             LLToolTipMgr::instance().show(LLToolTip::Params()
                     .message(mToolTip)
                     .create_callback(boost::bind(&LLInspectTextureUtil::createInventoryToolTip, _1))
                     .create_params(params));
 
-            return TRUE;
-        }
->>>>>>> e7eced3c
+            return true;
+        }
 
         if (!mToolTip.empty())
         {
             LLToolTipMgr::instance().show(mToolTip);
-            return TRUE;
-        }
-        return FALSE;
+            return true;
+        }
+        return false;
     }
 
     /*virtual*/ LLStyleConstSP      getStyle() const { return mStyle; }
@@ -403,25 +305,14 @@
     // return true if there are no embedded items.
     bool empty();
 
-    BOOL    insertEmbeddedItem(LLInventoryItem* item, llwchar* value, bool is_new);
-    BOOL    removeEmbeddedItem( llwchar ext_char );
-
-<<<<<<< HEAD
-	// return true if there are no embedded items.
-	bool empty();
-	
-	bool	insertEmbeddedItem(LLInventoryItem* item, llwchar* value, bool is_new);
-	bool	removeEmbeddedItem( llwchar ext_char );
-
-	bool	hasEmbeddedItem(llwchar ext_char); // returns true if /this/ editor has an entry for this item
-	LLUIImagePtr getItemImage(llwchar ext_char) const;
-=======
-    BOOL    hasEmbeddedItem(llwchar ext_char); // returns TRUE if /this/ editor has an entry for this item
+    bool    insertEmbeddedItem(LLInventoryItem* item, llwchar* value, bool is_new);
+    bool    removeEmbeddedItem( llwchar ext_char );
+
+    bool    hasEmbeddedItem(llwchar ext_char); // returns true if /this/ editor has an entry for this item
     LLUIImagePtr getItemImage(llwchar ext_char) const;
 
     void    getEmbeddedItemList( std::vector<LLPointer<LLInventoryItem> >& items );
     void    addItems(const std::vector<LLPointer<LLInventoryItem> >& items);
->>>>>>> e7eced3c
 
     llwchar getEmbeddedCharFromIndex(S32 index);
 
@@ -431,36 +322,15 @@
 
     void    markSaved();
 
-<<<<<<< HEAD
-	void	markSaved();
-	
-	static LLPointer<LLInventoryItem> getEmbeddedItemPtr(llwchar ext_char); // returns pointer to item from static list
-	static bool getEmbeddedItemSaved(llwchar ext_char); // returns whether item from static list is saved
+    static LLPointer<LLInventoryItem> getEmbeddedItemPtr(llwchar ext_char); // returns pointer to item from static list
+    static bool getEmbeddedItemSaved(llwchar ext_char); // returns whether item from static list is saved
 
 private:
 
-	struct embedded_info_t
-	{
-		LLPointer<LLInventoryItem> mItemPtr;
-		bool mSaved;
-	};
-	typedef std::map<llwchar, embedded_info_t > item_map_t;
-	static item_map_t sEntries;
-	static std::stack<llwchar> sFreeEntries;
-
-	std::set<llwchar> mEmbeddedUsedChars;	 // list of used llwchars
-	std::vector<llwchar> mEmbeddedIndexedChars; // index -> wchar for 0x80 + index format
-	const LLViewerTextEditor* mEditor;
-=======
-    static LLPointer<LLInventoryItem> getEmbeddedItemPtr(llwchar ext_char); // returns pointer to item from static list
-    static BOOL getEmbeddedItemSaved(llwchar ext_char); // returns whether item from static list is saved
-
-private:
-
     struct embedded_info_t
     {
         LLPointer<LLInventoryItem> mItemPtr;
-        BOOL mSaved;
+        bool mSaved;
     };
     typedef std::map<llwchar, embedded_info_t > item_map_t;
     static item_map_t sEntries;
@@ -469,7 +339,6 @@
     std::set<llwchar> mEmbeddedUsedChars;    // list of used llwchars
     std::vector<llwchar> mEmbeddedIndexedChars; // index -> wchar for 0x80 + index format
     const LLViewerTextEditor* mEditor;
->>>>>>> e7eced3c
 };
 
 //statics
@@ -508,36 +377,6 @@
 // Inserts a new unique entry
 bool LLEmbeddedItems::insertEmbeddedItem( LLInventoryItem* item, llwchar* ext_char, bool is_new)
 {
-<<<<<<< HEAD
-	// Now insert a new one
-	llwchar wc_emb;
-	if (!sFreeEntries.empty())
-	{
-		wc_emb = sFreeEntries.top();
-		sFreeEntries.pop();
-	}
-	else if (sEntries.empty())
-	{
-		wc_emb = LLTextEditor::FIRST_EMBEDDED_CHAR;
-	}
-	else
-	{
-		item_map_t::iterator last = sEntries.end();
-		--last;
-		wc_emb = last->first;
-		if (wc_emb >= LLTextEditor::LAST_EMBEDDED_CHAR)
-		{
-			return false;
-		}
-		++wc_emb;
-	}
-
-	sEntries[wc_emb].mItemPtr = item;
-	sEntries[wc_emb].mSaved = !is_new;
-	*ext_char = wc_emb;
-	mEmbeddedUsedChars.insert(wc_emb);
-	return true;
-=======
     // Now insert a new one
     llwchar wc_emb;
     if (!sFreeEntries.empty())
@@ -556,43 +395,30 @@
         wc_emb = last->first;
         if (wc_emb >= LLTextEditor::LAST_EMBEDDED_CHAR)
         {
-            return FALSE;
+            return false;
         }
         ++wc_emb;
     }
 
     sEntries[wc_emb].mItemPtr = item;
-    sEntries[wc_emb].mSaved = is_new ? FALSE : TRUE;
+    sEntries[wc_emb].mSaved = !is_new;
     *ext_char = wc_emb;
     mEmbeddedUsedChars.insert(wc_emb);
-    return TRUE;
->>>>>>> e7eced3c
+    return true;
 }
 
 // Removes an entry (all entries are unique)
 bool LLEmbeddedItems::removeEmbeddedItem( llwchar ext_char )
 {
-<<<<<<< HEAD
-	mEmbeddedUsedChars.erase(ext_char);
-	item_map_t::iterator iter = sEntries.find(ext_char);
-	if (iter != sEntries.end())
-	{
-		sEntries.erase(ext_char);
-		sFreeEntries.push(ext_char);
-		return true;
-	}
-	return false;
-=======
     mEmbeddedUsedChars.erase(ext_char);
     item_map_t::iterator iter = sEntries.find(ext_char);
     if (iter != sEntries.end())
     {
         sEntries.erase(ext_char);
         sFreeEntries.push(ext_char);
-        return TRUE;
-    }
-    return FALSE;
->>>>>>> e7eced3c
+        return true;
+    }
+    return false;
 }
 
 // static
@@ -612,17 +438,6 @@
 // static
 bool LLEmbeddedItems::getEmbeddedItemSaved(llwchar ext_char)
 {
-<<<<<<< HEAD
-	if( ext_char >= LLTextEditor::FIRST_EMBEDDED_CHAR && ext_char <= LLTextEditor::LAST_EMBEDDED_CHAR )
-	{
-		item_map_t::iterator iter = sEntries.find(ext_char);
-		if (iter != sEntries.end())
-		{
-			return iter->second.mSaved;
-		}
-	}
-	return false;
-=======
     if( ext_char >= LLTextEditor::FIRST_EMBEDDED_CHAR && ext_char <= LLTextEditor::LAST_EMBEDDED_CHAR )
     {
         item_map_t::iterator iter = sEntries.find(ext_char);
@@ -631,8 +446,7 @@
             return iter->second.mSaved;
         }
     }
-    return FALSE;
->>>>>>> e7eced3c
+    return false;
 }
 
 llwchar LLEmbeddedItems::getEmbeddedCharFromIndex(S32 index)
@@ -702,21 +516,12 @@
 
 bool LLEmbeddedItems::hasEmbeddedItem(llwchar ext_char)
 {
-<<<<<<< HEAD
-	std::set<llwchar>::iterator iter = mEmbeddedUsedChars.find(ext_char);
-	if (iter != mEmbeddedUsedChars.end())
-	{
-		return true;
-	}
-	return false;
-=======
     std::set<llwchar>::iterator iter = mEmbeddedUsedChars.find(ext_char);
     if (iter != mEmbeddedUsedChars.end())
     {
-        return TRUE;
-    }
-    return FALSE;
->>>>>>> e7eced3c
+        return true;
+    }
+    return false;
 }
 
 
@@ -798,19 +603,11 @@
 
 void LLEmbeddedItems::markSaved()
 {
-<<<<<<< HEAD
-	for (std::set<llwchar>::iterator iter = mEmbeddedUsedChars.begin(); iter != mEmbeddedUsedChars.end(); ++iter)
-	{
-		llwchar wc = *iter;
-		sEntries[wc].mSaved = true;
-	}
-=======
     for (std::set<llwchar>::iterator iter = mEmbeddedUsedChars.begin(); iter != mEmbeddedUsedChars.end(); ++iter)
     {
         llwchar wc = *iter;
-        sEntries[wc].mSaved = TRUE;
-    }
->>>>>>> e7eced3c
+        sEntries[wc].mSaved = true;
+    }
 }
 
 ///////////////////////////////////////////////////////////////////
@@ -818,55 +615,14 @@
 class LLViewerTextEditor::TextCmdInsertEmbeddedItem : public LLTextBase::TextCmd
 {
 public:
-<<<<<<< HEAD
-	TextCmdInsertEmbeddedItem( S32 pos, LLInventoryItem* item )
-		: TextCmd(pos, false), 
-		  mExtCharValue(0)
-	{
-		mItem = item;
-	}
-
-	virtual bool execute( LLTextBase* editor, S32* delta )
-	{
-		LLViewerTextEditor* viewer_editor = (LLViewerTextEditor*)editor;
-		// Take this opportunity to remove any unused embedded items from this editor
-		viewer_editor->mEmbeddedItemList->removeUnusedChars();
-		if(viewer_editor->mEmbeddedItemList->insertEmbeddedItem( mItem, &mExtCharValue, true ) )
-		{
-			LLWString ws;
-			ws.assign(1, mExtCharValue);
-			*delta = insert(editor, getPosition(), ws );
-			return (*delta != 0);
-		}
-		return false;
-	}
-	
-	virtual S32 undo( LLTextBase* editor )
-	{
-		remove(editor, getPosition(), 1);
-		return getPosition(); 
-	}
-	
-	virtual S32 redo( LLTextBase* editor )
-	{ 
-		LLWString ws;
-		ws += mExtCharValue;
-		insert(editor, getPosition(), ws );
-		return getPosition() + 1;
-	}
-	virtual bool hasExtCharValue( llwchar value ) const
-	{
-		return (value == mExtCharValue);
-	}
-=======
     TextCmdInsertEmbeddedItem( S32 pos, LLInventoryItem* item )
-        : TextCmd(pos, FALSE),
+        : TextCmd(pos, false),
           mExtCharValue(0)
     {
         mItem = item;
     }
 
-    virtual BOOL execute( LLTextBase* editor, S32* delta )
+    virtual bool execute( LLTextBase* editor, S32* delta )
     {
         LLViewerTextEditor* viewer_editor = (LLViewerTextEditor*)editor;
         // Take this opportunity to remove any unused embedded items from this editor
@@ -878,7 +634,7 @@
             *delta = insert(editor, getPosition(), ws );
             return (*delta != 0);
         }
-        return FALSE;
+        return false;
     }
 
     virtual S32 undo( LLTextBase* editor )
@@ -894,11 +650,10 @@
         insert(editor, getPosition(), ws );
         return getPosition() + 1;
     }
-    virtual BOOL hasExtCharValue( llwchar value ) const
+    virtual bool hasExtCharValue( llwchar value ) const
     {
         return (value == mExtCharValue);
     }
->>>>>>> e7eced3c
 
 private:
     LLPointer<LLInventoryItem> mItem;
@@ -925,17 +680,10 @@
 // Member functions
 //
 LLViewerTextEditor::LLViewerTextEditor(const LLViewerTextEditor::Params& p)
-<<<<<<< HEAD
-:	LLTextEditor(p),
-	mDragItemChar(0),
-	mDragItemSaved(false),
-	mInventoryCallback(new LLEmbeddedNotecardOpener)
-=======
 :   LLTextEditor(p),
     mDragItemChar(0),
-    mDragItemSaved(FALSE),
+    mDragItemSaved(false),
     mInventoryCallback(new LLEmbeddedNotecardOpener)
->>>>>>> e7eced3c
 {
     mEmbeddedItemList = new LLEmbeddedItems(this);
     mInventoryCallback->setEditor(this);
@@ -966,58 +714,7 @@
 
 bool LLViewerTextEditor::handleMouseDown(S32 x, S32 y, MASK mask)
 {
-<<<<<<< HEAD
-	bool	handled = false;
-
-	// Let scrollbar have first dibs
-	handled = LLView::childrenHandleMouseDown(x, y, mask) != NULL;
-
-	if( !handled)
-	{
-		if( allowsEmbeddedItems() )
-		{
-			setCursorAtLocalPos( x, y, false );
-			llwchar wc = 0;
-			if (mCursorPos < getLength())
-			{
-				wc = getWText()[mCursorPos];
-			}
-			LLPointer<LLInventoryItem> item_at_pos = LLEmbeddedItems::getEmbeddedItemPtr(wc);
-			if (item_at_pos)
-			{
-				mDragItem = item_at_pos;
-				mDragItemChar = wc;
-				mDragItemSaved = LLEmbeddedItems::getEmbeddedItemSaved(wc);
-				gFocusMgr.setMouseCapture( this );
-				mMouseDownX = x;
-				mMouseDownY = y;
-				S32 screen_x;
-				S32 screen_y;
-				localPointToScreen(x, y, &screen_x, &screen_y );
-				LLToolDragAndDrop::getInstance()->setDragStart( screen_x, screen_y );
-
-				if (hasTabStop())
-				{
-					setFocus( true );
-				}
-
-				handled = true;
-			}
-			else
-			{
-				mDragItem = NULL;
-			}
-		}
-
-		if (!handled)
-		{
-			handled = LLTextEditor::handleMouseDown(x, y, mask);
-		}
-	}
-
-	return handled;
-=======
-    BOOL    handled = FALSE;
+    bool    handled = false;
 
     // Let scrollbar have first dibs
     handled = LLView::childrenHandleMouseDown(x, y, mask) != NULL;
@@ -1026,7 +723,7 @@
     {
         if( allowsEmbeddedItems() )
         {
-            setCursorAtLocalPos( x, y, FALSE );
+            setCursorAtLocalPos( x, y, false );
             llwchar wc = 0;
             if (mCursorPos < getLength())
             {
@@ -1048,10 +745,10 @@
 
                 if (hasTabStop())
                 {
-                    setFocus( TRUE );
+                    setFocus( true );
                 }
 
-                handled = TRUE;
+                handled = true;
             }
             else
             {
@@ -1066,39 +763,12 @@
     }
 
     return handled;
->>>>>>> e7eced3c
 }
 
 
 bool LLViewerTextEditor::handleHover(S32 x, S32 y, MASK mask)
 {
-<<<<<<< HEAD
-	bool handled = LLTextEditor::handleHover(x, y, mask);
-
-	if(hasMouseCapture() && mDragItem)
-	{
-		S32 screen_x;
-		S32 screen_y;
-		localPointToScreen(x, y, &screen_x, &screen_y );
-
-		mScroller->autoScroll(x, y);
-
-		if( LLToolDragAndDrop::getInstance()->isOverThreshold( screen_x, screen_y ) )
-		{
-			LLToolDragAndDrop::getInstance()->beginDrag(
-				LLViewerAssetType::lookupDragAndDropType( mDragItem->getType() ),
-				mDragItem->getUUID(),
-				LLToolDragAndDrop::SOURCE_NOTECARD,
-				mPreviewID, mObjectID);
-			return LLToolDragAndDrop::getInstance()->handleHover( x, y, mask );
-		}
-		getWindow()->setCursor(UI_CURSOR_HAND);
-		handled = true;
-	}
-
-	return handled;
-=======
-    BOOL handled = LLTextEditor::handleHover(x, y, mask);
+    bool handled = LLTextEditor::handleHover(x, y, mask);
 
     if(hasMouseCapture() && mDragItem)
     {
@@ -1118,46 +788,16 @@
             return LLToolDragAndDrop::getInstance()->handleHover( x, y, mask );
         }
         getWindow()->setCursor(UI_CURSOR_HAND);
-        handled = TRUE;
+        handled = true;
     }
 
     return handled;
->>>>>>> e7eced3c
 }
 
 
 bool LLViewerTextEditor::handleMouseUp(S32 x, S32 y, MASK mask)
 {
-<<<<<<< HEAD
-	bool handled = false;
-
-	if( hasMouseCapture() )
-	{
-		if (mDragItem)
-		{
-			// mouse down was on an item
-			S32 dx = x - mMouseDownX;
-			S32 dy = y - mMouseDownY;
-			if (-2 < dx && dx < 2 && -2 < dy && dy < 2)
-			{
-				if(mDragItemSaved)
-				{
-					openEmbeddedItem(mDragItem, mDragItemChar);
-				}
-				else
-				{
-					showUnsavedAlertDialog(mDragItem);
-				}
-			}
-		}
-		mDragItem = NULL;
-	}
-
-	handled = LLTextEditor::handleMouseUp(x,y,mask);
-
-	return handled;
-=======
-    BOOL handled = FALSE;
+    bool handled = false;
 
     if( hasMouseCapture() )
     {
@@ -1184,38 +824,11 @@
     handled = LLTextEditor::handleMouseUp(x,y,mask);
 
     return handled;
->>>>>>> e7eced3c
 }
 
 bool LLViewerTextEditor::handleDoubleClick(S32 x, S32 y, MASK mask)
 {
-<<<<<<< HEAD
-	bool	handled = false;
-
-	// let scrollbar have first dibs
-	handled = LLView::childrenHandleDoubleClick(x, y, mask) != NULL;
-
-	if( !handled)
-	{
-		if( allowsEmbeddedItems() )
-		{
-			S32 doc_index = getDocIndexFromLocalCoord(x, y, false);
-			llwchar doc_char = getWText()[doc_index];
-			if (mEmbeddedItemList->hasEmbeddedItem(doc_char))
-			{
-				if( openEmbeddedItemAtPos( doc_index ))
-				{
-					deselect();
-					setFocus( false );
-					return true;
-				}
-			}
-		}
-		handled = LLTextEditor::handleDoubleClick(x, y, mask);
-	}
-	return handled;
-=======
-    BOOL    handled = FALSE;
+    bool    handled = false;
 
     // let scrollbar have first dibs
     handled = LLView::childrenHandleDoubleClick(x, y, mask) != NULL;
@@ -1224,140 +837,38 @@
     {
         if( allowsEmbeddedItems() )
         {
-            S32 doc_index = getDocIndexFromLocalCoord(x, y, FALSE);
+            S32 doc_index = getDocIndexFromLocalCoord(x, y, false);
             llwchar doc_char = getWText()[doc_index];
             if (mEmbeddedItemList->hasEmbeddedItem(doc_char))
             {
                 if( openEmbeddedItemAtPos( doc_index ))
                 {
                     deselect();
-                    setFocus( FALSE );
-                    return TRUE;
+                    setFocus( false );
+                    return true;
                 }
             }
         }
         handled = LLTextEditor::handleDoubleClick(x, y, mask);
     }
     return handled;
->>>>>>> e7eced3c
 }
 
 
 // virtual
-<<<<<<< HEAD
 bool LLViewerTextEditor::handleDragAndDrop(S32 x, S32 y, MASK mask,
-					  bool drop, EDragAndDropType cargo_type, void *cargo_data,
-					  EAcceptance *accept,
-					  std::string& tooltip_msg)
-{
-	bool handled = false;
-	
-	LLToolDragAndDrop::ESource source = LLToolDragAndDrop::getInstance()->getSource();
-	if (LLToolDragAndDrop::SOURCE_NOTECARD == source)
-	{
-		// We currently do not handle dragging items from one notecard to another
-		// since items in a notecard must be in Inventory to be verified. See DEV-2891.
-		return false;
-	}
-	
-	if (getEnabled() && acceptsTextInput())
-	{
-		bool supported = false;
-		switch( cargo_type )
-		{
-			case DAD_SETTINGS:
-			{
-				supported = LLEnvironment::instance().isExtendedEnvironmentEnabled();
-				if (!supported && tooltip_msg.empty())
-				{
-					tooltip_msg.assign(LLTrans::getString("TooltipNotecardNotAllowedTypeDrop"));
-				}
-				break;
-			}
-			case DAD_CALLINGCARD:
-			case DAD_TEXTURE:
-			case DAD_SOUND:
-			case DAD_LANDMARK:
-			case DAD_SCRIPT:
-			case DAD_CLOTHING:
-			case DAD_OBJECT:
-			case DAD_NOTECARD:
-			case DAD_BODYPART:
-			case DAD_ANIMATION:
-			case DAD_GESTURE:
-			case DAD_MESH:
-            case DAD_MATERIAL:
-			{
-				supported = true;
-				break;
-			}
-
-		default:
-			supported = false;
-			break;
-		}
-
-		LLInventoryItem *item = (LLInventoryItem *)cargo_data;
-		if (item && allowsEmbeddedItems() && supported)
-		{
-			U32 mask_next = item->getPermissions().getMaskNextOwner();
-			if((mask_next & PERM_ITEM_UNRESTRICTED) == PERM_ITEM_UNRESTRICTED)
-			{
-				if( drop )
-				{
-					deselect();
-					S32 old_cursor = mCursorPos;
-					setCursorAtLocalPos( x, y, true );
-					S32 insert_pos = mCursorPos;
-					setCursorPos(old_cursor);
-					bool inserted = insertEmbeddedItem( insert_pos, item );
-					if( inserted && (old_cursor > mCursorPos) )
-					{
-						setCursorPos(mCursorPos + 1);
-					}
-
-					needsReflow();
-				}
-				*accept = ACCEPT_YES_COPY_MULTI;
-			}
-			else
-			{
-				*accept = ACCEPT_NO;
-				if (tooltip_msg.empty())
-				{
-					tooltip_msg.assign(LLTrans::getString("TooltipNotecardOwnerRestrictedDrop"));
-				}
-			}
-		}
-		else
-		{
-			*accept = ACCEPT_NO;
-		}
-	}
-	else
-	{
-		// Not enabled
-		*accept = ACCEPT_NO;
-	}
-
-	handled = true;
-	LL_DEBUGS("UserInput") << "dragAndDrop handled by LLViewerTextEditor " << getName() << LL_ENDL;
-
-	return handled;
-=======
-BOOL LLViewerTextEditor::handleDragAndDrop(S32 x, S32 y, MASK mask,
-                      BOOL drop, EDragAndDropType cargo_type, void *cargo_data,
+                      bool drop, EDragAndDropType cargo_type, void *cargo_data,
                       EAcceptance *accept,
                       std::string& tooltip_msg)
 {
-    BOOL handled = FALSE;
+    bool handled = false;
 
     LLToolDragAndDrop::ESource source = LLToolDragAndDrop::getInstance()->getSource();
     if (LLToolDragAndDrop::SOURCE_NOTECARD == source)
     {
         // We currently do not handle dragging items from one notecard to another
         // since items in a notecard must be in Inventory to be verified. See DEV-2891.
-        return FALSE;
+        return false;
     }
 
     if (getEnabled() && acceptsTextInput())
@@ -1407,10 +918,10 @@
                 {
                     deselect();
                     S32 old_cursor = mCursorPos;
-                    setCursorAtLocalPos( x, y, TRUE );
+                    setCursorAtLocalPos( x, y, true );
                     S32 insert_pos = mCursorPos;
                     setCursorPos(old_cursor);
-                    BOOL inserted = insertEmbeddedItem( insert_pos, item );
+                    bool inserted = insertEmbeddedItem( insert_pos, item );
                     if( inserted && (old_cursor > mCursorPos) )
                     {
                         setCursorPos(mCursorPos + 1);
@@ -1440,11 +951,10 @@
         *accept = ACCEPT_NO;
     }
 
-    handled = TRUE;
+    handled = true;
     LL_DEBUGS("UserInput") << "dragAndDrop handled by LLViewerTextEditor " << getName() << LL_ENDL;
 
     return handled;
->>>>>>> e7eced3c
 }
 
 void LLViewerTextEditor::setASCIIEmbeddedText(const std::string& instr)
@@ -1591,33 +1101,13 @@
 
 bool LLViewerTextEditor::openEmbeddedItemAtPos(S32 pos)
 {
-<<<<<<< HEAD
-	if( pos < getLength())
-	{
-		llwchar wc = getWText()[pos];
-		LLPointer<LLInventoryItem> item = LLEmbeddedItems::getEmbeddedItemPtr( wc );
-		if( item )
-		{
-			bool saved = LLEmbeddedItems::getEmbeddedItemSaved( wc );
-			if (saved)
-			{
-				return openEmbeddedItem(item, wc); 
-			}
-			else
-			{
-				showUnsavedAlertDialog(item);
-			}
-		}
-	}
-	return false;
-=======
     if( pos < getLength())
     {
         llwchar wc = getWText()[pos];
         LLPointer<LLInventoryItem> item = LLEmbeddedItems::getEmbeddedItemPtr( wc );
         if( item )
         {
-            BOOL saved = LLEmbeddedItems::getEmbeddedItemSaved( wc );
+            bool saved = LLEmbeddedItems::getEmbeddedItemSaved( wc );
             if (saved)
             {
                 return openEmbeddedItem(item, wc);
@@ -1628,74 +1118,36 @@
             }
         }
     }
-    return FALSE;
->>>>>>> e7eced3c
+    return false;
 }
 
 
 bool LLViewerTextEditor::openEmbeddedItem(LLPointer<LLInventoryItem> item, llwchar wc)
 {
 
-<<<<<<< HEAD
-	switch( item->getType() )
-	{
-		case LLAssetType::AT_TEXTURE:
-			openEmbeddedTexture( item, wc );
-			return true;
-
-		case LLAssetType::AT_SOUND:
-			openEmbeddedSound( item, wc );
-			return true;
-
-		case LLAssetType::AT_LANDMARK:
-			openEmbeddedLandmark( item, wc );
-			return true;
-
-		case LLAssetType::AT_CALLINGCARD:
-			openEmbeddedCallingcard( item, wc );
-			return true;
-		case LLAssetType::AT_SETTINGS:
-			openEmbeddedSetting(item, wc);
-			return true;
+    switch( item->getType() )
+    {
+        case LLAssetType::AT_TEXTURE:
+            openEmbeddedTexture( item, wc );
+            return true;
+
+        case LLAssetType::AT_SOUND:
+            openEmbeddedSound( item, wc );
+            return true;
+
+        case LLAssetType::AT_LANDMARK:
+            openEmbeddedLandmark( item, wc );
+            return true;
+
+        case LLAssetType::AT_CALLINGCARD:
+            openEmbeddedCallingcard( item, wc );
+            return true;
+        case LLAssetType::AT_SETTINGS:
+            openEmbeddedSetting(item, wc);
+            return true;
         case LLAssetType::AT_MATERIAL:
             openEmbeddedGLTFMaterial(item, wc);
             return true;
-		case LLAssetType::AT_NOTECARD:
-		case LLAssetType::AT_LSL_TEXT:
-		case LLAssetType::AT_CLOTHING:
-		case LLAssetType::AT_OBJECT:
-		case LLAssetType::AT_BODYPART:
-		case LLAssetType::AT_ANIMATION:
-		case LLAssetType::AT_GESTURE:
-			showCopyToInvDialog( item, wc );
-			return true;
-		default:
-			return false;
-	}
-=======
-    switch( item->getType() )
-    {
-        case LLAssetType::AT_TEXTURE:
-            openEmbeddedTexture( item, wc );
-            return TRUE;
-
-        case LLAssetType::AT_SOUND:
-            openEmbeddedSound( item, wc );
-            return TRUE;
-
-        case LLAssetType::AT_LANDMARK:
-            openEmbeddedLandmark( item, wc );
-            return TRUE;
-
-        case LLAssetType::AT_CALLINGCARD:
-            openEmbeddedCallingcard( item, wc );
-            return TRUE;
-        case LLAssetType::AT_SETTINGS:
-            openEmbeddedSetting(item, wc);
-            return TRUE;
-        case LLAssetType::AT_MATERIAL:
-            openEmbeddedGLTFMaterial(item, wc);
-            return TRUE;
         case LLAssetType::AT_NOTECARD:
         case LLAssetType::AT_LSL_TEXT:
         case LLAssetType::AT_CLOTHING:
@@ -1704,11 +1156,10 @@
         case LLAssetType::AT_ANIMATION:
         case LLAssetType::AT_GESTURE:
             showCopyToInvDialog( item, wc );
-            return TRUE;
+            return true;
         default:
-            return FALSE;
-    }
->>>>>>> e7eced3c
+            return false;
+    }
 
 }
 
@@ -1912,24 +1363,6 @@
 
 bool LLViewerTextEditor::exportBuffer( std::string& buffer )
 {
-<<<<<<< HEAD
-	LLNotecard nc(LLNotecard::MAX_SIZE);
-
-	// Get the embedded text and update the item list to just be the used items
-	nc.setText(getEmbeddedText());
-
-	// Now get the used items and copy the list to the notecard
-	std::vector<LLPointer<LLInventoryItem> > embedded_items;
-	mEmbeddedItemList->getEmbeddedItemList(embedded_items);	
-	nc.setItems(embedded_items);
-	
-	std::stringstream out_stream;
-	nc.exportStream(out_stream);
-	
-	buffer = out_stream.str();
-	
-	return true;
-=======
     LLNotecard nc(LLNotecard::MAX_SIZE);
 
     // Get the embedded text and update the item list to just be the used items
@@ -1945,6 +1378,5 @@
 
     buffer = out_stream.str();
 
-    return TRUE;
->>>>>>> e7eced3c
-}
+    return true;
+}
