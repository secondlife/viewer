/**
 * @file llfloaterinspect.cpp
 * @brief Floater for object inspection tool
 *
 * $LicenseInfo:firstyear=2006&license=viewerlgpl$
 * Second Life Viewer Source Code
 * Copyright (C) 2010, Linden Research, Inc.
 *
 * This library is free software; you can redistribute it and/or
 * modify it under the terms of the GNU Lesser General Public
 * License as published by the Free Software Foundation;
 * version 2.1 of the License only.
 *
 * This library is distributed in the hope that it will be useful,
 * but WITHOUT ANY WARRANTY; without even the implied warranty of
 * MERCHANTABILITY or FITNESS FOR A PARTICULAR PURPOSE.  See the GNU
 * Lesser General Public License for more details.
 *
 * You should have received a copy of the GNU Lesser General Public
 * License along with this library; if not, write to the Free Software
 * Foundation, Inc., 51 Franklin Street, Fifth Floor, Boston, MA  02110-1301  USA
 *
 * Linden Research, Inc., 945 Battery Street, San Francisco, CA  94111  USA
 * $/LicenseInfo$
 */

#include "llviewerprecompiledheaders.h"

#include "llfloaterinspect.h"

#include "llfloaterreg.h"
#include "llfloatertools.h"
#include "llavataractions.h"
#include "llavatarnamecache.h"
#include "llgroupactions.h"
#include "llscrolllistctrl.h"
#include "llscrolllistitem.h"
#include "llselectmgr.h"
#include "lltoolcomp.h"
#include "lltoolmgr.h"
#include "lltrans.h"
#include "llviewercontrol.h"
#include "llviewerobject.h"
#include "lluictrlfactory.h"

//LLFloaterInspect* LLFloaterInspect::sInstance = NULL;

LLFloaterInspect::LLFloaterInspect(const LLSD& key)
  : LLFloater(key),
<<<<<<< HEAD
	mDirty(false),
	mOwnerNameCacheConnection(),
	mCreatorNameCacheConnection()
=======
    mDirty(FALSE),
    mOwnerNameCacheConnection(),
    mCreatorNameCacheConnection()
>>>>>>> e1623bb2
{
    mCommitCallbackRegistrar.add("Inspect.OwnerProfile",    boost::bind(&LLFloaterInspect::onClickOwnerProfile, this));
    mCommitCallbackRegistrar.add("Inspect.CreatorProfile",  boost::bind(&LLFloaterInspect::onClickCreatorProfile, this));
    mCommitCallbackRegistrar.add("Inspect.SelectObject",    boost::bind(&LLFloaterInspect::onSelectObject, this));
}

bool LLFloaterInspect::postBuild()
{
<<<<<<< HEAD
	mObjectList = getChild<LLScrollListCtrl>("object_list");
//	childSetAction("button owner",onClickOwnerProfile, this);
//	childSetAction("button creator",onClickCreatorProfile, this);
//	childSetCommitCallback("object_list", onSelectObject, NULL);
	
	refresh();
	
	return true;
=======
    mObjectList = getChild<LLScrollListCtrl>("object_list");
//  childSetAction("button owner",onClickOwnerProfile, this);
//  childSetAction("button creator",onClickCreatorProfile, this);
//  childSetCommitCallback("object_list", onSelectObject, NULL);

    refresh();

    return TRUE;
>>>>>>> e1623bb2
}

LLFloaterInspect::~LLFloaterInspect(void)
{
<<<<<<< HEAD
	if (mOwnerNameCacheConnection.connected())
	{
		mOwnerNameCacheConnection.disconnect();
	}
	if (mCreatorNameCacheConnection.connected())
	{
		mCreatorNameCacheConnection.disconnect();
	}
	if(!LLFloaterReg::instanceVisible("build"))
	{
		if(LLToolMgr::getInstance()->getBaseTool() == LLToolCompInspect::getInstance())
		{
			LLToolMgr::getInstance()->clearTransientTool();
		}
		// Switch back to basic toolset
		LLToolMgr::getInstance()->setCurrentToolset(gBasicToolset);	
	}
	else
	{
		LLFloaterReg::showInstance("build", LLSD(), true);
	}
=======
    if (mOwnerNameCacheConnection.connected())
    {
        mOwnerNameCacheConnection.disconnect();
    }
    if (mCreatorNameCacheConnection.connected())
    {
        mCreatorNameCacheConnection.disconnect();
    }
    if(!LLFloaterReg::instanceVisible("build"))
    {
        if(LLToolMgr::getInstance()->getBaseTool() == LLToolCompInspect::getInstance())
        {
            LLToolMgr::getInstance()->clearTransientTool();
        }
        // Switch back to basic toolset
        LLToolMgr::getInstance()->setCurrentToolset(gBasicToolset);
    }
    else
    {
        LLFloaterReg::showInstance("build", LLSD(), TRUE);
    }
>>>>>>> e1623bb2
}

void LLFloaterInspect::onOpen(const LLSD& key)
{
<<<<<<< HEAD
	bool forcesel = LLSelectMgr::getInstance()->setForceSelection(true);
	LLToolMgr::getInstance()->setTransientTool(LLToolCompInspect::getInstance());
	LLSelectMgr::getInstance()->setForceSelection(forcesel);	// restore previouis value
	mObjectSelection = LLSelectMgr::getInstance()->getSelection();
	refresh();
=======
    BOOL forcesel = LLSelectMgr::getInstance()->setForceSelection(TRUE);
    LLToolMgr::getInstance()->setTransientTool(LLToolCompInspect::getInstance());
    LLSelectMgr::getInstance()->setForceSelection(forcesel);    // restore previouis value
    mObjectSelection = LLSelectMgr::getInstance()->getSelection();
    refresh();
>>>>>>> e1623bb2
}
void LLFloaterInspect::onClickCreatorProfile()
{
    if(mObjectList->getAllSelected().size() == 0)
    {
        return;
    }
    LLScrollListItem* first_selected =mObjectList->getFirstSelected();

    if (first_selected)
    {
        struct f : public LLSelectedNodeFunctor
        {
            LLUUID obj_id;
            f(const LLUUID& id) : obj_id(id) {}
            virtual bool apply(LLSelectNode* node)
            {
                return (obj_id == node->getObject()->getID());
            }
        } func(first_selected->getUUID());
        LLSelectNode* node = mObjectSelection->getFirstNode(&func);
        if(node)
        {
            LLAvatarActions::showProfile(node->mPermissions->getCreator());
        }
    }
}

void LLFloaterInspect::onClickOwnerProfile()
{
    if(mObjectList->getAllSelected().size() == 0) return;
    LLScrollListItem* first_selected =mObjectList->getFirstSelected();

    if (first_selected)
    {
        LLUUID selected_id = first_selected->getUUID();
        struct f : public LLSelectedNodeFunctor
        {
            LLUUID obj_id;
            f(const LLUUID& id) : obj_id(id) {}
            virtual bool apply(LLSelectNode* node)
            {
                return (obj_id == node->getObject()->getID());
            }
        } func(selected_id);
        LLSelectNode* node = mObjectSelection->getFirstNode(&func);
        if(node)
        {
            if(node->mPermissions->isGroupOwned())
            {
                const LLUUID& idGroup = node->mPermissions->getGroup();
                LLGroupActions::show(idGroup);
            }
            else
            {
                const LLUUID& owner_id = node->mPermissions->getOwner();
                LLAvatarActions::showProfile(owner_id);
            }

        }
    }
}

void LLFloaterInspect::onSelectObject()
{
    if(LLFloaterInspect::getSelectedUUID() != LLUUID::null)
    {
        getChildView("button owner")->setEnabled(true);
        getChildView("button creator")->setEnabled(true);
    }
}

LLUUID LLFloaterInspect::getSelectedUUID()
{
    if(mObjectList->getAllSelected().size() > 0)
    {
        LLScrollListItem* first_selected =mObjectList->getFirstSelected();
        if (first_selected)
        {
            return first_selected->getUUID();
        }

    }
    return LLUUID::null;
}

void LLFloaterInspect::refresh()
{
    LLUUID creator_id;
    std::string creator_name;
    S32 pos = mObjectList->getScrollPos();
    getChildView("button owner")->setEnabled(false);
    getChildView("button creator")->setEnabled(false);
    LLUUID selected_uuid;
    S32 selected_index = mObjectList->getFirstSelectedIndex();
    if(selected_index > -1)
    {
        LLScrollListItem* first_selected =
            mObjectList->getFirstSelected();
        if (first_selected)
        {
            selected_uuid = first_selected->getUUID();
        }
    }
    mObjectList->operateOnAll(LLScrollListCtrl::OP_DELETE);
    //List all transient objects, then all linked objects

    for (LLObjectSelection::valid_iterator iter = mObjectSelection->valid_begin();
         iter != mObjectSelection->valid_end(); iter++)
    {
        LLSelectNode* obj = *iter;
        LLSD row;
        std::string owner_name, creator_name;

        if (obj->mCreationDate == 0)
        {   // Don't have valid information from the server, so skip this one
            continue;
        }

        time_t timestamp = (time_t) (obj->mCreationDate/1000000);
        std::string timeStr = getString("timeStamp");
        LLSD substitution;
        substitution["datetime"] = (S32) timestamp;
        LLStringUtil::format (timeStr, substitution);

        const LLUUID& idOwner = obj->mPermissions->getOwner();
        const LLUUID& idCreator = obj->mPermissions->getCreator();
        LLAvatarName av_name;

        if(obj->mPermissions->isGroupOwned())
        {
            std::string group_name;
            const LLUUID& idGroup = obj->mPermissions->getGroup();
            if(gCacheName->getGroupName(idGroup, group_name))
            {
                owner_name = "[" + group_name + "] (group)";
            }
            else
            {
                owner_name = LLTrans::getString("RetrievingData");
                if (mOwnerNameCacheConnection.connected())
                {
                    mOwnerNameCacheConnection.disconnect();
                }
                mOwnerNameCacheConnection = gCacheName->getGroup(idGroup, boost::bind(&LLFloaterInspect::onGetOwnerNameCallback, this));
            }
        }
        else
        {
            // Only work with the names if we actually get a result
            // from the name cache. If not, defer setting the
            // actual name and set a placeholder.
            if (LLAvatarNameCache::get(idOwner, &av_name))
            {
                owner_name = av_name.getCompleteName();
            }
            else
            {
                owner_name = LLTrans::getString("RetrievingData");
                if (mOwnerNameCacheConnection.connected())
                {
                    mOwnerNameCacheConnection.disconnect();
                }
                mOwnerNameCacheConnection = LLAvatarNameCache::get(idOwner, boost::bind(&LLFloaterInspect::onGetOwnerNameCallback, this));
            }
        }

        if (LLAvatarNameCache::get(idCreator, &av_name))
        {
            creator_name = av_name.getCompleteName();
        }
        else
        {
            creator_name = LLTrans::getString("RetrievingData");
            if (mCreatorNameCacheConnection.connected())
            {
                mCreatorNameCacheConnection.disconnect();
            }
            mCreatorNameCacheConnection = LLAvatarNameCache::get(idCreator, boost::bind(&LLFloaterInspect::onGetCreatorNameCallback, this));
        }

        row["id"] = obj->getObject()->getID();
        row["columns"][0]["column"] = "object_name";
        row["columns"][0]["type"] = "text";
        // make sure we're either at the top of the link chain
        // or top of the editable chain, for attachments
        if(!(obj->getObject()->isRoot() || obj->getObject()->isRootEdit()))
        {
            row["columns"][0]["value"] = std::string("   ") + obj->mName;
        }
        else
        {
            row["columns"][0]["value"] = obj->mName;
        }
        row["columns"][1]["column"] = "owner_name";
        row["columns"][1]["type"] = "text";
        row["columns"][1]["value"] = owner_name;
        row["columns"][2]["column"] = "creator_name";
        row["columns"][2]["type"] = "text";
        row["columns"][2]["value"] = creator_name;
        row["columns"][3]["column"] = "creation_date";
        row["columns"][3]["type"] = "text";
        row["columns"][3]["value"] = timeStr;
        mObjectList->addElement(row, ADD_TOP);
    }
    if(selected_index > -1 && mObjectList->getItemIndex(selected_uuid) == selected_index)
    {
        mObjectList->selectNthItem(selected_index);
    }
    else
    {
        mObjectList->selectNthItem(0);
    }
    onSelectObject();
    mObjectList->setScrollPos(pos);
}

void LLFloaterInspect::onFocusReceived()
{
    LLToolMgr::getInstance()->setTransientTool(LLToolCompInspect::getInstance());
    LLFloater::onFocusReceived();
}

void LLFloaterInspect::dirty()
{
    setDirty();
}

void LLFloaterInspect::onGetOwnerNameCallback()
{
    mOwnerNameCacheConnection.disconnect();
    setDirty();
}

void LLFloaterInspect::onGetCreatorNameCallback()
{
    mCreatorNameCacheConnection.disconnect();
    setDirty();
}

void LLFloaterInspect::draw()
{
<<<<<<< HEAD
	if (mDirty)
	{
		refresh();
		mDirty = false;
	}
=======
    if (mDirty)
    {
        refresh();
        mDirty = FALSE;
    }
>>>>>>> e1623bb2

    LLFloater::draw();
}<|MERGE_RESOLUTION|>--- conflicted
+++ resolved
@@ -1,409 +1,352 @@
-/**
- * @file llfloaterinspect.cpp
- * @brief Floater for object inspection tool
- *
- * $LicenseInfo:firstyear=2006&license=viewerlgpl$
- * Second Life Viewer Source Code
- * Copyright (C) 2010, Linden Research, Inc.
- *
- * This library is free software; you can redistribute it and/or
- * modify it under the terms of the GNU Lesser General Public
- * License as published by the Free Software Foundation;
- * version 2.1 of the License only.
- *
- * This library is distributed in the hope that it will be useful,
- * but WITHOUT ANY WARRANTY; without even the implied warranty of
- * MERCHANTABILITY or FITNESS FOR A PARTICULAR PURPOSE.  See the GNU
- * Lesser General Public License for more details.
- *
- * You should have received a copy of the GNU Lesser General Public
- * License along with this library; if not, write to the Free Software
- * Foundation, Inc., 51 Franklin Street, Fifth Floor, Boston, MA  02110-1301  USA
- *
- * Linden Research, Inc., 945 Battery Street, San Francisco, CA  94111  USA
- * $/LicenseInfo$
- */
-
-#include "llviewerprecompiledheaders.h"
-
-#include "llfloaterinspect.h"
-
-#include "llfloaterreg.h"
-#include "llfloatertools.h"
-#include "llavataractions.h"
-#include "llavatarnamecache.h"
-#include "llgroupactions.h"
-#include "llscrolllistctrl.h"
-#include "llscrolllistitem.h"
-#include "llselectmgr.h"
-#include "lltoolcomp.h"
-#include "lltoolmgr.h"
-#include "lltrans.h"
-#include "llviewercontrol.h"
-#include "llviewerobject.h"
-#include "lluictrlfactory.h"
-
-//LLFloaterInspect* LLFloaterInspect::sInstance = NULL;
-
-LLFloaterInspect::LLFloaterInspect(const LLSD& key)
-  : LLFloater(key),
-<<<<<<< HEAD
-	mDirty(false),
-	mOwnerNameCacheConnection(),
-	mCreatorNameCacheConnection()
-=======
-    mDirty(FALSE),
-    mOwnerNameCacheConnection(),
-    mCreatorNameCacheConnection()
->>>>>>> e1623bb2
-{
-    mCommitCallbackRegistrar.add("Inspect.OwnerProfile",    boost::bind(&LLFloaterInspect::onClickOwnerProfile, this));
-    mCommitCallbackRegistrar.add("Inspect.CreatorProfile",  boost::bind(&LLFloaterInspect::onClickCreatorProfile, this));
-    mCommitCallbackRegistrar.add("Inspect.SelectObject",    boost::bind(&LLFloaterInspect::onSelectObject, this));
-}
-
-bool LLFloaterInspect::postBuild()
-{
-<<<<<<< HEAD
-	mObjectList = getChild<LLScrollListCtrl>("object_list");
-//	childSetAction("button owner",onClickOwnerProfile, this);
-//	childSetAction("button creator",onClickCreatorProfile, this);
-//	childSetCommitCallback("object_list", onSelectObject, NULL);
-	
-	refresh();
-	
-	return true;
-=======
-    mObjectList = getChild<LLScrollListCtrl>("object_list");
-//  childSetAction("button owner",onClickOwnerProfile, this);
-//  childSetAction("button creator",onClickCreatorProfile, this);
-//  childSetCommitCallback("object_list", onSelectObject, NULL);
-
-    refresh();
-
-    return TRUE;
->>>>>>> e1623bb2
-}
-
-LLFloaterInspect::~LLFloaterInspect(void)
-{
-<<<<<<< HEAD
-	if (mOwnerNameCacheConnection.connected())
-	{
-		mOwnerNameCacheConnection.disconnect();
-	}
-	if (mCreatorNameCacheConnection.connected())
-	{
-		mCreatorNameCacheConnection.disconnect();
-	}
-	if(!LLFloaterReg::instanceVisible("build"))
-	{
-		if(LLToolMgr::getInstance()->getBaseTool() == LLToolCompInspect::getInstance())
-		{
-			LLToolMgr::getInstance()->clearTransientTool();
-		}
-		// Switch back to basic toolset
-		LLToolMgr::getInstance()->setCurrentToolset(gBasicToolset);	
-	}
-	else
-	{
-		LLFloaterReg::showInstance("build", LLSD(), true);
-	}
-=======
-    if (mOwnerNameCacheConnection.connected())
-    {
-        mOwnerNameCacheConnection.disconnect();
-    }
-    if (mCreatorNameCacheConnection.connected())
-    {
-        mCreatorNameCacheConnection.disconnect();
-    }
-    if(!LLFloaterReg::instanceVisible("build"))
-    {
-        if(LLToolMgr::getInstance()->getBaseTool() == LLToolCompInspect::getInstance())
-        {
-            LLToolMgr::getInstance()->clearTransientTool();
-        }
-        // Switch back to basic toolset
-        LLToolMgr::getInstance()->setCurrentToolset(gBasicToolset);
-    }
-    else
-    {
-        LLFloaterReg::showInstance("build", LLSD(), TRUE);
-    }
->>>>>>> e1623bb2
-}
-
-void LLFloaterInspect::onOpen(const LLSD& key)
-{
-<<<<<<< HEAD
-	bool forcesel = LLSelectMgr::getInstance()->setForceSelection(true);
-	LLToolMgr::getInstance()->setTransientTool(LLToolCompInspect::getInstance());
-	LLSelectMgr::getInstance()->setForceSelection(forcesel);	// restore previouis value
-	mObjectSelection = LLSelectMgr::getInstance()->getSelection();
-	refresh();
-=======
-    BOOL forcesel = LLSelectMgr::getInstance()->setForceSelection(TRUE);
-    LLToolMgr::getInstance()->setTransientTool(LLToolCompInspect::getInstance());
-    LLSelectMgr::getInstance()->setForceSelection(forcesel);    // restore previouis value
-    mObjectSelection = LLSelectMgr::getInstance()->getSelection();
-    refresh();
->>>>>>> e1623bb2
-}
-void LLFloaterInspect::onClickCreatorProfile()
-{
-    if(mObjectList->getAllSelected().size() == 0)
-    {
-        return;
-    }
-    LLScrollListItem* first_selected =mObjectList->getFirstSelected();
-
-    if (first_selected)
-    {
-        struct f : public LLSelectedNodeFunctor
-        {
-            LLUUID obj_id;
-            f(const LLUUID& id) : obj_id(id) {}
-            virtual bool apply(LLSelectNode* node)
-            {
-                return (obj_id == node->getObject()->getID());
-            }
-        } func(first_selected->getUUID());
-        LLSelectNode* node = mObjectSelection->getFirstNode(&func);
-        if(node)
-        {
-            LLAvatarActions::showProfile(node->mPermissions->getCreator());
-        }
-    }
-}
-
-void LLFloaterInspect::onClickOwnerProfile()
-{
-    if(mObjectList->getAllSelected().size() == 0) return;
-    LLScrollListItem* first_selected =mObjectList->getFirstSelected();
-
-    if (first_selected)
-    {
-        LLUUID selected_id = first_selected->getUUID();
-        struct f : public LLSelectedNodeFunctor
-        {
-            LLUUID obj_id;
-            f(const LLUUID& id) : obj_id(id) {}
-            virtual bool apply(LLSelectNode* node)
-            {
-                return (obj_id == node->getObject()->getID());
-            }
-        } func(selected_id);
-        LLSelectNode* node = mObjectSelection->getFirstNode(&func);
-        if(node)
-        {
-            if(node->mPermissions->isGroupOwned())
-            {
-                const LLUUID& idGroup = node->mPermissions->getGroup();
-                LLGroupActions::show(idGroup);
-            }
-            else
-            {
-                const LLUUID& owner_id = node->mPermissions->getOwner();
-                LLAvatarActions::showProfile(owner_id);
-            }
-
-        }
-    }
-}
-
-void LLFloaterInspect::onSelectObject()
-{
-    if(LLFloaterInspect::getSelectedUUID() != LLUUID::null)
-    {
-        getChildView("button owner")->setEnabled(true);
-        getChildView("button creator")->setEnabled(true);
-    }
-}
-
-LLUUID LLFloaterInspect::getSelectedUUID()
-{
-    if(mObjectList->getAllSelected().size() > 0)
-    {
-        LLScrollListItem* first_selected =mObjectList->getFirstSelected();
-        if (first_selected)
-        {
-            return first_selected->getUUID();
-        }
-
-    }
-    return LLUUID::null;
-}
-
-void LLFloaterInspect::refresh()
-{
-    LLUUID creator_id;
-    std::string creator_name;
-    S32 pos = mObjectList->getScrollPos();
-    getChildView("button owner")->setEnabled(false);
-    getChildView("button creator")->setEnabled(false);
-    LLUUID selected_uuid;
-    S32 selected_index = mObjectList->getFirstSelectedIndex();
-    if(selected_index > -1)
-    {
-        LLScrollListItem* first_selected =
-            mObjectList->getFirstSelected();
-        if (first_selected)
-        {
-            selected_uuid = first_selected->getUUID();
-        }
-    }
-    mObjectList->operateOnAll(LLScrollListCtrl::OP_DELETE);
-    //List all transient objects, then all linked objects
-
-    for (LLObjectSelection::valid_iterator iter = mObjectSelection->valid_begin();
-         iter != mObjectSelection->valid_end(); iter++)
-    {
-        LLSelectNode* obj = *iter;
-        LLSD row;
-        std::string owner_name, creator_name;
-
-        if (obj->mCreationDate == 0)
-        {   // Don't have valid information from the server, so skip this one
-            continue;
-        }
-
-        time_t timestamp = (time_t) (obj->mCreationDate/1000000);
-        std::string timeStr = getString("timeStamp");
-        LLSD substitution;
-        substitution["datetime"] = (S32) timestamp;
-        LLStringUtil::format (timeStr, substitution);
-
-        const LLUUID& idOwner = obj->mPermissions->getOwner();
-        const LLUUID& idCreator = obj->mPermissions->getCreator();
-        LLAvatarName av_name;
-
-        if(obj->mPermissions->isGroupOwned())
-        {
-            std::string group_name;
-            const LLUUID& idGroup = obj->mPermissions->getGroup();
-            if(gCacheName->getGroupName(idGroup, group_name))
-            {
-                owner_name = "[" + group_name + "] (group)";
-            }
-            else
-            {
-                owner_name = LLTrans::getString("RetrievingData");
-                if (mOwnerNameCacheConnection.connected())
-                {
-                    mOwnerNameCacheConnection.disconnect();
-                }
-                mOwnerNameCacheConnection = gCacheName->getGroup(idGroup, boost::bind(&LLFloaterInspect::onGetOwnerNameCallback, this));
-            }
-        }
-        else
-        {
-            // Only work with the names if we actually get a result
-            // from the name cache. If not, defer setting the
-            // actual name and set a placeholder.
-            if (LLAvatarNameCache::get(idOwner, &av_name))
-            {
-                owner_name = av_name.getCompleteName();
-            }
-            else
-            {
-                owner_name = LLTrans::getString("RetrievingData");
-                if (mOwnerNameCacheConnection.connected())
-                {
-                    mOwnerNameCacheConnection.disconnect();
-                }
-                mOwnerNameCacheConnection = LLAvatarNameCache::get(idOwner, boost::bind(&LLFloaterInspect::onGetOwnerNameCallback, this));
-            }
-        }
-
-        if (LLAvatarNameCache::get(idCreator, &av_name))
-        {
-            creator_name = av_name.getCompleteName();
-        }
-        else
-        {
-            creator_name = LLTrans::getString("RetrievingData");
-            if (mCreatorNameCacheConnection.connected())
-            {
-                mCreatorNameCacheConnection.disconnect();
-            }
-            mCreatorNameCacheConnection = LLAvatarNameCache::get(idCreator, boost::bind(&LLFloaterInspect::onGetCreatorNameCallback, this));
-        }
-
-        row["id"] = obj->getObject()->getID();
-        row["columns"][0]["column"] = "object_name";
-        row["columns"][0]["type"] = "text";
-        // make sure we're either at the top of the link chain
-        // or top of the editable chain, for attachments
-        if(!(obj->getObject()->isRoot() || obj->getObject()->isRootEdit()))
-        {
-            row["columns"][0]["value"] = std::string("   ") + obj->mName;
-        }
-        else
-        {
-            row["columns"][0]["value"] = obj->mName;
-        }
-        row["columns"][1]["column"] = "owner_name";
-        row["columns"][1]["type"] = "text";
-        row["columns"][1]["value"] = owner_name;
-        row["columns"][2]["column"] = "creator_name";
-        row["columns"][2]["type"] = "text";
-        row["columns"][2]["value"] = creator_name;
-        row["columns"][3]["column"] = "creation_date";
-        row["columns"][3]["type"] = "text";
-        row["columns"][3]["value"] = timeStr;
-        mObjectList->addElement(row, ADD_TOP);
-    }
-    if(selected_index > -1 && mObjectList->getItemIndex(selected_uuid) == selected_index)
-    {
-        mObjectList->selectNthItem(selected_index);
-    }
-    else
-    {
-        mObjectList->selectNthItem(0);
-    }
-    onSelectObject();
-    mObjectList->setScrollPos(pos);
-}
-
-void LLFloaterInspect::onFocusReceived()
-{
-    LLToolMgr::getInstance()->setTransientTool(LLToolCompInspect::getInstance());
-    LLFloater::onFocusReceived();
-}
-
-void LLFloaterInspect::dirty()
-{
-    setDirty();
-}
-
-void LLFloaterInspect::onGetOwnerNameCallback()
-{
-    mOwnerNameCacheConnection.disconnect();
-    setDirty();
-}
-
-void LLFloaterInspect::onGetCreatorNameCallback()
-{
-    mCreatorNameCacheConnection.disconnect();
-    setDirty();
-}
-
-void LLFloaterInspect::draw()
-{
-<<<<<<< HEAD
-	if (mDirty)
-	{
-		refresh();
-		mDirty = false;
-	}
-=======
-    if (mDirty)
-    {
-        refresh();
-        mDirty = FALSE;
-    }
->>>>>>> e1623bb2
-
-    LLFloater::draw();
-}+/**
+ * @file llfloaterinspect.cpp
+ * @brief Floater for object inspection tool
+ *
+ * $LicenseInfo:firstyear=2006&license=viewerlgpl$
+ * Second Life Viewer Source Code
+ * Copyright (C) 2010, Linden Research, Inc.
+ *
+ * This library is free software; you can redistribute it and/or
+ * modify it under the terms of the GNU Lesser General Public
+ * License as published by the Free Software Foundation;
+ * version 2.1 of the License only.
+ *
+ * This library is distributed in the hope that it will be useful,
+ * but WITHOUT ANY WARRANTY; without even the implied warranty of
+ * MERCHANTABILITY or FITNESS FOR A PARTICULAR PURPOSE.  See the GNU
+ * Lesser General Public License for more details.
+ *
+ * You should have received a copy of the GNU Lesser General Public
+ * License along with this library; if not, write to the Free Software
+ * Foundation, Inc., 51 Franklin Street, Fifth Floor, Boston, MA  02110-1301  USA
+ *
+ * Linden Research, Inc., 945 Battery Street, San Francisco, CA  94111  USA
+ * $/LicenseInfo$
+ */
+
+#include "llviewerprecompiledheaders.h"
+
+#include "llfloaterinspect.h"
+
+#include "llfloaterreg.h"
+#include "llfloatertools.h"
+#include "llavataractions.h"
+#include "llavatarnamecache.h"
+#include "llgroupactions.h"
+#include "llscrolllistctrl.h"
+#include "llscrolllistitem.h"
+#include "llselectmgr.h"
+#include "lltoolcomp.h"
+#include "lltoolmgr.h"
+#include "lltrans.h"
+#include "llviewercontrol.h"
+#include "llviewerobject.h"
+#include "lluictrlfactory.h"
+
+//LLFloaterInspect* LLFloaterInspect::sInstance = NULL;
+
+LLFloaterInspect::LLFloaterInspect(const LLSD& key)
+  : LLFloater(key),
+    mDirty(false),
+    mOwnerNameCacheConnection(),
+    mCreatorNameCacheConnection()
+{
+    mCommitCallbackRegistrar.add("Inspect.OwnerProfile",    boost::bind(&LLFloaterInspect::onClickOwnerProfile, this));
+    mCommitCallbackRegistrar.add("Inspect.CreatorProfile",  boost::bind(&LLFloaterInspect::onClickCreatorProfile, this));
+    mCommitCallbackRegistrar.add("Inspect.SelectObject",    boost::bind(&LLFloaterInspect::onSelectObject, this));
+}
+
+bool LLFloaterInspect::postBuild()
+{
+    mObjectList = getChild<LLScrollListCtrl>("object_list");
+//  childSetAction("button owner",onClickOwnerProfile, this);
+//  childSetAction("button creator",onClickCreatorProfile, this);
+//  childSetCommitCallback("object_list", onSelectObject, NULL);
+
+    refresh();
+
+    return true;
+}
+
+LLFloaterInspect::~LLFloaterInspect(void)
+{
+    if (mOwnerNameCacheConnection.connected())
+    {
+        mOwnerNameCacheConnection.disconnect();
+    }
+    if (mCreatorNameCacheConnection.connected())
+    {
+        mCreatorNameCacheConnection.disconnect();
+    }
+    if(!LLFloaterReg::instanceVisible("build"))
+    {
+        if(LLToolMgr::getInstance()->getBaseTool() == LLToolCompInspect::getInstance())
+        {
+            LLToolMgr::getInstance()->clearTransientTool();
+        }
+        // Switch back to basic toolset
+        LLToolMgr::getInstance()->setCurrentToolset(gBasicToolset);
+    }
+    else
+    {
+        LLFloaterReg::showInstance("build", LLSD(), true);
+    }
+}
+
+void LLFloaterInspect::onOpen(const LLSD& key)
+{
+    bool forcesel = LLSelectMgr::getInstance()->setForceSelection(true);
+    LLToolMgr::getInstance()->setTransientTool(LLToolCompInspect::getInstance());
+    LLSelectMgr::getInstance()->setForceSelection(forcesel);    // restore previouis value
+    mObjectSelection = LLSelectMgr::getInstance()->getSelection();
+    refresh();
+}
+void LLFloaterInspect::onClickCreatorProfile()
+{
+    if(mObjectList->getAllSelected().size() == 0)
+    {
+        return;
+    }
+    LLScrollListItem* first_selected =mObjectList->getFirstSelected();
+
+    if (first_selected)
+    {
+        struct f : public LLSelectedNodeFunctor
+        {
+            LLUUID obj_id;
+            f(const LLUUID& id) : obj_id(id) {}
+            virtual bool apply(LLSelectNode* node)
+            {
+                return (obj_id == node->getObject()->getID());
+            }
+        } func(first_selected->getUUID());
+        LLSelectNode* node = mObjectSelection->getFirstNode(&func);
+        if(node)
+        {
+            LLAvatarActions::showProfile(node->mPermissions->getCreator());
+        }
+    }
+}
+
+void LLFloaterInspect::onClickOwnerProfile()
+{
+    if(mObjectList->getAllSelected().size() == 0) return;
+    LLScrollListItem* first_selected =mObjectList->getFirstSelected();
+
+    if (first_selected)
+    {
+        LLUUID selected_id = first_selected->getUUID();
+        struct f : public LLSelectedNodeFunctor
+        {
+            LLUUID obj_id;
+            f(const LLUUID& id) : obj_id(id) {}
+            virtual bool apply(LLSelectNode* node)
+            {
+                return (obj_id == node->getObject()->getID());
+            }
+        } func(selected_id);
+        LLSelectNode* node = mObjectSelection->getFirstNode(&func);
+        if(node)
+        {
+            if(node->mPermissions->isGroupOwned())
+            {
+                const LLUUID& idGroup = node->mPermissions->getGroup();
+                LLGroupActions::show(idGroup);
+            }
+            else
+            {
+                const LLUUID& owner_id = node->mPermissions->getOwner();
+                LLAvatarActions::showProfile(owner_id);
+            }
+
+        }
+    }
+}
+
+void LLFloaterInspect::onSelectObject()
+{
+    if(LLFloaterInspect::getSelectedUUID() != LLUUID::null)
+    {
+        getChildView("button owner")->setEnabled(true);
+        getChildView("button creator")->setEnabled(true);
+    }
+}
+
+LLUUID LLFloaterInspect::getSelectedUUID()
+{
+    if(mObjectList->getAllSelected().size() > 0)
+    {
+        LLScrollListItem* first_selected =mObjectList->getFirstSelected();
+        if (first_selected)
+        {
+            return first_selected->getUUID();
+        }
+
+    }
+    return LLUUID::null;
+}
+
+void LLFloaterInspect::refresh()
+{
+    LLUUID creator_id;
+    std::string creator_name;
+    S32 pos = mObjectList->getScrollPos();
+    getChildView("button owner")->setEnabled(false);
+    getChildView("button creator")->setEnabled(false);
+    LLUUID selected_uuid;
+    S32 selected_index = mObjectList->getFirstSelectedIndex();
+    if(selected_index > -1)
+    {
+        LLScrollListItem* first_selected =
+            mObjectList->getFirstSelected();
+        if (first_selected)
+        {
+            selected_uuid = first_selected->getUUID();
+        }
+    }
+    mObjectList->operateOnAll(LLScrollListCtrl::OP_DELETE);
+    //List all transient objects, then all linked objects
+
+    for (LLObjectSelection::valid_iterator iter = mObjectSelection->valid_begin();
+         iter != mObjectSelection->valid_end(); iter++)
+    {
+        LLSelectNode* obj = *iter;
+        LLSD row;
+        std::string owner_name, creator_name;
+
+        if (obj->mCreationDate == 0)
+        {   // Don't have valid information from the server, so skip this one
+            continue;
+        }
+
+        time_t timestamp = (time_t) (obj->mCreationDate/1000000);
+        std::string timeStr = getString("timeStamp");
+        LLSD substitution;
+        substitution["datetime"] = (S32) timestamp;
+        LLStringUtil::format (timeStr, substitution);
+
+        const LLUUID& idOwner = obj->mPermissions->getOwner();
+        const LLUUID& idCreator = obj->mPermissions->getCreator();
+        LLAvatarName av_name;
+
+        if(obj->mPermissions->isGroupOwned())
+        {
+            std::string group_name;
+            const LLUUID& idGroup = obj->mPermissions->getGroup();
+            if(gCacheName->getGroupName(idGroup, group_name))
+            {
+                owner_name = "[" + group_name + "] (group)";
+            }
+            else
+            {
+                owner_name = LLTrans::getString("RetrievingData");
+                if (mOwnerNameCacheConnection.connected())
+                {
+                    mOwnerNameCacheConnection.disconnect();
+                }
+                mOwnerNameCacheConnection = gCacheName->getGroup(idGroup, boost::bind(&LLFloaterInspect::onGetOwnerNameCallback, this));
+            }
+        }
+        else
+        {
+            // Only work with the names if we actually get a result
+            // from the name cache. If not, defer setting the
+            // actual name and set a placeholder.
+            if (LLAvatarNameCache::get(idOwner, &av_name))
+            {
+                owner_name = av_name.getCompleteName();
+            }
+            else
+            {
+                owner_name = LLTrans::getString("RetrievingData");
+                if (mOwnerNameCacheConnection.connected())
+                {
+                    mOwnerNameCacheConnection.disconnect();
+                }
+                mOwnerNameCacheConnection = LLAvatarNameCache::get(idOwner, boost::bind(&LLFloaterInspect::onGetOwnerNameCallback, this));
+            }
+        }
+
+        if (LLAvatarNameCache::get(idCreator, &av_name))
+        {
+            creator_name = av_name.getCompleteName();
+        }
+        else
+        {
+            creator_name = LLTrans::getString("RetrievingData");
+            if (mCreatorNameCacheConnection.connected())
+            {
+                mCreatorNameCacheConnection.disconnect();
+            }
+            mCreatorNameCacheConnection = LLAvatarNameCache::get(idCreator, boost::bind(&LLFloaterInspect::onGetCreatorNameCallback, this));
+        }
+
+        row["id"] = obj->getObject()->getID();
+        row["columns"][0]["column"] = "object_name";
+        row["columns"][0]["type"] = "text";
+        // make sure we're either at the top of the link chain
+        // or top of the editable chain, for attachments
+        if(!(obj->getObject()->isRoot() || obj->getObject()->isRootEdit()))
+        {
+            row["columns"][0]["value"] = std::string("   ") + obj->mName;
+        }
+        else
+        {
+            row["columns"][0]["value"] = obj->mName;
+        }
+        row["columns"][1]["column"] = "owner_name";
+        row["columns"][1]["type"] = "text";
+        row["columns"][1]["value"] = owner_name;
+        row["columns"][2]["column"] = "creator_name";
+        row["columns"][2]["type"] = "text";
+        row["columns"][2]["value"] = creator_name;
+        row["columns"][3]["column"] = "creation_date";
+        row["columns"][3]["type"] = "text";
+        row["columns"][3]["value"] = timeStr;
+        mObjectList->addElement(row, ADD_TOP);
+    }
+    if(selected_index > -1 && mObjectList->getItemIndex(selected_uuid) == selected_index)
+    {
+        mObjectList->selectNthItem(selected_index);
+    }
+    else
+    {
+        mObjectList->selectNthItem(0);
+    }
+    onSelectObject();
+    mObjectList->setScrollPos(pos);
+}
+
+void LLFloaterInspect::onFocusReceived()
+{
+    LLToolMgr::getInstance()->setTransientTool(LLToolCompInspect::getInstance());
+    LLFloater::onFocusReceived();
+}
+
+void LLFloaterInspect::dirty()
+{
+    setDirty();
+}
+
+void LLFloaterInspect::onGetOwnerNameCallback()
+{
+    mOwnerNameCacheConnection.disconnect();
+    setDirty();
+}
+
+void LLFloaterInspect::onGetCreatorNameCallback()
+{
+    mCreatorNameCacheConnection.disconnect();
+    setDirty();
+}
+
+void LLFloaterInspect::draw()
+{
+    if (mDirty)
+    {
+        refresh();
+        mDirty = false;
+    }
+
+    LLFloater::draw();
+}