<?xml version="1.0" encoding="utf-8" standalone="yes"?>
<floater name="texture picker" title="DESTACADO: TEXTURA">
	<floater.string name="choose_picture">
		Pulse para elegir una imagen
	</floater.string>
	<floater.string name="pick title">
		Elegir:
	</floater.string>
	<text name="Multiple">
		Texturas múltiples
	</text>
<<<<<<< HEAD
	<combo_box name="mode_selection">
		<combo_box.item label="Inventario" name="inventory" value="0"/>
		<combo_box.item label="Local" name="local" value="1"/>
	</combo_box>
=======
	<radio_group name="mode_selection">
		<radio_item label="Inventario" name="inventory" value="0"/>
		<radio_item label="Local" name="local" value="1"/>
		<radio_item label="Hornear" name="bake" value="2"/>
	</radio_group>
	<text name="unknown">
		Tamaño: [DIMENSIONS]
	</text>
>>>>>>> 7c0f3db1
	<button label="Por defecto" label_selected="Por defecto" name="Default" width="84"/>
	<button label="Blanca" label_selected="Blanca" name="Blank"/>
	<button label="Ninguna" label_selected="Ninguna" left="90" name="None"/>
	<button label="" label_selected="" name="Pipette"/>
	<text name="preview_disabled" value="Vista previa inhabilitada"/>
	<filter_editor label="Filtrar las texturas" name="inventory search editor"/>
	<check_box initial_value="false" label="Ver las carpetas" name="show_folders_check"/>
	<button label="Añadir" label_selected="Añadir" name="l_add_btn"/>
	<button label="Eliminar" label_selected="Eliminar" name="l_rem_btn"/>
	<button label="Subir" label_selected="Subir" name="l_upl_btn"/>
	<scroll_list name="l_name_list">
		<column label="Nombre" name="unit_name"/>
		<column label="ID" name="unit_id_HIDDEN"/>
	</scroll_list>
	<combo_box name="l_bake_use_texture_combo_box" tool_tip="Elegir la textura de horneado">
		<combo_box.item label="Ninguno" name="None"/>
		<combo_box.item label="BAKED_HEAD" name="BAKED_HEAD"/>
		<combo_box.item label="BAKED_UPPER" name="BAKED_UPPER"/>
		<combo_box.item label="BAKED_LOWER" name="BAKED_LOWER"/>
		<combo_box.item label="BAKED_EYES" name="BAKED_EYES"/>
		<combo_box.item label="BAKED_SKIRT" name="BAKED_SKIRT"/>
		<combo_box.item label="BAKED_HAIR" name="BAKED_HAIR"/>
		<combo_box.item label="BAKED_LEFTARM" name="BAKED_LEFTARM"/>
		<combo_box.item label="BAKED_LEFTLEG" name="BAKED_LEFTLEG"/>
		<combo_box.item label="BAKED_AUX1" name="BAKED_AUX1"/>
		<combo_box.item label="BAKED_AUX2" name="BAKED_AUX2"/>
		<combo_box.item label="BAKED_AUX3" name="BAKED_AUX3"/>
	</combo_box>
	<check_box initial_value="false" label="Esconder Región Malla Base" name="hide_base_mesh_region"/>
	<button label="OK" label_selected="OK" name="Select"/>
	<button label="Cancelar" label_selected="Cancelar" name="Cancel"/>
	<check_box initial_value="true" label="Aplicarlo ahora" name="apply_immediate_check"/>
</floater><|MERGE_RESOLUTION|>--- conflicted
+++ resolved
@@ -9,21 +9,10 @@
 	<text name="Multiple">
 		Texturas múltiples
 	</text>
-<<<<<<< HEAD
 	<combo_box name="mode_selection">
 		<combo_box.item label="Inventario" name="inventory" value="0"/>
 		<combo_box.item label="Local" name="local" value="1"/>
 	</combo_box>
-=======
-	<radio_group name="mode_selection">
-		<radio_item label="Inventario" name="inventory" value="0"/>
-		<radio_item label="Local" name="local" value="1"/>
-		<radio_item label="Hornear" name="bake" value="2"/>
-	</radio_group>
-	<text name="unknown">
-		Tamaño: [DIMENSIONS]
-	</text>
->>>>>>> 7c0f3db1
 	<button label="Por defecto" label_selected="Por defecto" name="Default" width="84"/>
 	<button label="Blanca" label_selected="Blanca" name="Blank"/>
 	<button label="Ninguna" label_selected="Ninguna" left="90" name="None"/>
