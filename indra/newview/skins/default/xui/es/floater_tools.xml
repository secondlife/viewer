--- conflicted
+++ resolved
@@ -17,14 +17,6 @@
 	<check_box label="Elegir la cara" name="radio select face"/>
 	<check_box label="Editar las partes enlazadas" name="checkbox edit linked parts"/>
 	<text name="text ruler mode">
-<<<<<<< HEAD
-		Modo de ajuste:
-	</text>
-	<combo_box name="combobox grid mode">
-		<combo_box.item name="World" label="Mundo"/>
-		<combo_box.item name="Local" label="Local"/>
-		<combo_box.item name="Reference" label="Referencia"/>
-=======
 		Ajuste:
 	</text>
 	<combo_box name="combobox grid mode">
@@ -37,7 +29,6 @@
 		<combo_item name="Reference">
 			Referencia
 		</combo_item>
->>>>>>> fcaa1ad4
 	</combo_box>
 	<check_box label="Estirar ambos lados" name="checkbox uniform"/>
 	<check_box label="Estirar las texturas" name="checkbox stretch textures"/>
@@ -61,31 +52,6 @@
 	<button label="" label_selected="" name="ToolRing" tool_tip="Cono truncado"/>
 	<button label="" label_selected="" name="ToolTree" tool_tip="Árbol"/>
 	<button label="" label_selected="" name="ToolGrass" tool_tip="Hierba"/>
-<<<<<<< HEAD
-	<check_box label="Mantener esta herramienta" name="checkbox sticky"/>
-	<check_box label="Copiar la selección" name="checkbox copy selection"/>
-	<check_box label="Copia centrada" name="checkbox copy centers"/>
-	<check_box label="Copia girada" name="checkbox copy rotates"/>
-	<check_box label="Seleccionar el terreno" name="radio select land"/>
-	<check_box label="Nivelar el terreno" name="radio flatten"/>
-	<check_box label="Elevar el terreno" name="radio raise"/>
-	<check_box label="Bajar el terreno" name="radio lower"/>
-	<check_box label="Suavizar el terreno" name="radio smooth"/>
-	<check_box label="Escarpar el terreno" name="radio noise"/>
-	<check_box label="Restablecer el terreno" name="radio revert"/>
-	<combo_box name="combobox brush size">
-		<combo_box.item name="Small" label="Pequeño"/>
-		<combo_box.item name="Medium" label="Medio"/>
-		<combo_box.item name="Large" label="Grande"/>
-	</combo_box>
-	<text name="Strength:">
-		Fuerza:
-	</text>
-	<button label="Aplicar a lo seleccionado" label_selected="Aplicar a lo seleccionado" name="button apply to selection" tool_tip="Modificar el terreno seleccionado"/>
-	<check_box label="Mostrar los propietarios" name="checkbox show owners"/>
-	<button label="Más &gt;&gt;" name="button more" tool_tip="Opciones avanzadas"/>
-	<button label="&lt;&lt; Menos" name="button less" tool_tip="Opciones avanzadas"/>
-=======
 	<check_box label="Mantener seleccionado" name="checkbox sticky"/>
 	<check_box label="Copia seleccionada" name="checkbox copy selection"/>
 	<check_box label="Centrada" name="checkbox copy centers"/>
@@ -113,7 +79,6 @@
 	<text name="prim_count">
 		primitivas: [COUNT]
 	</text>
->>>>>>> fcaa1ad4
 	<tab_container name="Object Info Tabs">
 		<panel label="General" name="General">
 			<text name="Name:">
@@ -143,23 +108,13 @@
 				Los Linden
 			</text>
 			<button label="Configurar..." label_selected="Configurar..." name="button set group"/>
-<<<<<<< HEAD
-			<text name="prim info">
-				1 objeto, 1 prim
-			</text>
-=======
->>>>>>> fcaa1ad4
 			<text name="Permissions:">
 				Permisos:
 			</text>
 			<text name="perm_modify">
 				Puede modificar este objeto.
 			</text>
-<<<<<<< HEAD
-			<check_box label="Compartir con el grupo" name="checkbox share with group" tool_tip="Permitir a los miembros del grupo mover, modificar, copiar, y borrar."/>
-=======
 			<check_box label="Compartir con el grupo" name="checkbox share with group" tool_tip="Permitir que todos los miembros del grupo compartan y utilicen sus permisos sobre este objeto. Debe transferirlo para activar las restricciones según los roles."/>
->>>>>>> fcaa1ad4
 			<string name="text deed continued">
 				Transferir...
 			</string>
@@ -195,15 +150,6 @@
 				Al pulsarlo con el botón izquierdo:
 			</text>
 			<combo_box name="clickaction">
-<<<<<<< HEAD
-				<combo_box.item name="Touch/grab(default)" label="Tocar/Agarrar (por defecto)"/>
-				<combo_box.item name="Sitonobject" label="Sentarse en el objeto"/>
-				<combo_box.item name="Buyobject" label="Comprar el objeto"/>
-				<combo_box.item name="Payobject" label="Pagar al objeto"/>
-				<combo_box.item name="Open" label="Abrirlo"/>
-				<combo_box.item name="Play" label="Ejecutar los media de la parcela"/>
-				<combo_box.item name="Opemmedia" label="Abrir los media de la parcela"/>
-=======
 				<combo_item name="Touch/grab(default)">
 					Tocar/Agarrar (por defecto)
 				</combo_item>
@@ -225,7 +171,6 @@
 				<combo_item name="Opemmedia">
 					Abrir los media de la parcela
 				</combo_item>
->>>>>>> fcaa1ad4
 			</combo_box>
 			<text name="B:">
 				B:
@@ -309,15 +254,6 @@
 				Material
 			</text>
 			<combo_box name="material">
-<<<<<<< HEAD
-				<combo_box.item name="Stone" label="Piedra"/>
-				<combo_box.item name="Metal" label="Metal"/>
-				<combo_box.item name="Glass" label="Vidrio"/>
-				<combo_box.item name="Wood" label="Madera"/>
-				<combo_box.item name="Flesh" label="Carne"/>
-				<combo_box.item name="Plastic" label="Plástico"/>
-				<combo_box.item name="Rubber" label="Goma"/>
-=======
 				<combo_item name="Stone">
 					Piedra
 				</combo_item>
@@ -339,25 +275,11 @@
 				<combo_item name="Rubber">
 					Goma
 				</combo_item>
->>>>>>> fcaa1ad4
 			</combo_box>
 			<text name="label basetype">
 				Tipo de objeto para construir
 			</text>
 			<combo_box name="comboBaseType">
-<<<<<<< HEAD
-				<combo_box.item name="Box" label="Caja"/>
-				<combo_box.item name="Cylinder" label="Cilindro"/>
-				<combo_box.item name="Prism" label="Prisma"/>
-				<combo_box.item name="Sphere" label="Esfera"/>
-				<combo_box.item name="Torus" label="Toroide"/>
-				<combo_box.item name="Tube" label="Tubo"/>
-				<combo_box.item name="Ring" label="Cono truncado"/>
-				<combo_box.item name="Sculpted" label="Sculpted"/>
-			</combo_box>
-			<text name="text cut">
-				Inicio y Fin del corte
-=======
 				<combo_item name="Box">
 					Caja
 				</combo_item>
@@ -385,7 +307,6 @@
 			</combo_box>
 			<text name="text cut">
 				Corte: Inicio y Fin
->>>>>>> fcaa1ad4
 			</text>
 			<spinner label="I" name="cut begin"/>
 			<spinner label="F" name="cut end"/>
@@ -399,15 +320,6 @@
 				Forma del hueco
 			</text>
 			<combo_box name="hole">
-<<<<<<< HEAD
-				<combo_box.item name="Default" label="Por defecto"/>
-				<combo_box.item name="Circle" label="Círculo"/>
-				<combo_box.item name="Square" label="Cuadrado"/>
-				<combo_box.item name="Triangle" label="Triángulo"/>
-			</combo_box>
-			<text name="text twist">
-				Inicio y Fin de la torsión
-=======
 				<combo_item name="Default">
 					Por defecto
 				</combo_item>
@@ -423,7 +335,6 @@
 			</combo_box>
 			<text name="text twist">
 				La torsión: Inicio y Fin
->>>>>>> fcaa1ad4
 			</text>
 			<spinner label="I" name="Twist Begin"/>
 			<spinner label="F" name="Twist End"/>
@@ -441,21 +352,14 @@
 			<spinner label="X" name="Shear X"/>
 			<spinner label="Y" name="Shear Y"/>
 			<text name="advanced_cut">
-<<<<<<< HEAD
-				Inicio y Fin del corte del perfil
-=======
 				Corte del perfil: Inicio y Fin
->>>>>>> fcaa1ad4
 			</text>
 			<text name="advanced_dimple">
 				Horadar: Inicio y Fin
 			</text>
-<<<<<<< HEAD
-=======
 			<text name="advanced_slice">
 				Cortar: Inicio y Fin
 			</text>
->>>>>>> fcaa1ad4
 			<spinner label="I" name="Path Limit Begin"/>
 			<spinner label="F" name="Path Limit End"/>
 			<text name="text taper2">
@@ -476,13 +380,6 @@
 				Tipo de unión
 			</text>
 			<combo_box name="sculpt type control">
-<<<<<<< HEAD
-				<combo_box.item name="None" label="ninguna)"/>
-				<combo_box.item name="Sphere" label="Esfera"/>
-				<combo_box.item name="Torus" label="Toroide"/>
-				<combo_box.item name="Plane" label="Plano"/>
-				<combo_box.item name="Cylinder" label="Cilindro"/>
-=======
 				<combo_item name="None">
 					(ninguna)
 				</combo_item>
@@ -498,7 +395,6 @@
 				<combo_item name="Cylinder">
 					Cilindro
 				</combo_item>
->>>>>>> fcaa1ad4
 			</combo_box>
 		</panel>
 		<panel label="Características" name="Features">
@@ -540,28 +436,17 @@
 				Detallado
 			</text>
 			<combo_box name="combobox texgen">
-<<<<<<< HEAD
-				<combo_box.item name="Default" label="Por defecto"/>
-				<combo_box.item name="Planar" label="Plano"/>
-=======
 				<combo_item name="Default">
 					Por defecto
 				</combo_item>
 				<combo_item name="Planar">
 					Plano
 				</combo_item>
->>>>>>> fcaa1ad4
 			</combo_box>
 			<text name="label shininess">
 				Brillantez
 			</text>
 			<combo_box name="combobox shininess">
-<<<<<<< HEAD
-				<combo_box.item name="None" label="Ninguna"/>
-				<combo_box.item name="Low" label="Baja"/>
-				<combo_box.item name="Medium" label="Media"/>
-				<combo_box.item name="High" label="Alta"/>
-=======
 				<combo_item name="None">
 					Ninguna
 				</combo_item>
@@ -574,32 +459,11 @@
 				<combo_item name="High">
 					Alta
 				</combo_item>
->>>>>>> fcaa1ad4
 			</combo_box>
 			<text name="label bumpiness">
 				Relieve
 			</text>
 			<combo_box name="combobox bumpiness">
-<<<<<<< HEAD
-				<combo_box.item name="None" label="Ninguno"/>
-				<combo_box.item name="Brightness" label="Brillo"/>
-				<combo_box.item name="Darkness" label="Oscuro"/>
-				<combo_box.item name="woodgrain" label="grano de madera"/>
-				<combo_box.item name="bark" label="corteza"/>
-				<combo_box.item name="bricks" label="ladrillos"/>
-				<combo_box.item name="checker" label="cajero"/>
-				<combo_box.item name="concrete" label="cemento"/>
-				<combo_box.item name="crustytile" label="azulejería"/>
-				<combo_box.item name="cutstone" label="piedra cortada"/>
-				<combo_box.item name="discs" label="discos"/>
-				<combo_box.item name="gravel" label="grava"/>
-				<combo_box.item name="petridish" label="placa de Petri"/>
-				<combo_box.item name="siding" label="revestimiento"/>
-				<combo_box.item name="stonetile" label="baldosa de piedra"/>
-				<combo_box.item name="stucco" label="estuco"/>
-				<combo_box.item name="suction" label="succión"/>
-				<combo_box.item name="weave" label="tejido"/>
-=======
 				<combo_item name="None">
 					Ninguno
 				</combo_item>
@@ -654,7 +518,6 @@
 				<combo_item name="weave">
 					tejido
 				</combo_item>
->>>>>>> fcaa1ad4
 			</combo_box>
 			<text name="tex scale">
 				Repeticiones por cara
@@ -688,12 +551,6 @@
 			<button label="Alinear" label_selected="Alinear" name="button align"/>
 		</panel>
 		<panel label="Contenido" name="Contents">
-<<<<<<< HEAD
-			<button label="Script nuevo..." label_selected="Script nuevo..." name="button new script"/>
-		</panel>
-	</tab_container>
-	<panel name="land info panel">
-=======
 			<button label="Script nuevo" label_selected="Script nuevo" name="button new script"/>
 			<button label="Permisos..." name="button permissions"/>
 		</panel>
@@ -702,20 +559,12 @@
 		<text name="label_parcel_info">
 			Información de la parcela
 		</text>
->>>>>>> fcaa1ad4
 		<text name="label_area_price">
 			Precio: [PRICE] L$ por [AREA] m²
 		</text>
 		<text name="label_area">
 			Superficie: [AREA] m²
 		</text>
-<<<<<<< HEAD
-		<button label="Comprar terreno..." label_selected="Comprar terreno..." name="button buy land"/>
-		<button label="Abandonar el terreno..." label_selected="Abandonar el terreno..." name="button abandon land"/>
-		<button label="Subdividir..." label_selected="Subdividir..." name="button subdivide land"/>
-		<button label="Unir..." label_selected="Unir..." name="button join land"/>
-		<button label="Acerca del terreno..." label_selected="Acerca del terreno..." name="button about land"/>
-=======
 		<button label="Acerca del terreno..." label_selected="Acerca del terreno..." name="button about land"/>
 		<check_box label="Mostrar los propietarios" name="checkbox show owners" tool_tip="El color de las parcelas es según su propietario"/>
 		<button label="?" label_selected="?" name="button show owners help"/>
@@ -729,7 +578,6 @@
 		</text>
 		<button label="Comprar terreno..." label_selected="Comprar terreno..." name="button buy land"/>
 		<button label="Abandonar el terreno..." label_selected="Abandonar el terreno..." name="button abandon land"/>
->>>>>>> fcaa1ad4
 	</panel>
 	<string name="status_rotate">
 		Arrastre las bandas de color para girar el objeto
@@ -747,17 +595,10 @@
 		Pulse y arrastre para cambiar el punto de vista
 	</string>
 	<string name="status_grab">
-<<<<<<< HEAD
-		Arrastre para mover objetos: Ctrl, verticalmente; Ctrl-Mayús., horizontalmente
-	</string>
-	<string name="status_place">
-		Pulse en el mundo para crear; mayús. y pulsar para seleccionar
-=======
 		Arrastre para mover objetos: Ctrl, verticalmente; Ctrl-Mayús., para girarlos.
 	</string>
 	<string name="status_place">
 		Pulse en el mundo para construir
->>>>>>> fcaa1ad4
 	</string>
 	<string name="status_selectland">
 		Pulse y arrastre para seleccionar el terreno
