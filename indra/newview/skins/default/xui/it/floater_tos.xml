--- conflicted
+++ resolved
@@ -12,16 +12,10 @@
 	<text name="external_tos_required">
 		Per continuare, visita https://my.secondlife.com e accedi per accettare i Termini del servizio. Grazie.
 	</text>
-<<<<<<< HEAD
-	<text name="agree_list">
-    Ho letto e sono d’accordo con i Termini e le Condizioni di Second Life, le clausole di riservatezza, i Termini del Servizio, compresi i requisiti per la risoluzione delle dispute.
-  </text>
-=======
 	<check_box label="" name="agree_chk"/>
 	<text name="agree_list">
 		Ho letto e accettato i Termini e le Condizioni di Second Life, le clausole di riservatezza e i Termini del Servizio, compresi i requisiti per la risoluzione delle dispute.
 	</text>
->>>>>>> cca83567
 	<button label="Continua" label_selected="Continua" name="Continue"/>
 	<button label="Annulla" label_selected="Annulla" name="Cancel"/>
 </floater>