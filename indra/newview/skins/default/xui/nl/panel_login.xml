<<<<<<< HEAD
<?xml version="1.0" encoding="utf-8" standalone="yes"?>
<panel name="panel_login">
	<string name="real_url">
		http://secondlife.com/app/login/
	</string>
	<string name="forgot_password_url">
		http://secondlife.com/account/request.php
	</string>
	<text name="first_name_text">
		Voornaam:
	</text>
	<text name="last_name_text">
		Achternaam:
	</text>
	<text name="password_text">
		Wachtwoord:
	</text>
	<text name="start_location_text">
		Start Locatie:
	</text>
	<combo_box name="start_location_combo">
		<combo_box.item name="MyHome" label="Mijn Thuis"/>
		<combo_box.item name="MyLastLocation" label="Mijn Laatste Locatie"/>
		<combo_box.item name="Typeregionname" label="lt; Type regio naam &gt;"/>
	</combo_box>
	<check_box label="Onthoud wachtwoord" name="remember_check"/>
	<button label="Inloggen" label_selected="Inloggen" name="connect_btn"/>
	<text name="create_new_account_text">
		Nieuw account maken
	</text>
	<text name="forgot_password_text">
		Naam of wachtwoord vergeten?
	</text>
	<text name="channel_text">
		[VERSION]
	</text>
</panel>
=======
<?xml version="1.0" encoding="utf-8" standalone="yes"?>
<panel name="panel_login">
	<string name="real_url">
		http://secondlife.com/app/login/
	</string>
	<string name="forgot_password_url">
		http://secondlife.com/account/request.php
	</string>
	<text name="first_name_text">
		Voornaam:
	</text>
	<text name="last_name_text">
		Achternaam:
	</text>
	<text name="password_text">
		Wachtwoord:
	</text>
	<text name="start_location_text">
		Startlocatie:
	</text>
	<combo_box name="start_location_combo">
		<combo_box.item name="MyHome" label="Mijn Thuis"/>
		<combo_box.item name="MyLastLocation" label="Mijn Laatste Locatie"/>
		<combo_box.item name="Typeregionname" label="lt; Type regio naam &gt;"/>
	</combo_box>
	<check_box label="Onthoud wachtwoord" name="remember_check"/>
	<button label="Inloggen" label_selected="Inloggen" name="connect_btn"/>
	<text name="create_new_account_text">
		Nieuw account maken
	</text>
	<text name="forgot_password_text">
		Naam of wachtwoord vergeten?
	</text>
	<text name="channel_text">
		[VERSION]
	</text>
</panel>
>>>>>>> fcaa1ad4
<|MERGE_RESOLUTION|>--- conflicted
+++ resolved
@@ -1,42 +1,3 @@
-<<<<<<< HEAD
-<?xml version="1.0" encoding="utf-8" standalone="yes"?>
-<panel name="panel_login">
-	<string name="real_url">
-		http://secondlife.com/app/login/
-	</string>
-	<string name="forgot_password_url">
-		http://secondlife.com/account/request.php
-	</string>
-	<text name="first_name_text">
-		Voornaam:
-	</text>
-	<text name="last_name_text">
-		Achternaam:
-	</text>
-	<text name="password_text">
-		Wachtwoord:
-	</text>
-	<text name="start_location_text">
-		Start Locatie:
-	</text>
-	<combo_box name="start_location_combo">
-		<combo_box.item name="MyHome" label="Mijn Thuis"/>
-		<combo_box.item name="MyLastLocation" label="Mijn Laatste Locatie"/>
-		<combo_box.item name="Typeregionname" label="lt; Type regio naam &gt;"/>
-	</combo_box>
-	<check_box label="Onthoud wachtwoord" name="remember_check"/>
-	<button label="Inloggen" label_selected="Inloggen" name="connect_btn"/>
-	<text name="create_new_account_text">
-		Nieuw account maken
-	</text>
-	<text name="forgot_password_text">
-		Naam of wachtwoord vergeten?
-	</text>
-	<text name="channel_text">
-		[VERSION]
-	</text>
-</panel>
-=======
 <?xml version="1.0" encoding="utf-8" standalone="yes"?>
 <panel name="panel_login">
 	<string name="real_url">
@@ -73,5 +34,4 @@
 	<text name="channel_text">
 		[VERSION]
 	</text>
-</panel>
->>>>>>> fcaa1ad4
+</panel>