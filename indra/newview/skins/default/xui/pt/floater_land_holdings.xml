<?xml version="1.0" encoding="utf-8" standalone="yes"?>
<floater name="land holdings floater" title="Meu terreno">
	<scroll_list name="parcel list">
<<<<<<< HEAD
		<column label="Nome" name="name"/>
		<column label="Localização" name="location"/>
=======
		<column label="Nome do Lote" name="name"/>
		<column label="Região" name="location"/>
		<column label="Tipo" name="type"/>
>>>>>>> fcaa1ad4
		<column label="Área" name="area"/>
	</scroll_list>
	<button label="Teletransporte" label_selected="Teletransporte" name="Teleport" tool_tip="Teletransportar para o centro do terreno."/>
	<button label="Mostrar no mapa" label_selected="Mostrar no mapa" name="Show on Map" tool_tip="Mostrar esse terreno no mapa do mundo."/>
	<text name="contrib_label">
		Contribuições para os seus grupos:
	</text>
	<scroll_list name="grant list">
		<column label="Grupo" name="group"/>
		<column label="Área" name="area"/>
	</scroll_list>
	<text name="allowed_label">
		Propriedades de terreno permitidas com o plano de pagamento atual:
	</text>
	<text name="allowed_text">
		[AREA] m²
	</text>
	<text name="current_label">
		Propriedades de terrenos atuais:
	</text>
	<text name="current_text">
		[AREA] m²
	</text>
	<text name="available_label">
		Disponível para compra de terras:
	</text>
	<text name="available_text">
		[AREA] m²
	</text>
	<string name="area_string">
		[AREA] m²
	</string>
</floater><|MERGE_RESOLUTION|>--- conflicted
+++ resolved
@@ -1,14 +1,9 @@
 <?xml version="1.0" encoding="utf-8" standalone="yes"?>
 <floater name="land holdings floater" title="Meu terreno">
 	<scroll_list name="parcel list">
-<<<<<<< HEAD
-		<column label="Nome" name="name"/>
-		<column label="Localização" name="location"/>
-=======
 		<column label="Nome do Lote" name="name"/>
 		<column label="Região" name="location"/>
 		<column label="Tipo" name="type"/>
->>>>>>> fcaa1ad4
 		<column label="Área" name="area"/>
 	</scroll_list>
 	<button label="Teletransporte" label_selected="Teletransporte" name="Teleport" tool_tip="Teletransportar para o centro do terreno."/>
