<?xml version="1.0" encoding="utf-8" standalone="yes"?>
<floater name="texture picker" title="DESTAQUE: TEXTURA">
	<floater.string name="choose_picture">
		Clique para escolher uma imagem
	</floater.string>
	<floater.string name="pick title">
		Pegar:
	</floater.string>
	<text name="Multiple">
		Multiplas texturas
	</text>
<<<<<<< HEAD
	<combo_box name="mode_selection">
		<combo_box.item label="Inventário" name="inventory" value="0"/>
		<combo_box.item label="Local" name="local" value="1"/>
	</combo_box>
=======
	<radio_group name="mode_selection">
		<radio_item label="Inventário" name="inventory" value="0"/>
		<radio_item label="Local" name="local" value="1"/>
		<radio_item label="Assar" name="bake" value="2"/>
	</radio_group>
	<text name="unknown">
		Tamanho: [DIMENSÕES]
	</text>
>>>>>>> 7c0f3db1
	<button label="Padrão" label_selected="Padrão" name="Default"/>
	<button label="Branco" label_selected="Branco" name="Blank"/>
	<button label="Nenhum" label_selected="Nenhum" name="None"/>
	<text name="preview_disabled" value="Visualização desativada"/>
	<filter_editor label="Filtrar texturas" name="inventory search editor"/>
	<check_box initial_value="false" label="Exibir pastas" name="show_folders_check"/>
	<button label="Adicionar" label_selected="Adicionar" name="l_add_btn"/>
	<button label="Remover" label_selected="Remover" name="l_rem_btn"/>
	<button label="Enviar" label_selected="Enviar" name="l_upl_btn"/>
	<scroll_list name="l_name_list">
		<column label="Nome" name="unit_name"/>
		<column label="ID" name="unit_id_HIDDEN"/>
	</scroll_list>
	<combo_box name="l_bake_use_texture_combo_box" tool_tip="Escolha a textura de assar">
		<combo_box.item label="Nenhum" name="None"/>
		<combo_box.item label="BAKED_HEAD" name="BAKED_HEAD"/>
		<combo_box.item label="BAKED_UPPER" name="BAKED_UPPER"/>
		<combo_box.item label="BAKED_LOWER" name="BAKED_LOWER"/>
		<combo_box.item label="BAKED_EYES" name="BAKED_EYES"/>
		<combo_box.item label="BAKED_SKIRT" name="BAKED_SKIRT"/>
		<combo_box.item label="BAKED_HAIR" name="BAKED_HAIR"/>
		<combo_box.item label="BAKED_LEFTARM" name="BAKED_LEFTARM"/>
		<combo_box.item label="BAKED_LEFTLEG" name="BAKED_LEFTLEG"/>
		<combo_box.item label="BAKED_AUX1" name="BAKED_AUX1"/>
		<combo_box.item label="BAKED_AUX2" name="BAKED_AUX2"/>
		<combo_box.item label="BAKED_AUX3" name="BAKED_AUX3"/>
	</combo_box>
	<check_box initial_value="false" label="Ocultar região da mesh de base" name="hide_base_mesh_region"/>
	<button label="OK" label_selected="OK" name="Select"/>
	<button label="Cancelar" label_selected="Cancelar" name="Cancel"/>
	<check_box initial_value="true" label="Inscrever-se agora" name="apply_immediate_check"/>
</floater><|MERGE_RESOLUTION|>--- conflicted
+++ resolved
@@ -9,21 +9,10 @@
 	<text name="Multiple">
 		Multiplas texturas
 	</text>
-<<<<<<< HEAD
 	<combo_box name="mode_selection">
 		<combo_box.item label="Inventário" name="inventory" value="0"/>
 		<combo_box.item label="Local" name="local" value="1"/>
 	</combo_box>
-=======
-	<radio_group name="mode_selection">
-		<radio_item label="Inventário" name="inventory" value="0"/>
-		<radio_item label="Local" name="local" value="1"/>
-		<radio_item label="Assar" name="bake" value="2"/>
-	</radio_group>
-	<text name="unknown">
-		Tamanho: [DIMENSÕES]
-	</text>
->>>>>>> 7c0f3db1
 	<button label="Padrão" label_selected="Padrão" name="Default"/>
 	<button label="Branco" label_selected="Branco" name="Blank"/>
 	<button label="Nenhum" label_selected="Nenhum" name="None"/>
