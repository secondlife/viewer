--- conflicted
+++ resolved
@@ -9,17 +9,10 @@
 				<combo_box.item label="Dernier emplacement" name="MyLastLocation"/>
 				<combo_box.item label="Domicile" name="MyHome"/>
 			</combo_box>
-<<<<<<< HEAD
-			<button label="Connexion" name="connect_favorite_btn"/>
-			<line_editor label="Tapez un emplacement" name="location_edit" left_pad="20"/>
-			<button label="Connexion" name="connect_location_btn"/>
-			<combo_box label="Sélectionner la grille" name="server_combo" left_pad="20"/>
-=======
 			<button label="Connexion" name="connect_btn"/>
 			<check_box label="Mémoriser mes informations" name="remember_check"/>
 			<text name="forgot_password_text">Mot de passe oublié</text>
-			<combo_box label="Sélectionner la grille" name="server_combo"/>
->>>>>>> 310ec101
+			<combo_box label="Sélectionner la grille" name="server_combo" left_pad="20"/>
 		</layout_panel>
 	</layout_stack>
 </panel>