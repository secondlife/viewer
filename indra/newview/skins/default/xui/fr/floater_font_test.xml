--- conflicted
+++ resolved
@@ -1,18 +1,6 @@
-<<<<<<< HEAD
-<?xml version="1.0" encoding="utf-8" standalone="yes" ?>
-<floater can_close="true" can_drag_on_left="false" can_minimize="true" can_resize="true"
-     height="800" min_height="175" min_width="154" name="contents"
-     title="Font Test" width="500">
-
-<text name="linea" font="OverrideTest" follows="left|top|right" bottom_delta="-20" left="16" height="16">
-OverrideTest, should be timesbd, from default/xui/fr
-</text>
-
-=======
 <?xml version="1.0" encoding="utf-8" standalone="yes"?>
 <floater name="contents" title="Test de la police">
 	<text name="linea">
 		OverrideTest, Times-BOLD doit être sélectionné ici. (De default/xui/fr)
 	</text>
->>>>>>> fcaa1ad4
 </floater>