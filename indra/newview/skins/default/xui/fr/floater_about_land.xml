<?xml version="1.0" encoding="utf-8" standalone="yes"?>
<floater name="floaterland" title="À PROPOS DU TERRAIN">
	<floater.string name="maturity_icon_general">
		&quot;Parcel_PG_Dark&quot;
	</floater.string>
	<floater.string name="maturity_icon_moderate">
		&quot;Parcel_M_Dark&quot;
	</floater.string>
	<floater.string name="maturity_icon_adult">
		&quot;Parcel_R_Dark&quot;
	</floater.string>
	<floater.string name="Hours">
		[HEURES] hrs.
	</floater.string>
	<floater.string name="Hour">
		hr.
	</floater.string>
	<floater.string name="Minutes">
		[MINUTES] min
	</floater.string>
	<floater.string name="Minute">
		lmin
	</floater.string>
	<floater.string name="Seconds">
		[SECONDS] s
	</floater.string>
	<floater.string name="Remaining">
		restantes
	</floater.string>
	<floater.string name="Always">
		Toujours
	</floater.string>
	<tab_container name="landtab" tab_min_width="60">
		<panel label="GÉNÉRAL" name="land_general_panel">
			<panel.string name="new users only">
				Nouveaux résidents uniquement
			</panel.string>
			<panel.string name="anyone">
				Tout le monde
			</panel.string>
			<panel.string name="area_text">
				Surface
			</panel.string>
			<panel.string name="area_size_text">
				[AREA] m²
			</panel.string>
			<panel.string name="auction_id_text">
				Code de l&apos;enchère : [ID]
			</panel.string>
			<panel.string name="need_tier_to_modify">
				Pour modifier ce terrain, vous devez approuver votre achat.
			</panel.string>
			<panel.string name="group_owned_text">
				(propriété du groupe)
			</panel.string>
			<panel.string name="profile_text">
				Profil
			</panel.string>
			<panel.string name="info_text">
				Infos
			</panel.string>
			<panel.string name="public_text">
				(public)
			</panel.string>
			<panel.string name="none_text">
				(aucun)
			</panel.string>
			<panel.string name="sale_pending_text">
				(vente en cours)
			</panel.string>
			<panel.string name="no_selection_text">
				Aucune parcelle sélectionnée.
			</panel.string>
			<panel.string name="time_stamp_template">
				[wkday,datetime,local] [day,datetime,local] [mth,datetime,local] [year,datetime,local] [hour,datetime,local]:[min,datetime,local]:[second,datetime,local]
			</panel.string>
			<text name="Name:">
				Nom :
			</text>
			<line_editor name="Name"/>
			<text name="Description:">
				Description :
			</text>
			<text_editor name="Description"/>
			<text name="LandType">
				Type :
			</text>
			<text name="LandTypeText">
				Continent / Homestead
			</text>
			<text name="ContentRating">
				Catégorie :
			</text>
			<text name="ContentRatingText">
				Adulte
			</text>
			<text name="Owner:">
				Propriétaire :
			</text>
			<text name="Group:">
				Groupe :
			</text>
			<button label="Choisir" label_selected="Définir..." name="Set..."/>
			<check_box label="Autoriser la cession au groupe" name="check deed" tool_tip="Un officier du groupe peut céder ce terrain à ce groupe, afin qu&apos;il soit pris en charge par l&apos;allocation de terrains du groupe."/>
			<button label="Céder" label_selected="Céder..." name="Deed..." tool_tip="Vous ne pouvez céder le terrain que si vous avez un rôle d&apos;officier dans le groupe sélectionné."/>
			<check_box label="Le propriétaire contribue en cédant du terrain" name="check contrib" tool_tip="Lorsqu&apos;un terrain est cédé au groupe, l&apos;ancien propriétaire fait également un don de terrain suffisant."/>
			<text name="For Sale:">
				À vendre :
			</text>
			<text name="Not for sale.">
				Pas à vendre
			</text>
			<text name="For Sale: Price L$[PRICE].">
				Prix : [PRICE] L$ ([PRICE_PER_SQM] L$/m²)
			</text>
			<text name="SalePending"/>
			<button label="Vendre le terrain" label_selected="Vendre le terrain..." name="Sell Land..."/>
			<text name="For sale to">
				À vendre à : [BUYER]
			</text>
			<text name="Sell with landowners objects in parcel.">
				Objets inclus dans la vente
			</text>
			<text name="Selling with no objects in parcel.">
				Objets non inclus dans la vente
			</text>
			<button label="Annuler la vente du terrain" label_selected="Annuler la vente du terrain" name="Cancel Land Sale"/>
			<text name="Claimed:">
				Acquis :
			</text>
			<text name="DateClaimText">
				Tue Aug 15 13:47:25 2006
			</text>
			<text name="PriceLabel">
				Superficie :
			</text>
			<text name="PriceText">
				4 048 m²
			</text>
			<text name="Traffic:">
				Trafic :
			</text>
			<text name="DwellText">
				Chargement...
			</text>
			<button label="Acheter le terrain" label_selected="Acheter le terrain..." left_delta="60" name="Buy Land..." width="125"/>
			<button label="Vente Linden" label_selected="Vente Linden..." name="Linden Sale..." tool_tip="Le terrain doit être la propriété d&apos;un résident, avoir un contenu défini et ne pas être aux enchères."/>
			<button label="Infos sur les scripts" name="Scripts..." width="110"/>
			<button label="Acheter pour le groupe" label_selected="Acheter pour le groupe..." name="Buy For Group..."/>
			<button label="Acheter un pass" label_selected="Acheter un pass..." left_delta="-127" name="Buy Pass..." tool_tip="Un pass vous donne un accès temporaire à ce terrain." width="125"/>
			<button label="Abandonner le terrain" label_selected="Abandonner le terrain..." name="Abandon Land..."/>
			<button label="Récupérer le terrain" label_selected="Redemander le terrain…" name="Reclaim Land..."/>
		</panel>
		<panel label="RÈGLEMENT" name="land_covenant_panel">
			<panel.string name="can_resell">
				Le terrain acheté dans cette région peut être revendu.
			</panel.string>
			<panel.string name="can_not_resell">
				Le terrain acheté dans cette région ne peut pas être revendu.
			</panel.string>
			<panel.string name="can_change">
				Le terrain acheté dans cette région peut être fusionné
ou divisé.
			</panel.string>
			<panel.string name="can_not_change">
				Le terrain acheté dans cette région ne peut pas être fusionné
ou divisé.
			</panel.string>
			<text name="estate_section_lbl">
				Domaine :
			</text>
			<text name="estate_name_text">
				continent
			</text>
			<text name="estate_owner_lbl">
				Propriétaire :
			</text>
			<text name="estate_owner_text">
				(aucun)
			</text>
			<text_editor name="covenant_editor">
				Il n&apos;y a aucun règlement pour ce domaine.
			</text_editor>
			<text name="covenant_timestamp_text">
				Last Modified Wed Dec 31 16:00:00 1969
			</text>
			<text name="region_section_lbl">
				Région :
			</text>
			<text name="region_name_text">
				EricaVille
			</text>
			<text name="region_landtype_lbl">
				Type :
			</text>
			<text name="region_landtype_text">
				Continent / Homestead
			</text>
			<text name="region_maturity_lbl">
				Catégorie :
			</text>
			<text name="region_maturity_text">
				Adult
			</text>
			<text name="resellable_lbl">
				Revendre :
			</text>
			<text name="resellable_clause">
				Le terrain dans cette région ne peut être revendu.
			</text>
			<text name="changeable_lbl">
				Sous-diviser :
			</text>
			<text name="changeable_clause">
				Le terrain dans cette région ne peut être fusionné/divisé.
			</text>
		</panel>
		<panel label="OBJETS" name="land_objects_panel">
			<panel.string name="objects_available_text">
				[COUNT] sur [MAX] ([AVAILABLE] disponibles)
			</panel.string>
			<panel.string name="objects_deleted_text">
				[COUNT] sur [MAX] ([DELETED] seront supprimés)
			</panel.string>
			<text name="parcel_object_bonus">
				Facteur Bonus objets : [BONUS]
			</text>
			<text name="Simulator primitive usage:">
				Capacité de la région :
			</text>
			<text name="objects_available">
				[COUNT] sur [MAX] ([AVAILABLE] disponibles)
			</text>
			<text name="Primitives parcel supports:">
				Capacité de la parcelle :
			</text>
			<text name="object_contrib_text">
				[COUNT]
			</text>
			<text name="Primitives on parcel:">
				Impact sur la parcelle :
			</text>
			<text name="total_objects_text">
				[COUNT]
			</text>
			<text name="Owned by parcel owner:">
				Appartenant au propriétaire :
			</text>
			<text name="owner_objects_text">
				[COUNT]
			</text>
			<button label="Afficher" label_selected="Afficher" name="ShowOwner"/>
			<button label="Retour" label_selected="Renvoyer..." name="ReturnOwner..." tool_tip="Renvoyer les objets à leurs propriétaires."/>
			<text name="Set to group:">
				Données au groupe :
			</text>
			<text name="group_objects_text">
				[COUNT]
			</text>
			<button label="Afficher" label_selected="Afficher" name="ShowGroup"/>
			<button label="Retour" label_selected="Renvoyer..." name="ReturnGroup..." tool_tip="Renvoyer les objets à leurs propriétaires."/>
			<text name="Owned by others:">
				Appartenant à d&apos;autres :
			</text>
			<text name="other_objects_text">
				[COUNT]
			</text>
			<button label="Afficher" label_selected="Afficher" name="ShowOther"/>
			<button label="Retour" label_selected="Renvoyer..." name="ReturnOther..." tool_tip="Renvoyer les objets à leurs propriétaires."/>
			<text name="Selected / sat upon:">
				Sélectionnées/où quelqu&apos;un est assis :
			</text>
			<text name="selected_objects_text">
				[COUNT]
			</text>
			<text name="Autoreturn">
				Renvoi automatique des objets d&apos;autres résidents (minutes, 0 pour désactiver) :
			</text>
			<line_editor name="clean other time"/>
			<text name="Object Owners:">
				Propriétaires :
			</text>
			<button label="Rafraîchir" label_selected="Rafraîchir" name="Refresh List" tool_tip="Actualiser la liste des objets"/>
			<button label="Renvoi des objets" label_selected="Renvoyer les objets..." name="Return objects..."/>
			<name_list label="Plus récents" name="owner list">
				<name_list.columns label="Type" name="type"/>
				<name_list.columns label="Nom" name="name"/>
				<name_list.columns label="Nombre" name="count"/>
				<name_list.columns label="Plus récents" name="mostrecent"/>
			</name_list>
		</panel>
		<panel label="OPTIONS" name="land_options_panel">
			<panel.string name="search_enabled_tooltip">
				Permettre aux autres résidents de voir cette parcelle dans les résultats de recherche
			</panel.string>
			<panel.string name="search_disabled_small_tooltip">
				Cette option est désactivée car la superficie de cette parcelle est inférieure ou égale à 128 m².
Seules les parcelles de grande taille peuvent apparaître dans la recherche.
			</panel.string>
			<panel.string name="search_disabled_permissions_tooltip">
				Cette option est désactivée car vous ne pouvez pas modifier les options de cette parcelle.
			</panel.string>
			<panel.string name="mature_check_mature">
				Contenu Modéré
			</panel.string>
			<panel.string name="mature_check_adult">
				Contenu Adult
			</panel.string>
			<panel.string name="mature_check_mature_tooltip">
				Les informations ou contenu de votre parcelle sont classés Modéré.
			</panel.string>
			<panel.string name="mature_check_adult_tooltip">
				Les informations ou contenu de votre parcelle sont classés Adult.
			</panel.string>
			<panel.string name="landing_point_none">
				(aucun)
			</panel.string>
			<panel.string name="push_restrict_text">
				Pas de bousculades
			</panel.string>
			<panel.string name="push_restrict_region_text">
				Pas de bousculades (les règles de la région priment)
			</panel.string>
			<text name="allow_label">
				Autoriser les autres résidents à :
			</text>
			<text name="allow_label0">
				Voler :
			</text>
			<check_box label="Tous" name="check fly" tool_tip="Si cette option est cochée, les résidents peuvent voler sur votre terrain. Si elle n&apos;est pas cochée, ils ne pourront voler que lorsqu&apos;ils arrivent et passent au dessus de votre terrain."/>
			<text name="allow_label2">
				Construire :
			</text>
			<check_box label="Tous" name="edit objects check" tool_tip="Si la case est cochée, les résidents peuvent créer et rezzer des objets sur votre terrain."/>
			<check_box label="Groupe" name="edit group objects check" tool_tip="Si la case est cochée, les membres du groupe de la parcelle peuvent créer et rezzer des objets sur votre terrain."/>
			<text name="allow_label3">
				Laisser entrer des objets :
			</text>
			<check_box label="Tous" name="all object entry check" tool_tip="Si la case est cochée, les résidents peuvent déplacer les objets des autres parcelles pour les amener sur cette parcelle."/>
			<check_box label="Groupe" name="group object entry check" tool_tip="Si la case est cochée, les membres du groupe de la parcelle peuvent déplacer les objets des autres parcelles pour les amener sur cette parcelle."/>
			<text name="allow_label4">
				Exécuter des scripts :
			</text>
			<check_box label="Tous" name="check other scripts" tool_tip="Si la case est cochée, les membres du groupe de la parcelle peuvent exécuter des scripts sur votre parcelle, y compris des pièces jointes."/>
			<check_box label="Groupe" name="check group scripts" tool_tip="Si la case est cochée, les membres du groupe de la parcelle peuvent exécuter des scripts sur votre parcelle, y compris des pièces jointes."/>
			<check_box label="Sécurisé (pas de dégâts)" name="check safe" tool_tip="Si cette option est cochée, le terrain est sécurisé et il n&apos;y pas de risques de dommages causés par des combats. Si elle est décochée, des dommages causés par les combats peuvent avoir lieu."/>
			<check_box label="Pas de bousculades" name="PushRestrictCheck" tool_tip="Empêche l&apos;utilisation de scripts causant des bousculades. Cette option est utile pour empêcher les comportements abusifs sur votre terrain."/>
			<check_box label="Voir le lieu dans la recherche (30 L$/sem.)" name="ShowDirectoryCheck" tool_tip="Afficher la parcelle dans les résultats de recherche"/>
			<combo_box name="land category">
				<combo_box.item label="Toutes catégories" name="item0"/>
				<combo_box.item label="Appartenant aux Lindens" name="item1"/>
				<combo_box.item label="Art et Culture" name="item3"/>
				<combo_box.item label="Affaires" name="item4"/>
				<combo_box.item label="Éducation" name="item5"/>
				<combo_box.item label="Jeux" name="item6"/>
				<combo_box.item label="Favoris" name="item7"/>
				<combo_box.item label="Accueil pour les nouveaux" name="item8"/>
				<combo_box.item label="Parcs et Nature" name="item9"/>
				<combo_box.item label="Résidentiel" name="item10"/>
				<combo_box.item label="Shopping" name="item11"/>
				<combo_box.item label="Location" name="item13"/>
				<combo_box.item label="Autre" name="item12"/>
			</combo_box>
			<check_box label="Contenu Modéré" name="MatureCheck" tool_tip=""/>
			<text name="Snapshot:">
				Photo :
			</text>
			<texture_picker label="" name="snapshot_ctrl" tool_tip="Cliquez pour sélectionner une image"/>
<<<<<<< HEAD
			<text name="allow_see_label">
				Les avatars sur d&apos;autres parcelles peuvent voir et chatter avec les avatars sur cette parcelle
=======
			<text name="allow_see_label" top="170">
				Les avatars sur d&apos;autres parcelles peuvent voir et chatter avec les avatars sur cette parcelle.
>>>>>>> 2998552f
			</text>
			<check_box label="Voir les avatars" name="SeeAvatarsCheck" top="170" tool_tip="Permettre aux avatars présents sur d&apos;autres parcelles de voir et chatter avec les avatars présents sur cette parcelle et à vous de les voir et de chatter avec eux."/>
			<text name="landing_point">
				Lieu d&apos;arrivée : [LANDING]
			</text>
			<button label="Définir" label_selected="Définir" name="Set" tool_tip="Définit le point d&apos;arrivée des visiteurs. Définit l&apos;emplacement de votre avatar sur ce terrain."/>
			<button label="Annuler" label_selected="Annuler" name="Clear" tool_tip="Effacer le lieu d&apos;arrivée"/>
			<text name="Teleport Routing: ">
				Règles de téléportation :
			</text>
			<combo_box name="landing type" tool_tip="Règles de téléportation - Choisissez les règles de téléportation sur votre terrain" width="140">
				<combo_box.item label="Bloqué" name="Blocked"/>
				<combo_box.item label="Lieu d&apos;arrivée fixe" name="LandingPoint"/>
				<combo_box.item label="Lieu d&apos;arrivée libre" name="Anywhere"/>
			</combo_box>
		</panel>
		<panel label="MÉDIA" name="land_media_panel">
			<text name="with media:" width="85">
				Type :
			</text>
			<combo_box left="97" name="media type" tool_tip="Indiquez s&apos;il s&apos;agit de l&apos;URL d&apos;un film, d&apos;une page web ou autre"/>
			<text name="mime_type"/>
			<text name="at URL:" width="85">
				Page d&apos;accueil :
			</text>
			<line_editor left="97" name="media_url"/>
			<button label="Choisir" name="set_media_url"/>
			<text name="Description:">
				Description :
			</text>
			<line_editor left="97" name="url_description" tool_tip="Texte affiché à côté du bouton Jouer/Charger"/>
			<text name="Media texture:">
				Remplacer la 
texture :
			</text>
			<texture_picker label="" left="97" name="media texture" tool_tip="Cliquez pour sélectionner une image"/>
			<text name="replace_texture_help">
				Les objets avec cette texture affichent le film ou la page web quand vous cliquez sur la flèche Jouer.  Sélectionnez l&apos;image miniature pour choisir une texture différente.
			</text>
			<check_box label="Échelle automatique" name="media_auto_scale" tool_tip="Si vous sélectionnez cette option, le contenu de cette parcelle sera automatiquement mis à l&apos;échelle. La qualité visuelle sera peut-être amoindrie mais vous n&apos;aurez à faire aucune autre mise à l&apos;échelle ou alignement."/>
			<text name="media_size" tool_tip="Taille du média Web, laisser 0 pour la valeur par défaut.">
				Taille :
			</text>
			<spinner name="media_size_width" tool_tip="Taille du média Web, laisser 0 pour la valeur par défaut."/>
			<spinner name="media_size_height" tool_tip="Taille du média Web, laisser 0 pour la valeur par défaut."/>
			<text name="pixels">
				pixels
			</text>
			<text name="Options:">
				Options :
			</text>
			<check_box label="En boucle" name="media_loop" tool_tip="Jouer le média en boucle. Lorsque le média aura fini de jouer, il recommencera."/>
		</panel>
		<panel label="SON" name="land_audio_panel">
			<text bottom_delta="-28" name="MusicURL:">
				URL de la 
musique :
			</text>
			<text name="Sound:">
				Son :
			</text>
			<check_box label="Limiter les sons des gestes et des objets à cette parcelle" name="check sound local"/>
			<text name="Avatar Sounds:">
				Sons d&apos;avatar :
			</text>
			<check_box label="Tout le monde" name="all av sound check"/>
			<check_box label="Groupe" name="group av sound check"/>
			<text name="Voice settings:">
				Voix :
			</text>
			<check_box label="Activer le chat vocal" name="parcel_enable_voice_channel"/>
			<check_box label="Activer la voix (contrôlé par le domaine)" name="parcel_enable_voice_channel_is_estate_disabled"/>
			<check_box label="Limiter le chat vocal à cette parcelle" name="parcel_enable_voice_channel_local"/>
		</panel>
		<panel label="ACCÈS" name="land_access_panel">
			<panel.string name="access_estate_defined">
				(défini par le domaine
			</panel.string>
			<panel.string name="estate_override">
				Au moins une de ces options est définie au niveau du domaine.
			</panel.string>
			<check_box label="Tout le monde peut rendre visite" tool_tip="Des lignes d&apos;interdiction seront créées si cette case n&apos;est pas cochée" name="public_access"/>
			<check_box label="Doit avoir plus de 18 ans [ESTATE_AGE_LIMIT]" name="limit_age_verified" tool_tip="Pour accéder à cette parcelle, les résidents doivent avoir au moins 18 ans. Consultez le [SUPPORT_SITE] pour plus d&apos;informations."/>
			<check_box label="Les infos de paiement doivent être enregistrées dans le dossier  [ESTATE_PAYMENT_LIMIT]" name="limit_payment" tool_tip="Pour pouvoir accéder à cette parcelle, les résidents doivent avoir enregistré des informations de paiement. Consultez le [SUPPORT_SITE] pour plus d&apos;informations."/>
			<check_box label="Autoriser le groupe [GROUP] sans restrictions" name="GroupCheck" tool_tip="Définir le groupe à l&apos;onglet Général."/>
			<check_box label="Vendre des pass à :" name="PassCheck" tool_tip="Autoriser un accès temporaire à cette parcelle"/>
			<combo_box name="pass_combo" width="110">
				<combo_box.item label="Tout le monde" name="Anyone"/>
				<combo_box.item label="Groupe" name="Group"/>
			</combo_box>
			<spinner label="Prix en L$ :" name="PriceSpin"/>
			<spinner label="Durée en heures :" name="HoursSpin"/>
			<text name="OwnerLimited">
				(Le propriétaire de domaine peut avoir limité ces choix)
			</text>
			<panel name="Allowed_layout_panel">
				<text label="Toujours autoriser" name="AllowedText">
					Toujours autorisé ([COUNT], max. [MAX])
				</text>
				<name_list name="AccessList" tool_tip="([LISTED] dans la liste, [MAX] max.)"/>
				<button label="Ajouter" name="add_allowed"/>
				<button label="Supprimer" label_selected="Supprimer" name="remove_allowed"/>
			</panel>
			<panel name="Banned_layout_panel">
				<text label="Bannir" name="BanCheck">
					Interdit interdit ([COUNT], max. [MAX])
				</text>
				<name_list name="BannedList" tool_tip="([LISTED] dans la liste, [MAX] max.)">
					<columns label="Nom" name="name"/>
					<columns label="Durée" name="duration"/>
				</name_list>
				<button label="Ajouter" name="add_banned"/>
				<button label="Supprimer" label_selected="Supprimer" name="remove_banned"/>
			</panel>
		</panel>
		<panel label="EXPÉRIENCES" name="land_experiences_panel"/>
	</tab_container>
</floater><|MERGE_RESOLUTION|>--- conflicted
+++ resolved
@@ -366,13 +366,8 @@
 				Photo :
 			</text>
 			<texture_picker label="" name="snapshot_ctrl" tool_tip="Cliquez pour sélectionner une image"/>
-<<<<<<< HEAD
-			<text name="allow_see_label">
-				Les avatars sur d&apos;autres parcelles peuvent voir et chatter avec les avatars sur cette parcelle
-=======
 			<text name="allow_see_label" top="170">
 				Les avatars sur d&apos;autres parcelles peuvent voir et chatter avec les avatars sur cette parcelle.
->>>>>>> 2998552f
 			</text>
 			<check_box label="Voir les avatars" name="SeeAvatarsCheck" top="170" tool_tip="Permettre aux avatars présents sur d&apos;autres parcelles de voir et chatter avec les avatars présents sur cette parcelle et à vous de les voir et de chatter avec eux."/>
 			<text name="landing_point">
