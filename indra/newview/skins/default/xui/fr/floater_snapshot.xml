<?xml version="1.0" encoding="utf-8" standalone="yes"?>
<floater name="Snapshot" title="Prévisualiser la photo" width="247">
	<text name="type_label">
		Destination de la photo
	</text>
	<radio_group label="Type de photo" name="snapshot_type_radio" width="228">
<<<<<<< HEAD
		<radio_item name="postcard">
			Envoyer par e-mail
		</radio_item>
		<radio_item name="texture">
			Enregistrer dans votre inventaire ([AMOUNT] L$)
		</radio_item>
		<radio_item name="local">
			Enregistrer sur votre disque dur
		</radio_item>
=======
		<radio_item name="postcard" label="Envoyer par e-mail" />
		<radio_item name="texture" label="Enregistrer dans votre inventaire ([AMOUNT] L$)" />
		<radio_item name="local" label="Enregistrer sur votre disque dur" />
>>>>>>> fcaa1ad4
	</radio_group>
	<button label="Plus &gt;&gt;" name="more_btn" tool_tip="Options avancées"/>
	<button label="&lt;&lt; Moins" name="less_btn" tool_tip="Options avancées"/>
	<text name="type_label2">
		Taille
	</text>
	<text name="format_label">
		Format
	</text>
	<combo_box label="Résolution" name="postcard_size_combo">
		<combo_box.item name="640x480" label="640 x 480" />
		<combo_box.item name="800x600" label="800 x 600" />
		<combo_box.item name="1024x768" label="1024 x 768" />
		<combo_box.item name="CurrentWindow" label="Fenêtre actuelle" />
		<combo_box.item name="Custom" label="Personnaliser" />
	</combo_box>
	<combo_box label="Résolution" name="texture_size_combo">
		<combo_box.item name="CurrentWindow" label="Fenêtre actuelle" />
		<combo_box.item name="Small(128x128)" label="Petite (128 x 128)" />
		<combo_box.item name="Medium(256x256)" label="Moyenne (256 x 256)" />
		<combo_box.item name="Large(512x512)" label="Grande (512 x 512)" />
		<combo_box.item name="Custom" label="Personnaliser" />
	</combo_box>
	<combo_box label="Résolution" name="local_size_combo">
		<combo_box.item name="CurrentWindow" label="Fenêtre actuelle" />
		<combo_box.item name="320x240" label="320 x 240" />
		<combo_box.item name="640x480" label="640 x 480" />
		<combo_box.item name="800x600" label="800 x 600" />
		<combo_box.item name="1024x768" label="1024 x 768" />
		<combo_box.item name="1280x1024" label="1280 x 1024" />
		<combo_box.item name="1600x1200" label="1600 x 1200" />
		<combo_box.item name="Custom" label="Personnaliser" />
	</combo_box>
	<combo_box label="Format" name="local_format_combo">
		<combo_box.item name="PNG" label="PNG" />
		<combo_box.item name="JPEG" label="JPEG" />
		<combo_box.item name="BMP" label="BMP" />
	</combo_box>
	<spinner label="Largeur" label_width="41" name="snapshot_width" width="101"/>
	<spinner label="Hauteur" label_width="41" left="121" name="snapshot_height" width="101"/>
	<slider label="Qualité de l&apos;image" name="image_quality_slider"/>
	<text name="layer_type_label">
		Capturer :
	</text>
	<combo_box label="Couches de l&apos;image" name="layer_types">
		<combo_box.item name="Colors" label="Couleurs" />
		<combo_box.item name="Depth" label="Profondeur" />
		<combo_box.item name="ObjectMattes" label="Matte des objets" />
	</combo_box>
	<text name="file_size_label">
		Taille du fichier : [SIZE] Ko
	</text>
	<check_box label="Voir l&apos;interface sur la photo" name="ui_check"/>
	<check_box label="Voir les éléments HUD sur la photo" name="hud_check"/>
	<check_box label="Garder ouvert après enregistrement" name="keep_open_check"/>
	<check_box label="Imposer les proportions" name="keep_aspect_check"/>
	<check_box label="Prévisualisation plein écran (geler l&apos;écran)" name="freeze_frame_check"/>
	<button label="Rafraîchir" name="new_snapshot_btn"/>
	<check_box label="Rafraîchissement automatique" name="auto_snapshot_check"/>
	<button label="Enregistrer ([AMOUNT] L$)" name="upload_btn" width="118"/>
	<button label="Envoyer" name="send_btn" width="118"/>
	<flyout_button label="Enregistrer" name="save_btn" tool_tip="Enregistrer l&apos;image dans un fichier" width="118">
    <flyout_button.item name="save_item">
      Enregistrer
    </flyout_button.item>
    <flyout_button.item name="saveas_item">
      Enregistrer sous...
    </flyout_button.item>
	</flyout_button>
	<button label="Annuler" name="discard_btn" left="133" width="72" />
	<string name="unknown">
		inconnu
	</string>
</floater><|MERGE_RESOLUTION|>--- conflicted
+++ resolved
@@ -4,21 +4,9 @@
 		Destination de la photo
 	</text>
 	<radio_group label="Type de photo" name="snapshot_type_radio" width="228">
-<<<<<<< HEAD
-		<radio_item name="postcard">
-			Envoyer par e-mail
-		</radio_item>
-		<radio_item name="texture">
-			Enregistrer dans votre inventaire ([AMOUNT] L$)
-		</radio_item>
-		<radio_item name="local">
-			Enregistrer sur votre disque dur
-		</radio_item>
-=======
 		<radio_item name="postcard" label="Envoyer par e-mail" />
 		<radio_item name="texture" label="Enregistrer dans votre inventaire ([AMOUNT] L$)" />
 		<radio_item name="local" label="Enregistrer sur votre disque dur" />
->>>>>>> fcaa1ad4
 	</radio_group>
 	<button label="Plus &gt;&gt;" name="more_btn" tool_tip="Options avancées"/>
 	<button label="&lt;&lt; Moins" name="less_btn" tool_tip="Options avancées"/>
