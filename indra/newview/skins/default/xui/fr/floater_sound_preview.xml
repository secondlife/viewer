<?xml version="1.0" encoding="utf-8" standalone="yes"?>
<<<<<<< HEAD
<floater name="Name/Description" title="sound.wav">
=======
<floater name="Sound Preview" title="sound.wav">
>>>>>>> fcaa1ad4
	<text name="name_label">
		Nom :
	</text>
	<text name="description_label">
		Description :
	</text>
	<button label="Annuler" label_selected="Annuler" name="cancel_btn"/>
	<button label="Importer ([AMOUNT] L$)" label_selected="Charger ([AMOUNT] L$)" name="ok_btn"/>
	<text name="text">
		Débit (kbps) :
	</text>
	<radio_group name="bitrate">
<<<<<<< HEAD
		<radio_item name="32">
			32
		</radio_item>
		<radio_item name="64">
			64
		</radio_item>
		<radio_item name="96">
			96
		</radio_item>
		<radio_item name="128">
			128
		</radio_item>
=======
		<radio_item name="32" label="32" />
		<radio_item name="64" label="64" />
		<radio_item name="96" label="96" />
		<radio_item name="128" label="128" />
>>>>>>> fcaa1ad4
	</radio_group>
</floater><|MERGE_RESOLUTION|>--- conflicted
+++ resolved
@@ -1,9 +1,5 @@
 <?xml version="1.0" encoding="utf-8" standalone="yes"?>
-<<<<<<< HEAD
-<floater name="Name/Description" title="sound.wav">
-=======
 <floater name="Sound Preview" title="sound.wav">
->>>>>>> fcaa1ad4
 	<text name="name_label">
 		Nom :
 	</text>
@@ -16,24 +12,9 @@
 		Débit (kbps) :
 	</text>
 	<radio_group name="bitrate">
-<<<<<<< HEAD
-		<radio_item name="32">
-			32
-		</radio_item>
-		<radio_item name="64">
-			64
-		</radio_item>
-		<radio_item name="96">
-			96
-		</radio_item>
-		<radio_item name="128">
-			128
-		</radio_item>
-=======
 		<radio_item name="32" label="32" />
 		<radio_item name="64" label="64" />
 		<radio_item name="96" label="96" />
 		<radio_item name="128" label="128" />
->>>>>>> fcaa1ad4
 	</radio_group>
 </floater>