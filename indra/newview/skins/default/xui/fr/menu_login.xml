--- conflicted
+++ resolved
@@ -7,11 +7,7 @@
 		<menu_item_call label="Préférences..." name="Preferences..." />
 	</menu>
 	<menu label="Aide" name="Help">
-<<<<<<< HEAD
-		<menu_item_call label="Aide Second Life" name="Second Life Help" />
-=======
 		<menu_item_call label="Aide de Second Life" name="Second Life Help" />
->>>>>>> fcaa1ad4
 		<menu_item_call label="À propos de Second Life..." name="About Second Life..." />
 	</menu>
 </menu_bar>