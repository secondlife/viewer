--- conflicted
+++ resolved
@@ -4,8 +4,7 @@
 	<layout_stack name="main_stack">
 		<layout_panel name="buttons_header">
 			<text name="header_text">
-<<<<<<< HEAD
-                Second Life のお気に入りの場所について皆に伝えましょう。
+Second Life のお気に入りの場所について皆に伝えましょう。
             </text>
 			<button name="new_btn" label="新規..." tool_tip="現在の場所に新しいピックを作成"/>
 			<button name="delete_btn" label="削除..." tool_tip="現在選択されているピックを削除します"/>
@@ -14,25 +13,6 @@
 			<text name="picks_panel_text">
                 読込中...
             </text>
-=======
-				Second Lifeのお気に入りの場所を紹介しましょう。
-			</text>
-			<button name="new_btn" label="新規…" tool_tip="現在の場所に新しいピックを作成します。"/>
-			<button name="delete_btn" label="削除…" tool_tip="現在選択されているピックを削除します。"/>
-		</layout_panel>
-		<layout_panel name="main_body">
-			<tab_container name="tab_picks"/>
-			<layout_stack name="indicator_stack">
-				<layout_panel name="indicator_spacer_left"/>
-				<layout_panel name="buttons_header">
-					<loading_indicator name="progress_indicator"/>
-				</layout_panel>
-				<layout_panel name="indicator_spacer_right"/>
-			</layout_stack>
-			<text name="picks_panel_text">
-				読み込んでいます…
-			</text>
->>>>>>> 0f252894
 		</layout_panel>
 	</layout_stack>
 </panel>