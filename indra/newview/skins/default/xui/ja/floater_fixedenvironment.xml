--- conflicted
+++ resolved
@@ -1,11 +1,7 @@
 <?xml version="1.0" encoding="utf-8" standalone="yes"?>
 <floater name="Fixed Environment" title="固定された環境">
   <string name="edit_sky">空を編集：</string>
-<<<<<<< HEAD
-  <string name="edit_water">水を編集</string>
-=======
   <string name="edit_water">水面を編集</string>
->>>>>>> e4906b2a
   <layout_stack name="floater_stack">
     <layout_panel name="info_panel">
       <text name="info_panel_label">名前：</text>
