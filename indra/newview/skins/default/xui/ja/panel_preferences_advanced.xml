--- conflicted
+++ resolved
@@ -1,13 +1,8 @@
-<<<<<<< HEAD
-<?xml version="1.0" encoding="UTF-8" standalone="yes"?>
-<panel label="拡張" name="advanced">
-=======
 <?xml version="1.0" encoding="utf-8" standalone="yes"?>
 <panel label="アドバンス" name="advanced">
 	<panel.string name="aspect_ratio_text">
 		[NUM]:[DEN]
 	</panel.string>
->>>>>>> d2e62f6e
 	<text name="Cache:">
         キャッシュ:
     </text>
@@ -19,19 +14,11 @@
 	<button label="参照" label_selected="参照" name="set_cache"/>
 	<button label="デフォルトの場所" label_selected="デフォルトの場所" name="default_cache_location"/>
 	<text name="UI Size:">
-<<<<<<< HEAD
-        UIサイズ:
+UIサイズ:
     </text>
 	<text name="HUD Size:">
         HUDのスケール:
     </text>
-=======
-		UIのサイズ：
-	</text>
-	<text name="HUD Size:">
-		HUDのスケール：
-	</text>
->>>>>>> d2e62f6e
 	<check_box label="スクリプトのエラーを表示:" name="show_script_errors"/>
 	<radio_group name="show_location">
 		<radio_item label="近隣チャット" name="0"/>
