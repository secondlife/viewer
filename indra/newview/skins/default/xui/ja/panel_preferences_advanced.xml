--- conflicted
+++ resolved
@@ -1,12 +1,3 @@
-<<<<<<< HEAD
-<?xml version="1.0" encoding="UTF-8" standalone="yes"?>
-<panel label="拡張" name="advanced">
-	<text name="Cache:">
-        キャッシュ:
-    </text>
-	<spinner label="キャッシュ(256～9984MB)" name="cachesizespinner"/>
-	<button label="キャッシュをクリア" label_selected="キャッシュをクリア" name="clear_cache"/>
-=======
 <?xml version="1.0" encoding="utf-8" standalone="yes"?>
 <panel label="高度な設定" name="advanced">
 	<panel.string name="aspect_ratio_text">
@@ -20,7 +11,6 @@
 		㎆
 	</text>
 	<button label="キャッシュ削除" label_selected="キャッシュ削除" name="clear_cache"/>
->>>>>>> 0f252894
 	<text name="Cache location">
         キャッシュ保存先:
     </text>
