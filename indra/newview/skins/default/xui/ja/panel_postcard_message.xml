--- conflicted
+++ resolved
@@ -7,17 +7,9 @@
         名前:
     </text>
 	<text name="subject_label">
-<<<<<<< HEAD
-        件名:
+件名:
     </text>
 	<text_editor name="msg_form">
         メッセージをここに入力してください。
     </text_editor>
-=======
-		件名：
-	</text>
-	<text_editor name="msg_form">
-		メッセージをここに入力してください。
-	</text_editor>
->>>>>>> 0f252894
 </panel>