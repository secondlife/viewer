<?xml version="1.0" encoding="utf-8" standalone="yes"?>
<panel label="自分のアバター" name="script_limits_my_avatar_panel">
	<text name="script_memory">
<<<<<<< HEAD
        アバターのスクリプト使用
    </text>
=======
		アバタースクリプトの使用メモリ
	</text>
>>>>>>> 0f252894
	<text name="loading_text">
        読込中...
    </text>
	<scroll_list name="scripts_list">
		<scroll_list.columns label="サイズ (KB)" name="size"/>
		<scroll_list.columns label="URL" name="urls"/>
		<scroll_list.columns label="オブジェクト名" name="name"/>
		<scroll_list.columns label="場所" name="location"/>
	</scroll_list>
	<button label="リスト更新" name="refresh_list_btn"/>
</panel><|MERGE_RESOLUTION|>--- conflicted
+++ resolved
@@ -1,13 +1,8 @@
 <?xml version="1.0" encoding="utf-8" standalone="yes"?>
 <panel label="自分のアバター" name="script_limits_my_avatar_panel">
 	<text name="script_memory">
-<<<<<<< HEAD
-        アバターのスクリプト使用
+アバターのスクリプト使用
     </text>
-=======
-		アバタースクリプトの使用メモリ
-	</text>
->>>>>>> 0f252894
 	<text name="loading_text">
         読込中...
     </text>
