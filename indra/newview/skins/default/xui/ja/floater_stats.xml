<?xml version="1.0" encoding="utf-8" standalone="yes"?>
<floater name="Statistics" title="統計">
	<scroll_container name="statistics_scroll">
		<container_view name="statistics_view">
<<<<<<< HEAD
			<stat_view name="basic" label="基本">
				<stat_bar name="frame_mean" label="フレーム(平均)"/>
				<stat_bar name="frame_median" label="フレーム(中央値)"/>
				<stat_bar name="framet_jitter" label="ジッタ"/>
				<stat_bar name="bandwidth" label="受信したUDPデータ"/>
				<stat_bar name="packet_loss" label="パケットロス"/>
				<stat_bar name="ping" label="シムのPing"/>
			</stat_view>
<stat_view name="advanced" label="拡張">
				<stat_view name="render" label="描画">
					<stat_bar name="ktrisframe" label="フレームあたりのKTris" unit_label="ktris/フレーム"/>
					<stat_bar name="ktrissec" label="秒あたりのKTris"/>
					<stat_bar name="totalobjs" label="オブジェクト合計"/>
					<stat_bar name="cachedobjs" label="キャッシュされたオブジェクト"/>
					<stat_bar name="newobjs" label="新規オブジェクト"/>
					<stat_bar name="object_cache_hits" label="オブジェクトキャッシュヒット率"/>
					<stat_bar name="occlusion_queries" label="実行されたオクルージョンクエリ"/>
					<stat_bar name="occluded" label="閉鎖オブジェクト"/>
					<stat_bar name="unoccluded" label="非閉鎖オブジェクト"/>
				</stat_view>
				<stat_view name="texture" label="テクスチャ">
					<stat_bar name="texture_cache_hits" label="キャッシュヒット率"/>
					<stat_bar name="texture_cache_read_latency" label="キャッシュ読み取り遅延"/>
					<stat_bar name="numimagesstat" label="カウント"/>
					<stat_bar name="numrawimagesstat" label="RAWカウント"/>
					<stat_bar name="gltexmemstat" label="GLメモリ"/>
					<stat_bar name="formattedmemstat" label="フォーマット済メモリ"/>
					<stat_bar name="rawmemstat" label="RAWメモリ"/>
					<stat_bar name="glboundmemstat" label="統合メモリ"/>
				</stat_view>
				<stat_view name="memory" label="メモリ使用量">
					<stat_bar name="LLTrace" label="LLトレース"/>
					<stat_bar name="LLFontFreetype" label="フォント"/>
					<stat_bar name="LLInventoryObject" label="インベントリ"/>
					<stat_bar name="LLViewerObject" label="ビュアオブジェクト"/>
					<stat_bar name="LLViewerOctreeGroup" label="八分木グループデータ"/>
					<stat_bar name="LLViewerOctreeEntry" label="八分木データ"/>
					<stat_bar name="LLVOCacheEntry" label="ビュアのオブジェクトキャッシュ"/>
					<stat_bar name="LLDrawable" label="描画可能オブジェクト"/>
					<stat_bar name="LLFace" label="顔データ"/>
					<stat_bar name="LLDrawInfo" label="描画情報"/>
					<stat_bar name="LLTexture" label="テクスチャデータ"/>
					<stat_bar name="LLImage" label="画像データ"/>
					<stat_bar name="LLImageGL" label="GL画像データ"/>
					<stat_bar name="LLVertexBuffer" label="頂点バッファ"/>
=======
			<stat_view label="基本" name="basic">
				<stat_bar label="FPS" name="fps" unit_label="／秒"/>
				<stat_bar name="frame_mean" label="フレーム（平均）" unit_label="㎳"/>
				<stat_bar name="frame_median" label="フレーム（中央値）" unit_label="㎳"/>
				<stat_bar name="framet_jitter" label="ジッタ"/>
				<stat_bar label="受信したUDPデータ" name="bandwidth"/>
				<stat_bar label="パケットロス" name="packet_loss"/>
				<stat_bar label="シムのPing" name="ping"/>
			</stat_view>
			<stat_view label="詳細" name="advanced">
				<stat_view label="描画" name="render">
					<stat_bar label="フレームあたりのKTris" name="ktrisframe" unit_label="ktris／フレーム"/>
					<stat_bar label="秒あたりのKTris" name="ktrissec"/>
					<stat_bar label="オブジェクト合計" name="totalobjs"/>
					<stat_bar label="キャッシュされたオブジェクト" name="cachedobjs"/>
					<stat_bar label="新規オブジェクト" name="newobjs"/>
					<stat_bar label="オブジェクトキャッシュヒット率" name="object_cache_hits"/>
					<stat_bar label="閉鎖クエリ実行" name="occlusion_queries"/>
					<stat_bar label="閉鎖オブジェクト" name="occluded"/>
					<stat_bar label="非閉鎖オブジェクト" name="unoccluded"/>
				</stat_view>
				<stat_view label="テクスチャ" name="texture">
					<stat_bar label="キャッシュヒット率" name="texture_cache_hits"/>
					<stat_bar label="キャッシュ読み取り遅延" name="texture_cache_read_latency"/>
					<stat_bar label="カウント" name="numimagesstat"/>
					<stat_bar label="Rawカウント" name="numrawimagesstat"/>
					<stat_bar label="GLメモリ" name="gltexmemstat"/>
					<stat_bar label="フォーマット済メモリ" name="formattedmemstat"/>
					<stat_bar label="Rawメモリ" name="rawmemstat"/>
					<stat_bar label="統合メモリ" name="glboundmemstat"/>
				</stat_view>
				<stat_view label="メモリ使用量" name="memory">
					<stat_bar label="LLトレース" name="LLTrace"/>
					<stat_bar label="UI" name="LLView"/>
					<stat_bar label="フォント" name="LLFontFreetype"/>
					<stat_bar label="インベントリ" name="LLInventoryObject"/>
					<stat_bar label="ビューアオブジェクト" name="LLViewerObject"/>
					<stat_bar label="八分木グループデータ" name="LLViewerOctreeGroup"/>
					<stat_bar label="八分木データ" name="LLViewerOctreeEntry"/>
					<stat_bar label="ビューアのオブジェクトキャッシュ" name="LLVOCacheEntry"/>
					<stat_bar label="描画可能オブジェクト" name="LLDrawable"/>
					<stat_bar label="顔データ" name="LLFace"/>
					<stat_bar label="描画情報" name="LLDrawInfo"/>
					<stat_bar label="テクスチャデータ" name="LLTexture"/>
					<stat_bar label="画像データ" name="LLImage"/>
					<stat_bar label="GL画像データ" name="LLImageGL"/>
					<stat_bar label="頂点バッファ" name="LLVertexBuffer"/>
>>>>>>> d2e62f6e
				</stat_view>
				<stat_view name="network" label="ネットワーク">
					<stat_bar name="packetsinstat" label="パケットイン"/>
					<stat_bar name="packetsoutstat" label="パケットアウト"/>
					<stat_bar name="objectdatareceived" label="オブジェクト"/>
					<stat_bar name="texturedatareceived" label="テクスチャ"/>
					<stat_bar name="assetudpdatareceived" label="アセット"/>
					<stat_bar name="layersdatareceived" label="レイヤー"/>
					<stat_bar name="messagedatain" label="実際の受信"/>
					<stat_bar name="messagedataout" label="実際の送信"/>
				</stat_view>
			</stat_view>
<<<<<<< HEAD
			<stat_view name="sim" label="シミュレーター">
				<stat_bar name="simtimedilation" label="遅延時間"/>
				<stat_bar name="simfps" label="シムのFPS"/>
				<stat_bar name="simphysicsfps" label="物理 FPS"/>
				<stat_view name="physicsdetail" label="物理の詳細">
					<stat_bar name="physicspinnedtasks" label="ピン留めオブジェクト"/>
					<stat_bar name="physicslodtasks" label="低LODオブジェクト"/>
					<stat_bar name="physicsmemoryallocated" label="メモリ配分"/>
				</stat_view>
				<stat_bar name="simagentups" label="エージェントの更新毎秒"/>
				<stat_bar name="simmainagents" label="メインエージェント"/>
				<stat_bar name="simchildagents" label="チャイルドエージェント"/>
				<stat_bar name="simobjects" label="オブジェクト"/>
				<stat_bar name="simactiveobjects" label="アクティブなオブジェクト"/>
				<stat_bar name="simactivescripts" label="アクティブなスクリプト"/>
				<stat_bar name="simpctscriptsrun" label="スクリプト実行"/>
				<stat_bar name="simscripteps" label="スクリプトイベント"/>
				<stat_view name="simpathfinding" label="経路探索">
					<stat_bar name="simsimaistepmsec" label="AIステップ時間"/>
					<stat_bar name="simsimskippedsilhouettesteps" label="スキップされたシルエットステップ" unit_label="毎秒"/>
					<stat_bar name="simsimpctsteppedcharacters" label="更新されたキャラクター"/>
=======
			<stat_view label="シミュレーター" name="sim">
				<stat_bar label="遅延時間" name="simtimedilation"/>
				<stat_bar label="シムのFPS" name="simfps"/>
				<stat_bar label="物理作用のFPS" name="simphysicsfps"/>
				<stat_view label="物理作用の詳細" name="physicsdetail">
					<stat_bar label="ピン留めオブジェクト" name="physicspinnedtasks"/>
					<stat_bar label="低LODオブジェクト" name="physicslodtasks"/>
					<stat_bar label="メモリ配分" name="physicsmemoryallocated"/>
				</stat_view>
				<stat_bar label="エージェントの更新／秒" name="simagentups"/>
				<stat_bar label="メインエージェント" name="simmainagents"/>
				<stat_bar label="チャイルドエージェント" name="simchildagents"/>
				<stat_bar label="オブジェクト" name="simobjects"/>
				<stat_bar label="アクティブなオブジェクト" name="simactiveobjects"/>
				<stat_bar label="アクティブなスクリプト" name="simactivescripts"/>
				<stat_bar label="スクリプト実行" name="simpctscriptsrun"/>
				<stat_bar label="スクリプトイベント" name="simscripteps" unit_label="eps"/>
				<stat_view label="経路探索" name="simpathfinding">
					<stat_bar label="AIステップ時間" name="simsimaistepmsec"/>
					<stat_bar label="スキップされたシルエットステップ" name="simsimskippedsilhouettesteps" unit_label="／秒"/>
					<stat_bar label="更新されたキャラクター" name="simsimpctsteppedcharacters" unit_label="％"/>
>>>>>>> d2e62f6e
				</stat_view>
				<stat_bar name="siminpps" label="入力パケット" unit_label="パケット毎秒"/>
				<stat_bar name="simoutpps" label="出力パケット" unit_label="パケット毎秒"/>
				<stat_bar name="simpendingdownloads" label="保留中のダウンロード"/>
				<stat_bar name="simpendinguploads" label="保留中のアップロード"/>
				<stat_bar name="simtotalunackedbytes" label="未承認の合計データ"/>
				<stat_view name="simperf" label="時間">
					<stat_bar name="simframemsec" label="フレーム時間合計"/>
					<stat_bar name="simnetmsec" label="総時間数"/>
					<stat_bar name="simsimphysicsmsec" label="物理時間"/>
					<stat_bar name="simsimothermsec" label="シミュレーション時間"/>
					<stat_bar name="simagentmsec" label="エージェント時間"/>
					<stat_bar name="simimagesmsec" label="イメージ時間"/>
					<stat_bar name="simscriptmsec" label="スクリプト時間"/>
					<stat_bar name="simsparemsec" label="スペア時間"/>
					<stat_view name="timedetails" label="時間の詳細">
						<stat_bar name="simsimphysicsstepmsec" label="物理の単位"/>
						<stat_bar name="simsimphysicsshapeupdatemsec" label="物理形状を更新"/>
						<stat_bar name="simsimphysicsothermsec" label="他の物理"/>
						<stat_bar name="simsleepmsec" label="スリープ時間"/>
						<stat_bar name="simpumpiomsec" label="ポンプ入出力"/>
					</stat_view>
				</stat_view>
			</stat_view>
		</container_view>
	</scroll_container>
</floater><|MERGE_RESOLUTION|>--- conflicted
+++ resolved
@@ -2,54 +2,7 @@
 <floater name="Statistics" title="統計">
 	<scroll_container name="statistics_scroll">
 		<container_view name="statistics_view">
-<<<<<<< HEAD
-			<stat_view name="basic" label="基本">
-				<stat_bar name="frame_mean" label="フレーム(平均)"/>
-				<stat_bar name="frame_median" label="フレーム(中央値)"/>
-				<stat_bar name="framet_jitter" label="ジッタ"/>
-				<stat_bar name="bandwidth" label="受信したUDPデータ"/>
-				<stat_bar name="packet_loss" label="パケットロス"/>
-				<stat_bar name="ping" label="シムのPing"/>
-			</stat_view>
-<stat_view name="advanced" label="拡張">
-				<stat_view name="render" label="描画">
-					<stat_bar name="ktrisframe" label="フレームあたりのKTris" unit_label="ktris/フレーム"/>
-					<stat_bar name="ktrissec" label="秒あたりのKTris"/>
-					<stat_bar name="totalobjs" label="オブジェクト合計"/>
-					<stat_bar name="cachedobjs" label="キャッシュされたオブジェクト"/>
-					<stat_bar name="newobjs" label="新規オブジェクト"/>
-					<stat_bar name="object_cache_hits" label="オブジェクトキャッシュヒット率"/>
-					<stat_bar name="occlusion_queries" label="実行されたオクルージョンクエリ"/>
-					<stat_bar name="occluded" label="閉鎖オブジェクト"/>
-					<stat_bar name="unoccluded" label="非閉鎖オブジェクト"/>
-				</stat_view>
-				<stat_view name="texture" label="テクスチャ">
-					<stat_bar name="texture_cache_hits" label="キャッシュヒット率"/>
-					<stat_bar name="texture_cache_read_latency" label="キャッシュ読み取り遅延"/>
-					<stat_bar name="numimagesstat" label="カウント"/>
-					<stat_bar name="numrawimagesstat" label="RAWカウント"/>
-					<stat_bar name="gltexmemstat" label="GLメモリ"/>
-					<stat_bar name="formattedmemstat" label="フォーマット済メモリ"/>
-					<stat_bar name="rawmemstat" label="RAWメモリ"/>
-					<stat_bar name="glboundmemstat" label="統合メモリ"/>
-				</stat_view>
-				<stat_view name="memory" label="メモリ使用量">
-					<stat_bar name="LLTrace" label="LLトレース"/>
-					<stat_bar name="LLFontFreetype" label="フォント"/>
-					<stat_bar name="LLInventoryObject" label="インベントリ"/>
-					<stat_bar name="LLViewerObject" label="ビュアオブジェクト"/>
-					<stat_bar name="LLViewerOctreeGroup" label="八分木グループデータ"/>
-					<stat_bar name="LLViewerOctreeEntry" label="八分木データ"/>
-					<stat_bar name="LLVOCacheEntry" label="ビュアのオブジェクトキャッシュ"/>
-					<stat_bar name="LLDrawable" label="描画可能オブジェクト"/>
-					<stat_bar name="LLFace" label="顔データ"/>
-					<stat_bar name="LLDrawInfo" label="描画情報"/>
-					<stat_bar name="LLTexture" label="テクスチャデータ"/>
-					<stat_bar name="LLImage" label="画像データ"/>
-					<stat_bar name="LLImageGL" label="GL画像データ"/>
-					<stat_bar name="LLVertexBuffer" label="頂点バッファ"/>
-=======
-			<stat_view label="基本" name="basic">
+<stat_view label="基本" name="basic">
 				<stat_bar label="FPS" name="fps" unit_label="／秒"/>
 				<stat_bar name="frame_mean" label="フレーム（平均）" unit_label="㎳"/>
 				<stat_bar name="frame_median" label="フレーム（中央値）" unit_label="㎳"/>
@@ -96,7 +49,6 @@
 					<stat_bar label="画像データ" name="LLImage"/>
 					<stat_bar label="GL画像データ" name="LLImageGL"/>
 					<stat_bar label="頂点バッファ" name="LLVertexBuffer"/>
->>>>>>> d2e62f6e
 				</stat_view>
 				<stat_view name="network" label="ネットワーク">
 					<stat_bar name="packetsinstat" label="パケットイン"/>
@@ -109,8 +61,7 @@
 					<stat_bar name="messagedataout" label="実際の送信"/>
 				</stat_view>
 			</stat_view>
-<<<<<<< HEAD
-			<stat_view name="sim" label="シミュレーター">
+<stat_view name="sim" label="シミュレーター">
 				<stat_bar name="simtimedilation" label="遅延時間"/>
 				<stat_bar name="simfps" label="シムのFPS"/>
 				<stat_bar name="simphysicsfps" label="物理 FPS"/>
@@ -131,29 +82,6 @@
 					<stat_bar name="simsimaistepmsec" label="AIステップ時間"/>
 					<stat_bar name="simsimskippedsilhouettesteps" label="スキップされたシルエットステップ" unit_label="毎秒"/>
 					<stat_bar name="simsimpctsteppedcharacters" label="更新されたキャラクター"/>
-=======
-			<stat_view label="シミュレーター" name="sim">
-				<stat_bar label="遅延時間" name="simtimedilation"/>
-				<stat_bar label="シムのFPS" name="simfps"/>
-				<stat_bar label="物理作用のFPS" name="simphysicsfps"/>
-				<stat_view label="物理作用の詳細" name="physicsdetail">
-					<stat_bar label="ピン留めオブジェクト" name="physicspinnedtasks"/>
-					<stat_bar label="低LODオブジェクト" name="physicslodtasks"/>
-					<stat_bar label="メモリ配分" name="physicsmemoryallocated"/>
-				</stat_view>
-				<stat_bar label="エージェントの更新／秒" name="simagentups"/>
-				<stat_bar label="メインエージェント" name="simmainagents"/>
-				<stat_bar label="チャイルドエージェント" name="simchildagents"/>
-				<stat_bar label="オブジェクト" name="simobjects"/>
-				<stat_bar label="アクティブなオブジェクト" name="simactiveobjects"/>
-				<stat_bar label="アクティブなスクリプト" name="simactivescripts"/>
-				<stat_bar label="スクリプト実行" name="simpctscriptsrun"/>
-				<stat_bar label="スクリプトイベント" name="simscripteps" unit_label="eps"/>
-				<stat_view label="経路探索" name="simpathfinding">
-					<stat_bar label="AIステップ時間" name="simsimaistepmsec"/>
-					<stat_bar label="スキップされたシルエットステップ" name="simsimskippedsilhouettesteps" unit_label="／秒"/>
-					<stat_bar label="更新されたキャラクター" name="simsimpctsteppedcharacters" unit_label="％"/>
->>>>>>> d2e62f6e
 				</stat_view>
 				<stat_bar name="siminpps" label="入力パケット" unit_label="パケット毎秒"/>
 				<stat_bar name="simoutpps" label="出力パケット" unit_label="パケット毎秒"/>
