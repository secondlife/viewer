<?xml version="1.0" encoding="utf-8" standalone="yes"?>
<floater name="Statistics" title="統計">
  <scroll_container name="statistics_scroll">
    <container_view name="statistics_view">
      <stat_view label="基本" name="basic">
        <stat_bar label="ＦＰＳ" name="fps" unit_label="／秒" />
        <stat_bar name="frame_mean" label="フレーム（平均）" unit_label="㎳" />
        <stat_bar name="frame_median" label="フレーム（中央値）" unit_label="㎳" />
        <stat_bar name="framet_jitter" label="ジッタ" />
        <stat_bar label="受信したＵＤＰデータ" name="bandwidth" />
        <stat_bar label="パケットロス" name="packet_loss" />
        <stat_bar label="シムのPing" name="ping" />
      </stat_view>
      <stat_view label="拡張" name="advanced">
        <stat_view label="描画" name="render">
          <stat_bar label="フレームあたりのKTris" name="ktrisframe" unit_label="ktris／フレーム" />
          <stat_bar label="秒あたりのKTris" name="ktrissec" />
          <stat_bar label="オブジェクト合計" name="totalobjs" />
          <stat_bar label="キャッシュされたオブジェクト" name="cachedobjs" />
          <stat_bar label="新規オブジェクト" name="newobjs" />
          <stat_bar label="オブジェクトキャッシュヒット率" name="object_cache_hits" />
          <stat_bar label="閉鎖クエリ実行" name="occlusion_queries" />
          <stat_bar label="閉鎖オブジェクト" name="occluded" />
          <stat_bar label="非閉鎖オブジェクト" name="unoccluded" />
        </stat_view>
        <stat_view label="テクスチャ" name="texture">
          <stat_bar label="キャッシュヒット率" name="texture_cache_hits" />
          <stat_bar label="キャッシュ読み取り遅延" name="texture_cache_read_latency" />
          <stat_bar label="カウント" name="numimagesstat" />
          <stat_bar label="ＲＡＷカウント" name="numrawimagesstat" />
          <stat_bar label="ＧＬメモリ" name="gltexmemstat" />
          <stat_bar label="フォーマット済メモリ" name="formattedmemstat" />
          <stat_bar label="ＲＡＷメモリ" name="rawmemstat" />
          <stat_bar label="統合メモリ" name="glboundmemstat" />
        </stat_view>
        <stat_view label="メモリ使用量" name="memory">
          <stat_bar label="ＬＬトレース" name="LLTrace" />
          <stat_bar label="ＵＩ" name="LLView" />
          <stat_bar label="フォント" name="LLFontFreetype" />
          <stat_bar label="インベントリ" name="LLInventoryObject" />
<<<<<<< HEAD
          <stat_bar label="ビューアーオブジェクト" name="LLViewerObject" />
          <stat_bar label="八分木グループデータ" name="LLViewerOctreeGroup" />
          <stat_bar label="八分木データ" name="LLViewerOctreeEntry" />
          <stat_bar label="ビューアーのオブジェクトキャッシュ" name="LLVOCacheEntry" />
=======
          <stat_bar label="ビューアオブジェクト" name="LLViewerObject" />
          <stat_bar label="八分木グループデータ" name="LLViewerOctreeGroup" />
          <stat_bar label="八分木データ" name="LLViewerOctreeEntry" />
          <stat_bar label="ビューアのオブジェクトキャッシュ" name="LLVOCacheEntry" />
>>>>>>> e4906b2a
          <stat_bar label="描画可能オブジェクト" name="LLDrawable" />
          <stat_bar label="顔データ" name="LLFace" />
          <stat_bar label="描画情報" name="LLDrawInfo" />
          <stat_bar label="テクスチャデータ" name="LLTexture" />
          <stat_bar label="画像データ" name="LLImage" />
          <stat_bar label="ＧＬ画像データ" name="LLImageGL" />
          <stat_bar label="頂点バッファ" name="LLVertexBuffer" />
        </stat_view>
        <stat_view label="ネットワーク" name="network">
          <stat_bar label="パケットイン" name="packetsinstat" />
          <stat_bar label="パケットアウト" name="packetsoutstat" />
          <stat_bar label="オブジェクト" name="objectdatareceived" />
          <stat_bar label="テクスチャ" name="texturedatareceived" />
          <stat_bar label="アセット" name="assetudpdatareceived" />
          <stat_bar label="レイヤー" name="layersdatareceived" />
          <stat_bar label="実際の受信" name="messagedatain" />
          <stat_bar label="実際の送信" name="messagedataout" />
        </stat_view>
      </stat_view>
      <stat_view label="シミュレーター" name="sim">
        <stat_bar label="遅延時間" name="simtimedilation" />
        <stat_bar label="シムのＦＰＳ" name="simfps" />
        <stat_bar label="物理作用のＦＰＳ" name="simphysicsfps" />
        <stat_view label="物理作用の詳細" name="physicsdetail">
          <stat_bar label="ピン留めオブジェクト" name="physicspinnedtasks" />
          <stat_bar label="低ＬＯＤオブジェクト" name="physicslodtasks" />
          <stat_bar label="メモリ配分" name="physicsmemoryallocated" />
        </stat_view>
        <stat_bar label="エージェントの更新／秒" name="simagentups" />
        <stat_bar label="メインエージェント" name="simmainagents" />
        <stat_bar label="チャイルドエージェント" name="simchildagents" />
        <stat_bar label="オブジェクト" name="simobjects" />
        <stat_bar label="アクティブなオブジェクト" name="simactiveobjects" />
        <stat_bar label="アクティブなスクリプト" name="simactivescripts" />
        <stat_bar label="スクリプト実行" name="simpctscriptsrun" />
        <stat_bar label="スクリプトイベント" name="simscripteps" unit_label="eps" />
        <stat_view label="経路探索" name="simpathfinding">
          <stat_bar label="ＡＩステップ時間" name="simsimaistepmsec" />
          <stat_bar label="スキップされたシルエットステップ" name="simsimskippedsilhouettesteps" unit_label="／秒" />
          <stat_bar label="更新されたキャラクター" name="simsimpctsteppedcharacters" unit_label="％" />
        </stat_view>
        <stat_bar label="入力パケット" name="siminpps" unit_label="パケット／秒" />
        <stat_bar label="出力パケット" name="simoutpps" unit_label="パケット／秒" />
        <stat_bar label="保留中のダウンロード" name="simpendingdownloads" />
        <stat_bar label="保留中のアップロード" name="simpendinguploads" />
        <stat_bar label="未承認の合計データ" name="simtotalunackedbytes" />
        <stat_view label="時間" name="simperf">
          <stat_bar label="フレーム時間合計" name="simframemsec" />
          <stat_bar label="総時間数" name="simnetmsec" />
          <stat_bar label="物理的作用時間" name="simsimphysicsmsec" />
          <stat_bar label="シミュレーション時間" name="simsimothermsec" />
          <stat_bar label="エージェント時間" name="simagentmsec" />
          <stat_bar label="イメージ時間" name="simimagesmsec" />
          <stat_bar label="スクリプト時間" name="simscriptmsec" />
          <stat_bar label="スペア時間" name="simsparemsec" />
          <stat_view label="時間の詳細" name="timedetails">
            <stat_bar label="物理効果の単位" name="simsimphysicsstepmsec" />
            <stat_bar label="物理形状を更新" name="simsimphysicsshapeupdatemsec" />
            <stat_bar label="他の物理効果" name="simsimphysicsothermsec" />
            <stat_bar label="スリープ時間" name="simsleepmsec" />
            <stat_bar label="ポンプ入出力" name="simpumpiomsec" />
          </stat_view>
        </stat_view>
      </stat_view>
    </container_view>
  </scroll_container>
</floater><|MERGE_RESOLUTION|>--- conflicted
+++ resolved
@@ -38,17 +38,10 @@
           <stat_bar label="ＵＩ" name="LLView" />
           <stat_bar label="フォント" name="LLFontFreetype" />
           <stat_bar label="インベントリ" name="LLInventoryObject" />
-<<<<<<< HEAD
-          <stat_bar label="ビューアーオブジェクト" name="LLViewerObject" />
-          <stat_bar label="八分木グループデータ" name="LLViewerOctreeGroup" />
-          <stat_bar label="八分木データ" name="LLViewerOctreeEntry" />
-          <stat_bar label="ビューアーのオブジェクトキャッシュ" name="LLVOCacheEntry" />
-=======
           <stat_bar label="ビューアオブジェクト" name="LLViewerObject" />
           <stat_bar label="八分木グループデータ" name="LLViewerOctreeGroup" />
           <stat_bar label="八分木データ" name="LLViewerOctreeEntry" />
           <stat_bar label="ビューアのオブジェクトキャッシュ" name="LLVOCacheEntry" />
->>>>>>> e4906b2a
           <stat_bar label="描画可能オブジェクト" name="LLDrawable" />
           <stat_bar label="顔データ" name="LLFace" />
           <stat_bar label="描画情報" name="LLDrawInfo" />
