--- conflicted
+++ resolved
@@ -20,8 +20,7 @@
 			<button label="地形を元に戻す" label_selected="地形を元に戻す" name="Revert Terrain" tool_tip="現在の地形をデフォルトに置換"/>
 			<button label="地形を交換" label_selected="地形を交換" name="Swap Terrain" tool_tip="現在の地形をデフォルトに置換する"/>
 			<text name="estate id">
-<<<<<<< HEAD
-                不動産ID:
+不動産ID:
             </text>
 			<text name="parent id">
                 親ID:
@@ -30,21 +29,8 @@
 			<text name="Grid Pos: ">
                 グリッド位置:
             </text>
-			<line_editor name="gridposx" tool_tip="これは、この地域(リージョン)のグリッドX座標です。"/>
+<line_editor name="gridposx" tool_tip="これは、この地域(リージョン)のグリッドX座標です。"/>
 			<line_editor name="gridposy" tool_tip="これは、この地域(リージョン)のグリッドY座標です。"/>
-=======
-				不動産ID：
-			</text>
-			<text name="parent id">
-				親ID：
-			</text>
-			<line_editor name="parentestate" tool_tip="これは、このリージョン（地域）の親不動産です。"/>
-			<text name="Grid Pos: ">
-				グリッド位置：
-			</text>
-			<line_editor name="gridposx" tool_tip="これは、このリージョン（地域）のグリッドX座標です。"/>
-			<line_editor name="gridposy" tool_tip="これは、このリージョン（地域）のグリッドY座標です。"/>
->>>>>>> d2e62f6e
 			<text name="Redirect to Grid: ">
                 グリッドにリダイレクト:
             </text>
@@ -96,16 +82,9 @@
                 要求:
             </text>
 			<combo_box name="request">
-<<<<<<< HEAD
-				<combo_box.item label="コライダー &lt;ステップ&gt;" name="item1"/>
+<combo_box.item label="コライダー &lt;ステップ&gt;" name="item1"/>
 				<combo_box.item label="スクリプト &lt;回数&gt;,&lt;オプション・パターン&gt;" name="item2"/>
 				<combo_box.item label="オブジェクト&lt;パターン&gt;" name="item3"/>
-=======
-				<combo_box.item label="コライダー＜ステップ＞" name="item1"/>
-				<combo_box.item label="スクリプト＜回数＞、＜オプション・パターン＞" name="item2"/>
-				<combo_box.item label="オブジェクト＜パターン＞" name="item3"/>
-				<combo_box.item label="rez ＜アセットID＞" name="item4"/>
->>>>>>> d2e62f6e
 			</combo_box>
 			<text name="Parameter:">
                 パラメーター:
