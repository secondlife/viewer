<?xml version="1.0" encoding="utf-8" standalone="yes"?>
<panel label="テクスチャ" name="Texture">
	<panel.string name="paste_error_face_selection_mismatch">
		複数の面がコピーされる場合、ターゲットオブジェクトは同数の面が選択されている必要があります。
	</panel.string>
	<panel.string name="paste_error_object_face_count_mismatch">
		オブジェクトの全ての面がコピーされる場合、ターゲットオブジェクトに同数の面が必要です。
	</panel.string>
	<panel.string name="paste_error_inventory_not_found">
		インベントリにテクスチャがありません。
	</panel.string>
	<panel.string name="paste_options">
		オプションをペースト
	</panel.string>
	<menu_button name="clipboard_color_params_btn" tool_tip="オプションをペースト"/>
	<text name="color label">
        色
    </text>
	<color_swatch name="colorswatch" tool_tip="クリックしてカラーピッカーを開く"/>
	<text name="color trans">
        透過度(%)
    </text>
	<text name="glow label">
        グロー
    </text>
	<check_box label="明るさ全開" name="checkbox fullbright"/>
	<combo_box name="combobox matmedia">
		<combo_box.item label="マテリアル" name="Materials"/>
		<combo_box.item label="メディア" name="Media"/>
	</combo_box>
	<radio_group name="radio_material_type">
<<<<<<< HEAD
		<radio_item label="テクスチャ(拡散)" name="Texture (diffuse)"/>
		<radio_item label="凹凸 (法線)" name="Bumpiness (normal)"/>
		<radio_item label="輝き(スペキュラ)" name="Shininess (specular)"/>
=======
		<radio_item label="テクスチャ (拡散)" name="Texture (diffuse)" value="0"/>
		<radio_item label="凹凸 (法線)" name="Bumpiness (normal)" value="1"/>
		<radio_item label="輝き (反射)" name="Shininess (specular)" value="2"/>
>>>>>>> d2e62f6e
	</radio_group>
	<menu_button name="clipboard_texture_params_btn" tool_tip="オプションをペースト"/>
	<check_box label="繰り返しをロックする" name="checkbox_sync_settings" tool_tip="全てのマップの繰り返しを調整する"/>
	<texture_picker label="テクスチャ" name="texture control" tool_tip="クリックして画像を選択"/>
	<text name="label alphamode">
        アルファモード
    </text>
	<combo_box name="combobox alphamode">
		<combo_box.item label="なし" name="None"/>
		<combo_box.item label="アルファブレンディング" name="Alpha blending"/>
		<combo_box.item label="アルファマスキング" name="Alpha masking"/>
		<combo_box.item label="発光マスク" name="Emissive mask"/>
	</combo_box>
	<text name="label maskcutoff">
        マスクカットオフ
    </text>
	<texture_picker label="テクスチャ" name="bumpytexture control" tool_tip="クリックして画像を選択"/>
	<text name="label bumpiness">
        凹凸
    </text>
	<combo_box name="combobox bumpiness">
		<combo_box.item label="なし" name="None"/>
		<combo_box.item label="明るさ" name="Brightness"/>
		<combo_box.item label="暗さ" name="Darkness"/>
		<combo_box.item label="木目調" name="woodgrain"/>
		<combo_box.item label="樹皮" name="bark"/>
		<combo_box.item label="レンガ" name="bricks"/>
		<combo_box.item label="市松模様" name="checker"/>
		<combo_box.item label="コンクリート" name="concrete"/>
		<combo_box.item label="堅いタイル" name="crustytile"/>
		<combo_box.item label="カットストーン" name="cutstone"/>
		<combo_box.item label="円板" name="discs"/>
		<combo_box.item label="小石" name="gravel"/>
		<combo_box.item label="ペトリ皿" name="petridish"/>
		<combo_box.item label="サイディング" name="siding"/>
		<combo_box.item label="ストーンタイル" name="stonetile"/>
		<combo_box.item label="化粧しっくい" name="stucco"/>
		<combo_box.item label="吸盤" name="suction"/>
		<combo_box.item label="織物" name="weave"/>
	</combo_box>
	<texture_picker label="テクスチャ" name="shinytexture control" tool_tip="クリックして画像を選択"/>
	<text name="label shininess">
        輝き
    </text>
	<combo_box name="combobox shininess">
		<combo_box.item label="なし" name="None"/>
		<combo_box.item label="低" name="Low"/>
		<combo_box.item label="中" name="Medium"/>
		<combo_box.item label="高" name="High"/>
	</combo_box>
	<text name="label glossiness">
        光沢度
    </text>
	<text name="label environment">
        景観
    </text>
	<text name="label shinycolor">
        色
    </text>
	<color_swatch name="shinycolorswatch" tool_tip="クリックしてカラーピッカーを開く"/>
	<text name="media_info">
<<<<<<< HEAD
        選択したメディアの URLがあれば、ここに入ります
    </text>
	<button name="add_media" tool_tip="メディアを追加します" label="選択..."/>
	<button name="delete_media" tool_tip="このメディアテクスチャを削除" label="削除"/>
	<button label="揃える" label_selected="メディアを一列に揃えます" name="button align" tool_tip="メディアテクスチャを一列に揃える(最初に読み込む必要があります)"/>
=======
		選択したメディアのURLがもしあれば、ここに入ります。
	</text>
	<button label="選択…" name="add_media" tool_tip="メディアを追加します"/>
	<button label="削除" name="delete_media" tool_tip="このメディアテクスチャを削除します"/>
	<button label="揃える" label_selected="メディアを一列に揃えます" name="button align" tool_tip="メディアテクスチャを一列に揃える（最初に読み込む必要があります）"/>
>>>>>>> d2e62f6e
	<text name="tex gen">
        マッピング
    </text>
	<combo_box name="combobox texgen">
		<combo_box.item label="デフォルト" name="Default"/>
		<combo_box.item label="平面" name="Planar"/>
	</combo_box>
	<spinner label="水平スケール" name="TexScaleU"/>
	<spinner label="垂直スケール" name="TexScaleV"/>
	<spinner label="1メートル当たりの繰り返し回数" name="rptctrl"/>
	<spinner label="回転角度" name="TexRot"/>
	<spinner label="水平オフセット" name="TexOffsetU"/>
	<spinner label="垂直オフセット" name="TexOffsetV"/>
	<spinner label="水平スケール" name="bumpyScaleU"/>
	<spinner label="垂直スケール" name="bumpyScaleV"/>
	<spinner label="回転角度" name="bumpyRot"/>
	<spinner label="水平オフセット" name="bumpyOffsetU"/>
	<spinner label="垂直オフセット" name="bumpyOffsetV"/>
	<spinner label="水平スケール" name="shinyScaleU"/>
	<spinner label="垂直スケール" name="shinyScaleV"/>
	<spinner label="回転角度" name="shinyRot"/>
	<spinner label="水平オフセット" name="shinyOffsetU"/>
	<spinner label="垂直オフセット" name="shinyOffsetV"/>
	<check_box label="平面を揃える" name="checkbox planar align" tool_tip="選択面全てのテクスチャを、最後に選択された面に揃えます。平面テクスチャのマッピングが必要です。"/>
	<button label="揃える" label_selected="現在のテクスチャレイヤーを揃える" name="button align textures" tool_tip="現在のテクスチャレイヤーを揃える"/>
</panel><|MERGE_RESOLUTION|>--- conflicted
+++ resolved
@@ -29,15 +29,9 @@
 		<combo_box.item label="メディア" name="Media"/>
 	</combo_box>
 	<radio_group name="radio_material_type">
-<<<<<<< HEAD
-		<radio_item label="テクスチャ(拡散)" name="Texture (diffuse)"/>
+<radio_item label="テクスチャ(拡散)" name="Texture (diffuse)"/>
 		<radio_item label="凹凸 (法線)" name="Bumpiness (normal)"/>
 		<radio_item label="輝き(スペキュラ)" name="Shininess (specular)"/>
-=======
-		<radio_item label="テクスチャ (拡散)" name="Texture (diffuse)" value="0"/>
-		<radio_item label="凹凸 (法線)" name="Bumpiness (normal)" value="1"/>
-		<radio_item label="輝き (反射)" name="Shininess (specular)" value="2"/>
->>>>>>> d2e62f6e
 	</radio_group>
 	<menu_button name="clipboard_texture_params_btn" tool_tip="オプションをペースト"/>
 	<check_box label="繰り返しをロックする" name="checkbox_sync_settings" tool_tip="全てのマップの繰り返しを調整する"/>
@@ -99,19 +93,11 @@
     </text>
 	<color_swatch name="shinycolorswatch" tool_tip="クリックしてカラーピッカーを開く"/>
 	<text name="media_info">
-<<<<<<< HEAD
-        選択したメディアの URLがあれば、ここに入ります
+選択したメディアの URLがあれば、ここに入ります
     </text>
 	<button name="add_media" tool_tip="メディアを追加します" label="選択..."/>
 	<button name="delete_media" tool_tip="このメディアテクスチャを削除" label="削除"/>
 	<button label="揃える" label_selected="メディアを一列に揃えます" name="button align" tool_tip="メディアテクスチャを一列に揃える(最初に読み込む必要があります)"/>
-=======
-		選択したメディアのURLがもしあれば、ここに入ります。
-	</text>
-	<button label="選択…" name="add_media" tool_tip="メディアを追加します"/>
-	<button label="削除" name="delete_media" tool_tip="このメディアテクスチャを削除します"/>
-	<button label="揃える" label_selected="メディアを一列に揃えます" name="button align" tool_tip="メディアテクスチャを一列に揃える（最初に読み込む必要があります）"/>
->>>>>>> d2e62f6e
 	<text name="tex gen">
         マッピング
     </text>
