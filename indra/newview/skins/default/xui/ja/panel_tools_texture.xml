--- conflicted
+++ resolved
@@ -29,15 +29,9 @@
   <combo_box name="combobox bumpiness">
     <combo_box.item label="なし" name="None" />
     <combo_box.item label="明るさ" name="Brightness" />
-<<<<<<< HEAD
-    <combo_box.item label="暗さ" name="Darkness" />
-    <combo_box.item label="木目調" name="woodgrain" />
-    <combo_box.item label="バーク" name="bark" />
-=======
     <combo_box.item label="暗い" name="Darkness" />
     <combo_box.item label="木目調" name="woodgrain" />
     <combo_box.item label="樹皮" name="bark" />
->>>>>>> e4906b2a
     <combo_box.item label="レンガ" name="bricks" />
     <combo_box.item label="市松模様" name="checker" />
     <combo_box.item label="コンクリート" name="concrete" />
@@ -46,19 +40,11 @@
     <combo_box.item label="円板" name="discs" />
     <combo_box.item label="小石" name="gravel" />
     <combo_box.item label="ペトリ皿" name="petridish" />
-<<<<<<< HEAD
-    <combo_box.item label="サイディング" name="siding" />
-    <combo_box.item label="ストーンタイル" name="stonetile" />
-    <combo_box.item label="化粧しっくい" name="stucco" />
-    <combo_box.item label="サクション" name="suction" />
-    <combo_box.item label="ウィーブ" name="weave" />
-=======
     <combo_box.item label="側線" name="siding" />
     <combo_box.item label="ストーンタイル" name="stonetile" />
     <combo_box.item label="化粧しっくい" name="stucco" />
     <combo_box.item label="吸盤" name="suction" />
     <combo_box.item label="織物" name="weave" />
->>>>>>> e4906b2a
   </combo_box>
   <texture_picker label="テクスチャ" name="shinytexture control" tool_tip="クリックして画像を選択します" />
   <text name="label shininess">輝き</text>
@@ -72,11 +58,7 @@
   <text name="label environment">環境</text>
   <text name="label shinycolor">色</text>
   <color_swatch label="" name="shinycolorswatch" tool_tip="クリックしてカラーピッカーを開きます" />
-<<<<<<< HEAD
-  <text name="media_info">選択したメディアの URL がもしあれば、ここに入ります。</text>
-=======
   <text name="media_info">選択したメディアのＵＲＬがもしあれば、ここに入ります。</text>
->>>>>>> e4906b2a
   <button label="選択…" name="add_media" tool_tip="メディアを追加します" />
   <button label="削除" name="delete_media" tool_tip="このメディアテクスチャを削除します" />
   <button label="揃える" label_selected="メディアを一列に揃えます" name="button align" tool_tip="メディアテクスチャを一列に揃える（最初に読み込む必要があります）" />
