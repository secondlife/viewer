<?xml version="1.0" encoding="utf-8" standalone="yes"?>
<panel label="カスタマイズ" name="Media settings for controls">
	<text name="controls_label">
        コントロール:
    </text>
	<combo_box name="controls">
		<combo_item name="Standard">
			標準
		</combo_item>
		<combo_item name="Mini">
			ミニ
		</combo_item>
	</combo_box>
	<text name="owner_label">
<<<<<<< HEAD
        所有者
    </text>
	<check_box label="ナビゲーションと相互作用力を有効にする" name="perms_owner_interact"/>
	<check_box label="コントロールバーを表示" name="perms_owner_control"/>
	<text name="group_label">
        グループ:
    </text>
	<check_box label="ナビゲーションと相互作用力を有効にする" name="perms_group_interact"/>
	<check_box label="コントロールバーを表示" name="perms_group_control"/>
	<text name="anyone_label">
        全員
    </text>
	<check_box label="ナビゲーションと相互作用力を有効にする" name="perms_anyone_interact"/>
	<check_box label="コントロールバーを表示" name="perms_anyone_control"/>
=======
		所有者
	</text>
	<check_box label="ナビゲーションと相互作用力を有効にする。" name="perms_owner_interact"/>
	<check_box label="コントロールバーを表示する。" name="perms_owner_control"/>
	<text name="group_label">
		グループ：
	</text>
	<check_box label="ナビゲーションと相互作用力を有効にする。" name="perms_group_interact"/>
	<check_box label="コントロールバーを表示する。" name="perms_group_control"/>
	<text name="anyone_label">
		全員：
	</text>
	<check_box label="ナビゲーションと相互作用力を有効にする。" name="perms_anyone_interact"/>
	<check_box label="コントロールバーを表示する。" name="perms_anyone_control"/>
>>>>>>> 0f252894
</panel><|MERGE_RESOLUTION|>--- conflicted
+++ resolved
@@ -12,8 +12,7 @@
 		</combo_item>
 	</combo_box>
 	<text name="owner_label">
-<<<<<<< HEAD
-        所有者
+所有者
     </text>
 	<check_box label="ナビゲーションと相互作用力を有効にする" name="perms_owner_interact"/>
 	<check_box label="コントロールバーを表示" name="perms_owner_control"/>
@@ -27,20 +26,4 @@
     </text>
 	<check_box label="ナビゲーションと相互作用力を有効にする" name="perms_anyone_interact"/>
 	<check_box label="コントロールバーを表示" name="perms_anyone_control"/>
-=======
-		所有者
-	</text>
-	<check_box label="ナビゲーションと相互作用力を有効にする。" name="perms_owner_interact"/>
-	<check_box label="コントロールバーを表示する。" name="perms_owner_control"/>
-	<text name="group_label">
-		グループ：
-	</text>
-	<check_box label="ナビゲーションと相互作用力を有効にする。" name="perms_group_interact"/>
-	<check_box label="コントロールバーを表示する。" name="perms_group_control"/>
-	<text name="anyone_label">
-		全員：
-	</text>
-	<check_box label="ナビゲーションと相互作用力を有効にする。" name="perms_anyone_interact"/>
-	<check_box label="コントロールバーを表示する。" name="perms_anyone_control"/>
->>>>>>> 0f252894
 </panel>