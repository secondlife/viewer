<?xml version="1.0" encoding="utf-8" standalone="yes"?>
<floater name="floater_lagmeter" title="ラグメーター">
	<floater.string name="max_title_msg">
<<<<<<< HEAD
		遅延メーター
=======
		ラグメーター
>>>>>>> d2e62f6e
	</floater.string>
	<floater.string name="max_width_px">
		360
	</floater.string>
	<floater.string name="min_title_msg">
		遅延
	</floater.string>
	<floater.string name="min_width_px">
		90
	</floater.string>
	<floater.string name="client_text_msg">
		クライアント
	</floater.string>
	<floater.string name="client_frame_rate_critical_fps">
		10
	</floater.string>
	<floater.string name="client_frame_rate_warning_fps">
		15
	</floater.string>
	<floater.string name="client_frame_time_window_bg_msg">
		標準、ウィンドウは背景に
	</floater.string>
	<floater.string name="client_frame_time_critical_msg">
		クライアントのフレームレートが[CLIENT_FRAME_RATE_CRITICAL]以下
	</floater.string>
	<floater.string name="client_frame_time_warning_msg">
		クライアントのフレームレートが[CLIENT_FRAME_RATE_CRITICAL]と[CLIENT_FRAME_RATE_WARNING]の間
	</floater.string>
	<floater.string name="client_frame_time_normal_msg">
		標準
	</floater.string>
	<floater.string name="client_draw_distance_cause_msg">
		考えられる原因: 描画距離の設定が高すぎる
	</floater.string>
	<floater.string name="client_texture_loading_cause_msg">
		考えられる原因: 画像の読込中
	</floater.string>
	<floater.string name="client_texture_memory_cause_msg">
		考えられる原因: メモリ内に画像が多すぎる
	</floater.string>
	<floater.string name="client_complex_objects_cause_msg">
		考えられる原因: シーンに複雑なオブジェクトが多すぎる
	</floater.string>
	<floater.string name="network_text_msg">
		ネットワーク
	</floater.string>
	<floater.string name="network_packet_loss_critical_pct">
		10
	</floater.string>
	<floater.string name="network_packet_loss_warning_pct">
		5
	</floater.string>
	<floater.string name="network_packet_loss_critical_msg">
		接続で[NETWORK_PACKET_LOSS_CRITICAL]%を超えるパケットが脱落しています。
	</floater.string>
	<floater.string name="network_packet_loss_warning_msg">
		接続で[NETWORK_PACKET_LOSS_WARNING]%～[NETWORK_PACKET_LOSS_CRITICAL]%のパケットが脱落しています。
	</floater.string>
	<floater.string name="network_performance_normal_msg">
		標準
	</floater.string>
	<floater.string name="network_ping_critical_ms">
		600
	</floater.string>
	<floater.string name="network_ping_warning_ms">
		300
	</floater.string>
	<floater.string name="network_ping_critical_msg">
		接続のping時間が、[NETWORK_PING_CRITICAL]ms以上です
	</floater.string>
	<floater.string name="network_ping_warning_msg">
		接続のping時間が、[NETWORK_PING_WARNING]～[NETWORK_PING_CRITICAL]msです。
	</floater.string>
	<floater.string name="network_packet_loss_cause_msg">
		接続不良または「帯域幅」の設定が高すぎる可能性があります
	</floater.string>
	<floater.string name="network_ping_cause_msg">
		接続不良またはファイル共有アプリの可能性があります。
	</floater.string>
	<floater.string name="server_text_msg">
		サーバー
	</floater.string>
	<floater.string name="server_frame_rate_critical_fps">
		20
	</floater.string>
	<floater.string name="server_frame_rate_warning_fps">
		30
	</floater.string>
	<floater.string name="server_single_process_max_time_ms">
		20
	</floater.string>
	<floater.string name="server_frame_time_critical_msg">
		シミュレータのフレームレートが[SERVER_FRAME_RATE_CRITICAL]以下
	</floater.string>
	<floater.string name="server_frame_time_warning_msg">
		シミュレータのフレームレートが[SERVER_FRAME_RATE_CRITICAL]～[SERVER_FRAME_RATE_WARNING]の間
	</floater.string>
	<floater.string name="server_frame_time_normal_msg">
		標準
	</floater.string>
	<floater.string name="server_physics_cause_msg">
		考えられる原因: 物理オブジェクトが多すぎる
	</floater.string>
	<floater.string name="server_scripts_cause_msg">
		考えられる原因: スクリプトオブジェクトが多すぎる
	</floater.string>
	<floater.string name="server_net_cause_msg">
		考えられる原因: ネットワークトラフィックが多すぎる
	</floater.string>
	<floater.string name="server_agent_cause_msg">
		考えられる原因: リージョン内の人の移動が多すぎる
	</floater.string>
	<floater.string name="server_images_cause_msg">
		考えられる原因: 画像計算が多すぎる
	</floater.string>
	<floater.string name="server_generic_cause_msg">
		考えられる原因: シミュレータのロードが重すぎる
	</floater.string>
	<floater.string name="smaller_label">
		》
	</floater.string>
	<floater.string name="bigger_label">
		《
	</floater.string>
	<button name="client_lagmeter" tool_tip="クライアントの遅延ステータス"/>
	<text name="client">
        クライアント
    </text>
	<text name="client_text">
        標準
    </text>
	<button name="network_lagmeter" tool_tip="ネットワークの遅延ステータス"/>
	<text name="network">
        ネットワーク
    </text>
	<text name="network_text">
        標準
    </text>
	<button name="server_lagmeter" tool_tip="サーバーの遅延ステータス"/>
	<text name="server">
        サーバー
    </text>
	<text name="server_text">
        標準
    </text>
	<button label="》" name="minimize" tool_tip="フローターのサイズをトグル"/>
</floater><|MERGE_RESOLUTION|>--- conflicted
+++ resolved
@@ -1,11 +1,7 @@
 <?xml version="1.0" encoding="utf-8" standalone="yes"?>
 <floater name="floater_lagmeter" title="ラグメーター">
 	<floater.string name="max_title_msg">
-<<<<<<< HEAD
-		遅延メーター
-=======
-		ラグメーター
->>>>>>> d2e62f6e
+遅延メーター
 	</floater.string>
 	<floater.string name="max_width_px">
 		360
