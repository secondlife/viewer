<?xml version="1.0" encoding="utf-8" standalone="yes"?>
<panel label="人々" name="people_panel">
	<string name="no_recent_people" value="最近交流した人はいません。一緒に何かする仲間をお探しですか?[secondlife:///app/search/people 検索]か[secondlife:///app/worldmap ワールドマップ]をお試しください。"/>
	<string name="no_filtered_recent_people" value="お探しの人物は見つかりましたか? [secondlife:///app/search/people/[SEARCH_TERM] 検索]をお試しください。"/>
	<string name="no_one_near" value="近くに誰もいません。一緒に何かする仲間をお探しですか? [secondlife:///app/search/people 検索] か [secondlife:///app/worldmap ワールドマップ] をお試しください。"/>
	<string name="no_one_filtered_near" value="お探しの人物は見つかりましたか? [secondlife:///app/search/people/[SEARCH_TERM] 検索]をお試しください。"/>
	<string name="no_friends_online" value="オンラインのフレンドはいません"/>
	<string name="no_friends" value="フレンドはいません"/>
	<string name="no_friends_msg">
		フレンドを見つけるには、[secondlife:///app/search/people 検索]をするか、人物を右クリックしてフレンド登録してください。
		一緒に何かするフレンドをお探しですか?[secondlife:///app/worldmap ワールドマップ]をお試しください。
	</string>
	<string name="no_filtered_friends_msg">
		お探しの人物は見つかりましたか? [secondlife:///app/search/people/[SEARCH_TERM] 検索]をお試しください。
	</string>
	<string name="no_filtered_groups_msg" value="お探しのグループは見つかりましたか? [secondlife:///app/search/groups/[SEARCH_TERM] 検索]をお試しください。"/>
	<string name="no_groups_msg">
		あなたはどのグループのメンバーでもありません。
		
		[https://community.secondlife.com/knowledgebase/joining-and-participating-in-groups-r51/ Second Life のグループ] を確認してください。
	</string>
	<string name="MiniMapToolTipMsg" value="[地域](ダブルクリックでマップを開く。Shift‐ドラッグで水平・垂直移動)"/>
	<string name="AltMiniMapToolTipMsg" value="[地域](ダブルクリックでテレポート。Shift‐ドラッグで水平・垂直移動)"/>
	<string name="GroupCountWithInfo" value="あなたは現在、[COUNT]グループに属しています。あと[REMAINING]グループに参加できます。[secondlife:/// 上限を増やす]"/>
	<tab_container name="tabs">
<<<<<<< HEAD
		<panel label="近隣" name="nearby_panel">
			<panel name="nearby_buttons_panel">
				<filter_editor label="人々をフィルタ" name="nearby_filter_input"/>
				<button name="gear_btn" tool_tip="選択した人に対するアクション"/>
				<menu_button name="nearby_view_btn" tool_tip="表示 / ソート オプション"/>
				<button name="add_friend_btn" tool_tip="フレンド登録を申し込む"/>
				<dnd_button name="nearby_del_btn" tool_tip="選択されているフレンドを削除"/>
=======
		<panel label="近く" name="nearby_panel">
			<panel label="bottom_panel" name="nearby_buttons_panel">
				<filter_editor label="人物をフィルタ" name="nearby_filter_input"/>
				<button name="gear_btn" tool_tip="選択した人物に対するアクション"/>
				<menu_button name="nearby_view_btn" tool_tip="表示／並べ替えのオプション"/>
				<button name="add_friend_btn" tool_tip="フレンド登録を申し込みます"/>
				<dnd_button name="nearby_del_btn" tool_tip="フレンドとして選択されている人物を削除"/>
>>>>>>> d2e62f6e
			</panel>
		</panel>
		<panel label="フレンド" name="friends_panel">
			<panel name="friends_buttons_panel">
				<filter_editor label="人々をフィルタ" name="friends_filter_input"/>
				<button name="gear_btn" tool_tip="選択した人に対するアクション"/>
				<menu_button name="friends_view_btn" tool_tip="表示 / ソート オプション"/>
				<button name="friends_add_btn" tool_tip="フレンド登録を申し込む"/>
				<dnd_button name="friends_del_btn" tool_tip="選択されているフレンドを削除"/>
			</panel>
			<accordion name="friends_accordion">
				<accordion_tab name="tab_online" title="オンライン"/>
				<accordion_tab name="tab_all" title="全員"/>
			</accordion>
		</panel>
		<panel label="グループ" name="groups_panel">
			<panel name="groups_buttons_panel">
				<filter_editor label="グループをフィルタ" name="groups_filter_input"/>
<menu_button name="groups_gear_btn" tool_tip="選択したグループに対するアクションを表示します。"/>
				<menu_button name="groups_view_btn" tool_tip="表示／並べ替えのオプションを表示します。"/>
				<menu_button name="plus_btn" tool_tip="グループに参加／新規グループを作成します。"/>
				<dnd_button name="minus_btn" tool_tip="選択したグループから脱退します。"/>
			</panel>
			<text name="groupcount">
				現在、[COUNT]件のグループに属しています。あと[REMAINING]件のグループに参加できます。
			</text>
			<group_list name="group_list"/>
		</panel>
		<panel label="最新" name="recent_panel">
			<panel label="bottom_panel" name="recent_buttons_panel">
				<filter_editor label="人物をフィルタ" name="recent_filter_input"/>
				<button name="gear_btn" tool_tip="選択した人物に対するアクションを表示します。"/>
				<menu_button name="recent_view_btn" tool_tip="表示／並べ替えのオプションを表示します。"/>
				<button name="add_friend_btn" tool_tip="フレンド登録を申し込みます。"/>
				<dnd_button name="recent_del_btn" tool_tip="選択されているフレンドを削除します。"/>
			</panel>
		</panel>
		<panel label="ブロック" name="blocked_panel">
			<panel name="panel_block_list_sidetray" label="ブロックされた人物とオブジェクト"/>
		</panel>
	</tab_container>
</panel><|MERGE_RESOLUTION|>--- conflicted
+++ resolved
@@ -23,23 +23,13 @@
 	<string name="AltMiniMapToolTipMsg" value="[地域](ダブルクリックでテレポート。Shift‐ドラッグで水平・垂直移動)"/>
 	<string name="GroupCountWithInfo" value="あなたは現在、[COUNT]グループに属しています。あと[REMAINING]グループに参加できます。[secondlife:/// 上限を増やす]"/>
 	<tab_container name="tabs">
-<<<<<<< HEAD
-		<panel label="近隣" name="nearby_panel">
+<panel label="近隣" name="nearby_panel">
 			<panel name="nearby_buttons_panel">
 				<filter_editor label="人々をフィルタ" name="nearby_filter_input"/>
 				<button name="gear_btn" tool_tip="選択した人に対するアクション"/>
 				<menu_button name="nearby_view_btn" tool_tip="表示 / ソート オプション"/>
 				<button name="add_friend_btn" tool_tip="フレンド登録を申し込む"/>
 				<dnd_button name="nearby_del_btn" tool_tip="選択されているフレンドを削除"/>
-=======
-		<panel label="近く" name="nearby_panel">
-			<panel label="bottom_panel" name="nearby_buttons_panel">
-				<filter_editor label="人物をフィルタ" name="nearby_filter_input"/>
-				<button name="gear_btn" tool_tip="選択した人物に対するアクション"/>
-				<menu_button name="nearby_view_btn" tool_tip="表示／並べ替えのオプション"/>
-				<button name="add_friend_btn" tool_tip="フレンド登録を申し込みます"/>
-				<dnd_button name="nearby_del_btn" tool_tip="フレンドとして選択されている人物を削除"/>
->>>>>>> d2e62f6e
 			</panel>
 		</panel>
 		<panel label="フレンド" name="friends_panel">
