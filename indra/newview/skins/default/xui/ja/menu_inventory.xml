<?xml version="1.0" encoding="utf-8" standalone="yes"?>
<menu name="Popup">
  <menu_item_call label="リストを作成" name="Marketplace Create Listing" />
  <menu_item_call label="リストを関連付け" name="Marketplace Associate Listing" />
  <menu_item_call label="リストを取得 (更新)" name="Marketplace Get Listing" />
  <menu_item_call label="エラーを確認" name="Marketplace Check Listing" />
  <menu_item_call label="リストを編集" name="Marketplace Edit Listing" />
  <menu_item_call label="リスト" name="Marketplace List" />
  <menu_item_call label="リストから取り除く" name="Marketplace Unlist" />
  <menu_item_call label="有効に" name="Marketplace Activate" />
  <menu_item_call label="無効に" name="Marketplace Deactivate" />
  <menu_item_separator name="Marketplace Listings Separator" />
  <menu_item_call label="共有" name="Share" />
  <menu_item_call label="開く" name="Task Open" />
  <menu_item_call label="再生" name="Task Play" />
  <menu_item_call label="プロパティ" name="Task Properties" />
  <menu_item_call label="名前の変更" name="Task Rename" />
  <menu_item_call label="削除" name="Task Remove" />
  <menu_item_call label="ごみ箱を空に" name="Empty Trash" />
  <menu_item_call label="遺失物フォルダを空に" name="Empty Lost And Found" />
  <menu_item_call label="新しいフォルダ" name="New Folder" />
  <menu_item_call label="新しいアウトフィット" name="New Outfit" />
  <menu_item_call label="新しいスクリプト" name="New Script" />
  <menu_item_call label="新しいノートカード" name="New Note" />
  <menu_item_call label="新しいジェスチャー" name="New Gesture" />
  <menu label="新しい服装" name="New Clothes">
    <menu_item_call label="新しいシャツ" name="New Shirt" />
    <menu_item_call label="新しいズボン" name="New Pants" />
    <menu_item_call label="新しい靴" name="New Shoes" />
    <menu_item_call label="新しい靴下" name="New Socks" />
    <menu_item_call label="新しいジャケット" name="New Jacket" />
    <menu_item_call label="新しいスカート" name="New Skirt" />
    <menu_item_call label="新しい手袋" name="New Gloves" />
    <menu_item_call label="新しい下着（上）" name="New Undershirt" />
    <menu_item_call label="新しい下着（下）" name="New Underpants" />
    <menu_item_call label="新しいアルファマスク" name="New Alpha Mask" />
    <menu_item_call label="新しいタトゥ" name="New Tattoo" />
    <menu_item_call label="新しいユニバーサル" name="New Universal" />
    <menu_item_call label="新規の物理作用" name="New Physics" />
  </menu>
  <menu label="新しい身体部位" name="New Body Parts">
    <menu_item_call label="新しいシェイプ(体型)" name="New Shape" />
    <menu_item_call label="新しいスキン" name="New Skin" />
    <menu_item_call label="新しい髪" name="New Hair" />
    <menu_item_call label="新しい眼" name="New Eyes" />
  </menu>
  <menu label="新しい設定" name="New Settings">
    <menu_item_call label="新しい空" name="New Sky" />
<<<<<<< HEAD
    <menu_item_call label="新しい水" name="New Water" />
=======
    <menu_item_call label="新しい水面" name="New Water" />
>>>>>>> e4906b2a
    <menu_item_call label="新しいデイサイクル" name="New Day Cycle" />
  </menu>
  <menu label="次のデフォルトとして使用" name="upload_def">
    <menu_item_call label="画像のアップロード" name="Image uploads" />
    <menu_item_call label="サウンドのアップロード" name="Sound uploads" />
    <menu_item_call label="アニメーションのアップロード" name="Animation uploads" />
    <menu_item_call label="モデルのアップロード" name="Model uploads" />
  </menu>
  <menu label="種類を変更" name="Change Type">
    <menu_item_call label="デフォルト" name="Default" />
    <menu_item_call label="手袋" name="Gloves" />
    <menu_item_call label="上着" name="Jacket" />
    <menu_item_call label="ズボン" name="Pants" />
    <menu_item_call label="シェイプ" name="Shape" />
    <menu_item_call label="靴" name="Shoes" />
    <menu_item_call label="シャツ" name="Shirt" />
    <menu_item_call label="スカート" name="Skirt" />
    <menu_item_call label="下着（上半身）" name="Underpants" />
    <menu_item_call label="下着（下半身）" name="Undershirt" />
  </menu>
  <menu_item_call label="テレポート" name="Landmark Open" />
  <menu_item_call label="開く" name="Animation Open" />
  <menu_item_call label="開く" name="Sound Open" />
  <menu_item_call label="着用中のアウトフィットと入れ替え" name="Replace Outfit" />
  <menu_item_call label="着用中のアウトフィットに追加" name="Add To Outfit" />
  <menu_item_call label="着用中のアウトフィットから取り外す" name="Remove From Outfit" />
  <menu_item_call label="アウトフィット一覧をクリップボードにコピー" name="Copy outfit list to clipboard" />
  <menu_item_separator name="Outfit Separator" />
  <menu_item_call label="オリジナルを探す" name="Find Original" />
  <menu_item_call label="アイテムを除外" name="Purge Item" />
  <menu_item_call label="アイテムを復元" name="Restore Item" />
  <menu_item_call label="開く" name="Open" />
  <menu_item_call label="オリジナルを開く" name="Open Original" />
  <menu_item_call label="プロパティ" name="Properties" />
  <menu_item_call label="名前を変更" name="Rename" />
  <menu_item_call label="アセットのＵＵＩＤをコピー" name="Copy Asset UUID" />
  <menu_item_call label="メインパネルで表示" name="Show in Main Panel" />
  <menu_item_call label="カット" name="Cut" />
  <menu_item_call label="コピー" name="Copy" />
  <menu_item_call label="ペースト" name="Paste" />
  <menu_item_call label="リンクとしてペースト" name="Paste As Link" />
  <menu_item_call label="リンクを置き換える" name="Replace Links" />
  <menu_item_separator name="Paste Separator" />
  <menu_item_call label="削除" name="Delete" />
  <menu_item_call label="システムフォルダを削除" name="Delete System Folder" />
  <menu_item_separator />
  <menu_item_separator />
  <menu_item_call label="会話チャットを開始" name="Conference Chat Folder" />
  <menu_item_call label="再生" name="Sound Play" />
  <menu_item_call label="SLurlをコピー" name="url_copy" />
  <menu_item_call label="ランドマークの情報" name="About Landmark" />
  <menu_item_call label="マップに表示" name="show_on_map" />
  <menu_item_separator name="Animation Separator" />
  <menu_item_call label="インワールドで再生" name="Animation Play" />
  <menu_item_call label="ローカルで再生" name="Animation Audition" />
  <menu_item_call label="インスタントメッセージを送信" name="Send Instant Message" />
  <menu_item_call label="テレポートをオファー…" name="Offer Teleport..." />
  <menu_item_call label="テレポートをリクエスト…" name="Request Teleport..." />
  <menu_item_call label="会話チャットを開始" name="Conference Chat" />
  <menu_item_call label="有効化" name="Activate" />
  <menu_item_call label="無効化" name="Deactivate" />
  <menu_item_call label="名前をつけて保存" name="Save As" />
  <menu_item_call label="選択を名前をつけて保存" layout="topleft" name="Save Selected As" />
  <menu_item_separator name="Wearable And Object Separator" />
  <!-- COMMENTED OUT for DEV-32347 -->
  <!--
  <menu_item_call label="最後の場所へリストア" name="Restore to Last Position" />
  -->
  <menu_item_call label="装着" name="Wearable And Object Wear" />
  <menu label="装着先" name="Attach To" />
  <menu label="HUD 装着先" name="Attach To HUD" />
  <menu_item_call label="触る" name="Attachment Touch" />
  <menu_item_call label="編集" name="Wearable Edit" />
  <menu_item_call label="追加" name="Wearable Add" />
  <menu_item_call label="取り外す" name="Detach From Yourself" />
  <menu_item_call label="脱ぐ" name="Take Off" />
  <menu_item_separator name="Settings Separator" />
  <menu_item_call label="自分にのみ適用" name="Settings Apply Local" />
  <menu_item_call label="区画に適用" name="Settings Apply Parcel" />
  <menu_item_separator layout="topleft" />
  <menu_item_call label="マーケットプレイスのリストにコピー" name="Marketplace Copy" />
  <menu_item_call label="マーケットプレイスのリストに移動" name="Marketplace Move" />
  <menu_item_call label="－オプションなし－" name="--no options--" />
</menu><|MERGE_RESOLUTION|>--- conflicted
+++ resolved
@@ -46,11 +46,7 @@
   </menu>
   <menu label="新しい設定" name="New Settings">
     <menu_item_call label="新しい空" name="New Sky" />
-<<<<<<< HEAD
-    <menu_item_call label="新しい水" name="New Water" />
-=======
     <menu_item_call label="新しい水面" name="New Water" />
->>>>>>> e4906b2a
     <menu_item_call label="新しいデイサイクル" name="New Day Cycle" />
   </menu>
   <menu label="次のデフォルトとして使用" name="upload_def">
