--- conflicted
+++ resolved
@@ -9,10 +9,7 @@
 	<menu_item_call label="リストから取り除く" name="Marketplace Unlist"/>
 	<menu_item_call label="有効化" name="Marketplace Activate"/>
 	<menu_item_call label="無効化" name="Marketplace Deactivate"/>
-<<<<<<< HEAD
-=======
-	<menu_item_separator name="Marketplace Listings Separator"/>
->>>>>>> 0f252894
+
 	<menu_item_call label="共有" name="Share"/>
 	<menu_item_call label="開く" name="Task Open"/>
 	<menu_item_call label="再生" name="Task Play"/>
@@ -21,11 +18,7 @@
 	<menu_item_call label="削除" name="Task Remove"/>
 	<menu_item_call label="ごみ箱を空に" name="Empty Trash"/>
 	<menu_item_call label="遺失物フォルダを空に" name="Empty Lost And Found"/>
-<<<<<<< HEAD
-	<menu_item_call label="新規フォルダ" name="New Listing Folder"/>
-=======
-	<menu_item_call label="新しいフォルダ" name="New Listing Folder"/>
->>>>>>> 0f252894
+<menu_item_call label="新規フォルダ" name="New Listing Folder"/>
 	<menu_item_call label="新しいアウトフィット" name="New Outfit"/>
 	<menu label="種類を変更" name="Change Type">
 		<menu_item_call label="デフォルト" name="Default"/>
@@ -42,18 +35,11 @@
 	<menu_item_call label="テレポート" name="Landmark Open"/>
 	<menu_item_call label="開く" name="Animation Open"/>
 	<menu_item_call label="開く" name="Sound Open"/>
-<<<<<<< HEAD
-	<menu_item_call label="このアウトフィットを置換" name="Replace Outfit"/>
-	<menu_item_call label="このアウトフィットに追加" name="Add To Outfit"/>
-	<menu_item_call label="このアウトフィットから取り除く" name="Remove From Outfit"/>
-	<menu_item_call label="アウトフィット一覧をクリップボードにコピー" name="Copy outfit list to clipboard"/>
-=======
-	<menu_item_call label="現在のアウトフィットと置き換え" name="Replace Outfit"/>
+<menu_item_call label="現在のアウトフィットと置き換え" name="Replace Outfit"/>
 	<menu_item_call label="フォルダのアイテムを追加" name="Add To Outfit"/>
 	<menu_item_call label="フォルダのアイテムを脱ぐ" name="Remove From Outfit"/>
 	<menu_item_call label="アウトフィットリストをクリップボードにコピー" name="Copy outfit list to clipboard"/>
 	<menu_item_separator name="Outfit Separator"/>
->>>>>>> 0f252894
 	<menu_item_call label="オリジナルを探す" name="Find Original"/>
 	<menu_item_call label="アイテムを除外" name="Purge Item"/>
 	<menu_item_call label="アイテムを復元" name="Restore Item"/>
@@ -64,14 +50,8 @@
 	<menu_item_call label="画像..." name="thumbnail"/>
 	<menu_item_call label="アセットのUUIDをコピー" name="Copy Asset UUID"/>
 	<menu_item_call label="メインパネルで表示" name="Show in Main Panel"/>
-<<<<<<< HEAD
-	<menu_item_call label="オープン" name="open_in_current_window"/>
+<menu_item_call label="オープン" name="open_in_current_window"/>
 	<menu_item_call label="新しいウィンドウで開く" name="open_in_new_window"/>
-=======
-	<menu_item_call label="開く" name="open_in_current_window"/>
-	<menu_item_call label="新しいウィンドウで開く" name="open_in_new_window"/>
-	<menu_item_separator name="Open Folder Separator"/>
->>>>>>> 0f252894
 	<menu_item_call label="名前変更" name="Rename"/>
 	<menu_item_call label="カット" name="Cut"/>
 	<menu_item_call label="コピー" name="Copy"/>
@@ -81,23 +61,14 @@
 	<menu_item_call label="削除" name="Delete"/>
 	<menu_item_call label="システムフォルダを削除" name="Delete System Folder"/>
 	<menu_item_call label="会話チャットを開始" name="Conference Chat Folder"/>
-<<<<<<< HEAD
-	<menu_item_separator layout="topleft"/>
-=======
-	<menu_item_separator/>
->>>>>>> 0f252894
+<menu_item_separator/>
 	<menu_item_call label="再生" name="Sound Play"/>
 	<menu_item_separator name="Landmark Separator"/>
 	<menu_item_call label="SLurlをコピー" name="url_copy"/>
 	<menu_item_call label="ランドマークの情報" name="About Landmark"/>
 	<menu_item_call label="マップに表示" name="show_on_map"/>
 	<menu_item_call label="インワールドで再生" name="Animation Play"/>
-<<<<<<< HEAD
-	<menu_item_call label="ローカル再生" name="Animation Audition"/>
-=======
-	<menu_item_call label="ローカルで再生" name="Animation Audition"/>
-	<menu_item_separator name="Send Instant Message Separator"/>
->>>>>>> 0f252894
+<menu_item_call label="ローカル再生" name="Animation Audition"/>
 	<menu_item_call label="インスタントメッセージを送信" name="Send Instant Message"/>
 	<menu_item_call label="テレポートをオファー..." name="Offer Teleport..."/>
 	<menu_item_call label="テレポートをリクエスト..." name="Request Teleport..."/>
@@ -106,37 +77,12 @@
 	<menu_item_call label="再生" name="PlayGesture"/>
 	<menu_item_call label="有効化" name="Activate"/>
 	<menu_item_call label="無効化" name="Deactivate"/>
-<<<<<<< HEAD
-	<menu_item_call label="名前をつけて保存" name="Save As"/>
+<menu_item_call label="名前をつけて保存" name="Save As"/>
 	<menu_item_call label="選択を名前をつけて保存" layout="topleft" name="Save Selected As"/>
-=======
-	<menu_item_separator name="Texture Separator"/>
-	<menu_item_call label="別名で保存" name="Save As"/>
-	<menu_item_call label="選択を別名で保存" name="Save Selected As"/>
-	<menu_item_separator name="Wearable And Object Separator"/>
->>>>>>> 0f252894
 	<menu_item_call label="装着" name="Wearable And Object Wear"/>
 	<menu_item_call label="追加" name="Wearable Add"/>
 	<menu label="装着先" name="Attach To"/>
-<<<<<<< HEAD
-	<menu label="HUDに装着" name="Attach To HUD"/>
-	<menu_item_call label="触る" name="Attachment Touch"/>
-	<menu_item_call label="編集" name="Wearable Edit"/>
-	<menu_item_call label="追加" name="Wearable Add"/>
-	<menu_item_call label="自身から取り外す" name="Detach From Yourself"/>
-	<menu_item_call label="脱ぐ" name="Take Off"/>
-	<menu_item_call name="Settings Apply Local" label="自分にのみ適用"/>
-	<menu_item_call name="Settings Apply Parcel" label="区画に適用"/>
-	<menu label="新規作成" name="create_new">
-		<menu_item_call label="新規フォルダ" name="New Folder"/>
-		<menu_item_call label="新規スクリプト" name="New Script"/>
-		<menu_item_call label="新規ノートカード" name="New Note"/>
-		<menu_item_call label="ジェスチャー" name="New Gesture"/>
-		<menu label="新しい服装" name="New Clothes">
-			<menu_item_call label="新しいシャツ" name="New Shirt"/>
-			<menu_item_call label="新しいパンツ" name="New Pants"/>
-=======
-	<menu label="ＨＵＤ装着先" name="Attach To HUD"/>
+<menu label="ＨＵＤ装着先" name="Attach To HUD"/>
 	<menu_item_call label="触る" name="Attachment Touch"/>
 	<menu_item_call label="編集" name="Wearable Edit"/>
 	<menu_item_call label="取り外す" name="Detach From Yourself"/>
@@ -154,27 +100,17 @@
 		<menu label="新しい服装" name="New Clothes">
 			<menu_item_call label="新しいシャツ" name="New Shirt"/>
 			<menu_item_call label="新しいズボン" name="New Pants"/>
->>>>>>> 0f252894
 			<menu_item_call label="新しい靴" name="New Shoes"/>
 			<menu_item_call label="新しい靴下" name="New Socks"/>
 			<menu_item_call label="新しいジャケット" name="New Jacket"/>
 			<menu_item_call label="新しいスカート" name="New Skirt"/>
 			<menu_item_call label="新しい手袋" name="New Gloves"/>
-<<<<<<< HEAD
-			<menu_item_call label="新しい下着シャツ" name="New Undershirt"/>
-			<menu_item_call label="新しい下着パンツ" name="New Underpants"/>
-			<menu_item_call label="新規アルファマスク" name="New Alpha Mask"/>
-			<menu_item_call label="新しいタトゥ" name="New Tattoo"/>
-			<menu_item_call label="新しいユニバーサル" name="New Universal"/>
-			<menu_item_call label="新しい体" name="New Physics"/>
-=======
-			<menu_item_call label="新しい下着（上）" name="New Undershirt"/>
+<menu_item_call label="新しい下着（上）" name="New Undershirt"/>
 			<menu_item_call label="新しい下着（下）" name="New Underpants"/>
 			<menu_item_call label="新しいアルファマスク" name="New Alpha Mask"/>
 			<menu_item_call label="新しいタトゥ" name="New Tattoo"/>
 			<menu_item_call label="新しいユニバーサル" name="New Universal"/>
 			<menu_item_call label="新しい物理作用" name="New Physics"/>
->>>>>>> 0f252894
 		</menu>
 		<menu label="新しい身体部位" name="New Body Parts">
 			<menu_item_call label="新しいシェイプ(体型)" name="New Shape"/>
@@ -182,18 +118,7 @@
 			<menu_item_call label="新しい髪" name="New Hair"/>
 			<menu_item_call label="新しい眼" name="New Eyes"/>
 		</menu>
-<<<<<<< HEAD
-		<menu label="新しい初期設定" name="New Settings">
-			<menu_item_call label="新しい空" name="New Sky"/>
-			<menu_item_call label="新しい水面" name="New Water"/>
-			<menu_item_call label="新規デイサイクル" name="New Day Cycle"/>
-		</menu>
-	</menu>
-	<menu_item_call label="選択内容でフォルダーを作成" name="New folder from selected"/>
-	<menu_item_call label="フォルダーアイテムのグループ化を解除" name="Ungroup folder items"/>
-	<menu label="次のデフォルトとして使用" name="upload_def">
-=======
-		<menu label="新しい自然環境の設定" name="New Settings">
+<menu label="新しい自然環境の設定" name="New Settings">
 			<menu_item_call label="新しい空" name="New Sky"/>
 			<menu_item_call label="新しい水面" name="New Water"/>
 			<menu_item_call label="新しいデイサイクル" name="New Day Cycle"/>
@@ -202,23 +127,12 @@
 	<menu_item_call label="選択したもので新しいフォルダを作る" name="New folder from selected"/>
 	<menu_item_call label="フォルダの項目のグループ解除" name="Ungroup folder items"/>
 	<menu label="以下のデフォルトとして使用" name="upload_def">
->>>>>>> 0f252894
 		<menu_item_call label="画像のアップロード" name="Image uploads"/>
 		<menu_item_call label="サウンドのアップロード" name="Sound uploads"/>
 		<menu_item_call label="アニメーションのアップロード" name="Animation uploads"/>
 		<menu_item_call label="モデルのアップロード" name="Model uploads"/>
-<<<<<<< HEAD
-	</menu>
+</menu>
 	<menu_item_call label="マーケットプレイスのリストにコピー" name="Marketplace Copy"/>
 	<menu_item_call label="マーケットプレイスのリストに移動" name="Marketplace Move"/>
 	<menu_item_call label="--オプションなし--" name="--no options--"/>
-=======
-		<menu_item_call label="ＰＢＲマテリアルのアップロード" name="PBR uploads"/>
-	</menu>
-	<menu_item_separator name="Marketplace Separator"/>
-	<menu_item_call label="マーケットプレイスの出品リストにコピー" name="Marketplace Copy"/>
-	<menu_item_call label="マーケットプレイスの出品リストに移動" name="Marketplace Move"/>
-	<menu_item_call label="‐オプション無し‐" name="--no options--" />
-	<menu_item_separator/>
->>>>>>> 0f252894
 </menu>