<?xml version="1.0" encoding="utf-8" standalone="yes"?>
<floater name="floaterland" title="土地情報">
	<floater.string name="Hours">
		[HOURS]時間
	</floater.string>
	<floater.string name="Hour">
		時間
	</floater.string>
	<floater.string name="Minutes">
		[MINUTES]分
	</floater.string>
	<floater.string name="Minute">
		分
	</floater.string>
	<floater.string name="Seconds">
		[SECONDS]秒
	</floater.string>
	<floater.string name="Remaining">
		残り
	</floater.string>
	<floater.string name="Always">
		常時
	</floater.string>
	<tab_container name="landtab">
		<panel label="一般" name="land_general_panel">
			<panel.string name="new users only">
				新規住人専用
			</panel.string>
			<panel.string name="anyone">
				誰でも
			</panel.string>
			<panel.string name="area_text">
				面積
			</panel.string>
			<panel.string name="area_size_text">
				[AREA]m²
			</panel.string>
			<panel.string name="auction_id_text">
<<<<<<< HEAD
				オークションID: [ID]
=======
				オークションID：[ID]
>>>>>>> d2e62f6e
			</panel.string>
			<panel.string name="need_tier_to_modify">
				この土地を修正変更するには、購入を承認する必要があります。
			</panel.string>
			<panel.string name="group_owned_text">
				(グループ所有)
			</panel.string>
			<panel.string name="profile_text">
				プロフィール
			</panel.string>
			<panel.string name="info_text">
				情報
			</panel.string>
			<panel.string name="public_text">
				(公共)
			</panel.string>
			<panel.string name="none_text">
				(なし)
			</panel.string>
			<panel.string name="sale_pending_text">
				(販売処理中)
			</panel.string>
			<panel.string name="no_selection_text">
				区画が選択されていません。
			</panel.string>
			<panel.string name="time_stamp_template">
<<<<<<< HEAD
[year,datetime,local]年[mth,datetime,local]月[day,datetime,local]日([wkday,datetime,local]) [hour,datetime,local]:[min,datetime,local]:[second,datetime,local]
=======
				[year,datetime,local]年[mth,datetime,local]月[day,datetime,local]日[wkday,datetime,local] [hour,datetime,local]:[min,datetime,local]:[second,datetime,local]
>>>>>>> d2e62f6e
			</panel.string>
			<text name="Name:">
                名前:
            </text>
			<text name="Description:">
                説明:
            </text>
			<text name="LandType">
                種類:
            </text>
			<text name="LandTypeText">
<<<<<<< HEAD
                メインランド / ホームステッド
            </text>
=======
				メインランド / ホームステッド
			</text>
>>>>>>> d2e62f6e
			<text name="ContentRating">
                区分:
            </text>
			<text name="ContentRatingText">
                アダルト
            </text>
			<text name="Owner:">
                所有者:
            </text>
			<text name="OwnerText">
                テスト文字列 無視してください
            </text>
			<text name="Group:">
グループ:
            </text>
			<text name="GroupText">
                テスト文字列 無視してください
            </text>
			<button label="設定" name="Set..."/>
			<check_box label="グループへの譲渡を許可" name="check deed" tool_tip="グループのオフィサーはこの土地をグループに譲渡できます。グループの土地割り当てによってサポートされます。"/>
			<button label="譲渡" name="Deed..." tool_tip="選択したグループのオフィサーのみ土地を譲渡できます。"/>
			<check_box label="所有者が譲渡と共に寄付" name="check contrib" tool_tip="土地がグループに譲渡されるとき、前の所有者は譲渡が成立するよう、十分な土地を寄付します。"/>
			<text name="For Sale:">
                販売の有無:
            </text>
			<text name="Not for sale.">
                販売対象外
            </text>
			<text name="For Sale: Price L$[PRICE].">
価格：L$ [PRICE]（L$ [PRICE_PER_SQM]／㎡）
			</text>
			<button label="土地を売る" name="Sell Land..."/>
			<text name="For sale to">
                販売先: [BUYER]
            </text>
			<text name="Sell with landowners objects in parcel.">
                オブジェクトを一緒に販売
            </text>
			<text name="Selling with no objects in parcel.">
                オブジェクトは販売しない
            </text>
			<button label="土地販売の取り消し" label_selected="土地販売の取り消し" name="Cancel Land Sale"/>
			<text name="Claimed:">
                取得日時:
            </text>
			<text name="DateClaimText">
2006年8月15日（火）　13：47：25
			</text>
			<text name="PriceLabel">
                面積:
            </text>
			<text name="PriceText">
4048㎡
			</text>
			<text name="Traffic:">
<<<<<<< HEAD
                トラフィック:
            </text>
=======
				交通量：
			</text>
>>>>>>> d2e62f6e
			<text name="DwellText">
読込中...
            </text>
			<button label="土地を購入" name="Buy Land..."/>
			<button label="リンデンセール" name="Linden Sale..." tool_tip="土地が所有されており、コンテンツが設定されている必要があります。オークションの対象になっていないことも必要条件です。"/>
			<button label="スクリプト情報" name="Scripts..."/>
			<button label="グループに購入" name="Buy For Group..."/>
			<button label="入場許可を購入" name="Buy Pass..." tool_tip="この土地への一時的なアクセスを許可します。"/>
			<button label="土地の放棄" name="Abandon Land..."/>
			<button label="土地を取り戻す" name="Reclaim Land..."/>
		</panel>
		<panel label="約款" name="land_covenant_panel">
			<panel.string name="can_resell">
このリージョンで購入した土地は、再販することができます。
			</panel.string>
			<panel.string name="can_not_resell">
				このリージョンで購入した土地は、再販することができないことがあります。
			</panel.string>
			<panel.string name="can_change">
				このリージョンで購入した土地は、結合や再分割することができます。
			</panel.string>
			<panel.string name="can_not_change">
				このリージョンで購入した土地は、結合や再分割することができないことがあります。
			</panel.string>
			<text name="estate_section_lbl">
				不動産：
			</text>
			<text name="estate_name_text">
                メインランド
            </text>
			<text name="estate_owner_lbl">
                所有者:
            </text>
			<text name="estate_owner_text">
                (なし)
            </text>
			<text_editor name="covenant_editor">
                この不動産には約款がありません。
            </text_editor>
			<text name="covenant_timestamp_text">
<<<<<<< HEAD
最後の更新1969年12月31日水曜日16: 00: 00
            </text>
			<text name="region_section_lbl">
                地域(リージョン):
            </text>
=======
				最後更新：1969年12月31日水曜日 16:00:00
			</text>
			<text font="SansSerifLarge" name="region_section_lbl">
				地域：
			</text>
			<text name="region_name_text">
				EricaVille
			</text>
>>>>>>> d2e62f6e
			<text name="region_landtype_lbl">
                種類:
            </text>
			<text name="region_landtype_text">
<<<<<<< HEAD
                メインランド / ホームステッド
            </text>
=======
				メインランド / ホームステッド
			</text>
>>>>>>> d2e62f6e
			<text name="region_maturity_lbl">
区分:
            </text>
			<text name="region_maturity_text">
                アダルト
            </text>
			<text name="resellable_lbl">
                再販:
            </text>
			<text name="resellable_clause">
この地域(リージョン)にある土地は再販できません。
            </text>
			<text name="changeable_lbl">
                再分割:
            </text>
			<text name="changeable_clause">
この地域(リージョン)にある土地は統合または分割ができないことがあります。
            </text>
		</panel>
		<panel label="オブジェクト" name="land_objects_panel">
			<panel.string name="objects_available_text">
				[MAX]の内[COUNT]([AVAILABLE] 利用可能)
			</panel.string>
			<panel.string name="objects_deleted_text">
				[MAX]個中[COUNT]個([DELETED]個を削除しました)
			</panel.string>
			<text name="parcel_object_bonus">
                オブジェクトボーナス: [BONUS]
            </text>
			<text name="Simulator primitive usage:">
                リージョン全体の最大プリム数:
            </text>
			<text name="objects_available">
全[MAX]個中[COUNT]個（[AVAILABLE]個が利用可能）
			</text>
			<text name="Primitives parcel supports:">
                区画で利用可能な最大プリム数:
            </text>
			<text name="object_contrib_text">
                [COUNT]個
            </text>
			<text name="Primitives on parcel:">
区画で使用中のプリム数:
            </text>
			<text name="total_objects_text">
                [COUNT]個
            </text>
			<text name="Owned by parcel owner:">
                うち区画所有者のプリム数:
            </text>
			<text name="owner_objects_text">
                [COUNT]個
            </text>
			<button label="表示" label_selected="表示" name="ShowOwner"/>
			<button label="返却" name="ReturnOwner..." tool_tip="オブジェクトを所有者に返却します。"/>
			<text name="Set to group:">
                グループに設定:
            </text>
			<text name="group_objects_text">
                [COUNT]個
            </text>
			<button label="表示" label_selected="表示" name="ShowGroup"/>
			<button label="返却" name="ReturnGroup..." tool_tip="オブジェクトを所有者に返却します。"/>
			<text name="Owned by others:">
                他人の所有物:
            </text>
			<text name="other_objects_text">
                [COUNT]個
            </text>
			<button label="表示" label_selected="表示" name="ShowOther"/>
			<button label="返却" name="ReturnOther..." tool_tip="オブジェクトを所有者に返却します。"/>
			<text name="Selected / sat upon:">
                選択済 / 決定済:
            </text>
			<text name="selected_objects_text">
                [COUNT]個
            </text>
			<text name="Autoreturn">
<<<<<<< HEAD
                他者のオブジェクトの自動返却(分単位、0で自動返却なし):
            </text>
=======
				他者のオブジェクトの自動返却（分単位、0で自動返却なし）：
			</text>
			<line_editor name="clean other time"/>
>>>>>>> d2e62f6e
			<text name="Object Owners:">
                オブジェクトの所有者:
            </text>
			<button name="Refresh List" tool_tip="オブジェクトのリストを更新します"/>
			<button label="オブジェクトを返却" name="Return objects..."/>
			<name_list name="owner list">
				<name_list.columns label="タイプ" name="type"/>
				<name_list.columns label="名前" name="name"/>
				<name_list.columns label="数" name="count"/>
				<name_list.columns label="最新" name="mostrecent"/>
			</name_list>
		</panel>
		<panel label="オプション" name="land_options_panel">
			<panel.string name="search_enabled_tooltip">
				この区画を検索結果に表示する
			</panel.string>
			<panel.string name="search_disabled_small_tooltip">
<<<<<<< HEAD
区画面積が１２８㎡未満のため、このオプションは無効です。
より大きな区画のみ検索に表示させることが可能です。
=======
				区画面積が128㎡未満のため、このオプションは無効です。
大きな区画のみ検索に表示させることが可能です。
>>>>>>> d2e62f6e
			</panel.string>
			<panel.string name="search_disabled_permissions_tooltip">
				あなたは、この区画の設定編集ができないため、このオプションは無効です。
			</panel.string>
			<panel.string name="mature_check_mature">
				モデレートコンテンツ
			</panel.string>
			<panel.string name="mature_check_adult">
				アダルトコンテンツ
			</panel.string>
			<panel.string name="mature_check_mature_tooltip">
				あなたの区画情報及びコンテンツは「モデレート」とされています。
			</panel.string>
			<panel.string name="mature_check_adult_tooltip">
				あなたの区画情報及びコンテンツは「アダルト」とされています。
			</panel.string>
			<panel.string name="landing_point_none">
				(なし)
			</panel.string>
			<panel.string name="push_restrict_text">
				プッシュ禁止
			</panel.string>
			<panel.string name="push_restrict_region_text">
プッシュ禁止 （リージョンの設定が優先されます。）
			</panel.string>
			<text name="allow_label">
				他の住人への許可設定：
			</text>
			<text name="allow_label0">
				飛行：
			</text>
			<check_box label="全員" name="check fly" tool_tip="ここにチェックを入れると、この土地での飛行が可能となります。このチェックを外すと、土地に入る時や通過する時のみ飛行可能となります。"/>
			<text name="allow_label2">
				ビルド許可：
			</text>
			<check_box label="全員" name="edit objects check" tool_tip="このオプションを選択すると、住人があなたの土地でオブジェクトのビルドや、rezすることができるようになります。"/>
			<check_box label="グループ" name="edit group objects check" tool_tip="このオプションを選択すると、区画のグループメンバーが、あなたの土地でオブジェクトのビルドやrezができるようになります。"/>
			<text name="allow_label3">
                オブジェクトの進入:
            </text>
			<check_box label="全員" name="all object entry check" tool_tip="このオプションを選択すると、住人が他の区画にあるオブジェクトをこの区画へ移動できます。"/>
			<check_box label="グループ" name="group object entry check" tool_tip="このオプションを選択すると、区画のグループメンバーが他の区画にあるオブジェクトからこの区画へ移動できます。"/>
			<text name="allow_label4">
                スクリプトの実行:
            </text>
			<check_box label="全員" name="check other scripts" tool_tip="このオプションを選択すると、住人が装着物などのスクリプトの実行をあなたの区画で実行できます。"/>
			<check_box label="グループ" name="check group scripts" tool_tip="このオプションを選択すると、区画のグループメンバーは、装着物などのスクリプトの実行をあなたの区画で行えるようになります。"/>
			<check_box label="安全(ダメージなし)" name="check safe" tool_tip="このチェックを入れると、この土地での戦闘行為が無効になり、「安全」に設定されます。チェックを外すと戦闘行為が有効になります。"/>
			<check_box label="プッシュ禁止" name="PushRestrictCheck" tool_tip="スクリプトによるプッシュを禁止します。このオプションを選択することにより、あなたの土地での破壊的行動を防ぐことができます。"/>
			<check_box label="検索に区画を表示(週 L$30)" name="ShowDirectoryCheck" tool_tip="この区画を検索結果に表示する"/>
			<combo_box name="land category">
				<combo_box.item label="全カテゴリ" name="item0"/>
				<combo_box.item label="Linden所在地" name="item1"/>
				<combo_box.item label="芸術と文化" name="item3"/>
				<combo_box.item label="ビジネス" name="item4"/>
				<combo_box.item label="教育的" name="item5"/>
				<combo_box.item label="ゲーム" name="item6"/>
				<combo_box.item label="たまり場" name="item7"/>
				<combo_box.item label="新規住民歓迎" name="item8"/>
				<combo_box.item label="公園と自然" name="item9"/>
				<combo_box.item label="住宅用" name="item10"/>
				<combo_box.item label="ショッピング" name="item11"/>
				<combo_box.item label="レンタル" name="item13"/>
				<combo_box.item label="その他" name="item12"/>
			</combo_box>
			<check_box label="モデレートコンテンツ" name="MatureCheck"/>
			<text name="Snapshot:">
スナップショット：
			</text>
			<texture_picker name="snapshot_ctrl" tool_tip="画像をクリックして選択"/>
			<text name="allow_see_label">
				別の区画にいるアバターが、この区画にいるアバターとチャットできるようになります。
			</text>
			<check_box name="SeeAvatarsCheck" tool_tip="別の区画のアバターが、この区画にいるアバターとチャットすることを許可し、あなたもそれらアバターに会ってチャットできるようにします。"/>
			<text name="landing_point">
                ランディング地点: [LANDING]
            </text>
			<button label="設定" label_selected="設定" name="Set" tool_tip="訪問者が最初に訪れる場所の設定を行います。この区画内に立って行ってください。"/>
			<button label="クリア" label_selected="クリア" name="Clear" tool_tip="ランディング地点をクリアする。"/>
			<text name="Teleport Routing: ">
テレポート経路：
			</text>
			<combo_box name="landing type" tool_tip="テレポート経路‐あなたの土地へのテレポート経路を選択してください。">
				<combo_box.item label="不可" name="Blocked"/>
				<combo_box.item label="ランディング地点のみ" name="LandingPoint"/>
				<combo_box.item label="どこでも可能" name="Anywhere"/>
			</combo_box>
		</panel>
		<panel label="メディア" name="land_media_panel">
			<text name="with media:">
<<<<<<< HEAD
                種類:
            </text>
=======
				種類：
			</text>
>>>>>>> d2e62f6e
			<combo_box name="media type" tool_tip="動画や、Webページ、その他のメディアのURLを指定します。"/>
			<text name="at URL:">
                ホームページ:
            </text>
			<button label="設定" name="set_media_url"/>
			<text name="Description:">
                説明:
            </text>
			<line_editor name="url_description" tool_tip="「再生」「読込」ボタンの隣に表示されるテキストです。"/>
			<text name="Media texture:">
テクスチャの差し替え：
			</text>
			<texture_picker name="media texture" tool_tip="クリックして画像を選択します。"/>
			<text name="replace_texture_help">
                このテクスチャを使用するオブジェクトの「再生」をクリックすると、動画やWebページを表示します。テクスチャを変更するにはサムネイルを選択してください。
            </text>
			<check_box label="スケールを自動設定" name="media_auto_scale" tool_tip="このオプションをチェックすると、この区画のコンテンツのスケールが自動的に設定されます。動作速度と画質が少し低下することがありますが、他のテクスチャのスケーリングや整列が必要になることはありません。"/>
			<text name="media_size" tool_tip="レンダリングするWebメディアのサイズです。デフォルトの0のままにします。">
<<<<<<< HEAD
                サイズ:
            </text>
=======
				サイズ：
			</text>
>>>>>>> d2e62f6e
			<spinner name="media_size_width" tool_tip="レンダリングするWebメディアのサイズです。デフォルトの0のままにします。"/>
			<spinner name="media_size_height" tool_tip="レンダリングするWebメディアのサイズです。デフォルトの0のままにします。"/>
			<text name="pixels">
                ピクセル
            </text>
			<text name="Options:">
                オプション:
            </text>
			<check_box label="ループ" name="media_loop" tool_tip="メディアをループ再生します。メディアの再生が終わったら、最初から再生し直します。"/>
		</panel>
		<panel label="サウンド" name="land_audio_panel">
			<text name="MusicURL:">
<<<<<<< HEAD
                音楽URL:
            </text>
=======
				音楽URL：
			</text>
>>>>>>> d2e62f6e
			<text name="Sound:">
                サウンド:
            </text>
			<check_box label="ジェスチャーとオブジェクトの音をこの区画だけに限定" name="check sound local"/>
			<text name="Avatar Sounds:">
                アバターのサウンド:
            </text>
			<check_box label="全員" name="all av sound check"/>
			<check_box label="グループ" name="group av sound check"/>
			<text name="Voice settings:">
                ボイス:
            </text>
			<check_box label="ボイスチャットを有効にする" name="parcel_enable_voice_channel"/>
<check_box label="ボイスチャットを有効にする（不動産設定）" name="parcel_enable_voice_channel_is_estate_disabled"/>
			<check_box label="ボイスチャットをこの区画内に限定する" name="parcel_enable_voice_channel_local"/>
			<text name="media">
				メディア：
			</text>
			<check_box label="ＭＯＡＰを区画に制限する" name="obscure_moap" tool_tip="プリムに付けられたメディア（ＭＯＡＰ）が区画外にあるときに、区画内にいるエージェントに対して自動再生されないようにします。"/>
		</panel>
		<panel label="アクセス" name="land_access_panel">
			<panel.string name="access_estate_defined">
				(不動産に限定)
			</panel.string>
			<panel.string name="estate_override">
				1つ以上のオプションが不動産レベルで設定されています。
			</panel.string>
<<<<<<< HEAD
			<check_box name="public_access" label="誰でも訪問可(このオプションをオフにすると立入禁止ラインが作成されます)"/>
			<check_box label="18 歳以上である必要があります [ESTATE_AGE_LIMIT]" name="limit_age_verified" tool_tip="この区画にアクセスするには、18歳以上でなければなりません。詳細につきましては、[SUPPORT_SITE]をご覧になってください。"/>
			<check_box label="支払情報が登録されている必要があります [ESTATE_PAYMENT_LIMIT]" name="limit_payment" tool_tip="アカウントに支払情報が登録されていない場合、この区画にアクセスすることはできません。詳細につきましては、[SUPPORT_SITE]をご覧になってください。"/>
			<check_box label="制約なしにグループ [GROUP] を許可する" name="GroupCheck" tool_tip="「一般」タブで、グループを選択してください。"/>
			<check_box label="入場許可を販売:" name="PassCheck" tool_tip="この区画への一時的なアクセスを許可します。"/>
=======
			<check_box label="誰でも訪問可（このオプションをオフにすると立入禁止ラインが作成されます）" name="public_access"/>
			<check_box label="18歳以上である必要があります。[ESTATE_AGE_LIMIT]" name="limit_age_verified" tool_tip="この区画にアクセスするには、18歳以上でなければなりません。詳細につきましては、[SUPPORT_SITE]をご覧になってください。"/>
			<check_box label="支払情報が登録されている必要があります。[ESTATE_PAYMENT_LIMIT]" name="limit_payment" tool_tip="アカウントに支払情報が登録されていない場合、この区画にアクセスすることはできません。詳細につきましては、[SUPPORT_SITE]をご覧になってください。"/>
			<check_box label="制約なしにグループ[GROUP]を許可する。" name="GroupCheck" tool_tip="「一般」タブで、グループを選択してください。"/>
			<check_box label="入場許可を販売：" name="PassCheck" tool_tip="この区画への一時的なアクセスを許可します。"/>
>>>>>>> d2e62f6e
			<combo_box name="pass_combo">
				<combo_box.item label="誰でも" name="Anyone"/>
				<combo_box.item label="グループ" name="Group"/>
			</combo_box>
			<spinner label="価格(L$):" name="PriceSpin"/>
			<spinner label="アクセス時間:" name="HoursSpin"/>
			<text name="OwnerLimited">
(不動産所有者がこのオプションに制約を与えている場合があります)
            </text>
			<layout_stack name="access_stack">
				<layout_panel name="Allowed_layout_panel">
					<text label="常に許可" name="AllowedText">
                        常に許可([COUNT]、最大[MAX])
                    </text>
					<name_list name="AccessList" tool_tip="([LISTED]登録, [MAX] 最大)"/>
					<button label="追加" name="add_allowed"/>
					<button label="削除" label_selected="削除" name="remove_allowed"/>
				</layout_panel>
				<layout_panel name="Banned_layout_panel">
<text label="Ban" name="BanCheck">
						バンした人物（全[MAX]人中[COUNT]人）
					</text>
					<name_list name="BannedList" tool_tip="（全[MAX]人中[COUNT]人）">
						<columns label="名前" name="name"/>
						<columns label="期間" name="duration"/>
					</name_list>
					<button label="追加" name="add_banned"/>
					<button label="削除" label_selected="削除" name="remove_banned"/>
				</layout_panel>
			</layout_stack>
		</panel>
		<panel label="体験" name="land_experiences_panel"/>
<panel label="自然環境" name="land_environment_panel"/>
	</tab_container>
</floater><|MERGE_RESOLUTION|>--- conflicted
+++ resolved
@@ -36,11 +36,7 @@
 				[AREA]m²
 			</panel.string>
 			<panel.string name="auction_id_text">
-<<<<<<< HEAD
-				オークションID: [ID]
-=======
-				オークションID：[ID]
->>>>>>> d2e62f6e
+オークションID：[ID]
 			</panel.string>
 			<panel.string name="need_tier_to_modify">
 				この土地を修正変更するには、購入を承認する必要があります。
@@ -67,11 +63,7 @@
 				区画が選択されていません。
 			</panel.string>
 			<panel.string name="time_stamp_template">
-<<<<<<< HEAD
 [year,datetime,local]年[mth,datetime,local]月[day,datetime,local]日([wkday,datetime,local]) [hour,datetime,local]:[min,datetime,local]:[second,datetime,local]
-=======
-				[year,datetime,local]年[mth,datetime,local]月[day,datetime,local]日[wkday,datetime,local] [hour,datetime,local]:[min,datetime,local]:[second,datetime,local]
->>>>>>> d2e62f6e
 			</panel.string>
 			<text name="Name:">
                 名前:
@@ -83,13 +75,8 @@
                 種類:
             </text>
 			<text name="LandTypeText">
-<<<<<<< HEAD
                 メインランド / ホームステッド
             </text>
-=======
-				メインランド / ホームステッド
-			</text>
->>>>>>> d2e62f6e
 			<text name="ContentRating">
                 区分:
             </text>
@@ -145,13 +132,8 @@
 4048㎡
 			</text>
 			<text name="Traffic:">
-<<<<<<< HEAD
-                トラフィック:
-            </text>
-=======
-				交通量：
-			</text>
->>>>>>> d2e62f6e
+交通量：
+            </text>
 			<text name="DwellText">
 読込中...
             </text>
@@ -192,33 +174,17 @@
                 この不動産には約款がありません。
             </text_editor>
 			<text name="covenant_timestamp_text">
-<<<<<<< HEAD
-最後の更新1969年12月31日水曜日16: 00: 00
+最後更新：1969年12月31日水曜日 16:00:00
             </text>
 			<text name="region_section_lbl">
                 地域(リージョン):
             </text>
-=======
-				最後更新：1969年12月31日水曜日 16:00:00
-			</text>
-			<text font="SansSerifLarge" name="region_section_lbl">
-				地域：
-			</text>
-			<text name="region_name_text">
-				EricaVille
-			</text>
->>>>>>> d2e62f6e
 			<text name="region_landtype_lbl">
                 種類:
             </text>
 			<text name="region_landtype_text">
-<<<<<<< HEAD
                 メインランド / ホームステッド
             </text>
-=======
-				メインランド / ホームステッド
-			</text>
->>>>>>> d2e62f6e
 			<text name="region_maturity_lbl">
 区分:
             </text>
@@ -297,14 +263,8 @@
                 [COUNT]個
             </text>
 			<text name="Autoreturn">
-<<<<<<< HEAD
-                他者のオブジェクトの自動返却(分単位、0で自動返却なし):
-            </text>
-=======
-				他者のオブジェクトの自動返却（分単位、0で自動返却なし）：
-			</text>
-			<line_editor name="clean other time"/>
->>>>>>> d2e62f6e
+他者のオブジェクトの自動返却（分単位、0で自動返却なし）：
+            </text>
 			<text name="Object Owners:">
                 オブジェクトの所有者:
             </text>
@@ -322,13 +282,8 @@
 				この区画を検索結果に表示する
 			</panel.string>
 			<panel.string name="search_disabled_small_tooltip">
-<<<<<<< HEAD
 区画面積が１２８㎡未満のため、このオプションは無効です。
 より大きな区画のみ検索に表示させることが可能です。
-=======
-				区画面積が128㎡未満のため、このオプションは無効です。
-大きな区画のみ検索に表示させることが可能です。
->>>>>>> d2e62f6e
 			</panel.string>
 			<panel.string name="search_disabled_permissions_tooltip">
 				あなたは、この区画の設定編集ができないため、このオプションは無効です。
@@ -419,13 +374,8 @@
 		</panel>
 		<panel label="メディア" name="land_media_panel">
 			<text name="with media:">
-<<<<<<< HEAD
                 種類:
             </text>
-=======
-				種類：
-			</text>
->>>>>>> d2e62f6e
 			<combo_box name="media type" tool_tip="動画や、Webページ、その他のメディアのURLを指定します。"/>
 			<text name="at URL:">
                 ホームページ:
@@ -444,13 +394,8 @@
             </text>
 			<check_box label="スケールを自動設定" name="media_auto_scale" tool_tip="このオプションをチェックすると、この区画のコンテンツのスケールが自動的に設定されます。動作速度と画質が少し低下することがありますが、他のテクスチャのスケーリングや整列が必要になることはありません。"/>
 			<text name="media_size" tool_tip="レンダリングするWebメディアのサイズです。デフォルトの0のままにします。">
-<<<<<<< HEAD
-                サイズ:
-            </text>
-=======
-				サイズ：
-			</text>
->>>>>>> d2e62f6e
+サイズ：
+            </text>
 			<spinner name="media_size_width" tool_tip="レンダリングするWebメディアのサイズです。デフォルトの0のままにします。"/>
 			<spinner name="media_size_height" tool_tip="レンダリングするWebメディアのサイズです。デフォルトの0のままにします。"/>
 			<text name="pixels">
@@ -463,13 +408,8 @@
 		</panel>
 		<panel label="サウンド" name="land_audio_panel">
 			<text name="MusicURL:">
-<<<<<<< HEAD
-                音楽URL:
-            </text>
-=======
-				音楽URL：
-			</text>
->>>>>>> d2e62f6e
+音楽URL：
+            </text>
 			<text name="Sound:">
                 サウンド:
             </text>
@@ -497,19 +437,11 @@
 			<panel.string name="estate_override">
 				1つ以上のオプションが不動産レベルで設定されています。
 			</panel.string>
-<<<<<<< HEAD
-			<check_box name="public_access" label="誰でも訪問可(このオプションをオフにすると立入禁止ラインが作成されます)"/>
+<check_box name="public_access" label="誰でも訪問可(このオプションをオフにすると立入禁止ラインが作成されます)"/>
 			<check_box label="18 歳以上である必要があります [ESTATE_AGE_LIMIT]" name="limit_age_verified" tool_tip="この区画にアクセスするには、18歳以上でなければなりません。詳細につきましては、[SUPPORT_SITE]をご覧になってください。"/>
 			<check_box label="支払情報が登録されている必要があります [ESTATE_PAYMENT_LIMIT]" name="limit_payment" tool_tip="アカウントに支払情報が登録されていない場合、この区画にアクセスすることはできません。詳細につきましては、[SUPPORT_SITE]をご覧になってください。"/>
 			<check_box label="制約なしにグループ [GROUP] を許可する" name="GroupCheck" tool_tip="「一般」タブで、グループを選択してください。"/>
 			<check_box label="入場許可を販売:" name="PassCheck" tool_tip="この区画への一時的なアクセスを許可します。"/>
-=======
-			<check_box label="誰でも訪問可（このオプションをオフにすると立入禁止ラインが作成されます）" name="public_access"/>
-			<check_box label="18歳以上である必要があります。[ESTATE_AGE_LIMIT]" name="limit_age_verified" tool_tip="この区画にアクセスするには、18歳以上でなければなりません。詳細につきましては、[SUPPORT_SITE]をご覧になってください。"/>
-			<check_box label="支払情報が登録されている必要があります。[ESTATE_PAYMENT_LIMIT]" name="limit_payment" tool_tip="アカウントに支払情報が登録されていない場合、この区画にアクセスすることはできません。詳細につきましては、[SUPPORT_SITE]をご覧になってください。"/>
-			<check_box label="制約なしにグループ[GROUP]を許可する。" name="GroupCheck" tool_tip="「一般」タブで、グループを選択してください。"/>
-			<check_box label="入場許可を販売：" name="PassCheck" tool_tip="この区画への一時的なアクセスを許可します。"/>
->>>>>>> d2e62f6e
 			<combo_box name="pass_combo">
 				<combo_box.item label="誰でも" name="Anyone"/>
 				<combo_box.item label="グループ" name="Group"/>
