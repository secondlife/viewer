<?xml version="1.0" encoding="utf-8" standalone="yes"?>
<panel label="アクセス" name="Access">
	<tab_container name="tabs">
		<panel label="不動産の管理" name="estate_managers_panel">
			<text name="estate_manager_label">
<<<<<<< HEAD
                不動産マネージャー:
            </text>
=======
				不動産の管理：
			</text>
>>>>>>> 0f252894
			<name_list name="estate_manager_name_list">
				<columns label="名前" name="name"/>
			</name_list>
			<button label="追加..." name="add_estate_manager_btn"/>
			<button label="削除..." name="remove_estate_manager_btn"/>
		</panel>
		<panel label="許可" name="allowed_panel">
			<panel name="allowed_search_panel">
				<filter_editor label="許可されたエージェントを検索" name="allowed_search_input"/>
				<button label="コピー" name="copy_allowed_list_btn"/>
			</panel>
			<text name="allow_resident_label">
                常に許可:
            </text>
			<name_list name="allowed_avatar_name_list">
				<columns label="名前" name="name"/>
			</name_list>
			<button label="追加..." name="add_allowed_avatar_btn"/>
			<button label="削除..." name="remove_allowed_avatar_btn"/>
		</panel>
<<<<<<< HEAD
		<panel label="許可されたグループ" name="allowed_groups_panel">
			<panel name="allowed_group_search_panel">
				<filter_editor label="許可されたグループを検索" name="allowed_group_search_input"/>
				<button label="コピー" name="copy_allowed_group_list_btn"/>
			</panel>
			<text name="allow_group_label">
                常に許可されたグループ:
            </text>
=======
		<panel label="許可するグループ" name="allowed_groups_panel">
			<panel label="top_panel" name="allowed_group_search_panel">
				<filter_editor label="許可するグループを検索" name="allowed_group_search_input"/>
				<button label="コピー" name="copy_allowed_group_list_btn"/>
			</panel>
			<text name="allow_group_label">
				常に許可するグループ：
			</text>
>>>>>>> 0f252894
			<name_list name="allowed_group_name_list">
				<columns label="名前" name="name"/>
			</name_list>
			<button label="追加..." name="add_allowed_group_btn"/>
			<button label="削除..." name="remove_allowed_group_btn"/>
		</panel>
		<panel label="バン" name="banned_panel">
<<<<<<< HEAD
			<panel name="banned_search_panel">
				<filter_editor label="禁止されたエージェントを検索" name="banned_search_input"/>
=======
			<panel label="top_panel" name="banned_search_panel">
				<filter_editor label="バンされたエージェントを検索" name="banned_search_input"/>
>>>>>>> 0f252894
				<button label="コピー" name="copy_banned_list_btn"/>
			</panel>
			<text name="ban_resident_label">
                常に禁止:
            </text>
			<name_list name="banned_avatar_name_list">
				<columns label="名前" name="name"/>
				<columns label="最後にログインした日" name="last_login_date"/>
<<<<<<< HEAD
				<columns label="バンされた日付" name="ban_date"/>
				<columns label="バンした人:" name="bannedby"/>
=======
				<columns label="バンした日付" name="ban_date"/>
				<columns label="バンした人：" name="bannedby"/>
>>>>>>> 0f252894
			</name_list>
			<button label="追加..." name="add_banned_avatar_btn"/>
			<button label="削除..." name="remove_banned_avatar_btn"/>
		</panel>
	</tab_container>
</panel><|MERGE_RESOLUTION|>--- conflicted
+++ resolved
@@ -3,13 +3,8 @@
 	<tab_container name="tabs">
 		<panel label="不動産の管理" name="estate_managers_panel">
 			<text name="estate_manager_label">
-<<<<<<< HEAD
-                不動産マネージャー:
+不動産マネージャー:
             </text>
-=======
-				不動産の管理：
-			</text>
->>>>>>> 0f252894
 			<name_list name="estate_manager_name_list">
 				<columns label="名前" name="name"/>
 			</name_list>
@@ -30,17 +25,7 @@
 			<button label="追加..." name="add_allowed_avatar_btn"/>
 			<button label="削除..." name="remove_allowed_avatar_btn"/>
 		</panel>
-<<<<<<< HEAD
-		<panel label="許可されたグループ" name="allowed_groups_panel">
-			<panel name="allowed_group_search_panel">
-				<filter_editor label="許可されたグループを検索" name="allowed_group_search_input"/>
-				<button label="コピー" name="copy_allowed_group_list_btn"/>
-			</panel>
-			<text name="allow_group_label">
-                常に許可されたグループ:
-            </text>
-=======
-		<panel label="許可するグループ" name="allowed_groups_panel">
+<panel label="許可するグループ" name="allowed_groups_panel">
 			<panel label="top_panel" name="allowed_group_search_panel">
 				<filter_editor label="許可するグループを検索" name="allowed_group_search_input"/>
 				<button label="コピー" name="copy_allowed_group_list_btn"/>
@@ -48,7 +33,6 @@
 			<text name="allow_group_label">
 				常に許可するグループ：
 			</text>
->>>>>>> 0f252894
 			<name_list name="allowed_group_name_list">
 				<columns label="名前" name="name"/>
 			</name_list>
@@ -56,13 +40,8 @@
 			<button label="削除..." name="remove_allowed_group_btn"/>
 		</panel>
 		<panel label="バン" name="banned_panel">
-<<<<<<< HEAD
-			<panel name="banned_search_panel">
-				<filter_editor label="禁止されたエージェントを検索" name="banned_search_input"/>
-=======
-			<panel label="top_panel" name="banned_search_panel">
+<panel label="top_panel" name="banned_search_panel">
 				<filter_editor label="バンされたエージェントを検索" name="banned_search_input"/>
->>>>>>> 0f252894
 				<button label="コピー" name="copy_banned_list_btn"/>
 			</panel>
 			<text name="ban_resident_label">
@@ -71,13 +50,8 @@
 			<name_list name="banned_avatar_name_list">
 				<columns label="名前" name="name"/>
 				<columns label="最後にログインした日" name="last_login_date"/>
-<<<<<<< HEAD
-				<columns label="バンされた日付" name="ban_date"/>
-				<columns label="バンした人:" name="bannedby"/>
-=======
-				<columns label="バンした日付" name="ban_date"/>
+<columns label="バンした日付" name="ban_date"/>
 				<columns label="バンした人：" name="bannedby"/>
->>>>>>> 0f252894
 			</name_list>
 			<button label="追加..." name="add_banned_avatar_btn"/>
 			<button label="削除..." name="remove_banned_avatar_btn"/>
