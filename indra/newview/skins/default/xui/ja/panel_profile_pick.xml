--- conflicted
+++ resolved
@@ -1,8 +1,7 @@
 <?xml version="1.0" encoding="utf-8" standalone="yes"?>
 <panel name="panel_pick_info">
 	<panel.string name="location_notice">
-<<<<<<< HEAD
-		(掲載後更新)
+(掲載後更新)
 	</panel.string>
 	<layout_stack name="main_pick_stack">
 		<layout_panel name="main_pick_lp">
@@ -23,53 +22,11 @@
 			<layout_stack name="save_changes_stack">
 				<layout_panel name="map_btn_lp">
 					<button name="show_on_map_btn" label="テレポート"/>
-=======
-		（保存後に更新されます）
-	</panel.string>
-	<layout_stack name="main_pick_stack">
-		<layout_panel name="main_pick_lp">
-			<texture_picker name="pick_snapshot"/>
-			<text name="title_label">
-				タイトル：
-			</text>
-			<line_editor name="pick_name"/>
-			<text name="description_label">
-				説明：
-			</text>
-			<text_editor name="pick_desc"/>
-			<text name="location_label">
-				場所：
-			</text>
-			<line_editor name="pick_location">
-				読み込んでいます…
-			</line_editor>
-		</layout_panel>
-		<layout_panel name="util_buttons_lp">
-			<layout_stack name="util_buttons_stack">
-				<layout_panel name="util_resizer_left"/>
-				<layout_panel name="map_btn_lp">
-					<button name="show_on_map_btn" label="マップ上に表示"/>
->>>>>>> 0f252894
 				</layout_panel>
 				<layout_panel name="tp_btn_lp">
 					<button name="teleport_btn" label="テレポート"/>
 				</layout_panel>
-<<<<<<< HEAD
-			</layout_stack>
-		</layout_panel>
-		<layout_panel name="save_changes_lp">
-			<layout_stack name="save_changes_stack">
-				<layout_panel name="create_btn_lp">
-					<button name="create_changes_btn" label="ピックを作成"/>
-				</layout_panel>
-				<layout_panel name="save_btn_lp">
-					<button name="save_changes_btn" label="ピックの保存"/>
-				</layout_panel>
-				<layout_panel name="cancel_btn_lp">
-					<button name="cancel_changes_btn" label="オブジェクトへの支払いを取り消します。"/>
-				</layout_panel>
-=======
-				<layout_panel name="util_resizer_right"/>
+<layout_panel name="util_resizer_right"/>
 			</layout_stack>
 		</layout_panel>
 		<layout_panel name="save_changes_lp">
@@ -86,7 +43,6 @@
 					<button name="cancel_changes_btn" label="キャンセル"/>
 				</layout_panel>
 				<layout_panel name="save_resizer_right"/>
->>>>>>> 0f252894
 			</layout_stack>
 		</layout_panel>
 	</layout_stack>
