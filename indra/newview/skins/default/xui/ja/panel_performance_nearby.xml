--- conflicted
+++ resolved
@@ -7,28 +7,16 @@
         近隣のアバター
     </text>
 	<text name="av_nearby_desc">
-<<<<<<< HEAD
-        複雑度の高いアバターの表示を省略して速度を上げることができます。
-    </text>
-	<slider tool_tip="複雑度が高いアバターをレンダリングする際に時間がかかるとみなすタイミングを制御します。(単位: マイクロ秒)" name="RenderAvatarMaxART"/>
-=======
-		複雑度の高いアバターの表示を省略して速度を上げることができます。
+複雑度の高いアバターの表示を省略して速度を上げることができます。
 	</text>
 	<slider label="最大レンダリング時間（μ秒）" name="RenderAvatarMaxART" tool_tip="複雑度が高いアバターをレンダリングする際に時間がかかるとみなすタイミングを制御します。（単位：マイクロ秒）"/>
->>>>>>> 0f252894
 	<text name="RenderAvatarMaxARTText">
         無制限
     </text>
 	<text name="av_nearby_desc2">
-<<<<<<< HEAD
-        インワールド内のアバターを右クリックして表示を制御できます。
+インワールド内のアバターを右クリックして表示を制御できます。
     </text>
 	<button label="例外..." name="exceptions_btn"/>
-=======
-		インワールド内のアバターを右クリックして表示を制御することもできます。
-	</text>
-	<button label="例外…" name="exceptions_btn"/>
->>>>>>> 0f252894
 	<check_box label="フレンドは常に詳細表示する" name="display_friends"/>
 	<check_box label="アバターを完全に非表示にする(風景写真に適しています)" name="hide_avatars"/>
 	<text name="name_tags_textbox">
