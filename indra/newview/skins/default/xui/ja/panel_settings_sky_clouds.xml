--- conflicted
+++ resolved
@@ -3,36 +3,7 @@
 	<layout_stack name="main_ls">
 		<layout_panel name="left_lp">
 			<text name="cloud_color_label">
-<<<<<<< HEAD
-                雲の色:
-            </text>
-			<text name="cloud_coverage_label">
-                雲の量:
-            </text>
-			<text name="cloud_scale_label">
-                雲のスケール:
-            </text>
-			<text name="cloud_variance_label">
-                雲の分散:
-            </text>
-			<text name="cloud_scroll_label">
-                雲の移動:
-            </text>
-			<text name="cloud_image_label">
-                雲の画像:
-            </text>
-		</layout_panel>
-		<layout_panel name="right_lp">
-			<text name="cloud_density_label">
-                雲の密度:
-            </text>
-			<slider label="x" name="cloud_density_x"/>
-			<text name="cloud_detail_label">
-                雲の詳細:
-            </text>
-			<slider label="x" name="cloud_detail_x"/>
-=======
-				雲の色：
+雲の色：
 			</text>
 			<color_swatch name="cloud_color"/>
 			<text name="cloud_coverage_label">
@@ -69,7 +40,6 @@
 			<slider label="Ｘ" name="cloud_detail_x"/>
 			<slider label="Ｙ" name="cloud_detail_y"/>
 			<slider label="密度" name="cloud_detail_d"/>
->>>>>>> 0f252894
 		</layout_panel>
 	</layout_stack>
 </panel>