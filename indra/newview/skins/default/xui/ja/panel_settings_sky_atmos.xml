<?xml version="1.0" encoding="utf-8" standalone="yes"?>
<<<<<<< HEAD
<panel label="大気 &amp; 光源" name="panel_settings_sky_atmos">
	<layout_stack name="main_ls">
		<layout_panel name="top_lp">
			<text name="ambient_color_label">
                アンビエントカラー:
            </text>
			<text name="blue_horizon_label">
                青のホライズン:
            </text>
			<text name="blue_density_label">
                青の濃度:
            </text>
=======
<panel label="大気と光源" name="panel_settings_sky_atmos">
	<string name="hdr_string">
		ＨＤＲスケール：
	</string>
	<string name="brightness_string">
		ブライトネス：
	</string>
	<string name="hdr_tooltip">
		リアルで明るい空やダイナミックな露出などの光源効果の強さを指定します。1.0がデフォルトで、0はオフとなり、0～1の間の値はアンビエントとＨＤＲの混合となります。
	</string>
	<layout_stack name="main_ls">
		<layout_panel name="top_lp">
			<text name="ambient_color_label">
				周辺カラー：
			</text>
			<color_swatch name="ambient_light"/>
			<text name="blue_horizon_label">
				地平線の青：
			</text>
			<color_swatch name="blue_horizon"/>
			<text name="blue_density_label">
				青の濃度：
			</text>
			<color_swatch name="blue_density"/>
>>>>>>> 0f252894
		</layout_panel>
		<layout_panel name="bottom_lp">
			<layout_stack name="atmosphere1">
				<layout_panel name="left_lp">
					<text name="haze_horizon_label">
<<<<<<< HEAD
                        霞の地平線:
                    </text>
					<text name="haze_density_label">
                        靄の濃度:
                    </text>
					<text name="moisture_level_label">
                        水分レベル:
                    </text>
					<text name="droplet_radius_label">
                        液滴半径:
                    </text>
					<text name="ice_level_label">
                        氷のレベル:
                    </text>
					<text name="scene_gamma_label">
                        シーンのガンマ値:
                    </text>
				</layout_panel>
				<layout_panel name="right_lp">
					<text name="density_multiplier_label">
                        密度乗数:
                    </text>
					<text name="distance_multiplier_label">
                        距離乗数:
                    </text>
					<text name="maximum_altitude_label">
                        最大高度:
                    </text>
=======
						地平線の霞：
					</text>
					<slider name="haze_horizon"/>
					<text name="haze_density_label">
						霞の密度：
					</text>
					<slider name="haze_density"/>
					<text name="moisture_level_label">
						湿度：
					</text>
					<slider name="moisture_level"/>
					<text name="droplet_radius_label">
						液滴半径：
					</text>
					<slider name="droplet_radius"/>
					<text name="ice_level_label">
						氷のレベル：
					</text>
					<slider name="ice_level"/>
				</layout_panel>
				<layout_panel name="right_lp">
					<text name="density_multiplier_label">
						密度乗数：
					</text>
					<slider name="density_multip"/>
					<text name="distance_multiplier_label">
						距離乗数：
					</text>
					<slider name="distance_multip"/>
					<text name="maximum_altitude_label">
						最大高度：
					</text>
					<slider name="max_alt"/>
					<slider name="probe_ambiance" tool_tip="環境ベースの間接照明の強度を制御します。０の場合、ＨＤＲスケールは明るさになります。"/>
					<text name="scene_gamma_label">
						ブライトネス：
					</text>
					<slider name="scene_gamma"/>
>>>>>>> 0f252894
				</layout_panel>
			</layout_stack>
		</layout_panel>
	</layout_stack>
</panel><|MERGE_RESOLUTION|>--- conflicted
+++ resolved
@@ -1,5 +1,4 @@
 <?xml version="1.0" encoding="utf-8" standalone="yes"?>
-<<<<<<< HEAD
 <panel label="大気 &amp; 光源" name="panel_settings_sky_atmos">
 	<layout_stack name="main_ls">
 		<layout_panel name="top_lp">
@@ -12,68 +11,12 @@
 			<text name="blue_density_label">
                 青の濃度:
             </text>
-=======
-<panel label="大気と光源" name="panel_settings_sky_atmos">
-	<string name="hdr_string">
-		ＨＤＲスケール：
-	</string>
-	<string name="brightness_string">
-		ブライトネス：
-	</string>
-	<string name="hdr_tooltip">
-		リアルで明るい空やダイナミックな露出などの光源効果の強さを指定します。1.0がデフォルトで、0はオフとなり、0～1の間の値はアンビエントとＨＤＲの混合となります。
-	</string>
-	<layout_stack name="main_ls">
-		<layout_panel name="top_lp">
-			<text name="ambient_color_label">
-				周辺カラー：
-			</text>
-			<color_swatch name="ambient_light"/>
-			<text name="blue_horizon_label">
-				地平線の青：
-			</text>
-			<color_swatch name="blue_horizon"/>
-			<text name="blue_density_label">
-				青の濃度：
-			</text>
-			<color_swatch name="blue_density"/>
->>>>>>> 0f252894
 		</layout_panel>
 		<layout_panel name="bottom_lp">
 			<layout_stack name="atmosphere1">
 				<layout_panel name="left_lp">
 					<text name="haze_horizon_label">
-<<<<<<< HEAD
-                        霞の地平線:
-                    </text>
-					<text name="haze_density_label">
-                        靄の濃度:
-                    </text>
-					<text name="moisture_level_label">
-                        水分レベル:
-                    </text>
-					<text name="droplet_radius_label">
-                        液滴半径:
-                    </text>
-					<text name="ice_level_label">
-                        氷のレベル:
-                    </text>
-					<text name="scene_gamma_label">
-                        シーンのガンマ値:
-                    </text>
-				</layout_panel>
-				<layout_panel name="right_lp">
-					<text name="density_multiplier_label">
-                        密度乗数:
-                    </text>
-					<text name="distance_multiplier_label">
-                        距離乗数:
-                    </text>
-					<text name="maximum_altitude_label">
-                        最大高度:
-                    </text>
-=======
-						地平線の霞：
+地平線の霞：
 					</text>
 					<slider name="haze_horizon"/>
 					<text name="haze_density_label">
@@ -111,7 +54,6 @@
 						ブライトネス：
 					</text>
 					<slider name="scene_gamma"/>
->>>>>>> 0f252894
 				</layout_panel>
 			</layout_stack>
 		</layout_panel>
