<?xml version="1.0" encoding="utf-8" standalone="yes"?>
<panel label="機器の設定" name="device_settings_panel">
	<panel.string name="default_text">
		デフォルト
	</panel.string>
	<string name="name_no_device">
		機器が設定されていません
	</string>
	<string name="name_default_system_device">
		デフォルトのシステム機器
	</string>
	<text name="Input">
        入力
    </text>
	<text name="Output">
        出力
    </text>
	<text name="My volume label">
<<<<<<< HEAD
        マイク音量:
    </text>
	<slider_bar name="mic_volume_slider" tool_tip="スライダーを使ってマイクレベルを調節します"/>
	<text name="wait_text">
        しばらくお待ちください。
    </text>
=======
		マイク音量：
	</text>
	<slider_bar name="mic_volume_slider" tool_tip="スライダーを使ってマイクレベルを調節します。"/>
	<text name="wait_text" width="140">
		しばらくお待ちください。
	</text>
	<text name="disabled_text">
		無効
	</text>
	<button name="unmute_btn" label="ミュート解除"/>
>>>>>>> 0f252894
</panel><|MERGE_RESOLUTION|>--- conflicted
+++ resolved
@@ -16,15 +16,7 @@
         出力
     </text>
 	<text name="My volume label">
-<<<<<<< HEAD
-        マイク音量:
-    </text>
-	<slider_bar name="mic_volume_slider" tool_tip="スライダーを使ってマイクレベルを調節します"/>
-	<text name="wait_text">
-        しばらくお待ちください。
-    </text>
-=======
-		マイク音量：
+マイク音量：
 	</text>
 	<slider_bar name="mic_volume_slider" tool_tip="スライダーを使ってマイクレベルを調節します。"/>
 	<text name="wait_text" width="140">
@@ -34,5 +26,4 @@
 		無効
 	</text>
 	<button name="unmute_btn" label="ミュート解除"/>
->>>>>>> 0f252894
 </panel>