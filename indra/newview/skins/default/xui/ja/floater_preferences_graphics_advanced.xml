<?xml version="1.0" encoding="utf-8" standalone="yes"?>
<floater name="prefs_graphics_advanced" title="グラフィック詳細設定">
	<text name="GeneralText">
<<<<<<< HEAD
        一般
    </text>
	<slider label="描画距離:" name="DrawDistance"/>
	<slider label="最大パーティクル数:" name="MaxParticleCount"/>
	<slider label="ポストプロセス品質:" name="RenderPostProcess"/>
=======
		全般
	</text>
	<slider label="描画距離：" name="DrawDistance"/>
	<text name="DrawDistanceMeterText2">
		m
	</text>
	<slider label="最大パーティクル数：" name="MaxParticleCount"/>
	<slider label="ポストプロセス品質：" name="RenderPostProcess"/>
>>>>>>> d2e62f6e
	<text name="PostProcessText">
        低
    </text>
	<check_box label="垂直同期を有効化" name="vsync" tool_tip="フレームレートをモニターのリフレッシュレートに同期させ、スムーズなパフォーマンスを実現します。"/>
	<text name="AvatarText">
        アバター
    </text>
	<slider tool_tip="複雑なアバターがどの時点でJellyDollとして描画されるかを制御します。" label="最大の複雑度:" name="IndirectMaxComplexity"/>
	<text name="IndirectMaxComplexityText">
        0
    </text>
	<slider label="簡略化せずに描画する最大数:" name="IndirectMaxNonImpostors"/>
	<text name="IndirectMaxNonImpostorsText">
        0
    </text>
	<slider label="詳細:" name="AvatarMeshDetail"/>
	<text name="AvatarMeshDetailText">
        低
    </text>
	<slider label="物理演算:" name="AvatarPhysicsDetail"/>
	<text name="AvatarPhysicsDetailText">
        低
    </text>
	<text name="HardwareText">
        ハードウェア
    </text>
	<slider label="テクスチャメモリ(MB):" name="GraphicsCardTextureMemory" tool_tip="テクスチャに割り当てるメモリの量を指定します。デフォルトはビデオカードの搭載メモリの値です。この値を減らすとパフォーマンスが向上する可能性がありますが、テクスチャがぼやける可能性があります。"/>
	<slider label="フォグの距離比率:" name="fog"/>
	<slider label="ガンマ:" name="gamma"/>
	<text name="(brightness, lower is brighter)">
        (0がデフォルト、低いほど明るい)
    </text>
	<check_box label="異方性フィルタリング (有効にすると速度が低下)" name="ani"/>
	<check_box control_name="RenderCompressTextures" label="テクスチャ圧縮の有効化(再起動が必要)" name="texture compression" tool_tip="ビデオメモリ内のテクスチャを圧縮し、色の品質をある程度犠牲にして、より高解像度のテクスチャを読み込むようにします。"/>
	<check_box control_name="RenderHiDPI" label="HiDPIディスプレイのサポートを有効にする(再起動後に反映)" name="use HiDPI" tool_tip="高解像度の描画のためにOpenGLを有効にします。"/>
	<text name="antialiasing label">
        アンチエイリアシング:
    </text>
	<combo_box label="アンチエイリアシング" name="fsaa">
		<combo_box.item label="無効" name="FSAADisabled"/>
	</combo_box>
	<text name="antialiasing restart">
        (再起動後に反映)
    </text>
	<text name="MeshText">
        メッシュ
    </text>
	<slider label="地形のメッシュの詳細:" name="TerrainMeshDetail"/>
	<text name="TerrainMeshDetailText">
        低
    </text>
	<slider label="木:" name="TreeMeshDetail"/>
	<text name="TreeMeshDetailText">
        低
    </text>
	<slider label="オブジェクト:" name="ObjectMeshDetail"/>
	<text name="ObjectMeshDetailText">
        低
    </text>
	<slider label="フレキシプリム:" name="FlexibleMeshDetail"/>
	<text name="FlexibleMeshDetailText">
        低
    </text>
	<text name="ShadersText">
        シェーダー
    </text>
	<check_box label="透明な水" name="TransparentWater"/>
	<check_box label="バンプマッピングと光沢" name="BumpShiny"/>
	<check_box label="近くの光源" name="LocalLights"/>
	<slider label="地形詳細:" name="TerrainDetail"/>
	<text name="TerrainDetailText">
        低
    </text>
	<check_box label="アバターの服装" name="AvatarCloth"/>
	<text name="ReflectionsText">
        水面の反射:
    </text>
	<combo_box name="Reflections">
		<combo_box.item label="なし; 不透明" name="0"/>
		<combo_box.item label="なし; 透明" name="0"/>
		<combo_box.item label="最小限" name="0"/>
		<combo_box.item label="地形と樹木" name="1"/>
		<combo_box.item label="全ての静止オブジェクト" name="2"/>
		<combo_box.item label="全てのアバターとオブジェクト" name="3"/>
		<combo_box.item label="全て" name="4"/>
	</combo_box>
	<check_box label="周囲(大気)シェーダー" name="WindLightUseAtmosShaders"/>
	<slider label="空:" name="SkyMeshDetail"/>
	<text name="SkyMeshDetailText">
        低
    </text>
	<check_box label="高度な光源モデル" name="UseLightShaders"/>
	<check_box label="アンビエントオクルージョン" name="UseSSAO"/>
	<check_box label="被写界深度(DOF)" name="UseDoF"/>
	<text name="RenderShadowDetailText">
        影:
    </text>
	<combo_box name="ShadowDetail">
		<combo_box.item label="なし" name="0"/>
		<combo_box.item label="太陽 / 月" name="1"/>
		<combo_box.item label="太陽 / 月・プロジェクター" name="2"/>
	</combo_box>
	<button label="推奨設定にリセット" name="Defaults"/>
	<button label="キャンセル" label_selected="キャンセル" name="Cancel"/>
</floater><|MERGE_RESOLUTION|>--- conflicted
+++ resolved
@@ -1,22 +1,11 @@
 <?xml version="1.0" encoding="utf-8" standalone="yes"?>
 <floater name="prefs_graphics_advanced" title="グラフィック詳細設定">
 	<text name="GeneralText">
-<<<<<<< HEAD
         一般
     </text>
-	<slider label="描画距離:" name="DrawDistance"/>
+<slider label="描画距離:" name="DrawDistance"/>
 	<slider label="最大パーティクル数:" name="MaxParticleCount"/>
 	<slider label="ポストプロセス品質:" name="RenderPostProcess"/>
-=======
-		全般
-	</text>
-	<slider label="描画距離：" name="DrawDistance"/>
-	<text name="DrawDistanceMeterText2">
-		m
-	</text>
-	<slider label="最大パーティクル数：" name="MaxParticleCount"/>
-	<slider label="ポストプロセス品質：" name="RenderPostProcess"/>
->>>>>>> d2e62f6e
 	<text name="PostProcessText">
         低
     </text>
