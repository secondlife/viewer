<?xml version="1.0" encoding="utf-8" standalone="yes"?>
<floater name="fast_timers">
  <string name="pause">一時停止</string>
  <string name="run">走る</string>
  <combo_box name="time_scale_combo">
<<<<<<< HEAD
    <item label="2x 平均" name="2x Average" />
    <item label="最大" name="Max" />
    <item label="最近の最大" name="Recent Max" />
    <item label="100ms" name="100ms" />
=======
    <item label="平均の２倍" name="2x Average" />
    <item label="最大" name="Max" />
    <item label="最近の最大" name="Recent Max" />
    <item label="１００㎳" name="100ms" />
>>>>>>> e4906b2a
  </combo_box>
  <combo_box name="metric_combo">
    <item label="時間" name="Time" />
    <item label="通話数" name="Number of Calls" />
<<<<<<< HEAD
    <item label="Hz" name="Hz" />
=======
    <item label="㎐" name="Hz" />
>>>>>>> e4906b2a
  </combo_box>
  <button label="一時停止" name="pause_btn" />
</floater><|MERGE_RESOLUTION|>--- conflicted
+++ resolved
@@ -3,26 +3,15 @@
   <string name="pause">一時停止</string>
   <string name="run">走る</string>
   <combo_box name="time_scale_combo">
-<<<<<<< HEAD
-    <item label="2x 平均" name="2x Average" />
-    <item label="最大" name="Max" />
-    <item label="最近の最大" name="Recent Max" />
-    <item label="100ms" name="100ms" />
-=======
     <item label="平均の２倍" name="2x Average" />
     <item label="最大" name="Max" />
     <item label="最近の最大" name="Recent Max" />
     <item label="１００㎳" name="100ms" />
->>>>>>> e4906b2a
   </combo_box>
   <combo_box name="metric_combo">
     <item label="時間" name="Time" />
     <item label="通話数" name="Number of Calls" />
-<<<<<<< HEAD
-    <item label="Hz" name="Hz" />
-=======
     <item label="㎐" name="Hz" />
->>>>>>> e4906b2a
   </combo_box>
   <button label="一時停止" name="pause_btn" />
 </floater>