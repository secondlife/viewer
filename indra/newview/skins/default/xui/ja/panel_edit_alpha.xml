--- conflicted
+++ resolved
@@ -2,24 +2,11 @@
 <panel name="edit_alpha_panel">
 	<scroll_container name="avatar_alpha_color_panel_scroll">
 		<panel name="avatar_alpha_color_panel">
-<<<<<<< HEAD
-			<texture_picker label="アルファ(下半身)" name="Lower Alpha" tool_tip="クリックして画像を選択"/>
+<texture_picker label="アルファ(下半身)" name="Lower Alpha" tool_tip="クリックして画像を選択"/>
 			<texture_picker label="アルファ(上半身)" name="Upper Alpha" tool_tip="クリックして画像を選択"/>
 			<texture_picker label="頭部のアルファ" name="Head Alpha" tool_tip="クリックして画像を選択"/>
 			<texture_picker label="瞳のアルファ" name="Eye Alpha" tool_tip="クリックして画像を選択"/>
 			<texture_picker label="髪のアルファ" name="Hair Alpha" tool_tip="クリックして画像を選択"/>
-=======
-			<check_box name="lower alpha texture invisible"/>
-			<texture_picker label="アルファ（下半身）" name="Lower Alpha" tool_tip="クリックで画像を選択します。"/>
-			<check_box name="upper alpha texture invisible"/>
-			<texture_picker label="アルファ（上半身）" name="Upper Alpha" tool_tip="クリックで画像を選択します。"/>
-			<check_box name="head alpha texture invisible"/>
-			<texture_picker label="頭部のアルファ" name="Head Alpha" tool_tip="クリックで画像を選択します。"/>
-			<check_box name="eye alpha texture invisible"/>
-			<texture_picker label="瞳のアルファ" name="Eye Alpha" tool_tip="クリックで画像を選択します。"/>
-			<check_box name="hair alpha texture invisible"/>
-			<texture_picker label="髪のアルファ" name="Hair Alpha" tool_tip="クリックで画像を選択します。"/>
->>>>>>> 0f252894
 		</panel>
 	</scroll_container>
 </panel>