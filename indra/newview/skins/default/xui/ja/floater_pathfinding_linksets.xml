--- conflicted
+++ resolved
@@ -82,13 +82,10 @@
 			<scroll_list.columns label="ランドインパクト" name="land_impact"/>
 			<scroll_list.columns label="距離" name="dist_from_you"/>
 			<scroll_list.columns label="経路探索で使用" name="linkset_use"/>
-<<<<<<< HEAD
-=======
-			<scroll_list.columns label="A %" name="a_percent"/>
+<scroll_list.columns label="A %" name="a_percent"/>
 			<scroll_list.columns label="B %" name="b_percent"/>
 			<scroll_list.columns label="C %" name="c_percent"/>
 			<scroll_list.columns label="D %" name="d_percent"/>
->>>>>>> d2e62f6e
 		</scroll_list>
 		<text name="messaging_status">
             リンクセット:
@@ -113,16 +110,9 @@
             経路探索属性を編集する
         </text>
 		<text name="walkability_coefficients_label">
-<<<<<<< HEAD
             歩行可能性:
         </text>
-		<line_editor name="edit_a_value" tool_tip="タイプAのキャラクターの歩行可能性。キャラクタータイプの例はヒューマノイドです。"/>
-		<line_editor name="edit_b_value" tool_tip="タイプBのキャラクターの歩行可能性。キャラクタータイプの例はクリーチャーです。"/>
-		<line_editor name="edit_c_value" tool_tip="タイプCのキャラクターの歩行可能性。キャラクタータイプの例はメカニカルです。"/>
-=======
-			歩行可能性：
-		</text>
-		<text name="edit_a_label">
+<text name="edit_a_label">
 			A
 		</text>
 		<line_editor name="edit_a_value" tool_tip="タイプAのキャラクターの歩行可能性。キャラクタータイプの例はヒューマノイドです。"/>
@@ -137,7 +127,6 @@
 		<text name="edit_d_label">
 			D
 		</text>
->>>>>>> d2e62f6e
 		<line_editor name="edit_d_value" tool_tip="タイプDのキャラクターの歩行可能性。キャラクタータイプの例はその他です。"/>
 		<button label="変更を適用" name="apply_edit_values"/>
 		<text name="suggested_use_a_label">
