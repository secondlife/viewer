<?xml version="1.0" encoding="utf-8" standalone="yes"?>
<floater name="floater_pathfinding_linksets" title="リージョンのオブジェクト">
	<floater.string name="messaging_get_inprogress">
経路探索リンクセットを照会中...
	</floater.string>
	<floater.string name="messaging_get_error">
		経路探索リンクセットの照会時にエラーが発生しました。
	</floater.string>
	<floater.string name="messaging_set_inprogress">
選択した経路探索リンクセットを修正しています…
	</floater.string>
	<floater.string name="messaging_set_error">
		選択した経路探索リンクセットの修正時にエラーが発生しました。
	</floater.string>
	<floater.string name="messaging_complete_none_found">
		経路探索リンクセットがありません。
	</floater.string>
	<floater.string name="messaging_complete_available">
		全[NUM_TOTAL]個中[NUM_SELECTED]個のリンクセットが選択されました。
	</floater.string>
	<floater.string name="messaging_not_enabled">
この地域(リージョン)はパスファインディングに対応していません。
	</floater.string>
	<floater.string name="linkset_is_scripted">
		はい
	</floater.string>
	<floater.string name="linkset_is_not_scripted">
		いいえ
	</floater.string>
	<floater.string name="linkset_is_unknown_scripted">
		不明
	</floater.string>
	<floater.string name="linkset_use_walkable">
		歩行可能
	</floater.string>
	<floater.string name="linkset_use_static_obstacle">
		静的障害物
	</floater.string>
	<floater.string name="linkset_use_dynamic_obstacle">
		可動障害物
	</floater.string>
	<floater.string name="linkset_use_material_volume">
		マテリアルボリューム
	</floater.string>
	<floater.string name="linkset_use_exclusion_volume">
		除外ボリューム
	</floater.string>
	<floater.string name="linkset_use_dynamic_phantom">
		可動ボリューム
	</floater.string>
	<floater.string name="linkset_choose_use">
		リンクセットの用途を選択...
	</floater.string>
	<panel name="pathfinding_linksets_main">
		<text name="linksets_filter_label">
            フィルタ:
        </text>
		<text name="linksets_name_label">
名前
		</text>
		<search_editor label="名前でオブジェクトを絞り込み" name="filter_by_name"/>
		<text name="linksets_desc_label">
			説明
		</text>
		<search_editor label="説明でオブジェクトを絞り込み" name="filter_by_description"/>
		<combo_box name="filter_by_linkset_use">
			<combo_box.item label="リンクセットの用途でフィルタ…" name="filter_by_linkset_use_none"/>
			<combo_box.item label="歩行可能物" name="filter_by_linkset_use_walkable"/>
			<combo_box.item label="静的障害物" name="filter_by_linkset_use_static_obstacle"/>
			<combo_box.item label="動的障害物" name="filter_by_linkset_use_dynamic_obstacle"/>
			<combo_box.item label="素材ボリューム" name="filter_by_linkset_use_material_volume"/>
			<combo_box.item label="除外ボリューム" name="filter_by_linkset_use_exclusion_volume"/>
			<combo_box.item label="動的ボリューム" name="filter_by_linkset_use_dynamic_phantom"/>
		</combo_box>
		<button label="適用" name="apply_filters"/>
		<button label="クリア" name="clear_filters"/>
		<scroll_list name="objects_scroll_list">
			<scroll_list.columns label="名前(ルートプリム)" name="name"/>
			<scroll_list.columns label="説明(ルートプリム)" name="description"/>
			<scroll_list.columns label="所有者" name="owner"/>
			<scroll_list.columns label="スクリプト" name="scripted"/>
			<scroll_list.columns label="ランドインパクト" name="land_impact"/>
			<scroll_list.columns label="距離" name="dist_from_you"/>
<<<<<<< HEAD
<scroll_list.columns label="経路探索の用途" name="linkset_use"/>
			<scroll_list.columns label="Ａ％" name="a_percent"/>
			<scroll_list.columns label="Ｂ％" name="b_percent"/>
			<scroll_list.columns label="Ｃ％" name="c_percent"/>
			<scroll_list.columns label="Ｄ％" name="d_percent"/>
=======
			<scroll_list.columns label="経路探索で使用" name="linkset_use"/>
			<scroll_list.columns label="A %" name="a_percent"/>
			<scroll_list.columns label="B %" name="b_percent"/>
			<scroll_list.columns label="C %" name="c_percent"/>
			<scroll_list.columns label="D %" name="d_percent"/>
>>>>>>> d2e62f6e
		</scroll_list>
		<text name="messaging_status">リンクセット：</text>
		<button label="リスト更新" name="refresh_objects_list"/>
		<button label="全て選択" name="select_all_objects"/>
		<button label="何も選択しない" name="select_none_objects"/>
	</panel>
	<panel name="pathfinding_linksets_actions">
		<text name="linksets_actions_label">
            選択されたアクション
        </text>
		<check_box label="ビーコンを表示" name="show_beacon"/>
		<button label="取る" name="take_objects"/>
		<button label="コピーを取る" name="take_copy_objects"/>
		<button label="その場所にテレポート" name="teleport_me_to_object"/>
		<button label="返却" name="return_objects"/>
		<button label="削除" name="delete_objects"/>
	</panel>
	<panel name="pathfinding_linksets_attributes">
		<text name="linksets_attributes_label">
            経路探索属性を編集する
        </text>
		<text name="walkability_coefficients_label">
<<<<<<< HEAD
            歩行可能性:
        </text>
		<line_editor name="edit_a_value" tool_tip="タイプAのキャラクターの歩行可能性。キャラクタータイプの例はヒューマノイドです。"/>
		<line_editor name="edit_b_value" tool_tip="タイプBのキャラクターの歩行可能性。キャラクタータイプの例はクリーチャーです。"/>
		<line_editor name="edit_c_value" tool_tip="タイプCのキャラクターの歩行可能性。キャラクタータイプの例はメカニカルです。"/>
=======
			歩行可能性：
		</text>
		<text name="edit_a_label">
			A
		</text>
		<line_editor name="edit_a_value" tool_tip="タイプAのキャラクターの歩行可能性。キャラクタータイプの例はヒューマノイドです。"/>
		<text name="edit_b_label">
			B
		</text>
		<line_editor name="edit_b_value" tool_tip="タイプBのキャラクターの歩行可能性。キャラクタータイプの例はクリーチャーです。"/>
		<text name="edit_c_label">
			C
		</text>
		<line_editor name="edit_c_value" tool_tip="タイプCのキャラクターの歩行可能性。キャラクタータイプの例はメカニカルです。"/>
		<text name="edit_d_label">
			D
		</text>
>>>>>>> d2e62f6e
		<line_editor name="edit_d_value" tool_tip="タイプDのキャラクターの歩行可能性。キャラクタータイプの例はその他です。"/>
		<button label="変更を適用" name="apply_edit_values"/>
		<text name="suggested_use_a_label">
            (ヒューマノイド)
        </text>
		<text name="suggested_use_b_label">
            (クリーチャー)
        </text>
		<text name="suggested_use_c_label">
            (メカニカル)
        </text>
		<text name="suggested_use_d_label">
            (その他)
        </text>
	</panel>
</floater><|MERGE_RESOLUTION|>--- conflicted
+++ resolved
@@ -81,19 +81,11 @@
 			<scroll_list.columns label="スクリプト" name="scripted"/>
 			<scroll_list.columns label="ランドインパクト" name="land_impact"/>
 			<scroll_list.columns label="距離" name="dist_from_you"/>
-<<<<<<< HEAD
-<scroll_list.columns label="経路探索の用途" name="linkset_use"/>
-			<scroll_list.columns label="Ａ％" name="a_percent"/>
-			<scroll_list.columns label="Ｂ％" name="b_percent"/>
-			<scroll_list.columns label="Ｃ％" name="c_percent"/>
-			<scroll_list.columns label="Ｄ％" name="d_percent"/>
-=======
-			<scroll_list.columns label="経路探索で使用" name="linkset_use"/>
+<scroll_list.columns label="経路探索で使用" name="linkset_use"/>
 			<scroll_list.columns label="A %" name="a_percent"/>
 			<scroll_list.columns label="B %" name="b_percent"/>
 			<scroll_list.columns label="C %" name="c_percent"/>
 			<scroll_list.columns label="D %" name="d_percent"/>
->>>>>>> d2e62f6e
 		</scroll_list>
 		<text name="messaging_status">リンクセット：</text>
 		<button label="リスト更新" name="refresh_objects_list"/>
@@ -116,31 +108,11 @@
             経路探索属性を編集する
         </text>
 		<text name="walkability_coefficients_label">
-<<<<<<< HEAD
             歩行可能性:
         </text>
-		<line_editor name="edit_a_value" tool_tip="タイプAのキャラクターの歩行可能性。キャラクタータイプの例はヒューマノイドです。"/>
+<line_editor name="edit_a_value" tool_tip="タイプAのキャラクターの歩行可能性。キャラクタータイプの例はヒューマノイドです。"/>
 		<line_editor name="edit_b_value" tool_tip="タイプBのキャラクターの歩行可能性。キャラクタータイプの例はクリーチャーです。"/>
 		<line_editor name="edit_c_value" tool_tip="タイプCのキャラクターの歩行可能性。キャラクタータイプの例はメカニカルです。"/>
-=======
-			歩行可能性：
-		</text>
-		<text name="edit_a_label">
-			A
-		</text>
-		<line_editor name="edit_a_value" tool_tip="タイプAのキャラクターの歩行可能性。キャラクタータイプの例はヒューマノイドです。"/>
-		<text name="edit_b_label">
-			B
-		</text>
-		<line_editor name="edit_b_value" tool_tip="タイプBのキャラクターの歩行可能性。キャラクタータイプの例はクリーチャーです。"/>
-		<text name="edit_c_label">
-			C
-		</text>
-		<line_editor name="edit_c_value" tool_tip="タイプCのキャラクターの歩行可能性。キャラクタータイプの例はメカニカルです。"/>
-		<text name="edit_d_label">
-			D
-		</text>
->>>>>>> d2e62f6e
 		<line_editor name="edit_d_value" tool_tip="タイプDのキャラクターの歩行可能性。キャラクタータイプの例はその他です。"/>
 		<button label="変更を適用" name="apply_edit_values"/>
 		<text name="suggested_use_a_label">
