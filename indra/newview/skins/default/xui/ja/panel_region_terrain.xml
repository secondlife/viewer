<?xml version="1.0" encoding="utf-8" standalone="yes"?>
<panel label="地形" name="Terrain">
	<text name="region_text_lbl">
<<<<<<< HEAD
        地域(リージョン):
    </text>
=======
		リージョン：
	</text>
>>>>>>> 0f252894
	<text name="region_text">
        未知
    </text>
	<spinner label="水面の高さ" name="water_height_spin"/>
	<spinner label="地形の上昇限度" name="terrain_raise_spin"/>
	<spinner label="地形の下降限度" name="terrain_lower_spin"/>
	<text name="detail_texture_text">
		地形テクスチャ
	</text>
	<text name="detail_material_text">
		地形のマテリアル
	</text>
	<check_box label="地形のメタリック／粗さ" name="terrain_material_type" tool_tip="チェックすると、地形にＰＢＲメタリック／粗さマテリアルを使用します。それ以外の場合は、テクスチャを使用します。"/>
	<texture_picker name="texture_detail_0"/>
	<texture_picker name="texture_detail_1"/>
	<texture_picker name="texture_detail_2"/>
	<texture_picker name="texture_detail_3"/>
	<texture_picker name="material_detail_0"/>
	<texture_picker name="material_detail_1"/>
	<texture_picker name="material_detail_2"/>
	<texture_picker name="material_detail_3"/>
	<text name="height_text_lbl">
        1(低)
    </text>
	<text name="height_text_lbl2">
        2
    </text>
	<text name="height_text_lbl3">
        3
    </text>
	<text name="height_text_lbl4">
        4(高)
    </text>
	<text name="height_text_lbl5">
<<<<<<< HEAD
        地形の隆起範囲
    </text>
	<text name="height_text_lbl10">
        数値は上のテクスチャのブレンド範囲を示します。
    </text>
	<text name="height_text_lbl11">
        計測単位はメートルで、「低」の値は、1番のテクスチャの高さの「最大値」です。「高」の値は、4番のテクスチャの高さの「最低値」です。
    </text>
=======
		地形の隆起範囲
	</text>
	<text name="height_text_lbl5_material">
		マテリアルの隆起範囲
	</text>
	<text name="height_text_lbl10">
		数値は、上記のテクスチャのブレンド範囲を示します。
	</text>
	<text name="height_text_lbl10_material">
		数値は、上記のマテリアルのブレンド範囲を表します。
	</text>
	<text name="height_text_lbl11">
		メートル単位で測定され、「低」の値は、１番目のテクスチャの高さの「最大値」です。「高」の値は、４番目のテクスチャの高さの「最低値」です。
	</text>
	<text name="height_text_lbl11_material">
		メートル単位で測定され、「低」の値は、１番目のマテリアルの高さの「最大値」です。「高」の値は、４番目のマテリアルの高さの「最小値」です。
	</text>
>>>>>>> 0f252894
	<text name="height_text_lbl6">
        北西
    </text>
	<text name="height_text_lbl7">
        北東
    </text>
	<spinner label="低" name="height_start_spin_1"/>
	<spinner label="低" name="height_start_spin_3"/>
	<spinner label="高" name="height_range_spin_1"/>
	<spinner label="高" name="height_range_spin_3"/>
	<text name="height_text_lbl8">
        南西
    </text>
	<text name="height_text_lbl9">
        南東
    </text>
	<spinner label="低" name="height_start_spin_0"/>
	<spinner label="低" name="height_start_spin_2"/>
	<spinner label="高" name="height_range_spin_0"/>
	<spinner label="高" name="height_range_spin_2"/>
<<<<<<< HEAD
	<button label="RAW地形ダウンロード..." name="download_raw_btn" tool_tip="不動産所有者のみ利用可能、管理者は利用不可です"/>
	<button label="RAW地形アップロード..." name="upload_raw_btn" tool_tip="不動産所有者のみ利用可能、管理者は利用不可です"/>
	<button label="地形の構築" name="bake_terrain_btn" tool_tip="現在の地形を上昇・下降範囲の中間点として設定"/>
=======
	<button label="ＲＡＷ画像をダウンロード…" name="download_raw_btn" tool_tip="不動産オーナーのみ利用可能、管理者は利用不可です。"/>
	<button label="ＲＡＷ画像をアップロード…" name="upload_raw_btn" tool_tip="不動産オーナーのみ利用可能、管理者は利用不可です。"/>
	<button label="地形の構築" name="bake_terrain_btn" tool_tip="現在の地形を上昇・下降範囲の中間点として設定します。"/>
>>>>>>> 0f252894
	<button label="適用" name="apply_btn"/>
</panel><|MERGE_RESOLUTION|>--- conflicted
+++ resolved
@@ -1,13 +1,8 @@
 <?xml version="1.0" encoding="utf-8" standalone="yes"?>
 <panel label="地形" name="Terrain">
 	<text name="region_text_lbl">
-<<<<<<< HEAD
-        地域(リージョン):
+地域(リージョン):
     </text>
-=======
-		リージョン：
-	</text>
->>>>>>> 0f252894
 	<text name="region_text">
         未知
     </text>
@@ -42,17 +37,7 @@
         4(高)
     </text>
 	<text name="height_text_lbl5">
-<<<<<<< HEAD
-        地形の隆起範囲
-    </text>
-	<text name="height_text_lbl10">
-        数値は上のテクスチャのブレンド範囲を示します。
-    </text>
-	<text name="height_text_lbl11">
-        計測単位はメートルで、「低」の値は、1番のテクスチャの高さの「最大値」です。「高」の値は、4番のテクスチャの高さの「最低値」です。
-    </text>
-=======
-		地形の隆起範囲
+地形の隆起範囲
 	</text>
 	<text name="height_text_lbl5_material">
 		マテリアルの隆起範囲
@@ -69,7 +54,6 @@
 	<text name="height_text_lbl11_material">
 		メートル単位で測定され、「低」の値は、１番目のマテリアルの高さの「最大値」です。「高」の値は、４番目のマテリアルの高さの「最小値」です。
 	</text>
->>>>>>> 0f252894
 	<text name="height_text_lbl6">
         北西
     </text>
@@ -90,14 +74,8 @@
 	<spinner label="低" name="height_start_spin_2"/>
 	<spinner label="高" name="height_range_spin_0"/>
 	<spinner label="高" name="height_range_spin_2"/>
-<<<<<<< HEAD
-	<button label="RAW地形ダウンロード..." name="download_raw_btn" tool_tip="不動産所有者のみ利用可能、管理者は利用不可です"/>
-	<button label="RAW地形アップロード..." name="upload_raw_btn" tool_tip="不動産所有者のみ利用可能、管理者は利用不可です"/>
-	<button label="地形の構築" name="bake_terrain_btn" tool_tip="現在の地形を上昇・下降範囲の中間点として設定"/>
-=======
-	<button label="ＲＡＷ画像をダウンロード…" name="download_raw_btn" tool_tip="不動産オーナーのみ利用可能、管理者は利用不可です。"/>
+<button label="ＲＡＷ画像をダウンロード…" name="download_raw_btn" tool_tip="不動産オーナーのみ利用可能、管理者は利用不可です。"/>
 	<button label="ＲＡＷ画像をアップロード…" name="upload_raw_btn" tool_tip="不動産オーナーのみ利用可能、管理者は利用不可です。"/>
 	<button label="地形の構築" name="bake_terrain_btn" tool_tip="現在の地形を上昇・下降範囲の中間点として設定します。"/>
->>>>>>> 0f252894
 	<button label="適用" name="apply_btn"/>
 </panel>