<?xml version="1.0" encoding="utf-8" standalone="yes"?>
<panel label="地形" name="Terrain">
	<text name="region_text_lbl">
        地域(リージョン):
    </text>
	<text name="region_text">
        未知
    </text>
	<spinner label="水面の高さ" name="water_height_spin"/>
	<spinner label="地形の上昇限度" name="terrain_raise_spin"/>
	<spinner label="地形の下降限度" name="terrain_lower_spin"/>
	<text name="detail_texture_text">
<<<<<<< HEAD
		地形テクスチャ
	</text>
=======
        地形テクスチャ(1024 x 1024 の 24 bit .tga ファイル)
    </text>
>>>>>>> 03e4b223
	<text name="height_text_lbl">
        1(低)
    </text>
	<text name="height_text_lbl2">
        2
    </text>
	<text name="height_text_lbl3">
        3
    </text>
	<text name="height_text_lbl4">
        4(高)
    </text>
	<text name="height_text_lbl5">
        地形の隆起範囲
    </text>
	<text name="height_text_lbl10">
        数値は上のテクスチャのブレンド範囲を示します。
    </text>
	<text name="height_text_lbl11">
        計測単位はメートルで、「低」の値は、1番のテクスチャの高さの「最大値」です。「高」の値は、4番のテクスチャの高さの「最低値」です。
    </text>
	<text name="height_text_lbl6">
        北西
    </text>
	<text name="height_text_lbl7">
        北東
    </text>
	<spinner label="低" name="height_start_spin_1"/>
	<spinner label="低" name="height_start_spin_3"/>
	<spinner label="高" name="height_range_spin_1"/>
	<spinner label="高" name="height_range_spin_3"/>
	<text name="height_text_lbl8">
        南西
    </text>
	<text name="height_text_lbl9">
        南東
    </text>
	<spinner label="低" name="height_start_spin_0"/>
	<spinner label="低" name="height_start_spin_2"/>
	<spinner label="高" name="height_range_spin_0"/>
	<spinner label="高" name="height_range_spin_2"/>
	<button label="RAW地形ダウンロード..." name="download_raw_btn" tool_tip="不動産所有者のみ利用可能、管理者は利用不可です"/>
	<button label="RAW地形アップロード..." name="upload_raw_btn" tool_tip="不動産所有者のみ利用可能、管理者は利用不可です"/>
	<button label="地形の構築" name="bake_terrain_btn" tool_tip="現在の地形を上昇・下降範囲の中間点として設定"/>
	<button label="適用" name="apply_btn"/>
</panel><|MERGE_RESOLUTION|>--- conflicted
+++ resolved
@@ -10,13 +10,8 @@
 	<spinner label="地形の上昇限度" name="terrain_raise_spin"/>
 	<spinner label="地形の下降限度" name="terrain_lower_spin"/>
 	<text name="detail_texture_text">
-<<<<<<< HEAD
 		地形テクスチャ
 	</text>
-=======
-        地形テクスチャ(1024 x 1024 の 24 bit .tga ファイル)
-    </text>
->>>>>>> 03e4b223
 	<text name="height_text_lbl">
         1(低)
     </text>
