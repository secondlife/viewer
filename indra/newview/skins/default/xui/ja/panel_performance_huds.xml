<?xml version="1.0" encoding="utf-8" standalone="yes"?>
<panel name="panel_performance_huds">
	<text name="back_lbl">
        戻る
    </text>
	<text name="huds_title">
<<<<<<< HEAD
        アクティブなHUD
    </text>
	<text name="huds_desc1">
        使用していないHUDを取り外すとメモリが節約されSecond Lifeの処理が高速化されます。
    </text>
	<text name="huds_desc2">
        注意: HUDの最小化ボタンを使用してもHUDを取り外したことにはなりません。
    </text>
=======
		アクティブなHUD
	</text>
	<text name="huds_desc1">
		使用していないHUDを取り外すとメモリが節約され、Second Lifeの処理が高速化されます。
	</text>
	<text name="huds_desc2">
		注意：HUDの最小化ボタンを使用しても、HUDを取り外したことにはなりません。
	</text>
	<name_list name="hud_list">
		<name_list.columns label="" name="complex_visual"/>
		<name_list.columns label="" name="complex_value"/>
		<name_list.columns label="" name="name"/>
	</name_list>
>>>>>>> d2e62f6e
</panel><|MERGE_RESOLUTION|>--- conflicted
+++ resolved
@@ -4,28 +4,12 @@
         戻る
     </text>
 	<text name="huds_title">
-<<<<<<< HEAD
         アクティブなHUD
     </text>
 	<text name="huds_desc1">
-        使用していないHUDを取り外すとメモリが節約されSecond Lifeの処理が高速化されます。
-    </text>
-	<text name="huds_desc2">
-        注意: HUDの最小化ボタンを使用してもHUDを取り外したことにはなりません。
-    </text>
-=======
-		アクティブなHUD
-	</text>
-	<text name="huds_desc1">
-		使用していないHUDを取り外すとメモリが節約され、Second Lifeの処理が高速化されます。
+使用していないHUDを取り外すとメモリが節約され、Second Lifeの処理が高速化されます。
 	</text>
 	<text name="huds_desc2">
 		注意：HUDの最小化ボタンを使用しても、HUDを取り外したことにはなりません。
-	</text>
-	<name_list name="hud_list">
-		<name_list.columns label="" name="complex_visual"/>
-		<name_list.columns label="" name="complex_value"/>
-		<name_list.columns label="" name="name"/>
-	</name_list>
->>>>>>> d2e62f6e
+    </text>
 </panel>