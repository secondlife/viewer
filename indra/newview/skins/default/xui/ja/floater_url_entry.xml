<?xml version="1.0" encoding="utf-8" standalone="yes"?>
<floater name="url_entry">
	<text name="media_label">
<<<<<<< HEAD
        メディアURL:
    </text>
=======
		メディアURL：
	</text>
	<combo_box name="media_entry"/>
	<button label="ＯＫ" name="ok_btn"/>
>>>>>>> d2e62f6e
	<button label="キャンセル" name="cancel_btn"/>
	<button label="クリア" name="clear_btn"/>
	<text name="loading_label">
        読込中...
    </text>
</floater><|MERGE_RESOLUTION|>--- conflicted
+++ resolved
@@ -1,15 +1,8 @@
 <?xml version="1.0" encoding="utf-8" standalone="yes"?>
 <floater name="url_entry">
 	<text name="media_label">
-<<<<<<< HEAD
-        メディアURL:
+メディアURL：
     </text>
-=======
-		メディアURL：
-	</text>
-	<combo_box name="media_entry"/>
-	<button label="ＯＫ" name="ok_btn"/>
->>>>>>> d2e62f6e
 	<button label="キャンセル" name="cancel_btn"/>
 	<button label="クリア" name="clear_btn"/>
 	<text name="loading_label">
