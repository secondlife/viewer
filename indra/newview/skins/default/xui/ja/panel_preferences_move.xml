<?xml version="1.0" encoding="utf-8" standalone="yes"?>
<panel label="移動" name="move_panel">
<<<<<<< HEAD
	<slider label="視界角" name="camera_fov"/>
	<slider label="距離" name="camera_offset_scale"/>
	<text name="heading2">
        自動ポジション:
    </text>
	<check_box label="制作 / 編集" name="edit_camera_movement" tool_tip="編集モードのオン・オフの切替に自動カメラポジションを使います"/>
=======
	<icon name="camera_icon"/>
	<slider label="視界角（ＦｏＶ）" name="camera_fov"/>
	<slider label="距離" name="camera_offset_scale"/>
	<text name="heading2">
		自動ポジション：
	</text>
	<check_box label="ビルド・編集" name="edit_camera_movement" tool_tip="編集モードのオン・オフの切り替えに、自動カメラポジションを使います"/>
>>>>>>> 0f252894
	<check_box label="容姿" name="appearance_camera_movement" tool_tip="編集モードに入ったときに、自動カメラポジションを使います"/>
	<text name="keyboard_lbl">
        キーボード:
    </text>
	<check_box label="方向キー押下時は、常に移動するようにする" name="arrow_keys_move_avatar_check"/>
	<check_box label="移動キー2度押し+長押しで走る" name="tap_tap_hold_to_run"/>
	<check_box label="ジャンプまたはしゃがみキーを押し続けると、飛行を開始または停止します。" name="automatic_fly"/>
	<text name="mouse_lbl">
        マウス:
    </text>
	<check_box label="一人称視点で表示" name="first_person_avatar_visible"/>
	<text name=" Mouse Sensitivity">
        一人称視点時のマウスの感度:
    </text>
	<check_box label="切り替え" name="invert_mouse"/>
	<text name="single_click_action_lbl">
        土地をシングルクリック:
    </text>
	<combo_box name="single_click_action_combo">
<<<<<<< HEAD
		<combo_box.item label="動作なし" name="0"/>
		<combo_box.item label="クリックされた地点に移動" name="1"/>
=======
		<combo_box.item label="動作なし" name="0" value="0"/>
		<combo_box.item label="クリックした地点に移動" name="1" value="1"/>
>>>>>>> 0f252894
	</combo_box>
	<text name="double_click_action_lbl">
        土地をダブルクリック:
    </text>
	<combo_box name="double_click_action_combo">
<<<<<<< HEAD
		<combo_box.item label="動作なし" name="0"/>
		<combo_box.item label="クリックされた地点に移動" name="1"/>
		<combo_box.item label="クリックされた地点にテレポート" name="2"/>
=======
		<combo_box.item label="動作なし" name="0" value="0"/>
		<combo_box.item label="クリックした地点に移動" name="1" value="1"/>
		<combo_box.item label="クリックした地点にテレポート" name="2" value="2"/>
>>>>>>> 0f252894
	</combo_box>
	<check_box control_name="EnableCollisionSounds" label="ぶつかったときにサウンドを鳴らす" name="sound_on_collisions"/>
	<button label="その他のデバイス" name="joystick_setup_button"/>
</panel><|MERGE_RESOLUTION|>--- conflicted
+++ resolved
@@ -1,21 +1,12 @@
 <?xml version="1.0" encoding="utf-8" standalone="yes"?>
 <panel label="移動" name="move_panel">
-<<<<<<< HEAD
-	<slider label="視界角" name="camera_fov"/>
-	<slider label="距離" name="camera_offset_scale"/>
-	<text name="heading2">
-        自動ポジション:
-    </text>
-	<check_box label="制作 / 編集" name="edit_camera_movement" tool_tip="編集モードのオン・オフの切替に自動カメラポジションを使います"/>
-=======
-	<icon name="camera_icon"/>
+<icon name="camera_icon"/>
 	<slider label="視界角（ＦｏＶ）" name="camera_fov"/>
 	<slider label="距離" name="camera_offset_scale"/>
 	<text name="heading2">
 		自動ポジション：
 	</text>
 	<check_box label="ビルド・編集" name="edit_camera_movement" tool_tip="編集モードのオン・オフの切り替えに、自動カメラポジションを使います"/>
->>>>>>> 0f252894
 	<check_box label="容姿" name="appearance_camera_movement" tool_tip="編集モードに入ったときに、自動カメラポジションを使います"/>
 	<text name="keyboard_lbl">
         キーボード:
@@ -35,27 +26,16 @@
         土地をシングルクリック:
     </text>
 	<combo_box name="single_click_action_combo">
-<<<<<<< HEAD
-		<combo_box.item label="動作なし" name="0"/>
-		<combo_box.item label="クリックされた地点に移動" name="1"/>
-=======
-		<combo_box.item label="動作なし" name="0" value="0"/>
+<combo_box.item label="動作なし" name="0" value="0"/>
 		<combo_box.item label="クリックした地点に移動" name="1" value="1"/>
->>>>>>> 0f252894
 	</combo_box>
 	<text name="double_click_action_lbl">
         土地をダブルクリック:
     </text>
 	<combo_box name="double_click_action_combo">
-<<<<<<< HEAD
-		<combo_box.item label="動作なし" name="0"/>
-		<combo_box.item label="クリックされた地点に移動" name="1"/>
-		<combo_box.item label="クリックされた地点にテレポート" name="2"/>
-=======
-		<combo_box.item label="動作なし" name="0" value="0"/>
+<combo_box.item label="動作なし" name="0" value="0"/>
 		<combo_box.item label="クリックした地点に移動" name="1" value="1"/>
 		<combo_box.item label="クリックした地点にテレポート" name="2" value="2"/>
->>>>>>> 0f252894
 	</combo_box>
 	<check_box control_name="EnableCollisionSounds" label="ぶつかったときにサウンドを鳴らす" name="sound_on_collisions"/>
 	<button label="その他のデバイス" name="joystick_setup_button"/>
