--- conflicted
+++ resolved
@@ -19,10 +19,9 @@
 		Single_Folder_Mode
 	</panel.string>
 	<text name="ItemcountText">
-<<<<<<< HEAD
         アイテム:
     </text>
-	<layout_stack>
+<layout_stack>
 		<layout_panel name="nav_buttons">
 			<button name="back_btn" tool_tip="戻る"/>
 			<button name="forward_btn" tool_tip="進む"/>
@@ -49,29 +48,4 @@
 			<inventory_panel name="Worn Items" label="着用中"/>
 		</tab_container>
 	</panel>
-=======
-		アイテム：
-	</text>
-    <layout_stack name="top_stack">
-        <layout_panel name="filter_layout_panel">
-            <combo_box name="search_type">
-                <item label="名前" name="Name" value="search_by_name"/>
-                <item label="制作者" name="Creator" value="search_by_creator"/>
-                <item label="説明" name="Description" value="search_by_description"/>
-                <item label="UUID" name="UUID" value="search_by_UUID"/>
-            </combo_box>
-            <menu_button tool_tip="検索表示オプションを表示" name="options_visibility_btn"/>
-            <filter_editor label="検索用語を入力する" name="inventory search editor"/>
-            <menu_button name="options_gear_btn" tool_tip="オプションを表示します。"/>
-            <button name="add_btn" tool_tip="新しいアイテムを追加します。"/>
-        </layout_panel>
-    </layout_stack>
-    <panel name="default_inventory_panel">
-        <tab_container name="inventory filter tabs">
-            <inventory_panel label="インベントリ" name="All Items"/>
-            <recent_inventory_panel label="最新" name="Recent Items"/>
-            <inventory_panel label="着用中" name="Worn Items"/>
-        </tab_container>
-    </panel>
->>>>>>> d2e62f6e
 </panel>