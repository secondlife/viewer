<?xml version="1.0" encoding="utf-8" standalone="yes"?>
<context_menu name="Participant List Context Menu">
  <menu_item_check label="名前で並べ替え" name="SortByName" />
  <menu_item_check label="最近の発言者で並べ替え" name="SortByRecentSpeakers" />
  <menu_item_call label="プロフィールの表示" name="View Profile" />
  <menu_item_call label="フレンド登録" name="Add Friend" />
<<<<<<< HEAD
  <menu_item_call label="IM" name="IM" />
  <menu_item_call label="呼び出し" name="Call" />
=======
  <menu_item_call label="ＩＭ" name="IM" />
  <menu_item_call label="コール" name="Call" />
>>>>>>> e4906b2a
  <menu_item_call label="共有" name="Share" />
  <menu_item_call label="支払う" name="Pay" />
  <menu_item_separator name="View Icons Separator" />
  <menu_item_check label="人物のアイコン表示" name="View Icons" />
  <menu_item_separator />
  <menu_item_check label="ボイスをブロック／解除" name="Block/Unblock" />
  <menu_item_check label="文字をブロック" name="MuteText" />
  <menu_item_separator name="Moderator Options Separator" />
  <context_menu label="モデレーターのオプション" name="Moderator Options">
    <menu_item_separator name="moderate_voice_separator" />
    <menu_item_check label="文字チャットを許可" name="AllowTextChat" />
    <menu_item_call label="この参加者をミュート" name="ModerateVoiceMuteSelected" />
    <menu_item_call label="この参加者のミュートを解除" name="ModerateVoiceUnMuteSelected" />
    <menu_item_call label="全員をミュート" name="ModerateVoiceMute" />
    <menu_item_call label="全員のミュート解除" name="ModerateVoiceUnmute" />
  </context_menu>
</context_menu><|MERGE_RESOLUTION|>--- conflicted
+++ resolved
@@ -4,13 +4,8 @@
   <menu_item_check label="最近の発言者で並べ替え" name="SortByRecentSpeakers" />
   <menu_item_call label="プロフィールの表示" name="View Profile" />
   <menu_item_call label="フレンド登録" name="Add Friend" />
-<<<<<<< HEAD
-  <menu_item_call label="IM" name="IM" />
-  <menu_item_call label="呼び出し" name="Call" />
-=======
   <menu_item_call label="ＩＭ" name="IM" />
   <menu_item_call label="コール" name="Call" />
->>>>>>> e4906b2a
   <menu_item_call label="共有" name="Share" />
   <menu_item_call label="支払う" name="Pay" />
   <menu_item_separator name="View Icons Separator" />
