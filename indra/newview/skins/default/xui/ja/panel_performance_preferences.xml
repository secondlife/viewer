--- conflicted
+++ resolved
@@ -4,15 +4,9 @@
         戻る
     </text>
 	<text name="settings_title">
-<<<<<<< HEAD
         グラフィック設定
     </text>
-	<button label="拡張設定を開く" name="advanced_btn"/>
-=======
-		グラフィック設定
-	</text>
 	<button label="詳細設定を開く" name="advanced_btn"/>
->>>>>>> d2e62f6e
 	<button label="推奨設定にリセット" name="defaults_btn"/>
 	<text name="quality_lbl">
         品質と速度
@@ -30,17 +24,8 @@
         距離
     </text>
 	<text name="faster_lbl">
-<<<<<<< HEAD
-        速い
+速い
     </text>
-=======
-		速度
-	</text>
-	<slider name="draw_distance"/>
-	<text name="draw_distance_m">
-		m
-	</text>
->>>>>>> d2e62f6e
 	<text name="farther_lbl">
         遠景
     </text>
@@ -56,13 +41,8 @@
 	<check_box label="周囲(大気)シェーダー" name="atmospheric_shaders"/>
 	<check_box label="高度な光源モデル" name="advanced_lighting_model"/>
 	<text name="RenderShadowDetailText">
-<<<<<<< HEAD
-        影:
+影
     </text>
-=======
-		影
-	</text>
->>>>>>> d2e62f6e
 	<combo_box name="ShadowDetail">
 		<combo_box.item label="なし" name="0"/>
 		<combo_box.item label="太陽 / 月" name="1"/>
