--- conflicted
+++ resolved
@@ -6,11 +6,7 @@
 	<text name="settings_title">
 グラフィック設定
 	</text>
-<<<<<<< HEAD
-	<button label="高度な設定を開く" name="advanced_btn"/>
-=======
-	<button label="詳細設定を開く" name="advanced_btn"/>
->>>>>>> d2e62f6e
+<button label="高度な設定を開く" name="advanced_btn"/>
 	<button label="推奨設定にリセット" name="defaults_btn"/>
 	<text name="quality_lbl">
         品質と速度
@@ -38,17 +34,8 @@
         距離
     </text>
 	<text name="faster_lbl">
-<<<<<<< HEAD
-        速い
+速い
     </text>
-=======
-		速度
-	</text>
-	<slider name="draw_distance"/>
-	<text name="draw_distance_m">
-		m
-	</text>
->>>>>>> d2e62f6e
 	<text name="farther_lbl">
 遠景
 	</text>
@@ -63,11 +50,7 @@
 		影により視覚的な品質は大幅に向上しますが、速度低下する可能性があります。
 	</text>
 	<text name="RenderShadowDetailText">
-<<<<<<< HEAD
-		影の詳細：
-=======
-		影
->>>>>>> d2e62f6e
+影の詳細：
 	</text>
 	<combo_box name="ShadowDetail" width="170">
 		<combo_box.item label="なし" name="0" value="0"/>
