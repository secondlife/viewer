<?xml version="1.0" encoding="utf-8" standalone="yes"?>
<panel name="panel_performance_preferences">
	<text name="back_lbl">
        戻る
    </text>
	<text name="settings_title">
<<<<<<< HEAD
        グラフィック設定
    </text>
	<button label="拡張設定を開く" name="advanced_btn"/>
=======
		グラフィック設定
	</text>
	<button label="高度な設定を開く" name="advanced_btn"/>
>>>>>>> 0f252894
	<button label="推奨設定にリセット" name="defaults_btn"/>
	<text name="quality_lbl">
        品質と速度
    </text>
	<text name="fastest_lbl">
<<<<<<< HEAD
        最速
    </text>
	<text name="quality_lbl">
        最高品位
    </text>
	<text name="quality_desc">
        ショートカットを選択すると手動で行った変更が全てリセットされます。
    </text>
=======
		距離と速度
	</text>
	<radio_group name="graphics_quality">
		<radio_item name="0"/>
		<radio_item name="1"/>
		<radio_item name="2"/>
		<radio_item name="3"/>
		<radio_item name="4"/>
		<radio_item name="5"/>
		<radio_item name="6"/>
	</radio_group>
	<text name="best_quality_lbl">
		最高品位
	</text>
	<text name="quality_desc" width="420">
		ショートカットを選択すると、手動で行った変更がすべてリセットされます。
	</text>
	<view_border name="border2"/>
>>>>>>> 0f252894
	<text name="distance_lbl">
        距離
    </text>
	<text name="faster_lbl">
        速い
    </text>
	<text name="farther_lbl">
<<<<<<< HEAD
        遠景
    </text>
	<text name="distance_desc1">
        ズームアウト時に遠くまで見たい場合は距離を長く設定してください。
    </text>
	<text name="environment_lbl">
        景観
    </text>
	<text name="enhancements_desc">
        この設定により、リアリズムは向上しますが、速度が低下する可能性があります。
    </text>
	<check_box label="周囲(大気)シェーダー" name="atmospheric_shaders"/>
	<check_box label="高度な光源モデル" name="advanced_lighting_model"/>
	<text name="RenderShadowDetailText">
        影:
    </text>
	<combo_box name="ShadowDetail">
		<combo_box.item label="なし" name="0"/>
		<combo_box.item label="太陽 / 月" name="1"/>
		<combo_box.item label="太陽 / 月・プロジェクター" name="2"/>
=======
		遠景
	</text>
	<text name="distance_desc1" width="420">
		ズームアウト時に遠くまで見たい場合は、距離を長く設定してください。
	</text>
	<view_border name="border3"/>
	<text name="environment_lbl">
		影
	</text>
	<text name="enhancements_desc" width="440">
		影により視覚的な品質は大幅に向上しますが、速度低下する可能性があります。
	</text>
	<text name="RenderShadowDetailText">
		影の詳細：
	</text>
	<combo_box name="ShadowDetail" width="170">
		<combo_box.item label="なし" name="0" value="0"/>
		<combo_box.item label="太陽／月" name="1" value="1"/>
		<combo_box.item label="太陽／月＋プロジェクター" name="2" value="2"/>
>>>>>>> 0f252894
	</combo_box>
	<text name="water_lbl">
<<<<<<< HEAD
        水面
    </text>
	<text name="water_desc">
        水面の効果を単純化するかオフにするとフレームレートが大幅に向上します。
    </text>
	<check_box label="透明な水" name="TransparentWater"/>
	<text name="ReflectionsText">
        水面の反射:
    </text>
	<combo_box name="Reflections">
		<combo_box.item label="なし; 不透明" name="0"/>
		<combo_box.item label="なし; 透明" name="0"/>
		<combo_box.item label="最小限" name="0"/>
		<combo_box.item label="地形と樹木" name="1"/>
		<combo_box.item label="全ての静止オブジェクト" name="2"/>
		<combo_box.item label="全てのアバターとオブジェクト" name="3"/>
		<combo_box.item label="全て" name="4"/>
	</combo_box>
	<text name="photo_lbl">
        写真
    </text>
	<text name="photo_desc">
        詳細度を最大にすると撮影に適した画像になりますが、フレームレートが下がります。
    </text>
	<spinner label="距離の詳細:" name="render_volume_lod"/>
	<text name="photo_desc">
        (0.0～4.0の値を入れてください)
    </text>
=======
		水面
	</text>
	<text name="water_desc" width="440">
		水面の透明効果を減らしたり切ると、フレームレートが向上するかもしれません。
	</text>
	<check_box label="透明な水" name="TransparentWater"/>
	<view_border name="border4"/>
	<text name="photo_lbl">
		写真
	</text>
	<text name="photo_desc" width="460">
		詳細度を最大にすると撮影に適した画像になりますが、フレームレートが下がります。
	</text>
	<spinner label="距離の詳細：" name="render_volume_lod"/>
	<text name="photo_dist_det_desc">
		（0.0～4.0の値を入れてください）
	</text>
>>>>>>> 0f252894
	<text name="1_lbl">
        1
    </text>
	<text name="2_lbl">
        2
    </text>
	<text name="3_lbl">
        3
    </text>
	<text name="4_lbl">
        4
    </text>
	<text name="5_lbl">
        5
    </text>
	<text name="6_lbl">
        6
    </text>
	<text name="7_lbl">
        7
    </text>
</panel><|MERGE_RESOLUTION|>--- conflicted
+++ resolved
@@ -4,31 +4,15 @@
         戻る
     </text>
 	<text name="settings_title">
-<<<<<<< HEAD
-        グラフィック設定
-    </text>
-	<button label="拡張設定を開く" name="advanced_btn"/>
-=======
-		グラフィック設定
+グラフィック設定
 	</text>
 	<button label="高度な設定を開く" name="advanced_btn"/>
->>>>>>> 0f252894
 	<button label="推奨設定にリセット" name="defaults_btn"/>
 	<text name="quality_lbl">
         品質と速度
     </text>
 	<text name="fastest_lbl">
-<<<<<<< HEAD
-        最速
-    </text>
-	<text name="quality_lbl">
-        最高品位
-    </text>
-	<text name="quality_desc">
-        ショートカットを選択すると手動で行った変更が全てリセットされます。
-    </text>
-=======
-		距離と速度
+距離と速度
 	</text>
 	<radio_group name="graphics_quality">
 		<radio_item name="0"/>
@@ -46,7 +30,6 @@
 		ショートカットを選択すると、手動で行った変更がすべてリセットされます。
 	</text>
 	<view_border name="border2"/>
->>>>>>> 0f252894
 	<text name="distance_lbl">
         距離
     </text>
@@ -54,29 +37,7 @@
         速い
     </text>
 	<text name="farther_lbl">
-<<<<<<< HEAD
-        遠景
-    </text>
-	<text name="distance_desc1">
-        ズームアウト時に遠くまで見たい場合は距離を長く設定してください。
-    </text>
-	<text name="environment_lbl">
-        景観
-    </text>
-	<text name="enhancements_desc">
-        この設定により、リアリズムは向上しますが、速度が低下する可能性があります。
-    </text>
-	<check_box label="周囲(大気)シェーダー" name="atmospheric_shaders"/>
-	<check_box label="高度な光源モデル" name="advanced_lighting_model"/>
-	<text name="RenderShadowDetailText">
-        影:
-    </text>
-	<combo_box name="ShadowDetail">
-		<combo_box.item label="なし" name="0"/>
-		<combo_box.item label="太陽 / 月" name="1"/>
-		<combo_box.item label="太陽 / 月・プロジェクター" name="2"/>
-=======
-		遠景
+遠景
 	</text>
 	<text name="distance_desc1" width="420">
 		ズームアウト時に遠くまで見たい場合は、距離を長く設定してください。
@@ -95,40 +56,9 @@
 		<combo_box.item label="なし" name="0" value="0"/>
 		<combo_box.item label="太陽／月" name="1" value="1"/>
 		<combo_box.item label="太陽／月＋プロジェクター" name="2" value="2"/>
->>>>>>> 0f252894
 	</combo_box>
 	<text name="water_lbl">
-<<<<<<< HEAD
-        水面
-    </text>
-	<text name="water_desc">
-        水面の効果を単純化するかオフにするとフレームレートが大幅に向上します。
-    </text>
-	<check_box label="透明な水" name="TransparentWater"/>
-	<text name="ReflectionsText">
-        水面の反射:
-    </text>
-	<combo_box name="Reflections">
-		<combo_box.item label="なし; 不透明" name="0"/>
-		<combo_box.item label="なし; 透明" name="0"/>
-		<combo_box.item label="最小限" name="0"/>
-		<combo_box.item label="地形と樹木" name="1"/>
-		<combo_box.item label="全ての静止オブジェクト" name="2"/>
-		<combo_box.item label="全てのアバターとオブジェクト" name="3"/>
-		<combo_box.item label="全て" name="4"/>
-	</combo_box>
-	<text name="photo_lbl">
-        写真
-    </text>
-	<text name="photo_desc">
-        詳細度を最大にすると撮影に適した画像になりますが、フレームレートが下がります。
-    </text>
-	<spinner label="距離の詳細:" name="render_volume_lod"/>
-	<text name="photo_desc">
-        (0.0～4.0の値を入れてください)
-    </text>
-=======
-		水面
+水面
 	</text>
 	<text name="water_desc" width="440">
 		水面の透明効果を減らしたり切ると、フレームレートが向上するかもしれません。
@@ -145,7 +75,6 @@
 	<text name="photo_dist_det_desc">
 		（0.0～4.0の値を入れてください）
 	</text>
->>>>>>> 0f252894
 	<text name="1_lbl">
         1
     </text>
