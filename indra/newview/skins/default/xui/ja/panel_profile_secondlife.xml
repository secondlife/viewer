<?xml version="1.0" encoding="utf-8" standalone="yes"?>
<panel name="panel_profile" label="プロフィール">
<<<<<<< HEAD
	<string name="date_format_full" value="SLでの誕生日: [year,datetime,utc]年[mth,datetime,utc]月[day,datetime,utc]日"/>
	<string name="date_format_short" value="SL誕生日: [mth,datetime,utc] [day,datetime,utc]"/>
	<string name="age_format" value="[AGE]歳"/>
	<string name="partner_text" value="パートナー: [LINK]"/>
=======
	<string name="date_format_full" value="ＳＬの誕生日：[year,datetime,utc]年[mth,datetime,utc]月[day,datetime,utc]日"/>
	<string name="date_format_short" value="ＳＬの誕生日：[mth,datetime,utc]月[day,datetime,utc]日" />
	<string name="age_format" value="[AGE]経過"/>
	<string name="partner_text" value="パートナー：[LINK]"/>
>>>>>>> 0f252894
	<string name="CaptionTextAcctInfo">
		アカウント: [ACCTTYPE]
		[PAYMENTINFO]
	</string>
	<string name="BadgeBeta" value="オリジナルベータテスター"/>
	<string name="BadgeBetaLifetime" value="ベータ会員"/>
	<string name="BadgeLifetime" value="会員"/>
<<<<<<< HEAD
	<string name="BadgeLinden" value="Linden Lab従業員"/>
	<string name="BadgePremiumLifetime" value="プレミアム会員"/>
	<string name="BadgePremiumPlusLifetime" value="プレミアム・プラス会員"/>
=======
	<string name="BadgeLinden" value="Linden Lab社員"/>
	<string name="BadgePremiumLifetime" value="生涯プレミアム会員"/>
	<string name="BadgePremiumPlusLifetime" value="生涯プレミアム・プラス会員"/>
>>>>>>> 0f252894
	<layout_stack name="image_stack">
		<layout_panel name="basics_panel">
			<line_editor name="user_name" value="(読込中...)"/>
			<line_editor name="sl_birth_date" value="(読込中...)"/>
			<line_editor name="user_age" value="(読込中...)"/>
		</layout_panel>
		<layout_panel name="partner_layout">
			<text name="partner_link" value="パートナー: (読込中...)"/>
		</layout_panel>
		<layout_panel name="badge_layout">
			<text name="badge_text" value="バッジのテスト"/>
		</layout_panel>
		<layout_panel name="friend_layout">
			<text name="friend_text" value="あなたはフレンドです。"/>
		</layout_panel>
		<layout_panel name="online_layout">
			<text name="online_text" value="オンライン"/>
		</layout_panel>
		<layout_panel name="offline_layout">
			<text name="offline_text" value="オフライン"/>
		</layout_panel>
		<layout_panel name="account_layout">
			<text name="account_info" value="アカウント: (読込中...)"/>
		</layout_panel>
		<layout_panel name="menu_panel">
			<menu_button label="アクション" name="agent_actions_menu"/>
		</layout_panel>
		<layout_panel name="menu_panel">
			<menu_button label="操作" name="agent_actions_menu"/>
		</layout_panel>
		<layout_panel name="settings_panel">
			<combo_box name="show_in_search" tool_tip="検索結果から、あなたを見つけてもらいましょう。">
<<<<<<< HEAD
				<combo_box.item name="Show" label="検索で表示"/>
				<combo_box.item name="Hide" label="非表示"/>
			</combo_box>
			<combo_box name="hide_age" tool_tip="あなたのSLの年齢を他の人に見てもらいましょう">
				<combo_box.item name="Show" label="生年月日とSL年齢を表示"/>
				<combo_box.item name="Hide" label="月日のみを表示"/>
=======
				<combo_box.item name="Hide" label="検索結果に表示しない" value="0"/>
				<combo_box.item name="Show" label="検索結果に表示する" value="1"/>
			</combo_box>
			<combo_box name="hide_age" tool_tip="あなたのＳＬ年齢を見てもらいましょう。">
				<combo_box.item name="Show" label="ＳＬの誕生日と年を表示" value="0"/>
				<combo_box.item name="Hide" label="月日のみを表示" value="1"/>
>>>>>>> 0f252894
			</combo_box>
		</layout_panel>
	</layout_stack>
	<layout_stack name="main_stack">
		<layout_panel name="display_name_panel">
			<line_editor name="display_name" value="(読込中...)"/>
			<icon tool_tip="フレンドは自分のオンライン状況を見ることができる" name="can_see_online"/>
			<icon tool_tip="フレンドは自分のオンライン状況を見ることができない" name="cant_see_online"/>
			<icon tool_tip="フレンドは自分のマップの位置を知ることができる" name="can_see_on_map"/>
			<icon tool_tip="フレンドは自分のマップの位置を知ることができない" name="cant_see_on_map"/>
			<icon tool_tip="フレンドは自分のオブジェクトを編集できる" name="can_edit_objects"/>
			<icon tool_tip="フレンドは自分のオブジェクトを編集できない" name="cant_edit_objects"/>
		</layout_panel>
		<layout_panel name="about_buttons_panel">
			<button name="save_description_changes" label="保存"/>
			<button name="discard_description_changes" label="破棄"/>
		</layout_panel>
		<layout_panel name="groups_panel">
			<text name="group_label" value="グループのメンバーシップ"/>
		</layout_panel>
	</layout_stack>
</panel><|MERGE_RESOLUTION|>--- conflicted
+++ resolved
@@ -1,16 +1,9 @@
 <?xml version="1.0" encoding="utf-8" standalone="yes"?>
 <panel name="panel_profile" label="プロフィール">
-<<<<<<< HEAD
-	<string name="date_format_full" value="SLでの誕生日: [year,datetime,utc]年[mth,datetime,utc]月[day,datetime,utc]日"/>
-	<string name="date_format_short" value="SL誕生日: [mth,datetime,utc] [day,datetime,utc]"/>
-	<string name="age_format" value="[AGE]歳"/>
-	<string name="partner_text" value="パートナー: [LINK]"/>
-=======
-	<string name="date_format_full" value="ＳＬの誕生日：[year,datetime,utc]年[mth,datetime,utc]月[day,datetime,utc]日"/>
+<string name="date_format_full" value="ＳＬの誕生日：[year,datetime,utc]年[mth,datetime,utc]月[day,datetime,utc]日"/>
 	<string name="date_format_short" value="ＳＬの誕生日：[mth,datetime,utc]月[day,datetime,utc]日" />
 	<string name="age_format" value="[AGE]経過"/>
 	<string name="partner_text" value="パートナー：[LINK]"/>
->>>>>>> 0f252894
 	<string name="CaptionTextAcctInfo">
 		アカウント: [ACCTTYPE]
 		[PAYMENTINFO]
@@ -18,15 +11,9 @@
 	<string name="BadgeBeta" value="オリジナルベータテスター"/>
 	<string name="BadgeBetaLifetime" value="ベータ会員"/>
 	<string name="BadgeLifetime" value="会員"/>
-<<<<<<< HEAD
-	<string name="BadgeLinden" value="Linden Lab従業員"/>
+<string name="BadgeLinden" value="Linden Lab従業員"/>
 	<string name="BadgePremiumLifetime" value="プレミアム会員"/>
 	<string name="BadgePremiumPlusLifetime" value="プレミアム・プラス会員"/>
-=======
-	<string name="BadgeLinden" value="Linden Lab社員"/>
-	<string name="BadgePremiumLifetime" value="生涯プレミアム会員"/>
-	<string name="BadgePremiumPlusLifetime" value="生涯プレミアム・プラス会員"/>
->>>>>>> 0f252894
 	<layout_stack name="image_stack">
 		<layout_panel name="basics_panel">
 			<line_editor name="user_name" value="(読込中...)"/>
@@ -49,31 +36,29 @@
 			<text name="offline_text" value="オフライン"/>
 		</layout_panel>
 		<layout_panel name="account_layout">
-			<text name="account_info" value="アカウント: (読込中...)"/>
-		</layout_panel>
-		<layout_panel name="menu_panel">
-			<menu_button label="アクション" name="agent_actions_menu"/>
+<text name="account_info" value="アカウント: (読込中...)"/>
 		</layout_panel>
 		<layout_panel name="menu_panel">
 			<menu_button label="操作" name="agent_actions_menu"/>
 		</layout_panel>
 		<layout_panel name="settings_panel">
 			<combo_box name="show_in_search" tool_tip="検索結果から、あなたを見つけてもらいましょう。">
-<<<<<<< HEAD
+				<combo_box.item name="Hide" label="検索結果に表示しない" value="0"/>
+				<combo_box.item name="Show" label="検索結果に表示する" value="1"/>
+			</combo_box>
+			<combo_box name="hide_age" tool_tip="あなたのＳＬ年齢を見てもらいましょう。">
+				<combo_box.item name="Show" label="ＳＬの誕生日と年を表示" value="0"/>
+				<combo_box.item name="Hide" label="月日のみを表示" value="1"/>
+			</combo_box>
+		</layout_panel>
+		<layout_panel name="settings_panel">
+			<combo_box name="show_in_search" tool_tip="検索結果から、あなたを見つけてもらいましょう。">
 				<combo_box.item name="Show" label="検索で表示"/>
 				<combo_box.item name="Hide" label="非表示"/>
 			</combo_box>
 			<combo_box name="hide_age" tool_tip="あなたのSLの年齢を他の人に見てもらいましょう">
 				<combo_box.item name="Show" label="生年月日とSL年齢を表示"/>
 				<combo_box.item name="Hide" label="月日のみを表示"/>
-=======
-				<combo_box.item name="Hide" label="検索結果に表示しない" value="0"/>
-				<combo_box.item name="Show" label="検索結果に表示する" value="1"/>
-			</combo_box>
-			<combo_box name="hide_age" tool_tip="あなたのＳＬ年齢を見てもらいましょう。">
-				<combo_box.item name="Show" label="ＳＬの誕生日と年を表示" value="0"/>
-				<combo_box.item name="Hide" label="月日のみを表示" value="1"/>
->>>>>>> 0f252894
 			</combo_box>
 		</layout_panel>
 	</layout_stack>
