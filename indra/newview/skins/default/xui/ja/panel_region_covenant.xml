--- conflicted
+++ resolved
@@ -1,8 +1,7 @@
 <?xml version="1.0" encoding="utf-8" standalone="yes"?>
 <panel label="約款" name="Covenant">
 	<panel.string name="can_resell">
-<<<<<<< HEAD
-		この地域(リージョン)で購入した土地は再販できます。
+この地域(リージョン)で購入した土地は再販できます。
 	</panel.string>
 	<panel.string name="can_not_resell">
 		この地域(リージョン)で購入した土地は再販することができないことがあります。
@@ -16,22 +15,6 @@
 	<text font="SansSerif" name="estate_section_lbl">
         不動産
     </text>
-=======
-		このリージョンで購入した土地は再販できます。
-	</panel.string>
-	<panel.string name="can_not_resell">
-		このリージョンで購入した土地は、再販できないことがあります。
-	</panel.string>
-	<panel.string name="can_change">
-		このリージョンで購入した土地は、結合／分割できます。
-	</panel.string>
-	<panel.string name="can_not_change">
-		このリージョンで購入した土地は、結合／分割できないことがあります。
-	</panel.string>
-	<text name="estate_section_lbl">
-		不動産
-	</text>
->>>>>>> 0f252894
 	<text name="estate_name_lbl">
         名前:
     </text>
@@ -48,37 +31,21 @@
         約款:
     </text>
 	<text name="covenant_timestamp_text">
-<<<<<<< HEAD
-        最後の更新1969年12月31日水曜日16: 00: 00
-    </text>
-	<text_editor height="180" name="covenant_editor">
-        この不動産には約款がありません。
-    </text_editor>
-=======
-		最終更新日：1969年12月31日（水）16:00:00
+最終更新日：1969年12月31日（水）16:00:00
 	</text>
 	<text_editor name="covenant_editor">
 		この不動産には約款がありません。
 	</text_editor>
->>>>>>> 0f252894
 	<button label="リセット" name="reset_covenant"/>
 	<text name="covenant_help_text">
         約款の変更は不動産全区画に適用となります。
     </text>
 	<text name="covenant_instructions">
-<<<<<<< HEAD
-        この不動産約款を変更する際は、ノートカードをドラッグ &amp; ドロップしてください。
+この不動産約款を変更する際は、ノートカードをドラッグ &amp; ドロップしてください。
     </text>
 	<text font="SansSerif" name="region_section_lbl">
         地域(リージョン)
     </text>
-=======
-		この不動産約款を変更する際は、ノートカードをドラッグ＆ドロップしてください。
-	</text>
-	<text name="region_section_lbl">
-		リージョン
-	</text>
->>>>>>> 0f252894
 	<text name="region_name_lbl">
         名前:
     </text>
@@ -95,28 +62,13 @@
         区分:
     </text>
 	<text name="region_maturity_text">
-<<<<<<< HEAD
-        アダルト
+アダルト
     </text>
-=======
-		Adult
-	</text>
->>>>>>> 0f252894
 	<text name="resellable_lbl">
         再販:
     </text>
 	<text name="resellable_clause">
-<<<<<<< HEAD
-        この地域(リージョン)にある土地は再販できません。
-    </text>
-	<text name="changeable_lbl">
-        再分割:
-    </text>
-	<text name="changeable_clause">
-        この地域(リージョン)にある土地は統合または分割ができません。
-    </text>
-=======
-		このリージョンにある土地は再販できません。
+このリージョンにある土地は再販できません。
 	</text>
 	<text name="changeable_lbl">
 		分割：
@@ -124,5 +76,4 @@
 	<text name="changeable_clause">
 		このリージョンにある土地は結合／分割ができません。
 	</text>
->>>>>>> 0f252894
 </panel>