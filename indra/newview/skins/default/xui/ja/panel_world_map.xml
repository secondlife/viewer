<?xml version="1.0" encoding="utf-8" standalone="yes"?>
<panel name="world_map">
	<panel.string name="Loading">
		読込中...
	</panel.string>
	<panel.string name="InvalidLocation">
		無効な位置
	</panel.string>
	<panel.string name="world_map_north">
		北
	</panel.string>
	<panel.string name="world_map_east">
		東
	</panel.string>
	<panel.string name="world_map_west">
		西
	</panel.string>
	<panel.string name="world_map_south">
		南
	</panel.string>
	<panel.string name="world_map_southeast">
		南東
	</panel.string>
	<panel.string name="world_map_northeast">
		北東
	</panel.string>
	<panel.string name="world_map_southwest">
		南西
	</panel.string>
	<panel.string name="world_map_northwest">
		北西
	</panel.string>
	<panel.string name="world_map_person">
		1人
	</panel.string>
	<panel.string name="world_map_people">
		[NUMBER]人
	</panel.string>
	<text label="北" name="floater_map_north">
<<<<<<< HEAD
        北
    </text>
	<text label="東" name="floater_map_east">
        東
    </text>
	<text label="西" name="floater_map_west">
        西
    </text>
	<text label="南" name="floater_map_south">
        南
    </text>
	<text label="南東" name="floater_map_southeast">
        南東
    </text>
	<text label="北東" name="floater_map_northeast">
        北東
    </text>
	<text label="南西" name="floater_map_southwest">
        南西
    </text>
	<text label="北西" name="floater_map_northwest">
        北西
    </text>
=======
		北
	</text>
	<text label="東" name="floater_map_east">
		東
	</text>
	<text label="西" name="floater_map_west">
		西
	</text>
	<text label="南" name="floater_map_south">
		南
	</text>
	<text label="南東" name="floater_map_southeast">
		南東
	</text>
	<text label="北東" name="floater_map_northeast">
		北東
	</text>
	<text label="南西" name="floater_map_southwest">
		南西
	</text>
	<text label="北西" name="floater_map_northwest">
		北西
	</text>
>>>>>>> 0f252894
</panel><|MERGE_RESOLUTION|>--- conflicted
+++ resolved
@@ -37,8 +37,7 @@
 		[NUMBER]人
 	</panel.string>
 	<text label="北" name="floater_map_north">
-<<<<<<< HEAD
-        北
+北
     </text>
 	<text label="東" name="floater_map_east">
         東
@@ -61,29 +60,4 @@
 	<text label="北西" name="floater_map_northwest">
         北西
     </text>
-=======
-		北
-	</text>
-	<text label="東" name="floater_map_east">
-		東
-	</text>
-	<text label="西" name="floater_map_west">
-		西
-	</text>
-	<text label="南" name="floater_map_south">
-		南
-	</text>
-	<text label="南東" name="floater_map_southeast">
-		南東
-	</text>
-	<text label="北東" name="floater_map_northeast">
-		北東
-	</text>
-	<text label="南西" name="floater_map_southwest">
-		南西
-	</text>
-	<text label="北西" name="floater_map_northwest">
-		北西
-	</text>
->>>>>>> 0f252894
 </panel>