--- conflicted
+++ resolved
@@ -16,34 +16,18 @@
 		この位置の情報は、アクセス制限のためご利用いただけません。許可については区画所有者にお問い合わせください。
 	</string>
 	<string name="acquired_date">
-<<<<<<< HEAD
-		[year,datetime,local]年[mth,datetime,local]月[day,datetime,local]日([wkday,datetime,local]) [hour,datetime,local]:[min,datetime,local]:[second,datetime,local]
-=======
-		[year,datetime,local]年[mth,datetime,local]月[day,datetime,local]日（[wkday,datetime,local]）[hour,datetime,local]：[min,datetime,local]：[second,datetime,local]
->>>>>>> 0f252894
+[year,datetime,local]年[mth,datetime,local]月[day,datetime,local]日([wkday,datetime,local]) [hour,datetime,local]:[min,datetime,local]:[second,datetime,local]
 	</string>
 	<button name="back_btn" tool_tip="戻る"/>
 	<text name="title" value="場所のプロフィール"/>
 	<scroll_container name="place_scroll">
 		<panel name="scrolling_panel">
-<<<<<<< HEAD
-			<text name="region_title">
+<text name="region_title">
                 地域(リージョン): [REGIONAMEPOS]
             </text>
 			<text name="parcel_owner_label" value="所有者:"/>
 			<text name="parcel_owner" value="一時的な所有者"/>
 			<expandable_text name="description" value="Du waltz die spritz"/>
-=======
-			<texture_picker name="logo"/>
-			<text name="parcel_title" value="とても長い名前のサンプル区画"/>
-			<text name="region_title">
-				リージョン：[REGIONAMEPOS]
-			</text>
-			<text name="parcel_owner_label" value="所有者："/>
-			<text name="parcel_owner" value="一時的な所有者"/>
-			<expandable_text name="description" value="いろはにほへと　ちりぬるを　わかよたれそ　つねならむ　うゐのおくやま　けふこえて　あさきゆめみし　ゑひもせす"/>
-			<icon name="maturity_icon"/>
->>>>>>> 0f252894
 			<text name="maturity_value" value="不明"/>
 			<panel name="landmark_info_panel">
 				<text name="this_landmark">
@@ -54,21 +38,10 @@
 				<text name="created_label" value="作成日:"/>
 			</panel>
 			<panel name="landmark_edit_panel">
-<<<<<<< HEAD
-				<text name="title_label" value="タイトル:"/>
+<text name="title_label" value="タイトル:"/>
 				<button name="edit_btn" tool_tip="ランドマーク情報を編集"/>
 				<text name="notes_label" value="ノート:"/>
 				<text name="folder_label" value="ランドマークの場所:"/>
-=======
-				<text name="title_label" value="タイトル："/>
-				<line_editor name="title_value"/>
-				<button name="edit_btn" label="編集" tool_tip="ランドマーク情報を編集"/>
-				<line_editor name="title_editor"/>
-				<text name="notes_label" value="ノート："/>
-				<text_editor name="notes_editor"/>
-				<text name="folder_label" value="ランドマークの場所："/>
-				<combo_box name="folder_combo"/>
->>>>>>> 0f252894
 			</panel>
 		</panel>
 	</scroll_container>
