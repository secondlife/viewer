<?xml version="1.0" encoding="utf-8" standalone="yes"?>
<panel label="一般" name="general_panel">
	<radio_group name="default_start_location">
		<radio_item name="MyHome" tool_tip="常に自宅（ホーム）にログイン">
			自宅(ホーム)
		</radio_item>
		<radio_item name="MyLastLocation" tool_tip="常に最後にいた場所にログイン">
			最後にログアウトした場所
		</radio_item>
	</radio_group>
	<check_box label="ログイン画面にログイン位置を表示" name="show_location_checkbox"/>
	<combo_box name="fade_out_combobox">
		<combo_box.item name="Never" label="なし"/>
		<combo_box.item name="Show Temporarily" label="一時的に表示"/>
		<combo_box.item name="Always" label="いつも"/>
	</combo_box>
	<check_box label="小さなアバター名" name="small_avatar_names_checkbox"/>
	<check_box label="画面上で自分の名前を隠す" name="show_my_name_checkbox"/>
	<text name="group_titles_textbox">
		グループ・タイトル：
	</text>
	<check_box label="グループ・タイトルをすべて非表示" name="show_all_title_checkbox"/>
	<check_box label="画面上で自分のグループ・タイトルを隠す" name="show_my_title_checkbox"/>
	<color_swatch label="" name="effect_color_swatch" tool_tip="カラー・ピッカーをクリックして開く"/>
	<text name="UI Size:">
		UI サイズ：
	</text>
	<check_box label="解像度独立スケールを使用" name="ui_auto_scale"/>
	<spinner label="退席までの時間：" name="afk_timeout_spinner"/>
	<check_box label="リンデン・ドル（L$）の支払い/受け取りを通知" name="notify_money_change_checkbox"/>
	<text name="maturity_desired_label">
		レーティング区分：
	</text>
	<text name="maturity_desired_prompt">
		アクセスしたいコンテンツ：
	</text>
	<combo_box name="maturity_desired_combobox">
		<combo_item name="Desired_Adult">
			PG、Mature、 Adult
		</combo_item>
		<combo_item name="Desired_Mature">
			PGとMature
		</combo_item>
		<combo_item name="Desired_PG">
			PG限定
		</combo_item>
	</combo_box>
	<text name="maturity_desired_textbox">
		PG限定
	</text>
	<text length="1" name="start_location_textbox" type="string">
		ログイン位置：
	</text>
	<text length="1" name="show_names_textbox" type="string">
		名前を表示：
	</text>
	<text length="1" name="effects_color_textbox" type="string">
		自分の効果の色：
	</text>
	<text length="1" name="seconds_textbox" type="string">
		秒
	</text>
	<text length="1" name="crash_report_textbox" type="string">
		クラッシュ報告：
	</text>
	<text length="1" name="language_textbox" type="string">
		言語：
	</text>
	<text length="1" name="language_textbox2" type="string">
		（再起動にて反映）
	</text>
	<string name="region_name_prompt">
		&lt;地域の名前入力&gt;
	</string>
	<combo_box name="crash_behavior_combobox">
		<combo_box.item length="1" name="Askbeforesending" type="string" label="送る前に確認する"/>
		<combo_box.item length="1" name="Alwayssend" type="string" label="常に送信"/>
		<combo_box.item length="1" name="Neversend" type="string" label="送信しない"/>
	</combo_box>
	<combo_box name="language_combobox">
<<<<<<< HEAD
		<combo_box.item length="1" name="System Default Language" type="string" label="システム・デフォルト"/>
		<combo_box.item length="1" name="English" type="string" label="English (英語)"/>
		<combo_box.item length="1" name="Danish" type="string" label="Dansk (デンマーク語) – ベータ"/>
		<combo_box.item length="1" name="Deutsch(German)" type="string" label="Deutsch (ドイツ語) – ベータ"/>
		<combo_box.item length="1" name="Spanish" type="string" label="Español (スペイン語) – ベータ"/>
		<combo_box.item length="1" name="French" type="string" label="Français (フランス語) – ベータ"/>
		<combo_box.item name="Hungarian" label="Magyar (ハンガリー語) - ベータ"/>
		<combo_box.item name="Polish" label="Polski (ポーランド語) - ベータ"/>
		<combo_box.item length="1" name="Portugese" type="string" label="Português (ポルトガル語) – ベータ"/>
		<combo_box.item name="Russian" label="Русский (ロシア語) - ベータ"/>
		<combo_box.item name="Ukrainian" label="Українська (ウクライナ語) - ベータ"/>
		<combo_box.item length="1" name="Chinese" type="string" label="中文 (简体) (中国語) - ベータ"/>
		<combo_box.item length="1" name="(Japanese)" type="string" label="日本語 – ベータ"/>
		<combo_box.item length="1" name="(Korean)" type="string" label="한국어 (韓国語) – ベータ"/>
=======
		<combo_item length="1" name="System Default Language" type="string">
			システム・デフォルト
		</combo_item>
		<combo_item length="1" name="English" type="string">
			English (英語)
		</combo_item>
		<combo_item length="1" name="Danish" type="string">
			Dansk (デンマーク語) – ベータ
		</combo_item>
		<combo_item length="1" name="Deutsch(German)" type="string">
			Deutsch (ドイツ語) – ベータ
		</combo_item>
		<combo_item length="1" name="Spanish" type="string">
			Español (スペイン語) – ベータ
		</combo_item>
		<combo_item length="1" name="French" type="string">
			Français (フランス語) – ベータ
		</combo_item>
		<combo_item name="Italian">
			Italiano （イタリア語） - ベータ
		</combo_item>
		<combo_item name="Hungarian">
			Magyar (ハンガリー語) - ベータ
		</combo_item>
		<combo_item name="Dutch">
			Nederlands （オランダ語） - ベータ
		</combo_item>
		<combo_item name="Polish">
			Polski (ポーランド語) - ベータ
		</combo_item>
		<combo_item length="1" name="Portugese" type="string">
			Português (ポルトガル語) – ベータ
		</combo_item>
		<combo_item name="Russian">
			Русский (ロシア語) - ベータ
		</combo_item>
		<combo_item name="Turkish">
			Türkçe （トルコ語） - ベータ
		</combo_item>
		<combo_item name="Ukrainian">
			Українська (ウクライナ語) - ベータ
		</combo_item>
		<combo_item length="1" name="Chinese" type="string">
			中文 (简体) (中国語) - ベータ
		</combo_item>
		<combo_item length="1" name="(Japanese)" type="string">
			日本語 – ベータ
		</combo_item>
		<combo_item length="1" name="(Korean)" type="string">
			한국어 (韓国語) – ベータ
		</combo_item>
>>>>>>> fcaa1ad4
	</combo_box>
	<check_box label="言語をオブジェクトと共有" name="language_is_public" tool_tip="優先言語をインワールドのオブジェクトが認識する"/>
</panel><|MERGE_RESOLUTION|>--- conflicted
+++ resolved
@@ -78,7 +78,6 @@
 		<combo_box.item length="1" name="Neversend" type="string" label="送信しない"/>
 	</combo_box>
 	<combo_box name="language_combobox">
-<<<<<<< HEAD
 		<combo_box.item length="1" name="System Default Language" type="string" label="システム・デフォルト"/>
 		<combo_box.item length="1" name="English" type="string" label="English (英語)"/>
 		<combo_box.item length="1" name="Danish" type="string" label="Dansk (デンマーク語) – ベータ"/>
@@ -93,59 +92,15 @@
 		<combo_box.item length="1" name="Chinese" type="string" label="中文 (简体) (中国語) - ベータ"/>
 		<combo_box.item length="1" name="(Japanese)" type="string" label="日本語 – ベータ"/>
 		<combo_box.item length="1" name="(Korean)" type="string" label="한국어 (韓国語) – ベータ"/>
-=======
-		<combo_item length="1" name="System Default Language" type="string">
-			システム・デフォルト
-		</combo_item>
-		<combo_item length="1" name="English" type="string">
-			English (英語)
-		</combo_item>
-		<combo_item length="1" name="Danish" type="string">
-			Dansk (デンマーク語) – ベータ
-		</combo_item>
-		<combo_item length="1" name="Deutsch(German)" type="string">
-			Deutsch (ドイツ語) – ベータ
-		</combo_item>
-		<combo_item length="1" name="Spanish" type="string">
-			Español (スペイン語) – ベータ
-		</combo_item>
-		<combo_item length="1" name="French" type="string">
-			Français (フランス語) – ベータ
-		</combo_item>
 		<combo_item name="Italian">
 			Italiano （イタリア語） - ベータ
-		</combo_item>
-		<combo_item name="Hungarian">
-			Magyar (ハンガリー語) - ベータ
 		</combo_item>
 		<combo_item name="Dutch">
 			Nederlands （オランダ語） - ベータ
 		</combo_item>
-		<combo_item name="Polish">
-			Polski (ポーランド語) - ベータ
-		</combo_item>
-		<combo_item length="1" name="Portugese" type="string">
-			Português (ポルトガル語) – ベータ
-		</combo_item>
-		<combo_item name="Russian">
-			Русский (ロシア語) - ベータ
 		</combo_item>
 		<combo_item name="Turkish">
 			Türkçe （トルコ語） - ベータ
-		</combo_item>
-		<combo_item name="Ukrainian">
-			Українська (ウクライナ語) - ベータ
-		</combo_item>
-		<combo_item length="1" name="Chinese" type="string">
-			中文 (简体) (中国語) - ベータ
-		</combo_item>
-		<combo_item length="1" name="(Japanese)" type="string">
-			日本語 – ベータ
-		</combo_item>
-		<combo_item length="1" name="(Korean)" type="string">
-			한국어 (韓国語) – ベータ
-		</combo_item>
->>>>>>> fcaa1ad4
 	</combo_box>
 	<check_box label="言語をオブジェクトと共有" name="language_is_public" tool_tip="優先言語をインワールドのオブジェクトが認識する"/>
 </panel>