--- conflicted
+++ resolved
@@ -12,21 +12,7 @@
 		メンバーのデータを検索
 	</panel.string>
 	<panel name="group_info_top">
-<<<<<<< HEAD
-		<texture_picker name="insignia" tool_tip="クリックして画像を選択"/>
-		<text name="prepend_founded_by">
-            創設者:
-        </text>
-		<text name="join_cost_text">
-            無料
-        </text>
-		<button label="グループに参加" name="btn_join"/>
-	</panel>
-	<text_editor name="charter">
-        グループの理念、指針を記入してください
-    </text_editor>
-=======
-		<texture_picker label="" name="insignia" tool_tip="クリックして画像を選択します。"/>
+<texture_picker label="" name="insignia" tool_tip="クリックして画像を選択します。"/>
 		<text name="prepend_founded_by">
 			創設者：
 		</text>
@@ -39,7 +25,6 @@
 	<text_editor name="charter">
 		グループの理念、指針を記入してください。
 	</text_editor>
->>>>>>> 0f252894
 	<text name="my_group_settngs_label">
         個人の設定
     </text>
@@ -58,19 +43,11 @@
 		<spinner name="spin_enrollment_fee" tool_tip="「入会費」にチェックが入っている場合、新規メンバーは指定された入会費を支払わなければグループに入れません。"/>
 		<combo_box name="group_mature_check" tool_tip="レーティング区分は、グループ内でどのようなコンテンツや行動が許されるかを指定するものです">
 			<combo_item name="select_mature">
-<<<<<<< HEAD
-				- レーティング区分を指定 -
-=======
-				‐レーティング区分を指定‐
->>>>>>> 0f252894
+‐レーティング区分を指定‐
 			</combo_item>
 			<combo_box.item label="モデレートコンテンツ" name="mature"/>
 			<combo_box.item label="一般コンテンツ" name="pg"/>
 		</combo_box>
-<<<<<<< HEAD
-		<check_box label="検索に表示" name="show_in_group_list" tool_tip="このグループを検索結果に表示させます"/>
-=======
-		<check_box label="検索に表示" name="show_in_group_list" tool_tip="このグループを検索結果に表示させます。"/>
->>>>>>> 0f252894
+<check_box label="検索に表示" name="show_in_group_list" tool_tip="このグループを検索結果に表示させます。"/>
 	</panel>
 </panel>