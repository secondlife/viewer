--- conflicted
+++ resolved
@@ -10,20 +10,12 @@
 		お探しのものは見つかりましたか? [secondlife:///app/search/all/[SEARCH_TERM] 検索]をお試しください。
 	</string>
 	<text name="no_outfits_txt">
-<<<<<<< HEAD
-        検索中...
-    </text>
-	<panel name="bottom_panel">
-		<menu_button tool_tip="追加オプションを表示" name="options_gear_btn"/>
-		<button name="trash_btn" tool_tip="選択されたアウトフィットを削除"/>
-=======
-		検索しています…
+検索しています…
 	</text>
 	<scroll_container name="gallery_scroll_panel"/>
 	<panel name="bottom_panel">
 		<menu_button tool_tip="追加オプションを表示" name="options_gear_btn"/>
 		<icon name="dummy_icon"/>
 		<button name="trash_btn" tool_tip="選択されたアウトフィットを削除する。"/>
->>>>>>> 0f252894
 	</panel>
 </panel>