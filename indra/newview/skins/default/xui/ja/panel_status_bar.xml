<?xml version="1.0" encoding="utf-8" standalone="yes"?>
<panel name="status">
	<panel.string name="packet_loss_tooltip">
		パケット損失
	</panel.string>
	<panel.string name="bandwidth_tooltip">
		帯域幅
	</panel.string>
	<panel.string name="time">
<<<<<<< HEAD
		[ampm, datetime, slt] [hour12, datetime, slt]:[min, datetime, slt] [timezone,datetime, slt]
=======
		[ampm, datetime, slt]　[hour12, datetime, slt]：[min, datetime, slt][timezone,datetime, slt]
>>>>>>> 0f252894
	</panel.string>
	<panel.string name="timeTooltip">
		[year, datetime, slt]年[month, datetime, slt]月[day, datetime, slt]日([weekday, datetime, slt])
	</panel.string>
	<panel.string name="buycurrencylabel">
		L$[AMT]
	</panel.string>
	<panel name="menu_search_panel">
		<search_editor label="メニューの検索" name="search_menu_edit" tool_tip="検索したい内容をここに入力してください。メニューに部分的に一致する結果が表示されます。"/>
	</panel>
	<panel name="balance_bg">
<<<<<<< HEAD
		<text name="balance" tool_tip="クリックして L$ 残高を更新" value="L$ ??"/>
		<button label="L$を購入" name="buyL" tool_tip="クリックしてL$を購入します" width="80"/>
		<button label="ショップ" name="goShop" tool_tip="Second Lifeのマーケットプレイスを開きます。" width="65"/>
	</panel>
	<text name="TimeText" tool_tip="現在時刻(太平洋)">
        午前 24:00 PST
    </text>
	<icon image_name="Cam_FreeCam_Off" name="presets_icon_camera"/>
	<icon image_name="Presets_Icon" name="presets_icon_graphic"/>
	<button name="media_toggle_btn" tool_tip="全てのメディアを開始 / 停止(音楽、ビデオ、Webページ)"/>
=======
		<text name="balance" tool_tip="クリックしてL$残高を更新" value="L$ ??"/>
		<button label="L$を購入" name="buyL" tool_tip="クリックしてL$を購入します" width="60"/>
		<button label="ショップ" name="goShop" tool_tip="Second Lifeのマーケットプレイスを開きます。" width="70"/>
	</panel>
	<text name="TimeText" tool_tip="現在時刻（太平洋）" width="90">
		午前　24：00 PST
	</text>
	<button name="media_toggle_btn" tool_tip="すべてのメディアを開始・停止（音楽、ビデオ、Webページ）"/>
>>>>>>> 0f252894
</panel><|MERGE_RESOLUTION|>--- conflicted
+++ resolved
@@ -7,11 +7,7 @@
 		帯域幅
 	</panel.string>
 	<panel.string name="time">
-<<<<<<< HEAD
-		[ampm, datetime, slt] [hour12, datetime, slt]:[min, datetime, slt] [timezone,datetime, slt]
-=======
-		[ampm, datetime, slt]　[hour12, datetime, slt]：[min, datetime, slt][timezone,datetime, slt]
->>>>>>> 0f252894
+[ampm, datetime, slt] [hour12, datetime, slt]:[min, datetime, slt] [timezone,datetime, slt]
 	</panel.string>
 	<panel.string name="timeTooltip">
 		[year, datetime, slt]年[month, datetime, slt]月[day, datetime, slt]日([weekday, datetime, slt])
@@ -23,8 +19,7 @@
 		<search_editor label="メニューの検索" name="search_menu_edit" tool_tip="検索したい内容をここに入力してください。メニューに部分的に一致する結果が表示されます。"/>
 	</panel>
 	<panel name="balance_bg">
-<<<<<<< HEAD
-		<text name="balance" tool_tip="クリックして L$ 残高を更新" value="L$ ??"/>
+<text name="balance" tool_tip="クリックして L$ 残高を更新" value="L$ ??"/>
 		<button label="L$を購入" name="buyL" tool_tip="クリックしてL$を購入します" width="80"/>
 		<button label="ショップ" name="goShop" tool_tip="Second Lifeのマーケットプレイスを開きます。" width="65"/>
 	</panel>
@@ -34,14 +29,4 @@
 	<icon image_name="Cam_FreeCam_Off" name="presets_icon_camera"/>
 	<icon image_name="Presets_Icon" name="presets_icon_graphic"/>
 	<button name="media_toggle_btn" tool_tip="全てのメディアを開始 / 停止(音楽、ビデオ、Webページ)"/>
-=======
-		<text name="balance" tool_tip="クリックしてL$残高を更新" value="L$ ??"/>
-		<button label="L$を購入" name="buyL" tool_tip="クリックしてL$を購入します" width="60"/>
-		<button label="ショップ" name="goShop" tool_tip="Second Lifeのマーケットプレイスを開きます。" width="70"/>
-	</panel>
-	<text name="TimeText" tool_tip="現在時刻（太平洋）" width="90">
-		午前　24：00 PST
-	</text>
-	<button name="media_toggle_btn" tool_tip="すべてのメディアを開始・停止（音楽、ビデオ、Webページ）"/>
->>>>>>> 0f252894
 </panel>