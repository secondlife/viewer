<?xml version="1.0" encoding="utf-8" standalone="yes"?>
<menu_bar name="Main Menu">
	<menu label="ミー" name="Me">
		<menu_item_call label="プロフィール..." name="Profile"/>
		<menu_item_check label="インベントリ..." name="Inventory"/>
		<menu_item_call label="新規インベントリウィンドウ" name="NewInventoryWindow"/>
		<menu_item_call label="場所..." name="Places"/>
		<menu_item_call label="選択..." name="Picks"/>
		<menu_item_call label="体験..." name="Experiences"/>
		<menu_item_call label="カメラコントロール..." name="Camera Controls"/>
		<menu_item_call label="通知..." name="Notifications"/>
		<menu_item_check name="Away" label="一時退席中"/>
		<menu_item_check name="Do Not Disturb" label="着信拒否"/>
<<<<<<< HEAD
		<menu_item_call label="L$の購入..." name="Buy and Sell L$"/>
		<menu_item_call label="マーケットプレイスのリスト..." name="MarketplaceListings"/>
		<menu_item_call label="アカウントのダッシュボード..." name="Manage My Account"/>
		<menu_item_call label="初期設定..." name="Preferences"/>
		<menu_item_call label="ツールバーのボタン..." name="Toolbars"/>
=======
		<menu_item_separator/>
		<menu_item_call label="リンデンドルの購入…" name="Buy and Sell L$"/>
		<menu_item_call label="マーケットプレイスのリスト…" name="MarketplaceListings"/>
		<menu_item_call label="アカウントのダッシュボード…" name="Manage My Account"/>
		<menu_item_call label="[Membership]" name="Membership"/>
		<menu_item_separator/>
		<menu_item_call label="環境設定…" name="Preferences"/>
		<menu_item_call label="ツールバーのボタン…" name="Toolbars"/>
>>>>>>> d2e62f6e
		<menu_item_call label="全てのコントロールを隠す" name="Hide UI" shortcut="control|shift|U"/>
		<menu_item_check label="HUDを表示" name="Show HUD Attachments" shortcut="alt|shift|H"/>
		<menu_item_call label="[APP_NAME] の終了" name="Quit"/>
	</menu>
	<menu label="アバター" name="Avatar">
		<menu_item_call label="着用中..." name="NowWearing"/>
		<menu_item_call label="アウトフィット..." name="ChangeOutfit"/>
		<menu_item_call label="ホバーの高さ…" name="Hover Height"/>
		<menu_item_call label="シェイプを編集..." name="Edit My Shape"/>
		<menu_item_call label="アウトフィットを編集..." name="Edit Outfit"/>
		<menu label="脱ぐ" name="Take Off &gt;">
			<menu label="服装" name="Clothes &gt;">
				<menu_item_call label="シャツ" name="Shirt"/>
				<menu_item_call label="ズボン" name="Pants"/>
				<menu_item_call label="スカート" name="Skirt"/>
				<menu_item_call label="靴" name="Shoes"/>
				<menu_item_call label="靴下" name="Socks"/>
				<menu_item_call label="ジャケット" name="Jacket"/>
				<menu_item_call label="手袋" name="Gloves"/>
				<menu_item_call label="下着シャツ" name="Self Undershirt"/>
				<menu_item_call label="下着パンツ" name="Self Underpants"/>
				<menu_item_call label="タトゥ" name="Self Tattoo"/>
				<menu_item_call label="物理" name="Self Physics"/>
				<menu_item_call label="アルファ" name="Self Alpha"/>
				<menu_item_call label="全ての服装" name="All Clothes"/>
			</menu>
<<<<<<< HEAD
=======
			<menu label="HUD" name="Avatar Detach HUD"/>
>>>>>>> d2e62f6e
			<menu label="取り外す" name="Avatar Detach"/>
			<menu_item_call label="全てを取り外す" name="Detach All"/>
		</menu>
		<menu_item_call label="選択した装着物を削除" name="Remove Selected Attachments"/>
		<menu_item_call label="アバターを選択..." name="Avatar Picker"/>
		<menu_item_call label="座る / 立つ" shortcut="alt|shift|S" name="Sit stand"/>
		<menu_item_call label="飛行 / 歩行" name="Fly land" shortcut="HOME"/>
		<menu_item_call label="アニメーション停止" name="Stop Animating My Avatar"/>
		<menu_item_check label="歩行 / 走行 / 飛行..." name="WalkRunFly"/>
		<menu_item_check label="常時走行" name="Always Run" shortcut="control|R"/>
		<menu_item_check label="ジェスチャー..." name="Gestures" shortcut="control|G"/>
		<menu_item_call label="スケルトンをリセット" name="Reset Skeleton"/>
		<menu_item_call label="スケルトンとアニメーションをリセット" name="Reset Skeleton And Animations"/>
		<menu_item_call label="スクリプトを装着..." name="MyScripts"/>
		<menu_item_call label="アバターに関するヘルプ..." name="Help with avatars"/>
	</menu>
	<menu label="コミュニケーション" name="Communicate">
<<<<<<< HEAD
		<menu_item_check label="会話..." name="Conversations"/>
		<menu_item_check label="近隣チャット..." name="Nearby Chat"/>
=======
		<menu_item_check label="会話…" name="Conversations"/>
		<menu_item_check label="周辺チャット…" name="Nearby Chat"/>
>>>>>>> d2e62f6e
		<menu_item_check label="ボイスチャット" name="Speak"/>
		<menu_item_check name="Conversation Log..." label="会話ログ…"/>
		<menu_item_separator/>
		<menu_item_check label="ジェスチャー…" name="Gestures"/>
		<menu_item_separator/>
		<menu_item_check label="フレンド" name="My Friends"/>
		<menu_item_check label="グループ" name="My Groups"/>
		<menu_item_check label="近隣の人々" name="Active Speakers"/>
		<menu_item_check label="リストをブロック" name="Block List"/>
		<menu_item_check name="Do Not Disturb" label="着信拒否"/>
	</menu>
	<menu label="ワールド" name="World">
		<menu_item_call label="現在地をランドマーク" name="Create Landmark Here"/>
		<menu_item_call label="行き先..." name="Destinations"/>
		<menu_item_check label="ワールドマップ" name="World Map"/>
		<menu_item_check label="ミニマップ" name="Mini-Map"/>
		<menu_item_call label="イベント" name="Events"/>
		<menu_item_check label="検索..." name="Search"/>
		<menu_item_call label="ホームにテレポート" name="Teleport Home"/>
		<menu_item_call label="現在地をホームに設定" name="Set Home to Here"/>
		<menu_item_call label="スナップショット" name="Take Snapshot"/>
		<menu_item_call label="360度スナップショット" name="Capture 360"/>
<<<<<<< HEAD
		<menu label="ズームレベル" name="Zoom menu">
			<menu_item_call label="ズームアウト" name="Zoom Out"/>
			<menu_item_call label="デフォルト" name="Zoom Default"/>
			<menu_item_call label="ズームイン" name="Zoom In"/>
		</menu>
=======
		<menu_item_separator/>
>>>>>>> d2e62f6e
		<menu_item_call label="場所のプロフィール" name="Place Profile"/>
		<menu_item_call label="土地情報" name="About Land"/>
		<menu_item_call label="地域(リージョン) / 不動産" name="RegionEstate"/>
		<menu_item_call label="自分のLindenホーム..." name="Linden Home"/>
		<menu_item_call label="自分の所有地..." name="My Land"/>
		<menu_item_call label="この土地を購入" name="Buy Land"/>
		<menu label="表示" name="LandShow">
			<menu_item_check label="バンラインを非表示" name="Hide Ban Lines"/>
			<menu_item_check label="衝突時に禁止ラインを表示" name="Show Ban Lines On Collision"/>
			<menu_item_check label="接近時に禁止ラインを表示" name="Show Ban Lines On Proximity"/>
			<menu_item_check label="ビーコン" name="beacons"/>
			<menu_item_check label="敷地境界線" name="Property Lines"/>
			<menu_item_check label="土地所有者" name="Land Owners"/>
			<menu_item_check label="座標" name="Coordinates"/>
			<menu_item_check label="区画のプロパティ" name="Parcel Properties"/>
<<<<<<< HEAD
			<menu_item_check label="拡張メニュー" name="Show Advanced Menu"/>
		</menu>
		<menu_item_check label="グラフィック性能の最適化..." name="Performance"/>
		<menu label="景観" name="Environment">
=======
			<menu_item_separator/>
			<menu_item_check label="アドバンスメニュー" name="Show Advanced Menu"/>
		</menu>
		<menu_item_check label="グラフィック性能の最適化…" name="Performance"/>
		<menu_item_separator/>
		<menu label="環境" name="Environment">
>>>>>>> d2e62f6e
			<menu_item_check label="日の出" name="Sunrise"/>
			<menu_item_check label="正午" name="Noon"/>
			<menu_item_check label="日没" name="Sunset"/>
			<menu_item_check label="深夜" name="Midnight"/>
			<menu_item_check label="共有された景観を使用" name="Use Shared Environment"/>
			<menu_item_call label="自分の景観..." name="my_environs"/>
			<menu_item_call label="個人的な光源..." name="adjustment_tool"/>
			<menu_item_check label="雲の動きを一時停止" name="pause_clouds"/>
		</menu>
	</menu>
	<menu label="制作" name="BuildTools">
		<menu_item_check label="制作" name="Show Build Tools"/>
		<menu label="制作ツールを選択する" name="Select Tool">
			<menu_item_call label="フォーカスツール" name="Focus"/>
			<menu_item_call label="移動ツール" name="Move"/>
			<menu_item_call label="編集ツール" name="Edit"/>
			<menu_item_call label="作成ツール" name="Create"/>
			<menu_item_call label="土地ツール" name="Land"/>
		</menu>
		<menu_item_call label="リンク" name="Link"/>
		<menu_item_call label="リンク解除" name="Unlink"/>
		<menu_item_check label="リンク部分を編集" name="Edit Linked Parts"/>
		<menu label="要素を選択" name="Select Elements">
			<menu_item_call label="次のパーツまたは面を選択" name="Select Next Part or Face"/>
			<menu_item_call label="前のパーツまたは面を選択" name="Select Previous Part or Face"/>
			<menu_item_call label="次のパーツまたは面を含める" name="Include Next Part or Face"/>
			<menu_item_call label="前のパーツまたは面を含める" name="Include Previous Part or Face"/>
		</menu>
		<menu_item_call label="地域(リージョン)オブジェクト" name="pathfinding_linkset_menu_item"/>
		<menu_item_call label="選択をフォーカス" name="Focus on Selection"/>
		<menu_item_call label="選択をズーム" name="Zoom to Selection"/>
		<menu label="オブジェクト" name="Object">
			<menu_item_call label="購入" name="Menu Object Buy"/>
			<menu_item_call label="取得" name="Menu Object Take"/>
			<menu_item_call label="コピーを取る" name="Take Copy"/>
			<menu_item_call label="オブジェクトの中身に保存" name="Save Object Back to Object Contents"/>
			<menu_item_call label="オブジェクトを返却" name="Return Object back to Owner"/>
			<menu_item_call label="複製" name="DuplicateObject"/>
		</menu>
		<menu label="スクリプト" name="Scripts">
			<menu_item_check label="スクリプトの警告 / エラー..." name="Script debug"/>
			<menu_item_call label="スクリプトの再コンパイル(Mono)" name="Mono"/>
			<menu_item_call label="スクリプトの再コンパイル(LSL)" name="LSL"/>
			<menu_item_call label="スクリプトをリセット" name="Reset Scripts"/>
			<menu_item_call label="スクリプトを実行中にする" name="Set Scripts to Running"/>
			<menu_item_call label="スクリプトを実行停止にする" name="Set Scripts to Not Running"/>
		</menu>
		<menu label="経路探索" name="Pathfinding">
			<menu_item_call label="地域(リージョン)のオブジェクト" name="pathfinding_linksets_menu_item"/>
			<menu_item_call label="キャラクター..." name="pathfinding_characters_menu_item"/>
			<menu_item_call label="表示 / テスト..." name="pathfinding_console_menu_item"/>
			<menu_item_call label="地域(リージョン)の再構築" name="pathfinding_rebake_navmesh_item"/>
		</menu>
		<menu label="オプション" name="Options">
			<menu_item_check label="権限の詳細を表示" name="DebugPermissions"/>
			<menu_item_check label="自分のオブジェクトだけを選択する" name="Select Only My Objects"/>
			<menu_item_check label="動的オブジェクトだけを選択する" name="Select Only Movable Objects"/>
			<menu_item_check label="範囲内を選択する" name="Select By Surrounding"/>
			<menu_item_check label="選択外形を表示" name="Show Selection Outlines"/>
			<menu_item_check label="隠れた位置の選択も表示" name="Show Hidden Selection"/>
			<menu_item_check label="選択した光の効果範囲を表示" name="Show Light Radius for Selection"/>
			<menu_item_check label="選択ビームを表示" name="Show Selection Beam"/>
			<menu_item_check label="グリッド吸着" name="Snap to Grid"/>
			<menu_item_call label="オブジェクトのXY軸をグリッドに吸着" name="Snap Object XY to Grid"/>
<<<<<<< HEAD
			<menu_item_call label="選択をグリッドに使用" name="Use Selection for Grid"/>
			<menu_item_call label="グリッドオプション..." name="Grid Options"/>
			<menu_item_call label="デフォルト権限の設定..." name="Set default permissions"/>
=======
			<menu_item_call label="選択をグリッドに使用する" name="Use Selection for Grid"/>
			<menu_item_separator/>
			<menu_item_call label="グリッドオプション…" name="Grid Options"/>
			<menu_item_call label="デフォルトの権限設定…" name="Set default permissions"/>
>>>>>>> d2e62f6e
		</menu>
		<menu label="アップロード" name="Upload">
			<menu_item_call label="画像(L$[COST])..." name="Upload Image"/>
			<menu_item_call label="サウンド(L$[COST])..." name="Upload Sound"/>
			<menu_item_call label="アニメーション(L$[COST])..." name="Upload Animation"/>
			<menu_item_call label="モデル..." name="Upload Model"/>
			<menu_item_call label="一括 (ファイルにつきL$[COST])..." name="Bulk Upload"/>
		</menu>
		<menu_item_call label="元に戻す" name="Undo"/>
		<menu_item_call label="やり直し" name="Redo"/>
	</menu>
	<menu label="ヘルプ" name="Help">
		<menu_item_call label="ガイドブック" name="How To"/>
		<menu_item_call label="ナレッジベース" name="Knowledge Base"/>
		<menu_item_call label="コミュニティフォーラム" name="Community Forums"/>
		<menu_item_call label="日本語サポートページ" name="Support portal"/>
		<menu_item_call label="[SECOND_LIFE] ニュース" name="Second Life News"/>
		<menu_item_call label="[SECOND_LIFE] ブログ" name="Second Life Blogs"/>
		<menu_item_call label="嫌がらせの報告" name="Report Abuse"/>
		<menu_item_call label="バグを報告" name="Report Bug"/>
		<menu_item_call label="衝突・プッシュ &amp; 打撃" name="Bumps, Pushes &amp;amp; Hits"/>
		<menu_item_call label="[APP_NAME] について" name="About Second Life"/>
	</menu>
<<<<<<< HEAD
	<menu label="拡張" name="Advanced">
		<menu_item_call label="テクスチャをリベイクする" name="Rebake Texture"/>
		<menu_item_call label="UIサイズをデフォルトにする" name="Set UI Size to Default"/>
		<menu_item_call label="ウィンドウサイズ設定..." name="Set Window Size..."/>
		<menu_item_check label="遠くのオブジェクトを選択しない" name="Limit Select Distance"/>
=======
	<menu label="アドバンス" name="Advanced">
		<menu_item_call label="テクスチャをリベークする" name="Rebake Texture"/>
		<menu_item_call label="UIサイズをデフォルトにする" name="Set UI Size to Default"/>
		<menu_item_call label="ウィンドウサイズ設定…" name="Set Window Size..."/>
		<menu_item_separator/>
		<menu_item_check label="オブジェクトの選択距離の制限" name="Limit Select Distance"/>
>>>>>>> d2e62f6e
		<menu_item_check label="カメラの距離移動を制限しない" name="Disable Camera Distance"/>
		<menu_item_check label="高解像度スナップショット" name="HighResSnapshot"/>
		<menu_item_check label="シャッター音とアニメーションなしでスナップショットをディスクに保存" name="QuietSnapshotsToDisk"/>
		<menu label="パフォーマンスツール" name="Performance Tools">
			<menu_item_call label="ラグメーター" name="Lag Meter"/>
			<menu_item_check label="統計バー" name="Statistics Bar"/>
			<menu_item_call label="シーン負荷の統計情報" name="Scene Load Statistics"/>
			<menu_item_check label="アバターの複雑度情報を表示" name="Avatar Draw Info"/>
		</menu>
		<menu label="ハイライトと表示" name="Highlighting and Visibility">
			<menu_item_check label="チージービーコン" name="Cheesy Beacon"/>
			<menu_item_check label="パーティクルを非表示" name="Hide Particles"/>
			<menu_item_check label="選択を非表示" name="Hide Selected"/>
			<menu_item_check label="透明部分をハイライト" name="Highlight Transparent"/>
			<menu_item_check label="一人称視点のときに十字線を表示" name="ShowCrosshairs"/>
		</menu>
		<menu label="レンダリング種別" name="Rendering Types">
			<menu_item_check label="シンプル" name="Rendering Type Simple"/>
			<menu_item_check label="アルファ" name="Rendering Type Alpha"/>
			<menu_item_check label="木" name="Rendering Type Tree"/>
			<menu_item_check label="アバター" name="Rendering Type Character"/>
			<menu_item_check label="アニメッシュ" name="Rendering Type Control Avatar"/>
			<menu_item_check label="サーフェスパッチ" name="Rendering Type Surface Patch"/>
			<menu_item_check label="空" name="Rendering Type Sky"/>
			<menu_item_check label="水面" name="Rendering Type Water"/>
			<menu_item_check label="地面" name="Rendering Type Ground"/>
			<menu_item_check label="ボリューム" name="Rendering Type Volume"/>
			<menu_item_check label="草" name="Rendering Type Grass"/>
			<menu_item_check label="雲" name="Rendering Type Clouds"/>
			<menu_item_check label="パーティクル" name="Rendering Type Particles"/>
			<menu_item_check label="衝突" name="Rendering Type Bump"/>
		</menu>
		<menu label="レンダリング機能" name="Rendering Features">
<<<<<<< HEAD
=======
			<menu_item_check label="UI" name="ToggleUI"/>
>>>>>>> d2e62f6e
			<menu_item_check label="選択済" name="Selected"/>
			<menu_item_check label="ハイライト" name="Highlighted"/>
			<menu_item_check label="動的テクスチャ" name="Dynamic Textures"/>
			<menu_item_check label="足の影" name="Foot Shadows"/>
			<menu_item_check label="フォグ" name="Fog"/>
			<menu_item_check label="FRInfoのテスト" name="Test FRInfo"/>
			<menu_item_check label="フレキシブルオブジェクト" name="Flexible Objects"/>
		</menu>
		<menu_item_check label="プラグイン読み取りスレッドを使用" name="Use Plugin Read Thread"/>
		<menu_item_call label="グループキャッシュのクリア" name="ClearGroupCache"/>
		<menu_item_check label="マウスの平滑化" name="Mouse Smoothing"/>
		<menu_item_call label="リリースキー" name="Release Keys"/>
		<menu label="ショートカット" name="Shortcuts">
			<menu_item_call label="ウィンドウを閉じる" name="Close Window"/>
			<menu_item_call label="全てのウィンドウを閉じる" name="Close All Windows"/>
			<menu_item_call label="スナップショットをディスクに保存する" name="Snapshot to Disk"/>
			<menu_item_call label="マウスルック" name="Mouselook"/>
			<menu_item_check label="ジョイスティック・フライカム" name="Joystick Flycam"/>
			<menu_item_call label="表示をリセット" name="Reset View"/>
			<menu_item_call label="最後の発言者を見る" name="Look at Last Chatter"/>
		</menu>
		<menu_item_call label="デバッグ設定を表示" name="Debug Settings"/>
		<menu_item_check label="開発メニューを表示" name="Debug Mode"/>
	</menu>
	<menu label="開発" name="Develop">
		<menu label="コンソール" name="Consoles">
			<menu_item_check label="テクスチャのコンソール" name="Texture Console"/>
			<menu_item_check label="デバッグコンソール" name="Debug Console"/>
			<menu_item_call label="通知コンソール" name="Notifications"/>
			<menu_item_check label="地域(リージョン)デバッグコンソール" name="Region Debug Console"/>
			<menu_item_check label="ファーストタイマー" name="Fast Timers"/>
			<menu_item_check label="メモリ" name="Memory"/>
			<menu_item_check label="シーンの統計" name="Scene Statistics"/>
			<menu_item_check label="シーンの読込モニター" name="Scene Loading Monitor"/>
			<menu_item_call label="テクスチャ取得デバッグコンソール" name="Texture Fetch Debug Console"/>
			<menu_item_call label="リージョン情報をデバッグコンソールへ" name="Region Info to Debug Console"/>
			<menu_item_call label="グループ情報をデバッグコンソールへ" name="Group Info to Debug Console"/>
			<menu_item_call label="性能情報をデバッグコンソールへ" name="Capabilities Info to Debug Console"/>
			<menu_item_check label="カメラ" name="Camera"/>
			<menu_item_check label="風" name="Wind"/>
<<<<<<< HEAD
=======
			<menu_item_check label="FOV" name="FOV"/>
>>>>>>> d2e62f6e
			<menu_item_check label="バッジ" name="Badge"/>
		</menu>
		<menu label="情報を表示" name="Display Info">
			<menu_item_check label="時間を表示" name="Show Time"/>
			<menu_item_check label="アップロードコストを表示" name="Show Upload Cost"/>
			<menu_item_check label="描画情報を表示" name="Show Render Info"/>
			<menu_item_check label="アバターの描画情報を表示" name="Show Avatar Render Info"/>
			<menu_item_check label="テクスチャ情報を表示" name="Show Texture Info"/>
			<menu_item_check label="マトリックスを表示" name="Show Matrices"/>
			<menu_item_check label="カーソルを乗せた場所の色を表示" name="Show Color Under Cursor"/>
			<menu_item_check label="メモリを表示" name="Show Memory"/>
			<menu_item_check label="オブジェクトのアップデートを表示" name="Show Updates"/>
		</menu>
		<menu label="エラー実行" name="Force Errors">
			<menu_item_call label="ブレークポイント" name="Force Breakpoint"/>
			<menu_item_call label="LLErrorでクラッシュを発生させる" name="Force LLError And Crash"/>
			<menu_item_call label="バッドメモリアクセスを実行する" name="Force Bad Memory Access"/>
			<menu_item_call label="コルーチン内で不正なメモリアクセスを発生させる" name="Force Bad Memory Access in Coroutine"/>
			<menu_item_call label="無限ループ" name="Force Infinite Loop"/>
			<menu_item_call label="ドライバのクラッシュを発生させる" name="Force Driver Carsh"/>
			<menu_item_call label="ソフトウェア例外エラーの発生させる" name="Force Software Exception"/>
			<menu_item_call label="コルーチン内でクラッシュを発生させる" name="Force a Crash in a Coroutine"/>
			<menu_item_call label="スレッド内でクラッシュを発生させる" name="Force a Crash in a Thread"/>
			<menu_item_call label="ビュアの接続遮断を実行する" name="Force Disconnect Viewer"/>
			<menu_item_call label="メモリリークのシミュレート" name="Memory Leaking Simulation"/>
		</menu>
		<menu label="描画テスト" name="Render Tests">
			<menu_item_check label="カメラのオフセット" name="Camera Offset"/>
			<menu_item_check label="フレームレートをランダム化" name="Randomize Framerate"/>
			<menu_item_check label="周期的な遅いフレーム" name="Periodic Slow Frame"/>
			<menu_item_check label="フレームテスト" name="Frame Test"/>
			<menu_item_call label="フレームプロフィール" name="Frame Profile"/>
			<menu_item_call label="ベンチマーク" name="Benchmark"/>
		</menu>
		<menu label="メタデータの描画" name="Render Metadata">
			<menu_item_check label="バウンディングボックス" name="Bounding Boxes"/>
			<menu_item_check label="法線" name="Normals"/>
			<menu_item_check label="八分木" name="Octree"/>
			<menu_item_check label="シャドウ円錐" name="Shadow Frusta"/>
			<menu_item_check label="物理シェイプ" name="Physics Shapes"/>
			<menu_item_check label="オクルージョン" name="Occlusion"/>
			<menu_item_check label="バッチの描画" name="Render Batches"/>
			<menu_item_check label="タイプを更新" name="Update Type"/>
			<menu_item_check label="テクスチャのアニメ" name="Texture Anim"/>
			<menu_item_check label="テクスチャ優先度" name="Texture Priority"/>
			<menu_item_check label="テクスチャの範囲" name="Texture Area"/>
			<menu_item_check label="側面" name="Face Area"/>
			<menu_item_check label="LOD情報" name="LOD Info"/>
			<menu_item_check label="三角形の数" name="Triangle Count"/>
			<menu_item_check label="制作キュー" name="Build Queue"/>
			<menu_item_check label="光" name="Lights"/>
			<menu_item_check label="パーティクル" name="Particles"/>
			<menu_item_check label="骨組みの衝突判定" name="Collision Skeleton"/>
			<menu_item_check label="ジョイント" name="Joints"/>
			<menu_item_check label="レイキャスト" name="Raycast"/>
			<menu_item_check label="風のベクトル" name="Wind Vectors"/>
			<menu_item_check label="スカルプト" name="Sculpt"/>
			<menu label="テクスチャの密度" name="Texture Density">
				<menu_item_check label="なし" name="None"/>
				<menu_item_check label="現在" name="Current"/>
				<menu_item_check label="望ましい" name="Desired"/>
				<menu_item_check label="フル" name="Full"/>
			</menu>
		</menu>
		<menu label="レンダリング" name="Rendering">
			<menu_item_check label="軸" name="Axes"/>
			<menu_item_check label="接線基底" name="Tangent Basis"/>
			<menu_item_call label="選択したテクスチャ情報基準" name="Selected Texture Info Basis"/>
			<menu_item_call label="選択したマテリアルの情報" name="Selected Material Info"/>
			<menu_item_check label="ワイヤーフレーム" name="Wireframe"/>
			<menu_item_check label="オブジェクト間のオクルージョン" name="Object-Object Occlusion"/>
			<menu_item_check label="高度な光源モデル" name="Advanced Lighting Model"/>
<<<<<<< HEAD
			<menu_item_check label="太陽 / 月 / プロジェクタからの影" name="Shadows from Sun/Moon/Projectors"/>
			<menu_item_check label="SSAOと影の平滑化" name="SSAO and Shadow Smoothing"/>
			<menu_item_check label="次回起動時にGLをデバッグ" name="Debug GL"/>
=======
			<menu_item_check label="   太陽・月・プロジェクタからの影" name="Shadows from Sun/Moon/Projectors"/>
			<menu_item_check label="   SSAOと影のスムージング" name="SSAO and Shadow Smoothing"/>
			<menu_item_separator/>
			<menu_item_check label="次回起動時にGLのデバッグを開始" name="Debug GL"/>
>>>>>>> d2e62f6e
			<menu_item_check label="パイプラインをデバッグ" name="Debug Pipeline"/>
			<menu_item_check label="自動アルファマスク(遅延)" name="Automatic Alpha Masks (deferred)"/>
			<menu_item_check label="自動アルファマスク(遅延なし)" name="Automatic Alpha Masks (non-deferred)"/>
			<menu_item_check label="アニメーションテクスチャ" name="Animation Textures"/>
			<menu_item_check label="テクスチャを無効にする" name="Disable Textures"/>
			<menu_item_check label="アンビエントを無効にする" name="Disable Ambient"/>
			<menu_item_check label="日の光を無効にする" name="Disable Sunlight"/>
			<menu_item_check label="近くの光を無効にする" name="Disable Local Lights"/>
			<menu_item_check label="フル解像度テクスチャ" name="Rull Res Textures"/>
			<menu_item_check label="装着された光源を描画" name="Render Attached Lights"/>
			<menu_item_check label="装着されたパーティクルを描画" name="Render Attached Particles"/>
			<menu_item_check label="マウスオーバーで強調表示する" name="Hover Glow Objects"/>
			<menu_item_call label="キャッシュをすぐにクリア" name="Cache Clear"/>
		</menu>
		<menu label="ネットワーク" name="Network">
			<menu_item_check label="エージェントを一時停止する" name="AgentPause"/>
			<menu_item_call label="メッセージログを有効にする" name="Enable Message Log"/>
			<menu_item_call label="メッセージログを使用不可にする" name="Disable Message Log"/>
			<menu_item_check label="速度補間オブジェクト" name="Velocity Interpolate Objects"/>
			<menu_item_check label="挿入されたオブジェクトの位置のPing" name="Ping Interpolate Object Positions"/>
			<menu_item_call label="パケットをドロップ" name="Drop a Packet"/>
		</menu>
		<menu label="キャッシュ" name="Cache">
			<menu_item_call label="ディスクキャッシュをパージ" name="Purge Disk Cache"/>
		</menu>
		<menu_item_call label="スクリプト付きカメラをダンプ" name="Dump Scripted Camera"/>
		<menu label="レコーダー" name="Recorder">
			<menu_item_call label="イベントの記録開始" name="Start event recording"/>
			<menu_item_call label="イベントの記録停止" name="Stop event recording"/>
			<menu_item_call label="イベントの記録のプレイバック" name="Playback event recording"/>
			<menu_item_call label="再生開始" name="Start Playback"/>
			<menu_item_call label="再生停止" name="Stop Playback"/>
			<menu_item_check label="再生をループ" name="Loop Playback"/>
			<menu_item_call label="記録開始" name="Start Record"/>
			<menu_item_call label="記録停止" name="Stop Record"/>
		</menu>
		<menu label="ワールド" name="DevelopWorld">
			<menu_item_check label="シムの太陽の設定を無視する" name="Sim Sun Override"/>
			<menu_item_check label="固定された天気" name="Fixed Weather"/>
			<menu_item_call label="リージョンオブジェクトのキャッシュをダンプ" name="Dump Region Object Cache"/>
			<menu_item_check label="統計情報をファイルに記録" name="Stats Recorder File"/>
			<menu_item_check label="インタレストリスト360度モード" name="Interest List: 360 Mode"/>
			<menu_item_call label="インタレストリストをリセット" name="Reset Interest Lists"/>
		</menu>
<<<<<<< HEAD
		<menu name="UI">
=======
		<menu label="UI" name="UI">
>>>>>>> d2e62f6e
			<menu_item_call label="メディアブラウザ" name="Media Browser"/>
			<menu_item_call label="SelectMgrをダンプ" name="Dump SelectMgr"/>
			<menu_item_call label="インベントリの出力" name="Dump Inventory"/>
			<menu_item_call label="タイマーをダンプ" name="Dump Timers"/>
			<menu_item_call label="フォーカスホールダーをダンプ" name="Dump Focus Holder"/>
			<menu_item_call label="選択したオブジェクト情報をプリント" name="Print Selected Object Info"/>
			<menu_item_call label="エージェント情報をプリント" name="Print Agent Info"/>
			<menu_item_check label="SelectMgrのデバッグ" name="Debug SelectMgr"/>
			<menu_item_check label="ダブルクリック" name="Debug Clicks"/>
			<menu_item_check label="デバッグ表示" name="Debug Views"/>
			<menu_item_check label="デバッグ名ツールチップ" name="Debug Name Tooltips"/>
			<menu_item_check label="マウスイベントのデバッグ" name="Debug Mouse Events"/>
			<menu_item_check label="デバッグキー" name="Debug Keys"/>
			<menu_item_check label="WindowProcのデバッグ" name="Debug WindowProc"/>
		</menu>
<<<<<<< HEAD
		<menu name="XUI">
			<menu_item_call label="色の設定を再読込" name="Reload Color Settings"/>
			<menu_item_call label="フォントテストを表示" name="Show Font Test"/>
			<menu_item_check label="XUI名を表示" name="Show XUI Names"/>
			<menu_item_call label="テストIMを送信" name="Send Test IMs"/>
=======
		<menu label="XUI" name="XUI">
			<menu_item_call label="色の設定をリロード" name="Reload Color Settings"/>
			<menu_item_call label="フォントテストを表示" name="Show Font Test"/>
			<menu_item_check label="XUI名を表示" name="Show XUI Names"/>
			<menu_item_call label="テストIMを送信する" name="Send Test IMs"/>
>>>>>>> d2e62f6e
			<menu_item_call label="名前キャッシュをフラッシュ" name="Flush Names Caches"/>
		</menu>
		<menu label="キャラクター" name="Character">
			<menu label="ベイク済みテクスチャを取得する" name="Grab Baked Texture">
				<menu_item_call label="瞳" name="Grab Iris"/>
				<menu_item_call label="頭" name="Grab Head"/>
				<menu_item_call label="上半身" name="Grab Upper Body"/>
				<menu_item_call label="下半身" name="Grab Lower Body"/>
				<menu_item_call label="スカート" name="Grab Skirt"/>
			</menu>
			<menu label="キャラクター・テスト" name="Character Tests">
				<menu_item_call label="容姿をXMLに保存する" name="Appearance To XML"/>
				<menu_item_call label="キャラクタジオメトリの切り替え" name="Toggle Character Geometry"/>
				<menu_item_call label="男性アバターのテスト" name="Test Male"/>
				<menu_item_call label="女性アバターのテスト" name="Test Female"/>
				<menu_item_check label="選択アバター許可" name="Allow Select Avatar"/>
			</menu>
			<menu label="アニメーションの速度" name="Animation Speed">
				<menu_item_call label="全てのアニメーションを10%速く" name="All Animations 10 Faster"/>
				<menu_item_call label="全てのアニメーションを10%遅く" name="All Animations 10 Slower"/>
				<menu_item_call label="全てのアニメーションの速度をリセット" name="Reset All Animation Speed"/>
				<menu_item_check label="アニメーションをスローモーション" name="Slow Motion Animations"/>
			</menu>
			<menu_item_call label="パラメータを強制的にデフォルトにする" name="Force Params to Default"/>
			<menu_item_check label="アニメーション情報" name="Animation Info"/>
			<menu_item_check label="見ているものを表示" name="Show Look At"/>
			<menu_item_check label="クリックした場所を表示" name="Show Point At"/>
			<menu_item_check label="結合部のアップデートのデバッグ" name="Debug Joint Updates"/>
			<menu_item_check label="LODを無効にする" name="Disable LOD"/>
			<menu_item_check label="キャラクターVisのデバッグ" name="Debug Character Vis"/>
			<menu_item_check label="スケルトンの衝突判定を表示" name="Show Collision Skeleton"/>
			<menu_item_check label="ボーンを表示" name="Show Bones"/>
			<menu_item_check label="エージェントの目標を表示する" name="Display Agent Target"/>
			<menu_item_check label="インポスターの範囲を表示" name="Show Impostor Extents"/>
			<menu_item_call label="装着物のダンプ" name="Dump Attachments"/>
			<menu_item_call label="アバターのテクスチャをデバッグ" name="Debug Avatar Textures"/>
			<menu_item_call label="ローカルテクスチャをダンプ" name="Dump Local Textures"/>
		</menu>
<<<<<<< HEAD
=======
		<menu_item_separator/>
>>>>>>> d2e62f6e
		<menu_item_check label="HTTPテスクチャ" name="HTTP Textures"/>
		<menu_item_call label="圧縮画像" name="Compress Images"/>
		<menu_item_call label="圧縮ファイルテスト" name="Compress File Test"/>
		<menu_item_call label="Visual Leak Detectorを有効にする" name="Enable Visual Leak Detector"/>
		<menu_item_check label="デバッグ用のミニダンプを出力する" name="Output Debug Minidump"/>
		<menu_item_check label="次回の起動時にコンソールウィンドウを表示する" name="Console Window"/>
		<menu label="ログレベルを設定" name="Set Logging Level">
			<menu_item_check name="Debug" label="デバッグ"/>
			<menu_item_check name="Info" label="情報"/>
			<menu_item_check name="Warning" label="警告"/>
			<menu_item_check name="Error" label="エラー"/>
			<menu_item_check name="None" label="なし"/>
		</menu>
		<menu_item_call label="管理者ステータスの呼び出し" name="Request Admin Options"/>
		<menu_item_call label="管理者ステータス解除" name="Leave Admin Options"/>
		<menu_item_check label="管理者メニューを表示" name="View Admin Options"/>
	</menu>
	<menu label="管理者" name="Admin">
		<menu label="オブジェクト" name="AdminObject">
			<menu_item_call label="コピーを取る" name="Admin Take Copy"/>
			<menu_item_call label="自分を所有者にする" name="Force Owner To Me"/>
			<menu_item_call label="所有者権限の実行" name="Force Owner Permissive"/>
			<menu_item_call label="削除" name="Delete"/>
			<menu_item_call label="ロック" name="Lock"/>
			<menu_item_call label="アセットのIDを取得" name="Get Assets IDs"/>
		</menu>
		<menu label="区画" name="Parcel">
			<menu_item_call label="自分を所有者にする" name="Owner To Me"/>
			<menu_item_call label="Lindenのコンテンツに設定する" name="Set to Linden Content"/>
			<menu_item_call label="パブリックの土地を取得する" name="Claim Public Land"/>
		</menu>
		<menu label="地域(リージョン)" name="Region">
			<menu_item_call label="一時アセットデータのダンプ" name="Dump Temp Asset Data"/>
			<menu_item_call label="リージョンの状態を保存する" name="Save Region State"/>
		</menu>
		<menu_item_call label="ゴッド・ツール" name="God Tools"/>
	</menu>
	<menu label="管理者" name="Deprecated">
		<menu label="オブジェクトを取り付ける" name="Attach Object"/>
		<menu label="オブジェクトを取り外す" name="Detach Object"/>
		<menu label="服装を脱ぐ" name="Take Off Clothing">
			<menu_item_call label="シャツ" name="Shirt"/>
			<menu_item_call label="ズボン" name="Pants"/>
			<menu_item_call label="靴" name="Shoes"/>
			<menu_item_call label="靴下" name="Socks"/>
			<menu_item_call label="ジャケット" name="Jacket"/>
			<menu_item_call label="手袋" name="Gloves"/>
			<menu_item_call label="下着シャツ" name="Menu Undershirt"/>
			<menu_item_call label="下着パンツ" name="Menu Underpants"/>
			<menu_item_call label="スカート" name="Skirt"/>
			<menu_item_call label="アルファ" name="Alpha"/>
			<menu_item_call label="タトゥ" name="Tattoo"/>
			<menu_item_call label="ユニバーサル" name="Universal"/>
			<menu_item_call label="物理" name="Physics"/>
			<menu_item_call label="全ての服装" name="All Clothes"/>
		</menu>
		<menu label="ヘルプ" name="DeprecatedHelp">
			<menu_item_call label="リンデン公式ブログ" name="Official Linden Blog"/>
			<menu_item_call label="スクリプトポータル" name="Scripting Portal"/>
			<menu label="バグ報告" name="Bug Reporting">
				<menu_item_call label="パブリック問題トラッカー" name="Public Issue Tracker"/>
				<menu_item_call label="パブリック問題トラッカーヘルプ" name="Publc Issue Tracker Help"/>
				<menu_item_call label="バグ報告の基礎知識" name="Bug Reporing 101"/>
				<menu_item_call label="セキュリティ問題" name="Security Issues"/>
			</menu>
		</menu>
	</menu>
</menu_bar><|MERGE_RESOLUTION|>--- conflicted
+++ resolved
@@ -11,22 +11,11 @@
 		<menu_item_call label="通知..." name="Notifications"/>
 		<menu_item_check name="Away" label="一時退席中"/>
 		<menu_item_check name="Do Not Disturb" label="着信拒否"/>
-<<<<<<< HEAD
-		<menu_item_call label="L$の購入..." name="Buy and Sell L$"/>
+<menu_item_call label="L$の購入..." name="Buy and Sell L$"/>
 		<menu_item_call label="マーケットプレイスのリスト..." name="MarketplaceListings"/>
 		<menu_item_call label="アカウントのダッシュボード..." name="Manage My Account"/>
 		<menu_item_call label="初期設定..." name="Preferences"/>
 		<menu_item_call label="ツールバーのボタン..." name="Toolbars"/>
-=======
-		<menu_item_separator/>
-		<menu_item_call label="リンデンドルの購入…" name="Buy and Sell L$"/>
-		<menu_item_call label="マーケットプレイスのリスト…" name="MarketplaceListings"/>
-		<menu_item_call label="アカウントのダッシュボード…" name="Manage My Account"/>
-		<menu_item_call label="[Membership]" name="Membership"/>
-		<menu_item_separator/>
-		<menu_item_call label="環境設定…" name="Preferences"/>
-		<menu_item_call label="ツールバーのボタン…" name="Toolbars"/>
->>>>>>> d2e62f6e
 		<menu_item_call label="全てのコントロールを隠す" name="Hide UI" shortcut="control|shift|U"/>
 		<menu_item_check label="HUDを表示" name="Show HUD Attachments" shortcut="alt|shift|H"/>
 		<menu_item_call label="[APP_NAME] の終了" name="Quit"/>
@@ -53,10 +42,7 @@
 				<menu_item_call label="アルファ" name="Self Alpha"/>
 				<menu_item_call label="全ての服装" name="All Clothes"/>
 			</menu>
-<<<<<<< HEAD
-=======
-			<menu label="HUD" name="Avatar Detach HUD"/>
->>>>>>> d2e62f6e
+<menu label="HUD" name="Avatar Detach HUD"/>
 			<menu label="取り外す" name="Avatar Detach"/>
 			<menu_item_call label="全てを取り外す" name="Detach All"/>
 		</menu>
@@ -74,13 +60,8 @@
 		<menu_item_call label="アバターに関するヘルプ..." name="Help with avatars"/>
 	</menu>
 	<menu label="コミュニケーション" name="Communicate">
-<<<<<<< HEAD
-		<menu_item_check label="会話..." name="Conversations"/>
+<menu_item_check label="会話..." name="Conversations"/>
 		<menu_item_check label="近隣チャット..." name="Nearby Chat"/>
-=======
-		<menu_item_check label="会話…" name="Conversations"/>
-		<menu_item_check label="周辺チャット…" name="Nearby Chat"/>
->>>>>>> d2e62f6e
 		<menu_item_check label="ボイスチャット" name="Speak"/>
 		<menu_item_check name="Conversation Log..." label="会話ログ…"/>
 		<menu_item_separator/>
@@ -103,15 +84,11 @@
 		<menu_item_call label="現在地をホームに設定" name="Set Home to Here"/>
 		<menu_item_call label="スナップショット" name="Take Snapshot"/>
 		<menu_item_call label="360度スナップショット" name="Capture 360"/>
-<<<<<<< HEAD
-		<menu label="ズームレベル" name="Zoom menu">
+<menu label="ズームレベル" name="Zoom menu">
 			<menu_item_call label="ズームアウト" name="Zoom Out"/>
 			<menu_item_call label="デフォルト" name="Zoom Default"/>
 			<menu_item_call label="ズームイン" name="Zoom In"/>
 		</menu>
-=======
-		<menu_item_separator/>
->>>>>>> d2e62f6e
 		<menu_item_call label="場所のプロフィール" name="Place Profile"/>
 		<menu_item_call label="土地情報" name="About Land"/>
 		<menu_item_call label="地域(リージョン) / 不動産" name="RegionEstate"/>
@@ -127,19 +104,10 @@
 			<menu_item_check label="土地所有者" name="Land Owners"/>
 			<menu_item_check label="座標" name="Coordinates"/>
 			<menu_item_check label="区画のプロパティ" name="Parcel Properties"/>
-<<<<<<< HEAD
-			<menu_item_check label="拡張メニュー" name="Show Advanced Menu"/>
+<menu_item_check label="拡張メニュー" name="Show Advanced Menu"/>
 		</menu>
 		<menu_item_check label="グラフィック性能の最適化..." name="Performance"/>
 		<menu label="景観" name="Environment">
-=======
-			<menu_item_separator/>
-			<menu_item_check label="アドバンスメニュー" name="Show Advanced Menu"/>
-		</menu>
-		<menu_item_check label="グラフィック性能の最適化…" name="Performance"/>
-		<menu_item_separator/>
-		<menu label="環境" name="Environment">
->>>>>>> d2e62f6e
 			<menu_item_check label="日の出" name="Sunrise"/>
 			<menu_item_check label="正午" name="Noon"/>
 			<menu_item_check label="日没" name="Sunset"/>
@@ -204,16 +172,9 @@
 			<menu_item_check label="選択ビームを表示" name="Show Selection Beam"/>
 			<menu_item_check label="グリッド吸着" name="Snap to Grid"/>
 			<menu_item_call label="オブジェクトのXY軸をグリッドに吸着" name="Snap Object XY to Grid"/>
-<<<<<<< HEAD
-			<menu_item_call label="選択をグリッドに使用" name="Use Selection for Grid"/>
+<menu_item_call label="選択をグリッドに使用" name="Use Selection for Grid"/>
 			<menu_item_call label="グリッドオプション..." name="Grid Options"/>
 			<menu_item_call label="デフォルト権限の設定..." name="Set default permissions"/>
-=======
-			<menu_item_call label="選択をグリッドに使用する" name="Use Selection for Grid"/>
-			<menu_item_separator/>
-			<menu_item_call label="グリッドオプション…" name="Grid Options"/>
-			<menu_item_call label="デフォルトの権限設定…" name="Set default permissions"/>
->>>>>>> d2e62f6e
 		</menu>
 		<menu label="アップロード" name="Upload">
 			<menu_item_call label="画像(L$[COST])..." name="Upload Image"/>
@@ -237,20 +198,11 @@
 		<menu_item_call label="衝突・プッシュ &amp; 打撃" name="Bumps, Pushes &amp;amp; Hits"/>
 		<menu_item_call label="[APP_NAME] について" name="About Second Life"/>
 	</menu>
-<<<<<<< HEAD
-	<menu label="拡張" name="Advanced">
+<menu label="拡張" name="Advanced">
 		<menu_item_call label="テクスチャをリベイクする" name="Rebake Texture"/>
 		<menu_item_call label="UIサイズをデフォルトにする" name="Set UI Size to Default"/>
 		<menu_item_call label="ウィンドウサイズ設定..." name="Set Window Size..."/>
 		<menu_item_check label="遠くのオブジェクトを選択しない" name="Limit Select Distance"/>
-=======
-	<menu label="アドバンス" name="Advanced">
-		<menu_item_call label="テクスチャをリベークする" name="Rebake Texture"/>
-		<menu_item_call label="UIサイズをデフォルトにする" name="Set UI Size to Default"/>
-		<menu_item_call label="ウィンドウサイズ設定…" name="Set Window Size..."/>
-		<menu_item_separator/>
-		<menu_item_check label="オブジェクトの選択距離の制限" name="Limit Select Distance"/>
->>>>>>> d2e62f6e
 		<menu_item_check label="カメラの距離移動を制限しない" name="Disable Camera Distance"/>
 		<menu_item_check label="高解像度スナップショット" name="HighResSnapshot"/>
 		<menu_item_check label="シャッター音とアニメーションなしでスナップショットをディスクに保存" name="QuietSnapshotsToDisk"/>
@@ -284,10 +236,6 @@
 			<menu_item_check label="衝突" name="Rendering Type Bump"/>
 		</menu>
 		<menu label="レンダリング機能" name="Rendering Features">
-<<<<<<< HEAD
-=======
-			<menu_item_check label="UI" name="ToggleUI"/>
->>>>>>> d2e62f6e
 			<menu_item_check label="選択済" name="Selected"/>
 			<menu_item_check label="ハイライト" name="Highlighted"/>
 			<menu_item_check label="動的テクスチャ" name="Dynamic Textures"/>
@@ -328,10 +276,6 @@
 			<menu_item_call label="性能情報をデバッグコンソールへ" name="Capabilities Info to Debug Console"/>
 			<menu_item_check label="カメラ" name="Camera"/>
 			<menu_item_check label="風" name="Wind"/>
-<<<<<<< HEAD
-=======
-			<menu_item_check label="FOV" name="FOV"/>
->>>>>>> d2e62f6e
 			<menu_item_check label="バッジ" name="Badge"/>
 		</menu>
 		<menu label="情報を表示" name="Display Info">
@@ -404,16 +348,9 @@
 			<menu_item_check label="ワイヤーフレーム" name="Wireframe"/>
 			<menu_item_check label="オブジェクト間のオクルージョン" name="Object-Object Occlusion"/>
 			<menu_item_check label="高度な光源モデル" name="Advanced Lighting Model"/>
-<<<<<<< HEAD
-			<menu_item_check label="太陽 / 月 / プロジェクタからの影" name="Shadows from Sun/Moon/Projectors"/>
+<menu_item_check label="太陽 / 月 / プロジェクタからの影" name="Shadows from Sun/Moon/Projectors"/>
 			<menu_item_check label="SSAOと影の平滑化" name="SSAO and Shadow Smoothing"/>
 			<menu_item_check label="次回起動時にGLをデバッグ" name="Debug GL"/>
-=======
-			<menu_item_check label="   太陽・月・プロジェクタからの影" name="Shadows from Sun/Moon/Projectors"/>
-			<menu_item_check label="   SSAOと影のスムージング" name="SSAO and Shadow Smoothing"/>
-			<menu_item_separator/>
-			<menu_item_check label="次回起動時にGLのデバッグを開始" name="Debug GL"/>
->>>>>>> d2e62f6e
 			<menu_item_check label="パイプラインをデバッグ" name="Debug Pipeline"/>
 			<menu_item_check label="自動アルファマスク(遅延)" name="Automatic Alpha Masks (deferred)"/>
 			<menu_item_check label="自動アルファマスク(遅延なし)" name="Automatic Alpha Masks (non-deferred)"/>
@@ -458,11 +395,7 @@
 			<menu_item_check label="インタレストリスト360度モード" name="Interest List: 360 Mode"/>
 			<menu_item_call label="インタレストリストをリセット" name="Reset Interest Lists"/>
 		</menu>
-<<<<<<< HEAD
-		<menu name="UI">
-=======
-		<menu label="UI" name="UI">
->>>>>>> d2e62f6e
+<menu name="UI">
 			<menu_item_call label="メディアブラウザ" name="Media Browser"/>
 			<menu_item_call label="SelectMgrをダンプ" name="Dump SelectMgr"/>
 			<menu_item_call label="インベントリの出力" name="Dump Inventory"/>
@@ -478,19 +411,11 @@
 			<menu_item_check label="デバッグキー" name="Debug Keys"/>
 			<menu_item_check label="WindowProcのデバッグ" name="Debug WindowProc"/>
 		</menu>
-<<<<<<< HEAD
-		<menu name="XUI">
+<menu name="XUI">
 			<menu_item_call label="色の設定を再読込" name="Reload Color Settings"/>
 			<menu_item_call label="フォントテストを表示" name="Show Font Test"/>
 			<menu_item_check label="XUI名を表示" name="Show XUI Names"/>
 			<menu_item_call label="テストIMを送信" name="Send Test IMs"/>
-=======
-		<menu label="XUI" name="XUI">
-			<menu_item_call label="色の設定をリロード" name="Reload Color Settings"/>
-			<menu_item_call label="フォントテストを表示" name="Show Font Test"/>
-			<menu_item_check label="XUI名を表示" name="Show XUI Names"/>
-			<menu_item_call label="テストIMを送信する" name="Send Test IMs"/>
->>>>>>> d2e62f6e
 			<menu_item_call label="名前キャッシュをフラッシュ" name="Flush Names Caches"/>
 		</menu>
 		<menu label="キャラクター" name="Character">
@@ -529,10 +454,6 @@
 			<menu_item_call label="アバターのテクスチャをデバッグ" name="Debug Avatar Textures"/>
 			<menu_item_call label="ローカルテクスチャをダンプ" name="Dump Local Textures"/>
 		</menu>
-<<<<<<< HEAD
-=======
-		<menu_item_separator/>
->>>>>>> d2e62f6e
 		<menu_item_check label="HTTPテスクチャ" name="HTTP Textures"/>
 		<menu_item_call label="圧縮画像" name="Compress Images"/>
 		<menu_item_call label="圧縮ファイルテスト" name="Compress File Test"/>
