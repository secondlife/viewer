<?xml version="1.0" encoding="utf-8" standalone="yes"?>
<menu_bar name="Main Menu">
	<menu label="ミー" name="Me">
		<menu_item_call label="プロフィール..." name="Profile"/>
		<menu_item_check label="インベントリ..." name="Inventory"/>
		<menu_item_call label="新規インベントリウィンドウ" name="NewInventoryWindow"/>
		<menu_item_call label="場所..." name="Places"/>
		<menu_item_call label="選択..." name="Picks"/>
		<menu_item_call label="体験..." name="Experiences"/>
		<menu_item_call label="カメラコントロール..." name="Camera Controls"/>
		<menu_item_call label="通知..." name="Notifications"/>
		<menu_item_check name="Away" label="一時退席中"/>
		<menu_item_check name="Do Not Disturb" label="着信拒否"/>
		<menu_item_call label="L$の購入..." name="Buy and Sell L$"/>
		<menu_item_call label="マーケットプレイスのリスト..." name="MarketplaceListings"/>
		<menu_item_call label="アカウントのダッシュボード..." name="Manage My Account"/>
		<menu_item_call label="初期設定..." name="Preferences"/>
		<menu_item_call label="ツールバーのボタン..." name="Toolbars"/>
		<menu_item_call label="全てのコントロールを隠す" name="Hide UI" shortcut="control|shift|U"/>
		<menu_item_check label="HUDを表示" name="Show HUD Attachments" shortcut="alt|shift|H"/>
		<menu_item_call label="[APP_NAME] の終了" name="Quit"/>
	</menu>
	<menu label="アバター" name="Avatar">
		<menu_item_call label="着用中..." name="NowWearing"/>
		<menu_item_call label="アウトフィット..." name="ChangeOutfit"/>
		<menu_item_call label="ホバーの高さ…" name="Hover Height"/>
		<menu_item_call label="シェイプを編集..." name="Edit My Shape"/>
		<menu_item_call label="アウトフィットを編集..." name="Edit Outfit"/>
		<menu label="脱ぐ" name="Take Off &gt;">
			<menu label="服装" name="Clothes &gt;">
				<menu_item_call label="シャツ" name="Shirt"/>
				<menu_item_call label="ズボン" name="Pants"/>
				<menu_item_call label="スカート" name="Skirt"/>
				<menu_item_call label="靴" name="Shoes"/>
				<menu_item_call label="靴下" name="Socks"/>
				<menu_item_call label="ジャケット" name="Jacket"/>
				<menu_item_call label="手袋" name="Gloves"/>
				<menu_item_call label="下着シャツ" name="Self Undershirt"/>
				<menu_item_call label="下着パンツ" name="Self Underpants"/>
				<menu_item_call label="タトゥ" name="Self Tattoo"/>
				<menu_item_call label="物理" name="Self Physics"/>
				<menu_item_call label="アルファ" name="Self Alpha"/>
				<menu_item_call label="全ての服装" name="All Clothes"/>
			</menu>
			<menu label="取り外す" name="Avatar Detach"/>
			<menu_item_call label="全てを取り外す" name="Detach All"/>
		</menu>
		<menu_item_call label="選択した装着物を削除" name="Remove Selected Attachments"/>
		<menu_item_call label="アバターを選択..." name="Avatar Picker"/>
		<menu_item_call label="座る / 立つ" shortcut="alt|shift|S" name="Sit stand"/>
		<menu_item_call label="飛行 / 歩行" name="Fly land" shortcut="HOME"/>
		<menu_item_call label="アニメーション停止" name="Stop Animating My Avatar"/>
		<menu_item_check label="歩行 / 走行 / 飛行..." name="WalkRunFly"/>
		<menu_item_check label="常時走行" name="Always Run" shortcut="control|R"/>
		<menu_item_check label="ジェスチャー..." name="Gestures" shortcut="control|G"/>
		<menu_item_call label="スケルトンをリセット" name="Reset Skeleton"/>
		<menu_item_call label="スケルトンとアニメーションをリセット" name="Reset Skeleton And Animations"/>
		<menu_item_call label="スクリプトを装着..." name="MyScripts"/>
		<menu_item_call label="アバターに関するヘルプ..." name="Help with avatars"/>
	</menu>
	<menu label="コミュニケーション" name="Communicate">
		<menu_item_check label="会話..." name="Conversations"/>
		<menu_item_check label="近隣チャット..." name="Nearby Chat"/>
		<menu_item_check label="ボイスチャット" name="Speak"/>
<<<<<<< HEAD
		<menu_item_check name="Conversation Log..." label="会話ログ…"/>
		<menu_item_separator/>
		<menu_item_check label="ジェスチャー…" name="Gestures"/>
		<menu_item_separator/>
=======
		<menu_item_check name="Conversation Log..." label="会話ログ..."/>
		<menu label="ボイスモーフィング" name="VoiceMorphing">
			<menu_item_check label="ボイスモーフィングなし" name="NoVoiceMorphing"/>
			<menu_item_check label="プレビュー..." name="Preview"/>
			<menu_item_call label="申し込む..." name="Subscribe"/>
			<menu_item_call label="プレミアム会員特典..." name="PremiumPerk"/>
		</menu>
		<menu_item_check label="ジェスチャー..." name="Gestures"/>
>>>>>>> 03e4b223
		<menu_item_check label="フレンド" name="My Friends"/>
		<menu_item_check label="グループ" name="My Groups"/>
		<menu_item_check label="近隣の人々" name="Active Speakers"/>
		<menu_item_check label="リストをブロック" name="Block List"/>
		<menu_item_check name="Do Not Disturb" label="着信拒否"/>
	</menu>
	<menu label="ワールド" name="World">
		<menu_item_call label="現在地をランドマーク" name="Create Landmark Here"/>
		<menu_item_call label="行き先..." name="Destinations"/>
		<menu_item_check label="ワールドマップ" name="World Map"/>
		<menu_item_check label="ミニマップ" name="Mini-Map"/>
		<menu_item_call label="イベント" name="Events"/>
		<menu_item_check label="検索..." name="Search"/>
		<menu_item_call label="ホームにテレポート" name="Teleport Home"/>
		<menu_item_call label="現在地をホームに設定" name="Set Home to Here"/>
		<menu_item_call label="スナップショット" name="Take Snapshot"/>
		<menu_item_call label="360度スナップショット" name="Capture 360"/>
		<menu label="ズームレベル" name="Zoom menu">
			<menu_item_call label="ズームアウト" name="Zoom Out"/>
			<menu_item_call label="デフォルト" name="Zoom Default"/>
			<menu_item_call label="ズームイン" name="Zoom In"/>
		</menu>
		<menu_item_call label="場所のプロフィール" name="Place Profile"/>
		<menu_item_call label="土地情報" name="About Land"/>
		<menu_item_call label="地域(リージョン) / 不動産" name="RegionEstate"/>
		<menu_item_call label="自分のLindenホーム..." name="Linden Home"/>
		<menu_item_call label="自分の所有地..." name="My Land"/>
		<menu_item_call label="この土地を購入" name="Buy Land"/>
		<menu label="表示" name="LandShow">
			<menu_item_check label="バンラインを非表示" name="Hide Ban Lines"/>
			<menu_item_check label="衝突時に禁止ラインを表示" name="Show Ban Lines On Collision"/>
			<menu_item_check label="接近時に禁止ラインを表示" name="Show Ban Lines On Proximity"/>
			<menu_item_check label="ビーコン" name="beacons"/>
			<menu_item_check label="敷地境界線" name="Property Lines"/>
			<menu_item_check label="土地所有者" name="Land Owners"/>
			<menu_item_check label="座標" name="Coordinates"/>
			<menu_item_check label="区画のプロパティ" name="Parcel Properties"/>
			<menu_item_check label="拡張メニュー" name="Show Advanced Menu"/>
		</menu>
		<menu_item_check label="グラフィック性能の最適化..." name="Performance"/>
		<menu label="景観" name="Environment">
			<menu_item_check label="日の出" name="Sunrise"/>
			<menu_item_check label="正午" name="Noon"/>
			<menu_item_check label="夕方" name="Sunset"/>
			<menu_item_check label="深夜" name="Midnight"/>
			<menu_item_check label="共有された景観を使用" name="Use Shared Environment"/>
			<menu_item_call label="自分の景観..." name="my_environs"/>
			<menu_item_call label="個人的な光源..." name="adjustment_tool"/>
			<menu_item_check label="雲の動きを一時停止" name="pause_clouds"/>
		</menu>
	</menu>
	<menu label="制作" name="BuildTools">
		<menu_item_check label="制作" name="Show Build Tools"/>
		<menu label="制作ツールを選択する" name="Select Tool">
			<menu_item_call label="フォーカスツール" name="Focus"/>
			<menu_item_call label="移動ツール" name="Move"/>
			<menu_item_call label="編集ツール" name="Edit"/>
			<menu_item_call label="作成ツール" name="Create"/>
			<menu_item_call label="土地ツール" name="Land"/>
		</menu>
		<menu_item_call label="リンク" name="Link"/>
		<menu_item_call label="リンク解除" name="Unlink"/>
		<menu_item_check label="リンク部分を編集" name="Edit Linked Parts"/>
		<menu label="要素を選択" name="Select Elements">
			<menu_item_call label="次のパーツまたは面を選択" name="Select Next Part or Face"/>
			<menu_item_call label="前のパーツまたは面を選択" name="Select Previous Part or Face"/>
			<menu_item_call label="次のパーツまたは面を含める" name="Include Next Part or Face"/>
			<menu_item_call label="前のパーツまたは面を含める" name="Include Previous Part or Face"/>
		</menu>
		<menu_item_call label="地域(リージョン)オブジェクト" name="pathfinding_linkset_menu_item"/>
		<menu_item_call label="選択をフォーカス" name="Focus on Selection"/>
		<menu_item_call label="選択をズーム" name="Zoom to Selection"/>
		<menu label="オブジェクト" name="Object">
			<menu_item_call label="購入" name="Menu Object Buy"/>
			<menu_item_call label="取得" name="Menu Object Take"/>
			<menu_item_call label="コピーを取る" name="Take Copy"/>
			<menu_item_call label="オブジェクトの中身に保存" name="Save Object Back to Object Contents"/>
			<menu_item_call label="オブジェクトを返却" name="Return Object back to Owner"/>
			<menu_item_call label="複製" name="DuplicateObject"/>
		</menu>
		<menu label="スクリプト" name="Scripts">
			<menu_item_check label="スクリプトの警告 / エラー..." name="Script debug"/>
			<menu_item_call label="スクリプトの再コンパイル(Mono)" name="Mono"/>
			<menu_item_call label="スクリプトの再コンパイル(LSL)" name="LSL"/>
			<menu_item_call label="スクリプトをリセット" name="Reset Scripts"/>
			<menu_item_call label="スクリプトを実行中にする" name="Set Scripts to Running"/>
			<menu_item_call label="スクリプトを実行停止にする" name="Set Scripts to Not Running"/>
		</menu>
		<menu label="経路探索" name="Pathfinding">
			<menu_item_call label="地域(リージョン)のオブジェクト" name="pathfinding_linksets_menu_item"/>
			<menu_item_call label="キャラクター..." name="pathfinding_characters_menu_item"/>
			<menu_item_call label="表示 / テスト..." name="pathfinding_console_menu_item"/>
			<menu_item_call label="地域(リージョン)の再構築" name="pathfinding_rebake_navmesh_item"/>
		</menu>
		<menu label="オプション" name="Options">
			<menu_item_check label="権限の詳細を表示" name="DebugPermissions"/>
			<menu_item_check label="自分のオブジェクトだけを選択する" name="Select Only My Objects"/>
			<menu_item_check label="動的オブジェクトだけを選択する" name="Select Only Movable Objects"/>
			<menu_item_check label="範囲内を選択する" name="Select By Surrounding"/>
			<menu_item_check label="選択外形を表示" name="Show Selection Outlines"/>
			<menu_item_check label="隠れた位置の選択も表示" name="Show Hidden Selection"/>
			<menu_item_check label="選択した光の効果範囲を表示" name="Show Light Radius for Selection"/>
			<menu_item_check label="選択ビームを表示" name="Show Selection Beam"/>
			<menu_item_check label="グリッド吸着" name="Snap to Grid"/>
			<menu_item_call label="オブジェクトのXY軸をグリッドに吸着" name="Snap Object XY to Grid"/>
			<menu_item_call label="選択をグリッドに使用" name="Use Selection for Grid"/>
			<menu_item_call label="グリッドオプション..." name="Grid Options"/>
			<menu_item_call label="デフォルト権限の設定..." name="Set default permissions"/>
		</menu>
		<menu label="アップロード" name="Upload">
			<menu_item_call label="画像(L$[COST])..." name="Upload Image"/>
			<menu_item_call label="サウンド(L$[COST])..." name="Upload Sound"/>
			<menu_item_call label="アニメーション(L$[COST])..." name="Upload Animation"/>
			<menu_item_call label="モデル..." name="Upload Model"/>
			<menu_item_call label="一括 (ファイルにつきL$[COST])..." name="Bulk Upload"/>
		</menu>
		<menu_item_call label="元に戻す" name="Undo"/>
		<menu_item_call label="やり直し" name="Redo"/>
	</menu>
	<menu label="ヘルプ" name="Help">
		<menu_item_call label="ガイドブック" name="How To"/>
		<menu_item_call label="ナレッジベース" name="Knowledge Base"/>
		<menu_item_call label="コミュニティフォーラム" name="Community Forums"/>
		<menu_item_call label="日本語サポートページ" name="Support portal"/>
		<menu_item_call label="[SECOND_LIFE] ニュース" name="Second Life News"/>
		<menu_item_call label="[SECOND_LIFE] ブログ" name="Second Life Blogs"/>
		<menu_item_call label="嫌がらせの報告" name="Report Abuse"/>
		<menu_item_call label="バグを報告" name="Report Bug"/>
		<menu_item_call label="衝突・プッシュ &amp; 打撃" name="Bumps, Pushes &amp;amp; Hits"/>
		<menu_item_call label="[APP_NAME] について" name="About Second Life"/>
	</menu>
	<menu label="拡張" name="Advanced">
		<menu_item_call label="テクスチャをリベイクする" name="Rebake Texture"/>
		<menu_item_call label="UIサイズをデフォルトにする" name="Set UI Size to Default"/>
		<menu_item_call label="ウィンドウサイズ設定..." name="Set Window Size..."/>
		<menu_item_check label="遠くのオブジェクトを選択しない" name="Limit Select Distance"/>
		<menu_item_check label="カメラの距離移動を制限しない" name="Disable Camera Distance"/>
		<menu_item_check label="高解像度スナップショット" name="HighResSnapshot"/>
		<menu_item_check label="シャッター音とアニメーションなしでスナップショットをディスクに保存" name="QuietSnapshotsToDisk"/>
		<menu label="パフォーマンスツール" name="Performance Tools">
			<menu_item_call label="遅延メーター" name="Lag Meter"/>
			<menu_item_check label="統計バー" name="Statistics Bar"/>
			<menu_item_call label="シーン負荷の統計情報" name="Scene Load Statistics"/>
			<menu_item_check label="アバターの複雑度情報を表示" name="Avatar Draw Info"/>
		</menu>
		<menu label="ハイライトと表示" name="Highlighting and Visibility">
			<menu_item_check label="チージービーコン" name="Cheesy Beacon"/>
			<menu_item_check label="パーティクルを非表示" name="Hide Particles"/>
			<menu_item_check label="選択を非表示" name="Hide Selected"/>
			<menu_item_check label="透明部分をハイライト" name="Highlight Transparent"/>
			<menu_item_check label="一人称視点のときに十字線を表示" name="ShowCrosshairs"/>
		</menu>
		<menu label="レンダリング種別" name="Rendering Types">
			<menu_item_check label="シンプル" name="Rendering Type Simple"/>
			<menu_item_check label="アルファ" name="Rendering Type Alpha"/>
			<menu_item_check label="木" name="Rendering Type Tree"/>
			<menu_item_check label="アバター" name="Rendering Type Character"/>
			<menu_item_check label="アニメッシュ" name="Rendering Type Control Avatar"/>
			<menu_item_check label="サーフェスパッチ" name="Rendering Type Surface Patch"/>
			<menu_item_check label="空" name="Rendering Type Sky"/>
			<menu_item_check label="水面" name="Rendering Type Water"/>
			<menu_item_check label="地面" name="Rendering Type Ground"/>
			<menu_item_check label="ボリューム" name="Rendering Type Volume"/>
			<menu_item_check label="草" name="Rendering Type Grass"/>
			<menu_item_check label="雲" name="Rendering Type Clouds"/>
			<menu_item_check label="パーティクル" name="Rendering Type Particles"/>
			<menu_item_check label="衝突" name="Rendering Type Bump"/>
		</menu>
		<menu label="レンダリング機能" name="Rendering Features">
			<menu_item_check label="選択済" name="Selected"/>
			<menu_item_check label="ハイライト" name="Highlighted"/>
			<menu_item_check label="動的テクスチャ" name="Dynamic Textures"/>
			<menu_item_check label="足の影" name="Foot Shadows"/>
			<menu_item_check label="フォグ" name="Fog"/>
			<menu_item_check label="FRInfoのテスト" name="Test FRInfo"/>
			<menu_item_check label="フレキシブルオブジェクト" name="Flexible Objects"/>
		</menu>
		<menu_item_check label="プラグイン読み取りスレッドを使用" name="Use Plugin Read Thread"/>
		<menu_item_call label="グループキャッシュのクリア" name="ClearGroupCache"/>
		<menu_item_check label="マウスの平滑化" name="Mouse Smoothing"/>
		<menu_item_call label="リリースキー" name="Release Keys"/>
		<menu label="ショートカット" name="Shortcuts">
			<menu_item_call label="ウィンドウを閉じる" name="Close Window"/>
			<menu_item_call label="全てのウィンドウを閉じる" name="Close All Windows"/>
			<menu_item_call label="スナップショットをディスクに保存する" name="Snapshot to Disk"/>
			<menu_item_call label="マウスルック" name="Mouselook"/>
			<menu_item_check label="ジョイスティック・フライカム" name="Joystick Flycam"/>
			<menu_item_call label="表示をリセット" name="Reset View"/>
			<menu_item_call label="最後の発言者を見る" name="Look at Last Chatter"/>
		</menu>
		<menu_item_call label="デバッグ設定を表示" name="Debug Settings"/>
		<menu_item_check label="開発メニューを表示" name="Debug Mode"/>
	</menu>
	<menu label="開発" name="Develop">
		<menu label="コンソール" name="Consoles">
			<menu_item_check label="テクスチャのコンソール" name="Texture Console"/>
			<menu_item_check label="デバッグコンソール" name="Debug Console"/>
			<menu_item_call label="通知コンソール" name="Notifications"/>
			<menu_item_check label="地域(リージョン)デバッグコンソール" name="Region Debug Console"/>
			<menu_item_check label="ファーストタイマー" name="Fast Timers"/>
			<menu_item_check label="メモリ" name="Memory"/>
			<menu_item_check label="シーンの統計" name="Scene Statistics"/>
			<menu_item_check label="シーンの読込モニター" name="Scene Loading Monitor"/>
			<menu_item_call label="テクスチャ取得デバッグコンソール" name="Texture Fetch Debug Console"/>
			<menu_item_call label="リージョン情報をデバッグコンソールへ" name="Region Info to Debug Console"/>
			<menu_item_call label="グループ情報をデバッグコンソールへ" name="Group Info to Debug Console"/>
			<menu_item_call label="性能情報をデバッグコンソールへ" name="Capabilities Info to Debug Console"/>
			<menu_item_check label="カメラ" name="Camera"/>
			<menu_item_check label="風" name="Wind"/>
			<menu_item_check label="バッジ" name="Badge"/>
		</menu>
		<menu label="情報を表示" name="Display Info">
			<menu_item_check label="時間を表示" name="Show Time"/>
			<menu_item_check label="アップロードコストを表示" name="Show Upload Cost"/>
			<menu_item_check label="描画情報を表示" name="Show Render Info"/>
			<menu_item_check label="アバターの描画情報を表示" name="Show Avatar Render Info"/>
			<menu_item_check label="テクスチャ情報を表示" name="Show Texture Info"/>
			<menu_item_check label="マトリックスを表示" name="Show Matrices"/>
			<menu_item_check label="カーソルを乗せた場所の色を表示" name="Show Color Under Cursor"/>
			<menu_item_check label="メモリを表示" name="Show Memory"/>
			<menu_item_check label="オブジェクトのアップデートを表示" name="Show Updates"/>
		</menu>
		<menu label="エラー実行" name="Force Errors">
			<menu_item_call label="ブレークポイント" name="Force Breakpoint"/>
			<menu_item_call label="LLErrorでクラッシュを発生させる" name="Force LLError And Crash"/>
			<menu_item_call label="バッドメモリアクセスを実行する" name="Force Bad Memory Access"/>
			<menu_item_call label="コルーチン内で不正なメモリアクセスを発生させる" name="Force Bad Memory Access in Coroutine"/>
			<menu_item_call label="無限ループ" name="Force Infinite Loop"/>
			<menu_item_call label="ドライバのクラッシュを発生させる" name="Force Driver Carsh"/>
			<menu_item_call label="ソフトウェア例外エラーの発生させる" name="Force Software Exception"/>
			<menu_item_call label="コルーチン内でクラッシュを発生させる" name="Force a Crash in a Coroutine"/>
			<menu_item_call label="スレッド内でクラッシュを発生させる" name="Force a Crash in a Thread"/>
			<menu_item_call label="ビュアの接続遮断を実行する" name="Force Disconnect Viewer"/>
			<menu_item_call label="メモリリークのシミュレート" name="Memory Leaking Simulation"/>
		</menu>
		<menu label="描画テスト" name="Render Tests">
			<menu_item_check label="カメラのオフセット" name="Camera Offset"/>
			<menu_item_check label="フレームレートをランダム化" name="Randomize Framerate"/>
			<menu_item_check label="周期的な遅いフレーム" name="Periodic Slow Frame"/>
			<menu_item_check label="フレームテスト" name="Frame Test"/>
			<menu_item_call label="フレームプロフィール" name="Frame Profile"/>
			<menu_item_call label="ベンチマーク" name="Benchmark"/>
		</menu>
		<menu label="メタデータの描画" name="Render Metadata">
			<menu_item_check label="バウンディングボックス" name="Bounding Boxes"/>
			<menu_item_check label="法線" name="Normals"/>
			<menu_item_check label="八分木" name="Octree"/>
			<menu_item_check label="シャドウ円錐" name="Shadow Frusta"/>
			<menu_item_check label="物理シェイプ" name="Physics Shapes"/>
			<menu_item_check label="オクルージョン" name="Occlusion"/>
			<menu_item_check label="バッチの描画" name="Render Batches"/>
			<menu_item_check label="タイプを更新" name="Update Type"/>
			<menu_item_check label="テクスチャのアニメ" name="Texture Anim"/>
			<menu_item_check label="テクスチャ優先度" name="Texture Priority"/>
			<menu_item_check label="テクスチャの範囲" name="Texture Area"/>
			<menu_item_check label="側面" name="Face Area"/>
			<menu_item_check label="LOD情報" name="LOD Info"/>
			<menu_item_check label="三角形の数" name="Triangle Count"/>
			<menu_item_check label="制作キュー" name="Build Queue"/>
			<menu_item_check label="光" name="Lights"/>
			<menu_item_check label="パーティクル" name="Particles"/>
			<menu_item_check label="骨組みの衝突判定" name="Collision Skeleton"/>
			<menu_item_check label="ジョイント" name="Joints"/>
			<menu_item_check label="レイキャスト" name="Raycast"/>
			<menu_item_check label="風のベクトル" name="Wind Vectors"/>
			<menu_item_check label="彫刻" name="Sculpt"/>
			<menu label="テクスチャの密度" name="Texture Density">
				<menu_item_check label="なし" name="None"/>
				<menu_item_check label="現在" name="Current"/>
				<menu_item_check label="望ましい" name="Desired"/>
				<menu_item_check label="フル" name="Full"/>
			</menu>
		</menu>
		<menu label="レンダリング" name="Rendering">
			<menu_item_check label="軸" name="Axes"/>
			<menu_item_check label="接線基底" name="Tangent Basis"/>
			<menu_item_call label="選択したテクスチャ情報基準" name="Selected Texture Info Basis"/>
			<menu_item_call label="選択したマテリアルの情報" name="Selected Material Info"/>
			<menu_item_check label="ワイヤーフレーム" name="Wireframe"/>
			<menu_item_check label="オブジェクト間のオクルージョン" name="Object-Object Occlusion"/>
			<menu_item_check label="高度な光源モデル" name="Advanced Lighting Model"/>
			<menu_item_check label="太陽 / 月 / プロジェクタからの影" name="Shadows from Sun/Moon/Projectors"/>
			<menu_item_check label="SSAOと影の平滑化" name="SSAO and Shadow Smoothing"/>
			<menu_item_check label="次回起動時にGLをデバッグ" name="Debug GL"/>
			<menu_item_check label="パイプラインをデバッグ" name="Debug Pipeline"/>
			<menu_item_check label="自動アルファマスク(遅延)" name="Automatic Alpha Masks (deferred)"/>
			<menu_item_check label="自動アルファマスク(遅延なし)" name="Automatic Alpha Masks (non-deferred)"/>
			<menu_item_check label="アニメーションテクスチャ" name="Animation Textures"/>
			<menu_item_check label="テクスチャを無効にする" name="Disable Textures"/>
			<menu_item_check label="アンビエントを無効にする" name="Disable Ambient"/>
			<menu_item_check label="日の光を無効にする" name="Disable Sunlight"/>
			<menu_item_check label="近くの光を無効にする" name="Disable Local Lights"/>
			<menu_item_check label="フル解像度テクスチャ" name="Rull Res Textures"/>
			<menu_item_check label="装着された光源を描画" name="Render Attached Lights"/>
			<menu_item_check label="装着されたパーティクルを描画" name="Render Attached Particles"/>
			<menu_item_check label="マウスオーバーで強調表示する" name="Hover Glow Objects"/>
			<menu_item_call label="キャッシュをすぐにクリア" name="Cache Clear"/>
		</menu>
		<menu label="ネットワーク" name="Network">
			<menu_item_check label="エージェントを一時停止する" name="AgentPause"/>
			<menu_item_call label="メッセージログを有効にする" name="Enable Message Log"/>
			<menu_item_call label="メッセージログを使用不可にする" name="Disable Message Log"/>
			<menu_item_check label="速度補間オブジェクト" name="Velocity Interpolate Objects"/>
			<menu_item_check label="挿入されたオブジェクトの位置のPing" name="Ping Interpolate Object Positions"/>
			<menu_item_call label="パケットをドロップ" name="Drop a Packet"/>
		</menu>
		<menu label="キャッシュ" name="Cache">
			<menu_item_call label="ディスクキャッシュをパージ" name="Purge Disk Cache"/>
		</menu>
		<menu_item_call label="スクリプト付きカメラをダンプ" name="Dump Scripted Camera"/>
		<menu label="レコーダー" name="Recorder">
			<menu_item_call label="イベントの記録開始" name="Start event recording"/>
			<menu_item_call label="イベントの記録停止" name="Stop event recording"/>
			<menu_item_call label="イベントの記録のプレイバック" name="Playback event recording"/>
			<menu_item_call label="再生開始" name="Start Playback"/>
			<menu_item_call label="再生停止" name="Stop Playback"/>
			<menu_item_check label="再生をループ" name="Loop Playback"/>
			<menu_item_call label="記録開始" name="Start Record"/>
			<menu_item_call label="記録停止" name="Stop Record"/>
		</menu>
		<menu label="ワールド" name="DevelopWorld">
			<menu_item_check label="シムの太陽の設定を無視する" name="Sim Sun Override"/>
			<menu_item_check label="固定された天気" name="Fixed Weather"/>
			<menu_item_call label="リージョンオブジェクトのキャッシュをダンプ" name="Dump Region Object Cache"/>
			<menu_item_check label="統計情報をファイルに記録" name="Stats Recorder File"/>
			<menu_item_check label="インタレストリスト360度モード" name="Interest List: 360 Mode"/>
			<menu_item_call label="インタレストリストをリセット" name="Reset Interest Lists"/>
		</menu>
		<menu name="UI">
			<menu_item_call label="メディアブラウザ" name="Media Browser"/>
			<menu_item_call label="SelectMgrをダンプ" name="Dump SelectMgr"/>
			<menu_item_call label="インベントリの出力" name="Dump Inventory"/>
			<menu_item_call label="タイマーをダンプ" name="Dump Timers"/>
			<menu_item_call label="フォーカスホールダーをダンプ" name="Dump Focus Holder"/>
			<menu_item_call label="選択したオブジェクト情報をプリント" name="Print Selected Object Info"/>
			<menu_item_call label="エージェント情報をプリント" name="Print Agent Info"/>
			<menu_item_check label="SelectMgrのデバッグ" name="Debug SelectMgr"/>
			<menu_item_check label="ダブルクリック" name="Debug Clicks"/>
			<menu_item_check label="デバッグ表示" name="Debug Views"/>
			<menu_item_check label="デバッグ名ツールチップ" name="Debug Name Tooltips"/>
			<menu_item_check label="マウスイベントのデバッグ" name="Debug Mouse Events"/>
			<menu_item_check label="デバッグキー" name="Debug Keys"/>
			<menu_item_check label="WindowProcのデバッグ" name="Debug WindowProc"/>
		</menu>
		<menu name="XUI">
			<menu_item_call label="色の設定を再読込" name="Reload Color Settings"/>
			<menu_item_call label="フォントテストを表示" name="Show Font Test"/>
			<menu_item_check label="XUI名を表示" name="Show XUI Names"/>
			<menu_item_call label="テストIMを送信" name="Send Test IMs"/>
			<menu_item_call label="名前キャッシュをフラッシュ" name="Flush Names Caches"/>
		</menu>
		<menu label="アバター" name="Character">
			<menu label="ベークドテクスチャを取得する" name="Grab Baked Texture">
				<menu_item_call label="瞳" name="Grab Iris"/>
				<menu_item_call label="頭" name="Grab Head"/>
				<menu_item_call label="上半身" name="Grab Upper Body"/>
				<menu_item_call label="下半身" name="Grab Lower Body"/>
				<menu_item_call label="スカート" name="Grab Skirt"/>
			</menu>
			<menu label="キャラクター・テスト" name="Character Tests">
				<menu_item_call label="容姿をXMLに保存する" name="Appearance To XML"/>
				<menu_item_call label="キャラクタジオメトリの切り替え" name="Toggle Character Geometry"/>
				<menu_item_call label="男性アバターのテスト" name="Test Male"/>
				<menu_item_call label="女性アバターのテスト" name="Test Female"/>
				<menu_item_check label="選択アバター許可" name="Allow Select Avatar"/>
			</menu>
			<menu label="アニメーションの速度" name="Animation Speed">
				<menu_item_call label="全てのアニメーションを10%速く" name="All Animations 10 Faster"/>
				<menu_item_call label="全てのアニメーションを10%遅く" name="All Animations 10 Slower"/>
				<menu_item_call label="全てのアニメーションの速度をリセット" name="Reset All Animation Speed"/>
				<menu_item_check label="アニメーションをスローモーション" name="Slow Motion Animations"/>
			</menu>
			<menu_item_call label="パラメータを強制的にデフォルトにする" name="Force Params to Default"/>
			<menu_item_check label="アニメーション情報" name="Animation Info"/>
			<menu_item_check label="見ているものを表示" name="Show Look At"/>
			<menu_item_check label="クリックした場所を表示" name="Show Point At"/>
			<menu_item_check label="結合部のアップデートのデバッグ" name="Debug Joint Updates"/>
			<menu_item_check label="LODを無効にする" name="Disable LOD"/>
			<menu_item_check label="キャラクターVisのデバッグ" name="Debug Character Vis"/>
			<menu_item_check label="スケルトンの衝突判定を表示" name="Show Collision Skeleton"/>
			<menu_item_check label="ボーンを表示" name="Show Bones"/>
			<menu_item_check label="エージェントの目標を表示する" name="Display Agent Target"/>
			<menu_item_check label="インポスターの範囲を表示" name="Show Impostor Extents"/>
			<menu_item_call label="装着物のダンプ" name="Dump Attachments"/>
			<menu_item_call label="アバターのテクスチャをデバッグ" name="Debug Avatar Textures"/>
			<menu_item_call label="ローカルテクスチャをダンプ" name="Dump Local Textures"/>
		</menu>
		<menu_item_check label="HTTPテスクチャ" name="HTTP Textures"/>
		<menu_item_call label="圧縮画像" name="Compress Images"/>
		<menu_item_call label="圧縮ファイルテスト" name="Compress File Test"/>
		<menu_item_call label="Visual Leak Detectorを有効にする" name="Enable Visual Leak Detector"/>
		<menu_item_check label="デバッグ用のミニダンプを出力する" name="Output Debug Minidump"/>
		<menu_item_check label="次回の起動時にコンソールウィンドウを表示する" name="Console Window"/>
		<menu label="ログレベルを設定" name="Set Logging Level">
			<menu_item_check name="Debug" label="デバッグ"/>
			<menu_item_check name="Info" label="情報"/>
			<menu_item_check name="Warning" label="警告"/>
			<menu_item_check name="Error" label="エラー"/>
			<menu_item_check name="None" label="なし"/>
		</menu>
		<menu_item_call label="管理者ステータスの呼び出し" name="Request Admin Options"/>
		<menu_item_call label="管理者ステータス解除" name="Leave Admin Options"/>
		<menu_item_check label="管理者メニューを表示" name="View Admin Options"/>
	</menu>
	<menu label="管理" name="Admin">
		<menu label="オブジェクト" name="AdminObject">
			<menu_item_call label="コピーを取る" name="Admin Take Copy"/>
			<menu_item_call label="自分を所有者にする" name="Force Owner To Me"/>
			<menu_item_call label="所有者権限の実行" name="Force Owner Permissive"/>
			<menu_item_call label="削除" name="Delete"/>
			<menu_item_call label="ロック" name="Lock"/>
			<menu_item_call label="アセットのIDを取得" name="Get Assets IDs"/>
		</menu>
		<menu label="区画" name="Parcel">
			<menu_item_call label="自分を所有者にする" name="Owner To Me"/>
			<menu_item_call label="Lindenのコンテンツに設定する" name="Set to Linden Content"/>
			<menu_item_call label="パブリックの土地を取得する" name="Claim Public Land"/>
		</menu>
		<menu label="地域(リージョン)" name="Region">
			<menu_item_call label="一時アセットデータのダンプ" name="Dump Temp Asset Data"/>
			<menu_item_call label="リージョンの状態を保存する" name="Save Region State"/>
		</menu>
		<menu_item_call label="ゴッド・ツール" name="God Tools"/>
	</menu>
	<menu label="管理者" name="Deprecated">
		<menu label="オブジェクトを取り付ける" name="Attach Object"/>
		<menu label="オブジェクトを取り外す" name="Detach Object"/>
		<menu label="服装を脱ぐ" name="Take Off Clothing">
			<menu_item_call label="シャツ" name="Shirt"/>
			<menu_item_call label="ズボン" name="Pants"/>
			<menu_item_call label="靴" name="Shoes"/>
			<menu_item_call label="靴下" name="Socks"/>
			<menu_item_call label="ジャケット" name="Jacket"/>
			<menu_item_call label="手袋" name="Gloves"/>
			<menu_item_call label="下着シャツ" name="Menu Undershirt"/>
			<menu_item_call label="下着パンツ" name="Menu Underpants"/>
			<menu_item_call label="スカート" name="Skirt"/>
			<menu_item_call label="アルファ" name="Alpha"/>
			<menu_item_call label="タトゥ" name="Tattoo"/>
			<menu_item_call label="ユニバーサル" name="Universal"/>
			<menu_item_call label="物理" name="Physics"/>
			<menu_item_call label="全ての服装" name="All Clothes"/>
		</menu>
		<menu label="ヘルプ" name="DeprecatedHelp">
			<menu_item_call label="リンデン公式ブログ" name="Official Linden Blog"/>
			<menu_item_call label="スクリプトポータル" name="Scripting Portal"/>
			<menu label="バグ報告" name="Bug Reporting">
				<menu_item_call label="パブリック問題トラッカー" name="Public Issue Tracker"/>
				<menu_item_call label="パブリック問題トラッカーヘルプ" name="Publc Issue Tracker Help"/>
				<menu_item_call label="バグ報告の基礎知識" name="Bug Reporing 101"/>
				<menu_item_call label="セキュリティ問題" name="Security Issues"/>
			</menu>
		</menu>
	</menu>
</menu_bar><|MERGE_RESOLUTION|>--- conflicted
+++ resolved
@@ -62,21 +62,10 @@
 		<menu_item_check label="会話..." name="Conversations"/>
 		<menu_item_check label="近隣チャット..." name="Nearby Chat"/>
 		<menu_item_check label="ボイスチャット" name="Speak"/>
-<<<<<<< HEAD
 		<menu_item_check name="Conversation Log..." label="会話ログ…"/>
 		<menu_item_separator/>
 		<menu_item_check label="ジェスチャー…" name="Gestures"/>
 		<menu_item_separator/>
-=======
-		<menu_item_check name="Conversation Log..." label="会話ログ..."/>
-		<menu label="ボイスモーフィング" name="VoiceMorphing">
-			<menu_item_check label="ボイスモーフィングなし" name="NoVoiceMorphing"/>
-			<menu_item_check label="プレビュー..." name="Preview"/>
-			<menu_item_call label="申し込む..." name="Subscribe"/>
-			<menu_item_call label="プレミアム会員特典..." name="PremiumPerk"/>
-		</menu>
-		<menu_item_check label="ジェスチャー..." name="Gestures"/>
->>>>>>> 03e4b223
 		<menu_item_check label="フレンド" name="My Friends"/>
 		<menu_item_check label="グループ" name="My Groups"/>
 		<menu_item_check label="近隣の人々" name="Active Speakers"/>
