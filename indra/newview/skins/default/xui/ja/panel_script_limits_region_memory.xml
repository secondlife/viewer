--- conflicted
+++ resolved
@@ -1,15 +1,8 @@
 <?xml version="1.0" encoding="utf-8" standalone="yes"?>
 <panel label="リージョンメモリ" name="script_limits_region_memory_panel">
 	<text name="script_memory">
-<<<<<<< HEAD
-        区画スクリプトメモリ
+区画スクリプトメモリ
     </text>
-=======
-		区画スクリプトの使用メモリ
-	</text>
-	<text name="parcels_listed"/>
-	<text name="memory_used"/>
->>>>>>> 0f252894
 	<text name="loading_text">
         読込中...
     </text>
