--- conflicted
+++ resolved
@@ -1,11 +1,6 @@
 <?xml version="1.0" encoding="utf-8" standalone="yes"?>
-<<<<<<< HEAD
 <panel label="もの" name="objects panel">
 	<panel name="sidepanel_inventory_panel">
-=======
-<panel label="モノ" name="objects panel">
-	<panel label="" name="sidepanel_inventory_panel">
->>>>>>> 0f252894
 		<layout_stack name="inventory_layout_stack">
 			<layout_panel name="inbox_layout_panel">
 				<panel name="marketplace_inbox">
@@ -17,15 +12,9 @@
 					</string>
 					<button label="受け取ったアイテム" name="inbox_btn"/>
 					<text name="inbox_fresh_new_count">
-<<<<<<< HEAD
-                        [NUM]個の新アイテム
+[NUM]個の新アイテム
                     </text>
 					<panel name="inbox_inventory_placeholder_panel" tool_tip="アイテムを使用するには、そのアイテムをインベントリにドラッグアンドドロップ">
-=======
-						新着[NUM]個
-					</text>
-					<panel name="inbox_inventory_placeholder_panel" tool_tip="アイテムを使用するには、そのアイテムをインベントリにドラッグ＆ドロップしてください。">
->>>>>>> 0f252894
 						<text name="inbox_inventory_placeholder">
                             マーケットプレイスから購入した商品はここに配達されます。
                         </text>
