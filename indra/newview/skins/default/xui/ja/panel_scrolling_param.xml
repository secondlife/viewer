<?xml version="1.0" encoding="utf-8" standalone="yes"?>
<panel name="LLScrollingPanelParam">
	<text name="min param text"/>
	<text name="max param text"/>
	<text name="Loading...">
        読込中...
    </text>
	<text name="Loading...2">
<<<<<<< HEAD
        読込中...
    </text>
=======
		読み込んでいます…
	</text>
	<view_border name="left_border"/>
	<view_border name="right_border"/>
	<button name="less"/>
	<button name="more"/>
	<slider label="[DESC]" name="param slider"/>
>>>>>>> 0f252894
</panel><|MERGE_RESOLUTION|>--- conflicted
+++ resolved
@@ -6,16 +6,6 @@
         読込中...
     </text>
 	<text name="Loading...2">
-<<<<<<< HEAD
-        読込中...
+読込中...
     </text>
-=======
-		読み込んでいます…
-	</text>
-	<view_border name="left_border"/>
-	<view_border name="right_border"/>
-	<button name="less"/>
-	<button name="more"/>
-	<slider label="[DESC]" name="param slider"/>
->>>>>>> 0f252894
 </panel>