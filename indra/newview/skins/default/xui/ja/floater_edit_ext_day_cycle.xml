<?xml version="1.0" encoding="utf-8" standalone="yes"?>
<floater name="env_edit_extdaycycle" title="デイサイクルを編集">
	<string name="title_new">
		新しいデイサイクルを作成
	</string>
	<string name="title_edit">
		デイサイクルを編集
	</string>
	<string name="hint_new">
		新しいデイサイクルに名前を付け希望の設定に調節して「保存」をクリックします。
	</string>
	<string name="hint_edit">
		自分で作成したデイサイクルを編集するには、希望の設定に調節して、「保存」をクリックします。
	</string>
<<<<<<< HEAD
=======
	<string name="time_label">
		（[HH]:[MM]）
	</string>
>>>>>>> d2e62f6e
	<string name="sky_track_label">
		空[ALT]
	</string>
	<string name="sky_label">
		空
	</string>
	<string name="water_label">
		水面
	</string>
	<string name="commit_parcel">
		区画に適用
	</string>
	<string name="commit_region">
		地域(リージョン)に適用
	</string>
	<layout_stack name="outer_stack">
		<layout_panel name="name_and_import">
			<text name="label">
                デイサイクル名:
            </text>
			<button label="インポート" name="btn_import" tool_tip="ディスクから過去の設定をインポートする。"/>
		</layout_panel>
		<layout_panel name="content">
			<layout_stack name="content_stack">
				<layout_panel name="timeline_track_selection">
					<panel name="timeline_layers">
						<button label="空4" name="sky4_track"/>
						<button label="空3" name="sky3_track"/>
						<button label="空2" name="sky2_track"/>
<<<<<<< HEAD
						<button label="地表レベル" name="sky1_track"/>
=======
						<button label="地面" name="sky1_track"/>
>>>>>>> d2e62f6e
						<button label="水面" name="water_track"/>
					</panel>
					<panel name="timeline">
						<text name="p0" value="0% [DSC]"/>
						<text name="p1" value="25% [DSC]"/>
						<text name="p4" value="100% [DSC]"/>
						<text name="current_time" value="[PRCNT]% [DSC]"/>
						<layout_stack name="track_options_ls">
							<layout_panel name="track_options_lp">
								<button label="トラックを以下から複製" name="copy_track"/>
								<button label="トラックを以下から読込" name="load_track"/>
								<button label="トラックを消去" name="clear_track"/>
							</layout_panel>
							<layout_panel name="track_progress_lp">
								<layout_stack name="progress_control">
									<layout_panel name="skip_back">
										<button name="skip_back_btn" tool_tip="後に移動"/>
									</layout_panel>
									<layout_panel name="skip_forward">
										<button name="skip_forward_btn" tool_tip="次にステップ"/>
									</layout_panel>
								</layout_stack>
							</layout_panel>
							<layout_panel name="frames_lp">
								<button label="[FRAME] を追加" name="add_frame"/>
								<button label="[FRAME] を読込" name="btn_load_frame"/>
								<button label="[FRAME]を削除" name="delete_frame"/>
							</layout_panel>
						</layout_stack>
					</panel>
				</layout_panel>
				<layout_panel name="frame_edit_controls">
					<text name="icn_lock_edit">
                        上部のタイムラインからキーフレームを選択し、設定を編集します。
                    </text>
				</layout_panel>
				<layout_panel name="frame_settings_water">
					<tab_container name="water_tabs">
						<panel filename="panel_settings_water.xml" label="水面" name="water_panel"/>
					</tab_container>
				</layout_panel>
				<layout_panel name="frame_settings_sky">
					<tab_container name="sky_tabs">
						<panel filename="panel_settings_sky_atmos.xml" label="大気 &amp; 光源" name="atmosphere_panel"/>
						<panel filename="panel_settings_sky_clouds.xml" label="雲" name="clouds_panel"/>
						<panel filename="panel_settings_sky_sunmoon.xml" label="太陽 &amp; 月" name="moon_panel"/>
					</tab_container>
				</layout_panel>
			</layout_stack>
		</layout_panel>
		<layout_panel name="buttons">
			<button label="保存" name="save_btn"/>
			<button label="キャンセル" name="cancel_btn"/>
		</layout_panel>
	</layout_stack>
</floater><|MERGE_RESOLUTION|>--- conflicted
+++ resolved
@@ -12,12 +12,6 @@
 	<string name="hint_edit">
 		自分で作成したデイサイクルを編集するには、希望の設定に調節して、「保存」をクリックします。
 	</string>
-<<<<<<< HEAD
-=======
-	<string name="time_label">
-		（[HH]:[MM]）
-	</string>
->>>>>>> d2e62f6e
 	<string name="sky_track_label">
 		空[ALT]
 	</string>
@@ -47,11 +41,7 @@
 						<button label="空4" name="sky4_track"/>
 						<button label="空3" name="sky3_track"/>
 						<button label="空2" name="sky2_track"/>
-<<<<<<< HEAD
-						<button label="地表レベル" name="sky1_track"/>
-=======
-						<button label="地面" name="sky1_track"/>
->>>>>>> d2e62f6e
+<button label="地表レベル" name="sky1_track"/>
 						<button label="水面" name="water_track"/>
 					</panel>
 					<panel name="timeline">
