<?xml version="1.0" encoding="utf-8" standalone="yes"?>
<menu name="menu_inventory_add">
	<menu label="アップロード" name="upload">
<<<<<<< HEAD
		<menu_item_call label="画像 (L$[COST])..." name="Upload Image"/>
		<menu_item_call label="サウンド(L$[COST])..." name="Upload Sound"/>
		<menu_item_call label="アニメーション(L$[COST])..." name="Upload Animation"/>
		<menu_item_call label="モデル..." name="Upload Model"/>
		<menu_item_call label="一括 (ファイルにつきL$[COST])..." name="Bulk Upload"/>
	</menu>
	<menu_item_call label="新規フォルダ" name="New Folder"/>
	<menu_item_call label="新規スクリプト" name="New Script"/>
	<menu_item_call label="新規ノートカード" name="New Note"/>
	<menu_item_call label="新規ジェスチャー" name="New Gesture"/>
=======
		<menu_item_call label="画像 （L$ [COST]）…" name="Upload Image"/>
		<menu_item_call label="サウンド （L$ [COST]）…" name="Upload Sound"/>
		<menu_item_call label="アニメーション （L$ [COST]）…" name="Upload Animation"/>
		<menu_item_call label="モデル…" name="Upload Model"/>
		<menu_item_call label="マテリアル…" name="Upload Material"/>
		<menu_item_call label="一括…" name="Bulk Upload"/>
	</menu>
	<menu_item_call label="新しいフォルダ" name="New Folder"/>
	<menu_item_call label="新しいスクリプト" name="New Script"/>
	<menu_item_call label="新しいノートカード" name="New Note"/>
	<menu_item_call label="新しいジェスチャー" name="New Gesture"/>
	<menu_item_call label="新しいマテリアル" name="New Material"/>
>>>>>>> 0f252894
	<menu label="新しい服装" name="New Clothes">
		<menu_item_call label="新しいシャツ" name="New Shirt"/>
		<menu_item_call label="新しいズボン" name="New Pants"/>
		<menu_item_call label="新しい靴" name="New Shoes"/>
		<menu_item_call label="新しい靴下" name="New Socks"/>
		<menu_item_call label="新しいジャケット" name="New Jacket"/>
		<menu_item_call label="新しいスカート" name="New Skirt"/>
		<menu_item_call label="新しい手袋" name="New Gloves"/>
		<menu_item_call label="新しい下着シャツ" name="New Undershirt"/>
		<menu_item_call label="新しい下着パンツ" name="New Underpants"/>
		<menu_item_call label="新規アルファ" name="New Alpha"/>
		<menu_item_call label="新しいタトゥ" name="New Tattoo"/>
		<menu_item_call label="新しいユニバーサル" name="New Universal"/>
		<menu_item_call label="新規の物理" name="New Physics"/>
	</menu>
	<menu label="新しい身体部位" name="New Body Parts">
		<menu_item_call label="新しいシェイプ(体型)" name="New Shape"/>
		<menu_item_call label="新しいスキン" name="New Skin"/>
		<menu_item_call label="新しい髪" name="New Hair"/>
		<menu_item_call label="新しい眼" name="New Eyes"/>
	</menu>
<<<<<<< HEAD
	<menu label="新しい初期設定" name="New Settings">
=======
	<menu label="新しい自然環境の設定" name="New Settings">
>>>>>>> 0f252894
		<menu_item_call label="新しい空" name="New Sky"/>
		<menu_item_call label="新しい水面" name="New Water"/>
		<menu_item_call label="新規デイサイクル" name="New Day Cycle"/>
	</menu>
<<<<<<< HEAD
	<menu_item_call label="ショップ..." name="Shop"/>
=======
	<menu_item_separator/>
	<menu_item_call label="ショップ…" name="Shop"/>
>>>>>>> 0f252894
</menu><|MERGE_RESOLUTION|>--- conflicted
+++ resolved
@@ -1,19 +1,7 @@
 <?xml version="1.0" encoding="utf-8" standalone="yes"?>
 <menu name="menu_inventory_add">
 	<menu label="アップロード" name="upload">
-<<<<<<< HEAD
-		<menu_item_call label="画像 (L$[COST])..." name="Upload Image"/>
-		<menu_item_call label="サウンド(L$[COST])..." name="Upload Sound"/>
-		<menu_item_call label="アニメーション(L$[COST])..." name="Upload Animation"/>
-		<menu_item_call label="モデル..." name="Upload Model"/>
-		<menu_item_call label="一括 (ファイルにつきL$[COST])..." name="Bulk Upload"/>
-	</menu>
-	<menu_item_call label="新規フォルダ" name="New Folder"/>
-	<menu_item_call label="新規スクリプト" name="New Script"/>
-	<menu_item_call label="新規ノートカード" name="New Note"/>
-	<menu_item_call label="新規ジェスチャー" name="New Gesture"/>
-=======
-		<menu_item_call label="画像 （L$ [COST]）…" name="Upload Image"/>
+<menu_item_call label="画像 （L$ [COST]）…" name="Upload Image"/>
 		<menu_item_call label="サウンド （L$ [COST]）…" name="Upload Sound"/>
 		<menu_item_call label="アニメーション （L$ [COST]）…" name="Upload Animation"/>
 		<menu_item_call label="モデル…" name="Upload Model"/>
@@ -25,7 +13,6 @@
 	<menu_item_call label="新しいノートカード" name="New Note"/>
 	<menu_item_call label="新しいジェスチャー" name="New Gesture"/>
 	<menu_item_call label="新しいマテリアル" name="New Material"/>
->>>>>>> 0f252894
 	<menu label="新しい服装" name="New Clothes">
 		<menu_item_call label="新しいシャツ" name="New Shirt"/>
 		<menu_item_call label="新しいズボン" name="New Pants"/>
@@ -47,19 +34,10 @@
 		<menu_item_call label="新しい髪" name="New Hair"/>
 		<menu_item_call label="新しい眼" name="New Eyes"/>
 	</menu>
-<<<<<<< HEAD
-	<menu label="新しい初期設定" name="New Settings">
-=======
-	<menu label="新しい自然環境の設定" name="New Settings">
->>>>>>> 0f252894
+<menu label="新しい自然環境の設定" name="New Settings">
 		<menu_item_call label="新しい空" name="New Sky"/>
 		<menu_item_call label="新しい水面" name="New Water"/>
 		<menu_item_call label="新規デイサイクル" name="New Day Cycle"/>
 	</menu>
-<<<<<<< HEAD
-	<menu_item_call label="ショップ..." name="Shop"/>
-=======
-	<menu_item_separator/>
-	<menu_item_call label="ショップ…" name="Shop"/>
->>>>>>> 0f252894
+<menu_item_call label="ショップ..." name="Shop"/>
 </menu>