--- conflicted
+++ resolved
@@ -7,16 +7,7 @@
 	<string name="allocated" value="割り当て済"/>
 	<string name="title_place" value="場所のプロフィール"/>
 	<string name="title_teleport_history" value="テレポート履歴"/>
-<<<<<<< HEAD
-	<string name="not_available" value="(該当なし)"/>
-	<string name="unknown" value="(不明)"/>
-	<string name="public" value="(公開)"/>
-	<string name="none_text" value="(なし)"/>
-	<string name="sale_pending_text" value="(販売処理中)"/>
-	<string name="group_owned_text" value="(グループ所有)"/>
-	<string name="all_residents_text" value="全ての住人"/>
-=======
-	<string name="not_available" value="（該当なし）"/>
+<string name="not_available" value="（該当なし）"/>
 	<string name="unknown" value="（不明）"/>
 	<string name="public" value="（公開）"/>
 	<string name="none_text" value="（なし）"/>
@@ -25,7 +16,6 @@
 	<string name="price_text" value="L$"/>
 	<string name="area_text" value="㎡"/>
 	<string name="all_residents_text" value="すべての住人"/>
->>>>>>> 0f252894
 	<string name="group_text" value="グループ"/>
 	<string name="can_resell">
 		このリージョンで購入した土地は、再販できます。
@@ -49,39 +39,23 @@
 		この場所の情報はアクセス制限のためご利用いただけません。許可については区画所有者にお問い合わせください。
 	</string>
 	<string name="acquired_date">
-<<<<<<< HEAD
-		[year,datetime,local]年[mth,datetime,local]月[day,datetime,local]日([wkday,datetime,local]) [hour,datetime,local]:[min,datetime,local]:[second,datetime,local]
-=======
-		[year,datetime,local]年[mth,datetime,local]月[day,datetime,local]日（[wkday,datetime,local]）　[hour,datetime,local]：[min,datetime,local]：[second,datetime,local]
->>>>>>> 0f252894
+[year,datetime,local]年[mth,datetime,local]月[day,datetime,local]日([wkday,datetime,local]) [hour,datetime,local]:[min,datetime,local]:[second,datetime,local]
 	</string>
 	<button name="back_btn" tool_tip="戻る"/>
 	<text name="title" value="場所のプロフィール"/>
 	<scroll_container name="place_scroll">
 		<panel name="scrolling_panel">
-<<<<<<< HEAD
-			<text name="parcel_title" value="SampleParcel, Name Long (145, 228, 26)"/>
+<text name="parcel_title" value="SampleParcel, Name Long (145, 228, 26)"/>
 			<text name="region_title">
                 地域(リージョン): [REGIONAMEPOS]
             </text>
 			<text name="owner_label" value="所有者:"/>
 			<expandable_text name="description" value="Du waltz die spritz"/>
-=======
-			<text name="region_title">
-				リージョン：[REGIONAMEPOS]
-			</text>
-			<text name="parcel_title" value="不明"/>
-			<expandable_text name="description" value="不明"/>
-			<text name="owner_label" value="所有者："/>
-			<text name="parcel_owner" value="不明"/>
-			<icon name="maturity_icon"/>
->>>>>>> 0f252894
 			<text name="maturity_value" value="不明"/>
 			<accordion name="advanced_info_accordion">
 				<accordion_tab name="parcel_characteristics_tab" title="区画">
 					<panel name="parcel_characteristics_panel">
-<<<<<<< HEAD
-						<text name="rating_label" value="レーティング:"/>
+<text name="rating_label" value="レーティング:"/>
 						<text name="rating_value" value="不明"/>
 						<text name="voice_label" value="ボイス:"/>
 						<text name="voice_value" value="オン"/>
@@ -96,37 +70,11 @@
 						<text name="damage_label" value="ダメージ:"/>
 						<text name="damage_value" value="オフ"/>
 						<text name="see_avatars_label" value="アバターを表示:"/>
-=======
-						<icon name="rating_icon"/>
-						<text name="rating_label" value="レーティング："/>
-						<text name="rating_value" value="不明"/>
-						<icon name="voice_icon"/>
-						<text name="voice_label" value="ボイス："/>
-						<text name="voice_value" value="オン"/>
-						<icon name="fly_icon"/>
-						<text name="fly_label" value="飛行："/>
-						<text name="fly_value" value="オン"/>
-						<icon name="push_icon"/>
-						<text name="push_label" value="プッシュ："/>
-						<text name="push_value" value="オフ"/>
-						<icon name="build_icon"/>
-						<text name="build_label" value="ビルド："/>
-						<text name="build_value" value="オン"/>
-						<icon name="scripts_icon"/>
-						<text name="scripts_label" value="スクリプト実行："/>
-						<text name="scripts_value" value="オン"/>
-						<icon name="damage_icon"/>
-						<text name="damage_label" value="ダメージ："/>
-						<text name="damage_value" value="オフ"/>
-						<icon name="see_avatars_icon"/>
-						<text name="see_avatars_label" value="アバターの表示："/>
->>>>>>> 0f252894
 						<text name="see_avatars_value" value="オフ"/>
 						<button label="土地情報" name="about_land_btn"/>
 					</panel>
 				</accordion_tab>
-<<<<<<< HEAD
-				<accordion_tab name="region_information_tab" title="地域(リージョン)">
+<accordion_tab name="region_information_tab" title="地域(リージョン)">
 					<panel name="region_information_panel">
 						<text name="region_name_label" value="地域(リージョン):"/>
 						<text name="region_type_label" value="種類:"/>
@@ -144,53 +92,11 @@
 						<text name="estate_owner_label" value="所有者:"/>
 						<text name="estate_owner" value="長い所有者の名前をテスト"/>
 						<text name="covenant_label" value="約款:"/>
-=======
-				<accordion_tab name="region_information_tab" title="リージョン">
-					<panel name="region_information_panel">
-						<text name="region_name_label" value="リージョン名："/>
-						<text name="region_name" value="ムースランド"/>
-						<text name="region_type_label" value="種類："/>
-						<text name="region_type" value="ムース"/>
-						<text name="region_rating_label" value="レーティング："/>
-						<icon name="region_rating_icon"/>
-						<text name="region_rating" value="Adult"/>
-						<text name="region_owner_label" value="所有者："/>
-						<text name="region_owner" value="ムース・ヴァン・ムース エクストラ・ロング・ネーム・ムース"/>
-						<text name="region_group_label" value="グループ："/>
-						<text name="region_group">
-							ムースヴィル・サウンドヴィル・ムースのマイティ・ムース
-						</text>
-						<button label="リージョン／不動産" name="region_info_btn"/>
-					</panel>
-				</accordion_tab>
-				<accordion_tab name="estate_information_tab" title="不動産">
-					<panel name="estate_information_panel">
-						<text name="estate_name_label" value="不動産名："/>
-						<text name="estate_name"/>
-						<text name="estate_rating_label" value="レーティング："/>
-						<icon name="estate_rating_icon"/>
-						<text name="estate_rating"/>
-						<text name="estate_owner_label" value="所有者："/>
-						<text name="estate_owner" value="長い所有者の名前をテスト"/>
-						<text name="covenant_label" value="約款："/>
-						<text_editor name="covenant"/>
->>>>>>> 0f252894
 					</panel>
 				</accordion_tab>
 				<accordion_tab name="sales_tab" title="販売中">
 					<panel name="sales_panel">
-<<<<<<< HEAD
-						<text name="sales_price_label" value="価格:"/>
-						<text name="area_label" value="面積:"/>
-						<text name="traffic_label" value="トラフィック:"/>
-						<text name="primitives_label" value="プリム:"/>
-						<text name="parcel_scripts_label" value="スクリプト:"/>
-						<text name="terraform_limits_label" value="地形編集制限:"/>
-						<text name="subdivide_label" value="分割 / 統合許可:"/>
-						<text name="resale_label" value="再版許可:"/>
-						<text name="sale_to_label" value="販売先:"/>
-=======
-						<text name="sales_price_label" value="価格："/>
+<text name="sales_price_label" value="価格："/>
 						<text name="sales_price"/>
 						<text name="area_label" value="面積："/>
 						<text name="area"/>
@@ -208,7 +114,6 @@
 						<text_editor name="resale"/>
 						<text name="sale_to_label" value="販売先："/>
 						<text name="sale_to"/>
->>>>>>> 0f252894
 					</panel>
 				</accordion_tab>
 			</accordion>
