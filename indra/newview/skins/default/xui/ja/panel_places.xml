<?xml version="1.0" encoding="utf-8" standalone="yes"?>
<panel label="場所" name="places panel">
	<string name="landmarks_tab_title" value="ランドマーク"/>
	<string name="teleport_history_tab_title" value="訪問した場所"/>
	<string name="favorites_tab_title" value="お気に入り"/>
	<string name="tooltip_trash_items" value="選択したランドマークかフォルダを削除"/>
	<string name="tooltip_trash_history" value="訪問した場所一覧を削除"/>
	<layout_stack name="places_layout_panel">
		<layout_panel name="main_panel">
			<layout_stack name="top_menu_panel">
				<layout_panel name="filter_panel">
					<filter_editor label="場所をフィルタ" name="Filter"/>
				</layout_panel>
				<layout_panel name="options_gear_btn_panel">
					<menu_button tool_tip="オプションを表示します。" name="options_gear_btn"/>
				</layout_panel>
				<layout_panel name="options_sort_btn_panel">
					<menu_button tool_tip="並べ替えオプションを表示します。" name="sorting_menu_btn"/>
				</layout_panel>
				<layout_panel name="add_btn_panel">
					<menu_button name="add_menu_btn" tool_tip="新しいランドマークかフォルダを追加します。"/>
				</layout_panel>
			</layout_stack>
		</layout_panel>
		<layout_panel name="button_layout_panel">
			<panel name="button_panel">
				<layout_stack name="bottom_bar_ls0">
					<layout_panel name="lp1">
						<layout_stack name="bottom_bar_ls1">
							<layout_panel name="teleport_btn_lp">
<<<<<<< HEAD
								<button label="テレポート" name="teleport_btn" tool_tip="該当するエリアにテレポート"/>
=======
								<button label="テレポート" name="teleport_btn" tool_tip="該当するエリアにテレポートします。"/>
>>>>>>> 0f252894
							</layout_panel>
							<layout_panel name="chat_btn_lp">
								<button label="マップ" name="map_btn" tool_tip="ワールドマップに該当するエリアを表示します。"/>
							</layout_panel>
						</layout_stack>
					</layout_panel>
					<layout_panel name="lp_options">
						<menu_button name="overflow_btn" tool_tip="追加オプションを表示します。"/>
					</layout_panel>
					<layout_panel name="lp2">
						<layout_stack name="bottom_bar_close_ls3">
							<layout_panel name="close_btn_lp">
								<button label="閉じる" name="close_btn"/>
							</layout_panel>
						</layout_stack>
					</layout_panel>
				</layout_stack>
				<layout_stack name="bottom_bar_ls2">
					<layout_panel name="save_btn_lp">
						<button label="保存" name="save_btn"/>
					</layout_panel>
					<layout_panel name="cancel_btn_lp">
						<button label="キャンセル" name="cancel_btn"/>
					</layout_panel>
				</layout_stack>
			</panel>
		</layout_panel>
	</layout_stack>
</panel><|MERGE_RESOLUTION|>--- conflicted
+++ resolved
@@ -28,11 +28,7 @@
 					<layout_panel name="lp1">
 						<layout_stack name="bottom_bar_ls1">
 							<layout_panel name="teleport_btn_lp">
-<<<<<<< HEAD
-								<button label="テレポート" name="teleport_btn" tool_tip="該当するエリアにテレポート"/>
-=======
-								<button label="テレポート" name="teleport_btn" tool_tip="該当するエリアにテレポートします。"/>
->>>>>>> 0f252894
+<button label="テレポート" name="teleport_btn" tool_tip="該当するエリアにテレポートします。"/>
 							</layout_panel>
 							<layout_panel name="chat_btn_lp">
 								<button label="マップ" name="map_btn" tool_tip="ワールドマップに該当するエリアを表示します。"/>
