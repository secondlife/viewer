<?xml version="1.0" encoding="utf-8" standalone="yes"?>
<teleport_messages>
	<message_set name="errors">
		<message name="invalid_tport">
			テレポート処理中に問題が発生しました。ログインし直す必要があるかもしれません。
			このメッセージが何度も出る場合は [SUPPORT_SITE] をご確認ください。
		</message>
		<message name="invalid_region_handoff">
			リージョン横断の処理中に問題が発生しました。地域(リージョン)を越える前に、再度ログインする必要がある場合があります。
			このメッセージが何度も出る場合は、[SUPPORT_SITE]をご確認ください。
		</message>
		<message name="blocked_tport">
			申し訳ございませんが、テレポートは現在ブロックされています。しばらくしてから、もう一度やりなおしてください。
			やり直してもテレポートできない場合は、いったんログアウトし、再度ログインして問題を解決してください。
		</message>
		<message name="nolandmark_tport">
			残念ながら、システムはランドマークの目的地を探せませんでした。
		</message>
		<message name="timeout_tport">
			申し訳ございませんが、システムはテレポートの接続を完了できませんでした。しばらくしてから、もう一度やりなおしてください。
		</message>
		<message name="NoHelpIslandTP">
			ウェルカムアイランドにテレポートで戻ることはできません。
			「Welcome Island Public」に行き再度チュートリアルを行ってください。
		</message>
		<message name="noaccess_tport">
			残念ながら、そのテレポート目的地へのアクセス権がありません。
		</message>
		<message name="missing_attach_tport">
			添付物はまだ届いていません。テレポートをする前にあと数秒間お待ちいただくか、いったんログアウトし、再度ログインしてください。
		</message>
		<message name="too_many_uploads_tport">
			この地域(リージョン)のアセットのキューが現在混み合っているため、要求されたテレポートを処理することが難しい状況です。
			数分後にやり直すか、混雑していない他のリージョンをお試しください。
		</message>
		<message name="expired_tport">
			申し訳ございませんが、システムは要求されたテレポートを完了できませんでした。お手数ですが、数分程度時間をおいてからやり直してください。
		</message>
		<message name="expired_region_handoff">
			申し訳ございませんが、システムは地域間の移動を時間どおりに完了できませんでした。
			お手数ですが、数分程度時間をおいてからやり直してください。
		</message>
		<message name="preexisting_tport">
			申し訳ございません。システムはテレポートを始めることができません。数分後にもう一度やり直してください。
		</message>
		<message name="no_host">
			テレポートの目的地を見つけられません。目的地が一時的に利用できない状態か既に消滅している可能性があります。お手数ですが、数分程度時間をおいてからやり直してください。
		</message>
		<message name="no_inventory_host">
			インベントリシステムは現在利用できません。
		</message>
		<message name="MustGetAgeRegion">
<<<<<<< HEAD
			この地域(リージョン)に入るには18才以上である必要があります。
=======
			このリージョン（地域）に入るには、18歳以上である必要があります。
>>>>>>> d2e62f6e
		</message>
		<message name="RegionTPSpecialUsageBlocked">
			リージョンに入ることができません。
			「[REGION_NAME]」はスキルゲーミングリージョンであり、あなたはこのリージョンに入るための特定の基準を満たす必要があります。
			詳しくは、[http://wiki.secondlife.com/wiki/Linden_Lab_Official:Skill_Gaming_in_Second_Life スキルゲーミングのよくある質問]を参照してください。
		</message>
	</message_set>
	<message_set name="progress">
		<message name="sending_dest">
			目的地に送信しています。
		</message>
		<message name="redirecting">
			別の目的地にリダイレクトしています。
		</message>
		<message name="relaying">
			目的地に中継しています。
		</message>
		<message name="sending_home">
			ホーム位置のリクエストを送信しています。
		</message>
		<message name="sending_landmark">
			ランドマーク位置のリクエストを送信しています。
		</message>
		<message name="completing">
			テレポートを完了します。
		</message>
		<message name="completed_from">
			[T_SLURL] からのテレポートが完了しました。
		</message>
		<message name="resolving">
			目的地を解決しています。
		</message>
		<message name="contacting">
			新しい地域にコンタクトしています。
		</message>
		<message name="arriving">
			到着中...
		</message>
		<message name="requesting">
			テレポートをリクエスト中...
		</message>
		<message name="pending">
			テレポートを保留中...
		</message>
	</message_set>
</teleport_messages><|MERGE_RESOLUTION|>--- conflicted
+++ resolved
@@ -50,11 +50,7 @@
 			インベントリシステムは現在利用できません。
 		</message>
 		<message name="MustGetAgeRegion">
-<<<<<<< HEAD
-			この地域(リージョン)に入るには18才以上である必要があります。
-=======
-			このリージョン（地域）に入るには、18歳以上である必要があります。
->>>>>>> d2e62f6e
+この地域(リージョン)に入るには18才以上である必要があります。
 		</message>
 		<message name="RegionTPSpecialUsageBlocked">
 			リージョンに入ることができません。
