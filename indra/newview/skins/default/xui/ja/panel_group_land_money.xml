<?xml version="1.0" encoding="utf-8" standalone="yes"?>
<panel label="土地 &amp; L$" name="land_money_tab">
	<panel.string name="help_text">
		「土地の総利用面積」が「総貢献面積」以下、または同じになるまで警告が表示されます。
	</panel.string>
	<panel.string name="cant_view_group_land_text">
		グループ所有地を確認する権限がありません。
	</panel.string>
	<panel.string name="epmty_view_group_land_text">
		なし
	</panel.string>
	<panel.string name="cant_view_group_accounting_text">
		グループの会計情報を確認する権限がありません。
	</panel.string>
	<panel.string name="loading_txt">
		読込中...
	</panel.string>
	<panel.string name="land_contrib_error">
		土地の貢献を設定できません。
	</panel.string>
	<panel name="layout_panel_landmoney">
		<scroll_list name="group_parcel_list">
			<scroll_list.columns label="区画" name="name"/>
<<<<<<< HEAD
			<scroll_list.columns label="地域(リージョン)" name="location"/>
=======
			<scroll_list.columns label="リージョン" name="location"/>
>>>>>>> 0f252894
			<scroll_list.columns label="種別" name="type"/>
			<scroll_list.columns label="エリア" name="area"/>
			<scroll_list.columns label="非表示" name="hidden"/>
		</scroll_list>
		<text name="total_contributed_land_label">
<<<<<<< HEAD
            総貢献額:
        </text>
		<text name="total_contributed_land_value">
            [AREA]m²
        </text>
		<button label="マップ" name="map_button"/>
		<text name="total_land_in_use_label">
            土地の総利用量:
        </text>
		<text name="total_land_in_use_value">
            [AREA]m²
        </text>
		<text name="land_available_label">
            利用可能な土地:
        </text>
=======
			総貢献面積：
		</text>
		<text name="total_contributed_land_value">
			[AREA]㎡
		</text>
		<button label="マップ" label_selected="マップ" name="map_button"/>
		<text name="total_land_in_use_label">
			土地の総利用面積：
		</text>
		<text name="total_land_in_use_value">
			[AREA]㎡
		</text>
		<text name="land_available_label">
			利用可能な土地面積：
		</text>
>>>>>>> 0f252894
		<text name="land_available_value">
            [AREA]m²
        </text>
		<text name="your_contribution_label">
<<<<<<< HEAD
            あなたの貢献:
        </text>
		<text name="your_contribution_max_value">
            (最大[AMOUNT])
        </text>
=======
			あなたの貢献面積：
		</text>
		<line_editor name="your_contribution_line_editor"/>
		<text name="your_contribution_units">
			㎡
		</text>
		<text name="your_contribution_max_value">
			（最大[AMOUNT]㎡）
		</text>
>>>>>>> 0f252894
		<text name="group_over_limit_text">
            使用中の土地をサポートするには、より多くの土地クレジットが必要です。
        </text>
		<text name="group_money_heading">
            グループのL$
        </text>
	</panel>
	<tab_container name="group_money_tab_container">
		<panel label="計画中" name="group_money_planning_tab">
			<text_editor name="group_money_planning_text">
                読込中...
            </text_editor>
		</panel>
		<panel label="詳細情報" name="group_money_details_tab">
			<text_editor name="group_money_details_text">
<<<<<<< HEAD
                読込中...
            </text_editor>
=======
				読み込んでいます…
			</text_editor>
>>>>>>> 0f252894
			<button name="earlier_details_button" tool_tip="前の週"/>
			<button name="later_details_button" tool_tip="次の週"/>
		</panel>
		<panel label="販売中" name="group_money_sales_tab">
			<text_editor name="group_money_sales_text">
<<<<<<< HEAD
                読込中...
            </text_editor>
=======
				読み込んでいます…
			</text_editor>
>>>>>>> 0f252894
			<button name="earlier_sales_button" tool_tip="前の週"/>
			<button name="later_sales_button" tool_tip="次の週"/>
		</panel>
	</tab_container>
</panel><|MERGE_RESOLUTION|>--- conflicted
+++ resolved
@@ -21,34 +21,13 @@
 	<panel name="layout_panel_landmoney">
 		<scroll_list name="group_parcel_list">
 			<scroll_list.columns label="区画" name="name"/>
-<<<<<<< HEAD
-			<scroll_list.columns label="地域(リージョン)" name="location"/>
-=======
-			<scroll_list.columns label="リージョン" name="location"/>
->>>>>>> 0f252894
+<scroll_list.columns label="リージョン" name="location"/>
 			<scroll_list.columns label="種別" name="type"/>
 			<scroll_list.columns label="エリア" name="area"/>
 			<scroll_list.columns label="非表示" name="hidden"/>
 		</scroll_list>
 		<text name="total_contributed_land_label">
-<<<<<<< HEAD
-            総貢献額:
-        </text>
-		<text name="total_contributed_land_value">
-            [AREA]m²
-        </text>
-		<button label="マップ" name="map_button"/>
-		<text name="total_land_in_use_label">
-            土地の総利用量:
-        </text>
-		<text name="total_land_in_use_value">
-            [AREA]m²
-        </text>
-		<text name="land_available_label">
-            利用可能な土地:
-        </text>
-=======
-			総貢献面積：
+総貢献面積：
 		</text>
 		<text name="total_contributed_land_value">
 			[AREA]㎡
@@ -63,28 +42,15 @@
 		<text name="land_available_label">
 			利用可能な土地面積：
 		</text>
->>>>>>> 0f252894
 		<text name="land_available_value">
             [AREA]m²
         </text>
 		<text name="your_contribution_label">
-<<<<<<< HEAD
-            あなたの貢献:
+あなたの貢献:
         </text>
 		<text name="your_contribution_max_value">
             (最大[AMOUNT])
         </text>
-=======
-			あなたの貢献面積：
-		</text>
-		<line_editor name="your_contribution_line_editor"/>
-		<text name="your_contribution_units">
-			㎡
-		</text>
-		<text name="your_contribution_max_value">
-			（最大[AMOUNT]㎡）
-		</text>
->>>>>>> 0f252894
 		<text name="group_over_limit_text">
             使用中の土地をサポートするには、より多くの土地クレジットが必要です。
         </text>
@@ -100,25 +66,15 @@
 		</panel>
 		<panel label="詳細情報" name="group_money_details_tab">
 			<text_editor name="group_money_details_text">
-<<<<<<< HEAD
-                読込中...
-            </text_editor>
-=======
-				読み込んでいます…
+読み込んでいます…
 			</text_editor>
->>>>>>> 0f252894
 			<button name="earlier_details_button" tool_tip="前の週"/>
 			<button name="later_details_button" tool_tip="次の週"/>
 		</panel>
 		<panel label="販売中" name="group_money_sales_tab">
 			<text_editor name="group_money_sales_text">
-<<<<<<< HEAD
-                読込中...
-            </text_editor>
-=======
-				読み込んでいます…
+読み込んでいます…
 			</text_editor>
->>>>>>> 0f252894
 			<button name="earlier_sales_button" tool_tip="前の週"/>
 			<button name="later_sales_button" tool_tip="次の週"/>
 		</panel>
