--- conflicted
+++ resolved
@@ -1,17 +1,10 @@
 <?xml version="1.0" encoding="utf-8" standalone="yes"?>
 <panel label="メンバーと役割" name="roles_tab">
 	<panel.string name="default_needs_apply_text">
-<<<<<<< HEAD
-		保存していない変更があります
+保存していない変更があります
 	</panel.string>
 	<panel.string name="want_apply_text">
 		変更を保存しますか?
-=======
-		保存されていない変更があります。
-	</panel.string>
-	<panel.string name="want_apply_text">
-		変更を保存してもよろしいですか？
->>>>>>> 0f252894
 	</panel.string>
 	<tab_container name="roles_tab_container">
 		<panel label="メンバー" name="members_sub_tab" tool_tip="メンバー">
@@ -40,11 +33,7 @@
 			</name_list>
 			<button label="招待" name="member_invite"/>
 			<button label="追放" name="member_eject"/>
-<<<<<<< HEAD
-			<button label="メンバーをバンする" name="member_ban"/>
-=======
-			<button label="バン" name="member_ban"/>
->>>>>>> 0f252894
+<button label="バン" name="member_ban"/>
 		</panel>
 		<panel label="役割" name="roles_sub_tab">
 			<panel.string name="help_text">
@@ -67,21 +56,13 @@
 			<panel.string name="power_partial_icon">
 				Checkbox_Off
 			</panel.string>
-<<<<<<< HEAD
-			<filter_editor label="役割をフィルタ" name="filter_input"/>
-			<scroll_list name="role_list">
-				<scroll_list.columns label="役割" name="name"/>
-				<scroll_list.columns label="タイトル" name="title"/>
-			</scroll_list>
-=======
-			<filter_editor label="メンバーをフィルタ" name="filter_input"/>
+<filter_editor label="メンバーをフィルタ" name="filter_input"/>
 			<name_list name="member_list">
 				<name_list.columns label="メンバー" name="name"/>
 				<name_list.columns label="寄付" name="donated"/>
 				<name_list.columns label="ステータス" name="online"/>
 				<name_list.columns label="タイトル" name="title"/>
 			</name_list>
->>>>>>> 0f252894
 			<button label="新しい役割" name="role_create"/>
 			<button label="役割をコピー" name="role_copy"/>
 			<button label="役割を削除" name="role_delete"/>
@@ -101,38 +82,21 @@
 				Checkbox_Off
 			</panel.string>
 			<filter_editor label="能力でフィルタ" name="filter_input"/>
-<<<<<<< HEAD
-			<scroll_list name="action_list" tool_tip="詳細を見るには、能力を選んでください"/>
-=======
-			<scroll_list name="action_list" tool_tip="能力を選択して詳細を表示します。">
-				<scroll_list.columns label="" name="icon"/>
-				<scroll_list.columns label="" name="checkbox"/>
-				<scroll_list.columns label=""/>
-			</scroll_list>
->>>>>>> 0f252894
+<scroll_list name="action_list" tool_tip="詳細を見るには、能力を選んでください"/>
 		</panel>
 		<panel label="バンされた住民" name="banlist_sub_tab" tool_tip="このグループからバンされた住人を表示します。">
 			<panel.string name="help_text">
 				バンリストに登録された住人は、グループに参加できません。
 			</panel.string>
 			<panel.string name="ban_count_template">
-<<<<<<< HEAD
-				バンされた人数: [COUNT] / [LIMIT]
-=======
-				バンしている人数：全[LIMIT]人中[COUNT]人
->>>>>>> 0f252894
+バンしている人数：全[LIMIT]人中[COUNT]人
 			</panel.string>
 			<name_list name="ban_list">
 				<name_list.columns label="住人" name="name"/>
 				<name_list.columns label="バンされた日付" name="ban_date"/>
 			</name_list>
-<<<<<<< HEAD
-			<button label="住人をバンする" name="ban_create" tool_tip="グループから住人をバンする"/>
-			<button label="バンの解除" name="ban_delete" tool_tip="選択した住人のバンを解除します"/>
-=======
-			<button label="住人をバンする" name="ban_create" tool_tip="グループから住人をバンします。"/>
+<button label="住人をバンする" name="ban_create" tool_tip="グループから住人をバンします。"/>
 			<button label="バンの解除" name="ban_delete" tool_tip="選択した住人のバンを解除します。"/>
->>>>>>> 0f252894
 			<button name="ban_refresh" tool_tip="バンリストをリフレッシュします。"/>
 			<text name="ban_count" width="100"/>
 		</panel>
@@ -162,16 +126,7 @@
             説明
         </text>
 		<text name="static4">
-<<<<<<< HEAD
-            割当られたメンバー
-        </text>
-		<check_box name="role_visible_in_list" tool_tip="グループ外の人が一般タブを見たときに、この役割のメンバーが表示されるかどうかを設定します。"/>
-		<text name="static5">
-            許可された能力
-        </text>
-		<scroll_list name="role_allowed_actions" tool_tip="各能力の詳細は能力のタブをご覧ください。"/>
-=======
-			割当られたメンバー
+割当られたメンバー
 		</text>
 		<name_list name="role_assigned_members"/>
 		<check_box label="明らかなメンバー" name="role_visible_in_list" tool_tip="グループ外の人が一般タブを見たときに、この役割のメンバーが表示されるかどうかを設定します。"/>
@@ -183,7 +138,6 @@
 			<scroll_list.columns label="" name="checkbox"/>
 			<scroll_list.columns label="" name="action"/>
 		</scroll_list>
->>>>>>> 0f252894
 	</panel>
 	<panel name="roles_header">
 		<text_editor name="role_action_description">
