<?xml version="1.0" encoding="utf-8" standalone="yes"?>
<panel label="グループのプロフィール" name="GroupInfo">
	<panel.string name="default_needs_apply_text">
<<<<<<< HEAD
		保存していない変更があります
	</panel.string>
	<panel.string name="want_apply_text">
		変更を保存しますか?
=======
		保存されていない変更があります。
	</panel.string>
	<panel.string name="want_apply_text">
		変更を保存してもよろしいですか？
>>>>>>> 0f252894
	</panel.string>
	<panel.string name="group_join_btn">
		入会費(L$[AMOUNT])
	</panel.string>
	<panel.string name="group_join_free">
		入会費はかかりません
	</panel.string>
	<panel.string name="group_member">
		あなたはメンバーです。
	</panel.string>
	<panel.string name="join_txt">
		グループに加入
	</panel.string>
	<panel.string name="leave_txt">
		脱退
	</panel.string>
	<panel.string name="group_member">
		あなたはメンバーです
	</panel.string>
	<panel.string name="join_txt">
		グループに参加
	</panel.string>
	<panel.string name="leave_txt">
		脱退
	</panel.string>
	<panel name="group_info_top">
<<<<<<< HEAD
		<text_editor name="group_name" value="(読込中...)"/>
		<line_editor label="新しいグループの名前を入力してください" name="group_name_editor"/>
=======
		<text_editor name="group_name" value="（読み込んでいます…）"/>
		<line_editor label="新しいグループ名を入力してください" name="group_name_editor"/>
>>>>>>> 0f252894
	</panel>
	<layout_stack name="layout">
		<layout_panel name="group_accordions">
			<accordion name="groups_accordion">
				<accordion_tab name="group_general_tab" title="一般"/>
				<accordion_tab name="group_roles_tab" title="役割 &amp; メンバー"/>
				<accordion_tab name="group_notices_tab" title="通知"/>
				<accordion_tab name="group_land_tab" title="土地 / 資産"/>
				<accordion_tab name="group_experiences_tab" title="体験"/>
			</accordion>
		</layout_panel>
	</layout_stack>
	<layout_stack name="button_row_ls">
		<layout_panel name="btn_chat_lp">
			<button label="チャット" name="btn_chat"/>
		</layout_panel>
		<layout_panel name="call_btn_lp">
<<<<<<< HEAD
			<button name="btn_call" label="グループコール" tool_tip="このグループにコールする"/>
=======
			<button label="グループコール" name="btn_call" tool_tip="このグループへコールします。"/>
>>>>>>> 0f252894
		</layout_panel>
		<layout_panel name="btn_apply_lp">
			<button label="保存" label_selected="保存" name="btn_apply"/>
		</layout_panel>
	</layout_stack>
</panel><|MERGE_RESOLUTION|>--- conflicted
+++ resolved
@@ -1,17 +1,10 @@
 <?xml version="1.0" encoding="utf-8" standalone="yes"?>
 <panel label="グループのプロフィール" name="GroupInfo">
 	<panel.string name="default_needs_apply_text">
-<<<<<<< HEAD
-		保存していない変更があります
+保存していない変更があります
 	</panel.string>
 	<panel.string name="want_apply_text">
 		変更を保存しますか?
-=======
-		保存されていない変更があります。
-	</panel.string>
-	<panel.string name="want_apply_text">
-		変更を保存してもよろしいですか？
->>>>>>> 0f252894
 	</panel.string>
 	<panel.string name="group_join_btn">
 		入会費(L$[AMOUNT])
@@ -38,13 +31,8 @@
 		脱退
 	</panel.string>
 	<panel name="group_info_top">
-<<<<<<< HEAD
-		<text_editor name="group_name" value="(読込中...)"/>
+<text_editor name="group_name" value="(読込中...)"/>
 		<line_editor label="新しいグループの名前を入力してください" name="group_name_editor"/>
-=======
-		<text_editor name="group_name" value="（読み込んでいます…）"/>
-		<line_editor label="新しいグループ名を入力してください" name="group_name_editor"/>
->>>>>>> 0f252894
 	</panel>
 	<layout_stack name="layout">
 		<layout_panel name="group_accordions">
@@ -62,11 +50,7 @@
 			<button label="チャット" name="btn_chat"/>
 		</layout_panel>
 		<layout_panel name="call_btn_lp">
-<<<<<<< HEAD
-			<button name="btn_call" label="グループコール" tool_tip="このグループにコールする"/>
-=======
-			<button label="グループコール" name="btn_call" tool_tip="このグループへコールします。"/>
->>>>>>> 0f252894
+<button name="btn_call" label="グループコール" tool_tip="このグループにコールする"/>
 		</layout_panel>
 		<layout_panel name="btn_apply_lp">
 			<button label="保存" label_selected="保存" name="btn_apply"/>
