<?xml version="1.0" encoding="utf-8" standalone="yes"?>
<panel label="グループ作成" name="GroupCreation">
	<panel.string name="current_membership">
		(あなたのメンバーシップ)
	</panel.string>
	<panel name="group_info_top">
		<line_editor label="グループ名をここに入力してください。" name="group_name_editor"/>
	</panel>
	<layout_stack name="layout">
		<layout_panel name="group_info">
			<panel name="group_info_top">
				<texture_picker name="insignia" tool_tip="画像をクリックして選択"/>
				<text_editor name="charter">
                    グループ理念
                </text_editor>
			</panel>
			<panel name="preferences_container">
<check_box label="誰でも加入可能" name="open_enrollement" tool_tip="このグループが招待なしで新しいメンバーに参加できるようにするかどうかを設定します。"/>
				<check_box label="入会費" name="check_enrollment_fee" tool_tip="グループへへの加入に入会費が必要かどうかを設定します。"/>
				<spinner name="spin_enrollment_fee" tool_tip="登録料がチェックされている場合、新しいメンバーはグループに参加するためにこの料金を支払う必要があります。"/>
				<combo_box name="group_mature_check" tool_tip="レーティングは、グループで許可されるコンテンツと行動のタイプを指定します。">
					<combo_item name="select_mature" value="選択">
						-レーティングの選択-
					</combo_item>
					<combo_box.item label="モデレートコンテンツ" name="mature"/>
					<combo_box.item label="Generalコンテンツ" name="pg"/>
				</combo_box>
			</panel>
		</layout_panel>
		<layout_panel name="create_info">
			<text name="fee_information">
グループを作成するための料金は、メンバーシップレベルに基づいています。[https://secondlife.com/my/account/membership.php 詳細]
            </text>
			<scroll_list name="membership_list">
				<scroll_list.rows name="basic" value="基本(プレースホルダ)"/>
				<scroll_list.rows name="premium" value="プレミアム(プレースホルダ)"/>
			</scroll_list>
		</layout_panel>
		<layout_panel name="create_actions1">
			<layout_stack name="button_row_ls">
<layout_panel name="layout_crt"/>
				<layout_panel name="layout_crt1">
					<button label="グループ作成：L$ [COST]" name="btn_create" tool_tip="新しいグループを作成します。"/>
					<button name="back" label="キャンセル" tool_tip="グループ一覧に戻ります。"/>
				</layout_panel>
				<layout_panel name="layout_crt2"/>
			</layout_stack>
			<text name="info_deletion">
<<<<<<< HEAD
                注: 48時間メンバーが2人未満のグループは、自動的に解散されます
            </text>
=======
				注：48時間メンバーが2人未満のグループは、自動的に解散されます。
			</text>
>>>>>>> d2e62f6e
		</layout_panel>
	</layout_stack>
</panel><|MERGE_RESOLUTION|>--- conflicted
+++ resolved
@@ -46,13 +46,8 @@
 				<layout_panel name="layout_crt2"/>
 			</layout_stack>
 			<text name="info_deletion">
-<<<<<<< HEAD
-                注: 48時間メンバーが2人未満のグループは、自動的に解散されます
+注: 48時間メンバーが2人未満のグループは、自動的に解散されます
             </text>
-=======
-				注：48時間メンバーが2人未満のグループは、自動的に解散されます。
-			</text>
->>>>>>> d2e62f6e
 		</layout_panel>
 	</layout_stack>
 </panel>