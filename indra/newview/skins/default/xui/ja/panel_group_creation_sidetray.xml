--- conflicted
+++ resolved
@@ -15,8 +15,7 @@
                 </text_editor>
 			</panel>
 			<panel name="preferences_container">
-<<<<<<< HEAD
-				<check_box label="誰でも加入可能" name="open_enrollement" tool_tip="このグループが招待なしで新しいメンバーに参加できるようにするかどうかを設定します。"/>
+<check_box label="誰でも加入可能" name="open_enrollement" tool_tip="このグループが招待なしで新しいメンバーに参加できるようにするかどうかを設定します。"/>
 				<check_box label="入会費" name="check_enrollment_fee" tool_tip="グループへへの加入に入会費が必要かどうかを設定します。"/>
 				<spinner name="spin_enrollment_fee" tool_tip="登録料がチェックされている場合、新しいメンバーはグループに参加するためにこの料金を支払う必要があります。"/>
 				<combo_box name="group_mature_check" tool_tip="レーティングは、グループで許可されるコンテンツと行動のタイプを指定します。">
@@ -25,29 +24,13 @@
 					</combo_item>
 					<combo_box.item label="モデレートコンテンツ" name="mature"/>
 					<combo_box.item label="Generalコンテンツ" name="pg"/>
-=======
-				<check_box label="誰でも入会可能" name="open_enrollement" tool_tip="このグループが招待なしで、新しいメンバーに入ることができるようにするかどうかを設定します。"/>
-				<check_box label="入会費" name="check_enrollment_fee" tool_tip="グループに入るのに入会費が必要かどうかを設定します。"/>
-				<spinner name="spin_enrollment_fee" label="L$" tool_tip="入会費にチェックされている場合、新しいメンバーはグループに加入するためにこの料金を支払う必要があります。"/>
-				<combo_box name="group_mature_check" tool_tip="レーティングは、グループで許可されるコンテンツと活動内容の種類を指定します。">
-					<combo_item name="select_mature" value="Select">
-						‐レーティングの選択‐
-					</combo_item>
-					<combo_box.item label="「Moderate」コンテンツ" name="mature"/>
-					<combo_box.item label="「General」コンテンツ" name="pg"/>
->>>>>>> 0f252894
 				</combo_box>
 			</panel>
 		</layout_panel>
 		<layout_panel name="create_info">
 			<text name="fee_information">
-<<<<<<< HEAD
-                グループを作成するための料金は、メンバーシップレベルに基づいています。[https://secondlife.com/my/account/membership.php 詳細]
+グループを作成するための料金は、メンバーシップレベルに基づいています。[https://secondlife.com/my/account/membership.php 詳細]
             </text>
-=======
-				グループを作成するための料金は、メンバーシップレベルに基づいています。[https://accounts.secondlife.com/change_membership/?lang=ja-JP 詳細]
-			</text>
->>>>>>> 0f252894
 			<scroll_list name="membership_list">
 				<scroll_list.rows name="basic" value="基本(プレースホルダ)"/>
 				<scroll_list.rows name="premium" value="プレミアム(プレースホルダ)"/>
@@ -55,19 +38,12 @@
 		</layout_panel>
 		<layout_panel name="create_actions1">
 			<layout_stack name="button_row_ls">
-<<<<<<< HEAD
-				<layout_panel name="layout_crt">
-					<button label="グループを作成: L$[COST]" name="btn_create" tool_tip="新しいグループを作成"/>
-					<button name="back" label="オブジェクトへの支払いを取り消します。" tool_tip="グループ一覧に戻ります"/>
-				</layout_panel>
-=======
-				<layout_panel name="layout_crt"/>
+<layout_panel name="layout_crt"/>
 				<layout_panel name="layout_crt1">
 					<button label="グループ作成：L$ [COST]" name="btn_create" tool_tip="新しいグループを作成します。"/>
 					<button name="back" label="キャンセル" tool_tip="グループ一覧に戻ります。"/>
 				</layout_panel>
 				<layout_panel name="layout_crt2"/>
->>>>>>> 0f252894
 			</layout_stack>
 			<text name="info_deletion">
                 注: 48時間メンバーが2人未満のグループは、自動的に解散されます
