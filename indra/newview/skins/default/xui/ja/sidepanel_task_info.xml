--- conflicted
+++ resolved
@@ -46,15 +46,9 @@
 	<text name="where" value="(インワールド)"/>
 	<panel name="properties_panel">
 		<text name="Name:">
-<<<<<<< HEAD
             名前:
         </text>
-		<line_editor name="Object Name" tool_tip="使用できる名前の文字数は最大63文字までです。長いプリム名は短縮されます。名前に使用できる文字はASCII-7(非拡張)に含まれる印字可能な文字のみです(縦線「|」は例外)。"/>
-=======
-			名前：
-		</text>
-		<line_editor name="Object Name" tool_tip="使用できる名前の文字数は最大63文字までです。長いプリム名は短縮されます。名前に使用できる文字はASCII-7 （非拡張）に含まれる印字可能な文字のみです（縦線「|」は例外）。"/>
->>>>>>> d2e62f6e
+<line_editor name="Object Name" tool_tip="使用できる名前の文字数は最大63文字までです。長いプリム名は短縮されます。名前に使用できる文字はASCII-7(非拡張)に含まれる印字可能な文字のみです(縦線「|」は例外)。"/>
 		<text name="Description:">
             説明:
         </text>
@@ -75,17 +69,10 @@
 		<name_box initial_value="読込中..." name="Group Name Proxy"/>
 		<button label="譲渡" label_selected="譲渡" name="button deed" tool_tip="このアイテムを譲渡すると「次の所有者」の権限が適用されます。グループ共有オブジェクトは、グループのオフィサーが譲渡できます。"/>
 		<text name="label click action">
-<<<<<<< HEAD
             クリックで:
         </text>
 		<combo_box name="clickaction" tool_tip="マウスで1回左クリックすると、オブジェクトに対してアクションを起こせるようになります。各クリックアクションには、何ができるかを示す特別なカーソルがあります。クリックアクションによっては、動作要件が必要なものもあります。例えば、「触る」や「支払い」にはスクリプトが必要になります。">
-			<combo_box.item label="触る(デフォルト)" name="Touch/grab(default)"/>
-=======
-			クリックで：
-		</text>
-		<combo_box name="clickaction" tool_tip="マウスで1回左クリックすると、オブジェクトに対してアクションを起こせるようになります。各クリックアクションには、何ができるかを示す特別なカーソルがあります。クリックアクションによっては、動作要件が必要なものもあります。例えば、「触る」や「支払い」にはスクリプトが必要になります。">
-			<combo_box.item label="触る（デフォルト）" name="Touch/grab(default)"/>
->>>>>>> d2e62f6e
+<combo_box.item label="触る(デフォルト)" name="Touch/grab(default)"/>
 			<combo_box.item label="オブジェクトに座る" name="Sitonobject"/>
 			<combo_box.item label="オブジェクトを購入" name="Buyobject"/>
 			<combo_box.item label="オブジェクトに支払う" name="Payobject"/>
