<?xml version="1.0" ?>
<floater name="avatar_texture_debug" title="アバターのテクスチャ">
<<<<<<< HEAD
	<floater.string name="InvalidAvatar">無効なアバター</floater.string>
	<scroll_container name="profile_scroll">
		<panel name="scroll_content_panel">
			<text name="label">ベークド
テクスチャ</text>
			<text name="composite_label">合成
テクスチャ</text>
			<button label="ID をコンソールにダンプ" label_selected="ダンプ" name="Dump"/>
			<panel name="scroll_content_panel">
				<texture_picker label="髪" name="hair-baked"/>
				<texture_picker label="髪" name="hair_grain"/>
				<texture_picker label="髪のアルファ" name="hair_alpha"/>
				<texture_picker label="頭" name="head-baked"/>
				<texture_picker label="メイクアップ" name="head_bodypaint"/>
				<texture_picker label="頭部のアルファ" name="head_alpha"/>
				<texture_picker label="頭部のタトゥー" name="head_tattoo"/>
				<texture_picker label="目" name="eyes-baked"/>
				<texture_picker label="目" name="eyes_iris"/>
				<texture_picker label="目のアルファ" name="eyes_alpha"/>
				<texture_picker label="上半身" name="upper-baked"/>
				<texture_picker label="ボディペイント（上）" name="upper_bodypaint"/>
				<texture_picker label="下着シャツ" name="upper_undershirt"/>
				<texture_picker label="手袋" name="upper_gloves"/>
				<texture_picker label="シャツ" name="upper_shirt"/>
				<texture_picker label="上着" name="upper_jacket"/>
				<texture_picker label="アルファ（上）" name="upper_alpha"/>
				<texture_picker label="上部のタトゥー" name="upper_tattoo"/>
				<texture_picker label="下半身" name="lower-baked"/>
				<texture_picker label="ボディペイント（下）" name="lower_bodypaint"/>
				<texture_picker label="下着パンツ" name="lower_underpants"/>
				<texture_picker label="靴下" name="lower_socks"/>
				<texture_picker label="靴" name="lower_shoes"/>
				<texture_picker label="パンツ" name="lower_pants"/>
				<texture_picker label="ジャケット" name="lower_jacket"/>
				<texture_picker label="アルファ（下）" name="lower_alpha"/>
				<texture_picker label="下部のタトゥー" name="lower_tattoo"/>
				<texture_picker label="スカート" name="skirt-baked"/>
				<texture_picker label="スカート" name="skirt"/>
			</panel>
		</panel>
		<texture_picker name="upper_universal_tattoo" label="上腕 タトゥー"/>
		<texture_picker name="aux1_tattoo" label="予備 1 タトゥー"/>
		<texture_picker name="leftarm-baked" label="左腕"/>
		<texture_picker name="aux1-baked" label="予備 1"/>
		<texture_picker name="skirt_tattoo" label="スカートタトゥー"/>
		<texture_picker name="aux2_tattoo" label="予備 2 タトゥー"/>
		<texture_picker name="eyes_tattoo" label="アイタトゥー"/>
		<texture_picker name="head_universal_tattoo" label="頭 Unv タトゥー"/>
		<texture_picker name="leftleg_tattoo" label="左脚タトゥー"/>
		<texture_picker name="aux3-baked" label="予備 3"/>
		<texture_picker name="hair_tattoo" label="ヘアータトゥー"/>
		<texture_picker name="leftleg-baked" label="左脚"/>
		<texture_picker name="aux2-baked" label="予備 2"/>
		<texture_picker name="aux3_tattoo" label="予備 3 タトゥー"/>
		<texture_picker name="leftarm_tattoo" label="左腕タトゥー"/>
		<texture_picker name="lower_universal_tattoo" label="下腕タトゥー"/>
	</scroll_container>
=======
  <floater.string name="InvalidAvatar">無効なアバター</floater.string>
  <scroll_container name="profile_scroll">
    <panel name="scroll_content_panel">
      <text name="label">ベークド
テクスチャ</text>
      <text name="composite_label">合成テクスチャ</text>
      <button label="ID をコンソールにダンプ" label_selected="ダンプ" name="Dump" />
      <panel name="scroll_content_panel">
        <texture_picker label="髪" name="hair-baked" />
        <texture_picker label="髪" name="hair_grain" />
        <texture_picker label="髪のアルファ" name="hair_alpha" />
        <texture_picker label="髪のタトゥ" name="hair_tattoo" />

        <texture_picker label="頭" name="head-baked" />
        <texture_picker label="メイクアップ" name="head_bodypaint" />
        <texture_picker label="頭部のアルファ" name="head_alpha" />
        <texture_picker label="頭部のタトゥ" name="head_tattoo" />
        <texture_picker label="頭部全般のタトゥ" name="head_universal_tattoo" />

        <texture_picker label="目" name="eyes-baked" />
        <texture_picker label="目" name="eyes_iris" />
        <texture_picker label="目のアルファ" name="eyes_alpha" />
        <texture_picker label="目のタトゥ" name="eyes_tattoo" />

        <texture_picker label="上半身" name="upper-baked" />
        <texture_picker label="上半身のボディペイント" name="upper_bodypaint" />
        <texture_picker label="上半身の下着" name="upper_undershirt" />
        <texture_picker label="手袋" name="upper_gloves" />
        <texture_picker label="シャツ" name="upper_shirt" />
        <texture_picker label="上着" name="upper_jacket" />
        <texture_picker label="上半身のアルファ" name="upper_alpha" />
        <texture_picker label="上半身のタトゥ" name="upper_tattoo" />
        <texture_picker label="上半身全般のタトゥ" name="upper_universal_tattoo" />

        <texture_picker label="下半身" name="lower-baked" />
        <texture_picker label="下半身のボディペイント" name="lower_bodypaint" />
        <texture_picker label="下半身の下着" name="lower_underpants" />
        <texture_picker label="靴下" name="lower_socks" />
        <texture_picker label="靴" name="lower_shoes" />
        <texture_picker label="ズボン" name="lower_pants" />
        <texture_picker label="ジャケット" name="lower_jacket" />
        <texture_picker label="下半身のアルファ" name="lower_alpha" />
        <texture_picker label="下半身のタトゥ" name="lower_tattoo" />
        <texture_picker label="スカート" name="skirt-baked" />
        <texture_picker label="スカート" name="skirt" />
        <texture_picker label="スカートのタトゥ" name="skirt_tattoo" />
        <texture_picker label="下半身全般のタトゥ" name="lower_universal_tattoo" />

        <texture_picker label="左腕" name="leftarm-baked" />
        <texture_picker label="左腕のタトゥ" name="leftarm_tattoo" />
        <texture_picker label="左足" name="leftleg-baked" />
        <texture_picker label="左足のタトゥ" name="leftleg_tattoo" />
        <texture_picker label="補助１" name="aux1-baked" />
        <texture_picker label="補助１タトゥ" name="aux1_tattoo" />
        <texture_picker label="補助２" name="aux2-baked" />
        <texture_picker label="補助２タトゥ" name="aux2_tattoo" />
        <texture_picker label="補助３" name="aux3-baked" />
        <texture_picker label="補助３タトゥ" name="aux3_tattoo" />
      </panel>
    </panel>
  </scroll_container>
>>>>>>> 498c7aa3
</floater><|MERGE_RESOLUTION|>--- conflicted
+++ resolved
@@ -1,64 +1,5 @@
-<?xml version="1.0" ?>
+<?xml version="1.0" encoding="utf-8" standalone="yes"?>
 <floater name="avatar_texture_debug" title="アバターのテクスチャ">
-<<<<<<< HEAD
-	<floater.string name="InvalidAvatar">無効なアバター</floater.string>
-	<scroll_container name="profile_scroll">
-		<panel name="scroll_content_panel">
-			<text name="label">ベークド
-テクスチャ</text>
-			<text name="composite_label">合成
-テクスチャ</text>
-			<button label="ID をコンソールにダンプ" label_selected="ダンプ" name="Dump"/>
-			<panel name="scroll_content_panel">
-				<texture_picker label="髪" name="hair-baked"/>
-				<texture_picker label="髪" name="hair_grain"/>
-				<texture_picker label="髪のアルファ" name="hair_alpha"/>
-				<texture_picker label="頭" name="head-baked"/>
-				<texture_picker label="メイクアップ" name="head_bodypaint"/>
-				<texture_picker label="頭部のアルファ" name="head_alpha"/>
-				<texture_picker label="頭部のタトゥー" name="head_tattoo"/>
-				<texture_picker label="目" name="eyes-baked"/>
-				<texture_picker label="目" name="eyes_iris"/>
-				<texture_picker label="目のアルファ" name="eyes_alpha"/>
-				<texture_picker label="上半身" name="upper-baked"/>
-				<texture_picker label="ボディペイント（上）" name="upper_bodypaint"/>
-				<texture_picker label="下着シャツ" name="upper_undershirt"/>
-				<texture_picker label="手袋" name="upper_gloves"/>
-				<texture_picker label="シャツ" name="upper_shirt"/>
-				<texture_picker label="上着" name="upper_jacket"/>
-				<texture_picker label="アルファ（上）" name="upper_alpha"/>
-				<texture_picker label="上部のタトゥー" name="upper_tattoo"/>
-				<texture_picker label="下半身" name="lower-baked"/>
-				<texture_picker label="ボディペイント（下）" name="lower_bodypaint"/>
-				<texture_picker label="下着パンツ" name="lower_underpants"/>
-				<texture_picker label="靴下" name="lower_socks"/>
-				<texture_picker label="靴" name="lower_shoes"/>
-				<texture_picker label="パンツ" name="lower_pants"/>
-				<texture_picker label="ジャケット" name="lower_jacket"/>
-				<texture_picker label="アルファ（下）" name="lower_alpha"/>
-				<texture_picker label="下部のタトゥー" name="lower_tattoo"/>
-				<texture_picker label="スカート" name="skirt-baked"/>
-				<texture_picker label="スカート" name="skirt"/>
-			</panel>
-		</panel>
-		<texture_picker name="upper_universal_tattoo" label="上腕 タトゥー"/>
-		<texture_picker name="aux1_tattoo" label="予備 1 タトゥー"/>
-		<texture_picker name="leftarm-baked" label="左腕"/>
-		<texture_picker name="aux1-baked" label="予備 1"/>
-		<texture_picker name="skirt_tattoo" label="スカートタトゥー"/>
-		<texture_picker name="aux2_tattoo" label="予備 2 タトゥー"/>
-		<texture_picker name="eyes_tattoo" label="アイタトゥー"/>
-		<texture_picker name="head_universal_tattoo" label="頭 Unv タトゥー"/>
-		<texture_picker name="leftleg_tattoo" label="左脚タトゥー"/>
-		<texture_picker name="aux3-baked" label="予備 3"/>
-		<texture_picker name="hair_tattoo" label="ヘアータトゥー"/>
-		<texture_picker name="leftleg-baked" label="左脚"/>
-		<texture_picker name="aux2-baked" label="予備 2"/>
-		<texture_picker name="aux3_tattoo" label="予備 3 タトゥー"/>
-		<texture_picker name="leftarm_tattoo" label="左腕タトゥー"/>
-		<texture_picker name="lower_universal_tattoo" label="下腕タトゥー"/>
-	</scroll_container>
-=======
   <floater.string name="InvalidAvatar">無効なアバター</floater.string>
   <scroll_container name="profile_scroll">
     <panel name="scroll_content_panel">
@@ -120,5 +61,4 @@
       </panel>
     </panel>
   </scroll_container>
->>>>>>> 498c7aa3
 </floater>