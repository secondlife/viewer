<?xml version="1.0" encoding="utf-8" standalone="yes"?>
<floater name="avatar_texture_debug" title="アバターのテクスチャ">
	<floater.string name="InvalidAvatar">
		無効なアバター
	</floater.string>
	<scroll_container name="profile_scroll">
		<panel name="scroll_content_panel">
			<text name="label">
<<<<<<< HEAD
                ベークド
                テクスチャ
            </text>
			<text name="composite_label">
                合成テクスチャ
            </text>
=======
				ベイク済み
テクスチャ
			</text>
			<text name="composite_label">
				合成テクスチャ
			</text>
>>>>>>> d2e62f6e
			<button label="IDをコンソールにダンプ" label_selected="ダンプ" name="Dump"/>
			<panel name="scroll_content_panel">
				<texture_picker label="髪" name="hair-baked"/>
				<texture_picker label="髪" name="hair_grain"/>
				<texture_picker label="髪のアルファ" name="hair_alpha"/>
				<texture_picker label="髪のタトゥ" name="hair_tattoo"/>
				<texture_picker label="頭" name="head-baked"/>
				<texture_picker label="メイクアップ" name="head_bodypaint"/>
				<texture_picker label="頭部のアルファ" name="head_alpha"/>
				<texture_picker label="頭部のタトゥ" name="head_tattoo"/>
				<texture_picker label="頭部全般のタトゥ" name="head_universal_tattoo"/>
				<texture_picker label="目" name="eyes-baked"/>
				<texture_picker label="目" name="eyes_iris"/>
				<texture_picker label="目のアルファ" name="eyes_alpha"/>
				<texture_picker label="目のタトゥ" name="eyes_tattoo"/>
				<texture_picker label="上半身" name="upper-baked"/>
				<texture_picker label="ボディペイント(上半身)" name="upper_bodypaint"/>
				<texture_picker label="下着(上半身)" name="upper_undershirt"/>
				<texture_picker label="手袋" name="upper_gloves"/>
				<texture_picker label="シャツ" name="upper_shirt"/>
				<texture_picker label="ジャケット" name="upper_jacket"/>
				<texture_picker label="アルファ(上半身)" name="upper_alpha"/>
				<texture_picker label="上半身のタトゥ" name="upper_tattoo"/>
				<texture_picker label="上半身全般のタトゥ" name="upper_universal_tattoo"/>
				<texture_picker label="下半身" name="lower-baked"/>
				<texture_picker label="下半身のボディペイント" name="lower_bodypaint"/>
				<texture_picker label="下着(下半身)" name="lower_underpants"/>
				<texture_picker label="靴下" name="lower_socks"/>
				<texture_picker label="靴" name="lower_shoes"/>
				<texture_picker label="ズボン" name="lower_pants"/>
				<texture_picker label="ジャケット" name="lower_jacket"/>
				<texture_picker label="下半身のアルファ" name="lower_alpha"/>
				<texture_picker label="下半身のタトゥ" name="lower_tattoo"/>
				<texture_picker label="下半身全般のタトゥ" name="lower_universal_tattoo"/>
				<texture_picker label="スカート" name="skirt-baked"/>
				<texture_picker label="スカート" name="skirt"/>
				<texture_picker label="スカートのタトゥ" name="skirt_tattoo"/>
				<texture_picker label="左腕" name="leftarm-baked"/>
				<texture_picker label="左腕のタトゥ" name="leftarm_tattoo"/>
<<<<<<< HEAD
				<texture_picker label="左脚" name="leftleg-baked"/>
				<texture_picker label="左脚のタトゥ" name="leftleg_tattoo"/>
=======
				<texture_picker label="左足" name="leftleg-baked"/>
				<texture_picker label="左足のタトゥ" name="leftleg_tattoo"/>
>>>>>>> d2e62f6e
				<texture_picker label="予備1" name="aux1-baked"/>
				<texture_picker label="予備1タトゥ" name="aux1_tattoo"/>
				<texture_picker label="予備2" name="aux2-baked"/>
				<texture_picker label="予備2タトゥ" name="aux2_tattoo"/>
				<texture_picker label="予備3" name="aux3-baked"/>
				<texture_picker label="予備3タトゥ" name="aux3_tattoo"/>
			</panel>
		</panel>
	</scroll_container>
</floater><|MERGE_RESOLUTION|>--- conflicted
+++ resolved
@@ -6,21 +6,12 @@
 	<scroll_container name="profile_scroll">
 		<panel name="scroll_content_panel">
 			<text name="label">
-<<<<<<< HEAD
-                ベークド
+				ベイク済み
                 テクスチャ
             </text>
 			<text name="composite_label">
                 合成テクスチャ
             </text>
-=======
-				ベイク済み
-テクスチャ
-			</text>
-			<text name="composite_label">
-				合成テクスチャ
-			</text>
->>>>>>> d2e62f6e
 			<button label="IDをコンソールにダンプ" label_selected="ダンプ" name="Dump"/>
 			<panel name="scroll_content_panel">
 				<texture_picker label="髪" name="hair-baked"/>
@@ -60,13 +51,8 @@
 				<texture_picker label="スカートのタトゥ" name="skirt_tattoo"/>
 				<texture_picker label="左腕" name="leftarm-baked"/>
 				<texture_picker label="左腕のタトゥ" name="leftarm_tattoo"/>
-<<<<<<< HEAD
-				<texture_picker label="左脚" name="leftleg-baked"/>
-				<texture_picker label="左脚のタトゥ" name="leftleg_tattoo"/>
-=======
-				<texture_picker label="左足" name="leftleg-baked"/>
+<texture_picker label="左足" name="leftleg-baked"/>
 				<texture_picker label="左足のタトゥ" name="leftleg_tattoo"/>
->>>>>>> d2e62f6e
 				<texture_picker label="予備1" name="aux1-baked"/>
 				<texture_picker label="予備1タトゥ" name="aux1_tattoo"/>
 				<texture_picker label="予備2" name="aux2-baked"/>
