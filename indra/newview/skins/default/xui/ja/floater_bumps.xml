<?xml version="1.0" encoding="utf-8" standalone="yes"?>
<floater name="floater_bumps" title="衝突・プッシュ &amp; 打撃">
	<floater.string name="none_detected">
		検出なし
	</floater.string>
	<floater.string name="bump">
<<<<<<< HEAD
		[TIME] [NAME] があなたに衝突しました
	</floater.string>
	<floater.string name="llpushobject">
		[TIME] [NAME] がスクリプトであなたを押しました
	</floater.string>
	<floater.string name="selected_object_collide">
		[TIME] [NAME] がオブジェクトであなたを叩きました。
	</floater.string>
	<floater.string name="scripted_object_collide">
		[TIME] [NAME] がスクリプトのオブジェクトであなたを叩きました。
	</floater.string>
	<floater.string name="physical_object_collide">
		[TIME] [NAME] が物理オブジェクトであなたを叩きました。
=======
		[TIME]  [NAME]があなたに衝突しました。
	</floater.string>
	<floater.string name="llpushobject">
		[TIME]  [NAME]がスクリプトであなたを押しました。
	</floater.string>
	<floater.string name="selected_object_collide">
		[TIME]  [NAME]が、オブジェクトであなたを叩きました。
	</floater.string>
	<floater.string name="scripted_object_collide">
		[TIME]  [NAME]が、スクリプトのオブジェクトであなたを叩きました。
	</floater.string>
	<floater.string name="physical_object_collide">
		[TIME]  [NAME]が、物理オブジェクトであなたを叩きました。
	</floater.string>
	<floater.string name="timeStr">
		[[hour,datetime,slt]:[min,datetime,slt]:[second,datetime,slt]]
>>>>>>> d2e62f6e
	</floater.string>
</floater><|MERGE_RESOLUTION|>--- conflicted
+++ resolved
@@ -4,22 +4,7 @@
 		検出なし
 	</floater.string>
 	<floater.string name="bump">
-<<<<<<< HEAD
-		[TIME] [NAME] があなたに衝突しました
-	</floater.string>
-	<floater.string name="llpushobject">
-		[TIME] [NAME] がスクリプトであなたを押しました
-	</floater.string>
-	<floater.string name="selected_object_collide">
-		[TIME] [NAME] がオブジェクトであなたを叩きました。
-	</floater.string>
-	<floater.string name="scripted_object_collide">
-		[TIME] [NAME] がスクリプトのオブジェクトであなたを叩きました。
-	</floater.string>
-	<floater.string name="physical_object_collide">
-		[TIME] [NAME] が物理オブジェクトであなたを叩きました。
-=======
-		[TIME]  [NAME]があなたに衝突しました。
+[TIME]  [NAME]があなたに衝突しました。
 	</floater.string>
 	<floater.string name="llpushobject">
 		[TIME]  [NAME]がスクリプトであなたを押しました。
@@ -35,6 +20,5 @@
 	</floater.string>
 	<floater.string name="timeStr">
 		[[hour,datetime,slt]:[min,datetime,slt]:[second,datetime,slt]]
->>>>>>> d2e62f6e
 	</floater.string>
 </floater>