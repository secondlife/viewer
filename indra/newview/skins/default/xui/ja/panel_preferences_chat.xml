--- conflicted
+++ resolved
@@ -1,16 +1,9 @@
 <?xml version="1.0" encoding="utf-8" standalone="yes"?>
 <panel label="チャット" name="chat">
-<<<<<<< HEAD
-	<check_box label="近隣チャットでジェスチャーを自動補完する" name="auto_complete_gestures"/>
-	<panel name="general_chat_settings">
-		<check_box label="チャット中にタイピング動作のアニメーションを再生" name="play_typing_animation"/>
-		<check_box label="フレンドとグループ以外からはコールと IM を受信しない" name="voice_call_friends_only_check"/>
-=======
-	<check_box initial_value="true" label="近くのチャットでジェスチャーを自動補完する" name="auto_complete_gestures"/>
+<check_box initial_value="true" label="近くのチャットでジェスチャーを自動補完する" name="auto_complete_gestures"/>
 	<panel name="general_chat_settings">
 		<check_box initial_value="true" label="チャット中にタイピング動作のアニメーションを再生" name="play_typing_animation"/>
 		<check_box label="フレンドとグループ以外からのコールとＩＭは受信しない" name="voice_call_friends_only_check"/>
->>>>>>> 0f252894
 		<text name="email_settings">
             [https://accounts.secondlife.com/change_email?lang=ja オフライン時のIMのメール送信先の設定]
         </text>
@@ -30,15 +23,9 @@
         </text>
 		<combo_box name="FriendIMOptions">
 			<item label="開いている会話ウィンドウ" name="OpenConversationsWindow"/>
-<<<<<<< HEAD
-			<item label="メッセージをポップアップ表示" name="PopUpMessage" value="トースト"/>
-			<item label="ツールバー ボタンをフラッシュ " name="FlashToolbarButton" value="フラッシュ"/>
-			<item label="動作なし" name="NoAction"/>
-=======
-			<item label="メッセージをポップアップ表示" name="PopUpMessage"/>
+<item label="メッセージをポップアップ表示" name="PopUpMessage"/>
 			<item label="ツールバーのボタンをフラッシュ" name="FlashToolbarButton"/>
 			<item label="動作なし" name="NoAction" value="noaction"/>
->>>>>>> 0f252894
 		</combo_box>
 		<check_box label="サウンドを再生" name="play_sound_friend_im"/>
 		<text name="non_friend_ims">
@@ -46,15 +33,9 @@
         </text>
 		<combo_box name="NonFriendIMOptions">
 			<item label="開いている会話ウィンドウ" name="OpenConversationsWindow"/>
-<<<<<<< HEAD
-			<item label="メッセージをポップアップ表示" name="PopUpMessage" value="トースト"/>
-			<item label="ツールバー ボタンをフラッシュ " name="FlashToolbarButton" value="フラッシュ"/>
-			<item label="動作なし" name="NoAction"/>
-=======
-			<item label="メッセージをポップアップ表示" name="PopUpMessage"/>
+<item label="メッセージをポップアップ表示" name="PopUpMessage"/>
 			<item label="ツールバーのボタンをフラッシュ" name="FlashToolbarButton"/>
 			<item label="動作なし" name="NoAction" value="noaction"/>
->>>>>>> 0f252894
 		</combo_box>
 		<check_box label="サウンドを再生" name="play_sound_non_friend_im"/>
 		<text name="conference_ims">
@@ -62,15 +43,9 @@
         </text>
 		<combo_box name="ConferenceIMOptions">
 			<item label="開いている会話ウィンドウ" name="OpenConversationsWindow"/>
-<<<<<<< HEAD
-			<item label="メッセージをポップアップ表示" name="PopUpMessage" value="トースト"/>
-			<item label="ツールバー ボタンをフラッシュ " name="FlashToolbarButton" value="フラッシュ"/>
-			<item label="動作なし" name="NoAction"/>
-=======
-			<item label="メッセージをポップアップ表示" name="PopUpMessage"/>
+<item label="メッセージをポップアップ表示" name="PopUpMessage"/>
 			<item label="ツールバーのボタンをフラッシュ" name="FlashToolbarButton"/>
 			<item label="動作なし" name="NoAction" value="noaction"/>
->>>>>>> 0f252894
 		</combo_box>
 		<check_box label="サウンドを再生" name="play_sound_conference_im"/>
 		<text name="group_chat">
@@ -78,15 +53,9 @@
         </text>
 		<combo_box name="GroupChatOptions">
 			<item label="開いている会話ウィンドウ" name="OpenConversationsWindow"/>
-<<<<<<< HEAD
-			<item label="メッセージをポップアップ表示" name="PopUpMessage" value="トースト"/>
-			<item label="ツールバー ボタンをフラッシュ " name="FlashToolbarButton" value="フラッシュ"/>
-			<item label="動作なし" name="NoAction"/>
-=======
-			<item label="メッセージをポップアップ表示" name="PopUpMessage"/>
+<item label="メッセージをポップアップ表示" name="PopUpMessage"/>
 			<item label="ツールバーのボタンをフラッシュ" name="FlashToolbarButton"/>
 			<item label="動作なし" name="NoAction" value="noaction"/>
->>>>>>> 0f252894
 		</combo_box>
 		<check_box label="サウンドを再生" name="play_sound_group_chat_im"/>
 		<text name="nearby_chat">
@@ -94,15 +63,9 @@
         </text>
 		<combo_box name="NearbyChatOptions">
 			<item label="開いている会話ウィンドウ" name="OpenConversationsWindow"/>
-<<<<<<< HEAD
-			<item label="メッセージをポップアップ表示" name="PopUpMessage" value="トースト"/>
-			<item label="ツールバー ボタンをフラッシュ " name="FlashToolBarButton" value="フラッシュ"/>
-			<item label="動作なし" name="NoAction"/>
-=======
-			<item label="メッセージをポップアップ表示" name="PopUpMessage"/>
+<item label="メッセージをポップアップ表示" name="PopUpMessage"/>
 			<item label="ツールバーのボタンをフラッシュ" name="FlashToolBarButton"/>
 			<item label="動作なし" name="NoAction" value="noaction"/>
->>>>>>> 0f252894
 		</combo_box>
 		<check_box label="サウンドを再生" name="play_sound_nearby_chat_im"/>
 		<text name="object_ims">
@@ -110,15 +73,9 @@
         </text>
 		<combo_box name="ObjectIMOptions">
 			<item label="開いている会話ウィンドウ" name="OpenConversationsWindow"/>
-<<<<<<< HEAD
-			<item label="メッセージをポップアップ表示" name="PopUpMessage" value="トースト"/>
-			<item label="ツールバー ボタンをフラッシュ " name="FlashToolBarButton" value="フラッシュ"/>
-			<item label="動作なし" name="NoAction"/>
-=======
-			<item label="メッセージをポップアップ表示" name="PopUpMessage"/>
+<item label="メッセージをポップアップ表示" name="PopUpMessage"/>
 			<item label="ツールバーのボタンをフラッシュ" name="FlashToolBarButton"/>
 			<item label="動作なし" name="NoAction" value="noaction"/>
->>>>>>> 0f252894
 		</combo_box>
 		<check_box label="サウンドを再生" name="play_sound_object_im"/>
 		<text name="notifications_alert">
