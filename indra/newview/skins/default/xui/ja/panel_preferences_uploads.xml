<?xml version="1.0" encoding="UTF-8" standalone="yes"?>
<panel label="アップロード" name="uploads">
	<text name="title">
        アップロード先のフォルダ
    </text>
	<text name="title_models">
<<<<<<< HEAD
        画像
    </text>
	<text name="title_sounds">
        サウンド
    </text>
	<text name="title_animation">
        アニメーション
    </text>
	<text name="title_model">
        モデル
    </text>
	<text name="upload_help">
        宛先フォルダを変更するには、インベントリでそのフォルダを右クリックして、
        「デフォルトとして使用」を選択します。
    </text>
=======
		画像
	</text>
	<text name="upload_textures"/>
	<text name="title_sounds">
		サウンド
	</text>
	<text name="upload_sounds"/>
	<text name="title_animation">
		アニメーション
	</text>
	<text name="upload_animation"/>
	<text name="title_model">
		モデル
	</text>
	<text name="upload_models"/>
	<text name="title_pbr">
		ＰＢＲマテリアル
	</text>
	<text name="upload_pbr"/>
	<text name="upload_help">
		アップロード先のフォルダを変更したい場合は、インベントリで対象のフォルダを右クリックして、
「デフォルトとして使用」を選択してください。
	</text>
>>>>>>> 0f252894
</panel><|MERGE_RESOLUTION|>--- conflicted
+++ resolved
@@ -4,24 +4,7 @@
         アップロード先のフォルダ
     </text>
 	<text name="title_models">
-<<<<<<< HEAD
-        画像
-    </text>
-	<text name="title_sounds">
-        サウンド
-    </text>
-	<text name="title_animation">
-        アニメーション
-    </text>
-	<text name="title_model">
-        モデル
-    </text>
-	<text name="upload_help">
-        宛先フォルダを変更するには、インベントリでそのフォルダを右クリックして、
-        「デフォルトとして使用」を選択します。
-    </text>
-=======
-		画像
+画像
 	</text>
 	<text name="upload_textures"/>
 	<text name="title_sounds">
@@ -44,5 +27,4 @@
 		アップロード先のフォルダを変更したい場合は、インベントリで対象のフォルダを右クリックして、
 「デフォルトとして使用」を選択してください。
 	</text>
->>>>>>> 0f252894
 </panel>