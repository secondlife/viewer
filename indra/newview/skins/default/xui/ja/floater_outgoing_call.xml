--- conflicted
+++ resolved
@@ -4,11 +4,7 @@
 		5
 	</floater.string>
 	<floater.string name="localchat">
-<<<<<<< HEAD
-		近隣ボイスチャット
-=======
-		近くのボイスチャット
->>>>>>> d2e62f6e
+近隣ボイスチャット
 	</floater.string>
 	<floater.string name="anonymous">
 		匿名ユーザ
