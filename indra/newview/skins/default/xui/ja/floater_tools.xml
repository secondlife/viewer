<?xml version="1.0" encoding="utf-8" standalone="yes"?>
<floater name="toolbox floater" short_title="制作ツール">
	<floater.string name="grid_screen_text">
		スクリーン
	</floater.string>
	<floater.string name="grid_local_text">
		ローカル
	</floater.string>
	<floater.string name="grid_world_text">
		ワールド
	</floater.string>
	<floater.string name="grid_reference_text">
		リファレンス
	</floater.string>
	<floater.string name="grid_attachment_text">
		装着物
	</floater.string>
	<floater.string name="status_rotate">
色のついたバンドをドラッグしてオブジェクトを回転
	</floater.string>
	<floater.string name="status_scale">
		クリック＆ドラッグで選択している面を伸ばします。
	</floater.string>
	<floater.string name="status_move">
ドラッグで移動、Shift＋ドラッグでコピーできます。
	</floater.string>
	<floater.string name="status_modifyland">
		クリックしたままにすることで、地形を変化させることができます。
	</floater.string>
	<floater.string name="status_camera">
クリック＋ドラッグで視点移動できます。
	</floater.string>
	<floater.string name="status_grab">
		ドラッグで移動、Ctrlで持ち上げ、Ctrl＋Shiftで回転させます。
	</floater.string>
	<floater.string name="status_place">
		インワールドでクリックしてビルドします。
	</floater.string>
	<floater.string name="status_selectland">
		土地をクリックし、ドラッグして選択します。
	</floater.string>
	<floater.string name="status_selectcount">
<<<<<<< HEAD
選択オブジェクトは[OBJ_COUNT]個でランドインパクトは[LAND_IMPACT]です。
=======
		選択されているオブジェクトは[OBJ_COUNT]個、土地の負荷は[LAND_IMPACT] [secondlife:///app/openfloater/object_weights 詳細]
>>>>>>> d2e62f6e
	</floater.string>
	<floater.string name="status_remaining_capacity">
		残りの許容数は[LAND_CAPACITY]です。
	</floater.string>
	<button name="button focus" tool_tip="注視"/>
	<button name="button move" tool_tip="移動"/>
	<button name="button edit" tool_tip="編集"/>
	<button name="button create" tool_tip="作成"/>
	<button name="button land" tool_tip="地形"/>
	<text name="text status">
		移動する場合ドラッグ、コピーするにはShiftキーを押しながらドラッグしてください。
	</text>
	<radio_group name="focus_radio_group">
		<radio_item label="ズーム" name="radio zoom"/>
		<radio_item label="旋回(Ctrl)" name="radio orbit"/>
		<radio_item label="水平・垂直移動 (Ctrl + Shift)" name="radio pan"/>
	</radio_group>
	<slider_bar name="slider zoom"/>
	<radio_group name="move_radio_group">
		<radio_item label="移動" name="radio move"/>
		<radio_item label="持ち上げる(Ctrl)" name="radio lift"/>
		<radio_item label="回転 (Ctrl + Shift)" name="radio spin"/>
	</radio_group>
	<radio_group name="edit_radio_group">
		<radio_item label="移動" name="radio position"/>
		<radio_item label="回転(Ctrl)" name="radio rotate"/>
		<radio_item label="引き延ばす (Ctrl + Shift)" name="radio stretch"/>
		<radio_item label="面を選択" name="radio select face"/>
	</radio_group>
	<check_box label="リンク部分を編集" name="checkbox edit linked parts"/>
	<button label="リンク" name="link_btn"/>
<button label="リンクを外す" name="unlink_btn"/>
	<check_box label="両側を引き伸ばす" name="checkbox uniform"/>
	<check_box label="テクスチャを引き延ばす" name="checkbox stretch textures"/>
	<check_box label="グリッドにスナップ" name="checkbox snap to grid"/>
	<combo_box name="combobox grid mode" tool_tip="オブジェクトの配置に使うグリッドルーラの種類を選択">
		<combo_box.item label="ワールド" name="World"/>
		<combo_box.item label="ローカル" name="Local"/>
		<combo_box.item label="リファレンス" name="Reference"/>
	</combo_box>
	<button name="Options..." tool_tip="グリッドオプションを表示します"/>
	<button name="ToolCube" tool_tip="キューブ"/>
	<button name="ToolPrism" tool_tip="プリズム"/>
	<button name="ToolPyramid" tool_tip="ピラミッド"/>
	<button name="ToolTetrahedron" tool_tip="4面体"/>
	<button name="ToolCylinder" tool_tip="シリンダー"/>
	<button name="ToolHemiCylinder" tool_tip="半円柱"/>
	<button name="ToolCone" tool_tip="円錐"/>
	<button name="ToolHemiCone" tool_tip="半円錐"/>
	<button name="ToolSphere" tool_tip="球体"/>
	<button name="ToolHemiSphere" tool_tip="半球"/>
	<button name="ToolTorus" tool_tip="トーラス"/>
	<button name="ToolTube" tool_tip="チューブ"/>
	<button name="ToolRing" tool_tip="リング"/>
	<button name="ToolTree" tool_tip="樹木"/>
	<button name="ToolGrass" tool_tip="草地"/>
	<check_box label="選択したツールを維持" name="checkbox sticky"/>
	<check_box label="選択したものをコピー" name="checkbox copy selection"/>
	<check_box label="中央に位置" name="checkbox copy centers"/>
	<check_box label="回転" name="checkbox copy rotates"/>
	<radio_group name="land_radio_group">
		<radio_item label="土地を選択" name="radio select land"/>
		<radio_item label="平坦にする" name="radio flatten"/>
		<radio_item label="隆起させる" name="radio raise"/>
		<radio_item label="低くする" name="radio lower"/>
		<radio_item label="滑らかにする" name="radio smooth"/>
		<radio_item label="凸凹にする" name="radio noise"/>
		<radio_item label="元に戻す" name="radio revert"/>
	</radio_group>
	<text name="Bulldozer:">
        ブルドーザー:
    </text>
	<text name="Dozer Size:">
影響範囲：
	</text>
	<text name="Strength:">
		強度：
	</text>
	<button label="適用" label_selected="適用" name="button apply to selection" tool_tip="選択した土地を修正します。"/>
	<text name="selection_empty">
		選択されていません。
	</text>
<<<<<<< HEAD
	<text name="selection_faces">
		選択された面：[FACES_STRING]
=======
	<text name="remaining_capacity">
		[CAPACITY_STRING] [secondlife:///app/openfloater/object_weights 詳細]
>>>>>>> d2e62f6e
	</text>
	<view_border name="cost_text_border"/>
	<tab_container name="Object Info Tabs">
		<panel label="一般" name="General">
			<panel.string name="text deed continued">
				続けて寄贈
			</panel.string>
			<panel.string name="text deed">
				寄贈
			</panel.string>
			<panel.string name="text modify info 1">
				このオブジェクトを修正できます
			</panel.string>
			<panel.string name="text modify info 2">
				これらのオブジェクトを修正できます
			</panel.string>
			<panel.string name="text modify info 3">
				このオブジェクトを修正できません
			</panel.string>
			<panel.string name="text modify info 4">
				これらのオブジェクトを修正できません
			</panel.string>
			<panel.string name="text modify info 5">
リージョンの境界を越えて、このオブジェクトを修正することはできません。
			</panel.string>
			<panel.string name="text modify info 6">
				リージョンの境界を越えて、これらのオブジェクトを修正することはできません。
			</panel.string>
			<panel.string name="text modify warning">
				オブジェクト全体を選択して権限の設定を行ってください
			</panel.string>
			<panel.string name="Cost Default">
				価格: L$
			</panel.string>
			<panel.string name="Cost Total">
				合計: L$
			</panel.string>
			<panel.string name="Cost Per Unit">
				単価: L$
			</panel.string>
			<panel.string name="Cost Mixed">
				総額
			</panel.string>
			<panel.string name="Sale Mixed">
				販売価格
			</panel.string>
			<text name="Name:">
名前：
			</text>
			<line_editor name="Object Name" tool_tip="使用できる名前の文字数は最大６３文字までです。長いプリム名は短縮されます。名前に使用できる文字は、ASCII-7（非拡張）に含まれる印字可能な文字のみです。（パイプ文字「|」は例外）"/>
			<text name="Description:">
				説明：
			</text>
			<line_editor name="Object Description" tool_tip="ビューアの設定で「すべてのオブジェクト上でヒントを表示」が選択されている場合、オブジェクトにマウスのポインタをかざすと、そのオブジェクトの説明がポップアップ表示されます。プリムの説明は最大 127 バイトまでに制限されているため、それよりも長い文字列は切り捨てられます。"/>
			<text name="Creator:">
                制作者:
            </text>
			<text name="Creator Name">
テスト文字列 無視してください(please.ignore)
            </text>
			<text name="Owner:">
                所有者:
            </text>
			<text name="Owner Name">
テスト文字列 無視してください(please.ignore)
            </text>
			<text name="Group:">
                グループ:
            </text>
			<name_box initial_value="読込中..." name="Group Name Proxy"/>
			<button name="button set group" tool_tip="このオブジェクト権限を共有するグループを選択します"/>
			<check_box label="共有" name="checkbox share with group" tool_tip="設定したグループのメンバー全員にこのオブジェクトの修正権限を与えます。譲渡しない限り、役割制限を有効にはできません。"/>
			<button label="譲渡" label_selected="譲渡" name="button deed" tool_tip="このアイテムを譲渡すると「次の所有者」の権限が適用されます。グループ共有オブジェクトは、グループのオフィサーが譲渡できます"/>
			<text name="label click action">
                クリックで:
            </text>
			<combo_box name="clickaction" tool_tip="マウスを1回左クリックすると、オブジェクトに対してアクションを起こせるようになります。各クリックアクションには、何ができるかを示す特別なカーソルがあります。クリック・アクションによっては、動作要件が必要なものもあります。例えば、「タッチ」や「支払い」には、スクリプトが必要になるなどです">
				<combo_box.item label="触る(デフォルト)" name="Touch/grab(default)"/>
				<combo_box.item label="オブジェクトに座る" name="Sitonobject"/>
				<combo_box.item label="オブジェクトを購入" name="Buyobject"/>
				<combo_box.item label="オブジェクトに支払う" name="Payobject"/>
				<combo_box.item label="開く" name="Open"/>
				<combo_box.item label="ズームする" name="Zoom"/>
<combo_box.item label="オブジェクトを無視" name="Ignoreobject"/>
				<combo_box.item label="なし" name="None"/>
			</combo_box>
			<check_box label="販売対象：" name="checkbox for sale" tool_tip="このオブジェクトやオブジェクトの中身が購入できるようになるか、指定価格でインワールドにコピーできるようになります。"/>
			<spinner name="Edit Cost" label="価格：L$" tool_tip="オブジェクトの価格を設定します。"/>
			<combo_box name="sale type" tool_tip="購入者がコピー、コピーの中身、またはアイテム自体を受け取るのか選択してください。">
				<combo_box.item name="Copy" label="コピー"/>
				<combo_box.item name="Contents" label="中身"/>
				<combo_box.item name="Original" label="オブジェクトそのもの"/>
			</combo_box>
			<check_box label="検索に表示" name="search_check" tool_tip="検索結果に、このオブジェクトを表示します"/>
			<panel name="perms_build">
				<text name="perm_modify">
                    このオブジェクトを修正できます
                </text>
				<text name="Anyone can:">
                    全員:
                </text>
				<check_box label="移動" name="checkbox allow everyone move" tool_tip="オブジェクトは誰でも動かすことができます。"/>
				<check_box label="コピー" name="checkbox allow everyone copy" tool_tip="オブジェクトのコピーは誰でも受け取ることができます。オブジェクトとそのオブジェクトの中身は全てコピーまたは譲渡できるように設定する必要があります。"/>
				<text name="Next owner can:">
<<<<<<< HEAD
次の所有者:
                </text>
				<check_box label="修正" name="checkbox next owner can modify" tool_tip="次の所有者はアイテム名などのプロパティ内容を編集したり、このオブジェクトのサイズを変更できます。"/>
				<check_box label="コピー" name="checkbox next owner can copy" tool_tip="次の所有者は、このオブジェクトを無制限にコピーできます。コピーには制作者の情報が含まれ、コピー元のアイテムと違って許可などに関し制約があります。"/>
				<check_box label="再販・譲渡" name="checkbox next owner can transfer" tool_tip="次の所有者は、このオブジェクトを他人に再販・譲渡できます。"/>
=======
					譲渡先の所有者：
				</text>
				<check_box label="修正" name="checkbox next owner can modify" tool_tip="譲渡先の所有者は、アイテム名などのプロパティ内容を編集したり、このオブジェクトのサイズを変更することができます。"/>
				<check_box label="コピー" name="checkbox next owner can copy" tool_tip="譲渡先の所有者は、このオブジェクトを無制限にコピーできます。コピーには制作者の情報が含まれ、コピー元のアイテムと違って許可などに関し制約があります。"/>
				<check_box label="再販・譲渡" name="checkbox next owner can transfer" tool_tip="譲渡先の所有者は、このオブジェクトを他人に譲渡したり再販することができます。"/>
				<text name="B:">
					B：
				</text>
				<text name="O:">
					O：
				</text>
				<text name="G:">
					G：
				</text>
				<text name="E:">
					E：
				</text>
				<text name="N:">
					N：
				</text>
				<text name="F:">
					F：
				</text>
>>>>>>> d2e62f6e
			</panel>
			<panel name="pathfinding_attrs_panel">
				<text name="pathfinding_attributes_label">
                    経路探索属性:
                </text>
			</panel>
		</panel>
		<panel label="形状" name="Object">
			<check_box label="ロック" name="checkbox locked" tool_tip="オブジェクトの移動と削除を禁止します。この機能を使うと、制作中の意図せぬ編集を防ぐことができます。"/>
			<check_box label="物理的" name="Physical Checkbox Ctrl" tool_tip="オブジェクトに対する重力の作用と影響を有効にします"/>
			<check_box label="一時的" name="Temporary Checkbox Ctrl" tool_tip="制作後1分でオブジェクトは削除されます。"/>
			<check_box label="ファントム" name="Phantom Checkbox Ctrl" tool_tip="オブジェクト同士の衝突またはオブジェクトとアバターの衝突を回避します"/>
			<menu_button name="clipboard_pos_btn" tool_tip="オプションをペースト"/>
			<text name="label position">
<<<<<<< HEAD
                位置(m)
            </text>
			<spinner label="x" name="Pos X"/>
			<menu_button name="clipboard_size_btn" tool_tip="オプションをペースト"/>
			<text name="label size">
                サイズ(m)
            </text>
			<spinner label="x" name="Scale X"/>
			<menu_button name="clipboard_rot_btn" tool_tip="オプションをペースト"/>
			<text name="label rotation">
                回転(度)
            </text>
			<spinner label="x" name="Rot X"/>
=======
				位置（メートル）
			</text>
			<spinner label="X" name="Pos X"/>
			<spinner label="Y" name="Pos Y"/>
			<spinner label="Z" name="Pos Z"/>
			<text name="label size">
				サイズ（メートル）
			</text>
			<spinner label="X" name="Scale X"/>
			<spinner label="Y" name="Scale Y"/>
			<spinner label="Z" name="Scale Z"/>
			<text name="label rotation">
				回転（度）
			</text>
			<spinner label="X" name="Rot X"/>
			<spinner label="Y" name="Rot Y"/>
			<spinner label="Z" name="Rot Z"/>
>>>>>>> d2e62f6e
			<combo_box name="comboBaseType">
				<combo_box.item label="箱（ボックス）" name="Box"/>
				<combo_box.item label="円柱（シリンダー）" name="Cylinder"/>
				<combo_box.item label="三角柱（プリズム）" name="Prism"/>
				<combo_box.item label="球体（スフィア）" name="Sphere"/>
				<combo_box.item label="円環体（トーラス）" name="Torus"/>
				<combo_box.item label="円筒（チューブ）" name="Tube"/>
				<combo_box.item label="輪（リング）" name="Ring"/>
				<combo_box.item label="スカルプト" name="Sculpted"/>
			</combo_box>
<menu_button name="clipboard_obj_params_btn" tool_tip="オプションをペースト"/>
			<text name="text cut">
                パスカット(始点と終点)
            </text>
			<spinner label="始" name="cut begin"/>
			<spinner label="終" name="cut end"/>
			<text name="text hollow">
                中空(空洞)
            </text>
			<text name="text skew">
傾斜
			</text>
			<spinner name="Scale 1"/>
			<spinner name="Skew"/>
			<text name="Hollow Shape">
				中空の形状
			</text>
			<combo_box name="hole">
				<combo_box.item label="デフォルト" name="Default"/>
				<combo_box.item label="円形" name="Circle"/>
				<combo_box.item label="四角形" name="Square"/>
				<combo_box.item label="三角形" name="Triangle"/>
			</combo_box>
			<text name="text twist">
                ひねり(始点と終点)
            </text>
			<spinner label="始" name="Twist Begin"/>
			<spinner label="終" name="Twist End"/>
			<text name="scale_taper">
                テーパー
            </text>
			<text name="scale_hole">
<<<<<<< HEAD
穴寸法
            </text>
			<spinner label="x" name="Taper Scale X"/>
			<text name="text topshear">
                上部層
            </text>
			<spinner label="x" name="Shear X"/>
=======
				穴寸法
			</text>
			<spinner label="X" name="Taper Scale X"/>
			<spinner label="Y" name="Taper Scale Y"/>
			<text name="text topshear">
				上部層
			</text>
			<spinner label="X" name="Shear X"/>
			<spinner label="Y" name="Shear Y"/>
>>>>>>> d2e62f6e
			<text name="advanced_cut">
                プロフィールカット(始点と終点)
            </text>
			<text name="advanced_dimple">
                くぼみ(始点と終点)
            </text>
			<text name="advanced_slice">
                切り取り(始点と終点)
            </text>
			<spinner label="始" name="Path Limit Begin"/>
			<spinner label="終" name="Path Limit End"/>
			<text name="text taper2">
側面のテーパー
			</text>
			<spinner label="X" name="Taper X"/>
			<spinner label="Y" name="Taper Y"/>
			<text name="text radius delta">
                半径
            </text>
			<text name="text revolutions">
<<<<<<< HEAD
回転体
            </text>
			<texture_picker label="スカルプトテクスチャ" name="sculpt texture control" tool_tip="クリックして画像を選択"/>
=======
				回転体
			</text>
			<texture_picker label="スカルプトテクスチャ" name="sculpt texture control" tool_tip="クリックして画像を選択してください。"/>
>>>>>>> d2e62f6e
			<check_box label="ミラー" name="sculpt mirror control" tool_tip="スカルプトプリムをX軸上で反転させます"/>
			<check_box label="裏返し" name="sculpt invert control" tool_tip="スカルプトプリムを反転させて裏返します"/>
			<text name="label sculpt type">
                縫い目のタイプ
            </text>
			<combo_box name="sculpt type control">
				<combo_box.item label="球体（スフィア）" name="Sphere"/>
				<combo_box.item label="円環（トーラス）" name="Torus"/>
				<combo_box.item label="平面" name="Plane"/>
				<combo_box.item label="円柱（シリンダー）" name="Cylinder"/>
			</combo_box>
		</panel>
		<panel label="特徴" name="Features">
			<panel.string name="None">
				なし
			</panel.string>
			<panel.string name="Prim">
				プリム
			</panel.string>
			<panel.string name="Convex Hull">
				凸包
			</panel.string>
<menu_button name="clipboard_features_params_btn" tool_tip="ペースト時のオプションを選択します。"/>
			<text name="select_single">
				編集したいプリムを１つだけ選択してください。
			</text>
			<text name="edit_object">
                オブジェクトの特徴を編集:
            </text>
			<check_box label="アニメーションメッシュ" name="Animated Mesh Checkbox Ctrl" tool_tip="リグ入りメッシュオブジェクトを、それぞれアニメーションさせることができるようになります。"/>
<<<<<<< HEAD
			<check_box label="フレキシブルパス" name="Flexible1D Checkbox Ctrl" tool_tip="Z軸を中心に、オブジェクトの屈曲を有効にします。(クライアント側のみ)"/>
=======
			<check_box label="フレキシブルパス" name="Flexible1D Checkbox Ctrl" tool_tip="Z軸を中心に、オブジェクトの屈曲を有効にします。（クライアント側のみ）"/>
>>>>>>> d2e62f6e
			<spinner label="柔軟性" name="FlexNumSections"/>
			<spinner label="重力" name="FlexGravity"/>
			<spinner label="ドラッグ" name="FlexFriction"/>
<spinner label="風" name="FlexWind"/>
			<spinner label="緊張" name="FlexTension"/>
			<spinner label="X軸方向の力" name="FlexForceX"/>
			<spinner label="Y軸方向の力" name="FlexForceY"/>
			<spinner label="Z軸方向の力" name="FlexForceZ"/>
			<check_box label="発光" name="Light Checkbox Ctrl" tool_tip="オブジェクトが発光します"/>
			<color_swatch name="colorswatch" tool_tip="クリックしてカラーピッカーを開く"/>
			<texture_picker name="light texture control" tool_tip="クリックで投影画を選択(遅延レンダリング有効時のみ)"/>
			<menu_button name="clipboard_light_params_btn" tool_tip="オプションをペースト"/>
			<spinner label="輝度" name="Light Intensity"/>
<<<<<<< HEAD
=======
			<spinner label="FOV" name="Light FOV"/>
>>>>>>> d2e62f6e
			<spinner label="半径" name="Light Radius"/>
			<spinner label="焦点" name="Light Focus"/>
			<spinner label="弱まる" name="Light Falloff"/>
			<spinner label="環境" name="Light Ambiance"/>
			<text name="label physicsshapetype">
                物理シェイプの種類:
            </text>
			<combo_box name="Physics Shape Type Combo Ctrl" tool_tip="実像の種類を選択"/>
			<combo_box name="material">
				<combo_box.item label="石" name="Stone"/>
				<combo_box.item label="金属" name="Metal"/>
				<combo_box.item label="ガラス" name="Glass"/>
				<combo_box.item label="木" name="Wood"/>
				<combo_box.item label="肉" name="Flesh"/>
				<combo_box.item label="プラスチック" name="Plastic"/>
				<combo_box.item label="ゴム" name="Rubber"/>
			</combo_box>
			<spinner label="重力" name="Physics Gravity"/>
			<spinner label="摩擦" name="Physics Friction"/>
<<<<<<< HEAD
<spinner label="密度（100㎏/㎥）" name="Physics Density"/>
=======
			<spinner label="密度（100㎏/㎥）" name="Physics Density"/>
>>>>>>> d2e62f6e
			<spinner label="復元" name="Physics Restitution"/>
		</panel>
		<panel label="テクスチャ" name="Texture"/>
		<panel label="中身" name="Contents">
			<button label="新しいスクリプト" label_selected="新しいスクリプト" name="button new script"/>
			<button label="権限" name="button permissions"/>
		</panel>
	</tab_container>
	<panel name="land info panel">
		<text name="label_parcel_info">
            区画情報
        </text>
		<text name="label_area_price">
<<<<<<< HEAD
            価格: [AREA]m² L$[PRICE]
        </text>
=======
			価格：[AREA]㎡ L$ [PRICE]
		</text>
>>>>>>> d2e62f6e
		<text name="label_area">
            面積: [AREA]m²
        </text>
		<button label="土地情報" label_selected="土地情報" name="button about land"/>
<<<<<<< HEAD
<check_box label="所有者を表示" name="checkbox show owners" tool_tip="区画の境界に色をつけます：緑色＝あなたの所有地　水色＝あなたのグループの所有地　赤色＝他人の所有地　黄色＝販売中の土地　紫色＝オークション中の土地　灰色＝公共の土地"/>
=======
		<check_box label="所有者を表示" name="checkbox show owners" tool_tip="所有者の種類別に区画を色づけます：&#10;&#10;緑色＝あなたの土地 &#10;水色＝あなたのグループ所有地 &#10;赤色＝他人が所有する土地 &#10;黄色 = 売り出し中 &#10;紫色＝オークション &#10;灰色＝公共領域"/>
>>>>>>> d2e62f6e
		<text name="label_parcel_modify">
			区画の編集
		</text>
		<button label="分離" label_selected="分離" name="button subdivide land"/>
		<button label="結合" label_selected="結合" name="button join land"/>
		<text name="label_parcel_trans">
			土地の取引
		</text>
		<button label="土地の購入" label_selected="土地の購入" name="button buy land"/>
		<button label="土地の放棄" label_selected="土地の放棄" name="button abandon land"/>
	</panel>
</floater><|MERGE_RESOLUTION|>--- conflicted
+++ resolved
@@ -40,11 +40,7 @@
 		土地をクリックし、ドラッグして選択します。
 	</floater.string>
 	<floater.string name="status_selectcount">
-<<<<<<< HEAD
-選択オブジェクトは[OBJ_COUNT]個でランドインパクトは[LAND_IMPACT]です。
-=======
-		選択されているオブジェクトは[OBJ_COUNT]個、土地の負荷は[LAND_IMPACT] [secondlife:///app/openfloater/object_weights 詳細]
->>>>>>> d2e62f6e
+選択されているオブジェクトは[OBJ_COUNT]個、土地の負荷は[LAND_IMPACT] [secondlife:///app/openfloater/object_weights 詳細]
 	</floater.string>
 	<floater.string name="status_remaining_capacity">
 		残りの許容数は[LAND_CAPACITY]です。
@@ -127,13 +123,8 @@
 	<text name="selection_empty">
 		選択されていません。
 	</text>
-<<<<<<< HEAD
-	<text name="selection_faces">
-		選択された面：[FACES_STRING]
-=======
-	<text name="remaining_capacity">
+<text name="remaining_capacity">
 		[CAPACITY_STRING] [secondlife:///app/openfloater/object_weights 詳細]
->>>>>>> d2e62f6e
 	</text>
 	<view_border name="cost_text_border"/>
 	<tab_container name="Object Info Tabs">
@@ -238,37 +229,11 @@
 				<check_box label="移動" name="checkbox allow everyone move" tool_tip="オブジェクトは誰でも動かすことができます。"/>
 				<check_box label="コピー" name="checkbox allow everyone copy" tool_tip="オブジェクトのコピーは誰でも受け取ることができます。オブジェクトとそのオブジェクトの中身は全てコピーまたは譲渡できるように設定する必要があります。"/>
 				<text name="Next owner can:">
-<<<<<<< HEAD
 次の所有者:
                 </text>
 				<check_box label="修正" name="checkbox next owner can modify" tool_tip="次の所有者はアイテム名などのプロパティ内容を編集したり、このオブジェクトのサイズを変更できます。"/>
 				<check_box label="コピー" name="checkbox next owner can copy" tool_tip="次の所有者は、このオブジェクトを無制限にコピーできます。コピーには制作者の情報が含まれ、コピー元のアイテムと違って許可などに関し制約があります。"/>
 				<check_box label="再販・譲渡" name="checkbox next owner can transfer" tool_tip="次の所有者は、このオブジェクトを他人に再販・譲渡できます。"/>
-=======
-					譲渡先の所有者：
-				</text>
-				<check_box label="修正" name="checkbox next owner can modify" tool_tip="譲渡先の所有者は、アイテム名などのプロパティ内容を編集したり、このオブジェクトのサイズを変更することができます。"/>
-				<check_box label="コピー" name="checkbox next owner can copy" tool_tip="譲渡先の所有者は、このオブジェクトを無制限にコピーできます。コピーには制作者の情報が含まれ、コピー元のアイテムと違って許可などに関し制約があります。"/>
-				<check_box label="再販・譲渡" name="checkbox next owner can transfer" tool_tip="譲渡先の所有者は、このオブジェクトを他人に譲渡したり再販することができます。"/>
-				<text name="B:">
-					B：
-				</text>
-				<text name="O:">
-					O：
-				</text>
-				<text name="G:">
-					G：
-				</text>
-				<text name="E:">
-					E：
-				</text>
-				<text name="N:">
-					N：
-				</text>
-				<text name="F:">
-					F：
-				</text>
->>>>>>> d2e62f6e
 			</panel>
 			<panel name="pathfinding_attrs_panel">
 				<text name="pathfinding_attributes_label">
@@ -283,39 +248,19 @@
 			<check_box label="ファントム" name="Phantom Checkbox Ctrl" tool_tip="オブジェクト同士の衝突またはオブジェクトとアバターの衝突を回避します"/>
 			<menu_button name="clipboard_pos_btn" tool_tip="オプションをペースト"/>
 			<text name="label position">
-<<<<<<< HEAD
                 位置(m)
             </text>
-			<spinner label="x" name="Pos X"/>
+<spinner label="x" name="Pos X"/>
 			<menu_button name="clipboard_size_btn" tool_tip="オプションをペースト"/>
 			<text name="label size">
                 サイズ(m)
             </text>
-			<spinner label="x" name="Scale X"/>
+<spinner label="x" name="Scale X"/>
 			<menu_button name="clipboard_rot_btn" tool_tip="オプションをペースト"/>
 			<text name="label rotation">
                 回転(度)
             </text>
-			<spinner label="x" name="Rot X"/>
-=======
-				位置（メートル）
-			</text>
-			<spinner label="X" name="Pos X"/>
-			<spinner label="Y" name="Pos Y"/>
-			<spinner label="Z" name="Pos Z"/>
-			<text name="label size">
-				サイズ（メートル）
-			</text>
-			<spinner label="X" name="Scale X"/>
-			<spinner label="Y" name="Scale Y"/>
-			<spinner label="Z" name="Scale Z"/>
-			<text name="label rotation">
-				回転（度）
-			</text>
-			<spinner label="X" name="Rot X"/>
-			<spinner label="Y" name="Rot Y"/>
-			<spinner label="Z" name="Rot Z"/>
->>>>>>> d2e62f6e
+<spinner label="x" name="Rot X"/>
 			<combo_box name="comboBaseType">
 				<combo_box.item label="箱（ボックス）" name="Box"/>
 				<combo_box.item label="円柱（シリンダー）" name="Cylinder"/>
@@ -358,25 +303,13 @@
                 テーパー
             </text>
 			<text name="scale_hole">
-<<<<<<< HEAD
 穴寸法
             </text>
-			<spinner label="x" name="Taper Scale X"/>
+<spinner label="x" name="Taper Scale X"/>
 			<text name="text topshear">
                 上部層
             </text>
 			<spinner label="x" name="Shear X"/>
-=======
-				穴寸法
-			</text>
-			<spinner label="X" name="Taper Scale X"/>
-			<spinner label="Y" name="Taper Scale Y"/>
-			<text name="text topshear">
-				上部層
-			</text>
-			<spinner label="X" name="Shear X"/>
-			<spinner label="Y" name="Shear Y"/>
->>>>>>> d2e62f6e
 			<text name="advanced_cut">
                 プロフィールカット(始点と終点)
             </text>
@@ -397,15 +330,9 @@
                 半径
             </text>
 			<text name="text revolutions">
-<<<<<<< HEAD
 回転体
             </text>
-			<texture_picker label="スカルプトテクスチャ" name="sculpt texture control" tool_tip="クリックして画像を選択"/>
-=======
-				回転体
-			</text>
-			<texture_picker label="スカルプトテクスチャ" name="sculpt texture control" tool_tip="クリックして画像を選択してください。"/>
->>>>>>> d2e62f6e
+<texture_picker label="スカルプトテクスチャ" name="sculpt texture control" tool_tip="クリックして画像を選択"/>
 			<check_box label="ミラー" name="sculpt mirror control" tool_tip="スカルプトプリムをX軸上で反転させます"/>
 			<check_box label="裏返し" name="sculpt invert control" tool_tip="スカルプトプリムを反転させて裏返します"/>
 			<text name="label sculpt type">
@@ -436,11 +363,7 @@
                 オブジェクトの特徴を編集:
             </text>
 			<check_box label="アニメーションメッシュ" name="Animated Mesh Checkbox Ctrl" tool_tip="リグ入りメッシュオブジェクトを、それぞれアニメーションさせることができるようになります。"/>
-<<<<<<< HEAD
-			<check_box label="フレキシブルパス" name="Flexible1D Checkbox Ctrl" tool_tip="Z軸を中心に、オブジェクトの屈曲を有効にします。(クライアント側のみ)"/>
-=======
-			<check_box label="フレキシブルパス" name="Flexible1D Checkbox Ctrl" tool_tip="Z軸を中心に、オブジェクトの屈曲を有効にします。（クライアント側のみ）"/>
->>>>>>> d2e62f6e
+<check_box label="フレキシブルパス" name="Flexible1D Checkbox Ctrl" tool_tip="Z軸を中心に、オブジェクトの屈曲を有効にします。(クライアント側のみ)"/>
 			<spinner label="柔軟性" name="FlexNumSections"/>
 			<spinner label="重力" name="FlexGravity"/>
 			<spinner label="ドラッグ" name="FlexFriction"/>
@@ -454,10 +377,7 @@
 			<texture_picker name="light texture control" tool_tip="クリックで投影画を選択(遅延レンダリング有効時のみ)"/>
 			<menu_button name="clipboard_light_params_btn" tool_tip="オプションをペースト"/>
 			<spinner label="輝度" name="Light Intensity"/>
-<<<<<<< HEAD
-=======
-			<spinner label="FOV" name="Light FOV"/>
->>>>>>> d2e62f6e
+
 			<spinner label="半径" name="Light Radius"/>
 			<spinner label="焦点" name="Light Focus"/>
 			<spinner label="弱まる" name="Light Falloff"/>
@@ -477,11 +397,7 @@
 			</combo_box>
 			<spinner label="重力" name="Physics Gravity"/>
 			<spinner label="摩擦" name="Physics Friction"/>
-<<<<<<< HEAD
 <spinner label="密度（100㎏/㎥）" name="Physics Density"/>
-=======
-			<spinner label="密度（100㎏/㎥）" name="Physics Density"/>
->>>>>>> d2e62f6e
 			<spinner label="復元" name="Physics Restitution"/>
 		</panel>
 		<panel label="テクスチャ" name="Texture"/>
@@ -495,22 +411,13 @@
             区画情報
         </text>
 		<text name="label_area_price">
-<<<<<<< HEAD
-            価格: [AREA]m² L$[PRICE]
+価格: [AREA]m² L$[PRICE]
         </text>
-=======
-			価格：[AREA]㎡ L$ [PRICE]
-		</text>
->>>>>>> d2e62f6e
 		<text name="label_area">
             面積: [AREA]m²
         </text>
 		<button label="土地情報" label_selected="土地情報" name="button about land"/>
-<<<<<<< HEAD
-<check_box label="所有者を表示" name="checkbox show owners" tool_tip="区画の境界に色をつけます：緑色＝あなたの所有地　水色＝あなたのグループの所有地　赤色＝他人の所有地　黄色＝販売中の土地　紫色＝オークション中の土地　灰色＝公共の土地"/>
-=======
-		<check_box label="所有者を表示" name="checkbox show owners" tool_tip="所有者の種類別に区画を色づけます：&#10;&#10;緑色＝あなたの土地 &#10;水色＝あなたのグループ所有地 &#10;赤色＝他人が所有する土地 &#10;黄色 = 売り出し中 &#10;紫色＝オークション &#10;灰色＝公共領域"/>
->>>>>>> d2e62f6e
+<check_box label="所有者を表示" name="checkbox show owners" tool_tip="所有者の種類別に区画を色づけます：&#10;&#10;緑色＝あなたの土地 &#10;水色＝あなたのグループ所有地 &#10;赤色＝他人が所有する土地 &#10;黄色 = 売り出し中 &#10;紫色＝オークション &#10;灰色＝公共領域"/>
 		<text name="label_parcel_modify">
 			区画の編集
 		</text>
