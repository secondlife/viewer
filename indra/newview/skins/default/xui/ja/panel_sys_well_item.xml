--- conflicted
+++ resolved
@@ -1,12 +1,6 @@
 <?xml version="1.0" encoding="utf-8" standalone="yes"?>
 <panel name="sys_well_item">
 	<text name="title">
-<<<<<<< HEAD
-        鱒にご用心!鱒!に!ご用心!
+鱒にご用心!鱒!に!ご用心!
     </text>
-=======
-		鱒にご用心！鱒！に！ご用心！
-	</text>
-	<button name="close_btn"/>
->>>>>>> 0f252894
 </panel>