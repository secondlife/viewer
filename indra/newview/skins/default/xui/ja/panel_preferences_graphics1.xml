<?xml version="1.0" encoding="utf-8" standalone="yes"?>
<<<<<<< HEAD
<panel label="表示" name="Display panel">
  <text name="preset_text">（なし）</text>
=======
<panel label="グラフィック" name="Display panel">
  <text follows="top|left|right" height="16" layout="topleft" left="5" top="5" width="100">使用中のプリセット：</text>

  <text name="preset_text">（なし）</text>

>>>>>>> e4906b2a
  <text name="QualitySpeed">品質と速度：</text>
  <text name="ShadersPrefText">低</text>
  <text name="ShadersPrefText2">中</text>
  <text name="ShadersPrefText3">高</text>
  <text name="ShadersPrefText4">最高</text>
  <text name="FasterText">速度優先</text>
  <text name="BetterText">品質優先</text>
<<<<<<< HEAD
=======
  <icon name="LowGraphicsDivet" />
  <icon name="LowMidGraphicsDivet" />
  <icon name="MidGraphicsDivet" />
  <icon name="MidHighGraphicsDivet" />
  <icon name="HighGraphicsDivet" />
  <icon name="HighUltraGraphicsDivet" />
  <icon name="UltraGraphicsDivet" />
  <slider name="QualityPerformanceSelection" />
>>>>>>> e4906b2a

  <!-- This block shows Basic Settings -->

  <slider control_name="RenderFarClip" label="描画距離：" name="DrawDistance" />
  <text name="DrawDistanceMeterText2">ｍ</text>

<<<<<<< HEAD
  <check_box initial_value="true" label="周囲（大気）シェーダー" name="WindLightUseAtmosShaders" />

  <check_box initial_value="true" label="高度なライティングモデル" name="UseLightShaders" />
=======
  <check_box initial_value="true" label="大気（周辺）シェーダー" name="WindLightUseAtmosShaders" />

  <check_box initial_value="true" label="高度な光源モデル" name="UseLightShaders" />

  <button label="自動調整" name="AutoAdjustmentsButton" />
>>>>>>> e4906b2a

  <slider label="アバターの最大複雑度：" name="IndirectMaxComplexity" tool_tip="どの程度の複雑度で他のアバターをJellyDollとして描画するを設定します。" />
  <text name="IndirectMaxComplexityText">0</text>
  <text name="IndirectMaxComplexityLink">[https://community.secondlife.com/t5/Featured-News/Why-are-all-these-people-made-of-colored-jelly/ba-p/3031255 これはなんですか？]</text>


<<<<<<< HEAD
  <check_box initial_value="true" label="フレンドは常に描画" name="AlwaysRenderFriends" />
=======
  <check_box label="フレンドは常に描画" name="AlwaysRenderFriends" />
>>>>>>> e4906b2a
  <button label="例外…" name="RenderExceptionsButton" />

  <!-- End of Basic Settings block -->

  <button label="設定をプリセットとして保存…" name="PrefSaveButton" />
<<<<<<< HEAD
  <button label="プリセットをロード…" name="PrefLoadButton" />
  <button label="プリセットを削除…" name="PrefDeleteButton" />
  <button label="推奨設定にリセット" name="Defaults" />
  <button label="拡張設定…" name="AdvancedSettings" />
=======

  <button label="プリセットを読み込む…" name="PrefLoadButton" />

  <button label="プリセットを削除…" name="PrefDeleteButton" />

  <button label="プリセットを削除…" name="PrefDeleteButton" />

  <button label="推奨設定にリセット" name="Defaults" />

  <button label="拡張設定…" name="AdvancedSettings" />

>>>>>>> e4906b2a
</panel><|MERGE_RESOLUTION|>--- conflicted
+++ resolved
@@ -1,14 +1,9 @@
 <?xml version="1.0" encoding="utf-8" standalone="yes"?>
-<<<<<<< HEAD
-<panel label="表示" name="Display panel">
-  <text name="preset_text">（なし）</text>
-=======
 <panel label="グラフィック" name="Display panel">
   <text follows="top|left|right" height="16" layout="topleft" left="5" top="5" width="100">使用中のプリセット：</text>
 
   <text name="preset_text">（なし）</text>
 
->>>>>>> e4906b2a
   <text name="QualitySpeed">品質と速度：</text>
   <text name="ShadersPrefText">低</text>
   <text name="ShadersPrefText2">中</text>
@@ -16,8 +11,6 @@
   <text name="ShadersPrefText4">最高</text>
   <text name="FasterText">速度優先</text>
   <text name="BetterText">品質優先</text>
-<<<<<<< HEAD
-=======
   <icon name="LowGraphicsDivet" />
   <icon name="LowMidGraphicsDivet" />
   <icon name="MidGraphicsDivet" />
@@ -26,46 +19,29 @@
   <icon name="HighUltraGraphicsDivet" />
   <icon name="UltraGraphicsDivet" />
   <slider name="QualityPerformanceSelection" />
->>>>>>> e4906b2a
 
   <!-- This block shows Basic Settings -->
 
   <slider control_name="RenderFarClip" label="描画距離：" name="DrawDistance" />
   <text name="DrawDistanceMeterText2">ｍ</text>
 
-<<<<<<< HEAD
-  <check_box initial_value="true" label="周囲（大気）シェーダー" name="WindLightUseAtmosShaders" />
-
-  <check_box initial_value="true" label="高度なライティングモデル" name="UseLightShaders" />
-=======
   <check_box initial_value="true" label="大気（周辺）シェーダー" name="WindLightUseAtmosShaders" />
 
   <check_box initial_value="true" label="高度な光源モデル" name="UseLightShaders" />
 
   <button label="自動調整" name="AutoAdjustmentsButton" />
->>>>>>> e4906b2a
 
   <slider label="アバターの最大複雑度：" name="IndirectMaxComplexity" tool_tip="どの程度の複雑度で他のアバターをJellyDollとして描画するを設定します。" />
   <text name="IndirectMaxComplexityText">0</text>
   <text name="IndirectMaxComplexityLink">[https://community.secondlife.com/t5/Featured-News/Why-are-all-these-people-made-of-colored-jelly/ba-p/3031255 これはなんですか？]</text>
 
 
-<<<<<<< HEAD
-  <check_box initial_value="true" label="フレンドは常に描画" name="AlwaysRenderFriends" />
-=======
   <check_box label="フレンドは常に描画" name="AlwaysRenderFriends" />
->>>>>>> e4906b2a
   <button label="例外…" name="RenderExceptionsButton" />
 
   <!-- End of Basic Settings block -->
 
   <button label="設定をプリセットとして保存…" name="PrefSaveButton" />
-<<<<<<< HEAD
-  <button label="プリセットをロード…" name="PrefLoadButton" />
-  <button label="プリセットを削除…" name="PrefDeleteButton" />
-  <button label="推奨設定にリセット" name="Defaults" />
-  <button label="拡張設定…" name="AdvancedSettings" />
-=======
 
   <button label="プリセットを読み込む…" name="PrefLoadButton" />
 
@@ -77,5 +53,4 @@
 
   <button label="拡張設定…" name="AdvancedSettings" />
 
->>>>>>> e4906b2a
 </panel>