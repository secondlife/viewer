--- conflicted
+++ resolved
@@ -1,80 +1,5 @@
-<?xml version="1.0" ?>
+<?xml version="1.0" encoding="utf-8" standalone="yes"?>
 <panel label="環境" name="panel_env_info">
-<<<<<<< HEAD
-	<string name="str_label_use_default">既定の設定を使用</string>
-	<string name="str_label_use_region">リージョンの設定を使用</string>
-	<string name="str_altitude_desription">空 [INDEX]([ALTITUDE]m)</string>
-	<string name="str_no_parcel">区画が選択されていません。環境設定が無効になっています。</string>
-	<string name="str_cross_region">リージョンの境界では環境設定ができません。</string>
-	<string name="str_legacy">このリージョンで環境設定はできません。</string>
-	<string name="str_disallowed">不動産マネージャーが、このリージョンで区画の環境を変更することを許可していません。</string>
-	<string name="str_too_small">環境をサポートするには、最低でも 128 平方メートルの区画が必要です。</string>
-	<string name="str_empty">(空)</string>
-	<string name="str_region_env">（リージョンの環境）</string>
-	<layout_stack>
-		<layout_panel name="pnl_environment_disabled">
-			<text name="txt_environment_disabled">...</text>
-		</layout_panel>
-		<layout_panel name="pnl_environment_config">
-			<layout_stack>
-				<layout_panel name="pnl_environment_config">
-					<layout_stack>
-						<layout_panel name="pnl_environment_current">
-							<button label="[USEDEFAULT]" name="btn_usedefault"/>
-							<button label="持ち物を使う" name="btn_select_inventory"/>
-							<button label="カスタマイズ" name="btn_edit"/>
-							<check_box label="区画所有者が環境を上書きすることがあります" name="chk_allow_override"/>
-						</layout_panel>
-						<layout_panel name="pnl_environment_length">
-							<text name="lbl_apparent_time">[HH]:[MM][AP] ([PRC]%)</text>
-						</layout_panel>
-						<layout_panel name="pnl_environment_buttons"/>
-					</layout_stack>
-				</layout_panel>
-				<layout_panel name="pnl_environment_altitudes">
-					<panel name="pnl_alt1">
-						<text name="txt_alt1">空 [INDEX]
-                            [ALTITUDE]m</text>
-						<line_editor name="edt_invname_alt1">不明</line_editor>
-						<settings_drop_target name="sdt_alt1" tool_tip="持ち物から設定をこのターゲットボックスにドラッグし、現在の空として選択する"/>
-					</panel>
-					<panel name="pnl_alt2">
-						<text name="txt_alt2">空 [INDEX]
-                            [ALTITUDE]m</text>
-						<line_editor name="edt_invname_alt2">不明</line_editor>
-						<settings_drop_target name="sdt_alt2" tool_tip="持ち物から設定をこのターゲットボックスにドラッグし、現在の空として選択する"/>
-					</panel>
-					<panel name="pnl_alt3">
-						<text name="txt_alt3">空 [INDEX]
-                            [ALTITUDE]m</text>
-						<line_editor name="edt_invname_alt3">不明</line_editor>
-						<settings_drop_target name="sdt_alt3" tool_tip="持ち物から設定をこのターゲットボックスにドラッグし、現在の空として選択する"/>
-					</panel>
-					<multi_slider initial_value="0" name="sld_altitudes">
-						<slider name="sld1" value="1000"/>
-						<slider name="sld2" value="2000"/>
-						<slider name="sld3" value="3000"/>
-					</multi_slider>
-					<panel name="pnl_ground">
-						<text name="txt_ground">地面</text>
-						<line_editor name="edt_invname_ground">不明</line_editor>
-						<settings_drop_target name="sdt_ground" tool_tip="持ち物から設定をこのターゲットボックスにドラッグし、地表レベルの空として選択します。"/>
-					</panel>
-					<panel name="pnl_water">
-						<text name="txt_water">水</text>
-						<line_editor name="edt_invname_water">不明</line_editor>
-						<settings_drop_target name="sdt_water" tool_tip="持ち物から設定をこのターゲットボックスにドラッグし、現在の水として選択する"/>
-					</panel>
-					<button label="リセット" name="btn_rst_altitudes" tool_tip="デフォルトの高度にリセット"/>
-				</layout_panel>
-			</layout_stack>
-		</layout_panel>
-	</layout_stack>
-	<layout_panel name="pnl_environment_region_msg">
-		<text name="region_text_lbl">地域：</text>
-		<text name="region_text">不明</text>
-	</layout_panel>
-=======
   <string name="str_label_use_default">既定の設定を使用</string>
   <string name="str_label_use_region">リージョン（地域）の設定を使用</string>
   <string name="str_altitude_desription">空[INDEX]([ALTITUDE]m)</string>
@@ -144,5 +69,4 @@
       </layout_stack>
     </layout_panel>
   </layout_stack>
->>>>>>> 498c7aa3
 </panel>