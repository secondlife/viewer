<?xml version="1.0" encoding="utf-8" standalone="yes"?>
<<<<<<< HEAD
<panel label="景観" name="panel_env_info">
=======
<panel label="自然環境の設定" name="panel_env_info">
>>>>>>> 0f252894
	<string name="str_label_use_default">
		既定の設定を使用
	</string>
	<string name="str_label_use_region">
<<<<<<< HEAD
		地域(リージョン)の設定を使用
=======
		リージョンの設定を使用
>>>>>>> 0f252894
	</string>
	<string name="str_altitude_desription">
		空 [INDEX]([ALTITUDE]m)
	</string>
	<string name="str_no_parcel">
		区画が選択されていません。景観設定が無効になっています。
	</string>
	<string name="str_cross_region">
<<<<<<< HEAD
		地域(リージョン)の境界では景観設定ができません。
	</string>
	<string name="str_legacy">
		この地域(リージョン)で景観設定はできません。
	</string>
	<string name="str_disallowed">
		不動産マネージャーが、この地域(リージョン)で区画の環境を変更することを許可していません。
=======
		リージョンの境界では環境の設定ができません。
	</string>
	<string name="str_legacy">
		このリージョンで環境の設定ができません。
	</string>
	<string name="str_disallowed">
		このリージョンの不動産マネージャーは、区画ごとの環境の変更を許可していません。
>>>>>>> 0f252894
	</string>
	<string name="str_too_small">
		環境をサポートするには、最低でも128m²の区画が必要です。
	</string>
	<string name="str_empty">
		(空)
	</string>
	<string name="str_region_env">
		(リージョンの環境)
	</string>
	<layout_stack>
		<layout_panel name="pnl_environment_region_msg">
			<text name="region_text_lbl">
                地域(リージョン):
            </text>
			<text name="region_text">
                不明
            </text>
		</layout_panel>
		<layout_panel name="pnl_environment_config">
			<layout_stack>
				<layout_panel name="pnl_environment_config">
					<layout_stack>
						<layout_panel name="pnl_environment_current">
							<text>
<<<<<<< HEAD
                                景観を選択
                            </text>
							<button label="インベントリを使う" name="btn_select_inventory"/>
							<button label="カスタマイズ" name="btn_edit"/>
							<check_box label="区画所有者による景観を上書きを許可" name="chk_allow_override"/>
						</layout_panel>
						<layout_panel name="pnl_environment_length">
							<text>
                                一日の設定
                            </text>
							<text>
                                一日の長さ(時間)
                            </text>
							<text>
                                一日のずれ(時間)
                            </text>
							<text>
                                見かけの時刻:
                            </text>
							<text name="lbl_apparent_time">
                                [AP] [HH]:[MM]([PRC]%)
                            </text>
=======
								自然環境の設定を選択
							</text>
							<button label="[USEDEFAULT]" name="btn_usedefault"/>
							<button label="インベントリを使用" name="btn_select_inventory"/>
							<button label="カスタマイズ" name="btn_edit"/>
							<check_box label="区画所有者による自然環境の設定を上書きを許可" name="chk_allow_override"/>
						</layout_panel>
						<layout_panel name="pnl_environment_length">
							<text>
								一日の設定
							</text>
							<text>
								一日の長さ（時間）
							</text>
							<slider name="sld_day_length"/>
							<text>
								日中のオフセット（時間）
							</text>
							<slider name="sld_day_offset"/>
							<text>
								見かけ上の時刻：
							</text>
							<text>
								[AP]　[HH]：[MM]（[PRC]％）
							</text>
>>>>>>> 0f252894
						</layout_panel>
					</layout_stack>
				</layout_panel>
				<layout_panel name="pnl_environment_altitudes">
					<panel name="pnl_alt1">
						<text name="txt_alt1">
<<<<<<< HEAD
                            空 [INDEX]
                            [ALTITUDE]m
                        </text>
=======
							空[INDEX]
[ALTITUDE]ｍ
						</text>
>>>>>>> 0f252894
						<line_editor name="edt_invname_alt1">
							不明
						</line_editor>
						<settings_drop_target name="sdt_alt1" tool_tip="インベントリから設定をこのターゲットボックスにドラッグし、現在の空として選択する。"/>
					</panel>
					<panel name="pnl_alt2">
						<text name="txt_alt2">
<<<<<<< HEAD
                            空 [INDEX]
                            [ALTITUDE]m
                        </text>
=======
							空[INDEX]
[ALTITUDE]ｍ
						</text>
>>>>>>> 0f252894
						<line_editor name="edt_invname_alt2">
							不明
						</line_editor>
						<settings_drop_target name="sdt_alt2" tool_tip="インベントリから設定をこのターゲットボックスにドラッグし、現在の空として選択する。"/>
					</panel>
					<panel name="pnl_alt3">
<<<<<<< HEAD
						<text name="txt_alt3">
                            空 [INDEX]
                            [ALTITUDE]m
                        </text>
=======
						<text name="txt_alt3">空[INDEX]
[ALTITUDE]ｍ
						</text>
>>>>>>> 0f252894
						<line_editor name="edt_invname_alt3">
							不明
						</line_editor>
						<settings_drop_target name="sdt_alt3" tool_tip="インベントリから設定をこのターゲットボックスにドラッグし、現在の空として選択する。"/>
					</panel>
					<text>
<<<<<<< HEAD
                        空の高度
                    </text>
					<multi_slider initial_value="0" name="sld_altitudes"/>
					<panel name="pnl_ground">
						<text name="txt_ground">
                            地面
                        </text>
						<line_editor name="edt_invname_ground">
							不明
						</line_editor>
						<settings_drop_target name="sdt_ground" tool_tip="インベントリから設定をこのターゲットボックスにドラッグし、地表レベルの空として選択する。"/>
=======
						空の高度
					</text>
					<multi_slider name="sld_altitudes">
						<slider name="sld1" value="1000"/>
						<slider name="sld2" value="2000"/>
						<slider name="sld3" value="3000"/>
					</multi_slider>
					<panel name="pnl_ground">
						<text name="txt_ground">
							地表
						</text>
						<icon name="icon_ground"/>
						<line_editor name="edt_invname_ground">
							不明
						</line_editor>
						<settings_drop_target name="sdt_ground" tool_tip="インベントリからターゲットボックスに設定をドラッグし、地表の空として選択します。"/>
>>>>>>> 0f252894
					</panel>
					<panel name="pnl_water">
						<text name="txt_water">
                            水面
                        </text>
						<line_editor name="edt_invname_water">
							不明
						</line_editor>
<<<<<<< HEAD
						<settings_drop_target name="sdt_water" tool_tip="インベントリから設定をこのターゲットボックスにドラッグし、現在の水として選択する。"/>
					</panel>
					<button label="リセット" tool_tip="デフォルトの高度にリセット" name="btn_rst_altitudes"/>
=======
						<settings_drop_target name="sdt_water" tool_tip="インベントリからターゲットボックスに設定をドラッグし、現在の水面として選択します。"/>
					</panel>
					<button label="リセット" tool_tip="デフォルトの高度にリセットします。" name="btn_rst_altitudes"/>
>>>>>>> 0f252894
				</layout_panel>
			</layout_stack>
		</layout_panel>
	</layout_stack>
<<<<<<< HEAD
=======
	<layout_panel name="pnl_environment_region_msg">
		<text name="region_text_lbl">
			リージョン：
		</text>
		<text name="region_text">
			不明
		</text>
	</layout_panel>
>>>>>>> 0f252894
</panel><|MERGE_RESOLUTION|>--- conflicted
+++ resolved
@@ -1,18 +1,10 @@
 <?xml version="1.0" encoding="utf-8" standalone="yes"?>
-<<<<<<< HEAD
 <panel label="景観" name="panel_env_info">
-=======
-<panel label="自然環境の設定" name="panel_env_info">
->>>>>>> 0f252894
 	<string name="str_label_use_default">
 		既定の設定を使用
 	</string>
 	<string name="str_label_use_region">
-<<<<<<< HEAD
-		地域(リージョン)の設定を使用
-=======
-		リージョンの設定を使用
->>>>>>> 0f252894
+地域(リージョン)の設定を使用
 	</string>
 	<string name="str_altitude_desription">
 		空 [INDEX]([ALTITUDE]m)
@@ -21,23 +13,13 @@
 		区画が選択されていません。景観設定が無効になっています。
 	</string>
 	<string name="str_cross_region">
-<<<<<<< HEAD
-		地域(リージョン)の境界では景観設定ができません。
+地域(リージョン)の境界では景観設定ができません。
 	</string>
 	<string name="str_legacy">
 		この地域(リージョン)で景観設定はできません。
 	</string>
 	<string name="str_disallowed">
 		不動産マネージャーが、この地域(リージョン)で区画の環境を変更することを許可していません。
-=======
-		リージョンの境界では環境の設定ができません。
-	</string>
-	<string name="str_legacy">
-		このリージョンで環境の設定ができません。
-	</string>
-	<string name="str_disallowed">
-		このリージョンの不動産マネージャーは、区画ごとの環境の変更を許可していません。
->>>>>>> 0f252894
 	</string>
 	<string name="str_too_small">
 		環境をサポートするには、最低でも128m²の区画が必要です。
@@ -63,8 +45,7 @@
 					<layout_stack>
 						<layout_panel name="pnl_environment_current">
 							<text>
-<<<<<<< HEAD
-                                景観を選択
+景観を選択
                             </text>
 							<button label="インベントリを使う" name="btn_select_inventory"/>
 							<button label="カスタマイズ" name="btn_edit"/>
@@ -86,48 +67,15 @@
 							<text name="lbl_apparent_time">
                                 [AP] [HH]:[MM]([PRC]%)
                             </text>
-=======
-								自然環境の設定を選択
-							</text>
-							<button label="[USEDEFAULT]" name="btn_usedefault"/>
-							<button label="インベントリを使用" name="btn_select_inventory"/>
-							<button label="カスタマイズ" name="btn_edit"/>
-							<check_box label="区画所有者による自然環境の設定を上書きを許可" name="chk_allow_override"/>
-						</layout_panel>
-						<layout_panel name="pnl_environment_length">
-							<text>
-								一日の設定
-							</text>
-							<text>
-								一日の長さ（時間）
-							</text>
-							<slider name="sld_day_length"/>
-							<text>
-								日中のオフセット（時間）
-							</text>
-							<slider name="sld_day_offset"/>
-							<text>
-								見かけ上の時刻：
-							</text>
-							<text>
-								[AP]　[HH]：[MM]（[PRC]％）
-							</text>
->>>>>>> 0f252894
 						</layout_panel>
 					</layout_stack>
 				</layout_panel>
 				<layout_panel name="pnl_environment_altitudes">
 					<panel name="pnl_alt1">
 						<text name="txt_alt1">
-<<<<<<< HEAD
-                            空 [INDEX]
+空 [INDEX]
                             [ALTITUDE]m
                         </text>
-=======
-							空[INDEX]
-[ALTITUDE]ｍ
-						</text>
->>>>>>> 0f252894
 						<line_editor name="edt_invname_alt1">
 							不明
 						</line_editor>
@@ -135,51 +83,26 @@
 					</panel>
 					<panel name="pnl_alt2">
 						<text name="txt_alt2">
-<<<<<<< HEAD
-                            空 [INDEX]
+空 [INDEX]
                             [ALTITUDE]m
                         </text>
-=======
-							空[INDEX]
-[ALTITUDE]ｍ
-						</text>
->>>>>>> 0f252894
 						<line_editor name="edt_invname_alt2">
 							不明
 						</line_editor>
 						<settings_drop_target name="sdt_alt2" tool_tip="インベントリから設定をこのターゲットボックスにドラッグし、現在の空として選択する。"/>
 					</panel>
 					<panel name="pnl_alt3">
-<<<<<<< HEAD
-						<text name="txt_alt3">
+<text name="txt_alt3">
                             空 [INDEX]
                             [ALTITUDE]m
                         </text>
-=======
-						<text name="txt_alt3">空[INDEX]
-[ALTITUDE]ｍ
-						</text>
->>>>>>> 0f252894
 						<line_editor name="edt_invname_alt3">
 							不明
 						</line_editor>
 						<settings_drop_target name="sdt_alt3" tool_tip="インベントリから設定をこのターゲットボックスにドラッグし、現在の空として選択する。"/>
 					</panel>
 					<text>
-<<<<<<< HEAD
-                        空の高度
-                    </text>
-					<multi_slider initial_value="0" name="sld_altitudes"/>
-					<panel name="pnl_ground">
-						<text name="txt_ground">
-                            地面
-                        </text>
-						<line_editor name="edt_invname_ground">
-							不明
-						</line_editor>
-						<settings_drop_target name="sdt_ground" tool_tip="インベントリから設定をこのターゲットボックスにドラッグし、地表レベルの空として選択する。"/>
-=======
-						空の高度
+空の高度
 					</text>
 					<multi_slider name="sld_altitudes">
 						<slider name="sld1" value="1000"/>
@@ -195,7 +118,6 @@
 							不明
 						</line_editor>
 						<settings_drop_target name="sdt_ground" tool_tip="インベントリからターゲットボックスに設定をドラッグし、地表の空として選択します。"/>
->>>>>>> 0f252894
 					</panel>
 					<panel name="pnl_water">
 						<text name="txt_water">
@@ -204,28 +126,12 @@
 						<line_editor name="edt_invname_water">
 							不明
 						</line_editor>
-<<<<<<< HEAD
-						<settings_drop_target name="sdt_water" tool_tip="インベントリから設定をこのターゲットボックスにドラッグし、現在の水として選択する。"/>
-					</panel>
-					<button label="リセット" tool_tip="デフォルトの高度にリセット" name="btn_rst_altitudes"/>
-=======
-						<settings_drop_target name="sdt_water" tool_tip="インベントリからターゲットボックスに設定をドラッグし、現在の水面として選択します。"/>
+<settings_drop_target name="sdt_water" tool_tip="インベントリからターゲットボックスに設定をドラッグし、現在の水面として選択します。"/>
 					</panel>
 					<button label="リセット" tool_tip="デフォルトの高度にリセットします。" name="btn_rst_altitudes"/>
->>>>>>> 0f252894
 				</layout_panel>
 			</layout_stack>
 		</layout_panel>
 	</layout_stack>
-<<<<<<< HEAD
-=======
-	<layout_panel name="pnl_environment_region_msg">
-		<text name="region_text_lbl">
-			リージョン：
-		</text>
-		<text name="region_text">
-			不明
-		</text>
-	</layout_panel>
->>>>>>> 0f252894
+
 </panel>