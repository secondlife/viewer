<?xml version="1.0" encoding="utf-8" standalone="yes"?>
<panel label="ポップアップ" name="popups">
	<text name="tell_me_label">
<<<<<<< HEAD
        知らせる:
    </text>
	<check_box label="L$の使用時" name="notify_money_spend_checkbox"/>
=======
		通知：
	</text>
	<check_box label="L$使用時" name="notify_money_spend_checkbox"/>
>>>>>>> 0f252894
	<check_box label="フレンドのログイン状態変化時" name="friends_online_notify_checkbox"/>
	<check_box label="L$入手時" name="notify_money_received_checkbox"/>
	<text name="show_label">
        常に表示するメッセージ:
    </text>
	<text name="dont_show_label">
        表示しないメッセージ:
    </text>
</panel><|MERGE_RESOLUTION|>--- conflicted
+++ resolved
@@ -1,15 +1,9 @@
 <?xml version="1.0" encoding="utf-8" standalone="yes"?>
 <panel label="ポップアップ" name="popups">
 	<text name="tell_me_label">
-<<<<<<< HEAD
-        知らせる:
+知らせる:
     </text>
 	<check_box label="L$の使用時" name="notify_money_spend_checkbox"/>
-=======
-		通知：
-	</text>
-	<check_box label="L$使用時" name="notify_money_spend_checkbox"/>
->>>>>>> 0f252894
 	<check_box label="フレンドのログイン状態変化時" name="friends_online_notify_checkbox"/>
 	<check_box label="L$入手時" name="notify_money_received_checkbox"/>
 	<text name="show_label">
