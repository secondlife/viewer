--- conflicted
+++ resolved
@@ -3142,7 +3142,6 @@
             <menu_item_call.on_click
              function="Advanced.LeaveAdminStatus" />
         </menu_item_call>
-<<<<<<< HEAD
 		<menu_item_call
            label="HACK Upload Model..."
            layout="topleft"
@@ -3153,7 +3152,6 @@
           <menu_item_call.on_enable
              function="File.EnableUploadModel" />
         </menu_item_call>
-=======
         <menu_item_check
          label="Show Admin Menu"
          name="View Admin Options">
@@ -3165,7 +3163,6 @@
             <menu_item_check.on_click
              function="Advanced.ToggleViewAdminOptions" />
         </menu_item_check>
->>>>>>> 124a5926
     </menu>
     <menu
      create_jump_keys="true"
