<?xml version="1.0" encoding="utf-8" standalone="yes" ?>
<panel
	 auto_tile="true"
	 height="570"
	 layout="topleft"
	 name="item properties"
	 help_topic="item_properties"
	 save_rect="true"
	 title="Object Profile"
	 width="333">
	<panel.string
		 name="unknown">
        (unknown)
	</panel.string>
	<panel.string
		 name="public">
        (public)
    </panel.string>
	<panel.string
    	 name="you_can">
        You can:
    </panel.string>
	<panel.string
    	 name="owner_can">
        Owner can:
    </panel.string>
	<panel.string
    	 name="acquiredDate">
        [wkday,datetime,local] [mth,datetime,local] [day,datetime,local] [hour,datetime,local]:[min,datetime,local]:[second,datetime,local] [year,datetime,local]
	</panel.string>
	<icon
     	 follows="top|right"
     	 height="18"
     	 image_name="Lock"
	     layout="topleft"
		 right="-50"
	     mouse_opaque="true"
	     name="IconLocked"
	     top="4"
	     width="18" />
    <button
     follows="top|right"
     height="23"
     image_overlay="BackArrow_Off"
     layout="topleft"
     left="10"
     name="back_btn"
     tab_stop="false"
     top="0"
     width="23" />
    <text
     follows="top|left|right"
     font="SansSerifHuge"
     height="26"
     layout="topleft"
     left_pad="10"
     name="title"
     text_color="LtGray"
     top="0"
     use_ellipses="true"
     value="Object Profile"
     width="275" />
	<panel
         follows="all"
         height="500"
         label=""
         layout="topleft"
         left="10"
         help_topic=""
         top="30"
         width="313"
   background_visible="true"
   bg_alpha_color="DkGray2">
	    <text
		     type="string"
		     length="1"
		     follows="left|top"
		     height="10"
		     layout="topleft"
		     left="5"
		     name="LabelItemNameTitle"
		     top="10"
		     width="78">
	        Name:
	    </text>
    	<line_editor
		     border_style="line"
		     border_thickness="1"
	    	 follows="left|top|right"
		     height="20"
		     layout="topleft"
	    	 left_delta="78"
		     max_length="63"
		     name="LabelItemName"
	    	 top_delta="0"
		     width="225" />
	    <text
		     type="string"
		     length="1"
	    	 follows="left|top"
	    	 height="10"
		     layout="topleft"
    		 left="5"
		     name="LabelItemDescTitle"
    		 top_pad="10"
	    	 width="78">
	        Description:
	    </text>
	    <line_editor
		     border_style="line"
    		 border_thickness="1"
	    	 follows="left|top|right"
	    	 height="23"
		     layout="topleft"
    		 left_delta="78"
		     max_length="127"
    		 name="LabelItemDesc"
	    	 top_delta="-5"
	    	 width="225" />
	    <text
		     type="string"
		     length="1"
		     follows="left|top"
		     height="23"
		     layout="topleft"
    		 left="5"
		     name="LabelCreatorTitle"
top_pad="10"
		     width="78">
	        Creator:
    	</text>
	        <avatar_icon
     follows="top|left"
     height="20"
     default_icon_name="Generic_Person"
     layout="topleft"
     left_pad="0"
		     top_delta="-6"
     mouse_opaque="true"
     width="20" />
	    <text
		     type="string"
     follows="left|right"
     font="SansSerifSmall"
     height="15"
     layout="topleft"
     left_pad="5"
		     name="LabelCreatorName"
		     top_delta="6"
		     width="140">
	        Nicole Linden
	     </text>
	     <button
			 follows="top|right"
			 height="23"
			 label="Profile"
			 layout="topleft"
			 right="-1"
			 name="BtnCreator"
			 top_delta="-6"
			 width="78" />
	     <text
			 type="string"
			 length="1"
			 follows="left|top"
			 height="23"
			 layout="topleft"
    		 left="5"
			 name="LabelOwnerTitle"
top_pad="5"
			 width="78">
			    Owner:
	     </text>
	     <avatar_icon
     follows="top|left"
     height="20"
     default_icon_name="Generic_Person"
     layout="topleft"
     left_pad="0"
		     top_delta="-6"
     mouse_opaque="true"
     width="20" />
	     <text
			 type="string"
     follows="left|right"
     font="SansSerifSmall"
     height="15"
     layout="topleft"
     left_pad="5"
			 name="LabelOwnerName"
			 top_delta="6"
			 width="140">
			    Thrax Linden
	     </text>
	     <button
			 follows="top|right"
			 height="23"
			 label="Profile"
			 layout="topleft"
			 right="-1"
			 name="BtnOwner"
			 top_delta="-3"
			 width="78" />
	     <text
			 type="string"
			 length="1"
			 follows="left|top"
			 height="23"
			 layout="topleft"
    		 left="5"
			 name="LabelAcquiredTitle"
top_pad="10"
			 width="78">
			Acquired:
	     </text>
	     <text
			 type="string"
			 length="1"
			 follows="left|top"
			 height="23"
			 layout="topleft"
			 left_delta="78"
			 name="LabelAcquiredDate"
			 top_delta="0"
			 width="222">
			Wed May 24 12:50:46 2006
	    </text>
	 <panel
         border="false"
         follows="left|top"
         layout="topleft"
         mouse_opaque="false"
         background_visible="true"
         bg_alpha_color="DkGray"
         name="perms_inv"
         left="0"
         top_pad="25"
         height="155"
         width="313">
	  <text
             type="string"
             length="1"
             left="10"
             top_pad="13"
             text_color="EmphasisColor"
	     height="15"
             follows="left|top|right"
             layout="topleft"
             name="perm_modify"
             width="200">
                You can:
            </text>
	    <check_box
			 height="18"
			 label="Modify"
			 layout="topleft"
			 left="20"
			 name="CheckOwnerModify"
			 top_pad="0"
			 width="90" />
	    <check_box
			 height="18"
			 label="Copy"
			 layout="topleft"
			 left_pad="0"
			 name="CheckOwnerCopy"
			 width="90" />
	    <check_box
			 height="18"
			 label="Transfer"
			 layout="topleft"
			 left_pad="0"
			 name="CheckOwnerTransfer"
			 width="106" />
	    <text
			 type="string"
			 length="1"
			 follows="left|top"
			 height="16"
			 layout="topleft"
			 left="10"
			 name="AnyoneLabel"
			 top_pad="8"
			 width="100">
			Anyone:
	    </text>
	    <check_box
			 height="18"
			 label="Copy"
			 layout="topleft"
			 left_pad="0"
			 name="CheckEveryoneCopy"
			 top_delta="-2"
			 width="150" />
    	<text
			 type="string"
			 length="1"
			 follows="left|top"
			 height="16"
			 layout="topleft"
			 left="10"
			 name="GroupLabel"
			 top_pad="8"
			 width="100">
			Group:
    	</text>
	    <check_box
			 height="18"
			 label="Share"
			 layout="topleft"
			 left_pad="0"
			 top_delta="-2"
			 name="CheckShareWithGroup"
			 tool_tip="Allow all members of the set group to share your modify permissions for this object. You must Deed to enable role restrictions."
			 width="150" />
	    <text
			 type="string"
			 length="1"
			 follows="left|top"
			 height="16"
			 layout="topleft"
			 left="10"
			 name="NextOwnerLabel"
			 top_pad="8"
			 width="200"
			 word_wrap="true">
			Next owner:
	    </text>
	    <check_box
			 height="18"
			 label="Modify"
			 layout="topleft"
			 left="20"
			 top_pad="0"
			 name="CheckNextOwnerModify"
			 width="90" />
	    <check_box
			 height="18"
			 label="Copy"
			 layout="topleft"
			 left_pad="0"
			 name="CheckNextOwnerCopy"
			 width="90" />
	    <check_box
			 height="18"
			 label="Transfer"
			 layout="topleft"
			 left_pad="0"
			 name="CheckNextOwnerTransfer"
			 tool_tip="Next owner can give away or resell this object"
			 width="106" />
	    </panel>
	    <check_box
			 height="18"
			 label="For Sale"
			 layout="topleft"
			 left="20"
			 name="CheckPurchase"
			 top_pad="20"
			 width="100" />
		<combo_box
			 height="23"
			 left_pad="0"
			 layout="topleft"
			 follows="left|top"
			 name="combobox sale copy"
			 width="170">
			<combo_box.item
			     label="Copy"
			     name="Copy"
			     value="Copy" />
			<combo_box.item
			     label="Original"
			     name="Original"
			     value="Original" />
	    </combo_box>
	    <spinner
			    follows="left|top"
			    decimal_digits="0"
			    increment="1"
			    control_name="Edit Cost"
			    name="Edit Cost"
			    label="Price: L$"
			    label_width="75"
			    left="120"
			    width="170"
			    min_val="1"
			    height="23"
			    max_val="999999999"
			    top_pad="10"/>
	    <!--line_editor
			 border_style="line"
			 border_thickness="1"
			 follows="left|top|right"
			 height="16"
			 layout="topleft"
			 left_pad="5"
			 max_length="25"
			 name="EditPrice"
			 top_delta="0"
			 width="242" /-->
	    <!--text
			 type="string"
			 length="1"
			 follows="left|top"
			 height="10"
			 layout="topleft"
			 left="10"
			 name="BaseMaskDebug"
			 top="155"
			 width="330">
			B:
	    </text>
	    <text
			 type="string"
			 length="1"
			 follows="left|top"
			 height="10"
			 layout="topleft"
			 left_delta="60"
			 name="OwnerMaskDebug"
			 top_delta="0"
			 width="270">
			O:
	    </text>
	    <text
			 type="string"
			 length="1"
			 follows="left|top"
			 height="10"
			 layout="topleft"
			 left_delta="60"
			 name="GroupMaskDebug"
			 top_delta="0"
			 width="210">
			G:
	    </text>
	    <text
			 type="string"
			 length="1"
			 follows="left|top"
			 height="10"
			 layout="topleft"
			 left_delta="60"
			 name="EveryoneMaskDebug"
			 top_delta="0"
			 width="150">
			E:
	    </text>
	    <text
			 type="string"
			 length="1"
			 follows="left|top"
			 height="10"
			 layout="topleft"
			 left_delta="60"
			 name="NextMaskDebug"
			 top_delta="0"
			 width="90">
			N:
	    </text-->
			    <!--text
			 type="string"
			 length="1"
			 follows="left|top"
			 height="10"
			 layout="topleft"
			 left="10"
			 name="SaleLabel"
			 top_pad="5"
			 width="330">
			Mark Item:
	    </text-->
	    <!--radio_group
			 draw_border="false"
			 follows="left|top|right"
			 height="16"
			 layout="topleft"
			 left_delta="78"
			 name="RadioSaleType"
			 top_delta="0"
			 width="252">
			    <radio_item
			     height="16"
			     label="Original"
			     layout="topleft"
			     left="0"
			     name="radio"
			     top="0"
			     width="70" />
			    <radio_item
			     height="16"
			     label="Copy"
			     layout="topleft"
			     left_delta="60"
			     name="radio2"
			     top_delta="0"
			     width="70" />
	    </radio_group-->
	    <!--text
			 type="string"
			 length="1"
			 follows="left|top"
			 height="16"
			 layout="topleft"
			 left="10"
			 name="TextPrice"
			 top_pad="5"
			 width="78">
			Price: L$
	    </text-->
	</panel>
<<<<<<< HEAD
=======
    <panel
		 height="25"
		 layout="bottomright"
		 help_topic="button_tab"
		 name="button_panel"
		 left="5"
		 bottom="5"
		 width="313">
	    <button
		     follows="bottom|right"
		     height="25"
		     label="Cancel"
		     layout="topleft"
		     name="cancel_btn"
		     right="-1"
		     left_pad="10"
		     width="100" />
	</panel>
>>>>>>> 9c0d3e4e
</panel><|MERGE_RESOLUTION|>--- conflicted
+++ resolved
@@ -510,25 +510,4 @@
 			Price: L$
 	    </text-->
 	</panel>
-<<<<<<< HEAD
-=======
-    <panel
-		 height="25"
-		 layout="bottomright"
-		 help_topic="button_tab"
-		 name="button_panel"
-		 left="5"
-		 bottom="5"
-		 width="313">
-	    <button
-		     follows="bottom|right"
-		     height="25"
-		     label="Cancel"
-		     layout="topleft"
-		     name="cancel_btn"
-		     right="-1"
-		     left_pad="10"
-		     width="100" />
-	</panel>
->>>>>>> 9c0d3e4e
 </panel>