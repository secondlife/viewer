--- conflicted
+++ resolved
@@ -54,14 +54,10 @@
     <string name="Filter.Clothing" value="Clothing"/>
     <string name="Filter.Bodyparts" value="Body parts"/>
 
-<<<<<<< HEAD
-  
-=======
     <string
      name="replace_body_part"
      value="Click to replace your existing shape"/>
-
->>>>>>> dc6c35e3
+  
     <button
      follows="top|left"
      height="24"
@@ -316,19 +312,18 @@
              top_pad="-9"
              width="313" />
 
-<<<<<<< HEAD
                     <inventory_panel
 		             allow_multi_select="true"
 		             background_visible="false"
 		             border="false"
 		             follows="left|top|right|bottom"
-             height="442"
+             height="449"
 		             layout="topleft"
 		             left="0"
 		             mouse_opaque="false"
              name="folder_view"
-		             top_pad="5"
-		             width="310"
+             top_pad="0"
+             width="313"
 		             visible="false"/>
 		            <panel
 		             name="filtered_wearables_panel"
@@ -337,28 +332,6 @@
 		             layout="topleft"
 		             follows="left|top|right|bottom"
 		             border="false"
-=======
-            <inventory_panel
-             allow_multi_select="true"
-             background_visible="false"
-             border="false"
-             follows="left|top|right|bottom"
-             height="449"
-             layout="topleft"
-             left="0"
-             mouse_opaque="false"
-             name="folder_view"
-             top_pad="0"
-             width="313"
-             visible="false"/>
-            <panel
-             name="filtered_wearables_panel"
-             background_opaque="true"
-             background_visible="false"
-             layout="topleft"
-             follows="left|top|right|bottom"
-             border="false"
->>>>>>> dc6c35e3
              height="449"
 		             left="0"
 		             mouse_opaque="false"
@@ -368,19 +341,11 @@
 		             <wearable_items_list
 		              color="0.107 0.107 0.107 1"
                  name="list_view"
-<<<<<<< HEAD
 		              allow_select="true"
 		              layout="topleft"
 		              follows="all"
 		              multi_select="true"
-		              width="310"
-=======
-                 allow_select="true"
-                 layout="topleft"
-                 follows="all"
-                 multi_select="true"
                  width="313"
->>>>>>> dc6c35e3
                  height="449"
 		              left="0"
 		              top="0"/>
@@ -499,26 +464,15 @@
          name="plus_btn"
          top="1"
          width="31" />
-<<<<<<< HEAD
        <icon
         follows="bottom|left|right"
         height="25"
-        image_name="Toolbar_Right_Off"
+         image_name="Toolbar_Middle_Off"
         layout="topleft"
         left_pad="1"
          name="dummy_right_icon"
-        width="184" >
+         width="154" >
        </icon>
-=======
-        <icon
-         follows="bottom|left|right"
-         height="25"
-         image_name="Toolbar_Middle_Off"
-         layout="topleft"
-         left_pad="1"
-         name="dummy_right_icon"
-         width="154" >
-        </icon>
         <button
          follows="bottom|right"
          height="25"
@@ -531,7 +485,6 @@
          name="shop_btn_2"
          top="1"
          width="31" />
->>>>>>> dc6c35e3
     </panel>
 
     <!-- SAVE AND REVERT BUTTONS -->
