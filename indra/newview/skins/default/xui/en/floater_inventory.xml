--- conflicted
+++ resolved
@@ -1,441 +1,45 @@
-<?xml version="1.0" encoding="utf-8" standalone="yes" ?>
-<floater
- legacy_header_height="18"
- auto_tile="true"
- can_resize="true"
- height="563"
- layout="topleft"
- min_height="150"
- min_width="240"
- name="Inventory"
- help_topic="inventory"
- save_rect="true"
- save_visibility="true"
- single_instance="true"
- title="Inventory"
- width="467">
-    <floater.string
-     name="TitleFetching">
-        Things (Fetching [ITEM_COUNT] Items...) [FILTER]
-    </floater.string>
-    <floater.string
-     name="TitleCompleted">
-        Things ([ITEM_COUNT] Items) [FILTER]
-    </floater.string>
-<<<<<<< HEAD
-    <filter_editor
-     search_button_visible="false"
-     text_pad_left="12"
-     follows="left|top|right"
-     height="16"
-     label="Type here to search"
-     layout="topleft"
-     left="6"
-     name="inventory search editor"
-     top="34"
-     width="455" />
-    <tab_container
-     follows="all"
-     height="508"
-     halign="center"
-     layout="topleft"
-     left_delta="-4"
-     name="inventory filter tabs"
-     tab_position="top"
-     tab_height="20"
-     top_pad="5"
-     width="463">
-        <inventory_panel
-         follows="left|top|right|bottom"
-         height="491"
-         label="All Items"
-         layout="topleft"
-         left="1"
-         name="All Items"
-         top="16"
-         width="461" />
-        <inventory_panel
-         follows="left|top|right|bottom"
-         height="491"
-         label="Recent Items"
-         layout="topleft"
-         left_delta="0"
-         name="Recent Items"
-         top_delta="0"
-         width="461" />
-    </tab_container>
-    <menu_bar
-     bg_visible="false"
-     follows="left|top|right"
-     height="18"
-     layout="topleft"
-     left_delta="0"
-     mouse_opaque="false"
-     name="Inventory Menu"
-     top_delta="-38"
-     width="461">
-        <menu
-         height="101"
-         label="File"
-         layout="topleft"
-         left="0"
-         mouse_opaque="false"
-         name="File"
-         tear_off="true"
-         top="-117"
-         width="128">
-            <menu_item_call
-             label="Open"
-             layout="topleft"
-             name="Open">
-                <menu_item_call.on_click
-                 function="Inventory.DoToSelected"
-                 parameter="open" />
-            </menu_item_call>
-            <menu
-             create_jump_keys="true"
-             label="Upload"
-             layout="topleft"
-             name="upload"
-             tear_off="true">
-                <menu_item_call
-                 label="Image (L$[COST])..."
-                 layout="topleft"
-                 name="Upload Image"
-                 shortcut="control|U">
-                    <menu_item_call.on_click
-                     function="File.UploadImage"
-                     parameter="" />
-                    <menu_item_call.on_enable
-                     function="File.EnableUpload" />
-                </menu_item_call>
-                <menu_item_call
-                 label="Sound (L$[COST])..."
-                 layout="topleft"
-                 name="Upload Sound">
-                    <menu_item_call.on_click
-                     function="File.UploadSound"
-                     parameter="" />
-                    <menu_item_call.on_enable
-                     function="File.EnableUpload" />
-                </menu_item_call>
-                <menu_item_call
-                 label="Animation (L$[COST])..."
-                 layout="topleft"
-                 name="Upload Animation">
-                    <menu_item_call.on_click
-                     function="File.UploadAnim"
-                     parameter="" />
-                    <menu_item_call.on_enable
-                     function="File.EnableUpload" />
-                </menu_item_call>
-                <menu_item_call
-                 label="Bulk (L$[COST] per file)..."
-                 layout="topleft"
-                 name="Bulk Upload">
-                    <menu_item_call.on_click
-                     function="File.UploadBulk"
-                     parameter="" />
-                </menu_item_call>
-                <menu_item_separator
-                 layout="topleft" />
-            </menu>
-            <menu_item_separator
-             layout="topleft" />
-            <menu_item_call
-             label="New Window"
-             layout="topleft"
-             name="New Window">
-                <menu_item_call.on_click
-                 function="Inventory.NewWindow" />
-            </menu_item_call>
-            <menu_item_separator
-             layout="topleft"
-             name="separator2" />
-            <menu_item_call
-             label="Show Filters"
-             layout="topleft"
-             name="Show Filters">
-                <menu_item_call.on_click
-                 function="Inventory.ShowFilters" />
-            </menu_item_call>
-            <menu_item_call
-             label="Reset Filters"
-             layout="topleft"
-             name="Reset Current">
-                <menu_item_call.on_click
-                 function="Inventory.ResetFilter" />
-            </menu_item_call>
-            <menu_item_call
-             label="Close All Folders"
-             layout="topleft"
-             name="Close All Folders">
-                <menu_item_call.on_click
-                 function="Inventory.CloseAllFolders" />
-            </menu_item_call>
-            <menu_item_separator
-             layout="topleft"
-             name="separator3" />
-            <menu_item_call
-             label="Empty Trash"
-             layout="topleft"
-             name="Empty Trash">
-                <menu_item_call.on_click
-                 function="Inventory.EmptyTrash" />
-            </menu_item_call>
-            <menu_item_call
-             label="Empty Lost And Found"
-             layout="topleft"
-             name="Empty Lost And Found">
-                <menu_item_call.on_click
-                 function="Inventory.EmptyLostAndFound" />
-            </menu_item_call>
-        </menu>
-        <menu
-         height="121"
-         label="Create"
-         layout="topleft"
-         left="0"
-         mouse_opaque="false"
-         name="Create"
-         tear_off="true"
-         top="-201"
-         width="121">
-            <menu_item_call
-             label="New Folder"
-             layout="topleft"
-             name="New Folder">
-                <menu_item_call.on_click
-                 function="Inventory.DoCreate"
-                 parameter="category" />
-            </menu_item_call>
-            <menu_item_call
-             label="New Script"
-             layout="topleft"
-             name="New Script">
-                <menu_item_call.on_click
-                 function="Inventory.DoCreate"
-                 parameter="lsl" />
-            </menu_item_call>
-            <menu_item_call
-             label="New Note"
-             layout="topleft"
-             name="New Note">
-                <menu_item_call.on_click
-                 function="Inventory.DoCreate"
-                 parameter="notecard" />
-            </menu_item_call>
-            <menu_item_call
-             label="New Gesture"
-             layout="topleft"
-             name="New Gesture">
-                <menu_item_call.on_click
-                 function="Inventory.DoCreate"
-                 parameter="gesture" />
-            </menu_item_call>
-            <menu
-             height="175"
-             label="New Clothes"
-             layout="topleft"
-             left_delta="0"
-             mouse_opaque="false"
-             name="New Clothes"
-             top_pad="514"
-             width="125">
-                <menu_item_call
-                 label="New Shirt"
-                 layout="topleft"
-                 name="New Shirt">
-                    <menu_item_call.on_click
-                     function="Inventory.DoCreate"
-                     parameter="shirt" />
-                </menu_item_call>
-                <menu_item_call
-                 label="New Pants"
-                 layout="topleft"
-                 name="New Pants">
-                    <menu_item_call.on_click
-                     function="Inventory.DoCreate"
-                     parameter="pants" />
-                </menu_item_call>
-                <menu_item_call
-                 label="New Shoes"
-                 layout="topleft"
-                 name="New Shoes">
-                    <menu_item_call.on_click
-                     function="Inventory.DoCreate"
-                     parameter="shoes" />
-                </menu_item_call>
-                <menu_item_call
-                 label="New Socks"
-                 layout="topleft"
-                 name="New Socks">
-                    <menu_item_call.on_click
-                     function="Inventory.DoCreate"
-                     parameter="socks" />
-                </menu_item_call>
-                <menu_item_call
-                 label="New Jacket"
-                 layout="topleft"
-                 name="New Jacket">
-                    <menu_item_call.on_click
-                     function="Inventory.DoCreate"
-                     parameter="jacket" />
-                </menu_item_call>
-                <menu_item_call
-                 label="New Skirt"
-                 layout="topleft"
-                 name="New Skirt">
-                    <menu_item_call.on_click
-                     function="Inventory.DoCreate"
-                     parameter="skirt" />
-                </menu_item_call>
-                <menu_item_call
-                 label="New Gloves"
-                 layout="topleft"
-                 name="New Gloves">
-                    <menu_item_call.on_click
-                     function="Inventory.DoCreate"
-                     parameter="gloves" />
-                </menu_item_call>
-                <menu_item_call
-                 label="New Undershirt"
-                 layout="topleft"
-                 name="New Undershirt">
-                    <menu_item_call.on_click
-                     function="Inventory.DoCreate"
-                     parameter="undershirt" />
-                </menu_item_call>
-                <menu_item_call
-                 label="New Underpants"
-                 layout="topleft"
-                 name="New Underpants">
-                    <menu_item_call.on_click
-                     function="Inventory.DoCreate"
-                     parameter="underpants" />
-                </menu_item_call>
-                <menu_item_call
-                 label="New Alpha"
-                 layout="topleft"
-                 name="New Alpha">
-                    <menu_item_call.on_click
-                     function="Inventory.DoCreate"
-                     parameter="alpha" />
-                </menu_item_call>
-                <menu_item_call
-                 label="New Tattoo"
-                 layout="topleft"
-                 name="New Tattoo">
-                    <menu_item_call.on_click
-                     function="Inventory.DoCreate"
-                     parameter="tattoo" />
-                </menu_item_call>
-            </menu>
-            <menu
-             height="85"
-             label="New Body Parts"
-             layout="topleft"
-             left_delta="0"
-             mouse_opaque="false"
-             name="New Body Parts"
-             top_pad="514"
-             width="118">
-                <menu_item_call
-                 label="New Shape"
-                 layout="topleft"
-                 name="New Shape">
-                    <menu_item_call.on_click
-                     function="Inventory.DoCreate"
-                     parameter="shape" />
-                </menu_item_call>
-                <menu_item_call
-                 label="New Skin"
-                 layout="topleft"
-                 name="New Skin">
-                    <menu_item_call.on_click
-                     function="Inventory.DoCreate"
-                     parameter="skin" />
-                </menu_item_call>
-                <menu_item_call
-                 label="New Hair"
-                 layout="topleft"
-                 name="New Hair">
-                    <menu_item_call.on_click
-                     function="Inventory.DoCreate"
-                     parameter="hair" />
-                </menu_item_call>
-                <menu_item_call
-                 label="New Eyes"
-                 layout="topleft"
-                 name="New Eyes">
-                    <menu_item_call.on_click
-                     function="Inventory.DoCreate"
-                     parameter="eyes" />
-                </menu_item_call>
-            </menu>
-        </menu>
-        <menu
-         height="49"
-         label="Sort"
-         layout="topleft"
-         left="0"
-         mouse_opaque="false"
-         name="Sort"
-         tear_off="true"
-         top="-113"
-         width="118">
-            <menu_item_check
-             control_name="Inventory.SortByName"
-             label="By Name"
-             layout="topleft"
-             name="By Name">
-                <menu_item_check.on_click
-                 function="Inventory.SetSortBy"
-                 parameter="name" />
-            </menu_item_check>
-            <menu_item_check
-             control_name="Inventory.SortByDate"
-             label="By Date"
-             layout="topleft"
-             name="By Date">
-                <menu_item_check.on_click
-                 function="Inventory.SetSortBy"
-                 parameter="date" />
-            </menu_item_check>
-            <menu_item_separator
-             layout="topleft" />
-            <menu_item_check
-             control_name="Inventory.FoldersAlwaysByName"
-             label="Folders Always By Name"
-             layout="topleft"
-             name="Folders Always By Name">
-                <menu_item_check.on_click
-                 function="Inventory.SetSortBy"
-                 parameter="foldersalwaysbyname" />
-            </menu_item_check>
-            <menu_item_check
-             control_name="Inventory.SystemFoldersToTop"
-             label="System Folders To Top"
-             layout="topleft"
-             name="System Folders To Top">
-                <menu_item_check.on_click
-                 function="Inventory.SetSortBy"
-                 parameter="systemfolderstotop" />
-            </menu_item_check>
-        </menu>
-    </menu_bar>
-=======
-<panel
-     bottom="560"
-	 class="panel_main_inventory"
-	 filename="panel_main_inventory.xml"
-	 follows="all"
-	 layout="topleft"
-	 left="0"
-	 label="Inventory Panel"
-	 name="Inventory Panel"
-	 top="15"
-	 width="467">
-</panel>
->>>>>>> bde7d670
-</floater>+<?xml version="1.0" encoding="utf-8" standalone="yes" ?>
+<floater
+ legacy_header_height="18"
+ auto_tile="true"
+ can_resize="true"
+ height="563"
+ layout="topleft"
+ min_height="150"
+ min_width="240"
+ name="Inventory"
+ help_topic="inventory"
+ save_rect="true"
+ save_visibility="true"
+ single_instance="true"
+ title="Inventory"
+ width="467">
+    <floater.string
+     name="Title">
+        Inventory
+    </floater.string>
+    <floater.string
+     name="TitleFetching">
+        Inventory (Fetching [ITEM_COUNT] Items...) [FILTER]
+    </floater.string>
+    <floater.string
+     name="TitleCompleted">
+        Inventory ([ITEM_COUNT] Items) [FILTER]
+    </floater.string>
+    <floater.string
+     name="Fetched">
+        Fetched
+    </floater.string>
+<panel
+     bottom="560"
+	 class="panel_main_inventory"
+	 filename="panel_main_inventory.xml"
+	 follows="all"
+	 layout="topleft"
+	 left="0"
+	 label="Inventory Panel"
+	 name="Inventory Panel"
+	 top="15"
+	 width="467">
+</panel>
+</floater>