--- conflicted
+++ resolved
@@ -12064,7 +12064,20 @@
         yestext="OK"/>
   </notification>
 
-<<<<<<< HEAD
+  <notification
+   icon="alertmodal.tga"
+   name="EnableAutoFPSWarning"
+   type="alertmodal">
+You are about to enable AutoFPS. All unsaved graphics settings will be lost.
+
+Would you like to save them first?
+      <tag>confirm</tag>
+      <usetemplate
+       name="okcancelbuttons"
+       notext="No"
+       yestext="Yes"/>
+  </notification>
+    
 <notification
  icon="notifytip.tga"
  name="MaterialCreated"
@@ -12085,20 +12098,4 @@
        yestext="OK"/>
   </notification>
   
-=======
-  <notification
-   icon="alertmodal.tga"
-   name="EnableAutoFPSWarning"
-   type="alertmodal">
-You are about to enable AutoFPS. All unsaved graphics settings will be lost.
-
-Would you like to save them first?
-      <tag>confirm</tag>
-      <usetemplate
-       name="okcancelbuttons"
-       notext="No"
-       yestext="Yes"/>
-  </notification>
-    
->>>>>>> 162a825d
 </notifications>