<?xml version="1.0" encoding="utf-8" standalone="yes" ?>
<floater can_close="true" can_drag_on_left="false" can_minimize="false"
     can_resize="true" height="550" min_height="550" min_width="620"
     name="Model Preview" title="Upload Model" width="620"
      help_topic="upload_model" >

  <string name="status_idle"></string>
  <string name="status_parse_error">Error: Dae parsing issue - see log for details.</string>
  <string name="status_reading_file">Loading...</string>
  <string name="status_generating_meshes">Generating Meshes...</string>
  <string name="status_vertex_number_overflow">Error: Vertex number is more than 65534, aborted!</string>
  <string name="bad_element">Error: element is invalid</string>
  <string name="high">High</string>
  <string name="medium">Medium</string>
  <string name="low">Low</string>
  <string name="lowest">Lowest</string>
  <string name="mesh_status_good">Ship it!</string>
  <string name="mesh_status_na">N/A</string>
  <string name="mesh_status_none">None</string>
  <string name="mesh_status_submesh_mismatch">Levels of detail have a different number of textureable faces.</string>
  <string name="mesh_status_mesh_mismatch">Levels of detail have a different number of mesh instances.</string>
  <string name="mesh_status_too_many_vertices">Level of detail has too many vertices.</string>
  <string name="mesh_status_missing_lod">Missing required level of detail.</string>
  <string name="mesh_status_invalid_material_list">LOD materials are not a subset of reference model.</string>
  <string name="layer_all">All</string> <!-- Text to display in physics layer combo box for "all layers" -->
  <string name="decomposing">Analyzing...</string>
  <string name="simplifying">Simplifying...</string>
  <string name="tbd">TBD</string>
  

<<<<<<< HEAD
=======
  <text left="15" bottom="25" follows="top|left" height="15" name="name_label">
    Name:
  </text>
  <line_editor bottom_delta="20" follows="top|left|right" height="19" max_length_bytes="64" 
	     name="description_form" prevalidate_callback="ascii" width="290" />

  <text bottom_delta="20" left="15" follows="left|top" height="15" name="model_category_label" text_color="White">
    What does this model represent?
  </text>
  <combo_box top_pad="1" follows="left|top" height="23"
	     name="model_category_combo"  width="200">
    <combo_box.drop_down_button
      label_color="White"/>
    <combo_item name="Choose one" label="Choose One..." value="MUT_Unspecified"/>
    <combo_item name="Avatar shape" label="Avatar shape" value="MUT_AvatarShape"/>
    <combo_item name="Avatar attachment" label="Avatar attachment" value="MUT_AvatarAttachment"/>
    <combo_item name="Building Component" label="Building Component" value="MUT_BuildingComponent"/>
    <combo_item name="Moving object (vehicle, animal)" label="Moving object (vehicle, animal)" value="MUT_MovingObject"/>
    <combo_item name="Large, non moving etc" label="Large, non moving etc" value="MUT_LargeStationary"/>
    <combo_item name="Smaller, non-moving etc" label="Smaller, non-moving etc" value="MUT_SmallStationary"/>
    <combo_item name="Not really any of these" label="Not really any of these" value="MUT_Other"/>
  </combo_box>
  
  <text bottom_delta="20" left="15" follows="left|top" height="15" name="lod_label">
    Preview:
  </text>
  <combo_box bottom_delta="20" follows="left|top" height="18"
	     name="preview_lod_combo" width="240" tool_tip="LOD to view in preview render">
    <combo_item name="high">
      Level of Detail: High
    </combo_item>
    <combo_item name="medium">
      Level of Detail: Medium
    </combo_item>
    <combo_item name="low">
      Level of Detail: Low
    </combo_item>
    <combo_item name="lowest">
      Level of Detail: Lowest
    </combo_item>
  </combo_box>

    <menu_button follows="top|left" 
         image_hover_unselected="Toolbar_Left_Over"
         image_overlay="OptionsMenu_Off"
         image_selected="Toolbar_Left_Selected"
         image_unselected="Toolbar_Left_Off"
         layout="topleft"
         left_pad="5"
         name="options_gear_btn"
         width="31"
         height="25"/>
  <!-- Placeholder panel for 3D preview render -->
  <panel
    name="preview_panel"
    left="15"
    bevel_style="none"
    border_style="line"
    border="true"
    width="290"
    height="290"
    follows="all"/>
    
    <text
     font="SansSerif"
	 bottom_delta="15"
     left_delta="0"
     name="warning_title"
     text_color="Yellow"
     visible="false">
     WARNING:
    </text>
    <text
     text_color="White"
     height="40"
	 width="290"
	 top_delta="15"
     left_delta="0"
     name="warning_message"
     parse_urls="true"
     wrap="true"
     visible="false">
     You will not be able to complete the final upload of this model to the Second Life servers. [[VURL] Find out how] to get enabled for mesh model uploads.</text>

  <text text_color="Yellow" left="10" bottom_delta="0" width="290" height="15" follows="bottom|left|right" name="status">[STATUS]</text>
  
  <text
	height="26"
	top_pad="5"
	left_delta="0"
	name="weights_text_left"
	width="80"
	word_wrap="true" 
	>
Download:
Physics:
  </text>
  <text
	height="26"
	top_delta="0"
	left_pad="0"
	name="weights_left"
	width="70"
	word_wrap="true" 
	>
[ST]
[PH]
  </text>
  <text
	height="26"
	top_delta="0"
	left_pad="0"
	name="weights_text_right"
	width="80"
	word_wrap="true" 
	>
Server:
Prim equivs:
  </text>
  <text
	height="26"
	top_delta="0"
	left_pad="0"
	name="weights_right"
	width="70"
	word_wrap="true" 
	>
[SIM]
[EQ]
  </text>

>>>>>>> 76f867c8
<!--
  <text
	height="65"
	top_delta="0"
	left_delta="70"
	name="price_breakdown_text"
	width="80"
	word_wrap="true" 
	>
Streaming:
Physics:
Instances:
Textures:
Model:
  </text>

  <text
	height="65"
	top_delta="0"
	left_delta="80"
	name="price_breakdown"
	width="65"
	word_wrap="true" 
	>
L$ [STREAMING]
L$ [PHYSICS]
L$ [INSTANCES]
L$ [TEXTURES]
L$ [MODEL]
  </text>
    -->

<panel
 follows="all"
 height="515"
 layout="topleft"
 left="3"
 name="left_panel"
 top="0"
 width="305">
  <tab_container
    follows="all"
    top="15"
    left="0"
    height="470"
    width="300"
    name="import_tab"
    border="true"
    tab_position="top">

    <!-- LOD PANEL -->
    <panel
      border="true"
      label="Level of Detail"
      name="lod_panel"
      help_topic="upload_model_lod">

      <!-- LOD TABLE-->
      <panel
        follows="top|left"
        name="lod table"
        left="0"
        top="0"
        width="300"
        height="163"
        visible="true"
        border="true"
        bevel_style="none" bg_alpha_color="0 0 0 0" bg_opaque_color="0 0 0 0.3">

      <text left="10" width="240" bottom="20" height="15" follows="left|top" name="lod_table_header">
        Select Level of Detail:
      </text>
     
      <text valign="center" halign="center" bg_visible="true" bottom_delta="16" left="75" name="triangles" width="65" height="18" follows="left|top" value="Triangles"/>
      <text valign="center" halign="center" bg_visible="true" left_pad="0" width="65" name="vertices" height="18" follows="left|top" value="Vertices"/>
      <text valign="center" halign="center" left_pad="0" name="status" width="65" bg_visible="true" height="18" follows="left|top" value="Status"/>
      
      <text valign="center" halign="center" bg_visible="true" name="high_label" left="10" top_pad="0" width="65" height="18" follows="left|top" value="High"/>
      <text valign="center" halign="center" bg_visible="true" name="high_triangles" left_pad="0" width="65" height="18" follows="left|top" value="0"/>
      <text valign="center" halign="center" bg_visible="true" name="high_vertices" left_pad="0" width="65" height="18" follows="left|top" value="0"/>
      <text valign="center" halign="center" bg_visible="true" name="high_status" left_pad="0" width="65" height="18" follows="left|top" value=""/>
      <icon height="16" width="16" image_name="lag_status_critical.tga" mouse_opaque="true" name="status_icon_high" left_delta="20" top_delta="0" />

      <text valign="center" halign="center" bg_visible="true" name="medium_label" left="10" top_pad="0" width="65" height="18" follows="left|top" value="Medium"/>
      <text valign="center" halign="center" bg_visible="true" name="medium_triangles" left_pad="0" width="65" height="18" follows="left|top" value="0"/>
      <text valign="center" halign="center" bg_visible="true" name="medium_vertices" left_pad="0" width="65" height="18" follows="left|top" value="0"/>
      <text valign="center" halign="center" bg_visible="true" name="medium_status" left_pad="0" width="65" height="18" follows="left|top" value=""/>
      <icon height="16" width="16" image_name="lag_status_critical.tga" mouse_opaque="true" name="status_icon_medium" left_delta="20" top_delta="0" />

      <text valign="center" halign="center" bg_visible="true" name="low_label" left="10" top_pad="0" width="65" height="18" follows="left|top" value="Low"/>
      <text valign="center" halign="center" bg_visible="true" name="low_triangles" left_pad="0" width="65" height="18" follows="left|top" value="0"/>
      <text valign="center" halign="center" bg_visible="true" name="low_vertices" left_pad="0" width="65" height="18" follows="left|top" value="0"/>
      <text valign="center" halign="center" bg_visible="true" name="low_status" left_pad="0" width="65" height="18" follows="left|top" value=""/>
      <icon height="16" width="16" image_name="lag_status_critical.tga" mouse_opaque="true" name="status_icon_low" left_delta="20" top_delta="0" />

      <text valign="center" halign="center" bg_visible="true" name="lowest_label" left="10" top_pad="0" width="65" height="18" follows="left|top" value="Lowest"/>
      <text valign="center" halign="center" bg_visible="true" name="lowest_triangles" left_pad="0" width="65" height="18" follows="left|top" value="0"/>
      <text valign="center" halign="center" bg_visible="true" name="lowest_vertices" left_pad="0" width="65" height="18" follows="left|top" value="0"/>
      <text valign="center" halign="center" bg_visible="true" name="lowest_status" left_pad="0" width="65" height="18" follows="left|top" value=""/>
      <icon height="16" width="16" image_name="lag_status_critical.tga" mouse_opaque="true" name="status_icon_lowest" left_delta="20" top_delta="0" />
      
      <text left="10" width="240" height="15" top_pad="15" follows="left|top" name="lod_table_footer">
        Level of Detail: [DETAIL]
      </text>

      <icon height="16" width="16" left="20" follows="left|top" name="lod_status_message_icon"/>
      <text left_pad="5" width="230" height="28" follows="left|top" top_pad="-15" wrap="true" name="lod_status_message_text"/>
      </panel>

      <!-- LOD MESH-->
      <panel
        follows="top|left"
        name="mesh"
        left="0"
        top_pad="0"
        width="300"
        height="237"
        visible="true"
        border="true"
        bevel_style="none" bg_alpha_color="0 0 0 0" bg_opaque_color="0 0 0 0.3">

      <text top_pad="5" left="10" name="mesh_label" height="15" follows="left|top">
        Mesh
      </text>

      <radio_group follows="top|left" height="210" left="30" name="lod_file_or_limit" width="240" value="lod_from_file">
        <radio_item bottom="195" label="Load from file" name="lod_from_file"/>
        <radio_item bottom="150" label="Auto generate" name="lod_auto_generate"/>
        <radio_item bottom="0" label="None" name="lod_none"/>
      </radio_group>

      <line_editor follows="left|top" bottom_delta="-170" width="140" left="45" value="" name="lod_file" height="20"/>
      <button bottom_delta="3" name="lod_browse" label="Browse..." left_pad="5" follows="left|top" width="70" height="25"/>

      <combo_box follows="top|left" name="lod_mode" top_pad="22" width="100" left="45" height="20">
        <combo_item name="triangle_limit">
          Triangle Limit
        </combo_item>
        <combo_item name="error_threshold">
          Error Threshold
        </combo_item>
      </combo_box>
      <spinner follows="top|left" name="lod_triangle_limit" increment="10" left_pad="5" height="20" width="100" decimal_digits="0" enabled="true"/>
      <spinner left_delta="0" bottom_delta="0" increment="0.01"  follows="top|left" name="lod_error_threshold" min_val="0" max_val="100" height="20" width="100" decimal_digits="3" visible="false" enabled="true"/>

      <text follows="top|left" name="build_operator_text" left="45" top_pad="10" width="100" height="15" text_readonly_color="LabelDisabledColor">
        Build Operator:  
      </text>
      <text follows="top|left" name="queue_mode_text" left_pad="5" width="100" height="15" text_readonly_color="LabelDisabledColor">
        Queue Mode:
      </text>
      <combo_box follows="top|left" name="build_operator" top_pad="5" left="45" width="100" height="20">
        <combo_item name="edge_collapse">
          Edge Collapse
        </combo_item>
        <combo_item name="half_edge_collapse">
          Half Edge Collapse
        </combo_item>
      </combo_box>

      <combo_box follows="top|left" name="queue_mode" left_pad="5" width="100" height="20">
        <combo_item name="greedy">
          Greedy
        </combo_item>
        <combo_item name="lazy">
          Lazy
        </combo_item>
        <combo_item name="independent">
          Independent
        </combo_item>
      </combo_box>

      <text top_pad="10" name="border_mode_text" left="45" follows="left|top" width="100" height="15" text_readonly_color="LabelDisabledColor">
        Border Mode:
      </text>

      <text left_pad="5" name="share_tolderance_text"  follows="left|top" width="100" height="15" text_readonly_color="LabelDisabledColor">
        Share Tolerance:
      </text>

      <combo_box follows="left|top" left="45" height="20" name="border_mode" width="100">
        <combo_item name="border_unlock">
          Unlock
        </combo_item>
        <combo_item name="border_lock">
          Lock
        </combo_item>
      </combo_box>
      <spinner follows="left|top" name="share_tolerance" left_pad="5" width="100" decimal_digits="5" initial_value="0.00001" height="20"/>
      </panel>

      <!-- LOD GENERATE NORMALS-->
      <panel
        follows="top|left"
        name="generate normals"
        left="0"
        top_pad="0"
        width="300"
        height="46"
        visible="true"
        border="true"
        bevel_style="none" bg_alpha_color="0 0 0 0" bg_opaque_color="0 0 0 0.3">

      <text left="10" name="gen_normals_label" top_pad="5" follows="top|left" width="240" height="15">
        Generate Normals
      </text>
      <text left="35" top_pad="5" follows="top|left" width="100" height="15" name="crease_label">
        Crease Angle:
      </text>
      <spinner follows="top|left" left_pad="5" min_val="0" max_val="180" value="75" width="60" height="20" name="crease_angle"/>  
      </panel>
    </panel>

    <!--  PANEL -->
    <panel
      border="true"
      label="Physics"
      name="physics_panel"
      help_topic="upload_model_physics">

      <!-- PHYSICS GEOMETRY-->
      <panel
        follows="top|left"
        name="physics geometry"
        left="0"
        top="0"
        width="300"
        height="65"
        visible="true"
        border="true"
        bevel_style="none" bg_alpha_color="0 0 0 0" bg_opaque_color="0 0 0 0.3">

        <radio_group follows="top|left" top="10" width="240" height="40" name="physics_load_radio" value="physics_load_from_file">
          <radio_item bottom="0" name="physics_load_from_file" label="File:"/>
          <radio_item bottom="23" name="physics_use_lod" label="Use Level of Detail:"/>
        </radio_group>

        <combo_box left="150" top="10" follows="left|top" height="18"
	        name="physics_lod_combo" width="130" tool_tip="LOD to use for physics shape">
          <combo_item name="physics_lowest">
            Lowest
          </combo_item>
          <combo_item name="physics_low">
            Low
          </combo_item>
          <combo_item name="physics_medium">
            Medium
          </combo_item>
          <combo_item name="physics_high">
            High
          </combo_item>
        </combo_box>

        <line_editor follows="left|top" top_pad="5" width="140" left="60" value="" name="physics_file" height="20"/>
        <button left_pad="10" name="physics_browse" label="Browse..." follows="left|top" width="70" height="20"/>

        <!--
        <check_box name="physics_optimize" follows="left|top" width="130" left="10" top_pad="5" height="20" label="Optimize"/>
        <check_box name="physics_use_hull" follows="left|top" width="130" left_pad="5" height="20" label="Use Convex Hull"/>
        -->
     </panel>


      <!-- PHYSICS ANALYSIS-->
      <panel
       follows="top|left"
       name="physics analysis"
       top_pad="0"
       left="0"
       width="300"
       height="130"
       visible="true"
       border="true"
       bevel_style="none" bg_alpha_color="0 0 0 0" bg_opaque_color="0 0 0 0.3">

        <text follows="left|top" bottom="40" height="30" left="10" name="method_label" font="SansSerifBig">
          Step 1: Analysis
        </text>
        
        <text name="analysis_method_label" top_pad="5" width="50" follows="top|left" height="15">
          Method:
        </text>
        <combo_box name="Method" follows="top|left" left_pad="5" bottom_delta="2" height="20" width="80"/>
        <text left="160" name="quality_label" bottom_delta="-2" width="50" follows="top|left" height="15">
          Quality:
        </text>
        <combo_box name="Decompose Quality" bottom_delta="2" follows="top|left" left_pad="5" height="20" width="80"/>

        <slider name="Smooth" left="10" width="280" follows="top|left" top_pad="10" height="20" label="Smooth:"/>

        <check_box name="Close Holes (Slow)" follows="top|left" top_pad="10" height="15" label="Close Holes (slow)"/>
                
        <button left="200" bottom_delta="0" width="90" follows="top|left" label="Analyze" name="Decompose" height="20"/>
        <button left="200" bottom_delta="0" width="90" follows="top|left" label="Cancel" name="decompose_cancel" visble="false" height="20"/>
      </panel>
      

      <!-- PHYSICS SIMPLIFICATION -->
     <panel
       follows="top|left"
       name="physics simplification"
       left="0"
       top_pad="0"
       width="300"
       height="150"
       visible="true"
       border="true"
       bevel_style="none" bg_alpha_color="0 0 0 0" bg_opaque_color="0 0 0 0.3">

        <text follows="left|top" bottom="40" height="30" left="10" name="second_step_label" font="SansSerifBig">
          Step 2: Simplification
        </text>

        <text left="10" name="simp_method_header" top_pad="5" height="15" width="140" follows="top|left">
          Method:
        </text>
        
        <combo_box left_pad="5" height="20" width="120" follows="top|left" name="Simplify Method"/>

        <slider left="10" name="Combine Quality" label="Passes:" label_width="120" width="270" follows="top|left" top_pad="10" height="20"/>
        <slider name="Detail Scale" label="Detail Scale:" label_width="120" width="270" follows="top|left" top_pad="10" height="20"/>
        <slider name="Retain%" label="Retain:" label_width="120" width="270" follows="top|left" bottom_delta="0" left_delta="0" visible="false" height="20"/>
        <button left="190" width="90" follows="top|left" label="Simplify" name="Simplify" height="20"/>
        <button left="190" bottom_delta="0" width="90" follows="top|left" label="Cancel" name="simplify_cancel" height="20"/>
        
      </panel>

      <!-- INFO PANEL -->
      <panel
        left="0"
        top_pad="0"
        width="300"
        height="100"
        follows="left|top"
        name="physics info"
        visible="true"
        border="true" 
        bevel_style="none" bg_alpha_color="0 0 0 0" bg_opaque_color="0 0 0 0.3">

        <slider name="physics_explode" follows="top|left" top="10" left="10" label="Preview Spread:" min_val="0.0" max_val="3.0" height="20" width="280"/>
        
        <text follows="top|left" name="physics_triangles" top_pad="10" height="15" left="10">
          Triangles: [TRIANGLES]
        </text>
        <text follows="top|left" name="physics_points" top_pad="5" height="15">
          Vertices: [POINTS]
        </text>
        <text follows="top|left" name="physics_hulls" top_pad="5" height="15">
          Hulls: [HULLS]
        </text>


      </panel>
    </panel>

    <!-- MODIFIERS PANEL -->
    <panel
      border="true"
      label="Modifiers"
      name="modifiers_panel"
      help_topic="upload_model_modifiers">

      <text left="10" name="scale_label" width="90" bottom="30" follows="top|left" height="15">
        Scale:
      </text>
      <text left_pad="5" name="dimensions_label" width="140" follows="top|left" height="15">
        Dimensions:
      </text>

      <spinner left="10" height="20" follows="top|left" width="80" top_pad="5" value="1.0" min_val="0.01" max_val="64.0" name="import_scale"/>

      <text left_pad="20" height="15" width="140" name="import_dimensions" follows="top|left">
        [X] x [Y] x [Z] m
      </text>

      <text left="10" name="include_label" top_pad="20" follows="top|left" height="15">
        Include:
      </text>

      <check_box top_pad="5" name="upload_textures" height="15" follows="top|left" label="Textures"/>
      <check_box top_pad="5" name="upload_skin" height="15" follows="top|left" label="Skin weight"/>
      <check_box top_pad="5" left="20" name="upload_joints" height="15" follows="top|left" label="Joint positions"/>

      <text left="10" name="pelvis_offset_label" top_pad="4" width="90" bottom="30" follows="top|left" height="15">
        Pelvis Z Offset:
      </text>

      <spinner left="10" top_pad="4" height="20" follows="top|left" width="80" value="0.0" min_val="-3.00" max_val="3.0" name="pelvis_offset"/>

    </panel>
  </tab_container>

  <text
	height="16"
	left_delta="5"
	bottom_delta="30"
	name="upload_fee"
	width="300"
	follows="bottom|right"
	word_wrap="true" 
	>
	    Upload fee: L$ [FEE]
  </text>
  </panel>

<panel
 follows="all"
 height="515"
 layout="topleft"
 left_pad="1"
 name="right_panel"
 top="0"
 width="310">

  <text left="15" bottom="25" follows="top|left" height="15" name="name_label">
    Name:
  </text>
  <line_editor bottom_delta="20" follows="top|left|right" height="19" max_length_bytes="64"
	     name="description_form" prevalidate_callback="ascii" width="290" />

  <text bottom_delta="20" left="15" follows="left|top" height="15" name="model_category_label" text_color="White">
    What does this model represent?
  </text>
  <combo_box top_pad="1" follows="left|top" height="23"
	     name="model_category_combo"  width="200">
    <combo_box.drop_down_button
      label_color="White"/>
    <combo_item name="Choose one" label="Choose One..." value="MUT_Unspecified"/>
    <combo_item name="Avatar shape" label="Avatar shape" value="MUT_AvatarShape"/>
    <combo_item name="Avatar attachment" label="Avatar attachment" value="MUT_AvatarAttachment"/>
    <combo_item name="Building Component" label="Building Component" value="MUT_BuildingComponent"/>
    <combo_item name="Moving object (vehicle, animal)" label="Moving object (vehicle, animal)" value="MUT_MovingObject"/>
    <combo_item name="Large, non moving etc" label="Large, non moving etc" value="MUT_LargeStationary"/>
    <combo_item name="Smaller, non-moving etc" label="Smaller, non-moving etc" value="MUT_SmallStationary"/>
    <combo_item name="Not really any of these" label="Not really any of these" value="MUT_Other"/>
  </combo_box>
  
  <text bottom_delta="20" left="15" follows="left|top" height="15" name="lod_label">
    Preview:
  </text>
  <combo_box bottom_delta="20" follows="left|top" height="18"
	     name="preview_lod_combo" width="240" tool_tip="LOD to view in preview render">
    <combo_item name="high">
      Level of Detail: High
    </combo_item>
    <combo_item name="medium">
      Level of Detail: Medium
    </combo_item>
    <combo_item name="low">
      Level of Detail: Low
    </combo_item>
    <combo_item name="lowest">
      Level of Detail: Lowest
    </combo_item>
  </combo_box>

    <menu_button follows="top|left"
         image_hover_unselected="Toolbar_Left_Over"
         image_overlay="OptionsMenu_Off"
         image_selected="Toolbar_Left_Selected"
         image_unselected="Toolbar_Left_Off"
         layout="topleft"
         left_pad="5"
         name="options_gear_btn"
         width="31"
         height="25"/>
  <!-- Placeholder panel for 3D preview render -->
  <!--<panel
    name="preview_panel"
    left="15"
    bevel_style="none"
    border_style="line"
    border="true"
    width="290"
    height="290"
    follows="all"/>-->

    <text
     font="SansSerif"
	 bottom_delta="305"
     left="15"
     name="warning_title"
     text_color="Yellow"
     visible="true">
     WARNING:
    </text>
    <text
     text_color="White"
     height="40"
	 width="290"
	 top_delta="15"
     left_delta="0"
     name="warning_message"
     parse_urls="true"
     wrap="true"
     visible="true">
     You will not be able to complete the final upload of this model to the Second Life servers. [[VURL] Find out how] to get enabled for mesh model uploads.</text>

  <text
	height="26"
	top_pad="5"
	left_delta="0"
	name="weights_text_left"
	width="80"
	word_wrap="true"
	>
Download:
Physics:
  </text>
  <text
	height="26"
	top_delta="0"
	left_pad="0"
	name="weights_left"
	width="70"
	word_wrap="true"
	>
[ST]
[PH]
  </text>
  <text
	height="26"
	top_delta="0"
	left_pad="0"
	name="weights_text_right"
	width="80"
	word_wrap="true"
	>
Server:
Prim equivs:
  </text>
  <text
	height="26"
	top_delta="0"
	left_pad="0"
	name="weights_right"
	width="70"
	word_wrap="true" 
	>
[SIM]
[EQ]
  </text>
</panel>

<panel
 follows="bottom|left|right"
 height="33"
 layout="topleft"
 left="0"
 name="bottom_buttons_panel"
 top_pad="1"
 width="610">   
  <button top="3" left="10"  follows="bottom|left" height="20" label="Set to defaults" width="100" name="reset_btn" tool_tip="Set to defaults"/>
  <button top="3" left="310"  follows="bottom|right" height="20" label="Calculate weights &amp; fee" width="150" name="calculate_btn" tool_tip="Calculate weights &amp; fee"/>
  <button top="3" left_delta="0"  follows="bottom|right" height="20" label="Upload" width="80" name="ok_btn" tool_tip="Upload to simulator" visible="false"/>
  <button top="3" right="-10" follows="right|bottom" height="20" width="80" label="Cancel" name="cancel_btn"/>
</panel>
  
<panel
 name="preview_panel"
 left="320"
 top="131"
 bevel_style="none"
 border_style="line"
 border="true"
 width="290"
 height="290"
 follows="all"/>  
  
  <!--
  <button bottom_delta="0" left="10" width="120" name="auto fill" label="Generate LOD" tool_tip="Automatically generate levels of detail"/>
  <button bottom_delta="0" left="140" width="120" name="smooth normals" label="Generate Normals" tool_tip="Regenerate normals based on mesh shape"/>
  <button bottom_delta="0" left="260" width="120" name="consolidate" label="Consolidate" tool_tip="Combine similar submeshes (reduces number of submeshes)"/>
  <button bottom_delta="30" left="260" width="120" name="scrub materials" label="Scrub Materials" tool_tip="Remove all material information (clear textures, set all colors to white)."/>
  
  <spinner bottom_delta="0" left="140" width="120" height="16" initial_value="75" label_width="60" name="edge threshold" decimal_digits="0" min_val="0" max_val="180" increment="5" label="Hard Angle" tool_tip="Maximum angle that will be smoothed between triangles when using Generate Normals"/>

  <text bottom_delta="30" follows="top|left" height="15" left="10" name="high_lod_label">
    High LOD:
  </text>
  <combo_box bottom_delta="0" left="97" follows="left|top" height="18" 
             name="high detail combo" width="100" tool_tip="Specify mesh for this level of detail">
    <combo_item name="high none" value="none">
      None
    </combo_item>
    <combo_item name="high choose file" value="file">
      Choose File...
    </combo_item>
    <combo_item name="high triangle limit" value="limit">
      Triangle Limit
    </combo_item>
  </combo_box>
  <spinner bottom_delta="-5" left="200" width="120"  name="high limit" decimal_digits="0" increment="1" min_val="0" max_val="100" tool_tip="Triangle budget for this LOD"/>
  <text bottom_delta="25" follows="top|left" height="15" left="10" name="high info" width="300">
    [TRIANGLES] Triangles, [VERTICES] Vertices, [SUBMESHES] Submeshes.  
    [MESSAGE]
  </text>

  <text bottom_delta="35" follows="top|left" height="15" left="10" name="medium_lod_label">
    Medium LOD:
  </text>
  <combo_box bottom_delta="0" left="97" follows="left|top" height="18"
             name="medium detail combo" width="100" tool_tip="Specify mesh for this level of detail">
    <combo_item name="medium none" value="none">
      None
    </combo_item>
    <combo_item name="medium choose file" value="file">
      Choose File...
    </combo_item>
    <combo_item name="medium triangle limit" value="limit">
      Triangle Limit
    </combo_item>
  </combo_box>
  <spinner bottom_delta="-5" left="200" width="120"  name="medium limit" decimal_digits="0" increment="1" min_val="0" max_val="100" tool_tip="Triangle budget for this LOD"/>
  <text bottom_delta="25" follows="top|left" height="15" left="10" name="medium info" width="300">
    [TRIANGLES] Triangles, [VERTICES] Vertices, [SUBMESHES] Submeshes.  
    [MESSAGE]
  </text>

  <text bottom_delta="35" follows="top|left" height="15" left="10" name="low_lod_label">
    Low LOD:
  </text>
  <combo_box bottom_delta="0" left="97" follows="left|top" height="18" 
             name="low detail combo" width="100" tool_tip="Specify mesh for this level of detail">
    <combo_item name="low none" value="none">
      None
    </combo_item>
    <combo_item name="low choose file" value="file">
      Choose File...
    </combo_item>
    <combo_item name="low triangle limit" value="limit">
      Triangle Limit
    </combo_item>
  </combo_box>
  <spinner bottom_delta="-5" left="200" width="120"  name="low limit" decimal_digits="0" increment="1" min_val="0" max_val="100" tool_tip="Triangle budget for this LOD"/>
  <text bottom_delta="25" follows="top|left" height="15" left="10" name="low info" width="300">
    [TRIANGLES] Triangles, [VERTICES] Vertices, [SUBMESHES] Submeshes
    [MESSAGE]
  </text>

  <text bottom_delta="35" follows="top|left" height="15" left="10" name="lowest_lod_label">
    Lowest LOD:
  </text>
  <combo_box bottom_delta="0" left="97" follows="left|top" height="18" 
             name="lowest detail combo" width="100" tool_tip="Specify mesh for this level of detail">
    <combo_item name="lowest none" value="none">
      None
    </combo_item>
    <combo_item name="lowest choose file" value="file">
      Choose File...
    </combo_item>
    <combo_item name="lowest triangle limit" value="limit">
      Triangle Limit
    </combo_item>
  </combo_box>
  <spinner bottom_delta="-5" left="200" width="120"  name="lowest limit" decimal_digits="0" increment="1" min_val="0" max_val="100" tool_tip="Triangle budget for this LOD"/>
  <text bottom_delta="25" follows="top|left" height="15" left="10" name="lowest info" width="300">
    [TRIANGLES] Triangles, [VERTICES] Vertices, [SUBMESHES] Submeshes
    [MESSAGE]
  </text>

  <text bottom_delta="35" follows="top|left" height="15" left="10" name="physics_lod_label">
    Physical Shape:
  </text>
  <combo_box bottom_delta="0" left="97" follows="left|top" height="18"
             name="physics detail combo" width="100">
    <combo_item name="physics none" value="none">
      None
    </combo_item>
    <combo_item name="physics choose file" value="file">
      Choose File...
    </combo_item>
    <combo_item name="physics triangle limit" value="limit">
      Triangle Limit...
    </combo_item>
  </combo_box>
  <spinner bottom_delta="-5" left="200" width="90"  name="physics limit" decimal_digits="0" increment="1" min_val="0" max_val="100" tool_tip="Triangle budget for this LOD"/>
  <button bottom_delta="0" left="290" width="30" follows="left|top" height="20" label=">>" 
          name="decompose_btn" tool_tip="Create convex decomposition."/>
  <text bottom_delta="25" follows="top|left" height="15" left="10" name="physics info" width="300">
    [TRIANGLES] Triangles, [HULLS] Hulls, [POINTS] Points
  </text>

  <text bottom_delta="25" follows="top|left" height="15" left="10" name="include label" width="300">
    Include:
  </text>

  <check_box bottom_delta="20" follow="bottom|left" height="20" label="Textures"
             left="15" width="125" name="upload_textures" tool_tip="Upload associated textures "/>

  <check_box bottom_delta="20" follow="bottom|left" height="20" label="Skin Weights"
             left="15" width="125" name="upload_skin" tool_tip="Upload vertex skin weighting information."/>

  <check_box bottom_delta="20" follow="bottom|left" height="20" label="Joint Positions"
             left="15" width="125" name="upload_joints" tool_tip="Upload joint position information (will override avatar joint positions when mesh is worn)."/>

  
	<button bottom_delta="25" follows="bottom|left" height="20" label="Upload"
	     left="15" name="ok_btn" width="125" tool_tip="Upload to simulator"/>

  <text bottom_delta="20" left="15" width="280" follows="top|left" height="15" name="description_label" text_color="1 0.82 0.46 1">
	  (No charge for upload during First Look)
	</text>
  <text bottom_delta="20" left="15" width="280" follows="top|left" height="15" name="upload_message">
    [MESSAGE]
  </text>
  
  <spinner bottom_delta="20" label="Scale" left="15" width="120"  name="debug scale" decimal_digits="3" increment="0.1" min_val="0" max_val="64" initial_value="1" tool_tip="Multiplier for incoming object scale.  If incoming dimensions are very small or very large, modify this value to get dimensions into an acceptable range."/>
  <text bottom_delta="30" left="15" width="280" follows="top|left" height="15" name="dimensions">
    Model Dimensions: [X]m x [Y]m x [Z]m
  </text>
  -->
</floater><|MERGE_RESOLUTION|>--- conflicted
+++ resolved
@@ -28,140 +28,8 @@
   <string name="tbd">TBD</string>
   
 
-<<<<<<< HEAD
-=======
-  <text left="15" bottom="25" follows="top|left" height="15" name="name_label">
-    Name:
-  </text>
-  <line_editor bottom_delta="20" follows="top|left|right" height="19" max_length_bytes="64" 
-	     name="description_form" prevalidate_callback="ascii" width="290" />
-
-  <text bottom_delta="20" left="15" follows="left|top" height="15" name="model_category_label" text_color="White">
-    What does this model represent?
-  </text>
-  <combo_box top_pad="1" follows="left|top" height="23"
-	     name="model_category_combo"  width="200">
-    <combo_box.drop_down_button
-      label_color="White"/>
-    <combo_item name="Choose one" label="Choose One..." value="MUT_Unspecified"/>
-    <combo_item name="Avatar shape" label="Avatar shape" value="MUT_AvatarShape"/>
-    <combo_item name="Avatar attachment" label="Avatar attachment" value="MUT_AvatarAttachment"/>
-    <combo_item name="Building Component" label="Building Component" value="MUT_BuildingComponent"/>
-    <combo_item name="Moving object (vehicle, animal)" label="Moving object (vehicle, animal)" value="MUT_MovingObject"/>
-    <combo_item name="Large, non moving etc" label="Large, non moving etc" value="MUT_LargeStationary"/>
-    <combo_item name="Smaller, non-moving etc" label="Smaller, non-moving etc" value="MUT_SmallStationary"/>
-    <combo_item name="Not really any of these" label="Not really any of these" value="MUT_Other"/>
-  </combo_box>
-  
-  <text bottom_delta="20" left="15" follows="left|top" height="15" name="lod_label">
-    Preview:
-  </text>
-  <combo_box bottom_delta="20" follows="left|top" height="18"
-	     name="preview_lod_combo" width="240" tool_tip="LOD to view in preview render">
-    <combo_item name="high">
-      Level of Detail: High
-    </combo_item>
-    <combo_item name="medium">
-      Level of Detail: Medium
-    </combo_item>
-    <combo_item name="low">
-      Level of Detail: Low
-    </combo_item>
-    <combo_item name="lowest">
-      Level of Detail: Lowest
-    </combo_item>
-  </combo_box>
-
-    <menu_button follows="top|left" 
-         image_hover_unselected="Toolbar_Left_Over"
-         image_overlay="OptionsMenu_Off"
-         image_selected="Toolbar_Left_Selected"
-         image_unselected="Toolbar_Left_Off"
-         layout="topleft"
-         left_pad="5"
-         name="options_gear_btn"
-         width="31"
-         height="25"/>
-  <!-- Placeholder panel for 3D preview render -->
-  <panel
-    name="preview_panel"
-    left="15"
-    bevel_style="none"
-    border_style="line"
-    border="true"
-    width="290"
-    height="290"
-    follows="all"/>
-    
-    <text
-     font="SansSerif"
-	 bottom_delta="15"
-     left_delta="0"
-     name="warning_title"
-     text_color="Yellow"
-     visible="false">
-     WARNING:
-    </text>
-    <text
-     text_color="White"
-     height="40"
-	 width="290"
-	 top_delta="15"
-     left_delta="0"
-     name="warning_message"
-     parse_urls="true"
-     wrap="true"
-     visible="false">
-     You will not be able to complete the final upload of this model to the Second Life servers. [[VURL] Find out how] to get enabled for mesh model uploads.</text>
-
   <text text_color="Yellow" left="10" bottom_delta="0" width="290" height="15" follows="bottom|left|right" name="status">[STATUS]</text>
   
-  <text
-	height="26"
-	top_pad="5"
-	left_delta="0"
-	name="weights_text_left"
-	width="80"
-	word_wrap="true" 
-	>
-Download:
-Physics:
-  </text>
-  <text
-	height="26"
-	top_delta="0"
-	left_pad="0"
-	name="weights_left"
-	width="70"
-	word_wrap="true" 
-	>
-[ST]
-[PH]
-  </text>
-  <text
-	height="26"
-	top_delta="0"
-	left_pad="0"
-	name="weights_text_right"
-	width="80"
-	word_wrap="true" 
-	>
-Server:
-Prim equivs:
-  </text>
-  <text
-	height="26"
-	top_delta="0"
-	left_pad="0"
-	name="weights_right"
-	width="70"
-	word_wrap="true" 
-	>
-[SIM]
-[EQ]
-  </text>
-
->>>>>>> 76f867c8
 <!--
   <text
 	height="65"
