<?xml version="1.0" encoding="utf-8" standalone="yes"?>
<floater
 can_close="true"
 can_drag_on_left="false"
 can_minimize="true"
 can_resize="true"
 height="625"
 min_height="625"
 width="980"
 min_width="980"
 name="Model Preview"
 title="UPLOAD MODEL"
 help_topic="upload_model"
 legacy_header_height="25">

  <string name="status_idle"></string>
  <string name="status_parse_error">Error: Dae parsing issue - see log for details.</string>
  <string name="status_bind_shape_orientation">Warning: bind shape matrix is not in standard X-forward orientation.</string>
  <string name="status_material_mismatch">Error: Material of model is not a subset of reference model.</string>
  <string name="status_reading_file">Loading...</string>
  <string name="status_generating_meshes">Generating Meshes...</string>
  <string name="status_vertex_number_overflow">Error: Vertex number is more than 65534, aborted!</string>
  <string name="bad_element">Error: element is invalid</string>
  <string name="high">High</string>
  <string name="medium">Medium</string>
  <string name="low">Low</string>
  <string name="lowest">Lowest</string>
  <string name="mesh_status_good">Ship it!</string>
  <string name="mesh_status_na">N/A</string>
  <string name="mesh_status_none">None</string>
  <string name="mesh_status_submesh_mismatch">Levels of detail have a different number of textureable faces.</string>
  <string name="mesh_status_mesh_mismatch">Levels of detail have a different number of mesh instances.</string>
  <string name="mesh_status_too_many_vertices">Level of detail has too many vertices.</string>
  <string name="mesh_status_missing_lod">Missing required level of detail.</string>
  <string name="mesh_status_invalid_material_list">LOD materials are not a subset of reference model.</string>
  <string name="phys_status_vertex_limit_exceeded">Some physical hulls exceed vertex limitations.</string>
  <string name="phys_status_degenerate_triangles">The physics mesh is too dense or contains degenerate triangles. Use Analyze/Simplify to resolve.</string>
  <string name="layer_all">All</string> <!-- Text to display in physics layer combo box for "all layers" -->
  <string name="decomposing">Analyzing...</string>
  <string name="simplifying">Simplifying...</string>
  <string name="tbd">TBD</string>
  
  <!-- Warnings and info from model loader-->
  <string name="TooManyJoint">Skinning disabled due to too many joints: [JOINTS], maximum: [MAX]</string>
  <string name="UnrecognizedJoint">Rigged to unrecognized joint name [NAME]</string>
  <string name="UnknownJoints">Skinning disabled due to [COUNT] unknown joints</string>
  <string name="ModelLoaded">Model [MODEL_NAME] loaded</string>
  <string name="InvBindCountMismatch">Bind matrices count mismatch joints count</string>

  <string name="IncompleteTC">Texture coordinates data is not complete.</string>
  <string name="PositionNaN">Found NaN while loading position data from DAE-Model, invalid model.</string>
  <string name="NormalsNaN">Found NaN while loading normals from DAE-Model, invalid model.</string>
  <string name="NegativeScaleTrans">Negative scale detected, unsupported transform. domInstance_geometry: [LABEL]</string>
  <string name="NegativeScaleNormTrans">Negative scale detected, unsupported post-normalization transform. domInstance_geometry: [LABEL]</string>
  <string name="CantResolveGeometryUrl">Unable to resolve geometry URL.</string>
  <string name="ParsingErrorBadElement">Bad element</string>
  <string name="ParsingErrorCantParseScene">Scene could not be parsed</string>
  <string name="ParsingErrorCorrupt">Error with dae - traditionally indicates a corrupt file.</string>
  <string name="ParsingErrorNoController">Could not verify controller</string>
  <string name="ParsingErrorNoDoc">Can't find internal doc</string>
  <string name="ParsingErrorNoRoot">Document has no root</string>
  <string name="ParsingErrorNoScene">Document has no visual_scene</string>
  <string name="ParsingErrorPositionInvalidModel">Unable to process mesh without position data. Invalid model.</string>

 <!-- GLTF specific messages -->
  <string name="NoScenesFound">No scenes defined in GLTF file</string>
  <string name="InvalidMeshReference">Node [NODE_NAME] references invalid mesh [MESH_INDEX] (total meshes: [TOTAL_MESHES])</string>
  <string name="InvalidGeometryNonTriangulated">Mesh [MESH_NAME] primitive [PRIMITIVE_INDEX]: Invalid geometry with [INDEX_COUNT] indices (must be triangulated)</string>
  <string name="ErrorIndexLimit">Unable to process mesh [MESH_NAME] due to 65,534 vertex limit. Vertex count: [VERTEX_COUNT]</string>
  <string name="TextureFound">Found texture: [TEXTURE_NAME] for material: [MATERIAL_NAME]</string>
  <string name="IgnoredExtension">Model uses unsupported extension: [EXT], related material properties are ignored</string>
  <string name="UnsupportedExtension">Unable to load model, unsupported extension: [EXT]</string>
  <string name="TooManyMeshParts">Model contains [PART_COUNT] mesh parts. Maximum allowed: [LIMIT]</string>
<<<<<<< HEAD
  <string name="FailedToCreateTempFile">Failed to create temporary file for embedded [TEXTURE_TYPE] texture [TEXTURE_INDEX]: [TEMP_FILE]</string>
=======
  <string name="FailedToCreateTempFile">Failed to create temporary file for embedded texture [TEXTURE_INDEX]: [TEMP_FILE]</string>
  <string name="SkinJointsOverLimit">Skin [SKIN_INDEX] defines [JOINT_COUNT] compatible joints, maximum is: [MAX]. Unused joints will be stripped on per model basis.</string>
  <string name="ModelTooManyJoint">Model [MODEL_NAME] uses [JOINT_COUNT], maximum: [MAX], upload might fail</string>
>>>>>>> f5320302

  <panel
    follows="top|left"
    height="595"
    layout="topleft"
    left="3"
    name="left_panel"
    top_pad="25"
    width="635">
    <panel
      follows="all"
      height="50"
      layout="top|left"
      left="3"
      name="model_name_representation_panel"
      width="525">
        <text
          follows="top|left"
          layout="topleft"
          height="15"
          left="15"
          name="name_label"
          text_color="White"
          top="0"
          width="290">
          Model name:
        </text>
        <line_editor
          follows="top|left"
          layout="topleft"
          height="19"
          max_length_bytes="63"
          name="description_form"
          prevalidator="ascii"
          top_pad="5"
          width="290" />
    </panel>
    <tab_container
      follows="top|left"
      top_pad="10"
      left="0"
      height="330"
      width="635"
      name="import_tab"
      tab_position="top"
      enable_tabs_flashing="true"
      tabs_flashing_color="MenuItemFlashBgColor">
      <last_tab
        tab_top_image_flash="TabTop_Right_Flashing"/> <!-- for log tab -->
      <!-- LOD PANEL -->
        <panel
         help_topic="upload_model_lod"
         label="Level of Detail"
         layout="topleft"
         name="lod_panel"
         title="Level of Detail">
            <view_border
             bevel_style="none"
             follows="top|left"
             height="306"
             layout="topleft"
             left="3"
             name="lod_tab_border"
             top_pad="0"
             width="628" />
          <text
           follows="left|top"
           height="18"
           initial_value="Source"
           layout="topleft"
           left="85"
           name="source"
           text_color="ModelUploaderLabels"
           top="15"
           valign="center"
           value="Source"
           width="335"/>
            <text
             follows="left|top"
             halign="right"
             height="18"
             initial_value="Triangles"
             layout="topleft"
             left_pad="0"
             name="triangles"
             text_color="ModelUploaderLabels"
             top_delta="0"
             valign="center"
             value="Triangles"
             width="65" />
            <text
             follows="left|top"
             halign="right"
             height="18"
             initial_value="Vertices"
             layout="topleft"
             left_pad="0"
             name="vertices"
             text_color="ModelUploaderLabels"
             valign="center"
             value="Vertices"
             width="65" />
            <text
             follows="left|top"
             height="18"
             initial_value="High"
             layout="topleft"
             left="10"
             name="high_label"
             text_color="ModelUploaderLabels"
             top_pad="10"
             valign="top"
             value="High"
             width="75" />
            <combo_box
             follows="top|left"
             height="20"
             layout="topleft"
             left_pad="0"
             name="lod_source_high"
             top_delta="-3"
             width="135">
                <item
                 name="Load from file"
                 label="Load from file"
                 value="Load from file" />
                <item
                 name="MeshOpt Auto"
                 label="Generate Auto"
                 value="MeshOpt Auto" />
                <item
                 name="MeshOptCombine"
                 label="Generate Precise"
                 value="MeshOptCombine" />
                <item
                 name="MeshOptSloppy"
                 label="Generate Sloppy"
                 value="MeshOptSloppy" />
            </combo_box>
            <line_editor
             follows="left|top"
             height="20"
             initial_value=""
             layout="topleft"
             left_pad="5"
             name="lod_file_high"
             top_delta="0"
             value=""
             width="120" />
            <button
             follows="left|top"
             height="20"
             label="Browse..."
             layout="topleft"
             left_pad="5"
             name="lod_browse_high"
             top_delta="0"
             width="70" />
            <combo_box
             follows="top|left"
             height="20"
             layout="topleft"
             left="225"
             name="lod_mode_high"
             top_delta="0"
             visible="false"
             width="130">
                <item
                 name="Triangle Limit"
                 label="Triangle Limit"
                 value="Triangle Limit" />
                <item
                 name="Error Threshold"
                 label="Error Threshold"
                 value="Error Threshold" />
            </combo_box>
            <spinner
             decimal_digits="0"
             follows="top|left"
             height="20"
             increment="10"
             layout="topleft"
             left_pad="3"
             name="lod_triangle_limit_high"
             visible="false"
             width="55" />
            <spinner
             follows="top|left"
             height="20"
             increment="0.01"
             layout="topleft"
             left_delta="0"
             max_val="100"
             name="lod_error_threshold_high"
             top_delta="0"
             visible="false"
             width="55" />
            <text
             follows="left|top"
             halign="right"
             height="15"
             initial_value="0"
             layout="topleft"
             left_pad="0"
             name="high_triangles"
             valign="top"
             value="0"
             width="65" />
            <text
             follows="left|top"
             halign="right"
             height="15"
             initial_value="0"
             layout="topleft"
             left_pad="0"
             name="high_vertices"
             valign="top"
             value="0"
             width="65" />
            <text
             follows="left|top"
             halign="center"
             height="15"
             initial_value=""
             layout="topleft"
             left_pad="0"
             name="high_status"
             valign="top"
             value=""
             width="65" />
            <icon
             height="16"
             image_name="red_x.png"
             layout="topleft"
             left_delta="20"
             mouse_opaque="true"
             name="status_icon_high"
             top_delta="-2"
             width="16" />
            <text
             follows="left|top"
             height="18"
             initial_value="Medium"
             layout="topleft"
             left="10"
             name="medium_label"
             text_color="ModelUploaderLabels"
             top_pad="15"
             valign="top"
             value="Medium"
             width="75" />
            <combo_box
             follows="top|left"
             height="20"
             layout="topleft"
             left_pad="0"
             name="lod_source_medium"
             top_delta="-3"
             width="135">
                <item
                 name="Load from file"
                 label="Load from file"
                 value="Load from file" />
                <item
                 name="MeshOpt Auto"
                 label="Generate Auto"
                 value="MeshOpt Auto" />
                <item
                 name="MeshOptCombine"
                 label="Generate Precise"
                 value="MeshOptCombine" />
                <item
                 name="MeshOptSloppy"
                 label="Generate Sloppy"
                 value="MeshOptSloppy" />
                <item
                 name="Use LoD above"
                 label="Use LoD above"
                 value="Use LoD above" />
            </combo_box>
            <line_editor
             follows="left|top"
             height="20"
             initial_value=""
             layout="topleft"
             left_pad="5"
             name="lod_file_medium"
             top_delta="0"
             value=""
             visible="false"
             width="120" />
            <button
             follows="left|top"
             height="20"
             label="Browse..."
             layout="topleft"
             left_pad="5"
             name="lod_browse_medium"
             top_delta="0"
             visible="false"
             width="70" />
            <combo_box
             follows="top|left"
             height="20"
             layout="topleft"
             left="225"
             name="lod_mode_medium"
             top_delta="0"
             width="130">
                <item
                 name="Triangle Limit"
                 label="Triangle Limit"
                 value="Triangle Limit" />
                <item
                 name="Error Threshold"
                 label="Error Threshold"
                 value="Error Threshold" />
            </combo_box>
            <spinner
             decimal_digits="0"
             follows="top|left"
             height="20"
             increment="10"
             layout="topleft"
             left_pad="3"
             name="lod_triangle_limit_medium"
             width="55" />
            <spinner
             follows="top|left"
             height="20"
             increment="0.01"
             layout="topleft"
             left_delta="0"
             max_val="100"
             name="lod_error_threshold_medium"
             top_delta="0"
             visible="false"
             width="55" />
            <text
             follows="left|top"
             halign="right"
             height="15"
             initial_value="0"
             layout="topleft"
             left_pad="0"
             name="medium_triangles"
             valign="top"
             value="0"
             width="65" />
            <text
             follows="left|top"
             halign="right"
             height="15"
             initial_value="0"
             layout="topleft"
             left_pad="0"
             name="medium_vertices"
             valign="top"
             value="0"
             width="65" />
            <text
             follows="left|top"
             halign="center"
             height="15"
             initial_value=""
             layout="topleft"
             left_pad="0"
             name="medium_status"
             valign="top"
             value=""
             width="65" />
            <icon
             height="16"
             image_name="red_x.png"
             layout="topleft"
             left_delta="20"
             mouse_opaque="true"
             name="status_icon_medium"
             top_delta="-2"
             width="16" />
            <text
             follows="left|top"
             height="18"
             initial_value="Low"
             layout="topleft"
             left="10"
             name="low_label"
             text_color="ModelUploaderLabels"
             top_pad="15"
             valign="top"
             value="Low"
             width="75" />
            <combo_box
             follows="top|left"
             height="20"
             layout="topleft"
             left_pad="0"
             name="lod_source_low"
             top_delta="-3"
             width="135">
                <item
                 name="Load from file"
                 label="Load from file"
                 value="Load from file" />
                <item
                 name="MeshOpt Auto"
                 label="Generate Auto"
                 value="MeshOpt Auto" />
                <item
                 name="MeshOptCombine"
                 label="Generate Precise"
                 value="MeshOptCombine" />
                <item
                 name="MeshOptSloppy"
                 label="Generate Sloppy"
                 value="MeshOptSloppy" />
                <item
                 name="Use LoD above"
                 label="Use LoD above"
                 value="Use LoD above" />
            </combo_box>
            <line_editor
             follows="left|top"
             height="20"
             initial_value=""
             layout="topleft"
             left_pad="5"
             name="lod_file_low"
             top_delta="0"
             value=""
             visible="false"
             width="120" />
            <button
             follows="left|top"
             height="20"
             label="Browse..."
             layout="topleft"
             left_pad="5"
             name="lod_browse_low"
             top_delta="0"
             visible="false"
             width="70" />
            <combo_box
             follows="top|left"
             height="20"
             layout="topleft"
             left="225"
             name="lod_mode_low"
             top_delta="0"
             width="130">
                <item
                 name="Triangle Limit"
                 label="Triangle Limit"
                 value="Triangle Limit" />
                <item
                 name="Error Threshold"
                 label="Error Threshold"
                 value="Error Threshold" />
            </combo_box>
            <spinner
             decimal_digits="0"
             follows="top|left"
             height="20"
             increment="10"
             layout="topleft"
             left_pad="3"
             name="lod_triangle_limit_low"
             width="55" />
            <spinner
             follows="top|left"
             height="20"
             increment="0.01"
             layout="topleft"
             left_delta="0"
             max_val="100"
             name="lod_error_threshold_low"
             top_delta="0"
             visible="false"
             width="55" />
            <text
             follows="left|top"
             halign="right"
             height="15"
             initial_value="0"
             layout="topleft"
             left_pad="0"
             name="low_triangles"
             valign="top"
             value="0"
             width="65" />
            <text
             follows="left|top"
             halign="right"
             height="15"
             initial_value="0"
             layout="topleft"
             left_pad="0"
             name="low_vertices"
             valign="top"
             value="0"
             width="65" />
            <text
             follows="left|top"
             halign="center"
             height="15"
             initial_value=""
             layout="topleft"
             left_pad="0"
             name="low_status"
             valign="top"
             value=""
             width="65" />
            <icon
             height="16"
             image_name="red_x.png"
             layout="topleft"
             left_delta="20"
             mouse_opaque="true"
             name="status_icon_low"
             top_delta="-2"
             width="16" />
            <text
             follows="left|top"
             height="18"
             initial_value="Lowest"
             layout="topleft"
             left="10"
             name="lowest_label"
             text_color="ModelUploaderLabels"
             top_pad="15"
             valign="top"
             value="Lowest"
             width="75" />
            <combo_box
             follows="top|left"
             height="20"
             layout="topleft"
             left_pad="0"
             name="lod_source_lowest"
             top_delta="-3"
             width="135">
                <item
                 name="Load from file"
                 label="Load from file"
                 value="Load from file" />
                <item
                 name="MeshOpt Auto"
                 label="Generate Auto"
                 value="MeshOpt Auto" />
                <item
                 name="MeshOptCombine"
                 label="Generate Precise"
                 value="MeshOptCombine" />
                <item
                 name="MeshOptSloppy"
                 label="Generate Sloppy"
                 value="MeshOptSloppy" />
                <item
                 name="Use LoD above"
                 label="Use LoD above"
                 value="Use LoD above" />
            </combo_box>
            <line_editor
             follows="left|top"
             height="20"
             initial_value=""
             layout="topleft"
             left_pad="5"
             name="lod_file_lowest"
             top_delta="0"
             value=""
             visible="false"
             width="120" />
            <button
             follows="left|top"
             height="20"
             label="Browse..."
             layout="topleft"
             left_pad="5"
             name="lod_browse_lowest"
             top_delta="0"
             visible="false"
             width="70" />
            <combo_box
             follows="top|left"
             height="20"
             layout="topleft"
             left="225"
             name="lod_mode_lowest"
             top_delta="0"
             width="130">
                <item
                 name="Triangle Limit"
                 label="Triangle Limit"
                 value="Triangle Limit" />
                <item
                 name="Error Threshold"
                 label="Error Threshold"
                 value="Error Threshold" />
            </combo_box>
            <spinner
             decimal_digits="0"
             follows="top|left"
             height="20"
             increment="10"
             layout="topleft"
             left_pad="3"
             name="lod_triangle_limit_lowest"
             width="55" />
            <spinner
             follows="top|left"
             height="20"
             increment="0.01"
             layout="topleft"
             left_delta="0"
             max_val="100"
             name="lod_error_threshold_lowest"
             top_delta="0"
             visible="false"
             width="55" />
            <text
             follows="left|top"
             halign="right"
             height="15"
             initial_value="0"
             layout="topleft"
             left_pad="0"
             name="lowest_triangles"
             valign="top"
             value="0"
             width="65" />
            <text
             follows="left|top"
             halign="right"
             height="15"
             initial_value="0"
             layout="topleft"
             left_pad="0"
             name="lowest_vertices"
             valign="top"
             value="0"
             width="65" />
            <text
             follows="left|top"
             halign="center"
             height="15"
             initial_value=""
             layout="topleft"
             left_pad="0"
             name="lowest_status"
             valign="top"
             value=""
             width="65" />
            <icon
             height="16"
             image_name="red_x.png"
             layout="topleft"
             left_delta="20"
             mouse_opaque="true"
             name="status_icon_lowest"
             top_delta="0"
             width="16" />
            <icon
             height="16"
             layout="topleft"
             left="10"
             name="lod_status_message_icon"
             top_pad="20"
             width="16" />
            <text
             follows="left|top"
             height="16"
             layout="topleft"
             left_pad="5"
             name="lod_status_message_text"
             top_delta="0"
             width="584"
             word_wrap="true"
             wrap="true" />
            <view_border
             bevel_style="none"
             follows="top|left"
             height="0"
             layout="topleft"
             left="10"
             name="lod_tab_border1"
             top_pad="20"
             width="614" />
            <check_box
             follows="top|left"
             height="15"
             label="Generate Normals"
             layout="topleft"
             left="10"
             name="gen_normals"
             top_pad="20" />
            <text
             enabled="false"
             follows="top|left"
             height="15"
             initial_value="Crease Angle:"
             layout="topleft"
             left="200"
             name="crease_label"
             top_delta="0"
             value="Crease Angle:"
             width="100" />
            <spinner
             enabled="false"
             follows="top|left"
             height="20"
             initial_value="75"
             layout="topleft"
             left_pad="5"
             max_val="180"
             name="crease_angle"
             value="75"
             width="60" />
        </panel>
      <!-- PHYSYCS PANEL -->
        <panel
          help_topic="upload_model_physics"
          label="Physics"
          name="physics_panel">
            
            <!-- ==== STEP 1: Level of Detail ==== -->
            <view_border
              bevel_style="none"
              follows="top|left"
              height="306"
              layout="topleft"
              left="3"
              name="physics_tab_border"
              top_pad="0"
              width="628"/>
                <panel
                  bg_alpha_color="0 0 0 0"
                  bg_opaque_color="0 0 0 0.3"
                  follows="top|left"
                  height="21"
                  left="18"
                  name="physics geometry"
                  top="15"
                  visible="true"
                  width="589">
                    <text
                      follows="top|left"
                      font="SansSerif"
                      height="20"
                      layout="topleft"
                      left="0"
                      name="first_step_name"
                      text_color="White"
                      top_pad="0"
                      width="210"
                      valign="center">
                      Step 1: Pick a physics model :
                    </text>
                    <combo_box
                      follows="left|top"
                      height="18"
                      left_pad="10"
                      name="physics_lod_combo"
                      width="130"
                      tool_tip="LOD to use for physics shape">
                        <combo_item name="choose_one">     Choose one...   </combo_item>
                        <combo_item name="physics_high">   High   </combo_item>
                        <combo_item name="physics_medium"> Medium </combo_item>
                        <combo_item name="physics_low">    Low    </combo_item>
                        <combo_item name="physics_lowest"> Lowest </combo_item>
                        <combo_item name="physics_bounding_box"> Bounding Box </combo_item>
                        <combo_item name="load_from_file"> From file   </combo_item>
                    </combo_box>
                    <line_editor
                      follows="left|top"
                      left_pad="10"
                      value=""
                      name="physics_file"
                      height="20"
                      width="154"/>
                    <button
                      follows="left|top"
                      height="20"
                      left_pad="4"
                      name="physics_browse"
                      label="Browse..."
                      width="70"/>
                    <!-- <check_box name="physics_optimize" follows="left|top" width="130" left="10" top_pad="5" height="20" label="Optimize"/>
                    <check_box name="physics_use_hull" follows="left|top" width="130" left_pad="5" height="20" label="Use Convex Hull"/> -->
                </panel>
            
            <!-- ==== STEP 2: Analyze ==== -->
            <view_border
              bevel_style="none"
              follows="top|left"
              height="0"
              layout="topleft"
              left="18"
              name="physics_tab_border1"
              top_pad="10"
              width="589"/>
                <panel
                  bg_alpha_color="0 0 0 0"
                  bg_opaque_color="0 0 0 0.3"
                  height="65"
                  follows="top|left"
                  left="18"
                  name="physics analysis"
                  top_pad="10"
                  visible="true"
                  width="589">
                    <text
                      follows="left|top"
                      font="SansSerif"
                      height="20"
                      layout="topleft"
                      left="0"
                      name="method_label"
                      text_color="White"
                      top_pad="0">
                      Step 2: Convert to hulls (optional)
                    </text>
                    <text
                      follows="top|left"
                      height="15"
                      layout="topleft"
                      name="analysis_method_label"
                      top_pad="10"
                      width="100">
                      Method:
                    </text>
                    <text
                      follows="top|left"
                      height="15"
                      name="quality_label"
                      layout="topleft"
                      left_pad="15"
                      width="100">
                      Quality:
                    </text>
                    <text
                      follows="top|left"
                      height="15"
                      name="smooth_method_label"
                      layout="topleft"
                      left_pad="15"
                      width="100">
                      Smooth:
                    </text>
                    <combo_box
                      follows="top|left"
                      layout="topleft"
                      left="0"
                      name="Method"
                      top_pad="0"
                      height="20"
                      width="100"/>
                    <combo_box
                      follows="top|left"
                      layout="topleft"
                      left_pad="15"
                      name="Decompose Quality"
                      height="20"
                      width="100"/>
                    <combo_box
                      height="20"
                      follows="top|left"
                      layout="topleft"
                      left_pad="15"
                      name="Cosine%"
                      width="100"/>
                    <check_box
                      follows="top|left"
                      label="Close Holes"
                      layout="topleft"
                      left_pad="10"
                      name="Close Holes (Slow)"
                      height="15"/>
                    <button
                      bottom="1"
                      follows="top|right"
                      height="20"
                      label="Analyze"
                      layout="bottomleft"
                      name="Decompose"
                      right="-1"
                      width="90"/>
                    <button
                      follows="top|left"
                      height="20"
                      label="Cancel"
                      layout="topleft"
                      left_delta="0"
                      name="decompose_cancel"
                      visible="false"
                      width="90"/>
                </panel>
            
            <!-- ==== STEP 3: Simplify ==== -->
            <view_border
              bevel_style="none"
              follows="top|left"
              height="0"
              layout="topleft"
              left="18"
              name="physics_tab_border2"
              top_pad="10"
              width="589"/>
                <panel
                  bg_alpha_color="0 0 0 0"
                  bg_opaque_color="0 0 0 0.3"
                  follows="top|left"
                  height="66"
                  left="18"
                  name="physics simplification"
                  top_pad="10"
                  width="589">
                    <text
                      text_color="White"
                      follows="left|top"
                      height="20"
                      left="0"
                      name="second_step_label"
                      top_pad="0"
                      font="SansSerif">
                      Step 3: Simplify
                    </text>
                    <text
                      name="simp_method_header"
                      top_pad="10"
                      height="15"
                      width="100"
                      follows="top|left">
                      Method:
                    </text>
                    <text
                      follows="top|left"
                      left_pad="40"
                      name="pass_method_header"
                      height="15"
                      width="41">
                      Passes:
                    </text>
                    <text
                      follows="top|left"
                      left_pad="40"
                      name="Detail Scale label"
                      height="15"
                      width="80">
                      Detail scale:
                    </text>
                    <text
                      follows="top|left"
                      left_delta="0"
                      name="Retain%_label"
                      height="15"
                      width="80"
                      visible="false">
                      Retain:
                    </text>
                    <combo_box
                      follows="top|left"
                      height="20"
                      left="0"
                      name="Simplify Method"
                      top_pad="0"
                      width="100"/>
                    <combo_box
                      height="20"
                      follows="top|left"
                      left_pad="40"
                      name="Combine Quality"
                      width="41"
                      value="1">
                    </combo_box>
                    <spinner
                      follows="top|left"
                      name="Detail Scale"
                      height="20"
                      left_pad="40"
                      width="60"/>
                    <spinner
                      name="Retain%"
                      decimal_digits="0"
                      width="60"
                      follows="top|left"
                      height="20"
                      left_delta="0"
                      visible="false"/>
                    <button
                      follows="top|left"
                      height="20"
                      label="Simplify"
                      left_pad="40"
                      name="Simplify"
                      width="90"/>
                    <button
                      follows="top|left"
                      height="20"
                      label="Cancel"
                      layout="topleft"
                      left_delta="0"
                      name="simplify_cancel"
                      width="90"/>
                </panel>
            
            <!-- ==== Results ==== -->
            <view_border
              bevel_style="none"
              follows="top|left"
              height="0"
              layout="topleft"
              left="18"
              name="physics_tab_border3"
              top_pad="10"
              width="589"/>
                <panel
                  bg_alpha_color="0 0 0 0"
                  bg_opaque_color="0 0 0 0.3"
                  follows="left|top"
                  height="19"
                  layout="topleft"
                  left="18"
                  name="physics info"
                  top_pad="12"
                  width="319">
                    <text
                      follows="top|left"
                      height="15"
                      layout="topleft"
                      left="0"
                      text_color="White"
                      top_pad="3"
                      name="results_text"
                      width="50">
                      Results:
                    </text>
                    <text
                      follows="top|left"
                      height="15"
                      layout="topleft"
                      left_pad="0"
                      text_color="White"
                      top_delta="0"
                      name="physics_triangles"
                      width="90">
                      Triangles: [TRIANGLES],
                    </text>
                    <text
                      follows="top|left"
                      height="15"
                      layout="topleft"
                      left_pad="0"
                      name="physics_points"
                      top_delta="0"
                      text_color="White"
                      width="85">
                      Vertices: [POINTS],
                    </text>
                    <text
                      follows="top|left"
                      height="15"
                      layout="topleft"
                      left_pad="0"
                      name="physics_hulls"
                      top_delta="0"
                      text_color="White">
                      Hulls: [HULLS]
                    </text>
                </panel>
                <panel
                 bg_alpha_color="0 0 0 0"
                 bg_opaque_color="0 0 0 0.3"
                 follows="left|top"
                 height="19"
                 layout="topleft"
                 top_pad="5"
                 name="physics message"
                 width="589">
                     <icon
                      follows="left|top"
                      height="16"
                      left="0"
                      layout="topleft"
                      name="physics_status_message_icon"
                      top_pad="0"
                      width="16" />
                     <text
                      follows="left|top"
                      height="15"
                      layout="topleft"
                      left_pad="2"
                      name="physics_status_message_text"
                      width="573"
                      top_delta="3"/>
                </panel>
        </panel>
      <!-- MODIFIERS PANEL -->
     <panel
       label="Upload options"
       name="modifiers_panel"
       help_topic="upload_model_modifiers">
         <view_border
          bevel_style="none"  
          follows="top|left"
          height="306"
          layout="topleft"
          left="3"
          name="border"
          top_pad="0"
          width="628"/>
           <text
             follows="top|left"
             height="16"
             left="20"
             name="scale_label"
             text_color="White"
             top="15"
             width="140">
             Scale (1=no scaling):
           </text>
           <spinner
             height="20"
             follows="top|left"
             left_pad="10"
             max_val="64.0"
             min_val="0.01"
             name="import_scale"
             top_delta="-4"
             value="1.0"
             width="80"/>
           <text
             follows="top|left"
             height="15"
             left_pad="20"
             name="dimensions_label"
             text_color="White"
             width="90">
             Dimensions:
           </text>
           <text
             follows="top|left"
             height="15"
             left_pad="0"
             name="import_dimensions"
             text_color="White"
             width="140">
             [X] X [Y] X [Z]
           </text>
           <check_box
             height="15"
             follows="top|left"
             name="upload_textures"
             label="Include textures"
             label_text.text_color="White"
             left="20"
             top_pad="20"/>
     </panel>
      <panel
       label="Overrides"
       layout="topleft"
       name="rigging_panel"
       title="Rigging">
        <view_border
         bevel_style="none"
         follows="top|left"
         height="306"
         layout="topleft"
         left="3"
         name="avatar_tab_border"
         top_pad="0"
         width="628" />
        <check_box
          follows="top|left"
          height="15"
          label="Include skin weight"
          label_text.text_color="White"
          name="upload_skin"
          top="8"
          left="20"/>
        <check_box
          follows="top|left"
          height="15"
          label="Include joint positions"
          label_text.text_color="White"
          name="upload_joints"
          left_delta="0"
          top_pad="7"/>
        <check_box
          follows="top|left"
          height="15"
          label="Lock scale if joint position defined"
          label_text.text_color="White"
          name="lock_scale_if_joint_position"
          top_pad="7"/>
        <text
          follows="top|left"
          height="15"
          layout="topleft"
          left="220"
          name="pelvis_offset_label"
          text_color="White"
          top="8"
          width="200">
          Z offset (raise or lower avatar):
        </text>
        <spinner
          follows="top|left"
          height="20"
          min_val="-3.00"
          max_val="3.0"
          name="pelvis_offset"
          top_pad="10"
          value="0.0"
          width="80"/>
        <text
          follows="top|left"
          height="17"
          left="425"
          name="skin_too_many_joints"
          text_color="Orange"
          top="7"
          width="195"
          word_wrap="true">
          Too many skinned joints
        </text>
        <text
          follows="top|left"
          height="32"
          left="425"
          name="skin_unknown_joint"
          text_color="Orange"
          top="8"
          width="195"
          word_wrap="true">
          Model has an unknown joint(s)
        </text>
        <text
          layout="topleft"
          follows="top|left"
          height="15"
          left="20"
          name="joints_descr"
          top="73"
          width="150">
          Joints:
        </text>
        <scroll_list
         layout="topleft"
         follows="top|left"
         name="joints_list"
         column_padding="0"
         draw_heading="false"
         draw_stripes="false"
         commit_on_selection_change="true"
         heading_height="23"
         height="199"
         left_delta="0"
         top_pad="0"
         width="200"/>
        <text
          layout="topleft"
          follows="top|left"
          height="15"
          left_delta="0"
          name="conflicts_description"
          top_pad="2"
          width="200">
          [CONFLICTS] conflicts in [JOINTS_COUNT] joints
        </text>
        <text
          layout="topleft"
          follows="top|left"
          height="15"
          left_pad="5"
          name="pos_overrides_descr"
          top="73"
          width="300">
          Position overrides for joint '[JOINT]':
        </text>
        <scroll_list
         layout="topleft"
         follows="top|left"
         name="pos_overrides_list"
         column_padding="0"
         draw_heading="true"
         draw_stripes="false"
         heading_height="23"
         height="100"
         left_delta="0"
         top_pad="0"
         width="385">
          <scroll_list.columns
           label="Model"
           name="model_name"
           relative_width="0.49" />
          <scroll_list.columns
           label="X"
           name="axis_x"
           relative_width="0.17" />
          <scroll_list.columns
           label="Y"
           name="axis_y"
           relative_width="0.17" />
          <scroll_list.columns
           label="Z"
           name="axis_z"
           relative_width="0.17" />
        </scroll_list>
      </panel>
      <panel
       label="Log"
       layout="topleft"
       name="logs_panel"
       title="Log">
        <view_border
         bevel_style="none"
         follows="top|left"
         height="289"
         layout="topleft"
         left="3"
         name="log_tab_border"
         top_pad="0"
         width="628" />
        <text_editor
         type="string"
         length="1"
         embedded_items="false"
         follows="top|left"
         font="SansSerif"
         ignore_tab="false"
         layout="topleft"
         height="289"
         left="4"
         top="0"
         right="-1"
         max_length="65536"
         name="log_text"
         parse_urls="true"
         spellcheck="false"
         read_only="true"
         word_wrap="true">
        </text_editor>
        <check_box
         control_name="ImporterDebug"
         follows="top|left"
         top_pad="9"
         left="6"
         width="70"
         label="Enable detailed logging (can be very slow)"
         name="verbose_logging"/>
      </panel>
    </tab_container>
    <panel
     follows="top|left|bottom"
     layout="topleft"
     height="195"
     left="4"
     border="true"
     name="weights_and_warning_panel"
     top_pad="3"
     width="629">
       <button
         follows="top|left"
         label="Calculate weights &amp; fee"
         label_color="White"
         layout="topleft"
         left="3"
         name="calculate_btn"
         top="3"
         height="20"
         width="165"
         tool_tip="Calculate weights &amp;fee"/>
       <button
         follows="top|left"
         label="Cancel"
         label_color="White"
         layout="topleft"
         left_pad="6"
         name="cancel_btn"
         top="3"
         height="20"
         width="80"/>
       <button
         follows="top|left"
         label="Upload"
         layout="topleft"
         label_color="White"
         left="35"
         name="ok_btn"
         top="3"
         height="20"
         visible="false"
         width="80"
         tool_tip="Upload to simulator"/>
       <button
         follows="top|right"
         label="Clear settings &amp; reset form"
         label_color="White"
         layout="topleft"
         name="reset_btn"
         right="-5"
         top="3"
         height="20"
         width="265"/>
       <!-- ========== WEIGHTS ==========-->
       <text
         follows="top|left"
         height="15"
         layout="topleft"
         left="5"
         name="upload_fee"
         top_pad="10"
         width="130"
         word_wrap="true">
         Upload fee: L$ [FEE]
       </text>
       <text
         height="15"
         layout="topleft"
         left_pad="0"
         name="prim_weight"
         top_delta="0"
         width="130"
         word_wrap="true">
         Land impact: [EQ]
       </text>
       <text
         height="15"
         layout="topleft"
         left_pad="0"
         name="download_weight"
         top_delta="0"
         width="130"
         word_wrap="true">
         Download: [ST]
       </text>
       <text
         height="15"
         top_delta="0"
         layout="topleft"
         left_pad="0"
         name="physics_weight"
         width="130"
         word_wrap="true">
         Physics: [PH]
       </text>
       <text
         height="15"
         top_delta="0"
         layout="topleft"
         left_pad="0"
         name="server_weight"
         width="130"
         word_wrap="true">
         Server: [SIM]
       </text>
       <!-- =========== Cost breakdown ======== -->
      <panel
        border="true"
        top_pad="5"
        layout="topleft"
        left="6"
        name="price_breakdown_panel"
        width="120"
        height="100">
        <text
          layout="topleft"
          left="3">
          Price Breakdown
        </text>
        <view_border
          bevel_style="none"
          follows="top|left"
          height="0"
          layout="topleft"
          left="3"
          name="price_breakdown_border"
          top_pad="5"
          width="110"/>
        <text
          height="80"
          top_pad="5"
          layout="topleft"
          left="3"
          name="price_breakdown_labels"
          width="70"
          word_wrap="false">
Download:
Physics:
Instances:
Textures:
Model:
        </text>
        <text
          height="80"
          top_delta="0"
          layout="topleft"
          halign="right"
          left_pad="0"
          name="price_breakdown"
          width="40"
          word_wrap="false">
[STREAMING]
[PHYSICS]
[INSTANCES]
[TEXTURES]
[MODEL]
        </text>
      </panel>
       <!-- 
       Streaming breakdown numbers are available but not fully understood
       uncommenting the following sections will display the numbers for debugging purposes
       <text
        height="80"
        top_delta="0"
        layout="topleft"
        left="130"
        name="streaming_breakdown_labels"
        width="65"
        word_wrap="true">
Streaming/Download:
High:
Medium:
Low:
Lowest:
      </text>
       <text
        height="80"
        top_delta="0"
        layout="topleft"
        left_pad="0"
        name="streaming_breakdown"
        width="95"
        word_wrap="true">
[STR_TOTAL]
[STR_HIGH]
[STR_MED]
[STR_LOW]
[STR_LOWEST]
      </text>-->
      <panel
        border="true"
        layout="topleft"
        left_pad="265"
        name="physics_costs_panel"
        width="120"
        height="100">
        <text
          layout="topleft"
          left="3">
          Physics Costs
        </text>
        <view_border
          bevel_style="none"
          follows="top|left"
          height="0"
          layout="topleft"
          left="3"
          name="price_breakdown_border"
          top_pad="5"
          width="110"/>
        <text
         height="80"
         top_pad="5"
         layout="topleft"
         left="5"
         name="physics_breakdown_labels"
         width="65">
Base Hull:
Mesh:
Analysed:
        </text>
        <text
         height="80"
         top_delta="0"
         layout="topleft"
         left_pad="0"
         name="physics_breakdown"
         width="40"
         halign="right"
         word_wrap="false"
         visible="true">
[PCH]
[PM]
[PHU]
        </text>-->
      </panel>
      <!-- ========== NOTE MESSAGE ========== -->
      <text
         font="SansSerif"
         layout="topleft"
         left="6"
         name="warning_title"
         top_pad="5"
         text_color="DrYellow"
         visible="true"
         width="40">
         NOTE:
       </text>
       <text
         text_color="White"
         height="20"
         layout="topleft"
         left_pad="1"
         name="warning_message"
         parse_urls="true"
         top_delta="1"
         wrap="true"
         width="462"
         visible="true">
         You don't have rights to upload mesh models. [[VURL] Find out how] to get certified.
       </text> 
       <text
         text_color="Yellow"
         layout="topleft"
         top_pad="-2"
         left="6"
         name="status">
[STATUS]
       </text>
    </panel>
  </panel>
  
  <text
   follows="left|top"
   layout="topleft"
   left="640"
   name="lod_label"
   text_color="White"
   top="29"
   height="15"
   width="290">
    Preview:
  </text>
  <panel
   follows="all"
   layout="topleft"
   border="true"
   bevel_style="none"
   name="preview_panel"
   top_pad="4"
   width="325"
   height="408"/>
  <panel
    follows="right|bottom"
    can_resize="false"
    height="140"
    layout="topleft"
    name="right_panel"
    top_pad="5"
    width="340">
    <combo_box
      top_pad="3"
      follows="left|top"
      height="18"
      layout="topleft"
      name="preview_lod_combo"
      width="150"
      tool_tip="LOD to view in preview render">
      <combo_item name="high">   High   </combo_item>
      <combo_item name="medium"> Medium </combo_item>
      <combo_item name="low">    Low    </combo_item>
      <combo_item name="lowest"> Lowest </combo_item>
    </combo_box>
    <text
      follows="top|left"
      layout="topleft"
      text_color="White"
      top="5"
      left_pad="20"
      name="label_display"
      width="50">
      Display...
    </text>
    <check_box
      follows="top|left"
      label="Edges"
      label_text.text_color="White"
      layout="topleft"
      left_delta="0"
      name="show_edges"
      top_pad="8">
    </check_box>
    <check_box
      follows="top|left"
      label="Physics"
      label_text.text_color="White"
      layout="topleft"
      name="show_physics"
      top_pad="8">
    </check_box>
    <check_box
      follows="top|left"
      label="Textures"
      label_text.text_color="White"
      layout="topleft"
      name="show_textures"
      top_pad="8">
    </check_box>
    <check_box
      follows="top|left"
      label="Skin weights"
      label_text.text_color="White"
      layout="topleft"
      name="show_skin_weight"
      top_pad="8">
    </check_box>
    <check_box
      follows="top|left"
      label="Joint position overrides"
      label_text.text_color="White"
      word_wrap="down"
      width="130"
      layout="topleft"
      name="show_joint_overrides"
      top_pad="8">
    </check_box>
    <check_box
      follows="top|left"
      label="Joints"
      label_text.text_color="White"
      layout="topleft"
      name="show_joint_positions"
      top_pad="17">
    </check_box>
    <text
      follows="top|left"
      layout="topleft"
      left="2"
      name="physics_explode_label"
      top="85"
      width="150">
      Preview Spread:
    </text>
    <slider
      name="physics_explode"
      follows="top|left"
      top="100"
      left="0"
      min_val="0.0"
      max_val="3.0"
      height="20"
      width="150"/>
  </panel>
</floater><|MERGE_RESOLUTION|>--- conflicted
+++ resolved
@@ -71,13 +71,9 @@
   <string name="IgnoredExtension">Model uses unsupported extension: [EXT], related material properties are ignored</string>
   <string name="UnsupportedExtension">Unable to load model, unsupported extension: [EXT]</string>
   <string name="TooManyMeshParts">Model contains [PART_COUNT] mesh parts. Maximum allowed: [LIMIT]</string>
-<<<<<<< HEAD
   <string name="FailedToCreateTempFile">Failed to create temporary file for embedded [TEXTURE_TYPE] texture [TEXTURE_INDEX]: [TEMP_FILE]</string>
-=======
-  <string name="FailedToCreateTempFile">Failed to create temporary file for embedded texture [TEXTURE_INDEX]: [TEMP_FILE]</string>
   <string name="SkinJointsOverLimit">Skin [SKIN_INDEX] defines [JOINT_COUNT] compatible joints, maximum is: [MAX]. Unused joints will be stripped on per model basis.</string>
   <string name="ModelTooManyJoint">Model [MODEL_NAME] uses [JOINT_COUNT], maximum: [MAX], upload might fail</string>
->>>>>>> f5320302
 
   <panel
     follows="top|left"
