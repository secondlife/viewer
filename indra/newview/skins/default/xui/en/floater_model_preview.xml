--- conflicted
+++ resolved
@@ -1,11 +1,7 @@
 <?xml version="1.0" encoding="utf-8" standalone="yes" ?>
 <floater can_close="true" can_drag_on_left="false" can_minimize="false"
      can_resize="false" height="480" min_height="480" min_width="940"
-<<<<<<< HEAD
-     name="Model Preview" title="Upload Model" width="940"
-=======
      name="Model Preview" title="UPLOAD MODEL" width="940"
->>>>>>> d2af1ae8
       help_topic="upload_model" >
 
   <string name="status_idle"></string>
