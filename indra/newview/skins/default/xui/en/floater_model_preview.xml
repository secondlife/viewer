<?xml version="1.0" encoding="utf-8" standalone="yes"?>
<floater
 can_close="true"
 can_drag_on_left="false"
 can_minimize="true"
 can_resize="true"
 height="625"
 min_height="625"
 width="980"
 min_width="980"
 name="Model Preview"
 title="UPLOAD MODEL"
 help_topic="upload_model"
 legacy_header_height="25">

  <string name="status_idle"></string>
  <string name="status_parse_error">Error: Dae parsing issue - see log for details.</string>
  <string name="status_bind_shape_orientation">Warning: bind shape matrix is not in standard X-forward orientation.</string>
  <string name="status_material_mismatch">Error: Material of model is not a subset of reference model.</string>
  <string name="status_reading_file">Loading...</string>
  <string name="status_generating_meshes">Generating Meshes...</string>
  <string name="status_vertex_number_overflow">Error: Vertex number is more than 65534, aborted!</string>
  <string name="bad_element">Error: element is invalid</string>
  <string name="high">High</string>
  <string name="medium">Medium</string>
  <string name="low">Low</string>
  <string name="lowest">Lowest</string>
  <string name="mesh_status_good">Ship it!</string>
  <string name="mesh_status_na">N/A</string>
  <string name="mesh_status_none">None</string>
  <string name="mesh_status_submesh_mismatch">Levels of detail have a different number of textureable faces.</string>
  <string name="mesh_status_mesh_mismatch">Levels of detail have a different number of mesh instances.</string>
  <string name="mesh_status_too_many_vertices">Level of detail has too many vertices.</string>
  <string name="mesh_status_missing_lod">Missing required level of detail.</string>
  <string name="mesh_status_invalid_material_list">LOD materials are not a subset of reference model.</string>
  <string name="phys_status_vertex_limit_exceeded">Some physical hulls exceed vertex limitations.</string>
  <string name="phys_status_degenerate_triangles">The physics mesh is too dense or contains degenerate triangles. Use Analyze/Simplify to resolve.</string>
  <string name="layer_all">All</string> <!-- Text to display in physics layer combo box for "all layers" -->
  <string name="decomposing">Analyzing...</string>
  <string name="simplifying">Simplifying...</string>
  <string name="tbd">TBD</string>
  
  <!-- Warnings and info from model loader-->
  <string name="TooManyJoint">Skinning disabled due to too many joints: [JOINTS], maximum: [MAX]</string>
  <string name="UnrecognizedJoint">Rigged to unrecognized joint name [NAME]</string>
  <string name="UnknownJoints">Skinning disabled due to [COUNT] unknown joints</string>
  <string name="ModelLoaded">Model [MODEL_NAME] loaded</string>

  <string name="IncompleteTC">Texture coordinates data is not complete.</string>
  <string name="PositionNaN">Found NaN while loading position data from DAE-Model, invalid model.</string>
  <string name="NormalsNaN">Found NaN while loading normals from DAE-Model, invalid model.</string>
  <string name="NegativeScaleTrans">Negative scale detected, unsupported transform. domInstance_geometry: [LABEL]</string>
  <string name="NegativeScaleNormTrans">Negative scale detected, unsupported post-normalization transform. domInstance_geometry: [LABEL]</string>
  <string name="CantResolveGeometryUrl">Unable to resolve geometry URL.</string>
  <string name="ParsingErrorBadElement">Bad element</string>
  <string name="ParsingErrorCantParseScene">Scene could not be parsed</string>
  <string name="ParsingErrorCorrupt">Error with dae - traditionally indicates a corrupt file.</string>
  <string name="ParsingErrorNoController">Could not verify controller</string>
  <string name="ParsingErrorNoDoc">Can't find internal doc</string>
  <string name="ParsingErrorNoRoot">Document has no root</string>
  <string name="ParsingErrorNoScene">Document has no visual_scene</string>
  <string name="ParsingErrorPositionInvalidModel">Unable to process mesh without position data. Invalid model.</string>
  <string name="UnknownException">Importer crashed while processing [FILENAME], if you encounter this and file is valid, please report the issue to Second Life Support. Exception: [EXCEPTION].</string>

<<<<<<< HEAD
 <!-- GLTF specific messages -->
  <string name="NoScenesFound">No scenes defined in GLTF file</string>
  <string name="InvalidMeshReference">Node [NODE_NAME] references invalid mesh [MESH_INDEX] (total meshes: [TOTAL_MESHES])</string>
  <string name="InvalidGeometryNonTriangulated">Mesh [MESH_NAME] primitive [PRIMITIVE_INDEX]: Invalid geometry with [INDEX_COUNT] indices (must be triangulated)</string>
  <string name="EmptyVertexArray">Mesh [MESH_NAME] primitive [PRIMITIVE_INDEX]: Empty vertex array</string>
  <string name="ErrorIndexLimit">Unable to process mesh [MESH_NAME] due to 65,534 vertex limit. Vertex count: [VERTEX_COUNT]</string>
  <string name="TextureFound">Found texture: [TEXTURE_NAME] for material: [MATERIAL_NAME]</string>
  <string name="IgnoredExtension">Model uses unsupported extension: [EXT], related material properties are ignored</string>
  <string name="UnsupportedExtension">Unable to load model, unsupported extension: [EXT]</string>
  <string name="FailedToCreateTempFile">Failed to create temporary file for embedded [TEXTURE_TYPE] texture [TEXTURE_INDEX]: [TEMP_FILE]</string>
  <string name="SkinJointsOverLimit">Skin [SKIN_INDEX] defines [JOINT_COUNT] compatible joints, maximum is: [MAX]. Unused joints will be stripped on per model basis.</string>
  <string name="SkinUsupportedJoints">Skin [SKIN_INDEX] defines [JOINT_COUNT] joints, but only [LEGAL_COUNT] were recognized and are compatible</string>
  <string name="SkinUnusedJoints">Skin [SKIN_INDEX] defines [JOINT_COUNT] compatible joints, of them only [USED_COUNT] were used</string>
  <string name="ModelTooManyJoints">Model [MODEL_NAME] uses [JOINT_COUNT], maximum: [MAX], upload might fail</string>
  <string name="ModelSplitPrimitive">Too many vertices in primitive [MODEL_NAME], it was split into [FACE_COUNT] faces</string>
  <string name="ModelTooManySubmodels">Model [MODEL_NAME] contains [SUBMODEL_COUNT] generated mesh parts, parts were trimmed to [SUBMODEL_LIMIT]</string>
  <string name="ParsingErrorMissingBuffer">Buffer is either missing or empty [BUFFER_NAME].</string>
  <string name="ParsingErrorMissingBufferBin">Buffer is either missing or empty. Check presence of [BUFFER_URI] file.</string>
  <string name="ParsingErrorException">Parser failed to process [FILENAME], file might be corrupt, incomplete or protected from reading. Exception: [EXCEPTION].</string>

=======
>>>>>>> de73d0f0
  <panel
    follows="top|left"
    height="595"
    layout="topleft"
    left="3"
    name="left_panel"
    top_pad="25"
    width="635">
    <panel
      follows="all"
      height="50"
      layout="top|left"
      left="3"
      name="model_name_representation_panel"
      width="525">
        <text
          follows="top|left"
          layout="topleft"
          height="15"
          left="15"
          name="name_label"
          text_color="White"
          top="0"
          width="290">
          Model name:
        </text>
        <line_editor
          follows="top|left"
          layout="topleft"
          height="19"
          max_length_bytes="63"
          name="description_form"
          prevalidator="ascii"
          top_pad="5"
          width="290" />
    </panel>
    <tab_container
      follows="top|left"
      top_pad="10"
      left="0"
      height="330"
      width="635"
      name="import_tab"
      tab_position="top"
      enable_tabs_flashing="true"
      tabs_flashing_color="MenuItemFlashBgColor">
      <last_tab
        tab_top_image_flash="TabTop_Right_Flashing"/> <!-- for log tab -->
      <!-- LOD PANEL -->
        <panel
         help_topic="upload_model_lod"
         label="Level of Detail"
         layout="topleft"
         name="lod_panel"
         title="Level of Detail">
            <view_border
             bevel_style="none"
             follows="top|left"
             height="306"
             layout="topleft"
             left="3"
             name="lod_tab_border"
             top_pad="0"
             width="628" />
          <text
           follows="left|top"
           height="18"
           initial_value="Source"
           layout="topleft"
           left="85"
           name="source"
           text_color="ModelUploaderLabels"
           top="15"
           valign="center"
           value="Source"
           width="335"/>
            <text
             follows="left|top"
             halign="right"
             height="18"
             initial_value="Triangles"
             layout="topleft"
             left_pad="0"
             name="triangles"
             text_color="ModelUploaderLabels"
             top_delta="0"
             valign="center"
             value="Triangles"
             width="65" />
            <text
             follows="left|top"
             halign="right"
             height="18"
             initial_value="Vertices"
             layout="topleft"
             left_pad="0"
             name="vertices"
             text_color="ModelUploaderLabels"
             valign="center"
             value="Vertices"
             width="65" />
            <text
             follows="left|top"
             height="18"
             initial_value="High"
             layout="topleft"
             left="10"
             name="high_label"
             text_color="ModelUploaderLabels"
             top_pad="10"
             valign="top"
             value="High"
             width="75" />
            <combo_box
             follows="top|left"
             height="20"
             layout="topleft"
             left_pad="0"
             name="lod_source_high"
             top_delta="-3"
             width="135">
                <item
                 name="Load from file"
                 label="Load from file"
                 value="Load from file" />
                <item
                 name="MeshOpt Auto"
                 label="Generate Auto"
                 value="MeshOpt Auto" />
                <item
                 name="MeshOptCombine"
                 label="Generate Precise"
                 value="MeshOptCombine" />
                <item
                 name="MeshOptSloppy"
                 label="Generate Sloppy"
                 value="MeshOptSloppy" />
            </combo_box>
            <line_editor
             follows="left|top"
             height="20"
             initial_value=""
             layout="topleft"
             left_pad="5"
             name="lod_file_high"
             top_delta="0"
             value=""
             width="120" />
            <button
             follows="left|top"
             height="20"
             label="Browse..."
             layout="topleft"
             left_pad="5"
             name="lod_browse_high"
             top_delta="0"
             width="70" />
            <combo_box
             follows="top|left"
             height="20"
             layout="topleft"
             left="225"
             name="lod_mode_high"
             top_delta="0"
             visible="false"
             width="130">
                <item
                 name="Triangle Limit"
                 label="Triangle Limit"
                 value="Triangle Limit" />
                <item
                 name="Error Threshold"
                 label="Error Threshold"
                 value="Error Threshold" />
            </combo_box>
            <spinner
             decimal_digits="0"
             follows="top|left"
             height="20"
             increment="10"
             layout="topleft"
             left_pad="3"
             name="lod_triangle_limit_high"
             visible="false"
             width="55" />
            <spinner
             follows="top|left"
             height="20"
             increment="0.01"
             layout="topleft"
             left_delta="0"
             max_val="100"
             name="lod_error_threshold_high"
             top_delta="0"
             visible="false"
             width="55" />
            <text
             follows="left|top"
             halign="right"
             height="15"
             initial_value="0"
             layout="topleft"
             left_pad="0"
             name="high_triangles"
             valign="top"
             value="0"
             width="65" />
            <text
             follows="left|top"
             halign="right"
             height="15"
             initial_value="0"
             layout="topleft"
             left_pad="0"
             name="high_vertices"
             valign="top"
             value="0"
             width="65" />
            <text
             follows="left|top"
             halign="center"
             height="15"
             initial_value=""
             layout="topleft"
             left_pad="0"
             name="high_status"
             valign="top"
             value=""
             width="65" />
            <icon
             height="16"
             image_name="red_x.png"
             layout="topleft"
             left_delta="20"
             mouse_opaque="true"
             name="status_icon_high"
             top_delta="-2"
             width="16" />
            <text
             follows="left|top"
             height="18"
             initial_value="Medium"
             layout="topleft"
             left="10"
             name="medium_label"
             text_color="ModelUploaderLabels"
             top_pad="15"
             valign="top"
             value="Medium"
             width="75" />
            <combo_box
             follows="top|left"
             height="20"
             layout="topleft"
             left_pad="0"
             name="lod_source_medium"
             top_delta="-3"
             width="135">
                <item
                 name="Load from file"
                 label="Load from file"
                 value="Load from file" />
                <item
                 name="MeshOpt Auto"
                 label="Generate Auto"
                 value="MeshOpt Auto" />
                <item
                 name="MeshOptCombine"
                 label="Generate Precise"
                 value="MeshOptCombine" />
                <item
                 name="MeshOptSloppy"
                 label="Generate Sloppy"
                 value="MeshOptSloppy" />
                <item
                 name="Use LoD above"
                 label="Use LoD above"
                 value="Use LoD above" />
            </combo_box>
            <line_editor
             follows="left|top"
             height="20"
             initial_value=""
             layout="topleft"
             left_pad="5"
             name="lod_file_medium"
             top_delta="0"
             value=""
             visible="false"
             width="120" />
            <button
             follows="left|top"
             height="20"
             label="Browse..."
             layout="topleft"
             left_pad="5"
             name="lod_browse_medium"
             top_delta="0"
             visible="false"
             width="70" />
            <combo_box
             follows="top|left"
             height="20"
             layout="topleft"
             left="225"
             name="lod_mode_medium"
             top_delta="0"
             width="130">
                <item
                 name="Triangle Limit"
                 label="Triangle Limit"
                 value="Triangle Limit" />
                <item
                 name="Error Threshold"
                 label="Error Threshold"
                 value="Error Threshold" />
            </combo_box>
            <spinner
             decimal_digits="0"
             follows="top|left"
             height="20"
             increment="10"
             layout="topleft"
             left_pad="3"
             name="lod_triangle_limit_medium"
             width="55" />
            <spinner
             follows="top|left"
             height="20"
             increment="0.01"
             layout="topleft"
             left_delta="0"
             max_val="100"
             name="lod_error_threshold_medium"
             top_delta="0"
             visible="false"
             width="55" />
            <text
             follows="left|top"
             halign="right"
             height="15"
             initial_value="0"
             layout="topleft"
             left_pad="0"
             name="medium_triangles"
             valign="top"
             value="0"
             width="65" />
            <text
             follows="left|top"
             halign="right"
             height="15"
             initial_value="0"
             layout="topleft"
             left_pad="0"
             name="medium_vertices"
             valign="top"
             value="0"
             width="65" />
            <text
             follows="left|top"
             halign="center"
             height="15"
             initial_value=""
             layout="topleft"
             left_pad="0"
             name="medium_status"
             valign="top"
             value=""
             width="65" />
            <icon
             height="16"
             image_name="red_x.png"
             layout="topleft"
             left_delta="20"
             mouse_opaque="true"
             name="status_icon_medium"
             top_delta="-2"
             width="16" />
            <text
             follows="left|top"
             height="18"
             initial_value="Low"
             layout="topleft"
             left="10"
             name="low_label"
             text_color="ModelUploaderLabels"
             top_pad="15"
             valign="top"
             value="Low"
             width="75" />
            <combo_box
             follows="top|left"
             height="20"
             layout="topleft"
             left_pad="0"
             name="lod_source_low"
             top_delta="-3"
             width="135">
                <item
                 name="Load from file"
                 label="Load from file"
                 value="Load from file" />
                <item
                 name="MeshOpt Auto"
                 label="Generate Auto"
                 value="MeshOpt Auto" />
                <item
                 name="MeshOptCombine"
                 label="Generate Precise"
                 value="MeshOptCombine" />
                <item
                 name="MeshOptSloppy"
                 label="Generate Sloppy"
                 value="MeshOptSloppy" />
                <item
                 name="Use LoD above"
                 label="Use LoD above"
                 value="Use LoD above" />
            </combo_box>
            <line_editor
             follows="left|top"
             height="20"
             initial_value=""
             layout="topleft"
             left_pad="5"
             name="lod_file_low"
             top_delta="0"
             value=""
             visible="false"
             width="120" />
            <button
             follows="left|top"
             height="20"
             label="Browse..."
             layout="topleft"
             left_pad="5"
             name="lod_browse_low"
             top_delta="0"
             visible="false"
             width="70" />
            <combo_box
             follows="top|left"
             height="20"
             layout="topleft"
             left="225"
             name="lod_mode_low"
             top_delta="0"
             width="130">
                <item
                 name="Triangle Limit"
                 label="Triangle Limit"
                 value="Triangle Limit" />
                <item
                 name="Error Threshold"
                 label="Error Threshold"
                 value="Error Threshold" />
            </combo_box>
            <spinner
             decimal_digits="0"
             follows="top|left"
             height="20"
             increment="10"
             layout="topleft"
             left_pad="3"
             name="lod_triangle_limit_low"
             width="55" />
            <spinner
             follows="top|left"
             height="20"
             increment="0.01"
             layout="topleft"
             left_delta="0"
             max_val="100"
             name="lod_error_threshold_low"
             top_delta="0"
             visible="false"
             width="55" />
            <text
             follows="left|top"
             halign="right"
             height="15"
             initial_value="0"
             layout="topleft"
             left_pad="0"
             name="low_triangles"
             valign="top"
             value="0"
             width="65" />
            <text
             follows="left|top"
             halign="right"
             height="15"
             initial_value="0"
             layout="topleft"
             left_pad="0"
             name="low_vertices"
             valign="top"
             value="0"
             width="65" />
            <text
             follows="left|top"
             halign="center"
             height="15"
             initial_value=""
             layout="topleft"
             left_pad="0"
             name="low_status"
             valign="top"
             value=""
             width="65" />
            <icon
             height="16"
             image_name="red_x.png"
             layout="topleft"
             left_delta="20"
             mouse_opaque="true"
             name="status_icon_low"
             top_delta="-2"
             width="16" />
            <text
             follows="left|top"
             height="18"
             initial_value="Lowest"
             layout="topleft"
             left="10"
             name="lowest_label"
             text_color="ModelUploaderLabels"
             top_pad="15"
             valign="top"
             value="Lowest"
             width="75" />
            <combo_box
             follows="top|left"
             height="20"
             layout="topleft"
             left_pad="0"
             name="lod_source_lowest"
             top_delta="-3"
             width="135">
                <item
                 name="Load from file"
                 label="Load from file"
                 value="Load from file" />
                <item
                 name="MeshOpt Auto"
                 label="Generate Auto"
                 value="MeshOpt Auto" />
                <item
                 name="MeshOptCombine"
                 label="Generate Precise"
                 value="MeshOptCombine" />
                <item
                 name="MeshOptSloppy"
                 label="Generate Sloppy"
                 value="MeshOptSloppy" />
                <item
                 name="Use LoD above"
                 label="Use LoD above"
                 value="Use LoD above" />
            </combo_box>
            <line_editor
             follows="left|top"
             height="20"
             initial_value=""
             layout="topleft"
             left_pad="5"
             name="lod_file_lowest"
             top_delta="0"
             value=""
             visible="false"
             width="120" />
            <button
             follows="left|top"
             height="20"
             label="Browse..."
             layout="topleft"
             left_pad="5"
             name="lod_browse_lowest"
             top_delta="0"
             visible="false"
             width="70" />
            <combo_box
             follows="top|left"
             height="20"
             layout="topleft"
             left="225"
             name="lod_mode_lowest"
             top_delta="0"
             width="130">
                <item
                 name="Triangle Limit"
                 label="Triangle Limit"
                 value="Triangle Limit" />
                <item
                 name="Error Threshold"
                 label="Error Threshold"
                 value="Error Threshold" />
            </combo_box>
            <spinner
             decimal_digits="0"
             follows="top|left"
             height="20"
             increment="10"
             layout="topleft"
             left_pad="3"
             name="lod_triangle_limit_lowest"
             width="55" />
            <spinner
             follows="top|left"
             height="20"
             increment="0.01"
             layout="topleft"
             left_delta="0"
             max_val="100"
             name="lod_error_threshold_lowest"
             top_delta="0"
             visible="false"
             width="55" />
            <text
             follows="left|top"
             halign="right"
             height="15"
             initial_value="0"
             layout="topleft"
             left_pad="0"
             name="lowest_triangles"
             valign="top"
             value="0"
             width="65" />
            <text
             follows="left|top"
             halign="right"
             height="15"
             initial_value="0"
             layout="topleft"
             left_pad="0"
             name="lowest_vertices"
             valign="top"
             value="0"
             width="65" />
            <text
             follows="left|top"
             halign="center"
             height="15"
             initial_value=""
             layout="topleft"
             left_pad="0"
             name="lowest_status"
             valign="top"
             value=""
             width="65" />
            <icon
             height="16"
             image_name="red_x.png"
             layout="topleft"
             left_delta="20"
             mouse_opaque="true"
             name="status_icon_lowest"
             top_delta="0"
             width="16" />
            <icon
             height="16"
             layout="topleft"
             left="10"
             name="lod_status_message_icon"
             top_pad="20"
             width="16" />
            <text
             follows="left|top"
             height="16"
             layout="topleft"
             left_pad="5"
             name="lod_status_message_text"
             top_delta="0"
             width="584"
             word_wrap="true"
             wrap="true" />
            <view_border
             bevel_style="none"
             follows="top|left"
             height="0"
             layout="topleft"
             left="10"
             name="lod_tab_border1"
             top_pad="20"
             width="614" />
            <check_box
             follows="top|left"
             height="15"
             label="Generate Normals"
             layout="topleft"
             left="10"
             name="gen_normals"
             top_pad="20" />
            <text
             enabled="false"
             follows="top|left"
             height="15"
             initial_value="Crease Angle:"
             layout="topleft"
             left="200"
             name="crease_label"
             top_delta="0"
             value="Crease Angle:"
             width="100" />
            <spinner
             enabled="false"
             follows="top|left"
             height="20"
             initial_value="75"
             layout="topleft"
             left_pad="5"
             max_val="180"
             name="crease_angle"
             value="75"
             width="60" />
        </panel>
      <!-- PHYSYCS PANEL -->
        <panel
          help_topic="upload_model_physics"
          label="Physics"
          name="physics_panel">
            
            <!-- ==== STEP 1: Level of Detail ==== -->
            <view_border
              bevel_style="none"
              follows="top|left"
              height="306"
              layout="topleft"
              left="3"
              name="physics_tab_border"
              top_pad="0"
              width="628"/>
                <panel
                  bg_alpha_color="0 0 0 0"
                  bg_opaque_color="0 0 0 0.3"
                  follows="top|left"
                  height="21"
                  left="18"
                  name="physics geometry"
                  top="15"
                  visible="true"
                  width="589">
                    <text
                      follows="top|left"
                      font="SansSerif"
                      height="20"
                      layout="topleft"
                      left="0"
                      name="first_step_name"
                      text_color="White"
                      top_pad="0"
                      width="210"
                      valign="center">
                      Step 1: Pick a physics model :
                    </text>
                    <combo_box
                      follows="left|top"
                      height="18"
                      left_pad="10"
                      name="physics_lod_combo"
                      width="130"
                      tool_tip="LOD to use for physics shape">
                        <combo_item name="choose_one">     Choose one...   </combo_item>
                        <combo_item name="physics_high">   High   </combo_item>
                        <combo_item name="physics_medium"> Medium </combo_item>
                        <combo_item name="physics_low">    Low    </combo_item>
                        <combo_item name="physics_lowest"> Lowest </combo_item>
                        <combo_item name="physics_bounding_box"> Bounding Box </combo_item>
                        <combo_item name="load_from_file"> From file   </combo_item>
                    </combo_box>
                    <line_editor
                      follows="left|top"
                      left_pad="10"
                      value=""
                      name="physics_file"
                      height="20"
                      width="154"/>
                    <button
                      follows="left|top"
                      height="20"
                      left_pad="4"
                      name="physics_browse"
                      label="Browse..."
                      width="70"/>
                    <!-- <check_box name="physics_optimize" follows="left|top" width="130" left="10" top_pad="5" height="20" label="Optimize"/>
                    <check_box name="physics_use_hull" follows="left|top" width="130" left_pad="5" height="20" label="Use Convex Hull"/> -->
                </panel>
            
            <!-- ==== STEP 2: Analyze ==== -->
            <view_border
              bevel_style="none"
              follows="top|left"
              height="0"
              layout="topleft"
              left="18"
              name="physics_tab_border1"
              top_pad="10"
              width="589"/>
                <panel
                  bg_alpha_color="0 0 0 0"
                  bg_opaque_color="0 0 0 0.3"
                  height="65"
                  follows="top|left"
                  left="18"
                  name="physics analysis"
                  top_pad="10"
                  visible="true"
                  width="589">
                    <text
                      follows="left|top"
                      font="SansSerif"
                      height="20"
                      layout="topleft"
                      left="0"
                      name="method_label"
                      text_color="White"
                      top_pad="0">
                      Step 2: Convert to hulls (optional)
                    </text>
                    <text
                      follows="top|left"
                      height="15"
                      layout="topleft"
                      name="analysis_method_label"
                      top_pad="10"
                      width="100">
                      Method:
                    </text>
                    <text
                      follows="top|left"
                      height="15"
                      name="quality_label"
                      layout="topleft"
                      left_pad="15"
                      width="100">
                      Quality:
                    </text>
                    <text
                      follows="top|left"
                      height="15"
                      name="smooth_method_label"
                      layout="topleft"
                      left_pad="15"
                      width="100">
                      Smooth:
                    </text>
                    <combo_box
                      follows="top|left"
                      layout="topleft"
                      left="0"
                      name="Method"
                      top_pad="0"
                      height="20"
                      width="100"/>
                    <combo_box
                      follows="top|left"
                      layout="topleft"
                      left_pad="15"
                      name="Decompose Quality"
                      height="20"
                      width="100"/>
                    <combo_box
                      height="20"
                      follows="top|left"
                      layout="topleft"
                      left_pad="15"
                      name="Cosine%"
                      width="100"/>
                    <check_box
                      follows="top|left"
                      label="Close Holes"
                      layout="topleft"
                      left_pad="10"
                      name="Close Holes (Slow)"
                      height="15"/>
                    <button
                      bottom="1"
                      follows="top|right"
                      height="20"
                      label="Analyze"
                      layout="bottomleft"
                      name="Decompose"
                      right="-1"
                      width="90"/>
                    <button
                      follows="top|left"
                      height="20"
                      label="Cancel"
                      layout="topleft"
                      left_delta="0"
                      name="decompose_cancel"
                      visible="false"
                      width="90"/>
                </panel>
            
            <!-- ==== STEP 3: Simplify ==== -->
            <view_border
              bevel_style="none"
              follows="top|left"
              height="0"
              layout="topleft"
              left="18"
              name="physics_tab_border2"
              top_pad="10"
              width="589"/>
                <panel
                  bg_alpha_color="0 0 0 0"
                  bg_opaque_color="0 0 0 0.3"
                  follows="top|left"
                  height="66"
                  left="18"
                  name="physics simplification"
                  top_pad="10"
                  width="589">
                    <text
                      text_color="White"
                      follows="left|top"
                      height="20"
                      left="0"
                      name="second_step_label"
                      top_pad="0"
                      font="SansSerif">
                      Step 3: Simplify
                    </text>
                    <text
                      name="simp_method_header"
                      top_pad="10"
                      height="15"
                      width="100"
                      follows="top|left">
                      Method:
                    </text>
                    <text
                      follows="top|left"
                      left_pad="40"
                      name="pass_method_header"
                      height="15"
                      width="41">
                      Passes:
                    </text>
                    <text
                      follows="top|left"
                      left_pad="40"
                      name="Detail Scale label"
                      height="15"
                      width="80">
                      Detail scale:
                    </text>
                    <text
                      follows="top|left"
                      left_delta="0"
                      name="Retain%_label"
                      height="15"
                      width="80"
                      visible="false">
                      Retain:
                    </text>
                    <combo_box
                      follows="top|left"
                      height="20"
                      left="0"
                      name="Simplify Method"
                      top_pad="0"
                      width="100"/>
                    <combo_box
                      height="20"
                      follows="top|left"
                      left_pad="40"
                      name="Combine Quality"
                      width="41"
                      value="1">
                    </combo_box>
                    <spinner
                      follows="top|left"
                      name="Detail Scale"
                      height="20"
                      left_pad="40"
                      width="60"/>
                    <spinner
                      name="Retain%"
                      decimal_digits="0"
                      width="60"
                      follows="top|left"
                      height="20"
                      left_delta="0"
                      visible="false"/>
                    <button
                      follows="top|left"
                      height="20"
                      label="Simplify"
                      left_pad="40"
                      name="Simplify"
                      width="90"/>
                    <button
                      follows="top|left"
                      height="20"
                      label="Cancel"
                      layout="topleft"
                      left_delta="0"
                      name="simplify_cancel"
                      width="90"/>
                </panel>
            
            <!-- ==== Results ==== -->
            <view_border
              bevel_style="none"
              follows="top|left"
              height="0"
              layout="topleft"
              left="18"
              name="physics_tab_border3"
              top_pad="10"
              width="589"/>
                <panel
                  bg_alpha_color="0 0 0 0"
                  bg_opaque_color="0 0 0 0.3"
                  follows="left|top"
                  height="19"
                  layout="topleft"
                  left="18"
                  name="physics info"
                  top_pad="12"
                  width="319">
                    <text
                      follows="top|left"
                      height="15"
                      layout="topleft"
                      left="0"
                      text_color="White"
                      top_pad="3"
                      name="results_text"
                      width="50">
                      Results:
                    </text>
                    <text
                      follows="top|left"
                      height="15"
                      layout="topleft"
                      left_pad="0"
                      text_color="White"
                      top_delta="0"
                      name="physics_triangles"
                      width="90">
                      Triangles: [TRIANGLES],
                    </text>
                    <text
                      follows="top|left"
                      height="15"
                      layout="topleft"
                      left_pad="0"
                      name="physics_points"
                      top_delta="0"
                      text_color="White"
                      width="85">
                      Vertices: [POINTS],
                    </text>
                    <text
                      follows="top|left"
                      height="15"
                      layout="topleft"
                      left_pad="0"
                      name="physics_hulls"
                      top_delta="0"
                      text_color="White">
                      Hulls: [HULLS]
                    </text>
                </panel>
                <panel
                 bg_alpha_color="0 0 0 0"
                 bg_opaque_color="0 0 0 0.3"
                 follows="left|top"
                 height="19"
                 layout="topleft"
                 top_pad="5"
                 name="physics message"
                 width="589">
                     <icon
                      follows="left|top"
                      height="16"
                      left="0"
                      layout="topleft"
                      name="physics_status_message_icon"
                      top_pad="0"
                      width="16" />
                     <text
                      follows="left|top"
                      height="15"
                      layout="topleft"
                      left_pad="2"
                      name="physics_status_message_text"
                      width="573"
                      top_delta="3"/>
                </panel>
        </panel>
      <!-- MODIFIERS PANEL -->
     <panel
       label="Upload options"
       name="modifiers_panel"
       help_topic="upload_model_modifiers">
         <view_border
          bevel_style="none"  
          follows="top|left"
          height="306"
          layout="topleft"
          left="3"
          name="border"
          top_pad="0"
          width="628"/>
           <text
             follows="top|left"
             height="16"
             left="20"
             name="scale_label"
             text_color="White"
             top="15"
             width="140">
             Scale (1=no scaling):
           </text>
           <spinner
             height="20"
             follows="top|left"
             left_pad="10"
             max_val="64.0"
             min_val="0.01"
             name="import_scale"
             top_delta="-4"
             value="1.0"
             width="80"/>
           <text
             follows="top|left"
             height="15"
             left_pad="20"
             name="dimensions_label"
             text_color="White"
             width="90">
             Dimensions:
           </text>
           <text
             follows="top|left"
             height="15"
             left_pad="0"
             name="import_dimensions"
             text_color="White"
             width="140">
             [X] X [Y] X [Z]
           </text>
           <check_box
             height="15"
             follows="top|left"
             name="upload_textures"
             label="Include textures"
             label_text.text_color="White"
             left="20"
             top_pad="20"/>
     </panel>
      <panel
       label="Overrides"
       layout="topleft"
       name="rigging_panel"
       title="Rigging">
        <view_border
         bevel_style="none"
         follows="top|left"
         height="306"
         layout="topleft"
         left="3"
         name="avatar_tab_border"
         top_pad="0"
         width="628" />
        <check_box
          follows="top|left"
          height="15"
          label="Include skin weight"
          label_text.text_color="White"
          name="upload_skin"
          top="8"
          left="20"/>
        <check_box
          follows="top|left"
          height="15"
          label="Include joint positions"
          label_text.text_color="White"
          name="upload_joints"
          left_delta="0"
          top_pad="7"/>
        <check_box
          follows="top|left"
          height="15"
          label="Lock scale if joint position defined"
          label_text.text_color="White"
          name="lock_scale_if_joint_position"
          top_pad="7"/>
        <text
          follows="top|left"
          height="15"
          layout="topleft"
          left="220"
          name="pelvis_offset_label"
          text_color="White"
          top="8"
          width="200">
          Z offset (raise or lower avatar):
        </text>
        <spinner
          follows="top|left"
          height="20"
          min_val="-3.00"
          max_val="3.0"
          name="pelvis_offset"
          top_pad="10"
          value="0.0"
          width="80"/>
        <text
          follows="top|left"
          height="17"
          left="425"
          name="skin_too_many_joints"
          text_color="Orange"
          top="7"
          width="195"
          word_wrap="true">
          Too many skinned joints
        </text>
        <text
          follows="top|left"
          height="32"
          left="425"
          name="skin_unknown_joint"
          text_color="Orange"
          top="8"
          width="195"
          word_wrap="true">
          Model has an unknown joint(s)
        </text>
        <text
          layout="topleft"
          follows="top|left"
          height="15"
          left="20"
          name="joints_descr"
          top="73"
          width="150">
          Joints:
        </text>
        <scroll_list
         layout="topleft"
         follows="top|left"
         name="joints_list"
         column_padding="0"
         draw_heading="false"
         draw_stripes="false"
         commit_on_selection_change="true"
         heading_height="23"
         height="199"
         left_delta="0"
         top_pad="0"
         width="200"/>
        <text
          layout="topleft"
          follows="top|left"
          height="15"
          left_delta="0"
          name="conflicts_description"
          top_pad="2"
          width="200">
          [CONFLICTS] conflicts in [JOINTS_COUNT] joints
        </text>
        <text
          layout="topleft"
          follows="top|left"
          height="15"
          left_pad="5"
          name="pos_overrides_descr"
          top="73"
          width="300">
          Position overrides for joint '[JOINT]':
        </text>
        <scroll_list
         layout="topleft"
         follows="top|left"
         name="pos_overrides_list"
         column_padding="0"
         draw_heading="true"
         draw_stripes="false"
         heading_height="23"
         height="100"
         left_delta="0"
         top_pad="0"
         width="385">
          <scroll_list.columns
           label="Model"
           name="model_name"
           relative_width="0.49" />
          <scroll_list.columns
           label="X"
           name="axis_x"
           relative_width="0.17" />
          <scroll_list.columns
           label="Y"
           name="axis_y"
           relative_width="0.17" />
          <scroll_list.columns
           label="Z"
           name="axis_z"
           relative_width="0.17" />
        </scroll_list>
      </panel>
      <panel
       label="Log"
       layout="topleft"
       name="logs_panel"
       title="Log">
        <view_border
         bevel_style="none"
         follows="top|left"
         height="289"
         layout="topleft"
         left="3"
         name="log_tab_border"
         top_pad="0"
         width="628" />
        <text_editor
         type="string"
         length="1"
         embedded_items="false"
         follows="top|left"
         font="SansSerif"
         ignore_tab="false"
         layout="topleft"
         height="289"
         left="4"
         top="0"
         right="-1"
         max_length="65536"
         name="log_text"
         parse_urls="true"
         spellcheck="false"
         read_only="true"
         word_wrap="true">
        </text_editor>
        <check_box
         control_name="ImporterDebugVerboseLogging"
         follows="top|left"
         top_pad="9"
         left="6"
         width="70"
         label="Enable detailed logging (can be very slow)"
         name="verbose_logging"/>
      </panel>
    </tab_container>
    <panel
     follows="top|left|bottom"
     layout="topleft"
     height="195"
     left="4"
     border="true"
     name="weights_and_warning_panel"
     top_pad="3"
     width="629">
       <button
         follows="top|left"
         label="Calculate weights &amp; fee"
         label_color="White"
         layout="topleft"
         left="3"
         name="calculate_btn"
         top="3"
         height="20"
         width="165"
         tool_tip="Calculate weights &amp;fee"/>
       <button
         follows="top|left"
         label="Cancel"
         label_color="White"
         layout="topleft"
         left_pad="6"
         name="cancel_btn"
         top="3"
         height="20"
         width="80"/>
       <button
         follows="top|left"
         label="Upload"
         layout="topleft"
         label_color="White"
         left="35"
         name="ok_btn"
         top="3"
         height="20"
         visible="false"
         width="80"
         tool_tip="Upload to simulator"/>
       <button
         follows="top|right"
         label="Clear settings &amp; reset form"
         label_color="White"
         layout="topleft"
         name="reset_btn"
         right="-5"
         top="3"
         height="20"
         width="265"/>
       <!-- ========== WEIGHTS ==========-->
       <text
         follows="top|left"
         height="15"
         layout="topleft"
         left="5"
         name="upload_fee"
         top_pad="10"
         width="130"
         word_wrap="true">
         Upload fee: L$ [FEE]
       </text>
       <text
         height="15"
         layout="topleft"
         left_pad="0"
         name="prim_weight"
         top_delta="0"
         width="130"
         word_wrap="true">
         Land impact: [EQ]
       </text>
       <text
         height="15"
         layout="topleft"
         left_pad="0"
         name="download_weight"
         top_delta="0"
         width="130"
         word_wrap="true">
         Download: [ST]
       </text>
       <text
         height="15"
         top_delta="0"
         layout="topleft"
         left_pad="0"
         name="physics_weight"
         width="130"
         word_wrap="true">
         Physics: [PH]
       </text>
       <text
         height="15"
         top_delta="0"
         layout="topleft"
         left_pad="0"
         name="server_weight"
         width="130"
         word_wrap="true">
         Server: [SIM]
       </text>
       <!-- =========== Cost breakdown ======== -->
      <panel
        border="true"
        top_pad="5"
        layout="topleft"
        left="6"
        name="price_breakdown_panel"
        width="120"
        height="100">
        <text
          layout="topleft"
          left="3">
          Price Breakdown
        </text>
        <view_border
          bevel_style="none"
          follows="top|left"
          height="0"
          layout="topleft"
          left="3"
          name="price_breakdown_border"
          top_pad="5"
          width="110"/>
        <text
          height="80"
          top_pad="5"
          layout="topleft"
          left="3"
          name="price_breakdown_labels"
          width="70"
          word_wrap="false">
Download:
Physics:
Instances:
Textures:
Model:
        </text>
        <text
          height="80"
          top_delta="0"
          layout="topleft"
          halign="right"
          left_pad="0"
          name="price_breakdown"
          width="40"
          word_wrap="false">
[STREAMING]
[PHYSICS]
[INSTANCES]
[TEXTURES]
[MODEL]
        </text>
      </panel>
       <!-- 
       Streaming breakdown numbers are available but not fully understood
       uncommenting the following sections will display the numbers for debugging purposes
       <text
        height="80"
        top_delta="0"
        layout="topleft"
        left="130"
        name="streaming_breakdown_labels"
        width="65"
        word_wrap="true">
Streaming/Download:
High:
Medium:
Low:
Lowest:
      </text>
       <text
        height="80"
        top_delta="0"
        layout="topleft"
        left_pad="0"
        name="streaming_breakdown"
        width="95"
        word_wrap="true">
[STR_TOTAL]
[STR_HIGH]
[STR_MED]
[STR_LOW]
[STR_LOWEST]
      </text>-->
      <panel
        border="true"
        layout="topleft"
        left_pad="265"
        name="physics_costs_panel"
        width="120"
        height="100">
        <text
          layout="topleft"
          left="3">
          Physics Costs
        </text>
        <view_border
          bevel_style="none"
          follows="top|left"
          height="0"
          layout="topleft"
          left="3"
          name="price_breakdown_border"
          top_pad="5"
          width="110"/>
        <text
         height="80"
         top_pad="5"
         layout="topleft"
         left="5"
         name="physics_breakdown_labels"
         width="65">
Base Hull:
Mesh:
Analysed:
        </text>
        <text
         height="80"
         top_delta="0"
         layout="topleft"
         left_pad="0"
         name="physics_breakdown"
         width="40"
         halign="right"
         word_wrap="false"
         visible="true">
[PCH]
[PM]
[PHU]
        </text>-->
      </panel>
      <!-- ========== NOTE MESSAGE ========== -->
      <text
         font="SansSerif"
         layout="topleft"
         left="6"
         name="warning_title"
         top_pad="5"
         text_color="DrYellow"
         visible="true"
         width="40">
         NOTE:
       </text>
       <text
         text_color="White"
         height="20"
         layout="topleft"
         left_pad="1"
         name="warning_message"
         parse_urls="true"
         top_delta="1"
         wrap="true"
         width="462"
         visible="true">
         You don't have rights to upload mesh models. [[VURL] Find out how] to get certified.
       </text> 
       <text
         text_color="Yellow"
         layout="topleft"
         top_pad="-2"
         left="6"
         name="status">
[STATUS]
       </text>
    </panel>
  </panel>
  
  <text
   follows="left|top"
   layout="topleft"
   left="640"
   name="lod_label"
   text_color="White"
   top="29"
   height="15"
   width="290">
    Preview:
  </text>
  <panel
   follows="all"
   layout="topleft"
   border="true"
   bevel_style="none"
   name="preview_panel"
   top_pad="4"
   width="325"
   height="408"/>
  <panel
    follows="right|bottom"
    can_resize="false"
    height="140"
    layout="topleft"
    name="right_panel"
    top_pad="5"
    width="340">
    <combo_box
      top_pad="3"
      follows="left|top"
      height="18"
      layout="topleft"
      name="preview_lod_combo"
      width="150"
      tool_tip="LOD to view in preview render">
      <combo_item name="high">   High   </combo_item>
      <combo_item name="medium"> Medium </combo_item>
      <combo_item name="low">    Low    </combo_item>
      <combo_item name="lowest"> Lowest </combo_item>
    </combo_box>
    <text
      follows="top|left"
      layout="topleft"
      text_color="White"
      top="5"
      left_pad="20"
      name="label_display"
      width="50">
      Display...
    </text>
    <check_box
      follows="top|left"
      label="Edges"
      label_text.text_color="White"
      layout="topleft"
      left_delta="0"
      name="show_edges"
      top_pad="8">
    </check_box>
    <check_box
      follows="top|left"
      label="Physics"
      label_text.text_color="White"
      layout="topleft"
      name="show_physics"
      top_pad="8">
    </check_box>
    <check_box
      follows="top|left"
      label="Textures"
      label_text.text_color="White"
      layout="topleft"
      name="show_textures"
      top_pad="8">
    </check_box>
    <check_box
      follows="top|left"
      label="Skin weights"
      label_text.text_color="White"
      layout="topleft"
      name="show_skin_weight"
      top_pad="8">
    </check_box>
    <check_box
      follows="top|left"
      label="Joint position overrides"
      label_text.text_color="White"
      word_wrap="down"
      width="130"
      layout="topleft"
      name="show_joint_overrides"
      top_pad="8">
    </check_box>
    <check_box
      follows="top|left"
      label="Joints"
      label_text.text_color="White"
      layout="topleft"
      name="show_joint_positions"
      top_pad="17">
    </check_box>
    <text
      follows="top|left"
      layout="topleft"
      left="2"
      name="physics_explode_label"
      top="85"
      width="150">
      Preview Spread:
    </text>
    <slider
      name="physics_explode"
      follows="top|left"
      top="100"
      left="0"
      min_val="0.0"
      max_val="3.0"
      height="20"
      width="150"/>
  </panel>
</floater><|MERGE_RESOLUTION|>--- conflicted
+++ resolved
@@ -62,7 +62,6 @@
   <string name="ParsingErrorPositionInvalidModel">Unable to process mesh without position data. Invalid model.</string>
   <string name="UnknownException">Importer crashed while processing [FILENAME], if you encounter this and file is valid, please report the issue to Second Life Support. Exception: [EXCEPTION].</string>
 
-<<<<<<< HEAD
  <!-- GLTF specific messages -->
   <string name="NoScenesFound">No scenes defined in GLTF file</string>
   <string name="InvalidMeshReference">Node [NODE_NAME] references invalid mesh [MESH_INDEX] (total meshes: [TOTAL_MESHES])</string>
@@ -83,8 +82,6 @@
   <string name="ParsingErrorMissingBufferBin">Buffer is either missing or empty. Check presence of [BUFFER_URI] file.</string>
   <string name="ParsingErrorException">Parser failed to process [FILENAME], file might be corrupt, incomplete or protected from reading. Exception: [EXCEPTION].</string>
 
-=======
->>>>>>> de73d0f0
   <panel
     follows="top|left"
     height="595"
