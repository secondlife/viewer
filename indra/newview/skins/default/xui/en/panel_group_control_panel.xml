<?xml version="1.0" encoding="utf-8" standalone="yes" ?>
<panel
 name="panel_im_control_panel"
 width="146"
 height="215"
 border="false">
    <avatar_list
     color="DkGray2"
     follows="left|top|right|bottom"
<<<<<<< HEAD
     height="130"
=======
     height="150"
     ignore_online_status="true"
>>>>>>> 21e8e11c
     layout="topleft"
     left="3"
     name="speakers_list"
     top="10"
     width="140" />
    <button
     name="group_info_btn"
     label="Group Info"
     left_delta="3"
     width="90"
     height="20" />
    <button
     name="call_btn"
     label="Call"
     width="90"
     height="20" />
    <button
     name="end_call_btn"
     label="End Call"
     width="90"
     height="20" 
     visible="false"/>
</panel><|MERGE_RESOLUTION|>--- conflicted
+++ resolved
@@ -7,12 +7,8 @@
     <avatar_list
      color="DkGray2"
      follows="left|top|right|bottom"
-<<<<<<< HEAD
      height="130"
-=======
-     height="150"
      ignore_online_status="true"
->>>>>>> 21e8e11c
      layout="topleft"
      left="3"
      name="speakers_list"
