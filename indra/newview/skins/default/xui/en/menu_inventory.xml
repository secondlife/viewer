--- conflicted
+++ resolved
@@ -143,8 +143,6 @@
          function="Inventory.EmptyLostAndFound"
          parameter="rename" />
     </menu_item_call>
-<<<<<<< HEAD
-=======
     <menu_item_call
      label="New Folder"
      layout="topleft"
@@ -161,7 +159,6 @@
          function="Inventory.DoCreate"
          parameter="outfit" />
     </menu_item_call>
->>>>>>> 24654708
     <menu
      label="Change Type"
      layout="topleft"
