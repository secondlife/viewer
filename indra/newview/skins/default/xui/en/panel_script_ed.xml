--- conflicted
+++ resolved
@@ -1,6 +1,5 @@
 <?xml version="1.0" encoding="utf-8" standalone="yes" ?>
 <panel
-<<<<<<< HEAD
   bevel_style="none"
   border_style="line"
   follows="left|top|right|bottom"
@@ -38,157 +37,6 @@
     follows="left|top"
     height="18"
     layout="topleft"
-=======
- bevel_style="none"
- border_style="line"
- follows="left|top|right|bottom"
- height="522"
- layout="topleft"
- left="0"
- name="script panel"
- width="497">
-    <panel.string
-     name="loading">
-        Loading...
-    </panel.string>
-    <panel.string
-     name="can_not_view">
-        You can not view or edit this script, since it has been set as &quot;no copy&quot;. You need full permissions to view or edit a script inside an object.
-    </panel.string>
-    <panel.string
-     name="public_objects_can_not_run">
-        Public Objects cannot run scripts
-    </panel.string>
-    <panel.string
-     name="script_running">
-        Running
-    </panel.string>
-    <panel.string
-     name="Title">
-        Script: [NAME]
-    </panel.string>
-    <panel.string
-     name="external_editor_not_set">
-        Select an editor by setting the environment variable LL_SCRIPT_EDITOR or the ExternalEditor setting.
-    </panel.string>
-    <menu_bar
-     bg_visible="false"
-     follows="left|top"
-     height="18"
-     layout="topleft"
-     left="0"
-     mouse_opaque="false"
-     name="script_menu"
-     width="476">
-        <menu
-         top="0"
-         height="62"
-         label="File"
-         layout="topleft"
-         left="0"
-         mouse_opaque="false"
-         name="File"
-         width="138">
-            <menu_item_call
-             label="Save"
-             layout="topleft"
-             name="Save" />
-          <menu_item_separator
-           layout="topleft" />
-          <menu_item_call
-           label="Revert All Changes"
-           layout="topleft"
-           name="Revert All Changes" />
-          <menu_item_separator
-           layout="topleft" />
-          <menu_item_call
-           label="Load from file..."
-           layout="topleft"
-           name="LoadFromFile" />
-          <menu_item_call
-           label="Save to file..."
-           layout="topleft"
-           name="SaveToFile" />
-        </menu>
-        <menu
-         top="0"
-         height="198"
-         label="Edit"
-         layout="topleft"
-         mouse_opaque="false"
-         name="Edit"
-         width="139">
-            <menu_item_call
-             enabled="false"
-             label="Undo"
-             layout="topleft"
-             name="Undo" />
-            <menu_item_call
-             enabled="false"
-             label="Redo"
-             layout="topleft"
-             name="Redo" />
-            <menu_item_separator
-             layout="topleft" />
-            <menu_item_call
-             enabled="false"
-             label="Cut"
-             layout="topleft"
-             name="Cut" />
-            <menu_item_call
-             enabled="false"
-             label="Copy"
-             layout="topleft"
-             name="Copy" />
-            <menu_item_call
-             enabled="false"
-             label="Paste"
-             layout="topleft"
-             name="Paste" />
-            <menu_item_separator
-             layout="topleft"
-             name="separator2" />
-            <menu_item_call
-             label="Select All"
-             layout="topleft"
-             name="Select All" />
-            <menu_item_call
-             enabled="false"
-             label="Deselect"
-             layout="topleft"
-             name="Deselect" />
-            <menu_item_separator
-             layout="topleft"
-             name="separator3" />
-            <menu_item_call
-             label="Search / Replace..."
-             layout="topleft"
-             name="Search / Replace..." />
-            <menu_item_call
-             label="Go to line..."
-             layout="topleft"
-             name="Go to line..." />
-        </menu>
-        <menu
-         top="0"
-         height="34"
-         label="Help"
-         layout="topleft"
-         mouse_opaque="false"
-         name="Help"
-         width="112">
-            <menu_item_call
-             label="Help..."
-             layout="topleft"
-             name="Help..." />
-            <menu_item_call
-             label="Keyword Help..."
-             layout="topleft"
-             name="Keyword Help..." />
-        </menu>
-    </menu_bar>
-    <text_editor
->>>>>>> 6e113858
     left="0"
     mouse_opaque="false"
     name="script_menu"
@@ -277,6 +125,10 @@
         label="Search / Replace..."
         layout="topleft"
         name="Search / Replace..." />
+            <menu_item_call
+             label="Go to line..."
+             layout="topleft"
+             name="Go to line..." />
     </menu>
     <menu
       top="0"
@@ -357,5 +209,4 @@
     right="396"
     name="Edit_btn"
     width="81" />
-
 </panel>