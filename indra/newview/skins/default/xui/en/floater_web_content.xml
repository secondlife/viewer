--- conflicted
+++ resolved
@@ -125,18 +125,11 @@
       <icon
         name="media_secure_lock_flag"
         height="16"
-<<<<<<< HEAD
-        image_name="Lock2"
-        layout="topleft"
-        left_delta="4"
-        top="2"
-=======
         follows="top|left"
         image_name="Lock2"
         layout="topleft"
         left_delta="2"
         top_delta="2"
->>>>>>> ea1e1b09
         visible="false" 
         tool_tip="Secured Browsing"
         width="16" />
