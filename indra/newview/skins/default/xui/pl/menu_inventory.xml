<?xml version="1.0" encoding="utf-8" standalone="yes" ?>
<menu name="Popup">
<<<<<<< HEAD
	<menu_item_call label="Udostępnij" name="Share" />
	<menu_item_call label="Kupuj" name="Task Buy" />
	<menu_item_call label="Otwórz" name="Task Open" />
	<menu_item_call label="Odtwarzaj" name="Task Play" />
	<menu_item_call label="Właściwości" name="Task Properties" />
	<menu_item_call label="Zmień nazwę" name="Task Rename" />
	<menu_item_call label="Usuń" name="Task Remove" />
	<menu_item_call label="Opróżnij Kosz" name="Empty Trash" />
	<menu_item_call label="Opróżnij Zagubione i odnalezione" name="Empty Lost And Found" />
	<menu_item_call label="Nowy folder" name="New Folder" />
	<menu_item_call label="Nowy skrypt" name="New Script" />
	<menu_item_call label="Nowa nota" name="New Note" />
	<menu_item_call label="Nowy gest" name="New Gesture" />
	<menu label="Nowe ubranie" name="New Clothes">
		<menu_item_call label="Nowa koszula" name="New Shirt" />
		<menu_item_call label="Nowe spodnie" name="New Pants" />
		<menu_item_call label="Nowe buty" name="New Shoes" />
		<menu_item_call label="Nowe skarpety" name="New Socks" />
		<menu_item_call label="Nowa kurtka" name="New Jacket" />
		<menu_item_call label="Nowa spódnica" name="New Skirt" />
		<menu_item_call label="Nowe rękawiczki" name="New Gloves" />
		<menu_item_call label="Nowy podkoszulek" name="New Undershirt" />
		<menu_item_call label="Nowa bielizna" name="New Underpants" />
		<menu_item_call label="Nowa maska alpha" name="New Alpha Mask" />
		<menu_item_call label="Nowy tatuaż" name="New Tattoo" />
		<menu_item_call label="Nowa fizyka" name="New Physics" />
=======
	<menu_item_call label="Utwórz nowy przedmiot" name="Marketplace Create Listing"/>
	<menu_item_call label="Przypisz" name="Marketplace Associate Listing"/>
	<menu_item_call label="Pobierz ponownie (odśwież)" name="Marketplace Get Listing"/>
	<menu_item_call label="Zweryfikuj" name="Marketplace Check Listing"/>
	<menu_item_call label="Edytuj przedmiot" name="Marketplace Edit Listing"/>
	<menu_item_call label="Listuj" name="Marketplace List"/>
	<menu_item_call label="Usuń z listy" name="Marketplace Unlist"/>
	<menu_item_call label="Aktywuj" name="Marketplace Activate"/>
	<menu_item_call label="Dezaktywuj" name="Marketplace Deactivate"/>
	<menu_item_call label="Udostępnij" name="Share"/>
	<menu_item_call label="Kupuj" name="Task Buy"/>
	<menu_item_call label="Otwórz" name="Task Open"/>
	<menu_item_call label="Odtwarzaj" name="Task Play"/>
	<menu_item_call label="Właściwości" name="Task Properties"/>
	<menu_item_call label="Zmień nazwę" name="Task Rename"/>
	<menu_item_call label="Usuń" name="Task Remove"/>
	<menu_item_call label="Opróżnij Kosz" name="Empty Trash"/>
	<menu_item_call label="Opróżnij Folder Zgubione i odnalezione" name="Empty Lost And Found"/>
	<menu_item_call label="Nowy folder" name="New Folder"/>
	<menu_item_call label="Nowy skrypt" name="New Script"/>
	<menu_item_call label="Nowa nota" name="New Note"/>
	<menu_item_call label="Nowa gesturka" name="New Gesture"/>
	<menu label="Nowe Ubranie" name="New Clothes">
		<menu_item_call label="Nowa koszula" name="New Shirt"/>
		<menu_item_call label="Nowe spodnie" name="New Pants"/>
		<menu_item_call label="Nowe buty" name="New Shoes"/>
		<menu_item_call label="Nowe skarpety" name="New Socks"/>
		<menu_item_call label="Nowa kurtka" name="New Jacket"/>
		<menu_item_call label="Nowa spódnica" name="New Skirt"/>
		<menu_item_call label="Nowe rękawiczki" name="New Gloves"/>
		<menu_item_call label="Nowy podkoszulek" name="New Undershirt"/>
		<menu_item_call label="Nowa bielizna" name="New Underpants"/>
		<menu_item_call label="Nowa maska alpha" name="New Alpha Mask"/>
		<menu_item_call label="Nowy tatuaż" name="New Tattoo"/>
		<menu_item_call label="Nowa fizyka" name="New Physics"/>
>>>>>>> 310ec101
	</menu>
	<menu label="Nowa część ciała" name="New Body Parts">
		<menu_item_call label="Nowy kształt" name="New Shape" />
		<menu_item_call label="Nowa skórka" name="New Skin" />
		<menu_item_call label="Nowe włosy" name="New Hair" />
		<menu_item_call label="Nowe oczy" name="New Eyes" />
	</menu>
	<menu label="Zmień typ" name="Change Type">
		<menu_item_call label="Domyślny" name="Default" />
		<menu_item_call label="Rękawiczki" name="Gloves" />
		<menu_item_call label="Kurtka" name="Jacket" />
		<menu_item_call label="Spodnie" name="Pants" />
		<menu_item_call label="Kształt" name="Shape" />
		<menu_item_call label="Buty" name="Shoes" />
		<menu_item_call label="Koszula" name="Shirt" />
		<menu_item_call label="Spódnica" name="Skirt" />
		<menu_item_call label="Bielizna" name="Underpants" />
		<menu_item_call label="Podkoszulek" name="Undershirt" />
	</menu>
<<<<<<< HEAD
	<menu_item_call label="Teleportuj" name="Landmark Open" />
	<menu_item_call label="Odtwórz" name="Animation Open" />
	<menu_item_call label="Odtwórz" name="Sound Open" />
	<menu_item_call label="Zastąp strój" name="Replace Outfit" />
	<menu_item_call label="Dodaj do stroju" name="Add To Outfit" />
	<menu_item_call label="Usuń ze stroju" name="Remove From Outfit" />
	<menu_item_call label="Znajdź oryginał" name="Find Original" />
	<menu_item_call label="Usuń obiekt" name="Purge Item" />
	<menu_item_call label="Przywróć obiekt" name="Restore Item" />
	<menu_item_call label="Otwórz" name="Open" />
	<menu_item_call label="Otwórz oryginał" name="Open Original" />
	<menu_item_call label="Właściwości" name="Properties" />
	<menu_item_call label="Zmień nazwę" name="Rename" />
	<menu_item_call label="Kopiuj identyfikator UUID" name="Copy Asset UUID" />
	<menu_item_call label="Wytnij" name="Cut" />
	<menu_item_call label="Kopiuj" name="Copy" />
	<menu_item_call label="Wklej" name="Paste" />
	<menu_item_call label="Wklej jako link" name="Paste As Link" />
	<menu_item_call label="Usuń ten link" name="Remove Link" />
	<menu_item_call label="Usuń" name="Delete" />
	<menu_item_call label="Usuń folder systemowy" name="Delete System Folder" />
	<menu_item_call label="Rozpocznij konferencję czatową" name="Conference Chat Folder" />
	<menu_item_call label="Odtwarzaj" name="Sound Play" />
	<menu_item_call label="Kopiuj SLurl" name="url_copy" />
	<menu_item_call label="O miejscu" name="About Landmark" />
	<menu_item_call label="Pokaż na mapie" name="show_on_map" />
	<menu_item_call label="Odtwórz publicznie" name="Animation Play" />
	<menu_item_call label="Odtwórz prywatnie" name="Animation Audition" />
	<menu_item_call label="Wyślij wiadomość IM" name="Send Instant Message" />
	<menu_item_call label="Proponuj teleport..." name="Offer Teleport..." />
	<menu_item_call label="Poproś o teleport..." name="Request Teleport..." />
	<menu_item_call label="Rozpocznij konferencję czatową" name="Conference Chat" />
	<menu_item_call label="Aktywuj" name="Activate" />
	<menu_item_call label="Deaktywuj" name="Deactivate" />
	<menu_item_call label="Zapisz jako" name="Save As" />
	<menu_item_call label="Odłącz od siebie" name="Detach From Yourself" />
	<menu_item_call label="Przywróć na ostatnią pozycję" name="Restore to Last Position" />
	<menu_item_call label="Załóż" name="Wearable And Object Wear" />
	<menu label="Dołącz do" name="Attach To" />
	<menu label="Dołącz do HUD-a" name="Attach To HUD" />
	<menu_item_call label="Edytuj" name="Wearable Edit" />
	<menu_item_call label="Dodaj/dołącz" name="Wearable Add" />
	<menu_item_call label="Zdejmij" name="Take Off" />
	<menu_item_call label="Kopiuj do Skrzynki Kupca" name="Merchant Copy" />
	<menu_item_call label="Wyślij na Marketplace" name="Marketplace Send" />
	<menu_item_call label="--brak opcji--" name="--no options--" />
=======
	<menu_item_call label="Teleportuj" name="Landmark Open"/>
	<menu_item_call label="Otwórz" name="Animation Open"/>
	<menu_item_call label="Otwórz" name="Sound Open"/>
	<menu_item_call label="Zmień strój" name="Replace Outfit"/>
	<menu_item_call label="Dodaj do stroju" name="Add To Outfit"/>
	<menu_item_call label="Usuń obiekt" name="Purge Item"/>
	<menu_item_call label="Przywróć obiekt" name="Restore Item"/>
	<menu_item_call label="Otwórz" name="Open"/>
	<menu_item_call label="Otwórz oryginalne" name="Open Original"/>
	<menu_item_call label="Właściwości" name="Properties"/>
	<menu_item_call label="Zmień nazwę" name="Rename"/>
	<menu_item_call label="Kopiuj dane UUID" name="Copy Asset UUID"/>
	<menu_item_call label="Kopiuj" name="Copy"/>
	<menu_item_call label="Wklej" name="Paste"/>
	<menu_item_call label="Wklej jako link" name="Paste As Link"/>
	<menu_item_call label="Usuń" name="Remove Link"/>
	<menu_item_call label="Usuń" name="Delete"/>
	<menu_item_call label="Skasuj folder systemu" name="Delete System Folder"/>
	<menu_item_call label="Rozpocznij konferencję czatową" name="Conference Chat Folder"/>
	<menu_item_call label="Odtwarzaj" name="Sound Play"/>
	<menu_item_call label="O Miejscu" name="About Landmark"/>
	<menu_item_call label="Używaj in-world" name="Animation Play"/>
	<menu_item_call label="Odtwarzaj lokalnie" name="Animation Audition"/>
	<menu_item_call label="Wyślij IM" name="Send Instant Message"/>
	<menu_item_call label="Teleportuj..." name="Offer Teleport..."/>
	<menu_item_call label="Rozpocznij konferencję czatową" name="Conference Chat"/>
	<menu_item_call label="Aktywuj" name="Activate"/>
	<menu_item_call label="Deaktywuj" name="Deactivate"/>
	<menu_item_call label="Zapisz jako" name="Save As"/>
	<menu_item_call label="Odłącz od siebie" name="Detach From Yourself"/>
	<menu_item_call label="Załóż" name="Wearable And Object Wear"/>
	<menu label="Dołącz do" name="Attach To"/>
	<menu label="Dołącz do załączników HUD" name="Attach To HUD"/>
	<menu_item_call label="Edytuj" name="Wearable Edit"/>
	<menu_item_call label="Dodaj" name="Wearable Add"/>
	<menu_item_call label="Zdejmij" name="Take Off"/>
	<menu_item_call label="Kopiuj do przedmiotów Marketplace" name="Marketplace Copy"/>
	<menu_item_call label="Przenieś do przedmiotów Marketplace" name="Marketplace Move"/>
	<menu_item_call label="--brak opcji--" name="--no options--"/>
>>>>>>> 310ec101
</menu><|MERGE_RESOLUTION|>--- conflicted
+++ resolved
@@ -1,6 +1,14 @@
 <?xml version="1.0" encoding="utf-8" standalone="yes" ?>
 <menu name="Popup">
-<<<<<<< HEAD
+	<menu_item_call label="Utwórz nowy przedmiot" name="Marketplace Create Listing"/>
+	<menu_item_call label="Przypisz" name="Marketplace Associate Listing"/>
+	<menu_item_call label="Pobierz ponownie (odśwież)" name="Marketplace Get Listing"/>
+	<menu_item_call label="Zweryfikuj" name="Marketplace Check Listing"/>
+	<menu_item_call label="Edytuj przedmiot" name="Marketplace Edit Listing"/>
+	<menu_item_call label="Listuj" name="Marketplace List"/>
+	<menu_item_call label="Usuń z listy" name="Marketplace Unlist"/>
+	<menu_item_call label="Aktywuj" name="Marketplace Activate"/>
+	<menu_item_call label="Dezaktywuj" name="Marketplace Deactivate"/>
 	<menu_item_call label="Udostępnij" name="Share" />
 	<menu_item_call label="Kupuj" name="Task Buy" />
 	<menu_item_call label="Otwórz" name="Task Open" />
@@ -27,43 +35,6 @@
 		<menu_item_call label="Nowa maska alpha" name="New Alpha Mask" />
 		<menu_item_call label="Nowy tatuaż" name="New Tattoo" />
 		<menu_item_call label="Nowa fizyka" name="New Physics" />
-=======
-	<menu_item_call label="Utwórz nowy przedmiot" name="Marketplace Create Listing"/>
-	<menu_item_call label="Przypisz" name="Marketplace Associate Listing"/>
-	<menu_item_call label="Pobierz ponownie (odśwież)" name="Marketplace Get Listing"/>
-	<menu_item_call label="Zweryfikuj" name="Marketplace Check Listing"/>
-	<menu_item_call label="Edytuj przedmiot" name="Marketplace Edit Listing"/>
-	<menu_item_call label="Listuj" name="Marketplace List"/>
-	<menu_item_call label="Usuń z listy" name="Marketplace Unlist"/>
-	<menu_item_call label="Aktywuj" name="Marketplace Activate"/>
-	<menu_item_call label="Dezaktywuj" name="Marketplace Deactivate"/>
-	<menu_item_call label="Udostępnij" name="Share"/>
-	<menu_item_call label="Kupuj" name="Task Buy"/>
-	<menu_item_call label="Otwórz" name="Task Open"/>
-	<menu_item_call label="Odtwarzaj" name="Task Play"/>
-	<menu_item_call label="Właściwości" name="Task Properties"/>
-	<menu_item_call label="Zmień nazwę" name="Task Rename"/>
-	<menu_item_call label="Usuń" name="Task Remove"/>
-	<menu_item_call label="Opróżnij Kosz" name="Empty Trash"/>
-	<menu_item_call label="Opróżnij Folder Zgubione i odnalezione" name="Empty Lost And Found"/>
-	<menu_item_call label="Nowy folder" name="New Folder"/>
-	<menu_item_call label="Nowy skrypt" name="New Script"/>
-	<menu_item_call label="Nowa nota" name="New Note"/>
-	<menu_item_call label="Nowa gesturka" name="New Gesture"/>
-	<menu label="Nowe Ubranie" name="New Clothes">
-		<menu_item_call label="Nowa koszula" name="New Shirt"/>
-		<menu_item_call label="Nowe spodnie" name="New Pants"/>
-		<menu_item_call label="Nowe buty" name="New Shoes"/>
-		<menu_item_call label="Nowe skarpety" name="New Socks"/>
-		<menu_item_call label="Nowa kurtka" name="New Jacket"/>
-		<menu_item_call label="Nowa spódnica" name="New Skirt"/>
-		<menu_item_call label="Nowe rękawiczki" name="New Gloves"/>
-		<menu_item_call label="Nowy podkoszulek" name="New Undershirt"/>
-		<menu_item_call label="Nowa bielizna" name="New Underpants"/>
-		<menu_item_call label="Nowa maska alpha" name="New Alpha Mask"/>
-		<menu_item_call label="Nowy tatuaż" name="New Tattoo"/>
-		<menu_item_call label="Nowa fizyka" name="New Physics"/>
->>>>>>> 310ec101
 	</menu>
 	<menu label="Nowa część ciała" name="New Body Parts">
 		<menu_item_call label="Nowy kształt" name="New Shape" />
@@ -83,7 +54,6 @@
 		<menu_item_call label="Bielizna" name="Underpants" />
 		<menu_item_call label="Podkoszulek" name="Undershirt" />
 	</menu>
-<<<<<<< HEAD
 	<menu_item_call label="Teleportuj" name="Landmark Open" />
 	<menu_item_call label="Odtwórz" name="Animation Open" />
 	<menu_item_call label="Odtwórz" name="Sound Open" />
@@ -127,48 +97,7 @@
 	<menu_item_call label="Edytuj" name="Wearable Edit" />
 	<menu_item_call label="Dodaj/dołącz" name="Wearable Add" />
 	<menu_item_call label="Zdejmij" name="Take Off" />
-	<menu_item_call label="Kopiuj do Skrzynki Kupca" name="Merchant Copy" />
-	<menu_item_call label="Wyślij na Marketplace" name="Marketplace Send" />
-	<menu_item_call label="--brak opcji--" name="--no options--" />
-=======
-	<menu_item_call label="Teleportuj" name="Landmark Open"/>
-	<menu_item_call label="Otwórz" name="Animation Open"/>
-	<menu_item_call label="Otwórz" name="Sound Open"/>
-	<menu_item_call label="Zmień strój" name="Replace Outfit"/>
-	<menu_item_call label="Dodaj do stroju" name="Add To Outfit"/>
-	<menu_item_call label="Usuń obiekt" name="Purge Item"/>
-	<menu_item_call label="Przywróć obiekt" name="Restore Item"/>
-	<menu_item_call label="Otwórz" name="Open"/>
-	<menu_item_call label="Otwórz oryginalne" name="Open Original"/>
-	<menu_item_call label="Właściwości" name="Properties"/>
-	<menu_item_call label="Zmień nazwę" name="Rename"/>
-	<menu_item_call label="Kopiuj dane UUID" name="Copy Asset UUID"/>
-	<menu_item_call label="Kopiuj" name="Copy"/>
-	<menu_item_call label="Wklej" name="Paste"/>
-	<menu_item_call label="Wklej jako link" name="Paste As Link"/>
-	<menu_item_call label="Usuń" name="Remove Link"/>
-	<menu_item_call label="Usuń" name="Delete"/>
-	<menu_item_call label="Skasuj folder systemu" name="Delete System Folder"/>
-	<menu_item_call label="Rozpocznij konferencję czatową" name="Conference Chat Folder"/>
-	<menu_item_call label="Odtwarzaj" name="Sound Play"/>
-	<menu_item_call label="O Miejscu" name="About Landmark"/>
-	<menu_item_call label="Używaj in-world" name="Animation Play"/>
-	<menu_item_call label="Odtwarzaj lokalnie" name="Animation Audition"/>
-	<menu_item_call label="Wyślij IM" name="Send Instant Message"/>
-	<menu_item_call label="Teleportuj..." name="Offer Teleport..."/>
-	<menu_item_call label="Rozpocznij konferencję czatową" name="Conference Chat"/>
-	<menu_item_call label="Aktywuj" name="Activate"/>
-	<menu_item_call label="Deaktywuj" name="Deactivate"/>
-	<menu_item_call label="Zapisz jako" name="Save As"/>
-	<menu_item_call label="Odłącz od siebie" name="Detach From Yourself"/>
-	<menu_item_call label="Załóż" name="Wearable And Object Wear"/>
-	<menu label="Dołącz do" name="Attach To"/>
-	<menu label="Dołącz do załączników HUD" name="Attach To HUD"/>
-	<menu_item_call label="Edytuj" name="Wearable Edit"/>
-	<menu_item_call label="Dodaj" name="Wearable Add"/>
-	<menu_item_call label="Zdejmij" name="Take Off"/>
 	<menu_item_call label="Kopiuj do przedmiotów Marketplace" name="Marketplace Copy"/>
 	<menu_item_call label="Przenieś do przedmiotów Marketplace" name="Marketplace Move"/>
-	<menu_item_call label="--brak opcji--" name="--no options--"/>
->>>>>>> 310ec101
+	<menu_item_call label="--brak opcji--" name="--no options--" />
 </menu>