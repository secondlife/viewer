--- conflicted
+++ resolved
@@ -4413,11 +4413,7 @@
 		Zaoferowano folder: '[ITEM_NAME]'
 	</string>
 	<string name="bot_warning">
-<<<<<<< HEAD
-Rozmawiasz z botem [NAME]. Nie udostępniaj żadnych danych osobowych.
-=======
 		Rozmawiasz z botem [NAME]. Nie udostępniaj żadnych danych osobowych.
->>>>>>> de8275b1
 Dowiedz się więcej na https://second.life/scripted-agents.
 	</string>
 	<string name="share_alert">
