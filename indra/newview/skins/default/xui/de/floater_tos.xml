<?xml version="1.0" encoding="utf-8" standalone="yes"?>
<floater name="modal container" title=" ">
	<floater.string name="real_url">
		http://secondlife.com/app/tos/
	</floater.string>
	<floater.string name="loading_url">
		data:text/html,%3Chtml%3E%3Chead%3E%3C/head%3E%3Cbody text=%22000000%22%3E%3Ch2%3E Wird geladen %3Ca%20target%3D%22_external%22%20href%3D%22http%3A//secondlife.com/app/tos/%22%3EServicebedingungen%3C/a%3E...%3C/h2%3E %3C/body%3E %3C/html%3E
	</floater.string>
	<text name="tos_heading">
		Bitte lesen Sie die Allgemeinen Geschäftsbedingungen, die Datenschutzrichtlinie und die Servicebedingungen von Second Life inklusive der Anforderungen zur Anwendung von Schiedsverfahren sowie zum Verzicht auf jegliche Klassen- oder Gruppenansprüche zur Beilegung von Streitigkeiten. Um sich weiterhin bei [SECOND_LIFE] anmelden zu können, müssen Sie diese Bedingungen akzeptieren.
	</text>
	<text name="external_tos_required">
		Sie müssen sich unter https://my.secondlife.com anmelden und die Servicebedingungen akzeptieren, bevor Sie fortfahren können. Vielen Dank!
	</text>
<<<<<<< HEAD
	<text name="agree_list">
    Ich habe die Allgemeinen Geschäftsbedingungen, die Datenschutzrichtlinie sowie die Servicebedingungen inklusive der Anforderungen zur Streitschlichtung gelesen und akzeptiere diese.
  </text>
	<button label="Weiter" label_selected="Weiter" name="Continue" top_delta="45"/>
=======
	<check_box label="" name="agree_chk"/>
	<text name="agree_list">
		Ich habe die Allgemeinen Geschäftsbedingungen, die Datenschutzrichtlinie sowie die Servicebedingungen inklusive der Anforderungen zur Streitschlichtung gelesen und akzeptiere diese.
	</text>
	<button label="Weiter" label_selected="Weiter" name="Continue"/>
>>>>>>> cca83567
	<button label="Abbrechen" label_selected="Abbrechen" name="Cancel"/>
</floater><|MERGE_RESOLUTION|>--- conflicted
+++ resolved
@@ -12,17 +12,10 @@
 	<text name="external_tos_required">
 		Sie müssen sich unter https://my.secondlife.com anmelden und die Servicebedingungen akzeptieren, bevor Sie fortfahren können. Vielen Dank!
 	</text>
-<<<<<<< HEAD
-	<text name="agree_list">
-    Ich habe die Allgemeinen Geschäftsbedingungen, die Datenschutzrichtlinie sowie die Servicebedingungen inklusive der Anforderungen zur Streitschlichtung gelesen und akzeptiere diese.
-  </text>
-	<button label="Weiter" label_selected="Weiter" name="Continue" top_delta="45"/>
-=======
 	<check_box label="" name="agree_chk"/>
 	<text name="agree_list">
 		Ich habe die Allgemeinen Geschäftsbedingungen, die Datenschutzrichtlinie sowie die Servicebedingungen inklusive der Anforderungen zur Streitschlichtung gelesen und akzeptiere diese.
 	</text>
 	<button label="Weiter" label_selected="Weiter" name="Continue"/>
->>>>>>> cca83567
 	<button label="Abbrechen" label_selected="Abbrechen" name="Cancel"/>
 </floater>