<?xml version="1.0" encoding="utf-8"?>
<notifications>
	<global name="skipnexttime">
		Nicht mehr anzeigen
	</global>
	<global name="alwayschoose">
		Diese Option immer auswählen
	</global>
	<global name="implicitclosebutton">
		Schließen
	</global>
	<template name="okbutton">
		<form>
			<button name="OK_okbutton" text="$yestext"/>
		</form>
	</template>
	<template name="okignore">
		<form>
			<button name="OK_okignore" text="$yestext"/>
		</form>
	</template>
	<template name="okcancelbuttons">
		<form>
			<button name="OK_okcancelbuttons" text="$yestext"/>
			<button name="Cancel_okcancelbuttons" text="$notext"/>
		</form>
	</template>
	<template name="okcancelignore">
		<form>
			<button name="OK_okcancelignore" text="$yestext"/>
			<button name="Cancel_okcancelignore" text="$notext"/>
		</form>
	</template>
	<template name="okhelpbuttons">
		<form>
			<button name="OK_okhelpbuttons" text="$yestext"/>
			<button name="Help" text="$helptext"/>
		</form>
	</template>
	<template name="yesnocancelbuttons">
		<form>
			<button name="Yes" text="$yestext"/>
			<button name="No" text="$notext"/>
			<button name="Cancel_yesnocancelbuttons" text="$canceltext"/>
		</form>
	</template>
	<notification functor="GenericAcknowledge" label="Unbekannte Meldung" name="MissingAlert">
		Ihre Version von [APP_NAME] kann die gerade empfangene Benachrichtigung nicht anzeigen.  Bitte vergewissern Sie sich, dass Sie den aktuellsten Viewer installiert haben.

Fehlerdetails: The notification called &apos;[_NAME]&apos; was not found in notifications.xml.
		<usetemplate name="okbutton" yestext="OK"/>
	</notification>
	<notification name="FloaterNotFound">
		Floater-Fehler: Folgende Steuerelemente wurden nicht gefunden:

[CONTROLS]
		<usetemplate name="okbutton" yestext="OK"/>
	</notification>
	<notification name="TutorialNotFound">
		Derzeit ist kein Tutorial verfügbar.
		<usetemplate name="okbutton" yestext="OK"/>
	</notification>
	<notification name="GenericAlert">
		[MESSAGE]
	</notification>
	<notification name="GenericAlertYesCancel">
		[MESSAGE]
		<usetemplate name="okcancelbuttons" notext="Abbrechen" yestext="Ja"/>
	</notification>
	<notification name="BadInstallation">
		Beim Aktualisieren von [APP_NAME] ist ein Fehler aufgetreten.  Bitte [http://get.secondlife.com laden Sie die aktuellste Version des Viewers herunter].
		<usetemplate name="okbutton" yestext="OK"/>
	</notification>
	<notification name="LoginFailedNoNetwork">
		Verbindung nicht möglich zum [SECOND_LIFE_GRID].
    &apos;[DIAGNOSTIC]&apos;
Stellen Sie sicher, dass Ihre Internetverbindung funktioniert.
		<usetemplate name="okbutton" yestext="OK"/>
	</notification>
	<notification name="MessageTemplateNotFound">
		Meldungsvorlage [PATH] nicht gefunden.
		<usetemplate name="okbutton" yestext="OK"/>
	</notification>
	<notification name="WearableSave">
		Änderung an aktueller Kleidung/Körperteil speichern?
		<usetemplate canceltext="Abbrechen" name="yesnocancelbuttons" notext="Nicht speichern" yestext="Speichern"/>
	</notification>
	<notification name="ConfirmNoCopyToOutbox">
		Sie sind nicht berechtigt, einen oder mehrere dieser Artikel in die Händler-Outbox zu kopieren. Sie können sie verschieben oder zurücklassen.
		<usetemplate name="okcancelbuttons" notext="Artikel nicht verschieben" yestext="Artikel verschieben"/>
	</notification>
	<notification name="OutboxFolderCreated">
		Für jeden Artikel, den Sie in die oberste Ebene Ihrer Händler-Outbox übertragen haben, wurde ein neuer Ordner erstellt.
		<usetemplate ignoretext="Neuer Ordner in Händler-Outbox erstellt" name="okignore" yestext="OK"/>
<<<<<<< HEAD
	</notification>
	<notification name="OutboxImportComplete">
		Erfolg

Alle Ordner wurden erfolgreich an den Marktplatz übertragen.
		<usetemplate ignoretext="Alle Ordner an den Marktplatz übertragen" name="okignore" yestext="OK"/>
	</notification>
	<notification name="OutboxImportHadErrors">
		Einige Ordner wurden nicht übertragen

Beim Übertragen bestimmter Ordner an den Marktplatz ist ein Fehler aufgetreten. Diese Ordner befinden sich noch in Ihrer Händler-Outbox.

Weitere Informationen finden Sie im [[MARKETPLACE_IMPORTS_URL] Fehlerprotokoll].
		<usetemplate name="okbutton" yestext="OK"/>
	</notification>
	<notification name="OutboxImportFailed">
		Übertragung fehlgeschlagen

Aufgrund eines System- oder Netzwerkfehlers wurden keine Ordner an den Marktplatz übertragen. Versuchen Sie es später erneut.
		<usetemplate name="okbutton" yestext="OK"/>
	</notification>
=======
	</notification>
	<notification name="OutboxImportComplete">
		Erfolg

Alle Ordner wurden erfolgreich an den Marktplatz übertragen.
		<usetemplate ignoretext="Alle Ordner an den Marktplatz übertragen" name="okignore" yestext="OK"/>
	</notification>
	<notification name="OutboxImportHadErrors">
		Einige Ordner wurden nicht übertragen

Beim Übertragen bestimmter Ordner an den Marktplatz ist ein Fehler aufgetreten. Diese Ordner befinden sich noch in Ihrer Händler-Outbox.

Weitere Informationen finden Sie im [[MARKETPLACE_IMPORTS_URL] Fehlerprotokoll].
		<usetemplate name="okbutton" yestext="OK"/>
	</notification>
	<notification name="OutboxImportFailed">
		Übertragung fehlgeschlagen

Aufgrund eines System- oder Netzwerkfehlers wurden keine Ordner an den Marktplatz übertragen. Versuchen Sie es später erneut.
		<usetemplate name="okbutton" yestext="OK"/>
	</notification>
>>>>>>> ee66cb3e
	<notification name="OutboxInitFailed">
		Marktplatzinitialisierung fehlgeschlagen

Marktplatzinitialisierung aufgrund eines System- oder Netzwerkfehlers fehlgeschlagen. Versuchen Sie es später erneut.
		<usetemplate name="okbutton" yestext="OK"/>
	</notification>
	<notification name="CompileQueueSaveText">
		Der Text für ein Skript konnte aus folgendem Grund nicht hochgeladen werden: [REASON]. Bitte versuchen Sie es erneut.
	</notification>
	<notification name="CompileQueueSaveBytecode">
		Eine kompiliertes Skript konnte aus folgendem Grund nicht hochgeladen werden: [REASON]. Bitte versuchen Sie es erneut.
	</notification>
	<notification name="WriteAnimationFail">
		Fehler beim Schreiben von Animationsdaten.  Bitte versuchen Sie es erneut.
	</notification>
	<notification name="UploadAuctionSnapshotFail">
		Eine Auktions-Screenshot konnte aus folgendem Grund nicht hochgeladen werden: [REASON]
	</notification>
	<notification name="UnableToViewContentsMoreThanOne">
		Es kann nur jeweils der Inhalt von einem Objekt angezeigt werden.
Wählen Sie ein einzelnes Objekt aus und versuchen Sie es erneut.
	</notification>
	<notification name="SaveClothingBodyChanges">
		Änderung an Kleidung/Körperteilen speichern?
		<usetemplate canceltext="Abbrechen" name="yesnocancelbuttons" notext="Nicht speichern" yestext="Alles speichern"/>
	</notification>
	<notification name="FriendsAndGroupsOnly">
		Leute, die nicht auf Ihrer Freundesliste stehen, werden nicht wissen, dass Sie deren Anrufe oder Sofortnachrichten ignoriert haben.
		<usetemplate name="okbutton" yestext="Ja"/>
	</notification>
	<notification name="FavoritesOnLogin">
		Hinweis: Bei Aktivierung dieser Option sehen alle Personen, die diesen Computer benutzen, Ihre Lieblingsorte.
		<usetemplate name="okbutton" yestext="OK"/>
	</notification>
	<notification name="GrantModifyRights">
		Wenn Sie einem anderen Einwohner Änderungsrechte gewähren, dann kann dieser JEDES Objekt, das Sie inworld besitzen, ändern, löschen oder an sich nehmen. Seien Sie daher beim Gewähren dieser Rechte sehr vorsichtig!
Möchten Sie [NAME] Änderungsrechte gewähren?
		<usetemplate name="okcancelbuttons" notext="Nein" yestext="Ja"/>
	</notification>
	<notification name="GrantModifyRightsMultiple">
		Wenn Sie einem anderen Einwohner, die Erlaubnis zum Bearbeiten erteilen, dann kann dieser JEDES Objekt, das Sie inworld besitzen, verändern. Seien Sie SEHR vorsichtig, wenn Sie diese Erlaubnis gewähren!
Möchten Sie den ausgewählten Einwohnern Änderungsrechte gewähren?
		<usetemplate name="okcancelbuttons" notext="Nein" yestext="Ja"/>
	</notification>
	<notification name="RevokeModifyRights">
		Möchten Sie [NAME] die Änderungsrechte entziehen?
		<usetemplate name="okcancelbuttons" notext="Nein" yestext="Ja"/>
	</notification>
	<notification name="RevokeModifyRightsMultiple">
		Möchten Sie den ausgewählten Einwohnern die Änderungsrechte entziehen?
		<usetemplate name="okcancelbuttons" notext="Nein" yestext="Ja"/>
	</notification>
	<notification name="UnableToCreateGroup">
		Gruppe konnte nicht erstellt werden.
[MESSAGE]
		<usetemplate name="okbutton" yestext="OK"/>
	</notification>
	<notification name="PanelGroupApply">
		[NEEDS_APPLY_MESSAGE]
[WANT_APPLY_MESSAGE]
		<usetemplate canceltext="Abbrechen" name="yesnocancelbuttons" notext="Änderungen verwerfen" yestext="Änderungen übernehmen"/>
	</notification>
	<notification name="MustSpecifyGroupNoticeSubject">
		Geben Sie einen Betreff für die Gruppenmitteilung ein.
		<usetemplate name="okbutton" yestext="OK"/>
	</notification>
	<notification name="AddGroupOwnerWarning">
		Sie sind im Begriff, Gruppenmitgliedern die Rolle [ROLE_NAME] zuzuweisen.
Diese Rolle kann Mitgliedern nicht mehr entzogen werden.
Sie müssen die Rolle selbst niederlegen.
Möchten Sie fortfahren?
		<usetemplate ignoretext="Bestätigen, bevor ich einen neuen Gruppeneigentümer hinzufüge" name="okcancelignore" notext="Nein" yestext="Ja"/>
	</notification>
	<notification name="AssignDangerousActionWarning">
		Sie sind im Begriff, der Rolle „[ROLE_NAME]“ die Fähigkeit „[ACTION_NAME]“ zuzuweisen.

 *ACHTUNG*
 Mitglieder in einer Rolle mit dieser Fähigkeit können sich selbst -
 und allen anderen Mitgliedern – Rollen zuweisen, die mehr Rechte
 beinhalten als sie derzeit haben, und damit nahezu
 Eigentümerrechte erreichen. Überlegen Sie sich, wem Sie diese Fähigkeit
 verleihen.

Der Rolle „[ROLE_NAME]“ diese Fähigkeit zuweisen?
		<usetemplate name="okcancelbuttons" notext="Nein" yestext="Ja"/>
	</notification>
	<notification name="AssignDangerousAbilityWarning">
		Sie sind im Begriff, der Rolle „[ROLE_NAME]“ die Fähigkeit „[ACTION_NAME]“ zuzuweisen.

 *ACHTUNG*
 Mitglieder in einer Rolle mit dieser Fähigkeit können sich selbst -
 und allen anderen Mitgliedern – alle Fähigkeiten zuweisen und
 damit fast Eigentümerrechte erreichen.

Der Rolle „[ROLE_NAME]“ diese Fähigkeit zuweisen?
		<usetemplate name="okcancelbuttons" notext="Nein" yestext="Ja"/>
	</notification>
	<notification name="AttachmentDrop">
		Sie möchten Ihren Anhang wirklich fallen lassen?
Möchten Sie fortfahren?
		<usetemplate ignoretext="Bestätigen, bevor Anhänge fallen gelassen werden" name="okcancelignore" notext="Nein" yestext="Ja"/>
	</notification>
	<notification name="JoinGroupCanAfford">
		Der Beitritt zu dieser Gruppe kostet [COST] L$.
Fortfahren?
		<usetemplate name="okcancelbuttons" notext="Abbrechen" yestext="Beitreten"/>
	</notification>
	<notification name="JoinGroupNoCost">
		Sie treten der Gruppe [NAME] bei.
Fortfahren?
		<usetemplate name="okcancelbuttons" notext="Abbrechen" yestext="Beitreten"/>
	</notification>
	<notification name="JoinGroupCannotAfford">
		Der Beitritt zu dieser Gruppe kostet [COST] L$.
Sie haben nicht genug L$, um dieser Gruppe beizutreten.
	</notification>
	<notification name="CreateGroupCost">
		Die Gründung dieser Gruppe kostet 100 L$.
Gruppen müssen mehr als ein Mitglied haben oder sie werden gelöscht.
Bitte laden Sie innerhalb von 48 Stunden Mitglieder in Ihre Gruppe ein.
		<usetemplate canceltext="Abbrechen" name="okcancelbuttons" notext="Abbrechen" yestext="Gruppe für 100 L$ erstellen"/>
	</notification>
	<notification name="LandBuyPass">
		Sie können dieses Land („[PARCEL_NAME]“) für [COST] L$
[TIME] Stunden lang betreten.  Pass kaufen?
		<usetemplate name="okcancelbuttons" notext="Abbrechen" yestext="OK"/>
	</notification>
	<notification name="SalePriceRestriction">
		Der Verkaufspreis muss beim allgemeinen Verkauf über 0 L$ liegen.
Wählen Sie eine bestimmte Person aus, wenn Sie für 0 L$ verkaufen.
	</notification>
	<notification name="ConfirmLandSaleChange">
		Die ausgewählten [LAND_SIZE] m² Land werden zum Verkauf freigegeben.
Der Verkaufspreis beträgt [SALE_PRICE] L$. Der Verkauf an [NAME] wird zu diesem Preis freigegeben.
		<usetemplate name="okcancelbuttons" notext="Abbrechen" yestext="OK"/>
	</notification>
	<notification name="ConfirmLandSaleToAnyoneChange">
		ACHTUNG: Wenn Sie auf An jeden verkaufen klicken, kann jeder in [SECOND_LIFE] Ihr Land kaufen, auch Einwohner in anderen Regionen.

Die ausgewählten [LAND_SIZE] m² Land werden zum Verkauf freigegeben.
Der Verkaufspreis beträgt [SALE_PRICE] L$. Der Verkauf an [NAME] wird zu diesem Preis freigegeben.
		<usetemplate name="okcancelbuttons" notext="Abbrechen" yestext="OK"/>
	</notification>
	<notification name="ReturnObjectsDeededToGroup">
		Möchten Sie alle Ihre Objekte auf dieser Parzelle, die der Gruppe „[NAME]“ gehören, zurück in das jeweilige Inventar ihrer vorherigen Eigentümer transferieren?

*WARNUNG* Alle nicht transferierbaren Objekte, die der Gruppe übertragen wurden, werden dabei gelöscht!

Objekte: [N]
		<usetemplate name="okcancelbuttons" notext="Abbrechen" yestext="OK"/>
	</notification>
	<notification name="ReturnObjectsOwnedByUser">
		Möchten Sie alle Objekte auf dieser Parzelle, die dem Einwohner „[NAME]“ gehören, in das jeweilige Inventar ihrer Eigentümer transferieren?

Objekte: [N]
		<usetemplate name="okcancelbuttons" notext="Abbrechen" yestext="OK"/>
	</notification>
	<notification name="ReturnObjectsOwnedBySelf">
		Möchten Sie alle Objekte auf dieser Parzelle, die Ihnen gehören, zurück in Ihr Inventar transferieren?

Objekte: [N]
		<usetemplate name="okcancelbuttons" notext="Abbrechen" yestext="OK"/>
	</notification>
	<notification name="ReturnObjectsNotOwnedBySelf">
		Möchten Sie alle Objekte auf dieser Parzelle, die NICHT Ihnen gehören, in das Inventar ihrer Eigentümer transferieren?
Transferierbare Objekte, die an eine Gruppe übertragen wurden, werden ihren vorherigen Eigentümern zurückgegeben.

*WARNUNG* Alle nicht transferierbaren Objekte, die der Gruppe übertragen wurden, werden dabei gelöscht!

Objekte: [N]
		<usetemplate name="okcancelbuttons" notext="Abbrechen" yestext="OK"/>
	</notification>
	<notification name="ReturnObjectsNotOwnedByUser">
		Möchten Sie alle Objekte auf dieser Parzelle, die NICHT [NAME] gehören, in das Inventar ihrer Eigentümer transferieren?
Transferierbare Objekte, die an eine Gruppe übertragen wurden, werden ihren vorherigen Eigentümern zurückgegeben.

*WARNUNG* Alle nicht transferierbaren Objekte, die der Gruppe übertragen wurden, werden dabei gelöscht!

Objekte: [N]
		<usetemplate name="okcancelbuttons" notext="Abbrechen" yestext="OK"/>
	</notification>
	<notification name="ReturnAllTopObjects">
		Möchten Sie alle aufgeführten Objekte ihren Eigentümern zurückgeben?
		<usetemplate name="okcancelbuttons" notext="Abbrechen" yestext="OK"/>
	</notification>
	<notification name="DisableAllTopObjects">
		Möchten Sie alle Objekte in dieser Region deaktivieren?
		<usetemplate name="okcancelbuttons" notext="Abbrechen" yestext="OK"/>
	</notification>
	<notification name="ReturnObjectsNotOwnedByGroup">
		Objekte auf dieser Parzelle, die von der Gruppe [NAME] nicht gemeinsam genutzt werden, an ihre Eigentümer zurückgeben?

Objekte: [N]
		<usetemplate name="okcancelbuttons" notext="Abbrechen" yestext="OK"/>
	</notification>
	<notification name="UnableToDisableOutsideScripts">
		Skriptdeaktivierung nicht möglich.
Für die gesamte Region ist Schaden aktiviert.
Damit Waffen funktionieren, müssen Skripts erlaubt sein.
	</notification>
	<notification name="MultipleFacesSelected">
		Mehrere Flächen wurden ausgewählt.
Wenn Sie fortfahren werden auf mehrere Flächen des Objekts unterschiedlichen Medien-Instanzen eingefügt.
Um Medien nur auf einer Fläche einzufügen, wählen Sie „Oberfläche auswählen&quot; und klicken Sie auf die gewünschte Fläche des Objektes. Klicken Sie dann auf „Hinzufügen&quot;.
		<usetemplate ignoretext="Die Medien werden auf mehrere ausgewählte Seiten übertragen" name="okcancelignore" notext="Abbrechen" yestext="OK"/>
	</notification>
	<notification name="MustBeInParcel">
		Sie müssen auf einer Landparzelle stehen, um ihren Landepunkt festzulegen.
	</notification>
	<notification name="PromptRecipientEmail">
		Bitte geben Sie für den/die Empfänger eine gültige Email-Adresse ein.
	</notification>
	<notification name="PromptSelfEmail">
		Geben Sie Ihre E-Mail-Adresse ein.
	</notification>
	<notification name="PromptMissingSubjMsg">
		Foto mit Standardbetreff bzw. -nachricht als E-Mail versenden?
		<usetemplate name="okcancelbuttons" notext="Abbrechen" yestext="OK"/>
	</notification>
	<notification name="ErrorProcessingSnapshot">
		Fehler beim Verarbeiten der Fotodaten
	</notification>
	<notification name="ErrorEncodingSnapshot">
		Fehler beim Erstellen des Fotos!
	</notification>
	<notification name="ErrorUploadingPostcard">
		Ein Foto konnte aus folgendem Grund nicht gesendet werden: [REASON]
	</notification>
	<notification name="ErrorUploadingReportScreenshot">
		Ein Report-Screenshot konnte aus folgendem Grund nicht hochgeladen werden: [REASON]
	</notification>
	<notification name="MustAgreeToLogIn">
		Bevor Sie sich in [SECOND_LIFE] anmelden können, müssen Sie den Nutzungsbedingungen zustimmen.
	</notification>
	<notification name="CouldNotPutOnOutfit">
		Outfit konnte nicht angezogen werden.
Der Outfit-Ordner enthält keine Kleidung, Körperteile oder Anhänge.
	</notification>
	<notification name="CannotWearTrash">
		Kleider oder Körperteile im Papierkorb können nicht getragen werden
	</notification>
	<notification name="MaxAttachmentsOnOutfit">
		Objekt konnte nicht angehängt werden.
Überschreitet die maximale Anzahl an Objekten [MAX_ATTACHMENTS], die angehängt werden können. Bitte nehmen Sie zunächst ein anderes Objekt ab.
	</notification>
	<notification name="CannotWearInfoNotComplete">
		Sie können das Objekt nicht anziehen, weil es noch nicht geladen wurde. Warten Sie kurz und versuchen Sie es dann noch einmal.
	</notification>
	<notification name="MustHaveAccountToLogIn">
		Sue haben ein Feld leer gelassen.
Sie müssen den Benutzernamen Ihres Avatars eingeben.

Sie benötigen ein Konto, um [SECOND_LIFE] betreten zu können. Möchten Sie jetzt ein Konto erstellen?
		<url name="url">
			https://join.secondlife.com/index.php?lang=de-DE
		</url>
		<usetemplate name="okcancelbuttons" notext="Erneut versuchen" yestext="Neues Benutzerkonto anlegen"/>
	</notification>
	<notification name="InvalidCredentialFormat">
		Sie müssen entweder den Benutzernamen oder den Vor- und Nachnamen Ihres Avatars in das Feld „Benutzername“ eingeben und die Anmeldung dann erneut versuchen.
	</notification>
	<notification name="DeleteClassified">
		Anzeige „[NAME]“ löschen?
Gebühren werden nicht rückerstattet.
		<usetemplate name="okcancelbuttons" notext="Abbrechen" yestext="OK"/>
	</notification>
	<notification name="DeleteMedia">
		Sie haben sich entschieden, die Medien auf dieser Seite zu löschen.
Sind Sie sicher, dass Sie fortfahren wollen?
		<usetemplate ignoretext="Bestätigen, bevor ich Medien von einem Objekt entferne." name="okcancelignore" notext="Nein" yestext="Ja"/>
	</notification>
	<notification name="ClassifiedSave">
		Änderung an Anzeige [NAME] speichern?
		<usetemplate canceltext="Abbrechen" name="yesnocancelbuttons" notext="Nicht speichern" yestext="Speichern"/>
	</notification>
	<notification name="ClassifiedInsufficientFunds">
		Sie haben nicht genügend Geld, um eine Anzeige zu erstellen.
		<usetemplate name="okbutton" yestext="OK"/>
	</notification>
	<notification name="DeleteAvatarPick">
		Auswahl &lt;nolink&gt;[PICK]&lt;/nolink&gt; löschen?
		<usetemplate name="okcancelbuttons" notext="Abbrechen" yestext="OK"/>
	</notification>
	<notification name="DeleteOutfits">
		Das/Die ausgewählte(n) Outfit(s) löschen?
		<usetemplate name="okcancelbuttons" notext="Abbrechen" yestext="OK"/>
	</notification>
	<notification name="PromptGoToEventsPage">
		Zur [SECOND_LIFE] Events-Webseite?
		<url name="url">
			http://secondlife.com/events/?lang=de-DE
		</url>
		<usetemplate name="okcancelbuttons" notext="Abbrechen" yestext="OK"/>
	</notification>
	<notification name="SelectProposalToView">
		Wählen Sie ein Angebot zur Ansicht.
	</notification>
	<notification name="SelectHistoryItemToView">
		Wählen Sie ein Element zur Ansicht.
	</notification>
	<notification name="CacheWillClear">
		Der Cache wird nach einem Neustart von [APP_NAME] geleert.
	</notification>
	<notification name="CacheWillBeMoved">
		Der Cache wird nach einem Neustart von [APP_NAME] verschoben.
Hinweis: Der Cache wird dabei gelöscht/geleert.
	</notification>
	<notification name="ChangeConnectionPort">
		Die Port-Einstellungen werden nach einem Neustart von [APP_NAME] wirksam.
	</notification>
	<notification name="ChangeSkin">
		Die neue Benutzeroberfläche wird nach einem Neustart von [APP_NAME] angezeigt.
	</notification>
	<notification name="ChangeLanguage">
		Die Sprachänderung tritt nach Neustart von [APP_NAME] in Kraft.
	</notification>
	<notification name="GoToAuctionPage">
		Zur [SECOND_LIFE]-Webseite, um Auktionen anzuzeigen oder ein Gebot abzugeben?
		<url name="url">
			http://secondlife.com/auctions/auction-detail.php?id=[AUCTION_ID]
		</url>
		<usetemplate name="okcancelbuttons" notext="Abbrechen" yestext="OK"/>
	</notification>
	<notification name="SaveChanges">
		Änderungen speichern?
		<usetemplate canceltext="Abbrechen" name="yesnocancelbuttons" notext="Nicht speichern" yestext="Speichern"/>
	</notification>
	<notification name="GestureSaveFailedTooManySteps">
		Speichern der Geste fehlgeschlagen.
Die Geste besteht aus zu vielen Schritten.
Löschen Sie einige Schritte und versuchen Sie es erneut.
	</notification>
	<notification name="GestureSaveFailedTryAgain">
		Speichern der Geste fehlgeschlagen.  Warten Sie kurz und versuchen Sie es dann noch einmal.
	</notification>
	<notification name="GestureSaveFailedObjectNotFound">
		Geste konnte nicht gespeichert werden, da das Objekt oder das zugehörige Objektinventar nicht gefunden wurden.
Das Objekt ist möglicherweise außer Reichweite oder wurde gelöscht.
	</notification>
	<notification name="GestureSaveFailedReason">
		Eine Geste konnte aus folgendem Grund nicht gespeichert werden: [REASON].  Speichern Sie die Geste bitte später.
	</notification>
	<notification name="SaveNotecardFailObjectNotFound">
		Notizkarte konnte nicht gespeichert werden, da das Objekt oder das zugehörige Objektinventar nicht gefunden wurden.
Das Objekt ist möglicherweise außer Reichweite oder wurde gelöscht.
	</notification>
	<notification name="SaveNotecardFailReason">
		Eine Notizkarte konnte aus folgendem Grund nicht gespeichert werden: [REASON].  Speichern Sie die Notizkarte bitte später.
	</notification>
	<notification name="ScriptCannotUndo">
		Es konnten nicht alle Änderungen in Ihrer Skriptversion rückgängig gemacht werden.
Möchten Sie die letzte gespeicherte Version vom Server laden?
(**Warnung** Dieser Vorgang kann nicht rückgängig gemacht werden.)
		<usetemplate name="okcancelbuttons" notext="Abbrechen" yestext="OK"/>
	</notification>
	<notification name="SaveScriptFailReason">
		Ein Skript konnte aus folgendem Grund nicht gespeichert werden: [REASON].  Speichern Sie das Skript bitte später.
	</notification>
	<notification name="SaveScriptFailObjectNotFound">
		Skript konnte nicht gespeichert werden, weil das zugehörige Objekt nicht gefunden wurde.
Das Objekt ist möglicherweise außer Reichweite oder wurde gelöscht.
	</notification>
	<notification name="SaveBytecodeFailReason">
		Ein kompiliertes Skript konnte aus folgendem Grund nicht gespeichert werden: [REASON].  Speichern Sie das Skript bitte später.
	</notification>
	<notification name="StartRegionEmpty">
		Sie haben keine Start-Region festgelegt.
Bitte geben Sie den Namen der Region im Feld „Startposition“ ein oder wählen Sie „Mein letzter Standort“ oder „Mein Zuhause“ als Startposition aus.
		<usetemplate name="okbutton" yestext="OK"/>
	</notification>
	<notification name="CouldNotStartStopScript">
		Skript konnte nicht gestartet oder beendet werden, weil das zugehörige Objekt nicht gefunden wurde.
Das Objekt ist möglicherweise außer Reichweite oder wurde gelöscht.
	</notification>
	<notification name="CannotDownloadFile">
		Dateidownload nicht möglich
	</notification>
	<notification name="CannotWriteFile">
		Datei [[FILE]] kann nicht geschrieben werden
	</notification>
	<notification name="UnsupportedHardware">
		Ihr Computer entspricht leider nicht den Mindestanforderungen von [APP_NAME]. Dies kann zur Folge haben, dass das Programm nicht sehr gut ausgeführt wird. Bei nicht unterstützten Systemkonfigurationen kann Ihnen unser [SUPPORT_SITE] leider nicht helfen.

Weitere Informationen finden Sie auf [_URL].
		<url name="url" option="0">
			http://secondlife.com/support/sysreqs.php?lang=de
		</url>
		<usetemplate ignoretext="Meine Hardware wird nicht unterstützt" name="okcancelignore" notext="Nein" yestext="Ja"/>
	</notification>
	<notification name="UnknownGPU">
		Ihr System verwendet eine Grafikkarte, die [APP_NAME] nicht erkennt.
Dies passiert dann, wenn die neue Hardware noch nicht mit [APP_NAME] getestet wurde.  Wahrscheinlich wird das Programm richtig ausgeführt, aber Sie müssen eventuell ein paar Grafikeinstellungen vornehmen.
(Ich &gt; Einstellungen &gt; Grafik).
		<form name="form">
			<ignore name="ignore" text="Meine Grafikkarte konnte nicht identifiziert werden."/>
		</form>
	</notification>
	<notification name="DisplaySettingsNoShaders">
		[APP_NAME] ist bei der Initialisierung der Grafiktreiber abgestürzt.
Die Grafikqualität wird auf Niedrig gesetzt, um einige typische Treiberfehler zu vermeiden. Einige Grafikfunktionen werden ausgeschaltet.
Wir empfehlen die Aktualisierung Ihrer Grafikkartentreiber.
Sie können die Grafikqualität unter Einstellungen &gt; Grafik wieder erhöhen.
	</notification>
	<notification name="RegionNoTerraforming">
		Die Region [REGION] erlaubt kein Terraforming.
	</notification>
	<notification name="CannotCopyWarning">
		Sie sind nicht berechtigt, die folgenden Objekte zu kopieren:
[ITEMS]
Wenn Sie diese weitergeben, werden sie aus Ihrem Inventar entfernt. Möchten Sie diese Objekte wirklich weggeben?
		<usetemplate name="okcancelbuttons" notext="Nein" yestext="Ja"/>
	</notification>
	<notification name="CannotGiveItem">
		Inventarobjekt kann nicht übergeben werden.
	</notification>
	<notification name="TransactionCancelled">
		Transaktion abgebrochen.
	</notification>
	<notification name="TooManyItems">
		Es können maximal 42 Objekte auf einmal in das Inventar transferiert werden.
	</notification>
	<notification name="NoItems">
		Sie sind nicht berechtigt, die ausgewählten Objekte zu kopieren.
	</notification>
	<notification name="CannotCopyCountItems">
		Sie sind nicht berechtigt, [COUNT] der ausgewählten Objekte zu kopieren. Diese Objekte werden aus Ihrem Inventar gelöscht.
Möchten Sie diese Objekte weggeben?
		<usetemplate name="okcancelbuttons" notext="Nein" yestext="Ja"/>
	</notification>
	<notification name="CannotGiveCategory">
		Sie sind nicht berechtigt, den ausgewählten Ordner zu kopieren.
	</notification>
	<notification name="FreezeAvatar">
		Diesen Avatar einfrieren?
Der Avatar wird außer Gefecht gesetzt und kann sich nicht mehr bewegen, chatten oder mit der Welt interagieren.
		<usetemplate canceltext="Abbrechen" name="yesnocancelbuttons" notext="Auftauen" yestext="Einfrieren"/>
	</notification>
	<notification name="FreezeAvatarFullname">
		[AVATAR_NAME] einfrieren?
Der Avatar wird außer Gefecht gesetzt und kann sich nicht mehr bewegen, chatten oder mit der Welt interagieren.
		<usetemplate canceltext="Abbrechen" name="yesnocancelbuttons" notext="Auftauen" yestext="Einfrieren"/>
	</notification>
	<notification name="EjectAvatarFullname">
		[AVATAR_NAME] von Ihrem Land werfen?
		<usetemplate canceltext="Abbrechen" name="yesnocancelbuttons" notext="Ausschließen und Verbannen" yestext="Ausschließen"/>
	</notification>
	<notification name="EjectAvatarNoBan">
		Diesen Avatar aus Ihrem Land werfen?
		<usetemplate name="okcancelbuttons" notext="Abbrechen" yestext="Hinauswerfen"/>
	</notification>
	<notification name="EjectAvatarFullnameNoBan">
		[AVATAR_NAME] aus Ihrem Land werfen?
		<usetemplate name="okcancelbuttons" notext="Abbrechen" yestext="Hinauswerfen"/>
	</notification>
	<notification name="EjectAvatarFromGroup">
		Sie haben [AVATAR_NAME] aus der Gruppe [GROUP_NAME] geworfen.
	</notification>
	<notification name="AcquireErrorTooManyObjects">
		FEHLER: Zu viele Objekte ausgewählt.
	</notification>
	<notification name="AcquireErrorObjectSpan">
		FEHLER: Die Objekte überspannen mehrere Regionen.
Verschieben Sie alle betreffenden Objekte in dieselbe Region.
	</notification>
	<notification name="PromptGoToCurrencyPage">
		[EXTRA]

[_URL] für Informationen zum Kauf von L$ öffnen?
		<url name="url">
			http://secondlife.com/app/currency/?lang=de-DE
		</url>
		<usetemplate name="okcancelbuttons" notext="Abbrechen" yestext="OK"/>
	</notification>
	<notification name="UnableToLinkObjects">
		Verknüpfung dieser [COUNT] Objekte nicht möglich.
Sie können maximal [MAX] Objekte verknüpfen.
	</notification>
	<notification name="CannotLinkIncompleteSet">
		Sie können nur vollständige Objektsätze verknüpfen und Sie müssen mehr als ein Objekt auswählen.
	</notification>
	<notification name="CannotLinkModify">
		Verknüpfung nicht möglich, da Sie nicht alle Objekte bearbeiten dürfen.

Stellen Sie sicher, dass kein Objekt gesperrt ist und alle Objekte Ihnen gehören.
	</notification>
	<notification name="CannotLinkDifferentOwners">
		Verknüpfung nicht möglich, da nicht alle Objekte denselben Eigentümer haben.

Stellen Sie sicher, dass alle ausgewählten Objekte Ihnen gehören.
	</notification>
	<notification name="NoFileExtension">
		Kein Dateityp für Datei: „[FILE]“

Vergewissern Sie sich, dass die Datei den richtigen Dateityp hat.
	</notification>
	<notification name="InvalidFileExtension">
		Ungültige Datei-Endung [EXTENSION]
Erwartet wurde [VALIDS]
		<usetemplate name="okbutton" yestext="OK"/>
	</notification>
	<notification name="CannotUploadSoundFile">
		Sounddatei konnte nicht hochgeladen werden:
[FILE]
	</notification>
	<notification name="SoundFileNotRIFF">
		Die Datei ist anscheinend keine RIFF WAVE-Datei:
[FILE]
	</notification>
	<notification name="SoundFileNotPCM">
		Die Datei ist anscheinend keine PCM WAVE-Audiodatei:
[FILE]
	</notification>
	<notification name="SoundFileInvalidChannelCount">
		Die Datei hat eine ungültige Anzahl Tonkanäle (muss Mono oder Stereo sein):
[FILE]
	</notification>
	<notification name="SoundFileInvalidSampleRate">
		Die Sample-Rate dieser Datei wird nicht unterstützt (muss 44,1 K sein):
[FILE]
	</notification>
	<notification name="SoundFileInvalidWordSize">
		Die Word-Größe dieser Datei wird nicht unterstützt (muss 8 oder 16 Bit sein):
[FILE]
	</notification>
	<notification name="SoundFileInvalidHeader">
		„Daten“-Chunk in WAV-Header nicht gefunden:
[FILE]
	</notification>
	<notification name="SoundFileInvalidChunkSize">
		Falsche Chunk-Größe in WAV-Datei:
[FILE]
	</notification>
	<notification name="SoundFileInvalidTooLong">
		Audiodatei ist zu lang (max. 10 Sekunden):
[FILE]
	</notification>
	<notification name="ProblemWithFile">
		Problem mit Datei [FILE]:

[ERROR]
	</notification>
	<notification name="CannotOpenTemporarySoundFile">
		Temporäre komprimierte Sounddatei konnte nicht geöffnet werden: [FILE]
	</notification>
	<notification name="UnknownVorbisEncodeFailure">
		Unbekannter Vorbis-Kodierungsfehler in: [FILE]
	</notification>
	<notification name="CannotEncodeFile">
		Datei konnte nicht kodiert werden: [FILE]
	</notification>
	<notification name="CorruptedProtectedDataStore">
		Wir können Ihren Benutzernamen und Ihr Kennwort nicht automatisch ausfüllen.  Dies kann passieren, wenn Sie die Netzwerkeinstellungen ändern.
		<usetemplate name="okbutton" yestext="OK"/>
	</notification>
	<notification name="CorruptResourceFile">
		Ressourcendatei beschädigt: [FILE]
	</notification>
	<notification name="UnknownResourceFileVersion">
		Unbekannte Linden-Ressourcenversion in Datei: [FILE]
	</notification>
	<notification name="UnableToCreateOutputFile">
		Ausgabedatei konnte nicht erstellt werden: [FILE]
	</notification>
	<notification name="DoNotSupportBulkAnimationUpload">
		Der Bulk-Upload von BVH-Animationsdateien wird zurzeit von [APP_NAME] nicht unterstützt.
	</notification>
	<notification name="CannotUploadReason">
		Datei [FILE] kann aus folgendem Grund nicht hochgeladen werden: [REASON]
Bitte versuchen Sie es erneut.
	</notification>
	<notification name="LandmarkCreated">
		„[LANDMARK_NAME]“ wurde zum Ordner „[FOLDER_NAME]“ hinzugefügt.
	</notification>
	<notification name="LandmarkAlreadyExists">
		Sie besitzen für diesen Standort bereits eine Landmarke.
		<usetemplate name="okbutton" yestext="OK"/>
	</notification>
	<notification name="CannotCreateLandmarkNotOwner">
		Sie können hier keine Landmarke erstellen, da der Landeigentümer dies verboten hat.
	</notification>
	<notification name="CannotRecompileSelectObjectsNoScripts">
		„Rekompilieren“ nicht möglich.
Objekt mit Skript wählen.
	</notification>
	<notification name="CannotRecompileSelectObjectsNoPermission">
		„Rekompilieren“ nicht möglich.

Wählen Sie Objekte mit Skripts, die Sie bearbeiten dürfen.
	</notification>
	<notification name="CannotResetSelectObjectsNoScripts">
		„Zurücksetzen“ nicht möglich.

Wählen Sie Objekte mit Skripts.
	</notification>
	<notification name="CannotResetSelectObjectsNoPermission">
		„Zurücksetzen“ nicht möglich.

Wählen Sie Objekte mit Skripts, die Sie bearbeiten dürfen.
	</notification>
	<notification name="CannotOpenScriptObjectNoMod">
		Das Skript im Objekt kann nicht geöffnet werden, da keine Änderungs-Berechtigungen vorliegen.
	</notification>
	<notification name="CannotSetRunningSelectObjectsNoScripts">
		„Ausführen“ von Skripts nicht möglich.

Wählen Sie Objekte mit Skripts.
	</notification>
	<notification name="CannotSetRunningNotSelectObjectsNoScripts">
		„Deaktivieren“ von Skripts nicht möglich.

Wählen Sie Objekte mit Skripts.
	</notification>
	<notification name="NoFrontmostFloater">
		Kein vorderster Floater zum Speichern.
	</notification>
	<notification name="SeachFilteredOnShortWords">
		Ihre Suchanfrage wurde geändert.
Zu kurze Begriffe wurden entfernt.

Ihre Suchanfrage: [FINALQUERY]
	</notification>
	<notification name="SeachFilteredOnShortWordsEmpty">
		Ihre Suchbegriffe sind zu kurz.
Es wurde keine Suche durchgeführt.
	</notification>
	<notification name="CouldNotTeleportReason">
		Teleport ist fehlgeschlagen.
[REASON]
	</notification>
	<notification name="invalid_tport">
		Bei der Bearbeitung Ihrer Teleport-Anfrage ist ein Problem aufgetreten. Sie müssen sich zum Teleportieren eventuell neu anmelden.
Falls diese Meldung weiterhin angezeigt wird, wenden Sie sich bitte an [SUPPORT_SITE].
	</notification>
	<notification name="invalid_region_handoff">
		Bei der Bearbeitung Ihres Regionswechsels ist ein Problem aufgetreten. Sie müssen eventuell neu anmelden, um die Region wechseln zu können.
Falls diese Meldung weiterhin angezeigt wird, wenden Sie sich bitte an [SUPPORT_SITE].
	</notification>
	<notification name="blocked_tport">
		Teleportieren ist zurzeit leider nicht möglich. Versuchen Sie es später noch einmal.
Wenn der Teleport dann immer noch nicht funktioniert, melden Sie sich bitte ab und wieder an.
	</notification>
	<notification name="nolandmark_tport">
		Das System konnte das Landmarken-Ziel nicht finden.
	</notification>
	<notification name="timeout_tport">
		Das System konnte keine Teleport-Verbindung herstellen.
Versuchen Sie es später noch einmal.
	</notification>
	<notification name="noaccess_tport">
		Sie haben leider keinen Zugang zu diesem Teleport-Ziel.
	</notification>
	<notification name="missing_attach_tport">
		Ihre Anhänge sind noch nicht eingetroffen. Warten Sie kurz oder melden Sie sich ab und wieder an, bevor Sie einen neuen Teleport-Versuch unternehmen.
	</notification>
	<notification name="too_many_uploads_tport">
		Die Asset-Warteschlange in dieser Region ist zurzeit überlastet.
Ihre Teleport-Anfrage kann nicht sofort bearbeitet werden. Versuchen Sie es in einigen Minuten erneut oder besuchen Sie eine weniger überfüllte Region.
	</notification>
	<notification name="expired_tport">
		Das System konnte Ihre Teleport-Anfrage nicht rechtzeitig bearbeiten. Versuchen Sie es in einigen Minuten erneut.
	</notification>
	<notification name="expired_region_handoff">
		Das System konnte Ihre Anfrage zum Regionswechsel nicht rechtzeitig bearbeiten. Versuchen Sie es in einigen Minuten erneut.
	</notification>
	<notification name="no_host">
		Teleport-Ziel wurde nicht gefunden. Das Ziel ist entweder im Moment nicht verfügbar oder existiert nicht mehr. Versuchen Sie es in einigen Minuten erneut.
	</notification>
	<notification name="no_inventory_host">
		Das Inventarsystem ist zurzeit nicht verfügbar.
	</notification>
	<notification name="CannotSetLandOwnerNothingSelected">
		Landeigentümer kann nicht festgelegt werden:
Keine Parzelle ausgewählt.
	</notification>
	<notification name="CannotSetLandOwnerMultipleRegions">
		Eine erzwungene Landübertragung ist nicht möglich, da die Auswahl mehrere Regionen umfasst. Wählen Sie ein kleineres Gebiet und versuchen Sie es erneut.
	</notification>
	<notification name="ForceOwnerAuctionWarning">
		Diese Parzelle steht zur Auktion. Wenn Sie eine Eigentumsübertragung erzwingen, wird die Auktion abgesagt. Wenn die Auktion bereits begonnen hatte, dann werden Sie sich hiermit keine Freunde machen!
Eigentumsübertragung erzwingen?
		<usetemplate name="okcancelbuttons" notext="Abbrechen" yestext="OK"/>
	</notification>
	<notification name="CannotContentifyNothingSelected">
		Inhaltsidentifizierung nicht möglich:
Keine Parzelle ausgewählt.
	</notification>
	<notification name="CannotContentifyNoRegion">
		Inhaltsidentifizierung nicht möglich:
Keine Region ausgewählt.
	</notification>
	<notification name="CannotReleaseLandNothingSelected">
		Land kann nicht aufgegeben werden:
Keine Parzelle ausgewählt.
	</notification>
	<notification name="CannotReleaseLandNoRegion">
		Land kann nicht aufgegeben werden:
Region nicht gefunden.
	</notification>
	<notification name="CannotBuyLandNothingSelected">
		Land kann nicht gekauft werden:
Keine Parzelle ausgewählt.
	</notification>
	<notification name="CannotBuyLandNoRegion">
		Land kann nicht gekauft werden:
Kann die Region nicht finden, in der sich dieses Land befindet.
	</notification>
	<notification name="CannotCloseFloaterBuyLand">
		Das Fenster Land kaufen kann nicht geschlossen werden, bevor [APP_NAME] den Preis für diese Transaktion eingeschätzt hat.
	</notification>
	<notification name="CannotDeedLandNothingSelected">
		Land kann nicht übertragen werden:
Keine Parzelle ausgewählt.
	</notification>
	<notification name="CannotDeedLandNoGroup">
		Land kann nicht übertragen werden:
Keine Gruppe ausgewählt.
	</notification>
	<notification name="CannotDeedLandNoRegion">
		Land kann nicht übertragen werden:
Kann die Region nicht finden, in der sich dieses Land befindet.
	</notification>
	<notification name="CannotDeedLandMultipleSelected">
		Land kann nicht übertragen werden:
Mehrere Parzellen ausgewählt.

Wählen Sie eine einzelne Parzelle.
	</notification>
	<notification name="CannotDeedLandWaitingForServer">
		Land kann nicht übertragen werden:
Warte auf Server für Eigentümerinformationen.

Bitte versuchen Sie es erneut.
	</notification>
	<notification name="CannotDeedLandNoTransfer">
		Land kann nicht übertragen werden:
Die Region [REGION] erlaubt keine Landübertragung.
	</notification>
	<notification name="CannotReleaseLandWatingForServer">
		Land kann nicht aufgegeben werden:
Server muss Parzelleninformation aktualisieren.

Versuchen Sie es in einigen Sekunden erneut.
	</notification>
	<notification name="CannotReleaseLandSelected">
		Land kann nicht aufgegeben werden:
Die ausgewählten Parzellen gehören Ihnen nicht.

Wählen Sie eine einzelne Parzelle.
	</notification>
	<notification name="CannotReleaseLandDontOwn">
		Land kann nicht aufgegeben werden:
Ihnen fehlt die Berechtigung zur Freigabe dieser Parzelle.
Parzellen, die Ihnen gehören, werden grün dargestellt.
	</notification>
	<notification name="CannotReleaseLandRegionNotFound">
		Land kann nicht aufgegeben werden:
Kann die Region nicht finden, in der sich dieses Land befindet.
	</notification>
	<notification name="CannotReleaseLandNoTransfer">
		Land kann nicht aufgegeben werden:
Die Region [REGION] erlaubt keine Landübertragung.
	</notification>
	<notification name="CannotReleaseLandPartialSelection">
		Land kann nicht aufgegeben werden:
Zum Freigeben müssen Sie eine ganze Parzelle auswählen.

Wählen Sie eine ganze Parzelle oder teilen Sie Ihre Parzelle.
	</notification>
	<notification name="ReleaseLandWarning">
		Sie sind im Begriff, [AREA] qm Land aufzugeben.
Wenn Sie diese Parzelle aufgeben, wird sie ohne L$-Erstattung von Ihrem Landbesitz entfernt.

Dieses Land aufgeben?
		<usetemplate name="okcancelbuttons" notext="Abbrechen" yestext="OK"/>
	</notification>
	<notification name="CannotDivideLandNothingSelected">
		Land kann nicht aufgeteilt werden:

Keine Parzellen ausgewählt.
	</notification>
	<notification name="CannotDivideLandPartialSelection">
		Land kann nicht aufgeteilt werden:

Sie haben eine ganze Parzelle ausgewählt.
Wählen Sie einen Parzellenabschnitt aus.
	</notification>
	<notification name="LandDivideWarning">
		Wenn Sie dieses Land teilen, wird diese Parzelle in zwei geteilt, jede mit ihren eigenen Einstellungen. Einige dieser Einstellungen werden aufgrund dieses Vorgangs zurückgesetzt.

Land teilen?
		<usetemplate name="okcancelbuttons" notext="Abbrechen" yestext="OK"/>
	</notification>
	<notification name="CannotDivideLandNoRegion">
		Land kann nicht aufgeteilt werden:
Kann die Region nicht finden, in der sich dieses Land befindet.
	</notification>
	<notification name="CannotJoinLandNoRegion">
		Land kann nicht zusammengelegt werden:
Kann die Region nicht finden, in der sich dieses Land befindet.
	</notification>
	<notification name="CannotJoinLandNothingSelected">
		Land kann nicht zusammengelegt werden:
Keine Parzellen ausgewählt.
	</notification>
	<notification name="CannotJoinLandEntireParcelSelected">
		Land kann nicht zusammengelegt werden:
Sie haben nur eine Parzelle ausgewählt.

Wählen Sie Land auf beiden Parzellen aus.
	</notification>
	<notification name="CannotJoinLandSelection">
		Land kann nicht zusammengelegt werden:
Sie müssen mehrere Parzellen auswählen.

Wählen Sie Land auf beiden Parzellen aus.
	</notification>
	<notification name="JoinLandWarning">
		Beim Zusammenlegen entsteht aus den vom Auswahlrechteck
erfassten Parzellen eine große Parzelle.
Sie müssen der neuen Parzelle einen Namen geben und ihre Optionen festlegen.

Land zusammenlegen?
		<usetemplate name="okcancelbuttons" notext="Abbrechen" yestext="OK"/>
	</notification>
	<notification name="ConfirmNotecardSave">
		Um das Objekt kopieren oder anzeigen zu können, müssen Sie zuerst diese Notizkarte speichern. Notizkarte speichern?
		<usetemplate name="okcancelbuttons" notext="Abbrechen" yestext="OK"/>
	</notification>
	<notification name="ConfirmItemCopy">
		Dieses Objekt in Ihr Inventar kopieren?
		<usetemplate name="okcancelbuttons" notext="Abbrechen" yestext="Kopieren"/>
	</notification>
	<notification name="ResolutionSwitchFail">
		Auflösung konnte nicht auf [RESX] x [RESY] gesetzt werden
	</notification>
	<notification name="ErrorUndefinedGrasses">
		Fehler: Nicht definierte Gräser: [SPECIES]
	</notification>
	<notification name="ErrorUndefinedTrees">
		Fehler: Nicht definierte Bäume: [SPECIES]
	</notification>
	<notification name="CannotSaveWearableOutOfSpace">
		„[NAME]“ konnte nicht in Kleidungsdatei gespeichert werden.  Geben Sie Speicherplatz auf dem Computer frei und speichern Sie das Kleidungsstück erneut.
	</notification>
	<notification name="CannotSaveToAssetStore">
		[NAME] kann nicht in Zentral-Asset-Speicher geladen werden.
Dies ist ein temporärer Fehler. Bitte passen Sie das Kleidungsstück in einigen Minuten noch einmal an und speichern Sie es erneut.
	</notification>
	<notification name="YouHaveBeenLoggedOut">
		Es tut uns leid! Sie wurden von [SECOND_LIFE] abgemeldet.
            [MESSAGE]
		<usetemplate name="okcancelbuttons" notext="Beenden" yestext="IM &amp; Chat anzeigen"/>
	</notification>
	<notification name="OnlyOfficerCanBuyLand">
		Landkauf für Gruppe nicht möglich:
Sie sind nicht berechtigt, Land für die aktive Gruppe zu kaufen.
	</notification>
	<notification label="Freund hinzufügen" name="AddFriendWithMessage">
		Freunde können sich gegenseitig die Berechtigung erteilen, sich auf der Karte zu sehen und den Online-Status anzuzeigen.

[NAME] Freundschaft anbieten?
		<form name="form">
			<input name="message">
				Wollen wir Freunde sein?
			</input>
			<button name="Offer" text="OK"/>
			<button name="Cancel" text="Abbrechen"/>
		</form>
	</notification>
	<notification label="Outfit speichern" name="SaveOutfitAs">
		Mein aktuelles Outfit als neues Outfit speichern:
		<form name="form">
			<input name="message">
				[DESC] (neu)
			</input>
			<button name="OK" text="OK"/>
			<button name="Cancel" text="Abbrechen"/>
		</form>
	</notification>
	<notification label="Kleidungstyp speichern" name="SaveWearableAs">
		Objekt in meinem Inventar speichern als:
		<form name="form">
			<input name="message">
				[DESC] (neu)
			</input>
			<button name="OK" text="OK"/>
			<button name="Cancel" text="Abbrechen"/>
		</form>
	</notification>
	<notification label="Outfit neu benennen" name="RenameOutfit">
		Neuer Outfit-Name:
		<form name="form">
			<input name="new_name">
				[NAME]
			</input>
			<button name="OK" text="OK"/>
			<button name="Cancel" text="Abbrechen"/>
		</form>
	</notification>
	<notification name="RemoveFromFriends">
		Möchten Sie &lt;nolink&gt;[NAME]&lt;/nolink&gt; aus Ihrer Freundesliste entfernen?
		<usetemplate name="okcancelbuttons" notext="Abbrechen" yestext="OK"/>
	</notification>
	<notification name="RemoveMultipleFromFriends">
		Möchten Sie mehrere Freunde aus Ihrer Freundesliste entfernen?
		<usetemplate name="okcancelbuttons" notext="Abbrechen" yestext="OK"/>
	</notification>
	<notification name="GodDeleteAllScriptedPublicObjectsByUser">
		Möchten Sie alle geskripteten Objekte von
** [AVATAR_NAME] **
auf allen anderen Ländern in diesem Sim löschen?
		<usetemplate name="okcancelbuttons" notext="Abbrechen" yestext="OK"/>
	</notification>
	<notification name="GodDeleteAllScriptedObjectsByUser">
		Möchten Sie ALLE geskripteten Objekte von
** [AVATAR_NAME] **
auf ALLEN LÄNDERN in diesem Sim LÖSCHEN?
		<usetemplate name="okcancelbuttons" notext="Abbrechen" yestext="OK"/>
	</notification>
	<notification name="GodDeleteAllObjectsByUser">
		Möchten Sie ALLE Objekte (einschließlich geskriptete) von
** [AVATAR_NAME] **
auf ALLEN LÄNDERN in diesem Sim LÖSCHEN?
		<usetemplate name="okcancelbuttons" notext="Abbrechen" yestext="OK"/>
	</notification>
	<notification name="BlankClassifiedName">
		Geben Sie einen Namen für die Anzeige ein.
	</notification>
	<notification name="MinClassifiedPrice">
		Der Mindestbetrag für die Listung ist [MIN_PRICE] L$.

Geben sie einen höheren Betrag ein.
	</notification>
	<notification name="ConfirmItemDeleteHasLinks">
		Mindestens eines Ihrer ausgewählten Objekte verfügt über verknüpfte Objekte.  Wenn Sie dieses Objekt löschen, funktionieren die Verknüpfungen nicht mehr.  Wir empfehlen Ihnen daher, diese Verknüpfungen zuerst zu löschen.

Möchten Sie diese Objekte wirklich löschen?
		<usetemplate name="okcancelbuttons" notext="Abbrechen" yestext="OK"/>
	</notification>
	<notification name="ConfirmObjectDeleteLock">
		Mindestens ein ausgewähltes Objekt ist gesperrt.

Möchten Sie diese Objekte löschen?
		<usetemplate name="okcancelbuttons" notext="Abbrechen" yestext="OK"/>
	</notification>
	<notification name="ConfirmObjectDeleteNoCopy">
		Mindestens ein ausgewähltes Objekt kann nicht kopiert werden.

Möchten Sie diese Objekte löschen?
		<usetemplate name="okcancelbuttons" notext="Abbrechen" yestext="OK"/>
	</notification>
	<notification name="ConfirmObjectDeleteNoOwn">
		Mindestens eines der ausgewählten Objekt gehört nicht Ihnen.

Möchten Sie diese Objekte löschen?
		<usetemplate name="okcancelbuttons" notext="Abbrechen" yestext="OK"/>
	</notification>
	<notification name="ConfirmObjectDeleteLockNoCopy">
		Mindestens ein Objekt ist gesperrt.
Mindestens ein Objekt kann nicht kopiert werden.

Möchten Sie diese Objekte löschen?
		<usetemplate name="okcancelbuttons" notext="Abbrechen" yestext="OK"/>
	</notification>
	<notification name="ConfirmObjectDeleteLockNoOwn">
		Mindestens ein Objekt ist gesperrt.
Mindestens ein Objekt gehört nicht Ihnen.

Möchten Sie diese Objekte löschen?
		<usetemplate name="okcancelbuttons" notext="Abbrechen" yestext="OK"/>
	</notification>
	<notification name="ConfirmObjectDeleteNoCopyNoOwn">
		Mindestens ein Objekt kann nicht kopiert werden.
Mindestens ein Objekt gehört nicht Ihnen.

Möchten Sie diese Objekte löschen?
		<usetemplate name="okcancelbuttons" notext="Abbrechen" yestext="OK"/>
	</notification>
	<notification name="ConfirmObjectDeleteLockNoCopyNoOwn">
		Mindestens ein Objekt ist gesperrt.
Mindestens ein Objekt kann nicht kopiert werden.
Mindestens ein Objekt gehört nicht Ihnen.

Möchten Sie diese Objekte löschen?
		<usetemplate name="okcancelbuttons" notext="Abbrechen" yestext="OK"/>
	</notification>
	<notification name="ConfirmObjectTakeLock">
		Mindestens ein Objekt ist gesperrt.

Möchten Sie diese Objekte nehmen?
		<usetemplate name="okcancelbuttons" notext="Abbrechen" yestext="OK"/>
	</notification>
	<notification name="ConfirmObjectTakeNoOwn">
		Nicht alle Objekte, die Sie aufgenommen haben, gehören Ihnen.
Wenn Sie fortfahren, werden die Rechte für den nächsten Eigentümer angewandt und Sie können die Objekte möglicherweise nicht bearbeiten oder kopieren.

Möchten Sie diese Objekte nehmen?
		<usetemplate name="okcancelbuttons" notext="Abbrechen" yestext="OK"/>
	</notification>
	<notification name="ConfirmObjectTakeLockNoOwn">
		Mindestens ein Objekt ist gesperrt.
Nicht alle Objekte, die Sie aufgenommen haben, gehören Ihnen.
Wenn Sie fortfahren, werden die Rechte für den nächsten Eigentümer abgefragt und Sie können die Objekte möglicherweise nicht bearbeiten oder kopieren.
Die aktuelle Auswahl können Sie jedoch aufnehmen.

Möchten Sie diese Objekte nehmen?
		<usetemplate name="okcancelbuttons" notext="Abbrechen" yestext="OK"/>
	</notification>
	<notification name="CantBuyLandAcrossMultipleRegions">
		Landkauf nicht möglich, da die Auswahl mehrere Regionen umfasst.

Wählen Sie ein kleineres Gebiet und versuchen Sie es erneut.
	</notification>
	<notification name="DeedLandToGroup">
		Die Schenkung dieser Parzelle setzt voraus, dass die Gruppe über ausreichende Landnutzungsrechte verfügt.
Dem Eigentümer wird der Kaufpreis für das Land nicht rückerstattet. Bei Verkauf der übertragenen Parzelle wird der Erlös zwischen den Gruppenmitgliedern aufgeteilt.

Der Gruppe „[GROUP_NAME]“
 [AREA] m² Land schenken?
		<usetemplate name="okcancelbuttons" notext="Abbrechen" yestext="OK"/>
	</notification>
	<notification name="DeedLandToGroupWithContribution">
		Die Schenkung dieser Parzelle setzt voraus, dass die Gruppe über ausreichende Landnutzungsrechte verfügt.
Die Schenkung beinhaltet eine Landübertragung an die Gruppe von „[NAME]“.
Dem Eigentümer wird der Kaufpreis für das Land nicht rückerstattet. Bei Verkauf der übertragenen Parzelle wird der Erlös zwischen den Gruppenmitgliedern aufgeteilt.

Der Gruppe „[GROUP_NAME]“ [AREA] m² an Land schenken?
		<usetemplate name="okcancelbuttons" notext="Abbrechen" yestext="OK"/>
	</notification>
	<notification name="DisplaySetToSafe">
		Es wurden sichere Anzeige-Einstellungen gewählt, da die Option -safe verwendet wurde.
	</notification>
	<notification name="DisplaySetToRecommendedGPUChange">
		Die Anzeigeeinstellungen wurden auf die empfohlenen Werte gesetzt, da Ihre Grafikkarte geändert wurde
von „[LAST_GPU]“
in „[THIS_GPU]“
	</notification>
	<notification name="DisplaySetToRecommendedFeatureChange">
		Aufgrund einer Änderung des Rendersubsystems wurden die Anzeigeeinstellungen auf die empfohlenen Werte gesetzt.
	</notification>
	<notification name="ErrorMessage">
		[ERROR_MESSAGE]
		<usetemplate name="okbutton" yestext="OK"/>
	</notification>
	<notification name="AvatarMovedDesired">
		Ihr gewünschter Zielort ist zurzeit nicht verfügbar.
Sie wurden zur nächstgelegenen Region teleportiert.
	</notification>
	<notification name="AvatarMovedLast">
		Ihr letzter Standort ist zurzeit nicht verfügbar.
Sie wurden zur nächstgelegenen Region teleportiert.
	</notification>
	<notification name="AvatarMovedHome">
		Ihr Zuhause ist zurzeit nicht verfügbar.
Sie wurden zur nächstgelegenen Region teleportiert.
Sie müssen eventuell ein neues Zuhause festlegen.
	</notification>
	<notification name="ClothingLoading">
		Ihre Kleidung wird noch heruntergeladen.
Sie können [SECOND_LIFE] normal verwenden. Andere Benutzer können Sie korrekt dargestellt sehen.
		<form name="form">
			<ignore name="ignore" text="Das Herunterladen der Kleidung dauert lange"/>
		</form>
	</notification>
	<notification name="FirstRun">
		Installation von [APP_NAME] vollständig abgeschlossen.

Falls Sie [SECOND_LIFE] zum ersten Mal verwenden, müssen Sie zuerst ein Konto erstellen, bevor Sie sich anmelden können.
Zurück zu [http://join.secondlife.com secondlife.com], um ein neues Konto zu erstellen?
		<usetemplate name="okcancelbuttons" notext="Weiter" yestext="Neues Konto..."/>
	</notification>
	<notification name="LoginPacketNeverReceived">
		Es gibt Probleme mit der Verbindung. Möglicherweise besteht ein Problem mit Ihrer Internetverbindung oder dem [SECOND_LIFE_GRID].

Überprüfen Sie Ihre Internetverbindung und versuchen Sie es dann erneut, oder klicken Sie auf Hilfe, um zu [SUPPORT_SITE] zu gelangen, oder klicken Sie auf Teleportieren, um nach Hause zu teleportieren.
		<url name="url">
			http://de.secondlife.com/support/
		</url>
		<form name="form">
			<button name="OK" text="OK"/>
			<button name="Help" text="Hilfe"/>
			<button name="Teleport" text="Teleportieren"/>
		</form>
	</notification>
	<notification name="WelcomeChooseSex">
		Ihr Avatar erscheint jeden Moment.

Benutzen Sie die Pfeiltasten, um sich fortzubewegen.
Drücken Sie F1 für Hilfe oder für weitere Informationen über [SECOND_LIFE].
Bitte wählen Sie einen männlichen oder weiblichen Avatar.
Sie können sich später noch umentscheiden.
		<usetemplate name="okcancelbuttons" notext="Weiblich" yestext="Männlich"/>
	</notification>
	<notification name="CantTeleportToGrid">
		Konnte nicht zu [SLURL] teleportieren, da dieser Standort sich auf einem anderen Grid ([GRID]) befindet. Sie befinden sich im Moment auf dem Grid ([CURRENT_GRID]).  Bitte schließen Sie Ihren Viewer und versuchen Sie es erneut.
		<usetemplate name="okbutton" yestext="OK"/>
	</notification>
	<notification name="GeneralCertificateError">
		Eine Verbindung zum Server konnte nicht hergestellt werden.
[REASON]

SubjektName: [SUBJECT_NAME_STRING]
Herausgeber: [ISSUER_NAME_STRING]
Gültig ab: [VALID_FROM]
Gültig bis: [VALID_TO]
MD5 Fingerabdruck: [SHA1_DIGEST]
SHA1 Fingerabdruck: [MD5_DIGEST]
Verwendung: [KEYUSAGE]
Erweiterte Verwendung: [EXTENDEDKEYUSAGE]
Identifikation: [SUBJECTKEYIDENTIFIER]
		<usetemplate name="okbutton" yestext="OK"/>
	</notification>
	<notification name="TrustCertificateError">
		Die Zertifizierungsautorität für diesen Server ist unbekannt.

Zertifikatsinformation:
SubjektName: [SUBJECT_NAME_STRING]
Herausgeber: [ISSUER_NAME_STRING]
Gültig ab: [VALID_FROM]
Gültig bis: [VALID_TO]
MD5 Fingerabdruck: [SHA1_DIGEST]
SHA1 Fingerabdruck: [MD5_DIGEST]
Verwendung: [KEYUSAGE]
Erweiterte Verwendung: [EXTENDEDKEYUSAGE]
Identifikation: [SUBJECTKEYIDENTIFIER]

Möchten Sie dieser Autorität vertrauen?
		<usetemplate name="okcancelbuttons" notext="Abbrechen" yestext="Vertrauen"/>
	</notification>
	<notification name="NotEnoughCurrency">
		[NAME] [PRICE] L$  Sie haben nicht genügend L$, um diese Aktion auszuführen.
	</notification>
	<notification name="GrantedModifyRights">
		[NAME] hat Ihnen die Erlaubnis erteilt, ihre/seine Objekte zu bearbeiten.
	</notification>
	<notification name="RevokedModifyRights">
		Ihnen wurden die Änderungsrechte für die Objekte von [NAME] entzogen.
	</notification>
	<notification name="FlushMapVisibilityCaches">
		Der Kartencache dieser Region wird geleert.
Diese Aktion ist nur beim Debugging sinnvoll.
(Auf dem Produktionssystem warten Sie einfach 5 Minuten. Die Karten werden nach erneuter Anmeldung automatisch aktualisiert.)
		<usetemplate name="okcancelbuttons" notext="Abbrechen" yestext="OK"/>
	</notification>
	<notification name="BuyOneObjectOnly">
		Sie können jeweils nur ein Objekt kaufen.  Wählen Sie ein einzelnes Objekt aus und versuchen Sie es erneut.
	</notification>
	<notification name="OnlyCopyContentsOfSingleItem">
		Es kann nur jeweils der Inhalt von einem Objekt kopiert werden.
Wählen Sie ein einzelnes Objekt aus und versuchen Sie es erneut.
		<usetemplate name="okcancelbuttons" notext="Abbrechen" yestext="OK"/>
	</notification>
	<notification name="KickUsersFromRegion">
		Alle Einwohner in dieser Region nach Hause teleportieren?
		<usetemplate name="okcancelbuttons" notext="Abbrechen" yestext="OK"/>
	</notification>
	<notification name="EstateObjectReturn">
		Möchten Sie wirklich alle Objekte zurückgeben, die [USER_NAME] gehören?
		<usetemplate name="okcancelbuttons" notext="Abbrechen" yestext="OK"/>
	</notification>
	<notification name="InvalidTerrainBitDepth">
		Die Regionstexturen konnten nicht festgelegt werden:
Die Terraintextur [TEXTURE_NUM] hat eine ungültige Bit-Tiefe [TEXTURE_BIT_DEPTH].

Ersetzen Sie die Textur [TEXTURE_NUM] mit einer Bilddatei von maximal 512x512 und 24 Bit und klicken Sie dann erneut auf „Übernehmen“.
	</notification>
	<notification name="InvalidTerrainSize">
		Die Regionstexturen konnten nicht festgelegt werden:
Die Terraintextur [TEXTURE_NUM] ist mit [TEXTURE_SIZE_X]x[TEXTURE_SIZE_Y] zu groß.

Ersetzen Sie die Textur [TEXTURE_NUM] mit einer Bilddatei von maximal 512x512 und 24 Bit und klicken Sie dann erneut auf „Übernehmen“.
	</notification>
	<notification name="RawUploadStarted">
		Hochladen gestartet. Je nach Verbindungsgeschwindigkeit kann der Vorgang bis zu 2 Minuten dauern.
	</notification>
	<notification name="ConfirmBakeTerrain">
		Möchten Sie das aktuelle Terrain formen, es zum Mittelpunkt der oberen und unteren Terraingrenzen und zum Standard des „Zurücksetzen“-Tools machen?
		<usetemplate name="okcancelbuttons" notext="Abbrechen" yestext="OK"/>
	</notification>
	<notification name="MaxAllowedAgentOnRegion">
		Es sind maximal [MAX_AGENTS] zulässige Einwohner erlaubt.
	</notification>
	<notification name="MaxBannedAgentsOnRegion">
		Es sind maximal [MAX_BANNED] verbannte Einwohner erlaubt.
	</notification>
	<notification name="MaxAgentOnRegionBatch">
		Fehler beim Versuch, [NUM_ADDED] Agenten hinzuzufügen:
Überschreitet den Grenzwert [MAX_AGENTS] [LIST_TYPE] um [NUM_EXCESS].
	</notification>
	<notification name="MaxAllowedGroupsOnRegion">
		Es sind maximal [MAX_GROUPS] zulässige Gruppen erlaubt.
		<usetemplate name="okcancelbuttons" notext="Abbrechen" yestext="Formen"/>
	</notification>
	<notification name="MaxManagersOnRegion">
		Es sind maximal [MAX_MANAGER]  verbannte Einwohner erlaub.
	</notification>
	<notification name="OwnerCanNotBeDenied">
		Der Eigentümer des Grundbesitzes kann nicht zur Liste der „Verbannten Einwohner“ hinzugefügt werden.
	</notification>
	<notification name="CanNotChangeAppearanceUntilLoaded">
		Das Aussehen lässt sich erst ändern, wenn Kleider und Form/Gestalt geladen sind.
	</notification>
	<notification name="ClassifiedMustBeAlphanumeric">
		Der Name der Anzeige muss mit einem Buchstaben von A bis Z oder einer Ziffer beginnen.  Satzzeichen sind nicht erlaubt.
	</notification>
	<notification name="CantSetBuyObject">
		„Objekt kaufen“ nicht möglich, da das Objekt nicht zum Verkauf freigegeben ist.
Geben Sie das Objekt zum Verkauf frei und versuchen Sie es erneut.
	</notification>
	<notification name="FinishedRawDownload">
		Raw-Terrain-Datei wurde heruntergeladen nach:
[DOWNLOAD_PATH].
	</notification>
	<notification name="DownloadWindowsMandatory">
		Eine neue Version von [SUPPORT_SITE] ist verfügbar.
[MESSAGE]
Sie müssen das Update herunterladen, um [APP_NAME] weiter verwenden zu können.
		<usetemplate name="okcancelbuttons" notext="Beenden" yestext="Herunterladen"/>
	</notification>
	<notification name="DownloadWindows">
		Eine neue Version von [APP_NAME] ist verfügbar.
[MESSAGE]
Dieses Update ist nicht erforderlich, für bessere Leistung und Stabilität sollte es jedoch installiert werden.
		<usetemplate name="okcancelbuttons" notext="Weiter" yestext="Herunterladen"/>
	</notification>
	<notification name="DownloadWindowsReleaseForDownload">
		Eine neue Version von [APP_NAME] ist verfügbar.
[MESSAGE]
Dieses Update ist nicht erforderlich, für bessere Leistung und Stabilität sollte es jedoch installiert werden.
		<usetemplate name="okcancelbuttons" notext="Weiter" yestext="Herunterladen"/>
	</notification>
	<notification name="DownloadLinuxMandatory">
		Eine neue Version von [SUPPORT_SITE] ist verfügbar.
[MESSAGE]
Sie müssen das Update herunterladen, um [APP_NAME] weiter verwenden zu können.
		<usetemplate name="okcancelbuttons" notext="Beenden" yestext="Herunterladen"/>
	</notification>
	<notification name="DownloadLinux">
		Eine neue Version von [APP_NAME] ist verfügbar.
[MESSAGE]
Dieses Update ist nicht erforderlich, für bessere Leistung und Stabilität sollte es jedoch installiert werden.
		<usetemplate name="okcancelbuttons" notext="Weiter" yestext="Herunterladen"/>
	</notification>
	<notification name="DownloadLinuxReleaseForDownload">
		Eine neue Version von [APP_NAME] ist verfügbar.
[MESSAGE]
Dieses Update ist nicht erforderlich, für bessere Leistung und Stabilität sollte es jedoch installiert werden.
		<usetemplate name="okcancelbuttons" notext="Weiter" yestext="Herunterladen"/>
	</notification>
	<notification name="DownloadMacMandatory">
		Eine neue Version von [SUPPORT_SITE] ist verfügbar.
[MESSAGE]
Sie müssen das Update herunterladen, um [APP_NAME] weiter verwenden zu können.

In Ihren Anwendungsordner herunterladen?
		<usetemplate name="okcancelbuttons" notext="Beenden" yestext="Herunterladen"/>
	</notification>
	<notification name="DownloadMac">
		Eine neue Version von [APP_NAME] ist verfügbar.
[MESSAGE]
Dieses Update ist nicht erforderlich, für bessere Leistung und Stabilität sollte es jedoch installiert werden.

In Ihren Anwendungsordner herunterladen?
		<usetemplate name="okcancelbuttons" notext="Weiter" yestext="Herunterladen"/>
	</notification>
	<notification name="DownloadMacReleaseForDownload">
		Eine neue Version von [APP_NAME] ist verfügbar.
[MESSAGE]
Dieses Update ist nicht erforderlich, für bessere Leistung und Stabilität sollte es jedoch installiert werden.

In Ihren Anwendungsordner herunterladen?
		<usetemplate name="okcancelbuttons" notext="Weiter" yestext="Herunterladen"/>
	</notification>
	<notification name="FailedUpdateInstall">
		Beim Installieren des Viewer-Updates ist ein Fehler aufgetreten.
Laden Sie den neuesten Viewer von http://secondlife.com/download herunter und installieren Sie ihn.
		<usetemplate name="okbutton" yestext="OK"/>
	</notification>
	<notification name="FailedRequiredUpdateInstall">
		Ein erforderliches Update konnte nicht installiert werden. 
Sie können sich erst anmelden, wenn [APP_NAME] aktualisiert wurde.

Laden Sie den neuesten Viewer von http://secondlife.com/download herunter und installieren Sie ihn.
		<usetemplate name="okbutton" yestext="Beenden"/>
	</notification>
	<notification name="UpdaterServiceNotRunning">
		Für Ihre SecondLife-Installation ist ein Update erforderlich.

Sie können dieses Update von http://www.secondlife.com/downloads herunterladen oder jetzt installieren.
		<usetemplate name="okcancelbuttons" notext="Second Life beenden" yestext="Jetzt herunterladen und installieren"/>
	</notification>
	<notification name="DownloadBackgroundTip">
		Für Ihre [APP_NAME]-Installation wurde ein Update heruntergeladen.
Version [VERSION] [[RELEASE_NOTES_FULL_URL] Informationen zu diesem Update]
		<usetemplate name="okcancelbuttons" notext="Später..." yestext="Jetzt installieren und [APP_NAME] neu starten"/>
	</notification>
	<notification name="DownloadBackgroundDialog">
		Für Ihre [APP_NAME]-Installation wurde ein Update heruntergeladen.
Version [VERSION] [[RELEASE_NOTES_FULL_URL] Informationen zu diesem Update]
		<usetemplate name="okcancelbuttons" notext="Später..." yestext="Jetzt installieren und [APP_NAME] neu starten"/>
	</notification>
	<notification name="RequiredUpdateDownloadedVerboseDialog">
		Ein erforderliches Softwareupdate wurde heruntergeladen.
Version [VERSION]

Zur Installation des Updates muss [APP_NAME] neu gestartet werden.
		<usetemplate name="okbutton" yestext="OK"/>
	</notification>
	<notification name="RequiredUpdateDownloadedDialog">
		Zur Installation des Updates muss [APP_NAME] neu gestartet werden.
		<usetemplate name="okbutton" yestext="OK"/>
	</notification>
	<notification name="DeedObjectToGroup">
		Bei Übertragung dieses Objekts erhält die Gruppe:
* An das Objekt bezahlte L$
		<usetemplate ignoretext="Bestätigen, bevor ich ein Objekt an eine Gruppe übertrage" name="okcancelignore" notext="Abbrechen" yestext="Übertragung"/>
	</notification>
	<notification name="WebLaunchExternalTarget">
		Möchten Sie Ihren Internetbrowser öffnen, um diesen Inhalt anzuzeigen?
		<usetemplate ignoretext="Meinen Browser starten, um eine Webseite anzuzeigen" name="okcancelignore" notext="Abbrechen" yestext="OK"/>
	</notification>
	<notification name="WebLaunchJoinNow">
		Möchten Sie Ihre [http://secondlife.com/account/ Startseite] aufrufen, um Ihr Konto zu verwalten?
		<usetemplate ignoretext="Meinen Browser starten, um mein Konto zu verwalten" name="okcancelignore" notext="Abbrechen" yestext="OK"/>
	</notification>
	<notification name="WebLaunchSecurityIssues">
		Informieren Sie sich im [SECOND_LIFE] Wiki, wie man Sicherheitsprobleme richtig meldet.
		<usetemplate ignoretext="Meinen Browser starten, um anzuzeigen, wie ein Sicherheitsproblem gemeldet werden soll" name="okcancelignore" notext="Abbrechen" yestext="OK"/>
	</notification>
	<notification name="WebLaunchQAWiki">
		Besuchen Sie das [SECOND_LIFE] QA-Wiki.
		<usetemplate ignoretext="Meinen Browser starten, um das QA-Wiki anzuzeigen" name="okcancelignore" notext="Abbrechen" yestext="OK"/>
	</notification>
	<notification name="WebLaunchPublicIssue">
		Im [SECOND_LIFE] Allgemeine-Fragen-Tracker können Sie Fehler und andere Probleme melden.
		<usetemplate ignoretext="Meinen Browser starten, um die Datenbank für Fehler und Verbesserungsvorschläge anzuzeigen" name="okcancelignore" notext="Abbrechen" yestext="Gehe zu Seite"/>
	</notification>
	<notification name="WebLaunchSupportWiki">
		Im offiziellen Linden-Blog finden Sie die neuesten Nachrichten und Informationen.
		<usetemplate ignoretext="Meinen Browser starten, um das Blog anzuzeigen" name="okcancelignore" notext="Abbrechen" yestext="OK"/>
	</notification>
	<notification name="WebLaunchLSLGuide">
		Möchten Sie den Scripting Guide öffnen?
		<usetemplate ignoretext="Meinen Browser starten, um den Scripting Guide anzuzeigen" name="okcancelignore" notext="Abbrechen" yestext="OK"/>
	</notification>
	<notification name="WebLaunchLSLWiki">
		Möchten Sie das LSL-Portal besuchen?
		<usetemplate ignoretext="Meinen Browser starten, um das LSL-Portal anzuzeigen" name="okcancelignore" notext="Abbrechen" yestext="Gehe zu Seite"/>
	</notification>
	<notification name="ReturnToOwner">
		Möchten Sie die ausgewählten Objekte an ihre Eigentümer zurückgeben? Transferierbare übertragene Objekte werden ihren früheren Eigentümern zurückgegeben.

*WARNUNG* Nicht transferierbare übertragene Objekte werden dabei gelöscht!
		<usetemplate ignoretext="Bestätigen, bevor Objekte an Ihre Eigentümer zurückgegeben werden" name="okcancelignore" notext="Abbrechen" yestext="OK"/>
	</notification>
	<notification name="GroupLeaveConfirmMember">
		Sie sind gegenwärtig Mitglied der Gruppe &lt;nolink&gt;[GROUP]&lt;/nolink&gt;.
Diese Gruppe verlassen?
		<usetemplate name="okcancelbuttons" notext="Abbrechen" yestext="OK"/>
	</notification>
	<notification name="ConfirmKick">
		Möchten Sie WIRKLICH alle Benutzer aus dem Grid werfen?
		<usetemplate name="okcancelbuttons" notext="Abbrechen" yestext="Alle Benutzer hinauswerfen"/>
	</notification>
	<notification name="MuteLinden">
		Lindens können nicht ignoriert werden.
		<usetemplate name="okbutton" yestext="OK"/>
	</notification>
	<notification name="CannotStartAuctionAlreadyForSale">
		Eine Parzelle, die bereits zum Verkauf freigegeben ist, kann nicht versteigert werden.  Deaktivieren Sie den Landverkauf, wenn Sie das Land zur Versteigerung freigeben möchten.
	</notification>
	<notification label="Objekt nach Name ignorieren ist fehlgeschlagen" name="MuteByNameFailed">
		Dieser Name wird bereits ignoriert.
		<usetemplate name="okbutton" yestext="OK"/>
	</notification>
	<notification name="RemoveItemWarn">
		Diese Aktion ist zwar erlaubt, aber beim Löschen von Inhalten wird das Objekt beschädigt. Möchten Sie dieses Element löschen?
		<usetemplate name="okcancelbuttons" notext="Abbrechen" yestext="OK"/>
	</notification>
	<notification name="CantOfferCallingCard">
		Sie können gerade keine Visitenkarte übergeben. Warten Sie kurz und versuchen Sie es dann noch einmal.
		<usetemplate name="okbutton" yestext="OK"/>
	</notification>
	<notification name="CantOfferFriendship">
		Sie können gerade keine Freundschaft anbieten. Warten Sie kurz und versuchen Sie es dann noch einmal.
		<usetemplate name="okbutton" yestext="OK"/>
	</notification>
	<notification name="BusyModeSet">
		Beschäftigt-Modus ist aktiviert.
Chat und Instant Messages werden ausgeblendet. Instant Messages (Sofortnachrichten) erhalten Ihre Beschäftigt-Antwort. Alle Teleport-Angebote werden abgelehnt. Alle Inventar-Angebote werden in Ihren Papierkorb geschoben.
		<usetemplate ignoretext="Ich ändere meinen Status zu Beschäftigt" name="okignore" yestext="OK"/>
	</notification>
	<notification name="JoinedTooManyGroupsMember">
		Sie haben die maximale Anzahl an Gruppen erreicht. Bitte verlassen Sie eine andere Gruppe, um dieser beitreten zu können oder lehnen Sie das Angebot ab.
[NAME]  hat Sie eingeladen, einer Gruppe beizutreten.
		<usetemplate name="okcancelbuttons" notext="Ablehnen" yestext="Beitreten"/>
	</notification>
	<notification name="JoinedTooManyGroups">
		Sie haben die maximale Anzahl an Gruppen erreicht. Bitte verlassen Sie eine Gruppe bevor Sie einer neuen beitreten oder eine neue Gruppe bilden.
		<usetemplate name="okbutton" yestext="OK"/>
	</notification>
	<notification name="KickUser">
		Beim Hinauswerfen dieses Benutzers welche Meldung anzeigen?
		<form name="form">
			<input name="message">
				Sie wurden von einem Administrator abgemeldet.
			</input>
			<button name="OK" text="OK"/>
			<button name="Cancel" text="Abbrechen"/>
		</form>
	</notification>
	<notification name="KickAllUsers">
		Beim Hinauswerfen aller Personen vom Grid welche Meldung anzeigen?
		<form name="form">
			<input name="message">
				Sie wurden von einem Administrator abgemeldet.
			</input>
			<button name="OK" text="OK"/>
			<button name="Cancel" text="Abbrechen"/>
		</form>
	</notification>
	<notification name="FreezeUser">
		Beim Einfrieren dieses Benutzers welche Meldung anzeigen?
		<form name="form">
			<input name="message">
				Sie wurden eingefroren. Bewegen oder Chatten ist nicht mehr möglich. Ein Administrator wird sich über IM an Sie wenden
			</input>
			<button name="OK" text="OK"/>
			<button name="Cancel" text="Abbrechen"/>
		</form>
	</notification>
	<notification name="UnFreezeUser">
		Beim Auftauen dieses Benutzers welche Meldung anzeigen?
		<form name="form">
			<input name="message">
				Sie sind nicht mehr eingefroren.
			</input>
			<button name="OK" text="OK"/>
			<button name="Cancel" text="Abbrechen"/>
		</form>
	</notification>
	<notification name="SetDisplayNameSuccess">
		Hallo [DISPLAY_NAME],

wir bitten Sie um Geduld, während Ihr Name im System geändert wird. Es kann einige Tage dauern, bis Ihr [http://wiki.secondlife.com/wiki/Setting_your_display_name neuer Name] in Objekten, Skripts, Suchen usw. erscheint.
	</notification>
	<notification name="SetDisplayNameBlocked">
		Ihr Anzeigename kann leider nicht geändert werden. Wenn Sie der Ansicht sind, dass Sie diese Meldung fälschlicherweise erhalten haben, wenden Sie sich bitte an unseren Support.
	</notification>
	<notification name="SetDisplayNameFailedLength">
		Dieser Name ist leider zu lang. Anzeigenamen können maximal [LENGTH] Zeichen enthalten.

Wählen Sie einen kürzeren Namen.
	</notification>
	<notification name="SetDisplayNameFailedGeneric">
		Ihr Anzeigename konnte leider nicht festgelegt werden. Versuchen Sie es später erneut.
	</notification>
	<notification name="SetDisplayNameMismatch">
		Die eingegebenen Anzeigenamen stimmen nicht überein. Wiederholen Sie die Eingabe.
	</notification>
	<notification name="AgentDisplayNameUpdateThresholdExceeded">
		Sie müssen leider noch ein bisschen warten, bevor Sie Ihren Anzeigenamen ändern können.

Weitere Informationen finden Sie unter http://wiki.secondlife.com/wiki/Setting_your_display_name.

Versuchen Sie es später erneut.
	</notification>
	<notification name="AgentDisplayNameSetBlocked">
		Der angeforderte Name enthält ein unzulässiges Wort und konnte deshalb nicht festgelegt werden.
 
 Versuchen Sie einen anderen Namen.
	</notification>
	<notification name="AgentDisplayNameSetInvalidUnicode">
		Der gewünschte Anzeigename enthält ungültige Zeichen.
	</notification>
	<notification name="AgentDisplayNameSetOnlyPunctuation">
		Ihr Anzeigenamen muss Buchstaben enthalten und kann nicht ausschließlich aus Satzzeichen bestehen.
	</notification>
	<notification name="DisplayNameUpdate">
		[OLD_NAME] ([OLD_NAME] ([SLID]) hat einen neuen Namen: [NEW_NAME].
	</notification>
	<notification name="OfferTeleport">
		Teleport an Ihre Position mit der folgenden Meldung anbieten?
		<form name="form">
			<input name="message">
				Triff mich in [REGION]
			</input>
			<button name="OK" text="OK"/>
			<button name="Cancel" text="Abbrechen"/>
		</form>
	</notification>
	<notification name="TooManyTeleportOffers">
		Sie haben versucht, [OFFERS] Teleport-Angebote zu machen,
womit Sie die Höchstgrenze von [LIMIT] überschreiten.
		<usetemplate name="okbutton" yestext="OK"/>
	</notification>
	<notification name="OfferTeleportFromGod">
		Einwohner zu Ihrem Standort einladen?
		<form name="form">
			<input name="message">
				Triff mich in [REGION]
			</input>
			<button name="OK" text="OK"/>
			<button name="Cancel" text="Abbrechen"/>
		</form>
	</notification>
	<notification name="TeleportFromLandmark">
		Sind Sie sicher, dass Sie zu &lt;nolink&gt;[LOCATION]&lt;/nolink&gt; teleportieren möchten?
		<usetemplate ignoretext="Bestätigen, dass ich zu einer Landmarke teleportieren möchte" name="okcancelignore" notext="Abbrechen" yestext="Teleportieren"/>
	</notification>
	<notification name="TeleportToPick">
		Nach [PICK] teleportieren?
		<usetemplate ignoretext="Bestätigen, dass ich zu einer Position in Auswahl teleportieren möchte" name="okcancelignore" notext="Abbrechen" yestext="Teleportieren"/>
	</notification>
	<notification name="TeleportToClassified">
		Zu [CLASSIFIED] teleportieren?
		<usetemplate ignoretext="Bestätigen, dass ich zu einer Position in Anzeigen teleportieren möchte." name="okcancelignore" notext="Abbrechen" yestext="Teleportieren"/>
	</notification>
	<notification name="TeleportToHistoryEntry">
		Nach [HISTORY_ENTRY] teleportieren?
		<usetemplate ignoretext="Bestätigen, dass ich zu einem Standort aus der Teleportliste teleportieren möchte" name="okcancelignore" notext="Abbrechen" yestext="Teleportieren"/>
	</notification>
	<notification label="Nachricht an alle auf diesem Grundbesitz" name="MessageEstate">
		Geben Sie eine kurze Nachricht ein, die an jede Person auf Ihrem Grundbesitz gesendet wird.
		<form name="form">
			<input name="message"/>
			<button name="OK" text="OK"/>
			<button name="Cancel" text="Abbrechen"/>
		</form>
	</notification>
	<notification label="Linden-Grundbesitz ändern" name="ChangeLindenEstate">
		Sie sind im Begriff, einen Grundbesitz in Linden-Besitz (Mainland, Teen-Raster, Orientierung usw.) zu verändern.

Dies ist ÄUSSERST GEFÄHRLICH, da es grundlegende Auswirkungen auf das Benutzererlebnis hat.  Auf dem Mainland werden tausende Regionen geändert, was den Spaceserver stark belastet.

Fortfahren?
		<usetemplate name="okcancelbuttons" notext="Abbrechen" yestext="OK"/>
	</notification>
	<notification label="Zugang zu Linden-Grundbesitz ändern" name="ChangeLindenAccess">
		Sie sind im Begriff, die Zugangsliste für einen Grundbesitz in Linden-Besitz (Mainland, Teen-Raster, Orientierung usw.) zu verändern.

Dies ist GEFÄHRLICH und sollte nur erfolgen, um Objekte/L$ per Hack in und aus dem Raster zu entfernen.
Tausende Regionen werden verändert und der Spaceserver wird dadurch stark belastet.
		<usetemplate name="okcancelbuttons" notext="Abbrechen" yestext="OK"/>
	</notification>
	<notification label="Grundbesitz wählen" name="EstateAllowedAgentAdd">
		Nur für diesen Grundbesitz oder für alle [ALL_ESTATES] zur Erlaubnisliste hinzufügen?
		<usetemplate canceltext="Abbrechen" name="yesnocancelbuttons" notext="Alle Grundbesitze" yestext="Dieser Grundbesitz"/>
	</notification>
	<notification label="Grundbesitz wählen" name="EstateAllowedAgentRemove">
		Nur für diesen Grundbesitz oder für alle [ALL_ESTATES] von Erlaubnisliste entfernen?
		<usetemplate canceltext="Abbrechen" name="yesnocancelbuttons" notext="Alle Grundbesitze" yestext="Diesen Grundbesitz"/>
	</notification>
	<notification label="Grundbesitz wählen" name="EstateAllowedGroupAdd">
		Nur für diesen Grundbesitz oder für alle [ALL_ESTATES] zur Gruppen-Erlaubnisliste hinzufügen?
		<usetemplate canceltext="Abbrechen" name="yesnocancelbuttons" notext="Alle Grundbesitze" yestext="Diesen Grundbesitz"/>
	</notification>
	<notification label="Grundbesitz wählen" name="EstateAllowedGroupRemove">
		Nur für diesen Grundbesitz oder für alle [ALL_ESTATES] von Gruppen-Erlaubnisliste entfernen?
		<usetemplate canceltext="Abbrechen" name="yesnocancelbuttons" notext="Alle Grundbesitze" yestext="Diesen Grundbesitz"/>
	</notification>
	<notification label="Grundbesitz wählen" name="EstateBannedAgentAdd">
		Zugang nur für diesen Grundbesitz oder für [ALL_ESTATES] verweigern?
		<usetemplate canceltext="Abbrechen" name="yesnocancelbuttons" notext="Alle Grundbesitze" yestext="Diesen Grundbesitz"/>
	</notification>
	<notification label="Grundbesitz wählen" name="EstateBannedAgentRemove">
		Einwohner nur für diesen Grundbesitz oder für alle [ALL_ESTATES] von der Bannliste entfernen?
		<usetemplate canceltext="Abbrechen" name="yesnocancelbuttons" notext="Alle Grundbesitze" yestext="Diesen Grundbesitz"/>
	</notification>
	<notification label="Grundbesitz wählen" name="EstateManagerAdd">
		Verwalter nur für diesen Grundbesitz oder für [ALL_ESTATES] festlegen?
		<usetemplate canceltext="Abbrechen" name="yesnocancelbuttons" notext="Alle Grundbesitze" yestext="Diesen Grundbesitz"/>
	</notification>
	<notification label="Grundbesitz wählen" name="EstateManagerRemove">
		Verwalter nur für diesen Grundbesitz oder für [ALL_ESTATES] entfernen?
		<usetemplate canceltext="Abbrechen" name="yesnocancelbuttons" notext="Alle Grundbesitze" yestext="Diesen Grundbesitz"/>
	</notification>
	<notification label="Rauswurf bestätigen" name="EstateKickUser">
		Benutzer [EVIL_USER] von diesem Grundbesitz werfen?
		<usetemplate name="okcancelbuttons" notext="Abbrechen" yestext="OK"/>
	</notification>
	<notification name="EstateChangeCovenant">
		Möchten Sie den Grundbesitzvertrag wirklich ändern?
		<usetemplate name="okcancelbuttons" notext="Abbrechen" yestext="OK"/>
	</notification>
	<notification name="RegionEntryAccessBlocked">
		Sie dürfen diese Region aufgrund Ihrer Alterseinstufung nicht betreten. Der Grund hierfür ist möglicherweise, dass Sie nicht altersüberprüft sind.

Bitte vergewissern Sie sich, dass Sie den aktuellsten Viewer installiert haben und besuchen Sie unsere Knowledgebase, um mehr über Regionen mit dieser Altereinstufung zu erfahren.
		<usetemplate name="okbutton" yestext="OK"/>
	</notification>
	<notification name="RegionEntryAccessBlocked_KB">
		Sie dürfen diese Region aufgrund Ihrer Alterseinstufung nicht betreten.

Möchten Sie unsere Knowledgebase besuchen, um mehr Informationen über Altereinstufung zu erhalten?
		<url name="url">
			http://wiki.secondlife.com/wiki/Linden_Lab_Official:Maturity_ratings:_an_overview/de
		</url>
		<usetemplate ignoretext="Ich kann diese Region aufgrund der Alterseinstufung nicht betreten" name="okcancelignore" notext="Schließen" yestext="Zur Knowledgbase"/>
	</notification>
	<notification name="RegionEntryAccessBlocked_Notify">
		Aufgrund Ihrer Alterseinstufung dürfen Sie diese Region nicht betreten.
	</notification>
	<notification name="RegionEntryAccessBlocked_Change">
		Sie dürfen diese Region aufgrund der Einstellung Ihrer Inhaltseinstufung nicht betreten.

Bitte ändern Sie Ihre Einstellungen bezüglich der Inhaltseinstufung, um die gewünschte Region zu betreten. Danach können Sie nach [REGIONMATURITY]-Inhalt suchen und auf diesen zugreifen. Um die Veränderungen rückgängig zu machen, gehen Sie zu Ich &gt; Einstellungen &gt; Allgemein.
		<form name="form">
			<button name="OK" text="Einstellung ändern"/>
			<button name="Cancel" text="Schließen"/>
			<ignore name="ignore" text="Meine Alterseinstufung lässt nicht zu, dass ich eine Region betrete."/>
		</form>
	</notification>
	<notification name="PreferredMaturityChanged">
		Ihre Inhaltseinstufung ist jetzt [RATING].
	</notification>
	<notification name="LandClaimAccessBlocked">
		Sie haben aufgrund Ihrer Alterseinstufung keinen Anspruch auf dieses Land. Der Grund hierfür ist möglicherweise, dass Sie nicht altersüberprüft sind.

Bitte vergewissern Sie sich, dass Sie den aktuellsten Viewer installiert haben und besuchen Sie unsere Knowledgebase, um mehr über Regionen mit dieser Altereinstufung zu erfahren.
		<usetemplate name="okbutton" yestext="OK"/>
	</notification>
	<notification name="LandClaimAccessBlocked_KB">
		Sie haben aufgrund Ihrer Alterseinstufung keinen Anspruch auf dieses Land.

Möchten Sie unsere Knowledgebase besuchen, um mehr Informationen über Altereinstufung zu erhalten?
		<url name="url">
			http://wiki.secondlife.com/wiki/Linden_Lab_Official:Maturity_ratings:_an_overview/de
		</url>
		<usetemplate ignoretext="Ich habe aufgrund der Alterseinstufung keinen Anspruch auf dieses Land" name="okcancelignore" notext="Schließen" yestext="Zur Knowledgbase"/>
	</notification>
	<notification name="LandClaimAccessBlocked_Notify">
		Sie haben aufgrund Ihrer Alterseinstufung keinen Anspruch auf dieses Land.
	</notification>
	<notification name="LandClaimAccessBlocked_Change">
		Sie haben aufgrund der Einstellung Ihrer Alterseinstufung keinen Anspruch auf dieses Land.

Klicken Sie auf „Einstellung ändern“, um Ihre Einstellung für Altereinstufung sofort zu ändern und Zugang zu erhalten. Sie können ab sofort [REGIONMATURITY]-Inhalt suchen und auf diesen zugreifen. Falls Sie diese Einstellung später rückgängig machen möchten, gehen Sie zu Bearbeiten &gt; Einstellungen &gt; Allgemein.
		<usetemplate ignoretext="Meine Alterseinstufung lässt nicht zu, dass ich auf Land Anspruch erhebe" name="okcancelignore" notext="Schließen" yestext="Einstellung ändern"/>
	</notification>
	<notification name="LandBuyAccessBlocked">
		Sie können aufgrund Ihrer Alterseinstufung dieses Land nicht kaufen. Der Grund hierfür ist möglicherweise, dass Sie nicht altersüberprüft sind.

Bitte vergewissern Sie sich, dass Sie den aktuellsten Viewer installiert haben und besuchen Sie unsere Knowledgebase, um mehr über Regionen mit dieser Altereinstufung zu erfahren.
		<usetemplate name="okbutton" yestext="OK"/>
	</notification>
	<notification name="LandBuyAccessBlocked_KB">
		Sie können aufgrund Ihrer Alterseinstufung dieses Land nicht kaufen.

Möchten Sie unsere Knowledgebase besuchen, um mehr Informationen über Altereinstufung zu erhalten?
		<url name="url">
			http://wiki.secondlife.com/wiki/Linden_Lab_Official:Maturity_ratings:_an_overview/de
		</url>
		<usetemplate ignoretext="Ich kann aufgrund der Alterseinstufung dieses Land nicht kaufen" name="okcancelignore" notext="Schließen" yestext="Zur Knowledgbase"/>
	</notification>
	<notification name="LandBuyAccessBlocked_Notify">
		Sie können aufgrund Ihrer Alterseinstufung dieses Land nicht kaufen.
	</notification>
	<notification name="LandBuyAccessBlocked_Change">
		Sie können aufgrund Ihrer Einstellung für Alterseinstufung dieses Land nicht kaufen.

Klicken Sie auf „Einstellung ändern“, um Ihre Einstellung für Altereinstufung sofort zu ändern und Zugang zu erhalten. Sie können ab sofort [REGIONMATURITY]-Inhalt suchen und auf diesen zugreifen. Falls Sie diese Einstellung später rückgängig machen möchten, gehen Sie zu Bearbeiten &gt; Einstellungen &gt; Allgemein.
		<usetemplate ignoretext="Meine Alterseinstufung lässt nicht zu, dass ich Land kaufe" name="okcancelignore" notext="Schließen" yestext="Einstellung ändern"/>
	</notification>
	<notification name="TooManyPrimsSelected">
		Zu viele Prims wurden ausgewählt.  Bitte wählen Sie höchstens [MAX_PRIM_COUNT] Prims aus und versuchen Sie es erneut.
		<usetemplate name="okbutton" yestext="OK"/>
	</notification>
	<notification name="ProblemImportingEstateCovenant">
		Problem beim Import des Grundbesitzvertrags.
		<usetemplate name="okbutton" yestext="OK"/>
	</notification>
	<notification name="ProblemAddingEstateManager">
		Es gibt Probleme beim Hinzufügen eines neuen Grundbesitzverwalters.  Bei mindestens einem Grundbesitz ist die Verwalterliste voll.
	</notification>
	<notification name="ProblemAddingEstateGeneric">
		Problem beim Hinzufügen zu dieser Grundbesitzliste.  Bei mindestens einem Grundbesitz ist die Liste voll.
	</notification>
	<notification name="UnableToLoadNotecardAsset">
		Notizkarten-Asset konnte nicht geladen werden.
		<usetemplate name="okbutton" yestext="OK"/>
	</notification>
	<notification name="NotAllowedToViewNotecard">
		Unzureichende Rechte, um die mit der angeforderten Asset-ID verbundene Notizkarte anzuzeigen.
		<usetemplate name="okbutton" yestext="OK"/>
	</notification>
	<notification name="MissingNotecardAssetID">
		Asset-ID für Notizkarte fehlt in Datenbank.
		<usetemplate name="okbutton" yestext="OK"/>
	</notification>
	<notification name="PublishClassified">
		Hinweis: Anzeigengebühren werden nicht zurückerstattet.

Anzeige für [AMOUNT] L$ veröffentlichen?
		<usetemplate name="okcancelbuttons" notext="Abbrechen" yestext="OK"/>
	</notification>
	<notification name="SetClassifiedMature">
		Enthält diese Anzeige moderate Inhalte?
		<usetemplate canceltext="Abbrechen" name="yesnocancelbuttons" notext="Nein" yestext="Ja"/>
	</notification>
	<notification name="SetGroupMature">
		Beschäftigt sich diese Gruppe mit moderaten Inhalten?
		<usetemplate canceltext="Abbrechen" name="yesnocancelbuttons" notext="Nein" yestext="Ja"/>
	</notification>
	<notification label="Neustart bestätigen" name="ConfirmRestart">
		Möchten Sie diese Region in 2 Minuten neu starten?
		<usetemplate name="okcancelbuttons" notext="Abbrechen" yestext="OK"/>
	</notification>
	<notification label="Nachricht an alle in dieser Region" name="MessageRegion">
		Geben Sie eine kurze Nachricht ein, die an jede Person in dieser Region gesendet wird.
		<form name="form">
			<input name="message"/>
			<button name="OK" text="OK"/>
			<button name="Cancel" text="Abbrechen"/>
		</form>
	</notification>
	<notification label="Alterseinstufung der Region ändern" name="RegionMaturityChange">
		Die Alterseinstufung dieser Region wurde aktualisiert.
Es kann eine Weile dauern, bis diese Änderung auf der Karte angezeigt wird.

Um Regionen der Alterseinstufung „Adult&quot; zu betreten, müssen Einwohner altersüberprüft sein. Dies kann entweder über die Alterverifizierung oder Zahlungsverifizierung geschehen.
	</notification>
	<notification label="Falsche Voice-Version" name="VoiceVersionMismatch">
		Diese Version von [APP_NAME] ist mit der Voice-Chat-Funktion in dieser Region nicht kompatibel. Damit Voice-Chat funktioniert, müssen Sie [APP_NAME] aktualisieren.
	</notification>
	<notification label="Objekte können nicht gekauft werden" name="BuyObjectOneOwner">
		Objekte können nicht von mehreren Eigentümern gleichzeitig gekauft werden.
Wählen Sie ein einzelnes Objekt aus und versuchen Sie es erneut.
	</notification>
	<notification label="Inhalte können nicht gekauft werden" name="BuyContentsOneOnly">
		Inhalte können jeweils nur für ein Objekt gekauft werden.
Wählen Sie ein einzelnes Objekt aus und versuchen Sie es erneut.
	</notification>
	<notification label="Inhalte können nicht gekauft werden" name="BuyContentsOneOwner">
		Objekte können nicht von mehreren Eigentümern gleichzeitig gekauft werden.
Wählen Sie ein einzelnes Objekt aus und versuchen Sie es erneut.
	</notification>
	<notification name="BuyOriginal">
		Von [OWNER] Originalobjekt für [PRICE] L$ kaufen?
Sie werden der Eigentümer dieses Objekts.
Sie können das Objekt:
 Bearbeiten: [MODIFYPERM]
 Kopieren: [COPYPERM]
 Verkaufen oder weggeben: [RESELLPERM]
		<usetemplate name="okcancelbuttons" notext="Abbrechen" yestext="OK"/>
	</notification>
	<notification name="BuyOriginalNoOwner">
		Originalobjekt für [PRICE] L$ kaufen?
Sie werden der Eigentümer dieses Objekts.
Sie können das Objekt:
 Bearbeiten: [MODIFYPERM]
 Kopieren: [COPYPERM]
 Verkaufen oder weggeben: [RESELLPERM]
		<usetemplate name="okcancelbuttons" notext="Abbrechen" yestext="OK"/>
	</notification>
	<notification name="BuyCopy">
		Von [OWNER] Kopie für [PRICE] L$ kaufen?
Das Objekt wird in Ihr Inventar kopiert.
Sie können das Objekt:
 Bearbeiten: [MODIFYPERM]
 Kopieren: [COPYPERM]
 Verkaufen oder weggeben: [RESELLPERM]
		<usetemplate name="okcancelbuttons" notext="Abbrechen" yestext="OK"/>
	</notification>
	<notification name="BuyCopyNoOwner">
		Kopie für [PRICE] L$ kaufen?
Das Objekt wird in Ihr Inventar kopiert.
Sie können das Objekt:
 Bearbeiten: [MODIFYPERM]
 Kopieren: [COPYPERM]
 Verkaufen oder weggeben: [RESELLPERM]
		<usetemplate name="okcancelbuttons" notext="Abbrechen" yestext="OK"/>
	</notification>
	<notification name="BuyContents">
		Von [OWNER] Inhalte für [PRICE] L$ kaufen?
Die Inhalte werden in Ihr Inventar kopiert.
		<usetemplate name="okcancelbuttons" notext="Abbrechen" yestext="OK"/>
	</notification>
	<notification name="BuyContentsNoOwner">
		Inhalte für [PRICE] L$ kaufen?
Die Inhalte werden in Ihr Inventar kopiert.
		<usetemplate name="okcancelbuttons" notext="Abbrechen" yestext="OK"/>
	</notification>
	<notification name="ConfirmPurchase">
		Transaktion:
[ACTION]

Möchten Sie diesen Kauf fortsetzen?
		<usetemplate name="okcancelbuttons" notext="Abbrechen" yestext="OK"/>
	</notification>
	<notification name="ConfirmPurchasePassword">
		Transaktion:
[ACTION]

Möchten Sie diesen Kauf fortsetzen?
Geben Sie Ihr Kennwort erneut ein und klicken Sie auf OK.
		<form name="form">
			<input name="message"/>
			<button name="ConfirmPurchase" text="OK"/>
			<button name="Cancel" text="Abbrechen"/>
		</form>
	</notification>
	<notification name="SetPickLocation">
		Hinweis:
Sie haben die Position dieser Auswahl aktualisiert, aber die anderen Daten behalten ihre ursprünglichen Werte.
		<usetemplate name="okbutton" yestext="OK"/>
	</notification>
	<notification name="MoveInventoryFromObject">
		Sie haben „nicht kopierfähige“ Inventarobjekte ausgewählt.
Diese Objekte werden nicht kopiert, sondern in Ihr Inventar verschoben.

Inventarobjekt(e) verschieben?
		<usetemplate ignoretext="Warnhinweis anzeigen, bevor ich nicht kopierbare Artikel aus einem Objekt verschiebe" name="okcancelignore" notext="Abbrechen" yestext="OK"/>
	</notification>
	<notification name="MoveInventoryFromScriptedObject">
		Sie haben „nicht kopierfähige“ Inventarobjekte ausgewählt.  Diese Objekte werden nicht kopiert, sondern in Ihr Inventar verschoben.
Da es sich um ein geskriptetes Objekt handelt, geht die Skriptfunktion beim Verschieben in das Inventar möglicherweise verloren.

Inventarobjekt(e) verschieben?
		<usetemplate ignoretext="Warnhinweis anzeigen, bevor ich nicht-kopierbare Artikel verschiebe, die ein geskriptetes Objekt beschädigen können" name="okcancelignore" notext="Abbrechen" yestext="OK"/>
	</notification>
	<notification name="ClickActionNotPayable">
		Achtung: Die Klickaktion „Objekt bezahlen&quot; wurde eingestellt. Diese funktioniert jedoch nicht, wenn ein Skript mit einer Geldtransaktion () hinzugefügt wird.
		<form name="form">
			<ignore name="ignore" text="Ich habe die Aktion „Objekt bezahlen&quot; eingestellt, während ich ein Objekt gebaut habe, dass kein Geld()-Skript enthält."/>
		</form>
	</notification>
	<notification name="OpenObjectCannotCopy">
		Sie haben keine Berechtigung zum Kopieren von Elementen in diesem Objekt.
	</notification>
	<notification name="WebLaunchAccountHistory">
		Möchten Sie Ihre [http://secondlife.com/account/ Startseite] aufrufen, um Ihre Konto-Statistik anzuzeigen?
		<usetemplate ignoretext="Meinen Browser starten, um meine Konto-Statistik anzuzeigen" name="okcancelignore" notext="Abbrechen" yestext="Gehe zu Seite"/>
	</notification>
	<notification name="ConfirmQuit">
		Wirklich beenden?
		<usetemplate ignoretext="Bestätigen, bevor Sitzung beendet wird" name="okcancelignore" notext="Nicht beenden" yestext="Beenden"/>
	</notification>
	<notification name="ConfirmRestoreToybox">
		Durch diese Aktion werden Ihre Standardschaltflächen und -symbolleisten wiederhergestellt.

Diese Aktion kann nicht rückgängig gemacht werden.
		<usetemplate name="okcancelbuttons" notext="Abbrechen" yestext="OK"/>
	</notification>
	<notification name="ConfirmClearAllToybox">
		Durch diese Aktion werden alle Schaltflächen zurück in die Toolbox gestellt; die Symbolleisten sind leer.
    
Diese Aktion kann nicht rückgängig gemacht werden.
		<usetemplate name="okcancelbuttons" notext="Abbrechen" yestext="OK"/>
	</notification>
	<notification name="DeleteItems">
		[QUESTION]
		<usetemplate ignoretext="Vor dem Löschen von Objekten bestätigen" name="okcancelignore" notext="Abbrechen" yestext="OK"/>
	</notification>
	<notification name="HelpReportAbuseEmailLL">
		Mit dieser Funktion können Sie Verstöße gegen die [http://secondlife.com/corporate/tos.php Servicebedingungen (EN)] und [http://secondlife.com/corporate/cs.php Community-Standards] melden.

Alle gemeldeten Verstöße werden bearbeitet.
	</notification>
	<notification name="HelpReportAbuseSelectCategory">
		Wählen Sie eine Missbrauchskategorie aus.
Die Angabe einer Kategorie hilft uns bei der Bearbeitung des Berichts.
	</notification>
	<notification name="HelpReportAbuseAbuserNameEmpty">
		Geben Sie den Namen des Täters ein.
Eine genaue Angabe hilft uns, Fälle von Missbrauch zu ahnden.
	</notification>
	<notification name="HelpReportAbuseAbuserLocationEmpty">
		Bitte geben Sie den Ort an, an dem der Missbrauch stattgefunden hat.
Eine genaue Angabe hilft uns, Fälle von Missbrauch zu ahnden.
	</notification>
	<notification name="HelpReportAbuseSummaryEmpty">
		Bitte geben Sie eine Zusammenfassung des Vorfalls ein.
Eine genaue Zusammenfassung hilft uns, Fälle von Missbrauch zu ahnden.
	</notification>
	<notification name="HelpReportAbuseDetailsEmpty">
		Bitte geben Sie eine ausführliche Beschreibung des Vorfalls ein.
Eine möglichst genaue Beschreibung mit Namen und Einzelheiten hilft uns, Fälle von Missbrauch zu ahnden.
	</notification>
	<notification name="HelpReportAbuseContainsCopyright">
		Sehr geehrte(r) Einwohner(in),

Sie melden eine Urheberrechtsverletzung. Sind Sie wirklich sicher, dass Sie eine Verletzung des Urheberrechts melden möchten?

1. Missbrauch melden. Wenn Sie der Meinung sind, ein Einwohner nutzt das Berechtigungssystem von [SECOND_LIFE] auf unerlaubte Weise zu seinem Vorteil aus, indem er zum Beispiel einen CopyBot oder ähnliche Kopiertools verwendet und damit eine Urheberrechtsverletzung begeht, können Sie diesen Missbrauch melden. Das Missbrauchsteam untersucht gemeldete Verstöße gegen die  [SECOND_LIFE] [http://secondlife.com/corporate/tos.php Servicebedingungen] oder [http://secondlife.com/corporate/cs.php Community-Standards] und verhängt entsprechende Maßnahmen. Das Missbrauchsteam ist jedoch nicht dafür zuständig, Inhalte aus der  [SECOND_LIFE]-Welt zu entfernen und reagiert auch nicht auf entsprechende Anfragen.

2. Der DMCA oder das Entfernen von Inhalten. Sie können das Entfernen von Inhalten aus  [SECOND_LIFE] beantragen. Dazu MÜSSEN Sie eine Urheberrechtsverletzung gemäß den in unserer DMCA-Richtlinie unter  [http://secondlife.com/corporate/dmca.php] dargelegten Anweisungen einreichen.

Wenn Sie mit der Missbrauchmeldung jetzt fortfahren möchten, schließen Sie bitte dieses Fenster und senden Sie Ihren Bericht ein.  Möglicherweise müssen Sie Kategorie „CopyBot oder Berechtigungs-Exploit“ auswählen.

Vielen Dank,

Linden Lab
	</notification>
	<notification name="FailedRequirementsCheck">
		Die folgenden erforderlichen Komponenten fehlen in [FLOATER]:
[COMPONENTS]
	</notification>
	<notification label="Vorhandenen Anhang ersetzen" name="ReplaceAttachment">
		An dieser Körperstelle ist bereits ein Objekt angebracht.
Möchten Sie es mit dem ausgewählten Objekt ersetzen?
		<form name="form">
			<ignore name="ignore" save_option="true" text="Einen bestehenden Anhang mit dem ausgewählten Artikel ersetzen"/>
			<button ignore="Automatisch ersetzen" name="Yes" text="OK"/>
			<button ignore="Nie ersetzen" name="No" text="Abbrechen"/>
		</form>
	</notification>
	<notification label="Beschäftigt-Modus-Warnung" name="BusyModePay">
		Sie sind im Beschäftigt-Modus, sodass Sie im Austausch für diese Zahlung keine Objekte erhalten können.

Möchten Sie den Bechäftigt-Modus verlassen, bevor Sie diese Transaktion abschließen?
		<form name="form">
			<ignore name="ignore" save_option="true" text="Ich bin im Begriff eine Person oder ein Objekt zu bezahlen, während ich im Modus Beschäftigt bin."/>
			<button ignore="Beschäftigt-Modus immer deaktivieren" name="Yes" text="OK"/>
			<button ignore="Beschäftigt-Modus aktiviert lassen" name="No" text="Abbrechen"/>
		</form>
	</notification>
	<notification name="ConfirmDeleteProtectedCategory">
		Der Ordner „[FOLDERNAME]“ ist ein Systemordner. Das Löschen von Systemordnern kann zu instabiler Leistung führen.  Möchten Sie fortfahren?
		<usetemplate ignoretext="Bestätigen, bevor ich einen Systemordner lösche." name="okcancelignore" notext="Abbrechen" yestext="OK"/>
	</notification>
	<notification name="ConfirmEmptyTrash">
		Sind Sie sicher, dass Sie den Inhalt Ihres Papierkorbs löschen möchten?
		<usetemplate ignoretext="Bestätigen, bevor der Ordner Papierkorb im Inventar geleert wird" name="okcancelignore" notext="Abbrechen" yestext="OK"/>
	</notification>
	<notification name="ConfirmClearBrowserCache">
		Sind Sie sicher, dass Sie Ihren Reise-, Internet- und Suchverlauf löschen möchten?
		<usetemplate name="okcancelbuttons" notext="Abbrechen" yestext="OK"/>
	</notification>
	<notification name="ConfirmClearCache">
		Möchten Sie Ihren Viewer-Cache wirklich leeren?
		<usetemplate name="okcancelbuttons" notext="Abbrechen" yestext="OK"/>
	</notification>
	<notification name="ConfirmClearCookies">
		Sind Sie sicher, dass Sie Ihre Cookies löschen möchten?
		<usetemplate name="okcancelbuttons" notext="Abbrechen" yestext="Ja"/>
	</notification>
	<notification name="ConfirmClearMediaUrlList">
		Die Liste mit gespeicherten URLs wirklich löschen?
		<usetemplate name="okcancelbuttons" notext="Abbrechen" yestext="Ja"/>
	</notification>
	<notification name="ConfirmEmptyLostAndFound">
		Sind Sie sicher, dass Sie den Inhalt Ihres Ordners Fundbüro löschen möchten?
		<usetemplate ignoretext="Bestätigen, bevor der Ordner Fundbüro im Inventar geleert wird" name="okcancelignore" notext="Nein" yestext="Ja"/>
	</notification>
	<notification name="CopySLURL">
		Die folgende SLurl wurde in die Zwischenablage kopiert:
 [SLURL]

Von einer Webseite zu diesem Formular linken, um anderen leichten Zugang zu dieser Position zu ermöglichen. Oder versuchen Sie es selbst: kopieren Sie die SLurl in die Adressleiste eines Webbrowsers.
		<form name="form">
			<ignore name="ignore" text="Slurl wurde in meine Zwischenablage kopiert"/>
		</form>
	</notification>
	<notification name="WLSavePresetAlert">
		Die gespeicherte Voreinstellung überschreiben?
		<usetemplate name="okcancelbuttons" notext="Nein" yestext="Ja"/>
	</notification>
	<notification name="WLNoEditDefault">
		Standardvoreinstellungen können nicht bearbeitet oder gelöscht werden.
	</notification>
	<notification name="WLMissingSky">
		Diese Tageszyklusdatei verweist auf eine fehlende Himmel-Datei: [SKY].
	</notification>
	<notification name="WLRegionApplyFail">
		Die Einstellungen konnten nicht auf die Region angewendet werden.  Verlassen Sie die Region und kehren Sie zurück, um das Problem zu beheben.  Angegebener Grund: [FAIL_REASON]
	</notification>
	<notification name="EnvCannotDeleteLastDayCycleKey">
		Der letzte Schlüssel in diesem Tageszyklus kann nicht gelöscht werden, da ein Tageszyklus nicht leer sein kann.  Statt den letzten verbleibenden Schlüssel zu löschen, versuchen Sie stattdessen, ihn zu modifizieren und dann einen neuen zu erstellen.
		<usetemplate name="okbutton" yestext="OK"/>
	</notification>
	<notification name="DayCycleTooManyKeyframes">
		Sie können diesem Tageszyklus keine Keyframes mehr hinzufügen.  Die Höchstzahl an Keyframes für Tageszyklen mit Umfang [SCOPE] beträgt [MAX].
		<usetemplate name="okbutton" yestext="OK"/>
	</notification>
	<notification name="EnvUpdateRate">
		Sie können die Umgebungseinstellungen der Region nur alle [WAIT] Sekunden aktualisieren.  Warten Sie mindestens so lange und versuchen Sie es dann erneut.
		<usetemplate name="okbutton" yestext="OK"/>
	</notification>
	<notification name="PPSaveEffectAlert">
		Post-Processing-Effekt bereits vorhanden. Möchten Sie ihn überschreiben?
		<usetemplate name="okcancelbuttons" notext="Nein" yestext="Ja"/>
	</notification>
	<notification name="ChatterBoxSessionStartError">
		Neue Chat-Sitzung mit [RECIPIENT] konnte nicht gestartet werden.
[REASON]
		<usetemplate name="okbutton" yestext="OK"/>
	</notification>
	<notification name="ChatterBoxSessionEventError">
		[EVENT]
[REASON]
		<usetemplate name="okbutton" yestext="OK"/>
	</notification>
	<notification name="ForceCloseChatterBoxSession">
		Ihre Chat-Sitzung mit [NAME] muss beendet werden.
[REASON]
		<usetemplate name="okbutton" yestext="OK"/>
	</notification>
	<notification name="Cannot_Purchase_an_Attachment">
		Sie können kein Objekt kaufen, während es angehängt ist.
	</notification>
	<notification label="Info zur Abfrage der Abbucherlaubnis" name="DebitPermissionDetails">
		Wenn Sie dieser Anfrage zustimmen, erhält das Skript die Erlaubnis, regelmäßig Linden-Dollar (L$) von Ihrem Konto abzubuchen. Diese Erlaubnis kann nur zurückgezogen werden, wenn der Eigentümer das Objekt löscht oder die Skripts in dem Objekt zurücksetzt.
		<usetemplate name="okbutton" yestext="OK"/>
	</notification>
	<notification name="AutoWearNewClothing">
		Möchten Sie das neu erstellte Kleidungsstück automatisch anziehen?
		<usetemplate ignoretext="Die Kleidung, die während dem Bearbeiten meines Aussehens erstellt wird, sofort anziehen" name="okcancelignore" notext="Nein" yestext="Ja"/>
	</notification>
	<notification name="NotAgeVerified">
		Um auf Adult-Inhalte und –Bereiche in Second Life zuzugreifen, müssen Sie mindestens 18 Jahre alt sein. Bitte besuchen Sie die Altersüberprüfungsseite, um zu bestätigen, dass Sie mindestens 18 Jahre alt sind. 
Hierzu wird Ihr Webbrowser geöffnet.

[_URL]
		<url name="url" option="0">
			https://secondlife.com/my/account/verification.php
		</url>
		<usetemplate ignoretext="Ich habe mein Alter nicht verifizieren lassen" name="okcancelignore" notext="Abbrechen" yestext="Zur Altersüberprüfung"/>
	</notification>
	<notification name="Cannot enter parcel: no payment info on file">
		Um diesen Bereich besuchen zu können, müssen Ihre Zahlungsinformationen gespeichert sein.  Möchten Sie diese Einstellung auf der [SECOND_LIFE]-Webseite einrichten?

[_URL]
		<url name="url" option="0">
			https://secondlife.com/account/index.php?lang=de
		</url>
		<usetemplate ignoretext="Meine Zahlungsinformation ist nicht gespeichert" name="okcancelignore" notext="Nein" yestext="Ja"/>
	</notification>
	<notification name="MissingString">
		Der String „[STRING_NAME]“ fehlt in strings.xml
	</notification>
	<notification name="SystemMessageTip">
		[MESSAGE]
	</notification>
	<notification name="IMSystemMessageTip">
		[MESSAGE]
	</notification>
	<notification name="Cancelled">
		Abgebrochen
	</notification>
	<notification name="CancelledSit">
		Sitzen beendet
	</notification>
	<notification name="CancelledAttach">
		Anhängen abgebrochen
	</notification>
	<notification name="ReplacedMissingWearable">
		Fehlende(s) Kleidung/Körperteil mit Standard ersetzt.
	</notification>
	<notification name="GroupNotice">
		Betreff: [SUBJECT], Nachricht: [MESSAGE]
	</notification>
	<notification name="FriendOnline">
		&lt;nolink&gt;[NAME]&lt;/nolink&gt; ist online
	</notification>
	<notification name="FriendOffline">
		&lt;nolink&gt;[NAME]&lt;/nolink&gt; ist offline
	</notification>
	<notification name="AddSelfFriend">
		Obwohl Sie ein sehr netter Mensch sind, können Sie sich nicht selbst als Freund hinzufügen.
	</notification>
	<notification name="UploadingAuctionSnapshot">
		In-Welt- und Website-Fotos werden hochgeladen...
(Dauert ca. 5 Minuten.)
	</notification>
	<notification name="UploadPayment">
		Sie haben für das Hochladen [AMOUNT] L$ bezahlt.
	</notification>
	<notification name="UploadWebSnapshotDone">
		Das Website-Foto wurde hochgeladen.
	</notification>
	<notification name="UploadSnapshotDone">
		In-Welt-Foto hochgeladen
	</notification>
	<notification name="TerrainDownloaded">
		Terrain.raw heruntergeladen
	</notification>
	<notification name="GestureMissing">
		Hmm. Geste [NAME] fehlt in Datenbank.
	</notification>
	<notification name="UnableToLoadGesture">
		Geste [NAME] konnte nicht geladen werden.
	</notification>
	<notification name="LandmarkMissing">
		Landmarke fehlt in Datenbank.
	</notification>
	<notification name="UnableToLoadLandmark">
		Landmarke konnte nicht geladen werden.  Bitte versuchen Sie es erneut.
	</notification>
	<notification name="CapsKeyOn">
		Die Umschalttaste ist aktiv.
Dies kann die Eingabe Ihres Passworts beeinflussen.
	</notification>
	<notification name="NotecardMissing">
		Notizkarte fehlt in Datenbank.
	</notification>
	<notification name="NotecardNoPermissions">
		Ihnen fehlt die Berechtigung zur Anzeige dieser Notizkarte.
	</notification>
	<notification name="RezItemNoPermissions">
		Keine Berechtigung zum Rezzen von Objekten.
	</notification>
	<notification name="IMAcrossParentEstates">
		Senden von IMs über übergeordnete Grundbesitze hinweg nicht möglich.
	</notification>
	<notification name="TransferInventoryAcrossParentEstates">
		Inventarübertragung über übergeordnete Grundbesitze hinweg nicht möglich.
	</notification>
	<notification name="UnableToLoadNotecard">
		Notizkarten-Asset konnte nicht geladen werden.
	</notification>
	<notification name="ScriptMissing">
		Skript fehlt in Datenbank.
	</notification>
	<notification name="ScriptNoPermissions">
		Unzureichende Rechte zur Anzeige des Skripts.
	</notification>
	<notification name="UnableToLoadScript">
		Skript konnte nicht geladen werden.  Bitte versuchen Sie es erneut.
	</notification>
	<notification name="IncompleteInventory">
		Die von Ihnen angebotenen Inhalte sind noch nicht vollständig lokal verfügbar. Warten Sie kurz und wiederholen Sie dann das Angebot.
	</notification>
	<notification name="CannotModifyProtectedCategories">
		Geschützte Kategorien können nicht geändert werden.
	</notification>
	<notification name="CannotRemoveProtectedCategories">
		Geschützte Kategorien können nicht entfernt werden.
	</notification>
	<notification name="UnableToBuyWhileDownloading">
		Kauf nicht möglich. Objektdaten werden noch geladen.
Bitte versuchen Sie es erneut.
	</notification>
	<notification name="UnableToLinkWhileDownloading">
		Verknüpfung nicht möglich. Objektdaten werden noch geladen.
Bitte versuchen Sie es erneut.
	</notification>
	<notification name="CannotBuyObjectsFromDifferentOwners">
		Sie können nur von einem Eigentümer auf einmal Objekte kaufen.
Wählen Sie ein einzelnes Objekt aus.
	</notification>
	<notification name="ObjectNotForSale">
		Dieses Objekt wird nicht verkauft.
	</notification>
	<notification name="EnteringGodMode">
		Gott-Modus aktiviert, Level [LEVEL]
	</notification>
	<notification name="LeavingGodMode">
		Gott-Modus wird nun de-aktiviert, Level [LEVEL]
	</notification>
	<notification name="CopyFailed">
		Ihnen fehlt die Berechtigung zum Kopieren.
	</notification>
	<notification name="InventoryAccepted">
		[NAME] hat Ihr Inventarangebot erhalten.
	</notification>
	<notification name="InventoryDeclined">
		[NAME] hat Ihr Inventarangebot abgelehnt.
	</notification>
	<notification name="ObjectMessage">
		[NAME]: [MESSAGE]
	</notification>
	<notification name="CallingCardAccepted">
		Ihre Visitenkarte wurde akzeptiert.
	</notification>
	<notification name="CallingCardDeclined">
		Ihre Visitenkarte wurde abgelehnt.
	</notification>
	<notification name="TeleportToLandmark">
		Um zu Orten wie „[NAME]“ zu teleportieren, klicken Sie zuerst auf die Schaltfläche „Orte“
    und dann im eingeblendeten Fenster auf die Registerkarte „Landmarken“. Klicken Sie auf
    die gewünschte Landmarke und dann unten im Fenster auf „Teleportieren“.
    (Sie können auch auf die Landmarke doppelklicken bzw. sie mit der rechten Maustaste ankklicken und dann
    „Teleportieren“ wählen.)
	</notification>
	<notification name="TeleportToPerson">
		Um Einwohner wie „[NAME]“ zu kontaktieren, klicken Sie auf die Schaltfläche „Leute“, wählen Sie eingeblendeten Fenster einen Einwohner aus
    und klicken Sie unten im Fenster auf „IM“.
    (Sie können auch auf den Namen doppelklicken bzw. ihn mit der rechten Maustaste anklicken und dann „IM“ wählen.)
	</notification>
	<notification name="CantSelectLandFromMultipleRegions">
		Land kann nicht über Servergrenzen hinweg ausgewählt werden.
Wählen Sie eine kleinere Landfläche.
	</notification>
	<notification name="SearchWordBanned">
		Einige Begriffe in Ihrer Suchanfrage wurden ausgeschlossen, aufgrund von in den Community Standards definierten Inhaltsbeschränkungen.
	</notification>
	<notification name="NoContentToSearch">
		Bitte wählen Sie mindestens eine Inhaltsart für die Suche aus (Generell, Moderat oder Adult).
	</notification>
	<notification name="SystemMessage">
		[MESSAGE]
	</notification>
	<notification name="PaymentReceived">
		[MESSAGE]
	</notification>
	<notification name="PaymentSent">
		[MESSAGE]
	</notification>
	<notification name="PaymentFailure">
		[MESSAGE]
	</notification>
	<notification name="EventNotification">
		Event-Benachrichtigung:

[NAME]
[DATE]
		<form name="form">
			<button name="Details" text="Details"/>
			<button name="Cancel" text="Abbrechen"/>
		</form>
	</notification>
	<notification name="TransferObjectsHighlighted">
		Alle Objekte auf dieser Parzelle, die an den Käufer der Parzelle übertragen werden, sind jetzt markiert.

* Übertragene Bäume und Gräser sind nicht markiert.
		<form name="form">
			<button name="Done" text="Fertig"/>
		</form>
	</notification>
	<notification name="DeactivatedGesturesTrigger">
		Gesten mit demselben Trigger wurden deaktiviert:
[NAMES]
	</notification>
	<notification name="NoQuickTime">
		AppleQuickTime ist auf Ihrem System anscheinend nicht installiert.
Laden Sie QuickTime von der [http://www.apple.com/quicktime QuickTime-Webseite]  herunter, um auf Parzellen, die diese Funktion unterstützen, Streaming-Inhalte wiederzugeben.
	</notification>
	<notification name="NoPlugin">
		Es wurde kein Medien-Plugin gefunden, das &quot;[MIME_TYPE]&quot; ausführen kann.  Medien dieses Dateityps sind nicht verfügbar.
	</notification>
	<notification name="MediaPluginFailed">
		Bei folgendem Plugin ist ein Fehler aufgetreten:
    [PLUGIN]

Bitte installieren Sie das Plugin erneut. Falls weiterhin Problem auftreten, kontaktieren Sie bitte den Hersteller.
		<form name="form">
			<ignore name="ignore" text="Ein Plugin kann nicht ausgeführt werden"/>
		</form>
	</notification>
	<notification name="OwnedObjectsReturned">
		Ihre Objekte auf der ausgewählten Parzelle wurden in Ihr Inventar transferiert.
	</notification>
	<notification name="OtherObjectsReturned">
		Alle Objekte auf der ausgewählten Parzelle, die Einwohner „[NAME]“ gehören, wurden an ihren Eigentümer zurückgegeben.
	</notification>
	<notification name="OtherObjectsReturned2">
		Alle Objekte auf der ausgewählten Parzelle, die Einwohner &apos;[NAME]&apos; gehören, wurden an ihren Eigentümern zurückgegeben.
	</notification>
	<notification name="GroupObjectsReturned">
		Die mit der Gruppe [GROUPNAME] gemeinsam genutzten Objekte auf dieser Parzelle wurden in das Inventar ihrer Eigentümer transferiert.
Transferierbare übertragene Objekte wurden an ihre früheren Eigentümer zurückgegeben.
Nicht transferierbare an die Gruppe übertragene Objekte wurden gelöscht.
	</notification>
	<notification name="UnOwnedObjectsReturned">
		Alle Objekte auf der ausgewählten Parzelle, die NICHT Ihnen gehören, wurden ihren Eigentümern zurückgegeben.
	</notification>
	<notification name="ServerObjectMessage">
		Nachricht von [NAME]:
&lt;nolink&gt;[MSG]&lt;/nolink&gt;
	</notification>
	<notification name="NotSafe">
		Auf diesem Land ist Schaden aktiviert.
Verletzungen sind möglich. Wenn Sie sterben, werden Sie zu Ihrem Heimatstandort teleportiert.
	</notification>
	<notification name="NoFly">
		In diesem Bereich ist das Fliegen deaktiviert.
Fliegen ist hier nicht möglich.
	</notification>
	<notification name="PushRestricted">
		In diesem Bereich ist Stoßen nicht erlaubt. Sie können keine anderen Personen stoßen, außer Ihnen gehört das Land.
	</notification>
	<notification name="NoVoice">
		In diesem Bereich ist Voice deaktiviert. Sie werden niemanden sprechen hören.
	</notification>
	<notification name="NoBuild">
		In diesem Bereich ist das Bauen deaktiviert. Sie können keine Objekte bauen oder rezzen.
	</notification>
	<notification name="SeeAvatars">
		Diese Parzelle verbirgt Avatare und Text-Chat vor einer anderen Parzelle.   Sie können Einwohner außerhalb dieser Parzelle weder sehen noch von ihnen gesehen werden.  Regulärer Text-Chat auf Kanal 0 ist ebenfalls blockiert.
	</notification>
	<notification name="ScriptsStopped">
		Ein Administrator hat die Skriptausführung in dieser Region vorübergehend deaktiviert.
	</notification>
	<notification name="ScriptsNotRunning">
		In dieser Region werden keine Skipts ausgeführt.
	</notification>
	<notification name="NoOutsideScripts">
		Auf diesem Land sind externe Skripts deaktiviert

Hier funktionieren nur Skripts, die dem Landeigentümer gehören.
	</notification>
	<notification name="ClaimPublicLand">
		Öffentliches Land kann nur in der Region in Besitz genommen werden, in der Sie sich befinden.
	</notification>
	<notification name="RegionTPAccessBlocked">
		Sie dürfen diese Region aufgrund Ihrer Alterseinstufung nicht betreten. Sie müssen eventuell eine Altersüberprüfung vornehmen und/oder den aktuellsten Viewer installieren.

Bitte besuchen Sie unsere Knowledgebase, um mehr Details über Zugang zu Regionen mit dieser Alterseinstufung zu erhalten.
	</notification>
	<notification name="URBannedFromRegion">
		Sie dürfen diese Region nicht betreten.
	</notification>
	<notification name="NoTeenGridAccess">
		Ihr Konto kann keine Verbindung zu dieser Teen Grid-Region herstellen.
	</notification>
	<notification name="ImproperPaymentStatus">
		Die für den Zutritt zu dieser Region erforderlichen Zahlungsinformationen liegen nicht vor.
	</notification>
	<notification name="MustGetAgeRgion">
		Sie müssen altersüberprüft sein, um diese Region betreten zu können.
	</notification>
	<notification name="MustGetAgeParcel">
		Sie müssen altersüberprüft sein, um diese Parzelle betreten zu können.
	</notification>
	<notification name="NoDestRegion">
		Keine Zielregion gefunden.
	</notification>
	<notification name="NotAllowedInDest">
		Der Zutritt wurde Ihnen verweigert.
	</notification>
	<notification name="RegionParcelBan">
		Diese Parzelle ist abgesperrt und kann nicht überquert werden. Versuchen Sie einen anderen Weg.
	</notification>
	<notification name="TelehubRedirect">
		Sie wurden zu einem Telehub umgeleitet.
	</notification>
	<notification name="CouldntTPCloser">
		Ein Teleport näher am Ziel ist leider nicht möglich.
	</notification>
	<notification name="TPCancelled">
		Teleport abgebrochen.
	</notification>
	<notification name="FullRegionTryAgain">
		Die Region, die Sie betreten möchten, ist im Moment voll.
Versuchen Sie es in einigen Minuten erneut.
	</notification>
	<notification name="GeneralFailure">
		Allgemeiner Fehler.
	</notification>
	<notification name="RoutedWrongRegion">
		In falsche Region umgeleitet.  Bitte versuchen Sie es erneut.
	</notification>
	<notification name="NoValidAgentID">
		Keine gültige Agent ID.
	</notification>
	<notification name="NoValidSession">
		Keine gültige Sitzungs-ID.
	</notification>
	<notification name="NoValidCircuit">
		Kein gültiger Verbindungscode.
	</notification>
	<notification name="NoValidTimestamp">
		Kein gültiger Zeitstempel.
	</notification>
	<notification name="NoPendingConnection">
		Verbindung kann nicht hergestellt werden.
	</notification>
	<notification name="InternalUsherError">
		Interner Fehler beim Versuch, Verbindung mit Agent Usher herzustellen.
	</notification>
	<notification name="NoGoodTPDestination">
		In dieser Region konnte kein gültiges Teleportziel gefunden werden.
	</notification>
	<notification name="InternalErrorRegionResolver">
		Interner Fehler bei Teleport.
	</notification>
	<notification name="NoValidLanding">
		Ein gültiger Landpunkt konnte nicht gefunden werden.
	</notification>
	<notification name="NoValidParcel">
		Es konnte keine gültige Parzelle gefunden werden.
	</notification>
	<notification name="ObjectGiveItem">
		Ein Objekt namens &lt;nolink&gt;[OBJECTFROMNAME]&lt;/nolink&gt;, das [NAME_SLURL] gehört, hat Ihnen folgende/n/s [OBJECTTYPE] übergeben:
&lt;nolink&gt;[ITEM_SLURL]&lt;/nolink&gt;
		<form name="form">
			<button name="Keep" text="Behalten"/>
			<button name="Discard" text="Verwerfen"/>
			<button name="Mute" text="Eigentümer blockieren"/>
		</form>
	</notification>
	<notification name="OwnObjectGiveItem">
		Ein Objekt namens &lt;nolink&gt;[OBJECTFROMNAME]&lt;/nolink&gt; hat Ihnen folgende/n/s [OBJECTTYPE] übergeben:
&lt;nolink&gt;[ITEM_SLURL]&lt;/nolink&gt;
		<form name="form">
			<button name="Keep" text="Beibehalten"/>
			<button name="Discard" text="Verwerfen"/>
		</form>
	</notification>
	<notification name="UserGiveItem">
		[NAME_SLURL] hat Ihnen folgendes [OBJECTTYPE] übergeben:
[ITEM_SLURL]
		<form name="form">
			<button name="Show" text="Anzeigen"/>
			<button name="Discard" text="Verwerfen"/>
			<button name="Mute" text="Blockieren"/>
		</form>
	</notification>
	<notification name="GodMessage">
		[NAME]

[MESSAGE]
	</notification>
	<notification name="JoinGroup">
		[MESSAGE]
		<form name="form">
			<button name="Join" text="Beitreten"/>
			<button name="Decline" text="Ablehnen"/>
			<button name="Info" text="Info"/>
		</form>
	</notification>
	<notification name="TeleportOffered">
		[NAME_SLURL] hat Ihnen einen Teleport an seine/ihre Position angeboten:

[MESSAGE] - [MATURITY_STR] &lt;icon&gt;[MATURITY_ICON]&lt;/icon&gt;
		<form name="form">
			<button name="Teleport" text="Teleportieren"/>
			<button name="Cancel" text="Abbrechen"/>
		</form>
	</notification>
	<notification name="TeleportOfferSent">
		Ein Teleportangebot wurde an [TO_NAME] geschickt
	</notification>
	<notification name="GotoURL">
		[MESSAGE]
[URL]
		<form name="form">
			<button name="Later" text="Später"/>
			<button name="GoNow..." text="Jetzt gehen..."/>
		</form>
	</notification>
	<notification name="OfferFriendship">
		[NAME_SLURL] bietet Ihnen die Freundschaft an.

[MESSAGE]

(Standardmäßig können Sie gegenseitig ihren Online-Status sehen.)
		<form name="form">
			<button name="Accept" text="Akzeptieren"/>
			<button name="Decline" text="Ablehnen"/>
		</form>
	</notification>
	<notification name="FriendshipOffered">
		Sie haben [TO_NAME] die Freundschaft angeboten.
	</notification>
	<notification name="OfferFriendshipNoMessage">
		[NAME_SLURL] bietet die Freundschaft an.

(Standardmäßig können Sie gegenseitig ihren Online-Status sehen.)
		<form name="form">
			<button name="Accept" text="Akzeptieren"/>
			<button name="Decline" text="Ablehnen"/>
		</form>
	</notification>
	<notification name="FriendshipAccepted">
		&lt;nolink&gt;[NAME]&lt;/nolink&gt; hat Ihr Freundschaftsangebot akzeptiert.
	</notification>
	<notification name="FriendshipDeclined">
		&lt;nolink&gt;[NAME]&lt;/nolink&gt; hat Ihr Freundschaftsangebot abgelehnt.
	</notification>
	<notification name="FriendshipAcceptedByMe">
		Ihr Freundschaftsangebot wurde angeommen.
	</notification>
	<notification name="FriendshipDeclinedByMe">
		Ihr Freundschaftsangebot wurde abgelehnt.
	</notification>
	<notification name="OfferCallingCard">
		[NAME] bietet Ihnen eine Visitenkarte an.
In Ihrem Inventar wird ein Lesezeichen erstellt, damit Sie diesem Einwohner schnell IMs senden können.
		<form name="form">
			<button name="Accept" text="Akzeptieren"/>
			<button name="Decline" text="Ablehnen"/>
		</form>
	</notification>
	<notification name="RegionRestartMinutes">
		Diese Region wird in [MINUTES] neu gestartet.
Wenn Sie in dieser Region bleiben, werden Sie abgemeldet.
	</notification>
	<notification name="RegionRestartSeconds">
		Diese Region wird in [SECONDS] neu gestartet.
Wenn Sie in dieser Region bleiben, werden Sie abgemeldet.
	</notification>
	<notification name="LoadWebPage">
		Webseite [URL] laden?

[MESSAGE]

Von Objekt: &lt;nolink&gt;[OBJECTNAME]&lt;/nolink&gt;, Eigentümer: [NAME]?
		<form name="form">
			<button name="Gotopage" text="Zur Seite"/>
			<button name="Cancel" text="Abbrechen"/>
		</form>
	</notification>
	<notification name="FailedToFindWearableUnnamed">
		[TYPE] nicht in Datenbank.
	</notification>
	<notification name="FailedToFindWearable">
		[TYPE] namens [DESC] nicht in Datenbank.
	</notification>
	<notification name="InvalidWearable">
		Dieser Artikel verwendet eine Funktion, die Ihr Viewer nicht unterstützt. Bitte aktualisieren Sie Ihre Version von [APP_NAME], um dieses Objekt anziehen zu können.
	</notification>
	<notification name="ScriptQuestion">
		Das Objekt „&lt;nolink&gt;[OBJECTNAME]&lt;/nolink&gt;“, das „[NAME]“ gehört, stellt folgende Anfrage:

[QUESTIONS]
Ist das OK?
		<form name="form">
			<button name="Yes" text="Ja"/>
			<button name="No" text="Nein"/>
			<button name="Mute" text="Ignorieren"/>
		</form>
	</notification>
	<notification name="ScriptQuestionCaution">
		Das Objekt „&lt;nolink&gt;[OBJECTNAME]&lt;/nolink&gt;“, das „[NAME]“ gehört, stellt folgende Anfrage:

[QUESTIONS]
Wenn Sie diesem Objekt und seinem Ersteller nicht vertrauen, sollten Sie diese Anfrage ablehnen.

Anfrage gestatten?
		<form name="form">
			<button name="Grant" text="Gewähren"/>
			<button name="Deny" text="Verweigern"/>
			<button name="Details" text="Info..."/>
		</form>
	</notification>
	<notification name="ScriptDialog">
		„&lt;nolink&gt;[TITLE]&lt;/nolink&gt;“ von [NAME]
[MESSAGE]
		<form name="form">
			<button name="Client_Side_Mute" text="Blockieren"/>
			<button name="Client_Side_Ignore" text="Ignorieren"/>
		</form>
	</notification>
	<notification name="ScriptDialogGroup">
		„&lt;nolink&gt;[TITLE]&lt;/nolink&gt;“ von [GROUPNAME]
[MESSAGE]
		<form name="form">
			<button name="Client_Side_Mute" text="Blockieren"/>
			<button name="Client_Side_Ignore" text="Ignorieren"/>
		</form>
	</notification>
	<notification name="BuyLindenDollarSuccess">
		Vielen Dank für Ihre Zahlung.

Ihr L$-Kontostand wird aktualisiert, sobald die Bearbeitung abgeschlossen ist. Falls die Bearbeitung länger als 20 min dauert, ist es möglich, dass Ihre Transaktion abgebrochen wird. In diesem Fall wird der Kaufbetrag in US$ auf Ihrem Konto gutgeschrieben.

Der Zahlungsstatus kann auf Ihrer [http://secondlife.com/account/ Startseite] unter Transaktionsübersicht überprüft werden.
	</notification>
	<notification name="FirstOverrideKeys">
		Ihre Bewegungstasten werden jetzt von einem Objekt gesteuert.
Probieren Sie die Pfeil- oder WASD-Tasten aus.
Manche Objekte (wie Waffen) müssen per Mouselook gesteuert werden.
Drücken Sie dazu „M“.
	</notification>
	<notification name="FirstSandbox">
		Dies ist ein Sandkasten. Hier können Einwohner lernen, wie Objekte gebaut werden. 

Objekte, die Sie hier bauen, werden gelöscht, nachdem Sie den Sandkasten verlassen. Vergessen Sie nicht, Ihr Werk mit einem Rechtsklick und der Auswahl „Nehmen“ in Ihrem Inventar zu speichern.
	</notification>
	<notification name="MaxListSelectMessage">
		Sie können maximal [MAX_SELECT] Objekte
von der Liste auswählen.
	</notification>
	<notification name="VoiceInviteP2P">
		[NAME] lädt Sie zu einem Voice-Chat ein.
Klicken Sie auf  &apos;Akzeptieren &apos;, um dem Gespräch beizutreten, oder auf  &apos;Ablehnen &apos;, um die Einladung auszuschlagen. Klicken Sie auf Ignorieren, um diesen Anrufer zu ignorieren.
		<form name="form">
			<button name="Accept" text="Akzeptieren"/>
			<button name="Decline" text="Ablehnen"/>
			<button name="Mute" text="Ignorieren"/>
		</form>
	</notification>
	<notification name="AutoUnmuteByIM">
		[NAME] hat eine Instant Message erhalten und wird nicht länger ignoriert.
	</notification>
	<notification name="AutoUnmuteByMoney">
		[NAME] hat Geld erhalten und wird nicht länger ignoriert.
	</notification>
	<notification name="AutoUnmuteByInventory">
		[NAME] wurde ein Inventarobjekt angeboten und wird nicht länger ignoriert.
	</notification>
	<notification name="VoiceInviteGroup">
		[NAME] ist einem Voice-Chat mit der Gruppe [GROUP] beigetreten.
Klicken Sie auf  &apos;Akzeptieren &apos;, um dem Gespräch beizutreten, oder auf  &apos;Ablehnen &apos;, um die Einladung auszuschlagen. Klicken Sie auf Ignorieren, um diesen Anrufer zu ignorieren.
		<form name="form">
			<button name="Accept" text="Akzeptieren"/>
			<button name="Decline" text="Ablehnen"/>
			<button name="Mute" text="Ignorieren"/>
		</form>
	</notification>
	<notification name="VoiceInviteAdHoc">
		[NAME] ist einem Voice-Chat mit Konferenzschaltung beigetreten.
Klicken Sie auf  &apos;Akzeptieren &apos;, um dem Gespräch beizutreten, oder auf  &apos;Ablehnen &apos;, um die Einladung auszuschlagen. Klicken Sie auf Ignorieren, um diesen Anrufer zu ignorieren.
		<form name="form">
			<button name="Accept" text="Akzeptieren"/>
			<button name="Decline" text="Ablehnen"/>
			<button name="Mute" text="Ignorieren"/>
		</form>
	</notification>
	<notification name="InviteAdHoc">
		[NAME] lädt Sie zu einem Konferenz-Chat ein.
Klicken Sie auf  &apos;Akzeptieren &apos;, um dem Chat beizutreten, oder auf  &apos;Ablehnen &apos;, um die Einladung auszuschlagen. Klicken Sie auf Ignorieren, um diesen Anrufer zu ignorieren.
		<form name="form">
			<button name="Accept" text="Akzeptieren"/>
			<button name="Decline" text="Ablehnen"/>
			<button name="Mute" text="Ignorieren"/>
		</form>
	</notification>
	<notification name="VoiceChannelFull">
		Der Voice-Chat, dem Sie beitreten möchten, [VOICE_CHANNEL_NAME], hat seine maximale Teilnehmerzahl erreicht. Bitte versuchen Sie es erneut.
	</notification>
	<notification name="ProximalVoiceChannelFull">
		Es tut uns Leid.  Dieses Gebiet hat seine maximale Kapazität für Voice-Gespräche erreicht.  Bitte versuchen Sie es in einem anderen Gebiet.
	</notification>
	<notification name="VoiceChannelDisconnected">
		Die Verbindung zu [VOICE_CHANNEL_NAME] wurde abgebrochen.  Sie werden nun wieder mit dem Chat in Ihrer Nähe verbunden.
	</notification>
	<notification name="VoiceChannelDisconnectedP2P">
		[VOICE_CHANNEL_NAME] hat den Anruf beendet.  Sie werden nun wieder mit dem Chat in Ihrer Nähe verbunden.
	</notification>
	<notification name="P2PCallDeclined">
		[VOICE_CHANNEL_NAME] hat ihren Anruf abgelehnt.  Sie werden nun wieder mit dem Chat in Ihrer Nähe verbunden.
	</notification>
	<notification name="P2PCallNoAnswer">
		[VOICE_CHANNEL_NAME] kann Ihren Anruf nicht entgegennehmen.  Sie werden nun wieder mit dem Chat in Ihrer Nähe verbunden.
	</notification>
	<notification name="VoiceChannelJoinFailed">
		Verbindung zu [VOICE_CHANNEL_NAME] nicht möglich. Bitte versuchen Sie es später.  Sie werden nun wieder mit dem Chat in Ihrer Nähe verbunden.
	</notification>
	<notification name="VoiceLoginRetry">
		Wir erstellen einen Voice-Kanal für Sie. Bitte warten Sie einen Moment.
	</notification>
	<notification name="VoiceEffectsExpired">
		Ein oder mehrere Ihrer Voice-Morph-Abos ist/sind abgelaufen.
[[URL] Hier klicken], um Ihr Abo zu erneuern.
	</notification>
	<notification name="VoiceEffectsExpiredInUse">
		Das aktive Voice-Morph-Abo ist abgelaufen. Ihre normalen Voice-Einstellungen werden angewendet.
[[URL] Hier klicken], um Ihr Abo zu erneuern.
	</notification>
	<notification name="VoiceEffectsWillExpire">
		Ein oder mehrere Ihrer Voice-Morph-Abos werden in weniger als [INTERVAL] Tagen ablaufen.
[[URL] Hier klicken], um Ihr Abo zu erneuern.
	</notification>
	<notification name="VoiceEffectsNew">
		Neue Voice-Morph-Effekte sind erhältlich!
	</notification>
	<notification name="Cannot enter parcel: not a group member">
		Nur Mitglieder einer bestimmten Gruppe dürfen diesen Bereich betreten.
	</notification>
	<notification name="Cannot enter parcel: banned">
		Zugang zur Parzelle verweigert. Sie wurden verbannt.
	</notification>
	<notification name="Cannot enter parcel: not on access list">
		Zugang zur Parzelle verweigert. Sie stehen nicht auf der Zugangsliste.
	</notification>
	<notification name="VoiceNotAllowed">
		Sie sind nicht berechtigt, einem Voice-Chat in [VOICE_CHANNEL_NAME] beizutreten.
	</notification>
	<notification name="VoiceCallGenericError">
		Fehler beim Versuch, eine Voice-Chat-Verbindung zu [VOICE_CHANNEL_NAME] herzustellen.  Bitte versuchen Sie es erneut.
	</notification>
	<notification name="UnsupportedCommandSLURL">
		Die SLurl, auf die Sie geklickt haben, wird nicht unterstützt.
	</notification>
	<notification name="BlockedSLURL">
		Ein untrusted Browser hat eine SLurl geschickt, diese wurde sicherheitshalber gesperrt.
	</notification>
	<notification name="ThrottledSLURL">
		Innerhalb kurzer Zeit wurden von einem untrusted Browser mehrere SLurls erhalten.
Diese werden für ein paar Sekunden sicherheitshalber gesperrt.
	</notification>
	<notification name="IMToast">
		[MESSAGE]
		<form name="form">
			<button name="respondbutton" text="Antworten"/>
		</form>
	</notification>
	<notification name="ConfirmCloseAll">
		Möchten Sie wirklich alle IMs schließen?
		<usetemplate ignoretext="Bestätigen, bevor ich alle IMs schließe." name="okcancelignore" notext="Abbrechen" yestext="OK"/>
	</notification>
	<notification name="AttachmentSaved">
		Der Anhang wurde gespeichert.
	</notification>
	<notification name="UnableToFindHelpTopic">
		Hilfethema für dieses Element wurde nicht gefunden.
	</notification>
	<notification name="ObjectMediaFailure">
		Serverfehler: Medienaktualisierung oder Fehler
&apos;[ERROR]&apos;
		<usetemplate name="okbutton" yestext="OK"/>
	</notification>
	<notification name="TextChatIsMutedByModerator">
		Sie wurden vom Moderator stummgeschaltet.
		<usetemplate name="okbutton" yestext="OK"/>
	</notification>
	<notification name="VoiceIsMutedByModerator">
		Sie wurden vom Moderator stummgeschaltet.
		<usetemplate name="okbutton" yestext="OK"/>
	</notification>
	<notification name="UploadCostConfirmation">
		Das Hochladen kostet [PRICE] L$. Möchten Sie fortfahren?
		<usetemplate name="okcancelbuttons" notext="Abbrechen" yestext="Hochladen"/>
	</notification>
	<notification name="ConfirmClearTeleportHistory">
		Möchten Sie Ihre Teleport-Liste löschen?
		<usetemplate name="okcancelbuttons" notext="Abbrechen" yestext="OK"/>
	</notification>
	<notification name="BottomTrayButtonCanNotBeShown">
		Die ausgewählte Schaltfläche kann zur Zeit nicht angezeigt werden.
Die Schaltfläche wird angezeigt, wenn genügend Platz vorhanden ist.
	</notification>
	<notification name="ShareNotification">
		Wählen Sie Einwohner aus, für die Sie das Objekt freigeben möchten.
	</notification>
	<notification name="MeshUploadError">
		[LABEL] konnte nicht hochgeladen werden: [MESSAGE] [IDENTIFIER] 

Details finden Sie in der Protokolldatei.
	</notification>
	<notification name="MeshUploadPermError">
		Fehler beim Anfordern der Berechtigungen zum Hochladen des Netzes
	</notification>
	<notification name="RegionCapabilityRequestError">
		Regionsfähigkeit „[CAPABILITY]“ konnte nicht abgerufen werden.
	</notification>
	<notification name="ShareItemsConfirmation">
		Möchten Sie wirklich die folgenden Objekte:

&lt;nolink&gt;[ITEMS]&lt;/nolink&gt;

für folgende Einwohner freigeben:

[RESIDENTS]
		<usetemplate name="okcancelbuttons" notext="Abbrechen" yestext="OK"/>
	</notification>
	<notification name="ShareFolderConfirmation">
		Es kann nur jeweils ein Ordner geteilt werden.

Möchten Sie wirklich die folgenden Artikel:

&lt;nolink&gt;[ITEMS]&lt;/nolink&gt;

mit den folgenden Einwohnern teilen:

[RESIDENTS]
		<usetemplate name="okcancelbuttons" notext="Abbrechen" yestext="OK"/>
	</notification>
	<notification name="ItemsShared">
		Objekte wurden erfolgreich freigegeben.
	</notification>
	<notification name="DeedToGroupFail">
		Übertragung an Gruppe ist fehlgeschlagen.
	</notification>
	<notification name="ReleaseLandThrottled">
		Die Parzelle [PARCEL_NAME] kann zurzeit nicht aufgegeben werden.
	</notification>
	<notification name="ReleasedLandWithReclaim">
		Die [AREA] m² große Parzelle „[PARCEL_NAME]“ wurde freigegeben.

Sie haben [RECLAIM_PERIOD] Stunden, um die Parzelle für 0 L$ zurückzufordern, bevor sie zum Verkauf an alle freigegeben wird.
	</notification>
	<notification name="ReleasedLandNoReclaim">
		Die [AREA] m² große Parzelle „[PARCEL_NAME]“ wurde freigegeben.

Sie steht jetzt zum Verkauf an alle zur Verfügung.
	</notification>
	<notification name="AvatarRezNotification">
		(Seit [EXISTENCE] Sekunden inworld )
Avatar &apos;[NAME]&apos; wurde in [TIME] Sekunden gerezzt.
	</notification>
	<notification name="AvatarRezSelfBakedDoneNotification">
		(Seit [EXISTENCE] Sekunden inworld )
Ihr Outfit wurde in [TIME] Sekunden gebacken.
	</notification>
	<notification name="AvatarRezSelfBakedUpdateNotification">
		(Seit [EXISTENCE] Sekunden inworld )
Nach [TIME] Sekunden wurde eine Aktualisierung Ihres Aussehens gesendet.
[STATUS]
	</notification>
	<notification name="AvatarRezCloudNotification">
		(Seit [EXISTENCE] Sekunden inworld )
Avatar &apos;[NAME]&apos; wird als Wolke angezeigt.
	</notification>
	<notification name="AvatarRezArrivedNotification">
		(Seit [EXISTENCE] Sekunden inworld )
Avatar &apos;[NAME]&apos; wird angezeigt.
	</notification>
	<notification name="AvatarRezLeftCloudNotification">
		(Seit [EXISTENCE] Sekunden inworld )
Avatar &apos;[NAME]&apos; hat nach [TIME] Sekunden als Wolke die Welt verlassen.
	</notification>
	<notification name="AvatarRezEnteredAppearanceNotification">
		(Seit [EXISTENCE] Sekunden inworld )
Avatar &apos;[NAME]&apos; befindet sich im Modus „Aussehen bearbeiten&quot;.
	</notification>
	<notification name="AvatarRezLeftAppearanceNotification">
		(Seit [EXISTENCE] Sekunden inworld )
Avatar &apos;[NAME]&apos; hat Modus „Aussehen bearbeiten&quot; verlassen.
	</notification>
	<notification name="NoConnect">
		Es gibt Probleme mit der Verbindung mit [PROTOCOL] [HOSTID].
Bitte überprüfen Sie Ihre Netzwerk- und Firewalleinstellungen.
		<usetemplate name="okbutton" yestext="OK"/>
	</notification>
	<notification name="NoVoiceConnect">
		Verbindung mit Voice-Server ist leider nicht möglich:

[HOSTID]

Voice-Kommunikation ist leider nicht verfügbar.
Bitte überprüfen Sie Ihr Netzwerk- und Firewall-Setup.
		<usetemplate name="okbutton" yestext="OK"/>
	</notification>
	<notification name="AvatarRezLeftNotification">
		(Seit [EXISTENCE] Sekunden inworld )
Avatar &apos;[NAME]&apos; hat als vollständig gerezzter Avatar die Welt verlassen.
	</notification>
	<notification name="AvatarRezSelfBakedTextureUploadNotification">
		( [EXISTENCE] Sekunden am Leben)
Sie haben eine [RESOLUTION]-gebackene Textur für „[BODYREGION]“ nach [TIME] Sekunden hochgeladen.
	</notification>
	<notification name="AvatarRezSelfBakedTextureUpdateNotification">
		( [EXISTENCE] Sekunden am Leben)
Sie haben lokal eine [RESOLUTION]-gebackene Textur für „[BODYREGION]“ nach [TIME] Sekunden aktualisiert.
	</notification>
	<notification name="ConfirmLeaveCall">
		Möchten Sie dieses Gespräch wirklich verlassen ?
		<usetemplate ignoretext="Bestätigen, bevor ich den Anruf verlasse." name="okcancelignore" notext="Nein" yestext="Ja"/>
	</notification>
	<notification name="ConfirmMuteAll">
		Die von Ihnen ausgewählten Einstellungen werden alle Teilnehmer eines Gruppengespräches stummschalten.
Dies bedeutet, dass alle Einwohner, die später dem Gespräch beitreten,
auch dann stummgeschaltet werden, wenn Sie den Anruf verlassen haben.

Alle stummschalten?
		<usetemplate ignoretext="Bestätigen, bevor alle Teilnehmer in einem Gruppengespräch stummgeschaltet werden." name="okcancelignore" notext="Abbrechen" yestext="OK"/>
	</notification>
	<notification label="Chat" name="HintChat">
		Um mitzureden, geben Sie Text in das Chat-Feld unten ein.
	</notification>
	<notification label="Stehen" name="HintSit">
		Um aufzustehen, klicken Sie auf die Schaltfläche „Stehen“.
	</notification>
	<notification label="Sprechen" name="HintSpeak">
		Auf Schaltfläche „Sprechen“ klicken, um das Mikrofon ein- und auszuschalten.

Auf den Pfeil nach oben klicken, um die Sprachsteuerung zu sehen.

Durch Ausblenden der Schaltfläche „Sprechen“ wird die Sprechfunktion deaktiviert.
	</notification>
	<notification label="Welt erkunden" name="HintDestinationGuide">
		Im Reiseführer finden Sie Tausende von interessanten Orten. Wählen Sie einfach einen Ort aus und klicken Sie auf „Teleportieren“.
	</notification>
	<notification label="Seitenleiste" name="HintSidePanel">
		In der Seitenleiste können Sie schnell auf Ihr Inventar, Ihre Outfits, Ihre Profile u. ä. zugreifen.
	</notification>
	<notification label="Bewegen" name="HintMove">
		Um zu gehen oder zu rennen, öffnen Sie das Bedienfeld „Bewegen“ und klicken Sie auf die Pfeile. Sie können auch die Pfeiltasten auf Ihrer Tastatur verwenden.
	</notification>
	<notification label="" name="HintMoveClick">
		1. Zum Gehen klicken: Auf beliebige Stelle am Boden klicken, um zu dieser Stelle zu gehen.

2. Zum Drehen der Anzeige klicken und ziehen: Auf beliebige Stelle in der Welt klicken und ziehen, um Ihre Ansicht zu ändern.
	</notification>
	<notification label="Anzeigename" name="HintDisplayName">
		Hier können Sie Ihren anpassbaren Anzeigenamen festlegen. Der Anzeigename unterscheidet sich von Ihrem eindeutigen Benutzernamen, der nicht geändert werden kann. In den Einstellungen können Sie festlegen, welcher Name von anderen Einwohnern angezeigt wird.
	</notification>
	<notification label="Ansicht" name="HintView">
		Um die Kameraansicht zu ändern, verwenden Sie die Schwenk- und Kreissteuerungen. Um die Ansicht zurückzusetzen, drücken Sie die Esc-Taste oder laufen Sie einfach.
	</notification>
	<notification label="Inventar" name="HintInventory">
		In Ihrem Inventar befinden sich verschiedene Objekte. Die neuesten Objekte finden Sie in der Registerkarte „Aktuell“.
	</notification>
	<notification label="Sie haben Linden-Dollar!" name="HintLindenDollar">
		Hier wird Ihr aktueller L$-Kontostand angezeigt. Klicken Sie auf „L$ kaufen“, um mehr Linden-Dollar zu kaufen.
	</notification>
	<notification name="LowMemory">
		Nicht genügend Arbeitsspeicher. Einige SL-Funktionen werden deaktiviert, um einen Absturz zu verhindern. Schließen Sie andere Anwendungen. Starten Sie SL neu, falls dieser Fehler erneut auftritt.
	</notification>
	<notification name="ForceQuitDueToLowMemory">
		SL wird wegen Speichermangel in 30 Sekunden beendet.
	</notification>
	<notification name="PopupAttempt">
		Ein Popup konnte nicht geöffnet werden.
		<form name="form">
			<ignore name="ignore" text="Alle Popups aktivieren"/>
			<button name="open" text="Popup-Fenster öffnen"/>
		</form>
	</notification>
	<notification name="SOCKS_NOT_PERMITTED">
		SOCKS 5-Proxy „[HOST]:[PORT]“ hat Verbindungsverbindung abgewiesen, da laut Regelsatz nicht zulässig.
		<usetemplate name="okbutton" yestext="OK"/>
	</notification>
	<notification name="SOCKS_CONNECT_ERROR">
		SOCKS 5-Proxy „[HOST]:[PORT]“ hat den Verbindungsversuch abgewiesen. Der TCP-Kanal konnte nicht geöffnet werden.
		<usetemplate name="okbutton" yestext="OK"/>
	</notification>
	<notification name="SOCKS_NOT_ACCEPTABLE">
		SOCKS 5-Proxy „[HOST]:[PORT]“ hat das ausgewählte Authentifizierungssystem abgewiesen.
		<usetemplate name="okbutton" yestext="OK"/>
	</notification>
	<notification name="SOCKS_AUTH_FAIL">
		SOCKS 5-Proxy „[HOST]:[PORT]“ hat gemeldet, dass Ihre Angaben ungültig sind.
		<usetemplate name="okbutton" yestext="OK"/>
	</notification>
	<notification name="SOCKS_UDP_FWD_NOT_GRANTED">
		SOCKS 5-Proxy „[HOST]:[PORT]“ hat die Anforderung UDP ASSOCIATE abgewiesen.
		<usetemplate name="okbutton" yestext="OK"/>
	</notification>
	<notification name="SOCKS_HOST_CONNECT_FAILED">
		Keine Verbindung möglich zum SOCKS 5-Proxy-Server „[HOST]:[PORT]“.
		<usetemplate name="okbutton" yestext="OK"/>
	</notification>
	<notification name="SOCKS_UNKNOWN_STATUS">
		Unbekannter Proxy-Fehler bei Server „[HOST]:[PORT]“.
		<usetemplate name="okbutton" yestext="OK"/>
	</notification>
	<notification name="SOCKS_INVALID_HOST">
		SOCKS-Proxy-Address oder Port „[HOST]:[PORT]“ ungültig.
		<usetemplate name="okbutton" yestext="OK"/>
	</notification>
	<notification name="SOCKS_BAD_CREDS">
		SOCKS 5-Benutzername oder -Kennwort ungültig.
		<usetemplate name="okbutton" yestext="OK"/>
	</notification>
	<notification name="PROXY_INVALID_HTTP_HOST">
		HTTP-Proxy-Address oder Port „[HOST]:[PORT]“ ungültig.
		<usetemplate name="okbutton" yestext="OK"/>
	</notification>
	<notification name="PROXY_INVALID_SOCKS_HOST">
		SOCKS-Proxy-Address oder Port „[HOST]:[PORT]“ ungültig.
		<usetemplate name="okbutton" yestext="OK"/>
	</notification>
	<notification name="ChangeProxySettings">
		Proxy-Einstellungen treten nach Neustart von [APP_NAME] in Kraft.
		<usetemplate name="okbutton" yestext="OK"/>
	</notification>
	<notification name="AuthRequest">
		Für die Site „&lt;nolink&gt;[HOST_NAME]&lt;/nolink&gt;“ in der Domäne „[REALM]“ ist ein Benutzername und Kennwort erforderlich.
		<form name="form">
			<input name="username" text="Benutzername"/>
			<input name="password" text="Kennwort"/>
			<button name="ok" text="Senden"/>
			<button name="cancel" text="Abbrechen"/>
		</form>
	</notification>
	<notification label="" name="NoClassifieds">
		Die Erstellung und Bearbeitung von Anzeigen ist nur im Modus „Erweitert“ möglich. Möchten Sie das Programm beenden und den Modus wechseln? Die Modusauswahl ist auf dem Anmeldebildschirm zu finden.
		<usetemplate name="okcancelbuttons" notext="Nicht beenden" yestext="Beenden"/>
	</notification>
	<notification label="" name="NoGroupInfo">
		Die Erstellung und Bearbeitung von Gruppen ist nur im Modus „Erweitert“ möglich. Möchten Sie das Programm beenden und den Modus wechseln? Die Modusauswahl ist auf dem Anmeldebildschirm zu finden.
		<usetemplate name="okcancelbuttons" notext="Nicht beenden" yestext="Beenden"/>
	</notification>
	<notification label="" name="NoPlaceInfo">
		Die Anzeige des Ortsprofils ist nur im Modus „Erweitert“ möglich. Möchten Sie das Programm beenden und den Modus wechseln? Die Modusauswahl ist auf dem Anmeldebildschirm zu finden.
		<usetemplate name="okcancelbuttons" notext="Nicht beenden" yestext="Beenden"/>
	</notification>
	<notification label="" name="NoPicks">
		Die Erstellung und Bearbeitung von Auswahlen ist nur im Modus „Erweitert“ möglich. Möchten Sie das Programm beenden und den Modus wechseln? Die Modusauswahl ist auf dem Anmeldebildschirm zu finden.
		<usetemplate name="okcancelbuttons" notext="Nicht beenden" yestext="Beenden"/>
	</notification>
	<notification label="" name="NoWorldMap">
		Die Anzeige der Weltkarte ist nur im Modus „Erweitert“ möglich. Möchten Sie das Programm beenden und den Modus wechseln? Die Modusauswahl ist auf dem Anmeldebildschirm zu finden.
		<usetemplate name="okcancelbuttons" notext="Nicht beenden" yestext="Beenden"/>
	</notification>
	<notification label="" name="NoVoiceCall">
		Voice-Anrufe sind nur im Modus „Erweitert“ möglich. Möchten Sie sich abmelden und den Modus wechseln?
		<usetemplate name="okcancelbuttons" notext="Nicht beenden" yestext="Beenden"/>
	</notification>
	<notification label="" name="NoAvatarShare">
		Die Freigabe ist nur im Modus „Erweitert“ möglich. Möchten Sie sich abmelden und den Modus wechseln?
		<usetemplate name="okcancelbuttons" notext="Nicht beenden" yestext="Beenden"/>
	</notification>
	<notification label="" name="NoAvatarPay">
		Die Bezahlung anderer Einwohner ist nur im Modus „Erweitert“ möglich. Möchten Sie sich abmelden und den Modus wechseln?
		<usetemplate name="okcancelbuttons" notext="Nicht beenden" yestext="Beenden"/>
	</notification>
	<notification label="" name="NoInventory">
		Die Inventaranzeige ist nur im Modus „Erweitert“ möglich. Möchten Sie sich abmelden und den Modus wechseln?
		<usetemplate name="okcancelbuttons" notext="Nicht beenden" yestext="Beenden"/>
	</notification>
	<notification label="" name="NoAppearance">
		Das Fenster zum Bearbeiten des Aussehens ist nur im Modus „Erweitert“ verfügbar. Möchten Sie sich abmelden und den Modus wechseln?
		<usetemplate name="okcancelbuttons" notext="Nicht beenden" yestext="Beenden"/>
	</notification>
	<notification label="" name="NoSearch">
		Die Suche ist nur im Modus „Erweitert“ möglich. Möchten Sie sich abmelden und den Modus wechseln?
		<usetemplate name="okcancelbuttons" notext="Nicht beenden" yestext="Beenden"/>
	</notification>
	<notification label="" name="ConfirmHideUI">
		Durch diese Aktion werden alle Menüelemente und Schaltflächen ausgeblendet. Um sie wieder anzuzeigen, klicken Sie erneut auf [SHORTCUT].
		<usetemplate ignoretext="Vor Ausblenden der UI bestätigen" name="okcancelignore" notext="Abbrechen" yestext="OK"/>
	</notification>
	<global name="UnsupportedGLRequirements">
		Ihr Computer entspricht nicht den Hardwareanforderungen von [APP_NAME]. [APP_NAME] setzt eine OpenGL-Grafikkarte mit Multitextur-Unterstützung voraus. Falls Ihre Grafikkarte diese Funktion unterstützt, installieren Sie die neuesten Treiber sowie die aktuellen Service Packs und Patches für Ihr Betriebssystem.

Sollte das Problem fortbestehen, finden Sie weitere Hilfestellung unter [SUPPORT_SITE].
	</global>
	<global name="UnsupportedCPUAmount">
		796
	</global>
	<global name="UnsupportedRAMAmount">
		510
	</global>
	<global name="UnsupportedGPU">
		- Ihre Grafikkarte entspricht nicht den Mindestanforderungen.
	</global>
	<global name="UnsupportedRAM">
		- Ihr Arbeitsspeicher entspricht nicht den Mindestanforderungen.
	</global>
	<global name="You can only set your &apos;Home Location&apos; on your land or at a mainland Infohub.">
		Wenn Sie ein Stück Land besitzen, können Sie dies als Ihr Zuhause festlegen.
Ansonsten können Sie auf der Karte nachsehen und dort Ort suchen, die als „Infohub“ gekennzeichnet sind.
	</global>
	<global name="You died and have been teleported to your home location">
		Sie sind gestorben und wurden zu Ihrem Zuhause teleportiert.
	</global>
</notifications><|MERGE_RESOLUTION|>--- conflicted
+++ resolved
@@ -92,7 +92,6 @@
 	<notification name="OutboxFolderCreated">
 		Für jeden Artikel, den Sie in die oberste Ebene Ihrer Händler-Outbox übertragen haben, wurde ein neuer Ordner erstellt.
 		<usetemplate ignoretext="Neuer Ordner in Händler-Outbox erstellt" name="okignore" yestext="OK"/>
-<<<<<<< HEAD
 	</notification>
 	<notification name="OutboxImportComplete">
 		Erfolg
@@ -114,29 +113,6 @@
 Aufgrund eines System- oder Netzwerkfehlers wurden keine Ordner an den Marktplatz übertragen. Versuchen Sie es später erneut.
 		<usetemplate name="okbutton" yestext="OK"/>
 	</notification>
-=======
-	</notification>
-	<notification name="OutboxImportComplete">
-		Erfolg
-
-Alle Ordner wurden erfolgreich an den Marktplatz übertragen.
-		<usetemplate ignoretext="Alle Ordner an den Marktplatz übertragen" name="okignore" yestext="OK"/>
-	</notification>
-	<notification name="OutboxImportHadErrors">
-		Einige Ordner wurden nicht übertragen
-
-Beim Übertragen bestimmter Ordner an den Marktplatz ist ein Fehler aufgetreten. Diese Ordner befinden sich noch in Ihrer Händler-Outbox.
-
-Weitere Informationen finden Sie im [[MARKETPLACE_IMPORTS_URL] Fehlerprotokoll].
-		<usetemplate name="okbutton" yestext="OK"/>
-	</notification>
-	<notification name="OutboxImportFailed">
-		Übertragung fehlgeschlagen
-
-Aufgrund eines System- oder Netzwerkfehlers wurden keine Ordner an den Marktplatz übertragen. Versuchen Sie es später erneut.
-		<usetemplate name="okbutton" yestext="OK"/>
-	</notification>
->>>>>>> ee66cb3e
 	<notification name="OutboxInitFailed">
 		Marktplatzinitialisierung fehlgeschlagen
 
