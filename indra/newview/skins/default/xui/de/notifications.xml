--- conflicted
+++ resolved
@@ -366,11 +366,7 @@
 		<usetemplate name="okcancelbuttons" notext="Abbrechen" yestext="OK"/>
 	</notification>
 	<notification name="DeleteOutfits">
-<<<<<<< HEAD
-		Das ausgewählte Outfit löschen?
-=======
 		Das/Die ausgewählte(n) Outfit(s) löschen?
->>>>>>> 15247f08
 		<usetemplate name="okcancelbuttons" notext="Abbrechen" yestext="OK"/>
 	</notification>
 	<notification name="PromptGoToEventsPage">
