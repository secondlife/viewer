--- conflicted
+++ resolved
@@ -65,45 +65,11 @@
         height="28"
         layout="topleft"
         min_height="28"
-<<<<<<< HEAD
-        min_width="59"
-=======
         min_width="35"
->>>>>>> d5faa4f3
         mouse_opaque="false"
         name="speak_panel"
         top_delta="0"
         user_resize="false"
-<<<<<<< HEAD
-        width="108">
-      <talk_button
-       follows="left|right"
-       height="23"
-       layout="topleft"
-       left="0"
-       name="talk"
-       top="5"
-       width="105">
-        <show_button
-         tab_stop="true">
-          <init_callback
-           function="Button.SetDockableFloaterToggle"
-           parameter="voice_controls" />
-        </show_button>
-        <!-- do not remove halign attribute with default value. otherwise it can't be overridden in other locales.
-                 & pad_right is default value for long label which can be right aligned. See EXT-6318 -->
-        <speak_button
-         halign="center"
-         label="Speak"
-         label_selected="Speak"
-         name="speak_btn"
-         pad_right="20"
-         tab_stop="true"
-         use_ellipses="true" />
-      </talk_button>
-    </layout_panel>
-		<layout_panel
-=======
         width="85">
       <button
        follows="left|right"
@@ -167,7 +133,6 @@
     </layout_panel>
 
     <layout_panel
->>>>>>> d5faa4f3
          auto_resize="false"
          follows="right"
          height="28"
