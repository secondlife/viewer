/**
 * @file llviewerparceloverlay.cpp
 * @brief LLViewerParcelOverlay class implementation
 *
 * $LicenseInfo:firstyear=2002&license=viewerlgpl$
 * Second Life Viewer Source Code
 * Copyright (C) 2010, Linden Research, Inc.
 *
 * This library is free software; you can redistribute it and/or
 * modify it under the terms of the GNU Lesser General Public
 * License as published by the Free Software Foundation;
 * version 2.1 of the License only.
 *
 * This library is distributed in the hope that it will be useful,
 * but WITHOUT ANY WARRANTY; without even the implied warranty of
 * MERCHANTABILITY or FITNESS FOR A PARTICULAR PURPOSE.  See the GNU
 * Lesser General Public License for more details.
 *
 * You should have received a copy of the GNU Lesser General Public
 * License along with this library; if not, write to the Free Software
 * Foundation, Inc., 51 Franklin Street, Fifth Floor, Boston, MA  02110-1301  USA
 *
 * Linden Research, Inc., 945 Battery Street, San Francisco, CA  94111  USA
 * $/LicenseInfo$
 */

#include "llviewerprecompiledheaders.h"

#include "llviewerparceloverlay.h"

// indra includes
#include "llparcel.h"
#include "llfloaterreg.h"
#include "llgl.h"
#include "llrender.h"
#include "v4color.h"
#include "v2math.h"

// newview includes
#include "llagentcamera.h"
#include "llviewertexture.h"
#include "llviewercontrol.h"
#include "llsurface.h"
#include "llviewerregion.h"
#include "llviewercamera.h"
#include "llviewertexturelist.h"
#include "llselectmgr.h"
#include "llfloatertools.h"
#include "llglheaders.h"
#include "pipeline.h"


static const U8  OVERLAY_IMG_COMPONENTS = 4;
static const F32 LINE_WIDTH = 0.0625f;

bool LLViewerParcelOverlay::sColorSetInitialized = false;
LLUIColor LLViewerParcelOverlay::sAvailColor;
LLUIColor LLViewerParcelOverlay::sOwnedColor;
LLUIColor LLViewerParcelOverlay::sGroupColor;
LLUIColor LLViewerParcelOverlay::sSelfColor;
LLUIColor LLViewerParcelOverlay::sForSaleColor;
LLUIColor LLViewerParcelOverlay::sAuctionColor;

LLViewerParcelOverlay::LLViewerParcelOverlay(LLViewerRegion* region, F32 region_width_meters)
:   mRegion( region ),
    mParcelGridsPerEdge( S32( region_width_meters / PARCEL_GRID_STEP_METERS ) ),
    mDirty( false ),
    mTimeSinceLastUpdate(),
    mOverlayTextureIdx(-1)
{
    if (!sColorSetInitialized)
    {
        sColorSetInitialized = true;
        sAvailColor = LLUIColorTable::instance().getColor("PropertyColorAvail").get();
        sOwnedColor = LLUIColorTable::instance().getColor("PropertyColorOther").get();
        sGroupColor = LLUIColorTable::instance().getColor("PropertyColorGroup").get();
        sSelfColor = LLUIColorTable::instance().getColor("PropertyColorSelf").get();
        sForSaleColor = LLUIColorTable::instance().getColor("PropertyColorForSale").get();
        sAuctionColor = LLUIColorTable::instance().getColor("PropertyColorAuction").get();
    }

    // Create a texture to hold color information.
    // 4 components
    // Use mipmaps = false, clamped, NEAREST filter, for sharp edges
    mImageRaw = new LLImageRaw(mParcelGridsPerEdge, mParcelGridsPerEdge, OVERLAY_IMG_COMPONENTS);
    mTexture = LLViewerTextureManager::getLocalTexture(mImageRaw.get(), false);
    mTexture->setAddressMode(LLTexUnit::TAM_CLAMP);
    mTexture->setFilteringOption(LLTexUnit::TFO_POINT);

    //
    // Initialize the GL texture with empty data.
    //
    // Create the base texture.
    U8 *raw = mImageRaw->getData();
    const S32 COUNT = mParcelGridsPerEdge * mParcelGridsPerEdge * OVERLAY_IMG_COMPONENTS;
    for (S32 i = 0; i < COUNT; i++)
    {
        raw[i] = 0;
    }
    //mTexture->setSubImage(mImageRaw, 0, 0, mParcelGridsPerEdge, mParcelGridsPerEdge);

    // Create storage for ownership information from simulator
    // and initialize it.
    mOwnership = new U8[ mParcelGridsPerEdge * mParcelGridsPerEdge ];
    for (S32 i = 0; i < mParcelGridsPerEdge * mParcelGridsPerEdge; i++)
    {
        mOwnership[i] = PARCEL_PUBLIC;
    }

    gPipeline.markGLRebuild(this);
}


LLViewerParcelOverlay::~LLViewerParcelOverlay()
{
    delete[] mOwnership;
    mOwnership = NULL;
    mImageRaw = NULL;
}

//---------------------------------------------------------------------------
// ACCESSORS
//---------------------------------------------------------------------------
bool LLViewerParcelOverlay::isOwned(const LLVector3& pos) const
{
    S32 row =    S32(pos.mV[VY] / PARCEL_GRID_STEP_METERS);
    S32 column = S32(pos.mV[VX] / PARCEL_GRID_STEP_METERS);
    return (PARCEL_PUBLIC != ownership(row, column));
}

bool LLViewerParcelOverlay::isOwnedSelf(const LLVector3& pos) const
{
    S32 row =    S32(pos.mV[VY] / PARCEL_GRID_STEP_METERS);
    S32 column = S32(pos.mV[VX] / PARCEL_GRID_STEP_METERS);
    return (PARCEL_SELF == ownership(row, column));
}

bool LLViewerParcelOverlay::isOwnedGroup(const LLVector3& pos) const
{
    S32 row =    S32(pos.mV[VY] / PARCEL_GRID_STEP_METERS);
    S32 column = S32(pos.mV[VX] / PARCEL_GRID_STEP_METERS);
    return (PARCEL_GROUP == ownership(row, column));
}

bool LLViewerParcelOverlay::isOwnedOther(const LLVector3& pos) const
{
    S32 row =    S32(pos.mV[VY] / PARCEL_GRID_STEP_METERS);
    S32 column = S32(pos.mV[VX] / PARCEL_GRID_STEP_METERS);
    U8 overlay = ownership(row, column);
    return (PARCEL_OWNED == overlay || PARCEL_FOR_SALE == overlay);
}

bool LLViewerParcelOverlay::encroachesOwned(const std::vector<LLBBox>& boxes) const
{
    // boxes are expected to already be axis aligned
    for (U32 i = 0; i < boxes.size(); ++i)
    {
        LLVector3 min = boxes[i].getMinAgent();
        LLVector3 max = boxes[i].getMaxAgent();

        S32 left   = S32(llclamp((min.mV[VX] / PARCEL_GRID_STEP_METERS), 0.f, REGION_WIDTH_METERS - 1));
        S32 right  = S32(llclamp((max.mV[VX] / PARCEL_GRID_STEP_METERS), 0.f, REGION_WIDTH_METERS - 1));
        S32 top    = S32(llclamp((min.mV[VY] / PARCEL_GRID_STEP_METERS), 0.f, REGION_WIDTH_METERS - 1));
        S32 bottom = S32(llclamp((max.mV[VY] / PARCEL_GRID_STEP_METERS), 0.f, REGION_WIDTH_METERS - 1));

        for (S32 row = top; row <= bottom; row++)
        {
            for (S32 column = left; column <= right; column++)
            {
                U8 type = ownership(row, column);
                if ((PARCEL_SELF == type)
                    || (PARCEL_GROUP == type))
                {
                    return true;
                }
            }
        }
    }
    return false;
}
bool LLViewerParcelOverlay::encroachesOnUnowned(const std::vector<LLBBox>& boxes) const
{
    // boxes are expected to already be axis aligned
    for (U32 i = 0; i < boxes.size(); ++i)
    {
        LLVector3 min = boxes[i].getMinAgent();
        LLVector3 max = boxes[i].getMaxAgent();

        S32 left   = S32(llclamp((min.mV[VX] / PARCEL_GRID_STEP_METERS), 0.f, REGION_WIDTH_METERS - 1));
        S32 right  = S32(llclamp((max.mV[VX] / PARCEL_GRID_STEP_METERS), 0.f, REGION_WIDTH_METERS - 1));
        S32 top    = S32(llclamp((min.mV[VY] / PARCEL_GRID_STEP_METERS), 0.f, REGION_WIDTH_METERS - 1));
        S32 bottom = S32(llclamp((max.mV[VY] / PARCEL_GRID_STEP_METERS), 0.f, REGION_WIDTH_METERS - 1));

        for (S32 row = top; row <= bottom; row++)
        {
            for (S32 column = left; column <= right; column++)
            {
                U8 type = ownership(row, column);
                if ((PARCEL_SELF != type))
                {
                    return true;
                }
            }
        }
    }
    return false;
}

bool LLViewerParcelOverlay::encroachesOnNearbyParcel(const std::vector<LLBBox>& boxes) const
{
    // boxes are expected to already be axis aligned
    for (U32 i = 0; i < boxes.size(); ++i)
    {
        LLVector3 min = boxes[i].getMinAgent();
        LLVector3 max = boxes[i].getMaxAgent();

        // If an object crosses region borders it crosses a parcel
        if (   min.mV[VX] < 0
            || min.mV[VY] < 0
            || max.mV[VX] > REGION_WIDTH_METERS
            || max.mV[VY] > REGION_WIDTH_METERS)
        {
            return true;
        }

        S32 left   = S32(llclamp((min.mV[VX] / PARCEL_GRID_STEP_METERS), 0.f, REGION_WIDTH_METERS - 1));
        S32 right  = S32(llclamp((max.mV[VX] / PARCEL_GRID_STEP_METERS), 0.f, REGION_WIDTH_METERS - 1));
        S32 bottom = S32(llclamp((min.mV[VY] / PARCEL_GRID_STEP_METERS), 0.f, REGION_WIDTH_METERS - 1));
        S32 top    = S32(llclamp((max.mV[VY] / PARCEL_GRID_STEP_METERS), 0.f, REGION_WIDTH_METERS - 1));

        const S32 GRIDS_PER_EDGE = mParcelGridsPerEdge;

        for (S32 row = bottom; row <= top; row++)
        {
            for (S32 col = left; col <= right; col++)
            {
                // This is not the rightmost column
                if (col < GRIDS_PER_EDGE-1)
                {
                    U8 east_overlay = mOwnership[row*GRIDS_PER_EDGE+col+1];
                    // If the column to the east of the current one marks
                    // the other parcel's west edge and the box extends
                    // to the west it crosses the parcel border.
                    if ((east_overlay & PARCEL_WEST_LINE) && col < right)
                    {
                        return true;
                    }
                }

                // This is not the topmost column
                if (row < GRIDS_PER_EDGE-1)
                {
                    U8 north_overlay = mOwnership[(row+1)*GRIDS_PER_EDGE+col];
                    // If the row to the north of the current one marks
                    // the other parcel's south edge and the box extends
                    // to the south it crosses the parcel border.
                    if ((north_overlay & PARCEL_SOUTH_LINE) && row < top)
                    {
                        return true;
                    }
                }
            }
        }
    }
    return false;
}

bool LLViewerParcelOverlay::isSoundLocal(const LLVector3& pos) const
{
    S32 row =    S32(pos.mV[VY] / PARCEL_GRID_STEP_METERS);
    S32 column = S32(pos.mV[VX] / PARCEL_GRID_STEP_METERS);
    return parcelFlags(row, column, PARCEL_SOUND_LOCAL);
}

U8 LLViewerParcelOverlay::ownership( const LLVector3& pos) const
{
    S32 row =    S32(pos.mV[VY] / PARCEL_GRID_STEP_METERS);
    S32 column = S32(pos.mV[VX] / PARCEL_GRID_STEP_METERS);
    return ownership(row, column);
}

U8 LLViewerParcelOverlay::parcelLineFlags(const LLVector3& pos) const
{
    S32 row = S32(pos.mV[VY] / PARCEL_GRID_STEP_METERS);
    S32 column = S32(pos.mV[VX] / PARCEL_GRID_STEP_METERS);
    return parcelFlags(row, column, PARCEL_WEST_LINE | PARCEL_SOUTH_LINE);
}
U8 LLViewerParcelOverlay::parcelLineFlags(S32 row, S32 col) const
{
    return parcelFlags(row, col, PARCEL_WEST_LINE | PARCEL_SOUTH_LINE);
}

U8 LLViewerParcelOverlay::parcelFlags(S32 row, S32 col, U8 flags) const
{
    if (row >= mParcelGridsPerEdge
        || col >= mParcelGridsPerEdge
        || row < 0
        || col < 0)
    {
        LL_WARNS() << "Attempted to get ownership out of region's overlay, row: " << row << " col: " << col << LL_ENDL;
        return flags;
    }
    return mOwnership[row * mParcelGridsPerEdge + col] & flags;
}

F32 LLViewerParcelOverlay::getOwnedRatio() const
{
    S32 size = mParcelGridsPerEdge * mParcelGridsPerEdge;
    S32 total = 0;

    for (S32 i = 0; i < size; i++)
    {
        if ((mOwnership[i] & PARCEL_COLOR_MASK) != PARCEL_PUBLIC)
        {
            total++;
        }
    }

    return (F32)total / (F32)size;
}

//---------------------------------------------------------------------------
// MANIPULATORS
//---------------------------------------------------------------------------

// Color tables for owned land
// Available = index 0
// Other     = index 1
// Group     = index 2
// Self      = index 3

// Make sure the texture colors match the ownership data.
// Note: Assumes that the ownership array and
void LLViewerParcelOverlay::updateOverlayTexture()
{
    if (mOverlayTextureIdx < 0)
    {
        if (!mDirty)
            return;
        mOverlayTextureIdx = 0;
    }

    const LLColor4U avail = sAvailColor.get();
    const LLColor4U owned = sOwnedColor.get();
    const LLColor4U group = sGroupColor.get();
    const LLColor4U self  = sSelfColor.get();
    const LLColor4U for_sale = sForSaleColor.get();
    const LLColor4U auction = sAuctionColor.get();

    // Create the base texture.
    U8 *raw = mImageRaw->getData();
    const S32 COUNT = mParcelGridsPerEdge * mParcelGridsPerEdge;
    S32 max = mOverlayTextureIdx + mParcelGridsPerEdge;
    if (max > COUNT) max = COUNT;
    S32 pixel_index = mOverlayTextureIdx*OVERLAY_IMG_COMPONENTS;
    S32 i;
    for (i = mOverlayTextureIdx; i < max; i++)
    {
        U8 ownership = mOwnership[i];

        U8 r,g,b,a;

        // Color stored in low three bits
        switch( ownership & 0x7 )
        {
        case PARCEL_PUBLIC:
            r = avail.mV[VRED];
            g = avail.mV[VGREEN];
            b = avail.mV[VBLUE];
            a = avail.mV[VALPHA];
            break;
        case PARCEL_OWNED:
            r = owned.mV[VRED];
            g = owned.mV[VGREEN];
            b = owned.mV[VBLUE];
            a = owned.mV[VALPHA];
            break;
        case PARCEL_GROUP:
            r = group.mV[VRED];
            g = group.mV[VGREEN];
            b = group.mV[VBLUE];
            a = group.mV[VALPHA];
            break;
        case PARCEL_SELF:
            r = self.mV[VRED];
            g = self.mV[VGREEN];
            b = self.mV[VBLUE];
            a = self.mV[VALPHA];
            break;
        case PARCEL_FOR_SALE:
            r = for_sale.mV[VRED];
            g = for_sale.mV[VGREEN];
            b = for_sale.mV[VBLUE];
            a = for_sale.mV[VALPHA];
            break;
        case PARCEL_AUCTION:
            r = auction.mV[VRED];
            g = auction.mV[VGREEN];
            b = auction.mV[VBLUE];
            a = auction.mV[VALPHA];
            break;
        default:
            r = self.mV[VRED];
            g = self.mV[VGREEN];
            b = self.mV[VBLUE];
            a = self.mV[VALPHA];
            break;
        }

        raw[pixel_index + 0] = (U8)r;
        raw[pixel_index + 1] = (U8)g;
        raw[pixel_index + 2] = (U8)b;
        raw[pixel_index + 3] = (U8)a;

        pixel_index += OVERLAY_IMG_COMPONENTS;
    }

    // Copy data into GL texture from raw data
    if (i >= COUNT)
    {
        if (!mTexture->hasGLTexture())
        {
            mTexture->createGLTexture(0, mImageRaw);
        }
        mTexture->setSubImage(mImageRaw, 0, 0, mParcelGridsPerEdge, mParcelGridsPerEdge);
        mOverlayTextureIdx = -1;
    }
    else
    {
        mOverlayTextureIdx = i;
    }
}


void LLViewerParcelOverlay::uncompressLandOverlay(S32 chunk, U8 *packed_overlay)
{
    // Unpack the message data into the ownership array
    S32 size    = mParcelGridsPerEdge * mParcelGridsPerEdge;
    S32 chunk_size = size / PARCEL_OVERLAY_CHUNKS;

    memcpy(mOwnership + chunk*chunk_size, packed_overlay, chunk_size);      /*Flawfinder: ignore*/

    // Force property lines and overlay texture to update
    setDirty();
}

void LLViewerParcelOverlay::updatePropertyLines()
{
    static LLCachedControl<bool> show(gSavedSettings, "ShowPropertyLines");

    if (!show)
        return;

    LLColor4U colors[PARCEL_COLOR_MASK + 1];
    colors[PARCEL_SELF] = sSelfColor.get();
    colors[PARCEL_OWNED] = sOwnedColor.get();
    colors[PARCEL_GROUP] = sGroupColor.get();
    colors[PARCEL_FOR_SALE] = sForSaleColor.get();
    colors[PARCEL_AUCTION] = sAuctionColor.get();

    mEdges.clear();

    const F32 GRID_STEP = PARCEL_GRID_STEP_METERS;
    const S32 GRIDS_PER_EDGE = mParcelGridsPerEdge;

    for (S32 row = 0; row < GRIDS_PER_EDGE; row++)
    {
        for (S32 col = 0; col < GRIDS_PER_EDGE; col++)
        {
            U8 overlay = mOwnership[row*GRIDS_PER_EDGE+col];
            S32 colorIndex = overlay & PARCEL_COLOR_MASK;
            switch(colorIndex)
            {
            case PARCEL_SELF:
            case PARCEL_GROUP:
            case PARCEL_OWNED:
            case PARCEL_FOR_SALE:
            case PARCEL_AUCTION:
                break;
            default:
                continue;
            }

            const LLColor4U& color = colors[colorIndex];

            F32 left = col*GRID_STEP;
            F32 right = left+GRID_STEP;

            F32 bottom = row*GRID_STEP;
            F32 top = bottom+GRID_STEP;

            // West edge
            if (overlay & PARCEL_WEST_LINE)
            {
                addPropertyLine(left, bottom, 0, 1, LINE_WIDTH, 0, color);
            }

            // East edge
            if (col == GRIDS_PER_EDGE - 1 || mOwnership[row * GRIDS_PER_EDGE + col + 1] & PARCEL_WEST_LINE)
            {
                addPropertyLine(right, bottom, 0, 1, -LINE_WIDTH, 0, color);
            }

            // South edge
            if (overlay & PARCEL_SOUTH_LINE)
            {
                addPropertyLine(left, bottom, 1, 0, 0, LINE_WIDTH, color);
            }

            // North edge
            if (row == GRIDS_PER_EDGE - 1 || mOwnership[(row + 1) * GRIDS_PER_EDGE + col] & PARCEL_SOUTH_LINE)
            {
                addPropertyLine(left, top, 1, 0, 0, -LINE_WIDTH, color);
            }
        }
    }

    // Everything's clean now
    mDirty = false;
}

void LLViewerParcelOverlay::addPropertyLine(F32 start_x, F32 start_y, F32 dx, F32 dy, F32 tick_dx, F32 tick_dy, const LLColor4U& color)
{
    LLSurface& land = mRegion->getLand();
    F32 water_z = land.getWaterHeight();

    mEdges.resize(mEdges.size() + 1);
    Edge& edge = mEdges.back();
    edge.color = color;

    F32 outside_x = start_x;
    F32 outside_y = start_y;
    F32 outside_z = 0.f;
    F32 inside_x  = start_x + tick_dx;
    F32 inside_y  = start_y + tick_dy;
    F32 inside_z  = 0.f;

    auto split = [&](const LLVector3& start, F32 x, F32 y, F32 z, F32 part)
        {
            F32 new_x = start.mV[0] + (x - start.mV[0]) * part;
            F32 new_y = start.mV[1] + (y - start.mV[1]) * part;
            F32 new_z = start.mV[2] + (z - start.mV[2]) * part;
            edge.vertices.emplace_back(new_x, new_y, new_z);
        };

    auto checkForSplit = [&]()
        {
            const LLVector3& last_outside = edge.vertices.back();
            F32 z0 = last_outside.mV[2];
            F32 z1 = outside_z;
            if ((z0 >= water_z && z1 >= water_z) || (z0 < water_z && z1 < water_z))
                return;
            F32 part = (water_z - z0) / (z1 - z0);
            const LLVector3& last_inside = edge.vertices[edge.vertices.size() - 2];
            split(last_inside, inside_x, inside_y, inside_z, part);
            split(last_outside, outside_x, outside_y, outside_z, part);
        };

    // First part, only one vertex
    outside_z = land.resolveHeightRegion( outside_x, outside_y );

    edge.vertices.emplace_back(outside_x, outside_y, outside_z);

    inside_x += dx * LINE_WIDTH;
    inside_y += dy * LINE_WIDTH;

    outside_x += dx * LINE_WIDTH;
    outside_y += dy * LINE_WIDTH;

    // Then the "actual edge"
    inside_z = land.resolveHeightRegion( inside_x, inside_y );
    outside_z = land.resolveHeightRegion( outside_x, outside_y );

    edge.vertices.emplace_back(inside_x, inside_y, inside_z);
    edge.vertices.emplace_back(outside_x, outside_y, outside_z);

    inside_x += dx * (dx - LINE_WIDTH);
    inside_y += dy * (dy - LINE_WIDTH);

    outside_x += dx * (dx - LINE_WIDTH);
    outside_y += dy * (dy - LINE_WIDTH);

    // Middle part, full width
    const S32 GRID_STEP = (S32)PARCEL_GRID_STEP_METERS;
    for (S32 i = 1; i < GRID_STEP; i++)
    {
        inside_z = land.resolveHeightRegion( inside_x, inside_y );
        outside_z = land.resolveHeightRegion( outside_x, outside_y );

        checkForSplit();

        edge.vertices.emplace_back(inside_x, inside_y, inside_z);
        edge.vertices.emplace_back(outside_x, outside_y, outside_z);

        inside_x += dx;
        inside_y += dy;

        outside_x += dx;
        outside_y += dy;
    }

    // Extra buffer for edge
    inside_x -= dx * LINE_WIDTH;
    inside_y -= dy * LINE_WIDTH;

    outside_x -= dx * LINE_WIDTH;
    outside_y -= dy * LINE_WIDTH;

    inside_z = land.resolveHeightRegion( inside_x, inside_y );
    outside_z = land.resolveHeightRegion( outside_x, outside_y );

    checkForSplit();

    edge.vertices.emplace_back(inside_x, inside_y, inside_z);
    edge.vertices.emplace_back(outside_x, outside_y, outside_z);

    outside_x += dx * LINE_WIDTH;
    outside_y += dy * LINE_WIDTH;

    // Last edge is not drawn to the edge
    outside_z = land.resolveHeightRegion( outside_x, outside_y );

    edge.vertices.emplace_back(outside_x, outside_y, outside_z);
}

void LLViewerParcelOverlay::setDirty()
{
    mDirty = true;
}

void LLViewerParcelOverlay::updateGL()
{
    LL_PROFILE_ZONE_SCOPED;
    updateOverlayTexture();
}

void LLViewerParcelOverlay::idleUpdate(bool force_update)
{
    if (gGLManager.mIsDisabled)
    {
        return;
    }
    if (mOverlayTextureIdx >= 0 && (!(mDirty && force_update)))
    {
        // We are in the middle of updating the overlay texture
        gPipeline.markGLRebuild(this);
        return;
    }
    // Only if we're dirty and it's been a while since the last update.
    if (mDirty)
    {
        if (force_update || mTimeSinceLastUpdate.getElapsedTimeF32() > 4.0f)
        {
            updateOverlayTexture();
            updatePropertyLines();
            mTimeSinceLastUpdate.reset();
        }
    }
}

void LLViewerParcelOverlay::renderPropertyLines()
{
    static LLCachedControl<bool> show(gSavedSettings, "ShowPropertyLines");

    if (!show)
        return;

    LLSurface& land = mRegion->getLand();

<<<<<<< HEAD
    bool render_water = gPipeline.hasRenderType(LLPipeline::RENDER_TYPE_VOIDWATER);
=======
    bool render_water = gPipeline.hasRenderType(LLPipeline::RENDER_TYPE_WATER);
>>>>>>> cf2b4dbf
    F32 water_z = render_water ? land.getWaterHeight() + 0.01f : 0;

    LLGLSUIDefault gls_ui; // called from pipeline
    gGL.getTexUnit(0)->unbind(LLTexUnit::TT_TEXTURE);
    LLGLDepthTest mDepthTest(GL_TRUE);

    // Find camera height off the ground (not from zero)
    F32 ground_height_at_camera = land.resolveHeightGlobal( gAgentCamera.getCameraPositionGlobal() );
    F32 camera_z = LLViewerCamera::getInstance()->getOrigin().mV[VZ];
    F32 camera_height = camera_z - ground_height_at_camera;

    camera_height = llclamp(camera_height, 0.f, 100.f);

    // Pull lines toward camera by 1 cm per meter off the ground.
    const LLVector3& CAMERA_AT = LLViewerCamera::getInstance()->getAtAxis();
    F32 pull_toward_camera_scale = 0.01f * camera_height;
    LLVector3 pull_toward_camera = CAMERA_AT;
    pull_toward_camera *= -pull_toward_camera_scale;

    // Always fudge a little vertically.
    pull_toward_camera.mV[VZ] += 0.01f;

    gGL.matrixMode(LLRender::MM_MODELVIEW);
    gGL.pushMatrix();

    // Move to appropriate region coords
    LLVector3 origin = mRegion->getOriginAgent();
    gGL.translatef(origin.mV[VX], origin.mV[VY], origin.mV[VZ]);

    gGL.translatef(pull_toward_camera.mV[VX], pull_toward_camera.mV[VY],
        pull_toward_camera.mV[VZ]);

    // Stomp the camera into two dimensions
    LLVector3 camera_region = mRegion->getPosRegionFromGlobal( gAgentCamera.getCameraPositionGlobal() );

    // Set up a cull plane 2 * PARCEL_GRID_STEP_METERS behind
    // the camera.  The cull plane normal is the camera's at axis.
    LLVector3 cull_plane_point = LLViewerCamera::getInstance()->getAtAxis();
    cull_plane_point *= -2.f * PARCEL_GRID_STEP_METERS;
    cull_plane_point += camera_region;

    bool render_hidden = LLSelectMgr::sRenderHiddenSelections && LLFloaterReg::instanceVisible("build");

    const F32 PROPERTY_LINE_CLIP_DIST_SQUARED = 256.f * 256.f;

    for (const Edge& edge : mEdges)
    {
        LLVector3 center = edge.vertices[edge.vertices.size() >> 1];

        if (dist_vec_squared2D(center, camera_region) > PROPERTY_LINE_CLIP_DIST_SQUARED)
        {
            continue;
        }

        // Destroy vertex, transform to plane-local.
        center -= cull_plane_point;

        // Negative dot product means it is in back of the plane
        if (center * CAMERA_AT < 0.f)
        {
            continue;
        }

        gGL.begin(LLRender::TRIANGLE_STRIP);

        gGL.color4ubv(edge.color.mV);

        for (const LLVector3& vertex : edge.vertices)
        {
            if (render_hidden || camera_z < water_z || vertex.mV[2] >= water_z)
            {
                gGL.vertex3fv(vertex.mV);
            }
            else
            {
                LLVector3 visible = vertex;
                visible.mV[2] = water_z;
                gGL.vertex3fv(visible.mV);
            }
        }

        gGL.end();

        if (render_hidden)
        {
            LLGLDepthTest depth(GL_TRUE, GL_FALSE, GL_GREATER);

            gGL.begin(LLRender::TRIANGLE_STRIP);

            LLColor4U color = edge.color;
            color.mV[3] /= 4;
            gGL.color4ubv(color.mV);

            for (const LLVector3& vertex : edge.vertices)
            {
                gGL.vertex3fv(vertex.mV);
            }

            gGL.end();
        }
    }

    gGL.popMatrix();
}

// Draw half of a single cell (no fill) in a grid drawn from left to right and from bottom to top
void grid_2d_part_lines(const F32 left, const F32 top, const F32 right, const F32 bottom, bool has_left, bool has_bottom)
{
    gGL.begin(LLRender::LINES);

    if (has_left)
    {
        gGL.vertex2f(left, bottom);
        gGL.vertex2f(left, top);
    }
    if (has_bottom)
    {
        gGL.vertex2f(left, bottom);
        gGL.vertex2f(right, bottom);
    }

    gGL.end();
}

void LLViewerParcelOverlay::renderPropertyLinesOnMinimap(F32 scale_pixels_per_meter, const F32 *parcel_outline_color)
{
    static LLCachedControl<bool> show(gSavedSettings, "MiniMapShowPropertyLines");

    if (!mOwnership || !show)
    {
        return;
    }

    LLVector3 origin_agent     = mRegion->getOriginAgent();
    LLVector3 rel_region_pos   = origin_agent - gAgentCamera.getCameraPositionAgent();
    F32       region_left      = rel_region_pos.mV[0] * scale_pixels_per_meter;
    F32       region_bottom    = rel_region_pos.mV[1] * scale_pixels_per_meter;
    F32       map_parcel_width = PARCEL_GRID_STEP_METERS * scale_pixels_per_meter;
    const S32 GRIDS_PER_EDGE   = mParcelGridsPerEdge;

    gGL.getTexUnit(0)->unbind(LLTexUnit::TT_TEXTURE);
    glLineWidth(1.0f);
    gGL.color4fv(parcel_outline_color);
    for (S32 i = 0; i <= GRIDS_PER_EDGE; i++)
    {
        const F32 bottom = region_bottom + (i * map_parcel_width);
        const F32 top    = bottom + map_parcel_width;
        for (S32 j = 0; j <= GRIDS_PER_EDGE; j++)
        {
            const F32  left               = region_left + (j * map_parcel_width);
            const F32  right              = left + map_parcel_width;
            const bool is_region_boundary = i == GRIDS_PER_EDGE || j == GRIDS_PER_EDGE;
            const U8   overlay            = is_region_boundary ? 0 : mOwnership[(i * GRIDS_PER_EDGE) + j];
            // The property line vertices are three-dimensional, but here we only care about the x and y coordinates, as we are drawing on a
            // 2D map
            const bool has_left   = i != GRIDS_PER_EDGE && (j == GRIDS_PER_EDGE || (overlay & PARCEL_WEST_LINE));
            const bool has_bottom = j != GRIDS_PER_EDGE && (i == GRIDS_PER_EDGE || (overlay & PARCEL_SOUTH_LINE));
            grid_2d_part_lines(left, top, right, bottom, has_left, has_bottom);
        }
    }
}<|MERGE_RESOLUTION|>--- conflicted
+++ resolved
@@ -667,11 +667,7 @@
 
     LLSurface& land = mRegion->getLand();
 
-<<<<<<< HEAD
-    bool render_water = gPipeline.hasRenderType(LLPipeline::RENDER_TYPE_VOIDWATER);
-=======
     bool render_water = gPipeline.hasRenderType(LLPipeline::RENDER_TYPE_WATER);
->>>>>>> cf2b4dbf
     F32 water_z = render_water ? land.getWaterHeight() + 0.01f : 0;
 
     LLGLSUIDefault gls_ui; // called from pipeline
