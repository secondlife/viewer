/**
 * @file llviewerparceloverlay.cpp
 * @brief LLViewerParcelOverlay class implementation
 *
 * $LicenseInfo:firstyear=2002&license=viewerlgpl$
 * Second Life Viewer Source Code
 * Copyright (C) 2010, Linden Research, Inc.
 *
 * This library is free software; you can redistribute it and/or
 * modify it under the terms of the GNU Lesser General Public
 * License as published by the Free Software Foundation;
 * version 2.1 of the License only.
 *
 * This library is distributed in the hope that it will be useful,
 * but WITHOUT ANY WARRANTY; without even the implied warranty of
 * MERCHANTABILITY or FITNESS FOR A PARTICULAR PURPOSE.  See the GNU
 * Lesser General Public License for more details.
 *
 * You should have received a copy of the GNU Lesser General Public
 * License along with this library; if not, write to the Free Software
 * Foundation, Inc., 51 Franklin Street, Fifth Floor, Boston, MA  02110-1301  USA
 *
 * Linden Research, Inc., 945 Battery Street, San Francisco, CA  94111  USA
 * $/LicenseInfo$
 */

#include "llviewerprecompiledheaders.h"

#include "llviewerparceloverlay.h"

// indra includes
#include "llparcel.h"
#include "llfloaterreg.h"
#include "llgl.h"
#include "llrender.h"
#include "lluicolor.h"
#include "v4color.h"
#include "v2math.h"

// newview includes
#include "llagentcamera.h"
#include "llviewertexture.h"
#include "llviewercontrol.h"
#include "llsurface.h"
#include "llviewerregion.h"
#include "llviewercamera.h"
#include "llviewertexturelist.h"
#include "llselectmgr.h"
#include "llfloatertools.h"
#include "llglheaders.h"
#include "pipeline.h"


static constexpr U8  OVERLAY_IMG_COMPONENTS = 4;
static constexpr F32 LINE_WIDTH = 0.0625f;

bool LLViewerParcelOverlay::sColorSetInitialized = false;
LLUIColor LLViewerParcelOverlay::sAvailColor;
LLUIColor LLViewerParcelOverlay::sOwnedColor;
LLUIColor LLViewerParcelOverlay::sGroupColor;
LLUIColor LLViewerParcelOverlay::sSelfColor;
LLUIColor LLViewerParcelOverlay::sForSaleColor;
LLUIColor LLViewerParcelOverlay::sAuctionColor;

LLViewerParcelOverlay::LLViewerParcelOverlay(LLViewerRegion* region, F32 region_width_meters)
:   mRegion(region),
    mParcelGridsPerEdge(S32(region_width_meters / PARCEL_GRID_STEP_METERS)),
    mDirty(false),
    mTimeSinceLastUpdate(),
    mOverlayTextureIdx(-1)
{
    if (!sColorSetInitialized)
    {
        sColorSetInitialized = true;
        sAvailColor = LLUIColorTable::instance().getColor("PropertyColorAvail").get();
        sOwnedColor = LLUIColorTable::instance().getColor("PropertyColorOther").get();
        sGroupColor = LLUIColorTable::instance().getColor("PropertyColorGroup").get();
        sSelfColor = LLUIColorTable::instance().getColor("PropertyColorSelf").get();
        sForSaleColor = LLUIColorTable::instance().getColor("PropertyColorForSale").get();
        sAuctionColor = LLUIColorTable::instance().getColor("PropertyColorAuction").get();
    }

    // Create a texture to hold color information.
    // 4 components
    // Use mipmaps = false, clamped, NEAREST filter, for sharp edges
    mImageRaw = new LLImageRaw(mParcelGridsPerEdge, mParcelGridsPerEdge, OVERLAY_IMG_COMPONENTS);
    mTexture = LLViewerTextureManager::getLocalTexture(mImageRaw.get(), false);
    mTexture->setAddressMode(LLTexUnit::TAM_CLAMP);
    mTexture->setFilteringOption(LLTexUnit::TFO_POINT);

    //
    // Initialize the GL texture with empty data.
    //
    // Create the base texture.
    U8* raw = mImageRaw->getData();
    const S32 COUNT = mParcelGridsPerEdge * mParcelGridsPerEdge * OVERLAY_IMG_COMPONENTS;
    for (S32 i = 0; i < COUNT; i++)
    {
        raw[i] = 0;
    }
    //mTexture->setSubImage(mImageRaw, 0, 0, mParcelGridsPerEdge, mParcelGridsPerEdge);

    // Create storage for ownership information from simulator
    // and initialize it.
    mOwnership = new U8[ mParcelGridsPerEdge * mParcelGridsPerEdge ];
    for (S32 i = 0; i < mParcelGridsPerEdge * mParcelGridsPerEdge; i++)
    {
        mOwnership[i] = PARCEL_PUBLIC;
    }

    gPipeline.markGLRebuild(this);
}


LLViewerParcelOverlay::~LLViewerParcelOverlay()
{
    delete[] mOwnership;
    mOwnership = NULL;
    mImageRaw = NULL;
}

//---------------------------------------------------------------------------
// ACCESSORS
//---------------------------------------------------------------------------
bool LLViewerParcelOverlay::isOwned(const LLVector3& pos) const
{
    S32 row =    S32(pos.mV[VY] / PARCEL_GRID_STEP_METERS);
    S32 column = S32(pos.mV[VX] / PARCEL_GRID_STEP_METERS);
    return (PARCEL_PUBLIC != ownership(row, column));
}

bool LLViewerParcelOverlay::isOwnedSelf(const LLVector3& pos) const
{
    S32 row =    S32(pos.mV[VY] / PARCEL_GRID_STEP_METERS);
    S32 column = S32(pos.mV[VX] / PARCEL_GRID_STEP_METERS);
    return (PARCEL_SELF == ownership(row, column));
}

bool LLViewerParcelOverlay::isOwnedGroup(const LLVector3& pos) const
{
    S32 row =    S32(pos.mV[VY] / PARCEL_GRID_STEP_METERS);
    S32 column = S32(pos.mV[VX] / PARCEL_GRID_STEP_METERS);
    return (PARCEL_GROUP == ownership(row, column));
}

bool LLViewerParcelOverlay::isOwnedOther(const LLVector3& pos) const
{
    S32 row =    S32(pos.mV[VY] / PARCEL_GRID_STEP_METERS);
    S32 column = S32(pos.mV[VX] / PARCEL_GRID_STEP_METERS);
    U8 overlay = ownership(row, column);
    return (PARCEL_OWNED == overlay || PARCEL_FOR_SALE == overlay);
}

bool LLViewerParcelOverlay::encroachesOwned(const std::vector<LLBBox>& boxes) const
{
    // boxes are expected to already be axis aligned
    for (U32 i = 0; i < boxes.size(); ++i)
    {
        LLVector3 min = boxes[i].getMinAgent();
        LLVector3 max = boxes[i].getMaxAgent();

        S32 left   = S32(llclamp((min.mV[VX] / PARCEL_GRID_STEP_METERS), 0.f, REGION_WIDTH_METERS - 1.f));
        S32 right  = S32(llclamp((max.mV[VX] / PARCEL_GRID_STEP_METERS), 0.f, REGION_WIDTH_METERS - 1.f));
        S32 top    = S32(llclamp((min.mV[VY] / PARCEL_GRID_STEP_METERS), 0.f, REGION_WIDTH_METERS - 1.f));
        S32 bottom = S32(llclamp((max.mV[VY] / PARCEL_GRID_STEP_METERS), 0.f, REGION_WIDTH_METERS - 1.f));

        for (S32 row = top; row <= bottom; row++)
        {
            for (S32 column = left; column <= right; column++)
            {
                U8 type = ownership(row, column);
                if ((PARCEL_SELF == type)
                    || (PARCEL_GROUP == type))
                {
                    return true;
                }
            }
        }
    }
    return false;
}
bool LLViewerParcelOverlay::encroachesOnUnowned(const std::vector<LLBBox>& boxes) const
{
    // boxes are expected to already be axis aligned
    for (U32 i = 0; i < boxes.size(); ++i)
    {
        LLVector3 min = boxes[i].getMinAgent();
        LLVector3 max = boxes[i].getMaxAgent();

        S32 left   = S32(llclamp((min.mV[VX] / PARCEL_GRID_STEP_METERS), 0.f, REGION_WIDTH_METERS - 1.f));
        S32 right  = S32(llclamp((max.mV[VX] / PARCEL_GRID_STEP_METERS), 0.f, REGION_WIDTH_METERS - 1.f));
        S32 top    = S32(llclamp((min.mV[VY] / PARCEL_GRID_STEP_METERS), 0.f, REGION_WIDTH_METERS - 1.f));
        S32 bottom = S32(llclamp((max.mV[VY] / PARCEL_GRID_STEP_METERS), 0.f, REGION_WIDTH_METERS - 1.f));

        for (S32 row = top; row <= bottom; row++)
        {
            for (S32 column = left; column <= right; column++)
            {
                U8 type = ownership(row, column);
                if ((PARCEL_SELF != type))
                {
                    return true;
                }
            }
        }
    }
    return false;
}

bool LLViewerParcelOverlay::encroachesOnNearbyParcel(const std::vector<LLBBox>& boxes) const
{
    // boxes are expected to already be axis aligned
    for (U32 i = 0; i < boxes.size(); ++i)
    {
        LLVector3 min = boxes[i].getMinAgent();
        LLVector3 max = boxes[i].getMaxAgent();

        // If an object crosses region borders it crosses a parcel
        if (   min.mV[VX] < 0
            || min.mV[VY] < 0
            || max.mV[VX] > REGION_WIDTH_METERS
            || max.mV[VY] > REGION_WIDTH_METERS)
        {
            return true;
        }

        S32 left   = S32(llclamp((min.mV[VX] / PARCEL_GRID_STEP_METERS), 0.f, REGION_WIDTH_METERS - 1.f));
        S32 right  = S32(llclamp((max.mV[VX] / PARCEL_GRID_STEP_METERS), 0.f, REGION_WIDTH_METERS - 1.f));
        S32 bottom = S32(llclamp((min.mV[VY] / PARCEL_GRID_STEP_METERS), 0.f, REGION_WIDTH_METERS - 1.f));
        S32 top    = S32(llclamp((max.mV[VY] / PARCEL_GRID_STEP_METERS), 0.f, REGION_WIDTH_METERS - 1.f));

        const S32 GRIDS_PER_EDGE = mParcelGridsPerEdge;

        for (S32 row = bottom; row <= top; row++)
        {
            for (S32 col = left; col <= right; col++)
            {
                // This is not the rightmost column
                if (col < GRIDS_PER_EDGE-1)
                {
                    U8 east_overlay = mOwnership[row*GRIDS_PER_EDGE+col+1];
                    // If the column to the east of the current one marks
                    // the other parcel's west edge and the box extends
                    // to the west it crosses the parcel border.
                    if ((east_overlay & PARCEL_WEST_LINE) && col < right)
                    {
                        return true;
                    }
                }

                // This is not the topmost column
                if (row < GRIDS_PER_EDGE-1)
                {
                    U8 north_overlay = mOwnership[(row+1)*GRIDS_PER_EDGE+col];
                    // If the row to the north of the current one marks
                    // the other parcel's south edge and the box extends
                    // to the south it crosses the parcel border.
                    if ((north_overlay & PARCEL_SOUTH_LINE) && row < top)
                    {
                        return true;
                    }
                }
            }
        }
    }
    return false;
}

bool LLViewerParcelOverlay::isSoundLocal(const LLVector3& pos) const
{
    S32 row =    S32(pos.mV[VY] / PARCEL_GRID_STEP_METERS);
    S32 column = S32(pos.mV[VX] / PARCEL_GRID_STEP_METERS);
    return parcelFlags(row, column, PARCEL_SOUND_LOCAL);
}

U8 LLViewerParcelOverlay::ownership( const LLVector3& pos) const
{
    S32 row =    S32(pos.mV[VY] / PARCEL_GRID_STEP_METERS);
    S32 column = S32(pos.mV[VX] / PARCEL_GRID_STEP_METERS);
    return ownership(row, column);
}

U8 LLViewerParcelOverlay::parcelLineFlags(const LLVector3& pos) const
{
    S32 row = S32(pos.mV[VY] / PARCEL_GRID_STEP_METERS);
    S32 column = S32(pos.mV[VX] / PARCEL_GRID_STEP_METERS);
    return parcelFlags(row, column, PARCEL_WEST_LINE | PARCEL_SOUTH_LINE);
}
U8 LLViewerParcelOverlay::parcelLineFlags(S32 row, S32 col) const
{
    return parcelFlags(row, col, PARCEL_WEST_LINE | PARCEL_SOUTH_LINE);
}

U8 LLViewerParcelOverlay::parcelFlags(S32 row, S32 col, U8 flags) const
{
    if (row >= mParcelGridsPerEdge
        || col >= mParcelGridsPerEdge
        || row < 0
        || col < 0)
    {
        LL_WARNS() << "Attempted to get ownership out of region's overlay, row: " << row << " col: " << col << LL_ENDL;
        return flags;
    }
    return mOwnership[row * mParcelGridsPerEdge + col] & flags;
}

F32 LLViewerParcelOverlay::getOwnedRatio() const
{
    S32 size = mParcelGridsPerEdge * mParcelGridsPerEdge;
    S32 total = 0;

    for (S32 i = 0; i < size; i++)
    {
        if ((mOwnership[i] & PARCEL_COLOR_MASK) != PARCEL_PUBLIC)
        {
            total++;
        }
    }

    return (F32)total / (F32)size;
}

//---------------------------------------------------------------------------
// MANIPULATORS
//---------------------------------------------------------------------------

// Color tables for owned land
// Available = index 0
// Other     = index 1
// Group     = index 2
// Self      = index 3

// Make sure the texture colors match the ownership data.
// Note: Assumes that the ownership array and
void LLViewerParcelOverlay::updateOverlayTexture()
{
    if (mOverlayTextureIdx < 0)
    {
        if (!mDirty)
            return;
        mOverlayTextureIdx = 0;
    }

    const LLColor4U avail = sAvailColor.get();
    const LLColor4U owned = sOwnedColor.get();
    const LLColor4U group = sGroupColor.get();
    const LLColor4U self  = sSelfColor.get();
    const LLColor4U for_sale = sForSaleColor.get();
    const LLColor4U auction = sAuctionColor.get();

    // Create the base texture.
    U8* raw = mImageRaw->getData();
    const S32 COUNT = mParcelGridsPerEdge * mParcelGridsPerEdge;
    S32 max = mOverlayTextureIdx + mParcelGridsPerEdge;
    if (max > COUNT) max = COUNT;
    S32 pixel_index = mOverlayTextureIdx * OVERLAY_IMG_COMPONENTS;
    S32 i;
    for (i = mOverlayTextureIdx; i < max; i++)
    {
        U8 ownership = mOwnership[i];

        U8 r,g,b,a;

        // Color stored in low three bits
        switch (ownership & 0x7)
        {
        case PARCEL_PUBLIC:
            r = avail.mV[VRED];
            g = avail.mV[VGREEN];
            b = avail.mV[VBLUE];
            a = avail.mV[VALPHA];
            break;
        case PARCEL_OWNED:
            r = owned.mV[VRED];
            g = owned.mV[VGREEN];
            b = owned.mV[VBLUE];
            a = owned.mV[VALPHA];
            break;
        case PARCEL_GROUP:
            r = group.mV[VRED];
            g = group.mV[VGREEN];
            b = group.mV[VBLUE];
            a = group.mV[VALPHA];
            break;
        case PARCEL_SELF:
            r = self.mV[VRED];
            g = self.mV[VGREEN];
            b = self.mV[VBLUE];
            a = self.mV[VALPHA];
            break;
        case PARCEL_FOR_SALE:
            r = for_sale.mV[VRED];
            g = for_sale.mV[VGREEN];
            b = for_sale.mV[VBLUE];
            a = for_sale.mV[VALPHA];
            break;
        case PARCEL_AUCTION:
            r = auction.mV[VRED];
            g = auction.mV[VGREEN];
            b = auction.mV[VBLUE];
            a = auction.mV[VALPHA];
            break;
        default:
            r = self.mV[VRED];
            g = self.mV[VGREEN];
            b = self.mV[VBLUE];
            a = self.mV[VALPHA];
            break;
        }

        raw[pixel_index + VRED]   = (U8)r;
        raw[pixel_index + VGREEN] = (U8)g;
        raw[pixel_index + VBLUE]  = (U8)b;
        raw[pixel_index + VALPHA] = (U8)a;

        pixel_index += OVERLAY_IMG_COMPONENTS;
    }

    // Copy data into GL texture from raw data
    if (i >= COUNT)
    {
        if (!mTexture->hasGLTexture())
        {
            mTexture->createGLTexture(0, mImageRaw);
        }
        mTexture->setSubImage(mImageRaw, 0, 0, mParcelGridsPerEdge, mParcelGridsPerEdge);
        mOverlayTextureIdx = -1;
    }
    else
    {
        mOverlayTextureIdx = i;
    }
}

void LLViewerParcelOverlay::uncompressLandOverlay(S32 chunk, U8* packed_overlay)
{
    // Unpack the message data into the ownership array
    S32 size = mParcelGridsPerEdge * mParcelGridsPerEdge;
    S32 chunk_size = size / PARCEL_OVERLAY_CHUNKS;

    memcpy(mOwnership + chunk*chunk_size, packed_overlay, chunk_size);      /*Flawfinder: ignore*/

    // Force property lines and overlay texture to update
    setDirty();
}

void LLViewerParcelOverlay::updatePropertyLines()
{
    static LLCachedControl<bool> show(gSavedSettings, "ShowPropertyLines");

    if (!show)
        return;

    LLColor4U colors[PARCEL_COLOR_MASK + 1];
    colors[PARCEL_SELF] = sSelfColor.get();
    colors[PARCEL_OWNED] = sOwnedColor.get();
    colors[PARCEL_GROUP] = sGroupColor.get();
    colors[PARCEL_FOR_SALE] = sForSaleColor.get();
    colors[PARCEL_AUCTION] = sAuctionColor.get();

    mEdges.clear();

    constexpr F32 GRID_STEP = PARCEL_GRID_STEP_METERS;
    const S32 GRIDS_PER_EDGE = mParcelGridsPerEdge;

    for (S32 row = 0; row < GRIDS_PER_EDGE; row++)
    {
        for (S32 col = 0; col < GRIDS_PER_EDGE; col++)
        {
            U8 overlay = mOwnership[row * GRIDS_PER_EDGE + col];
            S32 colorIndex = overlay & PARCEL_COLOR_MASK;
            switch (colorIndex)
            {
            case PARCEL_SELF:
            case PARCEL_GROUP:
            case PARCEL_OWNED:
            case PARCEL_FOR_SALE:
            case PARCEL_AUCTION:
                break;
            default:
                continue;
            }

            const LLColor4U& color = colors[colorIndex];

            F32 left = col * GRID_STEP;
            F32 right = left + GRID_STEP;

            F32 bottom = row * GRID_STEP;
            F32 top = bottom + GRID_STEP;

            // West edge
            if (overlay & PARCEL_WEST_LINE)
            {
                addPropertyLine(left, bottom, 0, 1, LINE_WIDTH, 0, color);
            }

            // East edge
            if (col == GRIDS_PER_EDGE - 1 || mOwnership[row * GRIDS_PER_EDGE + col + 1] & PARCEL_WEST_LINE)
            {
                addPropertyLine(right, bottom, 0, 1, -LINE_WIDTH, 0, color);
            }

            // South edge
            if (overlay & PARCEL_SOUTH_LINE)
            {
                addPropertyLine(left, bottom, 1, 0, 0, LINE_WIDTH, color);
            }

            // North edge
            if (row == GRIDS_PER_EDGE - 1 || mOwnership[(row + 1) * GRIDS_PER_EDGE + col] & PARCEL_SOUTH_LINE)
            {
                addPropertyLine(left, top, 1, 0, 0, -LINE_WIDTH, color);
            }
        }
    }

    // Everything's clean now
    mDirty = false;
}

void LLViewerParcelOverlay::addPropertyLine(F32 start_x, F32 start_y, F32 dx, F32 dy, F32 tick_dx, F32 tick_dy, const LLColor4U& color)
{
    LLSurface& land = mRegion->getLand();
    F32 water_z = land.getWaterHeight();

    mEdges.resize(mEdges.size() + 1);
    Edge& edge = mEdges.back();
    edge.color = color;

    // Detailized rendering vertices:
    // A B      C        D        E      F G
    // *-*------*--------*--------*------*-* : 'outside' vertices are placed right on the border
    //   *------*--------*--------*------*   : 'inside' vertices are shifted on LINE_WIDTH inside

    // Simplified rendering vertices:
    // A                                   G
    // *-----------------------------------*
    // *-----------------------------------*

    F32 outside_x = start_x;
    F32 outside_y = start_y;
    F32 outside_z = land.resolveHeightRegion(outside_x, outside_y);
    F32 inside_x = start_x + tick_dx;
    F32 inside_y = start_y + tick_dy;
    F32 inside_z = land.resolveHeightRegion(inside_x, inside_y);

    auto move = [&](F32 distance)
        {
            outside_x += dx * distance;
            outside_y += dy * distance;
            outside_z = land.resolveHeightRegion(outside_x, outside_y);
            inside_x += dx * distance;
            inside_y += dy * distance;
            inside_z = land.resolveHeightRegion(inside_x, inside_y);
        };

    auto split = [&](U32 lod, const LLVector4a& start, F32 x, F32 y, F32 z, F32 part)
        {
            F32 new_x = start[VX] + (x - start[VX]) * part;
            F32 new_y = start[VY] + (y - start[VY]) * part;
            F32 new_z = start[VZ] + (z - start[VZ]) * part;
            edge.pushVertex(lod, new_x, new_y, new_z, water_z);
        };

    auto checkForSplit = [&](U32 lod)
        {
            const std::vector<LLVector4a>& vertices = edge.verticesUnderWater[lod];
            const LLVector4a& last_outside = vertices.back();
            F32 z0 = last_outside[VZ];
            F32 z1 = outside_z;
            if ((z0 >= water_z && z1 >= water_z) || (z0 < water_z && z1 < water_z))
                return;
            F32 part = (water_z - z0) / (z1 - z0);
            const LLVector4a& last_inside = vertices[vertices.size() - 2];
            split(lod, last_inside, inside_x, inside_y, inside_z, part);
            split(lod, last_outside, outside_x, outside_y, outside_z, part);
        };

<<<<<<< HEAD
    auto pushTwoVertices = [&](U32 lod)
        {
            LLVector3 out(outside_x, outside_y, outside_z);
            LLVector3 in(inside_x, inside_y, inside_z);
            if (fabs(inside_z - outside_z) < LINE_WIDTH / 5)
            {
                edge.pushVertex(lod, inside_x, inside_y, inside_z, water_z);
            }
            else
            {
                // Make the line thinner if heights differ too much
                LLVector3 dist(in - out);
                F32 coef = dist.length() / LINE_WIDTH;
                LLVector3 new_in(out + dist / coef);
                edge.pushVertex(lod, new_in[VX], new_in[VY], new_in[VZ], water_z);
            }
            edge.pushVertex(lod, outside_x, outside_y, outside_z, water_z);
        };
=======
    // First part, only one vertex
    outside_z = land.resolveHeightRegion(outside_x, outside_y);

    edge.vertices.emplace_back(outside_x, outside_y, outside_z);

    inside_x += dx * LINE_WIDTH;
    inside_y += dy * LINE_WIDTH;

    outside_x += dx * LINE_WIDTH;
    outside_y += dy * LINE_WIDTH;

    // Then the "actual edge"
    inside_z = land.resolveHeightRegion(inside_x, inside_y);
    outside_z = land.resolveHeightRegion(outside_x, outside_y);
>>>>>>> 9e24b300

    // Point A simplified (first two vertices)
    pushTwoVertices(1);

    // Point A detailized (only one vertex)
    edge.pushVertex(0, outside_x, outside_y, outside_z, water_z);

    // Point B (two vertices)
    move(LINE_WIDTH);
    pushTwoVertices(0);

<<<<<<< HEAD
    // Points C, D, E
    F32 distance = 1.f - LINE_WIDTH;
    constexpr U32 GRID_STEP = (U32)PARCEL_GRID_STEP_METERS;
    for (U32 i = 1; i < GRID_STEP; ++i)
    {
        move(distance);
        checkForSplit(0);
        pushTwoVertices(0);
        distance = 1.f;
=======
    // Middle part, full width
    const S32 GRID_STEP = (S32)PARCEL_GRID_STEP_METERS;
    for (S32 i = 1; i < GRID_STEP; i++)
    {
        inside_z = land.resolveHeightRegion(inside_x, inside_y);
        outside_z = land.resolveHeightRegion(outside_x, outside_y);

        checkForSplit();

        edge.vertices.emplace_back(inside_x, inside_y, inside_z);
        edge.vertices.emplace_back(outside_x, outside_y, outside_z);

        inside_x += dx;
        inside_y += dy;

        outside_x += dx;
        outside_y += dy;
>>>>>>> 9e24b300
    }

    // Point F (two vertices)
    move(1.f - LINE_WIDTH);
    checkForSplit(0);
    pushTwoVertices(0);

    // Point G simplified (last two vertices)
    move(LINE_WIDTH);
    checkForSplit(1);
    pushTwoVertices(1);

<<<<<<< HEAD
    // Point G detailized (only one vertex)
    edge.pushVertex(0, outside_x, outside_y, outside_z, water_z);
}

void LLViewerParcelOverlay::Edge::pushVertex(U32 lod, F32 x, F32 y, F32 z, F32 water_z)
{
    verticesUnderWater[lod].emplace_back(x, y, z);
    gGL.transform(verticesUnderWater[lod].back());
=======
    inside_z = land.resolveHeightRegion(inside_x, inside_y);
    outside_z = land.resolveHeightRegion(outside_x, outside_y);

    checkForSplit();

    edge.vertices.emplace_back(inside_x, inside_y, inside_z);
    edge.vertices.emplace_back(outside_x, outside_y, outside_z);

    outside_x += dx * LINE_WIDTH;
    outside_y += dy * LINE_WIDTH;

    // Last edge is not drawn to the edge
    outside_z = land.resolveHeightRegion(outside_x, outside_y);
>>>>>>> 9e24b300

    if (z >= water_z)
    {
        verticesAboveWater[lod].push_back(verticesUnderWater[lod].back());
    }
    else
    {
        verticesAboveWater[lod].emplace_back(x, y, water_z);
        gGL.transform(verticesAboveWater[lod].back());
    }
}

void LLViewerParcelOverlay::setDirty()
{
    mDirty = true;
}

void LLViewerParcelOverlay::updateGL()
{
    LL_PROFILE_ZONE_SCOPED;
    updateOverlayTexture();
}

void LLViewerParcelOverlay::idleUpdate(bool force_update)
{
    if (gGLManager.mIsDisabled)
    {
        return;
    }
    if (mOverlayTextureIdx >= 0 && (!(mDirty && force_update)))
    {
        // We are in the middle of updating the overlay texture
        gPipeline.markGLRebuild(this);
        return;
    }
    // Only if we're dirty and it's been a while since the last update.
    if (mDirty)
    {
        if (force_update || mTimeSinceLastUpdate.getElapsedTimeF32() > 4.0f)
        {
            updateOverlayTexture();
            updatePropertyLines();
            mTimeSinceLastUpdate.reset();
        }
    }
}

void LLViewerParcelOverlay::renderPropertyLines()
{
    static LLCachedControl<bool> show(gSavedSettings, "ShowPropertyLines");

    if (!show)
        return;

    LLSurface& land = mRegion->getLand();

    bool render_water = gPipeline.hasRenderType(LLPipeline::RENDER_TYPE_VOIDWATER);
    F32 water_z = render_water ? land.getWaterHeight() + 0.01f : 0;

    LLGLSUIDefault gls_ui; // called from pipeline
    gGL.getTexUnit(0)->unbind(LLTexUnit::TT_TEXTURE);
    LLGLDepthTest mDepthTest(GL_TRUE);

    // Find camera height off the ground (not from zero)
    F32 ground_height_at_camera = land.resolveHeightGlobal( gAgentCamera.getCameraPositionGlobal() );
    F32 camera_z = LLViewerCamera::getInstance()->getOrigin().mV[VZ];
    F32 camera_height = camera_z - ground_height_at_camera;

    camera_height = llclamp(camera_height, 0.f, 100.f);

    // Pull lines toward camera by 1 cm per meter off the ground.
    const LLVector3& CAMERA_AT = LLViewerCamera::getInstance()->getAtAxis();
    F32 pull_toward_camera_scale = 0.01f * camera_height;
    LLVector3 pull_toward_camera = CAMERA_AT;
    pull_toward_camera *= -pull_toward_camera_scale;

    // Always fudge a little vertically.
    pull_toward_camera.mV[VZ] += 0.01f;

    gGL.matrixMode(LLRender::MM_MODELVIEW);
    gGL.pushMatrix();

    // Move to appropriate region coords
    LLVector3 origin = mRegion->getOriginAgent();
    gGL.translatef(origin.mV[VX], origin.mV[VY], origin.mV[VZ]);

    gGL.translatef(pull_toward_camera.mV[VX], pull_toward_camera.mV[VY],
        pull_toward_camera.mV[VZ]);

    // Stomp the camera into two dimensions
    LLVector3 camera_region = mRegion->getPosRegionFromGlobal( gAgentCamera.getCameraPositionGlobal() );
    bool draw_underwater = camera_region.mV[VZ] < water_z ||
        !gPipeline.hasRenderType(LLPipeline::RENDER_TYPE_WATER);

    // Set up a cull plane 2 * PARCEL_GRID_STEP_METERS behind
    // the camera.  The cull plane normal is the camera's at axis.
    LLVector3 cull_plane_point = LLViewerCamera::getInstance()->getAtAxis();
    cull_plane_point *= -2.f * PARCEL_GRID_STEP_METERS;
    cull_plane_point += camera_region;

    bool render_hidden = !draw_underwater &&
        LLSelectMgr::sRenderHiddenSelections &&
        LLFloaterReg::instanceVisible("build");

    constexpr F32 PROPERTY_LINE_CLIP_DIST_SQUARED = 256.f * 256.f;
    constexpr F32 PROPERTY_LINE_LOD0_DIST_SQUARED = PROPERTY_LINE_CLIP_DIST_SQUARED / 25.f;

    for (const Edge& edge : mEdges)
    {
        const std::vector<LLVector4a>& vertices0 = edge.verticesAboveWater[0];
        const F32* first = vertices0.front().getF32ptr();
        const F32* last = vertices0.back().getF32ptr();
        LLVector3 center((first[VX] + last[VX]) / 2, (first[VY] + last[VY]) / 2, (first[VZ] + last[VZ]) / 2);
        gGL.untransform(center);

        F32 dist_squared = dist_vec_squared(center, camera_region);
        if (dist_squared > PROPERTY_LINE_CLIP_DIST_SQUARED)
        {
            continue;
        }

        // Destroy vertex, transform to plane-local.
        center -= cull_plane_point;

        // Negative dot product means it is in back of the plane
        if (center * CAMERA_AT < 0.f)
        {
            continue;
        }

        U32 lod = dist_squared < PROPERTY_LINE_LOD0_DIST_SQUARED ? 0 : 1;

        gGL.begin(LLRender::TRIANGLE_STRIP);

        gGL.color4ubv(edge.color.mV);

        if (draw_underwater)
        {
            gGL.vertexBatchPreTransformed(edge.verticesUnderWater[lod]);
        }
        else
        {
            gGL.vertexBatchPreTransformed(edge.verticesAboveWater[lod]);

            if (render_hidden)
            {
                LLGLDepthTest depth(GL_TRUE, GL_FALSE, GL_GREATER);

                LLColor4U color = edge.color;
                color.mV[VALPHA] /= 4;
                gGL.color4ubv(color.mV);

                gGL.vertexBatchPreTransformed(edge.verticesUnderWater[lod]);
            }
        }

        gGL.end();
    }

    gGL.popMatrix();
}

// Draw half of a single cell (no fill) in a grid drawn from left to right and from bottom to top
void grid_2d_part_lines(const F32 left, const F32 top, const F32 right, const F32 bottom, bool has_left, bool has_bottom)
{
    gGL.begin(LLRender::LINES);

    if (has_left)
    {
        gGL.vertex2f(left, bottom);
        gGL.vertex2f(left, top);
    }
    if (has_bottom)
    {
        gGL.vertex2f(left, bottom);
        gGL.vertex2f(right, bottom);
    }

    gGL.end();
}

void LLViewerParcelOverlay::renderPropertyLinesOnMinimap(F32 scale_pixels_per_meter, const F32* parcel_outline_color)
{
    static LLCachedControl<bool> show(gSavedSettings, "MiniMapShowPropertyLines");

    if (!mOwnership || !show)
    {
        return;
    }

    LLVector3 origin_agent     = mRegion->getOriginAgent();
    LLVector3 rel_region_pos   = origin_agent - gAgentCamera.getCameraPositionAgent();
    F32       region_left      = rel_region_pos.mV[VX] * scale_pixels_per_meter;
    F32       region_bottom    = rel_region_pos.mV[VY] * scale_pixels_per_meter;
    F32       map_parcel_width = PARCEL_GRID_STEP_METERS * scale_pixels_per_meter;
    const S32 GRIDS_PER_EDGE   = mParcelGridsPerEdge;

    gGL.getTexUnit(0)->unbind(LLTexUnit::TT_TEXTURE);
    glLineWidth(1.0f);
    gGL.color4fv(parcel_outline_color);
    for (S32 i = 0; i <= GRIDS_PER_EDGE; i++)
    {
        const F32 bottom = region_bottom + (i * map_parcel_width);
        const F32 top    = bottom + map_parcel_width;
        for (S32 j = 0; j <= GRIDS_PER_EDGE; j++)
        {
            const F32  left               = region_left + (j * map_parcel_width);
            const F32  right              = left + map_parcel_width;
            const bool is_region_boundary = i == GRIDS_PER_EDGE || j == GRIDS_PER_EDGE;
            const U8   overlay            = is_region_boundary ? 0 : mOwnership[(i * GRIDS_PER_EDGE) + j];
            // The property line vertices are three-dimensional, but here we only care about the x and y coordinates, as we are drawing on a
            // 2D map
            const bool has_left   = i != GRIDS_PER_EDGE && (j == GRIDS_PER_EDGE || (overlay & PARCEL_WEST_LINE));
            const bool has_bottom = j != GRIDS_PER_EDGE && (i == GRIDS_PER_EDGE || (overlay & PARCEL_SOUTH_LINE));
            grid_2d_part_lines(left, top, right, bottom, has_left, has_bottom);
        }
    }
}<|MERGE_RESOLUTION|>--- conflicted
+++ resolved
@@ -577,7 +577,6 @@
             split(lod, last_outside, outside_x, outside_y, outside_z, part);
         };
 
-<<<<<<< HEAD
     auto pushTwoVertices = [&](U32 lod)
         {
             LLVector3 out(outside_x, outside_y, outside_z);
@@ -596,22 +595,6 @@
             }
             edge.pushVertex(lod, outside_x, outside_y, outside_z, water_z);
         };
-=======
-    // First part, only one vertex
-    outside_z = land.resolveHeightRegion(outside_x, outside_y);
-
-    edge.vertices.emplace_back(outside_x, outside_y, outside_z);
-
-    inside_x += dx * LINE_WIDTH;
-    inside_y += dy * LINE_WIDTH;
-
-    outside_x += dx * LINE_WIDTH;
-    outside_y += dy * LINE_WIDTH;
-
-    // Then the "actual edge"
-    inside_z = land.resolveHeightRegion(inside_x, inside_y);
-    outside_z = land.resolveHeightRegion(outside_x, outside_y);
->>>>>>> 9e24b300
 
     // Point A simplified (first two vertices)
     pushTwoVertices(1);
@@ -623,7 +606,6 @@
     move(LINE_WIDTH);
     pushTwoVertices(0);
 
-<<<<<<< HEAD
     // Points C, D, E
     F32 distance = 1.f - LINE_WIDTH;
     constexpr U32 GRID_STEP = (U32)PARCEL_GRID_STEP_METERS;
@@ -633,25 +615,6 @@
         checkForSplit(0);
         pushTwoVertices(0);
         distance = 1.f;
-=======
-    // Middle part, full width
-    const S32 GRID_STEP = (S32)PARCEL_GRID_STEP_METERS;
-    for (S32 i = 1; i < GRID_STEP; i++)
-    {
-        inside_z = land.resolveHeightRegion(inside_x, inside_y);
-        outside_z = land.resolveHeightRegion(outside_x, outside_y);
-
-        checkForSplit();
-
-        edge.vertices.emplace_back(inside_x, inside_y, inside_z);
-        edge.vertices.emplace_back(outside_x, outside_y, outside_z);
-
-        inside_x += dx;
-        inside_y += dy;
-
-        outside_x += dx;
-        outside_y += dy;
->>>>>>> 9e24b300
     }
 
     // Point F (two vertices)
@@ -664,7 +627,6 @@
     checkForSplit(1);
     pushTwoVertices(1);
 
-<<<<<<< HEAD
     // Point G detailized (only one vertex)
     edge.pushVertex(0, outside_x, outside_y, outside_z, water_z);
 }
@@ -673,21 +635,6 @@
 {
     verticesUnderWater[lod].emplace_back(x, y, z);
     gGL.transform(verticesUnderWater[lod].back());
-=======
-    inside_z = land.resolveHeightRegion(inside_x, inside_y);
-    outside_z = land.resolveHeightRegion(outside_x, outside_y);
-
-    checkForSplit();
-
-    edge.vertices.emplace_back(inside_x, inside_y, inside_z);
-    edge.vertices.emplace_back(outside_x, outside_y, outside_z);
-
-    outside_x += dx * LINE_WIDTH;
-    outside_y += dy * LINE_WIDTH;
-
-    // Last edge is not drawn to the edge
-    outside_z = land.resolveHeightRegion(outside_x, outside_y);
->>>>>>> 9e24b300
 
     if (z >= water_z)
     {
