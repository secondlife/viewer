/**
 * @file llfloatermemleak.h
 * @brief memory leaking simulation window, debug use only
 *
 * $LicenseInfo:firstyear=2004&license=viewerlgpl$
 * Second Life Viewer Source Code
 * Copyright (C) 2010, Linden Research, Inc.
 *
 * This library is free software; you can redistribute it and/or
 * modify it under the terms of the GNU Lesser General Public
 * License as published by the Free Software Foundation;
 * version 2.1 of the License only.
 *
 * This library is distributed in the hope that it will be useful,
 * but WITHOUT ANY WARRANTY; without even the implied warranty of
 * MERCHANTABILITY or FITNESS FOR A PARTICULAR PURPOSE.  See the GNU
 * Lesser General Public License for more details.
 *
 * You should have received a copy of the GNU Lesser General Public
 * License along with this library; if not, write to the Free Software
 * Foundation, Inc., 51 Franklin Street, Fifth Floor, Boston, MA  02110-1301  USA
 *
 * Linden Research, Inc., 945 Battery Street, San Francisco, CA  94111  USA
 * $/LicenseInfo$
 */

#ifndef LL_LLFLOATERMEMLEAK_H
#define LL_LLFLOATERMEMLEAK_H

#include "llfloater.h"

class LLFloaterMemLeak : public LLFloater
{
    friend class LLFloaterReg;
public:
    /// initialize all the callbacks for the menu

    virtual BOOL postBuild() ;
    virtual void draw() ;

<<<<<<< HEAD
	bool postBuild() override;
	void draw() override;
	
	void onChangeLeakingSpeed();
	void onChangeMaxMemLeaking();
	void onClickStart();
	void onClickStop();
	void onClickRelease();
	void onClickClose();
=======
    void onChangeLeakingSpeed();
    void onChangeMaxMemLeaking();
    void onClickStart();
    void onClickStop();
    void onClickRelease();
    void onClickClose();
>>>>>>> e7eced3c

public:
    void idle() ;
    void stop() ;

private:

    LLFloaterMemLeak(const LLSD& key);
    virtual ~LLFloaterMemLeak();
    void release() ;

private:
    enum
    {
        RELEASE = -1 ,
        STOP,
        START
    } ;

<<<<<<< HEAD
	static U32 sMemLeakingSpeed ; //bytes leaked per frame
	static U32 sMaxLeakedMem ; //maximum allowed leaked memory
	static U32 sTotalLeaked ;
	static S32 sStatus ; //0: stop ; >0: start ; <0: release
	static bool sbAllocationFailed ;
=======
    static U32 sMemLeakingSpeed ; //bytes leaked per frame
    static U32 sMaxLeakedMem ; //maximum allowed leaked memory
    static U32 sTotalLeaked ;
    static S32 sStatus ; //0: stop ; >0: start ; <0: release
    static BOOL sbAllocationFailed ;
>>>>>>> e7eced3c

    std::vector<char*> mLeakedMem ;
};

#endif // LL_LLFLOATERMEMLEAK_H<|MERGE_RESOLUTION|>--- conflicted
+++ resolved
@@ -35,27 +35,15 @@
 public:
     /// initialize all the callbacks for the menu
 
-    virtual BOOL postBuild() ;
-    virtual void draw() ;
+    bool postBuild() override;
+    void draw() override;
 
-<<<<<<< HEAD
-	bool postBuild() override;
-	void draw() override;
-	
-	void onChangeLeakingSpeed();
-	void onChangeMaxMemLeaking();
-	void onClickStart();
-	void onClickStop();
-	void onClickRelease();
-	void onClickClose();
-=======
     void onChangeLeakingSpeed();
     void onChangeMaxMemLeaking();
     void onClickStart();
     void onClickStop();
     void onClickRelease();
     void onClickClose();
->>>>>>> e7eced3c
 
 public:
     void idle() ;
@@ -75,19 +63,11 @@
         START
     } ;
 
-<<<<<<< HEAD
-	static U32 sMemLeakingSpeed ; //bytes leaked per frame
-	static U32 sMaxLeakedMem ; //maximum allowed leaked memory
-	static U32 sTotalLeaked ;
-	static S32 sStatus ; //0: stop ; >0: start ; <0: release
-	static bool sbAllocationFailed ;
-=======
     static U32 sMemLeakingSpeed ; //bytes leaked per frame
     static U32 sMaxLeakedMem ; //maximum allowed leaked memory
     static U32 sTotalLeaked ;
     static S32 sStatus ; //0: stop ; >0: start ; <0: release
-    static BOOL sbAllocationFailed ;
->>>>>>> e7eced3c
+    static bool sbAllocationFailed ;
 
     std::vector<char*> mLeakedMem ;
 };
