--- conflicted
+++ resolved
@@ -1,95 +1,75 @@
-/**
- * @file llfloatermemleak.h
- * @brief memory leaking simulation window, debug use only
- *
- * $LicenseInfo:firstyear=2004&license=viewerlgpl$
- * Second Life Viewer Source Code
- * Copyright (C) 2010, Linden Research, Inc.
- *
- * This library is free software; you can redistribute it and/or
- * modify it under the terms of the GNU Lesser General Public
- * License as published by the Free Software Foundation;
- * version 2.1 of the License only.
- *
- * This library is distributed in the hope that it will be useful,
- * but WITHOUT ANY WARRANTY; without even the implied warranty of
- * MERCHANTABILITY or FITNESS FOR A PARTICULAR PURPOSE.  See the GNU
- * Lesser General Public License for more details.
- *
- * You should have received a copy of the GNU Lesser General Public
- * License along with this library; if not, write to the Free Software
- * Foundation, Inc., 51 Franklin Street, Fifth Floor, Boston, MA  02110-1301  USA
- *
- * Linden Research, Inc., 945 Battery Street, San Francisco, CA  94111  USA
- * $/LicenseInfo$
- */
-
-#ifndef LL_LLFLOATERMEMLEAK_H
-#define LL_LLFLOATERMEMLEAK_H
-
-#include "llfloater.h"
-
-class LLFloaterMemLeak : public LLFloater
-{
-    friend class LLFloaterReg;
-public:
-    /// initialize all the callbacks for the menu
-
-    virtual BOOL postBuild() ;
-    virtual void draw() ;
-
-<<<<<<< HEAD
-	bool postBuild() override;
-	void draw() override;
-	
-	void onChangeLeakingSpeed();
-	void onChangeMaxMemLeaking();
-	void onClickStart();
-	void onClickStop();
-	void onClickRelease();
-	void onClickClose();
-=======
-    void onChangeLeakingSpeed();
-    void onChangeMaxMemLeaking();
-    void onClickStart();
-    void onClickStop();
-    void onClickRelease();
-    void onClickClose();
->>>>>>> e1623bb2
-
-public:
-    void idle() ;
-    void stop() ;
-
-private:
-
-    LLFloaterMemLeak(const LLSD& key);
-    virtual ~LLFloaterMemLeak();
-    void release() ;
-
-private:
-    enum
-    {
-        RELEASE = -1 ,
-        STOP,
-        START
-    } ;
-
-<<<<<<< HEAD
-	static U32 sMemLeakingSpeed ; //bytes leaked per frame
-	static U32 sMaxLeakedMem ; //maximum allowed leaked memory
-	static U32 sTotalLeaked ;
-	static S32 sStatus ; //0: stop ; >0: start ; <0: release
-	static bool sbAllocationFailed ;
-=======
-    static U32 sMemLeakingSpeed ; //bytes leaked per frame
-    static U32 sMaxLeakedMem ; //maximum allowed leaked memory
-    static U32 sTotalLeaked ;
-    static S32 sStatus ; //0: stop ; >0: start ; <0: release
-    static BOOL sbAllocationFailed ;
->>>>>>> e1623bb2
-
-    std::vector<char*> mLeakedMem ;
-};
-
-#endif // LL_LLFLOATERMEMLEAK_H+/**
+ * @file llfloatermemleak.h
+ * @brief memory leaking simulation window, debug use only
+ *
+ * $LicenseInfo:firstyear=2004&license=viewerlgpl$
+ * Second Life Viewer Source Code
+ * Copyright (C) 2010, Linden Research, Inc.
+ *
+ * This library is free software; you can redistribute it and/or
+ * modify it under the terms of the GNU Lesser General Public
+ * License as published by the Free Software Foundation;
+ * version 2.1 of the License only.
+ *
+ * This library is distributed in the hope that it will be useful,
+ * but WITHOUT ANY WARRANTY; without even the implied warranty of
+ * MERCHANTABILITY or FITNESS FOR A PARTICULAR PURPOSE.  See the GNU
+ * Lesser General Public License for more details.
+ *
+ * You should have received a copy of the GNU Lesser General Public
+ * License along with this library; if not, write to the Free Software
+ * Foundation, Inc., 51 Franklin Street, Fifth Floor, Boston, MA  02110-1301  USA
+ *
+ * Linden Research, Inc., 945 Battery Street, San Francisco, CA  94111  USA
+ * $/LicenseInfo$
+ */
+
+#ifndef LL_LLFLOATERMEMLEAK_H
+#define LL_LLFLOATERMEMLEAK_H
+
+#include "llfloater.h"
+
+class LLFloaterMemLeak : public LLFloater
+{
+    friend class LLFloaterReg;
+public:
+    /// initialize all the callbacks for the menu
+
+    bool postBuild() override;
+    void draw() override;
+
+    void onChangeLeakingSpeed();
+    void onChangeMaxMemLeaking();
+    void onClickStart();
+    void onClickStop();
+    void onClickRelease();
+    void onClickClose();
+
+public:
+    void idle() ;
+    void stop() ;
+
+private:
+
+    LLFloaterMemLeak(const LLSD& key);
+    virtual ~LLFloaterMemLeak();
+    void release() ;
+
+private:
+    enum
+    {
+        RELEASE = -1 ,
+        STOP,
+        START
+    } ;
+
+    static U32 sMemLeakingSpeed ; //bytes leaked per frame
+    static U32 sMaxLeakedMem ; //maximum allowed leaked memory
+    static U32 sTotalLeaked ;
+    static S32 sStatus ; //0: stop ; >0: start ; <0: release
+    static bool sbAllocationFailed ;
+
+    std::vector<char*> mLeakedMem ;
+};
+
+#endif // LL_LLFLOATERMEMLEAK_H