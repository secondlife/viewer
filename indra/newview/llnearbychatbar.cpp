--- conflicted
+++ resolved
@@ -114,7 +114,6 @@
 bool LLNearbyChatBar::applyRectControl()
 {
 	bool rect_controlled = LLFloater::applyRectControl();
-<<<<<<< HEAD
 
 	LLView* nearby_chat = getChildView("nearby_chat");	
 	if (!nearby_chat->getVisible())
@@ -123,10 +122,6 @@
 		enableResizeCtrls(true, true, false);
 	}
 	else
-=======
-	
-	if (getRect().getHeight() > COLLAPSED_HEIGHT)
->>>>>>> 832a509c
 	{
 		enableResizeCtrls(true);
 		setResizeLimits(getMinWidth(), EXPANDED_MIN_HEIGHT);
