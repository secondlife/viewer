/**
 * @file llinspect.h
 *
 * $LicenseInfo:firstyear=2009&license=viewerlgpl$
 * Second Life Viewer Source Code
 * Copyright (C) 2010, Linden Research, Inc.
 *
 * This library is free software; you can redistribute it and/or
 * modify it under the terms of the GNU Lesser General Public
 * License as published by the Free Software Foundation;
 * version 2.1 of the License only.
 *
 * This library is distributed in the hope that it will be useful,
 * but WITHOUT ANY WARRANTY; without even the implied warranty of
 * MERCHANTABILITY or FITNESS FOR A PARTICULAR PURPOSE.  See the GNU
 * Lesser General Public License for more details.
 *
 * You should have received a copy of the GNU Lesser General Public
 * License along with this library; if not, write to the Free Software
 * Foundation, Inc., 51 Franklin Street, Fifth Floor, Boston, MA  02110-1301  USA
 *
 * Linden Research, Inc., 945 Battery Street, San Francisco, CA  94111  USA
 * $/LicenseInfo$
 */

#ifndef LLINSPECT_H
#define LLINSPECT_H

#include "llfloater.h"
#include "llframetimer.h"

/// Base class for all inspectors (super-tooltips showing a miniature
/// properties view).
class LLInspect : public LLFloater
{
public:
<<<<<<< HEAD
	LLInspect(const LLSD& key);
	virtual ~LLInspect();
	
	/// Inspectors have a custom fade-in/fade-out animation
	/*virtual*/ void draw();
	
	/*virtual*/ bool handleHover(S32 x, S32 y, MASK mask);
	/*virtual*/ bool handleToolTip(S32 x, S32 y, MASK mask);
	/*virtual*/ void onMouseLeave(S32 x, S32 y, MASK mask);
	
	/// Start open animation
	/*virtual*/ void onOpen(const LLSD& avatar_id);
	
	/// Inspectors close themselves when they lose focus
	/*virtual*/ void onFocusLost();

	void repositionInspector(const LLSD& data);
	
=======
    LLInspect(const LLSD& key);
    virtual ~LLInspect();

    /// Inspectors have a custom fade-in/fade-out animation
    /*virtual*/ void draw();

    /*virtual*/ BOOL handleHover(S32 x, S32 y, MASK mask);
    /*virtual*/ BOOL handleToolTip(S32 x, S32 y, MASK mask);
    /*virtual*/ void onMouseLeave(S32 x, S32 y, MASK mask);

    /// Start open animation
    /*virtual*/ void onOpen(const LLSD& avatar_id);

    /// Inspectors close themselves when they lose focus
    /*virtual*/ void onFocusLost();

    void repositionInspector(const LLSD& data);

>>>>>>> e7eced3c
protected:

    virtual bool childHasVisiblePopupMenu();

    LLFrameTimer        mCloseTimer;
    LLFrameTimer        mOpenTimer;
};

#endif
<|MERGE_RESOLUTION|>--- conflicted
+++ resolved
@@ -34,34 +34,14 @@
 class LLInspect : public LLFloater
 {
 public:
-<<<<<<< HEAD
-	LLInspect(const LLSD& key);
-	virtual ~LLInspect();
-	
-	/// Inspectors have a custom fade-in/fade-out animation
-	/*virtual*/ void draw();
-	
-	/*virtual*/ bool handleHover(S32 x, S32 y, MASK mask);
-	/*virtual*/ bool handleToolTip(S32 x, S32 y, MASK mask);
-	/*virtual*/ void onMouseLeave(S32 x, S32 y, MASK mask);
-	
-	/// Start open animation
-	/*virtual*/ void onOpen(const LLSD& avatar_id);
-	
-	/// Inspectors close themselves when they lose focus
-	/*virtual*/ void onFocusLost();
-
-	void repositionInspector(const LLSD& data);
-	
-=======
     LLInspect(const LLSD& key);
     virtual ~LLInspect();
 
     /// Inspectors have a custom fade-in/fade-out animation
     /*virtual*/ void draw();
 
-    /*virtual*/ BOOL handleHover(S32 x, S32 y, MASK mask);
-    /*virtual*/ BOOL handleToolTip(S32 x, S32 y, MASK mask);
+    /*virtual*/ bool handleHover(S32 x, S32 y, MASK mask);
+    /*virtual*/ bool handleToolTip(S32 x, S32 y, MASK mask);
     /*virtual*/ void onMouseLeave(S32 x, S32 y, MASK mask);
 
     /// Start open animation
@@ -72,7 +52,6 @@
 
     void repositionInspector(const LLSD& data);
 
->>>>>>> e7eced3c
 protected:
 
     virtual bool childHasVisiblePopupMenu();
