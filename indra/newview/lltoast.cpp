--- conflicted
+++ resolved
@@ -43,31 +43,10 @@
 {
 }
 
-<<<<<<< HEAD
 bool LLToastLifeTimer::tick()
 {
     mToast->expire();
     return false;
-=======
-/*virtual*/
-bool LLToastLifeTimer::tick()
-{
-    if (mEventTimer.hasExpired())
-    {
-        mToast->expire();
-    }
-    return false;
-}
-
-void LLToastLifeTimer::stop()
-{
-    mEventTimer.stop();
-}
-
-void LLToastLifeTimer::start()
-{
-    mEventTimer.start();
->>>>>>> 35efadf7
 }
 
 void LLToastLifeTimer::restart()
