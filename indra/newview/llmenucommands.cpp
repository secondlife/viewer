--- conflicted
+++ resolved
@@ -67,12 +67,7 @@
 #include "llworld.h"
 #include "llworldmap.h"
 #include "llfocusmgr.h"
-<<<<<<< HEAD
 #include "llnearbychatbar.h"
-
-=======
-#include "llbottomtray.h"
->>>>>>> 29607ab7
 void handle_pay_by_id(const LLUUID& agent_id)
 {
 	const BOOL is_group = FALSE;
