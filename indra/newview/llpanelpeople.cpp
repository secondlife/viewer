/**
 * @file llpanelpeople.cpp
 * @brief Side tray "People" panel
 *
 * $LicenseInfo:firstyear=2009&license=viewerlgpl$
 * Second Life Viewer Source Code
 * Copyright (C) 2010, Linden Research, Inc.
 *
 * This library is free software; you can redistribute it and/or
 * modify it under the terms of the GNU Lesser General Public
 * License as published by the Free Software Foundation;
 * version 2.1 of the License only.
 *
 * This library is distributed in the hope that it will be useful,
 * but WITHOUT ANY WARRANTY; without even the implied warranty of
 * MERCHANTABILITY or FITNESS FOR A PARTICULAR PURPOSE.  See the GNU
 * Lesser General Public License for more details.
 *
 * You should have received a copy of the GNU Lesser General Public
 * License along with this library; if not, write to the Free Software
 * Foundation, Inc., 51 Franklin Street, Fifth Floor, Boston, MA  02110-1301  USA
 *
 * Linden Research, Inc., 945 Battery Street, San Francisco, CA  94111  USA
 * $/LicenseInfo$
 */

#include "llviewerprecompiledheaders.h"

// libs
#include "llavatarname.h"
#include "llconversationview.h"
#include "llfloaterimcontainer.h"
#include "llfloaterreg.h"
#include "llfloatersidepanelcontainer.h"
#include "llmenubutton.h"
#include "llmenugl.h"
#include "llnotificationsutil.h"
#include "lleventtimer.h"
#include "llfiltereditor.h"
#include "lltabcontainer.h"
#include "lltoggleablemenu.h"
#include "lluictrlfactory.h"

#include "llpanelpeople.h"

// newview
#include "llaccordionctrl.h"
#include "llaccordionctrltab.h"
#include "llagent.h"
#include "llagentbenefits.h"
#include "llavataractions.h"
#include "llavatarlist.h"
#include "llavatarlistitem.h"
#include "llavatarnamecache.h"
#include "llcallingcard.h"          // for LLAvatarTracker
#include "llcallbacklist.h"
#include "llerror.h"
#include "llfloateravatarpicker.h"
#include "llfriendcard.h"
#include "llgroupactions.h"
#include "llgrouplist.h"
#include "llinventoryobserver.h"
#include "llnetmap.h"
#include "llpanelpeoplemenus.h"
#include "llparticipantlist.h"
#include "llsidetraypanelcontainer.h"
#include "llrecentpeople.h"
#include "llviewercontrol.h"        // for gSavedSettings
#include "llviewermenu.h"           // for gMenuHolder
#include "llviewerregion.h"
#include "llvoiceclient.h"
#include "llworld.h"
#include "llspeakers.h"
#include "llfloaterwebcontent.h"

#include "llagentui.h"
#include "llslurl.h"

#define FRIEND_LIST_UPDATE_TIMEOUT  0.5
#define NEARBY_LIST_UPDATE_INTERVAL 1

static const std::string NEARBY_TAB_NAME    = "nearby_panel";
static const std::string FRIENDS_TAB_NAME   = "friends_panel";
static const std::string GROUP_TAB_NAME     = "groups_panel";
static const std::string RECENT_TAB_NAME    = "recent_panel";
static const std::string BLOCKED_TAB_NAME   = "blocked_panel"; // blocked avatars
static const std::string COLLAPSED_BY_USER  = "collapsed_by_user";

/** Comparator for comparing avatar items by last interaction date */
class LLAvatarItemRecentComparator : public LLAvatarItemComparator
{
public:
    LLAvatarItemRecentComparator() {};
    virtual ~LLAvatarItemRecentComparator() {};

protected:
    virtual bool doCompare(const LLAvatarListItem* avatar_item1, const LLAvatarListItem* avatar_item2) const
    {
        LLRecentPeople& people = LLRecentPeople::instance();
        const LLDate& date1 = people.getDate(avatar_item1->getAvatarId());
        const LLDate& date2 = people.getDate(avatar_item2->getAvatarId());

        //older comes first
        return date1 > date2;
    }
};

/** Compares avatar items by online status, then by name */
class LLAvatarItemStatusComparator : public LLAvatarItemComparator
{
public:
    LLAvatarItemStatusComparator() {};

protected:
    /**
     * @return true if item1 < item2, false otherwise
     */
    virtual bool doCompare(const LLAvatarListItem* item1, const LLAvatarListItem* item2) const
    {
        LLAvatarTracker& at = LLAvatarTracker::instance();
        bool online1 = at.isBuddyOnline(item1->getAvatarId());
        bool online2 = at.isBuddyOnline(item2->getAvatarId());

        if (online1 == online2)
        {
            std::string name1 = item1->getAvatarName();
            std::string name2 = item2->getAvatarName();

            LLStringUtil::toUpper(name1);
            LLStringUtil::toUpper(name2);

            return name1 < name2;
        }

        return online1 > online2;
    }
};

/** Compares avatar items by distance between you and them */
class LLAvatarItemDistanceComparator : public LLAvatarItemComparator
{
public:
    typedef std::map < LLUUID, LLVector3d > id_to_pos_map_t;
    LLAvatarItemDistanceComparator() {};

    void updateAvatarsPositions(std::vector<LLVector3d>& positions, uuid_vec_t& uuids)
    {
        std::vector<LLVector3d>::const_iterator
            pos_it = positions.begin(),
            pos_end = positions.end();

        uuid_vec_t::const_iterator
            id_it = uuids.begin(),
            id_end = uuids.end();

        LLAvatarItemDistanceComparator::id_to_pos_map_t pos_map;

        mAvatarsPositions.clear();

        for (;pos_it != pos_end && id_it != id_end; ++pos_it, ++id_it )
        {
            mAvatarsPositions[*id_it] = *pos_it;
        }
    };

protected:
    virtual bool doCompare(const LLAvatarListItem* item1, const LLAvatarListItem* item2) const
    {
        const LLVector3d& me_pos = gAgent.getPositionGlobal();
        const LLVector3d& item1_pos = mAvatarsPositions.find(item1->getAvatarId())->second;
        const LLVector3d& item2_pos = mAvatarsPositions.find(item2->getAvatarId())->second;

        return dist_vec_squared(item1_pos, me_pos) < dist_vec_squared(item2_pos, me_pos);
    }
private:
    id_to_pos_map_t mAvatarsPositions;
};

/** Comparator for comparing nearby avatar items by last spoken time */
class LLAvatarItemRecentSpeakerComparator : public  LLAvatarItemNameComparator
{
public:
    LLAvatarItemRecentSpeakerComparator() {};
    virtual ~LLAvatarItemRecentSpeakerComparator() {};

protected:
    virtual bool doCompare(const LLAvatarListItem* item1, const LLAvatarListItem* item2) const
    {
        LLPointer<LLSpeaker> lhs = LLActiveSpeakerMgr::instance().findSpeaker(item1->getAvatarId());
        LLPointer<LLSpeaker> rhs = LLActiveSpeakerMgr::instance().findSpeaker(item2->getAvatarId());
        if ( lhs.notNull() && rhs.notNull() )
        {
            // Compare by last speaking time
            if( lhs->mLastSpokeTime != rhs->mLastSpokeTime )
                return ( lhs->mLastSpokeTime > rhs->mLastSpokeTime );
        }
        else if ( lhs.notNull() )
        {
            // True if only item1 speaker info available
            return true;
        }
        else if ( rhs.notNull() )
        {
            // False if only item2 speaker info available
            return false;
        }
        // By default compare by name.
        return LLAvatarItemNameComparator::doCompare(item1, item2);
    }
};

class LLAvatarItemRecentArrivalComparator : public  LLAvatarItemNameComparator
{
public:
    LLAvatarItemRecentArrivalComparator() {};
    virtual ~LLAvatarItemRecentArrivalComparator() {};

protected:
    virtual bool doCompare(const LLAvatarListItem* item1, const LLAvatarListItem* item2) const
    {

        F32 arr_time1 = LLRecentPeople::instance().getArrivalTimeByID(item1->getAvatarId());
        F32 arr_time2 = LLRecentPeople::instance().getArrivalTimeByID(item2->getAvatarId());

        if (arr_time1 == arr_time2)
        {
            std::string name1 = item1->getAvatarName();
            std::string name2 = item2->getAvatarName();

            LLStringUtil::toUpper(name1);
            LLStringUtil::toUpper(name2);

            return name1 < name2;
        }

        return arr_time1 > arr_time2;
    }
};

static const LLAvatarItemRecentComparator RECENT_COMPARATOR;
static const LLAvatarItemStatusComparator STATUS_COMPARATOR;
static LLAvatarItemDistanceComparator DISTANCE_COMPARATOR;
static const LLAvatarItemRecentSpeakerComparator RECENT_SPEAKER_COMPARATOR;
static LLAvatarItemRecentArrivalComparator RECENT_ARRIVAL_COMPARATOR;

static LLPanelInjector<LLPanelPeople> t_people("panel_people");

//=============================================================================

/**
 * Updates given list either on regular basis or on external events (up to implementation).
 */
class LLPanelPeople::Updater
{
public:
    typedef boost::function<void()> callback_t;
    Updater(callback_t cb)
    : mCallback(cb)
    {
    }

    virtual ~Updater()
    {
    }

    /**
     * Activate/deactivate updater.
     *
     * This may start/stop regular updates.
     */
    virtual void setActive(bool) {}

protected:
    void update()
    {
        mCallback();
    }

    callback_t      mCallback;
};

/**
 * Update buttons on changes in our friend relations (STORM-557).
 */
class LLButtonsUpdater : public LLPanelPeople::Updater, public LLFriendObserver
{
public:
    LLButtonsUpdater(callback_t cb)
    :   LLPanelPeople::Updater(cb)
    {
        LLAvatarTracker::instance().addObserver(this);
    }

    ~LLButtonsUpdater()
    {
        LLAvatarTracker::instance().removeObserver(this);
    }

    /*virtual*/ void changed(U32 mask)
    {
        (void) mask;
        update();
    }
};

class LLAvatarListUpdater : public LLPanelPeople::Updater, public LLEventTimer
{
public:
<<<<<<< HEAD
	LLAvatarListUpdater(callback_t cb, F32 period)
	:	LLEventTimer(period),
		LLPanelPeople::Updater(cb)
	{
		mEventTimer.stop();
	}

	virtual bool tick() // from LLEventTimer
	{
		return false;
	}
=======
    LLAvatarListUpdater(callback_t cb, F32 period)
    :   LLEventTimer(period),
        LLPanelPeople::Updater(cb)
    {
        mEventTimer.stop();
    }

    virtual BOOL tick() // from LLEventTimer
    {
        return FALSE;
    }
>>>>>>> e7eced3c
};

/**
 * Updates the friends list.
 *
 * Updates the list on external events which trigger the changed() method.
 */
class LLFriendListUpdater : public LLAvatarListUpdater, public LLFriendObserver
{
    LOG_CLASS(LLFriendListUpdater);
    class LLInventoryFriendCardObserver;

public:
    friend class LLInventoryFriendCardObserver;
    LLFriendListUpdater(callback_t cb)
    :   LLAvatarListUpdater(cb, FRIEND_LIST_UPDATE_TIMEOUT)
    ,   mIsActive(false)
    {
        LLAvatarTracker::instance().addObserver(this);

        // For notification when SIP online status changes.
        LLVoiceClient::getInstance()->addObserver(this);
        mInvObserver = new LLInventoryFriendCardObserver(this);
    }

    ~LLFriendListUpdater()
    {
        // will be deleted by ~LLInventoryModel
        //delete mInvObserver;
        if (LLVoiceClient::instanceExists())
        {
            LLVoiceClient::getInstance()->removeObserver(this);
        }
<<<<<<< HEAD
		LLAvatarTracker::instance().removeObserver(this);
	}

	/*virtual*/ void changed(U32 mask)
	{
		if (mIsActive)
		{
			// events can arrive quickly in bulk - we need not process EVERY one of them -
			// so we wait a short while to let others pile-in, and process them in aggregate.
			mEventTimer.start();
		}

		// save-up all the mask-bits which have come-in
		mMask |= mask;
	}


	/*virtual*/ bool tick()
	{
		if (!mIsActive) return false;

		if (mMask & (LLFriendObserver::ADD | LLFriendObserver::REMOVE | LLFriendObserver::ONLINE))
		{
			update();
		}

		// Stop updates.
		mEventTimer.stop();
		mMask = 0;

		return false;
	}

	// virtual
	void setActive(bool active)
	{
		mIsActive = active;
		if (active)
		{
			tick();
		}
	}
=======
        LLAvatarTracker::instance().removeObserver(this);
    }

    /*virtual*/ void changed(U32 mask)
    {
        if (mIsActive)
        {
            // events can arrive quickly in bulk - we need not process EVERY one of them -
            // so we wait a short while to let others pile-in, and process them in aggregate.
            mEventTimer.start();
        }

        // save-up all the mask-bits which have come-in
        mMask |= mask;
    }


    /*virtual*/ BOOL tick()
    {
        if (!mIsActive) return FALSE;

        if (mMask & (LLFriendObserver::ADD | LLFriendObserver::REMOVE | LLFriendObserver::ONLINE))
        {
            update();
        }

        // Stop updates.
        mEventTimer.stop();
        mMask = 0;

        return FALSE;
    }

    // virtual
    void setActive(bool active)
    {
        mIsActive = active;
        if (active)
        {
            tick();
        }
    }
>>>>>>> e7eced3c

private:
    U32 mMask;
    LLInventoryFriendCardObserver* mInvObserver;
    bool mIsActive;

    /**
     *  This class is intended for updating Friend List when Inventory Friend Card is added/removed.
     *
     *  The main usage is when Inventory Friends/All content is added while synchronizing with
     *      friends list on startup is performed. In this case Friend Panel should be updated when
     *      missing Inventory Friend Card is created.
     *  *NOTE: updating is fired when Inventory item is added into CallingCards/Friends subfolder.
     *      Otherwise LLFriendObserver functionality is enough to keep Friends Panel synchronized.
     */
    class LLInventoryFriendCardObserver : public LLInventoryObserver
    {
        LOG_CLASS(LLFriendListUpdater::LLInventoryFriendCardObserver);

        friend class LLFriendListUpdater;

    private:
        LLInventoryFriendCardObserver(LLFriendListUpdater* updater) : mUpdater(updater)
        {
            gInventory.addObserver(this);
        }
        ~LLInventoryFriendCardObserver()
        {
            gInventory.removeObserver(this);
        }
        /*virtual*/ void changed(U32 mask)
        {
            LL_DEBUGS() << "Inventory changed: " << mask << LL_ENDL;

            static bool synchronize_friends_folders = true;
            if (synchronize_friends_folders)
            {
                // Checks whether "Friends" and "Friends/All" folders exist in "Calling Cards" folder,
                // fetches their contents if needed and synchronizes it with buddies list.
                // If the folders are not found they are created.
                LLFriendCardsManager::instance().syncFriendCardsFolders();
                synchronize_friends_folders = false;
            }

            // *NOTE: deleting of InventoryItem is performed via moving to Trash.
            // That means LLInventoryObserver::STRUCTURE is present in MASK instead of LLInventoryObserver::REMOVE
            if ((CALLINGCARD_ADDED & mask) == CALLINGCARD_ADDED)
            {
                LL_DEBUGS() << "Calling card added: count: " << gInventory.getChangedIDs().size()
                    << ", first Inventory ID: "<< (*gInventory.getChangedIDs().begin())
                    << LL_ENDL;

                bool friendFound = false;
                std::set<LLUUID> changedIDs = gInventory.getChangedIDs();
                for (std::set<LLUUID>::const_iterator it = changedIDs.begin(); it != changedIDs.end(); ++it)
                {
                    if (isDescendentOfInventoryFriends(*it))
                    {
                        friendFound = true;
                        break;
                    }
                }

                if (friendFound)
                {
                    LL_DEBUGS() << "friend found, panel should be updated" << LL_ENDL;
                    mUpdater->changed(LLFriendObserver::ADD);
                }
            }
        }

        bool isDescendentOfInventoryFriends(const LLUUID& invItemID)
        {
            LLViewerInventoryItem * item = gInventory.getItem(invItemID);
            if (NULL == item)
                return false;

            return LLFriendCardsManager::instance().isItemInAnyFriendsList(item);
        }
        LLFriendListUpdater* mUpdater;

        static const U32 CALLINGCARD_ADDED = LLInventoryObserver::ADD | LLInventoryObserver::CALLING_CARD;
    };
};

/**
 * Periodically updates the nearby people list while the Nearby tab is active.
 *
 * The period is defined by NEARBY_LIST_UPDATE_INTERVAL constant.
 */
class LLNearbyListUpdater : public LLAvatarListUpdater
{
    LOG_CLASS(LLNearbyListUpdater);

public:
<<<<<<< HEAD
	LLNearbyListUpdater(callback_t cb)
	:	LLAvatarListUpdater(cb, NEARBY_LIST_UPDATE_INTERVAL)
	{
		setActive(false);
	}

	/*virtual*/ void setActive(bool val)
	{
		if (val)
		{
			// update immediately and start regular updates
			update();
			mEventTimer.start(); 
		}
		else
		{
			// stop regular updates
			mEventTimer.stop();
		}
	}

	/*virtual*/ bool tick()
	{
		update();
		return false;
	}
=======
    LLNearbyListUpdater(callback_t cb)
    :   LLAvatarListUpdater(cb, NEARBY_LIST_UPDATE_INTERVAL)
    {
        setActive(false);
    }

    /*virtual*/ void setActive(bool val)
    {
        if (val)
        {
            // update immediately and start regular updates
            update();
            mEventTimer.start();
        }
        else
        {
            // stop regular updates
            mEventTimer.stop();
        }
    }

    /*virtual*/ BOOL tick()
    {
        update();
        return FALSE;
    }
>>>>>>> e7eced3c
private:
};

/**
 * Updates the recent people list (those the agent has recently interacted with).
 */
class LLRecentListUpdater : public LLAvatarListUpdater, public boost::signals2::trackable
{
    LOG_CLASS(LLRecentListUpdater);

public:
    LLRecentListUpdater(callback_t cb)
    :   LLAvatarListUpdater(cb, 0)
    {
        LLRecentPeople::instance().setChangedCallback(boost::bind(&LLRecentListUpdater::update, this));
    }
};

//=============================================================================

LLPanelPeople::LLPanelPeople()
    :   LLPanel(),
        mTabContainer(NULL),
        mOnlineFriendList(NULL),
        mAllFriendList(NULL),
        mNearbyList(NULL),
        mRecentList(NULL),
        mGroupList(NULL),
        mMiniMap(NULL)
{
    mFriendListUpdater = new LLFriendListUpdater(boost::bind(&LLPanelPeople::updateFriendList,  this));
    mNearbyListUpdater = new LLNearbyListUpdater(boost::bind(&LLPanelPeople::updateNearbyList,  this));
    mRecentListUpdater = new LLRecentListUpdater(boost::bind(&LLPanelPeople::updateRecentList,  this));
    mButtonsUpdater = new LLButtonsUpdater(boost::bind(&LLPanelPeople::updateButtons, this));

    mCommitCallbackRegistrar.add("People.AddFriend", boost::bind(&LLPanelPeople::onAddFriendButtonClicked, this));
    mCommitCallbackRegistrar.add("People.AddFriendWizard",  boost::bind(&LLPanelPeople::onAddFriendWizButtonClicked,    this));
    mCommitCallbackRegistrar.add("People.DelFriend",        boost::bind(&LLPanelPeople::onDeleteFriendButtonClicked,    this));
    mCommitCallbackRegistrar.add("People.Group.Minus",      boost::bind(&LLPanelPeople::onGroupMinusButtonClicked,  this));
    mCommitCallbackRegistrar.add("People.Chat",         boost::bind(&LLPanelPeople::onChatButtonClicked,        this));
    mCommitCallbackRegistrar.add("People.Gear",         boost::bind(&LLPanelPeople::onGearButtonClicked,        this, _1));

    mCommitCallbackRegistrar.add("People.Group.Plus.Action",  boost::bind(&LLPanelPeople::onGroupPlusMenuItemClicked,  this, _2));
    mCommitCallbackRegistrar.add("People.Friends.ViewSort.Action",  boost::bind(&LLPanelPeople::onFriendsViewSortMenuItemClicked,  this, _2));
    mCommitCallbackRegistrar.add("People.Nearby.ViewSort.Action",  boost::bind(&LLPanelPeople::onNearbyViewSortMenuItemClicked,  this, _2));
    mCommitCallbackRegistrar.add("People.Groups.ViewSort.Action",  boost::bind(&LLPanelPeople::onGroupsViewSortMenuItemClicked,  this, _2));
    mCommitCallbackRegistrar.add("People.Recent.ViewSort.Action",  boost::bind(&LLPanelPeople::onRecentViewSortMenuItemClicked,  this, _2));

    mEnableCallbackRegistrar.add("People.Friends.ViewSort.CheckItem",   boost::bind(&LLPanelPeople::onFriendsViewSortMenuItemCheck, this, _2));
    mEnableCallbackRegistrar.add("People.Recent.ViewSort.CheckItem",    boost::bind(&LLPanelPeople::onRecentViewSortMenuItemCheck,  this, _2));
    mEnableCallbackRegistrar.add("People.Nearby.ViewSort.CheckItem",    boost::bind(&LLPanelPeople::onNearbyViewSortMenuItemCheck,  this, _2));

    mEnableCallbackRegistrar.add("People.Group.Plus.Validate",  boost::bind(&LLPanelPeople::onGroupPlusButtonValidate,  this));

    doPeriodically(boost::bind(&LLPanelPeople::updateNearbyArrivalTime, this), 2.0);
}

LLPanelPeople::~LLPanelPeople()
{
<<<<<<< HEAD
	delete mButtonsUpdater;
	delete mNearbyListUpdater;
	delete mFriendListUpdater;
	delete mRecentListUpdater;

    mNearbyFilterCommitConnection.disconnect();
    mFriedsFilterCommitConnection.disconnect();
    mGroupsFilterCommitConnection.disconnect();
    mRecentFilterCommitConnection.disconnect();

	if(LLVoiceClient::instanceExists())
	{
		LLVoiceClient::getInstance()->removeObserver(this);
	}
=======
    delete mButtonsUpdater;
    delete mNearbyListUpdater;
    delete mFriendListUpdater;
    delete mRecentListUpdater;

    if(LLVoiceClient::instanceExists())
    {
        LLVoiceClient::getInstance()->removeObserver(this);
    }
>>>>>>> e7eced3c
}

void LLPanelPeople::onFriendsAccordionExpandedCollapsed(LLUICtrl* ctrl, const LLSD& param, LLAvatarList* avatar_list)
{
    if(!avatar_list)
    {
        LL_ERRS() << "Bad parameter" << LL_ENDL;
        return;
    }

    bool expanded = param.asBoolean();

    setAccordionCollapsedByUser(ctrl, !expanded);
    if(!expanded)
    {
        avatar_list->resetSelection();
    }
}


void LLPanelPeople::removePicker()
{
    if(mPicker.get())
    {
        mPicker.get()->closeFloater();
    }
}

bool LLPanelPeople::postBuild()
{
<<<<<<< HEAD
	S32 max_premium = LLAgentBenefitsMgr::get("Premium").getGroupMembershipLimit();

    mNearbyFilterCommitConnection = getChild<LLFilterEditor>("nearby_filter_input")->setCommitCallback(boost::bind(&LLPanelPeople::onFilterEdit, this, _2));
    mFriedsFilterCommitConnection = getChild<LLFilterEditor>("friends_filter_input")->setCommitCallback(boost::bind(&LLPanelPeople::onFilterEdit, this, _2));
    mGroupsFilterCommitConnection = getChild<LLFilterEditor>("groups_filter_input")->setCommitCallback(boost::bind(&LLPanelPeople::onFilterEdit, this, _2));
    mRecentFilterCommitConnection = getChild<LLFilterEditor>("recent_filter_input")->setCommitCallback(boost::bind(&LLPanelPeople::onFilterEdit, this, _2));

	if(LLAgentBenefitsMgr::current().getGroupMembershipLimit() < max_premium)
	{
		getChild<LLTextBox>("groupcount")->setText(getString("GroupCountWithInfo"));
		getChild<LLTextBox>("groupcount")->setURLClickedCallback(boost::bind(&LLPanelPeople::onGroupLimitInfo, this));
	}

	mTabContainer = getChild<LLTabContainer>("tabs");
	mTabContainer->setCommitCallback(boost::bind(&LLPanelPeople::onTabSelected, this, _2));
	mSavedFilters.resize(mTabContainer->getTabCount());
	mSavedOriginalFilters.resize(mTabContainer->getTabCount());

	LLPanel* friends_tab = getChild<LLPanel>(FRIENDS_TAB_NAME);
	// updater is active only if panel is visible to user.
	friends_tab->setVisibleCallback(boost::bind(&Updater::setActive, mFriendListUpdater, _2));
    friends_tab->setVisibleCallback(boost::bind(&LLPanelPeople::removePicker, this));

	mOnlineFriendList = friends_tab->getChild<LLAvatarList>("avatars_online");
	mAllFriendList = friends_tab->getChild<LLAvatarList>("avatars_all");
	mOnlineFriendList->setNoItemsCommentText(getString("no_friends_online"));
	mOnlineFriendList->setShowIcons("FriendsListShowIcons");
	mOnlineFriendList->showPermissions("FriendsListShowPermissions");
	mOnlineFriendList->setShowCompleteName(!gSavedSettings.getBOOL("FriendsListHideUsernames"));
	mAllFriendList->setNoItemsCommentText(getString("no_friends"));
	mAllFriendList->setShowIcons("FriendsListShowIcons");
	mAllFriendList->showPermissions("FriendsListShowPermissions");
	mAllFriendList->setShowCompleteName(!gSavedSettings.getBOOL("FriendsListHideUsernames"));

	LLPanel* nearby_tab = getChild<LLPanel>(NEARBY_TAB_NAME);
	nearby_tab->setVisibleCallback(boost::bind(&Updater::setActive, mNearbyListUpdater, _2));
	mNearbyList = nearby_tab->getChild<LLAvatarList>("avatar_list");
	mNearbyList->setNoItemsCommentText(getString("no_one_near"));
	mNearbyList->setNoItemsMsg(getString("no_one_near"));
	mNearbyList->setNoFilteredItemsMsg(getString("no_one_filtered_near"));
	mNearbyList->setShowIcons("NearbyListShowIcons");
	mNearbyList->setShowCompleteName(!gSavedSettings.getBOOL("NearbyListHideUsernames"));
	mMiniMap = (LLNetMap*)getChildView("Net Map",true);
	mMiniMap->setToolTipMsg(gSavedSettings.getBOOL("DoubleClickTeleport") ? 
		getString("AltMiniMapToolTipMsg") :	getString("MiniMapToolTipMsg"));

	mRecentList = getChild<LLPanel>(RECENT_TAB_NAME)->getChild<LLAvatarList>("avatar_list");
	mRecentList->setNoItemsCommentText(getString("no_recent_people"));
	mRecentList->setNoItemsMsg(getString("no_recent_people"));
	mRecentList->setNoFilteredItemsMsg(getString("no_filtered_recent_people"));
	mRecentList->setShowIcons("RecentListShowIcons");

	mGroupList = getChild<LLGroupList>("group_list");
	mGroupList->setNoItemsCommentText(getString("no_groups_msg"));
	mGroupList->setNoItemsMsg(getString("no_groups_msg"));
	mGroupList->setNoFilteredItemsMsg(getString("no_filtered_groups_msg"));

	mNearbyList->setContextMenu(&LLPanelPeopleMenus::gNearbyPeopleContextMenu);
	mRecentList->setContextMenu(&LLPanelPeopleMenus::gPeopleContextMenu);
	mAllFriendList->setContextMenu(&LLPanelPeopleMenus::gPeopleContextMenu);
	mOnlineFriendList->setContextMenu(&LLPanelPeopleMenus::gPeopleContextMenu);

	setSortOrder(mRecentList,		(ESortOrder)gSavedSettings.getU32("RecentPeopleSortOrder"),	false);
	setSortOrder(mAllFriendList,	(ESortOrder)gSavedSettings.getU32("FriendsSortOrder"),		false);
	setSortOrder(mNearbyList,		(ESortOrder)gSavedSettings.getU32("NearbyPeopleSortOrder"),	false);

	mOnlineFriendList->setItemDoubleClickCallback(boost::bind(&LLPanelPeople::onAvatarListDoubleClicked, this, _1));
	mAllFriendList->setItemDoubleClickCallback(boost::bind(&LLPanelPeople::onAvatarListDoubleClicked, this, _1));
	mNearbyList->setItemDoubleClickCallback(boost::bind(&LLPanelPeople::onAvatarListDoubleClicked, this, _1));
	mRecentList->setItemDoubleClickCallback(boost::bind(&LLPanelPeople::onAvatarListDoubleClicked, this, _1));

	mOnlineFriendList->setCommitCallback(boost::bind(&LLPanelPeople::onAvatarListCommitted, this, mOnlineFriendList));
	mAllFriendList->setCommitCallback(boost::bind(&LLPanelPeople::onAvatarListCommitted, this, mAllFriendList));
	mNearbyList->setCommitCallback(boost::bind(&LLPanelPeople::onAvatarListCommitted, this, mNearbyList));
	mRecentList->setCommitCallback(boost::bind(&LLPanelPeople::onAvatarListCommitted, this, mRecentList));

	// Set openning IM as default on return action for avatar lists
	mOnlineFriendList->setReturnCallback(boost::bind(&LLPanelPeople::onImButtonClicked, this));
	mAllFriendList->setReturnCallback(boost::bind(&LLPanelPeople::onImButtonClicked, this));
	mNearbyList->setReturnCallback(boost::bind(&LLPanelPeople::onImButtonClicked, this));
	mRecentList->setReturnCallback(boost::bind(&LLPanelPeople::onImButtonClicked, this));

	mGroupList->setDoubleClickCallback(boost::bind(&LLPanelPeople::onChatButtonClicked, this));
	mGroupList->setCommitCallback(boost::bind(&LLPanelPeople::updateButtons, this));
	mGroupList->setReturnCallback(boost::bind(&LLPanelPeople::onChatButtonClicked, this));

	LLMenuButton* groups_gear_btn = getChild<LLMenuButton>("groups_gear_btn");

	// Use the context menu of the Groups list for the Groups tab gear menu.
	LLToggleableMenu* groups_gear_menu = mGroupList->getContextMenu();
	if (groups_gear_menu)
	{
		groups_gear_btn->setMenu(groups_gear_menu, LLMenuButton::MP_BOTTOM_LEFT);
	}
	else
	{
		LL_WARNS() << "People->Groups list menu not found" << LL_ENDL;
	}

	LLAccordionCtrlTab* accordion_tab = getChild<LLAccordionCtrlTab>("tab_all");
	accordion_tab->setDropDownStateChangedCallback(
		boost::bind(&LLPanelPeople::onFriendsAccordionExpandedCollapsed, this, _1, _2, mAllFriendList));

	accordion_tab = getChild<LLAccordionCtrlTab>("tab_online");
	accordion_tab->setDropDownStateChangedCallback(
		boost::bind(&LLPanelPeople::onFriendsAccordionExpandedCollapsed, this, _1, _2, mOnlineFriendList));

	// Must go after setting commit callback and initializing all pointers to children.
	mTabContainer->selectTabByName(NEARBY_TAB_NAME);

	LLVoiceClient::getInstance()->addObserver(this);

	// call this method in case some list is empty and buttons can be in inconsistent state
	updateButtons();

	mOnlineFriendList->setRefreshCompleteCallback(boost::bind(&LLPanelPeople::onFriendListRefreshComplete, this, _1, _2));
	mAllFriendList->setRefreshCompleteCallback(boost::bind(&LLPanelPeople::onFriendListRefreshComplete, this, _1, _2));

	return true;
=======
    S32 max_premium = LLAgentBenefitsMgr::get("Premium").getGroupMembershipLimit();

    getChild<LLFilterEditor>("nearby_filter_input")->setCommitCallback(boost::bind(&LLPanelPeople::onFilterEdit, this, _2));
    getChild<LLFilterEditor>("friends_filter_input")->setCommitCallback(boost::bind(&LLPanelPeople::onFilterEdit, this, _2));
    getChild<LLFilterEditor>("groups_filter_input")->setCommitCallback(boost::bind(&LLPanelPeople::onFilterEdit, this, _2));
    getChild<LLFilterEditor>("recent_filter_input")->setCommitCallback(boost::bind(&LLPanelPeople::onFilterEdit, this, _2));

    if(LLAgentBenefitsMgr::current().getGroupMembershipLimit() < max_premium)
    {
        getChild<LLTextBox>("groupcount")->setText(getString("GroupCountWithInfo"));
        getChild<LLTextBox>("groupcount")->setURLClickedCallback(boost::bind(&LLPanelPeople::onGroupLimitInfo, this));
    }

    mTabContainer = getChild<LLTabContainer>("tabs");
    mTabContainer->setCommitCallback(boost::bind(&LLPanelPeople::onTabSelected, this, _2));
    mSavedFilters.resize(mTabContainer->getTabCount());
    mSavedOriginalFilters.resize(mTabContainer->getTabCount());

    LLPanel* friends_tab = getChild<LLPanel>(FRIENDS_TAB_NAME);
    // updater is active only if panel is visible to user.
    friends_tab->setVisibleCallback(boost::bind(&Updater::setActive, mFriendListUpdater, _2));
    friends_tab->setVisibleCallback(boost::bind(&LLPanelPeople::removePicker, this));

    mOnlineFriendList = friends_tab->getChild<LLAvatarList>("avatars_online");
    mAllFriendList = friends_tab->getChild<LLAvatarList>("avatars_all");
    mOnlineFriendList->setNoItemsCommentText(getString("no_friends_online"));
    mOnlineFriendList->setShowIcons("FriendsListShowIcons");
    mOnlineFriendList->showPermissions("FriendsListShowPermissions");
    mOnlineFriendList->setShowCompleteName(!gSavedSettings.getBOOL("FriendsListHideUsernames"));
    mAllFriendList->setNoItemsCommentText(getString("no_friends"));
    mAllFriendList->setShowIcons("FriendsListShowIcons");
    mAllFriendList->showPermissions("FriendsListShowPermissions");
    mAllFriendList->setShowCompleteName(!gSavedSettings.getBOOL("FriendsListHideUsernames"));

    LLPanel* nearby_tab = getChild<LLPanel>(NEARBY_TAB_NAME);
    nearby_tab->setVisibleCallback(boost::bind(&Updater::setActive, mNearbyListUpdater, _2));
    mNearbyList = nearby_tab->getChild<LLAvatarList>("avatar_list");
    mNearbyList->setNoItemsCommentText(getString("no_one_near"));
    mNearbyList->setNoItemsMsg(getString("no_one_near"));
    mNearbyList->setNoFilteredItemsMsg(getString("no_one_filtered_near"));
    mNearbyList->setShowIcons("NearbyListShowIcons");
    mNearbyList->setShowCompleteName(!gSavedSettings.getBOOL("NearbyListHideUsernames"));
    mMiniMap = (LLNetMap*)getChildView("Net Map",true);
    mMiniMap->setToolTipMsg(gSavedSettings.getBOOL("DoubleClickTeleport") ?
        getString("AltMiniMapToolTipMsg") : getString("MiniMapToolTipMsg"));

    mRecentList = getChild<LLPanel>(RECENT_TAB_NAME)->getChild<LLAvatarList>("avatar_list");
    mRecentList->setNoItemsCommentText(getString("no_recent_people"));
    mRecentList->setNoItemsMsg(getString("no_recent_people"));
    mRecentList->setNoFilteredItemsMsg(getString("no_filtered_recent_people"));
    mRecentList->setShowIcons("RecentListShowIcons");

    mGroupList = getChild<LLGroupList>("group_list");
    mGroupList->setNoItemsCommentText(getString("no_groups_msg"));
    mGroupList->setNoItemsMsg(getString("no_groups_msg"));
    mGroupList->setNoFilteredItemsMsg(getString("no_filtered_groups_msg"));

    mNearbyList->setContextMenu(&LLPanelPeopleMenus::gNearbyPeopleContextMenu);
    mRecentList->setContextMenu(&LLPanelPeopleMenus::gPeopleContextMenu);
    mAllFriendList->setContextMenu(&LLPanelPeopleMenus::gPeopleContextMenu);
    mOnlineFriendList->setContextMenu(&LLPanelPeopleMenus::gPeopleContextMenu);

    setSortOrder(mRecentList,       (ESortOrder)gSavedSettings.getU32("RecentPeopleSortOrder"), false);
    setSortOrder(mAllFriendList,    (ESortOrder)gSavedSettings.getU32("FriendsSortOrder"),      false);
    setSortOrder(mNearbyList,       (ESortOrder)gSavedSettings.getU32("NearbyPeopleSortOrder"), false);

    mOnlineFriendList->setItemDoubleClickCallback(boost::bind(&LLPanelPeople::onAvatarListDoubleClicked, this, _1));
    mAllFriendList->setItemDoubleClickCallback(boost::bind(&LLPanelPeople::onAvatarListDoubleClicked, this, _1));
    mNearbyList->setItemDoubleClickCallback(boost::bind(&LLPanelPeople::onAvatarListDoubleClicked, this, _1));
    mRecentList->setItemDoubleClickCallback(boost::bind(&LLPanelPeople::onAvatarListDoubleClicked, this, _1));

    mOnlineFriendList->setCommitCallback(boost::bind(&LLPanelPeople::onAvatarListCommitted, this, mOnlineFriendList));
    mAllFriendList->setCommitCallback(boost::bind(&LLPanelPeople::onAvatarListCommitted, this, mAllFriendList));
    mNearbyList->setCommitCallback(boost::bind(&LLPanelPeople::onAvatarListCommitted, this, mNearbyList));
    mRecentList->setCommitCallback(boost::bind(&LLPanelPeople::onAvatarListCommitted, this, mRecentList));

    // Set openning IM as default on return action for avatar lists
    mOnlineFriendList->setReturnCallback(boost::bind(&LLPanelPeople::onImButtonClicked, this));
    mAllFriendList->setReturnCallback(boost::bind(&LLPanelPeople::onImButtonClicked, this));
    mNearbyList->setReturnCallback(boost::bind(&LLPanelPeople::onImButtonClicked, this));
    mRecentList->setReturnCallback(boost::bind(&LLPanelPeople::onImButtonClicked, this));

    mGroupList->setDoubleClickCallback(boost::bind(&LLPanelPeople::onChatButtonClicked, this));
    mGroupList->setCommitCallback(boost::bind(&LLPanelPeople::updateButtons, this));
    mGroupList->setReturnCallback(boost::bind(&LLPanelPeople::onChatButtonClicked, this));

    LLMenuButton* groups_gear_btn = getChild<LLMenuButton>("groups_gear_btn");

    // Use the context menu of the Groups list for the Groups tab gear menu.
    LLToggleableMenu* groups_gear_menu = mGroupList->getContextMenu();
    if (groups_gear_menu)
    {
        groups_gear_btn->setMenu(groups_gear_menu, LLMenuButton::MP_BOTTOM_LEFT);
    }
    else
    {
        LL_WARNS() << "People->Groups list menu not found" << LL_ENDL;
    }

    LLAccordionCtrlTab* accordion_tab = getChild<LLAccordionCtrlTab>("tab_all");
    accordion_tab->setDropDownStateChangedCallback(
        boost::bind(&LLPanelPeople::onFriendsAccordionExpandedCollapsed, this, _1, _2, mAllFriendList));

    accordion_tab = getChild<LLAccordionCtrlTab>("tab_online");
    accordion_tab->setDropDownStateChangedCallback(
        boost::bind(&LLPanelPeople::onFriendsAccordionExpandedCollapsed, this, _1, _2, mOnlineFriendList));

    // Must go after setting commit callback and initializing all pointers to children.
    mTabContainer->selectTabByName(NEARBY_TAB_NAME);

    LLVoiceClient::getInstance()->addObserver(this);

    // call this method in case some list is empty and buttons can be in inconsistent state
    updateButtons();

    mOnlineFriendList->setRefreshCompleteCallback(boost::bind(&LLPanelPeople::onFriendListRefreshComplete, this, _1, _2));
    mAllFriendList->setRefreshCompleteCallback(boost::bind(&LLPanelPeople::onFriendListRefreshComplete, this, _1, _2));

    return TRUE;
>>>>>>> e7eced3c
}

// virtual
void LLPanelPeople::onChange(EStatusType status, const std::string &channelURI, bool proximal)
{
    if(status == STATUS_JOINING || status == STATUS_LEFT_CHANNEL)
    {
        return;
    }

    updateButtons();
}

void LLPanelPeople::updateFriendListHelpText()
{
    // show special help text for just created account to help finding friends. EXT-4836
    static LLTextBox* no_friends_text = getChild<LLTextBox>("no_friends_help_text");

    // Seems sometimes all_friends can be empty because of issue with Inventory loading (clear cache, slow connection...)
    // So, lets check all lists to avoid overlapping the text with online list. See EXT-6448.
    bool any_friend_exists = mAllFriendList->filterHasMatches() || mOnlineFriendList->filterHasMatches();
    no_friends_text->setVisible(!any_friend_exists);
    if (no_friends_text->getVisible())
    {
        //update help text for empty lists
        const std::string& filter = mSavedOriginalFilters[mTabContainer->getCurrentPanelIndex()];

        std::string message_name = filter.empty() ? "no_friends_msg" : "no_filtered_friends_msg";
        LLStringUtil::format_map_t args;
        args["[SEARCH_TERM]"] = LLURI::escape(filter);
        no_friends_text->setText(getString(message_name, args));
    }
}

void LLPanelPeople::updateFriendList()
{
    if (!mOnlineFriendList || !mAllFriendList)
        return;

    // get all buddies we know about
    const LLAvatarTracker& av_tracker = LLAvatarTracker::instance();
    LLAvatarTracker::buddy_map_t all_buddies;
    av_tracker.copyBuddyList(all_buddies);

    // save them to the online and all friends vectors
    uuid_vec_t& online_friendsp = mOnlineFriendList->getIDs();
    uuid_vec_t& all_friendsp = mAllFriendList->getIDs();

    all_friendsp.clear();
    online_friendsp.clear();

    uuid_vec_t buddies_uuids;
    LLAvatarTracker::buddy_map_t::const_iterator buddies_iter;

    // Fill the avatar list with friends UUIDs
    for (buddies_iter = all_buddies.begin(); buddies_iter != all_buddies.end(); ++buddies_iter)
    {
        buddies_uuids.push_back(buddies_iter->first);
    }

    if (buddies_uuids.size() > 0)
    {
        LL_DEBUGS() << "Friends added to the list: " << buddies_uuids.size() << LL_ENDL;
        all_friendsp = buddies_uuids;
    }
    else
    {
        LL_DEBUGS() << "No friends found" << LL_ENDL;
    }

    LLAvatarTracker::buddy_map_t::const_iterator buddy_it = all_buddies.begin();
    for (; buddy_it != all_buddies.end(); ++buddy_it)
    {
        LLUUID buddy_id = buddy_it->first;
        if (av_tracker.isBuddyOnline(buddy_id))
            online_friendsp.push_back(buddy_id);
    }

    /*
     * Avatarlists  will be hidden by showFriendsAccordionsIfNeeded(), if they do not have items.
     * But avatarlist can be updated only if it is visible @see LLAvatarList::draw();
     * So we need to do force update of lists to avoid inconsistency of data and view of avatarlist.
     */
    mOnlineFriendList->setDirty(true, !mOnlineFriendList->filterHasMatches());// do force update if list do NOT have items
    mAllFriendList->setDirty(true, !mAllFriendList->filterHasMatches());
    //update trash and other buttons according to a selected item
    updateButtons();
    showFriendsAccordionsIfNeeded();
}

void LLPanelPeople::updateNearbyList()
{
    if (!mNearbyList)
        return;

    std::vector<LLVector3d> positions;

    LLWorld::getInstance()->getAvatars(&mNearbyList->getIDs(), &positions, gAgent.getPositionGlobal(), gSavedSettings.getF32("NearMeRange"));
    mNearbyList->setDirty();

<<<<<<< HEAD
	DISTANCE_COMPARATOR.updateAvatarsPositions(positions, mNearbyList->getIDs());
	LLActiveSpeakerMgr::instance().update(true);
=======
    DISTANCE_COMPARATOR.updateAvatarsPositions(positions, mNearbyList->getIDs());
    LLActiveSpeakerMgr::instance().update(TRUE);
>>>>>>> e7eced3c
}

void LLPanelPeople::updateRecentList()
{
    if (!mRecentList)
        return;

    LLRecentPeople::instance().get(mRecentList->getIDs());
    mRecentList->setDirty();
}

void LLPanelPeople::updateButtons()
{
<<<<<<< HEAD
	std::string cur_tab		= getActiveTabName();
	bool friends_tab_active = (cur_tab == FRIENDS_TAB_NAME);
	bool group_tab_active	= (cur_tab == GROUP_TAB_NAME);
	//bool recent_tab_active	= (cur_tab == RECENT_TAB_NAME);
	LLUUID selected_id;

	uuid_vec_t selected_uuids;
	getCurrentItemIDs(selected_uuids);
	bool item_selected = (selected_uuids.size() == 1);
	bool multiple_selected = (selected_uuids.size() >= 1);

	if (group_tab_active)
	{
		if (item_selected)
		{
			selected_id = mGroupList->getSelectedUUID();
		}

		LLPanel* groups_panel = mTabContainer->getCurrentPanel();
		groups_panel->getChildView("minus_btn")->setEnabled(item_selected && selected_id.notNull()); // a real group selected

		U32 groups_count = gAgent.mGroups.size();
		S32 max_groups = LLAgentBenefitsMgr::current().getGroupMembershipLimit();
		U32 groups_remaining = max_groups > groups_count ? max_groups - groups_count : 0;
		groups_panel->getChild<LLUICtrl>("groupcount")->setTextArg("[COUNT]", llformat("%d", groups_count));
		groups_panel->getChild<LLUICtrl>("groupcount")->setTextArg("[REMAINING]", llformat("%d", groups_remaining));
	}
	else
	{
		bool is_friend = true;
		bool is_self = false;
		// Check whether selected avatar is our friend.
		if (item_selected)
		{
			selected_id = selected_uuids.front();
			is_friend = LLAvatarTracker::instance().getBuddyInfo(selected_id) != NULL;
			is_self = gAgent.getID() == selected_id;
		}

		LLPanel* cur_panel = mTabContainer->getCurrentPanel();
		if (cur_panel)
		{
			if (cur_panel->hasChild("add_friend_btn", true))
				cur_panel->getChildView("add_friend_btn")->setEnabled(item_selected && !is_friend && !is_self);

			if (friends_tab_active)
			{
				cur_panel->getChildView("friends_del_btn")->setEnabled(multiple_selected);
			}

			if (!group_tab_active)
			{
				cur_panel->getChildView("gear_btn")->setEnabled(multiple_selected);
			}
		}
	}
=======
    std::string cur_tab     = getActiveTabName();
    bool friends_tab_active = (cur_tab == FRIENDS_TAB_NAME);
    bool group_tab_active   = (cur_tab == GROUP_TAB_NAME);
    //bool recent_tab_active    = (cur_tab == RECENT_TAB_NAME);
    LLUUID selected_id;

    uuid_vec_t selected_uuids;
    getCurrentItemIDs(selected_uuids);
    bool item_selected = (selected_uuids.size() == 1);
    bool multiple_selected = (selected_uuids.size() >= 1);

    if (group_tab_active)
    {
        if (item_selected)
        {
            selected_id = mGroupList->getSelectedUUID();
        }

        LLPanel* groups_panel = mTabContainer->getCurrentPanel();
        groups_panel->getChildView("minus_btn")->setEnabled(item_selected && selected_id.notNull()); // a real group selected

        U32 groups_count = gAgent.mGroups.size();
        S32 max_groups = LLAgentBenefitsMgr::current().getGroupMembershipLimit();
        U32 groups_remaining = max_groups > groups_count ? max_groups - groups_count : 0;
        groups_panel->getChild<LLUICtrl>("groupcount")->setTextArg("[COUNT]", llformat("%d", groups_count));
        groups_panel->getChild<LLUICtrl>("groupcount")->setTextArg("[REMAINING]", llformat("%d", groups_remaining));
    }
    else
    {
        bool is_friend = true;
        bool is_self = false;
        // Check whether selected avatar is our friend.
        if (item_selected)
        {
            selected_id = selected_uuids.front();
            is_friend = LLAvatarTracker::instance().getBuddyInfo(selected_id) != NULL;
            is_self = gAgent.getID() == selected_id;
        }

        LLPanel* cur_panel = mTabContainer->getCurrentPanel();
        if (cur_panel)
        {
            if (cur_panel->hasChild("add_friend_btn", TRUE))
                cur_panel->getChildView("add_friend_btn")->setEnabled(item_selected && !is_friend && !is_self);

            if (friends_tab_active)
            {
                cur_panel->getChildView("friends_del_btn")->setEnabled(multiple_selected);
            }

            if (!group_tab_active)
            {
                cur_panel->getChildView("gear_btn")->setEnabled(multiple_selected);
            }
        }
    }
>>>>>>> e7eced3c
}

std::string LLPanelPeople::getActiveTabName() const
{
    return mTabContainer->getCurrentPanel()->getName();
}

LLUUID LLPanelPeople::getCurrentItemID() const
{
    std::string cur_tab = getActiveTabName();

    if (cur_tab == FRIENDS_TAB_NAME) // this tab has two lists
    {
        LLUUID cur_online_friend;

        if ((cur_online_friend = mOnlineFriendList->getSelectedUUID()).notNull())
            return cur_online_friend;

        return mAllFriendList->getSelectedUUID();
    }

    if (cur_tab == NEARBY_TAB_NAME)
        return mNearbyList->getSelectedUUID();

    if (cur_tab == RECENT_TAB_NAME)
        return mRecentList->getSelectedUUID();

    if (cur_tab == GROUP_TAB_NAME)
        return mGroupList->getSelectedUUID();

    if (cur_tab == BLOCKED_TAB_NAME)
        return LLUUID::null; // FIXME?

    llassert(0 && "unknown tab selected");
    return LLUUID::null;
}

void LLPanelPeople::getCurrentItemIDs(uuid_vec_t& selected_uuids) const
{
    std::string cur_tab = getActiveTabName();

    if (cur_tab == FRIENDS_TAB_NAME)
    {
        // friends tab has two lists
        mOnlineFriendList->getSelectedUUIDs(selected_uuids);
        mAllFriendList->getSelectedUUIDs(selected_uuids);
    }
    else if (cur_tab == NEARBY_TAB_NAME)
        mNearbyList->getSelectedUUIDs(selected_uuids);
    else if (cur_tab == RECENT_TAB_NAME)
        mRecentList->getSelectedUUIDs(selected_uuids);
    else if (cur_tab == GROUP_TAB_NAME)
        mGroupList->getSelectedUUIDs(selected_uuids);
    else if (cur_tab == BLOCKED_TAB_NAME)
        selected_uuids.clear(); // FIXME?
    else
        llassert(0 && "unknown tab selected");

}

<<<<<<< HEAD
=======
void LLPanelPeople::showGroupMenu(LLMenuGL* menu)
{
    // Shows the menu at the top of the button bar.

    // Calculate its coordinates.
    // (assumes that groups panel is the current tab)
    LLPanel* bottom_panel = mTabContainer->getCurrentPanel()->getChild<LLPanel>("bottom_panel");
    LLPanel* parent_panel = mTabContainer->getCurrentPanel();
    menu->arrangeAndClear();
    S32 menu_height = menu->getRect().getHeight();
    S32 menu_x = -2; // *HACK: compensates HPAD in showPopup()
    S32 menu_y = bottom_panel->getRect().mTop + menu_height;

    // Actually show the menu.
    menu->buildDrawLabels();
    menu->updateParent(LLMenuGL::sMenuContainer);
    LLMenuGL::showPopup(parent_panel, menu, menu_x, menu_y);
}

>>>>>>> e7eced3c
void LLPanelPeople::setSortOrder(LLAvatarList* list, ESortOrder order, bool save)
{
    switch (order)
    {
    case E_SORT_BY_NAME:
        list->sortByName();
        break;
    case E_SORT_BY_STATUS:
        list->setComparator(&STATUS_COMPARATOR);
        list->sort();
        break;
    case E_SORT_BY_MOST_RECENT:
        list->setComparator(&RECENT_COMPARATOR);
        list->sort();
        break;
    case E_SORT_BY_RECENT_SPEAKERS:
        list->setComparator(&RECENT_SPEAKER_COMPARATOR);
        list->sort();
        break;
    case E_SORT_BY_DISTANCE:
        list->setComparator(&DISTANCE_COMPARATOR);
        list->sort();
        break;
    case E_SORT_BY_RECENT_ARRIVAL:
        list->setComparator(&RECENT_ARRIVAL_COMPARATOR);
        list->sort();
        break;
    default:
        LL_WARNS() << "Unrecognized people sort order for " << list->getName() << LL_ENDL;
        return;
    }

    if (save)
    {
        std::string setting;

        if (list == mAllFriendList || list == mOnlineFriendList)
            setting = "FriendsSortOrder";
        else if (list == mRecentList)
            setting = "RecentPeopleSortOrder";
        else if (list == mNearbyList)
            setting = "NearbyPeopleSortOrder";

        if (!setting.empty())
            gSavedSettings.setU32(setting, order);
    }
}

void LLPanelPeople::onFilterEdit(const std::string& search_string)
{
    const S32 cur_tab_idx = mTabContainer->getCurrentPanelIndex();
    std::string& filter = mSavedOriginalFilters[cur_tab_idx];
    std::string& saved_filter = mSavedFilters[cur_tab_idx];

    filter = search_string;
    LLStringUtil::trimHead(filter);

    // Searches are case-insensitive
    std::string search_upper = filter;
    LLStringUtil::toUpper(search_upper);

    if (saved_filter == search_upper)
        return;

    saved_filter = search_upper;

    // Apply new filter to the current tab.
    const std::string cur_tab = getActiveTabName();
    if (cur_tab == NEARBY_TAB_NAME)
    {
        mNearbyList->setNameFilter(filter);
    }
    else if (cur_tab == FRIENDS_TAB_NAME)
    {
        // store accordion tabs opened/closed state before any manipulation with accordion tabs
        if (!saved_filter.empty())
        {
            notifyChildren(LLSD().with("action","store_state"));
        }

        mOnlineFriendList->setNameFilter(filter);
        mAllFriendList->setNameFilter(filter);

        setAccordionCollapsedByUser("tab_online", false);
        setAccordionCollapsedByUser("tab_all", false);
        showFriendsAccordionsIfNeeded();

        // restore accordion tabs state _after_ all manipulations
        if(saved_filter.empty())
        {
            notifyChildren(LLSD().with("action","restore_state"));
        }
    }
    else if (cur_tab == GROUP_TAB_NAME)
    {
        mGroupList->setNameFilter(filter);
    }
    else if (cur_tab == RECENT_TAB_NAME)
    {
        mRecentList->setNameFilter(filter);
    }
}

void LLPanelPeople::onGroupLimitInfo()
{
    LLSD args;

    S32 max_basic = LLAgentBenefitsMgr::get("Base").getGroupMembershipLimit();
    S32 max_premium = LLAgentBenefitsMgr::get("Premium").getGroupMembershipLimit();

    args["MAX_BASIC"] = max_basic;
    args["MAX_PREMIUM"] = max_premium;

    if (LLAgentBenefitsMgr::has("Premium_Plus"))
    {
        S32 max_premium_plus = LLAgentBenefitsMgr::get("Premium_Plus").getGroupMembershipLimit();
        args["MAX_PREMIUM_PLUS"] = max_premium_plus;
        LLNotificationsUtil::add("GroupLimitInfoPlus", args);
    }
    else
    {
        LLNotificationsUtil::add("GroupLimitInfo", args);
    }
}

void LLPanelPeople::onTabSelected(const LLSD& param)
{
    std::string tab_name = getChild<LLPanel>(param.asString())->getName();
    updateButtons();

    showFriendsAccordionsIfNeeded();
}

void LLPanelPeople::onAvatarListDoubleClicked(LLUICtrl* ctrl)
{
    LLAvatarListItem* item = dynamic_cast<LLAvatarListItem*>(ctrl);
    if(!item)
    {
        return;
    }

    LLUUID clicked_id = item->getAvatarId();
    if(gAgent.getID() == clicked_id)
    {
        return;
    }

#if 0 // SJB: Useful for testing, but not currently functional or to spec
    LLAvatarActions::showProfile(clicked_id);
#else // spec says open IM window
    LLAvatarActions::startIM(clicked_id);
#endif
}

void LLPanelPeople::onAvatarListCommitted(LLAvatarList* list)
{
    if (getActiveTabName() == NEARBY_TAB_NAME)
    {
        uuid_vec_t selected_uuids;
        getCurrentItemIDs(selected_uuids);
        mMiniMap->setSelected(selected_uuids);
    } else
    // Make sure only one of the friends lists (online/all) has selection.
    if (getActiveTabName() == FRIENDS_TAB_NAME)
    {
        if (list == mOnlineFriendList)
            mAllFriendList->resetSelection(true);
        else if (list == mAllFriendList)
            mOnlineFriendList->resetSelection(true);
        else
            llassert(0 && "commit on unknown friends list");
    }

    updateButtons();
}

void LLPanelPeople::onAddFriendButtonClicked()
{
    LLUUID id = getCurrentItemID();
    if (id.notNull())
    {
        LLAvatarActions::requestFriendshipDialog(id);
    }
}

bool LLPanelPeople::isItemsFreeOfFriends(const uuid_vec_t& uuids)
{
    const LLAvatarTracker& av_tracker = LLAvatarTracker::instance();
    for ( uuid_vec_t::const_iterator
              id = uuids.begin(),
              id_end = uuids.end();
          id != id_end; ++id )
    {
        if (av_tracker.isBuddy (*id))
        {
            return false;
        }
    }
    return true;
}

void LLPanelPeople::onAddFriendWizButtonClicked()
{
    LLPanel* cur_panel = mTabContainer->getCurrentPanel();
    LLView * button = cur_panel->findChild<LLButton>("friends_add_btn", true);

    // Show add friend wizard.
    LLFloater* root_floater = gFloaterView->getParentFloater(this);
<<<<<<< HEAD
	LLFloaterAvatarPicker* picker = LLFloaterAvatarPicker::show(boost::bind(&LLPanelPeople::onAvatarPicked, _1, _2), false, true, false, root_floater->getName(), button);
	if (!picker)
	{
		return;
	}

	// Need to disable 'ok' button when friend occurs in selection
	picker->setOkBtnEnableCb(boost::bind(&LLPanelPeople::isItemsFreeOfFriends, this, _1));
	
	if (root_floater)
	{
		root_floater->addDependentFloater(picker);
	}
=======
    LLFloaterAvatarPicker* picker = LLFloaterAvatarPicker::show(boost::bind(&LLPanelPeople::onAvatarPicked, _1, _2), FALSE, TRUE, FALSE, root_floater->getName(), button);
    if (!picker)
    {
        return;
    }

    // Need to disable 'ok' button when friend occurs in selection
    picker->setOkBtnEnableCb(boost::bind(&LLPanelPeople::isItemsFreeOfFriends, this, _1));

    if (root_floater)
    {
        root_floater->addDependentFloater(picker);
    }
>>>>>>> e7eced3c

    mPicker = picker->getHandle();
}

void LLPanelPeople::onDeleteFriendButtonClicked()
{
    uuid_vec_t selected_uuids;
    getCurrentItemIDs(selected_uuids);

    if (selected_uuids.size() == 1)
    {
        LLAvatarActions::removeFriendDialog( selected_uuids.front() );
    }
    else if (selected_uuids.size() > 1)
    {
        LLAvatarActions::removeFriendsDialog( selected_uuids );
    }
}

void LLPanelPeople::onChatButtonClicked()
{
    LLUUID group_id = getCurrentItemID();
    if (group_id.notNull())
        LLGroupActions::startIM(group_id);
}

void LLPanelPeople::onGearButtonClicked(LLUICtrl* btn)
{
    uuid_vec_t selected_uuids;
    getCurrentItemIDs(selected_uuids);
    // Spawn at bottom left corner of the button.
    if (getActiveTabName() == NEARBY_TAB_NAME)
        LLPanelPeopleMenus::gNearbyPeopleContextMenu.show(btn, selected_uuids, 0, 0);
    else
        LLPanelPeopleMenus::gPeopleContextMenu.show(btn, selected_uuids, 0, 0);
}

void LLPanelPeople::onImButtonClicked()
{
    uuid_vec_t selected_uuids;
    getCurrentItemIDs(selected_uuids);
    if ( selected_uuids.size() == 1 )
    {
        // if selected only one person then start up IM
        LLAvatarActions::startIM(selected_uuids.at(0));
    }
    else if ( selected_uuids.size() > 1 )
    {
        // for multiple selection start up friends conference
        LLAvatarActions::startConference(selected_uuids);
    }
}

// static
void LLPanelPeople::onAvatarPicked(const uuid_vec_t& ids, const std::vector<LLAvatarName> names)
{
    if (!names.empty() && !ids.empty())
        LLAvatarActions::requestFriendshipDialog(ids[0], names[0].getCompleteName());
}

bool LLPanelPeople::onGroupPlusButtonValidate()
{
    if (!gAgent.canJoinGroups())
    {
        LLNotificationsUtil::add("JoinedTooManyGroups");
        return false;
    }

    return true;
}

void LLPanelPeople::onGroupMinusButtonClicked()
{
    LLUUID group_id = getCurrentItemID();
    if (group_id.notNull())
        LLGroupActions::leave(group_id);
}

void LLPanelPeople::onGroupPlusMenuItemClicked(const LLSD& userdata)
{
    std::string chosen_item = userdata.asString();

    if (chosen_item == "join_group")
        LLGroupActions::search();
    else if (chosen_item == "new_group")
        LLGroupActions::createGroup();
}

void LLPanelPeople::onFriendsViewSortMenuItemClicked(const LLSD& userdata)
{
    std::string chosen_item = userdata.asString();

    if (chosen_item == "sort_name")
    {
        setSortOrder(mAllFriendList, E_SORT_BY_NAME);
    }
    else if (chosen_item == "sort_status")
    {
        setSortOrder(mAllFriendList, E_SORT_BY_STATUS);
    }
    else if (chosen_item == "view_icons")
    {
        mAllFriendList->toggleIcons();
        mOnlineFriendList->toggleIcons();
    }
    else if (chosen_item == "view_permissions")
    {
        bool show_permissions = !gSavedSettings.getBOOL("FriendsListShowPermissions");
        gSavedSettings.setBOOL("FriendsListShowPermissions", show_permissions);

        mAllFriendList->showPermissions(show_permissions);
        mOnlineFriendList->showPermissions(show_permissions);
    }
    else if (chosen_item == "view_usernames")
    {
        bool hide_usernames = !gSavedSettings.getBOOL("FriendsListHideUsernames");
        gSavedSettings.setBOOL("FriendsListHideUsernames", hide_usernames);

        mAllFriendList->setShowCompleteName(!hide_usernames);
        mAllFriendList->handleDisplayNamesOptionChanged();
        mOnlineFriendList->setShowCompleteName(!hide_usernames);
        mOnlineFriendList->handleDisplayNamesOptionChanged();
    }
    }

void LLPanelPeople::onGroupsViewSortMenuItemClicked(const LLSD& userdata)
{
    std::string chosen_item = userdata.asString();

    if (chosen_item == "show_icons")
    {
        mGroupList->toggleIcons();
    }
}

void LLPanelPeople::onNearbyViewSortMenuItemClicked(const LLSD& userdata)
{
    std::string chosen_item = userdata.asString();

    if (chosen_item == "sort_by_recent_speakers")
    {
        setSortOrder(mNearbyList, E_SORT_BY_RECENT_SPEAKERS);
    }
    else if (chosen_item == "sort_name")
    {
        setSortOrder(mNearbyList, E_SORT_BY_NAME);
    }
    else if (chosen_item == "view_icons")
    {
        mNearbyList->toggleIcons();
    }
    else if (chosen_item == "sort_distance")
    {
        setSortOrder(mNearbyList, E_SORT_BY_DISTANCE);
    }
    else if (chosen_item == "sort_arrival")
    {
        setSortOrder(mNearbyList, E_SORT_BY_RECENT_ARRIVAL);
    }
    else if (chosen_item == "view_usernames")
    {
        bool hide_usernames = !gSavedSettings.getBOOL("NearbyListHideUsernames");
        gSavedSettings.setBOOL("NearbyListHideUsernames", hide_usernames);

        mNearbyList->setShowCompleteName(!hide_usernames);
        mNearbyList->handleDisplayNamesOptionChanged();
    }
}

bool LLPanelPeople::onNearbyViewSortMenuItemCheck(const LLSD& userdata)
{
    std::string item = userdata.asString();
    U32 sort_order = gSavedSettings.getU32("NearbyPeopleSortOrder");

    if (item == "sort_by_recent_speakers")
        return sort_order == E_SORT_BY_RECENT_SPEAKERS;
    if (item == "sort_name")
        return sort_order == E_SORT_BY_NAME;
    if (item == "sort_distance")
        return sort_order == E_SORT_BY_DISTANCE;
    if (item == "sort_arrival")
        return sort_order == E_SORT_BY_RECENT_ARRIVAL;

    return false;
}

void LLPanelPeople::onRecentViewSortMenuItemClicked(const LLSD& userdata)
{
    std::string chosen_item = userdata.asString();

    if (chosen_item == "sort_recent")
    {
        setSortOrder(mRecentList, E_SORT_BY_MOST_RECENT);
    }
    else if (chosen_item == "sort_name")
    {
        setSortOrder(mRecentList, E_SORT_BY_NAME);
    }
    else if (chosen_item == "view_icons")
    {
        mRecentList->toggleIcons();
    }
}

bool LLPanelPeople::onFriendsViewSortMenuItemCheck(const LLSD& userdata)
{
    std::string item = userdata.asString();
    U32 sort_order = gSavedSettings.getU32("FriendsSortOrder");

    if (item == "sort_name")
        return sort_order == E_SORT_BY_NAME;
    if (item == "sort_status")
        return sort_order == E_SORT_BY_STATUS;

    return false;
}

bool LLPanelPeople::onRecentViewSortMenuItemCheck(const LLSD& userdata)
{
    std::string item = userdata.asString();
    U32 sort_order = gSavedSettings.getU32("RecentPeopleSortOrder");

    if (item == "sort_recent")
        return sort_order == E_SORT_BY_MOST_RECENT;
    if (item == "sort_name")
        return sort_order == E_SORT_BY_NAME;

    return false;
}

void LLPanelPeople::onMoreButtonClicked()
{
    // *TODO: not implemented yet
}

void    LLPanelPeople::onOpen(const LLSD& key)
{
    std::string tab_name = key["people_panel_tab_name"];
    if (!tab_name.empty())
    {
        mTabContainer->selectTabByName(tab_name);
        if(tab_name == BLOCKED_TAB_NAME)
        {
            LLPanel* blocked_tab = mTabContainer->getCurrentPanel()->findChild<LLPanel>("panel_block_list_sidetray");
            if(blocked_tab)
            {
                blocked_tab->onOpen(key);
            }
        }
    }
}

bool LLPanelPeople::notifyChildren(const LLSD& info)
{
    if (info.has("task-panel-action") && info["task-panel-action"].asString() == "handle-tri-state")
    {
        LLSideTrayPanelContainer* container = dynamic_cast<LLSideTrayPanelContainer*>(getParent());
        if (!container)
        {
            LL_WARNS() << "Cannot find People panel container" << LL_ENDL;
            return true;
        }

        if (container->getCurrentPanelIndex() > 0)
        {
            // if not on the default panel, switch to it
            container->onOpen(LLSD().with(LLSideTrayPanelContainer::PARAM_SUB_PANEL_NAME, getName()));
        }
        else
            LLFloaterReg::hideInstance("people");

        return true; // this notification is only supposed to be handled by task panels
    }

    return LLPanel::notifyChildren(info);
}

void LLPanelPeople::showAccordion(const std::string name, bool show)
{
    if(name.empty())
    {
        LL_WARNS() << "No name provided" << LL_ENDL;
        return;
    }

    LLAccordionCtrlTab* tab = getChild<LLAccordionCtrlTab>(name);
    tab->setVisible(show);
    if(show)
    {
        // don't expand accordion if it was collapsed by user
        if(!isAccordionCollapsedByUser(tab))
        {
            // expand accordion
            tab->changeOpenClose(false);
        }
    }
}

void LLPanelPeople::showFriendsAccordionsIfNeeded()
{
    if(FRIENDS_TAB_NAME == getActiveTabName())
    {
        // Expand and show accordions if needed, else - hide them
        showAccordion("tab_online", mOnlineFriendList->filterHasMatches());
        showAccordion("tab_all", mAllFriendList->filterHasMatches());

        // Rearrange accordions
        LLAccordionCtrl* accordion = getChild<LLAccordionCtrl>("friends_accordion");
        accordion->arrange();

        // *TODO: new no_matched_tabs_text attribute was implemented in accordion (EXT-7368).
        // this code should be refactored to use it
        // keep help text in a synchronization with accordions visibility.
        updateFriendListHelpText();
    }
}

void LLPanelPeople::onFriendListRefreshComplete(LLUICtrl*ctrl, const LLSD& param)
{
    if(ctrl == mOnlineFriendList)
    {
        showAccordion("tab_online", param.asInteger());
    }
    else if(ctrl == mAllFriendList)
    {
        showAccordion("tab_all", param.asInteger());
    }
}

void LLPanelPeople::setAccordionCollapsedByUser(LLUICtrl* acc_tab, bool collapsed)
{
    if(!acc_tab)
    {
        LL_WARNS() << "Invalid parameter" << LL_ENDL;
        return;
    }

    LLSD param = acc_tab->getValue();
    param[COLLAPSED_BY_USER] = collapsed;
    acc_tab->setValue(param);
}

void LLPanelPeople::setAccordionCollapsedByUser(const std::string& name, bool collapsed)
{
    setAccordionCollapsedByUser(getChild<LLUICtrl>(name), collapsed);
}

bool LLPanelPeople::isAccordionCollapsedByUser(LLUICtrl* acc_tab)
{
    if(!acc_tab)
    {
        LL_WARNS() << "Invalid parameter" << LL_ENDL;
        return false;
    }

    LLSD param = acc_tab->getValue();
    if(!param.has(COLLAPSED_BY_USER))
    {
        return false;
    }
    return param[COLLAPSED_BY_USER].asBoolean();
}

bool LLPanelPeople::isAccordionCollapsedByUser(const std::string& name)
{
    return isAccordionCollapsedByUser(getChild<LLUICtrl>(name));
}

bool LLPanelPeople::updateNearbyArrivalTime()
{
    std::vector<LLVector3d> positions;
    std::vector<LLUUID> uuids;
    static LLCachedControl<F32> range(gSavedSettings, "NearMeRange");
    LLWorld::getInstance()->getAvatars(&uuids, &positions, gAgent.getPositionGlobal(), range);
    LLRecentPeople::instance().updateAvatarsArrivalTime(uuids);
    return LLApp::isExiting();
}


// EOF<|MERGE_RESOLUTION|>--- conflicted
+++ resolved
@@ -306,19 +306,6 @@
 class LLAvatarListUpdater : public LLPanelPeople::Updater, public LLEventTimer
 {
 public:
-<<<<<<< HEAD
-	LLAvatarListUpdater(callback_t cb, F32 period)
-	:	LLEventTimer(period),
-		LLPanelPeople::Updater(cb)
-	{
-		mEventTimer.stop();
-	}
-
-	virtual bool tick() // from LLEventTimer
-	{
-		return false;
-	}
-=======
     LLAvatarListUpdater(callback_t cb, F32 period)
     :   LLEventTimer(period),
         LLPanelPeople::Updater(cb)
@@ -326,11 +313,10 @@
         mEventTimer.stop();
     }
 
-    virtual BOOL tick() // from LLEventTimer
-    {
-        return FALSE;
-    }
->>>>>>> e7eced3c
+    virtual bool tick() // from LLEventTimer
+    {
+        return false;
+    }
 };
 
 /**
@@ -364,50 +350,6 @@
         {
             LLVoiceClient::getInstance()->removeObserver(this);
         }
-<<<<<<< HEAD
-		LLAvatarTracker::instance().removeObserver(this);
-	}
-
-	/*virtual*/ void changed(U32 mask)
-	{
-		if (mIsActive)
-		{
-			// events can arrive quickly in bulk - we need not process EVERY one of them -
-			// so we wait a short while to let others pile-in, and process them in aggregate.
-			mEventTimer.start();
-		}
-
-		// save-up all the mask-bits which have come-in
-		mMask |= mask;
-	}
-
-
-	/*virtual*/ bool tick()
-	{
-		if (!mIsActive) return false;
-
-		if (mMask & (LLFriendObserver::ADD | LLFriendObserver::REMOVE | LLFriendObserver::ONLINE))
-		{
-			update();
-		}
-
-		// Stop updates.
-		mEventTimer.stop();
-		mMask = 0;
-
-		return false;
-	}
-
-	// virtual
-	void setActive(bool active)
-	{
-		mIsActive = active;
-		if (active)
-		{
-			tick();
-		}
-	}
-=======
         LLAvatarTracker::instance().removeObserver(this);
     }
 
@@ -425,9 +367,9 @@
     }
 
 
-    /*virtual*/ BOOL tick()
-    {
-        if (!mIsActive) return FALSE;
+    /*virtual*/ bool tick()
+    {
+        if (!mIsActive) return false;
 
         if (mMask & (LLFriendObserver::ADD | LLFriendObserver::REMOVE | LLFriendObserver::ONLINE))
         {
@@ -438,7 +380,7 @@
         mEventTimer.stop();
         mMask = 0;
 
-        return FALSE;
+        return false;
     }
 
     // virtual
@@ -450,7 +392,6 @@
             tick();
         }
     }
->>>>>>> e7eced3c
 
 private:
     U32 mMask;
@@ -546,34 +487,6 @@
     LOG_CLASS(LLNearbyListUpdater);
 
 public:
-<<<<<<< HEAD
-	LLNearbyListUpdater(callback_t cb)
-	:	LLAvatarListUpdater(cb, NEARBY_LIST_UPDATE_INTERVAL)
-	{
-		setActive(false);
-	}
-
-	/*virtual*/ void setActive(bool val)
-	{
-		if (val)
-		{
-			// update immediately and start regular updates
-			update();
-			mEventTimer.start(); 
-		}
-		else
-		{
-			// stop regular updates
-			mEventTimer.stop();
-		}
-	}
-
-	/*virtual*/ bool tick()
-	{
-		update();
-		return false;
-	}
-=======
     LLNearbyListUpdater(callback_t cb)
     :   LLAvatarListUpdater(cb, NEARBY_LIST_UPDATE_INTERVAL)
     {
@@ -595,12 +508,11 @@
         }
     }
 
-    /*virtual*/ BOOL tick()
+    /*virtual*/ bool tick()
     {
         update();
-        return FALSE;
-    }
->>>>>>> e7eced3c
+        return false;
+    }
 private:
 };
 
@@ -660,32 +572,20 @@
 
 LLPanelPeople::~LLPanelPeople()
 {
-<<<<<<< HEAD
-	delete mButtonsUpdater;
-	delete mNearbyListUpdater;
-	delete mFriendListUpdater;
-	delete mRecentListUpdater;
+    delete mButtonsUpdater;
+    delete mNearbyListUpdater;
+    delete mFriendListUpdater;
+    delete mRecentListUpdater;
 
     mNearbyFilterCommitConnection.disconnect();
     mFriedsFilterCommitConnection.disconnect();
     mGroupsFilterCommitConnection.disconnect();
     mRecentFilterCommitConnection.disconnect();
 
-	if(LLVoiceClient::instanceExists())
-	{
-		LLVoiceClient::getInstance()->removeObserver(this);
-	}
-=======
-    delete mButtonsUpdater;
-    delete mNearbyListUpdater;
-    delete mFriendListUpdater;
-    delete mRecentListUpdater;
-
     if(LLVoiceClient::instanceExists())
     {
         LLVoiceClient::getInstance()->removeObserver(this);
     }
->>>>>>> e7eced3c
 }
 
 void LLPanelPeople::onFriendsAccordionExpandedCollapsed(LLUICtrl* ctrl, const LLSD& param, LLAvatarList* avatar_list)
@@ -716,133 +616,12 @@
 
 bool LLPanelPeople::postBuild()
 {
-<<<<<<< HEAD
-	S32 max_premium = LLAgentBenefitsMgr::get("Premium").getGroupMembershipLimit();
+    S32 max_premium = LLAgentBenefitsMgr::get("Premium").getGroupMembershipLimit();
 
     mNearbyFilterCommitConnection = getChild<LLFilterEditor>("nearby_filter_input")->setCommitCallback(boost::bind(&LLPanelPeople::onFilterEdit, this, _2));
     mFriedsFilterCommitConnection = getChild<LLFilterEditor>("friends_filter_input")->setCommitCallback(boost::bind(&LLPanelPeople::onFilterEdit, this, _2));
     mGroupsFilterCommitConnection = getChild<LLFilterEditor>("groups_filter_input")->setCommitCallback(boost::bind(&LLPanelPeople::onFilterEdit, this, _2));
     mRecentFilterCommitConnection = getChild<LLFilterEditor>("recent_filter_input")->setCommitCallback(boost::bind(&LLPanelPeople::onFilterEdit, this, _2));
-
-	if(LLAgentBenefitsMgr::current().getGroupMembershipLimit() < max_premium)
-	{
-		getChild<LLTextBox>("groupcount")->setText(getString("GroupCountWithInfo"));
-		getChild<LLTextBox>("groupcount")->setURLClickedCallback(boost::bind(&LLPanelPeople::onGroupLimitInfo, this));
-	}
-
-	mTabContainer = getChild<LLTabContainer>("tabs");
-	mTabContainer->setCommitCallback(boost::bind(&LLPanelPeople::onTabSelected, this, _2));
-	mSavedFilters.resize(mTabContainer->getTabCount());
-	mSavedOriginalFilters.resize(mTabContainer->getTabCount());
-
-	LLPanel* friends_tab = getChild<LLPanel>(FRIENDS_TAB_NAME);
-	// updater is active only if panel is visible to user.
-	friends_tab->setVisibleCallback(boost::bind(&Updater::setActive, mFriendListUpdater, _2));
-    friends_tab->setVisibleCallback(boost::bind(&LLPanelPeople::removePicker, this));
-
-	mOnlineFriendList = friends_tab->getChild<LLAvatarList>("avatars_online");
-	mAllFriendList = friends_tab->getChild<LLAvatarList>("avatars_all");
-	mOnlineFriendList->setNoItemsCommentText(getString("no_friends_online"));
-	mOnlineFriendList->setShowIcons("FriendsListShowIcons");
-	mOnlineFriendList->showPermissions("FriendsListShowPermissions");
-	mOnlineFriendList->setShowCompleteName(!gSavedSettings.getBOOL("FriendsListHideUsernames"));
-	mAllFriendList->setNoItemsCommentText(getString("no_friends"));
-	mAllFriendList->setShowIcons("FriendsListShowIcons");
-	mAllFriendList->showPermissions("FriendsListShowPermissions");
-	mAllFriendList->setShowCompleteName(!gSavedSettings.getBOOL("FriendsListHideUsernames"));
-
-	LLPanel* nearby_tab = getChild<LLPanel>(NEARBY_TAB_NAME);
-	nearby_tab->setVisibleCallback(boost::bind(&Updater::setActive, mNearbyListUpdater, _2));
-	mNearbyList = nearby_tab->getChild<LLAvatarList>("avatar_list");
-	mNearbyList->setNoItemsCommentText(getString("no_one_near"));
-	mNearbyList->setNoItemsMsg(getString("no_one_near"));
-	mNearbyList->setNoFilteredItemsMsg(getString("no_one_filtered_near"));
-	mNearbyList->setShowIcons("NearbyListShowIcons");
-	mNearbyList->setShowCompleteName(!gSavedSettings.getBOOL("NearbyListHideUsernames"));
-	mMiniMap = (LLNetMap*)getChildView("Net Map",true);
-	mMiniMap->setToolTipMsg(gSavedSettings.getBOOL("DoubleClickTeleport") ? 
-		getString("AltMiniMapToolTipMsg") :	getString("MiniMapToolTipMsg"));
-
-	mRecentList = getChild<LLPanel>(RECENT_TAB_NAME)->getChild<LLAvatarList>("avatar_list");
-	mRecentList->setNoItemsCommentText(getString("no_recent_people"));
-	mRecentList->setNoItemsMsg(getString("no_recent_people"));
-	mRecentList->setNoFilteredItemsMsg(getString("no_filtered_recent_people"));
-	mRecentList->setShowIcons("RecentListShowIcons");
-
-	mGroupList = getChild<LLGroupList>("group_list");
-	mGroupList->setNoItemsCommentText(getString("no_groups_msg"));
-	mGroupList->setNoItemsMsg(getString("no_groups_msg"));
-	mGroupList->setNoFilteredItemsMsg(getString("no_filtered_groups_msg"));
-
-	mNearbyList->setContextMenu(&LLPanelPeopleMenus::gNearbyPeopleContextMenu);
-	mRecentList->setContextMenu(&LLPanelPeopleMenus::gPeopleContextMenu);
-	mAllFriendList->setContextMenu(&LLPanelPeopleMenus::gPeopleContextMenu);
-	mOnlineFriendList->setContextMenu(&LLPanelPeopleMenus::gPeopleContextMenu);
-
-	setSortOrder(mRecentList,		(ESortOrder)gSavedSettings.getU32("RecentPeopleSortOrder"),	false);
-	setSortOrder(mAllFriendList,	(ESortOrder)gSavedSettings.getU32("FriendsSortOrder"),		false);
-	setSortOrder(mNearbyList,		(ESortOrder)gSavedSettings.getU32("NearbyPeopleSortOrder"),	false);
-
-	mOnlineFriendList->setItemDoubleClickCallback(boost::bind(&LLPanelPeople::onAvatarListDoubleClicked, this, _1));
-	mAllFriendList->setItemDoubleClickCallback(boost::bind(&LLPanelPeople::onAvatarListDoubleClicked, this, _1));
-	mNearbyList->setItemDoubleClickCallback(boost::bind(&LLPanelPeople::onAvatarListDoubleClicked, this, _1));
-	mRecentList->setItemDoubleClickCallback(boost::bind(&LLPanelPeople::onAvatarListDoubleClicked, this, _1));
-
-	mOnlineFriendList->setCommitCallback(boost::bind(&LLPanelPeople::onAvatarListCommitted, this, mOnlineFriendList));
-	mAllFriendList->setCommitCallback(boost::bind(&LLPanelPeople::onAvatarListCommitted, this, mAllFriendList));
-	mNearbyList->setCommitCallback(boost::bind(&LLPanelPeople::onAvatarListCommitted, this, mNearbyList));
-	mRecentList->setCommitCallback(boost::bind(&LLPanelPeople::onAvatarListCommitted, this, mRecentList));
-
-	// Set openning IM as default on return action for avatar lists
-	mOnlineFriendList->setReturnCallback(boost::bind(&LLPanelPeople::onImButtonClicked, this));
-	mAllFriendList->setReturnCallback(boost::bind(&LLPanelPeople::onImButtonClicked, this));
-	mNearbyList->setReturnCallback(boost::bind(&LLPanelPeople::onImButtonClicked, this));
-	mRecentList->setReturnCallback(boost::bind(&LLPanelPeople::onImButtonClicked, this));
-
-	mGroupList->setDoubleClickCallback(boost::bind(&LLPanelPeople::onChatButtonClicked, this));
-	mGroupList->setCommitCallback(boost::bind(&LLPanelPeople::updateButtons, this));
-	mGroupList->setReturnCallback(boost::bind(&LLPanelPeople::onChatButtonClicked, this));
-
-	LLMenuButton* groups_gear_btn = getChild<LLMenuButton>("groups_gear_btn");
-
-	// Use the context menu of the Groups list for the Groups tab gear menu.
-	LLToggleableMenu* groups_gear_menu = mGroupList->getContextMenu();
-	if (groups_gear_menu)
-	{
-		groups_gear_btn->setMenu(groups_gear_menu, LLMenuButton::MP_BOTTOM_LEFT);
-	}
-	else
-	{
-		LL_WARNS() << "People->Groups list menu not found" << LL_ENDL;
-	}
-
-	LLAccordionCtrlTab* accordion_tab = getChild<LLAccordionCtrlTab>("tab_all");
-	accordion_tab->setDropDownStateChangedCallback(
-		boost::bind(&LLPanelPeople::onFriendsAccordionExpandedCollapsed, this, _1, _2, mAllFriendList));
-
-	accordion_tab = getChild<LLAccordionCtrlTab>("tab_online");
-	accordion_tab->setDropDownStateChangedCallback(
-		boost::bind(&LLPanelPeople::onFriendsAccordionExpandedCollapsed, this, _1, _2, mOnlineFriendList));
-
-	// Must go after setting commit callback and initializing all pointers to children.
-	mTabContainer->selectTabByName(NEARBY_TAB_NAME);
-
-	LLVoiceClient::getInstance()->addObserver(this);
-
-	// call this method in case some list is empty and buttons can be in inconsistent state
-	updateButtons();
-
-	mOnlineFriendList->setRefreshCompleteCallback(boost::bind(&LLPanelPeople::onFriendListRefreshComplete, this, _1, _2));
-	mAllFriendList->setRefreshCompleteCallback(boost::bind(&LLPanelPeople::onFriendListRefreshComplete, this, _1, _2));
-
-	return true;
-=======
-    S32 max_premium = LLAgentBenefitsMgr::get("Premium").getGroupMembershipLimit();
-
-    getChild<LLFilterEditor>("nearby_filter_input")->setCommitCallback(boost::bind(&LLPanelPeople::onFilterEdit, this, _2));
-    getChild<LLFilterEditor>("friends_filter_input")->setCommitCallback(boost::bind(&LLPanelPeople::onFilterEdit, this, _2));
-    getChild<LLFilterEditor>("groups_filter_input")->setCommitCallback(boost::bind(&LLPanelPeople::onFilterEdit, this, _2));
-    getChild<LLFilterEditor>("recent_filter_input")->setCommitCallback(boost::bind(&LLPanelPeople::onFilterEdit, this, _2));
 
     if(LLAgentBenefitsMgr::current().getGroupMembershipLimit() < max_premium)
     {
@@ -955,8 +734,7 @@
     mOnlineFriendList->setRefreshCompleteCallback(boost::bind(&LLPanelPeople::onFriendListRefreshComplete, this, _1, _2));
     mAllFriendList->setRefreshCompleteCallback(boost::bind(&LLPanelPeople::onFriendListRefreshComplete, this, _1, _2));
 
-    return TRUE;
->>>>>>> e7eced3c
+    return true;
 }
 
 // virtual
@@ -1057,13 +835,8 @@
     LLWorld::getInstance()->getAvatars(&mNearbyList->getIDs(), &positions, gAgent.getPositionGlobal(), gSavedSettings.getF32("NearMeRange"));
     mNearbyList->setDirty();
 
-<<<<<<< HEAD
-	DISTANCE_COMPARATOR.updateAvatarsPositions(positions, mNearbyList->getIDs());
-	LLActiveSpeakerMgr::instance().update(true);
-=======
     DISTANCE_COMPARATOR.updateAvatarsPositions(positions, mNearbyList->getIDs());
-    LLActiveSpeakerMgr::instance().update(TRUE);
->>>>>>> e7eced3c
+    LLActiveSpeakerMgr::instance().update(true);
 }
 
 void LLPanelPeople::updateRecentList()
@@ -1077,64 +850,6 @@
 
 void LLPanelPeople::updateButtons()
 {
-<<<<<<< HEAD
-	std::string cur_tab		= getActiveTabName();
-	bool friends_tab_active = (cur_tab == FRIENDS_TAB_NAME);
-	bool group_tab_active	= (cur_tab == GROUP_TAB_NAME);
-	//bool recent_tab_active	= (cur_tab == RECENT_TAB_NAME);
-	LLUUID selected_id;
-
-	uuid_vec_t selected_uuids;
-	getCurrentItemIDs(selected_uuids);
-	bool item_selected = (selected_uuids.size() == 1);
-	bool multiple_selected = (selected_uuids.size() >= 1);
-
-	if (group_tab_active)
-	{
-		if (item_selected)
-		{
-			selected_id = mGroupList->getSelectedUUID();
-		}
-
-		LLPanel* groups_panel = mTabContainer->getCurrentPanel();
-		groups_panel->getChildView("minus_btn")->setEnabled(item_selected && selected_id.notNull()); // a real group selected
-
-		U32 groups_count = gAgent.mGroups.size();
-		S32 max_groups = LLAgentBenefitsMgr::current().getGroupMembershipLimit();
-		U32 groups_remaining = max_groups > groups_count ? max_groups - groups_count : 0;
-		groups_panel->getChild<LLUICtrl>("groupcount")->setTextArg("[COUNT]", llformat("%d", groups_count));
-		groups_panel->getChild<LLUICtrl>("groupcount")->setTextArg("[REMAINING]", llformat("%d", groups_remaining));
-	}
-	else
-	{
-		bool is_friend = true;
-		bool is_self = false;
-		// Check whether selected avatar is our friend.
-		if (item_selected)
-		{
-			selected_id = selected_uuids.front();
-			is_friend = LLAvatarTracker::instance().getBuddyInfo(selected_id) != NULL;
-			is_self = gAgent.getID() == selected_id;
-		}
-
-		LLPanel* cur_panel = mTabContainer->getCurrentPanel();
-		if (cur_panel)
-		{
-			if (cur_panel->hasChild("add_friend_btn", true))
-				cur_panel->getChildView("add_friend_btn")->setEnabled(item_selected && !is_friend && !is_self);
-
-			if (friends_tab_active)
-			{
-				cur_panel->getChildView("friends_del_btn")->setEnabled(multiple_selected);
-			}
-
-			if (!group_tab_active)
-			{
-				cur_panel->getChildView("gear_btn")->setEnabled(multiple_selected);
-			}
-		}
-	}
-=======
     std::string cur_tab     = getActiveTabName();
     bool friends_tab_active = (cur_tab == FRIENDS_TAB_NAME);
     bool group_tab_active   = (cur_tab == GROUP_TAB_NAME);
@@ -1177,7 +892,7 @@
         LLPanel* cur_panel = mTabContainer->getCurrentPanel();
         if (cur_panel)
         {
-            if (cur_panel->hasChild("add_friend_btn", TRUE))
+            if (cur_panel->hasChild("add_friend_btn", true))
                 cur_panel->getChildView("add_friend_btn")->setEnabled(item_selected && !is_friend && !is_self);
 
             if (friends_tab_active)
@@ -1191,7 +906,6 @@
             }
         }
     }
->>>>>>> e7eced3c
 }
 
 std::string LLPanelPeople::getActiveTabName() const
@@ -1252,28 +966,6 @@
 
 }
 
-<<<<<<< HEAD
-=======
-void LLPanelPeople::showGroupMenu(LLMenuGL* menu)
-{
-    // Shows the menu at the top of the button bar.
-
-    // Calculate its coordinates.
-    // (assumes that groups panel is the current tab)
-    LLPanel* bottom_panel = mTabContainer->getCurrentPanel()->getChild<LLPanel>("bottom_panel");
-    LLPanel* parent_panel = mTabContainer->getCurrentPanel();
-    menu->arrangeAndClear();
-    S32 menu_height = menu->getRect().getHeight();
-    S32 menu_x = -2; // *HACK: compensates HPAD in showPopup()
-    S32 menu_y = bottom_panel->getRect().mTop + menu_height;
-
-    // Actually show the menu.
-    menu->buildDrawLabels();
-    menu->updateParent(LLMenuGL::sMenuContainer);
-    LLMenuGL::showPopup(parent_panel, menu, menu_x, menu_y);
-}
-
->>>>>>> e7eced3c
 void LLPanelPeople::setSortOrder(LLAvatarList* list, ESortOrder order, bool save)
 {
     switch (order)
@@ -1482,22 +1174,7 @@
 
     // Show add friend wizard.
     LLFloater* root_floater = gFloaterView->getParentFloater(this);
-<<<<<<< HEAD
-	LLFloaterAvatarPicker* picker = LLFloaterAvatarPicker::show(boost::bind(&LLPanelPeople::onAvatarPicked, _1, _2), false, true, false, root_floater->getName(), button);
-	if (!picker)
-	{
-		return;
-	}
-
-	// Need to disable 'ok' button when friend occurs in selection
-	picker->setOkBtnEnableCb(boost::bind(&LLPanelPeople::isItemsFreeOfFriends, this, _1));
-	
-	if (root_floater)
-	{
-		root_floater->addDependentFloater(picker);
-	}
-=======
-    LLFloaterAvatarPicker* picker = LLFloaterAvatarPicker::show(boost::bind(&LLPanelPeople::onAvatarPicked, _1, _2), FALSE, TRUE, FALSE, root_floater->getName(), button);
+    LLFloaterAvatarPicker* picker = LLFloaterAvatarPicker::show(boost::bind(&LLPanelPeople::onAvatarPicked, _1, _2), false, true, false, root_floater->getName(), button);
     if (!picker)
     {
         return;
@@ -1510,7 +1187,6 @@
     {
         root_floater->addDependentFloater(picker);
     }
->>>>>>> e7eced3c
 
     mPicker = picker->getHandle();
 }
