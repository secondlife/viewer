--- conflicted
+++ resolved
@@ -37,31 +37,12 @@
 class LLPanelBlockedList : public LLPanel
 {
 public:
-<<<<<<< HEAD
-	LLPanelBlockedList();
-	~LLPanelBlockedList(){};
-
-	bool postBuild() override;
-	void draw() override;
-	void onOpen(const LLSD& key) override;
-	
-	void selectBlocked(const LLUUID& id);
-
-	/**
-	 *	Shows current Panel in side tray and select passed blocked item.
-	 * 
-	 *	@param idToSelect - LLUUID of blocked Resident or Object to be selected. 
-	 *			If it is LLUUID::null, nothing will be selected.
-	 */
-	static void showPanelAndSelect(const LLUUID& idToSelect);
-	
-=======
     LLPanelBlockedList();
     ~LLPanelBlockedList(){};
 
-    virtual BOOL postBuild();
-    virtual void draw();
-    virtual void onOpen(const LLSD& key);
+    bool postBuild() override;
+    void draw() override;
+    void onOpen(const LLSD& key) override;
 
     void selectBlocked(const LLUUID& id);
 
@@ -73,7 +54,6 @@
      */
     static void showPanelAndSelect(const LLUUID& idToSelect);
 
->>>>>>> e7eced3c
 private:
 
     typedef enum e_sort_oder{
@@ -90,15 +70,9 @@
     void blockObjectByName();
     void onFilterEdit(const std::string& search_string);
 
-<<<<<<< HEAD
-	// List commnads
-	void onCustomAction(const LLSD& userdata);
-	bool isActionChecked(const LLSD& userdata);
-=======
     // List commnads
     void onCustomAction(const LLSD& userdata);
-    BOOL isActionChecked(const LLSD& userdata);
->>>>>>> e7eced3c
+    bool isActionChecked(const LLSD& userdata);
 
     void callbackBlockPicked(const uuid_vec_t& ids, const std::vector<LLAvatarName> names);
     static void callbackBlockByName(const std::string& text);
@@ -118,15 +92,9 @@
 public:
     typedef boost::function<void (const std::string&)> get_object_name_callback_t;
 
-<<<<<<< HEAD
-	bool postBuild() override;
+    bool postBuild() override;
 
-	bool handleKeyHere(KEY key, MASK mask) override;
-=======
-    virtual BOOL postBuild();
-
-    virtual BOOL handleKeyHere(KEY key, MASK mask);
->>>>>>> e7eced3c
+    bool handleKeyHere(KEY key, MASK mask) override;
 
     static LLFloaterGetBlockedObjectName* show(get_object_name_callback_t callback);
 
