--- conflicted
+++ resolved
@@ -1,446 +1,348 @@
-/**
- * @file llhudicon.cpp
- * @brief LLHUDIcon class implementation
- *
- * $LicenseInfo:firstyear=2006&license=viewerlgpl$
- * Second Life Viewer Source Code
- * Copyright (C) 2010, Linden Research, Inc.
- *
- * This library is free software; you can redistribute it and/or
- * modify it under the terms of the GNU Lesser General Public
- * License as published by the Free Software Foundation;
- * version 2.1 of the License only.
- *
- * This library is distributed in the hope that it will be useful,
- * but WITHOUT ANY WARRANTY; without even the implied warranty of
- * MERCHANTABILITY or FITNESS FOR A PARTICULAR PURPOSE.  See the GNU
- * Lesser General Public License for more details.
- *
- * You should have received a copy of the GNU Lesser General Public
- * License along with this library; if not, write to the Free Software
- * Foundation, Inc., 51 Franklin Street, Fifth Floor, Boston, MA  02110-1301  USA
- *
- * Linden Research, Inc., 945 Battery Street, San Francisco, CA  94111  USA
- * $/LicenseInfo$
- */
-
-#include "llviewerprecompiledheaders.h"
-
-#include "llhudicon.h"
-
-#include "llgl.h"
-#include "llrender.h"
-
-#include "llviewerobject.h"
-#include "lldrawable.h"
-#include "llvector4a.h"
-#include "llviewercamera.h"
-#include "llviewertexture.h"
-#include "llviewerwindow.h"
-
-//-----------------------------------------------------------------------------
-// Local consts
-//-----------------------------------------------------------------------------
-const F32 ANIM_TIME = 0.4f;
-const F32 DIST_START_FADE = 15.f;
-const F32 DIST_END_FADE = 30.f;
-const F32 MAX_VISIBLE_TIME = 15.f;
-const F32 FADE_OUT_TIME = 1.f;
-
-//-----------------------------------------------------------------------------
-// Utility functions
-//-----------------------------------------------------------------------------
-static F32 calc_bouncy_animation(F32 x)
-{
-    return -(cosf(x * F_PI * 2.5f - F_PI_BY_TWO))*(0.4f + x * -0.1f) + x * 1.3f;
-}
-
-
-//-----------------------------------------------------------------------------
-// static declarations
-//-----------------------------------------------------------------------------
-LLHUDIcon::icon_instance_t LLHUDIcon::sIconInstances;
-
-LLHUDIcon::LLHUDIcon(const U8 type) :
-<<<<<<< HEAD
-			LLHUDObject(type),
-			mImagep(NULL),
-			mScale(0.1f),
-			mHidden(false)
-=======
-            LLHUDObject(type),
-            mImagep(NULL),
-            mScale(0.1f),
-            mHidden(FALSE)
->>>>>>> e1623bb2
-{
-    sIconInstances.push_back(this);
-}
-
-LLHUDIcon::~LLHUDIcon()
-{
-    mImagep = NULL;
-}
-
-void LLHUDIcon::render()
-{
-    LLGLSUIDefault texture_state;
-    LLGLDepthTest gls_depth(GL_TRUE);
-    //LLGLDisable gls_stencil(GL_STENCIL_TEST);
-
-    if (mHidden)
-        return;
-
-    if (mSourceObject.isNull() || mImagep.isNull())
-    {
-        markDead();
-        return;
-    }
-
-    LLVector3 obj_position = mSourceObject->getRenderPosition();
-
-    // put icon above object, and in front
-    // RN: don't use drawable radius, it's fricking HUGE
-    LLViewerCamera* camera = LLViewerCamera::getInstance();
-    LLVector3 icon_relative_pos = (camera->getUpAxis() * ~mSourceObject->getRenderRotation());
-    icon_relative_pos.abs();
-
-    F32 distance_scale = llmin(mSourceObject->getScale().mV[VX] / icon_relative_pos.mV[VX],
-        mSourceObject->getScale().mV[VY] / icon_relative_pos.mV[VY],
-        mSourceObject->getScale().mV[VZ] / icon_relative_pos.mV[VZ]);
-    F32 up_distance = 0.5f * distance_scale;
-    LLVector3 icon_position = obj_position + (up_distance * camera->getUpAxis()) * 1.2f;
-
-    LLVector3 icon_to_cam = LLViewerCamera::getInstance()->getOrigin() - icon_position;
-    icon_to_cam.normVec();
-
-    icon_position += icon_to_cam * mSourceObject->mDrawable->getRadius() * 1.1f;
-
-    mDistance = dist_vec(icon_position, camera->getOrigin());
-
-    F32 alpha_factor = clamp_rescale(mDistance, DIST_START_FADE, DIST_END_FADE, 1.f, 0.f);
-
-    LLVector3 x_pixel_vec;
-    LLVector3 y_pixel_vec;
-
-    camera->getPixelVectors(icon_position, y_pixel_vec, x_pixel_vec);
-
-    F32 scale_factor = 1.f;
-    if (mAnimTimer.getElapsedTimeF32() < ANIM_TIME)
-    {
-        scale_factor = llmax(0.f, calc_bouncy_animation(mAnimTimer.getElapsedTimeF32() / ANIM_TIME));
-    }
-
-    F32 time_elapsed = mLifeTimer.getElapsedTimeF32();
-    if (time_elapsed > MAX_VISIBLE_TIME)
-    {
-        markDead();
-        return;
-    }
-
-    if (time_elapsed > MAX_VISIBLE_TIME - FADE_OUT_TIME)
-    {
-        alpha_factor *= clamp_rescale(time_elapsed, MAX_VISIBLE_TIME - FADE_OUT_TIME, MAX_VISIBLE_TIME, 1.f, 0.f);
-    }
-
-    F32 image_aspect = (F32)mImagep->getFullWidth() / (F32)mImagep->getFullHeight() ;
-    LLVector3 x_scale = image_aspect * (F32)gViewerWindow->getWindowHeightScaled() * mScale * scale_factor * x_pixel_vec;
-    LLVector3 y_scale = (F32)gViewerWindow->getWindowHeightScaled() * mScale * scale_factor * y_pixel_vec;
-
-    LLVector3 lower_left = icon_position - (x_scale * 0.5f);
-    LLVector3 lower_right = icon_position + (x_scale * 0.5f);
-    LLVector3 upper_left = icon_position - (x_scale * 0.5f) + y_scale;
-    LLVector3 upper_right = icon_position + (x_scale * 0.5f) + y_scale;
-
-    {
-        LLColor4 icon_color = LLColor4::white;
-        icon_color.mV[VALPHA] = alpha_factor;
-        gGL.color4fv(icon_color.mV);
-        gGL.getTexUnit(0)->bind(mImagep);
-    }
-
-    gGL.begin(LLRender::QUADS);
-    {
-        gGL.texCoord2f(0.f, 1.f);
-        gGL.vertex3fv(upper_left.mV);
-        gGL.texCoord2f(0.f, 0.f);
-        gGL.vertex3fv(lower_left.mV);
-        gGL.texCoord2f(1.f, 0.f);
-        gGL.vertex3fv(lower_right.mV);
-        gGL.texCoord2f(1.f, 1.f);
-        gGL.vertex3fv(upper_right.mV);
-    }
-    gGL.end();
-}
-
-void LLHUDIcon::setImage(LLViewerTexture* imagep)
-{
-    mImagep = imagep;
-    mImagep->setAddressMode(LLTexUnit::TAM_CLAMP);
-}
-
-void LLHUDIcon::setScale(F32 fraction_of_fov)
-{
-    mScale = fraction_of_fov;
-}
-
-void LLHUDIcon::markDead()
-{
-    if (mSourceObject)
-    {
-        mSourceObject->clearIcon();
-    }
-    LLHUDObject::markDead();
-}
-
-bool LLHUDIcon::lineSegmentIntersect(const LLVector4a& start, const LLVector4a& end, LLVector4a* intersection)
-{
-<<<<<<< HEAD
-	if (mHidden)
-		return false;
-
-	if (mSourceObject.isNull() || mImagep.isNull())
-	{
-		markDead();
-		return false;
-	}
-
-	LLVector3 obj_position = mSourceObject->getRenderPosition();
-
-	// put icon above object, and in front
-	// RN: don't use drawable radius, it's fricking HUGE
-	LLViewerCamera* camera = LLViewerCamera::getInstance();
-	LLVector3 icon_relative_pos = (camera->getUpAxis() * ~mSourceObject->getRenderRotation());
-	icon_relative_pos.abs();
-
-	F32 distance_scale = llmin(mSourceObject->getScale().mV[VX] / icon_relative_pos.mV[VX], 
-		mSourceObject->getScale().mV[VY] / icon_relative_pos.mV[VY], 
-		mSourceObject->getScale().mV[VZ] / icon_relative_pos.mV[VZ]);
-	F32 up_distance = 0.5f * distance_scale;
-	LLVector3 icon_position = obj_position + (up_distance * camera->getUpAxis()) * 1.2f;
-
-	LLVector3 icon_to_cam = LLViewerCamera::getInstance()->getOrigin() - icon_position;
-	icon_to_cam.normVec();
-
-	icon_position += icon_to_cam * mSourceObject->mDrawable->getRadius() * 1.1f;
-
-	mDistance = dist_vec(icon_position, camera->getOrigin());
-
-	LLVector3 x_pixel_vec;
-	LLVector3 y_pixel_vec;
-	
-	camera->getPixelVectors(icon_position, y_pixel_vec, x_pixel_vec);
-
-	F32 scale_factor = 1.f;
-	if (mAnimTimer.getElapsedTimeF32() < ANIM_TIME)
-	{
-		scale_factor = llmax(0.f, calc_bouncy_animation(mAnimTimer.getElapsedTimeF32() / ANIM_TIME));
-	}
-
-	F32 time_elapsed = mLifeTimer.getElapsedTimeF32();
-	if (time_elapsed > MAX_VISIBLE_TIME)
-	{
-		markDead();
-		return false;
-	}
-	
-	F32 image_aspect = (F32)mImagep->getFullWidth() / (F32)mImagep->getFullHeight() ;
-	LLVector3 x_scale = image_aspect * (F32)gViewerWindow->getWindowHeightScaled() * mScale * scale_factor * x_pixel_vec;
-	LLVector3 y_scale = (F32)gViewerWindow->getWindowHeightScaled() * mScale * scale_factor * y_pixel_vec;
-
-	LLVector4a x_scalea;
-	LLVector4a icon_positiona;
-	LLVector4a y_scalea;
-
-	x_scalea.load3(x_scale.mV);
-	x_scalea.mul(0.5f);
-	y_scalea.load3(y_scale.mV);
-
-	icon_positiona.load3(icon_position.mV);
-
-	LLVector4a lower_left;
-	lower_left.setSub(icon_positiona, x_scalea);
-	LLVector4a lower_right;
-	lower_right.setAdd(icon_positiona, x_scalea);
-	LLVector4a upper_left;
-	upper_left.setAdd(lower_left, y_scalea);
-	LLVector4a upper_right;
-	upper_right.setAdd(lower_right, y_scalea);
-
-	LLVector4a dir;
-	dir.setSub(end, start);
-
-	F32 a,b,t;
-
-	if (LLTriangleRayIntersect(upper_right, upper_left, lower_right, start, dir, a,b,t) ||
-		LLTriangleRayIntersect(upper_left, lower_left, lower_right, start, dir, a,b,t))
-	{
-		if (intersection)
-		{
-			dir.mul(t);
-			intersection->setAdd(start, dir);
-		}
-		return true;
-	}
-
-	return false;
-=======
-    if (mHidden)
-        return FALSE;
-
-    if (mSourceObject.isNull() || mImagep.isNull())
-    {
-        markDead();
-        return FALSE;
-    }
-
-    LLVector3 obj_position = mSourceObject->getRenderPosition();
-
-    // put icon above object, and in front
-    // RN: don't use drawable radius, it's fricking HUGE
-    LLViewerCamera* camera = LLViewerCamera::getInstance();
-    LLVector3 icon_relative_pos = (camera->getUpAxis() * ~mSourceObject->getRenderRotation());
-    icon_relative_pos.abs();
-
-    F32 distance_scale = llmin(mSourceObject->getScale().mV[VX] / icon_relative_pos.mV[VX],
-        mSourceObject->getScale().mV[VY] / icon_relative_pos.mV[VY],
-        mSourceObject->getScale().mV[VZ] / icon_relative_pos.mV[VZ]);
-    F32 up_distance = 0.5f * distance_scale;
-    LLVector3 icon_position = obj_position + (up_distance * camera->getUpAxis()) * 1.2f;
-
-    LLVector3 icon_to_cam = LLViewerCamera::getInstance()->getOrigin() - icon_position;
-    icon_to_cam.normVec();
-
-    icon_position += icon_to_cam * mSourceObject->mDrawable->getRadius() * 1.1f;
-
-    mDistance = dist_vec(icon_position, camera->getOrigin());
-
-    LLVector3 x_pixel_vec;
-    LLVector3 y_pixel_vec;
-
-    camera->getPixelVectors(icon_position, y_pixel_vec, x_pixel_vec);
-
-    F32 scale_factor = 1.f;
-    if (mAnimTimer.getElapsedTimeF32() < ANIM_TIME)
-    {
-        scale_factor = llmax(0.f, calc_bouncy_animation(mAnimTimer.getElapsedTimeF32() / ANIM_TIME));
-    }
-
-    F32 time_elapsed = mLifeTimer.getElapsedTimeF32();
-    if (time_elapsed > MAX_VISIBLE_TIME)
-    {
-        markDead();
-        return FALSE;
-    }
-
-    F32 image_aspect = (F32)mImagep->getFullWidth() / (F32)mImagep->getFullHeight() ;
-    LLVector3 x_scale = image_aspect * (F32)gViewerWindow->getWindowHeightScaled() * mScale * scale_factor * x_pixel_vec;
-    LLVector3 y_scale = (F32)gViewerWindow->getWindowHeightScaled() * mScale * scale_factor * y_pixel_vec;
-
-    LLVector4a x_scalea;
-    LLVector4a icon_positiona;
-    LLVector4a y_scalea;
-
-    x_scalea.load3(x_scale.mV);
-    x_scalea.mul(0.5f);
-    y_scalea.load3(y_scale.mV);
-
-    icon_positiona.load3(icon_position.mV);
-
-    LLVector4a lower_left;
-    lower_left.setSub(icon_positiona, x_scalea);
-    LLVector4a lower_right;
-    lower_right.setAdd(icon_positiona, x_scalea);
-    LLVector4a upper_left;
-    upper_left.setAdd(lower_left, y_scalea);
-    LLVector4a upper_right;
-    upper_right.setAdd(lower_right, y_scalea);
-
-    LLVector4a dir;
-    dir.setSub(end, start);
-
-    F32 a,b,t;
-
-    if (LLTriangleRayIntersect(upper_right, upper_left, lower_right, start, dir, a,b,t) ||
-        LLTriangleRayIntersect(upper_left, lower_left, lower_right, start, dir, a,b,t))
-    {
-        if (intersection)
-        {
-            dir.mul(t);
-            intersection->setAdd(start, dir);
-        }
-        return TRUE;
-    }
-
-    return FALSE;
->>>>>>> e1623bb2
-}
-
-//static
-LLHUDIcon* LLHUDIcon::lineSegmentIntersectAll(const LLVector4a& start, const LLVector4a& end, LLVector4a* intersection)
-{
-    icon_instance_t::iterator icon_it;
-
-    LLVector4a local_end = end;
-    LLVector4a position;
-
-    LLHUDIcon* ret = NULL;
-    for(icon_it = sIconInstances.begin(); icon_it != sIconInstances.end(); ++icon_it)
-    {
-        LLHUDIcon* icon = *icon_it;
-        if (icon->lineSegmentIntersect(start, local_end, &position))
-        {
-            ret = icon;
-            if (intersection)
-            {
-                *intersection = position;
-            }
-            local_end = position;
-        }
-    }
-
-    return ret;
-}
-
-
- //static
-void LLHUDIcon::updateAll()
-{
-    cleanupDeadIcons();
-}
-
-//static
-bool LLHUDIcon::iconsNearby()
-{
-    return !sIconInstances.empty();
-}
-
-//static
-void LLHUDIcon::cleanupDeadIcons()
-{
-    icon_instance_t::iterator icon_it;
-
-    icon_instance_t icons_to_erase;
-    for(icon_it = sIconInstances.begin(); icon_it != sIconInstances.end(); ++icon_it)
-    {
-        if ((*icon_it)->mDead)
-        {
-            icons_to_erase.push_back(*icon_it);
-        }
-    }
-
-    for(icon_it = icons_to_erase.begin(); icon_it != icons_to_erase.end(); ++icon_it)
-    {
-        icon_instance_t::iterator found_it = std::find(sIconInstances.begin(), sIconInstances.end(), *icon_it);
-        if (found_it != sIconInstances.end())
-        {
-            sIconInstances.erase(found_it);
-        }
-    }
-}
-
-//static
-S32 LLHUDIcon::getNumInstances()
-{
-    return (S32)sIconInstances.size();
-}+/**
+ * @file llhudicon.cpp
+ * @brief LLHUDIcon class implementation
+ *
+ * $LicenseInfo:firstyear=2006&license=viewerlgpl$
+ * Second Life Viewer Source Code
+ * Copyright (C) 2010, Linden Research, Inc.
+ *
+ * This library is free software; you can redistribute it and/or
+ * modify it under the terms of the GNU Lesser General Public
+ * License as published by the Free Software Foundation;
+ * version 2.1 of the License only.
+ *
+ * This library is distributed in the hope that it will be useful,
+ * but WITHOUT ANY WARRANTY; without even the implied warranty of
+ * MERCHANTABILITY or FITNESS FOR A PARTICULAR PURPOSE.  See the GNU
+ * Lesser General Public License for more details.
+ *
+ * You should have received a copy of the GNU Lesser General Public
+ * License along with this library; if not, write to the Free Software
+ * Foundation, Inc., 51 Franklin Street, Fifth Floor, Boston, MA  02110-1301  USA
+ *
+ * Linden Research, Inc., 945 Battery Street, San Francisco, CA  94111  USA
+ * $/LicenseInfo$
+ */
+
+#include "llviewerprecompiledheaders.h"
+
+#include "llhudicon.h"
+
+#include "llgl.h"
+#include "llrender.h"
+
+#include "llviewerobject.h"
+#include "lldrawable.h"
+#include "llvector4a.h"
+#include "llviewercamera.h"
+#include "llviewertexture.h"
+#include "llviewerwindow.h"
+
+//-----------------------------------------------------------------------------
+// Local consts
+//-----------------------------------------------------------------------------
+const F32 ANIM_TIME = 0.4f;
+const F32 DIST_START_FADE = 15.f;
+const F32 DIST_END_FADE = 30.f;
+const F32 MAX_VISIBLE_TIME = 15.f;
+const F32 FADE_OUT_TIME = 1.f;
+
+//-----------------------------------------------------------------------------
+// Utility functions
+//-----------------------------------------------------------------------------
+static F32 calc_bouncy_animation(F32 x)
+{
+    return -(cosf(x * F_PI * 2.5f - F_PI_BY_TWO))*(0.4f + x * -0.1f) + x * 1.3f;
+}
+
+
+//-----------------------------------------------------------------------------
+// static declarations
+//-----------------------------------------------------------------------------
+LLHUDIcon::icon_instance_t LLHUDIcon::sIconInstances;
+
+LLHUDIcon::LLHUDIcon(const U8 type) :
+            LLHUDObject(type),
+            mImagep(NULL),
+            mScale(0.1f),
+            mHidden(false)
+{
+    sIconInstances.push_back(this);
+}
+
+LLHUDIcon::~LLHUDIcon()
+{
+    mImagep = NULL;
+}
+
+void LLHUDIcon::render()
+{
+    LLGLSUIDefault texture_state;
+    LLGLDepthTest gls_depth(GL_TRUE);
+    //LLGLDisable gls_stencil(GL_STENCIL_TEST);
+
+    if (mHidden)
+        return;
+
+    if (mSourceObject.isNull() || mImagep.isNull())
+    {
+        markDead();
+        return;
+    }
+
+    LLVector3 obj_position = mSourceObject->getRenderPosition();
+
+    // put icon above object, and in front
+    // RN: don't use drawable radius, it's fricking HUGE
+    LLViewerCamera* camera = LLViewerCamera::getInstance();
+    LLVector3 icon_relative_pos = (camera->getUpAxis() * ~mSourceObject->getRenderRotation());
+    icon_relative_pos.abs();
+
+    F32 distance_scale = llmin(mSourceObject->getScale().mV[VX] / icon_relative_pos.mV[VX],
+        mSourceObject->getScale().mV[VY] / icon_relative_pos.mV[VY],
+        mSourceObject->getScale().mV[VZ] / icon_relative_pos.mV[VZ]);
+    F32 up_distance = 0.5f * distance_scale;
+    LLVector3 icon_position = obj_position + (up_distance * camera->getUpAxis()) * 1.2f;
+
+    LLVector3 icon_to_cam = LLViewerCamera::getInstance()->getOrigin() - icon_position;
+    icon_to_cam.normVec();
+
+    icon_position += icon_to_cam * mSourceObject->mDrawable->getRadius() * 1.1f;
+
+    mDistance = dist_vec(icon_position, camera->getOrigin());
+
+    F32 alpha_factor = clamp_rescale(mDistance, DIST_START_FADE, DIST_END_FADE, 1.f, 0.f);
+
+    LLVector3 x_pixel_vec;
+    LLVector3 y_pixel_vec;
+
+    camera->getPixelVectors(icon_position, y_pixel_vec, x_pixel_vec);
+
+    F32 scale_factor = 1.f;
+    if (mAnimTimer.getElapsedTimeF32() < ANIM_TIME)
+    {
+        scale_factor = llmax(0.f, calc_bouncy_animation(mAnimTimer.getElapsedTimeF32() / ANIM_TIME));
+    }
+
+    F32 time_elapsed = mLifeTimer.getElapsedTimeF32();
+    if (time_elapsed > MAX_VISIBLE_TIME)
+    {
+        markDead();
+        return;
+    }
+
+    if (time_elapsed > MAX_VISIBLE_TIME - FADE_OUT_TIME)
+    {
+        alpha_factor *= clamp_rescale(time_elapsed, MAX_VISIBLE_TIME - FADE_OUT_TIME, MAX_VISIBLE_TIME, 1.f, 0.f);
+    }
+
+    F32 image_aspect = (F32)mImagep->getFullWidth() / (F32)mImagep->getFullHeight() ;
+    LLVector3 x_scale = image_aspect * (F32)gViewerWindow->getWindowHeightScaled() * mScale * scale_factor * x_pixel_vec;
+    LLVector3 y_scale = (F32)gViewerWindow->getWindowHeightScaled() * mScale * scale_factor * y_pixel_vec;
+
+    LLVector3 lower_left = icon_position - (x_scale * 0.5f);
+    LLVector3 lower_right = icon_position + (x_scale * 0.5f);
+    LLVector3 upper_left = icon_position - (x_scale * 0.5f) + y_scale;
+    LLVector3 upper_right = icon_position + (x_scale * 0.5f) + y_scale;
+
+    {
+        LLColor4 icon_color = LLColor4::white;
+        icon_color.mV[VALPHA] = alpha_factor;
+        gGL.color4fv(icon_color.mV);
+        gGL.getTexUnit(0)->bind(mImagep);
+    }
+
+    gGL.begin(LLRender::QUADS);
+    {
+        gGL.texCoord2f(0.f, 1.f);
+        gGL.vertex3fv(upper_left.mV);
+        gGL.texCoord2f(0.f, 0.f);
+        gGL.vertex3fv(lower_left.mV);
+        gGL.texCoord2f(1.f, 0.f);
+        gGL.vertex3fv(lower_right.mV);
+        gGL.texCoord2f(1.f, 1.f);
+        gGL.vertex3fv(upper_right.mV);
+    }
+    gGL.end();
+}
+
+void LLHUDIcon::setImage(LLViewerTexture* imagep)
+{
+    mImagep = imagep;
+    mImagep->setAddressMode(LLTexUnit::TAM_CLAMP);
+}
+
+void LLHUDIcon::setScale(F32 fraction_of_fov)
+{
+    mScale = fraction_of_fov;
+}
+
+void LLHUDIcon::markDead()
+{
+    if (mSourceObject)
+    {
+        mSourceObject->clearIcon();
+    }
+    LLHUDObject::markDead();
+}
+
+bool LLHUDIcon::lineSegmentIntersect(const LLVector4a& start, const LLVector4a& end, LLVector4a* intersection)
+{
+    if (mHidden)
+        return false;
+
+    if (mSourceObject.isNull() || mImagep.isNull())
+    {
+        markDead();
+        return false;
+    }
+
+    LLVector3 obj_position = mSourceObject->getRenderPosition();
+
+    // put icon above object, and in front
+    // RN: don't use drawable radius, it's fricking HUGE
+    LLViewerCamera* camera = LLViewerCamera::getInstance();
+    LLVector3 icon_relative_pos = (camera->getUpAxis() * ~mSourceObject->getRenderRotation());
+    icon_relative_pos.abs();
+
+    F32 distance_scale = llmin(mSourceObject->getScale().mV[VX] / icon_relative_pos.mV[VX],
+        mSourceObject->getScale().mV[VY] / icon_relative_pos.mV[VY],
+        mSourceObject->getScale().mV[VZ] / icon_relative_pos.mV[VZ]);
+    F32 up_distance = 0.5f * distance_scale;
+    LLVector3 icon_position = obj_position + (up_distance * camera->getUpAxis()) * 1.2f;
+
+    LLVector3 icon_to_cam = LLViewerCamera::getInstance()->getOrigin() - icon_position;
+    icon_to_cam.normVec();
+
+    icon_position += icon_to_cam * mSourceObject->mDrawable->getRadius() * 1.1f;
+
+    mDistance = dist_vec(icon_position, camera->getOrigin());
+
+    LLVector3 x_pixel_vec;
+    LLVector3 y_pixel_vec;
+
+    camera->getPixelVectors(icon_position, y_pixel_vec, x_pixel_vec);
+
+    F32 scale_factor = 1.f;
+    if (mAnimTimer.getElapsedTimeF32() < ANIM_TIME)
+    {
+        scale_factor = llmax(0.f, calc_bouncy_animation(mAnimTimer.getElapsedTimeF32() / ANIM_TIME));
+    }
+
+    F32 time_elapsed = mLifeTimer.getElapsedTimeF32();
+    if (time_elapsed > MAX_VISIBLE_TIME)
+    {
+        markDead();
+        return false;
+    }
+
+    F32 image_aspect = (F32)mImagep->getFullWidth() / (F32)mImagep->getFullHeight() ;
+    LLVector3 x_scale = image_aspect * (F32)gViewerWindow->getWindowHeightScaled() * mScale * scale_factor * x_pixel_vec;
+    LLVector3 y_scale = (F32)gViewerWindow->getWindowHeightScaled() * mScale * scale_factor * y_pixel_vec;
+
+    LLVector4a x_scalea;
+    LLVector4a icon_positiona;
+    LLVector4a y_scalea;
+
+    x_scalea.load3(x_scale.mV);
+    x_scalea.mul(0.5f);
+    y_scalea.load3(y_scale.mV);
+
+    icon_positiona.load3(icon_position.mV);
+
+    LLVector4a lower_left;
+    lower_left.setSub(icon_positiona, x_scalea);
+    LLVector4a lower_right;
+    lower_right.setAdd(icon_positiona, x_scalea);
+    LLVector4a upper_left;
+    upper_left.setAdd(lower_left, y_scalea);
+    LLVector4a upper_right;
+    upper_right.setAdd(lower_right, y_scalea);
+
+    LLVector4a dir;
+    dir.setSub(end, start);
+
+    F32 a,b,t;
+
+    if (LLTriangleRayIntersect(upper_right, upper_left, lower_right, start, dir, a,b,t) ||
+        LLTriangleRayIntersect(upper_left, lower_left, lower_right, start, dir, a,b,t))
+    {
+        if (intersection)
+        {
+            dir.mul(t);
+            intersection->setAdd(start, dir);
+        }
+        return true;
+    }
+
+    return false;
+}
+
+//static
+LLHUDIcon* LLHUDIcon::lineSegmentIntersectAll(const LLVector4a& start, const LLVector4a& end, LLVector4a* intersection)
+{
+    icon_instance_t::iterator icon_it;
+
+    LLVector4a local_end = end;
+    LLVector4a position;
+
+    LLHUDIcon* ret = NULL;
+    for(icon_it = sIconInstances.begin(); icon_it != sIconInstances.end(); ++icon_it)
+    {
+        LLHUDIcon* icon = *icon_it;
+        if (icon->lineSegmentIntersect(start, local_end, &position))
+        {
+            ret = icon;
+            if (intersection)
+            {
+                *intersection = position;
+            }
+            local_end = position;
+        }
+    }
+
+    return ret;
+}
+
+
+ //static
+void LLHUDIcon::updateAll()
+{
+    cleanupDeadIcons();
+}
+
+//static
+bool LLHUDIcon::iconsNearby()
+{
+    return !sIconInstances.empty();
+}
+
+//static
+void LLHUDIcon::cleanupDeadIcons()
+{
+    icon_instance_t::iterator icon_it;
+
+    icon_instance_t icons_to_erase;
+    for(icon_it = sIconInstances.begin(); icon_it != sIconInstances.end(); ++icon_it)
+    {
+        if ((*icon_it)->mDead)
+        {
+            icons_to_erase.push_back(*icon_it);
+        }
+    }
+
+    for(icon_it = icons_to_erase.begin(); icon_it != icons_to_erase.end(); ++icon_it)
+    {
+        icon_instance_t::iterator found_it = std::find(sIconInstances.begin(), sIconInstances.end(), *icon_it);
+        if (found_it != sIconInstances.end())
+        {
+            sIconInstances.erase(found_it);
+        }
+    }
+}
+
+//static
+S32 LLHUDIcon::getNumInstances()
+{
+    return (S32)sIconInstances.size();
+}