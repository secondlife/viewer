--- conflicted
+++ resolved
@@ -45,15 +45,9 @@
             const LLSD& key, const Params& params = getDefaultParams());
     virtual ~LLTransientDockableFloater();
 
-<<<<<<< HEAD
-	void setVisible(bool visible) override;
-	void setDocked(bool docked, bool pop_on_undock = true) override;
-	virtual LLTransientFloaterMgr::ETransientGroup getGroup() override { return LLTransientFloaterMgr::GLOBAL; }
-=======
-    /*virtual*/ void setVisible(BOOL visible);
-    /* virtual */void setDocked(bool docked, bool pop_on_undock = true);
-    virtual LLTransientFloaterMgr::ETransientGroup getGroup() { return LLTransientFloaterMgr::GLOBAL; }
->>>>>>> e7eced3c
+    void setVisible(bool visible) override;
+    void setDocked(bool docked, bool pop_on_undock = true) override;
+    virtual LLTransientFloaterMgr::ETransientGroup getGroup() override { return LLTransientFloaterMgr::GLOBAL; }
 };
 
 #endif /* LL_TRANSIENTDOCKABLEFLOATER_H */