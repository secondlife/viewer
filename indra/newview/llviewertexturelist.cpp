/**
 * @file llviewertexturelist.cpp
 * @brief Object for managing the list of images within a region
 *
 * $LicenseInfo:firstyear=2000&license=viewerlgpl$
 * Second Life Viewer Source Code
 * Copyright (C) 2010, Linden Research, Inc.
 *
 * This library is free software; you can redistribute it and/or
 * modify it under the terms of the GNU Lesser General Public
 * License as published by the Free Software Foundation;
 * version 2.1 of the License only.
 *
 * This library is distributed in the hope that it will be useful,
 * but WITHOUT ANY WARRANTY; without even the implied warranty of
 * MERCHANTABILITY or FITNESS FOR A PARTICULAR PURPOSE.  See the GNU
 * Lesser General Public License for more details.
 *
 * You should have received a copy of the GNU Lesser General Public
 * License along with this library; if not, write to the Free Software
 * Foundation, Inc., 51 Franklin Street, Fifth Floor, Boston, MA  02110-1301  USA
 *
 * Linden Research, Inc., 945 Battery Street, San Francisco, CA  94111  USA
 * $/LicenseInfo$
 */

#include "llviewerprecompiledheaders.h"

#include <sys/stat.h>

#include "llviewertexturelist.h"

#include "llgl.h" // fot gathering stats from GL
#include "llimagegl.h"
#include "llimagebmp.h"
#include "llimagej2c.h"
#include "llimagetga.h"
#include "llimagejpeg.h"
#include "llimagepng.h"
#include "llimageworker.h"

#include "llsdserialize.h"
#include "llsys.h"
#include "llfilesystem.h"
#include "llxmltree.h"
#include "message.h"

#include "lldrawpoolbump.h" // to init bumpmap images
#include "lltexturecache.h"
#include "lltexturefetch.h"
#include "llviewercontrol.h"
#include "llviewertexture.h"
#include "llviewermedia.h"
#include "llviewernetwork.h"
#include "llviewerregion.h"
#include "llviewerstats.h"
#include "pipeline.h"
#include "llappviewer.h"
#include "llxuiparser.h"
#include "lltracerecording.h"
#include "llviewerdisplay.h"
#include "llviewerwindow.h"
#include "llprogressview.h"

////////////////////////////////////////////////////////////////////////////

void (*LLViewerTextureList::sUUIDCallback)(void **, const LLUUID&) = NULL;

S32 LLViewerTextureList::sNumImages = 0;

LLViewerTextureList gTextureList;

ETexListType get_element_type(S32 priority)
{
    return (priority == LLViewerFetchedTexture::BOOST_ICON || priority == LLViewerFetchedTexture::BOOST_THUMBNAIL) ? TEX_LIST_SCALE : TEX_LIST_STANDARD;
}

///////////////////////////////////////////////////////////////////////////////

LLTextureKey::LLTextureKey()
: textureId(LLUUID::null),
textureType(TEX_LIST_STANDARD)
{
}

LLTextureKey::LLTextureKey(LLUUID id, ETexListType tex_type)
: textureId(id), textureType(tex_type)
{
}

///////////////////////////////////////////////////////////////////////////////

LLViewerTextureList::LLViewerTextureList()
    : mForceResetTextureStats(FALSE),
    mInitialized(FALSE)
{
}

void LLViewerTextureList::init()
{
    mInitialized = TRUE ;
    sNumImages = 0;
    doPreloadImages();
}


void LLViewerTextureList::doPreloadImages()
{
    LL_PROFILE_ZONE_SCOPED_CATEGORY_TEXTURE;
    LL_DEBUGS("ViewerImages") << "Preloading images..." << LL_ENDL;

    llassert_always(mInitialized) ;
    llassert_always(mImageList.empty()) ;
    llassert_always(mUUIDMap.empty()) ;

    // Set the "missing asset" image
    LLViewerFetchedTexture::sMissingAssetImagep = LLViewerTextureManager::getFetchedTextureFromFile("missing_asset.tga", FTT_LOCAL_FILE, MIPMAP_NO, LLViewerFetchedTexture::BOOST_UI);

    // Set the "white" image
    LLViewerFetchedTexture::sWhiteImagep = LLViewerTextureManager::getFetchedTextureFromFile("white.tga", FTT_LOCAL_FILE, MIPMAP_NO, LLViewerFetchedTexture::BOOST_UI);
    LLTexUnit::sWhiteTexture = LLViewerFetchedTexture::sWhiteImagep->getTexName();
    LLUIImageList* image_list = LLUIImageList::getInstance();

    // Set the default flat normal map
    // BLANK_OBJECT_NORMAL has a version on dataserver, but it has compression artifacts
    LLViewerFetchedTexture::sFlatNormalImagep =
        LLViewerTextureManager::getFetchedTextureFromFile("flatnormal.tga",
                                                          FTT_LOCAL_FILE,
                                                          MIPMAP_NO,
                                                          LLViewerFetchedTexture::BOOST_BUMP,
                                                          LLViewerTexture::FETCHED_TEXTURE,
                                                          0,
                                                          0,
                                                          BLANK_OBJECT_NORMAL);

    // PBR: irradiance
    LLViewerFetchedTexture::sDefaultIrradiancePBRp = LLViewerTextureManager::getFetchedTextureFromFile("default_irradiance.png", FTT_LOCAL_FILE, MIPMAP_YES, LLViewerFetchedTexture::BOOST_UI);

    image_list->initFromFile();

    // turn off clamping and bilinear filtering for uv picking images
    //LLViewerFetchedTexture* uv_test = preloadUIImage("uv_test1.tga", LLUUID::null, FALSE);
    //uv_test->setClamp(FALSE, FALSE);
    //uv_test->setMipFilterNearest(TRUE, TRUE);
    //uv_test = preloadUIImage("uv_test2.tga", LLUUID::null, FALSE);
    //uv_test->setClamp(FALSE, FALSE);
    //uv_test->setMipFilterNearest(TRUE, TRUE);

    LLViewerFetchedTexture* image = LLViewerTextureManager::getFetchedTextureFromFile("silhouette.j2c", FTT_LOCAL_FILE, MIPMAP_YES, LLViewerFetchedTexture::BOOST_UI);
    if (image)
    {
        image->setAddressMode(LLTexUnit::TAM_WRAP);
        mImagePreloads.insert(image);
    }
    image = LLViewerTextureManager::getFetchedTextureFromFile("world/NoEntryLines.png", FTT_LOCAL_FILE, MIPMAP_YES, LLViewerFetchedTexture::BOOST_UI);
    if (image)
    {
        image->setAddressMode(LLTexUnit::TAM_WRAP);
        mImagePreloads.insert(image);
    }
    image = LLViewerTextureManager::getFetchedTextureFromFile("world/NoEntryPassLines.png", FTT_LOCAL_FILE, MIPMAP_YES, LLViewerFetchedTexture::BOOST_UI);
    if (image)
    {
        image->setAddressMode(LLTexUnit::TAM_WRAP);
        mImagePreloads.insert(image);
    }
    image = LLViewerTextureManager::getFetchedTextureFromFile("transparent.j2c", FTT_LOCAL_FILE, MIPMAP_YES, LLViewerFetchedTexture::BOOST_UI, LLViewerTexture::FETCHED_TEXTURE,
        0, 0, IMG_TRANSPARENT);
    if (image)
    {
        image->setAddressMode(LLTexUnit::TAM_WRAP);
        mImagePreloads.insert(image);
    }
    image = LLViewerTextureManager::getFetchedTextureFromFile("alpha_gradient.tga", FTT_LOCAL_FILE, MIPMAP_YES, LLViewerFetchedTexture::BOOST_UI, LLViewerTexture::FETCHED_TEXTURE,
        GL_ALPHA8, GL_ALPHA, IMG_ALPHA_GRAD);
    if (image)
    {
        image->setAddressMode(LLTexUnit::TAM_CLAMP);
        mImagePreloads.insert(image);
    }
    image = LLViewerTextureManager::getFetchedTextureFromFile("alpha_gradient_2d.j2c", FTT_LOCAL_FILE, MIPMAP_YES, LLViewerFetchedTexture::BOOST_UI, LLViewerTexture::FETCHED_TEXTURE,
        GL_ALPHA8, GL_ALPHA, IMG_ALPHA_GRAD_2D);
    if (image)
    {
        image->setAddressMode(LLTexUnit::TAM_CLAMP);
        mImagePreloads.insert(image);
    }

    LLPointer<LLImageRaw> img_blak_square_tex(new LLImageRaw(2, 2, 3));
    memset(img_blak_square_tex->getData(), 0, img_blak_square_tex->getDataSize());
    LLPointer<LLViewerFetchedTexture> img_blak_square(new LLViewerFetchedTexture(img_blak_square_tex, FTT_DEFAULT, FALSE));
    gBlackSquareID = img_blak_square->getID();
    img_blak_square->setUnremovable(TRUE);
    addImage(img_blak_square, TEX_LIST_STANDARD);
}

static std::string get_texture_list_name()
{
    if (LLGridManager::getInstance()->isInProductionGrid())
    {
        return gDirUtilp->getExpandedFilename(LL_PATH_CACHE,
            "texture_list_" + gSavedSettings.getString("LoginLocation") + "." + gDirUtilp->getUserName() + ".xml");
    }
    else
    {
        const std::string& grid_id_str = LLGridManager::getInstance()->getGridId();
        const std::string& grid_id_lower = utf8str_tolower(grid_id_str);
        return gDirUtilp->getExpandedFilename(LL_PATH_CACHE,
            "texture_list_" + gSavedSettings.getString("LoginLocation") + "." + gDirUtilp->getUserName() + "." + grid_id_lower + ".xml");
    }
}

void LLViewerTextureList::doPrefetchImages()
{
    LL_PROFILE_ZONE_SCOPED_CATEGORY_TEXTURE;

    // todo: do not load without getViewerAssetUrl()
    // either fail login without caps or provide this
    // in some other way, textures won't load otherwise
    LLViewerFetchedTexture *imagep = findImage(DEFAULT_WATER_NORMAL, TEX_LIST_STANDARD);
    if (!imagep)
    {
        // add it to mImagePreloads only once
        imagep = LLViewerTextureManager::getFetchedTexture(DEFAULT_WATER_NORMAL, FTT_DEFAULT, MIPMAP_YES, LLViewerFetchedTexture::BOOST_UI);
        if (imagep)
        {
            imagep->setAddressMode(LLTexUnit::TAM_WRAP);
            mImagePreloads.insert(imagep);
        }
    }

    LLViewerTextureManager::getFetchedTexture(IMG_SHOT);
    LLViewerTextureManager::getFetchedTexture(IMG_SMOKE_POOF);
    LLViewerFetchedTexture::sSmokeImagep = LLViewerTextureManager::getFetchedTexture(IMG_SMOKE, FTT_DEFAULT, TRUE, LLGLTexture::BOOST_UI);
    LLViewerFetchedTexture::sSmokeImagep->setNoDelete();

    LLStandardBumpmap::addstandard();

    if (LLAppViewer::instance()->getPurgeCache())
    {
        // cache was purged, no point
        return;
    }

    // Pre-fetch textures from last logout
    LLSD imagelist;
    std::string filename = get_texture_list_name();
    llifstream file;
    file.open(filename.c_str());
    if (file.is_open())
    {
        if ( ! LLSDSerialize::fromXML(imagelist, file) )
        {
            file.close();
            LL_WARNS() << "XML parse error reading texture list '" << filename << "'" << LL_ENDL;
            LL_WARNS() << "Removing invalid texture list '" << filename << "'" << LL_ENDL;
            LLFile::remove(filename);
            return;
        }
        file.close();
    }
    S32 texture_count = 0;
    for (LLSD::array_iterator iter = imagelist.beginArray();
         iter != imagelist.endArray(); ++iter)
    {
        LLSD imagesd = *iter;
        LLUUID uuid = imagesd["uuid"];
        S32 pixel_area = imagesd["area"];
        S32 texture_type = imagesd["type"];

        if(LLViewerTexture::FETCHED_TEXTURE == texture_type || LLViewerTexture::LOD_TEXTURE == texture_type)
        {
            LLViewerFetchedTexture* image = LLViewerTextureManager::getFetchedTexture(uuid, FTT_DEFAULT, MIPMAP_TRUE, LLGLTexture::BOOST_NONE, texture_type);
            if (image)
            {
                texture_count += 1;
                image->addTextureStats((F32)pixel_area);
            }
        }
    }
    LL_DEBUGS() << "fetched " << texture_count << " images from " << filename << LL_ENDL;
}

///////////////////////////////////////////////////////////////////////////////

LLViewerTextureList::~LLViewerTextureList()
{
}

void LLViewerTextureList::shutdown()
{
    LL_PROFILE_ZONE_SCOPED_CATEGORY_TEXTURE;
    // clear out preloads
    mImagePreloads.clear();

    // Write out list of currently loaded textures for precaching on startup
    typedef std::set<std::pair<S32,LLViewerFetchedTexture*> > image_area_list_t;
    image_area_list_t image_area_list;
    for (image_priority_list_t::iterator iter = mImageList.begin();
         iter != mImageList.end(); ++iter)
    {
        LLViewerFetchedTexture* image = *iter;
        if (!image->hasGLTexture() ||
            !image->getUseDiscard() ||
            image->needsAux() ||
            !image->getTargetHost().isInvalid() ||
            !image->getUrl().empty()
            )
        {
            continue; // avoid UI, baked, and other special images
        }
        if(!image->getBoundRecently())
        {
            continue ;
        }
        S32 desired = image->getDesiredDiscardLevel();
        if (desired >= 0 && desired < MAX_DISCARD_LEVEL)
        {
            S32 pixel_area = image->getWidth(desired) * image->getHeight(desired);
            image_area_list.insert(std::make_pair(pixel_area, image));
        }
    }

    LLSD imagelist;
    const S32 max_count = 1000;
    S32 count = 0;
    S32 image_type ;
    for (image_area_list_t::reverse_iterator riter = image_area_list.rbegin();
         riter != image_area_list.rend(); ++riter)
    {
        LLViewerFetchedTexture* image = riter->second;
        image_type = (S32)image->getType() ;
        imagelist[count]["area"] = riter->first;
        imagelist[count]["uuid"] = image->getID();
        imagelist[count]["type"] = image_type;
        if (++count >= max_count)
            break;
    }

    if (count > 0 && !gDirUtilp->getExpandedFilename(LL_PATH_CACHE, "").empty())
    {
        std::string filename = get_texture_list_name();
        llofstream file;
        file.open(filename.c_str());
        LL_DEBUGS() << "saving " << imagelist.size() << " image list entries" << LL_ENDL;
        LLSDSerialize::toPrettyXML(imagelist, file);
    }

    //
    // Clean up "loaded" callbacks.
    //
    mCallbackList.clear();

    // Flush all of the references
    mLoadingStreamList.clear();
    mCreateTextureList.clear();
    mFastCacheList.clear();

    mUUIDMap.clear();

    mImageList.clear();

    mInitialized = FALSE ; //prevent loading textures again.
}

void LLViewerTextureList::dump()
{
    LL_PROFILE_ZONE_SCOPED_CATEGORY_TEXTURE;
    LL_INFOS() << "LLViewerTextureList::dump()" << LL_ENDL;
    for (image_priority_list_t::iterator it = mImageList.begin(); it != mImageList.end(); ++it)
    {
        LLViewerFetchedTexture* image = *it;

        LL_INFOS() << "priority " << image->getMaxVirtualSize()
        << " boost " << image->getBoostLevel()
        << " size " << image->getWidth() << "x" << image->getHeight()
        << " discard " << image->getDiscardLevel()
        << " desired " << image->getDesiredDiscardLevel()
        << " http://asset.siva.lindenlab.com/" << image->getID() << ".texture"
        << LL_ENDL;
    }
}

void LLViewerTextureList::destroyGL(BOOL save_state)
{
    LLImageGL::destroyGL(save_state);
}

void LLViewerTextureList::restoreGL()
{
    llassert_always(mInitialized) ;
    LLImageGL::restoreGL();
}

/* Vertical tab container button image IDs
 Seem to not decode when running app in debug.

 const LLUUID BAD_IMG_ONE("1097dcb3-aef9-8152-f471-431d840ea89e");
 const LLUUID BAD_IMG_TWO("bea77041-5835-1661-f298-47e2d32b7a70");
 */

///////////////////////////////////////////////////////////////////////////////

LLViewerFetchedTexture* LLViewerTextureList::getImageFromFile(const std::string& filename,
                                                   FTType f_type,
                                                   BOOL usemipmaps,
                                                   LLViewerTexture::EBoostLevel boost_priority,
                                                   S8 texture_type,
                                                   LLGLint internal_format,
                                                   LLGLenum primary_format,
                                                   const LLUUID& force_id)
{
    LL_PROFILE_ZONE_SCOPED_CATEGORY_TEXTURE;
    if(!mInitialized)
    {
        return NULL ;
    }

    std::string full_path = gDirUtilp->findSkinnedFilename("textures", filename);
    if (full_path.empty())
    {
        LL_WARNS() << "Failed to find local image file: " << filename << LL_ENDL;
        LLViewerTexture::EBoostLevel priority = LLGLTexture::BOOST_UI;
        return LLViewerTextureManager::getFetchedTexture(IMG_DEFAULT, FTT_DEFAULT, TRUE, priority);
    }

    std::string url = "file://" + full_path;

    return getImageFromUrl(url, f_type, usemipmaps, boost_priority, texture_type, internal_format, primary_format, force_id);
}

LLViewerFetchedTexture* LLViewerTextureList::getImageFromUrl(const std::string& url,
                                                   FTType f_type,
                                                   BOOL usemipmaps,
                                                   LLViewerTexture::EBoostLevel boost_priority,
                                                   S8 texture_type,
                                                   LLGLint internal_format,
                                                   LLGLenum primary_format,
                                                   const LLUUID& force_id)
{
    LL_PROFILE_ZONE_SCOPED_CATEGORY_TEXTURE;
    if(!mInitialized)
    {
        return NULL ;
    }

    // generate UUID based on hash of filename
    LLUUID new_id;
    if (force_id.notNull())
    {
        new_id = force_id;
    }
    else
    {
        new_id.generate(url);
    }

    LLPointer<LLViewerFetchedTexture> imagep = findImage(new_id, get_element_type(boost_priority));

    if (!imagep.isNull())
    {
        LLViewerFetchedTexture *texture = imagep.get();
        if (texture->getUrl().empty())
        {
            LL_WARNS() << "Requested texture " << new_id << " already exists but does not have a URL" << LL_ENDL;
        }
        else if (texture->getUrl() != url)
        {
            // This is not an error as long as the images really match -
            // e.g. could be two avatars wearing the same outfit.
            LL_DEBUGS("Avatar") << "Requested texture " << new_id
                                << " already exists with a different url, requested: " << url
                                << " current: " << texture->getUrl() << LL_ENDL;
        }

    }
    if (imagep.isNull())
    {
        switch(texture_type)
        {
        case LLViewerTexture::FETCHED_TEXTURE:
            imagep = new LLViewerFetchedTexture(url, f_type, new_id, usemipmaps);
            break ;
        case LLViewerTexture::LOD_TEXTURE:
            imagep = new LLViewerLODTexture(url, f_type, new_id, usemipmaps);
            break ;
        default:
            LL_ERRS() << "Invalid texture type " << texture_type << LL_ENDL ;
        }

        if (internal_format && primary_format)
        {
            imagep->setExplicitFormat(internal_format, primary_format);
        }

        addImage(imagep, get_element_type(boost_priority));

        if (boost_priority != 0)
        {
            if (boost_priority == LLViewerFetchedTexture::BOOST_UI)
            {
                imagep->dontDiscard();
            }
            if (boost_priority == LLViewerFetchedTexture::BOOST_ICON
                || boost_priority == LLViewerFetchedTexture::BOOST_THUMBNAIL)
            {
                // Agent and group Icons are downloadable content, nothing manages
                // icon deletion yet, so they should not persist
                imagep->dontDiscard();
                imagep->forceActive();
            }
            imagep->setBoostLevel(boost_priority);
        }
    }

    imagep->setGLTextureCreated(true);

    return imagep;
}


LLViewerFetchedTexture* LLViewerTextureList::getImage(const LLUUID &image_id,
                                                   FTType f_type,
                                                   BOOL usemipmaps,
                                                   LLViewerTexture::EBoostLevel boost_priority,
                                                   S8 texture_type,
                                                   LLGLint internal_format,
                                                   LLGLenum primary_format,
                                                   LLHost request_from_host)
{
    LL_PROFILE_ZONE_SCOPED_CATEGORY_TEXTURE;
    if(!mInitialized)
    {
        return NULL ;
    }

    // Return the image with ID image_id
    // If the image is not found, creates new image and
    // enqueues a request for transmission

    if (image_id.isNull())
    {
        return (LLViewerTextureManager::getFetchedTexture(IMG_DEFAULT, FTT_DEFAULT, TRUE, LLGLTexture::BOOST_UI));
    }

    LLPointer<LLViewerFetchedTexture> imagep = findImage(image_id, get_element_type(boost_priority));
    if (!imagep.isNull())
    {
        LLViewerFetchedTexture *texture = imagep.get();
        if (request_from_host.isOk() &&
            !texture->getTargetHost().isOk())
        {
            LL_WARNS() << "Requested texture " << image_id << " already exists but does not have a host" << LL_ENDL;
        }
        else if (request_from_host.isOk() &&
                 texture->getTargetHost().isOk() &&
                 request_from_host != texture->getTargetHost())
        {
            LL_WARNS() << "Requested texture " << image_id << " already exists with a different target host, requested: "
                    << request_from_host << " current: " << texture->getTargetHost() << LL_ENDL;
        }
        if (f_type != FTT_DEFAULT && imagep->getFTType() != f_type)
        {
            LL_WARNS() << "FTType mismatch: requested " << f_type << " image has " << imagep->getFTType() << LL_ENDL;
        }

    }
    if (imagep.isNull())
    {
        imagep = createImage(image_id, f_type, usemipmaps, boost_priority, texture_type, internal_format, primary_format, request_from_host) ;
    }

    imagep->setGLTextureCreated(true);

    return imagep;
}

//when this function is called, there is no such texture in the gTextureList with image_id.
LLViewerFetchedTexture* LLViewerTextureList::createImage(const LLUUID &image_id,
                                                   FTType f_type,
                                                   BOOL usemipmaps,
                                                   LLViewerTexture::EBoostLevel boost_priority,
                                                   S8 texture_type,
                                                   LLGLint internal_format,
                                                   LLGLenum primary_format,
                                                   LLHost request_from_host)
{
    LL_PROFILE_ZONE_SCOPED_CATEGORY_TEXTURE;
<<<<<<< HEAD

	LLPointer<LLViewerFetchedTexture> imagep ;
	switch(texture_type)
	{
	case LLViewerTexture::FETCHED_TEXTURE:
		imagep = new LLViewerFetchedTexture(image_id, f_type, request_from_host, usemipmaps);
		break ;
	case LLViewerTexture::LOD_TEXTURE:
		imagep = new LLViewerLODTexture(image_id, f_type, request_from_host, usemipmaps);
		break ;
	default:
		LL_ERRS() << "Invalid texture type " << texture_type << LL_ENDL ;
	}
	
	if (internal_format && primary_format)
	{
		imagep->setExplicitFormat(internal_format, primary_format);
	}

	addImage(imagep, get_element_type(boost_priority));

	if (boost_priority != 0)
	{
		if (boost_priority == LLViewerFetchedTexture::BOOST_UI)
		{
			imagep->dontDiscard();
		}
		if (boost_priority == LLViewerFetchedTexture::BOOST_ICON
            || boost_priority == LLViewerFetchedTexture::BOOST_THUMBNAIL)
		{
			// Agent and group Icons are downloadable content, nothing manages
			// icon deletion yet, so they should not persist.
			imagep->dontDiscard();
			imagep->forceActive();
		}
		imagep->setBoostLevel(boost_priority);
	}
	else
	{
		//by default, the texture can not be removed from memory even if it is not used.
		//here turn this off
		//if this texture should be set to NO_DELETE, call setNoDelete() afterwards.
		imagep->forceActive() ;
	}

    mFastCacheList.insert(imagep);
    imagep->setInFastCacheList(true);

	return imagep ;
=======
    static LLCachedControl<bool> fast_cache_fetching_enabled(gSavedSettings, "FastCacheFetchEnabled", true);

    LLPointer<LLViewerFetchedTexture> imagep ;
    switch(texture_type)
    {
    case LLViewerTexture::FETCHED_TEXTURE:
        imagep = new LLViewerFetchedTexture(image_id, f_type, request_from_host, usemipmaps);
        break ;
    case LLViewerTexture::LOD_TEXTURE:
        imagep = new LLViewerLODTexture(image_id, f_type, request_from_host, usemipmaps);
        break ;
    default:
        LL_ERRS() << "Invalid texture type " << texture_type << LL_ENDL ;
    }

    if (internal_format && primary_format)
    {
        imagep->setExplicitFormat(internal_format, primary_format);
    }

    addImage(imagep, get_element_type(boost_priority));

    if (boost_priority != 0)
    {
        if (boost_priority == LLViewerFetchedTexture::BOOST_UI)
        {
            imagep->dontDiscard();
        }
        if (boost_priority == LLViewerFetchedTexture::BOOST_ICON
            || boost_priority == LLViewerFetchedTexture::BOOST_THUMBNAIL)
        {
            // Agent and group Icons are downloadable content, nothing manages
            // icon deletion yet, so they should not persist.
            imagep->dontDiscard();
            imagep->forceActive();
        }
        imagep->setBoostLevel(boost_priority);
    }
    else
    {
        //by default, the texture can not be removed from memory even if it is not used.
        //here turn this off
        //if this texture should be set to NO_DELETE, call setNoDelete() afterwards.
        imagep->forceActive() ;
    }

    if(fast_cache_fetching_enabled)
    {
        mFastCacheList.insert(imagep);
        imagep->setInFastCacheList(true);
    }
    return imagep ;
>>>>>>> e7eced3c
}

void LLViewerTextureList::findTexturesByID(const LLUUID &image_id, std::vector<LLViewerFetchedTexture*> &output)
{
    LL_PROFILE_ZONE_SCOPED_CATEGORY_TEXTURE;
    LLTextureKey search_key(image_id, TEX_LIST_STANDARD);
    uuid_map_t::iterator iter = mUUIDMap.lower_bound(search_key);
    while (iter != mUUIDMap.end() && iter->first.textureId == image_id)
    {
        output.push_back(iter->second);
        iter++;
    }
}

LLViewerFetchedTexture *LLViewerTextureList::findImage(const LLTextureKey &search_key)
{
    LL_PROFILE_ZONE_SCOPED_CATEGORY_TEXTURE;
    uuid_map_t::iterator iter = mUUIDMap.find(search_key);
    if (iter == mUUIDMap.end())
        return NULL;
    return iter->second;
}

LLViewerFetchedTexture *LLViewerTextureList::findImage(const LLUUID &image_id, ETexListType tex_type)
{
    return findImage(LLTextureKey(image_id, tex_type));
}

void LLViewerTextureList::addImageToList(LLViewerFetchedTexture *image)
{
    LL_PROFILE_ZONE_SCOPED_CATEGORY_TEXTURE;
    assert_main_thread();
    llassert_always(mInitialized) ;
    llassert(image);
    if (image->isInImageList())
    {   // Flag is already set?
        LL_WARNS() << "LLViewerTextureList::addImageToList - image " << image->getID()  << " already in list" << LL_ENDL;
    }
    else
    {
    if((mImageList.insert(image)).second != true)
    {
            LL_WARNS() << "Error happens when insert image " << image->getID()  << " into mImageList!" << LL_ENDL ;
    }
    image->setInImageList(TRUE) ;
}
}

void LLViewerTextureList::removeImageFromList(LLViewerFetchedTexture *image)
{
    LL_PROFILE_ZONE_SCOPED_CATEGORY_TEXTURE;
    assert_main_thread();
    llassert_always(mInitialized) ;
    llassert(image);

    S32 count = 0;
    if (image->isInImageList())
    {
        count = mImageList.erase(image) ;
        if(count != 1)
        {
            LL_INFOS() << "Image  " << image->getID()
                << " had mInImageList set but mImageList.erase() returned " << count
                << LL_ENDL;
        }
    }
    else
    {   // Something is wrong, image is expected in list or callers should check first
        LL_INFOS() << "Calling removeImageFromList() for " << image->getID()
            << " but doesn't have mInImageList set"
            << " ref count is " << image->getNumRefs()
            << LL_ENDL;
        uuid_map_t::iterator iter = mUUIDMap.find(LLTextureKey(image->getID(), (ETexListType)image->getTextureListType()));
        if(iter == mUUIDMap.end())
        {
            LL_INFOS() << "Image  " << image->getID() << " is also not in mUUIDMap!" << LL_ENDL ;
        }
        else if (iter->second != image)
        {
            LL_INFOS() << "Image  " << image->getID() << " was in mUUIDMap but with different pointer" << LL_ENDL ;
    }
        else
    {
            LL_INFOS() << "Image  " << image->getID() << " was in mUUIDMap with same pointer" << LL_ENDL ;
        }
        count = mImageList.erase(image) ;
        llassert(count != 0);
        if(count != 0)
        {   // it was in the list already?
            LL_WARNS() << "Image  " << image->getID()
                << " had mInImageList false but mImageList.erase() returned " << count
                << LL_ENDL;
        }
    }

    image->setInImageList(FALSE) ;
}

void LLViewerTextureList::addImage(LLViewerFetchedTexture *new_image, ETexListType tex_type)
{
    LL_PROFILE_ZONE_SCOPED_CATEGORY_TEXTURE;
    if (!new_image)
    {
        return;
    }
    //llassert(new_image);
    LLUUID image_id = new_image->getID();
    LLTextureKey key(image_id, tex_type);

    LLViewerFetchedTexture *image = findImage(key);
    if (image)
    {
        LL_INFOS() << "Image with ID " << image_id << " already in list" << LL_ENDL;
    }
    sNumImages++;

    addImageToList(new_image);
    mUUIDMap[key] = new_image;
    new_image->setTextureListType(tex_type);
}


void LLViewerTextureList::deleteImage(LLViewerFetchedTexture *image)
{
    LL_PROFILE_ZONE_SCOPED_CATEGORY_TEXTURE;
    if( image)
    {
        if (image->hasCallbacks())
        {
            mCallbackList.erase(image);
        }
        LLTextureKey key(image->getID(), (ETexListType)image->getTextureListType());
        llverify(mUUIDMap.erase(key) == 1);
        sNumImages--;
        removeImageFromList(image);
    }
}

///////////////////////////////////////////////////////////////////////////////


////////////////////////////////////////////////////////////////////////////

void LLViewerTextureList::dirtyImage(LLViewerFetchedTexture *image)
{
    mDirtyTextureList.insert(image);
}

////////////////////////////////////////////////////////////////////////////

void LLViewerTextureList::updateImages(F32 max_time)
{
    LL_PROFILE_ZONE_SCOPED_CATEGORY_TEXTURE;
    static BOOL cleared = FALSE;
    if(gTeleportDisplay)
    {
        if(!cleared)
        {
            clearFetchingRequests();
            gPipeline.clearRebuildGroups();
            cleared = TRUE;
        }
        return;
    }
    cleared = FALSE;

    LLAppViewer::getTextureFetch()->setTextureBandwidth(LLTrace::get_frame_recording().getPeriodMeanPerSec(LLStatViewer::TEXTURE_NETWORK_DATA_RECEIVED).value());

    {
        using namespace LLStatViewer;
        sample(NUM_IMAGES, sNumImages);
        sample(NUM_RAW_IMAGES, LLImageRaw::sRawImageCount);
        sample(FORMATTED_MEM, F64Bytes(LLImageFormatted::sGlobalFormattedMemory));
    }

    // make sure each call below gets at least its "fair share" of time
    F32 min_time = max_time * 0.33f;
    F32 remaining_time = max_time;

    //loading from fast cache
    remaining_time -= updateImagesLoadingFastCache(remaining_time);
    remaining_time = llmax(remaining_time, min_time);

    //dispatch to texture fetch threads
    remaining_time -= updateImagesFetchTextures(remaining_time);
    remaining_time = llmax(remaining_time, min_time);

    //handle results from decode threads
    updateImagesCreateTextures(remaining_time);

    if (!mDirtyTextureList.empty())
    {
        gPipeline.dirtyPoolObjectTextures(mDirtyTextureList);
        mDirtyTextureList.clear();
    }

    bool didone = false;
    for (image_list_t::iterator iter = mCallbackList.begin();
        iter != mCallbackList.end(); )
    {
        //trigger loaded callbacks on local textures immediately
        LLViewerFetchedTexture* image = *iter++;
        if (!image->getUrl().empty())
        {
            // Do stuff to handle callbacks, update priorities, etc.
            didone = image->doLoadedCallbacks();
        }
        else if (!didone)
        {
            // Do stuff to handle callbacks, update priorities, etc.
            didone = image->doLoadedCallbacks();
        }
    }

    updateImagesUpdateStats();
}

void LLViewerTextureList::clearFetchingRequests()
{
    LL_PROFILE_ZONE_SCOPED_CATEGORY_TEXTURE;
    if (LLAppViewer::getTextureFetch()->getNumRequests() == 0)
    {
        return;
    }

    LLAppViewer::getTextureFetch()->deleteAllRequests();

    for (image_priority_list_t::iterator iter = mImageList.begin();
         iter != mImageList.end(); ++iter)
    {
        LLViewerFetchedTexture* imagep = *iter;
        imagep->forceToDeleteRequest() ;
    }
}

static void touch_texture(LLViewerFetchedTexture* tex, F32 vsize)
{
    if (tex)
    {
        tex->addTextureStats(vsize);
    }
}

extern BOOL gCubeSnapshot;

void LLViewerTextureList::updateImageDecodePriority(LLViewerFetchedTexture* imagep)
{
    if (imagep->isInDebug() || imagep->isUnremovable())
    {
        //update_counter--;
        return; //is in debug, ignore.
    }

    llassert(!gCubeSnapshot);

    static LLCachedControl<F32> bias_distance_scale(gSavedSettings, "TextureBiasDistanceScale", 1.f);

    LL_PROFILE_ZONE_SCOPED_CATEGORY_TEXTURE
    {
        for (U32 i = 0; i < LLRender::NUM_TEXTURE_CHANNELS; ++i)
        {
            for (U32 fi = 0; fi < imagep->getNumFaces(i); ++fi)
            {
                LLFace* face = (*(imagep->getFaceList(i)))[fi];

                if (face && face->getViewerObject() && face->getTextureEntry())
                {
                    F32 vsize = face->getPixelArea();

                    // scale desired texture resolution higher or lower depending on texture scale
                    const LLTextureEntry* te = face->getTextureEntry();
                    F32 min_scale = te ? llmin(fabsf(te->getScaleS()), fabsf(te->getScaleT())) : 1.f;
                    min_scale = llmax(min_scale*min_scale, 0.1f);

                    vsize /= min_scale;

#if LL_DARWIN
                    vsize /= 1.f + LLViewerTexture::sDesiredDiscardBias*(1.f+face->getDrawable()->mDistanceWRTCamera*bias_distance_scale);
#else
                    vsize /= LLViewerTexture::sDesiredDiscardBias;
                    vsize /= llmax(1.f, (LLViewerTexture::sDesiredDiscardBias-1.f) * (1.f + face->getDrawable()->mDistanceWRTCamera * bias_distance_scale));

                    F32 radius;
                    F32 cos_angle_to_view_dir;
                    BOOL in_frustum = face->calcPixelArea(cos_angle_to_view_dir, radius);
                    if (!in_frustum || !face->getDrawable()->isVisible())
                    { // further reduce by discard bias when off screen or occluded
                        vsize /= LLViewerTexture::sDesiredDiscardBias;
                    }
#endif
                    // if a GLTF material is present, ignore that face
                    // as far as this texture stats go, but update the GLTF material
                    // stats
                    LLFetchedGLTFMaterial* mat = te ? (LLFetchedGLTFMaterial*)te->getGLTFRenderMaterial() : nullptr;
                    llassert(mat == nullptr || dynamic_cast<LLFetchedGLTFMaterial*>(te->getGLTFRenderMaterial()) != nullptr);
                    if (mat)
                    {
                        touch_texture(mat->mBaseColorTexture, vsize);
                        touch_texture(mat->mNormalTexture, vsize);
                        touch_texture(mat->mMetallicRoughnessTexture, vsize);
                        touch_texture(mat->mEmissiveTexture, vsize);
                    }
                    else
                    {
                        imagep->addTextureStats(vsize);
                    }
                }
            }
        }
    }

    //imagep->setDebugText(llformat("%.3f - %d", sqrtf(imagep->getMaxVirtualSize()), imagep->getBoostLevel()));

    F32 lazy_flush_timeout = 30.f; // stop decoding
    F32 max_inactive_time = 20.f; // actually delete
    S32 min_refs = 3; // 1 for mImageList, 1 for mUUIDMap, 1 for local reference

    //
    // Flush formatted images using a lazy flush
    //
    S32 num_refs = imagep->getNumRefs();
    if (num_refs == min_refs)
    {
        if (imagep->getLastReferencedTimer()->getElapsedTimeF32() > lazy_flush_timeout)
        {
            // Remove the unused image from the image list
            deleteImage(imagep);
            imagep = NULL; // should destroy the image
        }
        return;
    }
    else
    {
        if (imagep->hasSavedRawImage())
        {
            if (imagep->getElapsedLastReferencedSavedRawImageTime() > max_inactive_time)
            {
                imagep->destroySavedRawImage();
            }
        }

        if (imagep->isDeleted())
        {
            return;
        }
        else if (imagep->isDeletionCandidate())
        {
            imagep->destroyTexture();
            return;
        }
        else if (imagep->isInactive())
        {
            if (imagep->getLastReferencedTimer()->getElapsedTimeF32() > max_inactive_time)
            {
                imagep->setDeletionCandidate();
            }
            return;
        }
        else
        {
            imagep->getLastReferencedTimer()->reset();

            //reset texture state.
            imagep->setInactive();
        }
    }

    if (!imagep->isInImageList())
    {
        return;
    }
    if (imagep->isInFastCacheList())
    {
        return; //wait for loading from the fast cache.
    }

    imagep->processTextureStats();
}

void LLViewerTextureList::setDebugFetching(LLViewerFetchedTexture* tex, S32 debug_level)
{
    LL_PROFILE_ZONE_SCOPED_CATEGORY_TEXTURE;
    if(!tex->setDebugFetching(debug_level))
    {
        return;
    }

    const F32 DEBUG_PRIORITY = 100000.f;
    removeImageFromList(tex);
    tex->mMaxVirtualSize = DEBUG_PRIORITY;
    addImageToList(tex);
}

F32 LLViewerTextureList::updateImagesCreateTextures(F32 max_time)
{
    LL_PROFILE_ZONE_SCOPED_CATEGORY_TEXTURE;
    if (gGLManager.mIsDisabled) return 0.0f;

    //
    // Create GL textures for all textures that need them (images which have been
    // decoded, but haven't been pushed into GL).
    //

    LLTimer create_timer;
    image_list_t::iterator enditer = mCreateTextureList.begin();
    for (image_list_t::iterator iter = mCreateTextureList.begin();
         iter != mCreateTextureList.end();)
    {
        image_list_t::iterator curiter = iter++;
        enditer = iter;
        LLViewerFetchedTexture *imagep = *curiter;
        imagep->createTexture();
        imagep->postCreateTexture();

        if (create_timer.getElapsedTimeF32() > max_time)
        {
            break;
        }
    }
    mCreateTextureList.erase(mCreateTextureList.begin(), enditer);
    return create_timer.getElapsedTimeF32();
}

F32 LLViewerTextureList::updateImagesLoadingFastCache(F32 max_time)
{
    LL_PROFILE_ZONE_SCOPED_CATEGORY_TEXTURE;
    if (gGLManager.mIsDisabled) return 0.0f;
    if(mFastCacheList.empty())
    {
        return 0.f;
    }

    //
    // loading texture raw data from the fast cache directly.
    //

    LLTimer timer;
    image_list_t::iterator enditer = mFastCacheList.begin();
    for (image_list_t::iterator iter = mFastCacheList.begin();
         iter != mFastCacheList.end();)
    {
        image_list_t::iterator curiter = iter++;
        enditer = iter;
        LLViewerFetchedTexture *imagep = *curiter;
        imagep->loadFromFastCache();
    }
    mFastCacheList.erase(mFastCacheList.begin(), enditer);
    return timer.getElapsedTimeF32();
}

void LLViewerTextureList::forceImmediateUpdate(LLViewerFetchedTexture* imagep)
{
    LL_PROFILE_ZONE_SCOPED_CATEGORY_TEXTURE;
    if(!imagep)
    {
        return ;
    }
    if(imagep->isInImageList())
    {
        removeImageFromList(imagep);
    }

    imagep->processTextureStats();
    imagep->sMaxVirtualSize = LLViewerFetchedTexture::sMaxVirtualSize;
    addImageToList(imagep);

    return ;
}

F32 LLViewerTextureList::updateImagesFetchTextures(F32 max_time)
{
    LL_PROFILE_ZONE_SCOPED_CATEGORY_TEXTURE;
    typedef std::vector<LLPointer<LLViewerFetchedTexture> > entries_list_t;
    entries_list_t entries;

    // update N textures at beginning of mImageList
    U32 update_count = 0;
    static const S32 MIN_UPDATE_COUNT = gSavedSettings.getS32("TextureFetchUpdateMinCount");       // default: 32
    // WIP -- dumb code here
    //update MIN_UPDATE_COUNT or 5% of other textures, whichever is greater
    update_count = llmax((U32) MIN_UPDATE_COUNT, (U32) mUUIDMap.size()/20);
    update_count = llmin(update_count, (U32) mUUIDMap.size());

    {
        LL_PROFILE_ZONE_NAMED_CATEGORY_TEXTURE("vtluift - copy");

        // copy entries out of UUID map for updating
        entries.reserve(update_count);
        uuid_map_t::iterator iter = mUUIDMap.upper_bound(mLastUpdateKey);
        while (update_count-- > 0)
        {
            if (iter == mUUIDMap.end())
            {
                iter = mUUIDMap.begin();
            }

            if (iter->second->getGLTexture())
            {
                entries.push_back(iter->second);
            }
            ++iter;
        }
    }

    LLTimer timer;

    LLPointer<LLViewerTexture> last_imagep = nullptr;

    for (auto& imagep : entries)
    {
        if (imagep->getNumRefs() > 1) // make sure this image hasn't been deleted before attempting to update (may happen as a side effect of some other image updating)

        {
            updateImageDecodePriority(imagep);
            imagep->updateFetch();
        }

        last_imagep = imagep;

        if (timer.getElapsedTimeF32() > max_time)
        {
            break;
        }
    }

    if (last_imagep)
    {
        mLastUpdateKey = LLTextureKey(last_imagep->getID(), (ETexListType)last_imagep->getTextureListType());
    }

    return timer.getElapsedTimeF32();
}

void LLViewerTextureList::updateImagesUpdateStats()
{
    LL_PROFILE_ZONE_SCOPED_CATEGORY_TEXTURE;
    if (mForceResetTextureStats)
    {
        for (image_priority_list_t::iterator iter = mImageList.begin();
             iter != mImageList.end(); )
        {
            LLViewerFetchedTexture* imagep = *iter++;
            imagep->resetTextureStats();
        }
        mForceResetTextureStats = FALSE;
    }
}

void LLViewerTextureList::decodeAllImages(F32 max_time)
{
    LL_PROFILE_ZONE_SCOPED_CATEGORY_TEXTURE;
    LLTimer timer;

    //loading from fast cache
    updateImagesLoadingFastCache(max_time);

    // Update texture stats and priorities
    std::vector<LLPointer<LLViewerFetchedTexture> > image_list;
    for (image_priority_list_t::iterator iter = mImageList.begin();
         iter != mImageList.end(); )
    {
        LLViewerFetchedTexture* imagep = *iter++;
        image_list.push_back(imagep);
        imagep->setInImageList(FALSE) ;
    }

    llassert_always(image_list.size() == mImageList.size()) ;
    mImageList.clear();
    for (std::vector<LLPointer<LLViewerFetchedTexture> >::iterator iter = image_list.begin();
         iter != image_list.end(); ++iter)
    {
        LLViewerFetchedTexture* imagep = *iter;
        imagep->processTextureStats();
        addImageToList(imagep);
    }
    image_list.clear();

    // Update fetch (decode)
    for (image_priority_list_t::iterator iter = mImageList.begin();
         iter != mImageList.end(); )
    {
        LLViewerFetchedTexture* imagep = *iter++;
        imagep->updateFetch();
    }
    std::shared_ptr<LL::WorkQueue> main_queue = LLImageGLThread::sEnabledTextures ? LL::WorkQueue::getInstance("mainloop") : NULL;
    // Run threads
    S32 fetch_pending = 0;
    while (1)
    {
        LLAppViewer::instance()->getTextureCache()->update(1); // unpauses the texture cache thread
        LLAppViewer::instance()->getImageDecodeThread()->update(1); // unpauses the image thread
        fetch_pending = LLAppViewer::instance()->getTextureFetch()->update(1); // unpauses the texture fetch thread

        if (LLImageGLThread::sEnabledTextures)
        {
            main_queue->runFor(std::chrono::milliseconds(1));
            fetch_pending += main_queue->size();
        }

        if (fetch_pending == 0 || timer.getElapsedTimeF32() > max_time)
        {
            break;
        }
    }
    // Update fetch again
    for (image_priority_list_t::iterator iter = mImageList.begin();
         iter != mImageList.end(); )
    {
        LLViewerFetchedTexture* imagep = *iter++;
        imagep->updateFetch();
    }
    max_time -= timer.getElapsedTimeF32();
    max_time = llmax(max_time, .001f);
    F32 create_time = updateImagesCreateTextures(max_time);

    LL_DEBUGS("ViewerImages") << "decodeAllImages() took " << timer.getElapsedTimeF32() << " seconds. "
    << " fetch_pending " << fetch_pending
    << " create_time " << create_time
    << LL_ENDL;
}

bool LLViewerTextureList::createUploadFile(LLPointer<LLImageRaw> raw_image,
                                           const std::string& out_filename,
                                           const S32 max_image_dimentions,
                                           const S32 min_image_dimentions)
{
    LL_PROFILE_ZONE_SCOPED_CATEGORY_TEXTURE;

    // make a copy, since convertToUploadFile scales raw image
    LLPointer<LLImageRaw> scale_image = new LLImageRaw(
        raw_image->getData(),
        raw_image->getWidth(),
        raw_image->getHeight(),
        raw_image->getComponents());

    LLPointer<LLImageJ2C> compressedImage = LLViewerTextureList::convertToUploadFile(scale_image, max_image_dimentions);
    if (compressedImage->getWidth() < min_image_dimentions || compressedImage->getHeight() < min_image_dimentions)
    {
        std::string reason = llformat("Images below %d x %d pixels are not allowed. Actual size: %d x %dpx",
                                      min_image_dimentions,
                                      min_image_dimentions,
                                      compressedImage->getWidth(),
                                      compressedImage->getHeight());
        compressedImage->setLastError(reason);
        return false;
    }
    if (compressedImage.isNull())
    {
        compressedImage->setLastError("Couldn't convert the image to jpeg2000.");
        LL_INFOS() << "Couldn't convert to j2c, file : " << out_filename << LL_ENDL;
        return false;
    }
    if (!compressedImage->save(out_filename))
    {
        compressedImage->setLastError("Couldn't create the jpeg2000 image for upload.");
        LL_INFOS() << "Couldn't create output file : " << out_filename << LL_ENDL;
        return false;
    }
    return true;
}

<<<<<<< HEAD
bool LLViewerTextureList::createUploadFile(const std::string& filename,
										 const std::string& out_filename,
										 const U8 codec,
										 const S32 max_image_dimentions,
										 const S32 min_image_dimentions,
										 bool force_square)
{	
    LL_PROFILE_ZONE_SCOPED_CATEGORY_TEXTURE;
    try
=======
BOOL LLViewerTextureList::createUploadFile(const std::string& filename,
                                         const std::string& out_filename,
                                         const U8 codec,
                                         const S32 max_image_dimentions,
                                         const S32 min_image_dimentions,
                                         bool force_square)
{
    LL_PROFILE_ZONE_SCOPED_CATEGORY_TEXTURE;
    // Load the image
    LLPointer<LLImageFormatted> image = LLImageFormatted::createFromType(codec);
    if (image.isNull())
    {
        LL_WARNS() << "Couldn't open the image to be uploaded." << LL_ENDL;
        return FALSE;
    }
    if (!image->load(filename))
    {
        image->setLastError("Couldn't load the image to be uploaded.");
        return FALSE;
    }
    // Decompress or expand it in a raw image structure
    LLPointer<LLImageRaw> raw_image = new LLImageRaw;
    if (!image->decode(raw_image, 0.0f))
    {
        image->setLastError("Couldn't decode the image to be uploaded.");
        return FALSE;
    }
    // Check the image constraints
    if ((image->getComponents() != 3) && (image->getComponents() != 4))
    {
        image->setLastError("Image files with less than 3 or more than 4 components are not supported.");
        return FALSE;
    }
    if (image->getWidth() < min_image_dimentions || image->getHeight() < min_image_dimentions)
>>>>>>> e7eced3c
    {
        // Load the image
        LLPointer<LLImageFormatted> image = LLImageFormatted::createFromType(codec);
        if (image.isNull())
        {
            LL_WARNS() << "Couldn't open the image to be uploaded." << LL_ENDL;
            return false;
        }
        if (!image->load(filename))
        {
            image->setLastError("Couldn't load the image to be uploaded.");
            return false;
        }
        // Decompress or expand it in a raw image structure
        LLPointer<LLImageRaw> raw_image = new LLImageRaw;
        if (!image->decode(raw_image, 0.0f))
        {
            image->setLastError("Couldn't decode the image to be uploaded.");
            return false;
        }
        // Check the image constraints
        if ((image->getComponents() != 3) && (image->getComponents() != 4))
        {
            image->setLastError("Image files with less than 3 or more than 4 components are not supported.");
            return false;
        }
        if (image->getWidth() < min_image_dimentions || image->getHeight() < min_image_dimentions)
        {
            std::string reason = llformat("Images below %d x %d pixels are not allowed. Actual size: %d x %dpx",
                                          min_image_dimentions,
                                          min_image_dimentions,
                                          image->getWidth(),
                                          image->getHeight());
            image->setLastError(reason);
            return false;
        }
        // Convert to j2c (JPEG2000) and save the file locally
        LLPointer<LLImageJ2C> compressedImage = convertToUploadFile(raw_image, max_image_dimentions, force_square);
        if (compressedImage.isNull())
        {
            image->setLastError("Couldn't convert the image to jpeg2000.");
            LL_INFOS() << "Couldn't convert to j2c, file : " << filename << LL_ENDL;
            return false;
        }
        if (!compressedImage->save(out_filename))
        {
            image->setLastError("Couldn't create the jpeg2000 image for upload.");
            LL_INFOS() << "Couldn't create output file : " << out_filename << LL_ENDL;
            return false;
        }
        // Test to see if the encode and save worked
        LLPointer<LLImageJ2C> integrity_test = new LLImageJ2C;
        if (!integrity_test->loadAndValidate(out_filename))
        {
            image->setLastError("The created jpeg2000 image is corrupt.");
            LL_INFOS() << "Image file : " << out_filename << " is corrupt" << LL_ENDL;
            return false;
        }
    }
<<<<<<< HEAD
    catch (...)
    {
        LOG_UNHANDLED_EXCEPTION("");
        return false;
    }
	return true;
=======
    // Convert to j2c (JPEG2000) and save the file locally
    LLPointer<LLImageJ2C> compressedImage = convertToUploadFile(raw_image, max_image_dimentions, force_square);
    if (compressedImage.isNull())
    {
        image->setLastError("Couldn't convert the image to jpeg2000.");
        LL_INFOS() << "Couldn't convert to j2c, file : " << filename << LL_ENDL;
        return FALSE;
    }
    if (!compressedImage->save(out_filename))
    {
        image->setLastError("Couldn't create the jpeg2000 image for upload.");
        LL_INFOS() << "Couldn't create output file : " << out_filename << LL_ENDL;
        return FALSE;
    }
    // Test to see if the encode and save worked
    LLPointer<LLImageJ2C> integrity_test = new LLImageJ2C;
    if (!integrity_test->loadAndValidate( out_filename ))
    {
        image->setLastError("The created jpeg2000 image is corrupt.");
        LL_INFOS() << "Image file : " << out_filename << " is corrupt" << LL_ENDL;
        return FALSE;
    }
    return TRUE;
>>>>>>> e7eced3c
}

// note: modifies the argument raw_image!!!!
LLPointer<LLImageJ2C> LLViewerTextureList::convertToUploadFile(LLPointer<LLImageRaw> raw_image, const S32 max_image_dimentions, bool force_square, bool force_lossless)
{
    LL_PROFILE_ZONE_SCOPED_CATEGORY_TEXTURE;
    if (force_square)
    {
        S32 biggest_side = llmax(raw_image->getWidth(), raw_image->getHeight());
        S32 square_size = raw_image->biasedDimToPowerOfTwo(biggest_side, max_image_dimentions);

        raw_image->scale(square_size, square_size);
    }
    else
    {
        raw_image->biasedScaleToPowerOfTwo(max_image_dimentions);
    }
    LLPointer<LLImageJ2C> compressedImage = new LLImageJ2C();

    if (force_lossless ||
        (gSavedSettings.getBOOL("LosslessJ2CUpload") &&
            (raw_image->getWidth() * raw_image->getHeight() <= LL_IMAGE_REZ_LOSSLESS_CUTOFF * LL_IMAGE_REZ_LOSSLESS_CUTOFF)))
    {
        compressedImage->setReversible(TRUE);
    }


    if (gSavedSettings.getBOOL("Jpeg2000AdvancedCompression"))
    {
        // This test option will create jpeg2000 images with precincts for each level, RPCL ordering
        // and PLT markers. The block size is also optionally modifiable.
        // Note: the images hence created are compatible with older versions of the viewer.
        // Read the blocks and precincts size settings
        S32 block_size = gSavedSettings.getS32("Jpeg2000BlocksSize");
        S32 precinct_size = gSavedSettings.getS32("Jpeg2000PrecinctsSize");
        LL_INFOS() << "Advanced JPEG2000 Compression: precinct = " << precinct_size << ", block = " << block_size << LL_ENDL;
        compressedImage->initEncode(*raw_image, block_size, precinct_size, 0);
    }

    if (!compressedImage->encode(raw_image, 0.0f))
    {
        LL_INFOS() << "convertToUploadFile : encode returns with error!!" << LL_ENDL;
        // Clear up the pointer so we don't leak that one
        compressedImage = NULL;
    }

    return compressedImage;
}

///////////////////////////////////////////////////////////////////////////////

// We've been that the asset server does not contain the requested image id.
// static
void LLViewerTextureList::processImageNotInDatabase(LLMessageSystem *msg,void **user_data)
{
    LL_PROFILE_ZONE_SCOPED_CATEGORY_TEXTURE;
    LLUUID image_id;
    msg->getUUIDFast(_PREHASH_ImageID, _PREHASH_ID, image_id);

    LLViewerFetchedTexture* image = gTextureList.findImage( image_id, TEX_LIST_STANDARD);
    if( image )
    {
        LL_WARNS() << "Image not in db" << LL_ENDL;
        image->setIsMissingAsset();
    }

    image = gTextureList.findImage(image_id, TEX_LIST_SCALE);
    if (image)
    {
        LL_WARNS() << "Icon not in db" << LL_ENDL;
        image->setIsMissingAsset();
    }
}


///////////////////////////////////////////////////////////////////////////////

// explicitly cleanup resources, as this is a singleton class with process
// lifetime so ability to perform std::map operations in destructor is not
// guaranteed.
void LLUIImageList::cleanUp()
{
    mUIImages.clear();
    mUITextureList.clear() ;
}

LLUIImagePtr LLUIImageList::getUIImageByID(const LLUUID& image_id, S32 priority)
{
    LL_PROFILE_ZONE_SCOPED_CATEGORY_TEXTURE;
    // use id as image name
    std::string image_name = image_id.asString();

    // look for existing image
    uuid_ui_image_map_t::iterator found_it = mUIImages.find(image_name);
    if (found_it != mUIImages.end())
    {
        return found_it->second;
    }

    const BOOL use_mips = FALSE;
    const LLRect scale_rect = LLRect::null;
    const LLRect clip_rect = LLRect::null;
    return loadUIImageByID(image_id, use_mips, scale_rect, clip_rect, (LLViewerTexture::EBoostLevel)priority);
}

LLUIImagePtr LLUIImageList::getUIImage(const std::string& image_name, S32 priority)
{
    LL_PROFILE_ZONE_SCOPED_CATEGORY_TEXTURE;
    // look for existing image
    uuid_ui_image_map_t::iterator found_it = mUIImages.find(image_name);
    if (found_it != mUIImages.end())
    {
        return found_it->second;
    }

    const BOOL use_mips = FALSE;
    const LLRect scale_rect = LLRect::null;
    const LLRect clip_rect = LLRect::null;
    return loadUIImageByName(image_name, image_name, use_mips, scale_rect, clip_rect, (LLViewerTexture::EBoostLevel)priority);
}

LLUIImagePtr LLUIImageList::loadUIImageByName(const std::string& name, const std::string& filename,
                                              BOOL use_mips, const LLRect& scale_rect, const LLRect& clip_rect, LLViewerTexture::EBoostLevel boost_priority,
                                              LLUIImage::EScaleStyle scale_style)
{
    LL_PROFILE_ZONE_SCOPED_CATEGORY_TEXTURE;
    if (boost_priority == LLGLTexture::BOOST_NONE)
    {
        boost_priority = LLGLTexture::BOOST_UI;
    }
    LLViewerFetchedTexture* imagep = LLViewerTextureManager::getFetchedTextureFromFile(filename, FTT_LOCAL_FILE, MIPMAP_NO, boost_priority);
    return loadUIImage(imagep, name, use_mips, scale_rect, clip_rect, scale_style);
}

LLUIImagePtr LLUIImageList::loadUIImageByID(const LLUUID& id,
                                            BOOL use_mips, const LLRect& scale_rect, const LLRect& clip_rect, LLViewerTexture::EBoostLevel boost_priority,
                                            LLUIImage::EScaleStyle scale_style)
{
    LL_PROFILE_ZONE_SCOPED_CATEGORY_TEXTURE;
    if (boost_priority == LLGLTexture::BOOST_NONE)
    {
        boost_priority = LLGLTexture::BOOST_UI;
    }
    LLViewerFetchedTexture* imagep = LLViewerTextureManager::getFetchedTexture(id, FTT_DEFAULT, MIPMAP_NO, boost_priority);
    return loadUIImage(imagep, id.asString(), use_mips, scale_rect, clip_rect, scale_style);
}

LLUIImagePtr LLUIImageList::loadUIImage(LLViewerFetchedTexture* imagep, const std::string& name, BOOL use_mips, const LLRect& scale_rect, const LLRect& clip_rect,
                                        LLUIImage::EScaleStyle scale_style)
{
    LL_PROFILE_ZONE_SCOPED_CATEGORY_TEXTURE;
    if (!imagep) return NULL;

    imagep->setAddressMode(LLTexUnit::TAM_CLAMP);

    //don't compress UI images
    imagep->getGLTexture()->setAllowCompression(false);

    LLUIImagePtr new_imagep = new LLUIImage(name, imagep);
    new_imagep->setScaleStyle(scale_style);

    if (imagep->getBoostLevel() != LLGLTexture::BOOST_ICON
        && imagep->getBoostLevel() != LLGLTexture::BOOST_THUMBNAIL
        && imagep->getBoostLevel() != LLGLTexture::BOOST_PREVIEW)
    {
        // Don't add downloadable content into this list
        // all UI images are non-deletable and list does not support deletion
        imagep->setNoDelete();
        mUIImages.insert(std::make_pair(name, new_imagep));
        mUITextureList.push_back(imagep);
    }

    //Note:
    //Some other textures such as ICON also through this flow to be fetched.
    //But only UI textures need to set this callback.
    if(imagep->getBoostLevel() == LLGLTexture::BOOST_UI)
    {
        LLUIImageLoadData* datap = new LLUIImageLoadData;
        datap->mImageName = name;
        datap->mImageScaleRegion = scale_rect;
        datap->mImageClipRegion = clip_rect;

        imagep->setLoadedCallback(onUIImageLoaded, 0, FALSE, FALSE, datap, NULL);
    }
    return new_imagep;
}

LLUIImagePtr LLUIImageList::preloadUIImage(const std::string& name, const std::string& filename, BOOL use_mips, const LLRect& scale_rect, const LLRect& clip_rect, LLUIImage::EScaleStyle scale_style)
{
    LL_PROFILE_ZONE_SCOPED_CATEGORY_TEXTURE;
    // look for existing image
    uuid_ui_image_map_t::iterator found_it = mUIImages.find(name);
    if (found_it != mUIImages.end())
    {
        // image already loaded!
        LL_ERRS() << "UI Image " << name << " already loaded." << LL_ENDL;
    }

    return loadUIImageByName(name, filename, use_mips, scale_rect, clip_rect, LLGLTexture::BOOST_UI, scale_style);
}

//static
void LLUIImageList::onUIImageLoaded( BOOL success, LLViewerFetchedTexture *src_vi, LLImageRaw* src, LLImageRaw* src_aux, S32 discard_level, BOOL final, void* user_data )
{
    LL_PROFILE_ZONE_SCOPED_CATEGORY_TEXTURE;
    if(!success || !user_data)
    {
        return;
    }

    LLUIImageLoadData* image_datap = (LLUIImageLoadData*)user_data;
    std::string ui_image_name = image_datap->mImageName;
    LLRect scale_rect = image_datap->mImageScaleRegion;
    LLRect clip_rect = image_datap->mImageClipRegion;
    if (final)
    {
        delete image_datap;
    }

    LLUIImageList* instance = getInstance();

    uuid_ui_image_map_t::iterator found_it = instance->mUIImages.find(ui_image_name);
    if (found_it != instance->mUIImages.end())
    {
        LLUIImagePtr imagep = found_it->second;

        // for images grabbed from local files, apply clipping rectangle to restore original dimensions
        // from power-of-2 gl image
        if (success && imagep.notNull() && src_vi && (src_vi->getUrl().compare(0, 7, "file://")==0))
        {
            F32 full_width = (F32)src_vi->getFullWidth();
            F32 full_height = (F32)src_vi->getFullHeight();
            F32 clip_x = (F32)src_vi->getOriginalWidth() / full_width;
            F32 clip_y = (F32)src_vi->getOriginalHeight() / full_height;
            if (clip_rect != LLRect::null)
            {
                imagep->setClipRegion(LLRectf(llclamp((F32)clip_rect.mLeft / full_width, 0.f, 1.f),
                                            llclamp((F32)clip_rect.mTop / full_height, 0.f, 1.f),
                                            llclamp((F32)clip_rect.mRight / full_width, 0.f, 1.f),
                                            llclamp((F32)clip_rect.mBottom / full_height, 0.f, 1.f)));
            }
            else
            {
                imagep->setClipRegion(LLRectf(0.f, clip_y, clip_x, 0.f));
            }
            if (scale_rect != LLRect::null)
            {
                imagep->setScaleRegion(
                    LLRectf(llclamp((F32)scale_rect.mLeft / (F32)imagep->getWidth(), 0.f, 1.f),
                        llclamp((F32)scale_rect.mTop / (F32)imagep->getHeight(), 0.f, 1.f),
                        llclamp((F32)scale_rect.mRight / (F32)imagep->getWidth(), 0.f, 1.f),
                        llclamp((F32)scale_rect.mBottom / (F32)imagep->getHeight(), 0.f, 1.f)));
            }

            imagep->onImageLoaded();
        }
    }
}

namespace LLInitParam
{
    template<>
    struct TypeValues<LLUIImage::EScaleStyle> : public TypeValuesHelper<LLUIImage::EScaleStyle>
    {
        static void declareValues()
        {
            declare("scale_inner",  LLUIImage::SCALE_INNER);
            declare("scale_outer",  LLUIImage::SCALE_OUTER);
        }
    };
}

struct UIImageDeclaration : public LLInitParam::Block<UIImageDeclaration>
{
    Mandatory<std::string>      name;
    Optional<std::string>       file_name;
    Optional<bool>              preload;
    Optional<LLRect>            scale;
    Optional<LLRect>            clip;
    Optional<bool>              use_mips;
    Optional<LLUIImage::EScaleStyle> scale_type;

    UIImageDeclaration()
    :   name("name"),
        file_name("file_name"),
        preload("preload", false),
        scale("scale"),
        clip("clip"),
        use_mips("use_mips", false),
        scale_type("scale_type", LLUIImage::SCALE_INNER)
    {}
};

struct UIImageDeclarations : public LLInitParam::Block<UIImageDeclarations>
{
    Mandatory<S32>  version;
    Multiple<UIImageDeclaration> textures;

    UIImageDeclarations()
    :   version("version"),
        textures("texture")
    {}
};

bool LLUIImageList::initFromFile()
{
    LL_PROFILE_ZONE_SCOPED_CATEGORY_TEXTURE;
    // Look for textures.xml in all the right places. Pass
    // constraint=LLDir::ALL_SKINS because we want to overlay textures.xml
    // from all the skins directories.
    std::vector<std::string> textures_paths =
        gDirUtilp->findSkinnedFilenames(LLDir::TEXTURES, "textures.xml", LLDir::ALL_SKINS);
    std::vector<std::string>::const_iterator pi(textures_paths.begin()), pend(textures_paths.end());
    if (pi == pend)
    {
        LL_WARNS() << "No textures.xml found in skins directories" << LL_ENDL;
        return false;
    }

    // The first (most generic) file gets special validations
    LLXMLNodePtr root;
    if (!LLXMLNode::parseFile(*pi, root, NULL))
    {
        LL_WARNS() << "Unable to parse UI image list file " << *pi << LL_ENDL;
        return false;
    }
    if (!root->hasAttribute("version"))
    {
        LL_WARNS() << "No valid version number in UI image list file " << *pi << LL_ENDL;
        return false;
    }

    UIImageDeclarations images;
    LLXUIParser parser;
    parser.readXUI(root, images, *pi);

    // add components defined in the rest of the skin paths
    while (++pi != pend)
    {
        LLXMLNodePtr update_root;
        if (LLXMLNode::parseFile(*pi, update_root, NULL))
        {
            parser.readXUI(update_root, images, *pi);
        }
    }

    if (!images.validateBlock()) return false;

    std::map<std::string, UIImageDeclaration> merged_declarations;
    for (LLInitParam::ParamIterator<UIImageDeclaration>::const_iterator image_it = images.textures.begin();
        image_it != images.textures.end();
        ++image_it)
    {
        merged_declarations[image_it->name].overwriteFrom(*image_it);
    }

    enum e_decode_pass
    {
        PASS_DECODE_NOW,
        PASS_DECODE_LATER,
        NUM_PASSES
    };

    for (S32 cur_pass = PASS_DECODE_NOW; cur_pass < NUM_PASSES; cur_pass++)
    {
        for (std::map<std::string, UIImageDeclaration>::const_iterator image_it = merged_declarations.begin();
            image_it != merged_declarations.end();
            ++image_it)
        {
            const UIImageDeclaration& image = image_it->second;
            std::string file_name = image.file_name.isProvided() ? image.file_name() : image.name();

            // load high priority textures on first pass (to kick off decode)
            enum e_decode_pass decode_pass = image.preload ? PASS_DECODE_NOW : PASS_DECODE_LATER;
            if (decode_pass != cur_pass)
            {
                continue;
            }
            preloadUIImage(image.name, file_name, image.use_mips, image.scale, image.clip, image.scale_type);
        }

        if (!gSavedSettings.getBOOL("NoPreload"))
        {
            if (cur_pass == PASS_DECODE_NOW)
            {
                // init fetching and decoding of preloaded images
                gTextureList.decodeAllImages(9.f);
            }
            else
            {
                // decodeAllImages needs two passes to refresh stats and priorities on second pass
                gTextureList.decodeAllImages(1.f);
            }
        }
    }
    return true;
}

<|MERGE_RESOLUTION|>--- conflicted
+++ resolved
@@ -586,58 +586,6 @@
                                                    LLHost request_from_host)
 {
     LL_PROFILE_ZONE_SCOPED_CATEGORY_TEXTURE;
-<<<<<<< HEAD
-
-	LLPointer<LLViewerFetchedTexture> imagep ;
-	switch(texture_type)
-	{
-	case LLViewerTexture::FETCHED_TEXTURE:
-		imagep = new LLViewerFetchedTexture(image_id, f_type, request_from_host, usemipmaps);
-		break ;
-	case LLViewerTexture::LOD_TEXTURE:
-		imagep = new LLViewerLODTexture(image_id, f_type, request_from_host, usemipmaps);
-		break ;
-	default:
-		LL_ERRS() << "Invalid texture type " << texture_type << LL_ENDL ;
-	}
-	
-	if (internal_format && primary_format)
-	{
-		imagep->setExplicitFormat(internal_format, primary_format);
-	}
-
-	addImage(imagep, get_element_type(boost_priority));
-
-	if (boost_priority != 0)
-	{
-		if (boost_priority == LLViewerFetchedTexture::BOOST_UI)
-		{
-			imagep->dontDiscard();
-		}
-		if (boost_priority == LLViewerFetchedTexture::BOOST_ICON
-            || boost_priority == LLViewerFetchedTexture::BOOST_THUMBNAIL)
-		{
-			// Agent and group Icons are downloadable content, nothing manages
-			// icon deletion yet, so they should not persist.
-			imagep->dontDiscard();
-			imagep->forceActive();
-		}
-		imagep->setBoostLevel(boost_priority);
-	}
-	else
-	{
-		//by default, the texture can not be removed from memory even if it is not used.
-		//here turn this off
-		//if this texture should be set to NO_DELETE, call setNoDelete() afterwards.
-		imagep->forceActive() ;
-	}
-
-    mFastCacheList.insert(imagep);
-    imagep->setInFastCacheList(true);
-
-	return imagep ;
-=======
-    static LLCachedControl<bool> fast_cache_fetching_enabled(gSavedSettings, "FastCacheFetchEnabled", true);
 
     LLPointer<LLViewerFetchedTexture> imagep ;
     switch(texture_type)
@@ -683,13 +631,10 @@
         imagep->forceActive() ;
     }
 
-    if(fast_cache_fetching_enabled)
-    {
-        mFastCacheList.insert(imagep);
-        imagep->setInFastCacheList(true);
-    }
+    mFastCacheList.insert(imagep);
+    imagep->setInFastCacheList(true);
+
     return imagep ;
->>>>>>> e7eced3c
 }
 
 void LLViewerTextureList::findTexturesByID(const LLUUID &image_id, std::vector<LLViewerFetchedTexture*> &output)
@@ -1351,18 +1296,7 @@
     return true;
 }
 
-<<<<<<< HEAD
 bool LLViewerTextureList::createUploadFile(const std::string& filename,
-										 const std::string& out_filename,
-										 const U8 codec,
-										 const S32 max_image_dimentions,
-										 const S32 min_image_dimentions,
-										 bool force_square)
-{	
-    LL_PROFILE_ZONE_SCOPED_CATEGORY_TEXTURE;
-    try
-=======
-BOOL LLViewerTextureList::createUploadFile(const std::string& filename,
                                          const std::string& out_filename,
                                          const U8 codec,
                                          const S32 max_image_dimentions,
@@ -1370,33 +1304,7 @@
                                          bool force_square)
 {
     LL_PROFILE_ZONE_SCOPED_CATEGORY_TEXTURE;
-    // Load the image
-    LLPointer<LLImageFormatted> image = LLImageFormatted::createFromType(codec);
-    if (image.isNull())
-    {
-        LL_WARNS() << "Couldn't open the image to be uploaded." << LL_ENDL;
-        return FALSE;
-    }
-    if (!image->load(filename))
-    {
-        image->setLastError("Couldn't load the image to be uploaded.");
-        return FALSE;
-    }
-    // Decompress or expand it in a raw image structure
-    LLPointer<LLImageRaw> raw_image = new LLImageRaw;
-    if (!image->decode(raw_image, 0.0f))
-    {
-        image->setLastError("Couldn't decode the image to be uploaded.");
-        return FALSE;
-    }
-    // Check the image constraints
-    if ((image->getComponents() != 3) && (image->getComponents() != 4))
-    {
-        image->setLastError("Image files with less than 3 or more than 4 components are not supported.");
-        return FALSE;
-    }
-    if (image->getWidth() < min_image_dimentions || image->getHeight() < min_image_dimentions)
->>>>>>> e7eced3c
+    try
     {
         // Load the image
         LLPointer<LLImageFormatted> image = LLImageFormatted::createFromType(codec);
@@ -1456,38 +1364,12 @@
             return false;
         }
     }
-<<<<<<< HEAD
     catch (...)
     {
         LOG_UNHANDLED_EXCEPTION("");
         return false;
     }
-	return true;
-=======
-    // Convert to j2c (JPEG2000) and save the file locally
-    LLPointer<LLImageJ2C> compressedImage = convertToUploadFile(raw_image, max_image_dimentions, force_square);
-    if (compressedImage.isNull())
-    {
-        image->setLastError("Couldn't convert the image to jpeg2000.");
-        LL_INFOS() << "Couldn't convert to j2c, file : " << filename << LL_ENDL;
-        return FALSE;
-    }
-    if (!compressedImage->save(out_filename))
-    {
-        image->setLastError("Couldn't create the jpeg2000 image for upload.");
-        LL_INFOS() << "Couldn't create output file : " << out_filename << LL_ENDL;
-        return FALSE;
-    }
-    // Test to see if the encode and save worked
-    LLPointer<LLImageJ2C> integrity_test = new LLImageJ2C;
-    if (!integrity_test->loadAndValidate( out_filename ))
-    {
-        image->setLastError("The created jpeg2000 image is corrupt.");
-        LL_INFOS() << "Image file : " << out_filename << " is corrupt" << LL_ENDL;
-        return FALSE;
-    }
-    return TRUE;
->>>>>>> e7eced3c
+    return true;
 }
 
 // note: modifies the argument raw_image!!!!
