--- conflicted
+++ resolved
@@ -110,8 +110,8 @@
 {
 	LL_DEBUGS("ViewerImages") << "Preloading images..." << LL_ENDL;
 	
-	llassert_always(mInitialized) ;
-	llassert_always(mImageList.empty()) ;
+	llassert_always(mInitialized) ;
+	llassert_always(mImageList.empty()) ;
 	llassert_always(mUUIDMap.empty()) ;
 
 	// Set the "missing asset" image
@@ -877,14 +877,9 @@
 void LLViewerTextureList::decodeAllImages(F32 max_time)
 {
 	LLTimer timer;
-<<<<<<< HEAD
-	if(gNoRender) return;
 
 	llassert_always(sRenderThreadID == LLThread::currentID());
 
-=======
-	
->>>>>>> b5c834c6
 	// Update texture stats and priorities
 	std::vector<LLPointer<LLViewerFetchedTexture> > image_list;
 	for (image_priority_list_t::iterator iter = mImageList.begin();
