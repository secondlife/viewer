/**
 * @file LLIMMgr.h
 * @brief Container for Instant Messaging
 *
 * $LicenseInfo:firstyear=2001&license=viewerlgpl$
 * Second Life Viewer Source Code
 * Copyright (C) 2010, Linden Research, Inc.
 *
 * This library is free software; you can redistribute it and/or
 * modify it under the terms of the GNU Lesser General Public
 * License as published by the Free Software Foundation;
 * version 2.1 of the License only.
 *
 * This library is distributed in the hope that it will be useful,
 * but WITHOUT ANY WARRANTY; without even the implied warranty of
 * MERCHANTABILITY or FITNESS FOR A PARTICULAR PURPOSE.  See the GNU
 * Lesser General Public License for more details.
 *
 * You should have received a copy of the GNU Lesser General Public
 * License along with this library; if not, write to the Free Software
 * Foundation, Inc., 51 Franklin Street, Fifth Floor, Boston, MA  02110-1301  USA
 *
 * Linden Research, Inc., 945 Battery Street, San Francisco, CA  94111  USA
 * $/LicenseInfo$
 */

#ifndef LL_LLIMVIEW_H
#define LL_LLIMVIEW_H

#include "../llui/lldockablefloater.h"
#include "lleventtimer.h"
#include "llinstantmessage.h"

#include "lllogchat.h"
#include "llvoicechannel.h"
#include "llinitdestroyclass.h"

#include "llcoros.h"
#include "lleventcoro.h"

class LLAvatarName;
class LLFriendObserver;
class LLCallDialogManager;
class LLIMSpeakerMgr;

/**
 * Timeout Timer for outgoing Ad-Hoc/Group IM sessions which being initialized by the server
 */
class LLSessionTimeoutTimer : public LLEventTimer
{
public:
    LLSessionTimeoutTimer(const LLUUID& session_id, F32 period) : LLEventTimer(period), mSessionId(session_id) {}
    virtual ~LLSessionTimeoutTimer() {};
<<<<<<< HEAD
    bool tick() override;
=======
    /* virtual */ bool tick();
>>>>>>> 35efadf7

private:
    LLUUID mSessionId;
};


/**
 * Model (MVC) for IM Sessions
 */
class LLIMModel :  public LLSingleton<LLIMModel>
{
    LLSINGLETON(LLIMModel);

public:

    typedef std::list<LLSD> chat_message_list_t;

    struct LLIMSession : public boost::signals2::trackable
    {
        typedef enum e_session_type
        {   // for now we have 4 predefined types for a session
            P2P_SESSION,
            GROUP_SESSION,
            ADHOC_SESSION,
            NONE_SESSION,
        } SType;

        LLIMSession(const LLUUID& session_id, const std::string& name,
            const EInstantMessage& type, const LLUUID& other_participant_id, const LLSD& voiceChannelInfo, const uuid_vec_t& ids, bool has_offline_msg);
        virtual ~LLIMSession();

        void initVoiceChannel(const LLSD &voiceChannelInfo = LLSD());

        void sessionInitReplyReceived(const LLUUID& new_session_id);
        void addMessagesFromHistoryCache(const std::list<LLSD>& history);        // From local file
        void addMessagesFromServerHistory(const LLSD& history, const std::string& target_from, const std::string& target_message, U32 timestamp);  // From chat server
        void addMessage(const std::string& from,
                        const LLUUID& from_id,
                        const std::string& utf8_text,
                        const std::string& time,
                        const bool is_history,
                        const bool is_region_msg,
                        U32 timestamp);

        void onVoiceChannelStateChanged(const LLVoiceChannel::EState& old_state, const LLVoiceChannel::EState& new_state, const LLVoiceChannel::EDirection& direction);

        /** @deprecated */
        static void chatFromLogFile(LLLogChat::ELogLineType type, const LLSD& msg, void* userdata);

        bool isOutgoingAdHoc() const;
        bool isAdHoc();
        bool isP2P();
        bool isGroupChat();

        bool isP2PSessionType() const { return mSessionType == P2P_SESSION;}
        bool isAdHocSessionType() const { return mSessionType == ADHOC_SESSION;}
        bool isGroupSessionType() const { return mSessionType == GROUP_SESSION;}

        LLUUID generateOutgoingAdHocHash() const;

        //*TODO make private
        /** ad-hoc sessions involve sophisticated chat history file naming schemes */
        void buildHistoryFileName();

        void loadHistory();

        LLUUID mSessionID;
        std::string mName;
        EInstantMessage mType;
        SType mSessionType;
        LLUUID mOtherParticipantID;
        uuid_vec_t mInitialTargetIDs;
        std::string mHistoryFileName;

        // Saved messages from the last minute of history read from the local group chat cache file
        std::string mLastHistoryCacheDateTime;
        chat_message_list_t mLastHistoryCacheMsgs;

        // connection to voice channel state change signal
        boost::signals2::connection mVoiceChannelStateChangeConnection;

        //does NOT include system messages and agent's messages
        S32 mParticipantUnreadMessageCount;

        // does include all incoming messages
        S32 mNumUnread;

        chat_message_list_t mMsgs;

        LLVoiceChannel* mVoiceChannel;
        LLIMSpeakerMgr* mSpeakers;
        bool            mP2PAsAdhocCall;

        bool mSessionInitialized;

        //true if calling back the session URI after the session has closed is possible.
        //Currently this will be false only for PSTN P2P calls.
        bool mCallBackEnabled;

        bool mTextIMPossible;
        bool mStartCallOnInitialize;

        //if IM session is created for a voice call
        bool mStartedAsIMCall;

        bool mHasOfflineMessage;

        bool mIsDNDsend;

    private:
        void onAdHocNameCache(const LLAvatarName& av_name);

        static LLUUID generateHash(const std::set<LLUUID>& sorted_uuids);
        boost::signals2::connection mAvatarNameCacheConnection;
    };



    /** Session id to session object */
    std::map<LLUUID, LLIMSession*> mId2SessionMap;

    typedef boost::signals2::signal<void(const LLSD&)> session_signal_t;
    session_signal_t mNewMsgSignal;
    session_signal_t mNoUnreadMsgsSignal;

    /**
     * Find an IM Session corresponding to session_id
     * Returns NULL if the session does not exist
     */
    LLIMSession* findIMSession(const LLUUID& session_id) const;

    /**
     * Find an Ad-Hoc IM Session with specified participants
     * @return first found Ad-Hoc session or NULL if the session does not exist
     */
    LLIMSession* findAdHocIMSession(const uuid_vec_t& ids);

    /**
     * Rebind session data to a new session id.
     */
    void processSessionInitializedReply(const LLUUID& old_session_id, const LLUUID& new_session_id);

    boost::signals2::connection addNewMsgCallback(const session_signal_t::slot_type& cb ) { return mNewMsgSignal.connect(cb); }
    boost::signals2::connection addNoUnreadMsgsCallback(const session_signal_t::slot_type& cb ) { return mNoUnreadMsgsSignal.connect(cb); }

    /**
     * Create new session object in a model
     * @param name session name should not be empty, will return false if empty
     */
    bool newSession(const LLUUID& session_id, const std::string& name, const EInstantMessage& type, const LLUUID& other_participant_id,
        const uuid_vec_t& ids, const LLSD& voiceChannelInfo = LLSD(), bool has_offline_msg = false);

    bool newSession(const LLUUID& session_id, const std::string& name, const EInstantMessage& type, const LLUUID &other_participant_id,
                    const LLSD &voiceChannelInfo = LLSD(), bool has_offline_msg = false);

    /**
     * Remove all session data associated with a session specified by session_id
     */
    bool clearSession(const LLUUID& session_id);

    /**
     * Sends no unread messages signal.
     */
    void sendNoUnreadMessages(const LLUUID& session_id);

    /**
     * Populate supplied std::list with messages starting from index specified by start_index
     */
    void getMessages(const LLUUID& session_id, std::list<LLSD>& messages, int start_index = 0, const bool sendNoUnreadMsgs = true);

    /**
     * Add a message to an IM Model - the message is saved in a message store associated with a session specified by session_id
     * and also saved into a file if log2file is specified.
     * It sends new message signal for each added message.
     */
    void addMessage(const LLUUID& session_id,
                    const std::string& from,
                    const LLUUID& other_participant_id,
                    const std::string& utf8_text,
                    bool log2file = true,
                    bool is_region_msg = false,
                    U32 time_stamp = 0);

    void processAddingMessage(const LLUUID& session_id,
                    const std::string& from,
                    const LLUUID& from_id,
                    const std::string& utf8_text,
                    bool log2file,
                    bool is_region_msg,
                    U32 time_stamp);

    /**
     * Similar to addMessage(...) above but won't send a signal about a new message added
     */
    LLIMModel::LLIMSession* addMessageSilently(const LLUUID& session_id, const std::string& from, const LLUUID& from_id,
        const std::string& utf8_text, bool log2file = true, bool is_region_msg = false, U32 timestamp = 0);

    /**
     * Add a system message to an IM Model
     */
    void proccessOnlineOfflineNotification(const LLUUID& session_id, const std::string& utf8_text);

    /**
     * Get a session's name.
     * For a P2P chat - it's an avatar's name,
     * For a group chat - it's a group's name
     * For an incoming ad-hoc chat - is received from the server and is in a from of "<Avatar's name> Conference"
     *  It is updated in LLIMModel::LLIMSession's constructor to localize the "Conference".
     */
    const std::string getName(const LLUUID& session_id) const;

    /**
     * Get number of unread messages in a session with session_id
     * Returns -1 if the session with session_id doesn't exist
     */
    const S32 getNumUnread(const LLUUID& session_id) const;

    /**
     * Get uuid of other participant in a session with session_id
     * Returns LLUUID::null if the session doesn't exist
     *
     * *TODO what to do with other participants in ad-hoc and group chats?
     */
    const LLUUID& getOtherParticipantID(const LLUUID& session_id) const;

    /**
     * Get type of a session specified by session_id
     * Returns EInstantMessage::IM_COUNT if the session does not exist
     */
    EInstantMessage getType(const LLUUID& session_id) const;

    /**
     * Get voice channel for the session specified by session_id
     * Returns NULL if the session does not exist
     */
    LLVoiceChannel* getVoiceChannel(const LLUUID& session_id) const;

    /**
    * Get im speaker manager for the session specified by session_id
    * Returns NULL if the session does not exist
    */
    LLIMSpeakerMgr* getSpeakerManager(const LLUUID& session_id) const;

    const std::string& getHistoryFileName(const LLUUID& session_id) const;

    static void sendLeaveSession(const LLUUID& session_id, const LLUUID& other_participant_id);
    static bool sendStartSession(const LLUUID& temp_session_id, const LLUUID& other_participant_id,
                          const uuid_vec_t& ids, EInstantMessage dialog, bool p2p_as_adhoc_call);
    static void sendTypingState(LLUUID session_id, LLUUID other_participant_id, bool typing);
    static void sendMessage(const std::string& utf8_text, const LLUUID& im_session_id,
                                const LLUUID& other_participant_id, EInstantMessage dialog);

    // Adds people from speakers list (people with whom you are currently speaking) to the Recent People List
    static void addSpeakersToRecent(const LLUUID& im_session_id);

    void testMessages();

    /**
     * Saves an IM message into a file
     */
    bool logToFile(const std::string& file_name, const std::string& from, const LLUUID& from_id, const std::string& utf8_text);

private:

    /**
     * Populate supplied std::list with messages starting from index specified by start_index without
     * emitting no unread messages signal.
     */
    void getMessagesSilently(const LLUUID& session_id, std::list<LLSD>& messages, int start_index = 0);

    /**
     * Add message to a list of message associated with session specified by session_id
     */
    bool addToHistory(const LLUUID& session_id, const std::string& from, const LLUUID& from_id, const std::string& utf8_text, bool is_region_msg, U32 timestamp);

};

class LLIMSessionObserver
{
public:
    virtual ~LLIMSessionObserver() {}
    virtual void sessionAdded(const LLUUID& session_id, const std::string& name, const LLUUID& other_participant_id, bool has_offline_msg) = 0;
    virtual void sessionActivated(const LLUUID& session_id, const std::string& name, const LLUUID& other_participant_id) = 0;
    virtual void sessionVoiceOrIMStarted(const LLUUID& session_id) = 0;
    virtual void sessionRemoved(const LLUUID& session_id) = 0;
    virtual void sessionIDUpdated(const LLUUID& old_session_id, const LLUUID& new_session_id) = 0;
};


class LLIMMgr : public LLSingleton<LLIMMgr>
{
    LLSINGLETON(LLIMMgr);
    friend class LLIMModel;

public:
    enum EInvitationType
    {
        INVITATION_TYPE_INSTANT_MESSAGE = 0,
        INVITATION_TYPE_VOICE = 1,
        INVITATION_TYPE_IMMEDIATE = 2
    };


    // Add a message to a session. The session can keyed to sesion id
    // or agent id.
    void addMessage(const LLUUID& session_id,
                    const LLUUID& target_id,
                    const std::string& from,
                    const std::string& msg,
                    bool  is_offline_msg = false,
                    const std::string& session_name = LLStringUtil::null,
                    EInstantMessage dialog = IM_NOTHING_SPECIAL,
                    U32 parent_estate_id = 0,
                    const LLUUID& region_id = LLUUID::null,
                    const LLVector3& position = LLVector3::zero,
                    bool is_region_msg = false,
                    U32 timestamp = 0);

    void addSystemMessage(const LLUUID& session_id, const std::string& message_name, const LLSD& args);

    // This adds a session to the talk view. The name is the local
    // name of the session, dialog specifies the type of
    // session. Since sessions can be keyed off of first recipient or
    // initiator, the session can be matched against the id
    // provided. If the session exists, it is brought forward.  This
    // method accepts a group id or an agent id. Specifying id = NULL
    // results in an im session to everyone. Returns the uuid of the
    // session.
    LLUUID addSession(const std::string& name,
                      EInstantMessage dialog,
                      const LLUUID& other_participant_id,
                      const LLSD& voiceChannelInfo = LLSD());

    // Adds a session using a specific group of starting agents
    // the dialog type is assumed correct. Returns the uuid of the session.
    // A session can be added to a floater specified by floater_id.
    LLUUID addSession(const std::string& name,
                      EInstantMessage dialog,
                      const LLUUID& other_participant_id,
                      const std::vector<LLUUID> &ids,
                      const LLSD& voiceChannelInfo = LLSD(),
                      const LLUUID& floater_id = LLUUID::null);

    /**
     * Creates a P2P session with the requisite handle for responding to voice calls.
     *
     * @param name session name, cannot be null
     * @param caller_uri - sip URI of caller. It should be always be passed into the method to avoid
     * incorrect working of LLVoiceChannel instances. See EXT-2985.
     */
    LLUUID addP2PSession(const std::string &name, const LLUUID &other_participant_id, const LLSD &voice_call_info);

    /**
     * Leave the session with session id. Send leave session notification
     * to the server and removes all associated session data
     * @return false if the session with specified id was not exist
     */
    bool leaveSession(const LLUUID& session_id);

    void inviteToSession(
        const LLUUID& session_id,
        const std::string& session_name,
        const LLUUID& caller,
        const std::string& caller_name,
        EInstantMessage type,
        EInvitationType inv_type,
        const LLSD &voice_channel_info = LLSD()
    );

    void processIMTypingStart(const LLUUID& from_id, const EInstantMessage im_type);
    void processIMTypingStop(const LLUUID& from_id, const EInstantMessage im_type);

    // automatically start a call once the session has initialized
    void autoStartCallOnStartup(const LLUUID& session_id);

    // Calc number of all unread IMs
    S32 getNumberOfUnreadIM();

    /**
     * Calculates number of unread IMs from real participants in all stored sessions
     */
    S32 getNumberOfUnreadParticipantMessages();

    // This method is used to go through all active sessions and
    // disable all of them. This method is usally called when you are
    // forced to log out or similar situations where you do not have a
    // good connection.
    void disconnectAllSessions();

    bool hasSession(const LLUUID& session_id);

    static LLUUID computeSessionID(EInstantMessage dialog, const LLUUID& other_participant_id);

    void clearPendingInvitation(const LLUUID& session_id);

    void processAgentListUpdates(const LLUUID& session_id, const LLSD& body);
    LLSD getPendingAgentListUpdates(const LLUUID& session_id);
    void addPendingAgentListUpdates(
        const LLUUID& sessioN_id,
        const LLSD& updates);
    void clearPendingAgentListUpdates(const LLUUID& session_id);

    void addSessionObserver(LLIMSessionObserver *);
    void removeSessionObserver(LLIMSessionObserver *);

    //show error statuses to the user
    void showSessionStartError(const std::string& error_string, const LLUUID session_id);
    void showSessionEventError(const std::string& event_string, const std::string& error_string, const LLUUID session_id);
    void showSessionForceClose(const std::string& reason, const LLUUID session_id);
    static bool onConfirmForceCloseError(const LLSD& notification, const LLSD& response);

    /**
     * Start call in a session
     * @return false if voice channel doesn't exist
     **/
    bool startCall(const LLUUID& session_id, LLVoiceChannel::EDirection direction = LLVoiceChannel::OUTGOING_CALL, const LLSD& voice_channel_info = LLSD());

    /**
     * End call in a session
     * @return false if voice channel doesn't exist
     **/
    bool endCall(const LLUUID& session_id);

    bool isVoiceCall(const LLUUID& session_id);

    void updateDNDMessageStatus();

    bool isDNDMessageSend(const LLUUID& session_id);

    void setDNDMessageSent(const LLUUID& session_id, bool is_send);

    void addNotifiedNonFriendSessionID(const LLUUID& session_id);

    bool isNonFriendSessionNotified(const LLUUID& session_id);

private:

    /**
     * Remove data associated with a particular session specified by session_id
     */
    void removeSession(const LLUUID& session_id);

    // This simple method just iterates through all of the ids, and
    // prints a simple message if they are not online. Used to help
    // reduce 'hello' messages to the linden employees unlucky enough
    // to have their calling card in the default inventory.
    void noteOfflineUsers(const LLUUID& session_id, const std::vector<LLUUID>& ids);
    void noteMutedUsers(const LLUUID& session_id, const std::vector<LLUUID>& ids);

    void processIMTypingCore(const LLUUID& from_id, const EInstantMessage im_type, bool typing);

    static void onInviteNameLookup(LLSD payload, const LLUUID& id, const LLAvatarName& name);

    void notifyObserverSessionAdded(const LLUUID& session_id, const std::string& name, const LLUUID& other_participant_id, bool has_offline_msg);
    //Triggers when a session has already been added
    void notifyObserverSessionActivated(const LLUUID& session_id, const std::string& name, const LLUUID& other_participant_id);
    void notifyObserverSessionVoiceOrIMStarted(const LLUUID& session_id);
    void notifyObserverSessionRemoved(const LLUUID& session_id);
    void notifyObserverSessionIDUpdated(const LLUUID& old_session_id, const LLUUID& new_session_id);

private:

    typedef std::list <LLIMSessionObserver *> session_observers_list_t;
    session_observers_list_t mSessionObservers;

    // EXP-901
    // If "Only friends and groups can IM me" option is ON but the user got message from non-friend,
    // the user should be notified that to be able to see this message the option should be OFF.
    // This set stores session IDs in which user was notified. Need to store this IDs so that the user
    // be notified only one time per session with non-friend.
    typedef std::set<LLUUID> notified_non_friend_sessions_t;
    notified_non_friend_sessions_t mNotifiedNonFriendSessions;

    LLSD mPendingInvitations;
    LLSD mPendingAgentListUpdates;
};

class LLCallDialogManager : public LLSingleton<LLCallDialogManager>
{
    LLSINGLETON(LLCallDialogManager);
    ~LLCallDialogManager();
public:
    // static for convinience
    static void onVoiceChannelChanged(const LLUUID &session_id);
    static void onVoiceChannelStateChanged(const LLVoiceChannel::EState& old_state, const LLVoiceChannel::EState& new_state, const LLVoiceChannel::EDirection& direction, bool ended_by_agent);

private:
    void initSingleton() override;
    void onVoiceChannelChangedInt(const LLUUID &session_id);
    void onVoiceChannelStateChangedInt(const LLVoiceChannel::EState& old_state, const LLVoiceChannel::EState& new_state, const LLVoiceChannel::EDirection& direction, bool ended_by_agent);

protected:
    std::string mPreviousSessionlName;
    std::string mCurrentSessionlName;
    LLIMModel::LLIMSession* mSession;
    LLVoiceChannel::EState mOldState;
};

class LLCallDialog : public LLDockableFloater
{
public:
    LLCallDialog(const LLSD& payload);
    virtual ~LLCallDialog();

    virtual bool postBuild();

    void dockToToolbarButton(const std::string& toolbarButtonName);

    // check timer state
    /*virtual*/ void draw();
    /*virtual*/ void onOpen(const LLSD& key);

protected:
    // lifetime timer for a notification
    LLTimer mLifetimeTimer;
    // notification's lifetime in seconds
    S32     mLifetime;
    static const S32 DEFAULT_LIFETIME = 5;
    virtual bool lifetimeHasExpired();
    virtual void onLifetimeExpired();

    /**
     * Sets icon depend on session.
     *
     * If passed session_id is a group id group icon will be shown, otherwise avatar icon for participant_id
     *
     * @param session_id - UUID of session
     * @param participant_id - UUID of other participant
     */
    void setIcon(const LLSD& session_id, const LLSD& participant_id);

    LLSD mPayload;

private:
    LLDockControl::DocAt getDockControlPos(const std::string& toolbarButtonName);
};

class LLIncomingCallDialog : public LLCallDialog
{
public:
    LLIncomingCallDialog(const LLSD& payload);
    ~LLIncomingCallDialog()
    {
        if (mAvatarNameCacheConnection.connected())
        {
            mAvatarNameCacheConnection.disconnect();
        }
    }

    /*virtual*/ bool postBuild();
    /*virtual*/ void onOpen(const LLSD& key);

    static void onAccept(void* user_data);
    static void onReject(void* user_data);
    static void onStartIM(void* user_data);

    static void processCallResponse(S32 response, const LLSD& payload);
private:
    void setCallerName(const std::string& ui_title,
        const std::string& ui_label,
        const std::string& call_type);
    void onAvatarNameCache(const LLUUID& agent_id,
        const LLAvatarName& av_name,
        const std::string& call_type);

    boost::signals2::connection mAvatarNameCacheConnection;

    /*virtual*/ void onLifetimeExpired();
};

class LLOutgoingCallDialog : public LLCallDialog
{
public:
    LLOutgoingCallDialog(const LLSD& payload);

    /*virtual*/ bool postBuild();
    void show(const LLSD& key);

    static void onCancel(void* user_data);
    static const LLUUID OCD_KEY;

private:
    // hide all text boxes
    void hideAllText();
};

// Globals
extern LLIMMgr *gIMMgr;

#endif  // LL_LLIMView_H<|MERGE_RESOLUTION|>--- conflicted
+++ resolved
@@ -51,11 +51,7 @@
 public:
     LLSessionTimeoutTimer(const LLUUID& session_id, F32 period) : LLEventTimer(period), mSessionId(session_id) {}
     virtual ~LLSessionTimeoutTimer() {};
-<<<<<<< HEAD
     bool tick() override;
-=======
-    /* virtual */ bool tick();
->>>>>>> 35efadf7
 
 private:
     LLUUID mSessionId;
