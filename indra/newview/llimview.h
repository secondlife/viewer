--- conflicted
+++ resolved
@@ -299,13 +299,8 @@
 
     static void sendLeaveSession(const LLUUID& session_id, const LLUUID& other_participant_id);
     static bool sendStartSession(const LLUUID& temp_session_id, const LLUUID& other_participant_id,
-<<<<<<< HEAD
                           const uuid_vec_t& ids, EInstantMessage dialog, bool p2p_as_adhoc_call);
-    static void sendTypingState(LLUUID session_id, LLUUID other_participant_id, BOOL typing);
-=======
-                          const uuid_vec_t& ids, EInstantMessage dialog);
     static void sendTypingState(LLUUID session_id, LLUUID other_participant_id, bool typing);
->>>>>>> 100ebbab
     static void sendMessage(const std::string& utf8_text, const LLUUID& im_session_id,
                                 const LLUUID& other_participant_id, EInstantMessage dialog);
 
