/**
 * @file llappviewerwin32.cpp
 * @brief The LLAppViewerWin32 class definitions
 *
 * $LicenseInfo:firstyear=2007&license=viewerlgpl$
 * Second Life Viewer Source Code
 * Copyright (C) 2010, Linden Research, Inc.
 *
 * This library is free software; you can redistribute it and/or
 * modify it under the terms of the GNU Lesser General Public
 * License as published by the Free Software Foundation;
 * version 2.1 of the License only.
 *
 * This library is distributed in the hope that it will be useful,
 * but WITHOUT ANY WARRANTY; without even the implied warranty of
 * MERCHANTABILITY or FITNESS FOR A PARTICULAR PURPOSE.  See the GNU
 * Lesser General Public License for more details.
 *
 * You should have received a copy of the GNU Lesser General Public
 * License along with this library; if not, write to the Free Software
 * Foundation, Inc., 51 Franklin Street, Fifth Floor, Boston, MA  02110-1301  USA
 *
 * Linden Research, Inc., 945 Battery Street, San Francisco, CA  94111  USA
 * $/LicenseInfo$
 */

#include "llviewerprecompiledheaders.h"

#ifdef INCLUDE_VLD
#include "vld.h"
#endif
#include "llwin32headers.h"

#include "llwindowwin32.h" // *FIX: for setting gIconResource.

#include "llappviewerwin32.h"

#include "llgl.h"
#include "res/resource.h" // *FIX: for setting gIconResource.

#include <fcntl.h>      //_O_APPEND
#include <io.h>         //_open_osfhandle()
#include <WERAPI.H>     // for WerAddExcludedApplication()
#include <process.h>    // _spawnl()
#include <tchar.h>      // For TCHAR support

#include "llviewercontrol.h"
#include "lldxhardware.h"

#include "nvapi/nvapi.h"
#include "nvapi/NvApiDriverSettings.h"

#include <stdlib.h>

#include "llweb.h"

#include "llviewernetwork.h"
#include "llmd5.h"
#include "llfindlocale.h"

#include "llcommandlineparser.h"
#include "lltrans.h"

#ifndef LL_RELEASE_FOR_DOWNLOAD
#include "llwindebug.h"
#endif

#include "stringize.h"
#include "lldir.h"
#include "llerrorcontrol.h"

#include <fstream>
#include <exception>

// Bugsplat (http://bugsplat.com) crash reporting tool
#ifdef LL_BUGSPLAT
#include "BugSplat.h"
#include "boost/json.hpp"                 // Boost.Json
#include "llagent.h"                // for agent location
#include "llviewerregion.h"
#include "llvoavatarself.h"         // for agent name

namespace
{
    // MiniDmpSender's constructor is defined to accept __wchar_t* instead of
    // plain wchar_t*. That said, wunder() returns std::basic_string<__wchar_t>,
    // NOT plain __wchar_t*, despite the apparent convenience. Calling
    // wunder(something).c_str() as an argument expression is fine: that
    // std::basic_string instance will survive until the function returns.
    // Calling c_str() on a std::basic_string local to wunder() would be
    // Undefined Behavior: we'd be left with a pointer into a destroyed
    // std::basic_string instance. But we can do that with a macro...
    #define WCSTR(string) wunder(string).c_str()

    // It would be nice if, when wchar_t is the same as __wchar_t, this whole
    // function would optimize away. However, we use it only for the arguments
    // to the BugSplat API -- a handful of calls.
    inline std::basic_string<__wchar_t> wunder(const std::wstring& str)
    {
        return { str.begin(), str.end() };
    }

    // when what we have in hand is a std::string, convert from UTF-8 using
    // specific wstringize() overload
    inline std::basic_string<__wchar_t> wunder(const std::string& str)
    {
        return wunder(wstringize(str));
    }

    // Irritatingly, MiniDmpSender::setCallback() is defined to accept a
    // classic-C function pointer instead of an arbitrary C++ callable. If it
    // did accept a modern callable, we could pass a lambda that binds our
    // MiniDmpSender pointer. As things stand, though, we must define an
    // actual function and store the pointer statically.
    static MiniDmpSender *sBugSplatSender = nullptr;

    bool bugsplatSendLog(UINT nCode, LPVOID lpVal1, LPVOID lpVal2)
    {
        if (nCode == MDSCB_EXCEPTIONCODE)
        {
            // send the main viewer log file, one per instance
            // widen to wstring, convert to __wchar_t, then pass c_str()
            sBugSplatSender->sendAdditionalFile(
                WCSTR(LLError::logFileName()));

            // second instance does not have some log files
            // TODO: This needs fixing, if each instance now has individual logs,
            // same should be made true for static debug files
            if (!LLAppViewer::instance()->isSecondInstance())
            {
                sBugSplatSender->sendAdditionalFile(
                    WCSTR(*LLAppViewer::instance()->getStaticDebugFile()));
            }

            sBugSplatSender->sendAdditionalFile(
                WCSTR(gDirUtilp->getExpandedFilename(LL_PATH_USER_SETTINGS, "settings.xml")));

            // We don't have an email address for any user. Hijack this
            // metadata field for the platform identifier.
            sBugSplatSender->setDefaultUserEmail(
                WCSTR(STRINGIZE(LLOSInfo::instance().getOSStringSimple() << " ("
                                << ADDRESS_SIZE << "-bit)")));

            if (gAgentAvatarp)
            {
                // user name, when we have it
                sBugSplatSender->setDefaultUserName(WCSTR(gAgentAvatarp->getFullname()));

                sBugSplatSender->sendAdditionalFile(
                    WCSTR(gDirUtilp->getExpandedFilename(LL_PATH_PER_SL_ACCOUNT, "settings_per_account.xml")));
            }

            // LL_ERRS message, when there is one
            sBugSplatSender->setDefaultUserDescription(WCSTR(LLError::getFatalMessage()));

            if (gAgent.getRegion())
            {
                // region location, when we have it
                LLVector3 loc = gAgent.getPositionAgent();
                sBugSplatSender->resetAppIdentifier(
                    WCSTR(STRINGIZE(gAgent.getRegion()->getName()
                                    << '/' << loc.mV[0]
                                    << '/' << loc.mV[1]
                                    << '/' << loc.mV[2])));
            }
        } // MDSCB_EXCEPTIONCODE

        return false;
    }
}
#endif // LL_BUGSPLAT

namespace
{
    void (*gOldTerminateHandler)() = NULL;
}

static void exceptionTerminateHandler()
{
    // reinstall default terminate() handler in case we re-terminate.
    if (gOldTerminateHandler) std::set_terminate(gOldTerminateHandler);
    // treat this like a regular viewer crash, with nice stacktrace etc.
    long *null_ptr;
    null_ptr = 0;
    *null_ptr = 0xDEADBEEF; //Force an exception that will trigger breakpad.

    // we've probably been killed-off before now, but...
    gOldTerminateHandler(); // call old terminate() handler
}

LONG WINAPI catchallCrashHandler(EXCEPTION_POINTERS * /*ExceptionInfo*/)
{
    LL_WARNS() << "Hit last ditch-effort attempt to catch crash." << LL_ENDL;
    exceptionTerminateHandler();
    return 0;
}

// *FIX:Mani - This hack is to fix a linker issue with libndofdev.lib
// The lib was compiled under VS2005 - in VS2003 we need to remap assert
#ifdef LL_DEBUG
#ifdef LL_MSVC7
extern "C" {
    void _wassert(const wchar_t * _Message, const wchar_t *_File, unsigned _Line)
    {
        LL_ERRS() << _Message << LL_ENDL;
    }
}
#endif
#endif

const std::string LLAppViewerWin32::sWindowClass = "Second Life";

/*
    This function is used to print to the command line a text message
    describing the nvapi error and quits
*/
void nvapi_error(NvAPI_Status status)
{
    NvAPI_ShortString szDesc = {0};
    NvAPI_GetErrorMessage(status, szDesc);
    LL_WARNS() << szDesc << LL_ENDL;

    //should always trigger when asserts are enabled
    //llassert(status == NVAPI_OK);
}

// Create app mutex creates a unique global windows object.
// If the object can be created it returns true, otherwise
// it returns false. The false result can be used to determine
// if another instance of a second life app (this vers. or later)
// is running.
// *NOTE: Do not use this method to run a single instance of the app.
// This is intended to help debug problems with the cross-platform
// locked file method used for that purpose.
bool create_app_mutex()
{
    bool result = true;
    LPCWSTR unique_mutex_name = L"SecondLifeAppMutex";
    HANDLE hMutex;
    hMutex = CreateMutex(NULL, TRUE, unique_mutex_name);
    if(GetLastError() == ERROR_ALREADY_EXISTS)
    {
        result = false;
    }
    return result;
}

void ll_nvapi_init(NvDRSSessionHandle hSession)
{
    // (2) load all the system settings into the session
    NvAPI_Status status = NvAPI_DRS_LoadSettings(hSession);
    if (status != NVAPI_OK)
    {
        nvapi_error(status);
        return;
    }

    NvAPI_UnicodeString profile_name;
    std::string app_name = LLTrans::getString("APP_NAME");
    llutf16string w_app_name = utf8str_to_utf16str(app_name);
    wsprintf(profile_name, L"%s", w_app_name.c_str());
    NvDRSProfileHandle hProfile = 0;
    // (3) Check if we already have an application profile for the viewer
    status = NvAPI_DRS_FindProfileByName(hSession, profile_name, &hProfile);
    if (status != NVAPI_OK && status != NVAPI_PROFILE_NOT_FOUND)
    {
        nvapi_error(status);
        return;
    }
    else if (status == NVAPI_PROFILE_NOT_FOUND)
    {
        // Don't have an application profile yet - create one
        LL_INFOS() << "Creating NVIDIA application profile" << LL_ENDL;

        NVDRS_PROFILE profileInfo;
        profileInfo.version = NVDRS_PROFILE_VER;
        profileInfo.isPredefined = 0;
        wsprintf(profileInfo.profileName, L"%s", w_app_name.c_str());

        status = NvAPI_DRS_CreateProfile(hSession, &profileInfo, &hProfile);
        if (status != NVAPI_OK)
        {
            nvapi_error(status);
            return;
        }
    }

    // (4) Check if current exe is part of the profile
    std::string exe_name = gDirUtilp->getExecutableFilename();
    NVDRS_APPLICATION profile_application;
    profile_application.version = NVDRS_APPLICATION_VER;

    llutf16string w_exe_name = utf8str_to_utf16str(exe_name);
    NvAPI_UnicodeString profile_app_name;
    wsprintf(profile_app_name, L"%s", w_exe_name.c_str());

    status = NvAPI_DRS_GetApplicationInfo(hSession, hProfile, profile_app_name, &profile_application);
    if (status != NVAPI_OK && status != NVAPI_EXECUTABLE_NOT_FOUND)
    {
        nvapi_error(status);
        return;
    }
    else if (status == NVAPI_EXECUTABLE_NOT_FOUND)
    {
        LL_INFOS() << "Creating application for " << exe_name << " for NVIDIA application profile" << LL_ENDL;

        // Add this exe to the profile
        NVDRS_APPLICATION application;
        application.version = NVDRS_APPLICATION_VER;
        application.isPredefined = 0;
        wsprintf(application.appName, L"%s", w_exe_name.c_str());
        wsprintf(application.userFriendlyName, L"%s", w_exe_name.c_str());
        wsprintf(application.launcher, L"%s", w_exe_name.c_str());
        wsprintf(application.fileInFolder, L"%s", "");

        status = NvAPI_DRS_CreateApplication(hSession, hProfile, &application);
        if (status != NVAPI_OK)
        {
            nvapi_error(status);
            return;
        }

        // Save application in case we added one
        status = NvAPI_DRS_SaveSettings(hSession);
        if (status != NVAPI_OK)
        {
            nvapi_error(status);
            return;
        }
    }

    // load settings for querying
    status = NvAPI_DRS_LoadSettings(hSession);
    if (status != NVAPI_OK)
    {
        nvapi_error(status);
        return;
    }

    //get the preferred power management mode for Second Life
    NVDRS_SETTING drsSetting = {0};
    drsSetting.version = NVDRS_SETTING_VER;
    status = NvAPI_DRS_GetSetting(hSession, hProfile, PREFERRED_PSTATE_ID, &drsSetting);
    if (status == NVAPI_SETTING_NOT_FOUND)
    { //only override if the user hasn't specifically set this setting
        // (5) Specify that we want to enable maximum performance setting
        // first we fill the NVDRS_SETTING struct, then we call the function
        drsSetting.version = NVDRS_SETTING_VER;
        drsSetting.settingId = PREFERRED_PSTATE_ID;
        drsSetting.settingType = NVDRS_DWORD_TYPE;
        drsSetting.u32CurrentValue = PREFERRED_PSTATE_PREFER_MAX;
        status = NvAPI_DRS_SetSetting(hSession, hProfile, &drsSetting);
        if (status != NVAPI_OK)
        {
            nvapi_error(status);
            return;
        }

        // (6) Now we apply (or save) our changes to the system
        status = NvAPI_DRS_SaveSettings(hSession);
        if (status != NVAPI_OK)
        {
            nvapi_error(status);
            return;
        }
    }
    else if (status != NVAPI_OK)
    {
        nvapi_error(status);
        return;
    }

    // enable Threaded Optimization instead of letting the driver decide
    status = NvAPI_DRS_GetSetting(hSession, hProfile, OGL_THREAD_CONTROL_ID, &drsSetting);
    if (status == NVAPI_SETTING_NOT_FOUND || (status == NVAPI_OK && drsSetting.u32CurrentValue != OGL_THREAD_CONTROL_ENABLE))
    {
        drsSetting.version = NVDRS_SETTING_VER;
        drsSetting.settingId = OGL_THREAD_CONTROL_ID;
        drsSetting.settingType = NVDRS_DWORD_TYPE;
        drsSetting.u32CurrentValue = OGL_THREAD_CONTROL_ENABLE;
        status = NvAPI_DRS_SetSetting(hSession, hProfile, &drsSetting);
        if (status != NVAPI_OK)
        {
            nvapi_error(status);
            return;
        }

        // Now we apply (or save) our changes to the system
        status = NvAPI_DRS_SaveSettings(hSession);
        if (status != NVAPI_OK)
        {
            nvapi_error(status);
            return;
        }
    }
    else if (status != NVAPI_OK)
    {
        nvapi_error(status);
        return;
    }
}

//#define DEBUGGING_SEH_FILTER 1
#if DEBUGGING_SEH_FILTER
#   define WINMAIN DebuggingWinMain
#else
#   define WINMAIN wWinMain
#endif

int APIENTRY WINMAIN(HINSTANCE hInstance,
                     HINSTANCE hPrevInstance,
                     PWSTR     pCmdLine,
                     int       nCmdShow)
{
    // Call Tracy first thing to have it allocate memory
    // https://github.com/wolfpld/tracy/issues/196
    LL_PROFILER_FRAME_END;
    LL_PROFILER_SET_THREAD_NAME("App");

    const S32 MAX_HEAPS = 255;
    DWORD heap_enable_lfh_error[MAX_HEAPS];
    S32 num_heaps = 0;

    LLWindowWin32::setDPIAwareness();

#if WINDOWS_CRT_MEM_CHECKS && !INCLUDE_VLD
    _CrtSetDbgFlag ( _CRTDBG_ALLOC_MEM_DF | _CRTDBG_LEAK_CHECK_DF ); // dump memory leaks on exit
#elif 0
    // Experimental - enable the low fragmentation heap
    // This results in a 2-3x improvement in opening a new Inventory window (which uses a large numebr of allocations)
    // Note: This won't work when running from the debugger unless the _NO_DEBUG_HEAP environment variable is set to 1

    // Enable to get mem debugging within visual studio.
#if LL_DEBUG
    _CrtSetDbgFlag(_CRTDBG_ALLOC_MEM_DF | _CRTDBG_LEAK_CHECK_DF);
#else
    _CrtSetDbgFlag(0); // default, just making explicit

    ULONG ulEnableLFH = 2;
    HANDLE* hHeaps = new HANDLE[MAX_HEAPS];
    num_heaps = GetProcessHeaps(MAX_HEAPS, hHeaps);
    for(S32 i = 0; i < num_heaps; i++)
    {
        bool success = HeapSetInformation(hHeaps[i], HeapCompatibilityInformation, &ulEnableLFH, sizeof(ulEnableLFH));
        if (success)
            heap_enable_lfh_error[i] = 0;
        else
            heap_enable_lfh_error[i] = GetLastError();
    }
#endif
#endif

    // *FIX: global
    gIconResource = MAKEINTRESOURCE(IDI_LL_ICON);

    LLAppViewerWin32* viewer_app_ptr = new LLAppViewerWin32(ll_convert_wide_to_string(pCmdLine).c_str());

    gOldTerminateHandler = std::set_terminate(exceptionTerminateHandler);

    // Set a debug info flag to indicate if multiple instances are running.
    bool found_other_instance = !create_app_mutex();
    gDebugInfo["FoundOtherInstanceAtStartup"] = LLSD::Boolean(found_other_instance);

    bool ok = viewer_app_ptr->init();
    if(!ok)
    {
        LL_WARNS() << "Application init failed." << LL_ENDL;
        return -1;
    }

    NvDRSSessionHandle hSession = 0;
    static LLCachedControl<bool> use_nv_api(gSavedSettings, "NvAPICreateApplicationProfile", true);
    if (use_nv_api)
    {
        NvAPI_Status status;

        // Initialize NVAPI
        status = NvAPI_Initialize();

        if (status == NVAPI_OK)
        {
            // Create the session handle to access driver settings
            status = NvAPI_DRS_CreateSession(&hSession);
            if (status != NVAPI_OK)
            {
                nvapi_error(status);
            }
            else
            {
                //override driver setting as needed
                ll_nvapi_init(hSession);
            }
        }
    }

    // Have to wait until after logging is initialized to display LFH info
    if (num_heaps > 0)
    {
        LL_INFOS() << "Attempted to enable LFH for " << num_heaps << " heaps." << LL_ENDL;
        for(S32 i = 0; i < num_heaps; i++)
        {
            if (heap_enable_lfh_error[i])
            {
                LL_INFOS() << "  Failed to enable LFH for heap: " << i << " Error: " << heap_enable_lfh_error[i] << LL_ENDL;
            }
        }
    }

    // Run the application main loop
    while (! viewer_app_ptr->frame())
    {}

    if (!LLApp::isError())
    {
        //
        // We don't want to do cleanup here if the error handler got called -
        // the assumption is that the error handler is responsible for doing
        // app cleanup if there was a problem.
        //
#if WINDOWS_CRT_MEM_CHECKS
        LL_INFOS() << "CRT Checking memory:" << LL_ENDL;
        if (!_CrtCheckMemory())
        {
            LL_WARNS() << "_CrtCheckMemory() failed at prior to cleanup!" << LL_ENDL;
        }
        else
        {
            LL_INFOS() << " No corruption detected." << LL_ENDL;
        }
#endif

<<<<<<< HEAD
		gGLActive = true;
=======
        gGLActive = TRUE;
>>>>>>> e7eced3c

        viewer_app_ptr->cleanup();

#if WINDOWS_CRT_MEM_CHECKS
        LL_INFOS() << "CRT Checking memory:" << LL_ENDL;
        if (!_CrtCheckMemory())
        {
            LL_WARNS() << "_CrtCheckMemory() failed after cleanup!" << LL_ENDL;
        }
        else
        {
            LL_INFOS() << " No corruption detected." << LL_ENDL;
        }
#endif

    }
    delete viewer_app_ptr;
    viewer_app_ptr = NULL;

    // (NVAPI) (6) We clean up. This is analogous to doing a free()
    if (hSession)
    {
        NvAPI_DRS_DestroySession(hSession);
        hSession = 0;
    }

    return 0;
}

#if DEBUGGING_SEH_FILTER
// The compiler doesn't like it when you use __try/__except blocks
// in a method that uses object destructors. Go figure.
// This winmain just calls the real winmain inside __try.
// The __except calls our exception filter function. For debugging purposes.
int APIENTRY wWinMain(HINSTANCE hInstance,
                     HINSTANCE hPrevInstance,
                     PWSTR     lpCmdLine,
                     int       nCmdShow)
{
    __try
    {
        WINMAIN(hInstance, hPrevInstance, lpCmdLine, nCmdShow);
    }
    __except( viewer_windows_exception_handler( GetExceptionInformation() ) )
    {
        _tprintf( _T("Exception handled.\n") );
    }
}
#endif

void LLAppViewerWin32::disableWinErrorReporting()
{
    std::string executable_name = gDirUtilp->getExecutableFilename();

    if( S_OK == WerAddExcludedApplication( utf8str_to_utf16str(executable_name).c_str(), FALSE ) )
    {
        LL_INFOS() << "WerAddExcludedApplication() succeeded for " << executable_name << LL_ENDL;
    }
    else
    {
        LL_INFOS() << "WerAddExcludedApplication() failed for " << executable_name << LL_ENDL;
    }
}

const S32 MAX_CONSOLE_LINES = 7500;
// Only defined in newer SDKs than we currently use
#ifndef ENABLE_VIRTUAL_TERMINAL_PROCESSING
#define ENABLE_VIRTUAL_TERMINAL_PROCESSING 4
#endif

namespace {

void set_stream(const char* desc, FILE* fp, DWORD handle_id, const char* name, const char* mode="w");

bool create_console()
{
    // allocate a console for this app
    const bool isConsoleAllocated = AllocConsole();

    if (isConsoleAllocated)
    {
        // set the screen buffer to be big enough to let us scroll text
        CONSOLE_SCREEN_BUFFER_INFO coninfo;
        GetConsoleScreenBufferInfo(GetStdHandle(STD_OUTPUT_HANDLE), &coninfo);
        coninfo.dwSize.Y = MAX_CONSOLE_LINES;
        SetConsoleScreenBufferSize(GetStdHandle(STD_OUTPUT_HANDLE), coninfo.dwSize);

        // redirect unbuffered STDOUT to the console
        set_stream("stdout", stdout, STD_OUTPUT_HANDLE, "CONOUT$");
        // redirect unbuffered STDERR to the console
        set_stream("stderr", stderr, STD_ERROR_HANDLE, "CONOUT$");
        // redirect unbuffered STDIN to the console
        // Don't bother: our console is solely for log output. We never read stdin.
//      set_stream("stdin", stdin, STD_INPUT_HANDLE, "CONIN$", "r");
    }

    return isConsoleAllocated;
}

void set_stream(const char* desc, FILE* fp, DWORD handle_id, const char* name, const char* mode)
{
    // SL-13528: This code used to be based on
    // http://dslweb.nwnexus.com/~ast/dload/guicon.htm
    // (referenced in https://stackoverflow.com/a/191880).
    // But one of the comments on that StackOverflow answer points out that
    // assigning to *stdout or *stderr "probably doesn't even work with the
    // Universal CRT that was introduced in 2015," suggesting freopen_s()
    // instead. Code below is based on https://stackoverflow.com/a/55875595.
    auto std_handle = GetStdHandle(handle_id);
    if (std_handle == INVALID_HANDLE_VALUE)
    {
        LL_WARNS() << "create_console() failed to get " << desc << " handle" << LL_ENDL;
    }
    else
    {
        if (mode == std::string("w"))
        {
            // Enable color processing on Windows 10 console windows.
            DWORD dwMode = 0;
            GetConsoleMode(std_handle, &dwMode);
            dwMode |= ENABLE_VIRTUAL_TERMINAL_PROCESSING;
            SetConsoleMode(std_handle, dwMode);
        }
        // Redirect the passed fp to the console.
        FILE* ignore;
        if (freopen_s(&ignore, name, mode, fp) == 0)
        {
            // use unbuffered I/O
            setvbuf( fp, NULL, _IONBF, 0 );
        }
    }
}

} // anonymous namespace

LLAppViewerWin32::LLAppViewerWin32(const char* cmd_line) :
    mCmdLine(cmd_line),
    mIsConsoleAllocated(false)
{
}

LLAppViewerWin32::~LLAppViewerWin32()
{
}

bool LLAppViewerWin32::init()
{
    // Platform specific initialization.

    // Turn off Windows Error Reporting
    // (Don't send our data to Microsoft--at least until we are Logo approved and have a way
    // of getting the data back from them.)
    //
    // LL_INFOS() << "Turning off Windows error reporting." << LL_ENDL;
    disableWinErrorReporting();

#ifndef LL_RELEASE_FOR_DOWNLOAD
    // Merely requesting the LLSingleton instance initializes it.
    LLWinDebug::instance();
#endif

#if LL_SEND_CRASH_REPORTS
#if ! defined(LL_BUGSPLAT)
#pragma message("Building without BugSplat")

#else // LL_BUGSPLAT
#pragma message("Building with BugSplat")

    if (!isSecondInstance())
    {
        // Cleanup previous session
        std::string log_file = gDirUtilp->getExpandedFilename(LL_PATH_LOGS, "bugsplat.log");
        LLFile::remove(log_file, ENOENT);
    }

    // Win7 is no longer supported
    bool is_win_7_or_below = LLOSInfo::getInstance()->mMajorVer <= 6 && LLOSInfo::getInstance()->mMajorVer <= 1;

    if (!is_win_7_or_below)
    {
        std::string build_data_fname(
            gDirUtilp->getExpandedFilename(LL_PATH_EXECUTABLE, "build_data.json"));
        // Use llifstream instead of std::ifstream because LL_PATH_EXECUTABLE
        // could contain non-ASCII characters, which std::ifstream doesn't handle.
        llifstream inf(build_data_fname.c_str());
        if (!inf.is_open())
        {
            LL_WARNS("BUGSPLAT") << "Can't initialize BugSplat, can't read '" << build_data_fname
                << "'" << LL_ENDL;
        }
        else
        {
            boost::json::error_code ec;
            boost::json::value build_data = boost::json::parse(inf, ec);
            if(ec.failed())
            {
                // gah, the typo is baked into Json::Reader API
                LL_WARNS("BUGSPLAT") << "Can't initialize BugSplat, can't parse '" << build_data_fname
                    << "': " << ec.what() << LL_ENDL;
            }
            else
            {
                if (!build_data.is_object() || !build_data.as_object().contains("BugSplat DB"))
                {
                    LL_WARNS("BUGSPLAT") << "Can't initialize BugSplat, no 'BugSplat DB' entry in '"
                        << build_data_fname << "'" << LL_ENDL;
                }
                else
                {
                	boost::json::value BugSplat_DB = build_data.at("BugSplat DB");

                    // Got BugSplat_DB, onward!
                    std::wstring version_string(WSTRINGIZE(LL_VIEWER_VERSION_MAJOR << '.' <<
                        LL_VIEWER_VERSION_MINOR << '.' <<
                        LL_VIEWER_VERSION_PATCH << '.' <<
                        LL_VIEWER_VERSION_BUILD));

                    DWORD dwFlags = MDSF_NONINTERACTIVE | // automatically submit report without prompting
                        MDSF_PREVENTHIJACKING; // disallow swiping Exception filter

                    bool needs_log_file = !isSecondInstance();
                    LL_DEBUGS("BUGSPLAT");
                    if (needs_log_file)
                    {
                        // Startup only!
                        LL_INFOS("BUGSPLAT") << "Engaged BugSplat logging to bugsplat.log" << LL_ENDL;
                        dwFlags |= MDSF_LOGFILE | MDSF_LOG_VERBOSE;
                    }
                    LL_ENDL;

                    // have to convert normal wide strings to strings of __wchar_t
                    sBugSplatSender = new MiniDmpSender(
                        WCSTR(boost::json::value_to<std::string>(BugSplat_DB)),
                        WCSTR(LL_TO_WSTRING(LL_VIEWER_CHANNEL)),
                        WCSTR(version_string),
                        nullptr,              // szAppIdentifier -- set later
                        dwFlags);
                    sBugSplatSender->setCallback(bugsplatSendLog);

                    LL_DEBUGS("BUGSPLAT");
                    if (needs_log_file)
                    {
                        // Log file will be created in %TEMP%, but it will be moved into logs folder in case of crash
                        std::string log_file = gDirUtilp->getExpandedFilename(LL_PATH_LOGS, "bugsplat.log");
                        sBugSplatSender->setLogFilePath(WCSTR(log_file));
                    }
                    LL_ENDL;

                    // engage stringize() overload that converts from wstring
                    LL_INFOS("BUGSPLAT") << "Engaged BugSplat(" << LL_TO_STRING(LL_VIEWER_CHANNEL)
                        << ' ' << stringize(version_string) << ')' << LL_ENDL;
                } // got BugSplat_DB
            } // parsed build_data.json
        } // opened build_data.json
    } // !is_win_7_or_below
#endif // LL_BUGSPLAT
#endif // LL_SEND_CRASH_REPORTS

    bool success = LLAppViewer::init();

    return success;
}

bool LLAppViewerWin32::cleanup()
{
    bool result = LLAppViewer::cleanup();

    gDXHardware.cleanup();

    if (mIsConsoleAllocated)
    {
        FreeConsole();
        mIsConsoleAllocated = false;
    }

    return result;
}

void LLAppViewerWin32::reportCrashToBugsplat(void* pExcepInfo)
{
#if defined(LL_BUGSPLAT)
    if (sBugSplatSender)
    {
        sBugSplatSender->createReport((EXCEPTION_POINTERS*)pExcepInfo);
    }
#endif // LL_BUGSPLAT
}

void LLAppViewerWin32::initLoggingAndGetLastDuration()
{
    LLAppViewer::initLoggingAndGetLastDuration();
}

void LLAppViewerWin32::initConsole()
{
    // pop up debug console
    mIsConsoleAllocated = create_console();
    return LLAppViewer::initConsole();
}

void write_debug_dx(const char* str)
{
    std::string value = gDebugInfo["DXInfo"].asString();
    value += str;
    gDebugInfo["DXInfo"] = value;
}

void write_debug_dx(const std::string& str)
{
    write_debug_dx(str.c_str());
}

bool LLAppViewerWin32::initHardwareTest()
{
<<<<<<< HEAD
	//
	// Do driver verification and initialization based on DirectX
	// hardware polling and driver versions
	//
	if (true == gSavedSettings.getBOOL("ProbeHardwareOnStartup") && false == gSavedSettings.getBOOL("NoHardwareProbe"))
	{
		// per DEV-11631 - disable hardware probing for everything
		// but vram.
		bool vram_only = true;

		LLSplashScreen::update(LLTrans::getString("StartupDetectingHardware"));

		LL_DEBUGS("AppInit") << "Attempting to poll DirectX for hardware info" << LL_ENDL;
		gDXHardware.setWriteDebugFunc(write_debug_dx);
		bool probe_ok = gDXHardware.getInfo(vram_only);

		if (!probe_ok
			&& gWarningSettings.getBOOL("AboutDirectX9"))
		{
			LL_WARNS("AppInit") << "DirectX probe failed, alerting user." << LL_ENDL;

			// Warn them that runnin without DirectX 9 will
			// not allow us to tell them about driver issues
			std::ostringstream msg;
			msg << LLTrans::getString ("MBNoDirectX");
			S32 button = OSMessageBox(
				msg.str(),
				LLTrans::getString("MBWarning"),
				OSMB_YESNO);
			if (OSBTN_NO== button)
			{
				LL_INFOS("AppInit") << "User quitting after failed DirectX 9 detection" << LL_ENDL;
				LLWeb::loadURLExternal("http://secondlife.com/support/", false);
				return false;
			}
			gWarningSettings.setBOOL("AboutDirectX9", false);
		}
		LL_DEBUGS("AppInit") << "Done polling DirectX for hardware info" << LL_ENDL;

		// Only probe once after installation
		gSavedSettings.setBOOL("ProbeHardwareOnStartup", false);

		// Disable so debugger can work
		std::string splash_msg;
		LLStringUtil::format_map_t args;
		args["[APP_NAME]"] = LLAppViewer::instance()->getSecondLifeTitle();
		splash_msg = LLTrans::getString("StartupLoading", args);

		LLSplashScreen::update(splash_msg);
	}

	if (!restoreErrorTrap())
	{
		LL_WARNS("AppInit") << " Someone took over my exception handler (post hardware probe)!" << LL_ENDL;
	}

	if (gGLManager.mVRAM == 0)
	{
		gGLManager.mVRAM = gDXHardware.getVRAM();
	}

	LL_INFOS("AppInit") << "Detected VRAM: " << gGLManager.mVRAM << LL_ENDL;

	return true;
=======
    //
    // Do driver verification and initialization based on DirectX
    // hardware polling and driver versions
    //
    if (TRUE == gSavedSettings.getBOOL("ProbeHardwareOnStartup") && FALSE == gSavedSettings.getBOOL("NoHardwareProbe"))
    {
        // per DEV-11631 - disable hardware probing for everything
        // but vram.
        BOOL vram_only = TRUE;

        LLSplashScreen::update(LLTrans::getString("StartupDetectingHardware"));

        LL_DEBUGS("AppInit") << "Attempting to poll DirectX for hardware info" << LL_ENDL;
        gDXHardware.setWriteDebugFunc(write_debug_dx);
        BOOL probe_ok = gDXHardware.getInfo(vram_only);

        if (!probe_ok
            && gWarningSettings.getBOOL("AboutDirectX9"))
        {
            LL_WARNS("AppInit") << "DirectX probe failed, alerting user." << LL_ENDL;

            // Warn them that runnin without DirectX 9 will
            // not allow us to tell them about driver issues
            std::ostringstream msg;
            msg << LLTrans::getString ("MBNoDirectX");
            S32 button = OSMessageBox(
                msg.str(),
                LLTrans::getString("MBWarning"),
                OSMB_YESNO);
            if (OSBTN_NO== button)
            {
                LL_INFOS("AppInit") << "User quitting after failed DirectX 9 detection" << LL_ENDL;
                LLWeb::loadURLExternal("http://secondlife.com/support/", false);
                return false;
            }
            gWarningSettings.setBOOL("AboutDirectX9", FALSE);
        }
        LL_DEBUGS("AppInit") << "Done polling DirectX for hardware info" << LL_ENDL;

        // Only probe once after installation
        gSavedSettings.setBOOL("ProbeHardwareOnStartup", FALSE);

        // Disable so debugger can work
        std::string splash_msg;
        LLStringUtil::format_map_t args;
        args["[APP_NAME]"] = LLAppViewer::instance()->getSecondLifeTitle();
        splash_msg = LLTrans::getString("StartupLoading", args);

        LLSplashScreen::update(splash_msg);
    }

    if (!restoreErrorTrap())
    {
        LL_WARNS("AppInit") << " Someone took over my exception handler (post hardware probe)!" << LL_ENDL;
    }

    if (gGLManager.mVRAM == 0)
    {
        gGLManager.mVRAM = gDXHardware.getVRAM();
    }

    LL_INFOS("AppInit") << "Detected VRAM: " << gGLManager.mVRAM << LL_ENDL;

    return true;
>>>>>>> e7eced3c
}

bool LLAppViewerWin32::initParseCommandLine(LLCommandLineParser& clp)
{
    if (!clp.parseCommandLineString(mCmdLine))
    {
        return false;
    }

    // Find the system language.
    FL_Locale *locale = NULL;
    FL_Success success = FL_FindLocale(&locale, FL_MESSAGES);
    if (success != 0)
    {
        if (success >= 2 && locale->lang) // confident!
        {
            LL_INFOS("AppInit") << "Language: " << ll_safe_string(locale->lang) << LL_ENDL;
            LL_INFOS("AppInit") << "Location: " << ll_safe_string(locale->country) << LL_ENDL;
            LL_INFOS("AppInit") << "Variant: " << ll_safe_string(locale->variant) << LL_ENDL;
            LLControlVariable* c = gSavedSettings.getControl("SystemLanguage");
            if(c)
            {
                c->setValue(std::string(locale->lang), false);
            }
        }
    }
    FL_FreeLocale(&locale);

    return true;
}

bool LLAppViewerWin32::beingDebugged()
{
    return IsDebuggerPresent();
}

bool LLAppViewerWin32::restoreErrorTrap()
{
    return true; // we don't check for handler collisions on windows, so just say they're ok
}

//virtual
bool LLAppViewerWin32::sendURLToOtherInstance(const std::string& url)
{
    wchar_t window_class[256]; /* Flawfinder: ignore */   // Assume max length < 255 chars.
    mbstowcs(window_class, sWindowClass.c_str(), 255);
    window_class[255] = 0;
    // Use the class instead of the window name.
    HWND other_window = FindWindow(window_class, NULL);

    if (other_window != NULL)
    {
        LL_DEBUGS() << "Found other window with the name '" << getWindowTitle() << "'" << LL_ENDL;
        COPYDATASTRUCT cds;
        const S32 SLURL_MESSAGE_TYPE = 0;
        cds.dwData = SLURL_MESSAGE_TYPE;
        cds.cbData = url.length() + 1;
        cds.lpData = (void*)url.c_str();

        LRESULT msg_result = SendMessage(other_window, WM_COPYDATA, NULL, (LPARAM)&cds);
        LL_DEBUGS() << "SendMessage(WM_COPYDATA) to other window '"
                 << getWindowTitle() << "' returned " << msg_result << LL_ENDL;
        return true;
    }
    return false;
}


std::string LLAppViewerWin32::generateSerialNumber()
{
    char serial_md5[MD5HEX_STR_SIZE];       // Flawfinder: ignore
    serial_md5[0] = 0;

    DWORD serial = 0;
    DWORD flags = 0;
    BOOL success = GetVolumeInformation(
            L"C:\\",
            NULL,       // volume name buffer
            0,          // volume name buffer size
            &serial,    // volume serial
            NULL,       // max component length
            &flags,     // file system flags
            NULL,       // file system name buffer
            0);         // file system name buffer size
    if (success)
    {
        LLMD5 md5;
        md5.update( (unsigned char*)&serial, sizeof(DWORD));
        md5.finalize();
        md5.hex_digest(serial_md5);
    }
    else
    {
        LL_WARNS() << "GetVolumeInformation failed" << LL_ENDL;
    }
    return serial_md5;
}<|MERGE_RESOLUTION|>--- conflicted
+++ resolved
@@ -529,11 +529,7 @@
         }
 #endif
 
-<<<<<<< HEAD
-		gGLActive = true;
-=======
-        gGLActive = TRUE;
->>>>>>> e7eced3c
+        gGLActive = true;
 
         viewer_app_ptr->cleanup();
 
@@ -743,7 +739,7 @@
                 }
                 else
                 {
-                	boost::json::value BugSplat_DB = build_data.at("BugSplat DB");
+                    boost::json::value BugSplat_DB = build_data.at("BugSplat DB");
 
                     // Got BugSplat_DB, onward!
                     std::wstring version_string(WSTRINGIZE(LL_VIEWER_VERSION_MAJOR << '.' <<
@@ -848,87 +844,21 @@
 
 bool LLAppViewerWin32::initHardwareTest()
 {
-<<<<<<< HEAD
-	//
-	// Do driver verification and initialization based on DirectX
-	// hardware polling and driver versions
-	//
-	if (true == gSavedSettings.getBOOL("ProbeHardwareOnStartup") && false == gSavedSettings.getBOOL("NoHardwareProbe"))
-	{
-		// per DEV-11631 - disable hardware probing for everything
-		// but vram.
-		bool vram_only = true;
-
-		LLSplashScreen::update(LLTrans::getString("StartupDetectingHardware"));
-
-		LL_DEBUGS("AppInit") << "Attempting to poll DirectX for hardware info" << LL_ENDL;
-		gDXHardware.setWriteDebugFunc(write_debug_dx);
-		bool probe_ok = gDXHardware.getInfo(vram_only);
-
-		if (!probe_ok
-			&& gWarningSettings.getBOOL("AboutDirectX9"))
-		{
-			LL_WARNS("AppInit") << "DirectX probe failed, alerting user." << LL_ENDL;
-
-			// Warn them that runnin without DirectX 9 will
-			// not allow us to tell them about driver issues
-			std::ostringstream msg;
-			msg << LLTrans::getString ("MBNoDirectX");
-			S32 button = OSMessageBox(
-				msg.str(),
-				LLTrans::getString("MBWarning"),
-				OSMB_YESNO);
-			if (OSBTN_NO== button)
-			{
-				LL_INFOS("AppInit") << "User quitting after failed DirectX 9 detection" << LL_ENDL;
-				LLWeb::loadURLExternal("http://secondlife.com/support/", false);
-				return false;
-			}
-			gWarningSettings.setBOOL("AboutDirectX9", false);
-		}
-		LL_DEBUGS("AppInit") << "Done polling DirectX for hardware info" << LL_ENDL;
-
-		// Only probe once after installation
-		gSavedSettings.setBOOL("ProbeHardwareOnStartup", false);
-
-		// Disable so debugger can work
-		std::string splash_msg;
-		LLStringUtil::format_map_t args;
-		args["[APP_NAME]"] = LLAppViewer::instance()->getSecondLifeTitle();
-		splash_msg = LLTrans::getString("StartupLoading", args);
-
-		LLSplashScreen::update(splash_msg);
-	}
-
-	if (!restoreErrorTrap())
-	{
-		LL_WARNS("AppInit") << " Someone took over my exception handler (post hardware probe)!" << LL_ENDL;
-	}
-
-	if (gGLManager.mVRAM == 0)
-	{
-		gGLManager.mVRAM = gDXHardware.getVRAM();
-	}
-
-	LL_INFOS("AppInit") << "Detected VRAM: " << gGLManager.mVRAM << LL_ENDL;
-
-	return true;
-=======
     //
     // Do driver verification and initialization based on DirectX
     // hardware polling and driver versions
     //
-    if (TRUE == gSavedSettings.getBOOL("ProbeHardwareOnStartup") && FALSE == gSavedSettings.getBOOL("NoHardwareProbe"))
+    if (true == gSavedSettings.getBOOL("ProbeHardwareOnStartup") && false == gSavedSettings.getBOOL("NoHardwareProbe"))
     {
         // per DEV-11631 - disable hardware probing for everything
         // but vram.
-        BOOL vram_only = TRUE;
+        bool vram_only = true;
 
         LLSplashScreen::update(LLTrans::getString("StartupDetectingHardware"));
 
         LL_DEBUGS("AppInit") << "Attempting to poll DirectX for hardware info" << LL_ENDL;
         gDXHardware.setWriteDebugFunc(write_debug_dx);
-        BOOL probe_ok = gDXHardware.getInfo(vram_only);
+        bool probe_ok = gDXHardware.getInfo(vram_only);
 
         if (!probe_ok
             && gWarningSettings.getBOOL("AboutDirectX9"))
@@ -949,12 +879,12 @@
                 LLWeb::loadURLExternal("http://secondlife.com/support/", false);
                 return false;
             }
-            gWarningSettings.setBOOL("AboutDirectX9", FALSE);
+            gWarningSettings.setBOOL("AboutDirectX9", false);
         }
         LL_DEBUGS("AppInit") << "Done polling DirectX for hardware info" << LL_ENDL;
 
         // Only probe once after installation
-        gSavedSettings.setBOOL("ProbeHardwareOnStartup", FALSE);
+        gSavedSettings.setBOOL("ProbeHardwareOnStartup", false);
 
         // Disable so debugger can work
         std::string splash_msg;
@@ -978,7 +908,6 @@
     LL_INFOS("AppInit") << "Detected VRAM: " << gGLManager.mVRAM << LL_ENDL;
 
     return true;
->>>>>>> e7eced3c
 }
 
 bool LLAppViewerWin32::initParseCommandLine(LLCommandLineParser& clp)
