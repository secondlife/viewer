--- conflicted
+++ resolved
@@ -58,65 +58,35 @@
 const S32 LLPathfindingLinkset::MAX_WALKABILITY_VALUE(100);
 
 LLPathfindingLinkset::LLPathfindingLinkset(const LLSD& pTerrainData)
-<<<<<<< HEAD
-	: LLPathfindingObject(),
-	mIsTerrain(true),
-	mLandImpact(0U),
-	mIsModifiable(false),
-	mCanBeVolume(false),
-	mIsScripted(false),
-	mHasIsScripted(true),
-	mLinksetUse(kUnknown),
-	mWalkabilityCoefficientA(MIN_WALKABILITY_VALUE),
-	mWalkabilityCoefficientB(MIN_WALKABILITY_VALUE),
-	mWalkabilityCoefficientC(MIN_WALKABILITY_VALUE),
-	mWalkabilityCoefficientD(MIN_WALKABILITY_VALUE)
-=======
     : LLPathfindingObject(),
     mIsTerrain(true),
     mLandImpact(0U),
-    mIsModifiable(FALSE),
-    mCanBeVolume(FALSE),
-    mIsScripted(FALSE),
-    mHasIsScripted(TRUE),
+    mIsModifiable(false),
+    mCanBeVolume(false),
+    mIsScripted(false),
+    mHasIsScripted(true),
     mLinksetUse(kUnknown),
     mWalkabilityCoefficientA(MIN_WALKABILITY_VALUE),
     mWalkabilityCoefficientB(MIN_WALKABILITY_VALUE),
     mWalkabilityCoefficientC(MIN_WALKABILITY_VALUE),
     mWalkabilityCoefficientD(MIN_WALKABILITY_VALUE)
->>>>>>> e7eced3c
 {
     parsePathfindingData(pTerrainData);
 }
 
 LLPathfindingLinkset::LLPathfindingLinkset(const std::string &pUUID, const LLSD& pLinksetData)
-<<<<<<< HEAD
-	: LLPathfindingObject(pUUID, pLinksetData),
-	mIsTerrain(false),
-	mLandImpact(0U),
-	mIsModifiable(true),
-	mCanBeVolume(true),
-	mIsScripted(false),
-	mHasIsScripted(false),
-	mLinksetUse(kUnknown),
-	mWalkabilityCoefficientA(MIN_WALKABILITY_VALUE),
-	mWalkabilityCoefficientB(MIN_WALKABILITY_VALUE),
-	mWalkabilityCoefficientC(MIN_WALKABILITY_VALUE),
-	mWalkabilityCoefficientD(MIN_WALKABILITY_VALUE)
-=======
     : LLPathfindingObject(pUUID, pLinksetData),
     mIsTerrain(false),
     mLandImpact(0U),
-    mIsModifiable(TRUE),
-    mCanBeVolume(TRUE),
-    mIsScripted(FALSE),
-    mHasIsScripted(FALSE),
+    mIsModifiable(true),
+    mCanBeVolume(true),
+    mIsScripted(false),
+    mHasIsScripted(false),
     mLinksetUse(kUnknown),
     mWalkabilityCoefficientA(MIN_WALKABILITY_VALUE),
     mWalkabilityCoefficientB(MIN_WALKABILITY_VALUE),
     mWalkabilityCoefficientC(MIN_WALKABILITY_VALUE),
     mWalkabilityCoefficientD(MIN_WALKABILITY_VALUE)
->>>>>>> e7eced3c
 {
     parseLinksetData(pLinksetData);
     parsePathfindingData(pLinksetData);
@@ -168,13 +138,8 @@
 
 LLPathfindingLinkset::ELinksetUse LLPathfindingLinkset::getLinksetUseWithToggledPhantom(ELinksetUse pLinksetUse)
 {
-<<<<<<< HEAD
-	bool isPhantom = LLPathfindingLinkset::isPhantom(pLinksetUse);
-	ENavMeshGenerationCategory navMeshGenerationCategory = getNavMeshGenerationCategory(pLinksetUse);
-=======
-    BOOL isPhantom = LLPathfindingLinkset::isPhantom(pLinksetUse);
+    bool isPhantom = LLPathfindingLinkset::isPhantom(pLinksetUse);
     ENavMeshGenerationCategory navMeshGenerationCategory = getNavMeshGenerationCategory(pLinksetUse);
->>>>>>> e7eced3c
 
     return getLinksetUse(!isPhantom, navMeshGenerationCategory);
 }
@@ -296,31 +261,7 @@
 
 bool LLPathfindingLinkset::isPhantom(ELinksetUse pLinksetUse)
 {
-<<<<<<< HEAD
-	bool retVal;
-
-	switch (pLinksetUse)
-	{
-	case kWalkable :
-	case kStaticObstacle :
-	case kDynamicObstacle :
-		retVal = false;
-		break;
-	case kMaterialVolume :
-	case kExclusionVolume :
-	case kDynamicPhantom :
-		retVal = true;
-		break;
-	case kUnknown :
-	default :
-		retVal = false;
-		llassert(0);
-		break;
-	}
-
-	return retVal;
-=======
-    BOOL retVal;
+    bool retVal;
 
     switch (pLinksetUse)
     {
@@ -342,7 +283,6 @@
     }
 
     return retVal;
->>>>>>> e7eced3c
 }
 
 LLPathfindingLinkset::ELinksetUse LLPathfindingLinkset::getLinksetUse(bool pIsPhantom, ENavMeshGenerationCategory pNavMeshGenerationCategory)
