/**
 * @file llvoavatar.cpp
 * @brief Implementation of LLVOAvatar class which is a derivation fo LLViewerObject
 *
 * $LicenseInfo:firstyear=2001&license=viewerlgpl$
 * Second Life Viewer Source Code
 * Copyright (C) 2010, Linden Research, Inc.
 *
 * This library is free software; you can redistribute it and/or
 * modify it under the terms of the GNU Lesser General Public
 * License as published by the Free Software Foundation;
 * version 2.1 of the License only.
 *
 * This library is distributed in the hope that it will be useful,
 * but WITHOUT ANY WARRANTY; without even the implied warranty of
 * MERCHANTABILITY or FITNESS FOR A PARTICULAR PURPOSE.  See the GNU
 * Lesser General Public License for more details.
 *
 * You should have received a copy of the GNU Lesser General Public
 * License along with this library; if not, write to the Free Software
 * Foundation, Inc., 51 Franklin Street, Fifth Floor, Boston, MA  02110-1301  USA
 *
 * Linden Research, Inc., 945 Battery Street, San Francisco, CA  94111  USA
 * $/LicenseInfo$
 */

#if LL_MSVC
// disable warning about boost::lexical_cast returning uninitialized data
// when it fails to parse the string
#pragma warning (disable:4701)
#endif

#include "llviewerprecompiledheaders.h"

#include "llvoavatarself.h"
#include "llvoavatar.h"

#include "pipeline.h"

#include "llagent.h" //  Get state values from here
#include "llattachmentsmgr.h"
#include "llagentcamera.h"
#include "llagentwearables.h"
#include "llhudeffecttrail.h"
#include "llhudmanager.h"
#include "llinventoryfunctions.h"
#include "lllocaltextureobject.h"
#include "llnotificationsutil.h"
#include "llselectmgr.h"
#include "lltoolgrab.h" // for needsRenderBeam
#include "lltoolmgr.h" // for needsRenderBeam
#include "lltoolmorph.h"
#include "lltrans.h"
#include "llviewercamera.h"
#include "llviewercontrol.h"
#include "llviewermenu.h"
#include "llviewerobjectlist.h"
#include "llviewerstats.h"
#include "llviewerregion.h"
#include "llviewertexlayer.h"
#include "llviewerwearable.h"
#include "llappearancemgr.h"
#include "llmeshrepository.h"
#include "llvovolume.h"
#include "llsdutil.h"
#include "llstartup.h"
#include "llsdserialize.h"
#include "llcallstack.h"
#include "llcorehttputil.h"
#include "lluiusage.h"

#if LL_MSVC
// disable boost::lexical_cast warning
#pragma warning (disable:4702)
#endif

#include <boost/lexical_cast.hpp>

LLPointer<LLVOAvatarSelf> gAgentAvatarp = NULL;

bool isAgentAvatarValid()
{
    return (gAgentAvatarp.notNull() && gAgentAvatarp->isValid());
}

void selfStartPhase(const std::string& phase_name)
{
    if (isAgentAvatarValid())
    {
        gAgentAvatarp->startPhase(phase_name);
    }
}

void selfStopPhase(const std::string& phase_name, bool err_check)
{
    if (isAgentAvatarValid())
    {
        gAgentAvatarp->stopPhase(phase_name, err_check);
    }
}

void selfClearPhases()
{
    if (isAgentAvatarValid())
    {
        gAgentAvatarp->clearPhases();
    }
}

using namespace LLAvatarAppearanceDefines;


LLSD summarize_by_buckets(std::vector<LLSD> in_records, std::vector<std::string> by_fields, std::string val_field);

/*********************************************************************************
 **                                                                             **
 ** Begin private LLVOAvatarSelf Support classes
 **
 **/

struct LocalTextureData
{
    LocalTextureData() :
        mIsBakedReady(false),
        mDiscard(MAX_DISCARD_LEVEL+1),
        mImage(NULL),
        mWearableID(IMG_DEFAULT_AVATAR),
        mTexEntry(NULL)
    {}
    LLPointer<LLViewerFetchedTexture> mImage;
    bool mIsBakedReady;
    S32 mDiscard;
    LLUUID mWearableID; // UUID of the wearable that this texture belongs to, not of the image itself
    LLTextureEntry *mTexEntry;
};

//-----------------------------------------------------------------------------
// Callback data
//-----------------------------------------------------------------------------


/**
 **
 ** End LLVOAvatarSelf Support classes
 **                                                                             **
 *********************************************************************************/


//-----------------------------------------------------------------------------
// Static Data
//-----------------------------------------------------------------------------
S32Bytes LLVOAvatarSelf::sScratchTexBytes(0);
std::map< LLGLenum, LLGLuint*> LLVOAvatarSelf::sScratchTexNames;


/*********************************************************************************
 **                                                                             **
 ** Begin LLVOAvatarSelf Constructor routines
 **
 **/

LLVOAvatarSelf::LLVOAvatarSelf(const LLUUID& id,
                               const LLPCode pcode,
                               LLViewerRegion* regionp) :
    LLVOAvatar(id, pcode, regionp),
    mScreenp(NULL),
    mLastRegionHandle(0),
    mRegionCrossingCount(0),
    // Value outside legal range, so will always be a mismatch the
    // first time through.
    mLastHoverOffsetSent(LLVector3(0.0f, 0.0f, -999.0f)),
    mInitialMetric(true),
    mMetricSequence(0)
{
    mMotionController.mIsSelf = true;

    LL_DEBUGS() << "Marking avatar as self " << id << LL_ENDL;
}

// Called periodically for diagnostics, return true when done.
bool output_self_av_texture_diagnostics()
{
    if (!isAgentAvatarValid())
        return true; // done checking

    gAgentAvatarp->outputRezDiagnostics();

    return false;
}

bool update_avatar_rez_metrics()
{
    if (!isAgentAvatarValid())
        return true;

    gAgentAvatarp->updateAvatarRezMetrics(false);

    return false;
}

void LLVOAvatarSelf::initInstance()
{
    bool status = true;
    // creates hud joint(mScreen) among other things
    status &= loadAvatarSelf();

    // adds attachment points to mScreen among other things
    LLVOAvatar::initInstance();

    LL_INFOS() << "Self avatar object created. Starting timer." << LL_ENDL;
    mDebugSelfLoadTimer.reset();
    // clear all times to -1 for debugging
    for (U32 i =0; i < LLAvatarAppearanceDefines::TEX_NUM_INDICES; ++i)
    {
        for (U32 j = 0; j <= MAX_DISCARD_LEVEL; ++j)
        {
            mDebugTextureLoadTimes[i][j] = -1.0f;
        }
    }

    for (U32 i =0; i < LLAvatarAppearanceDefines::BAKED_NUM_INDICES; ++i)
    {
        mDebugBakedTextureTimes[i][0] = -1.0f;
        mDebugBakedTextureTimes[i][1] = -1.0f;
    }

    status &= buildMenus();
    if (!status)
    {
        LL_ERRS() << "Unable to load user's avatar" << LL_ENDL;
        return;
    }

    setHoverIfRegionEnabled();

    //doPeriodically(output_self_av_texture_diagnostics, 30.0);
    doPeriodically(update_avatar_rez_metrics, 5.0);
    doPeriodically(boost::bind(&LLVOAvatarSelf::checkStuckAppearance, this), 30.0);

    mInitFlags |= 1<<2;
}

void LLVOAvatarSelf::setHoverIfRegionEnabled()
{
    if (getRegion() && getRegion()->simulatorFeaturesReceived())
    {
        if (getRegion()->avatarHoverHeightEnabled())
        {
            F32 hover_z = gSavedPerAccountSettings.getF32("AvatarHoverOffsetZ");
            setHoverOffset(LLVector3(0.0, 0.0, llclamp(hover_z,MIN_HOVER_Z,MAX_HOVER_Z)));
            LL_INFOS("Avatar") << avString() << " set hover height from debug setting " << hover_z << LL_ENDL;
        }
        else
        {
            setHoverOffset(LLVector3(0.0, 0.0, 0.0));
            LL_INFOS("Avatar") << avString() << " zeroing hover height, region does not support" << LL_ENDL;
        }
    }
    else
    {
        LL_INFOS("Avatar") << avString() << " region or simulator features not known, no change on hover" << LL_ENDL;
        if (getRegion())
        {
            getRegion()->setSimulatorFeaturesReceivedCallback(boost::bind(&LLVOAvatarSelf::onSimulatorFeaturesReceived,this,_1));
        }

    }
}

bool LLVOAvatarSelf::checkStuckAppearance()
{
    const F32 CONDITIONAL_UNSTICK_INTERVAL = 300.0;
    const F32 UNCONDITIONAL_UNSTICK_INTERVAL = 600.0;

    if (gAgentWearables.isCOFChangeInProgress())
    {
        LL_DEBUGS("Avatar") << "checking for stuck appearance" << LL_ENDL;
        F32 change_time = gAgentWearables.getCOFChangeTime();
        LL_DEBUGS("Avatar") << "change in progress for " << change_time << " seconds" << LL_ENDL;
        S32 active_hp = LLAppearanceMgr::instance().countActiveHoldingPatterns();
        LL_DEBUGS("Avatar") << "active holding patterns " << active_hp << " seconds" << LL_ENDL;
        S32 active_copies = LLAppearanceMgr::instance().getActiveCopyOperations();
        LL_DEBUGS("Avatar") << "active copy operations " << active_copies << LL_ENDL;

        if ((change_time > CONDITIONAL_UNSTICK_INTERVAL && active_copies == 0) ||
            (change_time > UNCONDITIONAL_UNSTICK_INTERVAL))
        {
            gAgentWearables.notifyLoadingFinished();
        }
    }

    // Return false to continue running check periodically.
    return LLApp::isExiting();
}

// virtual
void LLVOAvatarSelf::markDead()
{
    mBeam = NULL;
    LLVOAvatar::markDead();
}

/*virtual*/ bool LLVOAvatarSelf::loadAvatar()
{
    bool success = LLVOAvatar::loadAvatar();

    // set all parameters stored directly in the avatar to have
    // the isSelfParam to be true - this is used to prevent
    // them from being animated or trigger accidental rebakes
    // when we copy params from the wearable to the base avatar.
    for (LLViewerVisualParam* param = (LLViewerVisualParam*) getFirstVisualParam();
         param;
         param = (LLViewerVisualParam*) getNextVisualParam())
    {
        if (param->getWearableType() != LLWearableType::WT_INVALID)
        {
            param->setIsDummy(true);
        }
    }

    return success;
}


bool LLVOAvatarSelf::loadAvatarSelf()
{
    bool success = true;
    // avatar_skeleton.xml
    if (!buildSkeletonSelf(sAvatarSkeletonInfo))
    {
        LL_WARNS() << "avatar file: buildSkeleton() failed" << LL_ENDL;
        return false;
    }

    return success;
}

bool LLVOAvatarSelf::buildSkeletonSelf(const LLAvatarSkeletonInfo *info)
{
    // add special-purpose "screen" joint
    mScreenp = new LLViewerJoint("mScreen", NULL);
    // for now, put screen at origin, as it is only used during special
    // HUD rendering mode
    F32 aspect = LLViewerCamera::getInstance()->getAspect();
    LLVector3 scale(1.f, aspect, 1.f);
    mScreenp->setScale(scale);
    // SL-315
    mScreenp->setWorldPosition(LLVector3::zero);
    // need to update screen agressively when sidebar opens/closes, for example
    mScreenp->mUpdateXform = true;
    return true;
}

bool LLVOAvatarSelf::buildMenus()
{
    //-------------------------------------------------------------------------
    // build the attach and detach menus
    //-------------------------------------------------------------------------
    gAttachBodyPartPieMenus[0] = NULL;

    LLContextMenu::Params params;
    params.label(LLTrans::getString("BodyPartsRightArm"));
    params.name(params.label);
    params.visible(false);
    gAttachBodyPartPieMenus[1] = LLUICtrlFactory::create<LLContextMenu> (params);

    params.label(LLTrans::getString("BodyPartsHead"));
    params.name(params.label);
    gAttachBodyPartPieMenus[2] = LLUICtrlFactory::create<LLContextMenu> (params);

    params.label(LLTrans::getString("BodyPartsLeftArm"));
    params.name(params.label);
    gAttachBodyPartPieMenus[3] = LLUICtrlFactory::create<LLContextMenu> (params);

    gAttachBodyPartPieMenus[4] = NULL;

    params.label(LLTrans::getString("BodyPartsLeftLeg"));
    params.name(params.label);
    gAttachBodyPartPieMenus[5] = LLUICtrlFactory::create<LLContextMenu> (params);

    params.label(LLTrans::getString("BodyPartsTorso"));
    params.name(params.label);
    gAttachBodyPartPieMenus[6] = LLUICtrlFactory::create<LLContextMenu> (params);

    params.label(LLTrans::getString("BodyPartsRightLeg"));
    params.name(params.label);
    gAttachBodyPartPieMenus[7] = LLUICtrlFactory::create<LLContextMenu> (params);

    params.label(LLTrans::getString("BodyPartsEnhancedSkeleton"));
    params.name(params.label);
    gAttachBodyPartPieMenus[8] = LLUICtrlFactory::create<LLContextMenu>(params);

    gDetachBodyPartPieMenus[0] = NULL;

    params.label(LLTrans::getString("BodyPartsRightArm"));
    params.name(params.label);
    gDetachBodyPartPieMenus[1] = LLUICtrlFactory::create<LLContextMenu> (params);

    params.label(LLTrans::getString("BodyPartsHead"));
    params.name(params.label);
    gDetachBodyPartPieMenus[2] = LLUICtrlFactory::create<LLContextMenu> (params);

    params.label(LLTrans::getString("BodyPartsLeftArm"));
    params.name(params.label);
    gDetachBodyPartPieMenus[3] = LLUICtrlFactory::create<LLContextMenu> (params);

    gDetachBodyPartPieMenus[4] = NULL;

    params.label(LLTrans::getString("BodyPartsLeftLeg"));
    params.name(params.label);
    gDetachBodyPartPieMenus[5] = LLUICtrlFactory::create<LLContextMenu> (params);

    params.label(LLTrans::getString("BodyPartsTorso"));
    params.name(params.label);
    gDetachBodyPartPieMenus[6] = LLUICtrlFactory::create<LLContextMenu> (params);

    params.label(LLTrans::getString("BodyPartsRightLeg"));
    params.name(params.label);
    gDetachBodyPartPieMenus[7] = LLUICtrlFactory::create<LLContextMenu> (params);

    params.label(LLTrans::getString("BodyPartsEnhancedSkeleton"));
    params.name(params.label);
    gDetachBodyPartPieMenus[8] = LLUICtrlFactory::create<LLContextMenu>(params);

    for (S32 i = 0; i < 9; i++)
    {
        if (gAttachBodyPartPieMenus[i])
        {
            gAttachPieMenu->appendContextSubMenu( gAttachBodyPartPieMenus[i] );
        }
        else
        {
            for (attachment_map_t::iterator iter = mAttachmentPoints.begin();
                 iter != mAttachmentPoints.end();
                 ++iter)
            {
                LLViewerJointAttachment* attachment = iter->second;
                if (attachment && attachment->getGroup() == i)
                {
                    LLMenuItemCallGL::Params item_params;

                    std::string sub_piemenu_name = attachment->getName();
                    if (LLTrans::getString(sub_piemenu_name) != "")
                    {
                        item_params.label = LLTrans::getString(sub_piemenu_name);
                    }
                    else
                    {
                        item_params.label = sub_piemenu_name;
                    }
                    item_params.name =(item_params.label );
                    item_params.on_click.function_name = "Object.AttachToAvatar";
                    item_params.on_click.parameter = iter->first;
                    item_params.on_enable.function_name = "Object.EnableWear";
                    item_params.on_enable.parameter = iter->first;
                    LLMenuItemCallGL* item = LLUICtrlFactory::create<LLMenuItemCallGL>(item_params);

                    gAttachPieMenu->addChild(item);

                    break;

                }
            }
        }

        if (gDetachBodyPartPieMenus[i])
        {
            gDetachPieMenu->appendContextSubMenu( gDetachBodyPartPieMenus[i] );
            gDetachAttSelfMenu->appendContextSubMenu(gDetachBodyPartPieMenus[i]);
            gDetachAvatarMenu->appendContextSubMenu(gDetachBodyPartPieMenus[i]);
        }
        else
        {
            for (attachment_map_t::iterator iter = mAttachmentPoints.begin();
                 iter != mAttachmentPoints.end();
                 ++iter)
            {
                LLViewerJointAttachment* attachment = iter->second;
                if (attachment && attachment->getGroup() == i)
                {
                    LLMenuItemCallGL::Params item_params;
                    std::string sub_piemenu_name = attachment->getName();
                    if (LLTrans::getString(sub_piemenu_name) != "")
                    {
                        item_params.label = LLTrans::getString(sub_piemenu_name);
                    }
                    else
                    {
                        item_params.label = sub_piemenu_name;
                    }
                    item_params.name =(item_params.label );
                    item_params.on_click.function_name = "Attachment.DetachFromPoint";
                    item_params.on_click.parameter = iter->first;
                    item_params.on_enable.function_name = "Attachment.PointFilled";
                    item_params.on_enable.parameter = iter->first;
                    LLMenuItemCallGL* item = LLUICtrlFactory::create<LLMenuItemCallGL>(item_params);

                    gDetachPieMenu->addChild(item);
                    gDetachAttSelfMenu->addChild(LLUICtrlFactory::create<LLMenuItemCallGL>(item_params));
                    gDetachAvatarMenu->addChild(LLUICtrlFactory::create<LLMenuItemCallGL>(item_params));
                    break;
                }
            }
        }
    }


    // add screen attachments
    for (attachment_map_t::iterator iter = mAttachmentPoints.begin();
         iter != mAttachmentPoints.end();
         ++iter)
    {
        LLViewerJointAttachment* attachment = iter->second;
        if (attachment->getGroup() == 9)
        {
            LLMenuItemCallGL::Params item_params;
            std::string sub_piemenu_name = attachment->getName();
            if (LLTrans::getString(sub_piemenu_name) != "")
            {
                item_params.label = LLTrans::getString(sub_piemenu_name);
            }
            else
            {
                item_params.label = sub_piemenu_name;
            }
            item_params.name =(item_params.label );
            item_params.on_click.function_name = "Object.AttachToAvatar";
            item_params.on_click.parameter = iter->first;
            item_params.on_enable.function_name = "Object.EnableWear";
            item_params.on_enable.parameter = iter->first;
            LLMenuItemCallGL* item = LLUICtrlFactory::create<LLMenuItemCallGL>(item_params);
            gAttachScreenPieMenu->addChild(item);

            item_params.on_click.function_name = "Attachment.DetachFromPoint";
            item_params.on_click.parameter = iter->first;
            item_params.on_enable.function_name = "Attachment.PointFilled";
            item_params.on_enable.parameter = iter->first;
            item = LLUICtrlFactory::create<LLMenuItemCallGL>(item_params);
            gDetachScreenPieMenu->addChild(item);
            gDetachHUDAttSelfMenu->addChild(LLUICtrlFactory::create<LLMenuItemCallGL>(item_params));
            gDetachHUDAvatarMenu->addChild(LLUICtrlFactory::create<LLMenuItemCallGL>(item_params));
        }
    }

    for (S32 pass = 0; pass < 2; pass++)
    {
        // *TODO: Skinning - gAttachSubMenu is an awful, awful hack
        if (!gAttachSubMenu)
        {
            break;
        }
        for (attachment_map_t::iterator iter = mAttachmentPoints.begin();
             iter != mAttachmentPoints.end();
             ++iter)
        {
            LLViewerJointAttachment* attachment = iter->second;
            if (attachment->getIsHUDAttachment() != (pass == 1))
            {
                continue;
            }
            LLMenuItemCallGL::Params item_params;
            std::string sub_piemenu_name = attachment->getName();
            if (LLTrans::getString(sub_piemenu_name) != "")
            {
                item_params.label = LLTrans::getString(sub_piemenu_name);
            }
            else
            {
                item_params.label = sub_piemenu_name;
            }
            item_params.name =(item_params.label );
            item_params.on_click.function_name = "Object.AttachToAvatar";
            item_params.on_click.parameter = iter->first;
            item_params.on_enable.function_name = "Object.EnableWear";
            item_params.on_enable.parameter = iter->first;
            //* TODO: Skinning:
            //LLSD params;
            //params["index"] = iter->first;
            //params["label"] = attachment->getName();
            //item->addEventHandler("on_enable", LLMenuItemCallGL::MenuCallback().function_name("Attachment.Label").parameter(params));

            LLMenuItemCallGL* item = LLUICtrlFactory::create<LLMenuItemCallGL>(item_params);
            gAttachSubMenu->addChild(item);

            item_params.on_click.function_name = "Attachment.DetachFromPoint";
            item_params.on_click.parameter = iter->first;
            item_params.on_enable.function_name = "Attachment.PointFilled";
            item_params.on_enable.parameter = iter->first;
            //* TODO: Skinning: item->addEventHandler("on_enable", LLMenuItemCallGL::MenuCallback().function_name("Attachment.Label").parameter(params));

            item = LLUICtrlFactory::create<LLMenuItemCallGL>(item_params);
            gDetachSubMenu->addChild(item);
        }
        if (pass == 0)
        {
            // put separator between non-hud and hud attachments
            gAttachSubMenu->addSeparator();
            gDetachSubMenu->addSeparator();
        }
    }

    for (S32 group = 0; group < 9; group++)
    {
        // skip over groups that don't have sub menus
        if (!gAttachBodyPartPieMenus[group] || !gDetachBodyPartPieMenus[group])
        {
            continue;
        }

        std::multimap<S32, S32> attachment_pie_menu_map;

        // gather up all attachment points assigned to this group, and throw into map sorted by pie slice number
        for (attachment_map_t::iterator iter = mAttachmentPoints.begin();
             iter != mAttachmentPoints.end();
             ++iter)
        {
            LLViewerJointAttachment* attachment = iter->second;
            if(attachment && attachment->getGroup() == group)
            {
                // use multimap to provide a partial order off of the pie slice key
                S32 pie_index = attachment->getPieSlice();
                attachment_pie_menu_map.insert(std::make_pair(pie_index, iter->first));
            }
        }

        // add in requested order to pie menu, inserting separators as necessary
        for (std::multimap<S32, S32>::iterator attach_it = attachment_pie_menu_map.begin();
             attach_it != attachment_pie_menu_map.end(); ++attach_it)
        {
            S32 attach_index = attach_it->second;

            LLViewerJointAttachment* attachment = get_if_there(mAttachmentPoints, attach_index, (LLViewerJointAttachment*)NULL);
            if (attachment)
            {
                LLMenuItemCallGL::Params item_params;
                item_params.name = attachment->getName();
                item_params.label = LLTrans::getString(attachment->getName());
                item_params.on_click.function_name = "Object.AttachToAvatar";
                item_params.on_click.parameter = attach_index;
                item_params.on_enable.function_name = "Object.EnableWear";
                item_params.on_enable.parameter = attach_index;

                LLMenuItemCallGL* item = LLUICtrlFactory::create<LLMenuItemCallGL>(item_params);
                gAttachBodyPartPieMenus[group]->addChild(item);

                item_params.on_click.function_name = "Attachment.DetachFromPoint";
                item_params.on_click.parameter = attach_index;
                item_params.on_enable.function_name = "Attachment.PointFilled";
                item_params.on_enable.parameter = attach_index;
                item = LLUICtrlFactory::create<LLMenuItemCallGL>(item_params);
                gDetachBodyPartPieMenus[group]->addChild(item);
            }
        }
    }
    return true;
}

void LLVOAvatarSelf::cleanup()
{
    markDead();
    delete mScreenp;
    mScreenp = NULL;
    mRegionp = NULL;
}

LLVOAvatarSelf::~LLVOAvatarSelf()
{
    cleanup();
}

/**
 **
 ** End LLVOAvatarSelf Constructor routines
 **                                                                             **
 *********************************************************************************/

// virtual
bool LLVOAvatarSelf::updateCharacter(LLAgent &agent)
{
    // update screen joint size
    if (mScreenp)
    {
        F32 aspect = LLViewerCamera::getInstance()->getAspect();
        LLVector3 scale(1.f, aspect, 1.f);
        mScreenp->setScale(scale);
        mScreenp->updateWorldMatrixChildren();
        resetHUDAttachments();
    }

    return LLVOAvatar::updateCharacter(agent);
}

// virtual
bool LLVOAvatarSelf::isValid() const
{
    return ((getRegion() != NULL) && !isDead());
}

// virtual
void LLVOAvatarSelf::idleUpdate(LLAgent &agent, const F64 &time)
{
    if (isValid())
    {
        LLVOAvatar::idleUpdate(agent, time);
        idleUpdateTractorBeam();
    }
}

// virtual
LLJoint *LLVOAvatarSelf::getJoint(const std::string &name)
{
    LLJoint *jointp = NULL;
    jointp = LLVOAvatar::getJoint(name);
    if (!jointp && mScreenp)
    {
        jointp = mScreenp->findJoint(name);
        if (jointp)
        {
            mJointMap[name] = jointp;
        }
    }
    if (jointp && jointp != mScreenp && jointp != mRoot)
    {
        llassert(LLVOAvatar::getJoint((S32)jointp->getJointNum())==jointp);
    }
    return jointp;
}

// virtual
bool LLVOAvatarSelf::setVisualParamWeight(const LLVisualParam *which_param, F32 weight)
{
    if (!which_param)
    {
        return false;
    }
    LLViewerVisualParam *param = (LLViewerVisualParam*) LLCharacter::getVisualParam(which_param->getID());
    return setParamWeight(param,weight);
}

// virtual
bool LLVOAvatarSelf::setVisualParamWeight(const char* param_name, F32 weight)
{
    if (!param_name)
    {
        return false;
    }
    LLViewerVisualParam *param = (LLViewerVisualParam*) LLCharacter::getVisualParam(param_name);
    return setParamWeight(param,weight);
}

// virtual
bool LLVOAvatarSelf::setVisualParamWeight(S32 index, F32 weight)
{
    LLViewerVisualParam *param = (LLViewerVisualParam*) LLCharacter::getVisualParam(index);
    return setParamWeight(param,weight);
}

bool LLVOAvatarSelf::setParamWeight(const LLViewerVisualParam *param, F32 weight)
{
    if (!param)
    {
        return false;
    }

    if (param->getCrossWearable())
    {
        LLWearableType::EType type = (LLWearableType::EType)param->getWearableType();
        U32 size = gAgentWearables.getWearableCount(type);
        for (U32 count = 0; count < size; ++count)
        {
            LLViewerWearable *wearable = gAgentWearables.getViewerWearable(type,count);
            if (wearable)
            {
                wearable->setVisualParamWeight(param->getID(), weight);
            }
        }
    }

    return LLCharacter::setVisualParamWeight(param,weight);
}

/*virtual*/
void LLVOAvatarSelf::updateVisualParams()
{
    LLVOAvatar::updateVisualParams();
}

void LLVOAvatarSelf::writeWearablesToAvatar()
{
    for (U32 type = 0; type < LLWearableType::WT_COUNT; type++)
    {
        LLWearable *wearable = gAgentWearables.getTopWearable((LLWearableType::EType)type);
        if (wearable)
        {
            wearable->writeToAvatar(this);
        }
    }

}

/*virtual*/
void LLVOAvatarSelf::idleUpdateAppearanceAnimation()
{
    // Animate all top-level wearable visual parameters
    gAgentWearables.animateAllWearableParams(calcMorphAmount());

    // Apply wearable visual params to avatar
    writeWearablesToAvatar();

    //allow avatar to process updates
    LLVOAvatar::idleUpdateAppearanceAnimation();

}

// virtual
void LLVOAvatarSelf::requestStopMotion(LLMotion* motion)
{
    // Only agent avatars should handle the stop motion notifications.

    // Notify agent that motion has stopped
    gAgent.requestStopMotion(motion);
}

// virtual
bool LLVOAvatarSelf::hasMotionFromSource(const LLUUID& source_id)
{
    AnimSourceIterator motion_it = mAnimationSources.find(source_id);
    return motion_it != mAnimationSources.end();
}

// virtual
void LLVOAvatarSelf::stopMotionFromSource(const LLUUID& source_id)
{
    for (AnimSourceIterator motion_it = mAnimationSources.find(source_id); motion_it != mAnimationSources.end(); )
    {
        gAgent.sendAnimationRequest(motion_it->second, ANIM_REQUEST_STOP);
        mAnimationSources.erase(motion_it);
        // Must find() after each erase() to deal with potential iterator invalidation
        // This also ensures that we don't go past the end of this source's animations
        // into those of another source.
        motion_it = mAnimationSources.find(source_id);
    }


    LLViewerObject* object = gObjectList.findObject(source_id);
    if (object)
    {
        object->setFlagsWithoutUpdate(FLAGS_ANIM_SOURCE, false);
    }
}

void LLVOAvatarSelf::setLocalTextureTE(U8 te, LLViewerTexture* image, U32 index)
{
    if (te >= TEX_NUM_INDICES)
    {
        llassert(0);
        return;
    }

    if (getTEImage(te)->getID() == image->getID())
    {
        return;
    }

    if (isIndexBakedTexture((ETextureIndex)te))
    {
        llassert(0);
        return;
    }

    setTEImage(te, image);
}

//virtual
void LLVOAvatarSelf::removeMissingBakedTextures()
{
    bool removed = false;
    for (U32 i = 0; i < mBakedTextureDatas.size(); i++)
    {
        const S32 te = mBakedTextureDatas[i].mTextureIndex;
        const LLViewerTexture* tex = getTEImage(te);

        // Replace with default if we can't find the asset, assuming the
        // default is actually valid (which it should be unless something
        // is seriously wrong).
        if (!tex || tex->isMissingAsset())
        {
            LLViewerTexture *imagep = LLViewerTextureManager::getFetchedTexture(IMG_DEFAULT_AVATAR);
            if (imagep && imagep != tex)
            {
                setTEImage(te, imagep);
                removed = true;
            }
        }
    }

    if (removed)
    {
        for (U32 i = 0; i < mBakedTextureDatas.size(); i++)
        {
            LLViewerTexLayerSet *layerset = getTexLayerSet(i);
            layerset->setUpdatesEnabled(true);
            invalidateComposite(layerset);
        }
        updateMeshTextures();
    }
}

void LLVOAvatarSelf::onSimulatorFeaturesReceived(const LLUUID& region_id)
{
    LL_INFOS("Avatar") << "simulator features received, setting hover based on region props" << LL_ENDL;
    setHoverIfRegionEnabled();
}

//virtual
void LLVOAvatarSelf::updateRegion(LLViewerRegion *regionp)
{
    // Save the global position
    LLVector3d global_pos_from_old_region = getPositionGlobal();

    // Change the region
    setRegion(regionp);

    if (regionp)
    {   // Set correct region-relative position from global coordinates
        setPositionGlobal(global_pos_from_old_region);

        // Diagnostic info
        //LLVector3d pos_from_new_region = getPositionGlobal();
        //LL_INFOS() << "pos_from_old_region is " << global_pos_from_old_region
        //  << " while pos_from_new_region is " << pos_from_new_region
        //  << LL_ENDL;

        // Update hover height, or schedule callback, based on whether
        // it's supported in this region.
        if (regionp->simulatorFeaturesReceived())
        {
            setHoverIfRegionEnabled();
        }
        else
        {
            regionp->setSimulatorFeaturesReceivedCallback(boost::bind(&LLVOAvatarSelf::onSimulatorFeaturesReceived,this,_1));
        }
    }

    if (!regionp || (regionp->getHandle() != mLastRegionHandle))
    {
        if (mLastRegionHandle != 0)
        {
            ++mRegionCrossingCount;
            F64Seconds delta(mRegionCrossingTimer.getElapsedTimeF32());
            record(LLStatViewer::REGION_CROSSING_TIME, delta);

            // Diagnostics
            LL_INFOS() << "Region crossing took " << (F32)(delta * 1000.0).value() << " ms " << LL_ENDL;
        }
        if (regionp)
        {
            mLastRegionHandle = regionp->getHandle();
        }
    }
    mRegionCrossingTimer.reset();
    LLViewerObject::updateRegion(regionp);
}

//--------------------------------------------------------------------
// draw tractor (selection) beam when editing objects
//--------------------------------------------------------------------
//virtual
void LLVOAvatarSelf::idleUpdateTractorBeam()
{
    // This is only done for yourself (maybe it should be in the agent?)
    if (!needsRenderBeam() || !isBuilt())
    {
        mBeam = NULL;
    }
    else if (!mBeam || mBeam->isDead())
    {
        // VEFFECT: Tractor Beam
        mBeam = (LLHUDEffectSpiral *)LLHUDManager::getInstance()->createViewerEffect(LLHUDObject::LL_HUD_EFFECT_BEAM);
        mBeam->setColor(LLColor4U(gAgent.getEffectColor()));
        mBeam->setSourceObject(this);
        mBeamTimer.reset();
    }

    if (!mBeam.isNull())
    {
        LLObjectSelectionHandle selection = LLSelectMgr::getInstance()->getSelection();

        if (gAgentCamera.mPointAt.notNull())
        {
            // get point from pointat effect
            mBeam->setPositionGlobal(gAgentCamera.mPointAt->getPointAtPosGlobal());
            mBeam->triggerLocal();
        }
        else if (selection->getFirstRootObject() &&
                selection->getSelectType() != SELECT_TYPE_HUD)
        {
            LLViewerObject* objectp = selection->getFirstRootObject();
            mBeam->setTargetObject(objectp);
        }
        else
        {
            mBeam->setTargetObject(NULL);
            LLTool *tool = LLToolMgr::getInstance()->getCurrentTool();
            if (tool->isEditing())
            {
                if (tool->getEditingObject())
                {
                    mBeam->setTargetObject(tool->getEditingObject());
                }
                else
                {
                    mBeam->setPositionGlobal(tool->getEditingPointGlobal());
                }
            }
            else
            {
                const LLPickInfo& pick = gViewerWindow->getLastPick();
                mBeam->setPositionGlobal(pick.mPosGlobal);
            }

        }
        if (mBeamTimer.getElapsedTimeF32() > 0.25f)
        {
            mBeam->setColor(LLColor4U(gAgent.getEffectColor()));
            mBeam->setNeedsSendToSim(true);
            mBeamTimer.reset();
        }
    }
}

//-----------------------------------------------------------------------------
// restoreMeshData()
//-----------------------------------------------------------------------------
// virtual
void LLVOAvatarSelf::restoreMeshData()
{
    //LL_INFOS() << "Restoring" << LL_ENDL;
    mMeshValid = true;
    updateJointLODs();
    updateAttachmentVisibility(gAgentCamera.getCameraMode());

    // force mesh update as LOD might not have changed to trigger this
    gPipeline.markRebuild(mDrawable, LLDrawable::REBUILD_GEOMETRY);
}



//-----------------------------------------------------------------------------
// updateAttachmentVisibility()
//-----------------------------------------------------------------------------
void LLVOAvatarSelf::updateAttachmentVisibility(U32 camera_mode)
{
<<<<<<< HEAD
	for (attachment_map_t::iterator iter = mAttachmentPoints.begin(); 
		 iter != mAttachmentPoints.end();
		 ++iter)
	{
		LLViewerJointAttachment* attachment = iter->second;
		if (attachment->getIsHUDAttachment())
		{
			attachment->setAttachmentVisibility(true);
		}
		else
		{
			switch (camera_mode)
			{
				case CAMERA_MODE_MOUSELOOK:
					if ((LLVOAvatar::sVisibleInFirstPerson && attachment->getVisibleInFirstPerson()) || gPipeline.mHeroProbeManager.isMirrorPass())
					{
						attachment->setAttachmentVisibility(true);
					}
					else
					{
						attachment->setAttachmentVisibility(false);
					}
					break;
				default:
					attachment->setAttachmentVisibility(true);
					break;
			}
		}
	}
=======
    for (attachment_map_t::iterator iter = mAttachmentPoints.begin();
         iter != mAttachmentPoints.end();
         ++iter)
    {
        LLViewerJointAttachment* attachment = iter->second;
        if (attachment->getIsHUDAttachment())
        {
            attachment->setAttachmentVisibility(true);
        }
        else
        {
            switch (camera_mode)
            {
                case CAMERA_MODE_MOUSELOOK:
                    if (LLVOAvatar::sVisibleInFirstPerson && attachment->getVisibleInFirstPerson())
                    {
                        attachment->setAttachmentVisibility(true);
                    }
                    else
                    {
                        attachment->setAttachmentVisibility(false);
                    }
                    break;
                default:
                    attachment->setAttachmentVisibility(true);
                    break;
            }
        }
    }
>>>>>>> 6377610f
}

//-----------------------------------------------------------------------------
// updatedWearable( LLWearableType::EType type )
// forces an update to any baked textures relevant to type.
// will force an upload of the resulting bake if the second parameter is true
//-----------------------------------------------------------------------------
void LLVOAvatarSelf::wearableUpdated(LLWearableType::EType type)
{
    for (LLAvatarAppearanceDictionary::BakedTextures::const_iterator baked_iter = sAvatarDictionary->getBakedTextures().begin();
         baked_iter != sAvatarDictionary->getBakedTextures().end();
         ++baked_iter)
    {
        const LLAvatarAppearanceDictionary::BakedEntry *baked_dict = baked_iter->second;
        const LLAvatarAppearanceDefines::EBakedTextureIndex index = baked_iter->first;

        if (baked_dict)
        {
            for (LLAvatarAppearanceDefines::wearables_vec_t::const_iterator type_iter = baked_dict->mWearables.begin();
                type_iter != baked_dict->mWearables.end();
                 ++type_iter)
            {
                const LLWearableType::EType comp_type = *type_iter;
                if (comp_type == type)
                {
                    LLViewerTexLayerSet *layerset = getLayerSet(index);
                    if (layerset)
                    {
                        layerset->setUpdatesEnabled(true);
                        invalidateComposite(layerset);
                    }
                    break;
                }
            }
        }
    }
}

//-----------------------------------------------------------------------------
// isWearingAttachment()
//-----------------------------------------------------------------------------
bool LLVOAvatarSelf::isWearingAttachment(const LLUUID& inv_item_id) const
{
    const LLUUID& base_inv_item_id = gInventory.getLinkedItemID(inv_item_id);
    for (attachment_map_t::const_iterator iter = mAttachmentPoints.begin();
         iter != mAttachmentPoints.end();
         ++iter)
    {
        const LLViewerJointAttachment* attachment = iter->second;
        if (attachment->getAttachedObject(base_inv_item_id))
        {
            return true;
        }
    }
    return false;
}

//-----------------------------------------------------------------------------
// getWornAttachment()
//-----------------------------------------------------------------------------
LLViewerObject* LLVOAvatarSelf::getWornAttachment(const LLUUID& inv_item_id)
{
    const LLUUID& base_inv_item_id = gInventory.getLinkedItemID(inv_item_id);
    for (attachment_map_t::const_iterator iter = mAttachmentPoints.begin();
         iter != mAttachmentPoints.end();
         ++iter)
    {
        LLViewerJointAttachment* attachment = iter->second;
        if (LLViewerObject *attached_object = attachment->getAttachedObject(base_inv_item_id))
        {
            return attached_object;
        }
    }
    return NULL;
}

bool LLVOAvatarSelf::getAttachedPointName(const LLUUID& inv_item_id, std::string& name) const
{
    LL_PROFILE_ZONE_SCOPED_CATEGORY_AVATAR;
    if (!gInventory.getItem(inv_item_id))
    {
        name = "ATTACHMENT_MISSING_ITEM";
        return false;
    }
    const LLUUID& base_inv_item_id = gInventory.getLinkedItemID(inv_item_id);
    if (!gInventory.getItem(base_inv_item_id))
    {
        name = "ATTACHMENT_MISSING_BASE_ITEM";
        return false;
    }
    for (attachment_map_t::const_iterator iter = mAttachmentPoints.begin();
         iter != mAttachmentPoints.end();
         ++iter)
    {
        const LLViewerJointAttachment* attachment = iter->second;
        if (attachment->getAttachedObject(base_inv_item_id))
        {
            name = attachment->getName();
            return true;
        }
    }

    name = "ATTACHMENT_NOT_ATTACHED";
    return false;
}

//virtual
const LLViewerJointAttachment *LLVOAvatarSelf::attachObject(LLViewerObject *viewer_object)
{
    const LLViewerJointAttachment *attachment = LLVOAvatar::attachObject(viewer_object);
    if (!attachment)
    {
        return 0;
    }

    updateAttachmentVisibility(gAgentCamera.getCameraMode());

    // Then make sure the inventory is in sync with the avatar.

    // Should just be the last object added
    if (attachment->isObjectAttached(viewer_object))
    {
        const LLUUID& attachment_id = viewer_object->getAttachmentItemID();
        LLAppearanceMgr::instance().registerAttachment(attachment_id);
        updateLODRiggedAttachments();
    }

    return attachment;
}

//virtual
bool LLVOAvatarSelf::detachObject(LLViewerObject *viewer_object)
{
    const LLUUID attachment_id = viewer_object->getAttachmentItemID();
    if ( LLVOAvatar::detachObject(viewer_object) )
    {
        // the simulator should automatically handle permission revocation

        stopMotionFromSource(attachment_id);
        LLFollowCamMgr::getInstance()->setCameraActive(viewer_object->getID(), false);

        LLViewerObject::const_child_list_t& child_list = viewer_object->getChildren();
        for (LLViewerObject::child_list_t::const_iterator iter = child_list.begin();
             iter != child_list.end();
             ++iter)
        {
            LLViewerObject* child_objectp = *iter;
            // the simulator should automatically handle
            // permissions revocation

            stopMotionFromSource(child_objectp->getID());
            LLFollowCamMgr::getInstance()->setCameraActive(child_objectp->getID(), false);
        }

        // Make sure the inventory is in sync with the avatar.

        // Update COF contents, don't trigger appearance update.
        if (!isValid())
        {
            LL_INFOS() << "removeItemLinks skipped, avatar is under destruction" << LL_ENDL;
        }
        else
        {
            LLAppearanceMgr::instance().unregisterAttachment(attachment_id);
        }

        return true;
    }
    return false;
}

bool LLVOAvatarSelf::hasAttachmentsInTrash()
{
    const LLUUID trash_id = gInventory.findCategoryUUIDForType(LLFolderType::FT_TRASH);

    for (attachment_map_t::const_iterator iter = mAttachmentPoints.begin(); iter != mAttachmentPoints.end(); ++iter)
    {
        LLViewerJointAttachment *attachment = iter->second;
        for (LLViewerJointAttachment::attachedobjs_vec_t::iterator attachment_iter = attachment->mAttachedObjects.begin();
             attachment_iter != attachment->mAttachedObjects.end();
             ++attachment_iter)
        {
            LLViewerObject *attached_object = attachment_iter->get();
            if (attached_object && gInventory.isObjectDescendentOf(attached_object->getAttachmentItemID(), trash_id))
            {
                return true;
            }
        }
    }
    return false;
}

// static
bool LLVOAvatarSelf::detachAttachmentIntoInventory(const LLUUID &item_id)
{
    LLInventoryItem* item = gInventory.getItem(item_id);
    if (item)
    {
        gMessageSystem->newMessageFast(_PREHASH_DetachAttachmentIntoInv);
        gMessageSystem->nextBlockFast(_PREHASH_ObjectData);
        gMessageSystem->addUUIDFast(_PREHASH_AgentID, gAgent.getID());
        gMessageSystem->addUUIDFast(_PREHASH_ItemID, item_id);
        gMessageSystem->sendReliable(gAgent.getRegionHost());

        // This object might have been selected, so let the selection manager know it's gone now
        LLViewerObject *found_obj = gObjectList.findObject(item_id);
        if (found_obj)
        {
            LLSelectMgr::getInstance()->remove(found_obj);
        }

        // Error checking in case this object was attached to an invalid point
        // In that case, just remove the item from COF preemptively since detach
        // will fail.
        if (isAgentAvatarValid())
        {
            const LLViewerObject *attached_obj = gAgentAvatarp->getWornAttachment(item_id);
            if (!attached_obj)
            {
                LLAppearanceMgr::instance().removeCOFItemLinks(item_id);
            }
        }
        return true;
    }
    return false;
}

U32 LLVOAvatarSelf::getNumWearables(LLAvatarAppearanceDefines::ETextureIndex i) const
{
    LLWearableType::EType type = sAvatarDictionary->getTEWearableType(i);
    return gAgentWearables.getWearableCount(type);
}

// virtual
void LLVOAvatarSelf::localTextureLoaded(bool success, LLViewerFetchedTexture *src_vi, LLImageRaw* src_raw, LLImageRaw* aux_src, S32 discard_level, bool final, void* userdata)
{

    const LLUUID& src_id = src_vi->getID();
    LLAvatarTexData *data = (LLAvatarTexData *)userdata;
    ETextureIndex index = data->mIndex;
    if (!isIndexLocalTexture(index)) return;

    LLLocalTextureObject *local_tex_obj = getLocalTextureObject(index, 0);

    // fix for EXT-268. Preventing using of NULL pointer
    if(NULL == local_tex_obj)
    {
        LL_WARNS("TAG") << "There is no Local Texture Object with index: " << index
            << ", final: " << final
            << LL_ENDL;
        return;
    }
    if (success)
    {
        if (!local_tex_obj->getBakedReady() &&
            local_tex_obj->getImage() != NULL &&
            (local_tex_obj->getID() == src_id) &&
            discard_level < local_tex_obj->getDiscard())
        {
            local_tex_obj->setDiscard(discard_level);
            requestLayerSetUpdate(index);
            if (isEditingAppearance())
            {
                LLVisualParamHint::requestHintUpdates();
            }
            updateMeshTextures();
        }
    }
    else if (final)
    {
        // Failed: asset is missing
        if (!local_tex_obj->getBakedReady() &&
            local_tex_obj->getImage() != NULL &&
            local_tex_obj->getImage()->getID() == src_id)
        {
            local_tex_obj->setDiscard(0);
            requestLayerSetUpdate(index);
            updateMeshTextures();
        }
    }
}

// virtual
bool LLVOAvatarSelf::getLocalTextureGL(ETextureIndex type, LLViewerTexture** tex_pp, U32 index) const
{
    *tex_pp = NULL;

    if (!isIndexLocalTexture(type)) return false;
    if (getLocalTextureID(type, index) == IMG_DEFAULT_AVATAR) return true;

    const LLLocalTextureObject *local_tex_obj = getLocalTextureObject(type, index);
    if (!local_tex_obj)
    {
        return false;
    }
    *tex_pp = dynamic_cast<LLViewerTexture*> (local_tex_obj->getImage());
    return true;
}

LLViewerFetchedTexture* LLVOAvatarSelf::getLocalTextureGL(LLAvatarAppearanceDefines::ETextureIndex type, U32 index) const
{
    if (!isIndexLocalTexture(type))
    {
        return NULL;
    }

    const LLLocalTextureObject *local_tex_obj = getLocalTextureObject(type, index);
    if (!local_tex_obj)
    {
        return NULL;
    }
    if (local_tex_obj->getID() == IMG_DEFAULT_AVATAR)
    {
        return LLViewerTextureManager::getFetchedTexture(IMG_DEFAULT_AVATAR);
    }
    return dynamic_cast<LLViewerFetchedTexture*> (local_tex_obj->getImage());
}

const LLUUID& LLVOAvatarSelf::getLocalTextureID(ETextureIndex type, U32 index) const
{
    if (!isIndexLocalTexture(type)) return IMG_DEFAULT_AVATAR;

    const LLLocalTextureObject *local_tex_obj = getLocalTextureObject(type, index);
    if (local_tex_obj && local_tex_obj->getImage() != NULL)
    {
        return local_tex_obj->getImage()->getID();
    }
    return IMG_DEFAULT_AVATAR;
}


//-----------------------------------------------------------------------------
// isLocalTextureDataAvailable()
// Returns true if at least the lowest quality discard level exists for every texture
// in the layerset.
//-----------------------------------------------------------------------------
bool LLVOAvatarSelf::isLocalTextureDataAvailable(const LLViewerTexLayerSet* layerset) const
{
    /* if (layerset == mBakedTextureDatas[BAKED_HEAD].mTexLayerSet)
       return getLocalDiscardLevel(TEX_HEAD_BODYPAINT) >= 0; */
    for (LLAvatarAppearanceDictionary::BakedTextures::const_iterator baked_iter = sAvatarDictionary->getBakedTextures().begin();
         baked_iter != sAvatarDictionary->getBakedTextures().end();
         ++baked_iter)
    {
        const EBakedTextureIndex baked_index = baked_iter->first;
        if (layerset == mBakedTextureDatas[baked_index].mTexLayerSet)
        {
            bool ret = true;
            const LLAvatarAppearanceDictionary::BakedEntry *baked_dict = baked_iter->second;
            for (texture_vec_t::const_iterator local_tex_iter = baked_dict->mLocalTextures.begin();
                 local_tex_iter != baked_dict->mLocalTextures.end();
                 ++local_tex_iter)
            {
                const ETextureIndex tex_index = *local_tex_iter;
                const LLWearableType::EType wearable_type = sAvatarDictionary->getTEWearableType(tex_index);
                const U32 wearable_count = gAgentWearables.getWearableCount(wearable_type);
                for (U32 wearable_index = 0; wearable_index < wearable_count; wearable_index++)
                {
                    bool tex_avail = (getLocalDiscardLevel(tex_index, wearable_index) >= 0);
                    ret &= tex_avail;
                }
            }
            return ret;
        }
    }
    llassert(0);
    return false;
}

//-----------------------------------------------------------------------------
// virtual
// isLocalTextureDataFinal()
// Returns true if the highest quality discard level exists for every texture
// in the layerset.
//-----------------------------------------------------------------------------
bool LLVOAvatarSelf::isLocalTextureDataFinal(const LLViewerTexLayerSet* layerset) const
{
    const U32 desired_tex_discard_level = gSavedSettings.getU32("TextureDiscardLevel");
    // const U32 desired_tex_discard_level = 0; // hack to not bake textures on lower discard levels.

    for (U32 i = 0; i < mBakedTextureDatas.size(); i++)
    {
        if (layerset == mBakedTextureDatas[i].mTexLayerSet)
        {
            const LLAvatarAppearanceDictionary::BakedEntry *baked_dict = sAvatarDictionary->getBakedTexture((EBakedTextureIndex)i);
            for (texture_vec_t::const_iterator local_tex_iter = baked_dict->mLocalTextures.begin();
                 local_tex_iter != baked_dict->mLocalTextures.end();
                 ++local_tex_iter)
            {
                const ETextureIndex tex_index = *local_tex_iter;
                const LLWearableType::EType wearable_type = sAvatarDictionary->getTEWearableType(tex_index);
                const U32 wearable_count = gAgentWearables.getWearableCount(wearable_type);
                for (U32 wearable_index = 0; wearable_index < wearable_count; wearable_index++)
                {
                    S32 local_discard_level = getLocalDiscardLevel(*local_tex_iter, wearable_index);
                    if ((local_discard_level > (S32)(desired_tex_discard_level)) ||
                        (local_discard_level < 0 ))
                    {
                        return false;
                    }
                }
            }
            return true;
        }
    }
    llassert(0);
    return false;
}


bool LLVOAvatarSelf::isAllLocalTextureDataFinal() const
{
    const U32 desired_tex_discard_level = gSavedSettings.getU32("TextureDiscardLevel");
    // const U32 desired_tex_discard_level = 0; // hack to not bake textures on lower discard levels

    for (U32 i = 0; i < mBakedTextureDatas.size(); i++)
    {
        const LLAvatarAppearanceDictionary::BakedEntry *baked_dict = sAvatarDictionary->getBakedTexture((EBakedTextureIndex)i);
        for (texture_vec_t::const_iterator local_tex_iter = baked_dict->mLocalTextures.begin();
             local_tex_iter != baked_dict->mLocalTextures.end();
             ++local_tex_iter)
        {
            const ETextureIndex tex_index = *local_tex_iter;
            const LLWearableType::EType wearable_type = sAvatarDictionary->getTEWearableType(tex_index);
            const U32 wearable_count = gAgentWearables.getWearableCount(wearable_type);
            for (U32 wearable_index = 0; wearable_index < wearable_count; wearable_index++)
            {
                S32 local_discard_level = getLocalDiscardLevel(*local_tex_iter, wearable_index);
                if ((local_discard_level > (S32)(desired_tex_discard_level)) ||
                    (local_discard_level < 0 ))
                {
                    return false;
                }
            }
        }
    }
    return true;
}

bool LLVOAvatarSelf::isTextureDefined(LLAvatarAppearanceDefines::ETextureIndex type, U32 index) const
{
    LLUUID id;
    bool isDefined = true;
    if (isIndexLocalTexture(type))
    {
        const LLWearableType::EType wearable_type = sAvatarDictionary->getTEWearableType(type);
        const U32 wearable_count = gAgentWearables.getWearableCount(wearable_type);
        if (index >= wearable_count)
        {
            // invalid index passed in. check all textures of a given type
            for (U32 wearable_index = 0; wearable_index < wearable_count; wearable_index++)
            {
                id = getLocalTextureID(type, wearable_index);
                isDefined &= (id != IMG_DEFAULT_AVATAR && id != IMG_DEFAULT);
            }
        }
        else
        {
            id = getLocalTextureID(type, index);
            isDefined &= (id != IMG_DEFAULT_AVATAR && id != IMG_DEFAULT);
        }
    }
    else
    {
        id = getTEImage(type)->getID();
        isDefined &= (id != IMG_DEFAULT_AVATAR && id != IMG_DEFAULT);
    }

    return isDefined;
}

//virtual
bool LLVOAvatarSelf::isTextureVisible(LLAvatarAppearanceDefines::ETextureIndex type, U32 index) const
{
    if (isIndexBakedTexture(type))
    {
        return LLVOAvatar::isTextureVisible(type, (U32)0);
    }

    LLUUID tex_id = getLocalTextureID(type,index);
    return (tex_id != IMG_INVISIBLE)
            || (LLDrawPoolAlpha::sShowDebugAlpha);
}

//virtual
bool LLVOAvatarSelf::isTextureVisible(LLAvatarAppearanceDefines::ETextureIndex type, LLViewerWearable *wearable) const
{
    if (isIndexBakedTexture(type))
    {
        return LLVOAvatar::isTextureVisible(type);
    }

    U32 index;
    if (gAgentWearables.getWearableIndex(wearable,index))
    {
        return isTextureVisible(type,index);
    }
    else
    {
        LL_WARNS() << "Wearable not found" << LL_ENDL;
        return false;
    }
}

bool LLVOAvatarSelf::areTexturesCurrent() const
{
    return gAgentWearables.areWearablesLoaded();
}

void LLVOAvatarSelf::invalidateComposite( LLTexLayerSet* layerset)
{
    LLViewerTexLayerSet *layer_set = dynamic_cast<LLViewerTexLayerSet*>(layerset);
    if( !layer_set || !layer_set->getUpdatesEnabled() )
    {
        return;
    }
    // LL_INFOS() << "LLVOAvatar::invalidComposite() " << layerset->getBodyRegionName() << LL_ENDL;

    layer_set->requestUpdate();
    layer_set->invalidateMorphMasks();
}

void LLVOAvatarSelf::invalidateAll()
{
    for (U32 i = 0; i < mBakedTextureDatas.size(); i++)
    {
        LLViewerTexLayerSet *layerset = getTexLayerSet(i);
        invalidateComposite(layerset);
    }
    //mDebugSelfLoadTimer.reset();
}

//-----------------------------------------------------------------------------
// setCompositeUpdatesEnabled()
//-----------------------------------------------------------------------------
void LLVOAvatarSelf::setCompositeUpdatesEnabled( bool b )
{
    for (U32 i = 0; i < mBakedTextureDatas.size(); i++)
    {
        setCompositeUpdatesEnabled(i, b);
    }
}

void LLVOAvatarSelf::setCompositeUpdatesEnabled(U32 index, bool b)
{
    LLViewerTexLayerSet *layerset = getTexLayerSet(index);
    if (layerset )
    {
        layerset->setUpdatesEnabled( b );
    }
}

bool LLVOAvatarSelf::isCompositeUpdateEnabled(U32 index)
{
    LLViewerTexLayerSet *layerset = getTexLayerSet(index);
    if (layerset)
    {
        return layerset->getUpdatesEnabled();
    }
    return false;
}

void LLVOAvatarSelf::setupComposites()
{
    for (U32 i = 0; i < mBakedTextureDatas.size(); i++)
    {
        ETextureIndex tex_index = mBakedTextureDatas[i].mTextureIndex;
        bool layer_baked = isTextureDefined(tex_index, gAgentWearables.getWearableCount(tex_index));
        LLViewerTexLayerSet *layerset = getTexLayerSet(i);
        if (layerset)
        {
            layerset->setUpdatesEnabled(!layer_baked);
        }
    }
}

void LLVOAvatarSelf::updateComposites()
{
    for (U32 i = 0; i < mBakedTextureDatas.size(); i++)
    {
        LLViewerTexLayerSet *layerset = getTexLayerSet(i);
        if (layerset
            && ((i != BAKED_SKIRT) || isWearingWearableType(LLWearableType::WT_SKIRT)))
        {
            layerset->updateComposite();
        }
    }
}

// virtual
S32 LLVOAvatarSelf::getLocalDiscardLevel(ETextureIndex type, U32 wearable_index) const
{
    if (!isIndexLocalTexture(type)) return false;

    const LLLocalTextureObject *local_tex_obj = getLocalTextureObject(type, wearable_index);
    if (local_tex_obj)
    {
        const LLViewerFetchedTexture* image = dynamic_cast<LLViewerFetchedTexture*>( local_tex_obj->getImage() );
        if (type >= 0
            && local_tex_obj->getID() != IMG_DEFAULT_AVATAR
            && !image->isMissingAsset())
        {
            return image->getDiscardLevel();
        }
        else
        {
            // We don't care about this (no image associated with the layer) treat as fully loaded.
            return 0;
        }
    }
    return 0;
}

// virtual
// Counts the memory footprint of local textures.
void LLVOAvatarSelf::getLocalTextureByteCount(S32* gl_bytes) const
{
    *gl_bytes = 0;
    for (S32 type = 0; type < TEX_NUM_INDICES; type++)
    {
        if (!isIndexLocalTexture((ETextureIndex)type)) continue;
        U32 max_tex = getNumWearables((ETextureIndex) type);
        for (U32 num = 0; num < max_tex; num++)
        {
            const LLLocalTextureObject *local_tex_obj = getLocalTextureObject((ETextureIndex) type, num);
            if (local_tex_obj)
            {
                const LLViewerFetchedTexture* image_gl = dynamic_cast<LLViewerFetchedTexture*>( local_tex_obj->getImage() );
                if (image_gl)
                {
                    S32 bytes = (S32)image_gl->getWidth() * image_gl->getHeight() * image_gl->getComponents();

                    if (image_gl->hasGLTexture())
                    {
                        *gl_bytes += bytes;
                    }
                }
            }
        }
    }
}

// virtual
void LLVOAvatarSelf::setLocalTexture(ETextureIndex type, LLViewerTexture* src_tex, bool baked_version_ready, U32 index)
{
    if (!isIndexLocalTexture(type)) return;

    LLViewerFetchedTexture* tex = LLViewerTextureManager::staticCastToFetchedTexture(src_tex, true) ;
    if(!tex)
    {
        return ;
    }

    S32 desired_discard = isSelf() ? 0 : 2;
    LLLocalTextureObject *local_tex_obj = getLocalTextureObject(type,index);
    if (!local_tex_obj)
    {
        if (type >= TEX_NUM_INDICES)
        {
            LL_ERRS() << "Tried to set local texture with invalid type: (" << (U32) type << ", " << index << ")" << LL_ENDL;
            return;
        }
        LLWearableType::EType wearable_type = sAvatarDictionary->getTEWearableType(type);
        if (!gAgentWearables.getViewerWearable(wearable_type,index))
        {
            // no wearable is loaded, cannot set the texture.
            return;
        }
        gAgentWearables.addLocalTextureObject(wearable_type,type,index);
        local_tex_obj = getLocalTextureObject(type,index);
        if (!local_tex_obj)
        {
            LL_ERRS() << "Unable to create LocalTextureObject for wearable type & index: (" << (U32) wearable_type << ", " << index << ")" << LL_ENDL;
            return;
        }

        LLViewerTexLayerSet *layer_set = getLayerSet(type);
        if (layer_set)
        {
            layer_set->cloneTemplates(local_tex_obj, type, gAgentWearables.getViewerWearable(wearable_type,index));
        }

    }
    if (!baked_version_ready)
    {
        if (tex != local_tex_obj->getImage() || local_tex_obj->getBakedReady())
        {
            local_tex_obj->setDiscard(MAX_DISCARD_LEVEL+1);
        }
        if (tex->getID() != IMG_DEFAULT_AVATAR)
        {
            if (local_tex_obj->getDiscard() > desired_discard)
            {
                S32 tex_discard = tex->getDiscardLevel();
                if (tex_discard >= 0 && tex_discard <= desired_discard)
                {
                    local_tex_obj->setDiscard(tex_discard);
                    if (isSelf())
                    {
                        requestLayerSetUpdate(type);
                        if (isEditingAppearance())
                        {
                            LLVisualParamHint::requestHintUpdates();
                        }
                    }
                }
                else
                {
                    tex->setLoadedCallback(onLocalTextureLoaded, desired_discard, true, false, new LLAvatarTexData(getID(), type), NULL);
                }
            }
            tex->setMinDiscardLevel(desired_discard);
        }
    }
    local_tex_obj->setImage(tex);
    local_tex_obj->setID(tex->getID());
    setBakedReady(type,baked_version_ready,index);
}

//virtual
void LLVOAvatarSelf::setBakedReady(LLAvatarAppearanceDefines::ETextureIndex type, bool baked_version_exists, U32 index)
{
    if (!isIndexLocalTexture(type)) return;
    LLLocalTextureObject *local_tex_obj = getLocalTextureObject(type,index);
    if (local_tex_obj)
    {
        local_tex_obj->setBakedReady( baked_version_exists );
    }
}


// virtual
void LLVOAvatarSelf::dumpLocalTextures() const
{
    LL_INFOS() << "Local Textures:" << LL_ENDL;

    /* ETextureIndex baked_equiv[] = {
       TEX_UPPER_BAKED,
       if (isTextureDefined(baked_equiv[i])) */
    for (LLAvatarAppearanceDictionary::Textures::const_iterator iter = sAvatarDictionary->getTextures().begin();
         iter != sAvatarDictionary->getTextures().end();
         ++iter)
    {
        const LLAvatarAppearanceDictionary::TextureEntry *texture_dict = iter->second;
        if (!texture_dict->mIsLocalTexture || !texture_dict->mIsUsedByBakedTexture)
            continue;

        const EBakedTextureIndex baked_index = texture_dict->mBakedTextureIndex;
        const ETextureIndex baked_equiv = sAvatarDictionary->getBakedTexture(baked_index)->mTextureIndex;

        const std::string &name = texture_dict->mName;
        const LLLocalTextureObject *local_tex_obj = getLocalTextureObject(iter->first, 0);
        // index is baked texture - index is not relevant. putting in 0 as placeholder
        if (isTextureDefined(baked_equiv, 0))
        {
#if LL_RELEASE_FOR_DOWNLOAD
            // End users don't get to trivially see avatar texture IDs, makes textures
            // easier to steal. JC
            LL_INFOS() << "LocTex " << name << ": Baked " << LL_ENDL;
#else
            LL_INFOS() << "LocTex " << name << ": Baked " << getTEImage(baked_equiv)->getID() << LL_ENDL;
#endif
        }
        else if (local_tex_obj && local_tex_obj->getImage() != NULL)
        {
            if (local_tex_obj->getImage()->getID() == IMG_DEFAULT_AVATAR)
            {
                LL_INFOS() << "LocTex " << name << ": None" << LL_ENDL;
            }
            else
            {
                LLViewerFetchedTexture* image = dynamic_cast<LLViewerFetchedTexture*>( local_tex_obj->getImage() );

                LL_INFOS() << "LocTex " << name << ": "
                        << "Discard " << image->getDiscardLevel() << ", "
                        << "(" << image->getWidth() << ", " << image->getHeight() << ") "
#if !LL_RELEASE_FOR_DOWNLOAD
                    // End users don't get to trivially see avatar texture IDs,
                    // makes textures easier to steal
                        << image->getID() << " "
#endif
                        << "Priority: " << image->getMaxVirtualSize()
                        << LL_ENDL;
            }
        }
        else
        {
            LL_INFOS() << "LocTex " << name << ": No LLViewerTexture" << LL_ENDL;
        }
    }
}

//-----------------------------------------------------------------------------
// static
// onLocalTextureLoaded()
//-----------------------------------------------------------------------------

void LLVOAvatarSelf::onLocalTextureLoaded(bool success, LLViewerFetchedTexture *src_vi, LLImageRaw* src_raw, LLImageRaw* aux_src, S32 discard_level, bool final, void* userdata)
{
    LLAvatarTexData *data = (LLAvatarTexData *)userdata;
    LLVOAvatarSelf *self = (LLVOAvatarSelf *)gObjectList.findObject(data->mAvatarID);
    if (self)
    {
        // We should only be handling local textures for ourself
        self->localTextureLoaded(success, src_vi, src_raw, aux_src, discard_level, final, userdata);
    }
    // ensure data is cleaned up
    if (final || !success)
    {
        delete data;
    }
}

/*virtual*/ void LLVOAvatarSelf::setImage(const U8 te, LLViewerTexture *imagep, const U32 index)
{
    if (isIndexLocalTexture((ETextureIndex)te))
    {
        setLocalTexture((ETextureIndex)te, imagep, false ,index);
    }
    else
    {
        setTEImage(te,imagep);
    }
}

/*virtual*/ LLViewerTexture* LLVOAvatarSelf::getImage(const U8 te, const U32 index) const
{
    if (isIndexLocalTexture((ETextureIndex)te))
    {
        return getLocalTextureGL((ETextureIndex)te,index);
    }
    else
    {
        return getTEImage(te);
    }
}


// static
void LLVOAvatarSelf::dumpTotalLocalTextureByteCount()
{
    S32 gl_bytes = 0;
    gAgentAvatarp->getLocalTextureByteCount(&gl_bytes);
    LL_INFOS() << "Total Avatar LocTex GL:" << (gl_bytes/1024) << "KB" << LL_ENDL;
}

bool LLVOAvatarSelf::getIsCloud() const
{
    // Let people know why they're clouded without spamming them into oblivion.
    bool do_warn = false;
    static LLTimer time_since_notice;
    F32 update_freq = 30.0;
    if (time_since_notice.getElapsedTimeF32() > update_freq)
    {
        time_since_notice.reset();
        do_warn = true;
    }

    // do we have our body parts?
    S32 shape_count = gAgentWearables.getWearableCount(LLWearableType::WT_SHAPE);
    S32 hair_count = gAgentWearables.getWearableCount(LLWearableType::WT_HAIR);
    S32 eye_count = gAgentWearables.getWearableCount(LLWearableType::WT_EYES);
    S32 skin_count = gAgentWearables.getWearableCount(LLWearableType::WT_SKIN);
    if (!shape_count || !hair_count || !eye_count || !skin_count)
    {
        if (do_warn)
        {
            LL_INFOS() << "Self is clouded due to missing one or more required body parts: "
                    << (shape_count ? "" : "SHAPE ")
                    << (hair_count ? "" : "HAIR ")
                    << (eye_count ? "" : "EYES ")
                    << (skin_count ? "" : "SKIN ")
                    << LL_ENDL;
        }
        return true;
    }

    if (!isTextureDefined(TEX_HAIR, 0))
    {
        if (do_warn)
        {
            LL_INFOS() << "Self is clouded because of no hair texture" << LL_ENDL;
        }
        return true;
    }

    if (!mPreviousFullyLoaded)
    {
        if (!isLocalTextureDataAvailable(getLayerSet(BAKED_LOWER)) &&
            (!isTextureDefined(TEX_LOWER_BAKED, 0)))
        {
            if (do_warn)
            {
                LL_INFOS() << "Self is clouded because lower textures not baked" << LL_ENDL;
            }
            return true;
        }

        if (!isLocalTextureDataAvailable(getLayerSet(BAKED_UPPER)) &&
            (!isTextureDefined(TEX_UPPER_BAKED, 0)))
        {
            if (do_warn)
            {
                LL_INFOS() << "Self is clouded because upper textures not baked" << LL_ENDL;
            }
            return true;
        }

        for (U32 i = 0; i < mBakedTextureDatas.size(); i++)
        {
            if (i == BAKED_SKIRT && !isWearingWearableType(LLWearableType::WT_SKIRT))
                continue;

            const BakedTextureData& texture_data = mBakedTextureDatas[i];
            if (!isTextureDefined(texture_data.mTextureIndex, 0))
                continue;

            // Check for the case that texture is defined but not sufficiently loaded to display anything.
            const LLViewerTexture* baked_img = getImage( texture_data.mTextureIndex, 0 );
            if (!baked_img || !baked_img->hasGLTexture())
            {
                if (do_warn)
                {
                    LL_INFOS() << "Self is clouded because texture at index " << i
                            << " (texture index is " << texture_data.mTextureIndex << ") is not loaded" << LL_ENDL;
                }
                return true;
            }
        }

        LL_DEBUGS() << "Avatar de-clouded" << LL_ENDL;
    }
    return false;
}

/*static*/
void LLVOAvatarSelf::debugOnTimingLocalTexLoaded(bool success, LLViewerFetchedTexture *src_vi, LLImageRaw* src, LLImageRaw* aux_src, S32 discard_level, bool final, void* userdata)
{
    if (gAgentAvatarp.notNull())
    {
        gAgentAvatarp->debugTimingLocalTexLoaded(success, src_vi, src, aux_src, discard_level, final, userdata);
    }
}

void LLVOAvatarSelf::debugTimingLocalTexLoaded(bool success, LLViewerFetchedTexture *src_vi, LLImageRaw* src, LLImageRaw* aux_src, S32 discard_level, bool final, void* userdata)
{
    LLAvatarTexData *data = (LLAvatarTexData *)userdata;
    if (!data)
    {
        return;
    }

    ETextureIndex index = data->mIndex;

    if (index < 0 || index >= TEX_NUM_INDICES)
    {
        return;
    }

    if (discard_level >=0 && discard_level <= MAX_DISCARD_LEVEL) // ignore discard level -1, as it means we have no data.
    {
        mDebugTextureLoadTimes[(U32)index][(U32)discard_level] = mDebugSelfLoadTimer.getElapsedTimeF32();
    }
    if (final)
    {
        delete data;
    }
}

void LLVOAvatarSelf::debugBakedTextureUpload(EBakedTextureIndex index, bool finished)
{
    U32 done = 0;
    if (finished)
    {
        done = 1;
    }
    mDebugBakedTextureTimes[index][done] = mDebugSelfLoadTimer.getElapsedTimeF32();
}

const std::string LLVOAvatarSelf::verboseDebugDumpLocalTextureDataInfo(const LLViewerTexLayerSet* layerset) const
{
    std::ostringstream outbuf;
    LLWearableType *wr_inst = LLWearableType::getInstance();
    for (LLAvatarAppearanceDictionary::BakedTextures::const_iterator baked_iter =
             sAvatarDictionary->getBakedTextures().begin();
         baked_iter != sAvatarDictionary->getBakedTextures().end();
         ++baked_iter)
    {
        const EBakedTextureIndex baked_index = baked_iter->first;
        if (layerset == mBakedTextureDatas[baked_index].mTexLayerSet)
        {
            outbuf << "baked_index: " << baked_index << "\n";
            const LLAvatarAppearanceDictionary::BakedEntry *baked_dict = baked_iter->second;
            for (texture_vec_t::const_iterator local_tex_iter = baked_dict->mLocalTextures.begin();
                 local_tex_iter != baked_dict->mLocalTextures.end();
                 ++local_tex_iter)
            {
                const ETextureIndex tex_index = *local_tex_iter;
                const std::string tex_name = sAvatarDictionary->getTexture(tex_index)->mName;
                outbuf << "  tex_index " << (S32) tex_index << " name " << tex_name << "\n";
                const LLWearableType::EType wearable_type = sAvatarDictionary->getTEWearableType(tex_index);
                const U32 wearable_count = gAgentWearables.getWearableCount(wearable_type);
                if (wearable_count > 0)
                {
                    for (U32 wearable_index = 0; wearable_index < wearable_count; wearable_index++)
                    {
                        outbuf << "    " << wr_inst->getTypeName(wearable_type) << " " << wearable_index << ":";
                        const LLLocalTextureObject *local_tex_obj = getLocalTextureObject(tex_index, wearable_index);
                        if (local_tex_obj)
                        {
                            LLViewerFetchedTexture* image = dynamic_cast<LLViewerFetchedTexture*>( local_tex_obj->getImage() );
                            if (tex_index >= 0
                                && local_tex_obj->getID() != IMG_DEFAULT_AVATAR
                                && !image->isMissingAsset())
                            {
                                outbuf << " id: " << image->getID()
                                       << " refs: " << image->getNumRefs()
                                       << " glocdisc: " << getLocalDiscardLevel(tex_index, wearable_index)
                                       << " discard: " << image->getDiscardLevel()
                                       << " desired: " << image->getDesiredDiscardLevel()
                                       << " vsize: " << image->getMaxVirtualSize()
                                       << " ts: " << image->getTextureState()
                                       << " bl: " << image->getBoostLevel()
                                       << " fl: " << image->isFullyLoaded() // this is not an accessor for mFullyLoaded - see comment there.
                                       << " cl: " << (image->isFullyLoaded() && image->getDiscardLevel()==0) // "completely loaded"
                                       << " mvs: " << image->getMaxVirtualSize()
                                       << " mvsc: " << image->getMaxVirtualSizeResetCounter()
                                       << " mem: " << image->getTextureMemory();
                            }
                        }
                        outbuf << "\n";
                    }
                }
            }
            break;
        }
    }
    return outbuf.str();
}

void LLVOAvatarSelf::dumpAllTextures() const
{
    std::string vd_text = "Local textures per baked index and wearable:\n";
    for (LLAvatarAppearanceDefines::LLAvatarAppearanceDictionary::BakedTextures::const_iterator baked_iter = sAvatarDictionary->getBakedTextures().begin();
         baked_iter != sAvatarDictionary->getBakedTextures().end();
         ++baked_iter)
    {
        const LLAvatarAppearanceDefines::EBakedTextureIndex baked_index = baked_iter->first;
        const LLViewerTexLayerSet *layerset = debugGetLayerSet(baked_index);
        if (!layerset) continue;
        const LLViewerTexLayerSetBuffer *layerset_buffer = layerset->getViewerComposite();
        if (!layerset_buffer) continue;
        vd_text += verboseDebugDumpLocalTextureDataInfo(layerset);
    }
    LL_DEBUGS("Avatar") << vd_text << LL_ENDL;
}

const std::string LLVOAvatarSelf::debugDumpLocalTextureDataInfo(const LLViewerTexLayerSet* layerset) const
{
    std::string text="";
    LLWearableType *wr_inst = LLWearableType::getInstance();

    text = llformat("[Final:%d Avail:%d] ",isLocalTextureDataFinal(layerset), isLocalTextureDataAvailable(layerset));

    /* if (layerset == mBakedTextureDatas[BAKED_HEAD].mTexLayerSet)
       return getLocalDiscardLevel(TEX_HEAD_BODYPAINT) >= 0; */
    for (LLAvatarAppearanceDictionary::BakedTextures::const_iterator baked_iter = sAvatarDictionary->getBakedTextures().begin();
         baked_iter != sAvatarDictionary->getBakedTextures().end();
         ++baked_iter)
    {
        const EBakedTextureIndex baked_index = baked_iter->first;
        if (layerset == mBakedTextureDatas[baked_index].mTexLayerSet)
        {
            const LLAvatarAppearanceDictionary::BakedEntry *baked_dict = baked_iter->second;
            text += llformat("%d-%s ( ",baked_index, baked_dict->mName.c_str());
            for (texture_vec_t::const_iterator local_tex_iter = baked_dict->mLocalTextures.begin();
                 local_tex_iter != baked_dict->mLocalTextures.end();
                 ++local_tex_iter)
            {
                const ETextureIndex tex_index = *local_tex_iter;
                const LLWearableType::EType wearable_type = sAvatarDictionary->getTEWearableType(tex_index);
                const U32 wearable_count = gAgentWearables.getWearableCount(wearable_type);
                if (wearable_count > 0)
                {
                    text += wr_inst->getTypeName(wearable_type) + ":";
                    for (U32 wearable_index = 0; wearable_index < wearable_count; wearable_index++)
                    {
                        const U32 discard_level = getLocalDiscardLevel(tex_index, wearable_index);
                        std::string discard_str = llformat("%d ",discard_level);
                        text += llformat("%d ",discard_level);
                    }
                }
            }
            text += ")";
            break;
        }
    }
    return text;
}

const std::string LLVOAvatarSelf::debugDumpAllLocalTextureDataInfo() const
{
    std::string text;
    const U32 override_tex_discard_level = gSavedSettings.getU32("TextureDiscardLevel");

    for (U32 i = 0; i < mBakedTextureDatas.size(); i++)
    {
        const LLAvatarAppearanceDictionary::BakedEntry *baked_dict = sAvatarDictionary->getBakedTexture((EBakedTextureIndex)i);
        bool is_texture_final = true;
        for (texture_vec_t::const_iterator local_tex_iter = baked_dict->mLocalTextures.begin();
             local_tex_iter != baked_dict->mLocalTextures.end();
             ++local_tex_iter)
        {
            const ETextureIndex tex_index = *local_tex_iter;
            const LLWearableType::EType wearable_type = sAvatarDictionary->getTEWearableType(tex_index);
            const U32 wearable_count = gAgentWearables.getWearableCount(wearable_type);
            for (U32 wearable_index = 0; wearable_index < wearable_count; wearable_index++)
            {
                is_texture_final &= (getLocalDiscardLevel(*local_tex_iter, wearable_index) <= (S32)(override_tex_discard_level));
            }
        }
        text += llformat("%s:%d ",baked_dict->mName.c_str(),is_texture_final);
    }
    return text;
}

void LLVOAvatarSelf::appearanceChangeMetricsCoro(std::string url)
{
    LLCore::HttpRequest::policy_t httpPolicy(LLCore::HttpRequest::DEFAULT_POLICY_ID);
    LLCoreHttpUtil::HttpCoroutineAdapter::ptr_t
        httpAdapter(new LLCoreHttpUtil::HttpCoroutineAdapter("appearanceChangeMetrics", httpPolicy));
    LLCore::HttpRequest::ptr_t httpRequest(new LLCore::HttpRequest);
    LLCore::HttpOptions::ptr_t httpOpts = LLCore::HttpOptions::ptr_t(new LLCore::HttpOptions);

    S32 currentSequence = mMetricSequence;
    if (S32_MAX == ++mMetricSequence)
        mMetricSequence = 0;

    LLSD msg;
    msg["message"] = "ViewerAppearanceChangeMetrics";
    msg["session_id"] = gAgentSessionID;
    msg["agent_id"] = gAgentID;
    msg["sequence"] = currentSequence;
    msg["initial"] = mInitialMetric;
    msg["break"] = false;
    msg["duration"] = mTimeSinceLastRezMessage.getElapsedTimeF32();

    // Status of our own rezzing.
    msg["rez_status"] = LLVOAvatar::rezStatusToString(getRezzedStatus());
    msg["first_decloud_time"] = getFirstDecloudTime();

    // Status of all nearby avs including ourself.
    msg["nearby"] = LLSD::emptyArray();
    std::vector<S32> rez_counts;
    F32 avg_time;
    S32 total_cloud_avatars;
    LLVOAvatar::getNearbyRezzedStats(rez_counts, avg_time, total_cloud_avatars);
    for (S32 rez_stat = 0; rez_stat < rez_counts.size(); ++rez_stat)
    {
        std::string rez_status_name = LLVOAvatar::rezStatusToString(rez_stat);
        msg["nearby"][rez_status_name] = rez_counts[rez_stat];
    }
    msg["nearby"]["avg_decloud_time"] = avg_time;
    msg["nearby"]["cloud_total"] = total_cloud_avatars;

    //  std::vector<std::string> bucket_fields("timer_name","is_self","grid_x","grid_y","is_using_server_bake");
    std::vector<std::string> by_fields;
    by_fields.push_back("timer_name");
    by_fields.push_back("completed");
    by_fields.push_back("grid_x");
    by_fields.push_back("grid_y");
    by_fields.push_back("is_using_server_bakes");
    by_fields.push_back("is_self");
    by_fields.push_back("central_bake_version");
    LLSD summary = summarize_by_buckets(mPendingTimerRecords, by_fields, std::string("elapsed"));
    msg["timers"] = summary;

    mPendingTimerRecords.clear();

    LL_DEBUGS("Avatar") << avString() << "message: " << ll_pretty_print_sd(msg) << LL_ENDL;

    gPendingMetricsUploads++;

    LLSD result = httpAdapter->postAndSuspend(httpRequest, url, msg);

    LLSD httpResults = result[LLCoreHttpUtil::HttpCoroutineAdapter::HTTP_RESULTS];
    LLCore::HttpStatus status = LLCoreHttpUtil::HttpCoroutineAdapter::getStatusFromLLSD(httpResults);

    gPendingMetricsUploads--;

    if (!status)
    {
        LL_WARNS("Avatar") << "Unable to upload statistics" << LL_ENDL;
        return;
    }
    else
    {
        LL_INFOS("Avatar") << "Statistics upload OK" << LL_ENDL;
        mInitialMetric = false;
    }
}

bool LLVOAvatarSelf::updateAvatarRezMetrics(bool force_send)
{
    const F32 AV_METRICS_INTERVAL_QA = 30.0;
    F32 send_period = 300.0;

    static LLCachedControl<bool> qa_mode_metrics(gSavedSettings,"QAModeMetrics");
    if (qa_mode_metrics)
    {
        send_period = AV_METRICS_INTERVAL_QA;
    }

    if (force_send || mTimeSinceLastRezMessage.getElapsedTimeF32() > send_period)
    {
        // Stats for completed phases have been getting logged as they
        // complete.  This will give us stats for any timers that
        // haven't finished as of the metric's being sent.

        if (force_send)
        {
            LLVOAvatar::logPendingPhasesAllAvatars();
        }
        sendViewerAppearanceChangeMetrics();
    }

    return false;
}

void LLVOAvatarSelf::addMetricsTimerRecord(const LLSD& record)
{
    mPendingTimerRecords.push_back(record);
}

bool operator<(const LLSD& a, const LLSD& b)
{
    std::ostringstream aout, bout;
    aout << LLSDNotationStreamer(a);
    bout << LLSDNotationStreamer(b);
    std::string astring = aout.str();
    std::string bstring = bout.str();

    return astring < bstring;

}

// Given a vector of LLSD records, return an LLSD array of bucketed stats for val_field.
LLSD summarize_by_buckets(std::vector<LLSD> in_records,
                          std::vector<std::string> by_fields,
                          std::string val_field)
{
    LLSD result = LLSD::emptyArray();
    std::map<LLSD,LLViewerStats::StatsAccumulator> accum;
    for (std::vector<LLSD>::iterator in_record_iter = in_records.begin();
         in_record_iter != in_records.end(); ++in_record_iter)
    {
        LLSD& record = *in_record_iter;
        LLSD key;
        for (std::vector<std::string>::iterator field_iter = by_fields.begin();
             field_iter != by_fields.end(); ++field_iter)
        {
            const std::string& field = *field_iter;
            key[field] = record[field];
        }
        LLViewerStats::StatsAccumulator& stats = accum[key];
        F32 value = record[val_field].asReal();
        stats.push(value);
    }
    for (std::map<LLSD,LLViewerStats::StatsAccumulator>::iterator accum_it = accum.begin();
         accum_it != accum.end(); ++accum_it)
    {
        LLSD out_record = accum_it->first;
        out_record["stats"] = accum_it->second.asLLSD();
        result.append(out_record);
    }
    return result;
}

void LLVOAvatarSelf::sendViewerAppearanceChangeMetrics()
{
    std::string caps_url;
    if (getRegion())
    {
        // runway - change here to activate.
        caps_url = getRegion()->getCapability("ViewerMetrics");
    }
    if (!caps_url.empty())
    {

        LLCoros::instance().launch("LLVOAvatarSelf::appearanceChangeMetricsCoro",
            boost::bind(&LLVOAvatarSelf::appearanceChangeMetricsCoro, this, caps_url));
        mTimeSinceLastRezMessage.reset();
    }
}

const LLUUID& LLVOAvatarSelf::grabBakedTexture(EBakedTextureIndex baked_index) const
{
    if (canGrabBakedTexture(baked_index))
    {
        ETextureIndex tex_index = sAvatarDictionary->bakedToLocalTextureIndex(baked_index);
        if (tex_index == TEX_NUM_INDICES)
        {
            return LLUUID::null;
        }
        return getTEImage( tex_index )->getID();
    }
    return LLUUID::null;
}

bool LLVOAvatarSelf::canGrabBakedTexture(EBakedTextureIndex baked_index) const
{
    ETextureIndex tex_index = sAvatarDictionary->bakedToLocalTextureIndex(baked_index);
    if (tex_index == TEX_NUM_INDICES)
    {
        return false;
    }
    // Check if the texture hasn't been baked yet.
    if (!isTextureDefined(tex_index, 0))
    {
        LL_DEBUGS() << "getTEImage( " << (U32) tex_index << " )->getID() == IMG_DEFAULT_AVATAR" << LL_ENDL;
        return false;
    }

    if (gAgent.isGodlikeWithoutAdminMenuFakery())
        return true;

    // Check permissions of textures that show up in the
    // baked texture.  We don't want people copying people's
    // work via baked textures.

    const LLAvatarAppearanceDictionary::BakedEntry *baked_dict = sAvatarDictionary->getBakedTexture(baked_index);
    for (texture_vec_t::const_iterator iter = baked_dict->mLocalTextures.begin();
         iter != baked_dict->mLocalTextures.end();
         ++iter)
    {
        const ETextureIndex t_index = (*iter);
        LLWearableType::EType wearable_type = sAvatarDictionary->getTEWearableType(t_index);
        U32 count = gAgentWearables.getWearableCount(wearable_type);
        LL_DEBUGS() << "Checking index " << (U32) t_index << " count: " << count << LL_ENDL;

        for (U32 wearable_index = 0; wearable_index < count; ++wearable_index)
        {
            LLViewerWearable *wearable = gAgentWearables.getViewerWearable(wearable_type, wearable_index);
            if (wearable)
            {
                const LLLocalTextureObject *texture = wearable->getLocalTextureObject((S32)t_index);
                const LLUUID& texture_id = texture->getID();
                if (texture_id != IMG_DEFAULT_AVATAR)
                {
                    // Search inventory for this texture.
                    LLViewerInventoryCategory::cat_array_t cats;
                    LLViewerInventoryItem::item_array_t items;
                    LLAssetIDMatches asset_id_matches(texture_id);
                    gInventory.collectDescendentsIf(LLUUID::null,
                                                    cats,
                                                    items,
                                                    LLInventoryModel::INCLUDE_TRASH,
                                                    asset_id_matches);

                    bool can_grab = false;
                    LL_DEBUGS() << "item count for asset " << texture_id << ": " << items.size() << LL_ENDL;
                    if (items.size())
                    {
                        // search for full permissions version
                        for (S32 i = 0; i < items.size(); i++)
                        {
                            LLViewerInventoryItem* itemp = items[i];
                                                if (itemp->getIsFullPerm())
                            {
                                can_grab = true;
                                break;
                            }
                        }
                    }
                    if (!can_grab) return false;
                }
            }
        }
    }

    return true;
}

void LLVOAvatarSelf::addLocalTextureStats( ETextureIndex type, LLViewerFetchedTexture* imagep,
                                           F32 texel_area_ratio, bool render_avatar, bool covered_by_baked)
{
    if (!isIndexLocalTexture(type)) return;

    // Sunshine - ignoring covered_by_baked will force local textures
    // to always load.  Fix for SH-4001 and many related issues.  Do
    // not restore this without some more targetted fix for the local
    // textures failing to load issue.
    //if (!covered_by_baked)
    {
        if (imagep->getID() != IMG_DEFAULT_AVATAR)
        {
            imagep->setNoDelete();
            if (imagep->getDiscardLevel() != 0)
            {
                F32 desired_pixels;
                desired_pixels = llmin(mPixelArea, (F32)getTexImageArea());

                imagep->setBoostLevel(getAvatarBoostLevel());
                imagep->resetTextureStats();
                imagep->setMaxVirtualSizeResetInterval(MAX_TEXTURE_VIRTUAL_SIZE_RESET_INTERVAL);
                imagep->addTextureStats( desired_pixels / texel_area_ratio );
                imagep->forceUpdateBindStats() ;
                if (imagep->getDiscardLevel() < 0)
                {
                    mHasGrey = true; // for statistics gathering
                }
            }
        }
        else
        {
            // texture asset is missing
            mHasGrey = true; // for statistics gathering
        }
    }
}

LLLocalTextureObject* LLVOAvatarSelf::getLocalTextureObject(LLAvatarAppearanceDefines::ETextureIndex i, U32 wearable_index) const
{
    LLWearableType::EType type = sAvatarDictionary->getTEWearableType(i);
    LLViewerWearable* wearable = gAgentWearables.getViewerWearable(type, wearable_index);
    if (wearable)
    {
        return wearable->getLocalTextureObject(i);
    }

    return NULL;
}

//-----------------------------------------------------------------------------
// getBakedTE()
// Used by the LayerSet.  (Layer sets don't in general know what textures depend on them.)
//-----------------------------------------------------------------------------
ETextureIndex LLVOAvatarSelf::getBakedTE( const LLViewerTexLayerSet* layerset ) const
{
    for (U32 i = 0; i < mBakedTextureDatas.size(); i++)
    {
        if (layerset == mBakedTextureDatas[i].mTexLayerSet )
        {
            return mBakedTextureDatas[i].mTextureIndex;
        }
    }
    llassert(0);
    return TEX_HEAD_BAKED;
}

// FIXME: This is not called consistently. Something may be broken.
void LLVOAvatarSelf::outputRezDiagnostics() const
{
    if(!gSavedSettings.getBOOL("DebugAvatarLocalTexLoadedTime"))
    {
        return ;
    }

    const F32 final_time = mDebugSelfLoadTimer.getElapsedTimeF32();
    LL_DEBUGS("Avatar") << "REZTIME: Myself rez stats:" << LL_ENDL;
    LL_DEBUGS("Avatar") << "\t Time from avatar creation to load wearables: " << (S32)mDebugTimeWearablesLoaded << LL_ENDL;
    LL_DEBUGS("Avatar") << "\t Time from avatar creation to de-cloud: " << (S32)mDebugTimeAvatarVisible << LL_ENDL;
    LL_DEBUGS("Avatar") << "\t Time from avatar creation to de-cloud for others: " << (S32)final_time << LL_ENDL;
    LL_DEBUGS("Avatar") << "\t Load time for each texture: " << LL_ENDL;
    for (U32 i = 0; i < LLAvatarAppearanceDefines::TEX_NUM_INDICES; ++i)
    {
        std::stringstream out;
        out << "\t\t (" << i << ") ";
        U32 j=0;
        for (j=0; j <= MAX_DISCARD_LEVEL; j++)
        {
            out << "\t";
            S32 load_time = (S32)mDebugTextureLoadTimes[i][j];
            if (load_time == -1)
            {
                out << "*";
                if (j == 0)
                    break;
            }
            else
            {
                out << load_time;
            }
        }

        // Don't print out non-existent textures.
        if (j != 0)
        {
            LL_DEBUGS("Avatar") << out.str() << LL_ENDL;
        }
    }
    LL_DEBUGS("Avatar") << "\t Time points for each upload (start / finish)" << LL_ENDL;
    for (U32 i = 0; i < LLAvatarAppearanceDefines::BAKED_NUM_INDICES; ++i)
    {
        LL_DEBUGS("Avatar") << "\t\t (" << i << ") \t" << (S32)mDebugBakedTextureTimes[i][0] << " / " << (S32)mDebugBakedTextureTimes[i][1] << LL_ENDL;
    }

    for (LLAvatarAppearanceDefines::LLAvatarAppearanceDictionary::BakedTextures::const_iterator baked_iter = sAvatarDictionary->getBakedTextures().begin();
         baked_iter != sAvatarDictionary->getBakedTextures().end();
         ++baked_iter)
    {
        const LLAvatarAppearanceDefines::EBakedTextureIndex baked_index = baked_iter->first;
        const LLViewerTexLayerSet *layerset = debugGetLayerSet(baked_index);
        if (!layerset) continue;
        const LLViewerTexLayerSetBuffer *layerset_buffer = layerset->getViewerComposite();
        if (!layerset_buffer) continue;
        LL_DEBUGS("Avatar") << layerset_buffer->dumpTextureInfo() << LL_ENDL;
    }

    dumpAllTextures();
}

void LLVOAvatarSelf::outputRezTiming(const std::string& msg) const
{
    LL_DEBUGS("Avatar")
        << avString()
        << llformat("%s. Time from avatar creation: %.2f", msg.c_str(), mDebugSelfLoadTimer.getElapsedTimeF32())
        << LL_ENDL;
}

void LLVOAvatarSelf::reportAvatarRezTime() const
{
    // TODO: report mDebugSelfLoadTimer.getElapsedTimeF32() somehow.
}

// SUNSHINE CLEANUP - not clear we need any of this, may be sufficient to request server appearance in llviewermenu.cpp:handle_rebake_textures()
void LLVOAvatarSelf::forceBakeAllTextures(bool slam_for_debug)
{
    LL_INFOS() << "TAT: forced full rebake. " << LL_ENDL;

    for (U32 i = 0; i < mBakedTextureDatas.size(); i++)
    {
        ETextureIndex baked_index = mBakedTextureDatas[i].mTextureIndex;
        LLViewerTexLayerSet* layer_set = getLayerSet(baked_index);
        if (layer_set)
        {
            if (slam_for_debug)
            {
                layer_set->setUpdatesEnabled(true);
            }

            invalidateComposite(layer_set);
            add(LLStatViewer::TEX_REBAKES, 1);
        }
        else
        {
            LL_WARNS() << "TAT: NO LAYER SET FOR " << (S32)baked_index << LL_ENDL;
        }
    }

    // Don't know if this is needed
    updateMeshTextures();
}

//-----------------------------------------------------------------------------
// requestLayerSetUpdate()
//-----------------------------------------------------------------------------
void LLVOAvatarSelf::requestLayerSetUpdate(ETextureIndex index )
{
    /* switch(index)
        case LOCTEX_UPPER_BODYPAINT:
        case LOCTEX_UPPER_SHIRT:
            if( mUpperBodyLayerSet )
                mUpperBodyLayerSet->requestUpdate(); */
    const LLAvatarAppearanceDictionary::TextureEntry *texture_dict = sAvatarDictionary->getTexture(index);
    if (!texture_dict)
        return;
    if (!texture_dict->mIsLocalTexture || !texture_dict->mIsUsedByBakedTexture)
        return;
    const EBakedTextureIndex baked_index = texture_dict->mBakedTextureIndex;
    if (mBakedTextureDatas[baked_index].mTexLayerSet)
    {
        mBakedTextureDatas[baked_index].mTexLayerSet->requestUpdate();
    }
}

LLViewerTexLayerSet* LLVOAvatarSelf::getLayerSet(ETextureIndex index) const
{
       /* switch(index)
               case TEX_HEAD_BAKED:
               case TEX_HEAD_BODYPAINT:
                       return mHeadLayerSet; */
       const LLAvatarAppearanceDictionary::TextureEntry *texture_dict = sAvatarDictionary->getTexture(index);
       if (texture_dict && texture_dict->mIsUsedByBakedTexture)
       {
               const EBakedTextureIndex baked_index = texture_dict->mBakedTextureIndex;
               return getLayerSet(baked_index);
       }
       return NULL;
}

LLViewerTexLayerSet* LLVOAvatarSelf::getLayerSet(EBakedTextureIndex baked_index) const
{
       /* switch(index)
               case TEX_HEAD_BAKED:
               case TEX_HEAD_BODYPAINT:
                       return mHeadLayerSet; */
       if (baked_index >= 0 && baked_index < BAKED_NUM_INDICES)
       {
           return  getTexLayerSet(baked_index);
       }
       return NULL;
}




// static
void LLVOAvatarSelf::onCustomizeStart(bool disable_camera_switch)
{
    if (isAgentAvatarValid())
    {
        LLUIUsage::instance().logCommand("Avatar.CustomizeStart");
        if (!gAgentAvatarp->mEndCustomizeCallback.get())
        {
            gAgentAvatarp->mEndCustomizeCallback = new LLUpdateAppearanceOnDestroy;
        }

        gAgentAvatarp->mIsEditingAppearance = true;
        gAgentAvatarp->mUseLocalAppearance = true;

        if (gSavedSettings.getBOOL("AppearanceCameraMovement") && !disable_camera_switch)
        {
            gAgentCamera.changeCameraToCustomizeAvatar();
        }

        gAgentAvatarp->invalidateAll(); // mark all bakes as dirty, request updates
        gAgentAvatarp->updateMeshTextures(); // make sure correct textures are applied to the avatar mesh.
        gAgentAvatarp->updateTextures(); // call updateTextureStats
    }
}

// static
void LLVOAvatarSelf::onCustomizeEnd(bool disable_camera_switch)
{

    if (isAgentAvatarValid())
    {
        gAgentAvatarp->mIsEditingAppearance = false;
        gAgentAvatarp->invalidateAll();

        if (gSavedSettings.getBOOL("AppearanceCameraMovement") && !disable_camera_switch)
        {
            gAgentCamera.changeCameraToDefault();
            gAgentCamera.resetView();
        }

        // Dereferencing the previous callback will cause
        // updateAppearanceFromCOF to be called, whenever all refs
        // have resolved.
        gAgentAvatarp->mEndCustomizeCallback = NULL;
    }
}

// virtual
bool LLVOAvatarSelf::shouldRenderRigged() const
{
    return gAgent.needsRenderAvatar();
}

// HACK: this will null out the avatar's local texture IDs before the TE message is sent
//       to ensure local texture IDs are not sent to other clients in the area.
//       this is a short-term solution. The long term solution will be to not set the texture
//       IDs in the avatar object, and keep them only in the wearable.
//       This will involve further refactoring that is too risky for the initial release of 2.0.
bool LLVOAvatarSelf::sendAppearanceMessage(LLMessageSystem *mesgsys) const
{
    LLUUID texture_id[TEX_NUM_INDICES];
    // pack away current TEs to make sure we don't send them out
    for (LLAvatarAppearanceDictionary::Textures::const_iterator iter = sAvatarDictionary->getTextures().begin();
         iter != sAvatarDictionary->getTextures().end();
         ++iter)
    {
        const ETextureIndex index = iter->first;
        const LLAvatarAppearanceDictionary::TextureEntry *texture_dict = iter->second;
        if (!texture_dict->mIsBakedTexture)
        {
            LLTextureEntry* entry = getTE((U8) index);
            texture_id[index] = entry->getID();
            entry->setID(IMG_DEFAULT_AVATAR);
        }
    }

    bool success = packTEMessage(mesgsys);

    // unpack TEs to make sure we don't re-trigger a bake
    for (LLAvatarAppearanceDictionary::Textures::const_iterator iter = sAvatarDictionary->getTextures().begin();
         iter != sAvatarDictionary->getTextures().end();
         ++iter)
    {
        const ETextureIndex index = iter->first;
        const LLAvatarAppearanceDictionary::TextureEntry *texture_dict = iter->second;
        if (!texture_dict->mIsBakedTexture)
        {
            LLTextureEntry* entry = getTE((U8) index);
            entry->setID(texture_id[index]);
        }
    }

    return success;
}

//------------------------------------------------------------------------
// sendHoverHeight()
//------------------------------------------------------------------------
void LLVOAvatarSelf::sendHoverHeight() const
{
    std::string url = gAgent.getRegionCapability("AgentPreferences");

    if (!url.empty())
    {
        LLSD update = LLSD::emptyMap();
        const LLVector3& hover_offset = getHoverOffset();
        update["hover_height"] = hover_offset[2];

        LL_DEBUGS("Avatar") << avString() << "sending hover height value " << hover_offset[2] << LL_ENDL;

        // *TODO: - this class doesn't really do anything, could just use a base
        // class responder if nothing else gets added.
        // (comment from removed Responder)
        LLCoreHttpUtil::HttpCoroutineAdapter::messageHttpPost(url, update,
            "Hover height sent to sim", "Hover height not sent to sim");
        mLastHoverOffsetSent = hover_offset;
    }
}

void LLVOAvatarSelf::setHoverOffset(const LLVector3& hover_offset, bool send_update)
{
    if (getHoverOffset() != hover_offset)
    {
        LL_INFOS("Avatar") << avString() << " setting hover due to change " << hover_offset[2] << LL_ENDL;
        LLVOAvatar::setHoverOffset(hover_offset, send_update);
    }
    if (send_update && (hover_offset != mLastHoverOffsetSent))
    {
        LL_INFOS("Avatar") << avString() << " sending hover due to change " << hover_offset[2] << LL_ENDL;
        sendHoverHeight();
    }
}

//------------------------------------------------------------------------
// needsRenderBeam()
//------------------------------------------------------------------------
bool LLVOAvatarSelf::needsRenderBeam()
{
    LLTool *tool = LLToolMgr::getInstance()->getCurrentTool();

    bool is_touching_or_grabbing = (tool == LLToolGrab::getInstance() && LLToolGrab::getInstance()->isEditing());
    LLViewerObject* objp = LLToolGrab::getInstance()->getEditingObject();
    if (objp // might need to be "!objp ||" instead of "objp &&".
        && (objp->isAttachment() || objp->isAvatar()))
    {
        // don't render grab tool's selection beam on hud objects,
        // attachments or avatars
        is_touching_or_grabbing = false;
    }
    return is_touching_or_grabbing || (getAttachmentState() & AGENT_STATE_EDITING && LLSelectMgr::getInstance()->shouldShowSelection());
}

// static
void LLVOAvatarSelf::deleteScratchTextures()
{
    for(std::map< LLGLenum, LLGLuint*>::iterator it = sScratchTexNames.begin(), end_it = sScratchTexNames.end();
        it != end_it;
        ++it)
    {
        LLImageGL::deleteTextures(1, (U32 *)it->second );
        stop_glerror();
    }

    if( sScratchTexBytes.value() )
    {
        LL_DEBUGS() << "Clearing Scratch Textures " << (S32Kilobytes)sScratchTexBytes << LL_ENDL;

        delete_and_clear(sScratchTexNames);
        sScratchTexBytes = S32Bytes(0);
    }
}

// static
void LLVOAvatarSelf::dumpScratchTextureByteCount()
{
    LL_INFOS() << "Scratch Texture GL: " << (sScratchTexBytes/1024) << "KB" << LL_ENDL;
}

void LLVOAvatarSelf::dumpWearableInfo(LLAPRFile& outfile)
{
    apr_file_t* file = outfile.getFileHandle();
    if (!file)
    {
        return;
    }


    apr_file_printf( file, "\n<wearable_info>\n" );

    LLWearableData *wd = getWearableData();
    LLWearableType *wr_inst = LLWearableType::getInstance();
    for (S32 type = 0; type < LLWearableType::WT_COUNT; type++)
    {
        const std::string& type_name = wr_inst->getTypeName((LLWearableType::EType)type);
        for (U32 j=0; j< wd->getWearableCount((LLWearableType::EType)type); j++)
        {
            LLViewerWearable *wearable = gAgentWearables.getViewerWearable((LLWearableType::EType)type,j);
            apr_file_printf( file, "\n\t    <wearable type=\"%s\" name=\"%s\"/>\n",
                             type_name.c_str(), wearable->getName().c_str() );
            LLWearable::visual_param_vec_t v_params;
            wearable->getVisualParams(v_params);
            for (LLWearable::visual_param_vec_t::iterator it = v_params.begin();
                 it != v_params.end(); ++it)
            {
                LLVisualParam *param = *it;
                dump_visual_param(file, param, param->getWeight());
            }
        }
    }
    apr_file_printf( file, "\n</wearable_info>\n" );
}<|MERGE_RESOLUTION|>--- conflicted
+++ resolved
@@ -1052,37 +1052,6 @@
 //-----------------------------------------------------------------------------
 void LLVOAvatarSelf::updateAttachmentVisibility(U32 camera_mode)
 {
-<<<<<<< HEAD
-	for (attachment_map_t::iterator iter = mAttachmentPoints.begin(); 
-		 iter != mAttachmentPoints.end();
-		 ++iter)
-	{
-		LLViewerJointAttachment* attachment = iter->second;
-		if (attachment->getIsHUDAttachment())
-		{
-			attachment->setAttachmentVisibility(true);
-		}
-		else
-		{
-			switch (camera_mode)
-			{
-				case CAMERA_MODE_MOUSELOOK:
-					if ((LLVOAvatar::sVisibleInFirstPerson && attachment->getVisibleInFirstPerson()) || gPipeline.mHeroProbeManager.isMirrorPass())
-					{
-						attachment->setAttachmentVisibility(true);
-					}
-					else
-					{
-						attachment->setAttachmentVisibility(false);
-					}
-					break;
-				default:
-					attachment->setAttachmentVisibility(true);
-					break;
-			}
-		}
-	}
-=======
     for (attachment_map_t::iterator iter = mAttachmentPoints.begin();
          iter != mAttachmentPoints.end();
          ++iter)
@@ -1097,7 +1066,7 @@
             switch (camera_mode)
             {
                 case CAMERA_MODE_MOUSELOOK:
-                    if (LLVOAvatar::sVisibleInFirstPerson && attachment->getVisibleInFirstPerson())
+                    if ((LLVOAvatar::sVisibleInFirstPerson && attachment->getVisibleInFirstPerson()) || gPipeline.mHeroProbeManager.isMirrorPass())
                     {
                         attachment->setAttachmentVisibility(true);
                     }
@@ -1112,7 +1081,6 @@
             }
         }
     }
->>>>>>> 6377610f
 }
 
 //-----------------------------------------------------------------------------
