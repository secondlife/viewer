--- conflicted
+++ resolved
@@ -70,13 +70,7 @@
 
 // exported symbols
 extern bool gAgentMovementCompleted;
-<<<<<<< HEAD
 extern LLPointer<LLViewerTexture> gStartTexture;
-extern std::string gInitialOutfit;
-extern std::string gInitialOutfitGender;	// "male" or "female"
-=======
-extern LLPointer<LLImageGL> gStartImageGL;
->>>>>>> 29607ab7
 
 class LLStartUp
 {
