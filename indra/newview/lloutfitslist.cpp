--- conflicted
+++ resolved
@@ -60,10 +60,6 @@
 /*virtual*/
 bool LLOutfitTabNameComparator::compare(const LLAccordionCtrlTab* tab1, const LLAccordionCtrlTab* tab2) const
 {
-<<<<<<< HEAD
-    std::string name1 = tab1->getTitle();
-    std::string name2 = tab2->getTitle();
-=======
     return (LLStringUtil::compareDict(tab1->getTitle(), tab2->getTitle()) < 0);
 }
 
@@ -75,7 +71,6 @@
     {
         return taba->getFavorite();
     }
->>>>>>> 738cf84c
 
     return (LLStringUtil::compareDict(tab1->getTitle(), tab2->getTitle()) < 0);
 }
@@ -97,7 +92,9 @@
     {
         initialized = true;
 
-<<<<<<< HEAD
+        LLOutfitAccordionCtrlTab::sFavoriteIcon = LLUI::getUIImage("Inv_Favorite_Star_Full");
+        LLOutfitAccordionCtrlTab::sFgColor = LLUIColorTable::instance().getColor("MenuItemEnabledColor", LLColor4U(255, 255, 255));
+
         LLXMLNodePtr xmlNode;
         if (LLUICtrlFactory::getLayeredXMLNode("outfit_accordion_tab.xml", xmlNode))
         {
@@ -109,22 +106,6 @@
             LL_WARNS() << "Failed to read xml of Outfit's Accordion Tab from outfit_accordion_tab.xml" << LL_ENDL;
         }
     }
-=======
-        LLOutfitAccordionCtrlTab::sFavoriteIcon = LLUI::getUIImage("Inv_Favorite_Star_Full");
-        LLOutfitAccordionCtrlTab::sFgColor = LLUIColorTable::instance().getColor("MenuItemEnabledColor", LLColor4U(255, 255, 255));
-
-		LLXMLNodePtr xmlNode;
-		if (LLUICtrlFactory::getLayeredXMLNode("outfit_accordion_tab.xml", xmlNode))
-		{
-			LLXUIParser parser;
-			parser.readXUI(xmlNode, tab_params, "outfit_accordion_tab.xml");
-		}
-		else
-		{
-			LL_WARNS() << "Failed to read xml of Outfit's Accordion Tab from outfit_accordion_tab.xml" << LL_ENDL;
-		}
-	}
->>>>>>> 738cf84c
 
     return tab_params;
 }
@@ -135,14 +116,9 @@
 LLOutfitsList::LLOutfitsList()
     :   LLOutfitListBase()
     ,   mAccordion(NULL)
-<<<<<<< HEAD
     ,   mListCommands(NULL)
     ,   mItemSelected(false)
-=======
-	,	mListCommands(NULL)
-	,	mItemSelected(false)
     ,   mSortMenu(nullptr)
->>>>>>> 738cf84c
 {
     LLControlVariable* ctrl = gSavedSettings.getControl("InventoryFavoritesColorText");
     if (ctrl)
@@ -177,7 +153,7 @@
     }
     else
     {
-        mAccordion->setComparator(&OUTFIT_TAB_FAV_COMPARATOR);    
+        mAccordion->setComparator(&OUTFIT_TAB_FAV_COMPARATOR);
     }
     sortOutfits();
 }
@@ -318,16 +294,9 @@
         ((LLOutfitAccordionCtrlTab*)mOutfitsMap[prev_id])->setOutfitSelected(false);
     }
     if (mOutfitsMap[base_id])
-<<<<<<< HEAD
-    {
-        mOutfitsMap[base_id]->setTitleFontStyle("BOLD");
-        mOutfitsMap[base_id]->setTitleColor(LLUIColorTable::instance().getColor("SelectedOutfitTextColor"));
-    }
-=======
-	{
-		((LLOutfitAccordionCtrlTab*)mOutfitsMap[base_id])->setOutfitSelected(true);
-	}
->>>>>>> 738cf84c
+    {
+        ((LLOutfitAccordionCtrlTab*)mOutfitsMap[base_id])->setOutfitSelected(true);
+    }
 }
 
 void LLOutfitsList::onListSelectionChange(LLUICtrl* ctrl)
@@ -498,30 +467,17 @@
 void LLOutfitsList::updateChangedCategoryName(LLViewerInventoryCategory *cat, std::string name)
 {
     outfits_map_t::iterator outfits_iter = mOutfitsMap.find(cat->getUUID());
-<<<<<<< HEAD
     if (outfits_iter != mOutfitsMap.end())
     {
         // Update tab name with the new category name.
-        LLAccordionCtrlTab* tab = outfits_iter->second;
+        LLOutfitAccordionCtrlTab* tab = (LLOutfitAccordionCtrlTab*) outfits_iter->second;
         if (tab)
         {
             tab->setName(name);
             tab->setTitle(name);
-        }
-    }
-=======
-	if (outfits_iter != mOutfitsMap.end())
-	{
-		// Update tab name with the new category name.
-        LLOutfitAccordionCtrlTab* tab = (LLOutfitAccordionCtrlTab*) outfits_iter->second;
-		if (tab)
-		{
-			tab->setName(name);
-			tab->setTitle(name);
             tab->setFavorite(cat->getIsFavorite());
-		}
-	}
->>>>>>> 738cf84c
+        }
+    }
 }
 
 void LLOutfitsList::resetItemSelection(LLWearableItemsList* list, const LLUUID& category_id)
@@ -1196,7 +1152,6 @@
 
 bool LLOutfitListBase::postBuild()
 {
-<<<<<<< HEAD
     mGearMenu = createGearMenu();
 
     LLMenuButton* menu_gear_btn = getChild<LLMenuButton>("options_gear_btn");
@@ -1204,9 +1159,6 @@
     menu_gear_btn->setMouseDownCallback(boost::bind(&LLOutfitListGearMenuBase::updateItemsVisibility, mGearMenu));
     menu_gear_btn->setMenu(mGearMenu->getMenu());
     return true;
-=======
-    return TRUE;
->>>>>>> 738cf84c
 }
 
 void LLOutfitListBase::collapseAllFolders()
@@ -1568,23 +1520,16 @@
 void LLOutfitListGearMenu::onUpdateItemsVisibility()
 {
     if (!mMenu) return;
-<<<<<<< HEAD
     mMenu->setItemVisible("expand", true);
     mMenu->setItemVisible("collapse", true);
-    mMenu->setItemVisible("thumbnail", getSelectedOutfitID().notNull());
-    mMenu->setItemVisible("sepatator3", false);
-    mMenu->setItemVisible("sort_folders_by_name", false);
-    LLOutfitListGearMenuBase::onUpdateItemsVisibility();
-}
-
-bool LLOutfitAccordionCtrlTab::handleToolTip(S32 x, S32 y, MASK mask)
-=======
     mMenu->setItemVisible("thumbnail", getSelectedOutfitID().notNull());
     mMenu->setItemVisible("favorite", getSelectedOutfitID().notNull());
     mMenu->setItemVisible("inventory_settings", true);
     mMenu->setItemVisible("inv_settings_separator", true);
     mMenu->setItemVisible("sort_order_separator", false);
     mMenu->setItemVisible("sort_order_by_image", false);
+    mMenu->setItemVisible("sepatator3", false);
+    mMenu->setItemVisible("sort_folders_by_name", false);
     LLOutfitListGearMenuBase::onUpdateItemsVisibility();
 }
 
@@ -1596,9 +1541,9 @@
     LLUICtrl::CommitCallbackRegistry::ScopedRegistrar registrar;
     LLUICtrl::EnableCallbackRegistry::ScopedRegistrar enable_registrar;
 
-    registrar.add("Sort.Collapse", boost::bind(&LLOutfitListBase::onCollapseAllFolders, parent_panel));
-    registrar.add("Sort.Expand", boost::bind(&LLOutfitListBase::onExpandAllFolders, parent_panel));
-    registrar.add("Sort.OnSort", boost::bind(&LLOutfitListBase::onChangeSortOrder, parent_panel, _2));
+    registrar.add("Sort.Collapse", { boost::bind(&LLOutfitListBase::onCollapseAllFolders, parent_panel) });
+    registrar.add("Sort.Expand", { boost::bind(&LLOutfitListBase::onExpandAllFolders, parent_panel) });
+    registrar.add("Sort.OnSort", { boost::bind(&LLOutfitListBase::onChangeSortOrder, parent_panel, _2) });
     enable_registrar.add("Sort.OnEnable", boost::bind(&LLOutfitListSortMenu::onEnable, this, _2));
 
     mMenu = LLUICtrlFactory::getInstance()->createFromFile<LLToggleableMenu>(
@@ -1654,8 +1599,7 @@
     drawFavoriteIcon();
 }
 
-BOOL LLOutfitAccordionCtrlTab::handleToolTip(S32 x, S32 y, MASK mask)
->>>>>>> 738cf84c
+bool LLOutfitAccordionCtrlTab::handleToolTip(S32 x, S32 y, MASK mask)
 {
     if (y >= getLocalRect().getHeight() - getHeaderHeight())
     {
