--- conflicted
+++ resolved
@@ -918,12 +918,6 @@
     {
         std::set<LLUUID>::const_iterator items_iter = mChangedItems.begin();
         LLViewerInventoryCategory *cat = gInventory.getCategory(*items_iter);
-<<<<<<< HEAD
-        if (cat)
-        {
-            updateChangedCategoryName(cat, cat->getName());
-        }
-=======
         mChangedItems.erase(items_iter);
 
         // Links aren't supposed to be allowed here, check only cats
@@ -931,12 +925,11 @@
         {
             std::string name = cat->getName();
             updateChangedCategoryName(cat, name);
-        }
 
         curent_time = LLTimer::getTotalSeconds();
         if (curent_time >= end_time)
             return;
->>>>>>> bb3c36f5
+    }
     }
 
     sortOutfits();
