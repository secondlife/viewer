--- conflicted
+++ resolved
@@ -102,22 +102,6 @@
       mActive               ( TRUE ),
       mCanApplyImmediately  ( show_apply_immediate ),
       mContextConeOpacity   ( 0.f ),
-<<<<<<< HEAD
-      mContextConeInAlpha   ( 0.f ),
-      mContextConeOutAlpha   ( 0.f ),
-      mContextConeFadeTime   ( 0.f )
-{
-    buildFromFile ( "floater_color_picker.xml");
-
-    // create user interface for this picker
-    createUI ();
-
-    if (!mCanApplyImmediately)
-    {
-        mApplyImmediateCheck->setEnabled(FALSE);
-        mApplyImmediateCheck->set(FALSE);
-    }
-=======
       mContextConeInAlpha   (CONTEXT_CONE_IN_ALPHA),
       mContextConeOutAlpha   (CONTEXT_CONE_OUT_ALPHA),
       mContextConeFadeTime   (CONTEXT_CONE_FADE_TIME)
@@ -126,7 +110,6 @@
 
     // create user interface for this picker
     createUI ();
->>>>>>> 33ad8db7
 
     if (!mCanApplyImmediately)
     {
