/**
 * @file llfloatertools.h
 * @brief The edit tools, including move, position, land, etc.
 *
 * $LicenseInfo:firstyear=2002&license=viewerlgpl$
 * Second Life Viewer Source Code
 * Copyright (C) 2010, Linden Research, Inc.
 *
 * This library is free software; you can redistribute it and/or
 * modify it under the terms of the GNU Lesser General Public
 * License as published by the Free Software Foundation;
 * version 2.1 of the License only.
 *
 * This library is distributed in the hope that it will be useful,
 * but WITHOUT ANY WARRANTY; without even the implied warranty of
 * MERCHANTABILITY or FITNESS FOR A PARTICULAR PURPOSE.  See the GNU
 * Lesser General Public License for more details.
 *
 * You should have received a copy of the GNU Lesser General Public
 * License along with this library; if not, write to the Free Software
 * Foundation, Inc., 51 Franklin Street, Fifth Floor, Boston, MA  02110-1301  USA
 *
 * Linden Research, Inc., 945 Battery Street, San Francisco, CA  94111  USA
 * $/LicenseInfo$
 */

#ifndef LL_LLFLOATERTOOLS_H
#define LL_LLFLOATERTOOLS_H

#include "llfloater.h"
#include "llcoord.h"
#include "llparcelselection.h"

class LLButton;
class LLCheckBoxCtrl;
class LLComboBox;
class LLPanelPermissions;
class LLPanelObject;
class LLPanelVolume;
class LLPanelContents;
class LLPanelFace;
class LLPanelLandInfo;
class LLRadioGroup;
class LLSlider;
class LLTabContainer;
class LLTextBox;
class LLTool;
class LLParcelSelection;
class LLObjectSelection;
class LLLandImpactsObserver;

typedef LLSafeHandle<LLObjectSelection> LLObjectSelectionHandle;

class LLFloaterTools
: public LLFloater
{
public:
<<<<<<< HEAD
	virtual	bool	postBuild();
	static	void*	createPanelPermissions(void*	vdata);
	static	void*	createPanelObject(void*	vdata);
	static	void*	createPanelVolume(void*	vdata);
	static	void*	createPanelFace(void*	vdata);
	static	void*	createPanelContents(void*	vdata);
	static	void*	createPanelLandInfo(void*	vdata);

	LLFloaterTools(const LLSD& key);
	virtual ~LLFloaterTools();

	/*virtual*/ void onOpen(const LLSD& key);
	/*virtual*/ bool canClose();
	/*virtual*/ void onClose(bool app_quitting);
	/*virtual*/ void draw();
	/*virtual*/ void onFocusReceived();

	// call this once per frame to handle visibility, rect location,
	// button highlights, etc.
	void updatePopup(LLCoordGL center, MASK mask);

	// When the floater is going away, reset any options that need to be 
	// cleared.
	void resetToolState();

	enum EInfoPanel
	{
		PANEL_GENERAL=0,
		PANEL_OBJECT,
		PANEL_FEATURES,
		PANEL_FACE,
		PANEL_CONTENTS,
		PANEL_COUNT
	};

	void dirty();
	void showPanel(EInfoPanel panel);

	void setStatusText(const std::string& text);
	static void setEditTool(void* data);
	void setTool(const LLSD& user_data);
	void saveLastTool();
	void updateLandImpacts();

	static void setGridMode(S32 mode);

	LLPanelFace* getPanelFace() { return mPanelFace; }
=======
    virtual BOOL    postBuild();
    static  void*   createPanelPermissions(void*    vdata);
    static  void*   createPanelObject(void* vdata);
    static  void*   createPanelVolume(void* vdata);
    static  void*   createPanelFace(void*   vdata);
    static  void*   createPanelContents(void*   vdata);
    static  void*   createPanelLandInfo(void*   vdata);

    LLFloaterTools(const LLSD& key);
    virtual ~LLFloaterTools();

    /*virtual*/ void onOpen(const LLSD& key);
    /*virtual*/ BOOL canClose();
    /*virtual*/ void onClose(bool app_quitting);
    /*virtual*/ void draw();
    /*virtual*/ void onFocusReceived();

    // call this once per frame to handle visibility, rect location,
    // button highlights, etc.
    void updatePopup(LLCoordGL center, MASK mask);

    // When the floater is going away, reset any options that need to be
    // cleared.
    void resetToolState();

    enum EInfoPanel
    {
        PANEL_GENERAL=0,
        PANEL_OBJECT,
        PANEL_FEATURES,
        PANEL_FACE,
        PANEL_CONTENTS,
        PANEL_COUNT
    };

    void dirty();
    void showPanel(EInfoPanel panel);

    void setStatusText(const std::string& text);
    static void setEditTool(void* data);
    void setTool(const LLSD& user_data);
    void saveLastTool();
    void updateLandImpacts();

    static void setGridMode(S32 mode);

    LLPanelFace* getPanelFace() { return mPanelFace; }
>>>>>>> e1623bb2

private:
    void refresh();
    static void setObjectType( LLPCode pcode );
    void onClickGridOptions();

public:
    LLButton        *mBtnFocus;
    LLButton        *mBtnMove;
    LLButton        *mBtnEdit;
    LLButton        *mBtnCreate;
    LLButton        *mBtnLand;

    LLTextBox       *mTextStatus;

    // Focus buttons
    LLRadioGroup*   mRadioGroupFocus;

    // Move buttons
    LLRadioGroup*   mRadioGroupMove;

    // Edit buttons
    LLRadioGroup*   mRadioGroupEdit;

    LLCheckBoxCtrl  *mCheckSelectIndividual;
    LLButton*       mBtnLink;
    LLButton*       mBtnUnlink;

    LLCheckBoxCtrl* mCheckSnapToGrid;
    LLButton*       mBtnGridOptions;
    LLComboBox*     mComboGridMode;
    LLCheckBoxCtrl* mCheckStretchUniform;
    LLCheckBoxCtrl* mCheckStretchTexture;

    // !HACK! Replacement of mCheckStretchUniform label because LLCheckBoxCtrl
    //  doesn't support word_wrap of its label. Need to fix truncation bug EXT-6658
    LLTextBox*      mCheckStretchUniformLabel;

    LLButton    *mBtnRotateLeft;
    LLButton    *mBtnRotateReset;
    LLButton    *mBtnRotateRight;

    LLButton    *mBtnDelete;
    LLButton    *mBtnDuplicate;
    LLButton    *mBtnDuplicateInPlace;

    // Create buttons
    LLCheckBoxCtrl  *mCheckSticky;
    LLCheckBoxCtrl  *mCheckCopySelection;
    LLCheckBoxCtrl  *mCheckCopyCenters;
    LLCheckBoxCtrl  *mCheckCopyRotates;

    // Land buttons
    LLRadioGroup*   mRadioGroupLand;
    LLSlider        *mSliderDozerSize;
    LLSlider        *mSliderDozerForce;

    LLButton        *mBtnApplyToSelection;

    std::vector<LLButton*>  mButtons;//[ 15 ];

    LLTabContainer  *mTab;
    LLPanelPermissions      *mPanelPermissions;
    LLPanelObject           *mPanelObject;
    LLPanelVolume           *mPanelVolume;
    LLPanelContents         *mPanelContents;
    LLPanelFace             *mPanelFace;
    LLPanelLandInfo         *mPanelLandInfo;

    LLViewBorder*           mCostTextBorder;

    LLTabContainer*         mTabLand;

    LLLandImpactsObserver*  mLandImpactsObserver;

    LLParcelSelectionHandle mParcelSelection;
    LLObjectSelectionHandle mObjectSelection;

private:
<<<<<<< HEAD
	bool					mDirty;
	bool                    mHasSelection;
=======
    BOOL                    mDirty;
    BOOL                    mHasSelection;
>>>>>>> e1623bb2

    std::map<std::string, std::string> mStatusText;

public:
    static bool     sShowObjectCost;
    static bool     sPreviousFocusOnAvatar;

};

extern LLFloaterTools *gFloaterTools;

#endif<|MERGE_RESOLUTION|>--- conflicted
+++ resolved
@@ -1,252 +1,197 @@
-/**
- * @file llfloatertools.h
- * @brief The edit tools, including move, position, land, etc.
- *
- * $LicenseInfo:firstyear=2002&license=viewerlgpl$
- * Second Life Viewer Source Code
- * Copyright (C) 2010, Linden Research, Inc.
- *
- * This library is free software; you can redistribute it and/or
- * modify it under the terms of the GNU Lesser General Public
- * License as published by the Free Software Foundation;
- * version 2.1 of the License only.
- *
- * This library is distributed in the hope that it will be useful,
- * but WITHOUT ANY WARRANTY; without even the implied warranty of
- * MERCHANTABILITY or FITNESS FOR A PARTICULAR PURPOSE.  See the GNU
- * Lesser General Public License for more details.
- *
- * You should have received a copy of the GNU Lesser General Public
- * License along with this library; if not, write to the Free Software
- * Foundation, Inc., 51 Franklin Street, Fifth Floor, Boston, MA  02110-1301  USA
- *
- * Linden Research, Inc., 945 Battery Street, San Francisco, CA  94111  USA
- * $/LicenseInfo$
- */
-
-#ifndef LL_LLFLOATERTOOLS_H
-#define LL_LLFLOATERTOOLS_H
-
-#include "llfloater.h"
-#include "llcoord.h"
-#include "llparcelselection.h"
-
-class LLButton;
-class LLCheckBoxCtrl;
-class LLComboBox;
-class LLPanelPermissions;
-class LLPanelObject;
-class LLPanelVolume;
-class LLPanelContents;
-class LLPanelFace;
-class LLPanelLandInfo;
-class LLRadioGroup;
-class LLSlider;
-class LLTabContainer;
-class LLTextBox;
-class LLTool;
-class LLParcelSelection;
-class LLObjectSelection;
-class LLLandImpactsObserver;
-
-typedef LLSafeHandle<LLObjectSelection> LLObjectSelectionHandle;
-
-class LLFloaterTools
-: public LLFloater
-{
-public:
-<<<<<<< HEAD
-	virtual	bool	postBuild();
-	static	void*	createPanelPermissions(void*	vdata);
-	static	void*	createPanelObject(void*	vdata);
-	static	void*	createPanelVolume(void*	vdata);
-	static	void*	createPanelFace(void*	vdata);
-	static	void*	createPanelContents(void*	vdata);
-	static	void*	createPanelLandInfo(void*	vdata);
-
-	LLFloaterTools(const LLSD& key);
-	virtual ~LLFloaterTools();
-
-	/*virtual*/ void onOpen(const LLSD& key);
-	/*virtual*/ bool canClose();
-	/*virtual*/ void onClose(bool app_quitting);
-	/*virtual*/ void draw();
-	/*virtual*/ void onFocusReceived();
-
-	// call this once per frame to handle visibility, rect location,
-	// button highlights, etc.
-	void updatePopup(LLCoordGL center, MASK mask);
-
-	// When the floater is going away, reset any options that need to be 
-	// cleared.
-	void resetToolState();
-
-	enum EInfoPanel
-	{
-		PANEL_GENERAL=0,
-		PANEL_OBJECT,
-		PANEL_FEATURES,
-		PANEL_FACE,
-		PANEL_CONTENTS,
-		PANEL_COUNT
-	};
-
-	void dirty();
-	void showPanel(EInfoPanel panel);
-
-	void setStatusText(const std::string& text);
-	static void setEditTool(void* data);
-	void setTool(const LLSD& user_data);
-	void saveLastTool();
-	void updateLandImpacts();
-
-	static void setGridMode(S32 mode);
-
-	LLPanelFace* getPanelFace() { return mPanelFace; }
-=======
-    virtual BOOL    postBuild();
-    static  void*   createPanelPermissions(void*    vdata);
-    static  void*   createPanelObject(void* vdata);
-    static  void*   createPanelVolume(void* vdata);
-    static  void*   createPanelFace(void*   vdata);
-    static  void*   createPanelContents(void*   vdata);
-    static  void*   createPanelLandInfo(void*   vdata);
-
-    LLFloaterTools(const LLSD& key);
-    virtual ~LLFloaterTools();
-
-    /*virtual*/ void onOpen(const LLSD& key);
-    /*virtual*/ BOOL canClose();
-    /*virtual*/ void onClose(bool app_quitting);
-    /*virtual*/ void draw();
-    /*virtual*/ void onFocusReceived();
-
-    // call this once per frame to handle visibility, rect location,
-    // button highlights, etc.
-    void updatePopup(LLCoordGL center, MASK mask);
-
-    // When the floater is going away, reset any options that need to be
-    // cleared.
-    void resetToolState();
-
-    enum EInfoPanel
-    {
-        PANEL_GENERAL=0,
-        PANEL_OBJECT,
-        PANEL_FEATURES,
-        PANEL_FACE,
-        PANEL_CONTENTS,
-        PANEL_COUNT
-    };
-
-    void dirty();
-    void showPanel(EInfoPanel panel);
-
-    void setStatusText(const std::string& text);
-    static void setEditTool(void* data);
-    void setTool(const LLSD& user_data);
-    void saveLastTool();
-    void updateLandImpacts();
-
-    static void setGridMode(S32 mode);
-
-    LLPanelFace* getPanelFace() { return mPanelFace; }
->>>>>>> e1623bb2
-
-private:
-    void refresh();
-    static void setObjectType( LLPCode pcode );
-    void onClickGridOptions();
-
-public:
-    LLButton        *mBtnFocus;
-    LLButton        *mBtnMove;
-    LLButton        *mBtnEdit;
-    LLButton        *mBtnCreate;
-    LLButton        *mBtnLand;
-
-    LLTextBox       *mTextStatus;
-
-    // Focus buttons
-    LLRadioGroup*   mRadioGroupFocus;
-
-    // Move buttons
-    LLRadioGroup*   mRadioGroupMove;
-
-    // Edit buttons
-    LLRadioGroup*   mRadioGroupEdit;
-
-    LLCheckBoxCtrl  *mCheckSelectIndividual;
-    LLButton*       mBtnLink;
-    LLButton*       mBtnUnlink;
-
-    LLCheckBoxCtrl* mCheckSnapToGrid;
-    LLButton*       mBtnGridOptions;
-    LLComboBox*     mComboGridMode;
-    LLCheckBoxCtrl* mCheckStretchUniform;
-    LLCheckBoxCtrl* mCheckStretchTexture;
-
-    // !HACK! Replacement of mCheckStretchUniform label because LLCheckBoxCtrl
-    //  doesn't support word_wrap of its label. Need to fix truncation bug EXT-6658
-    LLTextBox*      mCheckStretchUniformLabel;
-
-    LLButton    *mBtnRotateLeft;
-    LLButton    *mBtnRotateReset;
-    LLButton    *mBtnRotateRight;
-
-    LLButton    *mBtnDelete;
-    LLButton    *mBtnDuplicate;
-    LLButton    *mBtnDuplicateInPlace;
-
-    // Create buttons
-    LLCheckBoxCtrl  *mCheckSticky;
-    LLCheckBoxCtrl  *mCheckCopySelection;
-    LLCheckBoxCtrl  *mCheckCopyCenters;
-    LLCheckBoxCtrl  *mCheckCopyRotates;
-
-    // Land buttons
-    LLRadioGroup*   mRadioGroupLand;
-    LLSlider        *mSliderDozerSize;
-    LLSlider        *mSliderDozerForce;
-
-    LLButton        *mBtnApplyToSelection;
-
-    std::vector<LLButton*>  mButtons;//[ 15 ];
-
-    LLTabContainer  *mTab;
-    LLPanelPermissions      *mPanelPermissions;
-    LLPanelObject           *mPanelObject;
-    LLPanelVolume           *mPanelVolume;
-    LLPanelContents         *mPanelContents;
-    LLPanelFace             *mPanelFace;
-    LLPanelLandInfo         *mPanelLandInfo;
-
-    LLViewBorder*           mCostTextBorder;
-
-    LLTabContainer*         mTabLand;
-
-    LLLandImpactsObserver*  mLandImpactsObserver;
-
-    LLParcelSelectionHandle mParcelSelection;
-    LLObjectSelectionHandle mObjectSelection;
-
-private:
-<<<<<<< HEAD
-	bool					mDirty;
-	bool                    mHasSelection;
-=======
-    BOOL                    mDirty;
-    BOOL                    mHasSelection;
->>>>>>> e1623bb2
-
-    std::map<std::string, std::string> mStatusText;
-
-public:
-    static bool     sShowObjectCost;
-    static bool     sPreviousFocusOnAvatar;
-
-};
-
-extern LLFloaterTools *gFloaterTools;
-
-#endif+/**
+ * @file llfloatertools.h
+ * @brief The edit tools, including move, position, land, etc.
+ *
+ * $LicenseInfo:firstyear=2002&license=viewerlgpl$
+ * Second Life Viewer Source Code
+ * Copyright (C) 2010, Linden Research, Inc.
+ *
+ * This library is free software; you can redistribute it and/or
+ * modify it under the terms of the GNU Lesser General Public
+ * License as published by the Free Software Foundation;
+ * version 2.1 of the License only.
+ *
+ * This library is distributed in the hope that it will be useful,
+ * but WITHOUT ANY WARRANTY; without even the implied warranty of
+ * MERCHANTABILITY or FITNESS FOR A PARTICULAR PURPOSE.  See the GNU
+ * Lesser General Public License for more details.
+ *
+ * You should have received a copy of the GNU Lesser General Public
+ * License along with this library; if not, write to the Free Software
+ * Foundation, Inc., 51 Franklin Street, Fifth Floor, Boston, MA  02110-1301  USA
+ *
+ * Linden Research, Inc., 945 Battery Street, San Francisco, CA  94111  USA
+ * $/LicenseInfo$
+ */
+
+#ifndef LL_LLFLOATERTOOLS_H
+#define LL_LLFLOATERTOOLS_H
+
+#include "llfloater.h"
+#include "llcoord.h"
+#include "llparcelselection.h"
+
+class LLButton;
+class LLCheckBoxCtrl;
+class LLComboBox;
+class LLPanelPermissions;
+class LLPanelObject;
+class LLPanelVolume;
+class LLPanelContents;
+class LLPanelFace;
+class LLPanelLandInfo;
+class LLRadioGroup;
+class LLSlider;
+class LLTabContainer;
+class LLTextBox;
+class LLTool;
+class LLParcelSelection;
+class LLObjectSelection;
+class LLLandImpactsObserver;
+
+typedef LLSafeHandle<LLObjectSelection> LLObjectSelectionHandle;
+
+class LLFloaterTools
+: public LLFloater
+{
+public:
+    virtual bool    postBuild();
+    static  void*   createPanelPermissions(void*    vdata);
+    static  void*   createPanelObject(void* vdata);
+    static  void*   createPanelVolume(void* vdata);
+    static  void*   createPanelFace(void*   vdata);
+    static  void*   createPanelContents(void*   vdata);
+    static  void*   createPanelLandInfo(void*   vdata);
+
+    LLFloaterTools(const LLSD& key);
+    virtual ~LLFloaterTools();
+
+    /*virtual*/ void onOpen(const LLSD& key);
+    /*virtual*/ bool canClose();
+    /*virtual*/ void onClose(bool app_quitting);
+    /*virtual*/ void draw();
+    /*virtual*/ void onFocusReceived();
+
+    // call this once per frame to handle visibility, rect location,
+    // button highlights, etc.
+    void updatePopup(LLCoordGL center, MASK mask);
+
+    // When the floater is going away, reset any options that need to be
+    // cleared.
+    void resetToolState();
+
+    enum EInfoPanel
+    {
+        PANEL_GENERAL=0,
+        PANEL_OBJECT,
+        PANEL_FEATURES,
+        PANEL_FACE,
+        PANEL_CONTENTS,
+        PANEL_COUNT
+    };
+
+    void dirty();
+    void showPanel(EInfoPanel panel);
+
+    void setStatusText(const std::string& text);
+    static void setEditTool(void* data);
+    void setTool(const LLSD& user_data);
+    void saveLastTool();
+    void updateLandImpacts();
+
+    static void setGridMode(S32 mode);
+
+    LLPanelFace* getPanelFace() { return mPanelFace; }
+
+private:
+    void refresh();
+    static void setObjectType( LLPCode pcode );
+    void onClickGridOptions();
+
+public:
+    LLButton        *mBtnFocus;
+    LLButton        *mBtnMove;
+    LLButton        *mBtnEdit;
+    LLButton        *mBtnCreate;
+    LLButton        *mBtnLand;
+
+    LLTextBox       *mTextStatus;
+
+    // Focus buttons
+    LLRadioGroup*   mRadioGroupFocus;
+
+    // Move buttons
+    LLRadioGroup*   mRadioGroupMove;
+
+    // Edit buttons
+    LLRadioGroup*   mRadioGroupEdit;
+
+    LLCheckBoxCtrl  *mCheckSelectIndividual;
+    LLButton*       mBtnLink;
+    LLButton*       mBtnUnlink;
+
+    LLCheckBoxCtrl* mCheckSnapToGrid;
+    LLButton*       mBtnGridOptions;
+    LLComboBox*     mComboGridMode;
+    LLCheckBoxCtrl* mCheckStretchUniform;
+    LLCheckBoxCtrl* mCheckStretchTexture;
+
+    // !HACK! Replacement of mCheckStretchUniform label because LLCheckBoxCtrl
+    //  doesn't support word_wrap of its label. Need to fix truncation bug EXT-6658
+    LLTextBox*      mCheckStretchUniformLabel;
+
+    LLButton    *mBtnRotateLeft;
+    LLButton    *mBtnRotateReset;
+    LLButton    *mBtnRotateRight;
+
+    LLButton    *mBtnDelete;
+    LLButton    *mBtnDuplicate;
+    LLButton    *mBtnDuplicateInPlace;
+
+    // Create buttons
+    LLCheckBoxCtrl  *mCheckSticky;
+    LLCheckBoxCtrl  *mCheckCopySelection;
+    LLCheckBoxCtrl  *mCheckCopyCenters;
+    LLCheckBoxCtrl  *mCheckCopyRotates;
+
+    // Land buttons
+    LLRadioGroup*   mRadioGroupLand;
+    LLSlider        *mSliderDozerSize;
+    LLSlider        *mSliderDozerForce;
+
+    LLButton        *mBtnApplyToSelection;
+
+    std::vector<LLButton*>  mButtons;//[ 15 ];
+
+    LLTabContainer  *mTab;
+    LLPanelPermissions      *mPanelPermissions;
+    LLPanelObject           *mPanelObject;
+    LLPanelVolume           *mPanelVolume;
+    LLPanelContents         *mPanelContents;
+    LLPanelFace             *mPanelFace;
+    LLPanelLandInfo         *mPanelLandInfo;
+
+    LLViewBorder*           mCostTextBorder;
+
+    LLTabContainer*         mTabLand;
+
+    LLLandImpactsObserver*  mLandImpactsObserver;
+
+    LLParcelSelectionHandle mParcelSelection;
+    LLObjectSelectionHandle mObjectSelection;
+
+private:
+    bool                    mDirty;
+    bool                    mHasSelection;
+
+    std::map<std::string, std::string> mStatusText;
+
+public:
+    static bool     sShowObjectCost;
+    static bool     sPreviousFocusOnAvatar;
+
+};
+
+extern LLFloaterTools *gFloaterTools;
+
+#endif