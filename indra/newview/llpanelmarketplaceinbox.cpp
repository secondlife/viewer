--- conflicted
+++ resolved
@@ -53,13 +53,8 @@
     , mInventoryPanel(NULL)
     , mSavedFolderState(NULL)
 {
-<<<<<<< HEAD
-	mSavedFolderState = new LLSaveFolderState();
-	mSavedFolderState->setApply(false);
-=======
     mSavedFolderState = new LLSaveFolderState();
-    mSavedFolderState->setApply(FALSE);
->>>>>>> e7eced3c
+    mSavedFolderState->setApply(false);
 }
 
 LLPanelMarketplaceInbox::~LLPanelMarketplaceInbox()
@@ -75,14 +70,7 @@
     mFreshCountCtrl = getChild<LLUICtrl>("inbox_fresh_new_count");
     mInboxButton = getChild<LLButton>("inbox_btn");
 
-<<<<<<< HEAD
-	mFreshCountCtrl = getChild<LLUICtrl>("inbox_fresh_new_count");
-	mInboxButton = getChild<LLButton>("inbox_btn");
-	
-	return true;
-=======
-    return TRUE;
->>>>>>> e7eced3c
+    return true;
 }
 
 void LLPanelMarketplaceInbox::onSelectionChange()
@@ -92,37 +80,6 @@
 
 LLInventoryPanel * LLPanelMarketplaceInbox::setupInventoryPanel()
 {
-<<<<<<< HEAD
-	LLView * inbox_inventory_placeholder = getChild<LLView>("inbox_inventory_placeholder");
-	LLView * inbox_inventory_parent = inbox_inventory_placeholder->getParent();
-
-	mInventoryPanel = 
-		LLUICtrlFactory::createFromFile<LLInventoryPanel>("panel_inbox_inventory.xml",
-														  inbox_inventory_parent,
-														  LLInventoryPanel::child_registry_t::instance());
-	
-	llassert(mInventoryPanel);
-	
-	// Reshape the inventory to the proper size
-	LLRect inventory_placeholder_rect = inbox_inventory_placeholder->getRect();
-	mInventoryPanel->setShape(inventory_placeholder_rect);
-	
-	// Set the sort order newest to oldest
-	mInventoryPanel->getFolderViewModel()->setSorter(LLInventoryFilter::SO_DATE);
-	mInventoryPanel->getFilter().markDefault();
-	mInventoryPanel->getRootFolder()->applyFunctorRecursively(*mSavedFolderState);
-
-	// Set selection callback for proper update of inventory status buttons
-	mInventoryPanel->setSelectCallback(boost::bind(&LLPanelMarketplaceInbox::onSelectionChange, this));
-
-	// Set up the note to display when the inbox is empty
-	mInventoryPanel->getFilter().setEmptyLookupMessage("InventoryInboxNoItems");
-	
-	// Hide the placeholder text
-	inbox_inventory_placeholder->setVisible(false);
-	
-	return mInventoryPanel;
-=======
     LLView * inbox_inventory_placeholder = getChild<LLView>("inbox_inventory_placeholder");
     LLView * inbox_inventory_parent = inbox_inventory_placeholder->getParent();
 
@@ -149,10 +106,9 @@
     mInventoryPanel->getFilter().setEmptyLookupMessage("InventoryInboxNoItems");
 
     // Hide the placeholder text
-    inbox_inventory_placeholder->setVisible(FALSE);
+    inbox_inventory_placeholder->setVisible(false);
 
     return mInventoryPanel;
->>>>>>> e7eced3c
 }
 
 void LLPanelMarketplaceInbox::onFocusReceived()
@@ -168,13 +124,8 @@
 
 bool LLPanelMarketplaceInbox::handleDragAndDrop(S32 x, S32 y, MASK mask, bool drop, EDragAndDropType cargo_type, void *cargo_data, EAcceptance *accept, std::string& tooltip_msg)
 {
-<<<<<<< HEAD
-	*accept = ACCEPT_NO;
-	return true;
-=======
     *accept = ACCEPT_NO;
-    return TRUE;
->>>>>>> e7eced3c
+    return true;
 }
 
 U32 LLPanelMarketplaceInbox::getFreshItemCount() const
@@ -246,48 +197,19 @@
 
 void LLPanelMarketplaceInbox::onClearSearch()
 {
-<<<<<<< HEAD
-	if (mInventoryPanel)
-	{
-		mInventoryPanel->setFilterSubString(LLStringUtil::null);
-		mSavedFolderState->setApply(true);
-		mInventoryPanel->getRootFolder()->applyFunctorRecursively(*mSavedFolderState);
-		LLOpenFoldersWithSelection opener;
-		mInventoryPanel->getRootFolder()->applyFunctorRecursively(opener);
-		mInventoryPanel->getRootFolder()->scrollToShowSelection();
-	}
-=======
     if (mInventoryPanel)
     {
         mInventoryPanel->setFilterSubString(LLStringUtil::null);
-        mSavedFolderState->setApply(TRUE);
+        mSavedFolderState->setApply(true);
         mInventoryPanel->getRootFolder()->applyFunctorRecursively(*mSavedFolderState);
         LLOpenFoldersWithSelection opener;
         mInventoryPanel->getRootFolder()->applyFunctorRecursively(opener);
         mInventoryPanel->getRootFolder()->scrollToShowSelection();
     }
->>>>>>> e7eced3c
 }
 
 void LLPanelMarketplaceInbox::onFilterEdit(const std::string& search_string)
 {
-<<<<<<< HEAD
-	if (mInventoryPanel)
-	{
-
-		if (search_string == "")
-		{
-			onClearSearch();
-		}
-
-		if (!mInventoryPanel->getFilter().isNotDefault())
-		{
-			mSavedFolderState->setApply(false);
-			mInventoryPanel->getRootFolder()->applyFunctorRecursively(*mSavedFolderState);
-		}
-		mInventoryPanel->setFilterSubString(search_string);
-	}
-=======
     if (mInventoryPanel)
     {
 
@@ -298,12 +220,11 @@
 
         if (!mInventoryPanel->getFilter().isNotDefault())
         {
-            mSavedFolderState->setApply(FALSE);
+            mSavedFolderState->setApply(false);
             mInventoryPanel->getRootFolder()->applyFunctorRecursively(*mSavedFolderState);
         }
         mInventoryPanel->setFilterSubString(search_string);
     }
->>>>>>> e7eced3c
 }
 
 std::string LLPanelMarketplaceInbox::getBadgeString() const
@@ -328,37 +249,6 @@
 
 void LLPanelMarketplaceInbox::draw()
 {
-<<<<<<< HEAD
-	U32 item_count = getTotalItemCount();
-
-	llassert(mFreshCountCtrl != NULL);
-
-	if (item_count > 0)
-	{
-		std::string item_count_str = llformat("%d", item_count);
-
-		LLStringUtil::format_map_t args;
-		args["[NUM]"] = item_count_str;
-		mInboxButton->setLabel(getString("InboxLabelWithArg", args));
-
-		// set green text to fresh item count
-		U32 fresh_item_count = getFreshItemCount();
-		mFreshCountCtrl->setVisible((fresh_item_count > 0));
-
-		if (fresh_item_count > 0)
-		{
-			mFreshCountCtrl->setTextArg("[NUM]", llformat("%d", fresh_item_count));
-		}
-	}
-	else
-	{
-		mInboxButton->setLabel(getString("InboxLabelNoArg"));
-
-		mFreshCountCtrl->setVisible(false);
-	}
-		
-	LLPanel::draw();
-=======
     U32 item_count = getTotalItemCount();
 
     llassert(mFreshCountCtrl != NULL);
@@ -384,9 +274,8 @@
     {
         mInboxButton->setLabel(getString("InboxLabelNoArg"));
 
-        mFreshCountCtrl->setVisible(FALSE);
+        mFreshCountCtrl->setVisible(false);
     }
 
     LLPanel::draw();
->>>>>>> e7eced3c
 }