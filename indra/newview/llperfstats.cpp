/**
* @file llperfstats.cpp
* @brief Statistics collection to support autotune and perf flaoter.
*
* $LicenseInfo:firstyear=2022&license=viewerlgpl$
* Second Life Viewer Source Code
* Copyright (C) 2022, Linden Research, Inc.
*
* This library is free software; you can redistribute it and/or
* modify it under the terms of the GNU Lesser General Public
* License as published by the Free Software Foundation;
* version 2.1 of the License only.
*
* This library is distributed in the hope that it will be useful,
* but WITHOUT ANY WARRANTY; without even the implied warranty of
* MERCHANTABILITY or FITNESS FOR A PARTICULAR PURPOSE.  See the GNU
* Lesser General Public License for more details.
*
* You should have received a copy of the GNU Lesser General Public
* License along with this library; if not, write to the Free Software
* Foundation, Inc., 51 Franklin Street, Fifth Floor, Boston, MA  02110-1301  USA
*
* Linden Research, Inc., 945 Battery Street, San Francisco, CA  94111  USA
* $/LicenseInfo$
*/

#include "llviewerprecompiledheaders.h"
#include "llperfstats.h"
#include "llcontrol.h"
#include "pipeline.h"
#include "llagentcamera.h"
#include "llviewerwindow.h"
#include "llvoavatar.h"
#include "llwindow.h"
#include "llworld.h"
#include <llthread.h>

extern LLControlGroup gSavedSettings;

namespace LLPerfStats
{
    // avatar timing metrics in ms (updated once per mainloop iteration)
    std::atomic<F32> sTotalAvatarTime = 0.f;
    std::atomic<F32> sAverageAvatarTime = 0.f;
    std::atomic<F32> sMaxAvatarTime = 0.f;

    std::atomic<int64_t> tunedAvatars{0};
    std::atomic<U64> renderAvatarMaxART_ns{(U64)(ART_UNLIMITED_NANOS)}; // highest render time we'll allow without culling features
    bool belowTargetFPS{false};
    U32 lastGlobalPrefChange{0};
    U32 lastSleepedFrame{0};
    U64 meanFrameTime{0};
    std::mutex bufferToggleLock{};

    F64 cpu_hertz{0.0};
    U32 vsync_max_fps{60};

    Tunables tunables;

    std::atomic<int>    StatsRecorder::writeBuffer{0};
    bool                StatsRecorder::collectionEnabled{true};
    LLUUID              StatsRecorder::focusAv{LLUUID::null};
    bool                StatsRecorder::autotuneInit{false};
    std::array<StatsRecorder::StatsTypeMatrix,2>  StatsRecorder::statsDoubleBuffer{ {} };
    std::array<StatsRecorder::StatsSummaryArray,2> StatsRecorder::max{ {} };
    std::array<StatsRecorder::StatsSummaryArray,2> StatsRecorder::sum{ {} };

    void Tunables::applyUpdates()
    {
        assert_main_thread();
        // these following variables are proxies for pipeline statics we do not need a two way update (no llviewercontrol handler)
        if( tuningFlag & NonImpostors ){ gSavedSettings.setU32("RenderAvatarMaxNonImpostors", nonImpostors); };
        if( tuningFlag & ReflectionDetail ){ gSavedSettings.setS32("RenderReflectionDetail", reflectionDetail); };
        if( tuningFlag & FarClip ){ gSavedSettings.setF32("RenderFarClip", farClip); };
        if( tuningFlag & UserMinDrawDistance ){ gSavedSettings.setF32("AutoTuneRenderFarClipMin", userMinDrawDistance); };
        if( tuningFlag & UserTargetDrawDistance ){ gSavedSettings.setF32("AutoTuneRenderFarClipTarget", userTargetDrawDistance); };
        if( tuningFlag & UserImpostorDistance ){ gSavedSettings.setF32("AutoTuneImpostorFarAwayDistance", userImpostorDistance); };
        if( tuningFlag & UserImpostorDistanceTuningEnabled ){ gSavedSettings.setBOOL("AutoTuneImpostorByDistEnabled", userImpostorDistanceTuningEnabled); };
        if( tuningFlag & UserFPSTuningStrategy ){ gSavedSettings.setU32("TuningFPSStrategy", userFPSTuningStrategy); };
        if( tuningFlag & UserAutoTuneEnabled ){ gSavedSettings.setBOOL("AutoTuneFPS", userAutoTuneEnabled); };
        if( tuningFlag & UserAutoTuneLock ){ gSavedSettings.setBOOL("AutoTuneLock", userAutoTuneLock); };
        if( tuningFlag & UserTargetFPS ){ gSavedSettings.setU32("TargetFPS", userTargetFPS); };
        // Note: The Max ART slider is logarithmic and thus we have an intermediate proxy value
        if( tuningFlag & UserARTCutoff ){ gSavedSettings.setF32("RenderAvatarMaxART", userARTCutoffSliderValue); };
        resetChanges();
    }

    void Tunables::updateRenderCostLimitFromSettings()
    {
        assert_main_thread();
        const auto newval = gSavedSettings.getF32("RenderAvatarMaxART");
        if(newval < log10(LLPerfStats::ART_UNLIMITED_NANOS/1000))
        {
            LLPerfStats::renderAvatarMaxART_ns = pow(10,newval)*1000;
        }
        else
        {
            LLPerfStats::renderAvatarMaxART_ns = 0;
        }
    }

    // static
    void Tunables::updateSettingsFromRenderCostLimit()
    {
        if( userARTCutoffSliderValue != log10( ( (F32)LLPerfStats::renderAvatarMaxART_ns )/1000 ) )
        {
            if( LLPerfStats::renderAvatarMaxART_ns != 0 )
            {
                updateUserARTCutoffSlider(log10( ( (F32)LLPerfStats::renderAvatarMaxART_ns )/1000 ) );
            }
            else
            {
                updateUserARTCutoffSlider(log10( (F32)LLPerfStats::ART_UNLIMITED_NANOS/1000 ) );
            }
        }
    }

    void Tunables::initialiseFromSettings()
    {
        assert_main_thread();
        // the following variables are two way and have "push" in llviewercontrol
        LLPerfStats::tunables.userMinDrawDistance = gSavedSettings.getF32("AutoTuneRenderFarClipMin");
        LLPerfStats::tunables.userTargetDrawDistance = gSavedSettings.getF32("AutoTuneRenderFarClipTarget");
        LLPerfStats::tunables.userImpostorDistance = gSavedSettings.getF32("AutoTuneImpostorFarAwayDistance");
        LLPerfStats::tunables.userImpostorDistanceTuningEnabled = gSavedSettings.getBOOL("AutoTuneImpostorByDistEnabled");
        LLPerfStats::tunables.userFPSTuningStrategy = gSavedSettings.getU32("TuningFPSStrategy");
        LLPerfStats::tunables.userTargetFPS = gSavedSettings.getU32("TargetFPS");
        LLPerfStats::tunables.vsyncEnabled = gSavedSettings.getBOOL("RenderVSyncEnable");

        LLPerfStats::tunables.userAutoTuneLock = gSavedSettings.getBOOL("AutoTuneLock") && gSavedSettings.getU32("KeepAutoTuneLock");

        if(gSavedSettings.getBOOL("AutoTuneLock") && !gSavedSettings.getU32("KeepAutoTuneLock"))
        {
            gSavedSettings.setBOOL("AutoTuneLock", false);
        }

        LLPerfStats::tunables.userAutoTuneEnabled = LLPerfStats::tunables.userAutoTuneLock;

        if (LLPerfStats::tunables.userAutoTuneEnabled && !gSavedSettings.getBOOL("AutoTuneFPS"))
        {
            gSavedSettings.setBOOL("AutoTuneFPS", true);
        }

        // Note: The Max ART slider is logarithmic and thus we have an intermediate proxy value
        updateRenderCostLimitFromSettings();
        resetChanges();
    }

    StatsRecorder::StatsRecorder()
    {
        // create a queue
        tunables.initialiseFromSettings();
        LLPerfStats::cpu_hertz = (F64)LLTrace::BlockTimer::countsPerSecond();
        LLPerfStats::vsync_max_fps = gViewerWindow->getWindow()->getRefreshRate();
    }

    // static
    void StatsRecorder::toggleBuffer()
    {
        LL_PROFILE_ZONE_SCOPED_CATEGORY_STATS;
        using ST = StatType_t;

        bool unreliable{false};
        LLPerfStats::StatsRecorder::getSceneStat(LLPerfStats::StatType_t::RENDER_FRAME);
        auto& sceneStats = statsDoubleBuffer[writeBuffer][static_cast<size_t>(ObjType_t::OT_GENERAL)][LLUUID::null];
        auto& lastStats = statsDoubleBuffer[writeBuffer ^ 1][static_cast<size_t>(ObjType_t::OT_GENERAL)][LLUUID::null];

        static constexpr std::initializer_list<StatType_t> sceneStatsToAvg = {
            StatType_t::RENDER_FRAME,
            StatType_t::RENDER_DISPLAY,
            StatType_t::RENDER_HUDS,
            StatType_t::RENDER_UI,
            StatType_t::RENDER_SWAP,
            // RENDER_LFS,
            // RENDER_MESHREPO,
            StatType_t::RENDER_IDLE };

#if 0
        static constexpr std::initializer_list<StatType_t> avatarStatsToAvg = {
            StatType_t::RENDER_GEOMETRY,
            StatType_t::RENDER_SHADOWS,
            StatType_t::RENDER_COMBINED,
            StatType_t::RENDER_IDLE };
#endif


        if( /*sceneStats[static_cast<size_t>(StatType_t::RENDER_FPSLIMIT)] != 0 ||*/ sceneStats[static_cast<size_t>(StatType_t::RENDER_SLEEP)] != 0 )
        {
            unreliable = true;
            //lastStats[static_cast<size_t>(StatType_t::RENDER_FPSLIMIT)] = sceneStats[static_cast<size_t>(StatType_t::RENDER_FPSLIMIT)];
            lastStats[static_cast<size_t>(StatType_t::RENDER_SLEEP)] = sceneStats[static_cast<size_t>(StatType_t::RENDER_SLEEP)];
            lastStats[static_cast<size_t>(StatType_t::RENDER_FRAME)] = sceneStats[static_cast<size_t>(StatType_t::RENDER_FRAME)]; //  bring over the total frame render time to deal with region crossing overlap issues
        }

        if(!unreliable)
        {
            // only use these stats when things are reliable.

            for(auto & statEntry : sceneStatsToAvg)
            {
                auto avg = lastStats[static_cast<size_t>(statEntry)];
                auto val = sceneStats[static_cast<size_t>(statEntry)];
                sceneStats[static_cast<size_t>(statEntry)] = avg + (val / SMOOTHING_PERIODS) - (avg / SMOOTHING_PERIODS);
                // LL_INFOS("scenestats") << "Scenestat: " << static_cast<size_t>(statEntry) << " before=" << avg << " new=" << val << " newavg=" << statsDoubleBuffer[writeBuffer][static_cast<size_t>(ObjType_t::OT_GENERAL)][LLUUID::null][static_cast<size_t>(statEntry)] << LL_ENDL;
            }
        }

        // swap the buffers
        if(enabled())
        {
            std::lock_guard<std::mutex> lock{bufferToggleLock};
            writeBuffer ^= 1;
        }; // note we are relying on atomic updates here. The risk is low and would cause minor errors in the stats display.

        // clean the write maps in all cases.
        auto& statsTypeMatrix = statsDoubleBuffer[writeBuffer];
        for(auto& statsMapByType : statsTypeMatrix)
        {
            LL_PROFILE_ZONE_NAMED_CATEGORY_STATS("Clear stats maps");
            for(auto& stat_entry : statsMapByType)
            {
                std::fill_n(stat_entry.second.begin() ,static_cast<size_t>(ST::STATS_COUNT),0);
            }
            statsMapByType.clear();
        }
        for(int i=0; i< static_cast<size_t>(ObjType_t::OT_COUNT); i++)
        {
            LL_PROFILE_ZONE_NAMED_CATEGORY_STATS("clear max/sum");
            max[writeBuffer][i].fill(0);
            sum[writeBuffer][i].fill(0);
        }

        // and now adjust the proxy vars so that the main thread can adjust the visuals.
        if(autotuneInit && tunables.userAutoTuneEnabled)
        {
            updateAvatarParams();
        }
    }

    // clear buffers when we change region or need a hard reset.
    // static
    void StatsRecorder::clearStatsBuffers()
    {
        LL_PROFILE_ZONE_SCOPED_CATEGORY_STATS;
        using ST = StatType_t;

        auto& statsTypeMatrix = statsDoubleBuffer[writeBuffer];
        for(auto& statsMap : statsTypeMatrix)
        {
            LL_PROFILE_ZONE_NAMED_CATEGORY_STATS("Clear stats maps");
            for(auto& stat_entry : statsMap)
            {
                std::fill_n(stat_entry.second.begin() ,static_cast<size_t>(ST::STATS_COUNT),0);
            }
            statsMap.clear();
        }
        for(int i=0; i< static_cast<size_t>(ObjType_t::OT_COUNT); i++)
        {
            LL_PROFILE_ZONE_NAMED_CATEGORY_STATS("clear max/sum");
            max[writeBuffer][i].fill(0);
            sum[writeBuffer][i].fill(0);
        }
        // swap the clean buffers in
        if(enabled())
        {
            std::lock_guard<std::mutex> lock{bufferToggleLock};
            writeBuffer ^= 1;
        };
        // repeat before we start processing new stuff
        for(auto& statsMap : statsTypeMatrix)
        {
            LL_PROFILE_ZONE_NAMED_CATEGORY_STATS("Clear stats maps");
            for(auto& stat_entry : statsMap)
            {
                std::fill_n(stat_entry.second.begin() ,static_cast<size_t>(ST::STATS_COUNT),0);
            }
            statsMap.clear();
        }
        for(int i=0; i< static_cast<size_t>(ObjType_t::OT_COUNT); i++)
        {
            LL_PROFILE_ZONE_NAMED_CATEGORY_STATS("clear max/sum");
            max[writeBuffer][i].fill(0);
            sum[writeBuffer][i].fill(0);
        }
    }

    // called once per main loop iteration on main thread
    void updateClass()
    {
        LL_PROFILE_ZONE_SCOPED_CATEGORY_STATS;

        sTotalAvatarTime = LLVOAvatar::getTotalGPURenderTime();
        sAverageAvatarTime = LLVOAvatar::getAverageGPURenderTime();
        sMaxAvatarTime = LLVOAvatar::getMaxGPURenderTime();
    }

    //static
    int StatsRecorder::countNearbyAvatars(S32 distance)
    {
        const auto our_pos = gAgentCamera.getCameraPositionGlobal();

        std::vector<LLVector3d> positions;
        uuid_vec_t avatar_ids;
        LLWorld::getInstance()->getAvatars(&avatar_ids, &positions, our_pos, distance);
        return positions.size();
    }

    const U32 NUM_PERIODS = 50;
    void StatsRecorder::updateMeanFrameTime(U64 cur_frame_time_raw)
    {
        static std::deque<U64> frame_time_deque;
        frame_time_deque.push_front(cur_frame_time_raw);
        if (frame_time_deque.size() > NUM_PERIODS)
        {
            frame_time_deque.pop_back();
        }

        std::vector<U64> buf(frame_time_deque.begin(), frame_time_deque.end());
        std::sort(buf.begin(), buf.end());

        LLPerfStats::meanFrameTime = (buf.size() % 2 == 0) ? (buf[buf.size() / 2 - 1] + buf[buf.size() / 2]) / 2 : buf[buf.size() / 2];
    }
    U64 StatsRecorder::getMeanTotalFrameTime()
    {
        return LLPerfStats::meanFrameTime;
    }

    // static
    void StatsRecorder::updateAvatarParams()
    {
        LL_PROFILE_ZONE_SCOPED_CATEGORY_STATS;

        if(tunables.autoTuneTimeout)
        {
            LLPerfStats::lastSleepedFrame = gFrameCount;
            tunables.autoTuneTimeout = false;
            return;
        }
        // sleep time is basically forced sleep when window out of focus
        auto tot_sleep_time_raw = LLPerfStats::StatsRecorder::getSceneStat(LLPerfStats::StatType_t::RENDER_SLEEP);
        // similar to sleep time, induced by FPS limit
        //auto tot_limit_time_raw = LLPerfStats::StatsRecorder::getSceneStat(LLPerfStats::StatType_t::RENDER_FPSLIMIT);


        // the time spent this frame on the "doFrame" call. Treated as "tot time for frame"
        auto tot_frame_time_raw = LLPerfStats::StatsRecorder::getSceneStat(LLPerfStats::StatType_t::RENDER_FRAME);

        if( tot_sleep_time_raw != 0 )
        {
            // Note: we do not average sleep
            // if at some point we need to, the averaging will need to take this into account or
            // we forever think we're in the background due to residuals.
            LL_DEBUGS() << "No tuning when not in focus" << LL_ENDL;
            LLPerfStats::lastSleepedFrame = gFrameCount;
            return;
        }

        U32 target_fps = tunables.vsyncEnabled ? std::min(LLPerfStats::vsync_max_fps, tunables.userTargetFPS) : tunables.userTargetFPS;

        if(LLPerfStats::lastSleepedFrame != 0)
        {
            // wait a short time after viewer regains focus
            if((gFrameCount - LLPerfStats::lastSleepedFrame) > target_fps * 5)
            {
                LLPerfStats::lastSleepedFrame = 0;
            }
            else
            {
                return;
            }
        }
        updateMeanFrameTime(tot_frame_time_raw);

        if(tunables.userImpostorDistanceTuningEnabled)
        {
            // if we have less than the user's "max Non-Impostors" avatars within the desired range then adjust the limit.
            // also adjusts back up again for nearby crowds.
            auto count = countNearbyAvatars(std::min(LLPipeline::RenderFarClip, tunables.userImpostorDistance));
            if( count != tunables.nonImpostors )
            {
                tunables.updateNonImposters( (count < LLVOAvatar::NON_IMPOSTORS_MAX_SLIDER)?count : 0 );
                LL_DEBUGS("AutoTune") << "There are " << count << "avatars within " << std::min(LLPipeline::RenderFarClip, tunables.userImpostorDistance) << "m of the camera" << LL_ENDL;
            }
        }

        auto av_render_max_raw = ms_to_raw(sMaxAvatarTime);
        // Is our target frame time lower than current? If so we need to take action to reduce draw overheads.
        // cumulative avatar time (includes idle processing, attachments and base av)
        auto tot_avatar_time_raw = ms_to_raw(sTotalAvatarTime);

        // The frametime budget we have based on the target FPS selected
        auto target_frame_time_raw = (U64)llround(LLPerfStats::cpu_hertz / (target_fps == 0 ? 1 : target_fps));
        // LL_INFOS() << "Effective FPS(raw):" << tot_frame_time_raw << " Target:" << target_frame_time_raw << LL_ENDL;
        auto inferredFPS{1000/(U32)std::max(raw_to_ms(tot_frame_time_raw),1.0)};
        U32 settingsChangeFrequency{inferredFPS > 50?inferredFPS:50};
        /*if( tot_limit_time_raw != 0)
        {
            // This could be problematic.
            tot_frame_time_raw -= tot_limit_time_raw;
        }*/

        F64 time_buf = target_frame_time_raw * 0.1;

        // 1) Is the target frame time lower than current?
        if ((target_frame_time_raw + time_buf) <= tot_frame_time_raw)
        {
            if (target_frame_time_raw - time_buf >= getMeanTotalFrameTime())
            {
                belowTargetFPS = false;
                LLPerfStats::lastGlobalPrefChange = gFrameCount;
                return;
            }

            if (!belowTargetFPS)
            {
                // this is the first frame under. hold fire to add a little hysteresis
                belowTargetFPS = true;
                LLPerfStats::lastGlobalPrefChange = gFrameCount;
            }
            // if so we've got work to do

            // how much of the frame was spent on non avatar related work?
            U64 non_avatar_time_raw = tot_frame_time_raw > tot_avatar_time_raw ? tot_frame_time_raw - tot_avatar_time_raw : 0;

            // If the target frame time < scene time (estimated as non_avatar time)
            U64 target_avatar_time_raw;
            if(target_frame_time_raw < non_avatar_time_raw)
            {
                // we cannnot do this by avatar adjustment alone.
                if((gFrameCount - LLPerfStats::lastGlobalPrefChange) > settingsChangeFrequency) // give  changes a short time to take effect.
                {
                    if(tunables.userFPSTuningStrategy != TUNE_AVATARS_ONLY)
                    {
                        // 1 - hack the water to opaque. all non opaque have a significant hit, this is a big boost for (arguably) a minor visual hit.
                        // the other reflection options make comparatively little change and if this overshoots we'll be stepping back up later
# if 0 // TODO RenderReflectionDetail went away
                        if(LLPipeline::RenderReflectionDetail != -2)
                        {
                            LLPerfStats::tunables.updateReflectionDetail(-2);
                            LLPerfStats::lastGlobalPrefChange = gFrameCount;
                            return;
                        }
                        else // deliberately "else" here so we only do one of these in any given frame
#endif
                        {
                            // step down the DD by 10m per update
                            auto new_dd = (LLPipeline::RenderFarClip - DD_STEP > tunables.userMinDrawDistance)?(LLPipeline::RenderFarClip - DD_STEP) : tunables.userMinDrawDistance;
                            if(new_dd != LLPipeline::RenderFarClip)
                            {
                                LLPerfStats::tunables.updateFarClip( new_dd );
                                LLPerfStats::lastGlobalPrefChange = gFrameCount;
                                return;
                            }
                        }
                    }
                    // if we reach here, we've no more changes to make to tune scenery so we'll resort to agressive Avatar tuning
                    // Note: moved from outside "if changefrequency elapsed" to stop fallthrough and allow scenery changes time to take effect.
                    target_avatar_time_raw = 0;
                }
                else
                {
                    // we made a settings change recently so let's give it time.
                    return;
                }
            }
            else
            {
                // set desired avatar budget.
                target_avatar_time_raw =  target_frame_time_raw - non_avatar_time_raw;
            }

            if ((target_avatar_time_raw < tot_avatar_time_raw) && (tunables.userFPSTuningStrategy != TUNE_SCENE_ONLY))
            {
                // we need to spend less time drawing avatars to meet our budget
                auto new_render_limit_ns {LLPerfStats::raw_to_ns(av_render_max_raw)};
                // max render this frame may be higher than the last (cos new entrants and jitter) so make sure we are heading in the right direction
                if( new_render_limit_ns > renderAvatarMaxART_ns )
                {
                    new_render_limit_ns = renderAvatarMaxART_ns;
                }

                if (new_render_limit_ns > LLPerfStats::ART_MIN_ADJUST_DOWN_NANOS)
                {
                    new_render_limit_ns -= LLPerfStats::ART_MIN_ADJUST_DOWN_NANOS;
                }

                // bounce at the bottom to prevent "no limit"
                new_render_limit_ns = std::max((U64)new_render_limit_ns, (U64)LLPerfStats::ART_MINIMUM_NANOS);

                // assign the new value
                if (renderAvatarMaxART_ns != new_render_limit_ns)
                {
                    renderAvatarMaxART_ns = new_render_limit_ns;
                    tunables.updateSettingsFromRenderCostLimit();
                }
                // LL_DEBUGS() << "AUTO_TUNE: avatar_budget adjusted to:" << new_render_limit_ns << LL_ENDL;
            }
            // LL_DEBUGS() << "AUTO_TUNE: Target frame time:"<< LLPerfStats::raw_to_us(target_frame_time_raw) << "usecs (non_avatar is " << LLPerfStats::raw_to_us(non_avatar_time_raw) << "usecs) Max cost limited=" << renderAvatarMaxART_ns << LL_ENDL;
        }
        else if ((LLPerfStats::raw_to_ns(target_frame_time_raw) > (LLPerfStats::raw_to_ns(tot_frame_time_raw) + renderAvatarMaxART_ns)) ||
                 (tunables.vsyncEnabled && (target_fps == LLPerfStats::vsync_max_fps) && (target_frame_time_raw > getMeanTotalFrameTime())))
        {
            if (belowTargetFPS)
            {
                // we reached target, force a pause
                lastGlobalPrefChange = gFrameCount;
                belowTargetFPS = false;
            }

            // once we're over the FPS target we slow down further
            if ((gFrameCount - lastGlobalPrefChange) > settingsChangeFrequency * 3)
            {
                if (!tunables.userAutoTuneLock)
                {
                    // we've reached the target and stayed long enough to consider stable.
                    // turn off if we are not locked.
                    tunables.updateUserAutoTuneEnabled(false);
                }
                if (renderAvatarMaxART_ns > 0 &&
                    LLPerfStats::tunedAvatars > 0 &&
                    tunables.userFPSTuningStrategy != TUNE_SCENE_ONLY)
                {
                    // if we have more time to spare let's shift up little in the hope we'll restore an avatar.
                    U64 up_step = LLPerfStats::tunedAvatars > 2 ? LLPerfStats::ART_MIN_ADJUST_UP_NANOS : LLPerfStats::ART_MIN_ADJUST_UP_NANOS * 2;
                    renderAvatarMaxART_ns += up_step;
                    tunables.updateSettingsFromRenderCostLimit();
                    return;
                }
                if (tunables.userFPSTuningStrategy != TUNE_AVATARS_ONLY)
                {
<<<<<<< HEAD
                    if (LLPipeline::RenderFarClip < tunables.userTargetDrawDistance)
=======
                    if( LLPipeline::RenderFarClip < tunables.userTargetDrawDistance )
>>>>>>> e1623bb2
                    {
                        LLPerfStats::tunables.updateFarClip( std::min(LLPipeline::RenderFarClip + DD_STEP, tunables.userTargetDrawDistance) );
                        LLPerfStats::lastGlobalPrefChange = gFrameCount;
                        return;
                    }
                    if ((tot_frame_time_raw * 1.5) < target_frame_time_raw)
                    {
                        // if everything else is "max" and we have >50% headroom let's knock the water quality up a notch at a time.
# if 0 // RenderReflectionDetail went away
                        LLPerfStats::tunables.updateReflectionDetail( std::min(LLPipeline::RenderReflectionDetail + 1, tunables.userTargetReflections) );
#endif
                    }
                }
            }
        }
   }
}<|MERGE_RESOLUTION|>--- conflicted
+++ resolved
@@ -1,552 +1,548 @@
-/**
-* @file llperfstats.cpp
-* @brief Statistics collection to support autotune and perf flaoter.
-*
-* $LicenseInfo:firstyear=2022&license=viewerlgpl$
-* Second Life Viewer Source Code
-* Copyright (C) 2022, Linden Research, Inc.
-*
-* This library is free software; you can redistribute it and/or
-* modify it under the terms of the GNU Lesser General Public
-* License as published by the Free Software Foundation;
-* version 2.1 of the License only.
-*
-* This library is distributed in the hope that it will be useful,
-* but WITHOUT ANY WARRANTY; without even the implied warranty of
-* MERCHANTABILITY or FITNESS FOR A PARTICULAR PURPOSE.  See the GNU
-* Lesser General Public License for more details.
-*
-* You should have received a copy of the GNU Lesser General Public
-* License along with this library; if not, write to the Free Software
-* Foundation, Inc., 51 Franklin Street, Fifth Floor, Boston, MA  02110-1301  USA
-*
-* Linden Research, Inc., 945 Battery Street, San Francisco, CA  94111  USA
-* $/LicenseInfo$
-*/
-
-#include "llviewerprecompiledheaders.h"
-#include "llperfstats.h"
-#include "llcontrol.h"
-#include "pipeline.h"
-#include "llagentcamera.h"
-#include "llviewerwindow.h"
-#include "llvoavatar.h"
-#include "llwindow.h"
-#include "llworld.h"
-#include <llthread.h>
-
-extern LLControlGroup gSavedSettings;
-
-namespace LLPerfStats
-{
-    // avatar timing metrics in ms (updated once per mainloop iteration)
-    std::atomic<F32> sTotalAvatarTime = 0.f;
-    std::atomic<F32> sAverageAvatarTime = 0.f;
-    std::atomic<F32> sMaxAvatarTime = 0.f;
-
-    std::atomic<int64_t> tunedAvatars{0};
-    std::atomic<U64> renderAvatarMaxART_ns{(U64)(ART_UNLIMITED_NANOS)}; // highest render time we'll allow without culling features
-    bool belowTargetFPS{false};
-    U32 lastGlobalPrefChange{0};
-    U32 lastSleepedFrame{0};
-    U64 meanFrameTime{0};
-    std::mutex bufferToggleLock{};
-
-    F64 cpu_hertz{0.0};
-    U32 vsync_max_fps{60};
-
-    Tunables tunables;
-
-    std::atomic<int>    StatsRecorder::writeBuffer{0};
-    bool                StatsRecorder::collectionEnabled{true};
-    LLUUID              StatsRecorder::focusAv{LLUUID::null};
-    bool                StatsRecorder::autotuneInit{false};
-    std::array<StatsRecorder::StatsTypeMatrix,2>  StatsRecorder::statsDoubleBuffer{ {} };
-    std::array<StatsRecorder::StatsSummaryArray,2> StatsRecorder::max{ {} };
-    std::array<StatsRecorder::StatsSummaryArray,2> StatsRecorder::sum{ {} };
-
-    void Tunables::applyUpdates()
-    {
-        assert_main_thread();
-        // these following variables are proxies for pipeline statics we do not need a two way update (no llviewercontrol handler)
-        if( tuningFlag & NonImpostors ){ gSavedSettings.setU32("RenderAvatarMaxNonImpostors", nonImpostors); };
-        if( tuningFlag & ReflectionDetail ){ gSavedSettings.setS32("RenderReflectionDetail", reflectionDetail); };
-        if( tuningFlag & FarClip ){ gSavedSettings.setF32("RenderFarClip", farClip); };
-        if( tuningFlag & UserMinDrawDistance ){ gSavedSettings.setF32("AutoTuneRenderFarClipMin", userMinDrawDistance); };
-        if( tuningFlag & UserTargetDrawDistance ){ gSavedSettings.setF32("AutoTuneRenderFarClipTarget", userTargetDrawDistance); };
-        if( tuningFlag & UserImpostorDistance ){ gSavedSettings.setF32("AutoTuneImpostorFarAwayDistance", userImpostorDistance); };
-        if( tuningFlag & UserImpostorDistanceTuningEnabled ){ gSavedSettings.setBOOL("AutoTuneImpostorByDistEnabled", userImpostorDistanceTuningEnabled); };
-        if( tuningFlag & UserFPSTuningStrategy ){ gSavedSettings.setU32("TuningFPSStrategy", userFPSTuningStrategy); };
-        if( tuningFlag & UserAutoTuneEnabled ){ gSavedSettings.setBOOL("AutoTuneFPS", userAutoTuneEnabled); };
-        if( tuningFlag & UserAutoTuneLock ){ gSavedSettings.setBOOL("AutoTuneLock", userAutoTuneLock); };
-        if( tuningFlag & UserTargetFPS ){ gSavedSettings.setU32("TargetFPS", userTargetFPS); };
-        // Note: The Max ART slider is logarithmic and thus we have an intermediate proxy value
-        if( tuningFlag & UserARTCutoff ){ gSavedSettings.setF32("RenderAvatarMaxART", userARTCutoffSliderValue); };
-        resetChanges();
-    }
-
-    void Tunables::updateRenderCostLimitFromSettings()
-    {
-        assert_main_thread();
-        const auto newval = gSavedSettings.getF32("RenderAvatarMaxART");
-        if(newval < log10(LLPerfStats::ART_UNLIMITED_NANOS/1000))
-        {
-            LLPerfStats::renderAvatarMaxART_ns = pow(10,newval)*1000;
-        }
-        else
-        {
-            LLPerfStats::renderAvatarMaxART_ns = 0;
-        }
-    }
-
-    // static
-    void Tunables::updateSettingsFromRenderCostLimit()
-    {
-        if( userARTCutoffSliderValue != log10( ( (F32)LLPerfStats::renderAvatarMaxART_ns )/1000 ) )
-        {
-            if( LLPerfStats::renderAvatarMaxART_ns != 0 )
-            {
-                updateUserARTCutoffSlider(log10( ( (F32)LLPerfStats::renderAvatarMaxART_ns )/1000 ) );
-            }
-            else
-            {
-                updateUserARTCutoffSlider(log10( (F32)LLPerfStats::ART_UNLIMITED_NANOS/1000 ) );
-            }
-        }
-    }
-
-    void Tunables::initialiseFromSettings()
-    {
-        assert_main_thread();
-        // the following variables are two way and have "push" in llviewercontrol
-        LLPerfStats::tunables.userMinDrawDistance = gSavedSettings.getF32("AutoTuneRenderFarClipMin");
-        LLPerfStats::tunables.userTargetDrawDistance = gSavedSettings.getF32("AutoTuneRenderFarClipTarget");
-        LLPerfStats::tunables.userImpostorDistance = gSavedSettings.getF32("AutoTuneImpostorFarAwayDistance");
-        LLPerfStats::tunables.userImpostorDistanceTuningEnabled = gSavedSettings.getBOOL("AutoTuneImpostorByDistEnabled");
-        LLPerfStats::tunables.userFPSTuningStrategy = gSavedSettings.getU32("TuningFPSStrategy");
-        LLPerfStats::tunables.userTargetFPS = gSavedSettings.getU32("TargetFPS");
-        LLPerfStats::tunables.vsyncEnabled = gSavedSettings.getBOOL("RenderVSyncEnable");
-
-        LLPerfStats::tunables.userAutoTuneLock = gSavedSettings.getBOOL("AutoTuneLock") && gSavedSettings.getU32("KeepAutoTuneLock");
-
-        if(gSavedSettings.getBOOL("AutoTuneLock") && !gSavedSettings.getU32("KeepAutoTuneLock"))
-        {
-            gSavedSettings.setBOOL("AutoTuneLock", false);
-        }
-
-        LLPerfStats::tunables.userAutoTuneEnabled = LLPerfStats::tunables.userAutoTuneLock;
-
-        if (LLPerfStats::tunables.userAutoTuneEnabled && !gSavedSettings.getBOOL("AutoTuneFPS"))
-        {
-            gSavedSettings.setBOOL("AutoTuneFPS", true);
-        }
-
-        // Note: The Max ART slider is logarithmic and thus we have an intermediate proxy value
-        updateRenderCostLimitFromSettings();
-        resetChanges();
-    }
-
-    StatsRecorder::StatsRecorder()
-    {
-        // create a queue
-        tunables.initialiseFromSettings();
-        LLPerfStats::cpu_hertz = (F64)LLTrace::BlockTimer::countsPerSecond();
-        LLPerfStats::vsync_max_fps = gViewerWindow->getWindow()->getRefreshRate();
-    }
-
-    // static
-    void StatsRecorder::toggleBuffer()
-    {
-        LL_PROFILE_ZONE_SCOPED_CATEGORY_STATS;
-        using ST = StatType_t;
-
-        bool unreliable{false};
-        LLPerfStats::StatsRecorder::getSceneStat(LLPerfStats::StatType_t::RENDER_FRAME);
-        auto& sceneStats = statsDoubleBuffer[writeBuffer][static_cast<size_t>(ObjType_t::OT_GENERAL)][LLUUID::null];
-        auto& lastStats = statsDoubleBuffer[writeBuffer ^ 1][static_cast<size_t>(ObjType_t::OT_GENERAL)][LLUUID::null];
-
-        static constexpr std::initializer_list<StatType_t> sceneStatsToAvg = {
-            StatType_t::RENDER_FRAME,
-            StatType_t::RENDER_DISPLAY,
-            StatType_t::RENDER_HUDS,
-            StatType_t::RENDER_UI,
-            StatType_t::RENDER_SWAP,
-            // RENDER_LFS,
-            // RENDER_MESHREPO,
-            StatType_t::RENDER_IDLE };
-
-#if 0
-        static constexpr std::initializer_list<StatType_t> avatarStatsToAvg = {
-            StatType_t::RENDER_GEOMETRY,
-            StatType_t::RENDER_SHADOWS,
-            StatType_t::RENDER_COMBINED,
-            StatType_t::RENDER_IDLE };
-#endif
-
-
-        if( /*sceneStats[static_cast<size_t>(StatType_t::RENDER_FPSLIMIT)] != 0 ||*/ sceneStats[static_cast<size_t>(StatType_t::RENDER_SLEEP)] != 0 )
-        {
-            unreliable = true;
-            //lastStats[static_cast<size_t>(StatType_t::RENDER_FPSLIMIT)] = sceneStats[static_cast<size_t>(StatType_t::RENDER_FPSLIMIT)];
-            lastStats[static_cast<size_t>(StatType_t::RENDER_SLEEP)] = sceneStats[static_cast<size_t>(StatType_t::RENDER_SLEEP)];
-            lastStats[static_cast<size_t>(StatType_t::RENDER_FRAME)] = sceneStats[static_cast<size_t>(StatType_t::RENDER_FRAME)]; //  bring over the total frame render time to deal with region crossing overlap issues
-        }
-
-        if(!unreliable)
-        {
-            // only use these stats when things are reliable.
-
-            for(auto & statEntry : sceneStatsToAvg)
-            {
-                auto avg = lastStats[static_cast<size_t>(statEntry)];
-                auto val = sceneStats[static_cast<size_t>(statEntry)];
-                sceneStats[static_cast<size_t>(statEntry)] = avg + (val / SMOOTHING_PERIODS) - (avg / SMOOTHING_PERIODS);
-                // LL_INFOS("scenestats") << "Scenestat: " << static_cast<size_t>(statEntry) << " before=" << avg << " new=" << val << " newavg=" << statsDoubleBuffer[writeBuffer][static_cast<size_t>(ObjType_t::OT_GENERAL)][LLUUID::null][static_cast<size_t>(statEntry)] << LL_ENDL;
-            }
-        }
-
-        // swap the buffers
-        if(enabled())
-        {
-            std::lock_guard<std::mutex> lock{bufferToggleLock};
-            writeBuffer ^= 1;
-        }; // note we are relying on atomic updates here. The risk is low and would cause minor errors in the stats display.
-
-        // clean the write maps in all cases.
-        auto& statsTypeMatrix = statsDoubleBuffer[writeBuffer];
-        for(auto& statsMapByType : statsTypeMatrix)
-        {
-            LL_PROFILE_ZONE_NAMED_CATEGORY_STATS("Clear stats maps");
-            for(auto& stat_entry : statsMapByType)
-            {
-                std::fill_n(stat_entry.second.begin() ,static_cast<size_t>(ST::STATS_COUNT),0);
-            }
-            statsMapByType.clear();
-        }
-        for(int i=0; i< static_cast<size_t>(ObjType_t::OT_COUNT); i++)
-        {
-            LL_PROFILE_ZONE_NAMED_CATEGORY_STATS("clear max/sum");
-            max[writeBuffer][i].fill(0);
-            sum[writeBuffer][i].fill(0);
-        }
-
-        // and now adjust the proxy vars so that the main thread can adjust the visuals.
-        if(autotuneInit && tunables.userAutoTuneEnabled)
-        {
-            updateAvatarParams();
-        }
-    }
-
-    // clear buffers when we change region or need a hard reset.
-    // static
-    void StatsRecorder::clearStatsBuffers()
-    {
-        LL_PROFILE_ZONE_SCOPED_CATEGORY_STATS;
-        using ST = StatType_t;
-
-        auto& statsTypeMatrix = statsDoubleBuffer[writeBuffer];
-        for(auto& statsMap : statsTypeMatrix)
-        {
-            LL_PROFILE_ZONE_NAMED_CATEGORY_STATS("Clear stats maps");
-            for(auto& stat_entry : statsMap)
-            {
-                std::fill_n(stat_entry.second.begin() ,static_cast<size_t>(ST::STATS_COUNT),0);
-            }
-            statsMap.clear();
-        }
-        for(int i=0; i< static_cast<size_t>(ObjType_t::OT_COUNT); i++)
-        {
-            LL_PROFILE_ZONE_NAMED_CATEGORY_STATS("clear max/sum");
-            max[writeBuffer][i].fill(0);
-            sum[writeBuffer][i].fill(0);
-        }
-        // swap the clean buffers in
-        if(enabled())
-        {
-            std::lock_guard<std::mutex> lock{bufferToggleLock};
-            writeBuffer ^= 1;
-        };
-        // repeat before we start processing new stuff
-        for(auto& statsMap : statsTypeMatrix)
-        {
-            LL_PROFILE_ZONE_NAMED_CATEGORY_STATS("Clear stats maps");
-            for(auto& stat_entry : statsMap)
-            {
-                std::fill_n(stat_entry.second.begin() ,static_cast<size_t>(ST::STATS_COUNT),0);
-            }
-            statsMap.clear();
-        }
-        for(int i=0; i< static_cast<size_t>(ObjType_t::OT_COUNT); i++)
-        {
-            LL_PROFILE_ZONE_NAMED_CATEGORY_STATS("clear max/sum");
-            max[writeBuffer][i].fill(0);
-            sum[writeBuffer][i].fill(0);
-        }
-    }
-
-    // called once per main loop iteration on main thread
-    void updateClass()
-    {
-        LL_PROFILE_ZONE_SCOPED_CATEGORY_STATS;
-
-        sTotalAvatarTime = LLVOAvatar::getTotalGPURenderTime();
-        sAverageAvatarTime = LLVOAvatar::getAverageGPURenderTime();
-        sMaxAvatarTime = LLVOAvatar::getMaxGPURenderTime();
-    }
-
-    //static
-    int StatsRecorder::countNearbyAvatars(S32 distance)
-    {
-        const auto our_pos = gAgentCamera.getCameraPositionGlobal();
-
-        std::vector<LLVector3d> positions;
-        uuid_vec_t avatar_ids;
-        LLWorld::getInstance()->getAvatars(&avatar_ids, &positions, our_pos, distance);
-        return positions.size();
-    }
-
-    const U32 NUM_PERIODS = 50;
-    void StatsRecorder::updateMeanFrameTime(U64 cur_frame_time_raw)
-    {
-        static std::deque<U64> frame_time_deque;
-        frame_time_deque.push_front(cur_frame_time_raw);
-        if (frame_time_deque.size() > NUM_PERIODS)
-        {
-            frame_time_deque.pop_back();
-        }
-
-        std::vector<U64> buf(frame_time_deque.begin(), frame_time_deque.end());
-        std::sort(buf.begin(), buf.end());
-
-        LLPerfStats::meanFrameTime = (buf.size() % 2 == 0) ? (buf[buf.size() / 2 - 1] + buf[buf.size() / 2]) / 2 : buf[buf.size() / 2];
-    }
-    U64 StatsRecorder::getMeanTotalFrameTime()
-    {
-        return LLPerfStats::meanFrameTime;
-    }
-
-    // static
-    void StatsRecorder::updateAvatarParams()
-    {
-        LL_PROFILE_ZONE_SCOPED_CATEGORY_STATS;
-
-        if(tunables.autoTuneTimeout)
-        {
-            LLPerfStats::lastSleepedFrame = gFrameCount;
-            tunables.autoTuneTimeout = false;
-            return;
-        }
-        // sleep time is basically forced sleep when window out of focus
-        auto tot_sleep_time_raw = LLPerfStats::StatsRecorder::getSceneStat(LLPerfStats::StatType_t::RENDER_SLEEP);
-        // similar to sleep time, induced by FPS limit
-        //auto tot_limit_time_raw = LLPerfStats::StatsRecorder::getSceneStat(LLPerfStats::StatType_t::RENDER_FPSLIMIT);
-
-
-        // the time spent this frame on the "doFrame" call. Treated as "tot time for frame"
-        auto tot_frame_time_raw = LLPerfStats::StatsRecorder::getSceneStat(LLPerfStats::StatType_t::RENDER_FRAME);
-
-        if( tot_sleep_time_raw != 0 )
-        {
-            // Note: we do not average sleep
-            // if at some point we need to, the averaging will need to take this into account or
-            // we forever think we're in the background due to residuals.
-            LL_DEBUGS() << "No tuning when not in focus" << LL_ENDL;
-            LLPerfStats::lastSleepedFrame = gFrameCount;
-            return;
-        }
-
-        U32 target_fps = tunables.vsyncEnabled ? std::min(LLPerfStats::vsync_max_fps, tunables.userTargetFPS) : tunables.userTargetFPS;
-
-        if(LLPerfStats::lastSleepedFrame != 0)
-        {
-            // wait a short time after viewer regains focus
-            if((gFrameCount - LLPerfStats::lastSleepedFrame) > target_fps * 5)
-            {
-                LLPerfStats::lastSleepedFrame = 0;
-            }
-            else
-            {
-                return;
-            }
-        }
-        updateMeanFrameTime(tot_frame_time_raw);
-
-        if(tunables.userImpostorDistanceTuningEnabled)
-        {
-            // if we have less than the user's "max Non-Impostors" avatars within the desired range then adjust the limit.
-            // also adjusts back up again for nearby crowds.
-            auto count = countNearbyAvatars(std::min(LLPipeline::RenderFarClip, tunables.userImpostorDistance));
-            if( count != tunables.nonImpostors )
-            {
-                tunables.updateNonImposters( (count < LLVOAvatar::NON_IMPOSTORS_MAX_SLIDER)?count : 0 );
-                LL_DEBUGS("AutoTune") << "There are " << count << "avatars within " << std::min(LLPipeline::RenderFarClip, tunables.userImpostorDistance) << "m of the camera" << LL_ENDL;
-            }
-        }
-
-        auto av_render_max_raw = ms_to_raw(sMaxAvatarTime);
-        // Is our target frame time lower than current? If so we need to take action to reduce draw overheads.
-        // cumulative avatar time (includes idle processing, attachments and base av)
-        auto tot_avatar_time_raw = ms_to_raw(sTotalAvatarTime);
-
-        // The frametime budget we have based on the target FPS selected
-        auto target_frame_time_raw = (U64)llround(LLPerfStats::cpu_hertz / (target_fps == 0 ? 1 : target_fps));
-        // LL_INFOS() << "Effective FPS(raw):" << tot_frame_time_raw << " Target:" << target_frame_time_raw << LL_ENDL;
-        auto inferredFPS{1000/(U32)std::max(raw_to_ms(tot_frame_time_raw),1.0)};
-        U32 settingsChangeFrequency{inferredFPS > 50?inferredFPS:50};
-        /*if( tot_limit_time_raw != 0)
-        {
-            // This could be problematic.
-            tot_frame_time_raw -= tot_limit_time_raw;
-        }*/
-
-        F64 time_buf = target_frame_time_raw * 0.1;
-
-        // 1) Is the target frame time lower than current?
-        if ((target_frame_time_raw + time_buf) <= tot_frame_time_raw)
-        {
-            if (target_frame_time_raw - time_buf >= getMeanTotalFrameTime())
-            {
-                belowTargetFPS = false;
-                LLPerfStats::lastGlobalPrefChange = gFrameCount;
-                return;
-            }
-
-            if (!belowTargetFPS)
-            {
-                // this is the first frame under. hold fire to add a little hysteresis
-                belowTargetFPS = true;
-                LLPerfStats::lastGlobalPrefChange = gFrameCount;
-            }
-            // if so we've got work to do
-
-            // how much of the frame was spent on non avatar related work?
-            U64 non_avatar_time_raw = tot_frame_time_raw > tot_avatar_time_raw ? tot_frame_time_raw - tot_avatar_time_raw : 0;
-
-            // If the target frame time < scene time (estimated as non_avatar time)
-            U64 target_avatar_time_raw;
-            if(target_frame_time_raw < non_avatar_time_raw)
-            {
-                // we cannnot do this by avatar adjustment alone.
-                if((gFrameCount - LLPerfStats::lastGlobalPrefChange) > settingsChangeFrequency) // give  changes a short time to take effect.
-                {
-                    if(tunables.userFPSTuningStrategy != TUNE_AVATARS_ONLY)
-                    {
-                        // 1 - hack the water to opaque. all non opaque have a significant hit, this is a big boost for (arguably) a minor visual hit.
-                        // the other reflection options make comparatively little change and if this overshoots we'll be stepping back up later
-# if 0 // TODO RenderReflectionDetail went away
-                        if(LLPipeline::RenderReflectionDetail != -2)
-                        {
-                            LLPerfStats::tunables.updateReflectionDetail(-2);
-                            LLPerfStats::lastGlobalPrefChange = gFrameCount;
-                            return;
-                        }
-                        else // deliberately "else" here so we only do one of these in any given frame
-#endif
-                        {
-                            // step down the DD by 10m per update
-                            auto new_dd = (LLPipeline::RenderFarClip - DD_STEP > tunables.userMinDrawDistance)?(LLPipeline::RenderFarClip - DD_STEP) : tunables.userMinDrawDistance;
-                            if(new_dd != LLPipeline::RenderFarClip)
-                            {
-                                LLPerfStats::tunables.updateFarClip( new_dd );
-                                LLPerfStats::lastGlobalPrefChange = gFrameCount;
-                                return;
-                            }
-                        }
-                    }
-                    // if we reach here, we've no more changes to make to tune scenery so we'll resort to agressive Avatar tuning
-                    // Note: moved from outside "if changefrequency elapsed" to stop fallthrough and allow scenery changes time to take effect.
-                    target_avatar_time_raw = 0;
-                }
-                else
-                {
-                    // we made a settings change recently so let's give it time.
-                    return;
-                }
-            }
-            else
-            {
-                // set desired avatar budget.
-                target_avatar_time_raw =  target_frame_time_raw - non_avatar_time_raw;
-            }
-
-            if ((target_avatar_time_raw < tot_avatar_time_raw) && (tunables.userFPSTuningStrategy != TUNE_SCENE_ONLY))
-            {
-                // we need to spend less time drawing avatars to meet our budget
-                auto new_render_limit_ns {LLPerfStats::raw_to_ns(av_render_max_raw)};
-                // max render this frame may be higher than the last (cos new entrants and jitter) so make sure we are heading in the right direction
-                if( new_render_limit_ns > renderAvatarMaxART_ns )
-                {
-                    new_render_limit_ns = renderAvatarMaxART_ns;
-                }
-
-                if (new_render_limit_ns > LLPerfStats::ART_MIN_ADJUST_DOWN_NANOS)
-                {
-                    new_render_limit_ns -= LLPerfStats::ART_MIN_ADJUST_DOWN_NANOS;
-                }
-
-                // bounce at the bottom to prevent "no limit"
-                new_render_limit_ns = std::max((U64)new_render_limit_ns, (U64)LLPerfStats::ART_MINIMUM_NANOS);
-
-                // assign the new value
-                if (renderAvatarMaxART_ns != new_render_limit_ns)
-                {
-                    renderAvatarMaxART_ns = new_render_limit_ns;
-                    tunables.updateSettingsFromRenderCostLimit();
-                }
-                // LL_DEBUGS() << "AUTO_TUNE: avatar_budget adjusted to:" << new_render_limit_ns << LL_ENDL;
-            }
-            // LL_DEBUGS() << "AUTO_TUNE: Target frame time:"<< LLPerfStats::raw_to_us(target_frame_time_raw) << "usecs (non_avatar is " << LLPerfStats::raw_to_us(non_avatar_time_raw) << "usecs) Max cost limited=" << renderAvatarMaxART_ns << LL_ENDL;
-        }
-        else if ((LLPerfStats::raw_to_ns(target_frame_time_raw) > (LLPerfStats::raw_to_ns(tot_frame_time_raw) + renderAvatarMaxART_ns)) ||
-                 (tunables.vsyncEnabled && (target_fps == LLPerfStats::vsync_max_fps) && (target_frame_time_raw > getMeanTotalFrameTime())))
-        {
-            if (belowTargetFPS)
-            {
-                // we reached target, force a pause
-                lastGlobalPrefChange = gFrameCount;
-                belowTargetFPS = false;
-            }
-
-            // once we're over the FPS target we slow down further
-            if ((gFrameCount - lastGlobalPrefChange) > settingsChangeFrequency * 3)
-            {
-                if (!tunables.userAutoTuneLock)
-                {
-                    // we've reached the target and stayed long enough to consider stable.
-                    // turn off if we are not locked.
-                    tunables.updateUserAutoTuneEnabled(false);
-                }
-                if (renderAvatarMaxART_ns > 0 &&
-                    LLPerfStats::tunedAvatars > 0 &&
-                    tunables.userFPSTuningStrategy != TUNE_SCENE_ONLY)
-                {
-                    // if we have more time to spare let's shift up little in the hope we'll restore an avatar.
-                    U64 up_step = LLPerfStats::tunedAvatars > 2 ? LLPerfStats::ART_MIN_ADJUST_UP_NANOS : LLPerfStats::ART_MIN_ADJUST_UP_NANOS * 2;
-                    renderAvatarMaxART_ns += up_step;
-                    tunables.updateSettingsFromRenderCostLimit();
-                    return;
-                }
-                if (tunables.userFPSTuningStrategy != TUNE_AVATARS_ONLY)
-                {
-<<<<<<< HEAD
-                    if (LLPipeline::RenderFarClip < tunables.userTargetDrawDistance)
-=======
-                    if( LLPipeline::RenderFarClip < tunables.userTargetDrawDistance )
->>>>>>> e1623bb2
-                    {
-                        LLPerfStats::tunables.updateFarClip( std::min(LLPipeline::RenderFarClip + DD_STEP, tunables.userTargetDrawDistance) );
-                        LLPerfStats::lastGlobalPrefChange = gFrameCount;
-                        return;
-                    }
-                    if ((tot_frame_time_raw * 1.5) < target_frame_time_raw)
-                    {
-                        // if everything else is "max" and we have >50% headroom let's knock the water quality up a notch at a time.
-# if 0 // RenderReflectionDetail went away
-                        LLPerfStats::tunables.updateReflectionDetail( std::min(LLPipeline::RenderReflectionDetail + 1, tunables.userTargetReflections) );
-#endif
-                    }
-                }
-            }
-        }
-   }
-}+/**
+* @file llperfstats.cpp
+* @brief Statistics collection to support autotune and perf flaoter.
+*
+* $LicenseInfo:firstyear=2022&license=viewerlgpl$
+* Second Life Viewer Source Code
+* Copyright (C) 2022, Linden Research, Inc.
+*
+* This library is free software; you can redistribute it and/or
+* modify it under the terms of the GNU Lesser General Public
+* License as published by the Free Software Foundation;
+* version 2.1 of the License only.
+*
+* This library is distributed in the hope that it will be useful,
+* but WITHOUT ANY WARRANTY; without even the implied warranty of
+* MERCHANTABILITY or FITNESS FOR A PARTICULAR PURPOSE.  See the GNU
+* Lesser General Public License for more details.
+*
+* You should have received a copy of the GNU Lesser General Public
+* License along with this library; if not, write to the Free Software
+* Foundation, Inc., 51 Franklin Street, Fifth Floor, Boston, MA  02110-1301  USA
+*
+* Linden Research, Inc., 945 Battery Street, San Francisco, CA  94111  USA
+* $/LicenseInfo$
+*/
+
+#include "llviewerprecompiledheaders.h"
+#include "llperfstats.h"
+#include "llcontrol.h"
+#include "pipeline.h"
+#include "llagentcamera.h"
+#include "llviewerwindow.h"
+#include "llvoavatar.h"
+#include "llwindow.h"
+#include "llworld.h"
+#include <llthread.h>
+
+extern LLControlGroup gSavedSettings;
+
+namespace LLPerfStats
+{
+    // avatar timing metrics in ms (updated once per mainloop iteration)
+    std::atomic<F32> sTotalAvatarTime = 0.f;
+    std::atomic<F32> sAverageAvatarTime = 0.f;
+    std::atomic<F32> sMaxAvatarTime = 0.f;
+
+    std::atomic<int64_t> tunedAvatars{0};
+    std::atomic<U64> renderAvatarMaxART_ns{(U64)(ART_UNLIMITED_NANOS)}; // highest render time we'll allow without culling features
+    bool belowTargetFPS{false};
+    U32 lastGlobalPrefChange{0};
+    U32 lastSleepedFrame{0};
+    U64 meanFrameTime{0};
+    std::mutex bufferToggleLock{};
+
+    F64 cpu_hertz{0.0};
+    U32 vsync_max_fps{60};
+
+    Tunables tunables;
+
+    std::atomic<int>    StatsRecorder::writeBuffer{0};
+    bool                StatsRecorder::collectionEnabled{true};
+    LLUUID              StatsRecorder::focusAv{LLUUID::null};
+    bool                StatsRecorder::autotuneInit{false};
+    std::array<StatsRecorder::StatsTypeMatrix,2>  StatsRecorder::statsDoubleBuffer{ {} };
+    std::array<StatsRecorder::StatsSummaryArray,2> StatsRecorder::max{ {} };
+    std::array<StatsRecorder::StatsSummaryArray,2> StatsRecorder::sum{ {} };
+
+    void Tunables::applyUpdates()
+    {
+        assert_main_thread();
+        // these following variables are proxies for pipeline statics we do not need a two way update (no llviewercontrol handler)
+        if( tuningFlag & NonImpostors ){ gSavedSettings.setU32("RenderAvatarMaxNonImpostors", nonImpostors); };
+        if( tuningFlag & ReflectionDetail ){ gSavedSettings.setS32("RenderReflectionDetail", reflectionDetail); };
+        if( tuningFlag & FarClip ){ gSavedSettings.setF32("RenderFarClip", farClip); };
+        if( tuningFlag & UserMinDrawDistance ){ gSavedSettings.setF32("AutoTuneRenderFarClipMin", userMinDrawDistance); };
+        if( tuningFlag & UserTargetDrawDistance ){ gSavedSettings.setF32("AutoTuneRenderFarClipTarget", userTargetDrawDistance); };
+        if( tuningFlag & UserImpostorDistance ){ gSavedSettings.setF32("AutoTuneImpostorFarAwayDistance", userImpostorDistance); };
+        if( tuningFlag & UserImpostorDistanceTuningEnabled ){ gSavedSettings.setBOOL("AutoTuneImpostorByDistEnabled", userImpostorDistanceTuningEnabled); };
+        if( tuningFlag & UserFPSTuningStrategy ){ gSavedSettings.setU32("TuningFPSStrategy", userFPSTuningStrategy); };
+        if( tuningFlag & UserAutoTuneEnabled ){ gSavedSettings.setBOOL("AutoTuneFPS", userAutoTuneEnabled); };
+        if( tuningFlag & UserAutoTuneLock ){ gSavedSettings.setBOOL("AutoTuneLock", userAutoTuneLock); };
+        if( tuningFlag & UserTargetFPS ){ gSavedSettings.setU32("TargetFPS", userTargetFPS); };
+        // Note: The Max ART slider is logarithmic and thus we have an intermediate proxy value
+        if( tuningFlag & UserARTCutoff ){ gSavedSettings.setF32("RenderAvatarMaxART", userARTCutoffSliderValue); };
+        resetChanges();
+    }
+
+    void Tunables::updateRenderCostLimitFromSettings()
+    {
+        assert_main_thread();
+        const auto newval = gSavedSettings.getF32("RenderAvatarMaxART");
+        if(newval < log10(LLPerfStats::ART_UNLIMITED_NANOS/1000))
+        {
+            LLPerfStats::renderAvatarMaxART_ns = pow(10,newval)*1000;
+        }
+        else
+        {
+            LLPerfStats::renderAvatarMaxART_ns = 0;
+        }
+    }
+
+    // static
+    void Tunables::updateSettingsFromRenderCostLimit()
+    {
+        if( userARTCutoffSliderValue != log10( ( (F32)LLPerfStats::renderAvatarMaxART_ns )/1000 ) )
+        {
+            if( LLPerfStats::renderAvatarMaxART_ns != 0 )
+            {
+                updateUserARTCutoffSlider(log10( ( (F32)LLPerfStats::renderAvatarMaxART_ns )/1000 ) );
+            }
+            else
+            {
+                updateUserARTCutoffSlider(log10( (F32)LLPerfStats::ART_UNLIMITED_NANOS/1000 ) );
+            }
+        }
+    }
+
+    void Tunables::initialiseFromSettings()
+    {
+        assert_main_thread();
+        // the following variables are two way and have "push" in llviewercontrol
+        LLPerfStats::tunables.userMinDrawDistance = gSavedSettings.getF32("AutoTuneRenderFarClipMin");
+        LLPerfStats::tunables.userTargetDrawDistance = gSavedSettings.getF32("AutoTuneRenderFarClipTarget");
+        LLPerfStats::tunables.userImpostorDistance = gSavedSettings.getF32("AutoTuneImpostorFarAwayDistance");
+        LLPerfStats::tunables.userImpostorDistanceTuningEnabled = gSavedSettings.getBOOL("AutoTuneImpostorByDistEnabled");
+        LLPerfStats::tunables.userFPSTuningStrategy = gSavedSettings.getU32("TuningFPSStrategy");
+        LLPerfStats::tunables.userTargetFPS = gSavedSettings.getU32("TargetFPS");
+        LLPerfStats::tunables.vsyncEnabled = gSavedSettings.getBOOL("RenderVSyncEnable");
+
+        LLPerfStats::tunables.userAutoTuneLock = gSavedSettings.getBOOL("AutoTuneLock") && gSavedSettings.getU32("KeepAutoTuneLock");
+
+        if(gSavedSettings.getBOOL("AutoTuneLock") && !gSavedSettings.getU32("KeepAutoTuneLock"))
+        {
+            gSavedSettings.setBOOL("AutoTuneLock", false);
+        }
+
+        LLPerfStats::tunables.userAutoTuneEnabled = LLPerfStats::tunables.userAutoTuneLock;
+
+        if (LLPerfStats::tunables.userAutoTuneEnabled && !gSavedSettings.getBOOL("AutoTuneFPS"))
+        {
+            gSavedSettings.setBOOL("AutoTuneFPS", true);
+        }
+
+        // Note: The Max ART slider is logarithmic and thus we have an intermediate proxy value
+        updateRenderCostLimitFromSettings();
+        resetChanges();
+    }
+
+    StatsRecorder::StatsRecorder()
+    {
+        // create a queue
+        tunables.initialiseFromSettings();
+        LLPerfStats::cpu_hertz = (F64)LLTrace::BlockTimer::countsPerSecond();
+        LLPerfStats::vsync_max_fps = gViewerWindow->getWindow()->getRefreshRate();
+    }
+
+    // static
+    void StatsRecorder::toggleBuffer()
+    {
+        LL_PROFILE_ZONE_SCOPED_CATEGORY_STATS;
+        using ST = StatType_t;
+
+        bool unreliable{false};
+        LLPerfStats::StatsRecorder::getSceneStat(LLPerfStats::StatType_t::RENDER_FRAME);
+        auto& sceneStats = statsDoubleBuffer[writeBuffer][static_cast<size_t>(ObjType_t::OT_GENERAL)][LLUUID::null];
+        auto& lastStats = statsDoubleBuffer[writeBuffer ^ 1][static_cast<size_t>(ObjType_t::OT_GENERAL)][LLUUID::null];
+
+        static constexpr std::initializer_list<StatType_t> sceneStatsToAvg = {
+            StatType_t::RENDER_FRAME,
+            StatType_t::RENDER_DISPLAY,
+            StatType_t::RENDER_HUDS,
+            StatType_t::RENDER_UI,
+            StatType_t::RENDER_SWAP,
+            // RENDER_LFS,
+            // RENDER_MESHREPO,
+            StatType_t::RENDER_IDLE };
+
+#if 0
+        static constexpr std::initializer_list<StatType_t> avatarStatsToAvg = {
+            StatType_t::RENDER_GEOMETRY,
+            StatType_t::RENDER_SHADOWS,
+            StatType_t::RENDER_COMBINED,
+            StatType_t::RENDER_IDLE };
+#endif
+
+
+        if( /*sceneStats[static_cast<size_t>(StatType_t::RENDER_FPSLIMIT)] != 0 ||*/ sceneStats[static_cast<size_t>(StatType_t::RENDER_SLEEP)] != 0 )
+        {
+            unreliable = true;
+            //lastStats[static_cast<size_t>(StatType_t::RENDER_FPSLIMIT)] = sceneStats[static_cast<size_t>(StatType_t::RENDER_FPSLIMIT)];
+            lastStats[static_cast<size_t>(StatType_t::RENDER_SLEEP)] = sceneStats[static_cast<size_t>(StatType_t::RENDER_SLEEP)];
+            lastStats[static_cast<size_t>(StatType_t::RENDER_FRAME)] = sceneStats[static_cast<size_t>(StatType_t::RENDER_FRAME)]; //  bring over the total frame render time to deal with region crossing overlap issues
+        }
+
+        if(!unreliable)
+        {
+            // only use these stats when things are reliable.
+
+            for(auto & statEntry : sceneStatsToAvg)
+            {
+                auto avg = lastStats[static_cast<size_t>(statEntry)];
+                auto val = sceneStats[static_cast<size_t>(statEntry)];
+                sceneStats[static_cast<size_t>(statEntry)] = avg + (val / SMOOTHING_PERIODS) - (avg / SMOOTHING_PERIODS);
+                // LL_INFOS("scenestats") << "Scenestat: " << static_cast<size_t>(statEntry) << " before=" << avg << " new=" << val << " newavg=" << statsDoubleBuffer[writeBuffer][static_cast<size_t>(ObjType_t::OT_GENERAL)][LLUUID::null][static_cast<size_t>(statEntry)] << LL_ENDL;
+            }
+        }
+
+        // swap the buffers
+        if(enabled())
+        {
+            std::lock_guard<std::mutex> lock{bufferToggleLock};
+            writeBuffer ^= 1;
+        }; // note we are relying on atomic updates here. The risk is low and would cause minor errors in the stats display.
+
+        // clean the write maps in all cases.
+        auto& statsTypeMatrix = statsDoubleBuffer[writeBuffer];
+        for(auto& statsMapByType : statsTypeMatrix)
+        {
+            LL_PROFILE_ZONE_NAMED_CATEGORY_STATS("Clear stats maps");
+            for(auto& stat_entry : statsMapByType)
+            {
+                std::fill_n(stat_entry.second.begin() ,static_cast<size_t>(ST::STATS_COUNT),0);
+            }
+            statsMapByType.clear();
+        }
+        for(int i=0; i< static_cast<size_t>(ObjType_t::OT_COUNT); i++)
+        {
+            LL_PROFILE_ZONE_NAMED_CATEGORY_STATS("clear max/sum");
+            max[writeBuffer][i].fill(0);
+            sum[writeBuffer][i].fill(0);
+        }
+
+        // and now adjust the proxy vars so that the main thread can adjust the visuals.
+        if(autotuneInit && tunables.userAutoTuneEnabled)
+        {
+            updateAvatarParams();
+        }
+    }
+
+    // clear buffers when we change region or need a hard reset.
+    // static
+    void StatsRecorder::clearStatsBuffers()
+    {
+        LL_PROFILE_ZONE_SCOPED_CATEGORY_STATS;
+        using ST = StatType_t;
+
+        auto& statsTypeMatrix = statsDoubleBuffer[writeBuffer];
+        for(auto& statsMap : statsTypeMatrix)
+        {
+            LL_PROFILE_ZONE_NAMED_CATEGORY_STATS("Clear stats maps");
+            for(auto& stat_entry : statsMap)
+            {
+                std::fill_n(stat_entry.second.begin() ,static_cast<size_t>(ST::STATS_COUNT),0);
+            }
+            statsMap.clear();
+        }
+        for(int i=0; i< static_cast<size_t>(ObjType_t::OT_COUNT); i++)
+        {
+            LL_PROFILE_ZONE_NAMED_CATEGORY_STATS("clear max/sum");
+            max[writeBuffer][i].fill(0);
+            sum[writeBuffer][i].fill(0);
+        }
+        // swap the clean buffers in
+        if(enabled())
+        {
+            std::lock_guard<std::mutex> lock{bufferToggleLock};
+            writeBuffer ^= 1;
+        };
+        // repeat before we start processing new stuff
+        for(auto& statsMap : statsTypeMatrix)
+        {
+            LL_PROFILE_ZONE_NAMED_CATEGORY_STATS("Clear stats maps");
+            for(auto& stat_entry : statsMap)
+            {
+                std::fill_n(stat_entry.second.begin() ,static_cast<size_t>(ST::STATS_COUNT),0);
+            }
+            statsMap.clear();
+        }
+        for(int i=0; i< static_cast<size_t>(ObjType_t::OT_COUNT); i++)
+        {
+            LL_PROFILE_ZONE_NAMED_CATEGORY_STATS("clear max/sum");
+            max[writeBuffer][i].fill(0);
+            sum[writeBuffer][i].fill(0);
+        }
+    }
+
+    // called once per main loop iteration on main thread
+    void updateClass()
+    {
+        LL_PROFILE_ZONE_SCOPED_CATEGORY_STATS;
+
+        sTotalAvatarTime = LLVOAvatar::getTotalGPURenderTime();
+        sAverageAvatarTime = LLVOAvatar::getAverageGPURenderTime();
+        sMaxAvatarTime = LLVOAvatar::getMaxGPURenderTime();
+    }
+
+    //static
+    int StatsRecorder::countNearbyAvatars(S32 distance)
+    {
+        const auto our_pos = gAgentCamera.getCameraPositionGlobal();
+
+        std::vector<LLVector3d> positions;
+        uuid_vec_t avatar_ids;
+        LLWorld::getInstance()->getAvatars(&avatar_ids, &positions, our_pos, distance);
+        return positions.size();
+    }
+
+    const U32 NUM_PERIODS = 50;
+    void StatsRecorder::updateMeanFrameTime(U64 cur_frame_time_raw)
+    {
+        static std::deque<U64> frame_time_deque;
+        frame_time_deque.push_front(cur_frame_time_raw);
+        if (frame_time_deque.size() > NUM_PERIODS)
+        {
+            frame_time_deque.pop_back();
+        }
+
+        std::vector<U64> buf(frame_time_deque.begin(), frame_time_deque.end());
+        std::sort(buf.begin(), buf.end());
+
+        LLPerfStats::meanFrameTime = (buf.size() % 2 == 0) ? (buf[buf.size() / 2 - 1] + buf[buf.size() / 2]) / 2 : buf[buf.size() / 2];
+    }
+    U64 StatsRecorder::getMeanTotalFrameTime()
+    {
+        return LLPerfStats::meanFrameTime;
+    }
+
+    // static
+    void StatsRecorder::updateAvatarParams()
+    {
+        LL_PROFILE_ZONE_SCOPED_CATEGORY_STATS;
+
+        if(tunables.autoTuneTimeout)
+        {
+            LLPerfStats::lastSleepedFrame = gFrameCount;
+            tunables.autoTuneTimeout = false;
+            return;
+        }
+        // sleep time is basically forced sleep when window out of focus
+        auto tot_sleep_time_raw = LLPerfStats::StatsRecorder::getSceneStat(LLPerfStats::StatType_t::RENDER_SLEEP);
+        // similar to sleep time, induced by FPS limit
+        //auto tot_limit_time_raw = LLPerfStats::StatsRecorder::getSceneStat(LLPerfStats::StatType_t::RENDER_FPSLIMIT);
+
+
+        // the time spent this frame on the "doFrame" call. Treated as "tot time for frame"
+        auto tot_frame_time_raw = LLPerfStats::StatsRecorder::getSceneStat(LLPerfStats::StatType_t::RENDER_FRAME);
+
+        if( tot_sleep_time_raw != 0 )
+        {
+            // Note: we do not average sleep
+            // if at some point we need to, the averaging will need to take this into account or
+            // we forever think we're in the background due to residuals.
+            LL_DEBUGS() << "No tuning when not in focus" << LL_ENDL;
+            LLPerfStats::lastSleepedFrame = gFrameCount;
+            return;
+        }
+
+        U32 target_fps = tunables.vsyncEnabled ? std::min(LLPerfStats::vsync_max_fps, tunables.userTargetFPS) : tunables.userTargetFPS;
+
+        if(LLPerfStats::lastSleepedFrame != 0)
+        {
+            // wait a short time after viewer regains focus
+            if((gFrameCount - LLPerfStats::lastSleepedFrame) > target_fps * 5)
+            {
+                LLPerfStats::lastSleepedFrame = 0;
+            }
+            else
+            {
+                return;
+            }
+        }
+        updateMeanFrameTime(tot_frame_time_raw);
+
+        if(tunables.userImpostorDistanceTuningEnabled)
+        {
+            // if we have less than the user's "max Non-Impostors" avatars within the desired range then adjust the limit.
+            // also adjusts back up again for nearby crowds.
+            auto count = countNearbyAvatars(std::min(LLPipeline::RenderFarClip, tunables.userImpostorDistance));
+            if( count != tunables.nonImpostors )
+            {
+                tunables.updateNonImposters( (count < LLVOAvatar::NON_IMPOSTORS_MAX_SLIDER)?count : 0 );
+                LL_DEBUGS("AutoTune") << "There are " << count << "avatars within " << std::min(LLPipeline::RenderFarClip, tunables.userImpostorDistance) << "m of the camera" << LL_ENDL;
+            }
+        }
+
+        auto av_render_max_raw = ms_to_raw(sMaxAvatarTime);
+        // Is our target frame time lower than current? If so we need to take action to reduce draw overheads.
+        // cumulative avatar time (includes idle processing, attachments and base av)
+        auto tot_avatar_time_raw = ms_to_raw(sTotalAvatarTime);
+
+        // The frametime budget we have based on the target FPS selected
+        auto target_frame_time_raw = (U64)llround(LLPerfStats::cpu_hertz / (target_fps == 0 ? 1 : target_fps));
+        // LL_INFOS() << "Effective FPS(raw):" << tot_frame_time_raw << " Target:" << target_frame_time_raw << LL_ENDL;
+        auto inferredFPS{1000/(U32)std::max(raw_to_ms(tot_frame_time_raw),1.0)};
+        U32 settingsChangeFrequency{inferredFPS > 50?inferredFPS:50};
+        /*if( tot_limit_time_raw != 0)
+        {
+            // This could be problematic.
+            tot_frame_time_raw -= tot_limit_time_raw;
+        }*/
+
+        F64 time_buf = target_frame_time_raw * 0.1;
+
+        // 1) Is the target frame time lower than current?
+        if ((target_frame_time_raw + time_buf) <= tot_frame_time_raw)
+        {
+            if (target_frame_time_raw - time_buf >= getMeanTotalFrameTime())
+            {
+                belowTargetFPS = false;
+                LLPerfStats::lastGlobalPrefChange = gFrameCount;
+                return;
+            }
+
+            if (!belowTargetFPS)
+            {
+                // this is the first frame under. hold fire to add a little hysteresis
+                belowTargetFPS = true;
+                LLPerfStats::lastGlobalPrefChange = gFrameCount;
+            }
+            // if so we've got work to do
+
+            // how much of the frame was spent on non avatar related work?
+            U64 non_avatar_time_raw = tot_frame_time_raw > tot_avatar_time_raw ? tot_frame_time_raw - tot_avatar_time_raw : 0;
+
+            // If the target frame time < scene time (estimated as non_avatar time)
+            U64 target_avatar_time_raw;
+            if(target_frame_time_raw < non_avatar_time_raw)
+            {
+                // we cannnot do this by avatar adjustment alone.
+                if((gFrameCount - LLPerfStats::lastGlobalPrefChange) > settingsChangeFrequency) // give  changes a short time to take effect.
+                {
+                    if(tunables.userFPSTuningStrategy != TUNE_AVATARS_ONLY)
+                    {
+                        // 1 - hack the water to opaque. all non opaque have a significant hit, this is a big boost for (arguably) a minor visual hit.
+                        // the other reflection options make comparatively little change and if this overshoots we'll be stepping back up later
+# if 0 // TODO RenderReflectionDetail went away
+                        if(LLPipeline::RenderReflectionDetail != -2)
+                        {
+                            LLPerfStats::tunables.updateReflectionDetail(-2);
+                            LLPerfStats::lastGlobalPrefChange = gFrameCount;
+                            return;
+                        }
+                        else // deliberately "else" here so we only do one of these in any given frame
+#endif
+                        {
+                            // step down the DD by 10m per update
+                            auto new_dd = (LLPipeline::RenderFarClip - DD_STEP > tunables.userMinDrawDistance)?(LLPipeline::RenderFarClip - DD_STEP) : tunables.userMinDrawDistance;
+                            if(new_dd != LLPipeline::RenderFarClip)
+                            {
+                                LLPerfStats::tunables.updateFarClip( new_dd );
+                                LLPerfStats::lastGlobalPrefChange = gFrameCount;
+                                return;
+                            }
+                        }
+                    }
+                    // if we reach here, we've no more changes to make to tune scenery so we'll resort to agressive Avatar tuning
+                    // Note: moved from outside "if changefrequency elapsed" to stop fallthrough and allow scenery changes time to take effect.
+                    target_avatar_time_raw = 0;
+                }
+                else
+                {
+                    // we made a settings change recently so let's give it time.
+                    return;
+                }
+            }
+            else
+            {
+                // set desired avatar budget.
+                target_avatar_time_raw =  target_frame_time_raw - non_avatar_time_raw;
+            }
+
+            if ((target_avatar_time_raw < tot_avatar_time_raw) && (tunables.userFPSTuningStrategy != TUNE_SCENE_ONLY))
+            {
+                // we need to spend less time drawing avatars to meet our budget
+                auto new_render_limit_ns {LLPerfStats::raw_to_ns(av_render_max_raw)};
+                // max render this frame may be higher than the last (cos new entrants and jitter) so make sure we are heading in the right direction
+                if( new_render_limit_ns > renderAvatarMaxART_ns )
+                {
+                    new_render_limit_ns = renderAvatarMaxART_ns;
+                }
+
+                if (new_render_limit_ns > LLPerfStats::ART_MIN_ADJUST_DOWN_NANOS)
+                {
+                    new_render_limit_ns -= LLPerfStats::ART_MIN_ADJUST_DOWN_NANOS;
+                }
+
+                // bounce at the bottom to prevent "no limit"
+                new_render_limit_ns = std::max((U64)new_render_limit_ns, (U64)LLPerfStats::ART_MINIMUM_NANOS);
+
+                // assign the new value
+                if (renderAvatarMaxART_ns != new_render_limit_ns)
+                {
+                    renderAvatarMaxART_ns = new_render_limit_ns;
+                    tunables.updateSettingsFromRenderCostLimit();
+                }
+                // LL_DEBUGS() << "AUTO_TUNE: avatar_budget adjusted to:" << new_render_limit_ns << LL_ENDL;
+            }
+            // LL_DEBUGS() << "AUTO_TUNE: Target frame time:"<< LLPerfStats::raw_to_us(target_frame_time_raw) << "usecs (non_avatar is " << LLPerfStats::raw_to_us(non_avatar_time_raw) << "usecs) Max cost limited=" << renderAvatarMaxART_ns << LL_ENDL;
+        }
+        else if ((LLPerfStats::raw_to_ns(target_frame_time_raw) > (LLPerfStats::raw_to_ns(tot_frame_time_raw) + renderAvatarMaxART_ns)) ||
+                 (tunables.vsyncEnabled && (target_fps == LLPerfStats::vsync_max_fps) && (target_frame_time_raw > getMeanTotalFrameTime())))
+        {
+            if (belowTargetFPS)
+            {
+                // we reached target, force a pause
+                lastGlobalPrefChange = gFrameCount;
+                belowTargetFPS = false;
+            }
+
+            // once we're over the FPS target we slow down further
+            if ((gFrameCount - lastGlobalPrefChange) > settingsChangeFrequency * 3)
+            {
+                if (!tunables.userAutoTuneLock)
+                {
+                    // we've reached the target and stayed long enough to consider stable.
+                    // turn off if we are not locked.
+                    tunables.updateUserAutoTuneEnabled(false);
+                }
+                if (renderAvatarMaxART_ns > 0 &&
+                    LLPerfStats::tunedAvatars > 0 &&
+                    tunables.userFPSTuningStrategy != TUNE_SCENE_ONLY)
+                {
+                    // if we have more time to spare let's shift up little in the hope we'll restore an avatar.
+                    U64 up_step = LLPerfStats::tunedAvatars > 2 ? LLPerfStats::ART_MIN_ADJUST_UP_NANOS : LLPerfStats::ART_MIN_ADJUST_UP_NANOS * 2;
+                    renderAvatarMaxART_ns += up_step;
+                    tunables.updateSettingsFromRenderCostLimit();
+                    return;
+                }
+                if (tunables.userFPSTuningStrategy != TUNE_AVATARS_ONLY)
+                {
+                    if (LLPipeline::RenderFarClip < tunables.userTargetDrawDistance)
+                    {
+                        LLPerfStats::tunables.updateFarClip( std::min(LLPipeline::RenderFarClip + DD_STEP, tunables.userTargetDrawDistance) );
+                        LLPerfStats::lastGlobalPrefChange = gFrameCount;
+                        return;
+                    }
+                    if ((tot_frame_time_raw * 1.5) < target_frame_time_raw)
+                    {
+                        // if everything else is "max" and we have >50% headroom let's knock the water quality up a notch at a time.
+# if 0 // RenderReflectionDetail went away
+                        LLPerfStats::tunables.updateReflectionDetail( std::min(LLPipeline::RenderReflectionDetail + 1, tunables.userTargetReflections) );
+#endif
+                    }
+                }
+            }
+        }
+   }
+}