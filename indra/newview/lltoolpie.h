--- conflicted
+++ resolved
@@ -42,7 +42,6 @@
 public:
 
 	// Virtual functions inherited from LLMouseHandler
-<<<<<<< HEAD
 	virtual BOOL		handleAnyMouseClick(S32 x, S32 y, MASK mask, EClickType clicktype, BOOL down) override;
 	virtual BOOL		handleMouseDown(S32 x, S32 y, MASK mask) override;
 	virtual BOOL		handleRightMouseDown(S32 x, S32 y, MASK mask) override;
@@ -51,19 +50,8 @@
 	virtual BOOL		handleHover(S32 x, S32 y, MASK mask) override;
 	virtual BOOL		handleDoubleClick(S32 x, S32 y, MASK mask) override;
 	virtual BOOL		handleScrollWheel(S32 x, S32 y, S32 clicks) override;
+	virtual BOOL		handleScrollHWheel(S32 x, S32 y, S32 clicks) override;
 	virtual BOOL		handleToolTip(S32 x, S32 y, MASK mask) override;
-=======
-	virtual BOOL		handleAnyMouseClick(S32 x, S32 y, MASK mask, EClickType clicktype, BOOL down);
-	virtual BOOL		handleMouseDown(S32 x, S32 y, MASK mask);
-	virtual BOOL		handleRightMouseDown(S32 x, S32 y, MASK mask);
-	virtual BOOL		handleMouseUp(S32 x, S32 y, MASK mask);
-	virtual BOOL		handleRightMouseUp(S32 x, S32 y, MASK mask);
-	virtual BOOL		handleHover(S32 x, S32 y, MASK mask);
-	virtual BOOL		handleDoubleClick(S32 x, S32 y, MASK mask);
-	virtual BOOL		handleScrollWheel(S32 x, S32 y, S32 clicks);
-	virtual BOOL		handleScrollHWheel(S32 x, S32 y, S32 clicks);
-	virtual BOOL		handleToolTip(S32 x, S32 y, MASK mask);
->>>>>>> 2c4133c8
 
 	virtual void		render() override;
 
