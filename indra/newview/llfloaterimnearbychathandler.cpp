/** 
 * @file LLFloaterIMNearbyChatHandler.cpp
 * @brief Nearby chat chat managment
 *
 * $LicenseInfo:firstyear=2009&license=viewerlgpl$
 * Second Life Viewer Source Code
 * Copyright (C) 2010, Linden Research, Inc.
 * 
 * This library is free software; you can redistribute it and/or
 * modify it under the terms of the GNU Lesser General Public
 * License as published by the Free Software Foundation;
 * version 2.1 of the License only.
 * 
 * This library is distributed in the hope that it will be useful,
 * but WITHOUT ANY WARRANTY; without even the implied warranty of
 * MERCHANTABILITY or FITNESS FOR A PARTICULAR PURPOSE.  See the GNU
 * Lesser General Public License for more details.
 * 
 * You should have received a copy of the GNU Lesser General Public
 * License along with this library; if not, write to the Free Software
 * Foundation, Inc., 51 Franklin Street, Fifth Floor, Boston, MA  02110-1301  USA
 * 
 * Linden Research, Inc., 945 Battery Street, San Francisco, CA  94111  USA
 * $/LicenseInfo$
 */

#include "llviewerprecompiledheaders.h"

#include "llagentdata.h" // for gAgentID
#include "llfloaterimnearbychathandler.h"

#include "llchatitemscontainerctrl.h"
#include "llfirstuse.h"
#include "llfloaterscriptdebug.h"
#include "llhints.h"
#include "llfloaterimnearbychat.h"
#include "llrecentpeople.h"

#include "llviewercontrol.h"

#include "llfloaterreg.h"//for LLFloaterReg::getTypedInstance
#include "llviewerwindow.h"//for screen channel position
#include "llfloaterimnearbychat.h"
#include "llfloaterimcontainer.h"
#include "llrootview.h"
#include "lllayoutstack.h"

//add LLFloaterIMNearbyChatHandler to LLNotificationsUI namespace
using namespace LLNotificationsUI;

static LLFloaterIMNearbyChatToastPanel* createToastPanel()
{
	LLFloaterIMNearbyChatToastPanel* item = LLFloaterIMNearbyChatToastPanel::createInstance();
	return item;
}


//-----------------------------------------------------------------------------------------------
//LLFloaterIMNearbyChatScreenChannel
//-----------------------------------------------------------------------------------------------	

class LLFloaterIMNearbyChatScreenChannel: public LLScreenChannelBase
{
	LOG_CLASS(LLFloaterIMNearbyChatScreenChannel);
public:
	typedef std::vector<LLHandle<LLToast> > toast_vec_t;
	typedef std::list<LLHandle<LLToast> > toast_list_t;

	LLFloaterIMNearbyChatScreenChannel(const Params& p)
		: LLScreenChannelBase(p)
	{
		mStopProcessing = false;

		LLControlVariable* ctrl = gSavedSettings.getControl("NearbyToastLifeTime").get();
		if (ctrl)
		{
			ctrl->getSignal()->connect(boost::bind(&LLFloaterIMNearbyChatScreenChannel::updateToastsLifetime, this));
		}

		ctrl = gSavedSettings.getControl("NearbyToastFadingTime").get();
		if (ctrl)
		{
			ctrl->getSignal()->connect(boost::bind(&LLFloaterIMNearbyChatScreenChannel::updateToastFadingTime, this));
		}
	}

	void addChat	(LLSD& chat);
	void arrangeToasts		();
	
	typedef boost::function<LLFloaterIMNearbyChatToastPanel* (void )> create_toast_panel_callback_t;
	void setCreatePanelCallback(create_toast_panel_callback_t value) { m_create_toast_panel_callback_t = value;}

	void onToastDestroyed	(LLToast* toast, bool app_quitting);
	void onToastFade		(LLToast* toast);

	void redrawToasts()
	{
		arrangeToasts();
	}

	// hide all toasts from screen, but not remove them from a channel
	// removes all toasts from a channel
	virtual void		removeToastsFromChannel() 
	{
		for(toast_vec_t::iterator it = m_active_toasts.begin(); it != m_active_toasts.end(); ++it)
		{
			addToToastPool(it->get());
		}
		m_active_toasts.clear();
	};

	virtual void deleteAllChildren()
	{
		LL_DEBUGS("NearbyChat") << "Clearing toast pool" << LL_ENDL;
		m_toast_pool.clear();
		m_active_toasts.clear();
		LLScreenChannelBase::deleteAllChildren();
	}

protected:
	void	deactivateToast(LLToast* toast);
	void	addToToastPool(LLToast* toast)
	{
		if (!toast) return;
		LL_DEBUGS("NearbyChat") << "Pooling toast" << LL_ENDL;
		toast->setVisible(false);
		toast->stopTimer();
		toast->setIsHidden(true);

		// Nearby chat toasts that are hidden, not destroyed. They are collected to the toast pool, so that
		// they can be used next time, this is done for performance. But if the toast lifetime was changed
		// (from preferences floater (STORY-36)) while it was shown (at this moment toast isn't in the pool yet)
		// changes don't take affect.
		// So toast's lifetime should be updated each time it's added to the pool. Otherwise viewer would have
		// to be restarted so that changes take effect.
		toast->setLifetime(gSavedSettings.getS32("NearbyToastLifeTime"));
		toast->setFadingTime(gSavedSettings.getS32("NearbyToastFadingTime"));
		m_toast_pool.push_back(toast->getHandle());
	}

	void	createOverflowToast(S32 bottom, F32 timer);

	void 	updateToastsLifetime();

	void	updateToastFadingTime();

	create_toast_panel_callback_t m_create_toast_panel_callback_t;

	bool	createPoolToast();
	
	toast_vec_t m_active_toasts;
	toast_list_t m_toast_pool;

	bool	mStopProcessing;
	bool	mChannelRect;
};



//-----------------------------------------------------------------------------------------------
// LLFloaterIMNearbyChatToast
//-----------------------------------------------------------------------------------------------

// We're deriving from LLToast to be able to override onClose()
// in order to handle closing nearby chat toasts properly.
class LLFloaterIMNearbyChatToast : public LLToast
{
	LOG_CLASS(LLFloaterIMNearbyChatToast);
public:
	LLFloaterIMNearbyChatToast(const LLToast::Params& p, LLFloaterIMNearbyChatScreenChannel* nc_channelp)
	:	LLToast(p),
	 	mNearbyChatScreenChannelp(nc_channelp)
	{
	}

	/*virtual*/ void onClose(bool app_quitting);

private:
	LLFloaterIMNearbyChatScreenChannel*	mNearbyChatScreenChannelp;
};

//-----------------------------------------------------------------------------------------------
// LLFloaterIMNearbyChatScreenChannel
//-----------------------------------------------------------------------------------------------

void LLFloaterIMNearbyChatScreenChannel::deactivateToast(LLToast* toast)
{
	toast_vec_t::iterator pos = std::find(m_active_toasts.begin(), m_active_toasts.end(), toast->getHandle());

	if (pos != m_active_toasts.end())
	{
		LL_DEBUGS("NearbyChat") << "Deactivating toast" << LL_ENDL;
		m_active_toasts.erase(pos);
	}
}

void	LLFloaterIMNearbyChatScreenChannel::createOverflowToast(S32 bottom, F32 timer)
{
	//we don't need overflow toast in nearby chat
}

void LLFloaterIMNearbyChatScreenChannel::onToastDestroyed(LLToast* toast, bool app_quitting)
{	
	LL_DEBUGS("NearbyChat") << "Toast destroyed (app_quitting=" << app_quitting << ")" << LL_ENDL;

	if (app_quitting)
	{
		// Viewer is quitting.
		// Immediately stop processing chat messages (EXT-1419).
		mStopProcessing = true;
	}
	else
	{
		// The toast is being closed by user (STORM-192).
		// Remove it from the list of active toasts to prevent
		// further references to the invalid pointer.
		deactivateToast(toast);
	}
}

void LLFloaterIMNearbyChatScreenChannel::onToastFade(LLToast* toast)
{	
	LL_DEBUGS("NearbyChat") << "Toast fading" << LL_ENDL;

	//fade mean we put toast to toast pool
	if(!toast)
		return;

	deactivateToast(toast);

	addToToastPool(toast);
	
	arrangeToasts();
}

void LLFloaterIMNearbyChatScreenChannel::updateToastsLifetime()
{
	S32 seconds = gSavedSettings.getS32("NearbyToastLifeTime");
	toast_list_t::iterator it;

	for(it = m_toast_pool.begin(); it != m_toast_pool.end(); ++it)
	{
		(*it).get()->setLifetime(seconds);
	}
}

void LLFloaterIMNearbyChatScreenChannel::updateToastFadingTime()
{
	S32 seconds = gSavedSettings.getS32("NearbyToastFadingTime");
	toast_list_t::iterator it;

	for(it = m_toast_pool.begin(); it != m_toast_pool.end(); ++it)
	{
		(*it).get()->setFadingTime(seconds);
	}
}

bool	LLFloaterIMNearbyChatScreenChannel::createPoolToast()
{
	LLFloaterIMNearbyChatToastPanel* panel= m_create_toast_panel_callback_t();
	if(!panel)
		return false;
	
	LLToast::Params p;
	p.panel = panel;
	p.lifetime_secs = gSavedSettings.getS32("NearbyToastLifeTime");
	p.fading_time_secs = gSavedSettings.getS32("NearbyToastFadingTime");

	LLToast* toast = new LLFloaterIMNearbyChatToast(p, this);
	
	
	toast->setOnFadeCallback(boost::bind(&LLFloaterIMNearbyChatScreenChannel::onToastFade, this, _1));

	// If the toast gets somehow prematurely destroyed, deactivate it to prevent crash (STORM-1352).
	toast->setOnToastDestroyedCallback(boost::bind(&LLFloaterIMNearbyChatScreenChannel::onToastDestroyed, this, _1, false));

	LL_DEBUGS("NearbyChat") << "Creating and pooling toast" << LL_ENDL;	
	m_toast_pool.push_back(toast->getHandle());
	return true;
}

void LLFloaterIMNearbyChatScreenChannel::addChat(LLSD& chat)
{
	//look in pool. if there is any message
	if(mStopProcessing)
		return;

	if (mFloaterSnapRegion == NULL)
	{
		mFloaterSnapRegion = gViewerWindow->getRootView()->getChildView("floater_snap_region");
	}
	LLRect channel_rect;
	mFloaterSnapRegion->localRectToOtherView(mFloaterSnapRegion->getLocalRect(), &channel_rect, gFloaterView);
	chat["available_height"] = channel_rect.getHeight() - channel_rect.mBottom - gSavedSettings.getS32("ToastGap") - 110;;

	/*
    find last toast and check ID
	*/

	if(m_active_toasts.size())
	{
		LLUUID fromID = chat["from_id"].asUUID();		// agent id or object id
		std::string from = chat["from"].asString();
		LLToast* toast = m_active_toasts[0].get();
		if (toast)
		{
			LLFloaterIMNearbyChatToastPanel* panel = dynamic_cast<LLFloaterIMNearbyChatToastPanel*>(toast->getPanel());
  
			if(panel && panel->messageID() == fromID && panel->getFromName() == from && panel->canAddText())
			{
				panel->addMessage(chat);
				toast->reshapeToPanel();
				toast->startTimer();
	  
				arrangeToasts();
				return;
			}
		}
	}
	

	
	if(m_toast_pool.empty())
	{
		//"pool" is empty - create one more panel
		LL_DEBUGS("NearbyChat") << "Empty pool" << LL_ENDL;
		if(!createPoolToast())//created toast will go to pool. so next call will find it
			return;
		addChat(chat);
		return;
	}

	int chat_type = chat["chat_type"].asInteger();
	
	if( ((EChatType)chat_type == CHAT_TYPE_DEBUG_MSG))
	{
		if(gSavedSettings.getBOOL("ShowScriptErrors") == false) 
			return;
		if(gSavedSettings.getS32("ShowScriptErrorsLocation")== 1)
			return;
	}
		

	//take 1st element from pool, (re)initialize it, put it in active toasts

	LL_DEBUGS("NearbyChat") << "Getting toast from pool" << LL_ENDL;
	LLToast* toast = m_toast_pool.back().get();

	m_toast_pool.pop_back();


	LLFloaterIMNearbyChatToastPanel* panel = dynamic_cast<LLFloaterIMNearbyChatToastPanel*>(toast->getPanel());
	if(!panel)
		return;
	panel->init(chat);

	toast->reshapeToPanel();
	toast->startTimer();
	
	m_active_toasts.push_back(toast->getHandle());

	arrangeToasts();
}

static bool sort_toasts_predicate(LLHandle<LLToast> first, LLHandle<LLToast> second)
{
	if (!first.get() || !second.get()) return false; // STORM-1352

	F32 v1 = first.get()->getTimeLeftToLive();
	F32 v2 = second.get()->getTimeLeftToLive();
	return v1 > v2;
}

void LLFloaterIMNearbyChatScreenChannel::arrangeToasts()
{
	if(mStopProcessing || isHovering())
		return;

	if (mFloaterSnapRegion == NULL)
	{
		mFloaterSnapRegion = gViewerWindow->getRootView()->getChildView("floater_snap_region");
	}
	
	if (!getParent())
	{
		// connect to floater snap region just to get resize events, we don't care about being a proper widget 
		mFloaterSnapRegion->addChild(this);
		setFollows(FOLLOWS_ALL);
	}

	LLRect	toast_rect;
	updateRect();

	LLRect channel_rect;
	mFloaterSnapRegion->localRectToOtherView(mFloaterSnapRegion->getLocalRect(), &channel_rect, gFloaterView);
	channel_rect.mLeft += 10;
	channel_rect.mRight = channel_rect.mLeft + 300;

	S32 channel_bottom = channel_rect.mBottom;

	S32		bottom = channel_bottom + 80;
	S32		margin = gSavedSettings.getS32("ToastGap");

	//sort active toasts
	std::sort(m_active_toasts.begin(),m_active_toasts.end(),sort_toasts_predicate);

	//calc max visible item and hide other toasts.

	for(toast_vec_t::iterator it = m_active_toasts.begin(); it != m_active_toasts.end(); ++it)
	{
		LLToast* toast = it->get();
		if (!toast)
		{
			LL_WARNS() << "NULL found in the active chat toasts list!" << LL_ENDL;
			continue;
		}

		S32 toast_top = bottom + toast->getRect().getHeight() + margin;

		if(toast_top > channel_rect.getHeight())
		{
			while(it!=m_active_toasts.end())
			{
				addToToastPool(it->get());
				it=m_active_toasts.erase(it);
			}
			break;
		}

		toast_rect = toast->getRect();
		toast_rect.setLeftTopAndSize(channel_rect.mLeft , bottom + toast_rect.getHeight(), toast_rect.getWidth() ,toast_rect.getHeight());

		toast->setRect(toast_rect);
		bottom += toast_rect.getHeight() - toast->getTopPad() + margin;
	}
	
	// use reverse order to provide correct z-order and avoid toast blinking
	
	for(toast_vec_t::reverse_iterator it = m_active_toasts.rbegin(); it != m_active_toasts.rend(); ++it)
	{
		LLToast* toast = it->get();
		if (toast)
	{
		toast->setIsHidden(false);
		toast->setVisible(true);
		}
	}

}



//-----------------------------------------------------------------------------------------------
//LLFloaterIMNearbyChatHandler
//-----------------------------------------------------------------------------------------------
boost::scoped_ptr<LLEventPump> LLFloaterIMNearbyChatHandler::sChatWatcher(new LLEventStream("LLChat"));

LLFloaterIMNearbyChatHandler::LLFloaterIMNearbyChatHandler()
{
	// Getting a Channel for our notifications
	LLFloaterIMNearbyChatScreenChannel::Params p;
	p.id = LLUUID(gSavedSettings.getString("NearByChatChannelUUID"));
	LLFloaterIMNearbyChatScreenChannel* channel = new LLFloaterIMNearbyChatScreenChannel(p);
	
	LLFloaterIMNearbyChatScreenChannel::create_toast_panel_callback_t callback = createToastPanel;

	channel->setCreatePanelCallback(callback);

	LLChannelManager::getInstance()->addChannel(channel);

	mChannel = channel->getHandle();
}

LLFloaterIMNearbyChatHandler::~LLFloaterIMNearbyChatHandler()
{
}


void LLFloaterIMNearbyChatHandler::initChannel()
{
	//LLRect snap_rect = gFloaterView->getSnapRect();
	//mChannel->init(snap_rect.mLeft, snap_rect.mLeft + 200);
}



void LLFloaterIMNearbyChatHandler::processChat(const LLChat& chat_msg,
									  const LLSD &args)
{
	if(chat_msg.mMuted == true)
		return;

	if(chat_msg.mText.empty())
		return;//don't process empty messages

    LLFloaterReg::getInstance("im_container");
	LLFloaterIMNearbyChat* nearby_chat = LLFloaterReg::getTypedInstance<LLFloaterIMNearbyChat>("nearby_chat");

	// Build notification data 
	LLSD chat;
	chat["message"] = chat_msg.mText;
	chat["from"] = chat_msg.mFromName;
	chat["from_id"] = chat_msg.mFromID;
	chat["time"] = chat_msg.mTime;
	chat["source"] = (S32)chat_msg.mSourceType;
	chat["chat_type"] = (S32)chat_msg.mChatType;
	chat["chat_style"] = (S32)chat_msg.mChatStyle;
	// Pass sender info so that it can be rendered properly (STORM-1021).
	chat["sender_slurl"] = LLViewerChat::getSenderSLURL(chat_msg, args);

	if (chat_msg.mChatType == CHAT_TYPE_DIRECT &&
		chat_msg.mText.length() > 0 &&
		chat_msg.mText[0] == '@')
	{
		// Send event on to LLEventStream and exit
		sChatWatcher->post(chat);
		return;
	}

	// don't show toast and add message to chat history on receive debug message
	// with disabled setting showing script errors or enabled setting to show script
	// errors in separate window.
	if (chat_msg.mChatType == CHAT_TYPE_DEBUG_MSG)
	{
<<<<<<< HEAD
		if(gSavedSettings.getBOOL("ShowScriptErrors") == false)
=======
        if (LLFloater::isQuitRequested()) return;

		if(gSavedSettings.getBOOL("ShowScriptErrors") == FALSE)
>>>>>>> da9a1dcb
			return;

		// don't process debug messages from not owned objects, see EXT-7762
		if (gAgentID != chat_msg.mOwnerID)
		{
			return;
		}

		if (gSavedSettings.getS32("ShowScriptErrorsLocation")== 1)// show error in window //("ScriptErrorsAsChat"))
		{

			LLColor4 txt_color;

			LLViewerChat::getChatColor(chat_msg,txt_color);

			LLFloaterScriptDebug::addScriptLine(chat_msg.mText,
												chat_msg.mFromName,
												txt_color,
												chat_msg.mFromID);
			return;
		}
	}

	nearby_chat->addMessage(chat_msg, true, args);

	if(chat_msg.mSourceType == CHAT_SOURCE_AGENT 
		&& chat_msg.mFromID.notNull() 
		&& chat_msg.mFromID != gAgentID)
	{
 		LLFirstUse::otherAvatarChatFirst();

 		// Add sender to the recent people list.
 		LLRecentPeople::instance().add(chat_msg.mFromID);

	}

	// Send event on to LLEventStream
	sChatWatcher->post(chat);

    LLFloaterIMContainer* im_box = LLFloaterReg::getTypedInstance<LLFloaterIMContainer>("im_container");

	if((  ( chat_msg.mSourceType == CHAT_SOURCE_AGENT
			&& gSavedSettings.getBOOL("UseChatBubbles") )
		|| mChannel.isDead()
		|| !mChannel.get()->getShowToasts() )
		&& nearby_chat->isMessagePaneExpanded())
		// to prevent toasts in Do Not Disturb mode
		return;//no need in toast if chat is visible or if bubble chat is enabled

	// arrange a channel on a screen
	if(!mChannel.get()->getVisible())
	{
		initChannel();
	}

	/*
	//comment all this due to EXT-4432
	..may clean up after some time...

	//only messages from AGENTS
	if(CHAT_SOURCE_OBJECT == chat_msg.mSourceType)
	{
		if(chat_msg.mChatType == CHAT_TYPE_DEBUG_MSG)
			return;//ok for now we don't skip messeges from object, so skip only debug messages
	}
	*/

	LLFloaterIMNearbyChatScreenChannel* channel = dynamic_cast<LLFloaterIMNearbyChatScreenChannel*>(mChannel.get());

	if(channel)
	{
		// Handle IRC styled messages.
		std::string toast_msg;
		if (chat_msg.mChatStyle == CHAT_STYLE_IRC)
		{
			if (!chat_msg.mFromName.empty())
			{
				toast_msg += chat_msg.mFromName;
			}
			toast_msg += chat_msg.mText.substr(3);
		}
		else
		{
			toast_msg = chat_msg.mText;
		}

		bool chat_overlaps = false;
		if(nearby_chat->getChatHistory())
		{
			LLRect chat_rect = nearby_chat->getChatHistory()->calcScreenRect();
			for (std::list<LLView*>::const_iterator child_iter = gFloaterView->getChildList()->begin();
				 child_iter != gFloaterView->getChildList()->end(); ++child_iter)
			{
				LLView *view = *child_iter;
				const LLRect& rect = view->getRect();
				if(view->isInVisibleChain() && (rect.overlaps(chat_rect)))
				{
					if(!nearby_chat->getChatHistory()->hasAncestor(view))
					{
						chat_overlaps = true;
					}
					break;
				}
			}
		}
		//Don't show nearby toast, if conversation is visible and selected
		if ((nearby_chat->hasFocus()) ||
			(LLFloater::isVisible(nearby_chat) && nearby_chat->isTornOff() && !nearby_chat->isMinimized()) ||
		    ((im_box->getSelectedSession().isNull() && !chat_overlaps &&
				((LLFloater::isVisible(im_box) && !nearby_chat->isTornOff() && !im_box->isMinimized())
						|| (LLFloater::isVisible(nearby_chat) && nearby_chat->isTornOff() && !nearby_chat->isMinimized())))))
		{
			if(nearby_chat->isMessagePaneExpanded())
			{
				return;
			}
		}

        //Will show toast when chat preference is set        
        if((gSavedSettings.getString("NotificationNearbyChatOptions") == "toast") || !nearby_chat->isMessagePaneExpanded())
        {
            // Add a nearby chat toast.
            LLUUID id;
            id.generate();
            chat["id"] = id;
            std::string r_color_name = "White";
            F32 r_color_alpha = 1.0f; 
            LLViewerChat::getChatColor( chat_msg, r_color_name, r_color_alpha);

            chat["text_color"] = r_color_name;
            chat["color_alpha"] = r_color_alpha;
            chat["font_size"] = (S32)LLViewerChat::getChatFontSize() ;
            chat["message"] = toast_msg;
            channel->addChat(chat);	
        }

	}
}


//-----------------------------------------------------------------------------------------------
// LLFloaterIMNearbyChatToast
//-----------------------------------------------------------------------------------------------

// virtual
void LLFloaterIMNearbyChatToast::onClose(bool app_quitting)
{
	mNearbyChatScreenChannelp->onToastDestroyed(this, app_quitting);
}

// EOF<|MERGE_RESOLUTION|>--- conflicted
+++ resolved
@@ -522,13 +522,9 @@
 	// errors in separate window.
 	if (chat_msg.mChatType == CHAT_TYPE_DEBUG_MSG)
 	{
-<<<<<<< HEAD
+        if (LLFloater::isQuitRequested()) return;
+
 		if(gSavedSettings.getBOOL("ShowScriptErrors") == false)
-=======
-        if (LLFloater::isQuitRequested()) return;
-
-		if(gSavedSettings.getBOOL("ShowScriptErrors") == FALSE)
->>>>>>> da9a1dcb
 			return;
 
 		// don't process debug messages from not owned objects, see EXT-7762
