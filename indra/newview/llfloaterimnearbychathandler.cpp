/**
 * @file LLFloaterIMNearbyChatHandler.cpp
 * @brief Nearby chat chat managment
 *
 * $LicenseInfo:firstyear=2009&license=viewerlgpl$
 * Second Life Viewer Source Code
 * Copyright (C) 2010, Linden Research, Inc.
 *
 * This library is free software; you can redistribute it and/or
 * modify it under the terms of the GNU Lesser General Public
 * License as published by the Free Software Foundation;
 * version 2.1 of the License only.
 *
 * This library is distributed in the hope that it will be useful,
 * but WITHOUT ANY WARRANTY; without even the implied warranty of
 * MERCHANTABILITY or FITNESS FOR A PARTICULAR PURPOSE.  See the GNU
 * Lesser General Public License for more details.
 *
 * You should have received a copy of the GNU Lesser General Public
 * License along with this library; if not, write to the Free Software
 * Foundation, Inc., 51 Franklin Street, Fifth Floor, Boston, MA  02110-1301  USA
 *
 * Linden Research, Inc., 945 Battery Street, San Francisco, CA  94111  USA
 * $/LicenseInfo$
 */

#include "llviewerprecompiledheaders.h"

#include "llagentdata.h" // for gAgentID
#include "llfloaterimnearbychathandler.h"

#include "llchatitemscontainerctrl.h"
#include "llfirstuse.h"
#include "llfloaterscriptdebug.h"
#include "llhints.h"
#include "llfloaterimnearbychat.h"
#include "llrecentpeople.h"

#include "llviewercontrol.h"

#include "llfloaterreg.h"//for LLFloaterReg::getTypedInstance
#include "llviewerwindow.h"//for screen channel position
#include "llfloaterimnearbychat.h"
#include "llfloaterimcontainer.h"
#include "llrootview.h"
#include "lllayoutstack.h"

//add LLFloaterIMNearbyChatHandler to LLNotificationsUI namespace
using namespace LLNotificationsUI;

static LLFloaterIMNearbyChatToastPanel* createToastPanel()
{
    LLFloaterIMNearbyChatToastPanel* item = LLFloaterIMNearbyChatToastPanel::createInstance();
    return item;
}


//-----------------------------------------------------------------------------------------------
//LLFloaterIMNearbyChatScreenChannel
//-----------------------------------------------------------------------------------------------

class LLFloaterIMNearbyChatScreenChannel: public LLScreenChannelBase
{
    LOG_CLASS(LLFloaterIMNearbyChatScreenChannel);
public:
    typedef std::vector<LLHandle<LLToast> > toast_vec_t;
    typedef std::list<LLHandle<LLToast> > toast_list_t;

    LLFloaterIMNearbyChatScreenChannel(const Params& p)
        : LLScreenChannelBase(p)
    {
        mStopProcessing = false;

        LLControlVariable* ctrl = gSavedSettings.getControl("NearbyToastLifeTime").get();
        if (ctrl)
        {
            ctrl->getSignal()->connect(boost::bind(&LLFloaterIMNearbyChatScreenChannel::updateToastsLifetime, this));
        }

        ctrl = gSavedSettings.getControl("NearbyToastFadingTime").get();
        if (ctrl)
        {
            ctrl->getSignal()->connect(boost::bind(&LLFloaterIMNearbyChatScreenChannel::updateToastFadingTime, this));
        }
    }

    void addChat    (LLSD& chat);
    void arrangeToasts      ();

    typedef boost::function<LLFloaterIMNearbyChatToastPanel* (void )> create_toast_panel_callback_t;
    void setCreatePanelCallback(create_toast_panel_callback_t value) { m_create_toast_panel_callback_t = value;}

    void onToastDestroyed   (LLToast* toast, bool app_quitting);
    void onToastFade        (LLToast* toast);

    void redrawToasts()
    {
        arrangeToasts();
    }

    // hide all toasts from screen, but not remove them from a channel
    // removes all toasts from a channel
    virtual void        removeToastsFromChannel()
    {
        for(toast_vec_t::iterator it = m_active_toasts.begin(); it != m_active_toasts.end(); ++it)
        {
            addToToastPool(it->get());
        }
        m_active_toasts.clear();
    };

    virtual void deleteAllChildren()
    {
        LL_DEBUGS("NearbyChat") << "Clearing toast pool" << LL_ENDL;
        m_toast_pool.clear();
        m_active_toasts.clear();
        LLScreenChannelBase::deleteAllChildren();
    }

protected:
<<<<<<< HEAD
	void	deactivateToast(LLToast* toast);
	void	addToToastPool(LLToast* toast)
	{
		if (!toast) return;
		LL_DEBUGS("NearbyChat") << "Pooling toast" << LL_ENDL;
		toast->setVisible(false);
		toast->stopTimer();
		toast->setIsHidden(true);

		// Nearby chat toasts that are hidden, not destroyed. They are collected to the toast pool, so that
		// they can be used next time, this is done for performance. But if the toast lifetime was changed
		// (from preferences floater (STORY-36)) while it was shown (at this moment toast isn't in the pool yet)
		// changes don't take affect.
		// So toast's lifetime should be updated each time it's added to the pool. Otherwise viewer would have
		// to be restarted so that changes take effect.
		toast->setLifetime(gSavedSettings.getS32("NearbyToastLifeTime"));
		toast->setFadingTime(gSavedSettings.getS32("NearbyToastFadingTime"));
		m_toast_pool.push_back(toast->getHandle());
	}

	void	createOverflowToast(S32 bottom, F32 timer);

	void 	updateToastsLifetime();

	void	updateToastFadingTime();

	create_toast_panel_callback_t m_create_toast_panel_callback_t;

	bool	createPoolToast();
	
	toast_vec_t m_active_toasts;
	toast_list_t m_toast_pool;

	bool	mStopProcessing;
	bool	mChannelRect;
=======
    void    deactivateToast(LLToast* toast);
    void    addToToastPool(LLToast* toast)
    {
        if (!toast) return;
        LL_DEBUGS("NearbyChat") << "Pooling toast" << LL_ENDL;
        toast->setVisible(FALSE);
        toast->stopTimer();
        toast->setIsHidden(true);

        // Nearby chat toasts that are hidden, not destroyed. They are collected to the toast pool, so that
        // they can be used next time, this is done for performance. But if the toast lifetime was changed
        // (from preferences floater (STORY-36)) while it was shown (at this moment toast isn't in the pool yet)
        // changes don't take affect.
        // So toast's lifetime should be updated each time it's added to the pool. Otherwise viewer would have
        // to be restarted so that changes take effect.
        toast->setLifetime(gSavedSettings.getS32("NearbyToastLifeTime"));
        toast->setFadingTime(gSavedSettings.getS32("NearbyToastFadingTime"));
        m_toast_pool.push_back(toast->getHandle());
    }

    void    createOverflowToast(S32 bottom, F32 timer);

    void    updateToastsLifetime();

    void    updateToastFadingTime();

    create_toast_panel_callback_t m_create_toast_panel_callback_t;

    bool    createPoolToast();

    toast_vec_t m_active_toasts;
    toast_list_t m_toast_pool;

    bool    mStopProcessing;
    bool    mChannelRect;
>>>>>>> e7eced3c
};



//-----------------------------------------------------------------------------------------------
// LLFloaterIMNearbyChatToast
//-----------------------------------------------------------------------------------------------

// We're deriving from LLToast to be able to override onClose()
// in order to handle closing nearby chat toasts properly.
class LLFloaterIMNearbyChatToast : public LLToast
{
    LOG_CLASS(LLFloaterIMNearbyChatToast);
public:
    LLFloaterIMNearbyChatToast(const LLToast::Params& p, LLFloaterIMNearbyChatScreenChannel* nc_channelp)
    :   LLToast(p),
        mNearbyChatScreenChannelp(nc_channelp)
    {
    }

    /*virtual*/ void onClose(bool app_quitting);

private:
    LLFloaterIMNearbyChatScreenChannel* mNearbyChatScreenChannelp;
};

//-----------------------------------------------------------------------------------------------
// LLFloaterIMNearbyChatScreenChannel
//-----------------------------------------------------------------------------------------------

void LLFloaterIMNearbyChatScreenChannel::deactivateToast(LLToast* toast)
{
    toast_vec_t::iterator pos = std::find(m_active_toasts.begin(), m_active_toasts.end(), toast->getHandle());

    if (pos != m_active_toasts.end())
    {
        LL_DEBUGS("NearbyChat") << "Deactivating toast" << LL_ENDL;
        m_active_toasts.erase(pos);
    }
}

void    LLFloaterIMNearbyChatScreenChannel::createOverflowToast(S32 bottom, F32 timer)
{
    //we don't need overflow toast in nearby chat
}

void LLFloaterIMNearbyChatScreenChannel::onToastDestroyed(LLToast* toast, bool app_quitting)
{
    LL_DEBUGS("NearbyChat") << "Toast destroyed (app_quitting=" << app_quitting << ")" << LL_ENDL;

    if (app_quitting)
    {
        // Viewer is quitting.
        // Immediately stop processing chat messages (EXT-1419).
        mStopProcessing = true;
    }
    else
    {
        // The toast is being closed by user (STORM-192).
        // Remove it from the list of active toasts to prevent
        // further references to the invalid pointer.
        deactivateToast(toast);
    }
}

void LLFloaterIMNearbyChatScreenChannel::onToastFade(LLToast* toast)
{
    LL_DEBUGS("NearbyChat") << "Toast fading" << LL_ENDL;

    //fade mean we put toast to toast pool
    if(!toast)
        return;

    deactivateToast(toast);

    addToToastPool(toast);

    arrangeToasts();
}

void LLFloaterIMNearbyChatScreenChannel::updateToastsLifetime()
{
    S32 seconds = gSavedSettings.getS32("NearbyToastLifeTime");
    toast_list_t::iterator it;

    for(it = m_toast_pool.begin(); it != m_toast_pool.end(); ++it)
    {
        (*it).get()->setLifetime(seconds);
    }
}

void LLFloaterIMNearbyChatScreenChannel::updateToastFadingTime()
{
    S32 seconds = gSavedSettings.getS32("NearbyToastFadingTime");
    toast_list_t::iterator it;

    for(it = m_toast_pool.begin(); it != m_toast_pool.end(); ++it)
    {
        (*it).get()->setFadingTime(seconds);
    }
}

bool    LLFloaterIMNearbyChatScreenChannel::createPoolToast()
{
    LLFloaterIMNearbyChatToastPanel* panel= m_create_toast_panel_callback_t();
    if(!panel)
        return false;

    LLToast::Params p;
    p.panel = panel;
    p.lifetime_secs = gSavedSettings.getS32("NearbyToastLifeTime");
    p.fading_time_secs = gSavedSettings.getS32("NearbyToastFadingTime");

    LLToast* toast = new LLFloaterIMNearbyChatToast(p, this);


    toast->setOnFadeCallback(boost::bind(&LLFloaterIMNearbyChatScreenChannel::onToastFade, this, _1));

    // If the toast gets somehow prematurely destroyed, deactivate it to prevent crash (STORM-1352).
    toast->setOnToastDestroyedCallback(boost::bind(&LLFloaterIMNearbyChatScreenChannel::onToastDestroyed, this, _1, false));

    LL_DEBUGS("NearbyChat") << "Creating and pooling toast" << LL_ENDL;
    m_toast_pool.push_back(toast->getHandle());
    return true;
}

void LLFloaterIMNearbyChatScreenChannel::addChat(LLSD& chat)
{
<<<<<<< HEAD
	//look in pool. if there is any message
	if (mStopProcessing)
		return;

	if (mFloaterSnapRegion == NULL)
	{
		mFloaterSnapRegion = gViewerWindow->getRootView()->getChildView("floater_snap_region");
	}
	LLRect channel_rect;
	mFloaterSnapRegion->localRectToOtherView(mFloaterSnapRegion->getLocalRect(), &channel_rect, gFloaterView);
	chat["available_height"] = channel_rect.getHeight() - channel_rect.mBottom - gSavedSettings.getS32("ToastGap") - 110;;

	/*
    find last toast and check ID
	*/

	if (m_active_toasts.size())
	{
		LLUUID fromID = chat["from_id"].asUUID();		// agent id or object id
		std::string from = chat["from"].asString();
		LLToast* toast = m_active_toasts[0].get();
		if (toast)
		{
			LLFloaterIMNearbyChatToastPanel* panel = dynamic_cast<LLFloaterIMNearbyChatToastPanel*>(toast->getPanel());
  
			if (panel && panel->messageID() == fromID && panel->getFromName() == from && panel->canAddText())
			{
				panel->addMessage(chat);
				toast->reshapeToPanel();
				toast->startTimer();
	  
				arrangeToasts();
				return;
			}
		}
	}
	

	
	if (m_toast_pool.empty())
	{
		//"pool" is empty - create one more panel
		LL_DEBUGS("NearbyChat") << "Empty pool" << LL_ENDL;
		if(!createPoolToast())//created toast will go to pool. so next call will find it
			return;
		addChat(chat);
		return;
	}

	int chat_type = chat["chat_type"].asInteger();

	if (chat_type == CHAT_TYPE_DEBUG_MSG)
	{
		if (!gSavedSettings.getBOOL("ShowScriptErrors")) 
			return;
		if (gSavedSettings.getS32("ShowScriptErrorsLocation") == 1)
			return;
	}

	//take 1st element from pool, (re)initialize it, put it in active toasts

	LL_DEBUGS("NearbyChat") << "Getting toast from pool" << LL_ENDL;
	LLToast* toast = m_toast_pool.back().get();

	m_toast_pool.pop_back();


	LLFloaterIMNearbyChatToastPanel* panel = dynamic_cast<LLFloaterIMNearbyChatToastPanel*>(toast->getPanel());
	if (!panel)
		return;
	panel->init(chat);

	toast->reshapeToPanel();
	toast->startTimer();
	
	m_active_toasts.push_back(toast->getHandle());

	arrangeToasts();
=======
    //look in pool. if there is any message
    if(mStopProcessing)
        return;

    if (mFloaterSnapRegion == NULL)
    {
        mFloaterSnapRegion = gViewerWindow->getRootView()->getChildView("floater_snap_region");
    }
    LLRect channel_rect;
    mFloaterSnapRegion->localRectToOtherView(mFloaterSnapRegion->getLocalRect(), &channel_rect, gFloaterView);
    chat["available_height"] = channel_rect.getHeight() - channel_rect.mBottom - gSavedSettings.getS32("ToastGap") - 110;;

    /*
    find last toast and check ID
    */

    if(m_active_toasts.size())
    {
        LLUUID fromID = chat["from_id"].asUUID();       // agent id or object id
        std::string from = chat["from"].asString();
        LLToast* toast = m_active_toasts[0].get();
        if (toast)
        {
            LLFloaterIMNearbyChatToastPanel* panel = dynamic_cast<LLFloaterIMNearbyChatToastPanel*>(toast->getPanel());

            if(panel && panel->messageID() == fromID && panel->getFromName() == from && panel->canAddText())
            {
                panel->addMessage(chat);
                toast->reshapeToPanel();
                toast->startTimer();

                arrangeToasts();
                return;
            }
        }
    }



    if(m_toast_pool.empty())
    {
        //"pool" is empty - create one more panel
        LL_DEBUGS("NearbyChat") << "Empty pool" << LL_ENDL;
        if(!createPoolToast())//created toast will go to pool. so next call will find it
            return;
        addChat(chat);
        return;
    }

    int chat_type = chat["chat_type"].asInteger();

    if( ((EChatType)chat_type == CHAT_TYPE_DEBUG_MSG))
    {
        if(gSavedSettings.getBOOL("ShowScriptErrors") == FALSE)
            return;
        if(gSavedSettings.getS32("ShowScriptErrorsLocation")== 1)
            return;
    }


    //take 1st element from pool, (re)initialize it, put it in active toasts

    LL_DEBUGS("NearbyChat") << "Getting toast from pool" << LL_ENDL;
    LLToast* toast = m_toast_pool.back().get();

    m_toast_pool.pop_back();


    LLFloaterIMNearbyChatToastPanel* panel = dynamic_cast<LLFloaterIMNearbyChatToastPanel*>(toast->getPanel());
    if(!panel)
        return;
    panel->init(chat);

    toast->reshapeToPanel();
    toast->startTimer();

    m_active_toasts.push_back(toast->getHandle());

    arrangeToasts();
>>>>>>> e7eced3c
}

static bool sort_toasts_predicate(LLHandle<LLToast> first, LLHandle<LLToast> second)
{
    if (!first.get() || !second.get()) return false; // STORM-1352

    F32 v1 = first.get()->getTimeLeftToLive();
    F32 v2 = second.get()->getTimeLeftToLive();
    return v1 > v2;
}

void LLFloaterIMNearbyChatScreenChannel::arrangeToasts()
{
<<<<<<< HEAD
	if(mStopProcessing || isHovering())
		return;

	if (mFloaterSnapRegion == NULL)
	{
		mFloaterSnapRegion = gViewerWindow->getRootView()->getChildView("floater_snap_region");
	}
	
	if (!getParent())
	{
		// connect to floater snap region just to get resize events, we don't care about being a proper widget 
		mFloaterSnapRegion->addChild(this);
		setFollows(FOLLOWS_ALL);
	}

	LLRect	toast_rect;
	updateRect();

	LLRect channel_rect;
	mFloaterSnapRegion->localRectToOtherView(mFloaterSnapRegion->getLocalRect(), &channel_rect, gFloaterView);
	channel_rect.mLeft += 10;
	channel_rect.mRight = channel_rect.mLeft + 300;

	S32 channel_bottom = channel_rect.mBottom;

	S32		bottom = channel_bottom + 80;
	S32		margin = gSavedSettings.getS32("ToastGap");

	//sort active toasts
	std::sort(m_active_toasts.begin(),m_active_toasts.end(),sort_toasts_predicate);

	//calc max visible item and hide other toasts.

	for(toast_vec_t::iterator it = m_active_toasts.begin(); it != m_active_toasts.end(); ++it)
	{
		LLToast* toast = it->get();
		if (!toast)
		{
			LL_WARNS() << "NULL found in the active chat toasts list!" << LL_ENDL;
			continue;
		}

		S32 toast_top = bottom + toast->getRect().getHeight() + margin;

		if(toast_top > channel_rect.getHeight())
		{
			while(it!=m_active_toasts.end())
			{
				addToToastPool(it->get());
				it=m_active_toasts.erase(it);
			}
			break;
		}

		toast_rect = toast->getRect();
		toast_rect.setLeftTopAndSize(channel_rect.mLeft , bottom + toast_rect.getHeight(), toast_rect.getWidth() ,toast_rect.getHeight());

		toast->setRect(toast_rect);
		bottom += toast_rect.getHeight() - toast->getTopPad() + margin;
	}
	
	// use reverse order to provide correct z-order and avoid toast blinking
	
	for(toast_vec_t::reverse_iterator it = m_active_toasts.rbegin(); it != m_active_toasts.rend(); ++it)
	{
		LLToast* toast = it->get();
		if (toast)
	{
		toast->setIsHidden(false);
		toast->setVisible(true);
		}
	}
=======
    if(mStopProcessing || isHovering())
        return;

    if (mFloaterSnapRegion == NULL)
    {
        mFloaterSnapRegion = gViewerWindow->getRootView()->getChildView("floater_snap_region");
    }

    if (!getParent())
    {
        // connect to floater snap region just to get resize events, we don't care about being a proper widget
        mFloaterSnapRegion->addChild(this);
        setFollows(FOLLOWS_ALL);
    }

    LLRect  toast_rect;
    updateRect();

    LLRect channel_rect;
    mFloaterSnapRegion->localRectToOtherView(mFloaterSnapRegion->getLocalRect(), &channel_rect, gFloaterView);
    channel_rect.mLeft += 10;
    channel_rect.mRight = channel_rect.mLeft + 300;

    S32 channel_bottom = channel_rect.mBottom;

    S32     bottom = channel_bottom + 80;
    S32     margin = gSavedSettings.getS32("ToastGap");

    //sort active toasts
    std::sort(m_active_toasts.begin(),m_active_toasts.end(),sort_toasts_predicate);

    //calc max visible item and hide other toasts.

    for(toast_vec_t::iterator it = m_active_toasts.begin(); it != m_active_toasts.end(); ++it)
    {
        LLToast* toast = it->get();
        if (!toast)
        {
            LL_WARNS() << "NULL found in the active chat toasts list!" << LL_ENDL;
            continue;
        }

        S32 toast_top = bottom + toast->getRect().getHeight() + margin;

        if(toast_top > channel_rect.getHeight())
        {
            while(it!=m_active_toasts.end())
            {
                addToToastPool(it->get());
                it=m_active_toasts.erase(it);
            }
            break;
        }

        toast_rect = toast->getRect();
        toast_rect.setLeftTopAndSize(channel_rect.mLeft , bottom + toast_rect.getHeight(), toast_rect.getWidth() ,toast_rect.getHeight());

        toast->setRect(toast_rect);
        bottom += toast_rect.getHeight() - toast->getTopPad() + margin;
    }

    // use reverse order to provide correct z-order and avoid toast blinking

    for(toast_vec_t::reverse_iterator it = m_active_toasts.rbegin(); it != m_active_toasts.rend(); ++it)
    {
        LLToast* toast = it->get();
        if (toast)
    {
        toast->setIsHidden(false);
        toast->setVisible(TRUE);
        }
    }
>>>>>>> e7eced3c

}



//-----------------------------------------------------------------------------------------------
//LLFloaterIMNearbyChatHandler
//-----------------------------------------------------------------------------------------------
std::unique_ptr<LLEventPump> LLFloaterIMNearbyChatHandler::sChatWatcher(new LLEventStream("LLChat"));

LLFloaterIMNearbyChatHandler::LLFloaterIMNearbyChatHandler()
{
    // Getting a Channel for our notifications
    LLFloaterIMNearbyChatScreenChannel::Params p;
    p.id = LLUUID(gSavedSettings.getString("NearByChatChannelUUID"));
    LLFloaterIMNearbyChatScreenChannel* channel = new LLFloaterIMNearbyChatScreenChannel(p);

    LLFloaterIMNearbyChatScreenChannel::create_toast_panel_callback_t callback = createToastPanel;

    channel->setCreatePanelCallback(callback);

    LLChannelManager::getInstance()->addChannel(channel);

    mChannel = channel->getHandle();
}

LLFloaterIMNearbyChatHandler::~LLFloaterIMNearbyChatHandler()
{
}


void LLFloaterIMNearbyChatHandler::initChannel()
{
    //LLRect snap_rect = gFloaterView->getSnapRect();
    //mChannel->init(snap_rect.mLeft, snap_rect.mLeft + 200);
}



void LLFloaterIMNearbyChatHandler::processChat(const LLChat& chat_msg,
                                      const LLSD &args)
{
<<<<<<< HEAD
	if (chat_msg.mMuted)
		return;

	if (chat_msg.mText.empty())
		return; // don't process empty messages

    LLFloaterReg::getInstance("im_container");
	LLFloaterIMNearbyChat* nearby_chat = LLFloaterReg::getTypedInstance<LLFloaterIMNearbyChat>("nearby_chat");

	// Build notification data 
	LLSD chat;
	chat["message"] = chat_msg.mText;
	chat["from"] = chat_msg.mFromName;
	chat["from_id"] = chat_msg.mFromID;
	chat["time"] = chat_msg.mTime;
	chat["source"] = (S32)chat_msg.mSourceType;
	chat["chat_type"] = (S32)chat_msg.mChatType;
	chat["chat_style"] = (S32)chat_msg.mChatStyle;
	// Pass sender info so that it can be rendered properly (STORM-1021).
	chat["sender_slurl"] = LLViewerChat::getSenderSLURL(chat_msg, args);

	if (chat_msg.mChatType == CHAT_TYPE_DIRECT &&
		chat_msg.mText.length() > 0 &&
		chat_msg.mText[0] == '@')
	{
		// Send event on to LLEventStream and exit
		sChatWatcher->post(chat);
		return;
	}

	// don't show toast and add message to chat history on receive debug message
	// with disabled setting showing script errors or enabled setting to show script
	// errors in separate window.
	if (chat_msg.mChatType == CHAT_TYPE_DEBUG_MSG)
	{
		if (LLFloater::isQuitRequested())
			return;

		if (!gSavedSettings.getBOOL("ShowScriptErrors"))
			return;
=======
    if(chat_msg.mMuted == TRUE)
        return;

    if(chat_msg.mText.empty())
        return;//don't process empty messages

    LLFloaterReg::getInstance("im_container");
    LLFloaterIMNearbyChat* nearby_chat = LLFloaterReg::getTypedInstance<LLFloaterIMNearbyChat>("nearby_chat");

    // Build notification data
    LLSD chat;
    chat["message"] = chat_msg.mText;
    chat["from"] = chat_msg.mFromName;
    chat["from_id"] = chat_msg.mFromID;
    chat["time"] = chat_msg.mTime;
    chat["source"] = (S32)chat_msg.mSourceType;
    chat["chat_type"] = (S32)chat_msg.mChatType;
    chat["chat_style"] = (S32)chat_msg.mChatStyle;
    // Pass sender info so that it can be rendered properly (STORM-1021).
    chat["sender_slurl"] = LLViewerChat::getSenderSLURL(chat_msg, args);

    if (chat_msg.mChatType == CHAT_TYPE_DIRECT &&
        chat_msg.mText.length() > 0 &&
        chat_msg.mText[0] == '@')
    {
        // Send event on to LLEventStream and exit
        sChatWatcher->post(chat);
        return;
    }

    // don't show toast and add message to chat history on receive debug message
    // with disabled setting showing script errors or enabled setting to show script
    // errors in separate window.
    if (chat_msg.mChatType == CHAT_TYPE_DEBUG_MSG)
    {
        if (LLFloater::isQuitRequested()) return;

        if(gSavedSettings.getBOOL("ShowScriptErrors") == FALSE)
            return;
>>>>>>> e7eced3c

        // don't process debug messages from not owned objects, see EXT-7762
        if (gAgentID != chat_msg.mOwnerID)
        {
            return;
        }

<<<<<<< HEAD
		if (gSavedSettings.getS32("ShowScriptErrorsLocation") == 1)// show error in window //("ScriptErrorsAsChat"))
		{
=======
        if (gSavedSettings.getS32("ShowScriptErrorsLocation")== 1)// show error in window //("ScriptErrorsAsChat"))
        {
>>>>>>> e7eced3c

            LLColor4 txt_color;

            LLViewerChat::getChatColor(chat_msg,txt_color);

            LLFloaterScriptDebug::addScriptLine(chat_msg.mText,
                                                chat_msg.mFromName,
                                                txt_color,
                                                chat_msg.mFromID);
            return;
        }
    }

    nearby_chat->addMessage(chat_msg, true, args);

<<<<<<< HEAD
	if (chat_msg.mSourceType == CHAT_SOURCE_AGENT 
		&& chat_msg.mFromID.notNull() 
		&& chat_msg.mFromID != gAgentID)
	{
 		LLFirstUse::otherAvatarChatFirst();
=======
    if(chat_msg.mSourceType == CHAT_SOURCE_AGENT
        && chat_msg.mFromID.notNull()
        && chat_msg.mFromID != gAgentID)
    {
        LLFirstUse::otherAvatarChatFirst();
>>>>>>> e7eced3c

        // Add sender to the recent people list.
        LLRecentPeople::instance().add(chat_msg.mFromID);

    }

    // Send event on to LLEventStream
    sChatWatcher->post(chat);

    LLFloaterIMContainer* im_box = LLFloaterReg::getTypedInstance<LLFloaterIMContainer>("im_container");

    if((  ( chat_msg.mSourceType == CHAT_SOURCE_AGENT
            && gSavedSettings.getBOOL("UseChatBubbles") )
        || mChannel.isDead()
        || !mChannel.get()->getShowToasts() )
        && nearby_chat->isMessagePaneExpanded())
        // to prevent toasts in Do Not Disturb mode
        return;//no need in toast if chat is visible or if bubble chat is enabled

    // arrange a channel on a screen
    if(!mChannel.get()->getVisible())
    {
        initChannel();
    }

    /*
    //comment all this due to EXT-4432
    ..may clean up after some time...

    //only messages from AGENTS
    if(CHAT_SOURCE_OBJECT == chat_msg.mSourceType)
    {
        if(chat_msg.mChatType == CHAT_TYPE_DEBUG_MSG)
            return;//ok for now we don't skip messeges from object, so skip only debug messages
    }
    */

    LLFloaterIMNearbyChatScreenChannel* channel = dynamic_cast<LLFloaterIMNearbyChatScreenChannel*>(mChannel.get());

    if(channel)
    {
        // Handle IRC styled messages.
        std::string toast_msg;
        if (chat_msg.mChatStyle == CHAT_STYLE_IRC)
        {
            if (!chat_msg.mFromName.empty())
            {
                toast_msg += chat_msg.mFromName;
            }
            toast_msg += chat_msg.mText.substr(3);
        }
        else
        {
            toast_msg = chat_msg.mText;
        }

        bool chat_overlaps = false;
        if(nearby_chat->getChatHistory())
        {
            LLRect chat_rect = nearby_chat->getChatHistory()->calcScreenRect();
            for (std::list<LLView*>::const_iterator child_iter = gFloaterView->getChildList()->begin();
                 child_iter != gFloaterView->getChildList()->end(); ++child_iter)
            {
                LLView *view = *child_iter;
                const LLRect& rect = view->getRect();
                if(view->isInVisibleChain() && (rect.overlaps(chat_rect)))
                {
                    if(!nearby_chat->getChatHistory()->hasAncestor(view))
                    {
                        chat_overlaps = true;
                    }
                    break;
                }
            }
        }
        //Don't show nearby toast, if conversation is visible and selected
        if ((nearby_chat->hasFocus()) ||
            (LLFloater::isVisible(nearby_chat) && nearby_chat->isTornOff() && !nearby_chat->isMinimized()) ||
            ((im_box->getSelectedSession().isNull() && !chat_overlaps &&
                ((LLFloater::isVisible(im_box) && !nearby_chat->isTornOff() && !im_box->isMinimized())
                        || (LLFloater::isVisible(nearby_chat) && nearby_chat->isTornOff() && !nearby_chat->isMinimized())))))
        {
            if(nearby_chat->isMessagePaneExpanded())
            {
                return;
            }
        }

        //Will show toast when chat preference is set
        if((gSavedSettings.getString("NotificationNearbyChatOptions") == "toast") || !nearby_chat->isMessagePaneExpanded())
        {
            // Add a nearby chat toast.
            LLUUID id;
            id.generate();
            chat["id"] = id;
            std::string r_color_name = "White";
            F32 r_color_alpha = 1.0f;
            LLViewerChat::getChatColor( chat_msg, r_color_name, r_color_alpha);

            chat["text_color"] = r_color_name;
            chat["color_alpha"] = r_color_alpha;
            chat["font_size"] = (S32)LLViewerChat::getChatFontSize() ;
            chat["message"] = toast_msg;
            channel->addChat(chat);
        }

    }
}


//-----------------------------------------------------------------------------------------------
// LLFloaterIMNearbyChatToast
//-----------------------------------------------------------------------------------------------

// virtual
void LLFloaterIMNearbyChatToast::onClose(bool app_quitting)
{
    mNearbyChatScreenChannelp->onToastDestroyed(this, app_quitting);
}

// EOF<|MERGE_RESOLUTION|>--- conflicted
+++ resolved
@@ -118,49 +118,12 @@
     }
 
 protected:
-<<<<<<< HEAD
-	void	deactivateToast(LLToast* toast);
-	void	addToToastPool(LLToast* toast)
-	{
-		if (!toast) return;
-		LL_DEBUGS("NearbyChat") << "Pooling toast" << LL_ENDL;
-		toast->setVisible(false);
-		toast->stopTimer();
-		toast->setIsHidden(true);
-
-		// Nearby chat toasts that are hidden, not destroyed. They are collected to the toast pool, so that
-		// they can be used next time, this is done for performance. But if the toast lifetime was changed
-		// (from preferences floater (STORY-36)) while it was shown (at this moment toast isn't in the pool yet)
-		// changes don't take affect.
-		// So toast's lifetime should be updated each time it's added to the pool. Otherwise viewer would have
-		// to be restarted so that changes take effect.
-		toast->setLifetime(gSavedSettings.getS32("NearbyToastLifeTime"));
-		toast->setFadingTime(gSavedSettings.getS32("NearbyToastFadingTime"));
-		m_toast_pool.push_back(toast->getHandle());
-	}
-
-	void	createOverflowToast(S32 bottom, F32 timer);
-
-	void 	updateToastsLifetime();
-
-	void	updateToastFadingTime();
-
-	create_toast_panel_callback_t m_create_toast_panel_callback_t;
-
-	bool	createPoolToast();
-	
-	toast_vec_t m_active_toasts;
-	toast_list_t m_toast_pool;
-
-	bool	mStopProcessing;
-	bool	mChannelRect;
-=======
     void    deactivateToast(LLToast* toast);
     void    addToToastPool(LLToast* toast)
     {
         if (!toast) return;
         LL_DEBUGS("NearbyChat") << "Pooling toast" << LL_ENDL;
-        toast->setVisible(FALSE);
+        toast->setVisible(false);
         toast->stopTimer();
         toast->setIsHidden(true);
 
@@ -190,7 +153,6 @@
 
     bool    mStopProcessing;
     bool    mChannelRect;
->>>>>>> e7eced3c
 };
 
 
@@ -319,88 +281,8 @@
 
 void LLFloaterIMNearbyChatScreenChannel::addChat(LLSD& chat)
 {
-<<<<<<< HEAD
-	//look in pool. if there is any message
-	if (mStopProcessing)
-		return;
-
-	if (mFloaterSnapRegion == NULL)
-	{
-		mFloaterSnapRegion = gViewerWindow->getRootView()->getChildView("floater_snap_region");
-	}
-	LLRect channel_rect;
-	mFloaterSnapRegion->localRectToOtherView(mFloaterSnapRegion->getLocalRect(), &channel_rect, gFloaterView);
-	chat["available_height"] = channel_rect.getHeight() - channel_rect.mBottom - gSavedSettings.getS32("ToastGap") - 110;;
-
-	/*
-    find last toast and check ID
-	*/
-
-	if (m_active_toasts.size())
-	{
-		LLUUID fromID = chat["from_id"].asUUID();		// agent id or object id
-		std::string from = chat["from"].asString();
-		LLToast* toast = m_active_toasts[0].get();
-		if (toast)
-		{
-			LLFloaterIMNearbyChatToastPanel* panel = dynamic_cast<LLFloaterIMNearbyChatToastPanel*>(toast->getPanel());
-  
-			if (panel && panel->messageID() == fromID && panel->getFromName() == from && panel->canAddText())
-			{
-				panel->addMessage(chat);
-				toast->reshapeToPanel();
-				toast->startTimer();
-	  
-				arrangeToasts();
-				return;
-			}
-		}
-	}
-	
-
-	
-	if (m_toast_pool.empty())
-	{
-		//"pool" is empty - create one more panel
-		LL_DEBUGS("NearbyChat") << "Empty pool" << LL_ENDL;
-		if(!createPoolToast())//created toast will go to pool. so next call will find it
-			return;
-		addChat(chat);
-		return;
-	}
-
-	int chat_type = chat["chat_type"].asInteger();
-
-	if (chat_type == CHAT_TYPE_DEBUG_MSG)
-	{
-		if (!gSavedSettings.getBOOL("ShowScriptErrors")) 
-			return;
-		if (gSavedSettings.getS32("ShowScriptErrorsLocation") == 1)
-			return;
-	}
-
-	//take 1st element from pool, (re)initialize it, put it in active toasts
-
-	LL_DEBUGS("NearbyChat") << "Getting toast from pool" << LL_ENDL;
-	LLToast* toast = m_toast_pool.back().get();
-
-	m_toast_pool.pop_back();
-
-
-	LLFloaterIMNearbyChatToastPanel* panel = dynamic_cast<LLFloaterIMNearbyChatToastPanel*>(toast->getPanel());
-	if (!panel)
-		return;
-	panel->init(chat);
-
-	toast->reshapeToPanel();
-	toast->startTimer();
-	
-	m_active_toasts.push_back(toast->getHandle());
-
-	arrangeToasts();
-=======
     //look in pool. if there is any message
-    if(mStopProcessing)
+    if (mStopProcessing)
         return;
 
     if (mFloaterSnapRegion == NULL)
@@ -415,7 +297,7 @@
     find last toast and check ID
     */
 
-    if(m_active_toasts.size())
+    if (m_active_toasts.size())
     {
         LLUUID fromID = chat["from_id"].asUUID();       // agent id or object id
         std::string from = chat["from"].asString();
@@ -424,7 +306,7 @@
         {
             LLFloaterIMNearbyChatToastPanel* panel = dynamic_cast<LLFloaterIMNearbyChatToastPanel*>(toast->getPanel());
 
-            if(panel && panel->messageID() == fromID && panel->getFromName() == from && panel->canAddText())
+            if (panel && panel->messageID() == fromID && panel->getFromName() == from && panel->canAddText())
             {
                 panel->addMessage(chat);
                 toast->reshapeToPanel();
@@ -438,7 +320,7 @@
 
 
 
-    if(m_toast_pool.empty())
+    if (m_toast_pool.empty())
     {
         //"pool" is empty - create one more panel
         LL_DEBUGS("NearbyChat") << "Empty pool" << LL_ENDL;
@@ -450,14 +332,13 @@
 
     int chat_type = chat["chat_type"].asInteger();
 
-    if( ((EChatType)chat_type == CHAT_TYPE_DEBUG_MSG))
-    {
-        if(gSavedSettings.getBOOL("ShowScriptErrors") == FALSE)
+    if (chat_type == CHAT_TYPE_DEBUG_MSG)
+    {
+        if (!gSavedSettings.getBOOL("ShowScriptErrors"))
             return;
-        if(gSavedSettings.getS32("ShowScriptErrorsLocation")== 1)
+        if (gSavedSettings.getS32("ShowScriptErrorsLocation") == 1)
             return;
     }
-
 
     //take 1st element from pool, (re)initialize it, put it in active toasts
 
@@ -468,7 +349,7 @@
 
 
     LLFloaterIMNearbyChatToastPanel* panel = dynamic_cast<LLFloaterIMNearbyChatToastPanel*>(toast->getPanel());
-    if(!panel)
+    if (!panel)
         return;
     panel->init(chat);
 
@@ -478,7 +359,6 @@
     m_active_toasts.push_back(toast->getHandle());
 
     arrangeToasts();
->>>>>>> e7eced3c
 }
 
 static bool sort_toasts_predicate(LLHandle<LLToast> first, LLHandle<LLToast> second)
@@ -492,80 +372,6 @@
 
 void LLFloaterIMNearbyChatScreenChannel::arrangeToasts()
 {
-<<<<<<< HEAD
-	if(mStopProcessing || isHovering())
-		return;
-
-	if (mFloaterSnapRegion == NULL)
-	{
-		mFloaterSnapRegion = gViewerWindow->getRootView()->getChildView("floater_snap_region");
-	}
-	
-	if (!getParent())
-	{
-		// connect to floater snap region just to get resize events, we don't care about being a proper widget 
-		mFloaterSnapRegion->addChild(this);
-		setFollows(FOLLOWS_ALL);
-	}
-
-	LLRect	toast_rect;
-	updateRect();
-
-	LLRect channel_rect;
-	mFloaterSnapRegion->localRectToOtherView(mFloaterSnapRegion->getLocalRect(), &channel_rect, gFloaterView);
-	channel_rect.mLeft += 10;
-	channel_rect.mRight = channel_rect.mLeft + 300;
-
-	S32 channel_bottom = channel_rect.mBottom;
-
-	S32		bottom = channel_bottom + 80;
-	S32		margin = gSavedSettings.getS32("ToastGap");
-
-	//sort active toasts
-	std::sort(m_active_toasts.begin(),m_active_toasts.end(),sort_toasts_predicate);
-
-	//calc max visible item and hide other toasts.
-
-	for(toast_vec_t::iterator it = m_active_toasts.begin(); it != m_active_toasts.end(); ++it)
-	{
-		LLToast* toast = it->get();
-		if (!toast)
-		{
-			LL_WARNS() << "NULL found in the active chat toasts list!" << LL_ENDL;
-			continue;
-		}
-
-		S32 toast_top = bottom + toast->getRect().getHeight() + margin;
-
-		if(toast_top > channel_rect.getHeight())
-		{
-			while(it!=m_active_toasts.end())
-			{
-				addToToastPool(it->get());
-				it=m_active_toasts.erase(it);
-			}
-			break;
-		}
-
-		toast_rect = toast->getRect();
-		toast_rect.setLeftTopAndSize(channel_rect.mLeft , bottom + toast_rect.getHeight(), toast_rect.getWidth() ,toast_rect.getHeight());
-
-		toast->setRect(toast_rect);
-		bottom += toast_rect.getHeight() - toast->getTopPad() + margin;
-	}
-	
-	// use reverse order to provide correct z-order and avoid toast blinking
-	
-	for(toast_vec_t::reverse_iterator it = m_active_toasts.rbegin(); it != m_active_toasts.rend(); ++it)
-	{
-		LLToast* toast = it->get();
-		if (toast)
-	{
-		toast->setIsHidden(false);
-		toast->setVisible(true);
-		}
-	}
-=======
     if(mStopProcessing || isHovering())
         return;
 
@@ -635,10 +441,9 @@
         if (toast)
     {
         toast->setIsHidden(false);
-        toast->setVisible(TRUE);
-        }
-    }
->>>>>>> e7eced3c
+        toast->setVisible(true);
+        }
+    }
 
 }
 
@@ -681,53 +486,11 @@
 void LLFloaterIMNearbyChatHandler::processChat(const LLChat& chat_msg,
                                       const LLSD &args)
 {
-<<<<<<< HEAD
-	if (chat_msg.mMuted)
-		return;
-
-	if (chat_msg.mText.empty())
-		return; // don't process empty messages
-
-    LLFloaterReg::getInstance("im_container");
-	LLFloaterIMNearbyChat* nearby_chat = LLFloaterReg::getTypedInstance<LLFloaterIMNearbyChat>("nearby_chat");
-
-	// Build notification data 
-	LLSD chat;
-	chat["message"] = chat_msg.mText;
-	chat["from"] = chat_msg.mFromName;
-	chat["from_id"] = chat_msg.mFromID;
-	chat["time"] = chat_msg.mTime;
-	chat["source"] = (S32)chat_msg.mSourceType;
-	chat["chat_type"] = (S32)chat_msg.mChatType;
-	chat["chat_style"] = (S32)chat_msg.mChatStyle;
-	// Pass sender info so that it can be rendered properly (STORM-1021).
-	chat["sender_slurl"] = LLViewerChat::getSenderSLURL(chat_msg, args);
-
-	if (chat_msg.mChatType == CHAT_TYPE_DIRECT &&
-		chat_msg.mText.length() > 0 &&
-		chat_msg.mText[0] == '@')
-	{
-		// Send event on to LLEventStream and exit
-		sChatWatcher->post(chat);
-		return;
-	}
-
-	// don't show toast and add message to chat history on receive debug message
-	// with disabled setting showing script errors or enabled setting to show script
-	// errors in separate window.
-	if (chat_msg.mChatType == CHAT_TYPE_DEBUG_MSG)
-	{
-		if (LLFloater::isQuitRequested())
-			return;
-
-		if (!gSavedSettings.getBOOL("ShowScriptErrors"))
-			return;
-=======
-    if(chat_msg.mMuted == TRUE)
+    if (chat_msg.mMuted)
         return;
 
-    if(chat_msg.mText.empty())
-        return;//don't process empty messages
+    if (chat_msg.mText.empty())
+        return; // don't process empty messages
 
     LLFloaterReg::getInstance("im_container");
     LLFloaterIMNearbyChat* nearby_chat = LLFloaterReg::getTypedInstance<LLFloaterIMNearbyChat>("nearby_chat");
@@ -758,11 +521,11 @@
     // errors in separate window.
     if (chat_msg.mChatType == CHAT_TYPE_DEBUG_MSG)
     {
-        if (LLFloater::isQuitRequested()) return;
-
-        if(gSavedSettings.getBOOL("ShowScriptErrors") == FALSE)
+        if (LLFloater::isQuitRequested())
             return;
->>>>>>> e7eced3c
+
+        if (!gSavedSettings.getBOOL("ShowScriptErrors"))
+            return;
 
         // don't process debug messages from not owned objects, see EXT-7762
         if (gAgentID != chat_msg.mOwnerID)
@@ -770,13 +533,8 @@
             return;
         }
 
-<<<<<<< HEAD
-		if (gSavedSettings.getS32("ShowScriptErrorsLocation") == 1)// show error in window //("ScriptErrorsAsChat"))
-		{
-=======
-        if (gSavedSettings.getS32("ShowScriptErrorsLocation")== 1)// show error in window //("ScriptErrorsAsChat"))
-        {
->>>>>>> e7eced3c
+        if (gSavedSettings.getS32("ShowScriptErrorsLocation") == 1)// show error in window //("ScriptErrorsAsChat"))
+        {
 
             LLColor4 txt_color;
 
@@ -792,19 +550,11 @@
 
     nearby_chat->addMessage(chat_msg, true, args);
 
-<<<<<<< HEAD
-	if (chat_msg.mSourceType == CHAT_SOURCE_AGENT 
-		&& chat_msg.mFromID.notNull() 
-		&& chat_msg.mFromID != gAgentID)
-	{
- 		LLFirstUse::otherAvatarChatFirst();
-=======
-    if(chat_msg.mSourceType == CHAT_SOURCE_AGENT
+    if (chat_msg.mSourceType == CHAT_SOURCE_AGENT
         && chat_msg.mFromID.notNull()
         && chat_msg.mFromID != gAgentID)
     {
         LLFirstUse::otherAvatarChatFirst();
->>>>>>> e7eced3c
 
         // Add sender to the recent people list.
         LLRecentPeople::instance().add(chat_msg.mFromID);
