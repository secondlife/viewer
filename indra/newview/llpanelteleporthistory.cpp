--- conflicted
+++ resolved
@@ -1,1339 +1,1197 @@
-/**
- * @file llpanelteleporthistory.cpp
- * @brief Teleport history represented by a scrolling list
- *
- * $LicenseInfo:firstyear=2009&license=viewerlgpl$
- * Second Life Viewer Source Code
- * Copyright (C) 2010, Linden Research, Inc.
- *
- * This library is free software; you can redistribute it and/or
- * modify it under the terms of the GNU Lesser General Public
- * License as published by the Free Software Foundation;
- * version 2.1 of the License only.
- *
- * This library is distributed in the hope that it will be useful,
- * but WITHOUT ANY WARRANTY; without even the implied warranty of
- * MERCHANTABILITY or FITNESS FOR A PARTICULAR PURPOSE.  See the GNU
- * Lesser General Public License for more details.
- *
- * You should have received a copy of the GNU Lesser General Public
- * License along with this library; if not, write to the Free Software
- * Foundation, Inc., 51 Franklin Street, Fifth Floor, Boston, MA  02110-1301  USA
- *
- * Linden Research, Inc., 945 Battery Street, San Francisco, CA  94111  USA
- * $/LicenseInfo$
- */
-
-#include "llviewerprecompiledheaders.h"
-
-#include "llfloaterreg.h"
-#include "llmenubutton.h"
-
-#include "llfloaterworldmap.h"
-#include "llpanelteleporthistory.h"
-#include "llworldmap.h"
-#include "llteleporthistorystorage.h"
-#include "lltextutil.h"
-
-#include "llaccordionctrl.h"
-#include "llaccordionctrltab.h"
-#include "llflatlistview.h"
-#include "llfloatersidepanelcontainer.h"
-#include "llnotificationsutil.h"
-#include "lltextbox.h"
-#include "lltoggleablemenu.h"
-#include "llviewermenu.h"
-#include "lllandmarkactions.h"
-#include "llclipboard.h"
-#include "lltrans.h"
-
-// Maximum number of items that can be added to a list in one pass.
-// Used to limit time spent for items list update per frame.
-static const U32 ADD_LIMIT = 50;
-
-static const std::string COLLAPSED_BY_USER = "collapsed_by_user";
-
-class LLTeleportHistoryFlatItem : public LLPanel
-{
-public:
-    LLTeleportHistoryFlatItem(S32 index, LLToggleableMenu *menu, const std::string &region_name,
-                                             LLDate date, const std::string &hl);
-    virtual ~LLTeleportHistoryFlatItem();
-
-<<<<<<< HEAD
-	virtual bool postBuild();
-=======
-    virtual BOOL postBuild();
->>>>>>> e1623bb2
-
-    /*virtual*/ S32 notify(const LLSD& info);
-
-    S32 getIndex() { return mIndex; }
-    void setIndex(S32 index) { mIndex = index; }
-    const std::string& getRegionName() { return mRegionName;}
-    void setRegionName(const std::string& name);
-    void setDate(LLDate date);
-    void setHighlightedText(const std::string& text);
-    void updateTitle();
-    void updateTimestamp();
-    std::string getTimestamp();
-
-    /*virtual*/ void setValue(const LLSD& value);
-
-<<<<<<< HEAD
-	void onMouseEnter(S32 x, S32 y, MASK mask);
-	void onMouseLeave(S32 x, S32 y, MASK mask);
-	virtual bool handleRightMouseDown(S32 x, S32 y, MASK mask);
-=======
-    void onMouseEnter(S32 x, S32 y, MASK mask);
-    void onMouseLeave(S32 x, S32 y, MASK mask);
-    virtual BOOL handleRightMouseDown(S32 x, S32 y, MASK mask);
->>>>>>> e1623bb2
-
-    static void showPlaceInfoPanel(S32 index);
-
-    LLHandle<LLTeleportHistoryFlatItem> getItemHandle() { mItemHandle.bind(this); return mItemHandle; }
-
-private:
-    void onProfileBtnClick();
-    void showMenu(S32 x, S32 y);
-
-    LLButton* mProfileBtn;
-    LLTextBox* mTitle;
-    LLTextBox* mTimeTextBox;
-
-    LLToggleableMenu *mMenu;
-
-    S32 mIndex;
-    std::string mRegionName;
-    std::string mHighlight;
-    LLDate      mDate;
-    LLRootHandle<LLTeleportHistoryFlatItem> mItemHandle;
-};
-
-////////////////////////////////////////////////////////////////////////////////
-////////////////////////////////////////////////////////////////////////////////
-////////////////////////////////////////////////////////////////////////////////
-
-class LLTeleportHistoryFlatItemStorage: public LLSingleton<LLTeleportHistoryFlatItemStorage>
-{
-    LLSINGLETON_EMPTY_CTOR(LLTeleportHistoryFlatItemStorage);
-protected:
-    typedef std::vector< LLHandle<LLTeleportHistoryFlatItem> > flat_item_list_t;
-
-public:
-    LLTeleportHistoryFlatItem* getFlatItemForPersistentItem (
-        LLToggleableMenu *menu,
-        const LLTeleportHistoryPersistentItem& persistent_item,
-        const S32 cur_item_index,
-        const std::string &hl);
-
-    void removeItem(LLTeleportHistoryFlatItem* item);
-
-    void purge();
-
-private:
-
-    flat_item_list_t mItems;
-};
-
-////////////////////////////////////////////////////////////////////////////////
-////////////////////////////////////////////////////////////////////////////////
-////////////////////////////////////////////////////////////////////////////////
-
-LLTeleportHistoryFlatItem::LLTeleportHistoryFlatItem(S32 index, LLToggleableMenu *menu, const std::string &region_name,
-                                                                LLDate date, const std::string &hl)
-:   LLPanel(),
-    mIndex(index),
-    mMenu(menu),
-    mRegionName(region_name),
-    mDate(date),
-    mHighlight(hl)
-{
-    buildFromFile("panel_teleport_history_item.xml");
-}
-
-LLTeleportHistoryFlatItem::~LLTeleportHistoryFlatItem()
-{
-}
-
-//virtual
-bool LLTeleportHistoryFlatItem::postBuild()
-{
-    mTitle = getChild<LLTextBox>("region");
-
-    mTimeTextBox = getChild<LLTextBox>("timestamp");
-
-    mProfileBtn = getChild<LLButton>("profile_btn");
-
-    mProfileBtn->setClickedCallback(boost::bind(&LLTeleportHistoryFlatItem::onProfileBtnClick, this));
-
-    updateTitle();
-    updateTimestamp();
-
-    return true;
-}
-
-S32 LLTeleportHistoryFlatItem::notify(const LLSD& info)
-{
-    if(info.has("detach"))
-    {
-        delete mMouseDownSignal;
-        mMouseDownSignal = NULL;
-        delete mRightMouseDownSignal;
-        mRightMouseDownSignal = NULL;
-        return 1;
-    }
-    return 0;
-}
-
-void LLTeleportHistoryFlatItem::setValue(const LLSD& value)
-{
-    if (!value.isMap()) return;;
-    if (!value.has("selected")) return;
-    getChildView("selected_icon")->setVisible( value["selected"]);
-}
-
-void LLTeleportHistoryFlatItem::setHighlightedText(const std::string& text)
-{
-    mHighlight = text;
-}
-
-void LLTeleportHistoryFlatItem::setRegionName(const std::string& name)
-{
-    mRegionName = name;
-}
-
-void LLTeleportHistoryFlatItem::setDate(LLDate date)
-{
-    mDate = date;
-}
-
-std::string LLTeleportHistoryFlatItem::getTimestamp()
-{
-    const LLDate &date = mDate;
-    std::string timestamp = "";
-
-    LLDate now = LLDate::now();
-    S32 now_year, now_month, now_day, now_hour, now_min, now_sec;
-    now.split(&now_year, &now_month, &now_day, &now_hour, &now_min, &now_sec);
-
-    const S32 seconds_in_day = 24 * 60 * 60;
-    S32 seconds_today = now_hour * 60 * 60 + now_min * 60 + now_sec;
-    S32 time_diff = (S32) now.secondsSinceEpoch() - (S32) date.secondsSinceEpoch();
-
-    // Only show timestamp for today and yesterday
-    if(time_diff < seconds_today + seconds_in_day)
-    {
-        timestamp = "[" + LLTrans::getString("TimeHour12")+"]:["
-                        + LLTrans::getString("TimeMin")+"] ["+ LLTrans::getString("TimeAMPM")+"]";
-        LLSD substitution;
-        substitution["datetime"] = (S32) date.secondsSinceEpoch();
-        LLStringUtil::format(timestamp, substitution);
-    }
-
-    return timestamp;
-
-}
-
-void LLTeleportHistoryFlatItem::updateTitle()
-{
-    static LLUIColor sFgColor = LLUIColorTable::instance().getColor("MenuItemEnabledColor", LLColor4U(255, 255, 255));
-
-    LLTextUtil::textboxSetHighlightedVal(
-        mTitle,
-        LLStyle::Params().color(sFgColor),
-        mRegionName,
-        mHighlight);
-}
-
-void LLTeleportHistoryFlatItem::updateTimestamp()
-{
-    static LLUIColor sFgColor = LLUIColorTable::instance().getColor("MenuItemEnabledColor", LLColor4U(255, 255, 255));
-
-    LLTextUtil::textboxSetHighlightedVal(
-        mTimeTextBox,
-        LLStyle::Params().color(sFgColor),
-        getTimestamp(),
-        mHighlight);
-}
-
-void LLTeleportHistoryFlatItem::onMouseEnter(S32 x, S32 y, MASK mask)
-{
-    getChildView("hovered_icon")->setVisible( true);
-    mProfileBtn->setVisible(true);
-
-    LLPanel::onMouseEnter(x, y, mask);
-}
-
-void LLTeleportHistoryFlatItem::onMouseLeave(S32 x, S32 y, MASK mask)
-{
-    getChildView("hovered_icon")->setVisible( false);
-    mProfileBtn->setVisible(false);
-
-    LLPanel::onMouseLeave(x, y, mask);
-}
-
-// virtual
-bool LLTeleportHistoryFlatItem::handleRightMouseDown(S32 x, S32 y, MASK mask)
-{
-    LLPanel::handleRightMouseDown(x, y, mask);
-<<<<<<< HEAD
-	showMenu(x, y);
-    return true;
-=======
-    showMenu(x, y);
-    return TRUE;
->>>>>>> e1623bb2
-}
-
-void LLTeleportHistoryFlatItem::showPlaceInfoPanel(S32 index)
-{
-    LLSD params;
-    params["id"] = index;
-    params["type"] = "teleport_history";
-
-    LLFloaterSidePanelContainer::showPanel("places", params);
-}
-
-void LLTeleportHistoryFlatItem::onProfileBtnClick()
-{
-    LLTeleportHistoryFlatItem::showPlaceInfoPanel(mIndex);
-}
-
-void LLTeleportHistoryFlatItem::showMenu(S32 x, S32 y)
-{
-    mMenu->setButtonRect(this);
-    mMenu->buildDrawLabels();
-    mMenu->arrangeAndClear();
-    mMenu->updateParent(LLMenuGL::sMenuContainer);
-
-    LLMenuGL::showPopup(this, mMenu, x, y);
-}
-
-////////////////////////////////////////////////////////////////////////////////
-////////////////////////////////////////////////////////////////////////////////
-////////////////////////////////////////////////////////////////////////////////
-
-LLTeleportHistoryFlatItem*
-LLTeleportHistoryFlatItemStorage::getFlatItemForPersistentItem (
-    LLToggleableMenu *menu,
-    const LLTeleportHistoryPersistentItem& persistent_item,
-    const S32 cur_item_index,
-    const std::string &hl)
-{
-<<<<<<< HEAD
-	LLTeleportHistoryFlatItem* item = NULL;
-	if ( cur_item_index < (S32) mItems.size() )
-	{
-		item = mItems[cur_item_index].get();
-		if (item->getParent() == NULL)
-		{
-			item->setIndex(cur_item_index);
-			item->setRegionName(persistent_item.mTitle);
-			item->setDate(persistent_item.mDate);
-			item->setHighlightedText(hl);
-			item->setVisible(true);
-			item->updateTitle();
-			item->updateTimestamp();
-		}
-		else
-		{
-			// Item already added to parent
-			item = NULL;
-		}
-	}
-
-	if ( !item )
-	{
-		item = new LLTeleportHistoryFlatItem(cur_item_index,
-											 menu,
-											 persistent_item.mTitle,
-											 persistent_item.mDate,
-											 hl);
-		mItems.push_back(item->getItemHandle());
-	}
-
-	return item;
-=======
-    LLTeleportHistoryFlatItem* item = NULL;
-    if ( cur_item_index < (S32) mItems.size() )
-    {
-        item = mItems[cur_item_index].get();
-        if (item->getParent() == NULL)
-        {
-            item->setIndex(cur_item_index);
-            item->setRegionName(persistent_item.mTitle);
-            item->setDate(persistent_item.mDate);
-            item->setHighlightedText(hl);
-            item->setVisible(TRUE);
-            item->updateTitle();
-            item->updateTimestamp();
-        }
-        else
-        {
-            // Item already added to parent
-            item = NULL;
-        }
-    }
-
-    if ( !item )
-    {
-        item = new LLTeleportHistoryFlatItem(cur_item_index,
-                                             menu,
-                                             persistent_item.mTitle,
-                                             persistent_item.mDate,
-                                             hl);
-        mItems.push_back(item->getItemHandle());
-    }
-
-    return item;
->>>>>>> e1623bb2
-}
-
-void LLTeleportHistoryFlatItemStorage::removeItem(LLTeleportHistoryFlatItem* item)
-{
-    if (item)
-    {
-        flat_item_list_t::iterator item_iter = std::find(mItems.begin(),
-                                                         mItems.end(),
-                                                         item->getItemHandle());
-        if (item_iter != mItems.end())
-        {
-            mItems.erase(item_iter);
-        }
-    }
-}
-
-void LLTeleportHistoryFlatItemStorage::purge()
-{
-    for ( flat_item_list_t::iterator
-              it = mItems.begin(),
-              it_end = mItems.end();
-          it != it_end; ++it )
-    {
-        LLHandle <LLTeleportHistoryFlatItem> item_handle = *it;
-        if ( !item_handle.isDead() && item_handle.get()->getParent() == NULL )
-        {
-            item_handle.get()->die();
-        }
-    }
-    mItems.clear();
-}
-
-////////////////////////////////////////////////////////////////////////////////
-////////////////////////////////////////////////////////////////////////////////
-////////////////////////////////////////////////////////////////////////////////
-
-
-// Not yet implemented; need to remove buildPanel() from constructor when we switch
-//static LLRegisterPanelClassWrapper<LLTeleportHistoryPanel> t_teleport_history("panel_teleport_history");
-
-LLTeleportHistoryPanel::LLTeleportHistoryPanel()
-    :   LLPanelPlacesTab(),
-        mDirty(true),
-        mCurrentItem(0),
-        mTeleportHistory(NULL),
-        mHistoryAccordion(NULL),
-        mAccordionTabMenu(NULL),
-        mLastSelectedFlatlList(NULL),
-        mLastSelectedItemIndex(-1),
-        mGearItemMenu(NULL),
-        mSortingMenu(NULL)
-{
-    buildFromFile( "panel_teleport_history.xml");
-}
-
-LLTeleportHistoryPanel::~LLTeleportHistoryPanel()
-{
-    LLTeleportHistoryFlatItemStorage::instance().purge();
-    mTeleportHistoryChangedConnection.disconnect();
-}
-
-bool LLTeleportHistoryPanel::postBuild()
-{
-    mCommitCallbackRegistrar.add("TeleportHistory.GearMenu.Action", boost::bind(&LLTeleportHistoryPanel::onGearMenuAction, this, _2));
-    mEnableCallbackRegistrar.add("TeleportHistory.GearMenu.Enable", boost::bind(&LLTeleportHistoryPanel::isActionEnabled, this, _2));
-
-    // init menus before list, since menus are passed to list
-    mGearItemMenu = LLUICtrlFactory::getInstance()->createFromFile<LLToggleableMenu>("menu_teleport_history_item.xml", gMenuHolder, LLViewerMenuHolderGL::child_registry_t::instance());
-    mGearItemMenu->setAlwaysShowMenu(true); // all items can be disabled if nothing is selected, show anyway
-    mSortingMenu = LLUICtrlFactory::getInstance()->createFromFile<LLToggleableMenu>("menu_teleport_history_gear.xml", gMenuHolder, LLViewerMenuHolderGL::child_registry_t::instance());
-
-<<<<<<< HEAD
-	mTeleportHistory = LLTeleportHistoryStorage::getInstance();
-	if (mTeleportHistory)
-	{
-		mTeleportHistoryChangedConnection = mTeleportHistory->setHistoryChangedCallback(boost::bind(&LLTeleportHistoryPanel::onTeleportHistoryChange, this, _1));
-	}
-
-	mHistoryAccordion = getChild<LLAccordionCtrl>("history_accordion");
-
-	if (mHistoryAccordion)
-	{
-		for (child_list_const_iter_t iter = mHistoryAccordion->beginChild(); iter != mHistoryAccordion->endChild(); iter++)
-		{
-			if (dynamic_cast<LLAccordionCtrlTab*>(*iter))
-			{
-				LLAccordionCtrlTab* tab = (LLAccordionCtrlTab*)*iter;
-				tab->setRightMouseDownCallback(boost::bind(&LLTeleportHistoryPanel::onAccordionTabRightClick, this, _1, _2, _3, _4));
-				tab->setDisplayChildren(false);
-				tab->setDropDownStateChangedCallback(boost::bind(&LLTeleportHistoryPanel::onAccordionExpand, this, _1, _2));
-
-				// All accordion tabs are collapsed initially
-				setAccordionCollapsedByUser(tab, true);
-
-				mItemContainers.push_back(tab);
-
-				LLFlatListView* fl = getFlatListViewFromTab(tab);
-				if (fl)
-				{
-					fl->setCommitOnSelectionChange(true);
-					fl->setDoubleClickCallback(boost::bind(&LLTeleportHistoryPanel::onDoubleClickItem, this));
-					fl->setCommitCallback(boost::bind(&LLTeleportHistoryPanel::handleItemSelect, this, fl));
-					fl->setReturnCallback(boost::bind(&LLTeleportHistoryPanel::onReturnKeyPressed, this));
-				}
-			}
-		}
-
-		// Open first 2 accordion tabs
-		if (mItemContainers.size() > 1)
-		{
-			LLAccordionCtrlTab* tab = mItemContainers.at(mItemContainers.size() - 1);
-			tab->setDisplayChildren(true);
-			setAccordionCollapsedByUser(tab, false);
-		}
-
-		if (mItemContainers.size() > 2)
-		{
-			LLAccordionCtrlTab* tab = mItemContainers.at(mItemContainers.size() - 2);
-			tab->setDisplayChildren(true);
-			setAccordionCollapsedByUser(tab, false);
-		}
-	}
-
-	return true;
-=======
-    mTeleportHistory = LLTeleportHistoryStorage::getInstance();
-    if (mTeleportHistory)
-    {
-        mTeleportHistoryChangedConnection = mTeleportHistory->setHistoryChangedCallback(boost::bind(&LLTeleportHistoryPanel::onTeleportHistoryChange, this, _1));
-    }
-
-    mHistoryAccordion = getChild<LLAccordionCtrl>("history_accordion");
-
-    if (mHistoryAccordion)
-    {
-        for (child_list_const_iter_t iter = mHistoryAccordion->beginChild(); iter != mHistoryAccordion->endChild(); iter++)
-        {
-            if (dynamic_cast<LLAccordionCtrlTab*>(*iter))
-            {
-                LLAccordionCtrlTab* tab = (LLAccordionCtrlTab*)*iter;
-                tab->setRightMouseDownCallback(boost::bind(&LLTeleportHistoryPanel::onAccordionTabRightClick, this, _1, _2, _3, _4));
-                tab->setDisplayChildren(false);
-                tab->setDropDownStateChangedCallback(boost::bind(&LLTeleportHistoryPanel::onAccordionExpand, this, _1, _2));
-
-                // All accordion tabs are collapsed initially
-                setAccordionCollapsedByUser(tab, true);
-
-                mItemContainers.push_back(tab);
-
-                LLFlatListView* fl = getFlatListViewFromTab(tab);
-                if (fl)
-                {
-                    fl->setCommitOnSelectionChange(true);
-                    fl->setDoubleClickCallback(boost::bind(&LLTeleportHistoryPanel::onDoubleClickItem, this));
-                    fl->setCommitCallback(boost::bind(&LLTeleportHistoryPanel::handleItemSelect, this, fl));
-                    fl->setReturnCallback(boost::bind(&LLTeleportHistoryPanel::onReturnKeyPressed, this));
-                }
-            }
-        }
-
-        // Open first 2 accordion tabs
-        if (mItemContainers.size() > 1)
-        {
-            LLAccordionCtrlTab* tab = mItemContainers.at(mItemContainers.size() - 1);
-            tab->setDisplayChildren(true);
-            setAccordionCollapsedByUser(tab, false);
-        }
-
-        if (mItemContainers.size() > 2)
-        {
-            LLAccordionCtrlTab* tab = mItemContainers.at(mItemContainers.size() - 2);
-            tab->setDisplayChildren(true);
-            setAccordionCollapsedByUser(tab, false);
-        }
-    }
-
-    return TRUE;
->>>>>>> e1623bb2
-}
-
-// virtual
-void LLTeleportHistoryPanel::draw()
-{
-    if (mDirty)
-        refresh();
-
-    LLPanelPlacesTab::draw();
-}
-
-// virtual
-void LLTeleportHistoryPanel::onSearchEdit(const std::string& string)
-{
-    sFilterSubString = string;
-    showTeleportHistory();
-}
-
-// virtual
-bool LLTeleportHistoryPanel::isSingleItemSelected()
-{
-    return mLastSelectedFlatlList && mLastSelectedFlatlList->getSelectedItem();
-}
-
-// virtual
-void LLTeleportHistoryPanel::onShowOnMap()
-{
-    if (!mLastSelectedFlatlList)
-        return;
-
-    LLTeleportHistoryFlatItem* itemp = dynamic_cast<LLTeleportHistoryFlatItem *> (mLastSelectedFlatlList->getSelectedItem());
-
-    if(!itemp)
-        return;
-
-    LLVector3d global_pos = mTeleportHistory->getItems()[itemp->getIndex()].mGlobalPos;
-
-    if (!global_pos.isExactlyZero())
-    {
-        LLFloaterWorldMap::getInstance()->trackLocation(global_pos);
-        LLFloaterReg::showInstance("world_map", "center");
-    }
-}
-
-//virtual
-void LLTeleportHistoryPanel::onShowProfile()
-{
-    if (!mLastSelectedFlatlList)
-        return;
-
-    LLTeleportHistoryFlatItem* itemp = dynamic_cast<LLTeleportHistoryFlatItem *> (mLastSelectedFlatlList->getSelectedItem());
-
-    if(!itemp)
-        return;
-
-    LLTeleportHistoryFlatItem::showPlaceInfoPanel(itemp->getIndex());
-}
-
-// virtual
-void LLTeleportHistoryPanel::onTeleport()
-{
-    if (!mLastSelectedFlatlList)
-        return;
-
-    LLTeleportHistoryFlatItem* itemp = dynamic_cast<LLTeleportHistoryFlatItem *> (mLastSelectedFlatlList->getSelectedItem());
-    if(!itemp)
-        return;
-
-    // teleport to existing item in history, so we don't add it again
-    confirmTeleport(itemp->getIndex());
-}
-
-// virtual
-void LLTeleportHistoryPanel::onRemoveSelected()
-{
-    LLNotificationsUtil::add("ConfirmClearTeleportHistory", LLSD(), LLSD(), boost::bind(&LLTeleportHistoryPanel::onClearTeleportHistoryDialog, this, _1, _2));
-}
-
-/*
-// virtual
-void LLTeleportHistoryPanel::onCopySLURL()
-{
-    LLScrollListItem* itemp = mHistoryItems->getFirstSelected();
-    if(!itemp)
-        return;
-
-    S32 index = itemp->getColumn(LIST_INDEX)->getValue().asInteger();
-
-    const LLTeleportHistory::slurl_list_t& hist_items = mTeleportHistory->getItems();
-
-    LLVector3d global_pos = hist_items[index].mGlobalPos;
-
-    U64 new_region_handle = to_region_handle(global_pos);
-
-    LLWorldMapMessage::url_callback_t cb = boost::bind(
-            &LLPanelPlacesTab::onRegionResponse, this,
-            global_pos, _1, _2, _3, _4);
-
-    LLWorldMap::getInstance()->sendHandleRegionRequest(new_region_handle, cb, std::string("unused"), false);
-}
-*/
-
-// virtual
-void LLTeleportHistoryPanel::updateVerbs()
-{
-    if (!isTabVisible())
-        return;
-
-    if (sRemoveBtn)
-    {
-        sRemoveBtn->setEnabled(true);
-    }
-}
-
-// virtual
-LLToggleableMenu* LLTeleportHistoryPanel::getSelectionMenu()
-{
-    return mGearItemMenu;
-}
-
-// virtual
-LLToggleableMenu* LLTeleportHistoryPanel::getSortingMenu()
-{
-    return mSortingMenu;
-}
-
-// virtual
-LLToggleableMenu* LLTeleportHistoryPanel::getCreateMenu()
-{
-    return NULL;
-}
-
-void LLTeleportHistoryPanel::getNextTab(const LLDate& item_date, S32& tab_idx, LLDate& tab_date)
-{
-    const U32 seconds_in_day = 24 * 60 * 60;
-
-    S32 tabs_cnt = mItemContainers.size();
-    S32 curr_year = 0, curr_month = 0, curr_day = 0;
-
-    tab_date = LLDate::now();
-    tab_date.split(&curr_year, &curr_month, &curr_day);
-    tab_date.fromYMDHMS(curr_year, curr_month, curr_day); // Set hour, min, and sec to 0
-    tab_date.secondsSinceEpoch(tab_date.secondsSinceEpoch() + seconds_in_day);
-
-    tab_idx = -1;
-
-    while (tab_idx < tabs_cnt - 1 && item_date < tab_date)
-    {
-        tab_idx++;
-
-        if (tab_idx <= tabs_cnt - 4)
-        {
-            // All tabs, except last three, are tabs for one day, so just push tab_date back by one day
-            tab_date.secondsSinceEpoch(tab_date.secondsSinceEpoch() - seconds_in_day);
-        }
-        else if (tab_idx == tabs_cnt - 3) // 6 day and older, low boundary is 1 month
-        {
-            tab_date =  LLDate::now();
-            tab_date.split(&curr_year, &curr_month, &curr_day);
-            curr_month--;
-            if (0 == curr_month)
-            {
-                curr_month = 12;
-                curr_year--;
-            }
-            tab_date.fromYMDHMS(curr_year, curr_month, curr_day);
-        }
-        else if (tab_idx == tabs_cnt - 2) // 1 month and older, low boundary is 6 months
-        {
-            tab_date =  LLDate::now();
-            tab_date.split(&curr_year, &curr_month, &curr_day);
-            if (curr_month > 6)
-            {
-                curr_month -= 6;
-            }
-            else
-            {
-                curr_month += 6;
-                curr_year--;
-            }
-            tab_date.fromYMDHMS(curr_year, curr_month, curr_day);
-        }
-        else // 6 months and older
-        {
-            tab_date.secondsSinceEpoch(0);
-        }
-    }
-}
-
-// Called to add items, no more, than ADD_LIMIT at time
-void LLTeleportHistoryPanel::refresh()
-{
-    if (!mHistoryAccordion)
-    {
-        mDirty = false;
-        return;
-    }
-
-    const LLTeleportHistoryStorage::slurl_list_t& items = mTeleportHistory->getItems();
-
-    // Setting tab_boundary_date to "now", so date from any item would be earlier, than boundary.
-    // That leads to call to getNextTab to get right tab_idx in first pass
-    LLDate tab_boundary_date =  LLDate::now();
-
-    LLFlatListView* curr_flat_view = NULL;
-    std::string filter_string = sFilterSubString;
-    LLStringUtil::toUpper(filter_string);
-
-    U32 added_items = 0;
-    while (mCurrentItem >= 0)
-    {
-        // Filtering
-        if (!filter_string.empty())
-        {
-            std::string landmark_title(items[mCurrentItem].mTitle);
-            LLStringUtil::toUpper(landmark_title);
-            if( std::string::npos == landmark_title.find(filter_string) )
-            {
-                mCurrentItem--;
-                continue;
-            }
-        }
-
-        // Checking whether date of item is earlier, than tab_boundary_date.
-        // In that case, item should be added to another tab
-        const LLDate &date = items[mCurrentItem].mDate;
-
-        if (date < tab_boundary_date)
-        {
-            // Getting apropriate tab_idx for this and subsequent items,
-            // tab_boundary_date would be earliest possible date for this tab
-            S32 tab_idx = 0;
-            getNextTab(date, tab_idx, tab_boundary_date);
-            tab_idx = mItemContainers.size() - 1 - tab_idx;
-            if (tab_idx >= 0)
-            {
-                LLAccordionCtrlTab* tab = mItemContainers.at(tab_idx);
-                tab->setVisible(true);
-
-                // Expand all accordion tabs when filtering
-                if(!sFilterSubString.empty())
-                {
-                    //store accordion tab state when filter is not empty
-                    tab->notifyChildren(LLSD().with("action","store_state"));
-
-                    tab->setDisplayChildren(true);
-                }
-                // Restore each tab's expand state when not filtering
-                else
-                {
-                    bool collapsed = isAccordionCollapsedByUser(tab);
-                    tab->setDisplayChildren(!collapsed);
-
-                    //restore accordion state after all those accodrion tabmanipulations
-                    tab->notifyChildren(LLSD().with("action","restore_state"));
-                }
-
-                curr_flat_view = getFlatListViewFromTab(tab);
-            }
-        }
-
-        if (curr_flat_view)
-        {
-            LLTeleportHistoryFlatItem* item =
-                LLTeleportHistoryFlatItemStorage::instance()
-                .getFlatItemForPersistentItem(mGearItemMenu,
-                                              items[mCurrentItem],
-                                              mCurrentItem,
-                                              filter_string);
-            if ( !curr_flat_view->addItem(item, LLUUID::null, ADD_BOTTOM, false) )
-                LL_ERRS() << "Couldn't add flat item to teleport history." << LL_ENDL;
-            if (mLastSelectedItemIndex == mCurrentItem)
-                curr_flat_view->selectItem(item, true);
-        }
-
-        mCurrentItem--;
-
-        if (++added_items >= ADD_LIMIT)
-            break;
-    }
-
-    for (S32 n = mItemContainers.size() - 1; n >= 0; --n)
-    {
-        LLAccordionCtrlTab* tab = mItemContainers.at(n);
-        LLFlatListView* fv = getFlatListViewFromTab(tab);
-        if (fv)
-        {
-            fv->notify(LLSD().with("rearrange", LLSD()));
-        }
-    }
-
-    mHistoryAccordion->setFilterSubString(sFilterSubString);
-
-    mHistoryAccordion->arrange();
-
-    updateVerbs();
-
-    if (mCurrentItem < 0)
-        mDirty = false;
-}
-
-void LLTeleportHistoryPanel::onTeleportHistoryChange(S32 removed_index)
-{
-    mLastSelectedItemIndex = -1;
-
-    if (-1 == removed_index)
-        showTeleportHistory(); // recreate all items
-    else
-    {
-        replaceItem(removed_index); // replace removed item by most recent
-        updateVerbs();
-    }
-}
-
-void LLTeleportHistoryPanel::replaceItem(S32 removed_index)
-{
-    // Flat list for 'Today' (mItemContainers keeps accordion tabs in reverse order)
-    LLFlatListView* fv = NULL;
-
-    if (mItemContainers.size() > 0)
-    {
-        fv = getFlatListViewFromTab(mItemContainers[mItemContainers.size() - 1]);
-    }
-
-    // Empty flat list for 'Today' means that other flat lists are empty as well,
-    // so all items from teleport history should be added.
-    if (!fv || fv->size() == 0)
-    {
-        showTeleportHistory();
-        return;
-    }
-
-    const LLTeleportHistoryStorage::slurl_list_t& history_items = mTeleportHistory->getItems();
-    LLTeleportHistoryFlatItem* item = LLTeleportHistoryFlatItemStorage::instance()
-        .getFlatItemForPersistentItem(mGearItemMenu,
-                                      history_items[history_items.size() - 1], // Most recent item, it was added instead of removed
-                                      history_items.size(), // index will be decremented inside loop below
-                                      sFilterSubString);
-
-    fv->addItem(item, LLUUID::null, ADD_TOP);
-
-    // Index of each item, from last to removed item should be decremented
-    // to point to the right item in LLTeleportHistoryStorage
-    for (S32 tab_idx = mItemContainers.size() - 1; tab_idx >= 0; --tab_idx)
-    {
-        LLAccordionCtrlTab* tab = mItemContainers.at(tab_idx);
-        if (!tab->getVisible())
-            continue;
-
-        fv = getFlatListViewFromTab(tab);
-        if (!fv)
-        {
-            showTeleportHistory();
-            return;
-        }
-
-        std::vector<LLPanel*> items;
-        fv->getItems(items);
-
-        S32 items_cnt = items.size();
-        for (S32 n = 0; n < items_cnt; ++n)
-        {
-            LLTeleportHistoryFlatItem *item = (LLTeleportHistoryFlatItem*) items[n];
-
-            if (item->getIndex() == removed_index)
-            {
-                LLTeleportHistoryFlatItemStorage::instance().removeItem(item);
-
-                fv->removeItem(item);
-
-                // If flat list becames empty, then accordion tab should be hidden
-                if (fv->size() == 0)
-                    tab->setVisible(false);
-
-                mHistoryAccordion->arrange();
-
-                return; // No need to decrement idexes for the rest of items
-            }
-
-            item->setIndex(item->getIndex() - 1);
-        }
-    }
-}
-
-void LLTeleportHistoryPanel::showTeleportHistory()
-{
-    mDirty = true;
-
-    // Starting to add items from last one, in reverse order,
-    // since TeleportHistory keeps most recent item at the end
-    if (!mTeleportHistory)
-    {
-        mTeleportHistory = LLTeleportHistoryStorage::getInstance();
-    }
-
-    mCurrentItem = mTeleportHistory->getItems().size() - 1;
-
-    for (S32 n = mItemContainers.size() - 1; n >= 0; --n)
-    {
-        LLAccordionCtrlTab* tab = mItemContainers.at(n);
-        if (tab)
-        {
-            tab->setVisible(false);
-
-            LLFlatListView* fv = getFlatListViewFromTab(tab);
-            if (fv)
-            {
-                // Detached panels are managed by LLTeleportHistoryFlatItemStorage
-                std::vector<LLPanel*> detached_items;
-                fv->detachItems(detached_items);
-            }
-        }
-    }
-}
-
-void LLTeleportHistoryPanel::handleItemSelect(LLFlatListView* selected)
-{
-    mLastSelectedFlatlList = selected;
-    LLTeleportHistoryFlatItem* item = dynamic_cast<LLTeleportHistoryFlatItem *> (mLastSelectedFlatlList->getSelectedItem());
-    if (item)
-        mLastSelectedItemIndex = item->getIndex();
-
-    S32 tabs_cnt = mItemContainers.size();
-
-    for (S32 n = 0; n < tabs_cnt; n++)
-    {
-        LLAccordionCtrlTab* tab = mItemContainers.at(n);
-
-        if (!tab->getVisible())
-            continue;
-
-        LLFlatListView *flv = getFlatListViewFromTab(tab);
-        if (!flv)
-            continue;
-
-        if (flv == selected)
-            continue;
-
-        flv->resetSelection(true);
-    }
-
-    updateVerbs();
-}
-
-void LLTeleportHistoryPanel::onReturnKeyPressed()
-{
-    // Teleport to selected region as default action on return key pressed
-    onTeleport();
-}
-
-void LLTeleportHistoryPanel::onDoubleClickItem()
-{
-    // If item got doubleclick, then that item is already selected
-    onTeleport();
-}
-
-void LLTeleportHistoryPanel::onAccordionTabRightClick(LLView *view, S32 x, S32 y, MASK mask)
-{
-<<<<<<< HEAD
-	LLAccordionCtrlTab *tab = (LLAccordionCtrlTab *) view;
-
-	// If click occurred below the header, don't show this menu
-	if (y < tab->getRect().getHeight() - tab->getHeaderHeight() - tab->getPaddingBottom())
-		return;
-
-	if (mAccordionTabMenu)
-	{
-		//preventing parent (menu holder) from deleting already "dead" context menus on exit
-		LLView* parent = mAccordionTabMenu->getParent();
-		if (parent)
-		{
-			parent->removeChild(mAccordionTabMenu);
-		}
-		delete mAccordionTabMenu;
-	}
-
-	// set up the callbacks for all of the avatar menu items
-	// (N.B. callbacks don't take const refs as mID is local scope)
-	LLUICtrl::CommitCallbackRegistry::ScopedRegistrar registrar;
-
-	registrar.add("TeleportHistory.TabOpen",	boost::bind(&LLTeleportHistoryPanel::onAccordionTabOpen, this, tab));
-	registrar.add("TeleportHistory.TabClose",	boost::bind(&LLTeleportHistoryPanel::onAccordionTabClose, this, tab));
-
-	// create the context menu from the XUI
-	llassert(LLMenuGL::sMenuContainer != NULL);
-	mAccordionTabMenu = LLUICtrlFactory::getInstance()->createFromFile<LLContextMenu>(
-		"menu_teleport_history_tab.xml", LLMenuGL::sMenuContainer, LLViewerMenuHolderGL::child_registry_t::instance());
-
-	mAccordionTabMenu->setItemVisible("TabOpen", !tab->isExpanded());
-	mAccordionTabMenu->setItemVisible("TabClose", tab->isExpanded());
-
-	mAccordionTabMenu->show(x, y);
-	LLMenuGL::showPopup(tab, mAccordionTabMenu, x, y);
-=======
-    LLAccordionCtrlTab *tab = (LLAccordionCtrlTab *) view;
-
-    // If click occurred below the header, don't show this menu
-    if (y < tab->getRect().getHeight() - tab->getHeaderHeight() - tab->getPaddingBottom())
-        return;
-
-    if (mAccordionTabMenu)
-    {
-        //preventing parent (menu holder) from deleting already "dead" context menus on exit
-        LLView* parent = mAccordionTabMenu->getParent();
-        if (parent)
-        {
-            parent->removeChild(mAccordionTabMenu);
-        }
-        delete mAccordionTabMenu;
-    }
-
-    // set up the callbacks for all of the avatar menu items
-    // (N.B. callbacks don't take const refs as mID is local scope)
-    LLUICtrl::CommitCallbackRegistry::ScopedRegistrar registrar;
-
-    registrar.add("TeleportHistory.TabOpen",    boost::bind(&LLTeleportHistoryPanel::onAccordionTabOpen, this, tab));
-    registrar.add("TeleportHistory.TabClose",   boost::bind(&LLTeleportHistoryPanel::onAccordionTabClose, this, tab));
-
-    // create the context menu from the XUI
-    llassert(LLMenuGL::sMenuContainer != NULL);
-    mAccordionTabMenu = LLUICtrlFactory::getInstance()->createFromFile<LLContextMenu>(
-        "menu_teleport_history_tab.xml", LLMenuGL::sMenuContainer, LLViewerMenuHolderGL::child_registry_t::instance());
-
-    mAccordionTabMenu->setItemVisible("TabOpen", !tab->isExpanded() ? true : false);
-    mAccordionTabMenu->setItemVisible("TabClose", tab->isExpanded() ? true : false);
-
-    mAccordionTabMenu->show(x, y);
-    LLMenuGL::showPopup(tab, mAccordionTabMenu, x, y);
->>>>>>> e1623bb2
-}
-
-void LLTeleportHistoryPanel::onAccordionTabOpen(LLAccordionCtrlTab *tab)
-{
-    tab->setDisplayChildren(true);
-    mHistoryAccordion->arrange();
-}
-
-void LLTeleportHistoryPanel::onAccordionTabClose(LLAccordionCtrlTab *tab)
-{
-    tab->setDisplayChildren(false);
-    mHistoryAccordion->arrange();
-}
-
-bool LLTeleportHistoryPanel::onClearTeleportHistoryDialog(const LLSD& notification, const LLSD& response)
-{
-
-    S32 option = LLNotificationsUtil::getSelectedOption(notification, response);
-
-    if (0 == option)
-    {
-        // order does matter, call this first or teleport history will contain one record(current location)
-        LLTeleportHistory::getInstance()->purgeItems();
-
-        LLTeleportHistoryStorage *th = LLTeleportHistoryStorage::getInstance();
-        th->purgeItems();
-        th->save();
-    }
-
-    return false;
-}
-
-LLFlatListView* LLTeleportHistoryPanel::getFlatListViewFromTab(LLAccordionCtrlTab *tab)
-{
-    for (child_list_const_iter_t iter = tab->beginChild(); iter != tab->endChild(); iter++)
-    {
-        if (dynamic_cast<LLFlatListView*>(*iter))
-        {
-            return (LLFlatListView*)*iter; // There should be one scroll list per tab.
-        }
-    }
-
-    return NULL;
-}
-
-void LLTeleportHistoryPanel::gotSLURLCallback(const std::string& slurl)
-{
-    LLClipboard::instance().copyToClipboard(utf8str_to_wstring(slurl), 0, slurl.size());
-
-    LLSD args;
-    args["SLURL"] = slurl;
-
-    LLNotificationsUtil::add("CopySLURL", args);
-}
-
-void LLTeleportHistoryPanel::onGearMenuAction(const LLSD& userdata)
-{
-    std::string command_name = userdata.asString();
-
-    if ("expand_all" == command_name)
-    {
-        S32 tabs_cnt = mItemContainers.size();
-
-        for (S32 n = 0; n < tabs_cnt; n++)
-        {
-            mItemContainers.at(n)->setDisplayChildren(true);
-        }
-        mHistoryAccordion->arrange();
-    }
-    else if ("collapse_all" == command_name)
-    {
-        S32 tabs_cnt = mItemContainers.size();
-
-        for (S32 n = 0; n < tabs_cnt; n++)
-        {
-            mItemContainers.at(n)->setDisplayChildren(false);
-        }
-        mHistoryAccordion->arrange();
-
-        if (mLastSelectedFlatlList)
-        {
-            mLastSelectedFlatlList->resetSelection();
-        }
-    }
-
-    S32 index = -1;
-    if (mLastSelectedFlatlList)
-    {
-        LLTeleportHistoryFlatItem* itemp = dynamic_cast<LLTeleportHistoryFlatItem *> (mLastSelectedFlatlList->getSelectedItem());
-        if (itemp)
-        {
-            index = itemp->getIndex();
-        }
-    }
-
-    if ("teleport" == command_name)
-    {
-        confirmTeleport(index);
-    }
-    else if ("view" == command_name)
-    {
-        LLTeleportHistoryFlatItem::showPlaceInfoPanel(index);
-    }
-    else if ("show_on_map" == command_name)
-    {
-        LLTeleportHistoryStorage::getInstance()->showItemOnMap(index);
-    }
-    else if ("copy_slurl" == command_name)
-    {
-        LLVector3d globalPos = LLTeleportHistoryStorage::getInstance()->getItems()[index].mGlobalPos;
-        LLLandmarkActions::getSLURLfromPosGlobal(globalPos,
-            boost::bind(&LLTeleportHistoryPanel::gotSLURLCallback, _1));
-    }
-    else if ("remove" == command_name)
-    {
-        LLTeleportHistoryStorage::getInstance()->removeItem(index);
-        LLTeleportHistoryStorage::getInstance()->save();
-        showTeleportHistory();
-    }
-}
-
-bool LLTeleportHistoryPanel::isActionEnabled(const LLSD& userdata) const
-{
-    std::string command_name = userdata.asString();
-
-    if (command_name == "collapse_all"
-        || command_name == "expand_all")
-    {
-        S32 tabs_cnt = mItemContainers.size();
-
-        bool has_expanded_tabs = false;
-        bool has_collapsed_tabs = false;
-
-        for (S32 n = 0; n < tabs_cnt; n++)
-        {
-            LLAccordionCtrlTab* tab = mItemContainers.at(n);
-            if (!tab->getVisible())
-                continue;
-
-            if (tab->getDisplayChildren())
-            {
-                has_expanded_tabs = true;
-            }
-            else
-            {
-                has_collapsed_tabs = true;
-            }
-
-            if (has_expanded_tabs && has_collapsed_tabs)
-            {
-                break;
-            }
-        }
-
-        if (command_name == "collapse_all")
-        {
-            return has_expanded_tabs;
-        }
-
-        if (command_name == "expand_all")
-        {
-            return has_collapsed_tabs;
-        }
-    }
-
-    if (command_name == "clear_history")
-    {
-        return mTeleportHistory->getItems().size() > 0;
-    }
-
-    if ("teleport" == command_name
-        || "view" == command_name
-        || "show_on_map" == command_name
-        || "copy_slurl" == command_name
-        || "remove" == command_name)
-    {
-        if (!mLastSelectedFlatlList)
-        {
-            return false;
-        }
-        LLTeleportHistoryFlatItem* itemp = dynamic_cast<LLTeleportHistoryFlatItem *> (mLastSelectedFlatlList->getSelectedItem());
-        return itemp != NULL;
-    }
-
-    return false;
-}
-
-void LLTeleportHistoryPanel::setAccordionCollapsedByUser(LLUICtrl* acc_tab, bool collapsed)
-{
-    LLSD param = acc_tab->getValue();
-    param[COLLAPSED_BY_USER] = collapsed;
-    acc_tab->setValue(param);
-}
-
-bool LLTeleportHistoryPanel::isAccordionCollapsedByUser(LLUICtrl* acc_tab)
-{
-    LLSD param = acc_tab->getValue();
-    if(!param.has(COLLAPSED_BY_USER))
-    {
-        return false;
-    }
-    return param[COLLAPSED_BY_USER].asBoolean();
-}
-
-void LLTeleportHistoryPanel::onAccordionExpand(LLUICtrl* ctrl, const LLSD& param)
-{
-    bool expanded = param.asBoolean();
-    // Save accordion tab state to restore it in refresh()
-    setAccordionCollapsedByUser(ctrl, !expanded);
-
-    // Reset selection upon accordion being collapsed
-    // to disable "Teleport" and "Map" buttons for hidden item.
-    if (!expanded && mLastSelectedFlatlList)
-    {
-        mLastSelectedFlatlList->resetSelection();
-    }
-}
-
-// static
-void LLTeleportHistoryPanel::confirmTeleport(S32 hist_idx)
-{
-    LLSD args;
-    args["HISTORY_ENTRY"] = LLTeleportHistoryStorage::getInstance()->getItems()[hist_idx].mTitle;
-    LLNotificationsUtil::add("TeleportToHistoryEntry", args, LLSD(),
-        boost::bind(&LLTeleportHistoryPanel::onTeleportConfirmation, _1, _2, hist_idx));
-}
-
-// Called when user reacts upon teleport confirmation dialog.
-// static
-bool LLTeleportHistoryPanel::onTeleportConfirmation(const LLSD& notification, const LLSD& response, S32 hist_idx)
-{
-    S32 option = LLNotificationsUtil::getSelectedOption(notification, response);
-
-    if (0 == option)
-    {
-        // Teleport to given history item.
-        LLTeleportHistoryStorage::getInstance()->goToItem(hist_idx);
-    }
-
-    return false;
-}+/**
+ * @file llpanelteleporthistory.cpp
+ * @brief Teleport history represented by a scrolling list
+ *
+ * $LicenseInfo:firstyear=2009&license=viewerlgpl$
+ * Second Life Viewer Source Code
+ * Copyright (C) 2010, Linden Research, Inc.
+ *
+ * This library is free software; you can redistribute it and/or
+ * modify it under the terms of the GNU Lesser General Public
+ * License as published by the Free Software Foundation;
+ * version 2.1 of the License only.
+ *
+ * This library is distributed in the hope that it will be useful,
+ * but WITHOUT ANY WARRANTY; without even the implied warranty of
+ * MERCHANTABILITY or FITNESS FOR A PARTICULAR PURPOSE.  See the GNU
+ * Lesser General Public License for more details.
+ *
+ * You should have received a copy of the GNU Lesser General Public
+ * License along with this library; if not, write to the Free Software
+ * Foundation, Inc., 51 Franklin Street, Fifth Floor, Boston, MA  02110-1301  USA
+ *
+ * Linden Research, Inc., 945 Battery Street, San Francisco, CA  94111  USA
+ * $/LicenseInfo$
+ */
+
+#include "llviewerprecompiledheaders.h"
+
+#include "llfloaterreg.h"
+#include "llmenubutton.h"
+
+#include "llfloaterworldmap.h"
+#include "llpanelteleporthistory.h"
+#include "llworldmap.h"
+#include "llteleporthistorystorage.h"
+#include "lltextutil.h"
+
+#include "llaccordionctrl.h"
+#include "llaccordionctrltab.h"
+#include "llflatlistview.h"
+#include "llfloatersidepanelcontainer.h"
+#include "llnotificationsutil.h"
+#include "lltextbox.h"
+#include "lltoggleablemenu.h"
+#include "llviewermenu.h"
+#include "lllandmarkactions.h"
+#include "llclipboard.h"
+#include "lltrans.h"
+
+// Maximum number of items that can be added to a list in one pass.
+// Used to limit time spent for items list update per frame.
+static const U32 ADD_LIMIT = 50;
+
+static const std::string COLLAPSED_BY_USER = "collapsed_by_user";
+
+class LLTeleportHistoryFlatItem : public LLPanel
+{
+public:
+    LLTeleportHistoryFlatItem(S32 index, LLToggleableMenu *menu, const std::string &region_name,
+                                             LLDate date, const std::string &hl);
+    virtual ~LLTeleportHistoryFlatItem();
+
+    virtual bool postBuild();
+
+    /*virtual*/ S32 notify(const LLSD& info);
+
+    S32 getIndex() { return mIndex; }
+    void setIndex(S32 index) { mIndex = index; }
+    const std::string& getRegionName() { return mRegionName;}
+    void setRegionName(const std::string& name);
+    void setDate(LLDate date);
+    void setHighlightedText(const std::string& text);
+    void updateTitle();
+    void updateTimestamp();
+    std::string getTimestamp();
+
+    /*virtual*/ void setValue(const LLSD& value);
+
+    void onMouseEnter(S32 x, S32 y, MASK mask);
+    void onMouseLeave(S32 x, S32 y, MASK mask);
+    virtual bool handleRightMouseDown(S32 x, S32 y, MASK mask);
+
+    static void showPlaceInfoPanel(S32 index);
+
+    LLHandle<LLTeleportHistoryFlatItem> getItemHandle() { mItemHandle.bind(this); return mItemHandle; }
+
+private:
+    void onProfileBtnClick();
+    void showMenu(S32 x, S32 y);
+
+    LLButton* mProfileBtn;
+    LLTextBox* mTitle;
+    LLTextBox* mTimeTextBox;
+
+    LLToggleableMenu *mMenu;
+
+    S32 mIndex;
+    std::string mRegionName;
+    std::string mHighlight;
+    LLDate      mDate;
+    LLRootHandle<LLTeleportHistoryFlatItem> mItemHandle;
+};
+
+////////////////////////////////////////////////////////////////////////////////
+////////////////////////////////////////////////////////////////////////////////
+////////////////////////////////////////////////////////////////////////////////
+
+class LLTeleportHistoryFlatItemStorage: public LLSingleton<LLTeleportHistoryFlatItemStorage>
+{
+    LLSINGLETON_EMPTY_CTOR(LLTeleportHistoryFlatItemStorage);
+protected:
+    typedef std::vector< LLHandle<LLTeleportHistoryFlatItem> > flat_item_list_t;
+
+public:
+    LLTeleportHistoryFlatItem* getFlatItemForPersistentItem (
+        LLToggleableMenu *menu,
+        const LLTeleportHistoryPersistentItem& persistent_item,
+        const S32 cur_item_index,
+        const std::string &hl);
+
+    void removeItem(LLTeleportHistoryFlatItem* item);
+
+    void purge();
+
+private:
+
+    flat_item_list_t mItems;
+};
+
+////////////////////////////////////////////////////////////////////////////////
+////////////////////////////////////////////////////////////////////////////////
+////////////////////////////////////////////////////////////////////////////////
+
+LLTeleportHistoryFlatItem::LLTeleportHistoryFlatItem(S32 index, LLToggleableMenu *menu, const std::string &region_name,
+                                                                LLDate date, const std::string &hl)
+:   LLPanel(),
+    mIndex(index),
+    mMenu(menu),
+    mRegionName(region_name),
+    mDate(date),
+    mHighlight(hl)
+{
+    buildFromFile("panel_teleport_history_item.xml");
+}
+
+LLTeleportHistoryFlatItem::~LLTeleportHistoryFlatItem()
+{
+}
+
+//virtual
+bool LLTeleportHistoryFlatItem::postBuild()
+{
+    mTitle = getChild<LLTextBox>("region");
+
+    mTimeTextBox = getChild<LLTextBox>("timestamp");
+
+    mProfileBtn = getChild<LLButton>("profile_btn");
+
+    mProfileBtn->setClickedCallback(boost::bind(&LLTeleportHistoryFlatItem::onProfileBtnClick, this));
+
+    updateTitle();
+    updateTimestamp();
+
+    return true;
+}
+
+S32 LLTeleportHistoryFlatItem::notify(const LLSD& info)
+{
+    if(info.has("detach"))
+    {
+        delete mMouseDownSignal;
+        mMouseDownSignal = NULL;
+        delete mRightMouseDownSignal;
+        mRightMouseDownSignal = NULL;
+        return 1;
+    }
+    return 0;
+}
+
+void LLTeleportHistoryFlatItem::setValue(const LLSD& value)
+{
+    if (!value.isMap()) return;;
+    if (!value.has("selected")) return;
+    getChildView("selected_icon")->setVisible( value["selected"]);
+}
+
+void LLTeleportHistoryFlatItem::setHighlightedText(const std::string& text)
+{
+    mHighlight = text;
+}
+
+void LLTeleportHistoryFlatItem::setRegionName(const std::string& name)
+{
+    mRegionName = name;
+}
+
+void LLTeleportHistoryFlatItem::setDate(LLDate date)
+{
+    mDate = date;
+}
+
+std::string LLTeleportHistoryFlatItem::getTimestamp()
+{
+    const LLDate &date = mDate;
+    std::string timestamp = "";
+
+    LLDate now = LLDate::now();
+    S32 now_year, now_month, now_day, now_hour, now_min, now_sec;
+    now.split(&now_year, &now_month, &now_day, &now_hour, &now_min, &now_sec);
+
+    const S32 seconds_in_day = 24 * 60 * 60;
+    S32 seconds_today = now_hour * 60 * 60 + now_min * 60 + now_sec;
+    S32 time_diff = (S32) now.secondsSinceEpoch() - (S32) date.secondsSinceEpoch();
+
+    // Only show timestamp for today and yesterday
+    if(time_diff < seconds_today + seconds_in_day)
+    {
+        timestamp = "[" + LLTrans::getString("TimeHour12")+"]:["
+                        + LLTrans::getString("TimeMin")+"] ["+ LLTrans::getString("TimeAMPM")+"]";
+        LLSD substitution;
+        substitution["datetime"] = (S32) date.secondsSinceEpoch();
+        LLStringUtil::format(timestamp, substitution);
+    }
+
+    return timestamp;
+
+}
+
+void LLTeleportHistoryFlatItem::updateTitle()
+{
+    static LLUIColor sFgColor = LLUIColorTable::instance().getColor("MenuItemEnabledColor", LLColor4U(255, 255, 255));
+
+    LLTextUtil::textboxSetHighlightedVal(
+        mTitle,
+        LLStyle::Params().color(sFgColor),
+        mRegionName,
+        mHighlight);
+}
+
+void LLTeleportHistoryFlatItem::updateTimestamp()
+{
+    static LLUIColor sFgColor = LLUIColorTable::instance().getColor("MenuItemEnabledColor", LLColor4U(255, 255, 255));
+
+    LLTextUtil::textboxSetHighlightedVal(
+        mTimeTextBox,
+        LLStyle::Params().color(sFgColor),
+        getTimestamp(),
+        mHighlight);
+}
+
+void LLTeleportHistoryFlatItem::onMouseEnter(S32 x, S32 y, MASK mask)
+{
+    getChildView("hovered_icon")->setVisible( true);
+    mProfileBtn->setVisible(true);
+
+    LLPanel::onMouseEnter(x, y, mask);
+}
+
+void LLTeleportHistoryFlatItem::onMouseLeave(S32 x, S32 y, MASK mask)
+{
+    getChildView("hovered_icon")->setVisible( false);
+    mProfileBtn->setVisible(false);
+
+    LLPanel::onMouseLeave(x, y, mask);
+}
+
+// virtual
+bool LLTeleportHistoryFlatItem::handleRightMouseDown(S32 x, S32 y, MASK mask)
+{
+    LLPanel::handleRightMouseDown(x, y, mask);
+    showMenu(x, y);
+    return true;
+}
+
+void LLTeleportHistoryFlatItem::showPlaceInfoPanel(S32 index)
+{
+    LLSD params;
+    params["id"] = index;
+    params["type"] = "teleport_history";
+
+    LLFloaterSidePanelContainer::showPanel("places", params);
+}
+
+void LLTeleportHistoryFlatItem::onProfileBtnClick()
+{
+    LLTeleportHistoryFlatItem::showPlaceInfoPanel(mIndex);
+}
+
+void LLTeleportHistoryFlatItem::showMenu(S32 x, S32 y)
+{
+    mMenu->setButtonRect(this);
+    mMenu->buildDrawLabels();
+    mMenu->arrangeAndClear();
+    mMenu->updateParent(LLMenuGL::sMenuContainer);
+
+    LLMenuGL::showPopup(this, mMenu, x, y);
+}
+
+////////////////////////////////////////////////////////////////////////////////
+////////////////////////////////////////////////////////////////////////////////
+////////////////////////////////////////////////////////////////////////////////
+
+LLTeleportHistoryFlatItem*
+LLTeleportHistoryFlatItemStorage::getFlatItemForPersistentItem (
+    LLToggleableMenu *menu,
+    const LLTeleportHistoryPersistentItem& persistent_item,
+    const S32 cur_item_index,
+    const std::string &hl)
+{
+    LLTeleportHistoryFlatItem* item = NULL;
+    if ( cur_item_index < (S32) mItems.size() )
+    {
+        item = mItems[cur_item_index].get();
+        if (item->getParent() == NULL)
+        {
+            item->setIndex(cur_item_index);
+            item->setRegionName(persistent_item.mTitle);
+            item->setDate(persistent_item.mDate);
+            item->setHighlightedText(hl);
+            item->setVisible(true);
+            item->updateTitle();
+            item->updateTimestamp();
+        }
+        else
+        {
+            // Item already added to parent
+            item = NULL;
+        }
+    }
+
+    if ( !item )
+    {
+        item = new LLTeleportHistoryFlatItem(cur_item_index,
+                                             menu,
+                                             persistent_item.mTitle,
+                                             persistent_item.mDate,
+                                             hl);
+        mItems.push_back(item->getItemHandle());
+    }
+
+    return item;
+}
+
+void LLTeleportHistoryFlatItemStorage::removeItem(LLTeleportHistoryFlatItem* item)
+{
+    if (item)
+    {
+        flat_item_list_t::iterator item_iter = std::find(mItems.begin(),
+                                                         mItems.end(),
+                                                         item->getItemHandle());
+        if (item_iter != mItems.end())
+        {
+            mItems.erase(item_iter);
+        }
+    }
+}
+
+void LLTeleportHistoryFlatItemStorage::purge()
+{
+    for ( flat_item_list_t::iterator
+              it = mItems.begin(),
+              it_end = mItems.end();
+          it != it_end; ++it )
+    {
+        LLHandle <LLTeleportHistoryFlatItem> item_handle = *it;
+        if ( !item_handle.isDead() && item_handle.get()->getParent() == NULL )
+        {
+            item_handle.get()->die();
+        }
+    }
+    mItems.clear();
+}
+
+////////////////////////////////////////////////////////////////////////////////
+////////////////////////////////////////////////////////////////////////////////
+////////////////////////////////////////////////////////////////////////////////
+
+
+// Not yet implemented; need to remove buildPanel() from constructor when we switch
+//static LLRegisterPanelClassWrapper<LLTeleportHistoryPanel> t_teleport_history("panel_teleport_history");
+
+LLTeleportHistoryPanel::LLTeleportHistoryPanel()
+    :   LLPanelPlacesTab(),
+        mDirty(true),
+        mCurrentItem(0),
+        mTeleportHistory(NULL),
+        mHistoryAccordion(NULL),
+        mAccordionTabMenu(NULL),
+        mLastSelectedFlatlList(NULL),
+        mLastSelectedItemIndex(-1),
+        mGearItemMenu(NULL),
+        mSortingMenu(NULL)
+{
+    buildFromFile( "panel_teleport_history.xml");
+}
+
+LLTeleportHistoryPanel::~LLTeleportHistoryPanel()
+{
+    LLTeleportHistoryFlatItemStorage::instance().purge();
+    mTeleportHistoryChangedConnection.disconnect();
+}
+
+bool LLTeleportHistoryPanel::postBuild()
+{
+    mCommitCallbackRegistrar.add("TeleportHistory.GearMenu.Action", boost::bind(&LLTeleportHistoryPanel::onGearMenuAction, this, _2));
+    mEnableCallbackRegistrar.add("TeleportHistory.GearMenu.Enable", boost::bind(&LLTeleportHistoryPanel::isActionEnabled, this, _2));
+
+    // init menus before list, since menus are passed to list
+    mGearItemMenu = LLUICtrlFactory::getInstance()->createFromFile<LLToggleableMenu>("menu_teleport_history_item.xml", gMenuHolder, LLViewerMenuHolderGL::child_registry_t::instance());
+    mGearItemMenu->setAlwaysShowMenu(true); // all items can be disabled if nothing is selected, show anyway
+    mSortingMenu = LLUICtrlFactory::getInstance()->createFromFile<LLToggleableMenu>("menu_teleport_history_gear.xml", gMenuHolder, LLViewerMenuHolderGL::child_registry_t::instance());
+
+    mTeleportHistory = LLTeleportHistoryStorage::getInstance();
+    if (mTeleportHistory)
+    {
+        mTeleportHistoryChangedConnection = mTeleportHistory->setHistoryChangedCallback(boost::bind(&LLTeleportHistoryPanel::onTeleportHistoryChange, this, _1));
+    }
+
+    mHistoryAccordion = getChild<LLAccordionCtrl>("history_accordion");
+
+    if (mHistoryAccordion)
+    {
+        for (child_list_const_iter_t iter = mHistoryAccordion->beginChild(); iter != mHistoryAccordion->endChild(); iter++)
+        {
+            if (dynamic_cast<LLAccordionCtrlTab*>(*iter))
+            {
+                LLAccordionCtrlTab* tab = (LLAccordionCtrlTab*)*iter;
+                tab->setRightMouseDownCallback(boost::bind(&LLTeleportHistoryPanel::onAccordionTabRightClick, this, _1, _2, _3, _4));
+                tab->setDisplayChildren(false);
+                tab->setDropDownStateChangedCallback(boost::bind(&LLTeleportHistoryPanel::onAccordionExpand, this, _1, _2));
+
+                // All accordion tabs are collapsed initially
+                setAccordionCollapsedByUser(tab, true);
+
+                mItemContainers.push_back(tab);
+
+                LLFlatListView* fl = getFlatListViewFromTab(tab);
+                if (fl)
+                {
+                    fl->setCommitOnSelectionChange(true);
+                    fl->setDoubleClickCallback(boost::bind(&LLTeleportHistoryPanel::onDoubleClickItem, this));
+                    fl->setCommitCallback(boost::bind(&LLTeleportHistoryPanel::handleItemSelect, this, fl));
+                    fl->setReturnCallback(boost::bind(&LLTeleportHistoryPanel::onReturnKeyPressed, this));
+                }
+            }
+        }
+
+        // Open first 2 accordion tabs
+        if (mItemContainers.size() > 1)
+        {
+            LLAccordionCtrlTab* tab = mItemContainers.at(mItemContainers.size() - 1);
+            tab->setDisplayChildren(true);
+            setAccordionCollapsedByUser(tab, false);
+        }
+
+        if (mItemContainers.size() > 2)
+        {
+            LLAccordionCtrlTab* tab = mItemContainers.at(mItemContainers.size() - 2);
+            tab->setDisplayChildren(true);
+            setAccordionCollapsedByUser(tab, false);
+        }
+    }
+
+    return true;
+}
+
+// virtual
+void LLTeleportHistoryPanel::draw()
+{
+    if (mDirty)
+        refresh();
+
+    LLPanelPlacesTab::draw();
+}
+
+// virtual
+void LLTeleportHistoryPanel::onSearchEdit(const std::string& string)
+{
+    sFilterSubString = string;
+    showTeleportHistory();
+}
+
+// virtual
+bool LLTeleportHistoryPanel::isSingleItemSelected()
+{
+    return mLastSelectedFlatlList && mLastSelectedFlatlList->getSelectedItem();
+}
+
+// virtual
+void LLTeleportHistoryPanel::onShowOnMap()
+{
+    if (!mLastSelectedFlatlList)
+        return;
+
+    LLTeleportHistoryFlatItem* itemp = dynamic_cast<LLTeleportHistoryFlatItem *> (mLastSelectedFlatlList->getSelectedItem());
+
+    if(!itemp)
+        return;
+
+    LLVector3d global_pos = mTeleportHistory->getItems()[itemp->getIndex()].mGlobalPos;
+
+    if (!global_pos.isExactlyZero())
+    {
+        LLFloaterWorldMap::getInstance()->trackLocation(global_pos);
+        LLFloaterReg::showInstance("world_map", "center");
+    }
+}
+
+//virtual
+void LLTeleportHistoryPanel::onShowProfile()
+{
+    if (!mLastSelectedFlatlList)
+        return;
+
+    LLTeleportHistoryFlatItem* itemp = dynamic_cast<LLTeleportHistoryFlatItem *> (mLastSelectedFlatlList->getSelectedItem());
+
+    if(!itemp)
+        return;
+
+    LLTeleportHistoryFlatItem::showPlaceInfoPanel(itemp->getIndex());
+}
+
+// virtual
+void LLTeleportHistoryPanel::onTeleport()
+{
+    if (!mLastSelectedFlatlList)
+        return;
+
+    LLTeleportHistoryFlatItem* itemp = dynamic_cast<LLTeleportHistoryFlatItem *> (mLastSelectedFlatlList->getSelectedItem());
+    if(!itemp)
+        return;
+
+    // teleport to existing item in history, so we don't add it again
+    confirmTeleport(itemp->getIndex());
+}
+
+// virtual
+void LLTeleportHistoryPanel::onRemoveSelected()
+{
+    LLNotificationsUtil::add("ConfirmClearTeleportHistory", LLSD(), LLSD(), boost::bind(&LLTeleportHistoryPanel::onClearTeleportHistoryDialog, this, _1, _2));
+}
+
+/*
+// virtual
+void LLTeleportHistoryPanel::onCopySLURL()
+{
+    LLScrollListItem* itemp = mHistoryItems->getFirstSelected();
+    if(!itemp)
+        return;
+
+    S32 index = itemp->getColumn(LIST_INDEX)->getValue().asInteger();
+
+    const LLTeleportHistory::slurl_list_t& hist_items = mTeleportHistory->getItems();
+
+    LLVector3d global_pos = hist_items[index].mGlobalPos;
+
+    U64 new_region_handle = to_region_handle(global_pos);
+
+    LLWorldMapMessage::url_callback_t cb = boost::bind(
+            &LLPanelPlacesTab::onRegionResponse, this,
+            global_pos, _1, _2, _3, _4);
+
+    LLWorldMap::getInstance()->sendHandleRegionRequest(new_region_handle, cb, std::string("unused"), false);
+}
+*/
+
+// virtual
+void LLTeleportHistoryPanel::updateVerbs()
+{
+    if (!isTabVisible())
+        return;
+
+    if (sRemoveBtn)
+    {
+        sRemoveBtn->setEnabled(true);
+    }
+}
+
+// virtual
+LLToggleableMenu* LLTeleportHistoryPanel::getSelectionMenu()
+{
+    return mGearItemMenu;
+}
+
+// virtual
+LLToggleableMenu* LLTeleportHistoryPanel::getSortingMenu()
+{
+    return mSortingMenu;
+}
+
+// virtual
+LLToggleableMenu* LLTeleportHistoryPanel::getCreateMenu()
+{
+    return NULL;
+}
+
+void LLTeleportHistoryPanel::getNextTab(const LLDate& item_date, S32& tab_idx, LLDate& tab_date)
+{
+    const U32 seconds_in_day = 24 * 60 * 60;
+
+    S32 tabs_cnt = mItemContainers.size();
+    S32 curr_year = 0, curr_month = 0, curr_day = 0;
+
+    tab_date = LLDate::now();
+    tab_date.split(&curr_year, &curr_month, &curr_day);
+    tab_date.fromYMDHMS(curr_year, curr_month, curr_day); // Set hour, min, and sec to 0
+    tab_date.secondsSinceEpoch(tab_date.secondsSinceEpoch() + seconds_in_day);
+
+    tab_idx = -1;
+
+    while (tab_idx < tabs_cnt - 1 && item_date < tab_date)
+    {
+        tab_idx++;
+
+        if (tab_idx <= tabs_cnt - 4)
+        {
+            // All tabs, except last three, are tabs for one day, so just push tab_date back by one day
+            tab_date.secondsSinceEpoch(tab_date.secondsSinceEpoch() - seconds_in_day);
+        }
+        else if (tab_idx == tabs_cnt - 3) // 6 day and older, low boundary is 1 month
+        {
+            tab_date =  LLDate::now();
+            tab_date.split(&curr_year, &curr_month, &curr_day);
+            curr_month--;
+            if (0 == curr_month)
+            {
+                curr_month = 12;
+                curr_year--;
+            }
+            tab_date.fromYMDHMS(curr_year, curr_month, curr_day);
+        }
+        else if (tab_idx == tabs_cnt - 2) // 1 month and older, low boundary is 6 months
+        {
+            tab_date =  LLDate::now();
+            tab_date.split(&curr_year, &curr_month, &curr_day);
+            if (curr_month > 6)
+            {
+                curr_month -= 6;
+            }
+            else
+            {
+                curr_month += 6;
+                curr_year--;
+            }
+            tab_date.fromYMDHMS(curr_year, curr_month, curr_day);
+        }
+        else // 6 months and older
+        {
+            tab_date.secondsSinceEpoch(0);
+        }
+    }
+}
+
+// Called to add items, no more, than ADD_LIMIT at time
+void LLTeleportHistoryPanel::refresh()
+{
+    if (!mHistoryAccordion)
+    {
+        mDirty = false;
+        return;
+    }
+
+    const LLTeleportHistoryStorage::slurl_list_t& items = mTeleportHistory->getItems();
+
+    // Setting tab_boundary_date to "now", so date from any item would be earlier, than boundary.
+    // That leads to call to getNextTab to get right tab_idx in first pass
+    LLDate tab_boundary_date =  LLDate::now();
+
+    LLFlatListView* curr_flat_view = NULL;
+    std::string filter_string = sFilterSubString;
+    LLStringUtil::toUpper(filter_string);
+
+    U32 added_items = 0;
+    while (mCurrentItem >= 0)
+    {
+        // Filtering
+        if (!filter_string.empty())
+        {
+            std::string landmark_title(items[mCurrentItem].mTitle);
+            LLStringUtil::toUpper(landmark_title);
+            if( std::string::npos == landmark_title.find(filter_string) )
+            {
+                mCurrentItem--;
+                continue;
+            }
+        }
+
+        // Checking whether date of item is earlier, than tab_boundary_date.
+        // In that case, item should be added to another tab
+        const LLDate &date = items[mCurrentItem].mDate;
+
+        if (date < tab_boundary_date)
+        {
+            // Getting apropriate tab_idx for this and subsequent items,
+            // tab_boundary_date would be earliest possible date for this tab
+            S32 tab_idx = 0;
+            getNextTab(date, tab_idx, tab_boundary_date);
+            tab_idx = mItemContainers.size() - 1 - tab_idx;
+            if (tab_idx >= 0)
+            {
+                LLAccordionCtrlTab* tab = mItemContainers.at(tab_idx);
+                tab->setVisible(true);
+
+                // Expand all accordion tabs when filtering
+                if(!sFilterSubString.empty())
+                {
+                    //store accordion tab state when filter is not empty
+                    tab->notifyChildren(LLSD().with("action","store_state"));
+
+                    tab->setDisplayChildren(true);
+                }
+                // Restore each tab's expand state when not filtering
+                else
+                {
+                    bool collapsed = isAccordionCollapsedByUser(tab);
+                    tab->setDisplayChildren(!collapsed);
+
+                    //restore accordion state after all those accodrion tabmanipulations
+                    tab->notifyChildren(LLSD().with("action","restore_state"));
+                }
+
+                curr_flat_view = getFlatListViewFromTab(tab);
+            }
+        }
+
+        if (curr_flat_view)
+        {
+            LLTeleportHistoryFlatItem* item =
+                LLTeleportHistoryFlatItemStorage::instance()
+                .getFlatItemForPersistentItem(mGearItemMenu,
+                                              items[mCurrentItem],
+                                              mCurrentItem,
+                                              filter_string);
+            if ( !curr_flat_view->addItem(item, LLUUID::null, ADD_BOTTOM, false) )
+                LL_ERRS() << "Couldn't add flat item to teleport history." << LL_ENDL;
+            if (mLastSelectedItemIndex == mCurrentItem)
+                curr_flat_view->selectItem(item, true);
+        }
+
+        mCurrentItem--;
+
+        if (++added_items >= ADD_LIMIT)
+            break;
+    }
+
+    for (S32 n = mItemContainers.size() - 1; n >= 0; --n)
+    {
+        LLAccordionCtrlTab* tab = mItemContainers.at(n);
+        LLFlatListView* fv = getFlatListViewFromTab(tab);
+        if (fv)
+        {
+            fv->notify(LLSD().with("rearrange", LLSD()));
+        }
+    }
+
+    mHistoryAccordion->setFilterSubString(sFilterSubString);
+
+    mHistoryAccordion->arrange();
+
+    updateVerbs();
+
+    if (mCurrentItem < 0)
+        mDirty = false;
+}
+
+void LLTeleportHistoryPanel::onTeleportHistoryChange(S32 removed_index)
+{
+    mLastSelectedItemIndex = -1;
+
+    if (-1 == removed_index)
+        showTeleportHistory(); // recreate all items
+    else
+    {
+        replaceItem(removed_index); // replace removed item by most recent
+        updateVerbs();
+    }
+}
+
+void LLTeleportHistoryPanel::replaceItem(S32 removed_index)
+{
+    // Flat list for 'Today' (mItemContainers keeps accordion tabs in reverse order)
+    LLFlatListView* fv = NULL;
+
+    if (mItemContainers.size() > 0)
+    {
+        fv = getFlatListViewFromTab(mItemContainers[mItemContainers.size() - 1]);
+    }
+
+    // Empty flat list for 'Today' means that other flat lists are empty as well,
+    // so all items from teleport history should be added.
+    if (!fv || fv->size() == 0)
+    {
+        showTeleportHistory();
+        return;
+    }
+
+    const LLTeleportHistoryStorage::slurl_list_t& history_items = mTeleportHistory->getItems();
+    LLTeleportHistoryFlatItem* item = LLTeleportHistoryFlatItemStorage::instance()
+        .getFlatItemForPersistentItem(mGearItemMenu,
+                                      history_items[history_items.size() - 1], // Most recent item, it was added instead of removed
+                                      history_items.size(), // index will be decremented inside loop below
+                                      sFilterSubString);
+
+    fv->addItem(item, LLUUID::null, ADD_TOP);
+
+    // Index of each item, from last to removed item should be decremented
+    // to point to the right item in LLTeleportHistoryStorage
+    for (S32 tab_idx = mItemContainers.size() - 1; tab_idx >= 0; --tab_idx)
+    {
+        LLAccordionCtrlTab* tab = mItemContainers.at(tab_idx);
+        if (!tab->getVisible())
+            continue;
+
+        fv = getFlatListViewFromTab(tab);
+        if (!fv)
+        {
+            showTeleportHistory();
+            return;
+        }
+
+        std::vector<LLPanel*> items;
+        fv->getItems(items);
+
+        S32 items_cnt = items.size();
+        for (S32 n = 0; n < items_cnt; ++n)
+        {
+            LLTeleportHistoryFlatItem *item = (LLTeleportHistoryFlatItem*) items[n];
+
+            if (item->getIndex() == removed_index)
+            {
+                LLTeleportHistoryFlatItemStorage::instance().removeItem(item);
+
+                fv->removeItem(item);
+
+                // If flat list becames empty, then accordion tab should be hidden
+                if (fv->size() == 0)
+                    tab->setVisible(false);
+
+                mHistoryAccordion->arrange();
+
+                return; // No need to decrement idexes for the rest of items
+            }
+
+            item->setIndex(item->getIndex() - 1);
+        }
+    }
+}
+
+void LLTeleportHistoryPanel::showTeleportHistory()
+{
+    mDirty = true;
+
+    // Starting to add items from last one, in reverse order,
+    // since TeleportHistory keeps most recent item at the end
+    if (!mTeleportHistory)
+    {
+        mTeleportHistory = LLTeleportHistoryStorage::getInstance();
+    }
+
+    mCurrentItem = mTeleportHistory->getItems().size() - 1;
+
+    for (S32 n = mItemContainers.size() - 1; n >= 0; --n)
+    {
+        LLAccordionCtrlTab* tab = mItemContainers.at(n);
+        if (tab)
+        {
+            tab->setVisible(false);
+
+            LLFlatListView* fv = getFlatListViewFromTab(tab);
+            if (fv)
+            {
+                // Detached panels are managed by LLTeleportHistoryFlatItemStorage
+                std::vector<LLPanel*> detached_items;
+                fv->detachItems(detached_items);
+            }
+        }
+    }
+}
+
+void LLTeleportHistoryPanel::handleItemSelect(LLFlatListView* selected)
+{
+    mLastSelectedFlatlList = selected;
+    LLTeleportHistoryFlatItem* item = dynamic_cast<LLTeleportHistoryFlatItem *> (mLastSelectedFlatlList->getSelectedItem());
+    if (item)
+        mLastSelectedItemIndex = item->getIndex();
+
+    S32 tabs_cnt = mItemContainers.size();
+
+    for (S32 n = 0; n < tabs_cnt; n++)
+    {
+        LLAccordionCtrlTab* tab = mItemContainers.at(n);
+
+        if (!tab->getVisible())
+            continue;
+
+        LLFlatListView *flv = getFlatListViewFromTab(tab);
+        if (!flv)
+            continue;
+
+        if (flv == selected)
+            continue;
+
+        flv->resetSelection(true);
+    }
+
+    updateVerbs();
+}
+
+void LLTeleportHistoryPanel::onReturnKeyPressed()
+{
+    // Teleport to selected region as default action on return key pressed
+    onTeleport();
+}
+
+void LLTeleportHistoryPanel::onDoubleClickItem()
+{
+    // If item got doubleclick, then that item is already selected
+    onTeleport();
+}
+
+void LLTeleportHistoryPanel::onAccordionTabRightClick(LLView *view, S32 x, S32 y, MASK mask)
+{
+    LLAccordionCtrlTab *tab = (LLAccordionCtrlTab *) view;
+
+    // If click occurred below the header, don't show this menu
+    if (y < tab->getRect().getHeight() - tab->getHeaderHeight() - tab->getPaddingBottom())
+        return;
+
+    if (mAccordionTabMenu)
+    {
+        //preventing parent (menu holder) from deleting already "dead" context menus on exit
+        LLView* parent = mAccordionTabMenu->getParent();
+        if (parent)
+        {
+            parent->removeChild(mAccordionTabMenu);
+        }
+        delete mAccordionTabMenu;
+    }
+
+    // set up the callbacks for all of the avatar menu items
+    // (N.B. callbacks don't take const refs as mID is local scope)
+    LLUICtrl::CommitCallbackRegistry::ScopedRegistrar registrar;
+
+    registrar.add("TeleportHistory.TabOpen",    boost::bind(&LLTeleportHistoryPanel::onAccordionTabOpen, this, tab));
+    registrar.add("TeleportHistory.TabClose",   boost::bind(&LLTeleportHistoryPanel::onAccordionTabClose, this, tab));
+
+    // create the context menu from the XUI
+    llassert(LLMenuGL::sMenuContainer != NULL);
+    mAccordionTabMenu = LLUICtrlFactory::getInstance()->createFromFile<LLContextMenu>(
+        "menu_teleport_history_tab.xml", LLMenuGL::sMenuContainer, LLViewerMenuHolderGL::child_registry_t::instance());
+
+    mAccordionTabMenu->setItemVisible("TabOpen", !tab->isExpanded());
+    mAccordionTabMenu->setItemVisible("TabClose", tab->isExpanded());
+
+    mAccordionTabMenu->show(x, y);
+    LLMenuGL::showPopup(tab, mAccordionTabMenu, x, y);
+}
+
+void LLTeleportHistoryPanel::onAccordionTabOpen(LLAccordionCtrlTab *tab)
+{
+    tab->setDisplayChildren(true);
+    mHistoryAccordion->arrange();
+}
+
+void LLTeleportHistoryPanel::onAccordionTabClose(LLAccordionCtrlTab *tab)
+{
+    tab->setDisplayChildren(false);
+    mHistoryAccordion->arrange();
+}
+
+bool LLTeleportHistoryPanel::onClearTeleportHistoryDialog(const LLSD& notification, const LLSD& response)
+{
+
+    S32 option = LLNotificationsUtil::getSelectedOption(notification, response);
+
+    if (0 == option)
+    {
+        // order does matter, call this first or teleport history will contain one record(current location)
+        LLTeleportHistory::getInstance()->purgeItems();
+
+        LLTeleportHistoryStorage *th = LLTeleportHistoryStorage::getInstance();
+        th->purgeItems();
+        th->save();
+    }
+
+    return false;
+}
+
+LLFlatListView* LLTeleportHistoryPanel::getFlatListViewFromTab(LLAccordionCtrlTab *tab)
+{
+    for (child_list_const_iter_t iter = tab->beginChild(); iter != tab->endChild(); iter++)
+    {
+        if (dynamic_cast<LLFlatListView*>(*iter))
+        {
+            return (LLFlatListView*)*iter; // There should be one scroll list per tab.
+        }
+    }
+
+    return NULL;
+}
+
+void LLTeleportHistoryPanel::gotSLURLCallback(const std::string& slurl)
+{
+    LLClipboard::instance().copyToClipboard(utf8str_to_wstring(slurl), 0, slurl.size());
+
+    LLSD args;
+    args["SLURL"] = slurl;
+
+    LLNotificationsUtil::add("CopySLURL", args);
+}
+
+void LLTeleportHistoryPanel::onGearMenuAction(const LLSD& userdata)
+{
+    std::string command_name = userdata.asString();
+
+    if ("expand_all" == command_name)
+    {
+        S32 tabs_cnt = mItemContainers.size();
+
+        for (S32 n = 0; n < tabs_cnt; n++)
+        {
+            mItemContainers.at(n)->setDisplayChildren(true);
+        }
+        mHistoryAccordion->arrange();
+    }
+    else if ("collapse_all" == command_name)
+    {
+        S32 tabs_cnt = mItemContainers.size();
+
+        for (S32 n = 0; n < tabs_cnt; n++)
+        {
+            mItemContainers.at(n)->setDisplayChildren(false);
+        }
+        mHistoryAccordion->arrange();
+
+        if (mLastSelectedFlatlList)
+        {
+            mLastSelectedFlatlList->resetSelection();
+        }
+    }
+
+    S32 index = -1;
+    if (mLastSelectedFlatlList)
+    {
+        LLTeleportHistoryFlatItem* itemp = dynamic_cast<LLTeleportHistoryFlatItem *> (mLastSelectedFlatlList->getSelectedItem());
+        if (itemp)
+        {
+            index = itemp->getIndex();
+        }
+    }
+
+    if ("teleport" == command_name)
+    {
+        confirmTeleport(index);
+    }
+    else if ("view" == command_name)
+    {
+        LLTeleportHistoryFlatItem::showPlaceInfoPanel(index);
+    }
+    else if ("show_on_map" == command_name)
+    {
+        LLTeleportHistoryStorage::getInstance()->showItemOnMap(index);
+    }
+    else if ("copy_slurl" == command_name)
+    {
+        LLVector3d globalPos = LLTeleportHistoryStorage::getInstance()->getItems()[index].mGlobalPos;
+        LLLandmarkActions::getSLURLfromPosGlobal(globalPos,
+            boost::bind(&LLTeleportHistoryPanel::gotSLURLCallback, _1));
+    }
+    else if ("remove" == command_name)
+    {
+        LLTeleportHistoryStorage::getInstance()->removeItem(index);
+        LLTeleportHistoryStorage::getInstance()->save();
+        showTeleportHistory();
+    }
+}
+
+bool LLTeleportHistoryPanel::isActionEnabled(const LLSD& userdata) const
+{
+    std::string command_name = userdata.asString();
+
+    if (command_name == "collapse_all"
+        || command_name == "expand_all")
+    {
+        S32 tabs_cnt = mItemContainers.size();
+
+        bool has_expanded_tabs = false;
+        bool has_collapsed_tabs = false;
+
+        for (S32 n = 0; n < tabs_cnt; n++)
+        {
+            LLAccordionCtrlTab* tab = mItemContainers.at(n);
+            if (!tab->getVisible())
+                continue;
+
+            if (tab->getDisplayChildren())
+            {
+                has_expanded_tabs = true;
+            }
+            else
+            {
+                has_collapsed_tabs = true;
+            }
+
+            if (has_expanded_tabs && has_collapsed_tabs)
+            {
+                break;
+            }
+        }
+
+        if (command_name == "collapse_all")
+        {
+            return has_expanded_tabs;
+        }
+
+        if (command_name == "expand_all")
+        {
+            return has_collapsed_tabs;
+        }
+    }
+
+    if (command_name == "clear_history")
+    {
+        return mTeleportHistory->getItems().size() > 0;
+    }
+
+    if ("teleport" == command_name
+        || "view" == command_name
+        || "show_on_map" == command_name
+        || "copy_slurl" == command_name
+        || "remove" == command_name)
+    {
+        if (!mLastSelectedFlatlList)
+        {
+            return false;
+        }
+        LLTeleportHistoryFlatItem* itemp = dynamic_cast<LLTeleportHistoryFlatItem *> (mLastSelectedFlatlList->getSelectedItem());
+        return itemp != NULL;
+    }
+
+    return false;
+}
+
+void LLTeleportHistoryPanel::setAccordionCollapsedByUser(LLUICtrl* acc_tab, bool collapsed)
+{
+    LLSD param = acc_tab->getValue();
+    param[COLLAPSED_BY_USER] = collapsed;
+    acc_tab->setValue(param);
+}
+
+bool LLTeleportHistoryPanel::isAccordionCollapsedByUser(LLUICtrl* acc_tab)
+{
+    LLSD param = acc_tab->getValue();
+    if(!param.has(COLLAPSED_BY_USER))
+    {
+        return false;
+    }
+    return param[COLLAPSED_BY_USER].asBoolean();
+}
+
+void LLTeleportHistoryPanel::onAccordionExpand(LLUICtrl* ctrl, const LLSD& param)
+{
+    bool expanded = param.asBoolean();
+    // Save accordion tab state to restore it in refresh()
+    setAccordionCollapsedByUser(ctrl, !expanded);
+
+    // Reset selection upon accordion being collapsed
+    // to disable "Teleport" and "Map" buttons for hidden item.
+    if (!expanded && mLastSelectedFlatlList)
+    {
+        mLastSelectedFlatlList->resetSelection();
+    }
+}
+
+// static
+void LLTeleportHistoryPanel::confirmTeleport(S32 hist_idx)
+{
+    LLSD args;
+    args["HISTORY_ENTRY"] = LLTeleportHistoryStorage::getInstance()->getItems()[hist_idx].mTitle;
+    LLNotificationsUtil::add("TeleportToHistoryEntry", args, LLSD(),
+        boost::bind(&LLTeleportHistoryPanel::onTeleportConfirmation, _1, _2, hist_idx));
+}
+
+// Called when user reacts upon teleport confirmation dialog.
+// static
+bool LLTeleportHistoryPanel::onTeleportConfirmation(const LLSD& notification, const LLSD& response, S32 hist_idx)
+{
+    S32 option = LLNotificationsUtil::getSelectedOption(notification, response);
+
+    if (0 == option)
+    {
+        // Teleport to given history item.
+        LLTeleportHistoryStorage::getInstance()->goToItem(hist_idx);
+    }
+
+    return false;
+}