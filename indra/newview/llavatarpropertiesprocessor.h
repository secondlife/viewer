/**
 * @file llavatarpropertiesprocessor.h
 * @brief LLAvatatIconCtrl base class
 *
 * $LicenseInfo:firstyear=2001&license=viewerlgpl$
 * Second Life Viewer Source Code
 * Copyright (C) 2010, Linden Research, Inc.
 *
 * This library is free software; you can redistribute it and/or
 * modify it under the terms of the GNU Lesser General Public
 * License as published by the Free Software Foundation;
 * version 2.1 of the License only.
 *
 * This library is distributed in the hope that it will be useful,
 * but WITHOUT ANY WARRANTY; without even the implied warranty of
 * MERCHANTABILITY or FITNESS FOR A PARTICULAR PURPOSE.  See the GNU
 * Lesser General Public License for more details.
 *
 * You should have received a copy of the GNU Lesser General Public
 * License along with this library; if not, write to the Free Software
 * Foundation, Inc., 51 Franklin Street, Fifth Floor, Boston, MA  02110-1301  USA
 *
 * Linden Research, Inc., 945 Battery Street, San Francisco, CA  94111  USA
 * $/LicenseInfo$
 */

#ifndef LL_LLAVATARPROPERTIESPROCESSOR_H
#define LL_LLAVATARPROPERTIESPROCESSOR_H

#include "lluuid.h"
#include "llsingleton.h"
#include "v3dmath.h"    // LLVector3d
#include <list>
#include <map>

// For Flags in AvatarPropertiesReply
const U32 AVATAR_ALLOW_PUBLISH          = 0x1 << 0; // whether profile is externally visible or not
const U32 AVATAR_MATURE_PUBLISH         = 0x1 << 1; // profile is "mature"
const U32 AVATAR_IDENTIFIED             = 0x1 << 2; // whether avatar has provided payment info
const U32 AVATAR_TRANSACTED             = 0x1 << 3; // whether avatar has actively used payment info
const U32 AVATAR_ONLINE                 = 0x1 << 4; // the online status of this avatar, if known.
const U32 AVATAR_AGEVERIFIED            = 0x1 << 5; // whether avatar has been age-verified

/*
*TODO Vadim: This needs some refactoring:
- Remove EAvatarProcessorType in favor of separate observers, derived from a common parent (to get rid of void*).
*/

class LLMessageSystem;

enum EAvatarProcessorType
{
    APT_PROPERTIES,
    APT_NOTES,
    APT_GROUPS,
    APT_PICKS,
    APT_PICK_INFO,
    APT_TEXTURES,
    APT_INTERESTS_INFO,
    APT_CLASSIFIEDS,
    APT_CLASSIFIED_INFO
};

struct LLInterestsData
{
    LLUUID      agent_id;
    LLUUID      avatar_id; //target id
    U32         want_to_mask;
    std::string want_to_text;
    U32         skills_mask;
    std::string skills_text;
    std::string languages_text;
};

struct LLAvatarData
{
<<<<<<< HEAD
	LLUUID 		agent_id;
	LLUUID		avatar_id; //target id
	LLUUID		image_id;
	LLUUID		fl_image_id;
	LLUUID		partner_id;
	std::string	about_text;
	std::string	fl_about_text;
	LLDate		born_on;
	std::string	profile_url;
	U8			caption_index;
	std::string	caption_text;
    std::string	customer_type;
	U32			flags;
	bool		allow_publish;
=======
    LLUUID      agent_id;
    LLUUID      avatar_id; //target id
    LLUUID      image_id;
    LLUUID      fl_image_id;
    LLUUID      partner_id;
    std::string about_text;
    std::string fl_about_text;
    LLDate      born_on;
    std::string profile_url;
    U8          caption_index;
    std::string caption_text;
    std::string customer_type;
    U32         flags;
    BOOL        allow_publish;
>>>>>>> e7eced3c
};

struct LLAvatarPicks
{
    LLUUID agent_id;
    LLUUID target_id; //target id

    typedef std::pair<LLUUID,std::string> pick_data_t;
    typedef std::list< pick_data_t> picks_list_t;
    picks_list_t picks_list;
};

struct LLPickData
{
<<<<<<< HEAD
	LLUUID agent_id;
	LLUUID pick_id;
	LLUUID creator_id;
	bool top_pick;
	LLUUID parcel_id;
	std::string name;
	std::string desc;
	LLUUID snapshot_id;
	LLVector3d pos_global;
	S32 sort_order;
	bool enabled;

	//used only in read requests
	std::string user_name;
	std::string original_name;
	std::string sim_name;

	//used only in write (update) requests
	LLUUID session_id;
=======
    LLUUID agent_id;
    LLUUID pick_id;
    LLUUID creator_id;
    BOOL top_pick;
    LLUUID parcel_id;
    std::string name;
    std::string desc;
    LLUUID snapshot_id;
    LLVector3d pos_global;
    S32 sort_order;
    BOOL enabled;

    //used only in read requests
    std::string user_name;
    std::string original_name;
    std::string sim_name;

    //used only in write (update) requests
    LLUUID session_id;
>>>>>>> e7eced3c

};

struct LLAvatarNotes
{
    LLUUID agent_id;
    LLUUID target_id; //target id
    std::string notes;
};

struct LLAvatarGroups
{
<<<<<<< HEAD
	LLUUID agent_id;
	LLUUID avatar_id; //target id
	bool list_in_profile;

	struct LLGroupData;
	typedef std::list<LLGroupData> group_list_t;

	group_list_t group_list;

	struct LLGroupData
	{
		U64 group_powers;
		bool accept_notices;
		std::string group_title;
		LLUUID group_id;
		std::string group_name;
		LLUUID group_insignia_id;
	};
=======
    LLUUID agent_id;
    LLUUID avatar_id; //target id
    BOOL list_in_profile;

    struct LLGroupData;
    typedef std::list<LLGroupData> group_list_t;

    group_list_t group_list;

    struct LLGroupData
    {
        U64 group_powers;
        BOOL accept_notices;
        std::string group_title;
        LLUUID group_id;
        std::string group_name;
        LLUUID group_insignia_id;
    };
>>>>>>> e7eced3c
};

struct LLAvatarClassifieds
{
    LLUUID agent_id;
    LLUUID target_id;

    struct classified_data;
    typedef std::list<classified_data> classifieds_list_t;

    classifieds_list_t classifieds_list;

    struct classified_data
    {
        LLUUID classified_id;
        std::string name;
    };
};

struct LLAvatarClassifiedInfo
{
    LLUUID agent_id;
    LLUUID classified_id;
    LLUUID creator_id;
    U32 creation_date;
    U32 expiration_date;
    U32 category;
    std::string name;
    std::string description;
    LLUUID parcel_id;
    U32 parent_estate;
    LLUUID snapshot_id;
    std::string sim_name;
    LLVector3d pos_global;
    std::string parcel_name;
    U8 flags;
    S32 price_for_listing;
};

class LLAvatarPropertiesObserver
{
public:
    virtual ~LLAvatarPropertiesObserver() {}
    virtual void processProperties(void* data, EAvatarProcessorType type) = 0;
};

class LLAvatarPropertiesProcessor
    : public LLSingleton<LLAvatarPropertiesProcessor>
{
    LLSINGLETON(LLAvatarPropertiesProcessor);
    virtual ~LLAvatarPropertiesProcessor();

public:
    void addObserver(const LLUUID& avatar_id, LLAvatarPropertiesObserver* observer);

    void removeObserver(const LLUUID& avatar_id, LLAvatarPropertiesObserver* observer);

    // Request various types of avatar data.  Duplicate requests will be
    // suppressed while waiting for a response from the network.
    void sendAvatarPropertiesRequest(const LLUUID& avatar_id);
    void sendAvatarPicksRequest(const LLUUID& avatar_id);
    void sendAvatarNotesRequest(const LLUUID& avatar_id);
    void sendAvatarGroupsRequest(const LLUUID& avatar_id);
    void sendAvatarTexturesRequest(const LLUUID& avatar_id);
    void sendAvatarClassifiedsRequest(const LLUUID& avatar_id);

    // Duplicate pick info requests are not suppressed.
    void sendPickInfoRequest(const LLUUID& creator_id, const LLUUID& pick_id);

    void sendClassifiedInfoRequest(const LLUUID& classified_id);

    void sendAvatarPropertiesUpdate(const LLAvatarData* avatar_props);

    void sendPickInfoUpdate(const LLPickData* new_pick);

    void sendClassifiedInfoUpdate(const LLAvatarClassifiedInfo* c_data);

    void sendFriendRights(const LLUUID& avatar_id, S32 rights);

    void sendNotes(const LLUUID& avatar_id, const std::string notes);

    void sendPickDelete(const LLUUID& pick_id);

    void sendClassifiedDelete(const LLUUID& classified_id);

    void sendInterestsInfoUpdate(const LLInterestsData* interests_data);

    // Returns translated, human readable string for account type, such
    // as "Resident" or "Linden Employee".  Used for profiles, inspectors.
    static std::string accountType(const LLAvatarData* avatar_data);

    // Returns translated, human readable string for payment info, such
    // as "Payment Info on File" or "Payment Info Used".
    // Used for profiles, inspectors.
    static std::string paymentInfo(const LLAvatarData* avatar_data);

    static bool hasPaymentInfoOnFile(const LLAvatarData* avatar_data);

    static void requestAvatarPropertiesCoro(std::string cap_url, LLUUID agent_id);

    static void processAvatarPropertiesReply(LLMessageSystem* msg, void**);

    static void processAvatarInterestsReply(LLMessageSystem* msg, void**);

    static void processAvatarClassifiedsReply(LLMessageSystem* msg, void**);

    static void processClassifiedInfoReply(LLMessageSystem* msg, void**);

    static void processAvatarGroupsReply(LLMessageSystem* msg, void**);

    static void processAvatarNotesReply(LLMessageSystem* msg, void**);

    static void processAvatarPicksReply(LLMessageSystem* msg, void**);

    static void processPickInfoReply(LLMessageSystem* msg, void**);

protected:

    void sendRequest(const LLUUID& avatar_id, EAvatarProcessorType type, const std::string &method);
    void sendGenericRequest(const LLUUID& avatar_id, EAvatarProcessorType type, const std::string &method);
    void sendAvatarPropertiesRequestMessage(const LLUUID& avatar_id);
    void initAgentProfileCapRequest(const LLUUID& avatar_id, const std::string& cap_url);

    void notifyObservers(const LLUUID& id,void* data, EAvatarProcessorType type);

    // Is there a pending, not timed out, request for this avatar's data?
    // Use this to suppress duplicate requests for data when a request is
    // pending.
    bool isPendingRequest(const LLUUID& avatar_id, EAvatarProcessorType type);

    // Call this when a request has been sent
    void addPendingRequest(const LLUUID& avatar_id, EAvatarProcessorType type);

    // Call this when the reply to the request is received
    void removePendingRequest(const LLUUID& avatar_id, EAvatarProcessorType type);

    typedef void* (*processor_method_t)(LLMessageSystem*);
    static processor_method_t getProcessor(EAvatarProcessorType type);

protected:

    typedef std::multimap<LLUUID, LLAvatarPropertiesObserver*> observer_multimap_t;

    observer_multimap_t mObservers;

    // Keep track of pending requests for data by avatar id and type.
    // Maintain a timestamp for each request so a request that receives no reply
    // does not block future requests forever.
    // Map avatar_id+request_type -> U32 timestamp in seconds
    typedef std::map< std::pair<LLUUID, EAvatarProcessorType>, U32> timestamp_map_t;
    timestamp_map_t mRequestTimestamps;
};

#endif  // LL_LLAVATARPROPERTIESPROCESSOR_H<|MERGE_RESOLUTION|>--- conflicted
+++ resolved
@@ -74,22 +74,6 @@
 
 struct LLAvatarData
 {
-<<<<<<< HEAD
-	LLUUID 		agent_id;
-	LLUUID		avatar_id; //target id
-	LLUUID		image_id;
-	LLUUID		fl_image_id;
-	LLUUID		partner_id;
-	std::string	about_text;
-	std::string	fl_about_text;
-	LLDate		born_on;
-	std::string	profile_url;
-	U8			caption_index;
-	std::string	caption_text;
-    std::string	customer_type;
-	U32			flags;
-	bool		allow_publish;
-=======
     LLUUID      agent_id;
     LLUUID      avatar_id; //target id
     LLUUID      image_id;
@@ -103,8 +87,7 @@
     std::string caption_text;
     std::string customer_type;
     U32         flags;
-    BOOL        allow_publish;
->>>>>>> e7eced3c
+    bool        allow_publish;
 };
 
 struct LLAvatarPicks
@@ -119,38 +102,17 @@
 
 struct LLPickData
 {
-<<<<<<< HEAD
-	LLUUID agent_id;
-	LLUUID pick_id;
-	LLUUID creator_id;
-	bool top_pick;
-	LLUUID parcel_id;
-	std::string name;
-	std::string desc;
-	LLUUID snapshot_id;
-	LLVector3d pos_global;
-	S32 sort_order;
-	bool enabled;
-
-	//used only in read requests
-	std::string user_name;
-	std::string original_name;
-	std::string sim_name;
-
-	//used only in write (update) requests
-	LLUUID session_id;
-=======
     LLUUID agent_id;
     LLUUID pick_id;
     LLUUID creator_id;
-    BOOL top_pick;
+    bool top_pick;
     LLUUID parcel_id;
     std::string name;
     std::string desc;
     LLUUID snapshot_id;
     LLVector3d pos_global;
     S32 sort_order;
-    BOOL enabled;
+    bool enabled;
 
     //used only in read requests
     std::string user_name;
@@ -159,7 +121,6 @@
 
     //used only in write (update) requests
     LLUUID session_id;
->>>>>>> e7eced3c
 
 };
 
@@ -172,29 +133,9 @@
 
 struct LLAvatarGroups
 {
-<<<<<<< HEAD
-	LLUUID agent_id;
-	LLUUID avatar_id; //target id
-	bool list_in_profile;
-
-	struct LLGroupData;
-	typedef std::list<LLGroupData> group_list_t;
-
-	group_list_t group_list;
-
-	struct LLGroupData
-	{
-		U64 group_powers;
-		bool accept_notices;
-		std::string group_title;
-		LLUUID group_id;
-		std::string group_name;
-		LLUUID group_insignia_id;
-	};
-=======
     LLUUID agent_id;
     LLUUID avatar_id; //target id
-    BOOL list_in_profile;
+    bool list_in_profile;
 
     struct LLGroupData;
     typedef std::list<LLGroupData> group_list_t;
@@ -204,13 +145,12 @@
     struct LLGroupData
     {
         U64 group_powers;
-        BOOL accept_notices;
+        bool accept_notices;
         std::string group_title;
         LLUUID group_id;
         std::string group_name;
         LLUUID group_insignia_id;
     };
->>>>>>> e7eced3c
 };
 
 struct LLAvatarClassifieds
