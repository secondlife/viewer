/**
* @file llviewerassetupload.cpp
* @author optional
* @brief brief description of the file
*
* $LicenseInfo:firstyear=2011&license=viewerlgpl$
* Second Life Viewer Source Code
* Copyright (C) 2011, Linden Research, Inc.
*
* This library is free software; you can redistribute it and/or
* modify it under the terms of the GNU Lesser General Public
* License as published by the Free Software Foundation;
* version 2.1 of the License only.
*
* This library is distributed in the hope that it will be useful,
* but WITHOUT ANY WARRANTY; without even the implied warranty of
* MERCHANTABILITY or FITNESS FOR A PARTICULAR PURPOSE.  See the GNU
* Lesser General Public License for more details.
*
* You should have received a copy of the GNU Lesser General Public
* License along with this library; if not, write to the Free Software
* Foundation, Inc., 51 Franklin Street, Fifth Floor, Boston, MA  02110-1301  USA
*
* Linden Research, Inc., 945 Battery Street, San Francisco, CA  94111  USA
* $/LicenseInfo$
*/

#include "llviewerprecompiledheaders.h"

#include "linden_common.h"
#include "llviewerassetupload.h"
#include "llviewertexturelist.h"
#include "llimage.h"
#include "lltrans.h"
#include "lluuid.h"
#include "llvorbisencode.h"
#include "lluploaddialog.h"
#include "llpreviewscript.h"
#include "llnotificationsutil.h"
#include "lleconomy.h"
#include "llagent.h"
#include "llfloaterreg.h"
#include "llstatusbar.h"
#include "llinventorypanel.h"
#include "llsdutil.h"

//=========================================================================
/*static*/
void LLViewerAssetUpload::AssetInventoryUploadCoproc(LLCoreHttpUtil::HttpCoroutineAdapter::ptr_t &httpAdapter, const LLUUID &id,
    std::string url, NewResourceUploadInfo::ptr_t uploadInfo)
{
    LLCore::HttpRequest::ptr_t httpRequest(new LLCore::HttpRequest);

    LLSD result = uploadInfo->prepareUpload();
    uploadInfo->logPreparedUpload();

    if (result.has("error"))
    {
        HandleUploadError(LLCore::HttpStatus(499), result, uploadInfo);
        return;
    }

    //self.yield();

    std::string uploadMessage = "Uploading...\n\n";
    uploadMessage.append(uploadInfo->getDisplayName());
    LLUploadDialog::modalUploadDialog(uploadMessage);

    LLSD body = uploadInfo->generatePostBody();

<<<<<<< HEAD
    result = httpAdapter->postAndYield(self, httpRequest, url, body);
=======
    LLSD result = httpAdapter->postAndYield(httpRequest, url, body);
>>>>>>> 2a29dbc4

    LLSD httpResults = result[LLCoreHttpUtil::HttpCoroutineAdapter::HTTP_RESULTS];
    LLCore::HttpStatus status = LLCoreHttpUtil::HttpCoroutineAdapter::getStatusFromLLSD(httpResults);

    if ((!status) || (result.has("error")))
    {
        HandleUploadError(status, result, uploadInfo);
        LLUploadDialog::modalUploadFinished();
        return;
    }

    std::string uploader = result["uploader"].asString();

<<<<<<< HEAD
    result = httpAdapter->postFileAndYield(self, httpRequest, uploader, uploadInfo->getAssetId(), uploadInfo->getAssetType());
    httpResults = result[LLCoreHttpUtil::HttpCoroutineAdapter::HTTP_RESULTS];
    status = LLCoreHttpUtil::HttpCoroutineAdapter::getStatusFromLLSD(httpResults);
=======
    result = httpAdapter->postFileAndYield(httpRequest, uploader, uploadInfo->getAssetId(), uploadInfo->getAssetType());
>>>>>>> 2a29dbc4

    if (!status)
    {
        HandleUploadError(status, result, uploadInfo);
        LLUploadDialog::modalUploadFinished();
        return;
    }

    S32 uploadPrice = 0;

    // Update L$ and ownership credit information
    // since it probably changed on the server
    if (uploadInfo->getAssetType() == LLAssetType::AT_TEXTURE ||
        uploadInfo->getAssetType() == LLAssetType::AT_SOUND ||
        uploadInfo->getAssetType() == LLAssetType::AT_ANIMATION ||
        uploadInfo->getAssetType() == LLAssetType::AT_MESH)
    {
        uploadPrice = LLGlobalEconomy::Singleton::getInstance()->getPriceUpload();
    }

    bool success = false;

    if (uploadPrice > 0)
    {
        // this upload costed us L$, update our balance
        // and display something saying that it cost L$
        LLStatusBar::sendMoneyBalanceRequest();

<<<<<<< HEAD
        LLSD args;
        args["AMOUNT"] = llformat("%d", uploadPrice);
        LLNotificationsUtil::add("UploadPayment", args);
    }
=======
    LLSD result = httpAdapter->postAndYield(httpRequest, url, initalBody);
>>>>>>> 2a29dbc4

    LLUUID serverInventoryItem = uploadInfo->finishUpload(result);

    if (serverInventoryItem.notNull())
    {
        success = true;

        // Show the preview panel for textures and sounds to let
        // user know that the image (or snapshot) arrived intact.
        LLInventoryPanel* panel = LLInventoryPanel::getActiveInventoryPanel();
        if (panel)
        {
            LLFocusableElement* focus = gFocusMgr.getKeyboardFocus();
            panel->setSelection(serverInventoryItem, TAKE_FOCUS_NO);

            // restore keyboard focus
            gFocusMgr.setKeyboardFocus(focus);
        }
    }
    else
    {
        LL_WARNS() << "Can't find a folder to put it in" << LL_ENDL;
    }

    // remove the "Uploading..." message
    LLUploadDialog::modalUploadFinished();

    // Let the Snapshot floater know we have finished uploading a snapshot to inventory.
    LLFloater* floater_snapshot = LLFloaterReg::findInstance("snapshot");
    if (uploadInfo->getAssetType() == LLAssetType::AT_TEXTURE && floater_snapshot)
    {
<<<<<<< HEAD
        floater_snapshot->notify(LLSD().with("set-finished", LLSD().with("ok", success).with("msg", "inventory")));
    }
}

//=========================================================================
/*static*/
void LLViewerAssetUpload::HandleUploadError(LLCore::HttpStatus status, LLSD &result, NewResourceUploadInfo::ptr_t &uploadInfo)
{
    std::string reason;
    std::string label("CannotUploadReason");
=======
//        Upload the file...
        result = httpAdapter->postFileAndYield(httpRequest, url, initalBody);
>>>>>>> 2a29dbc4

    LL_WARNS() << ll_pretty_print_sd(result) << LL_ENDL;

    if (result.has("label"))
    {
        label = result["label"];
    }

    if (result.has("message"))
    {
        reason = result["message"];
    }
    else
    {
        if (status.getType() == 499)
        {
            reason = "The server is experiencing unexpected difficulties.";
        }
        else
        {
            reason = "Error in upload request.  Please visit "
                "http://secondlife.com/support for help fixing this problem.";
        }
    }

    LLSD args;
    args["FILE"] = uploadInfo->getDisplayName();
    args["REASON"] = reason;

    LLNotificationsUtil::add(label, args);

    // unfreeze script preview
    if (uploadInfo->getAssetType() == LLAssetType::AT_LSL_TEXT)
    {
        LLPreviewLSL* preview = LLFloaterReg::findTypedInstance<LLPreviewLSL>("preview_script", 
            uploadInfo->getItemId());
        if (preview)
        {
            LLSD errors;
            errors.append(LLTrans::getString("UploadFailed") + reason);
            preview->callbackLSLCompileFailed(errors);
        }
    }

}<|MERGE_RESOLUTION|>--- conflicted
+++ resolved
@@ -68,11 +68,7 @@
 
     LLSD body = uploadInfo->generatePostBody();
 
-<<<<<<< HEAD
-    result = httpAdapter->postAndYield(self, httpRequest, url, body);
-=======
-    LLSD result = httpAdapter->postAndYield(httpRequest, url, body);
->>>>>>> 2a29dbc4
+    result = httpAdapter->postAndYield(httpRequest, url, body);
 
     LLSD httpResults = result[LLCoreHttpUtil::HttpCoroutineAdapter::HTTP_RESULTS];
     LLCore::HttpStatus status = LLCoreHttpUtil::HttpCoroutineAdapter::getStatusFromLLSD(httpResults);
@@ -86,13 +82,9 @@
 
     std::string uploader = result["uploader"].asString();
 
-<<<<<<< HEAD
-    result = httpAdapter->postFileAndYield(self, httpRequest, uploader, uploadInfo->getAssetId(), uploadInfo->getAssetType());
+    result = httpAdapter->postFileAndYield(httpRequest, uploader, uploadInfo->getAssetId(), uploadInfo->getAssetType());
     httpResults = result[LLCoreHttpUtil::HttpCoroutineAdapter::HTTP_RESULTS];
     status = LLCoreHttpUtil::HttpCoroutineAdapter::getStatusFromLLSD(httpResults);
-=======
-    result = httpAdapter->postFileAndYield(httpRequest, uploader, uploadInfo->getAssetId(), uploadInfo->getAssetType());
->>>>>>> 2a29dbc4
 
     if (!status)
     {
@@ -121,14 +113,10 @@
         // and display something saying that it cost L$
         LLStatusBar::sendMoneyBalanceRequest();
 
-<<<<<<< HEAD
         LLSD args;
         args["AMOUNT"] = llformat("%d", uploadPrice);
         LLNotificationsUtil::add("UploadPayment", args);
     }
-=======
-    LLSD result = httpAdapter->postAndYield(httpRequest, url, initalBody);
->>>>>>> 2a29dbc4
 
     LLUUID serverInventoryItem = uploadInfo->finishUpload(result);
 
@@ -160,7 +148,6 @@
     LLFloater* floater_snapshot = LLFloaterReg::findInstance("snapshot");
     if (uploadInfo->getAssetType() == LLAssetType::AT_TEXTURE && floater_snapshot)
     {
-<<<<<<< HEAD
         floater_snapshot->notify(LLSD().with("set-finished", LLSD().with("ok", success).with("msg", "inventory")));
     }
 }
@@ -171,10 +158,6 @@
 {
     std::string reason;
     std::string label("CannotUploadReason");
-=======
-//        Upload the file...
-        result = httpAdapter->postFileAndYield(httpRequest, url, initalBody);
->>>>>>> 2a29dbc4
 
     LL_WARNS() << ll_pretty_print_sd(result) << LL_ENDL;
 
