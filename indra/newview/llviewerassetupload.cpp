/**
* @file llviewerassetupload.cpp
* @author optional
* @brief brief description of the file
*
* $LicenseInfo:firstyear=2011&license=viewerlgpl$
* Second Life Viewer Source Code
* Copyright (C) 2011, Linden Research, Inc.
*
* This library is free software; you can redistribute it and/or
* modify it under the terms of the GNU Lesser General Public
* License as published by the Free Software Foundation;
* version 2.1 of the License only.
*
* This library is distributed in the hope that it will be useful,
* but WITHOUT ANY WARRANTY; without even the implied warranty of
* MERCHANTABILITY or FITNESS FOR A PARTICULAR PURPOSE.  See the GNU
* Lesser General Public License for more details.
*
* You should have received a copy of the GNU Lesser General Public
* License along with this library; if not, write to the Free Software
* Foundation, Inc., 51 Franklin Street, Fifth Floor, Boston, MA  02110-1301  USA
*
* Linden Research, Inc., 945 Battery Street, San Francisco, CA  94111  USA
* $/LicenseInfo$
*/

#include "llviewerprecompiledheaders.h"

#include "linden_common.h"
#include "llviewertexturelist.h"
#include "llimage.h"
#include "lltrans.h"
#include "lluuid.h"
#include "llvorbisencode.h"
#include "lluploaddialog.h"
#include "llnotificationsutil.h"
#include "llagent.h"
#include "llfloaterreg.h"
#include "llfloatersnapshot.h"
#include "llstatusbar.h"
#include "llinventorypanel.h"
#include "llsdutil.h"
#include "llviewerassetupload.h"
#include "llappviewer.h"
#include "llviewerstats.h"
#include "llfilesystem.h"
#include "llgesturemgr.h"
#include "llpreviewnotecard.h"
#include "llpreviewgesture.h"
#include "llcoproceduremanager.h"
#include "llthread.h"
#include "llkeyframemotion.h"
#include "lldatapacker.h"
#include "llvoavatarself.h"

void dialog_refresh_all();

static const U32 LL_ASSET_UPLOAD_TIMEOUT_SEC = 60;

LLResourceUploadInfo::LLResourceUploadInfo(LLTransactionID transactId,
        LLAssetType::EType assetType, std::string name, std::string description,
        S32 compressionInfo, LLFolderType::EType destinationType,
        LLInventoryType::EType inventoryType, U32 nextOWnerPerms,
        U32 groupPerms, U32 everyonePerms, S32 expectedCost, bool showInventory) :
    mTransactionId(transactId),
    mAssetType(assetType),
    mName(name),
    mDescription(description),
    mCompressionInfo(compressionInfo),
    mDestinationFolderType(destinationType),
    mInventoryType(inventoryType),
    mNextOwnerPerms(nextOWnerPerms),
    mGroupPerms(groupPerms),
    mEveryonePerms(everyonePerms),
    mExpectedUploadCost(expectedCost),
    mShowInventory(showInventory),
    mFolderId(LLUUID::null),
    mItemId(LLUUID::null),
    mAssetId(LLAssetID::null)
{ }


LLResourceUploadInfo::LLResourceUploadInfo(std::string name, 
        std::string description, S32 compressionInfo, 
        LLFolderType::EType destinationType, LLInventoryType::EType inventoryType, 
        U32 nextOWnerPerms, U32 groupPerms, U32 everyonePerms, S32 expectedCost, bool showInventory) :
    mName(name),
    mDescription(description),
    mCompressionInfo(compressionInfo),
    mDestinationFolderType(destinationType),
    mInventoryType(inventoryType),
    mNextOwnerPerms(nextOWnerPerms),
    mGroupPerms(groupPerms),
    mEveryonePerms(everyonePerms),
    mExpectedUploadCost(expectedCost),
    mShowInventory(showInventory),
    mTransactionId(),
    mAssetType(LLAssetType::AT_NONE),
    mFolderId(LLUUID::null),
    mItemId(LLUUID::null),
    mAssetId(LLAssetID::null)
{ 
    mTransactionId.generate();
}

LLResourceUploadInfo::LLResourceUploadInfo(LLAssetID assetId, LLAssetType::EType assetType, std::string name) :
    mAssetId(assetId),
    mAssetType(assetType),
    mName(name),
    mDescription(),
    mCompressionInfo(0),
    mDestinationFolderType(LLFolderType::FT_NONE),
    mInventoryType(LLInventoryType::IT_NONE),
    mNextOwnerPerms(0),
    mGroupPerms(0),
    mEveryonePerms(0),
    mExpectedUploadCost(0),
    mShowInventory(true),
    mTransactionId(),
    mFolderId(LLUUID::null),
    mItemId(LLUUID::null)
{
}

LLSD LLResourceUploadInfo::prepareUpload()
{
    if (mAssetId.isNull())
        generateNewAssetId();

    incrementUploadStats();
    assignDefaults();

    return LLSD().with("success", LLSD::Boolean(true));
}

std::string LLResourceUploadInfo::getAssetTypeString() const
{
    return LLAssetType::lookup(mAssetType);
}

std::string LLResourceUploadInfo::getInventoryTypeString() const
{
    return LLInventoryType::lookup(mInventoryType);
}

LLSD LLResourceUploadInfo::generatePostBody()
{
    LLSD body;

    body["folder_id"] = mFolderId;
    body["asset_type"] = getAssetTypeString();
    body["inventory_type"] = getInventoryTypeString();
    body["name"] = mName;
    body["description"] = mDescription;
    body["next_owner_mask"] = LLSD::Integer(mNextOwnerPerms);
    body["group_mask"] = LLSD::Integer(mGroupPerms);
    body["everyone_mask"] = LLSD::Integer(mEveryonePerms);

    return body;

}

void LLResourceUploadInfo::logPreparedUpload()
{
    LL_INFOS() << "*** Uploading: " << std::endl <<
        "Type: " << LLAssetType::lookup(mAssetType) << std::endl <<
        "UUID: " << mAssetId.asString() << std::endl <<
        "Name: " << mName << std::endl <<
        "Desc: " << mDescription << std::endl <<
        "Expected Upload Cost: " << mExpectedUploadCost << std::endl <<
        "Folder: " << mFolderId << std::endl <<
        "Asset Type: " << LLAssetType::lookup(mAssetType) << LL_ENDL;
}

LLUUID LLResourceUploadInfo::finishUpload(LLSD &result)
{
    if (getFolderId().isNull())
    {
        return LLUUID::null;
    }

    U32 permsEveryone = PERM_NONE;
    U32 permsGroup = PERM_NONE;
    U32 permsNextOwner = PERM_ALL;

    if (result.has("new_next_owner_mask"))
    {
        // The server provided creation perms so use them.
        // Do not assume we got the perms we asked for in
        // since the server may not have granted them all.
        permsEveryone = result["new_everyone_mask"].asInteger();
        permsGroup = result["new_group_mask"].asInteger();
        permsNextOwner = result["new_next_owner_mask"].asInteger();
    }
    else
    {
        // The server doesn't provide creation perms
        // so use old assumption-based perms.
        if (getAssetTypeString() != "snapshot")
        {
            permsNextOwner = PERM_MOVE | PERM_TRANSFER;
        }
    }

    LLPermissions new_perms;
    new_perms.init(
        gAgent.getID(),
        gAgent.getID(),
        LLUUID::null,
        LLUUID::null);

    new_perms.initMasks(
        PERM_ALL,
        PERM_ALL,
        permsEveryone,
        permsGroup,
        permsNextOwner);

    U32 flagsInventoryItem = 0;
    if (result.has("inventory_flags"))
    {
        flagsInventoryItem = static_cast<U32>(result["inventory_flags"].asInteger());
        if (flagsInventoryItem != 0)
        {
            LL_INFOS() << "inventory_item_flags " << flagsInventoryItem << LL_ENDL;
        }
    }
    S32 creationDate = time_corrected();

    LLUUID serverInventoryItem = result["new_inventory_item"].asUUID();
    LLUUID serverAssetId = result["new_asset"].asUUID();

    LLPointer<LLViewerInventoryItem> item = new LLViewerInventoryItem(
        serverInventoryItem,
        getFolderId(),
        new_perms,
        serverAssetId,
        getAssetType(),
        getInventoryType(),
        getName(),
        getDescription(),
        LLSaleInfo::DEFAULT,
        flagsInventoryItem,
        creationDate);

    gInventory.updateItem(item);
    gInventory.notifyObservers();

    return serverInventoryItem;
}


LLAssetID LLResourceUploadInfo::generateNewAssetId()
{
    if (gDisconnected)
    {
        LLAssetID rv;

        rv.setNull();
        return rv;
    }
    mAssetId = mTransactionId.makeAssetID(gAgent.getSecureSessionID());

    return mAssetId;
}

void LLResourceUploadInfo::incrementUploadStats() const
{
    if (LLAssetType::AT_SOUND == mAssetType)
    {
        add(LLStatViewer::UPLOAD_SOUND, 1);
    }
    else if (LLAssetType::AT_TEXTURE == mAssetType)
    {
        add(LLStatViewer::UPLOAD_TEXTURE, 1);
    }
    else if (LLAssetType::AT_ANIMATION == mAssetType)
    {
        add(LLStatViewer::ANIMATION_UPLOADS, 1);
    }
}

void LLResourceUploadInfo::assignDefaults()
{
    if (LLInventoryType::IT_NONE == mInventoryType)
    {
        mInventoryType = LLInventoryType::defaultForAssetType(mAssetType);
    }
    LLStringUtil::stripNonprintable(mName);
    LLStringUtil::stripNonprintable(mDescription);

    if (mName.empty())
    {
        mName = "(No Name)";
    }
    if (mDescription.empty())
    {
        mDescription = "(No Description)";
    }

    mFolderId = gInventory.findUserDefinedCategoryUUIDForType(
        (mDestinationFolderType == LLFolderType::FT_NONE) ?
        (LLFolderType::EType)mAssetType : mDestinationFolderType);
}

std::string LLResourceUploadInfo::getDisplayName() const
{
    return (mName.empty()) ? mAssetId.asString() : mName;
};

bool LLResourceUploadInfo::findAssetTypeOfExtension(const std::string& exten, LLAssetType::EType& asset_type)
{
	U32 codec;
	return findAssetTypeAndCodecOfExtension(exten, asset_type, codec, false);
}

// static
bool LLResourceUploadInfo::findAssetTypeAndCodecOfExtension(const std::string& exten, LLAssetType::EType& asset_type, U32& codec, bool bulk_upload)
{
	bool succ = false;
	std::string exten_lc(exten);
	LLStringUtil::toLower(exten_lc);
	codec = LLImageBase::getCodecFromExtension(exten_lc);
	if (codec != IMG_CODEC_INVALID)
	{
		asset_type = LLAssetType::AT_TEXTURE; 
		succ = true;
	}
	else if (exten_lc == "wav")
	{
		asset_type = LLAssetType::AT_SOUND; 
		succ = true;
	}
	else if (exten_lc == "anim")
	{
		asset_type = LLAssetType::AT_ANIMATION; 
		succ = true;
	}
	else if (!bulk_upload && (exten_lc == "bvh"))
	{
		asset_type = LLAssetType::AT_ANIMATION;
		succ = true;
	}

	return succ;
}

//=========================================================================
LLNewFileResourceUploadInfo::LLNewFileResourceUploadInfo(
    std::string fileName,
    std::string name,
    std::string description,
    S32 compressionInfo,
    LLFolderType::EType destinationType,
    LLInventoryType::EType inventoryType,
    U32 nextOWnerPerms,
    U32 groupPerms,
    U32 everyonePerms,
    S32 expectedCost,
    bool show_inventory) :
    LLResourceUploadInfo(name, description, compressionInfo,
    destinationType, inventoryType,
    nextOWnerPerms, groupPerms, everyonePerms, expectedCost, show_inventory),
    mFileName(fileName)
{
}

LLSD LLNewFileResourceUploadInfo::prepareUpload()
{
    if (getAssetId().isNull())
        generateNewAssetId();

    LLSD result = exportTempFile();
    if (result.has("error"))
        return result;

    return LLResourceUploadInfo::prepareUpload();
}

LLSD LLNewFileResourceUploadInfo::exportTempFile()
{
    std::string filename = gDirUtilp->getTempFilename();

    std::string exten = gDirUtilp->getExtension(getFileName());

    LLAssetType::EType assetType = LLAssetType::AT_NONE;
	U32 codec = IMG_CODEC_INVALID;
	bool found_type = findAssetTypeAndCodecOfExtension(exten, assetType, codec);

    std::string errorMessage;
    std::string errorLabel;

    bool error = false;

    if (exten.empty())
    {
        std::string shortName = gDirUtilp->getBaseFileName(filename);

        // No extension
        errorMessage = llformat(
            "No file extension for the file: '%s'\nPlease make sure the file has a correct file extension",
            shortName.c_str());
        errorLabel = "NoFileExtension";
        error = true;
    }
    else if (!found_type)
    {
        // Unknown extension
        errorMessage = llformat(LLTrans::getString("UnknownFileExtension").c_str(), exten.c_str());
        errorLabel = "ErrorMessage";
        error = true;;
    }
    else if (assetType == LLAssetType::AT_TEXTURE)
    {
        // It's an image file, the upload procedure is the same for all
        if (!LLViewerTextureList::createUploadFile(getFileName(), filename, codec))
        {
            errorMessage = llformat("Problem with file %s:\n\n%s\n",
                getFileName().c_str(), LLImage::getLastError().c_str());
            errorLabel = "ProblemWithFile";
            error = true;
        }
    }
    else if (assetType == LLAssetType::AT_SOUND)
    {
        S32 encodeResult = 0;

        LL_INFOS() << "Attempting to encode wav as an ogg file" << LL_ENDL;

        encodeResult = encode_vorbis_file(getFileName(), filename);

        if (LLVORBISENC_NOERR != encodeResult)
        {
            switch (encodeResult)
            {
            case LLVORBISENC_DEST_OPEN_ERR:
                errorMessage = llformat("Couldn't open temporary compressed sound file for writing: %s\n", filename.c_str());
                errorLabel = "CannotOpenTemporarySoundFile";
                break;

            default:
                errorMessage = llformat("Unknown vorbis encode failure on: %s\n", getFileName().c_str());
                errorLabel = "UnknownVorbisEncodeFailure";
                break;
            }
            error = true;
        }
    }
    else if (exten == "bvh")
    {
        errorMessage = llformat("We do not currently support bulk upload of animation files\n");
        errorLabel = "DoNotSupportBulkAnimationUpload";
        error = true;
    }
    else if (exten == "anim")
    {
		// Default unless everything succeeds
		errorLabel = "ProblemWithFile";
		error = true;

        // read from getFileName()
		LLAPRFile infile;
		infile.open(getFileName(),LL_APR_RB);
		if (!infile.getFileHandle())
		{
			LL_WARNS() << "Couldn't open file for reading: " << getFileName() << LL_ENDL;
			errorMessage = llformat("Failed to open animation file %s\n", getFileName().c_str());
		}
		else
		{
			S32 size = LLAPRFile::size(getFileName());
			U8* buffer = new U8[size];
			S32 size_read = infile.read(buffer,size);
			if (size_read != size)
			{
				errorMessage = llformat("Failed to read animation file %s: wanted %d bytes, got %d\n", getFileName().c_str(), size, size_read);
			}
			else
			{
				LLDataPackerBinaryBuffer dp(buffer, size);
				LLKeyframeMotion *motionp = new LLKeyframeMotion(getAssetId());
				motionp->setCharacter(gAgentAvatarp);
				if (motionp->deserialize(dp, getAssetId(), false))
				{
					// write to temp file
					bool succ = motionp->dumpToFile(filename);
					if (succ)
					{
						assetType = LLAssetType::AT_ANIMATION;
						errorLabel = "";
						error = false;
					}
					else
					{
						errorMessage = "Failed saving temporary animation file";
					}
				}
				else
				{
					errorMessage = "Failed reading animation file";
				}
			}
		}
    }
    else
    {
        // Unknown extension
        errorMessage = llformat(LLTrans::getString("UnknownFileExtension").c_str(), exten.c_str());
        errorLabel = "ErrorMessage";
        error = true;;
    }

    if (error)
    {
        LLSD errorResult(LLSD::emptyMap());

        errorResult["error"] = LLSD::Binary(true);
        errorResult["message"] = errorMessage;
        errorResult["label"] = errorLabel;
        return errorResult;
    }

    setAssetType(assetType);

    // copy this file into the cache for upload
    S32 file_size;
    LLAPRFile infile;
    infile.open(filename, LL_APR_RB, NULL, &file_size);
    if (infile.getFileHandle())
    {
        LLFileSystem file(getAssetId(), assetType, LLFileSystem::APPEND);

        const S32 buf_size = 65536;
        U8 copy_buf[buf_size];
        while ((file_size = infile.read(copy_buf, buf_size)))
        {
            file.write(copy_buf, file_size);
        }
    }
    else
    {
        errorMessage = llformat("Unable to access output file: %s", filename.c_str());
        LLSD errorResult(LLSD::emptyMap());

        errorResult["error"] = LLSD::Binary(true);
        errorResult["message"] = errorMessage;
        return errorResult;
    }

    return LLSD();

}

//=========================================================================
LLNewBufferedResourceUploadInfo::LLNewBufferedResourceUploadInfo(
    const std::string& buffer,
    const LLAssetID& asset_id,
    std::string name,
    std::string description,
    S32 compressionInfo,
    LLFolderType::EType destinationType,
    LLInventoryType::EType inventoryType,
    LLAssetType::EType assetType,
    U32 nextOWnerPerms,
    U32 groupPerms,
    U32 everyonePerms,
    S32 expectedCost,
    bool show_inventory,
    uploadFinish_f finish,
    uploadFailure_f failure)
    : LLResourceUploadInfo(name, description, compressionInfo,
        destinationType, inventoryType,
        nextOWnerPerms, groupPerms, everyonePerms, expectedCost, show_inventory)
    , mBuffer(buffer)
    , mFinishFn(finish)
    , mFailureFn(failure)
{
    setAssetType(assetType);
    setAssetId(asset_id);
}

LLSD LLNewBufferedResourceUploadInfo::prepareUpload()
{
    if (getAssetId().isNull())
        generateNewAssetId();

    LLSD result = exportTempFile();
    if (result.has("error"))
        return result;

    return LLResourceUploadInfo::prepareUpload();
}

LLSD LLNewBufferedResourceUploadInfo::exportTempFile()
{
    std::string filename = gDirUtilp->getTempFilename();

    // copy buffer to the cache for upload    
    LLFileSystem file(getAssetId(), getAssetType(), LLFileSystem::APPEND);
    file.write((U8*) mBuffer.c_str(), mBuffer.size());
        
    return LLSD();
}

LLUUID LLNewBufferedResourceUploadInfo::finishUpload(LLSD &result)
{
    LLUUID newItemId = LLResourceUploadInfo::finishUpload(result);

    if (mFinishFn)
    {
        mFinishFn(result["new_asset"].asUUID(), result);
    }

    return newItemId;
}

bool LLNewBufferedResourceUploadInfo::failedUpload(LLSD &result, std::string &reason)
{
    if (mFailureFn)
    {
        return mFailureFn(getAssetId(), result, reason);
    }

    return false; // Not handled
}

//=========================================================================
LLBufferedAssetUploadInfo::LLBufferedAssetUploadInfo(LLUUID itemId, LLAssetType::EType assetType, std::string buffer, invnUploadFinish_f finish, uploadFailed_f failed) :
    LLResourceUploadInfo(std::string(), std::string(), 0, LLFolderType::FT_NONE, LLInventoryType::IT_NONE,
        0, 0, 0, 0),
    mTaskUpload(false),
    mTaskId(LLUUID::null),
    mContents(buffer),
    mInvnFinishFn(finish),
    mTaskFinishFn(nullptr),
    mFailureFn(failed),
    mStoredToCache(false)
{
    setItemId(itemId);
    setAssetType(assetType);
}

LLBufferedAssetUploadInfo::LLBufferedAssetUploadInfo(LLUUID itemId, LLPointer<LLImageFormatted> image, invnUploadFinish_f finish) :
    LLResourceUploadInfo(std::string(), std::string(), 0, LLFolderType::FT_NONE, LLInventoryType::IT_NONE,
        0, 0, 0, 0),
    mTaskUpload(false),
    mTaskId(LLUUID::null),
    mContents(),
    mInvnFinishFn(finish),
    mTaskFinishFn(nullptr),
    mFailureFn(nullptr),
    mStoredToCache(false)
{
    setItemId(itemId);

    LLImageDataSharedLock lock(image);

    EImageCodec codec = static_cast<EImageCodec>(image->getCodec());

    switch (codec)
    {
    case IMG_CODEC_JPEG:
        setAssetType(LLAssetType::AT_IMAGE_JPEG);
        LL_INFOS() << "Upload Asset type set to JPEG." << LL_ENDL;
        break;
    case IMG_CODEC_TGA:
        setAssetType(LLAssetType::AT_IMAGE_TGA);
        LL_INFOS() << "Upload Asset type set to TGA." << LL_ENDL;
        break;
    default:
        LL_WARNS() << "Unknown codec to asset type transition. Codec=" << (int)codec << "." << LL_ENDL;
        break;
    }

    size_t imageSize = image->getDataSize();
    mContents.reserve(imageSize);
    mContents.assign((char *)image->getData(), imageSize);
}

LLBufferedAssetUploadInfo::LLBufferedAssetUploadInfo(LLUUID taskId, LLUUID itemId, LLAssetType::EType assetType, std::string buffer, taskUploadFinish_f finish, uploadFailed_f failed) :
    LLResourceUploadInfo(std::string(), std::string(), 0, LLFolderType::FT_NONE, LLInventoryType::IT_NONE,
        0, 0, 0, 0),
    mTaskUpload(true),
    mTaskId(taskId),
    mContents(buffer),
    mInvnFinishFn(nullptr),
    mTaskFinishFn(finish),
    mFailureFn(failed),
    mStoredToCache(false)
{
    setItemId(itemId);
    setAssetType(assetType);
}

LLSD LLBufferedAssetUploadInfo::prepareUpload()
{
    if (getAssetId().isNull())
        generateNewAssetId();

    LLFileSystem file(getAssetId(), getAssetType(), LLFileSystem::APPEND);

    S32 size = mContents.length() + 1;
    file.write((U8*)mContents.c_str(), size);

    mStoredToCache = true;

    return LLSD().with("success", LLSD::Boolean(true));
}

LLSD LLBufferedAssetUploadInfo::generatePostBody()
{
    LLSD body;

    if (!getTaskId().isNull())
    {
        body["task_id"] = getTaskId();
    }
    body["item_id"] = getItemId();

    return body;
}

LLUUID LLBufferedAssetUploadInfo::finishUpload(LLSD &result)
{
    LLUUID newAssetId = result["new_asset"].asUUID();
    LLUUID itemId = getItemId();

    if (mStoredToCache)
    {
        LLAssetType::EType assetType(getAssetType());
        LLFileSystem::renameFile(getAssetId(), assetType, newAssetId, assetType);
    }

    if (mTaskUpload)
    {
        LLUUID taskId = getTaskId();

        dialog_refresh_all();

        if (mTaskFinishFn)
        {
            mTaskFinishFn(itemId, taskId, newAssetId, result);
        }
    }
    else
    {
        LLUUID newItemId(LLUUID::null);

        if (itemId.notNull())
        {
            LLViewerInventoryItem* item = (LLViewerInventoryItem*)gInventory.getItem(itemId);
            if (!item)
            {
                LL_WARNS() << "Inventory item for " << getDisplayName() << " is no longer in agent inventory." << LL_ENDL;
                return newAssetId;
            }

            // Update viewer inventory item
            LLPointer<LLViewerInventoryItem> newItem = new LLViewerInventoryItem(item);
            newItem->setAssetUUID(newAssetId);

            gInventory.updateItem(newItem);

            newItemId = newItem->getUUID();
            LL_INFOS() << "Inventory item " << item->getName() << " saved into " << newAssetId.asString() << LL_ENDL;
        }

        if (mInvnFinishFn)
        {
            mInvnFinishFn(itemId, newAssetId, newItemId, result);
        }
        gInventory.notifyObservers();
    }

    return newAssetId;
}

bool LLBufferedAssetUploadInfo::failedUpload(LLSD &result, std::string &reason)
{
    if (mFailureFn)
    {
        return mFailureFn(getItemId(), getTaskId(), result, reason);
    }
    return false;
}

//=========================================================================

LLScriptAssetUpload::LLScriptAssetUpload(LLUUID itemId, std::string buffer, invnUploadFinish_f finish, uploadFailed_f failed):
    LLBufferedAssetUploadInfo(itemId, LLAssetType::AT_LSL_TEXT, buffer, finish, failed),
    mExerienceId(),
    mTargetType(MONO),
    mIsRunning(false)
{
}

LLScriptAssetUpload::LLScriptAssetUpload(LLUUID taskId, LLUUID itemId, TargetType_t targetType,
        bool isRunning, LLUUID exerienceId, std::string buffer, taskUploadFinish_f finish, uploadFailed_f failed):
    LLBufferedAssetUploadInfo(taskId, itemId, LLAssetType::AT_LSL_TEXT, buffer, finish, failed),
    mExerienceId(exerienceId),
    mTargetType(targetType),
    mIsRunning(isRunning)
{
}

LLSD LLScriptAssetUpload::generatePostBody()
{
    LLSD body;

    if (getTaskId().isNull())
    {
        body["item_id"] = getItemId();
        body["target"] = "mono";
    }
    else
    {
        body["task_id"] = getTaskId();
        body["item_id"] = getItemId();
        body["is_script_running"] = getIsRunning();
        body["target"] = (getTargetType() == MONO) ? "mono" : "lsl2";
        body["experience"] = getExerienceId();
    }

    return body;
}

//=========================================================================
/*static*/
LLUUID LLViewerAssetUpload::EnqueueInventoryUpload(const std::string &url, const LLResourceUploadInfo::ptr_t &uploadInfo)
{
    std::string procName("LLViewerAssetUpload::AssetInventoryUploadCoproc(");
    
    LLUUID queueId = LLCoprocedureManager::instance().enqueueCoprocedure("Upload", 
        procName + LLAssetType::lookup(uploadInfo->getAssetType()) + ")",
        boost::bind(&LLViewerAssetUpload::AssetInventoryUploadCoproc, _1, _2, url, uploadInfo));

    return queueId;
}

//=========================================================================
/*static*/
void LLViewerAssetUpload::AssetInventoryUploadCoproc(LLCoreHttpUtil::HttpCoroutineAdapter::ptr_t &httpAdapter, 
    const LLUUID &id, std::string url, LLResourceUploadInfo::ptr_t uploadInfo)
{
    LLCore::HttpRequest::ptr_t httpRequest(new LLCore::HttpRequest);
    LLCore::HttpOptions::ptr_t httpOptions(new LLCore::HttpOptions);
    httpOptions->setTimeout(LL_ASSET_UPLOAD_TIMEOUT_SEC);

    LLSD result = uploadInfo->prepareUpload();
    uploadInfo->logPreparedUpload();

    if (result.has("error"))
    {
        HandleUploadError(LLCore::HttpStatus(499), result, uploadInfo);
        return;
    }

    llcoro::suspend();

    if (uploadInfo->showUploadDialog())
    {
        std::string uploadMessage = "Uploading...\n\n";
        uploadMessage.append(uploadInfo->getDisplayName());
        LLUploadDialog::modalUploadDialog(uploadMessage);
    }

    LLSD body = uploadInfo->generatePostBody();

    result = httpAdapter->postAndSuspend(httpRequest, url, body, httpOptions);

    LLSD httpResults = result[LLCoreHttpUtil::HttpCoroutineAdapter::HTTP_RESULTS];
    LLCore::HttpStatus status = LLCoreHttpUtil::HttpCoroutineAdapter::getStatusFromLLSD(httpResults);

    if ((!status) || (result.has("error")))
    {
        HandleUploadError(status, result, uploadInfo);
        if (uploadInfo->showUploadDialog())
            LLUploadDialog::modalUploadFinished();
        return;
    }

    std::string uploader = result["uploader"].asString();

    bool success = false;
    if (!uploader.empty() && uploadInfo->getAssetId().notNull())
    {
        result = httpAdapter->postFileAndSuspend(httpRequest, uploader, uploadInfo->getAssetId(), uploadInfo->getAssetType(), httpOptions);
        httpResults = result[LLCoreHttpUtil::HttpCoroutineAdapter::HTTP_RESULTS];
        status = LLCoreHttpUtil::HttpCoroutineAdapter::getStatusFromLLSD(httpResults);

        std::string ulstate = result["state"].asString();

        if ((!status) || (ulstate != "complete"))
        {
            HandleUploadError(status, result, uploadInfo);
            if (uploadInfo->showUploadDialog())
                LLUploadDialog::modalUploadFinished();
            return;
        }
        if (!result.has("success"))
        {
            result["success"] = LLSD::Boolean((ulstate == "complete") && status);
        }

        S32 uploadPrice = result["upload_price"].asInteger();

        if (uploadPrice > 0)
        {
            // this upload costed us L$, update our balance
            // and display something saying that it cost L$
            LLStatusBar::sendMoneyBalanceRequest();

            LLSD args;
            args["AMOUNT"] = llformat("%d", uploadPrice);
            LLNotificationsUtil::add("UploadPayment", args);
        }
    }
    else
    {
        LL_WARNS() << "No upload url provided.  Nothing uploaded, responding with previous result." << LL_ENDL;
    }
    LLUUID serverInventoryItem = uploadInfo->finishUpload(result);

    if (uploadInfo->showInventoryPanel())
    {
        if (serverInventoryItem.notNull())
        {
            success = true;

            LLFocusableElement* focus = gFocusMgr.getKeyboardFocus();

            // Show the preview panel for textures and sounds to let
            // user know that the image (or snapshot) arrived intact.
<<<<<<< HEAD
            LLInventoryPanel* panel = LLInventoryPanel::getActiveInventoryPanel(false);
            LLInventoryPanel::openInventoryPanelAndSetSelection(true, serverInventoryItem, false, TAKE_FOCUS_NO, (panel == NULL));
=======
            LLInventoryPanel* panel = LLInventoryPanel::getActiveInventoryPanel(FALSE);
            LLInventoryPanel::openInventoryPanelAndSetSelection(true, serverInventoryItem, false, false, !panel);
>>>>>>> da9a1dcb

            // restore keyboard focus
            gFocusMgr.setKeyboardFocus(focus);
        }
        else
        {
            LL_WARNS() << "Can't find a folder to put it in" << LL_ENDL;
        }
    }

    // remove the "Uploading..." message
    if (uploadInfo->showUploadDialog())
        LLUploadDialog::modalUploadFinished();

    // Let the Snapshot floater know we have finished uploading a snapshot to inventory
    LLFloater* floater_snapshot = LLFloaterReg::findInstance("snapshot");
    if (uploadInfo->getAssetType() == LLAssetType::AT_TEXTURE && floater_snapshot && floater_snapshot->isShown())
    {
        floater_snapshot->notify(LLSD().with("set-finished", LLSD().with("ok", success).with("msg", "inventory")));
    }
}

//=========================================================================
/*static*/
void LLViewerAssetUpload::HandleUploadError(LLCore::HttpStatus status, LLSD &result, LLResourceUploadInfo::ptr_t &uploadInfo)
{
    std::string reason;
    std::string label("CannotUploadReason");

    LL_WARNS() << ll_pretty_print_sd(result) << LL_ENDL;

    if (result.has("label"))
    {
        label = result["label"].asString();
    }

    if (result.has("message"))
    {
        reason = result["message"].asString();
    }
    else
    {
        switch (status.getType())
        {
        case 404:
            reason = LLTrans::getString("AssetUploadServerUnreacheble");
            break;
        case 499:
            reason = LLTrans::getString("AssetUploadServerDifficulties");
            break;
        case 503:
            reason = LLTrans::getString("AssetUploadServerUnavaliable");
            break;
        default:
            reason = LLTrans::getString("AssetUploadRequestInvalid");
        }
    }

    LLSD args;
    if(label == "ErrorMessage")
    {
        args["ERROR_MESSAGE"] = reason;
    }
    else
    {
        args["FILE"] = uploadInfo->getDisplayName();
        args["REASON"] = reason;
        args["ERROR"] = reason;
    }

    LLNotificationsUtil::add(label, args);

    if (uploadInfo->failedUpload(result, reason))
    {
        // no further action required, already handled by a callback
        // ex: do not trigger snapshot floater when failing material texture
        return;
    }

    // Todo: move these floater specific actions into proper callbacks

    // Let the Snapshot floater know we have failed uploading.
    LLFloaterSnapshot* floater_snapshot = LLFloaterSnapshot::findInstance();
    if (floater_snapshot && floater_snapshot->isWaitingState())
    {
        if (uploadInfo->getAssetType() == LLAssetType::AT_IMAGE_JPEG)
        {
            floater_snapshot->notify(LLSD().with("set-finished", LLSD().with("ok", false).with("msg", "postcard")));
        }
        if (uploadInfo->getAssetType() == LLAssetType::AT_TEXTURE)
        {
            floater_snapshot->notify(LLSD().with("set-finished", LLSD().with("ok", false).with("msg", "inventory")));
        }
    }
}
<|MERGE_RESOLUTION|>--- conflicted
+++ resolved
@@ -932,13 +932,8 @@
 
             // Show the preview panel for textures and sounds to let
             // user know that the image (or snapshot) arrived intact.
-<<<<<<< HEAD
             LLInventoryPanel* panel = LLInventoryPanel::getActiveInventoryPanel(false);
-            LLInventoryPanel::openInventoryPanelAndSetSelection(true, serverInventoryItem, false, TAKE_FOCUS_NO, (panel == NULL));
-=======
-            LLInventoryPanel* panel = LLInventoryPanel::getActiveInventoryPanel(FALSE);
             LLInventoryPanel::openInventoryPanelAndSetSelection(true, serverInventoryItem, false, false, !panel);
->>>>>>> da9a1dcb
 
             // restore keyboard focus
             gFocusMgr.setKeyboardFocus(focus);
