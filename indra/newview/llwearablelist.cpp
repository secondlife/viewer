/**
 * @file llwearablelist.cpp
 * @brief LLWearableList class implementation
 *
 * $LicenseInfo:firstyear=2002&license=viewerlgpl$
 * Second Life Viewer Source Code
 * Copyright (C) 2010, Linden Research, Inc.
 *
 * This library is free software; you can redistribute it and/or
 * modify it under the terms of the GNU Lesser General Public
 * License as published by the Free Software Foundation;
 * version 2.1 of the License only.
 *
 * This library is distributed in the hope that it will be useful,
 * but WITHOUT ANY WARRANTY; without even the implied warranty of
 * MERCHANTABILITY or FITNESS FOR A PARTICULAR PURPOSE.  See the GNU
 * Lesser General Public License for more details.
 *
 * You should have received a copy of the GNU Lesser General Public
 * License along with this library; if not, write to the Free Software
 * Foundation, Inc., 51 Franklin Street, Fifth Floor, Boston, MA  02110-1301  USA
 *
 * Linden Research, Inc., 945 Battery Street, San Francisco, CA  94111  USA
 * $/LicenseInfo$
 */

#include "llviewerprecompiledheaders.h"

#include "llwearablelist.h"

#include "message.h"
#include "llassetstorage.h"
#include "llagent.h"
#include "llvoavatar.h"
#include "llviewerstats.h"
#include "llnotificationsutil.h"
#include "llinventorymodel.h"
#include "lltrans.h"

// Callback struct
struct LLWearableArrivedData
{
    LLWearableArrivedData(LLAssetType::EType asset_type,
        const std::string& wearable_name,
        LLAvatarAppearance* avatarp,
        void(*asset_arrived_callback)(LLViewerWearable*, void* userdata),
                          void* userdata) :
        mAssetType( asset_type ),
        mCallback( asset_arrived_callback ),
        mUserdata( userdata ),
        mName( wearable_name ),
        mRetries(0),
        mAvatarp(avatarp)
        {}

    LLAssetType::EType mAssetType;
    void    (*mCallback)(LLViewerWearable*, void* userdata);
    void*   mUserdata;
    std::string mName;
    S32 mRetries;
    LLAvatarAppearance *mAvatarp;
};

////////////////////////////////////////////////////////////////////////////
// LLWearableList

LLWearableList::~LLWearableList()
{
    cleanup();
}

void LLWearableList::cleanup()
{
    for_each(mList.begin(), mList.end(), DeletePairedPointer());
    mList.clear();
}

void LLWearableList::getAsset(const LLAssetID& assetID, const std::string& wearable_name, LLAvatarAppearance* avatarp, LLAssetType::EType asset_type, void(*asset_arrived_callback)(LLViewerWearable*, void* userdata), void* userdata)
{
<<<<<<< HEAD
	llassert( (asset_type == LLAssetType::AT_CLOTHING) || (asset_type == LLAssetType::AT_BODYPART) );
	LLViewerWearable* instance = get_if_there(mList, assetID, (LLViewerWearable*)NULL );
	if( instance )
	{
		LL_DEBUGS("Avatar") << "wearable " << assetID << " found in LLWearableList" << LL_ENDL;
		asset_arrived_callback( instance, userdata );
	}
	else
	{
		gAssetStorage->getAssetData(assetID,
			asset_type,
			LLWearableList::processGetAssetReply,
			(void*)new LLWearableArrivedData( asset_type, wearable_name, avatarp, asset_arrived_callback, userdata ),
			true);
	}
=======
    llassert( (asset_type == LLAssetType::AT_CLOTHING) || (asset_type == LLAssetType::AT_BODYPART) );
    LLViewerWearable* instance = get_if_there(mList, assetID, (LLViewerWearable*)NULL );
    if( instance )
    {
        LL_DEBUGS("Avatar") << "wearable " << assetID << " found in LLWearableList" << LL_ENDL;
        asset_arrived_callback( instance, userdata );
    }
    else
    {
        gAssetStorage->getAssetData(assetID,
            asset_type,
            LLWearableList::processGetAssetReply,
            (void*)new LLWearableArrivedData( asset_type, wearable_name, avatarp, asset_arrived_callback, userdata ),
            TRUE);
    }
>>>>>>> e1623bb2
}

// static
void LLWearableList::processGetAssetReply( const char* filename, const LLAssetID& uuid, void* userdata, S32 status, LLExtStat ext_status )
{
<<<<<<< HEAD
	bool isNewWearable = false;
	LLWearableArrivedData* data = (LLWearableArrivedData*) userdata;
	LLViewerWearable* wearable = NULL; // NULL indicates failure
	LLAvatarAppearance *avatarp = data->mAvatarp;
	
	if( !filename )
	{
		LL_WARNS("Wearable") << "Bad Wearable Asset: missing file." << LL_ENDL;
	}
	else if(!avatarp)
	{
		LL_WARNS("Wearable") << "Bad asset request: missing avatar pointer." << LL_ENDL;
	}
	else if (status >= 0)
	{
		// read the file
		llifstream ifs(filename, llifstream::binary);
		if( !ifs.is_open() )
		{
			LL_WARNS("Wearable") << "Bad Wearable Asset: unable to open file: '" << filename << "'" << LL_ENDL;
		}
		else
		{
			wearable = new LLViewerWearable(uuid);
			LLWearable::EImportResult result = wearable->importStream(
												ifs, avatarp );
			if (LLWearable::SUCCESS != result)
			{
				if (wearable->getType() == LLWearableType::WT_COUNT)
				{
					isNewWearable = true;
				}
				delete wearable;
				wearable = NULL;
			}

			if(filename)
			{
				if (ifs.is_open())
				{
					ifs.close();
				}
				LLFile::remove(std::string(filename));
			}
		}
	}
	else
	{
		if(filename)
		{
			LLFile::remove(std::string(filename));
		}

		LL_WARNS("Wearable") << "Wearable download failed: " << LLAssetStorage::getErrorString( status ) << " " << uuid << LL_ENDL;
		switch( status )
		{
		  case LL_ERR_ASSET_REQUEST_NOT_IN_DATABASE:
		  {
			  // Fail
			  break;
		}
		  default:
		{
			  static const S32 MAX_RETRIES = 3;
			  if (data->mRetries < MAX_RETRIES)
			  {
			  // Try again
				  data->mRetries++;
			  gAssetStorage->getAssetData(uuid,
										  data->mAssetType,
										  LLWearableList::processGetAssetReply,
										  userdata);  // re-use instead of deleting.
			  return;
		}
			  else
			  {
				  // Fail
				  break;
			  }
		  }
	}
	}

	if (wearable) // success
	{
		LLWearableList::instance().mList[ uuid ] = wearable;
		LL_DEBUGS("Wearable") << "processGetAssetReply()" << LL_ENDL;
		LL_DEBUGS("Wearable") << wearable << LL_ENDL;
	}
	else
	{
		LLSD args;
		args["TYPE"] =LLTrans::getString(LLAssetType::lookupHumanReadable(data->mAssetType));
		if (isNewWearable)
		{
			LLNotificationsUtil::add("InvalidWearable");
		}
		else if (data->mName.empty())
		{
			LLNotificationsUtil::add("FailedToFindWearableUnnamed", args);
		}
		else
		{
			args["DESC"] = data->mName;
			LLNotificationsUtil::add("FailedToFindWearable", args);
		}
	}
	// Always call callback; wearable will be NULL if we failed
	{
		if( data->mCallback )
		{
			data->mCallback( wearable, data->mUserdata );
		}
	}
	delete data;
=======
    BOOL isNewWearable = FALSE;
    LLWearableArrivedData* data = (LLWearableArrivedData*) userdata;
    LLViewerWearable* wearable = NULL; // NULL indicates failure
    LLAvatarAppearance *avatarp = data->mAvatarp;

    if( !filename )
    {
        LL_WARNS("Wearable") << "Bad Wearable Asset: missing file." << LL_ENDL;
    }
    else if(!avatarp)
    {
        LL_WARNS("Wearable") << "Bad asset request: missing avatar pointer." << LL_ENDL;
    }
    else if (status >= 0)
    {
        // read the file
        llifstream ifs(filename, llifstream::binary);
        if( !ifs.is_open() )
        {
            LL_WARNS("Wearable") << "Bad Wearable Asset: unable to open file: '" << filename << "'" << LL_ENDL;
        }
        else
        {
            wearable = new LLViewerWearable(uuid);
            LLWearable::EImportResult result = wearable->importStream(
                                                ifs, avatarp );
            if (LLWearable::SUCCESS != result)
            {
                if (wearable->getType() == LLWearableType::WT_COUNT)
                {
                    isNewWearable = TRUE;
                }
                delete wearable;
                wearable = NULL;
            }

            if(filename)
            {
                if (ifs.is_open())
                {
                    ifs.close();
                }
                LLFile::remove(std::string(filename));
            }
        }
    }
    else
    {
        if(filename)
        {
            LLFile::remove(std::string(filename));
        }

        LL_WARNS("Wearable") << "Wearable download failed: " << LLAssetStorage::getErrorString( status ) << " " << uuid << LL_ENDL;
        switch( status )
        {
          case LL_ERR_ASSET_REQUEST_NOT_IN_DATABASE:
          {
              // Fail
              break;
        }
          default:
        {
              static const S32 MAX_RETRIES = 3;
              if (data->mRetries < MAX_RETRIES)
              {
              // Try again
                  data->mRetries++;
              gAssetStorage->getAssetData(uuid,
                                          data->mAssetType,
                                          LLWearableList::processGetAssetReply,
                                          userdata);  // re-use instead of deleting.
              return;
        }
              else
              {
                  // Fail
                  break;
              }
          }
    }
    }

    if (wearable) // success
    {
        LLWearableList::instance().mList[ uuid ] = wearable;
        LL_DEBUGS("Wearable") << "processGetAssetReply()" << LL_ENDL;
        LL_DEBUGS("Wearable") << wearable << LL_ENDL;
    }
    else
    {
        LLSD args;
        args["TYPE"] =LLTrans::getString(LLAssetType::lookupHumanReadable(data->mAssetType));
        if (isNewWearable)
        {
            LLNotificationsUtil::add("InvalidWearable");
        }
        else if (data->mName.empty())
        {
            LLNotificationsUtil::add("FailedToFindWearableUnnamed", args);
        }
        else
        {
            args["DESC"] = data->mName;
            LLNotificationsUtil::add("FailedToFindWearable", args);
        }
    }
    // Always call callback; wearable will be NULL if we failed
    {
        if( data->mCallback )
        {
            data->mCallback( wearable, data->mUserdata );
        }
    }
    delete data;
>>>>>>> e1623bb2
}


LLViewerWearable* LLWearableList::createCopy(const LLViewerWearable* old_wearable, const std::string& new_name)
{
    LL_DEBUGS() << "LLWearableList::createCopy()" << LL_ENDL;

    LLViewerWearable *wearable = generateNewWearable();
    wearable->copyDataFrom(old_wearable);

    LLPermissions perm(old_wearable->getPermissions());
    perm.setOwnerAndGroup(LLUUID::null, gAgent.getID(), LLUUID::null, true);
    wearable->setPermissions(perm);

    if (!new_name.empty()) wearable->setName(new_name);

    // Send to the dataserver
    wearable->saveNewAsset();

    return wearable;
}

LLViewerWearable* LLWearableList::createNewWearable( LLWearableType::EType type, LLAvatarAppearance *avatarp )
{
    LL_DEBUGS() << "LLWearableList::createNewWearable()" << LL_ENDL;

    LLViewerWearable *wearable = generateNewWearable();
    wearable->setType( type, avatarp );

    // LLWearableType has pre-translated getTypeLabel(), but it returns 'name', not 'New Name'.
    std::string name = LLTrans::getString( LLWearableType::getInstance()->getTypeDefaultNewName(wearable->getType()) );
    wearable->setName( name );

    LLPermissions perm;
    perm.init(gAgent.getID(), gAgent.getID(), LLUUID::null, LLUUID::null);
    perm.initMasks(PERM_ALL, PERM_ALL, PERM_NONE, PERM_NONE, PERM_MOVE | PERM_TRANSFER);
    wearable->setPermissions(perm);

    wearable->setDefinitionVersion(LLWearable::getCurrentDefinitionVersion());

    // Description and sale info have default values.
    wearable->setParamsToDefaults();
    wearable->setTexturesToDefaults();

    //mark all values (params & images) as saved
    wearable->saveValues();

    // Send to the dataserver
    wearable->saveNewAsset();


    return wearable;
}

LLViewerWearable *LLWearableList::generateNewWearable()
{
    LLTransactionID tid;
    tid.generate();
    LLAssetID new_asset_id = tid.makeAssetID(gAgent.getSecureSessionID());

    LLViewerWearable* wearable = new LLViewerWearable(tid);
    mList[new_asset_id] = wearable;
    return wearable;
}<|MERGE_RESOLUTION|>--- conflicted
+++ resolved
@@ -1,414 +1,278 @@
-/**
- * @file llwearablelist.cpp
- * @brief LLWearableList class implementation
- *
- * $LicenseInfo:firstyear=2002&license=viewerlgpl$
- * Second Life Viewer Source Code
- * Copyright (C) 2010, Linden Research, Inc.
- *
- * This library is free software; you can redistribute it and/or
- * modify it under the terms of the GNU Lesser General Public
- * License as published by the Free Software Foundation;
- * version 2.1 of the License only.
- *
- * This library is distributed in the hope that it will be useful,
- * but WITHOUT ANY WARRANTY; without even the implied warranty of
- * MERCHANTABILITY or FITNESS FOR A PARTICULAR PURPOSE.  See the GNU
- * Lesser General Public License for more details.
- *
- * You should have received a copy of the GNU Lesser General Public
- * License along with this library; if not, write to the Free Software
- * Foundation, Inc., 51 Franklin Street, Fifth Floor, Boston, MA  02110-1301  USA
- *
- * Linden Research, Inc., 945 Battery Street, San Francisco, CA  94111  USA
- * $/LicenseInfo$
- */
-
-#include "llviewerprecompiledheaders.h"
-
-#include "llwearablelist.h"
-
-#include "message.h"
-#include "llassetstorage.h"
-#include "llagent.h"
-#include "llvoavatar.h"
-#include "llviewerstats.h"
-#include "llnotificationsutil.h"
-#include "llinventorymodel.h"
-#include "lltrans.h"
-
-// Callback struct
-struct LLWearableArrivedData
-{
-    LLWearableArrivedData(LLAssetType::EType asset_type,
-        const std::string& wearable_name,
-        LLAvatarAppearance* avatarp,
-        void(*asset_arrived_callback)(LLViewerWearable*, void* userdata),
-                          void* userdata) :
-        mAssetType( asset_type ),
-        mCallback( asset_arrived_callback ),
-        mUserdata( userdata ),
-        mName( wearable_name ),
-        mRetries(0),
-        mAvatarp(avatarp)
-        {}
-
-    LLAssetType::EType mAssetType;
-    void    (*mCallback)(LLViewerWearable*, void* userdata);
-    void*   mUserdata;
-    std::string mName;
-    S32 mRetries;
-    LLAvatarAppearance *mAvatarp;
-};
-
-////////////////////////////////////////////////////////////////////////////
-// LLWearableList
-
-LLWearableList::~LLWearableList()
-{
-    cleanup();
-}
-
-void LLWearableList::cleanup()
-{
-    for_each(mList.begin(), mList.end(), DeletePairedPointer());
-    mList.clear();
-}
-
-void LLWearableList::getAsset(const LLAssetID& assetID, const std::string& wearable_name, LLAvatarAppearance* avatarp, LLAssetType::EType asset_type, void(*asset_arrived_callback)(LLViewerWearable*, void* userdata), void* userdata)
-{
-<<<<<<< HEAD
-	llassert( (asset_type == LLAssetType::AT_CLOTHING) || (asset_type == LLAssetType::AT_BODYPART) );
-	LLViewerWearable* instance = get_if_there(mList, assetID, (LLViewerWearable*)NULL );
-	if( instance )
-	{
-		LL_DEBUGS("Avatar") << "wearable " << assetID << " found in LLWearableList" << LL_ENDL;
-		asset_arrived_callback( instance, userdata );
-	}
-	else
-	{
-		gAssetStorage->getAssetData(assetID,
-			asset_type,
-			LLWearableList::processGetAssetReply,
-			(void*)new LLWearableArrivedData( asset_type, wearable_name, avatarp, asset_arrived_callback, userdata ),
-			true);
-	}
-=======
-    llassert( (asset_type == LLAssetType::AT_CLOTHING) || (asset_type == LLAssetType::AT_BODYPART) );
-    LLViewerWearable* instance = get_if_there(mList, assetID, (LLViewerWearable*)NULL );
-    if( instance )
-    {
-        LL_DEBUGS("Avatar") << "wearable " << assetID << " found in LLWearableList" << LL_ENDL;
-        asset_arrived_callback( instance, userdata );
-    }
-    else
-    {
-        gAssetStorage->getAssetData(assetID,
-            asset_type,
-            LLWearableList::processGetAssetReply,
-            (void*)new LLWearableArrivedData( asset_type, wearable_name, avatarp, asset_arrived_callback, userdata ),
-            TRUE);
-    }
->>>>>>> e1623bb2
-}
-
-// static
-void LLWearableList::processGetAssetReply( const char* filename, const LLAssetID& uuid, void* userdata, S32 status, LLExtStat ext_status )
-{
-<<<<<<< HEAD
-	bool isNewWearable = false;
-	LLWearableArrivedData* data = (LLWearableArrivedData*) userdata;
-	LLViewerWearable* wearable = NULL; // NULL indicates failure
-	LLAvatarAppearance *avatarp = data->mAvatarp;
-	
-	if( !filename )
-	{
-		LL_WARNS("Wearable") << "Bad Wearable Asset: missing file." << LL_ENDL;
-	}
-	else if(!avatarp)
-	{
-		LL_WARNS("Wearable") << "Bad asset request: missing avatar pointer." << LL_ENDL;
-	}
-	else if (status >= 0)
-	{
-		// read the file
-		llifstream ifs(filename, llifstream::binary);
-		if( !ifs.is_open() )
-		{
-			LL_WARNS("Wearable") << "Bad Wearable Asset: unable to open file: '" << filename << "'" << LL_ENDL;
-		}
-		else
-		{
-			wearable = new LLViewerWearable(uuid);
-			LLWearable::EImportResult result = wearable->importStream(
-												ifs, avatarp );
-			if (LLWearable::SUCCESS != result)
-			{
-				if (wearable->getType() == LLWearableType::WT_COUNT)
-				{
-					isNewWearable = true;
-				}
-				delete wearable;
-				wearable = NULL;
-			}
-
-			if(filename)
-			{
-				if (ifs.is_open())
-				{
-					ifs.close();
-				}
-				LLFile::remove(std::string(filename));
-			}
-		}
-	}
-	else
-	{
-		if(filename)
-		{
-			LLFile::remove(std::string(filename));
-		}
-
-		LL_WARNS("Wearable") << "Wearable download failed: " << LLAssetStorage::getErrorString( status ) << " " << uuid << LL_ENDL;
-		switch( status )
-		{
-		  case LL_ERR_ASSET_REQUEST_NOT_IN_DATABASE:
-		  {
-			  // Fail
-			  break;
-		}
-		  default:
-		{
-			  static const S32 MAX_RETRIES = 3;
-			  if (data->mRetries < MAX_RETRIES)
-			  {
-			  // Try again
-				  data->mRetries++;
-			  gAssetStorage->getAssetData(uuid,
-										  data->mAssetType,
-										  LLWearableList::processGetAssetReply,
-										  userdata);  // re-use instead of deleting.
-			  return;
-		}
-			  else
-			  {
-				  // Fail
-				  break;
-			  }
-		  }
-	}
-	}
-
-	if (wearable) // success
-	{
-		LLWearableList::instance().mList[ uuid ] = wearable;
-		LL_DEBUGS("Wearable") << "processGetAssetReply()" << LL_ENDL;
-		LL_DEBUGS("Wearable") << wearable << LL_ENDL;
-	}
-	else
-	{
-		LLSD args;
-		args["TYPE"] =LLTrans::getString(LLAssetType::lookupHumanReadable(data->mAssetType));
-		if (isNewWearable)
-		{
-			LLNotificationsUtil::add("InvalidWearable");
-		}
-		else if (data->mName.empty())
-		{
-			LLNotificationsUtil::add("FailedToFindWearableUnnamed", args);
-		}
-		else
-		{
-			args["DESC"] = data->mName;
-			LLNotificationsUtil::add("FailedToFindWearable", args);
-		}
-	}
-	// Always call callback; wearable will be NULL if we failed
-	{
-		if( data->mCallback )
-		{
-			data->mCallback( wearable, data->mUserdata );
-		}
-	}
-	delete data;
-=======
-    BOOL isNewWearable = FALSE;
-    LLWearableArrivedData* data = (LLWearableArrivedData*) userdata;
-    LLViewerWearable* wearable = NULL; // NULL indicates failure
-    LLAvatarAppearance *avatarp = data->mAvatarp;
-
-    if( !filename )
-    {
-        LL_WARNS("Wearable") << "Bad Wearable Asset: missing file." << LL_ENDL;
-    }
-    else if(!avatarp)
-    {
-        LL_WARNS("Wearable") << "Bad asset request: missing avatar pointer." << LL_ENDL;
-    }
-    else if (status >= 0)
-    {
-        // read the file
-        llifstream ifs(filename, llifstream::binary);
-        if( !ifs.is_open() )
-        {
-            LL_WARNS("Wearable") << "Bad Wearable Asset: unable to open file: '" << filename << "'" << LL_ENDL;
-        }
-        else
-        {
-            wearable = new LLViewerWearable(uuid);
-            LLWearable::EImportResult result = wearable->importStream(
-                                                ifs, avatarp );
-            if (LLWearable::SUCCESS != result)
-            {
-                if (wearable->getType() == LLWearableType::WT_COUNT)
-                {
-                    isNewWearable = TRUE;
-                }
-                delete wearable;
-                wearable = NULL;
-            }
-
-            if(filename)
-            {
-                if (ifs.is_open())
-                {
-                    ifs.close();
-                }
-                LLFile::remove(std::string(filename));
-            }
-        }
-    }
-    else
-    {
-        if(filename)
-        {
-            LLFile::remove(std::string(filename));
-        }
-
-        LL_WARNS("Wearable") << "Wearable download failed: " << LLAssetStorage::getErrorString( status ) << " " << uuid << LL_ENDL;
-        switch( status )
-        {
-          case LL_ERR_ASSET_REQUEST_NOT_IN_DATABASE:
-          {
-              // Fail
-              break;
-        }
-          default:
-        {
-              static const S32 MAX_RETRIES = 3;
-              if (data->mRetries < MAX_RETRIES)
-              {
-              // Try again
-                  data->mRetries++;
-              gAssetStorage->getAssetData(uuid,
-                                          data->mAssetType,
-                                          LLWearableList::processGetAssetReply,
-                                          userdata);  // re-use instead of deleting.
-              return;
-        }
-              else
-              {
-                  // Fail
-                  break;
-              }
-          }
-    }
-    }
-
-    if (wearable) // success
-    {
-        LLWearableList::instance().mList[ uuid ] = wearable;
-        LL_DEBUGS("Wearable") << "processGetAssetReply()" << LL_ENDL;
-        LL_DEBUGS("Wearable") << wearable << LL_ENDL;
-    }
-    else
-    {
-        LLSD args;
-        args["TYPE"] =LLTrans::getString(LLAssetType::lookupHumanReadable(data->mAssetType));
-        if (isNewWearable)
-        {
-            LLNotificationsUtil::add("InvalidWearable");
-        }
-        else if (data->mName.empty())
-        {
-            LLNotificationsUtil::add("FailedToFindWearableUnnamed", args);
-        }
-        else
-        {
-            args["DESC"] = data->mName;
-            LLNotificationsUtil::add("FailedToFindWearable", args);
-        }
-    }
-    // Always call callback; wearable will be NULL if we failed
-    {
-        if( data->mCallback )
-        {
-            data->mCallback( wearable, data->mUserdata );
-        }
-    }
-    delete data;
->>>>>>> e1623bb2
-}
-
-
-LLViewerWearable* LLWearableList::createCopy(const LLViewerWearable* old_wearable, const std::string& new_name)
-{
-    LL_DEBUGS() << "LLWearableList::createCopy()" << LL_ENDL;
-
-    LLViewerWearable *wearable = generateNewWearable();
-    wearable->copyDataFrom(old_wearable);
-
-    LLPermissions perm(old_wearable->getPermissions());
-    perm.setOwnerAndGroup(LLUUID::null, gAgent.getID(), LLUUID::null, true);
-    wearable->setPermissions(perm);
-
-    if (!new_name.empty()) wearable->setName(new_name);
-
-    // Send to the dataserver
-    wearable->saveNewAsset();
-
-    return wearable;
-}
-
-LLViewerWearable* LLWearableList::createNewWearable( LLWearableType::EType type, LLAvatarAppearance *avatarp )
-{
-    LL_DEBUGS() << "LLWearableList::createNewWearable()" << LL_ENDL;
-
-    LLViewerWearable *wearable = generateNewWearable();
-    wearable->setType( type, avatarp );
-
-    // LLWearableType has pre-translated getTypeLabel(), but it returns 'name', not 'New Name'.
-    std::string name = LLTrans::getString( LLWearableType::getInstance()->getTypeDefaultNewName(wearable->getType()) );
-    wearable->setName( name );
-
-    LLPermissions perm;
-    perm.init(gAgent.getID(), gAgent.getID(), LLUUID::null, LLUUID::null);
-    perm.initMasks(PERM_ALL, PERM_ALL, PERM_NONE, PERM_NONE, PERM_MOVE | PERM_TRANSFER);
-    wearable->setPermissions(perm);
-
-    wearable->setDefinitionVersion(LLWearable::getCurrentDefinitionVersion());
-
-    // Description and sale info have default values.
-    wearable->setParamsToDefaults();
-    wearable->setTexturesToDefaults();
-
-    //mark all values (params & images) as saved
-    wearable->saveValues();
-
-    // Send to the dataserver
-    wearable->saveNewAsset();
-
-
-    return wearable;
-}
-
-LLViewerWearable *LLWearableList::generateNewWearable()
-{
-    LLTransactionID tid;
-    tid.generate();
-    LLAssetID new_asset_id = tid.makeAssetID(gAgent.getSecureSessionID());
-
-    LLViewerWearable* wearable = new LLViewerWearable(tid);
-    mList[new_asset_id] = wearable;
-    return wearable;
-}+/**
+ * @file llwearablelist.cpp
+ * @brief LLWearableList class implementation
+ *
+ * $LicenseInfo:firstyear=2002&license=viewerlgpl$
+ * Second Life Viewer Source Code
+ * Copyright (C) 2010, Linden Research, Inc.
+ *
+ * This library is free software; you can redistribute it and/or
+ * modify it under the terms of the GNU Lesser General Public
+ * License as published by the Free Software Foundation;
+ * version 2.1 of the License only.
+ *
+ * This library is distributed in the hope that it will be useful,
+ * but WITHOUT ANY WARRANTY; without even the implied warranty of
+ * MERCHANTABILITY or FITNESS FOR A PARTICULAR PURPOSE.  See the GNU
+ * Lesser General Public License for more details.
+ *
+ * You should have received a copy of the GNU Lesser General Public
+ * License along with this library; if not, write to the Free Software
+ * Foundation, Inc., 51 Franklin Street, Fifth Floor, Boston, MA  02110-1301  USA
+ *
+ * Linden Research, Inc., 945 Battery Street, San Francisco, CA  94111  USA
+ * $/LicenseInfo$
+ */
+
+#include "llviewerprecompiledheaders.h"
+
+#include "llwearablelist.h"
+
+#include "message.h"
+#include "llassetstorage.h"
+#include "llagent.h"
+#include "llvoavatar.h"
+#include "llviewerstats.h"
+#include "llnotificationsutil.h"
+#include "llinventorymodel.h"
+#include "lltrans.h"
+
+// Callback struct
+struct LLWearableArrivedData
+{
+    LLWearableArrivedData(LLAssetType::EType asset_type,
+        const std::string& wearable_name,
+        LLAvatarAppearance* avatarp,
+        void(*asset_arrived_callback)(LLViewerWearable*, void* userdata),
+                          void* userdata) :
+        mAssetType( asset_type ),
+        mCallback( asset_arrived_callback ),
+        mUserdata( userdata ),
+        mName( wearable_name ),
+        mRetries(0),
+        mAvatarp(avatarp)
+        {}
+
+    LLAssetType::EType mAssetType;
+    void    (*mCallback)(LLViewerWearable*, void* userdata);
+    void*   mUserdata;
+    std::string mName;
+    S32 mRetries;
+    LLAvatarAppearance *mAvatarp;
+};
+
+////////////////////////////////////////////////////////////////////////////
+// LLWearableList
+
+LLWearableList::~LLWearableList()
+{
+    cleanup();
+}
+
+void LLWearableList::cleanup()
+{
+    for_each(mList.begin(), mList.end(), DeletePairedPointer());
+    mList.clear();
+}
+
+void LLWearableList::getAsset(const LLAssetID& assetID, const std::string& wearable_name, LLAvatarAppearance* avatarp, LLAssetType::EType asset_type, void(*asset_arrived_callback)(LLViewerWearable*, void* userdata), void* userdata)
+{
+    llassert( (asset_type == LLAssetType::AT_CLOTHING) || (asset_type == LLAssetType::AT_BODYPART) );
+    LLViewerWearable* instance = get_if_there(mList, assetID, (LLViewerWearable*)NULL );
+    if( instance )
+    {
+        LL_DEBUGS("Avatar") << "wearable " << assetID << " found in LLWearableList" << LL_ENDL;
+        asset_arrived_callback( instance, userdata );
+    }
+    else
+    {
+        gAssetStorage->getAssetData(assetID,
+            asset_type,
+            LLWearableList::processGetAssetReply,
+            (void*)new LLWearableArrivedData( asset_type, wearable_name, avatarp, asset_arrived_callback, userdata ),
+            true);
+    }
+}
+
+// static
+void LLWearableList::processGetAssetReply( const char* filename, const LLAssetID& uuid, void* userdata, S32 status, LLExtStat ext_status )
+{
+    bool isNewWearable = false;
+    LLWearableArrivedData* data = (LLWearableArrivedData*) userdata;
+    LLViewerWearable* wearable = NULL; // NULL indicates failure
+    LLAvatarAppearance *avatarp = data->mAvatarp;
+
+    if( !filename )
+    {
+        LL_WARNS("Wearable") << "Bad Wearable Asset: missing file." << LL_ENDL;
+    }
+    else if(!avatarp)
+    {
+        LL_WARNS("Wearable") << "Bad asset request: missing avatar pointer." << LL_ENDL;
+    }
+    else if (status >= 0)
+    {
+        // read the file
+        llifstream ifs(filename, llifstream::binary);
+        if( !ifs.is_open() )
+        {
+            LL_WARNS("Wearable") << "Bad Wearable Asset: unable to open file: '" << filename << "'" << LL_ENDL;
+        }
+        else
+        {
+            wearable = new LLViewerWearable(uuid);
+            LLWearable::EImportResult result = wearable->importStream(
+                                                ifs, avatarp );
+            if (LLWearable::SUCCESS != result)
+            {
+                if (wearable->getType() == LLWearableType::WT_COUNT)
+                {
+                    isNewWearable = true;
+                }
+                delete wearable;
+                wearable = NULL;
+            }
+
+            if(filename)
+            {
+                if (ifs.is_open())
+                {
+                    ifs.close();
+                }
+                LLFile::remove(std::string(filename));
+            }
+        }
+    }
+    else
+    {
+        if(filename)
+        {
+            LLFile::remove(std::string(filename));
+        }
+
+        LL_WARNS("Wearable") << "Wearable download failed: " << LLAssetStorage::getErrorString( status ) << " " << uuid << LL_ENDL;
+        switch( status )
+        {
+          case LL_ERR_ASSET_REQUEST_NOT_IN_DATABASE:
+          {
+              // Fail
+              break;
+        }
+          default:
+        {
+              static const S32 MAX_RETRIES = 3;
+              if (data->mRetries < MAX_RETRIES)
+              {
+              // Try again
+                  data->mRetries++;
+              gAssetStorage->getAssetData(uuid,
+                                          data->mAssetType,
+                                          LLWearableList::processGetAssetReply,
+                                          userdata);  // re-use instead of deleting.
+              return;
+        }
+              else
+              {
+                  // Fail
+                  break;
+              }
+          }
+    }
+    }
+
+    if (wearable) // success
+    {
+        LLWearableList::instance().mList[ uuid ] = wearable;
+        LL_DEBUGS("Wearable") << "processGetAssetReply()" << LL_ENDL;
+        LL_DEBUGS("Wearable") << wearable << LL_ENDL;
+    }
+    else
+    {
+        LLSD args;
+        args["TYPE"] =LLTrans::getString(LLAssetType::lookupHumanReadable(data->mAssetType));
+        if (isNewWearable)
+        {
+            LLNotificationsUtil::add("InvalidWearable");
+        }
+        else if (data->mName.empty())
+        {
+            LLNotificationsUtil::add("FailedToFindWearableUnnamed", args);
+        }
+        else
+        {
+            args["DESC"] = data->mName;
+            LLNotificationsUtil::add("FailedToFindWearable", args);
+        }
+    }
+    // Always call callback; wearable will be NULL if we failed
+    {
+        if( data->mCallback )
+        {
+            data->mCallback( wearable, data->mUserdata );
+        }
+    }
+    delete data;
+}
+
+
+LLViewerWearable* LLWearableList::createCopy(const LLViewerWearable* old_wearable, const std::string& new_name)
+{
+    LL_DEBUGS() << "LLWearableList::createCopy()" << LL_ENDL;
+
+    LLViewerWearable *wearable = generateNewWearable();
+    wearable->copyDataFrom(old_wearable);
+
+    LLPermissions perm(old_wearable->getPermissions());
+    perm.setOwnerAndGroup(LLUUID::null, gAgent.getID(), LLUUID::null, true);
+    wearable->setPermissions(perm);
+
+    if (!new_name.empty()) wearable->setName(new_name);
+
+    // Send to the dataserver
+    wearable->saveNewAsset();
+
+    return wearable;
+}
+
+LLViewerWearable* LLWearableList::createNewWearable( LLWearableType::EType type, LLAvatarAppearance *avatarp )
+{
+    LL_DEBUGS() << "LLWearableList::createNewWearable()" << LL_ENDL;
+
+    LLViewerWearable *wearable = generateNewWearable();
+    wearable->setType( type, avatarp );
+
+    // LLWearableType has pre-translated getTypeLabel(), but it returns 'name', not 'New Name'.
+    std::string name = LLTrans::getString( LLWearableType::getInstance()->getTypeDefaultNewName(wearable->getType()) );
+    wearable->setName( name );
+
+    LLPermissions perm;
+    perm.init(gAgent.getID(), gAgent.getID(), LLUUID::null, LLUUID::null);
+    perm.initMasks(PERM_ALL, PERM_ALL, PERM_NONE, PERM_NONE, PERM_MOVE | PERM_TRANSFER);
+    wearable->setPermissions(perm);
+
+    wearable->setDefinitionVersion(LLWearable::getCurrentDefinitionVersion());
+
+    // Description and sale info have default values.
+    wearable->setParamsToDefaults();
+    wearable->setTexturesToDefaults();
+
+    //mark all values (params & images) as saved
+    wearable->saveValues();
+
+    // Send to the dataserver
+    wearable->saveNewAsset();
+
+
+    return wearable;
+}
+
+LLViewerWearable *LLWearableList::generateNewWearable()
+{
+    LLTransactionID tid;
+    tid.generate();
+    LLAssetID new_asset_id = tid.makeAssetID(gAgent.getSecureSessionID());
+
+    LLViewerWearable* wearable = new LLViewerWearable(tid);
+    mList[new_asset_id] = wearable;
+    return wearable;
+}