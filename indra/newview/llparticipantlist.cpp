--- conflicted
+++ resolved
@@ -627,13 +627,9 @@
 	}
 	else if (item == "can_call")
 	{
-<<<<<<< HEAD
-		return LLVoiceClient::getInstance()->voiceEnabled()&&LLVoiceClient::getInstance()->isVoiceWorking();
-=======
 		bool not_agent = mUUIDs.front() != gAgentID;
-		bool can_call = not_agent && LLVoiceClient::voiceEnabled() && gVoiceClient->voiceWorking();
+		bool can_call = not_agent &&  LLVoiceClient::getInstance()->voiceEnabled() && LLVoiceClient::getInstance()->isVoiceWorking();
 		return can_call;
->>>>>>> db4e46e9
 	}
 
 	return true;
