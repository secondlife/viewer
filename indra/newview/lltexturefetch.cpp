--- conflicted
+++ resolved
@@ -348,21 +348,13 @@
 		}
 
 		// Threads:  Tid
-<<<<<<< HEAD
 		virtual void completed(bool success, const std::string& error_message, LLImageRaw* raw, LLImageRaw* aux)
-=======
-		virtual void completed(bool success, LLImageRaw* raw, LLImageRaw* aux, U32 request_id)
->>>>>>> da9a1dcb
 		{
             LL_PROFILE_ZONE_SCOPED;
 			LLTextureFetchWorker* worker = mFetcher->getWorker(mID);
 			if (worker)
 			{
-<<<<<<< HEAD
  				worker->callbackDecoded(success, error_message, raw, aux);
-=======
- 				worker->callbackDecoded(success, raw, aux, request_id);
->>>>>>> da9a1dcb
 			}
 		}
 	private:
@@ -406,11 +398,7 @@
 	void callbackCacheWrite(bool success);
 
 	// Threads:  Tid
-<<<<<<< HEAD
 	void callbackDecoded(bool success, const std::string& error_message, LLImageRaw* raw, LLImageRaw* aux);
-=======
-	void callbackDecoded(bool success, LLImageRaw* raw, LLImageRaw* aux, S32 decode_id);
->>>>>>> da9a1dcb
 	
 	// Threads:  T*
 	void setGetStatus(LLCore::HttpStatus status, const std::string& reason)
@@ -2331,28 +2319,15 @@
 //////////////////////////////////////////////////////////////////////////////
 
 // Threads:  Tid
-<<<<<<< HEAD
 void LLTextureFetchWorker::callbackDecoded(bool success, const std::string &error_message, LLImageRaw* raw, LLImageRaw* aux)
-=======
-void LLTextureFetchWorker::callbackDecoded(bool success, LLImageRaw* raw, LLImageRaw* aux, S32 decode_id)
->>>>>>> da9a1dcb
 {
 	LLMutexLock lock(&mWorkMutex);										// +Mw
 	if (mDecodeHandle == 0)
 	{
 		return; // aborted, ignore
 	}
-    if (mDecodeHandle != decode_id)
-    {
-        // Queue doesn't support canceling old requests.
-        // This shouldn't normally happen, but in case it's possible that a worked
-        // will request decode, be aborted, reinited then start a new decode
-        LL_DEBUGS(LOG_TXT) << mID << " received obsolete decode's callback" << LL_ENDL;
-        return; // ignore
-    }
 	if (mState != DECODE_IMAGE_UPDATE)
 	{
-		LL_DEBUGS(LOG_TXT) << "Decode callback for " << mID << " with state = " << mState << LL_ENDL;
 		mDecodeHandle = 0;
 		return;
 	}
