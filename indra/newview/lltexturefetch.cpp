--- conflicted
+++ resolved
@@ -1131,72 +1131,23 @@
 			setPriority(LLWorkerThread::PRIORITY_LOW | mWorkPriority); // Set priority first since Responder may change it
             add(LLTextureFetch::sCacheAttempt, 1.0);
 
-<<<<<<< HEAD
 			std::string filename  = mUrl.substr(7, std::string::npos);
 			std::string extension = filename.substr(filename.size() - 3, 3);
 			mImageCodec           = LLImageBase::getCodecFromExtension(extension);
-=======
-			if (mFormattedImage.notNull())
-			{
-				mCacheReadCount += mFormattedImage.notNull();
-				mFileSize = mFormattedImage->getDataSize();
-				mDesiredSize = mFileSize;
-				mImageCodec = mFormattedImage->getCodec();
-				mHaveAllData = TRUE;
-				mLoaded = TRUE;
-				mWriteToCacheState = NOT_WRITE; // don't cache textures which came from the cache
-				mCacheReadTime = mCacheReadTimer.getElapsedTimeF32();
-                add(LLTextureFetch::sCacheHit, 1.0);
-				mInLocalCache = TRUE;
-			}
-			else
-			{
-				std::string filename = mUrl.substr(7, std::string::npos);
-				std::string extension = filename.substr(filename.size() - 3, 3);
-				mImageCodec           = LLImageBase::getCodecFromExtension(extension);
->>>>>>> 395ba443
 
 			if (mImageCodec != IMG_CODEC_INVALID)
 			{
 				mFileSize = LLAPRFile::size(filename);
 				if (mFileSize)
 				{
-					U8* data       = (U8*)ALLOCATE_MEM(LLImageBase::getPrivatePool(), mFileSize);	
+					U8* data = (U8*)ll_aligned_malloc_16(mFileSize);
 					S32 bytes_read = LLAPRFile::readEx(filename, data, 0, mFileSize);
 					if (bytes_read == mFileSize)
 					{
-<<<<<<< HEAD
 						mFormattedImage = LLImageFormatted::createFromType(mImageCodec);
 						mFormattedImage->setData(data, bytes_read);
 						if (!mFormattedImage->updateData())
 						{
-=======
-                        U8* data = (U8*)ll_aligned_malloc_16(mFileSize);
-						S32 bytes_read = LLAPRFile::readEx(filename, data, 0, mFileSize);
-						if (bytes_read == mFileSize)
-						{
-							mFormattedImage = LLImageFormatted::createFromType(mImageCodec);
-							mFormattedImage->setData(data, bytes_read);
-							if (!mFormattedImage->updateData())
-							{
-								setState(DONE);
-								return false;
-							}
-
-							mFormattedImage->setDiscardLevel(0);
-							mImageCodec = mFormattedImage->getCodec();
-							mHaveAllData = TRUE;
-							mDesiredSize = mFileSize;
-							mLoaded = TRUE;
-							mWriteToCacheState = NOT_WRITE; // don't cache textures loaded from local disk
-							setState(CACHE_POST);
-                            add(LLTextureFetch::sCacheHit, 1.0); // count tex from local disk as a cache hit...
-						}
-						else
-						{
-							LL_WARNS(LOG_TXT) << "Failed to load local image " << filename << LL_ENDL;
-                            ll_aligned_free_16(data);
->>>>>>> 395ba443
 							setState(DONE);
 							return false;
 						}
@@ -1213,7 +1164,7 @@
 					else
 					{
 						LL_WARNS(LOG_TXT) << "Failed to load local image " << filename << LL_ENDL;
-						FREE_MEM(LLImageBase::getPrivatePool(), data);	                    
+						ll_aligned_free_16(data);                   
 						setState(DONE);
 						return false;
 					}
