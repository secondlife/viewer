/** 
 * @file lltexturefetch.cpp
 * @brief Object which fetches textures from the cache and/or network
 *
 * $LicenseInfo:firstyear=2000&license=viewerlgpl$
 * Second Life Viewer Source Code
 * Copyright (C) 2012, Linden Research, Inc.
 * 
 * This library is free software; you can redistribute it and/or
 * modify it under the terms of the GNU Lesser General Public
 * License as published by the Free Software Foundation;
 * version 2.1 of the License only.
 * 
 * This library is distributed in the hope that it will be useful,
 * but WITHOUT ANY WARRANTY; without even the implied warranty of
 * MERCHANTABILITY or FITNESS FOR A PARTICULAR PURPOSE.  See the GNU
 * Lesser General Public License for more details.
 * 
 * You should have received a copy of the GNU Lesser General Public
 * License along with this library; if not, write to the Free Software
 * Foundation, Inc., 51 Franklin Street, Fifth Floor, Boston, MA  02110-1301  USA
 * 
 * Linden Research, Inc., 945 Battery Street, San Francisco, CA  94111  USA
 * $/LicenseInfo$
 */

#include "llviewerprecompiledheaders.h"

#include <iostream>
#include <map>
#include <algorithm>

#include "llstl.h"

#include "lltexturefetch.h"

#include "lldir.h"
#include "llhttpclient.h"
#include "llhttpstatuscodes.h"
#include "llimage.h"
#include "llimagej2c.h"
#include "llimageworker.h"
#include "llworkerthread.h"
#include "message.h"

#include "llagent.h"
#include "lltexturecache.h"
#include "llviewercontrol.h"
#include "llviewertexturelist.h"
#include "llviewertexture.h"
#include "llviewerregion.h"
#include "llviewerstats.h"
#include "llviewerstatsrecorder.h"
#include "llviewerassetstats.h"
#include "llworld.h"
#include "llsdutil.h"
#include "llstartup.h"
#include "llsdserialize.h"

#include "httprequest.h"
#include "httphandler.h"
#include "httpresponse.h"
#include "bufferarray.h"
#include "bufferstream.h"

bool LLTextureFetchDebugger::sDebuggerEnabled = false ;
LLStat LLTextureFetch::sCacheHitRate("texture_cache_hits", 128);
LLStat LLTextureFetch::sCacheReadLatency("texture_cache_read_latency", 128);


//////////////////////////////////////////////////////////////////////////////
//
// Introduction
//
// This is an attempt to document what's going on in here after-the-fact.
// It's a sincere attempt to be accurate but there will be mistakes.
//
//
// Purpose
//
// What is this module trying to do?  It accepts requests to load textures
// at a given priority and discard level and notifies the caller when done
// (successfully or not).  Additional constraints are:
//
// * Support a local texture cache.  Don't hit network when possible
//   to avoid it.
// * Use UDP or HTTP as directed or as fallback.  HTTP is tried when
//   not disabled and a URL is available.  UDP when a URL isn't
//   available or HTTP attempts fail.
// * Asynchronous (using threads).  Main thread is not to be blocked or
//   burdened.
// * High concurrency.  Many requests need to be in-flight and at various
//   stages of completion.
// * Tolerate frequent re-prioritizations of requests.  Priority is
//   a reflection of a camera's viewpoint and as that viewpoint changes,
//   objects and textures become more and less relevant and that is
//   expressed at this level by priority changes and request cancelations.
//
// The caller interfaces that fall out of the above and shape the
// implementation are:
// * createRequest - Load j2c image via UDP or HTTP at given discard level and priority
// * deleteRequest - Request removal of prior request
// * getRequestFinished - Test if request is finished returning data to caller
// * updateRequestPriority - Change priority of existing request
// * getFetchState - Retrieve progress on existing request
//
// Everything else in here is mostly plumbing, metrics and debug.
//
//
// The Work Queue
//
// The two central classes are LLTextureFetch and LLTextureFetchWorker.
// LLTextureFetch combines threading with a priority queue of work
// requests.  The priority queue is sorted by a U32 priority derived
// from the F32 priority in the APIs.  The *only* work request that
// receives service time by this thread is the highest priority
// request.  All others wait until it is complete or a dynamic priority
// change has re-ordered work.
//
// LLTextureFetchWorker implements the work request and is 1:1 with
// texture fetch requests.  Embedded in each is a state machine that
// walks it through the cache, HTTP, UDP, image decode and retry
// steps of texture acquisition.
//
//
// Threads
//
// Several threads are actively invoking code in this module.  They
// include:
//
// 1.  Tmain    Main thread of execution
// 2.  Ttf      LLTextureFetch's worker thread provided by LLQueuedThread
// 3.  Tcurl    LLCurl's worker thread (should disappear over time)
// 4.  Ttc      LLTextureCache's worker thread
// 5.  Tid      Image decoder's worker thread
// 6.  Thl      HTTP library's worker thread
//
//
// Mutexes/Condition Variables
//
// 1.  Mt       Mutex defined for LLThread's condition variable (base class of
//              LLTextureFetch)
// 2.  Ct       Condition variable for LLThread and used by lock/unlockData().
// 3.  Mwtd     Special LLWorkerThread mutex used for request deletion
//              operations (base class of LLTextureFetch)
// 4.  Mfq      LLTextureFetch's mutex covering request and command queue
//              data.
// 5.  Mfnq     LLTextureFetch's mutex covering udp and http request
//              queue data.
// 6.  Mwc      Mutex covering LLWorkerClass's members (base class of
//              LLTextureFetchWorker).  One per request.
// 7.  Mw       LLTextureFetchWorker's mutex.  One per request.
//
//
// Lock Ordering Rules
//
// Not an exhaustive list but shows the order of lock acquisition
// needed to prevent deadlocks.  'A < B' means acquire 'A' before
// acquiring 'B'.
//
// 1.    Mw < Mfnq
// (there are many more...)
//
//
// Method and Member Definitions
//
// With the above, we'll try to document what threads can call what
// methods (using T* for any), what locks must be held on entry and
// are taken out during execution and what data is covered by which
// lock (if any).  This latter category will be especially prone to
// error so be skeptical.
//
// A line like:  "// Locks:  M<xxx>" indicates a method that must
// be invoked by a caller holding the 'M<xxx>' lock.  Similarly,
// "// Threads:  T<xxx>" means that a caller should be running in
// the indicated thread.
//
// For data members, a trailing comment like "// M<xxx>" means that
// the data member is covered by the specified lock.  Absence of a
// comment can mean the member is unlocked or that I didn't bother
// to do the archaeology.  In the case of LLTextureFetchWorker,
// most data members added by the leaf class are actually covered
// by the Mw lock.  You may also see "// T<xxx>" which means that
// the member's usage is restricted to one thread (except for
// perhaps construction and destruction) and so explicit locking
// isn't used.
//
// In code, a trailing comment like "// [-+]M<xxx>" indicates a
// lock acquision or release point.
//
//
// Worker Lifecycle
//
// The threading and responder model makes it very likely that
// other components are holding on to a pointer to a worker request.
// So, uncoordinated deletions of requests is a guarantee of memory
// corruption in a short time.  So destroying a request involves
// invocations's of LLQueuedThread/LLWorkerThread's abort/stop
// logic that removes workers and puts them ona delete queue for
// 2-phase destruction.  That second phase is deferrable by calls
// to deleteOK() which only allow final destruction (via dtor)
// once deleteOK has determined that the request is in a safe
// state.
//
//
// Worker State Machine
//
// (ASCII art needed)
//
//
// Priority Scheme
//
// [PRIORITY_LOW, PRIORITY_NORMAL)   - for WAIT_HTTP_RESOURCE state
//									   and other wait states
// [PRIORITY_HIGH, PRIORITY_URGENT)  - External event delivered,
//                                     rapidly transitioning through states,
//                                     no waiting allowed
//
// By itself, the above work queue model would fail the concurrency
// and liveness requirements of the interface.  A high priority
// request could find itself on the head and stalled for external
// reasons (see VWR-28996).  So a few additional constraints are
// required to keep things running:
// * Anything that can make forward progress must be kept at a
//   higher priority than anything that can't.
// * On completion of external events, the associated request
//   needs to be elevated beyond the normal range to handle
//   any data delivery and release any external resource.
//
// This effort is made to keep higher-priority entities moving
// forward in their state machines at every possible step of
// processing.  It's not entirely proven that this produces the
// experiencial benefits promised.
//


//////////////////////////////////////////////////////////////////////////////

// Tuning/Parameterization Constants

static const S32 HTTP_REQUESTS_IN_QUEUE_HIGH_WATER = 40;		// Maximum requests to have active in HTTP
static const S32 HTTP_REQUESTS_IN_QUEUE_LOW_WATER = 20;			// Active level at which to refill


//////////////////////////////////////////////////////////////////////////////

class LLTextureFetchWorker : public LLWorkerClass, public LLCore::HttpHandler

{
	friend class LLTextureFetch;
	friend class LLTextureFetchDebugger;
	
private:
	class CacheReadResponder : public LLTextureCache::ReadResponder
	{
	public:

		// Threads:  Ttf
		CacheReadResponder(LLTextureFetch* fetcher, const LLUUID& id, LLImageFormatted* image)
			: mFetcher(fetcher), mID(id)
		{
			setImage(image);
		}

		// Threads:  Ttc
		virtual void completed(bool success)
		{
			LLTextureFetchWorker* worker = mFetcher->getWorker(mID);
			if (worker)
			{
 				worker->callbackCacheRead(success, mFormattedImage, mImageSize, mImageLocal);
			}
		}
	private:
		LLTextureFetch* mFetcher;
		LLUUID mID;
	};

	class CacheWriteResponder : public LLTextureCache::WriteResponder
	{
	public:

		// Threads:  Ttf
		CacheWriteResponder(LLTextureFetch* fetcher, const LLUUID& id)
			: mFetcher(fetcher), mID(id)
		{
		}

		// Threads:  Ttc
		virtual void completed(bool success)
		{
			LLTextureFetchWorker* worker = mFetcher->getWorker(mID);
			if (worker)
			{
				worker->callbackCacheWrite(success);
			}
		}
	private:
		LLTextureFetch* mFetcher;
		LLUUID mID;
	};
	
	class DecodeResponder : public LLImageDecodeThread::Responder
	{
	public:

		// Threads:  Ttf
		DecodeResponder(LLTextureFetch* fetcher, const LLUUID& id, LLTextureFetchWorker* worker)
			: mFetcher(fetcher), mID(id), mWorker(worker)
		{
		}

		// Threads:  Tid
		virtual void completed(bool success, LLImageRaw* raw, LLImageRaw* aux)
		{
			LLTextureFetchWorker* worker = mFetcher->getWorker(mID);
			if (worker)
			{
 				worker->callbackDecoded(success, raw, aux);
			}
		}
	private:
		LLTextureFetch* mFetcher;
		LLUUID mID;
		LLTextureFetchWorker* mWorker; // debug only (may get deleted from under us, use mFetcher/mID)
	};

	struct Compare
	{
		// lhs < rhs
		bool operator()(const LLTextureFetchWorker* lhs, const LLTextureFetchWorker* rhs) const
		{
			// greater priority is "less"
			const F32 lpriority = lhs->mImagePriority;
			const F32 rpriority = rhs->mImagePriority;
			if (lpriority > rpriority) // higher priority
				return true;
			else if (lpriority < rpriority)
				return false;
			else
				return lhs < rhs;
		}
	};
	
public:

	// Threads:  Ttf
	/*virtual*/ bool doWork(S32 param); // Called from LLWorkerThread::processRequest()

	// Threads:  Ttf
	/*virtual*/ void finishWork(S32 param, bool completed); // called from finishRequest() (WORK THREAD)

	// Threads:  Tmain
	/*virtual*/ bool deleteOK(); // called from update()

	~LLTextureFetchWorker();

	// Threads:  Ttf
	// Locks:  Mw
	S32 callbackHttpGet(LLCore::HttpResponse * response,
						bool partial, bool success);

	// Threads:  Ttc
	void callbackCacheRead(bool success, LLImageFormatted* image,
						   S32 imagesize, BOOL islocal);

	// Threads:  Ttc
	void callbackCacheWrite(bool success);

	// Threads:  Tid
	void callbackDecoded(bool success, LLImageRaw* raw, LLImageRaw* aux);
	
	// Threads:  T*
	void setGetStatus(LLCore::HttpStatus status, const std::string& reason)
	{
		LLMutexLock lock(&mWorkMutex);

		mGetStatus = status;
		mGetReason = reason;
	}

	void setCanUseHTTP(bool can_use_http) { mCanUseHTTP = can_use_http; }
	bool getCanUseHTTP() const { return mCanUseHTTP; }

	LLTextureFetch & getFetcher() { return *mFetcher; }

	// Inherited from LLCore::HttpHandler
	// Threads:  Ttf
	virtual void onCompleted(LLCore::HttpHandle handle, LLCore::HttpResponse * response);
	
protected:
	LLTextureFetchWorker(LLTextureFetch* fetcher, const std::string& url, const LLUUID& id, const LLHost& host,
						 F32 priority, S32 discard, S32 size);

private:

	// Threads:  Tmain
	/*virtual*/ void startWork(S32 param); // called from addWork() (MAIN THREAD)

	// Threads:  Tmain
	/*virtual*/ void endWork(S32 param, bool aborted); // called from doWork() (MAIN THREAD)

	// Locks:  Mw
	void resetFormattedData();
	
	// Locks:  Mw
	void setImagePriority(F32 priority);

	// Locks:  Mw (ctor invokes without lock)
	void setDesiredDiscard(S32 discard, S32 size);

    // Threads:  T*
	// Locks:  Mw
	bool insertPacket(S32 index, U8* data, S32 size);

	// Locks:  Mw
	void clearPackets();

	// Locks:  Mw
	void setupPacketData();

	// Locks:  Mw (ctor invokes without lock)
	U32 calcWorkPriority();
	
	// Locks:  Mw
	void removeFromCache();

	// Threads:  Ttf
	// Locks:  Mw
	bool processSimulatorPackets();

	// Threads:  Ttf
	bool writeToCacheComplete();
	
	// Threads:  Ttf
	void recordTextureStart(bool is_http);

	// Threads:  Ttf
	void recordTextureDone(bool is_http);

	void lockWorkMutex() { mWorkMutex.lock(); }
	void unlockWorkMutex() { mWorkMutex.unlock(); }

	// Threads:  Ttf
	// Locks:  Mw
	bool acquireHttpSemaphore()
		{
			llassert(! mHttpHasResource);
			if (mFetcher->mHttpSemaphore <= 0)
			{
				return false;
			}
			mHttpHasResource = true;
			mFetcher->mHttpSemaphore--;
			return true;
		}

	// Threads:  Ttf
	// Locks:  Mw
	void releaseHttpSemaphore()
		{
			llassert(mHttpHasResource);
			mHttpHasResource = false;
			mFetcher->mHttpSemaphore++;
		}
	
private:
	enum e_state // mState
	{
		// *NOTE:  Do not change the order/value of state variables, some code
		// depends upon specific ordering/adjacency.
		
		// NOTE: Affects LLTextureBar::draw in lltextureview.cpp (debug hack)
		INVALID = 0,
		INIT,
		LOAD_FROM_TEXTURE_CACHE,
		CACHE_POST,
		LOAD_FROM_NETWORK,
		LOAD_FROM_SIMULATOR,
		WAIT_HTTP_RESOURCE,				// Waiting for HTTP resources
		WAIT_HTTP_RESOURCE2,			// Waiting for HTTP resources
		SEND_HTTP_REQ,					// Commit to sending as HTTP
		WAIT_HTTP_REQ,					// Request sent, wait for completion
		DECODE_IMAGE,
		DECODE_IMAGE_UPDATE,
		WRITE_TO_CACHE,
		WAIT_ON_WRITE,
		DONE
	};
	enum e_request_state // mSentRequest
	{
		UNSENT = 0,
		QUEUED = 1,
		SENT_SIM = 2
	};
	enum e_write_to_cache_state //mWriteToCacheState
	{
		NOT_WRITE = 0,
		CAN_WRITE = 1,
		SHOULD_WRITE = 2
	};
	static const char* sStateDescs[];
	e_state mState;
	e_write_to_cache_state mWriteToCacheState;
	LLTextureFetch* mFetcher;
	LLPointer<LLImageFormatted> mFormattedImage;
	LLPointer<LLImageRaw> mRawImage;
	LLPointer<LLImageRaw> mAuxImage;
	LLUUID mID;
	LLHost mHost;
	std::string mUrl;
	U8 mType;
	F32 mImagePriority;
	U32 mWorkPriority;
	F32 mRequestedPriority;
	S32 mDesiredDiscard;
	S32 mSimRequestedDiscard;
	S32 mRequestedDiscard;
	S32 mLoadedDiscard;
	S32 mDecodedDiscard;
	LLFrameTimer mRequestedTimer;
	LLFrameTimer mFetchTimer;
	LLTimer			mCacheReadTimer;
	F32				mCacheReadTime;
	LLTextureCache::handle_t mCacheReadHandle;
	LLTextureCache::handle_t mCacheWriteHandle;
	S32 mRequestedSize;
	S32 mRequestedOffset;
	S32 mDesiredSize;
	S32 mFileSize;
	S32 mCachedSize;	
	e_request_state mSentRequest;
	handle_t mDecodeHandle;
	BOOL mLoaded;
	BOOL mDecoded;
	BOOL mWritten;
	BOOL mNeedsAux;
	BOOL mHaveAllData;
	BOOL mInLocalCache;
	BOOL mInCache;
	bool mCanUseHTTP ;
	bool mCanUseNET ; //can get from asset server.
	S32 mRetryAttempt;
	S32 mActiveCount;
	LLCore::HttpStatus mGetStatus;
	std::string mGetReason;
	
	// Work Data
	LLMutex mWorkMutex;
	struct PacketData
	{
		PacketData(U8* data, S32 size) { mData = data; mSize = size; }
		~PacketData() { clearData(); }
		void clearData() { delete[] mData; mData = NULL; }
		U8* mData;
		U32 mSize;
	};
	std::vector<PacketData*> mPackets;
	S32 mFirstPacket;
	S32 mLastPacket;
	U16 mTotalPackets;
	U8 mImageCodec;

	LLViewerAssetStats::duration_t mMetricsStartTime;

	LLCore::HttpHandle		mHttpHandle;				// Handle of any active request
	LLCore::BufferArray	*	mHttpBufferArray;			// Refcounted pointer to response data 
	int						mHttpPolicyClass;
	bool					mHttpActive;				// Active request to http library
	unsigned int			mHttpReplySize;				// Actual received data size
	unsigned int			mHttpReplyOffset;			// Actual received data offset
	bool					mHttpHasResource;			// Counts against Fetcher's mHttpSemaphore

	// State history
	U32						mCacheReadCount;
	U32						mCacheWriteCount;
	U32						mResourceWaitCount;			// Requests entering WAIT_HTTP_RESOURCE2
};

//////////////////////////////////////////////////////////////////////////////

// Cross-thread messaging for asset metrics.

/**
 * @brief Base class for cross-thread requests made of the fetcher
 *
 * I believe the intent of the LLQueuedThread class was to
 * have these operations derived from LLQueuedThread::QueuedRequest
 * but the texture fetcher has elected to manage the queue
 * in its own manner.  So these are free-standing objects which are
 * managed in simple FIFO order on the mCommands queue of the
 * LLTextureFetch object.
 *
 * What each represents is a simple command sent from an
 * outside thread into the TextureFetch thread to be processed
 * in order and in a timely fashion (though not an absolute
 * higher priority than other operations of the thread).
 * Each operation derives a new class from the base customizing
 * members, constructors and the doWork() method to effect
 * the command.
 *
 * The flow is one-directional.  There are two global instances
 * of the LLViewerAssetStats collector, one for the main program's
 * thread pointed to by gViewerAssetStatsMain and one for the
 * TextureFetch thread pointed to by gViewerAssetStatsThread1.
 * Common operations has each thread recording metrics events
 * into the respective collector unconcerned with locking and
 * the state of any other thread.  But when the agent moves into
 * a different region or the metrics timer expires and a report
 * needs to be sent back to the grid, messaging across threads
 * is required to distribute data and perform global actions.
 * In pseudo-UML, it looks like:
 *
 *                       Main                 Thread1
 *                        .                      .
 *                        .                      .
 *                     +-----+                   .
 *                     | AM  |                   .
 *                     +--+--+                   .
 *      +-------+         |                      .
 *      | Main  |      +--+--+                   .
 *      |       |      | SRE |---.               .
 *      | Stats |      +-----+    \              .
 *      |       |         |        \  (uuid)  +-----+
 *      | Coll. |      +--+--+      `-------->| SR  |
 *      +-------+      | MSC |                +--+--+
 *         | ^         +-----+                   |
 *         | |  (uuid)  / .                   +-----+ (uuid)
 *         |  `--------'  .                   | MSC |---------.
 *         |              .                   +-----+         |
 *         |           +-----+                   .            v
 *         |           | TE  |                   .        +-------+
 *         |           +--+--+                   .        | Thd1  |
 *         |              |                      .        |       |
 *         |           +-----+                   .        | Stats |
 *          `--------->| RSC |                   .        |       |
 *                     +--+--+                   .        | Coll. |
 *                        |                      .        +-------+
 *                     +--+--+                   .            |
 *                     | SME |---.               .            |
 *                     +-----+    \              .            |
 *                        .        \ (clone)  +-----+         |
 *                        .         `-------->| SM  |         |
 *                        .                   +--+--+         |
 *                        .                      |            |
 *                        .                   +-----+         |
 *                        .                   | RSC |<--------'
 *                        .                   +-----+
 *                        .                      |
 *                        .                   +-----+
 *                        .                   | CP  |--> HTTP POST
 *                        .                   +-----+
 *                        .                      .
 *                        .                      .
 *
 *
 * Key:
 *
 * SRE - Set Region Enqueued.  Enqueue a 'Set Region' command in
 *       the other thread providing the new UUID of the region.
 *       TFReqSetRegion carries the data.
 * SR  - Set Region.  New region UUID is sent to the thread-local
 *       collector.
 * SME - Send Metrics Enqueued.  Enqueue a 'Send Metrics' command
 *       including an ownership transfer of a cloned LLViewerAssetStats.
 *       TFReqSendMetrics carries the data.
 * SM  - Send Metrics.  Global metrics reporting operation.  Takes
 *       the cloned stats from the command, merges it with the
 *       thread's local stats, converts to LLSD and sends it on
 *       to the grid.
 * AM  - Agent Moved.  Agent has completed some sort of move to a
 *       new region.
 * TE  - Timer Expired.  Metrics timer has expired (on the order
 *       of 10 minutes).
 * CP  - CURL Post
 * MSC - Modify Stats Collector.  State change in the thread-local
 *       collector.  Typically a region change which affects the
 *       global pointers used to find the 'current stats'.
 * RSC - Read Stats Collector.  Extract collector data cloning it
 *       (i.e. deep copy) when necessary.
 *
 */
class LLTextureFetch::TFRequest // : public LLQueuedThread::QueuedRequest
{
public:
	// Default ctors and assignment operator are correct.

	virtual ~TFRequest()
		{}

	// Patterned after QueuedRequest's method but expected behavior
	// is different.  Always expected to complete on the first call
	// and work dispatcher will assume the same and delete the
	// request after invocation.
	virtual bool doWork(LLTextureFetch * fetcher) = 0;
};

namespace 
{

/**
 * @brief Implements a 'Set Region' cross-thread command.
 *
 * When an agent moves to a new region, subsequent metrics need
 * to be binned into a new or existing stats collection in 1:1
 * relationship with the region.  We communicate this region
 * change across the threads involved in the communication with
 * this message.
 *
 * Corresponds to LLTextureFetch::commandSetRegion()
 */
class TFReqSetRegion : public LLTextureFetch::TFRequest
{
public:
	TFReqSetRegion(U64 region_handle)
		: LLTextureFetch::TFRequest(),
		  mRegionHandle(region_handle)
		{}
	TFReqSetRegion & operator=(const TFReqSetRegion &);	// Not defined

	virtual ~TFReqSetRegion()
		{}

	virtual bool doWork(LLTextureFetch * fetcher);
		
public:
	const U64 mRegionHandle;
};


/**
 * @brief Implements a 'Send Metrics' cross-thread command.
 *
 * This is the big operation.  The main thread gathers metrics
 * for a period of minutes into LLViewerAssetStats and other
 * objects then makes a snapshot of the data by cloning the
 * collector.  This command transfers the clone, along with a few
 * additional arguments (UUIDs), handing ownership to the
 * TextureFetch thread.  It then merges its own data into the
 * cloned copy, converts to LLSD and kicks off an HTTP POST of
 * the resulting data to the currently active metrics collector.
 *
 * Corresponds to LLTextureFetch::commandSendMetrics()
 */
class TFReqSendMetrics : public LLTextureFetch::TFRequest
{
public:
    /**
	 * Construct the 'Send Metrics' command to have the TextureFetch
	 * thread add and log metrics data.
	 *
	 * @param	caps_url		URL of a "ViewerMetrics" Caps target
	 *							to receive the data.  Does not have to
	 *							be associated with a particular region.
	 *
	 * @param	session_id		UUID of the agent's session.
	 *
	 * @param	agent_id		UUID of the agent.  (Being pure here...)
	 *
	 * @param	main_stats		Pointer to a clone of the main thread's
	 *							LLViewerAssetStats data.  Thread1 takes
	 *							ownership of the copy and disposes of it
	 *							when done.
	 */
	TFReqSendMetrics(const std::string & caps_url,
					 const LLUUID & session_id,
					 const LLUUID & agent_id,
					 LLViewerAssetStats * main_stats)
		: LLTextureFetch::TFRequest(),
		  mCapsURL(caps_url),
		  mSessionID(session_id),
		  mAgentID(agent_id),
		  mMainStats(main_stats)
		{}
	TFReqSendMetrics & operator=(const TFReqSendMetrics &);	// Not defined

	virtual ~TFReqSendMetrics();

	virtual bool doWork(LLTextureFetch * fetcher);
		
public:
	const std::string mCapsURL;
	const LLUUID mSessionID;
	const LLUUID mAgentID;
	LLViewerAssetStats * mMainStats;
};

/*
 * Examines the merged viewer metrics report and if found to be too long,
 * will attempt to truncate it in some reasonable fashion.
 *
 * @param		max_regions		Limit of regions allowed in report.
 *
 * @param		metrics			Full, merged viewer metrics report.
 *
 * @returns		If data was truncated, returns true.
 */
bool truncate_viewer_metrics(int max_regions, LLSD & metrics);

} // end of anonymous namespace


//////////////////////////////////////////////////////////////////////////////

//static
const char* LLTextureFetchWorker::sStateDescs[] = {
	"INVALID",
	"INIT",
	"LOAD_FROM_TEXTURE_CACHE",
	"CACHE_POST",
	"LOAD_FROM_NETWORK",
	"LOAD_FROM_SIMULATOR",
	"WAIT_HTTP_RESOURCE",
	"WAIT_HTTP_RESOURCE2",
	"SEND_HTTP_REQ",
	"WAIT_HTTP_REQ",
	"DECODE_IMAGE",
	"DECODE_IMAGE_UPDATE",
	"WRITE_TO_CACHE",
	"WAIT_ON_WRITE",
	"DONE"
};

// static
volatile bool LLTextureFetch::svMetricsDataBreak(true);	// Start with a data break

// called from MAIN THREAD

LLTextureFetchWorker::LLTextureFetchWorker(LLTextureFetch* fetcher,
										   const std::string& url, // Optional URL
										   const LLUUID& id,	// Image UUID
										   const LLHost& host,	// Simulator host
										   F32 priority,		// Priority
										   S32 discard,			// Desired discard
										   S32 size)			// Desired size
	: LLWorkerClass(fetcher, "TextureFetch"),
	  LLCore::HttpHandler(),
	  mState(INIT),
	  mWriteToCacheState(NOT_WRITE),
	  mFetcher(fetcher),
	  mID(id),
	  mHost(host),
	  mUrl(url),
	  mImagePriority(priority),
	  mWorkPriority(0),
	  mRequestedPriority(0.f),
	  mDesiredDiscard(-1),
	  mSimRequestedDiscard(-1),
	  mRequestedDiscard(-1),
	  mLoadedDiscard(-1),
	  mDecodedDiscard(-1),
	  mCacheReadTime(0.f),
	  mCacheReadHandle(LLTextureCache::nullHandle()),
	  mCacheWriteHandle(LLTextureCache::nullHandle()),
	  mRequestedSize(0),
	  mRequestedOffset(0),
	  mDesiredSize(TEXTURE_CACHE_ENTRY_SIZE),
	  mFileSize(0),
	  mCachedSize(0),
	  mLoaded(FALSE),
	  mSentRequest(UNSENT),
	  mDecodeHandle(0),
	  mDecoded(FALSE),
	  mWritten(FALSE),
	  mNeedsAux(FALSE),
	  mHaveAllData(FALSE),
	  mInLocalCache(FALSE),
	  mInCache(FALSE),
	  mCanUseHTTP(true),
	  mRetryAttempt(0),
	  mActiveCount(0),
	  mWorkMutex(NULL),
	  mFirstPacket(0),
	  mLastPacket(-1),
	  mTotalPackets(0),
	  mImageCodec(IMG_CODEC_INVALID),
	  mMetricsStartTime(0),
	  mHttpHandle(LLCORE_HTTP_HANDLE_INVALID),
	  mHttpBufferArray(NULL),
	  mHttpPolicyClass(mFetcher->mHttpPolicyClass),
	  mHttpActive(false),
	  mHttpReplySize(0U),
	  mHttpReplyOffset(0U),
	  mHttpHasResource(false),
	  mCacheReadCount(0U),
	  mCacheWriteCount(0U),
	  mResourceWaitCount(0U)
{
	mCanUseNET = mUrl.empty() ;
	
	calcWorkPriority();
	mType = host.isOk() ? LLImageBase::TYPE_AVATAR_BAKE : LLImageBase::TYPE_NORMAL;
// 	llinfos << "Create: " << mID << " mHost:" << host << " Discard=" << discard << llendl;
	if (!mFetcher->mDebugPause)
	{
		U32 work_priority = mWorkPriority | LLWorkerThread::PRIORITY_HIGH;
		addWork(0, work_priority );
	}
	setDesiredDiscard(discard, size);
}

LLTextureFetchWorker::~LLTextureFetchWorker()
{
// 	llinfos << "Destroy: " << mID
// 			<< " Decoded=" << mDecodedDiscard
// 			<< " Requested=" << mRequestedDiscard
// 			<< " Desired=" << mDesiredDiscard << llendl;
	llassert_always(!haveWork());

	lockWorkMutex();													// +Mw (should be useless)
	if (mHttpHasResource)
	{
		// Last-chance catchall to recover the resource.  Using an
		// atomic datatype solely because this can be running in
		// another thread.
		releaseHttpSemaphore();
	}
	if (mHttpActive)
	{
		// Issue a cancel on a live request...
		mFetcher->getHttpRequest().requestCancel(mHttpHandle, NULL);
	}
	if (mCacheReadHandle != LLTextureCache::nullHandle() && mFetcher->mTextureCache)
	{
		mFetcher->mTextureCache->readComplete(mCacheReadHandle, true);
	}
	if (mCacheWriteHandle != LLTextureCache::nullHandle() && mFetcher->mTextureCache)
	{
		mFetcher->mTextureCache->writeComplete(mCacheWriteHandle, true);
	}
	mFormattedImage = NULL;
	clearPackets();
	if (mHttpBufferArray)
	{
		mHttpBufferArray->release();
		mHttpBufferArray = NULL;
	}
	unlockWorkMutex();													// -Mw
	mFetcher->removeFromHTTPQueue(mID, 0);
	mFetcher->removeHttpWaiter(mID);
	mFetcher->updateStateStats(mCacheReadCount, mCacheWriteCount, mResourceWaitCount);
}

// Locks:  Mw
void LLTextureFetchWorker::clearPackets()
{
	for_each(mPackets.begin(), mPackets.end(), DeletePointer());
	mPackets.clear();
	mTotalPackets = 0;
	mLastPacket = -1;
	mFirstPacket = 0;
}

// Locks:  Mw
void LLTextureFetchWorker::setupPacketData()
{
	S32 data_size = 0;
	if (mFormattedImage.notNull())
	{
		data_size = mFormattedImage->getDataSize();
	}
	if (data_size > 0)
	{
		// Only used for simulator requests
		mFirstPacket = (data_size - FIRST_PACKET_SIZE) / MAX_IMG_PACKET_SIZE + 1;
		if (FIRST_PACKET_SIZE + (mFirstPacket-1) * MAX_IMG_PACKET_SIZE != data_size)
		{
			llwarns << "Bad CACHED TEXTURE size: " << data_size << " removing." << llendl;
			removeFromCache();
			resetFormattedData();
			clearPackets();
		}
		else if (mFileSize > 0)
		{
			mLastPacket = mFirstPacket-1;
			mTotalPackets = (mFileSize - FIRST_PACKET_SIZE + MAX_IMG_PACKET_SIZE-1) / MAX_IMG_PACKET_SIZE + 1;
		}
		else
		{
			// This file was cached using HTTP so we have to refetch the first packet
			resetFormattedData();
			clearPackets();
		}
	}
}

// Locks:  Mw (ctor invokes without lock)
U32 LLTextureFetchWorker::calcWorkPriority()
{
 	//llassert_always(mImagePriority >= 0 && mImagePriority <= LLViewerFetchedTexture::maxDecodePriority());
	static const F32 PRIORITY_SCALE = (F32)LLWorkerThread::PRIORITY_LOWBITS / LLViewerFetchedTexture::maxDecodePriority();

	mWorkPriority = llmin((U32)LLWorkerThread::PRIORITY_LOWBITS, (U32)(mImagePriority * PRIORITY_SCALE));
	return mWorkPriority;
}

// Locks:  Mw (ctor invokes without lock)
void LLTextureFetchWorker::setDesiredDiscard(S32 discard, S32 size)
{
	bool prioritize = false;
	if (mDesiredDiscard != discard)
	{
		if (!haveWork())
		{
			calcWorkPriority();
			if (!mFetcher->mDebugPause)
			{
				U32 work_priority = mWorkPriority | LLWorkerThread::PRIORITY_HIGH;
				addWork(0, work_priority);
			}
		}
		else if (mDesiredDiscard < discard)
		{
			prioritize = true;
		}
		mDesiredDiscard = discard;
		mDesiredSize = size;
	}
	else if (size > mDesiredSize)
	{
		mDesiredSize = size;
		prioritize = true;
	}
	mDesiredSize = llmax(mDesiredSize, TEXTURE_CACHE_ENTRY_SIZE);
	if ((prioritize && mState == INIT) || mState == DONE)
	{
		mState = INIT;
		U32 work_priority = mWorkPriority | LLWorkerThread::PRIORITY_HIGH;
		setPriority(work_priority);
	}
}

// Locks:  Mw
void LLTextureFetchWorker::setImagePriority(F32 priority)
{
// 	llassert_always(priority >= 0 && priority <= LLViewerTexture::maxDecodePriority());
	F32 delta = fabs(priority - mImagePriority);
	if (delta > (mImagePriority * .05f) || mState == DONE)
	{
		mImagePriority = priority;
		calcWorkPriority();
		U32 work_priority = mWorkPriority | (getPriority() & LLWorkerThread::PRIORITY_HIGHBITS);
		setPriority(work_priority);
	}
}

// Locks:  Mw
void LLTextureFetchWorker::resetFormattedData()
{
	if (mHttpBufferArray)
	{
		mHttpBufferArray->release();
		mHttpBufferArray = NULL;
	}
	if (mFormattedImage.notNull())
	{
		mFormattedImage->deleteData();
	}
	mHttpReplySize = 0;
	mHttpReplyOffset = 0;
	mHaveAllData = FALSE;
}

// Threads:  Tmain
void LLTextureFetchWorker::startWork(S32 param)
{
	llassert(mFormattedImage.isNull());
}

// Threads:  Ttf
bool LLTextureFetchWorker::doWork(S32 param)
{
	static const LLCore::HttpStatus http_not_found(HTTP_NOT_FOUND);						// 404
	static const LLCore::HttpStatus http_service_unavail(HTTP_SERVICE_UNAVAILABLE);		// 503
	static const LLCore::HttpStatus http_not_sat(HTTP_REQUESTED_RANGE_NOT_SATISFIABLE);	// 416;
	
	LLMutexLock lock(&mWorkMutex);										// +Mw

	if ((mFetcher->isQuitting() || getFlags(LLWorkerClass::WCF_DELETE_REQUESTED)))
	{
		if (mState < DECODE_IMAGE)
		{
			return true; // abort
		}
	}

	if(mImagePriority < F_ALMOST_ZERO)
	{
		if (mState == INIT || mState == LOAD_FROM_NETWORK || mState == LOAD_FROM_SIMULATOR)
		{
			return true; // abort
		}
	}
	if(mState > CACHE_POST && !mCanUseNET && !mCanUseHTTP)
	{
		//nowhere to get data, abort.
		return true ;
	}

	if (mFetcher->mDebugPause)
	{
		return false; // debug: don't do any work
	}
	if (mID == mFetcher->mDebugID)
	{
		mFetcher->mDebugCount++; // for setting breakpoints
	}

	if (mState != DONE)
	{
		mFetchTimer.reset();
	}

	if (mState == INIT)
	{		
		mRawImage = NULL ;
		mRequestedDiscard = -1;
		mLoadedDiscard = -1;
		mDecodedDiscard = -1;
		mRequestedSize = 0;
		mRequestedOffset = 0;
		mFileSize = 0;
		mCachedSize = 0;
		mLoaded = FALSE;
		mSentRequest = UNSENT;
		mDecoded  = FALSE;
		mWritten  = FALSE;
		if (mHttpBufferArray)
		{
			mHttpBufferArray->release();
			mHttpBufferArray = NULL;
		}
		mHttpReplySize = 0;
		mHttpReplyOffset = 0;
		mHaveAllData = FALSE;
		clearPackets(); // TODO: Shouldn't be necessary
		mCacheReadHandle = LLTextureCache::nullHandle();
		mCacheWriteHandle = LLTextureCache::nullHandle();
		mState = LOAD_FROM_TEXTURE_CACHE;
		mInCache = FALSE;
		mDesiredSize = llmax(mDesiredSize, TEXTURE_CACHE_ENTRY_SIZE); // min desired size is TEXTURE_CACHE_ENTRY_SIZE
		LL_DEBUGS("Texture") << mID << ": Priority: " << llformat("%8.0f",mImagePriority)
							 << " Desired Discard: " << mDesiredDiscard << " Desired Size: " << mDesiredSize << LL_ENDL;
		// fall through
	}

	if (mState == LOAD_FROM_TEXTURE_CACHE)
	{
		if (mCacheReadHandle == LLTextureCache::nullHandle())
		{
			U32 cache_priority = mWorkPriority;
			S32 offset = mFormattedImage.notNull() ? mFormattedImage->getDataSize() : 0;
			S32 size = mDesiredSize - offset;
			if (size <= 0)
			{
				mState = CACHE_POST;
				return false;
			}
			mFileSize = 0;
			mLoaded = FALSE;			
			
			if (mUrl.compare(0, 7, "file://") == 0)
			{
				setPriority(LLWorkerThread::PRIORITY_LOW | mWorkPriority); // Set priority first since Responder may change it

				// read file from local disk
				++mCacheReadCount;
				std::string filename = mUrl.substr(7, std::string::npos);
				CacheReadResponder* responder = new CacheReadResponder(mFetcher, mID, mFormattedImage);
				mCacheReadHandle = mFetcher->mTextureCache->readFromCache(filename, mID, cache_priority,
																		  offset, size, responder);
				mCacheReadTimer.reset();
			}
			else if (mUrl.empty() && mFetcher->canLoadFromCache())
			{
				setPriority(LLWorkerThread::PRIORITY_LOW | mWorkPriority); // Set priority first since Responder may change it

				++mCacheReadCount;
				CacheReadResponder* responder = new CacheReadResponder(mFetcher, mID, mFormattedImage);
				mCacheReadHandle = mFetcher->mTextureCache->readFromCache(mID, cache_priority,
																		  offset, size, responder);
				mCacheReadTimer.reset();
			}
			else if(!mUrl.empty() && mCanUseHTTP)
			{
				if (!(mUrl.compare(0, 7, "http://") == 0))
				{
					// *TODO:?remove this warning
					llwarns << "Unknown URL Type: " << mUrl << llendl;
				}
				setPriority(LLWorkerThread::PRIORITY_HIGH | mWorkPriority);
				mState = WAIT_HTTP_RESOURCE;
			}
			else
			{
				setPriority(LLWorkerThread::PRIORITY_HIGH | mWorkPriority);
				mState = LOAD_FROM_NETWORK;
			}
		}

		if (mLoaded)
		{
			// Make sure request is complete. *TODO: make this auto-complete
			if (mFetcher->mTextureCache->readComplete(mCacheReadHandle, false))
			{
				mCacheReadHandle = LLTextureCache::nullHandle();
				mState = CACHE_POST;
				// fall through
			}
			else
			{
				//
				//This should never happen
				//
				return false;
			}
		}
		else
		{
			return false;
		}
	}

	if (mState == CACHE_POST)
	{
		mCachedSize = mFormattedImage.notNull() ? mFormattedImage->getDataSize() : 0;
		// Successfully loaded
		if ((mCachedSize >= mDesiredSize) || mHaveAllData)
		{
			// we have enough data, decode it
			llassert_always(mFormattedImage->getDataSize() > 0);
			mLoadedDiscard = mDesiredDiscard;
			mState = DECODE_IMAGE;
			mInCache = TRUE;
			mWriteToCacheState = NOT_WRITE ;
			LL_DEBUGS("Texture") << mID << ": Cached. Bytes: " << mFormattedImage->getDataSize()
								 << " Size: " << llformat("%dx%d",mFormattedImage->getWidth(),mFormattedImage->getHeight())
								 << " Desired Discard: " << mDesiredDiscard << " Desired Size: " << mDesiredSize << LL_ENDL;
			LLTextureFetch::sCacheHitRate.addValue(100.f);
		}
		else
		{
			if (mUrl.compare(0, 7, "file://") == 0)
			{
				// failed to load local file, we're done.
				return true;
			}
			// need more data
			else
			{
				LL_DEBUGS("Texture") << mID << ": Not in Cache" << LL_ENDL;
				mState = LOAD_FROM_NETWORK;
			}
			
			// fall through
			LLTextureFetch::sCacheHitRate.addValue(0.f);
		}
	}

	if (mState == LOAD_FROM_NETWORK)
	{
		static LLCachedControl<bool> use_http(gSavedSettings,"ImagePipelineUseHTTP");

// 		if (mHost != LLHost::invalid) get_url = false;
		if ( use_http && mCanUseHTTP && mUrl.empty())//get http url.
		{
			LLViewerRegion* region = NULL;
			if (mHost == LLHost::invalid)
				region = gAgent.getRegion();
			else
				region = LLWorld::getInstance()->getRegion(mHost);

			if (region)
			{
				std::string http_url = region->getHttpUrl() ;
				if (!http_url.empty())
				{
					mUrl = http_url + "/?texture_id=" + mID.asString().c_str();
					mWriteToCacheState = CAN_WRITE ; //because this texture has a fixed texture id.
				}
				else
				{
					mCanUseHTTP = false ;
				}
			}
			else
			{
				// This will happen if not logged in or if a region deoes not have HTTP Texture enabled
				//llwarns << "Region not found for host: " << mHost << llendl;
				mCanUseHTTP = false;
			}
		}
		if (mCanUseHTTP && !mUrl.empty())
		{
			mState = WAIT_HTTP_RESOURCE;
			setPriority(LLWorkerThread::PRIORITY_HIGH | mWorkPriority);
			if(mWriteToCacheState != NOT_WRITE)
			{
				mWriteToCacheState = CAN_WRITE ;
			}
			// don't return, fall through to next state
		}
		else if (mSentRequest == UNSENT && mCanUseNET)
		{
			// Add this to the network queue and sit here.
			// LLTextureFetch::update() will send off a request which will change our state
			mWriteToCacheState = CAN_WRITE ;
			mRequestedSize = mDesiredSize;
			mRequestedDiscard = mDesiredDiscard;
			mSentRequest = QUEUED;
			mFetcher->addToNetworkQueue(this);
			recordTextureStart(false);
			setPriority(LLWorkerThread::PRIORITY_LOW | mWorkPriority);
			
			return false;
		}
		else
		{
			// Shouldn't need to do anything here
			//llassert_always(mFetcher->mNetworkQueue.find(mID) != mFetcher->mNetworkQueue.end());
			// Make certain this is in the network queue
			//mFetcher->addToNetworkQueue(this);
			//recordTextureStart(false);
			//setPriority(LLWorkerThread::PRIORITY_LOW | mWorkPriority);
			return false;
		}
	}
	
	if (mState == LOAD_FROM_SIMULATOR)
	{
		if (mFormattedImage.isNull())
		{
			mFormattedImage = new LLImageJ2C;
		}
		if (processSimulatorPackets())
		{
			LL_DEBUGS("Texture") << mID << ": Loaded from Sim. Bytes: " << mFormattedImage->getDataSize() << LL_ENDL;
			mFetcher->removeFromNetworkQueue(this, false);
			if (mFormattedImage.isNull() || !mFormattedImage->getDataSize())
			{
				// processSimulatorPackets() failed
// 				llwarns << "processSimulatorPackets() failed to load buffer" << llendl;
				return true; // failed
			}
			setPriority(LLWorkerThread::PRIORITY_HIGH | mWorkPriority);
			mState = DECODE_IMAGE;
			mWriteToCacheState = SHOULD_WRITE;
			recordTextureDone(false);
		}
		else
		{
			mFetcher->addToNetworkQueue(this); // failsafe
			setPriority(LLWorkerThread::PRIORITY_LOW | mWorkPriority);
			recordTextureStart(false);
		}
		return false;
	}
	
	if (mState == WAIT_HTTP_RESOURCE)
	{
		// NOTE:
		// control the number of the http requests issued for:
		// 1, not openning too many file descriptors at the same time;
		// 2, control the traffic of http so udp gets bandwidth.
		//
		// If it looks like we're busy, keep this request here.
		// Otherwise, advance into the HTTP states.
		if (mFetcher->getHttpWaitersCount() || ! acquireHttpSemaphore())
		{
			mState = WAIT_HTTP_RESOURCE2;
			setPriority(LLWorkerThread::PRIORITY_LOW | mWorkPriority);
			mFetcher->addHttpWaiter(this->mID);
			++mResourceWaitCount;
			return false;
		}
		
		mState = SEND_HTTP_REQ;
		// *NOTE:  You must invoke releaseHttpSemaphore() if you transition
		// to a state other than SEND_HTTP_REQ or WAIT_HTTP_REQ or abort
		// the request.
	}

	if (mState == WAIT_HTTP_RESOURCE2)
	{
		// Just idle it if we make it to the head...
		return false;
	}
	
	if (mState == SEND_HTTP_REQ)
	{
		if (! mCanUseHTTP)
		{
			releaseHttpSemaphore();
			return true; // abort
		}

		mFetcher->removeFromNetworkQueue(this, false);
			
		S32 cur_size = 0;
		if (mFormattedImage.notNull())
		{
			cur_size = mFormattedImage->getDataSize(); // amount of data we already have
			if (mFormattedImage->getDiscardLevel() == 0)
			{
				if (cur_size > 0)
				{
					// We already have all the data, just decode it
					mLoadedDiscard = mFormattedImage->getDiscardLevel();
					setPriority(LLWorkerThread::PRIORITY_HIGH | mWorkPriority);
					mState = DECODE_IMAGE;
					releaseHttpSemaphore();
					return false;
				}
				else
				{
					releaseHttpSemaphore();
					return true; // abort.
				}
			}
		}
		mRequestedSize = mDesiredSize;
		mRequestedDiscard = mDesiredDiscard;
		mRequestedSize -= cur_size;
		mRequestedOffset = cur_size;
		if (mRequestedOffset)
		{
			// Texture fetching often issues 'speculative' loads that
			// start beyond the end of the actual asset.  Some cache/web
			// systems, e.g. Varnish, will respond to this not with a
			// 416 but with a 200 and the entire asset in the response
			// body.  By ensuring that we always have a partially
			// satisfiable Range request, we avoid that hit to the network.
			// We just have to deal with the overlapping data which is made
			// somewhat harder by the fact that grid services don't necessarily
			// return the Content-Range header on 206 responses.  *Sigh*
			mRequestedOffset -= 1;
			mRequestedSize += 1;
		}
		
		mHttpHandle = LLCORE_HTTP_HANDLE_INVALID;
		if (!mUrl.empty())
		{
			mRequestedTimer.reset();
			mLoaded = FALSE;
			mGetStatus = LLCore::HttpStatus();
			mGetReason.clear();
			LL_DEBUGS("Texture") << "HTTP GET: " << mID << " Offset: " << mRequestedOffset
								 << " Bytes: " << mRequestedSize
								 << " Bandwidth(kbps): " << mFetcher->getTextureBandwidth() << "/" << mFetcher->mMaxBandwidth
								 << LL_ENDL;

			// Will call callbackHttpGet when curl request completes
			mHttpHandle = mFetcher->mHttpRequest->requestGetByteRange(mHttpPolicyClass,
																	  mWorkPriority,
																	  mUrl,
																	  mRequestedOffset,
																	  mRequestedSize,
																	  mFetcher->mHttpOptions,
																	  mFetcher->mHttpHeaders,
																	  this);
		}
		if (LLCORE_HTTP_HANDLE_INVALID == mHttpHandle)
		{
			llwarns << "HTTP GET request failed for " << mID << llendl;
			resetFormattedData();
			releaseHttpSemaphore();
			return true; // failed
		}

		mHttpActive = true;
		mFetcher->addToHTTPQueue(mID);
		recordTextureStart(true);
		setPriority(LLWorkerThread::PRIORITY_LOW | mWorkPriority);
		mState = WAIT_HTTP_REQ;	
		
		// fall through
	}
	
	if (mState == WAIT_HTTP_REQ)
	{
		// *NOTE:  As stated above, all transitions out of this state should
		// call releaseHttpSemaphore().
		if (mLoaded)
		{
			S32 cur_size = mFormattedImage.notNull() ? mFormattedImage->getDataSize() : 0;
			if (mRequestedSize < 0)
			{
				if (http_not_found == mGetStatus)
				{
					if(mWriteToCacheState == NOT_WRITE) //map tiles
					{
						mState = DONE;
						releaseHttpSemaphore();
						return true; // failed, means no map tile on the empty region.
					}

					llwarns << "Texture missing from server (404): " << mUrl << llendl;

					// roll back to try UDP
					if (mCanUseNET)
					{
						mState = INIT;
						mCanUseHTTP = false;
						mUrl.clear();
						setPriority(LLWorkerThread::PRIORITY_HIGH | mWorkPriority);
						releaseHttpSemaphore();
						return false;
					}
				}
				else if (http_service_unavail == mGetStatus)
				{
					LL_INFOS_ONCE("Texture") << "Texture server busy (503): " << mUrl << LL_ENDL;
				}
				else if (http_not_sat == mGetStatus)
				{
					// Allowed, we'll accept whatever data we have as complete.
					mHaveAllData = TRUE;
				}
				else
				{
					llinfos << "HTTP GET failed for: " << mUrl
							<< " Status: " << mGetStatus.toHex()
							<< " Reason: '" << mGetReason << "'"
							<< llendl;
				}

				mUrl.clear();
				if (cur_size > 0)
				{
					// Use available data
					mLoadedDiscard = mFormattedImage->getDiscardLevel();
					setPriority(LLWorkerThread::PRIORITY_HIGH | mWorkPriority);
					mState = DECODE_IMAGE;
					releaseHttpSemaphore();
					return false; 
				}

				// Fail harder
				resetFormattedData();
				mState = DONE;
				releaseHttpSemaphore();
				return true; // failed
			}
			
			// Clear the url since we're done with the fetch
			// Note: mUrl is used to check is fetching is required so failure to clear it will force an http fetch
			// next time the texture is requested, even if the data have already been fetched.
			if(mWriteToCacheState != NOT_WRITE)
			{
				mUrl.clear();
			}
			
			if (! mHttpBufferArray || ! mHttpBufferArray->size())
			{
				// no data received.
				if (mHttpBufferArray)
				{
					mHttpBufferArray->release();
					mHttpBufferArray = NULL;
				}

				// abort.
				mState = DONE;
				releaseHttpSemaphore();
				return true;
			}

			S32 append_size(mHttpBufferArray->size());
			S32 total_size(cur_size + append_size);
			S32 src_offset(0);
			llassert_always(append_size == mRequestedSize);
			if (mHttpReplyOffset && mHttpReplyOffset != cur_size)
			{
				// In case of a partial response, our offset may
				// not be trivially contiguous with the data we have.
				// Get back into alignment.
				if (mHttpReplyOffset > cur_size)
				{
					LL_WARNS("Texture") << "Partial HTTP response produces break in image data for texture "
										<< mID << ".  Aborting load."  << LL_ENDL;
					mState = DONE;
					releaseHttpSemaphore();
					return true;
				}
				src_offset = cur_size - mHttpReplyOffset;
				append_size -= src_offset;
				total_size -= src_offset;
				mRequestedSize -= src_offset;			// Make requested values reflect useful part
				mRequestedOffset += src_offset;
			}
			
			if (mFormattedImage.isNull())
			{
				// For now, create formatted image based on extension
				std::string extension = gDirUtilp->getExtension(mUrl);
				mFormattedImage = LLImageFormatted::createFromType(LLImageBase::getCodecFromExtension(extension));
				if (mFormattedImage.isNull())
				{
					mFormattedImage = new LLImageJ2C; // default
				}
			}
						
			if (mHaveAllData) //the image file is fully loaded.
			{
				mFileSize = total_size;
			}
			else //the file size is unknown.
			{
				mFileSize = total_size + 1 ; //flag the file is not fully loaded.
			}
			
			U8 * buffer = (U8 *) ALLOCATE_MEM(LLImageBase::getPrivatePool(), total_size);
			if (cur_size > 0)
			{
				memcpy(buffer, mFormattedImage->getData(), cur_size);
			}
			mHttpBufferArray->read(src_offset, (char *) buffer + cur_size, append_size);

			// NOTE: setData releases current data and owns new data (buffer)
			mFormattedImage->setData(buffer, total_size);

			// Done with buffer array
			mHttpBufferArray->release();
			mHttpBufferArray = NULL;
			mHttpReplySize = 0;
			mHttpReplyOffset = 0;
			
			mLoadedDiscard = mRequestedDiscard;
			mState = DECODE_IMAGE;
			if (mWriteToCacheState != NOT_WRITE)
			{
				mWriteToCacheState = SHOULD_WRITE ;
			}
			setPriority(LLWorkerThread::PRIORITY_HIGH | mWorkPriority);
			releaseHttpSemaphore();
			return false;
		}
		else
		{
			// *HISTORY:  There was a texture timeout test here originally that
			// would cancel a request that was over 120 seconds old.  That's
			// probably not a good idea.  Particularly rich regions can take
			// an enormous amount of time to load textures.  We'll revisit the
			// various possible timeout components (total request time, connection
			// time, I/O time, with and without retries, etc.) in the future.

			setPriority(LLWorkerThread::PRIORITY_LOW | mWorkPriority);
			return false;
		}
	}
	
	if (mState == DECODE_IMAGE)
	{
		static LLCachedControl<bool> textures_decode_disabled(gSavedSettings,"TextureDecodeDisabled");

		setPriority(LLWorkerThread::PRIORITY_LOW | mWorkPriority); // Set priority first since Responder may change it
		if (textures_decode_disabled)
		{
			// for debug use, don't decode
			mState = DONE;
			return true;
		}

		if (mDesiredDiscard < 0)
		{
			// We aborted, don't decode
			mState = DONE;
			return true;
		}
		
		if (mFormattedImage->getDataSize() <= 0)
		{
			//llerrs << "Decode entered with invalid mFormattedImage. ID = " << mID << llendl;
			
			//abort, don't decode
			mState = DONE;
			return true;
		}
		if (mLoadedDiscard < 0)
		{
			//llerrs << "Decode entered with invalid mLoadedDiscard. ID = " << mID << llendl;

			//abort, don't decode
			mState = DONE;
			return true;
		}

		mRawImage = NULL;
		mAuxImage = NULL;
		llassert_always(mFormattedImage.notNull());
		S32 discard = mHaveAllData ? 0 : mLoadedDiscard;
		U32 image_priority = LLWorkerThread::PRIORITY_NORMAL | mWorkPriority;
		mDecoded  = FALSE;
		mState = DECODE_IMAGE_UPDATE;
		LL_DEBUGS("Texture") << mID << ": Decoding. Bytes: " << mFormattedImage->getDataSize() << " Discard: " << discard
				<< " All Data: " << mHaveAllData << LL_ENDL;
		mDecodeHandle = mFetcher->mImageDecodeThread->decodeImage(mFormattedImage, image_priority, discard, mNeedsAux,
																  new DecodeResponder(mFetcher, mID, this));
		// fall though
	}
	
	if (mState == DECODE_IMAGE_UPDATE)
	{
		if (mDecoded)
		{
			if(mFetcher->getFetchDebugger() && !mInLocalCache)
			{
				mFetcher->getFetchDebugger()->addHistoryEntry(this);
			}

			if (mDecodedDiscard < 0)
			{
				LL_DEBUGS("Texture") << mID << ": Failed to Decode." << LL_ENDL;
				if (mCachedSize > 0 && !mInLocalCache && mRetryAttempt == 0)
				{
					// Cache file should be deleted, try again
// 					llwarns << mID << ": Decode of cached file failed (removed), retrying" << llendl;
					llassert_always(mDecodeHandle == 0);
					mFormattedImage = NULL;
					++mRetryAttempt;
					setPriority(LLWorkerThread::PRIORITY_HIGH | mWorkPriority);
					mState = INIT;
					return false;
				}
				else
				{
// 					llwarns << "UNABLE TO LOAD TEXTURE: " << mID << " RETRIES: " << mRetryAttempt << llendl;
					mState = DONE; // failed
				}
			}
			else
			{
				llassert_always(mRawImage.notNull());
				LL_DEBUGS("Texture") << mID << ": Decoded. Discard: " << mDecodedDiscard
						<< " Raw Image: " << llformat("%dx%d",mRawImage->getWidth(),mRawImage->getHeight()) << LL_ENDL;
				setPriority(LLWorkerThread::PRIORITY_HIGH | mWorkPriority);
				mState = WRITE_TO_CACHE;
			}
			// fall through
		}
		else
		{
			return false;
		}
	}

	if (mState == WRITE_TO_CACHE)
	{
		if (mWriteToCacheState != SHOULD_WRITE || mFormattedImage.isNull())
		{
			// If we're in a local cache or we didn't actually receive any new data,
			// or we failed to load anything, skip
			mState = DONE;
			return false;
		}
		S32 datasize = mFormattedImage->getDataSize();
		if(mFileSize < datasize)//This could happen when http fetching and sim fetching mixed.
		{
			if(mHaveAllData)
			{
				mFileSize = datasize ;
			}
			else
			{
				mFileSize = datasize + 1 ; //flag not fully loaded.
			}
		}
		llassert_always(datasize);
		setPriority(LLWorkerThread::PRIORITY_LOW | mWorkPriority); // Set priority first since Responder may change it
		U32 cache_priority = mWorkPriority;
		mWritten = FALSE;
		mState = WAIT_ON_WRITE;
		++mCacheWriteCount;
		CacheWriteResponder* responder = new CacheWriteResponder(mFetcher, mID);
		mCacheWriteHandle = mFetcher->mTextureCache->writeToCache(mID, cache_priority,
																  mFormattedImage->getData(), datasize,
																  mFileSize, mRawImage, mDecodedDiscard, responder);
		// fall through
	}
	
	if (mState == WAIT_ON_WRITE)
	{
		if (writeToCacheComplete())
		{
			mState = DONE;
			// fall through
		}
		else
		{
			if (mDesiredDiscard < mDecodedDiscard)
			{
				// We're waiting for this write to complete before we can receive more data
				// (we can't touch mFormattedImage until the write completes)
				// Prioritize the write
				mFetcher->mTextureCache->prioritizeWrite(mCacheWriteHandle);
			}
			return false;
		}
	}

	if (mState == DONE)
	{
		if (mDecodedDiscard >= 0 && mDesiredDiscard < mDecodedDiscard)
		{
			// More data was requested, return to INIT
			mState = INIT;
			setPriority(LLWorkerThread::PRIORITY_HIGH | mWorkPriority);
			return false;
		}
		else
		{
			setPriority(LLWorkerThread::PRIORITY_LOW | mWorkPriority);
			return true;
		}
	}
	
	return false;
}																		// -Mw

// Threads:  Ttf
// virtual
void LLTextureFetchWorker::onCompleted(LLCore::HttpHandle handle, LLCore::HttpResponse * response)
{
	static LLCachedControl<bool> log_to_viewer_log(gSavedSettings, "LogTextureDownloadsToViewerLog");
	static LLCachedControl<bool> log_to_sim(gSavedSettings, "LogTextureDownloadsToSimulator");
	static LLCachedControl<bool> log_texture_traffic(gSavedSettings, "LogTextureNetworkTraffic") ;

	LLMutexLock lock(&mWorkMutex);										// +Mw

	mHttpActive = false;
	
	if (log_to_viewer_log || log_to_sim)
	{
		U64 timeNow = LLTimer::getTotalTime();
		mFetcher->mTextureInfo.setRequestStartTime(mID, mMetricsStartTime);
		mFetcher->mTextureInfo.setRequestType(mID, LLTextureInfoDetails::REQUEST_TYPE_HTTP);
		mFetcher->mTextureInfo.setRequestSize(mID, mRequestedSize);
		mFetcher->mTextureInfo.setRequestOffset(mID, mRequestedOffset);
		mFetcher->mTextureInfo.setRequestCompleteTimeAndLog(mID, timeNow);
	}

	bool success = true;
	bool partial = false;
	LLCore::HttpStatus status(response->getStatus());
	
	lldebugs << "HTTP COMPLETE: " << mID
			 << " status: " << status.toHex()
			 << " '" << status.toString() << "'"
			 << llendl;
//	unsigned int offset(0), length(0), full_length(0);
//	response->getRange(&offset, &length, &full_length);
// 	llwarns << "HTTP COMPLETE: " << mID << " handle: " << handle
// 			<< " status: " << status.toULong() << " '" << status.toString() << "'"
// 			<< " req offset: " << mRequestedOffset << " req length: " << mRequestedSize
// 			<< " offset: " << offset << " length: " << length
// 			<< llendl;

	if (! status)
	{
		success = false;
		std::string reason(status.toString());
		setGetStatus(status, reason);
		llwarns << "CURL GET FAILED, status: " << status.toHex()
				<< " reason: " << reason << llendl;
	}
	else
	{
		// A warning about partial (HTTP 206) data.  Some grid services
		// do *not* return a 'Content-Range' header in the response to
		// Range requests with a 206 status.  We're forced to assume
		// we get what we asked for in these cases until we can fix
		// the services.
		static const LLCore::HttpStatus par_status(HTTP_PARTIAL_CONTENT);

		partial = (par_status == status);
	}
	
	S32 data_size = callbackHttpGet(response, partial, success);
			
	if (log_texture_traffic && data_size > 0)
	{
		LLViewerTexture* tex = LLViewerTextureManager::findTexture(mID);
		if (tex)
		{
			gTotalTextureBytesPerBoostLevel[tex->getBoostLevel()] += data_size ;
		}
	}

	mFetcher->removeFromHTTPQueue(mID, data_size);
	
	recordTextureDone(true);
}																		// -Mw


// Threads:  Tmain
void LLTextureFetchWorker::endWork(S32 param, bool aborted)
{
	if (mDecodeHandle != 0)
	{
		mFetcher->mImageDecodeThread->abortRequest(mDecodeHandle, false);
		mDecodeHandle = 0;
	}
	mFormattedImage = NULL;
}

//////////////////////////////////////////////////////////////////////////////

// Threads:  Ttf

// virtual
void LLTextureFetchWorker::finishWork(S32 param, bool completed)
{
	// The following are required in case the work was aborted
	if (mCacheReadHandle != LLTextureCache::nullHandle())
	{
		mFetcher->mTextureCache->readComplete(mCacheReadHandle, true);
		mCacheReadHandle = LLTextureCache::nullHandle();
	}
	if (mCacheWriteHandle != LLTextureCache::nullHandle())
	{
		mFetcher->mTextureCache->writeComplete(mCacheWriteHandle, true);
		mCacheWriteHandle = LLTextureCache::nullHandle();
	}
}

// LLQueuedThread's update() method is asking if it's okay to
// delete this worker.  You'll notice we're not locking in here
// which is a slight concern.  Caller is expected to have made
// this request 'quiet' by whatever means... 
//
// Threads:  Tmain

// virtual
bool LLTextureFetchWorker::deleteOK()
{
	bool delete_ok = true;

	if (mHttpActive)
	{
		// HTTP library has a pointer to this worker
		// and will dereference it to do notification.
		delete_ok = false;
	}

	if (WAIT_HTTP_RESOURCE2 == mState)
	{
		if (mFetcher->isHttpWaiter(mID))
		{
			// Don't delete the worker out from under the releaseHttpWaiters()
			// method.  Keep the pointers valid, clean up after that method
			// has recognized the cancelation and removed the UUID from the
			// waiter list.
			delete_ok = false;
		}
	}
	
	// Allow any pending reads or writes to complete
	if (mCacheReadHandle != LLTextureCache::nullHandle())
	{
		if (mFetcher->mTextureCache->readComplete(mCacheReadHandle, true))
		{
			mCacheReadHandle = LLTextureCache::nullHandle();
		}
		else
		{
			delete_ok = false;
		}
	}
	if (mCacheWriteHandle != LLTextureCache::nullHandle())
	{
		if (mFetcher->mTextureCache->writeComplete(mCacheWriteHandle))
		{
			mCacheWriteHandle = LLTextureCache::nullHandle();
		}
		else
		{
			delete_ok = false;
		}
	}

	if ((haveWork() &&
		 // not ok to delete from these states
		 ((mState >= WRITE_TO_CACHE && mState <= WAIT_ON_WRITE))))
	{
		delete_ok = false;
	}
	
	return delete_ok;
}

// Threads:  Ttf
void LLTextureFetchWorker::removeFromCache()
{
	if (!mInLocalCache)
	{
		mFetcher->mTextureCache->removeFromCache(mID);
	}
}


//////////////////////////////////////////////////////////////////////////////

// Threads:  Ttf
// Locks:  Mw
bool LLTextureFetchWorker::processSimulatorPackets()
{
	if (mFormattedImage.isNull() || mRequestedSize < 0)
	{
		// not sure how we got here, but not a valid state, abort!
		llassert_always(mDecodeHandle == 0);
		mFormattedImage = NULL;
		return true;
	}
	
	if (mLastPacket >= mFirstPacket)
	{
		S32 buffer_size = mFormattedImage->getDataSize();
		for (S32 i = mFirstPacket; i<=mLastPacket; i++)
		{
			llassert_always(mPackets[i]);
			buffer_size += mPackets[i]->mSize;
		}
		bool have_all_data = mLastPacket >= mTotalPackets-1;
		if (mRequestedSize <= 0)
		{
			// We received a packed but haven't requested anything yet (edge case)
			// Return true (we're "done") since we didn't request anything
			return true;
		}
		if (buffer_size >= mRequestedSize || have_all_data)
		{
			/// We have enough (or all) data
			if (have_all_data)
			{
				mHaveAllData = TRUE;
			}
			S32 cur_size = mFormattedImage->getDataSize();
			if (buffer_size > cur_size)
			{
				/// We have new data
				U8* buffer = (U8*)ALLOCATE_MEM(LLImageBase::getPrivatePool(), buffer_size);
				S32 offset = 0;
				if (cur_size > 0 && mFirstPacket > 0)
				{
					memcpy(buffer, mFormattedImage->getData(), cur_size);
					offset = cur_size;
				}
				for (S32 i=mFirstPacket; i<=mLastPacket; i++)
				{
					memcpy(buffer + offset, mPackets[i]->mData, mPackets[i]->mSize);
					offset += mPackets[i]->mSize;
				}
				// NOTE: setData releases current data
				mFormattedImage->setData(buffer, buffer_size);
			}
			mLoadedDiscard = mRequestedDiscard;
			return true;
		}
	}
	return false;
}

//////////////////////////////////////////////////////////////////////////////

// Threads:  Ttf
// Locks:  Mw
S32 LLTextureFetchWorker::callbackHttpGet(LLCore::HttpResponse * response,
										  bool partial, bool success)
{
	S32 data_size = 0 ;

	if (mState != WAIT_HTTP_REQ)
	{
		llwarns << "callbackHttpGet for unrequested fetch worker: " << mID
				<< " req=" << mSentRequest << " state= " << mState << llendl;
		return data_size;
	}
	if (mLoaded)
	{
		llwarns << "Duplicate callback for " << mID.asString() << llendl;
		return data_size ; // ignore duplicate callback
	}
	if (success)
	{
		// get length of stream:
		LLCore::BufferArray * body(response->getBody());
		data_size = body ? body->size() : 0;

		LL_DEBUGS("Texture") << "HTTP RECEIVED: " << mID.asString() << " Bytes: " << data_size << LL_ENDL;
		if (data_size > 0)
		{
			LLViewerStatsRecorder::instance().textureFetch(data_size);
			// *TODO: set the formatted image data here directly to avoid the copy

			// Hold on to body for later copy
			llassert_always(NULL == mHttpBufferArray);
			body->addRef();
			mHttpBufferArray = body;

			if (partial)
			{
				unsigned int offset(0), length(0), full_length(0);
				response->getRange(&offset, &length, &full_length);
				if (! offset && ! length)
				{
					// This is the case where we receive a 206 status but
					// there wasn't a useful Content-Range header in the response.
					// This could be because it was badly formatted but is more
					// likely due to capabilities services which scrub headers
					// from responses.  Assume we got what we asked for...
					mHttpReplySize = data_size;
					mHttpReplyOffset = mRequestedOffset;
				}
				else
				{
					mHttpReplySize = length;
					mHttpReplyOffset = offset;
				}
			}

			if (! partial)
			{
				// Response indicates this is the entire asset regardless
				// of our asking for a byte range.  Mark it so and drop
				// any partial data we might have so that the current
				// response body becomes the entire dataset.
				if (data_size <= mRequestedOffset)
				{
					LL_WARNS("Texture") << "Fetched entire texture " << mID
										<< " when it was expected to be marked complete.  mImageSize:  "
										<< mFileSize << " datasize:  " << mFormattedImage->getDataSize()
										<< LL_ENDL;
				}
				mHaveAllData = TRUE;
				llassert_always(mDecodeHandle == 0);
				mFormattedImage = NULL; // discard any previous data we had
			}
			else if (data_size < mRequestedSize)
			{
				mHaveAllData = TRUE;
			}
			else if (data_size > mRequestedSize)
			{
				// *TODO: This shouldn't be happening any more  (REALLY don't expect this anymore)
				llwarns << "data_size = " << data_size << " > requested: " << mRequestedSize << llendl;
				mHaveAllData = TRUE;
				llassert_always(mDecodeHandle == 0);
				mFormattedImage = NULL; // discard any previous data we had
			}
		}
		else
		{
			// We requested data but received none (and no error),
			// so presumably we have all of it
			mHaveAllData = TRUE;
		}
		mRequestedSize = data_size;
	}
	else
	{
		mRequestedSize = -1; // error
	}
	
	mLoaded = TRUE;
	setPriority(LLWorkerThread::PRIORITY_HIGH | mWorkPriority);

	LLViewerStatsRecorder::instance().log(0.2f);
	return data_size ;
}

//////////////////////////////////////////////////////////////////////////////

// Threads:  Ttc
void LLTextureFetchWorker::callbackCacheRead(bool success, LLImageFormatted* image,
											 S32 imagesize, BOOL islocal)
{
	LLMutexLock lock(&mWorkMutex);										// +Mw
	if (mState != LOAD_FROM_TEXTURE_CACHE)
	{
// 		llwarns << "Read callback for " << mID << " with state = " << mState << llendl;
		return;
	}
	if (success)
	{
		llassert_always(imagesize >= 0);
		mFileSize = imagesize;
		mFormattedImage = image;
		mImageCodec = image->getCodec();
		mInLocalCache = islocal;
		if (mFileSize != 0 && mFormattedImage->getDataSize() >= mFileSize)
		{
			mHaveAllData = TRUE;
		}
	}
	mLoaded = TRUE;
	setPriority(LLWorkerThread::PRIORITY_HIGH | mWorkPriority);
}																		// -Mw

// Threads:  Ttc
void LLTextureFetchWorker::callbackCacheWrite(bool success)
{
	LLMutexLock lock(&mWorkMutex);										// +Mw
	if (mState != WAIT_ON_WRITE)
	{
// 		llwarns << "Write callback for " << mID << " with state = " << mState << llendl;
		return;
	}
	mWritten = TRUE;
	setPriority(LLWorkerThread::PRIORITY_HIGH | mWorkPriority);
}																		// -Mw

//////////////////////////////////////////////////////////////////////////////

// Threads:  Tid
void LLTextureFetchWorker::callbackDecoded(bool success, LLImageRaw* raw, LLImageRaw* aux)
{
	LLMutexLock lock(&mWorkMutex);										// +Mw
	if (mDecodeHandle == 0)
	{
		return; // aborted, ignore
	}
	if (mState != DECODE_IMAGE_UPDATE)
	{
// 		llwarns << "Decode callback for " << mID << " with state = " << mState << llendl;
		mDecodeHandle = 0;
		return;
	}
	llassert_always(mFormattedImage.notNull());
	
	mDecodeHandle = 0;
	if (success)
	{
		llassert_always(raw);
		mRawImage = raw;
		mAuxImage = aux;
		mDecodedDiscard = mFormattedImage->getDiscardLevel();
 		LL_DEBUGS("Texture") << mID << ": Decode Finished. Discard: " << mDecodedDiscard
							 << " Raw Image: " << llformat("%dx%d",mRawImage->getWidth(),mRawImage->getHeight()) << LL_ENDL;
	}
	else
	{
		llwarns << "DECODE FAILED: " << mID << " Discard: " << (S32)mFormattedImage->getDiscardLevel() << llendl;
		removeFromCache();
		mDecodedDiscard = -1; // Redundant, here for clarity and paranoia
	}
	mDecoded = TRUE;
// 	llinfos << mID << " : DECODE COMPLETE " << llendl;
	setPriority(LLWorkerThread::PRIORITY_HIGH | mWorkPriority);
	mCacheReadTime = mCacheReadTimer.getElapsedTimeF32();
}																		// -Mw

//////////////////////////////////////////////////////////////////////////////

// Threads:  Ttf
bool LLTextureFetchWorker::writeToCacheComplete()
{
	// Complete write to cache
	if (mCacheWriteHandle != LLTextureCache::nullHandle())
	{
		if (!mWritten)
		{
			return false;
		}
		if (mFetcher->mTextureCache->writeComplete(mCacheWriteHandle))
		{
			mCacheWriteHandle = LLTextureCache::nullHandle();
		}
		else
		{
			return false;
		}
	}
	return true;
}


// Threads:  Ttf
void LLTextureFetchWorker::recordTextureStart(bool is_http)
{
	if (! mMetricsStartTime)
	{
		mMetricsStartTime = LLViewerAssetStatsFF::get_timestamp();
	}
	LLViewerAssetStatsFF::record_enqueue_thread1(LLViewerAssetType::AT_TEXTURE,
												 is_http,
												 LLImageBase::TYPE_AVATAR_BAKE == mType);
}


// Threads:  Ttf
void LLTextureFetchWorker::recordTextureDone(bool is_http)
{
	if (mMetricsStartTime)
	{
		LLViewerAssetStatsFF::record_response_thread1(LLViewerAssetType::AT_TEXTURE,
													  is_http,
													  LLImageBase::TYPE_AVATAR_BAKE == mType,
													  LLViewerAssetStatsFF::get_timestamp() - mMetricsStartTime);
		mMetricsStartTime = 0;
	}
	LLViewerAssetStatsFF::record_dequeue_thread1(LLViewerAssetType::AT_TEXTURE,
												 is_http,
												 LLImageBase::TYPE_AVATAR_BAKE == mType);
}


//////////////////////////////////////////////////////////////////////////////
//////////////////////////////////////////////////////////////////////////////
// public

LLTextureFetch::LLTextureFetch(LLTextureCache* cache, LLImageDecodeThread* imagedecodethread, bool threaded, bool qa_mode)
	: LLWorkerThread("TextureFetch", threaded, true),
	  mDebugCount(0),
	  mDebugPause(FALSE),
	  mPacketCount(0),
	  mBadPacketCount(0),
	  mQueueMutex(getAPRPool()),
	  mNetworkQueueMutex(getAPRPool()),
	  mTextureCache(cache),
	  mImageDecodeThread(imagedecodethread),
	  mTextureBandwidth(0),
	  mHTTPTextureBits(0),
	  mTotalHTTPRequests(0),
	  mQAMode(qa_mode),
	  mHttpRequest(NULL),
	  mHttpOptions(NULL),
	  mHttpHeaders(NULL),
	  mHttpMetricsHeaders(NULL),
	  mHttpPolicyClass(LLCore::HttpRequest::DEFAULT_POLICY_ID),
	  mHttpSemaphore(HTTP_REQUESTS_IN_QUEUE_HIGH_WATER),
	  mTotalCacheReadCount(0U),
	  mTotalCacheWriteCount(0U),
	  mTotalResourceWaitCount(0U),
	  mFetchDebugger(NULL),
	  mFetchSource(LLTextureFetch::FROM_ALL),
	  mOriginFetchSource(LLTextureFetch::FROM_ALL),
	  mFetcherLocked(FALSE)
{
	mMaxBandwidth = gSavedSettings.getF32("ThrottleBandwidthKBPS");
	mTextureInfo.setUpLogging(gSavedSettings.getBOOL("LogTextureDownloadsToViewerLog"), gSavedSettings.getBOOL("LogTextureDownloadsToSimulator"), gSavedSettings.getU32("TextureLoggingThreshold"));

	LLTextureFetchDebugger::sDebuggerEnabled = gSavedSettings.getBOOL("TextureFetchDebuggerEnabled");
	if(LLTextureFetchDebugger::isEnabled())
	{
		mFetchDebugger = new LLTextureFetchDebugger(this, cache, imagedecodethread) ;
		mFetchSource = (e_tex_source)gSavedSettings.getS32("TextureFetchSource");
		if(mFetchSource < 0 && mFetchSource >= INVALID_SOURCE)
		{
			mFetchSource = LLTextureFetch::FROM_ALL;
			gSavedSettings.setS32("TextureFetchSource", 0);
		}
		mOriginFetchSource = mFetchSource;
	}
	
	mHttpRequest = new LLCore::HttpRequest;
	mHttpOptions = new LLCore::HttpOptions;
	mHttpHeaders = new LLCore::HttpHeaders;
	mHttpHeaders->mHeaders.push_back("Accept: image/x-j2c");
	mHttpMetricsHeaders = new LLCore::HttpHeaders;
	mHttpMetricsHeaders->mHeaders.push_back("Content-Type: application/llsd+xml");
	mHttpPolicyClass = LLAppViewer::instance()->getAppCoreHttp().getPolicyDefault();
}

LLTextureFetch::~LLTextureFetch()
{
	clearDeleteList();

	while (! mCommands.empty())
	{
		TFRequest * req(mCommands.front());
		mCommands.erase(mCommands.begin());
		delete req;
	}

	if (mHttpOptions)
	{
		mHttpOptions->release();
		mHttpOptions = NULL;
	}

	if (mHttpHeaders)
	{
		mHttpHeaders->release();
		mHttpHeaders = NULL;
	}

	if (mHttpMetricsHeaders)
	{
		mHttpMetricsHeaders->release();
		mHttpMetricsHeaders = NULL;
	}

	mHttpWaitResource.clear();
	
	delete mHttpRequest;
	mHttpRequest = NULL;

	delete mFetchDebugger;
	mFetchDebugger = NULL;
	
	// ~LLQueuedThread() called here
}

bool LLTextureFetch::createRequest(const std::string& url, const LLUUID& id, const LLHost& host, F32 priority,
								   S32 w, S32 h, S32 c, S32 desired_discard, bool needs_aux, bool can_use_http)
{
	if(mFetcherLocked)
	{
		return false;
	}
	if (mDebugPause)
	{
		return false;
	}
	
	LLTextureFetchWorker* worker = getWorker(id) ;
	if (worker)
	{
		if (worker->mHost != host)
		{
			llwarns << "LLTextureFetch::createRequest " << id << " called with multiple hosts: "
					<< host << " != " << worker->mHost << llendl;
			removeRequest(worker, true);
			worker = NULL;
			return false;
		}
	}

	S32 desired_size;
	std::string exten = gDirUtilp->getExtension(url);
	if (!url.empty() && (!exten.empty() && LLImageBase::getCodecFromExtension(exten) != IMG_CODEC_J2C))
	{
		// Only do partial requests for J2C at the moment
		desired_size = MAX_IMAGE_DATA_SIZE;
		desired_discard = 0;
	}
	else if (desired_discard == 0)
	{
		// if we want the entire image, and we know its size, then get it all
		// (calcDataSizeJ2C() below makes assumptions about how the image
		// was compressed - this code ensures that when we request the entire image,
		// we really do get it.)
		desired_size = MAX_IMAGE_DATA_SIZE;
	}
	else if (w*h*c > 0)
	{
		// If the requester knows the dimensions of the image,
		// this will calculate how much data we need without having to parse the header

		desired_size = LLImageJ2C::calcDataSizeJ2C(w, h, c, desired_discard);
	}
	else
	{
		// If the requester knows nothing about the file, we fetch the smallest
		// amount of data at the lowest resolution (highest discard level) possible.
		desired_size = TEXTURE_CACHE_ENTRY_SIZE;
		desired_discard = MAX_DISCARD_LEVEL;
	}

	
	if (worker)
	{
		if (worker->wasAborted())
		{
			return false; // need to wait for previous aborted request to complete
		}
		worker->lockWorkMutex();										// +Mw
		worker->mActiveCount++;
		worker->mNeedsAux = needs_aux;
		worker->setImagePriority(priority);
		worker->setDesiredDiscard(desired_discard, desired_size);
		worker->setCanUseHTTP(can_use_http) ;
		if (!worker->haveWork())
		{
			worker->mState = LLTextureFetchWorker::INIT;
			worker->unlockWorkMutex();									// -Mw

			worker->addWork(0, LLWorkerThread::PRIORITY_HIGH | worker->mWorkPriority);
		}
		else
		{
			worker->unlockWorkMutex();									// -Mw
		}
	}
	else
	{
		worker = new LLTextureFetchWorker(this, url, id, host, priority, desired_discard, desired_size);
		lockQueue();													// +Mfq
		mRequestMap[id] = worker;
		unlockQueue();													// -Mfq

		worker->lockWorkMutex();										// +Mw
		worker->mActiveCount++;
		worker->mNeedsAux = needs_aux;
		worker->setCanUseHTTP(can_use_http) ;
		worker->unlockWorkMutex();										// -Mw
	}
	
// 	llinfos << "REQUESTED: " << id << " Discard: " << desired_discard << llendl;
	return true;
}


// Threads:  T* (but Ttf in practice)

// protected
void LLTextureFetch::addToNetworkQueue(LLTextureFetchWorker* worker)
{
	lockQueue();														// +Mfq
	bool in_request_map = (mRequestMap.find(worker->mID) != mRequestMap.end()) ;
	unlockQueue();														// -Mfq

	LLMutexLock lock(&mNetworkQueueMutex);								// +Mfnq		
	if (in_request_map)
	{
		// only add to the queue if in the request map
		// i.e. a delete has not been requested
		mNetworkQueue.insert(worker->mID);
	}
	for (cancel_queue_t::iterator iter1 = mCancelQueue.begin();
		 iter1 != mCancelQueue.end(); ++iter1)
	{
		iter1->second.erase(worker->mID);
	}
}																		// -Mfnq

// Threads:  T*
void LLTextureFetch::removeFromNetworkQueue(LLTextureFetchWorker* worker, bool cancel)
{
	LLMutexLock lock(&mNetworkQueueMutex);								// +Mfnq
	size_t erased = mNetworkQueue.erase(worker->mID);
	if (cancel && erased > 0)
	{
		mCancelQueue[worker->mHost].insert(worker->mID);
	}
}																		// -Mfnq

// Threads:  T*
//
// protected
void LLTextureFetch::addToHTTPQueue(const LLUUID& id)
{
	LLMutexLock lock(&mNetworkQueueMutex);								// +Mfnq
	mHTTPTextureQueue.insert(id);
	mTotalHTTPRequests++;
}																		// -Mfnq

// Threads:  T*
void LLTextureFetch::removeFromHTTPQueue(const LLUUID& id, S32 received_size)
{
	LLMutexLock lock(&mNetworkQueueMutex);								// +Mfnq
	mHTTPTextureQueue.erase(id);
	mHTTPTextureBits += received_size * 8; // Approximate - does not include header bits	
}																		// -Mfnq

// NB:  If you change deleteRequest() you should probably make
// parallel changes in removeRequest().  They're functionally
// identical with only argument variations.
//
// Threads:  T*
void LLTextureFetch::deleteRequest(const LLUUID& id, bool cancel)
{
	lockQueue();														// +Mfq
	LLTextureFetchWorker* worker = getWorkerAfterLock(id);
	if (worker)
	{		
		size_t erased_1 = mRequestMap.erase(worker->mID);
		unlockQueue();													// -Mfq

		llassert_always(erased_1 > 0) ;
		removeFromNetworkQueue(worker, cancel);
		llassert_always(!(worker->getFlags(LLWorkerClass::WCF_DELETE_REQUESTED))) ;

		worker->scheduleDelete();	
	}
	else
	{
		unlockQueue();													// -Mfq
	}
}

// NB:  If you change removeRequest() you should probably make
// parallel changes in deleteRequest().  They're functionally
// identical with only argument variations.
//
// Threads:  T*
void LLTextureFetch::removeRequest(LLTextureFetchWorker* worker, bool cancel)
{
	if(!worker)
	{
		return;
	}

	lockQueue();														// +Mfq
	size_t erased_1 = mRequestMap.erase(worker->mID);
	unlockQueue();														// -Mfq

	llassert_always(erased_1 > 0) ;
	removeFromNetworkQueue(worker, cancel);
	llassert_always(!(worker->getFlags(LLWorkerClass::WCF_DELETE_REQUESTED))) ;

	worker->scheduleDelete();	
}

void LLTextureFetch::deleteAllRequests()
{
	while(1)
	{
		lockQueue();
		if(mRequestMap.empty())
		{
			unlockQueue() ;
			break;
		}

		LLTextureFetchWorker* worker = mRequestMap.begin()->second;
		unlockQueue() ;

		removeRequest(worker, true);
	}
}

// Threads:  T*
S32 LLTextureFetch::getNumRequests() 
{ 
	lockQueue();														// +Mfq
	S32 size = (S32)mRequestMap.size(); 
	unlockQueue();														// -Mfq

	return size;
}

// Threads:  T*
S32 LLTextureFetch::getNumHTTPRequests() 
{ 
	mNetworkQueueMutex.lock();											// +Mfq
	S32 size = (S32)mHTTPTextureQueue.size(); 
	mNetworkQueueMutex.unlock();										// -Mfq

	return size;
}

// Threads:  T*
U32 LLTextureFetch::getTotalNumHTTPRequests()
{
	mNetworkQueueMutex.lock();											// +Mfq
	U32 size = mTotalHTTPRequests;
	mNetworkQueueMutex.unlock();										// -Mfq

	return size;
}

// call lockQueue() first!
// Threads:  T*
// Locks:  Mfq
LLTextureFetchWorker* LLTextureFetch::getWorkerAfterLock(const LLUUID& id)
{
	LLTextureFetchWorker* res = NULL;
	map_t::iterator iter = mRequestMap.find(id);
	if (iter != mRequestMap.end())
	{
		res = iter->second;
	}
	return res;
}

// Threads:  T*
LLTextureFetchWorker* LLTextureFetch::getWorker(const LLUUID& id)
{
	LLMutexLock lock(&mQueueMutex);										// +Mfq

	return getWorkerAfterLock(id);
}																		// -Mfq


// Threads:  T*
bool LLTextureFetch::getRequestFinished(const LLUUID& id, S32& discard_level,
										LLPointer<LLImageRaw>& raw, LLPointer<LLImageRaw>& aux)
{
	bool res = false;
	LLTextureFetchWorker* worker = getWorker(id);
	if (worker)
	{
		if (worker->wasAborted())
		{
			res = true;
		}
		else if (!worker->haveWork())
		{
			// Should only happen if we set mDebugPause...
			if (!mDebugPause)
			{
// 				llwarns << "Adding work for inactive worker: " << id << llendl;
				worker->addWork(0, LLWorkerThread::PRIORITY_HIGH | worker->mWorkPriority);
			}
		}
		else if (worker->checkWork())
		{
			worker->lockWorkMutex();									// +Mw
			discard_level = worker->mDecodedDiscard;
			raw = worker->mRawImage;
			aux = worker->mAuxImage;
			F32 cache_read_time = worker->mCacheReadTime;
			if (cache_read_time != 0.f)
			{
				sCacheReadLatency.addValue(cache_read_time * 1000.f);
			}
			res = true;
			LL_DEBUGS("Texture") << id << ": Request Finished. State: " << worker->mState << " Discard: " << discard_level << LL_ENDL;
			worker->unlockWorkMutex();									// -Mw
		}
		else
		{
			worker->lockWorkMutex();									// +Mw
			if ((worker->mDecodedDiscard >= 0) &&
				(worker->mDecodedDiscard < discard_level || discard_level < 0) &&
				(worker->mState >= LLTextureFetchWorker::WAIT_ON_WRITE))
			{
				// Not finished, but data is ready
				discard_level = worker->mDecodedDiscard;
				raw = worker->mRawImage;
				aux = worker->mAuxImage;
			}
			worker->unlockWorkMutex();									// -Mw
		}
	}
	else
	{
		res = true;
	}
	return res;
}

// Threads:  T*
bool LLTextureFetch::updateRequestPriority(const LLUUID& id, F32 priority)
{
	bool res = false;
	LLTextureFetchWorker* worker = getWorker(id);
	if (worker)
	{
		worker->lockWorkMutex();										// +Mw
		worker->setImagePriority(priority);
		worker->unlockWorkMutex();										// -Mw
		res = true;
	}
	return res;
}

// Replicates and expands upon the base class's
// getPending() implementation.  getPending() and
// runCondition() replicate one another's logic to
// an extent and are sometimes used for the same
// function (deciding whether or not to sleep/pause
// a thread).  So the implementations need to stay
// in step, at least until this can be refactored and
// the redundancy eliminated.
//
// Threads:  T*

//virtual
S32 LLTextureFetch::getPending()
{
	S32 res;
	lockData();															// +Ct
    {
        LLMutexLock lock(&mQueueMutex);									// +Mfq
        
        res = mRequestQueue.size();
        res += mCommands.size();
    }																	// -Mfq
	unlockData();														// -Ct
	return res;
}

// Locks:  Ct
// virtual
bool LLTextureFetch::runCondition()
{
	// Caller is holding the lock on LLThread's condition variable.
	
	// LLQueuedThread, unlike its base class LLThread, makes this a
	// private method which is unfortunate.  I want to use it directly
	// but I'm going to have to re-implement the logic here (or change
	// declarations, which I don't want to do right now).
	//
	// Changes here may need to be reflected in getPending().
	
	bool have_no_commands(false);
	{
		LLMutexLock lock(&mQueueMutex);									// +Mfq
		
		have_no_commands = mCommands.empty();
	}																	// -Mfq
	
	return ! (have_no_commands
			  && (mRequestQueue.empty() && mIdleThread));		// From base class
}

//////////////////////////////////////////////////////////////////////////////

// Threads:  Ttf
void LLTextureFetch::commonUpdate()
{
	// Release waiters
	releaseHttpWaiters();
	
	// Run a cross-thread command, if any.
	cmdDoWork();
	
	// Deliver all completion notifications
	LLCore::HttpStatus status = mHttpRequest->update(0);
	if (! status)
	{
		LL_INFOS_ONCE("Texture") << "Problem during HTTP servicing.  Reason:  "
								 << status.toString()
								 << LL_ENDL;
	}
}


// Threads:  Tmain

//virtual
S32 LLTextureFetch::update(F32 max_time_ms)
{
	static LLCachedControl<F32> band_width(gSavedSettings,"ThrottleBandwidthKBPS");

	{
		mNetworkQueueMutex.lock();										// +Mfnq
		mMaxBandwidth = band_width;

		gTextureList.sTextureBits += mHTTPTextureBits;
		mHTTPTextureBits = 0;

		mNetworkQueueMutex.unlock();									// -Mfnq
	}

	S32 res = LLWorkerThread::update(max_time_ms);
	
	if (!mDebugPause)
	{
		// this is the startup state when send_complete_agent_movement() message is sent.
		// Before this, the RequestImages message sent by sendRequestListToSimulators 
		// won't work so don't bother trying
		if (LLStartUp::getStartupState() > STATE_AGENT_SEND)
		{
			sendRequestListToSimulators();			
		}
	}

	if (!mThreaded)
	{
		commonUpdate();
	}

	if (mFetchDebugger)
	{
		mFetchDebugger->tryToStopDebug(); //check if need to stop debugger.
	}

	return res;
}

// called in the MAIN thread after the TextureCacheThread shuts down.
//
// Threads:  Tmain
void LLTextureFetch::shutDownTextureCacheThread() 
{
	if(mTextureCache)
	{
		llassert_always(mTextureCache->isQuitting() || mTextureCache->isStopped()) ;
		mTextureCache = NULL ;
	}
}
	
// called in the MAIN thread after the ImageDecodeThread shuts down.
//
// Threads:  Tmain
void LLTextureFetch::shutDownImageDecodeThread() 
{
	if(mImageDecodeThread)
	{
		llassert_always(mImageDecodeThread->isQuitting() || mImageDecodeThread->isStopped()) ;
		mImageDecodeThread = NULL ;
	}
}

// Threads:  Ttf
void LLTextureFetch::startThread()
{
}

// Threads:  Ttf
void LLTextureFetch::endThread()
{
	LL_INFOS("Texture") << "CacheReads:  " << mTotalCacheReadCount
						<< ", CacheWrites:  " << mTotalCacheWriteCount
						<< ", ResWaits:  " << mTotalResourceWaitCount
						<< ", TotalHTTPReq:  " << getTotalNumHTTPRequests()
						<< LL_ENDL;
}

// Threads:  Ttf
void LLTextureFetch::threadedUpdate()
{
	llassert_always(mHttpRequest);

#if 0
	// Limit update frequency
	const F32 PROCESS_TIME = 0.05f; 
	static LLFrameTimer process_timer;
	if (process_timer.getElapsedTimeF32() < PROCESS_TIME)
	{
		return;
	}
	process_timer.reset();
#endif
	
	commonUpdate();
	
#if 0
	const F32 INFO_TIME = 1.0f; 
	static LLFrameTimer info_timer;
	if (info_timer.getElapsedTimeF32() >= INFO_TIME)
	{
		S32 q = mCurlGetRequest->getQueued();
		if (q > 0)
		{
			llinfos << "Queued gets: " << q << llendl;
			info_timer.reset();
		}
	}
#endif
}

//////////////////////////////////////////////////////////////////////////////

// Threads:  Tmain
void LLTextureFetch::sendRequestListToSimulators()
{
	// All requests
	const F32 REQUEST_DELTA_TIME = 0.10f; // 10 fps
	
	// Sim requests
	const S32 IMAGES_PER_REQUEST = 50;
	const F32 SIM_LAZY_FLUSH_TIMEOUT = 10.0f; // temp
	const F32 MIN_REQUEST_TIME = 1.0f;
	const F32 MIN_DELTA_PRIORITY = 1000.f;

	// Periodically, gather the list of textures that need data from the network
	// And send the requests out to the simulators
	static LLFrameTimer timer;
	if (timer.getElapsedTimeF32() < REQUEST_DELTA_TIME)
	{
		return;
	}
	timer.reset();
	
	// Send requests
	typedef std::set<LLTextureFetchWorker*,LLTextureFetchWorker::Compare> request_list_t;
	typedef std::map< LLHost, request_list_t > work_request_map_t;
	work_request_map_t requests;
	{
		LLMutexLock lock2(&mNetworkQueueMutex);							// +Mfnq
		for (queue_t::iterator iter = mNetworkQueue.begin(); iter != mNetworkQueue.end(); )
		{
			queue_t::iterator curiter = iter++;
			LLTextureFetchWorker* req = getWorker(*curiter);
			if (!req)
			{
				mNetworkQueue.erase(curiter);
				continue; // paranoia
			}
			if ((req->mState != LLTextureFetchWorker::LOAD_FROM_NETWORK) &&
				(req->mState != LLTextureFetchWorker::LOAD_FROM_SIMULATOR))
			{
				// We already received our URL, remove from the queue
				llwarns << "Worker: " << req->mID << " in mNetworkQueue but in wrong state: " << req->mState << llendl;
				mNetworkQueue.erase(curiter);
				continue;
			}
			if (req->mID == mDebugID)
			{
				mDebugCount++; // for setting breakpoints
			}
			if (req->mSentRequest == LLTextureFetchWorker::SENT_SIM &&
				req->mTotalPackets > 0 &&
				req->mLastPacket >= req->mTotalPackets-1)
			{
				// We have all the packets... make sure this is high priority
// 			req->setPriority(LLWorkerThread::PRIORITY_HIGH | req->mWorkPriority);
				continue;
			}
			F32 elapsed = req->mRequestedTimer.getElapsedTimeF32();
			{
				F32 delta_priority = llabs(req->mRequestedPriority - req->mImagePriority);
				if ((req->mSimRequestedDiscard != req->mDesiredDiscard) ||
					(delta_priority > MIN_DELTA_PRIORITY && elapsed >= MIN_REQUEST_TIME) ||
					(elapsed >= SIM_LAZY_FLUSH_TIMEOUT))
				{
					requests[req->mHost].insert(req);
				}
			}
		}
	}																	// -Mfnq

	for (work_request_map_t::iterator iter1 = requests.begin();
		 iter1 != requests.end(); ++iter1)
	{
		LLHost host = iter1->first;
		// invalid host = use agent host
		if (host == LLHost::invalid)
		{
			host = gAgent.getRegionHost();
		}

		S32 sim_request_count = 0;
		
		for (request_list_t::iterator iter2 = iter1->second.begin();
			 iter2 != iter1->second.end(); ++iter2)
		{
			LLTextureFetchWorker* req = *iter2;
			if (gMessageSystem)
			{
				if (req->mSentRequest != LLTextureFetchWorker::SENT_SIM)
				{
					// Initialize packet data based on data read from cache
					req->lockWorkMutex();								// +Mw
					req->setupPacketData();
					req->unlockWorkMutex();								// -Mw		
				}
				if (0 == sim_request_count)
				{
					gMessageSystem->newMessageFast(_PREHASH_RequestImage);
					gMessageSystem->nextBlockFast(_PREHASH_AgentData);
					gMessageSystem->addUUIDFast(_PREHASH_AgentID, gAgent.getID());
					gMessageSystem->addUUIDFast(_PREHASH_SessionID, gAgent.getSessionID());
				}
				S32 packet = req->mLastPacket + 1;
				gMessageSystem->nextBlockFast(_PREHASH_RequestImage);
				gMessageSystem->addUUIDFast(_PREHASH_Image, req->mID);
				gMessageSystem->addS8Fast(_PREHASH_DiscardLevel, (S8)req->mDesiredDiscard);
				gMessageSystem->addF32Fast(_PREHASH_DownloadPriority, req->mImagePriority);
				gMessageSystem->addU32Fast(_PREHASH_Packet, packet);
				gMessageSystem->addU8Fast(_PREHASH_Type, req->mType);
// 				llinfos << "IMAGE REQUEST: " << req->mID << " Discard: " << req->mDesiredDiscard
// 						<< " Packet: " << packet << " Priority: " << req->mImagePriority << llendl;

				static LLCachedControl<bool> log_to_viewer_log(gSavedSettings,"LogTextureDownloadsToViewerLog");
				static LLCachedControl<bool> log_to_sim(gSavedSettings,"LogTextureDownloadsToSimulator");
				if (log_to_viewer_log || log_to_sim)
				{
					mTextureInfo.setRequestStartTime(req->mID, LLTimer::getTotalTime());
					mTextureInfo.setRequestOffset(req->mID, 0);
					mTextureInfo.setRequestSize(req->mID, 0);
					mTextureInfo.setRequestType(req->mID, LLTextureInfoDetails::REQUEST_TYPE_UDP);
				}

				req->lockWorkMutex();									// +Mw
				req->mSentRequest = LLTextureFetchWorker::SENT_SIM;
				req->mSimRequestedDiscard = req->mDesiredDiscard;
				req->mRequestedPriority = req->mImagePriority;
				req->mRequestedTimer.reset();
				req->unlockWorkMutex();									// -Mw
				sim_request_count++;
				if (sim_request_count >= IMAGES_PER_REQUEST)
				{
// 					llinfos << "REQUESTING " << sim_request_count << " IMAGES FROM HOST: " << host.getIPString() << llendl;

					gMessageSystem->sendSemiReliable(host, NULL, NULL);
					sim_request_count = 0;
				}
			}
		}
		if (gMessageSystem && sim_request_count > 0 && sim_request_count < IMAGES_PER_REQUEST)
		{
// 			llinfos << "REQUESTING " << sim_request_count << " IMAGES FROM HOST: " << host.getIPString() << llendl;
			gMessageSystem->sendSemiReliable(host, NULL, NULL);
			sim_request_count = 0;
		}
	}
	
	// Send cancelations
	{
		LLMutexLock lock2(&mNetworkQueueMutex);							// +Mfnq
		if (gMessageSystem && !mCancelQueue.empty())
		{
			for (cancel_queue_t::iterator iter1 = mCancelQueue.begin();
				 iter1 != mCancelQueue.end(); ++iter1)
			{
				LLHost host = iter1->first;
				if (host == LLHost::invalid)
				{
					host = gAgent.getRegionHost();
				}
				S32 request_count = 0;
				for (queue_t::iterator iter2 = iter1->second.begin();
					 iter2 != iter1->second.end(); ++iter2)
				{
					if (0 == request_count)
					{
						gMessageSystem->newMessageFast(_PREHASH_RequestImage);
						gMessageSystem->nextBlockFast(_PREHASH_AgentData);
						gMessageSystem->addUUIDFast(_PREHASH_AgentID, gAgent.getID());
						gMessageSystem->addUUIDFast(_PREHASH_SessionID, gAgent.getSessionID());
					}
					gMessageSystem->nextBlockFast(_PREHASH_RequestImage);
					gMessageSystem->addUUIDFast(_PREHASH_Image, *iter2);
					gMessageSystem->addS8Fast(_PREHASH_DiscardLevel, -1);
					gMessageSystem->addF32Fast(_PREHASH_DownloadPriority, 0);
					gMessageSystem->addU32Fast(_PREHASH_Packet, 0);
					gMessageSystem->addU8Fast(_PREHASH_Type, 0);
// 				llinfos << "CANCELING IMAGE REQUEST: " << (*iter2) << llendl;

					request_count++;
					if (request_count >= IMAGES_PER_REQUEST)
					{
						gMessageSystem->sendSemiReliable(host, NULL, NULL);
						request_count = 0;
					}
				}
				if (request_count > 0 && request_count < IMAGES_PER_REQUEST)
				{
					gMessageSystem->sendSemiReliable(host, NULL, NULL);
				}
			}
			mCancelQueue.clear();
		}
	}																	// -Mfnq
}

//////////////////////////////////////////////////////////////////////////////

// Threads:  T*
// Locks:  Mw
bool LLTextureFetchWorker::insertPacket(S32 index, U8* data, S32 size)
{
	mRequestedTimer.reset();
	if (index >= mTotalPackets)
	{
// 		llwarns << "Received Image Packet " << index << " > max: " << mTotalPackets << " for image: " << mID << llendl;
		return false;
	}
	if (index > 0 && index < mTotalPackets-1 && size != MAX_IMG_PACKET_SIZE)
	{
// 		llwarns << "Received bad sized packet: " << index << ", " << size << " != " << MAX_IMG_PACKET_SIZE << " for image: " << mID << llendl;
		return false;
	}
	
	if (index >= (S32)mPackets.size())
	{
		mPackets.resize(index+1, (PacketData*)NULL); // initializes v to NULL pointers
	}
	else if (mPackets[index] != NULL)
	{
// 		llwarns << "Received duplicate packet: " << index << " for image: " << mID << llendl;
		return false;
	}

	mPackets[index] = new PacketData(data, size);
	while (mLastPacket+1 < (S32)mPackets.size() && mPackets[mLastPacket+1] != NULL)
	{
		++mLastPacket;
	}
	return true;
}

// Threads:  T*
bool LLTextureFetch::receiveImageHeader(const LLHost& host, const LLUUID& id, U8 codec, U16 packets, U32 totalbytes,
										U16 data_size, U8* data)
{
	LLTextureFetchWorker* worker = getWorker(id);
	bool res = true;

	++mPacketCount;
	
	if (!worker)
	{
// 		llwarns << "Received header for non active worker: " << id << llendl;
		res = false;
	}
	else if (worker->mState != LLTextureFetchWorker::LOAD_FROM_NETWORK ||
			 worker->mSentRequest != LLTextureFetchWorker::SENT_SIM)
	{
// 		llwarns << "receiveImageHeader for worker: " << id
// 				<< " in state: " << LLTextureFetchWorker::sStateDescs[worker->mState]
// 				<< " sent: " << worker->mSentRequest << llendl;
		res = false;
	}
	else if (worker->mLastPacket != -1)
	{
		// check to see if we've gotten this packet before
// 		llwarns << "Received duplicate header for: " << id << llendl;
		res = false;
	}
	else if (!data_size)
	{
// 		llwarns << "Img: " << id << ":" << " Empty Image Header" << llendl;
		res = false;
	}
	if (!res)
	{
		mNetworkQueueMutex.lock();										// +Mfnq
		++mBadPacketCount;
		mCancelQueue[host].insert(id);
		mNetworkQueueMutex.unlock();									// -Mfnq 
		return false;
	}

<<<<<<< HEAD
	worker->lockWorkMutex();											// +Mw
=======
	LLViewerStatsRecorder::instance().textureFetch(data_size);
	LLViewerStatsRecorder::instance().log(0.1f);

	worker->lockWorkMutex();
>>>>>>> 8db983fb

	//	Copy header data into image object
	worker->mImageCodec = codec;
	worker->mTotalPackets = packets;
	worker->mFileSize = (S32)totalbytes;	
	llassert_always(totalbytes > 0);
	llassert_always(data_size == FIRST_PACKET_SIZE || data_size == worker->mFileSize);
	res = worker->insertPacket(0, data, data_size);
	worker->setPriority(LLWorkerThread::PRIORITY_HIGH | worker->mWorkPriority);
	worker->mState = LLTextureFetchWorker::LOAD_FROM_SIMULATOR;
	worker->unlockWorkMutex();											// -Mw
	return res;
}


// Threads:  T*
bool LLTextureFetch::receiveImagePacket(const LLHost& host, const LLUUID& id, U16 packet_num, U16 data_size, U8* data)
{
	LLTextureFetchWorker* worker = getWorker(id);
	bool res = true;

	++mPacketCount;
	
	if (!worker)
	{
// 		llwarns << "Received packet " << packet_num << " for non active worker: " << id << llendl;
		res = false;
	}
	else if (worker->mLastPacket == -1)
	{
// 		llwarns << "Received packet " << packet_num << " before header for: " << id << llendl;
		res = false;
	}
	else if (!data_size)
	{
// 		llwarns << "Img: " << id << ":" << " Empty Image Header" << llendl;
		res = false;
	}
	if (!res)
	{
		mNetworkQueueMutex.lock();										// +Mfnq
		++mBadPacketCount;
		mCancelQueue[host].insert(id);
		mNetworkQueueMutex.unlock();									// -Mfnq
		return false;
	}

<<<<<<< HEAD
	worker->lockWorkMutex();											// +Mw
=======
	LLViewerStatsRecorder::instance().textureFetch(data_size);
	LLViewerStatsRecorder::instance().log(0.1f);

	worker->lockWorkMutex();
>>>>>>> 8db983fb
	
	res = worker->insertPacket(packet_num, data, data_size);
	
	if ((worker->mState == LLTextureFetchWorker::LOAD_FROM_SIMULATOR) ||
		(worker->mState == LLTextureFetchWorker::LOAD_FROM_NETWORK))
	{
		worker->setPriority(LLWorkerThread::PRIORITY_HIGH | worker->mWorkPriority);
		worker->mState = LLTextureFetchWorker::LOAD_FROM_SIMULATOR;
	}
	else
	{
// 		llwarns << "receiveImagePacket " << packet_num << "/" << worker->mLastPacket << " for worker: " << id
// 				<< " in state: " << LLTextureFetchWorker::sStateDescs[worker->mState] << llendl;
		removeFromNetworkQueue(worker, true); // failsafe
	}

	if (packet_num >= (worker->mTotalPackets - 1))
	{
		static LLCachedControl<bool> log_to_viewer_log(gSavedSettings,"LogTextureDownloadsToViewerLog");
		static LLCachedControl<bool> log_to_sim(gSavedSettings,"LogTextureDownloadsToSimulator");

		if (log_to_viewer_log || log_to_sim)
		{
			U64 timeNow = LLTimer::getTotalTime();
			mTextureInfo.setRequestSize(id, worker->mFileSize);
			mTextureInfo.setRequestCompleteTimeAndLog(id, timeNow);
		}
	}
	worker->unlockWorkMutex();											// -Mw

	return res;
}

//////////////////////////////////////////////////////////////////////////////

// Threads:  T*
BOOL LLTextureFetch::isFromLocalCache(const LLUUID& id)
{
	BOOL from_cache = FALSE ;

	LLTextureFetchWorker* worker = getWorker(id);
	if (worker)
	{
		worker->lockWorkMutex();										// +Mw
		from_cache = worker->mInLocalCache;
		worker->unlockWorkMutex();										// -Mw
	}

	return from_cache ;
}

// Threads:  T*
S32 LLTextureFetch::getFetchState(const LLUUID& id, F32& data_progress_p, F32& requested_priority_p,
								  U32& fetch_priority_p, F32& fetch_dtime_p, F32& request_dtime_p, bool& can_use_http)
{
	S32 state = LLTextureFetchWorker::INVALID;
	F32 data_progress = 0.0f;
	F32 requested_priority = 0.0f;
	F32 fetch_dtime = 999999.f;
	F32 request_dtime = 999999.f;
	U32 fetch_priority = 0;
	
	LLTextureFetchWorker* worker = getWorker(id);
	if (worker && worker->haveWork())
	{
		worker->lockWorkMutex();										// +Mw
		state = worker->mState;
		fetch_dtime = worker->mFetchTimer.getElapsedTimeF32();
		request_dtime = worker->mRequestedTimer.getElapsedTimeF32();
		if (worker->mFileSize > 0)
		{
			if (state == LLTextureFetchWorker::LOAD_FROM_SIMULATOR)
			{
				S32 data_size = FIRST_PACKET_SIZE + (worker->mLastPacket-1) * MAX_IMG_PACKET_SIZE;
				data_size = llmax(data_size, 0);
				data_progress = (F32)data_size / (F32)worker->mFileSize;
			}
			else if (worker->mFormattedImage.notNull())
			{
				data_progress = (F32)worker->mFormattedImage->getDataSize() / (F32)worker->mFileSize;
			}
		}
		if (state >= LLTextureFetchWorker::LOAD_FROM_NETWORK && state <= LLTextureFetchWorker::WAIT_HTTP_REQ)
		{
			requested_priority = worker->mRequestedPriority;
		}
		else
		{
			requested_priority = worker->mImagePriority;
		}
		fetch_priority = worker->getPriority();
		can_use_http = worker->getCanUseHTTP() ;
		worker->unlockWorkMutex();										// -Mw
	}
	data_progress_p = data_progress;
	requested_priority_p = requested_priority;
	fetch_priority_p = fetch_priority;
	fetch_dtime_p = fetch_dtime;
	request_dtime_p = request_dtime;
	return state;
}

void LLTextureFetch::dump()
{
	llinfos << "LLTextureFetch REQUESTS:" << llendl;
	for (request_queue_t::iterator iter = mRequestQueue.begin();
		 iter != mRequestQueue.end(); ++iter)
	{
		LLQueuedThread::QueuedRequest* qreq = *iter;
		LLWorkerThread::WorkRequest* wreq = (LLWorkerThread::WorkRequest*)qreq;
		LLTextureFetchWorker* worker = (LLTextureFetchWorker*)wreq->getWorkerClass();
		llinfos << " ID: " << worker->mID
				<< " PRI: " << llformat("0x%08x",wreq->getPriority())
				<< " STATE: " << worker->sStateDescs[worker->mState]
				<< llendl;
	}

	llinfos << "LLTextureFetch ACTIVE_HTTP:" << llendl;
	for (queue_t::const_iterator iter(mHTTPTextureQueue.begin());
		 mHTTPTextureQueue.end() != iter;
		 ++iter)
	{
		llinfos << " ID: " << (*iter) << llendl;
	}

	llinfos << "LLTextureFetch WAIT_HTTP_RESOURCE:" << llendl;
	for (wait_http_res_queue_t::const_iterator iter(mHttpWaitResource.begin());
		 mHttpWaitResource.end() != iter;
		 ++iter)
	{
		llinfos << " ID: " << (*iter) << llendl;
	}
}

//////////////////////////////////////////////////////////////////////////////

// HTTP Resource Waiting Methods

// Threads:  Ttf
void LLTextureFetch::addHttpWaiter(const LLUUID & tid)
{
	mNetworkQueueMutex.lock();											// +Mfnq
	mHttpWaitResource.insert(tid);
	mNetworkQueueMutex.unlock();										// -Mfnq
}

// Threads:  Ttf
void LLTextureFetch::removeHttpWaiter(const LLUUID & tid)
{
	mNetworkQueueMutex.lock();											// +Mfnq
	wait_http_res_queue_t::iterator iter(mHttpWaitResource.find(tid));
	if (mHttpWaitResource.end() != iter)
	{
		mHttpWaitResource.erase(iter);
	}
	mNetworkQueueMutex.unlock();										// -Mfnq
}

// Threads:  T*
bool LLTextureFetch::isHttpWaiter(const LLUUID & tid)
{
	mNetworkQueueMutex.lock();											// +Mfnq
	wait_http_res_queue_t::iterator iter(mHttpWaitResource.find(tid));
	const bool ret(mHttpWaitResource.end() != iter);
	mNetworkQueueMutex.unlock();										// -Mfnq
	return ret;
}

// Release as many requests as permitted from the WAIT_HTTP_RESOURCE2
// state to the SEND_HTTP_REQ state based on their current priority.
//
// This data structures and code associated with this looks a bit
// indirect and naive but it's done in the name of safety.  An
// ordered container may become invalid from time to time due to
// priority changes caused by actions in other threads.  State itself
// could also suffer the same fate with canceled operations.  Even
// done this way, I'm not fully trusting we're truly safe.  This
// module is due for a major refactoring and we'll deal with it then.
//
// Threads:  Ttf
// Locks:  -Mw (must not hold any worker when called)
void LLTextureFetch::releaseHttpWaiters()
{
	// Use mHttpSemaphore rather than mHTTPTextureQueue.size()
	// to avoid a lock.  
	if (mHttpSemaphore < (HTTP_REQUESTS_IN_QUEUE_HIGH_WATER - HTTP_REQUESTS_IN_QUEUE_LOW_WATER))
		return;

	// Quickly make a copy of all the LLUIDs.  Get off the
	// mutex as early as possible.
	typedef std::vector<LLUUID> uuid_vec_t;
	uuid_vec_t tids;

	{
		LLMutexLock lock(&mNetworkQueueMutex);							// +Mfnq

		if (mHttpWaitResource.empty())
			return;
		tids.reserve(mHttpWaitResource.size());
		tids.assign(mHttpWaitResource.begin(), mHttpWaitResource.end());
	}																	// -Mfnq

	// Now lookup the UUUIDs to find valid requests and sort
	// them in priority order, highest to lowest.  We're going
	// to modify priority later as a side-effect of releasing
	// these objects.  That, in turn, would violate the partial
	// ordering assumption of std::set, std::map, etc. so we
	// don't use those containers.  We use a vector and an explicit
	// sort to keep the containers valid later.
	typedef std::vector<LLTextureFetchWorker *> worker_list_t;
	worker_list_t tids2;

	tids2.reserve(tids.size());
	for (uuid_vec_t::iterator iter(tids.begin());
		 tids.end() != iter;
		 ++iter)
	{
		LLTextureFetchWorker * worker(getWorker(* iter));
		if (worker)
		{
			tids2.push_back(worker);
		}
		else
		{
			// If worker isn't found, this should be due to a request
			// for deletion.  We signal our recognition that this
			// uuid shouldn't be used for resource waiting anymore by
			// erasing it from the resource waiter list.  That allows
			// deleteOK to do final deletion on the worker.
			removeHttpWaiter(* iter);
		}
	}
	tids.clear();

	// Sort into priority order, if necessary and only as much as needed
	if (tids2.size() > mHttpSemaphore)
	{
		LLTextureFetchWorker::Compare compare;
		std::partial_sort(tids2.begin(), tids2.begin() + mHttpSemaphore, tids2.end(), compare);
	}

	// Release workers up to the high water mark.  Since we aren't
	// holding any locks at this point, we can be in competition
	// with other callers.  Do defensive things like getting
	// refreshed counts of requests and checking if someone else
	// has moved any worker state around....
	for (worker_list_t::iterator iter2(tids2.begin()); tids2.end() != iter2; ++iter2)
	{
		LLTextureFetchWorker * worker(* iter2);

		worker->lockWorkMutex();										// +Mw
		if (LLTextureFetchWorker::WAIT_HTTP_RESOURCE2 != worker->mState)
		{
			// Not in expected state, remove it, try the next one
			worker->unlockWorkMutex();									// -Mw
			LL_WARNS("Texture") << "Resource-waited texture " << worker->mID
								<< " in unexpected state:  " << worker->mState
								<< ".  Removing from wait list."
								<< LL_ENDL;
			removeHttpWaiter(worker->mID);
			continue;
		}

		if (! worker->acquireHttpSemaphore())
		{
			// Out of active slots, quit
			worker->unlockWorkMutex();									// -Mw
			break;
		}
		
		worker->mState = LLTextureFetchWorker::SEND_HTTP_REQ;
		worker->setPriority(LLWorkerThread::PRIORITY_HIGH | worker->mWorkPriority);
		worker->unlockWorkMutex();										// -Mw

		removeHttpWaiter(worker->mID);
	}
}

// Threads:  T*
void LLTextureFetch::cancelHttpWaiters()
{
	mNetworkQueueMutex.lock();											// +Mfnq
	mHttpWaitResource.clear();
	mNetworkQueueMutex.unlock();										// -Mfnq
}

// Threads:  T*
int LLTextureFetch::getHttpWaitersCount()
{
	mNetworkQueueMutex.lock();											// +Mfnq
	int ret(mHttpWaitResource.size());
	mNetworkQueueMutex.unlock();										// -Mfnq
	return ret;
}


// Threads:  T*
void LLTextureFetch::updateStateStats(U32 cache_read, U32 cache_write, U32 res_wait)
{
	LLMutexLock lock(&mQueueMutex);										// +Mfq

	mTotalCacheReadCount += cache_read;
	mTotalCacheWriteCount += cache_write;
	mTotalResourceWaitCount += res_wait;
}																		// -Mfq


// Threads:  T*
void LLTextureFetch::getStateStats(U32 * cache_read, U32 * cache_write, U32 * res_wait)
{
	U32 ret1(0U), ret2(0U), ret3(0U);
	
	{
		LLMutexLock lock(&mQueueMutex);									// +Mfq
		ret1 = mTotalCacheReadCount;
		ret2 = mTotalCacheWriteCount;
		ret3 = mTotalResourceWaitCount;
	}																	// -Mfq
	
	*cache_read = ret1;
	*cache_write = ret2;
	*res_wait = ret3;
}

//////////////////////////////////////////////////////////////////////////////

// cross-thread command methods

// Threads:  T*
void LLTextureFetch::commandSetRegion(U64 region_handle)
{
	TFReqSetRegion * req = new TFReqSetRegion(region_handle);

	cmdEnqueue(req);
}

// Threads:  T*
void LLTextureFetch::commandSendMetrics(const std::string & caps_url,
										const LLUUID & session_id,
										const LLUUID & agent_id,
										LLViewerAssetStats * main_stats)
{
	TFReqSendMetrics * req = new TFReqSendMetrics(caps_url, session_id, agent_id, main_stats);

	cmdEnqueue(req);
}

// Threads:  T*
void LLTextureFetch::commandDataBreak()
{
	// The pedantically correct way to implement this is to create a command
	// request object in the above fashion and enqueue it.  However, this is
	// simple data of an advisorial not operational nature and this case
	// of shared-write access is tolerable.

	LLTextureFetch::svMetricsDataBreak = true;
}

// Threads:  T*
void LLTextureFetch::cmdEnqueue(TFRequest * req)
{
	lockQueue();														// +Mfq
	mCommands.push_back(req);
	unlockQueue();														// -Mfq

	unpause();
}

// Threads:  T*
LLTextureFetch::TFRequest * LLTextureFetch::cmdDequeue()
{
	TFRequest * ret = 0;
	
	lockQueue();														// +Mfq
	if (! mCommands.empty())
	{
		ret = mCommands.front();
		mCommands.erase(mCommands.begin());
	}
	unlockQueue();														// -Mfq

	return ret;
}

// Threads:  Ttf
void LLTextureFetch::cmdDoWork()
{
	if (mDebugPause)
	{
		return;  // debug: don't do any work
	}

	TFRequest * req = cmdDequeue();
	if (req)
	{
		// One request per pass should really be enough for this.
		req->doWork(this);
		delete req;
	}
}

//////////////////////////////////////////////////////////////////////////////

// Private (anonymous) class methods implementing the command scheme.

namespace
{


// Example of a simple notification handler for metrics
// delivery notification.  Earlier versions of the code used
// a Responder that tried harder to detect delivery breaks
// but it really isn't that important.  If someone wants to
// revisit that effort, here is a place to start.
class AssetReportHandler : public LLCore::HttpHandler
{
public:

	// Threads:  Ttf
	virtual void onCompleted(LLCore::HttpHandle handle, LLCore::HttpResponse * response)
	{
		LLCore::HttpStatus status(response->getStatus());

		if (status)
		{
			LL_WARNS("Texture") << "Successfully delivered asset metrics to grid."
								<< LL_ENDL;
		}
		else
		{
			LL_WARNS("Texture") << "Error delivering asset metrics to grid.  Reason:  "
								<< status.toString() << LL_ENDL;
		}
	}
}; // end class AssetReportHandler

AssetReportHandler stats_handler;


/**
 * Implements the 'Set Region' command.
 *
 * Thread:  Thread1 (TextureFetch)
 */
bool
TFReqSetRegion::doWork(LLTextureFetch *)
{
	LLViewerAssetStatsFF::set_region_thread1(mRegionHandle);

	return true;
}


TFReqSendMetrics::~TFReqSendMetrics()
{
	delete mMainStats;
	mMainStats = 0;
}


/**
 * Implements the 'Send Metrics' command.  Takes over
 * ownership of the passed LLViewerAssetStats pointer.
 *
 * Thread:  Thread1 (TextureFetch)
 */
bool
TFReqSendMetrics::doWork(LLTextureFetch * fetcher)
{
	static const U32 report_priority(1);
	static LLCore::HttpHandler * const handler(fetcher->isQAMode() || true ? &stats_handler : NULL);
	
	if (! gViewerAssetStatsThread1)
		return true;

	static volatile bool reporting_started(false);
	static volatile S32 report_sequence(0);
    
	// We've taken over ownership of the stats copy at this
	// point.  Get a working reference to it for merging here
	// but leave it in 'this'.  Destructor will rid us of it.
	LLViewerAssetStats & main_stats = *mMainStats;

	// Merge existing stats into those from main, convert to LLSD
	main_stats.merge(*gViewerAssetStatsThread1);
	LLSD merged_llsd = main_stats.asLLSD(true);

	// Add some additional meta fields to the content
	merged_llsd["session_id"] = mSessionID;
	merged_llsd["agent_id"] = mAgentID;
	merged_llsd["message"] = "ViewerAssetMetrics";					// Identifies the type of metrics
	merged_llsd["sequence"] = report_sequence;						// Sequence number
	merged_llsd["initial"] = ! reporting_started;					// Initial data from viewer
	merged_llsd["break"] = LLTextureFetch::svMetricsDataBreak;		// Break in data prior to this report
		
	// Update sequence number
	if (S32_MAX == ++report_sequence)
		report_sequence = 0;
	reporting_started = true;
	
	// Limit the size of the stats report if necessary.
	merged_llsd["truncated"] = truncate_viewer_metrics(10, merged_llsd);

	if (! mCapsURL.empty())
	{
		LLCore::BufferArray * ba = new LLCore::BufferArray;
		LLCore::BufferArrayStream bas(ba);
		LLSDSerialize::toXML(merged_llsd, bas);
		
		fetcher->getHttpRequest().requestPost(fetcher->getPolicyClass(),
											  report_priority,
											  mCapsURL,
											  ba,
											  NULL,
											  fetcher->getMetricsHeaders(),
											  handler);
		ba->release();
		LLTextureFetch::svMetricsDataBreak = false;
	}
	else
	{
		LLTextureFetch::svMetricsDataBreak = true;
	}

	// In QA mode, Metrics submode, log the result for ease of testing
	if (fetcher->isQAMode())
	{
		LL_INFOS("Textures") << ll_pretty_print_sd(merged_llsd) << LL_ENDL;
	}

	gViewerAssetStatsThread1->reset();

	return true;
}


bool
truncate_viewer_metrics(int max_regions, LLSD & metrics)
{
	static const LLSD::String reg_tag("regions");
	static const LLSD::String duration_tag("duration");
	
	LLSD & reg_map(metrics[reg_tag]);
	if (reg_map.size() <= max_regions)
	{
		return false;
	}

	// Build map of region hashes ordered by duration
	typedef std::multimap<LLSD::Real, int> reg_ordered_list_t;
	reg_ordered_list_t regions_by_duration;

	int ind(0);
	LLSD::array_const_iterator it_end(reg_map.endArray());
	for (LLSD::array_const_iterator it(reg_map.beginArray()); it_end != it; ++it, ++ind)
	{
		LLSD::Real duration = (*it)[duration_tag].asReal();
		regions_by_duration.insert(reg_ordered_list_t::value_type(duration, ind));
	}

	// Build a replacement regions array with the longest-persistence regions
	LLSD new_region(LLSD::emptyArray());
	reg_ordered_list_t::const_reverse_iterator it2_end(regions_by_duration.rend());
	reg_ordered_list_t::const_reverse_iterator it2(regions_by_duration.rbegin());
	for (int i(0); i < max_regions && it2_end != it2; ++i, ++it2)
	{
		new_region.append(reg_map[it2->second]);
	}
	reg_map = new_region;
	
	return true;
}

} // end of anonymous namespace


///////////////////////////////////////////////////////////////////////////////////////////
//Start LLTextureFetchDebugger
///////////////////////////////////////////////////////////////////////////////////////////
//---------------------
class LLDebuggerCacheReadResponder : public LLTextureCache::ReadResponder
{
public:
	LLDebuggerCacheReadResponder(LLTextureFetchDebugger* debugger, S32 id, LLImageFormatted* image)
		: mDebugger(debugger), mID(id)
	{
		setImage(image);
	}
	virtual void completed(bool success)
	{
		mDebugger->callbackCacheRead(mID, success, mFormattedImage, mImageSize, mImageLocal);
	}
private:
	LLTextureFetchDebugger* mDebugger;
	S32 mID;
};

class LLDebuggerCacheWriteResponder : public LLTextureCache::WriteResponder
{
public:
	LLDebuggerCacheWriteResponder(LLTextureFetchDebugger* debugger, S32 id)
		: mDebugger(debugger), mID(id)
	{
	}
	virtual void completed(bool success)
	{
		mDebugger->callbackCacheWrite(mID, success);
	}
private:
	LLTextureFetchDebugger* mDebugger;
	S32 mID;
};

class LLDebuggerDecodeResponder : public LLImageDecodeThread::Responder
{
public:
	LLDebuggerDecodeResponder(LLTextureFetchDebugger* debugger, S32 id)
		: mDebugger(debugger), mID(id)
	{
	}
	virtual void completed(bool success, LLImageRaw* raw, LLImageRaw* aux)
	{
		mDebugger->callbackDecoded(mID, success, raw, aux);
	}
private:
	LLTextureFetchDebugger* mDebugger;
	S32 mID;
};


LLTextureFetchDebugger::LLTextureFetchDebugger(LLTextureFetch* fetcher, LLTextureCache* cache, LLImageDecodeThread* imagedecodethread) :
	mFetcher(fetcher),
	mTextureCache(cache),
	mImageDecodeThread(imagedecodethread),
	mHttpHeaders(NULL),
	mHttpPolicyClass(fetcher->getPolicyClass())
{
	init();
}
	
LLTextureFetchDebugger::~LLTextureFetchDebugger()
{
	mFetchingHistory.clear();
	mStopDebug = TRUE;
	tryToStopDebug();
	if (mHttpHeaders)
	{
		mHttpHeaders->release();
		mHttpHeaders = NULL;
	}
}

void LLTextureFetchDebugger::init()
{
	mState = IDLE;
	
	mCacheReadTime = -1.f;
	mCacheWriteTime = -1.f;
	mDecodingTime = -1.f;
	mHTTPTime = -1.f;
	mGLCreationTime = -1.f;
	mTotalFetchingTime = 0.f;
	mRefetchVisCacheTime = -1.f;
	mRefetchVisHTTPTime = -1.f;
	mRefetchAllCacheTime = -1.f;
	mRefetchAllHTTPTime = -1.f;

	mNumFetchedTextures = 0;
	mNumCacheHits = 0;
	mNumVisibleFetchedTextures = 0;
	mNumVisibleFetchingRequests = 0;
	mFetchedData = 0;
	mDecodedData = 0;
	mVisibleFetchedData = 0;
	mVisibleDecodedData = 0;
	mRenderedData = 0;
	mRenderedDecodedData = 0;
	mFetchedPixels = 0;
	mRenderedPixels = 0;
	mRefetchedVisData = 0;
	mRefetchedVisPixels = 0;
	mRefetchedAllData = 0;
	mRefetchedAllPixels = 0;

	mFreezeHistory = FALSE;
	mStopDebug = FALSE;
	mClearHistory = FALSE;

	if (! mHttpHeaders)
	{
		mHttpHeaders = new LLCore::HttpHeaders;
		mHttpHeaders->mHeaders.push_back("Accept: image/x-j2c");
	}
}

void LLTextureFetchDebugger::startWork(e_debug_state state)
{
	switch(state)
	{
		case IDLE:
			break;
		case START_DEBUG:
			startDebug();
			break;
		case READ_CACHE:			
			debugCacheRead();
			break;
		case WRITE_CACHE:
			debugCacheWrite();
			break;
		case DECODING:
			debugDecoder();
			break;
		case HTTP_FETCHING:
			debugHTTP();
			break;
		case GL_TEX:
			debugGLTextureCreation();
			break;
		case REFETCH_VIS_CACHE:
			debugRefetchVisibleFromCache();
			break;
		case REFETCH_VIS_HTTP:
			debugRefetchVisibleFromHTTP();
			break;
		case REFETCH_ALL_CACHE:
			debugRefetchAllFromCache();
			break;
		case REFETCH_ALL_HTTP:
			debugRefetchAllFromHTTP();
			break;
		default:
			break;
	}
	return;
}

void LLTextureFetchDebugger::startDebug()
{
	//lock the fetcher
	mFetcher->lockFetcher(true);
	mFreezeHistory = TRUE;
	mFetcher->resetLoadSource();

	//clear the current fetching queue
	gTextureList.clearFetchingRequests();

	mState = START_DEBUG;
}

bool LLTextureFetchDebugger::processStartDebug(F32 max_time)
{
	mTimer.reset();

	//wait for all works to be done
	while(1)
	{
		S32 pending = 0;
		pending += LLAppViewer::getTextureCache()->update(1); 
		pending += LLAppViewer::getImageDecodeThread()->update(1); 
		pending += LLAppViewer::getTextureFetch()->update(1); 
		if(!pending)
		{
			break;
		}

		if(mTimer.getElapsedTimeF32() > max_time)
		{
			return false;
		}
	}

	//collect statistics
	mTotalFetchingTime = gTextureTimer.getElapsedTimeF32() - mTotalFetchingTime;
	
	std::set<LLUUID> fetched_textures;
	S32 size = mFetchingHistory.size();
	for(S32 i = 0 ; i < size; i++)
	{
		bool in_list = true;
		if(fetched_textures.find(mFetchingHistory[i].mID) == fetched_textures.end())
		{
			fetched_textures.insert(mFetchingHistory[i].mID);
			in_list = false;
		}
		
		LLViewerFetchedTexture* tex = LLViewerTextureManager::findFetchedTexture(mFetchingHistory[i].mID);
		if(tex && tex->isJustBound()) //visible
		{
			if(!in_list)
			{
				mNumVisibleFetchedTextures++;
			}
			mNumVisibleFetchingRequests++;
	
			mVisibleFetchedData += mFetchingHistory[i].mFetchedSize;
			mVisibleDecodedData += mFetchingHistory[i].mDecodedSize;
	
			if(tex->getDiscardLevel() >= mFetchingHistory[i].mDecodedLevel)
			{
				mRenderedData += mFetchingHistory[i].mFetchedSize;
				mRenderedDecodedData += mFetchingHistory[i].mDecodedSize;
				mRenderedPixels += tex->getWidth() * tex->getHeight();
			}
		}
	}

	mNumFetchedTextures = fetched_textures.size();

	return true;
}

void LLTextureFetchDebugger::tryToStopDebug()
{
	if(!mStopDebug)
	{
		return;
	}

	//clear the current debug work
	S32 size = mFetchingHistory.size();
	switch(mState)
	{
	case READ_CACHE:		
		for(S32 i = 0 ; i < size; i++)
		{
			if (mFetchingHistory[i]. mCacheHandle != LLTextureCache::nullHandle())
			{
				mTextureCache->readComplete(mFetchingHistory[i].mCacheHandle, true);
			}
 		}	
		break;
	case WRITE_CACHE:
		for(S32 i = 0 ; i < size; i++)
		{
			if (mFetchingHistory[i].mCacheHandle != LLTextureCache::nullHandle())
			{
				mTextureCache->writeComplete(mFetchingHistory[i].mCacheHandle, true);
			}
		}
		break;
	case DECODING:
		break;
	case HTTP_FETCHING:
		break;
	case GL_TEX:
		break;
	case REFETCH_VIS_CACHE:
		break;
	case REFETCH_VIS_HTTP:
		break;
	case REFETCH_ALL_CACHE:
		mRefetchList.clear();
		break;
	case REFETCH_ALL_HTTP:
		mRefetchList.clear();
		break;
	default:
		break;
	}

	if(update(0.005f))
	{
		//unlock the fetcher
		mFetcher->lockFetcher(false);
		mFetcher->resetLoadSource();
		mFreezeHistory = FALSE;		
		mStopDebug = FALSE;

		if(mClearHistory)
		{
			mFetchingHistory.clear();
			mHandleToFetchIndex.clear();
			init();	
			mTotalFetchingTime = gTextureTimer.getElapsedTimeF32(); //reset
		}
	}
}

//called in the main thread and when the fetching queue is empty
void LLTextureFetchDebugger::clearHistory()
{
	mClearHistory = TRUE;	
}

void LLTextureFetchDebugger::addHistoryEntry(LLTextureFetchWorker* worker)
{
	if(worker->mRawImage.isNull() || worker->mFormattedImage.isNull())
	{
		return;
	}

	if(mFreezeHistory)
	{
		if(mState == REFETCH_VIS_CACHE || mState == REFETCH_VIS_HTTP)
		{
			mRefetchedVisPixels += worker->mRawImage->getWidth() * worker->mRawImage->getHeight();
			mRefetchedVisData += worker->mFormattedImage->getDataSize();
		}
		else
		{
			mRefetchedAllPixels += worker->mRawImage->getWidth() * worker->mRawImage->getHeight();
			mRefetchedAllData += worker->mFormattedImage->getDataSize();

			LLViewerFetchedTexture* tex = LLViewerTextureManager::findFetchedTexture(worker->mID);
			if(tex && mRefetchList[tex].begin() != mRefetchList[tex].end())
			{
				if(worker->mDecodedDiscard == mFetchingHistory[mRefetchList[tex][0]].mDecodedLevel)
				{
					mRefetchList[tex].erase(mRefetchList[tex].begin());
				}
			}
		}
		return;
	}

	if(worker->mInCache)
	{
		mNumCacheHits++;
	}
	mFetchedData += worker->mFormattedImage->getDataSize();
	mDecodedData += worker->mRawImage->getDataSize();
	mFetchedPixels += worker->mRawImage->getWidth() * worker->mRawImage->getHeight();

	mFetchingHistory.push_back(FetchEntry(worker->mID, worker->mDesiredSize, worker->mDecodedDiscard, 
		worker->mFormattedImage->getDataSize(), worker->mRawImage->getDataSize()));
}

void LLTextureFetchDebugger::lockCache()
{
}
	
void LLTextureFetchDebugger::unlockCache()
{
}
	
void LLTextureFetchDebugger::debugCacheRead()
{
	lockCache();
	llassert_always(mState == IDLE);
	mTimer.reset();
	mState = READ_CACHE;
	mCacheReadTime = -1.f;

	S32 size = mFetchingHistory.size();
	for(S32 i = 0 ; i < size ; i++)
	{		
		mFetchingHistory[i].mFormattedImage = NULL;
		mFetchingHistory[i].mCacheHandle = mTextureCache->readFromCache(mFetchingHistory[i].mID, LLWorkerThread::PRIORITY_NORMAL, 0, mFetchingHistory[i].mFetchedSize, 
			new LLDebuggerCacheReadResponder(this, i, mFetchingHistory[i].mFormattedImage));
	}
}
	
void LLTextureFetchDebugger::clearCache()
{
	S32 size = mFetchingHistory.size();
	{
		std::set<LLUUID> deleted_list;
		for(S32 i = 0 ; i < size ; i++)
		{
			if(deleted_list.find(mFetchingHistory[i].mID) == deleted_list.end())
			{
				deleted_list.insert(mFetchingHistory[i].mID);
				mTextureCache->removeFromCache(mFetchingHistory[i].mID);
			}
		}
	}
}

void LLTextureFetchDebugger::debugCacheWrite()
{
	//remove from cache
	clearCache();

	lockCache();
	llassert_always(mState == IDLE);
	mTimer.reset();
	mState = WRITE_CACHE;
	mCacheWriteTime = -1.f;

	S32 size = mFetchingHistory.size();
	for(S32 i = 0 ; i < size ; i++)
	{		
		if(mFetchingHistory[i].mFormattedImage.notNull())
		{
			mFetchingHistory[i].mCacheHandle = mTextureCache->writeToCache(mFetchingHistory[i].mID, LLWorkerThread::PRIORITY_NORMAL, 
				mFetchingHistory[i].mFormattedImage->getData(), mFetchingHistory[i].mFetchedSize,
				mFetchingHistory[i].mDecodedLevel == 0 ? mFetchingHistory[i].mFetchedSize : mFetchingHistory[i].mFetchedSize + 1, 
				NULL, 0, new LLDebuggerCacheWriteResponder(this, i));					
		}
	}
}

void LLTextureFetchDebugger::lockDecoder()
{
}
	
void LLTextureFetchDebugger::unlockDecoder()
{
}

void LLTextureFetchDebugger::debugDecoder()
{
	lockDecoder();
	llassert_always(mState == IDLE);
	mTimer.reset();
	mState = DECODING;
	mDecodingTime = -1.f;

	S32 size = mFetchingHistory.size();
	for(S32 i = 0 ; i < size ; i++)
	{		
		if(mFetchingHistory[i].mFormattedImage.isNull())
		{
			continue;
		}

		mImageDecodeThread->decodeImage(mFetchingHistory[i].mFormattedImage, LLWorkerThread::PRIORITY_NORMAL, 
			mFetchingHistory[i].mDecodedLevel, mFetchingHistory[i].mNeedsAux,
			new LLDebuggerDecodeResponder(this, i));
	}
}

void LLTextureFetchDebugger::debugHTTP()
{
	llassert_always(mState == IDLE);

	LLViewerRegion* region = gAgent.getRegion();
	if (!region)
	{
		llinfos << "Fetch Debugger : Current region undefined. Cannot fetch textures through HTTP." << llendl;
		return;
	}
	
	mHTTPUrl = region->getHttpUrl();
	if (mHTTPUrl.empty())
	{
		llinfos << "Fetch Debugger : Current region URL undefined. Cannot fetch textures through HTTP." << llendl;
		return;
	}
	
	mTimer.reset();
	mState = HTTP_FETCHING;
	mHTTPTime = -1.f;
	
	S32 size = mFetchingHistory.size();
	for (S32 i = 0 ; i < size ; i++)
	{
		mFetchingHistory[i].mCurlState = FetchEntry::CURL_NOT_DONE;
		mFetchingHistory[i].mCurlReceivedSize = 0;
		mFetchingHistory[i].mHTTPFailCount = 0;
		mFetchingHistory[i].mFormattedImage = NULL;
	}
	mNbCurlRequests = 0;
	mNbCurlCompleted = 0;
	
	fillCurlQueue();
}

S32 LLTextureFetchDebugger::fillCurlQueue()
{
	if(mStopDebug) //stop
	{
		mNbCurlCompleted = mFetchingHistory.size();
		return 0;
	}
	if (mNbCurlRequests > HTTP_REQUESTS_IN_QUEUE_LOW_WATER)
	{
		return mNbCurlRequests;
	}
	
	S32 size = mFetchingHistory.size();
	for (S32 i = 0 ; i < size ; i++)
	{		
		mNbCurlRequests++;

		if (mFetchingHistory[i].mCurlState != FetchEntry::CURL_NOT_DONE)
		{
			continue;
		}
		std::string texture_url = mHTTPUrl + "/?texture_id=" + mFetchingHistory[i].mID.asString().c_str();
		S32 requestedSize = mFetchingHistory[i].mRequestedSize;
		// We request the whole file if the size was not set.
		requestedSize = llmax(0,requestedSize);
		// We request the whole file if the size was set to an absurdly high value (meaning all file)
		requestedSize = (requestedSize == 33554432 ? 0 : requestedSize);

		LLCore::HttpHandle handle = mFetcher->getHttpRequest().requestGetByteRange(mHttpPolicyClass,
																				   LLWorkerThread::PRIORITY_LOWBITS,
																				   texture_url,
																				   0,
																				   requestedSize,
																				   NULL,
																				   mHttpHeaders,
																				   this);
		if (LLCORE_HTTP_HANDLE_INVALID != handle)
		{
			mHandleToFetchIndex[handle] = i;
			mFetchingHistory[i].mHttpHandle = handle;
			mFetchingHistory[i].mCurlState = FetchEntry::CURL_IN_PROGRESS;
			mNbCurlRequests++;
			// Hack
			if (mNbCurlRequests == HTTP_REQUESTS_IN_QUEUE_HIGH_WATER)	// emulate normal pipeline
			{
				break;
			}
		}
		else 
		{
			break;
		}
	}
	//llinfos << "Fetch Debugger : Having " << mNbCurlRequests << " requests through the curl thread." << llendl;
	return mNbCurlRequests;
}

void LLTextureFetchDebugger::debugGLTextureCreation()
{
	llassert_always(mState == IDLE);
	mState = GL_TEX;
	mTempTexList.clear();

	S32 size = mFetchingHistory.size();
	for(S32 i = 0 ; i < size ; i++)
	{
		if(mFetchingHistory[i].mRawImage.notNull())
		{
			LLViewerFetchedTexture* tex = gTextureList.findImage(mFetchingHistory[i].mID) ;
			if(tex && !tex->isForSculptOnly())
			{
				tex->destroyGLTexture() ;
				mTempTexList.push_back(tex);
			}
		}
	}
	
	mGLCreationTime = -1.f;
	mTempIndex = 0;
	mHistoryListIndex = 0;
	
	return;
}

bool LLTextureFetchDebugger::processGLCreation(F32 max_time)
{
	mTimer.reset();

	bool done = true;
	S32 size = mFetchingHistory.size();
	S32 size1 = mTempTexList.size();
	for(; mHistoryListIndex < size && mTempIndex < size1; mHistoryListIndex++)
	{
		if(mFetchingHistory[mHistoryListIndex].mRawImage.notNull())
		{
			if(mFetchingHistory[mHistoryListIndex].mID == mTempTexList[mTempIndex]->getID())
			{
				mTempTexList[mTempIndex]->createGLTexture(mFetchingHistory[mHistoryListIndex].mDecodedLevel, 
					mFetchingHistory[mHistoryListIndex].mRawImage, 0, TRUE, mTempTexList[mTempIndex]->getBoostLevel());
				mTempIndex++;
			}
		}

		if(mTimer.getElapsedTimeF32() > max_time)
		{
			done = false;
			break;
		}
	}

	if(mGLCreationTime < 0.f)
	{
		mGLCreationTime = mTimer.getElapsedTimeF32() ;
	}
	else
	{
		mGLCreationTime += mTimer.getElapsedTimeF32() ;
	}

	return done;
}

//clear fetching results of all textures.
void LLTextureFetchDebugger::clearTextures()
{
	S32 size = mFetchingHistory.size();
	for(S32 i = 0 ; i < size ; i++)
	{
		LLViewerFetchedTexture* tex = gTextureList.findImage(mFetchingHistory[i].mID) ;
		if(tex)
		{
			tex->clearFetchedResults() ;
		}
	}
}

void LLTextureFetchDebugger::makeRefetchList()
{
	mRefetchList.clear();
	S32 size = mFetchingHistory.size();
	for(S32 i = 0 ; i < size; i++)
	{		
		LLViewerFetchedTexture* tex = LLViewerTextureManager::getFetchedTexture(mFetchingHistory[i].mID);
		if(tex && tex->isJustBound()) //visible
		{
			continue; //the texture fetch pipeline will take care of visible textures.
		}

		mRefetchList[tex].push_back(i); 		
	}
}

void LLTextureFetchDebugger::scanRefetchList()
{
	if(mStopDebug)
	{
		return;
	}
	if(!mRefetchNonVis)
	{
		return;
	}

	for(std::map< LLPointer<LLViewerFetchedTexture>, std::vector<S32> >::iterator iter = mRefetchList.begin();
		iter != mRefetchList.end(); )
	{
		if(iter->second.empty())
		{
			gTextureList.setDebugFetching(iter->first, -1);
			mRefetchList.erase(iter++);		// This is the correct method to "erase and move on" in an std::map
		}
		else
		{
			gTextureList.setDebugFetching(iter->first, mFetchingHistory[iter->second[0]].mDecodedLevel);
			++iter;
		}
	}
}

void LLTextureFetchDebugger::debugRefetchVisibleFromCache()
{
	llassert_always(mState == IDLE);
	mState = REFETCH_VIS_CACHE;

	clearTextures();
	mFetcher->setLoadSource(LLTextureFetch::FROM_ALL);
	
	mTimer.reset();
	mFetcher->lockFetcher(false);
	mRefetchVisCacheTime = -1.f;
	mRefetchedVisData = 0;
	mRefetchedVisPixels = 0;
}

void LLTextureFetchDebugger::debugRefetchVisibleFromHTTP()
{
	llassert_always(mState == IDLE);
	mState = REFETCH_VIS_HTTP;

	clearTextures();
	mFetcher->setLoadSource(LLTextureFetch::FROM_HTTP_ONLY);

	mTimer.reset();
	mFetcher->lockFetcher(false);
	mRefetchVisHTTPTime = -1.f;
	mRefetchedVisData = 0;
	mRefetchedVisPixels = 0;
}

void LLTextureFetchDebugger::debugRefetchAllFromCache()
{
	llassert_always(mState == IDLE);
	mState = REFETCH_ALL_CACHE;

	clearTextures();
	makeRefetchList();
	mFetcher->setLoadSource(LLTextureFetch::FROM_ALL);

	mTimer.reset();
	mFetcher->lockFetcher(false);
	mRefetchAllCacheTime = -1.f;
	mRefetchedAllData = 0;
	mRefetchedAllPixels = 0;
	mRefetchNonVis = FALSE;
}

void LLTextureFetchDebugger::debugRefetchAllFromHTTP()
{
	llassert_always(mState == IDLE);
	mState = REFETCH_ALL_HTTP;

	clearTextures();
	makeRefetchList();
	mFetcher->setLoadSource(LLTextureFetch::FROM_HTTP_ONLY);

	mTimer.reset();
	mFetcher->lockFetcher(false);
	mRefetchAllHTTPTime = -1.f;
	mRefetchedAllData = 0;
	mRefetchedAllPixels = 0;
	mRefetchNonVis = TRUE;
}

bool LLTextureFetchDebugger::update(F32 max_time)
{
	switch(mState)
	{
	case START_DEBUG:
		if(processStartDebug(max_time))
		{
			mState = IDLE;
		}
		break;
	case READ_CACHE:
		if(!mTextureCache->update(1))
		{
			mCacheReadTime = mTimer.getElapsedTimeF32() ;
			mState = IDLE;
			unlockCache();
		}
		break;
	case WRITE_CACHE:
		if(!mTextureCache->update(1))
		{
			mCacheWriteTime = mTimer.getElapsedTimeF32() ;
			mState = IDLE;
			unlockCache();
		}
		break;
	case DECODING:
		if(!mImageDecodeThread->update(1))
		{
			mDecodingTime =  mTimer.getElapsedTimeF32() ;
			mState = IDLE;
			unlockDecoder();
		}
		break;
	case HTTP_FETCHING:
		// Do some notifications...
		mFetcher->getHttpRequest().update(10);
		if (!fillCurlQueue() && mNbCurlCompleted == mFetchingHistory.size())
		{
			mHTTPTime =  mTimer.getElapsedTimeF32() ;
			mState = IDLE;
		}
		break;
	case GL_TEX:
		if(processGLCreation(max_time))
		{
			mState = IDLE;
			mTempTexList.clear();
		}
		break;
	case REFETCH_VIS_CACHE:
		if (LLAppViewer::getTextureFetch()->getNumRequests() == 0)
		{
			mRefetchVisCacheTime = mTimer.getElapsedTimeF32() ;
			mState = IDLE;
			mFetcher->lockFetcher(true);
			mFetcher->resetLoadSource();
		}
		break;
	case REFETCH_VIS_HTTP:
		if (LLAppViewer::getTextureFetch()->getNumRequests() == 0)
		{
			mRefetchVisHTTPTime = mTimer.getElapsedTimeF32() ;
			mState = IDLE;
			mFetcher->lockFetcher(true);
			mFetcher->resetLoadSource();
		}
		break;
	case REFETCH_ALL_CACHE:
		scanRefetchList();
		if (LLAppViewer::getTextureFetch()->getNumRequests() == 0)
		{
			if(!mRefetchNonVis)
			{
				mRefetchNonVis = TRUE; //start to fetch non-vis
				scanRefetchList();
				break;
			}

			mRefetchAllCacheTime = mTimer.getElapsedTimeF32() ;
			mState = IDLE; 
			mFetcher->lockFetcher(true);
			mFetcher->resetLoadSource();
			mRefetchList.clear();
			mRefetchNonVis = FALSE;
		}
		break;
	case REFETCH_ALL_HTTP:
		scanRefetchList();
		if (LLAppViewer::getTextureFetch()->getNumRequests() == 0)
		{
			mRefetchAllHTTPTime = mTimer.getElapsedTimeF32() ;
			mState = IDLE;
			mFetcher->lockFetcher(true);
			mFetcher->resetLoadSource();
			mRefetchList.clear();
			mRefetchNonVis = FALSE;
		}
		break;
	default:
		mState = IDLE;
		break;
	}

	return mState == IDLE;
}

void LLTextureFetchDebugger::onCompleted(LLCore::HttpHandle handle, LLCore::HttpResponse * response)
{
	handle_fetch_map_t::iterator iter(mHandleToFetchIndex.find(handle));
	if (mHandleToFetchIndex.end() == iter)
	{
		llinfos << "Fetch Debugger : Couldn't find handle " << handle << " in fetch list." << llendl;
		return;
	}
	
	S32 fetch_ind(iter->second);
	mHandleToFetchIndex.erase(iter);
	if (fetch_ind >= mFetchingHistory.size() || mFetchingHistory[fetch_ind].mHttpHandle != handle)
	{
		llinfos << "Fetch Debugger : Handle and fetch object in disagreement.  Punting." << llendl;
	}
	else
	{
		callbackHTTP(mFetchingHistory[fetch_ind], response);
		mFetchingHistory[fetch_ind].mHttpHandle = LLCORE_HTTP_HANDLE_INVALID;	// Not valid after notification
	}
}

void LLTextureFetchDebugger::callbackCacheRead(S32 id, bool success, LLImageFormatted* image,
						   S32 imagesize, BOOL islocal)
{
	if (success)
	{
		mFetchingHistory[id].mFormattedImage = image;
	}
	mTextureCache->readComplete(mFetchingHistory[id].mCacheHandle, false);
	mFetchingHistory[id].mCacheHandle = LLTextureCache::nullHandle();
}

void LLTextureFetchDebugger::callbackCacheWrite(S32 id, bool success)
{
	mTextureCache->writeComplete(mFetchingHistory[id].mCacheHandle);
	mFetchingHistory[id].mCacheHandle = LLTextureCache::nullHandle();
}

void LLTextureFetchDebugger::callbackDecoded(S32 id, bool success, LLImageRaw* raw, LLImageRaw* aux)
{
	if (success)
	{
		llassert_always(raw);
		mFetchingHistory[id].mRawImage = raw;
	}
}

void LLTextureFetchDebugger::callbackHTTP(FetchEntry & fetch, LLCore::HttpResponse * response)
{
	static const LLCore::HttpStatus par_status(HTTP_PARTIAL_CONTENT);
	
	LLCore::HttpStatus status(response->getStatus());
	mNbCurlRequests--;
	if (status)
	{
		const bool partial(par_status == status);
		LLCore::BufferArray * ba(response->getBody());	// *Not* holding reference to body
		
		fetch.mCurlState = FetchEntry::CURL_DONE;
		mNbCurlCompleted++;

		S32 data_size = ba ? ba->size() : 0;
		fetch.mCurlReceivedSize += data_size;
		//llinfos << "Fetch Debugger : got results for " << fetch.mID << ", data_size = " << data_size << ", received = " << fetch.mCurlReceivedSize << ", requested = " << fetch.mRequestedSize << ", partial = " << partial << llendl;
		if ((fetch.mCurlReceivedSize >= fetch.mRequestedSize) || !partial || (fetch.mRequestedSize == 600))
		{
			U8* d_buffer = (U8*)ALLOCATE_MEM(LLImageBase::getPrivatePool(), data_size);
			if (ba)
			{
				ba->read(0, d_buffer, data_size);
			}
			
			llassert_always(fetch.mFormattedImage.isNull());
			{
				// For now, create formatted image based on extension
				std::string texture_url = mHTTPUrl + "/?texture_id=" + fetch.mID.asString().c_str();
				std::string extension = gDirUtilp->getExtension(texture_url);
				fetch.mFormattedImage = LLImageFormatted::createFromType(LLImageBase::getCodecFromExtension(extension));
				if (fetch.mFormattedImage.isNull())
				{
					fetch.mFormattedImage = new LLImageJ2C; // default
				}
			}
						
			fetch.mFormattedImage->setData(d_buffer, data_size);	
		}
	}
	else //failed
	{
		llinfos << "Fetch Debugger : CURL GET FAILED,  ID = " << fetch.mID
				<< ", status: " << status.toHex()
				<< " reason:  " << status.toString() << llendl;
		fetch.mHTTPFailCount++;
		if(fetch.mHTTPFailCount < 5)
		{
			// Fetch will have to be redone
			fetch.mCurlState = FetchEntry::CURL_NOT_DONE;
		}
		else //skip
		{
			fetch.mCurlState = FetchEntry::CURL_DONE;
			mNbCurlCompleted++;
		}
	}
}


//---------------------
///////////////////////////////////////////////////////////////////////////////////////////
//End LLTextureFetchDebugger
///////////////////////////////////////////////////////////////////////////////////////////

<|MERGE_RESOLUTION|>--- conflicted
+++ resolved
@@ -3207,14 +3207,11 @@
 		return false;
 	}
 
-<<<<<<< HEAD
-	worker->lockWorkMutex();											// +Mw
-=======
 	LLViewerStatsRecorder::instance().textureFetch(data_size);
 	LLViewerStatsRecorder::instance().log(0.1f);
 
-	worker->lockWorkMutex();
->>>>>>> 8db983fb
+	worker->lockWorkMutex();											// +Mw
+
 
 	//	Copy header data into image object
 	worker->mImageCodec = codec;
@@ -3262,14 +3259,10 @@
 		return false;
 	}
 
-<<<<<<< HEAD
-	worker->lockWorkMutex();											// +Mw
-=======
 	LLViewerStatsRecorder::instance().textureFetch(data_size);
 	LLViewerStatsRecorder::instance().log(0.1f);
 
-	worker->lockWorkMutex();
->>>>>>> 8db983fb
+	worker->lockWorkMutex();											// +Mw
 	
 	res = worker->insertPacket(packet_num, data, data_size);
 	
