/**
 * @file lltexturefetch.cpp
 * @brief Object which fetches textures from the cache and/or network
 *
 * $LicenseInfo:firstyear=2000&license=viewerlgpl$
 * Second Life Viewer Source Code
 * Copyright (C) 2012-2014, Linden Research, Inc.
 *
 * This library is free software; you can redistribute it and/or
 * modify it under the terms of the GNU Lesser General Public
 * License as published by the Free Software Foundation;
 * version 2.1 of the License only.
 *
 * This library is distributed in the hope that it will be useful,
 * but WITHOUT ANY WARRANTY; without even the implied warranty of
 * MERCHANTABILITY or FITNESS FOR A PARTICULAR PURPOSE.  See the GNU
 * Lesser General Public License for more details.
 *
 * You should have received a copy of the GNU Lesser General Public
 * License along with this library; if not, write to the Free Software
 * Foundation, Inc., 51 Franklin Street, Fifth Floor, Boston, MA  02110-1301  USA
 *
 * Linden Research, Inc., 945 Battery Street, San Francisco, CA  94111  USA
 * $/LicenseInfo$
 */

#include "llviewerprecompiledheaders.h"

#include <iostream>
#include <map>
#include <algorithm>
#include <atomic>

#include "lltexturefetch.h"

#include "lldir.h"
#include "llhttpconstants.h"
#include "llimage.h"
#include "llimagej2c.h"
#include "llimageworker.h"
#include "llworkerthread.h"
#include "message.h"

#include "llagent.h"
#include "lltexturecache.h"
#include "llviewercontrol.h"
#include "llviewertexturelist.h"
#include "llviewertexture.h"
#include "llviewerregion.h"
#include "llviewerstats.h"
#include "llviewerstatsrecorder.h"
#include "llviewerassetstats.h"
#include "llworld.h"
#include "llsdparam.h"
#include "llsdutil.h"
#include "llstartup.h"

#include "httprequest.h"
#include "httphandler.h"
#include "httpresponse.h"
#include "bufferarray.h"
#include "bufferstream.h"
#include "llcorehttputil.h"
#include "llhttpretrypolicy.h"

LLTrace::CountStatHandle<F64> LLTextureFetch::sCacheHit("texture_cache_hit");
LLTrace::CountStatHandle<F64> LLTextureFetch::sCacheAttempt("texture_cache_attempt");
LLTrace::EventStatHandle<LLUnit<F32, LLUnits::Percent> > LLTextureFetch::sCacheHitRate("texture_cache_hits");

LLTrace::SampleStatHandle<F32Seconds> LLTextureFetch::sCacheReadLatency("texture_cache_read_latency");
LLTrace::SampleStatHandle<F32Seconds> LLTextureFetch::sTexDecodeLatency("texture_decode_latency");
LLTrace::SampleStatHandle<F32Seconds> LLTextureFetch::sCacheWriteLatency("texture_write_latency");
LLTrace::SampleStatHandle<F32Seconds> LLTextureFetch::sTexFetchLatency("texture_fetch_latency");

LLTextureFetchTester* LLTextureFetch::sTesterp = NULL ;
const std::string sTesterName("TextureFetchTester");

//////////////////////////////////////////////////////////////////////////////
//
// Introduction
//
// This is an attempt to document what's going on in here after-the-fact.
// It's a sincere attempt to be accurate but there will be mistakes.
//
//
// Purpose
//
// What is this module trying to do?  It accepts requests to load textures
// at a given priority and discard level and notifies the caller when done
// (successfully or not).  Additional constraints are:
//
// * Support a local texture cache.  Don't hit network when possible
//   to avoid it.
// * Use UDP or HTTP as directed or as fallback.  HTTP is tried when
//   not disabled and a URL is available.  UDP when a URL isn't
//   available or HTTP attempts fail.
// * Asynchronous (using threads).  Main thread is not to be blocked or
//   burdened.
// * High concurrency.  Many requests need to be in-flight and at various
//   stages of completion.
// * Tolerate frequent re-prioritizations of requests.  Priority is
//   a reflection of a camera's viewpoint and as that viewpoint changes,
//   objects and textures become more and less relevant and that is
//   expressed at this level by priority changes and request cancelations.
//
// The caller interfaces that fall out of the above and shape the
// implementation are:
// * createRequest - Load j2c image via UDP or HTTP at given discard level and priority
// * deleteRequest - Request removal of prior request
// * getRequestFinished - Test if request is finished returning data to caller
// * updateRequestPriority - Change priority of existing request
// * getFetchState - Retrieve progress on existing request
//
// Everything else in here is mostly plumbing, metrics and debug.
//
//
// The Work Queue
//
// The two central classes are LLTextureFetch and LLTextureFetchWorker.
// LLTextureFetch combines threading with a priority queue of work
// requests.  The priority queue is sorted by a U32 priority derived
// from the F32 priority in the APIs.  The *only* work request that
// receives service time by this thread is the highest priority
// request.  All others wait until it is complete or a dynamic priority
// change has re-ordered work.
//
// LLTextureFetchWorker implements the work request and is 1:1 with
// texture fetch requests.  Embedded in each is a state machine that
// walks it through the cache, HTTP, UDP, image decode and retry
// steps of texture acquisition.
//
//
// Threads
//
// Several threads are actively invoking code in this module.  They
// include:
//
// 1.  Tmain    Main thread of execution
// 2.  Ttf      LLTextureFetch's worker thread provided by LLQueuedThread
// 3.  Tcurl    LLCurl's worker thread (should disappear over time)
// 4.  Ttc      LLTextureCache's worker thread
// 5.  Tid      Image decoder's worker thread
// 6.  Thl      HTTP library's worker thread
//
//
// Mutexes/Condition Variables
//
// 1.  Mt       Mutex defined for LLThread's condition variable (base class of
//              LLTextureFetch)
// 2.  Ct       Condition variable for LLThread and used by lock/unlockData().
// 3.  Mwtd     Special LLWorkerThread mutex used for request deletion
//              operations (base class of LLTextureFetch)
// 4.  Mfq      LLTextureFetch's mutex covering request and command queue
//              data.
// 5.  Mfnq     LLTextureFetch's mutex covering udp and http request
//              queue data.
// 6.  Mwc      Mutex covering LLWorkerClass's members (base class of
//              LLTextureFetchWorker).  One per request.
// 7.  Mw       LLTextureFetchWorker's mutex.  One per request.
//
//
// Lock Ordering Rules
//
// Not an exhaustive list but shows the order of lock acquisition
// needed to prevent deadlocks.  'A < B' means acquire 'A' before
// acquiring 'B'.
//
// 1.    Mw < Mfnq
// (there are many more...)
//
//
// Method and Member Definitions
//
// With the above, we'll try to document what threads can call what
// methods (using T* for any), what locks must be held on entry and
// are taken out during execution and what data is covered by which
// lock (if any).  This latter category will be especially prone to
// error so be skeptical.
//
// A line like:  "// Locks:  M<xxx>" indicates a method that must
// be invoked by a caller holding the 'M<xxx>' lock.  Similarly,
// "// Threads:  T<xxx>" means that a caller should be running in
// the indicated thread.
//
// For data members, a trailing comment like "// M<xxx>" means that
// the data member is covered by the specified lock.  Absence of a
// comment can mean the member is unlocked or that I didn't bother
// to do the archaeology.  In the case of LLTextureFetchWorker,
// most data members added by the leaf class are actually covered
// by the Mw lock.  You may also see "// T<xxx>" which means that
// the member's usage is restricted to one thread (except for
// perhaps construction and destruction) and so explicit locking
// isn't used.
//
// In code, a trailing comment like "// [-+]M<xxx>" indicates a
// lock acquision or release point.
//
//
// Worker Lifecycle
//
// The threading and responder model makes it very likely that
// other components are holding on to a pointer to a worker request.
// So, uncoordinated deletions of requests is a guarantee of memory
// corruption in a short time.  So destroying a request involves
// invocations's of LLQueuedThread/LLWorkerThread's abort/stop
// logic that removes workers and puts them ona delete queue for
// 2-phase destruction.  That second phase is deferrable by calls
// to deleteOK() which only allow final destruction (via dtor)
// once deleteOK has determined that the request is in a safe
// state.
//
//
// Worker State Machine
//
// "doWork" will be executed for a given worker on its respective
// LLQueuedThread.  If doWork returns true, the worker is treated
// as completed.  If doWork returns false, the worker will be
// put on the back of the work queue at the start of the next iteration
// of the mainloop.  If a worker is waiting on a resource, it should
// return false as soon as possible and not block to avoid starving
// other workers of cpu cycles.
//



//////////////////////////////////////////////////////////////////////////////

// Tuning/Parameterization Constants

static const S32 HTTP_PIPE_REQUESTS_HIGH_WATER = 100;       // Maximum requests to have active in HTTP (pipelined)
static const S32 HTTP_PIPE_REQUESTS_LOW_WATER = 50;         // Active level at which to refill
static const S32 HTTP_NONPIPE_REQUESTS_HIGH_WATER = 40;
static const S32 HTTP_NONPIPE_REQUESTS_LOW_WATER = 20;

// BUG-3323/SH-4375
// *NOTE:  This is a heuristic value.  Texture fetches have a habit of using a
// value of 32MB to indicate 'get the rest of the image'.  Certain ISPs and
// network equipment get confused when they see this in a Range: header.  So,
// if the request end is beyond this value, we issue an open-ended Range:
// request (e.g. 'Range: <start>-') which seems to fix the problem.
static const S32 HTTP_REQUESTS_RANGE_END_MAX = 20000000;

// stop after 720 seconds, might be overkill, but cap request can keep going forever.
static const S32 MAX_CAP_MISSING_RETRIES = 720;
static const S32 CAP_MISSING_EXPIRATION_DELAY = 1; // seconds

//////////////////////////////////////////////////////////////////////////////
namespace
{
    // The NoOpDeletor is used when passing certain objects (the LLTextureFetchWorker)
    // in a smart pointer below for passage into
    // the LLCore::Http libararies. When the smart pointer is destroyed,  no
    // action will be taken since we do not in these cases want the object to
    // be destroyed at the end of the call.
    //
    // *NOTE$: Yes! It is "Deletor"
    // http://english.stackexchange.com/questions/4733/what-s-the-rule-for-adding-er-vs-or-when-nouning-a-verb
    // "delete" derives from Latin "deletus"
    void NoOpDeletor(LLCore::HttpHandler *)
    { /*NoOp*/ }
}

static const char* e_state_name[] =
{
    "INVALID",
    "INIT",
    "LOAD_FROM_TEXTURE_CACHE",
    "CACHE_POST",
    "LOAD_FROM_NETWORK",
    "WAIT_HTTP_RESOURCE",
    "WAIT_HTTP_RESOURCE2",
    "SEND_HTTP_REQ",
    "WAIT_HTTP_REQ",
    "DECODE_IMAGE",
    "DECODE_IMAGE_UPDATE",
    "WRITE_TO_CACHE",
    "WAIT_ON_WRITE",
    "DONE"
};

// Log scope
static const char * const LOG_TXT = "Texture";

class LLTextureFetchWorker : public LLWorkerClass, public LLCore::HttpHandler

{
    friend class LLTextureFetch;

private:
    class CacheReadResponder : public LLTextureCache::ReadResponder
    {
    public:

        // Threads:  Ttf
        CacheReadResponder(LLTextureFetch* fetcher, const LLUUID& id, LLImageFormatted* image)
            : mFetcher(fetcher), mID(id)
        {
            setImage(image);
        }

        // Threads:  Ttc
        virtual void completed(bool success)
        {
            LL_PROFILE_ZONE_SCOPED;
            LLTextureFetchWorker* worker = mFetcher->getWorker(mID);
            if (worker)
            {
                worker->callbackCacheRead(success, mFormattedImage, mImageSize, mImageLocal);
            }
        }
    private:
        LLTextureFetch* mFetcher;
        LLUUID mID;
    };

    class CacheWriteResponder : public LLTextureCache::WriteResponder
    {
    public:

        // Threads:  Ttf
        CacheWriteResponder(LLTextureFetch* fetcher, const LLUUID& id)
            : mFetcher(fetcher), mID(id)
        {
        }

        // Threads:  Ttc
        virtual void completed(bool success)
        {
            LL_PROFILE_ZONE_SCOPED;
            LLTextureFetchWorker* worker = mFetcher->getWorker(mID);
            if (worker)
            {
                worker->callbackCacheWrite(success);
            }
        }
    private:
        LLTextureFetch* mFetcher;
        LLUUID mID;
    };

    class DecodeResponder : public LLImageDecodeThread::Responder
    {
    public:

        // Threads:  Ttf
        DecodeResponder(LLTextureFetch* fetcher, const LLUUID& id, LLTextureFetchWorker* worker)
            : mFetcher(fetcher), mID(id)
        {
        }

        // Threads:  Tid
        virtual void completed(bool success, const std::string& error_message, LLImageRaw* raw, LLImageRaw* aux, U32 request_id)
        {
            LL_PROFILE_ZONE_SCOPED;
            LLTextureFetchWorker* worker = mFetcher->getWorker(mID);
            if (worker)
            {
                worker->callbackDecoded(success, error_message, raw, aux, request_id);
            }
        }
    private:
        LLTextureFetch* mFetcher;
        LLUUID mID;
    };

    struct Compare
    {
        // lhs < rhs
        bool operator()(const LLTextureFetchWorker* lhs, const LLTextureFetchWorker* rhs) const
        {
            // greater priority is "less"
            return lhs->mImagePriority > rhs->mImagePriority;
        }
    };

public:

    // Threads:  Ttf
    /*virtual*/ bool doWork(S32 param); // Called from LLWorkerThread::processRequest()

    // Threads:  Ttf
    /*virtual*/ void finishWork(S32 param, bool completed); // called from finishRequest() (WORK THREAD)

    // Threads:  Tmain
    /*virtual*/ bool deleteOK(); // called from update()

    ~LLTextureFetchWorker();

    // Threads:  Ttf
    // Locks:  Mw
    S32 callbackHttpGet(LLCore::HttpResponse * response,
                        bool partial, bool success);

    // Threads:  Ttc
    void callbackCacheRead(bool success, LLImageFormatted* image,
                           S32 imagesize, bool islocal);

    // Threads:  Ttc
    void callbackCacheWrite(bool success);

    // Threads:  Tid
    void callbackDecoded(bool success, const std::string& error_message, LLImageRaw* raw, LLImageRaw* aux, S32 decode_id);

    // Threads:  T*
    void setGetStatus(LLCore::HttpStatus status, const std::string& reason)
    {
        LLMutexLock lock(&mWorkMutex);

        mGetStatus = status;
        mGetReason = reason;
    }

    void setCanUseHTTP(bool can_use_http) { mCanUseHTTP = can_use_http; }
    bool getCanUseHTTP() const { return mCanUseHTTP; }

    void setUrl(const std::string& url) { mUrl = url; }

    LLTextureFetch & getFetcher() { return *mFetcher; }

    // Inherited from LLCore::HttpHandler
    // Threads:  Ttf
    virtual void onCompleted(LLCore::HttpHandle handle, LLCore::HttpResponse * response);

    enum e_state // mState
    {
        // *NOTE:  Do not change the order/value of state variables, some code
        // depends upon specific ordering/adjacency.

        // NOTE: Affects LLTextureBar::draw in lltextureview.cpp (debug hack)
        INVALID = 0,
        INIT,
        LOAD_FROM_TEXTURE_CACHE,
        CACHE_POST,
        LOAD_FROM_NETWORK,
        WAIT_HTTP_RESOURCE,             // Waiting for HTTP resources
        WAIT_HTTP_RESOURCE2,            // Waiting for HTTP resources
        SEND_HTTP_REQ,                  // Commit to sending as HTTP
        WAIT_HTTP_REQ,                  // Request sent, wait for completion
        DECODE_IMAGE,
        DECODE_IMAGE_UPDATE,
        WRITE_TO_CACHE,
        WAIT_ON_WRITE,
        DONE
    };

protected:
    LLTextureFetchWorker(LLTextureFetch* fetcher, FTType f_type,
                         const std::string& url, const LLUUID& id, const LLHost& host,
                         F32 priority, S32 discard, S32 size);

private:

    // Threads:  Tmain
    /*virtual*/ void startWork(S32 param); // called from addWork() (MAIN THREAD)

    // Threads:  Tmain
    /*virtual*/ void endWork(S32 param, bool aborted); // called from doWork() (MAIN THREAD)

    // Locks:  Mw
    void resetFormattedData();

    // get the relative priority of this worker (should map to max virtual size)
    F32 getImagePriority() const;

    // Locks:  Mw
    void setImagePriority(F32 priority);

    // Locks:  Mw (ctor invokes without lock)
    void setDesiredDiscard(S32 discard, S32 size);

    // Locks:  Mw
    void removeFromCache();

    // Threads:  Ttf
    bool writeToCacheComplete();

    // Threads:  Ttf
    void recordTextureStart(bool is_http);

    // Threads:  Ttf
    void recordTextureDone(bool is_http, F64 byte_count);

    void lockWorkMutex() { mWorkMutex.lock(); }
    void unlockWorkMutex() { mWorkMutex.unlock(); }

    // Threads:  Ttf
    // Locks:  Mw
    bool acquireHttpSemaphore()
        {
            llassert(! mHttpHasResource);
            if (mFetcher->mHttpSemaphore >= mFetcher->mHttpHighWater)
            {
                return false;
            }
            mHttpHasResource = true;
            mFetcher->mHttpSemaphore++;
            return true;
        }

    // Threads:  Ttf
    // Locks:  Mw
    void releaseHttpSemaphore()
        {
            llassert(mHttpHasResource);
            mHttpHasResource = false;
            mFetcher->mHttpSemaphore--;
            llassert_always(mFetcher->mHttpSemaphore >= 0);
        }

private:
    enum e_request_state // mSentRequest
    {
        UNSENT = 0,
        QUEUED = 1,
        SENT_SIM = 2
    };
    enum e_write_to_cache_state //mWriteToCacheState
    {
        NOT_WRITE = 0,
        CAN_WRITE = 1,
        SHOULD_WRITE = 2
    };

    e_state mState;
    void setState(e_state new_state);
    LLViewerRegion* getRegion();

    e_write_to_cache_state mWriteToCacheState;
    LLTextureFetch* mFetcher;
    LLPointer<LLImageFormatted> mFormattedImage;
    LLPointer<LLImageRaw>       mRawImage,
                                mAuxImage;
    FTType mFTType;
    LLUUID mID;
    LLHost mHost;
    std::string mUrl;
    U8 mType;
    F32 mImagePriority; // should map to max virtual size
    F32 mRequestedPriority;
    S32 mDesiredDiscard;
    S32 mRequestedDiscard;
    S32 mLoadedDiscard;
    S32 mDecodedDiscard;
    LLFrameTimer mRequestedDeltaTimer;
    LLFrameTimer mFetchDeltaTimer;
    LLTimer mCacheReadTimer;
    LLTimer mDecodeTimer;
    LLTimer mCacheWriteTimer;
    LLTimer mFetchTimer;
    LLTimer mStateTimer;
    F32 mCacheReadTime; // time for cache read only
    F32 mDecodeTime;    // time for decode only
    F32 mCacheWriteTime;
    F32 mFetchTime;     // total time from req to finished fetch
    std::map<S32, F32> mStateTimersMap;
    F32 mSkippedStatesTime;
    LLTextureCache::handle_t    mCacheReadHandle,
                                mCacheWriteHandle;
    S32                         mRequestedSize,
                                mRequestedOffset,
                                mDesiredSize,
                                mFileSize,
                                mCachedSize;
    e_request_state mSentRequest;
    handle_t mDecodeHandle;
    bool mLoaded;
    bool mDecoded;
    bool mWritten;
    bool mNeedsAux;
    bool mHaveAllData;
    bool mInLocalCache;
    bool mInCache;
    bool                        mCanUseHTTP;
    S32 mRetryAttempt;
    S32 mActiveCount;
    LLCore::HttpStatus mGetStatus;
    std::string mGetReason;
    LLAdaptiveRetryPolicy mFetchRetryPolicy;
    bool mCanUseCapability;
    LLTimer mRegionRetryTimer;
    S32 mRegionRetryAttempt;
    LLUUID mLastRegionId;


    // Work Data
    LLMutex mWorkMutex;
    U8 mImageCodec;

    LLViewerAssetStats::duration_t mMetricsStartTime;

    LLCore::HttpHandle      mHttpHandle;                // Handle of any active request
    LLCore::BufferArray *   mHttpBufferArray;           // Refcounted pointer to response data
    S32                     mHttpPolicyClass;
    bool                    mHttpActive;                // Active request to http library
    U32                     mHttpReplySize,             // Actual received data size
                            mHttpReplyOffset;           // Actual received data offset
    bool                    mHttpHasResource;           // Counts against Fetcher's mHttpSemaphore

    // State history
    U32                     mCacheReadCount,
                            mCacheWriteCount,
                            mResourceWaitCount;         // Requests entering WAIT_HTTP_RESOURCE2
};

//////////////////////////////////////////////////////////////////////////////

// Cross-thread messaging for asset metrics.

/**
 * @brief Base class for cross-thread requests made of the fetcher
 *
 * I believe the intent of the LLQueuedThread class was to
 * have these operations derived from LLQueuedThread::QueuedRequest
 * but the texture fetcher has elected to manage the queue
 * in its own manner.  So these are free-standing objects which are
 * managed in simple FIFO order on the mCommands queue of the
 * LLTextureFetch object.
 *
 * What each represents is a simple command sent from an
 * outside thread into the TextureFetch thread to be processed
 * in order and in a timely fashion (though not an absolute
 * higher priority than other operations of the thread).
 * Each operation derives a new class from the base customizing
 * members, constructors and the doWork() method to effect
 * the command.
 *
 * The flow is one-directional.  There are two global instances
 * of the LLViewerAssetStats collector, one for the main program's
 * thread pointed to by gViewerAssetStatsMain and one for the
 * TextureFetch thread pointed to by gViewerAssetStatsThread1.
 * Common operations has each thread recording metrics events
 * into the respective collector unconcerned with locking and
 * the state of any other thread.  But when the agent moves into
 * a different region or the metrics timer expires and a report
 * needs to be sent back to the grid, messaging across threads
 * is required to distribute data and perform global actions.
 * In pseudo-UML, it looks like:
 *
 * @verbatim
 *                       Main                 Thread1
 *                        .                      .
 *                        .                      .
 *                     +-----+                   .
 *                     | AM  |                   .
 *                     +--+--+                   .
 *      +-------+         |                      .
 *      | Main  |      +--+--+                   .
 *      |       |      | SRE |---.               .
 *      | Stats |      +-----+    \              .
 *      |       |         |        \  (uuid)  +-----+
 *      | Coll. |      +--+--+      `-------->| SR  |
 *      +-------+      | MSC |                +--+--+
 *         | ^         +-----+                   |
 *         | |  (uuid)  / .                   +-----+ (uuid)
 *         |  `--------'  .                   | MSC |---------.
 *         |              .                   +-----+         |
 *         |           +-----+                   .            v
 *         |           | TE  |                   .        +-------+
 *         |           +--+--+                   .        | Thd1  |
 *         |              |                      .        |       |
 *         |           +-----+                   .        | Stats |
 *          `--------->| RSC |                   .        |       |
 *                     +--+--+                   .        | Coll. |
 *                        |                      .        +-------+
 *                     +--+--+                   .            |
 *                     | SME |---.               .            |
 *                     +-----+    \              .            |
 *                        .        \ (clone)  +-----+         |
 *                        .         `-------->| SM  |         |
 *                        .                   +--+--+         |
 *                        .                      |            |
 *                        .                   +-----+         |
 *                        .                   | RSC |<--------'
 *                        .                   +-----+
 *                        .                      |
 *                        .                   +-----+
 *                        .                   | CP  |--> HTTP POST
 *                        .                   +-----+
 *                        .                      .
 *                        .                      .
 *
 * Key:
 *
 * SRE - Set Region Enqueued.  Enqueue a 'Set Region' command in
 *       the other thread providing the new UUID of the region.
 *       TFReqSetRegion carries the data.
 * SR  - Set Region.  New region UUID is sent to the thread-local
 *       collector.
 * SME - Send Metrics Enqueued.  Enqueue a 'Send Metrics' command
 *       including an ownership transfer of a cloned LLViewerAssetStats.
 *       TFReqSendMetrics carries the data.
 * SM  - Send Metrics.  Global metrics reporting operation.  Takes
 *       the cloned stats from the command, merges it with the
 *       thread's local stats, converts to LLSD and sends it on
 *       to the grid.
 * AM  - Agent Moved.  Agent has completed some sort of move to a
 *       new region.
 * TE  - Timer Expired.  Metrics timer has expired (on the order
 *       of 10 minutes).
 * CP  - CURL Post
 * MSC - Modify Stats Collector.  State change in the thread-local
 *       collector.  Typically a region change which affects the
 *       global pointers used to find the 'current stats'.
 * RSC - Read Stats Collector.  Extract collector data cloning it
 *       (i.e. deep copy) when necessary.
 * @endverbatim
 *
 */
class LLTextureFetch::TFRequest // : public LLQueuedThread::QueuedRequest
{
public:
    // Default ctors and assignment operator are correct.

    virtual ~TFRequest()
        {}

    // Patterned after QueuedRequest's method but expected behavior
    // is different.  Always expected to complete on the first call
    // and work dispatcher will assume the same and delete the
    // request after invocation.
    virtual bool doWork(LLTextureFetch * fetcher) = 0;
};

namespace
{

/**
 * @brief Implements a 'Set Region' cross-thread command.
 *
 * When an agent moves to a new region, subsequent metrics need
 * to be binned into a new or existing stats collection in 1:1
 * relationship with the region.  We communicate this region
 * change across the threads involved in the communication with
 * this message.
 *
 * Corresponds to LLTextureFetch::commandSetRegion()
 */
class TFReqSetRegion : public LLTextureFetch::TFRequest
{
public:
    TFReqSetRegion(U64 region_handle)
        : LLTextureFetch::TFRequest(),
          mRegionHandle(region_handle)
        {}
    TFReqSetRegion & operator=(const TFReqSetRegion &); // Not defined

    virtual ~TFReqSetRegion()
        {}

    virtual bool doWork(LLTextureFetch * fetcher);

public:
    const U64 mRegionHandle;
};


/**
 * @brief Implements a 'Send Metrics' cross-thread command.
 *
 * This is the big operation.  The main thread gathers metrics
 * for a period of minutes into LLViewerAssetStats and other
 * objects then makes a snapshot of the data by cloning the
 * collector.  This command transfers the clone, along with a few
 * additional arguments (UUIDs), handing ownership to the
 * TextureFetch thread.  It then merges its own data into the
 * cloned copy, converts to LLSD and kicks off an HTTP POST of
 * the resulting data to the currently active metrics collector.
 *
 * Corresponds to LLTextureFetch::commandSendMetrics()
 */
class TFReqSendMetrics : public LLTextureFetch::TFRequest
{
public:
    /**
     * Construct the 'Send Metrics' command to have the TextureFetch
     * thread add and log metrics data.
     *
     * @param   caps_url        URL of a "ViewerMetrics" Caps target
     *                          to receive the data.  Does not have to
     *                          be associated with a particular region.
     *
     * @param   session_id      UUID of the agent's session.
     *
     * @param   agent_id        UUID of the agent.  (Being pure here...)
     *
     * @param   main_stats      Pointer to a clone of the main thread's
     *                          LLViewerAssetStats data.  Thread1 takes
     *                          ownership of the copy and disposes of it
     *                          when done.
     */
    TFReqSendMetrics(const std::string & caps_url,
        const LLUUID & session_id,
        const LLUUID & agent_id,
        LLSD& stats_sd);
    TFReqSendMetrics & operator=(const TFReqSendMetrics &); // Not defined

    virtual ~TFReqSendMetrics();

    virtual bool doWork(LLTextureFetch * fetcher);

public:
    const std::string mCapsURL;
    const LLUUID mSessionID;
    const LLUUID mAgentID;
    LLSD mStatsSD;

private:
    LLCore::HttpHandler::ptr_t  mHandler;
};

/*
 * Examines the merged viewer metrics report and if found to be too long,
 * will attempt to truncate it in some reasonable fashion.
 *
 * @param       max_regions     Limit of regions allowed in report.
 *
 * @param       metrics         Full, merged viewer metrics report.
 *
 * @returns     If data was truncated, returns true.
 */
bool truncate_viewer_metrics(int max_regions, LLSD & metrics);

} // end of anonymous namespace


//////////////////////////////////////////////////////////////////////////////

const char* sStateDescs[] = {
    "INVALID",
    "INIT",
    "LOAD_FROM_TEXTURE_CACHE",
    "CACHE_POST",
    "LOAD_FROM_NETWORK",
    "WAIT_HTTP_RESOURCE",
    "WAIT_HTTP_RESOURCE2",
    "SEND_HTTP_REQ",
    "WAIT_HTTP_REQ",
    "DECODE_IMAGE",
    "DECODE_IMAGE_UPDATE",
    "WRITE_TO_CACHE",
    "WAIT_ON_WRITE",
    "DONE"
};

const std::set<S32> LOGGED_STATES = { LLTextureFetchWorker::LOAD_FROM_TEXTURE_CACHE, LLTextureFetchWorker::LOAD_FROM_NETWORK,
                                        LLTextureFetchWorker::WAIT_HTTP_REQ, LLTextureFetchWorker::DECODE_IMAGE_UPDATE, LLTextureFetchWorker::WAIT_ON_WRITE };

// static
volatile bool LLTextureFetch::svMetricsDataBreak(true); // Start with a data break

// called from MAIN THREAD

LLTextureFetchWorker::LLTextureFetchWorker(LLTextureFetch* fetcher,
                                           FTType f_type, // Fetched image type
                                           const std::string& url, // Optional URL
                                           const LLUUID& id,    // Image UUID
                                           const LLHost& host,  // Simulator host
                                           F32 priority,        // Priority
                                           S32 discard,         // Desired discard
                                           S32 size)            // Desired size
    : LLWorkerClass(fetcher, "TextureFetch"),
      LLCore::HttpHandler(),
      mState(INIT),
      mWriteToCacheState(NOT_WRITE),
      mFetcher(fetcher),
      mFTType(f_type),
      mID(id),
      mHost(host),
      mUrl(url),
      mImagePriority(priority),
      mRequestedPriority(0.f),
      mDesiredDiscard(-1),
      mRequestedDiscard(-1),
      mLoadedDiscard(-1),
      mDecodedDiscard(-1),
      mCacheReadTime(0.f),
      mCacheWriteTime(0.f),
      mDecodeTime(0.f),
      mFetchTime(0.f),
      mCacheReadHandle(LLTextureCache::nullHandle()),
      mCacheWriteHandle(LLTextureCache::nullHandle()),
      mRequestedSize(0),
      mRequestedOffset(0),
      mDesiredSize(TEXTURE_CACHE_ENTRY_SIZE),
      mFileSize(0),
      mSkippedStatesTime(0),
      mCachedSize(0),
      mLoaded(false),
      mSentRequest(UNSENT),
      mDecodeHandle(0),
      mDecoded(false),
      mWritten(false),
      mNeedsAux(false),
      mHaveAllData(false),
      mInLocalCache(false),
      mInCache(false),
      mCanUseHTTP(true),
      mRetryAttempt(0),
      mActiveCount(0),
      mWorkMutex(),
      mImageCodec(IMG_CODEC_INVALID),
      mMetricsStartTime(0),
      mHttpHandle(LLCORE_HTTP_HANDLE_INVALID),
      mHttpBufferArray(NULL),
      mHttpPolicyClass(mFetcher->mHttpPolicyClass),
      mHttpActive(false),
      mHttpReplySize(0U),
      mHttpReplyOffset(0U),
      mHttpHasResource(false),
      mCacheReadCount(0U),
      mCacheWriteCount(0U),
      mResourceWaitCount(0U),
      mFetchRetryPolicy(10.f,3600.f,2.f,10),
      mCanUseCapability(true),
      mRegionRetryAttempt(0)
{
    mType = host.isOk() ? LLImageBase::TYPE_AVATAR_BAKE : LLImageBase::TYPE_NORMAL;
//  LL_INFOS(LOG_TXT) << "Create: " << mID << " mHost:" << host << " Discard=" << discard << LL_ENDL;
    if (!mFetcher->mDebugPause)
    {
        addWork(0);
    }
    setDesiredDiscard(discard, size);
}

LLTextureFetchWorker::~LLTextureFetchWorker()
{
//  LL_INFOS(LOG_TXT) << "Destroy: " << mID
//          << " Decoded=" << mDecodedDiscard
//          << " Requested=" << mRequestedDiscard
//          << " Desired=" << mDesiredDiscard << LL_ENDL;
    llassert_always(!haveWork());

    lockWorkMutex();                                                    // +Mw (should be useless)
    if (mHttpHasResource)
    {
        // Last-chance catchall to recover the resource.  Using an
        // atomic datatype solely because this can be running in
        // another thread.
        releaseHttpSemaphore();
    }
    if (mHttpActive)
    {
        // Issue a cancel on a live request...
        mFetcher->getHttpRequest().requestCancel(mHttpHandle, LLCore::HttpHandler::ptr_t());
    }
    if (mCacheReadHandle != LLTextureCache::nullHandle() && mFetcher->mTextureCache)
    {
        mFetcher->mTextureCache->readComplete(mCacheReadHandle, true);
    }
    if (mCacheWriteHandle != LLTextureCache::nullHandle() && mFetcher->mTextureCache)
    {
        mFetcher->mTextureCache->writeComplete(mCacheWriteHandle, true);
    }
    mFormattedImage = NULL;
    if (mHttpBufferArray)
    {
        mHttpBufferArray->release();
        mHttpBufferArray = NULL;
    }
    unlockWorkMutex();                                                  // -Mw
    mFetcher->removeFromHTTPQueue(mID, (S32Bytes)0);
    mFetcher->removeHttpWaiter(mID);
    mFetcher->updateStateStats(mCacheReadCount, mCacheWriteCount, mResourceWaitCount);
}

// Locks:  Mw (ctor invokes without lock)
void LLTextureFetchWorker::setDesiredDiscard(S32 discard, S32 size)
{
    bool prioritize = false;
    if (mDesiredDiscard != discard)
    {
        if (!haveWork())
        {
            if (!mFetcher->mDebugPause)
            {
                addWork(0);
            }
        }
        else if (mDesiredDiscard < discard)
        {
            prioritize = true;
        }
        mDesiredDiscard = discard;
        mDesiredSize = size;
    }
    else if (size > mDesiredSize)
    {
        mDesiredSize = size;
        prioritize = true;
    }
    mDesiredSize = llmax(mDesiredSize, TEXTURE_CACHE_ENTRY_SIZE);
    if ((prioritize && mState == INIT) || mState == DONE)
    {
        setState(INIT);
    }
}

// Locks:  Mw
void LLTextureFetchWorker::setImagePriority(F32 priority)
{
    mImagePriority = priority; //should map to max virtual size, abort if zero
}

// Locks:  Mw
void LLTextureFetchWorker::resetFormattedData()
{
    if (mHttpBufferArray)
    {
        mHttpBufferArray->release();
        mHttpBufferArray = NULL;
    }
    if (mFormattedImage.notNull())
    {
        mFormattedImage->deleteData();
    }
    mHttpReplySize = 0;
    mHttpReplyOffset = 0;
    mHaveAllData = false;
}

F32 LLTextureFetchWorker::getImagePriority() const
{
    return mImagePriority;
}

// Threads:  Tmain
void LLTextureFetchWorker::startWork(S32 param)
{
    llassert(mFormattedImage.isNull());
}

// Threads:  Ttf
bool LLTextureFetchWorker::doWork(S32 param)
{
    LL_PROFILE_ZONE_SCOPED_CATEGORY_THREAD;
    if (gNonInteractive)
    {
        return true;
    }
    static const LLCore::HttpStatus http_not_found(HTTP_NOT_FOUND);                     // 404
    static const LLCore::HttpStatus http_service_unavail(HTTP_SERVICE_UNAVAILABLE);     // 503
    static const LLCore::HttpStatus http_not_sat(HTTP_REQUESTED_RANGE_NOT_SATISFIABLE); // 416;

    LLMutexLock lock(&mWorkMutex);                                      // +Mw

    if ((mFetcher->isQuitting() || getFlags(LLWorkerClass::WCF_DELETE_REQUESTED)))
    {
        if (mState < DECODE_IMAGE)
        {
            LL_PROFILE_ZONE_NAMED_CATEGORY_THREAD("tfwdw - state < decode");
            return true; // abort
        }
    }

    if (mImagePriority < F_ALMOST_ZERO)
    {
        if (mState == INIT || mState == LOAD_FROM_NETWORK)
        {
            LL_PROFILE_ZONE_NAMED_CATEGORY_THREAD("tfwdw - priority < 0");
            LL_DEBUGS(LOG_TXT) << mID << " abort: mImagePriority < F_ALMOST_ZERO" << LL_ENDL;
            return true; // abort
        }
    }
    if (mState > CACHE_POST && !mCanUseCapability && mCanUseHTTP)
    {
        if (mRegionRetryAttempt > MAX_CAP_MISSING_RETRIES)
        {
            mCanUseHTTP = false;
        }
        else if (!mRegionRetryTimer.hasExpired())
        {
            return false;
        }
        // else retry
    }
    if(mState > CACHE_POST && !mCanUseHTTP)
    {
        LL_PROFILE_ZONE_NAMED_CATEGORY_THREAD("tfwdw - state > cache_post");
        //nowhere to get data, abort.
        LL_WARNS(LOG_TXT) << mID << " abort, nowhere to get data" << LL_ENDL;
        return true ;
    }

    if (mFetcher->mDebugPause)
    {
        return false; // debug: don't do any work
    }
    if (mID == mFetcher->mDebugID)
    {
        mFetcher->mDebugCount++; // for setting breakpoints
    }

    if (mState != DONE)
    {
        mFetchDeltaTimer.reset();
    }

    if (mState == INIT)
    {
        LL_PROFILE_ZONE_NAMED_CATEGORY_THREAD("tfwdw - INIT");
        mStateTimer.reset();
        mFetchTimer.reset();
        for(auto i : LOGGED_STATES)
        {
            mStateTimersMap[i] = 0;
        }
        mSkippedStatesTime = 0;
        mRawImage = NULL ;
        mRequestedDiscard = -1;
        mLoadedDiscard = -1;
        mDecodedDiscard = -1;
        mRequestedSize = 0;
        mRequestedOffset = 0;
        mFileSize = 0;
        mCachedSize = 0;
        mLoaded = false;
        mSentRequest = UNSENT;
        mDecoded  = false;
        mWritten  = false;
        if (mHttpBufferArray)
        {
            mHttpBufferArray->release();
            mHttpBufferArray = NULL;
        }
        mHttpReplySize = 0;
        mHttpReplyOffset = 0;
        mHaveAllData = false;
        mCacheReadHandle = LLTextureCache::nullHandle();
        mCacheWriteHandle = LLTextureCache::nullHandle();
        setState(LOAD_FROM_TEXTURE_CACHE);
        mInCache = false;
        mDesiredSize = llmax(mDesiredSize, TEXTURE_CACHE_ENTRY_SIZE); // min desired size is TEXTURE_CACHE_ENTRY_SIZE
        LL_DEBUGS(LOG_TXT) << mID << ": Priority: " << llformat("%8.0f",mImagePriority)
                           << " Desired Discard: " << mDesiredDiscard << " Desired Size: " << mDesiredSize << LL_ENDL;

        // fall through
    }

    if (mState == LOAD_FROM_TEXTURE_CACHE)
    {
        LL_PROFILE_ZONE_NAMED_CATEGORY_THREAD("tfwdw - LOAD_FROM_TEXTURE_CACHE");
        if (mCacheReadHandle == LLTextureCache::nullHandle())
        {
            S32 offset = mFormattedImage.notNull() ? mFormattedImage->getDataSize() : 0;
            S32 size = mDesiredSize - offset;
            if (size <= 0)
            {
                setState(CACHE_POST);
                return doWork(param);
                // return false;
            }
            mFileSize = 0;
            mLoaded = false;

            add(LLTextureFetch::sCacheAttempt, 1.0);

            if (mUrl.compare(0, 7, "file://") == 0)
            {
                // read file from local disk
                ++mCacheReadCount;
                std::string filename = mUrl.substr(7, std::string::npos);
                CacheReadResponder* responder = new CacheReadResponder(mFetcher, mID, mFormattedImage);
                mCacheReadTimer.reset();
                mCacheReadHandle = mFetcher->mTextureCache->readFromCache(filename, mID, offset, size, responder);

            }
            else if ((mUrl.empty() || mFTType==FTT_SERVER_BAKE) && mFetcher->canLoadFromCache())
            {
                ++mCacheReadCount;
                CacheReadResponder* responder = new CacheReadResponder(mFetcher, mID, mFormattedImage);
                mCacheReadTimer.reset();
                mCacheReadHandle = mFetcher->mTextureCache->readFromCache(mID,
                                                                          offset, size, responder);;
            }
            else if(!mUrl.empty() && mCanUseHTTP)
            {
                setState(WAIT_HTTP_RESOURCE);
            }
            else
            {
                setState(LOAD_FROM_NETWORK);
            }
        }

        if (mLoaded)
        {
            // Make sure request is complete. *TODO: make this auto-complete
            if (mFetcher->mTextureCache->readComplete(mCacheReadHandle, false))
            {
                mCacheReadHandle = LLTextureCache::nullHandle();
                setState(CACHE_POST);
                add(LLTextureFetch::sCacheHit, 1.0);
                mCacheReadTime = mCacheReadTimer.getElapsedTimeF32();
                // fall through
            }
            else
            {
                //
                //This should never happen
                //
                LL_DEBUGS(LOG_TXT) << mID << " this should never happen" << LL_ENDL;
                return false;
            }
        }
        else
        {
            return false;
        }
    }

    if (mState == CACHE_POST)
    {
        LL_PROFILE_ZONE_NAMED_CATEGORY_THREAD("tfwdw - CACHE_POST");
        mCachedSize = mFormattedImage.notNull() ? mFormattedImage->getDataSize() : 0;
        // Successfully loaded
        if ((mCachedSize >= mDesiredSize) || mHaveAllData)
        {
            // we have enough data, decode it
            llassert_always(mFormattedImage->getDataSize() > 0);
            mLoadedDiscard = mDesiredDiscard;
            if (mLoadedDiscard < 0)
            {
                LL_WARNS(LOG_TXT) << mID << " mLoadedDiscard is " << mLoadedDiscard
                                  << ", should be >=0" << LL_ENDL;
            }
            setState(DECODE_IMAGE);
            mInCache = true;
            mWriteToCacheState = NOT_WRITE ;
            LL_DEBUGS(LOG_TXT) << mID << ": Cached. Bytes: " << mFormattedImage->getDataSize()
                               << " Size: " << llformat("%dx%d",mFormattedImage->getWidth(),mFormattedImage->getHeight())
                               << " Desired Discard: " << mDesiredDiscard << " Desired Size: " << mDesiredSize << LL_ENDL;
            record(LLTextureFetch::sCacheHitRate, LLUnits::Ratio::fromValue(1));
        }
        else
        {
            if (mUrl.compare(0, 7, "file://") == 0)
            {
                // failed to load local file, we're done.
                LL_WARNS(LOG_TXT) << mID << ": abort, failed to load local file " << mUrl << LL_ENDL;
                return true;
            }
            // need more data
            else
            {
                LL_DEBUGS(LOG_TXT) << mID << ": Not in Cache" << LL_ENDL;
                setState(LOAD_FROM_NETWORK);
            }
            record(LLTextureFetch::sCacheHitRate, LLUnits::Ratio::fromValue(0));
            // fall through
        }
    }

    if (mState == LOAD_FROM_NETWORK)
    {
        LL_PROFILE_ZONE_NAMED_CATEGORY_THREAD("tfwdw - LOAD_FROM_NETWORK");
        // Check for retries to previous server failures.
        F32 wait_seconds;
        if (mFetchRetryPolicy.shouldRetry(wait_seconds))
        {
            if (wait_seconds <= 0.0)
            {
                LL_INFOS(LOG_TXT) << mID << " retrying now" << LL_ENDL;
            }
            else
            {
                //LL_INFOS(LOG_TXT) << mID << " waiting to retry for " << wait_seconds << " seconds" << LL_ENDL;
                return false;
            }
        }

        static LLCachedControl<bool> use_http(gSavedSettings, "ImagePipelineUseHTTP", true);

//      if (mHost.isInvalid()) get_url = false;
        if ( use_http && mCanUseHTTP && mUrl.empty())//get http url.
        {
            LLViewerRegion* region = getRegion();
            if (region)
            {
                std::string http_url = region->getViewerAssetUrl();
                if (!http_url.empty())
                {
                    if (mFTType != FTT_DEFAULT)
                    {
                        LL_WARNS(LOG_TXT) << "Trying to fetch a texture of non-default type by UUID. This probably won't work!" << LL_ENDL;
                    }
                    setUrl(http_url + "/?texture_id=" + mID.asString().c_str());
                    LL_DEBUGS(LOG_TXT) << "Texture URL: " << mUrl << LL_ENDL;
                    mWriteToCacheState = CAN_WRITE ; //because this texture has a fixed texture id.
                    mCanUseCapability = true;
                    mRegionRetryAttempt = 0;
                    mLastRegionId = region->getRegionID();
                }
                else
                {
                    mCanUseCapability = false;
                    mRegionRetryAttempt++;
                    mRegionRetryTimer.setTimerExpirySec(CAP_MISSING_EXPIRATION_DELAY);
                    // ex: waiting for caps
                    LL_INFOS_ONCE(LOG_TXT) << "Texture not available via HTTP: empty URL." << LL_ENDL;
                }
            }
            else
            {
                mCanUseCapability = false;
                mRegionRetryAttempt++;
                mRegionRetryTimer.setTimerExpirySec(CAP_MISSING_EXPIRATION_DELAY);
                // This will happen if not logged in or if a region deoes not have HTTP Texture enabled
                //LL_WARNS(LOG_TXT) << "Region not found for host: " << mHost << LL_ENDL;
                LL_INFOS_ONCE(LOG_TXT) << "Texture not available via HTTP: no region " << mUrl << LL_ENDL;
            }
        }
        else if (mFTType == FTT_SERVER_BAKE)
        {
            mWriteToCacheState = CAN_WRITE;
        }

        if (mCanUseCapability && mCanUseHTTP && !mUrl.empty())
        {
            setState(WAIT_HTTP_RESOURCE);
            if(mWriteToCacheState != NOT_WRITE)
            {
                mWriteToCacheState = CAN_WRITE ;
            }
            // don't return, fall through to next state
        }
        else
        {
            return false;
        }
    }

    if (mState == WAIT_HTTP_RESOURCE)
    {
        LL_PROFILE_ZONE_NAMED_CATEGORY_THREAD("tfwdw - WAIT_HTTP_RESOURCE");
        // NOTE:
        // control the number of the http requests issued for:
        // 1, not openning too many file descriptors at the same time;
        // 2, control the traffic of http so udp gets bandwidth.
        //
        // If it looks like we're busy, keep this request here.
        // Otherwise, advance into the HTTP states.

        if (!mHttpHasResource && // sometimes we get into this state when we already have an http resource, go ahead and send the request in that case
            (mFetcher->getHttpWaitersCount() || ! acquireHttpSemaphore()))
        {
            setState(WAIT_HTTP_RESOURCE2);
            mFetcher->addHttpWaiter(this->mID);
            ++mResourceWaitCount;
            return false;
        }

        setState(SEND_HTTP_REQ);
        // *NOTE:  You must invoke releaseHttpSemaphore() if you transition
        // to a state other than SEND_HTTP_REQ or WAIT_HTTP_REQ or abort
        // the request.
    }

    if (mState == WAIT_HTTP_RESOURCE2)
    {
        LL_PROFILE_ZONE_NAMED_CATEGORY_THREAD("tfwdw - WAIT_HTTP_RESOURCE2");
        // Just idle it if we make it to the head...
        return false;
    }

    if (mState == SEND_HTTP_REQ)
    {
        LL_PROFILE_ZONE_NAMED_CATEGORY_THREAD("tfwdw - SEND_HTTP_REQ");
        // Also used in llmeshrepository
        static LLCachedControl<bool> disable_range_req(gSavedSettings, "HttpRangeRequestsDisable", false);

        if (! mCanUseHTTP)
        {
            releaseHttpSemaphore();
            LL_WARNS(LOG_TXT) << mID << " abort: SEND_HTTP_REQ but !mCanUseHTTP" << LL_ENDL;
            return true; // abort
        }

        S32 cur_size = 0;
        if (mFormattedImage.notNull())
        {
            cur_size = mFormattedImage->getDataSize(); // amount of data we already have
            if (mFormattedImage->getDiscardLevel() == 0)
            {
                if (cur_size > 0)
                {
                    // We already have all the data, just decode it
                    mLoadedDiscard = mFormattedImage->getDiscardLevel();
                    if (mLoadedDiscard < 0)
                    {
                        LL_WARNS(LOG_TXT) << mID << " mLoadedDiscard is " << mLoadedDiscard
                                          << ", should be >=0" << LL_ENDL;
                    }
                    setState(DECODE_IMAGE);
                    releaseHttpSemaphore();
                    //return false;
                    return doWork(param);
                }
                else
                {
                    releaseHttpSemaphore();
                    LL_WARNS(LOG_TXT) << mID << " SEND_HTTP_REQ abort: cur_size " << cur_size << " <=0" << LL_ENDL;
                    return true; // abort.
                }
            }
        }
        mRequestedSize = mDesiredSize;
        mRequestedDiscard = mDesiredDiscard;
        mRequestedSize -= cur_size;
        mRequestedOffset = cur_size;
        if (mRequestedOffset)
        {
            // Texture fetching often issues 'speculative' loads that
            // start beyond the end of the actual asset.  Some cache/web
            // systems, e.g. Varnish, will respond to this not with a
            // 416 but with a 200 and the entire asset in the response
            // body.  By ensuring that we always have a partially
            // satisfiable Range request, we avoid that hit to the network.
            // We just have to deal with the overlapping data which is made
            // somewhat harder by the fact that grid services don't necessarily
            // return the Content-Range header on 206 responses.  *Sigh*
            mRequestedOffset -= 1;
            mRequestedSize += 1;
        }
        mHttpHandle = LLCORE_HTTP_HANDLE_INVALID;

        if (mUrl.empty())
        {
            // *FIXME:  This should not be reachable except it has become
            // so after some recent 'work'.  Need to track this down
            // and illuminate the unenlightened.
            LL_WARNS(LOG_TXT) << "HTTP GET request failed for " << mID
                              << " on empty URL." << LL_ENDL;
            resetFormattedData();
            releaseHttpSemaphore();
            return true; // failed
        }

        mRequestedDeltaTimer.reset();
        mLoaded = false;
        mGetStatus = LLCore::HttpStatus();
        mGetReason.clear();
        LL_DEBUGS(LOG_TXT) << "HTTP GET: " << mID << " Offset: " << mRequestedOffset
                           << " Bytes: " << mRequestedSize
                           << " Bandwidth(kbps): " << mFetcher->getTextureBandwidth() << "/" << mFetcher->mMaxBandwidth
                           << LL_ENDL;

        // Will call callbackHttpGet when curl request completes
        // Only server bake images use the returned headers currently, for getting retry-after field.
        LLCore::HttpOptions::ptr_t options = (mFTType == FTT_SERVER_BAKE) ? mFetcher->mHttpOptionsWithHeaders: mFetcher->mHttpOptions;
        if (disable_range_req)
        {
            // 'Range:' requests may be disabled in which case all HTTP
            // texture fetches result in full fetches.  This can be used
            // by people with questionable ISPs or networking gear that
            // doesn't handle these well.
            mHttpHandle = mFetcher->mHttpRequest->requestGet(mHttpPolicyClass,
                                                             mUrl,
                                                             options,
                                                             mFetcher->mHttpHeaders,
                                                             LLCore::HttpHandler::ptr_t(this, &NoOpDeletor));
        }
        else
        {
            mHttpHandle = mFetcher->mHttpRequest->requestGetByteRange(mHttpPolicyClass,
                                                                      mUrl,
                                                                      mRequestedOffset,
                                                                      (mRequestedOffset + mRequestedSize) > HTTP_REQUESTS_RANGE_END_MAX
                                                                      ? 0
                                                                      : mRequestedSize,
                                                                      options,
                                                                      mFetcher->mHttpHeaders,
                                                                      LLCore::HttpHandler::ptr_t(this, &NoOpDeletor));
        }
        if (LLCORE_HTTP_HANDLE_INVALID == mHttpHandle)
        {
            LLCore::HttpStatus status(mFetcher->mHttpRequest->getStatus());
            LL_WARNS(LOG_TXT) << "HTTP GET request failed for " << mID
                              << ", Status: " << status.toTerseString()
                              << " Reason: '" << status.toString() << "'"
                              << LL_ENDL;
            resetFormattedData();
            releaseHttpSemaphore();
            return true; // failed
        }

        mHttpActive = true;
        mFetcher->addToHTTPQueue(mID);
        recordTextureStart(true);
        setState(WAIT_HTTP_REQ);

        // fall through
    }

    if (mState == WAIT_HTTP_REQ)
    {
        LL_PROFILE_ZONE_NAMED_CATEGORY_THREAD("tfwdw - WAIT_HTTP_REQ");
        // *NOTE:  As stated above, all transitions out of this state should
        // call releaseHttpSemaphore().
        if (mLoaded)
        {
            S32 cur_size = mFormattedImage.notNull() ? mFormattedImage->getDataSize() : 0;
            if (mRequestedSize < 0)
            {
                if (http_not_found == mGetStatus)
                {
                    if(mWriteToCacheState == NOT_WRITE) //map tiles or server bakes
                    {
                        setState(DONE);
                        releaseHttpSemaphore();
                        if (mFTType != FTT_MAP_TILE)
                        {
                            LL_WARNS(LOG_TXT) << mID << "NOT_WRITE texture missing from server (404), abort: " << mUrl << LL_ENDL;
                        }
                        return true;
                    }

                    if (mCanUseHTTP && !mUrl.empty() && cur_size <= 0)
                    {
                        LLViewerRegion* region = getRegion();
                        if (!region || mLastRegionId != region->getRegionID())
                        {
                            if (mFTType != FTT_MAP_TILE)
                            {
                                LL_INFOS(LOG_TXT) << "Texture missing from server (404), retrying: " << mUrl << " mRetryAttempt " << mRetryAttempt << LL_ENDL;
                            }
                            // cap failure? try on new region.
                            mUrl.clear();
                            ++mRetryAttempt;
                            mLastRegionId.setNull();
                            setState(INIT);
                            return false;
                        }
                    }

                    if (mFTType != FTT_MAP_TILE)
                    {
                        LL_WARNS(LOG_TXT) << "Texture missing from server (404): " << mUrl << LL_ENDL;
                    }
                }
                else if (http_service_unavail == mGetStatus)
                {
                    LL_INFOS_ONCE(LOG_TXT) << "Texture server busy (503): " << mUrl << LL_ENDL;
                    if (mCanUseHTTP && !mUrl.empty() && cur_size <= 0)
                    {
                        LLViewerRegion* region = getRegion();
                        if (!region || mLastRegionId != region->getRegionID())
                        {
                            // try on new region.
                            mUrl.clear();
                            ++mRetryAttempt;
                            mLastRegionId.setNull();
                            setState(INIT);
                            return false;
                        }
                    }
                }
                else if (http_not_sat == mGetStatus)
                {
                    // Allowed, we'll accept whatever data we have as complete.
                    mHaveAllData = true;
                }
                else
                {
                    LL_INFOS(LOG_TXT) << "HTTP GET failed for: " << mUrl
                                      << " Status: " << mGetStatus.toTerseString()
                                      << " Reason: '" << mGetReason << "'"
                                      << LL_ENDL;
                }

                if (mFTType != FTT_SERVER_BAKE && mFTType != FTT_MAP_TILE)
                {
                    mUrl.clear();
                }
                if (cur_size > 0)
                {
                    // Use available data
                    mLoadedDiscard = mFormattedImage->getDiscardLevel();
                    if (mLoadedDiscard < 0)
                    {
                        LL_WARNS(LOG_TXT) << mID << " mLoadedDiscard is " << mLoadedDiscard
                                          << ", should be >=0" << LL_ENDL;
                    }
                    setState(DECODE_IMAGE);
                    releaseHttpSemaphore();
                    //return false;
                    return doWork(param);
                }

                // Fail harder
                resetFormattedData();
                setState(DONE);
                releaseHttpSemaphore();
                LL_WARNS(LOG_TXT) << mID << " abort: fail harder" << LL_ENDL;
                return true; // failed
            }

            // Clear the url since we're done with the fetch
            // Note: mUrl is used to check is fetching is required so failure to clear it will force an http fetch
            // next time the texture is requested, even if the data have already been fetched.
            if(mWriteToCacheState != NOT_WRITE && mFTType != FTT_SERVER_BAKE)
            {
                // Why do we want to keep url if NOT_WRITE - is this a proxy for map tiles?
                mUrl.clear();
            }

            if (! mHttpBufferArray || ! mHttpBufferArray->size())
            {
                // no data received.
                if (mHttpBufferArray)
                {
                    mHttpBufferArray->release();
                    mHttpBufferArray = NULL;
                }

                // abort.
                setState(DONE);
                LL_WARNS(LOG_TXT) << mID << " abort: no data received" << LL_ENDL;
                releaseHttpSemaphore();
                return true;
            }

            S32 append_size(static_cast<S32>(mHttpBufferArray->size()));
            S32 total_size(cur_size + append_size);
            S32 src_offset(0);
            llassert_always(append_size == mRequestedSize);
            if (mHttpReplyOffset && mHttpReplyOffset != cur_size)
            {
                // In case of a partial response, our offset may
                // not be trivially contiguous with the data we have.
                // Get back into alignment.
                if ( ((S32)mHttpReplyOffset > cur_size) || (cur_size > (S32)mHttpReplyOffset + append_size))
                {
                    LL_WARNS(LOG_TXT) << "Partial HTTP response produces break in image data for texture "
                                      << mID << ".  Aborting load."  << LL_ENDL;
                    setState(DONE);
                    releaseHttpSemaphore();
                    return true;
                }
                src_offset = cur_size - mHttpReplyOffset;
                append_size -= src_offset;
                total_size -= src_offset;
                mRequestedSize -= src_offset;           // Make requested values reflect useful part
                mRequestedOffset += src_offset;
            }

            U8 * buffer = (U8 *)ll_aligned_malloc_16(total_size);
            if (!buffer)
            {
                // abort. If we have no space for packet, we have not enough space to decode image
                setState(DONE);
                LL_WARNS(LOG_TXT) << mID << " abort: out of memory" << LL_ENDL;
                releaseHttpSemaphore();
                return true;
            }

            if (mFormattedImage.isNull())
            {
                // For now, create formatted image based on extension
                std::string extension = gDirUtilp->getExtension(mUrl);
                mFormattedImage = LLImageFormatted::createFromType(LLImageBase::getCodecFromExtension(extension));
                if (mFormattedImage.isNull())
                {
                    mFormattedImage = new LLImageJ2C; // default
                }
            }

            LLImageDataLock lock(mFormattedImage);

            if (mHaveAllData) //the image file is fully loaded.
            {
                mFileSize = total_size;
            }
            else //the file size is unknown.
            {
                mFileSize = total_size + 1 ; //flag the file is not fully loaded.
            }

            if (cur_size > 0)
            {
                // Copy previously collected data into buffer
                memcpy(buffer, mFormattedImage->getData(), cur_size);
            }
            mHttpBufferArray->read(src_offset, (char *) buffer + cur_size, append_size);

            // NOTE: setData releases current data and owns new data (buffer)
            mFormattedImage->setData(buffer, total_size);

            // Done with buffer array
            mHttpBufferArray->release();
            mHttpBufferArray = NULL;
            mHttpReplySize = 0;
            mHttpReplyOffset = 0;

            mLoadedDiscard = mRequestedDiscard;
            if (mLoadedDiscard < 0)
            {
                LL_WARNS(LOG_TXT) << mID << " mLoadedDiscard is " << mLoadedDiscard
                                  << ", should be >=0" << LL_ENDL;
            }
            setState(DECODE_IMAGE);
            if (mWriteToCacheState != NOT_WRITE)
            {
                mWriteToCacheState = SHOULD_WRITE ;
            }
            releaseHttpSemaphore();
            //return false;
            return doWork(param);
        }
        else
        {
            // *HISTORY:  There was a texture timeout test here originally that
            // would cancel a request that was over 120 seconds old.  That's
            // probably not a good idea.  Particularly rich regions can take
            // an enormous amount of time to load textures.  We'll revisit the
            // various possible timeout components (total request time, connection
            // time, I/O time, with and without retries, etc.) in the future.

            return false;
        }
    }

    if (mState == DECODE_IMAGE)
    {
        LL_PROFILE_ZONE_NAMED_CATEGORY_THREAD("tfwdw - DECODE_IMAGE");
        static LLCachedControl<bool> textures_decode_disabled(gSavedSettings, "TextureDecodeDisabled", false);

        if (textures_decode_disabled)
        {
            // for debug use, don't decode
            setState(DONE);
            return true;
        }

        if (mDesiredDiscard < 0)
        {
            // We aborted, don't decode
            setState(DONE);
            LL_DEBUGS(LOG_TXT) << mID << " DECODE_IMAGE abort: desired discard " << mDesiredDiscard << "<0" << LL_ENDL;
            return true;
        }

        if (mFormattedImage->getDataSize() <= 0)
        {
            LL_WARNS(LOG_TXT) << "Decode entered with invalid mFormattedImage. ID = " << mID << LL_ENDL;

            //abort, don't decode
            setState(DONE);
            LL_DEBUGS(LOG_TXT) << mID << " DECODE_IMAGE abort: (mFormattedImage->getDataSize() <= 0)" << LL_ENDL;
            return true;
        }
        if (mLoadedDiscard < 0)
        {
            LL_WARNS(LOG_TXT) << "Decode entered with invalid mLoadedDiscard. ID = " << mID << LL_ENDL;

            //abort, don't decode
            setState(DONE);
            LL_DEBUGS(LOG_TXT) << mID << " DECODE_IMAGE abort: mLoadedDiscard < 0" << LL_ENDL;
            return true;
        }
        mDecodeTimer.reset();
        mRawImage = NULL;
        mAuxImage = NULL;
        llassert_always(mFormattedImage.notNull());

        // if we have the entire image data (and the image is not J2C), decode the full res image
        // DO NOT decode a higher res j2c than was requested.  This is a waste of time and memory.
        S32 discard = mHaveAllData && mFormattedImage->getCodec() != IMG_CODEC_J2C ? 0 : mLoadedDiscard;
        mDecoded  = false;
        setState(DECODE_IMAGE_UPDATE);
        LL_DEBUGS(LOG_TXT) << mID << ": Decoding. Bytes: " << mFormattedImage->getDataSize() << " Discard: " << discard
                           << " All Data: " << mHaveAllData << LL_ENDL;

        // In case worked manages to request decode, be shut down,
        // then init and request decode again with first decode
        // still in progress, assign a sufficiently unique id
        mDecodeHandle = LLAppViewer::getImageDecodeThread()->decodeImage(mFormattedImage,
                                                                       discard,
                                                                       mNeedsAux,
                                                                       new DecodeResponder(mFetcher, mID, this));
        if (mDecodeHandle == 0)
        {
            // Abort, failed to put into queue.
            // Happens if viewer is shutting down
            setState(DONE);
            LL_DEBUGS(LOG_TXT) << mID << " DECODE_IMAGE abort: failed to post for decoding" << LL_ENDL;
            return true;
        }
        // fall though
    }

    if (mState == DECODE_IMAGE_UPDATE)
    {
        LL_PROFILE_ZONE_NAMED_CATEGORY_THREAD("tfwdw - DECODE_IMAGE_UPDATE");
        if (mDecoded)
        {
            mDecodeTime = mDecodeTimer.getElapsedTimeF32();

            if (mDecodedDiscard < 0)
            {
                if (mCachedSize > 0 && !mInLocalCache && mRetryAttempt == 0)
                {
                    // Cache file should be deleted, try again
                    LL_DEBUGS(LOG_TXT) << mID << ": Decode of cached file failed (removed), retrying" << LL_ENDL;
                    llassert_always(mDecodeHandle == 0);
                    mFormattedImage = NULL;
                    ++mRetryAttempt;
                    setState(INIT);
                    //return false;
                    return doWork(param);
                }
                else
                {
                    LL_DEBUGS(LOG_TXT) << "Failed to Decode image " << mID << " after " << mRetryAttempt << " retries" << LL_ENDL;
                    setState(DONE); // failed
                }
            }
            else
            {
                llassert_always(mRawImage.notNull());
                LL_DEBUGS(LOG_TXT) << mID << ": Decoded. Discard: " << mDecodedDiscard
                                   << " Raw Image: " << llformat("%dx%d",mRawImage->getWidth(),mRawImage->getHeight()) << LL_ENDL;
                setState(WRITE_TO_CACHE);
            }
            // fall through
        }
        else
        {
            return false;
        }
    }

    if (mState == WRITE_TO_CACHE)
    {
        LL_PROFILE_ZONE_NAMED_CATEGORY_THREAD("tfwdw - WRITE_TO_CACHE");
        if (mWriteToCacheState != SHOULD_WRITE || mFormattedImage.isNull())
        {
            // If we're in a local cache or we didn't actually receive any new data,
            // or we failed to load anything, skip
            setState(DONE);
            //return false;
            return doWork(param);
        }

        LLImageDataSharedLock lock(mFormattedImage);

        S32 datasize = mFormattedImage->getDataSize();
        if(mFileSize < datasize)//This could happen when http fetching and sim fetching mixed.
        {
            if(mHaveAllData)
            {
                mFileSize = datasize ;
            }
            else
            {
                mFileSize = datasize + 1 ; //flag not fully loaded.
            }
        }
        llassert_always(datasize);
        mWritten = false;
        setState(WAIT_ON_WRITE);
        ++mCacheWriteCount;
        CacheWriteResponder* responder = new CacheWriteResponder(mFetcher, mID);
        // This call might be under work mutex, but mRawImage is not nessesary safe here.
        // If something retrieves it via getRequestFinished() and modifies, image won't
        // be protected by work mutex and won't be safe to use here nor in cache worker.
        // So make sure users of getRequestFinished() does not attempt to modify image while
        // fetcher is working
        mCacheWriteTimer.reset();
        mCacheWriteHandle = mFetcher->mTextureCache->writeToCache(mID,
                                                                  mFormattedImage->getData(), datasize,
                                                                  mFileSize, mRawImage, mDecodedDiscard, responder);
        // fall through
    }

    if (mState == WAIT_ON_WRITE)
    {
        LL_PROFILE_ZONE_NAMED_CATEGORY_THREAD("tfwdw - WAIT_ON_WRITE");
        if (writeToCacheComplete())
        {
            mCacheWriteTime = mCacheWriteTimer.getElapsedTimeF32();
            setState(DONE);
            // fall through
        }
        else
        {
            if (mDesiredDiscard < mDecodedDiscard)
            {
                // We're waiting for this write to complete before we can receive more data
                // (we can't touch mFormattedImage until the write completes)
                // Prioritize the write
                mFetcher->mTextureCache->prioritizeWrite(mCacheWriteHandle);
            }
            return false;
        }
    }

    if (mState == DONE)
    {
        LL_PROFILE_ZONE_NAMED_CATEGORY_THREAD("tfwdw - DONE");
        if (mDecodedDiscard >= 0 && mDesiredDiscard < mDecodedDiscard)
        {
            // More data was requested, return to INIT
            setState(INIT);
            LL_DEBUGS(LOG_TXT) << mID << " more data requested, returning to INIT: "
                               << " mDecodedDiscard " << mDecodedDiscard << ">= 0 && mDesiredDiscard " << mDesiredDiscard
                               << "<" << " mDecodedDiscard " << mDecodedDiscard << LL_ENDL;
            // return false;
            return doWork(param);
        }
        else
        {
            mFetchTime = mFetchTimer.getElapsedTimeF32();
            return true;
        }
    }

    return false;
}                                                                       // -Mw

// Threads:  Ttf
// virtual
void LLTextureFetchWorker::onCompleted(LLCore::HttpHandle handle, LLCore::HttpResponse * response)
{
    LL_PROFILE_ZONE_SCOPED;
    static LLCachedControl<bool> log_to_viewer_log(gSavedSettings, "LogTextureDownloadsToViewerLog", false);
    static LLCachedControl<bool> log_to_sim(gSavedSettings, "LogTextureDownloadsToSimulator", false);
    static LLCachedControl<bool> log_texture_traffic(gSavedSettings, "LogTextureNetworkTraffic", false) ;

    LLMutexLock lock(&mWorkMutex);                                      // +Mw

    mHttpActive = false;

    if (log_to_viewer_log || log_to_sim)
    {
        mFetcher->mTextureInfo.setRequestStartTime(mID, mMetricsStartTime.value());
        mFetcher->mTextureInfo.setRequestType(mID, LLTextureInfoDetails::REQUEST_TYPE_HTTP);
        mFetcher->mTextureInfo.setRequestSize(mID, mRequestedSize);
        mFetcher->mTextureInfo.setRequestOffset(mID, mRequestedOffset);
        mFetcher->mTextureInfo.setRequestCompleteTimeAndLog(mID, LLTimer::getTotalTime());
    }

    static LLCachedControl<F32> fake_failure_rate(gSavedSettings, "TextureFetchFakeFailureRate", 0.0f);
    F32 rand_val = ll_frand();
    F32 rate = fake_failure_rate;
    if (mFTType == FTT_SERVER_BAKE && (fake_failure_rate > 0.0) && (rand_val < fake_failure_rate))
    {
        LL_WARNS(LOG_TXT) << mID << " for debugging, setting fake failure status for texture " << mID
                          << " (rand was " << rand_val << "/" << rate << ")" << LL_ENDL;
        response->setStatus(LLCore::HttpStatus(503));
    }
    bool success = true;
    bool partial = false;
    LLCore::HttpStatus status(response->getStatus());
    if (!status && (mFTType == FTT_SERVER_BAKE))
    {
        LL_INFOS(LOG_TXT) << mID << " state " << e_state_name[mState] << LL_ENDL;
        mFetchRetryPolicy.onFailure(response);
        F32 retry_after;
        if (mFetchRetryPolicy.shouldRetry(retry_after))
        {
            LL_INFOS(LOG_TXT) << mID << " will retry after " << retry_after << " seconds, resetting state to LOAD_FROM_NETWORK" << LL_ENDL;
            mFetcher->removeFromHTTPQueue(mID, S32Bytes(0));
            std::string reason(status.toString());
            setGetStatus(status, reason);
            releaseHttpSemaphore();
            setState(LOAD_FROM_NETWORK);
            return;
        }
        else
        {
            LL_INFOS(LOG_TXT) << mID << " will not retry" << LL_ENDL;
        }
    }
    else
    {
        mFetchRetryPolicy.onSuccess();
    }

    std::string reason(status.toString());
    setGetStatus(status, reason);
    LL_DEBUGS(LOG_TXT) << "HTTP COMPLETE: " << mID
                       << " status: " << status.toTerseString()
                       << " '" << reason << "'"
                       << LL_ENDL;

    if (! status)
    {
        success = false;
        if (mFTType != FTT_MAP_TILE) // missing map tiles are normal, don't complain about them.
        {
            LL_WARNS(LOG_TXT) << "CURL GET FAILED, status: " << status.toTerseString()
                              << " reason: " << reason << LL_ENDL;
        }
    }
    else
    {
        // A warning about partial (HTTP 206) data.  Some grid services
        // do *not* return a 'Content-Range' header in the response to
        // Range requests with a 206 status.  We're forced to assume
        // we get what we asked for in these cases until we can fix
        // the services.
        static const LLCore::HttpStatus par_status(HTTP_PARTIAL_CONTENT);

        partial = (par_status == status);
    }

    S32BytesImplicit data_size = callbackHttpGet(response, partial, success);

    if (log_texture_traffic && data_size > 0)
    {
        // one worker per multiple textures
        std::vector<LLViewerTexture*> textures;
        LLViewerTextureManager::findTextures(mID, textures);
        std::vector<LLViewerTexture*>::iterator iter = textures.begin();
        while (iter != textures.end())
        {
            LLViewerTexture* tex = *iter++;
            if (tex)
            {
                gTotalTextureBytesPerBoostLevel[tex->getBoostLevel()] += data_size;
            }
        }
    }

    mFetcher->removeFromHTTPQueue(mID, data_size);

    recordTextureDone(true, data_size);
}                                                                       // -Mw


// Threads:  Tmain
void LLTextureFetchWorker::endWork(S32 param, bool aborted)
{
    LL_PROFILE_ZONE_SCOPED;
    if (mDecodeHandle != 0)
    {
        // LL::ThreadPool has no operation to cancel a particular work item
        mDecodeHandle = 0;
    }
    mFormattedImage = NULL;
}

//////////////////////////////////////////////////////////////////////////////

// Threads:  Ttf

// virtual
void LLTextureFetchWorker::finishWork(S32 param, bool completed)
{
    LL_PROFILE_ZONE_SCOPED;
    // The following are required in case the work was aborted
    if (mCacheReadHandle != LLTextureCache::nullHandle())
    {
        mFetcher->mTextureCache->readComplete(mCacheReadHandle, true);
        mCacheReadHandle = LLTextureCache::nullHandle();
    }
    if (mCacheWriteHandle != LLTextureCache::nullHandle())
    {
        mFetcher->mTextureCache->writeComplete(mCacheWriteHandle, true);
        mCacheWriteHandle = LLTextureCache::nullHandle();
    }
}

// LLQueuedThread's update() method is asking if it's okay to
// delete this worker.  You'll notice we're not locking in here
// which is a slight concern.  Caller is expected to have made
// this request 'quiet' by whatever means...
//
// Threads:  Tmain

// virtual
bool LLTextureFetchWorker::deleteOK()
{
    bool delete_ok = true;

    if (mHttpActive)
    {
        // HTTP library has a pointer to this worker
        // and will dereference it to do notification.
        delete_ok = false;
    }

    if (WAIT_HTTP_RESOURCE2 == mState)
    {
        if (mFetcher->isHttpWaiter(mID))
        {
            // Don't delete the worker out from under the releaseHttpWaiters()
            // method.  Keep the pointers valid, clean up after that method
            // has recognized the cancelation and removed the UUID from the
            // waiter list.
            delete_ok = false;
        }
    }

    // Allow any pending reads or writes to complete
    if (mCacheReadHandle != LLTextureCache::nullHandle())
    {
        if (!mFetcher->mTextureCache || mFetcher->mTextureCache->readComplete(mCacheReadHandle, true))
        {
            mCacheReadHandle = LLTextureCache::nullHandle();
        }
        else
        {
            delete_ok = false;
        }
    }
    if (mCacheWriteHandle != LLTextureCache::nullHandle())
    {
        if (!mFetcher->mTextureCache || mFetcher->mTextureCache->writeComplete(mCacheWriteHandle))
        {
            mCacheWriteHandle = LLTextureCache::nullHandle();
        }
        else
        {
            delete_ok = false;
        }
    }

    if ((haveWork() &&
         // not ok to delete from these states
         ((mState >= WRITE_TO_CACHE && mState <= WAIT_ON_WRITE))))
    {
        delete_ok = false;
    }

    return delete_ok;
}

// Threads:  Ttf
void LLTextureFetchWorker::removeFromCache()
{
    if (!mInLocalCache)
    {
        mFetcher->mTextureCache->removeFromCache(mID);
    }
}


//////////////////////////////////////////////////////////////////////////////

// Threads:  Ttf
// Locks:  Mw
S32 LLTextureFetchWorker::callbackHttpGet(LLCore::HttpResponse * response,
                                          bool partial, bool success)
{
    S32 data_size = 0 ;

    if (mState != WAIT_HTTP_REQ)
    {
        LL_WARNS(LOG_TXT) << "callbackHttpGet for unrequested fetch worker: " << mID
                          << " req=" << mSentRequest << " state= " << mState << LL_ENDL;
        return data_size;
    }
    if (mLoaded)
    {
        LL_WARNS(LOG_TXT) << "Duplicate callback for " << mID.asString() << LL_ENDL;
        return data_size ; // ignore duplicate callback
    }
    if (success)
    {
        // get length of stream:
        LLCore::BufferArray * body(response->getBody());
        data_size = body ? static_cast<S32>(body->size()) : 0;

        LL_DEBUGS(LOG_TXT) << "HTTP RECEIVED: " << mID.asString() << " Bytes: " << data_size << LL_ENDL;
        if (data_size > 0)
        {
            // *TODO: set the formatted image data here directly to avoid the copy

            // Hold on to body for later copy
            llassert_always(NULL == mHttpBufferArray);
            body->addRef();
            mHttpBufferArray = body;

            if (partial)
            {
                unsigned int offset(0), length(0), full_length(0);
                response->getRange(&offset, &length, &full_length);
                if (! offset && ! length)
                {
                    // This is the case where we receive a 206 status but
                    // there wasn't a useful Content-Range header in the response.
                    // This could be because it was badly formatted but is more
                    // likely due to capabilities services which scrub headers
                    // from responses.  Assume we got what we asked for...
                    mHttpReplySize = data_size;
                    mHttpReplyOffset = mRequestedOffset;
                }
                else
                {
                    mHttpReplySize = length;
                    mHttpReplyOffset = offset;
                }
            }

            if (! partial)
            {
                // Response indicates this is the entire asset regardless
                // of our asking for a byte range.  Mark it so and drop
                // any partial data we might have so that the current
                // response body becomes the entire dataset.
                if (data_size <= mRequestedOffset)
                {
                    LL_WARNS(LOG_TXT) << "Fetched entire texture " << mID
                                      << " when it was expected to be marked complete.  mImageSize:  "
                                      << mFileSize << " datasize:  " << mFormattedImage->getDataSize()
                                      << LL_ENDL;
                }
                mHaveAllData = true;
                llassert_always(mDecodeHandle == 0);
                mFormattedImage = NULL; // discard any previous data we had
            }
            else if (data_size < mRequestedSize)
            {
                mHaveAllData = true;
            }
            else if (data_size > mRequestedSize)
            {
                // *TODO: This shouldn't be happening any more  (REALLY don't expect this anymore)
                LL_WARNS(LOG_TXT) << "data_size = " << data_size << " > requested: " << mRequestedSize << LL_ENDL;
                mHaveAllData = true;
                llassert_always(mDecodeHandle == 0);
                mFormattedImage = NULL; // discard any previous data we had
            }
        }
        else
        {
            // We requested data but received none (and no error),
            // so presumably we have all of it
            mHaveAllData = true;
        }
        mRequestedSize = data_size;

        if (mHaveAllData)
        {
            LLViewerStatsRecorder::instance().textureFetch();
        }

        // *TODO: set the formatted image data here directly to avoid the copy
    }
    else
    {
        mRequestedSize = -1; // error
    }

    mLoaded = true;

    return data_size ;
}

//////////////////////////////////////////////////////////////////////////////

// Threads:  Ttc
void LLTextureFetchWorker::callbackCacheRead(bool success, LLImageFormatted* image,
                                             S32 imagesize, bool islocal)
{
    LL_PROFILE_ZONE_SCOPED_CATEGORY_TEXTURE;
    LLMutexLock lock(&mWorkMutex);                                      // +Mw
    if (mState != LOAD_FROM_TEXTURE_CACHE)
    {
//      LL_WARNS(LOG_TXT) << "Read callback for " << mID << " with state = " << mState << LL_ENDL;
        return;
    }
    if (success)
    {
        llassert_always(imagesize >= 0);
        mFileSize = imagesize;
        mFormattedImage = image;
        mImageCodec = image->getCodec();
        mInLocalCache = islocal;
        if (mFileSize != 0 && mFormattedImage->getDataSize() >= mFileSize)
        {
            mHaveAllData = true;
        }
    }
    mLoaded = true;
}                                                                       // -Mw

// Threads:  Ttc
void LLTextureFetchWorker::callbackCacheWrite(bool success)
{
    LLMutexLock lock(&mWorkMutex);                                      // +Mw
    if (mState != WAIT_ON_WRITE)
    {
//      LL_WARNS(LOG_TXT) << "Write callback for " << mID << " with state = " << mState << LL_ENDL;
        return;
    }
    mWritten = true;
}                                                                       // -Mw

//////////////////////////////////////////////////////////////////////////////

// Threads:  Tid
void LLTextureFetchWorker::callbackDecoded(bool success, const std::string &error_message, LLImageRaw* raw, LLImageRaw* aux, S32 decode_id)
{
    LLMutexLock lock(&mWorkMutex);                                      // +Mw
    if (mDecodeHandle == 0)
    {
        return; // aborted, ignore
    }
    if (mDecodeHandle != decode_id)
    {
        // Queue doesn't support canceling old requests.
        // This shouldn't normally happen, but in case it's possible that a worked
        // will request decode, be aborted, reinited then start a new decode
        LL_DEBUGS(LOG_TXT) << mID << " received obsolete decode's callback" << LL_ENDL;
        return; // ignore
    }
    if (mState != DECODE_IMAGE_UPDATE)
    {
        LL_DEBUGS(LOG_TXT) << "Decode callback for " << mID << " with state = " << mState << LL_ENDL;
        mDecodeHandle = 0;
        return;
    }
    llassert_always(mFormattedImage.notNull());

    mDecodeHandle = 0;
    if (success)
    {
        llassert_always(raw);
        mRawImage = raw;
        mAuxImage = aux;
        mDecodedDiscard = mFormattedImage->getDiscardLevel();
        if (mDecodedDiscard < mDesiredDiscard)
        {
            LL_WARNS_ONCE(LOG_TXT) << "Decoded higher resolution than requested" << LL_ENDL;
        }
        LL_DEBUGS(LOG_TXT) << mID << ": Decode Finished. Discard: " << mDecodedDiscard
                           << " Raw Image: " << llformat("%dx%d",mRawImage->getWidth(),mRawImage->getHeight()) << LL_ENDL;
    }
    else
    {
        LL_WARNS(LOG_TXT) << "DECODE FAILED: " << mID << " Discard: " << (S32)mFormattedImage->getDiscardLevel() << ", reason: " << error_message << LL_ENDL;
        removeFromCache();
        mDecodedDiscard = -1; // Redundant, here for clarity and paranoia
    }
    mDecoded = true;
//  LL_INFOS(LOG_TXT) << mID << " : DECODE COMPLETE " << LL_ENDL;
}                                                                       // -Mw

//////////////////////////////////////////////////////////////////////////////

// Threads:  Ttf
bool LLTextureFetchWorker::writeToCacheComplete()
{
    // Complete write to cache
    if (mCacheWriteHandle != LLTextureCache::nullHandle())
    {
        if (!mWritten)
        {
            return false;
        }
        if (mFetcher->mTextureCache->writeComplete(mCacheWriteHandle))
        {
            mCacheWriteHandle = LLTextureCache::nullHandle();
        }
        else
        {
            return false;
        }
    }
    return true;
}


// Threads:  Ttf
void LLTextureFetchWorker::recordTextureStart(bool is_http)
{
    if (! mMetricsStartTime.value())
    {
        mMetricsStartTime = LLViewerAssetStatsFF::get_timestamp();
    }
    LLViewerAssetStatsFF::record_enqueue(LLViewerAssetType::AT_TEXTURE,
                                                 is_http,
                                                 LLImageBase::TYPE_AVATAR_BAKE == mType);
}


// Threads:  Ttf
void LLTextureFetchWorker::recordTextureDone(bool is_http, F64 byte_count)
{
    if (mMetricsStartTime.value())
    {
        LLViewerAssetStatsFF::record_response(LLViewerAssetType::AT_TEXTURE,
                                              is_http,
                                              LLImageBase::TYPE_AVATAR_BAKE == mType,
                                              LLViewerAssetStatsFF::get_timestamp() - mMetricsStartTime,
                                              byte_count);
        mMetricsStartTime = (U32Seconds)0;
    }
    LLViewerAssetStatsFF::record_dequeue(LLViewerAssetType::AT_TEXTURE,
                                                 is_http,
                                                 LLImageBase::TYPE_AVATAR_BAKE == mType);
}


//////////////////////////////////////////////////////////////////////////////
//////////////////////////////////////////////////////////////////////////////
// public

std::string LLTextureFetch::getStateString(S32 state)
{
    if (state < 0 || state > sizeof(e_state_name) / sizeof(char*))
    {
        return llformat("%d", state);
    }

    return e_state_name[state];
}

LLTextureFetch::LLTextureFetch(LLTextureCache* cache, bool threaded, bool qa_mode)
    : LLWorkerThread("TextureFetch", threaded, true),
      mDebugCount(0),
      mDebugPause(false),
      mQueueMutex(),
      mNetworkQueueMutex(),
      mTextureCache(cache),
      mTextureBandwidth(0),
      mHTTPTextureBits(0),
      mTotalHTTPRequests(0),
      mQAMode(qa_mode),
      mHttpRequest(NULL),
      mHttpOptions(),
      mHttpOptionsWithHeaders(),
      mHttpHeaders(),
      mHttpPolicyClass(LLCore::HttpRequest::DEFAULT_POLICY_ID),
      mHttpMetricsHeaders(),
      mHttpMetricsPolicyClass(LLCore::HttpRequest::DEFAULT_POLICY_ID),
      mTotalCacheReadCount(0U),
      mTotalCacheWriteCount(0U),
      mTotalResourceWaitCount(0U),
      mFetchSource(LLTextureFetch::FROM_ALL),
      mOriginFetchSource(LLTextureFetch::FROM_ALL),
      mTextureInfoMainThread(false)
{
    mMaxBandwidth = gSavedSettings.getF32("ThrottleBandwidthKBPS");
    mTextureInfo.setLogging(true);

    LLAppCoreHttp & app_core_http(LLAppViewer::instance()->getAppCoreHttp());
    mHttpRequest = new LLCore::HttpRequest;
    mHttpOptions = LLCore::HttpOptions::ptr_t(new LLCore::HttpOptions);
    mHttpOptionsWithHeaders = LLCore::HttpOptions::ptr_t(new LLCore::HttpOptions);
    mHttpOptionsWithHeaders->setWantHeaders(true);
    mHttpHeaders = LLCore::HttpHeaders::ptr_t(new LLCore::HttpHeaders);
    mHttpHeaders->append(HTTP_OUT_HEADER_ACCEPT, HTTP_CONTENT_IMAGE_X_J2C);
    mHttpPolicyClass = app_core_http.getPolicy(LLAppCoreHttp::AP_TEXTURE);
    mHttpMetricsHeaders = LLCore::HttpHeaders::ptr_t(new LLCore::HttpHeaders);
    mHttpMetricsHeaders->append(HTTP_OUT_HEADER_CONTENT_TYPE, HTTP_CONTENT_LLSD_XML);
    mHttpMetricsPolicyClass = app_core_http.getPolicy(LLAppCoreHttp::AP_REPORTING);
    mHttpHighWater = HTTP_NONPIPE_REQUESTS_HIGH_WATER;
    mHttpLowWater = HTTP_NONPIPE_REQUESTS_LOW_WATER;
    mHttpSemaphore = 0;

    // If that test log has ben requested but not yet created, create it
    if (LLMetricPerformanceTesterBasic::isMetricLogRequested(sTesterName) && !LLMetricPerformanceTesterBasic::getTester(sTesterName))
    {
        sTesterp = new LLTextureFetchTester() ;
        if (!sTesterp->isValid())
        {
            delete sTesterp;
            sTesterp = NULL;
        }
    }
}

LLTextureFetch::~LLTextureFetch()
{
    clearDeleteList();

    while (! mCommands.empty())
    {
        TFRequest * req(mCommands.front());
        mCommands.erase(mCommands.begin());
        delete req;
    }

    mHttpWaitResource.clear();

    delete mHttpRequest;
    mHttpRequest = NULL;

    // ~LLQueuedThread() called here
}

S32 LLTextureFetch::createRequest(FTType f_type, const std::string& url, const LLUUID& id, const LLHost& host, F32 priority,
                                   S32 w, S32 h, S32 c, S32 desired_discard, bool needs_aux, bool can_use_http)
{
    LL_PROFILE_ZONE_SCOPED;
    if (mDebugPause)
    {
        return CREATE_REQUEST_ERROR_DEFAULT;
    }

    if (f_type == FTT_SERVER_BAKE)
    {
        LL_DEBUGS("Avatar") << " requesting " << id << " " << w << "x" << h << " discard " << desired_discard << " type " << f_type << LL_ENDL;
    }
    LLTextureFetchWorker* worker = getWorker(id) ;
    if (worker)
    {
        if (worker->mHost != host)
        {
            LL_WARNS(LOG_TXT) << "LLTextureFetch::createRequest " << id << " called with multiple hosts: "
                              << host << " != " << worker->mHost << LL_ENDL;
            removeRequest(worker, true);
            worker = NULL;
            return CREATE_REQUEST_ERROR_MHOSTS;
        }
    }

    S32 desired_size;
    std::string exten = gDirUtilp->getExtension(url);
    //if (f_type == FTT_SERVER_BAKE)
    if ((f_type == FTT_SERVER_BAKE) && !url.empty() && !exten.empty() && (LLImageBase::getCodecFromExtension(exten) != IMG_CODEC_J2C))
    {
        // SH-4030: This case should be redundant with the following one, just
        // breaking it out here to clarify that it's intended behavior.
        llassert(!url.empty() && (!exten.empty() && LLImageBase::getCodecFromExtension(exten) != IMG_CODEC_J2C));

        // Do full requests for baked textures to reduce interim blurring.
        LL_DEBUGS(LOG_TXT) << "full request for " << id << " texture is FTT_SERVER_BAKE" << LL_ENDL;
        desired_size = MAX_IMAGE_DATA_SIZE;
        desired_discard = 0;
    }
    else if (!url.empty() && (!exten.empty() && LLImageBase::getCodecFromExtension(exten) != IMG_CODEC_J2C))
    {
        LL_DEBUGS(LOG_TXT) << "full request for " << id << " exten is not J2C: " << exten << LL_ENDL;
        // Only do partial requests for J2C at the moment
        desired_size = MAX_IMAGE_DATA_SIZE;
        desired_discard = 0;
    }
    else if (desired_discard == 0)
    {
        // if we want the entire image, and we know its size, then get it all
        // (calcDataSizeJ2C() below makes assumptions about how the image
        // was compressed - this code ensures that when we request the entire image,
        // we really do get it.)
        desired_size = MAX_IMAGE_DATA_SIZE;
    }
    else if (w*h*c > 0)
    {
        // If the requester knows the dimensions of the image,
        // this will calculate how much data we need without having to parse the header

        desired_size = LLImageJ2C::calcDataSizeJ2C(w, h, c, desired_discard);
    }
    else
    {
        // If the requester knows nothing about the file, we fetch the smallest
        // amount of data at the lowest resolution (highest discard level) possible.
        desired_size = TEXTURE_CACHE_ENTRY_SIZE;
        desired_discard = MAX_DISCARD_LEVEL;
    }


    if (worker)
    {
        if (worker->wasAborted())
        {
            return CREATE_REQUEST_ERROR_ABORTED; // need to wait for previous aborted request to complete
        }
        worker->lockWorkMutex();                                        // +Mw
        if (worker->mState == LLTextureFetchWorker::DONE && worker->mDesiredSize == llmax(desired_size, TEXTURE_CACHE_ENTRY_SIZE) && worker->mDesiredDiscard == desired_discard) {
            worker->unlockWorkMutex();                                  // -Mw

            return CREATE_REQUEST_ERROR_TRANSITION; // similar request has finished, failed or is in a transitional state
        }
        worker->mActiveCount++;
        worker->mNeedsAux = needs_aux;
        worker->setImagePriority(priority);
        worker->setDesiredDiscard(desired_discard, desired_size);
        worker->setCanUseHTTP(can_use_http);

        //MAINT-4184 url is always empty.  Do not set with it.

        if (!worker->haveWork())
        {
            worker->setState(LLTextureFetchWorker::INIT);
            worker->unlockWorkMutex();                                  // -Mw

            worker->addWork(0);
        }
        else
        {
            worker->unlockWorkMutex();                                  // -Mw
        }
    }
    else
    {
        worker = new LLTextureFetchWorker(this, f_type, url, id, host, priority, desired_discard, desired_size);
        lockQueue();                                                    // +Mfq
        mRequestMap[id] = worker;
        unlockQueue();                                                  // -Mfq

        worker->lockWorkMutex();                                        // +Mw
        worker->mActiveCount++;
        worker->mNeedsAux = needs_aux;
        worker->setCanUseHTTP(can_use_http) ;
        worker->unlockWorkMutex();                                      // -Mw
    }

    LL_DEBUGS(LOG_TXT) << "REQUESTED: " << id << " f_type " << fttype_to_string(f_type)
                       << " Discard: " << desired_discard << " size " << desired_size << LL_ENDL;
    return desired_discard;
}
// Threads:  T*
//
// protected
void LLTextureFetch::addToHTTPQueue(const LLUUID& id)
{
    LL_PROFILE_ZONE_SCOPED;
    LLMutexLock lock(&mNetworkQueueMutex);                              // +Mfnq
    mHTTPTextureQueue.insert(id);
    mTotalHTTPRequests++;
}                                                                       // -Mfnq

// Threads:  T*
void LLTextureFetch::removeFromHTTPQueue(const LLUUID& id, S32Bytes received_size)
{
    LL_PROFILE_ZONE_SCOPED;
    LLMutexLock lock(&mNetworkQueueMutex);                              // +Mfnq
    mHTTPTextureQueue.erase(id);
    mHTTPTextureBits += received_size; // Approximate - does not include header bits
}                                                                       // -Mfnq

// NB:  If you change deleteRequest() you should probably make
// parallel changes in removeRequest().  They're functionally
// identical with only argument variations.
//
// Threads:  T*
void LLTextureFetch::deleteRequest(const LLUUID& id, bool cancel)
{
    LL_PROFILE_ZONE_SCOPED;
    lockQueue();                                                        // +Mfq
    LLTextureFetchWorker* worker = getWorkerAfterLock(id);
    if (worker)
    {
        size_t erased_1 = mRequestMap.erase(worker->mID);
        unlockQueue();                                                  // -Mfq

        llassert_always(erased_1 > 0) ;
        llassert_always(!(worker->getFlags(LLWorkerClass::WCF_DELETE_REQUESTED))) ;

        worker->scheduleDelete();
    }
    else
    {
        unlockQueue();                                                  // -Mfq
    }
}

// NB:  If you change removeRequest() you should probably make
// parallel changes in deleteRequest().  They're functionally
// identical with only argument variations.
//
// Threads:  T*
void LLTextureFetch::removeRequest(LLTextureFetchWorker* worker, bool cancel)
{
    LL_PROFILE_ZONE_SCOPED;
    if(!worker)
    {
        return;
    }

    lockQueue();                                                        // +Mfq
    size_t erased_1 = mRequestMap.erase(worker->mID);
    unlockQueue();                                                      // -Mfq

    llassert_always(erased_1 > 0) ;
    llassert_always(!(worker->getFlags(LLWorkerClass::WCF_DELETE_REQUESTED))) ;

    worker->scheduleDelete();
}

void LLTextureFetch::deleteAllRequests()
{
    while(1)
    {
        lockQueue();
        if(mRequestMap.empty())
        {
            unlockQueue() ;
            break;
        }

        LLTextureFetchWorker* worker = mRequestMap.begin()->second;
        unlockQueue() ;

        removeRequest(worker, true);
    }
}

// Threads:  T*
S32 LLTextureFetch::getNumRequests()
{
    lockQueue();                                                        // +Mfq
    S32 size = (S32)mRequestMap.size();
    unlockQueue();                                                      // -Mfq

    return size;
}

// Threads:  T*
S32 LLTextureFetch::getNumHTTPRequests()
{
    mNetworkQueueMutex.lock();                                          // +Mfq
    S32 size = (S32)mHTTPTextureQueue.size();
    mNetworkQueueMutex.unlock();                                        // -Mfq

    return size;
}

// Threads:  T*
U32 LLTextureFetch::getTotalNumHTTPRequests()
{
    mNetworkQueueMutex.lock();                                          // +Mfq
    U32 size = mTotalHTTPRequests;
    mNetworkQueueMutex.unlock();                                        // -Mfq

    return size;
}

// call lockQueue() first!
// Threads:  T*
// Locks:  Mfq
LLTextureFetchWorker* LLTextureFetch::getWorkerAfterLock(const LLUUID& id)
{
    LL_PROFILE_ZONE_SCOPED;
    LLTextureFetchWorker* res = NULL;
    map_t::iterator iter = mRequestMap.find(id);
    if (iter != mRequestMap.end())
    {
        res = iter->second;
    }
    return res;
}

// Threads:  T*
LLTextureFetchWorker* LLTextureFetch::getWorker(const LLUUID& id)
{
    LLMutexLock lock(&mQueueMutex);                                     // +Mfq

    return getWorkerAfterLock(id);
}                                                                       // -Mfq


// Threads:  T*
bool LLTextureFetch::getRequestFinished(const LLUUID& id, S32& discard_level, S32& worker_state,
                                        LLPointer<LLImageRaw>& raw, LLPointer<LLImageRaw>& aux,
                                        LLCore::HttpStatus& last_http_get_status)
{
    LL_PROFILE_ZONE_SCOPED;
    bool res = false;
    LLTextureFetchWorker* worker = getWorker(id);
    if (worker)
    {
        worker_state = worker->mState;
        if (worker->wasAborted())
        {
            res = true;
        }
        else if (!worker->haveWork())
        {
            // Should only happen if we set mDebugPause...
            if (!mDebugPause)
            {
//              LL_WARNS(LOG_TXT) << "Adding work for inactive worker: " << id << LL_ENDL;
                worker->addWork(0);
            }
        }
        else if (worker->checkWork())
        {
            F32 decode_time;
            F32 fetch_time;
            F32 cache_read_time;
            F32 cache_write_time;
            S32 file_size;
            std::map<S32, F32> logged_state_timers;
            F32 skipped_states_time;
            worker->lockWorkMutex();                                    // +Mw
            last_http_get_status = worker->mGetStatus;
            discard_level = worker->mDecodedDiscard;
            raw = worker->mRawImage;
            aux = worker->mAuxImage;

            decode_time = worker->mDecodeTime;
            fetch_time = worker->mFetchTime;
            cache_read_time = worker->mCacheReadTime;
            cache_write_time = worker->mCacheWriteTime;
            file_size = worker->mFileSize;
            worker->mCacheReadTimer.reset();
            worker->mDecodeTimer.reset();
            worker->mCacheWriteTimer.reset();
            worker->mFetchTimer.reset();
            logged_state_timers = worker->mStateTimersMap;
            skipped_states_time = worker->mSkippedStatesTime;
            worker->mStateTimer.reset();
            res = true;
            LL_DEBUGS(LOG_TXT) << id << ": Request Finished. State: " << worker->mState << " Discard: " << discard_level << LL_ENDL;
            worker->unlockWorkMutex();                                  // -Mw

            sample(sTexDecodeLatency, decode_time);
            sample(sTexFetchLatency, fetch_time);
            sample(sCacheReadLatency, cache_read_time);
            sample(sCacheWriteLatency, cache_write_time);

            static LLCachedControl<F32> min_time_to_log(gSavedSettings, "TextureFetchMinTimeToLog", 2.f);
            if (fetch_time > min_time_to_log)
            {
                //LL_INFOS() << "fetch_time: " << fetch_time << " cache_read_time: " << cache_read_time << " decode_time: " << decode_time << " cache_write_time: " << cache_write_time << LL_ENDL;

                LLTextureFetchTester* tester = (LLTextureFetchTester*)LLMetricPerformanceTesterBasic::getTester(sTesterName);
                if (tester)
                {
                    tester->updateStats(logged_state_timers, fetch_time, skipped_states_time, file_size) ;
                }
            }
        }
        else
        {
            worker->lockWorkMutex();                                    // +Mw
            if ((worker->mDecodedDiscard >= 0) &&
                (worker->mDecodedDiscard < discard_level || discard_level < 0) &&
                (worker->mState >= LLTextureFetchWorker::WAIT_ON_WRITE))
            {
                // Not finished, but data is ready
                discard_level = worker->mDecodedDiscard;
                raw = worker->mRawImage;
                aux = worker->mAuxImage;
            }
            worker->unlockWorkMutex();                                  // -Mw
        }
    }
    else
    {
        worker_state = 0;
        res = true;
    }
    return res;
}

// Threads:  T*
bool LLTextureFetch::updateRequestPriority(const LLUUID& id, F32 priority)
{
    LL_PROFILE_ZONE_SCOPED;
    mRequestQueue.tryPost([=, this]()
        {
            LLTextureFetchWorker* worker = getWorker(id);
            if (worker)
            {
                worker->lockWorkMutex();                                        // +Mw
                worker->setImagePriority(priority);
                worker->unlockWorkMutex();                                      // -Mw
            }
        });

    return true;
}

// Replicates and expands upon the base class's
// getPending() implementation.  getPending() and
// runCondition() replicate one another's logic to
// an extent and are sometimes used for the same
// function (deciding whether or not to sleep/pause
// a thread).  So the implementations need to stay
// in step, at least until this can be refactored and
// the redundancy eliminated.
//
// Threads:  T*

//virtual
size_t LLTextureFetch::getPending()
{
    LL_PROFILE_ZONE_SCOPED;
    size_t res;
    lockData();                                                         // +Ct
    {
        LLMutexLock lock(&mQueueMutex);                                 // +Mfq

        res = mRequestQueue.size();
        res += mCommands.size();
    }                                                                   // -Mfq
    unlockData();                                                       // -Ct
    return res;
}

// Locks:  Ct
// virtual
bool LLTextureFetch::runCondition()
{
    // Caller is holding the lock on LLThread's condition variable.

    // LLQueuedThread, unlike its base class LLThread, makes this a
    // private method which is unfortunate.  I want to use it directly
    // but I'm going to have to re-implement the logic here (or change
    // declarations, which I don't want to do right now).
    //
    // Changes here may need to be reflected in getPending().

    bool have_no_commands(false);
    {
        LLMutexLock lock(&mQueueMutex);                                 // +Mfq

        have_no_commands = mCommands.empty();
    }                                                                   // -Mfq

    return ! (have_no_commands
              && (mRequestQueue.size() == 0 && mIdleThread));       // From base class
}

//////////////////////////////////////////////////////////////////////////////

// Threads:  Ttf
void LLTextureFetch::commonUpdate()
{
    LL_PROFILE_ZONE_SCOPED;
    // Update low/high water levels based on pipelining.  We pick
    // up setting eventually, so the semaphore/request level can
    // fall outside the [0..HIGH_WATER] range.  Expect that.
    if (LLAppViewer::instance()->getAppCoreHttp().isPipelined(LLAppCoreHttp::AP_TEXTURE))
    {
        mHttpHighWater = HTTP_PIPE_REQUESTS_HIGH_WATER;
        mHttpLowWater = HTTP_PIPE_REQUESTS_LOW_WATER;
    }
    else
    {
        mHttpHighWater = HTTP_NONPIPE_REQUESTS_HIGH_WATER;
        mHttpLowWater = HTTP_NONPIPE_REQUESTS_LOW_WATER;
    }

    // Release waiters
    releaseHttpWaiters();

    // Run a cross-thread command, if any.
    cmdDoWork();

    // Deliver all completion notifications
    LLCore::HttpStatus status = mHttpRequest->update(0);
    if (! status)
    {
        LL_INFOS_ONCE(LOG_TXT) << "Problem during HTTP servicing.  Reason:  "
                               << status.toString()
                               << LL_ENDL;
    }
}


// Threads:  Tmain

//virtual
size_t LLTextureFetch::update(F32 max_time_ms)
{
    LL_PROFILE_ZONE_SCOPED;
    static LLCachedControl<F32> band_width(gSavedSettings,"ThrottleBandwidthKBPS", 3000.0);

    {
        mNetworkQueueMutex.lock();                                      // +Mfnq
        mMaxBandwidth = band_width();

        add(LLStatViewer::TEXTURE_NETWORK_DATA_RECEIVED, mHTTPTextureBits);
        mHTTPTextureBits = (U32Bits)0;

        mNetworkQueueMutex.unlock();                                    // -Mfnq
    }

    size_t res = LLWorkerThread::update(max_time_ms);

    if (!mThreaded)
    {
        commonUpdate();
    }

    return res;
}

// called in the MAIN thread after the TextureCacheThread shuts down.
//
// Threads:  Tmain
void LLTextureFetch::shutDownTextureCacheThread()
{
    if(mTextureCache)
    {
        llassert_always(mTextureCache->isQuitting() || mTextureCache->isStopped()) ;
        mTextureCache = NULL ;
    }
}

// Threads:  Ttf
void LLTextureFetch::startThread()
{
    mTextureInfo.startRecording();
}

// Threads:  Ttf
void LLTextureFetch::endThread()
{
    LL_INFOS(LOG_TXT) << "CacheReads:  " << mTotalCacheReadCount
                      << ", CacheWrites:  " << mTotalCacheWriteCount
                      << ", ResWaits:  " << mTotalResourceWaitCount
                      << ", TotalHTTPReq:  " << getTotalNumHTTPRequests()
                      << LL_ENDL;

    mTextureInfo.stopRecording();
}

// Threads:  Ttf
void LLTextureFetch::threadedUpdate()
{
    LL_PROFILE_ZONE_SCOPED;
    llassert_always(mHttpRequest);

#if 0
    // Limit update frequency
    const F32 PROCESS_TIME = 0.05f;
    static LLFrameTimer process_timer;
    if (process_timer.getElapsedTimeF32() < PROCESS_TIME)
    {
        return;
    }
    process_timer.reset();
#endif

    commonUpdate();

#if 0
    const F32 INFO_TIME = 1.0f;
    static LLFrameTimer info_timer;
    if (info_timer.getElapsedTimeF32() >= INFO_TIME)
    {
        S32 q = mCurlGetRequest->getQueued();
        if (q > 0)
        {
            LL_INFOS(LOG_TXT) << "Queued gets: " << q << LL_ENDL;
            info_timer.reset();
        }
    }
#endif
}

void LLTextureFetchWorker::setState(e_state new_state)
{
    LL_PROFILE_ZONE_SCOPED_CATEGORY_TEXTURE;
    if (mFTType == FTT_SERVER_BAKE)
    {
    // NOTE: turning on these log statements is a reliable way to get
    // blurry images fairly frequently. Presumably this is an
    // indication of some subtle timing or locking issue.

//      LL_INFOS(LOG_TXT) << "id: " << mID << " FTType: " << mFTType << " disc: " << mDesiredDiscard << " sz: " << mDesiredSize << " state: " << e_state_name[mState] << " => " << e_state_name[new_state] << LL_ENDL;
    }

    F32 d_time = mStateTimer.getElapsedTimeF32();
    if (d_time >= 0.0001F)
    {
        if (LOGGED_STATES.count(mState))
        {
            mStateTimersMap[mState] = d_time;
        }
        else
        {
            mSkippedStatesTime += d_time;
        }
    }

    mStateTimer.reset();
    mState = new_state;
}

LLViewerRegion* LLTextureFetchWorker::getRegion()
{
    LLViewerRegion* region = NULL;
    if (mHost.isInvalid())
    {
        region = gAgent.getRegion();
    }
    else if (LLWorld::instanceExists())
    {
        region = LLWorld::getInstance()->getRegion(mHost);
    }
    return region;
}

//////////////////////////////////////////////////////////////////////////////

// Threads:  T*
bool LLTextureFetch::isFromLocalCache(const LLUUID& id)
{
    bool from_cache = false ;

    LLTextureFetchWorker* worker = getWorker(id);
    if (worker)
    {
        worker->lockWorkMutex();                                        // +Mw
        from_cache = worker->mInLocalCache;
        worker->unlockWorkMutex();                                      // -Mw
    }

    return from_cache ;
}

S32 LLTextureFetch::getFetchState(const LLUUID& id)
{
    S32 state = LLTextureFetchWorker::INVALID;
    LLTextureFetchWorker* worker = getWorker(id);
    if (worker && worker->haveWork())
    {
        state = worker->mState;
    }

    return state;
}

// Threads:  T*
S32 LLTextureFetch::getFetchState(const LLUUID& id, F32& data_progress_p, F32& requested_priority_p,
                                  U32& fetch_priority_p, F32& fetch_dtime_p, F32& request_dtime_p, bool& can_use_http)
{
    LL_PROFILE_ZONE_SCOPED;
    S32 state = LLTextureFetchWorker::INVALID;
    F32 data_progress = 0.0f;
    F32 requested_priority = 0.0f;
    F32 fetch_dtime = 999999.f;
    F32 request_dtime = 999999.f;
    U32 fetch_priority = 0;

    LLTextureFetchWorker* worker = getWorker(id);
    if (worker && worker->haveWork())
    {
        worker->lockWorkMutex();                                        // +Mw
        state = worker->mState;
        fetch_dtime = worker->mFetchDeltaTimer.getElapsedTimeF32();
        request_dtime = worker->mRequestedDeltaTimer.getElapsedTimeF32();
        if (worker->mFileSize > 0)
        {
            if (worker->mFormattedImage.notNull())
            {
                data_progress = (F32)worker->mFormattedImage->getDataSize() / (F32)worker->mFileSize;
            }
        }
        if (state >= LLTextureFetchWorker::LOAD_FROM_NETWORK && state <= LLTextureFetchWorker::WAIT_HTTP_REQ)
        {
            requested_priority = worker->mRequestedPriority;
        }
        else
        {
            requested_priority = worker->mImagePriority;
        }
        fetch_priority = (U32)worker->getImagePriority();
        can_use_http = worker->getCanUseHTTP() ;
        worker->unlockWorkMutex();                                      // -Mw
    }
    data_progress_p = data_progress;
    requested_priority_p = requested_priority;
    fetch_priority_p = fetch_priority;
    fetch_dtime_p = fetch_dtime;
    request_dtime_p = request_dtime;
    return state;
}

// Threads:  T*
S32 LLTextureFetch::getLastFetchState(const LLUUID& id, S32& requested_discard, S32& decoded_discard, bool& decoded)
{
    LL_PROFILE_ZONE_SCOPED;
    S32 state = LLTextureFetchWorker::INVALID;

    LLTextureFetchWorker* worker = getWorker(id);
    if (worker) // Don't check haveWork, intent is to get whatever is in the worker
    {
        worker->lockWorkMutex();                                        // +Mw
        state = worker->mState;
        requested_discard = worker->mDesiredDiscard;
        decoded_discard = worker->mDecodedDiscard;
        decoded = worker->mDecoded;
        worker->unlockWorkMutex();                                      // -Mw
    }
    return state;
}

// Threads:  T*
S32 LLTextureFetch::getLastRawImage(const LLUUID& id,
    LLPointer<LLImageRaw>& raw, LLPointer<LLImageRaw>& aux)
{
    LL_PROFILE_ZONE_SCOPED;
    S32 decoded_discard = -1;
    LLTextureFetchWorker* worker = getWorker(id);
    if (worker && !worker->haveWork() && worker->mDecodedDiscard >= 0)
    {
            worker->lockWorkMutex();                                    // +Mw
            raw = worker->mRawImage;
            aux = worker->mAuxImage;
            decoded_discard = worker->mDecodedDiscard;
            worker->unlockWorkMutex();                                  // -Mw
    }
    return decoded_discard;
}

void LLTextureFetch::dump()
{
    LL_INFOS(LOG_TXT) << "LLTextureFetch ACTIVE_HTTP:" << LL_ENDL;
    for (queue_t::const_iterator iter(mHTTPTextureQueue.begin());
         mHTTPTextureQueue.end() != iter;
         ++iter)
    {
        LL_INFOS(LOG_TXT) << " ID: " << (*iter) << LL_ENDL;
    }

    LL_INFOS(LOG_TXT) << "LLTextureFetch WAIT_HTTP_RESOURCE:" << LL_ENDL;
    for (wait_http_res_queue_t::const_iterator iter(mHttpWaitResource.begin());
         mHttpWaitResource.end() != iter;
         ++iter)
    {
        LL_INFOS(LOG_TXT) << " ID: " << (*iter) << LL_ENDL;
    }
}

//////////////////////////////////////////////////////////////////////////////

// HTTP Resource Waiting Methods

// Threads:  Ttf
void LLTextureFetch::addHttpWaiter(const LLUUID & tid)
{
    mNetworkQueueMutex.lock();                                          // +Mfnq
    mHttpWaitResource.insert(tid);
    mNetworkQueueMutex.unlock();                                        // -Mfnq
}

// Threads:  Ttf
void LLTextureFetch::removeHttpWaiter(const LLUUID & tid)
{
    mNetworkQueueMutex.lock();                                          // +Mfnq
    wait_http_res_queue_t::iterator iter(mHttpWaitResource.find(tid));
    if (mHttpWaitResource.end() != iter)
    {
        mHttpWaitResource.erase(iter);
    }
    mNetworkQueueMutex.unlock();                                        // -Mfnq
}

// Threads:  T*
bool LLTextureFetch::isHttpWaiter(const LLUUID & tid)
{
    mNetworkQueueMutex.lock();                                          // +Mfnq
    wait_http_res_queue_t::iterator iter(mHttpWaitResource.find(tid));
    const bool ret(mHttpWaitResource.end() != iter);
    mNetworkQueueMutex.unlock();                                        // -Mfnq
    return ret;
}

// Release as many requests as permitted from the WAIT_HTTP_RESOURCE2
// state to the SEND_HTTP_REQ state based on their current priority.
//
// This data structures and code associated with this looks a bit
// indirect and naive but it's done in the name of safety.  An
// ordered container may become invalid from time to time due to
// priority changes caused by actions in other threads.  State itself
// could also suffer the same fate with canceled operations.  Even
// done this way, I'm not fully trusting we're truly safe.  This
// module is due for a major refactoring and we'll deal with it then.
//
// Threads:  Ttf
// Locks:  -Mw (must not hold any worker when called)
void LLTextureFetch::releaseHttpWaiters()
{
    LL_PROFILE_ZONE_SCOPED;
    // Use mHttpSemaphore rather than mHTTPTextureQueue.size()
    // to avoid a lock.
    if (mHttpSemaphore >= mHttpLowWater)
        return;
    S32 needed(mHttpHighWater - mHttpSemaphore);
    if (needed <= 0)
    {
        // Would only happen if High/LowWater were changed behind
        // our back.  In that case, defer fill until usage falls within
        // limits.
        return;
    }

    // Quickly make a copy of all the LLUIDs.  Get off the
    // mutex as early as possible.
    typedef std::vector<LLUUID> uuid_vec_t;
    uuid_vec_t tids;

    {
        LLMutexLock lock(&mNetworkQueueMutex);                          // +Mfnq

        if (mHttpWaitResource.empty())
            return;
        tids.reserve(mHttpWaitResource.size());
        tids.assign(mHttpWaitResource.begin(), mHttpWaitResource.end());
    }                                                                   // -Mfnq

    // Now lookup the UUUIDs to find valid requests and sort
    // them in priority order, highest to lowest.  We're going
    // to modify priority later as a side-effect of releasing
    // these objects.  That, in turn, would violate the partial
    // ordering assumption of std::set, std::map, etc. so we
    // don't use those containers.  We use a vector and an explicit
    // sort to keep the containers valid later.
    typedef std::vector<LLTextureFetchWorker *> worker_list_t;
    worker_list_t tids2;

    tids2.reserve(tids.size());
    for (uuid_vec_t::iterator iter(tids.begin());
         tids.end() != iter;
         ++iter)
    {
        LLTextureFetchWorker * worker(getWorker(* iter));
        if (worker)
        {
            tids2.push_back(worker);
        }
        else
        {
            // If worker isn't found, this should be due to a request
            // for deletion.  We signal our recognition that this
            // uuid shouldn't be used for resource waiting anymore by
            // erasing it from the resource waiter list.  That allows
            // deleteOK to do final deletion on the worker.
            removeHttpWaiter(* iter);
        }
    }
    tids.clear();

    // Sort into priority order, if necessary and only as much as needed
    if (tids2.size() > needed)
    {
        LLTextureFetchWorker::Compare compare;
        std::partial_sort(tids2.begin(), tids2.begin() + needed, tids2.end(), compare);
    }

    // Release workers up to the high water mark.  Since we aren't
    // holding any locks at this point, we can be in competition
    // with other callers.  Do defensive things like getting
    // refreshed counts of requests and checking if someone else
    // has moved any worker state around....
    for (worker_list_t::iterator iter2(tids2.begin()); tids2.end() != iter2; ++iter2)
    {
        LLTextureFetchWorker * worker(* iter2);

        worker->lockWorkMutex();                                        // +Mw
        if (LLTextureFetchWorker::WAIT_HTTP_RESOURCE2 != worker->mState)
        {
            // Not in expected state, remove it, try the next one
            worker->unlockWorkMutex();                                  // -Mw
            LL_WARNS(LOG_TXT) << "Resource-waited texture " << worker->mID
                              << " in unexpected state:  " << worker->mState
                              << ".  Removing from wait list."
                              << LL_ENDL;
            removeHttpWaiter(worker->mID);
            continue;
        }

        if (! worker->acquireHttpSemaphore())
        {
            // Out of active slots, quit
            worker->unlockWorkMutex();                                  // -Mw
            break;
        }

        worker->setState(LLTextureFetchWorker::SEND_HTTP_REQ);
        worker->unlockWorkMutex();                                      // -Mw

        removeHttpWaiter(worker->mID);
    }
}

// Threads:  T*
void LLTextureFetch::cancelHttpWaiters()
{
    mNetworkQueueMutex.lock();                                          // +Mfnq
    mHttpWaitResource.clear();
    mNetworkQueueMutex.unlock();                                        // -Mfnq
}

// Threads:  T*
int LLTextureFetch::getHttpWaitersCount()
{
    mNetworkQueueMutex.lock();                                          // +Mfnq
    int ret(static_cast<int>(mHttpWaitResource.size()));
    mNetworkQueueMutex.unlock();                                        // -Mfnq
    return ret;
}


// Threads:  T*
void LLTextureFetch::updateStateStats(U32 cache_read, U32 cache_write, U32 res_wait)
{
    LLMutexLock lock(&mQueueMutex);                                     // +Mfq

    mTotalCacheReadCount += cache_read;
    mTotalCacheWriteCount += cache_write;
    mTotalResourceWaitCount += res_wait;
}                                                                       // -Mfq


// Threads:  T*
void LLTextureFetch::getStateStats(U32 * cache_read, U32 * cache_write, U32 * res_wait)
{
    U32 ret1(0U), ret2(0U), ret3(0U);

    {
        LLMutexLock lock(&mQueueMutex);                                 // +Mfq
        ret1 = mTotalCacheReadCount;
        ret2 = mTotalCacheWriteCount;
        ret3 = mTotalResourceWaitCount;
    }                                                                   // -Mfq

    *cache_read = ret1;
    *cache_write = ret2;
    *res_wait = ret3;
}

//////////////////////////////////////////////////////////////////////////////

// cross-thread command methods

// Threads:  T*
void LLTextureFetch::commandSetRegion(U64 region_handle)
{
    TFReqSetRegion * req = new TFReqSetRegion(region_handle);

    cmdEnqueue(req);
}

// Threads:  T*
void LLTextureFetch::commandSendMetrics(const std::string & caps_url,
                                        const LLUUID & session_id,
                                        const LLUUID & agent_id,
                                        LLSD& stats_sd)
{
    TFReqSendMetrics * req = new TFReqSendMetrics(caps_url, session_id, agent_id, stats_sd);

    cmdEnqueue(req);
}

// Threads:  T*
void LLTextureFetch::commandDataBreak()
{
    // The pedantically correct way to implement this is to create a command
    // request object in the above fashion and enqueue it.  However, this is
    // simple data of an advisorial not operational nature and this case
    // of shared-write access is tolerable.

    LLTextureFetch::svMetricsDataBreak = true;
}

// Threads:  T*
void LLTextureFetch::cmdEnqueue(TFRequest * req)
{
    LL_PROFILE_ZONE_SCOPED;
    lockQueue();                                                        // +Mfq
    mCommands.push_back(req);
    unlockQueue();                                                      // -Mfq

    unpause();
}

// Threads:  T*
LLTextureFetch::TFRequest * LLTextureFetch::cmdDequeue()
{
    LL_PROFILE_ZONE_SCOPED;
    TFRequest * ret = 0;

    lockQueue();                                                        // +Mfq
    if (! mCommands.empty())
    {
        ret = mCommands.front();
        mCommands.erase(mCommands.begin());
    }
    unlockQueue();                                                      // -Mfq

    return ret;
}

// Threads:  Ttf
void LLTextureFetch::cmdDoWork()
{
    LL_PROFILE_ZONE_SCOPED;
    if (mDebugPause)
    {
        return;  // debug: don't do any work
    }

    TFRequest * req = cmdDequeue();
    if (req)
    {
        // One request per pass should really be enough for this.
        req->doWork(this);
        delete req;
    }
}

//////////////////////////////////////////////////////////////////////////////

// Private (anonymous) class methods implementing the command scheme.

namespace
{


// Example of a simple notification handler for metrics
// delivery notification.  Earlier versions of the code used
// a Responder that tried harder to detect delivery breaks
// but it really isn't that important.  If someone wants to
// revisit that effort, here is a place to start.
class AssetReportHandler : public LLCore::HttpHandler
{
public:

    // Threads:  Ttf
    virtual void onCompleted(LLCore::HttpHandle handle, LLCore::HttpResponse * response)
    {
        LLCore::HttpStatus status(response->getStatus());

        if (status)
        {
            LL_DEBUGS(LOG_TXT) << "Successfully delivered asset metrics to grid."
                               << LL_ENDL;
        }
        else
        {
            LL_WARNS(LOG_TXT) << "Error delivering asset metrics to grid.  Status:  "
                              << status.toTerseString()
                              << ", Reason:  " << status.toString() << LL_ENDL;
        }
    }
}; // end class AssetReportHandler

/**
 * Implements the 'Set Region' command.
 *
 * Thread:  Thread1 (TextureFetch)
 */
bool
TFReqSetRegion::doWork(LLTextureFetch *)
{
    LLViewerAssetStatsFF::set_region(mRegionHandle);

    return true;
}

TFReqSendMetrics::TFReqSendMetrics(const std::string & caps_url,
                                   const LLUUID & session_id,
                                   const LLUUID & agent_id,
                                   LLSD& stats_sd):
    LLTextureFetch::TFRequest(),
    mCapsURL(caps_url),
    mSessionID(session_id),
    mAgentID(agent_id),
    mStatsSD(stats_sd),
    mHandler(new AssetReportHandler)
{}


TFReqSendMetrics::~TFReqSendMetrics()
{
}


/**
 * Implements the 'Send Metrics' command.  Takes over
 * ownership of the passed LLViewerAssetStats pointer.
 *
 * Thread:  Thread1 (TextureFetch)
 */
bool
TFReqSendMetrics::doWork(LLTextureFetch * fetcher)
{
    LL_PROFILE_ZONE_SCOPED;

    //if (! gViewerAssetStatsThread1)
    //  return true;

<<<<<<< HEAD
    static std::atomic_bool reporting_started(false);
    static std::atomic_int report_sequence(0);
=======
    static std::atomic<bool> reporting_started(false);
    static std::atomic<S32> report_sequence(0);
>>>>>>> b50ad90f

    // In mStatsSD, we have a copy we own of the LLSD representation
    // of the asset stats. Add some additional fields and ship it off.

    static const S32 metrics_data_version = 2;

    bool initial_report = !reporting_started.load();
    mStatsSD["session_id"] = mSessionID;
    mStatsSD["agent_id"] = mAgentID;
    mStatsSD["message"] = "ViewerAssetMetrics";
    mStatsSD["sequence"] = report_sequence.load();
    mStatsSD["initial"] = initial_report;
    mStatsSD["version"] = metrics_data_version;
    mStatsSD["break"] = static_cast<bool>(LLTextureFetch::svMetricsDataBreak);

    // Update sequence number
    if (S32_MAX == report_sequence.fetch_add(1))
    {
        report_sequence.store(0);
    }

    reporting_started.store(true);

    // Limit the size of the stats report if necessary.

    mStatsSD["truncated"] = truncate_viewer_metrics(10, mStatsSD);

    if (gSavedSettings.getBOOL("QAModeMetrics"))
    {
        dump_sequential_xml("metric_asset_stats",mStatsSD);
    }

    if (! mCapsURL.empty())
    {
        // Don't care about handle, this is a fire-and-forget operation.
        LLCoreHttpUtil::requestPostWithLLSD(&fetcher->getHttpRequest(),
                                            fetcher->getMetricsPolicyClass(),
                                            mCapsURL,
                                            mStatsSD,
                                            LLCore::HttpOptions::ptr_t(),
                                            fetcher->getMetricsHeaders(),
                                            mHandler);
        LLTextureFetch::svMetricsDataBreak = false;
    }
    else
    {
        LLTextureFetch::svMetricsDataBreak = true;
    }

    // In QA mode, Metrics submode, log the result for ease of testing
    if (fetcher->isQAMode())
    {
        LL_INFOS(LOG_TXT) << "ViewerAssetMetrics as submitted\n" << ll_pretty_print_sd(mStatsSD) << LL_ENDL;
    }

    return true;
}


bool
truncate_viewer_metrics(int max_regions, LLSD & metrics)
{
    static const LLSD::String reg_tag("regions");
    static const LLSD::String duration_tag("duration");

    LLSD & reg_map(metrics[reg_tag]);
    if (reg_map.size() <= max_regions)
    {
        return false;
    }

    // Build map of region hashes ordered by duration
    typedef std::multimap<LLSD::Real, int> reg_ordered_list_t;
    reg_ordered_list_t regions_by_duration;

    int ind(0);
    LLSD::array_const_iterator it_end(reg_map.endArray());
    for (LLSD::array_const_iterator it(reg_map.beginArray()); it_end != it; ++it, ++ind)
    {
        LLSD::Real duration = (*it)[duration_tag].asReal();
        regions_by_duration.insert(reg_ordered_list_t::value_type(duration, ind));
    }

    // Build a replacement regions array with the longest-persistence regions
    LLSD new_region(LLSD::emptyArray());
    reg_ordered_list_t::const_reverse_iterator it2_end(regions_by_duration.rend());
    reg_ordered_list_t::const_reverse_iterator it2(regions_by_duration.rbegin());
    for (int i(0); i < max_regions && it2_end != it2; ++i, ++it2)
    {
        new_region.append(reg_map[it2->second]);
    }
    reg_map = new_region;

    return true;
}

} // end of anonymous namespace

LLTextureFetchTester::LLTextureFetchTester() : LLMetricPerformanceTesterBasic(sTesterName)
{
    mTextureFetchTime = 0;
    mSkippedStatesTime = 0;
    mFileSize = 0;
}

LLTextureFetchTester::~LLTextureFetchTester()
{
    outputTestResults();
    LLTextureFetch::sTesterp = NULL;
}

//virtual
void LLTextureFetchTester::outputTestRecord(LLSD *sd)
{
    std::string currentLabel = getCurrentLabelName();

    (*sd)[currentLabel]["Texture Fetch Time"]   = (LLSD::Real)mTextureFetchTime;
    (*sd)[currentLabel]["File Size"]            = (LLSD::Integer)mFileSize;
    (*sd)[currentLabel]["Skipped States Time"]  = (LLSD::String)llformat("%.6f", mSkippedStatesTime);

    for(auto i : LOGGED_STATES)
    {
        (*sd)[currentLabel][sStateDescs[i]] = mStateTimersMap[i];
    }
}

void LLTextureFetchTester::updateStats(const std::map<S32, F32> state_timers, const F32 fetch_time, const F32 skipped_states_time, const S32 file_size)
{
    mTextureFetchTime = fetch_time;
    mStateTimersMap = state_timers;
    mFileSize = file_size;
    mSkippedStatesTime = skipped_states_time;
    outputTestResults();
}
<|MERGE_RESOLUTION|>--- conflicted
+++ resolved
@@ -3572,13 +3572,8 @@
     //if (! gViewerAssetStatsThread1)
     //  return true;
 
-<<<<<<< HEAD
-    static std::atomic_bool reporting_started(false);
-    static std::atomic_int report_sequence(0);
-=======
     static std::atomic<bool> reporting_started(false);
     static std::atomic<S32> report_sequence(0);
->>>>>>> b50ad90f
 
     // In mStatsSD, we have a copy we own of the LLSD representation
     // of the asset stats. Add some additional fields and ship it off.
