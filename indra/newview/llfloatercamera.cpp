/**
 * @file llfloatercamera.cpp
 * @brief Container for camera control buttons (zoom, pan, orbit)
 *
 * $LicenseInfo:firstyear=2001&license=viewerlgpl$
 * Second Life Viewer Source Code
 * Copyright (C) 2010, Linden Research, Inc.
 *
 * This library is free software; you can redistribute it and/or
 * modify it under the terms of the GNU Lesser General Public
 * License as published by the Free Software Foundation;
 * version 2.1 of the License only.
 *
 * This library is distributed in the hope that it will be useful,
 * but WITHOUT ANY WARRANTY; without even the implied warranty of
 * MERCHANTABILITY or FITNESS FOR A PARTICULAR PURPOSE.  See the GNU
 * Lesser General Public License for more details.
 *
 * You should have received a copy of the GNU Lesser General Public
 * License along with this library; if not, write to the Free Software
 * Foundation, Inc., 51 Franklin Street, Fifth Floor, Boston, MA  02110-1301  USA
 *
 * Linden Research, Inc., 945 Battery Street, San Francisco, CA  94111  USA
 * $/LicenseInfo$
 */

#include "llviewerprecompiledheaders.h"

#include "llfloatercamera.h"

// Library includes
#include "llfloaterreg.h"

// Viewer includes
#include "llagent.h"
#include "llagentcamera.h"
#include "llpresetsmanager.h"
#include "lljoystickbutton.h"
#include "llviewercontrol.h"
#include "llviewercamera.h"
#include "lltoolmgr.h"
#include "lltoolfocus.h"
#include "llslider.h"
#include "llfirstuse.h"
#include "llhints.h"
#include "lltabcontainer.h"
#include "llviewercamera.h"
#include "llvoavatarself.h"

static LLDefaultChildRegistry::Register<LLPanelCameraItem> r("panel_camera_item");

const F32 NUDGE_TIME = 0.25f;       // in seconds
const F32 ORBIT_NUDGE_RATE = 0.05f; // fraction of normal speed

// constants
#define ORBIT "cam_rotate_stick"
#define PAN "cam_track_stick"
#define ZOOM "zoom"
#define CONTROLS "controls"

bool LLFloaterCamera::sFreeCamera = false;
bool LLFloaterCamera::sAppearanceEditing = false;

// Zoom the camera in and out
class LLPanelCameraZoom
:   public LLPanel
{
    LOG_CLASS(LLPanelCameraZoom);

public:
    struct Params : public LLInitParam::Block<Params, LLPanel::Params> {};

    LLPanelCameraZoom() { onCreate(); }

<<<<<<< HEAD
	/* virtual */ bool	postBuild();
	/* virtual */ void	draw();
=======
    /* virtual */ BOOL  postBuild();
    /* virtual */ void  draw();
>>>>>>> e7eced3c

protected:
    LLPanelCameraZoom(const Params& p) { onCreate(); }

    void    onCreate();
    void    onZoomPlusHeldDown();
    void    onZoomMinusHeldDown();
    void    onSliderValueChanged();
    void    onCameraTrack();
    void    onCameraRotate();
    F32     getOrbitRate(F32 time);

private:
    LLButton*   mPlusBtn { nullptr };
    LLButton*   mMinusBtn{ nullptr };
    LLSlider*   mSlider{ nullptr };

    friend class LLUICtrlFactory;
};

LLPanelCameraItem::Params::Params()
:   icon_over("icon_over"),
    icon_selected("icon_selected"),
    picture("picture"),
    text("text"),
    selected_picture("selected_picture"),
    mousedown_callback("mousedown_callback")
{
}

LLPanelCameraItem::LLPanelCameraItem(const LLPanelCameraItem::Params& p)
:   LLPanel(p)
{
    LLIconCtrl::Params icon_params = p.picture;
    mPicture = LLUICtrlFactory::create<LLIconCtrl>(icon_params);
    addChild(mPicture);

    icon_params = p.icon_over;
    mIconOver = LLUICtrlFactory::create<LLIconCtrl>(icon_params);
    addChild(mIconOver);

    icon_params = p.icon_selected;
    mIconSelected = LLUICtrlFactory::create<LLIconCtrl>(icon_params);
    addChild(mIconSelected);

    icon_params = p.selected_picture;
    mPictureSelected = LLUICtrlFactory::create<LLIconCtrl>(icon_params);
    addChild(mPictureSelected);

    LLTextBox::Params text_params = p.text;
    mText = LLUICtrlFactory::create<LLTextBox>(text_params);
    addChild(mText);

    if (p.mousedown_callback.isProvided())
    {
        setCommitCallback(initCommitCallback(p.mousedown_callback));
    }
}

void set_view_visible(LLView* parent, const std::string& name, bool visible)
{
    parent->getChildView(name)->setVisible(visible);
}

bool LLPanelCameraItem::postBuild()
{
<<<<<<< HEAD
	setMouseEnterCallback(boost::bind(set_view_visible, this, "hovered_icon", true));
	setMouseLeaveCallback(boost::bind(set_view_visible, this, "hovered_icon", false));
	setMouseDownCallback(boost::bind(&LLPanelCameraItem::onAnyMouseClick, this));
	setRightMouseDownCallback(boost::bind(&LLPanelCameraItem::onAnyMouseClick, this));
	return true;
=======
    setMouseEnterCallback(boost::bind(set_view_visible, this, "hovered_icon", true));
    setMouseLeaveCallback(boost::bind(set_view_visible, this, "hovered_icon", false));
    setMouseDownCallback(boost::bind(&LLPanelCameraItem::onAnyMouseClick, this));
    setRightMouseDownCallback(boost::bind(&LLPanelCameraItem::onAnyMouseClick, this));
    return TRUE;
>>>>>>> e7eced3c
}

void LLPanelCameraItem::onAnyMouseClick()
{
    if (mCommitSignal) (*mCommitSignal)(this, LLSD());
}

void LLPanelCameraItem::setValue(const LLSD& value)
{
    if (!value.isMap()) return;;
    if (!value.has("selected")) return;
    getChildView("selected_icon")->setVisible( value["selected"]);
    getChildView("picture")->setVisible( !value["selected"]);
    getChildView("selected_picture")->setVisible( value["selected"]);
}

static LLPanelInjector<LLPanelCameraZoom> t_camera_zoom_panel("camera_zoom_panel");

//-------------------------------------------------------------------------------
// LLPanelCameraZoom
//-------------------------------------------------------------------------------

void LLPanelCameraZoom::onCreate()
{
    mCommitCallbackRegistrar.add("Zoom.minus", boost::bind(&LLPanelCameraZoom::onZoomMinusHeldDown, this));
    mCommitCallbackRegistrar.add("Zoom.plus", boost::bind(&LLPanelCameraZoom::onZoomPlusHeldDown, this));
    mCommitCallbackRegistrar.add("Slider.value_changed", boost::bind(&LLPanelCameraZoom::onSliderValueChanged, this));
    mCommitCallbackRegistrar.add("Camera.track", boost::bind(&LLPanelCameraZoom::onCameraTrack, this));
    mCommitCallbackRegistrar.add("Camera.rotate", boost::bind(&LLPanelCameraZoom::onCameraRotate, this));
}

bool LLPanelCameraZoom::postBuild()
{
    mPlusBtn  = getChild<LLButton>("zoom_plus_btn");
    mMinusBtn = getChild<LLButton>("zoom_minus_btn");
    mSlider   = getChild<LLSlider>("zoom_slider");
    return LLPanel::postBuild();
}

void LLPanelCameraZoom::draw()
{
    mSlider->setValue(gAgentCamera.getCameraZoomFraction());
    LLPanel::draw();
}

void LLPanelCameraZoom::onZoomPlusHeldDown()
{
    F32 val = mSlider->getValueF32();
    F32 inc = mSlider->getIncrement();
    mSlider->setValue(val - inc);
    F32 time = mPlusBtn->getHeldDownTime();
    gAgentCamera.unlockView();
    gAgentCamera.setOrbitInKey(getOrbitRate(time));
}

void LLPanelCameraZoom::onZoomMinusHeldDown()
{
    F32 val = mSlider->getValueF32();
    F32 inc = mSlider->getIncrement();
    mSlider->setValue(val + inc);
    F32 time = mMinusBtn->getHeldDownTime();
    gAgentCamera.unlockView();
    gAgentCamera.setOrbitOutKey(getOrbitRate(time));
}

void LLPanelCameraZoom::onCameraTrack()
{
    // EXP-202 when camera panning activated, remove the hint
    LLFirstUse::viewPopup( false );
}

void LLPanelCameraZoom::onCameraRotate()
{
    // EXP-202 when camera rotation activated, remove the hint
    LLFirstUse::viewPopup( false );
}

F32 LLPanelCameraZoom::getOrbitRate(F32 time)
{
    if( time < NUDGE_TIME )
    {
        F32 rate = ORBIT_NUDGE_RATE + time * (1 - ORBIT_NUDGE_RATE)/ NUDGE_TIME;
        return rate;
    }
    else
    {
        return 1;
    }
}

void  LLPanelCameraZoom::onSliderValueChanged()
{
    F32 zoom_level = mSlider->getValueF32();
    gAgentCamera.setCameraZoomFraction(zoom_level);
}

void activate_camera_tool()
{
    LLToolMgr::getInstance()->setTransientTool(LLToolCamera::getInstance());
};

class LLCameraInfoPanel : public LLPanel
{
public:
    typedef std::function<LLVector3()> get_vector_t;

    LLCameraInfoPanel(
        const LLView* parent,
        const char* title,
        const LLCoordFrame& camera,
        const get_vector_t get_focus
    )
    : LLPanel([&]() -> LLPanel::Params
        {
            LLPanel::Params params;
            params.rect = LLRect(parent->getLocalRect());
            return params;
        }())
    , mTitle(title)
    , mCamera(camera)
    , mGetFocus(get_focus)
    , mFont(LLFontGL::getFontSansSerifBig())
    {
    }

    virtual void draw() override
    {
        LLPanel::draw();

        static const U32 HPADDING = 10;
        static const U32 VPADDING = 5;
        LLVector3 focus = mGetFocus();
        LLVector3 sight = focus - mCamera.mOrigin;
        std::pair<const char*, const LLVector3&> const data[] =
        {
            { "Origin:", mCamera.mOrigin },
            { "X Axis:", mCamera.mXAxis },
            { "Y Axis:", mCamera.mYAxis },
            { "Z Axis:", mCamera.mZAxis },
            { "Focus:", focus },
            { "Sight:", sight }
        };
        S32 width = getRect().getWidth();
        S32 height = getRect().getHeight();
        S32 row_count = 1 + sizeof(data) / sizeof(*data);
        S32 row_height = (height - VPADDING * 2) / row_count;
        S32 top = height - VPADDING - row_height / 2;
        mFont->renderUTF8(mTitle, 0, HPADDING, top, LLColor4::white, LLFontGL::LEFT, LLFontGL::VCENTER);
        for (const auto& row : data)
        {
            top -= row_height;
            mFont->renderUTF8(row.first, 0, HPADDING, top, LLColor4::white, LLFontGL::LEFT, LLFontGL::VCENTER);
            const LLVector3& vector = row.second;
            for (S32 i = 0; i < 3; ++i)
            {
                std::string text = llformat("%.6f", vector[i]);
                S32 right = width / 4 * (i + 2) - HPADDING;
                mFont->renderUTF8(text, 0, right, top, LLColor4::white, LLFontGL::RIGHT, LLFontGL::VCENTER);
            }
        }
    }

private:
    const char* mTitle;
    const LLCoordFrame& mCamera;
    const get_vector_t mGetFocus;
    const LLFontGL* mFont;
};

//
// Member functions
//

// static
bool LLFloaterCamera::inFreeCameraMode()
{
    LLFloaterCamera* floater_camera = LLFloaterCamera::findInstance();
    if (floater_camera && floater_camera->mCurrMode == CAMERA_CTRL_MODE_FREE_CAMERA && gAgentCamera.getCameraMode() != CAMERA_MODE_MOUSELOOK)
    {
        return true;
    }
    return false;
}

// static
void LLFloaterCamera::resetCameraMode()
{
    LLFloaterCamera* floater_camera = LLFloaterCamera::findInstance();
    if (!floater_camera) return;
    floater_camera->switchMode(CAMERA_CTRL_MODE_PAN);
}

// static
void LLFloaterCamera::onAvatarEditingAppearance(bool editing)
{
    sAppearanceEditing = editing;
    LLFloaterCamera* floater_camera = LLFloaterCamera::findInstance();
    if (!floater_camera) return;
    floater_camera->handleAvatarEditingAppearance(editing);
}

// static
void LLFloaterCamera::onDebugCameraToggled()
{
    if (LLFloaterCamera* instance = LLFloaterCamera::findInstance())
    {
        instance->showDebugInfo(LLView::sDebugCamera);
    }

    if (LLView::sDebugCamera)
    {
        LLFloaterReg::showInstanceOrBringToFront("camera");
    }
}

void LLFloaterCamera::showDebugInfo(bool show)
{
    // Initially LLPanel contains 1 child "view_border"
    if (show && mViewerCameraInfo->getChildCount() < 2)
    {
        mViewerCameraInfo->addChild(new LLCameraInfoPanel(mViewerCameraInfo, "Viewer Camera", *LLViewerCamera::getInstance(),
            []() { return LLViewerCamera::getInstance()->getPointOfInterest(); }));
        mAgentCameraInfo->addChild(new LLCameraInfoPanel(mAgentCameraInfo, "Agent Camera", gAgent.getFrameAgent(),
            []() { return gAgent.getPosAgentFromGlobal(gAgentCamera.calcFocusPositionTargetGlobal()); }));
    }

    mAgentCameraInfo->setVisible(show);
    mViewerCameraInfo->setVisible(show);
}

void LLFloaterCamera::handleAvatarEditingAppearance(bool editing)
{
}

void LLFloaterCamera::update()
{
    ECameraControlMode mode = determineMode();
    if (mode != mCurrMode)
    {
        setMode(mode);
    }
}


void LLFloaterCamera::toPrevMode()
{
    switchMode(mPrevMode);
}

// static
void LLFloaterCamera::onLeavingMouseLook()
{
    LLFloaterCamera* floater_camera = LLFloaterCamera::findInstance();
    if (floater_camera)
    {
        floater_camera->updateItemsSelection();
        if(floater_camera->inFreeCameraMode())
        {
            activate_camera_tool();
        }
    }
}

LLFloaterCamera* LLFloaterCamera::findInstance()
{
    return LLFloaterReg::findTypedInstance<LLFloaterCamera>("camera");
}

void LLFloaterCamera::onOpen(const LLSD& key)
{
    LLFirstUse::viewPopup();

    mZoom->onOpen(key);

<<<<<<< HEAD
	// Returns to previous mode, see EXT-2727(View tool should remember state).
	// In case floater was just hidden and it isn't reset the mode
	// just update state to current one. Else go to previous.
	if ( !mClosed )
		updateState();
	else
		toPrevMode();
	mClosed = false;
=======
    // Returns to previous mode, see EXT-2727(View tool should remember state).
    // In case floater was just hidden and it isn't reset the mode
    // just update state to current one. Else go to previous.
    if ( !mClosed )
        updateState();
    else
        toPrevMode();
    mClosed = FALSE;
>>>>>>> e7eced3c

    populatePresetCombo();

    showDebugInfo(LLView::sDebugCamera);
}

void LLFloaterCamera::onClose(bool app_quitting)
{
    //We don't care of camera mode if app is quitting
    if (app_quitting)
        return;
    // It is necessary to reset mCurrMode to CAMERA_CTRL_MODE_PAN so
    // to avoid seeing an empty floater when reopening the control.
    if (mCurrMode == CAMERA_CTRL_MODE_FREE_CAMERA)
        mCurrMode = CAMERA_CTRL_MODE_PAN;
    // When mCurrMode is in CAMERA_CTRL_MODE_PAN
    // switchMode won't modify mPrevMode, so force it here.
    // It is needed to correctly return to previous mode on open, see EXT-2727.
    if (mCurrMode == CAMERA_CTRL_MODE_PAN)
        mPrevMode = CAMERA_CTRL_MODE_PAN;

<<<<<<< HEAD
	switchMode(CAMERA_CTRL_MODE_PAN);
	mClosed = true;

	gAgent.setMovementLocked(false);
}

LLFloaterCamera::LLFloaterCamera(const LLSD& val)
:	LLFloater(val),
	mClosed(false),
	mCurrMode(CAMERA_CTRL_MODE_PAN),
	mPrevMode(CAMERA_CTRL_MODE_PAN)
{
	LLHints::getInstance()->registerHintTarget("view_popup", getHandle());
	mCommitCallbackRegistrar.add("CameraPresets.ChangeView", boost::bind(&LLFloaterCamera::onClickCameraItem, _2));
	mCommitCallbackRegistrar.add("CameraPresets.Save", boost::bind(&LLFloaterCamera::onSavePreset, this));
	mCommitCallbackRegistrar.add("CameraPresets.ShowPresetsList", boost::bind(&LLFloaterReg::showInstance, "camera_presets", LLSD(), false));
=======
    switchMode(CAMERA_CTRL_MODE_PAN);
    mClosed = TRUE;

    gAgent.setMovementLocked(FALSE);
}

LLFloaterCamera::LLFloaterCamera(const LLSD& val)
:   LLFloater(val),
    mClosed(FALSE),
    mCurrMode(CAMERA_CTRL_MODE_PAN),
    mPrevMode(CAMERA_CTRL_MODE_PAN)
{
    LLHints::getInstance()->registerHintTarget("view_popup", getHandle());
    mCommitCallbackRegistrar.add("CameraPresets.ChangeView", boost::bind(&LLFloaterCamera::onClickCameraItem, _2));
    mCommitCallbackRegistrar.add("CameraPresets.Save", boost::bind(&LLFloaterCamera::onSavePreset, this));
    mCommitCallbackRegistrar.add("CameraPresets.ShowPresetsList", boost::bind(&LLFloaterReg::showInstance, "camera_presets", LLSD(), FALSE));
>>>>>>> e7eced3c
}

// virtual
bool LLFloaterCamera::postBuild()
{
    updateTransparency(TT_ACTIVE); // force using active floater transparency (STORM-730)

    mControls = getChild<LLPanel>("controls");
    mAgentCameraInfo = getChild<LLPanel>("agent_camera_info");
    mViewerCameraInfo = getChild<LLPanel>("viewer_camera_info");
    mRotate = getChild<LLJoystickCameraRotate>(ORBIT);
    mZoom = getChild<LLPanelCameraZoom>(ZOOM);
    mTrack = getChild<LLJoystickCameraTrack>(PAN);
    mPresetCombo = getChild<LLComboBox>("preset_combo");
    mPreciseCtrls = getChild<LLTextBox>("precise_ctrs_label");

<<<<<<< HEAD
	mPreciseCtrls->setShowCursorHand(false);
	mPreciseCtrls->setSoundFlags(LLView::MOUSE_UP);
	mPreciseCtrls->setClickedCallback(boost::bind(&LLFloaterReg::showInstance, "prefs_view_advanced", LLSD(), false));
=======
    mPreciseCtrls->setShowCursorHand(false);
    mPreciseCtrls->setSoundFlags(LLView::MOUSE_UP);
    mPreciseCtrls->setClickedCallback(boost::bind(&LLFloaterReg::showInstance, "prefs_view_advanced", LLSD(), FALSE));
>>>>>>> e7eced3c

    mPresetCombo->setCommitCallback(boost::bind(&LLFloaterCamera::onCustomPresetSelected, this));
    LLPresetsManager::getInstance()->setPresetListChangeCameraCallback(boost::bind(&LLFloaterCamera::populatePresetCombo, this));

    update();

    // ensure that appearance mode is handled while building. See EXT-7796.
    handleAvatarEditingAppearance(sAppearanceEditing);

    return LLFloater::postBuild();
}

F32 LLFloaterCamera::getCurrentTransparency()
{

    static LLCachedControl<F32> camera_opacity(gSavedSettings, "CameraOpacity");
    static LLCachedControl<F32> active_floater_transparency(gSavedSettings, "ActiveFloaterTransparency");
    return llmin(camera_opacity(), active_floater_transparency());

}

void LLFloaterCamera::fillFlatlistFromPanel (LLFlatListView* list, LLPanel* panel)
{
    // copying child list and then iterating over a copy, because list itself
    // is changed in process
    const child_list_t child_list = *panel->getChildList();
    child_list_t::const_reverse_iterator iter = child_list.rbegin();
    child_list_t::const_reverse_iterator end = child_list.rend();
    for ( ; iter != end; ++iter)
    {
        LLView* view = *iter;
        LLPanel* item = dynamic_cast<LLPanel*>(view);
        if (panel)
            list->addItem(item);
    }

}

ECameraControlMode LLFloaterCamera::determineMode()
{
    if (sAppearanceEditing)
    {
        // this is the only enabled camera mode while editing agent appearance.
        return CAMERA_CTRL_MODE_PAN;
    }

    LLTool* curr_tool = LLToolMgr::getInstance()->getCurrentTool();
    if (curr_tool == LLToolCamera::getInstance())
    {
        return CAMERA_CTRL_MODE_FREE_CAMERA;
    }

    if (gAgentCamera.getCameraMode() == CAMERA_MODE_MOUSELOOK)
    {
        return CAMERA_CTRL_MODE_PRESETS;
    }

    return CAMERA_CTRL_MODE_PAN;
}


void clear_camera_tool()
{
    LLToolMgr* tool_mgr = LLToolMgr::getInstance();
    if (tool_mgr->usingTransientTool() &&
        tool_mgr->getCurrentTool() == LLToolCamera::getInstance())
    {
        tool_mgr->clearTransientTool();
    }
}


void LLFloaterCamera::setMode(ECameraControlMode mode)
{
    if (mode != mCurrMode)
    {
        mPrevMode = mCurrMode;
        mCurrMode = mode;
    }

    updateState();
}

void LLFloaterCamera::switchMode(ECameraControlMode mode)
{
<<<<<<< HEAD
	switch (mode)
	{
	case CAMERA_CTRL_MODE_PRESETS:
	case CAMERA_CTRL_MODE_PAN:
		sFreeCamera = false;
		setMode(mode); // depends onto sFreeCamera
		clear_camera_tool();
		break;

	case CAMERA_CTRL_MODE_FREE_CAMERA:
		sFreeCamera = true;
		setMode(mode);
		activate_camera_tool();
		break;

	default:
		//normally we won't occur here
		llassert_always(false);
	}
=======
    switch (mode)
    {
    case CAMERA_CTRL_MODE_PRESETS:
    case CAMERA_CTRL_MODE_PAN:
        sFreeCamera = false;
        setMode(mode); // depends onto sFreeCamera
        clear_camera_tool();
        break;

    case CAMERA_CTRL_MODE_FREE_CAMERA:
        sFreeCamera = true;
        setMode(mode);
        activate_camera_tool();
        break;

    default:
        //normally we won't occur here
        llassert_always(FALSE);
    }
>>>>>>> e7eced3c
}

void LLFloaterCamera::updateState()
{
    updateItemsSelection();

    if (CAMERA_CTRL_MODE_FREE_CAMERA == mCurrMode)
    {
        return;
    }

    //updating buttons
    std::map<ECameraControlMode, LLButton*>::const_iterator iter = mMode2Button.begin();
    for (; iter != mMode2Button.end(); ++iter)
    {
        iter->second->setToggleState(iter->first == mCurrMode);
    }
}

void LLFloaterCamera::updateItemsSelection()
{
    ECameraPreset preset = (ECameraPreset) gSavedSettings.getU32("CameraPresetType");
    LLSD argument;
    argument["selected"] = (preset == CAMERA_PRESET_REAR_VIEW) && !sFreeCamera;
    getChild<LLPanelCameraItem>("rear_view")->setValue(argument);
    argument["selected"] = (preset == CAMERA_PRESET_GROUP_VIEW) && !sFreeCamera;
    getChild<LLPanelCameraItem>("group_view")->setValue(argument);
    argument["selected"] = (preset == CAMERA_PRESET_FRONT_VIEW) && !sFreeCamera;
    getChild<LLPanelCameraItem>("front_view")->setValue(argument);
    argument["selected"] = gAgentCamera.getCameraMode() == CAMERA_MODE_MOUSELOOK;
    getChild<LLPanelCameraItem>("mouselook_view")->setValue(argument);
    argument["selected"] = mCurrMode == CAMERA_CTRL_MODE_FREE_CAMERA;
    getChild<LLPanelCameraItem>("object_view")->setValue(argument);
}

// static
void LLFloaterCamera::onClickCameraItem(const LLSD& param)
{
    std::string name = param.asString();

    if ("mouselook_view" == name)
    {
        gAgentCamera.changeCameraToMouselook();
    }
    else if ("object_view" == name)
    {
        LLFloaterCamera* camera_floater = LLFloaterCamera::findInstance();
        if (camera_floater)
        {
            camera_floater->switchMode(CAMERA_CTRL_MODE_FREE_CAMERA);
            camera_floater->updateItemsSelection();
        }
    }
    else
    {
        LLFloaterCamera* camera_floater = LLFloaterCamera::findInstance();
        if (camera_floater)
            camera_floater->switchMode(CAMERA_CTRL_MODE_PAN);
        switchToPreset(name);
    }
}

// static
void LLFloaterCamera::switchToPreset(const std::string& name)
{
    sFreeCamera = false;
    clear_camera_tool();
    if (PRESETS_REAR_VIEW == name)
    {
        gAgentCamera.switchCameraPreset(CAMERA_PRESET_REAR_VIEW);
    }
    else if (PRESETS_SIDE_VIEW == name)
    {
        gAgentCamera.switchCameraPreset(CAMERA_PRESET_GROUP_VIEW);
    }
    else if (PRESETS_FRONT_VIEW == name)
    {
        gAgentCamera.switchCameraPreset(CAMERA_PRESET_FRONT_VIEW);
    }
    else
    {
        gAgentCamera.switchCameraPreset(CAMERA_PRESET_CUSTOM);
    }

    if (gSavedSettings.getString("PresetCameraActive") != name)
    {
        LLPresetsManager::getInstance()->loadPreset(PRESETS_CAMERA, name);
    }

    if (isAgentAvatarValid() && gAgentAvatarp->getParent())
    {
        LLQuaternion sit_rot(gSavedSettings.getLLSD("AvatarSitRotation"));
        if (sit_rot != LLQuaternion())
        {
            gAgent.rotate(~gAgent.getFrameAgent().getQuaternion());
            gAgent.rotate(sit_rot);
        }
        else
        {
            gAgentCamera.rotateToInitSitRot();
        }
    }
    gAgentCamera.resetCameraZoomFraction();

    LLFloaterCamera* camera_floater = LLFloaterCamera::findInstance();
    if (camera_floater)
    {
        camera_floater->updateItemsSelection();
        camera_floater->switchMode(CAMERA_CTRL_MODE_PRESETS);
    }
}

void LLFloaterCamera::populatePresetCombo()
{
    LLPresetsManager::getInstance()->setPresetNamesInComboBox(PRESETS_CAMERA, mPresetCombo, EDefaultOptions::DEFAULT_HIDE);
    std::string active_preset_name = gSavedSettings.getString("PresetCameraActive");
    if (active_preset_name.empty())
    {
        gSavedSettings.setU32("CameraPresetType", CAMERA_PRESET_CUSTOM);
        updateItemsSelection();
        mPresetCombo->setLabel(getString("inactive_combo_text"));
    }
    else if ((ECameraPreset)gSavedSettings.getU32("CameraPresetType") == CAMERA_PRESET_CUSTOM)
    {
        mPresetCombo->selectByValue(active_preset_name);
    }
    else
    {
        mPresetCombo->setLabel(getString("inactive_combo_text"));
    }
    updateItemsSelection();
}

void LLFloaterCamera::onSavePreset()
{
    LLFloaterReg::hideInstance("delete_pref_preset", PRESETS_CAMERA);
    LLFloaterReg::hideInstance("load_pref_preset", PRESETS_CAMERA);

    LLFloaterReg::showInstance("save_camera_preset");
}

void LLFloaterCamera::onCustomPresetSelected()
{
    std::string selected_preset = mPresetCombo->getSelectedItemLabel();
    if (getString("inactive_combo_text") != selected_preset)
    {
        switchToPreset(selected_preset);
    }
}<|MERGE_RESOLUTION|>--- conflicted
+++ resolved
@@ -72,13 +72,8 @@
 
     LLPanelCameraZoom() { onCreate(); }
 
-<<<<<<< HEAD
-	/* virtual */ bool	postBuild();
-	/* virtual */ void	draw();
-=======
-    /* virtual */ BOOL  postBuild();
+    /* virtual */ bool  postBuild();
     /* virtual */ void  draw();
->>>>>>> e7eced3c
 
 protected:
     LLPanelCameraZoom(const Params& p) { onCreate(); }
@@ -145,19 +140,11 @@
 
 bool LLPanelCameraItem::postBuild()
 {
-<<<<<<< HEAD
-	setMouseEnterCallback(boost::bind(set_view_visible, this, "hovered_icon", true));
-	setMouseLeaveCallback(boost::bind(set_view_visible, this, "hovered_icon", false));
-	setMouseDownCallback(boost::bind(&LLPanelCameraItem::onAnyMouseClick, this));
-	setRightMouseDownCallback(boost::bind(&LLPanelCameraItem::onAnyMouseClick, this));
-	return true;
-=======
     setMouseEnterCallback(boost::bind(set_view_visible, this, "hovered_icon", true));
     setMouseLeaveCallback(boost::bind(set_view_visible, this, "hovered_icon", false));
     setMouseDownCallback(boost::bind(&LLPanelCameraItem::onAnyMouseClick, this));
     setRightMouseDownCallback(boost::bind(&LLPanelCameraItem::onAnyMouseClick, this));
-    return TRUE;
->>>>>>> e7eced3c
+    return true;
 }
 
 void LLPanelCameraItem::onAnyMouseClick()
@@ -432,16 +419,6 @@
 
     mZoom->onOpen(key);
 
-<<<<<<< HEAD
-	// Returns to previous mode, see EXT-2727(View tool should remember state).
-	// In case floater was just hidden and it isn't reset the mode
-	// just update state to current one. Else go to previous.
-	if ( !mClosed )
-		updateState();
-	else
-		toPrevMode();
-	mClosed = false;
-=======
     // Returns to previous mode, see EXT-2727(View tool should remember state).
     // In case floater was just hidden and it isn't reset the mode
     // just update state to current one. Else go to previous.
@@ -449,8 +426,7 @@
         updateState();
     else
         toPrevMode();
-    mClosed = FALSE;
->>>>>>> e7eced3c
+    mClosed = false;
 
     populatePresetCombo();
 
@@ -472,41 +448,22 @@
     if (mCurrMode == CAMERA_CTRL_MODE_PAN)
         mPrevMode = CAMERA_CTRL_MODE_PAN;
 
-<<<<<<< HEAD
-	switchMode(CAMERA_CTRL_MODE_PAN);
-	mClosed = true;
-
-	gAgent.setMovementLocked(false);
-}
-
-LLFloaterCamera::LLFloaterCamera(const LLSD& val)
-:	LLFloater(val),
-	mClosed(false),
-	mCurrMode(CAMERA_CTRL_MODE_PAN),
-	mPrevMode(CAMERA_CTRL_MODE_PAN)
-{
-	LLHints::getInstance()->registerHintTarget("view_popup", getHandle());
-	mCommitCallbackRegistrar.add("CameraPresets.ChangeView", boost::bind(&LLFloaterCamera::onClickCameraItem, _2));
-	mCommitCallbackRegistrar.add("CameraPresets.Save", boost::bind(&LLFloaterCamera::onSavePreset, this));
-	mCommitCallbackRegistrar.add("CameraPresets.ShowPresetsList", boost::bind(&LLFloaterReg::showInstance, "camera_presets", LLSD(), false));
-=======
     switchMode(CAMERA_CTRL_MODE_PAN);
-    mClosed = TRUE;
-
-    gAgent.setMovementLocked(FALSE);
+    mClosed = true;
+
+    gAgent.setMovementLocked(false);
 }
 
 LLFloaterCamera::LLFloaterCamera(const LLSD& val)
 :   LLFloater(val),
-    mClosed(FALSE),
+    mClosed(false),
     mCurrMode(CAMERA_CTRL_MODE_PAN),
     mPrevMode(CAMERA_CTRL_MODE_PAN)
 {
     LLHints::getInstance()->registerHintTarget("view_popup", getHandle());
     mCommitCallbackRegistrar.add("CameraPresets.ChangeView", boost::bind(&LLFloaterCamera::onClickCameraItem, _2));
     mCommitCallbackRegistrar.add("CameraPresets.Save", boost::bind(&LLFloaterCamera::onSavePreset, this));
-    mCommitCallbackRegistrar.add("CameraPresets.ShowPresetsList", boost::bind(&LLFloaterReg::showInstance, "camera_presets", LLSD(), FALSE));
->>>>>>> e7eced3c
+    mCommitCallbackRegistrar.add("CameraPresets.ShowPresetsList", boost::bind(&LLFloaterReg::showInstance, "camera_presets", LLSD(), false));
 }
 
 // virtual
@@ -523,15 +480,9 @@
     mPresetCombo = getChild<LLComboBox>("preset_combo");
     mPreciseCtrls = getChild<LLTextBox>("precise_ctrs_label");
 
-<<<<<<< HEAD
-	mPreciseCtrls->setShowCursorHand(false);
-	mPreciseCtrls->setSoundFlags(LLView::MOUSE_UP);
-	mPreciseCtrls->setClickedCallback(boost::bind(&LLFloaterReg::showInstance, "prefs_view_advanced", LLSD(), false));
-=======
     mPreciseCtrls->setShowCursorHand(false);
     mPreciseCtrls->setSoundFlags(LLView::MOUSE_UP);
-    mPreciseCtrls->setClickedCallback(boost::bind(&LLFloaterReg::showInstance, "prefs_view_advanced", LLSD(), FALSE));
->>>>>>> e7eced3c
+    mPreciseCtrls->setClickedCallback(boost::bind(&LLFloaterReg::showInstance, "prefs_view_advanced", LLSD(), false));
 
     mPresetCombo->setCommitCallback(boost::bind(&LLFloaterCamera::onCustomPresetSelected, this));
     LLPresetsManager::getInstance()->setPresetListChangeCameraCallback(boost::bind(&LLFloaterCamera::populatePresetCombo, this));
@@ -617,27 +568,6 @@
 
 void LLFloaterCamera::switchMode(ECameraControlMode mode)
 {
-<<<<<<< HEAD
-	switch (mode)
-	{
-	case CAMERA_CTRL_MODE_PRESETS:
-	case CAMERA_CTRL_MODE_PAN:
-		sFreeCamera = false;
-		setMode(mode); // depends onto sFreeCamera
-		clear_camera_tool();
-		break;
-
-	case CAMERA_CTRL_MODE_FREE_CAMERA:
-		sFreeCamera = true;
-		setMode(mode);
-		activate_camera_tool();
-		break;
-
-	default:
-		//normally we won't occur here
-		llassert_always(false);
-	}
-=======
     switch (mode)
     {
     case CAMERA_CTRL_MODE_PRESETS:
@@ -655,9 +585,8 @@
 
     default:
         //normally we won't occur here
-        llassert_always(FALSE);
-    }
->>>>>>> e7eced3c
+        llassert_always(false);
+    }
 }
 
 void LLFloaterCamera::updateState()
