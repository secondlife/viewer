--- conflicted
+++ resolved
@@ -307,21 +307,8 @@
 
 bool LLTaskInvFVBridge::renameItem(const std::string& new_name)
 {
-<<<<<<< HEAD
-    if (LLViewerObject* object = gObjectList.findObject(mPanel->getTaskUUID()))
-    {
-        if (LLViewerInventoryItem* item = (LLViewerInventoryItem*)object->getInventoryObject(mUUID))
-        {
-            if (gAgent.allowOperation(PERM_MODIFY, item->getPermissions(), GP_OBJECT_MANIPULATE, GOD_LIKE))
-            {
-                LLPointer<LLViewerInventoryItem> new_item = new LLViewerInventoryItem(item);
-                new_item->rename(new_name);
-                object->updateInventory(new_item, TASK_INVENTORY_ITEM_KEY, false);
-            }
-        }
-=======
     LLViewerObject* object = gObjectList.findObject(mPanel->getTaskUUID());
-    if(!object)
+    if (!object)
     {
         return false;
     }
@@ -342,7 +329,6 @@
             new_item,
             TASK_INVENTORY_ITEM_KEY,
             false);
->>>>>>> bd9add8f
     }
 
     return true;
@@ -407,16 +393,7 @@
             {
                 // just do it.
                 object->removeInventory(mUUID);
-<<<<<<< HEAD
                 return true;
-=======
-                return TRUE;
-            }
-            else
-            {
-                LLNotificationsUtil::add("CantModifyContentInNoModTask");
-                return FALSE;
->>>>>>> bd9add8f
             }
 
             LLSD payload;
@@ -445,7 +422,6 @@
 
     if (!object->permModify())
     {
-<<<<<<< HEAD
         LLSD payload;
         payload["task_id"] = mPanel->getTaskUUID();
         for (LLFolderViewModelItem* item : batch)
@@ -453,9 +429,6 @@
             payload["inventory_ids"].append(((LLTaskInvFVBridge*)item)->getUUID());
         }
         LLNotificationsUtil::add("RemoveItemWarn", LLSD(), payload, boost::bind(&remove_task_inventory_callback, _1, _2, mPanel));
-=======
-        LLNotificationsUtil::add("CantModifyContentInNoModTask");
->>>>>>> bd9add8f
     }
     else
     {
