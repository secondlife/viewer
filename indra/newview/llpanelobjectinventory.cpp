--- conflicted
+++ resolved
@@ -127,24 +127,14 @@
     virtual void closeItem() {}
     virtual void selectItem() {}
     virtual void navigateToFolder(bool new_window = false, bool change_mode = false) {}
-<<<<<<< HEAD
     virtual bool isItemRenameable() const;
     virtual bool renameItem(const std::string& new_name);
+    virtual bool isFavorite() const { return false; }
     virtual bool isItemMovable() const;
     virtual bool isItemRemovable(bool check_worn = true) const;
     virtual bool removeItem();
     virtual void removeBatch(std::vector<LLFolderViewModelItem*>& batch);
     virtual void move(LLFolderViewModelItem* parent_listener);
-=======
-	virtual BOOL isItemRenameable() const;
-	virtual BOOL renameItem(const std::string& new_name);
-    virtual bool isFavorite() const { return false; }
-	virtual BOOL isItemMovable() const;
-	virtual BOOL isItemRemovable() const;
-	virtual BOOL removeItem();
-	virtual void removeBatch(std::vector<LLFolderViewModelItem*>& batch);
-	virtual void move(LLFolderViewModelItem* parent_listener);	
->>>>>>> 738cf84c
     virtual bool isItemCopyable(bool can_copy_as_link = true) const;
     virtual bool copyToClipboard() const;
     virtual bool cutToClipboard();
