--- conflicted
+++ resolved
@@ -124,13 +124,8 @@
     void addObserver(LLConversationLogObserver* observer);
     void removeObserver(LLConversationLogObserver* observer);
 
-<<<<<<< HEAD
-	// LLIMSessionObserver triggers
-	virtual void sessionAdded(const LLUUID& session_id, const std::string& name, const LLUUID& other_participant_id, bool has_offline_msg) override;
-=======
     // LLIMSessionObserver triggers
-    virtual void sessionAdded(const LLUUID& session_id, const std::string& name, const LLUUID& other_participant_id, BOOL has_offline_msg) override;
->>>>>>> e7eced3c
+    virtual void sessionAdded(const LLUUID& session_id, const std::string& name, const LLUUID& other_participant_id, bool has_offline_msg) override;
     virtual void sessionActivated(const LLUUID& session_id, const std::string& name, const LLUUID& other_participant_id) override {}; // Stub
     virtual void sessionRemoved(const LLUUID& session_id) override{}                                            // Stub
     virtual void sessionVoiceOrIMStarted(const LLUUID& session_id) override{};                              // Stub
@@ -179,38 +174,24 @@
         }
     }
 
-<<<<<<< HEAD
-	/**
-	 * adds conversation to the conversation list and notifies observers
-	 */
-	void logConversation(const LLUUID& session_id, bool has_offline_msg);
-=======
     void enableLogging(S32 log_mode);
->>>>>>> e7eced3c
 
     /**
      * adds conversation to the conversation list and notifies observers
      */
-    void logConversation(const LLUUID& session_id, BOOL has_offline_msg);
+    void logConversation(const LLUUID& session_id, bool has_offline_msg);
 
     void notifyParticularConversationObservers(const LLUUID& session_id, U32 mask);
 
     bool saveToFile(const std::string& filename);
     bool loadFromFile(const std::string& filename);
 
-<<<<<<< HEAD
-	void createConversation(const LLIMModel::LLIMSession* session);
-	void updateConversationTimestamp(LLConversation* conversation);
-	void updateConversationName(const LLIMModel::LLIMSession* session, const std::string& name);
-	void updateOfflineIMs(const LLIMModel::LLIMSession* session, bool new_messages);
-=======
     void onAvatarNameCache(const LLUUID& participant_id, const LLAvatarName& av_name, const LLIMModel::LLIMSession* session);
->>>>>>> e7eced3c
 
     void createConversation(const LLIMModel::LLIMSession* session);
     void updateConversationTimestamp(LLConversation* conversation);
     void updateConversationName(const LLIMModel::LLIMSession* session, const std::string& name);
-    void updateOfflineIMs(const LLIMModel::LLIMSession* session, BOOL new_messages);
+    void updateOfflineIMs(const LLIMModel::LLIMSession* session, bool new_messages);
 
 
 
