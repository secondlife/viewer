--- conflicted
+++ resolved
@@ -1830,167 +1830,6 @@
             static LLCachedControl<F32> camera_offset_scale(gSavedSettings, "CameraOffsetScale");
             local_camera_offset = mCameraZoomFraction * getCameraOffsetInitial() * camera_offset_scale;
 
-<<<<<<< HEAD
-			// are we sitting down?
-			if (isAgentAvatarValid() && gAgentAvatarp->getParent())
-			{
-				LLQuaternion parent_rot = ((LLViewerObject*)gAgentAvatarp->getParent())->getRenderRotation();
-				// slam agent coordinate frame to proper parent local version
-				LLVector3 at_axis = gAgent.getFrameAgent().getAtAxis() * parent_rot;
-				at_axis.mV[VZ] = 0.f;
-				at_axis.normalize();
-				gAgent.resetAxes(at_axis * ~parent_rot);
-				
-				local_camera_offset = local_camera_offset * gAgent.getFrameAgent().getQuaternion() * parent_rot;
-			}
-			else
-			{
-				local_camera_offset = gAgent.getFrameAgent().rotateToAbsolute( local_camera_offset );
-			}
-
-			if (!isDisableCameraConstraints() && !mCameraCollidePlane.isExactlyZero() &&
-				(!isAgentAvatarValid() || !gAgentAvatarp->isSitting()))
-			{
-				LLVector3 plane_normal;
-				plane_normal.setVec(mCameraCollidePlane.mV);
-
-				F32 offset_dot_norm = local_camera_offset * plane_normal;
-				if (llabs(offset_dot_norm) < 0.001f)
-				{
-					offset_dot_norm = 0.001f;
-				}
-				
-				camera_distance = local_camera_offset.normalize();
-
-				F32 pos_dot_norm = gAgent.getPosAgentFromGlobal(frame_center_global + head_offset) * plane_normal;
-				
-				// if agent is outside the colliding half-plane
-				if (pos_dot_norm > mCameraCollidePlane.mV[VW])
-				{
-					// check to see if camera is on the opposite side (inside) the half-plane
-					if (offset_dot_norm + pos_dot_norm < mCameraCollidePlane.mV[VW])
-					{
-						// diminish offset by factor to push it back outside the half-plane
-						camera_distance *= (pos_dot_norm - mCameraCollidePlane.mV[VW] - CAMERA_COLLIDE_EPSILON) / -offset_dot_norm;
-					}
-				}
-				else
-				{
-					if (offset_dot_norm + pos_dot_norm > mCameraCollidePlane.mV[VW])
-					{
-						camera_distance *= (mCameraCollidePlane.mV[VW] - pos_dot_norm - CAMERA_COLLIDE_EPSILON) / offset_dot_norm;
-					}
-				}
-			}
-			else
-			{
-				camera_distance = local_camera_offset.normalize();
-			}
-
-			mTargetCameraDistance = llmax(camera_distance, MIN_CAMERA_DISTANCE);
-
-			if (mTargetCameraDistance != mCurrentCameraDistance)
-			{
-				F32 camera_lerp_amt = LLSmoothInterpolation::getInterpolant(CAMERA_ZOOM_HALF_LIFE);
-
-				mCurrentCameraDistance = lerp(mCurrentCameraDistance, mTargetCameraDistance, camera_lerp_amt);
-			}
-
-			// Make the camera distance current
-			local_camera_offset *= mCurrentCameraDistance;
-
-			// set the global camera position
-			LLVector3d camera_offset;
-			
-			camera_offset.setVec( local_camera_offset );
-			camera_position_global = frame_center_global + head_offset + camera_offset;
-
-			if (isAgentAvatarValid())
-			{
-				LLVector3d camera_lag_d;
-				F32 lag_interp = LLSmoothInterpolation::getInterpolant(CAMERA_LAG_HALF_LIFE);
-				LLVector3 target_lag;
-				LLVector3 vel = gAgent.getVelocity();
-
-				// lag by appropriate amount for flying
-				F32 time_in_air = gAgentAvatarp->mTimeInAir.getElapsedTimeF32();
-				if(!mCameraAnimating && gAgentAvatarp->mInAir && time_in_air > GROUND_TO_AIR_CAMERA_TRANSITION_START_TIME)
-				{
-					LLVector3 frame_at_axis = gAgent.getFrameAgent().getAtAxis();
-					frame_at_axis -= projected_vec(frame_at_axis, gAgent.getReferenceUpVector());
-					frame_at_axis.normalize();
-
-					//transition smoothly in air mode, to avoid camera pop
-					F32 u = (time_in_air - GROUND_TO_AIR_CAMERA_TRANSITION_START_TIME) / GROUND_TO_AIR_CAMERA_TRANSITION_TIME;
-					u = llclamp(u, 0.f, 1.f);
-
-					lag_interp *= u;
-
-					if (gViewerWindow->getLeftMouseDown() && gViewerWindow->getLastPick().mObjectID == gAgentAvatarp->getID())
-					{
-						// disable camera lag when using mouse-directed steering
-						target_lag.clearVec();
-					}
-					else
-					{
-                        LLCachedControl<F32> dynamic_camera_strength(gSavedSettings, "DynamicCameraStrength");
-						target_lag = vel * dynamic_camera_strength / 30.f;
-					}
-
-					mCameraLag = lerp(mCameraLag, target_lag, lag_interp);
-
-					F32 lag_dist = mCameraLag.magVec();
-					if (lag_dist > MAX_CAMERA_LAG)
-					{
-						mCameraLag = mCameraLag * MAX_CAMERA_LAG / lag_dist;
-					}
-
-					// clamp camera lag so that avatar is always in front
-					F32 dot = (mCameraLag - (frame_at_axis * (MIN_CAMERA_LAG * u))) * frame_at_axis;
-					if (dot < -(MIN_CAMERA_LAG * u))
-					{
-						mCameraLag -= (dot + (MIN_CAMERA_LAG * u)) * frame_at_axis;
-					}
-				}
-				else
-				{
-					mCameraLag = lerp(mCameraLag, LLVector3::zero, LLSmoothInterpolation::getInterpolant(0.15f));
-				}
-
-				camera_lag_d.setVec(mCameraLag);
-				camera_position_global = camera_position_global - camera_lag_d;
-			}
-		}
-	}
-	else
-	{
-		LLVector3d focusPosGlobal = calcFocusPositionTargetGlobal();
-		// camera gets pushed out later wrt mCameraFOVZoomFactor...this is "raw" value
-		camera_position_global = focusPosGlobal + mCameraFocusOffset;
-	}
-
-	if (!isDisableCameraConstraints() && !gAgent.isGodlike())
-	{
-		LLViewerRegion* regionp = LLWorld::getInstance()->getRegionFromPosGlobal(camera_position_global);
-		bool constrain = true;
-		if(regionp && regionp->canManageEstate())
-		{
-			constrain = false;
-		}
-		if(constrain)
-		{
-			F32 max_dist = (CAMERA_MODE_CUSTOMIZE_AVATAR == mCameraMode) ? APPEARANCE_MAX_ZOOM : mDrawDistance;
-
-			LLVector3d camera_offset = camera_position_global - gAgent.getPositionGlobal();
-			F32 camera_distance = (F32)camera_offset.magVec();
-
-			if(camera_distance > max_dist)
-			{
-				camera_position_global = gAgent.getPositionGlobal() + (max_dist/camera_distance)*camera_offset;
-				isConstrained = TRUE;
-			}
-		}
-=======
             // are we sitting down?
             if (isAgentAvatarValid() && gAgentAvatarp->getParent())
             {
@@ -2093,7 +1932,8 @@
                     }
                     else
                     {
-                        target_lag = vel * gSavedSettings.getF32("DynamicCameraStrength") / 30.f;
+                        LLCachedControl<F32> dynamic_camera_strength(gSavedSettings, "DynamicCameraStrength");
+                        target_lag = vel * dynamic_camera_strength / 30.f;
                     }
 
                     mCameraLag = lerp(mCameraLag, target_lag, lag_interp);
@@ -2149,7 +1989,6 @@
                 isConstrained = TRUE;
             }
         }
->>>>>>> e7eced3c
 
 // JC - Could constrain camera based on parcel stuff here.
 //          LLViewerRegion *regionp = LLWorld::getInstance()->getRegionFromPosGlobal(camera_position_global);
