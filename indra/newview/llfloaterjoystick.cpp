/**
 * @file llfloaterjoystick.cpp
 * @brief Joystick preferences panel
 *
 * $LicenseInfo:firstyear=2007&license=viewerlgpl$
 * Second Life Viewer Source Code
 * Copyright (C) 2010, Linden Research, Inc.
 *
 * This library is free software; you can redistribute it and/or
 * modify it under the terms of the GNU Lesser General Public
 * License as published by the Free Software Foundation;
 * version 2.1 of the License only.
 *
 * This library is distributed in the hope that it will be useful,
 * but WITHOUT ANY WARRANTY; without even the implied warranty of
 * MERCHANTABILITY or FITNESS FOR A PARTICULAR PURPOSE.  See the GNU
 * Lesser General Public License for more details.
 *
 * You should have received a copy of the GNU Lesser General Public
 * License along with this library; if not, write to the Free Software
 * Foundation, Inc., 51 Franklin Street, Fifth Floor, Boston, MA  02110-1301  USA
 *
 * Linden Research, Inc., 945 Battery Street, San Francisco, CA  94111  USA
 * $/LicenseInfo$
 */

#include "llviewerprecompiledheaders.h"

// file include
#include "llfloaterjoystick.h"

// linden library includes
#include "llerror.h"
#include "llrect.h"
#include "llstring.h"
#include "lltrace.h"

// project includes
#include "lluictrlfactory.h"
#include "llviewercontrol.h"
#include "llappviewer.h"
#include "llviewerjoystick.h"
#include "llviewerwindow.h"
#include "llwindow.h"
#include "llcheckboxctrl.h"
#include "llcombobox.h"

#if LL_WINDOWS && !LL_MESA_HEADLESS
// Require DirectInput version 8
#define DIRECTINPUT_VERSION 0x0800

#include <dinput.h>
#endif

static LLTrace::SampleStatHandle<>  sJoystickAxis0("Joystick axis 0"),
                                    sJoystickAxis1("Joystick axis 1"),
                                    sJoystickAxis2("Joystick axis 2"),
                                    sJoystickAxis3("Joystick axis 3"),
                                    sJoystickAxis4("Joystick axis 4"),
                                    sJoystickAxis5("Joystick axis 5");
static LLTrace::SampleStatHandle<>* sJoystickAxes[6] =
{
    &sJoystickAxis0,
    &sJoystickAxis1,
    &sJoystickAxis2,
    &sJoystickAxis3,
    &sJoystickAxis4,
    &sJoystickAxis5
};


#if LL_WINDOWS && !LL_MESA_HEADLESS

BOOL CALLBACK di8_list_devices_callback(LPCDIDEVICEINSTANCE device_instance_ptr, LPVOID pvRef)
{
    // Note: If a single device can function as more than one DirectInput
    // device type, it is enumerated as each device type that it supports.
    // Capable of detecting devices like Oculus Rift
    if (device_instance_ptr && pvRef)
    {
        std::string product_name = utf16str_to_utf8str(llutf16string(device_instance_ptr->tszProductName));
        S32 size = sizeof(GUID);
        LLSD::Binary data; //just an std::vector
        data.resize(size);
        memcpy(&data[0], &device_instance_ptr->guidInstance /*POD _GUID*/, size);

        LLFloaterJoystick * floater = (LLFloaterJoystick*)pvRef;
        LLSD value = data;
        floater->addDevice(product_name, value);
    }
    return DIENUM_CONTINUE;
}
#endif

LLFloaterJoystick::LLFloaterJoystick(const LLSD& data)
    : LLFloater(data),
    mHasDeviceList(false)
{
    if (!LLViewerJoystick::getInstance()->isJoystickInitialized())
    {
        LLViewerJoystick::getInstance()->init(false);
    }

    initFromSettings();
}

void LLFloaterJoystick::draw()
{
    LLViewerJoystick* joystick(LLViewerJoystick::getInstance());
    bool joystick_inited = joystick->isJoystickInitialized();
    if (joystick_inited != mHasDeviceList)
    {
        refreshListOfDevices();
    }

    for (U32 i = 0; i < 6; i++)
    {
        F32 value = joystick->getJoystickAxis(i);
        sample(*sJoystickAxes[i], value * gFrameIntervalSeconds.value());
        if (mAxisStatsBar[i])
        {
            F32 minbar, maxbar;
            mAxisStatsBar[i]->getRange(minbar, maxbar);
            if (llabs(value) > maxbar)
            {
                F32 range = llabs(value);
                mAxisStatsBar[i]->setRange(-range, range);
            }
        }
    }

    LLFloater::draw();
}

<<<<<<< HEAD
bool LLFloaterJoystick::postBuild()
{		
	center();
	F32 range = gSavedSettings.getBOOL("Cursor3D") ? 128.f : 2.f;

	for (U32 i = 0; i < 6; i++)
	{
		std::string stat_name(llformat("Joystick axis %d", i));
		std::string axisname = llformat("axis%d", i);
		mAxisStatsBar[i] = getChild<LLStatBar>(axisname);
		if (mAxisStatsBar[i])
		{
			mAxisStatsBar[i]->setStat(stat_name);
			mAxisStatsBar[i]->setRange(-range, range);
		}
	}
	
	mJoysticksCombo = getChild<LLComboBox>("joystick_combo");
	childSetCommitCallback("joystick_combo",onCommitJoystickEnabled,this);
	mCheckFlycamEnabled = getChild<LLCheckBoxCtrl>("JoystickFlycamEnabled");
	childSetCommitCallback("JoystickFlycamEnabled",onCommitJoystickEnabled,this);

	childSetAction("SpaceNavigatorDefaults", onClickRestoreSNDefaults, this);
	childSetAction("cancel_btn", onClickCancel, this);
	childSetAction("ok_btn", onClickOK, this);

	refresh();
	refreshListOfDevices();
	return true;
=======
BOOL LLFloaterJoystick::postBuild()
{
    center();
    F32 range = gSavedSettings.getBOOL("Cursor3D") ? 128.f : 2.f;

    for (U32 i = 0; i < 6; i++)
    {
        std::string stat_name(llformat("Joystick axis %d", i));
        std::string axisname = llformat("axis%d", i);
        mAxisStatsBar[i] = getChild<LLStatBar>(axisname);
        if (mAxisStatsBar[i])
        {
            mAxisStatsBar[i]->setStat(stat_name);
            mAxisStatsBar[i]->setRange(-range, range);
        }
    }

    mJoysticksCombo = getChild<LLComboBox>("joystick_combo");
    childSetCommitCallback("joystick_combo",onCommitJoystickEnabled,this);
    mCheckFlycamEnabled = getChild<LLCheckBoxCtrl>("JoystickFlycamEnabled");
    childSetCommitCallback("JoystickFlycamEnabled",onCommitJoystickEnabled,this);

    childSetAction("SpaceNavigatorDefaults", onClickRestoreSNDefaults, this);
    childSetAction("cancel_btn", onClickCancel, this);
    childSetAction("ok_btn", onClickOK, this);

    refresh();
    refreshListOfDevices();
    return TRUE;
>>>>>>> e1623bb2
}

LLFloaterJoystick::~LLFloaterJoystick()
{
    // Children all cleaned up by default view destructor.
}


void LLFloaterJoystick::apply()
{
}

void LLFloaterJoystick::initFromSettings()
{
    mJoystickEnabled = gSavedSettings.getBOOL("JoystickEnabled");
    mJoystickId = gSavedSettings.getLLSD("JoystickDeviceUUID");

    mJoystickAxis[0] = gSavedSettings.getS32("JoystickAxis0");
    mJoystickAxis[1] = gSavedSettings.getS32("JoystickAxis1");
    mJoystickAxis[2] = gSavedSettings.getS32("JoystickAxis2");
    mJoystickAxis[3] = gSavedSettings.getS32("JoystickAxis3");
    mJoystickAxis[4] = gSavedSettings.getS32("JoystickAxis4");
    mJoystickAxis[5] = gSavedSettings.getS32("JoystickAxis5");
    mJoystickAxis[6] = gSavedSettings.getS32("JoystickAxis6");

    m3DCursor = gSavedSettings.getBOOL("Cursor3D");
    mAutoLeveling = gSavedSettings.getBOOL("AutoLeveling");
    mZoomDirect  = gSavedSettings.getBOOL("ZoomDirect");

    mAvatarEnabled = gSavedSettings.getBOOL("JoystickAvatarEnabled");
    mBuildEnabled = gSavedSettings.getBOOL("JoystickBuildEnabled");
    mFlycamEnabled = gSavedSettings.getBOOL("JoystickFlycamEnabled");

    mAvatarAxisScale[0] = gSavedSettings.getF32("AvatarAxisScale0");
    mAvatarAxisScale[1] = gSavedSettings.getF32("AvatarAxisScale1");
    mAvatarAxisScale[2] = gSavedSettings.getF32("AvatarAxisScale2");
    mAvatarAxisScale[3] = gSavedSettings.getF32("AvatarAxisScale3");
    mAvatarAxisScale[4] = gSavedSettings.getF32("AvatarAxisScale4");
    mAvatarAxisScale[5] = gSavedSettings.getF32("AvatarAxisScale5");

    mBuildAxisScale[0] = gSavedSettings.getF32("BuildAxisScale0");
    mBuildAxisScale[1] = gSavedSettings.getF32("BuildAxisScale1");
    mBuildAxisScale[2] = gSavedSettings.getF32("BuildAxisScale2");
    mBuildAxisScale[3] = gSavedSettings.getF32("BuildAxisScale3");
    mBuildAxisScale[4] = gSavedSettings.getF32("BuildAxisScale4");
    mBuildAxisScale[5] = gSavedSettings.getF32("BuildAxisScale5");

    mFlycamAxisScale[0] = gSavedSettings.getF32("FlycamAxisScale0");
    mFlycamAxisScale[1] = gSavedSettings.getF32("FlycamAxisScale1");
    mFlycamAxisScale[2] = gSavedSettings.getF32("FlycamAxisScale2");
    mFlycamAxisScale[3] = gSavedSettings.getF32("FlycamAxisScale3");
    mFlycamAxisScale[4] = gSavedSettings.getF32("FlycamAxisScale4");
    mFlycamAxisScale[5] = gSavedSettings.getF32("FlycamAxisScale5");
    mFlycamAxisScale[6] = gSavedSettings.getF32("FlycamAxisScale6");

    mAvatarAxisDeadZone[0] = gSavedSettings.getF32("AvatarAxisDeadZone0");
    mAvatarAxisDeadZone[1] = gSavedSettings.getF32("AvatarAxisDeadZone1");
    mAvatarAxisDeadZone[2] = gSavedSettings.getF32("AvatarAxisDeadZone2");
    mAvatarAxisDeadZone[3] = gSavedSettings.getF32("AvatarAxisDeadZone3");
    mAvatarAxisDeadZone[4] = gSavedSettings.getF32("AvatarAxisDeadZone4");
    mAvatarAxisDeadZone[5] = gSavedSettings.getF32("AvatarAxisDeadZone5");

    mBuildAxisDeadZone[0] = gSavedSettings.getF32("BuildAxisDeadZone0");
    mBuildAxisDeadZone[1] = gSavedSettings.getF32("BuildAxisDeadZone1");
    mBuildAxisDeadZone[2] = gSavedSettings.getF32("BuildAxisDeadZone2");
    mBuildAxisDeadZone[3] = gSavedSettings.getF32("BuildAxisDeadZone3");
    mBuildAxisDeadZone[4] = gSavedSettings.getF32("BuildAxisDeadZone4");
    mBuildAxisDeadZone[5] = gSavedSettings.getF32("BuildAxisDeadZone5");

    mFlycamAxisDeadZone[0] = gSavedSettings.getF32("FlycamAxisDeadZone0");
    mFlycamAxisDeadZone[1] = gSavedSettings.getF32("FlycamAxisDeadZone1");
    mFlycamAxisDeadZone[2] = gSavedSettings.getF32("FlycamAxisDeadZone2");
    mFlycamAxisDeadZone[3] = gSavedSettings.getF32("FlycamAxisDeadZone3");
    mFlycamAxisDeadZone[4] = gSavedSettings.getF32("FlycamAxisDeadZone4");
    mFlycamAxisDeadZone[5] = gSavedSettings.getF32("FlycamAxisDeadZone5");
    mFlycamAxisDeadZone[6] = gSavedSettings.getF32("FlycamAxisDeadZone6");

    mAvatarFeathering = gSavedSettings.getF32("AvatarFeathering");
    mBuildFeathering = gSavedSettings.getF32("BuildFeathering");
    mFlycamFeathering = gSavedSettings.getF32("FlycamFeathering");
}

void LLFloaterJoystick::refresh()
{
    LLFloater::refresh();

    initFromSettings();
}

bool LLFloaterJoystick::addDeviceCallback(std::string &name, LLSD& value, void* userdata)
{
    LLFloaterJoystick * floater = (LLFloaterJoystick*)userdata;
    floater->mJoysticksCombo->add(name, value, ADD_BOTTOM, 1);
    return false; // keep searching
}

void LLFloaterJoystick::addDevice(std::string &name, LLSD& value)
{
    mJoysticksCombo->add(name, value, ADD_BOTTOM, 1);
}

void LLFloaterJoystick::refreshListOfDevices()
{
    mJoysticksCombo->removeall();
    std::string no_device = getString("JoystickDisabled");
    LLSD value = LLSD::Integer(0);
    addDevice(no_device, value);

    mHasDeviceList = false;

    void* win_calback = nullptr;
    // di8_devices_callback callback is immediate and happens in scope of getInputDevices()
#if LL_WINDOWS && !LL_MESA_HEADLESS
    // space navigator is marked as DI8DEVCLASS_GAMECTRL in ndof lib
    U32 device_type = DI8DEVCLASS_GAMECTRL;
    win_calback = di8_list_devices_callback;
#elif LL_DARWIN
    U32 device_type = 0;
#else
    // On MAC it is possible to specify product
    // and manufacturer in NDOF_Device for
    // ndof_init_first to pick specific device
    U32 device_type = 0;
#endif
    if (gViewerWindow->getWindow()->getInputDevices(device_type, addDeviceCallback, win_calback, this))
    {
        mHasDeviceList = true;
    }

    bool is_device_id_set = LLViewerJoystick::getInstance()->isDeviceUUIDSet();

    if (LLViewerJoystick::getInstance()->isJoystickInitialized() &&
        (!mHasDeviceList || !is_device_id_set))
    {
#if LL_WINDOWS && !LL_MESA_HEADLESS
        LL_WARNS() << "NDOF connected to device without using SL provided handle" << LL_ENDL;
#endif
        std::string desc = LLViewerJoystick::getInstance()->getDescription();
        if (!desc.empty())
        {
            LLSD value = LLSD::Integer(1); // value for selection
            addDevice(desc, value);
            mHasDeviceList = true;
        }
    }

    if (gSavedSettings.getBOOL("JoystickEnabled") && mHasDeviceList)
    {
        if (is_device_id_set)
        {
            LLSD guid = LLViewerJoystick::getInstance()->getDeviceUUID();
            mJoysticksCombo->selectByValue(guid);
        }
        else
        {
            mJoysticksCombo->selectByValue(LLSD::Integer(1));
        }
    }
    else
    {
        mJoysticksCombo->selectByValue(LLSD::Integer(0));
    }
}

void LLFloaterJoystick::cancel()
{
    gSavedSettings.setBOOL("JoystickEnabled", mJoystickEnabled);
    gSavedSettings.setLLSD("JoystickDeviceUUID", mJoystickId);

    gSavedSettings.setS32("JoystickAxis0", mJoystickAxis[0]);
    gSavedSettings.setS32("JoystickAxis1", mJoystickAxis[1]);
    gSavedSettings.setS32("JoystickAxis2", mJoystickAxis[2]);
    gSavedSettings.setS32("JoystickAxis3", mJoystickAxis[3]);
    gSavedSettings.setS32("JoystickAxis4", mJoystickAxis[4]);
    gSavedSettings.setS32("JoystickAxis5", mJoystickAxis[5]);
    gSavedSettings.setS32("JoystickAxis6", mJoystickAxis[6]);

    gSavedSettings.setBOOL("Cursor3D", m3DCursor);
    gSavedSettings.setBOOL("AutoLeveling", mAutoLeveling);
    gSavedSettings.setBOOL("ZoomDirect", mZoomDirect );

    gSavedSettings.setBOOL("JoystickAvatarEnabled", mAvatarEnabled);
    gSavedSettings.setBOOL("JoystickBuildEnabled", mBuildEnabled);
    gSavedSettings.setBOOL("JoystickFlycamEnabled", mFlycamEnabled);

    gSavedSettings.setF32("AvatarAxisScale0", mAvatarAxisScale[0]);
    gSavedSettings.setF32("AvatarAxisScale1", mAvatarAxisScale[1]);
    gSavedSettings.setF32("AvatarAxisScale2", mAvatarAxisScale[2]);
    gSavedSettings.setF32("AvatarAxisScale3", mAvatarAxisScale[3]);
    gSavedSettings.setF32("AvatarAxisScale4", mAvatarAxisScale[4]);
    gSavedSettings.setF32("AvatarAxisScale5", mAvatarAxisScale[5]);

    gSavedSettings.setF32("BuildAxisScale0", mBuildAxisScale[0]);
    gSavedSettings.setF32("BuildAxisScale1", mBuildAxisScale[1]);
    gSavedSettings.setF32("BuildAxisScale2", mBuildAxisScale[2]);
    gSavedSettings.setF32("BuildAxisScale3", mBuildAxisScale[3]);
    gSavedSettings.setF32("BuildAxisScale4", mBuildAxisScale[4]);
    gSavedSettings.setF32("BuildAxisScale5", mBuildAxisScale[5]);

    gSavedSettings.setF32("FlycamAxisScale0", mFlycamAxisScale[0]);
    gSavedSettings.setF32("FlycamAxisScale1", mFlycamAxisScale[1]);
    gSavedSettings.setF32("FlycamAxisScale2", mFlycamAxisScale[2]);
    gSavedSettings.setF32("FlycamAxisScale3", mFlycamAxisScale[3]);
    gSavedSettings.setF32("FlycamAxisScale4", mFlycamAxisScale[4]);
    gSavedSettings.setF32("FlycamAxisScale5", mFlycamAxisScale[5]);
    gSavedSettings.setF32("FlycamAxisScale6", mFlycamAxisScale[6]);

    gSavedSettings.setF32("AvatarAxisDeadZone0", mAvatarAxisDeadZone[0]);
    gSavedSettings.setF32("AvatarAxisDeadZone1", mAvatarAxisDeadZone[1]);
    gSavedSettings.setF32("AvatarAxisDeadZone2", mAvatarAxisDeadZone[2]);
    gSavedSettings.setF32("AvatarAxisDeadZone3", mAvatarAxisDeadZone[3]);
    gSavedSettings.setF32("AvatarAxisDeadZone4", mAvatarAxisDeadZone[4]);
    gSavedSettings.setF32("AvatarAxisDeadZone5", mAvatarAxisDeadZone[5]);

    gSavedSettings.setF32("BuildAxisDeadZone0", mBuildAxisDeadZone[0]);
    gSavedSettings.setF32("BuildAxisDeadZone1", mBuildAxisDeadZone[1]);
    gSavedSettings.setF32("BuildAxisDeadZone2", mBuildAxisDeadZone[2]);
    gSavedSettings.setF32("BuildAxisDeadZone3", mBuildAxisDeadZone[3]);
    gSavedSettings.setF32("BuildAxisDeadZone4", mBuildAxisDeadZone[4]);
    gSavedSettings.setF32("BuildAxisDeadZone5", mBuildAxisDeadZone[5]);

    gSavedSettings.setF32("FlycamAxisDeadZone0", mFlycamAxisDeadZone[0]);
    gSavedSettings.setF32("FlycamAxisDeadZone1", mFlycamAxisDeadZone[1]);
    gSavedSettings.setF32("FlycamAxisDeadZone2", mFlycamAxisDeadZone[2]);
    gSavedSettings.setF32("FlycamAxisDeadZone3", mFlycamAxisDeadZone[3]);
    gSavedSettings.setF32("FlycamAxisDeadZone4", mFlycamAxisDeadZone[4]);
    gSavedSettings.setF32("FlycamAxisDeadZone5", mFlycamAxisDeadZone[5]);
    gSavedSettings.setF32("FlycamAxisDeadZone6", mFlycamAxisDeadZone[6]);

    gSavedSettings.setF32("AvatarFeathering", mAvatarFeathering);
    gSavedSettings.setF32("BuildFeathering", mBuildFeathering);
    gSavedSettings.setF32("FlycamFeathering", mFlycamFeathering);
}

void LLFloaterJoystick::onCommitJoystickEnabled(LLUICtrl*, void *joy_panel)
{
    LLFloaterJoystick* self = (LLFloaterJoystick*)joy_panel;

    LLSD value = self->mJoysticksCombo->getValue();
    bool joystick_enabled = true;
    // value is 0 for no device,
    // 1 for a device on Mac (single device, no list support yet)
    // binary packed guid for a device on windows (can have multiple devices)
    if (value.isInteger())
    {
        // ndof already has a device selected, we are just setting it enabled or disabled
        joystick_enabled = value.asInteger();
    }
    else
    {
        LLViewerJoystick::getInstance()->initDevice(value);
        // else joystick is enabled, because combobox holds id of the device
        joystick_enabled = true;
    }
    gSavedSettings.setBOOL("JoystickEnabled", joystick_enabled);
<<<<<<< HEAD
	bool flycam_enabled = self->mCheckFlycamEnabled->get();

	if (!joystick_enabled || !flycam_enabled)
	{
		// Turn off flycam
		LLViewerJoystick* joystick(LLViewerJoystick::getInstance());
		if (joystick->getOverrideCamera())
		{
			joystick->toggleFlycam();
		}
	}

    std::string device_id = LLViewerJoystick::getInstance()->getDeviceUUIDString();
    gSavedSettings.setString("JoystickDeviceUUID", device_id);
    LL_DEBUGS("Joystick") << "Selected " << device_id << " as joystick." << LL_ENDL;
=======
    BOOL flycam_enabled = self->mCheckFlycamEnabled->get();

    if (!joystick_enabled || !flycam_enabled)
    {
        // Turn off flycam
        LLViewerJoystick* joystick(LLViewerJoystick::getInstance());
        if (joystick->getOverrideCamera())
        {
            joystick->toggleFlycam();
        }
    }

    LLViewerJoystick::getInstance()->saveDeviceIdToSettings();

    std::string device_string = LLViewerJoystick::getInstance()->getDeviceUUIDString();
    LL_DEBUGS("Joystick") << "Selected " << device_string << " as joystick." << LL_ENDL;
>>>>>>> e1623bb2

    self->refreshListOfDevices();
}

void LLFloaterJoystick::onClickRestoreSNDefaults(void *joy_panel)
{
    setSNDefaults();
}

void LLFloaterJoystick::onClickCancel(void *joy_panel)
{
    if (joy_panel)
    {
        LLFloaterJoystick* self = (LLFloaterJoystick*)joy_panel;

        if (self)
        {
            self->cancel();
            self->closeFloater();
        }
    }
}

void LLFloaterJoystick::onClickOK(void *joy_panel)
{
    if (joy_panel)
    {
        LLFloaterJoystick* self = (LLFloaterJoystick*)joy_panel;

        if (self)
        {
            self->closeFloater();
        }
    }
}

void LLFloaterJoystick::onClickCloseBtn(bool app_quitting)
{
    cancel();
    closeFloater(app_quitting);
}

void LLFloaterJoystick::setSNDefaults()
{
    LLViewerJoystick::getInstance()->setSNDefaults();
}

void LLFloaterJoystick::onClose(bool app_quitting)
{
    if (app_quitting)
    {
        cancel();
    }
}<|MERGE_RESOLUTION|>--- conflicted
+++ resolved
@@ -1,538 +1,488 @@
-/**
- * @file llfloaterjoystick.cpp
- * @brief Joystick preferences panel
- *
- * $LicenseInfo:firstyear=2007&license=viewerlgpl$
- * Second Life Viewer Source Code
- * Copyright (C) 2010, Linden Research, Inc.
- *
- * This library is free software; you can redistribute it and/or
- * modify it under the terms of the GNU Lesser General Public
- * License as published by the Free Software Foundation;
- * version 2.1 of the License only.
- *
- * This library is distributed in the hope that it will be useful,
- * but WITHOUT ANY WARRANTY; without even the implied warranty of
- * MERCHANTABILITY or FITNESS FOR A PARTICULAR PURPOSE.  See the GNU
- * Lesser General Public License for more details.
- *
- * You should have received a copy of the GNU Lesser General Public
- * License along with this library; if not, write to the Free Software
- * Foundation, Inc., 51 Franklin Street, Fifth Floor, Boston, MA  02110-1301  USA
- *
- * Linden Research, Inc., 945 Battery Street, San Francisco, CA  94111  USA
- * $/LicenseInfo$
- */
-
-#include "llviewerprecompiledheaders.h"
-
-// file include
-#include "llfloaterjoystick.h"
-
-// linden library includes
-#include "llerror.h"
-#include "llrect.h"
-#include "llstring.h"
-#include "lltrace.h"
-
-// project includes
-#include "lluictrlfactory.h"
-#include "llviewercontrol.h"
-#include "llappviewer.h"
-#include "llviewerjoystick.h"
-#include "llviewerwindow.h"
-#include "llwindow.h"
-#include "llcheckboxctrl.h"
-#include "llcombobox.h"
-
-#if LL_WINDOWS && !LL_MESA_HEADLESS
-// Require DirectInput version 8
-#define DIRECTINPUT_VERSION 0x0800
-
-#include <dinput.h>
-#endif
-
-static LLTrace::SampleStatHandle<>  sJoystickAxis0("Joystick axis 0"),
-                                    sJoystickAxis1("Joystick axis 1"),
-                                    sJoystickAxis2("Joystick axis 2"),
-                                    sJoystickAxis3("Joystick axis 3"),
-                                    sJoystickAxis4("Joystick axis 4"),
-                                    sJoystickAxis5("Joystick axis 5");
-static LLTrace::SampleStatHandle<>* sJoystickAxes[6] =
-{
-    &sJoystickAxis0,
-    &sJoystickAxis1,
-    &sJoystickAxis2,
-    &sJoystickAxis3,
-    &sJoystickAxis4,
-    &sJoystickAxis5
-};
-
-
-#if LL_WINDOWS && !LL_MESA_HEADLESS
-
-BOOL CALLBACK di8_list_devices_callback(LPCDIDEVICEINSTANCE device_instance_ptr, LPVOID pvRef)
-{
-    // Note: If a single device can function as more than one DirectInput
-    // device type, it is enumerated as each device type that it supports.
-    // Capable of detecting devices like Oculus Rift
-    if (device_instance_ptr && pvRef)
-    {
-        std::string product_name = utf16str_to_utf8str(llutf16string(device_instance_ptr->tszProductName));
-        S32 size = sizeof(GUID);
-        LLSD::Binary data; //just an std::vector
-        data.resize(size);
-        memcpy(&data[0], &device_instance_ptr->guidInstance /*POD _GUID*/, size);
-
-        LLFloaterJoystick * floater = (LLFloaterJoystick*)pvRef;
-        LLSD value = data;
-        floater->addDevice(product_name, value);
-    }
-    return DIENUM_CONTINUE;
-}
-#endif
-
-LLFloaterJoystick::LLFloaterJoystick(const LLSD& data)
-    : LLFloater(data),
-    mHasDeviceList(false)
-{
-    if (!LLViewerJoystick::getInstance()->isJoystickInitialized())
-    {
-        LLViewerJoystick::getInstance()->init(false);
-    }
-
-    initFromSettings();
-}
-
-void LLFloaterJoystick::draw()
-{
-    LLViewerJoystick* joystick(LLViewerJoystick::getInstance());
-    bool joystick_inited = joystick->isJoystickInitialized();
-    if (joystick_inited != mHasDeviceList)
-    {
-        refreshListOfDevices();
-    }
-
-    for (U32 i = 0; i < 6; i++)
-    {
-        F32 value = joystick->getJoystickAxis(i);
-        sample(*sJoystickAxes[i], value * gFrameIntervalSeconds.value());
-        if (mAxisStatsBar[i])
-        {
-            F32 minbar, maxbar;
-            mAxisStatsBar[i]->getRange(minbar, maxbar);
-            if (llabs(value) > maxbar)
-            {
-                F32 range = llabs(value);
-                mAxisStatsBar[i]->setRange(-range, range);
-            }
-        }
-    }
-
-    LLFloater::draw();
-}
-
-<<<<<<< HEAD
-bool LLFloaterJoystick::postBuild()
-{		
-	center();
-	F32 range = gSavedSettings.getBOOL("Cursor3D") ? 128.f : 2.f;
-
-	for (U32 i = 0; i < 6; i++)
-	{
-		std::string stat_name(llformat("Joystick axis %d", i));
-		std::string axisname = llformat("axis%d", i);
-		mAxisStatsBar[i] = getChild<LLStatBar>(axisname);
-		if (mAxisStatsBar[i])
-		{
-			mAxisStatsBar[i]->setStat(stat_name);
-			mAxisStatsBar[i]->setRange(-range, range);
-		}
-	}
-	
-	mJoysticksCombo = getChild<LLComboBox>("joystick_combo");
-	childSetCommitCallback("joystick_combo",onCommitJoystickEnabled,this);
-	mCheckFlycamEnabled = getChild<LLCheckBoxCtrl>("JoystickFlycamEnabled");
-	childSetCommitCallback("JoystickFlycamEnabled",onCommitJoystickEnabled,this);
-
-	childSetAction("SpaceNavigatorDefaults", onClickRestoreSNDefaults, this);
-	childSetAction("cancel_btn", onClickCancel, this);
-	childSetAction("ok_btn", onClickOK, this);
-
-	refresh();
-	refreshListOfDevices();
-	return true;
-=======
-BOOL LLFloaterJoystick::postBuild()
-{
-    center();
-    F32 range = gSavedSettings.getBOOL("Cursor3D") ? 128.f : 2.f;
-
-    for (U32 i = 0; i < 6; i++)
-    {
-        std::string stat_name(llformat("Joystick axis %d", i));
-        std::string axisname = llformat("axis%d", i);
-        mAxisStatsBar[i] = getChild<LLStatBar>(axisname);
-        if (mAxisStatsBar[i])
-        {
-            mAxisStatsBar[i]->setStat(stat_name);
-            mAxisStatsBar[i]->setRange(-range, range);
-        }
-    }
-
-    mJoysticksCombo = getChild<LLComboBox>("joystick_combo");
-    childSetCommitCallback("joystick_combo",onCommitJoystickEnabled,this);
-    mCheckFlycamEnabled = getChild<LLCheckBoxCtrl>("JoystickFlycamEnabled");
-    childSetCommitCallback("JoystickFlycamEnabled",onCommitJoystickEnabled,this);
-
-    childSetAction("SpaceNavigatorDefaults", onClickRestoreSNDefaults, this);
-    childSetAction("cancel_btn", onClickCancel, this);
-    childSetAction("ok_btn", onClickOK, this);
-
-    refresh();
-    refreshListOfDevices();
-    return TRUE;
->>>>>>> e1623bb2
-}
-
-LLFloaterJoystick::~LLFloaterJoystick()
-{
-    // Children all cleaned up by default view destructor.
-}
-
-
-void LLFloaterJoystick::apply()
-{
-}
-
-void LLFloaterJoystick::initFromSettings()
-{
-    mJoystickEnabled = gSavedSettings.getBOOL("JoystickEnabled");
-    mJoystickId = gSavedSettings.getLLSD("JoystickDeviceUUID");
-
-    mJoystickAxis[0] = gSavedSettings.getS32("JoystickAxis0");
-    mJoystickAxis[1] = gSavedSettings.getS32("JoystickAxis1");
-    mJoystickAxis[2] = gSavedSettings.getS32("JoystickAxis2");
-    mJoystickAxis[3] = gSavedSettings.getS32("JoystickAxis3");
-    mJoystickAxis[4] = gSavedSettings.getS32("JoystickAxis4");
-    mJoystickAxis[5] = gSavedSettings.getS32("JoystickAxis5");
-    mJoystickAxis[6] = gSavedSettings.getS32("JoystickAxis6");
-
-    m3DCursor = gSavedSettings.getBOOL("Cursor3D");
-    mAutoLeveling = gSavedSettings.getBOOL("AutoLeveling");
-    mZoomDirect  = gSavedSettings.getBOOL("ZoomDirect");
-
-    mAvatarEnabled = gSavedSettings.getBOOL("JoystickAvatarEnabled");
-    mBuildEnabled = gSavedSettings.getBOOL("JoystickBuildEnabled");
-    mFlycamEnabled = gSavedSettings.getBOOL("JoystickFlycamEnabled");
-
-    mAvatarAxisScale[0] = gSavedSettings.getF32("AvatarAxisScale0");
-    mAvatarAxisScale[1] = gSavedSettings.getF32("AvatarAxisScale1");
-    mAvatarAxisScale[2] = gSavedSettings.getF32("AvatarAxisScale2");
-    mAvatarAxisScale[3] = gSavedSettings.getF32("AvatarAxisScale3");
-    mAvatarAxisScale[4] = gSavedSettings.getF32("AvatarAxisScale4");
-    mAvatarAxisScale[5] = gSavedSettings.getF32("AvatarAxisScale5");
-
-    mBuildAxisScale[0] = gSavedSettings.getF32("BuildAxisScale0");
-    mBuildAxisScale[1] = gSavedSettings.getF32("BuildAxisScale1");
-    mBuildAxisScale[2] = gSavedSettings.getF32("BuildAxisScale2");
-    mBuildAxisScale[3] = gSavedSettings.getF32("BuildAxisScale3");
-    mBuildAxisScale[4] = gSavedSettings.getF32("BuildAxisScale4");
-    mBuildAxisScale[5] = gSavedSettings.getF32("BuildAxisScale5");
-
-    mFlycamAxisScale[0] = gSavedSettings.getF32("FlycamAxisScale0");
-    mFlycamAxisScale[1] = gSavedSettings.getF32("FlycamAxisScale1");
-    mFlycamAxisScale[2] = gSavedSettings.getF32("FlycamAxisScale2");
-    mFlycamAxisScale[3] = gSavedSettings.getF32("FlycamAxisScale3");
-    mFlycamAxisScale[4] = gSavedSettings.getF32("FlycamAxisScale4");
-    mFlycamAxisScale[5] = gSavedSettings.getF32("FlycamAxisScale5");
-    mFlycamAxisScale[6] = gSavedSettings.getF32("FlycamAxisScale6");
-
-    mAvatarAxisDeadZone[0] = gSavedSettings.getF32("AvatarAxisDeadZone0");
-    mAvatarAxisDeadZone[1] = gSavedSettings.getF32("AvatarAxisDeadZone1");
-    mAvatarAxisDeadZone[2] = gSavedSettings.getF32("AvatarAxisDeadZone2");
-    mAvatarAxisDeadZone[3] = gSavedSettings.getF32("AvatarAxisDeadZone3");
-    mAvatarAxisDeadZone[4] = gSavedSettings.getF32("AvatarAxisDeadZone4");
-    mAvatarAxisDeadZone[5] = gSavedSettings.getF32("AvatarAxisDeadZone5");
-
-    mBuildAxisDeadZone[0] = gSavedSettings.getF32("BuildAxisDeadZone0");
-    mBuildAxisDeadZone[1] = gSavedSettings.getF32("BuildAxisDeadZone1");
-    mBuildAxisDeadZone[2] = gSavedSettings.getF32("BuildAxisDeadZone2");
-    mBuildAxisDeadZone[3] = gSavedSettings.getF32("BuildAxisDeadZone3");
-    mBuildAxisDeadZone[4] = gSavedSettings.getF32("BuildAxisDeadZone4");
-    mBuildAxisDeadZone[5] = gSavedSettings.getF32("BuildAxisDeadZone5");
-
-    mFlycamAxisDeadZone[0] = gSavedSettings.getF32("FlycamAxisDeadZone0");
-    mFlycamAxisDeadZone[1] = gSavedSettings.getF32("FlycamAxisDeadZone1");
-    mFlycamAxisDeadZone[2] = gSavedSettings.getF32("FlycamAxisDeadZone2");
-    mFlycamAxisDeadZone[3] = gSavedSettings.getF32("FlycamAxisDeadZone3");
-    mFlycamAxisDeadZone[4] = gSavedSettings.getF32("FlycamAxisDeadZone4");
-    mFlycamAxisDeadZone[5] = gSavedSettings.getF32("FlycamAxisDeadZone5");
-    mFlycamAxisDeadZone[6] = gSavedSettings.getF32("FlycamAxisDeadZone6");
-
-    mAvatarFeathering = gSavedSettings.getF32("AvatarFeathering");
-    mBuildFeathering = gSavedSettings.getF32("BuildFeathering");
-    mFlycamFeathering = gSavedSettings.getF32("FlycamFeathering");
-}
-
-void LLFloaterJoystick::refresh()
-{
-    LLFloater::refresh();
-
-    initFromSettings();
-}
-
-bool LLFloaterJoystick::addDeviceCallback(std::string &name, LLSD& value, void* userdata)
-{
-    LLFloaterJoystick * floater = (LLFloaterJoystick*)userdata;
-    floater->mJoysticksCombo->add(name, value, ADD_BOTTOM, 1);
-    return false; // keep searching
-}
-
-void LLFloaterJoystick::addDevice(std::string &name, LLSD& value)
-{
-    mJoysticksCombo->add(name, value, ADD_BOTTOM, 1);
-}
-
-void LLFloaterJoystick::refreshListOfDevices()
-{
-    mJoysticksCombo->removeall();
-    std::string no_device = getString("JoystickDisabled");
-    LLSD value = LLSD::Integer(0);
-    addDevice(no_device, value);
-
-    mHasDeviceList = false;
-
-    void* win_calback = nullptr;
-    // di8_devices_callback callback is immediate and happens in scope of getInputDevices()
-#if LL_WINDOWS && !LL_MESA_HEADLESS
-    // space navigator is marked as DI8DEVCLASS_GAMECTRL in ndof lib
-    U32 device_type = DI8DEVCLASS_GAMECTRL;
-    win_calback = di8_list_devices_callback;
-#elif LL_DARWIN
-    U32 device_type = 0;
-#else
-    // On MAC it is possible to specify product
-    // and manufacturer in NDOF_Device for
-    // ndof_init_first to pick specific device
-    U32 device_type = 0;
-#endif
-    if (gViewerWindow->getWindow()->getInputDevices(device_type, addDeviceCallback, win_calback, this))
-    {
-        mHasDeviceList = true;
-    }
-
-    bool is_device_id_set = LLViewerJoystick::getInstance()->isDeviceUUIDSet();
-
-    if (LLViewerJoystick::getInstance()->isJoystickInitialized() &&
-        (!mHasDeviceList || !is_device_id_set))
-    {
-#if LL_WINDOWS && !LL_MESA_HEADLESS
-        LL_WARNS() << "NDOF connected to device without using SL provided handle" << LL_ENDL;
-#endif
-        std::string desc = LLViewerJoystick::getInstance()->getDescription();
-        if (!desc.empty())
-        {
-            LLSD value = LLSD::Integer(1); // value for selection
-            addDevice(desc, value);
-            mHasDeviceList = true;
-        }
-    }
-
-    if (gSavedSettings.getBOOL("JoystickEnabled") && mHasDeviceList)
-    {
-        if (is_device_id_set)
-        {
-            LLSD guid = LLViewerJoystick::getInstance()->getDeviceUUID();
-            mJoysticksCombo->selectByValue(guid);
-        }
-        else
-        {
-            mJoysticksCombo->selectByValue(LLSD::Integer(1));
-        }
-    }
-    else
-    {
-        mJoysticksCombo->selectByValue(LLSD::Integer(0));
-    }
-}
-
-void LLFloaterJoystick::cancel()
-{
-    gSavedSettings.setBOOL("JoystickEnabled", mJoystickEnabled);
-    gSavedSettings.setLLSD("JoystickDeviceUUID", mJoystickId);
-
-    gSavedSettings.setS32("JoystickAxis0", mJoystickAxis[0]);
-    gSavedSettings.setS32("JoystickAxis1", mJoystickAxis[1]);
-    gSavedSettings.setS32("JoystickAxis2", mJoystickAxis[2]);
-    gSavedSettings.setS32("JoystickAxis3", mJoystickAxis[3]);
-    gSavedSettings.setS32("JoystickAxis4", mJoystickAxis[4]);
-    gSavedSettings.setS32("JoystickAxis5", mJoystickAxis[5]);
-    gSavedSettings.setS32("JoystickAxis6", mJoystickAxis[6]);
-
-    gSavedSettings.setBOOL("Cursor3D", m3DCursor);
-    gSavedSettings.setBOOL("AutoLeveling", mAutoLeveling);
-    gSavedSettings.setBOOL("ZoomDirect", mZoomDirect );
-
-    gSavedSettings.setBOOL("JoystickAvatarEnabled", mAvatarEnabled);
-    gSavedSettings.setBOOL("JoystickBuildEnabled", mBuildEnabled);
-    gSavedSettings.setBOOL("JoystickFlycamEnabled", mFlycamEnabled);
-
-    gSavedSettings.setF32("AvatarAxisScale0", mAvatarAxisScale[0]);
-    gSavedSettings.setF32("AvatarAxisScale1", mAvatarAxisScale[1]);
-    gSavedSettings.setF32("AvatarAxisScale2", mAvatarAxisScale[2]);
-    gSavedSettings.setF32("AvatarAxisScale3", mAvatarAxisScale[3]);
-    gSavedSettings.setF32("AvatarAxisScale4", mAvatarAxisScale[4]);
-    gSavedSettings.setF32("AvatarAxisScale5", mAvatarAxisScale[5]);
-
-    gSavedSettings.setF32("BuildAxisScale0", mBuildAxisScale[0]);
-    gSavedSettings.setF32("BuildAxisScale1", mBuildAxisScale[1]);
-    gSavedSettings.setF32("BuildAxisScale2", mBuildAxisScale[2]);
-    gSavedSettings.setF32("BuildAxisScale3", mBuildAxisScale[3]);
-    gSavedSettings.setF32("BuildAxisScale4", mBuildAxisScale[4]);
-    gSavedSettings.setF32("BuildAxisScale5", mBuildAxisScale[5]);
-
-    gSavedSettings.setF32("FlycamAxisScale0", mFlycamAxisScale[0]);
-    gSavedSettings.setF32("FlycamAxisScale1", mFlycamAxisScale[1]);
-    gSavedSettings.setF32("FlycamAxisScale2", mFlycamAxisScale[2]);
-    gSavedSettings.setF32("FlycamAxisScale3", mFlycamAxisScale[3]);
-    gSavedSettings.setF32("FlycamAxisScale4", mFlycamAxisScale[4]);
-    gSavedSettings.setF32("FlycamAxisScale5", mFlycamAxisScale[5]);
-    gSavedSettings.setF32("FlycamAxisScale6", mFlycamAxisScale[6]);
-
-    gSavedSettings.setF32("AvatarAxisDeadZone0", mAvatarAxisDeadZone[0]);
-    gSavedSettings.setF32("AvatarAxisDeadZone1", mAvatarAxisDeadZone[1]);
-    gSavedSettings.setF32("AvatarAxisDeadZone2", mAvatarAxisDeadZone[2]);
-    gSavedSettings.setF32("AvatarAxisDeadZone3", mAvatarAxisDeadZone[3]);
-    gSavedSettings.setF32("AvatarAxisDeadZone4", mAvatarAxisDeadZone[4]);
-    gSavedSettings.setF32("AvatarAxisDeadZone5", mAvatarAxisDeadZone[5]);
-
-    gSavedSettings.setF32("BuildAxisDeadZone0", mBuildAxisDeadZone[0]);
-    gSavedSettings.setF32("BuildAxisDeadZone1", mBuildAxisDeadZone[1]);
-    gSavedSettings.setF32("BuildAxisDeadZone2", mBuildAxisDeadZone[2]);
-    gSavedSettings.setF32("BuildAxisDeadZone3", mBuildAxisDeadZone[3]);
-    gSavedSettings.setF32("BuildAxisDeadZone4", mBuildAxisDeadZone[4]);
-    gSavedSettings.setF32("BuildAxisDeadZone5", mBuildAxisDeadZone[5]);
-
-    gSavedSettings.setF32("FlycamAxisDeadZone0", mFlycamAxisDeadZone[0]);
-    gSavedSettings.setF32("FlycamAxisDeadZone1", mFlycamAxisDeadZone[1]);
-    gSavedSettings.setF32("FlycamAxisDeadZone2", mFlycamAxisDeadZone[2]);
-    gSavedSettings.setF32("FlycamAxisDeadZone3", mFlycamAxisDeadZone[3]);
-    gSavedSettings.setF32("FlycamAxisDeadZone4", mFlycamAxisDeadZone[4]);
-    gSavedSettings.setF32("FlycamAxisDeadZone5", mFlycamAxisDeadZone[5]);
-    gSavedSettings.setF32("FlycamAxisDeadZone6", mFlycamAxisDeadZone[6]);
-
-    gSavedSettings.setF32("AvatarFeathering", mAvatarFeathering);
-    gSavedSettings.setF32("BuildFeathering", mBuildFeathering);
-    gSavedSettings.setF32("FlycamFeathering", mFlycamFeathering);
-}
-
-void LLFloaterJoystick::onCommitJoystickEnabled(LLUICtrl*, void *joy_panel)
-{
-    LLFloaterJoystick* self = (LLFloaterJoystick*)joy_panel;
-
-    LLSD value = self->mJoysticksCombo->getValue();
-    bool joystick_enabled = true;
-    // value is 0 for no device,
-    // 1 for a device on Mac (single device, no list support yet)
-    // binary packed guid for a device on windows (can have multiple devices)
-    if (value.isInteger())
-    {
-        // ndof already has a device selected, we are just setting it enabled or disabled
-        joystick_enabled = value.asInteger();
-    }
-    else
-    {
-        LLViewerJoystick::getInstance()->initDevice(value);
-        // else joystick is enabled, because combobox holds id of the device
-        joystick_enabled = true;
-    }
-    gSavedSettings.setBOOL("JoystickEnabled", joystick_enabled);
-<<<<<<< HEAD
-	bool flycam_enabled = self->mCheckFlycamEnabled->get();
-
-	if (!joystick_enabled || !flycam_enabled)
-	{
-		// Turn off flycam
-		LLViewerJoystick* joystick(LLViewerJoystick::getInstance());
-		if (joystick->getOverrideCamera())
-		{
-			joystick->toggleFlycam();
-		}
-	}
-
-    std::string device_id = LLViewerJoystick::getInstance()->getDeviceUUIDString();
-    gSavedSettings.setString("JoystickDeviceUUID", device_id);
-    LL_DEBUGS("Joystick") << "Selected " << device_id << " as joystick." << LL_ENDL;
-=======
-    BOOL flycam_enabled = self->mCheckFlycamEnabled->get();
-
-    if (!joystick_enabled || !flycam_enabled)
-    {
-        // Turn off flycam
-        LLViewerJoystick* joystick(LLViewerJoystick::getInstance());
-        if (joystick->getOverrideCamera())
-        {
-            joystick->toggleFlycam();
-        }
-    }
-
-    LLViewerJoystick::getInstance()->saveDeviceIdToSettings();
-
-    std::string device_string = LLViewerJoystick::getInstance()->getDeviceUUIDString();
-    LL_DEBUGS("Joystick") << "Selected " << device_string << " as joystick." << LL_ENDL;
->>>>>>> e1623bb2
-
-    self->refreshListOfDevices();
-}
-
-void LLFloaterJoystick::onClickRestoreSNDefaults(void *joy_panel)
-{
-    setSNDefaults();
-}
-
-void LLFloaterJoystick::onClickCancel(void *joy_panel)
-{
-    if (joy_panel)
-    {
-        LLFloaterJoystick* self = (LLFloaterJoystick*)joy_panel;
-
-        if (self)
-        {
-            self->cancel();
-            self->closeFloater();
-        }
-    }
-}
-
-void LLFloaterJoystick::onClickOK(void *joy_panel)
-{
-    if (joy_panel)
-    {
-        LLFloaterJoystick* self = (LLFloaterJoystick*)joy_panel;
-
-        if (self)
-        {
-            self->closeFloater();
-        }
-    }
-}
-
-void LLFloaterJoystick::onClickCloseBtn(bool app_quitting)
-{
-    cancel();
-    closeFloater(app_quitting);
-}
-
-void LLFloaterJoystick::setSNDefaults()
-{
-    LLViewerJoystick::getInstance()->setSNDefaults();
-}
-
-void LLFloaterJoystick::onClose(bool app_quitting)
-{
-    if (app_quitting)
-    {
-        cancel();
-    }
-}+/**
+ * @file llfloaterjoystick.cpp
+ * @brief Joystick preferences panel
+ *
+ * $LicenseInfo:firstyear=2007&license=viewerlgpl$
+ * Second Life Viewer Source Code
+ * Copyright (C) 2010, Linden Research, Inc.
+ *
+ * This library is free software; you can redistribute it and/or
+ * modify it under the terms of the GNU Lesser General Public
+ * License as published by the Free Software Foundation;
+ * version 2.1 of the License only.
+ *
+ * This library is distributed in the hope that it will be useful,
+ * but WITHOUT ANY WARRANTY; without even the implied warranty of
+ * MERCHANTABILITY or FITNESS FOR A PARTICULAR PURPOSE.  See the GNU
+ * Lesser General Public License for more details.
+ *
+ * You should have received a copy of the GNU Lesser General Public
+ * License along with this library; if not, write to the Free Software
+ * Foundation, Inc., 51 Franklin Street, Fifth Floor, Boston, MA  02110-1301  USA
+ *
+ * Linden Research, Inc., 945 Battery Street, San Francisco, CA  94111  USA
+ * $/LicenseInfo$
+ */
+
+#include "llviewerprecompiledheaders.h"
+
+// file include
+#include "llfloaterjoystick.h"
+
+// linden library includes
+#include "llerror.h"
+#include "llrect.h"
+#include "llstring.h"
+#include "lltrace.h"
+
+// project includes
+#include "lluictrlfactory.h"
+#include "llviewercontrol.h"
+#include "llappviewer.h"
+#include "llviewerjoystick.h"
+#include "llviewerwindow.h"
+#include "llwindow.h"
+#include "llcheckboxctrl.h"
+#include "llcombobox.h"
+
+#if LL_WINDOWS && !LL_MESA_HEADLESS
+// Require DirectInput version 8
+#define DIRECTINPUT_VERSION 0x0800
+
+#include <dinput.h>
+#endif
+
+static LLTrace::SampleStatHandle<>  sJoystickAxis0("Joystick axis 0"),
+                                    sJoystickAxis1("Joystick axis 1"),
+                                    sJoystickAxis2("Joystick axis 2"),
+                                    sJoystickAxis3("Joystick axis 3"),
+                                    sJoystickAxis4("Joystick axis 4"),
+                                    sJoystickAxis5("Joystick axis 5");
+static LLTrace::SampleStatHandle<>* sJoystickAxes[6] =
+{
+    &sJoystickAxis0,
+    &sJoystickAxis1,
+    &sJoystickAxis2,
+    &sJoystickAxis3,
+    &sJoystickAxis4,
+    &sJoystickAxis5
+};
+
+
+#if LL_WINDOWS && !LL_MESA_HEADLESS
+
+BOOL CALLBACK di8_list_devices_callback(LPCDIDEVICEINSTANCE device_instance_ptr, LPVOID pvRef)
+{
+    // Note: If a single device can function as more than one DirectInput
+    // device type, it is enumerated as each device type that it supports.
+    // Capable of detecting devices like Oculus Rift
+    if (device_instance_ptr && pvRef)
+    {
+        std::string product_name = utf16str_to_utf8str(llutf16string(device_instance_ptr->tszProductName));
+        S32 size = sizeof(GUID);
+        LLSD::Binary data; //just an std::vector
+        data.resize(size);
+        memcpy(&data[0], &device_instance_ptr->guidInstance /*POD _GUID*/, size);
+
+        LLFloaterJoystick * floater = (LLFloaterJoystick*)pvRef;
+        LLSD value = data;
+        floater->addDevice(product_name, value);
+    }
+    return DIENUM_CONTINUE;
+}
+#endif
+
+LLFloaterJoystick::LLFloaterJoystick(const LLSD& data)
+    : LLFloater(data),
+    mHasDeviceList(false)
+{
+    if (!LLViewerJoystick::getInstance()->isJoystickInitialized())
+    {
+        LLViewerJoystick::getInstance()->init(false);
+    }
+
+    initFromSettings();
+}
+
+void LLFloaterJoystick::draw()
+{
+    LLViewerJoystick* joystick(LLViewerJoystick::getInstance());
+    bool joystick_inited = joystick->isJoystickInitialized();
+    if (joystick_inited != mHasDeviceList)
+    {
+        refreshListOfDevices();
+    }
+
+    for (U32 i = 0; i < 6; i++)
+    {
+        F32 value = joystick->getJoystickAxis(i);
+        sample(*sJoystickAxes[i], value * gFrameIntervalSeconds.value());
+        if (mAxisStatsBar[i])
+        {
+            F32 minbar, maxbar;
+            mAxisStatsBar[i]->getRange(minbar, maxbar);
+            if (llabs(value) > maxbar)
+            {
+                F32 range = llabs(value);
+                mAxisStatsBar[i]->setRange(-range, range);
+            }
+        }
+    }
+
+    LLFloater::draw();
+}
+
+bool LLFloaterJoystick::postBuild()
+{
+    center();
+    F32 range = gSavedSettings.getBOOL("Cursor3D") ? 128.f : 2.f;
+
+    for (U32 i = 0; i < 6; i++)
+    {
+        std::string stat_name(llformat("Joystick axis %d", i));
+        std::string axisname = llformat("axis%d", i);
+        mAxisStatsBar[i] = getChild<LLStatBar>(axisname);
+        if (mAxisStatsBar[i])
+        {
+            mAxisStatsBar[i]->setStat(stat_name);
+            mAxisStatsBar[i]->setRange(-range, range);
+        }
+    }
+
+    mJoysticksCombo = getChild<LLComboBox>("joystick_combo");
+    childSetCommitCallback("joystick_combo",onCommitJoystickEnabled,this);
+    mCheckFlycamEnabled = getChild<LLCheckBoxCtrl>("JoystickFlycamEnabled");
+    childSetCommitCallback("JoystickFlycamEnabled",onCommitJoystickEnabled,this);
+
+    childSetAction("SpaceNavigatorDefaults", onClickRestoreSNDefaults, this);
+    childSetAction("cancel_btn", onClickCancel, this);
+    childSetAction("ok_btn", onClickOK, this);
+
+    refresh();
+    refreshListOfDevices();
+    return true;
+}
+
+LLFloaterJoystick::~LLFloaterJoystick()
+{
+    // Children all cleaned up by default view destructor.
+}
+
+
+void LLFloaterJoystick::apply()
+{
+}
+
+void LLFloaterJoystick::initFromSettings()
+{
+    mJoystickEnabled = gSavedSettings.getBOOL("JoystickEnabled");
+    mJoystickId = gSavedSettings.getLLSD("JoystickDeviceUUID");
+
+    mJoystickAxis[0] = gSavedSettings.getS32("JoystickAxis0");
+    mJoystickAxis[1] = gSavedSettings.getS32("JoystickAxis1");
+    mJoystickAxis[2] = gSavedSettings.getS32("JoystickAxis2");
+    mJoystickAxis[3] = gSavedSettings.getS32("JoystickAxis3");
+    mJoystickAxis[4] = gSavedSettings.getS32("JoystickAxis4");
+    mJoystickAxis[5] = gSavedSettings.getS32("JoystickAxis5");
+    mJoystickAxis[6] = gSavedSettings.getS32("JoystickAxis6");
+
+    m3DCursor = gSavedSettings.getBOOL("Cursor3D");
+    mAutoLeveling = gSavedSettings.getBOOL("AutoLeveling");
+    mZoomDirect  = gSavedSettings.getBOOL("ZoomDirect");
+
+    mAvatarEnabled = gSavedSettings.getBOOL("JoystickAvatarEnabled");
+    mBuildEnabled = gSavedSettings.getBOOL("JoystickBuildEnabled");
+    mFlycamEnabled = gSavedSettings.getBOOL("JoystickFlycamEnabled");
+
+    mAvatarAxisScale[0] = gSavedSettings.getF32("AvatarAxisScale0");
+    mAvatarAxisScale[1] = gSavedSettings.getF32("AvatarAxisScale1");
+    mAvatarAxisScale[2] = gSavedSettings.getF32("AvatarAxisScale2");
+    mAvatarAxisScale[3] = gSavedSettings.getF32("AvatarAxisScale3");
+    mAvatarAxisScale[4] = gSavedSettings.getF32("AvatarAxisScale4");
+    mAvatarAxisScale[5] = gSavedSettings.getF32("AvatarAxisScale5");
+
+    mBuildAxisScale[0] = gSavedSettings.getF32("BuildAxisScale0");
+    mBuildAxisScale[1] = gSavedSettings.getF32("BuildAxisScale1");
+    mBuildAxisScale[2] = gSavedSettings.getF32("BuildAxisScale2");
+    mBuildAxisScale[3] = gSavedSettings.getF32("BuildAxisScale3");
+    mBuildAxisScale[4] = gSavedSettings.getF32("BuildAxisScale4");
+    mBuildAxisScale[5] = gSavedSettings.getF32("BuildAxisScale5");
+
+    mFlycamAxisScale[0] = gSavedSettings.getF32("FlycamAxisScale0");
+    mFlycamAxisScale[1] = gSavedSettings.getF32("FlycamAxisScale1");
+    mFlycamAxisScale[2] = gSavedSettings.getF32("FlycamAxisScale2");
+    mFlycamAxisScale[3] = gSavedSettings.getF32("FlycamAxisScale3");
+    mFlycamAxisScale[4] = gSavedSettings.getF32("FlycamAxisScale4");
+    mFlycamAxisScale[5] = gSavedSettings.getF32("FlycamAxisScale5");
+    mFlycamAxisScale[6] = gSavedSettings.getF32("FlycamAxisScale6");
+
+    mAvatarAxisDeadZone[0] = gSavedSettings.getF32("AvatarAxisDeadZone0");
+    mAvatarAxisDeadZone[1] = gSavedSettings.getF32("AvatarAxisDeadZone1");
+    mAvatarAxisDeadZone[2] = gSavedSettings.getF32("AvatarAxisDeadZone2");
+    mAvatarAxisDeadZone[3] = gSavedSettings.getF32("AvatarAxisDeadZone3");
+    mAvatarAxisDeadZone[4] = gSavedSettings.getF32("AvatarAxisDeadZone4");
+    mAvatarAxisDeadZone[5] = gSavedSettings.getF32("AvatarAxisDeadZone5");
+
+    mBuildAxisDeadZone[0] = gSavedSettings.getF32("BuildAxisDeadZone0");
+    mBuildAxisDeadZone[1] = gSavedSettings.getF32("BuildAxisDeadZone1");
+    mBuildAxisDeadZone[2] = gSavedSettings.getF32("BuildAxisDeadZone2");
+    mBuildAxisDeadZone[3] = gSavedSettings.getF32("BuildAxisDeadZone3");
+    mBuildAxisDeadZone[4] = gSavedSettings.getF32("BuildAxisDeadZone4");
+    mBuildAxisDeadZone[5] = gSavedSettings.getF32("BuildAxisDeadZone5");
+
+    mFlycamAxisDeadZone[0] = gSavedSettings.getF32("FlycamAxisDeadZone0");
+    mFlycamAxisDeadZone[1] = gSavedSettings.getF32("FlycamAxisDeadZone1");
+    mFlycamAxisDeadZone[2] = gSavedSettings.getF32("FlycamAxisDeadZone2");
+    mFlycamAxisDeadZone[3] = gSavedSettings.getF32("FlycamAxisDeadZone3");
+    mFlycamAxisDeadZone[4] = gSavedSettings.getF32("FlycamAxisDeadZone4");
+    mFlycamAxisDeadZone[5] = gSavedSettings.getF32("FlycamAxisDeadZone5");
+    mFlycamAxisDeadZone[6] = gSavedSettings.getF32("FlycamAxisDeadZone6");
+
+    mAvatarFeathering = gSavedSettings.getF32("AvatarFeathering");
+    mBuildFeathering = gSavedSettings.getF32("BuildFeathering");
+    mFlycamFeathering = gSavedSettings.getF32("FlycamFeathering");
+}
+
+void LLFloaterJoystick::refresh()
+{
+    LLFloater::refresh();
+
+    initFromSettings();
+}
+
+bool LLFloaterJoystick::addDeviceCallback(std::string &name, LLSD& value, void* userdata)
+{
+    LLFloaterJoystick * floater = (LLFloaterJoystick*)userdata;
+    floater->mJoysticksCombo->add(name, value, ADD_BOTTOM, 1);
+    return false; // keep searching
+}
+
+void LLFloaterJoystick::addDevice(std::string &name, LLSD& value)
+{
+    mJoysticksCombo->add(name, value, ADD_BOTTOM, 1);
+}
+
+void LLFloaterJoystick::refreshListOfDevices()
+{
+    mJoysticksCombo->removeall();
+    std::string no_device = getString("JoystickDisabled");
+    LLSD value = LLSD::Integer(0);
+    addDevice(no_device, value);
+
+    mHasDeviceList = false;
+
+    void* win_calback = nullptr;
+    // di8_devices_callback callback is immediate and happens in scope of getInputDevices()
+#if LL_WINDOWS && !LL_MESA_HEADLESS
+    // space navigator is marked as DI8DEVCLASS_GAMECTRL in ndof lib
+    U32 device_type = DI8DEVCLASS_GAMECTRL;
+    win_calback = di8_list_devices_callback;
+#elif LL_DARWIN
+    U32 device_type = 0;
+#else
+    // On MAC it is possible to specify product
+    // and manufacturer in NDOF_Device for
+    // ndof_init_first to pick specific device
+    U32 device_type = 0;
+#endif
+    if (gViewerWindow->getWindow()->getInputDevices(device_type, addDeviceCallback, win_calback, this))
+    {
+        mHasDeviceList = true;
+    }
+
+    bool is_device_id_set = LLViewerJoystick::getInstance()->isDeviceUUIDSet();
+
+    if (LLViewerJoystick::getInstance()->isJoystickInitialized() &&
+        (!mHasDeviceList || !is_device_id_set))
+    {
+#if LL_WINDOWS && !LL_MESA_HEADLESS
+        LL_WARNS() << "NDOF connected to device without using SL provided handle" << LL_ENDL;
+#endif
+        std::string desc = LLViewerJoystick::getInstance()->getDescription();
+        if (!desc.empty())
+        {
+            LLSD value = LLSD::Integer(1); // value for selection
+            addDevice(desc, value);
+            mHasDeviceList = true;
+        }
+    }
+
+    if (gSavedSettings.getBOOL("JoystickEnabled") && mHasDeviceList)
+    {
+        if (is_device_id_set)
+        {
+            LLSD guid = LLViewerJoystick::getInstance()->getDeviceUUID();
+            mJoysticksCombo->selectByValue(guid);
+        }
+        else
+        {
+            mJoysticksCombo->selectByValue(LLSD::Integer(1));
+        }
+    }
+    else
+    {
+        mJoysticksCombo->selectByValue(LLSD::Integer(0));
+    }
+}
+
+void LLFloaterJoystick::cancel()
+{
+    gSavedSettings.setBOOL("JoystickEnabled", mJoystickEnabled);
+    gSavedSettings.setLLSD("JoystickDeviceUUID", mJoystickId);
+
+    gSavedSettings.setS32("JoystickAxis0", mJoystickAxis[0]);
+    gSavedSettings.setS32("JoystickAxis1", mJoystickAxis[1]);
+    gSavedSettings.setS32("JoystickAxis2", mJoystickAxis[2]);
+    gSavedSettings.setS32("JoystickAxis3", mJoystickAxis[3]);
+    gSavedSettings.setS32("JoystickAxis4", mJoystickAxis[4]);
+    gSavedSettings.setS32("JoystickAxis5", mJoystickAxis[5]);
+    gSavedSettings.setS32("JoystickAxis6", mJoystickAxis[6]);
+
+    gSavedSettings.setBOOL("Cursor3D", m3DCursor);
+    gSavedSettings.setBOOL("AutoLeveling", mAutoLeveling);
+    gSavedSettings.setBOOL("ZoomDirect", mZoomDirect );
+
+    gSavedSettings.setBOOL("JoystickAvatarEnabled", mAvatarEnabled);
+    gSavedSettings.setBOOL("JoystickBuildEnabled", mBuildEnabled);
+    gSavedSettings.setBOOL("JoystickFlycamEnabled", mFlycamEnabled);
+
+    gSavedSettings.setF32("AvatarAxisScale0", mAvatarAxisScale[0]);
+    gSavedSettings.setF32("AvatarAxisScale1", mAvatarAxisScale[1]);
+    gSavedSettings.setF32("AvatarAxisScale2", mAvatarAxisScale[2]);
+    gSavedSettings.setF32("AvatarAxisScale3", mAvatarAxisScale[3]);
+    gSavedSettings.setF32("AvatarAxisScale4", mAvatarAxisScale[4]);
+    gSavedSettings.setF32("AvatarAxisScale5", mAvatarAxisScale[5]);
+
+    gSavedSettings.setF32("BuildAxisScale0", mBuildAxisScale[0]);
+    gSavedSettings.setF32("BuildAxisScale1", mBuildAxisScale[1]);
+    gSavedSettings.setF32("BuildAxisScale2", mBuildAxisScale[2]);
+    gSavedSettings.setF32("BuildAxisScale3", mBuildAxisScale[3]);
+    gSavedSettings.setF32("BuildAxisScale4", mBuildAxisScale[4]);
+    gSavedSettings.setF32("BuildAxisScale5", mBuildAxisScale[5]);
+
+    gSavedSettings.setF32("FlycamAxisScale0", mFlycamAxisScale[0]);
+    gSavedSettings.setF32("FlycamAxisScale1", mFlycamAxisScale[1]);
+    gSavedSettings.setF32("FlycamAxisScale2", mFlycamAxisScale[2]);
+    gSavedSettings.setF32("FlycamAxisScale3", mFlycamAxisScale[3]);
+    gSavedSettings.setF32("FlycamAxisScale4", mFlycamAxisScale[4]);
+    gSavedSettings.setF32("FlycamAxisScale5", mFlycamAxisScale[5]);
+    gSavedSettings.setF32("FlycamAxisScale6", mFlycamAxisScale[6]);
+
+    gSavedSettings.setF32("AvatarAxisDeadZone0", mAvatarAxisDeadZone[0]);
+    gSavedSettings.setF32("AvatarAxisDeadZone1", mAvatarAxisDeadZone[1]);
+    gSavedSettings.setF32("AvatarAxisDeadZone2", mAvatarAxisDeadZone[2]);
+    gSavedSettings.setF32("AvatarAxisDeadZone3", mAvatarAxisDeadZone[3]);
+    gSavedSettings.setF32("AvatarAxisDeadZone4", mAvatarAxisDeadZone[4]);
+    gSavedSettings.setF32("AvatarAxisDeadZone5", mAvatarAxisDeadZone[5]);
+
+    gSavedSettings.setF32("BuildAxisDeadZone0", mBuildAxisDeadZone[0]);
+    gSavedSettings.setF32("BuildAxisDeadZone1", mBuildAxisDeadZone[1]);
+    gSavedSettings.setF32("BuildAxisDeadZone2", mBuildAxisDeadZone[2]);
+    gSavedSettings.setF32("BuildAxisDeadZone3", mBuildAxisDeadZone[3]);
+    gSavedSettings.setF32("BuildAxisDeadZone4", mBuildAxisDeadZone[4]);
+    gSavedSettings.setF32("BuildAxisDeadZone5", mBuildAxisDeadZone[5]);
+
+    gSavedSettings.setF32("FlycamAxisDeadZone0", mFlycamAxisDeadZone[0]);
+    gSavedSettings.setF32("FlycamAxisDeadZone1", mFlycamAxisDeadZone[1]);
+    gSavedSettings.setF32("FlycamAxisDeadZone2", mFlycamAxisDeadZone[2]);
+    gSavedSettings.setF32("FlycamAxisDeadZone3", mFlycamAxisDeadZone[3]);
+    gSavedSettings.setF32("FlycamAxisDeadZone4", mFlycamAxisDeadZone[4]);
+    gSavedSettings.setF32("FlycamAxisDeadZone5", mFlycamAxisDeadZone[5]);
+    gSavedSettings.setF32("FlycamAxisDeadZone6", mFlycamAxisDeadZone[6]);
+
+    gSavedSettings.setF32("AvatarFeathering", mAvatarFeathering);
+    gSavedSettings.setF32("BuildFeathering", mBuildFeathering);
+    gSavedSettings.setF32("FlycamFeathering", mFlycamFeathering);
+}
+
+void LLFloaterJoystick::onCommitJoystickEnabled(LLUICtrl*, void *joy_panel)
+{
+    LLFloaterJoystick* self = (LLFloaterJoystick*)joy_panel;
+
+    LLSD value = self->mJoysticksCombo->getValue();
+    bool joystick_enabled = true;
+    // value is 0 for no device,
+    // 1 for a device on Mac (single device, no list support yet)
+    // binary packed guid for a device on windows (can have multiple devices)
+    if (value.isInteger())
+    {
+        // ndof already has a device selected, we are just setting it enabled or disabled
+        joystick_enabled = value.asInteger();
+    }
+    else
+    {
+        LLViewerJoystick::getInstance()->initDevice(value);
+        // else joystick is enabled, because combobox holds id of the device
+        joystick_enabled = true;
+    }
+    gSavedSettings.setBOOL("JoystickEnabled", joystick_enabled);
+    bool flycam_enabled = self->mCheckFlycamEnabled->get();
+
+    if (!joystick_enabled || !flycam_enabled)
+    {
+        // Turn off flycam
+        LLViewerJoystick* joystick(LLViewerJoystick::getInstance());
+        if (joystick->getOverrideCamera())
+        {
+            joystick->toggleFlycam();
+        }
+    }
+
+    LLViewerJoystick::getInstance()->saveDeviceIdToSettings();
+
+    std::string device_string = LLViewerJoystick::getInstance()->getDeviceUUIDString();
+    LL_DEBUGS("Joystick") << "Selected " << device_string << " as joystick." << LL_ENDL;
+
+    self->refreshListOfDevices();
+}
+
+void LLFloaterJoystick::onClickRestoreSNDefaults(void *joy_panel)
+{
+    setSNDefaults();
+}
+
+void LLFloaterJoystick::onClickCancel(void *joy_panel)
+{
+    if (joy_panel)
+    {
+        LLFloaterJoystick* self = (LLFloaterJoystick*)joy_panel;
+
+        if (self)
+        {
+            self->cancel();
+            self->closeFloater();
+        }
+    }
+}
+
+void LLFloaterJoystick::onClickOK(void *joy_panel)
+{
+    if (joy_panel)
+    {
+        LLFloaterJoystick* self = (LLFloaterJoystick*)joy_panel;
+
+        if (self)
+        {
+            self->closeFloater();
+        }
+    }
+}
+
+void LLFloaterJoystick::onClickCloseBtn(bool app_quitting)
+{
+    cancel();
+    closeFloater(app_quitting);
+}
+
+void LLFloaterJoystick::setSNDefaults()
+{
+    LLViewerJoystick::getInstance()->setSNDefaults();
+}
+
+void LLFloaterJoystick::onClose(bool app_quitting)
+{
+    if (app_quitting)
+    {
+        cancel();
+    }
+}