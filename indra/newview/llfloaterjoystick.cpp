--- conflicted
+++ resolved
@@ -248,8 +248,6 @@
     LLFloater::refresh();
 
     initFromSettings();
-<<<<<<< HEAD
-=======
 }
 
 bool LLFloaterJoystick::addDeviceCallback(std::string &name, LLSD& value, void* userdata)
@@ -257,7 +255,6 @@
     LLFloaterJoystick * floater = (LLFloaterJoystick*)userdata;
     floater->mJoysticksCombo->add(name, value, ADD_BOTTOM, 1);
     return false; // keep searching
->>>>>>> b1098308
 }
 
 void LLFloaterJoystick::addDevice(std::string &name, LLSD& value)
@@ -274,10 +271,7 @@
 
     mHasDeviceList = false;
 
-<<<<<<< HEAD
-=======
     void* win_calback = nullptr;
->>>>>>> b1098308
     // di8_devices_callback callback is immediate and happens in scope of getInputDevices()
 #if LL_WINDOWS && !LL_MESA_HEADLESS
     // space navigator is marked as DI8DEVCLASS_GAMECTRL in ndof lib
@@ -434,16 +428,10 @@
         }
     }
 
-<<<<<<< HEAD
-    std::string device_id = LLViewerJoystick::getInstance()->getDeviceUUIDString();
-    gSavedSettings.setString("JoystickDeviceUUID", device_id);
-    LL_DEBUGS("Joystick") << "Selected " << device_id << " as joystick." << LL_ENDL;
-=======
     LLViewerJoystick::getInstance()->saveDeviceIdToSettings();
 
     std::string device_string = LLViewerJoystick::getInstance()->getDeviceUUIDString();
     LL_DEBUGS("Joystick") << "Selected " << device_string << " as joystick." << LL_ENDL;
->>>>>>> b1098308
 
     self->refreshListOfDevices();
 }
