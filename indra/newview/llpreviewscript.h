--- conflicted
+++ resolved
@@ -147,13 +147,8 @@
 
     void            setItemRemoved(bool script_removed) { mScriptRemoved = script_removed; }
 
-<<<<<<< HEAD
-    void            setAssetID(const LLUUID& asset_id) { mAssetID = asset_id; }
-    LLUUID          getAssetID() { return mAssetID; }
-=======
     void            setAssetID( const LLUUID& asset_id){ mAssetID = asset_id; };
     LLUUID          getAssetID() const { return mAssetID; }
->>>>>>> de8275b1
 
     bool isFontSizeChecked(const LLSD &userdata);
     void onChangeFontSize(const LLSD &size_name);
@@ -162,17 +157,12 @@
     void selectAll() { mEditor->selectAll(); }
 
     void            enableSave(bool b) { mEnableSave = b; }
-    bool            hasChanged();
+    bool            hasChanged() const;
 
   private:
     void        onBtnDynamicHelp();
     void        onBtnUndoChanges();
 
-<<<<<<< HEAD
-=======
-    bool        hasChanged() const;
-
->>>>>>> de8275b1
     void selectFirstError();
 
 protected:
@@ -224,10 +214,7 @@
 
 public:
     LLScriptEdContainer(const LLSD& key);
-<<<<<<< HEAD
     virtual ~LLScriptEdContainer();
-=======
->>>>>>> de8275b1
 
     bool handleKeyHere(KEY key, MASK mask);
 
