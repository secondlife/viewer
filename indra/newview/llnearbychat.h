--- conflicted
+++ resolved
@@ -52,11 +52,7 @@
 
 	/*virtual*/ BOOL postBuild();
 	/*virtual*/ void onOpen(const LLSD& key);
-<<<<<<< HEAD
 	/*virtual*/ void onClose(bool app_quitting);
-    /*virtual*/ void setFocus(BOOL focusFlag);
-=======
->>>>>>> 93f9c699
 	/*virtual*/ void setVisible(BOOL visible);
 
 	void loadHistory();
