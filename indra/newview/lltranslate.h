--- conflicted
+++ resolved
@@ -60,54 +60,36 @@
 
 public :
 
-<<<<<<< HEAD
-	typedef enum e_service {
-		SERVICE_AZURE,
-		SERVICE_GOOGLE,
-		SERVICE_DEEPL,
-		SERVICE_SIMULATOR,
-		SERVICE_NONE
-	} EService;
-=======
     typedef enum e_service {
         SERVICE_AZURE,
         SERVICE_GOOGLE,
         SERVICE_DEEPL,
+        SERVICE_SIMULATOR,
+        SERVICE_NONE
     } EService;
->>>>>>> e7eced3c
 
-	typedef enum e_translation_config_mode {
-		CONFIG_MODE_OPT_IN,
-		CONFIG_MODE_OPT_OUT,
-		CONFIG_MODE_ALWAYS,
-		CONFIG_MODE_NEVER
-	} ETransConfigMode;
+    typedef enum e_translation_config_mode {
+        CONFIG_MODE_OPT_IN,
+        CONFIG_MODE_OPT_OUT,
+        CONFIG_MODE_ALWAYS,
+        CONFIG_MODE_NEVER
+    } ETransConfigMode;
 
     typedef boost::function<void(EService, bool, S32)> KeyVerificationResult_fn;
     typedef boost::function<void(std::string , std::string )> TranslationSuccess_fn;
     typedef boost::function<void(int, std::string)> TranslationFailure_fn;
 
-<<<<<<< HEAD
-	std::string getTransConfigModeString() const;
+    std::string getTransConfigModeString() const;
 
-	/**
-	 * Should the given chat message be translated? Depends on preference settings, message type, etc.
-	 */
-	static bool shouldTranslate(const LLChat& chat);
-	static bool shouldTranslate(const LLUUID& from_id, const std::string& from_str);
-	static bool shouldTranslateAgent(const LLUUID& agent_id);
-	static void setTranslateAgent(const LLUUID& agent_id, bool translate);
-	static void toggleTranslateAgent(const LLUUID& agent_id);
+    /**
+     * Should the given chat message be translated? Depends on preference settings, message type, etc.
+     */
+    static bool shouldTranslate(const LLChat& chat);
+    static bool shouldTranslate(const LLUUID& from_id, const std::string& from_str);
+    static bool shouldTranslateAgent(const LLUUID& agent_id);
+    static void setTranslateAgent(const LLUUID& agent_id, bool translate);
+    static void toggleTranslateAgent(const LLUUID& agent_id);
 
-	/**
-	 * Translate given text.
-	 *
-	 * @param receiver   Object to pass translation result to.
-	 * @param from_lang  Source language. Leave empty for auto-detection.
-	 * @param to_lang    Target language.
-	 * @param mesg       Text to translate.
-	 */
-=======
     /**
      * Translate given text.
      *
@@ -116,7 +98,6 @@
      * @param to_lang    Target language.
      * @param mesg       Text to translate.
      */
->>>>>>> e7eced3c
     static void translateMessage(const std::string &from_lang, const std::string &to_lang, const std::string &mesg, TranslationSuccess_fn success, TranslationFailure_fn failure);
 
     /**
@@ -146,28 +127,18 @@
     void logFailure(S32 count);
     LLSD asLLSD() const;
 private:
-<<<<<<< HEAD
-	static LLTranslationAPIHandler* getPreferredHandler();
-	static LLTranslationAPIHandler* getHandler(EService service);
+    static LLTranslationAPIHandler* getPreferredHandler();
+    static LLTranslationAPIHandler* getHandler(EService service);
 
-	std::set<LLUUID> mTranslateAgents;
-	std::set<LLUUID> mNoTranslateAgents;
-
-	size_t mCharsSeen;
-	size_t mCharsSent;
-	S32 mFailureCount;
-	S32 mSuccessCount;
-
-	ETransConfigMode mTransConfigMode;
-=======
-    static LLTranslationAPIHandler& getPreferredHandler();
-    static LLTranslationAPIHandler& getHandler(EService service);
+    std::set<LLUUID> mTranslateAgents;
+    std::set<LLUUID> mNoTranslateAgents;
 
     size_t mCharsSeen;
     size_t mCharsSent;
     S32 mFailureCount;
     S32 mSuccessCount;
->>>>>>> e7eced3c
+
+    ETransConfigMode mTransConfigMode;
 };
 
 #endif