--- conflicted
+++ resolved
@@ -102,7 +102,6 @@
     std::string  getFilter() const { return mFilterName; }
     void updateSnapshot(BOOL new_snapshot, BOOL new_thumbnail = FALSE, F32 delay = 0.f);
     void saveTexture(BOOL outfit_snapshot = FALSE, std::string name = "");
-<<<<<<< HEAD
     void saveLocal(const snapshot_saved_signal_t::slot_type& success_cb, const snapshot_saved_signal_t::slot_type& failure_cb);
 
     LLPointer<LLImageFormatted> getFormattedImage();
@@ -113,22 +112,8 @@
     BOOL setThumbnailImageSize() ;
     void generateThumbnailImage(BOOL force_update = FALSE) ;
     void resetThumbnailImage() { mThumbnailImage = NULL ; }
-    void drawPreviewRect(S32 offset_x, S32 offset_y) ;
+    void drawPreviewRect(S32 offset_x, S32 offset_y, LLColor4 alpha_color = LLColor4(0.5f, 0.5f, 0.5f, 0.8f));
     void prepareFreezeFrame();
-=======
-	void saveLocal(const snapshot_saved_signal_t::slot_type& success_cb, const snapshot_saved_signal_t::slot_type& failure_cb);
-
-	LLPointer<LLImageFormatted>	getFormattedImage();
-	LLPointer<LLImageRaw>		getEncodedImage();
-
-	/// Sets size of preview thumbnail image and the surrounding rect.
-	void setThumbnailPlaceholderRect(const LLRect& rect) {mThumbnailPlaceholderRect = rect; }
-	BOOL setThumbnailImageSize() ;
-	void generateThumbnailImage(BOOL force_update = FALSE) ;
-	void resetThumbnailImage() { mThumbnailImage = NULL ; }
-	void drawPreviewRect(S32 offset_x, S32 offset_y, LLColor4 alpha_color = LLColor4(0.5f, 0.5f, 0.5f, 0.8f));
-	void prepareFreezeFrame();
->>>>>>> a0c3d69c
     
     LLViewerTexture* getBigThumbnailImage();
     S32  getBigThumbnailWidth() const { return mBigThumbnailWidth ; }
