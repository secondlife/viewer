/**
 * @file llfloaterimsessiontab.h
 * @brief LLFloaterIMSessionTab class implements the common behavior of LNearbyChatBar
 * @brief and LLFloaterIMSession for hosting both in LLIMContainer
 *
 * $LicenseInfo:firstyear=2012&license=viewerlgpl$
 * Second Life Viewer Source Code
 * Copyright (C) 2012, Linden Research, Inc.
 *
 * This library is free software; you can redistribute it and/or
 * modify it under the terms of the GNU Lesser General Public
 * License as published by the Free Software Foundation;
 * version 2.1 of the License only.
 *
 * This library is distributed in the hope that it will be useful,
 * but WITHOUT ANY WARRANTY; without even the implied warranty of
 * MERCHANTABILITY or FITNESS FOR A PARTICULAR PURPOSE.  See the GNU
 * Lesser General Public License for more details.
 *
 * You should have received a copy of the GNU Lesser General Public
 * License along with this library; if not, write to the Free Software
 * Foundation, Inc., 51 Franklin Street, Fifth Floor, Boston, MA  02110-1301  USA
 *
 * Linden Research, Inc., 945 Battery Street, San Francisco, CA  94111  USA
 * $/LicenseInfo$
 */

#ifndef LL_FLOATERIMSESSIONTAB_H
#define LL_FLOATERIMSESSIONTAB_H

#include "lllayoutstack.h"
#include "llparticipantlist.h"
#include "lltransientdockablefloater.h"
#include "llviewercontrol.h"
#include "lleventtimer.h"
#include "llimview.h"
#include "llconversationmodel.h"
#include "llconversationview.h"
#include "lltexteditor.h"

class LLPanelChatControlPanel;
class LLChatEntry;
class LLChatHistory;

class LLFloaterIMSessionTab
    : public LLTransientDockableFloater
{

public:
    LOG_CLASS(LLFloaterIMSessionTab);

    LLFloaterIMSessionTab(const LLSD& session_id);
    ~LLFloaterIMSessionTab();

    // reload all message with new settings of visual modes
    static void processChatHistoryStyleUpdate(bool clean_messages = false);
    static void reloadEmptyFloaters();

    /**
     * Returns true if chat is displayed in multi tabbed floater
     *         false if chat is displayed in multiple windows
     */
    static bool isChatMultiTab();

    // add conversation to container
    static void addToHost(const LLUUID& session_id);

    bool isHostAttached() {return mIsHostAttached;}
    void setHostAttached(bool is_attached) {mIsHostAttached = is_attached;}

    static LLFloaterIMSessionTab* findConversation(const LLUUID& uuid);
    static LLFloaterIMSessionTab* getConversation(const LLUUID& uuid);

<<<<<<< HEAD
    // show/hide the translation check box
    void showTranslationCheckbox(const BOOL visible = FALSE);

    bool isNearbyChat() {return mIsNearbyChat;}

    // LLFloater overrides
    /*virtual*/ void onOpen(const LLSD& key);
    /*virtual*/ BOOL postBuild();
    /*virtual*/ void draw();
    /*virtual*/ void setVisible(BOOL visible);
    /*virtual*/ void setFocus(BOOL focus);
    
    // Handle the left hand participant list widgets
    void addConversationViewParticipant(LLConversationItem* item, bool update_view = true);
    void removeConversationViewParticipant(const LLUUID& participant_id);
    void updateConversationViewParticipant(const LLUUID& participant_id);
    void refreshConversation();
    void buildConversationViewParticipant();

    void setSortOrder(const LLConversationSort& order);
    virtual void onTearOffClicked();
    void updateGearBtn();
    void initBtns();
    virtual void updateMessages() {}
    LLConversationItem* getCurSelectedViewModelItem();
    void forceReshape();
    virtual BOOL handleKeyHere( KEY key, MASK mask );
    bool isMessagePaneExpanded(){return mMessagePaneExpanded;}
    void setMessagePaneExpanded(bool expanded){mMessagePaneExpanded = expanded;}
    void restoreFloater();
    void saveCollapsedState();

    void updateChatIcon(const LLUUID& id);

    LLView* getChatHistory();
=======

	bool isNearbyChat() {return mIsNearbyChat;}

	// LLFloater overrides
	/*virtual*/ void onOpen(const LLSD& key);
	/*virtual*/ BOOL postBuild();
	/*virtual*/ void draw();
	/*virtual*/ void setVisible(BOOL visible);
	/*virtual*/ void setFocus(BOOL focus);
	
	// Handle the left hand participant list widgets
	void addConversationViewParticipant(LLConversationItem* item, bool update_view = true);
	void removeConversationViewParticipant(const LLUUID& participant_id);
	void updateConversationViewParticipant(const LLUUID& participant_id);
	void refreshConversation();
	void buildConversationViewParticipant();

	void setSortOrder(const LLConversationSort& order);
	virtual void onTearOffClicked();
	void updateGearBtn();
	void initBtns();
	virtual void updateMessages() {}
	LLConversationItem* getCurSelectedViewModelItem();
	void forceReshape();
	virtual BOOL handleKeyHere( KEY key, MASK mask );
	bool isMessagePaneExpanded(){return mMessagePaneExpanded;}
	void setMessagePaneExpanded(bool expanded){mMessagePaneExpanded = expanded;}
	void restoreFloater();
	void saveCollapsedState();

	void updateChatIcon(const LLUUID& id);

	LLView* getChatHistory();
>>>>>>> a0c3d69c

protected:

    // callback for click on any items of the visual states menu
    void onIMSessionMenuItemClicked(const LLSD& userdata);

    // callback for check/uncheck of the expanded/collapse mode's switcher
    bool onIMCompactExpandedMenuItemCheck(const LLSD& userdata);

    //
    bool onIMShowModesMenuItemCheck(const LLSD& userdata);
    bool onIMShowModesMenuItemEnable(const LLSD& userdata);
    static void onSlide(LLFloaterIMSessionTab *self);
    static void onCollapseToLine(LLFloaterIMSessionTab *self);
    void reshapeFloater(bool collapse);

    // refresh a visual state of the Call button
    void updateCallBtnState(bool callIsActive);

    void hideOrShowTitle(); // toggle the floater's drag handle
    void hideAllStandardButtons();

    /// Update floater header and toolbar buttons when hosted/torn off state is toggled.
    void updateHeaderAndToolbar();

    // Update the input field help text and other places that need the session name
    virtual void updateSessionName(const std::string& name);

    // set the enable/disable state for the Call button
    virtual void enableDisableCallBtn();

    // process focus events to set a currently active session
    /* virtual */ void onFocusLost();
    /* virtual */ void onFocusReceived();

    // prepare chat's params and out one message to chatHistory
    void appendMessage(const LLChat& chat, const LLSD &args = 0);

    std::string appendTime();
    void assignResizeLimits();

    S32  mFloaterExtraWidth;

    bool mIsNearbyChat;
    bool mIsP2PChat;

    bool mMessagePaneExpanded;
    bool mIsParticipantListExpanded;


    LLIMModel::LLIMSession* mSession;

    // Participants list: model and view
    LLConversationViewParticipant* createConversationViewParticipant(LLConversationItem* item);
    
    LLUUID mSessionID; 
    LLLayoutStack* mBodyStack;
    LLLayoutStack* mParticipantListAndHistoryStack;
    LLLayoutPanel* mParticipantListPanel;   // add the widgets to that see mConversationsListPanel
    LLLayoutPanel* mRightPartPanel;
    LLLayoutPanel* mContentPanel;
    LLLayoutPanel* mToolbarPanel;
    LLLayoutPanel* mInputButtonPanel;
    LLParticipantList* getParticipantList();
    conversations_widgets_map mConversationsWidgets;
    LLConversationViewModel mConversationViewModel;
    LLFolderView* mConversationsRoot;
    LLScrollContainer* mScroller;

    LLChatHistory* mChatHistory;
    LLChatEntry* mInputEditor;
    LLLayoutPanel * mChatLayoutPanel;
    LLLayoutStack * mInputPanels;
    
    LLButton* mExpandCollapseLineBtn;
    LLButton* mExpandCollapseBtn;
    LLButton* mTearOffBtn;
    LLButton* mCloseBtn;
    LLButton* mGearBtn;
    LLButton* mAddBtn;
    LLButton* mVoiceButton;

private:
    // Handling selection and contextual menu
    void doToSelected(const LLSD& userdata);
    bool enableContextMenuItem(const LLSD& userdata);
    bool checkContextMenuItem(const LLSD& userdata);
    
    void getSelectedUUIDs(uuid_vec_t& selected_uuids);
    
    /// Refreshes the floater at a constant rate.
    virtual void refresh() = 0;

    /**
     * Adjusts chat history height to fit vertically with input chat field
     * and avoid overlapping, since input chat field can be vertically expanded.
     * Implementation: chat history bottom "follows" top+top_pad of input chat field
     */
    void reshapeChatLayoutPanel();

    void onInputEditorClicked();

    bool checkIfTornOff();
    bool mIsHostAttached;
    bool mHasVisibleBeenInitialized;

    LLTimer* mRefreshTimer; ///< Defines the rate at which refresh() is called.

    S32 mInputEditorPad;
    S32 mChatLayoutPanelHeight;
    S32 mFloaterHeight;
};


#endif /* LL_FLOATERIMSESSIONTAB_H */<|MERGE_RESOLUTION|>--- conflicted
+++ resolved
@@ -71,9 +71,6 @@
     static LLFloaterIMSessionTab* findConversation(const LLUUID& uuid);
     static LLFloaterIMSessionTab* getConversation(const LLUUID& uuid);
 
-<<<<<<< HEAD
-    // show/hide the translation check box
-    void showTranslationCheckbox(const BOOL visible = FALSE);
 
     bool isNearbyChat() {return mIsNearbyChat;}
 
@@ -107,41 +104,6 @@
     void updateChatIcon(const LLUUID& id);
 
     LLView* getChatHistory();
-=======
-
-	bool isNearbyChat() {return mIsNearbyChat;}
-
-	// LLFloater overrides
-	/*virtual*/ void onOpen(const LLSD& key);
-	/*virtual*/ BOOL postBuild();
-	/*virtual*/ void draw();
-	/*virtual*/ void setVisible(BOOL visible);
-	/*virtual*/ void setFocus(BOOL focus);
-	
-	// Handle the left hand participant list widgets
-	void addConversationViewParticipant(LLConversationItem* item, bool update_view = true);
-	void removeConversationViewParticipant(const LLUUID& participant_id);
-	void updateConversationViewParticipant(const LLUUID& participant_id);
-	void refreshConversation();
-	void buildConversationViewParticipant();
-
-	void setSortOrder(const LLConversationSort& order);
-	virtual void onTearOffClicked();
-	void updateGearBtn();
-	void initBtns();
-	virtual void updateMessages() {}
-	LLConversationItem* getCurSelectedViewModelItem();
-	void forceReshape();
-	virtual BOOL handleKeyHere( KEY key, MASK mask );
-	bool isMessagePaneExpanded(){return mMessagePaneExpanded;}
-	void setMessagePaneExpanded(bool expanded){mMessagePaneExpanded = expanded;}
-	void restoreFloater();
-	void saveCollapsedState();
-
-	void updateChatIcon(const LLUUID& id);
-
-	LLView* getChatHistory();
->>>>>>> a0c3d69c
 
 protected:
 
