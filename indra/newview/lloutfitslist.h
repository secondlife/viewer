/**
 * @file lloutfitslist.h
 * @brief List of agent's outfits for My Appearance side panel.
 *
 * $LicenseInfo:firstyear=2010&license=viewerlgpl$
 * Second Life Viewer Source Code
 * Copyright (C) 2010, Linden Research, Inc.
 *
 * This library is free software; you can redistribute it and/or
 * modify it under the terms of the GNU Lesser General Public
 * License as published by the Free Software Foundation;
 * version 2.1 of the License only.
 *
 * This library is distributed in the hope that it will be useful,
 * but WITHOUT ANY WARRANTY; without even the implied warranty of
 * MERCHANTABILITY or FITNESS FOR A PARTICULAR PURPOSE.  See the GNU
 * Lesser General Public License for more details.
 *
 * You should have received a copy of the GNU Lesser General Public
 * License along with this library; if not, write to the Free Software
 * Foundation, Inc., 51 Franklin Street, Fifth Floor, Boston, MA  02110-1301  USA
 *
 * Linden Research, Inc., 945 Battery Street, San Francisco, CA  94111  USA
 * $/LicenseInfo$
 */

#ifndef LL_LLOUTFITSLIST_H
#define LL_LLOUTFITSLIST_H

#include "llaccordionctrl.h"
#include "llpanel.h"

// newview
#include "llaccordionctrltab.h"
#include "llinventorymodel.h"
#include "lllistcontextmenu.h"
#include "llpanelappearancetab.h"
#include "lltoggleablemenu.h"
#include "llviewermenu.h"

class LLAccordionCtrlTab;
class LLInventoryCategoriesObserver;
class LLOutfitListGearMenuBase;
class LLOutfitListSortMenuBase;
class LLWearableItemsList;
class LLListContextMenu;


/**
 * @class LLOutfitTabNameComparator
 *
 * Comparator of outfit tabs.
 */
class LLOutfitTabNameComparator : public LLAccordionCtrl::LLTabComparator
{
    LOG_CLASS(LLOutfitTabNameComparator);

public:
    LLOutfitTabNameComparator() {};
    virtual ~LLOutfitTabNameComparator() {};

    /*virtual*/ bool compare(const LLAccordionCtrlTab* tab1, const LLAccordionCtrlTab* tab2) const;
};

class LLOutfitTabFavComparator : public LLAccordionCtrl::LLTabComparator
{
    LOG_CLASS(LLOutfitTabFavComparator);

public:
    LLOutfitTabFavComparator() {};
    virtual ~LLOutfitTabFavComparator() {};

    /*virtual*/ bool compare(const LLAccordionCtrlTab* tab1, const LLAccordionCtrlTab* tab2) const;
};

class LLOutfitListBase : public LLPanelAppearanceTab
{
public:
    typedef boost::function<void(const LLUUID&)> selection_change_callback_t;
    typedef boost::signals2::signal<void(const LLUUID&)> selection_change_signal_t;

    LLOutfitListBase();
    virtual ~LLOutfitListBase();

    /*virtual*/ bool postBuild();
    /*virtual*/ void onOpen(const LLSD& info);

    void refreshList(const LLUUID& category_id);
    void computeDifference(const LLInventoryModel::cat_array_t& vcats, uuid_vec_t& vadded, uuid_vec_t& vremoved);
    // highlights currently worn outfit in list and unhighlights previously worn
    void highlightBaseOutfit();
    void ChangeOutfitSelection(LLWearableItemsList* list, const LLUUID& category_id);


    virtual void getCurrentCategories(uuid_vec_t& vcur) = 0;
    virtual void updateAddedCategory(LLUUID cat_id) = 0;
    virtual void updateRemovedCategory(LLUUID cat_id) = 0;
    virtual void updateChangedCategoryName(LLViewerInventoryCategory *cat, std::string name) = 0;
    virtual void sortOutfits();

    void removeSelected();
    void setSelectedOutfitByUUID(const LLUUID& outfit_uuid);
    const LLUUID& getSelectedOutfitUUID() const { return mSelectedOutfitUUID; }
    boost::signals2::connection setSelectionChangeCallback(selection_change_callback_t cb);
    void outfitRightClickCallBack(LLUICtrl* ctrl, S32 x, S32 y, const LLUUID& cat_id);

    void onAction(const LLSD& userdata);
    virtual bool isActionEnabled(const LLSD& userdata);
    virtual void performAction(std::string action);
    virtual bool hasItemSelected() = 0;
    virtual bool canWearSelected() = 0;

    virtual void deselectOutfit(const LLUUID& category_id);

    void signalSelectionOutfitUUID(const LLUUID& category_id);

    void collapseAllFolders();
    virtual void onCollapseAllFolders() = 0;

    void expandAllFolders();
    virtual void onExpandAllFolders() = 0;

    virtual bool getHasExpandableFolders() = 0;

    virtual void onChangeSortOrder(const LLSD& userdata) = 0;

    virtual void updateMenuItemsVisibility();
    virtual LLToggleableMenu* getGearMenu();
    virtual bool getTrashMenuVisible() { return true; };

protected:
    void observerCallback(const LLUUID& category_id);
    virtual LLOutfitListGearMenuBase* createGearMenu() = 0;
    virtual void onHighlightBaseOutfit(LLUUID base_id, LLUUID prev_id) = 0;
    virtual void onSetSelectedOutfitByUUID(const LLUUID& outfit_uuid) = 0;
    virtual void onOutfitRightClick(LLUICtrl* ctrl, S32 x, S32 y, const LLUUID& cat_id) = 0;
    void onOutfitsRemovalConfirmation(const LLSD& notification, const LLSD& response);
    virtual void onChangeOutfitSelection(LLWearableItemsList* list, const LLUUID& category_id) = 0;

    static void onIdle(void* userdata);
    void onIdleRefreshList();

    struct
    {
        LLUUID                      CategoryUUID;
        uuid_vec_t                  Added;
        uuid_vec_t                  Removed;
        uuid_vec_t::const_iterator  AddedIterator;
        uuid_vec_t::const_iterator  RemovedIterator;
    } mRefreshListState;
    std::set<LLUUID>                mChangedItems;

    bool                            mIsInitialized;
    LLInventoryCategoriesObserver*  mCategoriesObserver;
    LLUUID                          mSelectedOutfitUUID;
    // id of currently highlited outfit
    LLUUID                          mHighlightedOutfitUUID;
    selection_change_signal_t       mSelectionChangeSignal;
    LLListContextMenu*              mOutfitMenu;
    LLOutfitListGearMenuBase*       mGearMenu;
    boost::signals2::connection     mGearMenuConnection;
};

//////////////////////////////////////////////////////////////////////////

class LLOutfitContextMenu : public LLListContextMenu
{
public:

    LLOutfitContextMenu(LLOutfitListBase* outfit_list)
        : LLListContextMenu(),
        mOutfitList(outfit_list)
    {}
protected:
    /* virtual */ LLContextMenu* createMenu();

    bool onEnable(LLSD::String param);
    bool onVisible(LLSD::String param);

    static void editOutfit();

    static void renameOutfit(const LLUUID& outfit_cat_id);

    void onThumbnail(const LLUUID &outfit_cat_id);
    void onFavorite(const LLUUID& outfit_cat_id);
    void onSave(const LLUUID &outfit_cat_id);

private:
    LLOutfitListBase*   mOutfitList;
};

class LLOutfitListGearMenuBase
{
public:
    LLOutfitListGearMenuBase(LLOutfitListBase* olist);
    virtual ~LLOutfitListGearMenuBase();

    void updateItemsVisibility();

    LLToggleableMenu* getMenu();

protected:
    virtual void onUpdateItemsVisibility();
    virtual void onThumbnail();
    virtual void onFavorite();
    virtual void onChangeSortOrder();

    const LLUUID& getSelectedOutfitID();

    LLOutfitListBase*       mOutfitList;
    LLToggleableMenu*       mMenu;
private:

    LLViewerInventoryCategory* getSelectedOutfit();

    void onWear();
    void onAdd();
    void onTakeOff();
    void onRename();
    void onSave();
    void onCreate(const LLSD& data);
    bool onEnable(LLSD::String param);
    bool onVisible(LLSD::String param);
};

class LLOutfitListSortMenu
{
public:
    LLOutfitListSortMenu(LLOutfitListBase* parent_panel);

    LLToggleableMenu* getMenu();
    void updateItemsVisibility();

private:
    void onUpdateItemsVisibility();
    bool onEnable(LLSD::String param);

    LLToggleableMenu* mMenu;
    LLHandle<LLPanel> mPanelHandle;
};


class LLOutfitListGearMenu : public LLOutfitListGearMenuBase
{
public:
    LLOutfitListGearMenu(LLOutfitListBase* olist);
    virtual ~LLOutfitListGearMenu();

protected:
    /*virtual*/ void onUpdateItemsVisibility();
};

class LLOutfitAccordionCtrlTab : public LLAccordionCtrlTab
{
public:
    struct Params : public LLInitParam::Block<Params, LLAccordionCtrlTab::Params>
    {
        Optional<LLUUID> cat_id;
        Params() : cat_id("cat_id") {}
    };

<<<<<<< HEAD
    virtual bool handleToolTip(S32 x, S32 y, MASK mask);
=======
    virtual void draw();
    virtual BOOL handleToolTip(S32 x, S32 y, MASK mask);
>>>>>>> 9e24b300

    void setFavorite(bool is_favorite);
    bool getFavorite() const { return mIsFavorite; }
    void setOutfitSelected(bool val);

    static LLUIImage* sFavoriteIcon;
    static LLUIColor sFgColor;

 protected:
    LLOutfitAccordionCtrlTab(const LLOutfitAccordionCtrlTab::Params &p)
        : LLAccordionCtrlTab(p),
          mFolderID(p.cat_id)
    {}
    friend class LLUICtrlFactory;

    void drawFavoriteIcon();

    LLUUID mFolderID;
    bool mIsFavorite = false;
    bool mIsSelected = false;
};
  /**
 * @class LLOutfitsList
 *
 * A list of agents's outfits from "My Outfits" inventory category
 * which displays each outfit in an accordion tab with a flat list
 * of items inside it.
 *
 * Starts fetching necessary inventory content on first opening.
 */
class LLOutfitsList : public LLOutfitListBase
{
public:

    LLOutfitsList();
    virtual ~LLOutfitsList();

<<<<<<< HEAD
    /*virtual*/ bool postBuild();
=======
    /*virtual*/ BOOL postBuild();
    void initComparator();
>>>>>>> 9e24b300

    /*virtual*/ void onOpen(const LLSD& info);


    //virtual void refreshList(const LLUUID& category_id);

    /*virtual*/ void updateAddedCategory(LLUUID cat_id);
    /*virtual*/ void updateRemovedCategory(LLUUID cat_id);

    // highlits currently worn outfit tab text and unhighlights previously worn
    /*virtual*/ void onHighlightBaseOutfit(LLUUID base_id, LLUUID prev_id);

    //void performAction(std::string action);


    /*virtual*/ void onFilterSubStringChanged(const std::string& new_string, const std::string& old_string);

    /*virtual*/ void getSelectedItemsUUIDs(uuid_vec_t& selected_uuids) const;

    // Collects selected items from all selected lists and wears them(if possible- adds, else replaces)
    void wearSelectedItems();

    /**
     * Returns true if there is a selection inside currently selected outfit
     */
    /*virtual*/ bool hasItemSelected();

    /**
    Collapses all outfit accordions.
    */
    /*virtual*/ void onCollapseAllFolders();
    /**
    Expands all outfit accordions.
    */
    void onExpandAllFolders();

    /*virtual*/ bool getHasExpandableFolders() { return true; }

    /*virtual*/ void onChangeSortOrder(const LLSD& userdata);
    virtual LLToggleableMenu* getSortMenu();
    void updateMenuItemsVisibility();

protected:
    LLOutfitListGearMenuBase* createGearMenu();

private:

    /**
     * Wrapper for LLCommonUtils::computeDifference. @see LLCommonUtils::computeDifference
     */
    //void computeDifference(const LLInventoryModel::cat_array_t& vcats, uuid_vec_t& vadded, uuid_vec_t& vremoved);

    void getCurrentCategories(uuid_vec_t& vcur);

    /**
     * Updates tab displaying outfit identified by category_id.
     */
    /*virtual*/ void updateChangedCategoryName(LLViewerInventoryCategory *cat, std::string name);

    /*virtual*/ void sortOutfits();

    /*virtual*/ void onSetSelectedOutfitByUUID(const LLUUID& outfit_uuid);

    /**
     * Resets previous selection and stores newly selected list and outfit id.
     */
    /*virtual*/ void onChangeOutfitSelection(LLWearableItemsList* list, const LLUUID& category_id);

    /**
     *Resets items selection inside outfit
     */
    void resetItemSelection(LLWearableItemsList* list, const LLUUID& category_id);

    /**
     * Removes the outfit from selection.
     */
    /*virtual*/ void deselectOutfit(const LLUUID& category_id);

    /**
     * Try restoring selection for a temporary hidden tab.
     *
     * A tab may be hidden if it doesn't match current filter.
     */
    void restoreOutfitSelection(LLAccordionCtrlTab* tab, const LLUUID& category_id);

    /**
     * Called upon list refresh event to update tab visibility depending on
     * the results of applying filter to the title and list items of the tab.
     */
    void onRefreshComplete(LLUICtrl* ctrl);

    /**
     * Applies filter to the given tab
     *
     * @see applyFilter()
     */
    void applyFilterToTab(const LLUUID& category_id, LLAccordionCtrlTab* tab, const std::string& filter_substring);

    /**
     * Returns true if all selected items can be worn.
     */
    bool canWearSelected();

    void onWearableItemsListRightClick(LLUICtrl* ctrl, S32 x, S32 y);
    void onCOFChanged();

    void onListSelectionChange(LLUICtrl* ctrl);

    /*virtual*/ void onOutfitRightClick(LLUICtrl* ctrl, S32 x, S32 y, const LLUUID& cat_id);

    static void onOutfitRename(const LLSD& notification, const LLSD& response);

    void handleInvFavColorChange();

    //LLInventoryCategoriesObserver*    mCategoriesObserver;

    LLAccordionCtrl*                mAccordion;
    LLPanel*                        mListCommands;

    typedef std::map<LLUUID, LLWearableItemsList*>      wearables_lists_map_t;
    typedef wearables_lists_map_t::value_type           wearables_lists_map_value_t;
    wearables_lists_map_t           mSelectedListsMap;

    typedef std::map<LLUUID, LLAccordionCtrlTab*>       outfits_map_t;
    typedef outfits_map_t::value_type                   outfits_map_value_t;
    outfits_map_t                   mOutfitsMap;

    // IDs of original items which are worn and linked in COF.
    // Used to monitor COF changes for updating items worn state. See EXT-8636.
    uuid_vec_t                      mCOFLinkedItems;

    LLOutfitListSortMenu*           mSortMenu;

    //bool                          mIsInitialized;
    /**
     * True if there is a selection inside currently selected outfit
     */
    bool                            mItemSelected;

    boost::signals2::connection                   mSavedSettingInvFavColor;
};

#endif //LL_LLOUTFITSLIST_H<|MERGE_RESOLUTION|>--- conflicted
+++ resolved
@@ -259,12 +259,8 @@
         Params() : cat_id("cat_id") {}
     };
 
-<<<<<<< HEAD
+    virtual void draw();
     virtual bool handleToolTip(S32 x, S32 y, MASK mask);
-=======
-    virtual void draw();
-    virtual BOOL handleToolTip(S32 x, S32 y, MASK mask);
->>>>>>> 9e24b300
 
     void setFavorite(bool is_favorite);
     bool getFavorite() const { return mIsFavorite; }
@@ -302,12 +298,8 @@
     LLOutfitsList();
     virtual ~LLOutfitsList();
 
-<<<<<<< HEAD
     /*virtual*/ bool postBuild();
-=======
-    /*virtual*/ BOOL postBuild();
     void initComparator();
->>>>>>> 9e24b300
 
     /*virtual*/ void onOpen(const LLSD& info);
 
