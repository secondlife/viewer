/**
 * @file lloutfitslist.h
 * @brief List of agent's outfits for My Appearance side panel.
 *
 * $LicenseInfo:firstyear=2010&license=viewerlgpl$
 * Second Life Viewer Source Code
 * Copyright (C) 2010, Linden Research, Inc.
 *
 * This library is free software; you can redistribute it and/or
 * modify it under the terms of the GNU Lesser General Public
 * License as published by the Free Software Foundation;
 * version 2.1 of the License only.
 *
 * This library is distributed in the hope that it will be useful,
 * but WITHOUT ANY WARRANTY; without even the implied warranty of
 * MERCHANTABILITY or FITNESS FOR A PARTICULAR PURPOSE.  See the GNU
 * Lesser General Public License for more details.
 *
 * You should have received a copy of the GNU Lesser General Public
 * License along with this library; if not, write to the Free Software
 * Foundation, Inc., 51 Franklin Street, Fifth Floor, Boston, MA  02110-1301  USA
 *
 * Linden Research, Inc., 945 Battery Street, San Francisco, CA  94111  USA
 * $/LicenseInfo$
 */

#ifndef LL_LLOUTFITSLIST_H
#define LL_LLOUTFITSLIST_H

#include "llaccordionctrl.h"
#include "llpanel.h"

// newview
#include "llaccordionctrltab.h"
#include "llinventorymodel.h"
#include "lllistcontextmenu.h"
#include "llpanelappearancetab.h"
#include "lltoggleablemenu.h"
#include "llviewermenu.h"

class LLAccordionCtrlTab;
class LLInventoryCategoriesObserver;
class LLOutfitListGearMenuBase;
class LLWearableItemsList;
class LLListContextMenu;


/**
 * @class LLOutfitTabNameComparator
 *
 * Comparator of outfit tabs.
 */
class LLOutfitTabNameComparator : public LLAccordionCtrl::LLTabComparator
{
    LOG_CLASS(LLOutfitTabNameComparator);

public:
    LLOutfitTabNameComparator() {};
    virtual ~LLOutfitTabNameComparator() {};

    /*virtual*/ bool compare(const LLAccordionCtrlTab* tab1, const LLAccordionCtrlTab* tab2) const;
};

class LLOutfitListBase : public LLPanelAppearanceTab
{
public:
    typedef boost::function<void(const LLUUID&)> selection_change_callback_t;
    typedef boost::signals2::signal<void(const LLUUID&)> selection_change_signal_t;

    LLOutfitListBase();
    virtual ~LLOutfitListBase();

    /*virtual*/ bool postBuild();
    /*virtual*/ void onOpen(const LLSD& info);

    void refreshList(const LLUUID& category_id);
    void computeDifference(const LLInventoryModel::cat_array_t& vcats, uuid_vec_t& vadded, uuid_vec_t& vremoved);
    // highlights currently worn outfit in list and unhighlights previously worn
    void highlightBaseOutfit();
    void ChangeOutfitSelection(LLWearableItemsList* list, const LLUUID& category_id);


    virtual void getCurrentCategories(uuid_vec_t& vcur) = 0;
    virtual void updateAddedCategory(LLUUID cat_id) = 0;
    virtual void updateRemovedCategory(LLUUID cat_id) = 0;
    virtual void updateChangedCategoryName(LLViewerInventoryCategory *cat, std::string name) = 0;
    virtual void sortOutfits();

    void removeSelected();
    void setSelectedOutfitByUUID(const LLUUID& outfit_uuid);
    const LLUUID& getSelectedOutfitUUID() const { return mSelectedOutfitUUID; }
    boost::signals2::connection setSelectionChangeCallback(selection_change_callback_t cb);
    void outfitRightClickCallBack(LLUICtrl* ctrl, S32 x, S32 y, const LLUUID& cat_id);

    virtual bool isActionEnabled(const LLSD& userdata);
    virtual void performAction(std::string action);
    virtual bool hasItemSelected() = 0;
    virtual bool canWearSelected() = 0;

    virtual void deselectOutfit(const LLUUID& category_id);

    void signalSelectionOutfitUUID(const LLUUID& category_id);

    void collapseAllFolders();
    virtual void onCollapseAllFolders() = 0;

    void expandAllFolders();
    virtual void onExpandAllFolders() = 0;

    virtual bool getHasExpandableFolders() = 0;

protected:
    virtual LLOutfitListGearMenuBase* createGearMenu() = 0;
    virtual void onHighlightBaseOutfit(LLUUID base_id, LLUUID prev_id) = 0;
    virtual void onSetSelectedOutfitByUUID(const LLUUID& outfit_uuid) = 0;
    virtual void onOutfitRightClick(LLUICtrl* ctrl, S32 x, S32 y, const LLUUID& cat_id) = 0;
    void onOutfitsRemovalConfirmation(const LLSD& notification, const LLSD& response);
    virtual void onChangeOutfitSelection(LLWearableItemsList* list, const LLUUID& category_id) = 0;

    static void onIdle(void* userdata);
    void onIdleRefreshList();

    struct
    {
        LLUUID                      CategoryUUID;
        uuid_vec_t                  Added;
        uuid_vec_t                  Removed;
        uuid_vec_t::const_iterator  AddedIterator;
        uuid_vec_t::const_iterator  RemovedIterator;
    } mRefreshListState;

    bool                            mIsInitialized;
    LLInventoryCategoriesObserver*  mCategoriesObserver;
    LLUUID                          mSelectedOutfitUUID;
    // id of currently highlited outfit
    LLUUID                          mHighlightedOutfitUUID;
    selection_change_signal_t       mSelectionChangeSignal;
    LLListContextMenu*              mOutfitMenu;
    LLOutfitListGearMenuBase*       mGearMenu;
};

//////////////////////////////////////////////////////////////////////////

class LLOutfitContextMenu : public LLListContextMenu
{
public:

    LLOutfitContextMenu(LLOutfitListBase* outfit_list)
        : LLListContextMenu(),
        mOutfitList(outfit_list)
    {}
protected:
    /* virtual */ LLContextMenu* createMenu();

    bool onEnable(LLSD::String param);

    bool onVisible(LLSD::String param);

    static void editOutfit();

    static void renameOutfit(const LLUUID& outfit_cat_id);

    void onThumbnail(const LLUUID &outfit_cat_id);
    void onSave(const LLUUID &outfit_cat_id);

private:
    LLOutfitListBase*   mOutfitList;
};

class LLOutfitListGearMenuBase
{
public:
    LLOutfitListGearMenuBase(LLOutfitListBase* olist);
    virtual ~LLOutfitListGearMenuBase();

    void updateItemsVisibility();

    LLToggleableMenu* getMenu();

protected:
    virtual void onUpdateItemsVisibility();
    virtual void onThumbnail();
    virtual void onChangeSortOrder();

    const LLUUID& getSelectedOutfitID();

    LLOutfitListBase*       mOutfitList;
    LLToggleableMenu*       mMenu;
private:

    LLViewerInventoryCategory* getSelectedOutfit();

    void onWear();
    void onAdd();
    void onTakeOff();
    void onRename();
    void onSave();
    void onCreate(const LLSD& data);
    bool onEnable(LLSD::String param);
    bool onVisible(LLSD::String param);
};

class LLOutfitListGearMenu : public LLOutfitListGearMenuBase
{
public:
    LLOutfitListGearMenu(LLOutfitListBase* olist);
    virtual ~LLOutfitListGearMenu();

protected:
    /*virtual*/ void onUpdateItemsVisibility();
};

class LLOutfitAccordionCtrlTab : public LLAccordionCtrlTab
{
public:
    struct Params : public LLInitParam::Block<Params, LLAccordionCtrlTab::Params>
    {
        Optional<LLUUID> cat_id;
        Params() : cat_id("cat_id") {}
    };

    virtual bool handleToolTip(S32 x, S32 y, MASK mask);

 protected:
    LLOutfitAccordionCtrlTab(const LLOutfitAccordionCtrlTab::Params &p)
        : LLAccordionCtrlTab(p),
          mFolderID(p.cat_id)
    {}
    friend class LLUICtrlFactory;

    LLUUID mFolderID;
};
  /**
 * @class LLOutfitsList
 *
 * A list of agents's outfits from "My Outfits" inventory category
 * which displays each outfit in an accordion tab with a flat list
 * of items inside it.
 *
 * Starts fetching necessary inventory content on first opening.
 */
class LLOutfitsList : public LLOutfitListBase
{
public:

    LLOutfitsList();
    virtual ~LLOutfitsList();

<<<<<<< HEAD
	/*virtual*/ bool postBuild();
=======
    /*virtual*/ BOOL postBuild();
>>>>>>> e7eced3c

    /*virtual*/ void onOpen(const LLSD& info);


    //virtual void refreshList(const LLUUID& category_id);

    /*virtual*/ void updateAddedCategory(LLUUID cat_id);
    /*virtual*/ void updateRemovedCategory(LLUUID cat_id);

    // highlits currently worn outfit tab text and unhighlights previously worn
    /*virtual*/ void onHighlightBaseOutfit(LLUUID base_id, LLUUID prev_id);

    //void performAction(std::string action);


    /*virtual*/ void onFilterSubStringChanged(const std::string& new_string, const std::string& old_string);

    /*virtual*/ void getSelectedItemsUUIDs(uuid_vec_t& selected_uuids) const;

    // Collects selected items from all selected lists and wears them(if possible- adds, else replaces)
    void wearSelectedItems();

    /**
     * Returns true if there is a selection inside currently selected outfit
     */
    /*virtual*/ bool hasItemSelected();

    /**
    Collapses all outfit accordions.
    */
    /*virtual*/ void onCollapseAllFolders();
    /**
    Expands all outfit accordions.
    */
    void onExpandAllFolders();

    /*virtual*/ bool getHasExpandableFolders() { return true; }

protected:
    LLOutfitListGearMenuBase* createGearMenu();

private:

    /**
     * Wrapper for LLCommonUtils::computeDifference. @see LLCommonUtils::computeDifference
     */
    //void computeDifference(const LLInventoryModel::cat_array_t& vcats, uuid_vec_t& vadded, uuid_vec_t& vremoved);

    void getCurrentCategories(uuid_vec_t& vcur);

    /**
     * Updates tab displaying outfit identified by category_id.
     */
    /*virtual*/ void updateChangedCategoryName(LLViewerInventoryCategory *cat, std::string name);

    /*virtual*/ void sortOutfits();

    /*virtual*/ void onSetSelectedOutfitByUUID(const LLUUID& outfit_uuid);

    /**
     * Resets previous selection and stores newly selected list and outfit id.
     */
    /*virtual*/ void onChangeOutfitSelection(LLWearableItemsList* list, const LLUUID& category_id);

    /**
     *Resets items selection inside outfit
     */
    void resetItemSelection(LLWearableItemsList* list, const LLUUID& category_id);

    /**
     * Removes the outfit from selection.
     */
    /*virtual*/ void deselectOutfit(const LLUUID& category_id);

    /**
     * Try restoring selection for a temporary hidden tab.
     *
     * A tab may be hidden if it doesn't match current filter.
     */
    void restoreOutfitSelection(LLAccordionCtrlTab* tab, const LLUUID& category_id);

    /**
     * Called upon list refresh event to update tab visibility depending on
     * the results of applying filter to the title and list items of the tab.
     */
    void onRefreshComplete(LLUICtrl* ctrl);

    /**
     * Applies filter to the given tab
     *
     * @see applyFilter()
     */
    void applyFilterToTab(const LLUUID& category_id, LLAccordionCtrlTab* tab, const std::string& filter_substring);

    /**
     * Returns true if all selected items can be worn.
     */
    bool canWearSelected();

    void onWearableItemsListRightClick(LLUICtrl* ctrl, S32 x, S32 y);
    void onCOFChanged();

    void onListSelectionChange(LLUICtrl* ctrl);

    /*virtual*/ void onOutfitRightClick(LLUICtrl* ctrl, S32 x, S32 y, const LLUUID& cat_id);

    static void onOutfitRename(const LLSD& notification, const LLSD& response);

    //LLInventoryCategoriesObserver*    mCategoriesObserver;

    LLAccordionCtrl*                mAccordion;
    LLPanel*                        mListCommands;

    typedef std::map<LLUUID, LLWearableItemsList*>      wearables_lists_map_t;
    typedef wearables_lists_map_t::value_type           wearables_lists_map_value_t;
    wearables_lists_map_t           mSelectedListsMap;

    typedef std::map<LLUUID, LLAccordionCtrlTab*>       outfits_map_t;
    typedef outfits_map_t::value_type                   outfits_map_value_t;
    outfits_map_t                   mOutfitsMap;

    // IDs of original items which are worn and linked in COF.
    // Used to monitor COF changes for updating items worn state. See EXT-8636.
    uuid_vec_t                      mCOFLinkedItems;

    //LLOutfitListGearMenu*         mGearMenu;

    //bool                          mIsInitialized;
    /**
     * True if there is a selection inside currently selected outfit
     */
    bool                            mItemSelected;
};

#endif //LL_LLOUTFITSLIST_H<|MERGE_RESOLUTION|>--- conflicted
+++ resolved
@@ -246,11 +246,7 @@
     LLOutfitsList();
     virtual ~LLOutfitsList();
 
-<<<<<<< HEAD
-	/*virtual*/ bool postBuild();
-=======
-    /*virtual*/ BOOL postBuild();
->>>>>>> e7eced3c
+    /*virtual*/ bool postBuild();
 
     /*virtual*/ void onOpen(const LLSD& info);
 
