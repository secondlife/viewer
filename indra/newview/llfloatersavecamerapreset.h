/**
 * @file llfloatersavecamerapreset.h
 * @brief Floater to save a camera preset

 *
 * $LicenseInfo:firstyear=2020&license=viewerlgpl$
 * Second Life Viewer Source Code
 * Copyright (C) 2020, Linden Research, Inc.
 *
 * This library is free software; you can redistribute it and/or
 * modify it under the terms of the GNU Lesser General Public
 * License as published by the Free Software Foundation;
 * version 2.1 of the License only.
 *
 * This library is distributed in the hope that it will be useful,
 * but WITHOUT ANY WARRANTY; without even the implied warranty of
 * MERCHANTABILITY or FITNESS FOR A PARTICULAR PURPOSE.  See the GNU
 * Lesser General Public License for more details.
 *
 * You should have received a copy of the GNU Lesser General Public
 * License along with this library; if not, write to the Free Software
 * Foundation, Inc., 51 Franklin Street, Fifth Floor, Boston, MA  02110-1301  USA
 *
 * Linden Research, Inc., 945 Battery Street, San Francisco, CA  94111  USA
 * $/LicenseInfo$
 */

#ifndef LL_LLFLOATERSAVECAMERAPRESET_H
#define LL_LLFLOATERSAVECAMERAPRESET_H

#include "llmodaldialog.h"

class LLComboBox;
class LLRadioGroup;
class LLLineEditor;

class LLFloaterSaveCameraPreset : public LLModalDialog
{

public:
    LLFloaterSaveCameraPreset(const LLSD &key);

<<<<<<< HEAD
	bool postBuild() override;
	void onOpen(const LLSD& key) override;
=======
    /*virtual*/ BOOL    postBuild();
    /*virtual*/ void    onOpen(const LLSD& key);
>>>>>>> e7eced3c

    void onBtnSave();
    void onBtnCancel();
    void onSwitchSaveReplace();

private:
    LLRadioGroup*   mSaveRadioGroup;
    LLLineEditor*   mNameEditor;
    LLComboBox*     mPresetCombo;
    LLButton*       mSaveButton;

    void onPresetsListChange();
    void onPresetNameEdited();
};

#endif // LL_LLFLOATERSAVECAMERAPRESET_H<|MERGE_RESOLUTION|>--- conflicted
+++ resolved
@@ -40,13 +40,8 @@
 public:
     LLFloaterSaveCameraPreset(const LLSD &key);
 
-<<<<<<< HEAD
-	bool postBuild() override;
-	void onOpen(const LLSD& key) override;
-=======
-    /*virtual*/ BOOL    postBuild();
-    /*virtual*/ void    onOpen(const LLSD& key);
->>>>>>> e7eced3c
+    bool postBuild() override;
+    void onOpen(const LLSD& key) override;
 
     void onBtnSave();
     void onBtnCancel();
