/** 
 * @file llfloaterspellchecksettings.h
 * @brief Spell checker settings floater
 *
* $LicenseInfo:firstyear=2011&license=viewerlgpl$
 * Second Life Viewer Source Code
 * Copyright (C) 2010, Linden Research, Inc.
 * 
 * This library is free software; you can redistribute it and/or
 * modify it under the terms of the GNU Lesser General Public
 * License as published by the Free Software Foundation;
 * version 2.1 of the License only.
 * 
 * This library is distributed in the hope that it will be useful,
 * but WITHOUT ANY WARRANTY; without even the implied warranty of
 * MERCHANTABILITY or FITNESS FOR A PARTICULAR PURPOSE.  See the GNU
 * Lesser General Public License for more details.
 * 
 * You should have received a copy of the GNU Lesser General Public
 * License along with this library; if not, write to the Free Software
 * Foundation, Inc., 51 Franklin Street, Fifth Floor, Boston, MA  02110-1301  USA
 * 
 * Linden Research, Inc., 945 Battery Street, San Francisco, CA  94111  USA
 * $/LicenseInfo$
 */

#ifndef LLFLOATERSPELLCHECKERSETTINGS_H
#define LLFLOATERSPELLCHECKERSETTINGS_H

#include "llfloater.h"

class LLFloaterSpellCheckerSettings : public LLFloater
{
public:
	LLFloaterSpellCheckerSettings(const LLSD& key);

	/*virtual*/ BOOL postBuild();
	/*virtual*/ void onOpen(const LLSD& key);

protected:
	void onBtnCancel();
	void onBtnImport();
	void onBtnMove(const std::string& from, const std::string& to);
	void onBtnOK();
	void onSpellCheckSettingsChange();
	void refreshDictionaryLists(bool from_settings);
};

<<<<<<< HEAD
#endif  // LLFLOATERSPELLCHECKERSETTINGS_H
=======
class LLFloaterSpellCheckerImport : public LLFloater
{
public:
	LLFloaterSpellCheckerImport(const LLSD& key);

	/*virtual*/ BOOL postBuild();

protected:
	void onBtnBrowse();
	void onBtnCancel();
	void onBtnOK();

	std::string mDictionaryDir;
	std::string mDictionaryBasename;
};

#endif  // LLFLOATERAUTOREPLACESETTINGS_H
>>>>>>> 20210455
<|MERGE_RESOLUTION|>--- conflicted
+++ resolved
@@ -46,9 +46,6 @@
 	void refreshDictionaryLists(bool from_settings);
 };
 
-<<<<<<< HEAD
-#endif  // LLFLOATERSPELLCHECKERSETTINGS_H
-=======
 class LLFloaterSpellCheckerImport : public LLFloater
 {
 public:
@@ -65,5 +62,4 @@
 	std::string mDictionaryBasename;
 };
 
-#endif  // LLFLOATERAUTOREPLACESETTINGS_H
->>>>>>> 20210455
+#endif  // LLFLOATERSPELLCHECKERSETTINGS_H