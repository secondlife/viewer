/**
 * @file llgroupactions.h
 * @brief Group-related actions (join, leave, new, delete, etc)
 *
 * $LicenseInfo:firstyear=2009&license=viewerlgpl$
 * Second Life Viewer Source Code
 * Copyright (C) 2010, Linden Research, Inc.
 *
 * This library is free software; you can redistribute it and/or
 * modify it under the terms of the GNU Lesser General Public
 * License as published by the Free Software Foundation;
 * version 2.1 of the License only.
 *
 * This library is distributed in the hope that it will be useful,
 * but WITHOUT ANY WARRANTY; without even the implied warranty of
 * MERCHANTABILITY or FITNESS FOR A PARTICULAR PURPOSE.  See the GNU
 * Lesser General Public License for more details.
 *
 * You should have received a copy of the GNU Lesser General Public
 * License along with this library; if not, write to the Free Software
 * Foundation, Inc., 51 Franklin Street, Fifth Floor, Boston, MA  02110-1301  USA
 *
 * Linden Research, Inc., 945 Battery Street, San Francisco, CA  94111  USA
 * $/LicenseInfo$
 */

#ifndef LL_LLGROUPACTIONS_H
#define LL_LLGROUPACTIONS_H

#include "llsd.h"
#include "lluuid.h"

/**
 * Group-related actions (join, leave, new, delete, etc)
 */
class LLGroupActions
{
public:
<<<<<<< HEAD
	/**
	 * Invokes group search floater.
	 */
	static void search();

	/// Join a group.  Assumes LLGroupMgr has data for that group already.
	static void join(const LLUUID& group_id);

	/**
	 * Invokes "Leave Group" floater.
	 */
	static void leave(const LLUUID& group_id);

	/**
	 * Activate group.
	 */
	static void activate(const LLUUID& group_id);

	/**
	 * Show group information panel.
	 */
	static void show(const LLUUID& group_id, bool expand_notices_tab = false);

	/**
	 * Show group inspector floater.
	 */
	static void inspect(const LLUUID& group_id);

	/**
	 * Refresh group information panel.
	 */
	static void refresh(const LLUUID& group_id);

	/**
	 * Refresh group notices panel.
	 */
	static void refresh_notices();

	/**
	 * Refresh group information panel.
	 */
	static void createGroup();

	/**
	 * Close group information panel.
	 */
	static void closeGroup		(const LLUUID& group_id);

	/**
	 * Start group instant messaging session.
	 */
	static LLUUID startIM(const LLUUID& group_id);

	/**
	 * End group instant messaging session.
	 */
	static void endIM(const LLUUID& group_id);

	/// Returns if the current user is a member of the group
	static bool isInGroup(const LLUUID& group_id);

	/**
	 * Start a group voice call.
	 */
	static void startCall(const LLUUID& group_id);

	/**
	 * Returns true if avatar is in group.
	 *
	 * Note that data about group members is loaded from server.
	 * If data has not been loaded yet, function will return inaccurate result.
	 * See LLGroupMgr::sendGroupMembersRequest
	 */
	static bool isAvatarMemberOfGroup(const LLUUID& group_id, const LLUUID& avatar_id);
	
=======
    /**
     * Invokes group search floater.
     */
    static void search();

    /// Join a group.  Assumes LLGroupMgr has data for that group already.
    static void join(const LLUUID& group_id);

    /**
     * Invokes "Leave Group" floater.
     */
    static void leave(const LLUUID& group_id);

    /**
     * Activate group.
     */
    static void activate(const LLUUID& group_id);

    /**
     * Show group information panel.
     */
    static void show(const LLUUID& group_id);

    /**
     * Show group inspector floater.
     */
    static void inspect(const LLUUID& group_id);

    /**
     * Refresh group information panel.
     */
    static void refresh(const LLUUID& group_id);

    /**
     * Refresh group notices panel.
     */
    static void refresh_notices();

    /**
     * Refresh group information panel.
     */
    static void createGroup();

    /**
     * Close group information panel.
     */
    static void closeGroup      (const LLUUID& group_id);

    /**
     * Start group instant messaging session.
     */
    static LLUUID startIM(const LLUUID& group_id);

    /**
     * End group instant messaging session.
     */
    static void endIM(const LLUUID& group_id);

    /// Returns if the current user is a member of the group
    static bool isInGroup(const LLUUID& group_id);

    /**
     * Start a group voice call.
     */
    static void startCall(const LLUUID& group_id);

    /**
     * Returns true if avatar is in group.
     *
     * Note that data about group members is loaded from server.
     * If data has not been loaded yet, function will return inaccurate result.
     * See LLGroupMgr::sendGroupMembersRequest
     */
    static bool isAvatarMemberOfGroup(const LLUUID& group_id, const LLUUID& avatar_id);

>>>>>>> e7eced3c
private:
    static bool onJoinGroup(const LLSD& notification, const LLSD& response);
    static bool onLeaveGroup(const LLSD& notification, const LLSD& response);

    /**
     * This function is called by LLFetchLeaveGroupData upon receiving a response to a group
     * members data request.
     */
    static void processLeaveGroupDataResponse(const LLUUID group_id);

    friend class LLFetchLeaveGroupData;
};

#endif // LL_LLGROUPACTIONS_H<|MERGE_RESOLUTION|>--- conflicted
+++ resolved
@@ -36,83 +36,6 @@
 class LLGroupActions
 {
 public:
-<<<<<<< HEAD
-	/**
-	 * Invokes group search floater.
-	 */
-	static void search();
-
-	/// Join a group.  Assumes LLGroupMgr has data for that group already.
-	static void join(const LLUUID& group_id);
-
-	/**
-	 * Invokes "Leave Group" floater.
-	 */
-	static void leave(const LLUUID& group_id);
-
-	/**
-	 * Activate group.
-	 */
-	static void activate(const LLUUID& group_id);
-
-	/**
-	 * Show group information panel.
-	 */
-	static void show(const LLUUID& group_id, bool expand_notices_tab = false);
-
-	/**
-	 * Show group inspector floater.
-	 */
-	static void inspect(const LLUUID& group_id);
-
-	/**
-	 * Refresh group information panel.
-	 */
-	static void refresh(const LLUUID& group_id);
-
-	/**
-	 * Refresh group notices panel.
-	 */
-	static void refresh_notices();
-
-	/**
-	 * Refresh group information panel.
-	 */
-	static void createGroup();
-
-	/**
-	 * Close group information panel.
-	 */
-	static void closeGroup		(const LLUUID& group_id);
-
-	/**
-	 * Start group instant messaging session.
-	 */
-	static LLUUID startIM(const LLUUID& group_id);
-
-	/**
-	 * End group instant messaging session.
-	 */
-	static void endIM(const LLUUID& group_id);
-
-	/// Returns if the current user is a member of the group
-	static bool isInGroup(const LLUUID& group_id);
-
-	/**
-	 * Start a group voice call.
-	 */
-	static void startCall(const LLUUID& group_id);
-
-	/**
-	 * Returns true if avatar is in group.
-	 *
-	 * Note that data about group members is loaded from server.
-	 * If data has not been loaded yet, function will return inaccurate result.
-	 * See LLGroupMgr::sendGroupMembersRequest
-	 */
-	static bool isAvatarMemberOfGroup(const LLUUID& group_id, const LLUUID& avatar_id);
-	
-=======
     /**
      * Invokes group search floater.
      */
@@ -134,7 +57,7 @@
     /**
      * Show group information panel.
      */
-    static void show(const LLUUID& group_id);
+    static void show(const LLUUID& group_id, bool expand_notices_tab = false);
 
     /**
      * Show group inspector floater.
@@ -188,7 +111,6 @@
      */
     static bool isAvatarMemberOfGroup(const LLUUID& group_id, const LLUUID& avatar_id);
 
->>>>>>> e7eced3c
 private:
     static bool onJoinGroup(const LLSD& notification, const LLSD& response);
     static bool onLeaveGroup(const LLSD& notification, const LLSD& response);
