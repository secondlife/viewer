/**
* @file llfloaterhoverheight.cpp
* @brief Controller for self avatar hover height
* @author vir@lindenlab.com
*
* $LicenseInfo:firstyear=2014&license=viewerlgpl$
* Second Life Viewer Source Code
* Copyright (C) 2014, Linden Research, Inc.
*
* This library is free software; you can redistribute it and/or
* modify it under the terms of the GNU Lesser General Public
* License as published by the Free Software Foundation;
* version 2.1 of the License only.
*
* This library is distributed in the hope that it will be useful,
* but WITHOUT ANY WARRANTY; without even the implied warranty of
* MERCHANTABILITY or FITNESS FOR A PARTICULAR PURPOSE.  See the GNU
* Lesser General Public License for more details.
*
* You should have received a copy of the GNU Lesser General Public
* License along with this library; if not, write to the Free Software
* Foundation, Inc., 51 Franklin Street, Fifth Floor, Boston, MA  02110-1301  USA
*
* Linden Research, Inc., 945 Battery Street, San Francisco, CA  94111  USA
* $/LicenseInfo$
*/

#include "llviewerprecompiledheaders.h"

#include "llfloaterhoverheight.h"
#include "llsliderctrl.h"
#include "llviewercontrol.h"
#include "llsdserialize.h"
#include "llagent.h"
#include "llviewerregion.h"
#include "llvoavatarself.h"

LLFloaterHoverHeight::LLFloaterHoverHeight(const LLSD& key) : LLFloater(key)
{
}

void LLFloaterHoverHeight::syncFromPreferenceSetting(void *user_data, bool update_offset)
{
<<<<<<< HEAD
	F32 value = gSavedPerAccountSettings.getF32("AvatarHoverOffsetZ");

	LLFloaterHoverHeight *self = static_cast<LLFloaterHoverHeight*>(user_data);
	LLSliderCtrl* sldrCtrl = self->getChild<LLSliderCtrl>("HoverHeightSlider");
	sldrCtrl->setValue(value,false);

	if (isAgentAvatarValid() && update_offset)
	{
		LLVector3 offset(0.0, 0.0, llclamp(value,MIN_HOVER_Z,MAX_HOVER_Z));
		LL_INFOS("Avatar") << "setting hover from preference setting " << offset[2] << LL_ENDL;
		gAgentAvatarp->setHoverOffset(offset);
		//gAgentAvatarp->sendHoverHeight();
	}
=======
    F32 value = gSavedPerAccountSettings.getF32("AvatarHoverOffsetZ");

    LLFloaterHoverHeight *self = static_cast<LLFloaterHoverHeight*>(user_data);
    LLSliderCtrl* sldrCtrl = self->getChild<LLSliderCtrl>("HoverHeightSlider");
    sldrCtrl->setValue(value,FALSE);

    if (isAgentAvatarValid() && update_offset)
    {
        LLVector3 offset(0.0, 0.0, llclamp(value,MIN_HOVER_Z,MAX_HOVER_Z));
        LL_INFOS("Avatar") << "setting hover from preference setting " << offset[2] << LL_ENDL;
        gAgentAvatarp->setHoverOffset(offset);
        //gAgentAvatarp->sendHoverHeight();
    }
>>>>>>> e1623bb2
}

bool LLFloaterHoverHeight::postBuild()
{
<<<<<<< HEAD
	LLSliderCtrl* sldrCtrl = getChild<LLSliderCtrl>("HoverHeightSlider");
	sldrCtrl->setMinValue(MIN_HOVER_Z);
	sldrCtrl->setMaxValue(MAX_HOVER_Z);
	sldrCtrl->setSliderMouseUpCallback(boost::bind(&LLFloaterHoverHeight::onFinalCommit,this));
	sldrCtrl->setSliderEditorCommitCallback(boost::bind(&LLFloaterHoverHeight::onFinalCommit,this));
	childSetCommitCallback("HoverHeightSlider", &LLFloaterHoverHeight::onSliderMoved, NULL);

	// Initialize slider from pref setting.
	syncFromPreferenceSetting(this);
	// Update slider on future pref changes.
	if (gSavedPerAccountSettings.getControl("AvatarHoverOffsetZ"))
	{
		gSavedPerAccountSettings.getControl("AvatarHoverOffsetZ")->getCommitSignal()->connect(boost::bind(&syncFromPreferenceSetting, this, false));
	}
	else
	{
		LL_WARNS() << "Control not found for AvatarHoverOffsetZ" << LL_ENDL;
	}

	updateEditEnabled();

	if (!mRegionChangedSlot.connected())
	{
		mRegionChangedSlot = gAgent.addRegionChangedCallback(boost::bind(&LLFloaterHoverHeight::onRegionChanged,this));
	}
	// Set up based on initial region.
	onRegionChanged();

	return true;
=======
    LLSliderCtrl* sldrCtrl = getChild<LLSliderCtrl>("HoverHeightSlider");
    sldrCtrl->setMinValue(MIN_HOVER_Z);
    sldrCtrl->setMaxValue(MAX_HOVER_Z);
    sldrCtrl->setSliderMouseUpCallback(boost::bind(&LLFloaterHoverHeight::onFinalCommit,this));
    sldrCtrl->setSliderEditorCommitCallback(boost::bind(&LLFloaterHoverHeight::onFinalCommit,this));
    childSetCommitCallback("HoverHeightSlider", &LLFloaterHoverHeight::onSliderMoved, NULL);

    // Initialize slider from pref setting.
    syncFromPreferenceSetting(this);
    // Update slider on future pref changes.
    if (gSavedPerAccountSettings.getControl("AvatarHoverOffsetZ"))
    {
        gSavedPerAccountSettings.getControl("AvatarHoverOffsetZ")->getCommitSignal()->connect(boost::bind(&syncFromPreferenceSetting, this, false));
    }
    else
    {
        LL_WARNS() << "Control not found for AvatarHoverOffsetZ" << LL_ENDL;
    }

    updateEditEnabled();

    if (!mRegionChangedSlot.connected())
    {
        mRegionChangedSlot = gAgent.addRegionChangedCallback(boost::bind(&LLFloaterHoverHeight::onRegionChanged,this));
    }
    // Set up based on initial region.
    onRegionChanged();

    return TRUE;
>>>>>>> e1623bb2
}

void LLFloaterHoverHeight::onClose(bool app_quitting)
{
    if (mRegionChangedSlot.connected())
    {
        mRegionChangedSlot.disconnect();
    }
}

// static
void LLFloaterHoverHeight::onSliderMoved(LLUICtrl* ctrl, void* userData)
{
    if (isAgentAvatarValid())
    {
        LLSliderCtrl* sldrCtrl = static_cast<LLSliderCtrl*>(ctrl);
        F32 value = sldrCtrl->getValueF32();
        LLVector3 offset(0.0, 0.0, llclamp(value, MIN_HOVER_Z, MAX_HOVER_Z));
        LL_INFOS("Avatar") << "setting hover from slider moved" << offset[2] << LL_ENDL;
        gAgentAvatarp->setHoverOffset(offset, false);
    }
}

// Do send-to-the-server work when slider drag completes, or new
// value entered as text.
void LLFloaterHoverHeight::onFinalCommit()
{
    LLSliderCtrl* sldrCtrl = getChild<LLSliderCtrl>("HoverHeightSlider");
    F32 value = sldrCtrl->getValueF32();
    gSavedPerAccountSettings.setF32("AvatarHoverOffsetZ",value);
}

void LLFloaterHoverHeight::onRegionChanged()
{
    LLViewerRegion *region = gAgent.getRegion();
    if (region && region->simulatorFeaturesReceived())
    {
        updateEditEnabled();
    }
    else if (region)
    {
        region->setSimulatorFeaturesReceivedCallback(boost::bind(&LLFloaterHoverHeight::onSimulatorFeaturesReceived,this,_1));
    }
}

void LLFloaterHoverHeight::onSimulatorFeaturesReceived(const LLUUID &region_id)
{
    LLViewerRegion *region = gAgent.getRegion();
    if (region && (region->getRegionID()==region_id))
    {
        updateEditEnabled();
    }
}

void LLFloaterHoverHeight::updateEditEnabled()
{
    bool enabled = gAgent.getRegion() && gAgent.getRegion()->avatarHoverHeightEnabled();
    LLSliderCtrl* sldrCtrl = getChild<LLSliderCtrl>("HoverHeightSlider");
    sldrCtrl->setEnabled(enabled);
    if (enabled)
    {
        syncFromPreferenceSetting(this);
    }
}

<|MERGE_RESOLUTION|>--- conflicted
+++ resolved
@@ -1,202 +1,155 @@
-/**
-* @file llfloaterhoverheight.cpp
-* @brief Controller for self avatar hover height
-* @author vir@lindenlab.com
-*
-* $LicenseInfo:firstyear=2014&license=viewerlgpl$
-* Second Life Viewer Source Code
-* Copyright (C) 2014, Linden Research, Inc.
-*
-* This library is free software; you can redistribute it and/or
-* modify it under the terms of the GNU Lesser General Public
-* License as published by the Free Software Foundation;
-* version 2.1 of the License only.
-*
-* This library is distributed in the hope that it will be useful,
-* but WITHOUT ANY WARRANTY; without even the implied warranty of
-* MERCHANTABILITY or FITNESS FOR A PARTICULAR PURPOSE.  See the GNU
-* Lesser General Public License for more details.
-*
-* You should have received a copy of the GNU Lesser General Public
-* License along with this library; if not, write to the Free Software
-* Foundation, Inc., 51 Franklin Street, Fifth Floor, Boston, MA  02110-1301  USA
-*
-* Linden Research, Inc., 945 Battery Street, San Francisco, CA  94111  USA
-* $/LicenseInfo$
-*/
-
-#include "llviewerprecompiledheaders.h"
-
-#include "llfloaterhoverheight.h"
-#include "llsliderctrl.h"
-#include "llviewercontrol.h"
-#include "llsdserialize.h"
-#include "llagent.h"
-#include "llviewerregion.h"
-#include "llvoavatarself.h"
-
-LLFloaterHoverHeight::LLFloaterHoverHeight(const LLSD& key) : LLFloater(key)
-{
-}
-
-void LLFloaterHoverHeight::syncFromPreferenceSetting(void *user_data, bool update_offset)
-{
-<<<<<<< HEAD
-	F32 value = gSavedPerAccountSettings.getF32("AvatarHoverOffsetZ");
-
-	LLFloaterHoverHeight *self = static_cast<LLFloaterHoverHeight*>(user_data);
-	LLSliderCtrl* sldrCtrl = self->getChild<LLSliderCtrl>("HoverHeightSlider");
-	sldrCtrl->setValue(value,false);
-
-	if (isAgentAvatarValid() && update_offset)
-	{
-		LLVector3 offset(0.0, 0.0, llclamp(value,MIN_HOVER_Z,MAX_HOVER_Z));
-		LL_INFOS("Avatar") << "setting hover from preference setting " << offset[2] << LL_ENDL;
-		gAgentAvatarp->setHoverOffset(offset);
-		//gAgentAvatarp->sendHoverHeight();
-	}
-=======
-    F32 value = gSavedPerAccountSettings.getF32("AvatarHoverOffsetZ");
-
-    LLFloaterHoverHeight *self = static_cast<LLFloaterHoverHeight*>(user_data);
-    LLSliderCtrl* sldrCtrl = self->getChild<LLSliderCtrl>("HoverHeightSlider");
-    sldrCtrl->setValue(value,FALSE);
-
-    if (isAgentAvatarValid() && update_offset)
-    {
-        LLVector3 offset(0.0, 0.0, llclamp(value,MIN_HOVER_Z,MAX_HOVER_Z));
-        LL_INFOS("Avatar") << "setting hover from preference setting " << offset[2] << LL_ENDL;
-        gAgentAvatarp->setHoverOffset(offset);
-        //gAgentAvatarp->sendHoverHeight();
-    }
->>>>>>> e1623bb2
-}
-
-bool LLFloaterHoverHeight::postBuild()
-{
-<<<<<<< HEAD
-	LLSliderCtrl* sldrCtrl = getChild<LLSliderCtrl>("HoverHeightSlider");
-	sldrCtrl->setMinValue(MIN_HOVER_Z);
-	sldrCtrl->setMaxValue(MAX_HOVER_Z);
-	sldrCtrl->setSliderMouseUpCallback(boost::bind(&LLFloaterHoverHeight::onFinalCommit,this));
-	sldrCtrl->setSliderEditorCommitCallback(boost::bind(&LLFloaterHoverHeight::onFinalCommit,this));
-	childSetCommitCallback("HoverHeightSlider", &LLFloaterHoverHeight::onSliderMoved, NULL);
-
-	// Initialize slider from pref setting.
-	syncFromPreferenceSetting(this);
-	// Update slider on future pref changes.
-	if (gSavedPerAccountSettings.getControl("AvatarHoverOffsetZ"))
-	{
-		gSavedPerAccountSettings.getControl("AvatarHoverOffsetZ")->getCommitSignal()->connect(boost::bind(&syncFromPreferenceSetting, this, false));
-	}
-	else
-	{
-		LL_WARNS() << "Control not found for AvatarHoverOffsetZ" << LL_ENDL;
-	}
-
-	updateEditEnabled();
-
-	if (!mRegionChangedSlot.connected())
-	{
-		mRegionChangedSlot = gAgent.addRegionChangedCallback(boost::bind(&LLFloaterHoverHeight::onRegionChanged,this));
-	}
-	// Set up based on initial region.
-	onRegionChanged();
-
-	return true;
-=======
-    LLSliderCtrl* sldrCtrl = getChild<LLSliderCtrl>("HoverHeightSlider");
-    sldrCtrl->setMinValue(MIN_HOVER_Z);
-    sldrCtrl->setMaxValue(MAX_HOVER_Z);
-    sldrCtrl->setSliderMouseUpCallback(boost::bind(&LLFloaterHoverHeight::onFinalCommit,this));
-    sldrCtrl->setSliderEditorCommitCallback(boost::bind(&LLFloaterHoverHeight::onFinalCommit,this));
-    childSetCommitCallback("HoverHeightSlider", &LLFloaterHoverHeight::onSliderMoved, NULL);
-
-    // Initialize slider from pref setting.
-    syncFromPreferenceSetting(this);
-    // Update slider on future pref changes.
-    if (gSavedPerAccountSettings.getControl("AvatarHoverOffsetZ"))
-    {
-        gSavedPerAccountSettings.getControl("AvatarHoverOffsetZ")->getCommitSignal()->connect(boost::bind(&syncFromPreferenceSetting, this, false));
-    }
-    else
-    {
-        LL_WARNS() << "Control not found for AvatarHoverOffsetZ" << LL_ENDL;
-    }
-
-    updateEditEnabled();
-
-    if (!mRegionChangedSlot.connected())
-    {
-        mRegionChangedSlot = gAgent.addRegionChangedCallback(boost::bind(&LLFloaterHoverHeight::onRegionChanged,this));
-    }
-    // Set up based on initial region.
-    onRegionChanged();
-
-    return TRUE;
->>>>>>> e1623bb2
-}
-
-void LLFloaterHoverHeight::onClose(bool app_quitting)
-{
-    if (mRegionChangedSlot.connected())
-    {
-        mRegionChangedSlot.disconnect();
-    }
-}
-
-// static
-void LLFloaterHoverHeight::onSliderMoved(LLUICtrl* ctrl, void* userData)
-{
-    if (isAgentAvatarValid())
-    {
-        LLSliderCtrl* sldrCtrl = static_cast<LLSliderCtrl*>(ctrl);
-        F32 value = sldrCtrl->getValueF32();
-        LLVector3 offset(0.0, 0.0, llclamp(value, MIN_HOVER_Z, MAX_HOVER_Z));
-        LL_INFOS("Avatar") << "setting hover from slider moved" << offset[2] << LL_ENDL;
-        gAgentAvatarp->setHoverOffset(offset, false);
-    }
-}
-
-// Do send-to-the-server work when slider drag completes, or new
-// value entered as text.
-void LLFloaterHoverHeight::onFinalCommit()
-{
-    LLSliderCtrl* sldrCtrl = getChild<LLSliderCtrl>("HoverHeightSlider");
-    F32 value = sldrCtrl->getValueF32();
-    gSavedPerAccountSettings.setF32("AvatarHoverOffsetZ",value);
-}
-
-void LLFloaterHoverHeight::onRegionChanged()
-{
-    LLViewerRegion *region = gAgent.getRegion();
-    if (region && region->simulatorFeaturesReceived())
-    {
-        updateEditEnabled();
-    }
-    else if (region)
-    {
-        region->setSimulatorFeaturesReceivedCallback(boost::bind(&LLFloaterHoverHeight::onSimulatorFeaturesReceived,this,_1));
-    }
-}
-
-void LLFloaterHoverHeight::onSimulatorFeaturesReceived(const LLUUID &region_id)
-{
-    LLViewerRegion *region = gAgent.getRegion();
-    if (region && (region->getRegionID()==region_id))
-    {
-        updateEditEnabled();
-    }
-}
-
-void LLFloaterHoverHeight::updateEditEnabled()
-{
-    bool enabled = gAgent.getRegion() && gAgent.getRegion()->avatarHoverHeightEnabled();
-    LLSliderCtrl* sldrCtrl = getChild<LLSliderCtrl>("HoverHeightSlider");
-    sldrCtrl->setEnabled(enabled);
-    if (enabled)
-    {
-        syncFromPreferenceSetting(this);
-    }
-}
-
+/**
+* @file llfloaterhoverheight.cpp
+* @brief Controller for self avatar hover height
+* @author vir@lindenlab.com
+*
+* $LicenseInfo:firstyear=2014&license=viewerlgpl$
+* Second Life Viewer Source Code
+* Copyright (C) 2014, Linden Research, Inc.
+*
+* This library is free software; you can redistribute it and/or
+* modify it under the terms of the GNU Lesser General Public
+* License as published by the Free Software Foundation;
+* version 2.1 of the License only.
+*
+* This library is distributed in the hope that it will be useful,
+* but WITHOUT ANY WARRANTY; without even the implied warranty of
+* MERCHANTABILITY or FITNESS FOR A PARTICULAR PURPOSE.  See the GNU
+* Lesser General Public License for more details.
+*
+* You should have received a copy of the GNU Lesser General Public
+* License along with this library; if not, write to the Free Software
+* Foundation, Inc., 51 Franklin Street, Fifth Floor, Boston, MA  02110-1301  USA
+*
+* Linden Research, Inc., 945 Battery Street, San Francisco, CA  94111  USA
+* $/LicenseInfo$
+*/
+
+#include "llviewerprecompiledheaders.h"
+
+#include "llfloaterhoverheight.h"
+#include "llsliderctrl.h"
+#include "llviewercontrol.h"
+#include "llsdserialize.h"
+#include "llagent.h"
+#include "llviewerregion.h"
+#include "llvoavatarself.h"
+
+LLFloaterHoverHeight::LLFloaterHoverHeight(const LLSD& key) : LLFloater(key)
+{
+}
+
+void LLFloaterHoverHeight::syncFromPreferenceSetting(void *user_data, bool update_offset)
+{
+    F32 value = gSavedPerAccountSettings.getF32("AvatarHoverOffsetZ");
+
+    LLFloaterHoverHeight *self = static_cast<LLFloaterHoverHeight*>(user_data);
+    LLSliderCtrl* sldrCtrl = self->getChild<LLSliderCtrl>("HoverHeightSlider");
+    sldrCtrl->setValue(value,false);
+
+    if (isAgentAvatarValid() && update_offset)
+    {
+        LLVector3 offset(0.0, 0.0, llclamp(value,MIN_HOVER_Z,MAX_HOVER_Z));
+        LL_INFOS("Avatar") << "setting hover from preference setting " << offset[2] << LL_ENDL;
+        gAgentAvatarp->setHoverOffset(offset);
+        //gAgentAvatarp->sendHoverHeight();
+    }
+}
+
+bool LLFloaterHoverHeight::postBuild()
+{
+    LLSliderCtrl* sldrCtrl = getChild<LLSliderCtrl>("HoverHeightSlider");
+    sldrCtrl->setMinValue(MIN_HOVER_Z);
+    sldrCtrl->setMaxValue(MAX_HOVER_Z);
+    sldrCtrl->setSliderMouseUpCallback(boost::bind(&LLFloaterHoverHeight::onFinalCommit,this));
+    sldrCtrl->setSliderEditorCommitCallback(boost::bind(&LLFloaterHoverHeight::onFinalCommit,this));
+    childSetCommitCallback("HoverHeightSlider", &LLFloaterHoverHeight::onSliderMoved, NULL);
+
+    // Initialize slider from pref setting.
+    syncFromPreferenceSetting(this);
+    // Update slider on future pref changes.
+    if (gSavedPerAccountSettings.getControl("AvatarHoverOffsetZ"))
+    {
+        gSavedPerAccountSettings.getControl("AvatarHoverOffsetZ")->getCommitSignal()->connect(boost::bind(&syncFromPreferenceSetting, this, false));
+    }
+    else
+    {
+        LL_WARNS() << "Control not found for AvatarHoverOffsetZ" << LL_ENDL;
+    }
+
+    updateEditEnabled();
+
+    if (!mRegionChangedSlot.connected())
+    {
+        mRegionChangedSlot = gAgent.addRegionChangedCallback(boost::bind(&LLFloaterHoverHeight::onRegionChanged,this));
+    }
+    // Set up based on initial region.
+    onRegionChanged();
+
+    return true;
+}
+
+void LLFloaterHoverHeight::onClose(bool app_quitting)
+{
+    if (mRegionChangedSlot.connected())
+    {
+        mRegionChangedSlot.disconnect();
+    }
+}
+
+// static
+void LLFloaterHoverHeight::onSliderMoved(LLUICtrl* ctrl, void* userData)
+{
+    if (isAgentAvatarValid())
+    {
+        LLSliderCtrl* sldrCtrl = static_cast<LLSliderCtrl*>(ctrl);
+        F32 value = sldrCtrl->getValueF32();
+        LLVector3 offset(0.0, 0.0, llclamp(value, MIN_HOVER_Z, MAX_HOVER_Z));
+        LL_INFOS("Avatar") << "setting hover from slider moved" << offset[2] << LL_ENDL;
+        gAgentAvatarp->setHoverOffset(offset, false);
+    }
+}
+
+// Do send-to-the-server work when slider drag completes, or new
+// value entered as text.
+void LLFloaterHoverHeight::onFinalCommit()
+{
+    LLSliderCtrl* sldrCtrl = getChild<LLSliderCtrl>("HoverHeightSlider");
+    F32 value = sldrCtrl->getValueF32();
+    gSavedPerAccountSettings.setF32("AvatarHoverOffsetZ",value);
+}
+
+void LLFloaterHoverHeight::onRegionChanged()
+{
+    LLViewerRegion *region = gAgent.getRegion();
+    if (region && region->simulatorFeaturesReceived())
+    {
+        updateEditEnabled();
+    }
+    else if (region)
+    {
+        region->setSimulatorFeaturesReceivedCallback(boost::bind(&LLFloaterHoverHeight::onSimulatorFeaturesReceived,this,_1));
+    }
+}
+
+void LLFloaterHoverHeight::onSimulatorFeaturesReceived(const LLUUID &region_id)
+{
+    LLViewerRegion *region = gAgent.getRegion();
+    if (region && (region->getRegionID()==region_id))
+    {
+        updateEditEnabled();
+    }
+}
+
+void LLFloaterHoverHeight::updateEditEnabled()
+{
+    bool enabled = gAgent.getRegion() && gAgent.getRegion()->avatarHoverHeightEnabled();
+    LLSliderCtrl* sldrCtrl = getChild<LLSliderCtrl>("HoverHeightSlider");
+    sldrCtrl->setEnabled(enabled);
+    if (enabled)
+    {
+        syncFromPreferenceSetting(this);
+    }
+}
+
+