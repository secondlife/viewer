/**
 * @file llpuppetevent.cpp
 * @brief Implementation of LLPuppetEvent class.
 *
 * $LicenseInfo:firstyear=2001&license=viewerlgpl$
 * Second Life Viewer Source Code
 * Copyright (C) 2010, Linden Research, Inc.
 *
 * This library is free software; you can redistribute it and/or
 * modify it under the terms of the GNU Lesser General Public
 * License as published by the Free Software Foundation;
 * version 2.1 of the License only.
 *
 * This library is distributed in the hope that it will be useful,
 * but WITHOUT ANY WARRANTY; without even the implied warranty of
 * MERCHANTABILITY or FITNESS FOR A PARTICULAR PURPOSE.  See the GNU
 * Lesser General Public License for more details.
 *
 * You should have received a copy of the GNU Lesser General Public
 * License along with this library; if not, write to the Free Software
 * Foundation, Inc., 51 Franklin Street, Fifth Floor, Boston, MA  02110-1301  USA
 *
 * Linden Research, Inc., 945 Battery Street, San Francisco, CA  94111  USA
 * $/LicenseInfo$
 */

#include "llviewerprecompiledheaders.h"

#include "llpuppetmotion.h"
#include "llcharacter.h"
#include "llrand.h"
#include "m3math.h"
#include "v3dmath.h"
#include "llvoavatar.h"
#include "llviewerobjectlist.h" //gObjectList
#include "llvoavatarself.h"
#include <iomanip>
#include <algorithm>

const std::string PUPPET_ROOT_JOINT_NAME("mPelvis");    //Name of the root joint
constexpr U32 PUPPET_MAX_EVENT_BYTES = 200;
U8      PUPPET_WRITE_BUFFER[PUPPET_MAX_EVENT_BYTES]; //HACK move this somewhere better.

namespace
{
// Helper function
// Note that the passed in vector is quantized
size_t pack_vec3(U8* wptr, LLVector3 &vec)
{
    size_t offset(0);

    // pack F32 components into 16 bits
    U16 x, y, z;
    vec.quantize16(-LL_MAX_PELVIS_OFFSET, LL_MAX_PELVIS_OFFSET, -LL_MAX_PELVIS_OFFSET, LL_MAX_PELVIS_OFFSET);
    x = F32_to_U16(vec.mV[VX], -LL_MAX_PELVIS_OFFSET, LL_MAX_PELVIS_OFFSET);
    y = F32_to_U16(vec.mV[VY], -LL_MAX_PELVIS_OFFSET, LL_MAX_PELVIS_OFFSET);
    z = F32_to_U16(vec.mV[VZ], -LL_MAX_PELVIS_OFFSET, LL_MAX_PELVIS_OFFSET);

    htolememcpy(wptr + offset, &x, MVT_U16, sizeof(U16));
    offset += sizeof(U16);
    htolememcpy(wptr + offset, &y, MVT_U16, sizeof(U16));
    offset += sizeof(U16);
    htolememcpy(wptr + offset, &z, MVT_U16, sizeof(U16));
    offset += sizeof(U16);

    return offset;
}

// Helper function
// Note that the passed in quaternion is quantized and possibly negated
size_t pack_quat(U8* wptr, LLQuaternion& quat)
{
    // A Quaternion is a 4D object but the group isomorphic with rotations is
    // limited to the surface of the unit hypersphere (radius = 1). Consequently
    // the quaternions we care about have only three degrees of freedom and
    // we can store them in three floats.  To do this we always make sure the
    // real component (W) is positive by negating the Quaternion as necessary
    // and then we store only the imaginary part (XYZ).  The real part can be
    // obtained with the formula: W = sqrt(1.0 - X*X + Y*Y + Z*Z)
    if (quat.mQ[VW] < 0.0f)
    {
        // negate the quaternion to keep its real part positive
        quat = -1.0f * quat;
    }
    // store the imaginary part
    size_t offset(0);

    // pack F32 components into 16 bits
    quat.quantize16(-LL_MAX_PELVIS_OFFSET, LL_MAX_PELVIS_OFFSET);
    U16 x = F32_to_U16(quat.mQ[VX], -LL_MAX_PELVIS_OFFSET, LL_MAX_PELVIS_OFFSET);
    U16 y = F32_to_U16(quat.mQ[VY], -LL_MAX_PELVIS_OFFSET, LL_MAX_PELVIS_OFFSET);
    U16 z = F32_to_U16(quat.mQ[VZ], -LL_MAX_PELVIS_OFFSET, LL_MAX_PELVIS_OFFSET);

    htolememcpy(wptr + offset, &x, MVT_U16, sizeof(U16));
    offset += sizeof(U16);
    htolememcpy(wptr + offset, &y, MVT_U16, sizeof(U16));
    offset += sizeof(U16);
    htolememcpy(wptr + offset, &z, MVT_U16, sizeof(U16));
    offset += sizeof(U16);

    return offset;
}

// helper function - read LLVector3 from data
size_t unpack_vec3(U8* wptr, LLVector3& vec)
{
    U32 offset(0);
    U16 x, y, z;    // F32 data is packed in 16 bits

    htolememcpy(&x, wptr + offset, MVT_U16, sizeof(U16));
    offset += sizeof(U16);
    htolememcpy(&y, wptr + offset, MVT_U16, sizeof(U16));
    offset += sizeof(U16);
    htolememcpy(&z, wptr + offset, MVT_U16, sizeof(U16));
    offset += sizeof(U16);

    vec.mV[VX] = U16_to_F32(x, -LL_MAX_PELVIS_OFFSET, LL_MAX_PELVIS_OFFSET);
    vec.mV[VY] = U16_to_F32(y, -LL_MAX_PELVIS_OFFSET, LL_MAX_PELVIS_OFFSET);
    vec.mV[VZ] = U16_to_F32(z, -LL_MAX_PELVIS_OFFSET, LL_MAX_PELVIS_OFFSET);

    return offset;
}

// helper function
size_t unpack_quat(U8* wptr, LLQuaternion& quat)
{
    // A packed Quaternion only includes the imaginary part (XYZ) and the
    // real part (W) is obtained with the formula:
    // W = sqrt(1.0 - X*X + Y*Y + Z*Z)
    size_t offset(0);

    U16 x, y, z;    // F32 data is packed into 16 bits
    htolememcpy(&x, wptr + offset, MVT_U16, sizeof(U16));
    offset += sizeof(U16);
    htolememcpy(&y, wptr + offset, MVT_U16, sizeof(U16));
    offset += sizeof(U16);
    htolememcpy(&z, wptr + offset, MVT_U16, sizeof(U16));
    offset += sizeof(U16);

    quat.mQ[VX] = U16_to_F32(x, -LL_MAX_PELVIS_OFFSET, LL_MAX_PELVIS_OFFSET);
    quat.mQ[VY] = U16_to_F32(y, -LL_MAX_PELVIS_OFFSET, LL_MAX_PELVIS_OFFSET);
    quat.mQ[VZ] = U16_to_F32(z, -LL_MAX_PELVIS_OFFSET, LL_MAX_PELVIS_OFFSET);

    F32 imaginary_length_squared = quat.mQ[VX] * quat.mQ[VX]
            + quat.mQ[VY] * quat.mQ[VY] + quat.mQ[VZ] * quat.mQ[VZ];
    // DANGER: make sure we don't try to take the sqrt of a negative number.
    if (imaginary_length_squared > 1.0f)
    {
        quat.mQ[VW] = 0.0f;
        F32 imaginary_length = sqrtf(imaginary_length_squared);
        quat.mQ[VX] /= imaginary_length;
        quat.mQ[VY] /= imaginary_length;
        quat.mQ[VZ] /= imaginary_length;
    }
    else
    {
        quat.mQ[VW] = sqrtf(1.0f - imaginary_length_squared);
    }
    return offset;
}
}


// Constructs an event that looks like the current position
// of a joint.
void LLPuppetJointEvent::fromJoint(LLJoint *jointp, LLJoint *pelvisp, E_REFERENCE_FRAME frame)
{
    mJointID = jointp->getJointNum();

    if (frame == PARENT_FRAME)
    {
        mRotation = jointp->getLastWorldRotation() * ~pelvisp->getWorldRotation();
        mPosition = jointp->getLastWorldPosition() - pelvisp->getWorldPosition();

        mPosition *= ~pelvisp->getWorldRotation();
    }
    else
    {
        mPosition = jointp->getPosition();
        mRotation = jointp->getRotation();
    }

    mMask = LLIK::CONFIG_FLAG_TARGET_POS | LLIK::CONFIG_FLAG_TARGET_ROT;
    
}


void LLPuppetJointEvent::interpolate(F32 del, const LLPuppetJointEvent& A, const LLPuppetJointEvent& B)
{
    // copy all of A just in case B is incompatible
    mRotation = A.mRotation;
    mPosition = A.mPosition;
    mScale = A.mScale;
    mJointID = A.mJointID;
    mMask = A.mMask;

    // interpolate
    del = std::max(0.0f, std::min(1.0f, del)); // keep del in range [0,1]
    U8 mask = mMask & LLIK::MASK_ROT;
    if (mask && ((mMask & LLIK::MASK_ROT) == (B.mMask & LLIK::MASK_ROT)))
    {
        mRotation = slerp(del, A.mRotation, B.mRotation);
    }
    mask = mMask & LLIK::MASK_POS;
    if (mask && ((mMask & LLIK::MASK_POS) == (B.mMask & LLIK::MASK_POS)))
    {
        mPosition = (1.0f - del) * A.mPosition + del * B.mPosition;
    }
    if ((mMask & LLIK::CONFIG_FLAG_LOCAL_SCALE) && (B.mMask & LLIK::CONFIG_FLAG_LOCAL_SCALE))
    {
        mScale = (1.0f - del) * A.mScale + del * B.mScale;
    }
}

void LLPuppetJointEvent::setRotation(const LLQuaternion& rotation)
{
    mRotation = rotation;
    mRotation.normalize();
    mMask |= (mRefFrame == PARENT_FRAME ? LLIK::CONFIG_FLAG_LOCAL_ROT : LLIK::CONFIG_FLAG_TARGET_ROT);
}

void LLPuppetJointEvent::setPosition(const LLVector3& position)
{
    mPosition = position;
    mMask |= (mRefFrame == PARENT_FRAME ? LLIK::CONFIG_FLAG_LOCAL_POS : LLIK::CONFIG_FLAG_TARGET_POS);
}

void LLPuppetJointEvent::setScale(const LLVector3& scale)
{
    mScale = scale;
    mMask |= LLIK::CONFIG_FLAG_LOCAL_SCALE;
}

void LLPuppetJointEvent::setJointID(S32 id)
{
    mJointID = (S16)(id);
}

<<<<<<< HEAD
void LLPuppetJointEvent::setChainLimit(U8 limit)
{
    mChainLimit = limit;
}


=======
void LLPuppetJointEvent::enableReporting(const S32 &reqid)
{
    mMask |= LLIK::CONFIG_FLAG_ENABLE_REPORTING;
    mRequestID = reqid;
}

>>>>>>> 37f191e2
size_t LLPuppetJointEvent::getSize() const
{
    constexpr U32 BYTES_PER_VEC_3(3 * sizeof(F32));
    size_t num_bytes(0);
    num_bytes += sizeof(S16) + sizeof(S8);  // mJointID, mMask
    num_bytes += (mMask & LLIK::MASK_ROT) ? BYTES_PER_VEC_3 : 0;
    num_bytes += (mMask & LLIK::MASK_POS) ? BYTES_PER_VEC_3 : 0;
    num_bytes += (mMask & LLIK::CONFIG_FLAG_LOCAL_SCALE) ? BYTES_PER_VEC_3 : 0;
    return num_bytes;
}

size_t LLPuppetJointEvent::pack(U8* wptr)
{
    //Stuff everything into a binary blob to save overhead.
    size_t offset(0);

    htolememcpy(wptr, &mJointID, MVT_S16, sizeof(S16));
    offset += sizeof(S16);

    htolememcpy(wptr + offset, &mMask, MVT_U8, sizeof(U8));
    offset += sizeof(U8);

    //Pack these into the buffer in the same order as the flags.
    if (mMask & LLIK::MASK_ROT)
    {
        offset += pack_quat(wptr + offset, mRotation);
    }
    if (mMask & LLIK::MASK_POS)
    {
        offset += pack_vec3(wptr+offset, mPosition);
    }
    if (mMask & LLIK::CONFIG_FLAG_LOCAL_SCALE)
    {
        offset += pack_vec3(wptr+offset, mScale);
    }

    LL_DEBUGS("PUPPET_SPAM_PACK") << "Packed event for joint " << mJointID << " with flags 0x" << std::hex << static_cast<S32>(mMask) << std::dec << " into " << offset << " bytes.";
    if (mMask & LLIK::MASK_ROT)
        LL_CONT << " rot=" << mRotation;
    if (mMask & LLIK::MASK_POS)
        LL_CONT << " pos=" << mPosition;
    if (mMask & LLIK::CONFIG_FLAG_LOCAL_SCALE)
        LL_CONT << " scale=" << mScale;
    LL_CONT << " raw=" << LLError::arraylogger(wptr, offset) << " in frame " << (S32)gFrameCount << LL_ENDL;

    return offset;
}

size_t LLPuppetJointEvent::unpack(U8* wptr)
{
    htolememcpy(&mJointID, wptr, MVT_S16, sizeof(S16));
    size_t offset(sizeof(S16));

    htolememcpy(&mMask, wptr + offset, MVT_U8, sizeof(U8));
    offset += sizeof(U8);

    //Unpack in the same order as the flags.
    if (mMask & LLIK::MASK_ROT)
    {
        offset += unpack_quat(wptr+offset, mRotation);
    }
    if (mMask & LLIK::MASK_POS)
    {
        offset += unpack_vec3(wptr+offset, mPosition);
    }
    if (mMask & LLIK::CONFIG_FLAG_LOCAL_SCALE)
    {
        offset += unpack_vec3(wptr+offset, mScale);
    }

    LL_DEBUGS("PUPPET_SPAM_UNPACK") << "Unpacked event for joint " << mJointID << " with flags 0x" << std::hex << static_cast<S32>(mMask) << std::dec << " from " << offset << " bytes.";
    if (mMask & LLIK::MASK_ROT)
        LL_CONT << " rot=" << mRotation;
    if (mMask & LLIK::MASK_POS)
        LL_CONT << " pos=" << mPosition;
    if (mMask & LLIK::CONFIG_FLAG_LOCAL_SCALE)
        LL_CONT << " scale=" << mScale;
    LL_CONT << " raw=" << LLError::arraylogger(wptr, offset) << " in frame " << (S32)gFrameCount << LL_ENDL;

    return offset;
}

////////////////////////

S32 LLPuppetEvent::getMinEventSize() const
{
    // time, num and the size of the event buffer.
    S32 min_sz(sizeof(S32) + sizeof(S16) + sizeof(U32));

    if (mJointEvents.size() > 0)
    {
        min_sz = (S32)(mJointEvents.begin()->getSize());
    }
    return min_sz;
}

void LLPuppetEvent::addJointEvent(const LLPuppetJointEvent& joint_event)
{
    mJointEvents.push_back(joint_event);
}

bool  LLPuppetEvent::pack(LLDataPackerBinaryBuffer& buffer, S32& out_num_joints)
{
    //A PuppetEvent contains a timestamp and one or more joints with one or more actions applied to it.
    //Return value is true if we packed all joints into this event.    num_packed is set to number of joint events packed ok
    S16 num_joints(0);
    size_t buffer_size(buffer.getBufferSize() - buffer.getCurrentSize());
    bool result(true);

    static std::array<U8, PUPPET_MAX_EVENT_BYTES> scratch_buffer;

    // Accounting for time and num first
    size_t  len(sizeof(S32) + sizeof(S16) + sizeof(S32)); // extra S32 for binary data size.

    U8 *wptr = scratch_buffer.data();
    auto iter(mJointEvents.begin());
    size_t buf_sz(0);
    S32 total(mJointEvents.size());

    while (iter != mJointEvents.end())
    {
        if ((len + buf_sz + iter->getSize()) > buffer_size)
        {
            result = false;
            break;
        }

        size_t offset = iter->pack(wptr);
        ++num_joints;
        wptr += offset;
        buf_sz += offset;
        mJointEvents.pop_front();
        iter = mJointEvents.begin();
    }
    len += buf_sz;

    buffer.packS32(mTimestamp, "time");
    buffer.packS16(num_joints, "num");
    buffer.packBinaryData(scratch_buffer.data(), buf_sz, "data");

    out_num_joints = num_joints;
    LL_DEBUGS("PUPPET_SPAM") << "Packed " << num_joints << " joint events (of " << total << " to pack) into " << len << " byte block. " <<
        "Event data size is " << buf_sz << " in frame " << (S32) gFrameCount << LL_ENDL;

    return result;
}

bool LLPuppetEvent::unpack(LLDataPackerBinaryBuffer& buffer)
{
    U16 num_joints(0);
    if (!buffer.unpackS32(mTimestamp, "time"))
    {
        LL_DEBUGS("Puppet") << "Unable to unpack timestamp from puppetry packet." << LL_ENDL;
        return false;
    }
    if (!buffer.unpackU16(num_joints, "num"))
    {
        LL_DEBUGS("Puppet") << "Unable to unpack expected joint count from puppetry packet." << LL_ENDL;
        return false;
    }

    static std::array<U8, PUPPET_MAX_EVENT_BYTES> scratch_buffer;

    S32 buff_sz(scratch_buffer.size());

    if (!buffer.unpackBinaryData(scratch_buffer.data(), buff_sz, "data"))
    {
        LL_DEBUGS("Puppet") << "Unable to unpack puppetry payload data from puppetry packet." << LL_ENDL;
        return false;
    }
    U8* wptr(scratch_buffer.data());
    U32 offset(0);

    U32 index(0);
    for ( ; (index < num_joints) && (offset < buff_sz); ++index)
    {
        LLPuppetJointEvent jev;
        offset += jev.unpack(wptr+offset);
        mJointEvents.push_back(jev);
    }

    LL_DEBUGS_IF(index != num_joints, "Puppet") << "Unexpected joint count unpacking puppetry, expecting " << num_joints << ", only read " << index << LL_ENDL;
    LL_DEBUGS_IF(offset != buff_sz, "Puppet") << "Unread data in buffer. " << buff_sz << " bytes received, but only " << offset << " bytes used." << LL_ENDL;

    LL_DEBUGS("PUPPET_SPAM") << "Unpacked " << mJointEvents.size() << " joint events. event buffer size=" << buff_sz << " last offset=" << offset << " in frame " << (S32)gFrameCount << LL_ENDL;
    return (index == num_joints) && (offset == buff_sz);
}

//========================================================================
LLPuppetControl::LLPuppetControl(U8 attachment_point) :
    mAttachmentPoint(attachment_point)
{
    
    mAttachmentJoint = gAgentAvatarp->getAttachmentJoint(mAttachmentPoint);
    if (mAttachmentJoint)
    {
        mParentJoint = mAttachmentJoint->getParent();
    }
    mPelvis = gAgentAvatarp->getJoint("mPelvis");
}


void LLPuppetControl::setFlags(U32 sim_flags)
{
    mFlags |= sim_flags;
    if ((mFlags & PUPPET_POSITION) == PUPPET_POSITION)
    {   // both position bits are set.  Get the one from sim_flags 
        mFlags &= ~PUPPET_POSITION;
        mFlags |= (sim_flags & PUPPET_POSITION);
    }
    if ((mFlags & PUPPET_ROTATION) != (sim_flags & PUPPET_ROTATION))
    {   // both rotation bits are set.  Get the one from sim_flags
        mFlags &= ~PUPPET_ROTATION;
        mFlags |= (sim_flags & PUPPET_ROTATION);
    }
}  

void LLPuppetControl::setEaseIn(F32 now, F32 time, U8 method)
{
    mPhaseDef[EASEIN].reset();
    mPhaseDef[EASEIN].mDuration = std::max(0.0f, time);
    mPhaseDef[EASEIN].mMethod = method;

    setAnimationPhase(EASEIN, now);
}

void LLPuppetControl::setHold(F32 now, F32 time, bool start_now)
{
    mPhaseDef[HOLD].reset();
    mPhaseDef[HOLD].mDuration = (time < 0.0) ? DISTANT_FUTURE_TIMESTAMP : time;
    mPhaseDef[HOLD].mMethod = 0;

    mPhaseDef[EASEIN].reset();
    setAnimationPhase(HOLD, now);
}

void LLPuppetControl::setEaseOut(F32 now, F32 time, U8 method, bool start_now)
{
    mPhaseDef[EASEOUT].reset();
    mPhaseDef[EASEOUT].mDuration = std::max(0.0f, time);
    mPhaseDef[EASEOUT].mMethod = method;

    mPhaseDef[EASEIN].reset();
    mPhaseDef[HOLD].reset();
    setAnimationPhase(EASEOUT, now);
}

void LLPuppetControl::setTrackingAttachmentPnt(U8 tracking_attch)
{
    mTargetAttachment = tracking_attch;
    mTrackingAttach = gAgentAvatarp->getAttachmentJoint(mTargetAttachment);
}


LLPuppetControl::PhaseID LLPuppetControl::getPhaseID() const
{
    if (!(mFlags & LLIK::MASK_TRANSFORM) || !mParentJoint)
    {
        return DONE;
    }
    return mCurentPhase;
}

void LLPuppetControl::setAnimationPhase(LLPuppetControl::PhaseID phase, F32 time)
{
    mCurentPhase = phase;
    mPhaseStartTime = time;
}

LLPuppetControl::PhaseID LLPuppetControl::advanceAnimationPhase(F32 now)
{
    if (mCurentPhase == DONE)
        return DONE;

    // Advance until done, or there is a phase with a hold time. 
    while ((++mCurentPhase != DONE) && (mPhaseDef[mCurentPhase].mDuration < 0.001))
    { }

    mPhaseStartTime = now;
    return mCurentPhase;
}

bool LLPuppetControl::updateTargetEvent()
{
    mEventTarget = LLPuppetJointEvent();

    if (!(mFlags & (PUPPET_POSITION | PUPPET_ROTATION)))
    {
        return false;
    }

    if (!mPelvis || !mParentJoint)
    {
        return false;
    }

    mEventTarget.setJointID(mParentJoint->getJointNum());
    mEventTarget.setReferenceFrame(LLPuppetJointEvent::ROOT_FRAME);

    LLVector3 pos_final = mAttachmentJoint->getWorldPosition();

    if (mFlags & PUPPET_POSITION)
    {
        LLVector3   pelvis_pos = mPelvis->getWorldPosition();

        if (mFlags & PUPPET_POS_ABS)
        {
            pos_final =  mTargetPosition - pelvis_pos;
            pos_final *= ~mPelvis->getWorldRotation();
        }
        else if (mFlags & PUPPET_POS_ATTCH)
        {
            if (!mTargetAttachment)
            {
                return false;
            }
            pos_final = (mTrackingAttach->getWorldPosition() + mTargetPosition) - pelvis_pos;
            //actual_target *= ~mPelvis->getWorldRotation();
        }
        else if (mFlags & PUPPET_POS_TARGET)
        {   // Get the target (if known) by UUID
            LLViewerObject *target = gObjectList.findObject(mTargetId);
            if (!target)
            {
                if (!mHaveLastPos)
                {
                    return false;
                }
            }
            else
            {
                mLastTargetPos = target->getPositionRegion();
                mHaveLastPos = true;
            }
            pos_final = (mLastTargetPos + mTargetPosition) - pelvis_pos;
            pos_final *= ~mPelvis->getWorldRotation();
        }
        else
        {   // PUPPET_POS_LOC
            pos_final = mTargetPosition;
        }

        mEventTarget.setPosition(pos_final);
    }

    LLQuaternion rot_final = mAttachmentJoint->getWorldRotation();
    if (mFlags & PUPPET_ROTATION)
    {
        LLQuaternion pelvis_arot = ~mPelvis->getWorldRotation();

        if (mFlags & PUPPET_ROT_ABS)
        { 
            rot_final = mTargetRotation;
        }
        else if (mFlags & PUPPET_ROT_ATTCH)
        {
            if (!mTargetAttachment)
            {
                return false;
            }
            rot_final = mTrackingAttach->getWorldRotation() * mTargetRotation;
            rot_final *= pelvis_arot;
        }
        else if (mFlags & PUPPET_ROT_TARGET)
        {
            LLViewerObject *target = gObjectList.findObject(mTargetId);
            if (!target)
            {
                if (!mHaveLastRot)
                {
                    return false;
                }
            }
            else
            {
                if (mFlags & PUPPET_ROT_TOWARD) 
                {
                    static const LLVector3 pos_x(1.0f, 0.0f, 0.0f);
                    LLVector3              pelvis_vec(target->getPositionRegion() - mTargetPosition);
                    pelvis_vec.normalize();
                    rot_final.shortestArc(pos_x, pelvis_vec);
                }
                else
                {
                    rot_final = target->getWorldRotation();
                }
            }
            rot_final = rot_final * mTargetRotation;
        }
        else
        {   // PUPPET_ROT_LOC
            rot_final = mTargetRotation;
        }

        mLastTargetRot = rot_final;
        mHaveLastRot = true;

        mEventTarget.setRotation(rot_final);
    }

    if (mFlags & PUPPET_IGNORE_IK)
    {
        mEventTarget.disableConstraint();
    }

    return true;
    // TODO: chain length here
}

bool LLPuppetControl::generateEventAt(F32 now, LLPuppetJointEvent &event_out)
{
    if (mCurentPhase == DONE)
    {
        return false;
    }

    // lets keep things in fractional seconds
    now /= MSEC_PER_SEC;

    if (!updateTargetEvent())
    {
        return false;
    }

    F32 time = now - mPhaseStartTime;
    F32 progress{1.0f};
    if (mPhaseDef[mCurentPhase].mDuration > 0.001f)
    {
        progress = time / mPhaseDef[mCurentPhase].mDuration;
    }
    progress = std::max(0.0f, std::min(1.0f, progress)); // C++17 std::clamp(progress, 0.0f, 1.0f);

    if (mCurentPhase != HOLD)
    {
        LLPuppetJointEvent source;
        source.fromJoint(mParentJoint, mPelvis, LLPuppetJointEvent::PARENT_FRAME);
        source.forceMask(mEventTarget.getMask());
        F32 ease = (mCurentPhase == EASEOUT) ? 1.0f - progress : progress;

        F32 strength{ 1.0f };
        //TODO: Add other easing methods here.  mPhaseDef.mMethod is other than 0
        // strength is the result of some function of ease, where ease (0, 1). s = f(e)
        strength = ease; // this is just easing type 0 which is 1:1

        event_out.interpolate(strength, source, mEventTarget);
    }
    else
    {
        event_out = mEventTarget;
    }
    if (mChainLength)
    {
        event_out.setChainLimit(mChainLength);
    }

    if (progress == 1.0)
    {
        advanceAnimationPhase(now);
    }

    return true;
}<|MERGE_RESOLUTION|>--- conflicted
+++ resolved
@@ -236,21 +236,18 @@
     mJointID = (S16)(id);
 }
 
-<<<<<<< HEAD
 void LLPuppetJointEvent::setChainLimit(U8 limit)
 {
     mChainLimit = limit;
 }
 
 
-=======
 void LLPuppetJointEvent::enableReporting(const S32 &reqid)
 {
     mMask |= LLIK::CONFIG_FLAG_ENABLE_REPORTING;
     mRequestID = reqid;
 }
 
->>>>>>> 37f191e2
 size_t LLPuppetJointEvent::getSize() const
 {
     constexpr U32 BYTES_PER_VEC_3(3 * sizeof(F32));
