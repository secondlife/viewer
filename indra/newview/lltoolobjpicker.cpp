--- conflicted
+++ resolved
@@ -46,59 +46,19 @@
 
 
 LLToolObjPicker::LLToolObjPicker()
-<<<<<<< HEAD
-:	LLTool( std::string("ObjPicker"), NULL ),
-	mPicked( false ),
-	mHitObjectID( LLUUID::null ),
-	mExitCallback( NULL ),
-	mExitCallbackData( NULL )
-{ }
-
-
-// returns true if an object was selected 
-bool LLToolObjPicker::handleMouseDown(S32 x, S32 y, MASK mask)
-{
-	LLRootView* viewp = gViewerWindow->getRootView();
-	bool handled = viewp->handleMouseDown(x, y, mask);
-
-	mHitObjectID.setNull();
-
-	if (! handled)
-	{
-		// didn't click in any UI object, so must have clicked in the world
-		gViewerWindow->pickAsync(x, y, mask, pickCallback);
-		handled = true;
-	}
-	else
-	{
-		if (hasMouseCapture())
-		{
-			setMouseCapture(false);
-		}
-		else
-		{
-			LL_WARNS() << "PickerTool doesn't have mouse capture on mouseDown" << LL_ENDL;	
-		}
-	}
-
-	// Pass mousedown to base class
-	LLTool::handleMouseDown(x, y, mask);
-
-	return handled;
-=======
 :   LLTool( std::string("ObjPicker"), NULL ),
-    mPicked( FALSE ),
+    mPicked( false ),
     mHitObjectID( LLUUID::null ),
     mExitCallback( NULL ),
     mExitCallbackData( NULL )
 { }
 
 
-// returns TRUE if an object was selected
-BOOL LLToolObjPicker::handleMouseDown(S32 x, S32 y, MASK mask)
+// returns true if an object was selected
+bool LLToolObjPicker::handleMouseDown(S32 x, S32 y, MASK mask)
 {
     LLRootView* viewp = gViewerWindow->getRootView();
-    BOOL handled = viewp->handleMouseDown(x, y, mask);
+    bool handled = viewp->handleMouseDown(x, y, mask);
 
     mHitObjectID.setNull();
 
@@ -106,13 +66,13 @@
     {
         // didn't click in any UI object, so must have clicked in the world
         gViewerWindow->pickAsync(x, y, mask, pickCallback);
-        handled = TRUE;
+        handled = true;
     }
     else
     {
         if (hasMouseCapture())
         {
-            setMouseCapture(FALSE);
+            setMouseCapture(false);
         }
         else
         {
@@ -124,7 +84,6 @@
     LLTool::handleMouseDown(x, y, mask);
 
     return handled;
->>>>>>> e7eced3c
 }
 
 void LLToolObjPicker::pickCallback(const LLPickInfo& pick_info)
@@ -136,27 +95,8 @@
 
 bool LLToolObjPicker::handleMouseUp(S32 x, S32 y, MASK mask)
 {
-<<<<<<< HEAD
-	LLView* viewp = gViewerWindow->getRootView();
-	bool handled = viewp->handleHover(x, y, mask);
-	if (handled)
-	{
-		// let UI handle this
-	}
-
-	LLTool::handleMouseUp(x, y, mask);
-	if (hasMouseCapture())
-	{
-		setMouseCapture(false);
-	}
-	else
-	{
-		LL_WARNS() << "PickerTool doesn't have mouse capture on mouseUp" << LL_ENDL;	
-	}
-	return handled;
-=======
     LLView* viewp = gViewerWindow->getRootView();
-    BOOL handled = viewp->handleHover(x, y, mask);
+    bool handled = viewp->handleHover(x, y, mask);
     if (handled)
     {
         // let UI handle this
@@ -165,35 +105,20 @@
     LLTool::handleMouseUp(x, y, mask);
     if (hasMouseCapture())
     {
-        setMouseCapture(FALSE);
+        setMouseCapture(false);
     }
     else
     {
         LL_WARNS() << "PickerTool doesn't have mouse capture on mouseUp" << LL_ENDL;
     }
     return handled;
->>>>>>> e7eced3c
 }
 
 
 bool LLToolObjPicker::handleHover(S32 x, S32 y, MASK mask)
 {
-<<<<<<< HEAD
-	LLView *viewp = gViewerWindow->getRootView();
-	bool handled = viewp->handleHover(x, y, mask);
-	if (!handled) 
-	{
-		// Used to do pick on hover.  Now we just always display the cursor.
-		ECursorType cursor = UI_CURSOR_ARROWLOCKED;
-
-		cursor = UI_CURSOR_TOOLPICKOBJECT3;
-
-		gViewerWindow->setCursor(cursor);
-	}
-	return handled;
-=======
     LLView *viewp = gViewerWindow->getRootView();
-    BOOL handled = viewp->handleHover(x, y, mask);
+    bool handled = viewp->handleHover(x, y, mask);
     if (!handled)
     {
         // Used to do pick on hover.  Now we just always display the cursor.
@@ -204,7 +129,6 @@
         gViewerWindow->setCursor(cursor);
     }
     return handled;
->>>>>>> e7eced3c
 }
 
 
@@ -218,13 +142,8 @@
         mExitCallbackData = NULL;
     }
 
-<<<<<<< HEAD
-	mPicked = false;
-	mHitObjectID.setNull();
-=======
-    mPicked = FALSE;
+    mPicked = false;
     mHitObjectID.setNull();
->>>>>>> e7eced3c
 }
 
 // virtual
@@ -237,31 +156,18 @@
 // virtual
 void LLToolObjPicker::handleSelect()
 {
-<<<<<<< HEAD
-	LLTool::handleSelect();
-	setMouseCapture(true);
-=======
     LLTool::handleSelect();
-    setMouseCapture(TRUE);
->>>>>>> e7eced3c
+    setMouseCapture(true);
 }
 
 // virtual
 void LLToolObjPicker::handleDeselect()
 {
-<<<<<<< HEAD
-	if (hasMouseCapture())
-	{
-		LLTool::handleDeselect();
-		setMouseCapture(false);
-	}
-=======
     if (hasMouseCapture())
     {
         LLTool::handleDeselect();
-        setMouseCapture(FALSE);
+        setMouseCapture(false);
     }
->>>>>>> e7eced3c
 }
 
 
