--- conflicted
+++ resolved
@@ -1194,12 +1194,6 @@
 				setState(stateVoiceFontsReceived);
 			}
 
-			// request the current set of block rules (we'll need them when updating the friends list)
-			accountListBlockRulesSendMessage();
-			
-			// request the current set of auto-accept rules
-			accountListAutoAcceptRulesSendMessage();
-			
 			// Set up the mute list observer if it hasn't been set up already.
 			if((!sMuteListListener_listening))
 			{
@@ -1473,7 +1467,6 @@
 					mUpdateTimer.setTimerExpirySec(UPDATE_THROTTLE_SECONDS);
 					sendPositionalUpdate();
 				}
-
 				mIsInitialized = true;
 			}
 		break;
@@ -1679,42 +1672,6 @@
 		<< "\n\n\n";
 
 		mAccountHandle.clear();
-
-		writeString(stream.str());
-	}
-}
-
-void LLVivoxVoiceClient::accountListBlockRulesSendMessage()
-{
-	if(!mAccountHandle.empty())
-	{		
-		std::ostringstream stream;
-
-		LL_DEBUGS("Voice") << "requesting block rules" << LL_ENDL;
-
-		stream
-		<< "<Request requestId=\"" << mCommandCookie++ << "\" action=\"Account.ListBlockRules.1\">"
-			<< "<AccountHandle>" << mAccountHandle << "</AccountHandle>"
-		<< "</Request>"
-		<< "\n\n\n";
-
-		writeString(stream.str());
-	}
-}
-
-void LLVivoxVoiceClient::accountListAutoAcceptRulesSendMessage()
-{
-	if(!mAccountHandle.empty())
-	{		
-		std::ostringstream stream;
-
-		LL_DEBUGS("Voice") << "requesting auto-accept rules" << LL_ENDL;
-
-		stream
-		<< "<Request requestId=\"" << mCommandCookie++ << "\" action=\"Account.ListAutoAcceptRules.1\">"
-			<< "<AccountHandle>" << mAccountHandle << "</AccountHandle>"
-		<< "</Request>"
-		<< "\n\n\n";
 
 		writeString(stream.str());
 	}
@@ -2649,278 +2606,6 @@
 	
 }
 
-<<<<<<< HEAD
-void LLVivoxVoiceClient::checkFriend(const LLUUID& id)
-{
-	buddyListEntry *buddy = findBuddy(id);
-
-	// Make sure we don't add a name before it's been looked up in the avatar name cache
-	LLAvatarName av_name;
-	if (LLAvatarNameCache::get(id, &av_name))
-	{
-		// *NOTE: We feed legacy names to Vivox because we don't know if their service
-		// can support a mix of new and old clients with different sorts of names.
-		std::string name = av_name.getAccountName();
-		
-		if (buddy)
-		{
-			// This buddy is already in both lists (vivox buddies and avatar cache).
-            // Trust the avatar cache more for the display name (vivox display name are notoriously wrong)
-            buddy->mDisplayName = name;
-		}
-		else
-		{
-			// This buddy was not in the vivox list, needs to be added.
-			buddy = addBuddy(sipURIFromID(id), name);
-			buddy->mUUID = id;
-		}
-		
-		const LLRelationship* relationInfo = LLAvatarTracker::instance().getBuddyInfo(id);
-		buddy->mCanSeeMeOnline = (relationInfo && relationInfo->isRightGrantedTo(LLRelationship::GRANT_ONLINE_STATUS));
-		// In all the above cases, the buddy is in the SL friends list and tha name has been resolved (which is how we got here).
-		buddy->mNameResolved = true;
-		buddy->mInSLFriends = true;
-	}
-	else
-	{
-		// This name hasn't been looked up yet in the avatar cache. Don't do anything with this buddy list entry until it has.
-		if (buddy)
-		{
-			buddy->mNameResolved = false;
-		}
-		// Initiate a lookup.
-		// The "lookup completed" callback will ensure that the friends list is rechecked after it completes.
-		lookupName(id);
-	}
-}
-
-void LLVivoxVoiceClient::clearAllLists()
-{
-	// FOR TESTING ONLY
-	
-	// This will send the necessary commands to delete ALL buddies, autoaccept rules, and block rules SLVoice tells us about.
-	buddyListMap::iterator buddy_it;
-	for(buddy_it = mBuddyListMap.begin(); buddy_it != mBuddyListMap.end();)
-	{
-		buddyListEntry *buddy = buddy_it->second;
-		buddy_it++;
-		
-		std::ostringstream stream;
-
-		if(buddy->mInVivoxBuddies)
-		{
-			// delete this entry from the vivox buddy list
-			buddy->mInVivoxBuddies = false;
-			LL_DEBUGS("Voice") << "delete " << buddy->mURI << " (" << buddy->mDisplayName << ")" << LL_ENDL;
-			stream << "<Request requestId=\"" << mCommandCookie++ << "\" action=\"Account.BuddyDelete.1\">"
-				<< "<AccountHandle>" << mAccountHandle << "</AccountHandle>"
-				<< "<BuddyURI>" << buddy->mURI << "</BuddyURI>"
-				<< "</Request>\n\n\n";		
-		}
-
-		if(buddy->mHasBlockListEntry)
-		{
-			// Delete the associated block list entry (so the block list doesn't fill up with junk)
-			buddy->mHasBlockListEntry = false;
-			stream << "<Request requestId=\"" << mCommandCookie++ << "\" action=\"Account.DeleteBlockRule.1\">"
-				<< "<AccountHandle>" << mAccountHandle << "</AccountHandle>"
-				<< "<BlockMask>" << buddy->mURI << "</BlockMask>"
-				<< "</Request>\n\n\n";								
-		}
-		if(buddy->mHasAutoAcceptListEntry)
-		{
-			// Delete the associated auto-accept list entry (so the auto-accept list doesn't fill up with junk)
-			buddy->mHasAutoAcceptListEntry = false;
-			stream << "<Request requestId=\"" << mCommandCookie++ << "\" action=\"Account.DeleteAutoAcceptRule.1\">"
-				<< "<AccountHandle>" << mAccountHandle << "</AccountHandle>"
-				<< "<AutoAcceptMask>" << buddy->mURI << "</AutoAcceptMask>"
-				<< "</Request>\n\n\n";
-		}
-
-		writeString(stream.str());
-
-	}
-}
-
-void LLVivoxVoiceClient::sendFriendsListUpdates()
-{
-	if(mBuddyListMapPopulated && mBlockRulesListReceived && mAutoAcceptRulesListReceived && mFriendsListDirty)
-	{
-		mFriendsListDirty = false;
-		
-		if(0)
-		{
-			// FOR TESTING ONLY -- clear all buddy list, block list, and auto-accept list entries.
-			clearAllLists();
-			return;
-		}
-		
-		LL_INFOS("Voice") << "Checking vivox buddy list against friends list..." << LL_ENDL;
-		
-		buddyListMap::iterator buddy_it;
-		for(buddy_it = mBuddyListMap.begin(); buddy_it != mBuddyListMap.end(); buddy_it++)
-		{
-			// reset the temp flags in the local buddy list
-			buddy_it->second->mInSLFriends = false;
-		}
-		
-		// correlate with the friends list
-		{
-			LLCollectAllBuddies collect;
-			LLAvatarTracker::instance().applyFunctor(collect);
-			LLCollectAllBuddies::buddy_map_t::const_iterator it = collect.mOnline.begin();
-			LLCollectAllBuddies::buddy_map_t::const_iterator end = collect.mOnline.end();
-			
-			for ( ; it != end; ++it)
-			{
-				checkFriend(it->second);
-			}
-			it = collect.mOffline.begin();
-			end = collect.mOffline.end();
-			for ( ; it != end; ++it)
-			{
-				checkFriend(it->second);
-			}
-		}
-				
-		LL_INFOS("Voice") << "Sending friend list updates..." << LL_ENDL;
-
-		for(buddy_it = mBuddyListMap.begin(); buddy_it != mBuddyListMap.end();)
-		{
-			buddyListEntry *buddy = buddy_it->second;
-			buddy_it++;
-			
-			// Ignore entries that aren't resolved yet.
-			if(buddy->mNameResolved)
-			{
-				std::ostringstream stream;
-
-				if(buddy->mInSLFriends && !buddy->mInVivoxBuddies)
-				{					
-					if(mNumberOfAliases > 0)
-					{
-						// Add (or update) this entry in the vivox buddy list
-						buddy->mInVivoxBuddies = true;
-						LL_DEBUGS("Voice") << "add/update " << buddy->mURI << " (" << buddy->mDisplayName << ")" << LL_ENDL;
-						stream 
-							<< "<Request requestId=\"" << mCommandCookie++ << "\" action=\"Account.BuddySet.1\">"
-								<< "<AccountHandle>" << mAccountHandle << "</AccountHandle>"
-								<< "<BuddyURI>" << buddy->mURI << "</BuddyURI>"
-								<< "<DisplayName>" << buddy->mDisplayName << "</DisplayName>"
-								<< "<BuddyData></BuddyData>"	// Without this, SLVoice doesn't seem to parse the command.
-								<< "<GroupID>0</GroupID>"
-							<< "</Request>\n\n\n";	
-					}
-				}
-				else if(!buddy->mInSLFriends)
-				{
-					// This entry no longer exists in your SL friends list.  Remove all traces of it from the Vivox buddy list.
- 					if(buddy->mInVivoxBuddies)
-					{
-						// delete this entry from the vivox buddy list
-						buddy->mInVivoxBuddies = false;
-						LL_DEBUGS("Voice") << "delete " << buddy->mURI << " (" << buddy->mDisplayName << ")" << LL_ENDL;
-						stream << "<Request requestId=\"" << mCommandCookie++ << "\" action=\"Account.BuddyDelete.1\">"
-							<< "<AccountHandle>" << mAccountHandle << "</AccountHandle>"
-							<< "<BuddyURI>" << buddy->mURI << "</BuddyURI>"
-							<< "</Request>\n\n\n";		
-					}
-
-					if(buddy->mHasBlockListEntry)
-					{
-						// Delete the associated block list entry, if any
-						buddy->mHasBlockListEntry = false;
-						stream << "<Request requestId=\"" << mCommandCookie++ << "\" action=\"Account.DeleteBlockRule.1\">"
-							<< "<AccountHandle>" << mAccountHandle << "</AccountHandle>"
-							<< "<BlockMask>" << buddy->mURI << "</BlockMask>"
-							<< "</Request>\n\n\n";								
-					}
-					if(buddy->mHasAutoAcceptListEntry)
-					{
-						// Delete the associated auto-accept list entry, if any
-						buddy->mHasAutoAcceptListEntry = false;
-						stream << "<Request requestId=\"" << mCommandCookie++ << "\" action=\"Account.DeleteAutoAcceptRule.1\">"
-							<< "<AccountHandle>" << mAccountHandle << "</AccountHandle>"
-							<< "<AutoAcceptMask>" << buddy->mURI << "</AutoAcceptMask>"
-							<< "</Request>\n\n\n";
-					}
-				}
-				
-				if(buddy->mInSLFriends)
-				{
-
-					if(buddy->mCanSeeMeOnline)
-					{
-						// Buddy should not be blocked.
-
-						// If this buddy doesn't already have either a block or autoaccept list entry, we'll update their status when we receive a SubscriptionEvent.
-						
-						// If the buddy has a block list entry, delete it.
-						if(buddy->mHasBlockListEntry)
-						{
-							buddy->mHasBlockListEntry = false;
-							stream << "<Request requestId=\"" << mCommandCookie++ << "\" action=\"Account.DeleteBlockRule.1\">"
-								<< "<AccountHandle>" << mAccountHandle << "</AccountHandle>"
-								<< "<BlockMask>" << buddy->mURI << "</BlockMask>"
-								<< "</Request>\n\n\n";		
-							
-							
-							// If we just deleted a block list entry, add an auto-accept entry.
-							if(!buddy->mHasAutoAcceptListEntry)
-							{
-								buddy->mHasAutoAcceptListEntry = true;								
-								stream << "<Request requestId=\"" << mCommandCookie++ << "\" action=\"Account.CreateAutoAcceptRule.1\">"
-									<< "<AccountHandle>" << mAccountHandle << "</AccountHandle>"
-									<< "<AutoAcceptMask>" << buddy->mURI << "</AutoAcceptMask>"
-									<< "<AutoAddAsBuddy>0</AutoAddAsBuddy>"
-									<< "</Request>\n\n\n";
-							}
-						}
-					}
-					else
-					{
-						// Buddy should be blocked.
-						
-						// If this buddy doesn't already have either a block or autoaccept list entry, we'll update their status when we receive a SubscriptionEvent.
-
-						// If this buddy has an autoaccept entry, delete it
-						if(buddy->mHasAutoAcceptListEntry)
-						{
-							buddy->mHasAutoAcceptListEntry = false;
-							stream << "<Request requestId=\"" << mCommandCookie++ << "\" action=\"Account.DeleteAutoAcceptRule.1\">"
-								<< "<AccountHandle>" << mAccountHandle << "</AccountHandle>"
-								<< "<AutoAcceptMask>" << buddy->mURI << "</AutoAcceptMask>"
-								<< "</Request>\n\n\n";
-						
-							// If we just deleted an auto-accept entry, add a block list entry.
-							if(!buddy->mHasBlockListEntry)
-							{
-								buddy->mHasBlockListEntry = true;
-								stream << "<Request requestId=\"" << mCommandCookie++ << "\" action=\"Account.CreateBlockRule.1\">"
-									<< "<AccountHandle>" << mAccountHandle << "</AccountHandle>"
-									<< "<BlockMask>" << buddy->mURI << "</BlockMask>"
-									<< "<PresenceOnly>1</PresenceOnly>"
-									<< "</Request>\n\n\n";								
-							}
-						}
-					}
-
-					if(!buddy->mInSLFriends && !buddy->mInVivoxBuddies)
-					{
-						// Delete this entry from the local buddy list.  This should NOT invalidate the iterator,
-						// since it has already been incremented to the next entry.
-						deleteBuddy(buddy->mURI);
-					}
-
-				}
-				writeString(stream.str());
-			}
-		}
-	}
-}
-
-=======
->>>>>>> 669d1295
 /////////////////////////////
 // Response/Event handlers
 
@@ -3694,7 +3379,7 @@
 			 voice participant mIsModeratorMuted is changed after speakers are updated in Speaker Manager                                          
 			 and event is not fired.                                                                                                               
 			 
-			 So, we have to call LLSpeakerMgr::update() here.                                                                                                              
+			 So, we have to call LLSpeakerMgr::update() here. 
 			 */
 			LLVoiceChannel* voice_cnl = LLVoiceChannel::getCurrentVoiceChannel();
 			
@@ -4594,7 +4279,7 @@
 // Currently this will be false only for PSTN P2P calls.
 BOOL LLVivoxVoiceClient::isSessionTextIMPossible(const LLUUID &session_id)
 {
-	bool result = TRUE; //SPATTERS TODO cruft?
+	bool result = TRUE;
 	sessionState *session = findSession(session_id);
 	
 	if(session != NULL)
@@ -5643,227 +5328,6 @@
 	}
 }
 
-<<<<<<< HEAD
-LLVivoxVoiceClient::buddyListEntry::buddyListEntry(const std::string &uri) :
-	mURI(uri)
-{
-	mOnlineSL = false;
-	mOnlineSLim = false;
-	mCanSeeMeOnline = true;
-	mHasBlockListEntry = false;
-	mHasAutoAcceptListEntry = false;
-	mNameResolved = false;
-	mInVivoxBuddies = false;
-	mInSLFriends = false;
-}
-
-void LLVivoxVoiceClient::processBuddyListEntry(const std::string &uri, const std::string &displayName)
-{
-	buddyListEntry *buddy = addBuddy(uri, displayName);
-	buddy->mInVivoxBuddies = true;	
-}
-
-LLVivoxVoiceClient::buddyListEntry *LLVivoxVoiceClient::addBuddy(const std::string &uri)
-{
-	std::string empty;
-	buddyListEntry *buddy = addBuddy(uri, empty);
-	if(buddy->mDisplayName.empty())
-	{
-		buddy->mNameResolved = false;
-	}
-	return buddy;
-}
-
-LLVivoxVoiceClient::buddyListEntry *LLVivoxVoiceClient::addBuddy(const std::string &uri, const std::string &displayName)
-{
-	buddyListEntry *result = NULL;
-	buddyListMap::iterator iter = mBuddyListMap.find(uri);
-	
-	if (iter != mBuddyListMap.end())
-	{
-		// Found a matching buddy already in the map.
-		LL_DEBUGS("Voice") << "adding existing buddy " << uri << LL_ENDL;
-		result = iter->second;
-	}
-
-	if (!result)
-	{
-		// participant isn't already in one list or the other.
-		LL_DEBUGS("Voice") << "adding new buddy " << uri << LL_ENDL;
-		result = new buddyListEntry(uri);
-		result->mDisplayName = displayName;
-
-		if (!IDFromName(uri, result->mUUID))
-		{
-			LL_DEBUGS("Voice") << "Couldn't find ID for buddy " << uri << " (\"" << displayName << "\")" << LL_ENDL;
-		}
-
-		mBuddyListMap.insert(buddyListMap::value_type(result->mURI, result));
-	}
-	
-	return result;
-}
-
-LLVivoxVoiceClient::buddyListEntry *LLVivoxVoiceClient::findBuddy(const std::string &uri)
-{
-	buddyListEntry *result = NULL;
-	buddyListMap::iterator iter = mBuddyListMap.find(uri);
-	if(iter != mBuddyListMap.end())
-	{
-		result = iter->second;
-	}
-	
-	return result;
-}
-
-LLVivoxVoiceClient::buddyListEntry *LLVivoxVoiceClient::findBuddy(const LLUUID &id)
-{
-	buddyListEntry *result = NULL;
-	buddyListMap::iterator iter;
-
-	for(iter = mBuddyListMap.begin(); iter != mBuddyListMap.end(); iter++)
-	{
-		if(iter->second->mUUID == id)
-		{
-			result = iter->second;
-			break;
-		}
-	}
-	
-	return result;
-}
-
-LLVivoxVoiceClient::buddyListEntry *LLVivoxVoiceClient::findBuddyByDisplayName(const std::string &name)
-{
-	buddyListEntry *result = NULL;
-	buddyListMap::iterator iter;
-
-	for(iter = mBuddyListMap.begin(); iter != mBuddyListMap.end(); iter++)
-	{
-		if(iter->second->mDisplayName == name)
-		{
-			result = iter->second;
-			break;
-		}
-	}
-	
-	return result;
-}
-
-void LLVivoxVoiceClient::deleteBuddy(const std::string &uri)
-{
-	buddyListMap::iterator iter = mBuddyListMap.find(uri);
-	if(iter != mBuddyListMap.end())
-	{
-		LL_DEBUGS("Voice") << "deleting buddy " << uri << LL_ENDL;
-		buddyListEntry *buddy = iter->second;
-		mBuddyListMap.erase(iter);
-		delete buddy;
-	}
-	else
-	{
-		LL_DEBUGS("Voice") << "attempt to delete nonexistent buddy " << uri << LL_ENDL;
-	}
-	
-}
-
-void LLVivoxVoiceClient::deleteAllBuddies(void)
-{
-	while(!mBuddyListMap.empty())
-	{
-		deleteBuddy(mBuddyListMap.begin()->first);
-	}
-	
-	// Don't want to correlate with friends list when we've emptied the buddy list.
-	mBuddyListMapPopulated = false;
-	
-	// Don't want to correlate with friends list when we've reset the block rules.
-	mBlockRulesListReceived = false;
-	mAutoAcceptRulesListReceived = false;
-}
-
-void LLVivoxVoiceClient::deleteAllBlockRules(void)
-{
-	// Clear the block list entry flags from all local buddy list entries
-	buddyListMap::iterator buddy_it;
-	for(buddy_it = mBuddyListMap.begin(); buddy_it != mBuddyListMap.end(); buddy_it++)
-	{
-		buddy_it->second->mHasBlockListEntry = false;
-	}
-}
-
-void LLVivoxVoiceClient::deleteAllAutoAcceptRules(void)
-{
-	// Clear the auto-accept list entry flags from all local buddy list entries
-	buddyListMap::iterator buddy_it;
-	for(buddy_it = mBuddyListMap.begin(); buddy_it != mBuddyListMap.end(); buddy_it++)
-	{
-		buddy_it->second->mHasAutoAcceptListEntry = false;
-	}
-}
-
-void LLVivoxVoiceClient::addBlockRule(const std::string &blockMask, const std::string &presenceOnly)
-{
-	buddyListEntry *buddy = NULL;
-
-	// blockMask is the SIP URI of a friends list entry
-	buddyListMap::iterator iter = mBuddyListMap.find(blockMask);
-	if(iter != mBuddyListMap.end())
-	{
-		LL_DEBUGS("Voice") << "block list entry for " << blockMask << LL_ENDL;
-		buddy = iter->second;
-	}
-
-	if(buddy == NULL)
-	{
-		LL_DEBUGS("Voice") << "block list entry for unknown buddy " << blockMask << LL_ENDL;
-		buddy = addBuddy(blockMask);
-	}
-	
-	if(buddy != NULL)
-	{
-		buddy->mHasBlockListEntry = true;
-	}
-}
-
-void LLVivoxVoiceClient::addAutoAcceptRule(const std::string &autoAcceptMask, const std::string &autoAddAsBuddy)
-{
-	buddyListEntry *buddy = NULL;
-
-	// blockMask is the SIP URI of a friends list entry
-	buddyListMap::iterator iter = mBuddyListMap.find(autoAcceptMask);
-	if(iter != mBuddyListMap.end())
-	{
-		LL_DEBUGS("Voice") << "auto-accept list entry for " << autoAcceptMask << LL_ENDL;
-		buddy = iter->second;
-	}
-
-	if(buddy == NULL)
-	{
-		LL_DEBUGS("Voice") << "auto-accept list entry for unknown buddy " << autoAcceptMask << LL_ENDL;
-		buddy = addBuddy(autoAcceptMask);
-	}
-
-	if(buddy != NULL)
-	{
-		buddy->mHasAutoAcceptListEntry = true;
-	}
-}
-
-void LLVivoxVoiceClient::accountListBlockRulesResponse(int statusCode, const std::string &statusString)
-{
-	// Block list entries were updated via addBlockRule() during parsing.  Just flag that we're done.
-	mBlockRulesListReceived = true;
-}
-
-void LLVivoxVoiceClient::accountListAutoAcceptRulesResponse(int statusCode, const std::string &statusString)
-{
-	// Block list entries were updated via addBlockRule() during parsing.  Just flag that we're done.
-	mAutoAcceptRulesListReceived = true;
-}
-
-=======
->>>>>>> 669d1295
 void LLVivoxVoiceClient::addObserver(LLVoiceClientParticipantObserver* observer)
 {
 	mParticipantObservers.insert(observer);
@@ -6012,7 +5476,6 @@
 
 void LLVivoxVoiceClient::avatarNameResolved(const LLUUID &id, const std::string &name)
 {
-    //SPATTERS delete this if statment and action
 	// Iterate over all sessions.
 	for(sessionIterator iter = sessionsBegin(); iter != sessionsEnd(); iter++)
 	{
@@ -6625,7 +6088,6 @@
 		}
 	}
 }
-
 void LLVivoxVoiceClient::notifyVoiceFontObservers()
 {
 	LL_DEBUGS("Voice") << "Notifying voice effect observers. Lists changed: " << mVoiceFontListDirty << LL_ENDL;
@@ -7049,7 +6511,7 @@
 void LLVivoxProtocolParser::EndTag(const char *tag)
 {
 	const std::string& string = textBuffer;
-
+	
 	responseDepth--;
 	
 	if (ignoringTags)
@@ -7146,19 +6608,6 @@
 		{
 			LLVivoxVoiceClient::getInstance()->addRenderDevice(deviceString);
 		}
-<<<<<<< HEAD
-		else if (!stricmp("Buddy", tag))
-		{
-            // NOTE : Vivox does *not* give reliable display name for Buddy tags
-            // We don't take those very seriously as a result...
-			LLVivoxVoiceClient::getInstance()->processBuddyListEntry(uriString, displayNameString);
-		}
-		else if (!stricmp("BlockRule", tag))
-		{
-			LLVivoxVoiceClient::getInstance()->addBlockRule(blockMask, presenceOnly);
-		}
-=======
->>>>>>> 669d1295
 		else if (!stricmp("BlockMask", tag))
 			blockMask = string;
 		else if (!stricmp("PresenceOnly", tag))
