/**
* @file llchicletbar.h
* @brief LLChicletBar class header file
*
* $LicenseInfo:firstyear=2011&license=viewerlgpl$
* Second Life Viewer Source Code
* Copyright (C) 2011, Linden Research, Inc.
*
* This library is free software; you can redistribute it and/or
* modify it under the terms of the GNU Lesser General Public
* License as published by the Free Software Foundation;
* version 2.1 of the License only.
*
* This library is distributed in the hope that it will be useful,
* but WITHOUT ANY WARRANTY; without even the implied warranty of
* MERCHANTABILITY or FITNESS FOR A PARTICULAR PURPOSE.  See the GNU
* Lesser General Public License for more details.
*
* You should have received a copy of the GNU Lesser General Public
* License along with this library; if not, write to the Free Software
* Foundation, Inc., 51 Franklin Street, Fifth Floor, Boston, MA  02110-1301  USA
*
* Linden Research, Inc., 945 Battery Street, San Francisco, CA  94111  USA
* $/LicenseInfo$
*/

#ifndef LL_LLCHICLETBAR_H
#define LL_LLCHICLETBAR_H

#include "llpanel.h"

class LLChicletPanel;
class LLIMChiclet;
class LLLayoutPanel;
class LLLayoutStack;

class LLChicletBar
    : public LLSingleton<LLChicletBar>
    , public LLPanel
{
    LLSINGLETON(LLChicletBar);
    LOG_CLASS(LLChicletBar);

public:

<<<<<<< HEAD
	bool postBuild() override;
=======
    BOOL postBuild() override;
>>>>>>> e7eced3c

    LLChicletPanel* getChicletPanel() { return mChicletPanel; }

<<<<<<< HEAD
	void reshape(S32 width, S32 height, bool called_from_parent) override;
=======
    /*virtual*/ void reshape(S32 width, S32 height, BOOL called_from_parent) override;
>>>>>>> e7eced3c


    /**
     * Shows/hides panel with specified well button (IM or Notification)
     *
     * @param well_name - name of the well panel to be processed.
     * @param visible - a flag specifying whether a button should be shown or hidden.
     */
    void showWellButton(const std::string& well_name, bool visible);

private:
    /**
     * Updates child controls size and visibility when it is necessary to reduce total width.
     *
     * @param delta_width - value by which chiclet bar should be shrunk. It is a negative value.
     * @returns positive value which chiclet bar can not process when it reaches its minimal width.
     *      Zero if there was enough space to process delta_width.
     */
    S32 processWidthDecreased(S32 delta_width);

    /** helper function to log debug messages */
    void log(LLView* panel, const std::string& descr);

    /**
     * @return difference between current chiclet panel width and the minimum.
     */
    S32 getChicletPanelShrinkHeadroom() const;

    /**
     * function adjusts Chiclet bar width to prevent overlapping with Mini-Location bar
     * EXP-1463
     */
    void fitWithTopInfoBar();

protected:
    LLChicletPanel*     mChicletPanel;
    LLLayoutStack*      mToolbarStack;
};

#endif // LL_LLCHICLETBAR_H<|MERGE_RESOLUTION|>--- conflicted
+++ resolved
@@ -43,19 +43,11 @@
 
 public:
 
-<<<<<<< HEAD
-	bool postBuild() override;
-=======
-    BOOL postBuild() override;
->>>>>>> e7eced3c
+    bool postBuild() override;
 
     LLChicletPanel* getChicletPanel() { return mChicletPanel; }
 
-<<<<<<< HEAD
-	void reshape(S32 width, S32 height, bool called_from_parent) override;
-=======
-    /*virtual*/ void reshape(S32 width, S32 height, BOOL called_from_parent) override;
->>>>>>> e7eced3c
+    void reshape(S32 width, S32 height, bool called_from_parent) override;
 
 
     /**
