--- conflicted
+++ resolved
@@ -164,9 +164,6 @@
 
 void LLSidepanelInventory::onPlayButtonClicked()
 {
-<<<<<<< HEAD
-	performActionOnSelection("open");
-=======
 	const LLInventoryItem *item = getSelectedItem();
 	if (!item)
 	{
@@ -182,7 +179,6 @@
 		performActionOnSelection("activate");
 		break;
 	}
->>>>>>> 86923afd
 }
 
 void LLSidepanelInventory::onTeleportButtonClicked()
