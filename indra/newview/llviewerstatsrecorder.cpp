/**
 * @file llviewerstatsrecorder.cpp
 * @brief record info about viewer events to a metrics log file
 *
 * $LicenseInfo:firstyear=2010&license=viewerlgpl$
 * Second Life Viewer Source Code
 * Copyright (C) 2010, Linden Research, Inc.
 *
 * This library is free software; you can redistribute it and/or
 * modify it under the terms of the GNU Lesser General Public
 * License as published by the Free Software Foundation;
 * version 2.1 of the License only.
 *
 * This library is distributed in the hope that it will be useful,
 * but WITHOUT ANY WARRANTY; without even the implied warranty of
 * MERCHANTABILITY or FITNESS FOR A PARTICULAR PURPOSE.  See the GNU
 * Lesser General Public License for more details.
 *
 * You should have received a copy of the GNU Lesser General Public
 * License along with this library; if not, write to the Free Software
 * Foundation, Inc., 51 Franklin Street, Fifth Floor, Boston, MA  02110-1301  USA
 *
 * Linden Research, Inc., 945 Battery Street, San Francisco, CA  94111  USA
 * $/LicenseInfo$
 */

#include "llviewerprecompiledheaders.h"
#include "llviewerstatsrecorder.h"


#include "llcontrol.h"
#include "llfile.h"
#include "llviewerregion.h"
#include "llviewerobject.h"
#include "llworld.h"

extern LLControlGroup  gSavedSettings;

LLViewerStatsRecorder* LLViewerStatsRecorder::sInstance = NULL;
LLViewerStatsRecorder::LLViewerStatsRecorder() :
    mStatsFile(NULL),
    mTimer(),
    mFileOpenTime(0.0),
    mLastSnapshotTime(0.0),
    mEnableStatsRecording(false),
    mEnableStatsLogging(false),
    mInterval(0.2),
    mMaxDuration(300.f),
    mSkipSaveIfZeros(false)
{
    if (NULL != sInstance)
    {
        LL_ERRS() << "Attempted to create multiple instances of LLViewerStatsRecorder!" << LL_ENDL;
    }
    sInstance = this;
    clearStats();
}

LLViewerStatsRecorder::~LLViewerStatsRecorder()
{
    if (mStatsFile)
    {
        writeToLog(0.f);  // Save last data
        closeStatsFile();
    }
}

void LLViewerStatsRecorder::clearStats()
{
    mObjectCacheHitCount = 0;
    mObjectCacheMissFullCount = 0;
    mObjectCacheMissCrcCount = 0;
    mObjectFullUpdates = 0;
    mObjectTerseUpdates = 0;
    mObjectCacheMissRequests = 0;
    mObjectCacheUpdateDupes = 0;
    mObjectCacheUpdateChanges = 0;
    mObjectCacheUpdateAdds = 0;
    mObjectCacheUpdateReplacements = 0;
    mObjectUpdateFailures = 0;
    mTextureFetchCount = 0;
    mMeshLoadedCount = 0;
    mObjectKills = 0;
}


void LLViewerStatsRecorder::enableObjectStatsRecording(bool enable, bool logging /* false */)
{
    mEnableStatsRecording = enable;

    // if logging is stopping, close the file
    if (mStatsFile && !logging)
    {
        writeToLog(0.f);  // Save last data
        closeStatsFile();
    }
    mEnableStatsLogging = logging;
}



void LLViewerStatsRecorder::recordCacheMissEvent(U8 cache_miss_type)
{
    if (LLViewerRegion::CACHE_MISS_TYPE_TOTAL == cache_miss_type)
    {
        mObjectCacheMissFullCount++;
    }
    else
    {
        mObjectCacheMissCrcCount++;
    }
}


void LLViewerStatsRecorder::recordObjectUpdateEvent(const EObjectUpdateType update_type)
{
    switch (update_type)
    {
    case OUT_FULL:
    case OUT_FULL_COMPRESSED:
            mObjectFullUpdates++;
        break;
    case OUT_TERSE_IMPROVED:
        mObjectTerseUpdates++;
        break;
    default:
        LL_WARNS() << "Unknown update_type" << LL_ENDL;
        break;
    };
}

void LLViewerStatsRecorder::recordCacheFullUpdate(LLViewerRegion::eCacheUpdateResult update_result)
{
    switch (update_result)
    {
        case LLViewerRegion::CACHE_UPDATE_DUPE:
            mObjectCacheUpdateDupes++;
            break;
        case LLViewerRegion::CACHE_UPDATE_CHANGED:
            mObjectCacheUpdateChanges++;
            break;
        case LLViewerRegion::CACHE_UPDATE_ADDED:
            mObjectCacheUpdateAdds++;
            break;
        case LLViewerRegion::CACHE_UPDATE_REPLACED:
            mObjectCacheUpdateReplacements++;
            break;
        default:
            LL_WARNS() << "Unknown update_result type " << (S32) update_result << LL_ENDL;
            break;
    };
}

void LLViewerStatsRecorder::writeToLog( F32 interval )
{
    if (!mEnableStatsLogging || !mEnableStatsRecording)
    {
        return;
    }

    size_t data_size = 0;
    F64 delta_time = LLFrameTimer::getTotalSeconds() - mLastSnapshotTime;
    if (delta_time < interval)
        return;

    if (mSkipSaveIfZeros)
    {
        S32 total_events = mObjectCacheHitCount + mObjectCacheMissCrcCount + mObjectCacheMissFullCount + mObjectFullUpdates +
                            mObjectTerseUpdates + mObjectCacheMissRequests + mObjectCacheUpdateDupes +
                            mObjectCacheUpdateChanges + mObjectCacheUpdateAdds + mObjectCacheUpdateReplacements + mObjectUpdateFailures;
        if (total_events == 0)
        {
            LL_DEBUGS("ILXZeroData") << "ILX: not saving zero data" << LL_ENDL;
            return;
        }
    }

    mLastSnapshotTime = LLFrameTimer::getTotalSeconds();
    LL_DEBUGS("ILX") << "ILX: "
        << mObjectCacheHitCount << " hits, "
        << mObjectCacheMissFullCount << " full misses, "
        << mObjectCacheMissCrcCount << " crc misses, "
        << mObjectFullUpdates << " full updates, "
        << mObjectTerseUpdates << " terse updates, "
        << mObjectCacheMissRequests << " cache miss requests, "
        << mObjectCacheUpdateDupes << " cache update dupes, "
        << mObjectCacheUpdateChanges << " cache update changes, "
        << mObjectCacheUpdateAdds << " cache update adds, "
        << mObjectCacheUpdateReplacements << " cache update replacements,"
        << mObjectUpdateFailures << " update failures,"
        << mTextureFetchCount << " texture fetches, "
        << mMeshLoadedCount << " mesh loads, "
        << mObjectKills << " object kills"
        << LL_ENDL;

    if (mStatsFile == NULL)
    {
        // Refresh settings
        mInterval        = gSavedSettings.getF32("StatsReportFileInterval");
        mSkipSaveIfZeros = gSavedSettings.getBOOL("StatsReportSkipZeroDataSaves");
        mMaxDuration     = gSavedSettings.getF32("StatsReportMaxDuration");

        // Open the data file
        makeStatsFileName();
        mStatsFile = LLFile::fopen(mStatsFileName, "wb");

        if (mStatsFile)
        {
            LL_INFOS("ILX") << "ILX: Writing update information to " << mStatsFileName << LL_ENDL;

            mFileOpenTime = LLFrameTimer::getTotalSeconds();

            // Write column headers
            std::ostringstream col_headers;
            col_headers << "Time (sec),"
                    << "Regions,"
                    << "Active Cached Objects,"
                    << "Cache Hits,"
                    << "Cache Full Misses,"
                    << "Cache Crc Misses,"
                    << "Full Updates,"
                    << "Terse Updates,"
                    << "Cache Miss Requests,"   // Normally results in a Full Update from simulator
                    << "Cache Update Dupes,"
                    << "Cache Update Changes,"
                    << "Cache Update Adds,"
                    << "Cache Update Replacements,"
                    << "Update Failures,"
                    << "Texture Count,"
                    << "Mesh Load Count,"
                    << "Object Kills"
                    << "\n";

            data_size = col_headers.str().size();
            if (fwrite(col_headers.str().c_str(), 1, data_size, mStatsFile ) != data_size)
            {
                LL_WARNS() << "failed to write full headers to " << mStatsFileName << LL_ENDL;
                // Close the file and turn off stats logging
                closeStatsFile();
                return;
            }
        }
        else
        {   // Failed to open file
            LL_WARNS() << "Couldn't open " << mStatsFileName << " for logging, turning off stats recording." << LL_ENDL;
            mEnableStatsLogging = false;
            return;
        }
    }

    std::ostringstream stats_data;

    stats_data << getTimeSinceStart()
        << "," << LLWorld::getInstance()->getRegionList().size()
        << "," << LLWorld::getInstance()->getNumOfActiveCachedObjects()
        << "," << mObjectCacheHitCount
        << "," << mObjectCacheMissFullCount
        << "," << mObjectCacheMissCrcCount
        << "," << mObjectFullUpdates
        << "," << mObjectTerseUpdates
        << "," << mObjectCacheMissRequests
        << "," << mObjectCacheUpdateDupes
        << "," << mObjectCacheUpdateChanges
        << "," << mObjectCacheUpdateAdds
        << "," << mObjectCacheUpdateReplacements
        << "," << mObjectUpdateFailures
        << "," << mTextureFetchCount
        << "," << mMeshLoadedCount
        << "," << mObjectKills
        << "\n";

    data_size = stats_data.str().size();
    if ( data_size != fwrite(stats_data.str().c_str(), 1, data_size, mStatsFile ))
    {
        LL_WARNS() << "Unable to write complete column data to " << mStatsFileName << LL_ENDL;
        closeStatsFile();
    }

    clearStats();

    if (getTimeSinceStart() >= mMaxDuration)
    {  // If file recording has been running for too long, stop it.
        closeStatsFile();
    }
}

void LLViewerStatsRecorder::closeStatsFile()
{
    if (mStatsFile)
    {
        LL_INFOS("ILX") << "ILX: Stopped writing update information to " << mStatsFileName << " after " << getTimeSinceStart()
                        << " seconds." << LL_ENDL;
        LLFile::close(mStatsFile);
        mStatsFile = NULL;
    }
    mEnableStatsLogging = false;
}

void LLViewerStatsRecorder::makeStatsFileName()
{
    // Create filename - tbd: use pid?
#if LL_WINDOWS
    std::string stats_file_name("SLViewerStats-");
#else
    std::string stats_file_name("slviewerstats-");
#endif

    F64         now      = LLFrameTimer::getTotalSeconds();
    std::string date_str = LLDate(now).asString();
    std::replace(date_str.begin(), date_str.end(), ':', '-');  // Make it valid for a filename
    stats_file_name.append(date_str);
    stats_file_name.append(".csv");
    mStatsFileName = gDirUtilp->getExpandedFilename(LL_PATH_LOGS, stats_file_name);
}

F32 LLViewerStatsRecorder::getTimeSinceStart()
{
<<<<<<< HEAD
	return (F32) (LLFrameTimer::getTotalSeconds() - mFileOpenTime);
}
=======
    return (F32) (LLFrameTimer::getTotalSeconds() - mFileOpenTime);
}

>>>>>>> bb3c36f5
<|MERGE_RESOLUTION|>--- conflicted
+++ resolved
@@ -315,11 +315,5 @@
 
 F32 LLViewerStatsRecorder::getTimeSinceStart()
 {
-<<<<<<< HEAD
-	return (F32) (LLFrameTimer::getTotalSeconds() - mFileOpenTime);
-}
-=======
     return (F32) (LLFrameTimer::getTotalSeconds() - mFileOpenTime);
-}
-
->>>>>>> bb3c36f5
+}