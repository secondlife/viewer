--- conflicted
+++ resolved
@@ -42,23 +42,13 @@
 
 bool LLFloaterScriptEdPrefs::postBuild()
 {
-<<<<<<< HEAD
-	mEditor = getChild<LLScriptEditor>("Script Preview");
-	if (mEditor)
-	{
-		mEditor->initKeywords();
-		mEditor->loadKeywords();
-	}
-	return true;
-=======
     mEditor = getChild<LLScriptEditor>("Script Preview");
     if (mEditor)
     {
         mEditor->initKeywords();
         mEditor->loadKeywords();
     }
-    return TRUE;
->>>>>>> e7eced3c
+    return true;
 }
 
 void LLFloaterScriptEdPrefs::applyUIColor(LLUICtrl* ctrl, const LLSD& param)
