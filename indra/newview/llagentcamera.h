/**
 * @file llagent.h
 * @brief LLAgent class header file
 *
 * $LicenseInfo:firstyear=2000&license=viewerlgpl$
 * Second Life Viewer Source Code
 * Copyright (C) 2010, Linden Research, Inc.
 *
 * This library is free software; you can redistribute it and/or
 * modify it under the terms of the GNU Lesser General Public
 * License as published by the Free Software Foundation;
 * version 2.1 of the License only.
 *
 * This library is distributed in the hope that it will be useful,
 * but WITHOUT ANY WARRANTY; without even the implied warranty of
 * MERCHANTABILITY or FITNESS FOR A PARTICULAR PURPOSE.  See the GNU
 * Lesser General Public License for more details.
 *
 * You should have received a copy of the GNU Lesser General Public
 * License along with this library; if not, write to the Free Software
 * Foundation, Inc., 51 Franklin Street, Fifth Floor, Boston, MA  02110-1301  USA
 *
 * Linden Research, Inc., 945 Battery Street, San Francisco, CA  94111  USA
 * $/LicenseInfo$
 */

#ifndef LL_LLAGENTCAMERA_H
#define LL_LLAGENTCAMERA_H

#include "llfollowcam.h"            // Ventrella
#include "llhudeffectlookat.h"      // EPointAtType
#include "llhudeffectpointat.h"     // ELookAtType

class LLPickInfo;
class LLVOAvatarSelf;
class LLControlVariable;

//--------------------------------------------------------------------
// Types
//--------------------------------------------------------------------
enum ECameraMode
{
    CAMERA_MODE_THIRD_PERSON,
    CAMERA_MODE_MOUSELOOK,
    CAMERA_MODE_CUSTOMIZE_AVATAR,
    CAMERA_MODE_FOLLOW
};

/** Camera Presets for CAMERA_MODE_THIRD_PERSON */
enum ECameraPreset
{
    /** Default preset, what the Third Person Mode actually was */
    CAMERA_PRESET_REAR_VIEW,

    /** "Looking at the Avatar from the front" */
    CAMERA_PRESET_FRONT_VIEW,

    /** "Above and to the left, over the shoulder, pulled back a little on the zoom" */
    CAMERA_PRESET_GROUP_VIEW,

    /** Current view when a preset is saved */
    CAMERA_PRESET_CUSTOM
};

//------------------------------------------------------------------------
// LLAgentCamera
//------------------------------------------------------------------------
class LLAgentCamera
{
    LOG_CLASS(LLAgentCamera);

public:
    //--------------------------------------------------------------------
    // Constructors / Destructors
    //--------------------------------------------------------------------
public:
    LLAgentCamera();
    virtual         ~LLAgentCamera();
    void            init();
    void            cleanup();
    void            setAvatarObject(LLVOAvatarSelf* avatar);
    bool            isInitialized() { return mInitialized; }
private:
    bool            mInitialized;


    //--------------------------------------------------------------------
    // Mode
    //--------------------------------------------------------------------
public:
<<<<<<< HEAD
	void			changeCameraToDefault();
	void			changeCameraToMouselook(bool animate = true);
	void			changeCameraToThirdPerson(bool animate = true);
	void			changeCameraToCustomizeAvatar(); // Trigger transition animation
	void			changeCameraToFollow(bool animate = true); 	// Ventrella
	bool			cameraThirdPerson() const		{ return (mCameraMode == CAMERA_MODE_THIRD_PERSON && mLastCameraMode == CAMERA_MODE_THIRD_PERSON); }
	bool			cameraMouselook() const			{ return (mCameraMode == CAMERA_MODE_MOUSELOOK && mLastCameraMode == CAMERA_MODE_MOUSELOOK); }
	bool			cameraCustomizeAvatar() const	{ return (mCameraMode == CAMERA_MODE_CUSTOMIZE_AVATAR /*&& !mCameraAnimating*/); }
	bool			cameraFollow() const			{ return (mCameraMode == CAMERA_MODE_FOLLOW && mLastCameraMode == CAMERA_MODE_FOLLOW); }
	ECameraMode		getCameraMode() const 			{ return mCameraMode; }
	ECameraMode		getLastCameraMode() const 		{ return mLastCameraMode; }
	void			updateCamera();					// Call once per frame to update camera location/orientation
	void			resetCamera(); 					// Slam camera into its default position
	void			updateLastCamera();				// Set last camera to current camera
=======
    void            changeCameraToDefault();
    void            changeCameraToMouselook(BOOL animate = TRUE);
    void            changeCameraToThirdPerson(BOOL animate = TRUE);
    void            changeCameraToCustomizeAvatar(); // Trigger transition animation
    void            changeCameraToFollow(BOOL animate = TRUE);  // Ventrella
    BOOL            cameraThirdPerson() const       { return (mCameraMode == CAMERA_MODE_THIRD_PERSON && mLastCameraMode == CAMERA_MODE_THIRD_PERSON); }
    BOOL            cameraMouselook() const         { return (mCameraMode == CAMERA_MODE_MOUSELOOK && mLastCameraMode == CAMERA_MODE_MOUSELOOK); }
    BOOL            cameraCustomizeAvatar() const   { return (mCameraMode == CAMERA_MODE_CUSTOMIZE_AVATAR /*&& !mCameraAnimating*/); }
    BOOL            cameraFollow() const            { return (mCameraMode == CAMERA_MODE_FOLLOW && mLastCameraMode == CAMERA_MODE_FOLLOW); }
    ECameraMode     getCameraMode() const           { return mCameraMode; }
    ECameraMode     getLastCameraMode() const       { return mLastCameraMode; }
    void            updateCamera();                 // Call once per frame to update camera location/orientation
    void            resetCamera();                  // Slam camera into its default position
    void            updateLastCamera();             // Set last camera to current camera
>>>>>>> e7eced3c

private:
    ECameraMode     mCameraMode;                    // Target mode after transition animation is done
    ECameraMode     mLastCameraMode;

    //--------------------------------------------------------------------
    // Preset
    //--------------------------------------------------------------------
public:
    void switchCameraPreset(ECameraPreset preset);
    /** Determines default camera offset depending on the current camera preset */
    LLVector3 getCameraOffsetInitial();
    /** Determines default focus offset depending on the current camera preset */
    LLVector3d getFocusOffsetInitial();

    LLVector3 getCurrentCameraOffset();
    LLVector3d getCurrentFocusOffset();
    LLQuaternion getCurrentAvatarRotation();
    bool isJoystickCameraUsed();
    void setInitSitRot(LLQuaternion sit_rot) { mInitSitRot = sit_rot; };
    void rotateToInitSitRot();

private:
    /** Determines maximum camera distance from target for mouselook, opposite to LAND_MIN_ZOOM */
    F32 getCameraMaxZoomDistance();

    /** Camera preset in Third Person Mode */
    ECameraPreset mCameraPreset;

    LLQuaternion mInitSitRot;

    //--------------------------------------------------------------------
    // Position
    //--------------------------------------------------------------------
public:
<<<<<<< HEAD
	LLVector3d		getCameraPositionGlobal() const;
	const LLVector3 &getCameraPositionAgent() const;
	LLVector3d		calcCameraPositionTargetGlobal(bool *hit_limit = NULL); // Calculate the camera position target
	F32				getCameraMinOffGround(); 		// Minimum height off ground for this mode, meters
	void			setCameraCollidePlane(const LLVector4 &plane) { mCameraCollidePlane = plane; }
	bool			calcCameraMinDistance(F32 &obj_min_distance);
	F32				getCurrentCameraBuildOffset() 	{ return (F32)mCameraFocusOffset.length(); }
	void			clearCameraLag() { mCameraLag.clearVec(); }
=======
    LLVector3d      getCameraPositionGlobal() const;
    const LLVector3 &getCameraPositionAgent() const;
    LLVector3d      calcCameraPositionTargetGlobal(BOOL *hit_limit = NULL); // Calculate the camera position target
    F32             getCameraMinOffGround();        // Minimum height off ground for this mode, meters
    void            setCameraCollidePlane(const LLVector4 &plane) { mCameraCollidePlane = plane; }
    BOOL            calcCameraMinDistance(F32 &obj_min_distance);
    F32             getCurrentCameraBuildOffset()   { return (F32)mCameraFocusOffset.length(); }
    void            clearCameraLag() { mCameraLag.clearVec(); }
>>>>>>> e7eced3c
private:
    LLVector3       getAvatarRootPosition();

    F32             mCurrentCameraDistance;         // Current camera offset from avatar
    F32             mTargetCameraDistance;          // Target camera offset from avatar
    F32             mCameraFOVZoomFactor;           // Amount of fov zoom applied to camera when zeroing in on an object
    F32             mCameraCurrentFOVZoomFactor;    // Interpolated fov zoom
    LLVector4       mCameraCollidePlane;            // Colliding plane for camera
    F32             mCameraZoomFraction;            // Mousewheel driven fraction of zoom
    LLVector3       mCameraPositionAgent;           // Camera position in agent coordinates
    LLVector3       mCameraVirtualPositionAgent;    // Camera virtual position (target) before performing FOV zoom
    LLVector3d      mCameraSmoothingLastPositionGlobal;
    LLVector3d      mCameraSmoothingLastPositionAgent;
    bool            mCameraSmoothingStop;
    LLVector3       mCameraLag;                     // Third person camera lag
    LLVector3       mCameraUpVector;                // Camera's up direction in world coordinates (determines the 'roll' of the view)

    //--------------------------------------------------------------------
    // Follow
    //--------------------------------------------------------------------
public:
    bool            isfollowCamLocked();
private:
    LLFollowCam     mFollowCam;             // Ventrella

    //--------------------------------------------------------------------
    // Sit
    //--------------------------------------------------------------------
public:
<<<<<<< HEAD
	void			setupSitCamera();
	bool			sitCameraEnabled() 		{ return mSitCameraEnabled; }
	void			setSitCamera(const LLUUID &object_id, 
								 const LLVector3 &camera_pos = LLVector3::zero, const LLVector3 &camera_focus = LLVector3::zero);
private:
	LLPointer<LLViewerObject> mSitCameraReferenceObject; // Object to which camera is related when sitting
	bool			mSitCameraEnabled;		// Use provided camera information when sitting?
	LLVector3		mSitCameraPos;			// Root relative camera pos when sitting
	LLVector3		mSitCameraFocus;		// Root relative camera target when sitting

	//--------------------------------------------------------------------
	// Animation
	//--------------------------------------------------------------------
public:
	void			setCameraAnimating(bool b)			{ mCameraAnimating = b; }
	bool			getCameraAnimating()				{ return mCameraAnimating; }
	void			setAnimationDuration(F32 seconds);
	void			startCameraAnimation();
	void			stopCameraAnimation();
private:
	LLFrameTimer	mAnimationTimer; 	// Seconds that transition animation has been active
	F32				mAnimationDuration;	// In seconds
	bool			mCameraAnimating;					// Camera is transitioning from one mode to another
	LLVector3d		mAnimationCameraStartGlobal;		// Camera start position, global coords
	LLVector3d		mAnimationFocusStartGlobal;			// Camera focus point, global coords

	//--------------------------------------------------------------------
	// Focus
	//--------------------------------------------------------------------
public:
	LLVector3d		calcFocusPositionTargetGlobal();
	LLVector3		calcFocusOffset(LLViewerObject *object, LLVector3 pos_agent, S32 x, S32 y);
	bool			getFocusOnAvatar() const		{ return mFocusOnAvatar; }
	LLPointer<LLViewerObject>&	getFocusObject() 	{ return mFocusObject; }
	F32				getFocusObjectDist() const		{ return mFocusObjectDist; }
	void			updateFocusOffset();
	void			validateFocusObject();
	void			setFocusGlobal(const LLPickInfo& pick);
	void			setFocusGlobal(const LLVector3d &focus, const LLUUID &object_id = LLUUID::null);
	void			setFocusOnAvatar(bool focus, bool animate, bool reset_axes = true);
	void			setCameraPosAndFocusGlobal(const LLVector3d& pos, const LLVector3d& focus, const LLUUID &object_id);
	void			clearFocusObject();
	void			setFocusObject(LLViewerObject* object);
	void			setAllowChangeToFollow(bool focus) 	{ mAllowChangeToFollow = focus; }
	void			setObjectTracking(bool track) 	{ mTrackFocusObject = track; }
	const LLVector3d &getFocusGlobal() const		{ return mFocusGlobal; }
	const LLVector3d &getFocusTargetGlobal() const	{ return mFocusTargetGlobal; }
private:
	LLVector3d		mCameraFocusOffset;				// Offset from focus point in build mode
	LLVector3d		mCameraFocusOffsetTarget;		// Target towards which we are lerping the camera's focus offset
	bool			mFocusOnAvatar;
	bool			mAllowChangeToFollow;
	LLVector3d		mFocusGlobal;
	LLVector3d		mFocusTargetGlobal;
	LLPointer<LLViewerObject> mFocusObject;
	F32				mFocusObjectDist;
	LLVector3		mFocusObjectOffset;
	bool			mTrackFocusObject;
	
	//--------------------------------------------------------------------
	// Lookat / Pointat
	//--------------------------------------------------------------------
public:
	void			updateLookAt(const S32 mouse_x, const S32 mouse_y);
	bool			setLookAt(ELookAtType target_type, LLViewerObject *object = NULL, LLVector3 position = LLVector3::zero);
	ELookAtType		getLookAtType();
	void			lookAtLastChat();
	void 			slamLookAt(const LLVector3 &look_at); // Set the physics data
	bool			setPointAt(EPointAtType target_type, LLViewerObject *object = NULL, LLVector3 position = LLVector3::zero);
	EPointAtType	getPointAtType();
=======
    void            setupSitCamera();
    BOOL            sitCameraEnabled()      { return mSitCameraEnabled; }
    void            setSitCamera(const LLUUID &object_id,
                                 const LLVector3 &camera_pos = LLVector3::zero, const LLVector3 &camera_focus = LLVector3::zero);
private:
    LLPointer<LLViewerObject> mSitCameraReferenceObject; // Object to which camera is related when sitting
    BOOL            mSitCameraEnabled;      // Use provided camera information when sitting?
    LLVector3       mSitCameraPos;          // Root relative camera pos when sitting
    LLVector3       mSitCameraFocus;        // Root relative camera target when sitting

    //--------------------------------------------------------------------
    // Animation
    //--------------------------------------------------------------------
public:
    void            setCameraAnimating(BOOL b)          { mCameraAnimating = b; }
    BOOL            getCameraAnimating()                { return mCameraAnimating; }
    void            setAnimationDuration(F32 seconds);
    void            startCameraAnimation();
    void            stopCameraAnimation();
private:
    LLFrameTimer    mAnimationTimer;    // Seconds that transition animation has been active
    F32             mAnimationDuration; // In seconds
    BOOL            mCameraAnimating;                   // Camera is transitioning from one mode to another
    LLVector3d      mAnimationCameraStartGlobal;        // Camera start position, global coords
    LLVector3d      mAnimationFocusStartGlobal;         // Camera focus point, global coords

    //--------------------------------------------------------------------
    // Focus
    //--------------------------------------------------------------------
public:
    LLVector3d      calcFocusPositionTargetGlobal();
    LLVector3       calcFocusOffset(LLViewerObject *object, LLVector3 pos_agent, S32 x, S32 y);
    BOOL            getFocusOnAvatar() const        { return mFocusOnAvatar; }
    LLPointer<LLViewerObject>&  getFocusObject()    { return mFocusObject; }
    F32             getFocusObjectDist() const      { return mFocusObjectDist; }
    void            updateFocusOffset();
    void            validateFocusObject();
    void            setFocusGlobal(const LLPickInfo& pick);
    void            setFocusGlobal(const LLVector3d &focus, const LLUUID &object_id = LLUUID::null);
    void            setFocusOnAvatar(BOOL focus, BOOL animate, BOOL reset_axes = TRUE);
    void            setCameraPosAndFocusGlobal(const LLVector3d& pos, const LLVector3d& focus, const LLUUID &object_id);
    void            clearFocusObject();
    void            setFocusObject(LLViewerObject* object);
    void            setAllowChangeToFollow(BOOL focus)  { mAllowChangeToFollow = focus; }
    void            setObjectTracking(BOOL track)   { mTrackFocusObject = track; }
    const LLVector3d &getFocusGlobal() const        { return mFocusGlobal; }
    const LLVector3d &getFocusTargetGlobal() const  { return mFocusTargetGlobal; }
private:
    LLVector3d      mCameraFocusOffset;             // Offset from focus point in build mode
    LLVector3d      mCameraFocusOffsetTarget;       // Target towards which we are lerping the camera's focus offset
    BOOL            mFocusOnAvatar;
    BOOL            mAllowChangeToFollow;
    LLVector3d      mFocusGlobal;
    LLVector3d      mFocusTargetGlobal;
    LLPointer<LLViewerObject> mFocusObject;
    F32             mFocusObjectDist;
    LLVector3       mFocusObjectOffset;
    BOOL            mTrackFocusObject;

    //--------------------------------------------------------------------
    // Lookat / Pointat
    //--------------------------------------------------------------------
public:
    void            updateLookAt(const S32 mouse_x, const S32 mouse_y);
    BOOL            setLookAt(ELookAtType target_type, LLViewerObject *object = NULL, LLVector3 position = LLVector3::zero);
    ELookAtType     getLookAtType();
    void            lookAtLastChat();
    void            slamLookAt(const LLVector3 &look_at); // Set the physics data
    BOOL            setPointAt(EPointAtType target_type, LLViewerObject *object = NULL, LLVector3 position = LLVector3::zero);
    EPointAtType    getPointAtType();
>>>>>>> e7eced3c
public:
    LLPointer<LLHUDEffectLookAt> mLookAt;
    LLPointer<LLHUDEffectPointAt> mPointAt;

    //--------------------------------------------------------------------
    // Third person
    //--------------------------------------------------------------------
public:
    LLVector3d      calcThirdPersonFocusOffset();
    void            setThirdPersonHeadOffset(LLVector3 offset)  { mThirdPersonHeadOffset = offset; }
private:
    LLVector3       mThirdPersonHeadOffset;                     // Head offset for third person camera position

    //--------------------------------------------------------------------
    // Orbit
    //--------------------------------------------------------------------
public:
    void            cameraOrbitAround(const F32 radians);   // Rotate camera CCW radians about build focus point
    void            cameraOrbitOver(const F32 radians);     // Rotate camera forward radians over build focus point
    void            cameraOrbitIn(const F32 meters);        // Move camera in toward build focus point
    void            resetCameraOrbit();
    void            resetOrbitDiff();
    //--------------------------------------------------------------------
    // Zoom
    //--------------------------------------------------------------------
public:
    void            handleScrollWheel(S32 clicks);                          // Mousewheel driven zoom
    void            cameraZoomIn(const F32 factor);                         // Zoom in by fraction of current distance
    F32             getCameraZoomFraction(bool get_third_person = false);   // Get camera zoom as fraction of minimum and maximum zoom
    void            setCameraZoomFraction(F32 fraction);                    // Set camera zoom as fraction of minimum and maximum zoom
    F32             calcCameraFOVZoomFactor();
    F32             getAgentHUDTargetZoom();

    void            resetCameraZoomFraction();
    F32             getCurrentCameraZoomFraction() { return mCameraZoomFraction; }

    //--------------------------------------------------------------------
    // Pan
    //--------------------------------------------------------------------
public:
    void            cameraPanIn(const F32 meters);
    void            cameraPanLeft(const F32 meters);
    void            cameraPanUp(const F32 meters);
    void            resetCameraPan();
    void            resetPanDiff();
    //--------------------------------------------------------------------
    // View
    //--------------------------------------------------------------------
public:
<<<<<<< HEAD
	// Called whenever the agent moves.  Puts camera back in default position, deselects items, etc.
	void			resetView(bool reset_camera = true, bool change_camera = false);
	// Called on camera movement.  Unlocks camera from the default position behind the avatar.
	void			unlockView();
=======
    // Called whenever the agent moves.  Puts camera back in default position, deselects items, etc.
    void            resetView(BOOL reset_camera = TRUE, BOOL change_camera = FALSE);
    // Called on camera movement.  Unlocks camera from the default position behind the avatar.
    void            unlockView();
>>>>>>> e7eced3c
public:
    F32             mDrawDistance;

    //--------------------------------------------------------------------
    // Mouselook
    //--------------------------------------------------------------------
public:
<<<<<<< HEAD
	bool			getForceMouselook() const 			{ return mForceMouselook; }
	void			setForceMouselook(bool mouselook) 	{ mForceMouselook = mouselook; }
private:
	bool			mForceMouselook;
	
	//--------------------------------------------------------------------
	// HUD
	//--------------------------------------------------------------------
=======
    BOOL            getForceMouselook() const           { return mForceMouselook; }
    void            setForceMouselook(BOOL mouselook)   { mForceMouselook = mouselook; }
private:
    BOOL            mForceMouselook;

    //--------------------------------------------------------------------
    // HUD
    //--------------------------------------------------------------------
>>>>>>> e7eced3c
public:
    F32             mHUDTargetZoom; // Target zoom level for HUD objects (used when editing)
    F32             mHUDCurZoom;    // Current animated zoom level for HUD objects


/********************************************************************************
 **                                                                            **
 **                    KEYS
 **/

public:
    S32             getAtKey() const        { return mAtKey; }
    S32             getWalkKey() const      { return mWalkKey; }
    S32             getLeftKey() const      { return mLeftKey; }
    S32             getUpKey() const        { return mUpKey; }
    F32             getYawKey() const       { return mYawKey; }
    F32             getPitchKey() const     { return mPitchKey; }

    void            setAtKey(S32 mag)       { mAtKey = mag; }
    void            setWalkKey(S32 mag)     { mWalkKey = mag; }
    void            setLeftKey(S32 mag)     { mLeftKey = mag; }
    void            setUpKey(S32 mag)       { mUpKey = mag; }
    void            setYawKey(F32 mag)      { mYawKey = mag; }
    void            setPitchKey(F32 mag)    { mPitchKey = mag; }

    void            clearGeneralKeys();
    static S32      directionToKey(S32 direction); // Changes direction to -1/0/1

private:
    S32             mAtKey;             // Either 1, 0, or -1. Indicates that movement key is pressed
    S32             mWalkKey;           // Like AtKey, but causes less forward thrust
    S32             mLeftKey;
    S32             mUpKey;
    F32             mYawKey;
    F32             mPitchKey;

    //--------------------------------------------------------------------
    // Orbit
    //--------------------------------------------------------------------
public:
    F32             getOrbitLeftKey() const     { return mOrbitLeftKey; }
    F32             getOrbitRightKey() const    { return mOrbitRightKey; }
    F32             getOrbitUpKey() const       { return mOrbitUpKey; }
    F32             getOrbitDownKey() const     { return mOrbitDownKey; }
    F32             getOrbitInKey() const       { return mOrbitInKey; }
    F32             getOrbitOutKey() const      { return mOrbitOutKey; }

    void            setOrbitLeftKey(F32 mag)    { mOrbitLeftKey = mag; }
    void            setOrbitRightKey(F32 mag)   { mOrbitRightKey = mag; }
    void            setOrbitUpKey(F32 mag)      { mOrbitUpKey = mag; }
    void            setOrbitDownKey(F32 mag)    { mOrbitDownKey = mag; }
    void            setOrbitInKey(F32 mag)      { mOrbitInKey = mag; }
    void            setOrbitOutKey(F32 mag)     { mOrbitOutKey = mag; }

    void            clearOrbitKeys();
private:
    F32             mOrbitLeftKey;
    F32             mOrbitRightKey;
    F32             mOrbitUpKey;
    F32             mOrbitDownKey;
    F32             mOrbitInKey;
    F32             mOrbitOutKey;

    F32             mOrbitAroundRadians;
    F32             mOrbitOverAngle;

    //--------------------------------------------------------------------
    // Pan
    //--------------------------------------------------------------------
public:
    F32             getPanLeftKey() const       { return mPanLeftKey; }
    F32             getPanRightKey() const  { return mPanRightKey; }
    F32             getPanUpKey() const     { return mPanUpKey; }
    F32             getPanDownKey() const       { return mPanDownKey; }
    F32             getPanInKey() const     { return mPanInKey; }
    F32             getPanOutKey() const        { return mPanOutKey; }

    void            setPanLeftKey(F32 mag)      { mPanLeftKey = mag; }
    void            setPanRightKey(F32 mag)     { mPanRightKey = mag; }
    void            setPanUpKey(F32 mag)        { mPanUpKey = mag; }
    void            setPanDownKey(F32 mag)      { mPanDownKey = mag; }
    void            setPanInKey(F32 mag)        { mPanInKey = mag; }
    void            setPanOutKey(F32 mag)       { mPanOutKey = mag; }

    void            clearPanKeys();
private:
    F32             mPanUpKey;
    F32             mPanDownKey;
    F32             mPanLeftKey;
    F32             mPanRightKey;
    F32             mPanInKey;
    F32             mPanOutKey;

    LLVector3d      mPanFocusDiff;

/**                    Keys
 **                                                                            **
 *******************************************************************************/

};

extern LLAgentCamera gAgentCamera;

#endif<|MERGE_RESOLUTION|>--- conflicted
+++ resolved
@@ -88,37 +88,20 @@
     // Mode
     //--------------------------------------------------------------------
 public:
-<<<<<<< HEAD
-	void			changeCameraToDefault();
-	void			changeCameraToMouselook(bool animate = true);
-	void			changeCameraToThirdPerson(bool animate = true);
-	void			changeCameraToCustomizeAvatar(); // Trigger transition animation
-	void			changeCameraToFollow(bool animate = true); 	// Ventrella
-	bool			cameraThirdPerson() const		{ return (mCameraMode == CAMERA_MODE_THIRD_PERSON && mLastCameraMode == CAMERA_MODE_THIRD_PERSON); }
-	bool			cameraMouselook() const			{ return (mCameraMode == CAMERA_MODE_MOUSELOOK && mLastCameraMode == CAMERA_MODE_MOUSELOOK); }
-	bool			cameraCustomizeAvatar() const	{ return (mCameraMode == CAMERA_MODE_CUSTOMIZE_AVATAR /*&& !mCameraAnimating*/); }
-	bool			cameraFollow() const			{ return (mCameraMode == CAMERA_MODE_FOLLOW && mLastCameraMode == CAMERA_MODE_FOLLOW); }
-	ECameraMode		getCameraMode() const 			{ return mCameraMode; }
-	ECameraMode		getLastCameraMode() const 		{ return mLastCameraMode; }
-	void			updateCamera();					// Call once per frame to update camera location/orientation
-	void			resetCamera(); 					// Slam camera into its default position
-	void			updateLastCamera();				// Set last camera to current camera
-=======
     void            changeCameraToDefault();
-    void            changeCameraToMouselook(BOOL animate = TRUE);
-    void            changeCameraToThirdPerson(BOOL animate = TRUE);
+    void            changeCameraToMouselook(bool animate = true);
+    void            changeCameraToThirdPerson(bool animate = true);
     void            changeCameraToCustomizeAvatar(); // Trigger transition animation
-    void            changeCameraToFollow(BOOL animate = TRUE);  // Ventrella
-    BOOL            cameraThirdPerson() const       { return (mCameraMode == CAMERA_MODE_THIRD_PERSON && mLastCameraMode == CAMERA_MODE_THIRD_PERSON); }
-    BOOL            cameraMouselook() const         { return (mCameraMode == CAMERA_MODE_MOUSELOOK && mLastCameraMode == CAMERA_MODE_MOUSELOOK); }
-    BOOL            cameraCustomizeAvatar() const   { return (mCameraMode == CAMERA_MODE_CUSTOMIZE_AVATAR /*&& !mCameraAnimating*/); }
-    BOOL            cameraFollow() const            { return (mCameraMode == CAMERA_MODE_FOLLOW && mLastCameraMode == CAMERA_MODE_FOLLOW); }
+    void            changeCameraToFollow(bool animate = true);  // Ventrella
+    bool            cameraThirdPerson() const       { return (mCameraMode == CAMERA_MODE_THIRD_PERSON && mLastCameraMode == CAMERA_MODE_THIRD_PERSON); }
+    bool            cameraMouselook() const         { return (mCameraMode == CAMERA_MODE_MOUSELOOK && mLastCameraMode == CAMERA_MODE_MOUSELOOK); }
+    bool            cameraCustomizeAvatar() const   { return (mCameraMode == CAMERA_MODE_CUSTOMIZE_AVATAR /*&& !mCameraAnimating*/); }
+    bool            cameraFollow() const            { return (mCameraMode == CAMERA_MODE_FOLLOW && mLastCameraMode == CAMERA_MODE_FOLLOW); }
     ECameraMode     getCameraMode() const           { return mCameraMode; }
     ECameraMode     getLastCameraMode() const       { return mLastCameraMode; }
     void            updateCamera();                 // Call once per frame to update camera location/orientation
     void            resetCamera();                  // Slam camera into its default position
     void            updateLastCamera();             // Set last camera to current camera
->>>>>>> e7eced3c
 
 private:
     ECameraMode     mCameraMode;                    // Target mode after transition animation is done
@@ -154,25 +137,14 @@
     // Position
     //--------------------------------------------------------------------
 public:
-<<<<<<< HEAD
-	LLVector3d		getCameraPositionGlobal() const;
-	const LLVector3 &getCameraPositionAgent() const;
-	LLVector3d		calcCameraPositionTargetGlobal(bool *hit_limit = NULL); // Calculate the camera position target
-	F32				getCameraMinOffGround(); 		// Minimum height off ground for this mode, meters
-	void			setCameraCollidePlane(const LLVector4 &plane) { mCameraCollidePlane = plane; }
-	bool			calcCameraMinDistance(F32 &obj_min_distance);
-	F32				getCurrentCameraBuildOffset() 	{ return (F32)mCameraFocusOffset.length(); }
-	void			clearCameraLag() { mCameraLag.clearVec(); }
-=======
     LLVector3d      getCameraPositionGlobal() const;
     const LLVector3 &getCameraPositionAgent() const;
-    LLVector3d      calcCameraPositionTargetGlobal(BOOL *hit_limit = NULL); // Calculate the camera position target
+    LLVector3d      calcCameraPositionTargetGlobal(bool *hit_limit = NULL); // Calculate the camera position target
     F32             getCameraMinOffGround();        // Minimum height off ground for this mode, meters
     void            setCameraCollidePlane(const LLVector4 &plane) { mCameraCollidePlane = plane; }
-    BOOL            calcCameraMinDistance(F32 &obj_min_distance);
+    bool            calcCameraMinDistance(F32 &obj_min_distance);
     F32             getCurrentCameraBuildOffset()   { return (F32)mCameraFocusOffset.length(); }
     void            clearCameraLag() { mCameraLag.clearVec(); }
->>>>>>> e7eced3c
 private:
     LLVector3       getAvatarRootPosition();
 
@@ -202,85 +174,13 @@
     // Sit
     //--------------------------------------------------------------------
 public:
-<<<<<<< HEAD
-	void			setupSitCamera();
-	bool			sitCameraEnabled() 		{ return mSitCameraEnabled; }
-	void			setSitCamera(const LLUUID &object_id, 
-								 const LLVector3 &camera_pos = LLVector3::zero, const LLVector3 &camera_focus = LLVector3::zero);
-private:
-	LLPointer<LLViewerObject> mSitCameraReferenceObject; // Object to which camera is related when sitting
-	bool			mSitCameraEnabled;		// Use provided camera information when sitting?
-	LLVector3		mSitCameraPos;			// Root relative camera pos when sitting
-	LLVector3		mSitCameraFocus;		// Root relative camera target when sitting
-
-	//--------------------------------------------------------------------
-	// Animation
-	//--------------------------------------------------------------------
-public:
-	void			setCameraAnimating(bool b)			{ mCameraAnimating = b; }
-	bool			getCameraAnimating()				{ return mCameraAnimating; }
-	void			setAnimationDuration(F32 seconds);
-	void			startCameraAnimation();
-	void			stopCameraAnimation();
-private:
-	LLFrameTimer	mAnimationTimer; 	// Seconds that transition animation has been active
-	F32				mAnimationDuration;	// In seconds
-	bool			mCameraAnimating;					// Camera is transitioning from one mode to another
-	LLVector3d		mAnimationCameraStartGlobal;		// Camera start position, global coords
-	LLVector3d		mAnimationFocusStartGlobal;			// Camera focus point, global coords
-
-	//--------------------------------------------------------------------
-	// Focus
-	//--------------------------------------------------------------------
-public:
-	LLVector3d		calcFocusPositionTargetGlobal();
-	LLVector3		calcFocusOffset(LLViewerObject *object, LLVector3 pos_agent, S32 x, S32 y);
-	bool			getFocusOnAvatar() const		{ return mFocusOnAvatar; }
-	LLPointer<LLViewerObject>&	getFocusObject() 	{ return mFocusObject; }
-	F32				getFocusObjectDist() const		{ return mFocusObjectDist; }
-	void			updateFocusOffset();
-	void			validateFocusObject();
-	void			setFocusGlobal(const LLPickInfo& pick);
-	void			setFocusGlobal(const LLVector3d &focus, const LLUUID &object_id = LLUUID::null);
-	void			setFocusOnAvatar(bool focus, bool animate, bool reset_axes = true);
-	void			setCameraPosAndFocusGlobal(const LLVector3d& pos, const LLVector3d& focus, const LLUUID &object_id);
-	void			clearFocusObject();
-	void			setFocusObject(LLViewerObject* object);
-	void			setAllowChangeToFollow(bool focus) 	{ mAllowChangeToFollow = focus; }
-	void			setObjectTracking(bool track) 	{ mTrackFocusObject = track; }
-	const LLVector3d &getFocusGlobal() const		{ return mFocusGlobal; }
-	const LLVector3d &getFocusTargetGlobal() const	{ return mFocusTargetGlobal; }
-private:
-	LLVector3d		mCameraFocusOffset;				// Offset from focus point in build mode
-	LLVector3d		mCameraFocusOffsetTarget;		// Target towards which we are lerping the camera's focus offset
-	bool			mFocusOnAvatar;
-	bool			mAllowChangeToFollow;
-	LLVector3d		mFocusGlobal;
-	LLVector3d		mFocusTargetGlobal;
-	LLPointer<LLViewerObject> mFocusObject;
-	F32				mFocusObjectDist;
-	LLVector3		mFocusObjectOffset;
-	bool			mTrackFocusObject;
-	
-	//--------------------------------------------------------------------
-	// Lookat / Pointat
-	//--------------------------------------------------------------------
-public:
-	void			updateLookAt(const S32 mouse_x, const S32 mouse_y);
-	bool			setLookAt(ELookAtType target_type, LLViewerObject *object = NULL, LLVector3 position = LLVector3::zero);
-	ELookAtType		getLookAtType();
-	void			lookAtLastChat();
-	void 			slamLookAt(const LLVector3 &look_at); // Set the physics data
-	bool			setPointAt(EPointAtType target_type, LLViewerObject *object = NULL, LLVector3 position = LLVector3::zero);
-	EPointAtType	getPointAtType();
-=======
     void            setupSitCamera();
-    BOOL            sitCameraEnabled()      { return mSitCameraEnabled; }
+    bool            sitCameraEnabled()      { return mSitCameraEnabled; }
     void            setSitCamera(const LLUUID &object_id,
                                  const LLVector3 &camera_pos = LLVector3::zero, const LLVector3 &camera_focus = LLVector3::zero);
 private:
     LLPointer<LLViewerObject> mSitCameraReferenceObject; // Object to which camera is related when sitting
-    BOOL            mSitCameraEnabled;      // Use provided camera information when sitting?
+    bool            mSitCameraEnabled;      // Use provided camera information when sitting?
     LLVector3       mSitCameraPos;          // Root relative camera pos when sitting
     LLVector3       mSitCameraFocus;        // Root relative camera target when sitting
 
@@ -288,15 +188,15 @@
     // Animation
     //--------------------------------------------------------------------
 public:
-    void            setCameraAnimating(BOOL b)          { mCameraAnimating = b; }
-    BOOL            getCameraAnimating()                { return mCameraAnimating; }
+    void            setCameraAnimating(bool b)          { mCameraAnimating = b; }
+    bool            getCameraAnimating()                { return mCameraAnimating; }
     void            setAnimationDuration(F32 seconds);
     void            startCameraAnimation();
     void            stopCameraAnimation();
 private:
     LLFrameTimer    mAnimationTimer;    // Seconds that transition animation has been active
     F32             mAnimationDuration; // In seconds
-    BOOL            mCameraAnimating;                   // Camera is transitioning from one mode to another
+    bool            mCameraAnimating;                   // Camera is transitioning from one mode to another
     LLVector3d      mAnimationCameraStartGlobal;        // Camera start position, global coords
     LLVector3d      mAnimationFocusStartGlobal;         // Camera focus point, global coords
 
@@ -306,45 +206,44 @@
 public:
     LLVector3d      calcFocusPositionTargetGlobal();
     LLVector3       calcFocusOffset(LLViewerObject *object, LLVector3 pos_agent, S32 x, S32 y);
-    BOOL            getFocusOnAvatar() const        { return mFocusOnAvatar; }
+    bool            getFocusOnAvatar() const        { return mFocusOnAvatar; }
     LLPointer<LLViewerObject>&  getFocusObject()    { return mFocusObject; }
     F32             getFocusObjectDist() const      { return mFocusObjectDist; }
     void            updateFocusOffset();
     void            validateFocusObject();
     void            setFocusGlobal(const LLPickInfo& pick);
     void            setFocusGlobal(const LLVector3d &focus, const LLUUID &object_id = LLUUID::null);
-    void            setFocusOnAvatar(BOOL focus, BOOL animate, BOOL reset_axes = TRUE);
+    void            setFocusOnAvatar(bool focus, bool animate, bool reset_axes = true);
     void            setCameraPosAndFocusGlobal(const LLVector3d& pos, const LLVector3d& focus, const LLUUID &object_id);
     void            clearFocusObject();
     void            setFocusObject(LLViewerObject* object);
-    void            setAllowChangeToFollow(BOOL focus)  { mAllowChangeToFollow = focus; }
-    void            setObjectTracking(BOOL track)   { mTrackFocusObject = track; }
+    void            setAllowChangeToFollow(bool focus)  { mAllowChangeToFollow = focus; }
+    void            setObjectTracking(bool track)   { mTrackFocusObject = track; }
     const LLVector3d &getFocusGlobal() const        { return mFocusGlobal; }
     const LLVector3d &getFocusTargetGlobal() const  { return mFocusTargetGlobal; }
 private:
     LLVector3d      mCameraFocusOffset;             // Offset from focus point in build mode
     LLVector3d      mCameraFocusOffsetTarget;       // Target towards which we are lerping the camera's focus offset
-    BOOL            mFocusOnAvatar;
-    BOOL            mAllowChangeToFollow;
+    bool            mFocusOnAvatar;
+    bool            mAllowChangeToFollow;
     LLVector3d      mFocusGlobal;
     LLVector3d      mFocusTargetGlobal;
     LLPointer<LLViewerObject> mFocusObject;
     F32             mFocusObjectDist;
     LLVector3       mFocusObjectOffset;
-    BOOL            mTrackFocusObject;
+    bool            mTrackFocusObject;
 
     //--------------------------------------------------------------------
     // Lookat / Pointat
     //--------------------------------------------------------------------
 public:
     void            updateLookAt(const S32 mouse_x, const S32 mouse_y);
-    BOOL            setLookAt(ELookAtType target_type, LLViewerObject *object = NULL, LLVector3 position = LLVector3::zero);
+    bool            setLookAt(ELookAtType target_type, LLViewerObject *object = NULL, LLVector3 position = LLVector3::zero);
     ELookAtType     getLookAtType();
     void            lookAtLastChat();
     void            slamLookAt(const LLVector3 &look_at); // Set the physics data
-    BOOL            setPointAt(EPointAtType target_type, LLViewerObject *object = NULL, LLVector3 position = LLVector3::zero);
+    bool            setPointAt(EPointAtType target_type, LLViewerObject *object = NULL, LLVector3 position = LLVector3::zero);
     EPointAtType    getPointAtType();
->>>>>>> e7eced3c
 public:
     LLPointer<LLHUDEffectLookAt> mLookAt;
     LLPointer<LLHUDEffectPointAt> mPointAt;
@@ -394,17 +293,10 @@
     // View
     //--------------------------------------------------------------------
 public:
-<<<<<<< HEAD
-	// Called whenever the agent moves.  Puts camera back in default position, deselects items, etc.
-	void			resetView(bool reset_camera = true, bool change_camera = false);
-	// Called on camera movement.  Unlocks camera from the default position behind the avatar.
-	void			unlockView();
-=======
     // Called whenever the agent moves.  Puts camera back in default position, deselects items, etc.
-    void            resetView(BOOL reset_camera = TRUE, BOOL change_camera = FALSE);
+    void            resetView(bool reset_camera = true, bool change_camera = false);
     // Called on camera movement.  Unlocks camera from the default position behind the avatar.
     void            unlockView();
->>>>>>> e7eced3c
 public:
     F32             mDrawDistance;
 
@@ -412,25 +304,14 @@
     // Mouselook
     //--------------------------------------------------------------------
 public:
-<<<<<<< HEAD
-	bool			getForceMouselook() const 			{ return mForceMouselook; }
-	void			setForceMouselook(bool mouselook) 	{ mForceMouselook = mouselook; }
-private:
-	bool			mForceMouselook;
-	
-	//--------------------------------------------------------------------
-	// HUD
-	//--------------------------------------------------------------------
-=======
-    BOOL            getForceMouselook() const           { return mForceMouselook; }
-    void            setForceMouselook(BOOL mouselook)   { mForceMouselook = mouselook; }
-private:
-    BOOL            mForceMouselook;
+    bool            getForceMouselook() const           { return mForceMouselook; }
+    void            setForceMouselook(bool mouselook)   { mForceMouselook = mouselook; }
+private:
+    bool            mForceMouselook;
 
     //--------------------------------------------------------------------
     // HUD
     //--------------------------------------------------------------------
->>>>>>> e7eced3c
 public:
     F32             mHUDTargetZoom; // Target zoom level for HUD objects (used when editing)
     F32             mHUDCurZoom;    // Current animated zoom level for HUD objects
