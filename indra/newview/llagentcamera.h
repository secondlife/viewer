/**
 * @file llagent.h
 * @brief LLAgent class header file
 *
 * $LicenseInfo:firstyear=2000&license=viewerlgpl$
 * Second Life Viewer Source Code
 * Copyright (C) 2010, Linden Research, Inc.
 *
 * This library is free software; you can redistribute it and/or
 * modify it under the terms of the GNU Lesser General Public
 * License as published by the Free Software Foundation;
 * version 2.1 of the License only.
 *
 * This library is distributed in the hope that it will be useful,
 * but WITHOUT ANY WARRANTY; without even the implied warranty of
 * MERCHANTABILITY or FITNESS FOR A PARTICULAR PURPOSE.  See the GNU
 * Lesser General Public License for more details.
 *
 * You should have received a copy of the GNU Lesser General Public
 * License along with this library; if not, write to the Free Software
 * Foundation, Inc., 51 Franklin Street, Fifth Floor, Boston, MA  02110-1301  USA
 *
 * Linden Research, Inc., 945 Battery Street, San Francisco, CA  94111  USA
 * $/LicenseInfo$
 */

#ifndef LL_LLAGENTCAMERA_H
#define LL_LLAGENTCAMERA_H

#include "llfollowcam.h"            // Ventrella
#include "llhudeffectlookat.h"      // EPointAtType
#include "llhudeffectpointat.h"     // ELookAtType

class LLPickInfo;
class LLVOAvatarSelf;
class LLControlVariable;

//--------------------------------------------------------------------
// Types
//--------------------------------------------------------------------
enum ECameraMode
{
    CAMERA_MODE_THIRD_PERSON,
    CAMERA_MODE_MOUSELOOK,
    CAMERA_MODE_CUSTOMIZE_AVATAR,
    CAMERA_MODE_FOLLOW
};

/** Camera Presets for CAMERA_MODE_THIRD_PERSON */
enum ECameraPreset
{
    /** Default preset, what the Third Person Mode actually was */
    CAMERA_PRESET_REAR_VIEW,

    /** "Looking at the Avatar from the front" */
    CAMERA_PRESET_FRONT_VIEW,

    /** "Above and to the left, over the shoulder, pulled back a little on the zoom" */
    CAMERA_PRESET_GROUP_VIEW,

    /** Current view when a preset is saved */
    CAMERA_PRESET_CUSTOM
};

//------------------------------------------------------------------------
// LLAgentCamera
//------------------------------------------------------------------------
class LLAgentCamera
{
    LOG_CLASS(LLAgentCamera);

public:
    //--------------------------------------------------------------------
    // Constructors / Destructors
    //--------------------------------------------------------------------
public:
    LLAgentCamera();
    virtual         ~LLAgentCamera();
    void            init();
    void            cleanup();
    void            setAvatarObject(LLVOAvatarSelf* avatar);
    bool            isInitialized() { return mInitialized; }
private:
    bool            mInitialized;


    //--------------------------------------------------------------------
    // Mode
    //--------------------------------------------------------------------
public:
    void            changeCameraToDefault();
    void            changeCameraToMouselook(bool animate = true);
    void            changeCameraToThirdPerson(bool animate = true);
    void            changeCameraToCustomizeAvatar(); // Trigger transition animation
    void            changeCameraToFollow(bool animate = true);  // Ventrella
    bool            cameraThirdPerson() const       { return (mCameraMode == CAMERA_MODE_THIRD_PERSON && mLastCameraMode == CAMERA_MODE_THIRD_PERSON); }
    bool            cameraMouselook() const         { return (mCameraMode == CAMERA_MODE_MOUSELOOK && mLastCameraMode == CAMERA_MODE_MOUSELOOK); }
    bool            cameraCustomizeAvatar() const   { return (mCameraMode == CAMERA_MODE_CUSTOMIZE_AVATAR /*&& !mCameraAnimating*/); }
    bool            cameraFollow() const            { return (mCameraMode == CAMERA_MODE_FOLLOW && mLastCameraMode == CAMERA_MODE_FOLLOW); }
    ECameraMode     getCameraMode() const           { return mCameraMode; }
    ECameraMode     getLastCameraMode() const       { return mLastCameraMode; }
    void            updateCamera();                 // Call once per frame to update camera location/orientation
    void            resetCamera();                  // Slam camera into its default position
    void            updateLastCamera();             // Set last camera to current camera

private:
    ECameraMode     mCameraMode;                    // Target mode after transition animation is done
    ECameraMode     mLastCameraMode;

    //--------------------------------------------------------------------
    // Preset
    //--------------------------------------------------------------------
public:
    void switchCameraPreset(ECameraPreset preset);
    ECameraPreset getCameraPreset() const { return mCameraPreset; }
    /** Determines default camera offset depending on the current camera preset */
    LLVector3 getCameraOffsetInitial();
    /** Determines default focus offset depending on the current camera preset */
    LLVector3d getFocusOffsetInitial();

    LLVector3 getCurrentCameraOffset();
    LLVector3d getCurrentFocusOffset();
    LLQuaternion getCurrentAvatarRotation();
    bool isJoystickCameraUsed();
    void setInitSitRot(LLQuaternion sit_rot) { mInitSitRot = sit_rot; };
    void rotateToInitSitRot();

private:
    /** Determines maximum camera distance from target for mouselook, opposite to LAND_MIN_ZOOM */
    F32 getCameraMaxZoomDistance();

    /** Camera preset in Third Person Mode */
    ECameraPreset mCameraPreset;

    LLQuaternion mInitSitRot;

    //--------------------------------------------------------------------
    // Position
    //--------------------------------------------------------------------
public:
    LLVector3d      getCameraPositionGlobal() const;
<<<<<<< HEAD
    const LLVector3 &getCameraPositionAgent() const;
    LLVector3d      calcCameraPositionTargetGlobal(bool *hit_limit = NULL); // Calculate the camera position target
    F32             getCameraMinOffGround();        // Minimum height off ground for this mode, meters
    void            setCameraCollidePlane(const LLVector4 &plane) { mCameraCollidePlane = plane; }
    bool            calcCameraMinDistance(F32 &obj_min_distance);
    F32             getCurrentCameraBuildOffset()   { return (F32)mCameraFocusOffset.length(); }
=======
    const LLVector3& getCameraPositionAgent() const;
    LLVector3d      calcCameraPositionTargetGlobal(BOOL *hit_limit = NULL); // Calculate the camera position target
    F32             getCameraMinOffGround();        // Minimum height off ground for this mode, meters
    void            setCameraCollidePlane(const LLVector4 &plane) { mCameraCollidePlane = plane; }
    BOOL            calcCameraMinDistance(F32 &obj_min_distance);
    F32             getCurrentCameraBuildOffset() const { return (F32)mCameraFocusOffset.length(); }
>>>>>>> f32a6d40
    void            clearCameraLag() { mCameraLag.clearVec(); }
    const LLVector3& getCameraUpVector() const { return mCameraUpVector; }
private:
    LLVector3       getAvatarRootPosition();

    F32             mCurrentCameraDistance;         // Current camera offset from avatar
    F32             mTargetCameraDistance;          // Target camera offset from avatar
    F32             mCameraFOVZoomFactor;           // Amount of fov zoom applied to camera when zeroing in on an object
    F32             mCameraCurrentFOVZoomFactor;    // Interpolated fov zoom
    LLVector4       mCameraCollidePlane;            // Colliding plane for camera
    F32             mCameraZoomFraction;            // Mousewheel driven fraction of zoom
    LLVector3       mCameraVirtualPositionAgent;    // Camera virtual position (target) before performing FOV zoom
    LLVector3d      mCameraSmoothingLastPositionGlobal;
    LLVector3d      mCameraSmoothingLastPositionAgent;
    bool            mCameraSmoothingStop;
    LLVector3       mCameraLag;                     // Third person camera lag
    LLVector3       mCameraUpVector;                // Camera's up direction in world coordinates (determines the 'roll' of the view)

    //--------------------------------------------------------------------
    // Follow
    //--------------------------------------------------------------------
public:
    bool            isfollowCamLocked();
private:
    LLFollowCam     mFollowCam;             // Ventrella

    //--------------------------------------------------------------------
    // Sit
    //--------------------------------------------------------------------
public:
    void            setupSitCamera();
    bool            sitCameraEnabled()      { return mSitCameraEnabled; }
    void            setSitCamera(const LLUUID &object_id,
                                 const LLVector3 &camera_pos = LLVector3::zero, const LLVector3 &camera_focus = LLVector3::zero);
private:
    LLPointer<LLViewerObject> mSitCameraReferenceObject; // Object to which camera is related when sitting
    bool            mSitCameraEnabled;      // Use provided camera information when sitting?
    LLVector3       mSitCameraPos;          // Root relative camera pos when sitting
    LLVector3       mSitCameraFocus;        // Root relative camera target when sitting

    //--------------------------------------------------------------------
    // Animation
    //--------------------------------------------------------------------
public:
<<<<<<< HEAD
    void            setCameraAnimating(bool b)          { mCameraAnimating = b; }
    bool            getCameraAnimating()                { return mCameraAnimating; }
=======
    void            setCameraAnimating(BOOL b) { mCameraAnimating = b; }
    BOOL            getCameraAnimating() const { return mCameraAnimating; }
>>>>>>> f32a6d40
    void            setAnimationDuration(F32 seconds);
    void            startCameraAnimation();
    void            stopCameraAnimation();
private:
    LLFrameTimer    mAnimationTimer;    // Seconds that transition animation has been active
    F32             mAnimationDuration; // In seconds
    bool            mCameraAnimating;                   // Camera is transitioning from one mode to another
    LLVector3d      mAnimationCameraStartGlobal;        // Camera start position, global coords
    LLVector3d      mAnimationFocusStartGlobal;         // Camera focus point, global coords

    //--------------------------------------------------------------------
    // Focus
    //--------------------------------------------------------------------
public:
    LLVector3d      calcFocusPositionTargetGlobal();
    LLVector3       calcFocusOffset(LLViewerObject *object, LLVector3 pos_agent, S32 x, S32 y);
    bool            getFocusOnAvatar() const        { return mFocusOnAvatar; }
    LLPointer<LLViewerObject>&  getFocusObject()    { return mFocusObject; }
    F32             getFocusObjectDist() const      { return mFocusObjectDist; }
    void            updateFocusOffset();
    void            validateFocusObject();
    void            setFocusGlobal(const LLPickInfo& pick);
    void            setFocusGlobal(const LLVector3d &focus, const LLUUID &object_id = LLUUID::null);
    void            setFocusOnAvatar(bool focus, bool animate, bool reset_axes = true);
    void            setCameraPosAndFocusGlobal(const LLVector3d& pos, const LLVector3d& focus, const LLUUID &object_id);
    void            clearFocusObject();
    void            setFocusObject(LLViewerObject* object);
    void            setAllowChangeToFollow(bool focus)  { mAllowChangeToFollow = focus; }
    void            setObjectTracking(bool track)   { mTrackFocusObject = track; }
    const LLVector3d &getFocusGlobal() const        { return mFocusGlobal; }
    const LLVector3d &getFocusTargetGlobal() const  { return mFocusTargetGlobal; }
private:
    LLVector3d      mCameraFocusOffset;             // Offset from focus point in build mode
    LLVector3d      mCameraFocusOffsetTarget;       // Target towards which we are lerping the camera's focus offset
    bool            mFocusOnAvatar;
    bool            mAllowChangeToFollow;
    LLVector3d      mFocusGlobal;
    LLVector3d      mFocusTargetGlobal;
    LLPointer<LLViewerObject> mFocusObject;
    F32             mFocusObjectDist;
    LLVector3       mFocusObjectOffset;
    bool            mTrackFocusObject;

    //--------------------------------------------------------------------
    // Lookat / Pointat
    //--------------------------------------------------------------------
public:
    void            updateLookAt(const S32 mouse_x, const S32 mouse_y);
    bool            setLookAt(ELookAtType target_type, LLViewerObject *object = NULL, LLVector3 position = LLVector3::zero);
    ELookAtType     getLookAtType();
    void            lookAtLastChat();
    void            slamLookAt(const LLVector3 &look_at); // Set the physics data
    bool            setPointAt(EPointAtType target_type, LLViewerObject *object = NULL, LLVector3 position = LLVector3::zero);
    EPointAtType    getPointAtType();
public:
    LLPointer<LLHUDEffectLookAt> mLookAt;
    LLPointer<LLHUDEffectPointAt> mPointAt;

    //--------------------------------------------------------------------
    // Third person
    //--------------------------------------------------------------------
public:
    LLVector3d      calcThirdPersonFocusOffset();
    void            setThirdPersonHeadOffset(LLVector3 offset)  { mThirdPersonHeadOffset = offset; }
private:
    LLVector3       mThirdPersonHeadOffset;                     // Head offset for third person camera position

    //--------------------------------------------------------------------
    // Orbit
    //--------------------------------------------------------------------
public:
    void            cameraOrbitAround(const F32 radians);   // Rotate camera CCW radians about build focus point
    void            cameraOrbitOver(const F32 radians);     // Rotate camera forward radians over build focus point
    void            cameraOrbitIn(const F32 meters);        // Move camera in toward build focus point
    void            resetCameraOrbit();
    void            resetOrbitDiff();
    //--------------------------------------------------------------------
    // Zoom
    //--------------------------------------------------------------------
public:
    void            handleScrollWheel(S32 clicks);                          // Mousewheel driven zoom
    void            cameraZoomIn(const F32 factor);                         // Zoom in by fraction of current distance
    F32             getCameraZoomFraction(bool get_third_person = false);   // Get camera zoom as fraction of minimum and maximum zoom
    void            setCameraZoomFraction(F32 fraction);                    // Set camera zoom as fraction of minimum and maximum zoom
    F32             calcCameraFOVZoomFactor();
    F32             getAgentHUDTargetZoom();

    void            resetCameraZoomFraction();
    F32             getCurrentCameraZoomFraction() const { return mCameraZoomFraction; }

    //--------------------------------------------------------------------
    // Pan
    //--------------------------------------------------------------------
public:
    void            cameraPanIn(const F32 meters);
    void            cameraPanLeft(const F32 meters);
    void            cameraPanUp(const F32 meters);
    void            resetCameraPan();
    void            resetPanDiff();
    //--------------------------------------------------------------------
    // View
    //--------------------------------------------------------------------
public:
    // Called whenever the agent moves.  Puts camera back in default position, deselects items, etc.
    void            resetView(bool reset_camera = true, bool change_camera = false);
    // Called on camera movement.  Unlocks camera from the default position behind the avatar.
    void            unlockView();
public:
    F32             mDrawDistance;

    //--------------------------------------------------------------------
    // Mouselook
    //--------------------------------------------------------------------
public:
    bool            getForceMouselook() const           { return mForceMouselook; }
    void            setForceMouselook(bool mouselook)   { mForceMouselook = mouselook; }
private:
    bool            mForceMouselook;

    //--------------------------------------------------------------------
    // HUD
    //--------------------------------------------------------------------
public:
    F32             mHUDTargetZoom; // Target zoom level for HUD objects (used when editing)
    F32             mHUDCurZoom;    // Current animated zoom level for HUD objects


/********************************************************************************
 **                                                                            **
 **                    KEYS
 **/

public:
    S32             getAtKey() const        { return mAtKey; }
    S32             getWalkKey() const      { return mWalkKey; }
    S32             getLeftKey() const      { return mLeftKey; }
    S32             getUpKey() const        { return mUpKey; }
    F32             getYawKey() const       { return mYawKey; }
    F32             getPitchKey() const     { return mPitchKey; }

    void            setAtKey(S32 mag)       { mAtKey = mag; }
    void            setWalkKey(S32 mag)     { mWalkKey = mag; }
    void            setLeftKey(S32 mag)     { mLeftKey = mag; }
    void            setUpKey(S32 mag)       { mUpKey = mag; }
    void            setYawKey(F32 mag)      { mYawKey = mag; }
    void            setPitchKey(F32 mag)    { mPitchKey = mag; }

    void            clearGeneralKeys();
    static S32      directionToKey(S32 direction); // Changes direction to -1/0/1

private:
    S32             mAtKey;             // Either 1, 0, or -1. Indicates that movement key is pressed
    S32             mWalkKey;           // Like AtKey, but causes less forward thrust
    S32             mLeftKey;
    S32             mUpKey;
    F32             mYawKey;
    F32             mPitchKey;

    //--------------------------------------------------------------------
    // Orbit
    //--------------------------------------------------------------------
public:
    F32             getOrbitLeftKey() const     { return mOrbitLeftKey; }
    F32             getOrbitRightKey() const    { return mOrbitRightKey; }
    F32             getOrbitUpKey() const       { return mOrbitUpKey; }
    F32             getOrbitDownKey() const     { return mOrbitDownKey; }
    F32             getOrbitInKey() const       { return mOrbitInKey; }
    F32             getOrbitOutKey() const      { return mOrbitOutKey; }

    void            setOrbitLeftKey(F32 mag)    { mOrbitLeftKey = mag; }
    void            setOrbitRightKey(F32 mag)   { mOrbitRightKey = mag; }
    void            setOrbitUpKey(F32 mag)      { mOrbitUpKey = mag; }
    void            setOrbitDownKey(F32 mag)    { mOrbitDownKey = mag; }
    void            setOrbitInKey(F32 mag)      { mOrbitInKey = mag; }
    void            setOrbitOutKey(F32 mag)     { mOrbitOutKey = mag; }

    void            clearOrbitKeys();
private:
    F32             mOrbitLeftKey;
    F32             mOrbitRightKey;
    F32             mOrbitUpKey;
    F32             mOrbitDownKey;
    F32             mOrbitInKey;
    F32             mOrbitOutKey;

    F32             mOrbitAroundRadians;
    F32             mOrbitOverAngle;

    //--------------------------------------------------------------------
    // Pan
    //--------------------------------------------------------------------
public:
    F32             getPanLeftKey() const       { return mPanLeftKey; }
    F32             getPanRightKey() const  { return mPanRightKey; }
    F32             getPanUpKey() const     { return mPanUpKey; }
    F32             getPanDownKey() const       { return mPanDownKey; }
    F32             getPanInKey() const     { return mPanInKey; }
    F32             getPanOutKey() const        { return mPanOutKey; }

    void            setPanLeftKey(F32 mag)      { mPanLeftKey = mag; }
    void            setPanRightKey(F32 mag)     { mPanRightKey = mag; }
    void            setPanUpKey(F32 mag)        { mPanUpKey = mag; }
    void            setPanDownKey(F32 mag)      { mPanDownKey = mag; }
    void            setPanInKey(F32 mag)        { mPanInKey = mag; }
    void            setPanOutKey(F32 mag)       { mPanOutKey = mag; }

    void            clearPanKeys();
private:
    F32             mPanUpKey;
    F32             mPanDownKey;
    F32             mPanLeftKey;
    F32             mPanRightKey;
    F32             mPanInKey;
    F32             mPanOutKey;

    LLVector3d      mPanFocusDiff;

/**                    Keys
 **                                                                            **
 *******************************************************************************/

};

extern LLAgentCamera gAgentCamera;

#endif<|MERGE_RESOLUTION|>--- conflicted
+++ resolved
@@ -139,21 +139,12 @@
     //--------------------------------------------------------------------
 public:
     LLVector3d      getCameraPositionGlobal() const;
-<<<<<<< HEAD
     const LLVector3 &getCameraPositionAgent() const;
     LLVector3d      calcCameraPositionTargetGlobal(bool *hit_limit = NULL); // Calculate the camera position target
     F32             getCameraMinOffGround();        // Minimum height off ground for this mode, meters
     void            setCameraCollidePlane(const LLVector4 &plane) { mCameraCollidePlane = plane; }
     bool            calcCameraMinDistance(F32 &obj_min_distance);
     F32             getCurrentCameraBuildOffset()   { return (F32)mCameraFocusOffset.length(); }
-=======
-    const LLVector3& getCameraPositionAgent() const;
-    LLVector3d      calcCameraPositionTargetGlobal(BOOL *hit_limit = NULL); // Calculate the camera position target
-    F32             getCameraMinOffGround();        // Minimum height off ground for this mode, meters
-    void            setCameraCollidePlane(const LLVector4 &plane) { mCameraCollidePlane = plane; }
-    BOOL            calcCameraMinDistance(F32 &obj_min_distance);
-    F32             getCurrentCameraBuildOffset() const { return (F32)mCameraFocusOffset.length(); }
->>>>>>> f32a6d40
     void            clearCameraLag() { mCameraLag.clearVec(); }
     const LLVector3& getCameraUpVector() const { return mCameraUpVector; }
 private:
@@ -198,13 +189,8 @@
     // Animation
     //--------------------------------------------------------------------
 public:
-<<<<<<< HEAD
     void            setCameraAnimating(bool b)          { mCameraAnimating = b; }
     bool            getCameraAnimating()                { return mCameraAnimating; }
-=======
-    void            setCameraAnimating(BOOL b) { mCameraAnimating = b; }
-    BOOL            getCameraAnimating() const { return mCameraAnimating; }
->>>>>>> f32a6d40
     void            setAnimationDuration(F32 seconds);
     void            startCameraAnimation();
     void            stopCameraAnimation();
