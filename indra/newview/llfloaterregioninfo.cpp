--- conflicted
+++ resolved
@@ -410,191 +410,6 @@
         return;
     }
 #if 0
-<<<<<<< HEAD
-	// We need to re-request environment setting here,
-	// otherwise after we apply (send) updated region settings we won't get them back,
-	// so our environment won't be updated.
-	// This is also the way to know about externally changed region environment.
-	LLEnvManagerNew::instance().requestRegionSettings();
-#endif	
-	LLTabContainer* tab = floater->getChild<LLTabContainer>("region_panels");
-
-	LLViewerRegion* region = gAgent.getRegion();
-	BOOL allow_modify = gAgent.isGodlike() || (region && region->canManageEstate());
-
-	// *TODO: Replace parsing msg with accessing the region info model.
-	LLRegionInfoModel& region_info = LLRegionInfoModel::instance();
-
-	// extract message
-	std::string sim_name;
-	std::string sim_type = LLTrans::getString("land_type_unknown");
-	U64 region_flags;
-	U8 agent_limit;
-	S32 hard_agent_limit;
-	F32 object_bonus_factor;
-	U8 sim_access;
-	F32 water_height;
-	F32 terrain_raise_limit;
-	F32 terrain_lower_limit;
-	BOOL use_estate_sun;
-	F32 sun_hour;
-	msg->getString("RegionInfo", "SimName", sim_name);
-	msg->getU8("RegionInfo", "MaxAgents", agent_limit);
-	msg->getS32("RegionInfo2", "HardMaxAgents", hard_agent_limit);
-	msg->getF32("RegionInfo", "ObjectBonusFactor", object_bonus_factor);
-	msg->getU8("RegionInfo", "SimAccess", sim_access);
-	msg->getF32Fast(_PREHASH_RegionInfo, _PREHASH_WaterHeight, water_height);
-	msg->getF32Fast(_PREHASH_RegionInfo, _PREHASH_TerrainRaiseLimit, terrain_raise_limit);
-	msg->getF32Fast(_PREHASH_RegionInfo, _PREHASH_TerrainLowerLimit, terrain_lower_limit);
-	msg->getBOOL("RegionInfo", "UseEstateSun", use_estate_sun);
-	// actually the "last set" sun hour, not the current sun hour. JC
-	msg->getF32("RegionInfo", "SunHour", sun_hour);
-	// the only reasonable way to decide if we actually have any data is to
-	// check to see if any of these fields have nonzero sizes
-	if (msg->getSize("RegionInfo2", "ProductSKU") > 0 ||
-		msg->getSize("RegionInfo2", "ProductName") > 0)
-	{
-		msg->getString("RegionInfo2", "ProductName", sim_type);
-		LLTrans::findString(sim_type, sim_type); // try localizing sim product name
-	}
-
-	if (msg->has(_PREHASH_RegionInfo3))
-	{
-		msg->getU64("RegionInfo3", "RegionFlagsExtended", region_flags);
-	}
-	else
-	{
-		U32 flags = 0;
-		msg->getU32("RegionInfo", "RegionFlags", flags);
-		region_flags = flags;
-	}
-
-	if (msg->has(_PREHASH_RegionInfo5))
-	{
-		F32 chat_whisper_range;
-		F32 chat_normal_range;
-		F32 chat_shout_range;
-		F32 chat_whisper_offset;
-		F32 chat_normal_offset;
-		F32 chat_shout_offset;
-		U32 chat_flags;
-
-		msg->getF32Fast(_PREHASH_RegionInfo5, _PREHASH_ChatWhisperRange, chat_whisper_range);
-		msg->getF32Fast(_PREHASH_RegionInfo5, _PREHASH_ChatNormalRange, chat_normal_range);
-		msg->getF32Fast(_PREHASH_RegionInfo5, _PREHASH_ChatShoutRange, chat_shout_range);
-		msg->getF32Fast(_PREHASH_RegionInfo5, _PREHASH_ChatWhisperOffset, chat_whisper_offset);
-		msg->getF32Fast(_PREHASH_RegionInfo5, _PREHASH_ChatNormalOffset, chat_normal_offset);
-		msg->getF32Fast(_PREHASH_RegionInfo5, _PREHASH_ChatShoutOffset, chat_shout_offset);
-		msg->getU32Fast(_PREHASH_RegionInfo5, _PREHASH_ChatFlags, chat_flags);
-
-		LL_INFOS() << "Whisper range: " << chat_whisper_range << " normal range: " << chat_normal_range << " shout range: " << chat_shout_range
-			<< " whisper offset: " << chat_whisper_offset << " normal offset: " << chat_normal_offset << " shout offset: " << chat_shout_offset
-			<< " chat flags: " << chat_flags << LL_ENDL;
-	}
-
-    U32 combat_flags = (REGION_COMBAT_FLAG_DAMAGE_ADJUST | REGION_COMBAT_FLAG_RESTORE_HEALTH);
-    U8  on_death = 0;
-    F32 damage_throttle = 0;
-    F32 regeneration_rate = 0.1666;
-    F32 invulnerability_time = 0;
-    bool supports_combat2 = false;
-
-    if (msg->has(_PREHASH_CombatSettings))
-    {
-        supports_combat2 = true;
-
-        msg->getU32Fast(_PREHASH_CombatSettings, _PREHASH_CombatFlags, combat_flags);
-        msg->getU8Fast(_PREHASH_CombatSettings, _PREHASH_OnDeath, on_death);
-        msg->getF32Fast(_PREHASH_CombatSettings, _PREHASH_DamageThrottle, damage_throttle);
-        msg->getF32Fast(_PREHASH_CombatSettings, _PREHASH_RegenerationRate, regeneration_rate);
-        msg->getF32Fast(_PREHASH_CombatSettings, _PREHASH_InvulnerabilyTime, invulnerability_time);
-
-        LL_INFOS() << "Combat flags: " << std::hex << combat_flags << std::dec << " on death: " << on_death
-                    << " damage throttle: " << damage_throttle << " regeneration rate: " << regeneration_rate
-                    << " invulnerability time: " << invulnerability_time << LL_ENDL;
-    }
-
-	// GENERAL PANEL
-	panel = tab->getChild<LLPanel>("General");
-	panel->getChild<LLUICtrl>("region_text")->setValue(LLSD(sim_name));
-	panel->getChild<LLUICtrl>("region_type")->setValue(LLSD(sim_type));
-	panel->getChild<LLUICtrl>("version_channel_text")->setValue(gLastVersionChannel);
-
-	panel->getChild<LLUICtrl>("block_terraform_check")->setValue((region_flags & REGION_FLAGS_BLOCK_TERRAFORM) ? TRUE : FALSE );
-	panel->getChild<LLUICtrl>("block_fly_check")->setValue((region_flags & REGION_FLAGS_BLOCK_FLY) ? TRUE : FALSE );
-	panel->getChild<LLUICtrl>("block_fly_over_check")->setValue((region_flags & REGION_FLAGS_BLOCK_FLYOVER) ? TRUE : FALSE );
-	panel->getChild<LLUICtrl>("restrict_pushobject")->setValue((region_flags & REGION_FLAGS_RESTRICT_PUSHOBJECT) ? TRUE : FALSE );
-	panel->getChild<LLUICtrl>("allow_land_resell_check")->setValue((region_flags & REGION_FLAGS_BLOCK_LAND_RESELL) ? FALSE : TRUE );
-	panel->getChild<LLUICtrl>("allow_parcel_changes_check")->setValue((region_flags & REGION_FLAGS_ALLOW_PARCEL_CHANGES) ? TRUE : FALSE );
-	panel->getChild<LLUICtrl>("block_parcel_search_check")->setValue((region_flags & REGION_FLAGS_BLOCK_PARCEL_SEARCH) ? TRUE : FALSE );
-	panel->getChild<LLUICtrl>("agent_limit_spin")->setValue(LLSD((F32)agent_limit) );
-	panel->getChild<LLUICtrl>("object_bonus_spin")->setValue(LLSD(object_bonus_factor) );
-	panel->getChild<LLUICtrl>("access_combo")->setValue(LLSD(sim_access) );
-
-	panel->getChild<LLSpinCtrl>("agent_limit_spin")->setMaxValue(hard_agent_limit);
-
-	LLPanelRegionGeneralInfo* panel_general = LLFloaterRegionInfo::getPanelGeneral();
-	if (panel)
-	{
-		panel_general->setObjBonusFactor(object_bonus_factor);
-        panel_general->setCombatEnabled(supports_combat2);
-	}
-
-    panel->getChild<LLUICtrl>("allow_damage_check")->setValue((region_flags & REGION_FLAGS_ALLOW_DAMAGE) ? TRUE : FALSE);
-
-    panel->getChild<LLUICtrl>("combat_restrict_log")->setValue((combat_flags & REGION_COMBAT_FLAG_RESTRICT_LOG) ? TRUE : FALSE);
-    panel->getChild<LLUICtrl>("combat_allow_damage_adjust")->setValue((combat_flags & REGION_COMBAT_FLAG_DAMAGE_ADJUST) ? TRUE : FALSE);
-    panel->getChild<LLUICtrl>("combat_restore_health")->setValue((combat_flags & REGION_COMBAT_FLAG_RESTORE_HEALTH) ? TRUE : FALSE);
-    panel->getChild<LLUICtrl>("combat_on_death")->setValue(on_death);
-    panel->getChild<LLUICtrl>("combat_dps_spin")->setValue(damage_throttle);
-    panel->getChild<LLUICtrl>("combat_hps_spin")->setValue(regeneration_rate);
-    panel->getChild<LLUICtrl>("combat_invuln_spin")->setValue(invulnerability_time);
-
-    BOOL combat2_enabled = ((region_flags & REGION_FLAGS_ALLOW_DAMAGE) && supports_combat2) ? TRUE : FALSE;
-
-    panel->getChild<LLUICtrl>("combat_restrict_log")->setEnabled(combat2_enabled);
-    panel->getChild<LLUICtrl>("combat_allow_damage_adjust")->setEnabled(combat2_enabled);
-    panel->getChild<LLUICtrl>("combat_restore_health")->setEnabled(combat2_enabled);
-    panel->getChild<LLUICtrl>("combat_on_death")->setEnabled(combat2_enabled);
-    panel->getChild<LLUICtrl>("combat_dps_spin")->setEnabled(combat2_enabled);
-    panel->getChild<LLUICtrl>("combat_hps_spin")->setEnabled(combat2_enabled);
-    panel->getChild<LLUICtrl>("combat_invuln_spin")->setEnabled(combat2_enabled);
-
- 	// detect teen grid for maturity
-
-	U32 parent_estate_id;
-	msg->getU32("RegionInfo", "ParentEstateID", parent_estate_id);
-	BOOL teen_grid = (parent_estate_id == 5);  // *TODO add field to estate table and test that
-	panel->getChildView("access_combo")->setEnabled(gAgent.isGodlike() || (region && region->canManageEstate() && !teen_grid));
-	panel->setCtrlsEnabled(allow_modify);
-	
-
-	// DEBUG PANEL
-	panel = tab->getChild<LLPanel>("Debug");
-
-	panel->getChild<LLUICtrl>("region_text")->setValue(LLSD(sim_name) );
-	panel->getChild<LLUICtrl>("disable_scripts_check")->setValue(LLSD((BOOL)((region_flags & REGION_FLAGS_SKIP_SCRIPTS) ? TRUE : FALSE )) );
-	panel->getChild<LLUICtrl>("disable_collisions_check")->setValue(LLSD((BOOL)((region_flags & REGION_FLAGS_SKIP_COLLISIONS) ? TRUE : FALSE )) );
-	panel->getChild<LLUICtrl>("disable_physics_check")->setValue(LLSD((BOOL)((region_flags & REGION_FLAGS_SKIP_PHYSICS) ? TRUE : FALSE )) );
-	panel->setCtrlsEnabled(allow_modify);
-
-	// TERRAIN PANEL
-	panel = tab->getChild<LLPanel>("Terrain");
-
-	panel->getChild<LLUICtrl>("region_text")->setValue(LLSD(sim_name));
-	panel->getChild<LLUICtrl>("water_height_spin")->setValue(region_info.mWaterHeight);
-	panel->getChild<LLUICtrl>("terrain_raise_spin")->setValue(region_info.mTerrainRaiseLimit);
-	panel->getChild<LLUICtrl>("terrain_lower_spin")->setValue(region_info.mTerrainLowerLimit);
-
-	panel->setCtrlsEnabled(allow_modify);
-
-	if (floater->getVisible())
-	{
-		// Note: region info also causes LLRegionInfoModel::instance().update(msg); -> requestRegion(); -> changed message
-		// we need to know env version here and in update(msg) to know when to request and when not to, when to filter 'changed'
-		floater->refreshFromRegion(gAgent.getRegion());
-	} // else will rerequest on onOpen either way
-=======
     // We need to re-request environment setting here,
     // otherwise after we apply (send) updated region settings we won't get them back,
     // so our environment won't be updated.
@@ -676,6 +491,28 @@
             << " chat flags: " << chat_flags << LL_ENDL;
     }
 
+    U32 combat_flags = (REGION_COMBAT_FLAG_DAMAGE_ADJUST | REGION_COMBAT_FLAG_RESTORE_HEALTH);
+    U8  on_death = 0;
+    F32 damage_throttle = 0;
+    F32 regeneration_rate = 0.1666;
+    F32 invulnerability_time = 0;
+    bool supports_combat2 = false;
+
+    if (msg->has(_PREHASH_CombatSettings))
+    {
+        supports_combat2 = true;
+
+        msg->getU32Fast(_PREHASH_CombatSettings, _PREHASH_CombatFlags, combat_flags);
+        msg->getU8Fast(_PREHASH_CombatSettings, _PREHASH_OnDeath, on_death);
+        msg->getF32Fast(_PREHASH_CombatSettings, _PREHASH_DamageThrottle, damage_throttle);
+        msg->getF32Fast(_PREHASH_CombatSettings, _PREHASH_RegenerationRate, regeneration_rate);
+        msg->getF32Fast(_PREHASH_CombatSettings, _PREHASH_InvulnerabilyTime, invulnerability_time);
+
+        LL_INFOS() << "Combat flags: " << std::hex << combat_flags << std::dec << " on death: " << on_death
+                    << " damage throttle: " << damage_throttle << " regeneration rate: " << regeneration_rate
+                    << " invulnerability time: " << invulnerability_time << LL_ENDL;
+    }
+
     // GENERAL PANEL
     panel = tab->getChild<LLPanel>("General");
     panel->getChild<LLUICtrl>("region_text")->setValue(LLSD(sim_name));
@@ -685,7 +522,7 @@
     panel->getChild<LLUICtrl>("block_terraform_check")->setValue(is_flag_set(region_flags, REGION_FLAGS_BLOCK_TERRAFORM));
     panel->getChild<LLUICtrl>("block_fly_check")->setValue(is_flag_set(region_flags, REGION_FLAGS_BLOCK_FLY));
     panel->getChild<LLUICtrl>("block_fly_over_check")->setValue(is_flag_set(region_flags, REGION_FLAGS_BLOCK_FLYOVER));
-    panel->getChild<LLUICtrl>("allow_damage_check")->setValue(is_flag_set(region_flags, REGION_FLAGS_ALLOW_DAMAGE));
+    panel->getChild<LLUICtrl>("allow_damage_check")->setValue((region_flags & REGION_FLAGS_ALLOW_DAMAGE) ? TRUE : FALSE );
     panel->getChild<LLUICtrl>("restrict_pushobject")->setValue(is_flag_set(region_flags, REGION_FLAGS_RESTRICT_PUSHOBJECT));
     panel->getChild<LLUICtrl>("allow_land_resell_check")->setValue(is_flag_set(region_flags, REGION_FLAGS_BLOCK_LAND_RESELL));
     panel->getChild<LLUICtrl>("allow_parcel_changes_check")->setValue(is_flag_set(region_flags, REGION_FLAGS_ALLOW_PARCEL_CHANGES));
@@ -700,7 +537,28 @@
     if (panel)
     {
         panel_general->setObjBonusFactor(object_bonus_factor);
-    }
+        panel_general->setCombatEnabled(supports_combat2);
+    }
+
+    panel->getChild<LLUICtrl>("allow_damage_check")->setValue((region_flags & REGION_FLAGS_ALLOW_DAMAGE) ? TRUE : FALSE);
+
+    panel->getChild<LLUICtrl>("combat_restrict_log")->setValue((combat_flags & REGION_COMBAT_FLAG_RESTRICT_LOG) ? TRUE : FALSE);
+    panel->getChild<LLUICtrl>("combat_allow_damage_adjust")->setValue((combat_flags & REGION_COMBAT_FLAG_DAMAGE_ADJUST) ? TRUE : FALSE);
+    panel->getChild<LLUICtrl>("combat_restore_health")->setValue((combat_flags & REGION_COMBAT_FLAG_RESTORE_HEALTH) ? TRUE : FALSE);
+    panel->getChild<LLUICtrl>("combat_on_death")->setValue(on_death);
+    panel->getChild<LLUICtrl>("combat_dps_spin")->setValue(damage_throttle);
+    panel->getChild<LLUICtrl>("combat_hps_spin")->setValue(regeneration_rate);
+    panel->getChild<LLUICtrl>("combat_invuln_spin")->setValue(invulnerability_time);
+
+    BOOL combat2_enabled = ((region_flags & REGION_FLAGS_ALLOW_DAMAGE) && supports_combat2) ? TRUE : FALSE;
+
+    panel->getChild<LLUICtrl>("combat_restrict_log")->setEnabled(combat2_enabled);
+    panel->getChild<LLUICtrl>("combat_allow_damage_adjust")->setEnabled(combat2_enabled);
+    panel->getChild<LLUICtrl>("combat_restore_health")->setEnabled(combat2_enabled);
+    panel->getChild<LLUICtrl>("combat_on_death")->setEnabled(combat2_enabled);
+    panel->getChild<LLUICtrl>("combat_dps_spin")->setEnabled(combat2_enabled);
+    panel->getChild<LLUICtrl>("combat_hps_spin")->setEnabled(combat2_enabled);
+    panel->getChild<LLUICtrl>("combat_invuln_spin")->setEnabled(combat2_enabled);
 
     // detect teen grid for maturity
 
@@ -736,7 +594,6 @@
         // we need to know env version here and in update(msg) to know when to request and when not to, when to filter 'changed'
         floater->refreshFromRegion(gAgent.getRegion());
     } // else will rerequest on onOpen either way
->>>>>>> 6161d2f4
 }
 
 // static
@@ -1038,22 +895,21 @@
     return LLPanelRegionInfo::refreshFromRegion(region);
 }
 
-<<<<<<< HEAD
-BOOL LLPanelRegionGeneralInfo::postBuild()
-{
-	// Enable the "Apply" button if something is changed. JC
-	initCtrl("block_terraform_check");
-	initCtrl("block_fly_check");
-	initCtrl("block_fly_over_check");
-	initCtrl("allow_land_resell_check");
-	initCtrl("allow_parcel_changes_check");
-	initCtrl("agent_limit_spin");
-	initCtrl("object_bonus_spin");
-	initCtrl("access_combo");
-	initCtrl("restrict_pushobject");
-	initCtrl("block_parcel_search_check");
-
-	initCombatCtrl("allow_damage_check");
+bool LLPanelRegionGeneralInfo::postBuild()
+{
+    // Enable the "Apply" button if something is changed. JC
+    initCtrl("block_terraform_check");
+    initCtrl("block_fly_check");
+    initCtrl("block_fly_over_check");
+    initCtrl("allow_land_resell_check");
+    initCtrl("allow_parcel_changes_check");
+    initCtrl("agent_limit_spin");
+    initCtrl("object_bonus_spin");
+    initCtrl("access_combo");
+    initCtrl("restrict_pushobject");
+    initCtrl("block_parcel_search_check");
+
+    initCombatCtrl("allow_damage_check");
     initCtrl("combat_restrict_log");
     initCtrl("combat_allow_damage_adjust");
     initCtrl("combat_allow_restore_health");
@@ -1062,32 +918,6 @@
     initCtrl("combat_hps_spin");
     initCtrl("combat_invuln_spin");
 
-	childSetAction("kick_btn", boost::bind(&LLPanelRegionGeneralInfo::onClickKick, this));
-	childSetAction("kick_all_btn", onClickKickAll, this);
-	childSetAction("im_btn", onClickMessage, this);
-//	childSetAction("manage_telehub_btn", onClickManageTelehub, this);
-
-	LLUICtrl* apply_btn = findChild<LLUICtrl>("apply_btn");
-	if (apply_btn)
-	{
-		apply_btn->setCommitCallback(boost::bind(&LLPanelRegionGeneralInfo::onBtnSet, this));
-	}
-=======
-bool LLPanelRegionGeneralInfo::postBuild()
-{
-    // Enable the "Apply" button if something is changed. JC
-    initCtrl("block_terraform_check");
-    initCtrl("block_fly_check");
-    initCtrl("block_fly_over_check");
-    initCtrl("allow_damage_check");
-    initCtrl("allow_land_resell_check");
-    initCtrl("allow_parcel_changes_check");
-    initCtrl("agent_limit_spin");
-    initCtrl("object_bonus_spin");
-    initCtrl("access_combo");
-    initCtrl("restrict_pushobject");
-    initCtrl("block_parcel_search_check");
-
     childSetAction("kick_btn", boost::bind(&LLPanelRegionGeneralInfo::onClickKick, this));
     childSetAction("kick_all_btn", onClickKickAll, this);
     childSetAction("im_btn", onClickMessage, this);
@@ -1098,7 +928,6 @@
     {
         apply_btn->setCommitCallback(boost::bind(&LLPanelRegionGeneralInfo::onBtnSet, this));
     }
->>>>>>> 6161d2f4
 
     refresh();
     return true;
