--- conflicted
+++ resolved
@@ -77,13 +77,11 @@
 
 float getAmbientClamp();
 
-<<<<<<< HEAD
 void mirrorClip(vec3 pos);
 
-void sampleReflectionProbesLegacy(inout vec3 ambenv, inout vec3 glossenv, inout vec3 legacyenv,
-=======
+void mirrorClip(vec3 pos);
+
 void sampleReflectionProbesLegacy(out vec3 ambenv, out vec3 glossenv, out vec3 legacyenv,
->>>>>>> c4fc76ef
         vec2 tc, vec3 pos, vec3 norm, float glossiness, float envIntensity, bool transparent, vec3 amblit_linear);
 
 vec3 calcPointLightOrSpotLight(vec3 light_col, vec3 diffuse, vec3 v, vec3 n, vec4 lp, vec3 ln, float la, float fa, float is_pointlight, float ambiance)
