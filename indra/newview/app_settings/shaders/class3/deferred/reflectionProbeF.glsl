--- conflicted
+++ resolved
@@ -452,12 +452,8 @@
 
 void boxIntersectDebug(vec3 origin, vec3 pos, mat4 i, inout vec4 col)
 {
-<<<<<<< HEAD
-    mat4 clipToLocal = i;
-=======
     mat4 clipToLocal = refBox[i];
->>>>>>> c4fc76ef
-    
+
     // transform into unit cube space
     origin = (clipToLocal * vec4(origin, 1.0)).xyz;
     pos = (clipToLocal * vec4(pos, 1.0)).xyz;
