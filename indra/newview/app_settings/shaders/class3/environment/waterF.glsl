/**
 * @file waterF.glsl
 *
 * $LicenseInfo:firstyear=2022&license=viewerlgpl$
 * Second Life Viewer Source Code
 * Copyright (C) 2022, Linden Research, Inc.
 *
 * This library is free software; you can redistribute it and/or
 * modify it under the terms of the GNU Lesser General Public
 * License as published by the Free Software Foundation;
 * version 2.1 of the License only.
 *
 * This library is distributed in the hope that it will be useful,
 * but WITHOUT ANY WARRANTY; without even the implied warranty of
 * MERCHANTABILITY or FITNESS FOR A PARTICULAR PURPOSE.  See the GNU
 * Lesser General Public License for more details.
 *
 * You should have received a copy of the GNU Lesser General Public
 * License along with this library; if not, write to the Free Software
 * Foundation, Inc., 51 Franklin Street, Fifth Floor, Boston, MA  02110-1301  USA
 *
 * Linden Research, Inc., 945 Battery Street, San Francisco, CA  94111  USA
 * $/LicenseInfo$
 */

// class3/environment/waterF.glsl

#define WATER_MINIMAL 1

out vec4 frag_color;

#ifdef HAS_SUN_SHADOW
float sampleDirectionalShadow(vec3 pos, vec3 norm, vec2 pos_screen);
#endif

vec3 scaleSoftClipFragLinear(vec3 l);
void calcAtmosphericVarsLinear(vec3 inPositionEye, vec3 norm, vec3 light_dir, out vec3 sunlit, out vec3 amblit, out vec3 atten, out vec3 additive);
vec4 applyWaterFogViewLinear(vec3 pos, vec4 color);

void mirrorClip(vec3 pos);

// PBR interface
vec2 BRDF(float NoV, float roughness);

void calcDiffuseSpecular(vec3 baseColor, float metallic, inout vec3 diffuseColor, inout vec3 specularColor);

void pbrIbl(vec3 diffuseColor,
    vec3 specularColor,
    vec3 radiance, // radiance map sample
    vec3 irradiance, // irradiance map sample
    float ao,       // ambient occlusion factor
    float nv,       // normal dot view vector
    float perceptualRoughness,
    out vec3 diffuse,
    out vec3 specular);

void pbrPunctual(vec3 diffuseColor, vec3 specularColor,
                    float perceptualRoughness,
                    float metallic,
                    vec3 n, // normal
                    vec3 v, // surface point to camera
                    vec3 l, // surface point to light
                    out float nl,
                    out vec3 diff,
                    out vec3 spec);

vec3 pbrBaseLight(vec3 diffuseColor,
                  vec3 specularColor,
                  float metallic,
                  vec3 pos,
                  vec3 norm,
                  float perceptualRoughness,
                  vec3 light_dir,
                  vec3 sunlit,
                  float scol,
                  vec3 radiance,
                  vec3 irradiance,
                  vec3 colorEmissive,
                  float ao,
                  vec3 additive,
                  vec3 atten);

uniform sampler2D bumpMap;
uniform sampler2D bumpMap2;
uniform float     blend_factor;
#ifdef TRANSPARENT_WATER
uniform sampler2D screenTex;
uniform sampler2D depthMap;
#endif

uniform sampler2D exclusionTex;

uniform int classic_mode;
uniform vec3 lightDir;
uniform vec3 specular;
uniform float blurMultiplier;
uniform float refScale;
uniform float kd;
uniform vec3 normScale;
uniform float fresnelScale;
uniform float fresnelOffset;

//bigWave is (refCoord.w, view.w);
in vec4 refCoord;
in vec4 littleWave;
in vec4 view;
in vec3 vary_position;
in vec3 vary_normal;
in vec3 vary_tangent;
in vec3 vary_light_dir;

vec3 BlendNormal(vec3 bump1, vec3 bump2)
{
    vec3 n = mix(bump1, bump2, blend_factor);
    return n;
}

vec3 srgb_to_linear(vec3 col);
vec3 linear_to_srgb(vec3 col);

vec3 atmosLighting(vec3 light);
vec3 scaleSoftClip(vec3 light);
vec3 toneMapNoExposure(vec3 color);

vec3 vN, vT, vB;

vec3 transform_normal(vec3 vNt)
{
    return normalize(vNt.x * vT + vNt.y * vB + vNt.z * vN);
}

void sampleReflectionProbesWater(inout vec3 ambenv, inout vec3 glossenv,
        vec2 tc, vec3 pos, vec3 norm, float glossiness, vec3 amblit_linear);

void sampleReflectionProbes(inout vec3 ambenv, inout vec3 glossenv,
        vec2 tc, vec3 pos, vec3 norm, float glossiness, bool transparent, vec3 amblit_linear);

void sampleReflectionProbesLegacy(inout vec3 ambenv, inout vec3 glossenv, inout vec3 legacyenv,
        vec2 tc, vec3 pos, vec3 norm, float glossiness, float envIntensity, bool transparent, vec3 amblit);


vec3 getPositionWithNDC(vec3 ndc);

void generateWaveNormals(out vec3 wave1, out vec3 wave2, out vec3 wave3)
{
    // Generate all of our wave normals.
    // We layer these back and forth.

    vec2 bigwave = vec2(refCoord.w, view.w);

    vec3 wave1_a = texture(bumpMap, bigwave).xyz * 2.0 - 1.0;
    vec3 wave2_a = texture(bumpMap, littleWave.xy).xyz * 2.0 - 1.0;
    vec3 wave3_a = texture(bumpMap, littleWave.zw).xyz * 2.0 - 1.0;

    vec3 wave1_b = texture(bumpMap2, bigwave).xyz * 2.0 - 1.0;
    vec3 wave2_b = texture(bumpMap2, littleWave.xy).xyz * 2.0 - 1.0;
    vec3 wave3_b = texture(bumpMap2, littleWave.zw).xyz * 2.0 - 1.0;

    wave1 = BlendNormal(wave1_a, wave1_b);
    wave2 = BlendNormal(wave2_a, wave2_b);
    wave3 = BlendNormal(wave3_a, wave3_b);
}

void calculateFresnelFactors(out vec3 df3, out vec2 df2, vec3 viewVec, vec3 wave1, vec3 wave2, vec3 wave3, vec3 wavef)
{
    // We calculate the fresnel here.
    // We do this by getting the dot product for each sets of waves, and applying scale and offset.

    df3 = max(vec3(0), vec3(
        dot(viewVec, wave1),
        dot(viewVec, (wave2 + wave3) * 0.5),
        dot(viewVec, wave3)
    ) * fresnelScale + fresnelOffset);

    df3 *= df3;

    df2 = max(vec2(0), vec2(
        df3.x + df3.y + df3.z,
        dot(viewVec, wavef) * fresnelScale + fresnelOffset
    ));
}

void main()
{
    mirrorClip(vary_position);

    vN = vary_normal;
    vT = vary_tangent;
    vB = cross(vN, vT);

    vec3 pos = vary_position.xyz;
    float linear_depth = 1 / -pos.z;

    float dist = length(pos.xyz);

    //normalize view vector
    vec3 viewVec = normalize(pos.xyz);

    // Setup our waves.

    vec3 wave1 = vec3(0, 0, 1);
    vec3 wave2 = vec3(0, 0, 1);
    vec3 wave3 = vec3(0, 0, 1);

    generateWaveNormals(wave1, wave2, wave3);

    float dmod = sqrt(dist);
    vec2 distort = (refCoord.xy/refCoord.z) * 0.5 + 0.5;

    vec3 wavef = (wave1 + wave2 * 0.4 + wave3 * 0.6) * 0.5;

    vec3 df3 = vec3(0);
    vec2 df2 = vec2(0);

    vec3 sunlit;
    vec3 amblit;
    vec3 additive;
    vec3 atten;
    calcAtmosphericVarsLinear(pos.xyz, wavef, vary_light_dir, sunlit, amblit, additive, atten);

    calculateFresnelFactors(df3, df2, normalize(view.xyz), wave1, wave2, wave3, wavef);

    vec3 waver = wavef*3;

    vec3 up = transform_normal(vec3(0,0,1));
    float vdu = -dot(viewVec, up)*2;

    vec3 wave_ibl = wavef * normScale;
    wave_ibl.z *= 2.0;
    wave_ibl = transform_normal(normalize(wave_ibl));

    vec3 norm = transform_normal(normalize(wavef));

    vdu = clamp(vdu, 0, 1);
    //wavef.z *= max(vdu*vdu*vdu, 0.1);

    wavef = normalize(wavef);

    //wavef = vec3(0, 0, 1);
    wavef = transform_normal(wavef);

    float dist2 = dist;
    dist = max(dist, 5.0);

    //figure out distortion vector (ripply)
    vec2 distort2 = distort + waver.xy * refScale / max(dmod, 1.0) * 2;

    distort2 = clamp(distort2, vec2(0), vec2(0.999));

    float shadow = 1.0f;

    float water_mask = texture(exclusionTex, distort).r;

#ifdef HAS_SUN_SHADOW
    shadow = sampleDirectionalShadow(pos.xyz, norm.xyz, distort);
#endif

    vec3 sunlit_linear = sunlit;
    float fade = 1;
#ifdef TRANSPARENT_WATER
    float depth = texture(depthMap, distort).r;

    vec3 refPos = getPositionWithNDC(vec3(distort*2.0-vec2(1.0), depth*2.0-1.0));

    // Calculate some distance fade in the water to better assist with refraction blending and reducing the refraction texture's "disconnect".
#ifdef SHORELINE_FADE
    fade = max(0,min(1, (pos.z - refPos.z) / 10)) * water_mask;
<<<<<<< HEAD
#else
    fade = 1 * water_mask;
#endif

=======
#endif
>>>>>>> 59495b81
    distort2 = mix(distort, distort2, min(1, fade * 10));
    depth = texture(depthMap, distort2).r;

    refPos = getPositionWithNDC(vec3(distort2 * 2.0 - vec2(1.0), depth * 2.0 - 1.0));

    if (pos.z < refPos.z - 0.05)
    {
        distort2 = distort;
    }

    vec4 fb = texture(screenTex, distort2);

#else
    vec4 fb = applyWaterFogViewLinear(viewVec*2048.0, vec4(1.0));

    if (water_mask < 1)
        discard;
#endif

    float metallic = 1.0;
    float perceptualRoughness = blurMultiplier;
    float gloss      = 1 - perceptualRoughness;

    vec3  irradiance = vec3(0);
    vec3  radiance  = vec3(0);
    vec3 legacyenv = vec3(0);

    // TODO: Make this an option.
#ifdef WATER_MINIMAL
    sampleReflectionProbesWater(irradiance, radiance, distort2, pos.xyz, wave_ibl.xyz, gloss, amblit);
#elif WATER_MINIMAL_PLUS
    sampleReflectionProbes(irradiance, radiance, distort2, pos.xyz, wave_ibl.xyz, gloss, false, amblit);
#endif

    vec3 diffuseColor = vec3(0);
    vec3 specularColor = vec3(0);
    vec3 specular_linear = srgb_to_linear(specular);
    calcDiffuseSpecular(specular_linear, metallic, diffuseColor, specularColor);

    vec3 v = -normalize(pos.xyz);

    vec3 colorEmissive = vec3(0);
    float ao = 1.0;
    vec3 light_dir = transform_normal(lightDir);

    float NdotV = clamp(abs(dot(norm, v)), 0.001, 1.0);

    float nl = 0;
    vec3 diffPunc = vec3(0);
    vec3 specPunc = vec3(0);

    pbrPunctual(diffuseColor, specularColor, perceptualRoughness, metallic, normalize(wavef+up*max(dist, 32.0)/32.0*(1.0-vdu)), v, normalize(light_dir), nl, diffPunc, specPunc);

    vec3 punctual = clamp(nl * (diffPunc + specPunc), vec3(0), vec3(10)) * sunlit_linear * shadow * atten;
    radiance *= df2.y;
    //radiance = toneMapNoExposure(radiance);
    vec3 color = vec3(0);
    color = mix(fb.rgb, radiance, min(1, df2.x)) + punctual.rgb;

    float water_haze_scale = 4;

    if (classic_mode > 0)
        water_haze_scale = 1;

    // This looks super janky, but we do this to restore water haze in the distance.
    // These values were finagled in to try and bring back some of the distant brightening on legacy water.  Also works reasonably well on PBR skies such as PBR midday.
    // color = mix(color, additive * water_haze_scale, (1 - atten));

    // We shorten the fade here at the shoreline so it doesn't appear too soft from a distance.
    fade *= 60;
    fade = min(1, fade);
    color = mix(fb.rgb, color, fade);

    float spec = min(max(max(punctual.r, punctual.g), punctual.b), 0);

    frag_color = min(vec4(1),max(vec4(color.rgb, spec * water_mask), vec4(0)));
}
<|MERGE_RESOLUTION|>--- conflicted
+++ resolved
@@ -264,15 +264,11 @@
 
     // Calculate some distance fade in the water to better assist with refraction blending and reducing the refraction texture's "disconnect".
 #ifdef SHORELINE_FADE
-    fade = max(0,min(1, (pos.z - refPos.z) / 10)) * water_mask;
-<<<<<<< HEAD
+    fade = max(0,min(1, (pos.z - refPos.z) / 10))
 #else
     fade = 1 * water_mask;
 #endif
 
-=======
-#endif
->>>>>>> 59495b81
     distort2 = mix(distort, distort2, min(1, fade * 10));
     depth = texture(depthMap, distort2).r;
 
