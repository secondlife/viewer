/**
 * @file waterF.glsl
 *
 * $LicenseInfo:firstyear=2022&license=viewerlgpl$
 * Second Life Viewer Source Code
 * Copyright (C) 2022, Linden Research, Inc.
 *
 * This library is free software; you can redistribute it and/or
 * modify it under the terms of the GNU Lesser General Public
 * License as published by the Free Software Foundation;
 * version 2.1 of the License only.
 *
 * This library is distributed in the hope that it will be useful,
 * but WITHOUT ANY WARRANTY; without even the implied warranty of
 * MERCHANTABILITY or FITNESS FOR A PARTICULAR PURPOSE.  See the GNU
 * Lesser General Public License for more details.
 *
 * You should have received a copy of the GNU Lesser General Public
 * License along with this library; if not, write to the Free Software
 * Foundation, Inc., 51 Franklin Street, Fifth Floor, Boston, MA  02110-1301  USA
 *
 * Linden Research, Inc., 945 Battery Street, San Francisco, CA  94111  USA
 * $/LicenseInfo$
 */

// class3/environment/waterF.glsl

#define WATER_MINIMAL 1

out vec4 frag_color;

#ifdef HAS_SUN_SHADOW
float sampleDirectionalShadow(vec3 pos, vec3 norm, vec2 pos_screen);
#endif

vec3 scaleSoftClipFragLinear(vec3 l);
void calcAtmosphericVarsLinear(vec3 inPositionEye, vec3 norm, vec3 light_dir, out vec3 sunlit, out vec3 amblit, out vec3 atten, out vec3 additive);
vec4 applyWaterFogViewLinear(vec3 pos, vec4 color);

void mirrorClip(vec3 pos);

// PBR interface
vec2 BRDF(float NoV, float roughness);

void calcDiffuseSpecular(vec3 baseColor, float metallic, inout vec3 diffuseColor, inout vec3 specularColor);

void pbrIbl(vec3 diffuseColor,
    vec3 specularColor,
    vec3 radiance, // radiance map sample
    vec3 irradiance, // irradiance map sample
    float ao,       // ambient occlusion factor
    float nv,       // normal dot view vector
    float perceptualRoughness,
    out vec3 diffuse,
    out vec3 specular);

void pbrPunctual(vec3 diffuseColor, vec3 specularColor,
                    float perceptualRoughness,
                    float metallic,
                    vec3 n, // normal
                    vec3 v, // surface point to camera
                    vec3 l, // surface point to light
                    out float nl,
                    out vec3 diff,
                    out vec3 spec);

vec3 pbrBaseLight(vec3 diffuseColor,
                  vec3 specularColor,
                  float metallic,
                  vec3 pos,
                  vec3 norm,
                  float perceptualRoughness,
                  vec3 light_dir,
                  vec3 sunlit,
                  float scol,
                  vec3 radiance,
                  vec3 irradiance,
                  vec3 colorEmissive,
                  float ao,
                  vec3 additive,
                  vec3 atten);

uniform sampler2D bumpMap;
uniform sampler2D bumpMap2;
uniform float     blend_factor;
#ifdef TRANSPARENT_WATER
uniform sampler2D screenTex;
uniform sampler2D depthMap;
#endif

uniform sampler2D refTex;

uniform float sunAngle;
uniform float sunAngle2;
uniform vec3 lightDir;
uniform vec3 specular;
uniform float lightExp;
uniform float refScale;
uniform float kd;
uniform vec2 screenRes;
uniform vec3 normScale;
uniform float fresnelScale;
uniform float fresnelOffset;
uniform float blurMultiplier;
uniform vec4 waterFogColor;
uniform vec3 waterFogColorLinear;


//bigWave is (refCoord.w, view.w);
in vec4 refCoord;
in vec4 littleWave;
in vec4 view;
in vec3 vary_position;
in vec3 vary_normal;
in vec3 vary_tangent;
in vec3 vary_light_dir;

vec3 BlendNormal(vec3 bump1, vec3 bump2)
{
    vec3 n = mix(bump1, bump2, blend_factor);
    return n;
}

vec3 srgb_to_linear(vec3 col);
vec3 linear_to_srgb(vec3 col);

vec3 atmosLighting(vec3 light);
vec3 scaleSoftClip(vec3 light);

vec3 vN, vT, vB;

vec3 transform_normal(vec3 vNt)
{
    return normalize(vNt.x * vT + vNt.y * vB + vNt.z * vN);
}

void sampleReflectionProbesWater(inout vec3 ambenv, inout vec3 glossenv,
        vec2 tc, vec3 pos, vec3 norm, float glossiness, vec3 amblit_linear);

void sampleReflectionProbes(inout vec3 ambenv, inout vec3 glossenv,
        vec2 tc, vec3 pos, vec3 norm, float glossiness, bool transparent, vec3 amblit_linear);

void sampleReflectionProbesLegacy(inout vec3 ambenv, inout vec3 glossenv, inout vec3 legacyenv,
        vec2 tc, vec3 pos, vec3 norm, float glossiness, float envIntensity, bool transparent, vec3 amblit);


vec3 getPositionWithNDC(vec3 ndc);

void generateWaveNormals(out vec3 wave1, out vec3 wave2, out vec3 wave3)
{
    // Generate all of our wave normals.
    // We layer these back and forth.

    vec2 bigwave = vec2(refCoord.w, view.w);

    vec3 wave1_a = texture(bumpMap, bigwave).xyz * 2.0 - 1.0;
    vec3 wave2_a = texture(bumpMap, littleWave.xy).xyz * 2.0 - 1.0;
    vec3 wave3_a = texture(bumpMap, littleWave.zw).xyz * 2.0 - 1.0;

    vec3 wave1_b = texture(bumpMap2, bigwave).xyz * 2.0 - 1.0;
    vec3 wave2_b = texture(bumpMap2, littleWave.xy).xyz * 2.0 - 1.0;
    vec3 wave3_b = texture(bumpMap2, littleWave.zw).xyz * 2.0 - 1.0;

    wave1 = BlendNormal(wave1_a, wave1_b);
    wave2 = BlendNormal(wave2_a, wave2_b);
    wave3 = BlendNormal(wave3_a, wave3_b);
}

void calculateFresnelFactors(out vec3 df3, out vec2 df2, vec3 viewVec, vec3 wave1, vec3 wave2, vec3 wave3, vec3 wavef)
{
    // We calculate the fresnel here.
    // We do this by getting the dot product for each sets of waves, and applying scale and offset.

    df3 = vec3(
        dot(viewVec, wave1),
        dot(viewVec, (wave2 + wave3) * 0.5),
        dot(viewVec, wave3)
    ) * fresnelScale + fresnelOffset;

    df3 *= df3;

    df2 = vec2(
        df3.x + df3.y + df3.z,
        dot(viewVec, wavef) * fresnelScale + fresnelOffset
    );
}

void main()
{
    mirrorClip(vary_position);

    vN = vary_normal;
    vT = vary_tangent;
    vB = cross(vN, vT);

    vec3 pos = vary_position.xyz;

    float dist = length(pos.xyz);

    //normalize view vector
    vec3 viewVec = normalize(pos.xyz);

    // Setup our waves.

    vec3 wave1 = vec3(0, 0, 1);
    vec3 wave2 = vec3(0, 0, 1);
    vec3 wave3 = vec3(0, 0, 1);

    generateWaveNormals(wave1, wave2, wave3);

    float dmod = sqrt(dist);
    vec2 distort = (refCoord.xy/refCoord.z) * 0.5 + 0.5;

    vec3 wavef = (wave1 + wave2 * 0.4 + wave3 * 0.6) * 0.5;

    vec3 df3 = vec3(0);
    vec2 df2 = vec2(0);

    calculateFresnelFactors(df3, df2, normalize(view.xyz), wave1, wave2, wave3, wavef);

    vec3 waver = wavef*3;

    vec3 up = transform_normal(vec3(0,0,1));
    float vdu = -dot(viewVec, up)*2;

    vec3 wave_ibl = wavef * normScale;
    wave_ibl.z *= 2.0;
    wave_ibl = transform_normal(normalize(wave_ibl));

    vec3 norm = transform_normal(normalize(wavef));

    vdu = clamp(vdu, 0, 1);
    wavef.z *= max(vdu*vdu*vdu, 0.1);

    wavef = normalize(wavef);

    //wavef = vec3(0, 0, 1);
    wavef = transform_normal(wavef);

    float dist2 = dist;
    dist = max(dist, 5.0);

    //figure out distortion vector (ripply)
    vec2 distort2 = distort + waver.xy * refScale / max(dmod, 1.0) * 2;

    distort2 = clamp(distort2, vec2(0), vec2(0.999));

    vec3 sunlit;
    vec3 amblit;
    vec3 additive;
    vec3 atten;

    float shadow = 1.0f;

    float water_mask = texture(refTex, distort).r;

    if (water_mask < 1)
        discard;

#ifdef HAS_SUN_SHADOW
    shadow = sampleDirectionalShadow(pos.xyz, norm.xyz, distort);
#endif

    calcAtmosphericVarsLinear(pos.xyz, wavef, vary_light_dir, sunlit, amblit, additive, atten);

    vec3 sunlit_linear = srgb_to_linear(sunlit);
    float fade = 0;
#ifdef TRANSPARENT_WATER
    float depth = texture(depthMap, distort).r;

    vec3 refPos = getPositionWithNDC(vec3(distort*2.0-vec2(1.0), depth*2.0-1.0));
<<<<<<< HEAD

    fade = max(0,min(1, (pos.z - refPos.z) / 10)) * water_mask;
    distort2 = mix(distort, distort2, min(1, fade * 10));
    
    depth = texture(depthMap, distort2).r;

    refPos = getPositionWithNDC(vec3(distort2 * 2.0 - vec2(1.0), depth * 2.0 - 1.0));

=======

    // Calculate some distance fade in the water to better assist with refraction blending and reducing the refraction texture's "disconnect".
    fade = max(0,min(1, (pos.z - refPos.z) / 10));
    distort2 = mix(distort, distort2, min(1, fade * 10));

    depth = texture(depthMap, distort2).r;

    refPos = getPositionWithNDC(vec3(distort2 * 2.0 - vec2(1.0), depth * 2.0 - 1.0));

>>>>>>> 317cd6e6
    if (pos.z < refPos.z - 0.05)
    {
        distort2 = distort;
    }

    vec4 fb = texture(screenTex, distort2);

#else
    vec4 fb = applyWaterFogViewLinear(viewVec*2048.0, vec4(1.0));
#endif

    float metallic = 1.0;
    float perceptualRoughness = 0.1;
    float gloss      = 0.95;

    vec3  irradiance = vec3(0);
    vec3  radiance  = vec3(0);
    vec3 legacyenv = vec3(0);
<<<<<<< HEAD
=======

    // TODO: Make this an option.
>>>>>>> 317cd6e6
#ifdef WATER_MINIMAL
    sampleReflectionProbesWater(irradiance, radiance, distort2, pos.xyz, wave_ibl.xyz, gloss, amblit);
#elif WATER_MINIMAL_PLUS
    sampleReflectionProbes(irradiance, radiance, distort2, pos.xyz, wave_ibl.xyz, 1, false, amblit);
#endif

    vec3 diffuseColor = vec3(0);
    vec3 specularColor = vec3(0);
    vec3 specular_linear = srgb_to_linear(specular);
    calcDiffuseSpecular(specular_linear, metallic, diffuseColor, specularColor);

    vec3 v = -normalize(pos.xyz);

    vec3 colorEmissive = vec3(0);
    float ao = 1.0;
    vec3 light_dir = transform_normal(lightDir);

    float NdotV = clamp(abs(dot(norm, v)), 0.001, 1.0);

    float nl = 0;
    vec3 diffPunc = vec3(0);
    vec3 specPunc = vec3(0);

    pbrPunctual(diffuseColor, specularColor, perceptualRoughness, metallic, normalize(wavef+up*max(dist, 32.0)/32.0*(1.0-vdu)), v, normalize(light_dir), nl, diffPunc, specPunc);

    vec3 punctual = clamp(nl * (diffPunc + specPunc), vec3(0), vec3(10)) * sunlit_linear * shadow;

    vec3 color = vec3(0);
<<<<<<< HEAD
    fade *= 60;
    fade = min(1, fade);
    color = mix(fb.rgb, radiance * df2.y, df2.x * 0.99999) + punctual.rgb;
    color = mix(fb.rgb, color, fade);
    color += color * (1 - atten) * 16;
=======
    color = mix(fb.rgb, radiance * df2.y, df2.x * 0.99999) + punctual.rgb;

    // This looks super janky, but we do this to restore water haze in the distance.
    // These values were finagled in to try and bring back some of the distant brightening on legacy water.  Also works reasonably well on PBR skies such as PBR midday.
    color += color * min(vec3(4),pow(1 - atten, vec3(1.35)) * 16 * fade);
>>>>>>> 317cd6e6

    // We shorten the fade here at the shoreline so it doesn't appear too soft from a distance.
    fade *= 60;
    fade = min(1, fade);
    color = mix(fb.rgb, color, fade);

<<<<<<< HEAD
=======
    float spec = min(max(max(punctual.r, punctual.g), punctual.b), 0.05);
>>>>>>> 317cd6e6
    frag_color = min(vec4(1),max(vec4(color.rgb, spec), vec4(0)));
}
<|MERGE_RESOLUTION|>--- conflicted
+++ resolved
@@ -269,26 +269,14 @@
     float depth = texture(depthMap, distort).r;
 
     vec3 refPos = getPositionWithNDC(vec3(distort*2.0-vec2(1.0), depth*2.0-1.0));
-<<<<<<< HEAD
-
+
+    // Calculate some distance fade in the water to better assist with refraction blending and reducing the refraction texture's "disconnect".
     fade = max(0,min(1, (pos.z - refPos.z) / 10)) * water_mask;
     distort2 = mix(distort, distort2, min(1, fade * 10));
-    
     depth = texture(depthMap, distort2).r;
 
     refPos = getPositionWithNDC(vec3(distort2 * 2.0 - vec2(1.0), depth * 2.0 - 1.0));
 
-=======
-
-    // Calculate some distance fade in the water to better assist with refraction blending and reducing the refraction texture's "disconnect".
-    fade = max(0,min(1, (pos.z - refPos.z) / 10));
-    distort2 = mix(distort, distort2, min(1, fade * 10));
-
-    depth = texture(depthMap, distort2).r;
-
-    refPos = getPositionWithNDC(vec3(distort2 * 2.0 - vec2(1.0), depth * 2.0 - 1.0));
-
->>>>>>> 317cd6e6
     if (pos.z < refPos.z - 0.05)
     {
         distort2 = distort;
@@ -307,11 +295,8 @@
     vec3  irradiance = vec3(0);
     vec3  radiance  = vec3(0);
     vec3 legacyenv = vec3(0);
-<<<<<<< HEAD
-=======
 
     // TODO: Make this an option.
->>>>>>> 317cd6e6
 #ifdef WATER_MINIMAL
     sampleReflectionProbesWater(irradiance, radiance, distort2, pos.xyz, wave_ibl.xyz, gloss, amblit);
 #elif WATER_MINIMAL_PLUS
@@ -340,28 +325,18 @@
     vec3 punctual = clamp(nl * (diffPunc + specPunc), vec3(0), vec3(10)) * sunlit_linear * shadow;
 
     vec3 color = vec3(0);
-<<<<<<< HEAD
-    fade *= 60;
-    fade = min(1, fade);
-    color = mix(fb.rgb, radiance * df2.y, df2.x * 0.99999) + punctual.rgb;
-    color = mix(fb.rgb, color, fade);
-    color += color * (1 - atten) * 16;
-=======
     color = mix(fb.rgb, radiance * df2.y, df2.x * 0.99999) + punctual.rgb;
 
     // This looks super janky, but we do this to restore water haze in the distance.
     // These values were finagled in to try and bring back some of the distant brightening on legacy water.  Also works reasonably well on PBR skies such as PBR midday.
     color += color * min(vec3(4),pow(1 - atten, vec3(1.35)) * 16 * fade);
->>>>>>> 317cd6e6
 
     // We shorten the fade here at the shoreline so it doesn't appear too soft from a distance.
     fade *= 60;
     fade = min(1, fade);
     color = mix(fb.rgb, color, fade);
 
-<<<<<<< HEAD
-=======
     float spec = min(max(max(punctual.r, punctual.g), punctual.b), 0.05);
->>>>>>> 317cd6e6
+    
     frag_color = min(vec4(1),max(vec4(color.rgb, spec), vec4(0)));
 }
