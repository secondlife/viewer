/**
 * @file llnotificationofferhandler.cpp
 * @brief Provides set of utility methods for notifications processing.
 *
 * $LicenseInfo:firstyear=2000&license=viewerlgpl$
 * Second Life Viewer Source Code
 * Copyright (C) 2010, Linden Research, Inc.
 * 
 * This library is free software; you can redistribute it and/or
 * modify it under the terms of the GNU Lesser General Public
 * License as published by the Free Software Foundation;
 * version 2.1 of the License only.
 * 
 * This library is distributed in the hope that it will be useful,
 * but WITHOUT ANY WARRANTY; without even the implied warranty of
 * MERCHANTABILITY or FITNESS FOR A PARTICULAR PURPOSE.  See the GNU
 * Lesser General Public License for more details.
 * 
 * You should have received a copy of the GNU Lesser General Public
 * License along with this library; if not, write to the Free Software
 * Foundation, Inc., 51 Franklin Street, Fifth Floor, Boston, MA  02110-1301  USA
 * 
 * Linden Research, Inc., 945 Battery Street, San Francisco, CA  94111  USA
 * $/LicenseInfo$
 */


#include "llviewerprecompiledheaders.h" // must be first include

#include "llavatarnamecache.h"

#include "llfloaterreg.h"
#include "llnotifications.h"
#include "llurlaction.h"

#include "llagent.h"
#include "llfloaterimsession.h"
#include "llimview.h"
#include "llfloaterimnearbychat.h"
#include "llnotificationhandler.h"

using namespace LLNotificationsUI;

LLNotificationHandler::LLNotificationHandler(const std::string& name, const std::string& notification_type, const std::string& parentName)
:	LLNotificationChannel(name, parentName, LLNotificationFilters::filterBy<std::string>(&LLNotification::getType, notification_type))
{}

LLSystemNotificationHandler::LLSystemNotificationHandler(const std::string& name, const std::string& notification_type)
	: LLNotificationHandler(name, notification_type, "System")
{}

LLCommunicationNotificationHandler::LLCommunicationNotificationHandler(const std::string& name, const std::string& notification_type)
	: LLNotificationHandler(name, notification_type, "Communication")
{}

// static
bool LLHandlerUtil::isIMFloaterOpened(const LLNotificationPtr& notification)
{
	bool res = false;

	LLUUID from_id = notification->getPayload()["from_id"];
	LLUUID session_id = LLIMMgr::computeSessionID(IM_NOTHING_SPECIAL, from_id);
	LLFloaterIMSession* im_floater = LLFloaterReg::findTypedInstance<LLFloaterIMSession>("impanel", session_id);

	if (im_floater != NULL)
	{
		res = im_floater->getVisible() == TRUE;
	}

	return res;
}

// static
void LLHandlerUtil::logToIM(const EInstantMessage& session_type,
		const std::string& session_name, const std::string& from_name,
		const std::string& message, const LLUUID& session_owner_id,
		const LLUUID& from_id)
{
	std::string from = from_name;
	if (from_name.empty())
	{
		from = SYSTEM_FROM;
	}

	LLUUID session_id = LLIMMgr::computeSessionID(session_type,
			session_owner_id);
	LLIMModel::LLIMSession* session = LLIMModel::instance().findIMSession(
			session_id);
	if (session == NULL)
	{
		// replace interactive system message marker with correct from string value
		if (INTERACTIVE_SYSTEM_FROM == from_name)
		{
			from = SYSTEM_FROM;
		}

		// Build a new format username or firstname_lastname for legacy names
		// to use it for a history log filename.
		std::string user_name = LLCacheName::buildUsername(session_name);
		LLIMModel::instance().logToFile(user_name, from, from_id, message);
	}
	else
	{
		S32 unread = session->mNumUnread;
		S32 participant_unread = session->mParticipantUnreadMessageCount;
		LLIMModel::instance().addMessageSilently(session_id, from, from_id,
				message);
		// we shouldn't increment counters when logging, so restore them
		session->mNumUnread = unread;
		session->mParticipantUnreadMessageCount = participant_unread;

		// update IM floater messages
		updateIMFLoaterMesages(session_id);
	}
}

void log_name_callback(const std::string& full_name, const std::string& from_name, 
					   const std::string& message, const LLUUID& from_id)

{
	LLHandlerUtil::logToIM(IM_NOTHING_SPECIAL, full_name, from_name, message,
					from_id, LLUUID());
}

// static
void LLHandlerUtil::logToIMP2P(const LLNotificationPtr& notification, bool to_file_only)
{
	if (!gCacheName)
	{
		return;
	}

<<<<<<< HEAD
	LLUUID from_id = notification->getPayload()["from_id"];
=======
		if (from_id.isNull())
		{
			// Normal behavior for system generated messages, don't spam.
			// LL_WARNS() << " from_id for notification " << notification->getName() << " is null " << LL_ENDL;
			return;
		}
>>>>>>> 2eeee8a9

	if (from_id.isNull())
	{
		// Normal behavior for system generated messages, don't spam.
		// llwarns << " from_id for notification " << notification->getName() << " is null " << llendl;
		return;
	}

	if(to_file_only)
	{
		gCacheName->get(from_id, false, boost::bind(&log_name_callback, _2, "", notification->getMessage(), LLUUID()));
	}
	else
	{
		gCacheName->get(from_id, false, boost::bind(&log_name_callback, _2, INTERACTIVE_SYSTEM_FROM, notification->getMessage(), from_id));
	}
}

// static
void LLHandlerUtil::logGroupNoticeToIMGroup(
		const LLNotificationPtr& notification)
{

	const LLSD& payload = notification->getPayload();
	LLGroupData groupData;
	if (!gAgent.getGroupData(payload["group_id"].asUUID(), groupData))
	{
		LL_WARNS()
						<< "Group notice for unknown group: "
								<< payload["group_id"].asUUID() << LL_ENDL;
		return;
	}

	const std::string group_name = groupData.mName;
	const std::string sender_name = payload["sender_name"].asString();

	// we can't retrieve sender id from group notice system message, so try to lookup it from cache
	LLUUID sender_id;
	gCacheName->getUUID(sender_name, sender_id);

	logToIM(IM_SESSION_GROUP_START, group_name, sender_name, payload["message"],
			payload["group_id"], sender_id);
}

// static
void LLHandlerUtil::logToNearbyChat(const LLNotificationPtr& notification, EChatSourceType type)
{
    LLFloaterIMNearbyChat* nearby_chat = LLFloaterReg::findTypedInstance<LLFloaterIMNearbyChat>("nearby_chat");
	if (nearby_chat)
	{
		LLChat chat_msg(notification->getMessage());
		chat_msg.mSourceType = type;
		chat_msg.mFromName = SYSTEM_FROM;
		chat_msg.mFromID = LLUUID::null;
		nearby_chat->addMessage(chat_msg);
	}
}

// static
LLUUID LLHandlerUtil::spawnIMSession(const std::string& name, const LLUUID& from_id)
{
	LLUUID session_id = LLIMMgr::computeSessionID(IM_NOTHING_SPECIAL, from_id);

	LLIMModel::LLIMSession* session = LLIMModel::instance().findIMSession(
			session_id);
	if (session == NULL)
	{
		session_id = LLIMMgr::instance().addSession(name, IM_NOTHING_SPECIAL, from_id);
	}

	return session_id;
}

// static
std::string LLHandlerUtil::getSubstitutionName(const LLNotificationPtr& notification)
{
	std::string res = notification->getSubstitutions().has("NAME")
		? notification->getSubstitutions()["NAME"]
		: notification->getSubstitutions()["[NAME]"];
	if (res.empty())
	{
		LLUUID from_id = notification->getPayload()["FROM_ID"];

		//*TODO all keys everywhere should be made of the same case, there is a mix of keys in lower and upper cases
		if (from_id.isNull()) 
		{
			from_id = notification->getPayload()["from_id"];
		}
		if(!gCacheName->getFullName(from_id, res))
		{
			res = "";
		}
	}
	return res;
}

// static
void LLHandlerUtil::addNotifPanelToIM(const LLNotificationPtr& notification)
{
	const std::string name = LLHandlerUtil::getSubstitutionName(notification);
	LLUUID from_id = notification->getPayload()["from_id"];

	LLUUID session_id = spawnIMSession(name, from_id);
	// add offer to session
	LLIMModel::LLIMSession * session = LLIMModel::getInstance()->findIMSession(
			session_id);
	llassert_always(session != NULL);

	LLSD offer;
	offer["notification_id"] = notification->getID();
	offer["from"] = SYSTEM_FROM;
	offer["time"] = LLLogChat::timestamp(false);
	offer["index"] = (LLSD::Integer)session->mMsgs.size();
	session->mMsgs.push_front(offer);


	// update IM floater and counters
	LLSD arg;
	arg["session_id"] = session_id;
	arg["num_unread"] = ++(session->mNumUnread);
	arg["participant_unread"] = ++(session->mParticipantUnreadMessageCount);
	LLIMModel::getInstance()->mNewMsgSignal(arg);
}

// static
void LLHandlerUtil::updateIMFLoaterMesages(const LLUUID& session_id)
{
	LLFloaterIMSession* im_floater = LLFloaterIMSession::findInstance(session_id);
	if (im_floater != NULL && im_floater->getVisible())
	{
		im_floater->updateMessages();
	}
}

// static
void LLHandlerUtil::updateVisibleIMFLoaterMesages(const LLNotificationPtr& notification)
{
	const std::string name = LLHandlerUtil::getSubstitutionName(notification);
	LLUUID from_id = notification->getPayload()["from_id"];
	LLUUID session_id = spawnIMSession(name, from_id);

	updateIMFLoaterMesages(session_id);
}

// static
void LLHandlerUtil::decIMMesageCounter(const LLNotificationPtr& notification)
{
	const std::string name = LLHandlerUtil::getSubstitutionName(notification);
	LLUUID from_id = notification->getPayload()["from_id"];
	LLUUID session_id = LLIMMgr::computeSessionID(IM_NOTHING_SPECIAL, from_id);

	LLIMModel::LLIMSession * session = LLIMModel::getInstance()->findIMSession(session_id);

	if (session)
	{
	LLSD arg;
	arg["session_id"] = session_id;
	session->mNumUnread--;
	arg["num_unread"] = session->mNumUnread;
	session->mParticipantUnreadMessageCount--;
	arg["participant_unread"] = session->mParticipantUnreadMessageCount;
	LLIMModel::getInstance()->mNewMsgSignal(arg);
}
}
<|MERGE_RESOLUTION|>--- conflicted
+++ resolved
@@ -130,21 +130,12 @@
 		return;
 	}
 
-<<<<<<< HEAD
-	LLUUID from_id = notification->getPayload()["from_id"];
-=======
-		if (from_id.isNull())
-		{
-			// Normal behavior for system generated messages, don't spam.
-			// LL_WARNS() << " from_id for notification " << notification->getName() << " is null " << LL_ENDL;
-			return;
-		}
->>>>>>> 2eeee8a9
+	LLUUID from_id = notification->getPayload()["from_id"];
 
 	if (from_id.isNull())
 	{
 		// Normal behavior for system generated messages, don't spam.
-		// llwarns << " from_id for notification " << notification->getName() << " is null " << llendl;
+		// LL_WARNS() << " from_id for notification " << notification->getName() << " is null " << LL_ENDL;
 		return;
 	}
 
