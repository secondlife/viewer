--- conflicted
+++ resolved
@@ -58,23 +58,12 @@
 {
     bool res = false;
 
-<<<<<<< HEAD
-	LLUUID from_id = notification->getPayload()["from_id"];
-	LLUUID session_id = LLIMMgr::computeSessionID(IM_NOTHING_SPECIAL, from_id);
-	if (LLFloaterIMSession* im_floater = LLFloaterReg::findTypedInstance<LLFloaterIMSession>("impanel", session_id))
-	{
-		res = im_floater->getVisible();
-	}
-=======
     LLUUID from_id = notification->getPayload()["from_id"];
     LLUUID session_id = LLIMMgr::computeSessionID(IM_NOTHING_SPECIAL, from_id);
-    LLFloaterIMSession* im_floater = LLFloaterReg::findTypedInstance<LLFloaterIMSession>("impanel", session_id);
-
-    if (im_floater != NULL)
-    {
-        res = im_floater->getVisible() == TRUE;
-    }
->>>>>>> e7eced3c
+    if (LLFloaterIMSession* im_floater = LLFloaterReg::findTypedInstance<LLFloaterIMSession>("impanel", session_id))
+    {
+        res = im_floater->getVisible();
+    }
 
     return res;
 }
