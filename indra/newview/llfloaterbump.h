/**
 * @file llfloaterbump.h
 * @brief Floater showing recent bumps, hits with objects, pushes, etc.
 * @author Cory Ondrejka, James Cook
 *
 * $LicenseInfo:firstyear=2003&license=viewerlgpl$
 * Second Life Viewer Source Code
 * Copyright (C) 2010, Linden Research, Inc.
 *
 * This library is free software; you can redistribute it and/or
 * modify it under the terms of the GNU Lesser General Public
 * License as published by the Free Software Foundation;
 * version 2.1 of the License only.
 *
 * This library is distributed in the hope that it will be useful,
 * but WITHOUT ANY WARRANTY; without even the implied warranty of
 * MERCHANTABILITY or FITNESS FOR A PARTICULAR PURPOSE.  See the GNU
 * Lesser General Public License for more details.
 *
 * You should have received a copy of the GNU Lesser General Public
 * License along with this library; if not, write to the Free Software
 * Foundation, Inc., 51 Franklin Street, Fifth Floor, Boston, MA  02110-1301  USA
 *
 * Linden Research, Inc., 945 Battery Street, San Francisco, CA  94111  USA
 * $/LicenseInfo$
 */

#ifndef LL_LLFLOATERBUMP_H
#define LL_LLFLOATERBUMP_H

#include "llfloater.h"
#include "llmenugl.h"

class LLMeanCollisionData;
class LLScrollListCtrl;

class LLFloaterBump
: public LLFloater
{
    friend class LLFloaterReg;
protected:
    void add(LLScrollListCtrl* list, LLMeanCollisionData *mcd);
    void onScrollListRightClicked(LLUICtrl* ctrl, S32 x, S32 y);

public:
<<<<<<< HEAD
	bool postBuild() override;
	void onOpen(const LLSD& key) override;
	
	static LLFloaterBump* getInstance();
=======
    /*virtual*/ BOOL postBuild();
    /*virtual*/ void onOpen(const LLSD& key);

    static LLFloaterBump* getInstance();
>>>>>>> e7eced3c

    void populateCollisionList();

    void startIM();
    void startCall();
    void reportAbuse();
    void showProfile();
    void addFriend();
    void inviteToGroup();
    bool enableAddFriend();
    void muteAvatar();
    void payAvatar();
    void zoomInAvatar();
    bool enableMute();

private:

    LLFloaterBump(const LLSD& key);
    virtual ~LLFloaterBump();

    LLScrollListCtrl* mList;
    LLHandle<LLContextMenu> mPopupMenuHandle;
    LLUUID mItemUUID;

    typedef std::map<LLUUID, std::string> uuid_map_t;
    uuid_map_t mNames;

};

#endif<|MERGE_RESOLUTION|>--- conflicted
+++ resolved
@@ -43,17 +43,10 @@
     void onScrollListRightClicked(LLUICtrl* ctrl, S32 x, S32 y);
 
 public:
-<<<<<<< HEAD
-	bool postBuild() override;
-	void onOpen(const LLSD& key) override;
-	
-	static LLFloaterBump* getInstance();
-=======
-    /*virtual*/ BOOL postBuild();
-    /*virtual*/ void onOpen(const LLSD& key);
+    bool postBuild() override;
+    void onOpen(const LLSD& key) override;
 
     static LLFloaterBump* getInstance();
->>>>>>> e7eced3c
 
     void populateCollisionList();
 
