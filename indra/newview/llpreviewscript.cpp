--- conflicted
+++ resolved
@@ -93,15 +93,15 @@
 const std::string HELLO_LSL =
 	"default\n"
 	"{\n"
-	"    state_entry()\n"
-    "    {\n"
-    "        llSay(0, \"Hello, Avatar!\");\n"
-    "    }\n"
+	"	state_entry()\n"
+	"	{\n"
+	"		llSay(0, \"Hello, Avatar!\");\n"
+	"	}\n"
 	"\n"
-	"    touch_start(integer total_number)\n"
-	"    {\n"
-	"        llSay(0, \"Touched.\");\n"
-	"    }\n"
+	"	touch_start(integer total_number)\n"
+	"	{\n"
+	"		llSay(0, \"Touched.\");\n"
+	"	}\n"
 	"}\n";
 const std::string HELP_LSL_PORTAL_TOPIC = "LSL_Portal";
 
@@ -125,20 +125,20 @@
 class ExperienceResponder : public LLHTTPClient::Responder
 {
 public:
-    ExperienceResponder(const LLHandle<LLLiveLSLEditor>& parent):mParent(parent)
-    {
-    }
-
-    LLHandle<LLLiveLSLEditor> mParent;
-
-    /*virtual*/ void httpSuccess()
-    {
-        LLLiveLSLEditor* parent = mParent.get();
-        if(!parent)
-            return;
-
-        parent->setExperienceIds(getContent()["experience_ids"]);		
-    }
+	ExperienceResponder(const LLHandle<LLLiveLSLEditor>& parent):mParent(parent)
+	{
+	}
+
+	LLHandle<LLLiveLSLEditor> mParent;
+
+	/*virtual*/ void httpSuccess()
+	{
+		LLLiveLSLEditor* parent = mParent.get();
+		if(!parent)
+			return;
+
+		parent->setExperienceIds(getContent()["experience_ids"]);		
+	}
 };
 
 /// ---------------------------------------------------------------------------
@@ -219,7 +219,7 @@
 protected:
 	LLLineEditor*			mSearchBox;
 	LLLineEditor*			mReplaceBox;
-        void onSearchBoxCommit();
+		void onSearchBoxCommit();
 };
 
 LLFloaterScriptSearch* LLFloaterScriptSearch::sInstance = NULL;
@@ -430,51 +430,51 @@
 
 void LLLiveLSLEditor::experienceChanged()
 {
-    if(mScriptEd->getAssociatedExperience() != mExperiences->getSelectedValue().asUUID())
-    {
-        mScriptEd->enableSave(getIsModifiable());
-        //getChildView("Save_btn")->setEnabled(TRUE);
-        mScriptEd->setAssociatedExperience(mExperiences->getSelectedValue().asUUID());
-        updateExperiencePanel();
-    }
+	if(mScriptEd->getAssociatedExperience() != mExperiences->getSelectedValue().asUUID())
+	{
+		mScriptEd->enableSave(getIsModifiable());
+		//getChildView("Save_btn")->setEnabled(TRUE);
+		mScriptEd->setAssociatedExperience(mExperiences->getSelectedValue().asUUID());
+		updateExperiencePanel();
+	}
 }
 
 void LLLiveLSLEditor::onViewProfile( LLUICtrl *ui, void* userdata )
 {
-    LLLiveLSLEditor* self = (LLLiveLSLEditor*)userdata;
-
-    LLUUID id;
-    if(self->mExperienceEnabled->get())
-    {
-        id=self->mScriptEd->getAssociatedExperience();
-        if(id.notNull())
-        {
-             LLFloaterReg::showInstance("experience_profile", id, true);
-        }
-    }
+	LLLiveLSLEditor* self = (LLLiveLSLEditor*)userdata;
+
+	LLUUID id;
+	if(self->mExperienceEnabled->get())
+	{
+		id=self->mScriptEd->getAssociatedExperience();
+		if(id.notNull())
+		{
+			 LLFloaterReg::showInstance("experience_profile", id, true);
+		}
+	}
 
 }
 
 void LLLiveLSLEditor::onToggleExperience( LLUICtrl *ui, void* userdata )
 {
-    LLLiveLSLEditor* self = (LLLiveLSLEditor*)userdata;
-
-    LLUUID id;
-    if(self->mExperienceEnabled->get())
-    {
-        if(self->mScriptEd->getAssociatedExperience().isNull())
-        {
-            id=self->mExperienceIds.beginArray()->asUUID();
-        }
-    }
-
-    if(id != self->mScriptEd->getAssociatedExperience())
-    {
-        self->mScriptEd->enableSave(self->getIsModifiable());
-    }
-    self->mScriptEd->setAssociatedExperience(id);
-
-    self->updateExperiencePanel();
+	LLLiveLSLEditor* self = (LLLiveLSLEditor*)userdata;
+
+	LLUUID id;
+	if(self->mExperienceEnabled->get())
+	{
+		if(self->mScriptEd->getAssociatedExperience().isNull())
+		{
+			id=self->mExperienceIds.beginArray()->asUUID();
+		}
+	}
+
+	if(id != self->mScriptEd->getAssociatedExperience())
+	{
+		self->mScriptEd->enableSave(self->getIsModifiable());
+	}
+	self->mScriptEd->setAssociatedExperience(id);
+
+	self->updateExperiencePanel();
 }
 
 BOOL LLScriptEdCore::postBuild()
@@ -883,7 +883,7 @@
 	case 2: // "Cancel"
 	default:
 		// If we were quitting, we didn't really mean it.
-        LLAppViewer::instance()->abortQuit();
+		LLAppViewer::instance()->abortQuit();
 		break;
 	}
 	return false;
@@ -918,8 +918,8 @@
 		LLKeywordToken *token;
 		LLKeywords::keyword_iterator_t token_it;
 		for (token_it = mEditor->keywordsBegin(); 
-		     token_it != mEditor->keywordsEnd(); 
-		     ++token_it)
+			 token_it != mEditor->keywordsEnd(); 
+			 ++token_it)
 		{
 			token = token_it->second;
 			help_combo->add(wstring_to_utf8str(token->getToken()));
@@ -1273,54 +1273,54 @@
 
 LLUUID LLScriptEdCore::getAssociatedExperience()const
 {
-    return mAssociatedExperience;
+	return mAssociatedExperience;
 }
 
 void LLLiveLSLEditor::setExperienceIds( const LLSD& experience_ids )
 {
-    mExperienceIds=experience_ids;
-    updateExperiencePanel();
+	mExperienceIds=experience_ids;
+	updateExperiencePanel();
 }
 
 
 void LLLiveLSLEditor::updateExperiencePanel()
 {
-    if(mScriptEd->getAssociatedExperience().isNull())
-    {
-        mExperienceEnabled->set(FALSE);
-        mExperiences->setVisible(FALSE);
-        if(mExperienceIds.size()>0)
-        {
-            mExperienceEnabled->setEnabled(TRUE);
-            mExperienceEnabled->setToolTip(getString("add_experiences"));
-        }
-        else
-        {
-            mExperienceEnabled->setEnabled(FALSE);
-            mExperienceEnabled->setToolTip(getString("no_experiences"));
-        }
-        getChild<LLButton>("view_profile")->setVisible(FALSE);
-    }
-    else
+	if(mScriptEd->getAssociatedExperience().isNull())
+	{
+		mExperienceEnabled->set(FALSE);
+		mExperiences->setVisible(FALSE);
+		if(mExperienceIds.size()>0)
+		{
+			mExperienceEnabled->setEnabled(TRUE);
+			mExperienceEnabled->setToolTip(getString("add_experiences"));
+		}
+		else
+		{
+			mExperienceEnabled->setEnabled(FALSE);
+			mExperienceEnabled->setToolTip(getString("no_experiences"));
+		}
+		getChild<LLButton>("view_profile")->setVisible(FALSE);
+	}
+	else
 	{
 		mExperienceEnabled->setToolTip(getString("experience_enabled"));
 		mExperienceEnabled->setEnabled(getIsModifiable());
 		mExperiences->setVisible(TRUE);
 		mExperienceEnabled->set(TRUE);
-        buildExperienceList();
-    }
+		buildExperienceList();
+	}
 }
 
 void LLLiveLSLEditor::buildExperienceList()
 {
-    mExperiences->clearRows();
-    bool foundAssociated=false;
+	mExperiences->clearRows();
+	bool foundAssociated=false;
 	const LLUUID& associated = mScriptEd->getAssociatedExperience();
 	LLUUID last;
 	LLScrollListItem* item;
-    for(LLSD::array_const_iterator it = mExperienceIds.beginArray(); it != mExperienceIds.endArray(); ++it)
-    {
-        LLUUID id = it->asUUID();
+	for(LLSD::array_const_iterator it = mExperienceIds.beginArray(); it != mExperienceIds.endArray(); ++it)
+	{
+		LLUUID id = it->asUUID();
 		EAddPosition position = ADD_BOTTOM;
 		if(id == associated)
 		{
@@ -1338,9 +1338,9 @@
 		{
 			mExperiences->add(experience[LLExperienceCache::NAME].asString(), id, position);
 		} 
-    }
-
-    if(!foundAssociated )
+	}
+
+	if(!foundAssociated )
 	{
 		const LLSD& experience = LLExperienceCache::get(associated);
 		if(experience.isDefined())
@@ -1353,7 +1353,7 @@
 			last = associated;
 		}
 		item->setEnabled(FALSE);
-    }
+	}
 
 	if(last.notNull())
 	{
@@ -1370,27 +1370,27 @@
 
 void LLScriptEdCore::setAssociatedExperience( const LLUUID& experience_id )
 {
-    mAssociatedExperience = experience_id;
+	mAssociatedExperience = experience_id;
 }
 
 
 
 void LLLiveLSLEditor::requestExperiences()
 {
-    if (!getIsModifiable())
-    {
-        return;
-    }
-
-    LLViewerRegion* region = gAgent.getRegion();
-    if (region)
-    {
-        std::string lookup_url=region->getCapability("GetCreatorExperiences"); 
-        if(!lookup_url.empty())
-        {
-            LLHTTPClient::get(lookup_url, new ExperienceResponder(getDerivedHandle<LLLiveLSLEditor>()));
-        }
-    }
+	if (!getIsModifiable())
+	{
+		return;
+	}
+
+	LLViewerRegion* region = gAgent.getRegion();
+	if (region)
+	{
+		std::string lookup_url=region->getCapability("GetCreatorExperiences"); 
+		if(!lookup_url.empty())
+		{
+			LLHTTPClient::get(lookup_url, new ExperienceResponder(getDerivedHandle<LLLiveLSLEditor>()));
+		}
+	}
 }
 
 
@@ -1413,7 +1413,7 @@
 	std::string script_id = mObjectUUID.asString() + "_" + mItemUUID.asString();
 
 	// Use MD5 sum to make the file name shorter and not exceed maximum path length.
-	char script_id_hash_str[33];               /* Flawfinder: ignore */
+	char script_id_hash_str[33];			   /* Flawfinder: ignore */
 	LLMD5 script_id_hash((const U8 *)script_id.c_str());
 	script_id_hash.hex_digest(script_id_hash_str);
 
@@ -1952,14 +1952,14 @@
 	mScriptEd->mEditor->setFocus(TRUE);
 
 
-    mExperiences = getChild<LLComboBox>("Experiences...");
-    mExperiences->setCommitCallback(boost::bind(&LLLiveLSLEditor::experienceChanged, this));
-
-    mExperienceEnabled = getChild<LLCheckBoxCtrl>("enable_xp");
-
-    childSetCommitCallback("enable_xp", onToggleExperience, this);
-    childSetCommitCallback("view_profile", onViewProfile, this);
-    
+	mExperiences = getChild<LLComboBox>("Experiences...");
+	mExperiences->setCommitCallback(boost::bind(&LLLiveLSLEditor::experienceChanged, this));
+	
+	mExperienceEnabled = getChild<LLCheckBoxCtrl>("enable_xp");
+	
+	childSetCommitCallback("enable_xp", onToggleExperience, this);
+	childSetCommitCallback("view_profile", onViewProfile, this);
+	
 
 	return LLPreview::postBuild();
 }
@@ -2005,65 +2005,58 @@
 		{
 			LLViewerInventoryItem* item = dynamic_cast<LLViewerInventoryItem*>(object->getInventoryObject(mItemUUID));
 
-            if(item)
-            {
-                ExperienceAssociationResponder::fetchAssociatedExperience(item->getParentUUID(), item->getUUID(), boost::bind(&LLLiveLSLEditor::setAssociatedExperience, getDerivedHandle<LLLiveLSLEditor>(), _1));
-
-                bool isGodlike = gAgent.isGodlike();
-                bool copyManipulate = gAgent.allowOperation(PERM_COPY, item->getPermissions(), GP_OBJECT_MANIPULATE);
-                mIsModifiable = gAgent.allowOperation(PERM_MODIFY, item->getPermissions(), GP_OBJECT_MANIPULATE);
-               
-                if(!isGodlike && (!copyManipulate || !mIsModifiable))
-                {
-                    mItem = new LLViewerInventoryItem(item);
-                    mScriptEd->setScriptText(getString("not_allowed"), FALSE);
-                    mScriptEd->mEditor->makePristine();
-                    mScriptEd->enableSave(FALSE);
-                    mAssetStatus = PREVIEW_ASSET_LOADED;
-                }
-                else if(copyManipulate || isGodlike)
-                {
-                    mItem = new LLViewerInventoryItem(item);
-                    // request the text from the object
-                    LLUUID* user_data = new LLUUID(mItemUUID); //  ^ mObjectUUID
-                    gAssetStorage->getInvItemAsset(object->getRegion()->getHost(),
-                        gAgent.getID(),
-                        gAgent.getSessionID(),
-                        item->getPermissions().getOwner(),
-                        object->getID(),
-                        item->getUUID(),
-                        item->getAssetUUID(),
-                        item->getType(),
-                        &LLLiveLSLEditor::onLoadComplete,
-                        (void*)user_data,
-                        TRUE);
-                    LLMessageSystem* msg = gMessageSystem;
-                    msg->newMessageFast(_PREHASH_GetScriptRunning);
-                    msg->nextBlockFast(_PREHASH_Script);
-                    msg->addUUIDFast(_PREHASH_ObjectID, mObjectUUID);
-                    msg->addUUIDFast(_PREHASH_ItemID, mItemUUID);
-                    msg->sendReliable(object->getRegion()->getHost());
-                    mAskedForRunningInfo = TRUE;
-                    mAssetStatus = PREVIEW_ASSET_LOADING;
-                }
-            }
-
-            if(mItem.isNull())
-            {
+			if(item)
+			{
+				ExperienceAssociationResponder::fetchAssociatedExperience(item->getParentUUID(), item->getUUID(), boost::bind(&LLLiveLSLEditor::setAssociatedExperience, getDerivedHandle<LLLiveLSLEditor>(), _1));
+				
+				bool isGodlike = gAgent.isGodlike();
+				bool copyManipulate = gAgent.allowOperation(PERM_COPY, item->getPermissions(), GP_OBJECT_MANIPULATE);
+				mIsModifiable = gAgent.allowOperation(PERM_MODIFY, item->getPermissions(), GP_OBJECT_MANIPULATE);
+				
+				if(!isGodlike && (!copyManipulate || !mIsModifiable))
+				{
+					mItem = new LLViewerInventoryItem(item);
+					mScriptEd->setScriptText(getString("not_allowed"), FALSE);
+					mScriptEd->mEditor->makePristine();
+					mScriptEd->enableSave(FALSE);
+					mAssetStatus = PREVIEW_ASSET_LOADED;
+				}
+				else if(copyManipulate || isGodlike)
+				{
+					mItem = new LLViewerInventoryItem(item);
+					// request the text from the object
+					LLUUID* user_data = new LLUUID(mItemUUID); //  ^ mObjectUUID
+					gAssetStorage->getInvItemAsset(object->getRegion()->getHost(),
+						gAgent.getID(),
+						gAgent.getSessionID(),
+						item->getPermissions().getOwner(),
+						object->getID(),
+						item->getUUID(),
+						item->getAssetUUID(),
+						item->getType(),
+						&LLLiveLSLEditor::onLoadComplete,
+						(void*)user_data,
+						TRUE);
+					LLMessageSystem* msg = gMessageSystem;
+					msg->newMessageFast(_PREHASH_GetScriptRunning);
+					msg->nextBlockFast(_PREHASH_Script);
+					msg->addUUIDFast(_PREHASH_ObjectID, mObjectUUID);
+					msg->addUUIDFast(_PREHASH_ItemID, mItemUUID);
+					msg->sendReliable(object->getRegion()->getHost());
+					mAskedForRunningInfo = TRUE;
+					mAssetStatus = PREVIEW_ASSET_LOADING;
+				}
+			}
+			
+			if(mItem.isNull())
+			{
 				mScriptEd->setScriptText(LLStringUtil::null, FALSE);
 				mScriptEd->mEditor->makePristine();
 				mAssetStatus = PREVIEW_ASSET_LOADED;
-                mIsModifiable = FALSE;
-            }
-
-<<<<<<< HEAD
+				mIsModifiable = FALSE;
+			}
+
 			refreshFromItem();
-=======
-			mIsModifiable = item && gAgent.allowOperation(PERM_MODIFY, 
-										item->getPermissions(),
-				   						GP_OBJECT_MANIPULATE);
-
->>>>>>> 1346949e
 			// This is commented out, because we don't completely
 			// handle script exports yet.
 			/*
@@ -2640,15 +2633,15 @@
 
 void LLLiveLSLEditor::setAssociatedExperience( LLHandle<LLLiveLSLEditor> editor, const LLSD& experience )
 {
-    LLLiveLSLEditor* scriptEd = editor.get();
-    if(scriptEd)
-    {
-        LLUUID id;
-        if(experience.has(LLExperienceCache::EXPERIENCE_ID))
-        {
-            id=experience[LLExperienceCache::EXPERIENCE_ID].asUUID();
-        }
-        scriptEd->mScriptEd->setAssociatedExperience(id);
-        scriptEd->updateExperiencePanel();
-    }
+	LLLiveLSLEditor* scriptEd = editor.get();
+	if(scriptEd)
+	{
+		LLUUID id;
+		if(experience.has(LLExperienceCache::EXPERIENCE_ID))
+		{
+			id=experience[LLExperienceCache::EXPERIENCE_ID].asUUID();
+		}
+		scriptEd->mScriptEd->setAssociatedExperience(id);
+		scriptEd->updateExperiencePanel();
+	}
 }