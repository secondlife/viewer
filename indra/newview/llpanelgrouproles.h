--- conflicted
+++ resolved
@@ -53,69 +53,38 @@
     friend class LLPanelGroupRolesSubTab;
     friend class LLPanelGroupActionsSubTab;
 
-    virtual BOOL postBuild();
-    virtual BOOL isVisibleByAgent(LLAgent* agentp);
-
-
-<<<<<<< HEAD
-	virtual bool postBuild();
-	virtual bool isVisibleByAgent(LLAgent* agentp);
-=======
+    virtual bool postBuild();
+    virtual bool isVisibleByAgent(LLAgent* agentp);
+
+
     bool handleSubTabSwitch(const LLSD& data);
->>>>>>> e7eced3c
 
     // Checks if the current tab needs to be applied, and tries to switch to the requested tab.
-    BOOL attemptTransition();
-
-<<<<<<< HEAD
-	// Checks if the current tab needs to be applied, and tries to switch to the requested tab.
-	bool attemptTransition();
-	
-	// Switches to the requested tab (will close() if requested is NULL)
-	void transitionToTab();
-=======
+    bool attemptTransition();
+
     // Switches to the requested tab (will close() if requested is NULL)
     void transitionToTab();
->>>>>>> e7eced3c
 
     // Used by attemptTransition to query the user's response to a tab that needs to apply.
     bool handleNotifyCallback(const LLSD& notification, const LLSD& response);
     bool onModalClose(const LLSD& notification, const LLSD& response);
 
-<<<<<<< HEAD
-	// Most of these messages are just passed on to the current sub-tab.
-	virtual void activate();
-	virtual void deactivate();
-	virtual bool needsApply(std::string& mesg);
-	virtual bool hasModal();
-	virtual bool apply(std::string& mesg);
-	virtual void cancel();
-	virtual void update(LLGroupChange gc);
-=======
     // Most of these messages are just passed on to the current sub-tab.
     virtual void activate();
     virtual void deactivate();
     virtual bool needsApply(std::string& mesg);
-    virtual BOOL hasModal();
+    virtual bool hasModal();
     virtual bool apply(std::string& mesg);
     virtual void cancel();
     virtual void update(LLGroupChange gc);
->>>>>>> e7eced3c
-
-    virtual void setGroupID(const LLUUID& id);
-
-protected:
-<<<<<<< HEAD
-	LLPanelGroupTab*		mCurrentTab;
-	LLPanelGroupTab*		mRequestedTab;
-	LLTabContainer*	mSubTabContainer;
-	bool					mFirstUse;
-=======
+
+    virtual void setGroupID(const LLUUID& id);
+
+protected:
     LLPanelGroupTab*        mCurrentTab;
     LLPanelGroupTab*        mRequestedTab;
     LLTabContainer* mSubTabContainer;
-    BOOL                    mFirstUse;
->>>>>>> e7eced3c
+    bool                    mFirstUse;
 
     std::string             mDefaultNeedsApplyMesg;
     std::string             mWantApplyMesg;
@@ -128,17 +97,10 @@
     LLPanelGroupSubTab();
     virtual ~LLPanelGroupSubTab();
 
-<<<<<<< HEAD
-	virtual bool postBuild();
-
-	// This allows sub-tabs to collect child widgets from a higher level in the view hierarchy.
-	virtual bool postBuildSubTab(LLView* root);
-=======
-    virtual BOOL postBuild();
+    virtual bool postBuild();
 
     // This allows sub-tabs to collect child widgets from a higher level in the view hierarchy.
-    virtual BOOL postBuildSubTab(LLView* root);
->>>>>>> e7eced3c
+    virtual bool postBuildSubTab(LLView* root);
 
     virtual void setSearchFilter( const std::string& filter );
 
@@ -149,78 +111,43 @@
     bool matchesActionSearchFilter(std::string action);
 
 
-<<<<<<< HEAD
-	void setFooterEnabled(bool enable);
-=======
-    void setFooterEnabled(BOOL enable);
->>>>>>> e7eced3c
-
-    virtual void setGroupID(const LLUUID& id);
-protected:
-<<<<<<< HEAD
-	void buildActionsList(LLScrollListCtrl* ctrl,
-								 U64 allowed_by_some,
-								 U64 allowed_by_all,
-						  		 LLUICtrl::commit_callback_t commit_callback,
-								 bool show_all,
-								 bool filter,
-								 bool is_owner_role);
-	void buildActionCategory(LLScrollListCtrl* ctrl,
-									U64 allowed_by_some,
-									U64 allowed_by_all,
-									LLRoleActionSet* action_set,
-									LLUICtrl::commit_callback_t commit_callback,
-									bool show_all,
-									bool filter,
-									bool is_owner_role);
-=======
+    void setFooterEnabled(bool enable);
+
+    virtual void setGroupID(const LLUUID& id);
+protected:
     void buildActionsList(LLScrollListCtrl* ctrl,
                                  U64 allowed_by_some,
                                  U64 allowed_by_all,
                                  LLUICtrl::commit_callback_t commit_callback,
-                                 BOOL show_all,
-                                 BOOL filter,
-                                 BOOL is_owner_role);
+                                 bool show_all,
+                                 bool filter,
+                                 bool is_owner_role);
     void buildActionCategory(LLScrollListCtrl* ctrl,
                                     U64 allowed_by_some,
                                     U64 allowed_by_all,
                                     LLRoleActionSet* action_set,
                                     LLUICtrl::commit_callback_t commit_callback,
-                                    BOOL show_all,
-                                    BOOL filter,
-                                    BOOL is_owner_role);
->>>>>>> e7eced3c
+                                    bool show_all,
+                                    bool filter,
+                                    bool is_owner_role);
 
 protected:
     LLPanel* mHeader; // Might not be present in xui of derived class (NULL)
     LLPanel* mFooter;
 
-<<<<<<< HEAD
-	LLFilterEditor*	mSearchEditor;
+    LLFilterEditor* mSearchEditor;
     boost::signals2::connection mSearchCommitConnection;
-=======
-    LLFilterEditor* mSearchEditor;
->>>>>>> e7eced3c
 
     std::string mSearchFilter;
 
     icon_map_t  mActionIcons;
 
-<<<<<<< HEAD
-	bool mActivated;
-	
-	bool mHasGroupBanPower; // Used to communicate between action sets due to the dependency between
-							// GP_GROUP_BAN_ACCESS and GP_EJECT_MEMBER and GP_ROLE_REMOVE_MEMBER
-	
-	void setOthersVisible(bool b);
-=======
     bool mActivated;
 
     bool mHasGroupBanPower; // Used to communicate between action sets due to the dependency between
                             // GP_GROUP_BAN_ACCESS and GP_EJECT_MEMBER and GP_ROLE_REMOVE_MEMBER
 
-    void setOthersVisible(BOOL b);
->>>>>>> e7eced3c
+    void setOthersVisible(bool b);
 };
 
 
@@ -230,11 +157,7 @@
     LLPanelGroupMembersSubTab();
     virtual ~LLPanelGroupMembersSubTab();
 
-<<<<<<< HEAD
-	virtual bool postBuildSubTab(LLView* root);
-=======
-    virtual BOOL postBuildSubTab(LLView* root);
->>>>>>> e7eced3c
+    virtual bool postBuildSubTab(LLView* root);
 
     static void onMemberSelect(LLUICtrl*, void*);
     void handleMemberSelect();
@@ -297,15 +220,9 @@
     LLButton*           mEjectBtn;
     LLButton*           mBanBtn;
 
-<<<<<<< HEAD
-	bool mChanged;
-	bool mPendingMemberUpdate;
-	bool mHasMatch;
-=======
-    BOOL mChanged;
-    BOOL mPendingMemberUpdate;
-    BOOL mHasMatch;
->>>>>>> e7eced3c
+    bool mChanged;
+    bool mPendingMemberUpdate;
+    bool mHasMatch;
 
     LLTextEditor*   mActionDescription;
 
@@ -324,11 +241,8 @@
     LLPanelGroupRolesSubTab();
     virtual ~LLPanelGroupRolesSubTab();
 
-    virtual BOOL postBuildSubTab(LLView* root);
-
-<<<<<<< HEAD
-	virtual bool postBuildSubTab(LLView* root);
-=======
+    virtual bool postBuildSubTab(LLView* root);
+
     virtual void activate();
     virtual void deactivate();
     virtual bool needsApply(std::string& mesg);
@@ -336,7 +250,6 @@
     virtual void cancel();
     bool matchesSearchFilter(std::string rolename, std::string roletitle);
     virtual void update(LLGroupChange gc);
->>>>>>> e7eced3c
 
     static void onRoleSelect(LLUICtrl*, void*);
     void handleRoleSelect();
@@ -369,32 +282,7 @@
 
     virtual void setGroupID(const LLUUID& id);
 
-<<<<<<< HEAD
-	bool	mFirstOpen;
-
-protected:
-	void handleActionCheck(LLUICtrl* ctrl, bool force);
-	LLSD createRoleItem(const LLUUID& role_id, std::string name, std::string title, S32 members);
-
-	LLScrollListCtrl* mRolesList;
-	LLNameListCtrl* mAssignedMembersList;
-	LLScrollListCtrl* mAllowedActionsList;
-	LLTextEditor* mActionDescription;
-
-	LLLineEditor* mRoleName;
-	LLLineEditor* mRoleTitle;
-	LLTextEditor* mRoleDescription;
-
-	LLCheckBoxCtrl* mMemberVisibleCheck;
-	LLButton*       mDeleteRoleButton;
-	LLButton*       mCreateRoleButton;
-	LLButton*       mCopyRoleButton;
-
-	LLUUID	mSelectedRole;
-	bool	mHasRoleChange;
-	std::string mRemoveEveryoneTxt;
-=======
-    BOOL    mFirstOpen;
+    bool    mFirstOpen;
 
 protected:
     void handleActionCheck(LLUICtrl* ctrl, bool force);
@@ -415,9 +303,8 @@
     LLButton*       mCopyRoleButton;
 
     LLUUID  mSelectedRole;
-    BOOL    mHasRoleChange;
+    bool    mHasRoleChange;
     std::string mRemoveEveryoneTxt;
->>>>>>> e7eced3c
 };
 
 
@@ -427,11 +314,7 @@
     LLPanelGroupActionsSubTab();
     virtual ~LLPanelGroupActionsSubTab();
 
-<<<<<<< HEAD
-	virtual bool postBuildSubTab(LLView* root);
-=======
-    virtual BOOL postBuildSubTab(LLView* root);
->>>>>>> e7eced3c
+    virtual bool postBuildSubTab(LLView* root);
 
 
     virtual void activate();
@@ -459,18 +342,14 @@
     LLPanelGroupBanListSubTab();
     virtual ~LLPanelGroupBanListSubTab() {}
 
-    virtual BOOL postBuildSubTab(LLView* root);
+    virtual bool postBuildSubTab(LLView* root);
 
     virtual void activate();
     virtual void update(LLGroupChange gc);
     virtual void draw();
 
-<<<<<<< HEAD
-	virtual bool postBuildSubTab(LLView* root);
-=======
     static void onBanEntrySelect(LLUICtrl* ctrl, void* user_data);
     void handleBanEntrySelect();
->>>>>>> e7eced3c
 
     static void onCreateBanEntry(void* user_data);
     void handleCreateBanEntry();
