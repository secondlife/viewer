/**
 * @file llfloaterbuyland.cpp
 * @brief LLFloaterBuyLand class implementation
 *
 * $LicenseInfo:firstyear=2005&license=viewerlgpl$
 * Second Life Viewer Source Code
 * Copyright (C) 2010, Linden Research, Inc.
 *
 * This library is free software; you can redistribute it and/or
 * modify it under the terms of the GNU Lesser General Public
 * License as published by the Free Software Foundation;
 * version 2.1 of the License only.
 *
 * This library is distributed in the hope that it will be useful,
 * but WITHOUT ANY WARRANTY; without even the implied warranty of
 * MERCHANTABILITY or FITNESS FOR A PARTICULAR PURPOSE.  See the GNU
 * Lesser General Public License for more details.
 *
 * You should have received a copy of the GNU Lesser General Public
 * License along with this library; if not, write to the Free Software
 * Foundation, Inc., 51 Franklin Street, Fifth Floor, Boston, MA  02110-1301  USA
 *
 * Linden Research, Inc., 945 Battery Street, San Francisco, CA  94111  USA
 * $/LicenseInfo$
 */

#include "llviewerprecompiledheaders.h"

#include "llfloaterbuyland.h"

// viewer includes
#include "llagent.h"
#include "llbutton.h"
#include "llcachename.h"
#include "llcheckboxctrl.h"
#include "llcombobox.h"
#include "llconfirmationmanager.h"
#include "llcurrencyuimanager.h"
#include "llfloater.h"
#include "llfloaterreg.h"
#include "llfloatertools.h"
#include "llframetimer.h"
#include "lliconctrl.h"
#include "lllineeditor.h"
#include "llnotificationsutil.h"
#include "llparcel.h"
#include "llslurl.h"
#include "llstatusbar.h"
#include "lltextbox.h"
#include "lltexturectrl.h"
#include "lltrans.h"
#include "llviewchildren.h"
#include "llviewercontrol.h"
#include "lluictrlfactory.h"
#include "llviewerparcelmgr.h"
#include "llviewerregion.h"
#include "llviewertexteditor.h"
#include "llviewerwindow.h"
#include "llweb.h"
#include "llwindow.h"
#include "llworld.h"
#include "llxmlrpctransaction.h"
#include "llviewernetwork.h"
#include "roles_constants.h"

// NOTE: This is duplicated in lldatamoney.cpp ...
const F32 GROUP_LAND_BONUS_FACTOR = 1.1f;

class LLFloaterBuyLandUI
:   public LLFloater
{
public:
    LLFloaterBuyLandUI(const LLSD& key);
    virtual ~LLFloaterBuyLandUI();

    /*virtual*/ void onClose(bool app_quitting);

    // Left padding for maturity rating icon.
    static const S32 ICON_PAD = 2;

private:
    class SelectionObserver : public LLParcelObserver
    {
    public:
        SelectionObserver(LLFloaterBuyLandUI* floater) : mFloater(floater) {}
        virtual void changed();
    private:
        LLFloaterBuyLandUI* mFloater;
    };

private:
    SelectionObserver mParcelSelectionObserver;
    LLViewerRegion* mRegion;
    LLParcelSelectionHandle mParcel;
    bool            mIsClaim;
    bool            mIsForGroup;

    bool            mCanBuy;
    bool            mCannotBuyIsError;
    std::string     mCannotBuyReason;
    std::string     mCannotBuyURI;

    bool            mBought;

    // information about the agent
    S32             mAgentCommittedTier;
    S32             mAgentCashBalance;
    bool            mAgentHasNeverOwnedLand;

    // information about the parcel
    bool            mParcelValid;
    bool            mParcelIsForSale;
    bool            mParcelIsGroupLand;
    S32             mParcelGroupContribution;
    S32             mParcelPrice;
    S32             mParcelActualArea;
    S32             mParcelBillableArea;
    S32             mParcelSupportedObjects;
    bool            mParcelSoldWithObjects;
    std::string     mParcelLocation;
    LLUUID          mParcelSnapshot;
    std::string     mParcelSellerName;

    // user's choices
    S32             mUserPlanChoice;

    // from website
    bool            mSiteValid;
    bool            mSiteMembershipUpgrade;
    std::string     mSiteMembershipAction;
    std::vector<std::string>
                    mSiteMembershipPlanIDs;
    std::vector<std::string>
                    mSiteMembershipPlanNames;
    bool            mSiteLandUseUpgrade;
    std::string     mSiteLandUseAction;
    std::string     mSiteConfirm;

    // values in current Preflight transaction... used to avoid extra
    // preflights when the parcel manager goes update crazy
    S32             mPreflightAskBillableArea;
    S32             mPreflightAskCurrencyBuy;

    LLViewChildren      mChildren;
    LLCurrencyUIManager mCurrency;

    enum TransactionType
    {
        TransactionPreflight,
        TransactionCurrency,
        TransactionBuy
    };
    LLXMLRPCTransaction* mTransaction;
    TransactionType      mTransactionType;

    LLViewerParcelMgr::ParcelBuyInfo*   mParcelBuyInfo;

public:
<<<<<<< HEAD
	void setForGroup(bool is_for_group);
	void setParcel(LLViewerRegion* region, LLParcelSelectionHandle parcel);
		
	void updateAgentInfo();
	void updateParcelInfo();
	void updateCovenantInfo();
	static void onChangeAgreeCovenant(LLUICtrl* ctrl, void* user_data);
	void updateFloaterCovenantText(const std::string& string, const LLUUID &asset_id);
	void updateFloaterEstateName(const std::string& name);
	void updateFloaterLastModified(const std::string& text);
	void updateFloaterEstateOwnerName(const std::string& name);
	void updateWebSiteInfo();
	void finishWebSiteInfo();
	
	void runWebSitePrep(const std::string& password);
	void finishWebSitePrep();
	void sendBuyLand();

	void updateNames();
	// Name cache callback
	void updateGroupName(const LLUUID& id,
						 const std::string& name,
						 bool is_group);
	
	void refreshUI();
	
	void startTransaction(TransactionType type, const LLXMLRPCValue& params);
	bool checkTransaction();
	
	void tellUserError(const std::string& message, const std::string& uri);

	virtual bool postBuild();
	
	void startBuyPreConfirm();
	void startBuyPostConfirm(const std::string& password);

	void onClickBuy();
	void onClickCancel();
	 void onClickErrorWeb();
	
	virtual void draw();
	virtual bool canClose();

	void onVisibilityChanged ( const LLSD& new_visibility );
	
=======
    void setForGroup(bool is_for_group);
    void setParcel(LLViewerRegion* region, LLParcelSelectionHandle parcel);

    void updateAgentInfo();
    void updateParcelInfo();
    void updateCovenantInfo();
    static void onChangeAgreeCovenant(LLUICtrl* ctrl, void* user_data);
    void updateFloaterCovenantText(const std::string& string, const LLUUID &asset_id);
    void updateFloaterEstateName(const std::string& name);
    void updateFloaterLastModified(const std::string& text);
    void updateFloaterEstateOwnerName(const std::string& name);
    void updateWebSiteInfo();
    void finishWebSiteInfo();

    void runWebSitePrep(const std::string& password);
    void finishWebSitePrep();
    void sendBuyLand();

    void updateNames();
    // Name cache callback
    void updateGroupName(const LLUUID& id,
                         const std::string& name,
                         bool is_group);

    void refreshUI();

    void startTransaction(TransactionType type, const LLXMLRPCValue& params);
    bool checkTransaction();

    void tellUserError(const std::string& message, const std::string& uri);

    virtual BOOL postBuild();

    void startBuyPreConfirm();
    void startBuyPostConfirm(const std::string& password);

    void onClickBuy();
    void onClickCancel();
     void onClickErrorWeb();

    virtual void draw();
    virtual BOOL canClose();

    void onVisibilityChanged ( const LLSD& new_visibility );

>>>>>>> e7eced3c
};

// static
void LLFloaterBuyLand::buyLand(
    LLViewerRegion* region, LLParcelSelectionHandle parcel, bool is_for_group)
{
    if(is_for_group && !gAgent.hasPowerInActiveGroup(GP_LAND_DEED))
    {
        LLNotificationsUtil::add("OnlyOfficerCanBuyLand");
        return;
    }

    LLFloaterBuyLandUI* ui = LLFloaterReg::showTypedInstance<LLFloaterBuyLandUI>("buy_land");
    if (ui)
    {
        ui->setForGroup(is_for_group);
        ui->setParcel(region, parcel);
    }
}

// static
void LLFloaterBuyLand::updateCovenantText(const std::string& string, const LLUUID &asset_id)
{
    LLFloaterBuyLandUI* floater = LLFloaterReg::findTypedInstance<LLFloaterBuyLandUI>("buy_land");
    if (floater)
    {
        floater->updateFloaterCovenantText(string, asset_id);
    }
}

// static
void LLFloaterBuyLand::updateEstateName(const std::string& name)
{
    LLFloaterBuyLandUI* floater = LLFloaterReg::findTypedInstance<LLFloaterBuyLandUI>("buy_land");
    if (floater)
    {
        floater->updateFloaterEstateName(name);
    }
}

// static
void LLFloaterBuyLand::updateLastModified(const std::string& text)
{
    LLFloaterBuyLandUI* floater = LLFloaterReg::findTypedInstance<LLFloaterBuyLandUI>("buy_land");
    if (floater)
    {
        floater->updateFloaterLastModified(text);
    }
}

// static
void LLFloaterBuyLand::updateEstateOwnerName(const std::string& name)
{
    LLFloaterBuyLandUI* floater = LLFloaterReg::findTypedInstance<LLFloaterBuyLandUI>("buy_land");
    if (floater)
    {
        floater->updateFloaterEstateOwnerName(name);
    }
}

// static
LLFloater* LLFloaterBuyLand::buildFloater(const LLSD& key)
{
    LLFloaterBuyLandUI* floater = new LLFloaterBuyLandUI(key);
    return floater;
}

//----------------------------------------------------------------------------
// LLFloaterBuyLandUI
//----------------------------------------------------------------------------

#if LL_WINDOWS
// passing 'this' during construction generates a warning. The callee
// only uses the pointer to hold a reference to 'this' which is
// already valid, so this call does the correct thing. Disable the
// warning so that we can compile without generating a warning.
#pragma warning(disable : 4355)
#endif
LLFloaterBuyLandUI::LLFloaterBuyLandUI(const LLSD& key)
:   LLFloater(LLSD()),
    mParcelSelectionObserver(this),
    mParcel(0),
    mBought(false),
    mParcelValid(false), mSiteValid(false),
    mChildren(*this), mCurrency(*this), mTransaction(0),
    mParcelBuyInfo(0)
{
    LLViewerParcelMgr::getInstance()->addObserver(&mParcelSelectionObserver);

}

LLFloaterBuyLandUI::~LLFloaterBuyLandUI()
{
    LLViewerParcelMgr::getInstance()->removeObserver(&mParcelSelectionObserver);
    LLViewerParcelMgr::getInstance()->deleteParcelBuy(&mParcelBuyInfo);

    delete mTransaction;
}

// virtual
void LLFloaterBuyLandUI::onClose(bool app_quitting)
{
<<<<<<< HEAD
	// This object holds onto observer, transactions, and parcel state.
	// Despite being single_instance, destroy it to call destructors and clean
	// everything up.
	setVisible(false);
	destroy();
=======
    // This object holds onto observer, transactions, and parcel state.
    // Despite being single_instance, destroy it to call destructors and clean
    // everything up.
    setVisible(FALSE);
    destroy();
>>>>>>> e7eced3c
}

void LLFloaterBuyLandUI::SelectionObserver::changed()
{
    if (LLViewerParcelMgr::getInstance()->selectionEmpty())
    {
        mFloater->closeFloater();
    }
    else
    {
        mFloater->setParcel(LLViewerParcelMgr::getInstance()->getSelectionRegion(),
                            LLViewerParcelMgr::getInstance()->getParcelSelection());
    }
}


void LLFloaterBuyLandUI::updateAgentInfo()
{
    mAgentCommittedTier = gStatusBar->getSquareMetersCommitted();
    mAgentCashBalance = gStatusBar->getBalance();

    // *TODO: This is an approximation, we should send this value down
    // to the viewer. See SL-10728 for details.
    mAgentHasNeverOwnedLand = mAgentCommittedTier == 0;
}

void LLFloaterBuyLandUI::updateParcelInfo()
{
    LLParcel* parcel = mParcel->getParcel();
    mParcelValid = parcel && mRegion;
    mParcelIsForSale = false;
    mParcelIsGroupLand = false;
    mParcelGroupContribution = 0;
    mParcelPrice = 0;
    mParcelActualArea = 0;
    mParcelBillableArea = 0;
    mParcelSupportedObjects = 0;
    mParcelSoldWithObjects = false;
    mParcelLocation = "";
    mParcelSnapshot.setNull();
    mParcelSellerName = "";

    mCanBuy = false;
    mCannotBuyIsError = false;

    if (!mParcelValid)
    {
        mCannotBuyReason = getString("no_land_selected");
        return;
    }

    if (mParcel->getMultipleOwners())
    {
        mCannotBuyReason = getString("multiple_parcels_selected");
        return;
    }

    const LLUUID& parcelOwner = parcel->getOwnerID();

    mIsClaim = parcel->isPublic();
    if (!mIsClaim)
    {
        mParcelActualArea = parcel->getArea();
        mParcelIsForSale = parcel->getForSale();
        mParcelIsGroupLand = parcel->getIsGroupOwned();
        mParcelPrice = mParcelIsForSale ? parcel->getSalePrice() : 0;

        if (mParcelIsGroupLand)
        {
            LLUUID group_id = parcel->getGroupID();
            mParcelGroupContribution = gAgent.getGroupContribution(group_id);
        }
    }
    else
    {
        mParcelActualArea = mParcel->getClaimableArea();
        mParcelIsForSale = true;
        mParcelPrice = mParcelActualArea * parcel->getClaimPricePerMeter();
    }

    mParcelBillableArea =
        ll_round(mRegion->getBillableFactor() * mParcelActualArea);

    mParcelSupportedObjects = ll_round(
        parcel->getMaxPrimCapacity() * parcel->getParcelPrimBonus());
    // Can't have more than region max tasks, regardless of parcel
    // object bonus factor.
    LLViewerRegion* region = LLViewerParcelMgr::getInstance()->getSelectionRegion();
    if(region)
    {
        S32 max_tasks_per_region = (S32)region->getMaxTasks();
        mParcelSupportedObjects = llmin(
            mParcelSupportedObjects, max_tasks_per_region);
    }

    mParcelSoldWithObjects = parcel->getSellWithObjects();


    LLVector3 center = parcel->getCenterpoint();
    mParcelLocation = llformat("%s %d,%d",
                mRegion->getName().c_str(),
                (int)center[VX], (int)center[VY]
                );

    mParcelSnapshot = parcel->getSnapshotID();

    updateNames();

    bool haveEnoughCash = mParcelPrice <= mAgentCashBalance;
    S32 cashBuy = haveEnoughCash ? 0 : (mParcelPrice - mAgentCashBalance);
    mCurrency.setAmount(cashBuy, true);
    mCurrency.setZeroMessage(haveEnoughCash ? getString("none_needed") : LLStringUtil::null);

    // checks that we can buy the land

    if(mIsForGroup && !gAgent.hasPowerInActiveGroup(GP_LAND_DEED))
    {
        mCannotBuyReason = getString("cant_buy_for_group");
        return;
    }

    if (!mIsClaim)
    {
        const LLUUID& authorizedBuyer = parcel->getAuthorizedBuyerID();
        const LLUUID buyer = gAgent.getID();
        const LLUUID newOwner = mIsForGroup ? gAgent.getGroupID() : buyer;

        if (!mParcelIsForSale
            || (mParcelPrice == 0  &&  authorizedBuyer.isNull()))
        {

            mCannotBuyReason = getString("parcel_not_for_sale");
            return;
        }

        if (parcelOwner == newOwner)
        {
            if (mIsForGroup)
            {
                mCannotBuyReason = getString("group_already_owns");
            }
            else
            {
                mCannotBuyReason = getString("you_already_own");
            }
            return;
        }

        if (!authorizedBuyer.isNull() && buyer != authorizedBuyer)
        {
            // Maybe the parcel is set for sale to a group we are in.
            bool authorized_group =
                gAgent.hasPowerInGroup(authorizedBuyer,GP_LAND_DEED)
                && gAgent.hasPowerInGroup(authorizedBuyer,GP_LAND_SET_SALE_INFO);

            if (!authorized_group)
            {
                mCannotBuyReason = getString("set_to_sell_to_other");
                return;
            }
        }
    }
    else
    {
        if (mParcelActualArea == 0)
        {
            mCannotBuyReason = getString("no_public_land");
            return;
        }

        if (mParcel->hasOthersSelected())
        {
            // Policy: Must not have someone else's land selected
            mCannotBuyReason = getString("not_owned_by_you");
            return;
        }
    }

    mCanBuy = true;
}

void LLFloaterBuyLandUI::updateCovenantInfo()
{
<<<<<<< HEAD
	LLViewerRegion* region = LLViewerParcelMgr::getInstance()->getSelectionRegion();
	if(!region) return;

	U8 sim_access = region->getSimAccess();
	std::string rating = LLViewerRegion::accessToString(sim_access);
	
	LLTextBox* region_name = getChild<LLTextBox>("region_name_text");
	if (region_name)
	{
		std::string region_name_txt = region->getName() + " ("+rating +")";
		region_name->setText(region_name_txt);

		LLIconCtrl* rating_icon = getChild<LLIconCtrl>("rating_icon");
		LLRect rect = rating_icon->getRect();
		S32 region_name_width = llmin(region_name->getRect().getWidth(), region_name->getTextBoundingRect().getWidth());
		S32 icon_left_pad = region_name->getRect().mLeft + region_name_width + ICON_PAD;
		region_name->setToolTip(region_name->getText());
		rating_icon->setRect(rect.setOriginAndSize(icon_left_pad, rect.mBottom, rect.getWidth(), rect.getHeight()));

		switch(sim_access)
		{
		case SIM_ACCESS_PG:
			rating_icon->setValue(getString("icon_PG"));
			break;

		case SIM_ACCESS_ADULT:
			rating_icon->setValue(getString("icon_R"));
			break;

		default:
			rating_icon->setValue(getString("icon_M"));
		}
	}

	LLTextBox* region_type = getChild<LLTextBox>("region_type_text");
	if (region_type)
	{
		region_type->setText(region->getLocalizedSimProductName());
		region_type->setToolTip(region->getLocalizedSimProductName());
	}
	
	LLTextBox* resellable_clause = getChild<LLTextBox>("resellable_clause");
	if (resellable_clause)
	{
		if (region->getRegionFlag(REGION_FLAGS_BLOCK_LAND_RESELL))
		{
			resellable_clause->setText(getString("can_not_resell"));
		}
		else
		{
			resellable_clause->setText(getString("can_resell"));
		}
	}
	
	LLTextBox* changeable_clause = getChild<LLTextBox>("changeable_clause");
	if (changeable_clause)
	{
		if (region->getRegionFlag(REGION_FLAGS_ALLOW_PARCEL_CHANGES))
		{
			changeable_clause->setText(getString("can_change"));
		}
		else
		{
			changeable_clause->setText(getString("can_not_change"));
		}
	}

	LLCheckBoxCtrl* check = getChild<LLCheckBoxCtrl>("agree_covenant");
	if(check)
	{
		check->set(false);
		check->setEnabled(true);
		check->setCommitCallback(onChangeAgreeCovenant, this);
	}

	LLTextBox* box = getChild<LLTextBox>("covenant_text");
	if(box)
	{
		box->setVisible(false);
	}
	
	// send EstateCovenantInfo message
	LLMessageSystem *msg = gMessageSystem;
	msg->newMessage("EstateCovenantRequest");
	msg->nextBlockFast(_PREHASH_AgentData);
	msg->addUUIDFast(_PREHASH_AgentID,	gAgent.getID());
	msg->addUUIDFast(_PREHASH_SessionID,gAgent.getSessionID());
	msg->sendReliable(region->getHost());
=======
    LLViewerRegion* region = LLViewerParcelMgr::getInstance()->getSelectionRegion();
    if(!region) return;

    U8 sim_access = region->getSimAccess();
    std::string rating = LLViewerRegion::accessToString(sim_access);

    LLTextBox* region_name = getChild<LLTextBox>("region_name_text");
    if (region_name)
    {
        std::string region_name_txt = region->getName() + " ("+rating +")";
        region_name->setText(region_name_txt);

        LLIconCtrl* rating_icon = getChild<LLIconCtrl>("rating_icon");
        LLRect rect = rating_icon->getRect();
        S32 region_name_width = llmin(region_name->getRect().getWidth(), region_name->getTextBoundingRect().getWidth());
        S32 icon_left_pad = region_name->getRect().mLeft + region_name_width + ICON_PAD;
        region_name->setToolTip(region_name->getText());
        rating_icon->setRect(rect.setOriginAndSize(icon_left_pad, rect.mBottom, rect.getWidth(), rect.getHeight()));

        switch(sim_access)
        {
        case SIM_ACCESS_PG:
            rating_icon->setValue(getString("icon_PG"));
            break;

        case SIM_ACCESS_ADULT:
            rating_icon->setValue(getString("icon_R"));
            break;

        default:
            rating_icon->setValue(getString("icon_M"));
        }
    }

    LLTextBox* region_type = getChild<LLTextBox>("region_type_text");
    if (region_type)
    {
        region_type->setText(region->getLocalizedSimProductName());
        region_type->setToolTip(region->getLocalizedSimProductName());
    }

    LLTextBox* resellable_clause = getChild<LLTextBox>("resellable_clause");
    if (resellable_clause)
    {
        if (region->getRegionFlag(REGION_FLAGS_BLOCK_LAND_RESELL))
        {
            resellable_clause->setText(getString("can_not_resell"));
        }
        else
        {
            resellable_clause->setText(getString("can_resell"));
        }
    }

    LLTextBox* changeable_clause = getChild<LLTextBox>("changeable_clause");
    if (changeable_clause)
    {
        if (region->getRegionFlag(REGION_FLAGS_ALLOW_PARCEL_CHANGES))
        {
            changeable_clause->setText(getString("can_change"));
        }
        else
        {
            changeable_clause->setText(getString("can_not_change"));
        }
    }

    LLCheckBoxCtrl* check = getChild<LLCheckBoxCtrl>("agree_covenant");
    if(check)
    {
        check->set(false);
        check->setEnabled(true);
        check->setCommitCallback(onChangeAgreeCovenant, this);
    }

    LLTextBox* box = getChild<LLTextBox>("covenant_text");
    if(box)
    {
        box->setVisible(FALSE);
    }

    // send EstateCovenantInfo message
    LLMessageSystem *msg = gMessageSystem;
    msg->newMessage("EstateCovenantRequest");
    msg->nextBlockFast(_PREHASH_AgentData);
    msg->addUUIDFast(_PREHASH_AgentID,  gAgent.getID());
    msg->addUUIDFast(_PREHASH_SessionID,gAgent.getSessionID());
    msg->sendReliable(region->getHost());
>>>>>>> e7eced3c
}

// static
void LLFloaterBuyLandUI::onChangeAgreeCovenant(LLUICtrl* ctrl, void* user_data)
{
    LLFloaterBuyLandUI* self = (LLFloaterBuyLandUI*)user_data;
    if(self)
    {
        self->refreshUI();
    }
}

void LLFloaterBuyLandUI::updateFloaterCovenantText(const std::string &string, const LLUUID& asset_id)
{
<<<<<<< HEAD
	LLViewerTextEditor* editor = getChild<LLViewerTextEditor>("covenant_editor");
	editor->setText(string);

	LLCheckBoxCtrl* check = getChild<LLCheckBoxCtrl>("agree_covenant");
	LLTextBox* box = getChild<LLTextBox>("covenant_text");
	if (asset_id.isNull())
	{
		check->set(true);
		check->setEnabled(false);
		refreshUI();

		// remove the line stating that you must agree
		box->setVisible(false);
	}
	else
	{
		check->setEnabled(true);

		// remove the line stating that you must agree
		box->setVisible(true);
	}
=======
    LLViewerTextEditor* editor = getChild<LLViewerTextEditor>("covenant_editor");
    editor->setText(string);

    LLCheckBoxCtrl* check = getChild<LLCheckBoxCtrl>("agree_covenant");
    LLTextBox* box = getChild<LLTextBox>("covenant_text");
    if (asset_id.isNull())
    {
        check->set(true);
        check->setEnabled(false);
        refreshUI();

        // remove the line stating that you must agree
        box->setVisible(FALSE);
    }
    else
    {
        check->setEnabled(true);

        // remove the line stating that you must agree
        box->setVisible(TRUE);
    }
>>>>>>> e7eced3c
}

void LLFloaterBuyLandUI::updateFloaterEstateName(const std::string& name)
{
    LLTextBox* box = getChild<LLTextBox>("estate_name_text");
    box->setText(name);
    box->setToolTip(name);
}

void LLFloaterBuyLandUI::updateFloaterLastModified(const std::string& text)
{
    LLTextBox* editor = getChild<LLTextBox>("covenant_timestamp_text");
    if (editor) editor->setText(text);
}

void LLFloaterBuyLandUI::updateFloaterEstateOwnerName(const std::string& name)
{
    LLTextBox* box = getChild<LLTextBox>("estate_owner_text");
    if (box) box->setText(name);
}

void LLFloaterBuyLandUI::updateWebSiteInfo()
{
    S32 askBillableArea = mIsForGroup ? 0 : mParcelBillableArea;
    S32 askCurrencyBuy = mCurrency.getAmount();

    if (mTransaction && mTransactionType == TransactionPreflight
    &&  mPreflightAskBillableArea == askBillableArea
    &&  mPreflightAskCurrencyBuy == askCurrencyBuy)
    {
        return;
    }

    mPreflightAskBillableArea = askBillableArea;
    mPreflightAskCurrencyBuy = askCurrencyBuy;

#if 0
    // enable this code if you want the details to blank while we're talking
    // to the web site... it's kind of jarring
    mSiteValid = false;
    mSiteMembershipUpgrade = false;
    mSiteMembershipAction = "(waiting)";
    mSiteMembershipPlanIDs.clear();
    mSiteMembershipPlanNames.clear();
    mSiteLandUseUpgrade = false;
    mSiteLandUseAction = "(waiting)";
    mSiteCurrencyEstimated = false;
    mSiteCurrencyEstimatedCost = 0;
#endif

    LLXMLRPCValue keywordArgs = LLXMLRPCValue::createStruct();
    keywordArgs.appendString("agentId", gAgent.getID().asString());
    keywordArgs.appendString(
        "secureSessionId",
        gAgent.getSecureSessionID().asString());
    keywordArgs.appendString("language", LLUI::getLanguage());
    keywordArgs.appendInt("billableArea", mPreflightAskBillableArea);
    keywordArgs.appendInt("currencyBuy", mPreflightAskCurrencyBuy);

    LLXMLRPCValue params = LLXMLRPCValue::createArray();
    params.append(keywordArgs);

    startTransaction(TransactionPreflight, params);
}

void LLFloaterBuyLandUI::finishWebSiteInfo()
{

    LLXMLRPCValue result = mTransaction->responseValue();

    mSiteValid = result["success"].asBool();
    if (!mSiteValid)
    {
        tellUserError(
            result["errorMessage"].asString(),
            result["errorURI"].asString()
        );
        return;
    }

    LLXMLRPCValue membership = result["membership"];
    mSiteMembershipUpgrade = membership["upgrade"].asBool();
    mSiteMembershipAction = membership["action"].asString();
    mSiteMembershipPlanIDs.clear();
    mSiteMembershipPlanNames.clear();
    LLXMLRPCValue levels = membership["levels"];
    for (LLXMLRPCValue level = levels.rewind();
        level.isValid();
        level = levels.next())
    {
        mSiteMembershipPlanIDs.push_back(level["id"].asString());
        mSiteMembershipPlanNames.push_back(level["description"].asString());
    }
    mUserPlanChoice = 0;

    LLXMLRPCValue landUse = result["landUse"];
    mSiteLandUseUpgrade = landUse["upgrade"].asBool();
    mSiteLandUseAction = landUse["action"].asString();

    LLXMLRPCValue currency = result["currency"];
    if (currency["estimatedCost"].isValid())
    {
        mCurrency.setUSDEstimate(currency["estimatedCost"].asInt());
    }
    if (currency["estimatedLocalCost"].isValid())
    {
        mCurrency.setLocalEstimate(currency["estimatedLocalCost"].asString());
    }

    mSiteConfirm = result["confirm"].asString();
}

void LLFloaterBuyLandUI::runWebSitePrep(const std::string& password)
{
<<<<<<< HEAD
	if (!mCanBuy)
	{
		return;
	}
	
	bool remove_contribution = getChild<LLUICtrl>("remove_contribution")->getValue().asBoolean();
	mParcelBuyInfo = LLViewerParcelMgr::getInstance()->setupParcelBuy(gAgent.getID(), gAgent.getSessionID(),
						gAgent.getGroupID(), mIsForGroup, mIsClaim, remove_contribution);

	if (mParcelBuyInfo
		&& !mSiteMembershipUpgrade
		&& !mSiteLandUseUpgrade
		&& mCurrency.getAmount() == 0
		&& mSiteConfirm != "password")
	{
		sendBuyLand();
		return;
	}


	std::string newLevel = "noChange";
	
	if (mSiteMembershipUpgrade)
	{
		LLComboBox* levels = getChild<LLComboBox>( "account_level");
		if (levels)
		{
			mUserPlanChoice = levels->getCurrentIndex();
			newLevel = mSiteMembershipPlanIDs[mUserPlanChoice];
		}
	}
	
	LLXMLRPCValue keywordArgs = LLXMLRPCValue::createStruct();
	keywordArgs.appendString("agentId", gAgent.getID().asString());
	keywordArgs.appendString(
		"secureSessionId",
		gAgent.getSecureSessionID().asString());
	keywordArgs.appendString("language", LLUI::getLanguage());
	keywordArgs.appendString("levelId", newLevel);
	keywordArgs.appendInt("billableArea",
		mIsForGroup ? 0 : mParcelBillableArea);
	keywordArgs.appendInt("currencyBuy", mCurrency.getAmount());
	keywordArgs.appendInt("estimatedCost", mCurrency.getUSDEstimate());
	keywordArgs.appendString("estimatedLocalCost", mCurrency.getLocalEstimate());
	keywordArgs.appendString("confirm", mSiteConfirm);
	if (!password.empty())
	{
		keywordArgs.appendString("password", password);
	}
	
	LLXMLRPCValue params = LLXMLRPCValue::createArray();
	params.append(keywordArgs);
	
	startTransaction(TransactionBuy, params);
=======
    if (!mCanBuy)
    {
        return;
    }

    BOOL remove_contribution = getChild<LLUICtrl>("remove_contribution")->getValue().asBoolean();
    mParcelBuyInfo = LLViewerParcelMgr::getInstance()->setupParcelBuy(gAgent.getID(), gAgent.getSessionID(),
                        gAgent.getGroupID(), mIsForGroup, mIsClaim, remove_contribution);

    if (mParcelBuyInfo
        && !mSiteMembershipUpgrade
        && !mSiteLandUseUpgrade
        && mCurrency.getAmount() == 0
        && mSiteConfirm != "password")
    {
        sendBuyLand();
        return;
    }


    std::string newLevel = "noChange";

    if (mSiteMembershipUpgrade)
    {
        LLComboBox* levels = getChild<LLComboBox>( "account_level");
        if (levels)
        {
            mUserPlanChoice = levels->getCurrentIndex();
            newLevel = mSiteMembershipPlanIDs[mUserPlanChoice];
        }
    }

    LLXMLRPCValue keywordArgs = LLXMLRPCValue::createStruct();
    keywordArgs.appendString("agentId", gAgent.getID().asString());
    keywordArgs.appendString(
        "secureSessionId",
        gAgent.getSecureSessionID().asString());
    keywordArgs.appendString("language", LLUI::getLanguage());
    keywordArgs.appendString("levelId", newLevel);
    keywordArgs.appendInt("billableArea",
        mIsForGroup ? 0 : mParcelBillableArea);
    keywordArgs.appendInt("currencyBuy", mCurrency.getAmount());
    keywordArgs.appendInt("estimatedCost", mCurrency.getUSDEstimate());
    keywordArgs.appendString("estimatedLocalCost", mCurrency.getLocalEstimate());
    keywordArgs.appendString("confirm", mSiteConfirm);
    if (!password.empty())
    {
        keywordArgs.appendString("password", password);
    }

    LLXMLRPCValue params = LLXMLRPCValue::createArray();
    params.append(keywordArgs);

    startTransaction(TransactionBuy, params);
>>>>>>> e7eced3c
}

void LLFloaterBuyLandUI::finishWebSitePrep()
{
    LLXMLRPCValue result = mTransaction->responseValue();

    bool success = result["success"].asBool();
    if (!success)
    {
        tellUserError(
            result["errorMessage"].asString(),
            result["errorURI"].asString()
        );
        return;
    }

    sendBuyLand();
}

void LLFloaterBuyLandUI::sendBuyLand()
{
    if (mParcelBuyInfo)
    {
        LLViewerParcelMgr::getInstance()->sendParcelBuy(mParcelBuyInfo);
        LLViewerParcelMgr::getInstance()->deleteParcelBuy(&mParcelBuyInfo);
        mBought = true;
    }
}

void LLFloaterBuyLandUI::updateNames()
{
    LLParcel* parcelp = mParcel->getParcel();

    if (!parcelp)
    {
        mParcelSellerName = LLStringUtil::null;
        return;
    }

    if (mIsClaim)
    {
        mParcelSellerName = "Linden Lab";
    }
    else if (parcelp->getIsGroupOwned())
    {
        gCacheName->getGroup(parcelp->getGroupID(),
            boost::bind(&LLFloaterBuyLandUI::updateGroupName, this,
                _1, _2, _3));
    }
    else
    {
        mParcelSellerName = LLSLURL("agent", parcelp->getOwnerID(), "completename").getSLURLString();
    }
}

void LLFloaterBuyLandUI::updateGroupName(const LLUUID& id,
                         const std::string& name,
                         bool is_group)
{
    LLParcel* parcelp = mParcel->getParcel();
    if (parcelp
        && parcelp->getGroupID() == id)
    {
        // request is current
        mParcelSellerName = name;
    }
}

void LLFloaterBuyLandUI::startTransaction(TransactionType type, const LLXMLRPCValue& params)
{
    delete mTransaction;
    mTransaction = NULL;

    mTransactionType = type;

    // Select a URI and method appropriate for the transaction type.
    static std::string transaction_uri;
    if (transaction_uri.empty())
    {
        transaction_uri = LLGridManager::getInstance()->getHelperURI() + "landtool.php";
    }

    const char* method;
    switch (mTransactionType)
    {
        case TransactionPreflight:
            method = "preflightBuyLandPrep";
            break;
        case TransactionBuy:
            method = "buyLandPrep";
            break;
        default:
            LL_WARNS() << "LLFloaterBuyLandUI: Unknown transaction type!" << LL_ENDL;
            return;
    }

    mTransaction = new LLXMLRPCTransaction(
        transaction_uri,
        method,
        params,
        false /* don't use gzip */
        );
}

bool LLFloaterBuyLandUI::checkTransaction()
{
    if (!mTransaction)
    {
        return false;
    }

    if (!mTransaction->process())
    {
        return false;
    }

    if (mTransaction->status(NULL) != LLXMLRPCTransaction::StatusComplete)
    {
        tellUserError(mTransaction->statusMessage(), mTransaction->statusURI());
    }
    else {
        switch (mTransactionType)
        {
            case TransactionPreflight:  finishWebSiteInfo();    break;
            case TransactionBuy:        finishWebSitePrep();    break;
            default: ;
        }
    }

    delete mTransaction;
    mTransaction = NULL;

    return true;
}

void LLFloaterBuyLandUI::tellUserError(
    const std::string& message, const std::string& uri)
{
    mCanBuy = false;
    mCannotBuyIsError = true;
    mCannotBuyReason = getString("fetching_error");
    mCannotBuyReason += message;
    mCannotBuyURI = uri;
}


// virtual
bool LLFloaterBuyLandUI::postBuild()
{
<<<<<<< HEAD
	setVisibleCallback(boost::bind(&LLFloaterBuyLandUI::onVisibilityChanged, this, _2));
	
	mCurrency.prepare();
	
	getChild<LLUICtrl>("buy_btn")->setCommitCallback( boost::bind(&LLFloaterBuyLandUI::onClickBuy, this));
	getChild<LLUICtrl>("cancel_btn")->setCommitCallback( boost::bind(&LLFloaterBuyLandUI::onClickCancel, this));
	getChild<LLUICtrl>("error_web")->setCommitCallback( boost::bind(&LLFloaterBuyLandUI::onClickErrorWeb, this));

	center();
	
	return true;
=======
    setVisibleCallback(boost::bind(&LLFloaterBuyLandUI::onVisibilityChanged, this, _2));

    mCurrency.prepare();

    getChild<LLUICtrl>("buy_btn")->setCommitCallback( boost::bind(&LLFloaterBuyLandUI::onClickBuy, this));
    getChild<LLUICtrl>("cancel_btn")->setCommitCallback( boost::bind(&LLFloaterBuyLandUI::onClickCancel, this));
    getChild<LLUICtrl>("error_web")->setCommitCallback( boost::bind(&LLFloaterBuyLandUI::onClickErrorWeb, this));

    center();

    return TRUE;
>>>>>>> e7eced3c
}

void LLFloaterBuyLandUI::setParcel(LLViewerRegion* region, LLParcelSelectionHandle parcel)
{
    if (mTransaction &&  mTransactionType == TransactionBuy)
    {
        // the user is buying, don't change the selection
        return;
    }

    mRegion = region;
    mParcel = parcel;

    updateAgentInfo();
    updateParcelInfo();
    updateCovenantInfo();
    if (mCanBuy)
    {
        updateWebSiteInfo();
    }
    refreshUI();
}

void LLFloaterBuyLandUI::setForGroup(bool forGroup)
{
    mIsForGroup = forGroup;
}

void LLFloaterBuyLandUI::draw()
{
    LLFloater::draw();

    bool needsUpdate = false;
    needsUpdate |= checkTransaction();
    needsUpdate |= mCurrency.process();

    if (mBought)
    {
        closeFloater();
    }
    else if (needsUpdate)
    {
        if (mCanBuy && mCurrency.hasError())
        {
            tellUserError(mCurrency.errorMessage(), mCurrency.errorURI());
        }

        refreshUI();
    }
}

// virtual
bool LLFloaterBuyLandUI::canClose()
{
    // mTransactionType check for pre-buy estimation stage and mCurrency to allow exit after transaction
    bool can_close = !mTransaction && (mTransactionType != TransactionBuy || mCurrency.canCancel());
    if (!can_close)
    {
        // explain to user why they can't do this, see DEV-9605
        LLNotificationsUtil::add("CannotCloseFloaterBuyLand");
    }
    return can_close;
}

void LLFloaterBuyLandUI::onVisibilityChanged ( const LLSD& new_visibility )
{
    if (new_visibility.asBoolean())
    {
        refreshUI();
    }
}

void LLFloaterBuyLandUI::refreshUI()
{
<<<<<<< HEAD
	// section zero: title area
	{
		LLTextureCtrl* snapshot = getChild<LLTextureCtrl>("info_image");
		if (snapshot)
		{
			snapshot->setImageAssetID(
				mParcelValid ? mParcelSnapshot : LLUUID::null);
		}
		
		if (mParcelValid)
		{
			getChild<LLUICtrl>("info_parcel")->setValue(mParcelLocation);

			LLStringUtil::format_map_t string_args;
			string_args["[AMOUNT]"] = llformat("%d", mParcelActualArea);
			string_args["[AMOUNT2]"] = llformat("%d", mParcelSupportedObjects);
		
			getChild<LLUICtrl>("info_size")->setValue(getString("meters_supports_object", string_args));

			F32 cost_per_sqm = 0.0f;
			if (mParcelActualArea > 0)
			{
				cost_per_sqm = (F32)mParcelPrice / (F32)mParcelActualArea;
			}

			LLStringUtil::format_map_t info_price_args;
			info_price_args["[PRICE]"] = llformat("%d", mParcelPrice);
			info_price_args["[PRICE_PER_SQM]"] = llformat("%.1f", cost_per_sqm);
			if (mParcelSoldWithObjects)
			{
				info_price_args["[SOLD_WITH_OBJECTS]"] = getString("sold_with_objects");
			}
			else
			{
				info_price_args["[SOLD_WITH_OBJECTS]"] = getString("sold_without_objects");
			}
			getChild<LLUICtrl>("info_price")->setValue(getString("info_price_string", info_price_args));
			getChildView("info_price")->setVisible( mParcelIsForSale);
		}
		else
		{
			getChild<LLUICtrl>("info_parcel")->setValue(getString("no_parcel_selected"));
			getChild<LLUICtrl>("info_size")->setValue(LLStringUtil::null);
			getChild<LLUICtrl>("info_price")->setValue(LLStringUtil::null);
		}
		
		getChild<LLUICtrl>("info_action")->setValue(
			mCanBuy
				?
					mIsForGroup
						? getString("buying_for_group")//"Buying land for group:"
						: getString("buying_will")//"Buying this land will:"
				: 
					mCannotBuyIsError
						? getString("cannot_buy_now")//"Cannot buy now:"
						: getString("not_for_sale")//"Not for sale:"

			);
	}
	
	bool showingError = !mCanBuy || !mSiteValid;
	
	// error section
	if (showingError)
	{
		mChildren.setBadge(std::string("step_error"),
			mCannotBuyIsError
				? LLViewChildren::BADGE_ERROR
				: LLViewChildren::BADGE_WARN);
		
		LLTextBox* message = getChild<LLTextBox>("error_message");
		if (message)
		{
			message->setVisible(true);
			message->setValue(LLSD(!mCanBuy ? mCannotBuyReason : "(waiting for data)"));
		}

		getChildView("error_web")->setVisible(mCannotBuyIsError && !mCannotBuyURI.empty());
	}
	else
	{
		getChildView("step_error")->setVisible(false);
		getChildView("error_message")->setVisible(false);
		getChildView("error_web")->setVisible(false);
	}
	
	
	// section one: account
	if (!showingError)
	{
		mChildren.setBadge(std::string("step_1"),
			mSiteMembershipUpgrade
				? LLViewChildren::BADGE_NOTE
				: LLViewChildren::BADGE_OK);
		getChild<LLUICtrl>("account_action")->setValue(mSiteMembershipAction);
		getChild<LLUICtrl>("account_reason")->setValue( 
			mSiteMembershipUpgrade
				?	getString("must_upgrade")
				:	getString("cant_own_land")
			);
		
		LLComboBox* levels = getChild<LLComboBox>( "account_level");
		if (levels)
		{
			levels->setVisible(mSiteMembershipUpgrade);
			
			levels->removeall();
			for(std::vector<std::string>::const_iterator i
					= mSiteMembershipPlanNames.begin();
				i != mSiteMembershipPlanNames.end();
				++i)
			{
				levels->add(*i);
			}
			
			levels->setCurrentByIndex(mUserPlanChoice);
		}

		getChildView("step_1")->setVisible(true);
		getChildView("account_action")->setVisible(true);
		getChildView("account_reason")->setVisible(true);
	}
	else
	{
		getChildView("step_1")->setVisible(false);
		getChildView("account_action")->setVisible(false);
		getChildView("account_reason")->setVisible(false);
		getChildView("account_level")->setVisible(false);
	}
	
	// section two: land use fees
	if (!showingError)
	{
		mChildren.setBadge(std::string("step_2"),
			mSiteLandUseUpgrade
				? LLViewChildren::BADGE_NOTE
				: LLViewChildren::BADGE_OK);
		getChild<LLUICtrl>("land_use_action")->setValue(mSiteLandUseAction);
		
		std::string message;
		
		if (mIsForGroup)
		{
			LLStringUtil::format_map_t string_args;
			string_args["[GROUP]"] = std::string(gAgent.getGroupName());

			message += getString("insufficient_land_credits", string_args);
				
		}
		else
		{
			LLStringUtil::format_map_t string_args;
			string_args["[BUYER]"] = llformat("%d", mAgentCommittedTier);
			message += getString("land_holdings", string_args);
		}
		
		if (!mParcelValid)
		{
			message += LLTrans::getString("sentences_separator") + getString("no_parcel_selected");
		}
		else if (mParcelBillableArea == mParcelActualArea)
		{
			LLStringUtil::format_map_t string_args;
			string_args["[AMOUNT]"] = llformat("%d ", mParcelActualArea);
			message += LLTrans::getString("sentences_separator") + getString("parcel_meters", string_args);
		}
		else
		{

			if (mParcelBillableArea > mParcelActualArea)
			{	
				LLStringUtil::format_map_t string_args;
				string_args["[AMOUNT]"] = llformat("%d ", mParcelBillableArea);
				message += LLTrans::getString("sentences_separator") + getString("premium_land", string_args);
			}
			else
			{
				LLStringUtil::format_map_t string_args;
				string_args["[AMOUNT]"] = llformat("%d ", mParcelBillableArea);
				message += LLTrans::getString("sentences_separator") + getString("discounted_land", string_args);
			}
		}

		getChild<LLUICtrl>("land_use_reason")->setValue(message);

		getChildView("step_2")->setVisible(true);
		getChildView("land_use_action")->setVisible(true);
		getChildView("land_use_reason")->setVisible(true);
	}
	else
	{
		getChildView("step_2")->setVisible(false);
		getChildView("land_use_action")->setVisible(false);
		getChildView("land_use_reason")->setVisible(false);
	}
	
	// section three: purchase & currency
	S32 finalBalance = mAgentCashBalance + mCurrency.getAmount() - mParcelPrice;
	bool willHaveEnough = finalBalance >= 0;
	bool haveEnough = mAgentCashBalance >= mParcelPrice;
	S32 minContribution = llceil((F32)mParcelBillableArea / GROUP_LAND_BONUS_FACTOR);
	bool groupContributionEnough = mParcelGroupContribution >= minContribution;
	
	mCurrency.updateUI(!showingError  &&  !haveEnough);

	if (!showingError)
	{
		mChildren.setBadge(std::string("step_3"),
			!willHaveEnough
				? LLViewChildren::BADGE_WARN
				: mCurrency.getAmount() > 0
					? LLViewChildren::BADGE_NOTE
					: LLViewChildren::BADGE_OK);
			
		LLStringUtil::format_map_t string_args;
		string_args["[AMOUNT]"] = llformat("%d", mParcelPrice);
		string_args["[SELLER]"] = mParcelSellerName;
		getChild<LLUICtrl>("purchase_action")->setValue(getString("pay_to_for_land", string_args));
		getChildView("purchase_action")->setVisible( mParcelValid);
		
		std::string reasonString;

		if (haveEnough)
		{
			LLStringUtil::format_map_t string_args;
			string_args["[AMOUNT]"] = llformat("%d", mAgentCashBalance);

			getChild<LLUICtrl>("currency_reason")->setValue(getString("have_enough_lindens", string_args));
		}
		else
		{
			LLStringUtil::format_map_t string_args;
			string_args["[AMOUNT]"] = llformat("%d", mAgentCashBalance);
			string_args["[AMOUNT2]"] = llformat("%d", mParcelPrice - mAgentCashBalance);
			
			getChild<LLUICtrl>("currency_reason")->setValue(getString("not_enough_lindens", string_args));

			getChild<LLUICtrl>("currency_est")->setTextArg("[LOCAL_AMOUNT]", mCurrency.getLocalEstimate());
		}
		
		if (willHaveEnough)
		{
			LLStringUtil::format_map_t string_args;
			string_args["[AMOUNT]"] = llformat("%d", finalBalance);

			getChild<LLUICtrl>("currency_balance")->setValue(getString("balance_left", string_args));

		}
		else
		{
			LLStringUtil::format_map_t string_args;
			string_args["[AMOUNT]"] = llformat("%d", mParcelPrice - mAgentCashBalance);
	
			getChild<LLUICtrl>("currency_balance")->setValue(getString("balance_needed", string_args));
			
		}

		getChild<LLUICtrl>("remove_contribution")->setValue(LLSD(groupContributionEnough));
		getChildView("remove_contribution")->setEnabled(groupContributionEnough);
		bool showRemoveContribution = mParcelIsGroupLand
							&& (mParcelGroupContribution > 0);
		getChildView("remove_contribution")->setLabelArg("[AMOUNT]",
							llformat("%d", minContribution));
		getChildView("remove_contribution")->setVisible( showRemoveContribution);

		getChildView("step_3")->setVisible(true);
		getChildView("purchase_action")->setVisible(true);
		getChildView("currency_reason")->setVisible(true);
		getChildView("currency_balance")->setVisible(true);
	}
	else
	{
		getChildView("step_3")->setVisible(false);
		getChildView("purchase_action")->setVisible(false);
		getChildView("currency_reason")->setVisible(false);
		getChildView("currency_balance")->setVisible(false);
		getChildView("remove_group_donation")->setVisible(false);
	}


	bool agrees_to_covenant = false;
	LLCheckBoxCtrl* check = getChild<LLCheckBoxCtrl>("agree_covenant");
	if (check)
	{
	    agrees_to_covenant = check->get();
	}

	getChildView("buy_btn")->setEnabled(mCanBuy  &&  mSiteValid  &&  willHaveEnough  &&  !mTransaction && agrees_to_covenant);
=======
    // section zero: title area
    {
        LLTextureCtrl* snapshot = getChild<LLTextureCtrl>("info_image");
        if (snapshot)
        {
            snapshot->setImageAssetID(
                mParcelValid ? mParcelSnapshot : LLUUID::null);
        }

        if (mParcelValid)
        {
            getChild<LLUICtrl>("info_parcel")->setValue(mParcelLocation);

            LLStringUtil::format_map_t string_args;
            string_args["[AMOUNT]"] = llformat("%d", mParcelActualArea);
            string_args["[AMOUNT2]"] = llformat("%d", mParcelSupportedObjects);

            getChild<LLUICtrl>("info_size")->setValue(getString("meters_supports_object", string_args));

            F32 cost_per_sqm = 0.0f;
            if (mParcelActualArea > 0)
            {
                cost_per_sqm = (F32)mParcelPrice / (F32)mParcelActualArea;
            }

            LLStringUtil::format_map_t info_price_args;
            info_price_args["[PRICE]"] = llformat("%d", mParcelPrice);
            info_price_args["[PRICE_PER_SQM]"] = llformat("%.1f", cost_per_sqm);
            if (mParcelSoldWithObjects)
            {
                info_price_args["[SOLD_WITH_OBJECTS]"] = getString("sold_with_objects");
            }
            else
            {
                info_price_args["[SOLD_WITH_OBJECTS]"] = getString("sold_without_objects");
            }
            getChild<LLUICtrl>("info_price")->setValue(getString("info_price_string", info_price_args));
            getChildView("info_price")->setVisible( mParcelIsForSale);
        }
        else
        {
            getChild<LLUICtrl>("info_parcel")->setValue(getString("no_parcel_selected"));
            getChild<LLUICtrl>("info_size")->setValue(LLStringUtil::null);
            getChild<LLUICtrl>("info_price")->setValue(LLStringUtil::null);
        }

        getChild<LLUICtrl>("info_action")->setValue(
            mCanBuy
                ?
                    mIsForGroup
                        ? getString("buying_for_group")//"Buying land for group:"
                        : getString("buying_will")//"Buying this land will:"
                :
                    mCannotBuyIsError
                        ? getString("cannot_buy_now")//"Cannot buy now:"
                        : getString("not_for_sale")//"Not for sale:"

            );
    }

    bool showingError = !mCanBuy || !mSiteValid;

    // error section
    if (showingError)
    {
        mChildren.setBadge(std::string("step_error"),
            mCannotBuyIsError
                ? LLViewChildren::BADGE_ERROR
                : LLViewChildren::BADGE_WARN);

        LLTextBox* message = getChild<LLTextBox>("error_message");
        if (message)
        {
            message->setVisible(true);
            message->setValue(LLSD(!mCanBuy ? mCannotBuyReason : "(waiting for data)"));
        }

        getChildView("error_web")->setVisible(mCannotBuyIsError && !mCannotBuyURI.empty());
    }
    else
    {
        getChildView("step_error")->setVisible(FALSE);
        getChildView("error_message")->setVisible(FALSE);
        getChildView("error_web")->setVisible(FALSE);
    }


    // section one: account
    if (!showingError)
    {
        mChildren.setBadge(std::string("step_1"),
            mSiteMembershipUpgrade
                ? LLViewChildren::BADGE_NOTE
                : LLViewChildren::BADGE_OK);
        getChild<LLUICtrl>("account_action")->setValue(mSiteMembershipAction);
        getChild<LLUICtrl>("account_reason")->setValue(
            mSiteMembershipUpgrade
                ?   getString("must_upgrade")
                :   getString("cant_own_land")
            );

        LLComboBox* levels = getChild<LLComboBox>( "account_level");
        if (levels)
        {
            levels->setVisible(mSiteMembershipUpgrade);

            levels->removeall();
            for(std::vector<std::string>::const_iterator i
                    = mSiteMembershipPlanNames.begin();
                i != mSiteMembershipPlanNames.end();
                ++i)
            {
                levels->add(*i);
            }

            levels->setCurrentByIndex(mUserPlanChoice);
        }

        getChildView("step_1")->setVisible(TRUE);
        getChildView("account_action")->setVisible(TRUE);
        getChildView("account_reason")->setVisible(TRUE);
    }
    else
    {
        getChildView("step_1")->setVisible(FALSE);
        getChildView("account_action")->setVisible(FALSE);
        getChildView("account_reason")->setVisible(FALSE);
        getChildView("account_level")->setVisible(FALSE);
    }

    // section two: land use fees
    if (!showingError)
    {
        mChildren.setBadge(std::string("step_2"),
            mSiteLandUseUpgrade
                ? LLViewChildren::BADGE_NOTE
                : LLViewChildren::BADGE_OK);
        getChild<LLUICtrl>("land_use_action")->setValue(mSiteLandUseAction);

        std::string message;

        if (mIsForGroup)
        {
            LLStringUtil::format_map_t string_args;
            string_args["[GROUP]"] = std::string(gAgent.getGroupName());

            message += getString("insufficient_land_credits", string_args);

        }
        else
        {
            LLStringUtil::format_map_t string_args;
            string_args["[BUYER]"] = llformat("%d", mAgentCommittedTier);
            message += getString("land_holdings", string_args);
        }

        if (!mParcelValid)
        {
            message += LLTrans::getString("sentences_separator") + getString("no_parcel_selected");
        }
        else if (mParcelBillableArea == mParcelActualArea)
        {
            LLStringUtil::format_map_t string_args;
            string_args["[AMOUNT]"] = llformat("%d ", mParcelActualArea);
            message += LLTrans::getString("sentences_separator") + getString("parcel_meters", string_args);
        }
        else
        {

            if (mParcelBillableArea > mParcelActualArea)
            {
                LLStringUtil::format_map_t string_args;
                string_args["[AMOUNT]"] = llformat("%d ", mParcelBillableArea);
                message += LLTrans::getString("sentences_separator") + getString("premium_land", string_args);
            }
            else
            {
                LLStringUtil::format_map_t string_args;
                string_args["[AMOUNT]"] = llformat("%d ", mParcelBillableArea);
                message += LLTrans::getString("sentences_separator") + getString("discounted_land", string_args);
            }
        }

        getChild<LLUICtrl>("land_use_reason")->setValue(message);

        getChildView("step_2")->setVisible(TRUE);
        getChildView("land_use_action")->setVisible(TRUE);
        getChildView("land_use_reason")->setVisible(TRUE);
    }
    else
    {
        getChildView("step_2")->setVisible(FALSE);
        getChildView("land_use_action")->setVisible(FALSE);
        getChildView("land_use_reason")->setVisible(FALSE);
    }

    // section three: purchase & currency
    S32 finalBalance = mAgentCashBalance + mCurrency.getAmount() - mParcelPrice;
    bool willHaveEnough = finalBalance >= 0;
    bool haveEnough = mAgentCashBalance >= mParcelPrice;
    S32 minContribution = llceil((F32)mParcelBillableArea / GROUP_LAND_BONUS_FACTOR);
    bool groupContributionEnough = mParcelGroupContribution >= minContribution;

    mCurrency.updateUI(!showingError  &&  !haveEnough);

    if (!showingError)
    {
        mChildren.setBadge(std::string("step_3"),
            !willHaveEnough
                ? LLViewChildren::BADGE_WARN
                : mCurrency.getAmount() > 0
                    ? LLViewChildren::BADGE_NOTE
                    : LLViewChildren::BADGE_OK);

        LLStringUtil::format_map_t string_args;
        string_args["[AMOUNT]"] = llformat("%d", mParcelPrice);
        string_args["[SELLER]"] = mParcelSellerName;
        getChild<LLUICtrl>("purchase_action")->setValue(getString("pay_to_for_land", string_args));
        getChildView("purchase_action")->setVisible( mParcelValid);

        std::string reasonString;

        if (haveEnough)
        {
            LLStringUtil::format_map_t string_args;
            string_args["[AMOUNT]"] = llformat("%d", mAgentCashBalance);

            getChild<LLUICtrl>("currency_reason")->setValue(getString("have_enough_lindens", string_args));
        }
        else
        {
            LLStringUtil::format_map_t string_args;
            string_args["[AMOUNT]"] = llformat("%d", mAgentCashBalance);
            string_args["[AMOUNT2]"] = llformat("%d", mParcelPrice - mAgentCashBalance);

            getChild<LLUICtrl>("currency_reason")->setValue(getString("not_enough_lindens", string_args));

            getChild<LLUICtrl>("currency_est")->setTextArg("[LOCAL_AMOUNT]", mCurrency.getLocalEstimate());
        }

        if (willHaveEnough)
        {
            LLStringUtil::format_map_t string_args;
            string_args["[AMOUNT]"] = llformat("%d", finalBalance);

            getChild<LLUICtrl>("currency_balance")->setValue(getString("balance_left", string_args));

        }
        else
        {
            LLStringUtil::format_map_t string_args;
            string_args["[AMOUNT]"] = llformat("%d", mParcelPrice - mAgentCashBalance);

            getChild<LLUICtrl>("currency_balance")->setValue(getString("balance_needed", string_args));

        }

        getChild<LLUICtrl>("remove_contribution")->setValue(LLSD(groupContributionEnough));
        getChildView("remove_contribution")->setEnabled(groupContributionEnough);
        bool showRemoveContribution = mParcelIsGroupLand
                            && (mParcelGroupContribution > 0);
        getChildView("remove_contribution")->setLabelArg("[AMOUNT]",
                            llformat("%d", minContribution));
        getChildView("remove_contribution")->setVisible( showRemoveContribution);

        getChildView("step_3")->setVisible(TRUE);
        getChildView("purchase_action")->setVisible(TRUE);
        getChildView("currency_reason")->setVisible(TRUE);
        getChildView("currency_balance")->setVisible(TRUE);
    }
    else
    {
        getChildView("step_3")->setVisible(FALSE);
        getChildView("purchase_action")->setVisible(FALSE);
        getChildView("currency_reason")->setVisible(FALSE);
        getChildView("currency_balance")->setVisible(FALSE);
        getChildView("remove_group_donation")->setVisible(FALSE);
    }


    bool agrees_to_covenant = false;
    LLCheckBoxCtrl* check = getChild<LLCheckBoxCtrl>("agree_covenant");
    if (check)
    {
        agrees_to_covenant = check->get();
    }

    getChildView("buy_btn")->setEnabled(mCanBuy  &&  mSiteValid  &&  willHaveEnough  &&  !mTransaction && agrees_to_covenant);
>>>>>>> e7eced3c
}

void LLFloaterBuyLandUI::startBuyPreConfirm()
{
    std::string action;

    if (mSiteMembershipUpgrade)
    {
        action += mSiteMembershipAction;
        action += "\n";

        LLComboBox* levels = getChild<LLComboBox>( "account_level");
        if (levels)
        {
            action += " * ";
            action += mSiteMembershipPlanNames[levels->getCurrentIndex()];
            action += "\n";
        }
    }
    if (mSiteLandUseUpgrade)
    {
        action += mSiteLandUseAction;
        action += "\n";
    }
    if (mCurrency.getAmount() > 0)
    {
        LLStringUtil::format_map_t string_args;
        string_args["[AMOUNT]"] = llformat("%d", mCurrency.getAmount());
        string_args["[LOCAL_AMOUNT]"] = mCurrency.getLocalEstimate();

        action += getString("buy_for_US", string_args);
    }

    LLStringUtil::format_map_t string_args;
    string_args["[AMOUNT]"] = llformat("%d", mParcelPrice);
    string_args["[SELLER]"] = mParcelSellerName;
    action += getString("pay_to_for_land", string_args);


    LLConfirmationManager::confirm(mSiteConfirm,
        action,
        *this,
        &LLFloaterBuyLandUI::startBuyPostConfirm);
}

void LLFloaterBuyLandUI::startBuyPostConfirm(const std::string& password)
{
    runWebSitePrep(password);

    mCanBuy = false;
    mCannotBuyReason = getString("processing");
    refreshUI();
}


void LLFloaterBuyLandUI::onClickBuy()
{
    startBuyPreConfirm();
}

void LLFloaterBuyLandUI::onClickCancel()
{
    closeFloater();
}

void LLFloaterBuyLandUI::onClickErrorWeb()
{
    LLWeb::loadURLExternal(mCannotBuyURI);
    closeFloater();
}


<|MERGE_RESOLUTION|>--- conflicted
+++ resolved
@@ -156,53 +156,6 @@
     LLViewerParcelMgr::ParcelBuyInfo*   mParcelBuyInfo;
 
 public:
-<<<<<<< HEAD
-	void setForGroup(bool is_for_group);
-	void setParcel(LLViewerRegion* region, LLParcelSelectionHandle parcel);
-		
-	void updateAgentInfo();
-	void updateParcelInfo();
-	void updateCovenantInfo();
-	static void onChangeAgreeCovenant(LLUICtrl* ctrl, void* user_data);
-	void updateFloaterCovenantText(const std::string& string, const LLUUID &asset_id);
-	void updateFloaterEstateName(const std::string& name);
-	void updateFloaterLastModified(const std::string& text);
-	void updateFloaterEstateOwnerName(const std::string& name);
-	void updateWebSiteInfo();
-	void finishWebSiteInfo();
-	
-	void runWebSitePrep(const std::string& password);
-	void finishWebSitePrep();
-	void sendBuyLand();
-
-	void updateNames();
-	// Name cache callback
-	void updateGroupName(const LLUUID& id,
-						 const std::string& name,
-						 bool is_group);
-	
-	void refreshUI();
-	
-	void startTransaction(TransactionType type, const LLXMLRPCValue& params);
-	bool checkTransaction();
-	
-	void tellUserError(const std::string& message, const std::string& uri);
-
-	virtual bool postBuild();
-	
-	void startBuyPreConfirm();
-	void startBuyPostConfirm(const std::string& password);
-
-	void onClickBuy();
-	void onClickCancel();
-	 void onClickErrorWeb();
-	
-	virtual void draw();
-	virtual bool canClose();
-
-	void onVisibilityChanged ( const LLSD& new_visibility );
-	
-=======
     void setForGroup(bool is_for_group);
     void setParcel(LLViewerRegion* region, LLParcelSelectionHandle parcel);
 
@@ -234,7 +187,7 @@
 
     void tellUserError(const std::string& message, const std::string& uri);
 
-    virtual BOOL postBuild();
+    virtual bool postBuild();
 
     void startBuyPreConfirm();
     void startBuyPostConfirm(const std::string& password);
@@ -244,11 +197,10 @@
      void onClickErrorWeb();
 
     virtual void draw();
-    virtual BOOL canClose();
+    virtual bool canClose();
 
     void onVisibilityChanged ( const LLSD& new_visibility );
 
->>>>>>> e7eced3c
 };
 
 // static
@@ -351,19 +303,11 @@
 // virtual
 void LLFloaterBuyLandUI::onClose(bool app_quitting)
 {
-<<<<<<< HEAD
-	// This object holds onto observer, transactions, and parcel state.
-	// Despite being single_instance, destroy it to call destructors and clean
-	// everything up.
-	setVisible(false);
-	destroy();
-=======
     // This object holds onto observer, transactions, and parcel state.
     // Despite being single_instance, destroy it to call destructors and clean
     // everything up.
-    setVisible(FALSE);
+    setVisible(false);
     destroy();
->>>>>>> e7eced3c
 }
 
 void LLFloaterBuyLandUI::SelectionObserver::changed()
@@ -547,96 +491,6 @@
 
 void LLFloaterBuyLandUI::updateCovenantInfo()
 {
-<<<<<<< HEAD
-	LLViewerRegion* region = LLViewerParcelMgr::getInstance()->getSelectionRegion();
-	if(!region) return;
-
-	U8 sim_access = region->getSimAccess();
-	std::string rating = LLViewerRegion::accessToString(sim_access);
-	
-	LLTextBox* region_name = getChild<LLTextBox>("region_name_text");
-	if (region_name)
-	{
-		std::string region_name_txt = region->getName() + " ("+rating +")";
-		region_name->setText(region_name_txt);
-
-		LLIconCtrl* rating_icon = getChild<LLIconCtrl>("rating_icon");
-		LLRect rect = rating_icon->getRect();
-		S32 region_name_width = llmin(region_name->getRect().getWidth(), region_name->getTextBoundingRect().getWidth());
-		S32 icon_left_pad = region_name->getRect().mLeft + region_name_width + ICON_PAD;
-		region_name->setToolTip(region_name->getText());
-		rating_icon->setRect(rect.setOriginAndSize(icon_left_pad, rect.mBottom, rect.getWidth(), rect.getHeight()));
-
-		switch(sim_access)
-		{
-		case SIM_ACCESS_PG:
-			rating_icon->setValue(getString("icon_PG"));
-			break;
-
-		case SIM_ACCESS_ADULT:
-			rating_icon->setValue(getString("icon_R"));
-			break;
-
-		default:
-			rating_icon->setValue(getString("icon_M"));
-		}
-	}
-
-	LLTextBox* region_type = getChild<LLTextBox>("region_type_text");
-	if (region_type)
-	{
-		region_type->setText(region->getLocalizedSimProductName());
-		region_type->setToolTip(region->getLocalizedSimProductName());
-	}
-	
-	LLTextBox* resellable_clause = getChild<LLTextBox>("resellable_clause");
-	if (resellable_clause)
-	{
-		if (region->getRegionFlag(REGION_FLAGS_BLOCK_LAND_RESELL))
-		{
-			resellable_clause->setText(getString("can_not_resell"));
-		}
-		else
-		{
-			resellable_clause->setText(getString("can_resell"));
-		}
-	}
-	
-	LLTextBox* changeable_clause = getChild<LLTextBox>("changeable_clause");
-	if (changeable_clause)
-	{
-		if (region->getRegionFlag(REGION_FLAGS_ALLOW_PARCEL_CHANGES))
-		{
-			changeable_clause->setText(getString("can_change"));
-		}
-		else
-		{
-			changeable_clause->setText(getString("can_not_change"));
-		}
-	}
-
-	LLCheckBoxCtrl* check = getChild<LLCheckBoxCtrl>("agree_covenant");
-	if(check)
-	{
-		check->set(false);
-		check->setEnabled(true);
-		check->setCommitCallback(onChangeAgreeCovenant, this);
-	}
-
-	LLTextBox* box = getChild<LLTextBox>("covenant_text");
-	if(box)
-	{
-		box->setVisible(false);
-	}
-	
-	// send EstateCovenantInfo message
-	LLMessageSystem *msg = gMessageSystem;
-	msg->newMessage("EstateCovenantRequest");
-	msg->nextBlockFast(_PREHASH_AgentData);
-	msg->addUUIDFast(_PREHASH_AgentID,	gAgent.getID());
-	msg->addUUIDFast(_PREHASH_SessionID,gAgent.getSessionID());
-	msg->sendReliable(region->getHost());
-=======
     LLViewerRegion* region = LLViewerParcelMgr::getInstance()->getSelectionRegion();
     if(!region) return;
 
@@ -715,7 +569,7 @@
     LLTextBox* box = getChild<LLTextBox>("covenant_text");
     if(box)
     {
-        box->setVisible(FALSE);
+        box->setVisible(false);
     }
 
     // send EstateCovenantInfo message
@@ -725,7 +579,6 @@
     msg->addUUIDFast(_PREHASH_AgentID,  gAgent.getID());
     msg->addUUIDFast(_PREHASH_SessionID,gAgent.getSessionID());
     msg->sendReliable(region->getHost());
->>>>>>> e7eced3c
 }
 
 // static
@@ -740,29 +593,6 @@
 
 void LLFloaterBuyLandUI::updateFloaterCovenantText(const std::string &string, const LLUUID& asset_id)
 {
-<<<<<<< HEAD
-	LLViewerTextEditor* editor = getChild<LLViewerTextEditor>("covenant_editor");
-	editor->setText(string);
-
-	LLCheckBoxCtrl* check = getChild<LLCheckBoxCtrl>("agree_covenant");
-	LLTextBox* box = getChild<LLTextBox>("covenant_text");
-	if (asset_id.isNull())
-	{
-		check->set(true);
-		check->setEnabled(false);
-		refreshUI();
-
-		// remove the line stating that you must agree
-		box->setVisible(false);
-	}
-	else
-	{
-		check->setEnabled(true);
-
-		// remove the line stating that you must agree
-		box->setVisible(true);
-	}
-=======
     LLViewerTextEditor* editor = getChild<LLViewerTextEditor>("covenant_editor");
     editor->setText(string);
 
@@ -775,16 +605,15 @@
         refreshUI();
 
         // remove the line stating that you must agree
-        box->setVisible(FALSE);
+        box->setVisible(false);
     }
     else
     {
         check->setEnabled(true);
 
         // remove the line stating that you must agree
-        box->setVisible(TRUE);
-    }
->>>>>>> e7eced3c
+        box->setVisible(true);
+    }
 }
 
 void LLFloaterBuyLandUI::updateFloaterEstateName(const std::string& name)
@@ -899,68 +728,12 @@
 
 void LLFloaterBuyLandUI::runWebSitePrep(const std::string& password)
 {
-<<<<<<< HEAD
-	if (!mCanBuy)
-	{
-		return;
-	}
-	
-	bool remove_contribution = getChild<LLUICtrl>("remove_contribution")->getValue().asBoolean();
-	mParcelBuyInfo = LLViewerParcelMgr::getInstance()->setupParcelBuy(gAgent.getID(), gAgent.getSessionID(),
-						gAgent.getGroupID(), mIsForGroup, mIsClaim, remove_contribution);
-
-	if (mParcelBuyInfo
-		&& !mSiteMembershipUpgrade
-		&& !mSiteLandUseUpgrade
-		&& mCurrency.getAmount() == 0
-		&& mSiteConfirm != "password")
-	{
-		sendBuyLand();
-		return;
-	}
-
-
-	std::string newLevel = "noChange";
-	
-	if (mSiteMembershipUpgrade)
-	{
-		LLComboBox* levels = getChild<LLComboBox>( "account_level");
-		if (levels)
-		{
-			mUserPlanChoice = levels->getCurrentIndex();
-			newLevel = mSiteMembershipPlanIDs[mUserPlanChoice];
-		}
-	}
-	
-	LLXMLRPCValue keywordArgs = LLXMLRPCValue::createStruct();
-	keywordArgs.appendString("agentId", gAgent.getID().asString());
-	keywordArgs.appendString(
-		"secureSessionId",
-		gAgent.getSecureSessionID().asString());
-	keywordArgs.appendString("language", LLUI::getLanguage());
-	keywordArgs.appendString("levelId", newLevel);
-	keywordArgs.appendInt("billableArea",
-		mIsForGroup ? 0 : mParcelBillableArea);
-	keywordArgs.appendInt("currencyBuy", mCurrency.getAmount());
-	keywordArgs.appendInt("estimatedCost", mCurrency.getUSDEstimate());
-	keywordArgs.appendString("estimatedLocalCost", mCurrency.getLocalEstimate());
-	keywordArgs.appendString("confirm", mSiteConfirm);
-	if (!password.empty())
-	{
-		keywordArgs.appendString("password", password);
-	}
-	
-	LLXMLRPCValue params = LLXMLRPCValue::createArray();
-	params.append(keywordArgs);
-	
-	startTransaction(TransactionBuy, params);
-=======
     if (!mCanBuy)
     {
         return;
     }
 
-    BOOL remove_contribution = getChild<LLUICtrl>("remove_contribution")->getValue().asBoolean();
+    bool remove_contribution = getChild<LLUICtrl>("remove_contribution")->getValue().asBoolean();
     mParcelBuyInfo = LLViewerParcelMgr::getInstance()->setupParcelBuy(gAgent.getID(), gAgent.getSessionID(),
                         gAgent.getGroupID(), mIsForGroup, mIsClaim, remove_contribution);
 
@@ -1009,7 +782,6 @@
     params.append(keywordArgs);
 
     startTransaction(TransactionBuy, params);
->>>>>>> e7eced3c
 }
 
 void LLFloaterBuyLandUI::finishWebSitePrep()
@@ -1159,19 +931,6 @@
 // virtual
 bool LLFloaterBuyLandUI::postBuild()
 {
-<<<<<<< HEAD
-	setVisibleCallback(boost::bind(&LLFloaterBuyLandUI::onVisibilityChanged, this, _2));
-	
-	mCurrency.prepare();
-	
-	getChild<LLUICtrl>("buy_btn")->setCommitCallback( boost::bind(&LLFloaterBuyLandUI::onClickBuy, this));
-	getChild<LLUICtrl>("cancel_btn")->setCommitCallback( boost::bind(&LLFloaterBuyLandUI::onClickCancel, this));
-	getChild<LLUICtrl>("error_web")->setCommitCallback( boost::bind(&LLFloaterBuyLandUI::onClickErrorWeb, this));
-
-	center();
-	
-	return true;
-=======
     setVisibleCallback(boost::bind(&LLFloaterBuyLandUI::onVisibilityChanged, this, _2));
 
     mCurrency.prepare();
@@ -1182,8 +941,7 @@
 
     center();
 
-    return TRUE;
->>>>>>> e7eced3c
+    return true;
 }
 
 void LLFloaterBuyLandUI::setParcel(LLViewerRegion* region, LLParcelSelectionHandle parcel)
@@ -1258,296 +1016,6 @@
 
 void LLFloaterBuyLandUI::refreshUI()
 {
-<<<<<<< HEAD
-	// section zero: title area
-	{
-		LLTextureCtrl* snapshot = getChild<LLTextureCtrl>("info_image");
-		if (snapshot)
-		{
-			snapshot->setImageAssetID(
-				mParcelValid ? mParcelSnapshot : LLUUID::null);
-		}
-		
-		if (mParcelValid)
-		{
-			getChild<LLUICtrl>("info_parcel")->setValue(mParcelLocation);
-
-			LLStringUtil::format_map_t string_args;
-			string_args["[AMOUNT]"] = llformat("%d", mParcelActualArea);
-			string_args["[AMOUNT2]"] = llformat("%d", mParcelSupportedObjects);
-		
-			getChild<LLUICtrl>("info_size")->setValue(getString("meters_supports_object", string_args));
-
-			F32 cost_per_sqm = 0.0f;
-			if (mParcelActualArea > 0)
-			{
-				cost_per_sqm = (F32)mParcelPrice / (F32)mParcelActualArea;
-			}
-
-			LLStringUtil::format_map_t info_price_args;
-			info_price_args["[PRICE]"] = llformat("%d", mParcelPrice);
-			info_price_args["[PRICE_PER_SQM]"] = llformat("%.1f", cost_per_sqm);
-			if (mParcelSoldWithObjects)
-			{
-				info_price_args["[SOLD_WITH_OBJECTS]"] = getString("sold_with_objects");
-			}
-			else
-			{
-				info_price_args["[SOLD_WITH_OBJECTS]"] = getString("sold_without_objects");
-			}
-			getChild<LLUICtrl>("info_price")->setValue(getString("info_price_string", info_price_args));
-			getChildView("info_price")->setVisible( mParcelIsForSale);
-		}
-		else
-		{
-			getChild<LLUICtrl>("info_parcel")->setValue(getString("no_parcel_selected"));
-			getChild<LLUICtrl>("info_size")->setValue(LLStringUtil::null);
-			getChild<LLUICtrl>("info_price")->setValue(LLStringUtil::null);
-		}
-		
-		getChild<LLUICtrl>("info_action")->setValue(
-			mCanBuy
-				?
-					mIsForGroup
-						? getString("buying_for_group")//"Buying land for group:"
-						: getString("buying_will")//"Buying this land will:"
-				: 
-					mCannotBuyIsError
-						? getString("cannot_buy_now")//"Cannot buy now:"
-						: getString("not_for_sale")//"Not for sale:"
-
-			);
-	}
-	
-	bool showingError = !mCanBuy || !mSiteValid;
-	
-	// error section
-	if (showingError)
-	{
-		mChildren.setBadge(std::string("step_error"),
-			mCannotBuyIsError
-				? LLViewChildren::BADGE_ERROR
-				: LLViewChildren::BADGE_WARN);
-		
-		LLTextBox* message = getChild<LLTextBox>("error_message");
-		if (message)
-		{
-			message->setVisible(true);
-			message->setValue(LLSD(!mCanBuy ? mCannotBuyReason : "(waiting for data)"));
-		}
-
-		getChildView("error_web")->setVisible(mCannotBuyIsError && !mCannotBuyURI.empty());
-	}
-	else
-	{
-		getChildView("step_error")->setVisible(false);
-		getChildView("error_message")->setVisible(false);
-		getChildView("error_web")->setVisible(false);
-	}
-	
-	
-	// section one: account
-	if (!showingError)
-	{
-		mChildren.setBadge(std::string("step_1"),
-			mSiteMembershipUpgrade
-				? LLViewChildren::BADGE_NOTE
-				: LLViewChildren::BADGE_OK);
-		getChild<LLUICtrl>("account_action")->setValue(mSiteMembershipAction);
-		getChild<LLUICtrl>("account_reason")->setValue( 
-			mSiteMembershipUpgrade
-				?	getString("must_upgrade")
-				:	getString("cant_own_land")
-			);
-		
-		LLComboBox* levels = getChild<LLComboBox>( "account_level");
-		if (levels)
-		{
-			levels->setVisible(mSiteMembershipUpgrade);
-			
-			levels->removeall();
-			for(std::vector<std::string>::const_iterator i
-					= mSiteMembershipPlanNames.begin();
-				i != mSiteMembershipPlanNames.end();
-				++i)
-			{
-				levels->add(*i);
-			}
-			
-			levels->setCurrentByIndex(mUserPlanChoice);
-		}
-
-		getChildView("step_1")->setVisible(true);
-		getChildView("account_action")->setVisible(true);
-		getChildView("account_reason")->setVisible(true);
-	}
-	else
-	{
-		getChildView("step_1")->setVisible(false);
-		getChildView("account_action")->setVisible(false);
-		getChildView("account_reason")->setVisible(false);
-		getChildView("account_level")->setVisible(false);
-	}
-	
-	// section two: land use fees
-	if (!showingError)
-	{
-		mChildren.setBadge(std::string("step_2"),
-			mSiteLandUseUpgrade
-				? LLViewChildren::BADGE_NOTE
-				: LLViewChildren::BADGE_OK);
-		getChild<LLUICtrl>("land_use_action")->setValue(mSiteLandUseAction);
-		
-		std::string message;
-		
-		if (mIsForGroup)
-		{
-			LLStringUtil::format_map_t string_args;
-			string_args["[GROUP]"] = std::string(gAgent.getGroupName());
-
-			message += getString("insufficient_land_credits", string_args);
-				
-		}
-		else
-		{
-			LLStringUtil::format_map_t string_args;
-			string_args["[BUYER]"] = llformat("%d", mAgentCommittedTier);
-			message += getString("land_holdings", string_args);
-		}
-		
-		if (!mParcelValid)
-		{
-			message += LLTrans::getString("sentences_separator") + getString("no_parcel_selected");
-		}
-		else if (mParcelBillableArea == mParcelActualArea)
-		{
-			LLStringUtil::format_map_t string_args;
-			string_args["[AMOUNT]"] = llformat("%d ", mParcelActualArea);
-			message += LLTrans::getString("sentences_separator") + getString("parcel_meters", string_args);
-		}
-		else
-		{
-
-			if (mParcelBillableArea > mParcelActualArea)
-			{	
-				LLStringUtil::format_map_t string_args;
-				string_args["[AMOUNT]"] = llformat("%d ", mParcelBillableArea);
-				message += LLTrans::getString("sentences_separator") + getString("premium_land", string_args);
-			}
-			else
-			{
-				LLStringUtil::format_map_t string_args;
-				string_args["[AMOUNT]"] = llformat("%d ", mParcelBillableArea);
-				message += LLTrans::getString("sentences_separator") + getString("discounted_land", string_args);
-			}
-		}
-
-		getChild<LLUICtrl>("land_use_reason")->setValue(message);
-
-		getChildView("step_2")->setVisible(true);
-		getChildView("land_use_action")->setVisible(true);
-		getChildView("land_use_reason")->setVisible(true);
-	}
-	else
-	{
-		getChildView("step_2")->setVisible(false);
-		getChildView("land_use_action")->setVisible(false);
-		getChildView("land_use_reason")->setVisible(false);
-	}
-	
-	// section three: purchase & currency
-	S32 finalBalance = mAgentCashBalance + mCurrency.getAmount() - mParcelPrice;
-	bool willHaveEnough = finalBalance >= 0;
-	bool haveEnough = mAgentCashBalance >= mParcelPrice;
-	S32 minContribution = llceil((F32)mParcelBillableArea / GROUP_LAND_BONUS_FACTOR);
-	bool groupContributionEnough = mParcelGroupContribution >= minContribution;
-	
-	mCurrency.updateUI(!showingError  &&  !haveEnough);
-
-	if (!showingError)
-	{
-		mChildren.setBadge(std::string("step_3"),
-			!willHaveEnough
-				? LLViewChildren::BADGE_WARN
-				: mCurrency.getAmount() > 0
-					? LLViewChildren::BADGE_NOTE
-					: LLViewChildren::BADGE_OK);
-			
-		LLStringUtil::format_map_t string_args;
-		string_args["[AMOUNT]"] = llformat("%d", mParcelPrice);
-		string_args["[SELLER]"] = mParcelSellerName;
-		getChild<LLUICtrl>("purchase_action")->setValue(getString("pay_to_for_land", string_args));
-		getChildView("purchase_action")->setVisible( mParcelValid);
-		
-		std::string reasonString;
-
-		if (haveEnough)
-		{
-			LLStringUtil::format_map_t string_args;
-			string_args["[AMOUNT]"] = llformat("%d", mAgentCashBalance);
-
-			getChild<LLUICtrl>("currency_reason")->setValue(getString("have_enough_lindens", string_args));
-		}
-		else
-		{
-			LLStringUtil::format_map_t string_args;
-			string_args["[AMOUNT]"] = llformat("%d", mAgentCashBalance);
-			string_args["[AMOUNT2]"] = llformat("%d", mParcelPrice - mAgentCashBalance);
-			
-			getChild<LLUICtrl>("currency_reason")->setValue(getString("not_enough_lindens", string_args));
-
-			getChild<LLUICtrl>("currency_est")->setTextArg("[LOCAL_AMOUNT]", mCurrency.getLocalEstimate());
-		}
-		
-		if (willHaveEnough)
-		{
-			LLStringUtil::format_map_t string_args;
-			string_args["[AMOUNT]"] = llformat("%d", finalBalance);
-
-			getChild<LLUICtrl>("currency_balance")->setValue(getString("balance_left", string_args));
-
-		}
-		else
-		{
-			LLStringUtil::format_map_t string_args;
-			string_args["[AMOUNT]"] = llformat("%d", mParcelPrice - mAgentCashBalance);
-	
-			getChild<LLUICtrl>("currency_balance")->setValue(getString("balance_needed", string_args));
-			
-		}
-
-		getChild<LLUICtrl>("remove_contribution")->setValue(LLSD(groupContributionEnough));
-		getChildView("remove_contribution")->setEnabled(groupContributionEnough);
-		bool showRemoveContribution = mParcelIsGroupLand
-							&& (mParcelGroupContribution > 0);
-		getChildView("remove_contribution")->setLabelArg("[AMOUNT]",
-							llformat("%d", minContribution));
-		getChildView("remove_contribution")->setVisible( showRemoveContribution);
-
-		getChildView("step_3")->setVisible(true);
-		getChildView("purchase_action")->setVisible(true);
-		getChildView("currency_reason")->setVisible(true);
-		getChildView("currency_balance")->setVisible(true);
-	}
-	else
-	{
-		getChildView("step_3")->setVisible(false);
-		getChildView("purchase_action")->setVisible(false);
-		getChildView("currency_reason")->setVisible(false);
-		getChildView("currency_balance")->setVisible(false);
-		getChildView("remove_group_donation")->setVisible(false);
-	}
-
-
-	bool agrees_to_covenant = false;
-	LLCheckBoxCtrl* check = getChild<LLCheckBoxCtrl>("agree_covenant");
-	if (check)
-	{
-	    agrees_to_covenant = check->get();
-	}
-
-	getChildView("buy_btn")->setEnabled(mCanBuy  &&  mSiteValid  &&  willHaveEnough  &&  !mTransaction && agrees_to_covenant);
-=======
     // section zero: title area
     {
         LLTextureCtrl* snapshot = getChild<LLTextureCtrl>("info_image");
@@ -1629,9 +1097,9 @@
     }
     else
     {
-        getChildView("step_error")->setVisible(FALSE);
-        getChildView("error_message")->setVisible(FALSE);
-        getChildView("error_web")->setVisible(FALSE);
+        getChildView("step_error")->setVisible(false);
+        getChildView("error_message")->setVisible(false);
+        getChildView("error_web")->setVisible(false);
     }
 
 
@@ -1666,16 +1134,16 @@
             levels->setCurrentByIndex(mUserPlanChoice);
         }
 
-        getChildView("step_1")->setVisible(TRUE);
-        getChildView("account_action")->setVisible(TRUE);
-        getChildView("account_reason")->setVisible(TRUE);
+        getChildView("step_1")->setVisible(true);
+        getChildView("account_action")->setVisible(true);
+        getChildView("account_reason")->setVisible(true);
     }
     else
     {
-        getChildView("step_1")->setVisible(FALSE);
-        getChildView("account_action")->setVisible(FALSE);
-        getChildView("account_reason")->setVisible(FALSE);
-        getChildView("account_level")->setVisible(FALSE);
+        getChildView("step_1")->setVisible(false);
+        getChildView("account_action")->setVisible(false);
+        getChildView("account_reason")->setVisible(false);
+        getChildView("account_level")->setVisible(false);
     }
 
     // section two: land use fees
@@ -1733,15 +1201,15 @@
 
         getChild<LLUICtrl>("land_use_reason")->setValue(message);
 
-        getChildView("step_2")->setVisible(TRUE);
-        getChildView("land_use_action")->setVisible(TRUE);
-        getChildView("land_use_reason")->setVisible(TRUE);
+        getChildView("step_2")->setVisible(true);
+        getChildView("land_use_action")->setVisible(true);
+        getChildView("land_use_reason")->setVisible(true);
     }
     else
     {
-        getChildView("step_2")->setVisible(FALSE);
-        getChildView("land_use_action")->setVisible(FALSE);
-        getChildView("land_use_reason")->setVisible(FALSE);
+        getChildView("step_2")->setVisible(false);
+        getChildView("land_use_action")->setVisible(false);
+        getChildView("land_use_reason")->setVisible(false);
     }
 
     // section three: purchase & currency
@@ -1813,18 +1281,18 @@
                             llformat("%d", minContribution));
         getChildView("remove_contribution")->setVisible( showRemoveContribution);
 
-        getChildView("step_3")->setVisible(TRUE);
-        getChildView("purchase_action")->setVisible(TRUE);
-        getChildView("currency_reason")->setVisible(TRUE);
-        getChildView("currency_balance")->setVisible(TRUE);
+        getChildView("step_3")->setVisible(true);
+        getChildView("purchase_action")->setVisible(true);
+        getChildView("currency_reason")->setVisible(true);
+        getChildView("currency_balance")->setVisible(true);
     }
     else
     {
-        getChildView("step_3")->setVisible(FALSE);
-        getChildView("purchase_action")->setVisible(FALSE);
-        getChildView("currency_reason")->setVisible(FALSE);
-        getChildView("currency_balance")->setVisible(FALSE);
-        getChildView("remove_group_donation")->setVisible(FALSE);
+        getChildView("step_3")->setVisible(false);
+        getChildView("purchase_action")->setVisible(false);
+        getChildView("currency_reason")->setVisible(false);
+        getChildView("currency_balance")->setVisible(false);
+        getChildView("remove_group_donation")->setVisible(false);
     }
 
 
@@ -1836,7 +1304,6 @@
     }
 
     getChildView("buy_btn")->setEnabled(mCanBuy  &&  mSiteValid  &&  willHaveEnough  &&  !mTransaction && agrees_to_covenant);
->>>>>>> e7eced3c
 }
 
 void LLFloaterBuyLandUI::startBuyPreConfirm()
