/**
 * @file llfloateruipreview.cpp
 * @brief Tool for previewing and editing floaters, plus localization tool integration
 *
 * $LicenseInfo:firstyear=2008&license=viewerlgpl$
 * Second Life Viewer Source Code
 * Copyright (C) 2010, Linden Research, Inc.
 *
 * This library is free software; you can redistribute it and/or
 * modify it under the terms of the GNU Lesser General Public
 * License as published by the Free Software Foundation;
 * version 2.1 of the License only.
 *
 * This library is distributed in the hope that it will be useful,
 * but WITHOUT ANY WARRANTY; without even the implied warranty of
 * MERCHANTABILITY or FITNESS FOR A PARTICULAR PURPOSE.  See the GNU
 * Lesser General Public License for more details.
 *
 * You should have received a copy of the GNU Lesser General Public
 * License along with this library; if not, write to the Free Software
 * Foundation, Inc., 51 Franklin Street, Fifth Floor, Boston, MA  02110-1301  USA
 *
 * Linden Research, Inc., 945 Battery Street, San Francisco, CA  94111  USA
 * $/LicenseInfo$
 */

// Tool for previewing floaters and panels for localization and UI design purposes.
// See: https://wiki.lindenlab.com/wiki/GUI_Preview_And_Localization_Tools
// See: https://jira.lindenlab.com/browse/DEV-16869

// *TODO: Translate error messgaes using notifications/alerts.xml

#include "llviewerprecompiledheaders.h" // Precompiled headers

#include "llfloateruipreview.h"         // Own header

// Internal utility
#include "lldiriterator.h"
#include "lleventtimer.h"
#include "llexternaleditor.h"
#include "llrender.h"
#include "llsdutil.h"
#include "llxmltree.h"
#include "llviewerwindow.h"

// XUI
#include "lluictrlfactory.h"
#include "llcombobox.h"
#include "llnotificationsutil.h"
#include "llresizebar.h"
#include "llscrolllistitem.h"
#include "llscrolllistctrl.h"
#include "llfilepicker.h"
#include "lldraghandle.h"
#include "lllayoutstack.h"
#include "lltooltip.h"
#include "llviewermenu.h"
#include "llrngwriter.h"
#include "llfloater.h"          // superclass
#include "llfloaterreg.h"
#include "llscrollcontainer.h"  // scroll container for overlapping elements
#include "lllivefile.h"                 // live file poll/stat/reload
#include "llviewermenufile.h" // LLFilePickerReplyThread

// Boost (for linux/unix command-line execv)
#include <boost/tokenizer.hpp>

// External utility
#include <string>
#include <list>
#include <map>

#if LL_DARWIN
#include <CoreFoundation/CFURL.h>
#endif

// Static initialization
static const S32 PRIMARY_FLOATER = 1;
static const S32 SECONDARY_FLOATER = 2;

class LLOverlapPanel;
static LLDefaultChildRegistry::Register<LLOverlapPanel> register_overlap_panel("overlap_panel");

static std::string get_xui_dir()
{
    std::string delim = gDirUtilp->getDirDelimiter();
    return gDirUtilp->getSkinBaseDir() + delim + "default" + delim + "xui" + delim;
}

// Forward declarations to avoid header dependencies
class LLColor;
class LLScrollListCtrl;
class LLComboBox;
class LLButton;
class LLLineEditor;
class LLXmlTreeNode;
class LLFloaterUIPreview;
class LLFadeEventTimer;

class LLLocalizationResetForcer;
class LLGUIPreviewLiveFile;
class LLFadeEventTimer;
class LLPreviewedFloater;

// Implementation of custom overlapping element display panel
class LLOverlapPanel : public LLPanel
{
public:
    struct Params : public LLInitParam::Block<Params, LLPanel::Params>
    {
        Params() {}
    };
    LLOverlapPanel(Params p = Params()) : LLPanel(p),
        mSpacing(10),
        // mClickedElement(NULL),
        mLastClickedElement(NULL)
    {
        mOriginalWidth = getRect().getWidth();
        mOriginalHeight = getRect().getHeight();
    }
    virtual void draw();

    typedef std::map<LLView*, std::list<LLView*> >  OverlapMap;
    OverlapMap mOverlapMap;                     // map, of XUI element to a list of XUI elements it overlaps

    // LLView *mClickedElement;
    LLView *mLastClickedElement;
    int mOriginalWidth, mOriginalHeight, mSpacing;
};


class LLFloaterUIPreview : public LLFloater
{
public:
    // Setup
    LLFloaterUIPreview(const LLSD& key);
    virtual ~LLFloaterUIPreview();

    std::string getLocStr(S32 ID);                          // fetches the localization string based on what is selected in the drop-down menu
    void displayFloater(bool click, S32 ID);            // needs to be public so live file can call it when it finds an update

    /*virtual*/ bool postBuild();
    /*virtual*/ void onClose(bool app_quitting);

    void refreshList();                                     // refresh list (empty it out and fill it up from scratch)
    void addFloaterEntry(const std::string& path);          // add a single file's entry to the list of floaters

    static bool containerType(LLView* viewp);               // check if the element is a container type and tree traverses need to look at its children

public:
    LLPreviewedFloater*         mDisplayedFloater;          // the floater which is currently being displayed
    LLPreviewedFloater*         mDisplayedFloater_2;            // the floater which is currently being displayed
    LLGUIPreviewLiveFile*       mLiveFile;                  // live file for checking for updates to the currently-displayed XML file
    LLOverlapPanel*             mOverlapPanel;              // custom overlapping elements panel
    // bool                     mHighlightingDiffs;         // bool for whether localization diffs are being highlighted or not
    bool                        mHighlightingOverlaps;      // bool for whether overlapping elements are being highlighted

    // typedef std::map<std::string,std::pair<std::list<std::string>,std::list<std::string> > > DiffMap; // this version copies the lists etc., and thus is bad memory-wise
    typedef std::list<std::string> StringList;
    typedef std::shared_ptr<StringList> StringListPtr;
    typedef std::map<std::string, std::pair<StringListPtr,StringListPtr> > DiffMap;
    DiffMap mDiffsMap;                          // map, of filename to pair of list of changed element paths and list of errors

private:
    LLExternalEditor mExternalEditor;

    // XUI elements for this floater
    LLScrollListCtrl*           mFileList;                          // scroll list control for file list
    LLLineEditor*               mEditorPathTextBox;                 // text field for path to editor executable
    LLLineEditor*               mEditorArgsTextBox;                 // text field for arguments to editor executable
    LLLineEditor*               mDiffPathTextBox;                   // text field for path to diff file
    LLButton*                   mDisplayFloaterBtn;                 // button to display primary floater
    LLButton*                   mDisplayFloaterBtn_2;               // button to display secondary floater
    LLButton*                   mEditFloaterBtn;                    // button to edit floater
    LLButton*                   mExecutableBrowseButton;            // button to browse for executable
    LLButton*                   mCloseOtherButton;                  // button to close primary displayed floater
    LLButton*                   mCloseOtherButton_2;                // button to close secondary displayed floater
    LLButton*                   mDiffBrowseButton;                  // button to browse for diff file
    LLButton*                   mToggleHighlightButton;             // button to toggle highlight of files/elements with diffs
    LLButton*                   mToggleOverlapButton;               // button to togle overlap panel/highlighting
    LLComboBox*                 mLanguageSelection;                 // combo box for primary language selection
    LLComboBox*                 mLanguageSelection_2;               // combo box for secondary language selection
    S32                         mLastDisplayedX, mLastDisplayedY;   // stored position of last floater so the new one opens up in the same place
    std::string                 mDelim;                             // the OS-specific delimiter character (/ or \) (*TODO: this shouldn't be needed, right?)

    std::string                 mSavedEditorPath;                   // stored editor path so closing this floater doesn't reset it
    std::string                 mSavedEditorArgs;                   // stored editor args so closing this floater doesn't reset it
    std::string                 mSavedDiffPath;                     // stored diff file path so closing this floater doesn't reset it

    // Internal functionality
    static void popupAndPrintWarning(const std::string& warning);   // pop up a warning
    std::string getLocalizedDirectory();                            // build and return the path to the XUI directory for the currently-selected localization
    void scanDiffFile(LLXmlTreeNode* file_node);                    // scan a given XML node for diff entries and highlight them in its associated file
    void highlightChangedElements();                                // look up the list of elements to highlight and highlight them in the current floater
    void highlightChangedFiles();                                   // look up the list of changed files to highlight and highlight them in the scroll list
    void findOverlapsInChildren(LLView* parent);                    // fill the map below with element overlap information
    static bool overlapIgnorable(LLView* viewp);                    // check it the element can be ignored for overlap/localization purposes

    // check if two elements overlap using their rectangles
    // used instead of llrect functions because by adding a few pixels of leeway I can cut down drastically on the number of overlaps
    bool elementOverlap(LLView* view1, LLView* view2);

    // Button/drop-down action listeners (self explanatory)
    void onClickDisplayFloater(S32 id);
    void onClickSaveFloater(S32 id);
    void onClickSaveAll(S32 id);
    void onClickEditFloater();
    void onClickBrowseForEditor();
    void getExecutablePath(const std::vector<std::string>& filenames);
    void onClickBrowseForDiffs();
    void getDiffsFilePath(const std::vector<std::string>& filenames);
    void onClickToggleDiffHighlighting();
    void onClickToggleOverlapping();
    void onClickCloseDisplayedFloater(S32 id);
    void onLanguageComboSelect(LLUICtrl* ctrl);
    void onClickExportSchema();
    void onClickShowRectangles(const LLSD& data);
};

//----------------------------------------------------------------------------
// Local class declarations
// Reset object to ensure that when we change the current language setting for preview purposes,
// it automatically is reset.  Constructed on the stack at the start of the method; the reset
// occurs as it falls out of scope at the end of the method.  See llfloateruipreview.cpp for usage.
class LLLocalizationResetForcer
{
public:
    LLLocalizationResetForcer(LLFloaterUIPreview* floater, S32 ID);
    virtual ~LLLocalizationResetForcer();

private:
    std::string mSavedLocalization; // the localization before we change it
};

// Implementation of live file
// When a floater is being previewed, any saved changes to its corresponding
// file cause the previewed floater to be reloaded
class LLGUIPreviewLiveFile : public LLLiveFile
{
public:
    LLGUIPreviewLiveFile(std::string path, std::string name, LLFloaterUIPreview* parent);
    virtual ~LLGUIPreviewLiveFile();
    LLFloaterUIPreview* mParent;
    LLFadeEventTimer* mFadeTimer;   // timer for fade-to-yellow-and-back effect to warn that file has been reloaded
    bool mFirstFade;                // setting this avoids showing the fade reload warning on first load
    std::string mFileName;
protected:
    bool loadFile();
};

// Implementation of graphical fade in/out (on timer) for when XUI files are updated
class LLFadeEventTimer : public LLEventTimer
{
public:
    LLFadeEventTimer(F32 refresh, LLGUIPreviewLiveFile* parent);
    bool tick();
    LLGUIPreviewLiveFile* mParent;
private:
    bool mFadingOut;            // fades in then out; this is toggled in between
    LLColor4 mOriginalColor;    // original color; color is reset to this after fade is coimplete
};

// Implementation of previewed floater
// Used to override draw and mouse handler
class LLPreviewedFloater : public LLFloater
{
public:
    LLPreviewedFloater(LLFloaterUIPreview* floater, const Params& params)
        : LLFloater(LLSD(), params),
          mFloaterUIPreview(floater)
    {
    }

    virtual void draw();
    bool handleRightMouseDown(S32 x, S32 y, MASK mask);
    bool handleToolTip(S32 x, S32 y, MASK mask);
    bool selectElement(LLView* parent, int x, int y, int depth);    // select element to display its overlappers

    LLFloaterUIPreview* mFloaterUIPreview;

    // draw widget outlines
    static bool sShowRectangles;
};

bool LLPreviewedFloater::sShowRectangles = false;

//----------------------------------------------------------------------------

// Localization reset forcer -- ensures that when localization is temporarily changed for previewed floater, it is reset
// Changes are made here
LLLocalizationResetForcer::LLLocalizationResetForcer(LLFloaterUIPreview* floater, S32 ID)
{
    mSavedLocalization = LLUI::getInstance()->mSettingGroups["config"]->getString("Language");              // save current localization setting
    LLUI::getInstance()->mSettingGroups["config"]->setString("Language", floater->getLocStr(ID));// hack language to be the one we want to preview floaters in
    // forcibly reset XUI paths with this new language
    gDirUtilp->setSkinFolder(gDirUtilp->getSkinFolder(), floater->getLocStr(ID));
}

// Actually reset in destructor
// Changes are reversed here
LLLocalizationResetForcer::~LLLocalizationResetForcer()
{
    LLUI::getInstance()->mSettingGroups["config"]->setString("Language", mSavedLocalization);   // reset language to what it was before we changed it
    // forcibly reset XUI paths with this new language
    gDirUtilp->setSkinFolder(gDirUtilp->getSkinFolder(), mSavedLocalization);
}

// Live file constructor
// Needs full path for LLLiveFile but needs just file name for this code, hence the reduntant arguments; easier than separating later
LLGUIPreviewLiveFile::LLGUIPreviewLiveFile(std::string path, std::string name, LLFloaterUIPreview* parent)
        : mFileName(name),
        mParent(parent),
        mFirstFade(true),
        mFadeTimer(NULL),
        LLLiveFile(path, 1.0)
{}

LLGUIPreviewLiveFile::~LLGUIPreviewLiveFile()
{
    mParent->mLiveFile = NULL;
    if(mFadeTimer)
    {
        mFadeTimer->mParent = NULL;
        // deletes itself; see lltimer.cpp
    }
}

// Live file load
bool LLGUIPreviewLiveFile::loadFile()
{
    mParent->displayFloater(false,1);   // redisplay the floater
    if(mFirstFade)  // only fade if it wasn't just clicked on; can't use "clicked" bool below because of an oddity with setting LLLiveFile initial state
    {
        mFirstFade = false;
    }
    else
    {
        if(mFadeTimer)
        {
            mFadeTimer->mParent = NULL;
        }
        mFadeTimer = new LLFadeEventTimer(0.05f,this);
    }
    return true;
}

// Initialize fade event timer
LLFadeEventTimer::LLFadeEventTimer(F32 refresh, LLGUIPreviewLiveFile* parent)
    : mParent(parent),
    mFadingOut(true),
    LLEventTimer(refresh)
{
    mOriginalColor = mParent->mParent->mDisplayedFloater->getBackgroundColor();
}

// Single tick of fade event timer: increment the color
bool LLFadeEventTimer::tick()
{
    float diff = 0.04f;
    if(true == mFadingOut)  // set fade for in/out color direction
    {
        diff = -diff;
    }

    if(NULL == mParent) // no more need to tick, so suicide
    {
        return true;
    }

    // Set up colors
    LLColor4 bg_color = mParent->mParent->mDisplayedFloater->getBackgroundColor();
    LLSD colors = bg_color.getValue();
    LLSD colors_old = colors;

    // Tick colors
    colors[0] = colors[0].asReal() - diff; if(colors[0].asReal() < mOriginalColor.getValue()[0].asReal()) { colors[0] = colors_old[0]; }
    colors[1] = colors[1].asReal() - diff; if(colors[1].asReal() < mOriginalColor.getValue()[1].asReal()) { colors[1] = colors_old[1]; }
    colors[2] = colors[2].asReal() + diff; if(colors[2].asReal() > mOriginalColor.getValue()[2].asReal()) { colors[2] = colors_old[2]; }

    // Clamp and set colors
    bg_color.setValue(colors);
    bg_color.clamp();   // make sure we didn't exceed [0,1]
    mParent->mParent->mDisplayedFloater->setBackgroundColor(bg_color);

    if(bg_color[2] <= 0.0f) // end of fade out, start fading in
    {
        mFadingOut = false;
    }

    return false;
}

// Constructor
LLFloaterUIPreview::LLFloaterUIPreview(const LLSD& key)
  : LLFloater(key),
    mDisplayedFloater(NULL),
    mDisplayedFloater_2(NULL),
    mLiveFile(NULL),
    // sHighlightingDiffs(false),
    mHighlightingOverlaps(false),
    mLastDisplayedX(0),
    mLastDisplayedY(0)
{
}

// Destructor
LLFloaterUIPreview::~LLFloaterUIPreview()
{
    // spawned floaters are deleted automatically, so we don't need to delete them here

    // save contents of textfields so it can be restored later if the floater is created again this session
    mSavedEditorPath = mEditorPathTextBox->getText();
    mSavedEditorArgs = mEditorArgsTextBox->getText();
    mSavedDiffPath   = mDiffPathTextBox->getText();

    // delete live file if it exists
    if(mLiveFile)
    {
        delete mLiveFile;
        mLiveFile = NULL;
    }
}

// Perform post-build setup (defined in superclass)
bool LLFloaterUIPreview::postBuild()
{
    LLPanel* main_panel_tmp = getChild<LLPanel>("main_panel");              // get a pointer to the main panel in order to...
    mFileList = main_panel_tmp->getChild<LLScrollListCtrl>("name_list");    // save pointer to file list
    // Double-click opens the floater, for convenience
    mFileList->setDoubleClickCallback(boost::bind(&LLFloaterUIPreview::onClickDisplayFloater, this, PRIMARY_FLOATER));

    setDefaultBtn("display_floater");
    // get pointers to buttons and link to callbacks
    mLanguageSelection = main_panel_tmp->getChild<LLComboBox>("language_select_combo");
    mLanguageSelection->setCommitCallback(boost::bind(&LLFloaterUIPreview::onLanguageComboSelect, this, mLanguageSelection));
    mLanguageSelection_2 = main_panel_tmp->getChild<LLComboBox>("language_select_combo_2");
    mLanguageSelection_2->setCommitCallback(boost::bind(&LLFloaterUIPreview::onLanguageComboSelect, this, mLanguageSelection));
    LLPanel* editor_panel_tmp = main_panel_tmp->getChild<LLPanel>("editor_panel");
    mDisplayFloaterBtn = main_panel_tmp->getChild<LLButton>("display_floater");
    mDisplayFloaterBtn->setClickedCallback(boost::bind(&LLFloaterUIPreview::onClickDisplayFloater, this, PRIMARY_FLOATER));
    mDisplayFloaterBtn_2 = main_panel_tmp->getChild<LLButton>("display_floater_2");
    mDisplayFloaterBtn_2->setClickedCallback(boost::bind(&LLFloaterUIPreview::onClickDisplayFloater, this, SECONDARY_FLOATER));
    mToggleOverlapButton = main_panel_tmp->getChild<LLButton>("toggle_overlap_panel");
    mToggleOverlapButton->setClickedCallback(boost::bind(&LLFloaterUIPreview::onClickToggleOverlapping, this));
    mCloseOtherButton = main_panel_tmp->getChild<LLButton>("close_displayed_floater");
    mCloseOtherButton->setClickedCallback(boost::bind(&LLFloaterUIPreview::onClickCloseDisplayedFloater, this, PRIMARY_FLOATER));
    mCloseOtherButton_2 = main_panel_tmp->getChild<LLButton>("close_displayed_floater_2");
    mCloseOtherButton_2->setClickedCallback(boost::bind(&LLFloaterUIPreview::onClickCloseDisplayedFloater, this, SECONDARY_FLOATER));
    mEditFloaterBtn = main_panel_tmp->getChild<LLButton>("edit_floater");
    mEditFloaterBtn->setClickedCallback(boost::bind(&LLFloaterUIPreview::onClickEditFloater, this));
    mExecutableBrowseButton = editor_panel_tmp->getChild<LLButton>("browse_for_executable");
    LLPanel* vlt_panel_tmp = main_panel_tmp->getChild<LLPanel>("vlt_panel");
    mExecutableBrowseButton->setClickedCallback(boost::bind(&LLFloaterUIPreview::onClickBrowseForEditor, this));
    mDiffBrowseButton = vlt_panel_tmp->getChild<LLButton>("browse_for_vlt_diffs");
    mDiffBrowseButton->setClickedCallback(boost::bind(&LLFloaterUIPreview::onClickBrowseForDiffs, this));
    mToggleHighlightButton = vlt_panel_tmp->getChild<LLButton>("toggle_vlt_diff_highlight");
    mToggleHighlightButton->setClickedCallback(boost::bind(&LLFloaterUIPreview::onClickToggleDiffHighlighting, this));
    main_panel_tmp->getChild<LLButton>("save_floater")->setClickedCallback(boost::bind(&LLFloaterUIPreview::onClickSaveFloater, this, PRIMARY_FLOATER));
    main_panel_tmp->getChild<LLButton>("save_all_floaters")->setClickedCallback(boost::bind(&LLFloaterUIPreview::onClickSaveAll, this, PRIMARY_FLOATER));

    getChild<LLButton>("export_schema")->setClickedCallback(boost::bind(&LLFloaterUIPreview::onClickExportSchema, this));
    getChild<LLUICtrl>("show_rectangles")->setCommitCallback(
        boost::bind(&LLFloaterUIPreview::onClickShowRectangles, this, _2));

    // get pointers to text fields
    mEditorPathTextBox = editor_panel_tmp->getChild<LLLineEditor>("executable_path_field");
    mEditorArgsTextBox = editor_panel_tmp->getChild<LLLineEditor>("executable_args_field");
    mDiffPathTextBox = vlt_panel_tmp->getChild<LLLineEditor>("vlt_diff_path_field");

    // *HACK: restored saved editor path and args to textfields
    mEditorPathTextBox->setText(mSavedEditorPath);
    mEditorArgsTextBox->setText(mSavedEditorArgs);
    mDiffPathTextBox->setText(mSavedDiffPath);

    // Set up overlap panel
    mOverlapPanel = getChild<LLOverlapPanel>("overlap_panel");

    getChildView("overlap_scroll")->setVisible( mHighlightingOverlaps);

    mDelim = gDirUtilp->getDirDelimiter();  // initialize delimiter to dir sep slash

    // refresh list of available languages (EN will still be default)
    bool found = true;
    bool found_en_us = false;
    std::string language_directory;
    std::string xui_dir = get_xui_dir();    // directory containing localizations -- don't forget trailing delim
    mLanguageSelection->removeall();                                                                                // clear out anything temporarily in list from XML

    LLDirIterator iter(xui_dir, "*");
    while(found)                                                                                                    // for every directory
    {
        if((found = iter.next(language_directory)))                         // get next directory
        {
            std::string full_path = gDirUtilp->add(xui_dir, language_directory);
            if(LLFile::isfile(full_path.c_str()))                                                                   // if it's not a directory, skip it
            {
                continue;
            }

            if(strncmp("template",language_directory.c_str(),8) && -1 == language_directory.find("."))              // if it's not the template directory or a hidden directory
            {
                if(!strncmp("en",language_directory.c_str(),5))                                                 // remember if we've seen en, so we can make it default
                {
                    found_en_us = true;
                }
                else
                {
                    mLanguageSelection->add(std::string(language_directory));                                           // add it to the language selection dropdown menu
                    mLanguageSelection_2->add(std::string(language_directory));
                }
            }
        }
    }
    if(found_en_us)
    {
        mLanguageSelection->add(std::string("en"),ADD_TOP);                                                         // make en first item if we found it
        mLanguageSelection_2->add(std::string("en"),ADD_TOP);
    }
    else
    {
        std::string warning = std::string("No EN localization found; check your XUI directories!");
        popupAndPrintWarning(warning);
    }
    mLanguageSelection->selectFirstItem();                                                                          // select the first item
    mLanguageSelection_2->selectFirstItem();

    refreshList();                                                                                                  // refresh the list of available floaters

    return true;
}

// Callback for language combo box selection: refresh current floater when you change languages
void LLFloaterUIPreview::onLanguageComboSelect(LLUICtrl* ctrl)
{
    LLComboBox* caller = dynamic_cast<LLComboBox*>(ctrl);
    if (!caller)
        return;
    if(caller->getName() == std::string("language_select_combo"))
    {
        if(mDisplayedFloater)
        {
            onClickCloseDisplayedFloater(PRIMARY_FLOATER);
            displayFloater(true,1);
        }
    }
    else
    {
        if(mDisplayedFloater_2)
        {
            onClickCloseDisplayedFloater(PRIMARY_FLOATER);
            displayFloater(true,2); // *TODO: make take an arg
        }
    }

}

void LLFloaterUIPreview::onClickExportSchema()
{
    //NOTE: schema generation not complete
    //gViewerWindow->setCursor(UI_CURSOR_WAIT);
    //std::string template_path = gDirUtilp->getExpandedFilename(LL_PATH_DEFAULT_SKIN, "xui", "schema");

    //typedef LLWidgetTypeRegistry::Registrar::registry_map_t::const_iterator registry_it;
    //registry_it end_it = LLWidgetTypeRegistry::defaultRegistrar().endItems();
    //for(registry_it it = LLWidgetTypeRegistry::defaultRegistrar().beginItems();
    //  it != end_it;
    //  ++it)
    //{
    //  std::string widget_name = it->first;
    //  const LLInitParam::BaseBlock& block =
    //      (*LLDefaultParamBlockRegistry::instance().getValue(*LLWidgetTypeRegistry::instance().getValue(widget_name)))();
    //  LLXMLNodePtr root_nodep = new LLXMLNode();
    //  LLRNGWriter().writeRNG(widget_name, root_nodep, block, "http://www.lindenlab.com/xui");

    //  std::string file_name(template_path + gDirUtilp->getDirDelimiter() + widget_name + ".rng");

    //  LLFILE* rng_file = LLFile::fopen(file_name.c_str(), "w");
    //  {
    //      LLXMLNode::writeHeaderToFile(rng_file);
    //      const bool use_type_decorations = false;
    //      root_nodep->writeToFile(rng_file, std::string(), use_type_decorations);
    //  }
    //  fclose(rng_file);
    //}
    //gViewerWindow->setCursor(UI_CURSOR_ARROW);
}

void LLFloaterUIPreview::onClickShowRectangles(const LLSD& data)
{
    LLPreviewedFloater::sShowRectangles = data.asBoolean();
}

// Close click handler -- delete my displayed floater if it exists
void LLFloaterUIPreview::onClose(bool app_quitting)
{
    if(!app_quitting && mDisplayedFloater)
    {
        onClickCloseDisplayedFloater(PRIMARY_FLOATER);
        onClickCloseDisplayedFloater(SECONDARY_FLOATER);
        delete mDisplayedFloater;
        mDisplayedFloater = NULL;
        delete mDisplayedFloater_2;
        mDisplayedFloater_2 = NULL;
    }
}

// Error handling (to avoid code repetition)
// *TODO: this is currently unlocalized.  Add to alerts/notifications.xml, someday, maybe.
void LLFloaterUIPreview::popupAndPrintWarning(const std::string& warning)
{
    LL_WARNS() << warning << LL_ENDL;
    LLSD args;
    args["MESSAGE"] = warning;
    LLNotificationsUtil::add("GenericAlert", args);
}

// Get localization string from drop-down menu
std::string LLFloaterUIPreview::getLocStr(S32 ID)
{
    if(ID == 1)
    {
        return mLanguageSelection->getSelectedItemLabel(0);
    }
    else
    {
        return mLanguageSelection_2->getSelectedItemLabel(0);
    }
}

// Get localized directory (build path from data directory to XUI files, substituting localization string in for language)
std::string LLFloaterUIPreview::getLocalizedDirectory()
{
    return get_xui_dir() + (getLocStr(1)) + mDelim; // e.g. "C:/Code/guipreview/indra/newview/skins/xui/en/";
}

// Refresh the list of floaters by doing a directory traverse for XML XUI floater files
// Could be used to grab any specific language's list of compatible floaters, but currently it's just used to get all of them
void LLFloaterUIPreview::refreshList()
{
    // Note: the mask doesn't seem to accept regular expressions, so there need to be two directory searches here
    mFileList->clearRows();     // empty list
    std::string name;
    bool found = true;

    LLDirIterator floater_iter(getLocalizedDirectory(), "floater_*.xml");
    while(found)                // for every floater file that matches the pattern
    {
        if((found = floater_iter.next(name)))   // get next file matching pattern
        {
            addFloaterEntry(name.c_str());  // and add it to the list (file name only; localization code takes care of rest of path)
        }
    }
    found = true;

    LLDirIterator inspect_iter(getLocalizedDirectory(), "inspect_*.xml");
    while(found)                // for every inspector file that matches the pattern
    {
        if((found = inspect_iter.next(name)))   // get next file matching pattern
        {
            addFloaterEntry(name.c_str());  // and add it to the list (file name only; localization code takes care of rest of path)
        }
    }
    found = true;

    LLDirIterator menu_iter(getLocalizedDirectory(), "menu_*.xml");
    while(found)                // for every menu file that matches the pattern
    {
        if((found = menu_iter.next(name)))  // get next file matching pattern
        {
            addFloaterEntry(name.c_str());  // and add it to the list (file name only; localization code takes care of rest of path)
        }
    }
    found = true;

    LLDirIterator panel_iter(getLocalizedDirectory(), "panel_*.xml");
    while(found)                // for every panel file that matches the pattern
    {
        if((found = panel_iter.next(name))) // get next file matching pattern
        {
            addFloaterEntry(name.c_str());  // and add it to the list (file name only; localization code takes care of rest of path)
        }
    }
    found = true;

    LLDirIterator sidepanel_iter(getLocalizedDirectory(), "sidepanel_*.xml");
    while(found)                // for every sidepanel file that matches the pattern
    {
        if((found = sidepanel_iter.next(name))) // get next file matching pattern
        {
            addFloaterEntry(name.c_str());  // and add it to the list (file name only; localization code takes care of rest of path)
        }
    }

    if(!mFileList->isEmpty())   // if there were any matching files, just select the first one (so we don't have to worry about disabling buttons when no entry is selected)
    {
        mFileList->selectFirstItem();
    }
}

// Add a single entry to the list of available floaters
// Note: no deduplification (shouldn't be necessary)
void LLFloaterUIPreview::addFloaterEntry(const std::string& path)
{
    LLUUID* entry_id = new LLUUID();                // create a new UUID
    entry_id->generate(path);
    const LLUUID& entry_id_ref = *entry_id;         // get a reference to the UUID for the LLSD block

    // fill LLSD column entry: initialize row/col structure
    LLSD row;
    row["id"] = entry_id_ref;
    LLSD& columns = row["columns"];

    // Get name of floater:
    LLXmlTree xml_tree;
    std::string full_path = getLocalizedDirectory() + path;         // get full path
    bool success = xml_tree.parseFile(full_path.c_str(), true);     // parse xml
    std::string entry_name;
    std::string entry_title;
    if(success)
    {
        // get root (or error handle)
        LLXmlTreeNode* root_floater = xml_tree.getRoot();
        if (!root_floater)
        {
            std::string warning = std::string("No root node found in XUI file: ") + path;
            popupAndPrintWarning(warning);
            return;
        }

        // get name
        root_floater->getAttributeString("name",entry_name);
        if(std::string("") == entry_name)
        {
            entry_name = "Error: unable to load " + std::string(path);  // set to error state if load fails
        }

        // get title
        root_floater->getAttributeString("title",entry_title); // some don't have a title, and some have title = "(unknown)", so just leave it blank if it fails
    }
    else
    {
        std::string warning = std::string("Unable to parse XUI file: ") + path; // error handling
        popupAndPrintWarning(warning);
        if(mLiveFile)
        {
            delete mLiveFile;
            mLiveFile = NULL;
        }
        return;
    }

    // Fill floater title column
    columns[0]["column"] = "title_column";
    columns[0]["type"] = "text";
    columns[0]["value"] = entry_title;

    // Fill floater path column
    columns[1]["column"] = "file_column";
    columns[1]["type"] = "text";
    columns[1]["value"] = std::string(path);

    // Fill floater name column
    columns[2]["column"] = "top_level_node_column";
    columns[2]["type"] = "text";
    columns[2]["value"] = entry_name;

    mFileList->addElement(row);     // actually add to list
}

// Respond to button click to display/refresh currently-selected floater
void LLFloaterUIPreview::onClickDisplayFloater(S32 caller_id)
{
    displayFloater(true, caller_id);
}

// Saves the current floater/panel
void LLFloaterUIPreview::onClickSaveFloater(S32 caller_id)
{
    displayFloater(true, caller_id);
    popupAndPrintWarning("Save-floater functionality removed, use XML schema to clean up XUI files");
}

// Saves all floater/panels
void LLFloaterUIPreview::onClickSaveAll(S32 caller_id)
{
    int listSize = mFileList->getItemCount();

    for (int index = 0; index < listSize; index++)
    {
        mFileList->selectNthItem(index);
        displayFloater(true, caller_id);
    }
    popupAndPrintWarning("Save-floater functionality removed, use XML schema to clean up XUI files");
}

// Actually display the floater
// Only set up a new live file if this came from a click (at which point there should be no existing live file), rather than from the live file's update itself;
// otherwise, we get an infinite loop as the live file keeps recreating itself.  That means this function is generally called twice.
void LLFloaterUIPreview::displayFloater(bool click, S32 ID)
{
    // Convince UI that we're in a different language (the one selected on the drop-down menu)
    LLLocalizationResetForcer reset_forcer(this, ID);                       // save old language in reset forcer object (to be reset upon destruction when it falls out of scope)

    LLPreviewedFloater** floaterp = (ID == 1 ? &(mDisplayedFloater) : &(mDisplayedFloater_2));
    if(ID == 1)
    {
        bool floater_already_open = mDisplayedFloater != NULL;
        if(floater_already_open)                                            // if we are already displaying a floater
        {
            mLastDisplayedX = mDisplayedFloater->calcScreenRect().mLeft;    // save floater's last known position to put the new one there
            mLastDisplayedY = mDisplayedFloater->calcScreenRect().mBottom;
            delete mDisplayedFloater;                           // delete it (this closes it too)
            mDisplayedFloater = NULL;                           // and reset the pointer
        }
    }
    else
    {
        if(mDisplayedFloater_2 != NULL)
        {
            delete mDisplayedFloater_2;
            mDisplayedFloater_2 = NULL;
        }
    }

    std::string path = mFileList->getSelectedItemLabel(1);      // get the path of the currently-selected floater
    if(std::string("") == path)                                         // if no item is selected
    {
        return;                                                         // ignore click (this can only happen with empty list; otherwise an item is always selected)
    }

    LLFloater::Params p(LLFloater::getDefaultParams());
    p.min_height=p.header_height;
    p.min_width=10;

    *floaterp = new LLPreviewedFloater(this, p);

    if(!strncmp(path.c_str(),"floater_",8)
        || !strncmp(path.c_str(), "inspect_", 8))       // if it's a floater
    {
        (*floaterp)->buildFromFile(path);   // just build it
        (*floaterp)->openFloater((*floaterp)->getKey());
        (*floaterp)->setCanResize((*floaterp)->isResizable());
    }
    else if (!strncmp(path.c_str(),"menu_",5))                              // if it's a menu
    {
        // former 'save' processing excised
    }
    else                                                                // if it is a panel...
    {
        (*floaterp)->setCanResize(true);

        const LLFloater::Params& floater_params = LLFloater::getDefaultParams();
        S32 floater_header_size = floater_params.header_height;

        LLPanel::Params panel_params;
        LLPanel* panel = LLUICtrlFactory::create<LLPanel>(panel_params);    // create a new panel

        panel->buildFromFile(path);                                     // build it
        panel->setOrigin(2,2);                                          // reset its origin point so it's not offset by -left or other XUI attributes
        (*floaterp)->setTitle(path);                                    // use the file name as its title, since panels have no guaranteed meaningful name attribute
        panel->setUseBoundingRect(true);                                // enable the use of its outer bounding rect (normally disabled because it's O(n) on the number of sub-elements)
        panel->updateBoundingRect();                                    // update bounding rect
        LLRect bounding_rect = panel->getBoundingRect();                // get the bounding rect
        LLRect new_rect = panel->getRect();                             // get the panel's rect
        new_rect.unionWith(bounding_rect);                              // union them to make sure we get the biggest one possible
        LLRect floater_rect = new_rect;
        floater_rect.stretch(4, 4);
        (*floaterp)->reshape(floater_rect.getWidth(), floater_rect.getHeight() + floater_header_size);  // reshape floater to match the union rect's dimensions
        panel->reshape(new_rect.getWidth(), new_rect.getHeight());      // reshape panel to match the union rect's dimensions as well (both are needed)
        (*floaterp)->addChild(panel);                   // add panel as child
        (*floaterp)->openFloater();                     // open floater (needed?)
    }

    if(ID == 1)
    {
        (*floaterp)->setOrigin(mLastDisplayedX, mLastDisplayedY);
    }

    // *HACK: Remove ability to close it; if you close it, its destructor gets called, but we don't know it's null and try to delete it again,
    // resulting in a double free
    (*floaterp)->setCanClose(false);

    if(ID == 1)
    {
        mCloseOtherButton->setEnabled(true);    // enable my floater's close button
    }
    else
    {
        mCloseOtherButton_2->setEnabled(true);
    }

    // Add localization to title so user knows whether it's localized or defaulted to en
    std::string full_path = getLocalizedDirectory() + path;
    std::string floater_lang = "EN";
    llstat dummy;
    if(!LLFile::stat(full_path.c_str(), &dummy))    // if the file does not exist
    {
        floater_lang = getLocStr(ID);
    }
    std::string new_title = (*floaterp)->getTitle() + std::string(" [") + floater_lang +
                        (ID == 1 ? " - Primary" : " - Secondary") + std::string("]");
    (*floaterp)->setTitle(new_title);

    (*floaterp)->center();
    addDependentFloater(*floaterp);

    if(click && ID == 1)
    {
        // set up live file to track it
        if(mLiveFile)
        {
            delete mLiveFile;
            mLiveFile = NULL;
        }
        mLiveFile = new LLGUIPreviewLiveFile(std::string(full_path.c_str()),std::string(path.c_str()),this);
        mLiveFile->checkAndReload();
        mLiveFile->addToEventTimer();
    }

    if(ID == 1)
    {
        mToggleOverlapButton->setEnabled(true);
    }

    if(LLView::sHighlightingDiffs && click && ID == 1)
    {
        highlightChangedElements();
    }

    if(ID == 1)
    {
        mOverlapPanel->mOverlapMap.clear();
        LLView::sPreviewClickedElement = NULL;  // stop overlapping elements from drawing
        mOverlapPanel->mLastClickedElement = NULL;
        findOverlapsInChildren((LLView*)mDisplayedFloater);

        // highlight and enable them
        if(mHighlightingOverlaps)
        {
            for(LLOverlapPanel::OverlapMap::iterator iter = mOverlapPanel->mOverlapMap.begin(); iter != mOverlapPanel->mOverlapMap.end(); ++iter)
            {
                LLView* viewp = iter->first;
                LLView::sPreviewHighlightedElements.insert(viewp);
            }
        }
        else if(LLView::sHighlightingDiffs)
        {
            highlightChangedElements();
        }
    }

    // NOTE: language is reset here automatically when the reset forcer object falls out of scope (see header for details)
}

// Respond to button click to edit currently-selected floater
void LLFloaterUIPreview::onClickEditFloater()
{
    // Determine file to edit.
    std::string file_path;
    {
        std::string file_name = mFileList->getSelectedItemLabel(1); // get the file name of the currently-selected floater
        if (file_name.empty())                  // if no item is selected
        {
            LL_WARNS() << "No file selected" << LL_ENDL;
            return;                                                         // ignore click
        }
        file_path = getLocalizedDirectory() + file_name;

        // stat file to see if it exists (some localized versions may not have it there are no diffs, and then we try to open an nonexistent file)
        llstat dummy;
        if(LLFile::stat(file_path.c_str(), &dummy))                             // if the file does not exist
        {
            popupAndPrintWarning("No file for this floater exists in the selected localization.  Opening the EN version instead.");
            file_path = get_xui_dir() + mDelim + "en" + mDelim + file_name; // open the en version instead, by default
        }
    }

    // Set the editor command.
    std::string cmd_override;
    {
        std::string bin = mEditorPathTextBox->getText();
        if (!bin.empty())
        {
            // surround command with double quotes for the case if the path contains spaces
            if (bin.find("\"") == std::string::npos)
            {
                bin = "\"" + bin + "\"";
            }

            std::string args = mEditorArgsTextBox->getText();
            cmd_override = bin + " " + args;
        }
    }

    LLExternalEditor::EErrorCode status = mExternalEditor.setCommand("LL_XUI_EDITOR", cmd_override);
    if (status != LLExternalEditor::EC_SUCCESS)
    {
        std::string warning;

        if (status == LLExternalEditor::EC_NOT_SPECIFIED) // Use custom message for this error.
        {
            warning = getString("ExternalEditorNotSet");
        }
        else
        {
            warning = LLExternalEditor::getErrorMessage(status);
        }

        popupAndPrintWarning(warning);
        return;
    }

    // Run the editor.
    if (mExternalEditor.run(file_path) != LLExternalEditor::EC_SUCCESS)
    {
        popupAndPrintWarning(LLExternalEditor::getErrorMessage(status));
        return;
    }
}

// Respond to button click to browse for an executable with which to edit XML files
void LLFloaterUIPreview::onClickBrowseForEditor()
{
    // Let the user choose an executable through the file picker dialog box
    LLFilePickerReplyThread::startPicker(boost::bind(&LLFloaterUIPreview::getExecutablePath, this, _1), LLFilePicker::FFLOAD_EXE, false);
}

void LLFloaterUIPreview::getExecutablePath(const std::vector<std::string>& filenames)
{
    // put the selected path into text field
    const std::string chosen_path = filenames[0];
    std::string executable_path = chosen_path;
#if LL_DARWIN
    // on Mac, if it's an application bundle, figure out the actual path from the Info.plist file
    CFStringRef path_cfstr = CFStringCreateWithCString(kCFAllocatorDefault, chosen_path.c_str(), kCFStringEncodingMacRoman);        // get path as a CFStringRef
    CFURLRef path_url = CFURLCreateWithFileSystemPath(kCFAllocatorDefault, path_cfstr, kCFURLPOSIXPathStyle, true);         // turn it into a CFURLRef
    CFBundleRef chosen_bundle = CFBundleCreate(kCFAllocatorDefault, path_url);                                              // get a handle for the bundle
    if(NULL != chosen_bundle)
    {
        CFDictionaryRef bundleInfoDict = CFBundleGetInfoDictionary(chosen_bundle);                                              // get the bundle's dictionary
        if(NULL != bundleInfoDict)
        {
            CFStringRef executable_cfstr = (CFStringRef)CFDictionaryGetValue(bundleInfoDict, CFSTR("CFBundleExecutable"));  // get the name of the actual executable (e.g. TextEdit or firefox-bin)
            int max_file_length = 256;                                                                                      // (max file name length is 255 in OSX)
<<<<<<< HEAD
            char* executable_buf = (char*)malloc(sizeof(char) * max_file_length);
=======

            // Xcode 26: VLAs are a clang extension.  Just create the buffer and delete it after.
            char *executable_buf = new char [max_file_length];
>>>>>>> d5f748c9
            if(CFStringGetCString(executable_cfstr, executable_buf, max_file_length, kCFStringEncodingMacRoman))            // convert CFStringRef to char*
            {
                executable_path += std::string("/Contents/MacOS/") + std::string(executable_buf);                           // append path to executable directory and then executable name to exec path
            }
            else
            {
                std::string warning = "Unable to get CString from CFString for executable path";
                popupAndPrintWarning(warning);
            }
<<<<<<< HEAD
            free(executable_buf);
=======
            delete [] executable_buf;
>>>>>>> d5f748c9
        }
        else
        {
            std::string warning = "Unable to get bundle info dictionary from application bundle";
            popupAndPrintWarning(warning);
        }
    }
    else
    {
        if(-1 != executable_path.find(".app"))  // only warn if this path actually had ".app" in it, i.e. it probably just wasn'nt an app bundle and that's okay
        {
            std::string warning = std::string("Unable to get bundle from path \"") + chosen_path + std::string("\"");
            popupAndPrintWarning(warning);
        }
    }

#endif
    mEditorPathTextBox->setText(std::string(executable_path));  // copy the path to the executable to the textfield for display and later fetching
}

// Respond to button click to browse for a VLT-generated diffs file
void LLFloaterUIPreview::onClickBrowseForDiffs()
{
    // create load dialog box
    LLFilePickerReplyThread::startPicker(boost::bind(&LLFloaterUIPreview::getDiffsFilePath, this, _1), LLFilePicker::FFLOAD_XML, false);
}

void LLFloaterUIPreview::getDiffsFilePath(const std::vector<std::string>& filenames)
{
    // put the selected path into text field
    const std::string chosen_path = filenames[0];
    mDiffPathTextBox->setText(std::string(chosen_path));    // copy the path to the executable to the textfield for display and later fetching
    if(LLView::sHighlightingDiffs)                              // if we're already highlighting, toggle off and then on so we get the data from the new file
    {
        onClickToggleDiffHighlighting();
        onClickToggleDiffHighlighting();
    }
}

void LLFloaterUIPreview::onClickToggleDiffHighlighting()
{
    if(mHighlightingOverlaps)
    {
        onClickToggleOverlapping();
        mToggleOverlapButton->toggleState();
    }

    LLView::sPreviewHighlightedElements.clear();    // clear lists first
    mDiffsMap.clear();
    mFileList->clearHighlightedItems();

    if(LLView::sHighlightingDiffs)              // Turning highlighting off
    {
        LLView::sHighlightingDiffs = !sHighlightingDiffs;
        return;
    }
    else                                            // Turning highlighting on
    {
        // Get the file and make sure it exists
        std::string path_in_textfield = mDiffPathTextBox->getText();    // get file path
        bool error = false;

        if(std::string("") == path_in_textfield)                                    // check for blank file
        {
            std::string warning = "Unable to highlight differences because no file was provided; fill in the relevant text field";
            popupAndPrintWarning(warning);
            error = true;
        }

        llstat dummy;
        if(LLFile::stat(path_in_textfield.c_str(), &dummy) && !error)           // check if the file exists (empty check is reduntant but useful for the informative error message)
        {
            std::string warning = std::string("Unable to highlight differences because an invalid path to a difference file was provided:\"") + path_in_textfield + "\"";
            popupAndPrintWarning(warning);
            error = true;
        }

        // Build a list of changed elements as given by the XML
        std::list<std::string> changed_element_names;
        LLXmlTree xml_tree;
        bool success = xml_tree.parseFile(path_in_textfield.c_str(), true);

        if(success && !error)
        {
            LLXmlTreeNode* root_floater = xml_tree.getRoot();
            if(!strncmp("XuiDelta",root_floater->getName().c_str(),9))
            {
                for (LLXmlTreeNode* child = root_floater->getFirstChild();      // get the first child first, then below get the next one; otherwise the iterator is invalid (bug or feature in XML code?)
                     child != NULL;
                     child = root_floater->getNextChild())  // get child for next iteration
                {
                    if(!strncmp("file",child->getName().c_str(),5))
                    {
                        scanDiffFile(child);
                    }
                    else if(!strncmp("error",child->getName().c_str(),6))
                    {
                        std::string error_file, error_message;
                        child->getAttributeString("filename",error_file);
                        child->getAttributeString("message",error_message);
                        if(mDiffsMap.find(error_file) != mDiffsMap.end())
                        {
                            mDiffsMap.insert(std::make_pair(error_file,std::make_pair(StringListPtr(new StringList), StringListPtr(new StringList))));
                        }
                        mDiffsMap[error_file].second->push_back(error_message);
                    }
                    else
                    {
                        std::string warning = std::string("Child was neither a file or an error, but rather the following:\"") + std::string(child->getName()) + "\"";
                        popupAndPrintWarning(warning);
                        error = true;
                        break;
                    }
                }
            }
            else
            {
                std::string warning = std::string("Root node not named XuiDelta:\"") + path_in_textfield + "\"";
                popupAndPrintWarning(warning);
                error = true;
            }
        }
        else if(!error)
        {
            std::string warning = std::string("Unable to create tree from XML:\"") + path_in_textfield + "\"";
            popupAndPrintWarning(warning);
            error = true;
        }

        if(error)   // if we encountered an error, reset the button to off
        {
            mToggleHighlightButton->setToggleState(false);
        }
        else        // only toggle if we didn't encounter an error
        {
            LLView::sHighlightingDiffs = !sHighlightingDiffs;
            highlightChangedElements();     // *TODO: this is extraneous, right?
            highlightChangedFiles();            // *TODO: this is extraneous, right?
        }
    }
}

void LLFloaterUIPreview::scanDiffFile(LLXmlTreeNode* file_node)
{
    // Get file name
    std::string file_name;
    file_node->getAttributeString("name",file_name);
    if(std::string("") == file_name)
    {
        std::string warning = std::string("Empty file name encountered in differences:\"") + file_name + "\"";
        popupAndPrintWarning(warning);
        return;
    }

    // Get a list of changed elements
    // Get the first child first, then below get the next one; otherwise the iterator is invalid (bug or feature in XML code?)
    for (LLXmlTreeNode* child = file_node->getFirstChild(); child != NULL; child = file_node->getNextChild())
    {
        if(!strncmp("delta",child->getName().c_str(),6))
        {
            std::string id;
            child->getAttributeString("id",id);
            if(mDiffsMap.find(file_name) == mDiffsMap.end())
            {
                mDiffsMap.insert(std::make_pair(file_name,std::make_pair(StringListPtr(new StringList), StringListPtr(new StringList))));
            }
            mDiffsMap[file_name].first->push_back(std::string(id.c_str()));
        }
        else
        {
            std::string warning = std::string("Child of file was not a delta, but rather the following:\"") + std::string(child->getName()) + "\"";
            popupAndPrintWarning(warning);
            return;
        }
    }
}

void LLFloaterUIPreview::highlightChangedElements()
{
    if(NULL == mLiveFile)
    {
        return;
    }

    // Process differences first (we want their warnings to be shown underneath other warnings)
    StringListPtr changed_element_paths;
    DiffMap::iterator iterExists = mDiffsMap.find(mLiveFile->mFileName);
    if(iterExists != mDiffsMap.end())
    {
        changed_element_paths = mDiffsMap[mLiveFile->mFileName].first;      // retrieve list of changed element paths from map
    }

    for(std::list<std::string>::iterator iter = changed_element_paths->begin(); iter != changed_element_paths->end(); ++iter)   // for every changed element path
    {
        LLView* element = mDisplayedFloater;
        if(!strncmp(iter->c_str(),".",1))   // if it's the root floater itself
        {
            continue;
        }

        // Split element hierarchy path on period (*HACK: it's possible that the element name will have a period in it, in which case this won't work.  See https://wiki.lindenlab.com/wiki/Viewer_Localization_Tool_Documentation.)
        typedef boost::tokenizer<boost::char_separator<char> > tokenizer;
        boost::char_separator<char> sep(".");
        tokenizer tokens(*iter, sep);
        tokenizer::iterator token_iter;
        bool failed = false;
        for(token_iter = tokens.begin(); token_iter != tokens.end(); ++token_iter)
        {
            element = element->findChild<LLView>(*token_iter,false);    // try to find element: don't recur, and don't create if missing

            // if we still didn't find it...
            if(NULL == element)
            {
                LL_INFOS() << "Unable to find element in XuiDelta file named \"" << *iter << "\" in file \"" << mLiveFile->mFileName <<
                            "\". The element may no longer exist, the path may be incorrect, or it may not be a non-displayable element (not an LLView) such as a \"string\" type." << LL_ENDL;
                failed = true;
                break;
            }
        }

        if(!failed)
        {
            // Now that we have a pointer to the actual element, add it to the list of elements to be highlighted
            std::set<LLView*>::iterator iter2 = std::find(LLView::sPreviewHighlightedElements.begin(), LLView::sPreviewHighlightedElements.end(), element);
            if(iter2 == LLView::sPreviewHighlightedElements.end())
            {
                LLView::sPreviewHighlightedElements.insert(element);
            }
        }
    }

    // Process errors second, so their warnings show up on top of other warnings
    StringListPtr error_list;
    if(iterExists != mDiffsMap.end())
    {
        error_list = mDiffsMap[mLiveFile->mFileName].second;
    }
    for(std::list<std::string>::iterator iter = error_list->begin(); iter != error_list->end(); ++iter) // for every changed element path
    {
        std::string warning = std::string("Error listed among differences.  Filename: \"") + mLiveFile->mFileName + "\".  Message: \"" + *iter + "\"";
        popupAndPrintWarning(warning);
    }
}

void LLFloaterUIPreview::highlightChangedFiles()
{
    for(DiffMap::iterator iter = mDiffsMap.begin(); iter != mDiffsMap.end(); ++iter)    // for every file listed in diffs
    {
        LLScrollListItem* item = mFileList->getItemByLabel(std::string(iter->first), false, 1);
        if(item)
        {
            item->setHighlighted(true);
        }
    }
}

// Respond to button click to browse for an executable with which to edit XML files
void LLFloaterUIPreview::onClickCloseDisplayedFloater(S32 caller_id)
{
    if(caller_id == PRIMARY_FLOATER)
    {
        mCloseOtherButton->setEnabled(false);
        mToggleOverlapButton->setEnabled(false);

        if(mDisplayedFloater)
        {
            mLastDisplayedX = mDisplayedFloater->calcScreenRect().mLeft;
            mLastDisplayedY = mDisplayedFloater->calcScreenRect().mBottom;
            delete mDisplayedFloater;
            mDisplayedFloater = NULL;
        }

        if(mLiveFile)
        {
            delete mLiveFile;
            mLiveFile = NULL;
        }

        if(mToggleOverlapButton->getToggleState())
        {
            mToggleOverlapButton->toggleState();
            onClickToggleOverlapping();
        }

        LLView::sPreviewClickedElement = NULL;  // stop overlapping elements panel from drawing
        mOverlapPanel->mLastClickedElement = NULL;
    }
    else
    {
        mCloseOtherButton_2->setEnabled(false);
        delete mDisplayedFloater_2;
        mDisplayedFloater_2 = NULL;
    }

}

void append_view_tooltip(LLView* tooltip_view, std::string *tooltip_msg)
{
    LLRect rect = tooltip_view->getRect();
    LLRect parent_rect = tooltip_view->getParent()->getRect();
    S32 left = rect.mLeft;
    // invert coordinate system for XUI top-left layout
    S32 top = parent_rect.getHeight() - rect.mTop;
    if (!tooltip_msg->empty())
    {
        tooltip_msg->append("\n");
    }
    std::string msg = llformat("%s %d, %d (%d x %d)",
        tooltip_view->getName().c_str(),
        left,
        top,
        rect.getWidth(),
        rect.getHeight() );
    tooltip_msg->append( msg );
}

bool LLPreviewedFloater::handleToolTip(S32 x, S32 y, MASK mask)
{
    if (!sShowRectangles)
    {
        return LLFloater::handleToolTip(x, y, mask);
    }

    S32 screen_x, screen_y;
    localPointToScreen(x, y, &screen_x, &screen_y);
    std::string tooltip_msg;
    LLView* tooltip_view = this;
    LLView::tree_iterator_t end_it = endTreeDFS();
    for (LLView::tree_iterator_t it = beginTreeDFS(); it != end_it; ++it)
    {
        LLView* viewp = *it;
        LLRect screen_rect;
        viewp->localRectToScreen(viewp->getLocalRect(), &screen_rect);
        if (!(viewp->getVisible()
             && screen_rect.pointInRect(screen_x, screen_y)))
        {
            it.skipDescendants();
        }
        // only report xui names for LLUICtrls, not the various container LLViews

        else if (dynamic_cast<LLUICtrl*>(viewp))
        {
            // if we are in a new part of the tree (not a descendent of current tooltip_view)
            // then push the results for tooltip_view and start with a new potential view
            // NOTE: this emulates visiting only the leaf nodes that meet our criteria

            if (tooltip_view != this
                && !viewp->hasAncestor(tooltip_view))
            {
                append_view_tooltip(tooltip_view, &tooltip_msg);
            }
            tooltip_view = viewp;
        }
    }

    append_view_tooltip(tooltip_view, &tooltip_msg);

    LLToolTipMgr::instance().show(LLToolTip::Params()
        .message(tooltip_msg)
        .max_width(400));
    return true;
}

bool LLPreviewedFloater::handleRightMouseDown(S32 x, S32 y, MASK mask)
{
    selectElement(this,x,y,0);
    return true;
}

// *NOTE: In order to hide all of the overlapping elements of the selected element so as to see it in context, here is what you would need to do:
// -This selectElement call fills the overlap panel as normal.  The element which is "selected" here is actually just an intermediate selection step;
// what you've really selected is a list of elements: the one you clicked on and everything that overlaps it.
// -The user then selects one of the elements from this list the overlap panel (click handling to the overlap panel would have to be added).
//  This becomes the final selection (as opposed to the intermediate selection that was just made).
// -Everything else that is currently displayed on the overlap panel should be hidden from view in the previewed floater itself (setVisible(false)).
// -Subsequent clicks on other elements in the overlap panel (they should still be there) should make other elements the final selection.
// -On close or on the click of a new button, everything should be shown again and all selection state should be cleared.
//   ~Jacob, 8/08
bool LLPreviewedFloater::selectElement(LLView* parent, int x, int y, int depth)
{
    if(getVisible())
    {
        bool handled = false;
        if(LLFloaterUIPreview::containerType(parent))
        {
            for(child_list_const_iter_t child_it = parent->getChildList()->begin(); child_it != parent->getChildList()->end(); ++child_it)
            {
                LLView* child = *child_it;
                S32 local_x = x - child->getRect().mLeft;
                S32 local_y = y - child->getRect().mBottom;
                if (child->pointInView(local_x, local_y) &&
                    child->getVisible() &&
                    selectElement(child, x, y, ++depth))
                {
                    handled = true;
                    break;
                }
            }
        }

        if(!handled)
        {
            LLView::sPreviewClickedElement = parent;
        }
        return true;
    }
    else
    {
        return false;
    }
}

void LLPreviewedFloater::draw()
{
    if(NULL != mFloaterUIPreview)
    {
        // Set and unset sDrawPreviewHighlights flag so as to avoid using two flags
        if(mFloaterUIPreview->mHighlightingOverlaps)
        {
            LLView::sDrawPreviewHighlights = true;
        }

        // If we're looking for truncations, draw debug rects for the displayed
        // floater only.
        bool old_debug_rects = LLView::sDebugRects;
        bool old_show_names = LLView::sDebugRectsShowNames;
        if (sShowRectangles)
        {
            LLView::sDebugRects = true;
            LLView::sDebugRectsShowNames = false;
        }

        LLFloater::draw();

        LLView::sDebugRects = old_debug_rects;
        LLView::sDebugRectsShowNames = old_show_names;

        if(mFloaterUIPreview->mHighlightingOverlaps)
        {
            LLView::sDrawPreviewHighlights = false;
        }
    }
}

void LLFloaterUIPreview::onClickToggleOverlapping()
{
    if(LLView::sHighlightingDiffs)
    {
        onClickToggleDiffHighlighting();
        mToggleHighlightButton->toggleState();
    }
    LLView::sPreviewHighlightedElements.clear();    // clear lists first

    S32 width, height;
    getResizeLimits(&width, &height);   // illegal call of non-static member function
    if(mHighlightingOverlaps)
    {
        mHighlightingOverlaps = !mHighlightingOverlaps;
        // reset list of preview highlighted elements
        setRect(LLRect(getRect().mLeft,getRect().mTop,getRect().mRight - mOverlapPanel->getRect().getWidth(),getRect().mBottom));
        setResizeLimits(width - mOverlapPanel->getRect().getWidth(), height);
    }
    else
    {
        mHighlightingOverlaps = !mHighlightingOverlaps;
        displayFloater(false,1);
        setRect(LLRect(getRect().mLeft,getRect().mTop,getRect().mRight + mOverlapPanel->getRect().getWidth(),getRect().mBottom));
        setResizeLimits(width + mOverlapPanel->getRect().getWidth(), height);
    }
    getChildView("overlap_scroll")->setVisible( mHighlightingOverlaps);
}

void LLFloaterUIPreview::findOverlapsInChildren(LLView* parent)
{
    if(parent->getChildCount() == 0 || !containerType(parent))  // if it has no children or isn't a container type, skip it
    {
        return;
    }

    // for every child of the parent
    for(child_list_const_iter_t child_it = parent->getChildList()->begin(); child_it != parent->getChildList()->end(); ++child_it)
    {
        LLView* child = *child_it;
        if(overlapIgnorable(child))
        {
            continue;
        }

        // for every sibling
        for(child_list_const_iter_t sibling_it = parent->getChildList()->begin(); sibling_it != parent->getChildList()->end(); ++sibling_it)    // for each sibling
        {
            LLView* sibling = *sibling_it;
            if(overlapIgnorable(sibling))
            {
                continue;
            }

            // if they overlap... (we don't care if they're visible or enabled -- we want to check those anyway, i.e. hidden tabs that can be later shown)
            if(sibling != child && elementOverlap(child, sibling))
            {
                mOverlapPanel->mOverlapMap[child].push_back(sibling);       // add to the map
            }
        }
        findOverlapsInChildren(child);                      // recur
    }
}

// *HACK: don't overlap with the drag handle and various other elements
// This is using dynamic casts because there is no object-oriented way to tell which elements contain localizable text.  These are a few that are ignorable.
// *NOTE: If a list of elements which have localizable content were created, this function should return false if viewp's class is in that list.
bool LLFloaterUIPreview::overlapIgnorable(LLView* viewp)
{
    return  NULL != dynamic_cast<LLDragHandle*>(viewp) ||
            NULL != dynamic_cast<LLViewBorder*>(viewp) ||
            NULL != dynamic_cast<LLResizeBar*>(viewp);
}

// *HACK: these are the only two container types as of 8/08, per Richard
// This is using dynamic casts because there is no object-oriented way to tell which elements are containers.
bool LLFloaterUIPreview::containerType(LLView* viewp)
{
    return NULL != dynamic_cast<LLPanel*>(viewp) || NULL != dynamic_cast<LLLayoutStack*>(viewp);
}

// Check if two llview's rectangles overlap, with some tolerance
bool LLFloaterUIPreview::elementOverlap(LLView* view1, LLView* view2)
{
    LLSD rec1 = view1->getRect().getValue();
    LLSD rec2 = view2->getRect().getValue();
    int tolerance = 2;
    return (int)rec1[0] <= (int)rec2[2] - tolerance &&
           (int)rec2[0] <= (int)rec1[2] - tolerance &&
           (int)rec1[3] <= (int)rec2[1] - tolerance &&
           (int)rec2[3] <= (int)rec1[1] - tolerance;
}

void LLOverlapPanel::draw()
{
    static const std::string current_selection_text("Current selection: ");
    static const std::string overlapper_text("Overlapper: ");
    LLColor4 text_color = LLColor4::grey;
    gGL.color4fv(text_color.mV);

    if(!LLView::sPreviewClickedElement)
    {
        LLUI::translate(5.f, (F32)getRect().getHeight() - 20.f);    // translate to top-5,left-5
        LLView::sDrawPreviewHighlights = false;
        LLFontGL::getFontSansSerifSmall()->renderUTF8(current_selection_text, 0, 0, 0, text_color,
                LLFontGL::LEFT, LLFontGL::BASELINE, LLFontGL::NORMAL, LLFontGL::NO_SHADOW);
    }
    else
    {
        OverlapMap::iterator iterExists = mOverlapMap.find(LLView::sPreviewClickedElement);
        if(iterExists == mOverlapMap.end())
        {
            return;
        }

        std::list<LLView*> overlappers = mOverlapMap[LLView::sPreviewClickedElement];
        if(overlappers.size() == 0)
        {
            LLUI::translate(5.f, (F32)getRect().getHeight() - 20.f);    // translate to top-5,left-5
            LLView::sDrawPreviewHighlights = false;
            std::string current_selection = std::string(current_selection_text + LLView::sPreviewClickedElement->getName() + " (no elements overlap)");
            S32 text_width = LLFontGL::getFontSansSerifSmall()->getWidth(current_selection) + 10;
            LLFontGL::getFontSansSerifSmall()->renderUTF8(current_selection, 0, 0, 0, text_color,
                    LLFontGL::LEFT, LLFontGL::BASELINE, LLFontGL::NORMAL, LLFontGL::NO_SHADOW);
            // widen panel enough to fit this text
            LLRect rect = getRect();
            setRect(LLRect(rect.mLeft,rect.mTop,rect.getWidth() < text_width ? rect.mLeft + text_width : rect.mRight,rect.mTop));
            return;
        }

        // recalculate required with and height; otherwise use cached
        bool need_to_recalculate_bounds = false;
        if(mLastClickedElement == NULL)
        {
            need_to_recalculate_bounds = true;
        }

        if(NULL == mLastClickedElement)
        {
            mLastClickedElement = LLView::sPreviewClickedElement;
        }

        // recalculate bounds for scroll panel
        if(need_to_recalculate_bounds || LLView::sPreviewClickedElement->getName() != mLastClickedElement->getName())
        {
            // reset panel's rectangle to its default width and height (300x600)
            LLRect panel_rect = getRect();
            setRect(LLRect(panel_rect.mLeft,panel_rect.mTop,panel_rect.mLeft+getRect().getWidth(),panel_rect.mTop-getRect().getHeight()));

            LLRect rect;

            // change bounds for selected element
            int height_sum = mLastClickedElement->getRect().getHeight() + mSpacing + 80;
            rect = getRect();
            setRect(LLRect(rect.mLeft,rect.mTop,rect.getWidth() > mLastClickedElement->getRect().getWidth() + 5 ? rect.mRight : rect.mLeft + mLastClickedElement->getRect().getWidth() + 5, rect.mBottom));

            // and widen to accomodate text if that's wider
            std::string display_text = current_selection_text + LLView::sPreviewClickedElement->getName();
            S32 text_width = LLFontGL::getFontSansSerifSmall()->getWidth(display_text) + 10;
            rect = getRect();
            setRect(LLRect(rect.mLeft,rect.mTop,rect.getWidth() < text_width ? rect.mLeft + text_width : rect.mRight,rect.mTop));

            std::list<LLView*> overlappers = mOverlapMap[LLView::sPreviewClickedElement];
            for(std::list<LLView*>::iterator overlap_it = overlappers.begin(); overlap_it != overlappers.end(); ++overlap_it)
            {
                LLView* viewp = *overlap_it;
                height_sum += viewp->getRect().getHeight() + mSpacing*3;

                // widen panel's rectangle to accommodate widest overlapping element of this floater
                rect = getRect();
                setRect(LLRect(rect.mLeft,rect.mTop,rect.getWidth() > viewp->getRect().getWidth() + 5 ? rect.mRight : rect.mLeft + viewp->getRect().getWidth() + 5, rect.mBottom));

                // and widen to accomodate text if that's wider
                std::string display_text = overlapper_text + viewp->getName();
                S32 text_width = LLFontGL::getFontSansSerifSmall()->getWidth(display_text) + 10;
                rect = getRect();
                setRect(LLRect(rect.mLeft,rect.mTop,rect.getWidth() < text_width ? rect.mLeft + text_width : rect.mRight,rect.mTop));
            }
            // change panel's height to accommodate all element heights plus spacing between them
            rect = getRect();
            setRect(LLRect(rect.mLeft,rect.mTop,rect.mRight,rect.mTop-height_sum));
        }

        LLUI::translate(5.f, (F32)getRect().getHeight() - 10.f);    // translate to top left
        LLView::sDrawPreviewHighlights = false;

        // draw currently-selected element at top of overlappers
        LLUI::translate(0.f, -(F32)mSpacing);
        LLFontGL::getFontSansSerifSmall()->renderUTF8(current_selection_text + LLView::sPreviewClickedElement->getName(), 0, 0, 0, text_color,
                LLFontGL::LEFT, LLFontGL::BASELINE, LLFontGL::NORMAL, LLFontGL::NO_SHADOW);
        LLUI::translate(0.f, -(F32)mSpacing - (F32)LLView::sPreviewClickedElement->getRect().getHeight()); // skip spacing distance + height
        LLView::sPreviewClickedElement->draw();

        for(std::list<LLView*>::iterator overlap_it = overlappers.begin(); overlap_it != overlappers.end(); ++overlap_it)
        {
            LLView* viewp = *overlap_it;

            // draw separating line
            LLUI::translate(0.f, -(F32)mSpacing);
            gl_line_2d(0,0,getRect().getWidth()-10,0,LLColor4(192.0f/255.0f,192.0f/255.0f,192.0f/255.0f));

            // draw name
            LLUI::translate(0.f, -(F32)mSpacing);
            LLFontGL::getFontSansSerifSmall()->renderUTF8(overlapper_text + viewp->getName(), 0, 0, 0, text_color,
                    LLFontGL::LEFT, LLFontGL::BASELINE, LLFontGL::NORMAL, LLFontGL::NO_SHADOW);

            // draw element
            LLUI::translate(0.f, -(F32)mSpacing - (F32)viewp->getRect().getHeight());  // skip spacing distance + height
            viewp->draw();
        }
        mLastClickedElement = LLView::sPreviewClickedElement;
    }
}

void LLFloaterUIPreviewUtil::registerFloater()
{
    LLFloaterReg::add("ui_preview", "floater_ui_preview.xml",
        &LLFloaterReg::build<LLFloaterUIPreview>);
}<|MERGE_RESOLUTION|>--- conflicted
+++ resolved
@@ -1042,13 +1042,9 @@
         {
             CFStringRef executable_cfstr = (CFStringRef)CFDictionaryGetValue(bundleInfoDict, CFSTR("CFBundleExecutable"));  // get the name of the actual executable (e.g. TextEdit or firefox-bin)
             int max_file_length = 256;                                                                                      // (max file name length is 255 in OSX)
-<<<<<<< HEAD
-            char* executable_buf = (char*)malloc(sizeof(char) * max_file_length);
-=======
 
             // Xcode 26: VLAs are a clang extension.  Just create the buffer and delete it after.
             char *executable_buf = new char [max_file_length];
->>>>>>> d5f748c9
             if(CFStringGetCString(executable_cfstr, executable_buf, max_file_length, kCFStringEncodingMacRoman))            // convert CFStringRef to char*
             {
                 executable_path += std::string("/Contents/MacOS/") + std::string(executable_buf);                           // append path to executable directory and then executable name to exec path
@@ -1058,11 +1054,7 @@
                 std::string warning = "Unable to get CString from CFString for executable path";
                 popupAndPrintWarning(warning);
             }
-<<<<<<< HEAD
-            free(executable_buf);
-=======
             delete [] executable_buf;
->>>>>>> d5f748c9
         }
         else
         {
