--- conflicted
+++ resolved
@@ -254,11 +254,7 @@
 {
 public:
     LLFadeEventTimer(F32 refresh, LLGUIPreviewLiveFile* parent);
-<<<<<<< HEAD
     bool tick() override;
-=======
-    bool tick();
->>>>>>> 35efadf7
     LLGUIPreviewLiveFile* mParent;
 private:
     bool mFadingOut;            // fades in then out; this is toggled in between
