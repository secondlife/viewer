/**
* @file llagentbenefits.cpp
*
* $LicenseInfo:firstyear=2019&license=viewerlgpl$
* Second Life Viewer Source Code
* Copyright (C) 2019, Linden Research, Inc.
*
* This library is free software; you can redistribute it and/or
* modify it under the terms of the GNU Lesser General Public
* License as published by the Free Software Foundation;
* version 2.1 of the License only.
*
* This library is distributed in the hope that it will be useful,
* but WITHOUT ANY WARRANTY; without even the implied warranty of
* MERCHANTABILITY or FITNESS FOR A PARTICULAR PURPOSE.  See the GNU
* Lesser General Public License for more details.
*
* You should have received a copy of the GNU Lesser General Public
* License along with this library; if not, write to the Free Software
* Foundation, Inc., 51 Franklin Street, Fifth Floor, Boston, MA  02110-1301  USA
*
* Linden Research, Inc., 945 Battery Street, San Francisco, CA  94111  USA
* $/LicenseInfo$
*/

#include "llviewerprecompiledheaders.h"
#include "llagentbenefits.h"
#include "llviewertexture.h"

LLAgentBenefits::LLAgentBenefits():
    m_initalized(false),
    m_animated_object_limit(-1),
    m_animation_upload_cost(-1),
    m_attachment_limit(-1),
    m_group_membership_limit(-1),
    m_picks_limit(-1),
    m_sound_upload_cost(-1),
    m_texture_upload_cost(-1)
{
}

LLAgentBenefits::~LLAgentBenefits()
{
}

// This could be extended to a template scheme or otherwise modified
// to support other types, if and when needed. Currently all fields
// the viewer cares about are integer.
bool get_required_S32(const LLSD& sd, const LLSD::String& key, S32& value)
{
    value = -1;
    if (sd.has(key))
    {
        value = sd[key].asInteger();
        return true;
    }

    LL_WARNS("Benefits") << "Missing required benefit field " << key << LL_ENDL;
    return false;
}

bool LLAgentBenefits::init(const LLSD& benefits_sd)
{
    LL_DEBUGS("Benefits") << "initializing benefits from " << benefits_sd << LL_ENDL;

    if (!get_required_S32(benefits_sd, "animated_object_limit", m_animated_object_limit))
    {
        return false;
    }
    if (!get_required_S32(benefits_sd, "animation_upload_cost", m_animation_upload_cost))
    {
        return false;
    }
    if (!get_required_S32(benefits_sd, "attachment_limit", m_attachment_limit))
    {
        return false;
    }
    if (!get_required_S32(benefits_sd, "create_group_cost", m_create_group_cost))
    {
        return false;
    }
    if (!get_required_S32(benefits_sd, "group_membership_limit", m_group_membership_limit))
    {
        return false;
    }
    if (!get_required_S32(benefits_sd, "picks_limit", m_picks_limit))
    {
        return false;
    }
    if (!get_required_S32(benefits_sd, "sound_upload_cost", m_sound_upload_cost))
    {
        return false;
    }
    if (!get_required_S32(benefits_sd, "texture_upload_cost", m_texture_upload_cost))
    {
        return false;
    }

    if (benefits_sd.has("large_texture_upload_cost"))
    {
        LLSD large_texture_cost = benefits_sd.get("large_texture_upload_cost");
        if (large_texture_cost.isArray())
        {
            LLSD::array_const_iterator end = large_texture_cost.endArray();
            LLSD::array_const_iterator it = large_texture_cost.beginArray();
            for (; it != end; ++it)
            {
                m_2k_texture_upload_cost.push_back(it->asInteger());
            }
            std::sort(m_2k_texture_upload_cost.begin(), m_2k_texture_upload_cost.end());
        }
    }

    if (m_2k_texture_upload_cost.empty())
    {
        m_2k_texture_upload_cost.push_back(m_texture_upload_cost);
    }

    // FIXME PREMIUM - either use this field or get rid of it
    m_initalized = true;
    return true;
}

S32 LLAgentBenefits::getAnimatedObjectLimit() const
{
    return m_animated_object_limit;
}

S32 LLAgentBenefits::getAnimationUploadCost() const
{
    return m_animation_upload_cost;
}

S32 LLAgentBenefits::getAttachmentLimit() const
{
    return m_attachment_limit;
}

S32 LLAgentBenefits::getCreateGroupCost() const
{
    return m_create_group_cost;
}

S32 LLAgentBenefits::getGroupMembershipLimit() const
{
    return m_group_membership_limit;
}

S32 LLAgentBenefits::getPicksLimit() const
{
    return m_picks_limit;
}

S32 LLAgentBenefits::getSoundUploadCost() const
{
    return m_sound_upload_cost;
}

S32 LLAgentBenefits::getTextureUploadCost() const
{
    return m_texture_upload_cost;
}

S32 LLAgentBenefits::getTextureUploadCost(const LLViewerTexture* tex) const
{
    if (tex)
    {
        S32 area = tex->getFullHeight() * tex->getFullWidth();
        if (area >= MIN_2K_TEXTURE_AREA)
        {
            return get2KTextureUploadCost(area);
        }
        else
        {
            return getTextureUploadCost();
        }
    }
<<<<<<< HEAD
    return getTextureUploadCost();
=======
    return 0;
>>>>>>> 9f97ff72
}

S32 LLAgentBenefits::getTextureUploadCost(const LLImageBase* tex) const
{
    if (tex)
    {
        S32 area = tex->getHeight() * tex->getWidth();
        if (area >= MIN_2K_TEXTURE_AREA)
        {
            return get2KTextureUploadCost(area);
        }
        else
        {
            return getTextureUploadCost();
        }
    }
    return getTextureUploadCost();
}

S32 LLAgentBenefits::get2KTextureUploadCost(S32 area) const
{
    if (m_2k_texture_upload_cost.empty())
    {
        return m_texture_upload_cost;
    }
    return m_2k_texture_upload_cost[0];
}

bool LLAgentBenefits::findUploadCost(LLAssetType::EType& asset_type, S32& cost) const
{
    bool succ = false;
    if (asset_type == LLAssetType::AT_TEXTURE)
    {
        cost = getTextureUploadCost();
        succ = true;
    }
    else if (asset_type == LLAssetType::AT_SOUND)
    {
        cost = getSoundUploadCost();
        succ = true;
    }
    else if (asset_type == LLAssetType::AT_ANIMATION)
    {
        cost = getAnimationUploadCost();
        succ = true;
    }
    return succ;
}

LLAgentBenefitsMgr::LLAgentBenefitsMgr()
{
}

LLAgentBenefitsMgr::~LLAgentBenefitsMgr()
{
}

// static
const LLAgentBenefits& LLAgentBenefitsMgr::current()
{
    return instance().mCurrent;
}

// static
const LLAgentBenefits& LLAgentBenefitsMgr::get(const std::string& package)
{
    if (instance().mPackageMap.find(package) != instance().mPackageMap.end())
    {
        return instance().mPackageMap[package];
    }
    else
    {
        return instance().mDefault;
    }
}

// static
bool LLAgentBenefitsMgr::init(const std::string& package, const LLSD& benefits_sd)
{
    LLAgentBenefits benefits;
    if (!benefits.init(benefits_sd))
    {
        LL_WARNS("Benefits") << "Unable to initialize package " << package << " from sd " << benefits_sd << LL_ENDL;
        return false;
    }
    else
    {
        instance().mPackageMap[package] = benefits;
    }
    return true;

}

// static
bool LLAgentBenefitsMgr::initCurrent(const std::string& package, const LLSD& benefits_sd)
{
    LLAgentBenefits benefits;
    if (!benefits.init(benefits_sd))
    {
        LL_WARNS("Benefits") << "Unable to initialize package " << package << " from sd " << benefits_sd << LL_ENDL;
        return false;
    }
    else
    {
        instance().mCurrent = benefits;
        instance().mCurrentName = package;
    }
    return true;

}

// static
bool LLAgentBenefitsMgr::has(const std::string& package)
{
    return instance().mPackageMap.find(package) != instance().mPackageMap.end();
}

//static
bool LLAgentBenefitsMgr::isCurrent(const std::string& package)
{
    return instance().mCurrentName == package;
}<|MERGE_RESOLUTION|>--- conflicted
+++ resolved
@@ -175,11 +175,7 @@
             return getTextureUploadCost();
         }
     }
-<<<<<<< HEAD
-    return getTextureUploadCost();
-=======
     return 0;
->>>>>>> 9f97ff72
 }
 
 S32 LLAgentBenefits::getTextureUploadCost(const LLImageBase* tex) const
