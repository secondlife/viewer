--- conflicted
+++ resolved
@@ -1019,8 +1019,6 @@
                                 ):
                     self.path2basename(relpkgdir, libfile)
 
-<<<<<<< HEAD
-=======
                 # OpenAL dylibs
                 if self.args['openal'] == 'ON':
                     for libfile in (
@@ -1035,7 +1033,6 @@
                              '@executable_path/../Resources/%s' % libfile,
                              executable])
 
->>>>>>> 693e05ab
                 # our apps
                 executable_path = {}
                 embedded_apps = [ (os.path.join("llplugin", "slplugin"), "SLPlugin.app") ]
