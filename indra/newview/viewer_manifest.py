#!/usr/bin/env python
"""\
@file viewer_manifest.py
@author Ryan Williams
@brief Description of all installer viewer files, and methods for packaging
       them into installers for all supported platforms.

$LicenseInfo:firstyear=2006&license=viewerlgpl$
Second Life Viewer Source Code
Copyright (C) 2006-2011, Linden Research, Inc.

This library is free software; you can redistribute it and/or
modify it under the terms of the GNU Lesser General Public
License as published by the Free Software Foundation;
version 2.1 of the License only.

This library is distributed in the hope that it will be useful,
but WITHOUT ANY WARRANTY; without even the implied warranty of
MERCHANTABILITY or FITNESS FOR A PARTICULAR PURPOSE.  See the GNU
Lesser General Public License for more details.

You should have received a copy of the GNU Lesser General Public
License along with this library; if not, write to the Free Software
Foundation, Inc., 51 Franklin Street, Fifth Floor, Boston, MA  02110-1301  USA

Linden Research, Inc., 945 Battery Street, San Francisco, CA  94111  USA
$/LicenseInfo$
"""
import sys
import os.path
import re
import tarfile
import time
viewer_dir = os.path.dirname(__file__)
# add llmanifest library to our path so we don't have to muck with PYTHONPATH
sys.path.append(os.path.join(viewer_dir, '../lib/python/indra/util'))
from llmanifest import LLManifest, main, proper_windows_path, path_ancestors

class ViewerManifest(LLManifest):
    def is_packaging_viewer(self):
        # Some commands, files will only be included
        # if we are packaging the viewer on windows.
        # This manifest is also used to copy
        # files during the build (see copy_w_viewer_manifest
        # and copy_l_viewer_manifest targets)
        return 'package' in self.args['actions']
    
    def construct(self):
        super(ViewerManifest, self).construct()
        self.exclude("*.svn*")
        self.path(src="../../scripts/messages/message_template.msg", dst="app_settings/message_template.msg")
        self.path(src="../../etc/message.xml", dst="app_settings/message.xml")

        if self.is_packaging_viewer():
            if self.prefix(src="app_settings"):
                self.exclude("logcontrol.xml")
                self.exclude("logcontrol-dev.xml")
                self.path("*.pem")
                self.path("*.ini")
                self.path("*.xml")
                self.path("*.db2")

                # include the entire shaders directory recursively
                self.path("shaders")
                # ... and the entire windlight directory
                self.path("windlight")
                self.end_prefix("app_settings")

            if self.prefix(src="character"):
                self.path("*.llm")
                self.path("*.xml")
                self.path("*.tga")
                self.end_prefix("character")

            # Include our fonts
            if self.prefix(src="fonts"):
                self.path("*.ttf")
                self.path("*.txt")
                self.end_prefix("fonts")

            # skins
            if self.prefix(src="skins"):
                    self.path("paths.xml")
                    # include the entire textures directory recursively
                    if self.prefix(src="*/textures"):
                            self.path("*/*.tga")
                            self.path("*/*.j2c")
                            self.path("*/*.jpg")
                            self.path("*/*.png")
                            self.path("*.tga")
                            self.path("*.j2c")
                            self.path("*.jpg")
                            self.path("*.png")
                            self.path("textures.xml")
                            self.end_prefix("*/textures")
                    self.path("*/xui/*/*.xml")
                    self.path("*/xui/*/widgets/*.xml")
                    self.path("*/*.xml")

                    # Local HTML files (e.g. loading screen)
                    if self.prefix(src="*/html"):
                            self.path("*.png")
                            self.path("*/*/*.html")
                            self.path("*/*/*.gif")
                            self.end_prefix("*/html")
                    self.end_prefix("skins")

            # local_assets dir (for pre-cached textures)
            if self.prefix(src="local_assets"):
                self.path("*.j2c")
                self.path("*.tga")
                self.end_prefix("local_assets")

            # Files in the newview/ directory
            self.path("gpu_table.txt")

    def login_channel(self):
        """Channel reported for login and upgrade purposes ONLY;
        used for A/B testing"""
        # NOTE: Do not return the normal channel if login_channel
        # is not specified, as some code may branch depending on
        # whether or not this is present
        return self.args.get('login_channel')

    def grid(self):
        return self.args['grid']
    def channel(self):
        return self.args['channel']
    def channel_unique(self):
        return self.channel().replace("Second Life", "").strip()
    def channel_oneword(self):
        return "".join(self.channel_unique().split())
    def channel_lowerword(self):
        return self.channel_oneword().lower()

    def flags_list(self):
        """ Convenience function that returns the command-line flags
        for the grid"""

        # Set command line flags relating to the target grid
        grid_flags = ''
        if not self.default_grid():
            grid_flags = "--grid %(grid)s "\
                         "--helperuri http://preview-%(grid)s.secondlife.com/helpers/" %\
                           {'grid':self.grid()}

        # set command line flags for channel
        channel_flags = ''
        if self.login_channel() and self.login_channel() != self.channel():
            # Report a special channel during login, but use default
            channel_flags = '--channel "%s"' % (self.login_channel())
        elif not self.default_channel():
            channel_flags = '--channel "%s"' % self.channel()

        # Deal with settings 
        setting_flags = ''
        if not self.default_channel() or not self.default_grid():
            if self.default_grid():
                setting_flags = '--settings settings_%s.xml'\
                                % self.channel_lowerword()
            else:
                setting_flags = '--settings settings_%s_%s.xml'\
                                % (self.grid(), self.channel_lowerword())
                                                
        return " ".join((channel_flags, grid_flags, setting_flags)).strip()


class WindowsManifest(ViewerManifest):
    def final_exe(self):
        if self.default_channel():
            if self.default_grid():
                return "SecondLife.exe"
            else:
                return "SecondLifePreview.exe"
        else:
            return ''.join(self.channel().split()) + '.exe'

    def test_msvcrt_and_copy_action(self, src, dst):
        # This is used to test a dll manifest.
        # It is used as a temporary override during the construct method
        from test_win32_manifest import test_assembly_binding
        if src and (os.path.exists(src) or os.path.islink(src)):
            # ensure that destination path exists
            self.cmakedirs(os.path.dirname(dst))
            self.created_paths.append(dst)
            if not os.path.isdir(src):
                if(self.args['configuration'].lower() == 'debug'):
                    test_assembly_binding(src, "Microsoft.VC80.DebugCRT", "8.0.50727.4053")
                else:
                    test_assembly_binding(src, "Microsoft.VC80.CRT", "8.0.50727.4053")
                self.ccopy(src,dst)
            else:
                raise Exception("Directories are not supported by test_CRT_and_copy_action()")
        else:
            print "Doesn't exist:", src

    def test_for_no_msvcrt_manifest_and_copy_action(self, src, dst):
        # This is used to test that no manifest for the msvcrt exists.
        # It is used as a temporary override during the construct method
        from test_win32_manifest import test_assembly_binding
        from test_win32_manifest import NoManifestException, NoMatchingAssemblyException
        if src and (os.path.exists(src) or os.path.islink(src)):
            # ensure that destination path exists
            self.cmakedirs(os.path.dirname(dst))
            self.created_paths.append(dst)
            if not os.path.isdir(src):
                try:
                    if(self.args['configuration'].lower() == 'debug'):
                        test_assembly_binding(src, "Microsoft.VC80.DebugCRT", "")
                    else:
                        test_assembly_binding(src, "Microsoft.VC80.CRT", "")
                    raise Exception("Unknown condition")
                except NoManifestException, err:
                    pass
                except NoMatchingAssemblyException, err:
                    pass
                    
                self.ccopy(src,dst)
            else:
                raise Exception("Directories are not supported by test_CRT_and_copy_action()")
        else:
            print "Doesn't exist:", src
        
    ### DISABLED MANIFEST CHECKING for vs2010.  we may need to reenable this
    # shortly.  If this hasn't been reenabled by the 2.9 viewer release then it
    # should be deleted -brad
    #def enable_crt_manifest_check(self):
    #    if self.is_packaging_viewer():
    #       WindowsManifest.copy_action = WindowsManifest.test_msvcrt_and_copy_action

    #def enable_no_crt_manifest_check(self):
    #    if self.is_packaging_viewer():
    #        WindowsManifest.copy_action = WindowsManifest.test_for_no_msvcrt_manifest_and_copy_action

    #def disable_manifest_check(self):
    #    if self.is_packaging_viewer():
    #        del WindowsManifest.copy_action

    def construct(self):
        super(WindowsManifest, self).construct()

        #self.enable_crt_manifest_check()

        if self.is_packaging_viewer():
            # Find secondlife-bin.exe in the 'configuration' dir, then rename it to the result of final_exe.
            self.path(src='%s/secondlife-bin.exe' % self.args['configuration'], dst=self.final_exe())

        # Plugin host application
        self.path(os.path.join(os.pardir,
                               'llplugin', 'slplugin', self.args['configuration'], "slplugin.exe"),
                  "slplugin.exe")
        
        #self.disable_manifest_check()

        self.path(src="../viewer_components/updater/scripts/windows/update_install.bat", dst="update_install.bat")

        # Get shared libs from the shared libs staging directory
        if self.prefix(src=os.path.join(os.pardir, 'sharedlibs', self.args['configuration']),
                       dst=""):

            #self.enable_crt_manifest_check()

            # Get llcommon and deps. If missing assume static linkage and continue.
            try:
                self.path('llcommon.dll')
                self.path('libapr-1.dll')
                self.path('libaprutil-1.dll')
                self.path('libapriconv-1.dll')
            except RuntimeError, err:
                print err.message
                print "Skipping llcommon.dll (assuming llcommon was linked statically)"

            #self.disable_manifest_check()

            # Get fmod dll, continue if missing
            try:
                self.path("fmod.dll")
            except:
                print "Skipping fmod.dll"

            # For textures
            if self.args['configuration'].lower() == 'debug':
                self.path("openjpegd.dll")
            else:
                self.path("openjpeg.dll")

            # These need to be installed as a SxS assembly, currently a 'private' assembly.
            # See http://msdn.microsoft.com/en-us/library/ms235291(VS.80).aspx
            if self.args['configuration'].lower() == 'debug':
                 self.path("msvcr100d.dll")
                 self.path("msvcp100d.dll")
            else:
                 self.path("msvcr100.dll")
                 self.path("msvcp100.dll")

            # Vivox runtimes
            self.path("SLVoice.exe")
            self.path("vivoxsdk.dll")
            self.path("ortp.dll")
            self.path("libsndfile-1.dll")
            self.path("zlib1.dll")
            self.path("vivoxplatform.dll")
            self.path("vivoxoal.dll")
            
            # Security
            self.path("ssleay32.dll")
            self.path("libeay32.dll")

            # For use in crash reporting (generates minidumps)
            if self.args['configuration'].lower() != 'debug':
                self.path("dbghelp.dll")

            # For google-perftools tcmalloc allocator.
            try:
                if self.args['configuration'].lower() == 'debug':
                    self.path('libtcmalloc_minimal-debug.dll')
                else:
                    self.path('libtcmalloc_minimal.dll')
            except:
                print "Skipping libtcmalloc_minimal.dll"

            self.end_prefix()

        self.path(src="licenses-win32.txt", dst="licenses.txt")
        self.path("featuretable.txt")
        self.path("featuretable_xp.txt")

        #self.enable_no_crt_manifest_check()
        
        # Media plugins - QuickTime
        if self.prefix(src='../media_plugins/quicktime/%s' % self.args['configuration'], dst="llplugin"):
            self.path("media_plugin_quicktime.dll")
            self.end_prefix()

        # Media plugins - WebKit/Qt
        if self.prefix(src='../media_plugins/webkit/%s' % self.args['configuration'], dst="llplugin"):
            self.path("media_plugin_webkit.dll")
            self.end_prefix()

        # winmm.dll shim
        if self.prefix(src='../media_plugins/winmmshim/%s' % self.args['configuration'], dst="llplugin"):
            self.path("winmm.dll")
            self.end_prefix()


        if self.args['configuration'].lower() == 'debug':
            if self.prefix(src=os.path.join(os.pardir, 'packages', 'lib', 'debug'),
                           dst="llplugin"):
                self.path("libeay32.dll")
                self.path("qtcored4.dll")
                self.path("qtguid4.dll")
                self.path("qtnetworkd4.dll")
                self.path("qtopengld4.dll")
                self.path("qtwebkitd4.dll")
                self.path("qtxmlpatternsd4.dll")
                self.path("ssleay32.dll")

                # For WebKit/Qt plugin runtimes (image format plugins)
                if self.prefix(src="imageformats", dst="imageformats"):
                    self.path("qgifd4.dll")
                    self.path("qicod4.dll")
                    self.path("qjpegd4.dll")
                    self.path("qmngd4.dll")
                    self.path("qsvgd4.dll")
                    self.path("qtiffd4.dll")
                    self.end_prefix()

                # For WebKit/Qt plugin runtimes (codec/character encoding plugins)
                if self.prefix(src="codecs", dst="codecs"):
                    self.path("qcncodecsd4.dll")
                    self.path("qjpcodecsd4.dll")
                    self.path("qkrcodecsd4.dll")
                    self.path("qtwcodecsd4.dll")
                    self.end_prefix()

                self.end_prefix()
        else:
            if self.prefix(src=os.path.join(os.pardir, 'packages', 'lib', 'release'),
                           dst="llplugin"):
                self.path("libeay32.dll")
                self.path("qtcore4.dll")
                self.path("qtgui4.dll")
                self.path("qtnetwork4.dll")
                self.path("qtopengl4.dll")
                self.path("qtwebkit4.dll")
                self.path("qtxmlpatterns4.dll")
                self.path("ssleay32.dll")

                # For WebKit/Qt plugin runtimes (image format plugins)
                if self.prefix(src="imageformats", dst="imageformats"):
                    self.path("qgif4.dll")
                    self.path("qico4.dll")
                    self.path("qjpeg4.dll")
                    self.path("qmng4.dll")
                    self.path("qsvg4.dll")
                    self.path("qtiff4.dll")
                    self.end_prefix()

                # For WebKit/Qt plugin runtimes (codec/character encoding plugins)
                if self.prefix(src="codecs", dst="codecs"):
                    self.path("qcncodecs4.dll")
                    self.path("qjpcodecs4.dll")
                    self.path("qkrcodecs4.dll")
                    self.path("qtwcodecs4.dll")
                    self.end_prefix()

                self.end_prefix()

        #self.disable_manifest_check()

        # pull in the crash logger and updater from other projects
        # tag:"crash-logger" here as a cue to the exporter
        self.path(src='../win_crash_logger/%s/windows-crash-logger.exe' % self.args['configuration'],
                  dst="win_crash_logger.exe")
        self.path(src='../win_updater/%s/windows-updater.exe' % self.args['configuration'],
                  dst="updater.exe")

        if not self.is_packaging_viewer():
            self.package_file = "copied_deps"    

    def nsi_file_commands(self, install=True):
        def wpath(path):
            if path.endswith('/') or path.endswith(os.path.sep):
                path = path[:-1]
            path = path.replace('/', '\\')
            return path

        result = ""
        dest_files = [pair[1] for pair in self.file_list if pair[0] and os.path.isfile(pair[1])]
        # sort deepest hierarchy first
        dest_files.sort(lambda a,b: cmp(a.count(os.path.sep),b.count(os.path.sep)) or cmp(a,b))
        dest_files.reverse()
        out_path = None
        for pkg_file in dest_files:
            rel_file = os.path.normpath(pkg_file.replace(self.get_dst_prefix()+os.path.sep,''))
            installed_dir = wpath(os.path.join('$INSTDIR', os.path.dirname(rel_file)))
            pkg_file = wpath(os.path.normpath(pkg_file))
            if installed_dir != out_path:
                if install:
                    out_path = installed_dir
                    result += 'SetOutPath ' + out_path + '\n'
            if install:
                result += 'File ' + pkg_file + '\n'
            else:
                result += 'Delete ' + wpath(os.path.join('$INSTDIR', rel_file)) + '\n'
        # at the end of a delete, just rmdir all the directories
        if not install:
            deleted_file_dirs = [os.path.dirname(pair[1].replace(self.get_dst_prefix()+os.path.sep,'')) for pair in self.file_list]
            # find all ancestors so that we don't skip any dirs that happened to have no non-dir children
            deleted_dirs = []
            for d in deleted_file_dirs:
                deleted_dirs.extend(path_ancestors(d))
            # sort deepest hierarchy first
            deleted_dirs.sort(lambda a,b: cmp(a.count(os.path.sep),b.count(os.path.sep)) or cmp(a,b))
            deleted_dirs.reverse()
            prev = None
            for d in deleted_dirs:
                if d != prev:   # skip duplicates
                    result += 'RMDir ' + wpath(os.path.join('$INSTDIR', os.path.normpath(d))) + '\n'
                prev = d

        return result

    def package_finish(self):
        # a standard map of strings for replacing in the templates
        substitution_strings = {
            'version' : '.'.join(self.args['version']),
            'version_short' : '.'.join(self.args['version'][:-1]),
            'version_dashes' : '-'.join(self.args['version']),
            'final_exe' : self.final_exe(),
            'grid':self.args['grid'],
            'grid_caps':self.args['grid'].upper(),
            # escape quotes becase NSIS doesn't handle them well
            'flags':self.flags_list().replace('"', '$\\"'),
            'channel':self.channel(),
            'channel_oneword':self.channel_oneword(),
            'channel_unique':self.channel_unique(),
            }

        version_vars = """
        !define INSTEXE  "%(final_exe)s"
        !define VERSION "%(version_short)s"
        !define VERSION_LONG "%(version)s"
        !define VERSION_DASHES "%(version_dashes)s"
        """ % substitution_strings
        if self.default_channel():
            if self.default_grid():
                # release viewer
                installer_file = "Second_Life_%(version_dashes)s_Setup.exe"
                grid_vars_template = """
                OutFile "%(installer_file)s"
                !define INSTFLAGS "%(flags)s"
                !define INSTNAME   "SecondLifeViewer2"
                !define SHORTCUT   "Second Life Viewer 2"
                !define URLNAME   "secondlife"
                Caption "Second Life ${VERSION}"
                """
            else:
                # beta grid viewer
                installer_file = "Second_Life_%(version_dashes)s_(%(grid_caps)s)_Setup.exe"
                grid_vars_template = """
                OutFile "%(installer_file)s"
                !define INSTFLAGS "%(flags)s"
                !define INSTNAME   "SecondLife%(grid_caps)s"
                !define SHORTCUT   "Second Life (%(grid_caps)s)"
                !define URLNAME   "secondlife%(grid)s"
                !define UNINSTALL_SETTINGS 1
                Caption "Second Life %(grid)s ${VERSION}"
                """
        else:
            # some other channel on some grid
            installer_file = "Second_Life_%(version_dashes)s_%(channel_oneword)s_Setup.exe"
            grid_vars_template = """
            OutFile "%(installer_file)s"
            !define INSTFLAGS "%(flags)s"
            !define INSTNAME   "SecondLife%(channel_oneword)s"
            !define SHORTCUT   "%(channel)s"
            !define URLNAME   "secondlife"
            !define UNINSTALL_SETTINGS 1
            Caption "%(channel)s ${VERSION}"
            """
        if 'installer_name' in self.args:
            installer_file = self.args['installer_name']
        else:
            installer_file = installer_file % substitution_strings
        substitution_strings['installer_file'] = installer_file

        tempfile = "secondlife_setup_tmp.nsi"
        # the following replaces strings in the nsi template
        # it also does python-style % substitution
        self.replace_in("installers/windows/installer_template.nsi", tempfile, {
                "%%VERSION%%":version_vars,
                "%%SOURCE%%":self.get_src_prefix(),
                "%%GRID_VARS%%":grid_vars_template % substitution_strings,
                "%%INSTALL_FILES%%":self.nsi_file_commands(True),
                "%%DELETE_FILES%%":self.nsi_file_commands(False)})

        # We use the Unicode version of NSIS, available from
        # http://www.scratchpaper.com/
        # Check two paths, one for Program Files, and one for Program Files (x86).
        # Yay 64bit windows.
        NSIS_path = os.path.expandvars('${ProgramFiles}\\NSIS\\Unicode\\makensis.exe')
        if not os.path.exists(NSIS_path):
            NSIS_path = os.path.expandvars('${ProgramFiles(x86)}\\NSIS\\Unicode\\makensis.exe')
        self.run_command('"' + proper_windows_path(NSIS_path) + '" ' + self.dst_path_of(tempfile))
        # self.remove(self.dst_path_of(tempfile))
        # If we're on a build machine, sign the code using our Authenticode certificate. JC
        sign_py = os.path.expandvars("${SIGN}")
        if not sign_py or sign_py == "${SIGN}":
            sign_py = 'C:\\buildscripts\\code-signing\\sign.py'
        else:
            sign_py = sign_py.replace('\\', '\\\\\\\\')
        python = os.path.expandvars("${PYTHON}")
        if not python or python == "${PYTHON}":
            python = 'python'
        if os.path.exists(sign_py):
            self.run_command("%s %s %s" % (python, sign_py, self.dst_path_of(installer_file).replace('\\', '\\\\\\\\')))
        else:
            print "Skipping code signing,", sign_py, "does not exist"
        self.created_path(self.dst_path_of(installer_file))
        self.package_file = installer_file


class DarwinManifest(ViewerManifest):
    def is_packaging_viewer(self):
        # darwin requires full app bundle packaging even for debugging.
        return True

    def construct(self):
        # copy over the build result (this is a no-op if run within the xcode script)
        self.path(self.args['configuration'] + "/Second Life.app", dst="")

        if self.prefix(src="", dst="Contents"):  # everything goes in Contents
            self.path("Info-SecondLife.plist", dst="Info.plist")

            # copy additional libs in <bundle>/Contents/MacOS/
<<<<<<< HEAD
            self.path("../packages/lib/release/libndofdev.dylib", dst="MacOS/libndofdev.dylib")
=======
            self.path("../packages/lib/release/libndofdev.dylib", dst="Resources/libndofdev.dylib")
>>>>>>> 72d1feba

            self.path("../viewer_components/updater/scripts/darwin/update_install", "MacOS/update_install")

            # most everything goes in the Resources directory
            if self.prefix(src="", dst="Resources"):
                super(DarwinManifest, self).construct()

                if self.prefix("cursors_mac"):
                    self.path("*.tif")
                    self.end_prefix("cursors_mac")

                self.path("licenses-mac.txt", dst="licenses.txt")
                self.path("featuretable_mac.txt")
                self.path("SecondLife.nib")

                # If we are not using the default channel, use the 'Firstlook
                # icon' to show that it isn't a stable release.
                if self.default_channel() and self.default_grid():
                    self.path("secondlife.icns")
                else:
                    self.path("secondlife_firstlook.icns", "secondlife.icns")
                self.path("SecondLife.nib")
                
                # Translations
                self.path("English.lproj")
                self.path("German.lproj")
                self.path("Japanese.lproj")
                self.path("Korean.lproj")
                self.path("da.lproj")
                self.path("es.lproj")
                self.path("fr.lproj")
                self.path("hu.lproj")
                self.path("it.lproj")
                self.path("nl.lproj")
                self.path("pl.lproj")
                self.path("pt.lproj")
                self.path("ru.lproj")
                self.path("tr.lproj")
                self.path("uk.lproj")
                self.path("zh-Hans.lproj")

                libdir = "../packages/lib/release"
                dylibs = {}

                # Need to get the llcommon dll from any of the build directories as well
                lib = "llcommon"
                libfile = "lib%s.dylib" % lib
                try:
                    self.path(self.find_existing_file(os.path.join(os.pardir,
                                                                    lib,
                                                                    self.args['configuration'],
                                                                    libfile),
                                                      os.path.join(libdir, libfile)),
                                                      dst=libfile)
                except RuntimeError:
                    print "Skipping %s" % libfile
                    dylibs[lib] = False
                else:
                    dylibs[lib] = True

                if dylibs["llcommon"]:
                    for libfile in ("libapr-1.0.dylib",
                                    "libaprutil-1.0.dylib",
                                    "libexpat.1.5.2.dylib",
                                    "libexception_handler.dylib",
                                    ):
                        self.path(os.path.join(libdir, libfile), libfile)

                # SLVoice and vivox lols
                for libfile in ('libsndfile.dylib', 'libvivoxoal.dylib', 'libortp.dylib', \
                    'libvivoxsdk.dylib', 'libvivoxplatform.dylib', 'SLVoice') :
                     self.path(os.path.join(libdir, libfile), libfile)
                
                try:
                    # FMOD for sound
                    self.path(self.args['configuration'] + "/libfmodwrapper.dylib", "libfmodwrapper.dylib")
                except:
                    print "Skipping FMOD - not found"
                
                # our apps
                self.path("../mac_crash_logger/" + self.args['configuration'] + "/mac-crash-logger.app", "mac-crash-logger.app")
                self.path("../mac_updater/" + self.args['configuration'] + "/mac-updater.app", "mac-updater.app")

                # plugin launcher
                self.path("../llplugin/slplugin/" + self.args['configuration'] + "/SLPlugin.app", "SLPlugin.app")

                # our apps dependencies on shared libs
                if dylibs["llcommon"]:
                    mac_crash_logger_res_path = self.dst_path_of("mac-crash-logger.app/Contents/Resources")
                    mac_updater_res_path = self.dst_path_of("mac-updater.app/Contents/Resources")
                    slplugin_res_path = self.dst_path_of("SLPlugin.app/Contents/Resources")
                    for libfile in ("libllcommon.dylib",
                                    "libapr-1.0.dylib",
                                    "libaprutil-1.0.dylib",
                                    "libexpat.1.5.2.dylib",
                                    "libexception_handler.dylib",
                                    ):
                        target_lib = os.path.join('../../..', libfile)
                        self.run_command("ln -sf %(target)r %(link)r" % 
                                         {'target': target_lib,
                                          'link' : os.path.join(mac_crash_logger_res_path, libfile)}
                                         )
                        self.run_command("ln -sf %(target)r %(link)r" % 
                                         {'target': target_lib,
                                          'link' : os.path.join(mac_updater_res_path, libfile)}
                                         )
                        self.run_command("ln -sf %(target)r %(link)r" % 
                                         {'target': target_lib,
                                          'link' : os.path.join(slplugin_res_path, libfile)}
                                         )

                # plugins
                if self.prefix(src="", dst="llplugin"):
                    self.path("../media_plugins/quicktime/" + self.args['configuration'] + "/media_plugin_quicktime.dylib", "media_plugin_quicktime.dylib")
                    self.path("../media_plugins/webkit/" + self.args['configuration'] + "/media_plugin_webkit.dylib", "media_plugin_webkit.dylib")
                    self.path("../packages/lib/release/libllqtwebkit.dylib", "libllqtwebkit.dylib")

                    self.end_prefix("llplugin")

                # command line arguments for connecting to the proper grid
                self.put_in_file(self.flags_list(), 'arguments.txt')

                self.end_prefix("Resources")

            self.end_prefix("Contents")

        # NOTE: the -S argument to strip causes it to keep enough info for
        # annotated backtraces (i.e. function names in the crash log).  'strip' with no
        # arguments yields a slightly smaller binary but makes crash logs mostly useless.
        # This may be desirable for the final release.  Or not.
        if ("package" in self.args['actions'] or 
            "unpacked" in self.args['actions']):
            self.run_command('strip -S %(viewer_binary)r' %
                             { 'viewer_binary' : self.dst_path_of('Contents/MacOS/Second Life')})

    def copy_finish(self):
        # Force executable permissions to be set for scripts
        # see CHOP-223 and http://mercurial.selenic.com/bts/issue1802
        for script in 'Contents/MacOS/update_install',:
            self.run_command("chmod +x %r" % os.path.join(self.get_dst_prefix(), script))

    def package_finish(self):
        channel_standin = 'Second Life Viewer 2'  # hah, our default channel is not usable on its own
        if not self.default_channel():
            channel_standin = self.channel()

        imagename="SecondLife_" + '_'.join(self.args['version'])

        # MBW -- If the mounted volume name changes, it breaks the .DS_Store's background image and icon positioning.
        #  If we really need differently named volumes, we'll need to create multiple DS_Store file images, or use some other trick.

        volname="Second Life Installer"  # DO NOT CHANGE without understanding comment above

        if self.default_channel():
            if not self.default_grid():
                # beta case
                imagename = imagename + '_' + self.args['grid'].upper()
        else:
            # first look, etc
            imagename = imagename + '_' + self.channel_oneword().upper()

        sparsename = imagename + ".sparseimage"
        finalname = imagename + ".dmg"
        # make sure we don't have stale files laying about
        self.remove(sparsename, finalname)

        self.run_command('hdiutil create %(sparse)r -volname %(vol)r -fs HFS+ -type SPARSE -megabytes 700 -layout SPUD' % {
                'sparse':sparsename,
                'vol':volname})

        # mount the image and get the name of the mount point and device node
        hdi_output = self.run_command('hdiutil attach -private %r' % sparsename)
        try:
            devfile = re.search("/dev/disk([0-9]+)[^s]", hdi_output).group(0).strip()
            volpath = re.search('HFS\s+(.+)', hdi_output).group(1).strip()

            if devfile != '/dev/disk1':
                # adding more debugging info based upon nat's hunches to the
                # logs to help track down 'SetFile -a V' failures -brad
                print "WARNING: 'SetFile -a V' command below is probably gonna fail"

            # Copy everything in to the mounted .dmg

            if self.default_channel() and not self.default_grid():
                app_name = "Second Life " + self.args['grid']
            else:
                app_name = channel_standin.strip()

            # Hack:
            # Because there is no easy way to coerce the Finder into positioning
            # the app bundle in the same place with different app names, we are
            # adding multiple .DS_Store files to svn. There is one for release,
            # one for release candidate and one for first look. Any other channels
            # will use the release .DS_Store, and will look broken.
            # - Ambroff 2008-08-20
            dmg_template = os.path.join(
                'installers', 
                'darwin',
                '%s-dmg' % "".join(self.channel_unique().split()).lower())

            if not os.path.exists (self.src_path_of(dmg_template)):
                dmg_template = os.path.join ('installers', 'darwin', 'release-dmg')

            for s,d in {self.get_dst_prefix():app_name + ".app",
                        os.path.join(dmg_template, "_VolumeIcon.icns"): ".VolumeIcon.icns",
                        os.path.join(dmg_template, "background.jpg"): "background.jpg",
                        os.path.join(dmg_template, "_DS_Store"): ".DS_Store"}.items():
                print "Copying to dmg", s, d
                self.copy_action(self.src_path_of(s), os.path.join(volpath, d))

            # Hide the background image, DS_Store file, and volume icon file (set their "visible" bit)
            for f in ".VolumeIcon.icns", "background.jpg", ".DS_Store":
                pathname = os.path.join(volpath, f)
                # We've observed mysterious "no such file" failures of the SetFile
                # command, especially on the first file listed above -- yet
                # subsequent inspection of the target directory confirms it's
                # there. Timing problem with copy command? Try to handle.
                for x in xrange(3):
                    if os.path.exists(pathname):
                        print "Confirmed existence: %r" % pathname
                        break
                    print "Waiting for %s copy command to complete (%s)..." % (f, x+1)
                    sys.stdout.flush()
                    time.sleep(1)
                # If we fall out of the loop above without a successful break, oh
                # well, possibly we've mistaken the nature of the problem. In any
                # case, don't hang up the whole build looping indefinitely, let
                # the original problem manifest by executing the desired command.
                self.run_command('SetFile -a V %r' % pathname)

            # Create the alias file (which is a resource file) from the .r
            self.run_command('rez %r -o %r' %
                             (self.src_path_of("installers/darwin/release-dmg/Applications-alias.r"),
                              os.path.join(volpath, "Applications")))

            # Set the alias file's alias and custom icon bits
            self.run_command('SetFile -a AC %r' % os.path.join(volpath, "Applications"))

            # Set the disk image root's custom icon bit
            self.run_command('SetFile -a C %r' % volpath)
        finally:
            # Unmount the image even if exceptions from any of the above 
            self.run_command('hdiutil detach -force %r' % devfile)

        print "Converting temp disk image to final disk image"
        self.run_command('hdiutil convert %(sparse)r -format UDZO -imagekey zlib-level=9 -o %(final)r' % {'sparse':sparsename, 'final':finalname})
        # get rid of the temp file
        self.package_file = finalname
        self.remove(sparsename)

class LinuxManifest(ViewerManifest):
    def construct(self):
        super(LinuxManifest, self).construct()
        self.path("licenses-linux.txt","licenses.txt")
        self.path("res/ll_icon.png","secondlife_icon.png")
        if self.prefix("linux_tools", dst=""):
            self.path("client-readme.txt","README-linux.txt")
            self.path("client-readme-voice.txt","README-linux-voice.txt")
            self.path("client-readme-joystick.txt","README-linux-joystick.txt")
            self.path("wrapper.sh","secondlife")
            self.path("handle_secondlifeprotocol.sh", "etc/handle_secondlifeprotocol.sh")
            self.path("register_secondlifeprotocol.sh", "etc/register_secondlifeprotocol.sh")
            self.path("refresh_desktop_app_entry.sh", "etc/refresh_desktop_app_entry.sh")
            self.path("launch_url.sh","etc/launch_url.sh")
            self.path("install.sh")
            self.end_prefix("linux_tools")

        # Create an appropriate gridargs.dat for this package, denoting required grid.
        self.put_in_file(self.flags_list(), 'etc/gridargs.dat')

        self.path("secondlife-bin","bin/do-not-directly-run-secondlife-bin")
        self.path("../linux_crash_logger/linux-crash-logger","bin/linux-crash-logger.bin")
        self.path("../linux_updater/linux-updater", "bin/linux-updater.bin")
        self.path("../llplugin/slplugin/SLPlugin", "bin/SLPlugin")

        if self.prefix("res-sdl"):
            self.path("*")
            # recurse
            self.end_prefix("res-sdl")

        self.path("../viewer_components/updater/scripts/linux/update_install", "bin/update_install")

        # plugins
        if self.prefix(src="", dst="bin/llplugin"):
            self.path("../media_plugins/webkit/libmedia_plugin_webkit.so", "libmedia_plugin_webkit.so")
            self.path("../media_plugins/gstreamer010/libmedia_plugin_gstreamer010.so", "libmedia_plugin_gstreamer.so")
            self.end_prefix("bin/llplugin")

        try:
            self.path("../llcommon/libllcommon.so", "lib/libllcommon.so")
        except:
            print "Skipping llcommon.so (assuming llcommon was linked statically)"

        self.path("featuretable_linux.txt")

    def copy_finish(self):
        # Force executable permissions to be set for scripts
        # see CHOP-223 and http://mercurial.selenic.com/bts/issue1802
        for script in 'secondlife', 'bin/update_install':
            self.run_command("chmod +x %r" % os.path.join(self.get_dst_prefix(), script))

    def package_finish(self):
        if 'installer_name' in self.args:
            installer_name = self.args['installer_name']
        else:
            installer_name_components = ['SecondLife_', self.args.get('arch')]
            installer_name_components.extend(self.args['version'])
            installer_name = "_".join(installer_name_components)
            if self.default_channel():
                if not self.default_grid():
                    installer_name += '_' + self.args['grid'].upper()
            else:
                installer_name += '_' + self.channel_oneword().upper()

        if self.args['buildtype'].lower() == 'release' and self.is_packaging_viewer():
            print "* Going strip-crazy on the packaged binaries, since this is a RELEASE build"
            self.run_command("find %(d)r/bin %(d)r/lib -type f \\! -name update_install | xargs --no-run-if-empty strip -S" % {'d': self.get_dst_prefix()} ) # makes some small assumptions about our packaged dir structure

        # Fix access permissions
        self.run_command("""
                find %(dst)s -type d | xargs --no-run-if-empty chmod 755;
                find %(dst)s -type f -perm 0700 | xargs --no-run-if-empty chmod 0755;
                find %(dst)s -type f -perm 0500 | xargs --no-run-if-empty chmod 0555;
                find %(dst)s -type f -perm 0600 | xargs --no-run-if-empty chmod 0644;
                find %(dst)s -type f -perm 0400 | xargs --no-run-if-empty chmod 0444;
                true""" %  {'dst':self.get_dst_prefix() })
        self.package_file = installer_name + '.tar.bz2'

        # temporarily move directory tree so that it has the right
        # name in the tarfile
        self.run_command("mv %(dst)s %(inst)s" % {
            'dst': self.get_dst_prefix(),
            'inst': self.build_path_of(installer_name)})
        try:
            # only create tarball if it's a release build.
            if self.args['buildtype'].lower() == 'release':
                # --numeric-owner hides the username of the builder for
                # security etc.
                self.run_command('tar -C %(dir)s --numeric-owner -cjf '
                                 '%(inst_path)s.tar.bz2 %(inst_name)s' % {
                        'dir': self.get_build_prefix(),
                        'inst_name': installer_name,
                        'inst_path':self.build_path_of(installer_name)})
            else:
                print "Skipping %s.tar.bz2 for non-Release build (%s)" % \
                      (installer_name, self.args['buildtype'])
        finally:
            self.run_command("mv %(inst)s %(dst)s" % {
                'dst': self.get_dst_prefix(),
                'inst': self.build_path_of(installer_name)})

class Linux_i686Manifest(LinuxManifest):
    def construct(self):
        super(Linux_i686Manifest, self).construct()

        if self.prefix("../packages/lib/release", dst="lib"):
<<<<<<< HEAD
            self.path("libapr-1.so.0")
            self.path("libaprutil-1.so.0")
            self.path("libbreakpad_client.so.0.0.0", "libbreakpad_client.so.0")
            self.path("libdb-4.2.so")
=======
            self.path("libapr-1.so.0.4.2")
            self.path("libaprutil-1.so.0.3.10")
            self.path("libbreakpad_client.so.0.0.0")
            self.path("libdb-5.1.so")
>>>>>>> 72d1feba
            self.path("libcrypto.so.0.9.7")
            self.path("libexpat.so.1.5.2")
            self.path("libssl.so.0.9.7")
            self.path("libuuid.so.1")
            self.path("libSDL-1.2.so.0.11.3")
            self.path("libdirectfb-1.4.so.5.0.4")
            self.path("libfusion-1.4.so.5.0.4")
            self.path("libdirect-1.4.so.5.0.4")
            self.path("libopenjpeg.so.1.4.0")
            self.path("libopenjpeg.so.1")
            self.path("libopenjpeg.so")
            self.path("libalut.so")
            self.path("libopenal.so", "libopenal.so.1")
            self.path("libopenal.so", "libvivoxoal.so.1") # vivox's sdk expects this soname
            self.path("libfontconfig.so.1.4.4")
            try:
                    self.path("libfmod-3.75.so")
                    pass
            except:
                    print "Skipping libfmod-3.75.so - not found"
                    pass
            self.end_prefix("lib")

            # Vivox runtimes
            if self.prefix(src="../packages/lib/release", dst="bin"):
                    self.path("SLVoice")
                    self.end_prefix()
            if self.prefix(src="../packages/lib/release", dst="lib"):
                    self.path("libortp.so")
                    self.path("libsndfile.so.1")
                    #self.path("libvivoxoal.so.1") # no - we'll re-use the viewer's own OpenAL lib
                    self.path("libvivoxsdk.so")
                    self.path("libvivoxplatform.so")
                    self.end_prefix("lib")

class Linux_x86_64Manifest(LinuxManifest):
    def construct(self):
        super(Linux_x86_64Manifest, self).construct()

        # support file for valgrind debug tool
        self.path("secondlife-i686.supp")

################################################################

if __name__ == "__main__":
    main()<|MERGE_RESOLUTION|>--- conflicted
+++ resolved
@@ -574,11 +574,7 @@
             self.path("Info-SecondLife.plist", dst="Info.plist")
 
             # copy additional libs in <bundle>/Contents/MacOS/
-<<<<<<< HEAD
-            self.path("../packages/lib/release/libndofdev.dylib", dst="MacOS/libndofdev.dylib")
-=======
             self.path("../packages/lib/release/libndofdev.dylib", dst="Resources/libndofdev.dylib")
->>>>>>> 72d1feba
 
             self.path("../viewer_components/updater/scripts/darwin/update_install", "MacOS/update_install")
 
@@ -935,17 +931,10 @@
         super(Linux_i686Manifest, self).construct()
 
         if self.prefix("../packages/lib/release", dst="lib"):
-<<<<<<< HEAD
-            self.path("libapr-1.so.0")
-            self.path("libaprutil-1.so.0")
-            self.path("libbreakpad_client.so.0.0.0", "libbreakpad_client.so.0")
-            self.path("libdb-4.2.so")
-=======
             self.path("libapr-1.so.0.4.2")
             self.path("libaprutil-1.so.0.3.10")
             self.path("libbreakpad_client.so.0.0.0")
             self.path("libdb-5.1.so")
->>>>>>> 72d1feba
             self.path("libcrypto.so.0.9.7")
             self.path("libexpat.so.1.5.2")
             self.path("libssl.so.0.9.7")
