#!/usr/bin/env python3
"""\
@file viewer_manifest.py
@author Ryan Williams
@brief Description of all installer viewer files, and methods for packaging
       them into installers for all supported platforms.

$LicenseInfo:firstyear=2006&license=viewerlgpl$
Second Life Viewer Source Code
Copyright (C) 2006-2014, Linden Research, Inc.

This library is free software; you can redistribute it and/or
modify it under the terms of the GNU Lesser General Public
License as published by the Free Software Foundation;
version 2.1 of the License only.

This library is distributed in the hope that it will be useful,
but WITHOUT ANY WARRANTY; without even the implied warranty of
MERCHANTABILITY or FITNESS FOR A PARTICULAR PURPOSE.  See the GNU
Lesser General Public License for more details.

You should have received a copy of the GNU Lesser General Public
License along with this library; if not, write to the Free Software
Foundation, Inc., 51 Franklin Street, Fifth Floor, Boston, MA  02110-1301  USA

Linden Research, Inc., 945 Battery Street, San Francisco, CA  94111  USA
$/LicenseInfo$
"""
import errno
import glob
import itertools
import json
import os
import os.path
import plistlib
import random
import re
import secrets
import shutil
import subprocess
import sys
import tarfile
import tempfile
import time

viewer_dir = os.path.dirname(__file__)
# Add indra/lib/python to our path so we don't have to muck with PYTHONPATH.
# Put it FIRST because some of our build hosts have an ancient install of
# indra.util.llmanifest under their system Python!
sys.path.insert(0, os.path.join(viewer_dir, os.pardir, "lib", "python"))
from indra.util.llmanifest import LLManifest, main, path_ancestors, CHANNEL_VENDOR_BASE, RELEASE_CHANNEL, ManifestError, MissingError
import llsd

class ViewerManifest(LLManifest):
    def is_packaging_viewer(self):
        # Some commands, files will only be included
        # if we are packaging the viewer on windows.
        # This manifest is also used to copy
        # files during the build (see copy_w_viewer_manifest
        # and copy_l_viewer_manifest targets)
        return 'package' in self.args['actions']

    def construct(self):
        super(ViewerManifest, self).construct()
        self.path(src="../../scripts/messages/message_template.msg", dst="app_settings/message_template.msg")

        if self.is_packaging_viewer():
            with self.prefix(src_dst="app_settings"):
                self.exclude("logcontrol.xml")
                self.exclude("logcontrol-dev.xml")
                self.path("*.ini")
                self.path("*.xml")

                # include the entire shaders directory recursively
                self.path("shaders")
                # include the extracted list of contributors
                contributions_path = os.path.join(self.args['source'], "..", "..", "doc", "contributions.txt")
                contributor_names = self.extract_names(contributions_path)
                self.put_in_file(contributor_names.encode(), "contributors.txt", src=contributions_path)

                # ... and the default camera position settings
                self.path("camera")

                # ... and the entire windlight directory
                self.path("windlight")

                # ... and the entire image filters directory
                self.path("filters")

                # ... and the included spell checking dictionaries
                pkgdir = os.path.join(self.args['build'], os.pardir, 'packages')
                with self.prefix(src=pkgdir):
                    self.path("dictionaries")

                # include the extracted packages information (see BuildPackagesInfo.cmake)
                self.path(src=os.path.join(self.args['build'],"packages-info.txt"), dst="packages-info.txt")
                # CHOP-955: If we have "sourceid" or "viewer_channel" in the
                # build process environment, generate it into
                # settings_install.xml.
                settings_template = dict(
                    sourceid=dict(Comment='Identify referring agency to Linden web servers',
                                  Persist=1,
                                  Type='String',
                                  Value=''),
                    CmdLineGridChoice=dict(Comment='Default grid',
                                  Persist=0,
                                  Type='String',
                                  Value=''),
                    CmdLineChannel=dict(Comment='Command line specified channel name',
                                        Persist=0,
                                        Type='String',
                                        Value=''))
                settings_install = {}
                sourceid = self.args.get('sourceid')
                if sourceid:
                    settings_install['sourceid'] = settings_template['sourceid'].copy()
                    settings_install['sourceid']['Value'] = sourceid
                    print("Set sourceid in settings_install.xml to '%s'" % sourceid)

                if self.args.get('channel_suffix'):
                    settings_install['CmdLineChannel'] = settings_template['CmdLineChannel'].copy()
                    settings_install['CmdLineChannel']['Value'] = self.channel_with_pkg_suffix()
                    print("Set CmdLineChannel in settings_install.xml to '%s'" % self.channel_with_pkg_suffix())

                if self.args.get('grid'):
                    settings_install['CmdLineGridChoice'] = settings_template['CmdLineGridChoice'].copy()
                    settings_install['CmdLineGridChoice']['Value'] = self.grid()
                    print("Set CmdLineGridChoice in settings_install.xml to '%s'" % self.grid())

                # put_in_file(src=) need not be an actual pathname; it
                # only needs to be non-empty
                self.put_in_file(llsd.format_pretty_xml(settings_install),
                                 "settings_install.xml",
                                 src="environment")


            with self.prefix(src_dst="character"):
                self.path("*.llm")
                self.path("*.xml")
                self.path("*.tga")

            # Include our fonts
            with self.prefix(src="../packages/fonts",src_dst="fonts"):
                self.path("*.ttf")
                self.path("*.txt")

            # skins
            with self.prefix(src_dst="skins"):
                    # include the entire textures directory recursively
                    with self.prefix(src_dst="*/textures"):
                            self.path("*/*.png")
                            self.path("*.tga")
                            self.path("*.j2c")
                            self.path("*.png")
                            self.path("textures.xml")
                    self.path("*/xui/*/*.xml")
                    self.path("*/xui/*/widgets/*.xml")
                    self.path("*/*.xml")

                    # Update: 2017-11-01 CP Now we store app code in the html folder
                    #         Initially the HTML/JS code to render equirectangular
                    #         images for the 360 capture feature but more to follow.
                    with self.prefix(src="*/html", dst="*/html"):
                        self.path("*/*/*/*.js")
                        self.path("*/*/*.html")

            #build_data.json.  Standard with exception handling is fine.  If we can't open a new file for writing, we have worse problems
            #platform is computed above with other arg parsing
            build_data_dict = {"Type":"viewer","Version":'.'.join(self.args['version']),
                            "Channel Base": CHANNEL_VENDOR_BASE,
                            "Channel":self.channel_with_pkg_suffix(),
                            "Platform":self.build_data_json_platform,
                            "Address Size":self.address_size,
                            "Update Service":"https://update.secondlife.com/update",
                            }
            # Only store this if it's both present and non-empty
            bugsplat_db = self.args.get('bugsplat')
            if bugsplat_db:
                build_data_dict["BugSplat DB"] = bugsplat_db
            build_data_dict = self.finish_build_data_dict(build_data_dict)
            with open(os.path.join(os.pardir,'build_data.json'), 'w') as build_data_handle:
                json.dump(build_data_dict,build_data_handle)

            #we likely no longer need the test, since we will throw an exception above, but belt and suspenders and we get the
            #return code for free.
            if not self.path2basename(os.pardir, "build_data.json"):
                print("No build_data.json file")

    def finish_build_data_dict(self, build_data_dict):
        return build_data_dict

    def grid(self):
        return self.args['grid']

    def channel(self):
        return self.args['channel']

    def channel_with_pkg_suffix(self):
        fullchannel=self.channel()
        channel_suffix = self.args.get('channel_suffix')
        if channel_suffix:
            fullchannel+=' '+channel_suffix
        return fullchannel

    def channel_variant(self):
        global CHANNEL_VENDOR_BASE
        return self.channel().replace(CHANNEL_VENDOR_BASE, "").strip()

    def channel_type(self): # returns 'release', 'beta', 'project', or 'test'
        channel_qualifier=self.channel_variant().lower()
        if channel_qualifier.startswith('release'):
            channel_type='release'
        elif channel_qualifier.startswith('beta'):
            channel_type='beta'
        elif channel_qualifier.startswith('project'):
            channel_type='project'
        else:
            channel_type='test'
        return channel_type

    def channel_variant_app_suffix(self):
        # get any part of the channel name after the CHANNEL_VENDOR_BASE
        suffix=self.channel_variant()
        # by ancient convention, we don't use Release in the app name
        if self.channel_type() == 'release':
            suffix=suffix.replace('Release', '').strip()
        # for the base release viewer, suffix will now be null - for any other, append what remains
        if suffix:
            suffix = "_".join([''] + suffix.split())
        # the additional_packages mechanism adds more to the installer name (but not to the app name itself)
        # ''.split() produces empty list, so suffix only changes if
        # channel_suffix is non-empty
        suffix = "_".join([suffix] + self.args.get('channel_suffix', '').split())
        return suffix

    def installer_base_name(self):
        global CHANNEL_VENDOR_BASE
        # a standard map of strings for replacing in the templates
        substitution_strings = {
            'channel_vendor_base' : '_'.join(CHANNEL_VENDOR_BASE.split()),
            'channel_variant_underscores':self.channel_variant_app_suffix(),
            'version_underscores' : '_'.join(self.args['version']),
            'arch':self.args['arch']
            }
        return "%(channel_vendor_base)s%(channel_variant_underscores)s_%(version_underscores)s_%(arch)s" % substitution_strings

    def app_name(self):
        global CHANNEL_VENDOR_BASE
        channel_type=self.channel_type()
        if channel_type == 'release':
            app_suffix='Viewer'
        else:
            app_suffix=self.channel_variant()
        return CHANNEL_VENDOR_BASE + ' ' + app_suffix

    def exec_name(self):
        return "SecondLifeViewer"

    def app_name_oneword(self):
        return ''.join(self.app_name().split())

    def icon_path(self):
        return "icons/" + self.channel_type()

    def extract_names(self,src):
        """Extract contributor names from source file, returns string"""
        try:
            with open(src, 'r') as contrib_file:
                lines = contrib_file.readlines()
        except IOError:
            print("Failed to open '%s'" % src)
            raise

        # All lines up to and including the first blank line are the file header; skip them
        lines.reverse() # so that pop will pull from first to last line
        while not re.match(r"\s*$", lines.pop()) :
            pass # do nothing

        # A line that starts with a non-whitespace character is a name; all others describe contributions, so collect the names
        names = []
        for line in lines :
            if re.match(r"\S", line) :
                names.append(line.rstrip())
        # It's not fair to always put the same people at the head of the list
        random.shuffle(names)
        return ', '.join(names)

    def relsymlinkf(self, src, dst=None, catch=True):
        """
        relsymlinkf() is just like symlinkf(), but instead of requiring the
        caller to pass 'src' as a relative pathname, this method expects 'src'
        to be absolute, and creates a symlink whose target is the relative
        path from 'src' to dirname(dst).
        """
        dstdir, dst = self._symlinkf_prep_dst(src, dst)

        # Determine the relative path starting from the directory containing
        # dst to the intended src.
        src = self.relpath(src, dstdir)

        self._symlinkf(src, dst, catch)
        return dst

    def symlinkf(self, src, dst=None, catch=True):
        """
        Like ln -sf, but uses os.symlink() instead of running ln. This creates
        a symlink at 'dst' that points to 'src' -- see:
        https://docs.python.org/3/library/os.html#os.symlink

        If you omit 'dst', this creates a symlink with basename(src) at
        get_dst_prefix() -- in other words: put a symlink to this pathname
        here at the current dst prefix.

        'src' must specifically be a *relative* symlink. It makes no sense to
        create an absolute symlink pointing to some path on the build machine!

        Also:
        - We prepend 'dst' with the current get_dst_prefix(), so it has similar
          meaning to associated self.path() calls.
        - We ensure that the containing directory os.path.dirname(dst) exists
          before attempting the symlink.

        If you pass catch=False, exceptions will be propagated instead of
        caught.
        """
        dstdir, dst = self._symlinkf_prep_dst(src, dst)
        self._symlinkf(src, dst, catch)
        return dst

    def _symlinkf_prep_dst(self, src, dst):
        # helper for relsymlinkf() and symlinkf()
        if dst is None:
            dst = os.path.basename(src)
        dst = os.path.join(self.get_dst_prefix(), dst)
        # Seems silly to prepend get_dst_prefix() to dst only to call
        # os.path.dirname() on it again, but this works even when the passed
        # 'dst' is itself a pathname.
        dstdir = os.path.dirname(dst)
        self.cmakedirs(dstdir)
        return (dstdir, dst)

    def _symlinkf(self, src, dst, catch):
        # helper for relsymlinkf() and symlinkf()
        # the passed src must be relative
        if os.path.isabs(src):
            raise ManifestError("Do not symlinkf(absolute %r, asis=True)" % src)

        # The outer catch is the one that reports failure even after attempted
        # recovery.
        try:
            # At the inner layer, recovery may be possible.
            try:
                os.symlink(src, dst)
            except OSError as err:
                if err.errno != errno.EEXIST:
                    raise
                # We could just blithely attempt to remove and recreate the target
                # file, but that strategy doesn't work so well if we don't have
                # permissions to remove it. Check to see if it's already the
                # symlink we want, which is the usual reason for EEXIST.
                elif os.path.islink(dst):
                    if os.readlink(dst) == src:
                        # the requested link already exists
                        pass
                    else:
                        # dst is the wrong symlink; attempt to remove and recreate it
                        os.remove(dst)
                        os.symlink(src, dst)
                elif os.path.isdir(dst):
                    print("Requested symlink (%s) exists but is a directory; replacing" % dst)
                    shutil.rmtree(dst)
                    os.symlink(src, dst)
                elif os.path.exists(dst):
                    print("Requested symlink (%s) exists but is a file; replacing" % dst)
                    os.remove(dst)
                    os.symlink(src, dst)
                else:
                    # out of ideas
                    raise
        except Exception as err:
            # report
            print("Can't symlink %r -> %r: %s: %s" % \
                  (dst, src, err.__class__.__name__, err))
            # if caller asked us not to catch, re-raise this exception
            if not catch:
                raise

    def relpath(self, path, base=None, symlink=False):
        """
        Return the relative path from 'base' to the passed 'path'. If base is
        omitted, self.get_dst_prefix() is assumed. In other words: make a
        same-name symlink to this path right here in the current dest prefix.

        Normally we resolve symlinks. To retain symlinks, pass symlink=True.
        """
        if base is None:
            base = self.get_dst_prefix()

        # Since we use os.path.relpath() for this, which is purely textual, we
        # must ensure that both pathnames are absolute.
        if symlink:
            # symlink=True means: we know path is (or indirects through) a
            # symlink, don't resolve, we want to use the symlink.
            abspath = os.path.abspath
        else:
            # symlink=False means to resolve any symlinks we may find
            abspath = os.path.realpath

        return os.path.relpath(abspath(path), abspath(base))

    def set_github_output_path(self, variable, path):
        self.set_github_output(variable,
                               os.path.normpath(os.path.join(self.get_dst_prefix(), path)))

    def set_github_output(self, variable, *values):
        GITHUB_OUTPUT = os.getenv('GITHUB_OUTPUT')
        if GITHUB_OUTPUT and values:
            with open(GITHUB_OUTPUT, 'a') as outf:
                if len(values) == 1:
                    print('='.join((variable, values[0])), file=outf)
                else:
                    delim = secrets.token_hex(8)
                    print('<<'.join((variable, delim)), file=outf)
                    for value in values:
                        print(value, file=outf)
                    print(delim, file=outf)


class Windows_x86_64_Manifest(ViewerManifest):
    # We want the platform, per se, for every Windows build to be 'win'. The
    # VMP will concatenate that with the address_size.
    build_data_json_platform = 'win'
    address_size = 64

    def final_exe(self):
        return self.exec_name()+".exe"

    def finish_build_data_dict(self, build_data_dict):
        build_data_dict['Executable'] = self.final_exe()
        build_data_dict['AppName']    = self.app_name()
        return build_data_dict

    def test_msvcrt_and_copy_action(self, src, dst):
        # This is used to test a dll manifest.
        # It is used as a temporary override during the construct method
        from test_win32_manifest import test_assembly_binding
        # TODO: This is redundant with LLManifest.copy_action(). Why aren't we
        # calling copy_action() in conjunction with test_assembly_binding()?
        if src and (os.path.exists(src) or os.path.islink(src)):
            # ensure that destination path exists
            self.cmakedirs(os.path.dirname(dst))
            self.created_paths.append(dst)
            if not os.path.isdir(src):
                if(self.args['buildtype'].lower() == 'debug'):
                    test_assembly_binding(src, "Microsoft.VC80.DebugCRT", "8.0.50727.4053")
                else:
                    test_assembly_binding(src, "Microsoft.VC80.CRT", "8.0.50727.4053")
                self.ccopy(src,dst)
            else:
                raise Exception("Directories are not supported by test_CRT_and_copy_action()")
        else:
            print("Doesn't exist:", src)

    def test_for_no_msvcrt_manifest_and_copy_action(self, src, dst):
        # This is used to test that no manifest for the msvcrt exists.
        # It is used as a temporary override during the construct method
        from test_win32_manifest import test_assembly_binding
        from test_win32_manifest import NoManifestException, NoMatchingAssemblyException
        # TODO: This is redundant with LLManifest.copy_action(). Why aren't we
        # calling copy_action() in conjunction with test_assembly_binding()?
        if src and (os.path.exists(src) or os.path.islink(src)):
            # ensure that destination path exists
            self.cmakedirs(os.path.dirname(dst))
            self.created_paths.append(dst)
            if not os.path.isdir(src):
                try:
                    if(self.args['buildtype'].lower() == 'debug'):
                        test_assembly_binding(src, "Microsoft.VC80.DebugCRT", "")
                    else:
                        test_assembly_binding(src, "Microsoft.VC80.CRT", "")
                    raise Exception("Unknown condition")
                except NoManifestException as err:
                    pass
                except NoMatchingAssemblyException as err:
                    pass

                self.ccopy(src,dst)
            else:
                raise Exception("Directories are not supported by test_CRT_and_copy_action()")
        else:
            print("Doesn't exist:", src)

    def construct(self):
        super().construct()

        pkgdir = os.path.join(self.args['build'], os.pardir, 'packages')
        relpkgdir = os.path.join(pkgdir, "lib", "release")
        debpkgdir = os.path.join(pkgdir, "lib", "debug")

        if self.is_packaging_viewer():
            # Find secondlife-bin.exe in the 'configuration' dir, then rename it to the result of final_exe.
            self.path(src='%s/secondlife-bin.exe' % self.args['configuration'], dst=self.final_exe())

            GITHUB_OUTPUT = os.getenv('GITHUB_OUTPUT')
            if GITHUB_OUTPUT:
                # Emit the whole app image as one of the GitHub step outputs. We
                # want the whole app -- but NOT the extraneous build products that
                # get tossed into the same directory, such as the installer and
                # the symbols tarball, so add exclusions. When we feed
                # upload-artifact multiple absolute pathnames, even just for
                # exclusion, it ends up creating several extraneous directory
                # levels within the artifact -- so try using only relative paths.
                # One problem: as of right now, our current directory os.getcwd()
                # is not the same as the initial working directory for this job
                # step, meaning paths relative to our os.getcwd() won't work for
                # the subsequent upload-artifact step. We're a couple directory
                # levels down. Try adjusting for those when specifying the base
                # for self.relpath().
                appbase = self.relpath(
                    self.get_dst_prefix(),
                    base=os.path.join(os.getcwd(), os.pardir, os.pardir),
                    symlink=True)
                self.set_github_output('viewer_app', appbase,
                                    # except for this stuff
                                    *(('!' + os.path.join(appbase, pattern))
                                        for pattern in (
                                                'secondlife-bin.*',
                                                '*_Setup.exe',
                                                '*.bat',
                                                '*.tar.xz')))

            with self.prefix(src=os.path.join(pkgdir, "VMP")):
                # include the compiled launcher scripts so that it gets included in the file_list
                self.path('SLVersionChecker.exe')

            with self.prefix(dst="vmp_icons"):
                with self.prefix(src=self.icon_path()):
                    self.path("secondlife.ico")
                #VMP  Tkinter icons
                with self.prefix(src="vmp_icons"):
                    self.path("*.png")
                    self.path("*.gif")

        # Plugin host application
        self.path2basename(os.path.join(os.pardir,
                                        'llplugin', 'slplugin', self.args['configuration']),
                           "slplugin.exe")

        # Get shared libs from the shared libs staging directory
        with self.prefix(src=os.path.join(self.args['build'], os.pardir,
                                          'sharedlibs', self.args['buildtype'])):
            # WebRTC libraries
            for libfile in (
                    'llwebrtc.dll',
            ):
                self.path(libfile)

            if self.args['discord'] == 'ON':
                self.path("discord_partner_sdk.dll")

            if self.args['openal'] == 'ON':
                # Get openal dll
                self.path("OpenAL32.dll")
                self.path("alut.dll")

            # For textures
            self.path("openjp2.dll")

            # These need to be installed as a SxS assembly, currently a 'private' assembly.
            # See http://msdn.microsoft.com/en-us/library/ms235291(VS.80).aspx
            self.path("msvcp140.dll")
            self.path_optional("msvcp140_1.dll")
            self.path_optional("msvcp140_2.dll")
            self.path_optional("msvcp140_atomic_wait.dll")
            self.path_optional("msvcp140_codecvt_ids.dll")
            self.path("vcruntime140.dll")
            self.path_optional("vcruntime140_1.dll")
            self.path_optional("vcruntime140_threads.dll")

            # SLVoice executable
            with self.prefix(src=os.path.join(pkgdir, 'bin', 'release')):
                self.path("SLVoice.exe")

            # Vivox libraries
            self.path("vivoxsdk_x64.dll")
            self.path("ortp_x64.dll")

            # BugSplat
            if self.args.get('bugsplat'):
                self.path("BsSndRpt64.exe")
                self.path("BugSplat64.dll")
                self.path("BugSplatRc64.dll")

            if self.args['tracy'] == 'ON':
                with self.prefix(src=os.path.join(pkgdir, 'bin')):
                    self.path("tracy-profiler.exe")

        self.path(src="licenses-win32.txt", dst="licenses.txt")
        self.path("featuretable.txt")
        self.path("cube.dae")

        with self.prefix(src=pkgdir):
            self.path("ca-bundle.crt")

        # Media plugins - CEF
        with self.prefix(dst="llplugin"):
            with self.prefix(src=os.path.join(self.args['build'], os.pardir, 'media_plugins')):
                with self.prefix(src=os.path.join('cef', self.args['configuration'])):
                    self.path("media_plugin_cef.dll")

                # Media plugins - LibVLC
                with self.prefix(src=os.path.join('libvlc', self.args['configuration'])):
                    self.path("media_plugin_libvlc.dll")

                # Media plugins - Example (useful for debugging - not shipped with release viewer)
                if self.channel_type() != 'release':
                    with self.prefix(src=os.path.join('example', self.args['configuration'])):
                        self.path("media_plugin_example.dll")

            # CEF runtime files - debug
            # CEF runtime files - not debug (release, relwithdebinfo etc.)
            config = 'debug' if self.args['configuration'].lower() == 'debug' else 'release'
            with self.prefix(src=os.path.join(pkgdir, 'bin', config)):
                self.path("chrome_elf.dll")
                self.path("d3dcompiler_47.dll")
                self.path("dxcompiler.dll")
                self.path("dxil.dll")
                self.path("libcef.dll")
                self.path("libEGL.dll")
                self.path("libGLESv2.dll")
                self.path("v8_context_snapshot.bin")
                self.path("vk_swiftshader.dll")
                self.path("vk_swiftshader_icd.json")
                self.path("vulkan-1.dll")
                self.path("dullahan_host.exe")

            # MSVC DLLs needed for CEF and have to be in same directory as plugin
            with self.prefix(src=os.path.join(self.args['build'], os.pardir,
                                              'sharedlibs', self.args['buildtype'])):
                self.path("msvcp140.dll")
                self.path("vcruntime140.dll")
                self.path_optional("vcruntime140_1.dll")

            # CEF files common to all configurations
            with self.prefix(src=os.path.join(pkgdir, 'resources')):
                self.path("chrome_100_percent.pak")
                self.path("chrome_200_percent.pak")
                self.path("resources.pak")
                self.path("icudtl.dat")

            with self.prefix(src=os.path.join(pkgdir, 'resources', 'locales'), dst='locales'):
                self.path("am.pak")
                self.path("ar.pak")
                self.path("bg.pak")
                self.path("bn.pak")
                self.path("ca.pak")
                self.path("cs.pak")
                self.path("da.pak")
                self.path("de.pak")
                self.path("el.pak")
                self.path("en-GB.pak")
                self.path("en-US.pak")
                self.path("es-419.pak")
                self.path("es.pak")
                self.path("et.pak")
                self.path("fa.pak")
                self.path("fi.pak")
                self.path("fil.pak")
                self.path("fr.pak")
                self.path("gu.pak")
                self.path("he.pak")
                self.path("hi.pak")
                self.path("hr.pak")
                self.path("hu.pak")
                self.path("id.pak")
                self.path("it.pak")
                self.path("ja.pak")
                self.path("kn.pak")
                self.path("ko.pak")
                self.path("lt.pak")
                self.path("lv.pak")
                self.path("ml.pak")
                self.path("mr.pak")
                self.path("ms.pak")
                self.path("nb.pak")
                self.path("nl.pak")
                self.path("pl.pak")
                self.path("pt-BR.pak")
                self.path("pt-PT.pak")
                self.path("ro.pak")
                self.path("ru.pak")
                self.path("sk.pak")
                self.path("sl.pak")
                self.path("sr.pak")
                self.path("sv.pak")
                self.path("sw.pak")
                self.path("ta.pak")
                self.path("te.pak")
                self.path("th.pak")
                self.path("tr.pak")
                self.path("uk.pak")
                self.path("vi.pak")
                self.path("zh-CN.pak")
                self.path("zh-TW.pak")

            with self.prefix(src=os.path.join(pkgdir, 'bin', 'release')):
                self.path("libvlc.dll")
                self.path("libvlccore.dll")
                self.path("plugins/")

        if not self.is_packaging_viewer():
            self.package_file = "copied_deps"

    def nsi_file_commands(self, install=True):
        def INSTDIR(path):
            # Note that '$INSTDIR' is purely textual here: we write
            # exactly that into the .nsi file for NSIS to interpret.
            # Pass the result through normpath() to handle the case in which
            # path is the empty string. On Windows, that produces "$INSTDIR\".
            # Unfortunately, if that's the last item on a line, NSIS takes
            # that as line continuation and misinterprets the following line.
            # Ensure we don't emit a trailing backslash.
            return os.path.normpath(os.path.join('$INSTDIR', path))

        result = []
        dest_files = [pair[1] for pair in self.file_list if pair[0] and os.path.isfile(pair[1])]
        # sort deepest hierarchy first
        dest_files.sort(key=lambda f: (f.count(os.path.sep), f), reverse=True)
        out_path = None
        for pkg_file in dest_files:
            pkg_file = os.path.normpath(pkg_file)
            rel_file = self.relpath(pkg_file)
            installed_dir = INSTDIR(os.path.dirname(rel_file))
            if install and installed_dir != out_path:
                out_path = installed_dir
                # emit SetOutPath every time it changes
                result.append('SetOutPath ' + out_path)
            if install:
                result.append('File ' + rel_file)
            else:
                result.append('Delete ' + INSTDIR(rel_file))

        # at the end of a delete, just rmdir all the directories
        if not install:
            deleted_file_dirs = [os.path.dirname(self.relpath(f)) for f in dest_files]
            # find all ancestors so that we don't skip any dirs that happened
            # to have no non-dir children
            deleted_dirs = set(itertools.chain.from_iterable(path_ancestors(d)
                                                             for d in deleted_file_dirs))
            # sort deepest hierarchy first
            for d in sorted(deleted_dirs, key=lambda f: (f.count(os.path.sep), f), reverse=True):
                result.append('RMDir ' + INSTDIR(d))

        return '\n'.join(result)

    def package_finish(self):
        # a standard map of strings for replacing in the templates
        substitution_strings = {
            'version' : '.'.join(self.args['version']),
            'version_short' : '.'.join(self.args['version'][:-1]),
            'version_dashes' : '-'.join(self.args['version']),
            'version_registry' : '%s(64)' % '.'.join(self.args['version']),
            'final_exe' : self.final_exe(),
            'flags':'',
            'app_name':self.app_name(),
            'app_name_oneword':self.app_name_oneword()
            }

        installer_file = self.installer_base_name() + '_Setup.exe'
        substitution_strings['installer_file'] = installer_file

        version_vars = """
        !define INSTEXE "SLVersionChecker.exe"
        !define VERSION "%(version_short)s"
        !define VERSION_LONG "%(version)s"
        !define VERSION_DASHES "%(version_dashes)s"
        !define VERSION_REGISTRY "%(version_registry)s"
        !define VIEWER_EXE "%(final_exe)s"
        """ % substitution_strings

        if self.channel_type() == 'release':
            substitution_strings['caption'] = CHANNEL_VENDOR_BASE
        else:
            substitution_strings['caption'] = self.app_name() + ' ${VERSION}'

        inst_vars_template = """
            OutFile "%(installer_file)s"
            !define INSTNAME   "%(app_name_oneword)s"
            !define SHORTCUT   "%(app_name)s"
            !define URLNAME   "secondlife"
            Caption "%(caption)s"
            """

        engage_registry="SetRegView 64"
        program_files="!define MULTIUSER_USE_PROGRAMFILES64"

        # Dump the installers/windows directory into the raw app image tree
        # because NSIS needs those files. But don't use path() because we
        # don't want them installed with the viewer - they're only for use by
        # the installer itself.
        shutil.copytree(os.path.join(self.get_src_prefix(), 'installers', 'windows'),
                        os.path.join(self.get_dst_prefix(), 'installers', 'windows'),
                        dirs_exist_ok=True)

        tempfile = "secondlife_setup_tmp.nsi"
        # the following replaces strings in the nsi template
        # it also does python-style % substitution
        self.replace_in("installers/windows/installer_template.nsi", tempfile, {
                "%%VERSION%%":version_vars,
                # The template references "%%SOURCE%%\installers\windows\...".
                # Now that we've copied that directory into the app image
                # tree, we can just replace %%SOURCE%% with '.'.
                "%%SOURCE%%":'.',
                "%%INST_VARS%%":inst_vars_template % substitution_strings,
                "%%INSTALL_FILES%%":self.nsi_file_commands(True),
                "%%PROGRAMFILES%%":program_files,
                "%%ENGAGEREGISTRY%%":engage_registry,
                "%%DELETE_FILES%%":self.nsi_file_commands(False)})

        self.package_file = installer_file


class Darwin_x86_64_Manifest(ViewerManifest):
    build_data_json_platform = 'mac'
    address_size = 64

    def finish_build_data_dict(self, build_data_dict):
        build_data_dict.update({'Bundle Id':self.args['bundleid']})
        return build_data_dict

    def is_packaging_viewer(self):
        # darwin requires full app bundle packaging even for debugging.
        return True

    def is_rearranging(self):
        # That said, some stuff should still only be performed once.
        # Are either of these actions in 'actions'? Is the set intersection
        # non-empty?
        return bool(set(["package", "unpacked"]).intersection(self.args['actions']))

    def construct(self):
        # copy over the build result (this is a no-op if run within the xcode
        # script)
        self.path(os.path.join(self.args['configuration'], self.channel() + ".app"), dst="")

        pkgdir = os.path.join(self.args['build'], os.pardir, 'packages')
        relpkgdir = os.path.join(pkgdir, "lib", "release")
        debpkgdir = os.path.join(pkgdir, "lib", "debug")

        with self.prefix(src="", dst="Contents"):  # everything goes in Contents
            bugsplat_db = self.args.get('bugsplat')
            if bugsplat_db:
                # Inject BugsplatServerURL into Info.plist if provided.
                Info_plist = self.dst_path_of("Info.plist")
                with open(Info_plist, 'rb') as f:
                    Info = plistlib.load(f)
                    # https://www.bugsplat.com/docs/platforms/os-x#configuration
                    Info["BugsplatServerURL"] = \
                        "https://{}.bugsplat.com/".format(bugsplat_db)
                    self.put_in_file(
                        plistlib.dumps(Info),
                        os.path.basename(Info_plist),
                        "Info.plist")

            # CEF framework goes inside Contents/Frameworks.
            # Remember where we parked this car.
<<<<<<< HEAD
            with self.prefix(src=relpkgdir, dst="Frameworks"):
                self.path("libndofdev.dylib")

                CEF_framework = "Chromium Embedded Framework.framework"
                self.path2basename(relpkgdir, CEF_framework)
                CEF_framework = self.dst_path_of(CEF_framework)
=======
            with self.prefix(src="", dst="Frameworks"):
>>>>>>> dae43ad5

                if self.args.get('bugsplat'):
                    self.path2basename(relpkgdir, "BugsplatMac.framework")

                # OpenAL dylibs
                if self.args['openal'] == 'ON':
                    for libfile in (
                                "libopenal.dylib",
                                "libalut.dylib",
                                ):
                        self.path(libfile)

                # WebRTC libraries
                with self.prefix(src=os.path.join(self.args['build'], os.pardir,
                                          'sharedlibs', self.args['buildtype'], 'Resources')):
                    for libfile in (
                            'libllwebrtc.dylib',
                    ):
                        self.path(libfile)

            with self.prefix(dst="MacOS"):
                executable = self.dst_path_of(self.channel())
                if self.args.get('bugsplat'):
                    # According to Apple Technical Note TN2206:
                    # https://developer.apple.com/library/archive/technotes/tn2206/_index.html#//apple_ref/doc/uid/DTS40007919-CH1-TNTAG207
                    # "If an app uses @rpath or an absolute path to link to a
                    # dynamic library outside of the app, the app will be
                    # rejected by Gatekeeper. ... Neither the codesign nor the
                    # spctl tool will show the error."
                    # (Thanks, Apple. Maybe fix spctl to warn?)
                    # The BugsplatMac framework embeds @rpath, which is
                    # causing scary Gatekeeper popups at viewer start. Work
                    # around this by changing the reference baked into our
                    # viewer. The install_name_tool -change option needs the
                    # previous value. Instead of guessing -- which might
                    # silently be defeated by a BugSplat SDK update that
                    # changes their baked-in @rpath -- ask for the path
                    # stamped into the framework.
                    # Let exception, if any, propagate -- if this doesn't
                    # work, we need the build to noisily fail!
                    oldpath = subprocess.check_output(
                        ['objdump', '--macho', '--dylib-id', '--non-verbose',
                         os.path.join(relpkgdir, "BugsplatMac.framework", "BugsplatMac")],
                        text=True
                        ).splitlines()[-1]  # take the last line of output
                    self.run_command(
                        ['install_name_tool', '-change', oldpath,
                         '@executable_path/../Frameworks/BugsplatMac.framework/BugsplatMac',
                         executable])

                # NOTE: the -S argument to strip causes it to keep
                # enough info for annotated backtraces (i.e. function
                # names in the crash log). 'strip' with no arguments
                # yields a slightly smaller binary but makes crash
                # logs mostly useless. This may be desirable for the
                # final release. Or not.
                if ("package" in self.args['actions'] or
                    "unpacked" in self.args['actions']):
                    self.run_command(
                        ['strip', '-S', executable])

            with self.prefix(dst="Resources"):
                # defer cross-platform file copies until we're in the
                # nested Resources directory
                super().construct()

                # need .icns file referenced by Info.plist
                with self.prefix(src=self.icon_path(), dst="") :
                    self.path("secondlife.icns")

                # Copy in the updater script and helper modules
                self.path(src=os.path.join(pkgdir, 'VMP'), dst="updater")

                with self.prefix(src="", dst=os.path.join("updater", "icons")):
                    self.path2basename(self.icon_path(), "secondlife.ico")
                    with self.prefix(src="vmp_icons", dst=""):
                        self.path("*.png")
                        self.path("*.gif")

                with self.prefix(src_dst="cursors_mac"):
                    self.path("*.tif")

                self.path("licenses-mac.txt", dst="licenses.txt")
                self.path("featuretable_mac.txt")
                self.path("cube.dae")

                with self.prefix(src=pkgdir,dst=""):
                    self.path("ca-bundle.crt")

                # Translations
                self.path("English.lproj/language.txt")
                self.replace_in(src="English.lproj/InfoPlist.strings",
                                dst="English.lproj/InfoPlist.strings",
                                searchdict={'%%VERSION%%':'.'.join(self.args['version'])}
                                )
                self.path("German.lproj")
                self.path("Japanese.lproj")
                self.path("Korean.lproj")
                self.path("da.lproj")
                self.path("es.lproj")
                self.path("fr.lproj")
                self.path("hu.lproj")
                self.path("it.lproj")
                self.path("nl.lproj")
                self.path("pl.lproj")
                self.path("pt.lproj")
                self.path("ru.lproj")
                self.path("tr.lproj")
                self.path("uk.lproj")
                self.path("zh-Hans.lproj")

                def path_optional(src, dst):
                    """
                    For a number of our self.path() calls, not only do we want
                    to deal with the absence of src, we also want to remember
                    which were present. Return either an empty list (absent)
                    or a list containing dst (present). Concatenate these
                    return values to get a list of all libs that are present.
                    """
                    # This was simple before we started needing to pass
                    # wildcards. Fortunately, self.path() ends up appending a
                    # (source, dest) pair to self.file_list for every expanded
                    # file processed. Remember its size before the call.
                    oldlen = len(self.file_list)
                    try:
                        self.path(src, dst)
                        # The dest appended to self.file_list has been prepended
                        # with self.get_dst_prefix(). Strip it off again.
                        added = [os.path.relpath(d, self.get_dst_prefix())
                                 for s, d in self.file_list[oldlen:]]
                    except MissingError as err:
                        print("Warning: "+err.msg, file=sys.stderr)
                        added = []
                    if not added:
                        print("Skipping %s" % dst)
                    return added

                # dylibs is a list of all the .dylib files we expect to need
                # in our bundled sub-apps. For each of these we'll create a
                # symlink from sub-app/Contents/Resources to the real .dylib.
                # Need to get the llcommon dll from any of the build directories as well.
                libfile_parent = self.get_dst_prefix()
                dylibs=[]
                # SLVoice executable
                with self.prefix(src=os.path.join(pkgdir, 'bin', 'release')):
                    self.path("SLVoice")

                # Vivox libraries
                for libfile in (
                                'libortp.dylib',
                                'libvivoxsdk.dylib',
                                ):
                    self.path2basename(relpkgdir, libfile)

                # Discord social SDK
                if self.args['discord'] == 'ON':
                    for libfile in (
                                "libdiscord_partner_sdk.dylib",
                                ):
                        self.path2basename(relpkgdir, libfile)

                # OpenAL dylibs
                if self.args['openal'] == 'ON':
                    for libfile in (
                                "libopenal.dylib",
                                "libalut.dylib",
                                ):
                        dylibs += path_optional(os.path.join(relpkgdir, libfile), libfile)

                        oldpath = os.path.join("@rpath", libfile)
                        self.run_command(
                            ['install_name_tool', '-change', oldpath,
                             '@executable_path/../Resources/%s' % libfile,
                             executable])

                # our apps
                executable_path = {}
                embedded_apps = [ (os.path.join("llplugin", "slplugin"), "SLPlugin.app") ]
                for app_bld_dir, app in embedded_apps:
                    self.path2basename(os.path.join(os.pardir,
                                                    app_bld_dir, self.args['configuration']),
                                       app)
                    executable_path[app] = \
                        self.dst_path_of(os.path.join(app, "Contents", "MacOS"))

                    # our apps dependencies on shared libs
                    # for each app, for each dylib we collected in dylibs,
                    # create a symlink to the real copy of the dylib.
                    with self.prefix(dst=os.path.join(app, "Contents", "Resources")):
                        for libfile in dylibs:
                            self.relsymlinkf(os.path.join(libfile_parent, libfile))

                # Dullahan helper apps go inside SLPlugin.app
                with self.prefix(dst=os.path.join(
                    "SLPlugin.app", "Contents", "Frameworks")):
                    # copy CEF plugin
                    self.path2basename("../media_plugins/cef/" + self.args['configuration'],
                                       "media_plugin_cef.dylib")

                    # copy LibVLC plugin
                    self.path2basename("../media_plugins/libvlc/" + self.args['configuration'],
                                       "media_plugin_libvlc.dylib")

                    # CEF framework and vlc libraries goes inside Contents/Frameworks.
                    with self.prefix(src=os.path.join(pkgdir, 'lib', 'release')):
                        self.path("Chromium Embedded Framework.framework")
                        self.path("DullahanHelper.app")
                        self.path("DullahanHelper (Alerts).app")
                        self.path("DullahanHelper (GPU).app")
                        self.path("DullahanHelper (Renderer).app")
                        self.path("DullahanHelper (Plugin).app")

                        # Copy libvlc
                        self.path( "libvlc*.dylib*" )
                        # copy LibVLC plugins folder
                        with self.prefix(src='plugins', dst="plugins"):
                            self.path( "*.dylib" )
                            self.path( "plugins.dat" )


    def package_finish(self):
        imagename = self.installer_base_name()
        self.set_github_output('imagename', imagename)
        finalname = imagename + ".dmg"
        self.package_file = finalname

        RUNNER_TEMP = os.getenv('RUNNER_TEMP')
        # When running as a GitHub Action job, RUNNER_TEMP is the recommended
        # temp directory. If we're not running on GitHub, don't create this
        # temp directory or this tarball: we don't clean them up, trusting
        # that the runner is itself transient. On a dev machine, that would
        # result in temp-directory clutter.
        if RUNNER_TEMP:
            # Per GitHub's actions/upload-artifact documentation
            # https://github.com/actions/upload-artifact#maintaining-file-permissions-and-case-sensitive-files
            # we must package the app bundle with tar before posting as an
            # artifact. Posting individual files follows symlinks, which
            # causes problems, especially with frameworks: a framework's top
            # level must contain symlinks into its Versions/Current, which
            # must itself be a symlink to some specific Versions subdir.
            tarpath = os.path.join(RUNNER_TEMP, "viewer.tar.xz")
            print(f'Creating {tarpath} from {self.get_dst_prefix()}')
            with tarfile.open(tarpath, mode="w:xz") as tarball:
                # Store in the tarball as just 'Second Life Mumble.app'
                # instead of 'Users/someone/.../newview/Release/Second...'
                # It's at this point that we rename 'Second Life Release.app'
                # to 'Second Life Viewer.app'.
                tarball.add(self.get_dst_prefix(),
                            arcname=self.app_name() + ".app")
            self.set_github_output_path('viewer_app', tarpath)


class LinuxManifest(ViewerManifest):
    build_data_json_platform = 'lnx'

    def construct(self):
        super(LinuxManifest, self).construct()

        pkgdir = os.path.join(self.args['build'], os.pardir, 'packages')
        relpkgdir = os.path.join(pkgdir, "lib", "release")
        debpkgdir = os.path.join(pkgdir, "lib", "debug")

        self.path("licenses-linux.txt","licenses.txt")
        with self.prefix("linux_tools"):
            self.path("client-readme.txt","README-linux.txt")
            self.path("client-readme-voice.txt","README-linux-voice.txt")
            self.path("client-readme-joystick.txt","README-linux-joystick.txt")
            self.path("wrapper.sh","secondlife")
            with self.prefix(dst="etc"):
                self.path("handle_secondlifeprotocol.sh")
                self.path("register_secondlifeprotocol.sh")
                self.path("refresh_desktop_app_entry.sh")
                self.path("launch_url.sh")
            self.path("install.sh")

        with self.prefix(dst="bin"):
            self.path("secondlife-bin","do-not-directly-run-secondlife-bin")
            self.path("../linux_crash_logger/linux-crash-logger","linux-crash-logger.bin")
            self.path2basename("../llplugin/slplugin", "SLPlugin")
            #this copies over the python wrapper script, associated utilities and required libraries, see SL-321, SL-322 and SL-323
            with self.prefix(src="../viewer_components/manager", dst=""):
                self.path("*.py")

        # recurses, packaged again
        self.path("res-sdl")

        # Get the icons based on the channel type
        icon_path = self.icon_path()
        print("DEBUG: icon_path '%s'" % icon_path)
        with self.prefix(src=icon_path) :
            self.path("secondlife_256.png","secondlife_icon.png")
            with self.prefix(dst="res-sdl") :
                self.path("secondlife_256.BMP","ll_icon.BMP")

        # plugins
        with self.prefix(src="../media_plugins", dst="bin/llplugin"):
            self.path("gstreamer010/libmedia_plugin_gstreamer010.so",
                      "libmedia_plugin_gstreamer.so")
            self.path2basename("libvlc", "libmedia_plugin_libvlc.so")

        with self.prefix(src=os.path.join(pkgdir, 'lib', 'vlc', 'plugins'), dst="bin/llplugin/vlc/plugins"):
            self.path( "plugins.dat" )
            self.path( "*/*.so" )

        with self.prefix(src=os.path.join(pkgdir, 'lib' ), dst="lib"):
            self.path( "libvlc*.so*" )

        # llcommon
        if not self.path("../llcommon/libllcommon.so", "lib/libllcommon.so"):
            print("Skipping llcommon.so (assuming llcommon was linked statically)")

        self.path("featuretable_linux.txt")
        self.path("cube.dae")

        with self.prefix(src=pkgdir):
            self.path("ca-bundle.crt")

    def package_finish(self):
        installer_name = self.installer_base_name()

        self.strip_binaries()

        # Fix access permissions
        self.run_command(['find', self.get_dst_prefix(),
                          '-type', 'd', '-exec', 'chmod', '755', '{}', ';'])
        for old, new in ('0700', '0755'), ('0500', '0555'), ('0600', '0644'), ('0400', '0444'):
            self.run_command(['find', self.get_dst_prefix(),
                              '-type', 'f', '-perm', old,
                              '-exec', 'chmod', new, '{}', ';'])
        self.package_file = installer_name + '.tar.xz'

        # temporarily move directory tree so that it has the right
        # name in the tarfile
        realname = self.get_dst_prefix()
        tempname = self.build_path_of(installer_name)
        self.run_command(["mv", realname, tempname])
        try:
            # only create tarball if it's a release build.
            if self.args['buildtype'].lower() == 'release':
                # --numeric-owner hides the username of the builder for
                # security etc.
                self.run_command(['tar', '-C', self.get_build_prefix(),
                                  '--numeric-owner', '-cJf',
                                 tempname + '.tar.xz', installer_name])
            else:
                print("Skipping %s.tar.xz for non-Release build (%s)" % \
                      (installer_name, self.args['buildtype']))
        finally:
            self.run_command(["mv", tempname, realname])

    def strip_binaries(self):
        if self.args['buildtype'].lower() == 'release' and self.is_packaging_viewer():
            print("* Going strip-crazy on the packaged binaries, since this is a RELEASE build")
            # makes some small assumptions about our packaged dir structure
            self.run_command(
                ["find"] +
                [os.path.join(self.get_dst_prefix(), dir) for dir in ('bin', 'lib')] +
                ['-type', 'f', '!', '-name', '*.py',
                 '!', '-name', 'update_install', '-exec', 'strip', '-S', '{}', ';'])

class Linux_i686_Manifest(LinuxManifest):
    address_size = 32

    def construct(self):
        super(Linux_i686_Manifest, self).construct()

        pkgdir = os.path.join(self.args['build'], os.pardir, 'packages')
        relpkgdir = os.path.join(pkgdir, "lib", "release")
        debpkgdir = os.path.join(pkgdir, "lib", "debug")

        with self.prefix(src=relpkgdir, dst="lib"):
            self.path("libdb*.so")
            self.path("libuuid.so*")
            self.path("libSDL-1.2.so.*")
            self.path("libdirectfb-1.*.so.*")
            self.path("libfusion-1.*.so.*")
            self.path("libdirect-1.*.so.*")
            self.path("libopenjp2.so*")
            self.path("libdirectfb-1.4.so.5")
            self.path("libfusion-1.4.so.5")
            self.path("libdirect-1.4.so.5*")
            self.path("libalut.so*")
            self.path("libopenal.so*")
            self.path("libopenal.so", "libvivoxoal.so.1") # vivox's sdk expects this soname
            # KLUDGE: As of 2012-04-11, the 'fontconfig' package installs
            # libfontconfig.so.1.4.4, along with symlinks libfontconfig.so.1
            # and libfontconfig.so. Before we added support for library-file
            # wildcards, though, this self.path() call specifically named
            # libfontconfig.so.1.4.4 WITHOUT also copying the symlinks. When I
            # (nat) changed the call to self.path("libfontconfig.so.*"), we
            # ended up with the libfontconfig.so.1 symlink in the target
            # directory as well. But guess what! At least on Ubuntu 10.04,
            # certain viewer fonts look terrible with libfontconfig.so.1
            # present in the target directory. Removing that symlink suffices
            # to improve them. I suspect that means we actually do better when
            # the viewer fails to find our packaged libfontconfig.so*, falling
            # back on the system one instead -- but diagnosing and fixing that
            # is a bit out of scope for the present project. Meanwhile, this
            # particular wildcard specification gets us exactly what the
            # previous call did, without having to explicitly state the
            # version number.
            self.path("libfontconfig.so.*.*")

            # Include libfreetype.so. but have it work as libfontconfig does.
            self.path("libfreetype.so.*.*")

            try:
                self.path("libtcmalloc.so*") #formerly called google perf tools
                pass
            except:
                print("tcmalloc files not found, skipping")
                pass

        # Vivox runtimes
        with self.prefix(src=relpkgdir, dst="bin"):
            self.path("SLVoice")
        with self.prefix(src=relpkgdir, dst="lib"):
            self.path("libortp.so")
            self.path("libsndfile.so.1")
            #self.path("libvivoxoal.so.1") # no - we'll re-use the viewer's own OpenAL lib
            self.path("libvivoxsdk.so")

        self.strip_binaries()


class Linux_x86_64_Manifest(LinuxManifest):
    address_size = 64

    def construct(self):
        super(Linux_x86_64_Manifest, self).construct()

        # support file for valgrind debug tool
        self.path("secondlife-i686.supp")

################################################################

if __name__ == "__main__":
    # Report our own command line so that, in case of trouble, a developer can
    # manually rerun the same command.
    print(('%s \\\n%s' %
          (sys.executable,
           ' '.join((("'%s'" % arg) if ' ' in arg else arg) for arg in sys.argv))))
    extra_arguments = [
        dict(name='bugsplat', description="""BugSplat database to which to post crashes,
             if BugSplat crash reporting is desired""", default=''),
        dict(name='discord', description="""Indication discord social sdk libraries are needed""", default='OFF'),
        dict(name='openal', description="""Indication openal libraries are needed""", default='OFF'),
        dict(name='tracy', description="""Indication tracy profiler is enabled""", default='OFF'),
        ]
    try:
        main(extra=extra_arguments)
    except (ManifestError, MissingError) as err:
        sys.exit("\nviewer_manifest.py failed: "+err.msg)
    except:
        raise<|MERGE_RESOLUTION|>--- conflicted
+++ resolved
@@ -864,16 +864,9 @@
 
             # CEF framework goes inside Contents/Frameworks.
             # Remember where we parked this car.
-<<<<<<< HEAD
             with self.prefix(src=relpkgdir, dst="Frameworks"):
                 self.path("libndofdev.dylib")
 
-                CEF_framework = "Chromium Embedded Framework.framework"
-                self.path2basename(relpkgdir, CEF_framework)
-                CEF_framework = self.dst_path_of(CEF_framework)
-=======
-            with self.prefix(src="", dst="Frameworks"):
->>>>>>> dae43ad5
 
                 if self.args.get('bugsplat'):
                     self.path2basename(relpkgdir, "BugsplatMac.framework")
