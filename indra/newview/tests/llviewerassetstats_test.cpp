--- conflicted
+++ resolved
@@ -37,8 +37,6 @@
 #include "llregionhandle.h"
 #include "../llvoavatar.h"
 
-<<<<<<< HEAD
-=======
 namespace LLStatViewer
 {
 	LLTrace::SampleStatHandle<>		FPS_SAMPLE("fpssample");
@@ -68,7 +66,6 @@
 	return junk;
 }
 
->>>>>>> a74b5dfa
 static const char * all_keys[] = 
 {
 	"duration",
@@ -345,14 +342,9 @@
 		LLViewerAssetStatsFF::record_enqueue(LLViewerAssetType::AT_BODYPART, false, false);
 		LLViewerAssetStatsFF::record_dequeue(LLViewerAssetType::AT_BODYPART, false, false);
 
-<<<<<<< HEAD
+		gViewerAssetStats->updateStats();
 		LLSD sd = gViewerAssetStatsMain->asLLSD(false);
-		ensure("Correct single-key LLSD map root", is_double_key_map(sd, "regions", "duration"));
-=======
-		gViewerAssetStats->updateStats();
-		LLSD sd = gViewerAssetStats->asLLSD(false);
 		ensure("Correct single-key LLSD map root", is_triple_key_map(sd, "regions", "duration", "avatar"));
->>>>>>> a74b5dfa
 		ensure("Correct single-slot LLSD array regions", is_single_slot_array(sd["regions"], region1_handle));
 		sd = sd["regions"][0];
 		
@@ -388,16 +380,9 @@
 		LLViewerAssetStatsFF::record_enqueue(LLViewerAssetType::AT_BODYPART, false, false);
 		LLViewerAssetStatsFF::record_dequeue(LLViewerAssetType::AT_BODYPART, false, false);
 
-<<<<<<< HEAD
-		LLSD sd = gViewerAssetStatsThread1->asLLSD(false);
-		ensure("Other collector is empty", is_no_stats_map(sd));
-		sd = gViewerAssetStatsMain->asLLSD(false);
-		ensure("Correct single-key LLSD map root", is_double_key_map(sd, "regions", "duration"));
-=======
 		gViewerAssetStats->updateStats();
-		LLSD sd = gViewerAssetStats->asLLSD(false);
+		LLSD sd = gViewerAssetStatsMain->asLLSD(false);
 		ensure("Correct single-key LLSD map root", is_triple_key_map(sd, "regions", "duration", "avatar"));
->>>>>>> a74b5dfa
 		ensure("Correct single-slot LLSD array regions", is_single_slot_array(sd["regions"], region1_handle));
 		sd = sd["regions"][0];
 		
@@ -467,15 +452,9 @@
 
 		// Reset and check zeros...
 		// Reset leaves current region in place
-<<<<<<< HEAD
 		gViewerAssetStatsMain->reset();
 		sd = gViewerAssetStatsMain->asLLSD(false);
 		ensure("Correct single-key LLSD map root", is_double_key_map(sd, "regions", "duration"));
-=======
-		gViewerAssetStats->reset();
-		sd = gViewerAssetStats->asLLSD(false);
-		ensure("Correct single-key LLSD map root", is_triple_key_map(sd, "regions", "duration", "avatar"));
->>>>>>> a74b5dfa
 		ensure("Correct single-slot LLSD array regions (p2)", is_single_slot_array(sd["regions"], region2_handle));
 		sd2 = sd["regions"][0];
 		
@@ -546,15 +525,9 @@
 
 		// Reset and check zeros...
 		// Reset leaves current region in place
-<<<<<<< HEAD
 		gViewerAssetStatsMain->reset();
 		sd = gViewerAssetStatsMain->asLLSD(false);
 		ensure("Correct single-key LLSD map root", is_double_key_map(sd, "duration", "regions"));
-=======
-		gViewerAssetStats->reset();
-		sd = gViewerAssetStats->asLLSD(false);
-		ensure("Correct single-key LLSD map root", is_triple_key_map(sd, "duration", "regions", "avatar"));
->>>>>>> a74b5dfa
 		ensure("Correct single-slot LLSD array regions (p2)", is_single_slot_array(sd["regions"], region2_handle));
 		sd2 = get_region(sd, region2_handle);
 		ensure("Region2 is present in results", sd2.isMap());
@@ -596,16 +569,9 @@
 
 		LLViewerAssetStatsFF::record_enqueue(LLViewerAssetType::AT_LSL_BYTECODE, true, true);
 
-<<<<<<< HEAD
-		LLSD sd = gViewerAssetStatsThread1->asLLSD(false);
-		ensure("Other collector is empty", is_no_stats_map(sd));
+		gViewerAssetStats->updateStats();
 		sd = gViewerAssetStatsMain->asLLSD(false);
 		ensure("Correct single-key LLSD map root", is_double_key_map(sd, "regions", "duration"));
-=======
-		gViewerAssetStats->updateStats();
-		LLSD sd = gViewerAssetStats->asLLSD(false);
-		ensure("Correct single-key LLSD map root", is_triple_key_map(sd, "regions", "duration", "avatar"));
->>>>>>> a74b5dfa
 		ensure("Correct single-slot LLSD array regions", is_single_slot_array(sd["regions"], region1_handle));
 		sd = get_region(sd, region1_handle);
 		ensure("Region1 is present in results", sd.isMap());
