--- conflicted
+++ resolved
@@ -1,195 +1,189 @@
-/**
- * @file llpanelsnapshotlocal.cpp
- * @brief The panel provides UI for saving snapshot to a local folder.
- *
- * $LicenseInfo:firstyear=2011&license=viewerlgpl$
- * Second Life Viewer Source Code
- * Copyright (C) 2011, Linden Research, Inc.
- *
- * This library is free software; you can redistribute it and/or
- * modify it under the terms of the GNU Lesser General Public
- * License as published by the Free Software Foundation;
- * version 2.1 of the License only.
- *
- * This library is distributed in the hope that it will be useful,
- * but WITHOUT ANY WARRANTY; without even the implied warranty of
- * MERCHANTABILITY or FITNESS FOR A PARTICULAR PURPOSE.  See the GNU
- * Lesser General Public License for more details.
- *
- * You should have received a copy of the GNU Lesser General Public
- * License along with this library; if not, write to the Free Software
- * Foundation, Inc., 51 Franklin Street, Fifth Floor, Boston, MA  02110-1301  USA
- *
- * Linden Research, Inc., 945 Battery Street, San Francisco, CA  94111  USA
- * $/LicenseInfo$
- */
-
-#include "llviewerprecompiledheaders.h"
-
-#include "llcombobox.h"
-#include "llsidetraypanelcontainer.h"
-#include "llsliderctrl.h"
-#include "llspinctrl.h"
-
-#include "llfloatersnapshot.h" // FIXME: replace with a snapshot storage model
-#include "llpanelsnapshot.h"
-#include "llsnapshotlivepreview.h"
-#include "llviewercontrol.h" // gSavedSettings
-#include "llviewerwindow.h"
-
-/**
- * The panel provides UI for saving snapshot to a local folder.
- */
-class LLPanelSnapshotLocal
-:   public LLPanelSnapshot
-{
-    LOG_CLASS(LLPanelSnapshotLocal);
-
-public:
-<<<<<<< HEAD
-	LLPanelSnapshotLocal();
-	/*virtual*/ bool postBuild();
-	/*virtual*/ void onOpen(const LLSD& key);
-=======
-    LLPanelSnapshotLocal();
-    /*virtual*/ BOOL postBuild();
-    /*virtual*/ void onOpen(const LLSD& key);
->>>>>>> e1623bb2
-
-private:
-    /*virtual*/ std::string getWidthSpinnerName() const     { return "local_snapshot_width"; }
-    /*virtual*/ std::string getHeightSpinnerName() const    { return "local_snapshot_height"; }
-    /*virtual*/ std::string getAspectRatioCBName() const    { return "local_keep_aspect_check"; }
-    /*virtual*/ std::string getImageSizeComboName() const   { return "local_size_combo"; }
-    /*virtual*/ std::string getImageSizePanelName() const   { return "local_image_size_lp"; }
-    /*virtual*/ LLSnapshotModel::ESnapshotFormat getImageFormat() const;
-    /*virtual*/ LLSnapshotModel::ESnapshotType getSnapshotType();
-    /*virtual*/ void updateControls(const LLSD& info);
-
-    S32 mLocalFormat;
-
-    void onFormatComboCommit(LLUICtrl* ctrl);
-    void onQualitySliderCommit(LLUICtrl* ctrl);
-    void onSaveFlyoutCommit(LLUICtrl* ctrl);
-
-    void onLocalSaved();
-    void onLocalCanceled();
-};
-
-static LLPanelInjector<LLPanelSnapshotLocal> panel_class("llpanelsnapshotlocal");
-
-LLPanelSnapshotLocal::LLPanelSnapshotLocal()
-{
-    mLocalFormat = gSavedSettings.getS32("SnapshotFormat");
-    mCommitCallbackRegistrar.add("Local.Cancel",    boost::bind(&LLPanelSnapshotLocal::cancel,      this));
-}
-
-// virtual
-bool LLPanelSnapshotLocal::postBuild()
-{
-    getChild<LLUICtrl>("image_quality_slider")->setCommitCallback(boost::bind(&LLPanelSnapshotLocal::onQualitySliderCommit, this, _1));
-    getChild<LLUICtrl>("local_format_combo")->setCommitCallback(boost::bind(&LLPanelSnapshotLocal::onFormatComboCommit, this, _1));
-    getChild<LLUICtrl>("save_btn")->setCommitCallback(boost::bind(&LLPanelSnapshotLocal::onSaveFlyoutCommit, this, _1));
-
-    return LLPanelSnapshot::postBuild();
-}
-
-// virtual
-void LLPanelSnapshotLocal::onOpen(const LLSD& key)
-{
-    if(gSavedSettings.getS32("SnapshotFormat") != mLocalFormat)
-    {
-        getChild<LLComboBox>("local_format_combo")->selectNthItem(mLocalFormat);
-    }
-    LLPanelSnapshot::onOpen(key);
-}
-
-// virtual
-LLSnapshotModel::ESnapshotFormat LLPanelSnapshotLocal::getImageFormat() const
-{
-    LLSnapshotModel::ESnapshotFormat fmt = LLSnapshotModel::SNAPSHOT_FORMAT_PNG;
-
-    LLComboBox* local_format_combo = getChild<LLComboBox>("local_format_combo");
-    const std::string id  = local_format_combo->getValue().asString();
-    if (id == "PNG")
-    {
-        fmt = LLSnapshotModel::SNAPSHOT_FORMAT_PNG;
-    }
-    else if (id == "JPEG")
-    {
-        fmt = LLSnapshotModel::SNAPSHOT_FORMAT_JPEG;
-    }
-    else if (id == "BMP")
-    {
-        fmt = LLSnapshotModel::SNAPSHOT_FORMAT_BMP;
-    }
-
-    return fmt;
-}
-
-// virtual
-void LLPanelSnapshotLocal::updateControls(const LLSD& info)
-{
-    LLSnapshotModel::ESnapshotFormat fmt =
-        (LLSnapshotModel::ESnapshotFormat) gSavedSettings.getS32("SnapshotFormat");
-    getChild<LLComboBox>("local_format_combo")->selectNthItem((S32) fmt);
-
-    const bool show_quality_ctrls = (fmt == LLSnapshotModel::SNAPSHOT_FORMAT_JPEG);
-    getChild<LLUICtrl>("image_quality_slider")->setVisible(show_quality_ctrls);
-    getChild<LLUICtrl>("image_quality_level")->setVisible(show_quality_ctrls);
-
-    getChild<LLUICtrl>("image_quality_slider")->setValue(gSavedSettings.getS32("SnapshotQuality"));
-    updateImageQualityLevel();
-
-    const bool have_snapshot = info.has("have-snapshot") ? info["have-snapshot"].asBoolean() : true;
-    getChild<LLUICtrl>("save_btn")->setEnabled(have_snapshot);
-}
-
-void LLPanelSnapshotLocal::onFormatComboCommit(LLUICtrl* ctrl)
-{
-    mLocalFormat = getImageFormat();
-    // will call updateControls()
-    LLFloaterSnapshot::getInstance()->notify(LLSD().with("image-format-change", true));
-}
-
-void LLPanelSnapshotLocal::onQualitySliderCommit(LLUICtrl* ctrl)
-{
-    updateImageQualityLevel();
-
-    LLSliderCtrl* slider = (LLSliderCtrl*)ctrl;
-    S32 quality_val = llfloor((F32)slider->getValue().asReal());
-    LLSD info;
-    info["image-quality-change"] = quality_val;
-    LLFloaterSnapshot::getInstance()->notify(info);
-}
-
-void LLPanelSnapshotLocal::onSaveFlyoutCommit(LLUICtrl* ctrl)
-{
-    if (ctrl->getValue().asString() == "save as")
-    {
-        gViewerWindow->resetSnapshotLoc();
-    }
-
-    LLFloaterSnapshot* floater = LLFloaterSnapshot::getInstance();
-
-    floater->notify(LLSD().with("set-working", true));
-    floater->saveLocal((boost::bind(&LLPanelSnapshotLocal::onLocalSaved, this)), (boost::bind(&LLPanelSnapshotLocal::onLocalCanceled, this)));
-}
-
-void LLPanelSnapshotLocal::onLocalSaved()
-{
-    mSnapshotFloater->postSave();
-    LLFloaterSnapshot::getInstance()->notify(LLSD().with("set-finished", LLSD().with("ok", true).with("msg", "local")));
-}
-
-void LLPanelSnapshotLocal::onLocalCanceled()
-{
-    cancel();
-    LLFloaterSnapshot::getInstance()->notify(LLSD().with("set-finished", LLSD().with("ok", false).with("msg", "local")));
-}
-
-
-LLSnapshotModel::ESnapshotType LLPanelSnapshotLocal::getSnapshotType()
-{
-    return LLSnapshotModel::SNAPSHOT_LOCAL;
-}+/**
+ * @file llpanelsnapshotlocal.cpp
+ * @brief The panel provides UI for saving snapshot to a local folder.
+ *
+ * $LicenseInfo:firstyear=2011&license=viewerlgpl$
+ * Second Life Viewer Source Code
+ * Copyright (C) 2011, Linden Research, Inc.
+ *
+ * This library is free software; you can redistribute it and/or
+ * modify it under the terms of the GNU Lesser General Public
+ * License as published by the Free Software Foundation;
+ * version 2.1 of the License only.
+ *
+ * This library is distributed in the hope that it will be useful,
+ * but WITHOUT ANY WARRANTY; without even the implied warranty of
+ * MERCHANTABILITY or FITNESS FOR A PARTICULAR PURPOSE.  See the GNU
+ * Lesser General Public License for more details.
+ *
+ * You should have received a copy of the GNU Lesser General Public
+ * License along with this library; if not, write to the Free Software
+ * Foundation, Inc., 51 Franklin Street, Fifth Floor, Boston, MA  02110-1301  USA
+ *
+ * Linden Research, Inc., 945 Battery Street, San Francisco, CA  94111  USA
+ * $/LicenseInfo$
+ */
+
+#include "llviewerprecompiledheaders.h"
+
+#include "llcombobox.h"
+#include "llsidetraypanelcontainer.h"
+#include "llsliderctrl.h"
+#include "llspinctrl.h"
+
+#include "llfloatersnapshot.h" // FIXME: replace with a snapshot storage model
+#include "llpanelsnapshot.h"
+#include "llsnapshotlivepreview.h"
+#include "llviewercontrol.h" // gSavedSettings
+#include "llviewerwindow.h"
+
+/**
+ * The panel provides UI for saving snapshot to a local folder.
+ */
+class LLPanelSnapshotLocal
+:   public LLPanelSnapshot
+{
+    LOG_CLASS(LLPanelSnapshotLocal);
+
+public:
+    LLPanelSnapshotLocal();
+    /*virtual*/ bool postBuild();
+    /*virtual*/ void onOpen(const LLSD& key);
+
+private:
+    /*virtual*/ std::string getWidthSpinnerName() const     { return "local_snapshot_width"; }
+    /*virtual*/ std::string getHeightSpinnerName() const    { return "local_snapshot_height"; }
+    /*virtual*/ std::string getAspectRatioCBName() const    { return "local_keep_aspect_check"; }
+    /*virtual*/ std::string getImageSizeComboName() const   { return "local_size_combo"; }
+    /*virtual*/ std::string getImageSizePanelName() const   { return "local_image_size_lp"; }
+    /*virtual*/ LLSnapshotModel::ESnapshotFormat getImageFormat() const;
+    /*virtual*/ LLSnapshotModel::ESnapshotType getSnapshotType();
+    /*virtual*/ void updateControls(const LLSD& info);
+
+    S32 mLocalFormat;
+
+    void onFormatComboCommit(LLUICtrl* ctrl);
+    void onQualitySliderCommit(LLUICtrl* ctrl);
+    void onSaveFlyoutCommit(LLUICtrl* ctrl);
+
+    void onLocalSaved();
+    void onLocalCanceled();
+};
+
+static LLPanelInjector<LLPanelSnapshotLocal> panel_class("llpanelsnapshotlocal");
+
+LLPanelSnapshotLocal::LLPanelSnapshotLocal()
+{
+    mLocalFormat = gSavedSettings.getS32("SnapshotFormat");
+    mCommitCallbackRegistrar.add("Local.Cancel",    boost::bind(&LLPanelSnapshotLocal::cancel,      this));
+}
+
+// virtual
+bool LLPanelSnapshotLocal::postBuild()
+{
+    getChild<LLUICtrl>("image_quality_slider")->setCommitCallback(boost::bind(&LLPanelSnapshotLocal::onQualitySliderCommit, this, _1));
+    getChild<LLUICtrl>("local_format_combo")->setCommitCallback(boost::bind(&LLPanelSnapshotLocal::onFormatComboCommit, this, _1));
+    getChild<LLUICtrl>("save_btn")->setCommitCallback(boost::bind(&LLPanelSnapshotLocal::onSaveFlyoutCommit, this, _1));
+
+    return LLPanelSnapshot::postBuild();
+}
+
+// virtual
+void LLPanelSnapshotLocal::onOpen(const LLSD& key)
+{
+    if(gSavedSettings.getS32("SnapshotFormat") != mLocalFormat)
+    {
+        getChild<LLComboBox>("local_format_combo")->selectNthItem(mLocalFormat);
+    }
+    LLPanelSnapshot::onOpen(key);
+}
+
+// virtual
+LLSnapshotModel::ESnapshotFormat LLPanelSnapshotLocal::getImageFormat() const
+{
+    LLSnapshotModel::ESnapshotFormat fmt = LLSnapshotModel::SNAPSHOT_FORMAT_PNG;
+
+    LLComboBox* local_format_combo = getChild<LLComboBox>("local_format_combo");
+    const std::string id  = local_format_combo->getValue().asString();
+    if (id == "PNG")
+    {
+        fmt = LLSnapshotModel::SNAPSHOT_FORMAT_PNG;
+    }
+    else if (id == "JPEG")
+    {
+        fmt = LLSnapshotModel::SNAPSHOT_FORMAT_JPEG;
+    }
+    else if (id == "BMP")
+    {
+        fmt = LLSnapshotModel::SNAPSHOT_FORMAT_BMP;
+    }
+
+    return fmt;
+}
+
+// virtual
+void LLPanelSnapshotLocal::updateControls(const LLSD& info)
+{
+    LLSnapshotModel::ESnapshotFormat fmt =
+        (LLSnapshotModel::ESnapshotFormat) gSavedSettings.getS32("SnapshotFormat");
+    getChild<LLComboBox>("local_format_combo")->selectNthItem((S32) fmt);
+
+    const bool show_quality_ctrls = (fmt == LLSnapshotModel::SNAPSHOT_FORMAT_JPEG);
+    getChild<LLUICtrl>("image_quality_slider")->setVisible(show_quality_ctrls);
+    getChild<LLUICtrl>("image_quality_level")->setVisible(show_quality_ctrls);
+
+    getChild<LLUICtrl>("image_quality_slider")->setValue(gSavedSettings.getS32("SnapshotQuality"));
+    updateImageQualityLevel();
+
+    const bool have_snapshot = info.has("have-snapshot") ? info["have-snapshot"].asBoolean() : true;
+    getChild<LLUICtrl>("save_btn")->setEnabled(have_snapshot);
+}
+
+void LLPanelSnapshotLocal::onFormatComboCommit(LLUICtrl* ctrl)
+{
+    mLocalFormat = getImageFormat();
+    // will call updateControls()
+    LLFloaterSnapshot::getInstance()->notify(LLSD().with("image-format-change", true));
+}
+
+void LLPanelSnapshotLocal::onQualitySliderCommit(LLUICtrl* ctrl)
+{
+    updateImageQualityLevel();
+
+    LLSliderCtrl* slider = (LLSliderCtrl*)ctrl;
+    S32 quality_val = llfloor((F32)slider->getValue().asReal());
+    LLSD info;
+    info["image-quality-change"] = quality_val;
+    LLFloaterSnapshot::getInstance()->notify(info);
+}
+
+void LLPanelSnapshotLocal::onSaveFlyoutCommit(LLUICtrl* ctrl)
+{
+    if (ctrl->getValue().asString() == "save as")
+    {
+        gViewerWindow->resetSnapshotLoc();
+    }
+
+    LLFloaterSnapshot* floater = LLFloaterSnapshot::getInstance();
+
+    floater->notify(LLSD().with("set-working", true));
+    floater->saveLocal((boost::bind(&LLPanelSnapshotLocal::onLocalSaved, this)), (boost::bind(&LLPanelSnapshotLocal::onLocalCanceled, this)));
+}
+
+void LLPanelSnapshotLocal::onLocalSaved()
+{
+    mSnapshotFloater->postSave();
+    LLFloaterSnapshot::getInstance()->notify(LLSD().with("set-finished", LLSD().with("ok", true).with("msg", "local")));
+}
+
+void LLPanelSnapshotLocal::onLocalCanceled()
+{
+    cancel();
+    LLFloaterSnapshot::getInstance()->notify(LLSD().with("set-finished", LLSD().with("ok", false).with("msg", "local")));
+}
+
+
+LLSnapshotModel::ESnapshotType LLPanelSnapshotLocal::getSnapshotType()
+{
+    return LLSnapshotModel::SNAPSHOT_LOCAL;
+}