version 65
// The version number above should be incremented IF AND ONLY IF some
// change has been made that is sufficiently important to justify
// resetting the graphics preferences of all users to the recommended
// defaults.  This should be as rare an event as we can manage.

// NOTE: This is mostly identical to featuretable_mac.txt with a few differences 
// Should be combined into one table

//
// Generates lists of feature mask that can be applied on top of each other.
//
//		//		Begin comments
//		list <name>
//		Starts a feature list named <name>
//		<name> <available> <recommended>
//		<name> is the name of a feature
//		<available> is 0 or 1, whether the feature is available
//		<recommended> is an F32 which is the recommended value
//
// For now, the first list read sets up all of the default values
//


//
// All contains everything at their default settings for high end machines
// NOTE: All settings are set to the MIN of applied values, including 'all'!
//
list all
RenderAnisotropic			1	1
RenderAvatarLODFactor		1	1.0
RenderAvatarPhysicsLODFactor 1	1.0
RenderAvatarMaxNonImpostors 1   16
RenderAvatarMaxComplexity          1	350000
RenderAutoMuteSurfaceAreaLimit     1	1000.0
RenderCubeMap				1	1
RenderFarClip				1	256
RenderFlexTimeFactor		1	1.0
RenderFogRatio				1	4.0
RenderGamma					1	0
RenderGlowResolutionPow		1	9
RenderMaxPartCount			1	8192
RenderObjectBump			1	1
RenderLocalLightCount		1	4096
RenderTransparentWater      1   1
RenderReflectionsEnabled    1   1
RenderReflectionProbeDetail	1	2
RenderTerrainDetail			1	1
RenderTerrainLODFactor		1	2.0
RenderTerrainPBRDetail      1   0
RenderTerrainPBRPlanarSampleCount 1   3
RenderTreeLODFactor			1	1.0
RenderVBOEnable				1	1
RenderVBOMappingDisable		1	1
RenderVolumeLODFactor		1	2.0
UseStartScreen				1	1
UseOcclusion				1	1
WindLightUseAtmosShaders	1	1
WLSkyDetail					1	128
Disregard128DefaultDrawDistance	1	1
Disregard96DefaultDrawDistance	1	1
RenderCompressTextures		1	1
RenderShaderLightingMaxLevel	1	3
RenderReflectionProbeLevel  1   3
RenderDeferred				1	1
RenderDeferredSSAO			1	1
RenderShadowDetail			1	2
RenderUseStreamVBO			1	1
RenderFSAAType			    1	2
RenderFSAASamples			1	3
RenderMaxTextureIndex		1	16
RenderGLContextCoreProfile         1   1
RenderGLMultiThreadedTextures      1   0
RenderGLMultiThreadedMedia         1   1
RenderReflectionProbeResolution 1 128
RenderScreenSpaceReflections 1  1
RenderMirrors				1	1
RenderHeroProbeResolution	1	2048
RenderHeroProbeDistance		1	16
RenderHeroProbeUpdateRate	1	6
RenderHeroProbeConservativeUpdateMultiplier 1 16
<<<<<<< HEAD
RenderDownScaleMethod       1   1
RenderCAS                   1   1
=======
RenderDownScaleMethod       1   0
>>>>>>> 2b255535
RenderCASSharpness          1   1
RenderExposure				1   4
RenderTonemapType			1   1
RenderTonemapMix			1   1

//
// Low Graphics Settings
//
list Low
RenderAnisotropic			1	0
RenderAvatarLODFactor		1	0
RenderAvatarPhysicsLODFactor 1	0
RenderAvatarMaxNonImpostors 1   3
RenderAvatarMaxComplexity          1	35000
RenderFarClip				1	64
RenderFlexTimeFactor		1	0
RenderGlowResolutionPow		1	8
RenderLocalLightCount		1	8
RenderMaxPartCount			1	0
RenderTransparentWater      1   0
RenderReflectionsEnabled    1   1
RenderReflectionProbeDetail	1	0
RenderTerrainDetail			1	0
RenderTerrainLODFactor		1	1
RenderTerrainPBRDetail      1   -4
RenderTerrainPBRPlanarSampleCount 1   1
RenderTreeLODFactor			1	0
RenderVolumeLODFactor		1	1.125
RenderDeferredSSAO			1	0
RenderShadowDetail			1	0
WLSkyDetail					1	96
RenderFSAAType  			1	0
RenderFSAASamples			1	0
RenderScreenSpaceReflections 1  0
RenderReflectionProbeLevel  1   0
RenderMirrors				1	0
RenderHeroProbeResolution	1	256
RenderHeroProbeDistance		1	4
RenderHeroProbeUpdateRate	1	6
RenderHeroProbeConservativeUpdateMultiplier 1 16
RenderCAS                   1   0
RenderCASSharpness          1   0
RenderExposure				1   1
RenderTonemapType			1   1
RenderTonemapMix			1   0.7

//
// Medium Low Graphics Settings
//
list LowMid
RenderAnisotropic			1	0
RenderAvatarLODFactor		1	0.5
RenderAvatarMaxComplexity   1	100000
RenderAvatarPhysicsLODFactor 1	0.75
RenderAvatarMaxNonImpostors 1   5
RenderFarClip				1	96
RenderFlexTimeFactor		1	1.0
RenderGlowResolutionPow		1	8
RenderMaxPartCount			1	2048
RenderLocalLightCount		1	256
RenderTransparentWater      1   0
RenderReflectionsEnabled    1   1
RenderReflectionProbeDetail	1	0
RenderTerrainDetail			1	1
RenderTerrainLODFactor		1	1.0
RenderTerrainPBRDetail      1   -1
RenderTerrainPBRPlanarSampleCount 1   1
RenderTreeLODFactor			1	0.5
RenderVolumeLODFactor		1	1.125
RenderDeferredSSAO			1	0
RenderShadowDetail			1	0
WLSkyDetail					1	96
RenderFSAAType  			1	0
RenderFSAASamples			1	0
RenderScreenSpaceReflections 1  0
RenderReflectionProbeLevel  1   0
RenderMirrors				1	0
RenderHeroProbeResolution	1	256
RenderHeroProbeDistance		1	6
RenderHeroProbeUpdateRate	1	3
RenderHeroProbeConservativeUpdateMultiplier 1 16
RenderCAS                   1   0
RenderCASSharpness          1   0
RenderExposure				1   1
RenderTonemapType			1   1
RenderTonemapMix			1   0.7

//
// Medium Graphics Settings (standard)
//
list Mid
RenderAnisotropic			1	1
RenderAvatarLODFactor		1	1.0
RenderAvatarMaxComplexity   1	200000
RenderAvatarPhysicsLODFactor 1	1.0
RenderAvatarMaxNonImpostors 1   7
RenderFarClip				1	128
RenderFlexTimeFactor		1	1.0
RenderGlowResolutionPow		1	9
RenderMaxPartCount			1	4096
RenderLocalLightCount		1	512
RenderTransparentWater      1   0
RenderTerrainDetail			1	1
RenderTerrainLODFactor		1	2.0
RenderTerrainPBRDetail      1   0
RenderTerrainPBRPlanarSampleCount 1   1
RenderTreeLODFactor			1	0.5
RenderVolumeLODFactor		1	1.25
RenderDeferredSSAO			1	0
RenderShadowDetail			1	0
WLSkyDetail					1	96
RenderFSAAType  			1	1
RenderFSAASamples			1	1
RenderReflectionsEnabled    1   1
RenderReflectionProbeDetail	1	0
RenderScreenSpaceReflections 1  0
RenderReflectionProbeLevel  1   1
RenderMirrors				1	0
RenderHeroProbeResolution	1	512
RenderHeroProbeDistance		1	6
RenderHeroProbeUpdateRate	1	3
RenderHeroProbeConservativeUpdateMultiplier 1 16
RenderCAS                   1   0
RenderCASSharpness          1   0
RenderExposure				1   1
RenderTonemapType			1   1
RenderTonemapMix			1   0.7

//
// Medium High Graphics Settings
//
list MidHigh
RenderAnisotropic			1	1
RenderAvatarLODFactor		1	1.0
RenderAvatarMaxComplexity   1	250000
RenderAvatarPhysicsLODFactor 1	1.0
RenderAvatarMaxNonImpostors 1   9
RenderFarClip				1	128
RenderFlexTimeFactor		1	1.0
RenderGlowResolutionPow		1	9
RenderMaxPartCount			1	4096
RenderLocalLightCount		1	1024
RenderTransparentWater      1   0
RenderTerrainDetail			1	1
RenderTerrainLODFactor		1	2.0
RenderTerrainPBRDetail      1   0
RenderTerrainPBRPlanarSampleCount 1   1
RenderTreeLODFactor			1	0.5
RenderVolumeLODFactor		1	1.375
RenderDeferredSSAO			1	0
RenderShadowDetail			1	0
WLSkyDetail					1	96
RenderFSAAType  			1	1
RenderFSAASamples			1	1
RenderReflectionsEnabled    1   1
RenderReflectionProbeDetail	1	1
RenderScreenSpaceReflections 1  0
RenderReflectionProbeLevel  1   2
RenderMirrors				1	0
RenderHeroProbeResolution	1	512
RenderHeroProbeDistance		1	6
RenderHeroProbeUpdateRate	1	2
RenderHeroProbeConservativeUpdateMultiplier 1 8
RenderCAS                   1   0
RenderCASSharpness          1   0
RenderExposure				1   1
RenderTonemapType			1   1
RenderTonemapMix			1   0.7

//
// High Graphics Settings (SSAO + sun shadows)
//
list High
RenderAnisotropic			1	1
RenderAvatarLODFactor		1	1.0
RenderAvatarMaxComplexity   1	300000
RenderAvatarPhysicsLODFactor 1	1.0
RenderAvatarMaxNonImpostors 1   11
RenderFarClip				1	128
RenderFlexTimeFactor		1	1.0
RenderGlowResolutionPow		1	9
RenderMaxPartCount			1	4096
RenderLocalLightCount		1	2048
RenderTransparentWater      1   1
RenderTerrainDetail			1	1
RenderTerrainLODFactor		1	2.0
RenderTerrainPBRDetail      1   0
RenderTerrainPBRPlanarSampleCount 1   3
RenderTreeLODFactor			1	0.5
RenderVolumeLODFactor		1	1.5
RenderDeferredSSAO			1	1
RenderShadowDetail			1	1
WLSkyDetail					1	96
RenderFSAAType  			1	2
RenderFSAASamples			1	2
RenderReflectionsEnabled    1   1
RenderReflectionProbeDetail	1	1
RenderScreenSpaceReflections 1  0
RenderReflectionProbeLevel  1   3
RenderMirrors				1	0
RenderHeroProbeResolution	1	512
RenderHeroProbeDistance		1	8
RenderHeroProbeUpdateRate	1	2
RenderHeroProbeConservativeUpdateMultiplier 1 8
RenderCAS                   1   1
RenderCASSharpness          1   0.4
RenderExposure				1   1
RenderTonemapType			1   1
RenderTonemapMix			1   0.7

//
// High Ultra Graphics Settings (deferred + SSAO + all shadows)
//
list HighUltra
RenderAnisotropic			1	1
RenderAvatarLODFactor		1	1.0
RenderAvatarMaxComplexity   1	350000
RenderAvatarPhysicsLODFactor 1	1.0
RenderAvatarMaxNonImpostors 1   16
RenderFarClip				1	128
RenderFlexTimeFactor		1	1.0
RenderGlowResolutionPow		1	9
RenderMaxPartCount			1	4096
RenderLocalLightCount		1	4096
RenderTerrainDetail			1	1
RenderTerrainLODFactor		1	2.0
RenderTerrainPBRDetail      1   0
RenderTerrainPBRPlanarSampleCount 1   3
RenderTransparentWater		1	1
RenderTreeLODFactor			1	0.5
RenderVolumeLODFactor		1	1.75
RenderDeferredSSAO			1	1
RenderShadowDetail			1	2
WLSkyDetail					1	96
RenderFSAAType  			1	2
RenderFSAASamples			1	2
RenderReflectionsEnabled    1   1
RenderReflectionProbeDetail	1	1
RenderScreenSpaceReflections 1  0
RenderReflectionProbeLevel  1   3
RenderMirrors				1	0
RenderHeroProbeResolution	1	1024
RenderHeroProbeDistance		1	16
RenderHeroProbeUpdateRate	1	1
RenderHeroProbeConservativeUpdateMultiplier 1 4
RenderCAS                   1   1
RenderCASSharpness          1   0.4
RenderExposure				1   1
RenderTonemapType			1   1
RenderTonemapMix			1   0.7

//
// Ultra graphics (REALLY PURTY!)
//
list Ultra
RenderAnisotropic			1	1
RenderAvatarLODFactor		1	1.0
RenderAvatarMaxNonImpostors 1   16
RenderAvatarPhysicsLODFactor 1	1.0
RenderFarClip				1	256
RenderFlexTimeFactor		1	1.0
RenderGlowResolutionPow		1	9
RenderLocalLightCount		1	8192
RenderMaxPartCount			1	8192
RenderTerrainDetail			1	1
RenderTerrainLODFactor		1	2.0
RenderTerrainPBRDetail      1   0
RenderTerrainPBRPlanarSampleCount 1   3
RenderTransparentWater		1	1
RenderTreeLODFactor			1	1.0
RenderVolumeLODFactor		1	2.0
WindLightUseAtmosShaders	1	1
WLSkyDetail					1	128
RenderDeferredSSAO			1	1
RenderShadowDetail			1	2
RenderFSAAType  			1	2
RenderFSAASamples			1	3
RenderReflectionsEnabled    1   1
RenderReflectionProbeDetail	1	1
RenderScreenSpaceReflections 1  0
RenderReflectionProbeLevel  1   3
RenderMirrors				1	0
RenderHeroProbeResolution	1	2048
RenderHeroProbeDistance		1	16
RenderHeroProbeUpdateRate	1	1
RenderHeroProbeConservativeUpdateMultiplier 1 4
RenderCAS                   1   1
RenderCASSharpness          1   0.4
RenderExposure				1   1
RenderTonemapType			1   1
RenderTonemapMix			1   0.7

//
// Class Unknown Hardware (unknown)
//
list Unknown
RenderShadowDetail			1	0
RenderDeferredSSAO			1	0
RenderMirrors				1	0

//
// VRAM > 512MB
//
list VRAMGT512
RenderCompressTextures		1	0

//
// "Default" setups for safe, low, medium, high
//
list safe
RenderAnisotropic			1	0
RenderAvatarMaxNonImpostors 1	16
RenderAvatarMaxComplexity          1	80000
RenderLocalLightCount		1	0
RenderMaxPartCount			1	1024
RenderTerrainDetail 		1	0
RenderTransparentWater      1   0
RenderDeferredSSAO			0	0
RenderShadowDetail			0	0
RenderReflectionProbeDetail	0	-1
RenderMirrors				0	0

list Intel
RenderAnisotropic			1	0
RenderFSAAType  			1	0
RenderFSAASamples			1	0
RenderGLContextCoreProfile  1   0
RenderGLMultiThreadedMedia  1   0
RenderDownScaleMethod       1   0

list AMD
RenderGLMultiThreadedTextures       1   1

list GL3
RenderFSAAType  			0	0
RenderFSAASamples           0   0
RenderReflectionsEnabled    0   0
RenderReflectionProbeDetail	0	0
RenderMirrors				0	0

list TexUnit16orLess
RenderTerrainPBRDetail      1   -1<|MERGE_RESOLUTION|>--- conflicted
+++ resolved
@@ -79,12 +79,8 @@
 RenderHeroProbeDistance		1	16
 RenderHeroProbeUpdateRate	1	6
 RenderHeroProbeConservativeUpdateMultiplier 1 16
-<<<<<<< HEAD
-RenderDownScaleMethod       1   1
+RenderDownScaleMethod       1   0
 RenderCAS                   1   1
-=======
-RenderDownScaleMethod       1   0
->>>>>>> 2b255535
 RenderCASSharpness          1   1
 RenderExposure				1   4
 RenderTonemapType			1   1
