version 21

// NOTE: This is mostly identical to featuretable_mac.txt with a few differences
// Should be combined into one table

//
// Generates lists of feature mask that can be applied on top of each other.
//
//		//		Begin comments
//		list <name>
//		Starts a feature list named <name>
//		<name> <available> <recommended>
//		<name> is the name of a feature
//		<available> is 0 or 1, whether the feature is available
//		<recommended> is an F32 which is the recommended value
//
// For now, the first list read sets up all of the default values
//


//
// All contains everything at their default settings for high end machines
// NOTE: All settings are set to the MIN of applied values, including 'all'!
//
list all
RenderAnisotropic			1	1
RenderAvatarCloth			1	1
RenderAvatarLODFactor		1	1.0
RenderAvatarMaxVisible      1   12
RenderAvatarVP				1	1
RenderCubeMap				1	1
RenderDelayVBUpdate			1	0
RenderFarClip				1	256
RenderFlexTimeFactor		1	1.0
RenderFogRatio				1	4.0
RenderGamma					1	0
RenderGlowResolutionPow		1	9
RenderGround				1	1
RenderMaxPartCount			1	8192
RenderNightBrightness		1	1.0
RenderObjectBump			1	1
RenderReflectionDetail		1	4
RenderTerrainDetail			1	1
RenderTerrainLODFactor		1	2.0
RenderTreeLODFactor			1	1.0
RenderUseImpostors			1	1
RenderVBOEnable				1	1
RenderVolumeLODFactor		1	2.0
UseStartScreen				1	1
UseOcclusion				1	1
VertexShaderEnable			1	1
WindLightUseAtmosShaders	1	1
WLSkyDetail					1	128
Disregard128DefaultDrawDistance	1	1
Disregard96DefaultDrawDistance	1	1
RenderTextureMemoryMultiple		1	1.0
RenderShaderLightingMaxLevel	1	3
SkyUseClassicClouds			1	1
<<<<<<< HEAD
RenderDeferred				1	0
RenderDeferredSSAO			1	0
RenderShadowDetail			1	0
=======
WatchdogDisabled				1	1

>>>>>>> dc6c35e3

//
// Low Graphics Settings
//
list Low
RenderAnisotropic			1	0
RenderAvatarCloth			1	0
RenderAvatarLODFactor		1	0
RenderAvatarMaxVisible      1   3
RenderAvatarVP				1	0
RenderFarClip				1	64
RenderFlexTimeFactor		1	0
RenderGlowResolutionPow		1	8
RenderMaxPartCount			1	0
RenderObjectBump			1	0
RenderReflectionDetail		1	0
RenderTerrainDetail			1	0
RenderTerrainLODFactor		1	1
RenderTreeLODFactor			1	0
RenderUseImpostors			1	1
RenderVolumeLODFactor		1	0
VertexShaderEnable			1	0
WindLightUseAtmosShaders	1	0
WLSkyDetail					1	48
SkyUseClassicClouds			1	0
RenderDeferred				1	0
RenderDeferredSSAO			1	0
RenderShadowDetail			1	0


//
// Mid Graphics Settings
//
list Mid
RenderAnisotropic			1	0
RenderAvatarCloth			1	0
RenderAvatarLODFactor		1	0.5
RenderAvatarVP				1	1
RenderFarClip				1	96
RenderFlexTimeFactor		1	1.0
RenderGlowResolutionPow		1	8
RenderMaxPartCount			1	2048
RenderObjectBump			1	1
RenderReflectionDetail		1	0
RenderTerrainDetail			1	1
RenderTerrainLODFactor		1	1.0
RenderTreeLODFactor			1	0.5
RenderUseImpostors			1	1
RenderVolumeLODFactor		1	1.125
VertexShaderEnable			1	1
WindLightUseAtmosShaders	1	0
WLSkyDetail					1	48
RenderDeferred				1	0
RenderDeferredSSAO			1	0
RenderShadowDetail			1	0


//
// High Graphics Settings (purty)
//
list High
RenderAnisotropic			1	1
RenderAvatarCloth			1	0
RenderAvatarLODFactor		1	1.0
RenderAvatarVP				1	1
RenderFarClip				1	128
RenderFlexTimeFactor		1	1.0
RenderGlowResolutionPow		1	9
RenderMaxPartCount			1	4096
RenderObjectBump			1	1
RenderReflectionDetail		1	2
RenderTerrainDetail			1	1
RenderTerrainLODFactor		1	2.0
RenderTreeLODFactor			1	0.5
RenderUseImpostors			1	1
RenderVolumeLODFactor		1	1.125
VertexShaderEnable			1	1
WindLightUseAtmosShaders	1	1
WLSkyDetail					1	48
RenderDeferred				1	0
RenderDeferredSSAO			1	0
RenderShadowDetail			1	0


//
// Ultra graphics (REALLY PURTY!)
//
list Ultra
RenderAnisotropic			1	1
RenderAvatarCloth			1	1
RenderAvatarLODFactor		1	1.0
RenderAvatarVP				1	1
RenderFarClip				1	256
RenderFlexTimeFactor		1	1.0
RenderGlowResolutionPow		1	9
RenderMaxPartCount			1	8192
RenderObjectBump			1	1
RenderReflectionDetail		1	4
RenderTerrainDetail			1	1
RenderTerrainLODFactor		1	2.0
RenderTreeLODFactor			1	1.0
RenderUseImpostors			1	1
RenderVolumeLODFactor		1	2.0
VertexShaderEnable			1	1
WindLightUseAtmosShaders	1	1
WLSkyDetail					1	128
RenderDeferred				1	0
RenderDeferredSSAO			1	0
RenderShadowDetail			1	0


//
// Class Unknown Hardware (unknown)
//
list Unknown
RenderVBOEnable				1	0

//
// Class 0 Hardware (just old)
//
list Class0
RenderVBOEnable				1	1

//
// Class 1 Hardware
//
list Class1
RenderVBOEnable				1	1

//
// Class 2 Hardware (make it purty)
//
list Class2
RenderVBOEnable				1	1

//
// Class 3 Hardware (make it purty)
//
list Class3
RenderVBOEnable				1	1

//
// No Pixel Shaders available
//
list NoPixelShaders
RenderAvatarVP				0	0
RenderAvatarCloth			0	0
RenderReflectionDetail		0	0
VertexShaderEnable			0	0
WindLightUseAtmosShaders	0	0
RenderDeferred				0	0
RenderDeferredSSAO			0	0
RenderShadowDetail			0	0

//
// No Vertex Shaders available
//
list NoVertexShaders
RenderAvatarVP				0	0
RenderAvatarCloth			0	0
RenderReflectionDetail		0	0
VertexShaderEnable			0	0
WindLightUseAtmosShaders	0	0
RenderDeferred				0	0
RenderDeferredSSAO			0	0
RenderShadowDetail			0	0


// "Default" setups for safe, low, medium, high
//
list safe
RenderAnisotropic			1	0
RenderAvatarCloth			0	0
RenderAvatarVP				0	0
RenderObjectBump			0	0
RenderMaxPartCount			1	1024
RenderTerrainDetail 		1	0
RenderUseImpostors			0	0
RenderVBOEnable				1	0
RenderReflectionDetail		0	0
WindLightUseAtmosShaders	0	0
RenderDeferred				0	0
RenderDeferredSSAO			0	0
RenderShadowDetail			0	0


//
// CPU based feature masks
//

// 1Ghz or less (equiv)
list CPUSlow
RenderMaxPartCount			1	1024

//
// RAM based feature masks
//
list RAM256MB
RenderObjectBump			0	0

//
// Graphics card based feature masks
//
list OpenGLPre15
RenderVBOEnable				1	0

list Intel
RenderAnisotropic			1	0

list GeForce2
RenderAnisotropic			1	0
RenderMaxPartCount			1	2048
RenderTerrainDetail			1	0
RenderVBOEnable				1	1

list SiS
UseOcclusion				0	0


list Intel_830M
RenderTerrainDetail			1	0
RenderVBOEnable				1	0
RenderUseImpostors			0	0

list Intel_845G					
RenderTerrainDetail			1	0
RenderVBOEnable				1	0
RenderUseImpostors			0	0

list Intel_855GM				
RenderTerrainDetail			1	0
RenderVBOEnable				1	0
RenderUseImpostors			0	0

list Intel_865G			
RenderTerrainDetail			1	0
RenderVBOEnable				1	0
RenderUseImpostors			0	0

list Intel_900		
RenderTerrainDetail			1	0
RenderVBOEnable				1	0
RenderUseImpostors			0	0

list Intel_915GM	
RenderTerrainDetail			1	0
RenderVBOEnable				1	0
RenderUseImpostors			0	0

list Intel_915G					
RenderTerrainDetail			1	0
RenderVBOEnable				1	0
RenderUseImpostors			0	0

list Intel_945GM			
RenderTerrainDetail			1	0
RenderVBOEnable				1	0

list Intel_945G
RenderTerrainDetail			1	0
RenderVBOEnable				1	0

list Intel_950
RenderTerrainDetail			1	0
RenderVBOEnable				1	0

list Intel_965
RenderTerrainDetail			1	0
RenderVBOEnable				1	0
UseOcclusion				0	0

list Intel_G33
RenderTerrainDetail			1	0
RenderVBOEnable				1	0

list Intel_G45
WindLightUseAtmosShaders		0	0

list Intel_Bear_Lake	
RenderTerrainDetail			1	0
RenderVBOEnable				1	0

list Intel_Broadwater 
RenderTerrainDetail			1	0
RenderVBOEnable				1	0

list Intel_Brookdale	
RenderTerrainDetail			1	0
RenderVBOEnable				1	0

list Intel_Eaglelake
WindLightUseAtmosShaders	0	0

list Intel_Montara
RenderTerrainDetail			1	0
RenderVBOEnable				1	0

list Intel_Springdale
RenderTerrainDetail			1	0
RenderVBOEnable				1	0


list ATI_FireGL_5200
RenderVBOEnable				1	0
WindLightUseAtmosShaders	0	0


list ATI_Mobility_Radeon_7xxx
RenderVBOEnable				0	0

list ATI_Radeon_7xxx
RenderVBOEnable				0	0

list ATI_All-in-Wonder_Radeon
RenderVBOEnable				0	0

list ATI_All-in-Wonder_7500
RenderVBOEnable				0	0

list ATI_Mobility_Radeon_9600
Disregard96DefaultDrawDistance	1	0


/// tweaked ATI to 96 Draw distance

list ATI_Radeon_9000
Disregard96DefaultDrawDistance	1	0
list ATI_Radeon_9200
Disregard96DefaultDrawDistance	1	0
list ATI_Radeon_9500
Disregard96DefaultDrawDistance	1	0
list ATI_Radeon_9600
Disregard96DefaultDrawDistance	1	0

/// tweaked ATI to 128 draw distance

list ATI_Radeon_X300 
Disregard128DefaultDrawDistance	1	0
RenderVBOEnable				1	0
list ATI_Radeon_X400 
Disregard128DefaultDrawDistance	1	0
RenderVBOEnable				1	0
list ATI_Radeon_X500 
Disregard128DefaultDrawDistance	1	0
RenderVBOEnable				1	0
list ATI_Radeon_X600 
Disregard128DefaultDrawDistance	1	0
RenderVBOEnable				1	0
list ATI_Radeon_X700 
Disregard128DefaultDrawDistance	1	0
RenderVBOEnable				1	0
list ATI_Radeon_X1300 
Disregard128DefaultDrawDistance	1	0
RenderVBOEnable				1	0
UseStartScreen					0	0
list ATI_Radeon_X1400 
Disregard128DefaultDrawDistance	1	0
RenderVBOEnable				1	0
list ATI_Radeon_X1500 
Disregard128DefaultDrawDistance	1	0
RenderVBOEnable				1	0
UseStartScreen					0	0
list ATI_Radeon_X1600 
Disregard128DefaultDrawDistance	1	0
RenderVBOEnable				1	0
list ATI_Radeon_X1700 
Disregard128DefaultDrawDistance	1	0
RenderVBOEnable				1	0
list ATI_Mobility_Radeon_X1xxx
Disregard128DefaultDrawDistance	1	0
RenderVBOEnable				1	0

list ATI_Radeon_HD_2300
Disregard128DefaultDrawDistance	1	0
list ATI_Radeon_HD_2400
Disregard128DefaultDrawDistance	1	0
list ATI_ASUS_AH24xx
Disregard128DefaultDrawDistance	1	0


// Avatar hardware skinning causes invisible avatars
// on various ATI chipsets on drivers before 8.2

list ATIOldDriver
RenderAvatarVP				0	0
RenderAvatarCloth			0	0


/// Tweaked NVIDIA

list NVIDIA_GeForce_FX_5100
Disregard96DefaultDrawDistance	1	0
list NVIDIA_GeForce_FX_5200
Disregard96DefaultDrawDistance	1	0
list NVIDIA_GeForce_FX_5500
Disregard96DefaultDrawDistance	1	0
list NVIDIA_GeForce_FX_5600
Disregard96DefaultDrawDistance	1	0

list NVIDIA_GeForce_FX_Go5100
Disregard96DefaultDrawDistance	1	0
list NVIDIA_GeForce_FX_Go5200
Disregard96DefaultDrawDistance	1	0
list NVIDIA_GeForce_FX_Go5300
Disregard96DefaultDrawDistance	1	0
list NVIDIA_GeForce_FX_Go5500
Disregard96DefaultDrawDistance	1	0
list NVIDIA_GeForce_FX_Go5600
Disregard96DefaultDrawDistance	1	0

list NVIDIA_GeForce_6100
Disregard128DefaultDrawDistance	1	0
list NVIDIA_GeForce_6200
Disregard128DefaultDrawDistance	1	0
list NVIDIA_GeForce_6500
Disregard128DefaultDrawDistance	1	0
list NVIDIA_GeForce_6600
Disregard128DefaultDrawDistance	1	0

list NVIDIA_G73
Disregard128DefaultDrawDistance	1	0

list NVIDIA_GeForce_Go_6100
RenderVBOEnable				1	0
Disregard128DefaultDrawDistance	1	0
list NVIDIA_GeForce_Go_6200
RenderVBOEnable				1	0
Disregard128DefaultDrawDistance	1	0
list NVIDIA_GeForce_Go_6500
RenderVBOEnable				1	0
Disregard128DefaultDrawDistance	1	0
list NVIDIA_GeForce_Go_6600
RenderVBOEnable				1	0
Disregard128DefaultDrawDistance	1	0
list NVIDIA_GeForce_Go_6700
RenderVBOEnable				1	0
Disregard128DefaultDrawDistance	1	0
list NVIDIA_GeForce_Go_6800
RenderVBOEnable				1	0
Disregard128DefaultDrawDistance	1	0
list NVIDIA_GeForce_Go_6
RenderVBOEnable				1	0
Disregard128DefaultDrawDistance	1	0

list NVIDIA_GeForce_7000
RenderShaderLightingMaxLevel	1	2
list NVIDIA_GeForce_7100
RenderShaderLightingMaxLevel	1	2
list NVIDIA_GeForce_7200
Disregard128DefaultDrawDistance	1	0
RenderShaderLightingMaxLevel	1	2
list NVIDIA_GeForce_7300
Disregard128DefaultDrawDistance	1	0
RenderShaderLightingMaxLevel	1	2
list NVIDIA_GeForce_7400
Disregard128DefaultDrawDistance	1	0
RenderShaderLightingMaxLevel	1	2
list NVIDIA_GeForce_7500
RenderShaderLightingMaxLevel	1	2
list NVIDIA_GeForce_7600
RenderShaderLightingMaxLevel	1	2
list NVIDIA_GeForce_7700
RenderShaderLightingMaxLevel	1	2
list NVIDIA_GeForce_7800
RenderShaderLightingMaxLevel	1	2
list NVIDIA_GeForce_7900
RenderShaderLightingMaxLevel	1	2

list NVIDIA_GeForce_Go_7200
Disregard128DefaultDrawDistance	1	0
RenderShaderLightingMaxLevel	1	2
list NVIDIA_GeForce_Go_7300
Disregard128DefaultDrawDistance	1	0
RenderShaderLightingMaxLevel	1	2
list NVIDIA_GeForce_Go_7300_LE
RenderShaderLightingMaxLevel	1	2
list NVIDIA_GeForce_Go_7400
Disregard128DefaultDrawDistance	1	0
RenderShaderLightingMaxLevel	1	2
list NVIDIA_GeForce_Go_7600
RenderShaderLightingMaxLevel	1	2
list NVIDIA_GeForce_Go_7700
RenderShaderLightingMaxLevel	1	2
list NVIDIA_GeForce_Go_7800
RenderShaderLightingMaxLevel	1	2
list NVIDIA_GeForce_Go_7900
RenderShaderLightingMaxLevel	1	2
<|MERGE_RESOLUTION|>--- conflicted
+++ resolved
@@ -56,14 +56,10 @@
 RenderTextureMemoryMultiple		1	1.0
 RenderShaderLightingMaxLevel	1	3
 SkyUseClassicClouds			1	1
-<<<<<<< HEAD
 RenderDeferred				1	0
 RenderDeferredSSAO			1	0
 RenderShadowDetail			1	0
-=======
 WatchdogDisabled				1	1
-
->>>>>>> dc6c35e3
 
 //
 // Low Graphics Settings
@@ -174,7 +170,6 @@
 RenderDeferredSSAO			1	0
 RenderShadowDetail			1	0
 
-
 //
 // Class Unknown Hardware (unknown)
 //
@@ -231,7 +226,7 @@
 RenderDeferredSSAO			0	0
 RenderShadowDetail			0	0
 
-
+//
 // "Default" setups for safe, low, medium, high
 //
 list safe
@@ -249,7 +244,6 @@
 RenderDeferredSSAO			0	0
 RenderShadowDetail			0	0
 
-
 //
 // CPU based feature masks
 //
