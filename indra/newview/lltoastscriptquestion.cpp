--- conflicted
+++ resolved
@@ -37,11 +37,7 @@
 :
 LLToastPanel(notification)
 {
-<<<<<<< HEAD
-	buildFromFile("panel_script_question_toast.xml", true);
-=======
-    buildFromFile("panel_script_question_toast.xml");
->>>>>>> e7eced3c
+    buildFromFile("panel_script_question_toast.xml", true);
 }
 
 bool LLToastScriptQuestion::postBuild()
@@ -56,11 +52,7 @@
 
     snapToMessageHeight();
 
-<<<<<<< HEAD
-	return true;
-=======
-    return TRUE;
->>>>>>> e7eced3c
+    return true;
 }
 
 // virtual
@@ -106,49 +98,6 @@
 
 void LLToastScriptQuestion::createButtons()
 {
-<<<<<<< HEAD
-	LLNotificationFormPtr form = mNotification->getForm();
-	int num_elements = form->getNumElements();
-	int buttons_width = 0;
-
-	for (int i = 0; i < num_elements; ++i)
-	{
-		LLSD form_element = form->getElement(i);
-		if ("button" == form_element["type"].asString())
-		{
-			LLButton::Params p;
-			const LLFontGL* font = LLFontGL::getFontSansSerif();
-			p.name(form_element["name"].asString());
-			p.label(form_element["text"].asString());
-			p.layout("topleft");
-			p.font(font);
-			p.rect.height(BUTTON_HEIGHT);
-			p.click_callback.function(boost::bind(&LLToastScriptQuestion::onButtonClicked, this, form_element["name"].asString()));
-			p.rect.left = LEFT_PAD;
-			p.rect.width = font->getWidth(form_element["text"].asString());
-			p.auto_resize = true;
-			p.follows.flags(FOLLOWS_LEFT | FOLLOWS_BOTTOM);
-			p.image_color(LLUIColorTable::instance().getColor("ButtonCautionImageColor"));
-			p.image_color_disabled(LLUIColorTable::instance().getColor("ButtonCautionImageColor"));
-
-			LLButton* button = LLUICtrlFactory::create<LLButton>(p);
-			button->autoResize();
-			getChild<LLPanel>("buttons_panel")->addChild(button);
-
-			LLRect rect = button->getRect();
-			rect.setLeftTopAndSize(buttons_width, rect.mTop, rect.getWidth(), rect.getHeight());
-			button->setRect(rect);
-
-			buttons_width += rect.getWidth() + LEFT_PAD;
-
-			if (form_element.has("default") && form_element["default"].asBoolean())
-			{
-				button->setFocus(true);
-				setDefaultBtn(button);
-			}
-		}
-	}
-=======
     LLNotificationFormPtr form = mNotification->getForm();
     int num_elements = form->getNumElements();
     int buttons_width = 0;
@@ -185,12 +134,11 @@
 
             if (form_element.has("default") && form_element["default"].asBoolean())
             {
-                button->setFocus(TRUE);
+                button->setFocus(true);
                 setDefaultBtn(button);
             }
         }
     }
->>>>>>> e7eced3c
 }
 
 void LLToastScriptQuestion::onButtonClicked(std::string btn_name)
