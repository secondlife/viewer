--- conflicted
+++ resolved
@@ -292,141 +292,17 @@
     camera.calcAgentFrustumPlanes(frust);
 }
 
-<<<<<<< HEAD
 void LLViewerCamera::setPerspective(bool for_selection,
-									S32 x, S32 y_from_bot, S32 width, S32 height,
-									bool limit_select_distance,
-									F32 z_near, F32 z_far)
-{
-	F32 fov_y, aspect;
-	fov_y = RAD_TO_DEG * getView();
-	bool z_default_far = false;
-	if (z_far <= 0)
-	{
-		z_default_far = true;
-		z_far = getFar();
-	}
-	if (z_near <= 0)
-	{
-		z_near = getNear();
-	}
-	aspect = getAspect();
-
-	// Load camera view matrix
-	gGL.matrixMode(LLRender::MM_PROJECTION);
-	gGL.loadIdentity();
-
-	glh::matrix4f proj_mat;
-
-	if (for_selection)
-	{
-		// make a tiny little viewport
-		// anything drawn into this viewport will be "selected"
-
-		GLint viewport[4];
-		viewport[0] = gViewerWindow->getWorldViewRectRaw().mLeft;
-		viewport[1] = gViewerWindow->getWorldViewRectRaw().mBottom;
-		viewport[2] = gViewerWindow->getWorldViewRectRaw().getWidth();
-		viewport[3] = gViewerWindow->getWorldViewRectRaw().getHeight();
-		
-		proj_mat = gl_pick_matrix(x+width/2.f, y_from_bot+height/2.f, (GLfloat) width, (GLfloat) height, viewport);
-
-		if (limit_select_distance)
-		{
-			// ...select distance from control
-			z_far = gSavedSettings.getF32("MaxSelectDistance");
-		}
-		else
-		{
-			z_far = gAgentCamera.mDrawDistance;
-		}
-	}
-	else
-	{
-		// Only override the far clip if it's not passed in explicitly.
-		if (z_default_far)
-		{
-			z_far = MAX_FAR_CLIP;
-		}
-		glViewport(x, y_from_bot, width, height);
-		gGLViewport[0] = x;
-		gGLViewport[1] = y_from_bot;
-		gGLViewport[2] = width;
-		gGLViewport[3] = height;
-	}
-	
-	if (mZoomFactor > 1.f)
-	{
-		float offset = mZoomFactor - 1.f;
-		int pos_y = mZoomSubregion / llceil(mZoomFactor);
-		int pos_x = mZoomSubregion - (pos_y*llceil(mZoomFactor));
-		glh::matrix4f translate;
-		translate.set_translate(glh::vec3f(offset - (F32)pos_x * 2.f, offset - (F32)pos_y * 2.f, 0.f));
-		glh::matrix4f scale;
-		scale.set_scale(glh::vec3f(mZoomFactor, mZoomFactor, 1.f));
-
-		proj_mat = scale*proj_mat;
-		proj_mat = translate*proj_mat;
-	}
-
-	calcProjection(z_far); // Update the projection matrix cache
-
-	proj_mat *= gl_perspective(fov_y,aspect,z_near,z_far);
-
-	gGL.loadMatrix(proj_mat.m);
-
-	for (U32 i = 0; i < 16; i++)
-	{
-		gGLProjection[i] = proj_mat.m[i];
-	}
-
-	gGL.matrixMode(LLRender::MM_MODELVIEW);
-
-	glh::matrix4f modelview((GLfloat*) OGL_TO_CFR_ROTATION);
-
-	GLfloat			ogl_matrix[16];
-
-	getOpenGLTransform(ogl_matrix);
-
-	modelview *= glh::matrix4f(ogl_matrix);
-	
-	gGL.loadMatrix(modelview.m);
-	
-	if (for_selection && (width > 1 || height > 1))
-	{
-		// NB: as of this writing, i believe the code below is broken (doesn't take into account the world view, assumes entire window)
-		// however, it is also unused (the GL matricies are used for selection, (see LLCamera::sphereInFrustum())) and so i'm not
-		// comfortable hacking on it.
-		calculateFrustumPlanesFromWindow((F32)(x - width / 2) / (F32)gViewerWindow->getWindowWidthScaled() - 0.5f,
-								(F32)(y_from_bot - height / 2) / (F32)gViewerWindow->getWindowHeightScaled() - 0.5f,
-								(F32)(x + width / 2) / (F32)gViewerWindow->getWindowWidthScaled() - 0.5f,
-								(F32)(y_from_bot + height / 2) / (F32)gViewerWindow->getWindowHeightScaled() - 0.5f);
-
-	}
-
-	// if not picking and not doing a snapshot, cache various GL matrices
-	if (!for_selection && mZoomFactor == 1.f)
-	{
-		// Save GL matrices for access elsewhere in code, especially project_world_to_screen
-		for (U32 i = 0; i < 16; i++)
-		{
-			gGLModelView[i] = modelview.m[i];
-		}
-	}
-
-	updateFrustumPlanes(*this);
-=======
-void LLViewerCamera::setPerspective(BOOL for_selection,
                                     S32 x, S32 y_from_bot, S32 width, S32 height,
-                                    BOOL limit_select_distance,
+                                    bool limit_select_distance,
                                     F32 z_near, F32 z_far)
 {
     F32 fov_y, aspect;
     fov_y = RAD_TO_DEG * getView();
-    BOOL z_default_far = FALSE;
+    bool z_default_far = false;
     if (z_far <= 0)
     {
-        z_default_far = TRUE;
+        z_default_far = true;
         z_far = getFar();
     }
     if (z_near <= 0)
@@ -538,7 +414,6 @@
     }
 
     updateFrustumPlanes(*this);
->>>>>>> e7eced3c
 }
 
 
@@ -571,122 +446,7 @@
 // the current window.
 bool LLViewerCamera::projectPosAgentToScreen(const LLVector3 &pos_agent, LLCoordGL &out_point, const bool clamp) const
 {
-<<<<<<< HEAD
-	bool in_front = true;
-	GLdouble	x, y, z;			// object's window coords, GL-style
-
-	LLVector3 dir_to_point = pos_agent - getOrigin();
-	dir_to_point /= dir_to_point.magVec();
-
-	if (dir_to_point * getAtAxis() < 0.f)
-	{
-		if (clamp)
-		{
-			return false;
-		}
-		else
-		{
-			in_front = false;
-		}
-	}
-
-	LLRect world_view_rect = gViewerWindow->getWorldViewRectRaw();
-	S32	viewport[4];
-	viewport[0] = world_view_rect.mLeft;
-	viewport[1] = world_view_rect.mBottom;
-	viewport[2] = world_view_rect.getWidth();
-	viewport[3] = world_view_rect.getHeight();
-
-	F64 mdlv[16];
-	F64 proj[16];
-
-	for (U32 i = 0; i < 16; i++)
-	{
-		mdlv[i] = (F64) gGLModelView[i];
-		proj[i] = (F64) gGLProjection[i];
-	}
-
-	if (GL_TRUE == gluProject(pos_agent.mV[VX], pos_agent.mV[VY], pos_agent.mV[VZ],
-								mdlv, proj, (GLint*)viewport,
-								&x, &y, &z))
-	{
-		// convert screen coordinates to virtual UI coordinates
-		x /= gViewerWindow->getDisplayScale().mV[VX];
-		y /= gViewerWindow->getDisplayScale().mV[VY];
-
-		// should now have the x,y coords of grab_point in screen space
-		LLRect world_rect = gViewerWindow->getWorldViewRectScaled();
-
-		// convert to pixel coordinates
-		S32 int_x = lltrunc(x);
-		S32 int_y = lltrunc(y);
-
-		bool valid = true;
-
-		if (clamp)
-		{
-			if (int_x < world_rect.mLeft)
-			{
-				out_point.mX = world_rect.mLeft;
-				valid = false;
-			}
-			else if (int_x > world_rect.mRight)
-			{
-				out_point.mX = world_rect.mRight;
-				valid = false;
-			}
-			else
-			{
-				out_point.mX = int_x;
-			}
-
-			if (int_y < world_rect.mBottom)
-			{
-				out_point.mY = world_rect.mBottom;
-				valid = false;
-			}
-			else if (int_y > world_rect.mTop)
-			{
-				out_point.mY = world_rect.mTop;
-				valid = false;
-			}
-			else
-			{
-				out_point.mY = int_y;
-			}
-			return valid;
-		}
-		else
-		{
-			out_point.mX = int_x;
-			out_point.mY = int_y;
-
-			if (int_x < world_rect.mLeft)
-			{
-				valid = false;
-			}
-			else if (int_x > world_rect.mRight)
-			{
-				valid = false;
-			}
-			if (int_y < world_rect.mBottom)
-			{
-				valid = false;
-			}
-			else if (int_y > world_rect.mTop)
-			{
-				valid = false;
-			}
-
-			return in_front && valid;
-		}
-	}
-	else
-	{
-		return false;
-	}
-=======
-    BOOL in_front = TRUE;
+    bool in_front = true;
     GLdouble    x, y, z;            // object's window coords, GL-style
 
     LLVector3 dir_to_point = pos_agent - getOrigin();
@@ -696,11 +456,11 @@
     {
         if (clamp)
         {
-            return FALSE;
+            return false;
         }
         else
         {
-            in_front = FALSE;
+            in_front = false;
         }
     }
 
@@ -735,19 +495,19 @@
         S32 int_x = lltrunc(x);
         S32 int_y = lltrunc(y);
 
-        BOOL valid = TRUE;
+        bool valid = true;
 
         if (clamp)
         {
             if (int_x < world_rect.mLeft)
             {
                 out_point.mX = world_rect.mLeft;
-                valid = FALSE;
+                valid = false;
             }
             else if (int_x > world_rect.mRight)
             {
                 out_point.mX = world_rect.mRight;
-                valid = FALSE;
+                valid = false;
             }
             else
             {
@@ -757,12 +517,12 @@
             if (int_y < world_rect.mBottom)
             {
                 out_point.mY = world_rect.mBottom;
-                valid = FALSE;
+                valid = false;
             }
             else if (int_y > world_rect.mTop)
             {
                 out_point.mY = world_rect.mTop;
-                valid = FALSE;
+                valid = false;
             }
             else
             {
@@ -777,19 +537,19 @@
 
             if (int_x < world_rect.mLeft)
             {
-                valid = FALSE;
+                valid = false;
             }
             else if (int_x > world_rect.mRight)
             {
-                valid = FALSE;
+                valid = false;
             }
             if (int_y < world_rect.mBottom)
             {
-                valid = FALSE;
+                valid = false;
             }
             else if (int_y > world_rect.mTop)
             {
-                valid = FALSE;
+                valid = false;
             }
 
             return in_front && valid;
@@ -797,177 +557,23 @@
     }
     else
     {
-        return FALSE;
-    }
->>>>>>> e7eced3c
+        return false;
+    }
 }
 
 // Uses the last GL matrices set in set_perspective to project a point from
 // the agent's region space to the nearest edge in screen coordinates.
-<<<<<<< HEAD
 // Returns true if projection succeeds.
 bool LLViewerCamera::projectPosAgentToScreenEdge(const LLVector3 &pos_agent,
-												LLCoordGL &out_point) const
-{
-	LLVector3 dir_to_point = pos_agent - getOrigin();
-	dir_to_point /= dir_to_point.magVec();
-
-	bool in_front = true;
-	if (dir_to_point * getAtAxis() < 0.f)
-	{
-		in_front = false;
-	}
-
-	LLRect world_view_rect = gViewerWindow->getWorldViewRectRaw();
-	S32	viewport[4];
-	viewport[0] = world_view_rect.mLeft;
-	viewport[1] = world_view_rect.mBottom;
-	viewport[2] = world_view_rect.getWidth();
-	viewport[3] = world_view_rect.getHeight();
-	GLdouble	x, y, z;			// object's window coords, GL-style
-
-	F64 mdlv[16];
-	F64 proj[16];
-
-	for (U32 i = 0; i < 16; i++)
-	{
-		mdlv[i] = (F64) gGLModelView[i];
-		proj[i] = (F64) gGLProjection[i];
-	}
-
-	if (GL_TRUE == gluProject(pos_agent.mV[VX], pos_agent.mV[VY],
-							  pos_agent.mV[VZ], mdlv,
-							  proj, (GLint*)viewport,
-							  &x, &y, &z))
-	{
-		x /= gViewerWindow->getDisplayScale().mV[VX];
-		y /= gViewerWindow->getDisplayScale().mV[VY];
-		// should now have the x,y coords of grab_point in screen space
-		const LLRect& world_rect = gViewerWindow->getWorldViewRectScaled();
-
-		// ...sanity check
-		S32 int_x = lltrunc(x);
-		S32 int_y = lltrunc(y);
-
-		// find the center
-		GLdouble center_x = (GLdouble)world_rect.getCenterX();
-		GLdouble center_y = (GLdouble)world_rect.getCenterY();
-
-		if (x == center_x  &&  y == center_y)
-		{
-			// can't project to edge from exact center
-			return false;
-		}
-
-		// find the line from center to local
-		GLdouble line_x = x - center_x;
-		GLdouble line_y = y - center_y;
-
-		int_x = lltrunc(center_x);
-		int_y = lltrunc(center_y);
-
-
-		if (0.f == line_x)
-		{
-			// the slope of the line is undefined
-			if (line_y > 0.f)
-			{
-				int_y = world_rect.mTop;
-			}
-			else
-			{
-				int_y = world_rect.mBottom;
-			}
-		}
-		else if (0 == world_rect.getWidth())
-		{
-			// the diagonal slope of the view is undefined
-			if (y < world_rect.mBottom)
-			{
-				int_y = world_rect.mBottom;
-			}
-			else if ( y > world_rect.mTop)
-			{
-				int_y = world_rect.mTop;
-			}
-		}
-		else
-		{
-			F32 line_slope = (F32)(line_y / line_x);
-			F32 rect_slope = ((F32)world_rect.getHeight()) / ((F32)world_rect.getWidth());
-
-			if (fabs(line_slope) > rect_slope)
-			{
-				if (line_y < 0.f)
-				{
-					// bottom
-					int_y = world_rect.mBottom;
-				}
-				else
-				{
-					// top
-					int_y = world_rect.mTop;
-				}
-				int_x = lltrunc(((GLdouble)int_y - center_y) / line_slope + center_x);
-			}
-			else if (fabs(line_slope) < rect_slope)
-			{
-				if (line_x < 0.f)
-				{
-					// left
-					int_x = world_rect.mLeft;
-				}
-				else
-				{
-					// right
-					int_x = world_rect.mRight;
-				}
-				int_y = lltrunc(((GLdouble)int_x - center_x) * line_slope + center_y);
-			}
-			else
-			{
-				// exactly parallel ==> push to the corners
-				if (line_x > 0.f)
-				{
-					int_x = world_rect.mRight;
-				}
-				else
-				{
-					int_x = world_rect.mLeft;
-				}
-				if (line_y > 0.0f)
-				{
-					int_y = world_rect.mTop;
-				}
-				else
-				{
-					int_y = world_rect.mBottom;
-				}
-			}
-		}
-		if (!in_front)
-		{
-			int_x = world_rect.mLeft + world_rect.mRight - int_x;
-			int_y = world_rect.mBottom + world_rect.mTop - int_y;
-		}
-
-		out_point.mX = int_x + world_rect.mLeft;
-		out_point.mY = int_y + world_rect.mBottom;
-		return true;
-	}
-	return false;
-=======
-// Returns TRUE if projection succeeds.
-BOOL LLViewerCamera::projectPosAgentToScreenEdge(const LLVector3 &pos_agent,
                                                 LLCoordGL &out_point) const
 {
     LLVector3 dir_to_point = pos_agent - getOrigin();
     dir_to_point /= dir_to_point.magVec();
 
-    BOOL in_front = TRUE;
+    bool in_front = true;
     if (dir_to_point * getAtAxis() < 0.f)
     {
-        in_front = FALSE;
+        in_front = false;
     }
 
     LLRect world_view_rect = gViewerWindow->getWorldViewRectRaw();
@@ -1008,7 +614,7 @@
         if (x == center_x  &&  y == center_y)
         {
             // can't project to edge from exact center
-            return FALSE;
+            return false;
         }
 
         // find the line from center to local
@@ -1105,10 +711,9 @@
 
         out_point.mX = int_x + world_rect.mLeft;
         out_point.mY = int_y + world_rect.mBottom;
-        return TRUE;
-    }
-    return FALSE;
->>>>>>> e7eced3c
+        return true;
+    }
+    return false;
 }
 
 
@@ -1130,35 +735,10 @@
 
 LLVector3 LLViewerCamera::roundToPixel(const LLVector3 &pos_agent)
 {
-<<<<<<< HEAD
-	F32 dist = (pos_agent - getOrigin()).magVec();
-	// Convert to screen space and back, preserving the depth.
-	LLCoordGL screen_point;
-	if (!projectPosAgentToScreen(pos_agent, screen_point, false))
-	{
-		// Off the screen, just return the original position.
-		return pos_agent;
-	}
-
-	LLVector3 ray_dir;
-
-	projectScreenToPosAgent(screen_point.mX, screen_point.mY, &ray_dir);
-	ray_dir -= getOrigin();
-	ray_dir.normVec();
-
-	LLVector3 pos_agent_rounded = getOrigin() + ray_dir*dist;
-
-	/*
-	LLVector3 pixel_x, pixel_y;
-	getPixelVectors(pos_agent_rounded, pixel_y, pixel_x);
-	pos_agent_rounded += 0.5f*pixel_x, 0.5f*pixel_y;
-	*/
-	return pos_agent_rounded;
-=======
     F32 dist = (pos_agent - getOrigin()).magVec();
     // Convert to screen space and back, preserving the depth.
     LLCoordGL screen_point;
-    if (!projectPosAgentToScreen(pos_agent, screen_point, FALSE))
+    if (!projectPosAgentToScreen(pos_agent, screen_point, false))
     {
         // Off the screen, just return the original position.
         return pos_agent;
@@ -1178,7 +758,6 @@
     pos_agent_rounded += 0.5f*pixel_x, 0.5f*pixel_y;
     */
     return pos_agent_rounded;
->>>>>>> e7eced3c
 }
 
 bool LLViewerCamera::cameraUnderWater() const
@@ -1196,90 +775,28 @@
         regionp = gAgent.getRegion();
     }
 
-<<<<<<< HEAD
-	if(!regionp)
-	{
-		return false ;
-	}
-=======
     if(!regionp)
     {
-        return FALSE ;
-    }
->>>>>>> e7eced3c
+        return false ;
+    }
 
     return getOrigin().mV[VZ] < regionp->getWaterHeight();
 }
 
 bool LLViewerCamera::areVertsVisible(LLViewerObject* volumep, bool all_verts)
 {
-<<<<<<< HEAD
-	S32 i, num_faces;
-	LLDrawable* drawablep = volumep->mDrawable;
-
-	if (!drawablep)
-	{
-		return false;
-	}
-
-	LLVolume* volume = volumep->getVolume();
-	if (!volume)
-	{
-		return false;
-	}
-
-	LLVOVolume* vo_volume = (LLVOVolume*) volumep;
-
-	vo_volume->updateRelativeXform();
-	LLMatrix4 mat = vo_volume->getRelativeXform();
-	
-	LLMatrix4 render_mat(vo_volume->getRenderRotation(), LLVector4(vo_volume->getRenderPosition()));
-
-	LLMatrix4a render_mata;
-	render_mata.loadu(render_mat);
-	LLMatrix4a mata;
-	mata.loadu(mat);
-
-	num_faces = volume->getNumVolumeFaces();
-	for (i = 0; i < num_faces; i++)
-	{
-		const LLVolumeFace& face = volume->getVolumeFace(i);
-				
-		for (U32 v = 0; v < face.mNumVertices; v++)
-		{
-			const LLVector4a& src_vec = face.mPositions[v];
-			LLVector4a vec;
-			mata.affineTransform(src_vec, vec);
-
-			if (drawablep->isActive())
-			{
-				LLVector4a t = vec;
-				render_mata.affineTransform(t, vec);
-			}
-
-			bool in_frustum = pointInFrustum(LLVector3(vec.getF32ptr())) > 0;
-
-			if (( !in_frustum && all_verts) ||
-				 (in_frustum && !all_verts))
-			{
-				return !all_verts;
-			}
-		}
-	}
-	return all_verts;
-=======
     S32 i, num_faces;
     LLDrawable* drawablep = volumep->mDrawable;
 
     if (!drawablep)
     {
-        return FALSE;
+        return false;
     }
 
     LLVolume* volume = volumep->getVolume();
     if (!volume)
     {
-        return FALSE;
+        return false;
     }
 
     LLVOVolume* vo_volume = (LLVOVolume*) volumep;
@@ -1311,7 +828,7 @@
                 render_mata.affineTransform(t, vec);
             }
 
-            BOOL in_frustum = pointInFrustum(LLVector3(vec.getF32ptr())) > 0;
+            bool in_frustum = pointInFrustum(LLVector3(vec.getF32ptr())) > 0;
 
             if (( !in_frustum && all_verts) ||
                  (in_frustum && !all_verts))
@@ -1321,7 +838,6 @@
         }
     }
     return all_verts;
->>>>>>> e7eced3c
 }
 
 extern bool gCubeSnapshot;
@@ -1371,21 +887,12 @@
 
 bool LLViewerCamera::isDefaultFOVChanged()
 {
-<<<<<<< HEAD
-	if(mPrevCameraFOVDefault != mCameraFOVDefault)
-	{
-		mPrevCameraFOVDefault = mCameraFOVDefault;
-		return !gSavedSettings.getBOOL("IgnoreFOVZoomForLODs");
-	}
-	return false;
-=======
     if(mPrevCameraFOVDefault != mCameraFOVDefault)
     {
         mPrevCameraFOVDefault = mCameraFOVDefault;
         return !gSavedSettings.getBOOL("IgnoreFOVZoomForLODs");
     }
-    return FALSE;
->>>>>>> e7eced3c
+    return false;
 }
 
 // static
