--- conflicted
+++ resolved
@@ -52,88 +52,45 @@
 
 void LLAvatarPropertiesProcessor::addObserver(const LLUUID& avatar_id, LLAvatarPropertiesObserver* observer)
 {
-<<<<<<< HEAD
-	if (!observer)
-		return;
-
-	// Check if that observer is already in mObservers for that avatar_id
-	using pair = std::pair<LLUUID, LLAvatarPropertiesObserver*>;
-	observer_multimap_t::iterator begin = mObservers.begin();
-	observer_multimap_t::iterator end = mObservers.end();
-	observer_multimap_t::iterator it = std::find_if(begin, end, [&](const pair& p)
-		{
-			return p.first == avatar_id && p.second == observer;
-		});
-
-	// IAN BUG this should update the observer's UUID if this is a dupe - sent to PE
-	if (it == end)
-	{
-		mObservers.emplace(avatar_id, observer);
-	}
-=======
+    if (!observer)
+        return;
+
     // Check if that observer is already in mObservers for that avatar_id
-    observer_multimap_t::iterator it;
+    using pair = std::pair<LLUUID, LLAvatarPropertiesObserver*>;
+    observer_multimap_t::iterator begin = mObservers.begin();
+    observer_multimap_t::iterator end = mObservers.end();
+    observer_multimap_t::iterator it = std::find_if(begin, end, [&](const pair& p)
+        {
+            return p.first == avatar_id && p.second == observer;
+        });
 
     // IAN BUG this should update the observer's UUID if this is a dupe - sent to PE
-    it = mObservers.find(avatar_id);
-    while (it != mObservers.end())
-    {
-        if (it->second == observer)
+    if (it == end)
+    {
+        mObservers.emplace(avatar_id, observer);
+    }
+}
+
+void LLAvatarPropertiesProcessor::removeObserver(const LLUUID& avatar_id, LLAvatarPropertiesObserver* observer)
+{
+    if (!observer)
+    {
+        return;
+    }
+
+    // Check if that observer is in mObservers for that avatar_id
+    using pair = std::pair<LLUUID, LLAvatarPropertiesObserver*>;
+    observer_multimap_t::iterator begin = mObservers.begin();
+    observer_multimap_t::iterator end = mObservers.end();
+    observer_multimap_t::iterator it = std::find_if(begin, end, [&](const pair& p)
         {
-            return;
-        }
-        else
-        {
-            ++it;
-        }
-    }
-
-    mObservers.insert(std::pair<LLUUID, LLAvatarPropertiesObserver*>(avatar_id, observer));
->>>>>>> e7eced3c
-}
-
-void LLAvatarPropertiesProcessor::removeObserver(const LLUUID& avatar_id, LLAvatarPropertiesObserver* observer)
-{
-<<<<<<< HEAD
-	if (!observer)
-	{
-		return;
-	}
-
-	// Check if that observer is in mObservers for that avatar_id
-	using pair = std::pair<LLUUID, LLAvatarPropertiesObserver*>;
-	observer_multimap_t::iterator begin = mObservers.begin();
-	observer_multimap_t::iterator end = mObservers.end();
-	observer_multimap_t::iterator it = std::find_if(begin, end, [&](const pair& p)
-		{
-			return p.first == avatar_id && p.second == observer;
-		});
-
-	if (it != end)
-	{
-		mObservers.erase(it);
-	}
-=======
-    if (!observer)
-    {
-        return;
-    }
-
-    observer_multimap_t::iterator it;
-    it = mObservers.find(avatar_id);
-    while (it != mObservers.end())
-    {
-        if (it->second == observer)
-        {
-            mObservers.erase(it);
-            break;
-        }
-        else
-        {
-            ++it;
-        }
-    }
->>>>>>> e7eced3c
+            return p.first == avatar_id && p.second == observer;
+        });
+
+    if (it != end)
+    {
+        mObservers.erase(it);
+    }
 }
 
 void LLAvatarPropertiesProcessor::sendRequest(const LLUUID& avatar_id, EAvatarProcessorType type, const std::string &method)
@@ -221,16 +178,7 @@
 
 void LLAvatarPropertiesProcessor::sendAvatarLegacyPropertiesRequest(const LLUUID& avatar_id)
 {
-<<<<<<< HEAD
     sendRequest(avatar_id, APT_PROPERTIES_LEGACY, "AvatarPropertiesRequest");
-=======
-    sendGenericRequest(avatar_id, APT_NOTES, "avatarnotesrequest");
-}
-
-void LLAvatarPropertiesProcessor::sendAvatarGroupsRequest(const LLUUID& avatar_id)
-{
-    sendGenericRequest(avatar_id, APT_GROUPS, "avatargroupsrequest");
->>>>>>> e7eced3c
 }
 
 void LLAvatarPropertiesProcessor::sendAvatarTexturesRequest(const LLUUID& avatar_id)
@@ -245,45 +193,6 @@
     sendGenericRequest(avatar_id, APT_CLASSIFIEDS, "avatarclassifiedsrequest");
 }
 
-<<<<<<< HEAD
-=======
-void LLAvatarPropertiesProcessor::sendAvatarPropertiesUpdate(const LLAvatarData* avatar_props)
-{
-    if (!gAgent.isInitialized() || (gAgent.getID() == LLUUID::null))
-    {
-        LL_WARNS() << "Sending avatarinfo update DENIED - invalid agent" << LL_ENDL;
-        return;
-    }
-
-    LL_WARNS() << "Sending avatarinfo update. This trims profile descriptions!!!" << LL_ENDL;
-
-    // This value is required by sendAvatarPropertiesUpdate method.
-    //A profile should never be mature. (From the original code)
-    BOOL mature = FALSE;
-
-    LLMessageSystem *msg = gMessageSystem;
-
-    msg->newMessageFast (_PREHASH_AvatarPropertiesUpdate);
-    msg->nextBlockFast  (_PREHASH_AgentData);
-    msg->addUUIDFast        (_PREHASH_AgentID,      gAgent.getID() );
-    msg->addUUIDFast        (_PREHASH_SessionID,    gAgent.getSessionID() );
-    msg->nextBlockFast  (_PREHASH_PropertiesData);
-
-    msg->addUUIDFast        (_PREHASH_ImageID,      avatar_props->image_id);
-    msg->addUUIDFast        (_PREHASH_FLImageID,    avatar_props->fl_image_id);
-    msg->addStringFast  (_PREHASH_AboutText,    avatar_props->about_text);
-    msg->addStringFast  (_PREHASH_FLAboutText,  avatar_props->fl_about_text);
-
-    msg->addBOOL(_PREHASH_AllowPublish, avatar_props->allow_publish);
-    msg->addBOOL(_PREHASH_MaturePublish, mature);
-    msg->addString(_PREHASH_ProfileURL, avatar_props->profile_url);
-
-    gAgent.sendReliableMessage();
-}
-
-
-
->>>>>>> e7eced3c
 //static
 std::string LLAvatarPropertiesProcessor::accountType(const LLAvatarData* avatar_data)
 {
@@ -307,50 +216,22 @@
 //static
 std::string LLAvatarPropertiesProcessor::paymentInfo(const LLAvatarData* avatar_data)
 {
-<<<<<<< HEAD
-	// Special accounts like M Linden don't have payment info revealed.
-	if (!avatar_data->caption_text.empty())
-		return "";
-
-	// Linden employees don't have payment info revealed
-	constexpr S32 LINDEN_EMPLOYEE_INDEX = 3;
-	if (avatar_data->caption_index == LINDEN_EMPLOYEE_INDEX)
-		return "";
-
-	bool transacted = (avatar_data->flags & AVATAR_TRANSACTED);
-	bool identified = (avatar_data->flags & AVATAR_IDENTIFIED);
-	// Not currently getting set in dataserver/lldataavatar.cpp for privacy considerations
-	//BOOL age_verified = (avatar_data->flags & AVATAR_AGEVERIFIED); 
-
-	const char* payment_text;
-	if (transacted)
-	{
-		payment_text = "PaymentInfoUsed";
-	}
-	else if (identified)
-	{
-		payment_text = "PaymentInfoOnFile";
-	}
-	else
-	{
-		payment_text = "NoPaymentInfoOnFile";
-	}
-	return LLTrans::getString(payment_text);
-=======
     // Special accounts like M Linden don't have payment info revealed.
-    if (!avatar_data->caption_text.empty()) return "";
+    if (!avatar_data->caption_text.empty())
+        return "";
 
     // Linden employees don't have payment info revealed
-    const S32 LINDEN_EMPLOYEE_INDEX = 3;
-    if (avatar_data->caption_index == LINDEN_EMPLOYEE_INDEX) return "";
-
-    BOOL transacted = (avatar_data->flags & AVATAR_TRANSACTED);
-    BOOL identified = (avatar_data->flags & AVATAR_IDENTIFIED);
+    constexpr S32 LINDEN_EMPLOYEE_INDEX = 3;
+    if (avatar_data->caption_index == LINDEN_EMPLOYEE_INDEX)
+        return "";
+
+    bool transacted = (avatar_data->flags & AVATAR_TRANSACTED);
+    bool identified = (avatar_data->flags & AVATAR_IDENTIFIED);
     // Not currently getting set in dataserver/lldataavatar.cpp for privacy considerations
     //BOOL age_verified = (avatar_data->flags & AVATAR_AGEVERIFIED);
 
     const char* payment_text;
-    if(transacted)
+    if (transacted)
     {
         payment_text = "PaymentInfoUsed";
     }
@@ -363,29 +244,19 @@
         payment_text = "NoPaymentInfoOnFile";
     }
     return LLTrans::getString(payment_text);
->>>>>>> e7eced3c
 }
 
 //static
 bool LLAvatarPropertiesProcessor::hasPaymentInfoOnFile(const LLAvatarData* avatar_data)
 {
-<<<<<<< HEAD
-	// Special accounts like M Linden don't have payment info revealed.
-	if (!avatar_data->caption_text.empty())
-		return true;
-
-	// Linden employees don't have payment info revealed
-	constexpr S32 LINDEN_EMPLOYEE_INDEX = 3;
-	if (avatar_data->caption_index == LINDEN_EMPLOYEE_INDEX)
-		return true;
-=======
     // Special accounts like M Linden don't have payment info revealed.
-    if (!avatar_data->caption_text.empty()) return true;
+    if (!avatar_data->caption_text.empty())
+        return true;
 
     // Linden employees don't have payment info revealed
-    const S32 LINDEN_EMPLOYEE_INDEX = 3;
-    if (avatar_data->caption_index == LINDEN_EMPLOYEE_INDEX) return true;
->>>>>>> e7eced3c
+    constexpr S32 LINDEN_EMPLOYEE_INDEX = 3;
+    if (avatar_data->caption_index == LINDEN_EMPLOYEE_INDEX)
+        return true;
 
     return ((avatar_data->flags & AVATAR_TRANSACTED) || (avatar_data->flags & AVATAR_IDENTIFIED));
 }
@@ -501,40 +372,7 @@
 
 void LLAvatarPropertiesProcessor::processAvatarLegacyPropertiesReply(LLMessageSystem* msg, void**)
 {
-<<<<<<< HEAD
     LLAvatarLegacyData avatar_data;
-	std::string birth_date;
-
-	msg->getUUIDFast(	_PREHASH_AgentData,			_PREHASH_AgentID, 		avatar_data.agent_id);
-	msg->getUUIDFast(	_PREHASH_AgentData,			_PREHASH_AvatarID, 		avatar_data.avatar_id);
-	msg->getUUIDFast(  	_PREHASH_PropertiesData,	_PREHASH_ImageID,		avatar_data.image_id);
-	msg->getUUIDFast(  	_PREHASH_PropertiesData,	_PREHASH_FLImageID,		avatar_data.fl_image_id);
-	msg->getUUIDFast(	_PREHASH_PropertiesData,	_PREHASH_PartnerID,		avatar_data.partner_id);
-	msg->getStringFast(	_PREHASH_PropertiesData,	_PREHASH_AboutText,		avatar_data.about_text);
-	msg->getStringFast(	_PREHASH_PropertiesData,	_PREHASH_FLAboutText,	avatar_data.fl_about_text);
-	msg->getStringFast(	_PREHASH_PropertiesData,	_PREHASH_BornOn,		birth_date);
-	msg->getString(		_PREHASH_PropertiesData,	_PREHASH_ProfileURL,	avatar_data.profile_url);
-	msg->getU32Fast(	_PREHASH_PropertiesData,	_PREHASH_Flags,			avatar_data.flags);
-
-	LLDateUtil::dateFromPDTString(avatar_data.born_on, birth_date);
-	avatar_data.caption_index = 0;
-
-	S32 charter_member_size = 0;
-	charter_member_size = msg->getSize(_PREHASH_PropertiesData, _PREHASH_CharterMember);
-	if (1 == charter_member_size)
-	{
-		msg->getBinaryData(_PREHASH_PropertiesData, _PREHASH_CharterMember, &avatar_data.caption_index, 1);
-	}
-	else if (1 < charter_member_size)
-	{
-		msg->getString(_PREHASH_PropertiesData, _PREHASH_CharterMember, avatar_data.caption_text);
-	}
-	LLAvatarPropertiesProcessor* self = getInstance();
-	// Request processed, no longer pending
-	self->removePendingRequest(avatar_data.avatar_id, APT_PROPERTIES_LEGACY);
-	self->notifyObservers(avatar_data.avatar_id, &avatar_data, APT_PROPERTIES_LEGACY);
-=======
-    LLAvatarData avatar_data;
     std::string birth_date;
 
     msg->getUUIDFast(   _PREHASH_AgentData,         _PREHASH_AgentID,       avatar_data.agent_id);
@@ -548,62 +386,35 @@
     msg->getString(     _PREHASH_PropertiesData,    _PREHASH_ProfileURL,    avatar_data.profile_url);
     msg->getU32Fast(    _PREHASH_PropertiesData,    _PREHASH_Flags,         avatar_data.flags);
 
-
     LLDateUtil::dateFromPDTString(avatar_data.born_on, birth_date);
     avatar_data.caption_index = 0;
 
     S32 charter_member_size = 0;
     charter_member_size = msg->getSize(_PREHASH_PropertiesData, _PREHASH_CharterMember);
-    if(1 == charter_member_size)
+    if (1 == charter_member_size)
     {
         msg->getBinaryData(_PREHASH_PropertiesData, _PREHASH_CharterMember, &avatar_data.caption_index, 1);
     }
-    else if(1 < charter_member_size)
+    else if (1 < charter_member_size)
     {
         msg->getString(_PREHASH_PropertiesData, _PREHASH_CharterMember, avatar_data.caption_text);
     }
     LLAvatarPropertiesProcessor* self = getInstance();
     // Request processed, no longer pending
-    self->removePendingRequest(avatar_data.avatar_id, APT_PROPERTIES);
-    self->notifyObservers(avatar_data.avatar_id,&avatar_data,APT_PROPERTIES);
->>>>>>> e7eced3c
+    self->removePendingRequest(avatar_data.avatar_id, APT_PROPERTIES_LEGACY);
+    self->notifyObservers(avatar_data.avatar_id, &avatar_data, APT_PROPERTIES_LEGACY);
 }
 
 void LLAvatarPropertiesProcessor::processAvatarInterestsReply(LLMessageSystem* msg, void**)
 {
 /*
-<<<<<<< HEAD
-	AvatarInterestsReply is automatically sent by the server in response to the 
-	AvatarPropertiesRequest (in addition to the AvatarPropertiesReply message).
-	If the interests panel is no longer part of the design (?) we should just register the message 
-	to a handler function that does nothing. 
-	That will suppress the warnings and be compatible with old server versions.
-	WARNING: LLTemplateMessageReader::decodeData: Message from 216.82.37.237:13000 with no handler function received: AvatarInterestsReply
-*/
-=======
     AvatarInterestsReply is automatically sent by the server in response to the
-    AvatarPropertiesRequest sent when the panel is opened (in addition to the AvatarPropertiesReply message).
+    AvatarPropertiesRequest (in addition to the AvatarPropertiesReply message).
     If the interests panel is no longer part of the design (?) we should just register the message
     to a handler function that does nothing.
     That will suppress the warnings and be compatible with old server versions.
     WARNING: LLTemplateMessageReader::decodeData: Message from 216.82.37.237:13000 with no handler function received: AvatarInterestsReply
 */
-
-    LLInterestsData interests_data;
-
-    msg->getUUIDFast(   _PREHASH_AgentData,         _PREHASH_AgentID,       interests_data.agent_id );
-    msg->getUUIDFast(   _PREHASH_AgentData,         _PREHASH_AvatarID,      interests_data.avatar_id );
-    msg->getU32Fast(    _PREHASH_PropertiesData,    _PREHASH_WantToMask,    interests_data.want_to_mask );
-    msg->getStringFast( _PREHASH_PropertiesData,    _PREHASH_WantToText,    interests_data.want_to_text );
-    msg->getU32Fast(    _PREHASH_PropertiesData,    _PREHASH_SkillsMask,    interests_data.skills_mask );
-    msg->getStringFast( _PREHASH_PropertiesData,    _PREHASH_SkillsText,    interests_data.skills_text );
-    msg->getString(     _PREHASH_PropertiesData,    _PREHASH_LanguagesText, interests_data.languages_text );
-
-    LLAvatarPropertiesProcessor* self = getInstance();
-    // Request processed, no longer pending
-    self->removePendingRequest(interests_data.avatar_id, APT_INTERESTS_INFO);
-    self->notifyObservers(interests_data.avatar_id, &interests_data, APT_INTERESTS_INFO);
->>>>>>> e7eced3c
 }
 
 void LLAvatarPropertiesProcessor::processAvatarClassifiedsReply(LLMessageSystem* msg, void**)
@@ -622,13 +433,8 @@
         msg->getUUID(_PREHASH_Data, _PREHASH_ClassifiedID, data.classified_id, n);
         msg->getString(_PREHASH_Data, _PREHASH_Name, data.name, n);
 
-<<<<<<< HEAD
-		classifieds.classifieds_list.emplace_back(data);
-	}
-=======
-        classifieds.classifieds_list.push_back(data);
-    }
->>>>>>> e7eced3c
+        classifieds.classifieds_list.emplace_back(data);
+    }
 
     LLAvatarPropertiesProcessor* self = getInstance();
     // Request processed, no longer pending
@@ -667,52 +473,17 @@
 
 void LLAvatarPropertiesProcessor::processAvatarNotesReply(LLMessageSystem* msg, void**)
 {
-<<<<<<< HEAD
-	// Deprecated, new "AgentProfile" allows larger notes
-=======
-    LLAvatarNotes avatar_notes;
-
-    msg->getUUID(_PREHASH_AgentData, _PREHASH_AgentID, avatar_notes.agent_id);
-    msg->getUUID(_PREHASH_Data, _PREHASH_TargetID, avatar_notes.target_id);
-    msg->getString(_PREHASH_Data, _PREHASH_Notes, avatar_notes.notes);
-
-    LLAvatarPropertiesProcessor* self = getInstance();
-    // Request processed, no longer pending
-    self->removePendingRequest(avatar_notes.target_id, APT_NOTES);
-    self->notifyObservers(avatar_notes.target_id,&avatar_notes,APT_NOTES);
->>>>>>> e7eced3c
+    // Deprecated, new "AgentProfile" allows larger notes
 }
 
 void LLAvatarPropertiesProcessor::processAvatarPicksReply(LLMessageSystem* msg, void**)
 {
-<<<<<<< HEAD
-	LLUUID agent_id;
+    LLUUID agent_id;
     LLUUID target_id;
-	msg->getUUID(_PREHASH_AgentData, _PREHASH_AgentID, agent_id);
-	msg->getUUID(_PREHASH_AgentData, _PREHASH_TargetID, target_id);
+    msg->getUUID(_PREHASH_AgentData, _PREHASH_AgentID, agent_id);
+    msg->getUUID(_PREHASH_AgentData, _PREHASH_TargetID, target_id);
 
     LL_DEBUGS("AvatarProperties") << "Received AvatarPicksReply for " << target_id << LL_ENDL;
-=======
-    LLAvatarPicks avatar_picks;
-    msg->getUUID(_PREHASH_AgentData, _PREHASH_AgentID, avatar_picks.agent_id);
-    msg->getUUID(_PREHASH_AgentData, _PREHASH_TargetID, avatar_picks.target_id);
-
-    S32 block_count = msg->getNumberOfBlocks(_PREHASH_Data);
-    for (int block = 0; block < block_count; ++block)
-    {
-        LLUUID pick_id;
-        std::string pick_name;
-
-        msg->getUUID(_PREHASH_Data, _PREHASH_PickID, pick_id, block);
-        msg->getString(_PREHASH_Data, _PREHASH_PickName, pick_name, block);
-
-        avatar_picks.picks_list.push_back(std::make_pair(pick_id,pick_name));
-    }
-    LLAvatarPropertiesProcessor* self = getInstance();
-    // Request processed, no longer pending
-    self->removePendingRequest(avatar_picks.target_id, APT_PICKS);
-    self->notifyObservers(avatar_picks.target_id,&avatar_picks,APT_PICKS);
->>>>>>> e7eced3c
 }
 
 void LLAvatarPropertiesProcessor::processPickInfoReply(LLMessageSystem* msg, void**)
@@ -747,10 +518,9 @@
 
 void LLAvatarPropertiesProcessor::processAvatarGroupsReply(LLMessageSystem* msg, void**)
 {
-<<<<<<< HEAD
     /*
-    AvatarGroupsReply is automatically sent by the server in response to the 
-	AvatarPropertiesRequest in addition to the AvatarPropertiesReply message.
+    AvatarGroupsReply is automatically sent by the server in response to the
+    AvatarPropertiesRequest in addition to the AvatarPropertiesReply message.
     */
     LLUUID agent_id;
     LLUUID avatar_id;
@@ -758,29 +528,6 @@
     msg->getUUIDFast(_PREHASH_AgentData, _PREHASH_AvatarID, avatar_id);
 
     LL_DEBUGS("AvatarProperties") << "Received AvatarGroupsReply for " << avatar_id << LL_ENDL;
-=======
-    LLAvatarGroups avatar_groups;
-    msg->getUUIDFast(_PREHASH_AgentData, _PREHASH_AgentID, avatar_groups.agent_id );
-    msg->getUUIDFast(_PREHASH_AgentData, _PREHASH_AvatarID, avatar_groups.avatar_id );
-
-    S32 group_count = msg->getNumberOfBlocksFast(_PREHASH_GroupData);
-    for(S32 i = 0; i < group_count; ++i)
-    {
-        LLAvatarGroups::LLGroupData group_data;
-
-        msg->getU64(    _PREHASH_GroupData, _PREHASH_GroupPowers,   group_data.group_powers, i );
-        msg->getStringFast(_PREHASH_GroupData, _PREHASH_GroupTitle, group_data.group_title, i );
-        msg->getUUIDFast(  _PREHASH_GroupData, _PREHASH_GroupID,    group_data.group_id, i);
-        msg->getStringFast(_PREHASH_GroupData, _PREHASH_GroupName,  group_data.group_name, i );
-        msg->getUUIDFast(  _PREHASH_GroupData, _PREHASH_GroupInsigniaID, group_data.group_insignia_id, i );
-
-        avatar_groups.group_list.push_back(group_data);
-    }
-
-    LLAvatarPropertiesProcessor* self = getInstance();
-    self->removePendingRequest(avatar_groups.avatar_id, APT_GROUPS);
-    self->notifyObservers(avatar_groups.avatar_id,&avatar_groups,APT_GROUPS);
->>>>>>> e7eced3c
 }
 
 void LLAvatarPropertiesProcessor::notifyObservers(const LLUUID& id, void* data, EAvatarProcessorType type)
@@ -788,30 +535,15 @@
     // Copy the map (because observers may delete themselves when updated?)
     LLAvatarPropertiesProcessor::observer_multimap_t observers = mObservers;
 
-<<<<<<< HEAD
-	for (const auto& [agent_id, observer] : observers)
-	{
-		// only notify observers for the same agent, or if the observer
-		// didn't know the agent ID and passed a NULL id.
-		if (agent_id == id || agent_id.isNull())
-		{
-			observer->processProperties(data, type);
-		}
-	}
-=======
-    observer_multimap_t::iterator oi = observers.begin();
-    observer_multimap_t::iterator end = observers.end();
-    for (; oi != end; ++oi)
+    for (const auto& [agent_id, observer] : observers)
     {
         // only notify observers for the same agent, or if the observer
         // didn't know the agent ID and passed a NULL id.
-        const LLUUID &agent_id = oi->first;
         if (agent_id == id || agent_id.isNull())
         {
-            oi->second->processProperties(data,type);
+            observer->processProperties(data, type);
         }
     }
->>>>>>> e7eced3c
 }
 
 void LLAvatarPropertiesProcessor::sendFriendRights(const LLUUID& avatar_id, S32 rights)
@@ -820,19 +552,11 @@
     {
         LLMessageSystem* msg = gMessageSystem;
 
-<<<<<<< HEAD
-		// setup message header
-		msg->newMessageFast(_PREHASH_GrantUserRights);
-		msg->nextBlockFast(_PREHASH_AgentData);
-		msg->addUUID(_PREHASH_AgentID, gAgentID);
-		msg->addUUID(_PREHASH_SessionID, gAgentSessionID);
-=======
         // setup message header
         msg->newMessageFast(_PREHASH_GrantUserRights);
         msg->nextBlockFast(_PREHASH_AgentData);
-        msg->addUUID(_PREHASH_AgentID, gAgent.getID());
-        msg->addUUID(_PREHASH_SessionID, gAgent.getSessionID());
->>>>>>> e7eced3c
+        msg->addUUID(_PREHASH_AgentID, gAgentID);
+        msg->addUUID(_PREHASH_SessionID, gAgentSessionID);
 
         msg->nextBlockFast(_PREHASH_Rights);
         msg->addUUID(_PREHASH_AgentRelated, avatar_id);
@@ -842,50 +566,16 @@
     }
 }
 
-<<<<<<< HEAD
-void LLAvatarPropertiesProcessor::sendPickDelete( const LLUUID& pick_id )
-{
-	LLMessageSystem* msg = gMessageSystem; 
-	msg->newMessage(_PREHASH_PickDelete);
-	msg->nextBlock(_PREHASH_AgentData);
-	msg->addUUID(_PREHASH_AgentID, gAgentID);
-	msg->addUUID(_PREHASH_SessionID, gAgentSessionID);
-	msg->nextBlock(_PREHASH_Data);
-	msg->addUUID(_PREHASH_PickID, pick_id);
-	gAgent.sendReliableMessage();
-=======
-void LLAvatarPropertiesProcessor::sendNotes(const LLUUID& avatar_id, const std::string notes)
-{
-    if(!avatar_id.isNull())
-    {
-        LLMessageSystem* msg = gMessageSystem;
-
-        // setup message header
-        msg->newMessageFast(_PREHASH_AvatarNotesUpdate);
-        msg->nextBlockFast(_PREHASH_AgentData);
-        msg->addUUID(_PREHASH_AgentID, gAgent.getID());
-        msg->addUUID(_PREHASH_SessionID, gAgent.getSessionID());
-
-        msg->nextBlockFast(_PREHASH_Data);
-        msg->addUUID(_PREHASH_TargetID, avatar_id);
-        msg->addString(_PREHASH_Notes, notes);
-
-        gAgent.sendReliableMessage();
-    }
-}
-
-
 void LLAvatarPropertiesProcessor::sendPickDelete( const LLUUID& pick_id )
 {
     LLMessageSystem* msg = gMessageSystem;
     msg->newMessage(_PREHASH_PickDelete);
     msg->nextBlock(_PREHASH_AgentData);
-    msg->addUUID(_PREHASH_AgentID, gAgent.getID());
-    msg->addUUID(_PREHASH_SessionID, gAgent.getSessionID());
+    msg->addUUID(_PREHASH_AgentID, gAgentID);
+    msg->addUUID(_PREHASH_SessionID, gAgentSessionID);
     msg->nextBlock(_PREHASH_Data);
     msg->addUUID(_PREHASH_PickID, pick_id);
     gAgent.sendReliableMessage();
->>>>>>> e7eced3c
 
     LLAgentPicksInfo::getInstance()->requestNumberOfPicks();
     LLAgentPicksInfo::getInstance()->decrementNumberOfPicks();
@@ -897,15 +587,9 @@
 
     msg->newMessage(_PREHASH_ClassifiedDelete);
 
-<<<<<<< HEAD
-	msg->nextBlock(_PREHASH_AgentData);
-	msg->addUUID(_PREHASH_AgentID, gAgentID);
-	msg->addUUID(_PREHASH_SessionID, gAgentSessionID);
-=======
     msg->nextBlock(_PREHASH_AgentData);
-    msg->addUUID(_PREHASH_AgentID, gAgent.getID());
-    msg->addUUID(_PREHASH_SessionID, gAgent.getSessionID());
->>>>>>> e7eced3c
+    msg->addUUID(_PREHASH_AgentID, gAgentID);
+    msg->addUUID(_PREHASH_SessionID, gAgentSessionID);
 
     msg->nextBlock(_PREHASH_Data);
     msg->addUUID(_PREHASH_ClassifiedID, classified_id);
@@ -913,53 +597,17 @@
     gAgent.sendReliableMessage();
 }
 
-<<<<<<< HEAD
 void LLAvatarPropertiesProcessor::sendPickInfoUpdate(const LLPickData* new_pick)
 {
-	if (!new_pick)
-		return;
-=======
-void LLAvatarPropertiesProcessor::sendInterestsInfoUpdate(const LLInterestsData* interests_data)
-{
-    if(!interests_data)
-    {
-        return;
-    }
+    if (!new_pick)
+        return;
 
     LLMessageSystem* msg = gMessageSystem;
 
-    msg->newMessage(_PREHASH_AvatarInterestsUpdate);
-    msg->nextBlockFast( _PREHASH_AgentData);
-    msg->addUUIDFast(   _PREHASH_AgentID,       gAgent.getID() );
-    msg->addUUIDFast(   _PREHASH_SessionID,     gAgent.getSessionID() );
-    msg->nextBlockFast( _PREHASH_PropertiesData);
-    msg->addU32Fast(    _PREHASH_WantToMask,    interests_data->want_to_mask);
-    msg->addStringFast( _PREHASH_WantToText,    interests_data->want_to_text);
-    msg->addU32Fast(    _PREHASH_SkillsMask,    interests_data->skills_mask);
-    msg->addStringFast( _PREHASH_SkillsText,    interests_data->skills_text);
-    msg->addString(     _PREHASH_LanguagesText, interests_data->languages_text);
-
-    gAgent.sendReliableMessage();
-}
-
-void LLAvatarPropertiesProcessor::sendPickInfoUpdate(const LLPickData* new_pick)
-{
-    if (!new_pick) return;
->>>>>>> e7eced3c
-
-    LLMessageSystem* msg = gMessageSystem;
-
-<<<<<<< HEAD
-	msg->newMessage(_PREHASH_PickInfoUpdate);
-	msg->nextBlock(_PREHASH_AgentData);
-	msg->addUUID(_PREHASH_AgentID, gAgentID);
-	msg->addUUID(_PREHASH_SessionID, gAgentSessionID);
-=======
     msg->newMessage(_PREHASH_PickInfoUpdate);
     msg->nextBlock(_PREHASH_AgentData);
-    msg->addUUID(_PREHASH_AgentID, gAgent.getID());
-    msg->addUUID(_PREHASH_SessionID, gAgent.getSessionID());
->>>>>>> e7eced3c
+    msg->addUUID(_PREHASH_AgentID, gAgentID);
+    msg->addUUID(_PREHASH_SessionID, gAgentSessionID);
 
     msg->nextBlock(_PREHASH_Data);
     msg->addUUID(_PREHASH_PickID, new_pick->pick_id);
@@ -995,15 +643,9 @@
 
     msg->newMessage(_PREHASH_ClassifiedInfoUpdate);
 
-<<<<<<< HEAD
-	msg->nextBlock(_PREHASH_AgentData);
-	msg->addUUID(_PREHASH_AgentID, gAgentID);
-	msg->addUUID(_PREHASH_SessionID, gAgentSessionID);
-=======
     msg->nextBlock(_PREHASH_AgentData);
-    msg->addUUID(_PREHASH_AgentID, gAgent.getID());
-    msg->addUUID(_PREHASH_SessionID, gAgent.getSessionID());
->>>>>>> e7eced3c
+    msg->addUUID(_PREHASH_AgentID, gAgentID);
+    msg->addUUID(_PREHASH_SessionID, gAgentSessionID);
 
     msg->nextBlock(_PREHASH_Data);
     msg->addUUID(_PREHASH_ClassifiedID, c_data->classified_id);
@@ -1022,19 +664,10 @@
 
 void LLAvatarPropertiesProcessor::sendPickInfoRequest(const LLUUID& creator_id, const LLUUID& pick_id)
 {
-<<<<<<< HEAD
-	// Must ask for a pick based on the creator id because
-	// the pick database is distributed to the inventory cluster. JC
-	std::vector<std::string> request_params{ creator_id.asString(), pick_id.asString() };
-	send_generic_message("pickinforequest", request_params);
-=======
     // Must ask for a pick based on the creator id because
     // the pick database is distributed to the inventory cluster. JC
-    std::vector<std::string> request_params;
-    request_params.push_back(creator_id.asString() );
-    request_params.push_back(pick_id.asString() );
+    std::vector<std::string> request_params{ creator_id.asString(), pick_id.asString() };
     send_generic_message("pickinforequest", request_params);
->>>>>>> e7eced3c
 }
 
 void LLAvatarPropertiesProcessor::sendClassifiedInfoRequest(const LLUUID& classified_id)
@@ -1044,16 +677,8 @@
     msg->newMessage(_PREHASH_ClassifiedInfoRequest);
     msg->nextBlock(_PREHASH_AgentData);
 
-<<<<<<< HEAD
-	msg->newMessage(_PREHASH_ClassifiedInfoRequest);
-	msg->nextBlock(_PREHASH_AgentData);
-	
-	msg->addUUID(_PREHASH_AgentID, gAgentID);
-	msg->addUUID(_PREHASH_SessionID, gAgentSessionID);
-=======
-    msg->addUUID(_PREHASH_AgentID, gAgent.getID());
-    msg->addUUID(_PREHASH_SessionID, gAgent.getSessionID());
->>>>>>> e7eced3c
+    msg->addUUID(_PREHASH_AgentID, gAgentID);
+    msg->addUUID(_PREHASH_SessionID, gAgentSessionID);
 
     msg->nextBlock(_PREHASH_Data);
     msg->addUUID(_PREHASH_ClassifiedID, classified_id);
@@ -1069,17 +694,10 @@
     // Is this a new request?
     if (it == mRequestTimestamps.end()) return false;
 
-<<<<<<< HEAD
-	// We found a request, check if it has timed out
-	U32 now = time(nullptr);
-	const U32 REQUEST_EXPIRE_SECS = 5;
-	U32 expires = it->second + REQUEST_EXPIRE_SECS;
-=======
     // We found a request, check if it has timed out
-    U32 now = time(NULL);
+    U32 now = time(nullptr);
     const U32 REQUEST_EXPIRE_SECS = 5;
     U32 expires = it->second + REQUEST_EXPIRE_SECS;
->>>>>>> e7eced3c
 
     // Request is still pending if it hasn't expired yet
     // *NOTE: Expired requests will accumulate in this map, but they are rare,
@@ -1090,17 +708,10 @@
 
 void LLAvatarPropertiesProcessor::addPendingRequest(const LLUUID& avatar_id, EAvatarProcessorType type)
 {
-<<<<<<< HEAD
-	timestamp_map_t::key_type key = std::make_pair(avatar_id, type);
-	U32 now = time(nullptr);
-	// Add or update existing (expired) request
-	mRequestTimestamps[ key ] = now;
-=======
     timestamp_map_t::key_type key = std::make_pair(avatar_id, type);
-    U32 now = time(NULL);
+    U32 now = time(nullptr);
     // Add or update existing (expired) request
     mRequestTimestamps[ key ] = now;
->>>>>>> e7eced3c
 }
 
 void LLAvatarPropertiesProcessor::removePendingRequest(const LLUUID& avatar_id, EAvatarProcessorType type)
