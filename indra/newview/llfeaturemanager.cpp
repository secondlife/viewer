--- conflicted
+++ resolved
@@ -408,7 +408,7 @@
 {
 	if (!gSavedSettings.getBOOL("SkipBenchmark"))
 	{
-        F32 class0_gbps = gSavedSettings.getF32("RenderClass0MemoryBandwidth");
+        F32 class0_gbps = gSavedSettings.getF32("RenderClass0MemoryBandwidth");  // TODO merge brad - figure out what to do with this setting and the below gbps constant comparisons
 		//get memory bandwidth from benchmark
 		F32 gbps;
 		try
@@ -440,50 +440,9 @@
 		LL_WARNS("RenderInit") << "Unable to get an accurate benchmark; defaulting to class 3" << LL_ENDL;
 		mGPUClass = GPU_CLASS_3;
 	#else
-<<<<<<< HEAD
-=======
-			if (gGLManager.mGLVersion <= 2.f)
-			{
-				mGPUClass = GPU_CLASS_0;
-			}
-			else if (gGLManager.mGLVersion <= 3.f)
-			{
-				mGPUClass = GPU_CLASS_1;
-			}
-			else if (gGLManager.mGLVersion < 3.3f)
-			{
-				mGPUClass = GPU_CLASS_2;
-			}
-			else if (gGLManager.mGLVersion < 4.f)
-			{
-				mGPUClass = GPU_CLASS_3;
-			}
-			else 
-			{
-				mGPUClass = GPU_CLASS_4;
-			}
-			if (gGLManager.mIsIntel && mGPUClass > GPU_CLASS_1)
-			{
-				// Intels are generally weaker then other GPUs despite having advanced features
-				mGPUClass = (EGPUClass)(mGPUClass - 1);
-			}
-	#endif
-		}
-		else if (gGLManager.mGLVersion <= 2.f)
-		{
-			mGPUClass = GPU_CLASS_0;
-		}
-		else if (gGLManager.mGLVersion <= 3.f)
-		{
-			mGPUClass = GPU_CLASS_1;
-		}
-		else if (gbps <= class0_gbps)
-		{
->>>>>>> 162a825d
 			mGPUClass = GPU_CLASS_0;
 	#endif
 		}
-<<<<<<< HEAD
 		else if (gbps <= 32.0f)
 		{
 			mGPUClass = GPU_CLASS_1;
@@ -497,21 +456,6 @@
 			mGPUClass = GPU_CLASS_3;
 		}
 		else if (gbps <= 256.0f)
-=======
-		else if (gbps <= class0_gbps*2.f)
-		{
-			mGPUClass = GPU_CLASS_1;
-		}
-		else if (gbps <= class0_gbps*4.f)
-		{
-			mGPUClass = GPU_CLASS_2;
-		}
-		else if (gbps <= class0_gbps*8.f)
-		{
-			mGPUClass = GPU_CLASS_3;
-		}
-		else if (gbps <= class0_gbps*16.f)
->>>>>>> 162a825d
 		{
 			mGPUClass = GPU_CLASS_4;
 		}
