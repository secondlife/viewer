--- conflicted
+++ resolved
@@ -148,14 +148,9 @@
                     if (image.mName.empty())
                     {
 
-<<<<<<< HEAD
                         name = llformat("Image_%d", idx);
                     }
                     else
-=======
-
-                LLNewBufferedResourceUploadInfo::uploadFinish_f finish = [this, idx, raw, j2c](LLUUID assetId, LLSD response)
->>>>>>> ed168081
                     {
                         name = image.mName;
                     }
@@ -364,11 +359,6 @@
                     }
                 }
             }
-<<<<<<< HEAD
-=======
-
-
->>>>>>> ed168081
         }
     }
     else
@@ -443,18 +433,6 @@
     {
         if (mPendingImageUploads == 0 && mPendingBinaryUploads == 0)
         {
-<<<<<<< HEAD
-=======
-            std::string filename(gDirUtilp->getTempDir() + "/upload.gltf");
-#if 0
-            tinygltf::Model model;
-            mUploadingAsset->save(model);
-
-            tinygltf::TinyGLTF writer;
-
-            writer.WriteGltfSceneToFile(&model, filename, false, false, true, false);
-#else
->>>>>>> ed168081
             boost::json::object obj;
             mUploadingAsset->serialize(obj);
             std::string buffer = boost::json::serialize(obj, {});
