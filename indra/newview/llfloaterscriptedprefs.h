--- conflicted
+++ resolved
@@ -36,15 +36,9 @@
 class LLFloaterScriptEdPrefs : public LLFloater
 {
 public:
-<<<<<<< HEAD
-	LLFloaterScriptEdPrefs(const LLSD& key);
-	bool postBuild() override;
-	
-=======
     LLFloaterScriptEdPrefs(const LLSD& key);
-    BOOL postBuild();
+    bool postBuild() override;
 
->>>>>>> e7eced3c
 private:
     ~LLFloaterScriptEdPrefs() {};
 
