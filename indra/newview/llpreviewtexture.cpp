/**
 * @file llpreviewtexture.cpp
 * @brief LLPreviewTexture class implementation
 *
 * $LicenseInfo:firstyear=2002&license=viewerlgpl$
 * Second Life Viewer Source Code
 * Copyright (C) 2010, Linden Research, Inc.
 *
 * This library is free software; you can redistribute it and/or
 * modify it under the terms of the GNU Lesser General Public
 * License as published by the Free Software Foundation;
 * version 2.1 of the License only.
 *
 * This library is distributed in the hope that it will be useful,
 * but WITHOUT ANY WARRANTY; without even the implied warranty of
 * MERCHANTABILITY or FITNESS FOR A PARTICULAR PURPOSE.  See the GNU
 * Lesser General Public License for more details.
 *
 * You should have received a copy of the GNU Lesser General Public
 * License along with this library; if not, write to the Free Software
 * Foundation, Inc., 51 Franklin Street, Fifth Floor, Boston, MA  02110-1301  USA
 *
 * Linden Research, Inc., 945 Battery Street, San Francisco, CA  94111  USA
 * $/LicenseInfo$
 */

#include "llviewerprecompiledheaders.h"

#include "llwindow.h"

#include "llpreviewtexture.h"

#include "llagent.h"
#include "llbutton.h"
#include "llcombobox.h"
#include "llfilepicker.h"
#include "llfloaterreg.h"
#include "llimagetga.h"
#include "llimagepng.h"
#include "llinventory.h"
#include "llinventorymodel.h"
#include "llnotificationsutil.h"
#include "llresmgr.h"
#include "lltrans.h"
#include "lltextbox.h"
#include "lltextureview.h"
#include "llui.h"
#include "llviewerinventory.h"
#include "llviewermenufile.h" // LLFilePickerReplyThread
#include "llviewertexture.h"
#include "llviewertexturelist.h"
#include "lluictrlfactory.h"
#include "llviewercontrol.h"
#include "llviewerwindow.h"
#include "lllineeditor.h"

#include <boost/lexical_cast.hpp>

const S32 CLIENT_RECT_VPAD = 4;

const F32 SECONDS_TO_SHOW_FILE_SAVED_MSG = 8.f;

const F32 PREVIEW_TEXTURE_MAX_ASPECT = 200.f;
const F32 PREVIEW_TEXTURE_MIN_ASPECT = 0.005f;


LLPreviewTexture::LLPreviewTexture(const LLSD& key)
<<<<<<< HEAD
	: LLPreview(key),
	  mLoadingFullImage( false ),
	  mShowKeepDiscard(false),
	  mCopyToInv(false),
	  mIsCopyable(false),
	  mIsFullPerm(false),
	  mUpdateDimensions(true),
	  mLastHeight(0),
	  mLastWidth(0),
	  mAspectRatio(0.f),
	  mPreviewToSave(false),
	  mImage(NULL),
	  mImageOldBoostLevel(LLGLTexture::BOOST_NONE)
{
	updateImageID();
	if (key.has("save_as"))
	{
		mPreviewToSave = true;
	}
=======
    : LLPreview(key),
      mLoadingFullImage( FALSE ),
      mShowKeepDiscard(FALSE),
      mCopyToInv(FALSE),
      mIsCopyable(FALSE),
      mIsFullPerm(FALSE),
      mUpdateDimensions(TRUE),
      mLastHeight(0),
      mLastWidth(0),
      mAspectRatio(0.f),
      mPreviewToSave(FALSE),
      mImage(NULL),
      mImageOldBoostLevel(LLGLTexture::BOOST_NONE)
{
    updateImageID();
    if (key.has("save_as"))
    {
        mPreviewToSave = TRUE;
    }
>>>>>>> e7eced3c
}

LLPreviewTexture::~LLPreviewTexture()
{
    LLLoadedCallbackEntry::cleanUpCallbackList(&mCallbackTextureList) ;

    if( mLoadingFullImage )
    {
        getWindow()->decBusyCount();
    }

    if (mImage.notNull())
    {
        mImage->setBoostLevel(mImageOldBoostLevel);
        mImage = NULL;
    }
}

void LLPreviewTexture::populateRatioList()
{
    // Fill in ratios list with common aspect ratio values
    mRatiosList.clear();
    mRatiosList.push_back(LLTrans::getString("Unconstrained"));
    mRatiosList.push_back("1:1");
    mRatiosList.push_back("4:3");
    mRatiosList.push_back("10:7");
    mRatiosList.push_back("3:2");
    mRatiosList.push_back("16:10");
    mRatiosList.push_back("16:9");
    mRatiosList.push_back("2:1");

    // Now fill combo box with provided list
    LLComboBox* combo = getChild<LLComboBox>("combo_aspect_ratio");
    combo->removeall();

    for (std::vector<std::string>::const_iterator it = mRatiosList.begin(); it != mRatiosList.end(); ++it)
    {
        combo->add(*it);
    }
}

// virtual
bool LLPreviewTexture::postBuild()
{
    if (mCopyToInv)
    {
        getChild<LLButton>("Keep")->setLabel(getString("Copy"));
        childSetAction("Keep",LLPreview::onBtnCopyToInv,this);
        getChildView("Discard")->setVisible( false);
    }
    else if (mShowKeepDiscard)
    {
        childSetAction("Keep",onKeepBtn,this);
        childSetAction("Discard",onDiscardBtn,this);
    }
    else
    {
        getChildView("Keep")->setVisible( false);
        getChildView("Discard")->setVisible( false);
    }

    childSetAction("save_tex_btn", LLPreviewTexture::onSaveAsBtn, this);
    getChildView("save_tex_btn")->setVisible( true);
    getChildView("save_tex_btn")->setEnabled(canSaveAs());

    const LLInventoryItem* item = getItem();
    if (item)
    {
        if (!mCopyToInv)
        {
            childSetCommitCallback("desc", LLPreview::onText, this);
            getChild<LLUICtrl>("desc")->setValue(item->getDescription());
            getChild<LLLineEditor>("desc")->setPrevalidate(&LLTextValidate::validateASCIIPrintableNoPipe);
        }
        bool source_library = mObjectUUID.isNull() && gInventory.isObjectDescendentOf(item->getUUID(), gInventory.getLibraryRootFolderID());
        if (source_library)
        {
            getChildView("Discard")->setEnabled(false);
        }
    }

    // Fill in ratios list and combo box with common aspect ratio values
    populateRatioList();

    childSetCommitCallback("combo_aspect_ratio", onAspectRatioCommit, this);

    LLComboBox* combo = getChild<LLComboBox>("combo_aspect_ratio");
    combo->setCurrentByIndex(0);

    return LLPreview::postBuild();
}

// static
void LLPreviewTexture::onSaveAsBtn(void* data)
{
    LLPreviewTexture* self = (LLPreviewTexture*)data;
    self->saveAs();
}

void LLPreviewTexture::draw()
{
    updateDimensions();

    LLPreview::draw();

    if (!isMinimized())
    {
        LLGLSUIDefault gls_ui;
        gGL.getTexUnit(0)->unbind(LLTexUnit::TT_TEXTURE);

        const LLRect& border = mClientRect;
        LLRect interior = mClientRect;
        interior.stretch( -PREVIEW_BORDER_WIDTH );

        // ...border
        gl_rect_2d( border, LLColor4(0.f, 0.f, 0.f, 1.f));
        gl_rect_2d_checkerboard( interior );

        if ( mImage.notNull() )
        {
            // Draw the texture
            gGL.diffuseColor3f( 1.f, 1.f, 1.f );
            gl_draw_scaled_image(interior.mLeft,
                                interior.mBottom,
                                interior.getWidth(),
                                interior.getHeight(),
                                mImage);

            // Pump the texture priority
            F32 pixel_area = mLoadingFullImage ? (F32)MAX_IMAGE_AREA  : (F32)(interior.getWidth() * interior.getHeight() );
            mImage->addTextureStats( pixel_area );

            // Don't bother decoding more than we can display, unless
            // we're loading the full image.
            if (!mLoadingFullImage)
            {
                S32 int_width = interior.getWidth();
                S32 int_height = interior.getHeight();
                mImage->setKnownDrawSize(int_width, int_height);
            }
            else
            {
                // Don't use this feature
                mImage->setKnownDrawSize(0, 0);
            }

            if( mLoadingFullImage )
            {
                LLFontGL::getFontSansSerif()->renderUTF8(LLTrans::getString("Receiving"), 0,
                    interior.mLeft + 4,
                    interior.mBottom + 4,
                    LLColor4::white, LLFontGL::LEFT, LLFontGL::BOTTOM,
                    LLFontGL::NORMAL,
                    LLFontGL::DROP_SHADOW);

                F32 data_progress = mImage->getDownloadProgress() ;

                // Draw the progress bar.
                const S32 BAR_HEIGHT = 12;
                const S32 BAR_LEFT_PAD = 80;
                S32 left = interior.mLeft + 4 + BAR_LEFT_PAD;
                S32 bar_width = getRect().getWidth() - left - RESIZE_HANDLE_WIDTH - 2;
                S32 top = interior.mBottom + 4 + BAR_HEIGHT;
                S32 right = left + bar_width;
                S32 bottom = top - BAR_HEIGHT;

                LLColor4 background_color(0.f, 0.f, 0.f, 0.75f);
                LLColor4 decoded_color(0.f, 1.f, 0.f, 1.0f);
                LLColor4 downloaded_color(0.f, 0.5f, 0.f, 1.0f);

                gl_rect_2d(left, top, right, bottom, background_color);

                if (data_progress > 0.0f)
                {
                    // Downloaded bytes
                    right = left + llfloor(data_progress * (F32)bar_width);
                    if (right > left)
                    {
                        gl_rect_2d(left, top, right, bottom, downloaded_color);
                    }
                }
            }
            else
            if( !mSavedFileTimer.hasExpired() )
            {
                LLFontGL::getFontSansSerif()->renderUTF8(LLTrans::getString("FileSaved"), 0,
                    interior.mLeft + 4,
                    interior.mBottom + 4,
                    LLColor4::white, LLFontGL::LEFT, LLFontGL::BOTTOM,
                    LLFontGL::NORMAL,
                    LLFontGL::DROP_SHADOW);
            }
        }
    }

}


// virtual
bool LLPreviewTexture::canSaveAs() const
{
    return mIsFullPerm && !mLoadingFullImage && mImage.notNull() && !mImage->isMissingAsset();
}


// virtual
void LLPreviewTexture::saveAs()
{
    if( mLoadingFullImage )
        return;

    std::string filename = getItem() ? LLDir::getScrubbedFileName(getItem()->getName()) : LLStringUtil::null;
    LLFilePickerReplyThread::startPicker(boost::bind(&LLPreviewTexture::saveTextureToFile, this, _1), LLFilePicker::FFSAVE_TGAPNG, filename);
}

void LLPreviewTexture::saveTextureToFile(const std::vector<std::string>& filenames)
{
<<<<<<< HEAD
	const LLInventoryItem* item = getItem();
	if (item && mPreviewToSave)
	{
		mPreviewToSave = false;
		LLFloaterReg::showTypedInstance<LLPreviewTexture>("preview_texture", item->getUUID());
	}

	// remember the user-approved/edited file name.
	mSaveFileName = filenames[0];
	mLoadingFullImage = true;
	getWindow()->incBusyCount();

	mImage->forceToSaveRawImage(0);//re-fetch the raw image if the old one is removed.
	mImage->setLoadedCallback(LLPreviewTexture::onFileLoadedForSave,
		0, true, false, new LLUUID(mItemUUID), &mCallbackTextureList);
=======
    const LLInventoryItem* item = getItem();
    if (item && mPreviewToSave)
    {
        mPreviewToSave = FALSE;
        LLFloaterReg::showTypedInstance<LLPreviewTexture>("preview_texture", item->getUUID());
    }

    // remember the user-approved/edited file name.
    mSaveFileName = filenames[0];
    mLoadingFullImage = TRUE;
    getWindow()->incBusyCount();

    mImage->forceToSaveRawImage(0);//re-fetch the raw image if the old one is removed.
    mImage->setLoadedCallback(LLPreviewTexture::onFileLoadedForSave,
        0, TRUE, FALSE, new LLUUID(mItemUUID), &mCallbackTextureList);
>>>>>>> e7eced3c
}


void LLPreviewTexture::saveMultipleToFile(const std::string& file_name)
{
    std::string texture_location(gSavedSettings.getString("TextureSaveLocation"));
    std::string texture_name = file_name.empty() ? getItem()->getName() : file_name;

    std::string filepath;
    S32 i = 0;
    S32 err = 0;
    std::string extension(".png");
    do
    {
        filepath = texture_location;
        filepath += gDirUtilp->getDirDelimiter();
        filepath += texture_name;

        if (i != 0)
        {
            filepath += llformat("_%.3d", i);
        }

        filepath += extension;

        llstat stat_info;
        err = LLFile::stat( filepath, &stat_info );
        i++;
    } while (-1 != err);  // Search until the file is not found (i.e., stat() gives an error).


    mSaveFileName = filepath;
    mLoadingFullImage = true;
    getWindow()->incBusyCount();

    mImage->forceToSaveRawImage(0);//re-fetch the raw image if the old one is removed.
    mImage->setLoadedCallback(LLPreviewTexture::onFileLoadedForSave,
        0, true, false, new LLUUID(mItemUUID), &mCallbackTextureList);
}

// virtual
void LLPreviewTexture::reshape(S32 width, S32 height, bool called_from_parent)
{
    LLPreview::reshape(width, height, called_from_parent);

    LLRect dim_rect(getChildView("dimensions")->getRect());

    S32 horiz_pad = 2 * (LLPANEL_BORDER_WIDTH + PREVIEW_PAD) + PREVIEW_RESIZE_HANDLE_SIZE;

    // add space for dimensions and aspect ratio
    S32 info_height = dim_rect.mTop + CLIENT_RECT_VPAD;
    if (getChild<LLLayoutPanel>("buttons_panel")->getVisible())
    {
        info_height += getChild<LLLayoutPanel>("buttons_panel")->getRect().getHeight();
    }
    LLRect client_rect(horiz_pad, getRect().getHeight(), getRect().getWidth() - horiz_pad, 0);
    client_rect.mTop -= (PREVIEW_HEADER_SIZE + CLIENT_RECT_VPAD);
    client_rect.mBottom += PREVIEW_BORDER + CLIENT_RECT_VPAD + info_height ;

    S32 client_width = client_rect.getWidth();
    S32 client_height = client_rect.getHeight();

    if (mAspectRatio > 0.f)
    {
        if(mAspectRatio > 1.f)
        {
            client_height = llceil((F32)client_width / mAspectRatio);
            if(client_height > client_rect.getHeight())
            {
                client_height = client_rect.getHeight();
                client_width = llceil((F32)client_height * mAspectRatio);
            }
        }
        else//mAspectRatio < 1.f
        {
            client_width = llceil((F32)client_height * mAspectRatio);
            if(client_width > client_rect.getWidth())
            {
                client_width = client_rect.getWidth();
                client_height = llceil((F32)client_width / mAspectRatio);
            }
        }
    }

    mClientRect.setLeftTopAndSize(client_rect.getCenterX() - (client_width / 2), client_rect.getCenterY() +  (client_height / 2), client_width, client_height);

}

// virtual
void LLPreviewTexture::onFocusReceived()
{
    LLPreview::onFocusReceived();
}

void LLPreviewTexture::openToSave()
{
<<<<<<< HEAD
	mPreviewToSave = true;
=======
    mPreviewToSave = TRUE;
>>>>>>> e7eced3c
}

void LLPreviewTexture::hideCtrlButtons()
{
    getChildView("desc txt")->setVisible(false);
    getChildView("desc")->setVisible(false);
    getChild<LLLayoutStack>("preview_stack")->collapsePanel(getChild<LLLayoutPanel>("buttons_panel"), true);
    getChild<LLLayoutPanel>("buttons_panel")->setVisible(false);
    getChild<LLComboBox>("combo_aspect_ratio")->setCurrentByIndex(0); //unconstrained
    reshape(getRect().getWidth(), getRect().getHeight());
}

// static
<<<<<<< HEAD
void LLPreviewTexture::onFileLoadedForSave(bool success, 
					   LLViewerFetchedTexture *src_vi,
					   LLImageRaw* src, 
					   LLImageRaw* aux_src, 
					   S32 discard_level,
					   bool final,
					   void* userdata)
{
	LLUUID* item_uuid = (LLUUID*) userdata;

	LLPreviewTexture* self = LLFloaterReg::findTypedInstance<LLPreviewTexture>("preview_texture", *item_uuid);

	if( final || !success )
	{
		delete item_uuid;

		if( self )
		{
			self->getWindow()->decBusyCount();
			self->mLoadingFullImage = false;
		}
	}

	if( self && final && success )
	{
		const U32 ext_length = 3;
		std::string extension = self->mSaveFileName.substr( self->mSaveFileName.length() - ext_length);
		LLStringUtil::toLower(extension);
		// We only support saving in PNG or TGA format
		LLPointer<LLImageFormatted> image;
		if(extension == "png")
		{
			image = new LLImagePNG;
		}
		else if(extension == "tga")
		{
			image = new LLImageTGA;
		}

		if( image && !image->encode( src, 0 ) )
		{
			LLSD args;
			args["FILE"] = self->mSaveFileName;
			LLNotificationsUtil::add("CannotEncodeFile", args);
		}
		else if( image && !image->save( self->mSaveFileName ) )
		{
			LLSD args;
			args["FILE"] = self->mSaveFileName;
			LLNotificationsUtil::add("CannotWriteFile", args);
		}
		else
		{
			self->mSavedFileTimer.reset();
			self->mSavedFileTimer.setTimerExpirySec( SECONDS_TO_SHOW_FILE_SAVED_MSG );
		}

		self->mSaveFileName.clear();
	}

	if( self && !success )
	{
		LLNotificationsUtil::add("CannotDownloadFile");
	}
=======
void LLPreviewTexture::onFileLoadedForSave(BOOL success,
                       LLViewerFetchedTexture *src_vi,
                       LLImageRaw* src,
                       LLImageRaw* aux_src,
                       S32 discard_level,
                       BOOL final,
                       void* userdata)
{
    LLUUID* item_uuid = (LLUUID*) userdata;

    LLPreviewTexture* self = LLFloaterReg::findTypedInstance<LLPreviewTexture>("preview_texture", *item_uuid);

    if( final || !success )
    {
        delete item_uuid;

        if( self )
        {
            self->getWindow()->decBusyCount();
            self->mLoadingFullImage = FALSE;
        }
    }

    if( self && final && success )
    {
        const U32 ext_length = 3;
        std::string extension = self->mSaveFileName.substr( self->mSaveFileName.length() - ext_length);
        LLStringUtil::toLower(extension);
        // We only support saving in PNG or TGA format
        LLPointer<LLImageFormatted> image;
        if(extension == "png")
        {
            image = new LLImagePNG;
        }
        else if(extension == "tga")
        {
            image = new LLImageTGA;
        }

        if( image && !image->encode( src, 0 ) )
        {
            LLSD args;
            args["FILE"] = self->mSaveFileName;
            LLNotificationsUtil::add("CannotEncodeFile", args);
        }
        else if( image && !image->save( self->mSaveFileName ) )
        {
            LLSD args;
            args["FILE"] = self->mSaveFileName;
            LLNotificationsUtil::add("CannotWriteFile", args);
        }
        else
        {
            self->mSavedFileTimer.reset();
            self->mSavedFileTimer.setTimerExpirySec( SECONDS_TO_SHOW_FILE_SAVED_MSG );
        }

        self->mSaveFileName.clear();
    }

    if( self && !success )
    {
        LLNotificationsUtil::add("CannotDownloadFile");
    }
>>>>>>> e7eced3c

}


// It takes a while until we get height and width information.
// When we receive it, reshape the window accordingly.
void LLPreviewTexture::updateDimensions()
{
<<<<<<< HEAD
	if (!mImage)
	{
		return;
	}
	if ((mImage->getFullWidth() * mImage->getFullHeight()) == 0)
	{
		return;
	}

	S32 img_width = mImage->getFullWidth();
	S32 img_height = mImage->getFullHeight();

	if (mAssetStatus != PREVIEW_ASSET_LOADED
		|| mLastWidth != img_width
		|| mLastHeight != img_height)
	{
		mAssetStatus = PREVIEW_ASSET_LOADED;
		// Asset has been fully loaded, adjust aspect ratio
		adjustAspectRatio();
	}


	// Update the width/height display every time
	getChild<LLUICtrl>("dimensions")->setTextArg("[WIDTH]",  llformat("%d", img_width));
	getChild<LLUICtrl>("dimensions")->setTextArg("[HEIGHT]", llformat("%d", img_height));

	mLastHeight = img_height;
	mLastWidth = img_width;

	// Reshape the floater only when required
	if (mUpdateDimensions)
	{
		mUpdateDimensions = false;
		
		//reshape floater
		reshape(getRect().getWidth(), getRect().getHeight());

		gFloaterView->adjustToFitScreen(this, false);

		LLRect dim_rect(getChildView("dimensions")->getRect());
		LLRect aspect_label_rect(getChildView("aspect_ratio")->getRect());
		getChildView("aspect_ratio")->setVisible( dim_rect.mRight < aspect_label_rect.mLeft);
	}
=======
    if (!mImage)
    {
        return;
    }
    if ((mImage->getFullWidth() * mImage->getFullHeight()) == 0)
    {
        return;
    }

    S32 img_width = mImage->getFullWidth();
    S32 img_height = mImage->getFullHeight();

    if (mAssetStatus != PREVIEW_ASSET_LOADED
        || mLastWidth != img_width
        || mLastHeight != img_height)
    {
        mAssetStatus = PREVIEW_ASSET_LOADED;
        // Asset has been fully loaded, adjust aspect ratio
        adjustAspectRatio();
    }


    // Update the width/height display every time
    getChild<LLUICtrl>("dimensions")->setTextArg("[WIDTH]",  llformat("%d", img_width));
    getChild<LLUICtrl>("dimensions")->setTextArg("[HEIGHT]", llformat("%d", img_height));

    mLastHeight = img_height;
    mLastWidth = img_width;

    // Reshape the floater only when required
    if (mUpdateDimensions)
    {
        mUpdateDimensions = FALSE;

        //reshape floater
        reshape(getRect().getWidth(), getRect().getHeight());

        gFloaterView->adjustToFitScreen(this, FALSE);

        LLRect dim_rect(getChildView("dimensions")->getRect());
        LLRect aspect_label_rect(getChildView("aspect_ratio")->getRect());
        getChildView("aspect_ratio")->setVisible( dim_rect.mRight < aspect_label_rect.mLeft);
    }
>>>>>>> e7eced3c
}


// Return true if everything went fine, false if we somewhat modified the ratio as we bumped on border values
bool LLPreviewTexture::setAspectRatio(const F32 width, const F32 height)
{
<<<<<<< HEAD
	mUpdateDimensions = true;

	// We don't allow negative width or height. Also, if height is positive but too small, we reset to default
	// A default 0.f value for mAspectRatio means "unconstrained" in the rest of the code
	if ((width <= 0.f) || (height <= F_APPROXIMATELY_ZERO))
	{
		mAspectRatio = 0.f;
		return false;
	}
	
	// Compute and store the ratio
	F32 ratio = width / height;
	mAspectRatio = llclamp(ratio, PREVIEW_TEXTURE_MIN_ASPECT, PREVIEW_TEXTURE_MAX_ASPECT);
	
	// Return false if we clamped the value, true otherwise
	return (ratio == mAspectRatio);
=======
    mUpdateDimensions = TRUE;

    // We don't allow negative width or height. Also, if height is positive but too small, we reset to default
    // A default 0.f value for mAspectRatio means "unconstrained" in the rest of the code
    if ((width <= 0.f) || (height <= F_APPROXIMATELY_ZERO))
    {
        mAspectRatio = 0.f;
        return false;
    }

    // Compute and store the ratio
    F32 ratio = width / height;
    mAspectRatio = llclamp(ratio, PREVIEW_TEXTURE_MIN_ASPECT, PREVIEW_TEXTURE_MAX_ASPECT);

    // Return false if we clamped the value, true otherwise
    return (ratio == mAspectRatio);
>>>>>>> e7eced3c
}


void LLPreviewTexture::onAspectRatioCommit(LLUICtrl* ctrl, void* userdata)
{
    LLPreviewTexture* self = (LLPreviewTexture*) userdata;

    std::string ratio(ctrl->getValue().asString());
    std::string::size_type separator(ratio.find_first_of(":/\\"));

    if (std::string::npos == separator) {
        // If there's no separator assume we want an unconstrained ratio
        self->setAspectRatio( 0.f, 0.f );
        return;
    }

    F32 width, height;
    std::istringstream numerator(ratio.substr(0, separator));
    std::istringstream denominator(ratio.substr(separator + 1));
    numerator >> width;
    denominator >> height;

    self->setAspectRatio( width, height );
}

void LLPreviewTexture::loadAsset()
{
<<<<<<< HEAD
	mImage = LLViewerTextureManager::getFetchedTexture(mImageID, FTT_DEFAULT, MIPMAP_TRUE, LLGLTexture::BOOST_NONE, LLViewerTexture::LOD_TEXTURE);
	mImageOldBoostLevel = mImage->getBoostLevel();
	mImage->setBoostLevel(LLGLTexture::BOOST_PREVIEW);
	mImage->forceToSaveRawImage(0) ;
	mAssetStatus = PREVIEW_ASSET_LOADING;
	mUpdateDimensions = true;
	updateDimensions();
	getChildView("save_tex_btn")->setEnabled(canSaveAs());
	if (mObjectUUID.notNull())
	{
		// check that we can copy inworld items into inventory
		getChildView("Keep")->setEnabled(mIsCopyable);
	}
	else
	{
		// check that we can remove item
		bool source_library = gInventory.isObjectDescendentOf(mItemUUID, gInventory.getLibraryRootFolderID());
		if (source_library)
		{
			getChildView("Discard")->setEnabled(false);
		}
	}
=======
    mImage = LLViewerTextureManager::getFetchedTexture(mImageID, FTT_DEFAULT, MIPMAP_TRUE, LLGLTexture::BOOST_NONE, LLViewerTexture::LOD_TEXTURE);
    mImageOldBoostLevel = mImage->getBoostLevel();
    mImage->setBoostLevel(LLGLTexture::BOOST_PREVIEW);
    mImage->forceToSaveRawImage(0) ;
    mAssetStatus = PREVIEW_ASSET_LOADING;
    mUpdateDimensions = TRUE;
    updateDimensions();
    getChildView("save_tex_btn")->setEnabled(canSaveAs());
    if (mObjectUUID.notNull())
    {
        // check that we can copy inworld items into inventory
        getChildView("Keep")->setEnabled(mIsCopyable);
    }
    else
    {
        // check that we can remove item
        BOOL source_library = gInventory.isObjectDescendentOf(mItemUUID, gInventory.getLibraryRootFolderID());
        if (source_library)
        {
            getChildView("Discard")->setEnabled(false);
        }
    }
>>>>>>> e7eced3c
}

LLPreview::EAssetStatus LLPreviewTexture::getAssetStatus()
{
    if (mImage.notNull() && (mImage->getFullWidth() * mImage->getFullHeight() > 0))
    {
        mAssetStatus = PREVIEW_ASSET_LOADED;
    }
    return mAssetStatus;
}

void LLPreviewTexture::adjustAspectRatio()
{
    S32 w = mImage->getFullWidth();
    S32 h = mImage->getFullHeight();

    // Determine aspect ratio of the image
    S32 tmp;
    while (h != 0)
    {
        tmp = w % h;
        w = h;
        h = tmp;
    }
<<<<<<< HEAD
	S32 divisor = w;
	S32 num = mImage->getFullWidth() / divisor;
	S32 denom = mImage->getFullHeight() / divisor;

	if (setAspectRatio(num, denom))
	{
		// Select corresponding ratio entry in the combo list
		LLComboBox* combo = getChild<LLComboBox>("combo_aspect_ratio");
		if (combo)
		{
			std::ostringstream ratio;
			ratio << num << ":" << denom;
			std::vector<std::string>::const_iterator found = std::find(mRatiosList.begin(), mRatiosList.end(), ratio.str());
			if (found == mRatiosList.end())
			{
				// No existing ratio found, create an element that will show image at original ratio
				populateRatioList(); // makes sure previous custom ratio is cleared
				std::string ratio = std::to_string(num)+":" + std::to_string(denom);
				mRatiosList.push_back(ratio);
				combo->add(ratio);
				combo->setCurrentByIndex(mRatiosList.size()- 1);
			}
			else
			{
				combo->setCurrentByIndex(found - mRatiosList.begin());
			}
		}
	}
	else
	{
		// Aspect ratio was set to unconstrained or was clamped
		LLComboBox* combo = getChild<LLComboBox>("combo_aspect_ratio");
		if (combo)
		{
			combo->setCurrentByIndex(0); //unconstrained
		}
	}

	mUpdateDimensions = true;
=======
    S32 divisor = w;
    S32 num = mImage->getFullWidth() / divisor;
    S32 denom = mImage->getFullHeight() / divisor;

    if (setAspectRatio(num, denom))
    {
        // Select corresponding ratio entry in the combo list
        LLComboBox* combo = getChild<LLComboBox>("combo_aspect_ratio");
        if (combo)
        {
            std::ostringstream ratio;
            ratio << num << ":" << denom;
            std::vector<std::string>::const_iterator found = std::find(mRatiosList.begin(), mRatiosList.end(), ratio.str());
            if (found == mRatiosList.end())
            {
                // No existing ratio found, create an element that will show image at original ratio
                populateRatioList(); // makes sure previous custom ratio is cleared
                std::string ratio = std::to_string(num)+":" + std::to_string(denom);
                mRatiosList.push_back(ratio);
                combo->add(ratio);
                combo->setCurrentByIndex(mRatiosList.size()- 1);
            }
            else
            {
                combo->setCurrentByIndex(found - mRatiosList.begin());
            }
        }
    }
    else
    {
        // Aspect ratio was set to unconstrained or was clamped
        LLComboBox* combo = getChild<LLComboBox>("combo_aspect_ratio");
        if (combo)
        {
            combo->setCurrentByIndex(0); //unconstrained
        }
    }

    mUpdateDimensions = TRUE;
>>>>>>> e7eced3c
}

void LLPreviewTexture::updateImageID()
{
<<<<<<< HEAD
	const LLViewerInventoryItem *item = static_cast<const LLViewerInventoryItem*>(getItem());
	if(item)
	{
		mImageID = item->getAssetUUID();

		// here's the old logic...
		//mShowKeepDiscard = item->getPermissions().getCreator() != gAgent.getID();
		// here's the new logic... 'cos we hate disappearing buttons.
		mShowKeepDiscard = true;

		mCopyToInv = false;
		LLPermissions perm(item->getPermissions());
		mIsCopyable = perm.allowCopyBy(gAgent.getID(), gAgent.getGroupID()) && perm.allowTransferTo(gAgent.getID());
		mIsFullPerm = item->checkPermissionsSet(PERM_ITEM_UNRESTRICTED);
	}
	else // not an item, assume it's an asset id
	{
		mImageID = mItemUUID;
		mShowKeepDiscard = false;
		mCopyToInv = true;
		mIsCopyable = true;
		mIsFullPerm = true;
	}
=======
    const LLViewerInventoryItem *item = static_cast<const LLViewerInventoryItem*>(getItem());
    if(item)
    {
        mImageID = item->getAssetUUID();

        // here's the old logic...
        //mShowKeepDiscard = item->getPermissions().getCreator() != gAgent.getID();
        // here's the new logic... 'cos we hate disappearing buttons.
        mShowKeepDiscard = TRUE;

        mCopyToInv = FALSE;
        LLPermissions perm(item->getPermissions());
        mIsCopyable = perm.allowCopyBy(gAgent.getID(), gAgent.getGroupID()) && perm.allowTransferTo(gAgent.getID());
        mIsFullPerm = item->checkPermissionsSet(PERM_ITEM_UNRESTRICTED);
    }
    else // not an item, assume it's an asset id
    {
        mImageID = mItemUUID;
        mShowKeepDiscard = FALSE;
        mCopyToInv = TRUE;
        mIsCopyable = TRUE;
        mIsFullPerm = TRUE;
    }
>>>>>>> e7eced3c

}

/* virtual */
void LLPreviewTexture::setObjectID(const LLUUID& object_id)
{
    mObjectUUID = object_id;

    const LLUUID old_image_id = mImageID;

    // Update what image we're pointing to, such as if we just specified the mObjectID
    // that this mItemID is part of.
    updateImageID();

    // If the imageID has changed, start over and reload the new image.
    if (mImageID != old_image_id)
    {
        mAssetStatus = PREVIEW_ASSET_UNLOADED;
        loadAsset();
    }
    refreshFromItem();
}<|MERGE_RESOLUTION|>--- conflicted
+++ resolved
@@ -65,47 +65,25 @@
 
 
 LLPreviewTexture::LLPreviewTexture(const LLSD& key)
-<<<<<<< HEAD
-	: LLPreview(key),
-	  mLoadingFullImage( false ),
-	  mShowKeepDiscard(false),
-	  mCopyToInv(false),
-	  mIsCopyable(false),
-	  mIsFullPerm(false),
-	  mUpdateDimensions(true),
-	  mLastHeight(0),
-	  mLastWidth(0),
-	  mAspectRatio(0.f),
-	  mPreviewToSave(false),
-	  mImage(NULL),
-	  mImageOldBoostLevel(LLGLTexture::BOOST_NONE)
-{
-	updateImageID();
-	if (key.has("save_as"))
-	{
-		mPreviewToSave = true;
-	}
-=======
     : LLPreview(key),
-      mLoadingFullImage( FALSE ),
-      mShowKeepDiscard(FALSE),
-      mCopyToInv(FALSE),
-      mIsCopyable(FALSE),
-      mIsFullPerm(FALSE),
-      mUpdateDimensions(TRUE),
+      mLoadingFullImage( false ),
+      mShowKeepDiscard(false),
+      mCopyToInv(false),
+      mIsCopyable(false),
+      mIsFullPerm(false),
+      mUpdateDimensions(true),
       mLastHeight(0),
       mLastWidth(0),
       mAspectRatio(0.f),
-      mPreviewToSave(FALSE),
+      mPreviewToSave(false),
       mImage(NULL),
       mImageOldBoostLevel(LLGLTexture::BOOST_NONE)
 {
     updateImageID();
     if (key.has("save_as"))
     {
-        mPreviewToSave = TRUE;
-    }
->>>>>>> e7eced3c
+        mPreviewToSave = true;
+    }
 }
 
 LLPreviewTexture::~LLPreviewTexture()
@@ -323,39 +301,21 @@
 
 void LLPreviewTexture::saveTextureToFile(const std::vector<std::string>& filenames)
 {
-<<<<<<< HEAD
-	const LLInventoryItem* item = getItem();
-	if (item && mPreviewToSave)
-	{
-		mPreviewToSave = false;
-		LLFloaterReg::showTypedInstance<LLPreviewTexture>("preview_texture", item->getUUID());
-	}
-
-	// remember the user-approved/edited file name.
-	mSaveFileName = filenames[0];
-	mLoadingFullImage = true;
-	getWindow()->incBusyCount();
-
-	mImage->forceToSaveRawImage(0);//re-fetch the raw image if the old one is removed.
-	mImage->setLoadedCallback(LLPreviewTexture::onFileLoadedForSave,
-		0, true, false, new LLUUID(mItemUUID), &mCallbackTextureList);
-=======
     const LLInventoryItem* item = getItem();
     if (item && mPreviewToSave)
     {
-        mPreviewToSave = FALSE;
+        mPreviewToSave = false;
         LLFloaterReg::showTypedInstance<LLPreviewTexture>("preview_texture", item->getUUID());
     }
 
     // remember the user-approved/edited file name.
     mSaveFileName = filenames[0];
-    mLoadingFullImage = TRUE;
+    mLoadingFullImage = true;
     getWindow()->incBusyCount();
 
     mImage->forceToSaveRawImage(0);//re-fetch the raw image if the old one is removed.
     mImage->setLoadedCallback(LLPreviewTexture::onFileLoadedForSave,
-        0, TRUE, FALSE, new LLUUID(mItemUUID), &mCallbackTextureList);
->>>>>>> e7eced3c
+        0, true, false, new LLUUID(mItemUUID), &mCallbackTextureList);
 }
 
 
@@ -452,11 +412,7 @@
 
 void LLPreviewTexture::openToSave()
 {
-<<<<<<< HEAD
-	mPreviewToSave = true;
-=======
-    mPreviewToSave = TRUE;
->>>>>>> e7eced3c
+    mPreviewToSave = true;
 }
 
 void LLPreviewTexture::hideCtrlButtons()
@@ -470,78 +426,12 @@
 }
 
 // static
-<<<<<<< HEAD
-void LLPreviewTexture::onFileLoadedForSave(bool success, 
-					   LLViewerFetchedTexture *src_vi,
-					   LLImageRaw* src, 
-					   LLImageRaw* aux_src, 
-					   S32 discard_level,
-					   bool final,
-					   void* userdata)
-{
-	LLUUID* item_uuid = (LLUUID*) userdata;
-
-	LLPreviewTexture* self = LLFloaterReg::findTypedInstance<LLPreviewTexture>("preview_texture", *item_uuid);
-
-	if( final || !success )
-	{
-		delete item_uuid;
-
-		if( self )
-		{
-			self->getWindow()->decBusyCount();
-			self->mLoadingFullImage = false;
-		}
-	}
-
-	if( self && final && success )
-	{
-		const U32 ext_length = 3;
-		std::string extension = self->mSaveFileName.substr( self->mSaveFileName.length() - ext_length);
-		LLStringUtil::toLower(extension);
-		// We only support saving in PNG or TGA format
-		LLPointer<LLImageFormatted> image;
-		if(extension == "png")
-		{
-			image = new LLImagePNG;
-		}
-		else if(extension == "tga")
-		{
-			image = new LLImageTGA;
-		}
-
-		if( image && !image->encode( src, 0 ) )
-		{
-			LLSD args;
-			args["FILE"] = self->mSaveFileName;
-			LLNotificationsUtil::add("CannotEncodeFile", args);
-		}
-		else if( image && !image->save( self->mSaveFileName ) )
-		{
-			LLSD args;
-			args["FILE"] = self->mSaveFileName;
-			LLNotificationsUtil::add("CannotWriteFile", args);
-		}
-		else
-		{
-			self->mSavedFileTimer.reset();
-			self->mSavedFileTimer.setTimerExpirySec( SECONDS_TO_SHOW_FILE_SAVED_MSG );
-		}
-
-		self->mSaveFileName.clear();
-	}
-
-	if( self && !success )
-	{
-		LLNotificationsUtil::add("CannotDownloadFile");
-	}
-=======
-void LLPreviewTexture::onFileLoadedForSave(BOOL success,
+void LLPreviewTexture::onFileLoadedForSave(bool success,
                        LLViewerFetchedTexture *src_vi,
                        LLImageRaw* src,
                        LLImageRaw* aux_src,
                        S32 discard_level,
-                       BOOL final,
+                       bool final,
                        void* userdata)
 {
     LLUUID* item_uuid = (LLUUID*) userdata;
@@ -555,7 +445,7 @@
         if( self )
         {
             self->getWindow()->decBusyCount();
-            self->mLoadingFullImage = FALSE;
+            self->mLoadingFullImage = false;
         }
     }
 
@@ -600,7 +490,6 @@
     {
         LLNotificationsUtil::add("CannotDownloadFile");
     }
->>>>>>> e7eced3c
 
 }
 
@@ -609,51 +498,6 @@
 // When we receive it, reshape the window accordingly.
 void LLPreviewTexture::updateDimensions()
 {
-<<<<<<< HEAD
-	if (!mImage)
-	{
-		return;
-	}
-	if ((mImage->getFullWidth() * mImage->getFullHeight()) == 0)
-	{
-		return;
-	}
-
-	S32 img_width = mImage->getFullWidth();
-	S32 img_height = mImage->getFullHeight();
-
-	if (mAssetStatus != PREVIEW_ASSET_LOADED
-		|| mLastWidth != img_width
-		|| mLastHeight != img_height)
-	{
-		mAssetStatus = PREVIEW_ASSET_LOADED;
-		// Asset has been fully loaded, adjust aspect ratio
-		adjustAspectRatio();
-	}
-
-
-	// Update the width/height display every time
-	getChild<LLUICtrl>("dimensions")->setTextArg("[WIDTH]",  llformat("%d", img_width));
-	getChild<LLUICtrl>("dimensions")->setTextArg("[HEIGHT]", llformat("%d", img_height));
-
-	mLastHeight = img_height;
-	mLastWidth = img_width;
-
-	// Reshape the floater only when required
-	if (mUpdateDimensions)
-	{
-		mUpdateDimensions = false;
-		
-		//reshape floater
-		reshape(getRect().getWidth(), getRect().getHeight());
-
-		gFloaterView->adjustToFitScreen(this, false);
-
-		LLRect dim_rect(getChildView("dimensions")->getRect());
-		LLRect aspect_label_rect(getChildView("aspect_ratio")->getRect());
-		getChildView("aspect_ratio")->setVisible( dim_rect.mRight < aspect_label_rect.mLeft);
-	}
-=======
     if (!mImage)
     {
         return;
@@ -686,43 +530,24 @@
     // Reshape the floater only when required
     if (mUpdateDimensions)
     {
-        mUpdateDimensions = FALSE;
+        mUpdateDimensions = false;
 
         //reshape floater
         reshape(getRect().getWidth(), getRect().getHeight());
 
-        gFloaterView->adjustToFitScreen(this, FALSE);
+        gFloaterView->adjustToFitScreen(this, false);
 
         LLRect dim_rect(getChildView("dimensions")->getRect());
         LLRect aspect_label_rect(getChildView("aspect_ratio")->getRect());
         getChildView("aspect_ratio")->setVisible( dim_rect.mRight < aspect_label_rect.mLeft);
     }
->>>>>>> e7eced3c
 }
 
 
 // Return true if everything went fine, false if we somewhat modified the ratio as we bumped on border values
 bool LLPreviewTexture::setAspectRatio(const F32 width, const F32 height)
 {
-<<<<<<< HEAD
-	mUpdateDimensions = true;
-
-	// We don't allow negative width or height. Also, if height is positive but too small, we reset to default
-	// A default 0.f value for mAspectRatio means "unconstrained" in the rest of the code
-	if ((width <= 0.f) || (height <= F_APPROXIMATELY_ZERO))
-	{
-		mAspectRatio = 0.f;
-		return false;
-	}
-	
-	// Compute and store the ratio
-	F32 ratio = width / height;
-	mAspectRatio = llclamp(ratio, PREVIEW_TEXTURE_MIN_ASPECT, PREVIEW_TEXTURE_MAX_ASPECT);
-	
-	// Return false if we clamped the value, true otherwise
-	return (ratio == mAspectRatio);
-=======
-    mUpdateDimensions = TRUE;
+    mUpdateDimensions = true;
 
     // We don't allow negative width or height. Also, if height is positive but too small, we reset to default
     // A default 0.f value for mAspectRatio means "unconstrained" in the rest of the code
@@ -738,7 +563,6 @@
 
     // Return false if we clamped the value, true otherwise
     return (ratio == mAspectRatio);
->>>>>>> e7eced3c
 }
 
 
@@ -766,36 +590,12 @@
 
 void LLPreviewTexture::loadAsset()
 {
-<<<<<<< HEAD
-	mImage = LLViewerTextureManager::getFetchedTexture(mImageID, FTT_DEFAULT, MIPMAP_TRUE, LLGLTexture::BOOST_NONE, LLViewerTexture::LOD_TEXTURE);
-	mImageOldBoostLevel = mImage->getBoostLevel();
-	mImage->setBoostLevel(LLGLTexture::BOOST_PREVIEW);
-	mImage->forceToSaveRawImage(0) ;
-	mAssetStatus = PREVIEW_ASSET_LOADING;
-	mUpdateDimensions = true;
-	updateDimensions();
-	getChildView("save_tex_btn")->setEnabled(canSaveAs());
-	if (mObjectUUID.notNull())
-	{
-		// check that we can copy inworld items into inventory
-		getChildView("Keep")->setEnabled(mIsCopyable);
-	}
-	else
-	{
-		// check that we can remove item
-		bool source_library = gInventory.isObjectDescendentOf(mItemUUID, gInventory.getLibraryRootFolderID());
-		if (source_library)
-		{
-			getChildView("Discard")->setEnabled(false);
-		}
-	}
-=======
     mImage = LLViewerTextureManager::getFetchedTexture(mImageID, FTT_DEFAULT, MIPMAP_TRUE, LLGLTexture::BOOST_NONE, LLViewerTexture::LOD_TEXTURE);
     mImageOldBoostLevel = mImage->getBoostLevel();
     mImage->setBoostLevel(LLGLTexture::BOOST_PREVIEW);
     mImage->forceToSaveRawImage(0) ;
     mAssetStatus = PREVIEW_ASSET_LOADING;
-    mUpdateDimensions = TRUE;
+    mUpdateDimensions = true;
     updateDimensions();
     getChildView("save_tex_btn")->setEnabled(canSaveAs());
     if (mObjectUUID.notNull())
@@ -806,13 +606,12 @@
     else
     {
         // check that we can remove item
-        BOOL source_library = gInventory.isObjectDescendentOf(mItemUUID, gInventory.getLibraryRootFolderID());
+        bool source_library = gInventory.isObjectDescendentOf(mItemUUID, gInventory.getLibraryRootFolderID());
         if (source_library)
         {
             getChildView("Discard")->setEnabled(false);
         }
     }
->>>>>>> e7eced3c
 }
 
 LLPreview::EAssetStatus LLPreviewTexture::getAssetStatus()
@@ -837,47 +636,6 @@
         w = h;
         h = tmp;
     }
-<<<<<<< HEAD
-	S32 divisor = w;
-	S32 num = mImage->getFullWidth() / divisor;
-	S32 denom = mImage->getFullHeight() / divisor;
-
-	if (setAspectRatio(num, denom))
-	{
-		// Select corresponding ratio entry in the combo list
-		LLComboBox* combo = getChild<LLComboBox>("combo_aspect_ratio");
-		if (combo)
-		{
-			std::ostringstream ratio;
-			ratio << num << ":" << denom;
-			std::vector<std::string>::const_iterator found = std::find(mRatiosList.begin(), mRatiosList.end(), ratio.str());
-			if (found == mRatiosList.end())
-			{
-				// No existing ratio found, create an element that will show image at original ratio
-				populateRatioList(); // makes sure previous custom ratio is cleared
-				std::string ratio = std::to_string(num)+":" + std::to_string(denom);
-				mRatiosList.push_back(ratio);
-				combo->add(ratio);
-				combo->setCurrentByIndex(mRatiosList.size()- 1);
-			}
-			else
-			{
-				combo->setCurrentByIndex(found - mRatiosList.begin());
-			}
-		}
-	}
-	else
-	{
-		// Aspect ratio was set to unconstrained or was clamped
-		LLComboBox* combo = getChild<LLComboBox>("combo_aspect_ratio");
-		if (combo)
-		{
-			combo->setCurrentByIndex(0); //unconstrained
-		}
-	}
-
-	mUpdateDimensions = true;
-=======
     S32 divisor = w;
     S32 num = mImage->getFullWidth() / divisor;
     S32 denom = mImage->getFullHeight() / divisor;
@@ -916,37 +674,11 @@
         }
     }
 
-    mUpdateDimensions = TRUE;
->>>>>>> e7eced3c
+    mUpdateDimensions = true;
 }
 
 void LLPreviewTexture::updateImageID()
 {
-<<<<<<< HEAD
-	const LLViewerInventoryItem *item = static_cast<const LLViewerInventoryItem*>(getItem());
-	if(item)
-	{
-		mImageID = item->getAssetUUID();
-
-		// here's the old logic...
-		//mShowKeepDiscard = item->getPermissions().getCreator() != gAgent.getID();
-		// here's the new logic... 'cos we hate disappearing buttons.
-		mShowKeepDiscard = true;
-
-		mCopyToInv = false;
-		LLPermissions perm(item->getPermissions());
-		mIsCopyable = perm.allowCopyBy(gAgent.getID(), gAgent.getGroupID()) && perm.allowTransferTo(gAgent.getID());
-		mIsFullPerm = item->checkPermissionsSet(PERM_ITEM_UNRESTRICTED);
-	}
-	else // not an item, assume it's an asset id
-	{
-		mImageID = mItemUUID;
-		mShowKeepDiscard = false;
-		mCopyToInv = true;
-		mIsCopyable = true;
-		mIsFullPerm = true;
-	}
-=======
     const LLViewerInventoryItem *item = static_cast<const LLViewerInventoryItem*>(getItem());
     if(item)
     {
@@ -955,9 +687,9 @@
         // here's the old logic...
         //mShowKeepDiscard = item->getPermissions().getCreator() != gAgent.getID();
         // here's the new logic... 'cos we hate disappearing buttons.
-        mShowKeepDiscard = TRUE;
-
-        mCopyToInv = FALSE;
+        mShowKeepDiscard = true;
+
+        mCopyToInv = false;
         LLPermissions perm(item->getPermissions());
         mIsCopyable = perm.allowCopyBy(gAgent.getID(), gAgent.getGroupID()) && perm.allowTransferTo(gAgent.getID());
         mIsFullPerm = item->checkPermissionsSet(PERM_ITEM_UNRESTRICTED);
@@ -965,12 +697,11 @@
     else // not an item, assume it's an asset id
     {
         mImageID = mItemUUID;
-        mShowKeepDiscard = FALSE;
-        mCopyToInv = TRUE;
-        mIsCopyable = TRUE;
-        mIsFullPerm = TRUE;
-    }
->>>>>>> e7eced3c
+        mShowKeepDiscard = false;
+        mCopyToInv = true;
+        mIsCopyable = true;
+        mIsFullPerm = true;
+    }
 
 }
 
