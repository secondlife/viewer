<<<<<<< HEAD
/** 
 * @file llvocache.cpp
 * @brief Cache of objects on the viewer.
 *
 * $LicenseInfo:firstyear=2003&license=viewerlgpl$
 * Second Life Viewer Source Code
 * Copyright (C) 2010, Linden Research, Inc.
 * 
 * This library is free software; you can redistribute it and/or
 * modify it under the terms of the GNU Lesser General Public
 * License as published by the Free Software Foundation;
 * version 2.1 of the License only.
 * 
 * This library is distributed in the hope that it will be useful,
 * but WITHOUT ANY WARRANTY; without even the implied warranty of
 * MERCHANTABILITY or FITNESS FOR A PARTICULAR PURPOSE.  See the GNU
 * Lesser General Public License for more details.
 * 
 * You should have received a copy of the GNU Lesser General Public
 * License along with this library; if not, write to the Free Software
 * Foundation, Inc., 51 Franklin Street, Fifth Floor, Boston, MA  02110-1301  USA
 * 
 * Linden Research, Inc., 945 Battery Street, San Francisco, CA  94111  USA
 * $/LicenseInfo$
 */

#include "llviewerprecompiledheaders.h"
#include "llvocache.h"
#include "llerror.h"
#include "llregionhandle.h"
#include "llviewercontrol.h"

BOOL check_read(LLAPRFile* apr_file, void* src, S32 n_bytes) 
{
	return apr_file->read(src, n_bytes) == n_bytes ;
}

BOOL check_write(LLAPRFile* apr_file, void* src, S32 n_bytes) 
{
	return apr_file->write(src, n_bytes) == n_bytes ;
}


//---------------------------------------------------------------------------
// LLVOCacheEntry
//---------------------------------------------------------------------------

LLVOCacheEntry::LLVOCacheEntry(U32 local_id, U32 crc, LLDataPackerBinaryBuffer &dp)
	:
	mLocalID(local_id),
	mCRC(crc),
	mHitCount(0),
	mDupeCount(0),
	mCRCChangeCount(0)
{
	mBuffer = new U8[dp.getBufferSize()];
	mDP.assignBuffer(mBuffer, dp.getBufferSize());
	mDP = dp;
}

LLVOCacheEntry::LLVOCacheEntry()
	:
	mLocalID(0),
	mCRC(0),
	mHitCount(0),
	mDupeCount(0),
	mCRCChangeCount(0),
	mBuffer(NULL)
{
	mDP.assignBuffer(mBuffer, 0);
}

LLVOCacheEntry::LLVOCacheEntry(LLAPRFile* apr_file)
{
	S32 size = -1;
	BOOL success;

	success = check_read(apr_file, &mLocalID, sizeof(U32));
	if(success)
	{
		success = check_read(apr_file, &mCRC, sizeof(U32));
	}
	if(success)
	{
		success = check_read(apr_file, &mHitCount, sizeof(S32));
	}
	if(success)
	{
		success = check_read(apr_file, &mDupeCount, sizeof(S32));
	}
	if(success)
	{
		success = check_read(apr_file, &mCRCChangeCount, sizeof(S32));
	}
	if(success)
	{
		success = check_read(apr_file, &size, sizeof(S32));

		// Corruption in the cache entries
		if ((size > 10000) || (size < 1))
		{
			// We've got a bogus size, skip reading it.
			// We won't bother seeking, because the rest of this file
			// is likely bogus, and will be tossed anyway.
			llwarns << "Bogus cache entry, size " << size << ", aborting!" << llendl;
			success = FALSE;
		}
	}
	if(success && size > 0)
	{
		mBuffer = new U8[size];
		success = check_read(apr_file, mBuffer, size);

		if(success)
		{
			mDP.assignBuffer(mBuffer, size);
		}
		else
		{
			delete[] mBuffer ;
			mBuffer = NULL ;
		}
	}

	if(!success)
	{
		mLocalID = 0;
		mCRC = 0;
		mHitCount = 0;
		mDupeCount = 0;
		mCRCChangeCount = 0;
		mBuffer = NULL;
	}
}

LLVOCacheEntry::~LLVOCacheEntry()
{
	delete [] mBuffer;
}


// New CRC means the object has changed.
void LLVOCacheEntry::assignCRC(U32 crc, LLDataPackerBinaryBuffer &dp)
{
	if (  (mCRC != crc)
		||(mDP.getBufferSize() == 0))
	{
		mCRC = crc;
		mHitCount = 0;
		mCRCChangeCount++;

		mDP.freeBuffer();
		mBuffer = new U8[dp.getBufferSize()];
		mDP.assignBuffer(mBuffer, dp.getBufferSize());
		mDP = dp;
	}
}

LLDataPackerBinaryBuffer *LLVOCacheEntry::getDP(U32 crc)
{
	if (  (mCRC != crc)
		||(mDP.getBufferSize() == 0))
	{
		//llinfos << "Not getting cache entry, invalid!" << llendl;
		return NULL;
	}
	mHitCount++;
	return &mDP;
}


void LLVOCacheEntry::recordHit()
{
	mHitCount++;
}


void LLVOCacheEntry::dump() const
{
	llinfos << "local " << mLocalID
		<< " crc " << mCRC
		<< " hits " << mHitCount
		<< " dupes " << mDupeCount
		<< " change " << mCRCChangeCount
		<< llendl;
}

BOOL LLVOCacheEntry::writeToFile(LLAPRFile* apr_file) const
{
	BOOL success;
	success = check_write(apr_file, (void*)&mLocalID, sizeof(U32));
	if(success)
	{
		success = check_write(apr_file, (void*)&mCRC, sizeof(U32));
	}
	if(success)
	{
		success = check_write(apr_file, (void*)&mHitCount, sizeof(S32));
	}
	if(success)
	{
		success = check_write(apr_file, (void*)&mDupeCount, sizeof(S32));
	}
	if(success)
	{
		success = check_write(apr_file, (void*)&mCRCChangeCount, sizeof(S32));
	}
	if(success)
	{
		S32 size = mDP.getBufferSize();
		success = check_write(apr_file, (void*)&size, sizeof(S32));
	
		if(success)
		{
			success = check_write(apr_file, (void*)mBuffer, size);
		}
	}

	return success ;
}

//-------------------------------------------------------------------
//LLVOCache
//-------------------------------------------------------------------
// Format string used to construct filename for the object cache
static const char OBJECT_CACHE_FILENAME[] = "objects_%d_%d.slc";

const U32 MAX_NUM_OBJECT_ENTRIES = 128 ;
const U32 MIN_ENTRIES_TO_PURGE = 16 ;
const U32 INVALID_TIME = 0 ;
const char* object_cache_dirname = "objectcache";
const char* header_filename = "object.cache";

LLVOCache* LLVOCache::sInstance = NULL;

//static 
LLVOCache* LLVOCache::getInstance() 
{	
	if(!sInstance)
	{
		sInstance = new LLVOCache() ;
	}
	return sInstance ;
}

//static 
BOOL LLVOCache::hasInstance() 
{
	return sInstance != NULL ;
}

//static 
void LLVOCache::destroyClass() 
{
	if(sInstance)
	{
		delete sInstance ;
		sInstance = NULL ;
	}
}

LLVOCache::LLVOCache():
	mInitialized(FALSE),
	mReadOnly(TRUE),
	mNumEntries(0),
	mCacheSize(1)
{
	mEnabled = gSavedSettings.getBOOL("ObjectCacheEnabled");
	mLocalAPRFilePoolp = new LLVolatileAPRPool() ;
}

LLVOCache::~LLVOCache()
{
	if(mEnabled)
	{
		writeCacheHeader();
		clearCacheInMemory();
	}
	delete mLocalAPRFilePoolp;
}

void LLVOCache::setDirNames(ELLPath location)
{
	std::string delem = gDirUtilp->getDirDelimiter();

	mHeaderFileName = gDirUtilp->getExpandedFilename(location, object_cache_dirname, header_filename);
	mObjectCacheDirName = gDirUtilp->getExpandedFilename(location, object_cache_dirname);
}

void LLVOCache::initCache(ELLPath location, U32 size, U32 cache_version)
{
	if(!mEnabled)
	{
		llwarns << "Not initializing cache: Cache is currently disabled." << llendl;
		return ;
	}

	if(mInitialized)
	{
		llwarns << "Cache already initialized." << llendl;
		return ;
	}
	mInitialized = TRUE ;

	setDirNames(location);
	if (!mReadOnly)
	{
		LLFile::mkdir(mObjectCacheDirName);
	}
	mCacheSize = llclamp(size, MIN_ENTRIES_TO_PURGE, MAX_NUM_OBJECT_ENTRIES);
	mMetaInfo.mVersion = cache_version;
	readCacheHeader();	

	if(mMetaInfo.mVersion != cache_version) 
	{
		mMetaInfo.mVersion = cache_version ;
		if(mReadOnly) //disable cache
		{
			clearCacheInMemory();
		}
		else //delete the current cache if the format does not match.
		{			
			removeCache();
		}
	}	
}
	
void LLVOCache::removeCache(ELLPath location) 
{
	if(mReadOnly)
	{
		llwarns << "Not removing cache at " << location << ": Cache is currently in read-only mode." << llendl;
		return ;
	}

	llinfos << "about to remove the object cache due to settings." << llendl ;

	std::string delem = gDirUtilp->getDirDelimiter();
	std::string mask = delem + "*";
	std::string cache_dir = gDirUtilp->getExpandedFilename(location, object_cache_dirname);
	llinfos << "Removing cache at " << cache_dir << llendl;
	gDirUtilp->deleteFilesInDir(cache_dir, mask); //delete all files
	LLFile::rmdir(cache_dir);

	clearCacheInMemory();
	mInitialized = FALSE ;
}

void LLVOCache::removeCache() 
{
	llassert_always(mInitialized) ;
	if(mReadOnly)
	{
		llwarns << "Not clearing object cache: Cache is currently in read-only mode." << llendl;
		return ;
	}

	llinfos << "about to remove the object cache due to some error." << llendl ;

	std::string delem = gDirUtilp->getDirDelimiter();
	std::string mask = delem + "*";
	llinfos << "Removing cache at " << mObjectCacheDirName << llendl;
	gDirUtilp->deleteFilesInDir(mObjectCacheDirName, mask); 

	clearCacheInMemory() ;
	writeCacheHeader();
}

void LLVOCache::removeEntry(HeaderEntryInfo* entry) 
{
	llassert_always(mInitialized) ;
	if(mReadOnly)
	{
		return ;
	}
	if(!entry)
	{
		return ;
	}

	header_entry_queue_t::iterator iter = mHeaderEntryQueue.find(entry) ;
	if(iter != mHeaderEntryQueue.end())
	{		
		mHandleEntryMap.erase(entry->mHandle) ;		
		mHeaderEntryQueue.erase(iter) ;
		removeFromCache(entry) ;
		delete entry ;

		mNumEntries = mHandleEntryMap.size() ;
	}
}

void LLVOCache::removeEntry(U64 handle) 
{
	handle_entry_map_t::iterator iter = mHandleEntryMap.find(handle) ;
	if(iter == mHandleEntryMap.end()) //no cache
	{
		return ;
	}
	HeaderEntryInfo* entry = iter->second ;
	removeEntry(entry) ;
}

void LLVOCache::clearCacheInMemory()
{
	if(!mHeaderEntryQueue.empty()) 
	{
		for(header_entry_queue_t::iterator iter = mHeaderEntryQueue.begin(); iter != mHeaderEntryQueue.end(); ++iter)
		{
			delete *iter ;
		}
		mHeaderEntryQueue.clear();
		mHandleEntryMap.clear();
		mNumEntries = 0 ;
	}

}

void LLVOCache::getObjectCacheFilename(U64 handle, std::string& filename) 
{
	U32 region_x, region_y;

	grid_from_region_handle(handle, &region_x, &region_y);
	filename = gDirUtilp->getExpandedFilename(LL_PATH_CACHE, object_cache_dirname,
			   llformat(OBJECT_CACHE_FILENAME, region_x, region_y));

	return ;
}

void LLVOCache::removeFromCache(HeaderEntryInfo* entry)
{
	if(mReadOnly)
	{
		llwarns << "Not removing cache for handle " << entry->mHandle << ": Cache is currently in read-only mode." << llendl;
		return ;
	}

	std::string filename;
	getObjectCacheFilename(entry->mHandle, filename);
	LLAPRFile::remove(filename, mLocalAPRFilePoolp);
	entry->mTime = INVALID_TIME ;
	updateEntry(entry) ; //update the head file.
}

void LLVOCache::readCacheHeader()
{
	if(!mEnabled)
	{
		llwarns << "Not reading cache header: Cache is currently disabled." << llendl;
		return;
	}

	//clear stale info.
	clearCacheInMemory();	

	bool success = true ;
	if (LLAPRFile::isExist(mHeaderFileName, mLocalAPRFilePoolp))
	{
		LLAPRFile apr_file(mHeaderFileName, APR_READ|APR_BINARY, mLocalAPRFilePoolp);		
		
		//read the meta element
		success = check_read(&apr_file, &mMetaInfo, sizeof(HeaderMetaInfo)) ;
		
		if(success)
		{
			HeaderEntryInfo* entry = NULL ;
			mNumEntries = 0 ;
			U32 num_read = 0 ;
			while(num_read++ < MAX_NUM_OBJECT_ENTRIES)
			{
				if(!entry)
				{
					entry = new HeaderEntryInfo() ;
				}
				success = check_read(&apr_file, entry, sizeof(HeaderEntryInfo));
								
				if(!success) //failed
				{
					llwarns << "Error reading cache header entry. (entry_index=" << mNumEntries << ")" << llendl;
					delete entry ;
					entry = NULL ;
					break ;
				}
				else if(entry->mTime == INVALID_TIME)
				{
					continue ; //an empty entry
				}

				entry->mIndex = mNumEntries++ ;
				mHeaderEntryQueue.insert(entry) ;
				mHandleEntryMap[entry->mHandle] = entry ;
				entry = NULL ;
			}
			if(entry)
			{
				delete entry ;
			}
		}

		//---------
		//debug code
		//----------
		//std::string name ;
		//for(header_entry_queue_t::iterator iter = mHeaderEntryQueue.begin() ; success && iter != mHeaderEntryQueue.end(); ++iter)
		//{
		//	getObjectCacheFilename((*iter)->mHandle, name) ;
		//	llinfos << name << llendl ;
		//}
		//-----------
	}
	else
	{
		writeCacheHeader() ;
	}

	if(!success)
	{
		removeCache() ; //failed to read header, clear the cache
	}
	else if(mNumEntries >= mCacheSize)
	{
		purgeEntries(mCacheSize) ;
	}

	return ;
}

void LLVOCache::writeCacheHeader()
{
	if (!mEnabled)
	{
		llwarns << "Not writing cache header: Cache is currently disabled." << llendl;
		return;
	}

	if(mReadOnly)
	{
		llwarns << "Not writing cache header: Cache is currently in read-only mode." << llendl;
		return;
	}

	bool success = true ;
	{
		LLAPRFile apr_file(mHeaderFileName, APR_CREATE|APR_WRITE|APR_BINARY, mLocalAPRFilePoolp);

		//write the meta element
		success = check_write(&apr_file, &mMetaInfo, sizeof(HeaderMetaInfo)) ;


		mNumEntries = 0 ;	
		for(header_entry_queue_t::iterator iter = mHeaderEntryQueue.begin() ; success && iter != mHeaderEntryQueue.end(); ++iter)
		{
			(*iter)->mIndex = mNumEntries++ ;
			success = check_write(&apr_file, (void*)*iter, sizeof(HeaderEntryInfo));
		}
	
		mNumEntries = mHeaderEntryQueue.size() ;
		if(success && mNumEntries < MAX_NUM_OBJECT_ENTRIES)
		{
			HeaderEntryInfo* entry = new HeaderEntryInfo() ;
			entry->mTime = INVALID_TIME ;
			for(S32 i = mNumEntries ; success && i < MAX_NUM_OBJECT_ENTRIES ; i++)
			{
				//fill the cache with the default entry.
				success = check_write(&apr_file, entry, sizeof(HeaderEntryInfo)) ;			

			}
			delete entry ;
		}
	}

	if(!success)
	{
		clearCacheInMemory() ;
		mReadOnly = TRUE ; //disable the cache.
	}
	return ;
}

BOOL LLVOCache::updateEntry(const HeaderEntryInfo* entry)
{
	LLAPRFile apr_file(mHeaderFileName, APR_WRITE|APR_BINARY, mLocalAPRFilePoolp);
	apr_file.seek(APR_SET, entry->mIndex * sizeof(HeaderEntryInfo) + sizeof(HeaderMetaInfo)) ;

	return check_write(&apr_file, (void*)entry, sizeof(HeaderEntryInfo)) ;
}

void LLVOCache::readFromCache(U64 handle, const LLUUID& id, LLVOCacheEntry::vocache_entry_map_t& cache_entry_map) 
{
	if(!mEnabled)
	{
		llwarns << "Not reading cache for handle " << handle << "): Cache is currently disabled." << llendl;
		return ;
	}
	llassert_always(mInitialized);

	handle_entry_map_t::iterator iter = mHandleEntryMap.find(handle) ;
	if(iter == mHandleEntryMap.end()) //no cache
	{
		llwarns << "No handle map entry for " << handle << llendl;
		return ;
	}

	bool success = true ;
	{
		std::string filename;
		getObjectCacheFilename(handle, filename);
		LLAPRFile apr_file(filename, APR_READ|APR_BINARY, mLocalAPRFilePoolp);
	
		LLUUID cache_id ;
		success = check_read(&apr_file, cache_id.mData, UUID_BYTES) ;
	
		if(success)
		{		
			if(cache_id != id)
			{
				llinfos << "Cache ID doesn't match for this region, discarding"<< llendl;
				success = false ;
			}

			if(success)
			{
				S32 num_entries;
				success = check_read(&apr_file, &num_entries, sizeof(S32)) ;
	
				for (S32 i = 0; success && i < num_entries; i++)
				{
					LLVOCacheEntry* entry = new LLVOCacheEntry(&apr_file);
					if (!entry->getLocalID())
					{
						llwarns << "Aborting cache file load for " << filename << ", cache file corruption!" << llendl;
						delete entry ;
						success = false ;
					}
					cache_entry_map[entry->getLocalID()] = entry;
				}
			}
		}		
	}
	
	if(!success)
	{
		if(cache_entry_map.empty())
		{
			removeEntry(iter->second) ;
		}
	}

	return ;
}
	
void LLVOCache::purgeEntries(U32 size)
{
	while(mHeaderEntryQueue.size() >= size)
	{
		header_entry_queue_t::iterator iter = mHeaderEntryQueue.begin() ;
		HeaderEntryInfo* entry = *iter ;			
		mHandleEntryMap.erase(entry->mHandle);
		mHeaderEntryQueue.erase(iter) ;
		removeFromCache(entry) ;
		delete entry;
	}
	mNumEntries = mHandleEntryMap.size() ;
}

void LLVOCache::writeToCache(U64 handle, const LLUUID& id, const LLVOCacheEntry::vocache_entry_map_t& cache_entry_map, BOOL dirty_cache) 
{
	if(!mEnabled)
	{
		llwarns << "Not writing cache for handle " << handle << "): Cache is currently disabled." << llendl;
		return ;
	}
	llassert_always(mInitialized);

	if(mReadOnly)
	{
		llwarns << "Not writing cache for handle " << handle << "): Cache is currently in read-only mode." << llendl;
		return ;
	}	

	HeaderEntryInfo* entry;
	handle_entry_map_t::iterator iter = mHandleEntryMap.find(handle) ;
	if(iter == mHandleEntryMap.end()) //new entry
	{				
		if(mNumEntries >= mCacheSize - 1)
		{
			purgeEntries(mCacheSize - 1) ;
		}

		entry = new HeaderEntryInfo();
		entry->mHandle = handle ;
		entry->mTime = time(NULL) ;
		entry->mIndex = mNumEntries++;
		mHeaderEntryQueue.insert(entry) ;
		mHandleEntryMap[handle] = entry ;
	}
	else
	{
		// Update access time.
		entry = iter->second ;		

		//resort
		mHeaderEntryQueue.erase(entry) ;
		
		entry->mTime = time(NULL) ;
		mHeaderEntryQueue.insert(entry) ;
	}

	//update cache header
	if(!updateEntry(entry))
	{
		llwarns << "Failed to update cache header index " << entry->mIndex << ". handle = " << handle << llendl;
		return ; //update failed.
	}

	if(!dirty_cache)
	{
		llwarns << "Skipping write to cache for handle " << handle << ": cache not dirty" << llendl;
		return ; //nothing changed, no need to update.
	}

	//write to cache file
	bool success = true ;
	{
		std::string filename;
		getObjectCacheFilename(handle, filename);
		LLAPRFile apr_file(filename, APR_CREATE|APR_WRITE|APR_BINARY, mLocalAPRFilePoolp);
	
		success = check_write(&apr_file, (void*)id.mData, UUID_BYTES) ;

	
		if(success)
		{
			S32 num_entries = cache_entry_map.size() ;
			success = check_write(&apr_file, &num_entries, sizeof(S32));
	
			for (LLVOCacheEntry::vocache_entry_map_t::const_iterator iter = cache_entry_map.begin(); success && iter != cache_entry_map.end(); ++iter)
			{
				success = iter->second->writeToFile(&apr_file) ;
			}
		}
	}

	if(!success)
	{
		removeEntry(entry) ;

	}

	return ;
}

=======
/** 
 * @file llvocache.cpp
 * @brief Cache of objects on the viewer.
 *
 * $LicenseInfo:firstyear=2003&license=viewerlgpl$
 * Second Life Viewer Source Code
 * Copyright (C) 2010, Linden Research, Inc.
 * 
 * This library is free software; you can redistribute it and/or
 * modify it under the terms of the GNU Lesser General Public
 * License as published by the Free Software Foundation;
 * version 2.1 of the License only.
 * 
 * This library is distributed in the hope that it will be useful,
 * but WITHOUT ANY WARRANTY; without even the implied warranty of
 * MERCHANTABILITY or FITNESS FOR A PARTICULAR PURPOSE.  See the GNU
 * Lesser General Public License for more details.
 * 
 * You should have received a copy of the GNU Lesser General Public
 * License along with this library; if not, write to the Free Software
 * Foundation, Inc., 51 Franklin Street, Fifth Floor, Boston, MA  02110-1301  USA
 * 
 * Linden Research, Inc., 945 Battery Street, San Francisco, CA  94111  USA
 * $/LicenseInfo$
 */

#include "llviewerprecompiledheaders.h"
#include "llvocache.h"
#include "llerror.h"
#include "llregionhandle.h"
#include "llviewercontrol.h"

BOOL check_read(LLAPRFile* apr_file, void* src, S32 n_bytes) 
{
	return apr_file->read(src, n_bytes) == n_bytes ;
}

BOOL check_write(LLAPRFile* apr_file, void* src, S32 n_bytes) 
{
	return apr_file->write(src, n_bytes) == n_bytes ;
}


//---------------------------------------------------------------------------
// LLVOCacheEntry
//---------------------------------------------------------------------------

LLVOCacheEntry::LLVOCacheEntry(U32 local_id, U32 crc, LLDataPackerBinaryBuffer &dp)
	:
	mLocalID(local_id),
	mCRC(crc),
	mHitCount(0),
	mDupeCount(0),
	mCRCChangeCount(0)
{
	mBuffer = new U8[dp.getBufferSize()];
	mDP.assignBuffer(mBuffer, dp.getBufferSize());
	mDP = dp;
}

LLVOCacheEntry::LLVOCacheEntry()
	:
	mLocalID(0),
	mCRC(0),
	mHitCount(0),
	mDupeCount(0),
	mCRCChangeCount(0),
	mBuffer(NULL)
{
	mDP.assignBuffer(mBuffer, 0);
}

LLVOCacheEntry::LLVOCacheEntry(LLAPRFile* apr_file)
{
	S32 size = -1;
	BOOL success;

	success = check_read(apr_file, &mLocalID, sizeof(U32));
	if(success)
	{
		success = check_read(apr_file, &mCRC, sizeof(U32));
	}
	if(success)
	{
		success = check_read(apr_file, &mHitCount, sizeof(S32));
	}
	if(success)
	{
		success = check_read(apr_file, &mDupeCount, sizeof(S32));
	}
	if(success)
	{
		success = check_read(apr_file, &mCRCChangeCount, sizeof(S32));
	}
	if(success)
	{
		success = check_read(apr_file, &size, sizeof(S32));

		// Corruption in the cache entries
		if ((size > 10000) || (size < 1))
		{
			// We've got a bogus size, skip reading it.
			// We won't bother seeking, because the rest of this file
			// is likely bogus, and will be tossed anyway.
			llwarns << "Bogus cache entry, size " << size << ", aborting!" << llendl;
			success = FALSE;
		}
	}
	if(success && size > 0)
	{
		mBuffer = new U8[size];
		success = check_read(apr_file, mBuffer, size);

		if(success)
		{
			mDP.assignBuffer(mBuffer, size);
		}
		else
		{
			delete[] mBuffer ;
			mBuffer = NULL ;
		}
	}

	if(!success)
	{
		mLocalID = 0;
		mCRC = 0;
		mHitCount = 0;
		mDupeCount = 0;
		mCRCChangeCount = 0;
		mBuffer = NULL;
	}
}

LLVOCacheEntry::~LLVOCacheEntry()
{
	delete [] mBuffer;
}


// New CRC means the object has changed.
void LLVOCacheEntry::assignCRC(U32 crc, LLDataPackerBinaryBuffer &dp)
{
	if (  (mCRC != crc)
		||(mDP.getBufferSize() == 0))
	{
		mCRC = crc;
		mHitCount = 0;
		mCRCChangeCount++;

		mDP.freeBuffer();
		mBuffer = new U8[dp.getBufferSize()];
		mDP.assignBuffer(mBuffer, dp.getBufferSize());
		mDP = dp;
	}
}

LLDataPackerBinaryBuffer *LLVOCacheEntry::getDP(U32 crc)
{
	if (  (mCRC != crc)
		||(mDP.getBufferSize() == 0))
	{
		//llinfos << "Not getting cache entry, invalid!" << llendl;
		return NULL;
	}
	mHitCount++;
	return &mDP;
}


void LLVOCacheEntry::recordHit()
{
	mHitCount++;
}


void LLVOCacheEntry::dump() const
{
	llinfos << "local " << mLocalID
		<< " crc " << mCRC
		<< " hits " << mHitCount
		<< " dupes " << mDupeCount
		<< " change " << mCRCChangeCount
		<< llendl;
}

BOOL LLVOCacheEntry::writeToFile(LLAPRFile* apr_file) const
{
	BOOL success;
	success = check_write(apr_file, (void*)&mLocalID, sizeof(U32));
	if(success)
	{
		success = check_write(apr_file, (void*)&mCRC, sizeof(U32));
	}
	if(success)
	{
		success = check_write(apr_file, (void*)&mHitCount, sizeof(S32));
	}
	if(success)
	{
		success = check_write(apr_file, (void*)&mDupeCount, sizeof(S32));
	}
	if(success)
	{
		success = check_write(apr_file, (void*)&mCRCChangeCount, sizeof(S32));
	}
	if(success)
	{
		S32 size = mDP.getBufferSize();
		success = check_write(apr_file, (void*)&size, sizeof(S32));
	
		if(success)
		{
			success = check_write(apr_file, (void*)mBuffer, size);
		}
	}

	return success ;
}

//-------------------------------------------------------------------
//LLVOCache
//-------------------------------------------------------------------
// Format string used to construct filename for the object cache
static const char OBJECT_CACHE_FILENAME[] = "objects_%d_%d.slc";

const U32 MAX_NUM_OBJECT_ENTRIES = 128 ;
const U32 MIN_ENTRIES_TO_PURGE = 16 ;
const U32 INVALID_TIME = 0 ;
const char* object_cache_dirname = "objectcache";
const char* header_filename = "object.cache";

LLVOCache* LLVOCache::sInstance = NULL;

//static 
LLVOCache* LLVOCache::getInstance() 
{	
	if(!sInstance)
	{
		sInstance = new LLVOCache() ;
	}
	return sInstance ;
}

//static 
BOOL LLVOCache::hasInstance() 
{
	return sInstance != NULL ;
}

//static 
void LLVOCache::destroyClass() 
{
	if(sInstance)
	{
		delete sInstance ;
		sInstance = NULL ;
	}
}

LLVOCache::LLVOCache():
	mInitialized(FALSE),
	mReadOnly(TRUE),
	mNumEntries(0),
	mCacheSize(1)
{
	mEnabled = gSavedSettings.getBOOL("ObjectCacheEnabled");
	mLocalAPRFilePoolp = new LLVolatileAPRPool() ;
}

LLVOCache::~LLVOCache()
{
	if(mEnabled)
	{
		writeCacheHeader();
		clearCacheInMemory();
	}
	delete mLocalAPRFilePoolp;
}

void LLVOCache::setDirNames(ELLPath location)
{
	std::string delem = gDirUtilp->getDirDelimiter();

	mHeaderFileName = gDirUtilp->getExpandedFilename(location, object_cache_dirname, header_filename);
	mObjectCacheDirName = gDirUtilp->getExpandedFilename(location, object_cache_dirname);
}

void LLVOCache::initCache(ELLPath location, U32 size, U32 cache_version)
{
	if(!mEnabled)
	{
		llwarns << "Not initializing cache: Cache is currently disabled." << llendl;
		return ;
	}

	if(mInitialized)
	{
		llwarns << "Cache already initialized." << llendl;
		return ;
	}
	mInitialized = TRUE ;

	setDirNames(location);
	if (!mReadOnly)
	{
		LLFile::mkdir(mObjectCacheDirName);
	}
	mCacheSize = llclamp(size, MIN_ENTRIES_TO_PURGE, MAX_NUM_OBJECT_ENTRIES);
	mMetaInfo.mVersion = cache_version;
	readCacheHeader();	

	if(mMetaInfo.mVersion != cache_version) 
	{
		mMetaInfo.mVersion = cache_version ;
		if(mReadOnly) //disable cache
		{
			clearCacheInMemory();
		}
		else //delete the current cache if the format does not match.
		{			
			removeCache();
		}
	}	
}
	
void LLVOCache::removeCache(ELLPath location) 
{
	if(mReadOnly)
	{
		llwarns << "Not removing cache at " << location << ": Cache is currently in read-only mode." << llendl;
		return ;
	}

	llinfos << "about to remove the object cache due to settings." << llendl ;

	std::string delem = gDirUtilp->getDirDelimiter();
	std::string mask = delem + "*";
	std::string cache_dir = gDirUtilp->getExpandedFilename(location, object_cache_dirname);
	llinfos << "Removing cache at " << cache_dir << llendl;
	gDirUtilp->deleteFilesInDir(cache_dir, mask); //delete all files
	LLFile::rmdir(cache_dir);

	clearCacheInMemory();
	mInitialized = FALSE ;
}

void LLVOCache::removeCache() 
{
	llassert_always(mInitialized) ;
	if(mReadOnly)
	{
		llwarns << "Not clearing object cache: Cache is currently in read-only mode." << llendl;
		return ;
	}

	llinfos << "about to remove the object cache due to some error." << llendl ;

	std::string delem = gDirUtilp->getDirDelimiter();
	std::string mask = delem + "*";
	llinfos << "Removing cache at " << mObjectCacheDirName << llendl;
	gDirUtilp->deleteFilesInDir(mObjectCacheDirName, mask); 

	clearCacheInMemory() ;
	writeCacheHeader();
}

void LLVOCache::removeEntry(HeaderEntryInfo* entry) 
{
	llassert_always(mInitialized) ;
	if(mReadOnly)
	{
		return ;
	}
	if(!entry)
	{
		return ;
	}

	header_entry_queue_t::iterator iter = mHeaderEntryQueue.find(entry) ;
	if(iter != mHeaderEntryQueue.end())
	{		
		mHandleEntryMap.erase(entry->mHandle) ;		
		mHeaderEntryQueue.erase(iter) ;
		removeFromCache(entry) ;
		delete entry ;

		mNumEntries = mHandleEntryMap.size() ;
	}
}

void LLVOCache::removeEntry(U64 handle) 
{
	handle_entry_map_t::iterator iter = mHandleEntryMap.find(handle) ;
	if(iter == mHandleEntryMap.end()) //no cache
	{
		return ;
	}
	HeaderEntryInfo* entry = iter->second ;
	removeEntry(entry) ;
}

void LLVOCache::clearCacheInMemory()
{
	if(!mHeaderEntryQueue.empty()) 
	{
		for(header_entry_queue_t::iterator iter = mHeaderEntryQueue.begin(); iter != mHeaderEntryQueue.end(); ++iter)
		{
			delete *iter ;
		}
		mHeaderEntryQueue.clear();
		mHandleEntryMap.clear();
		mNumEntries = 0 ;
	}

}

void LLVOCache::getObjectCacheFilename(U64 handle, std::string& filename) 
{
	U32 region_x, region_y;

	grid_from_region_handle(handle, &region_x, &region_y);
	filename = gDirUtilp->getExpandedFilename(LL_PATH_CACHE, object_cache_dirname,
			   llformat(OBJECT_CACHE_FILENAME, region_x, region_y));

	return ;
}

void LLVOCache::removeFromCache(HeaderEntryInfo* entry)
{
	if(mReadOnly)
	{
		llwarns << "Not removing cache for handle " << entry->mHandle << ": Cache is currently in read-only mode." << llendl;
		return ;
	}

	std::string filename;
	getObjectCacheFilename(entry->mHandle, filename);
	LLAPRFile::remove(filename, mLocalAPRFilePoolp);
	entry->mTime = INVALID_TIME ;
	updateEntry(entry) ; //update the head file.
}

void LLVOCache::readCacheHeader()
{
	if(!mEnabled)
	{
		llwarns << "Not reading cache header: Cache is currently disabled." << llendl;
		return;
	}

	//clear stale info.
	clearCacheInMemory();	

	bool success = true ;
	if (LLAPRFile::isExist(mHeaderFileName, mLocalAPRFilePoolp))
	{
		LLAPRFile apr_file(mHeaderFileName, APR_READ|APR_BINARY, mLocalAPRFilePoolp);		
		
		//read the meta element
		success = check_read(&apr_file, &mMetaInfo, sizeof(HeaderMetaInfo)) ;
		
		if(success)
		{
			HeaderEntryInfo* entry = NULL ;
			mNumEntries = 0 ;
			U32 num_read = 0 ;
			while(num_read++ < MAX_NUM_OBJECT_ENTRIES)
			{
				if(!entry)
				{
					entry = new HeaderEntryInfo() ;
				}
				success = check_read(&apr_file, entry, sizeof(HeaderEntryInfo));
								
				if(!success) //failed
				{
					llwarns << "Error reading cache header entry. (entry_index=" << mNumEntries << ")" << llendl;
					delete entry ;
					entry = NULL ;
					break ;
				}
				else if(entry->mTime == INVALID_TIME)
				{
					continue ; //an empty entry
				}

				entry->mIndex = mNumEntries++ ;
				mHeaderEntryQueue.insert(entry) ;
				mHandleEntryMap[entry->mHandle] = entry ;
				entry = NULL ;
			}
			if(entry)
			{
				delete entry ;
			}
		}

		//---------
		//debug code
		//----------
		//std::string name ;
		//for(header_entry_queue_t::iterator iter = mHeaderEntryQueue.begin() ; success && iter != mHeaderEntryQueue.end(); ++iter)
		//{
		//	getObjectCacheFilename((*iter)->mHandle, name) ;
		//	llinfos << name << llendl ;
		//}
		//-----------
	}
	else
	{
		writeCacheHeader() ;
	}

	if(!success)
	{
		removeCache() ; //failed to read header, clear the cache
	}
	else if(mNumEntries >= mCacheSize)
	{
		purgeEntries(mCacheSize) ;
	}

	return ;
}

void LLVOCache::writeCacheHeader()
{
	if (!mEnabled)
	{
		llwarns << "Not writing cache header: Cache is currently disabled." << llendl;
		return;
	}

	if(mReadOnly)
	{
		llwarns << "Not writing cache header: Cache is currently in read-only mode." << llendl;
		return;
	}

	bool success = true ;
	{
		LLAPRFile apr_file(mHeaderFileName, APR_CREATE|APR_WRITE|APR_BINARY, mLocalAPRFilePoolp);

		//write the meta element
		success = check_write(&apr_file, &mMetaInfo, sizeof(HeaderMetaInfo)) ;


		mNumEntries = 0 ;	
		for(header_entry_queue_t::iterator iter = mHeaderEntryQueue.begin() ; success && iter != mHeaderEntryQueue.end(); ++iter)
		{
			(*iter)->mIndex = mNumEntries++ ;
			success = check_write(&apr_file, (void*)*iter, sizeof(HeaderEntryInfo));
		}
	
		mNumEntries = mHeaderEntryQueue.size() ;
		if(success && mNumEntries < MAX_NUM_OBJECT_ENTRIES)
		{
			HeaderEntryInfo* entry = new HeaderEntryInfo() ;
			entry->mTime = INVALID_TIME ;
			for(S32 i = mNumEntries ; success && i < MAX_NUM_OBJECT_ENTRIES ; i++)
			{
				//fill the cache with the default entry.
				success = check_write(&apr_file, entry, sizeof(HeaderEntryInfo)) ;			

			}
			delete entry ;
		}
	}

	if(!success)
	{
		clearCacheInMemory() ;
		mReadOnly = TRUE ; //disable the cache.
	}
	return ;
}

BOOL LLVOCache::updateEntry(const HeaderEntryInfo* entry)
{
	LLAPRFile apr_file(mHeaderFileName, APR_WRITE|APR_BINARY, mLocalAPRFilePoolp);
	apr_file.seek(APR_SET, entry->mIndex * sizeof(HeaderEntryInfo) + sizeof(HeaderMetaInfo)) ;

	return check_write(&apr_file, (void*)entry, sizeof(HeaderEntryInfo)) ;
}

void LLVOCache::readFromCache(U64 handle, const LLUUID& id, LLVOCacheEntry::vocache_entry_map_t& cache_entry_map) 
{
	if(!mEnabled)
	{
		llwarns << "Not reading cache for handle " << handle << "): Cache is currently disabled." << llendl;
		return ;
	}
	llassert_always(mInitialized);

	handle_entry_map_t::iterator iter = mHandleEntryMap.find(handle) ;
	if(iter == mHandleEntryMap.end()) //no cache
	{
		llwarns << "No handle map entry for " << handle << llendl;
		return ;
	}

	bool success = true ;
	{
		std::string filename;
		getObjectCacheFilename(handle, filename);
		LLAPRFile apr_file(filename, APR_READ|APR_BINARY, mLocalAPRFilePoolp);
	
		LLUUID cache_id ;
		success = check_read(&apr_file, cache_id.mData, UUID_BYTES) ;
	
		if(success)
		{		
			if(cache_id != id)
			{
				llinfos << "Cache ID doesn't match for this region, discarding"<< llendl;
				success = false ;
			}

			if(success)
			{
				S32 num_entries;
				success = check_read(&apr_file, &num_entries, sizeof(S32)) ;
	
				for (S32 i = 0; success && i < num_entries; i++)
				{
					LLVOCacheEntry* entry = new LLVOCacheEntry(&apr_file);
					if (!entry->getLocalID())
					{
						llwarns << "Aborting cache file load for " << filename << ", cache file corruption!" << llendl;
						delete entry ;
						success = false ;
					}
					cache_entry_map[entry->getLocalID()] = entry;
				}
			}
		}		
	}
	
	if(!success)
	{
		if(cache_entry_map.empty())
		{
			removeEntry(iter->second) ;
		}
	}

	return ;
}
	
void LLVOCache::purgeEntries(U32 size)
{
	while(mHeaderEntryQueue.size() > size)
	{
		header_entry_queue_t::iterator iter = mHeaderEntryQueue.begin() ;
		HeaderEntryInfo* entry = *iter ;			
		mHandleEntryMap.erase(entry->mHandle);
		mHeaderEntryQueue.erase(iter) ;
		removeFromCache(entry) ;
		delete entry;
	}
	mNumEntries = mHandleEntryMap.size() ;
}

void LLVOCache::writeToCache(U64 handle, const LLUUID& id, const LLVOCacheEntry::vocache_entry_map_t& cache_entry_map, BOOL dirty_cache) 
{
	if(!mEnabled)
	{
		llwarns << "Not writing cache for handle " << handle << "): Cache is currently disabled." << llendl;
		return ;
	}
	llassert_always(mInitialized);

	if(mReadOnly)
	{
		llwarns << "Not writing cache for handle " << handle << "): Cache is currently in read-only mode." << llendl;
		return ;
	}	

	HeaderEntryInfo* entry;
	handle_entry_map_t::iterator iter = mHandleEntryMap.find(handle) ;
	if(iter == mHandleEntryMap.end()) //new entry
	{				
		if(mNumEntries >= mCacheSize - 1)
		{
			purgeEntries(mCacheSize - 1) ;
		}

		entry = new HeaderEntryInfo();
		entry->mHandle = handle ;
		entry->mTime = time(NULL) ;
		entry->mIndex = mNumEntries++;
		mHeaderEntryQueue.insert(entry) ;
		mHandleEntryMap[handle] = entry ;
	}
	else
	{
		// Update access time.
		entry = iter->second ;		

		//resort
		mHeaderEntryQueue.erase(entry) ;
		
		entry->mTime = time(NULL) ;
		mHeaderEntryQueue.insert(entry) ;
	}

	//update cache header
	if(!updateEntry(entry))
	{
		llwarns << "Failed to update cache header index " << entry->mIndex << ". handle = " << handle << llendl;
		return ; //update failed.
	}

	if(!dirty_cache)
	{
		llwarns << "Skipping write to cache for handle " << handle << ": cache not dirty" << llendl;
		return ; //nothing changed, no need to update.
	}

	//write to cache file
	bool success = true ;
	{
		std::string filename;
		getObjectCacheFilename(handle, filename);
		LLAPRFile apr_file(filename, APR_CREATE|APR_WRITE|APR_BINARY, mLocalAPRFilePoolp);
	
		success = check_write(&apr_file, (void*)id.mData, UUID_BYTES) ;

	
		if(success)
		{
			S32 num_entries = cache_entry_map.size() ;
			success = check_write(&apr_file, &num_entries, sizeof(S32));
	
			for (LLVOCacheEntry::vocache_entry_map_t::const_iterator iter = cache_entry_map.begin(); success && iter != cache_entry_map.end(); ++iter)
			{
				success = iter->second->writeToFile(&apr_file) ;
			}
		}
	}

	if(!success)
	{
		removeEntry(entry) ;

	}

	return ;
}
>>>>>>> 515ccf30
<|MERGE_RESOLUTION|>--- conflicted
+++ resolved
@@ -1,1506 +1,752 @@
-<<<<<<< HEAD
-/** 
- * @file llvocache.cpp
- * @brief Cache of objects on the viewer.
- *
- * $LicenseInfo:firstyear=2003&license=viewerlgpl$
- * Second Life Viewer Source Code
- * Copyright (C) 2010, Linden Research, Inc.
- * 
- * This library is free software; you can redistribute it and/or
- * modify it under the terms of the GNU Lesser General Public
- * License as published by the Free Software Foundation;
- * version 2.1 of the License only.
- * 
- * This library is distributed in the hope that it will be useful,
- * but WITHOUT ANY WARRANTY; without even the implied warranty of
- * MERCHANTABILITY or FITNESS FOR A PARTICULAR PURPOSE.  See the GNU
- * Lesser General Public License for more details.
- * 
- * You should have received a copy of the GNU Lesser General Public
- * License along with this library; if not, write to the Free Software
- * Foundation, Inc., 51 Franklin Street, Fifth Floor, Boston, MA  02110-1301  USA
- * 
- * Linden Research, Inc., 945 Battery Street, San Francisco, CA  94111  USA
- * $/LicenseInfo$
- */
-
-#include "llviewerprecompiledheaders.h"
-#include "llvocache.h"
-#include "llerror.h"
-#include "llregionhandle.h"
-#include "llviewercontrol.h"
-
-BOOL check_read(LLAPRFile* apr_file, void* src, S32 n_bytes) 
-{
-	return apr_file->read(src, n_bytes) == n_bytes ;
-}
-
-BOOL check_write(LLAPRFile* apr_file, void* src, S32 n_bytes) 
-{
-	return apr_file->write(src, n_bytes) == n_bytes ;
-}
-
-
-//---------------------------------------------------------------------------
-// LLVOCacheEntry
-//---------------------------------------------------------------------------
-
-LLVOCacheEntry::LLVOCacheEntry(U32 local_id, U32 crc, LLDataPackerBinaryBuffer &dp)
-	:
-	mLocalID(local_id),
-	mCRC(crc),
-	mHitCount(0),
-	mDupeCount(0),
-	mCRCChangeCount(0)
-{
-	mBuffer = new U8[dp.getBufferSize()];
-	mDP.assignBuffer(mBuffer, dp.getBufferSize());
-	mDP = dp;
-}
-
-LLVOCacheEntry::LLVOCacheEntry()
-	:
-	mLocalID(0),
-	mCRC(0),
-	mHitCount(0),
-	mDupeCount(0),
-	mCRCChangeCount(0),
-	mBuffer(NULL)
-{
-	mDP.assignBuffer(mBuffer, 0);
-}
-
-LLVOCacheEntry::LLVOCacheEntry(LLAPRFile* apr_file)
-{
-	S32 size = -1;
-	BOOL success;
-
-	success = check_read(apr_file, &mLocalID, sizeof(U32));
-	if(success)
-	{
-		success = check_read(apr_file, &mCRC, sizeof(U32));
-	}
-	if(success)
-	{
-		success = check_read(apr_file, &mHitCount, sizeof(S32));
-	}
-	if(success)
-	{
-		success = check_read(apr_file, &mDupeCount, sizeof(S32));
-	}
-	if(success)
-	{
-		success = check_read(apr_file, &mCRCChangeCount, sizeof(S32));
-	}
-	if(success)
-	{
-		success = check_read(apr_file, &size, sizeof(S32));
-
-		// Corruption in the cache entries
-		if ((size > 10000) || (size < 1))
-		{
-			// We've got a bogus size, skip reading it.
-			// We won't bother seeking, because the rest of this file
-			// is likely bogus, and will be tossed anyway.
-			llwarns << "Bogus cache entry, size " << size << ", aborting!" << llendl;
-			success = FALSE;
-		}
-	}
-	if(success && size > 0)
-	{
-		mBuffer = new U8[size];
-		success = check_read(apr_file, mBuffer, size);
-
-		if(success)
-		{
-			mDP.assignBuffer(mBuffer, size);
-		}
-		else
-		{
-			delete[] mBuffer ;
-			mBuffer = NULL ;
-		}
-	}
-
-	if(!success)
-	{
-		mLocalID = 0;
-		mCRC = 0;
-		mHitCount = 0;
-		mDupeCount = 0;
-		mCRCChangeCount = 0;
-		mBuffer = NULL;
-	}
-}
-
-LLVOCacheEntry::~LLVOCacheEntry()
-{
-	delete [] mBuffer;
-}
-
-
-// New CRC means the object has changed.
-void LLVOCacheEntry::assignCRC(U32 crc, LLDataPackerBinaryBuffer &dp)
-{
-	if (  (mCRC != crc)
-		||(mDP.getBufferSize() == 0))
-	{
-		mCRC = crc;
-		mHitCount = 0;
-		mCRCChangeCount++;
-
-		mDP.freeBuffer();
-		mBuffer = new U8[dp.getBufferSize()];
-		mDP.assignBuffer(mBuffer, dp.getBufferSize());
-		mDP = dp;
-	}
-}
-
-LLDataPackerBinaryBuffer *LLVOCacheEntry::getDP(U32 crc)
-{
-	if (  (mCRC != crc)
-		||(mDP.getBufferSize() == 0))
-	{
-		//llinfos << "Not getting cache entry, invalid!" << llendl;
-		return NULL;
-	}
-	mHitCount++;
-	return &mDP;
-}
-
-
-void LLVOCacheEntry::recordHit()
-{
-	mHitCount++;
-}
-
-
-void LLVOCacheEntry::dump() const
-{
-	llinfos << "local " << mLocalID
-		<< " crc " << mCRC
-		<< " hits " << mHitCount
-		<< " dupes " << mDupeCount
-		<< " change " << mCRCChangeCount
-		<< llendl;
-}
-
-BOOL LLVOCacheEntry::writeToFile(LLAPRFile* apr_file) const
-{
-	BOOL success;
-	success = check_write(apr_file, (void*)&mLocalID, sizeof(U32));
-	if(success)
-	{
-		success = check_write(apr_file, (void*)&mCRC, sizeof(U32));
-	}
-	if(success)
-	{
-		success = check_write(apr_file, (void*)&mHitCount, sizeof(S32));
-	}
-	if(success)
-	{
-		success = check_write(apr_file, (void*)&mDupeCount, sizeof(S32));
-	}
-	if(success)
-	{
-		success = check_write(apr_file, (void*)&mCRCChangeCount, sizeof(S32));
-	}
-	if(success)
-	{
-		S32 size = mDP.getBufferSize();
-		success = check_write(apr_file, (void*)&size, sizeof(S32));
-	
-		if(success)
-		{
-			success = check_write(apr_file, (void*)mBuffer, size);
-		}
-	}
-
-	return success ;
-}
-
-//-------------------------------------------------------------------
-//LLVOCache
-//-------------------------------------------------------------------
-// Format string used to construct filename for the object cache
-static const char OBJECT_CACHE_FILENAME[] = "objects_%d_%d.slc";
-
-const U32 MAX_NUM_OBJECT_ENTRIES = 128 ;
-const U32 MIN_ENTRIES_TO_PURGE = 16 ;
-const U32 INVALID_TIME = 0 ;
-const char* object_cache_dirname = "objectcache";
-const char* header_filename = "object.cache";
-
-LLVOCache* LLVOCache::sInstance = NULL;
-
-//static 
-LLVOCache* LLVOCache::getInstance() 
-{	
-	if(!sInstance)
-	{
-		sInstance = new LLVOCache() ;
-	}
-	return sInstance ;
-}
-
-//static 
-BOOL LLVOCache::hasInstance() 
-{
-	return sInstance != NULL ;
-}
-
-//static 
-void LLVOCache::destroyClass() 
-{
-	if(sInstance)
-	{
-		delete sInstance ;
-		sInstance = NULL ;
-	}
-}
-
-LLVOCache::LLVOCache():
-	mInitialized(FALSE),
-	mReadOnly(TRUE),
-	mNumEntries(0),
-	mCacheSize(1)
-{
-	mEnabled = gSavedSettings.getBOOL("ObjectCacheEnabled");
-	mLocalAPRFilePoolp = new LLVolatileAPRPool() ;
-}
-
-LLVOCache::~LLVOCache()
-{
-	if(mEnabled)
-	{
-		writeCacheHeader();
-		clearCacheInMemory();
-	}
-	delete mLocalAPRFilePoolp;
-}
-
-void LLVOCache::setDirNames(ELLPath location)
-{
-	std::string delem = gDirUtilp->getDirDelimiter();
-
-	mHeaderFileName = gDirUtilp->getExpandedFilename(location, object_cache_dirname, header_filename);
-	mObjectCacheDirName = gDirUtilp->getExpandedFilename(location, object_cache_dirname);
-}
-
-void LLVOCache::initCache(ELLPath location, U32 size, U32 cache_version)
-{
-	if(!mEnabled)
-	{
-		llwarns << "Not initializing cache: Cache is currently disabled." << llendl;
-		return ;
-	}
-
-	if(mInitialized)
-	{
-		llwarns << "Cache already initialized." << llendl;
-		return ;
-	}
-	mInitialized = TRUE ;
-
-	setDirNames(location);
-	if (!mReadOnly)
-	{
-		LLFile::mkdir(mObjectCacheDirName);
-	}
-	mCacheSize = llclamp(size, MIN_ENTRIES_TO_PURGE, MAX_NUM_OBJECT_ENTRIES);
-	mMetaInfo.mVersion = cache_version;
-	readCacheHeader();	
-
-	if(mMetaInfo.mVersion != cache_version) 
-	{
-		mMetaInfo.mVersion = cache_version ;
-		if(mReadOnly) //disable cache
-		{
-			clearCacheInMemory();
-		}
-		else //delete the current cache if the format does not match.
-		{			
-			removeCache();
-		}
-	}	
-}
-	
-void LLVOCache::removeCache(ELLPath location) 
-{
-	if(mReadOnly)
-	{
-		llwarns << "Not removing cache at " << location << ": Cache is currently in read-only mode." << llendl;
-		return ;
-	}
-
-	llinfos << "about to remove the object cache due to settings." << llendl ;
-
-	std::string delem = gDirUtilp->getDirDelimiter();
-	std::string mask = delem + "*";
-	std::string cache_dir = gDirUtilp->getExpandedFilename(location, object_cache_dirname);
-	llinfos << "Removing cache at " << cache_dir << llendl;
-	gDirUtilp->deleteFilesInDir(cache_dir, mask); //delete all files
-	LLFile::rmdir(cache_dir);
-
-	clearCacheInMemory();
-	mInitialized = FALSE ;
-}
-
-void LLVOCache::removeCache() 
-{
-	llassert_always(mInitialized) ;
-	if(mReadOnly)
-	{
-		llwarns << "Not clearing object cache: Cache is currently in read-only mode." << llendl;
-		return ;
-	}
-
-	llinfos << "about to remove the object cache due to some error." << llendl ;
-
-	std::string delem = gDirUtilp->getDirDelimiter();
-	std::string mask = delem + "*";
-	llinfos << "Removing cache at " << mObjectCacheDirName << llendl;
-	gDirUtilp->deleteFilesInDir(mObjectCacheDirName, mask); 
-
-	clearCacheInMemory() ;
-	writeCacheHeader();
-}
-
-void LLVOCache::removeEntry(HeaderEntryInfo* entry) 
-{
-	llassert_always(mInitialized) ;
-	if(mReadOnly)
-	{
-		return ;
-	}
-	if(!entry)
-	{
-		return ;
-	}
-
-	header_entry_queue_t::iterator iter = mHeaderEntryQueue.find(entry) ;
-	if(iter != mHeaderEntryQueue.end())
-	{		
-		mHandleEntryMap.erase(entry->mHandle) ;		
-		mHeaderEntryQueue.erase(iter) ;
-		removeFromCache(entry) ;
-		delete entry ;
-
-		mNumEntries = mHandleEntryMap.size() ;
-	}
-}
-
-void LLVOCache::removeEntry(U64 handle) 
-{
-	handle_entry_map_t::iterator iter = mHandleEntryMap.find(handle) ;
-	if(iter == mHandleEntryMap.end()) //no cache
-	{
-		return ;
-	}
-	HeaderEntryInfo* entry = iter->second ;
-	removeEntry(entry) ;
-}
-
-void LLVOCache::clearCacheInMemory()
-{
-	if(!mHeaderEntryQueue.empty()) 
-	{
-		for(header_entry_queue_t::iterator iter = mHeaderEntryQueue.begin(); iter != mHeaderEntryQueue.end(); ++iter)
-		{
-			delete *iter ;
-		}
-		mHeaderEntryQueue.clear();
-		mHandleEntryMap.clear();
-		mNumEntries = 0 ;
-	}
-
-}
-
-void LLVOCache::getObjectCacheFilename(U64 handle, std::string& filename) 
-{
-	U32 region_x, region_y;
-
-	grid_from_region_handle(handle, &region_x, &region_y);
-	filename = gDirUtilp->getExpandedFilename(LL_PATH_CACHE, object_cache_dirname,
-			   llformat(OBJECT_CACHE_FILENAME, region_x, region_y));
-
-	return ;
-}
-
-void LLVOCache::removeFromCache(HeaderEntryInfo* entry)
-{
-	if(mReadOnly)
-	{
-		llwarns << "Not removing cache for handle " << entry->mHandle << ": Cache is currently in read-only mode." << llendl;
-		return ;
-	}
-
-	std::string filename;
-	getObjectCacheFilename(entry->mHandle, filename);
-	LLAPRFile::remove(filename, mLocalAPRFilePoolp);
-	entry->mTime = INVALID_TIME ;
-	updateEntry(entry) ; //update the head file.
-}
-
-void LLVOCache::readCacheHeader()
-{
-	if(!mEnabled)
-	{
-		llwarns << "Not reading cache header: Cache is currently disabled." << llendl;
-		return;
-	}
-
-	//clear stale info.
-	clearCacheInMemory();	
-
-	bool success = true ;
-	if (LLAPRFile::isExist(mHeaderFileName, mLocalAPRFilePoolp))
-	{
-		LLAPRFile apr_file(mHeaderFileName, APR_READ|APR_BINARY, mLocalAPRFilePoolp);		
-		
-		//read the meta element
-		success = check_read(&apr_file, &mMetaInfo, sizeof(HeaderMetaInfo)) ;
-		
-		if(success)
-		{
-			HeaderEntryInfo* entry = NULL ;
-			mNumEntries = 0 ;
-			U32 num_read = 0 ;
-			while(num_read++ < MAX_NUM_OBJECT_ENTRIES)
-			{
-				if(!entry)
-				{
-					entry = new HeaderEntryInfo() ;
-				}
-				success = check_read(&apr_file, entry, sizeof(HeaderEntryInfo));
-								
-				if(!success) //failed
-				{
-					llwarns << "Error reading cache header entry. (entry_index=" << mNumEntries << ")" << llendl;
-					delete entry ;
-					entry = NULL ;
-					break ;
-				}
-				else if(entry->mTime == INVALID_TIME)
-				{
-					continue ; //an empty entry
-				}
-
-				entry->mIndex = mNumEntries++ ;
-				mHeaderEntryQueue.insert(entry) ;
-				mHandleEntryMap[entry->mHandle] = entry ;
-				entry = NULL ;
-			}
-			if(entry)
-			{
-				delete entry ;
-			}
-		}
-
-		//---------
-		//debug code
-		//----------
-		//std::string name ;
-		//for(header_entry_queue_t::iterator iter = mHeaderEntryQueue.begin() ; success && iter != mHeaderEntryQueue.end(); ++iter)
-		//{
-		//	getObjectCacheFilename((*iter)->mHandle, name) ;
-		//	llinfos << name << llendl ;
-		//}
-		//-----------
-	}
-	else
-	{
-		writeCacheHeader() ;
-	}
-
-	if(!success)
-	{
-		removeCache() ; //failed to read header, clear the cache
-	}
-	else if(mNumEntries >= mCacheSize)
-	{
-		purgeEntries(mCacheSize) ;
-	}
-
-	return ;
-}
-
-void LLVOCache::writeCacheHeader()
-{
-	if (!mEnabled)
-	{
-		llwarns << "Not writing cache header: Cache is currently disabled." << llendl;
-		return;
-	}
-
-	if(mReadOnly)
-	{
-		llwarns << "Not writing cache header: Cache is currently in read-only mode." << llendl;
-		return;
-	}
-
-	bool success = true ;
-	{
-		LLAPRFile apr_file(mHeaderFileName, APR_CREATE|APR_WRITE|APR_BINARY, mLocalAPRFilePoolp);
-
-		//write the meta element
-		success = check_write(&apr_file, &mMetaInfo, sizeof(HeaderMetaInfo)) ;
-
-
-		mNumEntries = 0 ;	
-		for(header_entry_queue_t::iterator iter = mHeaderEntryQueue.begin() ; success && iter != mHeaderEntryQueue.end(); ++iter)
-		{
-			(*iter)->mIndex = mNumEntries++ ;
-			success = check_write(&apr_file, (void*)*iter, sizeof(HeaderEntryInfo));
-		}
-	
-		mNumEntries = mHeaderEntryQueue.size() ;
-		if(success && mNumEntries < MAX_NUM_OBJECT_ENTRIES)
-		{
-			HeaderEntryInfo* entry = new HeaderEntryInfo() ;
-			entry->mTime = INVALID_TIME ;
-			for(S32 i = mNumEntries ; success && i < MAX_NUM_OBJECT_ENTRIES ; i++)
-			{
-				//fill the cache with the default entry.
-				success = check_write(&apr_file, entry, sizeof(HeaderEntryInfo)) ;			
-
-			}
-			delete entry ;
-		}
-	}
-
-	if(!success)
-	{
-		clearCacheInMemory() ;
-		mReadOnly = TRUE ; //disable the cache.
-	}
-	return ;
-}
-
-BOOL LLVOCache::updateEntry(const HeaderEntryInfo* entry)
-{
-	LLAPRFile apr_file(mHeaderFileName, APR_WRITE|APR_BINARY, mLocalAPRFilePoolp);
-	apr_file.seek(APR_SET, entry->mIndex * sizeof(HeaderEntryInfo) + sizeof(HeaderMetaInfo)) ;
-
-	return check_write(&apr_file, (void*)entry, sizeof(HeaderEntryInfo)) ;
-}
-
-void LLVOCache::readFromCache(U64 handle, const LLUUID& id, LLVOCacheEntry::vocache_entry_map_t& cache_entry_map) 
-{
-	if(!mEnabled)
-	{
-		llwarns << "Not reading cache for handle " << handle << "): Cache is currently disabled." << llendl;
-		return ;
-	}
-	llassert_always(mInitialized);
-
-	handle_entry_map_t::iterator iter = mHandleEntryMap.find(handle) ;
-	if(iter == mHandleEntryMap.end()) //no cache
-	{
-		llwarns << "No handle map entry for " << handle << llendl;
-		return ;
-	}
-
-	bool success = true ;
-	{
-		std::string filename;
-		getObjectCacheFilename(handle, filename);
-		LLAPRFile apr_file(filename, APR_READ|APR_BINARY, mLocalAPRFilePoolp);
-	
-		LLUUID cache_id ;
-		success = check_read(&apr_file, cache_id.mData, UUID_BYTES) ;
-	
-		if(success)
-		{		
-			if(cache_id != id)
-			{
-				llinfos << "Cache ID doesn't match for this region, discarding"<< llendl;
-				success = false ;
-			}
-
-			if(success)
-			{
-				S32 num_entries;
-				success = check_read(&apr_file, &num_entries, sizeof(S32)) ;
-	
-				for (S32 i = 0; success && i < num_entries; i++)
-				{
-					LLVOCacheEntry* entry = new LLVOCacheEntry(&apr_file);
-					if (!entry->getLocalID())
-					{
-						llwarns << "Aborting cache file load for " << filename << ", cache file corruption!" << llendl;
-						delete entry ;
-						success = false ;
-					}
-					cache_entry_map[entry->getLocalID()] = entry;
-				}
-			}
-		}		
-	}
-	
-	if(!success)
-	{
-		if(cache_entry_map.empty())
-		{
-			removeEntry(iter->second) ;
-		}
-	}
-
-	return ;
-}
-	
-void LLVOCache::purgeEntries(U32 size)
-{
-	while(mHeaderEntryQueue.size() >= size)
-	{
-		header_entry_queue_t::iterator iter = mHeaderEntryQueue.begin() ;
-		HeaderEntryInfo* entry = *iter ;			
-		mHandleEntryMap.erase(entry->mHandle);
-		mHeaderEntryQueue.erase(iter) ;
-		removeFromCache(entry) ;
-		delete entry;
-	}
-	mNumEntries = mHandleEntryMap.size() ;
-}
-
-void LLVOCache::writeToCache(U64 handle, const LLUUID& id, const LLVOCacheEntry::vocache_entry_map_t& cache_entry_map, BOOL dirty_cache) 
-{
-	if(!mEnabled)
-	{
-		llwarns << "Not writing cache for handle " << handle << "): Cache is currently disabled." << llendl;
-		return ;
-	}
-	llassert_always(mInitialized);
-
-	if(mReadOnly)
-	{
-		llwarns << "Not writing cache for handle " << handle << "): Cache is currently in read-only mode." << llendl;
-		return ;
-	}	
-
-	HeaderEntryInfo* entry;
-	handle_entry_map_t::iterator iter = mHandleEntryMap.find(handle) ;
-	if(iter == mHandleEntryMap.end()) //new entry
-	{				
-		if(mNumEntries >= mCacheSize - 1)
-		{
-			purgeEntries(mCacheSize - 1) ;
-		}
-
-		entry = new HeaderEntryInfo();
-		entry->mHandle = handle ;
-		entry->mTime = time(NULL) ;
-		entry->mIndex = mNumEntries++;
-		mHeaderEntryQueue.insert(entry) ;
-		mHandleEntryMap[handle] = entry ;
-	}
-	else
-	{
-		// Update access time.
-		entry = iter->second ;		
-
-		//resort
-		mHeaderEntryQueue.erase(entry) ;
-		
-		entry->mTime = time(NULL) ;
-		mHeaderEntryQueue.insert(entry) ;
-	}
-
-	//update cache header
-	if(!updateEntry(entry))
-	{
-		llwarns << "Failed to update cache header index " << entry->mIndex << ". handle = " << handle << llendl;
-		return ; //update failed.
-	}
-
-	if(!dirty_cache)
-	{
-		llwarns << "Skipping write to cache for handle " << handle << ": cache not dirty" << llendl;
-		return ; //nothing changed, no need to update.
-	}
-
-	//write to cache file
-	bool success = true ;
-	{
-		std::string filename;
-		getObjectCacheFilename(handle, filename);
-		LLAPRFile apr_file(filename, APR_CREATE|APR_WRITE|APR_BINARY, mLocalAPRFilePoolp);
-	
-		success = check_write(&apr_file, (void*)id.mData, UUID_BYTES) ;
-
-	
-		if(success)
-		{
-			S32 num_entries = cache_entry_map.size() ;
-			success = check_write(&apr_file, &num_entries, sizeof(S32));
-	
-			for (LLVOCacheEntry::vocache_entry_map_t::const_iterator iter = cache_entry_map.begin(); success && iter != cache_entry_map.end(); ++iter)
-			{
-				success = iter->second->writeToFile(&apr_file) ;
-			}
-		}
-	}
-
-	if(!success)
-	{
-		removeEntry(entry) ;
-
-	}
-
-	return ;
-}
-
-=======
-/** 
- * @file llvocache.cpp
- * @brief Cache of objects on the viewer.
- *
- * $LicenseInfo:firstyear=2003&license=viewerlgpl$
- * Second Life Viewer Source Code
- * Copyright (C) 2010, Linden Research, Inc.
- * 
- * This library is free software; you can redistribute it and/or
- * modify it under the terms of the GNU Lesser General Public
- * License as published by the Free Software Foundation;
- * version 2.1 of the License only.
- * 
- * This library is distributed in the hope that it will be useful,
- * but WITHOUT ANY WARRANTY; without even the implied warranty of
- * MERCHANTABILITY or FITNESS FOR A PARTICULAR PURPOSE.  See the GNU
- * Lesser General Public License for more details.
- * 
- * You should have received a copy of the GNU Lesser General Public
- * License along with this library; if not, write to the Free Software
- * Foundation, Inc., 51 Franklin Street, Fifth Floor, Boston, MA  02110-1301  USA
- * 
- * Linden Research, Inc., 945 Battery Street, San Francisco, CA  94111  USA
- * $/LicenseInfo$
- */
-
-#include "llviewerprecompiledheaders.h"
-#include "llvocache.h"
-#include "llerror.h"
-#include "llregionhandle.h"
-#include "llviewercontrol.h"
-
-BOOL check_read(LLAPRFile* apr_file, void* src, S32 n_bytes) 
-{
-	return apr_file->read(src, n_bytes) == n_bytes ;
-}
-
-BOOL check_write(LLAPRFile* apr_file, void* src, S32 n_bytes) 
-{
-	return apr_file->write(src, n_bytes) == n_bytes ;
-}
-
-
-//---------------------------------------------------------------------------
-// LLVOCacheEntry
-//---------------------------------------------------------------------------
-
-LLVOCacheEntry::LLVOCacheEntry(U32 local_id, U32 crc, LLDataPackerBinaryBuffer &dp)
-	:
-	mLocalID(local_id),
-	mCRC(crc),
-	mHitCount(0),
-	mDupeCount(0),
-	mCRCChangeCount(0)
-{
-	mBuffer = new U8[dp.getBufferSize()];
-	mDP.assignBuffer(mBuffer, dp.getBufferSize());
-	mDP = dp;
-}
-
-LLVOCacheEntry::LLVOCacheEntry()
-	:
-	mLocalID(0),
-	mCRC(0),
-	mHitCount(0),
-	mDupeCount(0),
-	mCRCChangeCount(0),
-	mBuffer(NULL)
-{
-	mDP.assignBuffer(mBuffer, 0);
-}
-
-LLVOCacheEntry::LLVOCacheEntry(LLAPRFile* apr_file)
-{
-	S32 size = -1;
-	BOOL success;
-
-	success = check_read(apr_file, &mLocalID, sizeof(U32));
-	if(success)
-	{
-		success = check_read(apr_file, &mCRC, sizeof(U32));
-	}
-	if(success)
-	{
-		success = check_read(apr_file, &mHitCount, sizeof(S32));
-	}
-	if(success)
-	{
-		success = check_read(apr_file, &mDupeCount, sizeof(S32));
-	}
-	if(success)
-	{
-		success = check_read(apr_file, &mCRCChangeCount, sizeof(S32));
-	}
-	if(success)
-	{
-		success = check_read(apr_file, &size, sizeof(S32));
-
-		// Corruption in the cache entries
-		if ((size > 10000) || (size < 1))
-		{
-			// We've got a bogus size, skip reading it.
-			// We won't bother seeking, because the rest of this file
-			// is likely bogus, and will be tossed anyway.
-			llwarns << "Bogus cache entry, size " << size << ", aborting!" << llendl;
-			success = FALSE;
-		}
-	}
-	if(success && size > 0)
-	{
-		mBuffer = new U8[size];
-		success = check_read(apr_file, mBuffer, size);
-
-		if(success)
-		{
-			mDP.assignBuffer(mBuffer, size);
-		}
-		else
-		{
-			delete[] mBuffer ;
-			mBuffer = NULL ;
-		}
-	}
-
-	if(!success)
-	{
-		mLocalID = 0;
-		mCRC = 0;
-		mHitCount = 0;
-		mDupeCount = 0;
-		mCRCChangeCount = 0;
-		mBuffer = NULL;
-	}
-}
-
-LLVOCacheEntry::~LLVOCacheEntry()
-{
-	delete [] mBuffer;
-}
-
-
-// New CRC means the object has changed.
-void LLVOCacheEntry::assignCRC(U32 crc, LLDataPackerBinaryBuffer &dp)
-{
-	if (  (mCRC != crc)
-		||(mDP.getBufferSize() == 0))
-	{
-		mCRC = crc;
-		mHitCount = 0;
-		mCRCChangeCount++;
-
-		mDP.freeBuffer();
-		mBuffer = new U8[dp.getBufferSize()];
-		mDP.assignBuffer(mBuffer, dp.getBufferSize());
-		mDP = dp;
-	}
-}
-
-LLDataPackerBinaryBuffer *LLVOCacheEntry::getDP(U32 crc)
-{
-	if (  (mCRC != crc)
-		||(mDP.getBufferSize() == 0))
-	{
-		//llinfos << "Not getting cache entry, invalid!" << llendl;
-		return NULL;
-	}
-	mHitCount++;
-	return &mDP;
-}
-
-
-void LLVOCacheEntry::recordHit()
-{
-	mHitCount++;
-}
-
-
-void LLVOCacheEntry::dump() const
-{
-	llinfos << "local " << mLocalID
-		<< " crc " << mCRC
-		<< " hits " << mHitCount
-		<< " dupes " << mDupeCount
-		<< " change " << mCRCChangeCount
-		<< llendl;
-}
-
-BOOL LLVOCacheEntry::writeToFile(LLAPRFile* apr_file) const
-{
-	BOOL success;
-	success = check_write(apr_file, (void*)&mLocalID, sizeof(U32));
-	if(success)
-	{
-		success = check_write(apr_file, (void*)&mCRC, sizeof(U32));
-	}
-	if(success)
-	{
-		success = check_write(apr_file, (void*)&mHitCount, sizeof(S32));
-	}
-	if(success)
-	{
-		success = check_write(apr_file, (void*)&mDupeCount, sizeof(S32));
-	}
-	if(success)
-	{
-		success = check_write(apr_file, (void*)&mCRCChangeCount, sizeof(S32));
-	}
-	if(success)
-	{
-		S32 size = mDP.getBufferSize();
-		success = check_write(apr_file, (void*)&size, sizeof(S32));
-	
-		if(success)
-		{
-			success = check_write(apr_file, (void*)mBuffer, size);
-		}
-	}
-
-	return success ;
-}
-
-//-------------------------------------------------------------------
-//LLVOCache
-//-------------------------------------------------------------------
-// Format string used to construct filename for the object cache
-static const char OBJECT_CACHE_FILENAME[] = "objects_%d_%d.slc";
-
-const U32 MAX_NUM_OBJECT_ENTRIES = 128 ;
-const U32 MIN_ENTRIES_TO_PURGE = 16 ;
-const U32 INVALID_TIME = 0 ;
-const char* object_cache_dirname = "objectcache";
-const char* header_filename = "object.cache";
-
-LLVOCache* LLVOCache::sInstance = NULL;
-
-//static 
-LLVOCache* LLVOCache::getInstance() 
-{	
-	if(!sInstance)
-	{
-		sInstance = new LLVOCache() ;
-	}
-	return sInstance ;
-}
-
-//static 
-BOOL LLVOCache::hasInstance() 
-{
-	return sInstance != NULL ;
-}
-
-//static 
-void LLVOCache::destroyClass() 
-{
-	if(sInstance)
-	{
-		delete sInstance ;
-		sInstance = NULL ;
-	}
-}
-
-LLVOCache::LLVOCache():
-	mInitialized(FALSE),
-	mReadOnly(TRUE),
-	mNumEntries(0),
-	mCacheSize(1)
-{
-	mEnabled = gSavedSettings.getBOOL("ObjectCacheEnabled");
-	mLocalAPRFilePoolp = new LLVolatileAPRPool() ;
-}
-
-LLVOCache::~LLVOCache()
-{
-	if(mEnabled)
-	{
-		writeCacheHeader();
-		clearCacheInMemory();
-	}
-	delete mLocalAPRFilePoolp;
-}
-
-void LLVOCache::setDirNames(ELLPath location)
-{
-	std::string delem = gDirUtilp->getDirDelimiter();
-
-	mHeaderFileName = gDirUtilp->getExpandedFilename(location, object_cache_dirname, header_filename);
-	mObjectCacheDirName = gDirUtilp->getExpandedFilename(location, object_cache_dirname);
-}
-
-void LLVOCache::initCache(ELLPath location, U32 size, U32 cache_version)
-{
-	if(!mEnabled)
-	{
-		llwarns << "Not initializing cache: Cache is currently disabled." << llendl;
-		return ;
-	}
-
-	if(mInitialized)
-	{
-		llwarns << "Cache already initialized." << llendl;
-		return ;
-	}
-	mInitialized = TRUE ;
-
-	setDirNames(location);
-	if (!mReadOnly)
-	{
-		LLFile::mkdir(mObjectCacheDirName);
-	}
-	mCacheSize = llclamp(size, MIN_ENTRIES_TO_PURGE, MAX_NUM_OBJECT_ENTRIES);
-	mMetaInfo.mVersion = cache_version;
-	readCacheHeader();	
-
-	if(mMetaInfo.mVersion != cache_version) 
-	{
-		mMetaInfo.mVersion = cache_version ;
-		if(mReadOnly) //disable cache
-		{
-			clearCacheInMemory();
-		}
-		else //delete the current cache if the format does not match.
-		{			
-			removeCache();
-		}
-	}	
-}
-	
-void LLVOCache::removeCache(ELLPath location) 
-{
-	if(mReadOnly)
-	{
-		llwarns << "Not removing cache at " << location << ": Cache is currently in read-only mode." << llendl;
-		return ;
-	}
-
-	llinfos << "about to remove the object cache due to settings." << llendl ;
-
-	std::string delem = gDirUtilp->getDirDelimiter();
-	std::string mask = delem + "*";
-	std::string cache_dir = gDirUtilp->getExpandedFilename(location, object_cache_dirname);
-	llinfos << "Removing cache at " << cache_dir << llendl;
-	gDirUtilp->deleteFilesInDir(cache_dir, mask); //delete all files
-	LLFile::rmdir(cache_dir);
-
-	clearCacheInMemory();
-	mInitialized = FALSE ;
-}
-
-void LLVOCache::removeCache() 
-{
-	llassert_always(mInitialized) ;
-	if(mReadOnly)
-	{
-		llwarns << "Not clearing object cache: Cache is currently in read-only mode." << llendl;
-		return ;
-	}
-
-	llinfos << "about to remove the object cache due to some error." << llendl ;
-
-	std::string delem = gDirUtilp->getDirDelimiter();
-	std::string mask = delem + "*";
-	llinfos << "Removing cache at " << mObjectCacheDirName << llendl;
-	gDirUtilp->deleteFilesInDir(mObjectCacheDirName, mask); 
-
-	clearCacheInMemory() ;
-	writeCacheHeader();
-}
-
-void LLVOCache::removeEntry(HeaderEntryInfo* entry) 
-{
-	llassert_always(mInitialized) ;
-	if(mReadOnly)
-	{
-		return ;
-	}
-	if(!entry)
-	{
-		return ;
-	}
-
-	header_entry_queue_t::iterator iter = mHeaderEntryQueue.find(entry) ;
-	if(iter != mHeaderEntryQueue.end())
-	{		
-		mHandleEntryMap.erase(entry->mHandle) ;		
-		mHeaderEntryQueue.erase(iter) ;
-		removeFromCache(entry) ;
-		delete entry ;
-
-		mNumEntries = mHandleEntryMap.size() ;
-	}
-}
-
-void LLVOCache::removeEntry(U64 handle) 
-{
-	handle_entry_map_t::iterator iter = mHandleEntryMap.find(handle) ;
-	if(iter == mHandleEntryMap.end()) //no cache
-	{
-		return ;
-	}
-	HeaderEntryInfo* entry = iter->second ;
-	removeEntry(entry) ;
-}
-
-void LLVOCache::clearCacheInMemory()
-{
-	if(!mHeaderEntryQueue.empty()) 
-	{
-		for(header_entry_queue_t::iterator iter = mHeaderEntryQueue.begin(); iter != mHeaderEntryQueue.end(); ++iter)
-		{
-			delete *iter ;
-		}
-		mHeaderEntryQueue.clear();
-		mHandleEntryMap.clear();
-		mNumEntries = 0 ;
-	}
-
-}
-
-void LLVOCache::getObjectCacheFilename(U64 handle, std::string& filename) 
-{
-	U32 region_x, region_y;
-
-	grid_from_region_handle(handle, &region_x, &region_y);
-	filename = gDirUtilp->getExpandedFilename(LL_PATH_CACHE, object_cache_dirname,
-			   llformat(OBJECT_CACHE_FILENAME, region_x, region_y));
-
-	return ;
-}
-
-void LLVOCache::removeFromCache(HeaderEntryInfo* entry)
-{
-	if(mReadOnly)
-	{
-		llwarns << "Not removing cache for handle " << entry->mHandle << ": Cache is currently in read-only mode." << llendl;
-		return ;
-	}
-
-	std::string filename;
-	getObjectCacheFilename(entry->mHandle, filename);
-	LLAPRFile::remove(filename, mLocalAPRFilePoolp);
-	entry->mTime = INVALID_TIME ;
-	updateEntry(entry) ; //update the head file.
-}
-
-void LLVOCache::readCacheHeader()
-{
-	if(!mEnabled)
-	{
-		llwarns << "Not reading cache header: Cache is currently disabled." << llendl;
-		return;
-	}
-
-	//clear stale info.
-	clearCacheInMemory();	
-
-	bool success = true ;
-	if (LLAPRFile::isExist(mHeaderFileName, mLocalAPRFilePoolp))
-	{
-		LLAPRFile apr_file(mHeaderFileName, APR_READ|APR_BINARY, mLocalAPRFilePoolp);		
-		
-		//read the meta element
-		success = check_read(&apr_file, &mMetaInfo, sizeof(HeaderMetaInfo)) ;
-		
-		if(success)
-		{
-			HeaderEntryInfo* entry = NULL ;
-			mNumEntries = 0 ;
-			U32 num_read = 0 ;
-			while(num_read++ < MAX_NUM_OBJECT_ENTRIES)
-			{
-				if(!entry)
-				{
-					entry = new HeaderEntryInfo() ;
-				}
-				success = check_read(&apr_file, entry, sizeof(HeaderEntryInfo));
-								
-				if(!success) //failed
-				{
-					llwarns << "Error reading cache header entry. (entry_index=" << mNumEntries << ")" << llendl;
-					delete entry ;
-					entry = NULL ;
-					break ;
-				}
-				else if(entry->mTime == INVALID_TIME)
-				{
-					continue ; //an empty entry
-				}
-
-				entry->mIndex = mNumEntries++ ;
-				mHeaderEntryQueue.insert(entry) ;
-				mHandleEntryMap[entry->mHandle] = entry ;
-				entry = NULL ;
-			}
-			if(entry)
-			{
-				delete entry ;
-			}
-		}
-
-		//---------
-		//debug code
-		//----------
-		//std::string name ;
-		//for(header_entry_queue_t::iterator iter = mHeaderEntryQueue.begin() ; success && iter != mHeaderEntryQueue.end(); ++iter)
-		//{
-		//	getObjectCacheFilename((*iter)->mHandle, name) ;
-		//	llinfos << name << llendl ;
-		//}
-		//-----------
-	}
-	else
-	{
-		writeCacheHeader() ;
-	}
-
-	if(!success)
-	{
-		removeCache() ; //failed to read header, clear the cache
-	}
-	else if(mNumEntries >= mCacheSize)
-	{
-		purgeEntries(mCacheSize) ;
-	}
-
-	return ;
-}
-
-void LLVOCache::writeCacheHeader()
-{
-	if (!mEnabled)
-	{
-		llwarns << "Not writing cache header: Cache is currently disabled." << llendl;
-		return;
-	}
-
-	if(mReadOnly)
-	{
-		llwarns << "Not writing cache header: Cache is currently in read-only mode." << llendl;
-		return;
-	}
-
-	bool success = true ;
-	{
-		LLAPRFile apr_file(mHeaderFileName, APR_CREATE|APR_WRITE|APR_BINARY, mLocalAPRFilePoolp);
-
-		//write the meta element
-		success = check_write(&apr_file, &mMetaInfo, sizeof(HeaderMetaInfo)) ;
-
-
-		mNumEntries = 0 ;	
-		for(header_entry_queue_t::iterator iter = mHeaderEntryQueue.begin() ; success && iter != mHeaderEntryQueue.end(); ++iter)
-		{
-			(*iter)->mIndex = mNumEntries++ ;
-			success = check_write(&apr_file, (void*)*iter, sizeof(HeaderEntryInfo));
-		}
-	
-		mNumEntries = mHeaderEntryQueue.size() ;
-		if(success && mNumEntries < MAX_NUM_OBJECT_ENTRIES)
-		{
-			HeaderEntryInfo* entry = new HeaderEntryInfo() ;
-			entry->mTime = INVALID_TIME ;
-			for(S32 i = mNumEntries ; success && i < MAX_NUM_OBJECT_ENTRIES ; i++)
-			{
-				//fill the cache with the default entry.
-				success = check_write(&apr_file, entry, sizeof(HeaderEntryInfo)) ;			
-
-			}
-			delete entry ;
-		}
-	}
-
-	if(!success)
-	{
-		clearCacheInMemory() ;
-		mReadOnly = TRUE ; //disable the cache.
-	}
-	return ;
-}
-
-BOOL LLVOCache::updateEntry(const HeaderEntryInfo* entry)
-{
-	LLAPRFile apr_file(mHeaderFileName, APR_WRITE|APR_BINARY, mLocalAPRFilePoolp);
-	apr_file.seek(APR_SET, entry->mIndex * sizeof(HeaderEntryInfo) + sizeof(HeaderMetaInfo)) ;
-
-	return check_write(&apr_file, (void*)entry, sizeof(HeaderEntryInfo)) ;
-}
-
-void LLVOCache::readFromCache(U64 handle, const LLUUID& id, LLVOCacheEntry::vocache_entry_map_t& cache_entry_map) 
-{
-	if(!mEnabled)
-	{
-		llwarns << "Not reading cache for handle " << handle << "): Cache is currently disabled." << llendl;
-		return ;
-	}
-	llassert_always(mInitialized);
-
-	handle_entry_map_t::iterator iter = mHandleEntryMap.find(handle) ;
-	if(iter == mHandleEntryMap.end()) //no cache
-	{
-		llwarns << "No handle map entry for " << handle << llendl;
-		return ;
-	}
-
-	bool success = true ;
-	{
-		std::string filename;
-		getObjectCacheFilename(handle, filename);
-		LLAPRFile apr_file(filename, APR_READ|APR_BINARY, mLocalAPRFilePoolp);
-	
-		LLUUID cache_id ;
-		success = check_read(&apr_file, cache_id.mData, UUID_BYTES) ;
-	
-		if(success)
-		{		
-			if(cache_id != id)
-			{
-				llinfos << "Cache ID doesn't match for this region, discarding"<< llendl;
-				success = false ;
-			}
-
-			if(success)
-			{
-				S32 num_entries;
-				success = check_read(&apr_file, &num_entries, sizeof(S32)) ;
-	
-				for (S32 i = 0; success && i < num_entries; i++)
-				{
-					LLVOCacheEntry* entry = new LLVOCacheEntry(&apr_file);
-					if (!entry->getLocalID())
-					{
-						llwarns << "Aborting cache file load for " << filename << ", cache file corruption!" << llendl;
-						delete entry ;
-						success = false ;
-					}
-					cache_entry_map[entry->getLocalID()] = entry;
-				}
-			}
-		}		
-	}
-	
-	if(!success)
-	{
-		if(cache_entry_map.empty())
-		{
-			removeEntry(iter->second) ;
-		}
-	}
-
-	return ;
-}
-	
-void LLVOCache::purgeEntries(U32 size)
-{
-	while(mHeaderEntryQueue.size() > size)
-	{
-		header_entry_queue_t::iterator iter = mHeaderEntryQueue.begin() ;
-		HeaderEntryInfo* entry = *iter ;			
-		mHandleEntryMap.erase(entry->mHandle);
-		mHeaderEntryQueue.erase(iter) ;
-		removeFromCache(entry) ;
-		delete entry;
-	}
-	mNumEntries = mHandleEntryMap.size() ;
-}
-
-void LLVOCache::writeToCache(U64 handle, const LLUUID& id, const LLVOCacheEntry::vocache_entry_map_t& cache_entry_map, BOOL dirty_cache) 
-{
-	if(!mEnabled)
-	{
-		llwarns << "Not writing cache for handle " << handle << "): Cache is currently disabled." << llendl;
-		return ;
-	}
-	llassert_always(mInitialized);
-
-	if(mReadOnly)
-	{
-		llwarns << "Not writing cache for handle " << handle << "): Cache is currently in read-only mode." << llendl;
-		return ;
-	}	
-
-	HeaderEntryInfo* entry;
-	handle_entry_map_t::iterator iter = mHandleEntryMap.find(handle) ;
-	if(iter == mHandleEntryMap.end()) //new entry
-	{				
-		if(mNumEntries >= mCacheSize - 1)
-		{
-			purgeEntries(mCacheSize - 1) ;
-		}
-
-		entry = new HeaderEntryInfo();
-		entry->mHandle = handle ;
-		entry->mTime = time(NULL) ;
-		entry->mIndex = mNumEntries++;
-		mHeaderEntryQueue.insert(entry) ;
-		mHandleEntryMap[handle] = entry ;
-	}
-	else
-	{
-		// Update access time.
-		entry = iter->second ;		
-
-		//resort
-		mHeaderEntryQueue.erase(entry) ;
-		
-		entry->mTime = time(NULL) ;
-		mHeaderEntryQueue.insert(entry) ;
-	}
-
-	//update cache header
-	if(!updateEntry(entry))
-	{
-		llwarns << "Failed to update cache header index " << entry->mIndex << ". handle = " << handle << llendl;
-		return ; //update failed.
-	}
-
-	if(!dirty_cache)
-	{
-		llwarns << "Skipping write to cache for handle " << handle << ": cache not dirty" << llendl;
-		return ; //nothing changed, no need to update.
-	}
-
-	//write to cache file
-	bool success = true ;
-	{
-		std::string filename;
-		getObjectCacheFilename(handle, filename);
-		LLAPRFile apr_file(filename, APR_CREATE|APR_WRITE|APR_BINARY, mLocalAPRFilePoolp);
-	
-		success = check_write(&apr_file, (void*)id.mData, UUID_BYTES) ;
-
-	
-		if(success)
-		{
-			S32 num_entries = cache_entry_map.size() ;
-			success = check_write(&apr_file, &num_entries, sizeof(S32));
-	
-			for (LLVOCacheEntry::vocache_entry_map_t::const_iterator iter = cache_entry_map.begin(); success && iter != cache_entry_map.end(); ++iter)
-			{
-				success = iter->second->writeToFile(&apr_file) ;
-			}
-		}
-	}
-
-	if(!success)
-	{
-		removeEntry(entry) ;
-
-	}
-
-	return ;
-}
->>>>>>> 515ccf30
+/** 
+ * @file llvocache.cpp
+ * @brief Cache of objects on the viewer.
+ *
+ * $LicenseInfo:firstyear=2003&license=viewerlgpl$
+ * Second Life Viewer Source Code
+ * Copyright (C) 2010, Linden Research, Inc.
+ * 
+ * This library is free software; you can redistribute it and/or
+ * modify it under the terms of the GNU Lesser General Public
+ * License as published by the Free Software Foundation;
+ * version 2.1 of the License only.
+ * 
+ * This library is distributed in the hope that it will be useful,
+ * but WITHOUT ANY WARRANTY; without even the implied warranty of
+ * MERCHANTABILITY or FITNESS FOR A PARTICULAR PURPOSE.  See the GNU
+ * Lesser General Public License for more details.
+ * 
+ * You should have received a copy of the GNU Lesser General Public
+ * License along with this library; if not, write to the Free Software
+ * Foundation, Inc., 51 Franklin Street, Fifth Floor, Boston, MA  02110-1301  USA
+ * 
+ * Linden Research, Inc., 945 Battery Street, San Francisco, CA  94111  USA
+ * $/LicenseInfo$
+ */
+
+#include "llviewerprecompiledheaders.h"
+#include "llvocache.h"
+#include "llerror.h"
+#include "llregionhandle.h"
+#include "llviewercontrol.h"
+
+BOOL check_read(LLAPRFile* apr_file, void* src, S32 n_bytes) 
+{
+	return apr_file->read(src, n_bytes) == n_bytes ;
+}
+
+BOOL check_write(LLAPRFile* apr_file, void* src, S32 n_bytes) 
+{
+	return apr_file->write(src, n_bytes) == n_bytes ;
+}
+
+
+//---------------------------------------------------------------------------
+// LLVOCacheEntry
+//---------------------------------------------------------------------------
+
+LLVOCacheEntry::LLVOCacheEntry(U32 local_id, U32 crc, LLDataPackerBinaryBuffer &dp)
+	:
+	mLocalID(local_id),
+	mCRC(crc),
+	mHitCount(0),
+	mDupeCount(0),
+	mCRCChangeCount(0)
+{
+	mBuffer = new U8[dp.getBufferSize()];
+	mDP.assignBuffer(mBuffer, dp.getBufferSize());
+	mDP = dp;
+}
+
+LLVOCacheEntry::LLVOCacheEntry()
+	:
+	mLocalID(0),
+	mCRC(0),
+	mHitCount(0),
+	mDupeCount(0),
+	mCRCChangeCount(0),
+	mBuffer(NULL)
+{
+	mDP.assignBuffer(mBuffer, 0);
+}
+
+LLVOCacheEntry::LLVOCacheEntry(LLAPRFile* apr_file)
+{
+	S32 size = -1;
+	BOOL success;
+
+	success = check_read(apr_file, &mLocalID, sizeof(U32));
+	if(success)
+	{
+		success = check_read(apr_file, &mCRC, sizeof(U32));
+	}
+	if(success)
+	{
+		success = check_read(apr_file, &mHitCount, sizeof(S32));
+	}
+	if(success)
+	{
+		success = check_read(apr_file, &mDupeCount, sizeof(S32));
+	}
+	if(success)
+	{
+		success = check_read(apr_file, &mCRCChangeCount, sizeof(S32));
+	}
+	if(success)
+	{
+		success = check_read(apr_file, &size, sizeof(S32));
+
+		// Corruption in the cache entries
+		if ((size > 10000) || (size < 1))
+		{
+			// We've got a bogus size, skip reading it.
+			// We won't bother seeking, because the rest of this file
+			// is likely bogus, and will be tossed anyway.
+			llwarns << "Bogus cache entry, size " << size << ", aborting!" << llendl;
+			success = FALSE;
+		}
+	}
+	if(success && size > 0)
+	{
+		mBuffer = new U8[size];
+		success = check_read(apr_file, mBuffer, size);
+
+		if(success)
+		{
+			mDP.assignBuffer(mBuffer, size);
+		}
+		else
+		{
+			delete[] mBuffer ;
+			mBuffer = NULL ;
+		}
+	}
+
+	if(!success)
+	{
+		mLocalID = 0;
+		mCRC = 0;
+		mHitCount = 0;
+		mDupeCount = 0;
+		mCRCChangeCount = 0;
+		mBuffer = NULL;
+	}
+}
+
+LLVOCacheEntry::~LLVOCacheEntry()
+{
+	delete [] mBuffer;
+}
+
+
+// New CRC means the object has changed.
+void LLVOCacheEntry::assignCRC(U32 crc, LLDataPackerBinaryBuffer &dp)
+{
+	if (  (mCRC != crc)
+		||(mDP.getBufferSize() == 0))
+	{
+		mCRC = crc;
+		mHitCount = 0;
+		mCRCChangeCount++;
+
+		mDP.freeBuffer();
+		mBuffer = new U8[dp.getBufferSize()];
+		mDP.assignBuffer(mBuffer, dp.getBufferSize());
+		mDP = dp;
+	}
+}
+
+LLDataPackerBinaryBuffer *LLVOCacheEntry::getDP(U32 crc)
+{
+	if (  (mCRC != crc)
+		||(mDP.getBufferSize() == 0))
+	{
+		//llinfos << "Not getting cache entry, invalid!" << llendl;
+		return NULL;
+	}
+	mHitCount++;
+	return &mDP;
+}
+
+
+void LLVOCacheEntry::recordHit()
+{
+	mHitCount++;
+}
+
+
+void LLVOCacheEntry::dump() const
+{
+	llinfos << "local " << mLocalID
+		<< " crc " << mCRC
+		<< " hits " << mHitCount
+		<< " dupes " << mDupeCount
+		<< " change " << mCRCChangeCount
+		<< llendl;
+}
+
+BOOL LLVOCacheEntry::writeToFile(LLAPRFile* apr_file) const
+{
+	BOOL success;
+	success = check_write(apr_file, (void*)&mLocalID, sizeof(U32));
+	if(success)
+	{
+		success = check_write(apr_file, (void*)&mCRC, sizeof(U32));
+	}
+	if(success)
+	{
+		success = check_write(apr_file, (void*)&mHitCount, sizeof(S32));
+	}
+	if(success)
+	{
+		success = check_write(apr_file, (void*)&mDupeCount, sizeof(S32));
+	}
+	if(success)
+	{
+		success = check_write(apr_file, (void*)&mCRCChangeCount, sizeof(S32));
+	}
+	if(success)
+	{
+		S32 size = mDP.getBufferSize();
+		success = check_write(apr_file, (void*)&size, sizeof(S32));
+	
+		if(success)
+		{
+			success = check_write(apr_file, (void*)mBuffer, size);
+		}
+	}
+
+	return success ;
+}
+
+//-------------------------------------------------------------------
+//LLVOCache
+//-------------------------------------------------------------------
+// Format string used to construct filename for the object cache
+static const char OBJECT_CACHE_FILENAME[] = "objects_%d_%d.slc";
+
+const U32 MAX_NUM_OBJECT_ENTRIES = 128 ;
+const U32 MIN_ENTRIES_TO_PURGE = 16 ;
+const U32 INVALID_TIME = 0 ;
+const char* object_cache_dirname = "objectcache";
+const char* header_filename = "object.cache";
+
+LLVOCache* LLVOCache::sInstance = NULL;
+
+//static 
+LLVOCache* LLVOCache::getInstance() 
+{	
+	if(!sInstance)
+	{
+		sInstance = new LLVOCache() ;
+	}
+	return sInstance ;
+}
+
+//static 
+BOOL LLVOCache::hasInstance() 
+{
+	return sInstance != NULL ;
+}
+
+//static 
+void LLVOCache::destroyClass() 
+{
+	if(sInstance)
+	{
+		delete sInstance ;
+		sInstance = NULL ;
+	}
+}
+
+LLVOCache::LLVOCache():
+	mInitialized(FALSE),
+	mReadOnly(TRUE),
+	mNumEntries(0),
+	mCacheSize(1)
+{
+	mEnabled = gSavedSettings.getBOOL("ObjectCacheEnabled");
+	mLocalAPRFilePoolp = new LLVolatileAPRPool() ;
+}
+
+LLVOCache::~LLVOCache()
+{
+	if(mEnabled)
+	{
+		writeCacheHeader();
+		clearCacheInMemory();
+	}
+	delete mLocalAPRFilePoolp;
+}
+
+void LLVOCache::setDirNames(ELLPath location)
+{
+	std::string delem = gDirUtilp->getDirDelimiter();
+
+	mHeaderFileName = gDirUtilp->getExpandedFilename(location, object_cache_dirname, header_filename);
+	mObjectCacheDirName = gDirUtilp->getExpandedFilename(location, object_cache_dirname);
+}
+
+void LLVOCache::initCache(ELLPath location, U32 size, U32 cache_version)
+{
+	if(!mEnabled)
+	{
+		llwarns << "Not initializing cache: Cache is currently disabled." << llendl;
+		return ;
+	}
+
+	if(mInitialized)
+	{
+		llwarns << "Cache already initialized." << llendl;
+		return ;
+	}
+	mInitialized = TRUE ;
+
+	setDirNames(location);
+	if (!mReadOnly)
+	{
+		LLFile::mkdir(mObjectCacheDirName);
+	}
+	mCacheSize = llclamp(size, MIN_ENTRIES_TO_PURGE, MAX_NUM_OBJECT_ENTRIES);
+	mMetaInfo.mVersion = cache_version;
+	readCacheHeader();	
+
+	if(mMetaInfo.mVersion != cache_version) 
+	{
+		mMetaInfo.mVersion = cache_version ;
+		if(mReadOnly) //disable cache
+		{
+			clearCacheInMemory();
+		}
+		else //delete the current cache if the format does not match.
+		{			
+			removeCache();
+		}
+	}	
+}
+	
+void LLVOCache::removeCache(ELLPath location) 
+{
+	if(mReadOnly)
+	{
+		llwarns << "Not removing cache at " << location << ": Cache is currently in read-only mode." << llendl;
+		return ;
+	}
+
+	llinfos << "about to remove the object cache due to settings." << llendl ;
+
+	std::string delem = gDirUtilp->getDirDelimiter();
+	std::string mask = delem + "*";
+	std::string cache_dir = gDirUtilp->getExpandedFilename(location, object_cache_dirname);
+	llinfos << "Removing cache at " << cache_dir << llendl;
+	gDirUtilp->deleteFilesInDir(cache_dir, mask); //delete all files
+	LLFile::rmdir(cache_dir);
+
+	clearCacheInMemory();
+	mInitialized = FALSE ;
+}
+
+void LLVOCache::removeCache() 
+{
+	llassert_always(mInitialized) ;
+	if(mReadOnly)
+	{
+		llwarns << "Not clearing object cache: Cache is currently in read-only mode." << llendl;
+		return ;
+	}
+
+	llinfos << "about to remove the object cache due to some error." << llendl ;
+
+	std::string delem = gDirUtilp->getDirDelimiter();
+	std::string mask = delem + "*";
+	llinfos << "Removing cache at " << mObjectCacheDirName << llendl;
+	gDirUtilp->deleteFilesInDir(mObjectCacheDirName, mask); 
+
+	clearCacheInMemory() ;
+	writeCacheHeader();
+}
+
+void LLVOCache::removeEntry(HeaderEntryInfo* entry) 
+{
+	llassert_always(mInitialized) ;
+	if(mReadOnly)
+	{
+		return ;
+	}
+	if(!entry)
+	{
+		return ;
+	}
+
+	header_entry_queue_t::iterator iter = mHeaderEntryQueue.find(entry) ;
+	if(iter != mHeaderEntryQueue.end())
+	{		
+		mHandleEntryMap.erase(entry->mHandle) ;		
+		mHeaderEntryQueue.erase(iter) ;
+		removeFromCache(entry) ;
+		delete entry ;
+
+		mNumEntries = mHandleEntryMap.size() ;
+	}
+}
+
+void LLVOCache::removeEntry(U64 handle) 
+{
+	handle_entry_map_t::iterator iter = mHandleEntryMap.find(handle) ;
+	if(iter == mHandleEntryMap.end()) //no cache
+	{
+		return ;
+	}
+	HeaderEntryInfo* entry = iter->second ;
+	removeEntry(entry) ;
+}
+
+void LLVOCache::clearCacheInMemory()
+{
+	if(!mHeaderEntryQueue.empty()) 
+	{
+		for(header_entry_queue_t::iterator iter = mHeaderEntryQueue.begin(); iter != mHeaderEntryQueue.end(); ++iter)
+		{
+			delete *iter ;
+		}
+		mHeaderEntryQueue.clear();
+		mHandleEntryMap.clear();
+		mNumEntries = 0 ;
+	}
+
+}
+
+void LLVOCache::getObjectCacheFilename(U64 handle, std::string& filename) 
+{
+	U32 region_x, region_y;
+
+	grid_from_region_handle(handle, &region_x, &region_y);
+	filename = gDirUtilp->getExpandedFilename(LL_PATH_CACHE, object_cache_dirname,
+			   llformat(OBJECT_CACHE_FILENAME, region_x, region_y));
+
+	return ;
+}
+
+void LLVOCache::removeFromCache(HeaderEntryInfo* entry)
+{
+	if(mReadOnly)
+	{
+		llwarns << "Not removing cache for handle " << entry->mHandle << ": Cache is currently in read-only mode." << llendl;
+		return ;
+	}
+
+	std::string filename;
+	getObjectCacheFilename(entry->mHandle, filename);
+	LLAPRFile::remove(filename, mLocalAPRFilePoolp);
+	entry->mTime = INVALID_TIME ;
+	updateEntry(entry) ; //update the head file.
+}
+
+void LLVOCache::readCacheHeader()
+{
+	if(!mEnabled)
+	{
+		llwarns << "Not reading cache header: Cache is currently disabled." << llendl;
+		return;
+	}
+
+	//clear stale info.
+	clearCacheInMemory();	
+
+	bool success = true ;
+	if (LLAPRFile::isExist(mHeaderFileName, mLocalAPRFilePoolp))
+	{
+		LLAPRFile apr_file(mHeaderFileName, APR_READ|APR_BINARY, mLocalAPRFilePoolp);		
+		
+		//read the meta element
+		success = check_read(&apr_file, &mMetaInfo, sizeof(HeaderMetaInfo)) ;
+		
+		if(success)
+		{
+			HeaderEntryInfo* entry = NULL ;
+			mNumEntries = 0 ;
+			U32 num_read = 0 ;
+			while(num_read++ < MAX_NUM_OBJECT_ENTRIES)
+			{
+				if(!entry)
+				{
+					entry = new HeaderEntryInfo() ;
+				}
+				success = check_read(&apr_file, entry, sizeof(HeaderEntryInfo));
+								
+				if(!success) //failed
+				{
+					llwarns << "Error reading cache header entry. (entry_index=" << mNumEntries << ")" << llendl;
+					delete entry ;
+					entry = NULL ;
+					break ;
+				}
+				else if(entry->mTime == INVALID_TIME)
+				{
+					continue ; //an empty entry
+				}
+
+				entry->mIndex = mNumEntries++ ;
+				mHeaderEntryQueue.insert(entry) ;
+				mHandleEntryMap[entry->mHandle] = entry ;
+				entry = NULL ;
+			}
+			if(entry)
+			{
+				delete entry ;
+			}
+		}
+
+		//---------
+		//debug code
+		//----------
+		//std::string name ;
+		//for(header_entry_queue_t::iterator iter = mHeaderEntryQueue.begin() ; success && iter != mHeaderEntryQueue.end(); ++iter)
+		//{
+		//	getObjectCacheFilename((*iter)->mHandle, name) ;
+		//	llinfos << name << llendl ;
+		//}
+		//-----------
+	}
+	else
+	{
+		writeCacheHeader() ;
+	}
+
+	if(!success)
+	{
+		removeCache() ; //failed to read header, clear the cache
+	}
+	else if(mNumEntries >= mCacheSize)
+	{
+		purgeEntries(mCacheSize) ;
+	}
+
+	return ;
+}
+
+void LLVOCache::writeCacheHeader()
+{
+	if (!mEnabled)
+	{
+		llwarns << "Not writing cache header: Cache is currently disabled." << llendl;
+		return;
+	}
+
+	if(mReadOnly)
+	{
+		llwarns << "Not writing cache header: Cache is currently in read-only mode." << llendl;
+		return;
+	}
+
+	bool success = true ;
+	{
+		LLAPRFile apr_file(mHeaderFileName, APR_CREATE|APR_WRITE|APR_BINARY, mLocalAPRFilePoolp);
+
+		//write the meta element
+		success = check_write(&apr_file, &mMetaInfo, sizeof(HeaderMetaInfo)) ;
+
+
+		mNumEntries = 0 ;	
+		for(header_entry_queue_t::iterator iter = mHeaderEntryQueue.begin() ; success && iter != mHeaderEntryQueue.end(); ++iter)
+		{
+			(*iter)->mIndex = mNumEntries++ ;
+			success = check_write(&apr_file, (void*)*iter, sizeof(HeaderEntryInfo));
+		}
+	
+		mNumEntries = mHeaderEntryQueue.size() ;
+		if(success && mNumEntries < MAX_NUM_OBJECT_ENTRIES)
+		{
+			HeaderEntryInfo* entry = new HeaderEntryInfo() ;
+			entry->mTime = INVALID_TIME ;
+			for(S32 i = mNumEntries ; success && i < MAX_NUM_OBJECT_ENTRIES ; i++)
+			{
+				//fill the cache with the default entry.
+				success = check_write(&apr_file, entry, sizeof(HeaderEntryInfo)) ;			
+
+			}
+			delete entry ;
+		}
+	}
+
+	if(!success)
+	{
+		clearCacheInMemory() ;
+		mReadOnly = TRUE ; //disable the cache.
+	}
+	return ;
+}
+
+BOOL LLVOCache::updateEntry(const HeaderEntryInfo* entry)
+{
+	LLAPRFile apr_file(mHeaderFileName, APR_WRITE|APR_BINARY, mLocalAPRFilePoolp);
+	apr_file.seek(APR_SET, entry->mIndex * sizeof(HeaderEntryInfo) + sizeof(HeaderMetaInfo)) ;
+
+	return check_write(&apr_file, (void*)entry, sizeof(HeaderEntryInfo)) ;
+}
+
+void LLVOCache::readFromCache(U64 handle, const LLUUID& id, LLVOCacheEntry::vocache_entry_map_t& cache_entry_map) 
+{
+	if(!mEnabled)
+	{
+		llwarns << "Not reading cache for handle " << handle << "): Cache is currently disabled." << llendl;
+		return ;
+	}
+	llassert_always(mInitialized);
+
+	handle_entry_map_t::iterator iter = mHandleEntryMap.find(handle) ;
+	if(iter == mHandleEntryMap.end()) //no cache
+	{
+		llwarns << "No handle map entry for " << handle << llendl;
+		return ;
+	}
+
+	bool success = true ;
+	{
+		std::string filename;
+		getObjectCacheFilename(handle, filename);
+		LLAPRFile apr_file(filename, APR_READ|APR_BINARY, mLocalAPRFilePoolp);
+	
+		LLUUID cache_id ;
+		success = check_read(&apr_file, cache_id.mData, UUID_BYTES) ;
+	
+		if(success)
+		{		
+			if(cache_id != id)
+			{
+				llinfos << "Cache ID doesn't match for this region, discarding"<< llendl;
+				success = false ;
+			}
+
+			if(success)
+			{
+				S32 num_entries;
+				success = check_read(&apr_file, &num_entries, sizeof(S32)) ;
+	
+				for (S32 i = 0; success && i < num_entries; i++)
+				{
+					LLVOCacheEntry* entry = new LLVOCacheEntry(&apr_file);
+					if (!entry->getLocalID())
+					{
+						llwarns << "Aborting cache file load for " << filename << ", cache file corruption!" << llendl;
+						delete entry ;
+						success = false ;
+					}
+					cache_entry_map[entry->getLocalID()] = entry;
+				}
+			}
+		}		
+	}
+	
+	if(!success)
+	{
+		if(cache_entry_map.empty())
+		{
+			removeEntry(iter->second) ;
+		}
+	}
+
+	return ;
+}
+	
+void LLVOCache::purgeEntries(U32 size)
+{
+	while(mHeaderEntryQueue.size() > size)
+	{
+		header_entry_queue_t::iterator iter = mHeaderEntryQueue.begin() ;
+		HeaderEntryInfo* entry = *iter ;			
+		mHandleEntryMap.erase(entry->mHandle);
+		mHeaderEntryQueue.erase(iter) ;
+		removeFromCache(entry) ;
+		delete entry;
+	}
+	mNumEntries = mHandleEntryMap.size() ;
+}
+
+void LLVOCache::writeToCache(U64 handle, const LLUUID& id, const LLVOCacheEntry::vocache_entry_map_t& cache_entry_map, BOOL dirty_cache) 
+{
+	if(!mEnabled)
+	{
+		llwarns << "Not writing cache for handle " << handle << "): Cache is currently disabled." << llendl;
+		return ;
+	}
+	llassert_always(mInitialized);
+
+	if(mReadOnly)
+	{
+		llwarns << "Not writing cache for handle " << handle << "): Cache is currently in read-only mode." << llendl;
+		return ;
+	}	
+
+	HeaderEntryInfo* entry;
+	handle_entry_map_t::iterator iter = mHandleEntryMap.find(handle) ;
+	if(iter == mHandleEntryMap.end()) //new entry
+	{				
+		if(mNumEntries >= mCacheSize - 1)
+		{
+			purgeEntries(mCacheSize - 1) ;
+		}
+
+		entry = new HeaderEntryInfo();
+		entry->mHandle = handle ;
+		entry->mTime = time(NULL) ;
+		entry->mIndex = mNumEntries++;
+		mHeaderEntryQueue.insert(entry) ;
+		mHandleEntryMap[handle] = entry ;
+	}
+	else
+	{
+		// Update access time.
+		entry = iter->second ;		
+
+		//resort
+		mHeaderEntryQueue.erase(entry) ;
+		
+		entry->mTime = time(NULL) ;
+		mHeaderEntryQueue.insert(entry) ;
+	}
+
+	//update cache header
+	if(!updateEntry(entry))
+	{
+		llwarns << "Failed to update cache header index " << entry->mIndex << ". handle = " << handle << llendl;
+		return ; //update failed.
+	}
+
+	if(!dirty_cache)
+	{
+		llwarns << "Skipping write to cache for handle " << handle << ": cache not dirty" << llendl;
+		return ; //nothing changed, no need to update.
+	}
+
+	//write to cache file
+	bool success = true ;
+	{
+		std::string filename;
+		getObjectCacheFilename(handle, filename);
+		LLAPRFile apr_file(filename, APR_CREATE|APR_WRITE|APR_BINARY, mLocalAPRFilePoolp);
+	
+		success = check_write(&apr_file, (void*)id.mData, UUID_BYTES) ;
+
+	
+		if(success)
+		{
+			S32 num_entries = cache_entry_map.size() ;
+			success = check_write(&apr_file, &num_entries, sizeof(S32));
+	
+			for (LLVOCacheEntry::vocache_entry_map_t::const_iterator iter = cache_entry_map.begin(); success && iter != cache_entry_map.end(); ++iter)
+			{
+				success = iter->second->writeToFile(&apr_file) ;
+			}
+		}
+	}
+
+	if(!success)
+	{
+		removeEntry(entry) ;
+
+	}
+
+	return ;
+}
+