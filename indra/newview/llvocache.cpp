--- conflicted
+++ resolved
@@ -218,47 +218,6 @@
         memcpy(&mCRCChangeCount, data_buffer + (4 * sizeof(U32)), sizeof(S32));
         memcpy(&size, data_buffer + (5 * sizeof(U32)), sizeof(S32));
 
-<<<<<<< HEAD
-		// Corruption in the cache entries
-		if ((size > MAX_ENTRY_BODY_SIZE) || (size < 1))
-		{
-			// We've got a bogus size, skip reading it.
-			// We won't bother seeking, because the rest of this file
-			// is likely bogus, and will be tossed anyway.
-			LL_WARNS() << "Bogus cache entry, size " << size << ", aborting!" << LL_ENDL;
-			success = false;
-		}
-	}
-	if(success && size > 0)
-	{
-		mBuffer = new U8[size];
-		success = check_read(apr_file, mBuffer, size);
-
-		if(success)
-		{
-			mDP.assignBuffer(mBuffer, size);
-		}
-		else
-		{
-			// Improve logging around vocache
-			LL_WARNS() << "Error loading cache entry for " << mLocalID << ", size " << size << " aborting!" << LL_ENDL;
-			delete[] mBuffer ;
-			mBuffer = NULL ;
-		}
-	}
-
-	if(!success)
-	{
-		mLocalID = 0;
-		mCRC = 0;
-		mHitCount = 0;
-		mDupeCount = 0;
-		mCRCChangeCount = 0;
-		mBuffer = NULL;
-		mEntry = NULL;
-		mState = INACTIVE;
-	}
-=======
         // Corruption in the cache entries
         if ((size > MAX_ENTRY_BODY_SIZE) || (size < 1))
         {
@@ -280,6 +239,8 @@
         }
         else
         {
+            // Improve logging around vocache
+            LL_WARNS() << "Error loading cache entry for " << mLocalID << ", size " << size << " aborting!" << LL_ENDL;
             delete[] mBuffer ;
             mBuffer = NULL ;
         }
@@ -296,7 +257,6 @@
         mEntry = NULL;
         mState = INACTIVE;
     }
->>>>>>> 6377610f
 }
 
 LLVOCacheEntry::~LLVOCacheEntry()
@@ -1298,47 +1258,25 @@
 
 void LLVOCache::removeEntry(HeaderEntryInfo* entry)
 {
-<<<<<<< HEAD
-	llassert_always(mInitialized);
-	if(mReadOnly)
-	{
-		return;
-	}
-	if(!entry)
-	{
-		return;
-	}
-	// Bit more tracking of cache creation/destruction.
-	std::string filename;
-	getObjectCacheFilename(entry->mHandle, filename);
-	LL_INFOS() << "Removing entry for region with filename" << filename << LL_ENDL;
+    llassert_always(mInitialized);
+    if(mReadOnly)
+    {
+        return;
+    }
+    if(!entry)
+    {
+        return;
+    }
+    // Bit more tracking of cache creation/destruction.
+    std::string filename;
+    getObjectCacheFilename(entry->mHandle, filename);
+    LL_INFOS() << "Removing entry for region with filename" << filename << LL_ENDL;
 
     // make sure corresponding LLViewerRegion also clears its in-memory cache
     LLViewerRegion* regionp = LLWorld::instance().getRegionFromHandle(entry->mHandle);
     if (regionp)
     {
         regionp->clearVOCacheFromMemory();
-    }
-
-	header_entry_queue_t::iterator iter = mHeaderEntryQueue.find(entry);
-	if(iter != mHeaderEntryQueue.end())
-	{		
-		mHandleEntryMap.erase(entry->mHandle);		
-		mHeaderEntryQueue.erase(iter);
-		removeFromCache(entry);
-		delete entry;
-
-		mNumEntries = mHandleEntryMap.size() ;
-	}
-=======
-    llassert_always(mInitialized);
-    if(mReadOnly)
-    {
-        return;
-    }
-    if(!entry)
-    {
-        return;
     }
 
     header_entry_queue_t::iterator iter = mHeaderEntryQueue.find(entry);
@@ -1351,7 +1289,6 @@
 
         mNumEntries = mHandleEntryMap.size() ;
     }
->>>>>>> 6377610f
 }
 
 void LLVOCache::removeEntry(U64 handle)
@@ -1402,124 +1339,29 @@
 
 void LLVOCache::removeFromCache(HeaderEntryInfo* entry)
 {
-<<<<<<< HEAD
-	if(mReadOnly)
-	{
-		LL_WARNS() << "Not removing cache for handle " << entry->mHandle << ": Cache is currently in read-only mode." << LL_ENDL;
-		return ;
-	}
-
-	std::string filename;
-	getObjectCacheFilename(entry->mHandle, filename);
+    if(mReadOnly)
+    {
+        LL_WARNS() << "Not removing cache for handle " << entry->mHandle << ": Cache is currently in read-only mode." << LL_ENDL;
+        return ;
+    }
+
+    std::string filename;
+    getObjectCacheFilename(entry->mHandle, filename);
     LL_WARNS("GLTF", "VOCache") << "Removing object cache for handle " << entry->mHandle << "Filename: " << filename << LL_ENDL;
-	LLAPRFile::remove(filename, mLocalAPRFilePoolp);
-	
+    LLAPRFile::remove(filename, mLocalAPRFilePoolp);
+
     // Note: `removeFromCache` should take responsibility for cleaning up all cache artefacts specfic to the handle/entry.
-	// as such this now includes the generic extras
+    // as such this now includes the generic extras
     filename = getObjectCacheExtrasFilename(entry->mHandle);
     LL_WARNS("GLTF", "VOCache") << "Removing generic extras for handle " << entry->mHandle << "Filename: " << filename << LL_ENDL;
     LLFile::remove(filename);
 
-	entry->mTime = INVALID_TIME ;
-	updateEntry(entry) ; //update the head file.
-=======
-    if(mReadOnly)
-    {
-        LL_WARNS() << "Not removing cache for handle " << entry->mHandle << ": Cache is currently in read-only mode." << LL_ENDL;
-        return ;
-    }
-
-    std::string filename;
-    getObjectCacheFilename(entry->mHandle, filename);
-    LLAPRFile::remove(filename, mLocalAPRFilePoolp);
     entry->mTime = INVALID_TIME ;
     updateEntry(entry) ; //update the head file.
->>>>>>> 6377610f
 }
 
 void LLVOCache::readCacheHeader()
 {
-<<<<<<< HEAD
-	if(!mEnabled)
-	{
-		LL_WARNS() << "Not reading cache header: Cache is currently disabled." << LL_ENDL;
-		return;
-	}
-
-	//clear stale info.
-	clearCacheInMemory();
-
-	bool success = true ;
-	if (LLAPRFile::isExist(mHeaderFileName, mLocalAPRFilePoolp))
-	{
-		LLAPRFile apr_file(mHeaderFileName, APR_READ|APR_BINARY, mLocalAPRFilePoolp);		
-		
-		//read the meta element
-		success = check_read(&apr_file, &mMetaInfo, sizeof(HeaderMetaInfo)) ;
-		
-		if(success)
-		{
-			HeaderEntryInfo* entry = NULL ;
-			mNumEntries = 0 ;
-			U32 num_read = 0 ;
-			while(num_read++ < MAX_NUM_OBJECT_ENTRIES)
-			{
-				if(!entry)
-				{
-					entry = new HeaderEntryInfo() ;
-				}
-				success = check_read(&apr_file, entry, sizeof(HeaderEntryInfo));
-								
-				if(!success) //failed
-				{
-					LL_WARNS() << "Error reading cache header entry. (entry_index=" << mNumEntries << ")" << LL_ENDL;
-					delete entry ;
-					entry = NULL ;
-					break ;
-				}
-				else if(entry->mTime == INVALID_TIME)
-				{
-					continue ; //an empty entry
-				}
-
-				entry->mIndex = mNumEntries++ ;
-				mHeaderEntryQueue.insert(entry) ;
-				mHandleEntryMap[entry->mHandle] = entry ;
-				entry = NULL ;
-			}
-			if(entry)
-			{
-				delete entry ;
-			}
-		}
-
-		//---------
-		//debug code
-		//----------
-		//std::string name ;
-		//for(header_entry_queue_t::iterator iter = mHeaderEntryQueue.begin() ; success && iter != mHeaderEntryQueue.end(); ++iter)
-		//{
-		//	getObjectCacheFilename((*iter)->mHandle, name) ;
-		//	LL_INFOS() << name << LL_ENDL ;
-		//}
-		//-----------
-	}
-	else
-	{
-		writeCacheHeader() ;
-	}
-
-	if(!success)
-	{
-		removeCache() ; //failed to read header, clear the cache
-	}
-	else if(mNumEntries >= mCacheSize)
-	{
-		purgeEntries(mCacheSize) ;
-	}
-
-	return ;
-=======
     if(!mEnabled)
     {
         LL_WARNS() << "Not reading cache header: Cache is currently disabled." << LL_ENDL;
@@ -1599,7 +1441,6 @@
     }
 
     return ;
->>>>>>> 6377610f
 }
 
 void LLVOCache::writeCacheHeader()
@@ -1662,82 +1503,14 @@
     return check_write(&apr_file, (void*)entry, sizeof(HeaderEntryInfo)) ;
 }
 
-<<<<<<< HEAD
 // we now return bool to trigger dirty cache
 // this in turn forces a rewrite after a partial read due to corruption.
-bool LLVOCache::readFromCache(U64 handle, const LLUUID& id, LLVOCacheEntry::vocache_entry_map_t& cache_entry_map) 
-{
-	if(!mEnabled)
-	{
-		LL_WARNS() << "Not reading cache for handle " << handle << "): Cache is currently disabled." << LL_ENDL;
-		return true; // no problem we're just read only
-	}
-	llassert_always(mInitialized);
-
-	handle_entry_map_t::iterator iter = mHandleEntryMap.find(handle) ;
-	if(iter == mHandleEntryMap.end()) //no cache
-	{
-		LL_WARNS() << "No handle map entry for " << handle << LL_ENDL;
-		return false; // arguably no a problem, but we'll mark this as dirty anyway.
-	}
-
-	bool success = true ;
-	S32 num_entries = 0 ; // lifted out of inner loop. 
-	std::string filename; // lifted out of loop
-	{
-		LLUUID cache_id;
-		getObjectCacheFilename(handle, filename);
-		LLAPRFile apr_file(filename, APR_READ|APR_BINARY, mLocalAPRFilePoolp);
-	
-		success = check_read(&apr_file, cache_id.mData, UUID_BYTES);
-	
-		if(success)
-		{		
-			if(cache_id != id)
-			{
-				LL_INFOS() << "Cache ID doesn't match for this region, discarding"<< LL_ENDL;
-				success = false ;
-			}
-
-			if(success)
-			{
-				success = check_read(&apr_file, &num_entries, sizeof(S32)) ;
-	
-				if(success)
-				{
-					for (S32 i = 0; i < num_entries && apr_file.eof() != APR_EOF; i++)
-					{
-						LLPointer<LLVOCacheEntry> entry = new LLVOCacheEntry(&apr_file);
-						if (!entry->getLocalID())
-						{
-							LL_WARNS() << "Aborting cache file load for " << filename << ", cache file corruption!" << LL_ENDL;
-							success = false ;
-							break ;
-						}
-						cache_entry_map[entry->getLocalID()] = entry;
-					}
-				}
-			}
-		}		
-	}
-	
-	if(!success)
-	{
-		if(cache_entry_map.empty())
-		{
-			removeEntry(iter->second) ;
-		}
-	}
-
-	LL_DEBUGS("GLTF", "VOCache") << "Read " << cache_entry_map.size() << " entries from object cache " << filename << ", expected " << num_entries << ", success=" << (success?"True":"False") << LL_ENDL;
-	return success;
-=======
-void LLVOCache::readFromCache(U64 handle, const LLUUID& id, LLVOCacheEntry::vocache_entry_map_t& cache_entry_map)
+bool LLVOCache::readFromCache(U64 handle, const LLUUID& id, LLVOCacheEntry::vocache_entry_map_t& cache_entry_map)
 {
     if(!mEnabled)
     {
         LL_WARNS() << "Not reading cache for handle " << handle << "): Cache is currently disabled." << LL_ENDL;
-        return ;
+        return true; // no problem we're just read only
     }
     llassert_always(mInitialized);
 
@@ -1745,12 +1518,13 @@
     if(iter == mHandleEntryMap.end()) //no cache
     {
         LL_WARNS() << "No handle map entry for " << handle << LL_ENDL;
-        return ;
+        return false; // arguably no a problem, but we'll mark this as dirty anyway.
     }
 
     bool success = true ;
-    {
-        std::string filename;
+    S32 num_entries = 0 ; // lifted out of inner loop.
+    std::string filename; // lifted out of loop
+    {
         LLUUID cache_id;
         getObjectCacheFilename(handle, filename);
         LLAPRFile apr_file(filename, APR_READ|APR_BINARY, mLocalAPRFilePoolp);
@@ -1767,7 +1541,6 @@
 
             if(success)
             {
-                S32 num_entries;  // if removal was enabled during write num_entries might be wrong
                 success = check_read(&apr_file, &num_entries, sizeof(S32)) ;
 
                 if(success)
@@ -1796,8 +1569,8 @@
         }
     }
 
-    return ;
->>>>>>> 6377610f
+    LL_DEBUGS("GLTF", "VOCache") << "Read " << cache_entry_map.size() << " entries from object cache " << filename << ", expected " << num_entries << ", success=" << (success?"True":"False") << LL_ENDL;
+    return success;
 }
 
 // We now pass in the cache entry map, so that we can remove entries from extras that are no longer in the primary cache.
@@ -1826,7 +1599,7 @@
 
     std::string line;
     std::getline(in, line);
-    if(!in.good()) 
+    if(!in.good())
     {
         LL_WARNS() << "Failed reading extras cache for handle " << handle << LL_ENDL;
         in.close();
@@ -1836,7 +1609,7 @@
     // file formats need versions, let's add one. legacy cache files will be considered version 0
     // This will make it easier to upgrade/revise later.
     int versionNumber=0;
-    if (line.compare(0, LLGLTFOverrideCacheEntry::VERSION_LABEL.length(), LLGLTFOverrideCacheEntry::VERSION_LABEL) == 0) 
+    if (line.compare(0, LLGLTFOverrideCacheEntry::VERSION_LABEL.length(), LLGLTFOverrideCacheEntry::VERSION_LABEL) == 0)
     {
         std::string versionStr = line.substr(LLGLTFOverrideCacheEntry::VERSION_LABEL.length()+1); // skip the version label and ':'
         versionNumber = std::stol(versionStr);
@@ -1873,14 +1646,14 @@
 
     U32 num_entries;  // if removal was enabled during write num_entries might be wrong
     std::getline(in, line);
-    if(!in.good()) 
+    if(!in.good())
     {
         LL_WARNS() << "Failed reading extras cache for handle " << handle << LL_ENDL;
         in.close();
         removeGenericExtrasForHandle(handle);
         return;
     }
-    try 
+    try
     {
         num_entries = std::stol(line);
     }
@@ -1900,7 +1673,7 @@
         static const U32 max_size = 4096;
         bool success = LLSDSerialize::deserialize(entry_llsd, in, max_size);
         // check bool(in) this time since eof is not a failure condition here
-        if(!success || !in) 
+        if(!success || !in)
         {
             LL_WARNS() << "Failed reading extras cache for handle " << handle << ", entry number " << i << " cache patrtial load only." << LL_ENDL;
             in.close();
@@ -1933,116 +1706,33 @@
 
 void LLVOCache::purgeEntries(U32 size)
 {
-<<<<<<< HEAD
-	LL_DEBUGS("VOCache","GLTF") << "Purging " << size << " entries from cache" << LL_ENDL;
-	while(mHeaderEntryQueue.size() > size)
-	{
-		header_entry_queue_t::iterator iter = mHeaderEntryQueue.begin() ;
-		HeaderEntryInfo* entry = *iter ;
-		mHandleEntryMap.erase(entry->mHandle) ;
-		mHeaderEntryQueue.erase(iter) ;
-		removeFromCache(entry) ; // This now handles removing extras cache where appropriate.
-		delete entry;
-	}
-	mNumEntries = mHandleEntryMap.size() ;
-=======
+    LL_DEBUGS("VOCache","GLTF") << "Purging " << size << " entries from cache" << LL_ENDL;
     while(mHeaderEntryQueue.size() > size)
     {
         header_entry_queue_t::iterator iter = mHeaderEntryQueue.begin() ;
         HeaderEntryInfo* entry = *iter ;
-        mHandleEntryMap.erase(entry->mHandle);
+        mHandleEntryMap.erase(entry->mHandle) ;
         mHeaderEntryQueue.erase(iter) ;
-        removeFromCache(entry) ;
+        removeFromCache(entry) ; // This now handles removing extras cache where appropriate.
         delete entry;
-        // TODO also delete extras
     }
     mNumEntries = mHandleEntryMap.size() ;
->>>>>>> 6377610f
 }
 
 void LLVOCache::writeToCache(U64 handle, const LLUUID& id, const LLVOCacheEntry::vocache_entry_map_t& cache_entry_map, bool dirty_cache, bool removal_enabled)
 {
-<<<<<<< HEAD
-	std::string filename;
-	getObjectCacheFilename(handle, filename);
-	if(!mEnabled)
-	{
-		LL_WARNS() << "Not writing cache for " << filename << " (handle:" << handle << "): Cache is currently disabled." << LL_ENDL;
-		return ;
-	}
-	llassert_always(mInitialized);
-
-	if(mReadOnly)
-	{
-		LL_WARNS() << "Not writing cache for " << filename << " (handle:" << handle << "): Cache is currently in read-only mode." << LL_ENDL;
-		return ;
-	}	
-
-	HeaderEntryInfo* entry;
-	handle_entry_map_t::iterator iter = mHandleEntryMap.find(handle) ;
-	if(iter == mHandleEntryMap.end()) //new entry
-	{				
-		if(mNumEntries >= mCacheSize - 1)
-		{
-			purgeEntries(mCacheSize - 1) ;
-		}
-
-		entry = new HeaderEntryInfo();
-		entry->mHandle = handle ;
-		entry->mTime = time(NULL) ;
-		entry->mIndex = mNumEntries++;
-		mHeaderEntryQueue.insert(entry) ;
-		mHandleEntryMap[handle] = entry ;
-	}
-	else
-	{
-		// Update access time.
-		entry = iter->second ;		
-
-		//resort
-		mHeaderEntryQueue.erase(entry) ;
-		
-		entry->mTime = time(NULL) ;
-		mHeaderEntryQueue.insert(entry) ;
-	}
-
-	//update cache header
-	if(!updateEntry(entry))
-	{
-		LL_WARNS() << "Failed to update cache header index " << entry->mIndex << ". " << filename << " handle = " << handle << LL_ENDL;
-		return ; //update failed.
-	}
-
-	if(!dirty_cache)
-	{
-		LL_WARNS() << "Skipping write to cache for " << filename << " (handle:" << handle << "): cache not dirty" << LL_ENDL;
-		return ; //nothing changed, no need to update.
-	}
-
-	//write to cache file
-	bool success = true ;
-	{
-		std::string filename;
-		getObjectCacheFilename(handle, filename);
-		LLAPRFile apr_file(filename, APR_CREATE|APR_WRITE|APR_BINARY|APR_TRUNCATE, mLocalAPRFilePoolp);
-	
-		success = check_write(&apr_file, (void*)id.mData, UUID_BYTES);
-	
-		if(success)
-		{
-			S32 num_entries = cache_entry_map.size(); // if removal is enabled num_entries might be wrong
-			success = check_write(&apr_file, &num_entries, sizeof(S32));
-=======
+    std::string filename;
+    getObjectCacheFilename(handle, filename);
     if(!mEnabled)
     {
-        LL_WARNS() << "Not writing cache for handle " << handle << "): Cache is currently disabled." << LL_ENDL;
+        LL_WARNS() << "Not writing cache for " << filename << " (handle:" << handle << "): Cache is currently disabled." << LL_ENDL;
         return ;
     }
     llassert_always(mInitialized);
 
     if(mReadOnly)
     {
-        LL_WARNS() << "Not writing cache for handle " << handle << "): Cache is currently in read-only mode." << LL_ENDL;
+        LL_WARNS() << "Not writing cache for " << filename << " (handle:" << handle << "): Cache is currently in read-only mode." << LL_ENDL;
         return ;
     }
 
@@ -2077,13 +1767,13 @@
     //update cache header
     if(!updateEntry(entry))
     {
-        LL_WARNS() << "Failed to update cache header index " << entry->mIndex << ". handle = " << handle << LL_ENDL;
+        LL_WARNS() << "Failed to update cache header index " << entry->mIndex << ". " << filename << " handle = " << handle << LL_ENDL;
         return ; //update failed.
     }
 
     if(!dirty_cache)
     {
-        LL_WARNS() << "Skipping write to cache for handle " << handle << ": cache not dirty" << LL_ENDL;
+        LL_WARNS() << "Skipping write to cache for " << filename << " (handle:" << handle << "): cache not dirty" << LL_ENDL;
         return ; //nothing changed, no need to update.
     }
 
@@ -2100,7 +1790,6 @@
         {
             S32 num_entries = cache_entry_map.size(); // if removal is enabled num_entries might be wrong
             success = check_write(&apr_file, &num_entries, sizeof(S32));
->>>>>>> 6377610f
             if (success)
             {
                 const S32 buffer_size = 32768; //should be large enough for couple MAX_ENTRY_BODY_SIZE
@@ -2169,7 +1858,7 @@
         LL_WARNS() << "Not removing cache for handle " << handle << ": Cache is currently in read-only mode." << LL_ENDL;
         return ;
     }
-    
+
     // NOTE: when removing the extras, we must also remove the objects so the simulator will send us a full upddate with the valid overrides
     auto* entry = mHandleEntryMap[handle];
     if (entry)
@@ -2217,16 +1906,16 @@
     if(!out.good())
     {
         LL_WARNS() << "Failed writing extras cache for handle " << handle << LL_ENDL;
-        removeGenericExtrasForHandle(handle); 
-        return;
-    }
-	// Because we don't write out all the entries we need to record a placeholder and rewrite this later
+        removeGenericExtrasForHandle(handle);
+        return;
+    }
+    // Because we don't write out all the entries we need to record a placeholder and rewrite this later
     auto num_entries_placeholder = out.tellp();
     out << std::setw(10) << std::setfill('0') << 0 << '\n';
     if(!out.good())
     {
         LL_WARNS() << "Failed writing extras cache for handle " << handle << LL_ENDL;
-        removeGenericExtrasForHandle(handle); 
+        removeGenericExtrasForHandle(handle);
         return;
     }
 
@@ -2243,7 +1932,7 @@
         // worst case we have an extra cache miss.
         // Note: A null mObjectId is valid when in memory as we might have a data race between GLTF of the object itself.
         // This remains a valid state to persist as it is consistent with the localid checks on import with the main cache.
-		// the mObjectId will be updated if/when the local object is updated from the gObject list (due to full update)
+        // the mObjectId will be updated if/when the local object is updated from the gObject list (due to full update)
         if(entry.mObjectId.isNull() && pRegion)
         {
             gObjectList.getUUIDFromLocal( entry.mObjectId, local_id, pRegion->getHost().getAddress(), pRegion->getHost().getPort() );
