--- conflicted
+++ resolved
@@ -71,13 +71,8 @@
     void updateCull();
     void updateSky();
 
-<<<<<<< HEAD
-	S32  mLightingGeneration;
-	bool mUpdatedThisFrame;
-=======
     S32  mLightingGeneration;
-    BOOL mUpdatedThisFrame;
->>>>>>> e7eced3c
+    bool mUpdatedThisFrame;
 
     void setFogRatio(const F32 fog_ratio);      // Fog distance as fraction of cull distance.
     F32 getFogRatio() const;
