--- conflicted
+++ resolved
@@ -1,1898 +1,1449 @@
-/**
- * @file llpaneloutfitedit.cpp
- * @brief Displays outfit edit information in Side Tray.
- *
- * $LicenseInfo:firstyear=2009&license=viewerlgpl$
- * Second Life Viewer Source Code
- * Copyright (C) 2010, Linden Research, Inc.
- *
- * This library is free software; you can redistribute it and/or
- * modify it under the terms of the GNU Lesser General Public
- * License as published by the Free Software Foundation;
- * version 2.1 of the License only.
- *
- * This library is distributed in the hope that it will be useful,
- * but WITHOUT ANY WARRANTY; without even the implied warranty of
- * MERCHANTABILITY or FITNESS FOR A PARTICULAR PURPOSE.  See the GNU
- * Lesser General Public License for more details.
- *
- * You should have received a copy of the GNU Lesser General Public
- * License along with this library; if not, write to the Free Software
- * Foundation, Inc., 51 Franklin Street, Fifth Floor, Boston, MA  02110-1301  USA
- *
- * Linden Research, Inc., 945 Battery Street, San Francisco, CA  94111  USA
- * $/LicenseInfo$
- */
-
-#include "llviewerprecompiledheaders.h"
-
-#include "llpaneloutfitedit.h"
-
-// *TODO: reorder includes to match the coding standard
-#include "llagent.h"
-#include "llagentcamera.h"
-#include "llagentwearables.h"
-#include "llappearancemgr.h"
-#include "lloutfitobserver.h"
-#include "llcofwearables.h"
-#include "llfilteredwearablelist.h"
-#include "llfolderview.h"
-#include "llinventory.h"
-#include "llinventoryitemslist.h"
-#include "llviewercontrol.h"
-#include "llui.h"
-#include "llfloater.h"
-#include "llfloaterreg.h"
-#include "llinventoryfunctions.h"
-#include "llinventorypanel.h"
-#include "llviewermenu.h"
-#include "llviewerwindow.h"
-#include "llviewerinventory.h"
-#include "llbutton.h"
-#include "llcombobox.h"
-#include "llfiltereditor.h"
-#include "llinventorybridge.h"
-#include "llinventorymodel.h"
-#include "llinventorymodelbackgroundfetch.h"
-#include "llloadingindicator.h"
-#include "llmenubutton.h"
-#include "llpaneloutfitsinventory.h"
-#include "lluiconstants.h"
-#include "llscrolllistctrl.h"
-#include "lltextbox.h"
-#include "lltoggleablemenu.h"
-#include "lltrans.h"
-#include "lluictrlfactory.h"
-#include "llsdutil.h"
-#include "llsidepanelappearance.h"
-#include "lltoggleablemenu.h"
-#include "llvoavatarself.h"
-#include "llwearablelist.h"
-#include "llwearableitemslist.h"
-#include "llwearabletype.h"
-#include "llweb.h"
-
-static LLPanelInjector<LLPanelOutfitEdit> t_outfit_edit("panel_outfit_edit");
-
-const U64 WEARABLE_MASK = (1LL << LLInventoryType::IT_WEARABLE);
-const U64 ATTACHMENT_MASK = (1LL << LLInventoryType::IT_ATTACHMENT) | (1LL << LLInventoryType::IT_OBJECT);
-const U64 ALL_ITEMS_MASK = WEARABLE_MASK | ATTACHMENT_MASK;
-
-static const std::string REVERT_BTN("revert_btn");
-static const std::string SAVE_AS_BTN("save_as_btn");
-static const std::string SAVE_BTN("save_btn");
-
-
-///////////////////////////////////////////////////////////////////////////////
-// LLShopURLDispatcher
-///////////////////////////////////////////////////////////////////////////////
-
-class LLShopURLDispatcher
-{
-public:
-    std::string resolveURL(LLWearableType::EType wearable_type, ESex sex);
-    std::string resolveURL(LLAssetType::EType asset_type, ESex sex);
-};
-
-std::string LLShopURLDispatcher::resolveURL(LLWearableType::EType wearable_type, ESex sex)
-{
-    const std::string prefix = "MarketplaceURL";
-    const std::string sex_str = (sex == SEX_MALE) ? "Male" : "Female";
-    const std::string type_str = LLWearableType::getInstance()->getTypeName(wearable_type);
-
-    std::string setting_name = prefix;
-
-    switch (wearable_type)
-    {
-    case LLWearableType::WT_ALPHA:
-    case LLWearableType::WT_NONE:
-    case LLWearableType::WT_INVALID:    // just in case, this shouldn't happen
-    case LLWearableType::WT_COUNT:      // just in case, this shouldn't happen
-        break;
-
-    default:
-        setting_name += '_';
-        setting_name += type_str;
-        setting_name += sex_str;
-        break;
-    }
-
-    return gSavedSettings.getString(setting_name);
-}
-
-std::string LLShopURLDispatcher::resolveURL(LLAssetType::EType asset_type, ESex sex)
-{
-    const std::string prefix = "MarketplaceURL";
-    const std::string sex_str = (sex == SEX_MALE) ? "Male" : "Female";
-    const std::string type_str = LLAssetType::lookup(asset_type);
-
-    std::string setting_name = prefix;
-
-    switch (asset_type)
-    {
-    case LLAssetType::AT_CLOTHING:
-    case LLAssetType::AT_OBJECT:
-    case LLAssetType::AT_BODYPART:
-        setting_name += '_';
-        setting_name += type_str;
-        setting_name += sex_str;
-        break;
-
-    // to suppress warnings
-    default:
-        break;
-    }
-
-    return gSavedSettings.getString(setting_name);
-}
-
-///////////////////////////////////////////////////////////////////////////////
-// LLPanelOutfitEditGearMenu
-///////////////////////////////////////////////////////////////////////////////
-
-class LLPanelOutfitEditGearMenu
-{
-public:
-    static LLToggleableMenu* create()
-    {
-        LLUICtrl::CommitCallbackRegistry::ScopedRegistrar registrar;
-
-        registrar.add("Wearable.Create", boost::bind(onCreate, _2));
-
-        llassert(LLMenuGL::sMenuContainer != NULL);
-        LLToggleableMenu* menu = LLUICtrlFactory::getInstance()->createFromFile<LLToggleableMenu>(
-            "menu_cof_gear.xml", LLMenuGL::sMenuContainer, LLViewerMenuHolderGL::child_registry_t::instance());
-        llassert(menu);
-        if (menu)
-        {
-            populateCreateWearableSubmenus(menu);
-        }
-
-        return menu;
-    }
-
-private:
-<<<<<<< HEAD
-	static void onCreate(const LLSD& param)
-	{
-		LLWearableType::EType type = LLWearableType::getInstance()->typeNameToType(param.asString());
-		if (type == LLWearableType::WT_NONE)
-		{
-			LL_WARNS() << "Invalid wearable type" << LL_ENDL;
-			return;
-		}
-
-		LLAgentWearables::createWearable(type, true);
-	}
-
-	// Populate the menu with items like "New Skin", "New Pants", etc.
-	static void populateCreateWearableSubmenus(LLMenuGL* menu)
-	{
-		LLView* menu_clothes	= gMenuHolder->getChildView("COF.Gear.New_Clothes", false);
-		LLView* menu_bp			= gMenuHolder->getChildView("COF.Gear.New_Body_Parts", false);
-		LLWearableType * wearable_type_inst = LLWearableType::getInstance();
-
-		for (U8 i = LLWearableType::WT_SHAPE; i != (U8) LLWearableType::WT_COUNT; ++i)
-		{
-			LLWearableType::EType type = (LLWearableType::EType) i;
-			const std::string& type_name = wearable_type_inst->getTypeName(type);
-
-			LLMenuItemCallGL::Params p;
-			p.name = type_name;
-			p.label = LLTrans::getString(wearable_type_inst->getTypeDefaultNewName(type));
-			p.on_click.function_name = "Wearable.Create";
-			p.on_click.parameter = LLSD(type_name);
-
-			LLView* parent = wearable_type_inst->getAssetType(type) == LLAssetType::AT_CLOTHING ? menu_clothes : menu_bp;
-			LLUICtrlFactory::create<LLMenuItemCallGL>(p, parent);
-		}
-	}
-=======
-    static void onCreate(const LLSD& param)
-    {
-        LLWearableType::EType type = LLWearableType::getInstance()->typeNameToType(param.asString());
-        if (type == LLWearableType::WT_NONE)
-        {
-            LL_WARNS() << "Invalid wearable type" << LL_ENDL;
-            return;
-        }
-
-        LLAgentWearables::createWearable(type, true);
-    }
-
-    // Populate the menu with items like "New Skin", "New Pants", etc.
-    static void populateCreateWearableSubmenus(LLMenuGL* menu)
-    {
-        LLView* menu_clothes    = gMenuHolder->getChildView("COF.Gear.New_Clothes", FALSE);
-        LLView* menu_bp         = gMenuHolder->getChildView("COF.Gear.New_Body_Parts", FALSE);
-        LLWearableType * wearable_type_inst = LLWearableType::getInstance();
-
-        for (U8 i = LLWearableType::WT_SHAPE; i != (U8) LLWearableType::WT_COUNT; ++i)
-        {
-            LLWearableType::EType type = (LLWearableType::EType) i;
-            const std::string& type_name = wearable_type_inst->getTypeName(type);
-
-            LLMenuItemCallGL::Params p;
-            p.name = type_name;
-            p.label = LLTrans::getString(wearable_type_inst->getTypeDefaultNewName(type));
-            p.on_click.function_name = "Wearable.Create";
-            p.on_click.parameter = LLSD(type_name);
-
-            LLView* parent = wearable_type_inst->getAssetType(type) == LLAssetType::AT_CLOTHING ? menu_clothes : menu_bp;
-            LLUICtrlFactory::create<LLMenuItemCallGL>(p, parent);
-        }
-    }
->>>>>>> e1623bb2
-};
-
-///////////////////////////////////////////////////////////////////////////////
-// LLAddWearablesGearMenu
-///////////////////////////////////////////////////////////////////////////////
-
-class LLAddWearablesGearMenu : public LLInitClass<LLAddWearablesGearMenu>
-{
-public:
-    static LLToggleableMenu* create(LLWearableItemsList* flat_list, LLInventoryPanel* inventory_panel)
-    {
-        LLUICtrl::CommitCallbackRegistry::ScopedRegistrar registrar;
-        LLUICtrl::EnableCallbackRegistry::ScopedRegistrar enable_registrar;
-
-        llassert(flat_list);
-        llassert(inventory_panel);
-
-        LLHandle<LLView> flat_list_handle = flat_list->getHandle();
-        LLHandle<LLPanel> inventory_panel_handle = inventory_panel->getHandle();
-
-        registrar.add("AddWearable.Gear.Sort", boost::bind(onSort, flat_list_handle, inventory_panel_handle, _2));
-        enable_registrar.add("AddWearable.Gear.Check", boost::bind(onCheck, flat_list_handle, inventory_panel_handle, _2));
-        enable_registrar.add("AddWearable.Gear.Visible", boost::bind(onVisible, inventory_panel_handle, _2));
-
-        llassert(LLMenuGL::sMenuContainer != NULL);
-        LLToggleableMenu* menu = LLUICtrlFactory::getInstance()->createFromFile<LLToggleableMenu>(
-            "menu_add_wearable_gear.xml",
-            LLMenuGL::sMenuContainer, LLViewerMenuHolderGL::child_registry_t::instance());
-
-        return menu;
-    }
-
-private:
-    static void onSort(LLHandle<LLView> flat_list_handle,
-                       LLHandle<LLPanel> inventory_panel_handle,
-                       LLSD::String sort_order_str)
-    {
-        if (flat_list_handle.isDead() || inventory_panel_handle.isDead()) return;
-
-        LLWearableItemsList* flat_list = dynamic_cast<LLWearableItemsList*>(flat_list_handle.get());
-        LLInventoryPanel* inventory_panel = dynamic_cast<LLInventoryPanel*>(inventory_panel_handle.get());
-
-        if (!flat_list || !inventory_panel) return;
-
-        LLWearableItemsList::ESortOrder sort_order;
-
-        if ("by_most_recent" == sort_order_str)
-        {
-            sort_order = LLWearableItemsList::E_SORT_BY_MOST_RECENT;
-        }
-        else if ("by_name" == sort_order_str)
-        {
-            sort_order = LLWearableItemsList::E_SORT_BY_NAME;
-        }
-        else if ("by_type" == sort_order_str)
-        {
-            sort_order = LLWearableItemsList::E_SORT_BY_TYPE_NAME;
-        }
-        else
-        {
-            LL_WARNS() << "Unrecognized sort order action" << LL_ENDL;
-            return;
-        }
-
-        if (inventory_panel->getVisible())
-        {
-            inventory_panel->getFolderViewModel()->setSorter(sort_order);
-        }
-        else
-        {
-            flat_list->setSortOrder(sort_order);
-        }
-    }
-
-    static bool onCheck(LLHandle<LLView> flat_list_handle,
-                        LLHandle<LLPanel> inventory_panel_handle,
-                        LLSD::String sort_order_str)
-    {
-        if (flat_list_handle.isDead() || inventory_panel_handle.isDead()) return false;
-
-        LLWearableItemsList* flat_list = dynamic_cast<LLWearableItemsList*>(flat_list_handle.get());
-        LLInventoryPanel* inventory_panel = dynamic_cast<LLInventoryPanel*>(inventory_panel_handle.get());
-
-        if (!inventory_panel || !flat_list) return false;
-
-        // Inventory panel uses its own sort order independent from
-        // flat list view so this flag is used to distinguish between
-        // currently visible "tree" or "flat" representation of inventory.
-        bool inventory_tree_visible = inventory_panel->getVisible();
-
-        if (inventory_tree_visible)
-        {
-            U32 sort_order = inventory_panel->getSortOrder();
-
-            if ("by_most_recent" == sort_order_str)
-            {
-                return LLWearableItemsList::E_SORT_BY_MOST_RECENT & sort_order;
-            }
-            else if ("by_name" == sort_order_str)
-            {
-                // If inventory panel is not sorted by date then it is sorted by name.
-                return LLWearableItemsList::E_SORT_BY_MOST_RECENT & ~sort_order;
-            }
-            LL_WARNS() << "Unrecognized inventory panel sort order" << LL_ENDL;
-        }
-        else
-        {
-            LLWearableItemsList::ESortOrder sort_order = flat_list->getSortOrder();
-
-            if ("by_most_recent" == sort_order_str)
-            {
-                return LLWearableItemsList::E_SORT_BY_MOST_RECENT == sort_order;
-            }
-            else if ("by_name" == sort_order_str)
-            {
-                return LLWearableItemsList::E_SORT_BY_NAME == sort_order;
-            }
-            else if ("by_type" == sort_order_str)
-            {
-                return LLWearableItemsList::E_SORT_BY_TYPE_NAME == sort_order;
-            }
-            LL_WARNS() << "Unrecognized wearable list sort order" << LL_ENDL;
-        }
-        return false;
-    }
-
-    static bool onVisible(LLHandle<LLPanel> inventory_panel_handle,
-                          LLSD::String sort_order_str)
-    {
-        if (inventory_panel_handle.isDead()) return false;
-
-        LLInventoryPanel* inventory_panel = dynamic_cast<LLInventoryPanel*>(inventory_panel_handle.get());
-
-        // Enable sorting by type only for the flat list of items
-        // because inventory panel doesn't support this kind of sorting.
-        return ( "by_type" == sort_order_str )
-                &&  ( !inventory_panel || !inventory_panel->getVisible() );
-    }
-};
-
-///////////////////////////////////////////////////////////////////////////////
-// LLCOFDragAndDropObserver
-///////////////////////////////////////////////////////////////////////////////
-
-class LLCOFDragAndDropObserver : public LLInventoryAddItemByAssetObserver
-{
-public:
-    LLCOFDragAndDropObserver(LLInventoryModel* model);
-
-    virtual ~LLCOFDragAndDropObserver();
-
-    virtual void done();
-
-private:
-    LLInventoryModel* mModel;
-};
-
-inline LLCOFDragAndDropObserver::LLCOFDragAndDropObserver(LLInventoryModel* model):
-        mModel(model)
-{
-    if (model != NULL)
-    {
-        model->addObserver(this);
-    }
-}
-
-inline LLCOFDragAndDropObserver::~LLCOFDragAndDropObserver()
-{
-    if (mModel != NULL && mModel->containsObserver(this))
-    {
-        mModel->removeObserver(this);
-    }
-}
-
-void LLCOFDragAndDropObserver::done()
-{
-    LLAppearanceMgr::instance().updateAppearanceFromCOF();
-}
-
-///////////////////////////////////////////////////////////////////////////////
-// LLPanelOutfitEdit
-///////////////////////////////////////////////////////////////////////////////
-
-LLPanelOutfitEdit::LLPanelOutfitEdit()
-:   LLPanel(),
-    mSearchFilter(NULL),
-    mCOFWearables(NULL),
-    mInventoryItemsPanel(NULL),
-    mGearMenu(NULL),
-    mAddWearablesGearMenu(NULL),
-    mCOFDragAndDropObserver(NULL),
-    mInitialized(false),
-    mAddWearablesPanel(NULL),
-    mFolderViewFilterCmbBox(NULL),
-    mListViewFilterCmbBox(NULL),
-    mWearableListManager(NULL),
-    mPlusBtn(NULL),
-    mWearablesGearMenuBtn(NULL),
-    mGearMenuBtn(NULL)
-{
-<<<<<<< HEAD
-	mSavedFolderState = new LLSaveFolderState();
-	mSavedFolderState->setApply(false);
-	
-
-	LLOutfitObserver& observer = LLOutfitObserver::instance();
-	observer.addBOFReplacedCallback(boost::bind(&LLPanelOutfitEdit::updateCurrentOutfitName, this));
-	observer.addBOFChangedCallback(boost::bind(&LLPanelOutfitEdit::updateVerbs, this));
-	observer.addOutfitLockChangedCallback(boost::bind(&LLPanelOutfitEdit::updateVerbs, this));
-	observer.addCOFChangedCallback(boost::bind(&LLPanelOutfitEdit::onCOFChanged, this));
-
-	gAgentWearables.addLoadingStartedCallback(boost::bind(&LLPanelOutfitEdit::onOutfitChanging, this, true));
-	gAgentWearables.addLoadedCallback(boost::bind(&LLPanelOutfitEdit::onOutfitChanging, this, false));
-	
-	mFolderViewItemTypes.reserve(NUM_FOLDER_VIEW_ITEM_TYPES);
-	for (U32 i = 0; i < NUM_FOLDER_VIEW_ITEM_TYPES; i++)
-	{
-		mFolderViewItemTypes.push_back(LLLookItemType());
-	}
-=======
-    mSavedFolderState = new LLSaveFolderState();
-    mSavedFolderState->setApply(FALSE);
-
-
-    LLOutfitObserver& observer = LLOutfitObserver::instance();
-    observer.addBOFReplacedCallback(boost::bind(&LLPanelOutfitEdit::updateCurrentOutfitName, this));
-    observer.addBOFChangedCallback(boost::bind(&LLPanelOutfitEdit::updateVerbs, this));
-    observer.addOutfitLockChangedCallback(boost::bind(&LLPanelOutfitEdit::updateVerbs, this));
-    observer.addCOFChangedCallback(boost::bind(&LLPanelOutfitEdit::onCOFChanged, this));
-
-    gAgentWearables.addLoadingStartedCallback(boost::bind(&LLPanelOutfitEdit::onOutfitChanging, this, true));
-    gAgentWearables.addLoadedCallback(boost::bind(&LLPanelOutfitEdit::onOutfitChanging, this, false));
-
-    mFolderViewItemTypes.reserve(NUM_FOLDER_VIEW_ITEM_TYPES);
-    for (U32 i = 0; i < NUM_FOLDER_VIEW_ITEM_TYPES; i++)
-    {
-        mFolderViewItemTypes.push_back(LLLookItemType());
-    }
->>>>>>> e1623bb2
-
-}
-
-LLPanelOutfitEdit::~LLPanelOutfitEdit()
-{
-    delete mWearableListManager;
-    delete mSavedFolderState;
-
-    delete mCOFDragAndDropObserver;
-
-    while (!mListViewItemTypes.empty()) {
-        delete mListViewItemTypes.back();
-        mListViewItemTypes.pop_back();
-    }
-}
-
-bool LLPanelOutfitEdit::postBuild()
-{
-<<<<<<< HEAD
-	// gInventory.isInventoryUsable() no longer needs to be tested per Richard's fix for race conditions between inventory and panels
-	
-	mFolderViewItemTypes[FVIT_ALL] = LLLookItemType(getString("Filter.All"), ALL_ITEMS_MASK);
-	mFolderViewItemTypes[FVIT_WEARABLE] = LLLookItemType(getString("Filter.Clothes/Body"), WEARABLE_MASK);
-	mFolderViewItemTypes[FVIT_ATTACHMENT] = LLLookItemType(getString("Filter.Objects"), ATTACHMENT_MASK);
-
-	//order is important, see EListViewItemType for order information
-	mListViewItemTypes.push_back(new LLFilterItem(getString("Filter.All"), new LLFindNonLinksByMask(ALL_ITEMS_MASK)));
-	mListViewItemTypes.push_back(new LLFilterItem(getString("Filter.Clothing"), new LLIsTypeActual(LLAssetType::AT_CLOTHING)));
-	mListViewItemTypes.push_back(new LLFilterItem(getString("Filter.Bodyparts"), new LLIsTypeActual(LLAssetType::AT_BODYPART)));
-	mListViewItemTypes.push_back(new LLFilterItem(getString("Filter.Objects"), new LLFindNonLinksByMask(ATTACHMENT_MASK)));;
-	mListViewItemTypes.push_back(new LLFilterItem(LLTrans::getString("shape"), new LLFindActualWearablesOfType(LLWearableType::WT_SHAPE)));
-	mListViewItemTypes.push_back(new LLFilterItem(LLTrans::getString("skin"), new LLFindActualWearablesOfType(LLWearableType::WT_SKIN)));
-	mListViewItemTypes.push_back(new LLFilterItem(LLTrans::getString("hair"), new LLFindActualWearablesOfType(LLWearableType::WT_HAIR)));
-	mListViewItemTypes.push_back(new LLFilterItem(LLTrans::getString("eyes"), new LLFindActualWearablesOfType(LLWearableType::WT_EYES)));
-	mListViewItemTypes.push_back(new LLFilterItem(LLTrans::getString("shirt"), new LLFindActualWearablesOfType(LLWearableType::WT_SHIRT)));
-	mListViewItemTypes.push_back(new LLFilterItem(LLTrans::getString("pants"), new LLFindActualWearablesOfType(LLWearableType::WT_PANTS)));
-	mListViewItemTypes.push_back(new LLFilterItem(LLTrans::getString("shoes"), new LLFindActualWearablesOfType(LLWearableType::WT_SHOES)));
-	mListViewItemTypes.push_back(new LLFilterItem(LLTrans::getString("socks"), new LLFindActualWearablesOfType(LLWearableType::WT_SOCKS)));
-	mListViewItemTypes.push_back(new LLFilterItem(LLTrans::getString("jacket"), new LLFindActualWearablesOfType(LLWearableType::WT_JACKET)));
-	mListViewItemTypes.push_back(new LLFilterItem(LLTrans::getString("gloves"), new LLFindActualWearablesOfType(LLWearableType::WT_GLOVES)));
-	mListViewItemTypes.push_back(new LLFilterItem(LLTrans::getString("undershirt"), new LLFindActualWearablesOfType(LLWearableType::WT_UNDERSHIRT)));
-	mListViewItemTypes.push_back(new LLFilterItem(LLTrans::getString("underpants"), new LLFindActualWearablesOfType(LLWearableType::WT_UNDERPANTS)));
-	mListViewItemTypes.push_back(new LLFilterItem(LLTrans::getString("skirt"), new LLFindActualWearablesOfType(LLWearableType::WT_SKIRT)));
-	mListViewItemTypes.push_back(new LLFilterItem(LLTrans::getString("alpha"), new LLFindActualWearablesOfType(LLWearableType::WT_ALPHA)));
-	mListViewItemTypes.push_back(new LLFilterItem(LLTrans::getString("tattoo"), new LLFindActualWearablesOfType(LLWearableType::WT_TATTOO)));
-	mListViewItemTypes.push_back(new LLFilterItem(LLTrans::getString("physics"), new LLFindActualWearablesOfType(LLWearableType::WT_PHYSICS)));
-	mListViewItemTypes.push_back(new LLFilterItem(LLTrans::getString("universal"), new LLFindActualWearablesOfType(LLWearableType::WT_UNIVERSAL)));
-
-	mCurrentOutfitName = getChild<LLTextBox>("curr_outfit_name"); 
-	mStatus = getChild<LLTextBox>("status");
-
-	mFolderViewBtn = getChild<LLButton>("folder_view_btn");
-	mListViewBtn = getChild<LLButton>("list_view_btn");
-
-	childSetCommitCallback("filter_button", boost::bind(&LLPanelOutfitEdit::showWearablesFilter, this), NULL);
-	childSetCommitCallback("folder_view_btn", boost::bind(&LLPanelOutfitEdit::showWearablesFolderView, this), NULL);
-	childSetCommitCallback("folder_view_btn", boost::bind(&LLPanelOutfitEdit::saveListSelection, this), NULL);
-	childSetCommitCallback("list_view_btn", boost::bind(&LLPanelOutfitEdit::showWearablesListView, this), NULL);
-	childSetCommitCallback("list_view_btn", boost::bind(&LLPanelOutfitEdit::saveListSelection, this), NULL);
-	childSetCommitCallback("shop_btn_1", boost::bind(&LLPanelOutfitEdit::onShopButtonClicked, this), NULL);
-	childSetCommitCallback("shop_btn_2", boost::bind(&LLPanelOutfitEdit::onShopButtonClicked, this), NULL);
-
-	setVisibleCallback(boost::bind(&LLPanelOutfitEdit::onVisibilityChanged, this, _2));
-
-	mWearablesGearMenuBtn = getChild<LLMenuButton>("wearables_gear_menu_btn");
-	mGearMenuBtn = getChild<LLMenuButton>("gear_menu_btn");
-
-	mCOFWearables = findChild<LLCOFWearables>("cof_wearables_list");
-	mCOFWearables->setCommitCallback(boost::bind(&LLPanelOutfitEdit::filterWearablesBySelectedItem, this));
-
-	mCOFWearables->getCOFCallbacks().mAddWearable = boost::bind(&LLPanelOutfitEdit::onAddWearableClicked, this);
-	mCOFWearables->getCOFCallbacks().mEditWearable = boost::bind(&LLPanelOutfitEdit::onEditWearableClicked, this);
-	mCOFWearables->getCOFCallbacks().mDeleteWearable = boost::bind(&LLPanelOutfitEdit::onRemoveFromOutfitClicked, this);
-	mCOFWearables->getCOFCallbacks().mMoveWearableCloser = boost::bind(&LLPanelOutfitEdit::moveWearable, this, true);
-	mCOFWearables->getCOFCallbacks().mMoveWearableFurther = boost::bind(&LLPanelOutfitEdit::moveWearable, this, false);
-
-	mAddWearablesPanel = getChild<LLPanel>("add_wearables_panel");
-
-	mInventoryItemsPanel = getChild<LLInventoryPanel>("folder_view");
-	mInventoryItemsPanel->setFilterTypes(ALL_ITEMS_MASK);
-	mInventoryItemsPanel->setShowFolderState(LLInventoryFilter::SHOW_NON_EMPTY_FOLDERS);
-	mInventoryItemsPanel->setSelectCallback(boost::bind(&LLPanelOutfitEdit::updatePlusButton, this));
-	mInventoryItemsPanel->getRootFolder()->setReshapeCallback(boost::bind(&LLPanelOutfitEdit::updatePlusButton, this));
-
-	mCOFDragAndDropObserver = new LLCOFDragAndDropObserver(mInventoryItemsPanel->getModel());
-
-	mFolderViewFilterCmbBox = getChild<LLComboBox>("folder_view_filter_combobox");
-	mFolderViewFilterCmbBox->setCommitCallback(boost::bind(&LLPanelOutfitEdit::onFolderViewFilterCommitted, this, _1));
-	mFolderViewFilterCmbBox->removeall();
-	for (U32 i = 0; i < mFolderViewItemTypes.size(); ++i)
-	{
-		mFolderViewFilterCmbBox->add(mFolderViewItemTypes[i].displayName);
-	}
-	mFolderViewFilterCmbBox->setCurrentByIndex(FVIT_ALL);
-	
-	mListViewFilterCmbBox = getChild<LLComboBox>("list_view_filter_combobox");
-	mListViewFilterCmbBox->setCommitCallback(boost::bind(&LLPanelOutfitEdit::onListViewFilterCommitted, this, _1));
-	mListViewFilterCmbBox->removeall();
-	for (U32 i = 0; i < mListViewItemTypes.size(); ++i)
-	{
-		mListViewFilterCmbBox->add(mListViewItemTypes[i]->displayName);
-	}
-	mListViewFilterCmbBox->setCurrentByIndex(LVIT_ALL);
-
-	mSearchFilter = getChild<LLFilterEditor>("look_item_filter");
-	mSearchFilter->setCommitCallback(boost::bind(&LLPanelOutfitEdit::onSearchEdit, this, _2));
-
-	childSetAction("show_add_wearables_btn", boost::bind(&LLPanelOutfitEdit::onAddMoreButtonClicked, this));
-
-	mPlusBtn = getChild<LLButton>("plus_btn");
-	mPlusBtn->setClickedCallback(boost::bind(&LLPanelOutfitEdit::onPlusBtnClicked, this));
-
-	childSetAction(REVERT_BTN, boost::bind(&LLAppearanceMgr::wearBaseOutfit, LLAppearanceMgr::getInstance()));
-
-	/*
-	 * By default AT_CLOTHING are sorted by (in in MY OUTFITS):
-	 *  - by type (types order determined in LLWearableType::EType)
-	 *  - each LLWearableType::EType by outer layer on top
-	 *
-	 * In Add More panel AT_CLOTHING should be sorted in a such way:
-	 *  - by type (types order determined in LLWearableType::EType)
-	 *  - each LLWearableType::EType by name (EXT-8205)
-	*/
-	mWearableListViewItemsComparator = new LLWearableItemTypeNameComparator();
-	mWearableListViewItemsComparator->setOrder(LLAssetType::AT_CLOTHING, LLWearableItemTypeNameComparator::ORDER_RANK_1, false, true);
-
-	mWearablesListViewPanel = getChild<LLPanel>("filtered_wearables_panel");
-	mWearableItemsList = getChild<LLWearableItemsList>("list_view");
-	mWearableItemsList->setCommitOnSelectionChange(true);
-	mWearableItemsList->setCommitCallback(boost::bind(&LLPanelOutfitEdit::updatePlusButton, this));
-	mWearableItemsList->setDoubleClickCallback(boost::bind(&LLPanelOutfitEdit::onPlusBtnClicked, this));
-
-	mWearableItemsList->setComparator(mWearableListViewItemsComparator);
-
-	// Creating "Add Wearables" panel gear menu after initialization of mWearableItemsList and mInventoryItemsPanel.
-	mAddWearablesGearMenu = LLAddWearablesGearMenu::create(mWearableItemsList, mInventoryItemsPanel);
-	mWearablesGearMenuBtn->setMenu(mAddWearablesGearMenu);
-
-	mGearMenu = LLPanelOutfitEditGearMenu::create();
-	mGearMenuBtn->setMenu(mGearMenu);
-
-	getChild<LLButton>(SAVE_BTN)->setCommitCallback(boost::bind(&LLPanelOutfitEdit::saveOutfit, this, false));
-	getChild<LLButton>(SAVE_AS_BTN)->setCommitCallback(boost::bind(&LLPanelOutfitEdit::saveOutfit, this, true));
-
-	onOutfitChanging(gAgentWearables.isCOFChangeInProgress());
-	return true;
-=======
-    // gInventory.isInventoryUsable() no longer needs to be tested per Richard's fix for race conditions between inventory and panels
-
-    mFolderViewItemTypes[FVIT_ALL] = LLLookItemType(getString("Filter.All"), ALL_ITEMS_MASK);
-    mFolderViewItemTypes[FVIT_WEARABLE] = LLLookItemType(getString("Filter.Clothes/Body"), WEARABLE_MASK);
-    mFolderViewItemTypes[FVIT_ATTACHMENT] = LLLookItemType(getString("Filter.Objects"), ATTACHMENT_MASK);
-
-    //order is important, see EListViewItemType for order information
-    mListViewItemTypes.push_back(new LLFilterItem(getString("Filter.All"), new LLFindNonLinksByMask(ALL_ITEMS_MASK)));
-    mListViewItemTypes.push_back(new LLFilterItem(getString("Filter.Clothing"), new LLIsTypeActual(LLAssetType::AT_CLOTHING)));
-    mListViewItemTypes.push_back(new LLFilterItem(getString("Filter.Bodyparts"), new LLIsTypeActual(LLAssetType::AT_BODYPART)));
-    mListViewItemTypes.push_back(new LLFilterItem(getString("Filter.Objects"), new LLFindNonLinksByMask(ATTACHMENT_MASK)));;
-    mListViewItemTypes.push_back(new LLFilterItem(LLTrans::getString("shape"), new LLFindActualWearablesOfType(LLWearableType::WT_SHAPE)));
-    mListViewItemTypes.push_back(new LLFilterItem(LLTrans::getString("skin"), new LLFindActualWearablesOfType(LLWearableType::WT_SKIN)));
-    mListViewItemTypes.push_back(new LLFilterItem(LLTrans::getString("hair"), new LLFindActualWearablesOfType(LLWearableType::WT_HAIR)));
-    mListViewItemTypes.push_back(new LLFilterItem(LLTrans::getString("eyes"), new LLFindActualWearablesOfType(LLWearableType::WT_EYES)));
-    mListViewItemTypes.push_back(new LLFilterItem(LLTrans::getString("shirt"), new LLFindActualWearablesOfType(LLWearableType::WT_SHIRT)));
-    mListViewItemTypes.push_back(new LLFilterItem(LLTrans::getString("pants"), new LLFindActualWearablesOfType(LLWearableType::WT_PANTS)));
-    mListViewItemTypes.push_back(new LLFilterItem(LLTrans::getString("shoes"), new LLFindActualWearablesOfType(LLWearableType::WT_SHOES)));
-    mListViewItemTypes.push_back(new LLFilterItem(LLTrans::getString("socks"), new LLFindActualWearablesOfType(LLWearableType::WT_SOCKS)));
-    mListViewItemTypes.push_back(new LLFilterItem(LLTrans::getString("jacket"), new LLFindActualWearablesOfType(LLWearableType::WT_JACKET)));
-    mListViewItemTypes.push_back(new LLFilterItem(LLTrans::getString("gloves"), new LLFindActualWearablesOfType(LLWearableType::WT_GLOVES)));
-    mListViewItemTypes.push_back(new LLFilterItem(LLTrans::getString("undershirt"), new LLFindActualWearablesOfType(LLWearableType::WT_UNDERSHIRT)));
-    mListViewItemTypes.push_back(new LLFilterItem(LLTrans::getString("underpants"), new LLFindActualWearablesOfType(LLWearableType::WT_UNDERPANTS)));
-    mListViewItemTypes.push_back(new LLFilterItem(LLTrans::getString("skirt"), new LLFindActualWearablesOfType(LLWearableType::WT_SKIRT)));
-    mListViewItemTypes.push_back(new LLFilterItem(LLTrans::getString("alpha"), new LLFindActualWearablesOfType(LLWearableType::WT_ALPHA)));
-    mListViewItemTypes.push_back(new LLFilterItem(LLTrans::getString("tattoo"), new LLFindActualWearablesOfType(LLWearableType::WT_TATTOO)));
-    mListViewItemTypes.push_back(new LLFilterItem(LLTrans::getString("physics"), new LLFindActualWearablesOfType(LLWearableType::WT_PHYSICS)));
-    mListViewItemTypes.push_back(new LLFilterItem(LLTrans::getString("universal"), new LLFindActualWearablesOfType(LLWearableType::WT_UNIVERSAL)));
-
-    mCurrentOutfitName = getChild<LLTextBox>("curr_outfit_name");
-    mStatus = getChild<LLTextBox>("status");
-
-    mFolderViewBtn = getChild<LLButton>("folder_view_btn");
-    mListViewBtn = getChild<LLButton>("list_view_btn");
-
-    childSetCommitCallback("filter_button", boost::bind(&LLPanelOutfitEdit::showWearablesFilter, this), NULL);
-    childSetCommitCallback("folder_view_btn", boost::bind(&LLPanelOutfitEdit::showWearablesFolderView, this), NULL);
-    childSetCommitCallback("folder_view_btn", boost::bind(&LLPanelOutfitEdit::saveListSelection, this), NULL);
-    childSetCommitCallback("list_view_btn", boost::bind(&LLPanelOutfitEdit::showWearablesListView, this), NULL);
-    childSetCommitCallback("list_view_btn", boost::bind(&LLPanelOutfitEdit::saveListSelection, this), NULL);
-    childSetCommitCallback("shop_btn_1", boost::bind(&LLPanelOutfitEdit::onShopButtonClicked, this), NULL);
-    childSetCommitCallback("shop_btn_2", boost::bind(&LLPanelOutfitEdit::onShopButtonClicked, this), NULL);
-
-    setVisibleCallback(boost::bind(&LLPanelOutfitEdit::onVisibilityChanged, this, _2));
-
-    mWearablesGearMenuBtn = getChild<LLMenuButton>("wearables_gear_menu_btn");
-    mGearMenuBtn = getChild<LLMenuButton>("gear_menu_btn");
-
-    mCOFWearables = findChild<LLCOFWearables>("cof_wearables_list");
-    mCOFWearables->setCommitCallback(boost::bind(&LLPanelOutfitEdit::filterWearablesBySelectedItem, this));
-
-    mCOFWearables->getCOFCallbacks().mAddWearable = boost::bind(&LLPanelOutfitEdit::onAddWearableClicked, this);
-    mCOFWearables->getCOFCallbacks().mEditWearable = boost::bind(&LLPanelOutfitEdit::onEditWearableClicked, this);
-    mCOFWearables->getCOFCallbacks().mDeleteWearable = boost::bind(&LLPanelOutfitEdit::onRemoveFromOutfitClicked, this);
-    mCOFWearables->getCOFCallbacks().mMoveWearableCloser = boost::bind(&LLPanelOutfitEdit::moveWearable, this, true);
-    mCOFWearables->getCOFCallbacks().mMoveWearableFurther = boost::bind(&LLPanelOutfitEdit::moveWearable, this, false);
-
-    mAddWearablesPanel = getChild<LLPanel>("add_wearables_panel");
-
-    mInventoryItemsPanel = getChild<LLInventoryPanel>("folder_view");
-    mInventoryItemsPanel->setFilterTypes(ALL_ITEMS_MASK);
-    mInventoryItemsPanel->setShowFolderState(LLInventoryFilter::SHOW_NON_EMPTY_FOLDERS);
-    mInventoryItemsPanel->setSelectCallback(boost::bind(&LLPanelOutfitEdit::updatePlusButton, this));
-    mInventoryItemsPanel->getRootFolder()->setReshapeCallback(boost::bind(&LLPanelOutfitEdit::updatePlusButton, this));
-
-    mCOFDragAndDropObserver = new LLCOFDragAndDropObserver(mInventoryItemsPanel->getModel());
-
-    mFolderViewFilterCmbBox = getChild<LLComboBox>("folder_view_filter_combobox");
-    mFolderViewFilterCmbBox->setCommitCallback(boost::bind(&LLPanelOutfitEdit::onFolderViewFilterCommitted, this, _1));
-    mFolderViewFilterCmbBox->removeall();
-    for (U32 i = 0; i < mFolderViewItemTypes.size(); ++i)
-    {
-        mFolderViewFilterCmbBox->add(mFolderViewItemTypes[i].displayName);
-    }
-    mFolderViewFilterCmbBox->setCurrentByIndex(FVIT_ALL);
-
-    mListViewFilterCmbBox = getChild<LLComboBox>("list_view_filter_combobox");
-    mListViewFilterCmbBox->setCommitCallback(boost::bind(&LLPanelOutfitEdit::onListViewFilterCommitted, this, _1));
-    mListViewFilterCmbBox->removeall();
-    for (U32 i = 0; i < mListViewItemTypes.size(); ++i)
-    {
-        mListViewFilterCmbBox->add(mListViewItemTypes[i]->displayName);
-    }
-    mListViewFilterCmbBox->setCurrentByIndex(LVIT_ALL);
-
-    mSearchFilter = getChild<LLFilterEditor>("look_item_filter");
-    mSearchFilter->setCommitCallback(boost::bind(&LLPanelOutfitEdit::onSearchEdit, this, _2));
-
-    childSetAction("show_add_wearables_btn", boost::bind(&LLPanelOutfitEdit::onAddMoreButtonClicked, this));
-
-    mPlusBtn = getChild<LLButton>("plus_btn");
-    mPlusBtn->setClickedCallback(boost::bind(&LLPanelOutfitEdit::onPlusBtnClicked, this));
-
-    childSetAction(REVERT_BTN, boost::bind(&LLAppearanceMgr::wearBaseOutfit, LLAppearanceMgr::getInstance()));
-
-    /*
-     * By default AT_CLOTHING are sorted by (in in MY OUTFITS):
-     *  - by type (types order determined in LLWearableType::EType)
-     *  - each LLWearableType::EType by outer layer on top
-     *
-     * In Add More panel AT_CLOTHING should be sorted in a such way:
-     *  - by type (types order determined in LLWearableType::EType)
-     *  - each LLWearableType::EType by name (EXT-8205)
-    */
-    mWearableListViewItemsComparator = new LLWearableItemTypeNameComparator();
-    mWearableListViewItemsComparator->setOrder(LLAssetType::AT_CLOTHING, LLWearableItemTypeNameComparator::ORDER_RANK_1, false, true);
-
-    mWearablesListViewPanel = getChild<LLPanel>("filtered_wearables_panel");
-    mWearableItemsList = getChild<LLWearableItemsList>("list_view");
-    mWearableItemsList->setCommitOnSelectionChange(true);
-    mWearableItemsList->setCommitCallback(boost::bind(&LLPanelOutfitEdit::updatePlusButton, this));
-    mWearableItemsList->setDoubleClickCallback(boost::bind(&LLPanelOutfitEdit::onPlusBtnClicked, this));
-
-    mWearableItemsList->setComparator(mWearableListViewItemsComparator);
-
-    // Creating "Add Wearables" panel gear menu after initialization of mWearableItemsList and mInventoryItemsPanel.
-    mAddWearablesGearMenu = LLAddWearablesGearMenu::create(mWearableItemsList, mInventoryItemsPanel);
-    mWearablesGearMenuBtn->setMenu(mAddWearablesGearMenu);
-
-    mGearMenu = LLPanelOutfitEditGearMenu::create();
-    mGearMenuBtn->setMenu(mGearMenu);
-
-    getChild<LLButton>(SAVE_BTN)->setCommitCallback(boost::bind(&LLPanelOutfitEdit::saveOutfit, this, false));
-    getChild<LLButton>(SAVE_AS_BTN)->setCommitCallback(boost::bind(&LLPanelOutfitEdit::saveOutfit, this, true));
-
-    onOutfitChanging(gAgentWearables.isCOFChangeInProgress());
-    return TRUE;
->>>>>>> e1623bb2
-}
-
-// virtual
-void LLPanelOutfitEdit::onOpen(const LLSD& key)
-{
-    if (!mInitialized)
-    {
-        // *TODO: this method is called even panel is not visible to user because its parent layout panel is hidden.
-        // So, we can defer initializing a bit.
-        mWearableListManager = new LLFilteredWearableListManager(mWearableItemsList, mListViewItemTypes[LVIT_ALL]->collector);
-        displayCurrentOutfit();
-        mInitialized = true;
-    }
-}
-
-void LLPanelOutfitEdit::moveWearable(bool closer_to_body)
-{
-    LLUUID item_id = mCOFWearables->getSelectedUUID();
-    if (item_id.isNull()) return;
-
-    LLViewerInventoryItem* wearable_to_move = gInventory.getItem(item_id);
-    LLAppearanceMgr::getInstance()->moveWearable(wearable_to_move, closer_to_body);
-}
-
-void LLPanelOutfitEdit::toggleAddWearablesPanel()
-{
-<<<<<<< HEAD
-	bool current_visibility = mAddWearablesPanel->getVisible();
-	showAddWearablesPanel(!current_visibility);
-=======
-    BOOL current_visibility = mAddWearablesPanel->getVisible();
-    showAddWearablesPanel(!current_visibility);
->>>>>>> e1623bb2
-}
-
-void LLPanelOutfitEdit::showAddWearablesPanel(bool show_add_wearables)
-{
-    mAddWearablesPanel->setVisible(show_add_wearables);
-
-    getChild<LLUICtrl>("show_add_wearables_btn")->setValue(show_add_wearables);
-
-    updateFiltersVisibility();
-    getChildView("filter_button")->setVisible( show_add_wearables);
-
-    //search filter should be disabled
-    if (!show_add_wearables)
-    {
-        getChild<LLUICtrl>("filter_button")->setValue(false);
-
-        mFolderViewFilterCmbBox->setVisible(false);
-        mListViewFilterCmbBox->setVisible(false);
-
-        showWearablesFilter();
-
-        /*
-         * By default AT_CLOTHING are sorted by (in in MY OUTFITS):
-         *  - by type (types order determined in LLWearableType::EType)
-         *  - each LLWearableType::EType by outer layer on top
-         *
-         * In Add More panel AT_CLOTHING should be sorted in a such way:
-         *  - by type (types order determined in LLWearableType::EType)
-         *  - each LLWearableType::EType by name (EXT-8205)
-        */
-        mWearableItemsList->setSortOrder(LLWearableItemsList::E_SORT_BY_TYPE_NAME);
-
-        // Reset mWearableItemsList position to top. See EXT-8180.
-        mWearableItemsList->goToTop();
-    }
-    else
-    {
-        mWearableListManager->populateIfNeeded();
-    }
-
-    //switching button bars
-    getChildView("no_add_wearables_button_bar")->setVisible( !show_add_wearables);
-    getChildView("add_wearables_button_bar")->setVisible( show_add_wearables);
-}
-
-void LLPanelOutfitEdit::showWearablesFilter()
-{
-<<<<<<< HEAD
-	bool filter_visible = getChild<LLUICtrl>("filter_button")->getValue();
-
-	getChildView("filter_panel")->setVisible( filter_visible);
-
-	if(!filter_visible)
-	{
-		mSearchFilter->clear();
-		onSearchEdit(LLStringUtil::null);
-	}
-	else
-	{
-		mSearchFilter->setFocus(true);
-	}
-=======
-    bool filter_visible = getChild<LLUICtrl>("filter_button")->getValue();
-
-    getChildView("filter_panel")->setVisible( filter_visible);
-
-    if(!filter_visible)
-    {
-        mSearchFilter->clear();
-        onSearchEdit(LLStringUtil::null);
-    }
-    else
-    {
-        mSearchFilter->setFocus(TRUE);
-    }
->>>>>>> e1623bb2
-}
-
-void LLPanelOutfitEdit::showWearablesListView()
-{
-<<<<<<< HEAD
-	if(switchPanels(mInventoryItemsPanel, mWearablesListViewPanel))
-	{
-		updateWearablesPanelVerbButtons();
-		updateFiltersVisibility();
-		mWearableListManager->populateIfNeeded();
-	}
-	mListViewBtn->setToggleState(true);
-=======
-    if(switchPanels(mInventoryItemsPanel, mWearablesListViewPanel))
-    {
-        updateWearablesPanelVerbButtons();
-        updateFiltersVisibility();
-        mWearableListManager->populateIfNeeded();
-    }
-    mListViewBtn->setToggleState(TRUE);
->>>>>>> e1623bb2
-}
-
-void LLPanelOutfitEdit::showWearablesFolderView()
-{
-<<<<<<< HEAD
-	if(switchPanels(mWearablesListViewPanel, mInventoryItemsPanel))
-	{
-		updateWearablesPanelVerbButtons();
-		updateFiltersVisibility();
-	}
-	mFolderViewBtn->setToggleState(true);
-=======
-    if(switchPanels(mWearablesListViewPanel, mInventoryItemsPanel))
-    {
-        updateWearablesPanelVerbButtons();
-        updateFiltersVisibility();
-    }
-    mFolderViewBtn->setToggleState(TRUE);
->>>>>>> e1623bb2
-}
-
-void LLPanelOutfitEdit::updateFiltersVisibility()
-{
-    mListViewFilterCmbBox->setVisible(mWearablesListViewPanel->getVisible());
-    mFolderViewFilterCmbBox->setVisible(mInventoryItemsPanel->getVisible());
-}
-
-void LLPanelOutfitEdit::onFolderViewFilterCommitted(LLUICtrl* ctrl)
-{
-    S32 curr_filter_type = mFolderViewFilterCmbBox->getCurrentIndex();
-    if (curr_filter_type < 0) return;
-
-    mInventoryItemsPanel->setFilterTypes(mFolderViewItemTypes[curr_filter_type].inventoryMask);
-
-<<<<<<< HEAD
-	mSavedFolderState->setApply(true);
-	mInventoryItemsPanel->getRootFolder()->applyFunctorRecursively(*mSavedFolderState);
-	
-	LLOpenFoldersWithSelection opener;
-	mInventoryItemsPanel->getRootFolder()->applyFunctorRecursively(opener);
-	mInventoryItemsPanel->getRootFolder()->scrollToShowSelection();
-=======
-    mSavedFolderState->setApply(TRUE);
-    mInventoryItemsPanel->getRootFolder()->applyFunctorRecursively(*mSavedFolderState);
-
-    LLOpenFoldersWithSelection opener;
-    mInventoryItemsPanel->getRootFolder()->applyFunctorRecursively(opener);
-    mInventoryItemsPanel->getRootFolder()->scrollToShowSelection();
->>>>>>> e1623bb2
-
-    if (!LLInventoryModelBackgroundFetch::instance().inventoryFetchStarted())
-    {
-        llassert(false); // this should have been done on startup
-        LLInventoryModelBackgroundFetch::instance().start();
-    }
-}
-
-void LLPanelOutfitEdit::onListViewFilterCommitted(LLUICtrl* ctrl)
-{
-    S32 curr_filter_type = mListViewFilterCmbBox->getCurrentIndex();
-    if (curr_filter_type < 0) return;
-
-    if (curr_filter_type >= LVIT_SHAPE)
-    {
-        mWearableItemsList->setMenuWearableType(LLWearableType::EType(curr_filter_type - LVIT_SHAPE));
-    }
-    mWearableListManager->setFilterCollector(mListViewItemTypes[curr_filter_type]->collector);
-}
-
-void LLPanelOutfitEdit::onSearchEdit(const std::string& string)
-{
-<<<<<<< HEAD
-	if (mSearchString != string)
-	{
-		mSearchString = string;
-		
-		// Searches are case-insensitive
-		LLStringUtil::toUpper(mSearchString);
-		LLStringUtil::trimHead(mSearchString);
-	}
-	
-	if (mSearchString == "")
-	{
-		mInventoryItemsPanel->setFilterSubString(LLStringUtil::null);
-		mWearableItemsList->setFilterSubString(LLStringUtil::null, true);
-		// re-open folders that were initially open
-		mSavedFolderState->setApply(true);
-		mInventoryItemsPanel->getRootFolder()->applyFunctorRecursively(*mSavedFolderState);
-		LLOpenFoldersWithSelection opener;
-		mInventoryItemsPanel->getRootFolder()->applyFunctorRecursively(opener);
-		mInventoryItemsPanel->getRootFolder()->scrollToShowSelection();
-	}
-=======
-    if (mSearchString != string)
-    {
-        mSearchString = string;
-
-        // Searches are case-insensitive
-        LLStringUtil::toUpper(mSearchString);
-        LLStringUtil::trimHead(mSearchString);
-    }
-
-    if (mSearchString == "")
-    {
-        mInventoryItemsPanel->setFilterSubString(LLStringUtil::null);
-        mWearableItemsList->setFilterSubString(LLStringUtil::null, true);
-        // re-open folders that were initially open
-        mSavedFolderState->setApply(TRUE);
-        mInventoryItemsPanel->getRootFolder()->applyFunctorRecursively(*mSavedFolderState);
-        LLOpenFoldersWithSelection opener;
-        mInventoryItemsPanel->getRootFolder()->applyFunctorRecursively(opener);
-        mInventoryItemsPanel->getRootFolder()->scrollToShowSelection();
-    }
->>>>>>> e1623bb2
-
-    if (!LLInventoryModelBackgroundFetch::instance().inventoryFetchStarted())
-    {
-        llassert(false); // this should have been done on startup
-        LLInventoryModelBackgroundFetch::instance().start();
-    }
-<<<<<<< HEAD
-	
-	if (mInventoryItemsPanel->getFilterSubString().empty() && mSearchString.empty())
-	{
-		// current filter and new filter empty, do nothing
-		return;
-	}
-	
-	// save current folder open state if no filter currently applied
-	if (mInventoryItemsPanel->getFilterSubString().empty())
-	{
-		mSavedFolderState->setApply(false);
-		mInventoryItemsPanel->getRootFolder()->applyFunctorRecursively(*mSavedFolderState);
-	}
-	
-	// set new filter string
-	mInventoryItemsPanel->setFilterSubString(mSearchString);
-	mWearableItemsList->setFilterSubString(mSearchString, true);
-=======
-
-    if (mInventoryItemsPanel->getFilterSubString().empty() && mSearchString.empty())
-    {
-        // current filter and new filter empty, do nothing
-        return;
-    }
-
-    // save current folder open state if no filter currently applied
-    if (mInventoryItemsPanel->getFilterSubString().empty())
-    {
-        mSavedFolderState->setApply(FALSE);
-        mInventoryItemsPanel->getRootFolder()->applyFunctorRecursively(*mSavedFolderState);
-    }
-
-    // set new filter string
-    mInventoryItemsPanel->setFilterSubString(mSearchString);
-    mWearableItemsList->setFilterSubString(mSearchString, true);
->>>>>>> e1623bb2
-}
-
-void LLPanelOutfitEdit::onPlusBtnClicked(void)
-{
-    uuid_vec_t selected_items;
-    getSelectedItemsUUID(selected_items);
-
-    LLPointer<LLInventoryCallback> link_waiter = new LLUpdateAppearanceOnDestroy;
-
-    for(uuid_vec_t::iterator iter = selected_items.begin(); iter != selected_items.end(); iter++)
-    {
-        LLUUID selected_id = *iter;
-        if (!selected_id.isNull())
-        {
-            //replacing instead of adding the item
-            LLAppearanceMgr::getInstance()->wearItemOnAvatar(selected_id, false, true, link_waiter);
-        }
-    }
-}
-
-void LLPanelOutfitEdit::onVisibilityChanged(const LLSD &in_visible_chain)
-{
-    showAddWearablesPanel(false);
-    mWearableItemsList->resetSelection();
-    mInventoryItemsPanel->clearSelection();
-
-    if (in_visible_chain.asBoolean())
-    {
-        update();
-    }
-    else
-    {
-        mWearableListManager->holdProgress(); //list population restarts with visibility
-    }
-}
-
-void LLPanelOutfitEdit::onAddWearableClicked(void)
-{
-    LLPanelDummyClothingListItem* item = dynamic_cast<LLPanelDummyClothingListItem*>(mCOFWearables->getSelectedItem());
-
-    if(item)
-    {
-        showFilteredWearablesListView(item->getWearableType());
-    }
-}
-
-void LLPanelOutfitEdit::onReplaceMenuItemClicked(LLUUID selected_item_id)
-{
-    LLViewerInventoryItem* item = gInventory.getLinkedItem(selected_item_id);
-
-    if (item)
-    {
-        showFilteredWearablesListView(item->getWearableType());
-    }
-}
-
-void LLPanelOutfitEdit::onShopButtonClicked()
-{
-    static LLShopURLDispatcher url_resolver;
-
-    // will contain the resultant URL
-    std::string url;
-
-    if (isAgentAvatarValid())
-    {
-        // try to get wearable type from 'Add More' panel first (EXT-7639)
-        selection_info_t selection_info = getAddMorePanelSelectionType();
-
-        LLWearableType::EType type = selection_info.first;
-
-        if (selection_info.second > 1)
-        {
-            // the second argument is not important in this case: generic market place will be opened
-            url = url_resolver.resolveURL(LLWearableType::WT_NONE, SEX_FEMALE);
-        }
-        else
-        {
-        if (type == LLWearableType::WT_NONE)
-        {
-            type = getCOFWearablesSelectionType();
-        }
-
-        ESex sex = gAgentAvatarp->getSex();
-
-        // WT_INVALID comes for attachments
-        if (type != LLWearableType::WT_INVALID && type != LLWearableType::WT_NONE)
-        {
-            url = url_resolver.resolveURL(type, sex);
-        }
-
-        if (url.empty())
-        {
-                url = url_resolver.resolveURL(
-                        mCOFWearables->getExpandedAccordionAssetType(), sex);
-            }
-        }
-    }
-    else
-    {
-        LL_WARNS() << "Agent avatar is invalid" << LL_ENDL;
-
-        // the second argument is not important in this case: generic market place will be opened
-        url = url_resolver.resolveURL(LLWearableType::WT_NONE, SEX_FEMALE);
-    }
-
-    LLWeb::loadURL(url);
-}
-
-LLWearableType::EType LLPanelOutfitEdit::getCOFWearablesSelectionType() const
-{
-    std::vector<LLPanel*> selected_items;
-    LLWearableType::EType type = LLWearableType::WT_NONE;
-
-    mCOFWearables->getSelectedItems(selected_items);
-
-    if (selected_items.size() == 1)
-    {
-        LLPanel* item = selected_items.front();
-
-        // LLPanelDummyClothingListItem is lower then LLPanelInventoryListItemBase in hierarchy tree
-        if (LLPanelDummyClothingListItem* dummy_item = dynamic_cast<LLPanelDummyClothingListItem*>(item))
-        {
-            type = dummy_item->getWearableType();
-        }
-        else if (LLPanelInventoryListItemBase* real_item = dynamic_cast<LLPanelInventoryListItemBase*>(item))
-        {
-            type = real_item->getWearableType();
-        }
-    }
-
-    return type;
-}
-
-LLPanelOutfitEdit::selection_info_t LLPanelOutfitEdit::getAddMorePanelSelectionType() const
-{
-    selection_info_t result = std::make_pair(LLWearableType::WT_NONE, 0);
-
-    if (mAddWearablesPanel != NULL && mAddWearablesPanel->getVisible())
-    {
-        if (mInventoryItemsPanel != NULL && mInventoryItemsPanel->getVisible())
-        {
-            std::set<LLFolderViewItem*> selected_items =    mInventoryItemsPanel->getRootFolder()->getSelectionList();
-
-            result.second = selected_items.size();
-
-            if (result.second == 1)
-            {
-                result.first = getWearableTypeByItemUUID(static_cast<LLFolderViewModelItemInventory*>((*selected_items.begin())->getViewModelItem())->getUUID());
-            }
-        }
-        else if (mWearableItemsList != NULL && mWearableItemsList->getVisible())
-        {
-            std::vector<LLUUID> selected_uuids;
-            mWearableItemsList->getSelectedUUIDs(selected_uuids);
-
-            result.second = selected_uuids.size();
-
-            if (result.second == 1)
-            {
-                result.first = getWearableTypeByItemUUID(selected_uuids.front());
-            }
-        }
-    }
-
-    return result;
-}
-
-LLWearableType::EType LLPanelOutfitEdit::getWearableTypeByItemUUID(const LLUUID& item_uuid) const
-{
-    LLViewerInventoryItem* item = gInventory.getLinkedItem(item_uuid);
-    return (item != NULL) ? item->getWearableType() : LLWearableType::WT_NONE;
-}
-
-void LLPanelOutfitEdit::onRemoveFromOutfitClicked(void)
-{
-    LLUUID id_to_remove = mCOFWearables->getSelectedUUID();
-    LLWearableType::EType type = getWearableTypeByItemUUID(id_to_remove);
-
-    LLAppearanceMgr::getInstance()->removeItemFromAvatar(id_to_remove);
-
-    if (!mCOFWearables->getSelectedItem())
-    {
-        mCOFWearables->selectClothing(type);
-    }
-}
-
-
-void LLPanelOutfitEdit::onEditWearableClicked(void)
-{
-    LLUUID selected_item_id = mCOFWearables->getSelectedUUID();
-    if (selected_item_id.notNull())
-    {
-        gAgentWearables.editWearable(selected_item_id);
-    }
-}
-
-void LLPanelOutfitEdit::updatePlusButton()
-{
-<<<<<<< HEAD
-	uuid_vec_t selected_items;
-	getSelectedItemsUUID(selected_items);
-	if (selected_items.empty())
-	{
-		mPlusBtn->setEnabled(false);
-		return;
-	}
-
-	// If any of the selected items are not wearable (due to already being worn OR being of the wrong type), disable the add button.
-	uuid_vec_t::iterator unwearable_item = std::find_if(selected_items.begin(), selected_items.end(), !boost::bind(&get_can_item_be_worn, _1));
-	bool can_add = ( unwearable_item == selected_items.end() );
-
-	mPlusBtn->setEnabled(can_add);
-
-	LLViewerInventoryItem* first_item(gInventory.getItem(selected_items.front()));
-
-	if (can_add && 
-		first_item &&
-		selected_items.size() == 1 && 
-		first_item->getType() == LLAssetType::AT_BODYPART)
-	{
-		mPlusBtn->setToolTip(getString("replace_body_part"));
-	}
-	else
-	{
-		mPlusBtn->setToolTip(LLStringUtil::null);
-	}
-
-	/* Removing add to look inline button (not part of mvp for viewer 2)
-	LLRect btn_rect(current_item->getLocalRect().mRight - 50,
-					current_item->getLocalRect().mTop,
-					current_item->getLocalRect().mRight - 30,
-					current_item->getLocalRect().mBottom);
-	
-	mAddToLookBtn->setRect(btn_rect);
-	mAddToLookBtn->setEnabled(true);
-	if (!mAddToLookBtn->getVisible())
-	{
-		mAddToLookBtn->setVisible(true);
-	}
-	
-	current_item->addChild(mAddToLookBtn); */
-=======
-    uuid_vec_t selected_items;
-    getSelectedItemsUUID(selected_items);
-    if (selected_items.empty())
-    {
-        mPlusBtn->setEnabled(false);
-        return;
-    }
-
-    // If any of the selected items are not wearable (due to already being worn OR being of the wrong type), disable the add button.
-    uuid_vec_t::iterator unwearable_item = std::find_if(selected_items.begin(), selected_items.end(), !boost::bind(&get_can_item_be_worn, _1));
-    bool can_add = ( unwearable_item == selected_items.end() );
-
-    mPlusBtn->setEnabled(can_add);
-
-    LLViewerInventoryItem* first_item(gInventory.getItem(selected_items.front()));
-
-    if (can_add &&
-        first_item &&
-        selected_items.size() == 1 &&
-        first_item->getType() == LLAssetType::AT_BODYPART)
-    {
-        mPlusBtn->setToolTip(getString("replace_body_part"));
-    }
-    else
-    {
-        mPlusBtn->setToolTip(LLStringUtil::null);
-    }
-
-    /* Removing add to look inline button (not part of mvp for viewer 2)
-    LLRect btn_rect(current_item->getLocalRect().mRight - 50,
-                    current_item->getLocalRect().mTop,
-                    current_item->getLocalRect().mRight - 30,
-                    current_item->getLocalRect().mBottom);
-
-    mAddToLookBtn->setRect(btn_rect);
-    mAddToLookBtn->setEnabled(TRUE);
-    if (!mAddToLookBtn->getVisible())
-    {
-        mAddToLookBtn->setVisible(TRUE);
-    }
-
-    current_item->addChild(mAddToLookBtn); */
->>>>>>> e1623bb2
-}
-
-
-void LLPanelOutfitEdit::applyFolderViewFilter(EFolderViewItemType type)
-{
-    mFolderViewFilterCmbBox->setCurrentByIndex(type);
-    mFolderViewFilterCmbBox->onCommit();
-}
-
-void LLPanelOutfitEdit::applyListViewFilter(EListViewItemType type)
-{
-    mListViewFilterCmbBox->setCurrentByIndex(type);
-    mListViewFilterCmbBox->onCommit();
-}
-
-void LLPanelOutfitEdit::filterWearablesBySelectedItem(void)
-{
-    if (!mAddWearablesPanel->getVisible()) return;
-
-    uuid_vec_t ids;
-    mCOFWearables->getSelectedUUIDs(ids);
-
-    bool nothing_selected = ids.empty();
-    bool one_selected = ids.size() == 1;
-    bool more_than_one_selected = ids.size() > 1;
-    bool is_dummy_item = (ids.size() && dynamic_cast<LLPanelDummyClothingListItem*>(mCOFWearables->getSelectedItem()));
-
-    // selected, expanded accordion tabs and selection in flat list view determine filtering when no item is selected in COF
-    // selection in flat list view participates in determining filtering because of EXT-7963
-    // So the priority of criterions in is:
-    //                   1. Selected accordion tab            |  IF (any accordion selected)
-    //                                                        |     filter_type = selected_accordion_type
-    //                   2. Selected item in flat list view   |  ELSEIF (any item in flat list view selected)
-    //                                                        |     filter_type = selected_item_type
-    //                   3. Expanded accordion tab            |  ELSEIF (any accordion expanded)
-    //                                                        |      filter_type = expanded accordion_type
-    if (nothing_selected)
-    {
-        if (mInventoryItemsPanel->getVisible())
-        {
-            return;
-        }
-        showWearablesListView();
-
-        //selected accordion tab is more priority than expanded tab
-        //and selected item in flat list view of 'Add more' panel when
-        //determining filtering
-        LLAssetType::EType type = mCOFWearables->getSelectedAccordionAssetType();
-        if (type == LLAssetType::AT_NONE)
-        { //no accordion selected
-
-            // when no accordion selected then selected item from flat list view
-            // has more priority than expanded when determining filtering
-            LLUUID selected_item_id = mWearableItemsList->getSelectedUUID();
-            LLViewerInventoryItem* item = gInventory.getLinkedItem(selected_item_id);
-            if(item)
-        {
-                showFilteredWearablesListView(item->getWearableType());
-                return;
-            }
-
-            // when no accordion selected and no selected items in flat list view
-            // determine filtering according to expanded accordion
-            type = mCOFWearables->getExpandedAccordionAssetType();
-        }
-
-        switch (type)
-        {
-        case LLAssetType::AT_OBJECT:
-            applyListViewFilter(LVIT_ATTACHMENT);
-            break;
-        case LLAssetType::AT_BODYPART:
-            applyListViewFilter(LVIT_BODYPART);
-            break;
-        case LLAssetType::AT_CLOTHING:
-        default:
-            applyListViewFilter(LVIT_CLOTHING);
-            break;
-        }
-
-        return;
-    }
-
-    //resetting selection if more than one item is selected
-    if (more_than_one_selected)
-    {
-        if (mInventoryItemsPanel->getVisible())
-        {
-            applyFolderViewFilter(FVIT_ALL);
-            return;
-        }
-
-        showWearablesListView();
-        applyListViewFilter(LVIT_ALL);
-        return;
-    }
-
-
-    //filter wearables by a type represented by a dummy item
-    if (one_selected && is_dummy_item)
-    {
-        if (mInventoryItemsPanel->getVisible())
-        {
-            applyFolderViewFilter(FVIT_WEARABLE);
-            return;
-        }
-
-        onAddWearableClicked();
-        return;
-    }
-
-    LLViewerInventoryItem* item = gInventory.getItem(ids[0]);
-    if (!item && ids[0].notNull())
-    {
-        if (mInventoryItemsPanel->getVisible())
-        {
-            applyFolderViewFilter(FVIT_ALL);
-            return;
-        }
-        //Inventory misses an item with non-zero id
-        showWearablesListView();
-        applyListViewFilter(LVIT_ALL);
-        return;
-    }
-
-    if (item && one_selected && !is_dummy_item)
-    {
-        if (item->isWearableType())
-        {
-            if (mInventoryItemsPanel->getVisible())
-            {
-                applyFolderViewFilter(FVIT_WEARABLE);
-                return;
-            }
-            //single clothing or bodypart item is selected
-            showFilteredWearablesListView(item->getWearableType());
-            return;
-        }
-        else
-        {
-            if (mInventoryItemsPanel->getVisible())
-            {
-                applyFolderViewFilter(FVIT_ATTACHMENT);
-                return;
-            }
-            //attachment is selected
-            showWearablesListView();
-            applyListViewFilter(LVIT_ATTACHMENT);
-            return;
-        }
-    }
-
-}
-
-
-
-void LLPanelOutfitEdit::update()
-{
-    mCOFWearables->refresh();
-
-    updateVerbs();
-}
-
-<<<<<<< HEAD
-bool LLPanelOutfitEdit::handleDragAndDrop(S32 x, S32 y, MASK mask, bool drop,
-										  EDragAndDropType cargo_type,
-										  void* cargo_data,
-										  EAcceptance* accept,
-										  std::string& tooltip_msg)
-{
-	if (cargo_data == NULL)
-	{
-		LL_WARNS() << "cargo_data is NULL" << LL_ENDL;
-		return true;
-	}
-
-	switch (cargo_type)
-	{
-	case DAD_BODYPART:
-	case DAD_CLOTHING:
-	case DAD_OBJECT:
-	case DAD_LINK:
-		*accept = ACCEPT_YES_MULTI;
-		break;
-	default:
-		*accept = ACCEPT_NO;
-	}
-
-	if (drop)
-	{
-		LLInventoryItem* item = static_cast<LLInventoryItem*>(cargo_data);
-
-		if (LLAssetType::lookupIsAssetIDKnowable(item->getType()))
-		{
-			mCOFDragAndDropObserver->watchAsset(item->getAssetUUID());
-
-			/*
-			 * Adding request to wear item. If the item is a link, then getLinkedUUID() will
-			 * return the ID of the linked item. Otherwise it will return the item's ID. The
-			 * second argument is used to delay the appearance update until all dragged items
-			 * are added to optimize user experience.
-			 */
-			LLAppearanceMgr::instance().addCOFItemLink(item->getLinkedUUID());
-		}
-		else
-		{
-			// if asset id is not available for the item we must wear it immediately (attachments only)
-			LLAppearanceMgr::instance().addCOFItemLink(item->getLinkedUUID(), new LLUpdateAppearanceAndEditWearableOnDestroy(item->getUUID()));
-		}
-	}
-
-	return true;
-=======
-BOOL LLPanelOutfitEdit::handleDragAndDrop(S32 x, S32 y, MASK mask, BOOL drop,
-                                          EDragAndDropType cargo_type,
-                                          void* cargo_data,
-                                          EAcceptance* accept,
-                                          std::string& tooltip_msg)
-{
-    if (cargo_data == NULL)
-    {
-        LL_WARNS() << "cargo_data is NULL" << LL_ENDL;
-        return TRUE;
-    }
-
-    switch (cargo_type)
-    {
-    case DAD_BODYPART:
-    case DAD_CLOTHING:
-    case DAD_OBJECT:
-    case DAD_LINK:
-        *accept = ACCEPT_YES_MULTI;
-        break;
-    default:
-        *accept = ACCEPT_NO;
-    }
-
-    if (drop)
-    {
-        LLInventoryItem* item = static_cast<LLInventoryItem*>(cargo_data);
-
-        if (LLAssetType::lookupIsAssetIDKnowable(item->getType()))
-        {
-            mCOFDragAndDropObserver->watchAsset(item->getAssetUUID());
-
-            /*
-             * Adding request to wear item. If the item is a link, then getLinkedUUID() will
-             * return the ID of the linked item. Otherwise it will return the item's ID. The
-             * second argument is used to delay the appearance update until all dragged items
-             * are added to optimize user experience.
-             */
-            LLAppearanceMgr::instance().addCOFItemLink(item->getLinkedUUID());
-        }
-        else
-        {
-            // if asset id is not available for the item we must wear it immediately (attachments only)
-            LLAppearanceMgr::instance().addCOFItemLink(item->getLinkedUUID(), new LLUpdateAppearanceAndEditWearableOnDestroy(item->getUUID()));
-        }
-    }
-
-    return TRUE;
->>>>>>> e1623bb2
-}
-
-void LLPanelOutfitEdit::displayCurrentOutfit()
-{
-<<<<<<< HEAD
-	if (!getVisible())
-	{
-		setVisible(true);
-	}
-=======
-    if (!getVisible())
-    {
-        setVisible(TRUE);
-    }
->>>>>>> e1623bb2
-
-    updateCurrentOutfitName();
-
-    update();
-}
-
-void LLPanelOutfitEdit::updateCurrentOutfitName()
-{
-    std::string current_outfit_name;
-    if (LLAppearanceMgr::getInstance()->getBaseOutfitName(current_outfit_name))
-    {
-        mCurrentOutfitName->setText(current_outfit_name);
-    }
-    else
-    {
-        mCurrentOutfitName->setText(getString("No Outfit"));
-    }
-}
-
-//private
-void LLPanelOutfitEdit::updateVerbs()
-{
-    bool outfit_is_dirty = LLAppearanceMgr::getInstance()->isOutfitDirty();
-    bool outfit_locked = LLAppearanceMgr::getInstance()->isOutfitLocked();
-    bool has_baseoutfit = LLAppearanceMgr::getInstance()->getBaseOutfitUUID().notNull();
-
-    getChildView(SAVE_BTN)->setEnabled(!outfit_locked && outfit_is_dirty);
-    getChildView(REVERT_BTN)->setEnabled(outfit_is_dirty && has_baseoutfit);
-
-    mStatus->setText(outfit_is_dirty ? getString("unsaved_changes") : getString("now_editing"));
-
-    updateCurrentOutfitName();
-
-    //updating state of "Wear Item" button previously known as "Plus" button
-    updatePlusButton();
-}
-
-bool LLPanelOutfitEdit::switchPanels(LLPanel* switch_from_panel, LLPanel* switch_to_panel)
-{
-<<<<<<< HEAD
-	if(switch_from_panel && switch_to_panel && !switch_to_panel->getVisible())
-	{
-		switch_from_panel->setVisible(false);
-		switch_to_panel->setVisible(true);
-		return true;
-	}
-	return false;
-=======
-    if(switch_from_panel && switch_to_panel && !switch_to_panel->getVisible())
-    {
-        switch_from_panel->setVisible(FALSE);
-        switch_to_panel->setVisible(TRUE);
-        return true;
-    }
-    return false;
->>>>>>> e1623bb2
-}
-
-void LLPanelOutfitEdit::resetAccordionState()
-{
-    if (mCOFWearables != NULL)
-    {
-        mCOFWearables->expandDefaultAccordionTab();
-    }
-    else
-    {
-        LL_WARNS() << "mCOFWearables is NULL" << LL_ENDL;
-    }
-}
-
-void LLPanelOutfitEdit::onAddMoreButtonClicked()
-{
-    toggleAddWearablesPanel();
-    filterWearablesBySelectedItem();
-}
-
-void LLPanelOutfitEdit::showFilteredWearablesListView(LLWearableType::EType type)
-{
-    showAddWearablesPanel(true);
-    showWearablesListView();
-
-    //e_list_view_item_type implicitly contains LLWearableType::EType starting from LVIT_SHAPE
-    applyListViewFilter(static_cast<EListViewItemType>(LVIT_SHAPE + type));
-    mWearableItemsList->setMenuWearableType(type);
-}
-
-static void update_status_widget_rect(LLView * widget, S32 right_border)
-{
-    LLRect rect = widget->getRect();
-    rect.mRight = right_border;
-
-    widget->setShape(rect);
-}
-
-void LLPanelOutfitEdit::onOutfitChanging(bool started)
-{
-    static LLLoadingIndicator* indicator = getChild<LLLoadingIndicator>("edit_outfit_loading_indicator");
-    static LLView* status_panel = getChild<LLView>("outfit_name_and_status");
-    static S32 indicator_delta = status_panel->getRect().getWidth() - indicator->getRect().mLeft;
-
-    S32 delta = started ? indicator_delta : 0;
-    S32 right_border = status_panel->getRect().getWidth() - delta;
-
-    if (mCurrentOutfitName)
-        update_status_widget_rect(mCurrentOutfitName, right_border);
-    if (mStatus)
-        update_status_widget_rect(mStatus, right_border);
-
-    indicator->setVisible(started);
-}
-
-void LLPanelOutfitEdit::getCurrentItemUUID(LLUUID& selected_id)
-{
-    if (mInventoryItemsPanel->getVisible())
-    {
-        LLFolderViewItem* curr_item = mInventoryItemsPanel->getRootFolder()->getCurSelectedItem();
-        if (!curr_item) return;
-
-        LLFolderViewModelItemInventory* listenerp  = static_cast<LLFolderViewModelItemInventory*>(curr_item->getViewModelItem());
-        if (!listenerp) return;
-
-        selected_id = listenerp->getUUID();
-    }
-    else if (mWearablesListViewPanel->getVisible())
-    {
-        selected_id = mWearableItemsList->getSelectedUUID();
-    }
-}
-
-
-void LLPanelOutfitEdit::getSelectedItemsUUID(uuid_vec_t& uuid_list)
-{
-    void (uuid_vec_t::* tmp)(LLUUID const &) = &uuid_vec_t::push_back;
-    if (mInventoryItemsPanel->getVisible())
-    {
-        std::set<LLFolderViewItem*> item_set =    mInventoryItemsPanel->getRootFolder()->getSelectionList();
-        for (std::set<LLFolderViewItem*>::iterator it = item_set.begin(),    end_it = item_set.end();
-            it != end_it;
-            ++it)
-        {
-            uuid_list.push_back(static_cast<LLFolderViewModelItemInventory*>((*it)->getViewModelItem())->getUUID());
-        }
-    }
-    else if (mWearablesListViewPanel->getVisible())
-    {
-        std::vector<LLSD> item_set;
-        mWearableItemsList->getSelectedValues(item_set);
-
-        std::for_each(item_set.begin(), item_set.end(), boost::bind( tmp, &uuid_list, boost::bind(&LLSD::asUUID, _1 )));
-    }
-
-//  return selected_id;
-}
-
-void LLPanelOutfitEdit::onCOFChanged()
-{
-    //the panel is only updated when is visible to a user
-
-    // BAP - this check has to be removed because otherwise item name
-    // changes made when the panel is not visible will not be
-    // propagated to the panel.
-    // if (!isInVisibleChain()) return;
-
-    update();
-}
-
-void LLPanelOutfitEdit::updateWearablesPanelVerbButtons()
-{
-<<<<<<< HEAD
-	if(mWearablesListViewPanel->getVisible())
-	{
-		mFolderViewBtn->setToggleState(false);
-		mFolderViewBtn->setImageOverlay(getString("folder_view_off"), mFolderViewBtn->getImageOverlayHAlign());
-		mListViewBtn->setImageOverlay(getString("list_view_on"), mListViewBtn->getImageOverlayHAlign());
-	}
-	else if(mInventoryItemsPanel->getVisible())
-	{
-		mListViewBtn->setToggleState(false);
-		mListViewBtn->setImageOverlay(getString("list_view_off"), mListViewBtn->getImageOverlayHAlign());
-		mFolderViewBtn->setImageOverlay(getString("folder_view_on"), mFolderViewBtn->getImageOverlayHAlign());
-	}
-=======
-    if(mWearablesListViewPanel->getVisible())
-    {
-        mFolderViewBtn->setToggleState(FALSE);
-        mFolderViewBtn->setImageOverlay(getString("folder_view_off"), mFolderViewBtn->getImageOverlayHAlign());
-        mListViewBtn->setImageOverlay(getString("list_view_on"), mListViewBtn->getImageOverlayHAlign());
-    }
-    else if(mInventoryItemsPanel->getVisible())
-    {
-        mListViewBtn->setToggleState(FALSE);
-        mListViewBtn->setImageOverlay(getString("list_view_off"), mListViewBtn->getImageOverlayHAlign());
-        mFolderViewBtn->setImageOverlay(getString("folder_view_on"), mFolderViewBtn->getImageOverlayHAlign());
-    }
->>>>>>> e1623bb2
-}
-
-void LLPanelOutfitEdit::saveListSelection()
-{
-<<<<<<< HEAD
-	if(mWearablesListViewPanel->getVisible())
-	{
-		std::set<LLFolderViewItem*> selected_ids =    mInventoryItemsPanel->getRootFolder()->getSelectionList();
-
-		if(!selected_ids.size()) return;
-
-		for (std::set<LLFolderViewItem*>::const_iterator item_id =    selected_ids.begin(); item_id != selected_ids.end(); ++item_id)
-		{
-			mWearableItemsList->selectItemByUUID(static_cast<LLFolderViewModelItemInventory*>((*item_id)->getViewModelItem())->getUUID(),    true);
-		}
-		mWearableItemsList->scrollToShowFirstSelectedItem();
-	}
-	else if(mInventoryItemsPanel->getVisible())
-	{
-		std::vector<LLUUID> selected_ids;
-		mWearableItemsList->getSelectedUUIDs(selected_ids);
-
-		if(!selected_ids.size()) return;
-
-		mInventoryItemsPanel->clearSelection();
-		LLFolderView* root = mInventoryItemsPanel->getRootFolder();
-
-		if(!root) return;
-
-		for(std::vector<LLUUID>::const_iterator item_id = selected_ids.begin(); item_id != selected_ids.end(); ++item_id)
-		{
-			LLFolderViewItem* item = mInventoryItemsPanel->getItemByID(*item_id);
-			if (!item) continue;
-
-			LLFolderViewFolder* parent = item->getParentFolder();
-			if(parent)
-			{
-				parent->setOpenArrangeRecursively(true, LLFolderViewFolder::RECURSE_UP);
-			}
-			mInventoryItemsPanel->getRootFolder()->changeSelection(item, true);
-		}
-		mInventoryItemsPanel->getRootFolder()->scrollToShowSelection();
-	}
-=======
-    if(mWearablesListViewPanel->getVisible())
-    {
-        std::set<LLFolderViewItem*> selected_ids =    mInventoryItemsPanel->getRootFolder()->getSelectionList();
-
-        if(!selected_ids.size()) return;
-
-        for (std::set<LLFolderViewItem*>::const_iterator item_id =    selected_ids.begin(); item_id != selected_ids.end(); ++item_id)
-        {
-            mWearableItemsList->selectItemByUUID(static_cast<LLFolderViewModelItemInventory*>((*item_id)->getViewModelItem())->getUUID(),    true);
-        }
-        mWearableItemsList->scrollToShowFirstSelectedItem();
-    }
-    else if(mInventoryItemsPanel->getVisible())
-    {
-        std::vector<LLUUID> selected_ids;
-        mWearableItemsList->getSelectedUUIDs(selected_ids);
-
-        if(!selected_ids.size()) return;
-
-        mInventoryItemsPanel->clearSelection();
-        LLFolderView* root = mInventoryItemsPanel->getRootFolder();
-
-        if(!root) return;
-
-        for(std::vector<LLUUID>::const_iterator item_id = selected_ids.begin(); item_id != selected_ids.end(); ++item_id)
-        {
-            LLFolderViewItem* item = mInventoryItemsPanel->getItemByID(*item_id);
-            if (!item) continue;
-
-            LLFolderViewFolder* parent = item->getParentFolder();
-            if(parent)
-            {
-                parent->setOpenArrangeRecursively(TRUE, LLFolderViewFolder::RECURSE_UP);
-            }
-            mInventoryItemsPanel->getRootFolder()->changeSelection(item, TRUE);
-        }
-        mInventoryItemsPanel->getRootFolder()->scrollToShowSelection();
-    }
->>>>>>> e1623bb2
-}
-
-void LLPanelOutfitEdit::saveOutfit(bool as_new)
-{
-    LLPanelOutfitsInventory* panel_outfits_inventory = LLPanelOutfitsInventory::findInstance();
-    if (panel_outfits_inventory)
-    {
-        panel_outfits_inventory->saveOutfit(as_new);
-    }
-}
-
-// EOF+/**
+ * @file llpaneloutfitedit.cpp
+ * @brief Displays outfit edit information in Side Tray.
+ *
+ * $LicenseInfo:firstyear=2009&license=viewerlgpl$
+ * Second Life Viewer Source Code
+ * Copyright (C) 2010, Linden Research, Inc.
+ *
+ * This library is free software; you can redistribute it and/or
+ * modify it under the terms of the GNU Lesser General Public
+ * License as published by the Free Software Foundation;
+ * version 2.1 of the License only.
+ *
+ * This library is distributed in the hope that it will be useful,
+ * but WITHOUT ANY WARRANTY; without even the implied warranty of
+ * MERCHANTABILITY or FITNESS FOR A PARTICULAR PURPOSE.  See the GNU
+ * Lesser General Public License for more details.
+ *
+ * You should have received a copy of the GNU Lesser General Public
+ * License along with this library; if not, write to the Free Software
+ * Foundation, Inc., 51 Franklin Street, Fifth Floor, Boston, MA  02110-1301  USA
+ *
+ * Linden Research, Inc., 945 Battery Street, San Francisco, CA  94111  USA
+ * $/LicenseInfo$
+ */
+
+#include "llviewerprecompiledheaders.h"
+
+#include "llpaneloutfitedit.h"
+
+// *TODO: reorder includes to match the coding standard
+#include "llagent.h"
+#include "llagentcamera.h"
+#include "llagentwearables.h"
+#include "llappearancemgr.h"
+#include "lloutfitobserver.h"
+#include "llcofwearables.h"
+#include "llfilteredwearablelist.h"
+#include "llfolderview.h"
+#include "llinventory.h"
+#include "llinventoryitemslist.h"
+#include "llviewercontrol.h"
+#include "llui.h"
+#include "llfloater.h"
+#include "llfloaterreg.h"
+#include "llinventoryfunctions.h"
+#include "llinventorypanel.h"
+#include "llviewermenu.h"
+#include "llviewerwindow.h"
+#include "llviewerinventory.h"
+#include "llbutton.h"
+#include "llcombobox.h"
+#include "llfiltereditor.h"
+#include "llinventorybridge.h"
+#include "llinventorymodel.h"
+#include "llinventorymodelbackgroundfetch.h"
+#include "llloadingindicator.h"
+#include "llmenubutton.h"
+#include "llpaneloutfitsinventory.h"
+#include "lluiconstants.h"
+#include "llscrolllistctrl.h"
+#include "lltextbox.h"
+#include "lltoggleablemenu.h"
+#include "lltrans.h"
+#include "lluictrlfactory.h"
+#include "llsdutil.h"
+#include "llsidepanelappearance.h"
+#include "lltoggleablemenu.h"
+#include "llvoavatarself.h"
+#include "llwearablelist.h"
+#include "llwearableitemslist.h"
+#include "llwearabletype.h"
+#include "llweb.h"
+
+static LLPanelInjector<LLPanelOutfitEdit> t_outfit_edit("panel_outfit_edit");
+
+const U64 WEARABLE_MASK = (1LL << LLInventoryType::IT_WEARABLE);
+const U64 ATTACHMENT_MASK = (1LL << LLInventoryType::IT_ATTACHMENT) | (1LL << LLInventoryType::IT_OBJECT);
+const U64 ALL_ITEMS_MASK = WEARABLE_MASK | ATTACHMENT_MASK;
+
+static const std::string REVERT_BTN("revert_btn");
+static const std::string SAVE_AS_BTN("save_as_btn");
+static const std::string SAVE_BTN("save_btn");
+
+
+///////////////////////////////////////////////////////////////////////////////
+// LLShopURLDispatcher
+///////////////////////////////////////////////////////////////////////////////
+
+class LLShopURLDispatcher
+{
+public:
+    std::string resolveURL(LLWearableType::EType wearable_type, ESex sex);
+    std::string resolveURL(LLAssetType::EType asset_type, ESex sex);
+};
+
+std::string LLShopURLDispatcher::resolveURL(LLWearableType::EType wearable_type, ESex sex)
+{
+    const std::string prefix = "MarketplaceURL";
+    const std::string sex_str = (sex == SEX_MALE) ? "Male" : "Female";
+    const std::string type_str = LLWearableType::getInstance()->getTypeName(wearable_type);
+
+    std::string setting_name = prefix;
+
+    switch (wearable_type)
+    {
+    case LLWearableType::WT_ALPHA:
+    case LLWearableType::WT_NONE:
+    case LLWearableType::WT_INVALID:    // just in case, this shouldn't happen
+    case LLWearableType::WT_COUNT:      // just in case, this shouldn't happen
+        break;
+
+    default:
+        setting_name += '_';
+        setting_name += type_str;
+        setting_name += sex_str;
+        break;
+    }
+
+    return gSavedSettings.getString(setting_name);
+}
+
+std::string LLShopURLDispatcher::resolveURL(LLAssetType::EType asset_type, ESex sex)
+{
+    const std::string prefix = "MarketplaceURL";
+    const std::string sex_str = (sex == SEX_MALE) ? "Male" : "Female";
+    const std::string type_str = LLAssetType::lookup(asset_type);
+
+    std::string setting_name = prefix;
+
+    switch (asset_type)
+    {
+    case LLAssetType::AT_CLOTHING:
+    case LLAssetType::AT_OBJECT:
+    case LLAssetType::AT_BODYPART:
+        setting_name += '_';
+        setting_name += type_str;
+        setting_name += sex_str;
+        break;
+
+    // to suppress warnings
+    default:
+        break;
+    }
+
+    return gSavedSettings.getString(setting_name);
+}
+
+///////////////////////////////////////////////////////////////////////////////
+// LLPanelOutfitEditGearMenu
+///////////////////////////////////////////////////////////////////////////////
+
+class LLPanelOutfitEditGearMenu
+{
+public:
+    static LLToggleableMenu* create()
+    {
+        LLUICtrl::CommitCallbackRegistry::ScopedRegistrar registrar;
+
+        registrar.add("Wearable.Create", boost::bind(onCreate, _2));
+
+        llassert(LLMenuGL::sMenuContainer != NULL);
+        LLToggleableMenu* menu = LLUICtrlFactory::getInstance()->createFromFile<LLToggleableMenu>(
+            "menu_cof_gear.xml", LLMenuGL::sMenuContainer, LLViewerMenuHolderGL::child_registry_t::instance());
+        llassert(menu);
+        if (menu)
+        {
+            populateCreateWearableSubmenus(menu);
+        }
+
+        return menu;
+    }
+
+private:
+    static void onCreate(const LLSD& param)
+    {
+        LLWearableType::EType type = LLWearableType::getInstance()->typeNameToType(param.asString());
+        if (type == LLWearableType::WT_NONE)
+        {
+            LL_WARNS() << "Invalid wearable type" << LL_ENDL;
+            return;
+        }
+
+        LLAgentWearables::createWearable(type, true);
+    }
+
+    // Populate the menu with items like "New Skin", "New Pants", etc.
+    static void populateCreateWearableSubmenus(LLMenuGL* menu)
+    {
+        LLView* menu_clothes    = gMenuHolder->getChildView("COF.Gear.New_Clothes", false);
+        LLView* menu_bp         = gMenuHolder->getChildView("COF.Gear.New_Body_Parts", false);
+        LLWearableType * wearable_type_inst = LLWearableType::getInstance();
+
+        for (U8 i = LLWearableType::WT_SHAPE; i != (U8) LLWearableType::WT_COUNT; ++i)
+        {
+            LLWearableType::EType type = (LLWearableType::EType) i;
+            const std::string& type_name = wearable_type_inst->getTypeName(type);
+
+            LLMenuItemCallGL::Params p;
+            p.name = type_name;
+            p.label = LLTrans::getString(wearable_type_inst->getTypeDefaultNewName(type));
+            p.on_click.function_name = "Wearable.Create";
+            p.on_click.parameter = LLSD(type_name);
+
+            LLView* parent = wearable_type_inst->getAssetType(type) == LLAssetType::AT_CLOTHING ? menu_clothes : menu_bp;
+            LLUICtrlFactory::create<LLMenuItemCallGL>(p, parent);
+        }
+    }
+};
+
+///////////////////////////////////////////////////////////////////////////////
+// LLAddWearablesGearMenu
+///////////////////////////////////////////////////////////////////////////////
+
+class LLAddWearablesGearMenu : public LLInitClass<LLAddWearablesGearMenu>
+{
+public:
+    static LLToggleableMenu* create(LLWearableItemsList* flat_list, LLInventoryPanel* inventory_panel)
+    {
+        LLUICtrl::CommitCallbackRegistry::ScopedRegistrar registrar;
+        LLUICtrl::EnableCallbackRegistry::ScopedRegistrar enable_registrar;
+
+        llassert(flat_list);
+        llassert(inventory_panel);
+
+        LLHandle<LLView> flat_list_handle = flat_list->getHandle();
+        LLHandle<LLPanel> inventory_panel_handle = inventory_panel->getHandle();
+
+        registrar.add("AddWearable.Gear.Sort", boost::bind(onSort, flat_list_handle, inventory_panel_handle, _2));
+        enable_registrar.add("AddWearable.Gear.Check", boost::bind(onCheck, flat_list_handle, inventory_panel_handle, _2));
+        enable_registrar.add("AddWearable.Gear.Visible", boost::bind(onVisible, inventory_panel_handle, _2));
+
+        llassert(LLMenuGL::sMenuContainer != NULL);
+        LLToggleableMenu* menu = LLUICtrlFactory::getInstance()->createFromFile<LLToggleableMenu>(
+            "menu_add_wearable_gear.xml",
+            LLMenuGL::sMenuContainer, LLViewerMenuHolderGL::child_registry_t::instance());
+
+        return menu;
+    }
+
+private:
+    static void onSort(LLHandle<LLView> flat_list_handle,
+                       LLHandle<LLPanel> inventory_panel_handle,
+                       LLSD::String sort_order_str)
+    {
+        if (flat_list_handle.isDead() || inventory_panel_handle.isDead()) return;
+
+        LLWearableItemsList* flat_list = dynamic_cast<LLWearableItemsList*>(flat_list_handle.get());
+        LLInventoryPanel* inventory_panel = dynamic_cast<LLInventoryPanel*>(inventory_panel_handle.get());
+
+        if (!flat_list || !inventory_panel) return;
+
+        LLWearableItemsList::ESortOrder sort_order;
+
+        if ("by_most_recent" == sort_order_str)
+        {
+            sort_order = LLWearableItemsList::E_SORT_BY_MOST_RECENT;
+        }
+        else if ("by_name" == sort_order_str)
+        {
+            sort_order = LLWearableItemsList::E_SORT_BY_NAME;
+        }
+        else if ("by_type" == sort_order_str)
+        {
+            sort_order = LLWearableItemsList::E_SORT_BY_TYPE_NAME;
+        }
+        else
+        {
+            LL_WARNS() << "Unrecognized sort order action" << LL_ENDL;
+            return;
+        }
+
+        if (inventory_panel->getVisible())
+        {
+            inventory_panel->getFolderViewModel()->setSorter(sort_order);
+        }
+        else
+        {
+            flat_list->setSortOrder(sort_order);
+        }
+    }
+
+    static bool onCheck(LLHandle<LLView> flat_list_handle,
+                        LLHandle<LLPanel> inventory_panel_handle,
+                        LLSD::String sort_order_str)
+    {
+        if (flat_list_handle.isDead() || inventory_panel_handle.isDead()) return false;
+
+        LLWearableItemsList* flat_list = dynamic_cast<LLWearableItemsList*>(flat_list_handle.get());
+        LLInventoryPanel* inventory_panel = dynamic_cast<LLInventoryPanel*>(inventory_panel_handle.get());
+
+        if (!inventory_panel || !flat_list) return false;
+
+        // Inventory panel uses its own sort order independent from
+        // flat list view so this flag is used to distinguish between
+        // currently visible "tree" or "flat" representation of inventory.
+        bool inventory_tree_visible = inventory_panel->getVisible();
+
+        if (inventory_tree_visible)
+        {
+            U32 sort_order = inventory_panel->getSortOrder();
+
+            if ("by_most_recent" == sort_order_str)
+            {
+                return LLWearableItemsList::E_SORT_BY_MOST_RECENT & sort_order;
+            }
+            else if ("by_name" == sort_order_str)
+            {
+                // If inventory panel is not sorted by date then it is sorted by name.
+                return LLWearableItemsList::E_SORT_BY_MOST_RECENT & ~sort_order;
+            }
+            LL_WARNS() << "Unrecognized inventory panel sort order" << LL_ENDL;
+        }
+        else
+        {
+            LLWearableItemsList::ESortOrder sort_order = flat_list->getSortOrder();
+
+            if ("by_most_recent" == sort_order_str)
+            {
+                return LLWearableItemsList::E_SORT_BY_MOST_RECENT == sort_order;
+            }
+            else if ("by_name" == sort_order_str)
+            {
+                return LLWearableItemsList::E_SORT_BY_NAME == sort_order;
+            }
+            else if ("by_type" == sort_order_str)
+            {
+                return LLWearableItemsList::E_SORT_BY_TYPE_NAME == sort_order;
+            }
+            LL_WARNS() << "Unrecognized wearable list sort order" << LL_ENDL;
+        }
+        return false;
+    }
+
+    static bool onVisible(LLHandle<LLPanel> inventory_panel_handle,
+                          LLSD::String sort_order_str)
+    {
+        if (inventory_panel_handle.isDead()) return false;
+
+        LLInventoryPanel* inventory_panel = dynamic_cast<LLInventoryPanel*>(inventory_panel_handle.get());
+
+        // Enable sorting by type only for the flat list of items
+        // because inventory panel doesn't support this kind of sorting.
+        return ( "by_type" == sort_order_str )
+                &&  ( !inventory_panel || !inventory_panel->getVisible() );
+    }
+};
+
+///////////////////////////////////////////////////////////////////////////////
+// LLCOFDragAndDropObserver
+///////////////////////////////////////////////////////////////////////////////
+
+class LLCOFDragAndDropObserver : public LLInventoryAddItemByAssetObserver
+{
+public:
+    LLCOFDragAndDropObserver(LLInventoryModel* model);
+
+    virtual ~LLCOFDragAndDropObserver();
+
+    virtual void done();
+
+private:
+    LLInventoryModel* mModel;
+};
+
+inline LLCOFDragAndDropObserver::LLCOFDragAndDropObserver(LLInventoryModel* model):
+        mModel(model)
+{
+    if (model != NULL)
+    {
+        model->addObserver(this);
+    }
+}
+
+inline LLCOFDragAndDropObserver::~LLCOFDragAndDropObserver()
+{
+    if (mModel != NULL && mModel->containsObserver(this))
+    {
+        mModel->removeObserver(this);
+    }
+}
+
+void LLCOFDragAndDropObserver::done()
+{
+    LLAppearanceMgr::instance().updateAppearanceFromCOF();
+}
+
+///////////////////////////////////////////////////////////////////////////////
+// LLPanelOutfitEdit
+///////////////////////////////////////////////////////////////////////////////
+
+LLPanelOutfitEdit::LLPanelOutfitEdit()
+:   LLPanel(),
+    mSearchFilter(NULL),
+    mCOFWearables(NULL),
+    mInventoryItemsPanel(NULL),
+    mGearMenu(NULL),
+    mAddWearablesGearMenu(NULL),
+    mCOFDragAndDropObserver(NULL),
+    mInitialized(false),
+    mAddWearablesPanel(NULL),
+    mFolderViewFilterCmbBox(NULL),
+    mListViewFilterCmbBox(NULL),
+    mWearableListManager(NULL),
+    mPlusBtn(NULL),
+    mWearablesGearMenuBtn(NULL),
+    mGearMenuBtn(NULL)
+{
+    mSavedFolderState = new LLSaveFolderState();
+    mSavedFolderState->setApply(false);
+
+
+    LLOutfitObserver& observer = LLOutfitObserver::instance();
+    observer.addBOFReplacedCallback(boost::bind(&LLPanelOutfitEdit::updateCurrentOutfitName, this));
+    observer.addBOFChangedCallback(boost::bind(&LLPanelOutfitEdit::updateVerbs, this));
+    observer.addOutfitLockChangedCallback(boost::bind(&LLPanelOutfitEdit::updateVerbs, this));
+    observer.addCOFChangedCallback(boost::bind(&LLPanelOutfitEdit::onCOFChanged, this));
+
+    gAgentWearables.addLoadingStartedCallback(boost::bind(&LLPanelOutfitEdit::onOutfitChanging, this, true));
+    gAgentWearables.addLoadedCallback(boost::bind(&LLPanelOutfitEdit::onOutfitChanging, this, false));
+
+    mFolderViewItemTypes.reserve(NUM_FOLDER_VIEW_ITEM_TYPES);
+    for (U32 i = 0; i < NUM_FOLDER_VIEW_ITEM_TYPES; i++)
+    {
+        mFolderViewItemTypes.push_back(LLLookItemType());
+    }
+
+}
+
+LLPanelOutfitEdit::~LLPanelOutfitEdit()
+{
+    delete mWearableListManager;
+    delete mSavedFolderState;
+
+    delete mCOFDragAndDropObserver;
+
+    while (!mListViewItemTypes.empty()) {
+        delete mListViewItemTypes.back();
+        mListViewItemTypes.pop_back();
+    }
+}
+
+bool LLPanelOutfitEdit::postBuild()
+{
+    // gInventory.isInventoryUsable() no longer needs to be tested per Richard's fix for race conditions between inventory and panels
+
+    mFolderViewItemTypes[FVIT_ALL] = LLLookItemType(getString("Filter.All"), ALL_ITEMS_MASK);
+    mFolderViewItemTypes[FVIT_WEARABLE] = LLLookItemType(getString("Filter.Clothes/Body"), WEARABLE_MASK);
+    mFolderViewItemTypes[FVIT_ATTACHMENT] = LLLookItemType(getString("Filter.Objects"), ATTACHMENT_MASK);
+
+    //order is important, see EListViewItemType for order information
+    mListViewItemTypes.push_back(new LLFilterItem(getString("Filter.All"), new LLFindNonLinksByMask(ALL_ITEMS_MASK)));
+    mListViewItemTypes.push_back(new LLFilterItem(getString("Filter.Clothing"), new LLIsTypeActual(LLAssetType::AT_CLOTHING)));
+    mListViewItemTypes.push_back(new LLFilterItem(getString("Filter.Bodyparts"), new LLIsTypeActual(LLAssetType::AT_BODYPART)));
+    mListViewItemTypes.push_back(new LLFilterItem(getString("Filter.Objects"), new LLFindNonLinksByMask(ATTACHMENT_MASK)));;
+    mListViewItemTypes.push_back(new LLFilterItem(LLTrans::getString("shape"), new LLFindActualWearablesOfType(LLWearableType::WT_SHAPE)));
+    mListViewItemTypes.push_back(new LLFilterItem(LLTrans::getString("skin"), new LLFindActualWearablesOfType(LLWearableType::WT_SKIN)));
+    mListViewItemTypes.push_back(new LLFilterItem(LLTrans::getString("hair"), new LLFindActualWearablesOfType(LLWearableType::WT_HAIR)));
+    mListViewItemTypes.push_back(new LLFilterItem(LLTrans::getString("eyes"), new LLFindActualWearablesOfType(LLWearableType::WT_EYES)));
+    mListViewItemTypes.push_back(new LLFilterItem(LLTrans::getString("shirt"), new LLFindActualWearablesOfType(LLWearableType::WT_SHIRT)));
+    mListViewItemTypes.push_back(new LLFilterItem(LLTrans::getString("pants"), new LLFindActualWearablesOfType(LLWearableType::WT_PANTS)));
+    mListViewItemTypes.push_back(new LLFilterItem(LLTrans::getString("shoes"), new LLFindActualWearablesOfType(LLWearableType::WT_SHOES)));
+    mListViewItemTypes.push_back(new LLFilterItem(LLTrans::getString("socks"), new LLFindActualWearablesOfType(LLWearableType::WT_SOCKS)));
+    mListViewItemTypes.push_back(new LLFilterItem(LLTrans::getString("jacket"), new LLFindActualWearablesOfType(LLWearableType::WT_JACKET)));
+    mListViewItemTypes.push_back(new LLFilterItem(LLTrans::getString("gloves"), new LLFindActualWearablesOfType(LLWearableType::WT_GLOVES)));
+    mListViewItemTypes.push_back(new LLFilterItem(LLTrans::getString("undershirt"), new LLFindActualWearablesOfType(LLWearableType::WT_UNDERSHIRT)));
+    mListViewItemTypes.push_back(new LLFilterItem(LLTrans::getString("underpants"), new LLFindActualWearablesOfType(LLWearableType::WT_UNDERPANTS)));
+    mListViewItemTypes.push_back(new LLFilterItem(LLTrans::getString("skirt"), new LLFindActualWearablesOfType(LLWearableType::WT_SKIRT)));
+    mListViewItemTypes.push_back(new LLFilterItem(LLTrans::getString("alpha"), new LLFindActualWearablesOfType(LLWearableType::WT_ALPHA)));
+    mListViewItemTypes.push_back(new LLFilterItem(LLTrans::getString("tattoo"), new LLFindActualWearablesOfType(LLWearableType::WT_TATTOO)));
+    mListViewItemTypes.push_back(new LLFilterItem(LLTrans::getString("physics"), new LLFindActualWearablesOfType(LLWearableType::WT_PHYSICS)));
+    mListViewItemTypes.push_back(new LLFilterItem(LLTrans::getString("universal"), new LLFindActualWearablesOfType(LLWearableType::WT_UNIVERSAL)));
+
+    mCurrentOutfitName = getChild<LLTextBox>("curr_outfit_name");
+    mStatus = getChild<LLTextBox>("status");
+
+    mFolderViewBtn = getChild<LLButton>("folder_view_btn");
+    mListViewBtn = getChild<LLButton>("list_view_btn");
+
+    childSetCommitCallback("filter_button", boost::bind(&LLPanelOutfitEdit::showWearablesFilter, this), NULL);
+    childSetCommitCallback("folder_view_btn", boost::bind(&LLPanelOutfitEdit::showWearablesFolderView, this), NULL);
+    childSetCommitCallback("folder_view_btn", boost::bind(&LLPanelOutfitEdit::saveListSelection, this), NULL);
+    childSetCommitCallback("list_view_btn", boost::bind(&LLPanelOutfitEdit::showWearablesListView, this), NULL);
+    childSetCommitCallback("list_view_btn", boost::bind(&LLPanelOutfitEdit::saveListSelection, this), NULL);
+    childSetCommitCallback("shop_btn_1", boost::bind(&LLPanelOutfitEdit::onShopButtonClicked, this), NULL);
+    childSetCommitCallback("shop_btn_2", boost::bind(&LLPanelOutfitEdit::onShopButtonClicked, this), NULL);
+
+    setVisibleCallback(boost::bind(&LLPanelOutfitEdit::onVisibilityChanged, this, _2));
+
+    mWearablesGearMenuBtn = getChild<LLMenuButton>("wearables_gear_menu_btn");
+    mGearMenuBtn = getChild<LLMenuButton>("gear_menu_btn");
+
+    mCOFWearables = findChild<LLCOFWearables>("cof_wearables_list");
+    mCOFWearables->setCommitCallback(boost::bind(&LLPanelOutfitEdit::filterWearablesBySelectedItem, this));
+
+    mCOFWearables->getCOFCallbacks().mAddWearable = boost::bind(&LLPanelOutfitEdit::onAddWearableClicked, this);
+    mCOFWearables->getCOFCallbacks().mEditWearable = boost::bind(&LLPanelOutfitEdit::onEditWearableClicked, this);
+    mCOFWearables->getCOFCallbacks().mDeleteWearable = boost::bind(&LLPanelOutfitEdit::onRemoveFromOutfitClicked, this);
+    mCOFWearables->getCOFCallbacks().mMoveWearableCloser = boost::bind(&LLPanelOutfitEdit::moveWearable, this, true);
+    mCOFWearables->getCOFCallbacks().mMoveWearableFurther = boost::bind(&LLPanelOutfitEdit::moveWearable, this, false);
+
+    mAddWearablesPanel = getChild<LLPanel>("add_wearables_panel");
+
+    mInventoryItemsPanel = getChild<LLInventoryPanel>("folder_view");
+    mInventoryItemsPanel->setFilterTypes(ALL_ITEMS_MASK);
+    mInventoryItemsPanel->setShowFolderState(LLInventoryFilter::SHOW_NON_EMPTY_FOLDERS);
+    mInventoryItemsPanel->setSelectCallback(boost::bind(&LLPanelOutfitEdit::updatePlusButton, this));
+    mInventoryItemsPanel->getRootFolder()->setReshapeCallback(boost::bind(&LLPanelOutfitEdit::updatePlusButton, this));
+
+    mCOFDragAndDropObserver = new LLCOFDragAndDropObserver(mInventoryItemsPanel->getModel());
+
+    mFolderViewFilterCmbBox = getChild<LLComboBox>("folder_view_filter_combobox");
+    mFolderViewFilterCmbBox->setCommitCallback(boost::bind(&LLPanelOutfitEdit::onFolderViewFilterCommitted, this, _1));
+    mFolderViewFilterCmbBox->removeall();
+    for (U32 i = 0; i < mFolderViewItemTypes.size(); ++i)
+    {
+        mFolderViewFilterCmbBox->add(mFolderViewItemTypes[i].displayName);
+    }
+    mFolderViewFilterCmbBox->setCurrentByIndex(FVIT_ALL);
+
+    mListViewFilterCmbBox = getChild<LLComboBox>("list_view_filter_combobox");
+    mListViewFilterCmbBox->setCommitCallback(boost::bind(&LLPanelOutfitEdit::onListViewFilterCommitted, this, _1));
+    mListViewFilterCmbBox->removeall();
+    for (U32 i = 0; i < mListViewItemTypes.size(); ++i)
+    {
+        mListViewFilterCmbBox->add(mListViewItemTypes[i]->displayName);
+    }
+    mListViewFilterCmbBox->setCurrentByIndex(LVIT_ALL);
+
+    mSearchFilter = getChild<LLFilterEditor>("look_item_filter");
+    mSearchFilter->setCommitCallback(boost::bind(&LLPanelOutfitEdit::onSearchEdit, this, _2));
+
+    childSetAction("show_add_wearables_btn", boost::bind(&LLPanelOutfitEdit::onAddMoreButtonClicked, this));
+
+    mPlusBtn = getChild<LLButton>("plus_btn");
+    mPlusBtn->setClickedCallback(boost::bind(&LLPanelOutfitEdit::onPlusBtnClicked, this));
+
+    childSetAction(REVERT_BTN, boost::bind(&LLAppearanceMgr::wearBaseOutfit, LLAppearanceMgr::getInstance()));
+
+    /*
+     * By default AT_CLOTHING are sorted by (in in MY OUTFITS):
+     *  - by type (types order determined in LLWearableType::EType)
+     *  - each LLWearableType::EType by outer layer on top
+     *
+     * In Add More panel AT_CLOTHING should be sorted in a such way:
+     *  - by type (types order determined in LLWearableType::EType)
+     *  - each LLWearableType::EType by name (EXT-8205)
+    */
+    mWearableListViewItemsComparator = new LLWearableItemTypeNameComparator();
+    mWearableListViewItemsComparator->setOrder(LLAssetType::AT_CLOTHING, LLWearableItemTypeNameComparator::ORDER_RANK_1, false, true);
+
+    mWearablesListViewPanel = getChild<LLPanel>("filtered_wearables_panel");
+    mWearableItemsList = getChild<LLWearableItemsList>("list_view");
+    mWearableItemsList->setCommitOnSelectionChange(true);
+    mWearableItemsList->setCommitCallback(boost::bind(&LLPanelOutfitEdit::updatePlusButton, this));
+    mWearableItemsList->setDoubleClickCallback(boost::bind(&LLPanelOutfitEdit::onPlusBtnClicked, this));
+
+    mWearableItemsList->setComparator(mWearableListViewItemsComparator);
+
+    // Creating "Add Wearables" panel gear menu after initialization of mWearableItemsList and mInventoryItemsPanel.
+    mAddWearablesGearMenu = LLAddWearablesGearMenu::create(mWearableItemsList, mInventoryItemsPanel);
+    mWearablesGearMenuBtn->setMenu(mAddWearablesGearMenu);
+
+    mGearMenu = LLPanelOutfitEditGearMenu::create();
+    mGearMenuBtn->setMenu(mGearMenu);
+
+    getChild<LLButton>(SAVE_BTN)->setCommitCallback(boost::bind(&LLPanelOutfitEdit::saveOutfit, this, false));
+    getChild<LLButton>(SAVE_AS_BTN)->setCommitCallback(boost::bind(&LLPanelOutfitEdit::saveOutfit, this, true));
+
+    onOutfitChanging(gAgentWearables.isCOFChangeInProgress());
+    return true;
+}
+
+// virtual
+void LLPanelOutfitEdit::onOpen(const LLSD& key)
+{
+    if (!mInitialized)
+    {
+        // *TODO: this method is called even panel is not visible to user because its parent layout panel is hidden.
+        // So, we can defer initializing a bit.
+        mWearableListManager = new LLFilteredWearableListManager(mWearableItemsList, mListViewItemTypes[LVIT_ALL]->collector);
+        displayCurrentOutfit();
+        mInitialized = true;
+    }
+}
+
+void LLPanelOutfitEdit::moveWearable(bool closer_to_body)
+{
+    LLUUID item_id = mCOFWearables->getSelectedUUID();
+    if (item_id.isNull()) return;
+
+    LLViewerInventoryItem* wearable_to_move = gInventory.getItem(item_id);
+    LLAppearanceMgr::getInstance()->moveWearable(wearable_to_move, closer_to_body);
+}
+
+void LLPanelOutfitEdit::toggleAddWearablesPanel()
+{
+    bool current_visibility = mAddWearablesPanel->getVisible();
+    showAddWearablesPanel(!current_visibility);
+}
+
+void LLPanelOutfitEdit::showAddWearablesPanel(bool show_add_wearables)
+{
+    mAddWearablesPanel->setVisible(show_add_wearables);
+
+    getChild<LLUICtrl>("show_add_wearables_btn")->setValue(show_add_wearables);
+
+    updateFiltersVisibility();
+    getChildView("filter_button")->setVisible( show_add_wearables);
+
+    //search filter should be disabled
+    if (!show_add_wearables)
+    {
+        getChild<LLUICtrl>("filter_button")->setValue(false);
+
+        mFolderViewFilterCmbBox->setVisible(false);
+        mListViewFilterCmbBox->setVisible(false);
+
+        showWearablesFilter();
+
+        /*
+         * By default AT_CLOTHING are sorted by (in in MY OUTFITS):
+         *  - by type (types order determined in LLWearableType::EType)
+         *  - each LLWearableType::EType by outer layer on top
+         *
+         * In Add More panel AT_CLOTHING should be sorted in a such way:
+         *  - by type (types order determined in LLWearableType::EType)
+         *  - each LLWearableType::EType by name (EXT-8205)
+        */
+        mWearableItemsList->setSortOrder(LLWearableItemsList::E_SORT_BY_TYPE_NAME);
+
+        // Reset mWearableItemsList position to top. See EXT-8180.
+        mWearableItemsList->goToTop();
+    }
+    else
+    {
+        mWearableListManager->populateIfNeeded();
+    }
+
+    //switching button bars
+    getChildView("no_add_wearables_button_bar")->setVisible( !show_add_wearables);
+    getChildView("add_wearables_button_bar")->setVisible( show_add_wearables);
+}
+
+void LLPanelOutfitEdit::showWearablesFilter()
+{
+    bool filter_visible = getChild<LLUICtrl>("filter_button")->getValue();
+
+    getChildView("filter_panel")->setVisible( filter_visible);
+
+    if(!filter_visible)
+    {
+        mSearchFilter->clear();
+        onSearchEdit(LLStringUtil::null);
+    }
+    else
+    {
+        mSearchFilter->setFocus(true);
+    }
+}
+
+void LLPanelOutfitEdit::showWearablesListView()
+{
+    if(switchPanels(mInventoryItemsPanel, mWearablesListViewPanel))
+    {
+        updateWearablesPanelVerbButtons();
+        updateFiltersVisibility();
+        mWearableListManager->populateIfNeeded();
+    }
+    mListViewBtn->setToggleState(true);
+}
+
+void LLPanelOutfitEdit::showWearablesFolderView()
+{
+    if(switchPanels(mWearablesListViewPanel, mInventoryItemsPanel))
+    {
+        updateWearablesPanelVerbButtons();
+        updateFiltersVisibility();
+    }
+    mFolderViewBtn->setToggleState(true);
+}
+
+void LLPanelOutfitEdit::updateFiltersVisibility()
+{
+    mListViewFilterCmbBox->setVisible(mWearablesListViewPanel->getVisible());
+    mFolderViewFilterCmbBox->setVisible(mInventoryItemsPanel->getVisible());
+}
+
+void LLPanelOutfitEdit::onFolderViewFilterCommitted(LLUICtrl* ctrl)
+{
+    S32 curr_filter_type = mFolderViewFilterCmbBox->getCurrentIndex();
+    if (curr_filter_type < 0) return;
+
+    mInventoryItemsPanel->setFilterTypes(mFolderViewItemTypes[curr_filter_type].inventoryMask);
+
+    mSavedFolderState->setApply(true);
+    mInventoryItemsPanel->getRootFolder()->applyFunctorRecursively(*mSavedFolderState);
+
+    LLOpenFoldersWithSelection opener;
+    mInventoryItemsPanel->getRootFolder()->applyFunctorRecursively(opener);
+    mInventoryItemsPanel->getRootFolder()->scrollToShowSelection();
+
+    if (!LLInventoryModelBackgroundFetch::instance().inventoryFetchStarted())
+    {
+        llassert(false); // this should have been done on startup
+        LLInventoryModelBackgroundFetch::instance().start();
+    }
+}
+
+void LLPanelOutfitEdit::onListViewFilterCommitted(LLUICtrl* ctrl)
+{
+    S32 curr_filter_type = mListViewFilterCmbBox->getCurrentIndex();
+    if (curr_filter_type < 0) return;
+
+    if (curr_filter_type >= LVIT_SHAPE)
+    {
+        mWearableItemsList->setMenuWearableType(LLWearableType::EType(curr_filter_type - LVIT_SHAPE));
+    }
+    mWearableListManager->setFilterCollector(mListViewItemTypes[curr_filter_type]->collector);
+}
+
+void LLPanelOutfitEdit::onSearchEdit(const std::string& string)
+{
+    if (mSearchString != string)
+    {
+        mSearchString = string;
+
+        // Searches are case-insensitive
+        LLStringUtil::toUpper(mSearchString);
+        LLStringUtil::trimHead(mSearchString);
+    }
+
+    if (mSearchString == "")
+    {
+        mInventoryItemsPanel->setFilterSubString(LLStringUtil::null);
+        mWearableItemsList->setFilterSubString(LLStringUtil::null, true);
+        // re-open folders that were initially open
+        mSavedFolderState->setApply(true);
+        mInventoryItemsPanel->getRootFolder()->applyFunctorRecursively(*mSavedFolderState);
+        LLOpenFoldersWithSelection opener;
+        mInventoryItemsPanel->getRootFolder()->applyFunctorRecursively(opener);
+        mInventoryItemsPanel->getRootFolder()->scrollToShowSelection();
+    }
+
+    if (!LLInventoryModelBackgroundFetch::instance().inventoryFetchStarted())
+    {
+        llassert(false); // this should have been done on startup
+        LLInventoryModelBackgroundFetch::instance().start();
+    }
+
+    if (mInventoryItemsPanel->getFilterSubString().empty() && mSearchString.empty())
+    {
+        // current filter and new filter empty, do nothing
+        return;
+    }
+
+    // save current folder open state if no filter currently applied
+    if (mInventoryItemsPanel->getFilterSubString().empty())
+    {
+        mSavedFolderState->setApply(false);
+        mInventoryItemsPanel->getRootFolder()->applyFunctorRecursively(*mSavedFolderState);
+    }
+
+    // set new filter string
+    mInventoryItemsPanel->setFilterSubString(mSearchString);
+    mWearableItemsList->setFilterSubString(mSearchString, true);
+}
+
+void LLPanelOutfitEdit::onPlusBtnClicked(void)
+{
+    uuid_vec_t selected_items;
+    getSelectedItemsUUID(selected_items);
+
+    LLPointer<LLInventoryCallback> link_waiter = new LLUpdateAppearanceOnDestroy;
+
+    for(uuid_vec_t::iterator iter = selected_items.begin(); iter != selected_items.end(); iter++)
+    {
+        LLUUID selected_id = *iter;
+        if (!selected_id.isNull())
+        {
+            //replacing instead of adding the item
+            LLAppearanceMgr::getInstance()->wearItemOnAvatar(selected_id, false, true, link_waiter);
+        }
+    }
+}
+
+void LLPanelOutfitEdit::onVisibilityChanged(const LLSD &in_visible_chain)
+{
+    showAddWearablesPanel(false);
+    mWearableItemsList->resetSelection();
+    mInventoryItemsPanel->clearSelection();
+
+    if (in_visible_chain.asBoolean())
+    {
+        update();
+    }
+    else
+    {
+        mWearableListManager->holdProgress(); //list population restarts with visibility
+    }
+}
+
+void LLPanelOutfitEdit::onAddWearableClicked(void)
+{
+    LLPanelDummyClothingListItem* item = dynamic_cast<LLPanelDummyClothingListItem*>(mCOFWearables->getSelectedItem());
+
+    if(item)
+    {
+        showFilteredWearablesListView(item->getWearableType());
+    }
+}
+
+void LLPanelOutfitEdit::onReplaceMenuItemClicked(LLUUID selected_item_id)
+{
+    LLViewerInventoryItem* item = gInventory.getLinkedItem(selected_item_id);
+
+    if (item)
+    {
+        showFilteredWearablesListView(item->getWearableType());
+    }
+}
+
+void LLPanelOutfitEdit::onShopButtonClicked()
+{
+    static LLShopURLDispatcher url_resolver;
+
+    // will contain the resultant URL
+    std::string url;
+
+    if (isAgentAvatarValid())
+    {
+        // try to get wearable type from 'Add More' panel first (EXT-7639)
+        selection_info_t selection_info = getAddMorePanelSelectionType();
+
+        LLWearableType::EType type = selection_info.first;
+
+        if (selection_info.second > 1)
+        {
+            // the second argument is not important in this case: generic market place will be opened
+            url = url_resolver.resolveURL(LLWearableType::WT_NONE, SEX_FEMALE);
+        }
+        else
+        {
+        if (type == LLWearableType::WT_NONE)
+        {
+            type = getCOFWearablesSelectionType();
+        }
+
+        ESex sex = gAgentAvatarp->getSex();
+
+        // WT_INVALID comes for attachments
+        if (type != LLWearableType::WT_INVALID && type != LLWearableType::WT_NONE)
+        {
+            url = url_resolver.resolveURL(type, sex);
+        }
+
+        if (url.empty())
+        {
+                url = url_resolver.resolveURL(
+                        mCOFWearables->getExpandedAccordionAssetType(), sex);
+            }
+        }
+    }
+    else
+    {
+        LL_WARNS() << "Agent avatar is invalid" << LL_ENDL;
+
+        // the second argument is not important in this case: generic market place will be opened
+        url = url_resolver.resolveURL(LLWearableType::WT_NONE, SEX_FEMALE);
+    }
+
+    LLWeb::loadURL(url);
+}
+
+LLWearableType::EType LLPanelOutfitEdit::getCOFWearablesSelectionType() const
+{
+    std::vector<LLPanel*> selected_items;
+    LLWearableType::EType type = LLWearableType::WT_NONE;
+
+    mCOFWearables->getSelectedItems(selected_items);
+
+    if (selected_items.size() == 1)
+    {
+        LLPanel* item = selected_items.front();
+
+        // LLPanelDummyClothingListItem is lower then LLPanelInventoryListItemBase in hierarchy tree
+        if (LLPanelDummyClothingListItem* dummy_item = dynamic_cast<LLPanelDummyClothingListItem*>(item))
+        {
+            type = dummy_item->getWearableType();
+        }
+        else if (LLPanelInventoryListItemBase* real_item = dynamic_cast<LLPanelInventoryListItemBase*>(item))
+        {
+            type = real_item->getWearableType();
+        }
+    }
+
+    return type;
+}
+
+LLPanelOutfitEdit::selection_info_t LLPanelOutfitEdit::getAddMorePanelSelectionType() const
+{
+    selection_info_t result = std::make_pair(LLWearableType::WT_NONE, 0);
+
+    if (mAddWearablesPanel != NULL && mAddWearablesPanel->getVisible())
+    {
+        if (mInventoryItemsPanel != NULL && mInventoryItemsPanel->getVisible())
+        {
+            std::set<LLFolderViewItem*> selected_items =    mInventoryItemsPanel->getRootFolder()->getSelectionList();
+
+            result.second = selected_items.size();
+
+            if (result.second == 1)
+            {
+                result.first = getWearableTypeByItemUUID(static_cast<LLFolderViewModelItemInventory*>((*selected_items.begin())->getViewModelItem())->getUUID());
+            }
+        }
+        else if (mWearableItemsList != NULL && mWearableItemsList->getVisible())
+        {
+            std::vector<LLUUID> selected_uuids;
+            mWearableItemsList->getSelectedUUIDs(selected_uuids);
+
+            result.second = selected_uuids.size();
+
+            if (result.second == 1)
+            {
+                result.first = getWearableTypeByItemUUID(selected_uuids.front());
+            }
+        }
+    }
+
+    return result;
+}
+
+LLWearableType::EType LLPanelOutfitEdit::getWearableTypeByItemUUID(const LLUUID& item_uuid) const
+{
+    LLViewerInventoryItem* item = gInventory.getLinkedItem(item_uuid);
+    return (item != NULL) ? item->getWearableType() : LLWearableType::WT_NONE;
+}
+
+void LLPanelOutfitEdit::onRemoveFromOutfitClicked(void)
+{
+    LLUUID id_to_remove = mCOFWearables->getSelectedUUID();
+    LLWearableType::EType type = getWearableTypeByItemUUID(id_to_remove);
+
+    LLAppearanceMgr::getInstance()->removeItemFromAvatar(id_to_remove);
+
+    if (!mCOFWearables->getSelectedItem())
+    {
+        mCOFWearables->selectClothing(type);
+    }
+}
+
+
+void LLPanelOutfitEdit::onEditWearableClicked(void)
+{
+    LLUUID selected_item_id = mCOFWearables->getSelectedUUID();
+    if (selected_item_id.notNull())
+    {
+        gAgentWearables.editWearable(selected_item_id);
+    }
+}
+
+void LLPanelOutfitEdit::updatePlusButton()
+{
+    uuid_vec_t selected_items;
+    getSelectedItemsUUID(selected_items);
+    if (selected_items.empty())
+    {
+        mPlusBtn->setEnabled(false);
+        return;
+    }
+
+    // If any of the selected items are not wearable (due to already being worn OR being of the wrong type), disable the add button.
+    uuid_vec_t::iterator unwearable_item = std::find_if(selected_items.begin(), selected_items.end(), !boost::bind(&get_can_item_be_worn, _1));
+    bool can_add = ( unwearable_item == selected_items.end() );
+
+    mPlusBtn->setEnabled(can_add);
+
+    LLViewerInventoryItem* first_item(gInventory.getItem(selected_items.front()));
+
+    if (can_add &&
+        first_item &&
+        selected_items.size() == 1 &&
+        first_item->getType() == LLAssetType::AT_BODYPART)
+    {
+        mPlusBtn->setToolTip(getString("replace_body_part"));
+    }
+    else
+    {
+        mPlusBtn->setToolTip(LLStringUtil::null);
+    }
+
+    /* Removing add to look inline button (not part of mvp for viewer 2)
+    LLRect btn_rect(current_item->getLocalRect().mRight - 50,
+                    current_item->getLocalRect().mTop,
+                    current_item->getLocalRect().mRight - 30,
+                    current_item->getLocalRect().mBottom);
+
+    mAddToLookBtn->setRect(btn_rect);
+    mAddToLookBtn->setEnabled(true);
+    if (!mAddToLookBtn->getVisible())
+    {
+        mAddToLookBtn->setVisible(true);
+    }
+
+    current_item->addChild(mAddToLookBtn); */
+}
+
+
+void LLPanelOutfitEdit::applyFolderViewFilter(EFolderViewItemType type)
+{
+    mFolderViewFilterCmbBox->setCurrentByIndex(type);
+    mFolderViewFilterCmbBox->onCommit();
+}
+
+void LLPanelOutfitEdit::applyListViewFilter(EListViewItemType type)
+{
+    mListViewFilterCmbBox->setCurrentByIndex(type);
+    mListViewFilterCmbBox->onCommit();
+}
+
+void LLPanelOutfitEdit::filterWearablesBySelectedItem(void)
+{
+    if (!mAddWearablesPanel->getVisible()) return;
+
+    uuid_vec_t ids;
+    mCOFWearables->getSelectedUUIDs(ids);
+
+    bool nothing_selected = ids.empty();
+    bool one_selected = ids.size() == 1;
+    bool more_than_one_selected = ids.size() > 1;
+    bool is_dummy_item = (ids.size() && dynamic_cast<LLPanelDummyClothingListItem*>(mCOFWearables->getSelectedItem()));
+
+    // selected, expanded accordion tabs and selection in flat list view determine filtering when no item is selected in COF
+    // selection in flat list view participates in determining filtering because of EXT-7963
+    // So the priority of criterions in is:
+    //                   1. Selected accordion tab            |  IF (any accordion selected)
+    //                                                        |     filter_type = selected_accordion_type
+    //                   2. Selected item in flat list view   |  ELSEIF (any item in flat list view selected)
+    //                                                        |     filter_type = selected_item_type
+    //                   3. Expanded accordion tab            |  ELSEIF (any accordion expanded)
+    //                                                        |      filter_type = expanded accordion_type
+    if (nothing_selected)
+    {
+        if (mInventoryItemsPanel->getVisible())
+        {
+            return;
+        }
+        showWearablesListView();
+
+        //selected accordion tab is more priority than expanded tab
+        //and selected item in flat list view of 'Add more' panel when
+        //determining filtering
+        LLAssetType::EType type = mCOFWearables->getSelectedAccordionAssetType();
+        if (type == LLAssetType::AT_NONE)
+        { //no accordion selected
+
+            // when no accordion selected then selected item from flat list view
+            // has more priority than expanded when determining filtering
+            LLUUID selected_item_id = mWearableItemsList->getSelectedUUID();
+            LLViewerInventoryItem* item = gInventory.getLinkedItem(selected_item_id);
+            if(item)
+        {
+                showFilteredWearablesListView(item->getWearableType());
+                return;
+            }
+
+            // when no accordion selected and no selected items in flat list view
+            // determine filtering according to expanded accordion
+            type = mCOFWearables->getExpandedAccordionAssetType();
+        }
+
+        switch (type)
+        {
+        case LLAssetType::AT_OBJECT:
+            applyListViewFilter(LVIT_ATTACHMENT);
+            break;
+        case LLAssetType::AT_BODYPART:
+            applyListViewFilter(LVIT_BODYPART);
+            break;
+        case LLAssetType::AT_CLOTHING:
+        default:
+            applyListViewFilter(LVIT_CLOTHING);
+            break;
+        }
+
+        return;
+    }
+
+    //resetting selection if more than one item is selected
+    if (more_than_one_selected)
+    {
+        if (mInventoryItemsPanel->getVisible())
+        {
+            applyFolderViewFilter(FVIT_ALL);
+            return;
+        }
+
+        showWearablesListView();
+        applyListViewFilter(LVIT_ALL);
+        return;
+    }
+
+
+    //filter wearables by a type represented by a dummy item
+    if (one_selected && is_dummy_item)
+    {
+        if (mInventoryItemsPanel->getVisible())
+        {
+            applyFolderViewFilter(FVIT_WEARABLE);
+            return;
+        }
+
+        onAddWearableClicked();
+        return;
+    }
+
+    LLViewerInventoryItem* item = gInventory.getItem(ids[0]);
+    if (!item && ids[0].notNull())
+    {
+        if (mInventoryItemsPanel->getVisible())
+        {
+            applyFolderViewFilter(FVIT_ALL);
+            return;
+        }
+        //Inventory misses an item with non-zero id
+        showWearablesListView();
+        applyListViewFilter(LVIT_ALL);
+        return;
+    }
+
+    if (item && one_selected && !is_dummy_item)
+    {
+        if (item->isWearableType())
+        {
+            if (mInventoryItemsPanel->getVisible())
+            {
+                applyFolderViewFilter(FVIT_WEARABLE);
+                return;
+            }
+            //single clothing or bodypart item is selected
+            showFilteredWearablesListView(item->getWearableType());
+            return;
+        }
+        else
+        {
+            if (mInventoryItemsPanel->getVisible())
+            {
+                applyFolderViewFilter(FVIT_ATTACHMENT);
+                return;
+            }
+            //attachment is selected
+            showWearablesListView();
+            applyListViewFilter(LVIT_ATTACHMENT);
+            return;
+        }
+    }
+
+}
+
+
+
+void LLPanelOutfitEdit::update()
+{
+    mCOFWearables->refresh();
+
+    updateVerbs();
+}
+
+bool LLPanelOutfitEdit::handleDragAndDrop(S32 x, S32 y, MASK mask, bool drop,
+                                          EDragAndDropType cargo_type,
+                                          void* cargo_data,
+                                          EAcceptance* accept,
+                                          std::string& tooltip_msg)
+{
+    if (cargo_data == NULL)
+    {
+        LL_WARNS() << "cargo_data is NULL" << LL_ENDL;
+        return true;
+    }
+
+    switch (cargo_type)
+    {
+    case DAD_BODYPART:
+    case DAD_CLOTHING:
+    case DAD_OBJECT:
+    case DAD_LINK:
+        *accept = ACCEPT_YES_MULTI;
+        break;
+    default:
+        *accept = ACCEPT_NO;
+    }
+
+    if (drop)
+    {
+        LLInventoryItem* item = static_cast<LLInventoryItem*>(cargo_data);
+
+        if (LLAssetType::lookupIsAssetIDKnowable(item->getType()))
+        {
+            mCOFDragAndDropObserver->watchAsset(item->getAssetUUID());
+
+            /*
+             * Adding request to wear item. If the item is a link, then getLinkedUUID() will
+             * return the ID of the linked item. Otherwise it will return the item's ID. The
+             * second argument is used to delay the appearance update until all dragged items
+             * are added to optimize user experience.
+             */
+            LLAppearanceMgr::instance().addCOFItemLink(item->getLinkedUUID());
+        }
+        else
+        {
+            // if asset id is not available for the item we must wear it immediately (attachments only)
+            LLAppearanceMgr::instance().addCOFItemLink(item->getLinkedUUID(), new LLUpdateAppearanceAndEditWearableOnDestroy(item->getUUID()));
+        }
+    }
+
+    return true;
+}
+
+void LLPanelOutfitEdit::displayCurrentOutfit()
+{
+    if (!getVisible())
+    {
+        setVisible(true);
+    }
+
+    updateCurrentOutfitName();
+
+    update();
+}
+
+void LLPanelOutfitEdit::updateCurrentOutfitName()
+{
+    std::string current_outfit_name;
+    if (LLAppearanceMgr::getInstance()->getBaseOutfitName(current_outfit_name))
+    {
+        mCurrentOutfitName->setText(current_outfit_name);
+    }
+    else
+    {
+        mCurrentOutfitName->setText(getString("No Outfit"));
+    }
+}
+
+//private
+void LLPanelOutfitEdit::updateVerbs()
+{
+    bool outfit_is_dirty = LLAppearanceMgr::getInstance()->isOutfitDirty();
+    bool outfit_locked = LLAppearanceMgr::getInstance()->isOutfitLocked();
+    bool has_baseoutfit = LLAppearanceMgr::getInstance()->getBaseOutfitUUID().notNull();
+
+    getChildView(SAVE_BTN)->setEnabled(!outfit_locked && outfit_is_dirty);
+    getChildView(REVERT_BTN)->setEnabled(outfit_is_dirty && has_baseoutfit);
+
+    mStatus->setText(outfit_is_dirty ? getString("unsaved_changes") : getString("now_editing"));
+
+    updateCurrentOutfitName();
+
+    //updating state of "Wear Item" button previously known as "Plus" button
+    updatePlusButton();
+}
+
+bool LLPanelOutfitEdit::switchPanels(LLPanel* switch_from_panel, LLPanel* switch_to_panel)
+{
+    if(switch_from_panel && switch_to_panel && !switch_to_panel->getVisible())
+    {
+        switch_from_panel->setVisible(false);
+        switch_to_panel->setVisible(true);
+        return true;
+    }
+    return false;
+}
+
+void LLPanelOutfitEdit::resetAccordionState()
+{
+    if (mCOFWearables != NULL)
+    {
+        mCOFWearables->expandDefaultAccordionTab();
+    }
+    else
+    {
+        LL_WARNS() << "mCOFWearables is NULL" << LL_ENDL;
+    }
+}
+
+void LLPanelOutfitEdit::onAddMoreButtonClicked()
+{
+    toggleAddWearablesPanel();
+    filterWearablesBySelectedItem();
+}
+
+void LLPanelOutfitEdit::showFilteredWearablesListView(LLWearableType::EType type)
+{
+    showAddWearablesPanel(true);
+    showWearablesListView();
+
+    //e_list_view_item_type implicitly contains LLWearableType::EType starting from LVIT_SHAPE
+    applyListViewFilter(static_cast<EListViewItemType>(LVIT_SHAPE + type));
+    mWearableItemsList->setMenuWearableType(type);
+}
+
+static void update_status_widget_rect(LLView * widget, S32 right_border)
+{
+    LLRect rect = widget->getRect();
+    rect.mRight = right_border;
+
+    widget->setShape(rect);
+}
+
+void LLPanelOutfitEdit::onOutfitChanging(bool started)
+{
+    static LLLoadingIndicator* indicator = getChild<LLLoadingIndicator>("edit_outfit_loading_indicator");
+    static LLView* status_panel = getChild<LLView>("outfit_name_and_status");
+    static S32 indicator_delta = status_panel->getRect().getWidth() - indicator->getRect().mLeft;
+
+    S32 delta = started ? indicator_delta : 0;
+    S32 right_border = status_panel->getRect().getWidth() - delta;
+
+    if (mCurrentOutfitName)
+        update_status_widget_rect(mCurrentOutfitName, right_border);
+    if (mStatus)
+        update_status_widget_rect(mStatus, right_border);
+
+    indicator->setVisible(started);
+}
+
+void LLPanelOutfitEdit::getCurrentItemUUID(LLUUID& selected_id)
+{
+    if (mInventoryItemsPanel->getVisible())
+    {
+        LLFolderViewItem* curr_item = mInventoryItemsPanel->getRootFolder()->getCurSelectedItem();
+        if (!curr_item) return;
+
+        LLFolderViewModelItemInventory* listenerp  = static_cast<LLFolderViewModelItemInventory*>(curr_item->getViewModelItem());
+        if (!listenerp) return;
+
+        selected_id = listenerp->getUUID();
+    }
+    else if (mWearablesListViewPanel->getVisible())
+    {
+        selected_id = mWearableItemsList->getSelectedUUID();
+    }
+}
+
+
+void LLPanelOutfitEdit::getSelectedItemsUUID(uuid_vec_t& uuid_list)
+{
+    void (uuid_vec_t::* tmp)(LLUUID const &) = &uuid_vec_t::push_back;
+    if (mInventoryItemsPanel->getVisible())
+    {
+        std::set<LLFolderViewItem*> item_set =    mInventoryItemsPanel->getRootFolder()->getSelectionList();
+        for (std::set<LLFolderViewItem*>::iterator it = item_set.begin(),    end_it = item_set.end();
+            it != end_it;
+            ++it)
+        {
+            uuid_list.push_back(static_cast<LLFolderViewModelItemInventory*>((*it)->getViewModelItem())->getUUID());
+        }
+    }
+    else if (mWearablesListViewPanel->getVisible())
+    {
+        std::vector<LLSD> item_set;
+        mWearableItemsList->getSelectedValues(item_set);
+
+        std::for_each(item_set.begin(), item_set.end(), boost::bind( tmp, &uuid_list, boost::bind(&LLSD::asUUID, _1 )));
+    }
+
+//  return selected_id;
+}
+
+void LLPanelOutfitEdit::onCOFChanged()
+{
+    //the panel is only updated when is visible to a user
+
+    // BAP - this check has to be removed because otherwise item name
+    // changes made when the panel is not visible will not be
+    // propagated to the panel.
+    // if (!isInVisibleChain()) return;
+
+    update();
+}
+
+void LLPanelOutfitEdit::updateWearablesPanelVerbButtons()
+{
+    if(mWearablesListViewPanel->getVisible())
+    {
+        mFolderViewBtn->setToggleState(false);
+        mFolderViewBtn->setImageOverlay(getString("folder_view_off"), mFolderViewBtn->getImageOverlayHAlign());
+        mListViewBtn->setImageOverlay(getString("list_view_on"), mListViewBtn->getImageOverlayHAlign());
+    }
+    else if(mInventoryItemsPanel->getVisible())
+    {
+        mListViewBtn->setToggleState(false);
+        mListViewBtn->setImageOverlay(getString("list_view_off"), mListViewBtn->getImageOverlayHAlign());
+        mFolderViewBtn->setImageOverlay(getString("folder_view_on"), mFolderViewBtn->getImageOverlayHAlign());
+    }
+}
+
+void LLPanelOutfitEdit::saveListSelection()
+{
+    if(mWearablesListViewPanel->getVisible())
+    {
+        std::set<LLFolderViewItem*> selected_ids =    mInventoryItemsPanel->getRootFolder()->getSelectionList();
+
+        if(!selected_ids.size()) return;
+
+        for (std::set<LLFolderViewItem*>::const_iterator item_id =    selected_ids.begin(); item_id != selected_ids.end(); ++item_id)
+        {
+            mWearableItemsList->selectItemByUUID(static_cast<LLFolderViewModelItemInventory*>((*item_id)->getViewModelItem())->getUUID(),    true);
+        }
+        mWearableItemsList->scrollToShowFirstSelectedItem();
+    }
+    else if(mInventoryItemsPanel->getVisible())
+    {
+        std::vector<LLUUID> selected_ids;
+        mWearableItemsList->getSelectedUUIDs(selected_ids);
+
+        if(!selected_ids.size()) return;
+
+        mInventoryItemsPanel->clearSelection();
+        LLFolderView* root = mInventoryItemsPanel->getRootFolder();
+
+        if(!root) return;
+
+        for(std::vector<LLUUID>::const_iterator item_id = selected_ids.begin(); item_id != selected_ids.end(); ++item_id)
+        {
+            LLFolderViewItem* item = mInventoryItemsPanel->getItemByID(*item_id);
+            if (!item) continue;
+
+            LLFolderViewFolder* parent = item->getParentFolder();
+            if(parent)
+            {
+                parent->setOpenArrangeRecursively(true, LLFolderViewFolder::RECURSE_UP);
+            }
+            mInventoryItemsPanel->getRootFolder()->changeSelection(item, true);
+        }
+        mInventoryItemsPanel->getRootFolder()->scrollToShowSelection();
+    }
+}
+
+void LLPanelOutfitEdit::saveOutfit(bool as_new)
+{
+    LLPanelOutfitsInventory* panel_outfits_inventory = LLPanelOutfitsInventory::findInstance();
+    if (panel_outfits_inventory)
+    {
+        panel_outfits_inventory->saveOutfit(as_new);
+    }
+}
+
+// EOF