--- conflicted
+++ resolved
@@ -390,7 +390,6 @@
 ///////////////////////////////////////////////////////////////////////////////
 
 LLPanelOutfitEdit::LLPanelOutfitEdit()
-<<<<<<< HEAD
 :   LLPanel(),
     mSearchFilter(NULL),
     mCOFWearables(NULL),
@@ -405,26 +404,9 @@
     mWearableListManager(NULL),
     mPlusBtn(NULL),
     mWearablesGearMenuBtn(NULL),
-    mGearMenuBtn(NULL)
-=======
-:	LLPanel(), 
-	mSearchFilter(NULL),
-	mCOFWearables(NULL),
-	mInventoryItemsPanel(NULL),
-	mGearMenu(NULL),
-	mAddWearablesGearMenu(NULL),
-	mCOFDragAndDropObserver(NULL),
-	mInitialized(false),
-	mAddWearablesPanel(NULL),
-	mFolderViewFilterCmbBox(NULL),
-	mListViewFilterCmbBox(NULL),
-	mWearableListManager(NULL),
-	mPlusBtn(NULL),
-	mWearablesGearMenuBtn(NULL),
-	mGearMenuBtn(NULL),
+    mGearMenuBtn(NULL),
     mStatus(NULL),
     mCurrentOutfitName(NULL)
->>>>>>> 738cf84c
 {
     mSavedFolderState = new LLSaveFolderState();
     mSavedFolderState->setApply(false);
