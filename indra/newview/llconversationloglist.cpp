--- conflicted
+++ resolved
@@ -88,21 +88,12 @@
 
 bool LLConversationLogList::handleRightMouseDown(S32 x, S32 y, MASK mask)
 {
-<<<<<<< HEAD
-	bool handled = LLUICtrl::handleRightMouseDown(x, y, mask);
-
-	LLToggleableMenu* context_menu = mContextMenu.get();
+    bool handled = LLUICtrl::handleRightMouseDown(x, y, mask);
+
+    LLToggleableMenu* context_menu = mContextMenu.get();
     if (context_menu && size())
     {
         context_menu->buildDrawLabels();
-=======
-    BOOL handled = LLUICtrl::handleRightMouseDown(x, y, mask);
-
-    LLToggleableMenu* context_menu = mContextMenu.get();
-    {
-        context_menu->buildDrawLabels();
-    if (context_menu && size())
->>>>>>> e7eced3c
         context_menu->updateParent(LLMenuGL::sMenuContainer);
         LLMenuGL::showPopup(this, context_menu, x, y);
     }
@@ -364,59 +355,6 @@
 
 bool LLConversationLogList::isActionEnabled(const LLSD& userdata)
 {
-<<<<<<< HEAD
-	const LLConversation * selected_conversationp = getSelectedConversation();
-
-	if (NULL == selected_conversationp || numSelected() > 1)
-	{
-		return false;
-	}
-
-	const std::string command_name = userdata.asString();
-
-	LLIMModel::LLIMSession::SType stype = getSelectedSessionType();
-	const LLUUID& selected_id = selected_conversationp->getParticipantID();
-
-	bool is_p2p   = LLIMModel::LLIMSession::P2P_SESSION == stype;
-	bool is_group = LLIMModel::LLIMSession::GROUP_SESSION == stype;
-	bool is_group_member = is_group && gAgent.isInGroup(selected_id, true);
-
-	if ("can_im" == command_name)
-	{
-		return is_p2p || is_group_member;
-	}
-	else if ("can_view_profile" == command_name)
-	{
-		return is_p2p || is_group;
-	}
-	else if ("can_view_chat_history" == command_name)
-	{
-		return true;
-	}
-	else if ("can_call"	== command_name)
-	{
-		return (is_p2p || is_group_member) && LLAvatarActions::canCall();
-	}
-	else if ("add_rem_friend"		== command_name ||
-			 "can_invite_to_group"	== command_name ||
-			 "can_share"			== command_name ||
-			 "can_block"			== command_name ||
-			 "can_pay"				== command_name ||
-			 "report_abuse"			== command_name)
-	{
-		return is_p2p;
-	}
-	else if("can_offer_teleport" == command_name)
-	{
-		return is_p2p && LLAvatarActions::canOfferTeleport(selected_id);
-	}
-	else if ("can_show_on_map" == command_name)
-	{
-		return is_p2p && ((LLAvatarTracker::instance().isBuddyOnline(selected_id) && is_agent_mappable(selected_id)) || gAgent.isGodlike());
-	}
-
-	return false;
-=======
     const LLConversation * selected_conversationp = getSelectedConversation();
 
     if (NULL == selected_conversationp || numSelected() > 1)
@@ -431,7 +369,7 @@
 
     bool is_p2p   = LLIMModel::LLIMSession::P2P_SESSION == stype;
     bool is_group = LLIMModel::LLIMSession::GROUP_SESSION == stype;
-    bool is_group_member = is_group && gAgent.isInGroup(selected_id, TRUE);
+    bool is_group_member = is_group && gAgent.isInGroup(selected_id, true);
 
     if ("can_im" == command_name)
     {
@@ -468,7 +406,6 @@
     }
 
     return false;
->>>>>>> e7eced3c
 }
 
 bool LLConversationLogList::isActionChecked(const LLSD& userdata)
