--- conflicted
+++ resolved
@@ -45,63 +45,18 @@
 {
     LLSINGLETON(LLToolDragAndDrop);
 public:
-<<<<<<< HEAD
-	typedef boost::signals2::signal<void ()> enddrag_signal_t;
-
-	// overridden from LLTool
-	virtual bool	handleMouseUp(S32 x, S32 y, MASK mask) override;
-	virtual bool	handleHover(S32 x, S32 y, MASK mask) override;
-	virtual bool	handleKey(KEY key, MASK mask) override;
-	virtual bool	handleToolTip(S32 x, S32 y, MASK mask) override;
-	virtual void	onMouseCaptureLost() override;
-	virtual void	handleDeselect() override;
-
-	void			setDragStart( S32 x, S32 y );			// In screen space
-	bool			isOverThreshold( S32 x, S32 y );		// In screen space
-
-	enum ESource
-	{
-		SOURCE_AGENT,
-		SOURCE_WORLD,
-		SOURCE_NOTECARD,
-		SOURCE_LIBRARY,
-		SOURCE_VIEWER,
-		SOURCE_PEOPLE
-	};
-
-	void beginDrag(EDragAndDropType type,
-				   const LLUUID& cargo_id,
-				   ESource source,
-				   const LLUUID& source_id = LLUUID::null,
-				   const LLUUID& object_id = LLUUID::null);
-	void beginMultiDrag(const std::vector<EDragAndDropType> types,
-						const uuid_vec_t& cargo_ids,
-						ESource source,
-						const LLUUID& source_id = LLUUID::null);
-	void endDrag();
-	ESource getSource() const { return mSource; }
-	const LLUUID& getSourceID() const { return mSourceID; }
-	const LLUUID& getObjectID() const { return mObjectID; }
-	EAcceptance getLastAccept() { return mLastAccept; }
-
-	boost::signals2::connection setEndDragCallback( const enddrag_signal_t::slot_type& cb ) { return mEndDragSignal.connect(cb); }
-
-	void setCargoCount(U32 count) { mCargoCount = count; }
-	void resetCargoCount() { mCargoCount = 0; }
-	U32 getCargoCount() const { return (mCargoCount > 0) ? mCargoCount : mCargoIDs.size(); }
-=======
     typedef boost::signals2::signal<void ()> enddrag_signal_t;
 
     // overridden from LLTool
-    virtual BOOL    handleMouseUp(S32 x, S32 y, MASK mask) override;
-    virtual BOOL    handleHover(S32 x, S32 y, MASK mask) override;
-    virtual BOOL    handleKey(KEY key, MASK mask) override;
-    virtual BOOL    handleToolTip(S32 x, S32 y, MASK mask) override;
+    virtual bool    handleMouseUp(S32 x, S32 y, MASK mask) override;
+    virtual bool    handleHover(S32 x, S32 y, MASK mask) override;
+    virtual bool    handleKey(KEY key, MASK mask) override;
+    virtual bool    handleToolTip(S32 x, S32 y, MASK mask) override;
     virtual void    onMouseCaptureLost() override;
     virtual void    handleDeselect() override;
 
     void            setDragStart( S32 x, S32 y );           // In screen space
-    BOOL            isOverThreshold( S32 x, S32 y );        // In screen space
+    bool            isOverThreshold( S32 x, S32 y );        // In screen space
 
     enum ESource
     {
@@ -133,26 +88,16 @@
     void setCargoCount(U32 count) { mCargoCount = count; }
     void resetCargoCount() { mCargoCount = 0; }
     U32 getCargoCount() const { return (mCargoCount > 0) ? mCargoCount : mCargoIDs.size(); }
->>>>>>> e7eced3c
     S32 getCargoIndex() const { return mCurItemIndex; }
 
     static S32 getOperationId() { return sOperationId; }
 
-<<<<<<< HEAD
-	// deal with permissions of object, etc. returns true if drop can
-	// proceed, otherwise false.
-	static bool handleDropMaterialProtections(LLViewerObject* hit_obj,
-						 LLInventoryItem* item,
-						 LLToolDragAndDrop::ESource source,
-						 const LLUUID& src_id);
-=======
-    // deal with permissions of object, etc. returns TRUE if drop can
-    // proceed, otherwise FALSE.
-    static BOOL handleDropMaterialProtections(LLViewerObject* hit_obj,
+    // deal with permissions of object, etc. returns true if drop can
+    // proceed, otherwise false.
+    static bool handleDropMaterialProtections(LLViewerObject* hit_obj,
                          LLInventoryItem* item,
                          LLToolDragAndDrop::ESource source,
                          const LLUUID& src_id);
->>>>>>> e7eced3c
 
 protected:
     enum EDropTarget
@@ -166,35 +111,19 @@
     };
 
 protected:
-<<<<<<< HEAD
-	// dragOrDrop3dImpl points to a member of LLToolDragAndDrop that
-	// takes parameters (LLViewerObject* obj, S32 face, MASK, bool
-	// drop) and returns a bool if drop is ok
-	typedef EAcceptance (LLToolDragAndDrop::*dragOrDrop3dImpl)
-		(LLViewerObject*, S32, MASK, bool);
-
-	void dragOrDrop(S32 x, S32 y, MASK mask, bool drop,
-					EAcceptance* acceptance);
-	void dragOrDrop3D(S32 x, S32 y, MASK mask, bool drop,
-					  EAcceptance* acceptance);
-	
-	static void pickCallback(const LLPickInfo& pick_info);
-	void pick(const LLPickInfo& pick_info);
-=======
     // dragOrDrop3dImpl points to a member of LLToolDragAndDrop that
-    // takes parameters (LLViewerObject* obj, S32 face, MASK, BOOL
-    // drop) and returns a BOOL if drop is ok
+    // takes parameters (LLViewerObject* obj, S32 face, MASK, bool
+    // drop) and returns a bool if drop is ok
     typedef EAcceptance (LLToolDragAndDrop::*dragOrDrop3dImpl)
-        (LLViewerObject*, S32, MASK, BOOL);
-
-    void dragOrDrop(S32 x, S32 y, MASK mask, BOOL drop,
+        (LLViewerObject*, S32, MASK, bool);
+
+    void dragOrDrop(S32 x, S32 y, MASK mask, bool drop,
                     EAcceptance* acceptance);
-    void dragOrDrop3D(S32 x, S32 y, MASK mask, BOOL drop,
+    void dragOrDrop3D(S32 x, S32 y, MASK mask, bool drop,
                       EAcceptance* acceptance);
 
     static void pickCallback(const LLPickInfo& pick_info);
     void pick(const LLPickInfo& pick_info);
->>>>>>> e7eced3c
 
 protected:
 
@@ -215,168 +144,68 @@
     LLVector3d      mLastCameraPos;
     LLVector3d      mLastHitPos;
 
-<<<<<<< HEAD
-	ECursorType		mCursor;
-	EAcceptance		mLastAccept;
-	bool			mDrop;
-	S32				mCurItemIndex;
-	std::string		mToolTipMsg;
-	std::string		mCustomMsg;
-=======
     ECursorType     mCursor;
     EAcceptance     mLastAccept;
-    BOOL            mDrop;
+    bool            mDrop;
     S32             mCurItemIndex;
     std::string     mToolTipMsg;
     std::string     mCustomMsg;
->>>>>>> e7eced3c
 
     enddrag_signal_t    mEndDragSignal;
 
 protected:
-<<<<<<< HEAD
-	// 3d drop functions. these call down into the static functions
-	// named drop<ThingToDrop> if drop is true and permissions allow
-	// that behavior.
-	EAcceptance dad3dNULL(LLViewerObject*, S32, MASK, bool);
-	EAcceptance dad3dRezObjectOnLand(LLViewerObject* obj, S32 face,
-									 MASK mask, bool drop);
-	EAcceptance dad3dRezObjectOnObject(LLViewerObject* obj, S32 face,
-									   MASK mask, bool drop);
-	EAcceptance dad3dRezCategoryOnObject(LLViewerObject* obj, S32 face,
-										 MASK mask, bool drop);
-	EAcceptance dad3dRezScript(LLViewerObject* obj, S32 face,
-							   MASK mask, bool drop);
-	EAcceptance dad3dTextureObject(LLViewerObject* obj, S32 face,
-								   MASK mask, bool drop);
+    // 3d drop functions. these call down into the static functions
+    // named drop<ThingToDrop> if drop is true and permissions allow
+    // that behavior.
+    EAcceptance dad3dNULL(LLViewerObject*, S32, MASK, bool);
+    EAcceptance dad3dRezObjectOnLand(LLViewerObject* obj, S32 face,
+                                     MASK mask, bool drop);
+    EAcceptance dad3dRezObjectOnObject(LLViewerObject* obj, S32 face,
+                                       MASK mask, bool drop);
+    EAcceptance dad3dRezCategoryOnObject(LLViewerObject* obj, S32 face,
+                                         MASK mask, bool drop);
+    EAcceptance dad3dRezScript(LLViewerObject* obj, S32 face,
+                               MASK mask, bool drop);
+    EAcceptance dad3dTextureObject(LLViewerObject* obj, S32 face,
+                                   MASK mask, bool drop);
     EAcceptance dad3dMaterialObject(LLViewerObject* obj, S32 face,
         MASK mask, bool drop);
-	EAcceptance dad3dMeshObject(LLViewerObject* obj, S32 face,
-								   MASK mask, bool drop);
-//	EAcceptance dad3dTextureSelf(LLViewerObject* obj, S32 face,
-//								 MASK mask, bool drop);
-	EAcceptance dad3dWearItem(LLViewerObject* obj, S32 face,
-								 MASK mask, bool drop);
-	EAcceptance dad3dWearCategory(LLViewerObject* obj, S32 face,
-								 MASK mask, bool drop);
-	EAcceptance dad3dUpdateInventory(LLViewerObject* obj, S32 face,
-									 MASK mask, bool drop);
-	EAcceptance dad3dUpdateInventoryCategory(LLViewerObject* obj,
-											 S32 face,
-											 MASK mask,
-											 bool drop);
-	EAcceptance dad3dGiveInventoryObject(LLViewerObject* obj, S32 face,
-								   MASK mask, bool drop);
-	EAcceptance dad3dGiveInventory(LLViewerObject* obj, S32 face,
-								   MASK mask, bool drop);
-	EAcceptance dad3dGiveInventoryCategory(LLViewerObject* obj, S32 face,
-										   MASK mask, bool drop);
-	EAcceptance dad3dRezFromObjectOnLand(LLViewerObject* obj, S32 face,
-										 MASK mask, bool drop);
-	EAcceptance dad3dRezFromObjectOnObject(LLViewerObject* obj, S32 face,
-										   MASK mask, bool drop);
-	EAcceptance dad3dRezAttachmentFromInv(LLViewerObject* obj, S32 face,
-										  MASK mask, bool drop);
-	EAcceptance dad3dCategoryOnLand(LLViewerObject *obj, S32 face,
-									MASK mask, bool drop);
-	EAcceptance dad3dAssetOnLand(LLViewerObject *obj, S32 face,
-								 MASK mask, bool drop);
-	EAcceptance dad3dActivateGesture(LLViewerObject *obj, S32 face,
-								 MASK mask, bool drop);
-
-	// helper called by methods above to handle "application" of an item
-	// to an object (texture applied to face, mesh applied to shape, etc.)
-	EAcceptance dad3dApplyToObject(LLViewerObject* obj, S32 face, MASK mask, bool drop, EDragAndDropType cargo_type);
-		
-	
-	// set the LLToolDragAndDrop's cursor based on the given acceptance
-	ECursorType acceptanceToCursor( EAcceptance acceptance );
-
-	// This method converts mCargoID to an inventory item or
-	// folder. If no item or category is found, both pointers will be
-	// returned NULL.
-	LLInventoryObject* locateInventory(LLViewerInventoryItem*& item,
-									   LLViewerInventoryCategory*& cat);
-
-	//LLInventoryObject* locateMultipleInventory(
-	//	LLViewerInventoryCategory::cat_array_t& cats,
-	//	LLViewerInventoryItem::item_array_t& items);
-
-	void dropObject(LLViewerObject* raycast_target,
-			bool bypass_sim_raycast,
-			bool from_task_inventory,
-			bool remove_from_inventory);
-	
-	// accessor that looks at permissions, copyability, and names of
-	// inventory items to determine if a drop would be ok.
-	static EAcceptance willObjectAcceptInventory(LLViewerObject* obj, LLInventoryItem* item, EDragAndDropType type = DAD_NONE);
-
-public:
-	// helper functions
-	static bool isInventoryDropAcceptable(LLViewerObject* obj, LLInventoryItem* item) { return (ACCEPT_YES_COPY_SINGLE <= willObjectAcceptInventory(obj, item)); }
-
-	bool dadUpdateInventory(LLViewerObject* obj, bool drop);
-	bool dadUpdateInventoryCategory(LLViewerObject* obj, bool drop);
-
-	// methods that act on the simulator state.
-	static void dropScript(LLViewerObject* hit_obj,
-						   LLInventoryItem* item,
-						   bool active,
-						   ESource source,
-						   const LLUUID& src_id);
-=======
-    // 3d drop functions. these call down into the static functions
-    // named drop<ThingToDrop> if drop is TRUE and permissions allow
-    // that behavior.
-    EAcceptance dad3dNULL(LLViewerObject*, S32, MASK, BOOL);
-    EAcceptance dad3dRezObjectOnLand(LLViewerObject* obj, S32 face,
-                                     MASK mask, BOOL drop);
-    EAcceptance dad3dRezObjectOnObject(LLViewerObject* obj, S32 face,
-                                       MASK mask, BOOL drop);
-    EAcceptance dad3dRezCategoryOnObject(LLViewerObject* obj, S32 face,
-                                         MASK mask, BOOL drop);
-    EAcceptance dad3dRezScript(LLViewerObject* obj, S32 face,
-                               MASK mask, BOOL drop);
-    EAcceptance dad3dTextureObject(LLViewerObject* obj, S32 face,
-                                   MASK mask, BOOL drop);
-    EAcceptance dad3dMaterialObject(LLViewerObject* obj, S32 face,
-        MASK mask, BOOL drop);
     EAcceptance dad3dMeshObject(LLViewerObject* obj, S32 face,
-                                   MASK mask, BOOL drop);
+                                   MASK mask, bool drop);
 //  EAcceptance dad3dTextureSelf(LLViewerObject* obj, S32 face,
-//                               MASK mask, BOOL drop);
+//                               MASK mask, bool drop);
     EAcceptance dad3dWearItem(LLViewerObject* obj, S32 face,
-                                 MASK mask, BOOL drop);
+                                 MASK mask, bool drop);
     EAcceptance dad3dWearCategory(LLViewerObject* obj, S32 face,
-                                 MASK mask, BOOL drop);
+                                 MASK mask, bool drop);
     EAcceptance dad3dUpdateInventory(LLViewerObject* obj, S32 face,
-                                     MASK mask, BOOL drop);
+                                     MASK mask, bool drop);
     EAcceptance dad3dUpdateInventoryCategory(LLViewerObject* obj,
                                              S32 face,
                                              MASK mask,
-                                             BOOL drop);
+                                             bool drop);
     EAcceptance dad3dGiveInventoryObject(LLViewerObject* obj, S32 face,
-                                   MASK mask, BOOL drop);
+                                   MASK mask, bool drop);
     EAcceptance dad3dGiveInventory(LLViewerObject* obj, S32 face,
-                                   MASK mask, BOOL drop);
+                                   MASK mask, bool drop);
     EAcceptance dad3dGiveInventoryCategory(LLViewerObject* obj, S32 face,
-                                           MASK mask, BOOL drop);
+                                           MASK mask, bool drop);
     EAcceptance dad3dRezFromObjectOnLand(LLViewerObject* obj, S32 face,
-                                         MASK mask, BOOL drop);
+                                         MASK mask, bool drop);
     EAcceptance dad3dRezFromObjectOnObject(LLViewerObject* obj, S32 face,
-                                           MASK mask, BOOL drop);
+                                           MASK mask, bool drop);
     EAcceptance dad3dRezAttachmentFromInv(LLViewerObject* obj, S32 face,
-                                          MASK mask, BOOL drop);
+                                          MASK mask, bool drop);
     EAcceptance dad3dCategoryOnLand(LLViewerObject *obj, S32 face,
-                                    MASK mask, BOOL drop);
+                                    MASK mask, bool drop);
     EAcceptance dad3dAssetOnLand(LLViewerObject *obj, S32 face,
-                                 MASK mask, BOOL drop);
+                                 MASK mask, bool drop);
     EAcceptance dad3dActivateGesture(LLViewerObject *obj, S32 face,
-                                 MASK mask, BOOL drop);
+                                 MASK mask, bool drop);
 
     // helper called by methods above to handle "application" of an item
     // to an object (texture applied to face, mesh applied to shape, etc.)
-    EAcceptance dad3dApplyToObject(LLViewerObject* obj, S32 face, MASK mask, BOOL drop, EDragAndDropType cargo_type);
+    EAcceptance dad3dApplyToObject(LLViewerObject* obj, S32 face, MASK mask, bool drop, EDragAndDropType cargo_type);
 
 
     // set the LLToolDragAndDrop's cursor based on the given acceptance
@@ -393,9 +222,9 @@
     //  LLViewerInventoryItem::item_array_t& items);
 
     void dropObject(LLViewerObject* raycast_target,
-            BOOL bypass_sim_raycast,
-            BOOL from_task_inventory,
-            BOOL remove_from_inventory);
+            bool bypass_sim_raycast,
+            bool from_task_inventory,
+            bool remove_from_inventory);
 
     // accessor that looks at permissions, copyability, and names of
     // inventory items to determine if a drop would be ok.
@@ -403,18 +232,17 @@
 
 public:
     // helper functions
-    static BOOL isInventoryDropAcceptable(LLViewerObject* obj, LLInventoryItem* item) { return (ACCEPT_YES_COPY_SINGLE <= willObjectAcceptInventory(obj, item)); }
-
-    BOOL dadUpdateInventory(LLViewerObject* obj, BOOL drop);
-    BOOL dadUpdateInventoryCategory(LLViewerObject* obj, BOOL drop);
+    static bool isInventoryDropAcceptable(LLViewerObject* obj, LLInventoryItem* item) { return (ACCEPT_YES_COPY_SINGLE <= willObjectAcceptInventory(obj, item)); }
+
+    bool dadUpdateInventory(LLViewerObject* obj, bool drop);
+    bool dadUpdateInventoryCategory(LLViewerObject* obj, bool drop);
 
     // methods that act on the simulator state.
     static void dropScript(LLViewerObject* hit_obj,
                            LLInventoryItem* item,
-                           BOOL active,
+                           bool active,
                            ESource source,
                            const LLUUID& src_id);
->>>>>>> e7eced3c
     static void dropTexture(LLViewerObject* hit_obj,
                             S32 hit_face,
                             LLInventoryItem* item,
@@ -450,28 +278,6 @@
                                     LLInventoryItem* item,
                                     ESource source,
                                     const LLUUID& src_id);
-<<<<<<< HEAD
-	static void dropMesh(LLViewerObject* hit_obj,
-						 LLInventoryItem* item,
-						 ESource source,
-						 const LLUUID& src_id);
-	
-	//static void	dropTextureOneFaceAvatar(LLVOAvatar* avatar,S32 hit_face,
-	//									 LLInventoryItem* item)
-
-	static void dropInventory(LLViewerObject* hit_obj,
-							  LLInventoryItem* item,
-							  ESource source,
-							  const LLUUID& src_id);
-
-	static bool handleGiveDragAndDrop(LLUUID agent, LLUUID session, bool drop,
-									  EDragAndDropType cargo_type,
-									  void* cargo_data,
-									  EAcceptance* accept,
-									  const LLSD& dest = LLSD());
-
-	// Classes used for determining 3d drag and drop types.
-=======
     static void dropMesh(LLViewerObject* hit_obj,
                          LLInventoryItem* item,
                          ESource source,
@@ -485,14 +291,13 @@
                               ESource source,
                               const LLUUID& src_id);
 
-    static bool handleGiveDragAndDrop(LLUUID agent, LLUUID session, BOOL drop,
+    static bool handleGiveDragAndDrop(LLUUID agent, LLUUID session, bool drop,
                                       EDragAndDropType cargo_type,
                                       void* cargo_data,
                                       EAcceptance* accept,
                                       const LLSD& dest = LLSD());
 
     // Classes used for determining 3d drag and drop types.
->>>>>>> e7eced3c
 private:
     struct DragAndDropEntry : public LLDictionaryEntry
     {
