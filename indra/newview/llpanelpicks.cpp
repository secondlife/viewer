--- conflicted
+++ resolved
@@ -270,15 +270,7 @@
 			params["classified_name"] = c_info->name;
 			params["classified_desc"] = c_info->description;
 			params["from_search"] = true;
-<<<<<<< HEAD
-			LLFloaterSidePanelContainer* floaterp = LLFloaterReg::getTypedInstance<LLFloaterSidePanelContainer>("people");
-			if (floaterp)
-			{
-				floaterp->openChildPanel("panel_profile_view", params);
-			}
-=======
 			LLFloaterSidePanelContainer::showPanel("people", "panel_profile_view", params);
->>>>>>> 8fd2d69f
 		}
 		else if (mRequestVerb == "edit")
 		{
