/**
 * @file llviewergesture.cpp
 * @brief LLViewerGesture class implementation
 *
 * $LicenseInfo:firstyear=2002&license=viewerlgpl$
 * Second Life Viewer Source Code
 * Copyright (C) 2010, Linden Research, Inc.
 *
 * This library is free software; you can redistribute it and/or
 * modify it under the terms of the GNU Lesser General Public
 * License as published by the Free Software Foundation;
 * version 2.1 of the License only.
 *
 * This library is distributed in the hope that it will be useful,
 * but WITHOUT ANY WARRANTY; without even the implied warranty of
 * MERCHANTABILITY or FITNESS FOR A PARTICULAR PURPOSE.  See the GNU
 * Lesser General Public License for more details.
 *
 * You should have received a copy of the GNU Lesser General Public
 * License along with this library; if not, write to the Free Software
 * Foundation, Inc., 51 Franklin Street, Fifth Floor, Boston, MA  02110-1301  USA
 *
 * Linden Research, Inc., 945 Battery Street, San Francisco, CA  94111  USA
 * $/LicenseInfo$
 */

#include "llviewerprecompiledheaders.h"

#include "llviewergesture.h"

#include "llaudioengine.h"
#include "lldir.h"
#include "llviewerinventory.h"
#include "sound_ids.h"      // for testing

#include "llfloaterreg.h"
#include "llkeyboard.h"     // for key shortcuts for testing
#include "llinventorymodel.h"
#include "llvoavatar.h"
#include "llxfermanager.h"
#include "llviewermessage.h" // send_guid_sound_trigger
#include "llviewernetwork.h"
#include "llagent.h"
#include "llfloaterimnearbychat.h"

// Globals
LLViewerGestureList gGestureList;

const F32 LLViewerGesture::SOUND_VOLUME = 1.f;

LLViewerGesture::LLViewerGesture()
:   LLGesture()
{ }

LLViewerGesture::LLViewerGesture(KEY key, MASK mask, const std::string &trigger,
                                 const LLUUID &sound_item_id,
                                 const std::string &animation,
                                 const std::string &output_string)
:   LLGesture(key, mask, trigger, sound_item_id, animation, output_string)
{
}

LLViewerGesture::LLViewerGesture(U8 **buffer, S32 max_size)
:   LLGesture(buffer, max_size)
{
}

LLViewerGesture::LLViewerGesture(const LLViewerGesture &rhs)
:   LLGesture((LLGesture)rhs)
{
}

bool LLViewerGesture::trigger(KEY key, MASK mask)
{
<<<<<<< HEAD
	if (mKey == key && mMask == mask)
	{
		doTrigger( true );
		return true;
	}
	else
	{
		return false;
	}
=======
    if (mKey == key && mMask == mask)
    {
        doTrigger( TRUE );
        return TRUE;
    }
    else
    {
        return FALSE;
    }
>>>>>>> e7eced3c
}


bool LLViewerGesture::trigger(const std::string &trigger_string)
{
<<<<<<< HEAD
	// Assumes trigger_string is lowercase
	if (mTriggerLower == trigger_string)
	{
		doTrigger( false );
		return true;
	}
	else
	{
		return false;
	}
=======
    // Assumes trigger_string is lowercase
    if (mTriggerLower == trigger_string)
    {
        doTrigger( FALSE );
        return TRUE;
    }
    else
    {
        return FALSE;
    }
>>>>>>> e7eced3c
}


// private
void LLViewerGesture::doTrigger( bool send_chat )
{
<<<<<<< HEAD
	if (mSoundItemID != LLUUID::null)
	{
		LLViewerInventoryItem *item;
		item = gInventory.getItem(mSoundItemID);
		if (item)
		{
			send_sound_trigger(item->getAssetUUID(), SOUND_VOLUME);
		}
	}

	if (!mAnimation.empty())
	{
		// AFK animations trigger the special "away" state, which
		// includes agent control settings. JC
		if (mAnimation == "enter_away_from_keyboard_state" || mAnimation == "away")
		{
			gAgent.setAFK();
		}
		else
		{
			LLUUID anim_id = gAnimLibrary.stringToAnimState(mAnimation);
			gAgent.sendAnimationRequest(anim_id, ANIM_REQUEST_START);
		}
	}

	if (send_chat && !mOutputString.empty())
	{
		// Don't play nodding animation, since that might not blend
		// with the gesture animation.
		(LLFloaterReg::getTypedInstance<LLFloaterIMNearbyChat>("nearby_chat"))->
				sendChatFromViewer(mOutputString, CHAT_TYPE_NORMAL, false);
	}
=======
    if (mSoundItemID != LLUUID::null)
    {
        LLViewerInventoryItem *item;
        item = gInventory.getItem(mSoundItemID);
        if (item)
        {
            send_sound_trigger(item->getAssetUUID(), SOUND_VOLUME);
        }
    }

    if (!mAnimation.empty())
    {
        // AFK animations trigger the special "away" state, which
        // includes agent control settings. JC
        if (mAnimation == "enter_away_from_keyboard_state" || mAnimation == "away")
        {
            gAgent.setAFK();
        }
        else
        {
            LLUUID anim_id = gAnimLibrary.stringToAnimState(mAnimation);
            gAgent.sendAnimationRequest(anim_id, ANIM_REQUEST_START);
        }
    }

    if (send_chat && !mOutputString.empty())
    {
        // Don't play nodding animation, since that might not blend
        // with the gesture animation.
        (LLFloaterReg::getTypedInstance<LLFloaterIMNearbyChat>("nearby_chat"))->
                sendChatFromViewer(mOutputString, CHAT_TYPE_NORMAL, FALSE);
    }
>>>>>>> e7eced3c
}


LLViewerGestureList::LLViewerGestureList()
:   LLGestureList()
{
<<<<<<< HEAD
	mIsLoaded = false;
=======
    mIsLoaded = FALSE;
>>>>>>> e7eced3c
}


// helper for deserialize that creates the right LLGesture subclass
LLGesture *LLViewerGestureList::create_gesture(U8 **buffer, S32 max_size)
{
    return new LLViewerGesture(buffer, max_size);
}


// See if the prefix matches any gesture.  If so, return true
// and place the full text of the gesture trigger into
// output_str
bool LLViewerGestureList::matchPrefix(const std::string& in_str, std::string* out_str)
{
<<<<<<< HEAD
	S32 in_len = in_str.length();

	std::string in_str_lc = in_str;
	LLStringUtil::toLower(in_str_lc);

	for (S32 i = 0; i < count(); i++)
	{
		LLGesture* gesture = get(i);
		const std::string &trigger = gesture->getTrigger();
		
		if (in_len > (S32)trigger.length())
		{
			// too short, bail out
			continue;
		}

		std::string trigger_trunc = utf8str_truncate(trigger, in_len);
		LLStringUtil::toLower(trigger_trunc);
		if (in_str_lc == trigger_trunc)
		{
			*out_str = trigger;
			return true;
		}
	}
	return false;
=======
    S32 in_len = in_str.length();

    std::string in_str_lc = in_str;
    LLStringUtil::toLower(in_str_lc);

    for (S32 i = 0; i < count(); i++)
    {
        LLGesture* gesture = get(i);
        const std::string &trigger = gesture->getTrigger();

        if (in_len > (S32)trigger.length())
        {
            // too short, bail out
            continue;
        }

        std::string trigger_trunc = utf8str_truncate(trigger, in_len);
        LLStringUtil::toLower(trigger_trunc);
        if (in_str_lc == trigger_trunc)
        {
            *out_str = trigger;
            return TRUE;
        }
    }
    return FALSE;
>>>>>>> e7eced3c
}


// static
void LLViewerGestureList::xferCallback(void *data, S32 size, void** /*user_data*/, S32 status)
{
<<<<<<< HEAD
	if (LL_ERR_NOERR == status)
	{
		U8 *buffer = (U8 *)data;
		U8 *end = gGestureList.deserialize(buffer, size);

		if (end - buffer > size)
		{
			LL_ERRS() << "Read off of end of array, error in serialization" << LL_ENDL;
		}

		gGestureList.mIsLoaded = true;
	}
	else
	{
		LL_WARNS() << "Unable to load gesture list!" << LL_ENDL;
	}
=======
    if (LL_ERR_NOERR == status)
    {
        U8 *buffer = (U8 *)data;
        U8 *end = gGestureList.deserialize(buffer, size);

        if (end - buffer > size)
        {
            LL_ERRS() << "Read off of end of array, error in serialization" << LL_ENDL;
        }

        gGestureList.mIsLoaded = TRUE;
    }
    else
    {
        LL_WARNS() << "Unable to load gesture list!" << LL_ENDL;
    }
>>>>>>> e7eced3c
}<|MERGE_RESOLUTION|>--- conflicted
+++ resolved
@@ -72,95 +72,36 @@
 
 bool LLViewerGesture::trigger(KEY key, MASK mask)
 {
-<<<<<<< HEAD
-	if (mKey == key && mMask == mask)
-	{
-		doTrigger( true );
-		return true;
-	}
-	else
-	{
-		return false;
-	}
-=======
     if (mKey == key && mMask == mask)
     {
-        doTrigger( TRUE );
-        return TRUE;
+        doTrigger( true );
+        return true;
     }
     else
     {
-        return FALSE;
-    }
->>>>>>> e7eced3c
+        return false;
+    }
 }
 
 
 bool LLViewerGesture::trigger(const std::string &trigger_string)
 {
-<<<<<<< HEAD
-	// Assumes trigger_string is lowercase
-	if (mTriggerLower == trigger_string)
-	{
-		doTrigger( false );
-		return true;
-	}
-	else
-	{
-		return false;
-	}
-=======
     // Assumes trigger_string is lowercase
     if (mTriggerLower == trigger_string)
     {
-        doTrigger( FALSE );
-        return TRUE;
+        doTrigger( false );
+        return true;
     }
     else
     {
-        return FALSE;
-    }
->>>>>>> e7eced3c
+        return false;
+    }
 }
 
 
 // private
 void LLViewerGesture::doTrigger( bool send_chat )
 {
-<<<<<<< HEAD
-	if (mSoundItemID != LLUUID::null)
-	{
-		LLViewerInventoryItem *item;
-		item = gInventory.getItem(mSoundItemID);
-		if (item)
-		{
-			send_sound_trigger(item->getAssetUUID(), SOUND_VOLUME);
-		}
-	}
-
-	if (!mAnimation.empty())
-	{
-		// AFK animations trigger the special "away" state, which
-		// includes agent control settings. JC
-		if (mAnimation == "enter_away_from_keyboard_state" || mAnimation == "away")
-		{
-			gAgent.setAFK();
-		}
-		else
-		{
-			LLUUID anim_id = gAnimLibrary.stringToAnimState(mAnimation);
-			gAgent.sendAnimationRequest(anim_id, ANIM_REQUEST_START);
-		}
-	}
-
-	if (send_chat && !mOutputString.empty())
-	{
-		// Don't play nodding animation, since that might not blend
-		// with the gesture animation.
-		(LLFloaterReg::getTypedInstance<LLFloaterIMNearbyChat>("nearby_chat"))->
-				sendChatFromViewer(mOutputString, CHAT_TYPE_NORMAL, false);
-	}
-=======
     if (mSoundItemID != LLUUID::null)
     {
         LLViewerInventoryItem *item;
@@ -191,20 +132,15 @@
         // Don't play nodding animation, since that might not blend
         // with the gesture animation.
         (LLFloaterReg::getTypedInstance<LLFloaterIMNearbyChat>("nearby_chat"))->
-                sendChatFromViewer(mOutputString, CHAT_TYPE_NORMAL, FALSE);
-    }
->>>>>>> e7eced3c
+                sendChatFromViewer(mOutputString, CHAT_TYPE_NORMAL, false);
+    }
 }
 
 
 LLViewerGestureList::LLViewerGestureList()
 :   LLGestureList()
 {
-<<<<<<< HEAD
-	mIsLoaded = false;
-=======
-    mIsLoaded = FALSE;
->>>>>>> e7eced3c
+    mIsLoaded = false;
 }
 
 
@@ -220,33 +156,6 @@
 // output_str
 bool LLViewerGestureList::matchPrefix(const std::string& in_str, std::string* out_str)
 {
-<<<<<<< HEAD
-	S32 in_len = in_str.length();
-
-	std::string in_str_lc = in_str;
-	LLStringUtil::toLower(in_str_lc);
-
-	for (S32 i = 0; i < count(); i++)
-	{
-		LLGesture* gesture = get(i);
-		const std::string &trigger = gesture->getTrigger();
-		
-		if (in_len > (S32)trigger.length())
-		{
-			// too short, bail out
-			continue;
-		}
-
-		std::string trigger_trunc = utf8str_truncate(trigger, in_len);
-		LLStringUtil::toLower(trigger_trunc);
-		if (in_str_lc == trigger_trunc)
-		{
-			*out_str = trigger;
-			return true;
-		}
-	}
-	return false;
-=======
     S32 in_len = in_str.length();
 
     std::string in_str_lc = in_str;
@@ -268,35 +177,16 @@
         if (in_str_lc == trigger_trunc)
         {
             *out_str = trigger;
-            return TRUE;
-        }
-    }
-    return FALSE;
->>>>>>> e7eced3c
+            return true;
+        }
+    }
+    return false;
 }
 
 
 // static
 void LLViewerGestureList::xferCallback(void *data, S32 size, void** /*user_data*/, S32 status)
 {
-<<<<<<< HEAD
-	if (LL_ERR_NOERR == status)
-	{
-		U8 *buffer = (U8 *)data;
-		U8 *end = gGestureList.deserialize(buffer, size);
-
-		if (end - buffer > size)
-		{
-			LL_ERRS() << "Read off of end of array, error in serialization" << LL_ENDL;
-		}
-
-		gGestureList.mIsLoaded = true;
-	}
-	else
-	{
-		LL_WARNS() << "Unable to load gesture list!" << LL_ENDL;
-	}
-=======
     if (LL_ERR_NOERR == status)
     {
         U8 *buffer = (U8 *)data;
@@ -307,11 +197,10 @@
             LL_ERRS() << "Read off of end of array, error in serialization" << LL_ENDL;
         }
 
-        gGestureList.mIsLoaded = TRUE;
+        gGestureList.mIsLoaded = true;
     }
     else
     {
         LL_WARNS() << "Unable to load gesture list!" << LL_ENDL;
     }
->>>>>>> e7eced3c
 }