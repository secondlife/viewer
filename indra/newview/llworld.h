--- conflicted
+++ resolved
@@ -76,23 +76,13 @@
 
     void    disconnectRegions(); // Send quit messages to all child regions
 
-<<<<<<< HEAD
-	LLViewerRegion*			getRegion(const LLHost &host);
-	LLViewerRegion*			getRegionFromPosGlobal(const LLVector3d &pos);
-	LLViewerRegion*			getRegionFromPosAgent(const LLVector3 &pos);
-	LLViewerRegion*			getRegionFromHandle(const U64 &handle);
-	LLViewerRegion*			getRegionFromID(const LLUUID& region_id);
-	bool					positionRegionValidGlobal(const LLVector3d& pos);			// true if position is in valid region
-	LLVector3d				clipToVisibleRegions(const LLVector3d &start_pos, const LLVector3d &end_pos);
-=======
     LLViewerRegion*         getRegion(const LLHost &host);
     LLViewerRegion*         getRegionFromPosGlobal(const LLVector3d &pos);
     LLViewerRegion*         getRegionFromPosAgent(const LLVector3 &pos);
     LLViewerRegion*         getRegionFromHandle(const U64 &handle);
     LLViewerRegion*         getRegionFromID(const LLUUID& region_id);
-    BOOL                    positionRegionValidGlobal(const LLVector3d& pos);           // true if position is in valid region
+    bool                    positionRegionValidGlobal(const LLVector3d& pos);           // true if position is in valid region
     LLVector3d              clipToVisibleRegions(const LLVector3d &start_pos, const LLVector3d &end_pos);
->>>>>>> e7eced3c
 
     void                    updateAgentOffset(const LLVector3d &offset);
 
