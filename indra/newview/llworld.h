/** 
 * @file llworld.h
 * @brief Collection of viewer regions in the vacinity of the user.
 *
 * Represents the whole world, so far as 3D functionality is conserned.
 * Always contains the region that the user's avatar is in along with
 * neighboring regions. As the user crosses region boundaries, new
 * regions are added to the world and distant ones are rolled up.
 *
 * $LicenseInfo:firstyear=2001&license=viewerlgpl$
 * Second Life Viewer Source Code
 * Copyright (C) 2010, Linden Research, Inc.
 * 
 * This library is free software; you can redistribute it and/or
 * modify it under the terms of the GNU Lesser General Public
 * License as published by the Free Software Foundation;
 * version 2.1 of the License only.
 * 
 * This library is distributed in the hope that it will be useful,
 * but WITHOUT ANY WARRANTY; without even the implied warranty of
 * MERCHANTABILITY or FITNESS FOR A PARTICULAR PURPOSE.  See the GNU
 * Lesser General Public License for more details.
 * 
 * You should have received a copy of the GNU Lesser General Public
 * License along with this library; if not, write to the Free Software
 * Foundation, Inc., 51 Franklin Street, Fifth Floor, Boston, MA  02110-1301  USA
 * 
 * Linden Research, Inc., 945 Battery Street, San Francisco, CA  94111  USA
 * $/LicenseInfo$
 */

#ifndef LL_LLWORLD_H
#define LL_LLWORLD_H

#include "llpatchvertexarray.h"

#include "llmath.h"
#include "v3math.h"
#include "llsingleton.h"
#include "llstring.h"
#include "llviewerpartsim.h"
#include "llviewertexture.h"
#include "llvowater.h"

class LLViewerRegion;
class LLVector3d;
class LLMessageSystem;
class LLNetMap;
class LLHost;

class LLViewerObject;
class LLSurfacePatch;

class LLCloudPuff;
class LLCloudGroup;
class LLVOAvatar;

// LLWorld maintains a stack of unused viewer_regions and an array of pointers to viewer regions
// as simulators are connected to, viewer_regions are popped off the stack and connected as required
// as simulators are removed, they are pushed back onto the stack

class LLWorld : public LLSimpleton<LLWorld>
{
public:
    LLWorld();

    // Clear any objects, regions
    // Prepares class to be reused or destroyed
    void resetClass();

<<<<<<< HEAD
    LLViewerRegion* addRegion(const U64 &region_handle, const LLHost &host);
        // safe to call if already present, does the "right thing" if
        // hosts are same, or if hosts are different, etc...
    void            removeRegion(const LLHost &host);

    void    disconnectRegions(); // Send quit messages to all child regions

    LLViewerRegion*         getRegion(const LLHost &host);
    LLViewerRegion*         getRegionFromPosGlobal(const LLVector3d &pos);
    LLViewerRegion*         getRegionFromPosAgent(const LLVector3 &pos);
    LLViewerRegion*         getRegionFromHandle(const U64 &handle);
    LLViewerRegion*         getRegionFromID(const LLUUID& region_id);
    BOOL                    positionRegionValidGlobal(const LLVector3d& pos);           // true if position is in valid region
    LLVector3d              clipToVisibleRegions(const LLVector3d &start_pos, const LLVector3d &end_pos);

    void                    updateAgentOffset(const LLVector3d &offset);

    // All of these should be in the agent coordinate frame
    LLViewerRegion*         resolveRegionGlobal(LLVector3 &localpos, const LLVector3d &position);
    LLViewerRegion*         resolveRegionAgent(LLVector3 &localpos, const LLVector3 &position);
    F32                     resolveLandHeightGlobal(const LLVector3d &position);
    F32                     resolveLandHeightAgent(const LLVector3 &position);

    // Return the lowest allowed Z point to prevent objects from being moved
    // underground.
    F32 getMinAllowedZ(LLViewerObject* object, const LLVector3d &global_pos);

    // takes a line segment defined by point_a and point_b, then
    // determines the closest (to point_a) point of intersection that is
    // on the land surface or on an object of the world.
    // Stores results in "intersection" and "intersection_normal" and
    // returns a scalar value that is the normalized (by length of line segment) 
    // distance along the line from "point_a" to "intersection".
    //
    // Currently assumes point_a and point_b only differ in z-direction,
    // but it may eventually become more general.
    F32 resolveStepHeightGlobal(const LLVOAvatar* avatarp, const LLVector3d &point_a, const LLVector3d &point_b,
                            LLVector3d &intersection, LLVector3 &intersection_normal,
                            LLViewerObject** viewerObjectPtr=NULL);

    LLSurfacePatch *        resolveLandPatchGlobal(const LLVector3d &position);
    LLVector3               resolveLandNormalGlobal(const LLVector3d &position);        // absolute frame

    U32                     getRegionWidthInPoints() const  { return mWidth; }
    F32                     getRegionScale() const          { return mScale; }

    // region X and Y size in meters
    F32                     getRegionWidthInMeters() const  { return mWidthInMeters; }
    F32                     getRegionMinHeight() const      { return -mWidthInMeters; }
    F32                     getRegionMaxHeight() const      { return MAX_OBJECT_Z; }

    void                    updateRegions(F32 max_update_time);
    void                    updateVisibilities();
    void                    updateParticles();
    void                    updateClouds(const F32 dt);
    LLCloudGroup *          findCloudGroup(const LLCloudPuff &puff);

    void                    renderPropertyLines();

    void resetStats();
    void updateNetStats(); // Update network statistics for all the regions...

    void printPacketsLost();
    void requestCacheMisses();

    // deal with map object updates in the world.
    static void processCoarseUpdate(LLMessageSystem* msg, void** user_data);

    F32 getLandFarClip() const;
    void setLandFarClip(const F32 far_clip);

    LLViewerTexture *getDefaultWaterTexture();
=======
	LLViewerRegion*	addRegion(const U64 &region_handle, const LLHost &host);
		// safe to call if already present, does the "right thing" if
		// hosts are same, or if hosts are different, etc...
	void			removeRegion(const LLHost &host);

	void	disconnectRegions(); // Send quit messages to all child regions

	LLViewerRegion*			getRegion(const LLHost &host);
	LLViewerRegion*			getRegionFromPosGlobal(const LLVector3d &pos);
	LLViewerRegion*			getRegionFromPosAgent(const LLVector3 &pos);
	LLViewerRegion*			getRegionFromHandle(const U64 &handle);
	LLViewerRegion*			getRegionFromID(const LLUUID& region_id);
	BOOL					positionRegionValidGlobal(const LLVector3d& pos);			// true if position is in valid region
	LLVector3d				clipToVisibleRegions(const LLVector3d &start_pos, const LLVector3d &end_pos);

	void					updateAgentOffset(const LLVector3d &offset);

	// All of these should be in the agent coordinate frame
	LLViewerRegion*			resolveRegionGlobal(LLVector3 &localpos, const LLVector3d &position);
	LLViewerRegion*			resolveRegionAgent(LLVector3 &localpos, const LLVector3 &position);
	F32						resolveLandHeightGlobal(const LLVector3d &position);
	F32						resolveLandHeightAgent(const LLVector3 &position);

	// Return the lowest allowed Z point to prevent objects from being moved
	// underground.
	F32 getMinAllowedZ(LLViewerObject* object, const LLVector3d &global_pos);

	// takes a line segment defined by point_a and point_b, then
	// determines the closest (to point_a) point of intersection that is
	// on the land surface or on an object of the world.
	// Stores results in "intersection" and "intersection_normal" and
	// returns a scalar value that is the normalized (by length of line segment) 
	// distance along the line from "point_a" to "intersection".
	//
	// Currently assumes point_a and point_b only differ in z-direction,
	// but it may eventually become more general.
	F32 resolveStepHeightGlobal(const LLVOAvatar* avatarp, const LLVector3d &point_a, const LLVector3d &point_b,
							LLVector3d &intersection, LLVector3 &intersection_normal,
							LLViewerObject** viewerObjectPtr=NULL);

	LLSurfacePatch *		resolveLandPatchGlobal(const LLVector3d &position);
	LLVector3				resolveLandNormalGlobal(const LLVector3d &position);		// absolute frame

	U32						getRegionWidthInPoints() const	{ return mWidth; }
	F32						getRegionScale() const			{ return mScale; }

	// region X and Y size in meters
	F32						getRegionWidthInMeters() const	{ return mWidthInMeters; }
	F32						getRegionMinHeight() const		{ return -mWidthInMeters; }
	F32						getRegionMaxHeight() const		{ return MAX_OBJECT_Z; }

	void					updateRegions(F32 max_update_time);
	void					updateVisibilities();
	void					updateParticles();

	void					renderPropertyLines();

	void updateNetStats(); // Update network statistics for all the regions...

	void printPacketsLost();
	void requestCacheMisses();

	// deal with map object updates in the world.
	static void processCoarseUpdate(LLMessageSystem* msg, void** user_data);

	F32 getLandFarClip() const;
	void setLandFarClip(const F32 far_clip);

	LLViewerTexture *getDefaultWaterTexture();
>>>>>>> a0c3d69c
    void updateWaterObjects();

    void precullWaterObjects(LLCamera& camera, LLCullResult* cull, bool include_void_water);

    void waterHeightRegionInfo(std::string const& sim_name, F32 water_height);
    void shiftRegions(const LLVector3& offset);

    void setSpaceTimeUSec(const U64MicrosecondsImplicit space_time_usec);
    U64MicrosecondsImplicit getSpaceTimeUSec() const;

    void getInfo(LLSD& info);
    U32  getNumOfActiveCachedObjects() const {return mNumOfActiveCachedObjects;}

    void clearAllVisibleObjects();
public:
    typedef std::list<LLViewerRegion*> region_list_t;
    const region_list_t& getRegionList() const { return mActiveRegionList; }

    typedef boost::signals2::signal<void(LLViewerRegion*)> region_remove_signal_t;
    boost::signals2::connection setRegionRemovedCallback(const region_remove_signal_t::slot_type& cb);

    // Returns lists of avatar IDs and their world-space positions within a given distance of a point.
    // All arguments are optional. Given containers will be emptied and then filled.
    // Not supplying origin or radius input returns data on all avatars in the known regions.
    void getAvatars(
        uuid_vec_t* avatar_ids = NULL,
        std::vector<LLVector3d>* positions = NULL, 
        const LLVector3d& relative_to = LLVector3d(), F32 radius = FLT_MAX) const;

    // Returns 'true' if the region is in mRegionList,
    // 'false' if the region has been removed due to region change
    // or if the circuit to this simulator had been lost.
    bool isRegionListed(const LLViewerRegion* region) const;

private:
<<<<<<< HEAD
    region_list_t   mActiveRegionList;
    region_list_t   mRegionList;
    region_list_t   mVisibleRegionList;
    region_list_t   mCulledRegionList;
=======
    void clearHoleWaterObjects();
    void clearEdgeWaterObjects();

	region_list_t	mActiveRegionList;
	region_list_t	mRegionList;
	region_list_t	mVisibleRegionList;
	region_list_t	mCulledRegionList;
>>>>>>> a0c3d69c

    region_remove_signal_t mRegionRemovedSignal;

    // Number of points on edge
    static const U32 mWidth;

    // meters/point, therefore mWidth * mScale = meters per edge
    static const F32 mScale;

    static const F32 mWidthInMeters;

    F32 mLandFarClip;                   // Far clip distance for land.
    LLPatchVertexArray      mLandPatch;
    S32 mLastPacketsIn;
    S32 mLastPacketsOut;
    S32 mLastPacketsLost;
    U32 mNumOfActiveCachedObjects;
    U64MicrosecondsImplicit mSpaceTimeUSec;

<<<<<<< HEAD
    BOOL mClassicCloudsEnabled;

    ////////////////////////////
    //
    // Data for "Fake" objects
    //

    std::list<LLPointer<LLVOWater> > mHoleWaterObjects;
    LLPointer<LLVOWater> mEdgeWaterObjects[8];
=======
	////////////////////////////
	//
	// Data for "Fake" objects
	//

	std::list<LLPointer<LLVOWater> > mHoleWaterObjects;
    static const S32 EDGE_WATER_OBJECTS_COUNT = 8;
    LLPointer<LLVOWater> mEdgeWaterObjects[EDGE_WATER_OBJECTS_COUNT];
>>>>>>> a0c3d69c

    LLPointer<LLViewerTexture> mDefaultWaterTexturep;
};


void process_enable_simulator(LLMessageSystem *mesgsys, void **user_data);
void process_disable_simulator(LLMessageSystem *mesgsys, void **user_data);

void process_region_handshake(LLMessageSystem* msg, void** user_data);

void send_agent_pause();
void send_agent_resume();

#endif<|MERGE_RESOLUTION|>--- conflicted
+++ resolved
@@ -68,7 +68,6 @@
     // Prepares class to be reused or destroyed
     void resetClass();
 
-<<<<<<< HEAD
     LLViewerRegion* addRegion(const U64 &region_handle, const LLHost &host);
         // safe to call if already present, does the "right thing" if
         // hosts are same, or if hosts are different, etc...
@@ -123,12 +122,9 @@
     void                    updateRegions(F32 max_update_time);
     void                    updateVisibilities();
     void                    updateParticles();
-    void                    updateClouds(const F32 dt);
-    LLCloudGroup *          findCloudGroup(const LLCloudPuff &puff);
 
     void                    renderPropertyLines();
 
-    void resetStats();
     void updateNetStats(); // Update network statistics for all the regions...
 
     void printPacketsLost();
@@ -141,77 +137,6 @@
     void setLandFarClip(const F32 far_clip);
 
     LLViewerTexture *getDefaultWaterTexture();
-=======
-	LLViewerRegion*	addRegion(const U64 &region_handle, const LLHost &host);
-		// safe to call if already present, does the "right thing" if
-		// hosts are same, or if hosts are different, etc...
-	void			removeRegion(const LLHost &host);
-
-	void	disconnectRegions(); // Send quit messages to all child regions
-
-	LLViewerRegion*			getRegion(const LLHost &host);
-	LLViewerRegion*			getRegionFromPosGlobal(const LLVector3d &pos);
-	LLViewerRegion*			getRegionFromPosAgent(const LLVector3 &pos);
-	LLViewerRegion*			getRegionFromHandle(const U64 &handle);
-	LLViewerRegion*			getRegionFromID(const LLUUID& region_id);
-	BOOL					positionRegionValidGlobal(const LLVector3d& pos);			// true if position is in valid region
-	LLVector3d				clipToVisibleRegions(const LLVector3d &start_pos, const LLVector3d &end_pos);
-
-	void					updateAgentOffset(const LLVector3d &offset);
-
-	// All of these should be in the agent coordinate frame
-	LLViewerRegion*			resolveRegionGlobal(LLVector3 &localpos, const LLVector3d &position);
-	LLViewerRegion*			resolveRegionAgent(LLVector3 &localpos, const LLVector3 &position);
-	F32						resolveLandHeightGlobal(const LLVector3d &position);
-	F32						resolveLandHeightAgent(const LLVector3 &position);
-
-	// Return the lowest allowed Z point to prevent objects from being moved
-	// underground.
-	F32 getMinAllowedZ(LLViewerObject* object, const LLVector3d &global_pos);
-
-	// takes a line segment defined by point_a and point_b, then
-	// determines the closest (to point_a) point of intersection that is
-	// on the land surface or on an object of the world.
-	// Stores results in "intersection" and "intersection_normal" and
-	// returns a scalar value that is the normalized (by length of line segment) 
-	// distance along the line from "point_a" to "intersection".
-	//
-	// Currently assumes point_a and point_b only differ in z-direction,
-	// but it may eventually become more general.
-	F32 resolveStepHeightGlobal(const LLVOAvatar* avatarp, const LLVector3d &point_a, const LLVector3d &point_b,
-							LLVector3d &intersection, LLVector3 &intersection_normal,
-							LLViewerObject** viewerObjectPtr=NULL);
-
-	LLSurfacePatch *		resolveLandPatchGlobal(const LLVector3d &position);
-	LLVector3				resolveLandNormalGlobal(const LLVector3d &position);		// absolute frame
-
-	U32						getRegionWidthInPoints() const	{ return mWidth; }
-	F32						getRegionScale() const			{ return mScale; }
-
-	// region X and Y size in meters
-	F32						getRegionWidthInMeters() const	{ return mWidthInMeters; }
-	F32						getRegionMinHeight() const		{ return -mWidthInMeters; }
-	F32						getRegionMaxHeight() const		{ return MAX_OBJECT_Z; }
-
-	void					updateRegions(F32 max_update_time);
-	void					updateVisibilities();
-	void					updateParticles();
-
-	void					renderPropertyLines();
-
-	void updateNetStats(); // Update network statistics for all the regions...
-
-	void printPacketsLost();
-	void requestCacheMisses();
-
-	// deal with map object updates in the world.
-	static void processCoarseUpdate(LLMessageSystem* msg, void** user_data);
-
-	F32 getLandFarClip() const;
-	void setLandFarClip(const F32 far_clip);
-
-	LLViewerTexture *getDefaultWaterTexture();
->>>>>>> a0c3d69c
     void updateWaterObjects();
 
     void precullWaterObjects(LLCamera& camera, LLCullResult* cull, bool include_void_water);
@@ -247,20 +172,13 @@
     bool isRegionListed(const LLViewerRegion* region) const;
 
 private:
-<<<<<<< HEAD
+    void clearHoleWaterObjects();
+    void clearEdgeWaterObjects();
+
     region_list_t   mActiveRegionList;
     region_list_t   mRegionList;
     region_list_t   mVisibleRegionList;
     region_list_t   mCulledRegionList;
-=======
-    void clearHoleWaterObjects();
-    void clearEdgeWaterObjects();
-
-	region_list_t	mActiveRegionList;
-	region_list_t	mRegionList;
-	region_list_t	mVisibleRegionList;
-	region_list_t	mCulledRegionList;
->>>>>>> a0c3d69c
 
     region_remove_signal_t mRegionRemovedSignal;
 
@@ -280,26 +198,14 @@
     U32 mNumOfActiveCachedObjects;
     U64MicrosecondsImplicit mSpaceTimeUSec;
 
-<<<<<<< HEAD
-    BOOL mClassicCloudsEnabled;
-
     ////////////////////////////
     //
     // Data for "Fake" objects
     //
 
     std::list<LLPointer<LLVOWater> > mHoleWaterObjects;
-    LLPointer<LLVOWater> mEdgeWaterObjects[8];
-=======
-	////////////////////////////
-	//
-	// Data for "Fake" objects
-	//
-
-	std::list<LLPointer<LLVOWater> > mHoleWaterObjects;
     static const S32 EDGE_WATER_OBJECTS_COUNT = 8;
     LLPointer<LLVOWater> mEdgeWaterObjects[EDGE_WATER_OBJECTS_COUNT];
->>>>>>> a0c3d69c
 
     LLPointer<LLViewerTexture> mDefaultWaterTexturep;
 };
