--- conflicted
+++ resolved
@@ -341,11 +341,7 @@
     bool checkAgainstFilterThumbnails(const LLUUID& object_id) const;
 
 private:
-<<<<<<< HEAD
-    bool                areDateLimitsSet();
-=======
     bool                areDateLimitsSet() const;
->>>>>>> 3747dd9a
     bool                checkAgainstFilterSubString(const std::string& desc) const;
     bool                checkAgainstFilterType(const class LLFolderViewModelItemInventory* listener) const;
     bool                checkAgainstFilterType(const LLInventoryItem* item) const;
