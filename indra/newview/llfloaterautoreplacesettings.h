--- conflicted
+++ resolved
@@ -40,15 +40,8 @@
 public:
     LLFloaterAutoReplaceSettings(const LLSD& key);
 
-<<<<<<< HEAD
-	bool postBuild() override;
-	void onClose(bool app_quitting) override;
-=======
-    /*virtual*/ BOOL postBuild();
-    /*virtual*/ void onClose(bool app_quitting);
-
-    void setData(void * data);
->>>>>>> e7eced3c
+    bool postBuild() override;
+    void onClose(bool app_quitting) override;
 
 private:
 
