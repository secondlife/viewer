/**
 * @file llfloaternamedesc.h
 * @brief LLFloaterNameDesc class definition
 *
 * $LicenseInfo:firstyear=2002&license=viewerlgpl$
 * Second Life Viewer Source Code
 * Copyright (C) 2010, Linden Research, Inc.
 *
 * This library is free software; you can redistribute it and/or
 * modify it under the terms of the GNU Lesser General Public
 * License as published by the Free Software Foundation;
 * version 2.1 of the License only.
 *
 * This library is distributed in the hope that it will be useful,
 * but WITHOUT ANY WARRANTY; without even the implied warranty of
 * MERCHANTABILITY or FITNESS FOR A PARTICULAR PURPOSE.  See the GNU
 * Lesser General Public License for more details.
 *
 * You should have received a copy of the GNU Lesser General Public
 * License along with this library; if not, write to the Free Software
 * Foundation, Inc., 51 Franklin Street, Fifth Floor, Boston, MA  02110-1301  USA
 *
 * Linden Research, Inc., 945 Battery Street, San Francisco, CA  94111  USA
 * $/LicenseInfo$
 */

#ifndef LL_LLFLOATERNAMEDESC_H
#define LL_LLFLOATERNAMEDESC_H

#include "llfloater.h"
#include "llresizehandle.h"
#include "llstring.h"
#include "llassettype.h"

class LLLineEditor;
class LLButton;
class LLRadioGroup;

class LLFloaterNameDesc : public LLFloater
{
public:
    LLFloaterNameDesc(const LLSD& filename);
    virtual ~LLFloaterNameDesc();
    bool postBuild() override;

    void        onBtnOK();
    void        onBtnCancel();
    void        doCommit();

    S32         getExpectedUploadCost() const;

<<<<<<< HEAD
	virtual S32 getExpectedUploadCost() const;
	
=======
>>>>>>> 6377610f
protected:
    virtual void        onCommit() override;

protected:
    bool        mIsAudio;
    bool        mIsText;

    std::string     mFilenameAndPath;
    std::string     mFilename;
};

class LLFloaterSoundPreview : public LLFloaterNameDesc
{
public:
    LLFloaterSoundPreview(const LLSD& filename );
    bool postBuild() override;
};

class LLFloaterAnimPreview : public LLFloaterNameDesc
{
public:
    LLFloaterAnimPreview(const LLSD& filename );
    bool postBuild() override;
};

class LLFloaterScriptPreview : public LLFloaterNameDesc
{
public:
    LLFloaterScriptPreview(const LLSD& filename );
    bool postBuild() override;
};

#endif  // LL_LLFLOATERNAMEDESC_H<|MERGE_RESOLUTION|>--- conflicted
+++ resolved
@@ -47,13 +47,8 @@
     void        onBtnCancel();
     void        doCommit();
 
-    S32         getExpectedUploadCost() const;
+    virtual S32 getExpectedUploadCost() const;
 
-<<<<<<< HEAD
-	virtual S32 getExpectedUploadCost() const;
-	
-=======
->>>>>>> 6377610f
 protected:
     virtual void        onCommit() override;
 
