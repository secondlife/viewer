--- conflicted
+++ resolved
@@ -104,7 +104,6 @@
         LLSD httpResults = results["http_result"];
         LLCore::HttpStatus status = LLCoreHttpUtil::HttpCoroutineAdapter::getStatusFromLLSD(httpResults);
 
-<<<<<<< HEAD
         if (LLApp::isQuitting()
             || observerHandle.isDead()
             || !LLAccountingCostManager::instanceExists())
@@ -114,10 +113,7 @@
 
         LLAccountingCostObserver* observer = NULL;
 
-        // do/while(false) allows error conditions to break out of following 
-=======
         // do/while(false) allows error conditions to break out of following
->>>>>>> e7eced3c
         // block while normal flow goes forward once.
         do
         {
