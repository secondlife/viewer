--- conflicted
+++ resolved
@@ -1483,7 +1483,7 @@
 
 	// now deactivating all gestures in that folder
 	LLInventoryModel::item_array_t gest_items;
-	getDescendentsOfAssetType(cat_id, gest_items, LLAssetType::AT_GESTURE, false);
+	getDescendentsOfAssetType(cat_id, gest_items, LLAssetType::AT_GESTURE);
 	for (S32 i = 0; i < gest_items.size(); ++i)
 	{
 		LLViewerInventoryItem *gest_item = gest_items[i];
@@ -1707,8 +1707,9 @@
 		return false;
 	}
 
+	LLInventoryModel::cat_array_t cats;
+	LLInventoryModel::item_array_t items;
 	LLFindWearablesEx not_worn(/*is_worn=*/ false, /*include_body_parts=*/ false);
-<<<<<<< HEAD
 	gInventory.collectDescendentsIf(outfit_cat_id,
 		cats,
 		items,
@@ -1723,9 +1724,6 @@
 	}
 
 	return items.size() > 0;
-=======
-	return gInventory.hasMatchingDirectDescendent(outfit_cat_id, not_worn);
->>>>>>> 592024b5
 }
 
 bool LLAppearanceMgr::getCanReplaceCOF(const LLUUID& outfit_cat_id)
@@ -1743,7 +1741,6 @@
 	}
 
 	// Check whether the outfit contains any wearables we aren't wearing already (STORM-702).
-<<<<<<< HEAD
 	LLInventoryModel::cat_array_t cats;
 	LLInventoryModel::item_array_t items;
 	LLFindWearablesEx is_worn(/*is_worn=*/ false, /*include_body_parts=*/ true);
@@ -1761,10 +1758,6 @@
 	}
 
 	return items.size() > 0;
-=======
-	LLFindWearablesEx not_worn(/*is_worn=*/ false, /*include_body_parts=*/ true);
-	return gInventory.hasMatchingDirectDescendent(outfit_cat_id, not_worn);
->>>>>>> 592024b5
 }
 
 void LLAppearanceMgr::purgeBaseOutfitLink(const LLUUID& category, LLPointer<LLInventoryCallback> cb)
