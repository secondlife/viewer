--- conflicted
+++ resolved
@@ -68,16 +68,8 @@
 
 #include "llavatarpropertiesprocessor.h"
 
-<<<<<<< HEAD
-#if LL_MSVC
-// disable boost::lexical_cast warning
-#pragma warning (disable:4702)
-#endif
-
 LLAppearanceListener sAppearanceListener;
 
-=======
->>>>>>> bacf9cfe
 namespace
 {
     const S32   BAKE_RETRY_MAX_COUNT = 5;
