/**
 * @file llappearancemgr.cpp
 * @brief Manager for initiating appearance changes on the viewer
 *
 * $LicenseInfo:firstyear=2004&license=viewerlgpl$
 * Second Life Viewer Source Code
 * Copyright (C) 2010, Linden Research, Inc.
 *
 * This library is free software; you can redistribute it and/or
 * modify it under the terms of the GNU Lesser General Public
 * License as published by the Free Software Foundation;
 * version 2.1 of the License only.
 *
 * This library is distributed in the hope that it will be useful,
 * but WITHOUT ANY WARRANTY; without even the implied warranty of
 * MERCHANTABILITY or FITNESS FOR A PARTICULAR PURPOSE.  See the GNU
 * Lesser General Public License for more details.
 *
 * You should have received a copy of the GNU Lesser General Public
 * License along with this library; if not, write to the Free Software
 * Foundation, Inc., 51 Franklin Street, Fifth Floor, Boston, MA  02110-1301  USA
 *
 * Linden Research, Inc., 945 Battery Street, San Francisco, CA  94111  USA
 * $/LicenseInfo$
 */

#include "llviewerprecompiledheaders.h"

#include <boost/lexical_cast.hpp>
#include "llaccordionctrltab.h"
#include "llagent.h"
#include "llagentcamera.h"
#include "llagentwearables.h"
#include "llappearancelistener.h"
#include "llappearancemgr.h"
#include "llattachmentsmgr.h"
#include "llcommandhandler.h"
#include "lleventtimer.h"
#include "llfloatersidepanelcontainer.h"
#include "llgesturemgr.h"
#include "llinventorybridge.h"
#include "llinventoryfunctions.h"
#include "llinventorymodelbackgroundfetch.h"
#include "llinventoryobserver.h"
#include "llmd5.h"
#include "llnotificationsutil.h"
#include "llmd5.h"
#include "lloutfitobserver.h"
#include "lloutfitslist.h"
#include "llselectmgr.h"
#include "llsidepanelappearance.h"
#include "lltransutil.h"
#include "llviewerobjectlist.h"
#include "llvoavatar.h"
#include "llvoavatarself.h"
#include "llviewerregion.h"
#include "llwearablelist.h"
#include "llsdutil.h"
#include "llsdserialize.h"
#include "llhttpretrypolicy.h"
#include "llaisapi.h"
#include "llhttpsdhandler.h"
#include "llcorehttputil.h"
#include "llappviewer.h"
#include "llcoros.h"
#include "lleventcoro.h"
#include "lluiusage.h"

#include "llavatarpropertiesprocessor.h"

LLAppearanceListener sAppearanceListener;

namespace
{
    const S32   BAKE_RETRY_MAX_COUNT = 5;
    const F32   BAKE_RETRY_TIMEOUT = 2.0F;
}

// *TODO$: LLInventoryCallback should be deprecated to conform to the new boost::bind/coroutine model.
// temp code in transition
void doAppearanceCb(LLPointer<LLInventoryCallback> cb, LLUUID id)
{
    if (cb.notNull())
        cb->fire(id);
}

std::string self_av_string()
{
    // On logout gAgentAvatarp can already be invalid
    return isAgentAvatarValid() ? gAgentAvatarp->avString() : "";
}

// RAII thingy to guarantee that a variable gets reset when the Setter
// goes out of scope.  More general utility would be handy - TODO:
// check boost.
class BoolSetter
{
public:
    BoolSetter(bool& var):
        mVar(var)
    {
        mVar = true;
    }
    ~BoolSetter()
    {
        mVar = false;
    }
private:
    bool& mVar;
};

char ORDER_NUMBER_SEPARATOR('@');

class LLOutfitUnLockTimer: public LLEventTimer
{
public:
    LLOutfitUnLockTimer(F32 period) : LLEventTimer(period)
    {
        // restart timer on BOF changed event
        LLOutfitObserver::instance().addBOFChangedCallback([this]{ start(); });
        stop();
    }

    bool tick() override
    {
        LLAppearanceMgr::instance().setOutfitLocked(false);
        return false;
    }
    bool getStarted() { return isRunning(); }
};

// support for secondlife:///app/appearance SLapps
class LLAppearanceHandler : public LLCommandHandler
{
public:
    // requests will be throttled from a non-trusted browser
    LLAppearanceHandler() : LLCommandHandler("appearance", UNTRUSTED_THROTTLE) {}

    bool handle(const LLSD& params,
                const LLSD& query_map,
                const std::string& grid,
                LLMediaCtrl* web)
    {
        // support secondlife:///app/appearance/show, but for now we just
        // make all secondlife:///app/appearance SLapps behave this way
        if (!LLUI::getInstance()->mSettingGroups["config"]->getBOOL("EnableAppearance"))
        {
            LLNotificationsUtil::add("NoAppearance", LLSD(), LLSD(), std::string("SwitchToStandardSkinAndQuit"));
            return true;
        }

        LLFloaterSidePanelContainer::showPanel("appearance", LLSD());
        return true;
    }
};

LLAppearanceHandler gAppearanceHandler;


LLUUID findDescendentCategoryIDByName(const LLUUID& parent_id, const std::string& name)
{
    LLInventoryModel::cat_array_t cat_array;
    LLInventoryModel::item_array_t item_array;
    LLNameCategoryCollector has_name(name);
    gInventory.collectDescendentsIf(parent_id,
                                    cat_array,
                                    item_array,
                                    LLInventoryModel::EXCLUDE_TRASH,
                                    has_name);
    if (0 == cat_array.size())
        return LLUUID();
    else
    {
        LLViewerInventoryCategory *cat = cat_array.at(0);
        if (cat)
            return cat->getUUID();
        else
        {
            LL_WARNS() << "null cat" << LL_ENDL;
            return LLUUID();
        }
    }
}

// We want this to be much lower (e.g. 15.0 is usually fine), bumping
// up for now until we can diagnose some cases of very slow response
// to requests.
const F32 DEFAULT_RETRY_AFTER_INTERVAL = 300.0;

// Given the current back-end problems, retrying is causing too many
// duplicate items. Bump this back to 2 once they are resolved (or can
// leave at 0 if the operations become actually reliable).
const S32 DEFAULT_MAX_RETRIES = 0;

class LLCallAfterInventoryBatchMgr: public LLEventTimer
{
public:
    LLCallAfterInventoryBatchMgr(const LLUUID& dst_cat_id,
                                 const std::string& phase_name,
                                 nullary_func_t on_completion_func,
                                 nullary_func_t on_failure_func = no_op,
                                 F32 retry_after = DEFAULT_RETRY_AFTER_INTERVAL,
                                 S32 max_retries = DEFAULT_MAX_RETRIES
        ):
        mDstCatID(dst_cat_id),
        mTrackingPhase(phase_name),
        mOnCompletionFunc(on_completion_func),
        mOnFailureFunc(on_failure_func),
        mRetryAfter(retry_after),
        mMaxRetries(max_retries),
        mPendingRequests(0),
        mFailCount(0),
        mCompletionOrFailureCalled(false),
        mRetryCount(0),
        LLEventTimer(5.0)
    {
        if (!mTrackingPhase.empty())
        {
            selfStartPhase(mTrackingPhase);
        }
    }

    void addItems(LLInventoryModel::item_array_t& src_items)
    {
        for (LLInventoryModel::item_array_t::const_iterator it = src_items.begin();
             it != src_items.end();
             ++it)
        {
            LLViewerInventoryItem* item = *it;
            llassert(item);
            addItem(item->getUUID());
        }
    }

    // Request or re-request operation for specified item.
    void addItem(const LLUUID& item_id)
    {
        LL_DEBUGS("Avatar") << "item_id " << item_id << LL_ENDL;
        if (!requestOperation(item_id))
        {
            LL_DEBUGS("Avatar") << "item_id " << item_id << " requestOperation false, skipping" << LL_ENDL;
            return;
        }

        mPendingRequests++;
        // On a re-request, this will reset the timer.
        mWaitTimes[item_id] = LLTimer();
        if (mRetryCounts.find(item_id) == mRetryCounts.end())
        {
            mRetryCounts[item_id] = 0;
        }
        else
        {
            mRetryCounts[item_id]++;
        }
    }

    virtual bool requestOperation(const LLUUID& item_id) = 0;

    void onOp(const LLUUID& src_id, const LLUUID& dst_id, LLTimer timestamp)
    {
        if (ll_frand() < gSavedSettings.getF32("InventoryDebugSimulateLateOpRate"))
        {
            LL_WARNS() << "Simulating late operation by punting handling to later" << LL_ENDL;
            doAfterInterval(boost::bind(&LLCallAfterInventoryBatchMgr::onOp,this,src_id,dst_id,timestamp),
                            mRetryAfter);
            return;
        }
        mPendingRequests--;
        F32 elapsed = timestamp.getElapsedTimeF32();
        LL_DEBUGS("Avatar") << "op done, src_id " << src_id << " dst_id " << dst_id << " after " << elapsed << " seconds" << LL_ENDL;
        if (mWaitTimes.find(src_id) == mWaitTimes.end())
        {
            // No longer waiting for this item - either serviced
            // already or gave up after too many retries.
            LL_WARNS() << "duplicate or late operation, src_id " << src_id << "dst_id " << dst_id
                    << " elapsed " << elapsed << " after end " << (S32) mCompletionOrFailureCalled << LL_ENDL;
        }
        mTimeStats.push(elapsed);
        mWaitTimes.erase(src_id);
        if (mWaitTimes.empty() && !mCompletionOrFailureCalled)
        {
            onCompletionOrFailure();
        }
    }

    void onCompletionOrFailure()
    {
        assert (!mCompletionOrFailureCalled);
        mCompletionOrFailureCalled = true;

        // Will never call onCompletion() if any item has been flagged as
        // a failure - otherwise could wind up with corrupted
        // outfit, involuntary nudity, etc.
        reportStats();
        if (!mTrackingPhase.empty())
        {
            selfStopPhase(mTrackingPhase);
        }
        if (!mFailCount)
        {
            onCompletion();
        }
        else
        {
            onFailure();
        }
    }

    void onFailure()
    {
        LL_INFOS() << "failed" << LL_ENDL;
        mOnFailureFunc();
    }

    void onCompletion()
    {
        LL_INFOS() << "done" << LL_ENDL;
        mOnCompletionFunc();
    }

    // virtual
    // Will be deleted after returning true - only safe to do this if all callbacks have fired.
    bool tick() override
    {
        // mPendingRequests will be zero if all requests have been
        // responded to.  mWaitTimes.empty() will be true if we have
        // received at least one reply for each UUID.  If requests
        // have been dropped and retried, these will not necessarily
        // be the same.  Only safe to return true if all requests have
        // been serviced, since it will result in this object being
        // deleted.
        bool all_done = (mPendingRequests==0);

        if (!mWaitTimes.empty())
        {
            LL_WARNS() << "still waiting on " << mWaitTimes.size() << " items" << LL_ENDL;
            for (std::map<LLUUID,LLTimer>::iterator it = mWaitTimes.begin();
                 it != mWaitTimes.end();)
            {
                // Use a copy of iterator because it may be erased/invalidated.
                std::map<LLUUID,LLTimer>::iterator curr_it = it;
                ++it;

                F32 time_waited = curr_it->second.getElapsedTimeF32();
                S32 retries = mRetryCounts[curr_it->first];
                if (time_waited > mRetryAfter)
                {
                    if (retries < mMaxRetries)
                    {
                        LL_DEBUGS("Avatar") << "Waited " << time_waited <<
                            " for " << curr_it->first << ", retrying" << LL_ENDL;
                        mRetryCount++;
                        addItem(curr_it->first);
                    }
                    else
                    {
                        LL_WARNS() << "Giving up on " << curr_it->first << " after too many retries" << LL_ENDL;
                        mWaitTimes.erase(curr_it);
                        mFailCount++;
                    }
                }
                if (mWaitTimes.empty())
                {
                    onCompletionOrFailure();
                }

            }
        }
        return all_done;
    }

    void reportStats()
    {
        LL_DEBUGS("Avatar") << "Phase: " << mTrackingPhase << LL_ENDL;
        LL_DEBUGS("Avatar") << "mFailCount: " << mFailCount << LL_ENDL;
        LL_DEBUGS("Avatar") << "mRetryCount: " << mRetryCount << LL_ENDL;
        LL_DEBUGS("Avatar") << "Times: n " << mTimeStats.getCount() << " min " << mTimeStats.getMinValue() << " max " << mTimeStats.getMaxValue() << LL_ENDL;
        LL_DEBUGS("Avatar") << "Mean " << mTimeStats.getMean() << " stddev " << mTimeStats.getStdDev() << LL_ENDL;
    }

    virtual ~LLCallAfterInventoryBatchMgr()
    {
        LL_DEBUGS("Avatar") << "deleting" << LL_ENDL;
    }

protected:
    std::string mTrackingPhase;
    std::map<LLUUID,LLTimer> mWaitTimes;
    std::map<LLUUID,S32> mRetryCounts;
    LLUUID mDstCatID;
    nullary_func_t mOnCompletionFunc;
    nullary_func_t mOnFailureFunc;
    F32 mRetryAfter;
    S32 mMaxRetries;
    S32 mPendingRequests;
    S32 mFailCount;
    S32 mRetryCount;
    bool mCompletionOrFailureCalled;
    LLViewerStats::StatsAccumulator mTimeStats;
};

class LLCallAfterInventoryCopyMgr: public LLCallAfterInventoryBatchMgr
{
public:
    LLCallAfterInventoryCopyMgr(LLInventoryModel::item_array_t& src_items,
                                const LLUUID& dst_cat_id,
                                const std::string& phase_name,
                                nullary_func_t on_completion_func,
                                nullary_func_t on_failure_func = no_op,
                                 F32 retry_after = DEFAULT_RETRY_AFTER_INTERVAL,
                                 S32 max_retries = DEFAULT_MAX_RETRIES
        ):
        LLCallAfterInventoryBatchMgr(dst_cat_id, phase_name, on_completion_func, on_failure_func, retry_after, max_retries)
    {
        addItems(src_items);
        sInstanceCount++;
    }

    ~LLCallAfterInventoryCopyMgr()
    {
        sInstanceCount--;
    }

    virtual bool requestOperation(const LLUUID& item_id)
    {
        LLViewerInventoryItem *item = gInventory.getItem(item_id);
        llassert(item);
        LL_DEBUGS("Avatar") << "copying item " << item_id << LL_ENDL;
        if (ll_frand() < gSavedSettings.getF32("InventoryDebugSimulateOpFailureRate"))
        {
            LL_DEBUGS("Avatar") << "simulating failure by not sending request for item " << item_id << LL_ENDL;
            return true;
        }
        copy_inventory_item(
            gAgent.getID(),
            item->getPermissions().getOwner(),
            item->getUUID(),
            mDstCatID,
            std::string(),
            new LLBoostFuncInventoryCallback(boost::bind(&LLCallAfterInventoryBatchMgr::onOp,this,item_id,_1,LLTimer()))
            );
        return true;
    }

    static S32 getInstanceCount() { return sInstanceCount; }

private:
    static S32 sInstanceCount;
};

S32 LLCallAfterInventoryCopyMgr::sInstanceCount = 0;

class LLWearCategoryAfterCopy: public LLInventoryCallback
{
public:
    LLWearCategoryAfterCopy(bool append):
        mAppend(append)
    {}

    // virtual
    void fire(const LLUUID& id)
    {
        // Wear the inventory category.
        LLInventoryCategory* cat = gInventory.getCategory(id);
        LLAppearanceMgr::instance().wearInventoryCategoryOnAvatar(cat, mAppend);
    }

private:
    bool mAppend;
};

class LLTrackPhaseWrapper : public LLInventoryCallback
{
public:
    LLTrackPhaseWrapper(const std::string& phase_name, LLPointer<LLInventoryCallback> cb = NULL):
        mTrackingPhase(phase_name),
        mCB(cb)
    {
        selfStartPhase(mTrackingPhase);
    }

    // virtual
    void fire(const LLUUID& id)
    {
        if (mCB)
        {
            mCB->fire(id);
        }
    }

    // virtual
    ~LLTrackPhaseWrapper()
    {
        selfStopPhase(mTrackingPhase);
    }

protected:
    std::string mTrackingPhase;
    LLPointer<LLInventoryCallback> mCB;
};

LLUpdateAppearanceOnDestroy::LLUpdateAppearanceOnDestroy(bool enforce_item_restrictions,
                                                         bool enforce_ordering,
                                                         nullary_func_t post_update_func
    ):
    mFireCount(0),
    mEnforceItemRestrictions(enforce_item_restrictions),
    mEnforceOrdering(enforce_ordering),
    mPostUpdateFunc(post_update_func)
{
    selfStartPhase("update_appearance_on_destroy");
}

void LLUpdateAppearanceOnDestroy::fire(const LLUUID& inv_item)
{
    LLViewerInventoryItem* item = (LLViewerInventoryItem*)gInventory.getItem(inv_item);
    const std::string item_name = item ? item->getName() : "ITEM NOT FOUND";
#ifndef LL_RELEASE_FOR_DOWNLOAD
    LL_DEBUGS("Avatar") << self_av_string() << "callback fired [ name:" << item_name << " UUID:" << inv_item << " count:" << mFireCount << " ] " << LL_ENDL;
#endif
    mFireCount++;
}

LLUpdateAppearanceOnDestroy::~LLUpdateAppearanceOnDestroy()
{
    if (!LLApp::isExiting())
    {
        // speculative fix for MAINT-1150
        LL_INFOS("Avatar") << self_av_string() << "done update appearance on destroy" << LL_ENDL;

        selfStopPhase("update_appearance_on_destroy");

        LLAppearanceMgr::instance().updateAppearanceFromCOF(mEnforceItemRestrictions,
                                                            mEnforceOrdering,
                                                            mPostUpdateFunc);
    }
}

LLUpdateAppearanceAndEditWearableOnDestroy::LLUpdateAppearanceAndEditWearableOnDestroy(const LLUUID& item_id):
    mItemID(item_id)
{
}

LLRequestServerAppearanceUpdateOnDestroy::~LLRequestServerAppearanceUpdateOnDestroy()
{
    LL_DEBUGS("Avatar") << "ATT requesting server appearance update" << LL_ENDL;
    if (!LLApp::isExiting())
    {
        LLAppearanceMgr::instance().requestServerAppearanceUpdate();
    }
}

void edit_wearable_and_customize_avatar(LLUUID item_id)
{
    // Start editing the item if previously requested.
    gAgentWearables.editWearableIfRequested(item_id);

    // TODO: camera mode may not be changed if a debug setting is tweaked
    if( gAgentCamera.cameraCustomizeAvatar() )
    {
        // If we're in appearance editing mode, the current tab may need to be refreshed
        LLSidepanelAppearance *panel = dynamic_cast<LLSidepanelAppearance*>(
            LLFloaterSidePanelContainer::getPanel("appearance"));
        if (panel)
        {
            panel->showDefaultSubpart();
        }
    }
}

LLUpdateAppearanceAndEditWearableOnDestroy::~LLUpdateAppearanceAndEditWearableOnDestroy()
{
    if (!LLApp::isExiting())
    {
        LLAppearanceMgr::instance().updateAppearanceFromCOF(
            true,true,
            boost::bind(edit_wearable_and_customize_avatar, mItemID));
    }
}

class LLBrokenLinkObserver : public LLInventoryObserver
{
public:
    LLUUID mUUID;
    bool mEnforceItemRestrictions;
    bool mEnforceOrdering;
    nullary_func_t mPostUpdateFunc;

    LLBrokenLinkObserver(const LLUUID& uuid,
                          bool enforce_item_restrictions ,
                          bool enforce_ordering ,
                          nullary_func_t post_update_func) :
        mUUID(uuid),
        mEnforceItemRestrictions(enforce_item_restrictions),
        mEnforceOrdering(enforce_ordering),
        mPostUpdateFunc(post_update_func)
    {
    }
    /* virtual */ void changed(U32 mask);
    void postProcess();
};

void LLBrokenLinkObserver::changed(U32 mask)
{
    if (mask & LLInventoryObserver::REBUILD)
    {
        // This observer should be executed after LLInventoryPanel::itemChanged(),
        // but if it isn't, consider calling updateAppearanceFromCOF with a delay
        const uuid_set_t& changed_item_ids = gInventory.getChangedIDs();
        for (uuid_set_t::const_iterator it = changed_item_ids.begin(); it != changed_item_ids.end(); ++it)
        {
            const LLUUID& id = *it;
            if (id == mUUID)
            {
                // Might not be processed yet and it is not a
                // good idea to update appearance here, postpone.
                doOnIdleOneTime([this]
                                {
                                    postProcess();
                                });

                gInventory.removeObserver(this);
                return;
            }
        }
    }
}

void LLBrokenLinkObserver::postProcess()
{
    LLViewerInventoryItem* item = gInventory.getItem(mUUID);
    llassert(item && !item->getIsBrokenLink()); // the whole point was to get a correct link
    if (item && item->getIsBrokenLink())
    {
        LL_INFOS_ONCE("Avatar") << "Outfit link broken despite being regenerated" << LL_ENDL;
        LL_DEBUGS("Avatar", "Inventory") << "Outfit link " << mUUID << " \"" << item->getName() << "\" is broken despite being regenerated" << LL_ENDL;
    }

    LLAppearanceMgr::instance().updateAppearanceFromCOF(
        mEnforceItemRestrictions ,
        mEnforceOrdering ,
        mPostUpdateFunc);
    delete this;
}


struct LLFoundData
{
    LLFoundData() :
        mAssetType(LLAssetType::AT_NONE),
        mWearableType(LLWearableType::WT_INVALID),
        mWearable(NULL) {}

    LLFoundData(const LLUUID& item_id,
                const LLUUID& asset_id,
                const std::string& name,
                const LLAssetType::EType& asset_type,
                const LLWearableType::EType& wearable_type,
                const bool is_replacement = false
        ) :
        mItemID(item_id),
        mAssetID(asset_id),
        mName(name),
        mAssetType(asset_type),
        mWearableType(wearable_type),
        mIsReplacement(is_replacement),
        mWearable( NULL ) {}

    LLUUID mItemID;
    LLUUID mAssetID;
    std::string mName;
    LLAssetType::EType mAssetType;
    LLWearableType::EType mWearableType;
    LLViewerWearable* mWearable;
    bool mIsReplacement;
};


class LLWearableHoldingPattern
{
    LOG_CLASS(LLWearableHoldingPattern);

public:
    LLWearableHoldingPattern();
    ~LLWearableHoldingPattern();

    bool pollFetchCompletion();
    void onFetchCompletion();
    bool isFetchCompleted();
    bool isTimedOut();

    void checkMissingWearables();
    bool pollMissingWearables();
    bool isMissingCompleted();
    void recoverMissingWearable(LLWearableType::EType type);
    void clearCOFLinksForMissingWearables();

    void onWearableAssetFetch(LLViewerWearable *wearable);
    void onAllComplete();

    typedef std::list<LLFoundData> found_list_t;
    found_list_t& getFoundList();
    void eraseTypeToLink(LLWearableType::EType type);
    void eraseTypeToRecover(LLWearableType::EType type);
    void setObjItems(const LLInventoryModel::item_array_t& items);
    void setGestItems(const LLInventoryModel::item_array_t& items);
    bool isMostRecent();
    void handleLateArrivals();
    void resetTime(F32 timeout);
    static S32 countActive() { return static_cast<S32>(sActiveHoldingPatterns.size()); }
    S32 index() { return mIndex; }

private:
    found_list_t mFoundList;
    LLInventoryModel::item_array_t mObjItems;
    LLInventoryModel::item_array_t mGestItems;
    typedef std::set<S32> type_set_t;
    type_set_t mTypesToRecover;
    type_set_t mTypesToLink;
    S32 mResolved;
    LLTimer mWaitTime;
    bool mFired;
    typedef std::set<LLWearableHoldingPattern*> type_set_hp;
    static type_set_hp sActiveHoldingPatterns;
    static S32 sNextIndex;
    S32 mIndex;
    bool mIsMostRecent;
    std::set<LLViewerWearable*> mLateArrivals;
    bool mIsAllComplete;
};

LLWearableHoldingPattern::type_set_hp LLWearableHoldingPattern::sActiveHoldingPatterns;
S32 LLWearableHoldingPattern::sNextIndex = 0;

LLWearableHoldingPattern::LLWearableHoldingPattern():
    mResolved(0),
    mFired(false),
    mIsMostRecent(true),
    mIsAllComplete(false)
{
    if (countActive()>0)
    {
        LL_INFOS() << "Creating LLWearableHoldingPattern when "
                   << countActive()
                   << " other attempts are active."
                   << " Flagging others as invalid."
                   << LL_ENDL;
        for (type_set_hp::iterator it = sActiveHoldingPatterns.begin();
             it != sActiveHoldingPatterns.end();
             ++it)
        {
            (*it)->mIsMostRecent = false;
        }

    }
    mIndex = sNextIndex++;
    sActiveHoldingPatterns.insert(this);
    LL_DEBUGS("Avatar") << "HP " << index() << " created" << LL_ENDL;
    selfStartPhase("holding_pattern");
}

LLWearableHoldingPattern::~LLWearableHoldingPattern()
{
    sActiveHoldingPatterns.erase(this);
    if (isMostRecent())
    {
        selfStopPhase("holding_pattern");
    }
    LL_DEBUGS("Avatar") << "HP " << index() << " deleted" << LL_ENDL;
}

bool LLWearableHoldingPattern::isMostRecent()
{
    return mIsMostRecent;
}

LLWearableHoldingPattern::found_list_t& LLWearableHoldingPattern::getFoundList()
{
    return mFoundList;
}

void LLWearableHoldingPattern::eraseTypeToLink(LLWearableType::EType type)
{
    mTypesToLink.erase(type);
}

void LLWearableHoldingPattern::eraseTypeToRecover(LLWearableType::EType type)
{
    mTypesToRecover.erase(type);
}

void LLWearableHoldingPattern::setObjItems(const LLInventoryModel::item_array_t& items)
{
    mObjItems = items;
}

void LLWearableHoldingPattern::setGestItems(const LLInventoryModel::item_array_t& items)
{
    mGestItems = items;
}

bool LLWearableHoldingPattern::isFetchCompleted()
{
    return (mResolved >= (S32)getFoundList().size()); // have everything we were waiting for?
}

bool LLWearableHoldingPattern::isTimedOut()
{
    return mWaitTime.hasExpired();
}

void LLWearableHoldingPattern::checkMissingWearables()
{
    if (!isMostRecent())
    {
        // runway why don't we actually skip here?
        LL_WARNS() << self_av_string() << "skipping because LLWearableHolding pattern is invalid (superceded by later outfit request)" << LL_ENDL;
    }

    std::vector<S32> found_by_type(LLWearableType::WT_COUNT,0);
    std::vector<S32> requested_by_type(LLWearableType::WT_COUNT,0);
    for (found_list_t::iterator it = getFoundList().begin(); it != getFoundList().end(); ++it)
    {
        LLFoundData &data = *it;
        if (data.mWearableType < LLWearableType::WT_COUNT)
            requested_by_type[data.mWearableType]++;
        if (data.mWearable)
            found_by_type[data.mWearableType]++;
    }

    for (S32 type = 0; type < LLWearableType::WT_COUNT; ++type)
    {
        if (requested_by_type[type] > found_by_type[type])
        {
            LL_WARNS() << self_av_string() << "got fewer wearables than requested, type " << type << ": requested " << requested_by_type[type] << ", found " << found_by_type[type] << LL_ENDL;
        }
        if (found_by_type[type] > 0)
            continue;
        if (
            // If at least one wearable of certain types (pants/shirt/skirt)
            // was requested but none was found, create a default asset as a replacement.
            // In all other cases, don't do anything.
            // For critical types (shape/hair/skin/eyes), this will keep the avatar as a cloud
            // due to logic in LLVOAvatarSelf::getIsCloud().
            // For non-critical types (tatoo, socks, etc.) the wearable will just be missing.
            (requested_by_type[type] > 0) &&
            ((type == LLWearableType::WT_PANTS) || (type == LLWearableType::WT_SHIRT) || (type == LLWearableType::WT_SKIRT)))
        {
            mTypesToRecover.insert(type);
            mTypesToLink.insert(type);
            recoverMissingWearable((LLWearableType::EType)type);
            LL_WARNS() << self_av_string() << "need to replace " << type << LL_ENDL;
        }
    }

    resetTime(60.0F);

    if (isMostRecent())
    {
        selfStartPhase("get_missing_wearables_2");
    }
    if (!pollMissingWearables())
    {
        doOnIdleRepeating(boost::bind(&LLWearableHoldingPattern::pollMissingWearables,this));
    }
}

void LLWearableHoldingPattern::onAllComplete()
{
    if (isAgentAvatarValid())
    {
        gAgentAvatarp->outputRezTiming("Agent wearables fetch complete");
    }

    if (!isMostRecent())
    {
        // runway need to skip here?
        LL_WARNS() << self_av_string() << "skipping because LLWearableHolding pattern is invalid (superceded by later outfit request)" << LL_ENDL;
    }

    // Activate all gestures in this folder
    if (mGestItems.size() > 0)
    {
        LL_DEBUGS("Avatar") << self_av_string() << "Activating " << mGestItems.size() << " gestures" << LL_ENDL;

        LLGestureMgr::instance().activateGestures(mGestItems);

        // Update the inventory item labels to reflect the fact
        // they are active.
        LLViewerInventoryCategory* catp =
            gInventory.getCategory(LLAppearanceMgr::instance().getCOF());

        if (catp)
        {
            gInventory.updateCategory(catp);
            gInventory.notifyObservers();
        }
    }

    if (isAgentAvatarValid())
    {
        LL_DEBUGS("Avatar") << self_av_string() << "Updating " << mObjItems.size() << " attachments" << LL_ENDL;
        LLAgentWearables::llvo_vec_t objects_to_remove;
        LLAgentWearables::llvo_vec_t objects_to_retain;
        LLInventoryModel::item_array_t items_to_add;

        LLAgentWearables::findAttachmentsAddRemoveInfo(mObjItems,
                                                       objects_to_remove,
                                                       objects_to_retain,
                                                       items_to_add);

        LL_DEBUGS("Avatar") << self_av_string() << "Removing " << objects_to_remove.size()
                            << " attachments" << LL_ENDL;

        // Here we remove the attachment pos overrides for *all*
        // attachments, even those that are not being removed. This is
        // needed to get joint positions all slammed down to their
        // pre-attachment states.
        gAgentAvatarp->clearAttachmentOverrides();

        if (objects_to_remove.size() || items_to_add.size())
        {
            LL_DEBUGS("Avatar") << "ATT will remove " << objects_to_remove.size()
                                << " and add " << items_to_add.size() << " items" << LL_ENDL;
        }

        // Take off the attachments that will no longer be in the outfit.
        LLAgentWearables::userRemoveMultipleAttachments(objects_to_remove);

        // Update wearables.
        LL_INFOS("Avatar") << self_av_string() << "HP " << index() << " updating agent wearables with "
                           << mResolved << " wearable items " << LL_ENDL;
        LLAppearanceMgr::instance().updateAgentWearables(this);

        // Restore attachment pos overrides for the attachments that
        // are remaining in the outfit.
        for (LLAgentWearables::llvo_vec_t::iterator it = objects_to_retain.begin();
             it != objects_to_retain.end();
             ++it)
        {
            LLViewerObject *objectp = *it;
            if (!objectp->isAnimatedObject())
            {
                gAgentAvatarp->addAttachmentOverridesForObject(objectp);
            }
        }

        // Add new attachments to match those requested.
        LL_DEBUGS("Avatar") << self_av_string() << "Adding " << items_to_add.size() << " attachments" << LL_ENDL;
        LLAgentWearables::userAttachMultipleAttachments(items_to_add);
    }

    if (isFetchCompleted() && isMissingCompleted())
    {
        // Only safe to delete if all wearable callbacks and all missing wearables completed.
        delete this;
    }
    else
    {
        mIsAllComplete = true;
        handleLateArrivals();
    }
}

void LLWearableHoldingPattern::onFetchCompletion()
{
    if (isMostRecent())
    {
        selfStopPhase("get_wearables_2");
    }

    if (!isMostRecent())
    {
        // runway skip here?
        LL_WARNS() << self_av_string() << "skipping because LLWearableHolding pattern is invalid (superceded by later outfit request)" << LL_ENDL;
    }

    checkMissingWearables();
}

// Runs as an idle callback until all wearables are fetched (or we time out).
bool LLWearableHoldingPattern::pollFetchCompletion()
{
    if (!isMostRecent())
    {
        // runway skip here?
        LL_WARNS() << self_av_string() << "skipping because LLWearableHolding pattern is invalid (superceded by later outfit request)" << LL_ENDL;
    }

    bool completed = isFetchCompleted();
    bool timed_out = isTimedOut();
    bool done = completed || timed_out;

    if (done)
    {
        LL_INFOS("Avatar") << self_av_string() << "HP " << index() << " polling, done status: " << completed << " timed out " << timed_out
                << " elapsed " << mWaitTime.getElapsedTimeF32() << LL_ENDL;

        mFired = true;

        if (timed_out)
        {
            LL_WARNS() << self_av_string() << "Exceeded max wait time for wearables, updating appearance based on what has arrived" << LL_ENDL;
        }

        onFetchCompletion();
    }
    return done;
}

void recovered_item_link_cb(const LLUUID& item_id, LLWearableType::EType type, LLViewerWearable *wearable, LLWearableHoldingPattern* holder)
{
    if (!holder->isMostRecent())
    {
        LL_WARNS() << "HP " << holder->index() << " skipping because LLWearableHolding pattern is invalid (superceded by later outfit request)" << LL_ENDL;
        // runway skip here?
    }

    LL_INFOS("Avatar") << "HP " << holder->index() << " recovered item link for type " << type << LL_ENDL;
    holder->eraseTypeToLink(type);
    // Add wearable to FoundData for actual wearing
    LLViewerInventoryItem *item = gInventory.getItem(item_id);
    LLViewerInventoryItem *linked_item = item ? item->getLinkedItem() : NULL;

    if (linked_item)
    {
        gInventory.addChangedMask(LLInventoryObserver::LABEL, linked_item->getUUID());

        if (item)
        {
            LLFoundData found(linked_item->getUUID(),
                              linked_item->getAssetUUID(),
                              linked_item->getName(),
                              linked_item->getType(),
                              linked_item->isWearableType() ? linked_item->getWearableType() : LLWearableType::WT_INVALID,
                              true // is replacement
                );
            found.mWearable = wearable;
            holder->getFoundList().push_front(found);
        }
        else
        {
            LL_WARNS() << self_av_string() << "inventory link not found for recovered wearable" << LL_ENDL;
        }
    }
    else
    {
        LL_WARNS() << self_av_string() << "HP " << holder->index() << " inventory link not found for recovered wearable" << LL_ENDL;
    }
}

void recovered_item_cb(const LLUUID& item_id, LLWearableType::EType type, LLViewerWearable *wearable, LLWearableHoldingPattern* holder)
{
    if (!holder->isMostRecent())
    {
        // runway skip here?
        LL_WARNS() << self_av_string() << "skipping because LLWearableHolding pattern is invalid (superceded by later outfit request)" << LL_ENDL;
    }

    LL_DEBUGS("Avatar") << self_av_string() << "Recovered item for type " << type << LL_ENDL;
    LLConstPointer<LLInventoryObject> itemp = gInventory.getItem(item_id);
    wearable->setItemID(item_id);
    holder->eraseTypeToRecover(type);
    llassert(itemp);
    if (itemp)
    {
        LLPointer<LLInventoryCallback> cb = new LLBoostFuncInventoryCallback(boost::bind(recovered_item_link_cb,_1,type,wearable,holder));

        link_inventory_object(LLAppearanceMgr::instance().getCOF(), itemp, cb);
    }
}

void LLWearableHoldingPattern::recoverMissingWearable(LLWearableType::EType type)
{
    if (!isMostRecent())
    {
        // runway skip here?
        LL_WARNS() << self_av_string() << "skipping because LLWearableHolding pattern is invalid (superceded by later outfit request)" << LL_ENDL;
    }

        // Try to recover by replacing missing wearable with a new one.
    LLNotificationsUtil::add("ReplacedMissingWearable");
    LL_DEBUGS("Avatar") << "Wearable of type '" << LLWearableType::getInstance()->getTypeName(type)
                << "' could not be downloaded.  Replaced inventory item with default wearable." << LL_ENDL;
    LLViewerWearable* wearable = LLWearableList::instance().createNewWearable(type, gAgentAvatarp);

    // Add a new one in the lost and found folder.
    const LLUUID lost_and_found_id = gInventory.findCategoryUUIDForType(LLFolderType::FT_LOST_AND_FOUND);
    LLPointer<LLInventoryCallback> cb = new LLBoostFuncInventoryCallback(boost::bind(recovered_item_cb,_1,type,wearable,this));

    create_inventory_wearable(gAgent.getID(),
                          gAgent.getSessionID(),
                          lost_and_found_id,
                          wearable->getTransactionID(),
                          wearable->getName(),
                          wearable->getDescription(),
                          wearable->getAssetType(),
                          wearable->getType(),
                          wearable->getPermissions().getMaskNextOwner(),
                          cb);
}

bool LLWearableHoldingPattern::isMissingCompleted()
{
    return mTypesToLink.size()==0 && mTypesToRecover.size()==0;
}

void LLWearableHoldingPattern::clearCOFLinksForMissingWearables()
{
    for (found_list_t::iterator it = getFoundList().begin(); it != getFoundList().end(); ++it)
    {
        LLFoundData &data = *it;
        if ((data.mWearableType < LLWearableType::WT_COUNT) && (!data.mWearable))
        {
            // Wearable link that was never resolved; remove links to it from COF
            LL_INFOS("Avatar") << self_av_string() << "HP " << index() << " removing link for unresolved item " << data.mItemID.asString() << LL_ENDL;
            LLAppearanceMgr::instance().removeCOFItemLinks(data.mItemID);
        }
    }
}

bool LLWearableHoldingPattern::pollMissingWearables()
{
    if (!isMostRecent())
    {
        // runway skip here?
        LL_WARNS() << self_av_string() << "skipping because LLWearableHolding pattern is invalid (superceded by later outfit request)" << LL_ENDL;
    }

    bool timed_out = isTimedOut();
    bool missing_completed = isMissingCompleted();
    bool done = timed_out || missing_completed;

    if (!done)
    {
        LL_INFOS("Avatar") << self_av_string() << "HP " << index() << " polling missing wearables, waiting for items " << mTypesToRecover.size()
                << " links " << mTypesToLink.size()
                << " wearables, timed out " << timed_out
                << " elapsed " << mWaitTime.getElapsedTimeF32()
                << " done " << done << LL_ENDL;
    }

    if (done)
    {
        if (isMostRecent())
        {
            selfStopPhase("get_missing_wearables_2");
        }

        gAgentAvatarp->debugWearablesLoaded();

        // BAP - if we don't call clearCOFLinksForMissingWearables()
        // here, we won't have to add the link back in later if the
        // wearable arrives late.  This is to avoid corruption of
        // wearable ordering info.  Also has the effect of making
        // unworn item links visible in the COF under some
        // circumstances.

        //clearCOFLinksForMissingWearables();
        onAllComplete();
    }
    return done;
}

// Handle wearables that arrived after the timeout period expired.
void LLWearableHoldingPattern::handleLateArrivals()
{
    // Only safe to run if we have previously finished the missing
    // wearables and other processing - otherwise we could be in some
    // intermediate state - but have not been superceded by a later
    // outfit change request.
    if (mLateArrivals.size() == 0)
    {
        // Nothing to process.
        return;
    }
    if (!isMostRecent())
    {
        LL_WARNS() << self_av_string() << "Late arrivals not handled - outfit change no longer valid" << LL_ENDL;
    }
    if (!mIsAllComplete)
    {
        LL_WARNS() << self_av_string() << "Late arrivals not handled - in middle of missing wearables processing" << LL_ENDL;
    }

    LL_INFOS("Avatar") << self_av_string() << "HP " << index() << " need to handle " << mLateArrivals.size() << " late arriving wearables" << LL_ENDL;

    // Update mFoundList using late-arriving wearables.
    std::set<LLWearableType::EType> replaced_types;
    for (LLWearableHoldingPattern::found_list_t::iterator iter = getFoundList().begin();
         iter != getFoundList().end(); ++iter)
    {
        LLFoundData& data = *iter;
        for (std::set<LLViewerWearable*>::iterator wear_it = mLateArrivals.begin();
             wear_it != mLateArrivals.end();
             ++wear_it)
        {
            LLViewerWearable *wearable = *wear_it;

            if(wearable->getAssetID() == data.mAssetID)
            {
                data.mWearable = wearable;

                replaced_types.insert(data.mWearableType);

                // BAP - if we didn't call
                // clearCOFLinksForMissingWearables() earlier, we
                // don't need to restore the link here.  Fixes
                // wearable ordering problems.

                // LLAppearanceMgr::instance().addCOFItemLink(data.mItemID,false);

                // BAP failing this means inventory or asset server
                // are corrupted in a way we don't handle.
                llassert((data.mWearableType < LLWearableType::WT_COUNT) && (wearable->getType() == data.mWearableType));
                break;
            }
        }
    }

    // Remove COF links for any default wearables previously used to replace the late arrivals.
    // All this pussyfooting around with a while loop and explicit
    // iterator incrementing is to allow removing items from the list
    // without clobbering the iterator we're using to navigate.
    LLWearableHoldingPattern::found_list_t::iterator iter = getFoundList().begin();
    while (iter != getFoundList().end())
    {
        LLFoundData& data = *iter;

        // If an item of this type has recently shown up, removed the corresponding replacement wearable from COF.
        if (data.mWearable && data.mIsReplacement &&
            replaced_types.find(data.mWearableType) != replaced_types.end())
        {
            LLAppearanceMgr::instance().removeCOFItemLinks(data.mItemID);
            std::list<LLFoundData>::iterator clobber_ator = iter;
            ++iter;
            getFoundList().erase(clobber_ator);
        }
        else
        {
            ++iter;
        }
    }

    // Clear contents of late arrivals.
    mLateArrivals.clear();

    // Update appearance based on mFoundList
    LLAppearanceMgr::instance().updateAgentWearables(this);
}

void LLWearableHoldingPattern::resetTime(F32 timeout)
{
    mWaitTime.reset();
    mWaitTime.setTimerExpirySec(timeout);
}

void LLWearableHoldingPattern::onWearableAssetFetch(LLViewerWearable *wearable)
{
    if (!isMostRecent())
    {
        LL_WARNS() << self_av_string() << "skipping because LLWearableHolding pattern is invalid (superceded by later outfit request)" << LL_ENDL;
    }

    mResolved += 1;  // just counting callbacks, not successes.
    LL_DEBUGS("Avatar") << self_av_string() << "HP " << index() << " resolved " << mResolved << "/" << getFoundList().size() << LL_ENDL;
    if (!wearable)
    {
        LL_WARNS() << self_av_string() << "no wearable found" << LL_ENDL;
    }

    if (mFired)
    {
        LL_WARNS() << self_av_string() << "called after holder fired" << LL_ENDL;
        if (wearable)
        {
            mLateArrivals.insert(wearable);
            if (mIsAllComplete)
            {
                handleLateArrivals();
            }
        }
        return;
    }

    if (!wearable)
    {
        return;
    }

    U32 use_count = 0;
    for (LLWearableHoldingPattern::found_list_t::iterator iter = getFoundList().begin();
        iter != getFoundList().end(); ++iter)
    {
        LLFoundData& data = *iter;
        if (wearable->getAssetID() == data.mAssetID)
        {
            // Failing this means inventory or asset server are corrupted in a way we don't handle.
            if ((data.mWearableType >= LLWearableType::WT_COUNT) || (wearable->getType() != data.mWearableType))
            {
                LL_WARNS() << self_av_string() << "recovered wearable but type invalid. inventory wearable type: " << data.mWearableType << " asset wearable type: " << wearable->getType() << LL_ENDL;
                break;
            }

            if (use_count == 0)
            {
                data.mWearable = wearable;
                use_count++;
            }
            else
            {
                LLViewerInventoryItem* wearable_item = gInventory.getItem(data.mItemID);
                if (wearable_item && wearable_item->isFinished() && wearable_item->getPermissions().allowModifyBy(gAgentID))
                {
                    // We can't edit and do some other interactions with same asset twice, copy it
                    // Note: can't update incomplete items. Usually attached from previous viewer build, but
                    // consider adding fetch and completion callback
                    LLViewerWearable* new_wearable = LLWearableList::instance().createCopy(wearable, wearable->getName());
                    data.mWearable = new_wearable;
                    data.mAssetID = new_wearable->getAssetID();

                    // Update existing inventory item
                    wearable_item->setAssetUUID(new_wearable->getAssetID());
                    wearable_item->setTransactionID(new_wearable->getTransactionID());
                    gInventory.updateItem(wearable_item, LLInventoryObserver::INTERNAL);
                    wearable_item->updateServer(false);

                    use_count++;
                }
                else
                {
                    // Note: technically a bug, LLViewerWearable can identify only one item id at a time,
                    // yet we are tying it to multiple items here.
                    // LLViewerWearable need to support more then one item.
                    LL_WARNS() << "Same LLViewerWearable is used by multiple items! " << wearable->getAssetID() << LL_ENDL;
                    data.mWearable = wearable;
                }
            }
        }
    }

    if (use_count > 1)
    {
        LL_WARNS() << "Copying wearable, multiple asset id uses! " << wearable->getAssetID() << LL_ENDL;
        gInventory.notifyObservers();
    }
}

static void onWearableAssetFetch(LLViewerWearable* wearable, void* data)
{
    LLWearableHoldingPattern* holder = (LLWearableHoldingPattern*)data;
    holder->onWearableAssetFetch(wearable);
}


static void removeDuplicateItems(LLInventoryModel::item_array_t& items)
{
    LLInventoryModel::item_array_t new_items;
    std::set<LLUUID> items_seen;
    std::deque<LLViewerInventoryItem*> tmp_list;
    // Traverse from the front and keep the first of each item
    // encountered, so we actually keep the *last* of each duplicate
    // item.  This is needed to give the right priority when adding
    // duplicate items to an existing outfit.
    for (S32 i = static_cast<S32>(items.size()) - 1; i >= 0; i--)
    {
        LLViewerInventoryItem *item = items.at(i);
        LLUUID item_id = item->getLinkedUUID();
        if (items_seen.find(item_id)!=items_seen.end())
            continue;
        items_seen.insert(item_id);
        tmp_list.push_front(item);
    }
    for (std::deque<LLViewerInventoryItem*>::iterator it = tmp_list.begin();
         it != tmp_list.end();
         ++it)
    {
        new_items.push_back(*it);
    }
    items = new_items;
}

//=========================================================================

const std::string LLAppearanceMgr::sExpectedTextureName = "OutfitPreview";

const LLUUID LLAppearanceMgr::getCOF() const
{
    return mCOFID;
}

S32 LLAppearanceMgr::getCOFVersion() const
{
    LLViewerInventoryCategory *cof = gInventory.getCategory(getCOF());
    if (cof)
    {
        return cof->getVersion();
    }
    else
    {
        return LLViewerInventoryCategory::VERSION_UNKNOWN;
    }
}

void LLAppearanceMgr::initCOFID()
{
    mCOFID = gInventory.findCategoryUUIDForType(LLFolderType::FT_CURRENT_OUTFIT);
}

const LLViewerInventoryItem* LLAppearanceMgr::getBaseOutfitLink()
{
    const LLUUID& current_outfit_cat = getCOF();
    LLInventoryModel::cat_array_t cat_array;
    LLInventoryModel::item_array_t item_array;
    // Can't search on FT_OUTFIT since links to categories return FT_CATEGORY for type since they don't
    // return preferred type.
    LLIsType is_category( LLAssetType::AT_CATEGORY );
    gInventory.collectDescendentsIf(current_outfit_cat,
                                    cat_array,
                                    item_array,
                                    false,
                                    is_category);
    for (LLInventoryModel::item_array_t::const_iterator iter = item_array.begin();
         iter != item_array.end();
         iter++)
    {
        const LLViewerInventoryItem *item = (*iter);
        const LLViewerInventoryCategory *cat = item->getLinkedCategory();
        if (cat && cat->getPreferredType() == LLFolderType::FT_OUTFIT)
        {
            const LLUUID parent_id = cat->getParentUUID();
            LLViewerInventoryCategory*  parent_cat =  gInventory.getCategory(parent_id);
            // if base outfit moved to trash it means that we don't have base outfit
            if (parent_cat != NULL && parent_cat->getPreferredType() == LLFolderType::FT_TRASH)
            {
                return NULL;
            }
            return item;
        }
    }
    return NULL;
}

bool LLAppearanceMgr::getBaseOutfitName(std::string& name)
{
    const LLViewerInventoryItem* outfit_link = getBaseOutfitLink();
    if(outfit_link)
    {
        const LLViewerInventoryCategory *cat = outfit_link->getLinkedCategory();
        if (cat)
        {
            name = cat->getName();
            return true;
        }
    }
    return false;
}

const LLUUID LLAppearanceMgr::getBaseOutfitUUID()
{
    const LLViewerInventoryItem* outfit_link = getBaseOutfitLink();
    if (!outfit_link || !outfit_link->getIsLinkType()) return LLUUID::null;

    const LLViewerInventoryCategory* outfit_cat = outfit_link->getLinkedCategory();
    if (!outfit_cat) return LLUUID::null;

    if (outfit_cat->getPreferredType() != LLFolderType::FT_OUTFIT)
    {
        LL_WARNS() << "Expected outfit type:" << LLFolderType::FT_OUTFIT << " but got type:" << outfit_cat->getType() << " for folder name:" << outfit_cat->getName() << LL_ENDL;
        return LLUUID::null;
    }

    return outfit_cat->getUUID();
}

void wear_on_avatar_cb(const LLUUID& inv_item, bool do_replace = false)
{
    if (inv_item.isNull())
        return;

    LLViewerInventoryItem *item = gInventory.getItem(inv_item);
    if (item)
    {
        LLAppearanceMgr::instance().wearItemOnAvatar(inv_item, true, do_replace);
    }
}

void LLAppearanceMgr::wearItemsOnAvatar(const uuid_vec_t& item_ids_to_wear,
                                        bool do_update,
                                        bool replace,
                                        LLPointer<LLInventoryCallback> cb)
{
    LL_DEBUGS("UIUsage") << "wearItemsOnAvatar" << LL_ENDL;
    LLUIUsage::instance().logCommand("Avatar.WearItem");

    bool first = true;

    LLInventoryObject::const_object_list_t items_to_link;

    for (uuid_vec_t::const_iterator it = item_ids_to_wear.begin();
         it != item_ids_to_wear.end();
         ++it)
    {
        replace = first && replace;
        first = false;

        const LLUUID& item_id_to_wear = *it;

        if (item_id_to_wear.isNull())
        {
            LL_DEBUGS("Avatar") << "null id " << item_id_to_wear << LL_ENDL;
            continue;
        }

        LLViewerInventoryItem* item_to_wear = gInventory.getItem(item_id_to_wear);
        if (!item_to_wear)
        {
            LL_DEBUGS("Avatar") << "inventory item not found for id " << item_id_to_wear << LL_ENDL;
            continue;
        }

        if (gInventory.isObjectDescendentOf(item_to_wear->getUUID(), gInventory.getLibraryRootFolderID()))
        {
            LL_DEBUGS("Avatar") << "inventory item in library, will copy and wear "
                                << item_to_wear->getName() << " id " << item_id_to_wear << LL_ENDL;
            LLPointer<LLInventoryCallback> cb = new LLBoostFuncInventoryCallback(boost::bind(wear_on_avatar_cb,_1,replace));
            copy_inventory_item(gAgent.getID(), item_to_wear->getPermissions().getOwner(),
                                item_to_wear->getUUID(), LLUUID::null, std::string(), cb);
            continue;
        }
        else if (!gInventory.isObjectDescendentOf(item_to_wear->getUUID(), gInventory.getRootFolderID()))
        {
            // not in library and not in agent's inventory
            LL_DEBUGS("Avatar") << "inventory item not in user inventory or library, skipping "
                                << item_to_wear->getName() << " id " << item_id_to_wear << LL_ENDL;
            continue;
        }
        else if (gInventory.isObjectDescendentOf(item_to_wear->getUUID(), gInventory.findCategoryUUIDForType(LLFolderType::FT_TRASH)))
        {
            LLNotificationsUtil::add("CannotWearTrash");
            LL_DEBUGS("Avatar") << "inventory item is in trash, skipping "
                                << item_to_wear->getName() << " id " << item_id_to_wear << LL_ENDL;
            continue;
        }
        else if (isLinkedInCOF(item_to_wear->getUUID())) // EXT-84911
        {
            LL_DEBUGS("Avatar") << "inventory item is already in COF, skipping "
                                << item_to_wear->getName() << " id " << item_id_to_wear << LL_ENDL;
            continue;
        }

        switch (item_to_wear->getType())
        {
            case LLAssetType::AT_CLOTHING:
            {
                if (gAgentWearables.areWearablesLoaded())
                {
                    if (!cb && do_update)
                    {
                        cb = new LLUpdateAppearanceAndEditWearableOnDestroy(item_id_to_wear);
                    }
                    LLWearableType::EType type = item_to_wear->getWearableType();
                    S32 wearable_count = gAgentWearables.getWearableCount(type);
                    if ((replace && wearable_count != 0) || !gAgentWearables.canAddWearable(type))
                    {
                        LLUUID item_id = gAgentWearables.getWearableItemID(item_to_wear->getWearableType(),
                                                                           wearable_count-1);
                        removeCOFItemLinks(item_id, cb);
                    }

                    items_to_link.push_back(item_to_wear);
                }
            }
            break;

            case LLAssetType::AT_BODYPART:
            {
                // TODO: investigate wearables may not be loaded at this point EXT-8231

                // Remove the existing wearables of the same type.
                // Remove existing body parts anyway because we must not be able to wear e.g. two skins.
                removeCOFLinksOfType(item_to_wear->getWearableType());
                if (!cb && do_update)
                {
                    cb = new LLUpdateAppearanceAndEditWearableOnDestroy(item_id_to_wear);
                }
                items_to_link.push_back(item_to_wear);
            }
            break;

            case LLAssetType::AT_OBJECT:
            {
                rez_attachment(item_to_wear, NULL, replace);
            }
            break;

            default: continue;
        }
    }

    // Batch up COF link creation - more efficient if using AIS.
    if (items_to_link.size())
    {
        link_inventory_array(getCOF(), items_to_link, cb);
    }
}

void LLAppearanceMgr::wearItemOnAvatar(const LLUUID& item_id_to_wear,
                                       bool do_update,
                                       bool replace,
                                       LLPointer<LLInventoryCallback> cb)
{
    uuid_vec_t ids;
    ids.push_back(item_id_to_wear);
    wearItemsOnAvatar(ids, do_update, replace, cb);
}

// Update appearance from outfit folder.
void LLAppearanceMgr::changeOutfit(bool proceed, const LLUUID& category, bool append)
{
    if (!proceed)
        return;
    LLAppearanceMgr::instance().updateCOF(category,append);
}

void LLAppearanceMgr::replaceCurrentOutfit(const LLUUID& new_outfit)
{
    LLViewerInventoryCategory* cat = gInventory.getCategory(new_outfit);
    wearInventoryCategory(cat, false, false);
}

// Remove existing photo link from outfit folder.
void LLAppearanceMgr::removeOutfitPhoto(const LLUUID& outfit_id)
{
    LLInventoryModel::cat_array_t sub_cat_array;
    LLInventoryModel::item_array_t outfit_item_array;
    gInventory.collectDescendents(
        outfit_id,
        sub_cat_array,
        outfit_item_array,
        LLInventoryModel::EXCLUDE_TRASH);
    for (LLViewerInventoryItem* outfit_item : outfit_item_array)
    {
        LLViewerInventoryItem* linked_item = outfit_item->getLinkedItem();
        if (linked_item != NULL)
        {
            if (linked_item->getActualType() == LLAssetType::AT_TEXTURE)
            {
                gInventory.removeItem(outfit_item->getUUID());
            }
        }
        else if (outfit_item->getActualType() == LLAssetType::AT_TEXTURE)
        {
            gInventory.removeItem(outfit_item->getUUID());
        }
    }
}

// Open outfit renaming dialog.
void LLAppearanceMgr::renameOutfit(const LLUUID& outfit_id)
{
    LLViewerInventoryCategory* cat = gInventory.getCategory(outfit_id);
    if (!cat)
    {
        return;
    }

    LLSD args;
    args["NAME"] = cat->getName();

    LLSD payload;
    payload["cat_id"] = outfit_id;

    LLNotificationsUtil::add("RenameOutfit", args, payload, boost::bind(onOutfitRename, _1, _2));
}

// User typed new outfit name.
// static
void LLAppearanceMgr::onOutfitRename(const LLSD& notification, const LLSD& response)
{
    S32 option = LLNotificationsUtil::getSelectedOption(notification, response);
    if (option != 0) return; // canceled

    std::string outfit_name = response["new_name"].asString();
    LLStringUtil::trim(outfit_name);
    if (!outfit_name.empty())
    {
        LLUUID cat_id = notification["payload"]["cat_id"].asUUID();
        rename_category(&gInventory, cat_id, outfit_name);
    }
}

void LLAppearanceMgr::setOutfitLocked(bool locked)
{
    if (mOutfitLocked == locked)
    {
        return;
    }

    mOutfitLocked = locked;
    if (locked)
    {
        mUnlockOutfitTimer->start();
    }
    else
    {
        mUnlockOutfitTimer->stop();
    }

    LLOutfitObserver::instance().notifyOutfitLockChanged();
}

void LLAppearanceMgr::addCategoryToCurrentOutfit(const LLUUID& cat_id)
{
    LLViewerInventoryCategory* cat = gInventory.getCategory(cat_id);
    wearInventoryCategory(cat, false, true);
}

void LLAppearanceMgr::takeOffOutfit(const LLUUID& cat_id)
{
    LLInventoryModel::cat_array_t cats;
    LLInventoryModel::item_array_t items;
    LLFindWearablesEx collector(/*is_worn=*/ true, /*include_body_parts=*/ false);

    gInventory.collectDescendentsIf(cat_id, cats, items, false, collector);

    LLInventoryModel::item_array_t::const_iterator it = items.begin();
    const LLInventoryModel::item_array_t::const_iterator it_end = items.end();
    uuid_vec_t uuids_to_remove;
    for( ; it_end != it; ++it)
    {
        LLViewerInventoryItem* item = *it;
        uuids_to_remove.push_back(item->getUUID());
    }
    removeItemsFromAvatar(uuids_to_remove);

    // deactivate all gestures in the outfit folder
    LLInventoryModel::item_array_t gest_items;
    getDescendentsOfAssetType(cat_id, gest_items, LLAssetType::AT_GESTURE);
    for(S32 i = 0; i  < gest_items.size(); ++i)
    {
        LLViewerInventoryItem *gest_item = gest_items[i];
        if ( LLGestureMgr::instance().isGestureActive( gest_item->getLinkedUUID()) )
        {
            LLGestureMgr::instance().deactivateGesture( gest_item->getLinkedUUID() );
        }
    }
}

// Create a copy of src_id + contents as a subfolder of dst_id.
void LLAppearanceMgr::shallowCopyCategory(const LLUUID& src_id, const LLUUID& dst_id,
                                              LLPointer<LLInventoryCallback> cb)
{
    LLInventoryCategory *src_cat = gInventory.getCategory(src_id);
    if (!src_cat)
    {
        LL_WARNS() << "folder not found for src " << src_id.asString() << LL_ENDL;
        return;
    }
    LL_INFOS() << "starting, src_id " << src_id << " name " << src_cat->getName() << " dst_id " << dst_id << LL_ENDL;
    LLUUID parent_id = dst_id;
    if(parent_id.isNull())
    {
        parent_id = gInventory.getRootFolderID();
    }
    gInventory.createNewCategory(
        parent_id,
        LLFolderType::FT_NONE,
        src_cat->getName(),
        [src_id, cb](const LLUUID &new_id)
    {
        LLAppearanceMgr::getInstance()->shallowCopyCategoryContents(src_id, new_id, cb);

        gInventory.notifyObservers();
    },
        src_cat->getThumbnailUUID()
    );
}

void LLAppearanceMgr::slamCategoryLinks(const LLUUID& src_id, const LLUUID& dst_id,
                                        bool include_folder_links, LLPointer<LLInventoryCallback> cb)
{
    LLInventoryModel::cat_array_t* cats;
    LLInventoryModel::item_array_t* items;
    LLSD contents = LLSD::emptyArray();
    gInventory.getDirectDescendentsOf(src_id, cats, items);
    if (!cats || !items)
    {
        // NULL means the call failed -- cats/items map doesn't exist (note: this does NOT mean
        // that the cat just doesn't have any items or subfolders).
        LLViewerInventoryCategory* category = gInventory.getCategory(src_id);
        if (category)
        {
            LL_WARNS() << "Category '" << category->getName() << "' descendents corrupted, linking content failed." << LL_ENDL;
        }
        else
        {
            LL_WARNS() << "Category could not be retrieved, linking content failed." << LL_ENDL;
        }
        llassert(cats != NULL && items != NULL);

        return;
    }

    LL_INFOS() << "copying " << items->size() << " items" << LL_ENDL;
    for (LLInventoryModel::item_array_t::const_iterator iter = items->begin();
         iter != items->end();
         ++iter)
    {
        const LLViewerInventoryItem* item = (*iter);
        switch (item->getActualType())
        {
            case LLAssetType::AT_LINK:
            {
                LL_DEBUGS("Avatar") << "linking inventory item " << item->getName() << LL_ENDL;
                //getActualDescription() is used for a new description
                //to propagate ordering information saved in descriptions of links
                LLSD item_contents;
                item_contents["name"] = item->getName();
                item_contents["desc"] = item->getActualDescription();
                item_contents["linked_id"] = item->getLinkedUUID();
                item_contents["type"] = LLAssetType::AT_LINK;
                contents.append(item_contents);
                break;
            }
            case LLAssetType::AT_LINK_FOLDER:
            {
                LLViewerInventoryCategory *catp = item->getLinkedCategory();
                if (catp && include_folder_links)
                {
                    LL_DEBUGS("Avatar") << "linking inventory folder " << item->getName() << LL_ENDL;
                    LLSD base_contents;
                    base_contents["name"] = catp->getName();
                    base_contents["desc"] = ""; // categories don't have descriptions.
                    base_contents["linked_id"] = catp->getLinkedUUID();
                    base_contents["type"] = LLAssetType::AT_LINK_FOLDER;
                    contents.append(base_contents);
                }
                break;
            }
            default:
            {
                // Linux refuses to compile unless all possible enums are handled. Really, Linux?
                break;
            }
        }
    }
    slam_inventory_folder(dst_id, contents, cb);
}
// Copy contents of src_id to dst_id.
void LLAppearanceMgr::shallowCopyCategoryContents(const LLUUID& src_id, const LLUUID& dst_id,
                                                      LLPointer<LLInventoryCallback> cb)
{
    LLInventoryModel::cat_array_t* cats;
    LLInventoryModel::item_array_t* items;
    gInventory.getDirectDescendentsOf(src_id, cats, items);
    LL_INFOS() << "copying " << items->size() << " items" << LL_ENDL;
    LLInventoryObject::const_object_list_t link_array;
    for (LLInventoryModel::item_array_t::const_iterator iter = items->begin();
         iter != items->end();
         ++iter)
    {
        const LLViewerInventoryItem* item = (*iter);
        switch (item->getActualType())
        {
            case LLAssetType::AT_LINK:
            {
                LL_DEBUGS("Avatar") << "linking inventory item " << item->getName() << LL_ENDL;
                link_array.push_back(LLConstPointer<LLInventoryObject>(item));
                break;
            }
            case LLAssetType::AT_LINK_FOLDER:
            {
                LLViewerInventoryCategory *catp = item->getLinkedCategory();
                // Skip copying outfit links.
                if (catp && catp->getPreferredType() != LLFolderType::FT_OUTFIT)
                {
                    LL_DEBUGS("Avatar") << "linking inventory folder " << item->getName() << LL_ENDL;
                    link_array.push_back(LLConstPointer<LLInventoryObject>(item));
                }
                break;
            }
            case LLAssetType::AT_CLOTHING:
            case LLAssetType::AT_OBJECT:
            case LLAssetType::AT_BODYPART:
            case LLAssetType::AT_GESTURE:
            {
                LL_DEBUGS("Avatar") << "copying inventory item " << item->getName() << LL_ENDL;
                copy_inventory_item(gAgent.getID(),
                                    item->getPermissions().getOwner(),
                                    item->getUUID(),
                                    dst_id,
                                    item->getName(),
                                    cb);
                break;
            }
            default:
                // Ignore non-outfit asset types
                break;
        }
    }
    if (!link_array.empty())
    {
        link_inventory_array(dst_id, link_array, cb);
    }
}

bool LLAppearanceMgr::getCanMakeFolderIntoOutfit(const LLUUID& folder_id)
{
    // These are the wearable items that are required for considering this
    // folder as containing a complete outfit.
    U32 required_wearables = 0;
    required_wearables |= 1LL << LLWearableType::WT_SHAPE;
    required_wearables |= 1LL << LLWearableType::WT_SKIN;
    required_wearables |= 1LL << LLWearableType::WT_HAIR;
    required_wearables |= 1LL << LLWearableType::WT_EYES;

    // These are the wearables that the folder actually contains.
    U32 folder_wearables = 0;
    LLInventoryModel::cat_array_t* cats;
    LLInventoryModel::item_array_t* items;
    gInventory.getDirectDescendentsOf(folder_id, cats, items);
    for (LLInventoryModel::item_array_t::const_iterator iter = items->begin();
         iter != items->end();
         ++iter)
    {
        const LLViewerInventoryItem* item = (*iter);
        if (item->isWearableType())
        {
            const LLWearableType::EType wearable_type = item->getWearableType();
            folder_wearables |= 1LL << wearable_type;
        }
    }

    // If the folder contains the required wearables, return true.
    return ((required_wearables & folder_wearables) == required_wearables);
}

bool LLAppearanceMgr::getCanRemoveOutfit(const LLUUID& outfit_cat_id)
{
    // Disallow removing the base outfit.
    if (outfit_cat_id == getBaseOutfitUUID())
    {
        return false;
    }

    // Check if the outfit folder itself is removable.
    if (!get_is_category_removable(&gInventory, outfit_cat_id))
    {
        return false;
    }

    // Check for the folder's non-removable descendants.
    LLFindNonRemovableObjects filter_non_removable;
    LLInventoryModel::cat_array_t cats;
    LLInventoryModel::item_array_t items;
    gInventory.collectDescendentsIf(outfit_cat_id, cats, items, false, filter_non_removable);
    if (!cats.empty() || !items.empty())
    {
        return false;
    }

    return true;
}

// static
bool LLAppearanceMgr::getCanRemoveFromCOF(const LLUUID& outfit_cat_id)
{
    if (gAgentWearables.isCOFChangeInProgress())
    {
        return false;
    }
    LLInventoryModel::cat_array_t cats;
    LLInventoryModel::item_array_t items;
    LLFindWearablesEx is_worn(/*is_worn=*/ true, /*include_body_parts=*/ false);
    gInventory.collectDescendentsIf(outfit_cat_id,
        cats,
        items,
        LLInventoryModel::EXCLUDE_TRASH,
        is_worn);
    return items.size() > 0;
}

// static
bool LLAppearanceMgr::getCanAddToCOF(const LLUUID& outfit_cat_id)
{
    if (gAgentWearables.isCOFChangeInProgress())
    {
        return false;
    }

    LLInventoryModel::cat_array_t cats;
    LLInventoryModel::item_array_t items;
    LLFindWearablesEx not_worn(/*is_worn=*/ false, /*include_body_parts=*/ false);
    gInventory.collectDescendentsIf(outfit_cat_id,
        cats,
        items,
        LLInventoryModel::EXCLUDE_TRASH,
        not_worn);

    return items.size() > 0;
}

bool LLAppearanceMgr::getCanReplaceCOF(const LLUUID& outfit_cat_id)
{
    // Don't allow wearing anything while we're changing appearance.
    if (gAgentWearables.isCOFChangeInProgress())
    {
        return false;
    }

    // Check whether it's the base outfit.
    if (outfit_cat_id.isNull())
    {
        return false;
    }

    // Check whether the outfit contains any wearables
    LLInventoryModel::cat_array_t cats;
    LLInventoryModel::item_array_t items;
    LLFindWearables is_wearable;
    gInventory.collectDescendentsIf(outfit_cat_id,
        cats,
        items,
        LLInventoryModel::EXCLUDE_TRASH,
        is_wearable);

    return items.size() > 0;
}

// Moved from LLWearableList::ContextMenu for wider utility.
<<<<<<< HEAD
bool LLAppearanceMgr::canAddWearables(const uuid_vec_t& item_ids, bool warn_on_type_mismarch) const
=======
bool LLAppearanceMgr::canAddWearables(const uuid_vec_t& item_ids, bool warn_on_type_mismatch) const
>>>>>>> 9e24b300
{
    // TODO: investigate wearables may not be loaded at this point EXT-8231

    U32 n_objects = 0;
    U32 n_clothes = 0;

    // Count given clothes (by wearable type) and objects.
    for (uuid_vec_t::const_iterator it = item_ids.begin(); it != item_ids.end(); ++it)
    {
        const LLViewerInventoryItem* item = gInventory.getItem(*it);
        if (!item)
        {
            return false;
        }

        if (item->getType() == LLAssetType::AT_OBJECT)
        {
            ++n_objects;
        }
        else if (item->getType() == LLAssetType::AT_CLOTHING)
        {
            ++n_clothes;
        }
        else if (item->getType() == LLAssetType::AT_BODYPART || item->getType() == LLAssetType::AT_GESTURE)
        {
            return isAgentAvatarValid();
        }
        else
        {
<<<<<<< HEAD
            if (warn_on_type_mismarch)
            {
            LL_WARNS() << "Unexpected wearable type" << LL_ENDL;
=======
            if (warn_on_type_mismatch)
            {
                LL_WARNS() << "Unexpected wearable type" << LL_ENDL;
>>>>>>> 9e24b300
            }
            return false;
        }
    }

    // Check whether we can add all the objects.
    if (!isAgentAvatarValid() || !gAgentAvatarp->canAttachMoreObjects(n_objects))
    {
        return false;
    }

    // Check whether we can add all the clothes.
    U32 sum_clothes = n_clothes + gAgentWearables.getClothingLayerCount();
    return sum_clothes <= LLAgentWearables::MAX_CLOTHING_LAYERS;
}

void LLAppearanceMgr::purgeBaseOutfitLink(const LLUUID& category, LLPointer<LLInventoryCallback> cb)
{
    LLInventoryModel::cat_array_t cats;
    LLInventoryModel::item_array_t items;
    gInventory.collectDescendents(category, cats, items,
                                  LLInventoryModel::EXCLUDE_TRASH);
    for (S32 i = 0; i < items.size(); ++i)
    {
        LLViewerInventoryItem *item = items.at(i);
        if (item->getActualType() != LLAssetType::AT_LINK_FOLDER)
            continue;
        LLViewerInventoryCategory* catp = item->getLinkedCategory();
        if(catp && catp->getPreferredType() == LLFolderType::FT_OUTFIT)
        {
            remove_inventory_item(item->getUUID(), cb);
        }
    }
}

// Keep the last N wearables of each type.  For viewer 2.0, N is 1 for
// both body parts and clothing items.
void LLAppearanceMgr::filterWearableItems(
    LLInventoryModel::item_array_t& items, S32 max_per_type, S32 max_total)
{
    // Restrict by max total items first.
    if ((max_total > 0) && (items.size() > max_total))
    {
        LLInventoryModel::item_array_t items_to_keep;
        for (S32 i=0; i<max_total; i++)
        {
            items_to_keep.push_back(items[i]);
        }
        items = items_to_keep;
    }

    if (max_per_type > 0)
    {
        // Divvy items into arrays by wearable type.
        std::vector<LLInventoryModel::item_array_t> items_by_type(LLWearableType::WT_COUNT);
        divvyWearablesByType(items, items_by_type);

        // rebuild items list, retaining the last max_per_type of each array
        items.clear();
        for (S32 i=0; i<LLWearableType::WT_COUNT; i++)
        {
            S32 size = (S32)items_by_type[i].size();
            if (size <= 0)
                continue;
            S32 start_index = llmax(0,size-max_per_type);
            for (S32 j = start_index; j<size; j++)
            {
                items.push_back(items_by_type[i][j]);
            }
        }
    }
}

void LLAppearanceMgr::updateCOF(const LLUUID& category, bool append)
{
    LLViewerInventoryCategory *pcat = gInventory.getCategory(category);
    if (!pcat)
    {
        LL_WARNS() << "no category found for id " << category << LL_ENDL;
        return;
    }
    LL_INFOS("Avatar") << self_av_string() << "starting, cat '" << (pcat ? pcat->getName() : "[UNKNOWN]") << "'" << LL_ENDL;

    const LLUUID cof = getCOF();

    // Deactivate currently active gestures in the COF, if replacing outfit
    if (!append)
    {
        LLInventoryModel::item_array_t gest_items;
        getDescendentsOfAssetType(cof, gest_items, LLAssetType::AT_GESTURE);
        for(S32 i = 0; i  < gest_items.size(); ++i)
        {
            LLViewerInventoryItem *gest_item = gest_items.at(i);
            if ( LLGestureMgr::instance().isGestureActive( gest_item->getLinkedUUID()) )
            {
                LLGestureMgr::instance().deactivateGesture( gest_item->getLinkedUUID() );
            }
        }
    }

    // Collect and filter descendents to determine new COF contents.

    // - Body parts: always include COF contents as a fallback in case any
    // required parts are missing.
    // Preserve body parts from COF if appending.
    LLInventoryModel::item_array_t body_items;
    getDescendentsOfAssetType(cof, body_items, LLAssetType::AT_BODYPART);
    getDescendentsOfAssetType(category, body_items, LLAssetType::AT_BODYPART);
    if (append)
        reverse(body_items.begin(), body_items.end());
    // Reduce body items to max of one per type.
    removeDuplicateItems(body_items);
    filterWearableItems(body_items, 1, 0);

    // - Wearables: include COF contents only if appending.
    LLInventoryModel::item_array_t wear_items;
    if (append)
        getDescendentsOfAssetType(cof, wear_items, LLAssetType::AT_CLOTHING);
    getDescendentsOfAssetType(category, wear_items, LLAssetType::AT_CLOTHING);
    // Reduce wearables to max of one per type.
    removeDuplicateItems(wear_items);
    filterWearableItems(wear_items, 0, LLAgentWearables::MAX_CLOTHING_LAYERS);

    // - Attachments: include COF contents only if appending.
    LLInventoryModel::item_array_t obj_items;
    if (append)
        getDescendentsOfAssetType(cof, obj_items, LLAssetType::AT_OBJECT);
    getDescendentsOfAssetType(category, obj_items, LLAssetType::AT_OBJECT);
    removeDuplicateItems(obj_items);

    // - Gestures: include COF contents only if appending.
    LLInventoryModel::item_array_t gest_items;
    if (append)
        getDescendentsOfAssetType(cof, gest_items, LLAssetType::AT_GESTURE);
    getDescendentsOfAssetType(category, gest_items, LLAssetType::AT_GESTURE);
    removeDuplicateItems(gest_items);

    // Create links to new COF contents.
    LLInventoryModel::item_array_t all_items;
    std::copy(body_items.begin(), body_items.end(), std::back_inserter(all_items));
    std::copy(wear_items.begin(), wear_items.end(), std::back_inserter(all_items));
    std::copy(obj_items.begin(), obj_items.end(), std::back_inserter(all_items));
    std::copy(gest_items.begin(), gest_items.end(), std::back_inserter(all_items));

    // Find any wearables that need description set to enforce ordering.
    desc_map_t desc_map;
    getWearableOrderingDescUpdates(wear_items, desc_map);

    // Will link all the above items.
    // link_waiter enforce flags are false because we've already fixed everything up in updateCOF().
    LLPointer<LLInventoryCallback> link_waiter = new LLUpdateAppearanceOnDestroy(false,false);
    LLSD contents = LLSD::emptyArray();

    for (LLInventoryModel::item_array_t::const_iterator it = all_items.begin();
         it != all_items.end(); ++it)
    {
        LLSD item_contents;
        LLInventoryItem *item = *it;

        std::string desc;
        desc_map_t::const_iterator desc_iter = desc_map.find(item->getUUID());
        if (desc_iter != desc_map.end())
        {
            desc = desc_iter->second;
            LL_DEBUGS("Avatar") << item->getName() << " overriding desc to: " << desc
                                << " (was: " << item->getActualDescription() << ")" << LL_ENDL;
        }
        else
        {
            desc = item->getActualDescription();
        }

        item_contents["name"] = item->getName();
        item_contents["desc"] = desc;
        item_contents["linked_id"] = item->getLinkedUUID();
        item_contents["type"] = LLAssetType::AT_LINK;
        contents.append(item_contents);
    }
    const LLUUID& base_id = append ? getBaseOutfitUUID() : category;
    LLViewerInventoryCategory *base_cat = gInventory.getCategory(base_id);
    if (base_cat && (base_cat->getPreferredType() == LLFolderType::FT_OUTFIT))
    {
        LLSD base_contents;
        base_contents["name"] = base_cat->getName();
        base_contents["desc"] = "";
        base_contents["linked_id"] = base_cat->getLinkedUUID();
        base_contents["type"] = LLAssetType::AT_LINK_FOLDER;
        contents.append(base_contents);
    }
    if (gSavedSettings.getBOOL("DebugAvatarAppearanceMessage"))
    {
        dump_sequential_xml(gAgentAvatarp->getDebugName() + "_slam_request", contents);
    }
    slam_inventory_folder(getCOF(), contents, link_waiter);

    LL_DEBUGS("Avatar") << self_av_string() << "waiting for LLUpdateAppearanceOnDestroy" << LL_ENDL;
}

void LLAppearanceMgr::updatePanelOutfitName(const std::string& name)
{
    LLSidepanelAppearance* panel_appearance =
        dynamic_cast<LLSidepanelAppearance *>(LLFloaterSidePanelContainer::getPanel("appearance"));
    if (panel_appearance)
    {
        panel_appearance->refreshCurrentOutfitName(name);
    }
}

void LLAppearanceMgr::createBaseOutfitLink(const LLUUID& category, LLPointer<LLInventoryCallback> link_waiter)
{
    const LLUUID cof = getCOF();
    LLViewerInventoryCategory* catp = gInventory.getCategory(category);
    std::string new_outfit_name = "";

    purgeBaseOutfitLink(cof, link_waiter);

    if (catp && catp->getPreferredType() == LLFolderType::FT_OUTFIT)
    {
        link_inventory_object(cof, catp, link_waiter);
        new_outfit_name = catp->getName();
    }

    updatePanelOutfitName(new_outfit_name);
}

void LLAppearanceMgr::updateAgentWearables(LLWearableHoldingPattern* holder)
{
    LL_DEBUGS("Avatar") << "updateAgentWearables()" << LL_ENDL;
    LLInventoryItem::item_array_t items;
    std::vector< LLViewerWearable* > wearables;
    wearables.reserve(32);

    // For each wearable type, find the wearables of that type.
    for( S32 i = 0; i < LLWearableType::WT_COUNT; i++ )
    {
        for (LLWearableHoldingPattern::found_list_t::iterator iter = holder->getFoundList().begin();
             iter != holder->getFoundList().end(); ++iter)
        {
            LLFoundData& data = *iter;
            LLViewerWearable* wearable = data.mWearable;
            if( wearable && ((S32)wearable->getType() == i) )
            {
                LLViewerInventoryItem* item = (LLViewerInventoryItem*)gInventory.getItem(data.mItemID);
                if( item && (item->getAssetUUID() == wearable->getAssetID()) )
                {
                    items.push_back(item);
                    wearables.push_back(wearable);
                }
            }
        }
    }

    if(wearables.size() > 0)
    {
        gAgentWearables.setWearableOutfit(items, wearables);
    }
}

S32 LLAppearanceMgr::countActiveHoldingPatterns()
{
    return LLWearableHoldingPattern::countActive();
}

static void remove_non_link_items(LLInventoryModel::item_array_t &items)
{
    LLInventoryModel::item_array_t pruned_items;
    for (LLInventoryModel::item_array_t::const_iterator iter = items.begin();
         iter != items.end();
         ++iter)
    {
        const LLViewerInventoryItem *item = (*iter);
        if (item && item->getIsLinkType())
        {
            pruned_items.push_back((*iter));
        }
    }
    items = pruned_items;
}

//a predicate for sorting inventory items by actual descriptions
bool sort_by_actual_description(const LLInventoryItem* item1, const LLInventoryItem* item2)
{
    if (!item1 || !item2)
    {
        LL_WARNS() << "either item1 or item2 is NULL" << LL_ENDL;
        return true;
    }

    return item1->getActualDescription() < item2->getActualDescription();
}

void item_array_diff(LLInventoryModel::item_array_t& full_list,
                     LLInventoryModel::item_array_t& keep_list,
                     LLInventoryModel::item_array_t& kill_list)

{
    for (LLInventoryModel::item_array_t::iterator it = full_list.begin();
         it != full_list.end();
         ++it)
    {
        LLViewerInventoryItem *item = *it;
        if (std::find(keep_list.begin(), keep_list.end(), item) == keep_list.end())
        {
            kill_list.push_back(item);
        }
    }
}

S32 LLAppearanceMgr::findExcessOrDuplicateItems(const LLUUID& cat_id,
                                                 LLAssetType::EType type,
                                                 S32 max_items_per_type,
                                                 S32 max_items_total,
                                                 LLInventoryObject::object_list_t& items_to_kill)
{
    S32 to_kill_count = 0;

    LLInventoryModel::item_array_t items;
    getDescendentsOfAssetType(cat_id, items, type);
    LLInventoryModel::item_array_t curr_items = items;
    removeDuplicateItems(items);
    if (max_items_per_type > 0 || max_items_total > 0)
    {
        filterWearableItems(items, max_items_per_type, max_items_total);
    }
    LLInventoryModel::item_array_t kill_items;
    item_array_diff(curr_items,items,kill_items);
    for (LLInventoryModel::item_array_t::iterator it = kill_items.begin();
         it != kill_items.end();
         ++it)
    {
        items_to_kill.push_back(LLPointer<LLInventoryObject>(*it));
        to_kill_count++;
    }
    return to_kill_count;
}


void LLAppearanceMgr::findAllExcessOrDuplicateItems(const LLUUID& cat_id,
                                                    LLInventoryObject::object_list_t& items_to_kill)
{
    findExcessOrDuplicateItems(cat_id,LLAssetType::AT_BODYPART,
                               1, 0, items_to_kill);
    findExcessOrDuplicateItems(cat_id,LLAssetType::AT_CLOTHING,
                               0, LLAgentWearables::MAX_CLOTHING_LAYERS, items_to_kill);
    findExcessOrDuplicateItems(cat_id,LLAssetType::AT_OBJECT,
                               0, 0, items_to_kill);
}

void LLAppearanceMgr::enforceCOFItemRestrictions(LLPointer<LLInventoryCallback> cb)
{
    LLInventoryObject::object_list_t items_to_kill;
    findAllExcessOrDuplicateItems(getCOF(), items_to_kill);
    if (items_to_kill.size()>0)
    {
        // Remove duplicate or excess wearables. Should normally be enforced at the UI level, but
        // this should catch anything that gets through.
        remove_inventory_items(items_to_kill, cb);
    }
}

bool sort_by_linked_uuid(const LLViewerInventoryItem* item1, const LLViewerInventoryItem* item2)
{
    if (!item1 || !item2)
    {
        LL_WARNS() << "item1, item2 cannot be null, something is very wrong" << LL_ENDL;
        return true;
    }

    return item1->getLinkedUUID() < item2->getLinkedUUID();
}

void get_sorted_base_and_cof_items(LLInventoryModel::item_array_t& cof_item_array, LLInventoryModel::item_array_t& outfit_item_array)
{
    LLUUID base_outfit_id = LLAppearanceMgr::instance().getBaseOutfitUUID();

    if (base_outfit_id.notNull())
    {
        LLIsValidItemLink collector;
        LLInventoryModel::cat_array_t sub_cat_array;

        gInventory.collectDescendents(base_outfit_id,
            sub_cat_array,
            outfit_item_array,
            LLInventoryModel::EXCLUDE_TRASH);

        LLInventoryModel::cat_array_t cof_cats;

        gInventory.collectDescendentsIf(LLAppearanceMgr::instance().getCOF(), cof_cats, cof_item_array,
            LLInventoryModel::EXCLUDE_TRASH, collector);

        for (U32 i = 0; i < outfit_item_array.size(); ++i)
        {
            LLViewerInventoryItem* linked_item = outfit_item_array.at(i)->getLinkedItem();
            if (linked_item != NULL && linked_item->getActualType() == LLAssetType::AT_TEXTURE)
            {
                outfit_item_array.erase(outfit_item_array.begin() + i);
                break;
            }
        }

        std::sort(cof_item_array.begin(), cof_item_array.end(), sort_by_linked_uuid);
        std::sort(outfit_item_array.begin(), outfit_item_array.end(), sort_by_linked_uuid);
    }
}


void LLAppearanceMgr::updateAppearanceFromCOF(bool enforce_item_restrictions,
                                              bool enforce_ordering,
                                              nullary_func_t post_update_func)
{
    if (mIsInUpdateAppearanceFromCOF)
    {
        LL_WARNS() << "Called updateAppearanceFromCOF inside updateAppearanceFromCOF, skipping" << LL_ENDL;
        return;
    }

    LL_DEBUGS("Avatar") << self_av_string() << "starting" << LL_ENDL;

    if (gInventory.hasPosiblyBrockenLinks())
    {
        // Inventory has either broken links or links that
        // haven't loaded yet.
        // Check if LLAppearanceMgr needs to wait.
        LLUUID current_outfit_id = getCOF();
        LLInventoryModel::item_array_t cof_items;
        LLInventoryModel::cat_array_t cof_cats;
        LLFindBrokenLinks is_brocken_link;
        gInventory.collectDescendentsIf(current_outfit_id,
            cof_cats,
            cof_items,
            LLInventoryModel::EXCLUDE_TRASH,
            is_brocken_link);

        if (cof_items.size() > 0)
        {
            // Some links haven't loaded yet, but fetch isn't complete so
            // links are likely fine and we will have to wait for them to
            // load
            if (LLInventoryModelBackgroundFetch::getInstance()->folderFetchActive())
            {

                LLBrokenLinkObserver* observer = new LLBrokenLinkObserver(cof_items.front()->getUUID(),
                                                                            enforce_item_restrictions,
                                                                            enforce_ordering,
                                                                            post_update_func);
                gInventory.addObserver(observer);
                return;
            }
        }
    }

    if (enforce_item_restrictions)
    {
        // The point here is just to call
        // updateAppearanceFromCOF() again after excess items
        // have been removed. That time we will set
        // enforce_item_restrictions to false so we don't get
        // caught in a perpetual loop.
        LLPointer<LLInventoryCallback> cb(
            new LLUpdateAppearanceOnDestroy(false, enforce_ordering, post_update_func));
        enforceCOFItemRestrictions(cb);
        return;
    }

    if (enforce_ordering)
    {
        //checking integrity of the COF in terms of ordering of wearables,
        //checking and updating links' descriptions of wearables in the COF (before analyzed for "dirty" state)

        // As with enforce_item_restrictions handling above, we want
        // to wait for the update callbacks, then (finally!) call
        // updateAppearanceFromCOF() with no additional COF munging needed.
        LLPointer<LLInventoryCallback> cb(
            new LLUpdateAppearanceOnDestroy(false, false, post_update_func));
        updateClothingOrderingInfo(LLUUID::null, cb);
        return;
    }

    if (!validateClothingOrderingInfo())
    {

        LLInventoryModel::item_array_t outfit_item_array;
        LLInventoryModel::item_array_t cof_item_array;
        get_sorted_base_and_cof_items(cof_item_array, outfit_item_array);

        if (outfit_item_array.size() == cof_item_array.size())
        {
            for (U32 i = 0; i < cof_item_array.size(); ++i)
            {
                LLViewerInventoryItem *cof_it = cof_item_array.at(i);
                LLViewerInventoryItem *base_it = outfit_item_array.at(i);

                if (cof_it->getActualDescription() != base_it->getActualDescription())
                {
                    if (cof_it->getLinkedUUID() == base_it->getLinkedUUID())
                    {
                        cof_it->setDescription(base_it->getActualDescription());
                        gInventory.updateItem(cof_it);
                    }
                }
            }
            LLAppearanceMgr::getInstance()->updateIsDirty();
        }

    }

    BoolSetter setIsInUpdateAppearanceFromCOF(mIsInUpdateAppearanceFromCOF);
    selfStartPhase("update_appearance_from_cof");

    // update dirty flag to see if the state of the COF matches
    // the saved outfit stored as a folder link
    updateIsDirty();

    // Send server request for appearance update
    if (gAgent.getRegion() && gAgent.getRegion()->getCentralBakeVersion())
    {
        requestServerAppearanceUpdate();
    }

    LLUUID current_outfit_id = getCOF();

    // Find all the wearables that are in the COF's subtree.
    LL_DEBUGS() << "LLAppearanceMgr::updateFromCOF()" << LL_ENDL;
    LLInventoryModel::item_array_t wear_items;
    LLInventoryModel::item_array_t obj_items;
    LLInventoryModel::item_array_t gest_items;
    getUserDescendents(current_outfit_id, wear_items, obj_items, gest_items);
    // Get rid of non-links in case somehow the COF was corrupted.
    remove_non_link_items(wear_items);
    remove_non_link_items(obj_items);
    remove_non_link_items(gest_items);

    dumpItemArray(wear_items,"asset_dump: wear_item");
    dumpItemArray(obj_items,"asset_dump: obj_item");

    LLViewerInventoryCategory *cof = gInventory.getCategory(current_outfit_id);
    if (!gInventory.isCategoryComplete(current_outfit_id))
    {
        LL_WARNS() << "COF info is not complete. Version " << cof->getVersion()
                << " descendent_count " << cof->getDescendentCount()
                << " viewer desc count " << cof->getViewerDescendentCount() << LL_ENDL;
    }
    if(!wear_items.size())
    {
        LLNotificationsUtil::add("CouldNotPutOnOutfit");
        return;
    }

    //preparing the list of wearables in the correct order for LLAgentWearables
    sortItemsByActualDescription(wear_items);


    LL_DEBUGS("Avatar") << "HP block starts" << LL_ENDL;
    LLTimer hp_block_timer;
    LLWearableHoldingPattern* holder = new LLWearableHoldingPattern;

    holder->setObjItems(obj_items);
    holder->setGestItems(gest_items);

    // Note: can't do normal iteration, because if all the
    // wearables can be resolved immediately, then the
    // callback will be called (and this object deleted)
    // before the final getNextData().

    for(S32 i = 0; i  < wear_items.size(); ++i)
    {
        LLViewerInventoryItem *item = wear_items.at(i);
        LLViewerInventoryItem *linked_item = item ? item->getLinkedItem() : NULL;

        // Fault injection: use debug setting to test asset
        // fetch failures (should be replaced by new defaults in
        // lost&found).
        U32 skip_type = gSavedSettings.getU32("ForceAssetFail");

        if (item && item->getIsLinkType() && linked_item)
        {
            LLFoundData found(linked_item->getUUID(),
                              linked_item->getAssetUUID(),
                              linked_item->getName(),
                              linked_item->getType(),
                              linked_item->isWearableType() ? linked_item->getWearableType() : LLWearableType::WT_INVALID
                );

            if (skip_type != LLWearableType::WT_INVALID && skip_type == found.mWearableType)
            {
                found.mAssetID.generate(); // Replace with new UUID, guaranteed not to exist in DB
            }
            //pushing back, not front, to preserve order of wearables for LLAgentWearables
            holder->getFoundList().push_back(found);
        }
        else
        {
            if (!item)
            {
                LL_WARNS() << "Attempt to wear a null item " << LL_ENDL;
            }
            else if (!linked_item)
            {
                LL_WARNS() << "Attempt to wear a broken link [ name:" << item->getName() << " ] " << LL_ENDL;
            }
        }
    }

    selfStartPhase("get_wearables_2");

    for (LLWearableHoldingPattern::found_list_t::iterator it = holder->getFoundList().begin();
         it != holder->getFoundList().end(); ++it)
    {
        LLFoundData& found = *it;

        LL_DEBUGS() << self_av_string() << "waiting for onWearableAssetFetch callback, asset " << found.mAssetID.asString() << LL_ENDL;

        // Fetch the wearables about to be worn.
        LLWearableList::instance().getAsset(found.mAssetID,
                                            found.mName,
                                            gAgentAvatarp,
                                            found.mAssetType,
                                            onWearableAssetFetch,
                                            (void*)holder);

    }

    holder->resetTime(gSavedSettings.getF32("MaxWearableWaitTime"));
    if (!holder->pollFetchCompletion())
    {
        doOnIdleRepeating(boost::bind(&LLWearableHoldingPattern::pollFetchCompletion,holder));
    }
    post_update_func();

    LL_DEBUGS("Avatar") << "HP block ends, elapsed " << hp_block_timer.getElapsedTimeF32() << LL_ENDL;
}

void LLAppearanceMgr::getDescendentsOfAssetType(const LLUUID& category,
                                                    LLInventoryModel::item_array_t& items,
                                                    LLAssetType::EType type)
{
    LLInventoryModel::cat_array_t cats;
    LLIsType is_of_type(type);
    gInventory.collectDescendentsIf(category,
                                    cats,
                                    items,
                                    LLInventoryModel::EXCLUDE_TRASH,
                                    is_of_type);
}

void LLAppearanceMgr::getUserDescendents(const LLUUID& category,
                                             LLInventoryModel::item_array_t& wear_items,
                                             LLInventoryModel::item_array_t& obj_items,
                                             LLInventoryModel::item_array_t& gest_items)
{
    LLInventoryModel::cat_array_t wear_cats;
    LLFindWearables is_wearable;
    gInventory.collectDescendentsIf(category,
                                    wear_cats,
                                    wear_items,
                                    LLInventoryModel::EXCLUDE_TRASH,
                                    is_wearable);

    LLInventoryModel::cat_array_t obj_cats;
    LLIsType is_object( LLAssetType::AT_OBJECT );
    gInventory.collectDescendentsIf(category,
                                    obj_cats,
                                    obj_items,
                                    LLInventoryModel::EXCLUDE_TRASH,
                                    is_object);

    // Find all gestures in this folder
    LLInventoryModel::cat_array_t gest_cats;
    LLIsType is_gesture( LLAssetType::AT_GESTURE );
    gInventory.collectDescendentsIf(category,
                                    gest_cats,
                                    gest_items,
                                    LLInventoryModel::EXCLUDE_TRASH,
                                    is_gesture);
}

void LLAppearanceMgr::wearInventoryCategory(LLInventoryCategory* category, bool copy, bool append)
{
    if(!category) return;

    selfClearPhases();
    selfStartPhase("wear_inventory_category");

    gAgentWearables.notifyLoadingStarted();

    LL_INFOS("Avatar") << self_av_string() << "wearInventoryCategory( " << category->getName()
             << " )" << LL_ENDL;

    // If we are copying from library, attempt to use AIS to copy the category.
    if (copy && AISAPI::isAvailable())
    {
        LLUUID parent_id;
        parent_id = gInventory.findCategoryUUIDForType(LLFolderType::FT_CLOTHING);
        if (parent_id.isNull())
        {
            parent_id = gInventory.getRootFolderID();
        }

        LLPointer<LLInventoryCallback> copy_cb = new LLWearCategoryAfterCopy(append);
        LLPointer<LLInventoryCallback> track_cb = new LLTrackPhaseWrapper(
                                                    std::string("wear_inventory_category_callback"), copy_cb);

        AISAPI::completion_t cr = boost::bind(&doAppearanceCb, track_cb, _1);
        AISAPI::CopyLibraryCategory(category->getUUID(), parent_id, false, cr);
    }
    else
    {
        selfStartPhase("wear_inventory_category_fetch");
        if (AISAPI::isAvailable() && category->getPreferredType() == LLFolderType::FT_OUTFIT)
        {
            // for reliability just fetch it whole, linked items included
            LLUUID cat_id = category->getUUID();
            LLInventoryModelBackgroundFetch::getInstance()->fetchFolderAndLinks(
                                cat_id,
                                [cat_id, copy, append]
                                {
                                    LLAppearanceMgr::instance().wearCategoryFinal(cat_id, copy, append);
                                });
        }
        else
        {
            callAfterCategoryFetch(category->getUUID(), boost::bind(&LLAppearanceMgr::wearCategoryFinal,
                                                                    &LLAppearanceMgr::instance(),
                                                                    category->getUUID(), copy, append));
        }
    }
}

S32 LLAppearanceMgr::getActiveCopyOperations() const
{
    return LLCallAfterInventoryCopyMgr::getInstanceCount();
}

void LLAppearanceMgr::wearCategoryFinal(const LLUUID& cat_id, bool copy_items, bool append)
{
    LL_INFOS("Avatar") << self_av_string() << "starting" << LL_ENDL;

    selfStopPhase("wear_inventory_category_fetch");

    // We now have an outfit ready to be copied to agent inventory. Do
    // it, and wear that outfit normally.
    LLInventoryCategory* cat = gInventory.getCategory(cat_id);
    if(copy_items)
    {
        LLInventoryModel::cat_array_t* cats;
        LLInventoryModel::item_array_t* items;
        gInventory.getDirectDescendentsOf(cat_id, cats, items);
        std::string name;
        if(!cat)
        {
            // should never happen.
            name = "New Outfit";
        }
        else
        {
            name = cat->getName();
        }
        LLViewerInventoryItem* item = NULL;
        LLInventoryModel::item_array_t::const_iterator it = items->begin();
        LLInventoryModel::item_array_t::const_iterator end = items->end();
        LLUUID pid;
        for(; it < end; ++it)
        {
            item = *it;
            if(item)
            {
                if(LLInventoryType::IT_GESTURE == item->getInventoryType())
                {
                    pid = gInventory.findCategoryUUIDForType(LLFolderType::FT_GESTURE);
                }
                else
                {
                    pid = gInventory.findCategoryUUIDForType(LLFolderType::FT_CLOTHING);
                }
                break;
            }
        }
        if(pid.isNull())
        {
            pid = gInventory.getRootFolderID();
        }

        gInventory.createNewCategory(
            pid,
            LLFolderType::FT_NONE,
            name,
            [cat_id, append](const LLUUID& new_cat_id)
        {
            LLInventoryModel::cat_array_t* cats;
            LLInventoryModel::item_array_t* items;
            gInventory.getDirectDescendentsOf(cat_id, cats, items);
            // Create a CopyMgr that will copy items, manage its own destruction
            new LLCallAfterInventoryCopyMgr(
                *items, new_cat_id, std::string("wear_inventory_category_callback"),
                boost::bind(&LLAppearanceMgr::wearInventoryCategoryOnAvatar,
                    LLAppearanceMgr::getInstance(),
                    gInventory.getCategory(new_cat_id),
                    append));

            // BAP fixes a lag in display of created dir.
            gInventory.notifyObservers();
        },
            cat->getThumbnailUUID()
        );
    }
    else
    {
        // Wear the inventory category.
        LLAppearanceMgr::instance().wearInventoryCategoryOnAvatar(cat, append);
    }
}

// *NOTE: hack to get from avatar inventory to avatar
void LLAppearanceMgr::wearInventoryCategoryOnAvatar( LLInventoryCategory* category, bool append )
{
    // Avoid unintentionally overwriting old wearables.  We have to do
    // this up front to avoid having to deal with the case of multiple
    // wearables being dirty.
    if (!category) return;

    if ( !LLInventoryCallbackManager::is_instantiated() )
    {
        // shutting down, ignore.
        return;
    }

    LL_INFOS("Avatar") << self_av_string() << "wearInventoryCategoryOnAvatar '" << category->getName()
             << "'" << LL_ENDL;
    LLUIUsage::instance().logCommand("Avatar.WearCategory");

    if (gAgentCamera.cameraCustomizeAvatar())
    {
        // switching to outfit editor should automagically save any currently edited wearable
        LLFloaterSidePanelContainer::showPanel("appearance", LLSD().with("type", "edit_outfit"));
    }

    LLAppearanceMgr::changeOutfit(true, category->getUUID(), append);
}

bool LLAppearanceMgr::wearOutfitByName(const std::string& name, bool append)
{
    std::string error_msg;
    if(!wearOutfitByName(name, error_msg, append))
    {
        LL_WARNS() << error_msg << LL_ENDL;
        return false;
    }
    return true;
}

bool LLAppearanceMgr::wearOutfitByName(const std::string& name, std::string& error_msg, bool append)
{
    LL_INFOS("Avatar") << self_av_string() << "Wearing category " << name << LL_ENDL;

    LLInventoryModel::cat_array_t cat_array;
    LLInventoryModel::item_array_t item_array;
    LLNameCategoryCollector has_name(name);
    gInventory.collectDescendentsIf(gInventory.getRootFolderID(),
                                    cat_array,
                                    item_array,
                                    LLInventoryModel::EXCLUDE_TRASH,
                                    has_name);
    bool copy_items = false;
    LLInventoryCategory* cat = NULL;
    if (cat_array.size() > 0)
    {
        // Just wear the first one that matches
        cat = cat_array.at(0);
    }
    else
    {
        gInventory.collectDescendentsIf(LLUUID::null,
                                        cat_array,
                                        item_array,
                                        LLInventoryModel::EXCLUDE_TRASH,
                                        has_name);
        if(cat_array.size() > 0)
        {
            cat = cat_array.at(0);
            copy_items = true;
        }
    }

    return wearOutfit(stringize(std::quoted(name)), cat, error_msg, copy_items, append);
}

bool LLAppearanceMgr::wearOutfit(const LLUUID &cat_id, std::string &error_msg, bool append)
{
    LLViewerInventoryCategory *cat = gInventory.getCategory(cat_id);
    return wearOutfit(stringize(cat_id), cat, error_msg, false, append);
}

bool LLAppearanceMgr::wearOutfit(const std::string &desc, LLInventoryCategory* cat,
                                 std::string &error_msg, bool copy_items, bool append)
{
    if (!cat)
    {
        error_msg = stringize(LLTrans::getString("OutfitNotFound"), desc);
        return false;
    }
    // don't allow wearing a system folder
    if (LLFolderType::lookupIsProtectedType(cat->getPreferredType()))
    {
        error_msg = stringize(LLTrans::getString("SystemFolderNotWorn"), std::quoted(cat->getName()));
        return false;
    }
    bool can_wear = append ? getCanAddToCOF(cat->getUUID()) : getCanReplaceCOF(cat->getUUID());
    if (!can_wear)
    {
        std::string msg = append ? LLTrans::getString("OutfitNotAdded") : LLTrans::getString("OutfitNotReplaced");
        error_msg =  stringize(msg, std::quoted(cat->getName()), " , id: ", cat->getUUID());
        return false;
    }
    wearInventoryCategory(cat, copy_items, append);
    return true;
}

bool areMatchingWearables(const LLViewerInventoryItem *a, const LLViewerInventoryItem *b)
{
    return (a->isWearableType() && b->isWearableType() &&
            (a->getWearableType() == b->getWearableType()));
}

class LLDeferredCOFLinkObserver: public LLInventoryObserver
{
public:
    LLDeferredCOFLinkObserver(const LLUUID& item_id, LLPointer<LLInventoryCallback> cb, const std::string& description):
        mItemID(item_id),
        mCallback(cb),
        mDescription(description)
    {
    }

    ~LLDeferredCOFLinkObserver()
    {
    }

    /* virtual */ void changed(U32 mask)
    {
        const LLInventoryItem *item = gInventory.getItem(mItemID);
        if (item)
        {
            gInventory.removeObserver(this);
            LLAppearanceMgr::instance().addCOFItemLink(item, mCallback, mDescription);
            delete this;
        }
    }

private:
    const LLUUID mItemID;
    std::string mDescription;
    LLPointer<LLInventoryCallback> mCallback;
};


// BAP - note that this runs asynchronously if the item is not already loaded from inventory.
// Dangerous if caller assumes link will exist after calling the function.
void LLAppearanceMgr::addCOFItemLink(const LLUUID &item_id,
                                     LLPointer<LLInventoryCallback> cb,
                                     const std::string description)
{
    const LLInventoryItem *item = gInventory.getItem(item_id);
    if (!item)
    {
        LLDeferredCOFLinkObserver *observer = new LLDeferredCOFLinkObserver(item_id, cb, description);
        gInventory.addObserver(observer);
    }
    else
    {
        addCOFItemLink(item, cb, description);
    }
}

void LLAppearanceMgr::addCOFItemLink(const LLInventoryItem *item,
                                     LLPointer<LLInventoryCallback> cb,
                                     const std::string description)
{
    const LLViewerInventoryItem *vitem = dynamic_cast<const LLViewerInventoryItem*>(item);
    if (!vitem)
    {
        LL_WARNS() << "not an llviewerinventoryitem, failed" << LL_ENDL;
        return;
    }

    gInventory.addChangedMask(LLInventoryObserver::LABEL, vitem->getLinkedUUID());

    LLInventoryModel::cat_array_t cat_array;
    LLInventoryModel::item_array_t item_array;
    gInventory.collectDescendents(LLAppearanceMgr::getCOF(),
                                  cat_array,
                                  item_array,
                                  LLInventoryModel::EXCLUDE_TRASH);
    bool linked_already = false;
    for (S32 i=0; i<item_array.size(); i++)
    {
        // Are these links to the same object?
        const LLViewerInventoryItem* inv_item = item_array.at(i).get();
        const LLWearableType::EType wearable_type = inv_item->getWearableType();

        const bool is_body_part =    (wearable_type == LLWearableType::WT_SHAPE)
                                  || (wearable_type == LLWearableType::WT_HAIR)
                                  || (wearable_type == LLWearableType::WT_EYES)
                                  || (wearable_type == LLWearableType::WT_SKIN);

        if (inv_item->getLinkedUUID() == vitem->getLinkedUUID())
        {
            linked_already = true;
        }
        // Are these links to different items of the same body part
        // type? If so, new item will replace old.
        else if ((vitem->isWearableType()) && (vitem->getWearableType() == wearable_type))
        {
            if (is_body_part && inv_item->getIsLinkType())
            {
                remove_inventory_item(inv_item->getUUID(), cb);
            }
            else if (!gAgentWearables.canAddWearable(wearable_type))
            {
                // MULTI-WEARABLES: make sure we don't go over clothing limits
                remove_inventory_item(inv_item->getUUID(), cb);
            }
        }
    }

    if (!linked_already)
    {
        LLViewerInventoryItem *copy_item = new LLViewerInventoryItem;
        copy_item->copyViewerItem(vitem);
        copy_item->setDescription(description);
        link_inventory_object(getCOF(), copy_item, cb);
    }
}

LLInventoryModel::item_array_t LLAppearanceMgr::findCOFItemLinks(const LLUUID& item_id)
{
    LLInventoryModel::item_array_t result;

    LLUUID linked_id = gInventory.getLinkedItemID(item_id);
    LLInventoryModel::cat_array_t cat_array;
    LLInventoryModel::item_array_t item_array;
    gInventory.collectDescendents(LLAppearanceMgr::getCOF(),
                                  cat_array,
                                  item_array,
                                  LLInventoryModel::EXCLUDE_TRASH);
    for (S32 i=0; i<item_array.size(); i++)
    {
        const LLViewerInventoryItem* inv_item = item_array.at(i).get();
        if (inv_item->getLinkedUUID() == linked_id)
        {
            result.push_back(item_array.at(i));
        }
    }
    return result;
}

bool LLAppearanceMgr::isLinkedInCOF(const LLUUID& item_id)
{
    LLInventoryModel::item_array_t links = LLAppearanceMgr::instance().findCOFItemLinks(item_id);
    return links.size() > 0;
}

void LLAppearanceMgr::removeAllClothesFromAvatar()
{
    // Fetch worn clothes (i.e. the ones in COF).
    LLInventoryModel::item_array_t clothing_items;
    LLInventoryModel::cat_array_t dummy;
    LLIsType is_clothing(LLAssetType::AT_CLOTHING);
    gInventory.collectDescendentsIf(getCOF(),
                                    dummy,
                                    clothing_items,
                                    LLInventoryModel::EXCLUDE_TRASH,
                                    is_clothing);
    uuid_vec_t item_ids;
    for (LLInventoryModel::item_array_t::iterator it = clothing_items.begin();
        it != clothing_items.end(); ++it)
    {
        item_ids.push_back((*it).get()->getLinkedUUID());
    }

    // Take them off by removing from COF.
    removeItemsFromAvatar(item_ids);
}

void LLAppearanceMgr::removeAllAttachmentsFromAvatar()
{
    if (!isAgentAvatarValid()) return;

    LLAgentWearables::llvo_vec_t objects_to_remove;

    for (LLVOAvatar::attachment_map_t::iterator iter = gAgentAvatarp->mAttachmentPoints.begin();
         iter != gAgentAvatarp->mAttachmentPoints.end();)
    {
        LLVOAvatar::attachment_map_t::iterator curiter = iter++;
        LLViewerJointAttachment* attachment = curiter->second;
        for (LLViewerJointAttachment::attachedobjs_vec_t::iterator attachment_iter = attachment->mAttachedObjects.begin();
             attachment_iter != attachment->mAttachedObjects.end();
             ++attachment_iter)
        {
            LLViewerObject *attached_object = attachment_iter->get();
            if (attached_object)
            {
                objects_to_remove.push_back(attached_object);
            }
        }
    }
    uuid_vec_t ids_to_remove;
    for (LLAgentWearables::llvo_vec_t::iterator it = objects_to_remove.begin();
         it != objects_to_remove.end();
         ++it)
    {
        ids_to_remove.push_back((*it)->getAttachmentItemID());
    }
    removeItemsFromAvatar(ids_to_remove);
}

class LLUpdateOnCOFLinkRemove : public LLInventoryCallback
{
public:
    LLUpdateOnCOFLinkRemove(const LLUUID& remove_item_id, LLPointer<LLInventoryCallback> cb = NULL):
        mItemID(remove_item_id),
        mCB(cb)
    {
    }

    /* virtual */ void fire(const LLUUID& item_id)
    {
        // just removed cof link, "(wear)" suffix depends on presence of link, so update label
        gInventory.addChangedMask(LLInventoryObserver::LABEL, mItemID);
        if (mCB.notNull())
        {
            mCB->fire(item_id);
        }
    }

private:
    LLUUID mItemID;
    LLPointer<LLInventoryCallback> mCB;
};

void LLAppearanceMgr::removeCOFItemLinks(const LLUUID& item_id, LLPointer<LLInventoryCallback> cb)
{   LLInventoryModel::cat_array_t cat_array;
    LLInventoryModel::item_array_t item_array;
    gInventory.collectDescendents(LLAppearanceMgr::getCOF(),
                                  cat_array,
                                  item_array,
                                  LLInventoryModel::EXCLUDE_TRASH);
    for (S32 i=0; i<item_array.size(); i++)
    {
        const LLInventoryItem* item = item_array.at(i).get();
        if (item->getIsLinkType() && item->getLinkedUUID() == item_id)
        {
            if (item->getType() == LLAssetType::AT_OBJECT)
            {
                // Immediate delete
                remove_inventory_item(item->getUUID(), cb, true);
                gInventory.addChangedMask(LLInventoryObserver::LABEL, item_id);
            }
            else
            {
                // Delayed delete
                // Pointless to update item_id label here since link still exists and first notifyObservers
                // call will restore (wear) suffix, mark for update after deletion
                LLPointer<LLUpdateOnCOFLinkRemove> cb_label = new LLUpdateOnCOFLinkRemove(item_id, cb);
                remove_inventory_item(item->getUUID(), cb_label, false);
            }
        }
    }
}

void LLAppearanceMgr::removeCOFLinksOfType(LLWearableType::EType type, LLPointer<LLInventoryCallback> cb)
{
    LLFindWearablesOfType filter_wearables_of_type(type);
    LLInventoryModel::cat_array_t cats;
    LLInventoryModel::item_array_t items;
    LLInventoryModel::item_array_t::const_iterator it;

    gInventory.collectDescendentsIf(getCOF(), cats, items, true, filter_wearables_of_type);
    for (it = items.begin(); it != items.end(); ++it)
    {
        const LLViewerInventoryItem* item = *it;
        if (item->getIsLinkType()) // we must operate on links only
        {
            remove_inventory_item(item->getUUID(), cb);
        }
    }
}

void LLAppearanceMgr::updateIsDirty()
{
    LLUUID cof = getCOF();
    LLUUID base_outfit;

    // find base outfit link
    const LLViewerInventoryItem* base_outfit_item = getBaseOutfitLink();
    LLViewerInventoryCategory* catp = NULL;
    if (base_outfit_item && base_outfit_item->getIsLinkType())
    {
        catp = base_outfit_item->getLinkedCategory();
    }
    if(catp && catp->getPreferredType() == LLFolderType::FT_OUTFIT)
    {
        base_outfit = catp->getUUID();
    }

    // Set dirty to "false" if no base outfit found to disable "Save"
    // and leave only "Save As" enabled in My Outfits.
    mOutfitIsDirty = false;

    if (base_outfit.notNull())
    {
        LLIsValidItemLink collector;

        LLInventoryModel::cat_array_t cof_cats;
        LLInventoryModel::item_array_t cof_items;
        gInventory.collectDescendentsIf(cof, cof_cats, cof_items,
                                      LLInventoryModel::EXCLUDE_TRASH, collector);

        LLInventoryModel::cat_array_t outfit_cats;
        LLInventoryModel::item_array_t outfit_items;
        gInventory.collectDescendentsIf(base_outfit, outfit_cats, outfit_items,
                                      LLInventoryModel::EXCLUDE_TRASH, collector);

        for (U32 i = 0; i < outfit_items.size(); ++i)
        {
            LLViewerInventoryItem* linked_item = outfit_items.at(i)->getLinkedItem();
            if (linked_item != NULL && linked_item->getActualType() == LLAssetType::AT_TEXTURE)
            {
                outfit_items.erase(outfit_items.begin() + i);
                break;
            }
        }

        if(outfit_items.size() != cof_items.size())
        {
            LL_DEBUGS("Avatar") << "item count different - base " << outfit_items.size() << " cof " << cof_items.size() << LL_ENDL;
            // Current outfit folder should have one more item than the outfit folder.
            // this one item is the link back to the outfit folder itself.
            mOutfitIsDirty = true;
            return;
        }

        //"dirty" - also means a difference in linked UUIDs and/or a difference in wearables order (links' descriptions)
        std::sort(cof_items.begin(), cof_items.end(), sort_by_linked_uuid);
        std::sort(outfit_items.begin(), outfit_items.end(), sort_by_linked_uuid);

        for (U32 i = 0; i < cof_items.size(); ++i)
        {
            LLViewerInventoryItem *item1 = cof_items.at(i);
            LLViewerInventoryItem *item2 = outfit_items.at(i);

            if (item1->getLinkedUUID() != item2->getLinkedUUID() ||
                item1->getName() != item2->getName() ||
                item1->getActualDescription() != item2->getActualDescription())
            {
                if (item1->getLinkedUUID() != item2->getLinkedUUID())
                {
                    LL_DEBUGS("Avatar") << "link id different " << LL_ENDL;
                }
                else
                {
                    if (item1->getName() != item2->getName())
                    {
                        LL_DEBUGS("Avatar") << "name different " << item1->getName() << " " << item2->getName() << LL_ENDL;
                    }
                    if (item1->getActualDescription() != item2->getActualDescription())
                    {
                        LL_DEBUGS("Avatar") << "desc different " << item1->getActualDescription()
                                            << " " << item2->getActualDescription()
                                            << " names " << item1->getName() << " " << item2->getName() << LL_ENDL;
                    }
                }
                mOutfitIsDirty = true;
                return;
            }
        }
    }
    llassert(!mOutfitIsDirty);
    LL_DEBUGS("Avatar") << "clean" << LL_ENDL;
}

// *HACK: Must match name in Library or agent inventory
const std::string ROOT_GESTURES_FOLDER = "Gestures";
const std::string COMMON_GESTURES_FOLDER = "Common Gestures";
const std::string MALE_GESTURES_FOLDER = "Male Gestures";
const std::string FEMALE_GESTURES_FOLDER = "Female Gestures";
const std::string SPEECH_GESTURES_FOLDER = "Speech Gestures";
const std::string OTHER_GESTURES_FOLDER = "Other Gestures";

void LLAppearanceMgr::copyLibraryGestures()
{
    LL_INFOS("Avatar") << self_av_string() << "Copying library gestures" << LL_ENDL;

    // Copy gestures
    LLUUID lib_gesture_cat_id =
        gInventory.findLibraryCategoryUUIDForType(LLFolderType::FT_GESTURE);
    if (lib_gesture_cat_id.isNull())
    {
        LL_WARNS() << "Unable to copy gestures, source category not found" << LL_ENDL;
    }
    LLUUID dst_id = gInventory.findCategoryUUIDForType(LLFolderType::FT_GESTURE);

    std::vector<std::string> gesture_folders_to_copy;
    gesture_folders_to_copy.push_back(MALE_GESTURES_FOLDER);
    gesture_folders_to_copy.push_back(FEMALE_GESTURES_FOLDER);
    gesture_folders_to_copy.push_back(COMMON_GESTURES_FOLDER);
    gesture_folders_to_copy.push_back(SPEECH_GESTURES_FOLDER);
    gesture_folders_to_copy.push_back(OTHER_GESTURES_FOLDER);

    for(std::vector<std::string>::iterator it = gesture_folders_to_copy.begin();
        it != gesture_folders_to_copy.end();
        ++it)
    {
        std::string& folder_name = *it;

        LLPointer<LLInventoryCallback> cb(NULL);

        // After copying gestures, activate Common, Other, plus
        // Male and/or Female, depending upon the initial outfit gender.
        ESex gender = gAgentAvatarp->getSex();

        std::string activate_male_gestures;
        std::string activate_female_gestures;
        switch (gender) {
            case SEX_MALE:
                activate_male_gestures = MALE_GESTURES_FOLDER;
                break;
            case SEX_FEMALE:
                activate_female_gestures = FEMALE_GESTURES_FOLDER;
                break;
            case SEX_BOTH:
                activate_male_gestures = MALE_GESTURES_FOLDER;
                activate_female_gestures = FEMALE_GESTURES_FOLDER;
                break;
        }

        if (folder_name == activate_male_gestures ||
            folder_name == activate_female_gestures ||
            folder_name == COMMON_GESTURES_FOLDER ||
            folder_name == OTHER_GESTURES_FOLDER)
        {
            cb = new LLBoostFuncInventoryCallback(activate_gesture_cb);
        }

        LLUUID cat_id = findDescendentCategoryIDByName(lib_gesture_cat_id,folder_name);
        if (cat_id.isNull())
        {
            LL_WARNS() << self_av_string() << "failed to find gesture folder for " << folder_name << LL_ENDL;
        }
        else
        {
            LL_DEBUGS("Avatar") << self_av_string() << "initiating fetch and copy for " << folder_name << " cat_id " << cat_id << LL_ENDL;
            callAfterCategoryFetch(cat_id,
                                   boost::bind(&LLAppearanceMgr::shallowCopyCategory,
                                               &LLAppearanceMgr::instance(),
                                               cat_id, dst_id, cb));
        }
    }
}

// Handler for anything that's deferred until avatar de-clouds.
void LLAppearanceMgr::onFirstFullyVisible()
{
    gAgentAvatarp->outputRezTiming("Avatar fully loaded");
    gAgentAvatarp->reportAvatarRezTime();
    gAgentAvatarp->debugAvatarVisible();

    // If this is the first time we've ever logged in,
    // then copy default gestures from the library.
    if (gAgent.isFirstLogin()) {
        copyLibraryGestures();
    }
}

// update "dirty" state - defined outside class to allow for calling
// after appearance mgr instance has been destroyed.
void appearance_mgr_update_dirty_state()
{
    if (LLAppearanceMgr::instanceExists())
    {
        LLAppearanceMgr& app_mgr = LLAppearanceMgr::instance();
        LLUUID image_id = app_mgr.getOutfitImage();
        if(image_id.notNull())
        {
            LLPointer<LLInventoryCallback> cb = NULL;
            link_inventory_object(app_mgr.getBaseOutfitUUID(), image_id, cb);
        }

        LLAppearanceMgr::getInstance()->updateIsDirty();
        LLAppearanceMgr::getInstance()->setOutfitLocked(false);
        gAgentWearables.notifyLoadingFinished();
    }
}

void update_base_outfit_after_ordering()
{
    LLAppearanceMgr& app_mgr = LLAppearanceMgr::instance();
    app_mgr.setOutfitImage(LLUUID());
    LLInventoryModel::cat_array_t sub_cat_array;
    LLInventoryModel::item_array_t outfit_item_array;
    gInventory.collectDescendents(app_mgr.getBaseOutfitUUID(),
                                sub_cat_array,
                                outfit_item_array,
                                LLInventoryModel::EXCLUDE_TRASH);
    for (LLViewerInventoryItem* outfit_item : outfit_item_array)
    {
        LLViewerInventoryItem* linked_item = outfit_item->getLinkedItem();
        if (linked_item != NULL)
        {
            if (linked_item->getActualType() == LLAssetType::AT_TEXTURE)
            {
                app_mgr.setOutfitImage(linked_item->getLinkedUUID());
                if (linked_item->getName() == LLAppearanceMgr::sExpectedTextureName)
                {
                    // Images with "appropriate" name take priority
                    break;
                }
            }
        }
        else if (outfit_item->getActualType() == LLAssetType::AT_TEXTURE)
        {
            app_mgr.setOutfitImage(outfit_item->getUUID());
            if (outfit_item->getName() == LLAppearanceMgr::sExpectedTextureName)
            {
                // Images with "appropriate" name take priority
                break;
            }
        }
    }

    LLPointer<LLInventoryCallback> dirty_state_updater =
        new LLBoostFuncInventoryCallback(no_op_inventory_func, appearance_mgr_update_dirty_state);

    //COF contains only links so we copy to the Base Outfit only links
    const LLUUID base_outfit_id = app_mgr.getBaseOutfitUUID();
    bool copy_folder_links = false;
    app_mgr.slamCategoryLinks(app_mgr.getCOF(), base_outfit_id, copy_folder_links, dirty_state_updater);

    if (base_outfit_id.notNull())
    {
        LLIsValidItemLink collector;

        LLInventoryModel::cat_array_t cof_cats;
        LLInventoryModel::item_array_t cof_item_array;
        gInventory.collectDescendentsIf(app_mgr.getCOF(), cof_cats, cof_item_array,
            LLInventoryModel::EXCLUDE_TRASH, collector);

        for (U32 i = 0; i < outfit_item_array.size(); ++i)
        {
            LLViewerInventoryItem* linked_item = outfit_item_array.at(i)->getLinkedItem();
            if (linked_item != NULL && linked_item->getActualType() == LLAssetType::AT_TEXTURE)
            {
                outfit_item_array.erase(outfit_item_array.begin() + i);
                break;
            }
        }

        if (outfit_item_array.size() != cof_item_array.size())
        {
            return;
        }

        std::sort(cof_item_array.begin(), cof_item_array.end(), sort_by_linked_uuid);
        std::sort(outfit_item_array.begin(), outfit_item_array.end(), sort_by_linked_uuid);

        for (U32 i = 0; i < cof_item_array.size(); ++i)
        {
            LLViewerInventoryItem *cof_it = cof_item_array.at(i);
            LLViewerInventoryItem *base_it = outfit_item_array.at(i);

            if (cof_it->getActualDescription() != base_it->getActualDescription())
            {
                if (cof_it->getLinkedUUID() == base_it->getLinkedUUID())
                {
                    base_it->setDescription(cof_it->getActualDescription());
                    gInventory.updateItem(base_it);
                }
            }
        }
        LLAppearanceMgr::getInstance()->updateIsDirty();
    }

}

// Save COF changes - update the contents of the current base outfit
// to match the current COF. Fails if no current base outfit is set.
bool LLAppearanceMgr::updateBaseOutfit()
{
    if (isOutfitLocked())
    {
        // don't allow modify locked outfit
        llassert(!isOutfitLocked());
        return false;
    }

    setOutfitLocked(true);

    gAgentWearables.notifyLoadingStarted();

    const LLUUID base_outfit_id = getBaseOutfitUUID();
    if (base_outfit_id.isNull()) return false;
    LL_DEBUGS("Avatar") << "saving cof to base outfit " << base_outfit_id << LL_ENDL;

    LLPointer<LLInventoryCallback> cb =
        new LLBoostFuncInventoryCallback(no_op_inventory_func, update_base_outfit_after_ordering);
    // Really shouldn't be needed unless there's a race condition -
    // updateAppearanceFromCOF() already calls updateClothingOrderingInfo.
    updateClothingOrderingInfo(LLUUID::null, cb);

    return true;
}

void LLAppearanceMgr::divvyWearablesByType(const LLInventoryModel::item_array_t& items, wearables_by_type_t& items_by_type)
{
    items_by_type.resize(LLWearableType::WT_COUNT);
    if (items.empty()) return;

    for (S32 i=0; i<items.size(); i++)
    {
        LLViewerInventoryItem *item = items.at(i);
        if (!item)
        {
            LL_WARNS("Appearance") << "NULL item found" << LL_ENDL;
            continue;
        }
        // Ignore non-wearables.
        if (!item->isWearableType())
            continue;
        LLWearableType::EType type = item->getWearableType();
        if(type < 0 || type >= LLWearableType::WT_COUNT)
        {
            LL_WARNS("Appearance") << "Invalid wearable type. Inventory type does not match wearable flag bitfield." << LL_ENDL;
            continue;
        }
        items_by_type[type].push_back(item);
    }
}

std::string build_order_string(LLWearableType::EType type, U32 i)
{
        std::ostringstream order_num;
        order_num << ORDER_NUMBER_SEPARATOR << type * 100 + i;
        return order_num.str();
}

struct WearablesOrderComparator
{
    LOG_CLASS(WearablesOrderComparator);
    WearablesOrderComparator(const LLWearableType::EType type)
    {
        mControlSize = static_cast<U32>(build_order_string(type, 0).size());
    };

    bool operator()(const LLInventoryItem* item1, const LLInventoryItem* item2)
    {
        const std::string& desc1 = item1->getActualDescription();
        const std::string& desc2 = item2->getActualDescription();

        bool item1_valid = (desc1.size() == mControlSize) && (ORDER_NUMBER_SEPARATOR == desc1[0]);
        bool item2_valid = (desc2.size() == mControlSize) && (ORDER_NUMBER_SEPARATOR == desc2[0]);

        if (item1_valid && item2_valid)
            return desc1 < desc2;

        //we need to sink down invalid items: items with empty descriptions, items with "Broken link" descriptions,
        //items with ordering information but not for the associated wearables type
        if (!item1_valid && item2_valid)
            return false;
        else if (item1_valid && !item2_valid)
            return true;

        return item1->getName() < item2->getName();
    }

    U32 mControlSize;
};

void LLAppearanceMgr::getWearableOrderingDescUpdates(LLInventoryModel::item_array_t& wear_items,
                                                     desc_map_t& desc_map)
{
    wearables_by_type_t items_by_type(LLWearableType::WT_COUNT);
    divvyWearablesByType(wear_items, items_by_type);

    for (U32 type = LLWearableType::WT_SHIRT; type < LLWearableType::WT_COUNT; type++)
    {
        U32 size = static_cast<U32>(items_by_type[type].size());
        if (!size) continue;

        //sinking down invalid items which need reordering
        std::sort(items_by_type[type].begin(), items_by_type[type].end(), WearablesOrderComparator((LLWearableType::EType) type));

        //requesting updates only for those links which don't have "valid" descriptions
        for (U32 i = 0; i < size; i++)
        {
            LLViewerInventoryItem* item = items_by_type[type][i];
            if (!item) continue;

            std::string new_order_str = build_order_string((LLWearableType::EType)type, i);
            if (new_order_str == item->getActualDescription()) continue;

            desc_map[item->getUUID()] = new_order_str;
        }
    }
}

bool LLAppearanceMgr::validateClothingOrderingInfo(LLUUID cat_id)
{
    // COF is processed if cat_id is not specified
    if (cat_id.isNull())
    {
        cat_id = getCOF();
    }

    LLInventoryModel::item_array_t wear_items;
    getDescendentsOfAssetType(cat_id, wear_items, LLAssetType::AT_CLOTHING);

    // Identify items for which desc needs to change.
    desc_map_t desc_map;
    getWearableOrderingDescUpdates(wear_items, desc_map);

    for (desc_map_t::const_iterator it = desc_map.begin();
         it != desc_map.end(); ++it)
    {
        const LLUUID& item_id = it->first;
        const std::string& new_order_str = it->second;
        LLViewerInventoryItem *item = gInventory.getItem(item_id);
        LL_WARNS() << "Order validation fails: " << item->getName()
                << " needs to update desc to: " << new_order_str
                << " (from: " << item->getActualDescription() << ")" << LL_ENDL;
    }

    return desc_map.size() == 0;
}

void LLAppearanceMgr::updateClothingOrderingInfo(LLUUID cat_id,
                                                 LLPointer<LLInventoryCallback> cb)
{
    // COF is processed if cat_id is not specified
    if (cat_id.isNull())
    {
        cat_id = getCOF();
    }

    LLInventoryModel::item_array_t wear_items;
    getDescendentsOfAssetType(cat_id, wear_items, LLAssetType::AT_CLOTHING);

    // Identify items for which desc needs to change.
    desc_map_t desc_map;
    getWearableOrderingDescUpdates(wear_items, desc_map);

    for (desc_map_t::const_iterator it = desc_map.begin();
         it != desc_map.end(); ++it)
    {
        LLSD updates;
        const LLUUID& item_id = it->first;
        const std::string& new_order_str = it->second;
        LLViewerInventoryItem *item = gInventory.getItem(item_id);
        LL_DEBUGS("Avatar") << item->getName() << " updating desc to: " << new_order_str
            << " (was: " << item->getActualDescription() << ")" << LL_ENDL;
        updates["desc"] = new_order_str;
        update_inventory_item(item_id,updates,cb);
    }

}


LLSD LLAppearanceMgr::dumpCOF() const
{
    LLSD links = LLSD::emptyArray();
    LLMD5 md5;

    LLInventoryModel::cat_array_t cat_array;
    LLInventoryModel::item_array_t item_array;
    gInventory.collectDescendents(getCOF(),cat_array,item_array,LLInventoryModel::EXCLUDE_TRASH);
    for (S32 i=0; i<item_array.size(); i++)
    {
        const LLViewerInventoryItem* inv_item = item_array.at(i).get();
        LLSD item;
        LLUUID item_id(inv_item->getUUID());
        md5.update((unsigned char*)item_id.mData, 16);
        item["description"] = inv_item->getActualDescription();
        md5.update(inv_item->getActualDescription());
        item["asset_type"] = inv_item->getActualType();
        LLUUID linked_id(inv_item->getLinkedUUID());
        item["linked_id"] = linked_id;
        md5.update((unsigned char*)linked_id.mData, 16);

        if (LLAssetType::AT_LINK == inv_item->getActualType())
        {
            const LLViewerInventoryItem* linked_item = inv_item->getLinkedItem();
            if (NULL == linked_item)
            {
                LL_WARNS() << "Broken link for item '" << inv_item->getName()
                        << "' (" << inv_item->getUUID()
                        << ") during requestServerAppearanceUpdate" << LL_ENDL;
                continue;
            }
            // Some assets may be 'hidden' and show up as null in the viewer.
            //if (linked_item->getAssetUUID().isNull())
            //{
            //  LL_WARNS() << "Broken link (null asset) for item '" << inv_item->getName()
            //          << "' (" << inv_item->getUUID()
            //          << ") during requestServerAppearanceUpdate" << LL_ENDL;
            //  continue;
            //}
            LLUUID linked_asset_id(linked_item->getAssetUUID());
            md5.update((unsigned char*)linked_asset_id.mData, 16);
            U32 flags = linked_item->getFlags();
            md5.update(std::to_string(flags));
        }
        else if (LLAssetType::AT_LINK_FOLDER != inv_item->getActualType())
        {
            LL_WARNS() << "Non-link item '" << inv_item->getName()
                    << "' (" << inv_item->getUUID()
                    << ") type " << (S32) inv_item->getActualType()
                    << " during requestServerAppearanceUpdate" << LL_ENDL;
            continue;
        }
        links.append(item);
    }
    LLSD result = LLSD::emptyMap();
    result["cof_contents"] = links;
    char cof_md5sum[MD5HEX_STR_SIZE];
    md5.finalize();
    md5.hex_digest(cof_md5sum);
    result["cof_md5sum"] = std::string(cof_md5sum);
    return result;
}

void LLAppearanceMgr::cleanup()
{
    mIsInUpdateAppearanceFromCOF = false;
    mOutstandingAppearanceBakeRequest = false;
    mRerequestAppearanceBake = false;
    mCOFID.setNull();
}

// static
void LLAppearanceMgr::onIdle(void *)
{
    LLAppearanceMgr* mgr = LLAppearanceMgr::getInstance();
    if (mgr->mRerequestAppearanceBake)
    {
        mgr->requestServerAppearanceUpdate();
    }
}

void LLAppearanceMgr::requestServerAppearanceUpdate()
{
    // Workaround: we shouldn't request update from server prior to uploading all attachments, but it is
    // complicated to check for pending attachment uploads, so we are just waiting for uploads to complete
    if (!mOutstandingAppearanceBakeRequest && gAssetStorage->getNumPendingUploads() == 0)
    {
        mRerequestAppearanceBake = false;
        LLCoprocedureManager::CoProcedure_t proc = boost::bind(&LLAppearanceMgr::serverAppearanceUpdateCoro, this, _1);
        LLCoprocedureManager::instance().enqueueCoprocedure("AIS", "LLAppearanceMgr::serverAppearanceUpdateCoro", proc);
    }
    else
    {
        // Shedule update
        mRerequestAppearanceBake = true;
    }
}

void LLAppearanceMgr::serverAppearanceUpdateCoro(LLCoreHttpUtil::HttpCoroutineAdapter::ptr_t &httpAdapter)
{
    BoolSetter outstanding(mOutstandingAppearanceBakeRequest);
    if (!gAgent.getRegion())
    {
        LL_WARNS("Avatar") << "Region not set, cannot request server appearance update" << LL_ENDL;
        return;
    }
    if (gAgent.getRegion()->getCentralBakeVersion() == 0)
    {
        LL_WARNS("Avatar") << "Region does not support baking" << LL_ENDL;
        return;
    }

    std::string url = gAgent.getRegion()->getCapability("UpdateAvatarAppearance");
    if (url.empty())
    {
        LL_WARNS("Agent") << "Could not retrieve region capability \"UpdateAvatarAppearance\"" << LL_ENDL;
        return;
    }

    //----------------
    if (gAgentAvatarp->isEditingAppearance())
    {
        LL_WARNS("Avatar") << "Avatar editing appearance, not sending request." << LL_ENDL;
        // don't send out appearance updates if in appearance editing mode
        return;
    }

    llcoro::suspend();
    if (LLApp::isExiting())
    {
        return;
    }
    S32 retryCount(0);
    bool bRetry;
    do
    {
        // If we have already received an update for this or higher cof version,
        // put a warning in the log and cancel the request.
        S32 cofVersion = getCOFVersion();
        S32 lastRcv = gAgentAvatarp->mLastUpdateReceivedCOFVersion;
        S32 lastReq = gAgentAvatarp->mLastUpdateRequestCOFVersion;

        LL_INFOS("Avatar") << "Requesting COF version " << cofVersion <<
            " (Last Received:" << lastRcv << ")" <<
            " (Last Requested:" << lastReq << ")" << LL_ENDL;

        if (cofVersion == LLViewerInventoryCategory::VERSION_UNKNOWN)
        {
            LL_INFOS("AVatar") << "COF version is unknown... not requesting until COF version is known." << LL_ENDL;
            return;
        }
        else
        {
            if (cofVersion <= lastRcv)
            {
                LL_WARNS("Avatar") << "Have already received update for cof version " << lastRcv
                    << " but requesting for " << cofVersion << LL_ENDL;
                return;
            }
            if (lastReq >= cofVersion)
            {
                LL_WARNS("Avatar") << "Request already in flight for cof version " << lastReq
                    << " but requesting for " << cofVersion << LL_ENDL;
                return;
            }
        }

        // Actually send the request.
        LL_DEBUGS("Avatar") << "Will send request for cof_version " << cofVersion << LL_ENDL;

        bRetry = false;
        LLCore::HttpRequest::ptr_t httpRequest(new LLCore::HttpRequest());

        if (gSavedSettings.getBOOL("DebugForceAppearanceRequestFailure"))
        {
            cofVersion += 999;
            LL_WARNS("Avatar") << "Forcing version failure on COF Baking" << LL_ENDL;
        }

        LL_INFOS("Avatar") << "Requesting bake for COF version " << cofVersion << LL_ENDL;

        LLSD postData;
        if (gSavedSettings.getBOOL("DebugAvatarExperimentalServerAppearanceUpdate"))
        {
            postData = dumpCOF();
        }
        else
        {
            postData["cof_version"] = cofVersion;
        }

        gAgentAvatarp->mLastUpdateRequestCOFVersion = cofVersion;

        LLSD result = httpAdapter->postAndSuspend(httpRequest, url, postData);

        if (LLApp::isExiting())
        {
            return;
        }

        LLSD httpResults = result[LLCoreHttpUtil::HttpCoroutineAdapter::HTTP_RESULTS];
        LLCore::HttpStatus status = LLCoreHttpUtil::HttpCoroutineAdapter::getStatusFromLLSD(httpResults);

        if (!status || !result["success"].asBoolean())
        {
            std::string message = (result.has("error")) ? result["error"].asString() : status.toString();
            LL_WARNS("Avatar") << "Appearance Failure. server responded with \"" << message << "\"" << LL_ENDL;

            // We may have requested a bake for a stale COF (especially if the inventory
            // is still updating.  If that is the case re send the request with the
            // corrected COF version.  (This may also be the case if the viewer is running
            // on multiple machines.
            if (result.has("expected"))
            {
                S32 expectedCofVersion = result["expected"].asInteger();
                LL_WARNS("Avatar") << "Server expected " << expectedCofVersion << " as COF version" << LL_ENDL;

                // Force an update texture request for ourself.  The message will return
                // through the UDP and be handled in LLVOAvatar::processAvatarAppearance
                // this should ensure that we receive a new canonical COF from the sim
                // host. Hopefully it will return before the timeout.
                LLAvatarPropertiesProcessor::getInstance()->sendAvatarTexturesRequest(gAgent.getID());

                bRetry = true;
                // Wait for a 1/2 second before trying again.  Just to keep from asking too quickly.
                if (++retryCount > BAKE_RETRY_MAX_COUNT)
                {
                    LL_WARNS("Avatar") << "Bake retry count exceeded!" << LL_ENDL;
                    break;
                }
                F32 timeout = pow(BAKE_RETRY_TIMEOUT, static_cast<float>(retryCount)) - 1.0f;

                LL_WARNS("Avatar") << "Bake retry #" << retryCount << " in " << timeout << " seconds." << LL_ENDL;

                llcoro::suspendUntilTimeout(timeout);
                if (LLApp::isExiting())
                {
                    return;
                }
                bRetry = true;
                continue;
            }
            else
            {
                LL_WARNS("Avatar") << "No retry attempted." << LL_ENDL;
                break;
            }
        }

        LL_DEBUGS("Avatar") << "succeeded" << LL_ENDL;
        if (gSavedSettings.getBOOL("DebugAvatarAppearanceMessage"))
        {
            dump_sequential_xml(gAgentAvatarp->getDebugName() + "_appearance_request_ok", result);
        }

    } while (bRetry);
}

/*static*/
void LLAppearanceMgr::debugAppearanceUpdateCOF(const LLSD& content)
{
    dump_sequential_xml(gAgentAvatarp->getDebugName() + "_appearance_request_error", content);

    LL_INFOS("Avatar") << "AIS COF, version received: " << content["expected"].asInteger()
        << " ================================= " << LL_ENDL;
    std::set<LLUUID> ais_items, local_items;
    const LLSD& cof_raw = content["cof_raw"];
    for (LLSD::array_const_iterator it = cof_raw.beginArray();
        it != cof_raw.endArray(); ++it)
    {
        const LLSD& item = *it;
        if (item["parent_id"].asUUID() == LLAppearanceMgr::instance().getCOF())
        {
            ais_items.insert(item["item_id"].asUUID());
            if (item["type"].asInteger() == 24) // link
            {
                LL_INFOS("Avatar") << "AIS Link: item_id: " << item["item_id"].asUUID()
                    << " linked_item_id: " << item["asset_id"].asUUID()
                    << " name: " << item["name"].asString()
                    << LL_ENDL;
            }
            else if (item["type"].asInteger() == 25) // folder link
            {
                LL_INFOS("Avatar") << "AIS Folder link: item_id: " << item["item_id"].asUUID()
                    << " linked_item_id: " << item["asset_id"].asUUID()
                    << " name: " << item["name"].asString()
                    << LL_ENDL;
            }
            else
            {
                LL_INFOS("Avatar") << "AIS Other: item_id: " << item["item_id"].asUUID()
                    << " linked_item_id: " << item["asset_id"].asUUID()
                    << " name: " << item["name"].asString()
                    << " type: " << item["type"].asInteger()
                    << LL_ENDL;
            }
        }
    }
    LL_INFOS("Avatar") << LL_ENDL;
    LL_INFOS("Avatar") << "Local COF, version requested: " << content["observed"].asInteger()
        << " ================================= " << LL_ENDL;
    LLInventoryModel::cat_array_t cat_array;
    LLInventoryModel::item_array_t item_array;
    gInventory.collectDescendents(LLAppearanceMgr::instance().getCOF(),
        cat_array, item_array, LLInventoryModel::EXCLUDE_TRASH);
    for (S32 i = 0; i < item_array.size(); i++)
    {
        const LLViewerInventoryItem* inv_item = item_array.at(i).get();
        local_items.insert(inv_item->getUUID());
        LL_INFOS("Avatar") << "LOCAL: item_id: " << inv_item->getUUID()
            << " linked_item_id: " << inv_item->getLinkedUUID()
            << " name: " << inv_item->getName()
            << " parent: " << inv_item->getParentUUID()
            << LL_ENDL;
    }
    LL_INFOS("Avatar") << " ================================= " << LL_ENDL;
    S32 local_only = 0, ais_only = 0;
    for (std::set<LLUUID>::iterator it = local_items.begin(); it != local_items.end(); ++it)
    {
        if (ais_items.find(*it) == ais_items.end())
        {
            LL_INFOS("Avatar") << "LOCAL ONLY: " << *it << LL_ENDL;
            local_only++;
        }
    }
    for (std::set<LLUUID>::iterator it = ais_items.begin(); it != ais_items.end(); ++it)
    {
        if (local_items.find(*it) == local_items.end())
        {
            LL_INFOS("Avatar") << "AIS ONLY: " << *it << LL_ENDL;
            ais_only++;
        }
    }
    if (local_only == 0 && ais_only == 0)
    {
        LL_INFOS("Avatar") << "COF contents identical, only version numbers differ (req "
            << content["observed"].asInteger()
            << " rcv " << content["expected"].asInteger()
            << ")" << LL_ENDL;
    }
}


std::string LLAppearanceMgr::getAppearanceServiceURL() const
{
    if (gSavedSettings.getString("DebugAvatarAppearanceServiceURLOverride").empty())
    {
        return mAppearanceServiceURL;
    }
    return gSavedSettings.getString("DebugAvatarAppearanceServiceURLOverride");
}

void show_created_outfit(LLUUID& folder_id, bool show_panel = true)
{
    if (!LLApp::isRunning())
    {
        LL_WARNS() << "called during shutdown, skipping" << LL_ENDL;
        return;
    }

    LL_DEBUGS("Avatar") << "called" << LL_ENDL;
    LLSD key;

    //EXT-7727. For new accounts inventory callback is created during login process
    // and may be processed after login process is finished
    if (show_panel)
    {
        LL_DEBUGS("Avatar") << "showing panel" << LL_ENDL;
        LLFloaterSidePanelContainer::showPanel("appearance", "panel_outfits_inventory", key);

    }
    LLOutfitsList *outfits_list =
        dynamic_cast<LLOutfitsList*>(LLFloaterSidePanelContainer::getPanel("appearance", "outfitslist_tab"));
    if (outfits_list)
    {
        outfits_list->setSelectedOutfitByUUID(folder_id);
    }

    LLAppearanceMgr::getInstance()->updateIsDirty();
    gAgentWearables.notifyLoadingFinished(); // New outfit is saved.
    LLAppearanceMgr::getInstance()->updatePanelOutfitName("");

    // For SSB, need to update appearance after we add a base outfit
    // link, since, the COF version has changed. There is a race
    // condition in initial outfit setup which can lead to rez
    // failures - SH-3860.
    LL_DEBUGS("Avatar") << "requesting appearance update after createBaseOutfitLink" << LL_ENDL;
    LLPointer<LLInventoryCallback> cb = new LLUpdateAppearanceOnDestroy;
    LLAppearanceMgr::getInstance()->createBaseOutfitLink(folder_id, cb);
}

void LLAppearanceMgr::onOutfitFolderCreated(const LLUUID& folder_id, bool show_panel)
{
    LLPointer<LLInventoryCallback> cb =
        new LLBoostFuncInventoryCallback(no_op_inventory_func,
                                         boost::bind(&LLAppearanceMgr::onOutfitFolderCreatedAndClothingOrdered,this,folder_id,show_panel));
    updateClothingOrderingInfo(LLUUID::null, cb);
}

void LLAppearanceMgr::onOutfitFolderCreatedAndClothingOrdered(const LLUUID& folder_id, bool show_panel)
{
    LLPointer<LLInventoryCallback> cb =
        new LLBoostFuncInventoryCallback(no_op_inventory_func,
                                         boost::bind(show_created_outfit,folder_id,show_panel));
    bool copy_folder_links = false;
    slamCategoryLinks(getCOF(), folder_id, copy_folder_links, cb);
}

void LLAppearanceMgr::makeNewOutfitLinks(const std::string& new_folder_name, bool show_panel)
{
    if (!isAgentAvatarValid()) return;

    LLUIUsage::instance().logCommand("Avatar.CreateNewOutfit");

    LL_DEBUGS("Avatar") << "creating new outfit" << LL_ENDL;

    gAgentWearables.notifyLoadingStarted();

    // First, make a folder in the My Outfits directory.
    const LLUUID parent_id = gInventory.findCategoryUUIDForType(LLFolderType::FT_MY_OUTFITS);

    gInventory.createNewCategory(
        parent_id,
        LLFolderType::FT_OUTFIT,
        new_folder_name,
        [show_panel](const LLUUID &new_cat_id)
        {
            LLAppearanceMgr::getInstance()->onOutfitFolderCreated(new_cat_id, show_panel);
        });
}

void LLAppearanceMgr::wearBaseOutfit()
{
    const LLUUID& base_outfit_id = getBaseOutfitUUID();
    if (base_outfit_id.isNull()) return;

    updateCOF(base_outfit_id);
}

void LLAppearanceMgr::removeItemsFromAvatar(const uuid_vec_t& ids_to_remove, nullary_func_t post_update_func)
{
    LL_DEBUGS("UIUsage") << "removeItemsFromAvatar" << LL_ENDL;
    LLUIUsage::instance().logCommand("Avatar.RemoveItem");

    if (ids_to_remove.empty())
    {
        LL_WARNS() << "called with empty list, nothing to do" << LL_ENDL;
        return;
    }
    LLPointer<LLInventoryCallback> cb = new LLUpdateAppearanceOnDestroy(true, true, post_update_func);
    for (uuid_vec_t::const_iterator it = ids_to_remove.begin(); it != ids_to_remove.end(); ++it)
    {
        const LLUUID& id_to_remove = *it;
        const LLUUID& linked_item_id = gInventory.getLinkedItemID(id_to_remove);
        LLViewerInventoryItem *item = gInventory.getItem(linked_item_id);
        if (item && item->getType() == LLAssetType::AT_OBJECT)
        {
            LL_DEBUGS("Avatar") << "ATT removing attachment " << item->getName() << " id " << item->getUUID() << LL_ENDL;
        }
        if (item && item->getType() == LLAssetType::AT_BODYPART)
        {
            continue;
        }
        removeCOFItemLinks(linked_item_id, cb);
        addDoomedTempAttachment(linked_item_id);
    }
}

void LLAppearanceMgr::removeItemFromAvatar(const LLUUID& id_to_remove, nullary_func_t post_update_func)
{
    uuid_vec_t ids_to_remove;
    ids_to_remove.push_back(id_to_remove);
    removeItemsFromAvatar(ids_to_remove, post_update_func);
}


// Adds the given item ID to mDoomedTempAttachmentIDs iff it's a temp attachment
void LLAppearanceMgr::addDoomedTempAttachment(const LLUUID& id_to_remove)
{
    LLViewerObject * attachmentp = gAgentAvatarp->findAttachmentByID(id_to_remove);
    if (attachmentp &&
        attachmentp->isTempAttachment())
    {   // If this is a temp attachment and we want to remove it, record the ID
        // so it will be deleted when attachments are synced up with COF
        mDoomedTempAttachmentIDs.insert(id_to_remove);
        //LL_INFOS() << "Will remove temp attachment id " << id_to_remove << LL_ENDL;
    }
}

// Find AND REMOVES the given UUID from mDoomedTempAttachmentIDs
bool LLAppearanceMgr::shouldRemoveTempAttachment(const LLUUID& item_id)
{
    doomed_temp_attachments_t::iterator iter = mDoomedTempAttachmentIDs.find(item_id);
    if (iter != mDoomedTempAttachmentIDs.end())
    {
        mDoomedTempAttachmentIDs.erase(iter);
        return true;
    }
    return false;
}


bool LLAppearanceMgr::moveWearable(LLViewerInventoryItem* item, bool closer_to_body)
{
    if (!item || !item->isWearableType()) return false;
    if (item->getType() != LLAssetType::AT_CLOTHING) return false;
    if (!gInventory.isObjectDescendentOf(item->getUUID(), getCOF())) return false;

    LLInventoryModel::cat_array_t cats;
    LLInventoryModel::item_array_t items;
    LLFindWearablesOfType filter_wearables_of_type(item->getWearableType());
    gInventory.collectDescendentsIf(getCOF(), cats, items, true, filter_wearables_of_type);
    if (items.empty()) return false;

    // We assume that the items have valid descriptions.
    std::sort(items.begin(), items.end(), WearablesOrderComparator(item->getWearableType()));

    if (closer_to_body && items.front() == item) return false;
    if (!closer_to_body && items.back() == item) return false;

    LLInventoryModel::item_array_t::iterator it = std::find(items.begin(), items.end(), item);
    if (items.end() == it) return false;


    //swapping descriptions
    closer_to_body ? --it : ++it;
    LLViewerInventoryItem* swap_item = *it;
    if (!swap_item) return false;
    std::string tmp = swap_item->getActualDescription();
    swap_item->setDescription(item->getActualDescription());
    item->setDescription(tmp);

    // LL_DEBUGS("Inventory") << "swap, item "
    //                     << ll_pretty_print_sd(item->asLLSD())
    //                     << " swap_item "
    //                     << ll_pretty_print_sd(swap_item->asLLSD()) << LL_ENDL;

    // FIXME switch to use AISv3 where supported.
    //items need to be updated on a dataserver
    item->setComplete(true);
    item->updateServer(false);
    gInventory.updateItem(item);

    swap_item->setComplete(true);
    swap_item->updateServer(false);
    gInventory.updateItem(swap_item);

    //to cause appearance of the agent to be updated
    bool result = false;
    if ((result = gAgentWearables.moveWearable(item, closer_to_body)))
    {
        gAgentAvatarp->wearableUpdated(item->getWearableType());
    }

    setOutfitDirty(true);

    //*TODO do we need to notify observers here in such a way?
    gInventory.notifyObservers();

    return result;
}

//static
void LLAppearanceMgr::sortItemsByActualDescription(LLInventoryModel::item_array_t& items)
{
    if (items.size() < 2) return;

    std::sort(items.begin(), items.end(), sort_by_actual_description);
}

//#define DUMP_CAT_VERBOSE

void LLAppearanceMgr::dumpCat(const LLUUID& cat_id, const std::string& msg)
{
    LLInventoryModel::cat_array_t cats;
    LLInventoryModel::item_array_t items;
    gInventory.collectDescendents(cat_id, cats, items, LLInventoryModel::EXCLUDE_TRASH);

#ifdef DUMP_CAT_VERBOSE
    LL_INFOS() << LL_ENDL;
    LL_INFOS() << str << LL_ENDL;
    S32 hitcount = 0;
    for(S32 i=0; i<items.size(); i++)
    {
        LLViewerInventoryItem *item = items.get(i);
        if (item)
            hitcount++;
        LL_INFOS() << i <<" "<< item->getName() <<LL_ENDL;
    }
#endif
    LL_INFOS() << msg << " count " << items.size() << LL_ENDL;
}

void LLAppearanceMgr::dumpItemArray(const LLInventoryModel::item_array_t& items,
                                    const std::string& msg)
{
    for (S32 i=0; i<items.size(); i++)
    {
        LLViewerInventoryItem *item = items.at(i);
        LLViewerInventoryItem *linked_item = item ? item->getLinkedItem() : NULL;
        LLUUID asset_id;
        if (linked_item)
        {
            asset_id = linked_item->getAssetUUID();
        }
        LL_DEBUGS("Avatar") << self_av_string() << msg << " " << i <<" " << (item ? item->getName() : "(nullitem)") << " " << asset_id.asString() << LL_ENDL;
    }
}

bool LLAppearanceMgr::mActive = true;

LLAppearanceMgr::LLAppearanceMgr():
    mAttachmentInvLinkEnabled(false),
    mOutfitIsDirty(false),
    mOutfitLocked(false),
    mInFlightTimer(),
    mIsInUpdateAppearanceFromCOF(false),
    mOutstandingAppearanceBakeRequest(false),
    mRerequestAppearanceBake(false)
{
    LLOutfitObserver& outfit_observer = LLOutfitObserver::instance();
    // unlock outfit on save operation completed
    outfit_observer.addCOFSavedCallback(boost::bind(
            &LLAppearanceMgr::setOutfitLocked, this, false));

    mUnlockOutfitTimer.reset(new LLOutfitUnLockTimer((F32)gSavedSettings.getS32(
            "OutfitOperationsTimeout")));

    gIdleCallbacks.addFunction(&LLAttachmentsMgr::onIdle, NULL);
    gIdleCallbacks.addFunction(&LLAppearanceMgr::onIdle, NULL); //sheduling appearance update requests
}

LLAppearanceMgr::~LLAppearanceMgr()
{
    mActive = false;
}

void LLAppearanceMgr::setAttachmentInvLinkEnable(bool val)
{
    LL_DEBUGS("Avatar") << "setAttachmentInvLinkEnable => " << (int) val << LL_ENDL;
    mAttachmentInvLinkEnabled = val;
}
boost::signals2::connection LLAppearanceMgr::setAttachmentsChangedCallback(attachments_changed_callback_t cb)
{
    return mAttachmentsChangeSignal.connect(cb);
}

void dumpAttachmentSet(const std::set<LLUUID>& atts, const std::string& msg)
{
       LL_INFOS() << msg << LL_ENDL;
       for (std::set<LLUUID>::const_iterator it = atts.begin();
               it != atts.end();
               ++it)
       {
               LLUUID item_id = *it;
               LLViewerInventoryItem *item = gInventory.getItem(item_id);
               if (item)
                       LL_INFOS() << "atts " << item->getName() << LL_ENDL;
               else
                       LL_INFOS() << "atts " << "UNKNOWN[" << item_id.asString() << "]" << LL_ENDL;
       }
       LL_INFOS() << LL_ENDL;
}

void LLAppearanceMgr::registerAttachment(const LLUUID& item_id)
{
    LLViewerInventoryItem *item = gInventory.getItem(item_id);
    LL_DEBUGS("Avatar") << "ATT registering attachment "
                        << (item ? item->getName() : "UNKNOWN") << " " << item_id << LL_ENDL;
    gInventory.addChangedMask(LLInventoryObserver::LABEL, item_id);

    LLAttachmentsMgr::instance().onAttachmentArrived(item_id);

    mAttachmentsChangeSignal();
}

void LLAppearanceMgr::unregisterAttachment(const LLUUID& item_id)
{
    LLViewerInventoryItem *item = gInventory.getItem(item_id);
    LL_DEBUGS("Avatar") << "ATT unregistering attachment "
                        << (item ? item->getName() : "UNKNOWN") << " " << item_id << LL_ENDL;
    gInventory.addChangedMask(LLInventoryObserver::LABEL, item_id);

    LLAttachmentsMgr::instance().onDetachCompleted(item_id);
    if (mAttachmentInvLinkEnabled && isLinkedInCOF(item_id))
    {
        LL_DEBUGS("Avatar") << "ATT removing COF link for attachment "
                            << (item ? item->getName() : "UNKNOWN") << " " << item_id << LL_ENDL;
        LLAppearanceMgr::removeCOFItemLinks(item_id);
    }
    else
    {
        //LL_INFOS() << "no link changes, inv link not enabled" << LL_ENDL;
    }

    mAttachmentsChangeSignal();
}

bool LLAppearanceMgr::getIsInCOF(const LLUUID& obj_id) const
{
    const LLUUID& cof = getCOF();
    if (obj_id == cof)
        return true;
    const LLInventoryObject* obj = gInventory.getObject(obj_id);
    if (obj && obj->getParentUUID() == cof)
        return true;
    return false;
}

bool LLAppearanceMgr::getIsInCOF(const LLInventoryObject* obj) const
{
    const LLUUID& cof = getCOF();
    if (obj->getUUID() == cof)
        return true;
    if (obj && obj->getParentUUID() == cof)
        return true;
    return false;
}

bool LLAppearanceMgr::getIsProtectedCOFItem(const LLUUID& obj_id) const
{
    if (!getIsInCOF(obj_id)) return false;

    // If a non-link somehow ended up in COF, allow deletion.
    const LLInventoryObject *obj = gInventory.getObject(obj_id);
    if (obj && !obj->getIsLinkType())
    {
        return false;
    }

    // For now, don't allow direct deletion from the COF.  Instead, force users
    // to choose "Detach" or "Take Off".
    return true;
}

bool LLAppearanceMgr::getIsProtectedCOFItem(const LLInventoryObject* obj) const
{
    if (!getIsInCOF(obj)) return false;

    // If a non-link somehow ended up in COF, allow deletion.
    if (obj && !obj->getIsLinkType())
    {
        return false;
    }

    // For now, don't allow direct deletion from the COF.  Instead, force users
    // to choose "Detach" or "Take Off".
    return true;
}

class CallAfterCategoryFetchStage2: public LLInventoryFetchItemsObserver
{
public:
    CallAfterCategoryFetchStage2(const uuid_vec_t& ids,
                                 nullary_func_t callable) :
        LLInventoryFetchItemsObserver(ids),
        mCallable(callable)
    {
    }
    ~CallAfterCategoryFetchStage2()
    {
    }
    virtual void done()
    {
        LL_INFOS() << this << " done with incomplete " << mIncomplete.size()
                << " complete " << mComplete.size() <<  " calling callable" << LL_ENDL;

        gInventory.removeObserver(this);
        doOnIdleOneTime(mCallable);
        delete this;
    }
protected:
    nullary_func_t mCallable;
};

class CallAfterCategoryFetchStage1: public LLInventoryFetchDescendentsObserver
{
public:
    CallAfterCategoryFetchStage1(const LLUUID& cat_id, nullary_func_t callable) :
        LLInventoryFetchDescendentsObserver(cat_id),
        mCallable(callable)
    {
    }
    ~CallAfterCategoryFetchStage1()
    {
    }
    /*virtual*/ void startFetch()
    {
        bool ais3 = AISAPI::isAvailable();
        for (uuid_vec_t::const_iterator it = mIDs.begin(); it != mIDs.end(); ++it)
        {
            LLViewerInventoryCategory* cat = gInventory.getCategory(*it);
            if (!cat) continue;
            if (cat->getVersion() == LLViewerInventoryCategory::VERSION_UNKNOWN)
            {
                // CHECK IT: isCategoryComplete() checks both version and descendant count but
                // fetch() only works for Unknown version and doesn't care about descentants,
                // as result fetch won't start and folder will potentially get stuck as
                // incomplete in observer.
                // Likely either both should use only version or both should check descendants.
                cat->fetch();       //blindly fetch it without seeing if anything else is fetching it.
                mIncomplete.push_back(*it); //Add to list of things being downloaded for this observer.
            }
            else if (!isCategoryComplete(cat))
            {
                LL_DEBUGS("Inventory") << "Categoty " << *it << " incomplete despite having version" << LL_ENDL;
                LLInventoryModelBackgroundFetch::instance().scheduleFolderFetch(*it, true);
                mIncomplete.push_back(*it);
            }
            else if (ais3)
            {
                LLInventoryModel::cat_array_t* cats;
                LLInventoryModel::item_array_t* items;
                gInventory.getDirectDescendentsOf(cat->getUUID(), cats, items);

                if (items)
                {
                    S32 complete_count = 0;
                    S32 incomplete_count = 0;
                    for (LLInventoryModel::item_array_t::const_iterator it = items->begin(); it < items->end(); ++it)
                    {
                        if (!(*it)->isFinished())
                        {
                            incomplete_count++;
                        }
                        else
                        {
                            complete_count++;
                        }
                    }
                    // AIS can fetch couple items, but if there
                    // is more than a dozen it will be very slow
                    // it's faster to get whole folder in such case
                    if (incomplete_count > LLInventoryFetchItemsObserver::MAX_INDIVIDUAL_ITEM_REQUESTS
                        || (incomplete_count > 1 && complete_count == 0))
                    {
                        LLInventoryModelBackgroundFetch::instance().scheduleFolderFetch(*it, true);
                        mIncomplete.push_back(*it);
                    }
                    else
                    {
                        // let stage2 handle incomplete ones
                        mComplete.push_back(*it);
                    }
                }
                // else should have been handled by isCategoryComplete
            }
            else
            {
                mComplete.push_back(*it);
            }
        }
    }
    virtual void done()
    {
        if (mComplete.size() <= 0)
        {
            // Ex: timeout
            LL_WARNS() << "Failed to load data. Removing observer " << LL_ENDL;
            gInventory.removeObserver(this);
            doOnIdleOneTime(mCallable);

            delete this;
            return;
        }

        // What we do here is get the complete information on the
        // items in the requested category, and set up an observer
        // that will wait for that to happen.
        LLInventoryModel::cat_array_t* cats;
        LLInventoryModel::item_array_t* items;
        gInventory.getDirectDescendentsOf(mComplete.front(), cats, items);

        auto count = items->size();
        if(!count)
        {
            LL_WARNS() << "Nothing fetched in category " << mComplete.front()
                    << LL_ENDL;
            gInventory.removeObserver(this);
            doOnIdleOneTime(mCallable);

            delete this;
            return;
        }

        LLViewerInventoryCategory* cat = gInventory.getCategory(mComplete.front());
        S32 version = cat ? cat->getVersion() : -2;
        LL_INFOS() << "stage1, category " << mComplete.front() << " got " << count << " items, version " << version << " passing to stage2 " << LL_ENDL;
        uuid_vec_t ids;
        for(size_t i = 0; i < count; ++i)
        {
            ids.push_back(items->at(i)->getUUID());
        }

        gInventory.removeObserver(this);

        // do the fetch
        CallAfterCategoryFetchStage2 *stage2 = new CallAfterCategoryFetchStage2(ids, mCallable);
        stage2->startFetch();
        if(stage2->isFinished())
        {
            // everything is already here - call done.
            stage2->done();
        }
        else
        {
            // it's all on it's way - add an observer, and the inventory
            // will call done for us when everything is here.
            gInventory.addObserver(stage2);
        }
        delete this;
    }
protected:
    nullary_func_t mCallable;
};

void callAfterCOFFetch(nullary_func_t cb)
{
    if (AISAPI::isAvailable())
    {
        // For reliability assume that we have no relevant cache, so
        // fetch cof along with items cof's links point to.
        LLInventoryModelBackgroundFetch::getInstance()->fetchCOF(cb);
    }
    else
    {
        LL_INFOS() << "AIS API v3 not available, using callAfterCategoryFetch" << LL_ENDL;
        LLUUID cat_id = LLAppearanceMgr::instance().getCOF();
        LLViewerInventoryCategory* cat = gInventory.getCategory(cat_id);

        // Special case, startup should have marked cof as FETCH_RECURSIVE
        // to prevent dupplicate request, remove that
        cat->setFetching(LLViewerInventoryCategory::FETCH_NONE);
        callAfterCategoryFetch(cat_id, cb);
    }
}

void callAfterCategoryFetch(const LLUUID& cat_id, nullary_func_t cb)
{
    CallAfterCategoryFetchStage1* stage1 = new CallAfterCategoryFetchStage1(cat_id, cb);
    stage1->startFetch();
    if (stage1->isFinished())
    {
        stage1->done();
    }
    else
    {
        gInventory.addObserver(stage1);
    }
}

void callAfterCategoryLinksFetch(const LLUUID &cat_id, nullary_func_t cb)
{
    if (AISAPI::isAvailable())
    {
        // Assume that we have no relevant cache. Fetch folder, and items folder's links point to.
        LLInventoryModelBackgroundFetch::getInstance()->fetchFolderAndLinks(cat_id, cb);
    }
    else
    {
        LL_WARNS() << "AIS API v3 not available, can't use AISAPI::FetchCOF" << LL_ENDL;
        callAfterCategoryFetch(cat_id, cb);
    }

}

void add_wearable_type_counts(const uuid_vec_t& ids,
                              S32& clothing_count,
                              S32& bodypart_count,
                              S32& object_count,
                              S32& other_count)
{
    for (uuid_vec_t::const_iterator it = ids.begin(); it != ids.end(); ++it)
    {
        const LLUUID& item_id_to_wear = *it;
        LLViewerInventoryItem* item_to_wear = gInventory.getItem(item_id_to_wear);
        if (item_to_wear)
        {
            if (item_to_wear->getType() == LLAssetType::AT_CLOTHING)
            {
                clothing_count++;
            }
            else if (item_to_wear->getType() == LLAssetType::AT_BODYPART)
            {
                bodypart_count++;
            }
            else if (item_to_wear->getType() == LLAssetType::AT_OBJECT)
            {
                object_count++;
            }
            else
            {
                other_count++;
            }
        }
        else
        {
            other_count++;
        }
    }
}

void wear_multiple(const uuid_vec_t& ids, bool replace)
{
    S32 clothing_count = 0;
    S32 bodypart_count = 0;
    S32 object_count = 0;
    S32 other_count = 0;
    add_wearable_type_counts(ids, clothing_count, bodypart_count, object_count, other_count);

    LLPointer<LLInventoryCallback> cb = NULL;
    if (clothing_count > 0 || bodypart_count > 0)
    {
        cb = new LLUpdateAppearanceOnDestroy;
    }
    LLAppearanceMgr::instance().wearItemsOnAvatar(ids, true, replace, cb);
}

// SLapp for easy-wearing of a stock (library) avatar
//
class LLWearFolderHandler : public LLCommandHandler
{
public:
    // not allowed from outside the app
    LLWearFolderHandler() : LLCommandHandler("wear_folder", UNTRUSTED_BLOCK) { }

    bool handle(const LLSD& tokens,
                const LLSD& query_map,
                const std::string& grid,
                LLMediaCtrl* web)
    {
        LLSD::UUID folder_uuid;

        if (folder_uuid.isNull() && query_map.has("folder_name"))
        {
            std::string outfit_folder_name = query_map["folder_name"];
            folder_uuid = findDescendentCategoryIDByName(
                gInventory.getLibraryRootFolderID(),
                outfit_folder_name);
        }
        if (folder_uuid.isNull() && query_map.has("folder_id"))
        {
            folder_uuid = query_map["folder_id"].asUUID();
        }

        if (folder_uuid.notNull())
        {
            LLPointer<LLInventoryCategory> category = new LLInventoryCategory(folder_uuid,
                                                                              LLUUID::null,
                                                                              LLFolderType::FT_CLOTHING,
                                                                              "Quick Appearance");
            if ( gInventory.getCategory( folder_uuid ) != NULL )
            {
                // Assume this is coming from the predefined avatars web floater
                LLUIUsage::instance().logCommand("Avatar.WearPredefinedAppearance");
                LLAppearanceMgr::getInstance()->wearInventoryCategory(category, true, false);

                // *TODOw: This may not be necessary if initial outfit is chosen already -- josh
                gAgent.setOutfitChosen(true);
            }
        }

        // release avatar picker keyboard focus
        gFocusMgr.setKeyboardFocus( NULL );

        return true;
    }
};

LLWearFolderHandler gWearFolderHandler;<|MERGE_RESOLUTION|>--- conflicted
+++ resolved
@@ -2030,11 +2030,7 @@
 }
 
 // Moved from LLWearableList::ContextMenu for wider utility.
-<<<<<<< HEAD
-bool LLAppearanceMgr::canAddWearables(const uuid_vec_t& item_ids, bool warn_on_type_mismarch) const
-=======
 bool LLAppearanceMgr::canAddWearables(const uuid_vec_t& item_ids, bool warn_on_type_mismatch) const
->>>>>>> 9e24b300
 {
     // TODO: investigate wearables may not be loaded at this point EXT-8231
 
@@ -2064,15 +2060,9 @@
         }
         else
         {
-<<<<<<< HEAD
-            if (warn_on_type_mismarch)
+            if (warn_on_type_mismatch)
             {
             LL_WARNS() << "Unexpected wearable type" << LL_ENDL;
-=======
-            if (warn_on_type_mismatch)
-            {
-                LL_WARNS() << "Unexpected wearable type" << LL_ENDL;
->>>>>>> 9e24b300
             }
             return false;
         }
