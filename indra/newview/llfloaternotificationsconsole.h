/**
 * @file llfloaternotificationsconsole.h
 * @brief Debugging console for unified notifications.
 *
 * $LicenseInfo:firstyear=2003&license=viewerlgpl$
 * Second Life Viewer Source Code
 * Copyright (C) 2010, Linden Research, Inc.
 *
 * This library is free software; you can redistribute it and/or
 * modify it under the terms of the GNU Lesser General Public
 * License as published by the Free Software Foundation;
 * version 2.1 of the License only.
 *
 * This library is distributed in the hope that it will be useful,
 * but WITHOUT ANY WARRANTY; without even the implied warranty of
 * MERCHANTABILITY or FITNESS FOR A PARTICULAR PURPOSE.  See the GNU
 * Lesser General Public License for more details.
 *
 * You should have received a copy of the GNU Lesser General Public
 * License along with this library; if not, write to the Free Software
 * Foundation, Inc., 51 Franklin Street, Fifth Floor, Boston, MA  02110-1301  USA
 *
 * Linden Research, Inc., 945 Battery Street, San Francisco, CA  94111  USA
 * $/LicenseInfo$
 */

#ifndef LL_LLFLOATER_NOTIFICATIONS_CONSOLE_H
#define LL_LLFLOATER_NOTIFICATIONS_CONSOLE_H

#include "llfloater.h"
#include "lllayoutstack.h"
//#include "llnotificationsutil.h"

class LLNotification;

class LLFloaterNotificationConsole :
    public LLFloater
{
    friend class LLFloaterReg;

public:

<<<<<<< HEAD
	// LLPanel
	bool postBuild();
=======
    // LLPanel
    BOOL postBuild();
>>>>>>> e7eced3c

    void addChannel(const std::string& type, bool open = false);
    void updateResizeLimits(LLLayoutStack &stack);

    void removeChannel(const std::string& type);
    void updateResizeLimits();

private:
    LLFloaterNotificationConsole(const LLSD& key);
    void onClickAdd();
};


/*
 * @brief Pop-up debugging view of a generic new notification.
 */
class LLFloaterNotification : public LLFloater
{
public:
    LLFloaterNotification(LLNotification* note);

<<<<<<< HEAD
	// LLPanel
	bool postBuild();
	void respond();
=======
    // LLPanel
    BOOL postBuild();
    void respond();
>>>>>>> e7eced3c

private:
    static void onCommitResponse(LLUICtrl* ctrl, void* data) { ((LLFloaterNotification*)data)->respond(); }
    LLNotification* mNote;
};
#endif
<|MERGE_RESOLUTION|>--- conflicted
+++ resolved
@@ -40,13 +40,8 @@
 
 public:
 
-<<<<<<< HEAD
-	// LLPanel
-	bool postBuild();
-=======
     // LLPanel
-    BOOL postBuild();
->>>>>>> e7eced3c
+    bool postBuild();
 
     void addChannel(const std::string& type, bool open = false);
     void updateResizeLimits(LLLayoutStack &stack);
@@ -68,15 +63,9 @@
 public:
     LLFloaterNotification(LLNotification* note);
 
-<<<<<<< HEAD
-	// LLPanel
-	bool postBuild();
-	void respond();
-=======
     // LLPanel
-    BOOL postBuild();
+    bool postBuild();
     void respond();
->>>>>>> e7eced3c
 
 private:
     static void onCommitResponse(LLUICtrl* ctrl, void* data) { ((LLFloaterNotification*)data)->respond(); }
