/**
* @file   llmenuoptionpathfindingrebakenavmesh.h
* @brief  Header file for llmenuoptionpathfindingrebakenavmesh
* @author Prep@lindenlab.com
*
* $LicenseInfo:firstyear=2012&license=viewerlgpl$
* Second Life Viewer Source Code
* Copyright (C) 2012, Linden Research, Inc.
*
* This library is free software; you can redistribute it and/or
* modify it under the terms of the GNU Lesser General Public
* License as published by the Free Software Foundation;
* version 2.1 of the License only.
*
* This library is distributed in the hope that it will be useful,
* but WITHOUT ANY WARRANTY; without even the implied warranty of
* MERCHANTABILITY or FITNESS FOR A PARTICULAR PURPOSE.  See the GNU
* Lesser General Public License for more details.
*
* You should have received a copy of the GNU Lesser General Public
* License along with this library; if not, write to the Free Software
* Foundation, Inc., 51 Franklin Street, Fifth Floor, Boston, MA  02110-1301  USA
*
* Linden Research, Inc., 945 Battery Street, San Francisco, CA  94111  USA
* $/LicenseInfo$
*/
#ifndef LL_LLMENUOPTIONPATHFINDINGREBAKENAVMESH_H
#define LL_LLMENUOPTIONPATHFINDINGREBAKENAVMESH_H

#include <boost/signals2.hpp>

#include "llpathfindingmanager.h"
#include "llpathfindingnavmesh.h"
#include "llsingleton.h"

class LLPathfindingNavMeshStatus;

class LLMenuOptionPathfindingRebakeNavmesh : public LLSingleton<LLMenuOptionPathfindingRebakeNavmesh>
{
    LLSINGLETON(LLMenuOptionPathfindingRebakeNavmesh);
    virtual ~LLMenuOptionPathfindingRebakeNavmesh();
    LOG_CLASS(LLMenuOptionPathfindingRebakeNavmesh);

public:
    typedef enum
    {
        kRebakeNavMesh_Available,
        kRebakeNavMesh_RequestSent,
        kRebakeNavMesh_InProgress,
        kRebakeNavMesh_NotAvailable,
        kRebakeNavMesh_Default = kRebakeNavMesh_NotAvailable
    } ERebakeNavMeshMode;


    void               initialize();
    void               quit();

    bool               canRebakeRegion() const;
    ERebakeNavMeshMode getMode() const;

    void               sendRequestRebakeNavmesh();

protected:

private:
    void setMode(ERebakeNavMeshMode pRebakeNavMeshMode);

    void handleAgentState(BOOL pCanRebakeRegion);
    void handleRebakeNavMeshResponse(bool pResponseStatus);
    void handleNavMeshStatus(const LLPathfindingNavMeshStatus &pNavMeshStatus);
    void handleRegionBoundaryCrossed();

<<<<<<< HEAD
	void handleAgentState(bool pCanRebakeRegion);
	void handleRebakeNavMeshResponse(bool pResponseStatus);
	void handleNavMeshStatus(const LLPathfindingNavMeshStatus &pNavMeshStatus);
	void handleRegionBoundaryCrossed();
=======
    void createNavMeshStatusListenerForCurrentRegion();
>>>>>>> e7eced3c

    bool                                     mIsInitialized;

    bool                                     mCanRebakeRegion;
    ERebakeNavMeshMode                       mRebakeNavMeshMode;

    LLPathfindingNavMesh::navmesh_slot_t     mNavMeshSlot;
    boost::signals2::connection              mRegionCrossingSlot;
    LLPathfindingManager::agent_state_slot_t mAgentStateSlot;
};

#endif // LL_LLMENUOPTIONPATHFINDINGREBAKENAVMESH_H<|MERGE_RESOLUTION|>--- conflicted
+++ resolved
@@ -65,19 +65,12 @@
 private:
     void setMode(ERebakeNavMeshMode pRebakeNavMeshMode);
 
-    void handleAgentState(BOOL pCanRebakeRegion);
+    void handleAgentState(bool pCanRebakeRegion);
     void handleRebakeNavMeshResponse(bool pResponseStatus);
     void handleNavMeshStatus(const LLPathfindingNavMeshStatus &pNavMeshStatus);
     void handleRegionBoundaryCrossed();
 
-<<<<<<< HEAD
-	void handleAgentState(bool pCanRebakeRegion);
-	void handleRebakeNavMeshResponse(bool pResponseStatus);
-	void handleNavMeshStatus(const LLPathfindingNavMeshStatus &pNavMeshStatus);
-	void handleRegionBoundaryCrossed();
-=======
     void createNavMeshStatusListenerForCurrentRegion();
->>>>>>> e7eced3c
 
     bool                                     mIsInitialized;
 
