/**
 * @file lltoolpipette.cpp
 * @brief LLToolPipette class implementation
 *
 * $LicenseInfo:firstyear=2006&license=viewerlgpl$
 * Second Life Viewer Source Code
 * Copyright (C) 2010, Linden Research, Inc.
 *
 * This library is free software; you can redistribute it and/or
 * modify it under the terms of the GNU Lesser General Public
 * License as published by the Free Software Foundation;
 * version 2.1 of the License only.
 *
 * This library is distributed in the hope that it will be useful,
 * but WITHOUT ANY WARRANTY; without even the implied warranty of
 * MERCHANTABILITY or FITNESS FOR A PARTICULAR PURPOSE.  See the GNU
 * Lesser General Public License for more details.
 *
 * You should have received a copy of the GNU Lesser General Public
 * License along with this library; if not, write to the Free Software
 * Foundation, Inc., 51 Franklin Street, Fifth Floor, Boston, MA  02110-1301  USA
 *
 * Linden Research, Inc., 945 Battery Street, San Francisco, CA  94111  USA
 * $/LicenseInfo$
 */

/**
 * A tool to pick texture entry infro from objects in world (color/texture)
 */

#include "llviewerprecompiledheaders.h"

// File includes
#include "lltoolpipette.h"

// Library includes
#include "lltooltip.h"

// Viewer includes
#include "llviewerobjectlist.h"
#include "llviewerwindow.h"
#include "llselectmgr.h"
#include "lltoolmgr.h"

//
// Member functions
//

LLToolPipette::LLToolPipette()
<<<<<<< HEAD
:	LLTool(std::string("Pipette")),
	mSuccess(true)
{ 
=======
:   LLTool(std::string("Pipette")),
    mSuccess(TRUE)
{
>>>>>>> e7eced3c
}


LLToolPipette::~LLToolPipette()
{ }


bool LLToolPipette::handleMouseDown(S32 x, S32 y, MASK mask)
{
<<<<<<< HEAD
	mSuccess = true;
	mTooltipMsg.clear();
	setMouseCapture(true);
	gViewerWindow->pickAsync(x, y, mask, pickCallback);
	return true;
=======
    mSuccess = TRUE;
    mTooltipMsg.clear();
    setMouseCapture(TRUE);
    gViewerWindow->pickAsync(x, y, mask, pickCallback);
    return TRUE;
>>>>>>> e7eced3c
}

bool LLToolPipette::handleMouseUp(S32 x, S32 y, MASK mask)
{
<<<<<<< HEAD
	mSuccess = true;
	LLSelectMgr::getInstance()->unhighlightAll();
	// *NOTE: This assumes the pipette tool is a transient tool.
	LLToolMgr::getInstance()->clearTransientTool();
	setMouseCapture(false);
	return true;
=======
    mSuccess = TRUE;
    LLSelectMgr::getInstance()->unhighlightAll();
    // *NOTE: This assumes the pipette tool is a transient tool.
    LLToolMgr::getInstance()->clearTransientTool();
    setMouseCapture(FALSE);
    return TRUE;
>>>>>>> e7eced3c
}

bool LLToolPipette::handleHover(S32 x, S32 y, MASK mask)
{
<<<<<<< HEAD
	gViewerWindow->setCursor(mSuccess ? UI_CURSOR_PIPETTE : UI_CURSOR_NO);
	if (hasMouseCapture()) // mouse button is down
	{
		gViewerWindow->pickAsync(x, y, mask, pickCallback);
		return true;
	}
	return false;
=======
    gViewerWindow->setCursor(mSuccess ? UI_CURSOR_PIPETTE : UI_CURSOR_NO);
    if (hasMouseCapture()) // mouse button is down
    {
        gViewerWindow->pickAsync(x, y, mask, pickCallback);
        return TRUE;
    }
    return FALSE;
>>>>>>> e7eced3c
}

bool LLToolPipette::handleToolTip(S32 x, S32 y, MASK mask)
{
<<<<<<< HEAD
	if (mTooltipMsg.empty())
	{
		return false;
	}

	LLRect sticky_rect;
	sticky_rect.setCenterAndSize(x, y, 20, 20);
	LLToolTipMgr::instance().show(LLToolTip::Params()
		.message(mTooltipMsg)
		.sticky_rect(sticky_rect));

	return true;
=======
    if (mTooltipMsg.empty())
    {
        return FALSE;
    }

    LLRect sticky_rect;
    sticky_rect.setCenterAndSize(x, y, 20, 20);
    LLToolTipMgr::instance().show(LLToolTip::Params()
        .message(mTooltipMsg)
        .sticky_rect(sticky_rect));

    return TRUE;
>>>>>>> e7eced3c
}

void LLToolPipette::setTextureEntry(const LLTextureEntry* entry)
{
    if (entry)
    {
        mTextureEntry = *entry;
        mSignal(mTextureEntry);
    }
}

void LLToolPipette::pickCallback(const LLPickInfo& pick_info)
{
    LLViewerObject* hit_obj = pick_info.getObject();
    LLSelectMgr::getInstance()->unhighlightAll();

    // if we clicked on a face of a valid prim, save off texture entry data
    if (hit_obj &&
        hit_obj->getPCode() == LL_PCODE_VOLUME &&
        pick_info.mObjectFace != -1)
    {
        //TODO: this should highlight the selected face only
        LLSelectMgr::getInstance()->highlightObjectOnly(hit_obj);
        const LLTextureEntry* entry = hit_obj->getTE(pick_info.mObjectFace);
        LLToolPipette::getInstance()->setTextureEntry(entry);
    }
}

void LLToolPipette::setResult(bool success, const std::string& msg)
{
    mTooltipMsg = msg;
    mSuccess = success;
}<|MERGE_RESOLUTION|>--- conflicted
+++ resolved
@@ -47,15 +47,9 @@
 //
 
 LLToolPipette::LLToolPipette()
-<<<<<<< HEAD
-:	LLTool(std::string("Pipette")),
-	mSuccess(true)
-{ 
-=======
 :   LLTool(std::string("Pipette")),
-    mSuccess(TRUE)
+    mSuccess(true)
 {
->>>>>>> e7eced3c
 }
 
 
@@ -65,80 +59,39 @@
 
 bool LLToolPipette::handleMouseDown(S32 x, S32 y, MASK mask)
 {
-<<<<<<< HEAD
-	mSuccess = true;
-	mTooltipMsg.clear();
-	setMouseCapture(true);
-	gViewerWindow->pickAsync(x, y, mask, pickCallback);
-	return true;
-=======
-    mSuccess = TRUE;
+    mSuccess = true;
     mTooltipMsg.clear();
-    setMouseCapture(TRUE);
+    setMouseCapture(true);
     gViewerWindow->pickAsync(x, y, mask, pickCallback);
-    return TRUE;
->>>>>>> e7eced3c
+    return true;
 }
 
 bool LLToolPipette::handleMouseUp(S32 x, S32 y, MASK mask)
 {
-<<<<<<< HEAD
-	mSuccess = true;
-	LLSelectMgr::getInstance()->unhighlightAll();
-	// *NOTE: This assumes the pipette tool is a transient tool.
-	LLToolMgr::getInstance()->clearTransientTool();
-	setMouseCapture(false);
-	return true;
-=======
-    mSuccess = TRUE;
+    mSuccess = true;
     LLSelectMgr::getInstance()->unhighlightAll();
     // *NOTE: This assumes the pipette tool is a transient tool.
     LLToolMgr::getInstance()->clearTransientTool();
-    setMouseCapture(FALSE);
-    return TRUE;
->>>>>>> e7eced3c
+    setMouseCapture(false);
+    return true;
 }
 
 bool LLToolPipette::handleHover(S32 x, S32 y, MASK mask)
 {
-<<<<<<< HEAD
-	gViewerWindow->setCursor(mSuccess ? UI_CURSOR_PIPETTE : UI_CURSOR_NO);
-	if (hasMouseCapture()) // mouse button is down
-	{
-		gViewerWindow->pickAsync(x, y, mask, pickCallback);
-		return true;
-	}
-	return false;
-=======
     gViewerWindow->setCursor(mSuccess ? UI_CURSOR_PIPETTE : UI_CURSOR_NO);
     if (hasMouseCapture()) // mouse button is down
     {
         gViewerWindow->pickAsync(x, y, mask, pickCallback);
-        return TRUE;
+        return true;
     }
-    return FALSE;
->>>>>>> e7eced3c
+    return false;
 }
 
 bool LLToolPipette::handleToolTip(S32 x, S32 y, MASK mask)
 {
-<<<<<<< HEAD
-	if (mTooltipMsg.empty())
-	{
-		return false;
-	}
-
-	LLRect sticky_rect;
-	sticky_rect.setCenterAndSize(x, y, 20, 20);
-	LLToolTipMgr::instance().show(LLToolTip::Params()
-		.message(mTooltipMsg)
-		.sticky_rect(sticky_rect));
-
-	return true;
-=======
     if (mTooltipMsg.empty())
     {
-        return FALSE;
+        return false;
     }
 
     LLRect sticky_rect;
@@ -147,8 +100,7 @@
         .message(mTooltipMsg)
         .sticky_rect(sticky_rect));
 
-    return TRUE;
->>>>>>> e7eced3c
+    return true;
 }
 
 void LLToolPipette::setTextureEntry(const LLTextureEntry* entry)
