/**
 * @file llpanelvoicedevicesettings.cpp
 * @author Richard Nelson
 * @brief Voice communication set-up
 *
 * $LicenseInfo:firstyear=2007&license=viewerlgpl$
 * Second Life Viewer Source Code
 * Copyright (C) 2010, Linden Research, Inc.
 *
 * This library is free software; you can redistribute it and/or
 * modify it under the terms of the GNU Lesser General Public
 * License as published by the Free Software Foundation;
 * version 2.1 of the License only.
 *
 * This library is distributed in the hope that it will be useful,
 * but WITHOUT ANY WARRANTY; without even the implied warranty of
 * MERCHANTABILITY or FITNESS FOR A PARTICULAR PURPOSE.  See the GNU
 * Lesser General Public License for more details.
 *
 * You should have received a copy of the GNU Lesser General Public
 * License along with this library; if not, write to the Free Software
 * Foundation, Inc., 51 Franklin Street, Fifth Floor, Boston, MA  02110-1301  USA
 *
 * Linden Research, Inc., 945 Battery Street, San Francisco, CA  94111  USA
 * $/LicenseInfo$
 */

#include "llviewerprecompiledheaders.h"

#include "llpanelvoicedevicesettings.h"

// Viewer includes
#include "llcombobox.h"
#include "llsliderctrl.h"
#include "llstartup.h"
#include "llviewercontrol.h"
#include "llvoiceclient.h"
#include "llvoicechannel.h"

// Library includes (after viewer)
#include "lluictrlfactory.h"

static LLPanelInjector<LLPanelVoiceDeviceSettings> t_panel_group_general("panel_voice_device_settings");
static const std::string DEFAULT_DEVICE("Default");


LLPanelVoiceDeviceSettings::LLPanelVoiceDeviceSettings()
    : LLPanel()
{
<<<<<<< HEAD
	mCtrlInputDevices = NULL;
	mCtrlOutputDevices = NULL;
	mInputDevice = gSavedSettings.getString("VoiceInputAudioDevice");
	mOutputDevice = gSavedSettings.getString("VoiceOutputAudioDevice");
	mDevicesUpdated = false;  //obsolete
	mUseTuningMode = true;
=======
    mCtrlInputDevices = NULL;
    mCtrlOutputDevices = NULL;
    mInputDevice = gSavedSettings.getString("VoiceInputAudioDevice");
    mOutputDevice = gSavedSettings.getString("VoiceOutputAudioDevice");
    mDevicesUpdated = FALSE;  //obsolete
    mUseTuningMode = true;
>>>>>>> e1623bb2

    // grab "live" mic volume level
    mMicVolume = gSavedSettings.getF32("AudioLevelMic");

}

LLPanelVoiceDeviceSettings::~LLPanelVoiceDeviceSettings()
{
}

bool LLPanelVoiceDeviceSettings::postBuild()
{
    LLSlider* volume_slider = getChild<LLSlider>("mic_volume_slider");
    // set mic volume tuning slider based on last mic volume setting
    volume_slider->setValue(mMicVolume);

    mCtrlInputDevices = getChild<LLComboBox>("voice_input_device");
    mCtrlOutputDevices = getChild<LLComboBox>("voice_output_device");
    mUnmuteBtn = getChild<LLButton>("unmute_btn");

    mCtrlInputDevices->setCommitCallback(
        boost::bind(&LLPanelVoiceDeviceSettings::onCommitInputDevice, this));
    mCtrlOutputDevices->setCommitCallback(
        boost::bind(&LLPanelVoiceDeviceSettings::onCommitOutputDevice, this));
    mUnmuteBtn->setCommitCallback(
        boost::bind(&LLPanelVoiceDeviceSettings::onCommitUnmute, this));

    mLocalizedDeviceNames[DEFAULT_DEVICE]               = getString("default_text");
    mLocalizedDeviceNames["No Device"]                  = getString("name_no_device");
    mLocalizedDeviceNames["Default System Device"]      = getString("name_default_system_device");

    mCtrlOutputDevices->setMouseDownCallback(boost::bind(&LLPanelVoiceDeviceSettings::onOutputDevicesClicked, this));
    mCtrlInputDevices->setMouseDownCallback(boost::bind(&LLPanelVoiceDeviceSettings::onInputDevicesClicked, this));


<<<<<<< HEAD
	mCtrlOutputDevices->setMouseDownCallback(boost::bind(&LLPanelVoiceDeviceSettings::onOutputDevicesClicked, this));
	mCtrlInputDevices->setMouseDownCallback(boost::bind(&LLPanelVoiceDeviceSettings::onInputDevicesClicked, this));
	
	
	return true;
=======
    return TRUE;
>>>>>>> e1623bb2
}

// virtual
void LLPanelVoiceDeviceSettings::onVisibilityChange ( bool new_visibility )
{
<<<<<<< HEAD
	if (new_visibility)
	{
		initialize();	
	}
	else
	{
		cleanup();
		// when closing this window, turn of visiblity control so that 
		// next time preferences is opened we don't suspend voice
		gSavedSettings.setBOOL("ShowDeviceSettings", false);
	}
=======
    if (new_visibility)
    {
        initialize();
    }
    else
    {
        cleanup();
        // when closing this window, turn of visiblity control so that
        // next time preferences is opened we don't suspend voice
        gSavedSettings.setBOOL("ShowDeviceSettings", FALSE);
    }
>>>>>>> e1623bb2
}
void LLPanelVoiceDeviceSettings::draw()
{
    refresh();

    // let user know that volume indicator is not yet available
    bool is_in_tuning_mode = LLVoiceClient::getInstance()->inTuningMode();
    bool voice_enabled = LLVoiceClient::getInstance()->voiceEnabled();
    if (voice_enabled)
    {
        getChildView("wait_text")->setVisible( !is_in_tuning_mode && mUseTuningMode);
        getChildView("disabled_text")->setVisible(false);
        mUnmuteBtn->setVisible(false);
    }
    else
    {
        getChildView("wait_text")->setVisible(false);

        static LLCachedControl<bool> chat_enabled(gSavedSettings, "EnableVoiceChat");
        // If voice isn't enabled, it is either disabled or muted
        bool voice_disabled = chat_enabled() || LLStartUp::getStartupState() <= STATE_LOGIN_WAIT;
        getChildView("disabled_text")->setVisible(voice_disabled);
        mUnmuteBtn->setVisible(!voice_disabled);
    }

<<<<<<< HEAD
	LLPanel::draw();

	if (is_in_tuning_mode && voice_enabled)
	{
		const S32 num_bars = 5;
		F32 voice_power = LLVoiceClient::getInstance()->tuningGetEnergy() / LLVoiceClient::OVERDRIVEN_POWER_LEVEL;
		S32 discrete_power = llmin(num_bars, llfloor(voice_power * (F32)num_bars + 0.1f));

		for(S32 power_bar_idx = 0; power_bar_idx < num_bars; power_bar_idx++)
		{
			std::string view_name = llformat("%s%d", "bar", power_bar_idx);
			LLView* bar_view = getChild<LLView>(view_name);
			if (bar_view)
			{
				gl_rect_2d(bar_view->getRect(), LLColor4::grey, true);

				LLColor4 color;
				if (power_bar_idx < discrete_power)
				{
					color = (power_bar_idx >= 3) ? LLUIColorTable::instance().getColor("OverdrivenColor") : LLUIColorTable::instance().getColor("SpeakingColor");
				}
				else
				{
					color = LLUIColorTable::instance().getColor("PanelFocusBackgroundColor");
				}

				LLRect color_rect = bar_view->getRect();
				color_rect.stretch(-1);
				gl_rect_2d(color_rect, color, true);
			}
		}
	}
=======
    LLPanel::draw();

    if (is_in_tuning_mode && voice_enabled)
    {
        const S32 num_bars = 5;
        F32 voice_power = LLVoiceClient::getInstance()->tuningGetEnergy() / LLVoiceClient::OVERDRIVEN_POWER_LEVEL;
        S32 discrete_power = llmin(num_bars, llfloor(voice_power * (F32)num_bars + 0.1f));

        for(S32 power_bar_idx = 0; power_bar_idx < num_bars; power_bar_idx++)
        {
            std::string view_name = llformat("%s%d", "bar", power_bar_idx);
            LLView* bar_view = getChild<LLView>(view_name);
            if (bar_view)
            {
                gl_rect_2d(bar_view->getRect(), LLColor4::grey, TRUE);

                LLColor4 color;
                if (power_bar_idx < discrete_power)
                {
                    color = (power_bar_idx >= 3) ? LLUIColorTable::instance().getColor("OverdrivenColor") : LLUIColorTable::instance().getColor("SpeakingColor");
                }
                else
                {
                    color = LLUIColorTable::instance().getColor("PanelFocusBackgroundColor");
                }

                LLRect color_rect = bar_view->getRect();
                color_rect.stretch(-1);
                gl_rect_2d(color_rect, color, TRUE);
            }
        }
    }
>>>>>>> e1623bb2
}

void LLPanelVoiceDeviceSettings::apply()
{
    std::string s;
    if(mCtrlInputDevices)
    {
        s = mCtrlInputDevices->getValue().asString();
        gSavedSettings.setString("VoiceInputAudioDevice", s);
        mInputDevice = s;
    }

    if(mCtrlOutputDevices)
    {
        s = mCtrlOutputDevices->getValue().asString();
        gSavedSettings.setString("VoiceOutputAudioDevice", s);
        mOutputDevice = s;
    }

    // assume we are being destroyed by closing our embedding window
    LLSlider* volume_slider = getChild<LLSlider>("mic_volume_slider");
    if(volume_slider)
    {
        F32 slider_value = (F32)volume_slider->getValue().asReal();
        gSavedSettings.setF32("AudioLevelMic", slider_value);
        mMicVolume = slider_value;
    }
}

void LLPanelVoiceDeviceSettings::cancel()
{
    gSavedSettings.setString("VoiceInputAudioDevice", mInputDevice);
    gSavedSettings.setString("VoiceOutputAudioDevice", mOutputDevice);

    if(mCtrlInputDevices)
        mCtrlInputDevices->setValue(mInputDevice);

    if(mCtrlOutputDevices)
        mCtrlOutputDevices->setValue(mOutputDevice);

    gSavedSettings.setF32("AudioLevelMic", mMicVolume);
    LLSlider* volume_slider = getChild<LLSlider>("mic_volume_slider");
    if(volume_slider)
    {
        volume_slider->setValue(mMicVolume);
    }
}

void LLPanelVoiceDeviceSettings::refresh()
{
<<<<<<< HEAD
	//grab current volume
	LLSlider* volume_slider = getChild<LLSlider>("mic_volume_slider");
	// set mic volume tuning slider based on last mic volume setting
	F32 current_volume = (F32)volume_slider->getValue().asReal();
	LLVoiceClient::getInstance()->tuningSetMicVolume(current_volume);

	// Fill in popup menus
	bool device_settings_available = LLVoiceClient::getInstance()->deviceSettingsAvailable();

	if (mCtrlInputDevices)
	{
		mCtrlInputDevices->setEnabled(device_settings_available);
	}

	if (mCtrlOutputDevices)
	{
		mCtrlOutputDevices->setEnabled(device_settings_available);
	}

	getChild<LLSlider>("mic_volume_slider")->setEnabled(device_settings_available);

	if(!device_settings_available)
	{
		// The combo boxes are disabled, since we can't get the device settings from the daemon just now.
		// Put the currently set default (ONLY) in the box, and select it.
		if(mCtrlInputDevices)
		{
			mCtrlInputDevices->removeall();
			mCtrlInputDevices->add(getLocalizedDeviceName(mInputDevice), mInputDevice, ADD_BOTTOM);
			mCtrlInputDevices->setValue(mInputDevice);
		}
		if(mCtrlOutputDevices)
		{
			mCtrlOutputDevices->removeall();
			mCtrlOutputDevices->add(getLocalizedDeviceName(mOutputDevice), mOutputDevice, ADD_BOTTOM);
			mCtrlOutputDevices->setValue(mOutputDevice);
		}
	}
	else if (LLVoiceClient::getInstance()->deviceSettingsUpdated())
	{
		LLVoiceDeviceList::const_iterator device;
		
		if(mCtrlInputDevices)
		{
			mCtrlInputDevices->removeall();
			mCtrlInputDevices->add(getLocalizedDeviceName(DEFAULT_DEVICE), DEFAULT_DEVICE, ADD_BOTTOM);

			for(device=LLVoiceClient::getInstance()->getCaptureDevices().begin(); 
				device != LLVoiceClient::getInstance()->getCaptureDevices().end();
				device++)
			{
				mCtrlInputDevices->add(getLocalizedDeviceName(device->display_name), device->full_name, ADD_BOTTOM);
			}

			// Fix invalid input audio device preference.
			if (!mCtrlInputDevices->setSelectedByValue(mInputDevice, true))
			{
				mCtrlInputDevices->setValue(DEFAULT_DEVICE);
				gSavedSettings.setString("VoiceInputAudioDevice", DEFAULT_DEVICE);
				mInputDevice = DEFAULT_DEVICE;
			}
		}
		
		if(mCtrlOutputDevices)
		{
			mCtrlOutputDevices->removeall();
			mCtrlOutputDevices->add(getLocalizedDeviceName(DEFAULT_DEVICE), DEFAULT_DEVICE, ADD_BOTTOM);

			for(device = LLVoiceClient::getInstance()->getRenderDevices().begin(); 
				device !=  LLVoiceClient::getInstance()->getRenderDevices().end();
=======
    //grab current volume
    LLSlider* volume_slider = getChild<LLSlider>("mic_volume_slider");
    // set mic volume tuning slider based on last mic volume setting
    F32 current_volume = (F32)volume_slider->getValue().asReal();
    LLVoiceClient::getInstance()->tuningSetMicVolume(current_volume);

    // Fill in popup menus
    bool device_settings_available = LLVoiceClient::getInstance()->deviceSettingsAvailable();

    if (mCtrlInputDevices)
    {
        mCtrlInputDevices->setEnabled(device_settings_available);
    }

    if (mCtrlOutputDevices)
    {
        mCtrlOutputDevices->setEnabled(device_settings_available);
    }

    getChild<LLSlider>("mic_volume_slider")->setEnabled(device_settings_available);

    if(!device_settings_available)
    {
        // The combo boxes are disabled, since we can't get the device settings from the daemon just now.
        // Put the currently set default (ONLY) in the box, and select it.
        if(mCtrlInputDevices)
        {
            mCtrlInputDevices->removeall();
            mCtrlInputDevices->add(getLocalizedDeviceName(mInputDevice), mInputDevice, ADD_BOTTOM);
            mCtrlInputDevices->setValue(mInputDevice);
        }
        if(mCtrlOutputDevices)
        {
            mCtrlOutputDevices->removeall();
            mCtrlOutputDevices->add(getLocalizedDeviceName(mOutputDevice), mOutputDevice, ADD_BOTTOM);
            mCtrlOutputDevices->setValue(mOutputDevice);
        }
    }
    else if (LLVoiceClient::getInstance()->deviceSettingsUpdated())
    {
        LLVoiceDeviceList::const_iterator device;

        if(mCtrlInputDevices)
        {
            mCtrlInputDevices->removeall();
            mCtrlInputDevices->add(getLocalizedDeviceName(DEFAULT_DEVICE), DEFAULT_DEVICE, ADD_BOTTOM);

            for(device=LLVoiceClient::getInstance()->getCaptureDevices().begin();
                device != LLVoiceClient::getInstance()->getCaptureDevices().end();
>>>>>>> e1623bb2
                device++)
            {
                mCtrlInputDevices->add(getLocalizedDeviceName(device->display_name), device->full_name, ADD_BOTTOM);
            }

            // Fix invalid input audio device preference.
            if (!mCtrlInputDevices->setSelectedByValue(mInputDevice, TRUE))
            {
                mCtrlInputDevices->setValue(DEFAULT_DEVICE);
                gSavedSettings.setString("VoiceInputAudioDevice", DEFAULT_DEVICE);
                mInputDevice = DEFAULT_DEVICE;
            }
        }

        if(mCtrlOutputDevices)
        {
            mCtrlOutputDevices->removeall();
            mCtrlOutputDevices->add(getLocalizedDeviceName(DEFAULT_DEVICE), DEFAULT_DEVICE, ADD_BOTTOM);

            for(device = LLVoiceClient::getInstance()->getRenderDevices().begin();
                device !=  LLVoiceClient::getInstance()->getRenderDevices().end();
                device++)
            {
                mCtrlOutputDevices->add(getLocalizedDeviceName(device->display_name), device->full_name, ADD_BOTTOM);
<<<<<<< HEAD
			}

			// Fix invalid output audio device preference.
			if (!mCtrlOutputDevices->setSelectedByValue(mOutputDevice, true))
			{
				mCtrlOutputDevices->setValue(DEFAULT_DEVICE);
				gSavedSettings.setString("VoiceOutputAudioDevice", DEFAULT_DEVICE);
				mOutputDevice = DEFAULT_DEVICE;
			}
		}
	}	
=======
            }

            // Fix invalid output audio device preference.
            if (!mCtrlOutputDevices->setSelectedByValue(mOutputDevice, TRUE))
            {
                mCtrlOutputDevices->setValue(DEFAULT_DEVICE);
                gSavedSettings.setString("VoiceOutputAudioDevice", DEFAULT_DEVICE);
                mOutputDevice = DEFAULT_DEVICE;
            }
        }
    }
>>>>>>> e1623bb2
}

void LLPanelVoiceDeviceSettings::initialize()
{
    mInputDevice = gSavedSettings.getString("VoiceInputAudioDevice");
    mOutputDevice = gSavedSettings.getString("VoiceOutputAudioDevice");
    mMicVolume = gSavedSettings.getF32("AudioLevelMic");

    // ask for new device enumeration
    LLVoiceClient::getInstance()->refreshDeviceLists();

    // put voice client in "tuning" mode
    if (mUseTuningMode)
    {
        LLVoiceClient::getInstance()->tuningStart();
        LLVoiceChannel::suspend();
    }
}

void LLPanelVoiceDeviceSettings::cleanup()
{
    if (mUseTuningMode)
    {
        LLVoiceClient::getInstance()->tuningStop();
        LLVoiceChannel::resume();
    }
}

// returns English name if no translation found
std::string LLPanelVoiceDeviceSettings::getLocalizedDeviceName(const std::string& en_dev_name)
{
    std::map<std::string, std::string>::const_iterator it = mLocalizedDeviceNames.find(en_dev_name);
    return it != mLocalizedDeviceNames.end() ? it->second : en_dev_name;
}

void LLPanelVoiceDeviceSettings::onCommitInputDevice()
{
    if(LLVoiceClient::getInstance())
    {
        mInputDevice = mCtrlInputDevices->getValue().asString();
        LLVoiceClient::getInstance()->setRenderDevice(mInputDevice);
    }
}

void LLPanelVoiceDeviceSettings::onCommitOutputDevice()
{
    if(LLVoiceClient::getInstance())
    {

        mOutputDevice = mCtrlOutputDevices->getValue().asString();
        LLVoiceClient::getInstance()->setRenderDevice(mOutputDevice);
    }
}

void LLPanelVoiceDeviceSettings::onOutputDevicesClicked()
{
    LLVoiceClient::getInstance()->refreshDeviceLists(false);  // fill in the pop up menus again if needed.
}

void LLPanelVoiceDeviceSettings::onInputDevicesClicked()
{
    LLVoiceClient::getInstance()->refreshDeviceLists(false);  // fill in the pop up menus again if needed.
}

void LLPanelVoiceDeviceSettings::onCommitUnmute()
{
    gSavedSettings.setBOOL("EnableVoiceChat", true);
}<|MERGE_RESOLUTION|>--- conflicted
+++ resolved
@@ -1,519 +1,366 @@
-/**
- * @file llpanelvoicedevicesettings.cpp
- * @author Richard Nelson
- * @brief Voice communication set-up
- *
- * $LicenseInfo:firstyear=2007&license=viewerlgpl$
- * Second Life Viewer Source Code
- * Copyright (C) 2010, Linden Research, Inc.
- *
- * This library is free software; you can redistribute it and/or
- * modify it under the terms of the GNU Lesser General Public
- * License as published by the Free Software Foundation;
- * version 2.1 of the License only.
- *
- * This library is distributed in the hope that it will be useful,
- * but WITHOUT ANY WARRANTY; without even the implied warranty of
- * MERCHANTABILITY or FITNESS FOR A PARTICULAR PURPOSE.  See the GNU
- * Lesser General Public License for more details.
- *
- * You should have received a copy of the GNU Lesser General Public
- * License along with this library; if not, write to the Free Software
- * Foundation, Inc., 51 Franklin Street, Fifth Floor, Boston, MA  02110-1301  USA
- *
- * Linden Research, Inc., 945 Battery Street, San Francisco, CA  94111  USA
- * $/LicenseInfo$
- */
-
-#include "llviewerprecompiledheaders.h"
-
-#include "llpanelvoicedevicesettings.h"
-
-// Viewer includes
-#include "llcombobox.h"
-#include "llsliderctrl.h"
-#include "llstartup.h"
-#include "llviewercontrol.h"
-#include "llvoiceclient.h"
-#include "llvoicechannel.h"
-
-// Library includes (after viewer)
-#include "lluictrlfactory.h"
-
-static LLPanelInjector<LLPanelVoiceDeviceSettings> t_panel_group_general("panel_voice_device_settings");
-static const std::string DEFAULT_DEVICE("Default");
-
-
-LLPanelVoiceDeviceSettings::LLPanelVoiceDeviceSettings()
-    : LLPanel()
-{
-<<<<<<< HEAD
-	mCtrlInputDevices = NULL;
-	mCtrlOutputDevices = NULL;
-	mInputDevice = gSavedSettings.getString("VoiceInputAudioDevice");
-	mOutputDevice = gSavedSettings.getString("VoiceOutputAudioDevice");
-	mDevicesUpdated = false;  //obsolete
-	mUseTuningMode = true;
-=======
-    mCtrlInputDevices = NULL;
-    mCtrlOutputDevices = NULL;
-    mInputDevice = gSavedSettings.getString("VoiceInputAudioDevice");
-    mOutputDevice = gSavedSettings.getString("VoiceOutputAudioDevice");
-    mDevicesUpdated = FALSE;  //obsolete
-    mUseTuningMode = true;
->>>>>>> e1623bb2
-
-    // grab "live" mic volume level
-    mMicVolume = gSavedSettings.getF32("AudioLevelMic");
-
-}
-
-LLPanelVoiceDeviceSettings::~LLPanelVoiceDeviceSettings()
-{
-}
-
-bool LLPanelVoiceDeviceSettings::postBuild()
-{
-    LLSlider* volume_slider = getChild<LLSlider>("mic_volume_slider");
-    // set mic volume tuning slider based on last mic volume setting
-    volume_slider->setValue(mMicVolume);
-
-    mCtrlInputDevices = getChild<LLComboBox>("voice_input_device");
-    mCtrlOutputDevices = getChild<LLComboBox>("voice_output_device");
-    mUnmuteBtn = getChild<LLButton>("unmute_btn");
-
-    mCtrlInputDevices->setCommitCallback(
-        boost::bind(&LLPanelVoiceDeviceSettings::onCommitInputDevice, this));
-    mCtrlOutputDevices->setCommitCallback(
-        boost::bind(&LLPanelVoiceDeviceSettings::onCommitOutputDevice, this));
-    mUnmuteBtn->setCommitCallback(
-        boost::bind(&LLPanelVoiceDeviceSettings::onCommitUnmute, this));
-
-    mLocalizedDeviceNames[DEFAULT_DEVICE]               = getString("default_text");
-    mLocalizedDeviceNames["No Device"]                  = getString("name_no_device");
-    mLocalizedDeviceNames["Default System Device"]      = getString("name_default_system_device");
-
-    mCtrlOutputDevices->setMouseDownCallback(boost::bind(&LLPanelVoiceDeviceSettings::onOutputDevicesClicked, this));
-    mCtrlInputDevices->setMouseDownCallback(boost::bind(&LLPanelVoiceDeviceSettings::onInputDevicesClicked, this));
-
-
-<<<<<<< HEAD
-	mCtrlOutputDevices->setMouseDownCallback(boost::bind(&LLPanelVoiceDeviceSettings::onOutputDevicesClicked, this));
-	mCtrlInputDevices->setMouseDownCallback(boost::bind(&LLPanelVoiceDeviceSettings::onInputDevicesClicked, this));
-	
-	
-	return true;
-=======
-    return TRUE;
->>>>>>> e1623bb2
-}
-
-// virtual
-void LLPanelVoiceDeviceSettings::onVisibilityChange ( bool new_visibility )
-{
-<<<<<<< HEAD
-	if (new_visibility)
-	{
-		initialize();	
-	}
-	else
-	{
-		cleanup();
-		// when closing this window, turn of visiblity control so that 
-		// next time preferences is opened we don't suspend voice
-		gSavedSettings.setBOOL("ShowDeviceSettings", false);
-	}
-=======
-    if (new_visibility)
-    {
-        initialize();
-    }
-    else
-    {
-        cleanup();
-        // when closing this window, turn of visiblity control so that
-        // next time preferences is opened we don't suspend voice
-        gSavedSettings.setBOOL("ShowDeviceSettings", FALSE);
-    }
->>>>>>> e1623bb2
-}
-void LLPanelVoiceDeviceSettings::draw()
-{
-    refresh();
-
-    // let user know that volume indicator is not yet available
-    bool is_in_tuning_mode = LLVoiceClient::getInstance()->inTuningMode();
-    bool voice_enabled = LLVoiceClient::getInstance()->voiceEnabled();
-    if (voice_enabled)
-    {
-        getChildView("wait_text")->setVisible( !is_in_tuning_mode && mUseTuningMode);
-        getChildView("disabled_text")->setVisible(false);
-        mUnmuteBtn->setVisible(false);
-    }
-    else
-    {
-        getChildView("wait_text")->setVisible(false);
-
-        static LLCachedControl<bool> chat_enabled(gSavedSettings, "EnableVoiceChat");
-        // If voice isn't enabled, it is either disabled or muted
-        bool voice_disabled = chat_enabled() || LLStartUp::getStartupState() <= STATE_LOGIN_WAIT;
-        getChildView("disabled_text")->setVisible(voice_disabled);
-        mUnmuteBtn->setVisible(!voice_disabled);
-    }
-
-<<<<<<< HEAD
-	LLPanel::draw();
-
-	if (is_in_tuning_mode && voice_enabled)
-	{
-		const S32 num_bars = 5;
-		F32 voice_power = LLVoiceClient::getInstance()->tuningGetEnergy() / LLVoiceClient::OVERDRIVEN_POWER_LEVEL;
-		S32 discrete_power = llmin(num_bars, llfloor(voice_power * (F32)num_bars + 0.1f));
-
-		for(S32 power_bar_idx = 0; power_bar_idx < num_bars; power_bar_idx++)
-		{
-			std::string view_name = llformat("%s%d", "bar", power_bar_idx);
-			LLView* bar_view = getChild<LLView>(view_name);
-			if (bar_view)
-			{
-				gl_rect_2d(bar_view->getRect(), LLColor4::grey, true);
-
-				LLColor4 color;
-				if (power_bar_idx < discrete_power)
-				{
-					color = (power_bar_idx >= 3) ? LLUIColorTable::instance().getColor("OverdrivenColor") : LLUIColorTable::instance().getColor("SpeakingColor");
-				}
-				else
-				{
-					color = LLUIColorTable::instance().getColor("PanelFocusBackgroundColor");
-				}
-
-				LLRect color_rect = bar_view->getRect();
-				color_rect.stretch(-1);
-				gl_rect_2d(color_rect, color, true);
-			}
-		}
-	}
-=======
-    LLPanel::draw();
-
-    if (is_in_tuning_mode && voice_enabled)
-    {
-        const S32 num_bars = 5;
-        F32 voice_power = LLVoiceClient::getInstance()->tuningGetEnergy() / LLVoiceClient::OVERDRIVEN_POWER_LEVEL;
-        S32 discrete_power = llmin(num_bars, llfloor(voice_power * (F32)num_bars + 0.1f));
-
-        for(S32 power_bar_idx = 0; power_bar_idx < num_bars; power_bar_idx++)
-        {
-            std::string view_name = llformat("%s%d", "bar", power_bar_idx);
-            LLView* bar_view = getChild<LLView>(view_name);
-            if (bar_view)
-            {
-                gl_rect_2d(bar_view->getRect(), LLColor4::grey, TRUE);
-
-                LLColor4 color;
-                if (power_bar_idx < discrete_power)
-                {
-                    color = (power_bar_idx >= 3) ? LLUIColorTable::instance().getColor("OverdrivenColor") : LLUIColorTable::instance().getColor("SpeakingColor");
-                }
-                else
-                {
-                    color = LLUIColorTable::instance().getColor("PanelFocusBackgroundColor");
-                }
-
-                LLRect color_rect = bar_view->getRect();
-                color_rect.stretch(-1);
-                gl_rect_2d(color_rect, color, TRUE);
-            }
-        }
-    }
->>>>>>> e1623bb2
-}
-
-void LLPanelVoiceDeviceSettings::apply()
-{
-    std::string s;
-    if(mCtrlInputDevices)
-    {
-        s = mCtrlInputDevices->getValue().asString();
-        gSavedSettings.setString("VoiceInputAudioDevice", s);
-        mInputDevice = s;
-    }
-
-    if(mCtrlOutputDevices)
-    {
-        s = mCtrlOutputDevices->getValue().asString();
-        gSavedSettings.setString("VoiceOutputAudioDevice", s);
-        mOutputDevice = s;
-    }
-
-    // assume we are being destroyed by closing our embedding window
-    LLSlider* volume_slider = getChild<LLSlider>("mic_volume_slider");
-    if(volume_slider)
-    {
-        F32 slider_value = (F32)volume_slider->getValue().asReal();
-        gSavedSettings.setF32("AudioLevelMic", slider_value);
-        mMicVolume = slider_value;
-    }
-}
-
-void LLPanelVoiceDeviceSettings::cancel()
-{
-    gSavedSettings.setString("VoiceInputAudioDevice", mInputDevice);
-    gSavedSettings.setString("VoiceOutputAudioDevice", mOutputDevice);
-
-    if(mCtrlInputDevices)
-        mCtrlInputDevices->setValue(mInputDevice);
-
-    if(mCtrlOutputDevices)
-        mCtrlOutputDevices->setValue(mOutputDevice);
-
-    gSavedSettings.setF32("AudioLevelMic", mMicVolume);
-    LLSlider* volume_slider = getChild<LLSlider>("mic_volume_slider");
-    if(volume_slider)
-    {
-        volume_slider->setValue(mMicVolume);
-    }
-}
-
-void LLPanelVoiceDeviceSettings::refresh()
-{
-<<<<<<< HEAD
-	//grab current volume
-	LLSlider* volume_slider = getChild<LLSlider>("mic_volume_slider");
-	// set mic volume tuning slider based on last mic volume setting
-	F32 current_volume = (F32)volume_slider->getValue().asReal();
-	LLVoiceClient::getInstance()->tuningSetMicVolume(current_volume);
-
-	// Fill in popup menus
-	bool device_settings_available = LLVoiceClient::getInstance()->deviceSettingsAvailable();
-
-	if (mCtrlInputDevices)
-	{
-		mCtrlInputDevices->setEnabled(device_settings_available);
-	}
-
-	if (mCtrlOutputDevices)
-	{
-		mCtrlOutputDevices->setEnabled(device_settings_available);
-	}
-
-	getChild<LLSlider>("mic_volume_slider")->setEnabled(device_settings_available);
-
-	if(!device_settings_available)
-	{
-		// The combo boxes are disabled, since we can't get the device settings from the daemon just now.
-		// Put the currently set default (ONLY) in the box, and select it.
-		if(mCtrlInputDevices)
-		{
-			mCtrlInputDevices->removeall();
-			mCtrlInputDevices->add(getLocalizedDeviceName(mInputDevice), mInputDevice, ADD_BOTTOM);
-			mCtrlInputDevices->setValue(mInputDevice);
-		}
-		if(mCtrlOutputDevices)
-		{
-			mCtrlOutputDevices->removeall();
-			mCtrlOutputDevices->add(getLocalizedDeviceName(mOutputDevice), mOutputDevice, ADD_BOTTOM);
-			mCtrlOutputDevices->setValue(mOutputDevice);
-		}
-	}
-	else if (LLVoiceClient::getInstance()->deviceSettingsUpdated())
-	{
-		LLVoiceDeviceList::const_iterator device;
-		
-		if(mCtrlInputDevices)
-		{
-			mCtrlInputDevices->removeall();
-			mCtrlInputDevices->add(getLocalizedDeviceName(DEFAULT_DEVICE), DEFAULT_DEVICE, ADD_BOTTOM);
-
-			for(device=LLVoiceClient::getInstance()->getCaptureDevices().begin(); 
-				device != LLVoiceClient::getInstance()->getCaptureDevices().end();
-				device++)
-			{
-				mCtrlInputDevices->add(getLocalizedDeviceName(device->display_name), device->full_name, ADD_BOTTOM);
-			}
-
-			// Fix invalid input audio device preference.
-			if (!mCtrlInputDevices->setSelectedByValue(mInputDevice, true))
-			{
-				mCtrlInputDevices->setValue(DEFAULT_DEVICE);
-				gSavedSettings.setString("VoiceInputAudioDevice", DEFAULT_DEVICE);
-				mInputDevice = DEFAULT_DEVICE;
-			}
-		}
-		
-		if(mCtrlOutputDevices)
-		{
-			mCtrlOutputDevices->removeall();
-			mCtrlOutputDevices->add(getLocalizedDeviceName(DEFAULT_DEVICE), DEFAULT_DEVICE, ADD_BOTTOM);
-
-			for(device = LLVoiceClient::getInstance()->getRenderDevices().begin(); 
-				device !=  LLVoiceClient::getInstance()->getRenderDevices().end();
-=======
-    //grab current volume
-    LLSlider* volume_slider = getChild<LLSlider>("mic_volume_slider");
-    // set mic volume tuning slider based on last mic volume setting
-    F32 current_volume = (F32)volume_slider->getValue().asReal();
-    LLVoiceClient::getInstance()->tuningSetMicVolume(current_volume);
-
-    // Fill in popup menus
-    bool device_settings_available = LLVoiceClient::getInstance()->deviceSettingsAvailable();
-
-    if (mCtrlInputDevices)
-    {
-        mCtrlInputDevices->setEnabled(device_settings_available);
-    }
-
-    if (mCtrlOutputDevices)
-    {
-        mCtrlOutputDevices->setEnabled(device_settings_available);
-    }
-
-    getChild<LLSlider>("mic_volume_slider")->setEnabled(device_settings_available);
-
-    if(!device_settings_available)
-    {
-        // The combo boxes are disabled, since we can't get the device settings from the daemon just now.
-        // Put the currently set default (ONLY) in the box, and select it.
-        if(mCtrlInputDevices)
-        {
-            mCtrlInputDevices->removeall();
-            mCtrlInputDevices->add(getLocalizedDeviceName(mInputDevice), mInputDevice, ADD_BOTTOM);
-            mCtrlInputDevices->setValue(mInputDevice);
-        }
-        if(mCtrlOutputDevices)
-        {
-            mCtrlOutputDevices->removeall();
-            mCtrlOutputDevices->add(getLocalizedDeviceName(mOutputDevice), mOutputDevice, ADD_BOTTOM);
-            mCtrlOutputDevices->setValue(mOutputDevice);
-        }
-    }
-    else if (LLVoiceClient::getInstance()->deviceSettingsUpdated())
-    {
-        LLVoiceDeviceList::const_iterator device;
-
-        if(mCtrlInputDevices)
-        {
-            mCtrlInputDevices->removeall();
-            mCtrlInputDevices->add(getLocalizedDeviceName(DEFAULT_DEVICE), DEFAULT_DEVICE, ADD_BOTTOM);
-
-            for(device=LLVoiceClient::getInstance()->getCaptureDevices().begin();
-                device != LLVoiceClient::getInstance()->getCaptureDevices().end();
->>>>>>> e1623bb2
-                device++)
-            {
-                mCtrlInputDevices->add(getLocalizedDeviceName(device->display_name), device->full_name, ADD_BOTTOM);
-            }
-
-            // Fix invalid input audio device preference.
-            if (!mCtrlInputDevices->setSelectedByValue(mInputDevice, TRUE))
-            {
-                mCtrlInputDevices->setValue(DEFAULT_DEVICE);
-                gSavedSettings.setString("VoiceInputAudioDevice", DEFAULT_DEVICE);
-                mInputDevice = DEFAULT_DEVICE;
-            }
-        }
-
-        if(mCtrlOutputDevices)
-        {
-            mCtrlOutputDevices->removeall();
-            mCtrlOutputDevices->add(getLocalizedDeviceName(DEFAULT_DEVICE), DEFAULT_DEVICE, ADD_BOTTOM);
-
-            for(device = LLVoiceClient::getInstance()->getRenderDevices().begin();
-                device !=  LLVoiceClient::getInstance()->getRenderDevices().end();
-                device++)
-            {
-                mCtrlOutputDevices->add(getLocalizedDeviceName(device->display_name), device->full_name, ADD_BOTTOM);
-<<<<<<< HEAD
-			}
-
-			// Fix invalid output audio device preference.
-			if (!mCtrlOutputDevices->setSelectedByValue(mOutputDevice, true))
-			{
-				mCtrlOutputDevices->setValue(DEFAULT_DEVICE);
-				gSavedSettings.setString("VoiceOutputAudioDevice", DEFAULT_DEVICE);
-				mOutputDevice = DEFAULT_DEVICE;
-			}
-		}
-	}	
-=======
-            }
-
-            // Fix invalid output audio device preference.
-            if (!mCtrlOutputDevices->setSelectedByValue(mOutputDevice, TRUE))
-            {
-                mCtrlOutputDevices->setValue(DEFAULT_DEVICE);
-                gSavedSettings.setString("VoiceOutputAudioDevice", DEFAULT_DEVICE);
-                mOutputDevice = DEFAULT_DEVICE;
-            }
-        }
-    }
->>>>>>> e1623bb2
-}
-
-void LLPanelVoiceDeviceSettings::initialize()
-{
-    mInputDevice = gSavedSettings.getString("VoiceInputAudioDevice");
-    mOutputDevice = gSavedSettings.getString("VoiceOutputAudioDevice");
-    mMicVolume = gSavedSettings.getF32("AudioLevelMic");
-
-    // ask for new device enumeration
-    LLVoiceClient::getInstance()->refreshDeviceLists();
-
-    // put voice client in "tuning" mode
-    if (mUseTuningMode)
-    {
-        LLVoiceClient::getInstance()->tuningStart();
-        LLVoiceChannel::suspend();
-    }
-}
-
-void LLPanelVoiceDeviceSettings::cleanup()
-{
-    if (mUseTuningMode)
-    {
-        LLVoiceClient::getInstance()->tuningStop();
-        LLVoiceChannel::resume();
-    }
-}
-
-// returns English name if no translation found
-std::string LLPanelVoiceDeviceSettings::getLocalizedDeviceName(const std::string& en_dev_name)
-{
-    std::map<std::string, std::string>::const_iterator it = mLocalizedDeviceNames.find(en_dev_name);
-    return it != mLocalizedDeviceNames.end() ? it->second : en_dev_name;
-}
-
-void LLPanelVoiceDeviceSettings::onCommitInputDevice()
-{
-    if(LLVoiceClient::getInstance())
-    {
-        mInputDevice = mCtrlInputDevices->getValue().asString();
-        LLVoiceClient::getInstance()->setRenderDevice(mInputDevice);
-    }
-}
-
-void LLPanelVoiceDeviceSettings::onCommitOutputDevice()
-{
-    if(LLVoiceClient::getInstance())
-    {
-
-        mOutputDevice = mCtrlOutputDevices->getValue().asString();
-        LLVoiceClient::getInstance()->setRenderDevice(mOutputDevice);
-    }
-}
-
-void LLPanelVoiceDeviceSettings::onOutputDevicesClicked()
-{
-    LLVoiceClient::getInstance()->refreshDeviceLists(false);  // fill in the pop up menus again if needed.
-}
-
-void LLPanelVoiceDeviceSettings::onInputDevicesClicked()
-{
-    LLVoiceClient::getInstance()->refreshDeviceLists(false);  // fill in the pop up menus again if needed.
-}
-
-void LLPanelVoiceDeviceSettings::onCommitUnmute()
-{
-    gSavedSettings.setBOOL("EnableVoiceChat", true);
-}+/**
+ * @file llpanelvoicedevicesettings.cpp
+ * @author Richard Nelson
+ * @brief Voice communication set-up
+ *
+ * $LicenseInfo:firstyear=2007&license=viewerlgpl$
+ * Second Life Viewer Source Code
+ * Copyright (C) 2010, Linden Research, Inc.
+ *
+ * This library is free software; you can redistribute it and/or
+ * modify it under the terms of the GNU Lesser General Public
+ * License as published by the Free Software Foundation;
+ * version 2.1 of the License only.
+ *
+ * This library is distributed in the hope that it will be useful,
+ * but WITHOUT ANY WARRANTY; without even the implied warranty of
+ * MERCHANTABILITY or FITNESS FOR A PARTICULAR PURPOSE.  See the GNU
+ * Lesser General Public License for more details.
+ *
+ * You should have received a copy of the GNU Lesser General Public
+ * License along with this library; if not, write to the Free Software
+ * Foundation, Inc., 51 Franklin Street, Fifth Floor, Boston, MA  02110-1301  USA
+ *
+ * Linden Research, Inc., 945 Battery Street, San Francisco, CA  94111  USA
+ * $/LicenseInfo$
+ */
+
+#include "llviewerprecompiledheaders.h"
+
+#include "llpanelvoicedevicesettings.h"
+
+// Viewer includes
+#include "llcombobox.h"
+#include "llsliderctrl.h"
+#include "llstartup.h"
+#include "llviewercontrol.h"
+#include "llvoiceclient.h"
+#include "llvoicechannel.h"
+
+// Library includes (after viewer)
+#include "lluictrlfactory.h"
+
+static LLPanelInjector<LLPanelVoiceDeviceSettings> t_panel_group_general("panel_voice_device_settings");
+static const std::string DEFAULT_DEVICE("Default");
+
+
+LLPanelVoiceDeviceSettings::LLPanelVoiceDeviceSettings()
+    : LLPanel()
+{
+    mCtrlInputDevices = NULL;
+    mCtrlOutputDevices = NULL;
+    mInputDevice = gSavedSettings.getString("VoiceInputAudioDevice");
+    mOutputDevice = gSavedSettings.getString("VoiceOutputAudioDevice");
+    mDevicesUpdated = false;  //obsolete
+    mUseTuningMode = true;
+
+    // grab "live" mic volume level
+    mMicVolume = gSavedSettings.getF32("AudioLevelMic");
+
+}
+
+LLPanelVoiceDeviceSettings::~LLPanelVoiceDeviceSettings()
+{
+}
+
+bool LLPanelVoiceDeviceSettings::postBuild()
+{
+    LLSlider* volume_slider = getChild<LLSlider>("mic_volume_slider");
+    // set mic volume tuning slider based on last mic volume setting
+    volume_slider->setValue(mMicVolume);
+
+    mCtrlInputDevices = getChild<LLComboBox>("voice_input_device");
+    mCtrlOutputDevices = getChild<LLComboBox>("voice_output_device");
+    mUnmuteBtn = getChild<LLButton>("unmute_btn");
+
+    mCtrlInputDevices->setCommitCallback(
+        boost::bind(&LLPanelVoiceDeviceSettings::onCommitInputDevice, this));
+    mCtrlOutputDevices->setCommitCallback(
+        boost::bind(&LLPanelVoiceDeviceSettings::onCommitOutputDevice, this));
+    mUnmuteBtn->setCommitCallback(
+        boost::bind(&LLPanelVoiceDeviceSettings::onCommitUnmute, this));
+
+    mLocalizedDeviceNames[DEFAULT_DEVICE]               = getString("default_text");
+    mLocalizedDeviceNames["No Device"]                  = getString("name_no_device");
+    mLocalizedDeviceNames["Default System Device"]      = getString("name_default_system_device");
+
+    mCtrlOutputDevices->setMouseDownCallback(boost::bind(&LLPanelVoiceDeviceSettings::onOutputDevicesClicked, this));
+    mCtrlInputDevices->setMouseDownCallback(boost::bind(&LLPanelVoiceDeviceSettings::onInputDevicesClicked, this));
+
+
+    return true;
+}
+
+// virtual
+void LLPanelVoiceDeviceSettings::onVisibilityChange ( bool new_visibility )
+{
+    if (new_visibility)
+    {
+        initialize();
+    }
+    else
+    {
+        cleanup();
+        // when closing this window, turn of visiblity control so that
+        // next time preferences is opened we don't suspend voice
+        gSavedSettings.setBOOL("ShowDeviceSettings", false);
+    }
+}
+void LLPanelVoiceDeviceSettings::draw()
+{
+    refresh();
+
+    // let user know that volume indicator is not yet available
+    bool is_in_tuning_mode = LLVoiceClient::getInstance()->inTuningMode();
+    bool voice_enabled = LLVoiceClient::getInstance()->voiceEnabled();
+    if (voice_enabled)
+    {
+        getChildView("wait_text")->setVisible( !is_in_tuning_mode && mUseTuningMode);
+        getChildView("disabled_text")->setVisible(false);
+        mUnmuteBtn->setVisible(false);
+    }
+    else
+    {
+        getChildView("wait_text")->setVisible(false);
+
+        static LLCachedControl<bool> chat_enabled(gSavedSettings, "EnableVoiceChat");
+        // If voice isn't enabled, it is either disabled or muted
+        bool voice_disabled = chat_enabled() || LLStartUp::getStartupState() <= STATE_LOGIN_WAIT;
+        getChildView("disabled_text")->setVisible(voice_disabled);
+        mUnmuteBtn->setVisible(!voice_disabled);
+    }
+
+    LLPanel::draw();
+
+    if (is_in_tuning_mode && voice_enabled)
+    {
+        const S32 num_bars = 5;
+        F32 voice_power = LLVoiceClient::getInstance()->tuningGetEnergy() / LLVoiceClient::OVERDRIVEN_POWER_LEVEL;
+        S32 discrete_power = llmin(num_bars, llfloor(voice_power * (F32)num_bars + 0.1f));
+
+        for(S32 power_bar_idx = 0; power_bar_idx < num_bars; power_bar_idx++)
+        {
+            std::string view_name = llformat("%s%d", "bar", power_bar_idx);
+            LLView* bar_view = getChild<LLView>(view_name);
+            if (bar_view)
+            {
+                gl_rect_2d(bar_view->getRect(), LLColor4::grey, true);
+
+                LLColor4 color;
+                if (power_bar_idx < discrete_power)
+                {
+                    color = (power_bar_idx >= 3) ? LLUIColorTable::instance().getColor("OverdrivenColor") : LLUIColorTable::instance().getColor("SpeakingColor");
+                }
+                else
+                {
+                    color = LLUIColorTable::instance().getColor("PanelFocusBackgroundColor");
+                }
+
+                LLRect color_rect = bar_view->getRect();
+                color_rect.stretch(-1);
+                gl_rect_2d(color_rect, color, true);
+            }
+        }
+    }
+}
+
+void LLPanelVoiceDeviceSettings::apply()
+{
+    std::string s;
+    if(mCtrlInputDevices)
+    {
+        s = mCtrlInputDevices->getValue().asString();
+        gSavedSettings.setString("VoiceInputAudioDevice", s);
+        mInputDevice = s;
+    }
+
+    if(mCtrlOutputDevices)
+    {
+        s = mCtrlOutputDevices->getValue().asString();
+        gSavedSettings.setString("VoiceOutputAudioDevice", s);
+        mOutputDevice = s;
+    }
+
+    // assume we are being destroyed by closing our embedding window
+    LLSlider* volume_slider = getChild<LLSlider>("mic_volume_slider");
+    if(volume_slider)
+    {
+        F32 slider_value = (F32)volume_slider->getValue().asReal();
+        gSavedSettings.setF32("AudioLevelMic", slider_value);
+        mMicVolume = slider_value;
+    }
+}
+
+void LLPanelVoiceDeviceSettings::cancel()
+{
+    gSavedSettings.setString("VoiceInputAudioDevice", mInputDevice);
+    gSavedSettings.setString("VoiceOutputAudioDevice", mOutputDevice);
+
+    if(mCtrlInputDevices)
+        mCtrlInputDevices->setValue(mInputDevice);
+
+    if(mCtrlOutputDevices)
+        mCtrlOutputDevices->setValue(mOutputDevice);
+
+    gSavedSettings.setF32("AudioLevelMic", mMicVolume);
+    LLSlider* volume_slider = getChild<LLSlider>("mic_volume_slider");
+    if(volume_slider)
+    {
+        volume_slider->setValue(mMicVolume);
+    }
+}
+
+void LLPanelVoiceDeviceSettings::refresh()
+{
+    //grab current volume
+    LLSlider* volume_slider = getChild<LLSlider>("mic_volume_slider");
+    // set mic volume tuning slider based on last mic volume setting
+    F32 current_volume = (F32)volume_slider->getValue().asReal();
+    LLVoiceClient::getInstance()->tuningSetMicVolume(current_volume);
+
+    // Fill in popup menus
+    bool device_settings_available = LLVoiceClient::getInstance()->deviceSettingsAvailable();
+
+    if (mCtrlInputDevices)
+    {
+        mCtrlInputDevices->setEnabled(device_settings_available);
+    }
+
+    if (mCtrlOutputDevices)
+    {
+        mCtrlOutputDevices->setEnabled(device_settings_available);
+    }
+
+    getChild<LLSlider>("mic_volume_slider")->setEnabled(device_settings_available);
+
+    if(!device_settings_available)
+    {
+        // The combo boxes are disabled, since we can't get the device settings from the daemon just now.
+        // Put the currently set default (ONLY) in the box, and select it.
+        if(mCtrlInputDevices)
+        {
+            mCtrlInputDevices->removeall();
+            mCtrlInputDevices->add(getLocalizedDeviceName(mInputDevice), mInputDevice, ADD_BOTTOM);
+            mCtrlInputDevices->setValue(mInputDevice);
+        }
+        if(mCtrlOutputDevices)
+        {
+            mCtrlOutputDevices->removeall();
+            mCtrlOutputDevices->add(getLocalizedDeviceName(mOutputDevice), mOutputDevice, ADD_BOTTOM);
+            mCtrlOutputDevices->setValue(mOutputDevice);
+        }
+    }
+    else if (LLVoiceClient::getInstance()->deviceSettingsUpdated())
+    {
+        LLVoiceDeviceList::const_iterator device;
+
+        if(mCtrlInputDevices)
+        {
+            mCtrlInputDevices->removeall();
+            mCtrlInputDevices->add(getLocalizedDeviceName(DEFAULT_DEVICE), DEFAULT_DEVICE, ADD_BOTTOM);
+
+            for(device=LLVoiceClient::getInstance()->getCaptureDevices().begin();
+                device != LLVoiceClient::getInstance()->getCaptureDevices().end();
+                device++)
+            {
+                mCtrlInputDevices->add(getLocalizedDeviceName(device->display_name), device->full_name, ADD_BOTTOM);
+            }
+
+            // Fix invalid input audio device preference.
+            if (!mCtrlInputDevices->setSelectedByValue(mInputDevice, true))
+            {
+                mCtrlInputDevices->setValue(DEFAULT_DEVICE);
+                gSavedSettings.setString("VoiceInputAudioDevice", DEFAULT_DEVICE);
+                mInputDevice = DEFAULT_DEVICE;
+            }
+        }
+
+        if(mCtrlOutputDevices)
+        {
+            mCtrlOutputDevices->removeall();
+            mCtrlOutputDevices->add(getLocalizedDeviceName(DEFAULT_DEVICE), DEFAULT_DEVICE, ADD_BOTTOM);
+
+            for(device = LLVoiceClient::getInstance()->getRenderDevices().begin();
+                device !=  LLVoiceClient::getInstance()->getRenderDevices().end();
+                device++)
+            {
+                mCtrlOutputDevices->add(getLocalizedDeviceName(device->display_name), device->full_name, ADD_BOTTOM);
+            }
+
+            // Fix invalid output audio device preference.
+            if (!mCtrlOutputDevices->setSelectedByValue(mOutputDevice, true))
+            {
+                mCtrlOutputDevices->setValue(DEFAULT_DEVICE);
+                gSavedSettings.setString("VoiceOutputAudioDevice", DEFAULT_DEVICE);
+                mOutputDevice = DEFAULT_DEVICE;
+            }
+        }
+    }
+}
+
+void LLPanelVoiceDeviceSettings::initialize()
+{
+    mInputDevice = gSavedSettings.getString("VoiceInputAudioDevice");
+    mOutputDevice = gSavedSettings.getString("VoiceOutputAudioDevice");
+    mMicVolume = gSavedSettings.getF32("AudioLevelMic");
+
+    // ask for new device enumeration
+    LLVoiceClient::getInstance()->refreshDeviceLists();
+
+    // put voice client in "tuning" mode
+    if (mUseTuningMode)
+    {
+        LLVoiceClient::getInstance()->tuningStart();
+        LLVoiceChannel::suspend();
+    }
+}
+
+void LLPanelVoiceDeviceSettings::cleanup()
+{
+    if (mUseTuningMode)
+    {
+        LLVoiceClient::getInstance()->tuningStop();
+        LLVoiceChannel::resume();
+    }
+}
+
+// returns English name if no translation found
+std::string LLPanelVoiceDeviceSettings::getLocalizedDeviceName(const std::string& en_dev_name)
+{
+    std::map<std::string, std::string>::const_iterator it = mLocalizedDeviceNames.find(en_dev_name);
+    return it != mLocalizedDeviceNames.end() ? it->second : en_dev_name;
+}
+
+void LLPanelVoiceDeviceSettings::onCommitInputDevice()
+{
+    if(LLVoiceClient::getInstance())
+    {
+        mInputDevice = mCtrlInputDevices->getValue().asString();
+        LLVoiceClient::getInstance()->setRenderDevice(mInputDevice);
+    }
+}
+
+void LLPanelVoiceDeviceSettings::onCommitOutputDevice()
+{
+    if(LLVoiceClient::getInstance())
+    {
+
+        mOutputDevice = mCtrlOutputDevices->getValue().asString();
+        LLVoiceClient::getInstance()->setRenderDevice(mOutputDevice);
+    }
+}
+
+void LLPanelVoiceDeviceSettings::onOutputDevicesClicked()
+{
+    LLVoiceClient::getInstance()->refreshDeviceLists(false);  // fill in the pop up menus again if needed.
+}
+
+void LLPanelVoiceDeviceSettings::onInputDevicesClicked()
+{
+    LLVoiceClient::getInstance()->refreshDeviceLists(false);  // fill in the pop up menus again if needed.
+}
+
+void LLPanelVoiceDeviceSettings::onCommitUnmute()
+{
+    gSavedSettings.setBOOL("EnableVoiceChat", true);
+}