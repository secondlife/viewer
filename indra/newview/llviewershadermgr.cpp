--- conflicted
+++ resolved
@@ -1508,14 +1508,10 @@
 
             shader.mShaderFiles.clear();
 
-<<<<<<< HEAD
             shader.mShaderFiles.push_back(make_pair("deferred/blinnphongV.glsl", GL_VERTEX_SHADER));
             shader.mShaderFiles.push_back(make_pair("deferred/blinnphongF.glsl", GL_FRAGMENT_SHADER));
             shader.mShaderLevel = mShaderLevel[SHADER_DEFERRED];
             shader.clearPermutations();
-=======
-            add_common_permutations(&gDeferredMaterialProgram[i]);
->>>>>>> 94f6265e
 
             shader.addPermutation("MAX_NODES_PER_GLTF_OBJECT", std::to_string(max_nodes));
             shader.addPermutation("MAX_INSTANCES_PER_GLTF_OBJECT", std::to_string(max_instances));
@@ -1543,7 +1539,6 @@
             {
                 bool planar_projection = k == 1;
 
-<<<<<<< HEAD
                 for (U32 l = 0; l < 2; ++l)
                 {
                     bool tex_anim = l == 1;
@@ -1716,14 +1711,6 @@
                     }
                 }
             }
-=======
-        add_common_permutations(&gDeferredPBROpaqueProgram);
-
-        success = make_rigged_variant(gDeferredPBROpaqueProgram, gDeferredSkinnedPBROpaqueProgram);
-        if (success)
-        {
-            success = gDeferredPBROpaqueProgram.createShader();
->>>>>>> 94f6265e
         }
     }
 
@@ -1785,7 +1772,6 @@
         gHUDPBROpaqueProgram.mShaderFiles.push_back(make_pair("deferred/gltfpbrF.glsl", GL_FRAGMENT_SHADER));
         gHUDPBROpaqueProgram.mShaderLevel = mShaderLevel[SHADER_DEFERRED];
         gHUDPBROpaqueProgram.clearPermutations();
-<<<<<<< HEAD
 
         gHUDPBROpaqueProgram.addPermutation("MAX_NODES_PER_GLTF_OBJECT", std::to_string(max_nodes));
         gHUDPBROpaqueProgram.addPermutation("MAX_INSTANCES_PER_GLTF_OBJECT", std::to_string(max_instances));
@@ -1796,53 +1782,9 @@
         gHUDPBROpaqueProgram.addPermutation("SAMPLE_EMISSIVE_MAP", "1");
         gHUDPBROpaqueProgram.addPermutation("OUTPUT_SRGB", "1");
 
+        add_common_permutations(&gHUDPBROpaqueProgram);
+
         success = gHUDPBROpaqueProgram.createShader();
-=======
-        gHUDPBROpaqueProgram.addPermutation("IS_HUD", "1");
-
-        add_common_permutations(&gHUDPBROpaqueProgram);
-
-        success = gHUDPBROpaqueProgram.createShader();
-
-        llassert(success);
-    }
-
-    if (success)
-    {
-        LLGLSLShader* shader = &gDeferredPBRAlphaProgram;
-        shader->mName = "Deferred PBR Alpha Shader";
-
-        shader->mFeatures.calculatesLighting = false;
-        shader->mFeatures.hasLighting = false;
-        shader->mFeatures.isAlphaLighting = true;
-        shader->mFeatures.hasSrgb = true;
-        shader->mFeatures.calculatesAtmospherics = true;
-        shader->mFeatures.hasAtmospherics = true;
-        shader->mFeatures.hasGamma = true;
-        shader->mFeatures.hasShadows = use_sun_shadow;
-        shader->mFeatures.isDeferred = true; // include deferredUtils
-        shader->mFeatures.hasReflectionProbes = mShaderLevel[SHADER_DEFERRED];
-
-        shader->mShaderFiles.clear();
-        shader->mShaderFiles.push_back(make_pair("deferred/pbralphaV.glsl", GL_VERTEX_SHADER));
-        shader->mShaderFiles.push_back(make_pair("deferred/pbralphaF.glsl", GL_FRAGMENT_SHADER));
-
-        shader->clearPermutations();
-
-        U32 alpha_mode = LLMaterial::DIFFUSE_ALPHA_MODE_BLEND;
-        shader->addPermutation("DIFFUSE_ALPHA_MODE", llformat("%d", alpha_mode));
-        shader->addPermutation("HAS_NORMAL_MAP", "1");
-        shader->addPermutation("HAS_SPECULAR_MAP", "1"); // PBR: Packed: Occlusion, Metal, Roughness
-        shader->addPermutation("HAS_EMISSIVE_MAP", "1");
-        shader->addPermutation("USE_VERTEX_COLOR", "1");
-
-        add_common_permutations(shader);
-
-        if (use_sun_shadow)
-        {
-            shader->addPermutation("HAS_SUN_SHADOW", "1");
-        }
->>>>>>> 94f6265e
 
         llassert(success);
     }
@@ -2625,26 +2567,6 @@
         llassert(success);
     }
 
-<<<<<<< HEAD
-=======
-
-    if (success)
-    {
-        gDeferredShadowGLTFAlphaMaskProgram.mName = "Deferred GLTF Shadow Alpha Mask Shader";
-        gDeferredShadowGLTFAlphaMaskProgram.mShaderFiles.clear();
-        gDeferredShadowGLTFAlphaMaskProgram.mShaderFiles.push_back(make_pair("deferred/pbrShadowAlphaMaskV.glsl", GL_VERTEX_SHADER));
-        gDeferredShadowGLTFAlphaMaskProgram.mShaderFiles.push_back(make_pair("deferred/pbrShadowAlphaMaskF.glsl", GL_FRAGMENT_SHADER));
-        gDeferredShadowGLTFAlphaMaskProgram.mShaderLevel = mShaderLevel[SHADER_DEFERRED];
-        gDeferredShadowGLTFAlphaMaskProgram.clearPermutations();
-
-        add_common_permutations(&gDeferredShadowGLTFAlphaMaskProgram);
-
-        success = make_rigged_variant(gDeferredShadowGLTFAlphaMaskProgram, gDeferredSkinnedShadowGLTFAlphaMaskProgram);
-        success = success && gDeferredShadowGLTFAlphaMaskProgram.createShader();
-        llassert(success);
-    }
-
->>>>>>> 94f6265e
     if (success)
     {
         gDeferredShadowGLTFAlphaBlendProgram.mName = "Deferred GLTF Shadow Alpha Blend Shader";
