/**
 * @file llpreviewgesture.h
 * @brief Editing UI for inventory-based gestures.
 *
 * $LicenseInfo:firstyear=2004&license=viewerlgpl$
 * Second Life Viewer Source Code
 * Copyright (C) 2010, Linden Research, Inc.
 *
 * This library is free software; you can redistribute it and/or
 * modify it under the terms of the GNU Lesser General Public
 * License as published by the Free Software Foundation;
 * version 2.1 of the License only.
 *
 * This library is distributed in the hope that it will be useful,
 * but WITHOUT ANY WARRANTY; without even the implied warranty of
 * MERCHANTABILITY or FITNESS FOR A PARTICULAR PURPOSE.  See the GNU
 * Lesser General Public License for more details.
 *
 * You should have received a copy of the GNU Lesser General Public
 * License along with this library; if not, write to the Free Software
 * Foundation, Inc., 51 Franklin Street, Fifth Floor, Boston, MA  02110-1301  USA
 *
 * Linden Research, Inc., 945 Battery Street, San Francisco, CA  94111  USA
 * $/LicenseInfo$
 */

#ifndef LL_LLPREVIEWGESTURE_H
#define LL_LLPREVIEWGESTURE_H

#include "llassettype.h"
#include "llpreview.h"
#include "llmultigesture.h"

class LLLineEditor;
class LLTextBox;
class LLCheckBoxCtrl;
class LLComboBox;
class LLScrollListCtrl;
class LLScrollListItem;
class LLButton;
class LLRadioGroup;

class LLPreviewGesture : public LLPreview
{
public:
    // Pass an object_id if this gesture is inside an object in the world,
    // otherwise use LLUUID::null.
    static LLPreviewGesture* show(const LLUUID& item_id, const LLUUID& object_id);

    LLPreviewGesture(const LLSD& key);
    virtual ~LLPreviewGesture();

    // LLView
    /*virtual*/ void draw();
    /*virtual*/ BOOL handleKeyHere(KEY key, MASK mask);
    /*virtual*/ BOOL handleDragAndDrop(S32 x, S32 y, MASK mask, BOOL drop,
                                     EDragAndDropType cargo_type,
                                     void* cargo_data,
                                     EAcceptance* accept,
                                     std::string& tooltip_msg);

    // LLPanel
    /*virtual*/ BOOL postBuild();

    // LLFloater
    /*virtual*/ BOOL canClose();
    /*virtual*/ void onClose(bool app_quitting);
    /*virtual*/ void onUpdateSucceeded();
    /*virtual*/ void refresh();

protected:
    // Populate various comboboxes
    void addModifiers();
    void addKeys();
    void addAnimations();
    void addSounds();

    void initDefaultGesture();

    void loadAsset();

    static void onLoadComplete(const LLUUID& asset_uuid,
                               LLAssetType::EType type,
                               void* user_data, S32 status, LLExtStat ext_status);

    void loadUIFromGesture(LLMultiGesture* gesture);

    void saveIfNeeded();

    static void onSaveComplete(const LLUUID& asset_uuid,
                               void* user_data,
                               S32 status, LLExtStat ext_status);

    bool handleSaveChangesDialog(const LLSD& notification, const LLSD& response);

    // Write UI back into gesture
    LLMultiGesture* createGesture();

    // Add a step.  Pass the name of the step, like "Animation",
    // "Sound", "Chat", or "Wait"
    LLScrollListItem* addStep(const enum EStepType step_type);

    void onVisibilityChanged ( const LLSD& new_visibility );

    void onCommitKeyorModifier();

    static std::string getLabel(std::vector<std::string> labels);
    static void updateLabel(LLScrollListItem* item);

    static void onCommitSetDirty(LLUICtrl* ctrl, void* data);
    static void onCommitLibrary(LLUICtrl* ctrl, void* data);
    static void onCommitStep(LLUICtrl* ctrl, void* data);
    static void onCommitAnimation(LLUICtrl* ctrl, void* data);
    static void onCommitSound(LLUICtrl* ctrl, void* data);
    static void onCommitChat(LLUICtrl* ctrl, void* data);
    static void onCommitWait(LLUICtrl* ctrl, void* data);
    static void onCommitWaitTime(LLUICtrl* ctrl, void* data);

    static void onCommitAnimationTrigger(LLUICtrl* ctrl, void *data);

    // Handy function to commit each keystroke
    static void onKeystrokeCommit(LLLineEditor* caller, void* data);

    static void onClickAdd(void* data);
    static void onClickUp(void* data);
    static void onClickDown(void* data);
    static void onClickDelete(void* data);

    static void onCommitActive(LLUICtrl* ctrl, void* data);
    static void onClickSave(void* data);
    static void onClickPreview(void* data);

    static void onDonePreview(LLMultiGesture* gesture, void* data);

    static void finishInventoryUpload(LLUUID itemId, LLUUID newAssetId);
private:
    // LLPreview contains mDescEditor
    LLLineEditor*   mTriggerEditor;
    LLTextBox*      mReplaceText;
    LLLineEditor*   mReplaceEditor;
    LLComboBox*     mModifierCombo;
    LLComboBox*     mKeyCombo;

    LLScrollListCtrl*   mLibraryList;
    LLButton*           mAddBtn;
    LLButton*           mUpBtn;
    LLButton*           mDownBtn;
    LLButton*           mDeleteBtn;
    LLScrollListCtrl*   mStepList;

    // Options panels for items in gesture list
    LLTextBox*          mOptionsText;
    LLRadioGroup*       mAnimationRadio;
    LLComboBox*         mAnimationCombo;
    LLComboBox*         mSoundCombo;
    LLLineEditor*       mChatEditor;
<<<<<<< HEAD
=======
    LLCheckBoxCtrl*     mWaitKeyReleaseCheck;
>>>>>>> 33ad8db7
    LLCheckBoxCtrl*     mWaitAnimCheck;
    LLCheckBoxCtrl*     mWaitTimeCheck;
    LLLineEditor*       mWaitTimeEditor;

    LLCheckBoxCtrl*     mActiveCheck;
    LLButton*           mSaveBtn;
    LLButton*           mPreviewBtn;

    LLMultiGesture*     mPreviewGesture;
    BOOL mDirty;
};

#endif // LL_LLPREVIEWGESTURE_H<|MERGE_RESOLUTION|>--- conflicted
+++ resolved
@@ -154,10 +154,7 @@
     LLComboBox*         mAnimationCombo;
     LLComboBox*         mSoundCombo;
     LLLineEditor*       mChatEditor;
-<<<<<<< HEAD
-=======
     LLCheckBoxCtrl*     mWaitKeyReleaseCheck;
->>>>>>> 33ad8db7
     LLCheckBoxCtrl*     mWaitAnimCheck;
     LLCheckBoxCtrl*     mWaitTimeCheck;
     LLLineEditor*       mWaitTimeEditor;
