/** 
 * @file llviewerinventory.h
 * @brief Declaration of the inventory bits that only used on the viewer.
 *
 * $LicenseInfo:firstyear=2002&license=viewerlgpl$
 * Second Life Viewer Source Code
 * Copyright (C) 2010, Linden Research, Inc.
 * 
 * This library is free software; you can redistribute it and/or
 * modify it under the terms of the GNU Lesser General Public
 * License as published by the Free Software Foundation;
 * version 2.1 of the License only.
 * 
 * This library is distributed in the hope that it will be useful,
 * but WITHOUT ANY WARRANTY; without even the implied warranty of
 * MERCHANTABILITY or FITNESS FOR A PARTICULAR PURPOSE.  See the GNU
 * Lesser General Public License for more details.
 * 
 * You should have received a copy of the GNU Lesser General Public
 * License along with this library; if not, write to the Free Software
 * Foundation, Inc., 51 Franklin Street, Fifth Floor, Boston, MA  02110-1301  USA
 * 
 * Linden Research, Inc., 945 Battery Street, San Francisco, CA  94111  USA
 * $/LicenseInfo$
 */

#ifndef LL_LLVIEWERINVENTORY_H
#define LL_LLVIEWERINVENTORY_H

#include "llinventory.h"
#include "llframetimer.h"
#include "llwearable.h"
#include "llui.h" //for LLDestroyClass

#include <boost/signals2.hpp>	// boost::signals2::trackable

class LLInventoryPanel;
class LLFolderBridge;
class LLViewerInventoryCategory;

//~~~~~~~~~~~~~~~~~~~~~~~~~~~~~~~~~~~~~~~~~~~~~~~~~~~~~~~~~~~~~~~~~~~~~~~~~~~~~
// Class LLViewerInventoryItem
//
// An inventory item represents something that the current user has in
// their inventory.
//~~~~~~~~~~~~~~~~~~~~~~~~~~~~~~~~~~~~~~~~~~~~~~~~~~~~~~~~~~~~~~~~~~~~~~~~~~~~~

class LLViewerInventoryItem : public LLInventoryItem, public boost::signals2::trackable
{
public:
	typedef LLDynamicArray<LLPointer<LLViewerInventoryItem> > item_array_t;
	
protected:
	~LLViewerInventoryItem( void ); // ref counted
	BOOL extractSortFieldAndDisplayName(S32* sortField, std::string* displayName) const { return extractSortFieldAndDisplayName(mName, sortField, displayName); }
	mutable std::string mDisplayName;
	
public:
	virtual LLAssetType::EType getType() const;
	virtual const LLUUID& getAssetUUID() const;
	virtual const LLUUID& getProtectedAssetUUID() const; // returns LLUUID::null if current agent does not have permission to expose this asset's UUID to the user
	virtual const std::string& getName() const;
	virtual const bool getIsFullPerm() const; // 'fullperm' in the popular sense: modify-ok & copy-ok & transfer-ok, no special god rules applied
	virtual const LLUUID& getCreatorUUID() const;
	virtual const std::string& getDescription() const;
	virtual const LLSaleInfo& getSaleInfo() const;
	virtual LLInventoryType::EType getInventoryType() const;
	virtual bool isWearableType() const;
	virtual LLWearableType::EType getWearableType() const;
	virtual U32 getFlags() const;

    using LLInventoryItem::getPermissions;
	using LLInventoryItem::getCreationDate;
	using LLInventoryItem::setCreationDate;
	using LLInventoryItem::getCRC32;

	static BOOL extractSortFieldAndDisplayName(const std::string& name, S32* sortField, std::string* displayName);

	// construct a complete viewer inventory item
	LLViewerInventoryItem(const LLUUID& uuid, const LLUUID& parent_uuid,
						  const LLPermissions& permissions,
						  const LLUUID& asset_uuid,
						  LLAssetType::EType type,
						  LLInventoryType::EType inv_type,
						  const std::string& name, 
						  const std::string& desc,
						  const LLSaleInfo& sale_info,
						  U32 flags,
						  time_t creation_date_utc);

	// construct a viewer inventory item which has the minimal amount
	// of information to use in the UI.
	LLViewerInventoryItem(
		const LLUUID& item_id,
		const LLUUID& parent_id,
		const std::string& name,
		LLInventoryType::EType inv_type);

	// construct an invalid and incomplete viewer inventory item.
	// usually useful for unpacking or importing or what have you.
	// *NOTE: it is important to call setComplete() if you expect the
	// operations to provide all necessary information.
	LLViewerInventoryItem();
	// Create a copy of an inventory item from a pointer to another item
	// Note: Because InventoryItems are ref counted,
	//       reference copy (a = b) is prohibited
	LLViewerInventoryItem(const LLViewerInventoryItem* other);
	LLViewerInventoryItem(const LLInventoryItem* other);

	void copyViewerItem(const LLViewerInventoryItem* other);
	/*virtual*/ void copyItem(const LLInventoryItem* other);

	// construct a new clone of this item - it creates a new viewer
	// inventory item using the copy constructor, and returns it.
	// It is up to the caller to delete (unref) the item.
	void cloneViewerItem(LLPointer<LLViewerInventoryItem>& newitem) const;

	// virtual methods
	virtual void removeFromServer( void );
	virtual void updateParentOnServer(BOOL restamp) const;
	virtual void updateServer(BOOL is_new) const;
	void fetchFromServer(void) const;

	//virtual void packMessage(LLMessageSystem* msg) const;
	virtual BOOL unpackMessage(LLMessageSystem* msg, const char* block, S32 block_num = 0);
	virtual BOOL unpackMessage(LLSD item);
	virtual BOOL importFile(LLFILE* fp);
	virtual BOOL importLegacyStream(std::istream& input_stream);

	// file handling on the viewer. These are not meant for anything
	// other than cacheing.
	bool exportFileLocal(LLFILE* fp) const;
	bool importFileLocal(LLFILE* fp);

	// new methods
	BOOL isFinished() const { return mIsComplete; }
	void setComplete(BOOL complete) { mIsComplete = complete; }
	//void updateAssetOnServer() const;

	virtual void packMessage(LLMessageSystem* msg) const;
	virtual void setTransactionID(const LLTransactionID& transaction_id);
	struct comparePointers
	{
		bool operator()(const LLPointer<LLViewerInventoryItem>& a, const LLPointer<LLViewerInventoryItem>& b)
		{
			return a->getName().compare(b->getName()) < 0;
		}
	};
	LLTransactionID getTransactionID() const { return mTransactionID; }
	
	bool getIsBrokenLink() const; // true if the baseitem this points to doesn't exist in memory.
	LLViewerInventoryItem *getLinkedItem() const;
	LLViewerInventoryCategory *getLinkedCategory() const;
	
	// Checks the items permissions (for owner, group, or everyone) and returns true if all mask bits are set.
	bool checkPermissionsSet(PermissionMask mask) const;
	PermissionMask getPermissionMask() const;

	// callback
	void onCallingCardNameLookup(const LLUUID& id, const std::string& name, bool is_group);

	// If this is a broken link, try to fix it and any other identical link.
	BOOL regenerateLink();

public:
	BOOL mIsComplete;
	LLTransactionID mTransactionID;
};


//~~~~~~~~~~~~~~~~~~~~~~~~~~~~~~~~~~~~~~~~~~~~~~~~~~~~~~~~~~~~~~~~~~~~~~~~~~~~~
// Class LLViewerInventoryCategory
//
// An instance of this class represents a category of inventory
// items. Users come with a set of default categories, and can create
// new ones as needed.
//~~~~~~~~~~~~~~~~~~~~~~~~~~~~~~~~~~~~~~~~~~~~~~~~~~~~~~~~~~~~~~~~~~~~~~~~~~~~~

class LLViewerInventoryCategory  : public LLInventoryCategory
{
public:
	typedef LLDynamicArray<LLPointer<LLViewerInventoryCategory> > cat_array_t;
	
protected:
	~LLViewerInventoryCategory();
	
public:
	LLViewerInventoryCategory(const LLUUID& uuid, const LLUUID& parent_uuid,
							  LLFolderType::EType preferred_type,
							  const std::string& name,
							  const LLUUID& owner_id);
	LLViewerInventoryCategory(const LLUUID& owner_id);
	// Create a copy of an inventory category from a pointer to another category
	// Note: Because InventoryCategorys are ref counted, reference copy (a = b)
	// is prohibited
	LLViewerInventoryCategory(const LLViewerInventoryCategory* other);
	void copyViewerCategory(const LLViewerInventoryCategory* other);

	virtual void removeFromServer();
	virtual void updateParentOnServer(BOOL restamp_children) const;
	virtual void updateServer(BOOL is_new) const;

	const LLUUID& getOwnerID() const { return mOwnerID; }

	// Version handling
	enum { VERSION_UNKNOWN = -1, VERSION_INITIAL = 1 };
	S32 getVersion() const;
	void setVersion(S32 version);

	// Returns true if a fetch was issued.
	bool fetch();

	// used to help make caching more robust - for example, if
	// someone is getting 4 packets but logs out after 3. the viewer
	// may never know the cache is wrong.
	enum { DESCENDENT_COUNT_UNKNOWN = -1 };
	S32 getDescendentCount() const { return mDescendentCount; }
	void setDescendentCount(S32 descendents) { mDescendentCount = descendents; }

	// file handling on the viewer. These are not meant for anything
	// other than caching.
	bool exportFileLocal(LLFILE* fp) const;
	bool importFileLocal(LLFILE* fp);
	void determineFolderType();
	void changeType(LLFolderType::EType new_folder_type);

private:
	friend class LLInventoryModel;
	void localizeName(); // intended to be called from the LLInventoryModel

protected:
	LLUUID mOwnerID;
	S32 mVersion;
	S32 mDescendentCount;
	LLFrameTimer mDescendentsRequested;
};

class LLInventoryCallback : public LLRefCount
{
public:
	virtual void fire(const LLUUID& inv_item) = 0;
};

class LLViewerJointAttachment;

void rez_attachment_cb(const LLUUID& inv_item, LLViewerJointAttachment *attachmentp);

void activate_gesture_cb(const LLUUID& inv_item);

void create_gesture_cb(const LLUUID& inv_item);

class AddFavoriteLandmarkCallback : public LLInventoryCallback
{
public:
	AddFavoriteLandmarkCallback() : mTargetLandmarkId(LLUUID::null) {}
	void setTargetLandmarkId(const LLUUID& target_uuid) { mTargetLandmarkId = target_uuid; }

private:
	void fire(const LLUUID& inv_item);

	LLUUID mTargetLandmarkId;
};

<<<<<<< HEAD
=======
typedef boost::function<void(const LLUUID&)> inventory_func_type;
void no_op_inventory_func(const LLUUID&); // A do-nothing inventory_func

typedef boost::function<void()> nullary_func_type;
void no_op(); // A do-nothing nullary func.

// Shim between inventory callback and boost function/callable
class LLBoostFuncInventoryCallback: public LLInventoryCallback
{
public:

	LLBoostFuncInventoryCallback(inventory_func_type fire_func,
								 nullary_func_type destroy_func = no_op):
		mFireFunc(fire_func),
		mDestroyFunc(destroy_func)
	{
	}

	// virtual
	void fire(const LLUUID& item_id)
	{
		mFireFunc(item_id);
	}

	// virtual
	~LLBoostFuncInventoryCallback()
	{
		mDestroyFunc();
	}
	

private:
	inventory_func_type mFireFunc;
	nullary_func_type mDestroyFunc;
};

>>>>>>> fe042430
// misc functions
//void inventory_reliable_callback(void**, S32 status);

class LLInventoryCallbackManager : public LLDestroyClass<LLInventoryCallbackManager>
{
	friend class LLDestroyClass<LLInventoryCallbackManager>;
public:
	LLInventoryCallbackManager();
	~LLInventoryCallbackManager();

	void fire(U32 callback_id, const LLUUID& item_id);
	U32 registerCB(LLPointer<LLInventoryCallback> cb);
private:
	typedef std::map<U32, LLPointer<LLInventoryCallback> > callback_map_t;
	callback_map_t mMap;
	U32 mLastCallback;
	static LLInventoryCallbackManager *sInstance;
	static void destroyClass();

public:
	static bool is_instantiated() { return sInstance != NULL; }
};
extern LLInventoryCallbackManager gInventoryCallbacks;


#define NOT_WEARABLE (LLWearableType::EType)0

// *TODO: Find a home for these
void create_inventory_item(const LLUUID& agent_id, const LLUUID& session_id,
						   const LLUUID& parent, const LLTransactionID& transaction_id,
						   const std::string& name,
						   const std::string& desc, LLAssetType::EType asset_type,
						   LLInventoryType::EType inv_type, LLWearableType::EType wtype,
						   U32 next_owner_perm,
						   LLPointer<LLInventoryCallback> cb);

void create_inventory_callingcard(const LLUUID& avatar_id, const LLUUID& parent = LLUUID::null, LLPointer<LLInventoryCallback> cb=NULL);

/**
 * @brief Securely create a new inventory item by copying from another.
 */
void copy_inventory_item(
	const LLUUID& agent_id,
	const LLUUID& current_owner,
	const LLUUID& item_id,
	const LLUUID& parent_id,
	const std::string& new_name,
	LLPointer<LLInventoryCallback> cb);

void link_inventory_item(
	const LLUUID& agent_id,
	const LLUUID& item_id,
	const LLUUID& parent_id,
	const std::string& new_name,
	const std::string& new_description,
	const LLAssetType::EType asset_type,
	LLPointer<LLInventoryCallback> cb);

void move_inventory_item(
	const LLUUID& agent_id,
	const LLUUID& session_id,
	const LLUUID& item_id,
	const LLUUID& parent_id,
	const std::string& new_name,
	LLPointer<LLInventoryCallback> cb);

const LLUUID get_folder_by_itemtype(const LLInventoryItem *src);

void copy_inventory_from_notecard(const LLUUID& destination_id,
								  const LLUUID& object_id,
								  const LLUUID& notecard_inv_id,
								  const LLInventoryItem *src,
								  U32 callback_id = 0);


void menu_create_inventory_item(LLInventoryPanel* root,
								LLFolderBridge* bridge,
								const LLSD& userdata,
								const LLUUID& default_parent_uuid = LLUUID::null);

#endif // LL_LLVIEWERINVENTORY_H<|MERGE_RESOLUTION|>--- conflicted
+++ resolved
@@ -35,6 +35,7 @@
 #include <boost/signals2.hpp>	// boost::signals2::trackable
 
 class LLInventoryPanel;
+class LLFolderView;
 class LLFolderBridge;
 class LLViewerInventoryCategory;
 
@@ -60,6 +61,10 @@
 	virtual const LLUUID& getAssetUUID() const;
 	virtual const LLUUID& getProtectedAssetUUID() const; // returns LLUUID::null if current agent does not have permission to expose this asset's UUID to the user
 	virtual const std::string& getName() const;
+	virtual S32 getSortField() const;
+	//virtual void setSortField(S32 sortField);
+	virtual void getSLURL(); //Caches SLURL for landmark. //*TODO: Find a better way to do it and remove this method from here.
+	virtual const LLPermissions& getPermissions() const;
 	virtual const bool getIsFullPerm() const; // 'fullperm' in the popular sense: modify-ok & copy-ok & transfer-ok, no special god rules applied
 	virtual const LLUUID& getCreatorUUID() const;
 	virtual const std::string& getDescription() const;
@@ -68,11 +73,8 @@
 	virtual bool isWearableType() const;
 	virtual LLWearableType::EType getWearableType() const;
 	virtual U32 getFlags() const;
-
-    using LLInventoryItem::getPermissions;
-	using LLInventoryItem::getCreationDate;
-	using LLInventoryItem::setCreationDate;
-	using LLInventoryItem::getCRC32;
+	virtual time_t getCreationDate() const;
+	virtual U32 getCRC32() const; // really more of a checksum.
 
 	static BOOL extractSortFieldAndDisplayName(const std::string& name, S32* sortField, std::string* displayName);
 
@@ -261,8 +263,6 @@
 	LLUUID mTargetLandmarkId;
 };
 
-<<<<<<< HEAD
-=======
 typedef boost::function<void(const LLUUID&)> inventory_func_type;
 void no_op_inventory_func(const LLUUID&); // A do-nothing inventory_func
 
@@ -299,7 +299,6 @@
 	nullary_func_type mDestroyFunc;
 };
 
->>>>>>> fe042430
 // misc functions
 //void inventory_reliable_callback(void**, S32 status);
 
