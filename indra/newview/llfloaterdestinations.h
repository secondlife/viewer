/**
 * @file llfloaterdestinations.h
 * @author Leyla Farazha
 * @brief floater for the destinations guide
 *
 * $LicenseInfo:firstyear=2011&license=viewerlgpl$
 * Second Life Viewer Source Code
 * Copyright (C) 2011, Linden Research, Inc.
 *
 * This library is free software; you can redistribute it and/or
 * modify it under the terms of the GNU Lesser General Public
 * License as published by the Free Software Foundation;
 * version 2.1 of the License only.
 *
 * This library is distributed in the hope that it will be useful,
 * but WITHOUT ANY WARRANTY; without even the implied warranty of
 * MERCHANTABILITY or FITNESS FOR A PARTICULAR PURPOSE.  See the GNU
 * Lesser General Public License for more details.
 *
 * You should have received a copy of the GNU Lesser General Public
 * License along with this library; if not, write to the Free Software
 * Foundation, Inc., 51 Franklin Street, Fifth Floor, Boston, MA  02110-1301  USA
 *
 * Linden Research, Inc., 945 Battery Street, San Francisco, CA  94111  USA
 * $/LicenseInfo$
 */

#ifndef LL_FLOATER_DESTINATIONS_H
#define LL_FLOATER_DESTINATIONS_H

#include "llfloater.h"

class LLFloaterDestinations:
    public LLFloater
{
    friend class LLFloaterReg;
private:
<<<<<<< HEAD
	LLFloaterDestinations(const LLSD& key);
	~LLFloaterDestinations();
	bool postBuild() override;
=======
    LLFloaterDestinations(const LLSD& key);
    /*virtual*/ ~LLFloaterDestinations();
    /*virtual*/ BOOL postBuild();
>>>>>>> e7eced3c
};

#endif<|MERGE_RESOLUTION|>--- conflicted
+++ resolved
@@ -35,15 +35,9 @@
 {
     friend class LLFloaterReg;
 private:
-<<<<<<< HEAD
-	LLFloaterDestinations(const LLSD& key);
-	~LLFloaterDestinations();
-	bool postBuild() override;
-=======
     LLFloaterDestinations(const LLSD& key);
-    /*virtual*/ ~LLFloaterDestinations();
-    /*virtual*/ BOOL postBuild();
->>>>>>> e7eced3c
+    ~LLFloaterDestinations();
+    bool postBuild() override;
 };
 
 #endif