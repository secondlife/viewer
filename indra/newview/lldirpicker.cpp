/**
 * @file lldirpicker.cpp
 * @brief OS-specific file picker
 *
 * $LicenseInfo:firstyear=2001&license=viewerlgpl$
 * Second Life Viewer Source Code
 * Copyright (C) 2010, Linden Research, Inc.
 *
 * This library is free software; you can redistribute it and/or
 * modify it under the terms of the GNU Lesser General Public
 * License as published by the Free Software Foundation;
 * version 2.1 of the License only.
 *
 * This library is distributed in the hope that it will be useful,
 * but WITHOUT ANY WARRANTY; without even the implied warranty of
 * MERCHANTABILITY or FITNESS FOR A PARTICULAR PURPOSE.  See the GNU
 * Lesser General Public License for more details.
 *
 * You should have received a copy of the GNU Lesser General Public
 * License along with this library; if not, write to the Free Software
 * Foundation, Inc., 51 Franklin Street, Fifth Floor, Boston, MA  02110-1301  USA
 *
 * Linden Research, Inc., 945 Battery Street, San Francisco, CA  94111  USA
 * $/LicenseInfo$
 */

#include "llviewerprecompiledheaders.h"

#include "lldirpicker.h"
#include "llworld.h"
#include "llviewerwindow.h"
#include "llkeyboard.h"
#include "lldir.h"
#include "llframetimer.h"
#include "lltrans.h"
#include "llwindow.h"   // beforeDialog()
#include "llviewercontrol.h"
#include "llwin32headerslean.h"

#if LL_LINUX || LL_DARWIN
# include "llfilepicker.h"
#endif

#if LL_WINDOWS
#include <shlobj.h>
#endif

//
// Implementation
//

// utility function to check if access to local file system via file browser
// is enabled and if not, tidy up and indicate we're not allowed to do this.
bool LLDirPicker::check_local_file_access_enabled()
{
    // if local file browsing is turned off, return without opening dialog
    bool local_file_system_browsing_enabled = gSavedSettings.getBOOL("LocalFileSystemBrowsingEnabled");
    if ( ! local_file_system_browsing_enabled )
    {
        mDir.clear();   // Windows
        mFileName = NULL; // Mac/Linux
        return false;
    }

    return true;
}

#if LL_WINDOWS

LLDirPicker::LLDirPicker() :
<<<<<<< HEAD
	mFileName(NULL),
	mLocked(false),
    pDialog(NULL)
{
=======
    mFileName(NULL),
    mLocked(false)
{
    bi.hwndOwner = NULL;
    bi.pidlRoot = NULL;
    bi.pszDisplayName = NULL;
    bi.lpszTitle = NULL;
    bi.ulFlags = BIF_USENEWUI;
    bi.lpfn = NULL;
    bi.lParam = NULL;
    bi.iImage = 0;
>>>>>>> e7eced3c
}

LLDirPicker::~LLDirPicker()
{
<<<<<<< HEAD
    mEventListener.disconnect();
=======
    // nothing
>>>>>>> e7eced3c
}

void LLDirPicker::reset()
{
<<<<<<< HEAD
    if (pDialog)
    {
        IFileDialog* p_file_dialog = (IFileDialog*)pDialog;
        p_file_dialog->Close(S_FALSE);
        pDialog = NULL;
    }
}

bool LLDirPicker::getDir(std::string* filename, bool blocking)
{
	if (mLocked)
	{
		return false;
	}

	// if local file browsing is turned off, return without opening dialog
	if (!check_local_file_access_enabled())
	{
		return false;
	}

	bool success = false;

	if (blocking)
	{
		// Modal, so pause agent
		send_agent_pause();
	}
    else if (!mEventListener.connected())
    {
        mEventListener = LLEventPumps::instance().obtain("LLApp").listen(
            "DirPicker",
            [this](const LLSD& stat)
            {
                std::string status(stat["status"]);
                if (status != "running")
                {
                    reset();
                }
                return false;
            });
    }

	::OleInitialize(NULL);

    IFileDialog* p_file_dialog;
    if (SUCCEEDED(CoCreateInstance(CLSID_FileOpenDialog, NULL, CLSCTX_INPROC_SERVER, IID_PPV_ARGS(&p_file_dialog))))
    {
        DWORD dwOptions;
        if (SUCCEEDED(p_file_dialog->GetOptions(&dwOptions)))
        {
            p_file_dialog->SetOptions(dwOptions | FOS_PICKFOLDERS);
        }
        HWND owner = (HWND)gViewerWindow->getPlatformWindow();
        pDialog = p_file_dialog;
        if (SUCCEEDED(p_file_dialog->Show(owner)))
        {
            IShellItem* psi;
            if (SUCCEEDED(p_file_dialog->GetResult(&psi)))
            {
                wchar_t* pwstr = NULL;
                if (SUCCEEDED(psi->GetDisplayName(SIGDN_FILESYSPATH, &pwstr)))
                {
                    mDir = ll_convert_wide_to_string(pwstr);
                    CoTaskMemFree(pwstr);
                    success = true;
                }
                psi->Release();
            }
        }
        pDialog = NULL;
        p_file_dialog->Release();
    }

	::OleUninitialize();

	if (blocking)
	{
		send_agent_resume();
	}

	// Account for the fact that the app has been stalled.
	LLFrameTimer::updateFrameTime();
	return success;
=======
    if( mLocked )
    {
        return FALSE;
    }

    // if local file browsing is turned off, return without opening dialog
    if ( check_local_file_access_enabled() == false )
    {
        return FALSE;
    }

    BOOL success = FALSE;


    if (blocking)
    {
        // Modal, so pause agent
        send_agent_pause();
    }

    bi.hwndOwner = (HWND)gViewerWindow->getPlatformWindow();

    ::OleInitialize(NULL);
    LPITEMIDLIST pIDL = ::SHBrowseForFolder(&bi);

    if(pIDL != NULL)
    {
        WCHAR buffer[_MAX_PATH] = {'\0'};

        if(::SHGetPathFromIDList(pIDL, buffer) != 0)
        {
            // Set the string value.

            mDir = utf16str_to_utf8str(llutf16string(buffer));
            success = TRUE;
        }
        // free the item id list
        CoTaskMemFree(pIDL);
    }

    ::OleUninitialize();

    if (blocking)
    {
        send_agent_resume();
    }

    // Account for the fact that the app has been stalled.
    LLFrameTimer::updateFrameTime();
    return success;
>>>>>>> e7eced3c
}

std::string LLDirPicker::getDirName()
{
    return mDir;
}

/////////////////////////////////////////////DARWIN
#elif LL_DARWIN

LLDirPicker::LLDirPicker() :
mFileName(NULL),
mLocked(false)
{
    mFilePicker = new LLFilePicker();
    reset();
}

LLDirPicker::~LLDirPicker()
{
    delete mFilePicker;
}

void LLDirPicker::reset()
{
    if (mFilePicker)
        mFilePicker->reset();
}


//static
bool LLDirPicker::getDir(std::string* filename, bool blocking)
{
    LLFilePicker::ELoadFilter filter=LLFilePicker::FFLOAD_DIRECTORY;

    return mFilePicker->getOpenFile(filter, true);
}

std::string LLDirPicker::getDirName()
{
    return mFilePicker->getFirstFile();
}

#elif LL_LINUX

LLDirPicker::LLDirPicker() :
    mFileName(NULL),
    mLocked(false)
{
    mFilePicker = new LLFilePicker();
    reset();
}

LLDirPicker::~LLDirPicker()
{
    delete mFilePicker;
}


void LLDirPicker::reset()
{
    if (mFilePicker)
        mFilePicker->reset();
}

bool LLDirPicker::getDir(std::string* filename, bool blocking)
{
    reset();

<<<<<<< HEAD
	// if local file browsing is turned off, return without opening dialog
	if (!check_local_file_access_enabled())
	{
		return false;
	}
=======
    // if local file browsing is turned off, return without opening dialog
    if ( check_local_file_access_enabled() == false )
    {
        return FALSE;
    }
>>>>>>> e7eced3c

#if !LL_MESA_HEADLESS

    if (mFilePicker)
    {
        GtkWindow* picker = mFilePicker->buildFilePicker(false, true,
                                 "dirpicker");

        if (picker)
        {
           gtk_window_set_title(GTK_WINDOW(picker), LLTrans::getString("choose_the_directory").c_str());
           gtk_widget_show_all(GTK_WIDGET(picker));
           gtk_main();
           return (!mFilePicker->getFirstFile().empty());
        }
    }
#endif // !LL_MESA_HEADLESS

<<<<<<< HEAD
	return false;
=======
    return FALSE;
>>>>>>> e7eced3c
}

std::string LLDirPicker::getDirName()
{
    if (mFilePicker)
    {
        return mFilePicker->getFirstFile();
    }
    return "";
}

#else // not implemented

LLDirPicker::LLDirPicker()
{
    reset();
}

LLDirPicker::~LLDirPicker()
{
}


void LLDirPicker::reset()
{
}

bool LLDirPicker::getDir(std::string* filename, bool blocking)
{
<<<<<<< HEAD
	return false;
=======
    return FALSE;
>>>>>>> e7eced3c
}

std::string LLDirPicker::getDirName()
{
    return "";
}

#endif


LLMutex* LLDirPickerThread::sMutex = NULL;
std::queue<LLDirPickerThread*> LLDirPickerThread::sDeadQ;

void LLDirPickerThread::getFile()
{
#if LL_WINDOWS
    start();
#else
    run();
#endif
}

//virtual
void LLDirPickerThread::run()
{
#if LL_WINDOWS
    bool blocking = false;
#else
    bool blocking = true; // modal
#endif

    LLDirPicker picker;

    if (picker.getDir(&mProposedName, blocking))
    {
        mResponses.push_back(picker.getDirName());
    }

    {
        LLMutexLock lock(sMutex);
        sDeadQ.push(this);
    }

}

//static
void LLDirPickerThread::initClass()
{
    sMutex = new LLMutex();
}

//static
void LLDirPickerThread::cleanupClass()
{
    clearDead();

    delete sMutex;
    sMutex = NULL;
}

//static
void LLDirPickerThread::clearDead()
{
    if (!sDeadQ.empty())
    {
        LLMutexLock lock(sMutex);
        while (!sDeadQ.empty())
        {
            LLDirPickerThread* thread = sDeadQ.front();
            thread->notify(thread->mResponses);
            delete thread;
            sDeadQ.pop();
        }
    }
}

LLDirPickerThread::LLDirPickerThread(const dir_picked_signal_t::slot_type& cb, const std::string &proposed_name)
    : LLThread("dir picker"),
    mFilePickedSignal(NULL)
{
    mFilePickedSignal = new dir_picked_signal_t();
    mFilePickedSignal->connect(cb);
}

LLDirPickerThread::~LLDirPickerThread()
{
    delete mFilePickedSignal;
}

void LLDirPickerThread::notify(const std::vector<std::string>& filenames)
{
    if (!filenames.empty())
    {
        if (mFilePickedSignal)
        {
            (*mFilePickedSignal)(filenames, mProposedName);
        }
    }
}<|MERGE_RESOLUTION|>--- conflicted
+++ resolved
@@ -68,38 +68,19 @@
 #if LL_WINDOWS
 
 LLDirPicker::LLDirPicker() :
-<<<<<<< HEAD
-	mFileName(NULL),
-	mLocked(false),
+    mFileName(NULL),
+    mLocked(false),
     pDialog(NULL)
 {
-=======
-    mFileName(NULL),
-    mLocked(false)
-{
-    bi.hwndOwner = NULL;
-    bi.pidlRoot = NULL;
-    bi.pszDisplayName = NULL;
-    bi.lpszTitle = NULL;
-    bi.ulFlags = BIF_USENEWUI;
-    bi.lpfn = NULL;
-    bi.lParam = NULL;
-    bi.iImage = 0;
->>>>>>> e7eced3c
 }
 
 LLDirPicker::~LLDirPicker()
 {
-<<<<<<< HEAD
     mEventListener.disconnect();
-=======
-    // nothing
->>>>>>> e7eced3c
 }
 
 void LLDirPicker::reset()
 {
-<<<<<<< HEAD
     if (pDialog)
     {
         IFileDialog* p_file_dialog = (IFileDialog*)pDialog;
@@ -110,24 +91,24 @@
 
 bool LLDirPicker::getDir(std::string* filename, bool blocking)
 {
-	if (mLocked)
-	{
-		return false;
-	}
-
-	// if local file browsing is turned off, return without opening dialog
-	if (!check_local_file_access_enabled())
-	{
-		return false;
-	}
-
-	bool success = false;
-
-	if (blocking)
-	{
-		// Modal, so pause agent
-		send_agent_pause();
-	}
+    if (mLocked)
+    {
+        return false;
+    }
+
+    // if local file browsing is turned off, return without opening dialog
+    if (!check_local_file_access_enabled())
+    {
+        return false;
+    }
+
+    bool success = false;
+
+    if (blocking)
+    {
+        // Modal, so pause agent
+        send_agent_pause();
+    }
     else if (!mEventListener.connected())
     {
         mEventListener = LLEventPumps::instance().obtain("LLApp").listen(
@@ -143,7 +124,7 @@
             });
     }
 
-	::OleInitialize(NULL);
+    ::OleInitialize(NULL);
 
     IFileDialog* p_file_dialog;
     if (SUCCEEDED(CoCreateInstance(CLSID_FileOpenDialog, NULL, CLSCTX_INPROC_SERVER, IID_PPV_ARGS(&p_file_dialog))))
@@ -174,57 +155,6 @@
         p_file_dialog->Release();
     }
 
-	::OleUninitialize();
-
-	if (blocking)
-	{
-		send_agent_resume();
-	}
-
-	// Account for the fact that the app has been stalled.
-	LLFrameTimer::updateFrameTime();
-	return success;
-=======
-    if( mLocked )
-    {
-        return FALSE;
-    }
-
-    // if local file browsing is turned off, return without opening dialog
-    if ( check_local_file_access_enabled() == false )
-    {
-        return FALSE;
-    }
-
-    BOOL success = FALSE;
-
-
-    if (blocking)
-    {
-        // Modal, so pause agent
-        send_agent_pause();
-    }
-
-    bi.hwndOwner = (HWND)gViewerWindow->getPlatformWindow();
-
-    ::OleInitialize(NULL);
-    LPITEMIDLIST pIDL = ::SHBrowseForFolder(&bi);
-
-    if(pIDL != NULL)
-    {
-        WCHAR buffer[_MAX_PATH] = {'\0'};
-
-        if(::SHGetPathFromIDList(pIDL, buffer) != 0)
-        {
-            // Set the string value.
-
-            mDir = utf16str_to_utf8str(llutf16string(buffer));
-            success = TRUE;
-        }
-        // free the item id list
-        CoTaskMemFree(pIDL);
-    }
-
     ::OleUninitialize();
 
     if (blocking)
@@ -235,7 +165,6 @@
     // Account for the fact that the app has been stalled.
     LLFrameTimer::updateFrameTime();
     return success;
->>>>>>> e7eced3c
 }
 
 std::string LLDirPicker::getDirName()
@@ -305,19 +234,11 @@
 {
     reset();
 
-<<<<<<< HEAD
-	// if local file browsing is turned off, return without opening dialog
-	if (!check_local_file_access_enabled())
-	{
-		return false;
-	}
-=======
     // if local file browsing is turned off, return without opening dialog
-    if ( check_local_file_access_enabled() == false )
-    {
-        return FALSE;
-    }
->>>>>>> e7eced3c
+    if (!check_local_file_access_enabled())
+    {
+        return false;
+    }
 
 #if !LL_MESA_HEADLESS
 
@@ -336,11 +257,7 @@
     }
 #endif // !LL_MESA_HEADLESS
 
-<<<<<<< HEAD
-	return false;
-=======
-    return FALSE;
->>>>>>> e7eced3c
+    return false;
 }
 
 std::string LLDirPicker::getDirName()
@@ -370,11 +287,7 @@
 
 bool LLDirPicker::getDir(std::string* filename, bool blocking)
 {
-<<<<<<< HEAD
-	return false;
-=======
-    return FALSE;
->>>>>>> e7eced3c
+    return false;
 }
 
 std::string LLDirPicker::getDirName()
