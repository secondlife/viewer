/**
 * @file llenvmanager.cpp
 * @brief Implementation of classes managing WindLight and water settings.
 *
 * $LicenseInfo:firstyear=2009&license=viewerlgpl$
 * Second Life Viewer Source Code
 * Copyright (C) 2011, Linden Research, Inc.
 * 
 * This library is free software; you can redistribute it and/or
 * modify it under the terms of the GNU Lesser General Public
 * License as published by the Free Software Foundation;
 * version 2.1 of the License only.
 * 
 * This library is distributed in the hope that it will be useful,
 * but WITHOUT ANY WARRANTY; without even the implied warranty of
 * MERCHANTABILITY or FITNESS FOR A PARTICULAR PURPOSE.  See the GNU
 * Lesser General Public License for more details.
 * 
 * You should have received a copy of the GNU Lesser General Public
 * License along with this library; if not, write to the Free Software
 * Foundation, Inc., 51 Franklin Street, Fifth Floor, Boston, MA  02110-1301  USA
 * 
 * Linden Research, Inc., 945 Battery Street, San Francisco, CA  94111  USA
 * $/LicenseInfo$
 */

#include "llviewerprecompiledheaders.h"

#include "llenvironment.h"

#include "llagent.h"
#include "llviewercontrol.h" // for gSavedSettings
#include "llviewerregion.h"
#include "llwlhandlers.h"
#include "lltrans.h"
#include "lltrace.h"
#include "llfasttimer.h"
#include "llviewercamera.h"
#include "pipeline.h"
#include "llsky.h"

#include "llviewershadermgr.h"

#include "llparcel.h"
#include "llviewerparcelmgr.h"

#include "llsdserialize.h"
#include "lldiriterator.h"

#include "llsettingsvo.h"
#include "llnotificationsutil.h"

#include "llregioninfomodel.h"

#include <boost/make_shared.hpp>

#include "llatmosphere.h"

//define EXPORT_PRESETS 1
//=========================================================================
namespace
{
    LLTrace::BlockTimerStatHandle   FTM_ENVIRONMENT_UPDATE("Update Environment Tick");
    LLTrace::BlockTimerStatHandle   FTM_SHADER_PARAM_UPDATE("Update Shader Parameters");
}

//=========================================================================
const F32Seconds LLEnvironment::TRANSITION_INSTANT(0.0f);
const F32Seconds LLEnvironment::TRANSITION_FAST(1.0f);
const F32Seconds LLEnvironment::TRANSITION_DEFAULT(5.0f);
const F32Seconds LLEnvironment::TRANSITION_SLOW(10.0f);

const F32 LLEnvironment::SUN_DELTA_YAW(F_PI);   // 180deg 
const F32 LLEnvironment::NIGHTTIME_ELEVATION_COS(LLSky::NIGHTTIME_ELEVATION_COS);

//-------------------------------------------------------------------------
LLEnvironment::LLEnvironment():
    mSelectedSky(),
    mSelectedWater(),
    mSelectedDay(),
    mSkysById(),
    mSkysByName(),
    mWaterByName(),
    mWaterById(),
    mDayCycleByName(),
    mDayCycleById(),
    mUserPrefs(),
    mSelectedEnvironment(LLEnvironment::ENV_LOCAL)
{
}

void LLEnvironment::initSingleton()
{
    LLSettingsSky::ptr_t p_default_sky = LLSettingsVOSky::buildDefaultSky();
    addSky(p_default_sky);

    LLSettingsWater::ptr_t p_default_water = LLSettingsVOWater::buildDefaultWater();
    addWater(p_default_water);

    LLSettingsDay::ptr_t p_default_day = LLSettingsVODay::buildDefaultDayCycle();
    addDayCycle(p_default_day);

    mCurrentEnvironment = std::make_shared<DayInstance>();
    mCurrentEnvironment->setSky(p_default_sky);
    mCurrentEnvironment->setWater(p_default_water);

    mEnvironments[ENV_DEFAULT] = mCurrentEnvironment;

    // LEGACY!
    legacyLoadAllPresets();

    requestRegionEnvironment();

    LLRegionInfoModel::instance().setUpdateCallback(boost::bind(&LLEnvironment::onParcelChange, this));
    gAgent.addParcelChangedCallback(boost::bind(&LLEnvironment::onParcelChange, this));

    //TODO: This frequently results in one more request than we need.  It isn't breaking, but should be nicer.
    gAgent.addRegionChangedCallback(boost::bind(&LLEnvironment::requestRegionEnvironment, this));
}

LLEnvironment::~LLEnvironment()
{
}

void LLEnvironment::loadPreferences()
{
    mUserPrefs.load();
}

void LLEnvironment::updatePreferences()
{
    /*NOOP for now.  TODO record prefs and store.*/
}

bool LLEnvironment::canEdit() const
{
    return true;
}

<<<<<<< HEAD
void LLEnvironment::getAtmosphericModelSettings(AtmosphericModelSettings& settingsOut, const LLSettingsSky::ptr_t &psky)
{
    settingsOut.m_skyBottomRadius   = psky->getSkyBottomRadius();
    settingsOut.m_skyTopRadius      = psky->getSkyTopRadius();
    settingsOut.m_sunArcRadians     = psky->getSunArcRadians();
    settingsOut.m_mieAnisotropy     = psky->getMieAnisotropy();

    LLSD rayleigh = psky->getRayleighConfigs();
    settingsOut.m_rayleighProfile.clear();
    for (LLSD::array_iterator itf = rayleigh.beginArray(); itf != rayleigh.endArray(); ++itf)
    {
        atmosphere::DensityProfileLayer layer;
        LLSD& layerConfig = (*itf);
        layer.constant_term     = layerConfig[LLSettingsSky::SETTING_DENSITY_PROFILE_CONSTANT_TERM].asReal();
        layer.exp_scale         = layerConfig[LLSettingsSky::SETTING_DENSITY_PROFILE_EXP_SCALE_FACTOR].asReal();
        layer.exp_term          = layerConfig[LLSettingsSky::SETTING_DENSITY_PROFILE_EXP_TERM].asReal();
        layer.linear_term       = layerConfig[LLSettingsSky::SETTING_DENSITY_PROFILE_LINEAR_TERM].asReal();
        layer.width             = layerConfig[LLSettingsSky::SETTING_DENSITY_PROFILE_WIDTH].asReal();
        settingsOut.m_rayleighProfile.push_back(layer);
    }

    LLSD mie = psky->getMieConfigs();
    settingsOut.m_mieProfile.clear();
    for (LLSD::array_iterator itf = mie.beginArray(); itf != mie.endArray(); ++itf)
    {
        atmosphere::DensityProfileLayer layer;
        LLSD& layerConfig = (*itf);
        layer.constant_term     = layerConfig[LLSettingsSky::SETTING_DENSITY_PROFILE_CONSTANT_TERM].asReal();
        layer.exp_scale         = layerConfig[LLSettingsSky::SETTING_DENSITY_PROFILE_EXP_SCALE_FACTOR].asReal();
        layer.exp_term          = layerConfig[LLSettingsSky::SETTING_DENSITY_PROFILE_EXP_TERM].asReal();
        layer.linear_term       = layerConfig[LLSettingsSky::SETTING_DENSITY_PROFILE_LINEAR_TERM].asReal();
        layer.width             = layerConfig[LLSettingsSky::SETTING_DENSITY_PROFILE_WIDTH].asReal();
        settingsOut.m_mieProfile.push_back(layer);
    }

    LLSD absorption = psky->getAbsorptionConfigs();
    settingsOut.m_absorptionProfile.clear();
    for (LLSD::array_iterator itf = absorption.beginArray(); itf != absorption.endArray(); ++itf)
    {
        atmosphere::DensityProfileLayer layer;
        LLSD& layerConfig = (*itf);
        layer.constant_term     = layerConfig[LLSettingsSky::SETTING_DENSITY_PROFILE_CONSTANT_TERM].asReal();
        layer.exp_scale         = layerConfig[LLSettingsSky::SETTING_DENSITY_PROFILE_EXP_SCALE_FACTOR].asReal();
        layer.exp_term          = layerConfig[LLSettingsSky::SETTING_DENSITY_PROFILE_EXP_TERM].asReal();
        layer.linear_term       = layerConfig[LLSettingsSky::SETTING_DENSITY_PROFILE_LINEAR_TERM].asReal();
        layer.width             = layerConfig[LLSettingsSky::SETTING_DENSITY_PROFILE_WIDTH].asReal();
        settingsOut.m_absorptionProfile.push_back(layer);
    }
}
=======
bool LLEnvironment::isExtendedEnvironmentEnabled() const
{
    return !gAgent.getRegionCapability("ExtEnvironment").empty();
}

bool LLEnvironment::isInventoryEnabled() const
{
    return (!gAgent.getRegionCapability("UpdateSettingsAgentInventory").empty() &&
        !gAgent.getRegionCapability("UpdateSettingsTaskInventory").empty());
}

>>>>>>> 67a16cad

LLEnvironment::connection_t LLEnvironment::setSkyListChange(const LLEnvironment::change_signal_t::slot_type& cb)
{
    return mSkyListChange.connect(cb);
}

LLEnvironment::connection_t LLEnvironment::setWaterListChange(const LLEnvironment::change_signal_t::slot_type& cb)
{
    return mWaterListChange.connect(cb);
}

LLEnvironment::connection_t LLEnvironment::setDayCycleListChange(const LLEnvironment::change_signal_t::slot_type& cb)
{
    return mDayCycleListChange.connect(cb);
}

void LLEnvironment::onParcelChange()
{
    S32 parcel_id(INVALID_PARCEL_ID);
    LLParcel* parcel = LLViewerParcelMgr::instance().getAgentParcel();

    if (parcel)
    {
        parcel_id = parcel->getLocalID();
    }

    requestParcel(parcel_id);
}

void LLEnvironment::requestRegionEnvironment()
{
    requestRegion();
}

void LLEnvironment::onLegacyRegionSettings(LLSD data)
{
    LLUUID regionId = data[0]["regionID"].asUUID();

    LLSettingsDay::ptr_t regionday;
    if (data[1].isUndefined())
        regionday = LLEnvironment::findDayCycleByName("Default");
    else
        regionday = LLSettingsVODay::buildFromLegacyMessage(regionId, data[1], data[2], data[3]);

    clearEnvironment(ENV_PARCEL);
    setEnvironment(ENV_REGION, regionday, LLSettingsDay::DEFAULT_DAYLENGTH, LLSettingsDay::DEFAULT_DAYOFFSET);

    updateEnvironment();
}

//-------------------------------------------------------------------------
F32 LLEnvironment::getCamHeight() const
{
    return (mCurrentEnvironment->getSky()->getDomeOffset() * mCurrentEnvironment->getSky()->getDomeRadius());
}

F32 LLEnvironment::getWaterHeight() const
{
    return gAgent.getRegion()->getWaterHeight();
}

bool LLEnvironment::getIsDayTime() const
{
    return mCurrentEnvironment->getSky()->getSunDirection().mV[2] > NIGHTTIME_ELEVATION_COS;
}

//-------------------------------------------------------------------------
void LLEnvironment::setSelectedEnvironment(LLEnvironment::EnvSelection_t env, F64Seconds transition, bool forced)
{
    mSelectedEnvironment = env;
    updateEnvironment(transition, forced);
}

bool LLEnvironment::hasEnvironment(LLEnvironment::EnvSelection_t env)
{
    if ((env < ENV_EDIT) || (env >= ENV_DEFAULT) || (!mEnvironments[env]))
    {
        return false;
    }

    return true;
}

LLEnvironment::DayInstance::ptr_t LLEnvironment::getEnvironmentInstance(LLEnvironment::EnvSelection_t env, bool create /*= false*/)
{
    DayInstance::ptr_t environment = mEnvironments[env];
//    if (!environment && create)
    if (create)
    {
        environment = std::make_shared<DayInstance>();
        mEnvironments[env] = environment;
    }

    return environment;
}


void LLEnvironment::setEnvironment(LLEnvironment::EnvSelection_t env, const LLSettingsDay::ptr_t &pday, S64Seconds daylength, S64Seconds dayoffset)
{
    if ((env < ENV_EDIT) || (env >= ENV_DEFAULT))
    {   
        LL_WARNS("ENVIRONMENT") << "Attempt to change invalid environment selection." << LL_ENDL;
        return;
    }

    DayInstance::ptr_t environment = getEnvironmentInstance(env, true);

    environment->clear();
    environment->setDay(pday, daylength, dayoffset);
    environment->animate();
    /*TODO: readjust environment*/
}


void LLEnvironment::setEnvironment(LLEnvironment::EnvSelection_t env, LLEnvironment::fixedEnvironment_t fixed)
{
    if ((env < ENV_EDIT) || (env >= ENV_DEFAULT))
    {
        LL_WARNS("ENVIRONMENT") << "Attempt to change invalid environment selection." << LL_ENDL;
        return;
    }

    DayInstance::ptr_t environment = getEnvironmentInstance(env, true);

    environment->clear();
    environment->setSky((fixed.first) ? fixed.first : mEnvironments[ENV_DEFAULT]->getSky());
    environment->setWater((fixed.second) ? fixed.second : mEnvironments[ENV_DEFAULT]->getWater());

    /*TODO: readjust environment*/
}

void LLEnvironment::setEnvironment(LLEnvironment::EnvSelection_t env, const LLSettingsBase::ptr_t &settings)
{
    DayInstance::ptr_t environment = getEnvironmentInstance(env);

    if (settings->getSettingType() == "daycycle")
    {
        S64Seconds daylength(LLSettingsDay::DEFAULT_DAYLENGTH);
        S64Seconds dayoffset(LLSettingsDay::DEFAULT_DAYOFFSET);
        if (environment)
        {
            daylength = environment->getDayLength();
            dayoffset = environment->getDayOffset();
        }
        setEnvironment(env, std::static_pointer_cast<LLSettingsDay>(settings), daylength, dayoffset);
    }
    else if (settings->getSettingType() == "sky")
    {
        fixedEnvironment_t fixedenv(std::static_pointer_cast<LLSettingsSky>(settings), LLSettingsWater::ptr_t());
        if (environment)
        {
            fixedenv.second = environment->getWater();
        }
        setEnvironment(env, fixedenv);
    }
    else if (settings->getSettingType() == "water")
    {
        fixedEnvironment_t fixedenv(LLSettingsSky::ptr_t(), std::static_pointer_cast<LLSettingsWater>(settings));
        if (environment)
        {
            fixedenv.first = environment->getSky();
        }
        setEnvironment(env, fixedenv);
    }
}


void LLEnvironment::clearEnvironment(LLEnvironment::EnvSelection_t env)
{
    if ((env < ENV_EDIT) || (env >= ENV_DEFAULT))
    {
        LL_WARNS("ENVIRONMENT") << "Attempt to change invalid environment selection." << LL_ENDL;
        return;
    }

    mEnvironments[env].reset();
    /*TODO: readjust environment*/
}

LLSettingsDay::ptr_t LLEnvironment::getEnvironmentDay(LLEnvironment::EnvSelection_t env)
{
    if ((env < ENV_EDIT) || (env > ENV_DEFAULT))
    {
        LL_WARNS("ENVIRONMENT") << "Attempt to retrieve invalid environment selection." << LL_ENDL;
        return LLSettingsDay::ptr_t();
    }

    DayInstance::ptr_t environment = getEnvironmentInstance(env);

    if (environment)
        return environment->getDayCycle();

    return LLSettingsDay::ptr_t();
}

S64Seconds LLEnvironment::getEnvironmentDayLength(EnvSelection_t env)
{
    if ((env < ENV_EDIT) || (env > ENV_DEFAULT))
    {
        LL_WARNS("ENVIRONMENT") << "Attempt to retrieve invalid environment selection." << LL_ENDL;
        return S64Seconds(0);
    }

    DayInstance::ptr_t environment = getEnvironmentInstance(env);

    if (environment)
        return environment->getDayLength();

    return S64Seconds(0);
}

S64Seconds LLEnvironment::getEnvironmentDayOffset(EnvSelection_t env)
{
    if ((env < ENV_EDIT) || (env > ENV_DEFAULT))
    {
        LL_WARNS("ENVIRONMENT") << "Attempt to retrieve invalid environment selection." << LL_ENDL;
        return S64Seconds(0);
    }

    DayInstance::ptr_t environment = getEnvironmentInstance(env);
    if (environment)
        return environment->getDayOffset();

    return S64Seconds(0);
}


LLEnvironment::fixedEnvironment_t LLEnvironment::getEnvironmentFixed(LLEnvironment::EnvSelection_t env)
{
    if (env == ENV_CURRENT)
    {
        fixedEnvironment_t fixed;
        for (S32 idx = mSelectedEnvironment; idx < ENV_END; ++idx)
        {
            if (fixed.first && fixed.second)
                break;

            if (idx == ENV_EDIT)
                continue;   // skip the edit environment.

            DayInstance::ptr_t environment = getEnvironmentInstance(static_cast<EnvSelection_t>(idx));
            if (environment)
            {
                if (!fixed.first)
                    fixed.first = environment->getSky();
                if (!fixed.second)
                    fixed.second = environment->getWater();
            }
        }

        if (!fixed.first || !fixed.second)
            LL_WARNS("ENVIRONMENT") << "Can not construct complete fixed environment.  Missing Sky and/or Water." << LL_ENDL;

        return fixed;
    }

    if ((env < ENV_EDIT) || (env > ENV_DEFAULT))
    {
        LL_WARNS("ENVIRONMENT") << "Attempt to retrieve invalid environment selection." << LL_ENDL;
        return fixedEnvironment_t();
    }

    DayInstance::ptr_t environment = getEnvironmentInstance(env);

    if (environment)
        return fixedEnvironment_t(environment->getSky(), environment->getWater());

    return fixedEnvironment_t();
}

LLEnvironment::DayInstance::ptr_t LLEnvironment::getSelectedEnvironmentInstance()
{
    for (S32 idx = mSelectedEnvironment; idx < ENV_DEFAULT; ++idx)
    {
        if (mEnvironments[idx])
            return mEnvironments[idx];
    }

    return mEnvironments[ENV_DEFAULT];
}


void LLEnvironment::updateEnvironment(F64Seconds transition, bool forced)
{
    DayInstance::ptr_t pinstance = getSelectedEnvironmentInstance();

    if ((mCurrentEnvironment != pinstance) || forced)
    {
        DayInstance::ptr_t trans = std::make_shared<DayTransition>(
            mCurrentEnvironment->getSky(), mCurrentEnvironment->getWater(), pinstance, transition);

        trans->animate();

        mCurrentEnvironment = trans;
    }
}

void LLEnvironment::onTransitionDone(const LLSettingsBlender::ptr_t blender, bool isSky)
{
    /*TODO: Test for both sky and water*/
    mCurrentEnvironment->animate();
}

//-------------------------------------------------------------------------
void LLEnvironment::update(const LLViewerCamera * cam)
{
    LL_RECORD_BLOCK_TIME(FTM_ENVIRONMENT_UPDATE);
    //F32Seconds now(LLDate::now().secondsSinceEpoch());
    static LLFrameTimer timer;

    F32Seconds delta(timer.getElapsedTimeAndResetF32());

    mCurrentEnvironment->update(delta);

    // update clouds, sun, and general
    updateCloudScroll();

    F32 camYaw = cam->getYaw();

    stop_glerror();

    // *TODO: potential optimization - this block may only need to be
    // executed some of the time.  For example for water shaders only.
    {
        LLVector3 lightNorm3( getLightDirection() );

        lightNorm3 *= LLQuaternion(-(camYaw + SUN_DELTA_YAW), LLVector3(0.f, 1.f, 0.f));
        mRotatedLight = LLVector4(lightNorm3, 0.f);

        LLViewerShaderMgr::shader_iter shaders_iter, end_shaders;
        end_shaders = LLViewerShaderMgr::instance()->endShaders();
        for (shaders_iter = LLViewerShaderMgr::instance()->beginShaders(); shaders_iter != end_shaders; ++shaders_iter)
        {
            if ((shaders_iter->mProgramObject != 0)
                && (gPipeline.canUseWindLightShaders()
                || shaders_iter->mShaderGroup == LLGLSLShader::SG_WATER))
            {
                shaders_iter->mUniformsDirty = TRUE;
            }
        }
    }
}

void LLEnvironment::updateCloudScroll()
{
    // This is a function of the environment rather than the sky, since it should 
    // persist through sky transitions.
    static LLTimer s_cloud_timer;

    F64 delta_t = s_cloud_timer.getElapsedTimeAndResetF64();
    
    if (mCurrentEnvironment->getSky())
    {
        LLVector2 cloud_delta = static_cast<F32>(delta_t)* (mCurrentEnvironment->getSky()->getCloudScrollRate() - LLVector2(10.0, 10.0)) / 100.0;
        mCloudScrollDelta += cloud_delta;
    }

}

void LLEnvironment::updateGLVariablesForSettings(LLGLSLShader *shader, const LLSettingsBase::ptr_t &psetting)
{
    LL_RECORD_BLOCK_TIME(FTM_SHADER_PARAM_UPDATE);

    //_WARNS("RIDER") << "----------------------------------------------------------------" << LL_ENDL;
    LLSettingsBase::parammapping_t params = psetting->getParameterMap();
    for (auto &it: params)
    {
        LLSD value;
        
        bool found_in_settings = psetting->mSettings.has(it.first);
        bool found_in_legacy_settings = !found_in_settings && psetting->mSettings.has(LLSettingsSky::SETTING_LEGACY_HAZE) && psetting->mSettings[LLSettingsSky::SETTING_LEGACY_HAZE].has(it.first);

        if (!found_in_settings && !found_in_legacy_settings)
            continue;

        if (found_in_settings)
        {
            value = psetting->mSettings[it.first];
        }
        else if (found_in_legacy_settings)
        {
            value = psetting->mSettings[LLSettingsSky::SETTING_LEGACY_HAZE][it.first];
        }

        LLSD::Type setting_type = value.type();
        stop_glerror();
        switch (setting_type)
        {
        case LLSD::TypeInteger:
            shader->uniform1i(it.second, value.asInteger());
            //_WARNS("RIDER") << "pushing '" << (*it).first << "' as " << value << LL_ENDL;
            break;
        case LLSD::TypeReal:
            shader->uniform1f(it.second, value.asReal());
            //_WARNS("RIDER") << "pushing '" << (*it).first << "' as " << value << LL_ENDL;
            break;

        case LLSD::TypeBoolean:
            shader->uniform1i(it.second, value.asBoolean() ? 1 : 0);
            //_WARNS("RIDER") << "pushing '" << (*it).first << "' as " << value << LL_ENDL;
            break;

        case LLSD::TypeArray:
        {
            LLVector4 vect4(value);
            //_WARNS("RIDER") << "pushing '" << (*it).first << "' as " << vect4 << LL_ENDL;
            shader->uniform4fv(it.second, 1, vect4.mV);

            break;
        }

        //  case LLSD::TypeMap:
        //  case LLSD::TypeString:
        //  case LLSD::TypeUUID:
        //  case LLSD::TypeURI:
        //  case LLSD::TypeBinary:
        //  case LLSD::TypeDate:
        default:
            break;
        }
        stop_glerror();
    }
    //_WARNS("RIDER") << "----------------------------------------------------------------" << LL_ENDL;

    psetting->applySpecial(shader);

    if (LLPipeline::sRenderDeferred && !LLPipeline::sReflectionRender && !LLPipeline::sUnderWaterRender)
    {
        shader->uniform1f(LLShaderMgr::GLOBAL_GAMMA, 2.2);
    }
    else 
    {
        shader->uniform1f(LLShaderMgr::GLOBAL_GAMMA, 1.0);
    }

}

void LLEnvironment::updateShaderUniforms(LLGLSLShader *shader)
{
    if (gPipeline.canUseWindLightShaders())
    {
        updateGLVariablesForSettings(shader, mCurrentEnvironment->getSky());
        updateGLVariablesForSettings(shader, mCurrentEnvironment->getWater());
    }

    if (shader->mShaderGroup == LLGLSLShader::SG_DEFAULT)
    {
        stop_glerror();
        shader->uniform4fv(LLShaderMgr::LIGHTNORM, 1, mRotatedLight.mV);
        shader->uniform3fv(LLShaderMgr::WL_CAMPOSLOCAL, 1, LLViewerCamera::getInstance()->getOrigin().mV);
        stop_glerror();
    }
    else if (shader->mShaderGroup == LLGLSLShader::SG_SKY)
    {
        stop_glerror();
        shader->uniform4fv(LLViewerShaderMgr::LIGHTNORM, 1, getClampedLightDirection().mV);
        stop_glerror();
    }

    shader->uniform1f(LLShaderMgr::SCENE_LIGHT_STRENGTH, getSceneLightStrength());
}

LLEnvironment::list_name_id_t LLEnvironment::getSkyList() const
{
    list_name_id_t list;

    list.reserve(mSkysByName.size());

    for (auto &it: mSkysByName)
    {
        list.push_back(std::vector<name_id_t>::value_type(it.second->getName(), it.second->getId()));
    }

    return list;
}

LLEnvironment::list_name_id_t LLEnvironment::getWaterList() const
{
    list_name_id_t list;

    list.reserve(mWaterByName.size());

    for (auto &it : mWaterByName)
    {
        list.push_back(std::vector<name_id_t>::value_type(it.second->getName(), it.second->getId()));
    }

    return list;
}

LLEnvironment::list_name_id_t LLEnvironment::getDayCycleList() const
{
    list_name_id_t list;

    list.reserve(mDayCycleByName.size());

    for (auto &it: mDayCycleByName)
    {
        list.push_back(std::vector<name_id_t>::value_type(it.second->getName(), it.second->getId()));
    }

    return list;
}

void LLEnvironment::addSky(const LLSettingsSky::ptr_t &sky)
{
    std::string name = sky->getValue(LLSettingsSky::SETTING_NAME).asString();

    LL_WARNS("RIDER") << "Adding sky as '" << name << "'" << LL_ENDL;

    auto result = mSkysByName.insert(namedSettingMap_t::value_type(name, sky)); // auto should be: std::pair<namedSettingMap_t::iterator, bool> 

    if (!result.second)
        (*(result.first)).second = sky;
    mSkyListChange();
}

void LLEnvironment::removeSky(const std::string &name)
{
    auto it = mSkysByName.find(name);
    if (it != mSkysByName.end())
        mSkysByName.erase(it);
    mSkyListChange();
}

void LLEnvironment::clearAllSkys()
{
    mSkysByName.clear();
    mSkysById.clear();
    mSkyListChange();
}

void LLEnvironment::addWater(const LLSettingsWater::ptr_t &water)
{
    std::string name = water->getValue(LLSettingsWater::SETTING_NAME).asString();

    LL_WARNS("RIDER") << "Adding water as '" << name << "'" << LL_ENDL;

    auto result = mWaterByName.insert(namedSettingMap_t::value_type(name, water));

    if (!result.second)
        (*(result.first)).second = water;
    mWaterListChange();
}


void LLEnvironment::removeWater(const std::string &name)
{
    auto it = mWaterByName.find(name);
    if (it != mWaterByName.end())
        mWaterByName.erase(it);
    mWaterListChange();
}

void LLEnvironment::clearAllWater()
{
    mWaterByName.clear();
    mWaterById.clear();
    mWaterListChange();
}

void LLEnvironment::addDayCycle(const LLSettingsDay::ptr_t &daycycle)
{
    std::string name = daycycle->getValue(LLSettingsDay::SETTING_NAME).asString();

    LL_WARNS("RIDER") << "Adding daycycle as '" << name << "'" << LL_ENDL;

    auto result = mDayCycleByName.insert(namedSettingMap_t::value_type(name, daycycle));

    if (!result.second)
        (*(result.first)).second = daycycle;
    mDayCycleListChange();
}

//void LLEnvironment::addDayCycle(const LLUUID &id, const LLSettingsSky::ptr_t &sky);

void LLEnvironment::removeDayCycle(const std::string &name)
{
    auto it = mDayCycleByName.find(name);
    if (it != mDayCycleByName.end())
        mDayCycleByName.erase(it);
    mDayCycleListChange();
}

//void LLEnvironment::removeDayCycle(const LLUUID &id);
void LLEnvironment::clearAllDayCycles()
{
    mDayCycleByName.clear();
    mWaterById.clear();
    mDayCycleListChange();
}

LLSettingsSky::ptr_t LLEnvironment::findSkyByName(std::string name) const
{
    auto it = mSkysByName.find(name);

    if (it == mSkysByName.end())
    {
        LL_WARNS("ENVIRONMENT") << "Unable to find sky with unknown name '" << name << "'" << LL_ENDL;
        return LLSettingsSky::ptr_t();
    }

    return std::static_pointer_cast<LLSettingsSky>((*it).second);
}

LLSettingsWater::ptr_t LLEnvironment::findWaterByName(std::string name) const
{
    auto it = mWaterByName.find(name);

    if (it == mWaterByName.end())
    {
        LL_WARNS("ENVIRONMENT") << "Unable to find water with unknown name '" << name << "'" << LL_ENDL;
        return LLSettingsWater::ptr_t();
    }

    return std::static_pointer_cast<LLSettingsWater>((*it).second);
}

LLSettingsDay::ptr_t LLEnvironment::findDayCycleByName(std::string name) const
{
    auto it = mDayCycleByName.find(name);

    if (it == mDayCycleByName.end())
    {
        LL_WARNS("ENVIRONMENT") << "Unable to find daycycle with unknown name '" << name << "'" << LL_ENDL;
        return LLSettingsDay::ptr_t();
    }

    return std::static_pointer_cast<LLSettingsDay>((*it).second);
}


void LLEnvironment::recordEnvironment(S32 parcel_id, LLEnvironment::EnvironmentInfo::ptr_t envinfo)
{
    LL_WARNS("ENVIRONMENT") << "Have environment" << LL_ENDL;

    LLSettingsDay::ptr_t pday = LLSettingsVODay::buildFromEnvironmentMessage(envinfo->mDaycycleData);

    LL_WARNS("ENVIRONMENT") << "serverhash=" << envinfo->mDayHash << " viewerhash=" << pday->getHash() << LL_ENDL;

    if (envinfo->mParcelId == INVALID_PARCEL_ID)
    {   // the returned info applies to an entire region.
        LL_WARNS("LAPRAS") << "Setting Region environment" << LL_ENDL;
        setEnvironment(ENV_REGION, pday, envinfo->mDayLength, envinfo->mDayOffset);
        if (parcel_id != INVALID_PARCEL_ID)
        {
            LL_WARNS("LAPRAS") << "Had requested parcel environment #" << parcel_id << " but got region." << LL_ENDL;
            clearEnvironment(ENV_PARCEL);
        }
    }
    else
    {
        LLParcel *parcel = LLViewerParcelMgr::instance().getAgentParcel();

        LL_WARNS("LAPRAS") << "Have parcel environment #" << envinfo->mParcelId << LL_ENDL;
        if (parcel && (parcel->getLocalID() != parcel_id))
        {
            LL_WARNS("ENVIRONMENT") << "Requested parcel #" << parcel_id << " agent is on " << parcel->getLocalID() << LL_ENDL;
            return;
        }

        setEnvironment(ENV_PARCEL, pday, envinfo->mDayLength, envinfo->mDayOffset);
    }
    
    /*TODO: track_altitudes*/
    updateEnvironment();
}

//=========================================================================
void LLEnvironment::requestRegion()
{
    if (!isExtendedEnvironmentEnabled())
    {
        LLEnvironmentRequest::initiate();
        return;
    }

    requestParcel(INVALID_PARCEL_ID);
}

void LLEnvironment::updateRegion(LLSettingsDay::ptr_t &pday, S32 day_length, S32 day_offset)
{
    if (!isExtendedEnvironmentEnabled())
    {
        LLEnvironmentApply::initiateRequest( LLSettingsVODay::convertToLegacy(pday) );
        return;
    }

    updateParcel(INVALID_PARCEL_ID, pday, day_length, day_offset);
}

void LLEnvironment::resetRegion()
{
    resetParcel(INVALID_PARCEL_ID);
}

void LLEnvironment::requestParcel(S32 parcel_id)
{
    std::string coroname =
        LLCoros::instance().launch("LLEnvironment::coroRequestEnvironment",
        boost::bind(&LLEnvironment::coroRequestEnvironment, this, parcel_id,
        [this](S32 pid, EnvironmentInfo::ptr_t envinfo) { recordEnvironment(pid, envinfo); }));
}

void LLEnvironment::updateParcel(S32 parcel_id, LLSettingsDay::ptr_t &pday, S32 day_length, S32 day_offset)
{
    std::string coroname =
        LLCoros::instance().launch("LLEnvironment::coroUpdateEnvironment",
        boost::bind(&LLEnvironment::coroUpdateEnvironment, this, parcel_id, 
        pday, day_length, day_offset, 
        [this](S32 pid, EnvironmentInfo::ptr_t envinfo) { recordEnvironment(pid, envinfo); }));
}

void LLEnvironment::resetParcel(S32 parcel_id)
{
    std::string coroname =
        LLCoros::instance().launch("LLEnvironment::coroResetEnvironment",
        boost::bind(&LLEnvironment::coroResetEnvironment, this, parcel_id, 
        [this](S32 pid, EnvironmentInfo::ptr_t envinfo) { recordEnvironment(pid, envinfo); }));
}

void LLEnvironment::coroRequestEnvironment(S32 parcel_id, LLEnvironment::environment_apply_fn apply)
{
    LLCore::HttpRequest::policy_t httpPolicy(LLCore::HttpRequest::DEFAULT_POLICY_ID);
    LLCoreHttpUtil::HttpCoroutineAdapter::ptr_t
        httpAdapter(new LLCoreHttpUtil::HttpCoroutineAdapter("ResetEnvironment", httpPolicy));
    LLCore::HttpRequest::ptr_t httpRequest(new LLCore::HttpRequest);

    std::string url = gAgent.getRegionCapability("ExtEnvironment");
    if (url.empty())
        return;

    LL_WARNS("LAPRAS") << "Requesting for parcel_id=" << parcel_id << LL_ENDL;

    if (parcel_id != INVALID_PARCEL_ID)
    {
        std::stringstream query;

        query << "?parcelid=" << parcel_id;
        url += query.str();
    }

    LL_WARNS("LAPRAS") << "url=" << url << LL_ENDL;

    LLSD result = httpAdapter->getAndSuspend(httpRequest, url);
    // results that come back may contain the new settings

    LLSD notify;

    LLSD httpResults = result["http_result"];
    LLCore::HttpStatus status = LLCoreHttpUtil::HttpCoroutineAdapter::getStatusFromLLSD(httpResults);
    if (!status)
    {
        LL_WARNS("WindlightCaps") << "Couldn't retrieve Windlight settings for " << ((parcel_id == INVALID_PARCEL_ID) ? ("region!") : ("parcel!")) << LL_ENDL;

        std::stringstream msg;
        msg << status.toString() << " (Code " << status.toTerseString() << ")";
        notify = LLSD::emptyMap();
        notify["FAIL_REASON"] = msg.str();

    }
    else
    {
        LLSD environment = result["environment"];
        if (environment.isDefined() && apply)
        {
            EnvironmentInfo::ptr_t envinfo = LLEnvironment::EnvironmentInfo::extract(environment);
            apply(parcel_id, envinfo);
        }
    }

    if (!notify.isUndefined())
    {
        LLNotificationsUtil::add("WLRegionApplyFail", notify);
        //LLEnvManagerNew::instance().onRegionSettingsApplyResponse(false);
    }
}

void LLEnvironment::coroUpdateEnvironment(S32 parcel_id, LLSettingsDay::ptr_t pday, S32 day_length, S32 day_offset, LLEnvironment::environment_apply_fn apply)
{
    LLCore::HttpRequest::policy_t httpPolicy(LLCore::HttpRequest::DEFAULT_POLICY_ID);
    LLCoreHttpUtil::HttpCoroutineAdapter::ptr_t
        httpAdapter(new LLCoreHttpUtil::HttpCoroutineAdapter("ResetEnvironment", httpPolicy));
    LLCore::HttpRequest::ptr_t httpRequest(new LLCore::HttpRequest);

    std::string url = gAgent.getRegionCapability("ExtEnvironment");
    if (url.empty())
        return;

    LLSD body(LLSD::emptyMap());
    body["environment"] = LLSD::emptyMap();

    if (day_length >= 0)
        body["environment"]["day_length"] = day_length;
    if (day_offset >= 0)
        body["environment"]["day_offset"] = day_offset;
    if (pday)
        body["environment"]["day_cycle"] = pday->getSettings();

    LL_WARNS("LAPRAS") << "Body = " << body << LL_ENDL;

    if (parcel_id != INVALID_PARCEL_ID)
    {
        std::stringstream query;

        query << "?parcelid=" << parcel_id;
        url += query.str();
    }

    LLSD result = httpAdapter->putAndSuspend(httpRequest, url, body);
    // results that come back may contain the new settings

    LLSD notify;

    LLSD httpResults = result["http_result"];
    LLCore::HttpStatus status = LLCoreHttpUtil::HttpCoroutineAdapter::getStatusFromLLSD(httpResults);
    LL_WARNS("LAPRAS") << "success=" << result["success"] << LL_ENDL;
    if ((!status) || !result["success"].asBoolean())
    {
        LL_WARNS("WindlightCaps") << "Couldn't update Windlight settings for " << ((parcel_id == INVALID_PARCEL_ID) ? ("region!") : ("parcel!")) << LL_ENDL;

        notify = LLSD::emptyMap();
        notify["FAIL_REASON"] = result["message"].asString();
    }
    else
    {
        LLSD environment = result["environment"];
        if (environment.isDefined() && apply)
        {
            EnvironmentInfo::ptr_t envinfo = LLEnvironment::EnvironmentInfo::extract(environment);
            apply(parcel_id, envinfo);
        }
    }

    if (!notify.isUndefined())
    {
        LLNotificationsUtil::add("WLRegionApplyFail", notify);
        //LLEnvManagerNew::instance().onRegionSettingsApplyResponse(false);
    }
}

void LLEnvironment::coroResetEnvironment(S32 parcel_id, environment_apply_fn apply)
{
    LLCore::HttpRequest::policy_t httpPolicy(LLCore::HttpRequest::DEFAULT_POLICY_ID);
    LLCoreHttpUtil::HttpCoroutineAdapter::ptr_t
        httpAdapter(new LLCoreHttpUtil::HttpCoroutineAdapter("ResetEnvironment", httpPolicy));
    LLCore::HttpRequest::ptr_t httpRequest(new LLCore::HttpRequest);

    std::string url = gAgent.getRegionCapability("ExtEnvironment");
    if (url.empty())
        return;

    if (parcel_id != INVALID_PARCEL_ID)
    {
        std::stringstream query;

        query << "?parcelid=" << parcel_id;
        url += query.str();
    }

    LLSD result = httpAdapter->deleteAndSuspend(httpRequest, url);
    // results that come back may contain the new settings

    LLSD notify; 

    LLSD httpResults = result["http_result"];
    LLCore::HttpStatus status = LLCoreHttpUtil::HttpCoroutineAdapter::getStatusFromLLSD(httpResults);
    LL_WARNS("LAPRAS") << "success=" << result["success"] << LL_ENDL;
    if ((!status) || !result["success"].asBoolean())
    {
        LL_WARNS("WindlightCaps") << "Couldn't reset Windlight settings in " << ((parcel_id == INVALID_PARCEL_ID) ? ("region!") : ("parcel!")) << LL_ENDL;

        notify = LLSD::emptyMap();
        notify["FAIL_REASON"] = result["message"].asString();
    }
    else
    {
        LLSD environment = result["environment"];
        if (environment.isDefined() && apply)
        {
            EnvironmentInfo::ptr_t envinfo = LLEnvironment::EnvironmentInfo::extract(environment);
            apply(parcel_id, envinfo);
        }
    }

    if (!notify.isUndefined())
    {
        LLNotificationsUtil::add("WLRegionApplyFail", notify);
        //LLEnvManagerNew::instance().onRegionSettingsApplyResponse(false);
    }

}


//=========================================================================
LLEnvironment::UserPrefs::UserPrefs():
    mUseRegionSettings(true),
    mUseDayCycle(true),
    mPersistEnvironment(false),
    mWaterPresetName(),
    mSkyPresetName(),
    mDayCycleName()
{}


void LLEnvironment::UserPrefs::load()
{
    mPersistEnvironment = gSavedSettings.getBOOL("EnvironmentPersistAcrossLogin");

    mWaterPresetName = gSavedSettings.getString("WaterPresetName");
    mSkyPresetName = gSavedSettings.getString("SkyPresetName");
    mDayCycleName = gSavedSettings.getString("DayCycleName");

    mUseRegionSettings = mPersistEnvironment ? gSavedSettings.getBOOL("UseEnvironmentFromRegion") : true;
    mUseDayCycle = mPersistEnvironment ? gSavedSettings.getBOOL("UseDayCycle") : true;
}

void LLEnvironment::UserPrefs::store()
{
    gSavedSettings.setBOOL("EnvironmentPersistAcrossLogin", mPersistEnvironment);
    if (mPersistEnvironment)
    {
        gSavedSettings.setString("WaterPresetName", getWaterPresetName());
        gSavedSettings.setString("SkyPresetName", getSkyPresetName());
        gSavedSettings.setString("DayCycleName", getDayCycleName());

        gSavedSettings.setBOOL("UseEnvironmentFromRegion", getUseRegionSettings());
        gSavedSettings.setBOOL("UseDayCycle", getUseDayCycle());
    }
}

LLEnvironment::EnvironmentInfo::EnvironmentInfo():
    mParcelId(INVALID_PARCEL_ID),
    mRegionId(),
    mDayLength(0),
    mDayOffset(0),
    mDayHash(0),
    mDaycycleData(),
    mAltitudes(),
    mIsDefault(false),
    mIsRegion(false)
{
}

LLEnvironment::EnvironmentInfo::ptr_t LLEnvironment::EnvironmentInfo::extract(LLSD environment)
{
    ptr_t pinfo = std::make_shared<EnvironmentInfo>();

    if (environment.has("parcel_id"))
        pinfo->mParcelId = environment["parcel_id"].asInteger();
    if (environment.has("region_id"))
        pinfo->mRegionId = environment["region_id"].asUUID();
    if (environment.has("day_length"))
        pinfo->mDayLength = S64Seconds(environment["day_length"].asInteger());
    if (environment.has("day_offset"))
        pinfo->mDayOffset = S64Seconds(environment["day_offset"].asInteger());
    if (environment.has("day_hash"))
        pinfo->mDayHash = environment["day_hash"].asInteger();
    if (environment.has("day_cycle"))
        pinfo->mDaycycleData = environment["day_cycle"];
    if (environment.has("is_default"))
        pinfo->mIsDefault = environment["is_default"].asBoolean();
    if (environment.has("track_altitudes"))
        pinfo->mAltitudes = environment["track_altitudes"];

    return pinfo;
}

//=========================================================================
// Transitional Code.
// static
std::string LLEnvironment::getSysDir(const std::string &subdir)
{
    return gDirUtilp->getExpandedFilename(LL_PATH_APP_SETTINGS, "windlight\\"+subdir, "");
}

// static
std::string LLEnvironment::getUserDir(const std::string &subdir)
{
    return gDirUtilp->getExpandedFilename(LL_PATH_USER_SETTINGS, "windlight\\"+subdir, "");
}

LLSettingsWater::ptr_t LLEnvironment::createWaterFromLegacyPreset(const std::string filename)
{
    LLSD data = legacyLoadPreset(filename);
    if (!data)
        return LLSettingsWater::ptr_t();

    std::string name(gDirUtilp->getBaseFileName(LLURI::unescape(filename), true));
    LLSettingsWater::ptr_t water = LLSettingsVOWater::buildFromLegacyPreset(name, data);

    return water;
}

LLSettingsSky::ptr_t LLEnvironment::createSkyFromLegacyPreset(const std::string filename)
{
    LLSD data = legacyLoadPreset(filename);
    if (!data)
        return LLSettingsSky::ptr_t();

    std::string name(gDirUtilp->getBaseFileName(LLURI::unescape(filename), true));
    LLSettingsSky::ptr_t sky = LLSettingsVOSky::buildFromLegacyPreset(name, data);

    return sky;
}

LLSD LLEnvironment::legacyLoadPreset(const std::string& path)
{
    llifstream xml_file;
    std::string name(gDirUtilp->getBaseFileName(LLURI::unescape(path), /*strip_exten = */ true));

    xml_file.open(path.c_str());
    if (!xml_file)
    {
        return LLSD();
    }

    LLSD params_data;
    LLPointer<LLSDParser> parser = new LLSDXMLParser();
    parser->parse(xml_file, params_data, LLSDSerialize::SIZE_UNLIMITED);
    xml_file.close();

    return params_data;
}

void LLEnvironment::legacyLoadAllPresets()
{
    std::string dir;
    std::string file;

    // System skies
    {
        dir = getSysDir("skies");
        LLDirIterator dir_iter(dir, "*.xml");
        while (dir_iter.next(file))
        {
            std::string path = gDirUtilp->add(dir, file);

            LLSD data = legacyLoadPreset(path);
            if (data)
            {
                std::string name(gDirUtilp->getBaseFileName(LLURI::unescape(path), true));

                LLSettingsSky::ptr_t sky = LLSettingsVOSky::buildFromLegacyPreset(name, data);
                LLEnvironment::instance().addSky(sky);
            }
        }
    }

    // User skies
    {
        dir = getUserDir("skies");
        LLDirIterator dir_iter(dir, "*.xml");
        while (dir_iter.next(file))
        {
            std::string path = gDirUtilp->add(dir, file);

            LLSD data = legacyLoadPreset(path);
            if (data)
            {
                std::string name(gDirUtilp->getBaseFileName(LLURI::unescape(path), true));

                LLSettingsSky::ptr_t sky = LLSettingsVOSky::buildFromLegacyPreset(name, data);
                LLEnvironment::instance().addSky(sky);
            }
        }
    }

    // System water
    {
        dir = getSysDir("water");
        LLDirIterator dir_iter(dir, "*.xml");
        while (dir_iter.next(file))
        {
            std::string path = gDirUtilp->add(dir, file);

            LLSD data = legacyLoadPreset(path);
            if (data)
            {
                std::string name(gDirUtilp->getBaseFileName(LLURI::unescape(path), true));

                LLSettingsWater::ptr_t water = LLSettingsVOWater::buildFromLegacyPreset(name, data);
                LLEnvironment::instance().addWater(water);
            }
        }
    }

    // User water
    {
        dir = getUserDir("water");
        LLDirIterator dir_iter(dir, "*.xml");
        while (dir_iter.next(file))
        {
            std::string path = gDirUtilp->add(dir, file);

            LLSD data = legacyLoadPreset(path);
            if (data)
            {
                std::string name(gDirUtilp->getBaseFileName(LLURI::unescape(path), true));

                LLSettingsWater::ptr_t water = LLSettingsVOWater::buildFromLegacyPreset(name, data);
                LLEnvironment::instance().addWater(water);
            }
        }
    }

    // System Days
    {
        dir = getSysDir("days");
        LLDirIterator dir_iter(dir, "*.xml");
        while (dir_iter.next(file))
        {
            std::string path = gDirUtilp->add(dir, file);

            LLSD data = legacyLoadPreset(path);
            if (data)
            {
                std::string name(gDirUtilp->getBaseFileName(LLURI::unescape(path), true));

                LLSettingsDay::ptr_t day = LLSettingsVODay::buildFromLegacyPreset(name, data);
                /*if (day->validate())
                {
                    LL_INFOS() << "Adding Day Cycle " << name << "." << LL_ENDL;
                    LLEnvironment::instance().addDayCycle(day);
                }
                else
                {
                    LL_WARNS() << "Day Cycle " << name << " was not valid. Ignoring." << LL_ENDL;
                }*/
                LL_INFOS() << "Adding Day Cycle " << name << "." << LL_ENDL;
                LLEnvironment::instance().addDayCycle(day);
#ifdef EXPORT_PRESETS
                std::string exportfile = LLURI::escape(name) + "(new).xml";
                std::string exportpath = gDirUtilp->add(getSysDir("new"), exportfile);

                LLSD settings = day->getSettings();

                std::ofstream daycyclefile(exportpath);
                LLPointer<LLSDFormatter> formatter = new LLSDXMLFormatter();
                formatter->format(settings, daycyclefile, LLSDFormatter::OPTIONS_PRETTY);
                daycyclefile.close();
#endif
            }
        }
    }

    // User Days
    {
        dir = getUserDir("days");
        LLDirIterator dir_iter(dir, "*.xml");
        while (dir_iter.next(file))
        {
            std::string path = gDirUtilp->add(dir, file);

            LLSD data = legacyLoadPreset(path);
            if (data)
            {
                std::string name(gDirUtilp->getBaseFileName(LLURI::unescape(path), true));

                LLSettingsDay::ptr_t day = LLSettingsVODay::buildFromLegacyPreset(name, data);
                LLEnvironment::instance().addDayCycle(day);
            }
        }
    }
}

//=========================================================================
namespace
{
    inline F32 get_wrapping_distance(F32 begin, F32 end)
    {
        if (begin < end)
        {
            return end - begin;
        }
        else if (begin > end)
        {
            return 1.0 - (begin - end);
        }

        return 0;
    }

    LLSettingsDay::CycleTrack_t::iterator get_wrapping_atafter(LLSettingsDay::CycleTrack_t &collection, F32 key)
    {
        if (collection.empty())
            return collection.end();

        LLSettingsDay::CycleTrack_t::iterator it = collection.upper_bound(key);

        if (it == collection.end())
        {   // wrap around
            it = collection.begin();
        }

        return it;
    }

    LLSettingsDay::CycleTrack_t::iterator get_wrapping_atbefore(LLSettingsDay::CycleTrack_t &collection, F32 key)
    {
        if (collection.empty())
            return collection.end();

        LLSettingsDay::CycleTrack_t::iterator it = collection.lower_bound(key);

        if (it == collection.end())
        {   // all keyframes are lower, take the last one.
            --it; // we know the range is not empty
        }
        else if ((*it).first > key)
        {   // the keyframe we are interested in is smaller than the found.
            if (it == collection.begin())
                it = collection.end();
            --it;
        }

        return it;
    }

    LLSettingsDay::TrackBound_t get_bounding_entries(LLSettingsDay::CycleTrack_t &track, F32 keyframe)
    {
        return LLSettingsDay::TrackBound_t(get_wrapping_atbefore(track, keyframe), get_wrapping_atafter(track, keyframe));
    }

}
//=========================================================================


LLEnvironment::DayInstance::DayInstance() :
    mDayCycle(),
    mSky(),
    mWater(),
    mDayLength(LLSettingsDay::DEFAULT_DAYLENGTH),
    mDayOffset(LLSettingsDay::DEFAULT_DAYOFFSET),
    mBlenderSky(),
    mBlenderWater(),
    mInitialized(false),
    mType(TYPE_INVALID)
{ }

void LLEnvironment::DayInstance::update(F64Seconds delta)
{
    if (!mInitialized)
        initialize();

    if (mBlenderSky)
        mBlenderSky->update(delta);
    if (mBlenderWater)
        mBlenderWater->update(delta);

//     if (mSky)
//         mSky->update();
//     if (mWater)
//         mWater->update();
}

void LLEnvironment::DayInstance::setDay(const LLSettingsDay::ptr_t &pday, S64Seconds daylength, S64Seconds dayoffset)
{
    if (mType == TYPE_FIXED)
        LL_WARNS("ENVIRONMENT") << "Fixed day instance changed to Cycled" << LL_ENDL;
    mType = TYPE_CYCLED;
    mInitialized = false;

    mDayCycle = pday;
    mDayLength = daylength;
    mDayOffset = dayoffset;

    mBlenderSky.reset();
    mBlenderWater.reset();

    mSky = LLSettingsVOSky::buildDefaultSky();
    mWater = LLSettingsVOWater::buildDefaultWater();

    animate();
}



void LLEnvironment::DayInstance::setSky(const LLSettingsSky::ptr_t &psky)
{
    if (mType == TYPE_CYCLED)
        LL_WARNS("ENVIRONMENT") << "Cycled day instance changed to FIXED" << LL_ENDL;
    mType = TYPE_FIXED;
    mInitialized = false;

    mSky = psky;
    mBlenderSky.reset();

    if (gAtmosphere)
    {
        AtmosphericModelSettings settings;
        LLEnvironment::getAtmosphericModelSettings(settings, psky);
        gAtmosphere->configureAtmosphericModel(settings);
    }
}

void LLEnvironment::DayInstance::setWater(const LLSettingsWater::ptr_t &pwater)
{
    if (mType == TYPE_CYCLED)
        LL_WARNS("ENVIRONMENT") << "Cycled day instance changed to FIXED" << LL_ENDL;
    mType = TYPE_FIXED;
    mInitialized = false;

    mWater = pwater;
    mBlenderWater.reset();
}

void LLEnvironment::DayInstance::initialize()
{
    mInitialized = true;

    if (!mWater)
        mWater = LLSettingsVOWater::buildDefaultWater();
    if (!mSky)
        mSky = LLSettingsVOSky::buildDefaultSky();
}

void LLEnvironment::DayInstance::clear()
{
    mType = TYPE_INVALID;
    mDayCycle.reset();
    mSky.reset();
    mWater.reset();
    mDayLength = LLSettingsDay::DEFAULT_DAYLENGTH;
    mDayOffset = LLSettingsDay::DEFAULT_DAYOFFSET;
    mBlenderSky.reset();
    mBlenderWater.reset();
}

void LLEnvironment::DayInstance::setBlenders(const LLSettingsBlender::ptr_t &skyblend, const LLSettingsBlender::ptr_t &waterblend)
{
    mBlenderSky = skyblend;
    mBlenderWater = waterblend;
}

F64 LLEnvironment::DayInstance::secondsToKeyframe(S64Seconds seconds)
{
    F64 frame = static_cast<F64>(seconds.value() % mDayLength.value()) / static_cast<F64>(mDayLength.value());

    return llclamp(frame, 0.0, 1.0);
}

void LLEnvironment::DayInstance::animate()
{
    F64Seconds now(LLDate::now().secondsSinceEpoch());

    now += mDayOffset;

    if (!mDayCycle)
        return;

    LLSettingsDay::CycleTrack_t &wtrack = mDayCycle->getCycleTrack(0);

    if (wtrack.empty())
    {
        mWater.reset();
        mBlenderWater.reset();
    }
    else if (wtrack.size() == 1)
    {
        mWater = std::static_pointer_cast<LLSettingsWater>((*(wtrack.begin())).second);
        mBlenderWater.reset();
    }
    else
    {
        LLSettingsDay::TrackBound_t bounds = get_bounding_entries(wtrack, secondsToKeyframe(now));
        F64Seconds timespan = mDayLength * get_wrapping_distance((*bounds.first).first, (*bounds.second).first);

        mWater = std::static_pointer_cast<LLSettingsVOWater>((*bounds.first).second)->buildClone();
        mBlenderWater = std::make_shared<LLSettingsBlender>(mWater,
            (*bounds.first).second, (*bounds.second).second, timespan);
        mBlenderWater->setOnFinished(
            [this](LLSettingsBlender::ptr_t blender) { onTrackTransitionDone(0, blender); });

        
    }

    // Day track 1 only for the moment
    // sky
    LLSettingsDay::CycleTrack_t &track = mDayCycle->getCycleTrack(1);

    if (track.empty())
    {
        mSky.reset();
        mBlenderSky.reset();
    }
    else if (track.size() == 1)
    {
        mSky = std::static_pointer_cast<LLSettingsSky>((*(track.begin())).second);
        mBlenderSky.reset();
    }
    else
    {
        LLSettingsDay::TrackBound_t bounds = get_bounding_entries(track, secondsToKeyframe(now));
        F64Seconds timespan = mDayLength * get_wrapping_distance((*bounds.first).first, (*bounds.second).first);

        mSky = std::static_pointer_cast<LLSettingsVOSky>((*bounds.first).second)->buildClone();
        mBlenderSky = std::make_shared<LLSettingsBlender>(mSky,
            (*bounds.first).second, (*bounds.second).second, timespan);
        mBlenderSky->setOnFinished(
            [this](LLSettingsBlender::ptr_t blender) { onTrackTransitionDone(1, blender); });
    }
}

void LLEnvironment::DayInstance::onTrackTransitionDone(S32 trackno, const LLSettingsBlender::ptr_t blender)
{
    LL_WARNS("LAPRAS") << "onTrackTransitionDone for " << trackno << LL_ENDL;
    F64Seconds now(LLDate::now().secondsSinceEpoch());

    now += mDayOffset;

    LLSettingsDay::CycleTrack_t &track = mDayCycle->getCycleTrack(trackno);

    LLSettingsDay::TrackBound_t bounds = get_bounding_entries(track, secondsToKeyframe(now));

    F32 distance = get_wrapping_distance((*bounds.first).first, (*bounds.second).first);
    F64Seconds timespan = mDayLength * distance;

    LL_WARNS("LAPRAS") << "New sky blender. now=" << now <<
        " start=" << (*bounds.first).first << " end=" << (*bounds.second).first <<
        " span=" << timespan << LL_ENDL;

    blender->reset((*bounds.first).second, (*bounds.second).second, timespan);
}

//-------------------------------------------------------------------------
LLEnvironment::DayTransition::DayTransition(const LLSettingsSky::ptr_t &skystart,
    const LLSettingsWater::ptr_t &waterstart, LLEnvironment::DayInstance::ptr_t &end, S64Seconds time) :
    DayInstance(),
    mStartSky(skystart),
    mStartWater(waterstart),
    mNextInstance(end),
    mTransitionTime(time)
{
    
}

void LLEnvironment::DayTransition::update(F64Seconds delta)
{
    mNextInstance->update(delta);
    DayInstance::update(delta);
}

void LLEnvironment::DayTransition::animate() 
{
    mNextInstance->animate();

    mWater = mStartWater->buildClone();
    mBlenderWater = std::make_shared<LLSettingsBlender>(mWater, mStartWater, mNextInstance->getWater(), mTransitionTime);
    mBlenderWater->setOnFinished(
        [this](LLSettingsBlender::ptr_t blender) { 
            mBlenderWater.reset();

            if (!mBlenderSky && !mBlenderWater)
                LLEnvironment::instance().mCurrentEnvironment = mNextInstance;
    });

    mSky = mStartSky->buildClone();
    mBlenderSky = std::make_shared<LLSettingsBlender>(mSky, mStartSky, mNextInstance->getSky(), mTransitionTime);
    mBlenderSky->setOnFinished(
        [this](LLSettingsBlender::ptr_t blender) {
        mBlenderSky.reset();

        if (!mBlenderSky && !mBlenderWater)
            LLEnvironment::instance().mCurrentEnvironment = mNextInstance;
    });
}<|MERGE_RESOLUTION|>--- conflicted
+++ resolved
@@ -137,7 +137,6 @@
     return true;
 }
 
-<<<<<<< HEAD
 void LLEnvironment::getAtmosphericModelSettings(AtmosphericModelSettings& settingsOut, const LLSettingsSky::ptr_t &psky)
 {
     settingsOut.m_skyBottomRadius   = psky->getSkyBottomRadius();
@@ -187,7 +186,7 @@
         settingsOut.m_absorptionProfile.push_back(layer);
     }
 }
-=======
+
 bool LLEnvironment::isExtendedEnvironmentEnabled() const
 {
     return !gAgent.getRegionCapability("ExtEnvironment").empty();
@@ -198,8 +197,6 @@
     return (!gAgent.getRegionCapability("UpdateSettingsAgentInventory").empty() &&
         !gAgent.getRegionCapability("UpdateSettingsTaskInventory").empty());
 }
-
->>>>>>> 67a16cad
 
 LLEnvironment::connection_t LLEnvironment::setSkyListChange(const LLEnvironment::change_signal_t::slot_type& cb)
 {
@@ -1477,7 +1474,6 @@
 }
 
 
-
 void LLEnvironment::DayInstance::setSky(const LLSettingsSky::ptr_t &psky)
 {
     if (mType == TYPE_CYCLED)
