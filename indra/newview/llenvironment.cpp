--- conflicted
+++ resolved
@@ -1154,7 +1154,6 @@
     }
     else if (!environment->getSky())
     {
-<<<<<<< HEAD
         if (mCurrentEnvironment->getEnvironmentSelection() != ENV_NONE)
         {
             // Note: This looks suspicious. Shouldn't we assign whole day if mCurrentEnvironment has whole day?
@@ -1187,11 +1186,6 @@
                 LL_WARNS("ENVIRONMENT") << "Failed to assign substitute water/sky, environment is not properly initialized" << LL_ENDL;
             }
         }
-=======
-        LL_DEBUGS("ENVIRONMENT") << "Blank sky for " << env_selection_to_string(env) << ". Reusing environment for sky." << LL_ENDL;
-        environment->setSky(mCurrentEnvironment->getSky());
-        environment->setFlags(DayInstance::NO_ANIMATE_SKY);
->>>>>>> 04c473ab
     }
         
     if (fixed.second)
@@ -1202,7 +1196,6 @@
     }
     else if (!environment->getWater())
     {
-<<<<<<< HEAD
         if (mCurrentEnvironment->getEnvironmentSelection() != ENV_NONE)
         {
             // Note: This looks suspicious. Shouldn't we assign whole day if mCurrentEnvironment has whole day?
@@ -1235,11 +1228,6 @@
                 LL_WARNS("ENVIRONMENT") << "Failed to assign substitute water/sky, environment is not properly initialized" << LL_ENDL;
             }
         }
-=======
-        LL_DEBUGS("ENVIRONMENT") << "Blank water for " << env_selection_to_string(env) << ". Reusing environment for water." << LL_ENDL;
-        environment->setWater(mCurrentEnvironment->getWater());
-        environment->setFlags(DayInstance::NO_ANIMATE_WATER);
->>>>>>> 04c473ab
     }
 
     if (!mSignalEnvChanged.empty())
