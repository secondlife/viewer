/** 
 * @file llvlcomposition.cpp
 * @brief Viewer-side representation of a composition layer...
 *
 * $LicenseInfo:firstyear=2001&license=viewerlgpl$
 * Second Life Viewer Source Code
 * Copyright (C) 2010, Linden Research, Inc.
 * 
 * This library is free software; you can redistribute it and/or
 * modify it under the terms of the GNU Lesser General Public
 * License as published by the Free Software Foundation;
 * version 2.1 of the License only.
 * 
 * This library is distributed in the hope that it will be useful,
 * but WITHOUT ANY WARRANTY; without even the implied warranty of
 * MERCHANTABILITY or FITNESS FOR A PARTICULAR PURPOSE.  See the GNU
 * Lesser General Public License for more details.
 * 
 * You should have received a copy of the GNU Lesser General Public
 * License along with this library; if not, write to the Free Software
 * Foundation, Inc., 51 Franklin Street, Fifth Floor, Boston, MA  02110-1301  USA
 * 
 * Linden Research, Inc., 945 Battery Street, San Francisco, CA  94111  USA
 * $/LicenseInfo$
 */

#include "llviewerprecompiledheaders.h"

#include "llvlcomposition.h"

#include "llerror.h"
#include "v3math.h"
#include "llsurface.h"
#include "lltextureview.h"
#include "llviewertexture.h"
#include "llviewertexturelist.h"
#include "llviewerregion.h"
#include "noise.h"
#include "llregionhandle.h" // for from_region_handle
#include "llviewercontrol.h"



F32 bilinear(const F32 v00, const F32 v01, const F32 v10, const F32 v11, const F32 x_frac, const F32 y_frac)
{
    // Not sure if this is the right math...
    // Take weighted average of all four points (bilinear interpolation)
    F32 result;

    const F32 inv_x_frac = 1.f - x_frac;
    const F32 inv_y_frac = 1.f - y_frac;
    result = inv_x_frac*inv_y_frac*v00
            + x_frac*inv_y_frac*v10
            + inv_x_frac*y_frac*v01
            + x_frac*y_frac*v11;

    return result;
}


LLVLComposition::LLVLComposition(LLSurface *surfacep, const U32 width, const F32 scale) :
    LLViewerLayer(width, scale),
    mParamsReady(FALSE)
{
    mSurfacep = surfacep;

    // Load Terrain Textures - Original ones
    setDetailTextureID(0, TERRAIN_DIRT_DETAIL);
    setDetailTextureID(1, TERRAIN_GRASS_DETAIL);
    setDetailTextureID(2, TERRAIN_MOUNTAIN_DETAIL);
    setDetailTextureID(3, TERRAIN_ROCK_DETAIL);

    // Initialize the texture matrix to defaults.
    for (S32 i = 0; i < CORNER_COUNT; ++i)
    {
        mStartHeight[i] = gSavedSettings.getF32("TerrainColorStartHeight");
        mHeightRange[i] = gSavedSettings.getF32("TerrainColorHeightRange");
    }
    mTexScaleX = 16.f;
    mTexScaleY = 16.f;
    mTexturesLoaded = FALSE;
}


LLVLComposition::~LLVLComposition()
{
}


void LLVLComposition::setSurface(LLSurface *surfacep)
{
    mSurfacep = surfacep;
}


void LLVLComposition::setDetailTextureID(S32 corner, const LLUUID& id)
{
    if(id.isNull())
    {
        return;
    }
    // This is terrain texture, but we are not setting it as BOOST_TERRAIN
    // since we will be manipulating it later as needed.
    mDetailTextures[corner] = LLViewerTextureManager::getFetchedTexture(id);
    mDetailTextures[corner]->setNoDelete() ;
    mRawImages[corner] = NULL;
}

BOOL LLVLComposition::generateHeights(const F32 x, const F32 y,
                                      const F32 width, const F32 height)
{
    if (!mParamsReady)
    {
        // All the parameters haven't been set yet (we haven't gotten the message from the sim)
        return FALSE;
    }

    llassert(mSurfacep);

    if (!mSurfacep || !mSurfacep->getRegion()) 
    {
        // We don't always have the region yet here....
        return FALSE;
    }

    S32 x_begin, y_begin, x_end, y_end;

    x_begin = ll_round( x * mScaleInv );
    y_begin = ll_round( y * mScaleInv );
    x_end = ll_round( (x + width) * mScaleInv );
    y_end = ll_round( (y + width) * mScaleInv );

    if (x_end > mWidth)
    {
        x_end = mWidth;
    }
    if (y_end > mWidth)
    {
        y_end = mWidth;
    }

    LLVector3d origin_global = from_region_handle(mSurfacep->getRegion()->getHandle());

    // For perlin noise generation...
    const F32 slope_squared = 1.5f*1.5f;
    const F32 xyScale = 4.9215f; //0.93284f;
    const F32 zScale = 4; //0.92165f;
    const F32 z_offset = 0.f;
    const F32 noise_magnitude = 2.f;        //  Degree to which noise modulates composition layer (versus
                                            //  simple height)

    // Heights map into textures as 0-1 = first, 1-2 = second, etc.
    // So we need to compress heights into this range.
    const S32 NUM_TEXTURES = 4;

    const F32 xyScaleInv = (1.f / xyScale);
    const F32 zScaleInv = (1.f / zScale);

    const F32 inv_width = 1.f/mWidth;

    // OK, for now, just have the composition value equal the height at the point.
    for (S32 j = y_begin; j < y_end; j++)
    {
        for (S32 i = x_begin; i < x_end; i++)
        {

            F32 vec[3];
            F32 vec1[3];
            F32 twiddle;

            // Bilinearly interpolate the start height and height range of the textures
            F32 start_height = bilinear(mStartHeight[SOUTHWEST],
                                        mStartHeight[SOUTHEAST],
                                        mStartHeight[NORTHWEST],
                                        mStartHeight[NORTHEAST],
                                        i*inv_width, j*inv_width); // These will be bilinearly interpolated
            F32 height_range = bilinear(mHeightRange[SOUTHWEST],
                                        mHeightRange[SOUTHEAST],
                                        mHeightRange[NORTHWEST],
                                        mHeightRange[NORTHEAST],
                                        i*inv_width, j*inv_width); // These will be bilinearly interpolated

            LLVector3 location(i*mScale, j*mScale, 0.f);

            F32 height = mSurfacep->resolveHeightRegion(location) + z_offset;

            // Step 0: Measure the exact height at this texel
            vec[0] = (F32)(origin_global.mdV[VX]+location.mV[VX])*xyScaleInv;   //  Adjust to non-integer lattice
            vec[1] = (F32)(origin_global.mdV[VY]+location.mV[VY])*xyScaleInv;
            vec[2] = height*zScaleInv;
            //
            //  Choose material value by adding to the exact height a random value 
            //
            vec1[0] = vec[0]*(0.2222222222f);
            vec1[1] = vec[1]*(0.2222222222f);
            vec1[2] = vec[2]*(0.2222222222f);
            twiddle = noise2(vec1)*6.5f;                    //  Low freq component for large divisions

            twiddle += turbulence2(vec, 2)*slope_squared;   //  High frequency component
            twiddle *= noise_magnitude;

            F32 scaled_noisy_height = (height + twiddle - start_height) * F32(NUM_TEXTURES) / height_range;

            scaled_noisy_height = llmax(0.f, scaled_noisy_height);
            scaled_noisy_height = llmin(3.f, scaled_noisy_height);
            *(mDatap + i + j*mWidth) = scaled_noisy_height;
        }
    }
    return TRUE;
}

static const U32 BASE_SIZE = 128;

BOOL LLVLComposition::generateComposition()
{

    if (!mParamsReady)
    {
        // All the parameters haven't been set yet (we haven't gotten the message from the sim)
        return FALSE;
    }

    for (S32 i = 0; i < 4; i++)
    {
        if (mDetailTextures[i]->getDiscardLevel() < 0)
        {
            mDetailTextures[i]->setBoostLevel(LLGLTexture::BOOST_TERRAIN); // in case we are at low detail
            mDetailTextures[i]->addTextureStats(BASE_SIZE*BASE_SIZE);
            return FALSE;
        }
        if ((mDetailTextures[i]->getDiscardLevel() != 0 &&
             (mDetailTextures[i]->getWidth() < BASE_SIZE ||
              mDetailTextures[i]->getHeight() < BASE_SIZE)))
        {
            S32 width = mDetailTextures[i]->getFullWidth();
            S32 height = mDetailTextures[i]->getFullHeight();
            S32 min_dim = llmin(width, height);
            S32 ddiscard = 0;
            while (min_dim > BASE_SIZE && ddiscard < MAX_DISCARD_LEVEL)
            {
                ddiscard++;
                min_dim /= 2;
            }
            mDetailTextures[i]->setBoostLevel(LLGLTexture::BOOST_TERRAIN); // in case we are at low detail
            mDetailTextures[i]->setMinDiscardLevel(ddiscard);
            mDetailTextures[i]->addTextureStats(BASE_SIZE*BASE_SIZE); // priority
            return FALSE;
        }
    }
    
    return TRUE;
}

BOOL LLVLComposition::generateTexture(const F32 x, const F32 y,
                                      const F32 width, const F32 height)
{
<<<<<<< HEAD
    LL_PROFILE_ZONE_SCOPED
    llassert(mSurfacep);
    llassert(x >= 0.f);
    llassert(y >= 0.f);

    LLTimer gen_timer;

    ///////////////////////////
    //
    // Generate raw data arrays for surface textures
    //
    //

    // These have already been validated by generateComposition.
    U8* st_data[4];
    S32 st_data_size[4]; // for debugging

    for (S32 i = 0; i < 4; i++)
    {
        if (mRawImages[i].isNull())
        {
            // Read back a raw image for this discard level, if it exists
            S32 min_dim = llmin(mDetailTextures[i]->getFullWidth(), mDetailTextures[i]->getFullHeight());
            S32 ddiscard = 0;
            while (min_dim > BASE_SIZE && ddiscard < MAX_DISCARD_LEVEL)
            {
                ddiscard++;
                min_dim /= 2;
            }

            BOOL delete_raw = (mDetailTextures[i]->reloadRawImage(ddiscard) != NULL) ;
            if(mDetailTextures[i]->getRawImageLevel() != ddiscard)//raw iamge is not ready, will enter here again later.
            {
                if(delete_raw)
                {
                    mDetailTextures[i]->destroyRawImage() ;
                }
                LL_DEBUGS("Terrain") << "cached raw data for terrain detail texture is not ready yet: " << mDetailTextures[i]->getID() << " Discard: " << ddiscard << LL_ENDL;
                return FALSE;
            }

            mRawImages[i] = mDetailTextures[i]->getRawImage() ;
            if(delete_raw)
            {
                mDetailTextures[i]->destroyRawImage() ;
            }
            if (mDetailTextures[i]->getWidth(ddiscard) != BASE_SIZE ||
                mDetailTextures[i]->getHeight(ddiscard) != BASE_SIZE ||
                mDetailTextures[i]->getComponents() != 3)
            {
                LLPointer<LLImageRaw> newraw = new LLImageRaw(BASE_SIZE, BASE_SIZE, 3);
                newraw->composite(mRawImages[i]);
                mRawImages[i] = newraw; // deletes old
            }
        }
        st_data[i] = mRawImages[i]->getData();
        st_data_size[i] = mRawImages[i]->getDataSize();
    }

    ///////////////////////////////////////
    //
    // Generate and clamp x/y bounding box.
    //
    //

    S32 x_begin, y_begin, x_end, y_end;
    x_begin = (S32)(x * mScaleInv);
    y_begin = (S32)(y * mScaleInv);
    x_end = ll_round( (x + width) * mScaleInv );
    y_end = ll_round( (y + width) * mScaleInv );

    if (x_end > mWidth)
    {
        LL_WARNS("Terrain") << "x end > width" << LL_ENDL;
        x_end = mWidth;
    }
    if (y_end > mWidth)
    {
        LL_WARNS("Terrain") << "y end > width" << LL_ENDL;
        y_end = mWidth;
    }


    ///////////////////////////////////////////
    //
    // Generate target texture information, stride ratios.
    //
    //

    LLViewerTexture *texturep;
    U32 tex_width, tex_height, tex_comps;
    U32 tex_stride;
    F32 tex_x_scalef, tex_y_scalef;
    S32 tex_x_begin, tex_y_begin, tex_x_end, tex_y_end;
    F32 tex_x_ratiof, tex_y_ratiof;

    texturep = mSurfacep->getSTexture();
    tex_width = texturep->getWidth();
    tex_height = texturep->getHeight();
    tex_comps = texturep->getComponents();
    tex_stride = tex_width * tex_comps;

    U32 st_comps = 3;
    U32 st_width = BASE_SIZE;
    U32 st_height = BASE_SIZE;
    
    if (tex_comps != st_comps)
    {
        LL_WARNS("Terrain") << "Base texture comps != input texture comps" << LL_ENDL;
        return FALSE;
    }

    tex_x_scalef = (F32)tex_width / (F32)mWidth;
    tex_y_scalef = (F32)tex_height / (F32)mWidth;
    tex_x_begin = (S32)((F32)x_begin * tex_x_scalef);
    tex_y_begin = (S32)((F32)y_begin * tex_y_scalef);
    tex_x_end = (S32)((F32)x_end * tex_x_scalef);
    tex_y_end = (S32)((F32)y_end * tex_y_scalef);

    tex_x_ratiof = (F32)mWidth*mScale / (F32)tex_width;
    tex_y_ratiof = (F32)mWidth*mScale / (F32)tex_height;

    LLPointer<LLImageRaw> raw = new LLImageRaw(tex_width, tex_height, tex_comps);
    U8 *rawp = raw->getData();

    F32 st_x_stride, st_y_stride;
    st_x_stride = ((F32)st_width / (F32)mTexScaleX)*((F32)mWidth / (F32)tex_width);
    st_y_stride = ((F32)st_height / (F32)mTexScaleY)*((F32)mWidth / (F32)tex_height);

    llassert(st_x_stride > 0.f);
    llassert(st_y_stride > 0.f);
    ////////////////////////////////
    //
    // Iterate through the target texture, striding through the
    // subtextures and interpolating appropriately.
    //
    //

    F32 sti, stj;
    S32 st_offset;
    sti = (tex_x_begin * st_x_stride) - st_width*(llfloor((tex_x_begin * st_x_stride)/st_width));
    stj = (tex_y_begin * st_y_stride) - st_height*(llfloor((tex_y_begin * st_y_stride)/st_height));

    st_offset = (llfloor(stj * st_width) + llfloor(sti)) * st_comps;
    for (S32 j = tex_y_begin; j < tex_y_end; j++)
    {
        U32 offset = j * tex_stride + tex_x_begin * tex_comps;
        sti = (tex_x_begin * st_x_stride) - st_width*((U32)(tex_x_begin * st_x_stride)/st_width);
        for (S32 i = tex_x_begin; i < tex_x_end; i++)
        {
            S32 tex0, tex1;
            F32 composition = getValueScaled(i*tex_x_ratiof, j*tex_y_ratiof);

            tex0 = llfloor( composition );
            tex0 = llclamp(tex0, 0, 3);
            composition -= tex0;
            tex1 = tex0 + 1;
            tex1 = llclamp(tex1, 0, 3);

            st_offset = (lltrunc(sti) + lltrunc(stj)*st_width) * st_comps;
            for (U32 k = 0; k < tex_comps; k++)
            {
                // Linearly interpolate based on composition.
                if (st_offset >= st_data_size[tex0] || st_offset >= st_data_size[tex1])
                {
                    // SJB: This shouldn't be happening, but does... Rounding error?
                    //LL_WARNS() << "offset 0 [" << tex0 << "] =" << st_offset << " >= size=" << st_data_size[tex0] << LL_ENDL;
                    //LL_WARNS() << "offset 1 [" << tex1 << "] =" << st_offset << " >= size=" << st_data_size[tex1] << LL_ENDL;
                }
                else
                {
                    F32 a = *(st_data[tex0] + st_offset);
                    F32 b = *(st_data[tex1] + st_offset);
                    rawp[ offset ] = (U8)lltrunc( a + composition * (b - a) );
                }
                offset++;
                st_offset++;
            }

            sti += st_x_stride;
            if (sti >= st_width)
            {
                sti -= st_width;
            }
        }

        stj += st_y_stride;
        if (stj >= st_height)
        {
            stj -= st_height;
        }
    }

    if (!texturep->hasGLTexture())
    {
        texturep->createGLTexture(0, raw);
    }
    texturep->setSubImage(raw, tex_x_begin, tex_y_begin, tex_x_end - tex_x_begin, tex_y_end - tex_y_begin);

    for (S32 i = 0; i < 4; i++)
    {
        // Un-boost detatil textures (will get re-boosted if rendering in high detail)
        mDetailTextures[i]->setBoostLevel(LLGLTexture::BOOST_NONE);
        mDetailTextures[i]->setMinDiscardLevel(MAX_DISCARD_LEVEL + 1);
    }
    
    return TRUE;
=======
	LL_PROFILE_ZONE_SCOPED
	llassert(mSurfacep);
	llassert(x >= 0.f);
	llassert(y >= 0.f);

	LLTimer gen_timer;

	///////////////////////////
	//
	// Generate raw data arrays for surface textures
	//
	//

	// These have already been validated by generateComposition.
	U8* st_data[4];
	S32 st_data_size[4]; // for debugging

	for (S32 i = 0; i < 4; i++)
	{
		if (mRawImages[i].isNull())
		{
			// Read back a raw image for this discard level, if it exists
			S32 min_dim = llmin(mDetailTextures[i]->getFullWidth(), mDetailTextures[i]->getFullHeight());
			S32 ddiscard = 0;
			while (min_dim > BASE_SIZE && ddiscard < MAX_DISCARD_LEVEL)
			{
				ddiscard++;
				min_dim /= 2;
			}

			BOOL delete_raw = (mDetailTextures[i]->reloadRawImage(ddiscard) != NULL) ;
			if(mDetailTextures[i]->getRawImageLevel() != ddiscard)//raw iamge is not ready, will enter here again later.
			{
                if (mDetailTextures[i]->getDecodePriority() <= 0.0f && !mDetailTextures[i]->hasSavedRawImage())
                {
                    mDetailTextures[i]->setBoostLevel(LLGLTexture::BOOST_MAP);
                    mDetailTextures[i]->forceToRefetchTexture(ddiscard);
                }

				if(delete_raw)
				{
					mDetailTextures[i]->destroyRawImage() ;
				}
				LL_DEBUGS("Terrain") << "cached raw data for terrain detail texture is not ready yet: " << mDetailTextures[i]->getID() << " Discard: " << ddiscard << LL_ENDL;
				return FALSE;
			}

			mRawImages[i] = mDetailTextures[i]->getRawImage() ;
			if(delete_raw)
			{
				mDetailTextures[i]->destroyRawImage() ;
			}
			if (mDetailTextures[i]->getWidth(ddiscard) != BASE_SIZE ||
				mDetailTextures[i]->getHeight(ddiscard) != BASE_SIZE ||
				mDetailTextures[i]->getComponents() != 3)
			{
				LLPointer<LLImageRaw> newraw = new LLImageRaw(BASE_SIZE, BASE_SIZE, 3);
				newraw->composite(mRawImages[i]);
				mRawImages[i] = newraw; // deletes old
			}
		}
		st_data[i] = mRawImages[i]->getData();
		st_data_size[i] = mRawImages[i]->getDataSize();
	}

	///////////////////////////////////////
	//
	// Generate and clamp x/y bounding box.
	//
	//

	S32 x_begin, y_begin, x_end, y_end;
	x_begin = (S32)(x * mScaleInv);
	y_begin = (S32)(y * mScaleInv);
	x_end = ll_round( (x + width) * mScaleInv );
	y_end = ll_round( (y + width) * mScaleInv );

	if (x_end > mWidth)
	{
		LL_WARNS("Terrain") << "x end > width" << LL_ENDL;
		x_end = mWidth;
	}
	if (y_end > mWidth)
	{
		LL_WARNS("Terrain") << "y end > width" << LL_ENDL;
		y_end = mWidth;
	}


	///////////////////////////////////////////
	//
	// Generate target texture information, stride ratios.
	//
	//

	LLViewerTexture *texturep;
	U32 tex_width, tex_height, tex_comps;
	U32 tex_stride;
	F32 tex_x_scalef, tex_y_scalef;
	S32 tex_x_begin, tex_y_begin, tex_x_end, tex_y_end;
	F32 tex_x_ratiof, tex_y_ratiof;

	texturep = mSurfacep->getSTexture();
	tex_width = texturep->getWidth();
	tex_height = texturep->getHeight();
	tex_comps = texturep->getComponents();
	tex_stride = tex_width * tex_comps;

	U32 st_comps = 3;
	U32 st_width = BASE_SIZE;
	U32 st_height = BASE_SIZE;
	
	if (tex_comps != st_comps)
	{
		LL_WARNS("Terrain") << "Base texture comps != input texture comps" << LL_ENDL;
		return FALSE;
	}

	tex_x_scalef = (F32)tex_width / (F32)mWidth;
	tex_y_scalef = (F32)tex_height / (F32)mWidth;
	tex_x_begin = (S32)((F32)x_begin * tex_x_scalef);
	tex_y_begin = (S32)((F32)y_begin * tex_y_scalef);
	tex_x_end = (S32)((F32)x_end * tex_x_scalef);
	tex_y_end = (S32)((F32)y_end * tex_y_scalef);

	tex_x_ratiof = (F32)mWidth*mScale / (F32)tex_width;
	tex_y_ratiof = (F32)mWidth*mScale / (F32)tex_height;

	LLPointer<LLImageRaw> raw = new LLImageRaw(tex_width, tex_height, tex_comps);
	U8 *rawp = raw->getData();

	F32 st_x_stride, st_y_stride;
	st_x_stride = ((F32)st_width / (F32)mTexScaleX)*((F32)mWidth / (F32)tex_width);
	st_y_stride = ((F32)st_height / (F32)mTexScaleY)*((F32)mWidth / (F32)tex_height);

	llassert(st_x_stride > 0.f);
	llassert(st_y_stride > 0.f);
	////////////////////////////////
	//
	// Iterate through the target texture, striding through the
	// subtextures and interpolating appropriately.
	//
	//

	F32 sti, stj;
	S32 st_offset;
	sti = (tex_x_begin * st_x_stride) - st_width*(llfloor((tex_x_begin * st_x_stride)/st_width));
	stj = (tex_y_begin * st_y_stride) - st_height*(llfloor((tex_y_begin * st_y_stride)/st_height));

	st_offset = (llfloor(stj * st_width) + llfloor(sti)) * st_comps;
	for (S32 j = tex_y_begin; j < tex_y_end; j++)
	{
		U32 offset = j * tex_stride + tex_x_begin * tex_comps;
		sti = (tex_x_begin * st_x_stride) - st_width*((U32)(tex_x_begin * st_x_stride)/st_width);
		for (S32 i = tex_x_begin; i < tex_x_end; i++)
		{
			S32 tex0, tex1;
			F32 composition = getValueScaled(i*tex_x_ratiof, j*tex_y_ratiof);

			tex0 = llfloor( composition );
			tex0 = llclamp(tex0, 0, 3);
			composition -= tex0;
			tex1 = tex0 + 1;
			tex1 = llclamp(tex1, 0, 3);

			st_offset = (lltrunc(sti) + lltrunc(stj)*st_width) * st_comps;
			for (U32 k = 0; k < tex_comps; k++)
			{
				// Linearly interpolate based on composition.
				if (st_offset >= st_data_size[tex0] || st_offset >= st_data_size[tex1])
				{
					// SJB: This shouldn't be happening, but does... Rounding error?
					//LL_WARNS() << "offset 0 [" << tex0 << "] =" << st_offset << " >= size=" << st_data_size[tex0] << LL_ENDL;
					//LL_WARNS() << "offset 1 [" << tex1 << "] =" << st_offset << " >= size=" << st_data_size[tex1] << LL_ENDL;
				}
				else
				{
					F32 a = *(st_data[tex0] + st_offset);
					F32 b = *(st_data[tex1] + st_offset);
					rawp[ offset ] = (U8)lltrunc( a + composition * (b - a) );
				}
				offset++;
				st_offset++;
			}

			sti += st_x_stride;
			if (sti >= st_width)
			{
				sti -= st_width;
			}
		}

		stj += st_y_stride;
		if (stj >= st_height)
		{
			stj -= st_height;
		}
	}

	if (!texturep->hasGLTexture())
	{
		texturep->createGLTexture(0, raw);
	}
	texturep->setSubImage(raw, tex_x_begin, tex_y_begin, tex_x_end - tex_x_begin, tex_y_end - tex_y_begin);

	for (S32 i = 0; i < 4; i++)
	{
		// Un-boost detatil textures (will get re-boosted if rendering in high detail)
		mDetailTextures[i]->setBoostLevel(LLGLTexture::BOOST_NONE);
		mDetailTextures[i]->setMinDiscardLevel(MAX_DISCARD_LEVEL + 1);
	}
	
	return TRUE;
>>>>>>> a0c3d69c
}

LLUUID LLVLComposition::getDetailTextureID(S32 corner)
{
    return mDetailTextures[corner]->getID();
}

LLViewerFetchedTexture* LLVLComposition::getDetailTexture(S32 corner)
{
    return mDetailTextures[corner];
}

F32 LLVLComposition::getStartHeight(S32 corner)
{
    return mStartHeight[corner];
}

void LLVLComposition::setStartHeight(S32 corner, const F32 start_height)
{
    mStartHeight[corner] = start_height;
}

F32 LLVLComposition::getHeightRange(S32 corner)
{
    return mHeightRange[corner];
}

void LLVLComposition::setHeightRange(S32 corner, const F32 range)
{
    mHeightRange[corner] = range;
}<|MERGE_RESOLUTION|>--- conflicted
+++ resolved
@@ -254,7 +254,6 @@
 BOOL LLVLComposition::generateTexture(const F32 x, const F32 y,
                                       const F32 width, const F32 height)
 {
-<<<<<<< HEAD
     LL_PROFILE_ZONE_SCOPED
     llassert(mSurfacep);
     llassert(x >= 0.f);
@@ -288,6 +287,12 @@
             BOOL delete_raw = (mDetailTextures[i]->reloadRawImage(ddiscard) != NULL) ;
             if(mDetailTextures[i]->getRawImageLevel() != ddiscard)//raw iamge is not ready, will enter here again later.
             {
+                if (mDetailTextures[i]->getDecodePriority() <= 0.0f && !mDetailTextures[i]->hasSavedRawImage())
+                {
+                    mDetailTextures[i]->setBoostLevel(LLGLTexture::BOOST_MAP);
+                    mDetailTextures[i]->forceToRefetchTexture(ddiscard);
+                }
+
                 if(delete_raw)
                 {
                     mDetailTextures[i]->destroyRawImage() ;
@@ -462,221 +467,6 @@
     }
     
     return TRUE;
-=======
-	LL_PROFILE_ZONE_SCOPED
-	llassert(mSurfacep);
-	llassert(x >= 0.f);
-	llassert(y >= 0.f);
-
-	LLTimer gen_timer;
-
-	///////////////////////////
-	//
-	// Generate raw data arrays for surface textures
-	//
-	//
-
-	// These have already been validated by generateComposition.
-	U8* st_data[4];
-	S32 st_data_size[4]; // for debugging
-
-	for (S32 i = 0; i < 4; i++)
-	{
-		if (mRawImages[i].isNull())
-		{
-			// Read back a raw image for this discard level, if it exists
-			S32 min_dim = llmin(mDetailTextures[i]->getFullWidth(), mDetailTextures[i]->getFullHeight());
-			S32 ddiscard = 0;
-			while (min_dim > BASE_SIZE && ddiscard < MAX_DISCARD_LEVEL)
-			{
-				ddiscard++;
-				min_dim /= 2;
-			}
-
-			BOOL delete_raw = (mDetailTextures[i]->reloadRawImage(ddiscard) != NULL) ;
-			if(mDetailTextures[i]->getRawImageLevel() != ddiscard)//raw iamge is not ready, will enter here again later.
-			{
-                if (mDetailTextures[i]->getDecodePriority() <= 0.0f && !mDetailTextures[i]->hasSavedRawImage())
-                {
-                    mDetailTextures[i]->setBoostLevel(LLGLTexture::BOOST_MAP);
-                    mDetailTextures[i]->forceToRefetchTexture(ddiscard);
-                }
-
-				if(delete_raw)
-				{
-					mDetailTextures[i]->destroyRawImage() ;
-				}
-				LL_DEBUGS("Terrain") << "cached raw data for terrain detail texture is not ready yet: " << mDetailTextures[i]->getID() << " Discard: " << ddiscard << LL_ENDL;
-				return FALSE;
-			}
-
-			mRawImages[i] = mDetailTextures[i]->getRawImage() ;
-			if(delete_raw)
-			{
-				mDetailTextures[i]->destroyRawImage() ;
-			}
-			if (mDetailTextures[i]->getWidth(ddiscard) != BASE_SIZE ||
-				mDetailTextures[i]->getHeight(ddiscard) != BASE_SIZE ||
-				mDetailTextures[i]->getComponents() != 3)
-			{
-				LLPointer<LLImageRaw> newraw = new LLImageRaw(BASE_SIZE, BASE_SIZE, 3);
-				newraw->composite(mRawImages[i]);
-				mRawImages[i] = newraw; // deletes old
-			}
-		}
-		st_data[i] = mRawImages[i]->getData();
-		st_data_size[i] = mRawImages[i]->getDataSize();
-	}
-
-	///////////////////////////////////////
-	//
-	// Generate and clamp x/y bounding box.
-	//
-	//
-
-	S32 x_begin, y_begin, x_end, y_end;
-	x_begin = (S32)(x * mScaleInv);
-	y_begin = (S32)(y * mScaleInv);
-	x_end = ll_round( (x + width) * mScaleInv );
-	y_end = ll_round( (y + width) * mScaleInv );
-
-	if (x_end > mWidth)
-	{
-		LL_WARNS("Terrain") << "x end > width" << LL_ENDL;
-		x_end = mWidth;
-	}
-	if (y_end > mWidth)
-	{
-		LL_WARNS("Terrain") << "y end > width" << LL_ENDL;
-		y_end = mWidth;
-	}
-
-
-	///////////////////////////////////////////
-	//
-	// Generate target texture information, stride ratios.
-	//
-	//
-
-	LLViewerTexture *texturep;
-	U32 tex_width, tex_height, tex_comps;
-	U32 tex_stride;
-	F32 tex_x_scalef, tex_y_scalef;
-	S32 tex_x_begin, tex_y_begin, tex_x_end, tex_y_end;
-	F32 tex_x_ratiof, tex_y_ratiof;
-
-	texturep = mSurfacep->getSTexture();
-	tex_width = texturep->getWidth();
-	tex_height = texturep->getHeight();
-	tex_comps = texturep->getComponents();
-	tex_stride = tex_width * tex_comps;
-
-	U32 st_comps = 3;
-	U32 st_width = BASE_SIZE;
-	U32 st_height = BASE_SIZE;
-	
-	if (tex_comps != st_comps)
-	{
-		LL_WARNS("Terrain") << "Base texture comps != input texture comps" << LL_ENDL;
-		return FALSE;
-	}
-
-	tex_x_scalef = (F32)tex_width / (F32)mWidth;
-	tex_y_scalef = (F32)tex_height / (F32)mWidth;
-	tex_x_begin = (S32)((F32)x_begin * tex_x_scalef);
-	tex_y_begin = (S32)((F32)y_begin * tex_y_scalef);
-	tex_x_end = (S32)((F32)x_end * tex_x_scalef);
-	tex_y_end = (S32)((F32)y_end * tex_y_scalef);
-
-	tex_x_ratiof = (F32)mWidth*mScale / (F32)tex_width;
-	tex_y_ratiof = (F32)mWidth*mScale / (F32)tex_height;
-
-	LLPointer<LLImageRaw> raw = new LLImageRaw(tex_width, tex_height, tex_comps);
-	U8 *rawp = raw->getData();
-
-	F32 st_x_stride, st_y_stride;
-	st_x_stride = ((F32)st_width / (F32)mTexScaleX)*((F32)mWidth / (F32)tex_width);
-	st_y_stride = ((F32)st_height / (F32)mTexScaleY)*((F32)mWidth / (F32)tex_height);
-
-	llassert(st_x_stride > 0.f);
-	llassert(st_y_stride > 0.f);
-	////////////////////////////////
-	//
-	// Iterate through the target texture, striding through the
-	// subtextures and interpolating appropriately.
-	//
-	//
-
-	F32 sti, stj;
-	S32 st_offset;
-	sti = (tex_x_begin * st_x_stride) - st_width*(llfloor((tex_x_begin * st_x_stride)/st_width));
-	stj = (tex_y_begin * st_y_stride) - st_height*(llfloor((tex_y_begin * st_y_stride)/st_height));
-
-	st_offset = (llfloor(stj * st_width) + llfloor(sti)) * st_comps;
-	for (S32 j = tex_y_begin; j < tex_y_end; j++)
-	{
-		U32 offset = j * tex_stride + tex_x_begin * tex_comps;
-		sti = (tex_x_begin * st_x_stride) - st_width*((U32)(tex_x_begin * st_x_stride)/st_width);
-		for (S32 i = tex_x_begin; i < tex_x_end; i++)
-		{
-			S32 tex0, tex1;
-			F32 composition = getValueScaled(i*tex_x_ratiof, j*tex_y_ratiof);
-
-			tex0 = llfloor( composition );
-			tex0 = llclamp(tex0, 0, 3);
-			composition -= tex0;
-			tex1 = tex0 + 1;
-			tex1 = llclamp(tex1, 0, 3);
-
-			st_offset = (lltrunc(sti) + lltrunc(stj)*st_width) * st_comps;
-			for (U32 k = 0; k < tex_comps; k++)
-			{
-				// Linearly interpolate based on composition.
-				if (st_offset >= st_data_size[tex0] || st_offset >= st_data_size[tex1])
-				{
-					// SJB: This shouldn't be happening, but does... Rounding error?
-					//LL_WARNS() << "offset 0 [" << tex0 << "] =" << st_offset << " >= size=" << st_data_size[tex0] << LL_ENDL;
-					//LL_WARNS() << "offset 1 [" << tex1 << "] =" << st_offset << " >= size=" << st_data_size[tex1] << LL_ENDL;
-				}
-				else
-				{
-					F32 a = *(st_data[tex0] + st_offset);
-					F32 b = *(st_data[tex1] + st_offset);
-					rawp[ offset ] = (U8)lltrunc( a + composition * (b - a) );
-				}
-				offset++;
-				st_offset++;
-			}
-
-			sti += st_x_stride;
-			if (sti >= st_width)
-			{
-				sti -= st_width;
-			}
-		}
-
-		stj += st_y_stride;
-		if (stj >= st_height)
-		{
-			stj -= st_height;
-		}
-	}
-
-	if (!texturep->hasGLTexture())
-	{
-		texturep->createGLTexture(0, raw);
-	}
-	texturep->setSubImage(raw, tex_x_begin, tex_y_begin, tex_x_end - tex_x_begin, tex_y_end - tex_y_begin);
-
-	for (S32 i = 0; i < 4; i++)
-	{
-		// Un-boost detatil textures (will get re-boosted if rendering in high detail)
-		mDetailTextures[i]->setBoostLevel(LLGLTexture::BOOST_NONE);
-		mDetailTextures[i]->setMinDiscardLevel(MAX_DISCARD_LEVEL + 1);
-	}
-	
-	return TRUE;
->>>>>>> a0c3d69c
 }
 
 LLUUID LLVLComposition::getDetailTextureID(S32 corner)
