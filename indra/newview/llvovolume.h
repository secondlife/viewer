/** 
 * @file llvovolume.h
 * @brief LLVOVolume class header file
 *
 * $LicenseInfo:firstyear=2001&license=viewerlgpl$
 * Second Life Viewer Source Code
 * Copyright (C) 2010, Linden Research, Inc.
 * 
 * This library is free software; you can redistribute it and/or
 * modify it under the terms of the GNU Lesser General Public
 * License as published by the Free Software Foundation;
 * version 2.1 of the License only.
 * 
 * This library is distributed in the hope that it will be useful,
 * but WITHOUT ANY WARRANTY; without even the implied warranty of
 * MERCHANTABILITY or FITNESS FOR A PARTICULAR PURPOSE.  See the GNU
 * Lesser General Public License for more details.
 * 
 * You should have received a copy of the GNU Lesser General Public
 * License along with this library; if not, write to the Free Software
 * Foundation, Inc., 51 Franklin Street, Fifth Floor, Boston, MA  02110-1301  USA
 * 
 * Linden Research, Inc., 945 Battery Street, San Francisco, CA  94111  USA
 * $/LicenseInfo$
 */

#ifndef LL_LLVOVOLUME_H
#define LL_LLVOVOLUME_H

#include "llviewerobject.h"
#include "llviewertexture.h"
#include "llviewermedia.h"
#include "llframetimer.h"
#include "m3math.h"		// LLMatrix3
#include "m4math.h"		// LLMatrix4
#include <map>

class LLViewerTextureAnim;
class LLDrawPool;
class LLSelectNode;
class LLObjectMediaDataClient;
class LLObjectMediaNavigateClient;
class LLVOAvatar;
class LLMeshSkinInfo;

typedef std::vector<viewer_media_t> media_list_t;

enum LLVolumeInterfaceType
{
	INTERFACE_FLEXIBLE = 1,
};


class LLRiggedVolume : public LLVolume
{
public:
	LLRiggedVolume(const LLVolumeParams& params)
		: LLVolume(params, 0.f)
	{
	}

	void update(const LLMeshSkinInfo* skin, LLVOAvatar* avatar, const LLVolume* src_volume);
};

// Base class for implementations of the volume - Primitive, Flexible Object, etc.
class LLVolumeInterface
{
public:
	virtual ~LLVolumeInterface() { }
	virtual LLVolumeInterfaceType getInterfaceType() const = 0;
	virtual BOOL doIdleUpdate(LLAgent &agent, LLWorld &world, const F64 &time) = 0;
	virtual BOOL doUpdateGeometry(LLDrawable *drawable) = 0;
	virtual LLVector3 getPivotPosition() const = 0;
	virtual void onSetVolume(const LLVolumeParams &volume_params, const S32 detail) = 0;
	virtual void onSetScale(const LLVector3 &scale, BOOL damped) = 0;
	virtual void onParameterChanged(U16 param_type, LLNetworkData *data, BOOL in_use, bool local_origin) = 0;
	virtual void onShift(const LLVector4a &shift_vector) = 0;
	virtual bool isVolumeUnique() const = 0; // Do we need a unique LLVolume instance?
	virtual bool isVolumeGlobal() const = 0; // Are we in global space?
	virtual bool isActive() const = 0; // Is this object currently active?
	virtual const LLMatrix4& getWorldMatrix(LLXformMatrix* xform) const = 0;
	virtual void updateRelativeXform() = 0;
	virtual U32 getID() const = 0;
	virtual void preRebuild() = 0;
};

// Class which embodies all Volume objects (with pcode LL_PCODE_VOLUME)
class LLVOVolume : public LLViewerObject
{
	LOG_CLASS(LLVOVolume);
protected:
	virtual				~LLVOVolume();

public:
	static		void	initClass();
	static		void	cleanupClass();
	static		void	preUpdateGeom();
	
	enum 
	{
		VERTEX_DATA_MASK =	(1 << LLVertexBuffer::TYPE_VERTEX) |
							(1 << LLVertexBuffer::TYPE_NORMAL) |
							(1 << LLVertexBuffer::TYPE_TEXCOORD0) |
							(1 << LLVertexBuffer::TYPE_TEXCOORD1) |
							(1 << LLVertexBuffer::TYPE_COLOR)
	};

public:
						LLVOVolume(const LLUUID &id, const LLPCode pcode, LLViewerRegion *regionp);
	/*virtual*/ void markDead();		// Override (and call through to parent) to clean up media references

	/*virtual*/ LLDrawable* createDrawable(LLPipeline *pipeline);

				void	deleteFaces();

				void	animateTextures();
	/*virtual*/ BOOL	idleUpdate(LLAgent &agent, LLWorld &world, const F64 &time);

	            BOOL    isVisible() const ;
	/*virtual*/ BOOL	isActive() const;
	/*virtual*/ BOOL	isAttachment() const;
	/*virtual*/ BOOL	isRootEdit() const; // overridden for sake of attachments treating themselves as a root object
	/*virtual*/ BOOL	isHUDAttachment() const;

				void	generateSilhouette(LLSelectNode* nodep, const LLVector3& view_point);
	/*virtual*/	BOOL	setParent(LLViewerObject* parent);
				S32		getLOD() const							{ return mLOD; }
	const LLVector3		getPivotPositionAgent() const;
	const LLMatrix4&	getRelativeXform() const				{ return mRelativeXform; }
	const LLMatrix3&	getRelativeXformInvTrans() const		{ return mRelativeXformInvTrans; }
	/*virtual*/	const LLMatrix4	getRenderMatrix() const;
<<<<<<< HEAD
				typedef std::map<LLUUID, S32> texture_cost_t;
				U32 	getRenderCost(texture_cost_t &textures) const;
	/*virtual*/	F32		getStreamingCost();
	/*virtual*/ U32		getTriangleCount() const;
=======
				U32 	getRenderCost(std::set<LLUUID> &textures) const;
	/*virtual*/	F32		getStreamingCost(S32* bytes = NULL, S32* visible_bytes = NULL);
	/*virtual*/ U32		getTriangleCount();
	/*virtual*/ U32		getHighLODTriangleCount();
>>>>>>> 8807496e
	/*virtual*/ BOOL lineSegmentIntersect(const LLVector3& start, const LLVector3& end, 
										  S32 face = -1,                        // which face to check, -1 = ALL_SIDES
										  BOOL pick_transparent = FALSE,
										  S32* face_hit = NULL,                 // which face was hit
										  LLVector3* intersection = NULL,       // return the intersection point
										  LLVector2* tex_coord = NULL,          // return the texture coordinates of the intersection point
										  LLVector3* normal = NULL,             // return the surface normal at the intersection point
										  LLVector3* bi_normal = NULL           // return the surface bi-normal at the intersection point
		);
	
				LLVector3 agentPositionToVolume(const LLVector3& pos) const;
				LLVector3 agentDirectionToVolume(const LLVector3& dir) const;
				LLVector3 volumePositionToAgent(const LLVector3& dir) const;
				LLVector3 volumeDirectionToAgent(const LLVector3& dir) const;

				
				BOOL	getVolumeChanged() const				{ return mVolumeChanged; }
				
	/*virtual*/ F32  	getRadius() const						{ return mVObjRadius; };
				const LLMatrix4& getWorldMatrix(LLXformMatrix* xform) const;

				void	markForUpdate(BOOL priority)			{ LLViewerObject::markForUpdate(priority); mVolumeChanged = TRUE; }

	/*virtual*/ void	onShift(const LLVector4a &shift_vector); // Called when the drawable shifts

	/*virtual*/ void	parameterChanged(U16 param_type, bool local_origin);
	/*virtual*/ void	parameterChanged(U16 param_type, LLNetworkData* data, BOOL in_use, bool local_origin);

	/*virtual*/ U32		processUpdateMessage(LLMessageSystem *mesgsys,
											void **user_data,
											U32 block_num, const EObjectUpdateType update_type,
											LLDataPacker *dp);

	/*virtual*/ void	setSelected(BOOL sel);
	/*virtual*/ BOOL	setDrawableParent(LLDrawable* parentp);

	/*virtual*/ void	setScale(const LLVector3 &scale, BOOL damped);

	/*virtual*/ void	setNumTEs(const U8 num_tes);
	/*virtual*/ void	setTEImage(const U8 te, LLViewerTexture *imagep);
	/*virtual*/ S32		setTETexture(const U8 te, const LLUUID &uuid);
	/*virtual*/ S32		setTEColor(const U8 te, const LLColor3 &color);
	/*virtual*/ S32		setTEColor(const U8 te, const LLColor4 &color);
	/*virtual*/ S32		setTEBumpmap(const U8 te, const U8 bump);
	/*virtual*/ S32		setTEShiny(const U8 te, const U8 shiny);
	/*virtual*/ S32		setTEFullbright(const U8 te, const U8 fullbright);
	/*virtual*/ S32		setTEBumpShinyFullbright(const U8 te, const U8 bump);
	/*virtual*/ S32		setTEMediaFlags(const U8 te, const U8 media_flags);
	/*virtual*/ S32		setTEGlow(const U8 te, const F32 glow);
	/*virtual*/ S32		setTEScale(const U8 te, const F32 s, const F32 t);
	/*virtual*/ S32		setTEScaleS(const U8 te, const F32 s);
	/*virtual*/ S32		setTEScaleT(const U8 te, const F32 t);
	/*virtual*/ S32		setTETexGen(const U8 te, const U8 texgen);
	/*virtual*/ S32		setTEMediaTexGen(const U8 te, const U8 media);
	/*virtual*/ BOOL 	setMaterial(const U8 material);

				void	setTexture(const S32 face);
				S32     getIndexInTex() const {return mIndexInTex ;}
	/*virtual*/ BOOL	setVolume(const LLVolumeParams &volume_params, const S32 detail, bool unique_volume = false);
				void	updateSculptTexture();
				void    setIndexInTex(S32 index) { mIndexInTex = index ;}
				void	sculpt();
	 static     void    rebuildMeshAssetCallback(LLVFS *vfs,
														  const LLUUID& asset_uuid,
														  LLAssetType::EType type,
														  void* user_data, S32 status, LLExtStat ext_status);
					
				void	updateRelativeXform();
	/*virtual*/ BOOL	updateGeometry(LLDrawable *drawable);
	/*virtual*/ void	updateFaceSize(S32 idx);
	/*virtual*/ BOOL	updateLOD();
				void	updateRadius();
	/*virtual*/ void	updateTextures();
				void	updateTextureVirtualSize();

				void	updateFaceFlags();
				void	regenFaces();
				BOOL	genBBoxes(BOOL force_global);
				void	preRebuild();
	virtual		void	updateSpatialExtents(LLVector4a& min, LLVector4a& max);
	virtual		F32		getBinRadius();
	
	virtual U32 getPartitionType() const;

	// For Lights
	void setIsLight(BOOL is_light);
	void setLightColor(const LLColor3& color);
	void setLightIntensity(F32 intensity);
	void setLightRadius(F32 radius);
	void setLightFalloff(F32 falloff);
	void setLightCutoff(F32 cutoff);
	void setLightTextureID(LLUUID id);
	void setSpotLightParams(LLVector3 params);

	BOOL getIsLight() const;
	LLColor3 getLightBaseColor() const; // not scaled by intensity
	LLColor3 getLightColor() const; // scaled by intensity
	LLUUID	getLightTextureID() const;
	bool isLightSpotlight() const;
	LLVector3 getSpotLightParams() const;
	void	updateSpotLightPriority();
	F32		getSpotLightPriority() const;

	LLViewerTexture* getLightTexture();
	F32 getLightIntensity() const;
	F32 getLightRadius() const;
	F32 getLightFalloff() const;
	F32 getLightCutoff() const;
	
	// Flexible Objects
	U32 getVolumeInterfaceID() const;
	virtual BOOL isFlexible() const;
	virtual BOOL isSculpted() const;
	virtual BOOL isMesh() const;
	virtual BOOL hasLightTexture() const;

	BOOL isVolumeGlobal() const;
	BOOL canBeFlexible() const;
	BOOL setIsFlexible(BOOL is_flexible);

    // Functions that deal with media, or media navigation
    
    // Update this object's media data with the given media data array
    // (typically this is only called upon a response from a server request)
	void updateObjectMediaData(const LLSD &media_data_array, const std::string &media_version);
    
    // Bounce back media at the given index to its current URL (or home URL, if current URL is empty)
	void mediaNavigateBounceBack(U8 texture_index);
    
    // Returns whether or not this object has permission to navigate or control 
	// the given media entry
	enum MediaPermType {
		MEDIA_PERM_INTERACT, MEDIA_PERM_CONTROL
	};
    bool hasMediaPermission(const LLMediaEntry* media_entry, MediaPermType perm_type);
    
	void mediaNavigated(LLViewerMediaImpl *impl, LLPluginClassMedia* plugin, std::string new_location);
	void mediaEvent(LLViewerMediaImpl *impl, LLPluginClassMedia* plugin, LLViewerMediaObserver::EMediaEvent event);
			

	// Sync the given media data with the impl and the given te
	void syncMediaData(S32 te, const LLSD &media_data, bool merge, bool ignore_agent);
	
	// Send media data update to the simulator.
	void sendMediaDataUpdate();

	viewer_media_t getMediaImpl(U8 face_id) const;
	S32 getFaceIndexWithMediaImpl(const LLViewerMediaImpl* media_impl, S32 start_face_id);
	F64 getTotalMediaInterest() const;
   
	bool hasMedia() const;
	
	LLVector3 getApproximateFaceNormal(U8 face_id);
	
	void notifyMeshLoaded();
	
	// Returns 'true' iff the media data for this object is in flight
	bool isMediaDataBeingFetched() const;

	// Returns the "last fetched" media version, or -1 if not fetched yet
	S32 getLastFetchedMediaVersion() const { return mLastFetchedMediaVersion; }

	void addMDCImpl() { ++mMDCImplCount; }
	void removeMDCImpl() { --mMDCImplCount; }
	S32 getMDCImplCount() { return mMDCImplCount; }
	

	//rigged volume update (for raycasting)
	void updateRiggedVolume();
	LLRiggedVolume* getRiggedVolume();

	//returns true if volume should be treated as a rigged volume
	// - Build tools are open
	// - object is an attachment
	// - object is attached to self
	// - object is rendered as rigged
	bool treatAsRigged();

	//clear out rigged volume and revert back to non-rigged state for picking/LOD/distance updates
	void clearRiggedVolume();

protected:
	S32	computeLODDetail(F32	distance, F32 radius);
	BOOL calcLOD();
	LLFace* addFace(S32 face_index);
	void updateTEData();

	// stats tracking for render complexity
	static S32 mRenderComplexity_last;
	static S32 mRenderComplexity_current;

	void requestMediaDataUpdate(bool isNew);
	void cleanUpMediaImpls();
	void addMediaImpl(LLViewerMediaImpl* media_impl, S32 texture_index) ;
	void removeMediaImpl(S32 texture_index) ;
public:

	static S32 getRenderComplexityMax() {return mRenderComplexity_last;}
	static void updateRenderComplexity();

	LLViewerTextureAnim *mTextureAnimp;
	U8 mTexAnimMode;
private:
	friend class LLDrawable;
	
	BOOL		mFaceMappingChanged;
	LLFrameTimer mTextureUpdateTimer;
	S32			mLOD;
	BOOL		mLODChanged;
	BOOL		mSculptChanged;
	F32			mSpotLightPriority;
	LLMatrix4	mRelativeXform;
	LLMatrix3	mRelativeXformInvTrans;
	BOOL		mVolumeChanged;
	F32			mVObjRadius;
	LLVolumeInterface *mVolumeImpl;
	LLPointer<LLViewerFetchedTexture> mSculptTexture;
	LLPointer<LLViewerFetchedTexture> mLightTexture;
	media_list_t mMediaImplList;
	S32			mLastFetchedMediaVersion; // as fetched from the server, starts as -1
	S32 mIndexInTex;
	S32 mMDCImplCount;

	LLPointer<LLRiggedVolume> mRiggedVolume;

	// statics
public:
	static F32 sLODSlopDistanceFactor;// Changing this to zero, effectively disables the LOD transition slop 
	static F32 sLODFactor;				// LOD scale factor
	static F32 sDistanceFactor;			// LOD distance factor
		
	static LLPointer<LLObjectMediaDataClient> sObjectMediaClient;
	static LLPointer<LLObjectMediaNavigateClient> sObjectMediaNavigateClient;

protected:
	static S32 sNumLODChanges;
	
	friend class LLVolumeImplFlexible;
};

#endif // LL_LLVOVOLUME_H<|MERGE_RESOLUTION|>--- conflicted
+++ resolved
@@ -129,17 +129,12 @@
 	const LLMatrix4&	getRelativeXform() const				{ return mRelativeXform; }
 	const LLMatrix3&	getRelativeXformInvTrans() const		{ return mRelativeXformInvTrans; }
 	/*virtual*/	const LLMatrix4	getRenderMatrix() const;
-<<<<<<< HEAD
 				typedef std::map<LLUUID, S32> texture_cost_t;
 				U32 	getRenderCost(texture_cost_t &textures) const;
-	/*virtual*/	F32		getStreamingCost();
+	/*virtual*/	F32		getStreamingCost(S32* bytes = NULL, S32* visible_bytes = NULL);
+
 	/*virtual*/ U32		getTriangleCount() const;
-=======
-				U32 	getRenderCost(std::set<LLUUID> &textures) const;
-	/*virtual*/	F32		getStreamingCost(S32* bytes = NULL, S32* visible_bytes = NULL);
-	/*virtual*/ U32		getTriangleCount();
 	/*virtual*/ U32		getHighLODTriangleCount();
->>>>>>> 8807496e
 	/*virtual*/ BOOL lineSegmentIntersect(const LLVector3& start, const LLVector3& end, 
 										  S32 face = -1,                        // which face to check, -1 = ALL_SIDES
 										  BOOL pick_transparent = FALSE,
