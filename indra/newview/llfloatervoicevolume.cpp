/**
 * @file llfloatervoicevolume.cpp
 *
 * $LicenseInfo:firstyear=2012&license=viewerlgpl$
 * Second Life Viewer Source Code
 * Copyright (C) 2012, Linden Research, Inc.
 *
 * This library is free software; you can redistribute it and/or
 * modify it under the terms of the GNU Lesser General Public
 * License as published by the Free Software Foundation;
 * version 2.1 of the License only.
 *
 * This library is distributed in the hope that it will be useful,
 * but WITHOUT ANY WARRANTY; without even the implied warranty of
 * MERCHANTABILITY or FITNESS FOR A PARTICULAR PURPOSE.  See the GNU
 * Lesser General Public License for more details.
 *
 * You should have received a copy of the GNU Lesser General Public
 * License along with this library; if not, write to the Free Software
 * Foundation, Inc., 51 Franklin Street, Fifth Floor, Boston, MA  02110-1301  USA
 *
 * Linden Research, Inc., 945 Battery Street, San Francisco, CA  94111  USA
 * $/LicenseInfo$
 */

#include "llviewerprecompiledheaders.h"

#include "llfloatervoicevolume.h"

// Linden libraries
#include "llavatarname.h"
#include "llavatarnamecache.h"
#include "llfloater.h"
#include "llfloaterreg.h"
#include "lltextbox.h"

// viewer files
#include "llagent.h"
#include "llavataractions.h"
#include "llinspect.h"
#include "lltransientfloatermgr.h"
#include "llvoiceclient.h"

class LLAvatarName;

//////////////////////////////////////////////////////////////////////////////
// LLFloaterVoiceVolume
//////////////////////////////////////////////////////////////////////////////

// Avatar Inspector, a small information window used when clicking
// on avatar names in the 2D UI and in the ambient inspector widget for
// the 3D world.
class LLFloaterVoiceVolume : public LLInspect, LLTransientFloater
{
    friend class LLFloaterReg;

public:
<<<<<<< HEAD
	// avatar_id - Avatar ID for which to show information
	// Inspector will be positioned relative to current mouse position
	LLFloaterVoiceVolume(const LLSD& avatar_id);
	virtual ~LLFloaterVoiceVolume();
	
	/*virtual*/ bool postBuild(void);
	
	// Because floater is single instance, need to re-parse data on each spawn
	// (for example, inspector about same avatar but in different position)
	/*virtual*/ void onOpen(const LLSD& avatar_id);

	/*virtual*/ LLTransientFloaterMgr::ETransientGroup getGroup() { return LLTransientFloaterMgr::GLOBAL; }
=======
    // avatar_id - Avatar ID for which to show information
    // Inspector will be positioned relative to current mouse position
    LLFloaterVoiceVolume(const LLSD& avatar_id);
    virtual ~LLFloaterVoiceVolume();

    /*virtual*/ BOOL postBuild(void);

    // Because floater is single instance, need to re-parse data on each spawn
    // (for example, inspector about same avatar but in different position)
    /*virtual*/ void onOpen(const LLSD& avatar_id);

    /*virtual*/ LLTransientFloaterMgr::ETransientGroup getGroup() { return LLTransientFloaterMgr::GLOBAL; }
>>>>>>> e7eced3c

private:
    // Set the volume slider to this user's current client-side volume setting,
    // hiding/disabling if the user is not nearby.
    void updateVolumeControls();

    void onClickMuteVolume();
    void onVolumeChange(const LLSD& data);
    void onAvatarNameCache(const LLUUID& agent_id, const LLAvatarName& av_name);

private:
    LLUUID              mAvatarID;
    // Need avatar name information to spawn friend add request
    LLAvatarName        mAvatarName;
    boost::signals2::connection mAvatarNameCacheConnection;
};

LLFloaterVoiceVolume::LLFloaterVoiceVolume(const LLSD& sd)
:   LLInspect(LLSD())       // single_instance, doesn't really need key
,   mAvatarID()             // set in onOpen()  *Note: we used to show partner's name but we dont anymore --angela 3rd Dec*
,   mAvatarName()
,   mAvatarNameCacheConnection()
{
    LLTransientFloaterMgr::getInstance()->addControlView(LLTransientFloaterMgr::GLOBAL, this);
    LLTransientFloater::init(this);
}

LLFloaterVoiceVolume::~LLFloaterVoiceVolume()
{
    if (mAvatarNameCacheConnection.connected())
    {
        mAvatarNameCacheConnection.disconnect();
    }
    LLTransientFloaterMgr::getInstance()->removeControlView(this);
}

/*virtual*/
bool LLFloaterVoiceVolume::postBuild(void)
{
    getChild<LLUICtrl>("mute_btn")->setCommitCallback(
        boost::bind(&LLFloaterVoiceVolume::onClickMuteVolume, this) );

    getChild<LLUICtrl>("volume_slider")->setCommitCallback(
        boost::bind(&LLFloaterVoiceVolume::onVolumeChange, this, _2));

<<<<<<< HEAD
	return true;
=======
    return TRUE;
>>>>>>> e7eced3c
}


// Multiple calls to showInstance("floater_voice_volume", foo) will provide different
// LLSD for foo, which we will catch here.
//virtual
void LLFloaterVoiceVolume::onOpen(const LLSD& data)
{
    // Start open animation
    LLInspect::onOpen(data);

    // Extract appropriate avatar id
    mAvatarID = data["avatar_id"];

    LLInspect::repositionInspector(data);

    getChild<LLUICtrl>("avatar_name")->setValue("");
    updateVolumeControls();

    if (mAvatarNameCacheConnection.connected())
    {
        mAvatarNameCacheConnection.disconnect();
    }
    mAvatarNameCacheConnection = LLAvatarNameCache::get(mAvatarID, boost::bind(&LLFloaterVoiceVolume::onAvatarNameCache, this, _1, _2));
}

void LLFloaterVoiceVolume::updateVolumeControls()
{
    bool voice_enabled = LLVoiceClient::getInstance()->getVoiceEnabled(mAvatarID);

    LLUICtrl* mute_btn = getChild<LLUICtrl>("mute_btn");
    LLUICtrl* volume_slider = getChild<LLUICtrl>("volume_slider");

    // Do not display volume slider and mute button if it
    // is ourself or we are not in a voice channel together
    if (!voice_enabled || (mAvatarID == gAgent.getID()))
    {
        mute_btn->setVisible(false);
        volume_slider->setVisible(false);
    }
    else
    {
        mute_btn->setVisible(true);
        volume_slider->setVisible(true);

        // By convention, we only display and toggle voice mutes, not all mutes
        bool is_muted = LLAvatarActions::isVoiceMuted(mAvatarID);
        bool is_linden = LLStringUtil::endsWith(mAvatarName.getUserName(), " Linden");

        mute_btn->setEnabled(!is_linden);
        mute_btn->setValue(is_muted);

        volume_slider->setEnabled(!is_muted);

        F32 volume;
        if (is_muted)
        {
            // it's clearer to display their volume as zero
            volume = 0.f;
        }
        else
        {
            // actual volume
            volume = LLVoiceClient::getInstance()->getUserVolume(mAvatarID);
        }
        volume_slider->setValue((F64)volume);
    }

}

void LLFloaterVoiceVolume::onClickMuteVolume()
{
    LLAvatarActions::toggleMuteVoice(mAvatarID);
    updateVolumeControls();
}

void LLFloaterVoiceVolume::onVolumeChange(const LLSD& data)
{
    F32 volume = (F32)data.asReal();
    LLVoiceClient::getInstance()->setUserVolume(mAvatarID, volume);
}

void LLFloaterVoiceVolume::onAvatarNameCache(
        const LLUUID& agent_id,
        const LLAvatarName& av_name)
{
    mAvatarNameCacheConnection.disconnect();

    if (agent_id != mAvatarID)
    {
        return;
    }

    getChild<LLUICtrl>("avatar_name")->setValue(av_name.getCompleteName());
    mAvatarName = av_name;
}

//////////////////////////////////////////////////////////////////////////////
// LLFloaterVoiceVolumeUtil
//////////////////////////////////////////////////////////////////////////////
void LLFloaterVoiceVolumeUtil::registerFloater()
{
    LLFloaterReg::add("floater_voice_volume", "floater_voice_volume.xml",
                      &LLFloaterReg::build<LLFloaterVoiceVolume>);
}<|MERGE_RESOLUTION|>--- conflicted
+++ resolved
@@ -55,33 +55,18 @@
     friend class LLFloaterReg;
 
 public:
-<<<<<<< HEAD
-	// avatar_id - Avatar ID for which to show information
-	// Inspector will be positioned relative to current mouse position
-	LLFloaterVoiceVolume(const LLSD& avatar_id);
-	virtual ~LLFloaterVoiceVolume();
-	
-	/*virtual*/ bool postBuild(void);
-	
-	// Because floater is single instance, need to re-parse data on each spawn
-	// (for example, inspector about same avatar but in different position)
-	/*virtual*/ void onOpen(const LLSD& avatar_id);
-
-	/*virtual*/ LLTransientFloaterMgr::ETransientGroup getGroup() { return LLTransientFloaterMgr::GLOBAL; }
-=======
     // avatar_id - Avatar ID for which to show information
     // Inspector will be positioned relative to current mouse position
     LLFloaterVoiceVolume(const LLSD& avatar_id);
     virtual ~LLFloaterVoiceVolume();
 
-    /*virtual*/ BOOL postBuild(void);
+    /*virtual*/ bool postBuild(void);
 
     // Because floater is single instance, need to re-parse data on each spawn
     // (for example, inspector about same avatar but in different position)
     /*virtual*/ void onOpen(const LLSD& avatar_id);
 
     /*virtual*/ LLTransientFloaterMgr::ETransientGroup getGroup() { return LLTransientFloaterMgr::GLOBAL; }
->>>>>>> e7eced3c
 
 private:
     // Set the volume slider to this user's current client-side volume setting,
@@ -127,11 +112,7 @@
     getChild<LLUICtrl>("volume_slider")->setCommitCallback(
         boost::bind(&LLFloaterVoiceVolume::onVolumeChange, this, _2));
 
-<<<<<<< HEAD
-	return true;
-=======
-    return TRUE;
->>>>>>> e7eced3c
+    return true;
 }
 
 
