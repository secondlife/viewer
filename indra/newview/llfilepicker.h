--- conflicted
+++ resolved
@@ -87,12 +87,9 @@
 		FFLOAD_DICTIONARY = 12,
         FFLOAD_DIRECTORY = 13,   // To call from lldirpicker.
         FFLOAD_EXE = 14,          // Note: EXE will be treated as ALL on Windows and Linux but not on Darwin
-<<<<<<< HEAD
-        FFLOAD_LUA = 15
-=======
         FFLOAD_MATERIAL = 15,
         FFLOAD_MATERIAL_TEXTURE = 16,
->>>>>>> a5922922
+        FFLOAD_LUA = 17,
 	};
 
 	enum ESaveFilter
