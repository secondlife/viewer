/**
 * @file llfilepicker.h
 * @brief OS-specific file picker
 *
 * $LicenseInfo:firstyear=2001&license=viewerlgpl$
 * Second Life Viewer Source Code
 * Copyright (C) 2010, Linden Research, Inc.
 *
 * This library is free software; you can redistribute it and/or
 * modify it under the terms of the GNU Lesser General Public
 * License as published by the Free Software Foundation;
 * version 2.1 of the License only.
 *
 * This library is distributed in the hope that it will be useful,
 * but WITHOUT ANY WARRANTY; without even the implied warranty of
 * MERCHANTABILITY or FITNESS FOR A PARTICULAR PURPOSE.  See the GNU
 * Lesser General Public License for more details.
 *
 * You should have received a copy of the GNU Lesser General Public
 * License along with this library; if not, write to the Free Software
 * Foundation, Inc., 51 Franklin Street, Fifth Floor, Boston, MA  02110-1301  USA
 *
 * Linden Research, Inc., 945 Battery Street, San Francisco, CA  94111  USA
 * $/LicenseInfo$
 */

// OS specific file selection dialog. This is implemented as a
// singleton class, so call the instance() method to get the working
// instance. When you call getMultipleOpenFile(), it locks the picker
// until you iterate to the end of the list of selected files with
// getNextFile() or call reset().

#ifndef LL_LLFILEPICKER_H
#define LL_LLFILEPICKER_H

#include "stdtypes.h"

#if LL_DARWIN
#include <Carbon/Carbon.h>

// AssertMacros.h does bad things.
#undef verify
#undef check
#undef require

#include <vector>
#include "llstring.h"

#endif

// Need commdlg.h for OPENFILENAMEA
#ifdef LL_WINDOWS
#include "llwin32headers.h"
#include <commdlg.h>
#endif

class LLFilePicker
{
public:
    // calling this before main() is undefined
    static LLFilePicker& instance( void ) { return sInstance; }

    enum ELoadFilter
    {
        FFLOAD_ALL = 1,
        FFLOAD_WAV = 2,
        FFLOAD_IMAGE = 3,
        FFLOAD_ANIM = 4,
        FFLOAD_GLTF = 5,
        FFLOAD_XML = 6,
        FFLOAD_SLOBJECT = 7,
        FFLOAD_RAW = 8,
        FFLOAD_MODEL = 9,
        FFLOAD_COLLADA = 10,
        FFLOAD_SCRIPT = 11,
        FFLOAD_DICTIONARY = 12,
        FFLOAD_DIRECTORY = 13,   // To call from lldirpicker.
        FFLOAD_EXE = 14,          // Note: EXE will be treated as ALL on Windows and Linux but not on Darwin
        FFLOAD_MATERIAL = 15,
        FFLOAD_MATERIAL_TEXTURE = 16,
    };

    enum ESaveFilter
    {
        FFSAVE_ALL = 1,
        FFSAVE_WAV = 3,
        FFSAVE_TGA = 4,
        FFSAVE_BMP = 5,
        FFSAVE_AVI = 6,
        FFSAVE_ANIM = 7,
        FFSAVE_GLTF = 8,
        FFSAVE_XML = 9,
        FFSAVE_COLLADA = 10,
        FFSAVE_RAW = 11,
        FFSAVE_J2C = 12,
        FFSAVE_PNG = 13,
        FFSAVE_JPEG = 14,
        FFSAVE_SCRIPT = 15,
        FFSAVE_TGAPNG = 16
    };

    // open the dialog. This is a modal operation
    BOOL getSaveFile( ESaveFilter filter = FFSAVE_ALL, const std::string& filename = LLStringUtil::null, bool blocking = true);
    BOOL getSaveFileModeless(ESaveFilter filter,
                             const std::string& filename,
                             void (*callback)(bool, std::string&, void*),
                             void *userdata);
    BOOL getOpenFile( ELoadFilter filter = FFLOAD_ALL, bool blocking = true  );
    // Todo: implement getOpenFileModeless and getMultipleOpenFilesModeless
    // for windows and use directly instead of ugly LLFilePickerThread
    BOOL getOpenFileModeless( ELoadFilter filter, void (*callback)(bool, std::vector<std::string> &, void*), void *userdata); // MAC only.
    BOOL getMultipleOpenFiles( ELoadFilter filter = FFLOAD_ALL, bool blocking = true );
    BOOL getMultipleOpenFilesModeless( ELoadFilter filter, void (*callback)(bool, std::vector<std::string> &, void*), void *userdata ); // MAC only

    // Get the filename(s) found. getFirstFile() sets the pointer to
    // the start of the structure and allows the start of iteration.
    const std::string getFirstFile();

    // getNextFile() increments the internal representation and
    // returns the next file specified by the user. Returns NULL when
    // no more files are left. Further calls to getNextFile() are
    // undefined.
    const std::string getNextFile();

    // This utility function extracts the current file name without
    // doing any incrementing.
    const std::string getCurFile();

    // Returns the index of the current file.
    S32 getCurFileNum() const { return mCurrentFile; }

    S32 getFileCount() const { return (S32)mFiles.size(); }

<<<<<<< HEAD
	// see lldir.h : getBaseFileName and getDirName to extract base or directory names

	// clear any lists of buffers or whatever, and make sure the file
	// picker isn't locked.
	void reset();

private:
	enum
	{
		SINGLE_FILENAME_BUFFER_SIZE = 1024,
		//FILENAME_BUFFER_SIZE = 65536
		FILENAME_BUFFER_SIZE = 65000
	};

	// utility function to check if access to local file system via file browser
	// is enabled and if not, tidy up and indicate we're not allowed to do this.
	bool check_local_file_access_enabled();
=======
    // see lldir.h : getBaseFileName and getDirName to extract base or directory names

    // clear any lists of buffers or whatever, and make sure the file
    // picker isn't locked.
    void reset();

private:
    enum
    {
        SINGLE_FILENAME_BUFFER_SIZE = 1024,
        //FILENAME_BUFFER_SIZE = 65536
        FILENAME_BUFFER_SIZE = 65000
    };

    // utility function to check if access to local file system via file browser
    // is enabled and if not, tidy up and indicate we're not allowed to do this.
    bool check_local_file_access_enabled();
>>>>>>> b31789c1

#if LL_WINDOWS
    OPENFILENAMEW mOFN;             // for open and save dialogs
    WCHAR mFilesW[FILENAME_BUFFER_SIZE];

    BOOL setupFilter(ELoadFilter filter);
#endif

#if LL_DARWIN
    S32 mPickOptions;
<<<<<<< HEAD
	std::vector<std::string> mFileVector;

	bool doNavChooseDialog(ELoadFilter filter);
	bool doNavChooseDialogModeless(ELoadFilter filter,
=======
    std::vector<std::string> mFileVector;

    bool doNavChooseDialog(ELoadFilter filter);
    bool doNavChooseDialogModeless(ELoadFilter filter,
>>>>>>> b31789c1
                                   void (*callback)(bool, std::vector<std::string>&, void*),
                                   void *userdata);
    bool doNavSaveDialog(ESaveFilter filter, const std::string& filename);
    std::unique_ptr<std::vector<std::string>> navOpenFilterProc(ELoadFilter filter);
    bool doNavSaveDialogModeless(ESaveFilter filter,
                                 const std::string& filename,
                                 void (*callback)(bool, std::string&, void*),
                                 void *userdata);
#endif

#if LL_FLTK
    enum EType
    {
     eSaveFile, eOpenFile, eOpenMultiple
    };
    bool openFileDialog( int32_t filter, bool blocking, EType aType );
#endif

    std::vector<std::string> mFiles;
    S32 mCurrentFile;
    bool mLocked;

<<<<<<< HEAD
	static LLFilePicker sInstance;
=======
    static LLFilePicker sInstance;
>>>>>>> b31789c1

public:
    // don't call these directly please.
    LLFilePicker();
    ~LLFilePicker();
};

#endif<|MERGE_RESOLUTION|>--- conflicted
+++ resolved
@@ -131,25 +131,6 @@
 
     S32 getFileCount() const { return (S32)mFiles.size(); }
 
-<<<<<<< HEAD
-	// see lldir.h : getBaseFileName and getDirName to extract base or directory names
-
-	// clear any lists of buffers or whatever, and make sure the file
-	// picker isn't locked.
-	void reset();
-
-private:
-	enum
-	{
-		SINGLE_FILENAME_BUFFER_SIZE = 1024,
-		//FILENAME_BUFFER_SIZE = 65536
-		FILENAME_BUFFER_SIZE = 65000
-	};
-
-	// utility function to check if access to local file system via file browser
-	// is enabled and if not, tidy up and indicate we're not allowed to do this.
-	bool check_local_file_access_enabled();
-=======
     // see lldir.h : getBaseFileName and getDirName to extract base or directory names
 
     // clear any lists of buffers or whatever, and make sure the file
@@ -167,7 +148,6 @@
     // utility function to check if access to local file system via file browser
     // is enabled and if not, tidy up and indicate we're not allowed to do this.
     bool check_local_file_access_enabled();
->>>>>>> b31789c1
 
 #if LL_WINDOWS
     OPENFILENAMEW mOFN;             // for open and save dialogs
@@ -178,17 +158,10 @@
 
 #if LL_DARWIN
     S32 mPickOptions;
-<<<<<<< HEAD
-	std::vector<std::string> mFileVector;
-
-	bool doNavChooseDialog(ELoadFilter filter);
-	bool doNavChooseDialogModeless(ELoadFilter filter,
-=======
     std::vector<std::string> mFileVector;
 
     bool doNavChooseDialog(ELoadFilter filter);
     bool doNavChooseDialogModeless(ELoadFilter filter,
->>>>>>> b31789c1
                                    void (*callback)(bool, std::vector<std::string>&, void*),
                                    void *userdata);
     bool doNavSaveDialog(ESaveFilter filter, const std::string& filename);
@@ -211,11 +184,7 @@
     S32 mCurrentFile;
     bool mLocked;
 
-<<<<<<< HEAD
-	static LLFilePicker sInstance;
-=======
     static LLFilePicker sInstance;
->>>>>>> b31789c1
 
 public:
     // don't call these directly please.
