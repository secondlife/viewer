--- conflicted
+++ resolved
@@ -1032,8 +1032,7 @@
 		LLAgentUI::buildLocationString(pos_string, LLAgentUI::LOCATION_FORMAT_FULL);
 		std::string who_took_it;
 		LLAgentUI::buildFullname(who_took_it);
-<<<<<<< HEAD
-		S32 expected_upload_cost = LLGlobalEconomy::Singleton::getInstance()->getPriceUpload();
+		S32 expected_upload_cost = LLGlobalEconomy::getInstance()->getPriceUpload();
         std::string name = "Snapshot: " + pos_string;
         std::string desc = "Taken by " + who_took_it + " at " + pos_string;
 
@@ -1045,23 +1044,6 @@
 
         upload_new_resource(assetUploadInfo);
 
-=======
-		LLAssetStorage::LLStoreAssetCallback callback = NULL;
-		S32 expected_upload_cost = LLGlobalEconomy::getInstance()->getPriceUpload();
-		void *userdata = NULL;
-		upload_new_resource(tid,	// tid
-			LLAssetType::AT_TEXTURE,
-			"Snapshot : " + pos_string,
-			"Taken by " + who_took_it + " at " + pos_string,
-			0,
-			LLFolderType::FT_SNAPSHOT_CATEGORY,
-			LLInventoryType::IT_SNAPSHOT,
-			PERM_ALL,  // Note: Snapshots to inventory is a special case of content upload
-			LLFloaterPerms::getGroupPerms("Uploads"), // that is more permissive than other uploads
-			LLFloaterPerms::getEveryonePerms("Uploads"),
-			"Snapshot : " + pos_string,
-			callback, expected_upload_cost, userdata);
->>>>>>> 11c42875
 		gViewerWindow->playSnapshotAnimAndSound();
 	}
 	else
