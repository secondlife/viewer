--- conflicted
+++ resolved
@@ -130,23 +130,13 @@
 
 bool LLPanelTopInfoBar::handleRightMouseDown(S32 x, S32 y, MASK mask)
 {
-<<<<<<< HEAD
-	if(!LLUICtrl::CommitCallbackRegistry::getValue("TopInfoBar.Action"))
-	{
-		LLUICtrl::CommitCallbackRegistry::currentRegistrar()
-				.add("TopInfoBar.Action", boost::bind(&LLPanelTopInfoBar::onContextMenuItemClicked, this, _2));
-	}
-	show_topinfobar_context_menu(this, x, y);
-	return true;
-=======
     if(!LLUICtrl::CommitCallbackRegistry::getValue("TopInfoBar.Action"))
     {
         LLUICtrl::CommitCallbackRegistry::currentRegistrar()
                 .add("TopInfoBar.Action", boost::bind(&LLPanelTopInfoBar::onContextMenuItemClicked, this, _2));
     }
     show_topinfobar_context_menu(this, x, y);
-    return TRUE;
->>>>>>> e7eced3c
+    return true;
 }
 
 bool LLPanelTopInfoBar::postBuild()
@@ -182,11 +172,7 @@
 
     setVisibleCallback(boost::bind(&LLPanelTopInfoBar::onVisibilityChanged, this, _2));
 
-<<<<<<< HEAD
-	return true;
-=======
-    return TRUE;
->>>>>>> e7eced3c
+    return true;
 }
 
 void LLPanelTopInfoBar::onNavBarShowParcelPropertiesCtrlChanged()
@@ -255,15 +241,9 @@
     LLRect rect = mParcelInfoText->getRect();
     rect.setOriginAndSize(rect.mLeft, rect.mBottom, new_text_width, rect.getHeight());
 
-<<<<<<< HEAD
-	mParcelInfoText->reshape(rect.getWidth(), rect.getHeight(), true);
-	mParcelInfoText->setRect(rect);
-	layoutParcelIcons();
-=======
-    mParcelInfoText->reshape(rect.getWidth(), rect.getHeight(), TRUE);
+    mParcelInfoText->reshape(rect.getWidth(), rect.getHeight(), true);
     mParcelInfoText->setRect(rect);
     layoutParcelIcons();
->>>>>>> e7eced3c
 
     if (old_rect != getRect())
     {
