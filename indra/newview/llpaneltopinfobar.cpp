/**
 * @file llpaneltopinfobar.cpp
 * @brief Coordinates and Parcel Settings information panel definition
 *
 * $LicenseInfo:firstyear=2010&license=viewerlgpl$
 * Second Life Viewer Source Code
 * Copyright (C) 2010, Linden Research, Inc.
 *
 * This library is free software; you can redistribute it and/or
 * modify it under the terms of the GNU Lesser General Public
 * License as published by the Free Software Foundation;
 * version 2.1 of the License only.
 *
 * This library is distributed in the hope that it will be useful,
 * but WITHOUT ANY WARRANTY; without even the implied warranty of
 * MERCHANTABILITY or FITNESS FOR A PARTICULAR PURPOSE.  See the GNU
 * Lesser General Public License for more details.
 *
 * You should have received a copy of the GNU Lesser General Public
 * License along with this library; if not, write to the Free Software
 * Foundation, Inc., 51 Franklin Street, Fifth Floor, Boston, MA  02110-1301  USA
 *
 * Linden Research, Inc., 945 Battery Street, San Francisco, CA  94111  USA
 * $/LicenseInfo$
 */

#include "llviewerprecompiledheaders.h"

#include "llpaneltopinfobar.h"

#include "llagent.h"
#include "llagentui.h"
#include "llclipboard.h"
#include "llfloaterreg.h"
#include "llfloatersidepanelcontainer.h"
#include "lllandmarkactions.h"
#include "lllocationinputctrl.h"
#include "llnotificationsutil.h"
#include "llparcel.h"
#include "llslurl.h"
#include "llstatusbar.h"
#include "lltrans.h"
#include "llviewercontrol.h"
#include "llviewerinventory.h"
#include "llviewermenu.h"
#include "llviewerparcelmgr.h"
#include "llviewerregion.h"

class LLPanelTopInfoBar::LLParcelChangeObserver : public LLParcelObserver
{
public:
    LLParcelChangeObserver(LLPanelTopInfoBar* topInfoBar) : mTopInfoBar(topInfoBar) {}

private:
    /*virtual*/ void changed()
    {
        if (mTopInfoBar)
        {
            mTopInfoBar->updateParcelIcons();
        }
    }

    LLPanelTopInfoBar* mTopInfoBar;
};

LLPanelTopInfoBar::LLPanelTopInfoBar(): mParcelChangedObserver(0)
{
    buildFromFile( "panel_topinfo_bar.xml");
}

LLPanelTopInfoBar::~LLPanelTopInfoBar()
{
    if (mParcelChangedObserver)
    {
        LLViewerParcelMgr::getInstance()->removeObserver(mParcelChangedObserver);
        delete mParcelChangedObserver;
    }

    if (mParcelPropsCtrlConnection.connected())
    {
        mParcelPropsCtrlConnection.disconnect();
    }

    if (mParcelMgrConnection.connected())
    {
        mParcelMgrConnection.disconnect();
    }

    if (mShowCoordsCtrlConnection.connected())
    {
        mShowCoordsCtrlConnection.disconnect();
    }
}

void LLPanelTopInfoBar::initParcelIcons()
{
    mParcelIcon[VOICE_ICON] = getChild<LLIconCtrl>("voice_icon");
    mParcelIcon[FLY_ICON] = getChild<LLIconCtrl>("fly_icon");
    mParcelIcon[PUSH_ICON] = getChild<LLIconCtrl>("push_icon");
    mParcelIcon[BUILD_ICON] = getChild<LLIconCtrl>("build_icon");
    mParcelIcon[SCRIPTS_ICON] = getChild<LLIconCtrl>("scripts_icon");
    mParcelIcon[DAMAGE_ICON] = getChild<LLIconCtrl>("damage_icon");
    mParcelIcon[SEE_AVATARS_ICON] = getChild<LLIconCtrl>("see_avatars_icon");

    mParcelIcon[VOICE_ICON]->setToolTip(LLTrans::getString("LocationCtrlVoiceTooltip"));
    mParcelIcon[FLY_ICON]->setToolTip(LLTrans::getString("LocationCtrlFlyTooltip"));
    mParcelIcon[PUSH_ICON]->setToolTip(LLTrans::getString("LocationCtrlPushTooltip"));
    mParcelIcon[BUILD_ICON]->setToolTip(LLTrans::getString("LocationCtrlBuildTooltip"));
    mParcelIcon[SCRIPTS_ICON]->setToolTip(LLTrans::getString("LocationCtrlScriptsTooltip"));
    mParcelIcon[DAMAGE_ICON]->setToolTip(LLTrans::getString("LocationCtrlDamageTooltip"));
    mParcelIcon[SEE_AVATARS_ICON]->setToolTip(LLTrans::getString("LocationCtrlSeeAVsTooltip"));

    mParcelIcon[VOICE_ICON]->setMouseDownCallback(boost::bind(&LLPanelTopInfoBar::onParcelIconClick, this, VOICE_ICON));
    mParcelIcon[FLY_ICON]->setMouseDownCallback(boost::bind(&LLPanelTopInfoBar::onParcelIconClick, this, FLY_ICON));
    mParcelIcon[PUSH_ICON]->setMouseDownCallback(boost::bind(&LLPanelTopInfoBar::onParcelIconClick, this, PUSH_ICON));
    mParcelIcon[BUILD_ICON]->setMouseDownCallback(boost::bind(&LLPanelTopInfoBar::onParcelIconClick, this, BUILD_ICON));
    mParcelIcon[SCRIPTS_ICON]->setMouseDownCallback(boost::bind(&LLPanelTopInfoBar::onParcelIconClick, this, SCRIPTS_ICON));
    mParcelIcon[DAMAGE_ICON]->setMouseDownCallback(boost::bind(&LLPanelTopInfoBar::onParcelIconClick, this, DAMAGE_ICON));
    mParcelIcon[SEE_AVATARS_ICON]->setMouseDownCallback(boost::bind(&LLPanelTopInfoBar::onParcelIconClick, this, SEE_AVATARS_ICON));

    mDamageText->setText(LLStringExplicit("100%"));
}

void LLPanelTopInfoBar::handleLoginComplete()
{
    // An agent parcel update hasn't occurred yet, so
    // we have to manually set location and the icons.
    update();
}

bool LLPanelTopInfoBar::handleRightMouseDown(S32 x, S32 y, MASK mask)
{
<<<<<<< HEAD
	if(!LLUICtrl::CommitCallbackRegistry::getValue("TopInfoBar.Action"))
	{
		LLUICtrl::CommitCallbackRegistry::currentRegistrar()
				.add("TopInfoBar.Action", boost::bind(&LLPanelTopInfoBar::onContextMenuItemClicked, this, _2));
	}
	show_topinfobar_context_menu(this, x, y);
	return true;
=======
    if(!LLUICtrl::CommitCallbackRegistry::getValue("TopInfoBar.Action"))
    {
        LLUICtrl::CommitCallbackRegistry::currentRegistrar()
                .add("TopInfoBar.Action", boost::bind(&LLPanelTopInfoBar::onContextMenuItemClicked, this, _2));
    }
    show_topinfobar_context_menu(this, x, y);
    return TRUE;
>>>>>>> e1623bb2
}

bool LLPanelTopInfoBar::postBuild()
{
    mInfoBtn = getChild<LLButton>("place_info_btn");
    mInfoBtn->setClickedCallback(boost::bind(&LLPanelTopInfoBar::onInfoButtonClicked, this));
    mInfoBtn->setToolTip(LLTrans::getString("LocationCtrlInfoBtnTooltip"));

    mParcelInfoText = getChild<LLTextBox>("parcel_info_text");
    mDamageText = getChild<LLTextBox>("damage_text");

    initParcelIcons();

    mParcelChangedObserver = new LLParcelChangeObserver(this);
    LLViewerParcelMgr::getInstance()->addObserver(mParcelChangedObserver);

    // Connecting signal for updating parcel icons on "Show Parcel Properties" setting change.
    LLControlVariable* ctrl = gSavedSettings.getControl("NavBarShowParcelProperties").get();
    if (ctrl)
    {
        mParcelPropsCtrlConnection = ctrl->getSignal()->connect(boost::bind(&LLPanelTopInfoBar::updateParcelIcons, this));
    }

    // Connecting signal for updating parcel text on "Show Coordinates" setting change.
    ctrl = gSavedSettings.getControl("NavBarShowCoordinates").get();
    if (ctrl)
    {
        mShowCoordsCtrlConnection = ctrl->getSignal()->connect(boost::bind(&LLPanelTopInfoBar::onNavBarShowParcelPropertiesCtrlChanged, this));
    }

    mParcelMgrConnection = gAgent.addParcelChangedCallback(
            boost::bind(&LLPanelTopInfoBar::onAgentParcelChange, this));

    setVisibleCallback(boost::bind(&LLPanelTopInfoBar::onVisibilityChanged, this, _2));

<<<<<<< HEAD
	return true;
=======
    return TRUE;
>>>>>>> e1623bb2
}

void LLPanelTopInfoBar::onNavBarShowParcelPropertiesCtrlChanged()
{
    std::string new_text;

    // don't need to have separate show_coords variable; if user requested the coords to be shown
    // they will be added during the next call to the draw() method.
    buildLocationString(new_text, false);
    setParcelInfoText(new_text);
}

// when panel is shown, all minimized floaters should be shifted downwards to prevent overlapping of
// PanelTopInfoBar. See EXT-7951.
void LLPanelTopInfoBar::onVisibilityChanged(const LLSD& show)
{
    // this height is used as a vertical offset for ALREADY MINIMIZED floaters
    // when PanelTopInfoBar visibility changes
    S32 height = getRect().getHeight();

    // this vertical offset is used for a start minimize position of floaters that
    // are NOT MIMIMIZED YET
    S32 minimize_pos_offset = 0;

    if (show.asBoolean())
    {
        height = minimize_pos_offset = -height;
    }

    gFloaterView->shiftFloaters(0, height);
    gFloaterView->setMinimizePositionVerticalOffset(minimize_pos_offset);
}

boost::signals2::connection LLPanelTopInfoBar::setResizeCallback( const resize_signal_t::slot_type& cb )
{
    return mResizeSignal.connect(cb);
}

void LLPanelTopInfoBar::draw()
{
    updateParcelInfoText();
    updateHealth();

    LLPanel::draw();
}

void LLPanelTopInfoBar::buildLocationString(std::string& loc_str, bool show_coords)
{
    LLAgentUI::ELocationFormat format =
        (show_coords ? LLAgentUI::LOCATION_FORMAT_FULL : LLAgentUI::LOCATION_FORMAT_NO_COORDS);

    if (!LLAgentUI::buildLocationString(loc_str, format))
    {
        loc_str = "???";
    }
}

void LLPanelTopInfoBar::setParcelInfoText(const std::string& new_text)
{
    LLRect old_rect = getRect();
    const LLFontGL* font = mParcelInfoText->getFont();
    S32 new_text_width = font->getWidth(new_text);

    mParcelInfoText->setText(new_text);

    LLRect rect = mParcelInfoText->getRect();
    rect.setOriginAndSize(rect.mLeft, rect.mBottom, new_text_width, rect.getHeight());

<<<<<<< HEAD
	mParcelInfoText->reshape(rect.getWidth(), rect.getHeight(), true);
	mParcelInfoText->setRect(rect);
	layoutParcelIcons();
=======
    mParcelInfoText->reshape(rect.getWidth(), rect.getHeight(), TRUE);
    mParcelInfoText->setRect(rect);
    layoutParcelIcons();
>>>>>>> e1623bb2

    if (old_rect != getRect())
    {
        mResizeSignal();
    }
}

void LLPanelTopInfoBar::update()
{
    std::string new_text;

    // don't need to have separate show_coords variable; if user requested the coords to be shown
    // they will be added during the next call to the draw() method.
    buildLocationString(new_text, false);
    setParcelInfoText(new_text);

    updateParcelIcons();
}

void LLPanelTopInfoBar::updateParcelInfoText()
{
    static LLUICachedControl<bool> show_coords("NavBarShowCoordinates", false);

    if (show_coords)
    {
        std::string new_text;

        buildLocationString(new_text, show_coords);
        setParcelInfoText(new_text);
    }
}

void LLPanelTopInfoBar::updateParcelIcons()
{
    LLViewerParcelMgr* vpm = LLViewerParcelMgr::getInstance();

    LLViewerRegion* agent_region = gAgent.getRegion();
    LLParcel* agent_parcel = vpm->getAgentParcel();
    if (!agent_region || !agent_parcel)
        return;

    if (gSavedSettings.getBOOL("NavBarShowParcelProperties"))
    {
        LLParcel* current_parcel;
        LLViewerRegion* selection_region = vpm->getSelectionRegion();
        LLParcel* selected_parcel = vpm->getParcelSelection()->getParcel();

        // If agent is in selected parcel we use its properties because
        // they are updated more often by LLViewerParcelMgr than agent parcel properties.
        // See LLViewerParcelMgr::processParcelProperties().
        // This is needed to reflect parcel restrictions changes without having to leave
        // the parcel and then enter it again. See EXT-2987
        if (selected_parcel && selected_parcel->getLocalID() == agent_parcel->getLocalID()
                && selection_region == agent_region)
        {
            current_parcel = selected_parcel;
        }
        else
        {
            current_parcel = agent_parcel;
        }

        bool allow_voice    = vpm->allowAgentVoice(agent_region, current_parcel);
        bool allow_fly      = vpm->allowAgentFly(agent_region, current_parcel);
        bool allow_push     = vpm->allowAgentPush(agent_region, current_parcel);
        bool allow_build    = vpm->allowAgentBuild(current_parcel); // true when anyone is allowed to build. See EXT-4610.
        bool allow_scripts  = vpm->allowAgentScripts(agent_region, current_parcel);
        bool allow_damage   = vpm->allowAgentDamage(agent_region, current_parcel);
        bool see_avs        = current_parcel->getSeeAVs();

        // Most icons are "block this ability"
        mParcelIcon[VOICE_ICON]->setVisible(   !allow_voice );
        mParcelIcon[FLY_ICON]->setVisible(     !allow_fly );
        mParcelIcon[PUSH_ICON]->setVisible(    !allow_push );
        mParcelIcon[BUILD_ICON]->setVisible(   !allow_build );
        mParcelIcon[SCRIPTS_ICON]->setVisible( !allow_scripts );
        mParcelIcon[DAMAGE_ICON]->setVisible(  allow_damage );
        mDamageText->setVisible(allow_damage);
        mParcelIcon[SEE_AVATARS_ICON]->setVisible( !see_avs );

        layoutParcelIcons();
    }
    else
    {
        for (S32 i = 0; i < ICON_COUNT; ++i)
        {
            mParcelIcon[i]->setVisible(false);
        }
        mDamageText->setVisible(false);
    }
}

void LLPanelTopInfoBar::updateHealth()
{
    static LLUICachedControl<bool> show_icons("NavBarShowParcelProperties", false);

    // *FIXME: Status bar owns health information, should be in agent
    if (show_icons && gStatusBar)
    {
        static S32 last_health = -1;
        S32 health = gStatusBar->getHealth();
        if (health != last_health)
        {
            std::string text = llformat("%d%%", health);
            mDamageText->setText(text);
            last_health = health;
        }
    }
}

void LLPanelTopInfoBar::layoutParcelIcons()
{
    LLRect old_rect = getRect();

    // TODO: remove hard-coded values and read them as xml parameters
    static const int FIRST_ICON_HPAD = 32;
    static const int LAST_ICON_HPAD = 11;

    S32 left = mParcelInfoText->getRect().mRight + FIRST_ICON_HPAD;

    left = layoutWidget(mDamageText, left);

    for (int i = ICON_COUNT - 1; i >= 0; --i)
    {
        left = layoutWidget(mParcelIcon[i], left);
    }

    LLRect rect = getRect();
    rect.set(rect.mLeft, rect.mTop, left + LAST_ICON_HPAD, rect.mBottom);
    setRect(rect);

    if (old_rect != getRect())
    {
        mResizeSignal();
    }
}

S32 LLPanelTopInfoBar::layoutWidget(LLUICtrl* ctrl, S32 left)
{
    // TODO: remove hard-coded values and read them as xml parameters
    static const int ICON_HPAD = 2;

    if (ctrl->getVisible())
    {
        LLRect rect = ctrl->getRect();
        rect.mRight = left + rect.getWidth();
        rect.mLeft = left;

        ctrl->setRect(rect);
        left += rect.getWidth() + ICON_HPAD;
    }

    return left;
}

void LLPanelTopInfoBar::onParcelIconClick(EParcelIcon icon)
{
    switch (icon)
    {
    case VOICE_ICON:
        LLNotificationsUtil::add("NoVoice");
        break;
    case FLY_ICON:
        LLNotificationsUtil::add("NoFly");
        break;
    case PUSH_ICON:
        LLNotificationsUtil::add("PushRestricted");
        break;
    case BUILD_ICON:
        LLNotificationsUtil::add("NoBuild");
        break;
    case SCRIPTS_ICON:
    {
        LLViewerRegion* region = gAgent.getRegion();
        if(region && region->getRegionFlag(REGION_FLAGS_ESTATE_SKIP_SCRIPTS))
        {
            LLNotificationsUtil::add("ScriptsStopped");
        }
        else if(region && region->getRegionFlag(REGION_FLAGS_SKIP_SCRIPTS))
        {
            LLNotificationsUtil::add("ScriptsNotRunning");
        }
        else
        {
            LLNotificationsUtil::add("NoOutsideScripts");
        }
        break;
    }
    case DAMAGE_ICON:
        LLNotificationsUtil::add("NotSafe");
        break;
    case SEE_AVATARS_ICON:
        LLNotificationsUtil::add("SeeAvatars");
        break;
    case ICON_COUNT:
        break;
    // no default to get compiler warning when a new icon gets added
    }
}

void LLPanelTopInfoBar::onAgentParcelChange()
{
    update();
}

void LLPanelTopInfoBar::onContextMenuItemClicked(const LLSD::String& item)
{
    if (item == "landmark")
    {
        LLViewerInventoryItem* landmark = LLLandmarkActions::findLandmarkForAgentPos();

        if(landmark == NULL)
        {
            LLFloaterReg::showInstance("add_landmark");
        }
        else
        {
            LLFloaterSidePanelContainer::showPanel("places", LLSD().with("type", "landmark").with("id",landmark->getUUID()));
        }
    }
    else if (item == "copy")
    {
        LLSLURL slurl;
        LLAgentUI::buildSLURL(slurl, false);
        LLUIString location_str(slurl.getSLURLString());

        LLClipboard::instance().copyToClipboard(location_str,0,location_str.length());
    }
}

void LLPanelTopInfoBar::onInfoButtonClicked()
{
    LLFloaterSidePanelContainer::showPanel("places", LLSD().with("type", "agent"));
}<|MERGE_RESOLUTION|>--- conflicted
+++ resolved
@@ -1,500 +1,480 @@
-/**
- * @file llpaneltopinfobar.cpp
- * @brief Coordinates and Parcel Settings information panel definition
- *
- * $LicenseInfo:firstyear=2010&license=viewerlgpl$
- * Second Life Viewer Source Code
- * Copyright (C) 2010, Linden Research, Inc.
- *
- * This library is free software; you can redistribute it and/or
- * modify it under the terms of the GNU Lesser General Public
- * License as published by the Free Software Foundation;
- * version 2.1 of the License only.
- *
- * This library is distributed in the hope that it will be useful,
- * but WITHOUT ANY WARRANTY; without even the implied warranty of
- * MERCHANTABILITY or FITNESS FOR A PARTICULAR PURPOSE.  See the GNU
- * Lesser General Public License for more details.
- *
- * You should have received a copy of the GNU Lesser General Public
- * License along with this library; if not, write to the Free Software
- * Foundation, Inc., 51 Franklin Street, Fifth Floor, Boston, MA  02110-1301  USA
- *
- * Linden Research, Inc., 945 Battery Street, San Francisco, CA  94111  USA
- * $/LicenseInfo$
- */
-
-#include "llviewerprecompiledheaders.h"
-
-#include "llpaneltopinfobar.h"
-
-#include "llagent.h"
-#include "llagentui.h"
-#include "llclipboard.h"
-#include "llfloaterreg.h"
-#include "llfloatersidepanelcontainer.h"
-#include "lllandmarkactions.h"
-#include "lllocationinputctrl.h"
-#include "llnotificationsutil.h"
-#include "llparcel.h"
-#include "llslurl.h"
-#include "llstatusbar.h"
-#include "lltrans.h"
-#include "llviewercontrol.h"
-#include "llviewerinventory.h"
-#include "llviewermenu.h"
-#include "llviewerparcelmgr.h"
-#include "llviewerregion.h"
-
-class LLPanelTopInfoBar::LLParcelChangeObserver : public LLParcelObserver
-{
-public:
-    LLParcelChangeObserver(LLPanelTopInfoBar* topInfoBar) : mTopInfoBar(topInfoBar) {}
-
-private:
-    /*virtual*/ void changed()
-    {
-        if (mTopInfoBar)
-        {
-            mTopInfoBar->updateParcelIcons();
-        }
-    }
-
-    LLPanelTopInfoBar* mTopInfoBar;
-};
-
-LLPanelTopInfoBar::LLPanelTopInfoBar(): mParcelChangedObserver(0)
-{
-    buildFromFile( "panel_topinfo_bar.xml");
-}
-
-LLPanelTopInfoBar::~LLPanelTopInfoBar()
-{
-    if (mParcelChangedObserver)
-    {
-        LLViewerParcelMgr::getInstance()->removeObserver(mParcelChangedObserver);
-        delete mParcelChangedObserver;
-    }
-
-    if (mParcelPropsCtrlConnection.connected())
-    {
-        mParcelPropsCtrlConnection.disconnect();
-    }
-
-    if (mParcelMgrConnection.connected())
-    {
-        mParcelMgrConnection.disconnect();
-    }
-
-    if (mShowCoordsCtrlConnection.connected())
-    {
-        mShowCoordsCtrlConnection.disconnect();
-    }
-}
-
-void LLPanelTopInfoBar::initParcelIcons()
-{
-    mParcelIcon[VOICE_ICON] = getChild<LLIconCtrl>("voice_icon");
-    mParcelIcon[FLY_ICON] = getChild<LLIconCtrl>("fly_icon");
-    mParcelIcon[PUSH_ICON] = getChild<LLIconCtrl>("push_icon");
-    mParcelIcon[BUILD_ICON] = getChild<LLIconCtrl>("build_icon");
-    mParcelIcon[SCRIPTS_ICON] = getChild<LLIconCtrl>("scripts_icon");
-    mParcelIcon[DAMAGE_ICON] = getChild<LLIconCtrl>("damage_icon");
-    mParcelIcon[SEE_AVATARS_ICON] = getChild<LLIconCtrl>("see_avatars_icon");
-
-    mParcelIcon[VOICE_ICON]->setToolTip(LLTrans::getString("LocationCtrlVoiceTooltip"));
-    mParcelIcon[FLY_ICON]->setToolTip(LLTrans::getString("LocationCtrlFlyTooltip"));
-    mParcelIcon[PUSH_ICON]->setToolTip(LLTrans::getString("LocationCtrlPushTooltip"));
-    mParcelIcon[BUILD_ICON]->setToolTip(LLTrans::getString("LocationCtrlBuildTooltip"));
-    mParcelIcon[SCRIPTS_ICON]->setToolTip(LLTrans::getString("LocationCtrlScriptsTooltip"));
-    mParcelIcon[DAMAGE_ICON]->setToolTip(LLTrans::getString("LocationCtrlDamageTooltip"));
-    mParcelIcon[SEE_AVATARS_ICON]->setToolTip(LLTrans::getString("LocationCtrlSeeAVsTooltip"));
-
-    mParcelIcon[VOICE_ICON]->setMouseDownCallback(boost::bind(&LLPanelTopInfoBar::onParcelIconClick, this, VOICE_ICON));
-    mParcelIcon[FLY_ICON]->setMouseDownCallback(boost::bind(&LLPanelTopInfoBar::onParcelIconClick, this, FLY_ICON));
-    mParcelIcon[PUSH_ICON]->setMouseDownCallback(boost::bind(&LLPanelTopInfoBar::onParcelIconClick, this, PUSH_ICON));
-    mParcelIcon[BUILD_ICON]->setMouseDownCallback(boost::bind(&LLPanelTopInfoBar::onParcelIconClick, this, BUILD_ICON));
-    mParcelIcon[SCRIPTS_ICON]->setMouseDownCallback(boost::bind(&LLPanelTopInfoBar::onParcelIconClick, this, SCRIPTS_ICON));
-    mParcelIcon[DAMAGE_ICON]->setMouseDownCallback(boost::bind(&LLPanelTopInfoBar::onParcelIconClick, this, DAMAGE_ICON));
-    mParcelIcon[SEE_AVATARS_ICON]->setMouseDownCallback(boost::bind(&LLPanelTopInfoBar::onParcelIconClick, this, SEE_AVATARS_ICON));
-
-    mDamageText->setText(LLStringExplicit("100%"));
-}
-
-void LLPanelTopInfoBar::handleLoginComplete()
-{
-    // An agent parcel update hasn't occurred yet, so
-    // we have to manually set location and the icons.
-    update();
-}
-
-bool LLPanelTopInfoBar::handleRightMouseDown(S32 x, S32 y, MASK mask)
-{
-<<<<<<< HEAD
-	if(!LLUICtrl::CommitCallbackRegistry::getValue("TopInfoBar.Action"))
-	{
-		LLUICtrl::CommitCallbackRegistry::currentRegistrar()
-				.add("TopInfoBar.Action", boost::bind(&LLPanelTopInfoBar::onContextMenuItemClicked, this, _2));
-	}
-	show_topinfobar_context_menu(this, x, y);
-	return true;
-=======
-    if(!LLUICtrl::CommitCallbackRegistry::getValue("TopInfoBar.Action"))
-    {
-        LLUICtrl::CommitCallbackRegistry::currentRegistrar()
-                .add("TopInfoBar.Action", boost::bind(&LLPanelTopInfoBar::onContextMenuItemClicked, this, _2));
-    }
-    show_topinfobar_context_menu(this, x, y);
-    return TRUE;
->>>>>>> e1623bb2
-}
-
-bool LLPanelTopInfoBar::postBuild()
-{
-    mInfoBtn = getChild<LLButton>("place_info_btn");
-    mInfoBtn->setClickedCallback(boost::bind(&LLPanelTopInfoBar::onInfoButtonClicked, this));
-    mInfoBtn->setToolTip(LLTrans::getString("LocationCtrlInfoBtnTooltip"));
-
-    mParcelInfoText = getChild<LLTextBox>("parcel_info_text");
-    mDamageText = getChild<LLTextBox>("damage_text");
-
-    initParcelIcons();
-
-    mParcelChangedObserver = new LLParcelChangeObserver(this);
-    LLViewerParcelMgr::getInstance()->addObserver(mParcelChangedObserver);
-
-    // Connecting signal for updating parcel icons on "Show Parcel Properties" setting change.
-    LLControlVariable* ctrl = gSavedSettings.getControl("NavBarShowParcelProperties").get();
-    if (ctrl)
-    {
-        mParcelPropsCtrlConnection = ctrl->getSignal()->connect(boost::bind(&LLPanelTopInfoBar::updateParcelIcons, this));
-    }
-
-    // Connecting signal for updating parcel text on "Show Coordinates" setting change.
-    ctrl = gSavedSettings.getControl("NavBarShowCoordinates").get();
-    if (ctrl)
-    {
-        mShowCoordsCtrlConnection = ctrl->getSignal()->connect(boost::bind(&LLPanelTopInfoBar::onNavBarShowParcelPropertiesCtrlChanged, this));
-    }
-
-    mParcelMgrConnection = gAgent.addParcelChangedCallback(
-            boost::bind(&LLPanelTopInfoBar::onAgentParcelChange, this));
-
-    setVisibleCallback(boost::bind(&LLPanelTopInfoBar::onVisibilityChanged, this, _2));
-
-<<<<<<< HEAD
-	return true;
-=======
-    return TRUE;
->>>>>>> e1623bb2
-}
-
-void LLPanelTopInfoBar::onNavBarShowParcelPropertiesCtrlChanged()
-{
-    std::string new_text;
-
-    // don't need to have separate show_coords variable; if user requested the coords to be shown
-    // they will be added during the next call to the draw() method.
-    buildLocationString(new_text, false);
-    setParcelInfoText(new_text);
-}
-
-// when panel is shown, all minimized floaters should be shifted downwards to prevent overlapping of
-// PanelTopInfoBar. See EXT-7951.
-void LLPanelTopInfoBar::onVisibilityChanged(const LLSD& show)
-{
-    // this height is used as a vertical offset for ALREADY MINIMIZED floaters
-    // when PanelTopInfoBar visibility changes
-    S32 height = getRect().getHeight();
-
-    // this vertical offset is used for a start minimize position of floaters that
-    // are NOT MIMIMIZED YET
-    S32 minimize_pos_offset = 0;
-
-    if (show.asBoolean())
-    {
-        height = minimize_pos_offset = -height;
-    }
-
-    gFloaterView->shiftFloaters(0, height);
-    gFloaterView->setMinimizePositionVerticalOffset(minimize_pos_offset);
-}
-
-boost::signals2::connection LLPanelTopInfoBar::setResizeCallback( const resize_signal_t::slot_type& cb )
-{
-    return mResizeSignal.connect(cb);
-}
-
-void LLPanelTopInfoBar::draw()
-{
-    updateParcelInfoText();
-    updateHealth();
-
-    LLPanel::draw();
-}
-
-void LLPanelTopInfoBar::buildLocationString(std::string& loc_str, bool show_coords)
-{
-    LLAgentUI::ELocationFormat format =
-        (show_coords ? LLAgentUI::LOCATION_FORMAT_FULL : LLAgentUI::LOCATION_FORMAT_NO_COORDS);
-
-    if (!LLAgentUI::buildLocationString(loc_str, format))
-    {
-        loc_str = "???";
-    }
-}
-
-void LLPanelTopInfoBar::setParcelInfoText(const std::string& new_text)
-{
-    LLRect old_rect = getRect();
-    const LLFontGL* font = mParcelInfoText->getFont();
-    S32 new_text_width = font->getWidth(new_text);
-
-    mParcelInfoText->setText(new_text);
-
-    LLRect rect = mParcelInfoText->getRect();
-    rect.setOriginAndSize(rect.mLeft, rect.mBottom, new_text_width, rect.getHeight());
-
-<<<<<<< HEAD
-	mParcelInfoText->reshape(rect.getWidth(), rect.getHeight(), true);
-	mParcelInfoText->setRect(rect);
-	layoutParcelIcons();
-=======
-    mParcelInfoText->reshape(rect.getWidth(), rect.getHeight(), TRUE);
-    mParcelInfoText->setRect(rect);
-    layoutParcelIcons();
->>>>>>> e1623bb2
-
-    if (old_rect != getRect())
-    {
-        mResizeSignal();
-    }
-}
-
-void LLPanelTopInfoBar::update()
-{
-    std::string new_text;
-
-    // don't need to have separate show_coords variable; if user requested the coords to be shown
-    // they will be added during the next call to the draw() method.
-    buildLocationString(new_text, false);
-    setParcelInfoText(new_text);
-
-    updateParcelIcons();
-}
-
-void LLPanelTopInfoBar::updateParcelInfoText()
-{
-    static LLUICachedControl<bool> show_coords("NavBarShowCoordinates", false);
-
-    if (show_coords)
-    {
-        std::string new_text;
-
-        buildLocationString(new_text, show_coords);
-        setParcelInfoText(new_text);
-    }
-}
-
-void LLPanelTopInfoBar::updateParcelIcons()
-{
-    LLViewerParcelMgr* vpm = LLViewerParcelMgr::getInstance();
-
-    LLViewerRegion* agent_region = gAgent.getRegion();
-    LLParcel* agent_parcel = vpm->getAgentParcel();
-    if (!agent_region || !agent_parcel)
-        return;
-
-    if (gSavedSettings.getBOOL("NavBarShowParcelProperties"))
-    {
-        LLParcel* current_parcel;
-        LLViewerRegion* selection_region = vpm->getSelectionRegion();
-        LLParcel* selected_parcel = vpm->getParcelSelection()->getParcel();
-
-        // If agent is in selected parcel we use its properties because
-        // they are updated more often by LLViewerParcelMgr than agent parcel properties.
-        // See LLViewerParcelMgr::processParcelProperties().
-        // This is needed to reflect parcel restrictions changes without having to leave
-        // the parcel and then enter it again. See EXT-2987
-        if (selected_parcel && selected_parcel->getLocalID() == agent_parcel->getLocalID()
-                && selection_region == agent_region)
-        {
-            current_parcel = selected_parcel;
-        }
-        else
-        {
-            current_parcel = agent_parcel;
-        }
-
-        bool allow_voice    = vpm->allowAgentVoice(agent_region, current_parcel);
-        bool allow_fly      = vpm->allowAgentFly(agent_region, current_parcel);
-        bool allow_push     = vpm->allowAgentPush(agent_region, current_parcel);
-        bool allow_build    = vpm->allowAgentBuild(current_parcel); // true when anyone is allowed to build. See EXT-4610.
-        bool allow_scripts  = vpm->allowAgentScripts(agent_region, current_parcel);
-        bool allow_damage   = vpm->allowAgentDamage(agent_region, current_parcel);
-        bool see_avs        = current_parcel->getSeeAVs();
-
-        // Most icons are "block this ability"
-        mParcelIcon[VOICE_ICON]->setVisible(   !allow_voice );
-        mParcelIcon[FLY_ICON]->setVisible(     !allow_fly );
-        mParcelIcon[PUSH_ICON]->setVisible(    !allow_push );
-        mParcelIcon[BUILD_ICON]->setVisible(   !allow_build );
-        mParcelIcon[SCRIPTS_ICON]->setVisible( !allow_scripts );
-        mParcelIcon[DAMAGE_ICON]->setVisible(  allow_damage );
-        mDamageText->setVisible(allow_damage);
-        mParcelIcon[SEE_AVATARS_ICON]->setVisible( !see_avs );
-
-        layoutParcelIcons();
-    }
-    else
-    {
-        for (S32 i = 0; i < ICON_COUNT; ++i)
-        {
-            mParcelIcon[i]->setVisible(false);
-        }
-        mDamageText->setVisible(false);
-    }
-}
-
-void LLPanelTopInfoBar::updateHealth()
-{
-    static LLUICachedControl<bool> show_icons("NavBarShowParcelProperties", false);
-
-    // *FIXME: Status bar owns health information, should be in agent
-    if (show_icons && gStatusBar)
-    {
-        static S32 last_health = -1;
-        S32 health = gStatusBar->getHealth();
-        if (health != last_health)
-        {
-            std::string text = llformat("%d%%", health);
-            mDamageText->setText(text);
-            last_health = health;
-        }
-    }
-}
-
-void LLPanelTopInfoBar::layoutParcelIcons()
-{
-    LLRect old_rect = getRect();
-
-    // TODO: remove hard-coded values and read them as xml parameters
-    static const int FIRST_ICON_HPAD = 32;
-    static const int LAST_ICON_HPAD = 11;
-
-    S32 left = mParcelInfoText->getRect().mRight + FIRST_ICON_HPAD;
-
-    left = layoutWidget(mDamageText, left);
-
-    for (int i = ICON_COUNT - 1; i >= 0; --i)
-    {
-        left = layoutWidget(mParcelIcon[i], left);
-    }
-
-    LLRect rect = getRect();
-    rect.set(rect.mLeft, rect.mTop, left + LAST_ICON_HPAD, rect.mBottom);
-    setRect(rect);
-
-    if (old_rect != getRect())
-    {
-        mResizeSignal();
-    }
-}
-
-S32 LLPanelTopInfoBar::layoutWidget(LLUICtrl* ctrl, S32 left)
-{
-    // TODO: remove hard-coded values and read them as xml parameters
-    static const int ICON_HPAD = 2;
-
-    if (ctrl->getVisible())
-    {
-        LLRect rect = ctrl->getRect();
-        rect.mRight = left + rect.getWidth();
-        rect.mLeft = left;
-
-        ctrl->setRect(rect);
-        left += rect.getWidth() + ICON_HPAD;
-    }
-
-    return left;
-}
-
-void LLPanelTopInfoBar::onParcelIconClick(EParcelIcon icon)
-{
-    switch (icon)
-    {
-    case VOICE_ICON:
-        LLNotificationsUtil::add("NoVoice");
-        break;
-    case FLY_ICON:
-        LLNotificationsUtil::add("NoFly");
-        break;
-    case PUSH_ICON:
-        LLNotificationsUtil::add("PushRestricted");
-        break;
-    case BUILD_ICON:
-        LLNotificationsUtil::add("NoBuild");
-        break;
-    case SCRIPTS_ICON:
-    {
-        LLViewerRegion* region = gAgent.getRegion();
-        if(region && region->getRegionFlag(REGION_FLAGS_ESTATE_SKIP_SCRIPTS))
-        {
-            LLNotificationsUtil::add("ScriptsStopped");
-        }
-        else if(region && region->getRegionFlag(REGION_FLAGS_SKIP_SCRIPTS))
-        {
-            LLNotificationsUtil::add("ScriptsNotRunning");
-        }
-        else
-        {
-            LLNotificationsUtil::add("NoOutsideScripts");
-        }
-        break;
-    }
-    case DAMAGE_ICON:
-        LLNotificationsUtil::add("NotSafe");
-        break;
-    case SEE_AVATARS_ICON:
-        LLNotificationsUtil::add("SeeAvatars");
-        break;
-    case ICON_COUNT:
-        break;
-    // no default to get compiler warning when a new icon gets added
-    }
-}
-
-void LLPanelTopInfoBar::onAgentParcelChange()
-{
-    update();
-}
-
-void LLPanelTopInfoBar::onContextMenuItemClicked(const LLSD::String& item)
-{
-    if (item == "landmark")
-    {
-        LLViewerInventoryItem* landmark = LLLandmarkActions::findLandmarkForAgentPos();
-
-        if(landmark == NULL)
-        {
-            LLFloaterReg::showInstance("add_landmark");
-        }
-        else
-        {
-            LLFloaterSidePanelContainer::showPanel("places", LLSD().with("type", "landmark").with("id",landmark->getUUID()));
-        }
-    }
-    else if (item == "copy")
-    {
-        LLSLURL slurl;
-        LLAgentUI::buildSLURL(slurl, false);
-        LLUIString location_str(slurl.getSLURLString());
-
-        LLClipboard::instance().copyToClipboard(location_str,0,location_str.length());
-    }
-}
-
-void LLPanelTopInfoBar::onInfoButtonClicked()
-{
-    LLFloaterSidePanelContainer::showPanel("places", LLSD().with("type", "agent"));
-}+/**
+ * @file llpaneltopinfobar.cpp
+ * @brief Coordinates and Parcel Settings information panel definition
+ *
+ * $LicenseInfo:firstyear=2010&license=viewerlgpl$
+ * Second Life Viewer Source Code
+ * Copyright (C) 2010, Linden Research, Inc.
+ *
+ * This library is free software; you can redistribute it and/or
+ * modify it under the terms of the GNU Lesser General Public
+ * License as published by the Free Software Foundation;
+ * version 2.1 of the License only.
+ *
+ * This library is distributed in the hope that it will be useful,
+ * but WITHOUT ANY WARRANTY; without even the implied warranty of
+ * MERCHANTABILITY or FITNESS FOR A PARTICULAR PURPOSE.  See the GNU
+ * Lesser General Public License for more details.
+ *
+ * You should have received a copy of the GNU Lesser General Public
+ * License along with this library; if not, write to the Free Software
+ * Foundation, Inc., 51 Franklin Street, Fifth Floor, Boston, MA  02110-1301  USA
+ *
+ * Linden Research, Inc., 945 Battery Street, San Francisco, CA  94111  USA
+ * $/LicenseInfo$
+ */
+
+#include "llviewerprecompiledheaders.h"
+
+#include "llpaneltopinfobar.h"
+
+#include "llagent.h"
+#include "llagentui.h"
+#include "llclipboard.h"
+#include "llfloaterreg.h"
+#include "llfloatersidepanelcontainer.h"
+#include "lllandmarkactions.h"
+#include "lllocationinputctrl.h"
+#include "llnotificationsutil.h"
+#include "llparcel.h"
+#include "llslurl.h"
+#include "llstatusbar.h"
+#include "lltrans.h"
+#include "llviewercontrol.h"
+#include "llviewerinventory.h"
+#include "llviewermenu.h"
+#include "llviewerparcelmgr.h"
+#include "llviewerregion.h"
+
+class LLPanelTopInfoBar::LLParcelChangeObserver : public LLParcelObserver
+{
+public:
+    LLParcelChangeObserver(LLPanelTopInfoBar* topInfoBar) : mTopInfoBar(topInfoBar) {}
+
+private:
+    /*virtual*/ void changed()
+    {
+        if (mTopInfoBar)
+        {
+            mTopInfoBar->updateParcelIcons();
+        }
+    }
+
+    LLPanelTopInfoBar* mTopInfoBar;
+};
+
+LLPanelTopInfoBar::LLPanelTopInfoBar(): mParcelChangedObserver(0)
+{
+    buildFromFile( "panel_topinfo_bar.xml");
+}
+
+LLPanelTopInfoBar::~LLPanelTopInfoBar()
+{
+    if (mParcelChangedObserver)
+    {
+        LLViewerParcelMgr::getInstance()->removeObserver(mParcelChangedObserver);
+        delete mParcelChangedObserver;
+    }
+
+    if (mParcelPropsCtrlConnection.connected())
+    {
+        mParcelPropsCtrlConnection.disconnect();
+    }
+
+    if (mParcelMgrConnection.connected())
+    {
+        mParcelMgrConnection.disconnect();
+    }
+
+    if (mShowCoordsCtrlConnection.connected())
+    {
+        mShowCoordsCtrlConnection.disconnect();
+    }
+}
+
+void LLPanelTopInfoBar::initParcelIcons()
+{
+    mParcelIcon[VOICE_ICON] = getChild<LLIconCtrl>("voice_icon");
+    mParcelIcon[FLY_ICON] = getChild<LLIconCtrl>("fly_icon");
+    mParcelIcon[PUSH_ICON] = getChild<LLIconCtrl>("push_icon");
+    mParcelIcon[BUILD_ICON] = getChild<LLIconCtrl>("build_icon");
+    mParcelIcon[SCRIPTS_ICON] = getChild<LLIconCtrl>("scripts_icon");
+    mParcelIcon[DAMAGE_ICON] = getChild<LLIconCtrl>("damage_icon");
+    mParcelIcon[SEE_AVATARS_ICON] = getChild<LLIconCtrl>("see_avatars_icon");
+
+    mParcelIcon[VOICE_ICON]->setToolTip(LLTrans::getString("LocationCtrlVoiceTooltip"));
+    mParcelIcon[FLY_ICON]->setToolTip(LLTrans::getString("LocationCtrlFlyTooltip"));
+    mParcelIcon[PUSH_ICON]->setToolTip(LLTrans::getString("LocationCtrlPushTooltip"));
+    mParcelIcon[BUILD_ICON]->setToolTip(LLTrans::getString("LocationCtrlBuildTooltip"));
+    mParcelIcon[SCRIPTS_ICON]->setToolTip(LLTrans::getString("LocationCtrlScriptsTooltip"));
+    mParcelIcon[DAMAGE_ICON]->setToolTip(LLTrans::getString("LocationCtrlDamageTooltip"));
+    mParcelIcon[SEE_AVATARS_ICON]->setToolTip(LLTrans::getString("LocationCtrlSeeAVsTooltip"));
+
+    mParcelIcon[VOICE_ICON]->setMouseDownCallback(boost::bind(&LLPanelTopInfoBar::onParcelIconClick, this, VOICE_ICON));
+    mParcelIcon[FLY_ICON]->setMouseDownCallback(boost::bind(&LLPanelTopInfoBar::onParcelIconClick, this, FLY_ICON));
+    mParcelIcon[PUSH_ICON]->setMouseDownCallback(boost::bind(&LLPanelTopInfoBar::onParcelIconClick, this, PUSH_ICON));
+    mParcelIcon[BUILD_ICON]->setMouseDownCallback(boost::bind(&LLPanelTopInfoBar::onParcelIconClick, this, BUILD_ICON));
+    mParcelIcon[SCRIPTS_ICON]->setMouseDownCallback(boost::bind(&LLPanelTopInfoBar::onParcelIconClick, this, SCRIPTS_ICON));
+    mParcelIcon[DAMAGE_ICON]->setMouseDownCallback(boost::bind(&LLPanelTopInfoBar::onParcelIconClick, this, DAMAGE_ICON));
+    mParcelIcon[SEE_AVATARS_ICON]->setMouseDownCallback(boost::bind(&LLPanelTopInfoBar::onParcelIconClick, this, SEE_AVATARS_ICON));
+
+    mDamageText->setText(LLStringExplicit("100%"));
+}
+
+void LLPanelTopInfoBar::handleLoginComplete()
+{
+    // An agent parcel update hasn't occurred yet, so
+    // we have to manually set location and the icons.
+    update();
+}
+
+bool LLPanelTopInfoBar::handleRightMouseDown(S32 x, S32 y, MASK mask)
+{
+    if(!LLUICtrl::CommitCallbackRegistry::getValue("TopInfoBar.Action"))
+    {
+        LLUICtrl::CommitCallbackRegistry::currentRegistrar()
+                .add("TopInfoBar.Action", boost::bind(&LLPanelTopInfoBar::onContextMenuItemClicked, this, _2));
+    }
+    show_topinfobar_context_menu(this, x, y);
+    return true;
+}
+
+bool LLPanelTopInfoBar::postBuild()
+{
+    mInfoBtn = getChild<LLButton>("place_info_btn");
+    mInfoBtn->setClickedCallback(boost::bind(&LLPanelTopInfoBar::onInfoButtonClicked, this));
+    mInfoBtn->setToolTip(LLTrans::getString("LocationCtrlInfoBtnTooltip"));
+
+    mParcelInfoText = getChild<LLTextBox>("parcel_info_text");
+    mDamageText = getChild<LLTextBox>("damage_text");
+
+    initParcelIcons();
+
+    mParcelChangedObserver = new LLParcelChangeObserver(this);
+    LLViewerParcelMgr::getInstance()->addObserver(mParcelChangedObserver);
+
+    // Connecting signal for updating parcel icons on "Show Parcel Properties" setting change.
+    LLControlVariable* ctrl = gSavedSettings.getControl("NavBarShowParcelProperties").get();
+    if (ctrl)
+    {
+        mParcelPropsCtrlConnection = ctrl->getSignal()->connect(boost::bind(&LLPanelTopInfoBar::updateParcelIcons, this));
+    }
+
+    // Connecting signal for updating parcel text on "Show Coordinates" setting change.
+    ctrl = gSavedSettings.getControl("NavBarShowCoordinates").get();
+    if (ctrl)
+    {
+        mShowCoordsCtrlConnection = ctrl->getSignal()->connect(boost::bind(&LLPanelTopInfoBar::onNavBarShowParcelPropertiesCtrlChanged, this));
+    }
+
+    mParcelMgrConnection = gAgent.addParcelChangedCallback(
+            boost::bind(&LLPanelTopInfoBar::onAgentParcelChange, this));
+
+    setVisibleCallback(boost::bind(&LLPanelTopInfoBar::onVisibilityChanged, this, _2));
+
+    return true;
+}
+
+void LLPanelTopInfoBar::onNavBarShowParcelPropertiesCtrlChanged()
+{
+    std::string new_text;
+
+    // don't need to have separate show_coords variable; if user requested the coords to be shown
+    // they will be added during the next call to the draw() method.
+    buildLocationString(new_text, false);
+    setParcelInfoText(new_text);
+}
+
+// when panel is shown, all minimized floaters should be shifted downwards to prevent overlapping of
+// PanelTopInfoBar. See EXT-7951.
+void LLPanelTopInfoBar::onVisibilityChanged(const LLSD& show)
+{
+    // this height is used as a vertical offset for ALREADY MINIMIZED floaters
+    // when PanelTopInfoBar visibility changes
+    S32 height = getRect().getHeight();
+
+    // this vertical offset is used for a start minimize position of floaters that
+    // are NOT MIMIMIZED YET
+    S32 minimize_pos_offset = 0;
+
+    if (show.asBoolean())
+    {
+        height = minimize_pos_offset = -height;
+    }
+
+    gFloaterView->shiftFloaters(0, height);
+    gFloaterView->setMinimizePositionVerticalOffset(minimize_pos_offset);
+}
+
+boost::signals2::connection LLPanelTopInfoBar::setResizeCallback( const resize_signal_t::slot_type& cb )
+{
+    return mResizeSignal.connect(cb);
+}
+
+void LLPanelTopInfoBar::draw()
+{
+    updateParcelInfoText();
+    updateHealth();
+
+    LLPanel::draw();
+}
+
+void LLPanelTopInfoBar::buildLocationString(std::string& loc_str, bool show_coords)
+{
+    LLAgentUI::ELocationFormat format =
+        (show_coords ? LLAgentUI::LOCATION_FORMAT_FULL : LLAgentUI::LOCATION_FORMAT_NO_COORDS);
+
+    if (!LLAgentUI::buildLocationString(loc_str, format))
+    {
+        loc_str = "???";
+    }
+}
+
+void LLPanelTopInfoBar::setParcelInfoText(const std::string& new_text)
+{
+    LLRect old_rect = getRect();
+    const LLFontGL* font = mParcelInfoText->getFont();
+    S32 new_text_width = font->getWidth(new_text);
+
+    mParcelInfoText->setText(new_text);
+
+    LLRect rect = mParcelInfoText->getRect();
+    rect.setOriginAndSize(rect.mLeft, rect.mBottom, new_text_width, rect.getHeight());
+
+    mParcelInfoText->reshape(rect.getWidth(), rect.getHeight(), true);
+    mParcelInfoText->setRect(rect);
+    layoutParcelIcons();
+
+    if (old_rect != getRect())
+    {
+        mResizeSignal();
+    }
+}
+
+void LLPanelTopInfoBar::update()
+{
+    std::string new_text;
+
+    // don't need to have separate show_coords variable; if user requested the coords to be shown
+    // they will be added during the next call to the draw() method.
+    buildLocationString(new_text, false);
+    setParcelInfoText(new_text);
+
+    updateParcelIcons();
+}
+
+void LLPanelTopInfoBar::updateParcelInfoText()
+{
+    static LLUICachedControl<bool> show_coords("NavBarShowCoordinates", false);
+
+    if (show_coords)
+    {
+        std::string new_text;
+
+        buildLocationString(new_text, show_coords);
+        setParcelInfoText(new_text);
+    }
+}
+
+void LLPanelTopInfoBar::updateParcelIcons()
+{
+    LLViewerParcelMgr* vpm = LLViewerParcelMgr::getInstance();
+
+    LLViewerRegion* agent_region = gAgent.getRegion();
+    LLParcel* agent_parcel = vpm->getAgentParcel();
+    if (!agent_region || !agent_parcel)
+        return;
+
+    if (gSavedSettings.getBOOL("NavBarShowParcelProperties"))
+    {
+        LLParcel* current_parcel;
+        LLViewerRegion* selection_region = vpm->getSelectionRegion();
+        LLParcel* selected_parcel = vpm->getParcelSelection()->getParcel();
+
+        // If agent is in selected parcel we use its properties because
+        // they are updated more often by LLViewerParcelMgr than agent parcel properties.
+        // See LLViewerParcelMgr::processParcelProperties().
+        // This is needed to reflect parcel restrictions changes without having to leave
+        // the parcel and then enter it again. See EXT-2987
+        if (selected_parcel && selected_parcel->getLocalID() == agent_parcel->getLocalID()
+                && selection_region == agent_region)
+        {
+            current_parcel = selected_parcel;
+        }
+        else
+        {
+            current_parcel = agent_parcel;
+        }
+
+        bool allow_voice    = vpm->allowAgentVoice(agent_region, current_parcel);
+        bool allow_fly      = vpm->allowAgentFly(agent_region, current_parcel);
+        bool allow_push     = vpm->allowAgentPush(agent_region, current_parcel);
+        bool allow_build    = vpm->allowAgentBuild(current_parcel); // true when anyone is allowed to build. See EXT-4610.
+        bool allow_scripts  = vpm->allowAgentScripts(agent_region, current_parcel);
+        bool allow_damage   = vpm->allowAgentDamage(agent_region, current_parcel);
+        bool see_avs        = current_parcel->getSeeAVs();
+
+        // Most icons are "block this ability"
+        mParcelIcon[VOICE_ICON]->setVisible(   !allow_voice );
+        mParcelIcon[FLY_ICON]->setVisible(     !allow_fly );
+        mParcelIcon[PUSH_ICON]->setVisible(    !allow_push );
+        mParcelIcon[BUILD_ICON]->setVisible(   !allow_build );
+        mParcelIcon[SCRIPTS_ICON]->setVisible( !allow_scripts );
+        mParcelIcon[DAMAGE_ICON]->setVisible(  allow_damage );
+        mDamageText->setVisible(allow_damage);
+        mParcelIcon[SEE_AVATARS_ICON]->setVisible( !see_avs );
+
+        layoutParcelIcons();
+    }
+    else
+    {
+        for (S32 i = 0; i < ICON_COUNT; ++i)
+        {
+            mParcelIcon[i]->setVisible(false);
+        }
+        mDamageText->setVisible(false);
+    }
+}
+
+void LLPanelTopInfoBar::updateHealth()
+{
+    static LLUICachedControl<bool> show_icons("NavBarShowParcelProperties", false);
+
+    // *FIXME: Status bar owns health information, should be in agent
+    if (show_icons && gStatusBar)
+    {
+        static S32 last_health = -1;
+        S32 health = gStatusBar->getHealth();
+        if (health != last_health)
+        {
+            std::string text = llformat("%d%%", health);
+            mDamageText->setText(text);
+            last_health = health;
+        }
+    }
+}
+
+void LLPanelTopInfoBar::layoutParcelIcons()
+{
+    LLRect old_rect = getRect();
+
+    // TODO: remove hard-coded values and read them as xml parameters
+    static const int FIRST_ICON_HPAD = 32;
+    static const int LAST_ICON_HPAD = 11;
+
+    S32 left = mParcelInfoText->getRect().mRight + FIRST_ICON_HPAD;
+
+    left = layoutWidget(mDamageText, left);
+
+    for (int i = ICON_COUNT - 1; i >= 0; --i)
+    {
+        left = layoutWidget(mParcelIcon[i], left);
+    }
+
+    LLRect rect = getRect();
+    rect.set(rect.mLeft, rect.mTop, left + LAST_ICON_HPAD, rect.mBottom);
+    setRect(rect);
+
+    if (old_rect != getRect())
+    {
+        mResizeSignal();
+    }
+}
+
+S32 LLPanelTopInfoBar::layoutWidget(LLUICtrl* ctrl, S32 left)
+{
+    // TODO: remove hard-coded values and read them as xml parameters
+    static const int ICON_HPAD = 2;
+
+    if (ctrl->getVisible())
+    {
+        LLRect rect = ctrl->getRect();
+        rect.mRight = left + rect.getWidth();
+        rect.mLeft = left;
+
+        ctrl->setRect(rect);
+        left += rect.getWidth() + ICON_HPAD;
+    }
+
+    return left;
+}
+
+void LLPanelTopInfoBar::onParcelIconClick(EParcelIcon icon)
+{
+    switch (icon)
+    {
+    case VOICE_ICON:
+        LLNotificationsUtil::add("NoVoice");
+        break;
+    case FLY_ICON:
+        LLNotificationsUtil::add("NoFly");
+        break;
+    case PUSH_ICON:
+        LLNotificationsUtil::add("PushRestricted");
+        break;
+    case BUILD_ICON:
+        LLNotificationsUtil::add("NoBuild");
+        break;
+    case SCRIPTS_ICON:
+    {
+        LLViewerRegion* region = gAgent.getRegion();
+        if(region && region->getRegionFlag(REGION_FLAGS_ESTATE_SKIP_SCRIPTS))
+        {
+            LLNotificationsUtil::add("ScriptsStopped");
+        }
+        else if(region && region->getRegionFlag(REGION_FLAGS_SKIP_SCRIPTS))
+        {
+            LLNotificationsUtil::add("ScriptsNotRunning");
+        }
+        else
+        {
+            LLNotificationsUtil::add("NoOutsideScripts");
+        }
+        break;
+    }
+    case DAMAGE_ICON:
+        LLNotificationsUtil::add("NotSafe");
+        break;
+    case SEE_AVATARS_ICON:
+        LLNotificationsUtil::add("SeeAvatars");
+        break;
+    case ICON_COUNT:
+        break;
+    // no default to get compiler warning when a new icon gets added
+    }
+}
+
+void LLPanelTopInfoBar::onAgentParcelChange()
+{
+    update();
+}
+
+void LLPanelTopInfoBar::onContextMenuItemClicked(const LLSD::String& item)
+{
+    if (item == "landmark")
+    {
+        LLViewerInventoryItem* landmark = LLLandmarkActions::findLandmarkForAgentPos();
+
+        if(landmark == NULL)
+        {
+            LLFloaterReg::showInstance("add_landmark");
+        }
+        else
+        {
+            LLFloaterSidePanelContainer::showPanel("places", LLSD().with("type", "landmark").with("id",landmark->getUUID()));
+        }
+    }
+    else if (item == "copy")
+    {
+        LLSLURL slurl;
+        LLAgentUI::buildSLURL(slurl, false);
+        LLUIString location_str(slurl.getSLURLString());
+
+        LLClipboard::instance().copyToClipboard(location_str,0,location_str.length());
+    }
+}
+
+void LLPanelTopInfoBar::onInfoButtonClicked()
+{
+    LLFloaterSidePanelContainer::showPanel("places", LLSD().with("type", "agent"));
+}