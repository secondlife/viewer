--- conflicted
+++ resolved
@@ -49,11 +49,7 @@
                 void *callback_data);
     ~LLPanelLogin();
 
-<<<<<<< HEAD
-	virtual void setFocus( bool b );
-=======
-    virtual void setFocus( BOOL b );
->>>>>>> e7eced3c
+    virtual void setFocus( bool b );
 
     static void show(const LLRect &rect,
         void (*callback)(S32 option, void* user_data),
@@ -64,39 +60,16 @@
     static void resetFields();
     static void getFields(LLPointer<LLCredential>& credential, bool& remember_user, bool& remember_psswrd);
 
-<<<<<<< HEAD
-	static bool isCredentialSet() { return sCredentialSet; }
+    static bool isCredentialSet() { return sCredentialSet; }
 
-	static bool areCredentialFieldsDirty();
-	static void setLocation(const LLSLURL& slurl);
-	static void autologinToLocation(const LLSLURL& slurl);
-	
-	/// Call when preferences that control visibility may have changed
-	static void updateLocationSelectorsVisibility();
-=======
-    static BOOL isCredentialSet() { return sCredentialSet; }
-
-    static BOOL areCredentialFieldsDirty();
+    static bool areCredentialFieldsDirty();
     static void setLocation(const LLSLURL& slurl);
     static void autologinToLocation(const LLSLURL& slurl);
->>>>>>> e7eced3c
 
     /// Call when preferences that control visibility may have changed
     static void updateLocationSelectorsVisibility();
 
-<<<<<<< HEAD
-	static void loadLoginPage();	
-	static void giveFocus();
-	static void setAlwaysRefresh(bool refresh); 
-	
-	// inherited from LLViewerMediaObserver
-	/*virtual*/ void handleMediaEvent(LLPluginClassMedia* self, EMediaEvent event);
-	static void updateServer();  // update the combo box, change the login page to the new server, clear the combo
-=======
     static void closePanel();
-
-    void setSiteIsAlive( bool alive );
->>>>>>> e7eced3c
 
     static void loadLoginPage();
     static void giveFocus();
@@ -116,34 +89,14 @@
     static std::string getUserName(LLPointer<LLCredential> &cred);
 
 private:
-<<<<<<< HEAD
-	friend class LLPanelLoginListener;
-	void addFavoritesToStartLocation();
-	void onSelectServer();
-	void onLocationSLURL();
-
-	static void setFields(LLPointer<LLCredential> credential);
-
-	static void onClickConnect(bool commit_fields = true);
-	static void onClickVersion(void*);
-	static void onClickForgotPassword(void*);
-	static void onClickSignUp(void*);
-	static void onUserNameTextEnty(void*);
-	static void onUserListCommit(void*);
-	static void onRememberUserCheck(void*);
-    static void onRememberPasswordCheck(void*);
-	static void onPassKey(LLLineEditor* caller, void* user_data);
-=======
     friend class LLPanelLoginListener;
     void addFavoritesToStartLocation();
-    void addUsersWithFavoritesToUsername();
     void onSelectServer();
     void onLocationSLURL();
 
     static void setFields(LLPointer<LLCredential> credential);
 
     static void onClickConnect(bool commit_fields = true);
-    static void onClickNewAccount(void*);
     static void onClickVersion(void*);
     static void onClickForgotPassword(void*);
     static void onClickSignUp(void*);
@@ -152,8 +105,6 @@
     static void onRememberUserCheck(void*);
     static void onRememberPasswordCheck(void*);
     static void onPassKey(LLLineEditor* caller, void* user_data);
-    static void updateServerCombo();
->>>>>>> e7eced3c
 
 private:
     std::unique_ptr<LLPanelLoginListener> mListener;
@@ -164,25 +115,14 @@
     void            (*mCallback)(S32 option, void *userdata);
     void*           mCallbackData;
 
-    BOOL            mPasswordModified;
+    bool            mPasswordModified;
     bool            mShowFavorites;
 
-<<<<<<< HEAD
-	bool            mPasswordModified;
-	bool			mShowFavorites;
-
-	static LLPanelLogin* sInstance;
-	static bool		sCapslockDidNotification;
-	bool			mFirstLoginThisInstall;
-    
-    static bool sCredentialSet;
-=======
     static LLPanelLogin* sInstance;
-    static BOOL     sCapslockDidNotification;
+    static bool     sCapslockDidNotification;
     bool            mFirstLoginThisInstall;
 
-    static BOOL sCredentialSet;
->>>>>>> e7eced3c
+    static bool sCredentialSet;
 
     unsigned int mUsernameLength;
     unsigned int mPasswordLength;
