/**
 * @file llfloaterloadprefpreset.h
 * @brief Floater to load a graphics / camera preset

 *
 * $LicenseInfo:firstyear=2015&license=viewerlgpl$
 * Second Life Viewer Source Code
 * Copyright (C) 2015, Linden Research, Inc.
 *
 * This library is free software; you can redistribute it and/or
 * modify it under the terms of the GNU Lesser General Public
 * License as published by the Free Software Foundation;
 * version 2.1 of the License only.
 *
 * This library is distributed in the hope that it will be useful,
 * but WITHOUT ANY WARRANTY; without even the implied warranty of
 * MERCHANTABILITY or FITNESS FOR A PARTICULAR PURPOSE.  See the GNU
 * Lesser General Public License for more details.
 *
 * You should have received a copy of the GNU Lesser General Public
 * License along with this library; if not, write to the Free Software
 * Foundation, Inc., 51 Franklin Street, Fifth Floor, Boston, MA  02110-1301  USA
 *
 * Linden Research, Inc., 945 Battery Street, San Francisco, CA  94111  USA
 * $/LicenseInfo$
 */

#ifndef LL_LLFLOATERLOADPREFPRESET_H
#define LL_LLFLOATERLOADPREFPRESET_H

#include "llfloater.h"

class LLComboBox;

class LLFloaterLoadPrefPreset : public LLFloater
{

public:
    LLFloaterLoadPrefPreset(const LLSD &key);

<<<<<<< HEAD
	bool postBuild() override;
	void onOpen(const LLSD& key) override;
=======
    /*virtual*/ BOOL    postBuild();
    /*virtual*/ void    onOpen(const LLSD& key);
>>>>>>> e7eced3c

    void onBtnOk();
    void onBtnCancel();

private:
    void onPresetsListChange();

    std::string mSubdirectory;
};

#endif // LL_LLFLOATERLOADPREFPRESET_H<|MERGE_RESOLUTION|>--- conflicted
+++ resolved
@@ -38,13 +38,8 @@
 public:
     LLFloaterLoadPrefPreset(const LLSD &key);
 
-<<<<<<< HEAD
-	bool postBuild() override;
-	void onOpen(const LLSD& key) override;
-=======
-    /*virtual*/ BOOL    postBuild();
-    /*virtual*/ void    onOpen(const LLSD& key);
->>>>>>> e7eced3c
+    bool postBuild() override;
+    void onOpen(const LLSD& key) override;
 
     void onBtnOk();
     void onBtnCancel();
