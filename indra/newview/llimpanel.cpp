--- conflicted
+++ resolved
@@ -398,12 +398,7 @@
 protected:
 	void httpFailure()
 	{
-<<<<<<< HEAD
-		llwarns << "Error inviting all agents to session " << dumpResponse() << llendl;
-=======
-		LL_WARNS() << "Error inviting all agents to session [status:" 
-				<< statusNum << "]: " << content << LL_ENDL;
->>>>>>> d0ef02c2
+		LL_WARNS() << "Error inviting all agents to session " << dumpResponse() << LL_ENDL;
 		//throw something back to the viewer here?
 	}
 
