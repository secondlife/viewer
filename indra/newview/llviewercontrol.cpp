--- conflicted
+++ resolved
@@ -413,14 +413,7 @@
 
 bool handleVoiceClientPrefsChanged(const LLSD& newvalue)
 {
-<<<<<<< HEAD
-	if(LLVoiceClient::getInstance())
-	{
-		LLVoiceClient::getInstance()->updateSettings();
-	}
-=======
 	LLVoiceClient::getInstance()->updateSettings();
->>>>>>> 947bd994
 	return true;
 }
 
