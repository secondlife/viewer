--- conflicted
+++ resolved
@@ -48,11 +48,7 @@
     mBrowser = getChild<LLMediaCtrl>( "browser" );
     mBrowser->addObserver( this );
 
-<<<<<<< HEAD
-	return true;
-=======
-    return TRUE;
->>>>>>> e7eced3c
+    return true;
 }
 
 ////////////////////////////////////////////////////////////////////////////////
