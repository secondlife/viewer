--- conflicted
+++ resolved
@@ -34,29 +34,16 @@
 class LLPanelGroupExperiences : public LLPanelGroupTab
 {
 public:
-<<<<<<< HEAD
-	LLPanelGroupExperiences();
-	virtual ~LLPanelGroupExperiences();
-
-	// LLPanelGroupTab
-	virtual void activate();
-	
-	virtual bool postBuild();
-	
-	virtual void setGroupID(const LLUUID& id);
-	
-=======
     LLPanelGroupExperiences();
     virtual ~LLPanelGroupExperiences();
 
     // LLPanelGroupTab
     virtual void activate();
 
-    virtual BOOL postBuild();
+    virtual bool postBuild();
 
     virtual void setGroupID(const LLUUID& id);
 
->>>>>>> e7eced3c
     void setExperienceList(const LLSD& experiences);
 
 protected:
