--- conflicted
+++ resolved
@@ -36,15 +36,9 @@
 public:
     virtual ~LLTextureManagerBridge() {}
 
-<<<<<<< HEAD
-	virtual LLPointer<LLGLTexture> getLocalTexture(bool usemipmaps = true, bool generate_gl_tex = true) = 0;
-	virtual LLPointer<LLGLTexture> getLocalTexture(const U32 width, const U32 height, const U8 components, bool usemipmaps, bool generate_gl_tex = true) = 0;
-	virtual LLGLTexture* getFetchedTexture(const LLUUID &image_id) = 0;
-=======
-    virtual LLPointer<LLGLTexture> getLocalTexture(BOOL usemipmaps = TRUE, BOOL generate_gl_tex = TRUE) = 0;
-    virtual LLPointer<LLGLTexture> getLocalTexture(const U32 width, const U32 height, const U8 components, BOOL usemipmaps, BOOL generate_gl_tex = TRUE) = 0;
+    virtual LLPointer<LLGLTexture> getLocalTexture(bool usemipmaps = true, bool generate_gl_tex = true) = 0;
+    virtual LLPointer<LLGLTexture> getLocalTexture(const U32 width, const U32 height, const U8 components, bool usemipmaps, bool generate_gl_tex = true) = 0;
     virtual LLGLTexture* getFetchedTexture(const LLUUID &image_id) = 0;
->>>>>>> e7eced3c
 };
 
 extern LLTextureManagerBridge* gTextureManagerBridgep;
