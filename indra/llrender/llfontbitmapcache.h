/** 
 * @file llfontbitmapcache.h
 * @brief Storage for previously rendered glyphs.
 *
 * $LicenseInfo:firstyear=2008&license=viewerlgpl$
 * Second Life Viewer Source Code
 * Copyright (C) 2010, Linden Research, Inc.
 * 
 * This library is free software; you can redistribute it and/or
 * modify it under the terms of the GNU Lesser General Public
 * License as published by the Free Software Foundation;
 * version 2.1 of the License only.
 * 
 * This library is distributed in the hope that it will be useful,
 * but WITHOUT ANY WARRANTY; without even the implied warranty of
 * MERCHANTABILITY or FITNESS FOR A PARTICULAR PURPOSE.  See the GNU
 * Lesser General Public License for more details.
 * 
 * You should have received a copy of the GNU Lesser General Public
 * License along with this library; if not, write to the Free Software
 * Foundation, Inc., 51 Franklin Street, Fifth Floor, Boston, MA  02110-1301  USA
 * 
 * Linden Research, Inc., 945 Battery Street, San Francisco, CA  94111  USA
 * $/LicenseInfo$
 */

#ifndef LL_LLFONTBITMAPCACHE_H
#define LL_LLFONTBITMAPCACHE_H

#include <vector>
#include "lltrace.h"

enum class EFontGlyphType : U32
{
	Grayscale = 0,
	Color,
	Count,
	Unspecified,
};

// Maintain a collection of bitmaps containing rendered glyphs.
// Generalizes the single-bitmap logic from LLFontFreetype and LLFontGL.
class LLFontBitmapCache
{
public:
	LLFontBitmapCache();
	~LLFontBitmapCache();

	// Need to call this once, before caching any glyphs.
 	void init(S32 max_char_width,
			  S32 max_char_height);

	void reset();

<<<<<<< HEAD
	bool nextOpenPos(S32 width, S32 &posX, S32 &posY, S32 &bitmapNum);
=======
	BOOL nextOpenPos(S32 width, S32& posX, S32& posY, EFontGlyphType bitmapType, U32& bitmapNum);
>>>>>>> afc943ac
	
	void destroyGL();
	
 	LLImageRaw* getImageRaw(EFontGlyphType bitmapType, U32 bitmapNum) const;
 	LLImageGL* getImageGL(EFontGlyphType bitmapType, U32 bitmapNum) const;

	S32 getMaxCharWidth() const { return mMaxCharWidth; }
	U32 getNumBitmaps(EFontGlyphType bitmapType) const { return (bitmapType < EFontGlyphType::Count) ? mImageRawVec[static_cast<U32>(bitmapType)].size() : 0; }
	S32 getBitmapWidth() const { return mBitmapWidth; }
	S32 getBitmapHeight() const { return mBitmapHeight; }

protected:
	static U32 getNumComponents(EFontGlyphType bitmap_type);

private:
	S32 mBitmapWidth = 0;
	S32 mBitmapHeight = 0;
	S32 mCurrentOffsetX[static_cast<U32>(EFontGlyphType::Count)] = { 1 };
	S32 mCurrentOffsetY[static_cast<U32>(EFontGlyphType::Count)] = { 1 };
	S32 mMaxCharWidth = 0;
	S32 mMaxCharHeight = 0;
	std::vector<LLPointer<LLImageRaw>> mImageRawVec[static_cast<U32>(EFontGlyphType::Count)];
	std::vector<LLPointer<LLImageGL>> mImageGLVec[static_cast<U32>(EFontGlyphType::Count)];
};

#endif //LL_LLFONTBITMAPCACHE_H<|MERGE_RESOLUTION|>--- conflicted
+++ resolved
@@ -52,11 +52,7 @@
 
 	void reset();
 
-<<<<<<< HEAD
-	bool nextOpenPos(S32 width, S32 &posX, S32 &posY, S32 &bitmapNum);
-=======
-	BOOL nextOpenPos(S32 width, S32& posX, S32& posY, EFontGlyphType bitmapType, U32& bitmapNum);
->>>>>>> afc943ac
+	bool nextOpenPos(S32 width, S32& posX, S32& posY, EFontGlyphType bitmapType, U32& bitmapNum);
 	
 	void destroyGL();
 	
