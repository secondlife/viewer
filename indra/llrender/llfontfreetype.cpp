/** 
 * @file llfontfreetype.cpp
 * @brief Freetype font library wrapper
 *
 * $LicenseInfo:firstyear=2002&license=viewerlgpl$
 * Second Life Viewer Source Code
 * Copyright (C) 2010, Linden Research, Inc.
 * 
 * This library is free software; you can redistribute it and/or
 * modify it under the terms of the GNU Lesser General Public
 * License as published by the Free Software Foundation;
 * version 2.1 of the License only.
 * 
 * This library is distributed in the hope that it will be useful,
 * but WITHOUT ANY WARRANTY; without even the implied warranty of
 * MERCHANTABILITY or FITNESS FOR A PARTICULAR PURPOSE.  See the GNU
 * Lesser General Public License for more details.
 * 
 * You should have received a copy of the GNU Lesser General Public
 * License along with this library; if not, write to the Free Software
 * Foundation, Inc., 51 Franklin Street, Fifth Floor, Boston, MA  02110-1301  USA
 * 
 * Linden Research, Inc., 945 Battery Street, San Francisco, CA  94111  USA
 * $/LicenseInfo$
 */

#include "linden_common.h"

#include "llfontfreetype.h"
#include "llfontgl.h"

// Freetype stuff
#include <ft2build.h>
#ifdef LL_WINDOWS
#include <freetype2\freetype\ftsystem.h>
#endif
#include "llfontfreetypesvg.h"

// For some reason, this won't work if it's not wrapped in the ifdef
#ifdef FT_FREETYPE_H
#include FT_FREETYPE_H
#endif

#include "lldir.h"
#include "llerror.h"
#include "llimage.h"
#include "llimagepng.h"
//#include "llimagej2c.h"
#include "llmath.h"	// Linden math
#include "llstring.h"
//#include "imdebug.h"
#include "llfontbitmapcache.h"
#include "llgl.h"

#define ENABLE_OT_SVG_SUPPORT

FT_Render_Mode gFontRenderMode = FT_RENDER_MODE_NORMAL;

LLFontManager *gFontManagerp = NULL;

FT_Library gFTLibrary = NULL;

//static
void LLFontManager::initClass()
{
	if (!gFontManagerp) 
	{
		gFontManagerp = new LLFontManager;
	}
}

//static
void LLFontManager::cleanupClass()
{
	delete gFontManagerp;
	gFontManagerp = NULL;
}

LLFontManager::LLFontManager()
{
	int error;
	error = FT_Init_FreeType(&gFTLibrary);
	if (error)
	{
		// Clean up freetype libs.
		LL_ERRS() << "Freetype initialization failure!" << LL_ENDL;
		FT_Done_FreeType(gFTLibrary);
	}

#ifdef ENABLE_OT_SVG_SUPPORT
	SVG_RendererHooks hooks = {
		LLFontFreeTypeSvgRenderer::OnInit,
		LLFontFreeTypeSvgRenderer::OnFree,
		LLFontFreeTypeSvgRenderer::OnRender,
		LLFontFreeTypeSvgRenderer::OnPresetGlypthSlot,
	};
	FT_Property_Set(gFTLibrary, "ot-svg", "svg-hooks", &hooks);
#endif
}

LLFontManager::~LLFontManager()
{
	FT_Done_FreeType(gFTLibrary);
}


LLFontGlyphInfo::LLFontGlyphInfo(U32 index, EFontGlyphType glyph_type)
:	mGlyphIndex(index),
	mGlyphType(glyph_type),
	mWidth(0),			// In pixels
	mHeight(0),			// In pixels
	mXAdvance(0.f),		// In pixels
	mYAdvance(0.f),		// In pixels
	mXBitmapOffset(0), 	// Offset to the origin in the bitmap
	mYBitmapOffset(0), 	// Offset to the origin in the bitmap
	mXBearing(0),		// Distance from baseline to left in pixels
	mYBearing(0),		// Distance from baseline to top in pixels
	mBitmapEntry(std::make_pair(EFontGlyphType::Unspecified, -1)) // Which bitmap in the bitmap cache contains this glyph
{
}

LLFontGlyphInfo::LLFontGlyphInfo(const LLFontGlyphInfo& fgi)
	: mGlyphIndex(fgi.mGlyphIndex)
	, mGlyphType(fgi.mGlyphType)
	, mWidth(fgi.mWidth)
	, mHeight(fgi.mHeight)
	, mXAdvance(fgi.mXAdvance)
	, mYAdvance(fgi.mYAdvance)
	, mXBitmapOffset(fgi.mXBitmapOffset)
	, mYBitmapOffset(fgi.mYBitmapOffset)
	, mXBearing(fgi.mXBearing)
	, mYBearing(fgi.mYBearing)
{
	mBitmapEntry = fgi.mBitmapEntry;
}

LLFontFreetype::LLFontFreetype()
:	mFontBitmapCachep(new LLFontBitmapCache),
	mAscender(0.f),
	mDescender(0.f),
	mLineHeight(0.f),
#ifdef LL_WINDOWS
	pFileStream(NULL),
	pFtStream(NULL),
#endif
	mIsFallback(false),
	mFTFace(NULL),
	mRenderGlyphCount(0),
	mAddGlyphCount(0),
	mStyle(0),
	mPointSize(0)
{
}


LLFontFreetype::~LLFontFreetype()
{
	// Clean up freetype libs.
	if (mFTFace)
		FT_Done_Face(mFTFace);
	mFTFace = NULL;

	// Delete glyph info
	std::for_each(mCharGlyphInfoMap.begin(), mCharGlyphInfoMap.end(), DeletePairedPointer());
	mCharGlyphInfoMap.clear();

#ifdef LL_WINDOWS
	delete pFileStream; // closed by FT_Done_Face
	delete pFtStream;
#endif
	delete mFontBitmapCachep;
	// mFallbackFonts cleaned up by LLPointer destructor
}

#ifdef LL_WINDOWS
unsigned long ft_read_cb(FT_Stream stream, unsigned long offset, unsigned char *buffer, unsigned long count) {
	if (count <= 0) return count;
	llifstream *file_stream = static_cast<llifstream *>(stream->descriptor.pointer);
	file_stream->seekg(offset, std::ios::beg);
	file_stream->read((char*)buffer, count);
	return file_stream->gcount();
}

void ft_close_cb(FT_Stream stream) {
	llifstream *file_stream = static_cast<llifstream *>(stream->descriptor.pointer);
	file_stream->close();
}
#endif

<<<<<<< HEAD
bool LLFontFreetype::loadFace(const std::string& filename, F32 point_size, F32 vert_dpi, F32 horz_dpi, S32 components, bool is_fallback, S32 face_n)
=======
BOOL LLFontFreetype::loadFace(const std::string& filename, F32 point_size, F32 vert_dpi, F32 horz_dpi, bool is_fallback, S32 face_n)
>>>>>>> afc943ac
{
	// Don't leak face objects.  This is also needed to deal with
	// changed font file names.
	if (mFTFace)
	{
		FT_Done_Face(mFTFace);
		mFTFace = NULL;
	}
	
	int error;
#ifdef LL_WINDOWS
	error = ftOpenFace(filename, face_n);
#else
	error = FT_New_Face( gFTLibrary,
						 filename.c_str(),
						 0,
						 &mFTFace);
#endif

	if (error)
	{
#ifdef LL_WINDOWS
		clearFontStreams();
#endif
		return false;
	}

	mIsFallback = is_fallback;
	F32 pixels_per_em = (point_size / 72.f)*vert_dpi; // Size in inches * dpi

	error = FT_Set_Char_Size(mFTFace,    /* handle to face object           */
							0,       /* char_width in 1/64th of points  */
							(S32)(point_size*64),   /* char_height in 1/64th of points */
							(U32)horz_dpi,     /* horizontal device resolution    */
							(U32)vert_dpi);   /* vertical device resolution      */

	if (error)
	{
		// Clean up freetype libs.
		FT_Done_Face(mFTFace);
#ifdef LL_WINDOWS
		clearFontStreams();
#endif
		mFTFace = NULL;
		return false;
	}

	F32 y_max, y_min, x_max, x_min;
	F32 ems_per_unit = 1.f/ mFTFace->units_per_EM;
	F32 pixels_per_unit = pixels_per_em * ems_per_unit;

	// Get size of bbox in pixels
	y_max = mFTFace->bbox.yMax * pixels_per_unit;
	y_min = mFTFace->bbox.yMin * pixels_per_unit;
	x_max = mFTFace->bbox.xMax * pixels_per_unit;
	x_min = mFTFace->bbox.xMin * pixels_per_unit;
	mAscender = mFTFace->ascender * pixels_per_unit;
	mDescender = -mFTFace->descender * pixels_per_unit;
	mLineHeight = mFTFace->height * pixels_per_unit;

	S32 max_char_width = ll_round(0.5f + (x_max - x_min));
	S32 max_char_height = ll_round(0.5f + (y_max - y_min));

	mFontBitmapCachep->init(max_char_width, max_char_height);

	if (!mFTFace->charmap)
	{
		//LL_INFOS() << " no unicode encoding, set whatever encoding there is..." << LL_ENDL;
		FT_Set_Charmap(mFTFace, mFTFace->charmaps[0]);
	}

	if (!mIsFallback)
	{
		// Add the default glyph
		addGlyphFromFont(this, 0, 0, EFontGlyphType::Grayscale);
	}

	mName = filename;
	mPointSize = point_size;

	mStyle = LLFontGL::NORMAL;
	if(mFTFace->style_flags & FT_STYLE_FLAG_BOLD)
	{
		mStyle |= LLFontGL::BOLD;
	}

	if(mFTFace->style_flags & FT_STYLE_FLAG_ITALIC)
	{
		mStyle |= LLFontGL::ITALIC;
	}

	return true;
}

S32 LLFontFreetype::getNumFaces(const std::string& filename)
{
	if (mFTFace)
	{
		FT_Done_Face(mFTFace);
		mFTFace = NULL;
	}

	S32 num_faces = 1;

#ifdef LL_WINDOWS
	int error = ftOpenFace(filename, 0);
		
	if (error)
	{
		return 0;
	}
	else
	{
		num_faces = mFTFace->num_faces;
	}
	
	FT_Done_Face(mFTFace);
	clearFontStreams();
	mFTFace = NULL;
#endif

	return num_faces;
}

#ifdef LL_WINDOWS
S32 LLFontFreetype::ftOpenFace(const std::string& filename, S32 face_n)
{
	S32 error = -1;
	pFileStream = new llifstream(filename, std::ios::binary);
	if (pFileStream->is_open())
	{
		std::streampos beg = pFileStream->tellg();
		pFileStream->seekg(0, std::ios::end);
		std::streampos end = pFileStream->tellg();
		std::size_t file_size = end - beg;
		pFileStream->seekg(0, std::ios::beg);

		pFtStream = new LLFT_Stream();
		pFtStream->base = 0;
		pFtStream->pos = 0;
		pFtStream->size = file_size;
		pFtStream->descriptor.pointer = pFileStream;
		pFtStream->read = ft_read_cb;
		pFtStream->close = ft_close_cb;

		FT_Open_Args args;
		args.flags = FT_OPEN_STREAM;
		args.stream = (FT_StreamRec*)pFtStream;
		error = FT_Open_Face(gFTLibrary, &args, face_n, &mFTFace);
	}
	return error;
}

void LLFontFreetype::clearFontStreams()
{
	if (pFileStream)
	{
		pFileStream->close();
	}
	delete pFileStream;
	delete pFtStream;
	pFileStream = NULL;
	pFtStream = NULL;
}
#endif

void LLFontFreetype::addFallbackFont(const LLPointer<LLFontFreetype>& fallback_font, const char_functor_t& functor)
{
	// Insert functor fallbacks before generic fallbacks
	mFallbackFonts.insert((functor) ? std::find_if(mFallbackFonts.begin(), mFallbackFonts.end(), [](const fallback_font_t& fe) { return !fe.second; }) : mFallbackFonts.end(),
	                      std::make_pair(fallback_font, functor));
}

F32 LLFontFreetype::getLineHeight() const
{
	return mLineHeight;
}

F32 LLFontFreetype::getAscenderHeight() const
{
	return mAscender;
}

F32 LLFontFreetype::getDescenderHeight() const
{
	return mDescender;
}

F32 LLFontFreetype::getXAdvance(llwchar wch) const
{
	if (mFTFace == NULL)
		return 0.0;

	// Return existing info only if it is current
	LLFontGlyphInfo* gi = getGlyphInfo(wch, EFontGlyphType::Unspecified);
	if (gi)
	{
		return gi->mXAdvance;
	}
	else
	{
		char_glyph_info_map_t::iterator found_it = mCharGlyphInfoMap.find((llwchar)0);
		if (found_it != mCharGlyphInfoMap.end())
		{
			return found_it->second->mXAdvance;
		}
	}

	// Last ditch fallback - no glyphs defined at all.
	return (F32)mFontBitmapCachep->getMaxCharWidth();
}

F32 LLFontFreetype::getXAdvance(const LLFontGlyphInfo* glyph) const
{
	if (mFTFace == NULL)
		return 0.0;

	return glyph->mXAdvance;
}

F32 LLFontFreetype::getXKerning(llwchar char_left, llwchar char_right) const
{
	if (mFTFace == NULL)
		return 0.0;

	//llassert(!mIsFallback);
	LLFontGlyphInfo* left_glyph_info = getGlyphInfo(char_left, EFontGlyphType::Unspecified);;
	U32 left_glyph = left_glyph_info ? left_glyph_info->mGlyphIndex : 0;
	// Kern this puppy.
	LLFontGlyphInfo* right_glyph_info = getGlyphInfo(char_right, EFontGlyphType::Unspecified);
	U32 right_glyph = right_glyph_info ? right_glyph_info->mGlyphIndex : 0;

	FT_Vector  delta;

	llverify(!FT_Get_Kerning(mFTFace, left_glyph, right_glyph, ft_kerning_unfitted, &delta));

	return delta.x*(1.f/64.f);
}

F32 LLFontFreetype::getXKerning(const LLFontGlyphInfo* left_glyph_info, const LLFontGlyphInfo* right_glyph_info) const
{
	if (mFTFace == NULL)
		return 0.0;

	U32 left_glyph = left_glyph_info ? left_glyph_info->mGlyphIndex : 0;
	U32 right_glyph = right_glyph_info ? right_glyph_info->mGlyphIndex : 0;

	FT_Vector  delta;

	llverify(!FT_Get_Kerning(mFTFace, left_glyph, right_glyph, ft_kerning_unfitted, &delta));

	return delta.x*(1.f/64.f);
}

bool LLFontFreetype::hasGlyph(llwchar wch) const
{
	llassert(!mIsFallback);
	return(mCharGlyphInfoMap.find(wch) != mCharGlyphInfoMap.end());
}

LLFontGlyphInfo* LLFontFreetype::addGlyph(llwchar wch, EFontGlyphType glyph_type) const
{
	if (mFTFace == NULL)
		return NULL;

	llassert(!mIsFallback);
	llassert(glyph_type < EFontGlyphType::Count);
	//LL_DEBUGS() << "Adding new glyph for " << wch << " to font" << LL_ENDL;

	FT_UInt glyph_index;

	// Fallback fonts with a functor have precedence over everything else
	fallback_font_vector_t::const_iterator it_fallback = mFallbackFonts.cbegin();
	/* This leads to a bug SL-19831 "Check marks in the menu are less visible."
	** Also, LLFontRegistry::createFont() says: "Fallback fonts don't render"
	for (; it_fallback != mFallbackFonts.cend() && it_fallback->second; ++it_fallback)
	{
		if (it_fallback->second(wch))
		{
			glyph_index = FT_Get_Char_Index(it_fallback->first->mFTFace, wch);
			if (glyph_index)
			{
				return addGlyphFromFont(it_fallback->first, wch, glyph_index, glyph_type);
			}
		}
	}
	*/

	// Initialize char to glyph map
	glyph_index = FT_Get_Char_Index(mFTFace, wch);
	if (glyph_index == 0)
	{
		//LL_INFOS() << "Trying to add glyph from fallback font!" << LL_ENDL;
		for (; it_fallback != mFallbackFonts.cend(); ++it_fallback)
		{
			glyph_index = FT_Get_Char_Index(it_fallback->first->mFTFace, wch);
			if (glyph_index)
			{
				return addGlyphFromFont(it_fallback->first, wch, glyph_index, glyph_type);
			}
		}
	}
	
	std::pair<char_glyph_info_map_t::iterator, char_glyph_info_map_t::iterator> range_it = mCharGlyphInfoMap.equal_range(wch);
	char_glyph_info_map_t::iterator iter = 
		std::find_if(range_it.first, range_it.second, [&glyph_type](const char_glyph_info_map_t::value_type& entry) { return entry.second->mGlyphType == glyph_type; });
	if (iter == range_it.second)
	{
		return addGlyphFromFont(this, wch, glyph_index, glyph_type);
	}
	return NULL;
}

LLFontGlyphInfo* LLFontFreetype::addGlyphFromFont(const LLFontFreetype *fontp, llwchar wch, U32 glyph_index, EFontGlyphType requested_glyph_type) const
{
    LL_PROFILE_ZONE_SCOPED;
	if (mFTFace == NULL)
		return NULL;

	llassert(!mIsFallback);
	fontp->renderGlyph(requested_glyph_type, glyph_index);

	EFontGlyphType bitmap_glyph_type = EFontGlyphType::Unspecified;
	switch (fontp->mFTFace->glyph->bitmap.pixel_mode)
	{
		case FT_PIXEL_MODE_MONO:
		case FT_PIXEL_MODE_GRAY:
			bitmap_glyph_type = EFontGlyphType::Grayscale;
			break;
		case FT_PIXEL_MODE_BGRA:
			bitmap_glyph_type = EFontGlyphType::Color;
			break;
		default:
			llassert_always(true);
			break;
	}
	S32 width = fontp->mFTFace->glyph->bitmap.width;
	S32 height = fontp->mFTFace->glyph->bitmap.rows;

	S32 pos_x, pos_y;
	U32 bitmap_num;
	mFontBitmapCachep->nextOpenPos(width, pos_x, pos_y, bitmap_glyph_type, bitmap_num);
	mAddGlyphCount++;

	LLFontGlyphInfo* gi = new LLFontGlyphInfo(glyph_index, requested_glyph_type);
	gi->mXBitmapOffset = pos_x;
	gi->mYBitmapOffset = pos_y;
	gi->mBitmapEntry = std::make_pair(bitmap_glyph_type, bitmap_num);
	gi->mWidth = width;
	gi->mHeight = height;
	gi->mXBearing = fontp->mFTFace->glyph->bitmap_left;
	gi->mYBearing = fontp->mFTFace->glyph->bitmap_top;
	// Convert these from 26.6 units to float pixels.
	gi->mXAdvance = fontp->mFTFace->glyph->advance.x / 64.f;
	gi->mYAdvance = fontp->mFTFace->glyph->advance.y / 64.f;

	insertGlyphInfo(wch, gi);

	if (requested_glyph_type != bitmap_glyph_type)
	{
		LLFontGlyphInfo* gi_temp = new LLFontGlyphInfo(*gi);
		gi_temp->mGlyphType = bitmap_glyph_type;
		insertGlyphInfo(wch, gi_temp);
	}

	if (fontp->mFTFace->glyph->bitmap.pixel_mode == FT_PIXEL_MODE_MONO
	    || fontp->mFTFace->glyph->bitmap.pixel_mode == FT_PIXEL_MODE_GRAY)
	{
		U8 *buffer_data = fontp->mFTFace->glyph->bitmap.buffer;
		S32 buffer_row_stride = fontp->mFTFace->glyph->bitmap.pitch;
		U8 *tmp_graydata = NULL;

		if (fontp->mFTFace->glyph->bitmap.pixel_mode
		    == FT_PIXEL_MODE_MONO)
		{
			// need to expand 1-bit bitmap to 8-bit graymap.
			tmp_graydata = new U8[width * height];
			S32 xpos, ypos;
			for (ypos = 0; ypos < height; ++ypos)
			{
				S32 bm_row_offset = buffer_row_stride * ypos;
				for (xpos = 0; xpos < width; ++xpos)
				{
					U32 bm_col_offsetbyte = xpos / 8;
					U32 bm_col_offsetbit = 7 - (xpos % 8);
					U32 bit =
					!!(buffer_data[bm_row_offset
						       + bm_col_offsetbyte
					   ] & (1 << bm_col_offsetbit) );
					tmp_graydata[width*ypos + xpos] =
						255 * bit;
				}
			}
			// use newly-built graymap.
			buffer_data = tmp_graydata;
			buffer_row_stride = width;
		}

<<<<<<< HEAD
		switch (mFontBitmapCachep->getNumComponents())
		{
		case 1:
			mFontBitmapCachep->getImageRaw(bitmap_num)->setSubImage(pos_x,
																	pos_y,
																	width,
																	height,
																	buffer_data,
																	buffer_row_stride,
																	true);
			break;
		case 2:
			setSubImageLuminanceAlpha(pos_x,	
									  pos_y,
									  bitmap_num,
									  width,
									  height,
									  buffer_data,
									  buffer_row_stride);
			break;
		default:
			break;
		}
=======
		setSubImageLuminanceAlpha(pos_x,
									pos_y,
									bitmap_num,
									width,
									height,
									buffer_data,
									buffer_row_stride);
>>>>>>> afc943ac

		if (tmp_graydata)
			delete[] tmp_graydata;
	}
	else if (fontp->mFTFace->glyph->bitmap.pixel_mode == FT_PIXEL_MODE_BGRA)
	{
		setSubImageBGRA(pos_x,
		                pos_y,
		                bitmap_num,
		                fontp->mFTFace->glyph->bitmap.width,
		                fontp->mFTFace->glyph->bitmap.rows,
		                fontp->mFTFace->glyph->bitmap.buffer,
		                llabs(fontp->mFTFace->glyph->bitmap.pitch));
	} else {
		llassert(false);
	}
	
	LLImageGL *image_gl = mFontBitmapCachep->getImageGL(bitmap_glyph_type, bitmap_num);
	LLImageRaw *image_raw = mFontBitmapCachep->getImageRaw(bitmap_glyph_type, bitmap_num);
	image_gl->setSubImage(image_raw, 0, 0, image_gl->getWidth(), image_gl->getHeight());

	return gi;
}

LLFontGlyphInfo* LLFontFreetype::getGlyphInfo(llwchar wch, EFontGlyphType glyph_type) const
{
	std::pair<char_glyph_info_map_t::iterator, char_glyph_info_map_t::iterator> range_it = mCharGlyphInfoMap.equal_range(wch);

	char_glyph_info_map_t::iterator iter = (EFontGlyphType::Unspecified != glyph_type)
		? std::find_if(range_it.first, range_it.second, [&glyph_type](const char_glyph_info_map_t::value_type& entry) { return entry.second->mGlyphType == glyph_type; })
		: range_it.first;
	if (iter != range_it.second)
	{
		return iter->second;
	}
	else
	{
		// this glyph doesn't yet exist, so render it and return the result
		return addGlyph(wch, (EFontGlyphType::Unspecified != glyph_type) ? glyph_type : EFontGlyphType::Grayscale);
	}
}

void LLFontFreetype::insertGlyphInfo(llwchar wch, LLFontGlyphInfo* gi) const
{
	llassert(gi->mGlyphType < EFontGlyphType::Count);
	std::pair<char_glyph_info_map_t::iterator, char_glyph_info_map_t::iterator> range_it = mCharGlyphInfoMap.equal_range(wch);

	char_glyph_info_map_t::iterator iter =
		std::find_if(range_it.first, range_it.second, [&gi](const char_glyph_info_map_t::value_type& entry) { return entry.second->mGlyphType == gi->mGlyphType; });
	if (iter != range_it.second)
	{
		delete iter->second;
		iter->second = gi;
	}
	else
	{
		mCharGlyphInfoMap.insert(std::make_pair(wch, gi));
	}
}

void LLFontFreetype::renderGlyph(EFontGlyphType bitmap_type, U32 glyph_index) const
{
	if (mFTFace == NULL)
		return;

	FT_Int32 load_flags = FT_LOAD_FORCE_AUTOHINT;
	if (EFontGlyphType::Color == bitmap_type)
	{
		// We may not actually get a color render so our caller should always examine mFTFace->glyph->bitmap.pixel_mode
		load_flags |= FT_LOAD_COLOR;
	}

	FT_Error error = FT_Load_Glyph(mFTFace, glyph_index, load_flags);
	if (FT_Err_Ok != error)
	{
		std::string message = llformat(
			"Error %d (%s) loading glyph %u: bitmap_type=%u, load_flags=%d",
			error, FT_Error_String(error), glyph_index, bitmap_type, load_flags);
		LL_WARNS_ONCE() << message << LL_ENDL;
		error = FT_Load_Glyph(mFTFace, glyph_index, load_flags ^ FT_LOAD_COLOR);
		llassert_always_msg(FT_Err_Ok == error, message.c_str());
	}

	llassert_always(! FT_Render_Glyph(mFTFace->glyph, gFontRenderMode) );

	mRenderGlyphCount++;
}

void LLFontFreetype::reset(F32 vert_dpi, F32 horz_dpi)
{
	resetBitmapCache(); 
	loadFace(mName, mPointSize, vert_dpi ,horz_dpi, mIsFallback, 0);
	if (!mIsFallback)
	{
		// This is the head of the list - need to rebuild ourself and all fallbacks.
		if (mFallbackFonts.empty())
		{
			LL_WARNS() << "LLFontGL::reset(), no fallback fonts present" << LL_ENDL;
		}
		else
		{
			for (fallback_font_vector_t::iterator it = mFallbackFonts.begin(); it != mFallbackFonts.end(); ++it)
			{
				it->first->reset(vert_dpi, horz_dpi);
			}
		}
	}
}

void LLFontFreetype::resetBitmapCache()
{
	for (char_glyph_info_map_t::iterator it = mCharGlyphInfoMap.begin(), end_it = mCharGlyphInfoMap.end();
		it != end_it;
		++it)
	{
		delete it->second;
	}
	mCharGlyphInfoMap.clear();
	mFontBitmapCachep->reset();

	// Adding default glyph is skipped for fallback fonts here as well as in loadFace(). 
	// This if was added as fix for EXT-4971.
	if(!mIsFallback)
	{
		// Add the empty glyph
		addGlyphFromFont(this, 0, 0, EFontGlyphType::Grayscale);
	}
}

void LLFontFreetype::destroyGL()
{
	mFontBitmapCachep->destroyGL();
}

const std::string &LLFontFreetype::getName() const
{
	return mName;
}

static void dumpFontBitmap(const LLImageRaw* image_raw, const std::string& file_name)
{
	LLPointer<LLImagePNG> tmpImage = new LLImagePNG();
	if ( (tmpImage->encode(image_raw, 0.0f)) && (tmpImage->save(gDirUtilp->getExpandedFilename(LL_PATH_LOGS, file_name))) )
	{
		LL_INFOS("Font") << "Successfully saved " << file_name << LL_ENDL;
	}
	else
	{
		LL_WARNS("Font") << "Failed to save " << file_name << LL_ENDL;
	}
}

void LLFontFreetype::dumpFontBitmaps() const
{
	// Dump all the regular bitmaps (if any)
	for (int idx = 0, cnt = mFontBitmapCachep->getNumBitmaps(EFontGlyphType::Grayscale); idx < cnt; idx++)
	{
		dumpFontBitmap(mFontBitmapCachep->getImageRaw(EFontGlyphType::Grayscale, idx), llformat("%s_%d_%d_%d.png", mFTFace->family_name, (int)(mPointSize * 10), mStyle, idx));
	}

	// Dump all the color bitmaps (if any)
	for (int idx = 0, cnt = mFontBitmapCachep->getNumBitmaps(EFontGlyphType::Color); idx < cnt; idx++)
	{
		dumpFontBitmap(mFontBitmapCachep->getImageRaw(EFontGlyphType::Color, idx), llformat("%s_%d_%d_%d_clr.png", mFTFace->family_name, (int)(mPointSize * 10), mStyle, idx));
	}
}

const LLFontBitmapCache* LLFontFreetype::getFontBitmapCache() const
{
	return mFontBitmapCachep;
}

void LLFontFreetype::setStyle(U8 style)
{
	mStyle = style;
}

U8 LLFontFreetype::getStyle() const
{
	return mStyle;
}

bool LLFontFreetype::setSubImageBGRA(U32 x, U32 y, U32 bitmap_num, U16 width, U16 height, const U8* data, U32 stride) const
{
	LLImageRaw* image_raw = mFontBitmapCachep->getImageRaw(EFontGlyphType::Color, bitmap_num);
	llassert(!mIsFallback);
	llassert(image_raw && (image_raw->getComponents() == 4));

	// NOTE: inspired by LLImageRaw::setSubImage()
	U32* image_data = (U32*)image_raw->getData();
	if (!image_data)
	{
		return false;
	}

	for (U32 idxRow = 0; idxRow < height; idxRow++)
	{
		const U32 nSrcRow = height - 1 - idxRow;
		const U32 nSrcOffset = nSrcRow * width * image_raw->getComponents();
		const U32 nDstOffset = (y + idxRow) * image_raw->getWidth() + x;

		for (U32 idxCol = 0; idxCol < width; idxCol++)
		{
			U32 nTemp = nSrcOffset + idxCol * 4;
			image_data[nDstOffset + idxCol] = data[nTemp + 3] << 24 | data[nTemp] << 16 | data[nTemp + 1] << 8 | data[nTemp + 2];
		}
	}

	return true;
}

void LLFontFreetype::setSubImageLuminanceAlpha(U32 x, U32 y, U32 bitmap_num, U32 width, U32 height, U8 *data, S32 stride) const
{
<<<<<<< HEAD
	LLImageRaw *image_raw = mFontBitmapCachep->getImageRaw(bitmap_num);
	LLImageDataLock lock(image_raw);
=======
	LLImageRaw *image_raw = mFontBitmapCachep->getImageRaw(EFontGlyphType::Grayscale, bitmap_num);
>>>>>>> afc943ac

	llassert(!mIsFallback);
	llassert(image_raw && (image_raw->getComponents() == 2));
	
	U8 *target = image_raw->getData();
    llassert(target);

	if (!data || !target)
	{
		return;
	}

	if (0 == stride)
		stride = width;

	U32 i, j;
	U32 to_offset;
	U32 from_offset;
	U32 target_width = image_raw->getWidth();
	for (i = 0; i < height; i++)
	{
		to_offset = (y + i)*target_width + x;
		from_offset = (height - 1 - i)*stride;
		for (j = 0; j < width; j++)
		{
			*(target + to_offset*2 + 1) = *(data + from_offset);
			to_offset++;
			from_offset++;
		}
	}
}
<|MERGE_RESOLUTION|>--- conflicted
+++ resolved
@@ -187,11 +187,7 @@
 }
 #endif
 
-<<<<<<< HEAD
-bool LLFontFreetype::loadFace(const std::string& filename, F32 point_size, F32 vert_dpi, F32 horz_dpi, S32 components, bool is_fallback, S32 face_n)
-=======
-BOOL LLFontFreetype::loadFace(const std::string& filename, F32 point_size, F32 vert_dpi, F32 horz_dpi, bool is_fallback, S32 face_n)
->>>>>>> afc943ac
+bool LLFontFreetype::loadFace(const std::string& filename, F32 point_size, F32 vert_dpi, F32 horz_dpi, bool is_fallback, S32 face_n)
 {
 	// Don't leak face objects.  This is also needed to deal with
 	// changed font file names.
@@ -590,31 +586,6 @@
 			buffer_row_stride = width;
 		}
 
-<<<<<<< HEAD
-		switch (mFontBitmapCachep->getNumComponents())
-		{
-		case 1:
-			mFontBitmapCachep->getImageRaw(bitmap_num)->setSubImage(pos_x,
-																	pos_y,
-																	width,
-																	height,
-																	buffer_data,
-																	buffer_row_stride,
-																	true);
-			break;
-		case 2:
-			setSubImageLuminanceAlpha(pos_x,	
-									  pos_y,
-									  bitmap_num,
-									  width,
-									  height,
-									  buffer_data,
-									  buffer_row_stride);
-			break;
-		default:
-			break;
-		}
-=======
 		setSubImageLuminanceAlpha(pos_x,
 									pos_y,
 									bitmap_num,
@@ -622,7 +593,6 @@
 									height,
 									buffer_data,
 									buffer_row_stride);
->>>>>>> afc943ac
 
 		if (tmp_graydata)
 			delete[] tmp_graydata;
@@ -836,12 +806,8 @@
 
 void LLFontFreetype::setSubImageLuminanceAlpha(U32 x, U32 y, U32 bitmap_num, U32 width, U32 height, U8 *data, S32 stride) const
 {
-<<<<<<< HEAD
-	LLImageRaw *image_raw = mFontBitmapCachep->getImageRaw(bitmap_num);
+	LLImageRaw *image_raw = mFontBitmapCachep->getImageRaw(EFontGlyphType::Grayscale, bitmap_num);
 	LLImageDataLock lock(image_raw);
-=======
-	LLImageRaw *image_raw = mFontBitmapCachep->getImageRaw(EFontGlyphType::Grayscale, bitmap_num);
->>>>>>> afc943ac
 
 	llassert(!mIsFallback);
 	llassert(image_raw && (image_raw->getComponents() == 2));
