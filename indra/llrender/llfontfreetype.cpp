--- conflicted
+++ resolved
@@ -641,11 +641,7 @@
         if (error == FT_Err_Out_Of_Memory)
         {
             LLError::LLUserWarningMsg::showOutOfMemory();
-<<<<<<< HEAD
-            LL_ERRS() << "Out of memory loading glyph for character " << U32(wch) << LL_ENDL;
-=======
             LL_ERRS() << "Out of memory loading glyph for character " << llformat("U+%xu", U32(wch)) << LL_ENDL;
->>>>>>> b50ad90f
         }
 
         std::string message = llformat(
