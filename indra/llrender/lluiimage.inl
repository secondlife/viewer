--- conflicted
+++ resolved
@@ -31,52 +31,28 @@
 
 void LLUIImage::draw(S32 x, S32 y, S32 width, S32 height, const LLColor4& color) const
 {
-<<<<<<< HEAD
-	gl_draw_scaled_image_with_border(
-		x, y, 
-		width, height, 
-		mImage, 
-		color,
-		false,
-		mClipRegion,
-		mScaleRegion,
-		mScaleStyle == SCALE_INNER);
-=======
     gl_draw_scaled_image_with_border(
         x, y,
         width, height,
         mImage,
         color,
-        FALSE,
+        false,
         mClipRegion,
         mScaleRegion,
         mScaleStyle == SCALE_INNER);
->>>>>>> e7eced3c
 }
 
 void LLUIImage::drawSolid(S32 x, S32 y, S32 width, S32 height, const LLColor4& color) const
 {
-<<<<<<< HEAD
-	gl_draw_scaled_image_with_border(
-		x, y, 
-		width, height, 
-		mImage, 
-		color, 
-		true,
-		mClipRegion,
-		mScaleRegion,
-		mScaleStyle == SCALE_INNER);
-=======
     gl_draw_scaled_image_with_border(
         x, y,
         width, height,
         mImage,
         color,
-        TRUE,
+        true,
         mClipRegion,
         mScaleRegion,
         mScaleStyle == SCALE_INNER);
->>>>>>> e7eced3c
 }
 
 void LLUIImage::drawBorder(S32 x, S32 y, S32 width, S32 height, const LLColor4& color, S32 border_width) const
