/** 
 * @file llvertexbuffer.h
 * @brief LLVertexBuffer wrapper for OpengGL vertex buffer objects
 *
 * $LicenseInfo:firstyear=2003&license=viewerlgpl$
 * Second Life Viewer Source Code
 * Copyright (C) 2010, Linden Research, Inc.
 * 
 * This library is free software; you can redistribute it and/or
 * modify it under the terms of the GNU Lesser General Public
 * License as published by the Free Software Foundation;
 * version 2.1 of the License only.
 * 
 * This library is distributed in the hope that it will be useful,
 * but WITHOUT ANY WARRANTY; without even the implied warranty of
 * MERCHANTABILITY or FITNESS FOR A PARTICULAR PURPOSE.  See the GNU
 * Lesser General Public License for more details.
 * 
 * You should have received a copy of the GNU Lesser General Public
 * License along with this library; if not, write to the Free Software
 * Foundation, Inc., 51 Franklin Street, Fifth Floor, Boston, MA  02110-1301  USA
 * 
 * Linden Research, Inc., 945 Battery Street, San Francisco, CA  94111  USA
 * $/LicenseInfo$
 */

#ifndef LL_LLVERTEXBUFFER_H
#define LL_LLVERTEXBUFFER_H

#include "llgl.h"
#include "v2math.h"
#include "v3math.h"
#include "v4math.h"
#include "v4coloru.h"
#include "llstrider.h"
#include "llrender.h"
#include <set>
#include <vector>
#include <list>

#define LL_MAX_VERTEX_ATTRIB_LOCATION 64

//============================================================================
// NOTES
// Threading:
//  All constructors should take an 'create' paramater which should only be
//  'true' when called from the main thread. Otherwise createGLBuffer() will
//  be called as soon as getVertexPointer(), etc is called (which MUST ONLY be
//  called from the main (i.e OpenGL) thread)


//============================================================================
// gl name pools for dynamic and streaming buffers
class LLVBOPool
{
public:
	static U32 sBytesPooled;
	static U32 sIndexBytesPooled;

	LLVBOPool(U32 vboUsage, U32 vboType)
		: mUsage(vboUsage)
		, mType(vboType)
	{}

	const U32 mUsage;
	const U32 mType;

	//size MUST be a power of 2
	volatile U8* allocate(U32& name, U32 size);
	
	//size MUST be the size provided to allocate that returned the given name
	void release(U32 name, volatile U8* buffer, U32 size);
	
	//destroy all records in mFreeList
	void cleanup();

	class Record
	{
	public:
		U32 mGLName;
		volatile U8* mClientData;
	};

	typedef std::list<Record> record_list_t;
	std::vector<record_list_t> mFreeList;
};

class LLGLFence
{
public:
	virtual void placeFence() = 0;
	virtual void wait() = 0;
};

//============================================================================
// base class 
class LLPrivateMemoryPool;
class LLVertexBuffer : public LLRefCount
{
public:
	class MappedRegion
	{
	public:
		S32 mType;
		S32 mIndex;
		S32 mCount;
		
		MappedRegion(S32 type, S32 index, S32 count);
	};

	LLVertexBuffer(const LLVertexBuffer& rhs)
		: mUsage(rhs.mUsage)
	{
		*this = rhs;
	}

	const LLVertexBuffer& operator=(const LLVertexBuffer& rhs)
	{
		llerrs << "Illegal operation!" << llendl;
		return *this;
	}

	static LLVBOPool sStreamVBOPool;
	static LLVBOPool sDynamicVBOPool;
	static LLVBOPool sStreamIBOPool;
	static LLVBOPool sDynamicIBOPool;

	static bool	sUseStreamDraw;
	static bool sUseVAO;
	static bool	sPreferStreamDraw;

	static void initClass(bool use_vbo, bool no_vbo_mapping);
	static void cleanupClass();
	static void setupClientArrays(U32 data_mask);
	static void drawArrays(U32 mode, const std::vector<LLVector3>& pos, const std::vector<LLVector3>& norm);
	static void drawElements(U32 mode, const LLVector4a* pos, const LLVector2* tc, S32 num_indices, const U16* indicesp);

 	static void unbind(); //unbind any bound vertex buffer

	//get the size of a vertex with the given typemask
	static S32 calcVertexSize(const U32& typemask);

	//get the size of a buffer with the given typemask and vertex count
	//fill offsets with the offset of each vertex component array into the buffer
	// indexed by the following enum
	static S32 calcOffsets(const U32& typemask, S32* offsets, S32 num_vertices);		

	
	//WARNING -- when updating these enums you MUST 
	// 1 - update LLVertexBuffer::sTypeSize
	// 2 - add a strider accessor
	// 3 - modify LLVertexBuffer::setupVertexBuffer
	// 4 - modify LLVertexBuffer::setupClientArray
	// 5 - modify LLViewerShaderMgr::mReservedAttribs
	// 6 - update LLVertexBuffer::setupVertexArray
	enum {
		TYPE_VERTEX = 0,
		TYPE_NORMAL,
		TYPE_TEXCOORD0,
		TYPE_TEXCOORD1,
		TYPE_TEXCOORD2,
		TYPE_TEXCOORD3,
		TYPE_COLOR,
		TYPE_EMISSIVE,
		TYPE_BINORMAL,
		TYPE_WEIGHT,
		TYPE_WEIGHT4,
		TYPE_CLOTHWEIGHT,
		TYPE_TEXTURE_INDEX,
		TYPE_MAX,
		TYPE_INDEX,		
	};
	enum {
		MAP_VERTEX = (1<<TYPE_VERTEX),
		MAP_NORMAL = (1<<TYPE_NORMAL),
		MAP_TEXCOORD0 = (1<<TYPE_TEXCOORD0),
		MAP_TEXCOORD1 = (1<<TYPE_TEXCOORD1),
		MAP_TEXCOORD2 = (1<<TYPE_TEXCOORD2),
		MAP_TEXCOORD3 = (1<<TYPE_TEXCOORD3),
		MAP_COLOR = (1<<TYPE_COLOR),
		MAP_EMISSIVE = (1<<TYPE_EMISSIVE),
		// These use VertexAttribPointer and should possibly be made generic
		MAP_BINORMAL = (1<<TYPE_BINORMAL),
		MAP_WEIGHT = (1<<TYPE_WEIGHT),
		MAP_WEIGHT4 = (1<<TYPE_WEIGHT4),
		MAP_CLOTHWEIGHT = (1<<TYPE_CLOTHWEIGHT),
		MAP_TEXTURE_INDEX = (1<<TYPE_TEXTURE_INDEX),
	};
	
protected:
	friend class LLRender;

	virtual ~LLVertexBuffer(); // use unref()

	virtual void setupVertexBuffer(U32 data_mask); // pure virtual, called from mapBuffer()
	void setupVertexArray();
	
	void	genBuffer(U32 size);
	void	genIndices(U32 size);
	bool	bindGLBuffer(bool force_bind = false);
	bool	bindGLIndices(bool force_bind = false);
	bool	bindGLArray();
	void	releaseBuffer();
	void	releaseIndices();
	void	createGLBuffer(U32 size);
	void	createGLIndices(U32 size);
	void 	destroyGLBuffer();
	void 	destroyGLIndices();
	void	updateNumVerts(S32 nverts);
	void	updateNumIndices(S32 nindices); 
	bool	useVBOs() const;
	void	unmapBuffer();
		
public:
	LLVertexBuffer(U32 typemask, S32 usage);
	
	// map for data access
	volatile U8*		mapVertexBuffer(S32 type, S32 index, S32 count, bool map_range);
	volatile U8*		mapIndexBuffer(S32 index, S32 count, bool map_range);

	// set for rendering
	virtual void	setBuffer(U32 data_mask); 	// calls  setupVertexBuffer() if data_mask is not 0
	void flush(); //flush pending data to GL memory
	// allocate buffer
	void	allocateBuffer(S32 nverts, S32 nindices, bool create);
	virtual void resizeBuffer(S32 newnverts, S32 newnindices);
			
	// Only call each getVertexPointer, etc, once before calling unmapBuffer()
	// call unmapBuffer() after calls to getXXXStrider() before any cals to setBuffer()
	// example:
	//   vb->getVertexBuffer(verts);
	//   vb->getNormalStrider(norms);
	//   setVertsNorms(verts, norms);
	//   vb->unmapBuffer();
	bool getVertexStrider(LLStrider<LLVector3>& strider, S32 index=0, S32 count = -1, bool map_range = false);
	bool getVertexStrider(LLStrider<LLVector4a>& strider, S32 index=0, S32 count = -1, bool map_range = false);
	bool getIndexStrider(LLStrider<U16>& strider, S32 index=0, S32 count = -1, bool map_range = false);
	bool getTexCoord0Strider(LLStrider<LLVector2>& strider, S32 index=0, S32 count = -1, bool map_range = false);
	bool getTexCoord1Strider(LLStrider<LLVector2>& strider, S32 index=0, S32 count = -1, bool map_range = false);
	bool getNormalStrider(LLStrider<LLVector3>& strider, S32 index=0, S32 count = -1, bool map_range = false);
	bool getBinormalStrider(LLStrider<LLVector3>& strider, S32 index=0, S32 count = -1, bool map_range = false);
	bool getColorStrider(LLStrider<LLColor4U>& strider, S32 index=0, S32 count = -1, bool map_range = false);
	bool getEmissiveStrider(LLStrider<LLColor4U>& strider, S32 index=0, S32 count = -1, bool map_range = false);
	bool getWeightStrider(LLStrider<F32>& strider, S32 index=0, S32 count = -1, bool map_range = false);
	bool getWeight4Strider(LLStrider<LLVector4>& strider, S32 index=0, S32 count = -1, bool map_range = false);
	bool getClothWeightStrider(LLStrider<LLVector4>& strider, S32 index=0, S32 count = -1, bool map_range = false);
	

	bool isEmpty() const					{ return mEmpty; }
	bool isLocked() const					{ return mVertexLocked || mIndexLocked; }
	S32 getNumVerts() const					{ return mNumVerts; }
	S32 getNumIndices() const				{ return mNumIndices; }
	
	volatile U8* getIndicesPointer() const			{ return useVBOs() ? (U8*) mAlignedIndexOffset : mMappedIndexData; }
	volatile U8* getVerticesPointer() const			{ return useVBOs() ? (U8*) mAlignedOffset : mMappedData; }
	U32 getTypeMask() const					{ return mTypeMask; }
	bool hasDataType(S32 type) const		{ return ((1 << type) & getTypeMask()); }
	S32 getSize() const;
	S32 getIndicesSize() const				{ return mIndicesSize; }
	volatile U8* getMappedData() const				{ return mMappedData; }
	volatile U8* getMappedIndices() const			{ return mMappedIndexData; }
	S32 getOffset(S32 type) const			{ return mOffsets[type]; }
	S32 getUsage() const					{ return mUsage; }
<<<<<<< HEAD
	BOOL isWriteable() const				{ return (mMappable || mUsage == GL_STREAM_DRAW_ARB) ? TRUE : FALSE; }
=======
	bool isWriteable() const				{ return (mMappable || mUsage == GL_STREAM_DRAW_ARB) ? true : false; }
>>>>>>> ce0f455b

	void draw(U32 mode, U32 count, U32 indices_offset) const;
	void drawArrays(U32 mode, U32 offset, U32 count) const;
	void drawRange(U32 mode, U32 start, U32 end, U32 count, U32 indices_offset) const;

	//for debugging, validate data in given range is valid
	void validateRange(U32 start, U32 end, U32 count, U32 offset) const;

	

protected:	
	S32		mNumVerts;		// Number of vertices allocated
	S32		mNumIndices;	// Number of indices allocated
	
	ptrdiff_t mAlignedOffset;
	ptrdiff_t mAlignedIndexOffset;
	S32		mSize;
	S32		mIndicesSize;
	U32		mTypeMask;

	const S32		mUsage;			// GL usage
	
	U32		mGLBuffer;		// GL VBO handle
	U32		mGLIndices;		// GL IBO handle
	U32		mGLArray;		// GL VAO handle
	
	volatile U8* mMappedData;	// pointer to currently mapped data (NULL if unmapped)
	volatile U8* mMappedIndexData;	// pointer to currently mapped indices (NULL if unmapped)
<<<<<<< HEAD
	BOOL	mVertexLocked;			// if TRUE, vertex buffer is being or has been written to in client memory
	BOOL	mIndexLocked;			// if TRUE, index buffer is being or has been written to in client memory
	BOOL	mFinal;			// if TRUE, buffer can not be mapped again
	BOOL	mEmpty;			// if TRUE, client buffer is empty (or NULL). Old values have been discarded.	
	mutable BOOL	mMappable;     // if TRUE, use memory mapping to upload data (otherwise doublebuffer and use glBufferSubData)
=======

	U32		mMappedDataUsingVBOs : 1;
	U32		mMappedIndexDataUsingVBOs : 1;
	U32		mVertexLocked : 1;			// if true, vertex buffer is being or has been written to in client memory
	U32		mIndexLocked : 1;			// if true, index buffer is being or has been written to in client memory
	U32		mFinal : 1;			// if true, buffer can not be mapped again
	U32		mEmpty : 1;			// if true, client buffer is empty (or NULL). Old values have been discarded.	
	
	mutable bool	mMappable;     // if true, use memory mapping to upload data (otherwise doublebuffer and use glBufferSubData)

>>>>>>> ce0f455b
	S32		mOffsets[TYPE_MAX];

	std::vector<MappedRegion> mMappedVertexRegions;
	std::vector<MappedRegion> mMappedIndexRegions;

	mutable LLGLFence* mFence;

	void placeFence() const;
	void waitFence() const;

	static S32 determineUsage(S32 usage);

private:
	static LLPrivateMemoryPool* sPrivatePoolp;

public:
	static S32 sCount;
	static S32 sGLCount;
	static S32 sMappedCount;
	static bool sMapped;
	typedef std::list<LLVertexBuffer*> buffer_list_t;
		
	static bool sDisableVBOMapping; //disable glMapBufferARB
	static bool sEnableVBOs;
	static S32 sTypeSize[TYPE_MAX];
	static U32 sGLMode[LLRender::NUM_MODES];
	static U32 sGLRenderBuffer;
	static U32 sGLRenderArray;
	static U32 sGLRenderIndices;
	static bool sVBOActive;
	static bool sIBOActive;
	static U32 sLastMask;
	static U32 sAllocatedBytes;
	static U32 sAllocatedIndexBytes;
	static U32 sVertexCount;
	static U32 sIndexCount;
	static U32 sBindCount;
	static U32 sSetCount;
};


#endif // LL_LLVERTEXBUFFER_H<|MERGE_RESOLUTION|>--- conflicted
+++ resolved
@@ -261,11 +261,7 @@
 	volatile U8* getMappedIndices() const			{ return mMappedIndexData; }
 	S32 getOffset(S32 type) const			{ return mOffsets[type]; }
 	S32 getUsage() const					{ return mUsage; }
-<<<<<<< HEAD
-	BOOL isWriteable() const				{ return (mMappable || mUsage == GL_STREAM_DRAW_ARB) ? TRUE : FALSE; }
-=======
 	bool isWriteable() const				{ return (mMappable || mUsage == GL_STREAM_DRAW_ARB) ? true : false; }
->>>>>>> ce0f455b
 
 	void draw(U32 mode, U32 count, U32 indices_offset) const;
 	void drawArrays(U32 mode, U32 offset, U32 count) const;
@@ -294,13 +290,6 @@
 	
 	volatile U8* mMappedData;	// pointer to currently mapped data (NULL if unmapped)
 	volatile U8* mMappedIndexData;	// pointer to currently mapped indices (NULL if unmapped)
-<<<<<<< HEAD
-	BOOL	mVertexLocked;			// if TRUE, vertex buffer is being or has been written to in client memory
-	BOOL	mIndexLocked;			// if TRUE, index buffer is being or has been written to in client memory
-	BOOL	mFinal;			// if TRUE, buffer can not be mapped again
-	BOOL	mEmpty;			// if TRUE, client buffer is empty (or NULL). Old values have been discarded.	
-	mutable BOOL	mMappable;     // if TRUE, use memory mapping to upload data (otherwise doublebuffer and use glBufferSubData)
-=======
 
 	U32		mMappedDataUsingVBOs : 1;
 	U32		mMappedIndexDataUsingVBOs : 1;
@@ -311,7 +300,6 @@
 	
 	mutable bool	mMappable;     // if true, use memory mapping to upload data (otherwise doublebuffer and use glBufferSubData)
 
->>>>>>> ce0f455b
 	S32		mOffsets[TYPE_MAX];
 
 	std::vector<MappedRegion> mMappedVertexRegions;
