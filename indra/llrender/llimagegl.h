--- conflicted
+++ resolved
@@ -1,543 +1,362 @@
-/**
- * @file llimagegl.h
- * @brief Object for managing images and their textures
- *
- * $LicenseInfo:firstyear=2001&license=viewerlgpl$
- * Second Life Viewer Source Code
- * Copyright (C) 2010, Linden Research, Inc.
- *
- * This library is free software; you can redistribute it and/or
- * modify it under the terms of the GNU Lesser General Public
- * License as published by the Free Software Foundation;
- * version 2.1 of the License only.
- *
- * This library is distributed in the hope that it will be useful,
- * but WITHOUT ANY WARRANTY; without even the implied warranty of
- * MERCHANTABILITY or FITNESS FOR A PARTICULAR PURPOSE.  See the GNU
- * Lesser General Public License for more details.
- *
- * You should have received a copy of the GNU Lesser General Public
- * License along with this library; if not, write to the Free Software
- * Foundation, Inc., 51 Franklin Street, Fifth Floor, Boston, MA  02110-1301  USA
- *
- * Linden Research, Inc., 945 Battery Street, San Francisco, CA  94111  USA
- * $/LicenseInfo$
- */
-
-
-#ifndef LL_LLIMAGEGL_H
-#define LL_LLIMAGEGL_H
-
-#include "llimage.h"
-
-#include "llgltypes.h"
-#include "llpointer.h"
-#include "llrefcount.h"
-#include "v2math.h"
-#include "llunits.h"
-#include "llthreadsafequeue.h"
-#include "llrender.h"
-#include "threadpool.h"
-#include "workqueue.h"
-
-#define LL_IMAGEGL_THREAD_CHECK 0 //set to 1 to enable thread debugging for ImageGL
-
-class LLWindow;
-
-#define BYTES_TO_MEGA_BYTES(x) ((x) >> 20)
-#define MEGA_BYTES_TO_BYTES(x) ((x) << 20)
-
-namespace LLImageGLMemory
-{
-    void alloc_tex_image(U32 width, U32 height, U32 pixformat);
-    void free_tex_image(U32 texName);
-    void free_tex_images(U32 count, const U32* texNames);
-    void free_cur_tex_image();
-}
-
-//============================================================================
-class LLImageGL : public LLRefCount
-{
-    friend class LLTexUnit;
-public:
-
-    // Get an estimate of how many bytes have been allocated in vram for textures.
-    // Does not include mipmaps.
-    // NOTE: multiplying this number by two gives a good estimate for total
-    // video memory usage based on testing in lagland against an NVIDIA GPU.
-    static U64 getTextureBytesAllocated();
-
-    // These 2 functions replace glGenTextures() and glDeleteTextures()
-    static void generateTextures(S32 numTextures, U32 *textures);
-    static void deleteTextures(S32 numTextures, const U32 *textures);
-
-    // Size calculation
-    static S32 dataFormatBits(S32 dataformat);
-    static S64 dataFormatBytes(S32 dataformat, S32 width, S32 height);
-    static S32 dataFormatComponents(S32 dataformat);
-
-    BOOL updateBindStats() const ;
-    F32 getTimePassedSinceLastBound();
-    void forceUpdateBindStats(void) const;
-
-<<<<<<< HEAD
-	bool updateBindStats() const ;
-	F32 getTimePassedSinceLastBound();
-	void forceUpdateBindStats(void) const;
-=======
-    // needs to be called every frame
-    static void updateStats(F32 current_time);
->>>>>>> e1623bb2
-
-    // Save off / restore GL textures
-    static void destroyGL(BOOL save_state = TRUE);
-    static void restoreGL();
-    static void dirtyTexOptions();
-
-<<<<<<< HEAD
-	// Save off / restore GL textures
-	static void destroyGL(bool save_state = true);
-	static void restoreGL();
-	static void dirtyTexOptions();
-=======
-    static bool checkSize(S32 width, S32 height);
->>>>>>> e1623bb2
-
-    //for server side use only.
-    // Not currently necessary for LLImageGL, but required in some derived classes,
-    // so include for compatability
-    static BOOL create(LLPointer<LLImageGL>& dest, BOOL usemipmaps = TRUE);
-    static BOOL create(LLPointer<LLImageGL>& dest, U32 width, U32 height, U8 components, BOOL usemipmaps = TRUE);
-    static BOOL create(LLPointer<LLImageGL>& dest, const LLImageRaw* imageraw, BOOL usemipmaps = TRUE);
-
-<<<<<<< HEAD
-	//for server side use only.
-	// Not currently necessary for LLImageGL, but required in some derived classes,
-	// so include for compatability
-	static bool create(LLPointer<LLImageGL>& dest, bool usemipmaps = true);
-	static bool create(LLPointer<LLImageGL>& dest, U32 width, U32 height, U8 components, bool usemipmaps = true);
-	static bool create(LLPointer<LLImageGL>& dest, const LLImageRaw* imageraw, bool usemipmaps = true);
-		
-public:
-	LLImageGL(bool usemipmaps = true);
-	LLImageGL(U32 width, U32 height, U8 components, bool usemipmaps = true);
-	LLImageGL(const LLImageRaw* imageraw, bool usemipmaps = true);
-=======
-public:
-    LLImageGL(BOOL usemipmaps = TRUE);
-    LLImageGL(U32 width, U32 height, U8 components, BOOL usemipmaps = TRUE);
-    LLImageGL(const LLImageRaw* imageraw, BOOL usemipmaps = TRUE);
->>>>>>> e1623bb2
-
-    // For wrapping textures created via GL elsewhere with our API only. Use with caution.
-    LLImageGL(LLGLuint mTexName, U32 components, LLGLenum target, LLGLint  formatInternal, LLGLenum formatPrimary, LLGLenum formatType, LLTexUnit::eTextureAddressMode addressMode);
-
-protected:
-    virtual ~LLImageGL();
-
-    void analyzeAlpha(const void* data_in, U32 w, U32 h);
-    void calcAlphaChannelOffsetAndStride();
-
-public:
-<<<<<<< HEAD
-	virtual void dump();	// debugging info to LL_INFOS()
-	
-	bool setSize(S32 width, S32 height, S32 ncomponents, S32 discard_level = -1);
-	void setComponents(S32 ncomponents) { mComponents = (S8)ncomponents ;}
-	void setAllowCompression(bool allow) { mAllowCompression = allow; }
-
-	static void setManualImage(U32 target, S32 miplevel, S32 intformat, S32 width, S32 height, U32 pixformat, U32 pixtype, const void *pixels, bool allow_compression = true);
-    
-	bool createGLTexture() ;
-	bool createGLTexture(S32 discard_level, const LLImageRaw* imageraw, S32 usename = 0, bool to_create = true,
-		S32 category = sMaxCategories-1, bool defer_copy = false, LLGLuint* tex_name = nullptr);
-	bool createGLTexture(S32 discard_level, const U8* data, bool data_hasmips = false, S32 usename = 0, bool defer_copy = false, LLGLuint* tex_name = nullptr);
-	void setImage(const LLImageRaw* imageraw);
-	bool setImage(const U8* data_in, bool data_hasmips = false, S32 usename = 0);
-    // *TODO: This function may not work if the textures is compressed (i.e.
-    // RenderCompressTextures is 0). Partial image updates do not work on
-    // compressed textures.
-	bool setSubImage(const LLImageRaw* imageraw, S32 x_pos, S32 y_pos, S32 width, S32 height, bool force_fast_update = false, LLGLuint use_name = 0);
-	bool setSubImage(const U8* datap, S32 data_width, S32 data_height, S32 x_pos, S32 y_pos, S32 width, S32 height, bool force_fast_update = false, LLGLuint use_name = 0);
-	bool setSubImageFromFrameBuffer(S32 fb_x, S32 fb_y, S32 x_pos, S32 y_pos, S32 width, S32 height);
-=======
-    virtual void dump();    // debugging info to LL_INFOS()
-
-    bool setSize(S32 width, S32 height, S32 ncomponents, S32 discard_level = -1);
-    void setComponents(S32 ncomponents) { mComponents = (S8)ncomponents ;}
-    void setAllowCompression(bool allow) { mAllowCompression = allow; }
-
-    static void setManualImage(U32 target, S32 miplevel, S32 intformat, S32 width, S32 height, U32 pixformat, U32 pixtype, const void *pixels, bool allow_compression = true);
-
-    BOOL createGLTexture() ;
-    BOOL createGLTexture(S32 discard_level, const LLImageRaw* imageraw, S32 usename = 0, BOOL to_create = TRUE,
-        S32 category = sMaxCategories-1, bool defer_copy = false, LLGLuint* tex_name = nullptr);
-    BOOL createGLTexture(S32 discard_level, const U8* data, BOOL data_hasmips = FALSE, S32 usename = 0, bool defer_copy = false, LLGLuint* tex_name = nullptr);
-    void setImage(const LLImageRaw* imageraw);
-    BOOL setImage(const U8* data_in, BOOL data_hasmips = FALSE, S32 usename = 0);
-    // *TODO: This function may not work if the textures is compressed (i.e.
-    // RenderCompressTextures is 0). Partial image updates do not work on
-    // compressed textures.
-    BOOL setSubImage(const LLImageRaw* imageraw, S32 x_pos, S32 y_pos, S32 width, S32 height, BOOL force_fast_update = FALSE, LLGLuint use_name = 0);
-    BOOL setSubImage(const U8* datap, S32 data_width, S32 data_height, S32 x_pos, S32 y_pos, S32 width, S32 height, BOOL force_fast_update = FALSE, LLGLuint use_name = 0);
-    BOOL setSubImageFromFrameBuffer(S32 fb_x, S32 fb_y, S32 x_pos, S32 y_pos, S32 width, S32 height);
->>>>>>> e1623bb2
-
-    // wait for gl commands to finish on current thread and push
-    // a lambda to main thread to swap mNewTexName and mTexName
-    void syncToMainThread(LLGLuint new_tex_name);
-
-<<<<<<< HEAD
-	// Read back a raw image for this discard level, if it exists
-	bool readBackRaw(S32 discard_level, LLImageRaw* imageraw, bool compressed_ok) const;
-	void destroyGLTexture();
-	void forceToInvalidateGLTexture();
-
-	void setExplicitFormat(LLGLint internal_format, LLGLenum primary_format, LLGLenum type_format = 0, bool swap_bytes = false);
-	void setComponents(S8 ncomponents) { mComponents = ncomponents; }
-=======
-    // Read back a raw image for this discard level, if it exists
-    BOOL readBackRaw(S32 discard_level, LLImageRaw* imageraw, bool compressed_ok) const;
-    void destroyGLTexture();
-    void forceToInvalidateGLTexture();
-
-    void setExplicitFormat(LLGLint internal_format, LLGLenum primary_format, LLGLenum type_format = 0, BOOL swap_bytes = FALSE);
-    void setComponents(S8 ncomponents) { mComponents = ncomponents; }
->>>>>>> e1623bb2
-
-    S32  getDiscardLevel() const        { return mCurrentDiscardLevel; }
-    S32  getMaxDiscardLevel() const     { return mMaxDiscardLevel; }
-
-<<<<<<< HEAD
-	S32  getCurrentWidth() const { return mWidth ;}
-	S32  getCurrentHeight() const { return mHeight ;}
-	S32	 getWidth(S32 discard_level = -1) const;
-	S32	 getHeight(S32 discard_level = -1) const;
-	U8	 getComponents() const { return mComponents; }
-	S64  getBytes(S32 discard_level = -1) const;
-	S64  getMipBytes(S32 discard_level = -1) const;
-	bool getBoundRecently() const;
-	bool isJustBound() const;
-	bool getHasExplicitFormat() const { return mHasExplicitFormat; }
-	LLGLenum getPrimaryFormat() const { return mFormatPrimary; }
-	LLGLenum getFormatType() const { return mFormatType; }
-
-	bool getHasGLTexture() const { return mTexName != 0; }
-	LLGLuint getTexName() const { return mTexName; }
-
-	bool getIsAlphaMask() const;
-
-	bool getIsResident(bool test_now = false); // not const
-=======
-    S32  getCurrentWidth() const { return mWidth ;}
-    S32  getCurrentHeight() const { return mHeight ;}
-    S32  getWidth(S32 discard_level = -1) const;
-    S32  getHeight(S32 discard_level = -1) const;
-    U8   getComponents() const { return mComponents; }
-    S64  getBytes(S32 discard_level = -1) const;
-    S64  getMipBytes(S32 discard_level = -1) const;
-    BOOL getBoundRecently() const;
-    BOOL isJustBound() const;
-    BOOL getHasExplicitFormat() const { return mHasExplicitFormat; }
-    LLGLenum getPrimaryFormat() const { return mFormatPrimary; }
-    LLGLenum getFormatType() const { return mFormatType; }
-
-    BOOL getHasGLTexture() const { return mTexName != 0; }
-    LLGLuint getTexName() const { return mTexName; }
-
-    BOOL getIsAlphaMask() const;
-
-    BOOL getIsResident(BOOL test_now = FALSE); // not const
->>>>>>> e1623bb2
-
-    void setTarget(const LLGLenum target, const LLTexUnit::eTextureType bind_target);
-
-    LLTexUnit::eTextureType getTarget(void) const { return mBindTarget; }
-    bool isGLTextureCreated(void) const { return mGLTextureCreated ; }
-    void setGLTextureCreated (bool initialized) { mGLTextureCreated = initialized; }
-
-<<<<<<< HEAD
-	bool getUseMipMaps() const { return mUseMipMaps; }
-	void setUseMipMaps(bool usemips) { mUseMipMaps = usemips; }	
-    void setHasMipMaps(bool hasmips) { mHasMipMaps = hasmips; }
-	void updatePickMask(S32 width, S32 height, const U8* data_in);
-	bool getMask(const LLVector2 &tc);
-=======
-    BOOL getUseMipMaps() const { return mUseMipMaps; }
-    void setUseMipMaps(BOOL usemips) { mUseMipMaps = usemips; }
-    void setHasMipMaps(BOOL hasmips) { mHasMipMaps = hasmips; }
-    void updatePickMask(S32 width, S32 height, const U8* data_in);
-    BOOL getMask(const LLVector2 &tc);
->>>>>>> e1623bb2
-
-    void checkTexSize(bool forced = false) const ;
-
-    // Sets the addressing mode used to sample the texture
-    //  (such as wrapping, mirrored wrapping, and clamp)
-    // Note: this actually gets set the next time the texture is bound.
-    void setAddressMode(LLTexUnit::eTextureAddressMode mode);
-    LLTexUnit::eTextureAddressMode getAddressMode(void) const { return mAddressMode; }
-
-    // Sets the filtering options used to sample the texture
-    //  (such as point sampling, bilinear interpolation, mipmapping, and anisotropic filtering)
-    // Note: this actually gets set the next time the texture is bound.
-    void setFilteringOption(LLTexUnit::eTextureFilterOptions option);
-    LLTexUnit::eTextureFilterOptions getFilteringOption(void) const { return mFilterOption; }
-
-    LLGLenum getTexTarget()const { return mTarget ;}
-    S8       getDiscardLevelInAtlas()const {return mDiscardLevelInAtlas;}
-    U32      getTexelsInAtlas()const { return mTexelsInAtlas ;}
-    U32      getTexelsInGLTexture()const {return mTexelsInGLTexture;}
-
-<<<<<<< HEAD
-	
-	void init(bool usemipmaps);
-	virtual void cleanup(); // Clean up the LLImageGL so it can be reinitialized.  Be careful when using this in derived class destructors
-
-	void setNeedsAlphaAndPickMask(bool need_mask);
-
-	bool preAddToAtlas(S32 discard_level, const LLImageRaw* raw_image);
-	void postAddToAtlas() ;	
-=======
-
-    void init(BOOL usemipmaps);
-    virtual void cleanup(); // Clean up the LLImageGL so it can be reinitialized.  Be careful when using this in derived class destructors
-
-    void setNeedsAlphaAndPickMask(BOOL need_mask);
-
-    BOOL preAddToAtlas(S32 discard_level, const LLImageRaw* raw_image);
-    void postAddToAtlas() ;
->>>>>>> e1623bb2
-
-#if LL_IMAGEGL_THREAD_CHECK
-    // thread debugging
-    std::thread::id mActiveThread;
-    void checkActiveThread();
-#endif
-
-public:
-    // Various GL/Rendering options
-    S64Bytes mTextureMemory;
-    mutable F32  mLastBindTime; // last time this was bound, by discard level
-
-private:
-    U32 createPickMask(S32 pWidth, S32 pHeight);
-    void freePickMask();
-    bool isCompressed();
-
-<<<<<<< HEAD
-	LLPointer<LLImageRaw> mSaveData; // used for destroyGL/restoreGL
-	LL::WorkQueue::weak_t mMainQueue;
-	U8* mPickMask;  //downsampled bitmap approximation of alpha channel.  NULL if no alpha channel
-	U16 mPickMaskWidth;
-	U16 mPickMaskHeight;
-	S8 mUseMipMaps;
-	bool mHasExplicitFormat; // If false (default), GL format is f(mComponents)
-	bool mAutoGenMips = false;
-
-	bool mIsMask;
-	bool mNeedsAlphaAndPickMask;
-	S8   mAlphaStride ;
-	S8   mAlphaOffset ;
-
-	bool     mGLTextureCreated ;
-	LLGLuint mTexName;
-=======
-    LLPointer<LLImageRaw> mSaveData; // used for destroyGL/restoreGL
-    LL::WorkQueue::weak_t mMainQueue;
-    U8* mPickMask;  //downsampled bitmap approximation of alpha channel.  NULL if no alpha channel
-    U16 mPickMaskWidth;
-    U16 mPickMaskHeight;
-    S8 mUseMipMaps;
-    BOOL mHasExplicitFormat; // If false (default), GL format is f(mComponents)
-    bool mAutoGenMips = false;
-
-    BOOL mIsMask;
-    BOOL mNeedsAlphaAndPickMask;
-    S8   mAlphaStride ;
-    S8   mAlphaOffset ;
-
-    bool     mGLTextureCreated ;
-    LLGLuint mTexName;
->>>>>>> e1623bb2
-    //LLGLuint mNewTexName = 0; // tex name set by background thread to be applied in main thread
-    U16      mWidth;
-    U16      mHeight;
-    S8       mCurrentDiscardLevel;
-
-    S8       mDiscardLevelInAtlas;
-    U32      mTexelsInAtlas ;
-    U32      mTexelsInGLTexture;
-
-    bool mAllowCompression;
-
-protected:
-<<<<<<< HEAD
-	LLGLenum mTarget;		// Normally GL_TEXTURE2D, sometimes something else (ex. cube maps)
-	LLTexUnit::eTextureType mBindTarget;	// Normally TT_TEXTURE, sometimes something else (ex. cube maps)
-	bool mHasMipMaps;
-	S32 mMipLevels;
-
-	LLGLboolean mIsResident;
-	
-	S8 mComponents;
-	S8 mMaxDiscardLevel;	
-	
-	bool	mTexOptionsDirty;
-	LLTexUnit::eTextureAddressMode		mAddressMode;	// Defaults to TAM_WRAP
-	LLTexUnit::eTextureFilterOptions	mFilterOption;	// Defaults to TFO_ANISOTROPIC
-	
-	LLGLint  mFormatInternal; // = GL internalformat
-	LLGLenum mFormatPrimary;  // = GL format (pixel data format)
-	LLGLenum mFormatType;
-	bool	 mFormatSwapBytes;// if true, use glPixelStorei(GL_UNPACK_SWAP_BYTES, 1)
-	
-    bool mExternalTexture;
-
-	// STATICS
-public:	
-	static std::set<LLImageGL*> sImageList;
-	static S32 sCount;
-	
-	static F32 sLastFrameTime;
-
-	// Global memory statistics
-	static U32 sBindCount;					// Tracks number of texture binds for current frame
-	static U32 sUniqueCount;				// Tracks number of unique texture binds for current frame
-	static bool sGlobalUseAnisotropic;
-	static LLImageGL* sDefaultGLTexture ;	
-	static bool sAutomatedTest;
-	static bool sCompressTextures;			//use GL texture compression
-#if DEBUG_MISS
-	bool mMissed; // Missed on last bind?
-	bool getMissed() const { return mMissed; };
-#else
-	bool getMissed() const { return false; };
-#endif
-
-public:
-	static void initClass(LLWindow* window, S32 num_catagories, bool skip_analyze_alpha = false, bool thread_texture_loads = false, bool thread_media_updates = false);
-	static void cleanupClass() ;
-
-private:
-	static S32 sMaxCategories;
-	static bool sSkipAnalyzeAlpha;
-	
-	//the flag to allow to call readBackRaw(...).
-	//can be removed if we do not use that function at all.
-	static bool sAllowReadBackRaw ;
-=======
-    LLGLenum mTarget;       // Normally GL_TEXTURE2D, sometimes something else (ex. cube maps)
-    LLTexUnit::eTextureType mBindTarget;    // Normally TT_TEXTURE, sometimes something else (ex. cube maps)
-    bool mHasMipMaps;
-    S32 mMipLevels;
-
-    LLGLboolean mIsResident;
-
-    S8 mComponents;
-    S8 mMaxDiscardLevel;
-
-    bool    mTexOptionsDirty;
-    LLTexUnit::eTextureAddressMode      mAddressMode;   // Defaults to TAM_WRAP
-    LLTexUnit::eTextureFilterOptions    mFilterOption;  // Defaults to TFO_ANISOTROPIC
-
-    LLGLint  mFormatInternal; // = GL internalformat
-    LLGLenum mFormatPrimary;  // = GL format (pixel data format)
-    LLGLenum mFormatType;
-    BOOL     mFormatSwapBytes;// if true, use glPixelStorei(GL_UNPACK_SWAP_BYTES, 1)
-
-    BOOL mExternalTexture;
-
-    // STATICS
-public:
-    static std::set<LLImageGL*> sImageList;
-    static S32 sCount;
-
-    static F32 sLastFrameTime;
-
-    // Global memory statistics
-    static U32 sBindCount;                  // Tracks number of texture binds for current frame
-    static U32 sUniqueCount;                // Tracks number of unique texture binds for current frame
-    static BOOL sGlobalUseAnisotropic;
-    static LLImageGL* sDefaultGLTexture ;
-    static BOOL sAutomatedTest;
-    static bool sCompressTextures;          //use GL texture compression
-#if DEBUG_MISS
-    BOOL mMissed; // Missed on last bind?
-    BOOL getMissed() const { return mMissed; };
-#else
-    BOOL getMissed() const { return FALSE; };
-#endif
-
-public:
-    static void initClass(LLWindow* window, S32 num_catagories, BOOL skip_analyze_alpha = false, bool thread_texture_loads = false, bool thread_media_updates = false);
-    static void cleanupClass() ;
-
-private:
-    static S32 sMaxCategories;
-    static BOOL sSkipAnalyzeAlpha;
-
-    //the flag to allow to call readBackRaw(...).
-    //can be removed if we do not use that function at all.
-    static BOOL sAllowReadBackRaw ;
->>>>>>> e1623bb2
-//
-//****************************************************************************************************
-//The below for texture auditing use only
-//****************************************************************************************************
-private:
-    S32 mCategory ;
-public:
-    void setCategory(S32 category) {mCategory = category;}
-    S32  getCategory()const {return mCategory;}
-
-    void setTexName(GLuint texName) { mTexName = texName; }
-
-    //similar to setTexName, but will call deleteTextures on mTexName if mTexName is not 0 or texname
-    void syncTexName(LLGLuint texname);
-
-    //for debug use: show texture size distribution
-    //----------------------------------------
-    static S32 sCurTexSizeBar ;
-    static S32 sCurTexPickSize ;
-
-<<<<<<< HEAD
-	static void setCurTexSizebar(S32 index, bool set_pick_size = true) ;
-	static void resetCurTexSizebar();
-=======
-    static void setCurTexSizebar(S32 index, BOOL set_pick_size = TRUE) ;
-    static void resetCurTexSizebar();
->>>>>>> e1623bb2
-
-//****************************************************************************************************
-//End of definitions for texture auditing use only
-//****************************************************************************************************
-
-};
-
-class LLImageGLThread : public LLSimpleton<LLImageGLThread>, LL::ThreadPool
-{
-public:
-    // follows gSavedSettings "RenderGLMultiThreadedTextures"
-    static bool sEnabledTextures;
-    // follows gSavedSettings "RenderGLMultiThreadedMedia"
-    static bool sEnabledMedia;
-
-    LLImageGLThread(LLWindow* window);
-
-    // post a function to be executed on the LLImageGL background thread
-    template <typename CALLABLE>
-    bool post(CALLABLE&& func)
-    {
-        return getQueue().post(std::forward<CALLABLE>(func));
-    }
-
-    void run() override;
-
-private:
-    LLWindow* mWindow;
-    void* mContext = nullptr;
-    LLAtomicBool mFinished;
-};
-
-#endif // LL_LLIMAGEGL_H+/**
+ * @file llimagegl.h
+ * @brief Object for managing images and their textures
+ *
+ * $LicenseInfo:firstyear=2001&license=viewerlgpl$
+ * Second Life Viewer Source Code
+ * Copyright (C) 2010, Linden Research, Inc.
+ *
+ * This library is free software; you can redistribute it and/or
+ * modify it under the terms of the GNU Lesser General Public
+ * License as published by the Free Software Foundation;
+ * version 2.1 of the License only.
+ *
+ * This library is distributed in the hope that it will be useful,
+ * but WITHOUT ANY WARRANTY; without even the implied warranty of
+ * MERCHANTABILITY or FITNESS FOR A PARTICULAR PURPOSE.  See the GNU
+ * Lesser General Public License for more details.
+ *
+ * You should have received a copy of the GNU Lesser General Public
+ * License along with this library; if not, write to the Free Software
+ * Foundation, Inc., 51 Franklin Street, Fifth Floor, Boston, MA  02110-1301  USA
+ *
+ * Linden Research, Inc., 945 Battery Street, San Francisco, CA  94111  USA
+ * $/LicenseInfo$
+ */
+
+
+#ifndef LL_LLIMAGEGL_H
+#define LL_LLIMAGEGL_H
+
+#include "llimage.h"
+
+#include "llgltypes.h"
+#include "llpointer.h"
+#include "llrefcount.h"
+#include "v2math.h"
+#include "llunits.h"
+#include "llthreadsafequeue.h"
+#include "llrender.h"
+#include "threadpool.h"
+#include "workqueue.h"
+
+#define LL_IMAGEGL_THREAD_CHECK 0 //set to 1 to enable thread debugging for ImageGL
+
+class LLWindow;
+
+#define BYTES_TO_MEGA_BYTES(x) ((x) >> 20)
+#define MEGA_BYTES_TO_BYTES(x) ((x) << 20)
+
+namespace LLImageGLMemory
+{
+    void alloc_tex_image(U32 width, U32 height, U32 pixformat);
+    void free_tex_image(U32 texName);
+    void free_tex_images(U32 count, const U32* texNames);
+    void free_cur_tex_image();
+}
+
+//============================================================================
+class LLImageGL : public LLRefCount
+{
+    friend class LLTexUnit;
+public:
+
+    // Get an estimate of how many bytes have been allocated in vram for textures.
+    // Does not include mipmaps.
+    // NOTE: multiplying this number by two gives a good estimate for total
+    // video memory usage based on testing in lagland against an NVIDIA GPU.
+    static U64 getTextureBytesAllocated();
+
+    // These 2 functions replace glGenTextures() and glDeleteTextures()
+    static void generateTextures(S32 numTextures, U32 *textures);
+    static void deleteTextures(S32 numTextures, const U32 *textures);
+
+    // Size calculation
+    static S32 dataFormatBits(S32 dataformat);
+    static S64 dataFormatBytes(S32 dataformat, S32 width, S32 height);
+    static S32 dataFormatComponents(S32 dataformat);
+
+    bool updateBindStats() const ;
+    F32 getTimePassedSinceLastBound();
+    void forceUpdateBindStats(void) const;
+
+    // needs to be called every frame
+    static void updateStats(F32 current_time);
+
+    // Save off / restore GL textures
+    static void destroyGL(bool save_state = true);
+    static void restoreGL();
+    static void dirtyTexOptions();
+
+    static bool checkSize(S32 width, S32 height);
+
+    //for server side use only.
+    // Not currently necessary for LLImageGL, but required in some derived classes,
+    // so include for compatability
+    static bool create(LLPointer<LLImageGL>& dest, bool usemipmaps = true);
+    static bool create(LLPointer<LLImageGL>& dest, U32 width, U32 height, U8 components, bool usemipmaps = true);
+    static bool create(LLPointer<LLImageGL>& dest, const LLImageRaw* imageraw, bool usemipmaps = true);
+
+public:
+    LLImageGL(bool usemipmaps = true);
+    LLImageGL(U32 width, U32 height, U8 components, bool usemipmaps = true);
+    LLImageGL(const LLImageRaw* imageraw, bool usemipmaps = true);
+
+    // For wrapping textures created via GL elsewhere with our API only. Use with caution.
+    LLImageGL(LLGLuint mTexName, U32 components, LLGLenum target, LLGLint  formatInternal, LLGLenum formatPrimary, LLGLenum formatType, LLTexUnit::eTextureAddressMode addressMode);
+
+protected:
+    virtual ~LLImageGL();
+
+    void analyzeAlpha(const void* data_in, U32 w, U32 h);
+    void calcAlphaChannelOffsetAndStride();
+
+public:
+    virtual void dump();    // debugging info to LL_INFOS()
+
+    bool setSize(S32 width, S32 height, S32 ncomponents, S32 discard_level = -1);
+    void setComponents(S32 ncomponents) { mComponents = (S8)ncomponents ;}
+    void setAllowCompression(bool allow) { mAllowCompression = allow; }
+
+    static void setManualImage(U32 target, S32 miplevel, S32 intformat, S32 width, S32 height, U32 pixformat, U32 pixtype, const void *pixels, bool allow_compression = true);
+
+    bool createGLTexture() ;
+    bool createGLTexture(S32 discard_level, const LLImageRaw* imageraw, S32 usename = 0, bool to_create = true,
+        S32 category = sMaxCategories-1, bool defer_copy = false, LLGLuint* tex_name = nullptr);
+    bool createGLTexture(S32 discard_level, const U8* data, bool data_hasmips = false, S32 usename = 0, bool defer_copy = false, LLGLuint* tex_name = nullptr);
+    void setImage(const LLImageRaw* imageraw);
+    bool setImage(const U8* data_in, bool data_hasmips = false, S32 usename = 0);
+    // *TODO: This function may not work if the textures is compressed (i.e.
+    // RenderCompressTextures is 0). Partial image updates do not work on
+    // compressed textures.
+    bool setSubImage(const LLImageRaw* imageraw, S32 x_pos, S32 y_pos, S32 width, S32 height, bool force_fast_update = false, LLGLuint use_name = 0);
+    bool setSubImage(const U8* datap, S32 data_width, S32 data_height, S32 x_pos, S32 y_pos, S32 width, S32 height, bool force_fast_update = false, LLGLuint use_name = 0);
+    bool setSubImageFromFrameBuffer(S32 fb_x, S32 fb_y, S32 x_pos, S32 y_pos, S32 width, S32 height);
+
+    // wait for gl commands to finish on current thread and push
+    // a lambda to main thread to swap mNewTexName and mTexName
+    void syncToMainThread(LLGLuint new_tex_name);
+
+    // Read back a raw image for this discard level, if it exists
+    bool readBackRaw(S32 discard_level, LLImageRaw* imageraw, bool compressed_ok) const;
+    void destroyGLTexture();
+    void forceToInvalidateGLTexture();
+
+    void setExplicitFormat(LLGLint internal_format, LLGLenum primary_format, LLGLenum type_format = 0, bool swap_bytes = false);
+    void setComponents(S8 ncomponents) { mComponents = ncomponents; }
+
+    S32  getDiscardLevel() const        { return mCurrentDiscardLevel; }
+    S32  getMaxDiscardLevel() const     { return mMaxDiscardLevel; }
+
+    S32  getCurrentWidth() const { return mWidth ;}
+    S32  getCurrentHeight() const { return mHeight ;}
+    S32  getWidth(S32 discard_level = -1) const;
+    S32  getHeight(S32 discard_level = -1) const;
+    U8   getComponents() const { return mComponents; }
+    S64  getBytes(S32 discard_level = -1) const;
+    S64  getMipBytes(S32 discard_level = -1) const;
+    bool getBoundRecently() const;
+    bool isJustBound() const;
+    bool getHasExplicitFormat() const { return mHasExplicitFormat; }
+    LLGLenum getPrimaryFormat() const { return mFormatPrimary; }
+    LLGLenum getFormatType() const { return mFormatType; }
+
+    bool getHasGLTexture() const { return mTexName != 0; }
+    LLGLuint getTexName() const { return mTexName; }
+
+    bool getIsAlphaMask() const;
+
+    bool getIsResident(bool test_now = false); // not const
+
+    void setTarget(const LLGLenum target, const LLTexUnit::eTextureType bind_target);
+
+    LLTexUnit::eTextureType getTarget(void) const { return mBindTarget; }
+    bool isGLTextureCreated(void) const { return mGLTextureCreated ; }
+    void setGLTextureCreated (bool initialized) { mGLTextureCreated = initialized; }
+
+    bool getUseMipMaps() const { return mUseMipMaps; }
+    void setUseMipMaps(bool usemips) { mUseMipMaps = usemips; }
+    void setHasMipMaps(bool hasmips) { mHasMipMaps = hasmips; }
+    void updatePickMask(S32 width, S32 height, const U8* data_in);
+    bool getMask(const LLVector2 &tc);
+
+    void checkTexSize(bool forced = false) const ;
+
+    // Sets the addressing mode used to sample the texture
+    //  (such as wrapping, mirrored wrapping, and clamp)
+    // Note: this actually gets set the next time the texture is bound.
+    void setAddressMode(LLTexUnit::eTextureAddressMode mode);
+    LLTexUnit::eTextureAddressMode getAddressMode(void) const { return mAddressMode; }
+
+    // Sets the filtering options used to sample the texture
+    //  (such as point sampling, bilinear interpolation, mipmapping, and anisotropic filtering)
+    // Note: this actually gets set the next time the texture is bound.
+    void setFilteringOption(LLTexUnit::eTextureFilterOptions option);
+    LLTexUnit::eTextureFilterOptions getFilteringOption(void) const { return mFilterOption; }
+
+    LLGLenum getTexTarget()const { return mTarget ;}
+    S8       getDiscardLevelInAtlas()const {return mDiscardLevelInAtlas;}
+    U32      getTexelsInAtlas()const { return mTexelsInAtlas ;}
+    U32      getTexelsInGLTexture()const {return mTexelsInGLTexture;}
+
+
+    void init(bool usemipmaps);
+    virtual void cleanup(); // Clean up the LLImageGL so it can be reinitialized.  Be careful when using this in derived class destructors
+
+    void setNeedsAlphaAndPickMask(bool need_mask);
+
+    bool preAddToAtlas(S32 discard_level, const LLImageRaw* raw_image);
+    void postAddToAtlas() ;
+
+#if LL_IMAGEGL_THREAD_CHECK
+    // thread debugging
+    std::thread::id mActiveThread;
+    void checkActiveThread();
+#endif
+
+public:
+    // Various GL/Rendering options
+    S64Bytes mTextureMemory;
+    mutable F32  mLastBindTime; // last time this was bound, by discard level
+
+private:
+    U32 createPickMask(S32 pWidth, S32 pHeight);
+    void freePickMask();
+    bool isCompressed();
+
+    LLPointer<LLImageRaw> mSaveData; // used for destroyGL/restoreGL
+    LL::WorkQueue::weak_t mMainQueue;
+    U8* mPickMask;  //downsampled bitmap approximation of alpha channel.  NULL if no alpha channel
+    U16 mPickMaskWidth;
+    U16 mPickMaskHeight;
+    S8 mUseMipMaps;
+    bool mHasExplicitFormat; // If false (default), GL format is f(mComponents)
+    bool mAutoGenMips = false;
+
+    bool mIsMask;
+    bool mNeedsAlphaAndPickMask;
+    S8   mAlphaStride ;
+    S8   mAlphaOffset ;
+
+    bool     mGLTextureCreated ;
+    LLGLuint mTexName;
+    //LLGLuint mNewTexName = 0; // tex name set by background thread to be applied in main thread
+    U16      mWidth;
+    U16      mHeight;
+    S8       mCurrentDiscardLevel;
+
+    S8       mDiscardLevelInAtlas;
+    U32      mTexelsInAtlas ;
+    U32      mTexelsInGLTexture;
+
+    bool mAllowCompression;
+
+protected:
+    LLGLenum mTarget;       // Normally GL_TEXTURE2D, sometimes something else (ex. cube maps)
+    LLTexUnit::eTextureType mBindTarget;    // Normally TT_TEXTURE, sometimes something else (ex. cube maps)
+    bool mHasMipMaps;
+    S32 mMipLevels;
+
+    LLGLboolean mIsResident;
+
+    S8 mComponents;
+    S8 mMaxDiscardLevel;
+
+    bool    mTexOptionsDirty;
+    LLTexUnit::eTextureAddressMode      mAddressMode;   // Defaults to TAM_WRAP
+    LLTexUnit::eTextureFilterOptions    mFilterOption;  // Defaults to TFO_ANISOTROPIC
+
+    LLGLint  mFormatInternal; // = GL internalformat
+    LLGLenum mFormatPrimary;  // = GL format (pixel data format)
+    LLGLenum mFormatType;
+    bool     mFormatSwapBytes;// if true, use glPixelStorei(GL_UNPACK_SWAP_BYTES, 1)
+
+    bool mExternalTexture;
+
+    // STATICS
+public:
+    static std::set<LLImageGL*> sImageList;
+    static S32 sCount;
+
+    static F32 sLastFrameTime;
+
+    // Global memory statistics
+    static U32 sBindCount;                  // Tracks number of texture binds for current frame
+    static U32 sUniqueCount;                // Tracks number of unique texture binds for current frame
+    static bool sGlobalUseAnisotropic;
+    static LLImageGL* sDefaultGLTexture ;
+    static bool sAutomatedTest;
+    static bool sCompressTextures;          //use GL texture compression
+#if DEBUG_MISS
+    bool mMissed; // Missed on last bind?
+    bool getMissed() const { return mMissed; };
+#else
+    bool getMissed() const { return false; };
+#endif
+
+public:
+    static void initClass(LLWindow* window, S32 num_catagories, bool skip_analyze_alpha = false, bool thread_texture_loads = false, bool thread_media_updates = false);
+    static void cleanupClass() ;
+
+private:
+    static S32 sMaxCategories;
+    static bool sSkipAnalyzeAlpha;
+
+    //the flag to allow to call readBackRaw(...).
+    //can be removed if we do not use that function at all.
+    static bool sAllowReadBackRaw ;
+//
+//****************************************************************************************************
+//The below for texture auditing use only
+//****************************************************************************************************
+private:
+    S32 mCategory ;
+public:
+    void setCategory(S32 category) {mCategory = category;}
+    S32  getCategory()const {return mCategory;}
+
+    void setTexName(GLuint texName) { mTexName = texName; }
+
+    //similar to setTexName, but will call deleteTextures on mTexName if mTexName is not 0 or texname
+    void syncTexName(LLGLuint texname);
+
+    //for debug use: show texture size distribution
+    //----------------------------------------
+    static S32 sCurTexSizeBar ;
+    static S32 sCurTexPickSize ;
+
+    static void setCurTexSizebar(S32 index, bool set_pick_size = true) ;
+    static void resetCurTexSizebar();
+
+//****************************************************************************************************
+//End of definitions for texture auditing use only
+//****************************************************************************************************
+
+};
+
+class LLImageGLThread : public LLSimpleton<LLImageGLThread>, LL::ThreadPool
+{
+public:
+    // follows gSavedSettings "RenderGLMultiThreadedTextures"
+    static bool sEnabledTextures;
+    // follows gSavedSettings "RenderGLMultiThreadedMedia"
+    static bool sEnabledMedia;
+
+    LLImageGLThread(LLWindow* window);
+
+    // post a function to be executed on the LLImageGL background thread
+    template <typename CALLABLE>
+    bool post(CALLABLE&& func)
+    {
+        return getQueue().post(std::forward<CALLABLE>(func));
+    }
+
+    void run() override;
+
+private:
+    LLWindow* mWindow;
+    void* mContext = nullptr;
+    LLAtomicBool mFinished;
+};
+
+#endif // LL_LLIMAGEGL_H