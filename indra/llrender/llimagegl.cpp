/** 
 * @file llimagegl.cpp
 * @brief Generic GL image handler
 *
 * $LicenseInfo:firstyear=2001&license=viewerlgpl$
 * Second Life Viewer Source Code
 * Copyright (C) 2010, Linden Research, Inc.
 * 
 * This library is free software; you can redistribute it and/or
 * modify it under the terms of the GNU Lesser General Public
 * License as published by the Free Software Foundation;
 * version 2.1 of the License only.
 * 
 * This library is distributed in the hope that it will be useful,
 * but WITHOUT ANY WARRANTY; without even the implied warranty of
 * MERCHANTABILITY or FITNESS FOR A PARTICULAR PURPOSE.  See the GNU
 * Lesser General Public License for more details.
 * 
 * You should have received a copy of the GNU Lesser General Public
 * License along with this library; if not, write to the Free Software
 * Foundation, Inc., 51 Franklin Street, Fifth Floor, Boston, MA  02110-1301  USA
 * 
 * Linden Research, Inc., 945 Battery Street, San Francisco, CA  94111  USA
 * $/LicenseInfo$
 */


// TODO: create 2 classes for images w/ and w/o discard levels?

#include "linden_common.h"

#include "llimagegl.h"

#include "llerror.h"
#include "llimage.h"

#include "llmath.h"
#include "llgl.h"
#include "llglslshader.h"
#include "llrender.h"

//----------------------------------------------------------------------------
const F32 MIN_TEXTURE_LIFETIME = 10.f;

//which power of 2 is i?
//assumes i is a power of 2 > 0
U32 wpo2(U32 i);

//statics

U32 LLImageGL::sUniqueCount				= 0;
U32 LLImageGL::sBindCount				= 0;
S32 LLImageGL::sGlobalTextureMemoryInBytes		= 0;
S32 LLImageGL::sBoundTextureMemoryInBytes		= 0;
S32 LLImageGL::sCurBoundTextureMemory	= 0;
S32 LLImageGL::sCount					= 0;
LLImageGL::dead_texturelist_t LLImageGL::sDeadTextureList[LLTexUnit::TT_NONE];
U32 LLImageGL::sCurTexName = 1;

BOOL LLImageGL::sGlobalUseAnisotropic	= FALSE;
F32 LLImageGL::sLastFrameTime			= 0.f;
BOOL LLImageGL::sAllowReadBackRaw       = FALSE ;
LLImageGL* LLImageGL::sDefaultGLTexture = NULL ;
bool LLImageGL::sCompressTextures = false;

std::set<LLImageGL*> LLImageGL::sImageList;

//****************************************************************************************************
//The below for texture auditing use only
//****************************************************************************************************
//-----------------------
//debug use
S32 LLImageGL::sCurTexSizeBar = -1 ;
S32 LLImageGL::sCurTexPickSize = -1 ;
S32 LLImageGL::sMaxCategories = 1 ;

//optimization for when we don't need to calculate mIsMask
BOOL LLImageGL::sSkipAnalyzeAlpha;

//------------------------
//****************************************************************************************************
//End for texture auditing use only
//****************************************************************************************************

//**************************************************************************************
//below are functions for debug use
//do not delete them even though they are not currently being used.
void check_all_images()
{
	for (std::set<LLImageGL*>::iterator iter = LLImageGL::sImageList.begin();
		 iter != LLImageGL::sImageList.end(); iter++)
	{
		LLImageGL* glimage = *iter;
		if (glimage->getTexName() && glimage->isGLTextureCreated())
		{
			gGL.getTexUnit(0)->bind(glimage) ;
			glimage->checkTexSize() ;
			gGL.getTexUnit(0)->unbind(glimage->getTarget()) ;
		}
	}
}

void LLImageGL::checkTexSize(bool forced) const
{
	if ((forced || gDebugGL) && mTarget == GL_TEXTURE_2D)
	{
		{
			//check viewport
			GLint vp[4] ;
			glGetIntegerv(GL_VIEWPORT, vp) ;
			llcallstacks << "viewport: " << vp[0] << " : " << vp[1] << " : " << vp[2] << " : " << vp[3] << llcallstacksendl ;
		}

		GLint texname;
		glGetIntegerv(GL_TEXTURE_BINDING_2D, &texname);
		BOOL error = FALSE;
		if (texname != mTexName)
		{
			llinfos << "Bound: " << texname << " Should bind: " << mTexName << " Default: " << LLImageGL::sDefaultGLTexture->getTexName() << llendl;

			error = TRUE;
			if (gDebugSession)
			{
				gFailLog << "Invalid texture bound!" << std::endl;
			}
			else
			{
				llerrs << "Invalid texture bound!" << llendl;
			}
		}
		stop_glerror() ;
		LLGLint x = 0, y = 0 ;
		glGetTexLevelParameteriv(mTarget, 0, GL_TEXTURE_WIDTH, (GLint*)&x);
		glGetTexLevelParameteriv(mTarget, 0, GL_TEXTURE_HEIGHT, (GLint*)&y) ;
		stop_glerror() ;
		llcallstacks << "w: " << x << " h: " << y << llcallstacksendl ;

		if(!x || !y)
		{
			return ;
		}
		if(x != (mWidth >> mCurrentDiscardLevel) || y != (mHeight >> mCurrentDiscardLevel))
		{
			error = TRUE;
			if (gDebugSession)
			{
				gFailLog << "wrong texture size and discard level!" << 
					mWidth << " Height: " << mHeight << " Current Level: " << (S32)mCurrentDiscardLevel << std::endl;
			}
			else
			{
				llerrs << "wrong texture size and discard level: width: " << 
					mWidth << " Height: " << mHeight << " Current Level: " << (S32)mCurrentDiscardLevel << llendl ;
			}
		}

		if (error)
		{
			ll_fail("LLImageGL::checkTexSize failed.");
		}
	}
}
//end of debug functions
//**************************************************************************************

//----------------------------------------------------------------------------
BOOL is_little_endian()
{
	S32 a = 0x12345678;
    U8 *c = (U8*)(&a);
    
	return (*c == 0x78) ;
}
//static 
void LLImageGL::initClass(S32 num_catagories, BOOL skip_analyze_alpha /* = false */)
{
	sSkipAnalyzeAlpha = skip_analyze_alpha;
}

//static 
void LLImageGL::cleanupClass() 
{	
}

//static
S32 LLImageGL::dataFormatBits(S32 dataformat)
{
	switch (dataformat)
	{
	  case GL_COMPRESSED_RGBA_S3TC_DXT1_EXT:	return 4;
	  case GL_COMPRESSED_RGBA_S3TC_DXT3_EXT:	return 8;
	  case GL_COMPRESSED_RGBA_S3TC_DXT5_EXT:	return 8;
	  case GL_LUMINANCE:						return 8;
	  case GL_ALPHA:							return 8;
	  case GL_COLOR_INDEX:						return 8;
	  case GL_LUMINANCE_ALPHA:					return 16;
	  case GL_RGB:								return 24;
	  case GL_RGB8:								return 24;
	  case GL_RGBA:								return 32;
	  case GL_BGRA:								return 32;		// Used for QuickTime media textures on the Mac
	  default:
		llerrs << "LLImageGL::Unknown format: " << dataformat << llendl;
		return 0;
	}
}

//static
S32 LLImageGL::dataFormatBytes(S32 dataformat, S32 width, S32 height)
{
	if (dataformat >= GL_COMPRESSED_RGB_S3TC_DXT1_EXT &&
		dataformat <= GL_COMPRESSED_RGBA_S3TC_DXT5_EXT)
	{
		if (width < 4) width = 4;
		if (height < 4) height = 4;
	}
	S32 bytes ((width*height*dataFormatBits(dataformat)+7)>>3);
	S32 aligned = (bytes+3)&~3;
	return aligned;
}

//static
S32 LLImageGL::dataFormatComponents(S32 dataformat)
{
	switch (dataformat)
	{
	  case GL_COMPRESSED_RGBA_S3TC_DXT1_EXT:	return 3;
	  case GL_COMPRESSED_RGBA_S3TC_DXT3_EXT:	return 4;
	  case GL_COMPRESSED_RGBA_S3TC_DXT5_EXT:	return 4;
	  case GL_LUMINANCE:						return 1;
	  case GL_ALPHA:							return 1;
	  case GL_COLOR_INDEX:						return 1;
	  case GL_LUMINANCE_ALPHA:					return 2;
	  case GL_RGB:								return 3;
	  case GL_RGBA:								return 4;
	  case GL_BGRA:								return 4;		// Used for QuickTime media textures on the Mac
	  default:
		llerrs << "LLImageGL::Unknown format: " << dataformat << llendl;
		return 0;
	}
}

//----------------------------------------------------------------------------

static LLFastTimer::DeclareTimer FTM_IMAGE_UPDATE_STATS("Image Stats");
// static
void LLImageGL::updateStats(F32 current_time)
{
	LLFastTimer t(FTM_IMAGE_UPDATE_STATS);
	sLastFrameTime = current_time;
	sBoundTextureMemoryInBytes = sCurBoundTextureMemory;
	sCurBoundTextureMemory = 0;
}

//static
S32 LLImageGL::updateBoundTexMem(const S32 mem, const S32 ncomponents, S32 category)
{
	LLImageGL::sCurBoundTextureMemory += mem ;
	return LLImageGL::sCurBoundTextureMemory;
}

//----------------------------------------------------------------------------

//static 
void LLImageGL::destroyGL(BOOL save_state)
{
	for (S32 stage = 0; stage < gGLManager.mNumTextureUnits; stage++)
	{
		gGL.getTexUnit(stage)->unbind(LLTexUnit::TT_TEXTURE);
	}
	
	sAllowReadBackRaw = true ;
	for (std::set<LLImageGL*>::iterator iter = sImageList.begin();
		 iter != sImageList.end(); iter++)
	{
		LLImageGL* glimage = *iter;
		if (glimage->mTexName)
		{
			if (save_state && glimage->isGLTextureCreated() && glimage->mComponents)
			{
				glimage->mSaveData = new LLImageRaw;
				if(!glimage->readBackRaw(glimage->mCurrentDiscardLevel, glimage->mSaveData, false)) //necessary, keep it.
				{
					glimage->mSaveData = NULL ;
				}
			}

			glimage->destroyGLTexture();
			stop_glerror();
		}
	}
	sAllowReadBackRaw = false ;
}

//static 
void LLImageGL::restoreGL()
{
	for (std::set<LLImageGL*>::iterator iter = sImageList.begin();
		 iter != sImageList.end(); iter++)
	{
		LLImageGL* glimage = *iter;
		if(glimage->getTexName())
		{
			llerrs << "tex name is not 0." << llendl ;
		}
		if (glimage->mSaveData.notNull())
		{
			if (glimage->getComponents() && glimage->mSaveData->getComponents())
			{
				glimage->createGLTexture(glimage->mCurrentDiscardLevel, glimage->mSaveData, 0, TRUE, glimage->getCategory());
				stop_glerror();
			}
			glimage->mSaveData = NULL; // deletes data
		}
	}
}

//static 
void LLImageGL::dirtyTexOptions()
{
	for (std::set<LLImageGL*>::iterator iter = sImageList.begin();
		 iter != sImageList.end(); iter++)
	{
		LLImageGL* glimage = *iter;
		glimage->mTexOptionsDirty = true;
		stop_glerror();
	}
	
}
//----------------------------------------------------------------------------

//for server side use only.
//static 
BOOL LLImageGL::create(LLPointer<LLImageGL>& dest, BOOL usemipmaps)
{
	dest = new LLImageGL(usemipmaps);
	return TRUE;
}

//for server side use only.
BOOL LLImageGL::create(LLPointer<LLImageGL>& dest, U32 width, U32 height, U8 components, BOOL usemipmaps)
{
	dest = new LLImageGL(width, height, components, usemipmaps);
	return TRUE;
}

//for server side use only.
BOOL LLImageGL::create(LLPointer<LLImageGL>& dest, const LLImageRaw* imageraw, BOOL usemipmaps)
{
	dest = new LLImageGL(imageraw, usemipmaps);
	return TRUE;
}

//----------------------------------------------------------------------------

LLImageGL::LLImageGL(BOOL usemipmaps)
	: mSaveData(0)
{
	init(usemipmaps);
	setSize(0, 0, 0);
	sImageList.insert(this);
	sCount++;
}

LLImageGL::LLImageGL(U32 width, U32 height, U8 components, BOOL usemipmaps)
	: mSaveData(0)
{
	llassert( components <= 4 );
	init(usemipmaps);
	setSize(width, height, components);
	sImageList.insert(this);
	sCount++;
}

LLImageGL::LLImageGL(const LLImageRaw* imageraw, BOOL usemipmaps)
	: mSaveData(0)
{
	init(usemipmaps);
	setSize(0, 0, 0);
	sImageList.insert(this);
	sCount++;

	createGLTexture(0, imageraw); 
}

LLImageGL::~LLImageGL()
{
	LLImageGL::cleanup();
	sImageList.erase(this);
	delete [] mPickMask;
	mPickMask = NULL;
	sCount--;
}

void LLImageGL::init(BOOL usemipmaps)
{
	// keep these members in the same order as declared in llimagehl.h
	// so that it is obvious by visual inspection if we forgot to
	// init a field.

	mTextureMemory = 0;
	mLastBindTime = 0.f;

	mPickMask = NULL;
	mPickMaskWidth = 0;
	mPickMaskHeight = 0;
	mUseMipMaps = usemipmaps;
	mHasExplicitFormat = FALSE;
	mAutoGenMips = FALSE;

	mIsMask = FALSE;
	mNeedsAlphaAndPickMask = TRUE ;
	mAlphaStride = 0 ;
	mAlphaOffset = 0 ;

	mGLTextureCreated = FALSE ;
	mTexName = 0;
	mWidth = 0;
	mHeight	= 0;
	mCurrentDiscardLevel = -1;	

	mDiscardLevelInAtlas = -1 ;
	mTexelsInAtlas = 0 ;
	mTexelsInGLTexture = 0 ;

	mAllowCompression = true;
	
	mTarget = GL_TEXTURE_2D;
	mBindTarget = LLTexUnit::TT_TEXTURE;
	mHasMipMaps = false;
	mMipLevels = -1;

	mIsResident = 0;

	mComponents = 0;
	mMaxDiscardLevel = MAX_DISCARD_LEVEL;

	mTexOptionsDirty = true;
	mAddressMode = LLTexUnit::TAM_WRAP;
	mFilterOption = LLTexUnit::TFO_ANISOTROPIC;
	
	mFormatInternal = -1;
	mFormatPrimary = (LLGLenum) 0;
	mFormatType = GL_UNSIGNED_BYTE;
	mFormatSwapBytes = FALSE;

#ifdef DEBUG_MISS
	mMissed	= FALSE;
#endif

	mCategory = -1;
}

void LLImageGL::cleanup()
{
	if (!gGLManager.mIsDisabled)
	{
		destroyGLTexture();
	}
	mSaveData = NULL; // deletes data
}

//----------------------------------------------------------------------------

//this function is used to check the size of a texture image.
//so dim should be a positive number
static bool check_power_of_two(S32 dim)
{
	if(dim < 0)
	{
		return false ;
	}
	if(!dim)//0 is a power-of-two number
	{
		return true ;
	}
	return !(dim & (dim - 1)) ;
}

//static
bool LLImageGL::checkSize(S32 width, S32 height)
{
	return check_power_of_two(width) && check_power_of_two(height);
}

void LLImageGL::setSize(S32 width, S32 height, S32 ncomponents, S32 discard_level)
{
	if (width != mWidth || height != mHeight || ncomponents != mComponents)
	{
		// Check if dimensions are a power of two!
		if (!checkSize(width,height))
		{
			llerrs << llformat("Texture has non power of two dimension: %dx%d",width,height) << llendl;
		}
		
		if (mTexName)
		{
// 			llwarns << "Setting Size of LLImageGL with existing mTexName = " << mTexName << llendl;
			destroyGLTexture();
		}

		// pickmask validity depends on old image size, delete it
		delete [] mPickMask;
		mPickMask = NULL;
		mPickMaskWidth = mPickMaskHeight = 0;

		mWidth = width;
		mHeight = height;
		mComponents = ncomponents;
		if (ncomponents > 0)
		{
			mMaxDiscardLevel = 0;
			while (width > 1 && height > 1 && mMaxDiscardLevel < MAX_DISCARD_LEVEL)
			{
				mMaxDiscardLevel++;
				width >>= 1;
				height >>= 1;
			}

			if(discard_level > 0)
			{
				mMaxDiscardLevel = llmax(mMaxDiscardLevel, (S8)discard_level);
			}
		}
		else
		{
			mMaxDiscardLevel = MAX_DISCARD_LEVEL;
		}
	}
}

//----------------------------------------------------------------------------

// virtual
void LLImageGL::dump()
{
	llinfos << "mMaxDiscardLevel " << S32(mMaxDiscardLevel)
			<< " mLastBindTime " << mLastBindTime
			<< " mTarget " << S32(mTarget)
			<< " mBindTarget " << S32(mBindTarget)
			<< " mUseMipMaps " << S32(mUseMipMaps)
			<< " mHasMipMaps " << S32(mHasMipMaps)
			<< " mCurrentDiscardLevel " << S32(mCurrentDiscardLevel)
			<< " mFormatInternal " << S32(mFormatInternal)
			<< " mFormatPrimary " << S32(mFormatPrimary)
			<< " mFormatType " << S32(mFormatType)
			<< " mFormatSwapBytes " << S32(mFormatSwapBytes)
			<< " mHasExplicitFormat " << S32(mHasExplicitFormat)
#if DEBUG_MISS
			<< " mMissed " << mMissed
#endif
			<< llendl;

	llinfos << " mTextureMemory " << mTextureMemory
			<< " mTexNames " << mTexName
			<< " mIsResident " << S32(mIsResident)
			<< llendl;
}

//----------------------------------------------------------------------------
void LLImageGL::forceUpdateBindStats(void) const
{
	mLastBindTime = sLastFrameTime;
}

BOOL LLImageGL::updateBindStats(S32 tex_mem) const
{	
	if (mTexName != 0)
	{
#ifdef DEBUG_MISS
		mMissed = ! getIsResident(TRUE);
#endif
		sBindCount++;
		if (mLastBindTime != sLastFrameTime)
		{
			// we haven't accounted for this texture yet this frame
			sUniqueCount++;
			updateBoundTexMem(tex_mem, mComponents, mCategory);
			mLastBindTime = sLastFrameTime;

			return TRUE ;
		}
	}
	return FALSE ;
}

F32 LLImageGL::getTimePassedSinceLastBound()
{
	return sLastFrameTime - mLastBindTime ;
}

void LLImageGL::setExplicitFormat( LLGLint internal_format, LLGLenum primary_format, LLGLenum type_format, BOOL swap_bytes )
{
	// Note: must be called before createTexture()
	// Note: it's up to the caller to ensure that the format matches the number of components.
	mHasExplicitFormat = TRUE;
	mFormatInternal = internal_format;
	mFormatPrimary = primary_format;
	if(type_format == 0)
		mFormatType = GL_UNSIGNED_BYTE;
	else
		mFormatType = type_format;
	mFormatSwapBytes = swap_bytes;

	calcAlphaChannelOffsetAndStride() ;
}

//----------------------------------------------------------------------------

void LLImageGL::setImage(const LLImageRaw* imageraw)
{
	llassert((imageraw->getWidth() == getWidth(mCurrentDiscardLevel)) &&
			 (imageraw->getHeight() == getHeight(mCurrentDiscardLevel)) &&
			 (imageraw->getComponents() == getComponents()));
	const U8* rawdata = imageraw->getData();
	setImage(rawdata, FALSE);
}

static LLFastTimer::DeclareTimer FTM_SET_IMAGE("setImage");
void LLImageGL::setImage(const U8* data_in, BOOL data_hasmips)
{
	LLFastTimer t(FTM_SET_IMAGE);
	bool is_compressed = false;
	if (mFormatPrimary >= GL_COMPRESSED_RGBA_S3TC_DXT1_EXT && mFormatPrimary <= GL_COMPRESSED_RGBA_S3TC_DXT5_EXT)
	{
		is_compressed = true;
	}

	
	
	if (mUseMipMaps)
	{
		//set has mip maps to true before binding image so tex parameters get set properly
		gGL.getTexUnit(0)->unbind(mBindTarget);
		mHasMipMaps = true;
		mTexOptionsDirty = true;
		setFilteringOption(LLTexUnit::TFO_ANISOTROPIC);
	}
	else
	{
		mHasMipMaps = false;
	}
	
	llverify(gGL.getTexUnit(0)->bind(this));
	
	
	if (mUseMipMaps)
	{
		if (data_hasmips)
		{
			// NOTE: data_in points to largest image; smaller images
			// are stored BEFORE the largest image
			for (S32 d=mCurrentDiscardLevel; d<=mMaxDiscardLevel; d++)
			{
				
				S32 w = getWidth(d);
				S32 h = getHeight(d);
				S32 gl_level = d-mCurrentDiscardLevel;

				mMipLevels = llmax(mMipLevels, gl_level);

				if (d > mCurrentDiscardLevel)
				{
					data_in -= dataFormatBytes(mFormatPrimary, w, h); // see above comment
				}
				if (is_compressed)
				{
 					S32 tex_size = dataFormatBytes(mFormatPrimary, w, h);
					glCompressedTexImage2DARB(mTarget, gl_level, mFormatPrimary, w, h, 0, tex_size, (GLvoid *)data_in);
					stop_glerror();
				}
				else
				{
// 					LLFastTimer t2(FTM_TEMP4);

					if(mFormatSwapBytes)
					{
						glPixelStorei(GL_UNPACK_SWAP_BYTES, 1);
						stop_glerror();
					}
						
					LLImageGL::setManualImage(mTarget, gl_level, mFormatInternal, w, h, mFormatPrimary, GL_UNSIGNED_BYTE, (GLvoid*)data_in, mAllowCompression);
					if (gl_level == 0)
					{
						analyzeAlpha(data_in, w, h);
					}
					updatePickMask(w, h, data_in);

					if(mFormatSwapBytes)
					{
						glPixelStorei(GL_UNPACK_SWAP_BYTES, 0);
						stop_glerror();
					}
						
					stop_glerror();
				}
				stop_glerror();
			}			
		}
		else if (!is_compressed)
		{
			if (mAutoGenMips)
			{
				stop_glerror();
				{
// 					LLFastTimer t2(FTM_TEMP4);

					if(mFormatSwapBytes)
					{
						glPixelStorei(GL_UNPACK_SWAP_BYTES, 1);
						stop_glerror();
					}

					S32 w = getWidth(mCurrentDiscardLevel);
					S32 h = getHeight(mCurrentDiscardLevel);

					mMipLevels = wpo2(llmax(w, h));

					//use legacy mipmap generation mode
					glTexParameteri(mTarget, GL_GENERATE_MIPMAP, GL_TRUE);
					
					LLImageGL::setManualImage(mTarget, 0, mFormatInternal,
								 w, h, 
								 mFormatPrimary, mFormatType,
								 data_in, mAllowCompression);
					analyzeAlpha(data_in, w, h);
					stop_glerror();

					updatePickMask(w, h, data_in);

					if(mFormatSwapBytes)
					{
						glPixelStorei(GL_UNPACK_SWAP_BYTES, 0);
						stop_glerror();
					}

					if (LLRender::sGLCoreProfile)
					{
						glGenerateMipmap(mTarget);
					}	
					stop_glerror();
				}
			}
			else
			{
				// Create mips by hand
				// ~4x faster than gluBuild2DMipmaps
				S32 width = getWidth(mCurrentDiscardLevel);
				S32 height = getHeight(mCurrentDiscardLevel);
				S32 nummips = mMaxDiscardLevel - mCurrentDiscardLevel + 1;
				S32 w = width, h = height;


				const U8* new_data = 0;
				(void)new_data;

				const U8* prev_mip_data = 0;
				const U8* cur_mip_data = 0;
#ifdef SHOW_ASSERT
				S32 cur_mip_size = 0;
#endif
				mMipLevels = nummips;

				for (int m=0; m<nummips; m++)
				{
					if (m==0)
					{
						cur_mip_data = data_in;
#ifdef SHOW_ASSERT
						cur_mip_size = width * height * mComponents; 
#endif
					}
					else
					{
						S32 bytes = w * h * mComponents;
<<<<<<< HEAD
=======
#ifdef SHOW_ASSERT
						llassert(prev_mip_data);
						llassert(cur_mip_size == bytes*4);
#endif

>>>>>>> 9b632f06
						U8* new_data = new U8[bytes];

#ifdef SHOW_ASSERT
						llassert(prev_mip_data);
						llassert(cur_mip_size == bytes*4);
						llassert_always(new_data);
#endif

						LLImageBase::generateMip(prev_mip_data, new_data, w, h, mComponents);
						cur_mip_data = new_data;
#ifdef SHOW_ASSERT
						cur_mip_size = bytes; 
#endif

					}
					llassert(w > 0 && h > 0 && cur_mip_data);
					(void)cur_mip_data;
					{
// 						LLFastTimer t1(FTM_TEMP4);
						if(mFormatSwapBytes)
						{
							glPixelStorei(GL_UNPACK_SWAP_BYTES, 1);
							stop_glerror();
						}

						LLImageGL::setManualImage(mTarget, m, mFormatInternal, w, h, mFormatPrimary, mFormatType, cur_mip_data, mAllowCompression);
						if (m == 0)
						{
							analyzeAlpha(data_in, w, h);
						}
						stop_glerror();
						if (m == 0)
						{
							updatePickMask(w, h, cur_mip_data);
						}

						if(mFormatSwapBytes)
						{
							glPixelStorei(GL_UNPACK_SWAP_BYTES, 0);
							stop_glerror();
						}
					}
					if (prev_mip_data && prev_mip_data != data_in)
					{
						delete[] prev_mip_data;
					}
					prev_mip_data = cur_mip_data;
					w >>= 1;
					h >>= 1;
				}
				if (prev_mip_data && prev_mip_data != data_in)
				{
					delete[] prev_mip_data;
					prev_mip_data = NULL;
				}
			}
		}
		else
		{
			llerrs << "Compressed Image has mipmaps but data does not (can not auto generate compressed mips)" << llendl;
		}
	}
	else
	{
		mMipLevels = 0;
		S32 w = getWidth();
		S32 h = getHeight();
		if (is_compressed)
		{
			S32 tex_size = dataFormatBytes(mFormatPrimary, w, h);
			glCompressedTexImage2DARB(mTarget, 0, mFormatPrimary, w, h, 0, tex_size, (GLvoid *)data_in);
			stop_glerror();
		}
		else
		{
			if(mFormatSwapBytes)
			{
				glPixelStorei(GL_UNPACK_SWAP_BYTES, 1);
				stop_glerror();
			}

			LLImageGL::setManualImage(mTarget, 0, mFormatInternal, w, h,
						 mFormatPrimary, mFormatType, (GLvoid *)data_in, mAllowCompression);
			analyzeAlpha(data_in, w, h);
			
			updatePickMask(w, h, data_in);

			stop_glerror();

			if(mFormatSwapBytes)
			{
				glPixelStorei(GL_UNPACK_SWAP_BYTES, 0);
				stop_glerror();
			}

		}
	}
	stop_glerror();
	mGLTextureCreated = true;
}

BOOL LLImageGL::preAddToAtlas(S32 discard_level, const LLImageRaw* raw_image)
{
	//not compatible with core GL profile
	llassert(!LLRender::sGLCoreProfile);

	if (gGLManager.mIsDisabled)
	{
		llwarns << "Trying to create a texture while GL is disabled!" << llendl;
		return FALSE;
	}
	llassert(gGLManager.mInited);
	stop_glerror();

	if (discard_level < 0)
	{
		llassert(mCurrentDiscardLevel >= 0);
		discard_level = mCurrentDiscardLevel;
	}
	
	// Actual image width/height = raw image width/height * 2^discard_level
	S32 w = raw_image->getWidth() << discard_level;
	S32 h = raw_image->getHeight() << discard_level;

	// setSize may call destroyGLTexture if the size does not match
	setSize(w, h, raw_image->getComponents(), discard_level);

	if( !mHasExplicitFormat )
	{
		switch (mComponents)
		{
			case 1:
			// Use luminance alpha (for fonts)
			mFormatInternal = GL_LUMINANCE8;
			mFormatPrimary = GL_LUMINANCE;
			mFormatType = GL_UNSIGNED_BYTE;
			break;
			case 2:
			// Use luminance alpha (for fonts)
			mFormatInternal = GL_LUMINANCE8_ALPHA8;
			mFormatPrimary = GL_LUMINANCE_ALPHA;
			mFormatType = GL_UNSIGNED_BYTE;
			break;
			case 3:
			mFormatInternal = GL_RGB8;
			mFormatPrimary = GL_RGB;
			mFormatType = GL_UNSIGNED_BYTE;
			break;
			case 4:
			mFormatInternal = GL_RGBA8;
			mFormatPrimary = GL_RGBA;
			mFormatType = GL_UNSIGNED_BYTE;
			break;
			default:
			llerrs << "Bad number of components for texture: " << (U32)getComponents() << llendl;
		}
	}

	mCurrentDiscardLevel = discard_level;	
	mDiscardLevelInAtlas = discard_level;
	mTexelsInAtlas = raw_image->getWidth() * raw_image->getHeight() ;
	mLastBindTime = sLastFrameTime;
	mGLTextureCreated = false ;
	
	glPixelStorei(GL_UNPACK_ROW_LENGTH, raw_image->getWidth());
	stop_glerror();

	if(mFormatSwapBytes)
	{
		glPixelStorei(GL_UNPACK_SWAP_BYTES, 1);
		stop_glerror();
	}

	return TRUE ;
}

void LLImageGL::postAddToAtlas()
{
	if(mFormatSwapBytes)
	{
		glPixelStorei(GL_UNPACK_SWAP_BYTES, 0);
		stop_glerror();
	}

	glPixelStorei(GL_UNPACK_ROW_LENGTH, 0);
	gGL.getTexUnit(0)->setTextureFilteringOption(mFilterOption);	
	stop_glerror();	
}

BOOL LLImageGL::setSubImage(const U8* datap, S32 data_width, S32 data_height, S32 x_pos, S32 y_pos, S32 width, S32 height, BOOL force_fast_update)
{
	if (!width || !height)
	{
		return TRUE;
	}
	if (mTexName == 0)
	{
		// *TODO: Re-enable warning?  Ran into thread locking issues? DK 2011-02-18
		//llwarns << "Setting subimage on image without GL texture" << llendl;
		return FALSE;
	}
	if (datap == NULL)
	{
		// *TODO: Re-enable warning?  Ran into thread locking issues? DK 2011-02-18
		//llwarns << "Setting subimage on image with NULL datap" << llendl;
		return FALSE;
	}
	
	// HACK: allow the caller to explicitly force the fast path (i.e. using glTexSubImage2D here instead of calling setImage) even when updating the full texture.
	if (!force_fast_update && x_pos == 0 && y_pos == 0 && width == getWidth() && height == getHeight() && data_width == width && data_height == height)
	{
		setImage(datap, FALSE);
	}
	else
	{
		if (mUseMipMaps)
		{
			dump();
			llerrs << "setSubImage called with mipmapped image (not supported)" << llendl;
		}
		llassert_always(mCurrentDiscardLevel == 0);
		llassert_always(x_pos >= 0 && y_pos >= 0);
		
		if (((x_pos + width) > getWidth()) || 
			(y_pos + height) > getHeight())
		{
			dump();
			llerrs << "Subimage not wholly in target image!" 
				   << " x_pos " << x_pos
				   << " y_pos " << y_pos
				   << " width " << width
				   << " height " << height
				   << " getWidth() " << getWidth()
				   << " getHeight() " << getHeight()
				   << llendl;
		}

		if ((x_pos + width) > data_width || 
			(y_pos + height) > data_height)
		{
			dump();
			llerrs << "Subimage not wholly in source image!" 
				   << " x_pos " << x_pos
				   << " y_pos " << y_pos
				   << " width " << width
				   << " height " << height
				   << " source_width " << data_width
				   << " source_height " << data_height
				   << llendl;
		}


		glPixelStorei(GL_UNPACK_ROW_LENGTH, data_width);
		stop_glerror();

		if(mFormatSwapBytes)
		{
			glPixelStorei(GL_UNPACK_SWAP_BYTES, 1);
			stop_glerror();
		}

		datap += (y_pos * data_width + x_pos) * getComponents();
		// Update the GL texture
		BOOL res = gGL.getTexUnit(0)->bindManual(mBindTarget, mTexName);
		if (!res) llerrs << "LLImageGL::setSubImage(): bindTexture failed" << llendl;
		stop_glerror();

		glTexSubImage2D(mTarget, 0, x_pos, y_pos, 
						width, height, mFormatPrimary, mFormatType, datap);
		gGL.getTexUnit(0)->disable();
		stop_glerror();

		if(mFormatSwapBytes)
		{
			glPixelStorei(GL_UNPACK_SWAP_BYTES, 0);
			stop_glerror();
		}

		glPixelStorei(GL_UNPACK_ROW_LENGTH, 0);
		stop_glerror();
		mGLTextureCreated = true;
	}
	return TRUE;
}

BOOL LLImageGL::setSubImage(const LLImageRaw* imageraw, S32 x_pos, S32 y_pos, S32 width, S32 height, BOOL force_fast_update)
{
	return setSubImage(imageraw->getData(), imageraw->getWidth(), imageraw->getHeight(), x_pos, y_pos, width, height, force_fast_update);
}

// Copy sub image from frame buffer
BOOL LLImageGL::setSubImageFromFrameBuffer(S32 fb_x, S32 fb_y, S32 x_pos, S32 y_pos, S32 width, S32 height)
{
	if (gGL.getTexUnit(0)->bind(this, false, true))
	{
		glCopyTexSubImage2D(GL_TEXTURE_2D, 0, fb_x, fb_y, x_pos, y_pos, width, height);
		mGLTextureCreated = true;
		stop_glerror();
		return TRUE;
	}
	else
	{
		return FALSE;
	}
}

// static
static LLFastTimer::DeclareTimer FTM_GENERATE_TEXTURES("generate textures");
void LLImageGL::generateTextures(LLTexUnit::eTextureType type, U32 format, S32 numTextures, U32 *textures)
{
	LLFastTimer t(FTM_GENERATE_TEXTURES);
	bool empty = true;

	dead_texturelist_t::iterator iter = sDeadTextureList[type].find(format);
	
	if (iter != sDeadTextureList[type].end())
	{
		empty = iter->second.empty();
	}
	
	for (S32 i = 0; i < numTextures; ++i)
	{
		if (!empty)
		{
			textures[i] = iter->second.front();
			iter->second.pop_front();
			empty = iter->second.empty();
		}
		else
		{
			textures[i] = sCurTexName++;
		}
	}
}

// static
void LLImageGL::deleteTextures(LLTexUnit::eTextureType type, U32 format, S32 mip_levels, S32 numTextures, U32 *textures, bool immediate)
{
	if (gGLManager.mInited)
	{
		switch (format)
		{
			case 0:

			// We get ARB errors in debug when attempting to use glTexImage2D with these deprecated pix formats
			//
			case GL_LUMINANCE8:
			case GL_INTENSITY8:
			case GL_ALPHA8:
				glDeleteTextures(numTextures, textures);
			break;

			default:
			{
				if (type == LLTexUnit::TT_CUBE_MAP || mip_levels == -1)
		{ //unknown internal format or unknown number of mip levels, not safe to reuse
			glDeleteTextures(numTextures, textures);
		}
		else
		{
			for (S32 i = 0; i < numTextures; ++i)
			{ //remove texture from VRAM by setting its size to zero

				for (S32 j = 0; j <= mip_levels; j++)
				{
					gGL.getTexUnit(0)->bindManual(type, textures[i]);
							U32 internal_type = LLTexUnit::getInternalType(type);
							glTexImage2D(internal_type, j, format, 0, 0, 0, GL_RGBA, GL_UNSIGNED_BYTE, NULL);
							stop_glerror();
				}

				llassert(std::find(sDeadTextureList[type][format].begin(),
								   sDeadTextureList[type][format].end(), textures[i]) == 
								   sDeadTextureList[type][format].end());

				sDeadTextureList[type][format].push_back(textures[i]);
			}	
		}
	}
			break;
		}
	}
	
	/*if (immediate)
	{
		LLImageGL::deleteDeadTextures();
	}*/
}

// static
static LLFastTimer::DeclareTimer FTM_SET_MANUAL_IMAGE("setManualImage");
void LLImageGL::setManualImage(U32 target, S32 miplevel, S32 intformat, S32 width, S32 height, U32 pixformat, U32 pixtype, const void *pixels, bool allow_compression)
{
	LLFastTimer t(FTM_SET_MANUAL_IMAGE);
	bool use_scratch = false;
	U32* scratch = NULL;
	if (LLRender::sGLCoreProfile)
	{
		if (pixformat == GL_ALPHA && pixtype == GL_UNSIGNED_BYTE) 
		{ //GL_ALPHA is deprecated, convert to RGBA
			use_scratch = true;
			scratch = new U32[width*height];

			U32 pixel_count = (U32) (width*height);
			for (U32 i = 0; i < pixel_count; i++)
			{
				U8* pix = (U8*) &scratch[i];
				pix[0] = pix[1] = pix[2] = 0;
				pix[3] = ((U8*) pixels)[i];
			}				
			
			pixformat = GL_RGBA;
			intformat = GL_RGBA8;
		}

		if (pixformat == GL_LUMINANCE_ALPHA && pixtype == GL_UNSIGNED_BYTE) 
		{ //GL_LUMINANCE_ALPHA is deprecated, convert to RGBA
			use_scratch = true;
			scratch = new U32[width*height];

			U32 pixel_count = (U32) (width*height);
			for (U32 i = 0; i < pixel_count; i++)
			{
				U8 lum = ((U8*) pixels)[i*2+0];
				U8 alpha = ((U8*) pixels)[i*2+1];

				U8* pix = (U8*) &scratch[i];
				pix[0] = pix[1] = pix[2] = lum;
				pix[3] = alpha;
			}				
			
			pixformat = GL_RGBA;
			intformat = GL_RGBA8;
		}

		if (pixformat == GL_LUMINANCE && pixtype == GL_UNSIGNED_BYTE) 
		{ //GL_LUMINANCE_ALPHA is deprecated, convert to RGB
			use_scratch = true;
			scratch = new U32[width*height];

			U32 pixel_count = (U32) (width*height);
			for (U32 i = 0; i < pixel_count; i++)
			{
				U8 lum = ((U8*) pixels)[i];
				
				U8* pix = (U8*) &scratch[i];
				pix[0] = pix[1] = pix[2] = lum;
				pix[3] = 255;
			}				
			
			pixformat = GL_RGBA;
			intformat = GL_RGB8;
		}
	}

	if (LLImageGL::sCompressTextures && allow_compression)
	{
		switch (intformat)
		{
			case GL_RGB: 
			case GL_RGB8:
				intformat = GL_COMPRESSED_RGB; 
				break;
			case GL_RGBA:
			case GL_RGBA8:
				intformat = GL_COMPRESSED_RGBA; 
				break;
			case GL_LUMINANCE:
			case GL_LUMINANCE8:
				intformat = GL_COMPRESSED_LUMINANCE;
				break;
			case GL_LUMINANCE_ALPHA:
			case GL_LUMINANCE8_ALPHA8:
				intformat = GL_COMPRESSED_LUMINANCE_ALPHA;
				break;
			case GL_ALPHA:
			case GL_ALPHA8:
				intformat = GL_COMPRESSED_ALPHA;
				break;
			default:
				llwarns << "Could not compress format: " << std::hex << intformat << llendl;
				break;
		}
	}

	stop_glerror();
	glTexImage2D(target, miplevel, intformat, width, height, 0, pixformat, pixtype, use_scratch ? scratch : pixels);
	stop_glerror();

	if (use_scratch)
	{
		delete [] scratch;
	}
}

//create an empty GL texture: just create a texture name
//the texture is assiciate with some image by calling glTexImage outside LLImageGL
static LLFastTimer::DeclareTimer FTM_CREATE_GL_TEXTURE1("createGLTexture()");
BOOL LLImageGL::createGLTexture()
{
	LLFastTimer t(FTM_CREATE_GL_TEXTURE1);
	if (gGLManager.mIsDisabled)
	{
		llwarns << "Trying to create a texture while GL is disabled!" << llendl;
		return FALSE;
	}
	
	mGLTextureCreated = false ; //do not save this texture when gl is destroyed.

	llassert(gGLManager.mInited);
	stop_glerror();

	if(mTexName)
	{
		LLImageGL::deleteTextures(mBindTarget, mFormatInternal, mMipLevels, 1, (reinterpret_cast<GLuint*>(&mTexName))) ;
	}
	

	LLImageGL::generateTextures(mBindTarget, mFormatInternal, 1, &mTexName);
	stop_glerror();
	if (!mTexName)
	{
		llerrs << "LLImageGL::createGLTexture failed to make an empty texture" << llendl;
	}

	return TRUE ;
}

static LLFastTimer::DeclareTimer FTM_CREATE_GL_TEXTURE2("createGLTexture(raw)");
BOOL LLImageGL::createGLTexture(S32 discard_level, const LLImageRaw* imageraw, S32 usename/*=0*/, BOOL to_create, S32 category)
{
	LLFastTimer t(FTM_CREATE_GL_TEXTURE2);
	if (gGLManager.mIsDisabled)
	{
		llwarns << "Trying to create a texture while GL is disabled!" << llendl;
		return FALSE;
	}

	mGLTextureCreated = false ;
	llassert(gGLManager.mInited);
	stop_glerror();

	if (discard_level < 0)
	{
		llassert(mCurrentDiscardLevel >= 0);
		discard_level = mCurrentDiscardLevel;
	}
	
	// Actual image width/height = raw image width/height * 2^discard_level
	S32 raw_w = imageraw->getWidth() ;
	S32 raw_h = imageraw->getHeight() ;
	S32 w = raw_w << discard_level;
	S32 h = raw_h << discard_level;

	// setSize may call destroyGLTexture if the size does not match
	setSize(w, h, imageraw->getComponents(), discard_level);

	if( !mHasExplicitFormat )
	{
		switch (mComponents)
		{
			case 1:
			// Use luminance alpha (for fonts)
			mFormatInternal = GL_LUMINANCE8;
			mFormatPrimary = GL_LUMINANCE;
			mFormatType = GL_UNSIGNED_BYTE;
			break;
			case 2:
			// Use luminance alpha (for fonts)
			mFormatInternal = GL_LUMINANCE8_ALPHA8;
			mFormatPrimary = GL_LUMINANCE_ALPHA;
			mFormatType = GL_UNSIGNED_BYTE;
			break;
			case 3:
			mFormatInternal = GL_RGB8;
			mFormatPrimary = GL_RGB;
			mFormatType = GL_UNSIGNED_BYTE;
			break;
			case 4:
			mFormatInternal = GL_RGBA8;
			mFormatPrimary = GL_RGBA;
			mFormatType = GL_UNSIGNED_BYTE;
			break;
			default:
			llerrs << "Bad number of components for texture: " << (U32)getComponents() << llendl;
		}

		calcAlphaChannelOffsetAndStride() ;
	}

	if(!to_create) //not create a gl texture
	{
		destroyGLTexture();
		mCurrentDiscardLevel = discard_level;	
		mLastBindTime = sLastFrameTime;
		return TRUE ;
	}

	setCategory(category);
 	const U8* rawdata = imageraw->getData();
	return createGLTexture(discard_level, rawdata, FALSE, usename);
}

static LLFastTimer::DeclareTimer FTM_CREATE_GL_TEXTURE3("createGLTexture3(data)");
BOOL LLImageGL::createGLTexture(S32 discard_level, const U8* data_in, BOOL data_hasmips, S32 usename)
{
	LLFastTimer t(FTM_CREATE_GL_TEXTURE3);
	llassert(data_in);
	stop_glerror();

	if (discard_level < 0)
	{
		llassert(mCurrentDiscardLevel >= 0);
		discard_level = mCurrentDiscardLevel;
	}
	discard_level = llclamp(discard_level, 0, (S32)mMaxDiscardLevel);

	if (mTexName != 0 && discard_level == mCurrentDiscardLevel)
	{
		// This will only be true if the size has not changed
		setImage(data_in, data_hasmips);
		return TRUE;
	}
	
	U32 old_name = mTexName;
// 	S32 old_discard = mCurrentDiscardLevel;
	
	if (usename != 0)
	{
		mTexName = usename;
	}
	else
	{
		LLImageGL::generateTextures(mBindTarget, mFormatInternal, 1, &mTexName);
		stop_glerror();
		{
			llverify(gGL.getTexUnit(0)->bind(this));
			stop_glerror();
			glTexParameteri(LLTexUnit::getInternalType(mBindTarget), GL_TEXTURE_BASE_LEVEL, 0);
			stop_glerror();
			glTexParameteri(LLTexUnit::getInternalType(mBindTarget), GL_TEXTURE_MAX_LEVEL,  mMaxDiscardLevel-discard_level);
			stop_glerror();
		}
	}
	if (!mTexName)
	{
		llerrs << "LLImageGL::createGLTexture failed to make texture" << llendl;
	}

	if (mUseMipMaps)
	{
		mAutoGenMips = gGLManager.mHasMipMapGeneration;
#if LL_DARWIN
		// On the Mac GF2 and GF4MX drivers, auto mipmap generation doesn't work right with alpha-only textures.
		if(gGLManager.mIsGF2or4MX && (mFormatInternal == GL_ALPHA8) && (mFormatPrimary == GL_ALPHA))
		{
			mAutoGenMips = FALSE;
		}
#endif
	}

	mCurrentDiscardLevel = discard_level;	

	setImage(data_in, data_hasmips);

	// Set texture options to our defaults.
	gGL.getTexUnit(0)->setHasMipMaps(mHasMipMaps);
	gGL.getTexUnit(0)->setTextureAddressMode(mAddressMode);
	gGL.getTexUnit(0)->setTextureFilteringOption(mFilterOption);

	// things will break if we don't unbind after creation
	gGL.getTexUnit(0)->unbind(mBindTarget);
	stop_glerror();

	if (old_name != 0)
	{
		sGlobalTextureMemoryInBytes -= mTextureMemory;

		LLImageGL::deleteTextures(mBindTarget, mFormatInternal, mMipLevels, 1, &old_name);

		stop_glerror();
	}

	mTextureMemory = getMipBytes(discard_level);
	sGlobalTextureMemoryInBytes += mTextureMemory;
	mTexelsInGLTexture = getWidth() * getHeight() ;

	// mark this as bound at this point, so we don't throw it out immediately
	mLastBindTime = sLastFrameTime;
	return TRUE;
}

BOOL LLImageGL::readBackRaw(S32 discard_level, LLImageRaw* imageraw, bool compressed_ok) const
{
	llassert_always(sAllowReadBackRaw) ;
	//llerrs << "should not call this function!" << llendl ;
	
	if (discard_level < 0)
	{
		discard_level = mCurrentDiscardLevel;
	}
	
	if (mTexName == 0 || discard_level < mCurrentDiscardLevel || discard_level > mMaxDiscardLevel )
	{
		return FALSE;
	}

	S32 gl_discard = discard_level - mCurrentDiscardLevel;

	//explicitly unbind texture 
	gGL.getTexUnit(0)->unbind(mBindTarget);
	llverify(gGL.getTexUnit(0)->bindManual(mBindTarget, mTexName));	

	//debug code, leave it there commented.
	//checkTexSize() ;

	LLGLint glwidth = 0;
	glGetTexLevelParameteriv(mTarget, gl_discard, GL_TEXTURE_WIDTH, (GLint*)&glwidth);
	if (glwidth == 0)
	{
		// No mip data smaller than current discard level
		return FALSE;
	}
	
	S32 width = getWidth(discard_level);
	S32 height = getHeight(discard_level);
	S32 ncomponents = getComponents();
	if (ncomponents == 0)
	{
		return FALSE;
	}
	if(width < glwidth)
	{
		llwarns << "texture size is smaller than it should be." << llendl ;
		llwarns << "width: " << width << " glwidth: " << glwidth << " mWidth: " << mWidth << 
			" mCurrentDiscardLevel: " << (S32)mCurrentDiscardLevel << " discard_level: " << (S32)discard_level << llendl ;
		return FALSE ;
	}

	if (width <= 0 || width > 2048 || height <= 0 || height > 2048 || ncomponents < 1 || ncomponents > 4)
	{
		llerrs << llformat("LLImageGL::readBackRaw: bogus params: %d x %d x %d",width,height,ncomponents) << llendl;
	}
	
	LLGLint is_compressed = 0;
	if (compressed_ok)
	{
		glGetTexLevelParameteriv(mTarget, is_compressed, GL_TEXTURE_COMPRESSED, (GLint*)&is_compressed);
	}
	
	//-----------------------------------------------------------------------------------------------
	GLenum error ;
	while((error = glGetError()) != GL_NO_ERROR)
	{
		llwarns << "GL Error happens before reading back texture. Error code: " << error << llendl ;
	}
	//-----------------------------------------------------------------------------------------------

	if (is_compressed)
	{
		LLGLint glbytes;
		glGetTexLevelParameteriv(mTarget, gl_discard, GL_TEXTURE_COMPRESSED_IMAGE_SIZE, (GLint*)&glbytes);
		if(!imageraw->allocateDataSize(width, height, ncomponents, glbytes))
		{
			llwarns << "Memory allocation failed for reading back texture. Size is: " << glbytes << llendl ;
			llwarns << "width: " << width << "height: " << height << "components: " << ncomponents << llendl ;
			return FALSE ;
		}

		glGetCompressedTexImageARB(mTarget, gl_discard, (GLvoid*)(imageraw->getData()));		
		//stop_glerror();
	}
	else
	{
		if(!imageraw->allocateDataSize(width, height, ncomponents))
		{
			llwarns << "Memory allocation failed for reading back texture." << llendl ;
			llwarns << "width: " << width << "height: " << height << "components: " << ncomponents << llendl ;
			return FALSE ;
		}
		
		glGetTexImage(GL_TEXTURE_2D, gl_discard, mFormatPrimary, mFormatType, (GLvoid*)(imageraw->getData()));		
		//stop_glerror();
	}
		
	//-----------------------------------------------------------------------------------------------
	if((error = glGetError()) != GL_NO_ERROR)
	{
		llwarns << "GL Error happens after reading back texture. Error code: " << error << llendl ;
		imageraw->deleteData() ;

		while((error = glGetError()) != GL_NO_ERROR)
		{
			llwarns << "GL Error happens after reading back texture. Error code: " << error << llendl ;
		}

		return FALSE ;
	}
	//-----------------------------------------------------------------------------------------------

	return TRUE ;
}

void LLImageGL::deleteDeadTextures()
{
	bool reset = false;

	/*while (!sDeadTextureList.empty())
	{
		GLuint tex = sDeadTextureList.front();
		sDeadTextureList.pop_front();
		for (int i = 0; i < gGLManager.mNumTextureImageUnits; i++)
		{
			LLTexUnit* tex_unit = gGL.getTexUnit(i);

			if (tex_unit && tex_unit->getCurrTexture() == tex)
			{
				tex_unit->unbind(tex_unit->getCurrType());
				stop_glerror();

				if (i > 0)
				{
					reset = true;
				}
			}
		}
		
		glDeleteTextures(1, &tex);
		stop_glerror();
	}*/

	if (reset)
	{
		gGL.getTexUnit(0)->activate();
	}
}
		
void LLImageGL::destroyGLTexture()
{
	if (mTexName != 0)
	{
		if(mTextureMemory)
		{
			sGlobalTextureMemoryInBytes -= mTextureMemory;
			mTextureMemory = 0;
		}
		
		LLImageGL::deleteTextures(mBindTarget,  mFormatInternal, mMipLevels, 1, &mTexName);			
		mCurrentDiscardLevel = -1 ; //invalidate mCurrentDiscardLevel.
		mTexName = 0;		
		mGLTextureCreated = FALSE ;
	}	
}

//force to invalidate the gl texture, most likely a sculpty texture
void LLImageGL::forceToInvalidateGLTexture()
{
	if (mTexName != 0)
	{
		destroyGLTexture();
	}
	else
	{
		mCurrentDiscardLevel = -1 ; //invalidate mCurrentDiscardLevel.
	}
}

//----------------------------------------------------------------------------

void LLImageGL::setAddressMode(LLTexUnit::eTextureAddressMode mode)
{
	if (mAddressMode != mode)
	{
		mTexOptionsDirty = true;
		mAddressMode = mode;
	}

	if (gGL.getTexUnit(gGL.getCurrentTexUnitIndex())->getCurrTexture() == mTexName)
	{
		gGL.getTexUnit(gGL.getCurrentTexUnitIndex())->setTextureAddressMode(mode);
		mTexOptionsDirty = false;
	}
}

void LLImageGL::setFilteringOption(LLTexUnit::eTextureFilterOptions option)
{
	if (mFilterOption != option)
	{
		mTexOptionsDirty = true;
		mFilterOption = option;
	}

	if (mTexName != 0 && gGL.getTexUnit(gGL.getCurrentTexUnitIndex())->getCurrTexture() == mTexName)
	{
		gGL.getTexUnit(gGL.getCurrentTexUnitIndex())->setTextureFilteringOption(option);
		mTexOptionsDirty = false;
		stop_glerror();
	}
}

BOOL LLImageGL::getIsResident(BOOL test_now)
{
	if (test_now)
	{
		if (mTexName != 0)
		{
			glAreTexturesResident(1, (GLuint*)&mTexName, &mIsResident);
		}
		else
		{
			mIsResident = FALSE;
		}
	}

	return mIsResident;
}

S32 LLImageGL::getHeight(S32 discard_level) const
{
	if (discard_level < 0)
	{
		discard_level = mCurrentDiscardLevel;
	}
	S32 height = mHeight >> discard_level;
	if (height < 1) height = 1;
	return height;
}

S32 LLImageGL::getWidth(S32 discard_level) const
{
	if (discard_level < 0)
	{
		discard_level = mCurrentDiscardLevel;
	}
	S32 width = mWidth >> discard_level;
	if (width < 1) width = 1;
	return width;
}

S32 LLImageGL::getBytes(S32 discard_level) const
{
	if (discard_level < 0)
	{
		discard_level = mCurrentDiscardLevel;
	}
	S32 w = mWidth>>discard_level;
	S32 h = mHeight>>discard_level;
	if (w == 0) w = 1;
	if (h == 0) h = 1;
	return dataFormatBytes(mFormatPrimary, w, h);
}

S32 LLImageGL::getMipBytes(S32 discard_level) const
{
	if (discard_level < 0)
	{
		discard_level = mCurrentDiscardLevel;
	}
	S32 w = mWidth>>discard_level;
	S32 h = mHeight>>discard_level;
	S32 res = dataFormatBytes(mFormatPrimary, w, h);
	if (mUseMipMaps)
	{
		while (w > 1 && h > 1)
		{
			w >>= 1; if (w == 0) w = 1;
			h >>= 1; if (h == 0) h = 1;
			res += dataFormatBytes(mFormatPrimary, w, h);
		}
	}
	return res;
}

BOOL LLImageGL::isJustBound() const
{
	return (BOOL)(sLastFrameTime - mLastBindTime < 0.5f);
}

BOOL LLImageGL::getBoundRecently() const
{
	return (BOOL)(sLastFrameTime - mLastBindTime < MIN_TEXTURE_LIFETIME);
}

BOOL LLImageGL::getIsAlphaMask() const
{
	llassert_always(!sSkipAnalyzeAlpha);
	return mIsMask;
}

void LLImageGL::setTarget(const LLGLenum target, const LLTexUnit::eTextureType bind_target)
{
	mTarget = target;
	mBindTarget = bind_target;
}

const S8 INVALID_OFFSET = -99 ;
void LLImageGL::setNeedsAlphaAndPickMask(BOOL need_mask) 
{
	if(mNeedsAlphaAndPickMask != need_mask)
	{
		mNeedsAlphaAndPickMask = need_mask;

		if(mNeedsAlphaAndPickMask)
		{
			mAlphaOffset = 0 ;
		}
		else //do not need alpha mask
		{
			mAlphaOffset = INVALID_OFFSET ;
			mIsMask = FALSE;
		}
	}
}

void LLImageGL::calcAlphaChannelOffsetAndStride()
{
	if(mAlphaOffset == INVALID_OFFSET)//do not need alpha mask
	{
		return ;
	}

	mAlphaStride = -1 ;
	switch (mFormatPrimary)
	{
	case GL_LUMINANCE:
	case GL_ALPHA:
		mAlphaStride = 1;
		break;
	case GL_LUMINANCE_ALPHA:
		mAlphaStride = 2;
		break;
	case GL_RGB:
		mNeedsAlphaAndPickMask = FALSE ;
		mIsMask = FALSE;
		return ; //no alpha channel.
	case GL_RGBA:
		mAlphaStride = 4;
		break;
	case GL_BGRA_EXT:
		mAlphaStride = 4;
		break;
	default:
		break;
	}

	mAlphaOffset = -1 ;
	if (mFormatType == GL_UNSIGNED_BYTE)
	{
		mAlphaOffset = mAlphaStride - 1 ;
	}
	else if(is_little_endian())
	{
		if (mFormatType == GL_UNSIGNED_INT_8_8_8_8)
		{
			mAlphaOffset = 0 ;
		}
		else if (mFormatType == GL_UNSIGNED_INT_8_8_8_8_REV)
		{
			mAlphaOffset = 3 ;
		}
	}
	else //big endian
	{
		if (mFormatType == GL_UNSIGNED_INT_8_8_8_8)
		{
			mAlphaOffset = 3 ;
		}
		else if (mFormatType == GL_UNSIGNED_INT_8_8_8_8_REV)
		{
			mAlphaOffset = 0 ;
		}
	}

	if( mAlphaStride < 1 || //unsupported format
		mAlphaOffset < 0 || //unsupported type
		(mFormatPrimary == GL_BGRA_EXT && mFormatType != GL_UNSIGNED_BYTE)) //unknown situation
	{
		llwarns << "Cannot analyze alpha for image with format type " << std::hex << mFormatType << std::dec << llendl;

		mNeedsAlphaAndPickMask = FALSE ;
		mIsMask = FALSE;
	}
}

void LLImageGL::analyzeAlpha(const void* data_in, U32 w, U32 h)
{
	if(sSkipAnalyzeAlpha || !mNeedsAlphaAndPickMask)
	{
		return ;
	}

	U32 length = w * h;
	U32 alphatotal = 0;
	
	U32 sample[16];
	memset(sample, 0, sizeof(U32)*16);

	// generate histogram of quantized alpha.
	// also add-in the histogram of a 2x2 box-sampled version.  The idea is
	// this will mid-skew the data (and thus increase the chances of not
	// being used as a mask) from high-frequency alpha maps which
	// suffer the worst from aliasing when used as alpha masks.
	if (w >= 2 && h >= 2)
	{
		llassert(w%2 == 0);
		llassert(h%2 == 0);
		const GLubyte* rowstart = ((const GLubyte*) data_in) + mAlphaOffset;
		for (U32 y = 0; y < h; y+=2)
		{
			const GLubyte* current = rowstart;
			for (U32 x = 0; x < w; x+=2)
			{
				const U32 s1 = current[0];
				alphatotal += s1;
				const U32 s2 = current[w * mAlphaStride];
				alphatotal += s2;
				current += mAlphaStride;
				const U32 s3 = current[0];
				alphatotal += s3;
				const U32 s4 = current[w * mAlphaStride];
				alphatotal += s4;
				current += mAlphaStride;

				++sample[s1/16];
				++sample[s2/16];
				++sample[s3/16];
				++sample[s4/16];

				const U32 asum = (s1+s2+s3+s4);
				alphatotal += asum;
				sample[asum/(16*4)] += 4;
			}
			
			
			rowstart += 2 * w * mAlphaStride;
		}
		length *= 2; // we sampled everything twice, essentially
	}
	else
	{
		const GLubyte* current = ((const GLubyte*) data_in) + mAlphaOffset;
		for (U32 i = 0; i < length; i++)
		{
			const U32 s1 = *current;
			alphatotal += s1;
			++sample[s1/16];
			current += mAlphaStride;
		}
	}
	
	// if more than 1/16th of alpha samples are mid-range, this
	// shouldn't be treated as a 1-bit mask

	// also, if all of the alpha samples are clumped on one half
	// of the range (but not at an absolute extreme), then consider
	// this to be an intentional effect and don't treat as a mask.

	U32 midrangetotal = 0;
	for (U32 i = 2; i < 13; i++)
	{
		midrangetotal += sample[i];
	}
	U32 lowerhalftotal = 0;
	for (U32 i = 0; i < 8; i++)
	{
		lowerhalftotal += sample[i];
	}
	U32 upperhalftotal = 0;
	for (U32 i = 8; i < 16; i++)
	{
		upperhalftotal += sample[i];
	}

	if (midrangetotal > length/48 || // lots of midrange, or
	    (lowerhalftotal == length && alphatotal != 0) || // all close to transparent but not all totally transparent, or
	    (upperhalftotal == length && alphatotal != 255*length)) // all close to opaque but not all totally opaque
	{
		mIsMask = FALSE; // not suitable for masking
	}
	else
	{
		mIsMask = TRUE;
	}
}

//----------------------------------------------------------------------------
void LLImageGL::updatePickMask(S32 width, S32 height, const U8* data_in)
{
	if(!mNeedsAlphaAndPickMask)
	{
		return ;
	}

	delete [] mPickMask;
	mPickMask = NULL;
	mPickMaskWidth = mPickMaskHeight = 0;

	if (mFormatType != GL_UNSIGNED_BYTE ||
	    mFormatPrimary != GL_RGBA)
	{
		//cannot generate a pick mask for this texture
		return;
	}

	U32 pick_width = width/2 + 1;
	U32 pick_height = height/2 + 1;

	U32 size = pick_width * pick_height;
	size = (size + 7) / 8; // pixelcount-to-bits
	mPickMask = new U8[size];
	mPickMaskWidth = pick_width - 1;
	mPickMaskHeight = pick_height - 1;

	memset(mPickMask, 0, sizeof(U8) * size);

	U32 pick_bit = 0;
	
	for (S32 y = 0; y < height; y += 2)
	{
		for (S32 x = 0; x < width; x += 2)
		{
			U8 alpha = data_in[(y*width+x)*4+3];

			if (alpha > 32)
			{
				U32 pick_idx = pick_bit/8;
				U32 pick_offset = pick_bit%8;
				llassert(pick_idx < size);

				mPickMask[pick_idx] |= 1 << pick_offset;
			}
			
			++pick_bit;
		}
	}
}

BOOL LLImageGL::getMask(const LLVector2 &tc)
{
	BOOL res = TRUE;

	if (mPickMask)
	{
		F32 u,v;
		if (LL_LIKELY(tc.isFinite()))
		{
			u = tc.mV[0] - floorf(tc.mV[0]);
			v = tc.mV[1] - floorf(tc.mV[1]);
		}
		else
		{
			LL_WARNS_ONCE("render") << "Ugh, non-finite u/v in mask pick" << LL_ENDL;
			u = v = 0.f;
			// removing assert per EXT-4388
			// llassert(false);
		}

		if (LL_UNLIKELY(u < 0.f || u > 1.f ||
				v < 0.f || v > 1.f))
		{
			LL_WARNS_ONCE("render") << "Ugh, u/v out of range in image mask pick" << LL_ENDL;
			u = v = 0.f;
			// removing assert per EXT-4388
			// llassert(false);
		}

		S32 x = llfloor(u * mPickMaskWidth);
		S32 y = llfloor(v * mPickMaskHeight);

		if (LL_UNLIKELY(x > mPickMaskWidth))
		{
			LL_WARNS_ONCE("render") << "Ooh, width overrun on pick mask read, that coulda been bad." << LL_ENDL;
			x = llmax((U16)0, mPickMaskWidth);
		}
		if (LL_UNLIKELY(y > mPickMaskHeight))
		{
			LL_WARNS_ONCE("render") << "Ooh, height overrun on pick mask read, that woulda been bad." << LL_ENDL;
			y = llmax((U16)0, mPickMaskHeight);
		}

		S32 idx = y*mPickMaskWidth+x;
		S32 offset = idx%8;

		res = mPickMask[idx/8] & (1 << offset) ? TRUE : FALSE;
	}
	
	return res;
}

void LLImageGL::setCurTexSizebar(S32 index, BOOL set_pick_size)
{
	sCurTexSizeBar = index ;

	if(set_pick_size)
	{
		sCurTexPickSize = (1 << index) ;
	}
	else
	{
		sCurTexPickSize = -1 ;
	}
}
void LLImageGL::resetCurTexSizebar()
{
	sCurTexSizeBar = -1 ;
	sCurTexPickSize = -1 ;
}
//----------------------------------------------------------------------------

//----------------------------------------------------------------------------


// Manual Mip Generation
/*
		S32 width = getWidth(discard_level);
		S32 height = getHeight(discard_level);
		S32 w = width, h = height;
		S32 nummips = 1;
		while (w > 4 && h > 4)
		{
			w >>= 1; h >>= 1;
			nummips++;
		}
		stop_glerror();
		w = width, h = height;
		const U8* prev_mip_data = 0;
		const U8* cur_mip_data = 0;
		for (int m=0; m<nummips; m++)
		{
			if (m==0)
			{
				cur_mip_data = rawdata;
			}
			else
			{
				S32 bytes = w * h * mComponents;
				U8* new_data = new U8[bytes];
				LLImageBase::generateMip(prev_mip_data, new_data, w, h, mComponents);
				cur_mip_data = new_data;
			}
			llassert(w > 0 && h > 0 && cur_mip_data);
			U8 test = cur_mip_data[w*h*mComponents-1];
			{
				LLImageGL::setManualImage(mTarget, m, mFormatInternal, w, h, mFormatPrimary, mFormatType, cur_mip_data);
				stop_glerror();
			}
			if (prev_mip_data && prev_mip_data != rawdata)
			{
				delete prev_mip_data;
			}
			prev_mip_data = cur_mip_data;
			w >>= 1;
			h >>= 1;
		}
		if (prev_mip_data && prev_mip_data != rawdata)
		{
			delete prev_mip_data;
		}
		glTexParameteri(GL_TEXTURE_2D, GL_TEXTURE_BASE_LEVEL, 0);
		glTexParameteri(GL_TEXTURE_2D, GL_TEXTURE_MAX_LEVEL,  nummips);
*/  <|MERGE_RESOLUTION|>--- conflicted
+++ resolved
@@ -624,7 +624,7 @@
 	{
 		is_compressed = true;
 	}
-
+	
 	
 	
 	if (mUseMipMaps)
@@ -772,14 +772,10 @@
 					else
 					{
 						S32 bytes = w * h * mComponents;
-<<<<<<< HEAD
-=======
 #ifdef SHOW_ASSERT
 						llassert(prev_mip_data);
 						llassert(cur_mip_size == bytes*4);
 #endif
-
->>>>>>> 9b632f06
 						U8* new_data = new U8[bytes];
 
 #ifdef SHOW_ASSERT
