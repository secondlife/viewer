--- conflicted
+++ resolved
@@ -202,7 +202,7 @@
 			glBufferDataARB(mType, size, 0, mUsage);
 			if (mUsage != GL_DYNAMIC_COPY_ARB)
 			{ //data will be provided by application
-				ret = (U8*) ll_aligned_malloc(size, 64);
+				ret = (U8*) ll_aligned_malloc(64, size);
 			}
 		}
 		else
@@ -256,7 +256,7 @@
 	llassert(vbo_block_size(size) == size);
 
 	deleteBuffer(name);
-	ll_aligned_free((U8*) buffer);
+	ll_aligned_free_fallback((U8*) buffer);
 
 	if (mType == GL_ARRAY_BUFFER_ARB)
 	{
@@ -310,7 +310,7 @@
 			
 			if (r.mClientData)
 			{
-				ll_aligned_free((void*) r.mClientData);
+				ll_aligned_free(64, (void*) r.mClientData);
 			}
 
 			l.pop_front();
@@ -2163,16 +2163,8 @@
 
 	if (useVBOs() && (force_bind || (mGLBuffer && (mGLBuffer != sGLRenderBuffer || !sVBOActive))))
 	{
-<<<<<<< HEAD
-		//LLFastTimer t(FTM_BIND_GL_BUFFER); <-- this timer is showing up as a hotspot (irony)
+		//LL_RECORD_BLOCK_TIME(FTM_BIND_GL_BUFFER);
 		
-=======
-		LL_RECORD_BLOCK_TIME(FTM_BIND_GL_BUFFER);
-		/*if (sMapped)
-		{
-			LL_ERRS() << "VBO bound while another VBO mapped!" << LL_ENDL;
-		}*/
->>>>>>> 2eeee8a9
 		glBindBufferARB(GL_ARRAY_BUFFER_ARB, mGLBuffer);
 		sGLRenderBuffer = mGLBuffer;
 		sBindCount++;
