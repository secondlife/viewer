--- conflicted
+++ resolved
@@ -547,15 +547,13 @@
 		return false;
 	}
 	
-<<<<<<< HEAD
 	if (mHasFragmentShader)
 	{
 		GLint num_tex_image_units;
 		glGetIntegerv(GL_MAX_TEXTURE_IMAGE_UNITS_ARB, &num_tex_image_units);
 		mNumTextureImageUnits = num_tex_image_units;
 	}
-	
-=======
+
 	if (mHasTextureMultisample)
 	{
 		glGetIntegerv(GL_MAX_COLOR_TEXTURE_SAMPLES, &mMaxColorTextureSamples);
@@ -568,8 +566,7 @@
 	{
 		glGetIntegerv(GL_MAX_SAMPLES, &mMaxSamples);
 	}
-
->>>>>>> 51bb3c15
+	
 	setToDebugGPU();
 
 	initGLStates();
