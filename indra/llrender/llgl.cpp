/** 
 * @file llgl.cpp
 * @brief LLGL implementation
 *
 * $LicenseInfo:firstyear=2001&license=viewerlgpl$
 * Second Life Viewer Source Code
 * Copyright (C) 2010, Linden Research, Inc.
 * 
 * This library is free software; you can redistribute it and/or
 * modify it under the terms of the GNU Lesser General Public
 * License as published by the Free Software Foundation;
 * version 2.1 of the License only.
 * 
 * This library is distributed in the hope that it will be useful,
 * but WITHOUT ANY WARRANTY; without even the implied warranty of
 * MERCHANTABILITY or FITNESS FOR A PARTICULAR PURPOSE.  See the GNU
 * Lesser General Public License for more details.
 * 
 * You should have received a copy of the GNU Lesser General Public
 * License along with this library; if not, write to the Free Software
 * Foundation, Inc., 51 Franklin Street, Fifth Floor, Boston, MA  02110-1301  USA
 * 
 * Linden Research, Inc., 945 Battery Street, San Francisco, CA  94111  USA
 * $/LicenseInfo$
 */

// This file sets some global GL parameters, and implements some 
// useful functions for GL operations.

#define GLH_EXT_SINGLE_FILE

#include "linden_common.h"

#include "boost/tokenizer.hpp"

#include "llsys.h"

#include "llgl.h"
#include "llglstates.h"
#include "llrender.h"

#include "llerror.h"
#include "llerrorcontrol.h"
#include "llquaternion.h"
#include "llmath.h"
#include "m4math.h"
#include "llstring.h"
#include "llstacktrace.h"

#include "llglheaders.h"
#include "llglslshader.h"

#if LL_WINDOWS
#include "lldxhardware.h"
#endif

#ifdef _DEBUG
//#define GL_STATE_VERIFY
#endif


BOOL gDebugSession = FALSE;
BOOL gDebugGLSession = FALSE;
BOOL gClothRipple = FALSE;
BOOL gHeadlessClient = FALSE;
BOOL gNonInteractive = FALSE;
BOOL gGLActive = FALSE;

static const std::string HEADLESS_VENDOR_STRING("Linden Lab");
static const std::string HEADLESS_RENDERER_STRING("Headless");
static const std::string HEADLESS_VERSION_STRING("1.0");

llofstream gFailLog;

#if GL_ARB_debug_output

#ifndef APIENTRY
#define APIENTRY
#endif

void APIENTRY gl_debug_callback(GLenum source,
                                GLenum type,
                                GLuint id,
                                GLenum severity,
                                GLsizei length,
                                const GLchar* message,
                                GLvoid* userParam)
{
<<<<<<< HEAD
	if (severity == GL_DEBUG_SEVERITY_HIGH_ARB)
	{
		LL_WARNS() << "----- GL ERROR --------" << LL_ENDL;
	}
	else
	{
		LL_WARNS() << "----- GL WARNING -------" << LL_ENDL;
	}
	LL_WARNS() << "Type: " << std::hex << type << LL_ENDL;
	LL_WARNS() << "ID: " << std::hex << id << LL_ENDL;
	LL_WARNS() << "Severity: " << std::hex << severity << LL_ENDL;
	LL_WARNS() << "Message: " << message << LL_ENDL;
	LL_WARNS() << "-----------------------" << LL_ENDL;
	if (severity == GL_DEBUG_SEVERITY_HIGH_ARB)
	{
		LL_ERRS() << "Halting on GL Error" << LL_ENDL;
	}
=======
	if (gGLDebugLoggingEnabled)
	{

        if (severity != GL_DEBUG_SEVERITY_HIGH_ARB &&
            severity != GL_DEBUG_SEVERITY_MEDIUM_ARB &&
            severity != GL_DEBUG_SEVERITY_LOW_ARB)
        { //suppress out-of-spec messages sent by nvidia driver (mostly vertexbuffer hints)
            return;
        }

	    if (severity == GL_DEBUG_SEVERITY_HIGH_ARB)
	    {
		    LL_WARNS() << "----- GL ERROR --------" << LL_ENDL;
	    }
	    else
	    {
		    LL_WARNS() << "----- GL WARNING -------" << LL_ENDL;
	    }
	    LL_WARNS() << "Type: " << std::hex << type << LL_ENDL;
	    LL_WARNS() << "ID: " << std::hex << id << LL_ENDL;
	    LL_WARNS() << "Severity: " << std::hex << severity << LL_ENDL;
	    LL_WARNS() << "Message: " << message << LL_ENDL;
	    LL_WARNS() << "-----------------------" << LL_ENDL;
	    if (severity == GL_DEBUG_SEVERITY_HIGH_ARB)
	    {
		    LL_ERRS() << "Halting on GL Error" << LL_ENDL;
	    }
    }
>>>>>>> cdbd06e8
}
#endif

void parse_glsl_version(S32& major, S32& minor);

void ll_init_fail_log(std::string filename)
{
	gFailLog.open(filename.c_str());
}


void ll_fail(std::string msg)
{
	
	if (gDebugSession)
	{
		std::vector<std::string> lines;

		gFailLog << LLError::utcTime() << " " << msg << std::endl;

		gFailLog << "Stack Trace:" << std::endl;

		ll_get_stack_trace(lines);
		
		for(size_t i = 0; i < lines.size(); ++i)
		{
			gFailLog << lines[i] << std::endl;
		}

		gFailLog << "End of Stack Trace." << std::endl << std::endl;

		gFailLog.flush();
	}
};

void ll_close_fail_log()
{
	gFailLog.close();
}

LLMatrix4 gGLObliqueProjectionInverse;

#define LL_GL_NAME_POOLING 0

std::list<LLGLUpdate*> LLGLUpdate::sGLQ;

#if (LL_WINDOWS || LL_LINUX)  && !LL_MESA_HEADLESS

#if LL_WINDOWS
PFNGLGETSTRINGIPROC glGetStringi = NULL;
#endif

// vertex blending prototypes
PFNGLWEIGHTPOINTERARBPROC			glWeightPointerARB = NULL;
PFNGLVERTEXBLENDARBPROC				glVertexBlendARB = NULL;
PFNGLWEIGHTFVARBPROC				glWeightfvARB = NULL;

// Vertex buffer object prototypes
PFNGLBINDBUFFERARBPROC				glBindBufferARB = NULL;
PFNGLDELETEBUFFERSARBPROC			glDeleteBuffersARB = NULL;
PFNGLGENBUFFERSARBPROC				glGenBuffersARB = NULL;
PFNGLISBUFFERARBPROC				glIsBufferARB = NULL;
PFNGLBUFFERDATAARBPROC				glBufferDataARB = NULL;
PFNGLBUFFERSUBDATAARBPROC			glBufferSubDataARB = NULL;
PFNGLGETBUFFERSUBDATAARBPROC		glGetBufferSubDataARB = NULL;
PFNGLMAPBUFFERARBPROC				glMapBufferARB = NULL;
PFNGLUNMAPBUFFERARBPROC				glUnmapBufferARB = NULL;
PFNGLGETBUFFERPARAMETERIVARBPROC	glGetBufferParameterivARB = NULL;
PFNGLGETBUFFERPOINTERVARBPROC		glGetBufferPointervARB = NULL;

//GL_ARB_vertex_array_object
PFNGLBINDVERTEXARRAYPROC glBindVertexArray = NULL;
PFNGLDELETEVERTEXARRAYSPROC glDeleteVertexArrays = NULL;
PFNGLGENVERTEXARRAYSPROC glGenVertexArrays = NULL;
PFNGLISVERTEXARRAYPROC glIsVertexArray = NULL;

// GL_ARB_map_buffer_range
PFNGLMAPBUFFERRANGEPROC			glMapBufferRange = NULL;
PFNGLFLUSHMAPPEDBUFFERRANGEPROC	glFlushMappedBufferRange = NULL;

// GL_ARB_sync
PFNGLFENCESYNCPROC				glFenceSync = NULL;
PFNGLISSYNCPROC					glIsSync = NULL;
PFNGLDELETESYNCPROC				glDeleteSync = NULL;
PFNGLCLIENTWAITSYNCPROC			glClientWaitSync = NULL;
PFNGLWAITSYNCPROC				glWaitSync = NULL;
PFNGLGETINTEGER64VPROC			glGetInteger64v = NULL;
PFNGLGETSYNCIVPROC				glGetSynciv = NULL;

// GL_APPLE_flush_buffer_range
PFNGLBUFFERPARAMETERIAPPLEPROC	glBufferParameteriAPPLE = NULL;
PFNGLFLUSHMAPPEDBUFFERRANGEAPPLEPROC glFlushMappedBufferRangeAPPLE = NULL;

// GL_ARB_occlusion_query
PFNGLGENQUERIESARBPROC glGenQueriesARB = NULL;
PFNGLDELETEQUERIESARBPROC glDeleteQueriesARB = NULL;
PFNGLISQUERYARBPROC glIsQueryARB = NULL;
PFNGLBEGINQUERYARBPROC glBeginQueryARB = NULL;
PFNGLENDQUERYARBPROC glEndQueryARB = NULL;
PFNGLGETQUERYIVARBPROC glGetQueryivARB = NULL;
PFNGLGETQUERYOBJECTIVARBPROC glGetQueryObjectivARB = NULL;
PFNGLGETQUERYOBJECTUIVARBPROC glGetQueryObjectuivARB = NULL;

// GL_ARB_timer_query
PFNGLQUERYCOUNTERPROC glQueryCounter = NULL;
PFNGLGETQUERYOBJECTI64VPROC glGetQueryObjecti64v = NULL;
PFNGLGETQUERYOBJECTUI64VPROC glGetQueryObjectui64v = NULL;

// GL_ARB_point_parameters
PFNGLPOINTPARAMETERFARBPROC glPointParameterfARB = NULL;
PFNGLPOINTPARAMETERFVARBPROC glPointParameterfvARB = NULL;

// GL_ARB_framebuffer_object
PFNGLISRENDERBUFFERPROC glIsRenderbuffer = NULL;
PFNGLBINDRENDERBUFFERPROC glBindRenderbuffer = NULL;
PFNGLDELETERENDERBUFFERSPROC glDeleteRenderbuffers = NULL;
PFNGLGENRENDERBUFFERSPROC glGenRenderbuffers = NULL;
PFNGLRENDERBUFFERSTORAGEPROC glRenderbufferStorage = NULL;
PFNGLGETRENDERBUFFERPARAMETERIVPROC glGetRenderbufferParameteriv = NULL;
PFNGLISFRAMEBUFFERPROC glIsFramebuffer = NULL;
PFNGLBINDFRAMEBUFFERPROC glBindFramebuffer = NULL;
PFNGLDELETEFRAMEBUFFERSPROC glDeleteFramebuffers = NULL;
PFNGLGENFRAMEBUFFERSPROC glGenFramebuffers = NULL;
PFNGLCHECKFRAMEBUFFERSTATUSPROC glCheckFramebufferStatus = NULL;
PFNGLFRAMEBUFFERTEXTURE1DPROC glFramebufferTexture1D = NULL;
PFNGLFRAMEBUFFERTEXTURE2DPROC glFramebufferTexture2D = NULL;
PFNGLFRAMEBUFFERTEXTURE3DPROC glFramebufferTexture3D = NULL;
PFNGLFRAMEBUFFERRENDERBUFFERPROC glFramebufferRenderbuffer = NULL;
PFNGLGETFRAMEBUFFERATTACHMENTPARAMETERIVPROC glGetFramebufferAttachmentParameteriv = NULL;
PFNGLGENERATEMIPMAPPROC glGenerateMipmap = NULL;
PFNGLBLITFRAMEBUFFERPROC glBlitFramebuffer = NULL;
PFNGLRENDERBUFFERSTORAGEMULTISAMPLEPROC glRenderbufferStorageMultisample = NULL;
PFNGLFRAMEBUFFERTEXTURELAYERPROC glFramebufferTextureLayer = NULL;

//GL_ARB_texture_multisample
PFNGLTEXIMAGE2DMULTISAMPLEPROC glTexImage2DMultisample = NULL;
PFNGLTEXIMAGE3DMULTISAMPLEPROC glTexImage3DMultisample = NULL;
PFNGLGETMULTISAMPLEFVPROC glGetMultisamplefv = NULL;
PFNGLSAMPLEMASKIPROC glSampleMaski = NULL;

//transform feedback (4.0 core)
PFNGLBEGINTRANSFORMFEEDBACKPROC glBeginTransformFeedback = NULL;
PFNGLENDTRANSFORMFEEDBACKPROC glEndTransformFeedback = NULL;
PFNGLTRANSFORMFEEDBACKVARYINGSPROC glTransformFeedbackVaryings = NULL;
PFNGLBINDBUFFERRANGEPROC glBindBufferRange = NULL;
PFNGLBINDBUFFERBASEPROC glBindBufferBase = NULL;

//GL_ARB_debug_output
PFNGLDEBUGMESSAGECONTROLARBPROC glDebugMessageControlARB = NULL;
PFNGLDEBUGMESSAGEINSERTARBPROC glDebugMessageInsertARB = NULL;
PFNGLDEBUGMESSAGECALLBACKARBPROC glDebugMessageCallbackARB = NULL;
PFNGLGETDEBUGMESSAGELOGARBPROC glGetDebugMessageLogARB = NULL;

// GL_EXT_blend_func_separate
PFNGLBLENDFUNCSEPARATEEXTPROC glBlendFuncSeparateEXT = NULL;

// GL_ARB_draw_buffers
PFNGLDRAWBUFFERSARBPROC glDrawBuffersARB = NULL;

//shader object prototypes
PFNGLDELETEOBJECTARBPROC glDeleteObjectARB = NULL;
PFNGLGETHANDLEARBPROC glGetHandleARB = NULL;
PFNGLDETACHOBJECTARBPROC glDetachObjectARB = NULL;
PFNGLCREATESHADEROBJECTARBPROC glCreateShaderObjectARB = NULL;
PFNGLSHADERSOURCEARBPROC glShaderSourceARB = NULL;
PFNGLCOMPILESHADERARBPROC glCompileShaderARB = NULL;
PFNGLCREATEPROGRAMOBJECTARBPROC glCreateProgramObjectARB = NULL;
PFNGLATTACHOBJECTARBPROC glAttachObjectARB = NULL;
PFNGLLINKPROGRAMARBPROC glLinkProgramARB = NULL;
PFNGLUSEPROGRAMOBJECTARBPROC glUseProgramObjectARB = NULL;
PFNGLVALIDATEPROGRAMARBPROC glValidateProgramARB = NULL;
PFNGLUNIFORM1FARBPROC glUniform1fARB = NULL;
PFNGLUNIFORM2FARBPROC glUniform2fARB = NULL;
PFNGLUNIFORM3FARBPROC glUniform3fARB = NULL;
PFNGLUNIFORM4FARBPROC glUniform4fARB = NULL;
PFNGLUNIFORM1IARBPROC glUniform1iARB = NULL;
PFNGLUNIFORM2IARBPROC glUniform2iARB = NULL;
PFNGLUNIFORM3IARBPROC glUniform3iARB = NULL;
PFNGLUNIFORM4IARBPROC glUniform4iARB = NULL;
PFNGLUNIFORM1FVARBPROC glUniform1fvARB = NULL;
PFNGLUNIFORM2FVARBPROC glUniform2fvARB = NULL;
PFNGLUNIFORM3FVARBPROC glUniform3fvARB = NULL;
PFNGLUNIFORM4FVARBPROC glUniform4fvARB = NULL;
PFNGLUNIFORM1IVARBPROC glUniform1ivARB = NULL;
PFNGLUNIFORM2IVARBPROC glUniform2ivARB = NULL;
PFNGLUNIFORM3IVARBPROC glUniform3ivARB = NULL;
PFNGLUNIFORM4IVARBPROC glUniform4ivARB = NULL;
PFNGLUNIFORMMATRIX2FVARBPROC glUniformMatrix2fvARB = NULL;
PFNGLUNIFORMMATRIX3FVARBPROC glUniformMatrix3fvARB = NULL;
PFNGLUNIFORMMATRIX3X4FVPROC glUniformMatrix3x4fv = NULL;
PFNGLUNIFORMMATRIX4FVARBPROC glUniformMatrix4fvARB = NULL;
PFNGLGETOBJECTPARAMETERFVARBPROC glGetObjectParameterfvARB = NULL;
PFNGLGETOBJECTPARAMETERIVARBPROC glGetObjectParameterivARB = NULL;
PFNGLGETINFOLOGARBPROC glGetInfoLogARB = NULL;
PFNGLGETATTACHEDOBJECTSARBPROC glGetAttachedObjectsARB = NULL;
PFNGLGETUNIFORMLOCATIONARBPROC glGetUniformLocationARB = NULL;
PFNGLGETACTIVEUNIFORMARBPROC glGetActiveUniformARB = NULL;
PFNGLGETUNIFORMFVARBPROC glGetUniformfvARB = NULL;
PFNGLGETUNIFORMIVARBPROC glGetUniformivARB = NULL;
PFNGLGETSHADERSOURCEARBPROC glGetShaderSourceARB = NULL;
PFNGLVERTEXATTRIBIPOINTERPROC glVertexAttribIPointer = NULL;

#if LL_WINDOWS
PFNWGLCREATECONTEXTATTRIBSARBPROC wglCreateContextAttribsARB = NULL;
#endif

// vertex shader prototypes
#if LL_LINUX
PFNGLVERTEXATTRIB1DARBPROC glVertexAttrib1dARB = NULL;
PFNGLVERTEXATTRIB1DVARBPROC glVertexAttrib1dvARB = NULL;
PFNGLVERTEXATTRIB1FARBPROC glVertexAttrib1fARB = NULL;
PFNGLVERTEXATTRIB1FVARBPROC glVertexAttrib1fvARB = NULL;
PFNGLVERTEXATTRIB1SARBPROC glVertexAttrib1sARB = NULL;
PFNGLVERTEXATTRIB1SVARBPROC glVertexAttrib1svARB = NULL;
PFNGLVERTEXATTRIB2DARBPROC glVertexAttrib2dARB = NULL;
PFNGLVERTEXATTRIB2DVARBPROC glVertexAttrib2dvARB = NULL;
PFNGLVERTEXATTRIB2FARBPROC glVertexAttrib2fARB = NULL;
PFNGLVERTEXATTRIB2FVARBPROC glVertexAttrib2fvARB = NULL;
PFNGLVERTEXATTRIB2SARBPROC glVertexAttrib2sARB = NULL;
PFNGLVERTEXATTRIB2SVARBPROC glVertexAttrib2svARB = NULL;
PFNGLVERTEXATTRIB3DARBPROC glVertexAttrib3dARB = NULL;
PFNGLVERTEXATTRIB3DVARBPROC glVertexAttrib3dvARB = NULL;
PFNGLVERTEXATTRIB3FARBPROC glVertexAttrib3fARB = NULL;
PFNGLVERTEXATTRIB3FVARBPROC glVertexAttrib3fvARB = NULL;
PFNGLVERTEXATTRIB3SARBPROC glVertexAttrib3sARB = NULL;
PFNGLVERTEXATTRIB3SVARBPROC glVertexAttrib3svARB = NULL;
#endif // LL_LINUX
PFNGLVERTEXATTRIB4NBVARBPROC glVertexAttrib4nbvARB = NULL;
PFNGLVERTEXATTRIB4NIVARBPROC glVertexAttrib4nivARB = NULL;
PFNGLVERTEXATTRIB4NSVARBPROC glVertexAttrib4nsvARB = NULL;
PFNGLVERTEXATTRIB4NUBARBPROC glVertexAttrib4nubARB = NULL;
PFNGLVERTEXATTRIB4NUBVARBPROC glVertexAttrib4nubvARB = NULL;
PFNGLVERTEXATTRIB4NUIVARBPROC glVertexAttrib4nuivARB = NULL;
PFNGLVERTEXATTRIB4NUSVARBPROC glVertexAttrib4nusvARB = NULL;
#if LL_LINUX
PFNGLVERTEXATTRIB4BVARBPROC glVertexAttrib4bvARB = NULL;
PFNGLVERTEXATTRIB4DARBPROC glVertexAttrib4dARB = NULL;
PFNGLVERTEXATTRIB4DVARBPROC glVertexAttrib4dvARB = NULL;
PFNGLVERTEXATTRIB4FARBPROC glVertexAttrib4fARB = NULL;
PFNGLVERTEXATTRIB4FVARBPROC glVertexAttrib4fvARB = NULL;
PFNGLVERTEXATTRIB4IVARBPROC glVertexAttrib4ivARB = NULL;
PFNGLVERTEXATTRIB4SARBPROC glVertexAttrib4sARB = NULL;
PFNGLVERTEXATTRIB4SVARBPROC glVertexAttrib4svARB = NULL;
PFNGLVERTEXATTRIB4UBVARBPROC glVertexAttrib4ubvARB = NULL;
PFNGLVERTEXATTRIB4UIVARBPROC glVertexAttrib4uivARB = NULL;
PFNGLVERTEXATTRIB4USVARBPROC glVertexAttrib4usvARB = NULL;
PFNGLVERTEXATTRIBPOINTERARBPROC glVertexAttribPointerARB = NULL;
PFNGLENABLEVERTEXATTRIBARRAYARBPROC glEnableVertexAttribArrayARB = NULL;
PFNGLDISABLEVERTEXATTRIBARRAYARBPROC glDisableVertexAttribArrayARB = NULL;
PFNGLPROGRAMSTRINGARBPROC glProgramStringARB = NULL;
PFNGLBINDPROGRAMARBPROC glBindProgramARB = NULL;
PFNGLDELETEPROGRAMSARBPROC glDeleteProgramsARB = NULL;
PFNGLGENPROGRAMSARBPROC glGenProgramsARB = NULL;
PFNGLPROGRAMENVPARAMETER4DARBPROC glProgramEnvParameter4dARB = NULL;
PFNGLPROGRAMENVPARAMETER4DVARBPROC glProgramEnvParameter4dvARB = NULL;
PFNGLPROGRAMENVPARAMETER4FARBPROC glProgramEnvParameter4fARB = NULL;
PFNGLPROGRAMENVPARAMETER4FVARBPROC glProgramEnvParameter4fvARB = NULL;
PFNGLPROGRAMLOCALPARAMETER4DARBPROC glProgramLocalParameter4dARB = NULL;
PFNGLPROGRAMLOCALPARAMETER4DVARBPROC glProgramLocalParameter4dvARB = NULL;
PFNGLPROGRAMLOCALPARAMETER4FARBPROC glProgramLocalParameter4fARB = NULL;
PFNGLPROGRAMLOCALPARAMETER4FVARBPROC glProgramLocalParameter4fvARB = NULL;
PFNGLGETPROGRAMENVPARAMETERDVARBPROC glGetProgramEnvParameterdvARB = NULL;
PFNGLGETPROGRAMENVPARAMETERFVARBPROC glGetProgramEnvParameterfvARB = NULL;
PFNGLGETPROGRAMLOCALPARAMETERDVARBPROC glGetProgramLocalParameterdvARB = NULL;
PFNGLGETPROGRAMLOCALPARAMETERFVARBPROC glGetProgramLocalParameterfvARB = NULL;
PFNGLGETPROGRAMIVARBPROC glGetProgramivARB = NULL;
PFNGLGETPROGRAMSTRINGARBPROC glGetProgramStringARB = NULL;
PFNGLGETVERTEXATTRIBDVARBPROC glGetVertexAttribdvARB = NULL;
PFNGLGETVERTEXATTRIBFVARBPROC glGetVertexAttribfvARB = NULL;
PFNGLGETVERTEXATTRIBIVARBPROC glGetVertexAttribivARB = NULL;
PFNGLGETVERTEXATTRIBPOINTERVARBPROC glGetVertexAttribPointervARB = NULL;
PFNGLISPROGRAMARBPROC glIsProgramARB = NULL;
#endif // LL_LINUX
PFNGLBINDATTRIBLOCATIONARBPROC glBindAttribLocationARB = NULL;
PFNGLGETACTIVEATTRIBARBPROC glGetActiveAttribARB = NULL;
PFNGLGETATTRIBLOCATIONARBPROC glGetAttribLocationARB = NULL;

#if LL_WINDOWS
PFNWGLGETGPUIDSAMDPROC				wglGetGPUIDsAMD = NULL;
PFNWGLGETGPUINFOAMDPROC				wglGetGPUInfoAMD = NULL;
PFNWGLSWAPINTERVALEXTPROC			wglSwapIntervalEXT = NULL;
#endif

#if LL_LINUX_NV_GL_HEADERS
// linux nvidia headers.  these define these differently to mesa's.  ugh.
PFNGLACTIVETEXTUREARBPROC glActiveTextureARB = NULL;
PFNGLCLIENTACTIVETEXTUREARBPROC glClientActiveTextureARB = NULL;
PFNGLDRAWRANGEELEMENTSPROC glDrawRangeElements = NULL;
#endif // LL_LINUX_NV_GL_HEADERS
#endif

LLGLManager gGLManager;

LLGLManager::LLGLManager() :
	mInited(FALSE),
	mIsDisabled(FALSE),

	mHasMultitexture(FALSE),
	mHasATIMemInfo(FALSE),
	mHasAMDAssociations(FALSE),
	mHasNVXMemInfo(FALSE),
	mNumTextureUnits(1),
	mHasMipMapGeneration(FALSE),
	mHasCompressedTextures(FALSE),
	mHasFramebufferObject(FALSE),
	mMaxSamples(0),
	mHasBlendFuncSeparate(FALSE),
	mHasSync(FALSE),
	mHasVertexBufferObject(FALSE),
	mHasVertexArrayObject(FALSE),
	mHasMapBufferRange(FALSE),
	mHasFlushBufferRange(FALSE),
	mHasPBuffer(FALSE),
	mNumTextureImageUnits(0),
	mHasOcclusionQuery(FALSE),
	mHasTimerQuery(FALSE),
	mHasOcclusionQuery2(FALSE),
	mHasPointParameters(FALSE),
	mHasDrawBuffers(FALSE),
	mHasTextureRectangle(FALSE),
	mHasTextureMultisample(FALSE),
	mHasTransformFeedback(FALSE),
	mMaxSampleMaskWords(0),
	mMaxColorTextureSamples(0),
	mMaxDepthTextureSamples(0),
	mMaxIntegerSamples(0),

	mHasAnisotropic(FALSE),
	mHasARBEnvCombine(FALSE),
	mHasCubeMap(FALSE),
	mHasDebugOutput(FALSE),

	mIsAMD(FALSE),
	mIsNVIDIA(FALSE),
	mIsIntel(FALSE),
#if LL_DARWIN
	mIsMobileGF(FALSE),
#endif
	mHasRequirements(TRUE),

	mHasSeparateSpecularColor(FALSE),

	mDriverVersionMajor(1),
	mDriverVersionMinor(0),
	mDriverVersionRelease(0),
	mGLVersion(1.0f),
	mGLSLVersionMajor(0),
	mGLSLVersionMinor(0),		
	mVRAM(0),
	mGLMaxVertexRange(0),
	mGLMaxIndexRange(0)
{
}

//---------------------------------------------------------------------
// Global initialization for GL
//---------------------------------------------------------------------
void LLGLManager::initWGL()
{
	mHasPBuffer = FALSE;
#if LL_WINDOWS && !LL_MESA_HEADLESS
	if (!glh_init_extensions("WGL_ARB_pixel_format"))
	{
		LL_WARNS("RenderInit") << "No ARB pixel format extensions" << LL_ENDL;
	}

	if (ExtensionExists("WGL_ARB_create_context",gGLHExts.mSysExts))
	{
		GLH_EXT_NAME(wglCreateContextAttribsARB) = (PFNWGLCREATECONTEXTATTRIBSARBPROC)GLH_EXT_GET_PROC_ADDRESS("wglCreateContextAttribsARB");
	}
	else
	{
		LL_WARNS("RenderInit") << "No ARB create context extensions" << LL_ENDL;
	}

	// For retreiving information per AMD adapter, 
	// because we can't trust curently selected/default one when there are multiple
	mHasAMDAssociations = ExtensionExists("WGL_AMD_gpu_association", gGLHExts.mSysExts);
	if (mHasAMDAssociations)
	{
		GLH_EXT_NAME(wglGetGPUIDsAMD) = (PFNWGLGETGPUIDSAMDPROC)GLH_EXT_GET_PROC_ADDRESS("wglGetGPUIDsAMD");
		GLH_EXT_NAME(wglGetGPUInfoAMD) = (PFNWGLGETGPUINFOAMDPROC)GLH_EXT_GET_PROC_ADDRESS("wglGetGPUInfoAMD");
	}

	if (ExtensionExists("WGL_EXT_swap_control", gGLHExts.mSysExts))
	{
        GLH_EXT_NAME(wglSwapIntervalEXT) = (PFNWGLSWAPINTERVALEXTPROC)GLH_EXT_GET_PROC_ADDRESS("wglSwapIntervalEXT");
	}

	if( !glh_init_extensions("WGL_ARB_pbuffer") )
	{
		LL_WARNS("RenderInit") << "No ARB WGL PBuffer extensions" << LL_ENDL;
	}

	if( !glh_init_extensions("WGL_ARB_render_texture") )
	{
		LL_WARNS("RenderInit") << "No ARB WGL render texture extensions" << LL_ENDL;
	}

	mHasPBuffer = ExtensionExists("WGL_ARB_pbuffer", gGLHExts.mSysExts) &&
					ExtensionExists("WGL_ARB_render_texture", gGLHExts.mSysExts) &&
					ExtensionExists("WGL_ARB_pixel_format", gGLHExts.mSysExts);
#endif
}

// return false if unable (or unwilling due to old drivers) to init GL
bool LLGLManager::initGL()
{
	if (mInited)
	{
		LL_ERRS("RenderInit") << "Calling init on LLGLManager after already initialized!" << LL_ENDL;
	}

	stop_glerror();

#if LL_WINDOWS
	if (!glGetStringi)
	{
		glGetStringi = (PFNGLGETSTRINGIPROC) GLH_EXT_GET_PROC_ADDRESS("glGetStringi");
	}

	//reload extensions string (may have changed after using wglCreateContextAttrib)
	if (glGetStringi)
	{
		std::stringstream str;

		GLint count = 0;
		glGetIntegerv(GL_NUM_EXTENSIONS, &count);
		for (GLint i = 0; i < count; ++i)
		{
			std::string ext = ll_safe_string((const char*) glGetStringi(GL_EXTENSIONS, i));
			str << ext << " ";
			LL_DEBUGS("GLExtensions") << ext << LL_ENDL;
		}
		
		{
			PFNWGLGETEXTENSIONSSTRINGARBPROC wglGetExtensionsStringARB = 0;
			wglGetExtensionsStringARB = (PFNWGLGETEXTENSIONSSTRINGARBPROC)wglGetProcAddress("wglGetExtensionsStringARB");
			if(wglGetExtensionsStringARB)
			{
				str << (const char*) wglGetExtensionsStringARB(wglGetCurrentDC());
			}
		}

		free(gGLHExts.mSysExts);
		std::string extensions = str.str();
		gGLHExts.mSysExts = strdup(extensions.c_str());
	}
#endif
	
	stop_glerror();

	// Extract video card strings and convert to upper case to
	// work around driver-to-driver variation in capitalization.
	mGLVendor = ll_safe_string((const char *)glGetString(GL_VENDOR));
	LLStringUtil::toUpper(mGLVendor);

	mGLRenderer = ll_safe_string((const char *)glGetString(GL_RENDERER));
	LLStringUtil::toUpper(mGLRenderer);

	parse_gl_version( &mDriverVersionMajor, 
		&mDriverVersionMinor, 
		&mDriverVersionRelease, 
		&mDriverVersionVendorString,
		&mGLVersionString);

	mGLVersion = mDriverVersionMajor + mDriverVersionMinor * .1f;

	if (mGLVersion >= 2.f)
	{
		parse_glsl_version(mGLSLVersionMajor, mGLSLVersionMinor);

#if LL_DARWIN
		//never use GLSL greater than 1.20 on OSX
		if (mGLSLVersionMajor > 1 || mGLSLVersionMinor >= 30)
		{
			mGLSLVersionMajor = 1;
			mGLSLVersionMinor = 20;
		}
#endif
	}

	if (mGLVersion >= 2.1f && LLImageGL::sCompressTextures)
	{ //use texture compression
		glHint(GL_TEXTURE_COMPRESSION_HINT, GL_NICEST);
	}
	else
	{ //GL version is < 3.0, always disable texture compression
		LLImageGL::sCompressTextures = false;
	}
	
	// Trailing space necessary to keep "nVidia Corpor_ati_on" cards
	// from being recognized as ATI.
    // NOTE: AMD has been pretty good about not breaking this check, do not rename without good reason
	if (mGLVendor.substr(0,4) == "ATI ")
	{
		mGLVendorShort = "AMD";
		// *TODO: Fix this?
		mIsAMD = TRUE;
	}
	else if (mGLVendor.find("NVIDIA ") != std::string::npos)
	{
		mGLVendorShort = "NVIDIA";
		mIsNVIDIA = TRUE;
	}
	else if (mGLVendor.find("INTEL") != std::string::npos
#if LL_LINUX
		 // The Mesa-based drivers put this in the Renderer string,
		 // not the Vendor string.
		 || mGLRenderer.find("INTEL") != std::string::npos
#endif //LL_LINUX
		 )
	{
		mGLVendorShort = "INTEL";
		mIsIntel = TRUE;
	}
	else
	{
		mGLVendorShort = "MISC";
	}
	
	stop_glerror();
	// This is called here because it depends on the setting of mIsGF2or4MX, and sets up mHasMultitexture.
	initExtensions();
	stop_glerror();

	S32 old_vram = mVRAM;
	mVRAM = 0;

#if LL_WINDOWS
	if (mHasAMDAssociations)
	{
		GLuint gl_gpus_count = wglGetGPUIDsAMD(0, 0);
		if (gl_gpus_count > 0)
		{
			GLuint* ids = new GLuint[gl_gpus_count];
			wglGetGPUIDsAMD(gl_gpus_count, ids);

			GLuint mem_mb = 0;
			for (U32 i = 0; i < gl_gpus_count; i++)
			{
				wglGetGPUInfoAMD(ids[i],
					WGL_GPU_RAM_AMD,
					GL_UNSIGNED_INT,
					sizeof(GLuint),
					&mem_mb);
				if (mVRAM < mem_mb)
				{
					// basically pick the best AMD and trust driver/OS to know to switch
					mVRAM = mem_mb;
				}
			}
		}
		if (mVRAM != 0)
		{
			LL_WARNS("RenderInit") << "VRAM Detected (AMDAssociations):" << mVRAM << LL_ENDL;
		}
	}
#endif

	if (mHasATIMemInfo && mVRAM == 0)
	{ //ask the gl how much vram is free at startup and attempt to use no more than half of that
		S32 meminfo[4];
		glGetIntegerv(GL_TEXTURE_FREE_MEMORY_ATI, meminfo);

		mVRAM = meminfo[0] / 1024;
		LL_WARNS("RenderInit") << "VRAM Detected (ATIMemInfo):" << mVRAM << LL_ENDL;
	}

	if (mHasNVXMemInfo && mVRAM == 0)
	{
		S32 dedicated_memory;
		glGetIntegerv(GL_GPU_MEMORY_INFO_DEDICATED_VIDMEM_NVX, &dedicated_memory);
		mVRAM = dedicated_memory/1024;
		LL_WARNS("RenderInit") << "VRAM Detected (NVXMemInfo):" << mVRAM << LL_ENDL;
	}

#if LL_WINDOWS
	if (mVRAM < 256)
	{
		// Something likely went wrong using the above extensions
		// try WMI first and fall back to old method (from dxdiag) if all else fails
		// Function will check all GPUs WMI knows of and will pick up the one with most
		// memory. We need to check all GPUs because system can switch active GPU to
		// weaker one, to preserve power when not under load.
		S32 mem = LLDXHardware::getMBVideoMemoryViaWMI();
		if (mem != 0)
		{
			mVRAM = mem;
			LL_WARNS("RenderInit") << "VRAM Detected (WMI):" << mVRAM<< LL_ENDL;
		}
	}
#endif

	if (mVRAM < 256 && old_vram > 0)
	{
		// fall back to old method
		// Note: on Windows value will be from LLDXHardware.
		// Either received via dxdiag or via WMI by id from dxdiag.
		mVRAM = old_vram;
	}

	stop_glerror();

	GLint num_tex_image_units;
	glGetIntegerv(GL_MAX_TEXTURE_IMAGE_UNITS_ARB, &num_tex_image_units);
	mNumTextureImageUnits = llmin(num_tex_image_units, 32);

    if (mHasMultitexture)
    {
        if (LLRender::sGLCoreProfile)
        {
            mNumTextureUnits = llmin(mNumTextureImageUnits, MAX_GL_TEXTURE_UNITS);
        }
        else
        {
            GLint num_tex_units;
            glGetIntegerv(GL_MAX_TEXTURE_UNITS_ARB, &num_tex_units);
            mNumTextureUnits = llmin(num_tex_units, (GLint)MAX_GL_TEXTURE_UNITS);
            if (mIsIntel)
            {
                mNumTextureUnits = llmin(mNumTextureUnits, 2);
            }
        }
    }
	else
	{
		mHasRequirements = FALSE;

		// We don't support cards that don't support the GL_ARB_multitexture extension
		LL_WARNS("RenderInit") << "GL Drivers do not support GL_ARB_multitexture" << LL_ENDL;
		return false;
	}
	
	stop_glerror();

	if (mHasTextureMultisample)
	{
		glGetIntegerv(GL_MAX_COLOR_TEXTURE_SAMPLES, &mMaxColorTextureSamples);
		glGetIntegerv(GL_MAX_DEPTH_TEXTURE_SAMPLES, &mMaxDepthTextureSamples);
		glGetIntegerv(GL_MAX_INTEGER_SAMPLES, &mMaxIntegerSamples);
		glGetIntegerv(GL_MAX_SAMPLE_MASK_WORDS, &mMaxSampleMaskWords);
	}

	stop_glerror();

	//HACK always disable texture multisample, use FXAA instead
	mHasTextureMultisample = FALSE;
#if LL_WINDOWS
	if (mIsIntel && mGLVersion <= 3.f)
	{ //never try to use framebuffer objects on older intel drivers (crashy)
		mHasFramebufferObject = FALSE;
	}
#endif

	if (mHasFramebufferObject)
	{
		glGetIntegerv(GL_MAX_SAMPLES, &mMaxSamples);
	}

	stop_glerror();
	
	initGLStates();

	stop_glerror();

	return true;
}

void LLGLManager::getGLInfo(LLSD& info)
{
	if (gHeadlessClient)
	{
		info["GLInfo"]["GLVendor"] = HEADLESS_VENDOR_STRING;
		info["GLInfo"]["GLRenderer"] = HEADLESS_RENDERER_STRING;
		info["GLInfo"]["GLVersion"] = HEADLESS_VERSION_STRING;
		return;
	}
	else
	{
		info["GLInfo"]["GLVendor"] = ll_safe_string((const char *)glGetString(GL_VENDOR));
		info["GLInfo"]["GLRenderer"] = ll_safe_string((const char *)glGetString(GL_RENDERER));
		info["GLInfo"]["GLVersion"] = ll_safe_string((const char *)glGetString(GL_VERSION));
	}

#if !LL_MESA_HEADLESS
	std::string all_exts = ll_safe_string((const char *)gGLHExts.mSysExts);
	boost::char_separator<char> sep(" ");
	boost::tokenizer<boost::char_separator<char> > tok(all_exts, sep);
	for(boost::tokenizer<boost::char_separator<char> >::iterator i = tok.begin(); i != tok.end(); ++i)
	{
		info["GLInfo"]["GLExtensions"].append(*i);
	}
#endif
}

std::string LLGLManager::getGLInfoString()
{
	std::string info_str;

	if (gHeadlessClient)
	{
		info_str += std::string("GL_VENDOR      ") + HEADLESS_VENDOR_STRING + std::string("\n");
		info_str += std::string("GL_RENDERER    ") + HEADLESS_RENDERER_STRING + std::string("\n");
		info_str += std::string("GL_VERSION     ") + HEADLESS_VERSION_STRING + std::string("\n");
	}
	else
	{
		info_str += std::string("GL_VENDOR      ") + ll_safe_string((const char *)glGetString(GL_VENDOR)) + std::string("\n");
		info_str += std::string("GL_RENDERER    ") + ll_safe_string((const char *)glGetString(GL_RENDERER)) + std::string("\n");
		info_str += std::string("GL_VERSION     ") + ll_safe_string((const char *)glGetString(GL_VERSION)) + std::string("\n");
	}

#if !LL_MESA_HEADLESS 
	std::string all_exts= ll_safe_string(((const char *)gGLHExts.mSysExts));
	LLStringUtil::replaceChar(all_exts, ' ', '\n');
	info_str += std::string("GL_EXTENSIONS:\n") + all_exts + std::string("\n");
#endif
	
	return info_str;
}

void LLGLManager::printGLInfoString()
{
	if (gHeadlessClient)
	{
		LL_INFOS("RenderInit") << "GL_VENDOR:     " << HEADLESS_VENDOR_STRING << LL_ENDL;
		LL_INFOS("RenderInit") << "GL_RENDERER:   " << HEADLESS_RENDERER_STRING << LL_ENDL;
		LL_INFOS("RenderInit") << "GL_VERSION:    " << HEADLESS_VERSION_STRING << LL_ENDL;
	}
	else
	{
		LL_INFOS("RenderInit") << "GL_VENDOR:     " << ll_safe_string((const char *)glGetString(GL_VENDOR)) << LL_ENDL;
		LL_INFOS("RenderInit") << "GL_RENDERER:   " << ll_safe_string((const char *)glGetString(GL_RENDERER)) << LL_ENDL;
		LL_INFOS("RenderInit") << "GL_VERSION:    " << ll_safe_string((const char *)glGetString(GL_VERSION)) << LL_ENDL;
	}

#if !LL_MESA_HEADLESS
	std::string all_exts= ll_safe_string(((const char *)gGLHExts.mSysExts));
	LLStringUtil::replaceChar(all_exts, ' ', '\n');
	LL_DEBUGS("RenderInit") << "GL_EXTENSIONS:\n" << all_exts << LL_ENDL;
#endif
}

std::string LLGLManager::getRawGLString()
{
	std::string gl_string;
	if (gHeadlessClient)
	{
		gl_string = HEADLESS_VENDOR_STRING + " " + HEADLESS_RENDERER_STRING;
	}
	else
	{
		gl_string = ll_safe_string((char*)glGetString(GL_VENDOR)) + " " + ll_safe_string((char*)glGetString(GL_RENDERER));
	}
	return gl_string;
}

void LLGLManager::asLLSD(LLSD& info)
{
	// Currently these are duplicates of fields in "system".
	info["gpu_vendor"] = mGLVendorShort;
	info["gpu_version"] = mDriverVersionVendorString;
	info["opengl_version"] = mGLVersionString;

	info["vram"] = mVRAM;

	// Extensions used by everyone
	info["has_multitexture"] = mHasMultitexture;
	info["has_ati_mem_info"] = mHasATIMemInfo;
	info["has_nvx_mem_info"] = mHasNVXMemInfo;
	info["num_texture_units"] = mNumTextureUnits;
	info["has_mip_map_generation"] = mHasMipMapGeneration;
	info["has_compressed_textures"] = mHasCompressedTextures;
	info["has_framebuffer_object"] = mHasFramebufferObject;
	info["max_samples"] = mMaxSamples;
	info["has_blend_func_separate"] = mHasBlendFuncSeparate;

	// ARB Extensions
	info["has_vertex_buffer_object"] = mHasVertexBufferObject;
	info["has_vertex_array_object"] = mHasVertexArrayObject;
	info["has_sync"] = mHasSync;
	info["has_map_buffer_range"] = mHasMapBufferRange;
	info["has_flush_buffer_range"] = mHasFlushBufferRange;
	info["has_pbuffer"] = mHasPBuffer;
    info["has_shader_objects"] = std::string("Assumed TRUE");   // was mHasShaderObjects;
	info["has_vertex_shader"] = std::string("Assumed TRUE");    // was mHasVertexShader;
	info["has_fragment_shader"] = std::string("Assumed TRUE");  // was mHasFragmentShader;
	info["num_texture_image_units"] =  mNumTextureImageUnits;
	info["has_occlusion_query"] = mHasOcclusionQuery;
	info["has_timer_query"] = mHasTimerQuery;
	info["has_occlusion_query2"] = mHasOcclusionQuery2;
	info["has_point_parameters"] = mHasPointParameters;
	info["has_draw_buffers"] = mHasDrawBuffers;
	info["has_depth_clamp"] = mHasDepthClamp;
	info["has_texture_rectangle"] = mHasTextureRectangle;
	info["has_texture_multisample"] = mHasTextureMultisample;
	info["has_transform_feedback"] = mHasTransformFeedback;
	info["max_sample_mask_words"] = mMaxSampleMaskWords;
	info["max_color_texture_samples"] = mMaxColorTextureSamples;
	info["max_depth_texture_samples"] = mMaxDepthTextureSamples;
	info["max_integer_samples"] = mMaxIntegerSamples;

	// Other extensions.
	info["has_anisotropic"] = mHasAnisotropic;
	info["has_arb_env_combine"] = mHasARBEnvCombine;
	info["has_cube_map"] = mHasCubeMap;
	info["has_debug_output"] = mHasDebugOutput;
	info["has_srgb_texture"] = mHassRGBTexture;
	info["has_srgb_framebuffer"] = mHassRGBFramebuffer;
    info["has_texture_srgb_decode"] = mHasTexturesRGBDecode;

	// Vendor-specific extensions
	info["is_ati"] = mIsAMD;  // note, do not rename is_ati to is_amd without coordinating with DW
	info["is_nvidia"] = mIsNVIDIA;
	info["is_intel"] = mIsIntel;

	// Other fields
	info["has_requirements"] = mHasRequirements;
	info["has_separate_specular_color"] = mHasSeparateSpecularColor;
	info["max_vertex_range"] = mGLMaxVertexRange;
	info["max_index_range"] = mGLMaxIndexRange;
	info["max_texture_size"] = mGLMaxTextureSize;
	info["gl_renderer"] = mGLRenderer;
}

void LLGLManager::shutdownGL()
{
	if (mInited)
	{
		glFinish();
		stop_glerror();
		mInited = FALSE;
	}
}

// these are used to turn software blending on. They appear in the Debug/Avatar menu
// presence of vertex skinning/blending or vertex programs will set these to FALSE by default.

void LLGLManager::initExtensions()
{
#if LL_MESA_HEADLESS
# ifdef GL_ARB_multitexture
	mHasMultitexture = TRUE;
# else
	mHasMultitexture = FALSE;
# endif // GL_ARB_multitexture
# ifdef GL_ARB_texture_env_combine
	mHasARBEnvCombine = TRUE;	
# else
	mHasARBEnvCombine = FALSE;
# endif // GL_ARB_texture_env_combine
# ifdef GL_ARB_texture_compression
	mHasCompressedTextures = TRUE;
# else
	mHasCompressedTextures = FALSE;
# endif // GL_ARB_texture_compression
# ifdef GL_ARB_vertex_buffer_object
	mHasVertexBufferObject = TRUE;
# else
	mHasVertexBufferObject = FALSE;
# endif // GL_ARB_vertex_buffer_object
# ifdef GL_EXT_framebuffer_object
	mHasFramebufferObject = TRUE;
# else
	mHasFramebufferObject = FALSE;
# endif // GL_EXT_framebuffer_object
# ifdef GL_ARB_draw_buffers
	mHasDrawBuffers = TRUE;
#else
	mHasDrawBuffers = FALSE;
# endif // GL_ARB_draw_buffers
# if defined(GL_NV_depth_clamp) || defined(GL_ARB_depth_clamp)
	mHasDepthClamp = TRUE;
#else
	mHasDepthClamp = FALSE;
#endif // defined(GL_NV_depth_clamp) || defined(GL_ARB_depth_clamp)
# if GL_EXT_blend_func_separate
	mHasBlendFuncSeparate = TRUE;
#else
	mHasBlendFuncSeparate = FALSE;
# endif // GL_EXT_blend_func_separate
	mHasMipMapGeneration = FALSE;
	mHasSeparateSpecularColor = FALSE;
	mHasAnisotropic = FALSE;
	mHasCubeMap = FALSE;
	mHasOcclusionQuery = FALSE;
	mHasPointParameters = FALSE;
	mHasTextureRectangle = FALSE;
#else // LL_MESA_HEADLESS //important, gGLHExts.mSysExts is uninitialized until after glh_init_extensions is called
	mHasMultitexture = glh_init_extensions("GL_ARB_multitexture");
	mHasATIMemInfo = ExtensionExists("GL_ATI_meminfo", gGLHExts.mSysExts); //Basic AMD method, also see mHasAMDAssociations
	mHasNVXMemInfo = ExtensionExists("GL_NVX_gpu_memory_info", gGLHExts.mSysExts);
	mHasSeparateSpecularColor = glh_init_extensions("GL_EXT_separate_specular_color");
	mHasAnisotropic = glh_init_extensions("GL_EXT_texture_filter_anisotropic");
	glh_init_extensions("GL_ARB_texture_cube_map");
	mHasCubeMap = ExtensionExists("GL_ARB_texture_cube_map", gGLHExts.mSysExts);
	mHasARBEnvCombine = ExtensionExists("GL_ARB_texture_env_combine", gGLHExts.mSysExts);
	mHasCompressedTextures = glh_init_extensions("GL_ARB_texture_compression");
	mHasOcclusionQuery = ExtensionExists("GL_ARB_occlusion_query", gGLHExts.mSysExts);
	mHasTimerQuery = ExtensionExists("GL_ARB_timer_query", gGLHExts.mSysExts);
	mHasOcclusionQuery2 = ExtensionExists("GL_ARB_occlusion_query2", gGLHExts.mSysExts);
	mHasVertexBufferObject = ExtensionExists("GL_ARB_vertex_buffer_object", gGLHExts.mSysExts);
	mHasVertexArrayObject = ExtensionExists("GL_ARB_vertex_array_object", gGLHExts.mSysExts);
	mHasSync = ExtensionExists("GL_ARB_sync", gGLHExts.mSysExts);
	mHasMapBufferRange = ExtensionExists("GL_ARB_map_buffer_range", gGLHExts.mSysExts);
	mHasFlushBufferRange = ExtensionExists("GL_APPLE_flush_buffer_range", gGLHExts.mSysExts);
    // NOTE: Using extensions breaks reflections when Shadows are set to projector.  See: SL-16727
    //mHasDepthClamp = ExtensionExists("GL_ARB_depth_clamp", gGLHExts.mSysExts) || ExtensionExists("GL_NV_depth_clamp", gGLHExts.mSysExts);
    mHasDepthClamp = FALSE;
	// mask out FBO support when packed_depth_stencil isn't there 'cause we need it for LLRenderTarget -Brad
#ifdef GL_ARB_framebuffer_object
	mHasFramebufferObject = ExtensionExists("GL_ARB_framebuffer_object", gGLHExts.mSysExts);
#else
	mHasFramebufferObject = ExtensionExists("GL_EXT_framebuffer_object", gGLHExts.mSysExts) &&
							ExtensionExists("GL_EXT_framebuffer_blit", gGLHExts.mSysExts) &&
							ExtensionExists("GL_EXT_framebuffer_multisample", gGLHExts.mSysExts) &&
							ExtensionExists("GL_EXT_packed_depth_stencil", gGLHExts.mSysExts);
#endif
#ifdef GL_EXT_texture_sRGB
	mHassRGBTexture = ExtensionExists("GL_EXT_texture_sRGB", gGLHExts.mSysExts);
#endif
	
#ifdef GL_ARB_framebuffer_sRGB
	mHassRGBFramebuffer = ExtensionExists("GL_ARB_framebuffer_sRGB", gGLHExts.mSysExts);
#else
	mHassRGBFramebuffer = ExtensionExists("GL_EXT_framebuffer_sRGB", gGLHExts.mSysExts);
#endif
	
#ifdef GL_EXT_texture_sRGB_decode
    mHasTexturesRGBDecode = ExtensionExists("GL_EXT_texture_sRGB_decode", gGLHExts.mSysExts);
#else
    mHasTexturesRGBDecode = ExtensionExists("GL_ARB_texture_sRGB_decode", gGLHExts.mSysExts);
#endif

	mHasMipMapGeneration = mHasFramebufferObject || mGLVersion >= 1.4f;

	mHasDrawBuffers = ExtensionExists("GL_ARB_draw_buffers", gGLHExts.mSysExts);
	mHasBlendFuncSeparate = ExtensionExists("GL_EXT_blend_func_separate", gGLHExts.mSysExts);
	mHasTextureRectangle = ExtensionExists("GL_ARB_texture_rectangle", gGLHExts.mSysExts);
	mHasTextureMultisample = ExtensionExists("GL_ARB_texture_multisample", gGLHExts.mSysExts);
	mHasDebugOutput = ExtensionExists("GL_ARB_debug_output", gGLHExts.mSysExts);
	mHasTransformFeedback = mGLVersion >= 4.f ? TRUE : FALSE;
#if !LL_DARWIN
	mHasPointParameters = ExtensionExists("GL_ARB_point_parameters", gGLHExts.mSysExts);
#endif
#endif

#if LL_LINUX
	LL_INFOS() << "initExtensions() checking shell variables to adjust features..." << LL_ENDL;
	// Our extension support for the Linux Client is very young with some
	// potential driver gotchas, so offer a semi-secret way to turn it off.
	if (getenv("LL_GL_NOEXT"))
	{
		//mHasMultitexture = FALSE; // NEEDED!
		mHasDepthClamp = FALSE;
		mHasARBEnvCombine = FALSE;
		mHasCompressedTextures = FALSE;
		mHasVertexBufferObject = FALSE;
		mHasFramebufferObject = FALSE;
		mHasDrawBuffers = FALSE;
		mHasBlendFuncSeparate = FALSE;
		mHasMipMapGeneration = FALSE;
		mHasSeparateSpecularColor = FALSE;
		mHasAnisotropic = FALSE;
		mHasCubeMap = FALSE;
		mHasOcclusionQuery = FALSE;
		mHasPointParameters = FALSE;
		LL_WARNS("RenderInit") << "GL extension support DISABLED via LL_GL_NOEXT" << LL_ENDL;
	}
	else if (getenv("LL_GL_BASICEXT"))	/* Flawfinder: ignore */
	{
		// This switch attempts to turn off all support for exotic
		// extensions which I believe correspond to fatal driver
		// bug reports.  This should be the default until we get a
		// proper blacklist/whitelist on Linux.
		mHasMipMapGeneration = FALSE;
		mHasAnisotropic = FALSE;
		//mHasCubeMap = FALSE; // apparently fatal on Intel 915 & similar
		//mHasOcclusionQuery = FALSE; // source of many ATI system hangs
		mHasBlendFuncSeparate = FALSE;
		LL_WARNS("RenderInit") << "GL extension support forced to SIMPLE level via LL_GL_BASICEXT" << LL_ENDL;
	}
	if (getenv("LL_GL_BLACKLIST"))	/* Flawfinder: ignore */
	{
		// This lets advanced troubleshooters disable specific
		// GL extensions to isolate problems with their hardware.
		// SL-28126
		const char *const blacklist = getenv("LL_GL_BLACKLIST");	/* Flawfinder: ignore */
		LL_WARNS("RenderInit") << "GL extension support partially disabled via LL_GL_BLACKLIST: " << blacklist << LL_ENDL;
		if (strchr(blacklist,'a')) mHasARBEnvCombine = FALSE;
		if (strchr(blacklist,'b')) mHasCompressedTextures = FALSE;
		if (strchr(blacklist,'c')) mHasVertexBufferObject = FALSE;
		if (strchr(blacklist,'d')) mHasMipMapGeneration = FALSE;//S
// 		if (strchr(blacklist,'f')) mHasNVVertexArrayRange = FALSE;//S
// 		if (strchr(blacklist,'g')) mHasNVFence = FALSE;//S
		if (strchr(blacklist,'h')) mHasSeparateSpecularColor = FALSE;
		if (strchr(blacklist,'i')) mHasAnisotropic = FALSE;//S
		if (strchr(blacklist,'j')) mHasCubeMap = FALSE;//S
// 		if (strchr(blacklist,'k')) mHasATIVAO = FALSE;//S
		if (strchr(blacklist,'l')) mHasOcclusionQuery = FALSE;
		if (strchr(blacklist,'p')) mHasPointParameters = FALSE;//S
		if (strchr(blacklist,'q')) mHasFramebufferObject = FALSE;//S
		if (strchr(blacklist,'r')) mHasDrawBuffers = FALSE;//S
		if (strchr(blacklist,'s')) mHasTextureRectangle = FALSE;
		if (strchr(blacklist,'t')) mHasBlendFuncSeparate = FALSE;//S
		if (strchr(blacklist,'u')) mHasDepthClamp = FALSE;
		
	}
#endif // LL_LINUX
	
	if (!mHasMultitexture)
	{
		LL_INFOS("RenderInit") << "Couldn't initialize multitexturing" << LL_ENDL;
	}
	if (!mHasMipMapGeneration)
	{
		LL_INFOS("RenderInit") << "Couldn't initialize mipmap generation" << LL_ENDL;
	}
	if (!mHasARBEnvCombine)
	{
		LL_INFOS("RenderInit") << "Couldn't initialize GL_ARB_texture_env_combine" << LL_ENDL;
	}
	if (!mHasSeparateSpecularColor)
	{
		LL_INFOS("RenderInit") << "Couldn't initialize separate specular color" << LL_ENDL;
	}
	if (!mHasAnisotropic)
	{
		LL_INFOS("RenderInit") << "Couldn't initialize anisotropic filtering" << LL_ENDL;
	}
	if (!mHasCompressedTextures)
	{
		LL_INFOS("RenderInit") << "Couldn't initialize GL_ARB_texture_compression" << LL_ENDL;
	}
	if (!mHasOcclusionQuery)
	{
		LL_INFOS("RenderInit") << "Couldn't initialize GL_ARB_occlusion_query" << LL_ENDL;
	}
	if (!mHasOcclusionQuery2)
	{
		LL_INFOS("RenderInit") << "Couldn't initialize GL_ARB_occlusion_query2" << LL_ENDL;
	}
	if (!mHasPointParameters)
	{
		LL_INFOS("RenderInit") << "Couldn't initialize GL_ARB_point_parameters" << LL_ENDL;
	}
	if (!mHasBlendFuncSeparate)
	{
		LL_INFOS("RenderInit") << "Couldn't initialize GL_EXT_blend_func_separate" << LL_ENDL;
	}
	if (!mHasDrawBuffers)
	{
		LL_INFOS("RenderInit") << "Couldn't initialize GL_ARB_draw_buffers" << LL_ENDL;
	}

	// Disable certain things due to known bugs
	if (mIsIntel && mHasMipMapGeneration)
	{
		LL_INFOS("RenderInit") << "Disabling mip-map generation for Intel GPUs" << LL_ENDL;
		mHasMipMapGeneration = FALSE;
	}

	// Misc
	glGetIntegerv(GL_MAX_ELEMENTS_VERTICES, (GLint*) &mGLMaxVertexRange);
	glGetIntegerv(GL_MAX_ELEMENTS_INDICES, (GLint*) &mGLMaxIndexRange);
	glGetIntegerv(GL_MAX_TEXTURE_SIZE, (GLint*) &mGLMaxTextureSize);

#if (LL_WINDOWS || LL_LINUX) && !LL_MESA_HEADLESS
	LL_DEBUGS("RenderInit") << "GL Probe: Getting symbols" << LL_ENDL;
	if (mHasVertexBufferObject)
	{
		glBindBufferARB = (PFNGLBINDBUFFERARBPROC)GLH_EXT_GET_PROC_ADDRESS("glBindBufferARB");
		if (glBindBufferARB)
		{
			glDeleteBuffersARB = (PFNGLDELETEBUFFERSARBPROC)GLH_EXT_GET_PROC_ADDRESS("glDeleteBuffersARB");
			glGenBuffersARB = (PFNGLGENBUFFERSARBPROC)GLH_EXT_GET_PROC_ADDRESS("glGenBuffersARB");
			glIsBufferARB = (PFNGLISBUFFERARBPROC)GLH_EXT_GET_PROC_ADDRESS("glIsBufferARB");
			glBufferDataARB = (PFNGLBUFFERDATAARBPROC)GLH_EXT_GET_PROC_ADDRESS("glBufferDataARB");
			glBufferSubDataARB = (PFNGLBUFFERSUBDATAARBPROC)GLH_EXT_GET_PROC_ADDRESS("glBufferSubDataARB");
			glGetBufferSubDataARB = (PFNGLGETBUFFERSUBDATAARBPROC)GLH_EXT_GET_PROC_ADDRESS("glGetBufferSubDataARB");
			glMapBufferARB = (PFNGLMAPBUFFERARBPROC)GLH_EXT_GET_PROC_ADDRESS("glMapBufferARB");
			glUnmapBufferARB = (PFNGLUNMAPBUFFERARBPROC)GLH_EXT_GET_PROC_ADDRESS("glUnmapBufferARB");
			glGetBufferParameterivARB = (PFNGLGETBUFFERPARAMETERIVARBPROC)GLH_EXT_GET_PROC_ADDRESS("glGetBufferParameterivARB");
			glGetBufferPointervARB = (PFNGLGETBUFFERPOINTERVARBPROC)GLH_EXT_GET_PROC_ADDRESS("glGetBufferPointervARB");
		}
		else
		{
			mHasVertexBufferObject = FALSE;
		}
	}
	if (mHasVertexArrayObject)
	{
		glBindVertexArray = (PFNGLBINDVERTEXARRAYPROC) GLH_EXT_GET_PROC_ADDRESS("glBindVertexArray");
		glDeleteVertexArrays = (PFNGLDELETEVERTEXARRAYSPROC) GLH_EXT_GET_PROC_ADDRESS("glDeleteVertexArrays");
		glGenVertexArrays = (PFNGLGENVERTEXARRAYSPROC) GLH_EXT_GET_PROC_ADDRESS("glGenVertexArrays");
		glIsVertexArray = (PFNGLISVERTEXARRAYPROC) GLH_EXT_GET_PROC_ADDRESS("glIsVertexArray");
	}
	if (mHasSync)
	{
		glFenceSync = (PFNGLFENCESYNCPROC) GLH_EXT_GET_PROC_ADDRESS("glFenceSync");
		glIsSync = (PFNGLISSYNCPROC) GLH_EXT_GET_PROC_ADDRESS("glIsSync");
		glDeleteSync = (PFNGLDELETESYNCPROC) GLH_EXT_GET_PROC_ADDRESS("glDeleteSync");
		glClientWaitSync = (PFNGLCLIENTWAITSYNCPROC) GLH_EXT_GET_PROC_ADDRESS("glClientWaitSync");
		glWaitSync = (PFNGLWAITSYNCPROC) GLH_EXT_GET_PROC_ADDRESS("glWaitSync");
		glGetInteger64v = (PFNGLGETINTEGER64VPROC) GLH_EXT_GET_PROC_ADDRESS("glGetInteger64v");
		glGetSynciv = (PFNGLGETSYNCIVPROC) GLH_EXT_GET_PROC_ADDRESS("glGetSynciv");
	}
	if (mHasMapBufferRange)
	{
		glMapBufferRange = (PFNGLMAPBUFFERRANGEPROC) GLH_EXT_GET_PROC_ADDRESS("glMapBufferRange");
		glFlushMappedBufferRange = (PFNGLFLUSHMAPPEDBUFFERRANGEPROC) GLH_EXT_GET_PROC_ADDRESS("glFlushMappedBufferRange");
	}
	if (mHasFramebufferObject)
	{
		LL_INFOS() << "initExtensions() FramebufferObject-related procs..." << LL_ENDL;
		glIsRenderbuffer = (PFNGLISRENDERBUFFERPROC) GLH_EXT_GET_PROC_ADDRESS("glIsRenderbuffer");
		glBindRenderbuffer = (PFNGLBINDRENDERBUFFERPROC) GLH_EXT_GET_PROC_ADDRESS("glBindRenderbuffer");
		glDeleteRenderbuffers = (PFNGLDELETERENDERBUFFERSPROC) GLH_EXT_GET_PROC_ADDRESS("glDeleteRenderbuffers");
		glGenRenderbuffers = (PFNGLGENRENDERBUFFERSPROC) GLH_EXT_GET_PROC_ADDRESS("glGenRenderbuffers");
		glRenderbufferStorage = (PFNGLRENDERBUFFERSTORAGEPROC) GLH_EXT_GET_PROC_ADDRESS("glRenderbufferStorage");
		glGetRenderbufferParameteriv = (PFNGLGETRENDERBUFFERPARAMETERIVPROC) GLH_EXT_GET_PROC_ADDRESS("glGetRenderbufferParameteriv");
		glIsFramebuffer = (PFNGLISFRAMEBUFFERPROC) GLH_EXT_GET_PROC_ADDRESS("glIsFramebuffer");
		glBindFramebuffer = (PFNGLBINDFRAMEBUFFERPROC) GLH_EXT_GET_PROC_ADDRESS("glBindFramebuffer");
		glDeleteFramebuffers = (PFNGLDELETEFRAMEBUFFERSPROC) GLH_EXT_GET_PROC_ADDRESS("glDeleteFramebuffers");
		glGenFramebuffers = (PFNGLGENFRAMEBUFFERSPROC) GLH_EXT_GET_PROC_ADDRESS("glGenFramebuffers");
		glCheckFramebufferStatus = (PFNGLCHECKFRAMEBUFFERSTATUSPROC) GLH_EXT_GET_PROC_ADDRESS("glCheckFramebufferStatus");
		glFramebufferTexture1D = (PFNGLFRAMEBUFFERTEXTURE1DPROC) GLH_EXT_GET_PROC_ADDRESS("glFramebufferTexture1D");
		glFramebufferTexture2D = (PFNGLFRAMEBUFFERTEXTURE2DPROC) GLH_EXT_GET_PROC_ADDRESS("glFramebufferTexture2D");
		glFramebufferTexture3D = (PFNGLFRAMEBUFFERTEXTURE3DPROC) GLH_EXT_GET_PROC_ADDRESS("glFramebufferTexture3D");
		glFramebufferRenderbuffer = (PFNGLFRAMEBUFFERRENDERBUFFERPROC) GLH_EXT_GET_PROC_ADDRESS("glFramebufferRenderbuffer");
		glGetFramebufferAttachmentParameteriv = (PFNGLGETFRAMEBUFFERATTACHMENTPARAMETERIVPROC) GLH_EXT_GET_PROC_ADDRESS("glGetFramebufferAttachmentParameteriv");
		glGenerateMipmap = (PFNGLGENERATEMIPMAPPROC) GLH_EXT_GET_PROC_ADDRESS("glGenerateMipmap");
		glBlitFramebuffer = (PFNGLBLITFRAMEBUFFERPROC) GLH_EXT_GET_PROC_ADDRESS("glBlitFramebuffer");
		glRenderbufferStorageMultisample = (PFNGLRENDERBUFFERSTORAGEMULTISAMPLEPROC) GLH_EXT_GET_PROC_ADDRESS("glRenderbufferStorageMultisample");
		glFramebufferTextureLayer = (PFNGLFRAMEBUFFERTEXTURELAYERPROC) GLH_EXT_GET_PROC_ADDRESS("glFramebufferTextureLayer");
	}
	if (mHasDrawBuffers)
	{
		glDrawBuffersARB = (PFNGLDRAWBUFFERSARBPROC) GLH_EXT_GET_PROC_ADDRESS("glDrawBuffersARB");
	}
	if (mHasBlendFuncSeparate)
	{
		glBlendFuncSeparateEXT = (PFNGLBLENDFUNCSEPARATEEXTPROC) GLH_EXT_GET_PROC_ADDRESS("glBlendFuncSeparateEXT");
	}
	if (mHasTextureMultisample)
	{
		glTexImage2DMultisample = (PFNGLTEXIMAGE2DMULTISAMPLEPROC) GLH_EXT_GET_PROC_ADDRESS("glTexImage2DMultisample");
		glTexImage3DMultisample = (PFNGLTEXIMAGE3DMULTISAMPLEPROC) GLH_EXT_GET_PROC_ADDRESS("glTexImage3DMultisample");
		glGetMultisamplefv = (PFNGLGETMULTISAMPLEFVPROC) GLH_EXT_GET_PROC_ADDRESS("glGetMultisamplefv");
		glSampleMaski = (PFNGLSAMPLEMASKIPROC) GLH_EXT_GET_PROC_ADDRESS("glSampleMaski");
	}
	if (mHasTransformFeedback)
	{
		glBeginTransformFeedback = (PFNGLBEGINTRANSFORMFEEDBACKPROC) GLH_EXT_GET_PROC_ADDRESS("glBeginTransformFeedback");
		glEndTransformFeedback = (PFNGLENDTRANSFORMFEEDBACKPROC) GLH_EXT_GET_PROC_ADDRESS("glEndTransformFeedback");
		glTransformFeedbackVaryings = (PFNGLTRANSFORMFEEDBACKVARYINGSPROC) GLH_EXT_GET_PROC_ADDRESS("glTransformFeedbackVaryings");
		glBindBufferRange = (PFNGLBINDBUFFERRANGEPROC) GLH_EXT_GET_PROC_ADDRESS("glBindBufferRange");
		glBindBufferBase = (PFNGLBINDBUFFERBASEPROC) GLH_EXT_GET_PROC_ADDRESS("glBindBufferBase");
	}
	if (mHasDebugOutput)
	{
		glDebugMessageControlARB = (PFNGLDEBUGMESSAGECONTROLARBPROC) GLH_EXT_GET_PROC_ADDRESS("glDebugMessageControlARB");
		glDebugMessageInsertARB = (PFNGLDEBUGMESSAGEINSERTARBPROC) GLH_EXT_GET_PROC_ADDRESS("glDebugMessageInsertARB");
		glDebugMessageCallbackARB = (PFNGLDEBUGMESSAGECALLBACKARBPROC) GLH_EXT_GET_PROC_ADDRESS("glDebugMessageCallbackARB");
		glGetDebugMessageLogARB = (PFNGLGETDEBUGMESSAGELOGARBPROC) GLH_EXT_GET_PROC_ADDRESS("glGetDebugMessageLogARB");
	}
#if (!LL_LINUX) || LL_LINUX_NV_GL_HEADERS
	// This is expected to be a static symbol on Linux GL implementations, except if we use the nvidia headers - bah
	glDrawRangeElements = (PFNGLDRAWRANGEELEMENTSPROC)GLH_EXT_GET_PROC_ADDRESS("glDrawRangeElements");
	if (!glDrawRangeElements)
	{
		mGLMaxVertexRange = 0;
		mGLMaxIndexRange = 0;
	}
#endif // !LL_LINUX || LL_LINUX_NV_GL_HEADERS
#if LL_LINUX_NV_GL_HEADERS
	// nvidia headers are critically different from mesa-esque
 	glActiveTextureARB = (PFNGLACTIVETEXTUREARBPROC)GLH_EXT_GET_PROC_ADDRESS("glActiveTextureARB");
 	glClientActiveTextureARB = (PFNGLCLIENTACTIVETEXTUREARBPROC)GLH_EXT_GET_PROC_ADDRESS("glClientActiveTextureARB");
#endif // LL_LINUX_NV_GL_HEADERS

	if (mHasOcclusionQuery)
	{
		LL_INFOS() << "initExtensions() OcclusionQuery-related procs..." << LL_ENDL;
		glGenQueriesARB = (PFNGLGENQUERIESARBPROC)GLH_EXT_GET_PROC_ADDRESS("glGenQueriesARB");
		glDeleteQueriesARB = (PFNGLDELETEQUERIESARBPROC)GLH_EXT_GET_PROC_ADDRESS("glDeleteQueriesARB");
		glIsQueryARB = (PFNGLISQUERYARBPROC)GLH_EXT_GET_PROC_ADDRESS("glIsQueryARB");
		glBeginQueryARB = (PFNGLBEGINQUERYARBPROC)GLH_EXT_GET_PROC_ADDRESS("glBeginQueryARB");
		glEndQueryARB = (PFNGLENDQUERYARBPROC)GLH_EXT_GET_PROC_ADDRESS("glEndQueryARB");
		glGetQueryivARB = (PFNGLGETQUERYIVARBPROC)GLH_EXT_GET_PROC_ADDRESS("glGetQueryivARB");
		glGetQueryObjectivARB = (PFNGLGETQUERYOBJECTIVARBPROC)GLH_EXT_GET_PROC_ADDRESS("glGetQueryObjectivARB");
		glGetQueryObjectuivARB = (PFNGLGETQUERYOBJECTUIVARBPROC)GLH_EXT_GET_PROC_ADDRESS("glGetQueryObjectuivARB");
	}
	if (mHasTimerQuery)
	{
		LL_INFOS() << "initExtensions() TimerQuery-related procs..." << LL_ENDL;
		glQueryCounter = (PFNGLQUERYCOUNTERPROC) GLH_EXT_GET_PROC_ADDRESS("glQueryCounter");
		glGetQueryObjecti64v = (PFNGLGETQUERYOBJECTI64VPROC) GLH_EXT_GET_PROC_ADDRESS("glGetQueryObjecti64v");
		glGetQueryObjectui64v = (PFNGLGETQUERYOBJECTUI64VPROC) GLH_EXT_GET_PROC_ADDRESS("glGetQueryObjectui64v");
	}
	if (mHasPointParameters)
	{
		LL_INFOS() << "initExtensions() PointParameters-related procs..." << LL_ENDL;
		glPointParameterfARB = (PFNGLPOINTPARAMETERFARBPROC)GLH_EXT_GET_PROC_ADDRESS("glPointParameterfARB");
		glPointParameterfvARB = (PFNGLPOINTPARAMETERFVARBPROC)GLH_EXT_GET_PROC_ADDRESS("glPointParameterfvARB");
	}

    // Assume shader capabilities
    glDeleteObjectARB         = (PFNGLDELETEOBJECTARBPROC) GLH_EXT_GET_PROC_ADDRESS("glDeleteObjectARB");
    glGetHandleARB            = (PFNGLGETHANDLEARBPROC) GLH_EXT_GET_PROC_ADDRESS("glGetHandleARB");
    glDetachObjectARB         = (PFNGLDETACHOBJECTARBPROC) GLH_EXT_GET_PROC_ADDRESS("glDetachObjectARB");
    glCreateShaderObjectARB   = (PFNGLCREATESHADEROBJECTARBPROC) GLH_EXT_GET_PROC_ADDRESS("glCreateShaderObjectARB");
    glShaderSourceARB         = (PFNGLSHADERSOURCEARBPROC) GLH_EXT_GET_PROC_ADDRESS("glShaderSourceARB");
    glCompileShaderARB        = (PFNGLCOMPILESHADERARBPROC) GLH_EXT_GET_PROC_ADDRESS("glCompileShaderARB");
    glCreateProgramObjectARB  = (PFNGLCREATEPROGRAMOBJECTARBPROC) GLH_EXT_GET_PROC_ADDRESS("glCreateProgramObjectARB");
    glAttachObjectARB         = (PFNGLATTACHOBJECTARBPROC) GLH_EXT_GET_PROC_ADDRESS("glAttachObjectARB");
    glLinkProgramARB          = (PFNGLLINKPROGRAMARBPROC) GLH_EXT_GET_PROC_ADDRESS("glLinkProgramARB");
    glUseProgramObjectARB     = (PFNGLUSEPROGRAMOBJECTARBPROC) GLH_EXT_GET_PROC_ADDRESS("glUseProgramObjectARB");
    glValidateProgramARB      = (PFNGLVALIDATEPROGRAMARBPROC) GLH_EXT_GET_PROC_ADDRESS("glValidateProgramARB");
    glUniform1fARB            = (PFNGLUNIFORM1FARBPROC) GLH_EXT_GET_PROC_ADDRESS("glUniform1fARB");
    glUniform2fARB            = (PFNGLUNIFORM2FARBPROC) GLH_EXT_GET_PROC_ADDRESS("glUniform2fARB");
    glUniform3fARB            = (PFNGLUNIFORM3FARBPROC) GLH_EXT_GET_PROC_ADDRESS("glUniform3fARB");
    glUniform4fARB            = (PFNGLUNIFORM4FARBPROC) GLH_EXT_GET_PROC_ADDRESS("glUniform4fARB");
    glUniform1iARB            = (PFNGLUNIFORM1IARBPROC) GLH_EXT_GET_PROC_ADDRESS("glUniform1iARB");
    glUniform2iARB            = (PFNGLUNIFORM2IARBPROC) GLH_EXT_GET_PROC_ADDRESS("glUniform2iARB");
    glUniform3iARB            = (PFNGLUNIFORM3IARBPROC) GLH_EXT_GET_PROC_ADDRESS("glUniform3iARB");
    glUniform4iARB            = (PFNGLUNIFORM4IARBPROC) GLH_EXT_GET_PROC_ADDRESS("glUniform4iARB");
    glUniform1fvARB           = (PFNGLUNIFORM1FVARBPROC) GLH_EXT_GET_PROC_ADDRESS("glUniform1fvARB");
    glUniform2fvARB           = (PFNGLUNIFORM2FVARBPROC) GLH_EXT_GET_PROC_ADDRESS("glUniform2fvARB");
    glUniform3fvARB           = (PFNGLUNIFORM3FVARBPROC) GLH_EXT_GET_PROC_ADDRESS("glUniform3fvARB");
    glUniform4fvARB           = (PFNGLUNIFORM4FVARBPROC) GLH_EXT_GET_PROC_ADDRESS("glUniform4fvARB");
    glUniform1ivARB           = (PFNGLUNIFORM1IVARBPROC) GLH_EXT_GET_PROC_ADDRESS("glUniform1ivARB");
    glUniform2ivARB           = (PFNGLUNIFORM2IVARBPROC) GLH_EXT_GET_PROC_ADDRESS("glUniform2ivARB");
    glUniform3ivARB           = (PFNGLUNIFORM3IVARBPROC) GLH_EXT_GET_PROC_ADDRESS("glUniform3ivARB");
    glUniform4ivARB           = (PFNGLUNIFORM4IVARBPROC) GLH_EXT_GET_PROC_ADDRESS("glUniform4ivARB");
    glUniformMatrix2fvARB     = (PFNGLUNIFORMMATRIX2FVARBPROC) GLH_EXT_GET_PROC_ADDRESS("glUniformMatrix2fvARB");
    glUniformMatrix3fvARB     = (PFNGLUNIFORMMATRIX3FVARBPROC) GLH_EXT_GET_PROC_ADDRESS("glUniformMatrix3fvARB");
    glUniformMatrix3x4fv      = (PFNGLUNIFORMMATRIX3X4FVPROC) GLH_EXT_GET_PROC_ADDRESS("glUniformMatrix3x4fv");
    glUniformMatrix4fvARB     = (PFNGLUNIFORMMATRIX4FVARBPROC) GLH_EXT_GET_PROC_ADDRESS("glUniformMatrix4fvARB");
    glGetObjectParameterfvARB = (PFNGLGETOBJECTPARAMETERFVARBPROC) GLH_EXT_GET_PROC_ADDRESS("glGetObjectParameterfvARB");
    glGetObjectParameterivARB = (PFNGLGETOBJECTPARAMETERIVARBPROC) GLH_EXT_GET_PROC_ADDRESS("glGetObjectParameterivARB");
    glGetInfoLogARB           = (PFNGLGETINFOLOGARBPROC) GLH_EXT_GET_PROC_ADDRESS("glGetInfoLogARB");
    glGetAttachedObjectsARB   = (PFNGLGETATTACHEDOBJECTSARBPROC) GLH_EXT_GET_PROC_ADDRESS("glGetAttachedObjectsARB");
    glGetUniformLocationARB   = (PFNGLGETUNIFORMLOCATIONARBPROC) GLH_EXT_GET_PROC_ADDRESS("glGetUniformLocationARB");
    glGetActiveUniformARB     = (PFNGLGETACTIVEUNIFORMARBPROC) GLH_EXT_GET_PROC_ADDRESS("glGetActiveUniformARB");
    glGetUniformfvARB         = (PFNGLGETUNIFORMFVARBPROC) GLH_EXT_GET_PROC_ADDRESS("glGetUniformfvARB");
    glGetUniformivARB         = (PFNGLGETUNIFORMIVARBPROC) GLH_EXT_GET_PROC_ADDRESS("glGetUniformivARB");
    glGetShaderSourceARB      = (PFNGLGETSHADERSOURCEARBPROC) GLH_EXT_GET_PROC_ADDRESS("glGetShaderSourceARB");

    LL_INFOS() << "initExtensions() VertexShader-related procs..." << LL_ENDL;

    // nSight doesn't support use of ARB funcs that have been normalized in the API
    if (!LLRender::sNsightDebugSupport)
    {
        glGetAttribLocationARB  = (PFNGLGETATTRIBLOCATIONARBPROC) GLH_EXT_GET_PROC_ADDRESS("glGetAttribLocationARB");
        glBindAttribLocationARB = (PFNGLBINDATTRIBLOCATIONARBPROC) GLH_EXT_GET_PROC_ADDRESS("glBindAttribLocationARB");
    }
    else
    {
        glGetAttribLocationARB  = (PFNGLGETATTRIBLOCATIONARBPROC) GLH_EXT_GET_PROC_ADDRESS("glGetAttribLocation");
        glBindAttribLocationARB = (PFNGLBINDATTRIBLOCATIONARBPROC) GLH_EXT_GET_PROC_ADDRESS("glBindAttribLocation");
    }

    glGetActiveAttribARB            = (PFNGLGETACTIVEATTRIBARBPROC) GLH_EXT_GET_PROC_ADDRESS("glGetActiveAttribARB");
    glVertexAttrib1dARB             = (PFNGLVERTEXATTRIB1DARBPROC) GLH_EXT_GET_PROC_ADDRESS("glVertexAttrib1dARB");
    glVertexAttrib1dvARB            = (PFNGLVERTEXATTRIB1DVARBPROC) GLH_EXT_GET_PROC_ADDRESS("glVertexAttrib1dvARB");
    glVertexAttrib1fARB             = (PFNGLVERTEXATTRIB1FARBPROC) GLH_EXT_GET_PROC_ADDRESS("glVertexAttrib1fARB");
    glVertexAttrib1fvARB            = (PFNGLVERTEXATTRIB1FVARBPROC) GLH_EXT_GET_PROC_ADDRESS("glVertexAttrib1fvARB");
    glVertexAttrib1sARB             = (PFNGLVERTEXATTRIB1SARBPROC) GLH_EXT_GET_PROC_ADDRESS("glVertexAttrib1sARB");
    glVertexAttrib1svARB            = (PFNGLVERTEXATTRIB1SVARBPROC) GLH_EXT_GET_PROC_ADDRESS("glVertexAttrib1svARB");
    glVertexAttrib2dARB             = (PFNGLVERTEXATTRIB2DARBPROC) GLH_EXT_GET_PROC_ADDRESS("glVertexAttrib2dARB");
    glVertexAttrib2dvARB            = (PFNGLVERTEXATTRIB2DVARBPROC) GLH_EXT_GET_PROC_ADDRESS("glVertexAttrib2dvARB");
    glVertexAttrib2fARB             = (PFNGLVERTEXATTRIB2FARBPROC) GLH_EXT_GET_PROC_ADDRESS("glVertexAttrib2fARB");
    glVertexAttrib2fvARB            = (PFNGLVERTEXATTRIB2FVARBPROC) GLH_EXT_GET_PROC_ADDRESS("glVertexAttrib2fvARB");
    glVertexAttrib2sARB             = (PFNGLVERTEXATTRIB2SARBPROC) GLH_EXT_GET_PROC_ADDRESS("glVertexAttrib2sARB");
    glVertexAttrib2svARB            = (PFNGLVERTEXATTRIB2SVARBPROC) GLH_EXT_GET_PROC_ADDRESS("glVertexAttrib2svARB");
    glVertexAttrib3dARB             = (PFNGLVERTEXATTRIB3DARBPROC) GLH_EXT_GET_PROC_ADDRESS("glVertexAttrib3dARB");
    glVertexAttrib3dvARB            = (PFNGLVERTEXATTRIB3DVARBPROC) GLH_EXT_GET_PROC_ADDRESS("glVertexAttrib3dvARB");
    glVertexAttrib3fARB             = (PFNGLVERTEXATTRIB3FARBPROC) GLH_EXT_GET_PROC_ADDRESS("glVertexAttrib3fARB");
    glVertexAttrib3fvARB            = (PFNGLVERTEXATTRIB3FVARBPROC) GLH_EXT_GET_PROC_ADDRESS("glVertexAttrib3fvARB");
    glVertexAttrib3sARB             = (PFNGLVERTEXATTRIB3SARBPROC) GLH_EXT_GET_PROC_ADDRESS("glVertexAttrib3sARB");
    glVertexAttrib3svARB            = (PFNGLVERTEXATTRIB3SVARBPROC) GLH_EXT_GET_PROC_ADDRESS("glVertexAttrib3svARB");
    glVertexAttrib4nbvARB           = (PFNGLVERTEXATTRIB4NBVARBPROC) GLH_EXT_GET_PROC_ADDRESS("glVertexAttrib4nbvARB");
    glVertexAttrib4nivARB           = (PFNGLVERTEXATTRIB4NIVARBPROC) GLH_EXT_GET_PROC_ADDRESS("glVertexAttrib4nivARB");
    glVertexAttrib4nsvARB           = (PFNGLVERTEXATTRIB4NSVARBPROC) GLH_EXT_GET_PROC_ADDRESS("glVertexAttrib4nsvARB");
    glVertexAttrib4nubARB           = (PFNGLVERTEXATTRIB4NUBARBPROC) GLH_EXT_GET_PROC_ADDRESS("glVertexAttrib4nubARB");
    glVertexAttrib4nubvARB          = (PFNGLVERTEXATTRIB4NUBVARBPROC) GLH_EXT_GET_PROC_ADDRESS("glVertexAttrib4nubvARB");
    glVertexAttrib4nuivARB          = (PFNGLVERTEXATTRIB4NUIVARBPROC) GLH_EXT_GET_PROC_ADDRESS("glVertexAttrib4nuivARB");
    glVertexAttrib4nusvARB          = (PFNGLVERTEXATTRIB4NUSVARBPROC) GLH_EXT_GET_PROC_ADDRESS("glVertexAttrib4nusvARB");
    glVertexAttrib4bvARB            = (PFNGLVERTEXATTRIB4BVARBPROC) GLH_EXT_GET_PROC_ADDRESS("glVertexAttrib4bvARB");
    glVertexAttrib4dARB             = (PFNGLVERTEXATTRIB4DARBPROC) GLH_EXT_GET_PROC_ADDRESS("glVertexAttrib4dARB");
    glVertexAttrib4dvARB            = (PFNGLVERTEXATTRIB4DVARBPROC) GLH_EXT_GET_PROC_ADDRESS("glVertexAttrib4dvARB");
    glVertexAttrib4fARB             = (PFNGLVERTEXATTRIB4FARBPROC) GLH_EXT_GET_PROC_ADDRESS("glVertexAttrib4fARB");
    glVertexAttrib4fvARB            = (PFNGLVERTEXATTRIB4FVARBPROC) GLH_EXT_GET_PROC_ADDRESS("glVertexAttrib4fvARB");
    glVertexAttrib4ivARB            = (PFNGLVERTEXATTRIB4IVARBPROC) GLH_EXT_GET_PROC_ADDRESS("glVertexAttrib4ivARB");
    glVertexAttrib4sARB             = (PFNGLVERTEXATTRIB4SARBPROC) GLH_EXT_GET_PROC_ADDRESS("glVertexAttrib4sARB");
    glVertexAttrib4svARB            = (PFNGLVERTEXATTRIB4SVARBPROC) GLH_EXT_GET_PROC_ADDRESS("glVertexAttrib4svARB");
    glVertexAttrib4ubvARB           = (PFNGLVERTEXATTRIB4UBVARBPROC) GLH_EXT_GET_PROC_ADDRESS("glVertexAttrib4ubvARB");
    glVertexAttrib4uivARB           = (PFNGLVERTEXATTRIB4UIVARBPROC) GLH_EXT_GET_PROC_ADDRESS("glVertexAttrib4uivARB");
    glVertexAttrib4usvARB           = (PFNGLVERTEXATTRIB4USVARBPROC) GLH_EXT_GET_PROC_ADDRESS("glVertexAttrib4usvARB");
    glVertexAttribPointerARB        = (PFNGLVERTEXATTRIBPOINTERARBPROC) GLH_EXT_GET_PROC_ADDRESS("glVertexAttribPointerARB");
    glVertexAttribIPointer          = (PFNGLVERTEXATTRIBIPOINTERPROC) GLH_EXT_GET_PROC_ADDRESS("glVertexAttribIPointer");
    glEnableVertexAttribArrayARB    = (PFNGLENABLEVERTEXATTRIBARRAYARBPROC) GLH_EXT_GET_PROC_ADDRESS("glEnableVertexAttribArrayARB");
    glDisableVertexAttribArrayARB   = (PFNGLDISABLEVERTEXATTRIBARRAYARBPROC) GLH_EXT_GET_PROC_ADDRESS("glDisableVertexAttribArrayARB");
    glProgramStringARB              = (PFNGLPROGRAMSTRINGARBPROC) GLH_EXT_GET_PROC_ADDRESS("glProgramStringARB");
    glBindProgramARB                = (PFNGLBINDPROGRAMARBPROC) GLH_EXT_GET_PROC_ADDRESS("glBindProgramARB");
    glDeleteProgramsARB             = (PFNGLDELETEPROGRAMSARBPROC) GLH_EXT_GET_PROC_ADDRESS("glDeleteProgramsARB");
    glGenProgramsARB                = (PFNGLGENPROGRAMSARBPROC) GLH_EXT_GET_PROC_ADDRESS("glGenProgramsARB");
    glProgramEnvParameter4dARB      = (PFNGLPROGRAMENVPARAMETER4DARBPROC) GLH_EXT_GET_PROC_ADDRESS("glProgramEnvParameter4dARB");
    glProgramEnvParameter4dvARB     = (PFNGLPROGRAMENVPARAMETER4DVARBPROC) GLH_EXT_GET_PROC_ADDRESS("glProgramEnvParameter4dvARB");
    glProgramEnvParameter4fARB      = (PFNGLPROGRAMENVPARAMETER4FARBPROC) GLH_EXT_GET_PROC_ADDRESS("glProgramEnvParameter4fARB");
    glProgramEnvParameter4fvARB     = (PFNGLPROGRAMENVPARAMETER4FVARBPROC) GLH_EXT_GET_PROC_ADDRESS("glProgramEnvParameter4fvARB");
    glProgramLocalParameter4dARB    = (PFNGLPROGRAMLOCALPARAMETER4DARBPROC) GLH_EXT_GET_PROC_ADDRESS("glProgramLocalParameter4dARB");
    glProgramLocalParameter4dvARB   = (PFNGLPROGRAMLOCALPARAMETER4DVARBPROC) GLH_EXT_GET_PROC_ADDRESS("glProgramLocalParameter4dvARB");
    glProgramLocalParameter4fARB    = (PFNGLPROGRAMLOCALPARAMETER4FARBPROC) GLH_EXT_GET_PROC_ADDRESS("glProgramLocalParameter4fARB");
    glProgramLocalParameter4fvARB   = (PFNGLPROGRAMLOCALPARAMETER4FVARBPROC) GLH_EXT_GET_PROC_ADDRESS("glProgramLocalParameter4fvARB");
    glGetProgramEnvParameterdvARB   = (PFNGLGETPROGRAMENVPARAMETERDVARBPROC) GLH_EXT_GET_PROC_ADDRESS("glGetProgramEnvParameterdvARB");
    glGetProgramEnvParameterfvARB   = (PFNGLGETPROGRAMENVPARAMETERFVARBPROC) GLH_EXT_GET_PROC_ADDRESS("glGetProgramEnvParameterfvARB");
    glGetProgramLocalParameterdvARB = (PFNGLGETPROGRAMLOCALPARAMETERDVARBPROC) GLH_EXT_GET_PROC_ADDRESS("glGetProgramLocalParameterdvARB");
    glGetProgramLocalParameterfvARB = (PFNGLGETPROGRAMLOCALPARAMETERFVARBPROC) GLH_EXT_GET_PROC_ADDRESS("glGetProgramLocalParameterfvARB");
    glGetProgramivARB               = (PFNGLGETPROGRAMIVARBPROC) GLH_EXT_GET_PROC_ADDRESS("glGetProgramivARB");
    glGetProgramStringARB           = (PFNGLGETPROGRAMSTRINGARBPROC) GLH_EXT_GET_PROC_ADDRESS("glGetProgramStringARB");
    glGetVertexAttribdvARB          = (PFNGLGETVERTEXATTRIBDVARBPROC) GLH_EXT_GET_PROC_ADDRESS("glGetVertexAttribdvARB");
    glGetVertexAttribfvARB          = (PFNGLGETVERTEXATTRIBFVARBPROC) GLH_EXT_GET_PROC_ADDRESS("glGetVertexAttribfvARB");
    glGetVertexAttribivARB          = (PFNGLGETVERTEXATTRIBIVARBPROC) GLH_EXT_GET_PROC_ADDRESS("glGetVertexAttribivARB");
    glGetVertexAttribPointervARB    = (PFNGLGETVERTEXATTRIBPOINTERVARBPROC) GLH_EXT_GET_PROC_ADDRESS("glgetVertexAttribPointervARB");
    glIsProgramARB                  = (PFNGLISPROGRAMARBPROC) GLH_EXT_GET_PROC_ADDRESS("glIsProgramARB");

    LL_DEBUGS("RenderInit") << "GL Probe: Got symbols" << LL_ENDL;
#endif

    mInited = TRUE;
}

void rotate_quat(LLQuaternion& rotation)
{
	F32 angle_radians, x, y, z;
	rotation.getAngleAxis(&angle_radians, &x, &y, &z);
	gGL.rotatef(angle_radians * RAD_TO_DEG, x, y, z);
}

void flush_glerror()
{
	glGetError();
}

//this function outputs gl error to the log file, does not crash the code.
void log_glerror()
{
	if (LL_UNLIKELY(!gGLManager.mInited))
	{
		return ;
	}
	//  Create or update texture to be used with this data 
	GLenum error;
	error = glGetError();
	while (LL_UNLIKELY(error))
	{
		GLubyte const * gl_error_msg = gluErrorString(error);
		if (NULL != gl_error_msg)
		{
			LL_WARNS() << "GL Error: " << error << " GL Error String: " << gl_error_msg << LL_ENDL ;			
		}
		else
		{
			// gluErrorString returns NULL for some extensions' error codes.
			// you'll probably have to grep for the number in glext.h.
			LL_WARNS() << "GL Error: UNKNOWN 0x" << std::hex << error << std::dec << LL_ENDL;
		}
		error = glGetError();
	}
}

void do_assert_glerror()
{
	//  Create or update texture to be used with this data 
	GLenum error;
	error = glGetError();
	BOOL quit = FALSE;
	while (LL_UNLIKELY(error))
	{
		quit = TRUE;
		GLubyte const * gl_error_msg = gluErrorString(error);
		if (NULL != gl_error_msg)
		{
			LL_WARNS("RenderState") << "GL Error:" << error<< LL_ENDL;
			LL_WARNS("RenderState") << "GL Error String:" << gl_error_msg << LL_ENDL;

			if (gDebugSession)
			{
				gFailLog << "GL Error:" << gl_error_msg << std::endl;
			}
		}
		else
		{
			// gluErrorString returns NULL for some extensions' error codes.
			// you'll probably have to grep for the number in glext.h.
			LL_WARNS("RenderState") << "GL Error: UNKNOWN 0x" << std::hex << error << std::dec << LL_ENDL;

			if (gDebugSession)
			{
				gFailLog << "GL Error: UNKNOWN 0x" << std::hex << error << std::dec << std::endl;
			}
		}
		error = glGetError();
	}

	if (quit)
	{
		if (gDebugSession)
		{
			ll_fail("assert_glerror failed");
		}
		else
		{
			LL_ERRS() << "One or more unhandled GL errors." << LL_ENDL;
		}
	}
}

void assert_glerror()
{
/*	if (!gGLActive)
	{
		//LL_WARNS() << "GL used while not active!" << LL_ENDL;

		if (gDebugSession)
		{
			//ll_fail("GL used while not active");
		}
	}
*/

	if (!gDebugGL) 
	{
		//funny looking if for branch prediction -- gDebugGL is almost always false and assert_glerror is called often
	}
	else
	{
		do_assert_glerror();
	}
}
	

void clear_glerror()
{
	glGetError();
	glGetError();
}

///////////////////////////////////////////////////////////////
//
// LLGLState
//

// Static members
boost::unordered_map<LLGLenum, LLGLboolean> LLGLState::sStateMap;

GLboolean LLGLDepthTest::sDepthEnabled = GL_FALSE; // OpenGL default
GLenum LLGLDepthTest::sDepthFunc = GL_LESS; // OpenGL default
GLboolean LLGLDepthTest::sWriteEnabled = GL_TRUE; // OpenGL default

//static
void LLGLState::initClass() 
{
	sStateMap[GL_DITHER] = GL_TRUE;
	// sStateMap[GL_TEXTURE_2D] = GL_TRUE;
	
	//make sure multisample defaults to disabled
	sStateMap[GL_MULTISAMPLE_ARB] = GL_FALSE;
	glDisable(GL_MULTISAMPLE_ARB);
}

//static
void LLGLState::restoreGL()
{
	sStateMap.clear();
	initClass();
}

//static
// Really shouldn't be needed, but seems we sometimes do.
void LLGLState::resetTextureStates()
{
	gGL.flush();
	GLint maxTextureUnits;
	
	glGetIntegerv(GL_MAX_TEXTURE_UNITS_ARB, &maxTextureUnits);
	for (S32 j = maxTextureUnits-1; j >=0; j--)
	{
		gGL.getTexUnit(j)->activate();
		glClientActiveTextureARB(GL_TEXTURE0_ARB+j);
		j == 0 ? gGL.getTexUnit(j)->enable(LLTexUnit::TT_TEXTURE) : gGL.getTexUnit(j)->disable();
	}
}

void LLGLState::dumpStates() 
{
	LL_INFOS("RenderState") << "GL States:" << LL_ENDL;
	for (boost::unordered_map<LLGLenum, LLGLboolean>::iterator iter = sStateMap.begin();
		 iter != sStateMap.end(); ++iter)
	{
		LL_INFOS("RenderState") << llformat(" 0x%04x : %s",(S32)iter->first,iter->second?"TRUE":"FALSE") << LL_ENDL;
	}
}

void LLGLState::checkStates(const std::string& msg)  
{
	if (!gDebugGL)
	{
		return;
	}

	stop_glerror();

	GLint src;
	GLint dst;
	glGetIntegerv(GL_BLEND_SRC, &src);
	glGetIntegerv(GL_BLEND_DST, &dst);
	
	stop_glerror();

	BOOL error = FALSE;

	if (src != GL_SRC_ALPHA || dst != GL_ONE_MINUS_SRC_ALPHA)
	{
		if (gDebugSession)
		{
			gFailLog << "Blend function corrupted: " << std::hex << src << " " << std::hex << dst << "  " << msg << std::dec << std::endl;
			error = TRUE;
		}
		else
		{
			LL_GL_ERRS << "Blend function corrupted: " << std::hex << src << " " << std::hex << dst << "  " << msg << std::dec << LL_ENDL;
		}
	}
	
	for (boost::unordered_map<LLGLenum, LLGLboolean>::iterator iter = sStateMap.begin();
		 iter != sStateMap.end(); ++iter)
	{
		LLGLenum state = iter->first;
		LLGLboolean cur_state = iter->second;
		stop_glerror();
		LLGLboolean gl_state = glIsEnabled(state);
		stop_glerror();
		if(cur_state != gl_state)
		{
			dumpStates();
			if (gDebugSession)
			{
				gFailLog << llformat("LLGLState error. State: 0x%04x",state) << std::endl;
				error = TRUE;
			}
			else
			{
				LL_GL_ERRS << llformat("LLGLState error. State: 0x%04x",state) << LL_ENDL;
			}
		}
	}
	
	if (error)
	{
		ll_fail("LLGLState::checkStates failed.");
	}
	stop_glerror();
}

void LLGLState::checkTextureChannels(const std::string& msg)
{
#if 0
	if (!gDebugGL)
	{
		return;
	}
	stop_glerror();

	GLint activeTexture;
	glGetIntegerv(GL_ACTIVE_TEXTURE_ARB, &activeTexture);
	stop_glerror();

	BOOL error = FALSE;

	if (activeTexture == GL_TEXTURE0_ARB)
	{
		GLint tex_env_mode = 0;

		glGetTexEnviv(GL_TEXTURE_ENV, GL_TEXTURE_ENV_MODE, &tex_env_mode);
		stop_glerror();

		if (tex_env_mode != GL_MODULATE)
		{
			error = TRUE;
			LL_WARNS("RenderState") << "GL_TEXTURE_ENV_MODE invalid: " << std::hex << tex_env_mode << std::dec << LL_ENDL;
			if (gDebugSession)
			{
				gFailLog << "GL_TEXTURE_ENV_MODE invalid: " << std::hex << tex_env_mode << std::dec << std::endl;
			}
		}
	}

	static const char* label[] =
	{
		"GL_TEXTURE_2D",
		"GL_TEXTURE_COORD_ARRAY",
		"GL_TEXTURE_1D",
		"GL_TEXTURE_CUBE_MAP_ARB",
		"GL_TEXTURE_GEN_S",
		"GL_TEXTURE_GEN_T",
		"GL_TEXTURE_GEN_Q",
		"GL_TEXTURE_GEN_R",
		"GL_TEXTURE_RECTANGLE_ARB",
		"GL_TEXTURE_2D_MULTISAMPLE"
	};

	static GLint value[] =
	{
		GL_TEXTURE_2D,
		GL_TEXTURE_COORD_ARRAY,
		GL_TEXTURE_1D,
		GL_TEXTURE_CUBE_MAP_ARB,
		GL_TEXTURE_GEN_S,
		GL_TEXTURE_GEN_T,
		GL_TEXTURE_GEN_Q,
		GL_TEXTURE_GEN_R,
		GL_TEXTURE_RECTANGLE_ARB,
		GL_TEXTURE_2D_MULTISAMPLE
	};

	GLint stackDepth = 0;

	glh::matrix4f mat;
	glh::matrix4f identity;
	identity.identity();

	for (GLint i = 1; i < gGLManager.mNumTextureUnits; i++)
	{
		gGL.getTexUnit(i)->activate();

		if (i < gGLManager.mNumTextureUnits)
		{
			glClientActiveTextureARB(GL_TEXTURE0_ARB+i);
			stop_glerror();
			glGetIntegerv(GL_TEXTURE_STACK_DEPTH, &stackDepth);
			stop_glerror();

			if (stackDepth != 1)
			{
				error = TRUE;
				LL_WARNS("RenderState") << "Texture matrix stack corrupted." << LL_ENDL;

				if (gDebugSession)
				{
					gFailLog << "Texture matrix stack corrupted." << std::endl;
				}
			}

			glGetFloatv(GL_TEXTURE_MATRIX, (GLfloat*) mat.m);
			stop_glerror();

			if (mat != identity)
			{
				error = TRUE;
				LL_WARNS("RenderState") << "Texture matrix in channel " << i << " corrupt." << LL_ENDL;
				if (gDebugSession)
				{
					gFailLog << "Texture matrix in channel " << i << " corrupt." << std::endl;
				}
			}
				
			for (S32 j = (i == 0 ? 1 : 0); 
				j < 9; j++)
			{
				if (j == 8 && !gGLManager.mHasTextureRectangle ||
					j == 9 && !gGLManager.mHasTextureMultisample)
				{
					continue;
				}
				
				if (glIsEnabled(value[j]))
				{
					error = TRUE;
					LL_WARNS("RenderState") << "Texture channel " << i << " still has " << label[j] << " enabled." << LL_ENDL;
					if (gDebugSession)
					{
						gFailLog << "Texture channel " << i << " still has " << label[j] << " enabled." << std::endl;
					}
				}
				stop_glerror();
			}

			glGetFloatv(GL_TEXTURE_MATRIX, mat.m);
			stop_glerror();

			if (mat != identity)
			{
				error = TRUE;
				LL_WARNS("RenderState") << "Texture matrix " << i << " is not identity." << LL_ENDL;
				if (gDebugSession)
				{
					gFailLog << "Texture matrix " << i << " is not identity." << std::endl;
				}
			}
		}

		{
			GLint tex = 0;
			stop_glerror();
			glGetIntegerv(GL_TEXTURE_BINDING_2D, &tex);
			stop_glerror();

			if (tex != 0)
			{
				error = TRUE;
				LL_WARNS("RenderState") << "Texture channel " << i << " still has texture " << tex << " bound." << LL_ENDL;

				if (gDebugSession)
				{
					gFailLog << "Texture channel " << i << " still has texture " << tex << " bound." << std::endl;
				}
			}
		}
	}

	stop_glerror();
	gGL.getTexUnit(0)->activate();
	glClientActiveTextureARB(GL_TEXTURE0_ARB);
	stop_glerror();

	if (error)
	{
		if (gDebugSession)
		{
			ll_fail("LLGLState::checkTextureChannels failed.");
		}
		else
		{
			LL_GL_ERRS << "GL texture state corruption detected.  " << msg << LL_ENDL;
		}
	}
#endif
}

///////////////////////////////////////////////////////////////////////

LLGLState::LLGLState(LLGLenum state, S32 enabled) :
	mState(state), mWasEnabled(FALSE), mIsEnabled(FALSE)
{
    LL_PROFILE_ZONE_SCOPED_CATEGORY_PIPELINE;
	switch (state)
	{
		case GL_ALPHA_TEST:
		case GL_NORMALIZE:
		case GL_TEXTURE_GEN_R:
		case GL_TEXTURE_GEN_S:
		case GL_TEXTURE_GEN_T:
		case GL_TEXTURE_GEN_Q:
		case GL_LIGHTING:
		case GL_COLOR_MATERIAL:
		case GL_FOG:
		case GL_LINE_STIPPLE:
		case GL_POLYGON_STIPPLE:
			mState = 0;
			break;
	}


	stop_glerror();
	if (mState)
	{
		mWasEnabled = sStateMap[state];
        // we can't actually assert on this as queued changes to state are not reflected by glIsEnabled
		//llassert(mWasEnabled == glIsEnabled(state));
		setEnabled(enabled);
		stop_glerror();
	}
}

void LLGLState::setEnabled(S32 enabled)
{
	if (!mState)
	{
		return;
	}
	if (enabled == CURRENT_STATE)
	{
		enabled = sStateMap[mState] == GL_TRUE ? TRUE : FALSE;
	}
	else if (enabled == TRUE && sStateMap[mState] != GL_TRUE)
	{
		gGL.flush();
		glEnable(mState);
		sStateMap[mState] = GL_TRUE;
	}
	else if (enabled == FALSE && sStateMap[mState] != GL_FALSE)
	{
		gGL.flush();
		glDisable(mState);
		sStateMap[mState] = GL_FALSE;
	}
	mIsEnabled = enabled;
}

LLGLState::~LLGLState() 
{
    LL_PROFILE_ZONE_SCOPED_CATEGORY_PIPELINE;
	stop_glerror();
	if (mState)
	{
		if (gDebugGL)
		{
			if (!gDebugSession)
			{
				llassert_always(sStateMap[mState] == glIsEnabled(mState));
			}
			else
			{
				if (sStateMap[mState] != glIsEnabled(mState))
				{
					ll_fail("GL enabled state does not match expected");
				}
			}
		}

		if (mIsEnabled != mWasEnabled)
		{
			gGL.flush();
			if (mWasEnabled)
			{
				glEnable(mState);
				sStateMap[mState] = GL_TRUE;
			}
			else
			{
				glDisable(mState);
				sStateMap[mState] = GL_FALSE;
			}
		}
	}
	stop_glerror();
}

////////////////////////////////////////////////////////////////////////////////

void LLGLManager::initGLStates()
{
	//gl states moved to classes in llglstates.h
	LLGLState::initClass();
}

////////////////////////////////////////////////////////////////////////////////

void parse_gl_version( S32* major, S32* minor, S32* release, std::string* vendor_specific, std::string* version_string )
{
	// GL_VERSION returns a null-terminated string with the format: 
	// <major>.<minor>[.<release>] [<vendor specific>]

	const char* version = (const char*) glGetString(GL_VERSION);
	*major = 0;
	*minor = 0;
	*release = 0;
	vendor_specific->assign("");

	if( !version )
	{
		return;
	}

	version_string->assign(version);

	std::string ver_copy( version );
	S32 len = (S32)strlen( version );	/* Flawfinder: ignore */
	S32 i = 0;
	S32 start;
	// Find the major version
	start = i;
	for( ; i < len; i++ )
	{
		if( '.' == version[i] )
		{
			break;
		}
	}
	std::string major_str = ver_copy.substr(start,i-start);
	LLStringUtil::convertToS32(major_str, *major);

	if( '.' == version[i] )
	{
		i++;
	}

	// Find the minor version
	start = i;
	for( ; i < len; i++ )
	{
		if( ('.' == version[i]) || isspace(version[i]) )
		{
			break;
		}
	}
	std::string minor_str = ver_copy.substr(start,i-start);
	LLStringUtil::convertToS32(minor_str, *minor);

	// Find the release number (optional)
	if( '.' == version[i] )
	{
		i++;

		start = i;
		for( ; i < len; i++ )
		{
			if( isspace(version[i]) )
			{
				break;
			}
		}

		std::string release_str = ver_copy.substr(start,i-start);
		LLStringUtil::convertToS32(release_str, *release);
	}

	// Skip over any white space
	while( version[i] && isspace( version[i] ) )
	{
		i++;
	}

	// Copy the vendor-specific string (optional)
	if( version[i] )
	{
		vendor_specific->assign( version + i );
	}
}


void parse_glsl_version(S32& major, S32& minor)
{
	// GL_SHADING_LANGUAGE_VERSION returns a null-terminated string with the format: 
	// <major>.<minor>[.<release>] [<vendor specific>]

	const char* version = (const char*) glGetString(GL_SHADING_LANGUAGE_VERSION);
	major = 0;
	minor = 0;
	
	if( !version )
	{
		return;
	}

	std::string ver_copy( version );
	S32 len = (S32)strlen( version );	/* Flawfinder: ignore */
	S32 i = 0;
	S32 start;
	// Find the major version
	start = i;
	for( ; i < len; i++ )
	{
		if( '.' == version[i] )
		{
			break;
		}
	}
	std::string major_str = ver_copy.substr(start,i-start);
	LLStringUtil::convertToS32(major_str, major);

	if( '.' == version[i] )
	{
		i++;
	}

	// Find the minor version
	start = i;
	for( ; i < len; i++ )
	{
		if( ('.' == version[i]) || isspace(version[i]) )
		{
			break;
		}
	}
	std::string minor_str = ver_copy.substr(start,i-start);
	LLStringUtil::convertToS32(minor_str, minor);
}

LLGLUserClipPlane::LLGLUserClipPlane(const LLPlane& p, const glh::matrix4f& modelview, const glh::matrix4f& projection, bool apply)
{
	mApply = apply;

	if (mApply)
	{
		mModelview = modelview;
		mProjection = projection;

        //flip incoming LLPlane to get consistent behavior compared to frustum culling
		setPlane(-p[0], -p[1], -p[2], -p[3]);
	}
}

void LLGLUserClipPlane::disable()
{
    if (mApply)
	{
		gGL.matrixMode(LLRender::MM_PROJECTION);
		gGL.popMatrix();
		gGL.matrixMode(LLRender::MM_MODELVIEW);
	}
    mApply = false;
}

void LLGLUserClipPlane::setPlane(F32 a, F32 b, F32 c, F32 d)
{
	glh::matrix4f& P = mProjection;
	glh::matrix4f& M = mModelview;
    
	glh::matrix4f invtrans_MVP = (P * M).inverse().transpose();
    glh::vec4f oplane(a,b,c,d);
    glh::vec4f cplane;
    invtrans_MVP.mult_matrix_vec(oplane, cplane);

    cplane /= fabs(cplane[2]); // normalize such that depth is not scaled
    cplane[3] -= 1;

    if(cplane[2] < 0)
        cplane *= -1;

    glh::matrix4f suffix;
    suffix.set_row(2, cplane);
    glh::matrix4f newP = suffix * P;
    gGL.matrixMode(LLRender::MM_PROJECTION);
	gGL.pushMatrix();
    gGL.loadMatrix(newP.m);
	gGLObliqueProjectionInverse = LLMatrix4(newP.inverse().transpose().m);
    gGL.matrixMode(LLRender::MM_MODELVIEW);
}

LLGLUserClipPlane::~LLGLUserClipPlane()
{
	disable();
}

LLGLDepthTest::LLGLDepthTest(GLboolean depth_enabled, GLboolean write_enabled, GLenum depth_func)
: mPrevDepthEnabled(sDepthEnabled), mPrevDepthFunc(sDepthFunc), mPrevWriteEnabled(sWriteEnabled)
{
	stop_glerror();
	
	checkState();

	if (!depth_enabled)
	{ // always disable depth writes if depth testing is disabled
	  // GL spec defines this as a requirement, but some implementations allow depth writes with testing disabled
	  // The proper way to write to depth buffer with testing disabled is to enable testing and use a depth_func of GL_ALWAYS
		write_enabled = FALSE;
	}

	if (depth_enabled != sDepthEnabled)
	{
		gGL.flush();
		if (depth_enabled) glEnable(GL_DEPTH_TEST);
		else glDisable(GL_DEPTH_TEST);
		sDepthEnabled = depth_enabled;
	}
	if (depth_func != sDepthFunc)
	{
		gGL.flush();
		glDepthFunc(depth_func);
		sDepthFunc = depth_func;
	}
	if (write_enabled != sWriteEnabled)
	{
		gGL.flush();
		glDepthMask(write_enabled);
		sWriteEnabled = write_enabled;
	}
}

LLGLDepthTest::~LLGLDepthTest()
{
	checkState();
	if (sDepthEnabled != mPrevDepthEnabled )
	{
		gGL.flush();
		if (mPrevDepthEnabled) glEnable(GL_DEPTH_TEST);
		else glDisable(GL_DEPTH_TEST);
		sDepthEnabled = mPrevDepthEnabled;
	}
	if (sDepthFunc != mPrevDepthFunc)
	{
		gGL.flush();
		glDepthFunc(mPrevDepthFunc);
		sDepthFunc = mPrevDepthFunc;
	}
	if (sWriteEnabled != mPrevWriteEnabled )
	{
		gGL.flush();
		glDepthMask(mPrevWriteEnabled);
		sWriteEnabled = mPrevWriteEnabled;
	}
}

void LLGLDepthTest::checkState()
{
	if (gDebugGL)
	{
		GLint func = 0;
		GLboolean mask = FALSE;

		glGetIntegerv(GL_DEPTH_FUNC, &func);
		glGetBooleanv(GL_DEPTH_WRITEMASK, &mask);

		if (glIsEnabled(GL_DEPTH_TEST) != sDepthEnabled ||
			sWriteEnabled != mask ||
			sDepthFunc != func)
		{
			if (gDebugSession)
			{
				gFailLog << "Unexpected depth testing state." << std::endl;
			}
			else
			{
				LL_GL_ERRS << "Unexpected depth testing state." << LL_ENDL;
			}
		}
	}
}

LLGLSquashToFarClip::LLGLSquashToFarClip()
{
    glh::matrix4f proj = get_current_projection();
    setProjectionMatrix(proj, 0);
}

LLGLSquashToFarClip::LLGLSquashToFarClip(glh::matrix4f& P, U32 layer)
{
    setProjectionMatrix(P, layer);
}


void LLGLSquashToFarClip::setProjectionMatrix(glh::matrix4f& projection, U32 layer)
{

	F32 depth = 0.99999f - 0.0001f * layer;

	for (U32 i = 0; i < 4; i++)
	{
		projection.element(2, i) = projection.element(3, i) * depth;
	}

    LLRender::eMatrixMode last_matrix_mode = gGL.getMatrixMode();

	gGL.matrixMode(LLRender::MM_PROJECTION);
	gGL.pushMatrix();
	gGL.loadMatrix(projection.m);

	gGL.matrixMode(last_matrix_mode);
}

LLGLSquashToFarClip::~LLGLSquashToFarClip()
{
    LLRender::eMatrixMode last_matrix_mode = gGL.getMatrixMode();

	gGL.matrixMode(LLRender::MM_PROJECTION);
	gGL.popMatrix();

	gGL.matrixMode(last_matrix_mode);
}


	
LLGLSyncFence::LLGLSyncFence()
{
#ifdef GL_ARB_sync
	mSync = 0;
#endif
}

LLGLSyncFence::~LLGLSyncFence()
{
#ifdef GL_ARB_sync
	if (mSync)
	{
		glDeleteSync(mSync);
	}
#endif
}

void LLGLSyncFence::placeFence()
{
#ifdef GL_ARB_sync
	if (mSync)
	{
		glDeleteSync(mSync);
	}
	mSync = glFenceSync(GL_SYNC_GPU_COMMANDS_COMPLETE, 0);
#endif
}

bool LLGLSyncFence::isCompleted()
{
	bool ret = true;
#ifdef GL_ARB_sync
	if (mSync)
	{
		GLenum status = glClientWaitSync(mSync, 0, 1);
		if (status == GL_TIMEOUT_EXPIRED)
		{
			ret = false;
		}
	}
#endif
	return ret;
}

void LLGLSyncFence::wait()
{
#ifdef GL_ARB_sync
	if (mSync)
	{
		while (glClientWaitSync(mSync, 0, FENCE_WAIT_TIME_NANOSECONDS) == GL_TIMEOUT_EXPIRED)
		{ //track the number of times we've waited here
			static S32 waits = 0;
			waits++;
		}
	}
#endif
}

LLGLSPipelineSkyBox::LLGLSPipelineSkyBox()
: mAlphaTest(GL_ALPHA_TEST)
, mCullFace(GL_CULL_FACE)
, mSquashClip()
{ 
}

LLGLSPipelineSkyBox::~LLGLSPipelineSkyBox()
{
}

LLGLSPipelineDepthTestSkyBox::LLGLSPipelineDepthTestSkyBox(bool depth_test, bool depth_write)
: LLGLSPipelineSkyBox()
, mDepth(depth_test ? GL_TRUE : GL_FALSE, depth_write ? GL_TRUE : GL_FALSE, GL_LEQUAL)
{

}

LLGLSPipelineBlendSkyBox::LLGLSPipelineBlendSkyBox(bool depth_test, bool depth_write)
: LLGLSPipelineDepthTestSkyBox(depth_test, depth_write)    
, mBlend(GL_BLEND)
{ 
    gGL.setSceneBlendType(LLRender::BT_ALPHA);
}

#if LL_WINDOWS
// Expose desired use of high-performance graphics processor to Optimus driver and to AMD driver
// https://docs.nvidia.com/gameworks/content/technologies/desktop/optimus.htm
extern "C" 
{ 
    __declspec(dllexport) DWORD NvOptimusEnablement = 0x00000001;
    __declspec(dllexport) int AmdPowerXpressRequestHighPerformance = 1;
}
#endif

<|MERGE_RESOLUTION|>--- conflicted
+++ resolved
@@ -65,6 +65,7 @@
 BOOL gHeadlessClient = FALSE;
 BOOL gNonInteractive = FALSE;
 BOOL gGLActive = FALSE;
+BOOL gGLDebugLoggingEnabled = TRUE;
 
 static const std::string HEADLESS_VENDOR_STRING("Linden Lab");
 static const std::string HEADLESS_RENDERER_STRING("Headless");
@@ -86,25 +87,6 @@
                                 const GLchar* message,
                                 GLvoid* userParam)
 {
-<<<<<<< HEAD
-	if (severity == GL_DEBUG_SEVERITY_HIGH_ARB)
-	{
-		LL_WARNS() << "----- GL ERROR --------" << LL_ENDL;
-	}
-	else
-	{
-		LL_WARNS() << "----- GL WARNING -------" << LL_ENDL;
-	}
-	LL_WARNS() << "Type: " << std::hex << type << LL_ENDL;
-	LL_WARNS() << "ID: " << std::hex << id << LL_ENDL;
-	LL_WARNS() << "Severity: " << std::hex << severity << LL_ENDL;
-	LL_WARNS() << "Message: " << message << LL_ENDL;
-	LL_WARNS() << "-----------------------" << LL_ENDL;
-	if (severity == GL_DEBUG_SEVERITY_HIGH_ARB)
-	{
-		LL_ERRS() << "Halting on GL Error" << LL_ENDL;
-	}
-=======
 	if (gGLDebugLoggingEnabled)
 	{
 
@@ -133,7 +115,6 @@
 		    LL_ERRS() << "Halting on GL Error" << LL_ENDL;
 	    }
     }
->>>>>>> cdbd06e8
 }
 #endif
 
