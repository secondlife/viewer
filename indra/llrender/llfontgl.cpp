/**
 * @file llfontgl.cpp
 * @brief Wrapper around FreeType
 *
 * $LicenseInfo:firstyear=2001&license=viewerlgpl$
 * Second Life Viewer Source Code
 * Copyright (C) 2010, Linden Research, Inc.
 *
 * This library is free software; you can redistribute it and/or
 * modify it under the terms of the GNU Lesser General Public
 * License as published by the Free Software Foundation;
 * version 2.1 of the License only.
 *
 * This library is distributed in the hope that it will be useful,
 * but WITHOUT ANY WARRANTY; without even the implied warranty of
 * MERCHANTABILITY or FITNESS FOR A PARTICULAR PURPOSE.  See the GNU
 * Lesser General Public License for more details.
 *
 * You should have received a copy of the GNU Lesser General Public
 * License along with this library; if not, write to the Free Software
 * Foundation, Inc., 51 Franklin Street, Fifth Floor, Boston, MA  02110-1301  USA
 *
 * Linden Research, Inc., 945 Battery Street, San Francisco, CA  94111  USA
 * $/LicenseInfo$
 */

#include "linden_common.h"

#include "llfontgl.h"

// Linden library includes
#include "llfasttimer.h"
#include "llfontfreetype.h"
#include "llfontbitmapcache.h"
#include "llfontregistry.h"
#include "llgl.h"
#include "llimagegl.h"
#include "llrender.h"
#include "llstl.h"
#include "v4color.h"
#include "lltexture.h"
#include "lldir.h"
#include "llstring.h"

// Third party library includes
#include <boost/tokenizer.hpp>

#if LL_WINDOWS
#include <Shlobj.h>
#include <Knownfolders.h>
#include <Objbase.h>
#endif // LL_WINDOWS

const S32 BOLD_OFFSET = 1;

// static class members
F32 LLFontGL::sVertDPI = 96.f;
F32 LLFontGL::sHorizDPI = 96.f;
F32 LLFontGL::sScaleX = 1.f;
F32 LLFontGL::sScaleY = 1.f;
bool LLFontGL::sDisplayFont = true ;
std::string LLFontGL::sAppDir;

LLColor4 LLFontGL::sShadowColor(0.f, 0.f, 0.f, 1.f);
LLFontRegistry* LLFontGL::sFontRegistry = NULL;

LLCoordGL LLFontGL::sCurOrigin;
F32 LLFontGL::sCurDepth;
std::vector<std::pair<LLCoordGL, F32> > LLFontGL::sOriginStack;

const F32 PAD_UVY = 0.5f; // half of vertical padding between glyphs in the glyph texture
const F32 DROP_SHADOW_SOFT_STRENGTH = 0.3f;

LLFontGL::LLFontGL()
{
}

LLFontGL::~LLFontGL()
{
}

void LLFontGL::reset()
{
    mFontFreetype->reset(sVertDPI, sHorizDPI);
}

void LLFontGL::destroyGL()
{
    mFontFreetype->destroyGL();
}

bool LLFontGL::loadFace(const std::string& filename, F32 point_size, const F32 vert_dpi, const F32 horz_dpi, bool is_fallback, S32 face_n)
{
    if(mFontFreetype == reinterpret_cast<LLFontFreetype*>(NULL))
    {
        mFontFreetype = new LLFontFreetype;
    }

    return mFontFreetype->loadFace(filename, point_size, vert_dpi, horz_dpi, is_fallback, face_n);
}

S32 LLFontGL::getNumFaces(const std::string& filename)
{
    if (mFontFreetype == reinterpret_cast<LLFontFreetype*>(NULL))
    {
        mFontFreetype = new LLFontFreetype;
    }

    return mFontFreetype->getNumFaces(filename);
}

S32 LLFontGL::render(const LLWString &wstr, S32 begin_offset, const LLRect& rect, const LLColor4 &color, HAlign halign, VAlign valign, U8 style,
    ShadowType shadow, S32 max_chars, F32* right_x, bool use_ellipses, bool use_color) const
{
    LLRectf rect_float((F32)rect.mLeft, (F32)rect.mTop, (F32)rect.mRight, (F32)rect.mBottom);
    return render(wstr, begin_offset, rect_float, color, halign, valign, style, shadow, max_chars, right_x, use_ellipses, use_color);
}

S32 LLFontGL::render(const LLWString &wstr, S32 begin_offset, const LLRectf& rect, const LLColor4 &color, HAlign halign, VAlign valign, U8 style,
                     ShadowType shadow, S32 max_chars, F32* right_x, bool use_ellipses, bool use_color) const
{
    F32 x = rect.mLeft;
    F32 y = 0.f;

    switch(valign)
    {
    case TOP:
        y = rect.mTop;
        break;
    case VCENTER:
        y = rect.getCenterY();
        break;
    case BASELINE:
    case BOTTOM:
        y = rect.mBottom;
        break;
    default:
        y = rect.mBottom;
        break;
    }
    return render(wstr, begin_offset, x, y, color, halign, valign, style, shadow, max_chars, (S32)rect.getWidth(), right_x, use_ellipses, use_color);
}


S32 LLFontGL::render(const LLWString &wstr, S32 begin_offset, F32 x, F32 y, const LLColor4 &color, HAlign halign, VAlign valign, U8 style,
                     ShadowType shadow, S32 max_chars, S32 max_pixels, F32* right_x, bool use_ellipses, bool use_color) const
{
    LL_PROFILE_ZONE_SCOPED_CATEGORY_UI;

    if(!sDisplayFont) //do not display texts
    {
        return static_cast<S32>(wstr.length());
    }

    if (wstr.empty())
    {
        return 0;
    }

    gGL.getTexUnit(0)->enable(LLTexUnit::TT_TEXTURE);

    S32 scaled_max_pixels = max_pixels == S32_MAX ? S32_MAX : llceil((F32)max_pixels * sScaleX);

    // determine which style flags need to be added programmatically by stripping off the
    // style bits that are drawn by the underlying Freetype font
    U8 style_to_add = (style | mFontDescriptor.getStyle()) & ~mFontFreetype->getStyle();

    F32 drop_shadow_strength = 0.f;
    if (shadow != NO_SHADOW)
    {
        F32 luminance;
        color.calcHSL(NULL, NULL, &luminance);
        drop_shadow_strength = clamp_rescale(luminance, 0.35f, 0.6f, 0.f, 1.f);
        if (luminance < 0.35f)
        {
            shadow = NO_SHADOW;
        }
    }

    gGL.pushUIMatrix();

    gGL.loadUIIdentity();

    LLVector2 origin(floorf(sCurOrigin.mX*sScaleX), floorf(sCurOrigin.mY*sScaleY));

    // Depth translation, so that floating text appears 'in-world'
    // and is correctly occluded.
    gGL.translatef(0.f,0.f,sCurDepth);

    S32 chars_drawn = 0;
    S32 i;
    S32 length;

    if (-1 == max_chars)
    {
        max_chars = length = (S32)wstr.length() - begin_offset;
    }
    else
    {
        length = llmin((S32)wstr.length() - begin_offset, max_chars );
    }

    F32 cur_x, cur_y, cur_render_x, cur_render_y;

    // Not guaranteed to be set correctly
    gGL.setSceneBlendType(LLRender::BT_ALPHA);

    cur_x = ((F32)x * sScaleX) + origin.mV[VX];
    cur_y = ((F32)y * sScaleY) + origin.mV[VY];

    // Offset y by vertical alignment.
    // use unscaled font metrics here
    switch (valign)
    {
    case TOP:
        cur_y -= llceil(mFontFreetype->getAscenderHeight());
        break;
    case BOTTOM:
        cur_y += llceil(mFontFreetype->getDescenderHeight());
        break;
    case VCENTER:
        cur_y -= llceil((llceil(mFontFreetype->getAscenderHeight()) - llceil(mFontFreetype->getDescenderHeight())) / 2.f);
        break;
    case BASELINE:
        // Baseline, do nothing.
        break;
    default:
        break;
    }

    switch (halign)
    {
    case LEFT:
        break;
    case RIGHT:
        cur_x -= llmin(scaled_max_pixels, ll_round(getWidthF32(wstr.c_str(), begin_offset, length) * sScaleX));
        break;
    case HCENTER:
        cur_x -= llmin(scaled_max_pixels, ll_round(getWidthF32(wstr.c_str(), begin_offset, length) * sScaleX)) / 2;
        break;
    default:
        break;
    }

    cur_render_y = cur_y;
    cur_render_x = cur_x;

    F32 start_x = (F32)ll_round(cur_x);

    const LLFontBitmapCache* font_bitmap_cache = mFontFreetype->getFontBitmapCache();

    F32 inv_width = 1.f / font_bitmap_cache->getBitmapWidth();
    F32 inv_height = 1.f / font_bitmap_cache->getBitmapHeight();

    const S32 LAST_CHARACTER = LLFontFreetype::LAST_CHAR_FULL;

    bool draw_ellipses = false;
    if (use_ellipses)
    {
        // check for too long of a string
        S32 string_width = ll_round(getWidthF32(wstr.c_str(), begin_offset, max_chars) * sScaleX);
        if (string_width > scaled_max_pixels)
        {
            // use four dots for ellipsis width to generate padding
            const LLWString dots(utf8str_to_wstring(std::string("....")));
            scaled_max_pixels = llmax(0, scaled_max_pixels - ll_round(getWidthF32(dots.c_str())));
            draw_ellipses = true;
        }
    }

    const LLFontGlyphInfo* next_glyph = NULL;

    static constexpr S32 GLYPH_BATCH_SIZE = 30;
<<<<<<< HEAD
    static thread_local LLVector3 vertices[GLYPH_BATCH_SIZE * 4];
    static thread_local LLVector2 uvs[GLYPH_BATCH_SIZE * 4];
    static thread_local LLColor4U colors[GLYPH_BATCH_SIZE * 4];
=======
    static thread_local LLVector4a vertices[GLYPH_BATCH_SIZE * 6];
    static thread_local LLVector2 uvs[GLYPH_BATCH_SIZE * 6];
    static thread_local LLColor4U colors[GLYPH_BATCH_SIZE * 6];
>>>>>>> 3747dd9a

    LLColor4U text_color(color);
    // Preserve the transparency to render fading emojis in fading text (e.g.
    // for the chat console)... HB
    LLColor4U emoji_color(255, 255, 255, text_color.mV[VALPHA]);

    std::pair<EFontGlyphType, S32> bitmap_entry = std::make_pair(EFontGlyphType::Grayscale, -1);
    S32 glyph_count = 0;
    for (i = begin_offset; i < begin_offset + length; i++)
    {
        llwchar wch = wstr[i];

        const LLFontGlyphInfo* fgi = next_glyph;
        next_glyph = NULL;
        if(!fgi)
        {
            fgi = mFontFreetype->getGlyphInfo(wch, (!use_color) ? EFontGlyphType::Grayscale : EFontGlyphType::Color);
        }
        if (!fgi)
        {
            LL_ERRS() << "Missing Glyph Info" << LL_ENDL;
            break;
        }
        // Per-glyph bitmap texture.
        std::pair<EFontGlyphType, S32> next_bitmap_entry = fgi->mBitmapEntry;
        if (next_bitmap_entry != bitmap_entry)
        {
            // Actually draw the queued glyphs before switching their texture;
            // otherwise the queued glyphs will be taken from wrong textures.
            if (glyph_count > 0)
            {
                gGL.begin(LLRender::TRIANGLES);
                {
                    gGL.vertexBatchPreTransformed(vertices, uvs, colors, glyph_count * 6);
                }
                gGL.end();
                glyph_count = 0;
            }

            bitmap_entry = next_bitmap_entry;
            LLImageGL* font_image = font_bitmap_cache->getImageGL(bitmap_entry.first, bitmap_entry.second);
            gGL.getTexUnit(0)->bind(font_image);
        }

        if ((start_x + scaled_max_pixels) < (cur_x + fgi->mXBearing + fgi->mWidth))
        {
            // Not enough room for this character.
            break;
        }

        // Draw the text at the appropriate location
        //Specify vertices and texture coordinates
        LLRectf uv_rect((fgi->mXBitmapOffset) * inv_width,
                (fgi->mYBitmapOffset + fgi->mHeight + PAD_UVY) * inv_height,
                (fgi->mXBitmapOffset + fgi->mWidth) * inv_width,
                (fgi->mYBitmapOffset - PAD_UVY) * inv_height);
        // snap glyph origin to whole screen pixel
        LLRectf screen_rect((F32)ll_round(cur_render_x + (F32)fgi->mXBearing),
                    (F32)ll_round(cur_render_y + (F32)fgi->mYBearing),
                    (F32)ll_round(cur_render_x + (F32)fgi->mXBearing) + (F32)fgi->mWidth,
                    (F32)ll_round(cur_render_y + (F32)fgi->mYBearing) - (F32)fgi->mHeight);

        if (glyph_count >= GLYPH_BATCH_SIZE)
        {
            gGL.begin(LLRender::TRIANGLES);
            {
                gGL.vertexBatchPreTransformed(vertices, uvs, colors, glyph_count * 6);
            }
            gGL.end();

            glyph_count = 0;
        }

        const LLColor4U& col =
            bitmap_entry.first == EFontGlyphType::Grayscale ? text_color
                                                            : emoji_color;
        drawGlyph(glyph_count, vertices, uvs, colors, screen_rect, uv_rect,
                  col, style_to_add, shadow, drop_shadow_strength);

        chars_drawn++;
        cur_x += fgi->mXAdvance;
        cur_y += fgi->mYAdvance;

        llwchar next_char = wstr[i+1];
        if (next_char && (next_char < LAST_CHARACTER))
        {
            // Kern this puppy.
            next_glyph = mFontFreetype->getGlyphInfo(next_char, (!use_color) ? EFontGlyphType::Grayscale : EFontGlyphType::Color);
            cur_x += mFontFreetype->getXKerning(fgi, next_glyph);
        }

        // Round after kerning.
        // Must do this to cur_x, not just to cur_render_x, otherwise you
        // will squish sub-pixel kerned characters too close together.
        // For example, "CCCCC" looks bad.
        cur_x = (F32)ll_round(cur_x);
        //cur_y = (F32)ll_round(cur_y);

        cur_render_x = cur_x;
        cur_render_y = cur_y;
    }

    gGL.begin(LLRender::TRIANGLES);
    {
        gGL.vertexBatchPreTransformed(vertices, uvs, colors, glyph_count * 6);
    }
    gGL.end();


    if (right_x)
    {
        *right_x = (cur_x - origin.mV[VX]) / sScaleX;
    }

    //FIXME: add underline as glyph?
    if (style_to_add & UNDERLINE)
    {
        F32 descender = (F32)llfloor(mFontFreetype->getDescenderHeight());

        gGL.getTexUnit(0)->unbind(LLTexUnit::TT_TEXTURE);
        gGL.begin(LLRender::LINES);
        gGL.vertex2f(start_x, cur_y - descender);
        gGL.vertex2f(cur_x, cur_y - descender);
        gGL.end();
    }

    if (draw_ellipses)
    {
        // recursively render ellipses at end of string
        // we've already reserved enough room
        gGL.pushUIMatrix();
        static LLWString elipses_wstr(utf8string_to_wstring(std::string("...")));
        render(elipses_wstr,
                0,
                (cur_x - origin.mV[VX]) / sScaleX, (F32)y,
                color,
                LEFT, valign,
                style_to_add,
                shadow,
                S32_MAX, max_pixels,
                right_x,
                false,
                use_color);
        gGL.popUIMatrix();
    }

    gGL.popUIMatrix();

    return chars_drawn;
}

S32 LLFontGL::render(const LLWString &text, S32 begin_offset, F32 x, F32 y, const LLColor4 &color) const
{
    return render(text, begin_offset, x, y, color, LEFT, BASELINE, NORMAL, NO_SHADOW);
}

S32 LLFontGL::renderUTF8(const std::string &text, S32 begin_offset, F32 x, F32 y, const LLColor4 &color, HAlign halign, VAlign valign, U8 style, ShadowType shadow, S32 max_chars, S32 max_pixels, F32* right_x, bool use_ellipses, bool use_color) const
{
    return render(utf8str_to_wstring(text), begin_offset, x, y, color, halign, valign, style, shadow, max_chars, max_pixels, right_x, use_ellipses, use_color);
}

S32 LLFontGL::renderUTF8(const std::string &text, S32 begin_offset, S32 x, S32 y, const LLColor4 &color) const
{
    return renderUTF8(text, begin_offset, (F32)x, (F32)y, color, LEFT, BASELINE, NORMAL, NO_SHADOW);
}

S32 LLFontGL::renderUTF8(const std::string &text, S32 begin_offset, S32 x, S32 y, const LLColor4 &color, HAlign halign, VAlign valign, U8 style, ShadowType shadow) const
{
    return renderUTF8(text, begin_offset, (F32)x, (F32)y, color, halign, valign, style, shadow);
}

// font metrics - override for LLFontFreetype that returns units of virtual pixels
F32 LLFontGL::getAscenderHeight() const
{
    return mFontFreetype->getAscenderHeight() / sScaleY;
}

F32 LLFontGL::getDescenderHeight() const
{
    return mFontFreetype->getDescenderHeight() / sScaleY;
}

S32 LLFontGL::getLineHeight() const
{
    return llceil(mFontFreetype->getAscenderHeight() / sScaleY) + llceil(mFontFreetype->getDescenderHeight() / sScaleY);
}

S32 LLFontGL::getWidth(const std::string& utf8text) const
{
    LLWString wtext = utf8str_to_wstring(utf8text);
    return getWidth(wtext.c_str(), 0, S32_MAX);
}

S32 LLFontGL::getWidth(const llwchar* wchars) const
{
    return getWidth(wchars, 0, S32_MAX);
}

S32 LLFontGL::getWidth(const std::string& utf8text, S32 begin_offset, S32 max_chars) const
{
    LLWString wtext = utf8str_to_wstring(utf8text);
    return getWidth(wtext.c_str(), begin_offset, max_chars);
}

S32 LLFontGL::getWidth(const llwchar* wchars, S32 begin_offset, S32 max_chars) const
{
    F32 width = getWidthF32(wchars, begin_offset, max_chars);
    return ll_round(width);
}

F32 LLFontGL::getWidthF32(const std::string& utf8text) const
{
    LLWString wtext = utf8str_to_wstring(utf8text);
    return getWidthF32(wtext.c_str(), 0, S32_MAX);
}

F32 LLFontGL::getWidthF32(const llwchar* wchars) const
{
    return getWidthF32(wchars, 0, S32_MAX);
}

F32 LLFontGL::getWidthF32(const std::string& utf8text, S32 begin_offset, S32 max_chars) const
{
    LLWString wtext = utf8str_to_wstring(utf8text);
    return getWidthF32(wtext.c_str(), begin_offset, max_chars);
}

F32 LLFontGL::getWidthF32(const llwchar* wchars, S32 begin_offset, S32 max_chars, bool no_padding) const
{
    LL_PROFILE_ZONE_SCOPED_CATEGORY_UI;
    const S32 LAST_CHARACTER = LLFontFreetype::LAST_CHAR_FULL;

    F32 cur_x = 0;
    const S32 max_index = begin_offset + max_chars;

    const LLFontGlyphInfo* next_glyph = NULL;

    F32 width_padding = 0.f;
    for (S32 i = begin_offset; i < max_index && wchars[i] != 0; i++)
    {
        llwchar wch = wchars[i];

        const LLFontGlyphInfo* fgi = next_glyph;
        next_glyph = NULL;
        if(!fgi)
        {
            fgi = mFontFreetype->getGlyphInfo(wch, EFontGlyphType::Unspecified);
        }

        F32 advance = mFontFreetype->getXAdvance(fgi);

        if (!no_padding)
        {
            // for the last character we want to measure the greater of its width and xadvance values
            // so keep track of the difference between these values for the each character we measure
            // so we can fix things up at the end
            width_padding = llmax(0.f,                                          // always use positive padding amount
                width_padding - advance,                        // previous padding left over after advance of current character
                (F32)(fgi->mWidth + fgi->mXBearing) - advance); // difference between width of this character and advance to next character
        }

        cur_x += advance;
        llwchar next_char = wchars[i+1];

        if (((i + 1) < begin_offset + max_chars)
            && next_char
            && (next_char < LAST_CHARACTER))
        {
            // Kern this puppy.
            next_glyph = mFontFreetype->getGlyphInfo(next_char, EFontGlyphType::Unspecified);
            cur_x += mFontFreetype->getXKerning(fgi, next_glyph);
        }
        // Round after kerning.
        cur_x = (F32)ll_round(cur_x);
    }

    if (!no_padding)
    {
        // add in extra pixels for last character's width past its xadvance
        cur_x += width_padding;
    }

    return cur_x / sScaleX;
}

void LLFontGL::generateASCIIglyphs()
{
    LL_PROFILE_ZONE_SCOPED_CATEGORY_UI;
    for (U32 i = 32; (i < 127); i++)
    {
        mFontFreetype->getGlyphInfo(i, EFontGlyphType::Grayscale);
    }
}

// Returns the max number of complete characters from text (up to max_chars) that can be drawn in max_pixels
S32 LLFontGL::maxDrawableChars(const llwchar* wchars, F32 max_pixels, S32 max_chars, EWordWrapStyle end_on_word_boundary) const
{
    LL_PROFILE_ZONE_SCOPED_CATEGORY_UI;
    if (!wchars || !wchars[0] || max_chars == 0)
    {
        return 0;
    }

    llassert(max_pixels >= 0.f);
    llassert(max_chars >= 0);

    bool clip = false;
    F32 cur_x = 0;

    S32 start_of_last_word = 0;
    bool in_word = false;

    // avoid S32 overflow when max_pixels == S32_MAX by staying in floating point
    F32 scaled_max_pixels = max_pixels * sScaleX;
    F32 width_padding = 0.f;

    LLFontGlyphInfo* next_glyph = NULL;

    S32 i;
    for (i=0; (i < max_chars); i++)
    {
        llwchar wch = wchars[i];

        if(wch == 0)
        {
            // Null terminator.  We're done.
            break;
        }

        if (in_word)
        {
            if (iswspace(wch))
            {
                if(wch !=(0x00A0))
                {
                    in_word = false;
                }
            }
            if (iswindividual(wch))
            {
                if (iswpunct(wchars[i+1]))
                {
                    in_word=true;
                }
                else
                {
                    in_word=false;
                    start_of_last_word = i;
                }
            }
        }
        else
        {
            start_of_last_word = i;
            if (!iswspace(wch)||!iswindividual(wch))
            {
                in_word = true;
            }
        }

        LLFontGlyphInfo* fgi = next_glyph;
        next_glyph = NULL;
        if(!fgi)
        {
            fgi = mFontFreetype->getGlyphInfo(wch, EFontGlyphType::Unspecified);

            if (NULL == fgi)
            {
                return 0;
            }
        }

        // account for glyphs that run beyond the starting point for the next glyphs
        width_padding = llmax(  0.f,                                                    // always use positive padding amount
                                width_padding - fgi->mXAdvance,                         // previous padding left over after advance of current character
                                (F32)(fgi->mWidth + fgi->mXBearing) - fgi->mXAdvance);  // difference between width of this character and advance to next character

        cur_x += fgi->mXAdvance;

        // clip if current character runs past scaled_max_pixels (using width_padding)
        if (scaled_max_pixels < cur_x + width_padding)
        {
            clip = true;
            break;
        }

        if (((i+1) < max_chars) && wchars[i+1])
        {
            // Kern this puppy.
            next_glyph = mFontFreetype->getGlyphInfo(wchars[i+1], EFontGlyphType::Unspecified);
            cur_x += mFontFreetype->getXKerning(fgi, next_glyph);
        }

        // Round after kerning.
        cur_x = (F32)ll_round(cur_x);
    }

    if( clip )
    {
        switch (end_on_word_boundary)
        {
        case ONLY_WORD_BOUNDARIES:
            i = start_of_last_word;
            break;
        case WORD_BOUNDARY_IF_POSSIBLE:
            if (start_of_last_word != 0)
            {
                i = start_of_last_word;
            }
            break;
        default:
        case ANYWHERE:
            // do nothing
            break;
        }
    }
    return i;
}

S32 LLFontGL::firstDrawableChar(const llwchar* wchars, F32 max_pixels, S32 text_len, S32 start_pos, S32 max_chars) const
{
    if (!wchars || !wchars[0] || max_chars == 0)
    {
        return 0;
    }

    F32 total_width = 0.0;
    S32 drawable_chars = 0;

    F32 scaled_max_pixels = max_pixels * sScaleX;

    S32 start = llmin(start_pos, text_len - 1);
    for (S32 i = start; i >= 0; i--)
    {
        llwchar wch = wchars[i];

        const LLFontGlyphInfo* fgi= mFontFreetype->getGlyphInfo(wch, EFontGlyphType::Unspecified);

        // last character uses character width, since the whole character needs to be visible
        // other characters just use advance
        F32 width = (i == start)
            ? (F32)(fgi->mWidth + fgi->mXBearing)   // use actual width for last character
            : fgi->mXAdvance;                       // use advance for all other characters

        if( scaled_max_pixels < (total_width + width) )
        {
            break;
        }

        total_width += width;
        drawable_chars++;

        if( max_chars >= 0 && drawable_chars >= max_chars )
        {
            break;
        }

        if ( i > 0 )
        {
            // kerning
            total_width += mFontFreetype->getXKerning(wchars[i-1], wch);
        }

        // Round after kerning.
        total_width = (F32)ll_round(total_width);
    }

    if (drawable_chars == 0)
    {
        return start_pos; // just draw last character
    }
    else
    {
        // if only 1 character is drawable, we want to return start_pos as the first character to draw
        // if 2 are drawable, return start_pos and character before start_pos, etc.
        return start_pos + 1 - drawable_chars;
    }

}

S32 LLFontGL::charFromPixelOffset(const llwchar* wchars, S32 begin_offset, F32 target_x, F32 max_pixels, S32 max_chars, bool round) const
{
    if (!wchars || !wchars[0] || max_chars == 0)
    {
        return 0;
    }

    F32 cur_x = 0;

    target_x *= sScaleX;

    // max_chars is S32_MAX by default, so make sure we don't get overflow
    const S32 max_index = begin_offset + llmin(S32_MAX - begin_offset, max_chars - 1);

    F32 scaled_max_pixels = max_pixels * sScaleX;

    const LLFontGlyphInfo* next_glyph = NULL;

    S32 pos;
    for (pos = begin_offset; pos < max_index; pos++)
    {
        llwchar wch = wchars[pos];
        if (!wch)
        {
            break; // done
        }

        const LLFontGlyphInfo* glyph = next_glyph;
        next_glyph = NULL;
        if(!glyph)
        {
            glyph = mFontFreetype->getGlyphInfo(wch, EFontGlyphType::Unspecified);
        }

        F32 char_width = mFontFreetype->getXAdvance(glyph);

        if (round)
        {
            // Note: if the mouse is on the left half of the character, the pick is to the character's left
            // If it's on the right half, the pick is to the right.
            if (target_x  < cur_x + char_width*0.5f)
            {
                break;
            }
        }
        else if (target_x  < cur_x + char_width)
        {
            break;
        }

        if (scaled_max_pixels < cur_x + char_width)
        {
            break;
        }

        cur_x += char_width;

        if (((pos + 1) < max_index)
            && (wchars[(pos + 1)]))
        {
            // Kern this puppy.
            next_glyph = mFontFreetype->getGlyphInfo(wchars[pos + 1], EFontGlyphType::Unspecified);
            cur_x += mFontFreetype->getXKerning(glyph, next_glyph);
        }


        // Round after kerning.
        cur_x = (F32)ll_round(cur_x);
    }

    return llmin(max_chars, pos - begin_offset);
}

const LLFontDescriptor& LLFontGL::getFontDesc() const
{
    return mFontDescriptor;
}

// static
void LLFontGL::initClass(F32 screen_dpi, F32 x_scale, F32 y_scale, const std::string& app_dir, bool create_gl_textures)
{
    sVertDPI = (F32)llfloor(screen_dpi * y_scale);
    sHorizDPI = (F32)llfloor(screen_dpi * x_scale);
    sScaleX = x_scale;
    sScaleY = y_scale;
    sAppDir = app_dir;

    // Font registry init
    if (!sFontRegistry)
    {
        sFontRegistry = new LLFontRegistry(create_gl_textures);
        sFontRegistry->parseFontInfo("fonts.xml");
    }
    else
    {
        sFontRegistry->reset();
    }

    LLFontGL::loadDefaultFonts();
}

void LLFontGL::dumpTextures()
{
    if (mFontFreetype.notNull())
    {
        mFontFreetype->dumpFontBitmaps();
    }
}

// static
void LLFontGL::dumpFonts()
{
    sFontRegistry->dump();
}

// static
void LLFontGL::dumpFontTextures()
{
    sFontRegistry->dumpTextures();
}

// Force standard fonts to get generated up front.
// This is primarily for error detection purposes.
// Don't do this during initClass because it can be slow and we want to get
// the viewer window on screen first. JC
// static
bool LLFontGL::loadDefaultFonts()
{
    LL_PROFILE_ZONE_SCOPED_CATEGORY_UI;
    bool succ = true;
    succ &= (NULL != getFontSansSerifSmall());
    succ &= (NULL != getFontSansSerif());
    succ &= (NULL != getFontSansSerifBig());
    succ &= (NULL != getFontSansSerifHuge());
    succ &= (NULL != getFontSansSerifBold());
    succ &= (NULL != getFontMonospace());
    return succ;
}

void LLFontGL::loadCommonFonts()
{
    LL_PROFILE_ZONE_SCOPED_CATEGORY_UI;
    getFont(LLFontDescriptor("SansSerif", "Small", BOLD));
    getFont(LLFontDescriptor("SansSerif", "Large", BOLD));
    getFont(LLFontDescriptor("SansSerif", "Huge", BOLD));
    getFont(LLFontDescriptor("Monospace", "Medium", 0));
}

// static
void LLFontGL::destroyDefaultFonts()
{
    // Remove the actual fonts.
    delete sFontRegistry;
    sFontRegistry = NULL;
}

//static
void LLFontGL::destroyAllGL()
{
    if (sFontRegistry)
    {
        sFontRegistry->destroyGL();
    }
}

// static
U8 LLFontGL::getStyleFromString(const std::string &style)
{
    S32 ret = 0;
    if (style.find("BOLD") != style.npos)
    {
        ret |= BOLD;
    }
    if (style.find("ITALIC") != style.npos)
    {
        ret |= ITALIC;
    }
    if (style.find("UNDERLINE") != style.npos)
    {
        ret |= UNDERLINE;
    }
    return ret;
}

// static
std::string LLFontGL::getStringFromStyle(U8 style)
{
    std::string style_string;
    if (style == NORMAL)
    {
        style_string += "|NORMAL";
    }
    if (style & BOLD)
    {
        style_string += "|BOLD";
    }
    if (style & ITALIC)
    {
        style_string += "|ITALIC";
    }
    if (style & UNDERLINE)
    {
        style_string += "|UNDERLINE";
    }
    return style_string;
}

// static
std::string LLFontGL::nameFromFont(const LLFontGL* fontp)
{
    return fontp->mFontDescriptor.getName();
}


// static
std::string LLFontGL::sizeFromFont(const LLFontGL* fontp)
{
    return fontp->mFontDescriptor.getSize();
}

// static
std::string LLFontGL::nameFromHAlign(LLFontGL::HAlign align)
{
    if (align == LEFT)          return std::string("left");
    else if (align == RIGHT)    return std::string("right");
    else if (align == HCENTER)  return std::string("center");
    else return std::string();
}

// static
LLFontGL::HAlign LLFontGL::hAlignFromName(const std::string& name)
{
    LLFontGL::HAlign gl_hfont_align = LLFontGL::LEFT;
    if (name == "left")
    {
        gl_hfont_align = LLFontGL::LEFT;
    }
    else if (name == "right")
    {
        gl_hfont_align = LLFontGL::RIGHT;
    }
    else if (name == "center")
    {
        gl_hfont_align = LLFontGL::HCENTER;
    }
    //else leave left
    return gl_hfont_align;
}

// static
std::string LLFontGL::nameFromVAlign(LLFontGL::VAlign align)
{
    if (align == TOP)           return std::string("top");
    else if (align == VCENTER)  return std::string("center");
    else if (align == BASELINE) return std::string("baseline");
    else if (align == BOTTOM)   return std::string("bottom");
    else return std::string();
}

// static
LLFontGL::VAlign LLFontGL::vAlignFromName(const std::string& name)
{
    LLFontGL::VAlign gl_vfont_align = LLFontGL::BASELINE;
    if (name == "top")
    {
        gl_vfont_align = LLFontGL::TOP;
    }
    else if (name == "center")
    {
        gl_vfont_align = LLFontGL::VCENTER;
    }
    else if (name == "baseline")
    {
        gl_vfont_align = LLFontGL::BASELINE;
    }
    else if (name == "bottom")
    {
        gl_vfont_align = LLFontGL::BOTTOM;
    }
    //else leave baseline
    return gl_vfont_align;
}

//static
LLFontGL* LLFontGL::getFontEmojiSmall()
{
    static LLFontGL* fontp = getFont(LLFontDescriptor("Emoji", "Small", 0));
    return fontp;;
}

//static
LLFontGL* LLFontGL::getFontEmojiMedium()
{
    static LLFontGL* fontp = getFont(LLFontDescriptor("Emoji", "Medium", 0));
    return fontp;;
}

//static
LLFontGL* LLFontGL::getFontEmojiLarge()
{
    static LLFontGL* fontp = getFont(LLFontDescriptor("Emoji", "Large", 0));
    return fontp;;
}

//static
LLFontGL* LLFontGL::getFontEmojiHuge()
{
    static LLFontGL* fontp = getFont(LLFontDescriptor("Emoji", "Huge", 0));
    return fontp;;
}

//static
LLFontGL* LLFontGL::getFontMonospace()
{
    static LLFontGL* fontp = getFont(LLFontDescriptor("Monospace","Monospace",0));
    return fontp;
}

//static
LLFontGL* LLFontGL::getFontSansSerifSmall()
{
    static LLFontGL* fontp = getFont(LLFontDescriptor("SansSerif","Small",0));
    return fontp;
}

//static
LLFontGL* LLFontGL::getFontSansSerifSmallBold()
{
    static LLFontGL* fontp = getFont(LLFontDescriptor("SansSerif","Small",BOLD));
    return fontp;
}

//static
LLFontGL* LLFontGL::getFontSansSerifSmallItalic()
{
    static LLFontGL* fontp = getFont(LLFontDescriptor("SansSerif","Small",ITALIC));
    return fontp;
}

//static
LLFontGL* LLFontGL::getFontSansSerif()
{
    static LLFontGL* fontp = getFont(LLFontDescriptor("SansSerif","Medium",0));
    return fontp;
}

//static
LLFontGL* LLFontGL::getFontSansSerifBig()
{
    static LLFontGL* fontp = getFont(LLFontDescriptor("SansSerif","Large",0));
    return fontp;
}

//static
LLFontGL* LLFontGL::getFontSansSerifHuge()
{
    static LLFontGL* fontp = getFont(LLFontDescriptor("SansSerif","Huge",0));
    return fontp;
}

//static
LLFontGL* LLFontGL::getFontSansSerifBold()
{
    static LLFontGL* fontp = getFont(LLFontDescriptor("SansSerif","Medium",BOLD));
    return fontp;
}

//static
LLFontGL* LLFontGL::getFont(const LLFontDescriptor& desc)
{
    return sFontRegistry->getFont(desc);
}

//static
LLFontGL* LLFontGL::getFontByName(const std::string& name)
{
    // check for most common fonts first
    if (name == "SANSSERIF")
    {
        return getFontSansSerif();
    }
    else if (name == "SANSSERIF_SMALL")
    {
        return getFontSansSerifSmall();
    }
    else if (name == "SANSSERIF_BIG")
    {
        return getFontSansSerifBig();
    }
    else if (name == "SMALL" || name == "OCRA")
    {
        // *BUG: Should this be "MONOSPACE"?  Do we use "OCRA" anymore?
        // Does "SMALL" mean "SERIF"?
        return getFontMonospace();
    }
    else
    {
        return NULL;
    }
}

//static
LLFontGL* LLFontGL::getFontDefault()
{
    return getFontSansSerif(); // Fallback to sans serif as default font
}


// static
std::string LLFontGL::getFontPathSystem()
{
#if LL_DARWIN
    // HACK for macOS
    return "/System/Library/Fonts/";

#elif LL_WINDOWS
    auto system_root = LLStringUtil::getenv("SystemRoot");
    if (! system_root.empty())
    {
        std::string fontpath(gDirUtilp->add(system_root, "fonts") + gDirUtilp->getDirDelimiter());
        LL_INFOS() << "from SystemRoot: " << fontpath << LL_ENDL;
        return fontpath;
    }

    wchar_t *pwstr = NULL;
    HRESULT okay = SHGetKnownFolderPath(FOLDERID_Fonts, 0, NULL, &pwstr);
    if (SUCCEEDED(okay) && pwstr)
    {
        std::string fontpath(ll_convert_wide_to_string(pwstr));
        // SHGetKnownFolderPath() contract requires us to free pwstr
        CoTaskMemFree(pwstr);
        LL_INFOS() << "from SHGetKnownFolderPath(): " << fontpath << LL_ENDL;
        return fontpath;
    }
#endif

    LL_WARNS() << "Could not determine system fonts path" << LL_ENDL;
    return {};
}


// static
std::string LLFontGL::getFontPathLocal()
{
    std::string local_path;

    // Backup files if we can't load from system fonts directory.
    // We could store this in an end-user writable directory to allow
    // end users to switch fonts.
    if (LLFontGL::sAppDir.length())
    {
        // use specified application dir to look for fonts
        local_path = LLFontGL::sAppDir + "/fonts/";
    }
    else
    {
        // assume working directory is executable directory
        local_path = "./fonts/";
    }
    return local_path;
}

LLFontGL::LLFontGL(const LLFontGL &source)
{
    LL_ERRS() << "Not implemented!" << LL_ENDL;
}

LLFontGL &LLFontGL::operator=(const LLFontGL &source)
{
    LL_ERRS() << "Not implemented" << LL_ENDL;
    return *this;
}

void LLFontGL::renderTriangle(LLVector4a* vertex_out, LLVector2* uv_out, LLColor4U* colors_out, const LLRectf& screen_rect, const LLRectf& uv_rect, const LLColor4U& color, F32 slant_amt) const
{
    S32 index = 0;

    vertex_out[index].set(screen_rect.mRight, screen_rect.mTop, 0.f);
    uv_out[index].set(uv_rect.mRight, uv_rect.mTop);
    colors_out[index] = color;
    index++;

    vertex_out[index].set(screen_rect.mLeft, screen_rect.mTop, 0.f);
    uv_out[index].set(uv_rect.mLeft, uv_rect.mTop);
    colors_out[index] = color;
    index++;

    vertex_out[index].set(screen_rect.mLeft, screen_rect.mBottom, 0.f);
    uv_out[index].set(uv_rect.mLeft, uv_rect.mBottom);
    colors_out[index] = color;
    index++;


    vertex_out[index].set(screen_rect.mRight, screen_rect.mTop, 0.f);
    uv_out[index].set(uv_rect.mRight, uv_rect.mTop);
    colors_out[index] = color;
    index++;

    vertex_out[index].set(screen_rect.mLeft, screen_rect.mBottom, 0.f);
    uv_out[index].set(uv_rect.mLeft, uv_rect.mBottom);
    colors_out[index] = color;
    index++;

    vertex_out[index].set(screen_rect.mRight, screen_rect.mBottom, 0.f);
    uv_out[index].set(uv_rect.mRight, uv_rect.mBottom);
    colors_out[index] = color;
}

void LLFontGL::drawGlyph(S32& glyph_count, LLVector4a* vertex_out, LLVector2* uv_out, LLColor4U* colors_out, const LLRectf& screen_rect, const LLRectf& uv_rect, const LLColor4U& color, U8 style, ShadowType shadow, F32 drop_shadow_strength) const
{
    F32 slant_offset;
    slant_offset = ((style & ITALIC) ? ( -mFontFreetype->getAscenderHeight() * 0.2f) : 0.f);

    //FIXME: bold and drop shadow are mutually exclusive only for convenience
    //Allow both when we need them.
    if (style & BOLD)
    {
        for (S32 pass = 0; pass < 2; pass++)
        {
            LLRectf screen_rect_offset = screen_rect;

            screen_rect_offset.translate((F32)(pass * BOLD_OFFSET), 0.f);
            renderTriangle(&vertex_out[glyph_count * 6], &uv_out[glyph_count * 6], &colors_out[glyph_count * 6], screen_rect_offset, uv_rect, color, slant_offset);
            glyph_count++;
        }
    }
    else if (shadow == DROP_SHADOW_SOFT)
    {
        LLColor4U shadow_color = LLFontGL::sShadowColor;
        shadow_color.mV[VALPHA] = U8(color.mV[VALPHA] * drop_shadow_strength * DROP_SHADOW_SOFT_STRENGTH);
        for (S32 pass = 0; pass < 5; pass++)
        {
            LLRectf screen_rect_offset = screen_rect;

            switch(pass)
            {
            case 0:
                screen_rect_offset.translate(-1.f, -1.f);
                break;
            case 1:
                screen_rect_offset.translate(1.f, -1.f);
                break;
            case 2:
                screen_rect_offset.translate(1.f, 1.f);
                break;
            case 3:
                screen_rect_offset.translate(-1.f, 1.f);
                break;
            case 4:
                screen_rect_offset.translate(0, -2.f);
                break;
            }

            renderTriangle(&vertex_out[glyph_count * 6], &uv_out[glyph_count * 6], &colors_out[glyph_count * 6], screen_rect_offset, uv_rect, shadow_color, slant_offset);
            glyph_count++;
        }
        renderTriangle(&vertex_out[glyph_count * 6], &uv_out[glyph_count * 6], &colors_out[glyph_count * 6], screen_rect, uv_rect, color, slant_offset);
        glyph_count++;
    }
    else if (shadow == DROP_SHADOW)
    {
        LLColor4U shadow_color = LLFontGL::sShadowColor;
        shadow_color.mV[VALPHA] = U8(color.mV[VALPHA] * drop_shadow_strength);
        LLRectf screen_rect_shadow = screen_rect;
        screen_rect_shadow.translate(1.f, -1.f);
        renderTriangle(&vertex_out[glyph_count * 6], &uv_out[glyph_count * 6], &colors_out[glyph_count * 6], screen_rect_shadow, uv_rect, shadow_color, slant_offset);
        glyph_count++;
        renderTriangle(&vertex_out[glyph_count * 6], &uv_out[glyph_count * 6], &colors_out[glyph_count * 6], screen_rect, uv_rect, color, slant_offset);
        glyph_count++;
    }
    else // normal rendering
    {
        renderTriangle(&vertex_out[glyph_count * 6], &uv_out[glyph_count * 6], &colors_out[glyph_count * 6], screen_rect, uv_rect, color, slant_offset);
        glyph_count++;
    }
}<|MERGE_RESOLUTION|>--- conflicted
+++ resolved
@@ -271,15 +271,9 @@
     const LLFontGlyphInfo* next_glyph = NULL;
 
     static constexpr S32 GLYPH_BATCH_SIZE = 30;
-<<<<<<< HEAD
-    static thread_local LLVector3 vertices[GLYPH_BATCH_SIZE * 4];
-    static thread_local LLVector2 uvs[GLYPH_BATCH_SIZE * 4];
-    static thread_local LLColor4U colors[GLYPH_BATCH_SIZE * 4];
-=======
     static thread_local LLVector4a vertices[GLYPH_BATCH_SIZE * 6];
     static thread_local LLVector2 uvs[GLYPH_BATCH_SIZE * 6];
     static thread_local LLColor4U colors[GLYPH_BATCH_SIZE * 6];
->>>>>>> 3747dd9a
 
     LLColor4U text_color(color);
     // Preserve the transparency to render fading emojis in fading text (e.g.
