# -*- cmake -*-

# cmake_minimum_required should appear before any
# other commands to guarantee full compatibility
# with the version specified
## 3.8 added VS_DEBUGGER_WORKING_DIRECTORY support
## 3.13/12 is needed for add_link_options/add_compile_definitions
## 3.14 added FILE CREATE_LINK
## 3.16 is needed for target_precompile_headers
## Nicky: Ideally we want at least 3.21 for good preset support
##   We're not there yet, but once done, there is a kludge in Linking.cmake
#    "if(${CMAKE_VERSION} VERSION_LESS "3.20.0")" that can also be removed
cmake_minimum_required(VERSION 3.16.0 FATAL_ERROR)

set(ROOT_PROJECT_NAME "SecondLife" CACHE STRING
    "The root project/makefile/solution name. Defaults to SecondLife.")
project(${ROOT_PROJECT_NAME})

set(CMAKE_MODULE_PATH "${CMAKE_SOURCE_DIR}/cmake"  "${CMAKE_CURRENT_BINARY_DIR}")

include(conanbuildinfo OPTIONAL RESULT_VARIABLE USE_CONAN )
if( USE_CONAN )
    set( USE_CONAN ON )
    set( USE_AUTOBUILD_3P OFF )
    conan_basic_setup(TARGETS NO_OUTPUT_DIRS)
    add_compile_definitions(LL_USESYSTEMLIBS USE_CONAN NO_AUTOBUILD_3P)
else()
  set( USE_CONAN OFF )
  set( USE_AUTOBUILD_3P ON )
endif()

include(Variables)
include(BuildVersion)

if (NOT CMAKE_BUILD_TYPE)
  set(CMAKE_BUILD_TYPE RelWithDebInfo CACHE STRING
      "Build type.  One of: Debug Release RelWithDebInfo" FORCE)
endif (NOT CMAKE_BUILD_TYPE)

add_subdirectory(cmake)

add_subdirectory(${LIBS_OPEN_PREFIX}llaudio)
add_subdirectory(${LIBS_OPEN_PREFIX}llappearance)
add_subdirectory(${LIBS_OPEN_PREFIX}llcharacter)
add_subdirectory(${LIBS_OPEN_PREFIX}llcommon)
add_subdirectory(${LIBS_OPEN_PREFIX}llcorehttp)
add_subdirectory(${LIBS_OPEN_PREFIX}llimage)
add_subdirectory(${LIBS_OPEN_PREFIX}llkdu)
add_subdirectory(${LIBS_OPEN_PREFIX}llimagej2coj)
add_subdirectory(${LIBS_OPEN_PREFIX}llinventory)
add_subdirectory(${LIBS_OPEN_PREFIX}llmath)
add_subdirectory(${LIBS_OPEN_PREFIX}llmeshoptimizer)
add_subdirectory(${LIBS_OPEN_PREFIX}llmessage)
add_subdirectory(${LIBS_OPEN_PREFIX}llprimitive)
add_subdirectory(${LIBS_OPEN_PREFIX}llrender)
add_subdirectory(${LIBS_OPEN_PREFIX}llfilesystem)
add_subdirectory(${LIBS_OPEN_PREFIX}llwebrtc)
add_subdirectory(${LIBS_OPEN_PREFIX}llwindow)
add_subdirectory(${LIBS_OPEN_PREFIX}llxml)

if (WINDOWS AND EXISTS ${LIBS_CLOSED_DIR}copy_win_scripts)
  add_subdirectory(${LIBS_CLOSED_PREFIX}copy_win_scripts)
endif (WINDOWS AND EXISTS ${LIBS_CLOSED_DIR}copy_win_scripts)

add_custom_target(viewer)

if (NOT USE_BUGSPLAT)
add_subdirectory(${LIBS_OPEN_PREFIX}llcrashlogger)
endif (NOT USE_BUGSPLAT)

add_subdirectory(${LIBS_OPEN_PREFIX}llplugin)
add_subdirectory(${LIBS_OPEN_PREFIX}llui)
add_subdirectory(${LIBS_OPEN_PREFIX}viewer_components)

if( LL_TESTS )
# Legacy C++ tests. Build always, run if LL_TESTS is true.
add_subdirectory(${VIEWER_PREFIX}test)
endif()

if (ENABLE_MEDIA_PLUGINS)
# viewer media plugins
add_subdirectory(${LIBS_OPEN_PREFIX}media_plugins)
endif (ENABLE_MEDIA_PLUGINS)

<<<<<<< HEAD
if (LINUX)
  # need to put this behind a special llappearanceutility flag
  add_subdirectory(${VIEWER_PREFIX}llappearanceutility)
elseif (WINDOWS)
  # cmake EXISTS requires an absolute path, see indra/cmake/Variables.cmake
  if (EXISTS ${VIEWER_DIR}win_setup)
    add_subdirectory(${VIEWER_DIR}win_setup)
  endif (EXISTS ${VIEWER_DIR}win_setup)
endif (LINUX)
=======
# if (LINUX)
#   if (INSTALL_PROPRIETARY)
#       include(LLAppearanceUtility)
#       add_subdirectory(${LLAPPEARANCEUTILITY_SRC_DIR} ${LLAPPEARANCEUTILITY_BIN_DIR})
#   endif (INSTALL_PROPRIETARY)
# elseif (WINDOWS)
#   # cmake EXISTS requires an absolute path, see indra/cmake/Variables.cmake
#   if (EXISTS ${VIEWER_DIR}win_setup)
#     add_subdirectory(${VIEWER_DIR}win_setup)
#   endif (EXISTS ${VIEWER_DIR}win_setup)
# endif (LINUX)
>>>>>>> e8d33a8b

if (WINDOWS)
    # cmake EXISTS requires an absolute path, see indra/cmake/Variables.cmake
    if (EXISTS ${VIEWER_DIR}win_setup)
      add_subdirectory(${VIEWER_DIR}win_setup)
    endif (EXISTS ${VIEWER_DIR}win_setup)
endif (WINDOWS)

if (USE_BUGSPLAT)
    if (BUGSPLAT_DB)
        message(STATUS "Building with BugSplat; database '${BUGSPLAT_DB}'")
    else (BUGSPLAT_DB)
        message(WARNING "Building with BugSplat, but no database name set (BUGSPLAT_DB)")
    endif (BUGSPLAT_DB)
else (USE_BUGSPLAT)
    message(STATUS "Not building with BugSplat")
endif (USE_BUGSPLAT)

add_subdirectory(${VIEWER_PREFIX}newview)
add_dependencies(viewer secondlife-bin)

add_subdirectory(${VIEWER_PREFIX}doxygen EXCLUDE_FROM_ALL)

# sets the 'startup project' for debugging from visual studio.
set_property(
        DIRECTORY ${VIEWER_PREFIX}
        PROPERTY VS_STARTUP_PROJECT ${VIEWER_BINARY_NAME}
        )

if (LL_TESTS)
  # Define after the custom targets are created so
  # individual apps can add themselves as dependencies
  add_subdirectory(${INTEGRATION_TESTS_PREFIX}integration_tests)
endif (LL_TESTS)
<|MERGE_RESOLUTION|>--- conflicted
+++ resolved
@@ -82,29 +82,10 @@
 add_subdirectory(${LIBS_OPEN_PREFIX}media_plugins)
 endif (ENABLE_MEDIA_PLUGINS)
 
-<<<<<<< HEAD
 if (LINUX)
   # need to put this behind a special llappearanceutility flag
   add_subdirectory(${VIEWER_PREFIX}llappearanceutility)
-elseif (WINDOWS)
-  # cmake EXISTS requires an absolute path, see indra/cmake/Variables.cmake
-  if (EXISTS ${VIEWER_DIR}win_setup)
-    add_subdirectory(${VIEWER_DIR}win_setup)
-  endif (EXISTS ${VIEWER_DIR}win_setup)
 endif (LINUX)
-=======
-# if (LINUX)
-#   if (INSTALL_PROPRIETARY)
-#       include(LLAppearanceUtility)
-#       add_subdirectory(${LLAPPEARANCEUTILITY_SRC_DIR} ${LLAPPEARANCEUTILITY_BIN_DIR})
-#   endif (INSTALL_PROPRIETARY)
-# elseif (WINDOWS)
-#   # cmake EXISTS requires an absolute path, see indra/cmake/Variables.cmake
-#   if (EXISTS ${VIEWER_DIR}win_setup)
-#     add_subdirectory(${VIEWER_DIR}win_setup)
-#   endif (EXISTS ${VIEWER_DIR}win_setup)
-# endif (LINUX)
->>>>>>> e8d33a8b
 
 if (WINDOWS)
     # cmake EXISTS requires an absolute path, see indra/cmake/Variables.cmake
