/**
 * @file llcommon.cpp
 *
 * $LicenseInfo:firstyear=2006&license=viewerlgpl$
 * Second Life Viewer Source Code
 * Copyright (C) 2010, Linden Research, Inc.
 *
 * This library is free software; you can redistribute it and/or
 * modify it under the terms of the GNU Lesser General Public
 * License as published by the Free Software Foundation;
 * version 2.1 of the License only.
 *
 * This library is distributed in the hope that it will be useful,
 * but WITHOUT ANY WARRANTY; without even the implied warranty of
 * MERCHANTABILITY or FITNESS FOR A PARTICULAR PURPOSE.  See the GNU
 * Lesser General Public License for more details.
 *
 * You should have received a copy of the GNU Lesser General Public
 * License along with this library; if not, write to the Free Software
 * Foundation, Inc., 51 Franklin Street, Fifth Floor, Boston, MA  02110-1301  USA
 *
 * Linden Research, Inc., 945 Battery Street, San Francisco, CA  94111  USA
 * $/LicenseInfo$
 */

#include "linden_common.h"

#include "llcommon.h"

#include "llmemory.h"
#include "llthread.h"
#include "lltrace.h"
#include "lltracethreadrecorder.h"
#include "llcleanup.h"

#if LL_PROFILER_CONFIGURATION > 1 && TRACY_ENABLE
// Override new/delete for tracy memory profiling

void* ll_tracy_new(size_t size)
{
    void* ptr = (malloc)(size);
    if (!ptr)
    {
        throw std::bad_alloc();
    }
    TracyAlloc(ptr, size);
    return ptr;
}

void* ll_tracy_aligned_new(size_t size, size_t alignment)
{
    void* ptr = ll_aligned_malloc_fallback(size, alignment);
    if (!ptr)
    {
        throw std::bad_alloc();
    }
    LL_PROFILE_ALLOC(ptr, size);
    return ptr;
}

void ll_tracy_delete(void* ptr)
{
    TracyFree(ptr);
    (free)(ptr);
}

void ll_tracy_aligned_delete(void* ptr)
{
    TracyFree(ptr);
    ll_aligned_free_fallback(ptr);
}

void* operator new(size_t size)
{
    return ll_tracy_new(size);
}

void* operator new[](std::size_t count)
{
    return ll_tracy_new(count);
}

void* operator new(size_t size, std::align_val_t align)
{
<<<<<<< HEAD
    return ll_tracy_aligned_new(size, (size_t)align);
}

void* operator new[](std::size_t count, std::align_val_t align)
{
    return ll_tracy_aligned_new(count, (size_t)align);
=======
    LL_PROFILE_FREE(ptr);
    if (gProfilerEnabled)
    {
        //LL_PROFILE_ZONE_SCOPED_CATEGORY_MEMORY;
        (free)(ptr);
    }
    else
    {
        (free)(ptr);
    }
>>>>>>> 5b77436c
}

void operator delete(void *ptr) noexcept
{
    ll_tracy_delete(ptr);
}

void operator delete[](void* ptr) noexcept
{
    ll_tracy_delete(ptr);
}

void operator delete(void *ptr, std::align_val_t align) noexcept
{
<<<<<<< HEAD
    ll_tracy_aligned_delete(ptr);
=======
    auto ptr = ll_aligned_malloc_fallback(size, alignment);
    if (ptr) LL_PROFILE_ALLOC(ptr, size);
    return ptr;
>>>>>>> 5b77436c
}

void operator delete[](void* ptr, std::align_val_t align) noexcept
{
<<<<<<< HEAD
    ll_tracy_aligned_delete(ptr);
=======
    LL_PROFILE_FREE(memblock);
    ll_aligned_free_fallback(memblock);
>>>>>>> 5b77436c
}

#endif // TRACY_ENABLE && !LL_PROFILER_ENABLE_TRACY_OPENGL

//static
bool LLCommon::sAprInitialized = false;

static LLTrace::ThreadRecorder* sMasterThreadRecorder = NULL;

//static
void LLCommon::initClass()
{
    if (!sAprInitialized)
    {
        ll_init_apr();
        sAprInitialized = true;
    }
    LLTimer::initClass();
    assert_main_thread();       // Make sure we record the main thread
    if (!sMasterThreadRecorder)
    {
        sMasterThreadRecorder = new LLTrace::ThreadRecorder();
        LLTrace::set_master_thread_recorder(sMasterThreadRecorder);
    }
}

//static
void LLCommon::cleanupClass()
{
    delete sMasterThreadRecorder;
    sMasterThreadRecorder = NULL;
    LLTrace::set_master_thread_recorder(NULL);
    SUBSYSTEM_CLEANUP_DBG(LLTimer);
    if (sAprInitialized)
    {
        ll_cleanup_apr();
        sAprInitialized = false;
    }
}<|MERGE_RESOLUTION|>--- conflicted
+++ resolved
@@ -82,25 +82,12 @@
 
 void* operator new(size_t size, std::align_val_t align)
 {
-<<<<<<< HEAD
     return ll_tracy_aligned_new(size, (size_t)align);
 }
 
 void* operator new[](std::size_t count, std::align_val_t align)
 {
     return ll_tracy_aligned_new(count, (size_t)align);
-=======
-    LL_PROFILE_FREE(ptr);
-    if (gProfilerEnabled)
-    {
-        //LL_PROFILE_ZONE_SCOPED_CATEGORY_MEMORY;
-        (free)(ptr);
-    }
-    else
-    {
-        (free)(ptr);
-    }
->>>>>>> 5b77436c
 }
 
 void operator delete(void *ptr) noexcept
@@ -115,23 +102,12 @@
 
 void operator delete(void *ptr, std::align_val_t align) noexcept
 {
-<<<<<<< HEAD
     ll_tracy_aligned_delete(ptr);
-=======
-    auto ptr = ll_aligned_malloc_fallback(size, alignment);
-    if (ptr) LL_PROFILE_ALLOC(ptr, size);
-    return ptr;
->>>>>>> 5b77436c
 }
 
 void operator delete[](void* ptr, std::align_val_t align) noexcept
 {
-<<<<<<< HEAD
     ll_tracy_aligned_delete(ptr);
-=======
-    LL_PROFILE_FREE(memblock);
-    ll_aligned_free_fallback(memblock);
->>>>>>> 5b77436c
 }
 
 #endif // TRACY_ENABLE && !LL_PROFILER_ENABLE_TRACY_OPENGL
