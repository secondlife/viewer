/**
 * @file llbase64.h
 * @brief Wrapper for apr base64 encoding that returns a std::string
 * @author James Cook
 *
 * $LicenseInfo:firstyear=2007&license=viewerlgpl$
 * Second Life Viewer Source Code
 * Copyright (C) 2010, Linden Research, Inc.
 *
 * This library is free software; you can redistribute it and/or
 * modify it under the terms of the GNU Lesser General Public
 * License as published by the Free Software Foundation;
 * version 2.1 of the License only.
 *
 * This library is distributed in the hope that it will be useful,
 * but WITHOUT ANY WARRANTY; without even the implied warranty of
 * MERCHANTABILITY or FITNESS FOR A PARTICULAR PURPOSE.  See the GNU
 * Lesser General Public License for more details.
 *
 * You should have received a copy of the GNU Lesser General Public
 * License along with this library; if not, write to the Free Software
 * Foundation, Inc., 51 Franklin Street, Fifth Floor, Boston, MA  02110-1301  USA
 *
 * Linden Research, Inc., 945 Battery Street, San Francisco, CA  94111  USA
 * $/LicenseInfo$
 */

#ifndef LLBASE64_H
#define LLBASE64_H

class LL_COMMON_API LLBase64
{
public:
<<<<<<< HEAD
	static std::string encode(const U8* input, size_t input_size);
    static std::string decodeAsString(const std::string& input);
=======
    static std::string encode(const U8* input, size_t input_size);
>>>>>>> e1623bb2
};

#endif<|MERGE_RESOLUTION|>--- conflicted
+++ resolved
@@ -1,42 +1,38 @@
-/**
- * @file llbase64.h
- * @brief Wrapper for apr base64 encoding that returns a std::string
- * @author James Cook
- *
- * $LicenseInfo:firstyear=2007&license=viewerlgpl$
- * Second Life Viewer Source Code
- * Copyright (C) 2010, Linden Research, Inc.
- *
- * This library is free software; you can redistribute it and/or
- * modify it under the terms of the GNU Lesser General Public
- * License as published by the Free Software Foundation;
- * version 2.1 of the License only.
- *
- * This library is distributed in the hope that it will be useful,
- * but WITHOUT ANY WARRANTY; without even the implied warranty of
- * MERCHANTABILITY or FITNESS FOR A PARTICULAR PURPOSE.  See the GNU
- * Lesser General Public License for more details.
- *
- * You should have received a copy of the GNU Lesser General Public
- * License along with this library; if not, write to the Free Software
- * Foundation, Inc., 51 Franklin Street, Fifth Floor, Boston, MA  02110-1301  USA
- *
- * Linden Research, Inc., 945 Battery Street, San Francisco, CA  94111  USA
- * $/LicenseInfo$
- */
-
-#ifndef LLBASE64_H
-#define LLBASE64_H
-
-class LL_COMMON_API LLBase64
-{
-public:
-<<<<<<< HEAD
-	static std::string encode(const U8* input, size_t input_size);
-    static std::string decodeAsString(const std::string& input);
-=======
-    static std::string encode(const U8* input, size_t input_size);
->>>>>>> e1623bb2
-};
-
-#endif+/**
+ * @file llbase64.h
+ * @brief Wrapper for apr base64 encoding that returns a std::string
+ * @author James Cook
+ *
+ * $LicenseInfo:firstyear=2007&license=viewerlgpl$
+ * Second Life Viewer Source Code
+ * Copyright (C) 2010, Linden Research, Inc.
+ *
+ * This library is free software; you can redistribute it and/or
+ * modify it under the terms of the GNU Lesser General Public
+ * License as published by the Free Software Foundation;
+ * version 2.1 of the License only.
+ *
+ * This library is distributed in the hope that it will be useful,
+ * but WITHOUT ANY WARRANTY; without even the implied warranty of
+ * MERCHANTABILITY or FITNESS FOR A PARTICULAR PURPOSE.  See the GNU
+ * Lesser General Public License for more details.
+ *
+ * You should have received a copy of the GNU Lesser General Public
+ * License along with this library; if not, write to the Free Software
+ * Foundation, Inc., 51 Franklin Street, Fifth Floor, Boston, MA  02110-1301  USA
+ *
+ * Linden Research, Inc., 945 Battery Street, San Francisco, CA  94111  USA
+ * $/LicenseInfo$
+ */
+
+#ifndef LLBASE64_H
+#define LLBASE64_H
+
+class LL_COMMON_API LLBase64
+{
+public:
+    static std::string encode(const U8* input, size_t input_size);
+    static std::string decodeAsString(const std::string& input);
+};
+
+#endif