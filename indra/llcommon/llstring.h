--- conflicted
+++ resolved
@@ -189,12 +189,8 @@
     static bool isAlnum(char a) { return isalnum((unsigned char)a) != 0; }
     static bool isAlnum(llwchar a) { return iswalnum(a) != 0; }
 
-<<<<<<< HEAD
-    static bool isEmoji(llwchar wch);
-=======
     // Returns true when 'a' corresponds to a "genuine" emoji. HB
     static bool isEmoji(llwchar a);
->>>>>>> bb3c36f5
 
     static S32  collate(const char* a, const char* b) { return strcoll(a, b); }
     static S32  collate(const llwchar* a, const llwchar* b);
