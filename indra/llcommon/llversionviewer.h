/** 
 * @file llversionviewer.h
 * @brief
 *
 * $LicenseInfo:firstyear=2002&license=viewerlgpl$
 * Second Life Viewer Source Code
 * Copyright (C) 2010, Linden Research, Inc.
 * 
 * This library is free software; you can redistribute it and/or
 * modify it under the terms of the GNU Lesser General Public
 * License as published by the Free Software Foundation;
 * version 2.1 of the License only.
 * 
 * This library is distributed in the hope that it will be useful,
 * but WITHOUT ANY WARRANTY; without even the implied warranty of
 * MERCHANTABILITY or FITNESS FOR A PARTICULAR PURPOSE.  See the GNU
 * Lesser General Public License for more details.
 * 
 * You should have received a copy of the GNU Lesser General Public
 * License along with this library; if not, write to the Free Software
 * Foundation, Inc., 51 Franklin Street, Fifth Floor, Boston, MA  02110-1301  USA
 * 
 * Linden Research, Inc., 945 Battery Street, San Francisco, CA  94111  USA
 * $/LicenseInfo$
 */

#ifndef LL_LLVERSIONVIEWER_H
#define LL_LLVERSIONVIEWER_H

const S32 LL_VERSION_MAJOR = 3;
const S32 LL_VERSION_MINOR = 3;
<<<<<<< HEAD
const S32 LL_VERSION_PATCH = 0;
=======
const S32 LL_VERSION_PATCH = 1;
>>>>>>> cabb6b6a
const S32 LL_VERSION_BUILD = 0;

const char * const LL_CHANNEL = "Second Life Developer";

#if LL_DARWIN
const char * const LL_VERSION_BUNDLE_ID = "com.secondlife.indra.viewer";
#endif

#endif<|MERGE_RESOLUTION|>--- conflicted
+++ resolved
@@ -29,11 +29,7 @@
 
 const S32 LL_VERSION_MAJOR = 3;
 const S32 LL_VERSION_MINOR = 3;
-<<<<<<< HEAD
-const S32 LL_VERSION_PATCH = 0;
-=======
 const S32 LL_VERSION_PATCH = 1;
->>>>>>> cabb6b6a
 const S32 LL_VERSION_BUILD = 0;
 
 const char * const LL_CHANNEL = "Second Life Developer";
