--- conflicted
+++ resolved
@@ -33,15 +33,9 @@
 #ifndef LL_LLVERSIONVIEWER_H
 #define LL_LLVERSIONVIEWER_H
 
-<<<<<<< HEAD
-const S32 LL_VERSION_MAJOR = 1;
-const S32 LL_VERSION_MINOR = 24;
-const S32 LL_VERSION_PATCH = 4;
-=======
 const S32 LL_VERSION_MAJOR = 2;
 const S32 LL_VERSION_MINOR = 0;
 const S32 LL_VERSION_PATCH = 0;
->>>>>>> 3ac3a4b2
 const S32 LL_VERSION_BUILD = 0;
 
 const char * const LL_CHANNEL = "Second Life 2009";
