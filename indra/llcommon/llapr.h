--- conflicted
+++ resolved
@@ -1,259 +1,201 @@
-/**
- * @file llapr.h
- * @author Phoenix
- * @date 2004-11-28
- * @brief Helper functions for using the apache portable runtime library.
- *
- * $LicenseInfo:firstyear=2004&license=viewerlgpl$
- * Second Life Viewer Source Code
- * Copyright (C) 2010, Linden Research, Inc.
- *
- * This library is free software; you can redistribute it and/or
- * modify it under the terms of the GNU Lesser General Public
- * License as published by the Free Software Foundation;
- * version 2.1 of the License only.
- *
- * This library is distributed in the hope that it will be useful,
- * but WITHOUT ANY WARRANTY; without even the implied warranty of
- * MERCHANTABILITY or FITNESS FOR A PARTICULAR PURPOSE.  See the GNU
- * Lesser General Public License for more details.
- *
- * You should have received a copy of the GNU Lesser General Public
- * License along with this library; if not, write to the Free Software
- * Foundation, Inc., 51 Franklin Street, Fifth Floor, Boston, MA  02110-1301  USA
- *
- * Linden Research, Inc., 945 Battery Street, San Francisco, CA  94111  USA
- * $/LicenseInfo$
- */
-
-#ifndef LL_LLAPR_H
-#define LL_LLAPR_H
-
-#if LL_LINUX
-#include <sys/param.h>  // Need PATH_MAX in APR headers...
-#endif
-
-#include <boost/noncopyable.hpp>
-#include "llwin32headerslean.h"
-#include "apr_thread_proc.h"
-#include "apr_getopt.h"
-#include "apr_signal.h"
-
-#include "llstring.h"
-
-#include "mutex.h"
-
-struct apr_dso_handle_t;
-/**
- * @brief Function which appropriately logs error or remains quiet on
- * APR_SUCCESS.
- * @return Returns <code>true</code> if status is an error condition.
- */
-#define ll_apr_warn_status(status) _ll_apr_warn_status(status, __FILE__, __LINE__)
-bool LL_COMMON_API _ll_apr_warn_status(apr_status_t status, const char* file, int line);
-
-#define ll_apr_assert_status(status) _ll_apr_assert_status(status, __FILE__, __LINE__)
-void LL_COMMON_API _ll_apr_assert_status(apr_status_t status, const char* file, int line);
-
-extern "C" LL_COMMON_API apr_pool_t* gAPRPoolp; // Global APR memory pool
-
-/**
- * @brief initialize the common apr constructs -- apr itself, the
- * global pool, and a mutex.
- */
-void LL_COMMON_API ll_init_apr();
-
-/**
- * @brief Cleanup those common apr constructs.
- */
-void LL_COMMON_API ll_cleanup_apr();
-
-bool LL_COMMON_API ll_apr_is_initialized();
-
-
-//
-//LL apr_pool
-//manage apr_pool_t, destroy allocated apr_pool in the destruction function.
-//
-class LL_COMMON_API LLAPRPool
-{
-public:
-<<<<<<< HEAD
-	LLAPRPool(apr_pool_t *parent = NULL, apr_size_t size = 0, bool releasePoolFlag = true) ;
-	virtual ~LLAPRPool() ;
-=======
-    LLAPRPool(apr_pool_t *parent = NULL, apr_size_t size = 0, BOOL releasePoolFlag = TRUE) ;
-    virtual ~LLAPRPool() ;
->>>>>>> e1623bb2
-
-    virtual apr_pool_t* getAPRPool() ;
-    apr_status_t getStatus() {return mStatus ; }
-
-protected:
-    void releaseAPRPool() ;
-    void createAPRPool() ;
-
-protected:
-<<<<<<< HEAD
-	apr_pool_t*  mPool ;              //pointing to an apr_pool
-	apr_pool_t*  mParent ;			  //parent pool
-	apr_size_t   mMaxSize ;           //max size of mPool, mPool should return memory to system if allocated memory beyond this limit. However it seems not to work.
-	apr_status_t mStatus ;            //status when creating the pool
-	bool         mReleasePoolFlag ;   //if set, mPool is destroyed when LLAPRPool is deleted. default value is true.
-=======
-    apr_pool_t*  mPool ;              //pointing to an apr_pool
-    apr_pool_t*  mParent ;            //parent pool
-    apr_size_t   mMaxSize ;           //max size of mPool, mPool should return memory to system if allocated memory beyond this limit. However it seems not to work.
-    apr_status_t mStatus ;            //status when creating the pool
-    BOOL         mReleasePoolFlag ;   //if set, mPool is destroyed when LLAPRPool is deleted. default value is true.
->>>>>>> e1623bb2
-};
-
-//
-//volatile LL apr_pool
-//which clears memory automatically.
-//so it can not hold static data or data after memory is cleared
-//
-class LL_COMMON_API LLVolatileAPRPool : public LLAPRPool
-{
-public:
-<<<<<<< HEAD
-	LLVolatileAPRPool(bool is_local = true, apr_pool_t *parent = NULL, apr_size_t size = 0, bool releasePoolFlag = true);
-	virtual ~LLVolatileAPRPool();
-=======
-    LLVolatileAPRPool(BOOL is_local = TRUE, apr_pool_t *parent = NULL, apr_size_t size = 0, BOOL releasePoolFlag = TRUE);
-    virtual ~LLVolatileAPRPool();
->>>>>>> e1623bb2
-
-    /*virtual*/ apr_pool_t* getAPRPool() ; //define this virtual function to avoid any mistakenly calling LLAPRPool::getAPRPool().
-    apr_pool_t* getVolatileAPRPool() ;
-    void        clearVolatileAPRPool() ;
-
-    BOOL        isFull() ;
-
-<<<<<<< HEAD
-	bool        isFull() ;
-	
-=======
->>>>>>> e1623bb2
-private:
-    S32 mNumActiveRef ; //number of active pointers pointing to the apr_pool.
-    S32 mNumTotalRef ;  //number of total pointers pointing to the apr_pool since last creating.
-
-    std::unique_ptr<std::mutex> mMutexp;
-} ;
-
-// File IO convenience functions.
-// Returns NULL if the file fails to open, sets *sizep to file size if not NULL
-// abbreviated flags
-#define LL_APR_R (APR_READ) // "r"
-#define LL_APR_W (APR_CREATE|APR_TRUNCATE|APR_WRITE) // "w"
-#define LL_APR_A (APR_CREATE|APR_WRITE|APR_APPEND) // "w"
-#define LL_APR_RB (APR_READ|APR_BINARY) // "rb"
-#define LL_APR_WB (APR_CREATE|APR_TRUNCATE|APR_WRITE|APR_BINARY) // "wb"
-#define LL_APR_AB (APR_CREATE|APR_WRITE|APR_BINARY|APR_APPEND)
-#define LL_APR_RPB (APR_READ|APR_WRITE|APR_BINARY) // "r+b"
-#define LL_APR_WPB (APR_CREATE|APR_TRUNCATE|APR_READ|APR_WRITE|APR_BINARY) // "w+b"
-
-//
-//apr_file manager
-//which: 1)only keeps one file open;
-//       2)closes the open file in the destruction function
-//       3)informs the apr_pool to clean the memory when the file is closed.
-//Note: please close an open file at the earliest convenience.
-//      especially do not put some time-costly operations between open() and close().
-//      otherwise it might lock the APRFilePool.
-//there are two different apr_pools the APRFile can use:
-//      1, a temporary pool passed to an APRFile function, which is used within this function and only once.
-//      2, a global pool.
-//
-
-class LL_COMMON_API LLAPRFile : boost::noncopyable
-{
-    // make this non copyable since a copy closes the file
-private:
-    apr_file_t* mFile ;
-    LLVolatileAPRPool *mCurrentFilePoolp ; //currently in use apr_pool, could be one of them: sAPRFilePoolp, or a temp pool.
-
-public:
-<<<<<<< HEAD
-	LLAPRFile() ;
-	LLAPRFile(const std::string& filename, apr_int32_t flags, LLVolatileAPRPool* pool = NULL);
-	~LLAPRFile() ;
-	
-	apr_status_t open(const std::string& filename, apr_int32_t flags, LLVolatileAPRPool* pool = NULL, S32* sizep = NULL);
-	apr_status_t open(const std::string& filename, apr_int32_t flags, bool use_global_pool); //use gAPRPoolp.
-	apr_status_t close() ;
-
-	// Returns actual offset, -1 if seek fails
-	S32 seek(apr_seek_where_t where, S32 offset);
-	apr_status_t eof() { return apr_file_eof(mFile);}
-
-	// Returns bytes read/written, 0 if read/write fails:
-	S32 read(void* buf, S32 nbytes);
-	S32 write(const void* buf, S32 nbytes);
-	
-	apr_file_t* getFileHandle() {return mFile;}	
-	
-=======
-    LLAPRFile() ;
-    LLAPRFile(const std::string& filename, apr_int32_t flags, LLVolatileAPRPool* pool = NULL);
-    ~LLAPRFile() ;
-
-    apr_status_t open(const std::string& filename, apr_int32_t flags, LLVolatileAPRPool* pool = NULL, S32* sizep = NULL);
-    apr_status_t open(const std::string& filename, apr_int32_t flags, BOOL use_global_pool); //use gAPRPoolp.
-    apr_status_t close() ;
-
-    // Returns actual offset, -1 if seek fails
-    S32 seek(apr_seek_where_t where, S32 offset);
-    apr_status_t eof() { return apr_file_eof(mFile);}
-
-    // Returns bytes read/written, 0 if read/write fails:
-    S32 read(void* buf, S32 nbytes);
-    S32 write(const void* buf, S32 nbytes);
-
-    apr_file_t* getFileHandle() {return mFile;}
-
->>>>>>> e1623bb2
-//
-//*******************************************************************************************************************************
-//static components
-//
-public:
-    static LLVolatileAPRPool *sAPRFilePoolp ; //a global apr_pool for APRFile, which is used only when local pool does not exist.
-
-private:
-    static apr_file_t* open(const std::string& filename, apr_pool_t* apr_pool, apr_int32_t flags);
-    static apr_status_t close(apr_file_t* file) ;
-    static S32 seek(apr_file_t* file, apr_seek_where_t where, S32 offset);
-public:
-<<<<<<< HEAD
-	// returns false if failure:
-	static bool remove(const std::string& filename, LLVolatileAPRPool* pool = NULL);
-	static bool rename(const std::string& filename, const std::string& newname, LLVolatileAPRPool* pool = NULL);
-	static bool isExist(const std::string& filename, LLVolatileAPRPool* pool = NULL, apr_int32_t flags = APR_READ);
-	static S32 size(const std::string& filename, LLVolatileAPRPool* pool = NULL);
-	static bool makeDir(const std::string& dirname, LLVolatileAPRPool* pool = NULL);
-	static bool removeDir(const std::string& dirname, LLVolatileAPRPool* pool = NULL);
-
-	// Returns bytes read/written, 0 if read/write fails:
-	static S32 readEx(const std::string& filename, void *buf, S32 offset, S32 nbytes, LLVolatileAPRPool* pool = NULL);	
-	static S32 writeEx(const std::string& filename, const void *buf, S32 offset, S32 nbytes, LLVolatileAPRPool* pool = NULL); // offset<0 means append
-=======
-    // returns false if failure:
-    static bool remove(const std::string& filename, LLVolatileAPRPool* pool = NULL);
-    static bool rename(const std::string& filename, const std::string& newname, LLVolatileAPRPool* pool = NULL);
-    static bool isExist(const std::string& filename, LLVolatileAPRPool* pool = NULL, apr_int32_t flags = APR_READ);
-    static S32 size(const std::string& filename, LLVolatileAPRPool* pool = NULL);
-    static bool makeDir(const std::string& dirname, LLVolatileAPRPool* pool = NULL);
-    static bool removeDir(const std::string& dirname, LLVolatileAPRPool* pool = NULL);
-
-    // Returns bytes read/written, 0 if read/write fails:
-    static S32 readEx(const std::string& filename, void *buf, S32 offset, S32 nbytes, LLVolatileAPRPool* pool = NULL);
-    static S32 writeEx(const std::string& filename, void *buf, S32 offset, S32 nbytes, LLVolatileAPRPool* pool = NULL); // offset<0 means append
->>>>>>> e1623bb2
-//*******************************************************************************************************************************
-};
-
-
-#endif // LL_LLAPR_H+/**
+ * @file llapr.h
+ * @author Phoenix
+ * @date 2004-11-28
+ * @brief Helper functions for using the apache portable runtime library.
+ *
+ * $LicenseInfo:firstyear=2004&license=viewerlgpl$
+ * Second Life Viewer Source Code
+ * Copyright (C) 2010, Linden Research, Inc.
+ *
+ * This library is free software; you can redistribute it and/or
+ * modify it under the terms of the GNU Lesser General Public
+ * License as published by the Free Software Foundation;
+ * version 2.1 of the License only.
+ *
+ * This library is distributed in the hope that it will be useful,
+ * but WITHOUT ANY WARRANTY; without even the implied warranty of
+ * MERCHANTABILITY or FITNESS FOR A PARTICULAR PURPOSE.  See the GNU
+ * Lesser General Public License for more details.
+ *
+ * You should have received a copy of the GNU Lesser General Public
+ * License along with this library; if not, write to the Free Software
+ * Foundation, Inc., 51 Franklin Street, Fifth Floor, Boston, MA  02110-1301  USA
+ *
+ * Linden Research, Inc., 945 Battery Street, San Francisco, CA  94111  USA
+ * $/LicenseInfo$
+ */
+
+#ifndef LL_LLAPR_H
+#define LL_LLAPR_H
+
+#if LL_LINUX
+#include <sys/param.h>  // Need PATH_MAX in APR headers...
+#endif
+
+#include <boost/noncopyable.hpp>
+#include "llwin32headerslean.h"
+#include "apr_thread_proc.h"
+#include "apr_getopt.h"
+#include "apr_signal.h"
+
+#include "llstring.h"
+
+#include "mutex.h"
+
+struct apr_dso_handle_t;
+/**
+ * @brief Function which appropriately logs error or remains quiet on
+ * APR_SUCCESS.
+ * @return Returns <code>true</code> if status is an error condition.
+ */
+#define ll_apr_warn_status(status) _ll_apr_warn_status(status, __FILE__, __LINE__)
+bool LL_COMMON_API _ll_apr_warn_status(apr_status_t status, const char* file, int line);
+
+#define ll_apr_assert_status(status) _ll_apr_assert_status(status, __FILE__, __LINE__)
+void LL_COMMON_API _ll_apr_assert_status(apr_status_t status, const char* file, int line);
+
+extern "C" LL_COMMON_API apr_pool_t* gAPRPoolp; // Global APR memory pool
+
+/**
+ * @brief initialize the common apr constructs -- apr itself, the
+ * global pool, and a mutex.
+ */
+void LL_COMMON_API ll_init_apr();
+
+/**
+ * @brief Cleanup those common apr constructs.
+ */
+void LL_COMMON_API ll_cleanup_apr();
+
+bool LL_COMMON_API ll_apr_is_initialized();
+
+
+//
+//LL apr_pool
+//manage apr_pool_t, destroy allocated apr_pool in the destruction function.
+//
+class LL_COMMON_API LLAPRPool
+{
+public:
+    LLAPRPool(apr_pool_t *parent = NULL, apr_size_t size = 0, bool releasePoolFlag = true) ;
+    virtual ~LLAPRPool() ;
+
+    virtual apr_pool_t* getAPRPool() ;
+    apr_status_t getStatus() {return mStatus ; }
+
+protected:
+    void releaseAPRPool() ;
+    void createAPRPool() ;
+
+protected:
+    apr_pool_t*  mPool ;              //pointing to an apr_pool
+    apr_pool_t*  mParent ;            //parent pool
+    apr_size_t   mMaxSize ;           //max size of mPool, mPool should return memory to system if allocated memory beyond this limit. However it seems not to work.
+    apr_status_t mStatus ;            //status when creating the pool
+    bool         mReleasePoolFlag ;   //if set, mPool is destroyed when LLAPRPool is deleted. default value is true.
+};
+
+//
+//volatile LL apr_pool
+//which clears memory automatically.
+//so it can not hold static data or data after memory is cleared
+//
+class LL_COMMON_API LLVolatileAPRPool : public LLAPRPool
+{
+public:
+    LLVolatileAPRPool(bool is_local = true, apr_pool_t *parent = NULL, apr_size_t size = 0, bool releasePoolFlag = true);
+    virtual ~LLVolatileAPRPool();
+
+    /*virtual*/ apr_pool_t* getAPRPool() ; //define this virtual function to avoid any mistakenly calling LLAPRPool::getAPRPool().
+    apr_pool_t* getVolatileAPRPool() ;
+    void        clearVolatileAPRPool() ;
+
+    bool        isFull() ;
+
+private:
+    S32 mNumActiveRef ; //number of active pointers pointing to the apr_pool.
+    S32 mNumTotalRef ;  //number of total pointers pointing to the apr_pool since last creating.
+
+    std::unique_ptr<std::mutex> mMutexp;
+} ;
+
+// File IO convenience functions.
+// Returns NULL if the file fails to open, sets *sizep to file size if not NULL
+// abbreviated flags
+#define LL_APR_R (APR_READ) // "r"
+#define LL_APR_W (APR_CREATE|APR_TRUNCATE|APR_WRITE) // "w"
+#define LL_APR_A (APR_CREATE|APR_WRITE|APR_APPEND) // "w"
+#define LL_APR_RB (APR_READ|APR_BINARY) // "rb"
+#define LL_APR_WB (APR_CREATE|APR_TRUNCATE|APR_WRITE|APR_BINARY) // "wb"
+#define LL_APR_AB (APR_CREATE|APR_WRITE|APR_BINARY|APR_APPEND)
+#define LL_APR_RPB (APR_READ|APR_WRITE|APR_BINARY) // "r+b"
+#define LL_APR_WPB (APR_CREATE|APR_TRUNCATE|APR_READ|APR_WRITE|APR_BINARY) // "w+b"
+
+//
+//apr_file manager
+//which: 1)only keeps one file open;
+//       2)closes the open file in the destruction function
+//       3)informs the apr_pool to clean the memory when the file is closed.
+//Note: please close an open file at the earliest convenience.
+//      especially do not put some time-costly operations between open() and close().
+//      otherwise it might lock the APRFilePool.
+//there are two different apr_pools the APRFile can use:
+//      1, a temporary pool passed to an APRFile function, which is used within this function and only once.
+//      2, a global pool.
+//
+
+class LL_COMMON_API LLAPRFile : boost::noncopyable
+{
+    // make this non copyable since a copy closes the file
+private:
+    apr_file_t* mFile ;
+    LLVolatileAPRPool *mCurrentFilePoolp ; //currently in use apr_pool, could be one of them: sAPRFilePoolp, or a temp pool.
+
+public:
+    LLAPRFile() ;
+    LLAPRFile(const std::string& filename, apr_int32_t flags, LLVolatileAPRPool* pool = NULL);
+    ~LLAPRFile() ;
+
+    apr_status_t open(const std::string& filename, apr_int32_t flags, LLVolatileAPRPool* pool = NULL, S32* sizep = NULL);
+    apr_status_t open(const std::string& filename, apr_int32_t flags, bool use_global_pool); //use gAPRPoolp.
+    apr_status_t close() ;
+
+    // Returns actual offset, -1 if seek fails
+    S32 seek(apr_seek_where_t where, S32 offset);
+    apr_status_t eof() { return apr_file_eof(mFile);}
+
+    // Returns bytes read/written, 0 if read/write fails:
+    S32 read(void* buf, S32 nbytes);
+    S32 write(const void* buf, S32 nbytes);
+
+    apr_file_t* getFileHandle() {return mFile;}
+
+//
+//*******************************************************************************************************************************
+//static components
+//
+public:
+    static LLVolatileAPRPool *sAPRFilePoolp ; //a global apr_pool for APRFile, which is used only when local pool does not exist.
+
+private:
+    static apr_file_t* open(const std::string& filename, apr_pool_t* apr_pool, apr_int32_t flags);
+    static apr_status_t close(apr_file_t* file) ;
+    static S32 seek(apr_file_t* file, apr_seek_where_t where, S32 offset);
+public:
+    // returns false if failure:
+    static bool remove(const std::string& filename, LLVolatileAPRPool* pool = NULL);
+    static bool rename(const std::string& filename, const std::string& newname, LLVolatileAPRPool* pool = NULL);
+    static bool isExist(const std::string& filename, LLVolatileAPRPool* pool = NULL, apr_int32_t flags = APR_READ);
+    static S32 size(const std::string& filename, LLVolatileAPRPool* pool = NULL);
+    static bool makeDir(const std::string& dirname, LLVolatileAPRPool* pool = NULL);
+    static bool removeDir(const std::string& dirname, LLVolatileAPRPool* pool = NULL);
+
+    // Returns bytes read/written, 0 if read/write fails:
+    static S32 readEx(const std::string& filename, void *buf, S32 offset, S32 nbytes, LLVolatileAPRPool* pool = NULL);
+    static S32 writeEx(const std::string& filename, const void *buf, S32 offset, S32 nbytes, LLVolatileAPRPool* pool = NULL); // offset<0 means append
+//*******************************************************************************************************************************
+};
+
+
+#endif // LL_LLAPR_H