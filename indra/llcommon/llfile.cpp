--- conflicted
+++ resolved
@@ -438,7 +438,7 @@
 				_M_set_buffer(0);
 				__ret = traits_type::not_eof(__c);
 			}
-		}
+	}
 		else if (_M_buf_size > 1)
 		{
 			// Overflow in 'uncommitted' mode: set _M_writing, set
@@ -496,11 +496,11 @@
 		if (__r == codecvt_base::ok || __r == codecvt_base::partial)
 			__blen = __bend - __buf;
 		else if (__r == codecvt_base::noconv)
-		{
+	{
 			// Same as the always_noconv case above.
 			__buf = reinterpret_cast<char*>(__ibuf);
 			__blen = __ilen;
-		}
+	}
 		else
 			__throw_ios_failure(__N("llstdio_filebuf::_convert_to_external "
 									"conversion error"));
@@ -643,9 +643,9 @@
 							_M_ext_end, _M_ext_next,
 							this->eback(),
 							this->eback() + __buflen, __iend);
-				}
+}
 				if (__r == codecvt_base::noconv)
-				{
+{
 					size_t __avail = _M_ext_end - _M_ext_buf;
 					__ilen = std::min(__avail, __buflen);
 					traits_type::copy(this->eback(),
@@ -702,7 +702,7 @@
 	if (_M_pback_init)
 	{
 		if (__n > 0 && this->gptr() == this->eback())
-	{
+		{
 			*__s++ = *this->gptr();
 			this->gbump(1);
 			__ret = 1;
@@ -732,7 +732,7 @@
 			this->gbump(__avail);
 			__ret += __avail;
 			__n -= __avail;
-}
+		}
 
 		// Need to loop in case of short reads (relatively common
 		// with pipes).
@@ -757,7 +757,7 @@
 		}
 
 		if (__n == 0)
-	{
+		{
 			_M_set_buffer(0);
 			_M_reading = true;
 		}
@@ -768,8 +768,8 @@
 			// an intervening seek.
 			_M_set_buffer(-1);
 			_M_reading = false;
-	}
-}
+		}
+	}
 	else
 		__ret += __streambuf_type::xsgetn(__s, __n);
 
@@ -806,19 +806,15 @@
 				__ret = fwrite(__buf, 1, __buffill, _M_file.file());
 			}
 			if (__ret == __buffill)
-			{
+	{
 				__ret += fwrite(reinterpret_cast<const char*>(__s), 1,
 								__n, _M_file.file());
-<<<<<<< HEAD
-}
-=======
-			}
->>>>>>> d2f71df1
+	}
 			if (__ret == __buffill + __n)
-{
+			{
 				_M_set_buffer(0);
 				_M_writing = true;
-			}
+}
 			if (__ret > __buffill)
 				__ret -= __buffill;
 			else
@@ -833,9 +829,9 @@
 }
 
 int llstdio_filebuf::sync()
-	{
+{
 	return (_M_file.sync() == 0 ? 0 : -1);
-	}
+}
 #endif
 
 /************** input file stream ********************************/
@@ -852,7 +848,7 @@
 #endif
 
 // explicit
-llifstream::llifstream(const std::string& _Filename, 
+llifstream::llifstream(const std::string& _Filename,
 		ios_base::openmode _Mode) : _M_filebuf(),
 #if LL_WINDOWS
 	std::istream(&_M_filebuf)
@@ -881,7 +877,7 @@
 	if (_M_filebuf.open(wideName.c_str(), _Mode | ios_base::in) == 0)
 	{
 		_Myios::setstate(ios_base::failbit);
-	}
+}
 }
 #else
 	std::istream()
@@ -955,8 +951,8 @@
 #else
 		this->setstate(ios_base::failbit);
 #endif
-	}
-}
+		}
+	}
 
 
 /************** output file stream ********************************/
@@ -967,7 +963,7 @@
 	std::ostream(&_M_filebuf) {}
 #else
 	std::ostream()
-		{
+{
 	this->init(&_M_filebuf);
 }
 #endif
@@ -1003,7 +999,7 @@
 	{
 		_Myios::setstate(ios_base::failbit);
 	}
-		}
+}
 #else
 	std::ostream()
 {
@@ -1022,7 +1018,7 @@
 	std::ostream()
 {
 	this->init(&_M_filebuf);
-	}
+}
 #endif
 
 #if !LL_WINDOWS
@@ -1046,7 +1042,7 @@
 #if LL_WINDOWS
 	llutf16string wideName = utf8str_to_utf16str( _Filename );
 	if (_M_filebuf.open( wideName.c_str(), _Mode | ios_base::out) == 0)
-	{
+{
 		_Myios::setstate(ios_base::failbit);
 	}
 	else
