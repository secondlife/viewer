--- conflicted
+++ resolved
@@ -71,15 +71,10 @@
     {
         { "LLEventStream",   [](const std::string& name, bool tweak, const std::string& /*type*/)
                              { return new LLEventStream(name, tweak); } },
-<<<<<<< HEAD
-        { "LLEventMailDrop", [](const std::string& name, bool tweak)
+        { "LLEventMailDrop", [](const std::string& name, bool tweak, const std::string& /*type*/)
                              { return new LLEventMailDrop(name, tweak); } },
-        { "LLEventLogProxy", [](const std::string& name, bool tweak)
+        { "LLEventLogProxy", [](const std::string& name, bool tweak, const std::string& /*type*/)
                              { return new LLEventLogProxyFor<LLEventStream>(name, tweak); } }
-=======
-        { "LLEventMailDrop", [](const std::string& name, bool tweak, const std::string& /*type*/)
-                             { return new LLEventMailDrop(name, tweak); } }
->>>>>>> a5922922
     },
     mTypes
     {
