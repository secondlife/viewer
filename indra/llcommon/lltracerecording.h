--- conflicted
+++ resolved
@@ -354,11 +354,7 @@
 		Recording snapshotCurRecording() const;
 
 		template <typename T>
-<<<<<<< HEAD
-		auto getSampleCount(const StatType<T>& stat, size_t num_periods = std::numeric_limits<size_t>::max())
-=======
 		auto getSampleCount(const StatType<T>& stat, size_t num_periods = S32_MAX)
->>>>>>> a92f08b2
 		{
 			LL_PROFILE_ZONE_SCOPED_CATEGORY_STATS;
 			num_periods = llmin(num_periods, getNumRecordedPeriods());
@@ -378,11 +374,7 @@
 
 		// catch all for stats that have a defined sum
 		template <typename T>
-<<<<<<< HEAD
-		typename T::value_t getPeriodMin(const StatType<T>& stat, size_t num_periods = std::numeric_limits<size_t>::max())
-=======
 		typename T::value_t getPeriodMin(const StatType<T>& stat, size_t num_periods = S32_MAX)
->>>>>>> a92f08b2
 		{
             LL_PROFILE_ZONE_SCOPED_CATEGORY_STATS;
 			num_periods = llmin(num_periods, getNumRecordedPeriods());
@@ -405,57 +397,33 @@
 		}
 
 		template<typename T>
-<<<<<<< HEAD
-		T getPeriodMin(const CountStatHandle<T>& stat, size_t num_periods = std::numeric_limits<size_t>::max())
-=======
 		T getPeriodMin(const CountStatHandle<T>& stat, size_t num_periods = S32_MAX)
->>>>>>> a92f08b2
 		{
             LL_PROFILE_ZONE_SCOPED_CATEGORY_STATS;
 			return T(getPeriodMin(static_cast<const StatType<CountAccumulator>&>(stat), num_periods));
 		}
 
-<<<<<<< HEAD
-		F64 getPeriodMin(const StatType<SampleAccumulator>& stat, size_t num_periods = std::numeric_limits<size_t>::max());
-		template<typename T>
-		T getPeriodMin(const SampleStatHandle<T>& stat, size_t num_periods = std::numeric_limits<size_t>::max())
-=======
 		F64 getPeriodMin(const StatType<SampleAccumulator>& stat, size_t num_periods = S32_MAX);
 		template<typename T>
 		T getPeriodMin(const SampleStatHandle<T>& stat, size_t num_periods = S32_MAX)
->>>>>>> a92f08b2
 		{
             LL_PROFILE_ZONE_SCOPED_CATEGORY_STATS;
 			return T(getPeriodMin(static_cast<const StatType<SampleAccumulator>&>(stat), num_periods));
 		}
 
-<<<<<<< HEAD
-		F64 getPeriodMin(const StatType<EventAccumulator>& stat, size_t num_periods = std::numeric_limits<size_t>::max());
-		template<typename T>
-		T getPeriodMin(const EventStatHandle<T>& stat, size_t num_periods = std::numeric_limits<size_t>::max())
-=======
 		F64 getPeriodMin(const StatType<EventAccumulator>& stat, size_t num_periods = S32_MAX);
 		template<typename T>
 		T getPeriodMin(const EventStatHandle<T>& stat, size_t num_periods = S32_MAX)
->>>>>>> a92f08b2
 		{
             LL_PROFILE_ZONE_SCOPED_CATEGORY_STATS;
 			return T(getPeriodMin(static_cast<const StatType<EventAccumulator>&>(stat), num_periods));
 		}
 
-<<<<<<< HEAD
-		F64Kilobytes getPeriodMin(const StatType<MemAccumulator>& stat, size_t num_periods = std::numeric_limits<size_t>::max());
-		F64Kilobytes getPeriodMin(const MemStatHandle& stat, size_t num_periods = std::numeric_limits<size_t>::max());
-
-		template <typename T>
-		typename RelatedTypes<typename T::value_t>::fractional_t getPeriodMinPerSec(const StatType<T>& stat, size_t num_periods = std::numeric_limits<size_t>::max())
-=======
 		F64Kilobytes getPeriodMin(const StatType<MemAccumulator>& stat, size_t num_periods = S32_MAX);
 		F64Kilobytes getPeriodMin(const MemStatHandle& stat, size_t num_periods = S32_MAX);
 
 		template <typename T>
 		typename RelatedTypes<typename T::value_t>::fractional_t getPeriodMinPerSec(const StatType<T>& stat, size_t num_periods = S32_MAX)
->>>>>>> a92f08b2
 		{
             LL_PROFILE_ZONE_SCOPED_CATEGORY_STATS;
 			num_periods = llmin(num_periods, getNumRecordedPeriods());
@@ -470,11 +438,7 @@
 		}
 
 		template<typename T>
-<<<<<<< HEAD
-		typename RelatedTypes<T>::fractional_t getPeriodMinPerSec(const CountStatHandle<T>& stat, size_t num_periods = std::numeric_limits<size_t>::max())
-=======
 		typename RelatedTypes<T>::fractional_t getPeriodMinPerSec(const CountStatHandle<T>& stat, size_t num_periods = S32_MAX)
->>>>>>> a92f08b2
 		{
             LL_PROFILE_ZONE_SCOPED_CATEGORY_STATS;
 			return typename RelatedTypes<T>::fractional_t(getPeriodMinPerSec(static_cast<const StatType<CountAccumulator>&>(stat), num_periods));
@@ -486,11 +450,7 @@
 
 		// catch all for stats that have a defined sum
 		template <typename T>
-<<<<<<< HEAD
-		typename T::value_t getPeriodMax(const StatType<T>& stat, size_t num_periods = std::numeric_limits<size_t>::max())
-=======
 		typename T::value_t getPeriodMax(const StatType<T>& stat, size_t num_periods = S32_MAX)
->>>>>>> a92f08b2
 		{
             LL_PROFILE_ZONE_SCOPED_CATEGORY_STATS;
 			num_periods = llmin(num_periods, getNumRecordedPeriods());
@@ -513,57 +473,33 @@
 		}
 
 		template<typename T>
-<<<<<<< HEAD
-		T getPeriodMax(const CountStatHandle<T>& stat, size_t num_periods = std::numeric_limits<size_t>::max())
-=======
 		T getPeriodMax(const CountStatHandle<T>& stat, size_t num_periods = S32_MAX)
->>>>>>> a92f08b2
 		{
             LL_PROFILE_ZONE_SCOPED_CATEGORY_STATS;
 			return T(getPeriodMax(static_cast<const StatType<CountAccumulator>&>(stat), num_periods));
 		}
 
-<<<<<<< HEAD
-		F64 getPeriodMax(const StatType<SampleAccumulator>& stat, size_t num_periods = std::numeric_limits<size_t>::max());
-		template<typename T>
-		T getPeriodMax(const SampleStatHandle<T>& stat, size_t num_periods = std::numeric_limits<size_t>::max())
-=======
 		F64 getPeriodMax(const StatType<SampleAccumulator>& stat, size_t num_periods = S32_MAX);
 		template<typename T>
 		T getPeriodMax(const SampleStatHandle<T>& stat, size_t num_periods = S32_MAX)
->>>>>>> a92f08b2
 		{
             LL_PROFILE_ZONE_SCOPED_CATEGORY_STATS;
 			return T(getPeriodMax(static_cast<const StatType<SampleAccumulator>&>(stat), num_periods));
 		}
 
-<<<<<<< HEAD
-		F64 getPeriodMax(const StatType<EventAccumulator>& stat, size_t num_periods = std::numeric_limits<size_t>::max());
-		template<typename T>
-		T getPeriodMax(const EventStatHandle<T>& stat, size_t num_periods = std::numeric_limits<size_t>::max())
-=======
 		F64 getPeriodMax(const StatType<EventAccumulator>& stat, size_t num_periods = S32_MAX);
 		template<typename T>
 		T getPeriodMax(const EventStatHandle<T>& stat, size_t num_periods = S32_MAX)
->>>>>>> a92f08b2
 		{
             LL_PROFILE_ZONE_SCOPED_CATEGORY_STATS;
 			return T(getPeriodMax(static_cast<const StatType<EventAccumulator>&>(stat), num_periods));
 		}
 
-<<<<<<< HEAD
-		F64Kilobytes getPeriodMax(const StatType<MemAccumulator>& stat, size_t num_periods = std::numeric_limits<size_t>::max());
-		F64Kilobytes getPeriodMax(const MemStatHandle& stat, size_t num_periods = std::numeric_limits<size_t>::max());
-
-		template <typename T>
-		typename RelatedTypes<typename T::value_t>::fractional_t getPeriodMaxPerSec(const StatType<T>& stat, size_t num_periods = std::numeric_limits<size_t>::max())
-=======
 		F64Kilobytes getPeriodMax(const StatType<MemAccumulator>& stat, size_t num_periods = S32_MAX);
 		F64Kilobytes getPeriodMax(const MemStatHandle& stat, size_t num_periods = S32_MAX);
 
 		template <typename T>
 		typename RelatedTypes<typename T::value_t>::fractional_t getPeriodMaxPerSec(const StatType<T>& stat, size_t num_periods = S32_MAX)
->>>>>>> a92f08b2
 		{
             LL_PROFILE_ZONE_SCOPED_CATEGORY_STATS;
 			num_periods = llmin(num_periods, getNumRecordedPeriods());
@@ -578,11 +514,7 @@
 		}
 
 		template<typename T>
-<<<<<<< HEAD
-		typename RelatedTypes<T>::fractional_t getPeriodMaxPerSec(const CountStatHandle<T>& stat, size_t num_periods = std::numeric_limits<size_t>::max())
-=======
 		typename RelatedTypes<T>::fractional_t getPeriodMaxPerSec(const CountStatHandle<T>& stat, size_t num_periods = S32_MAX)
->>>>>>> a92f08b2
 		{
             LL_PROFILE_ZONE_SCOPED_CATEGORY_STATS;
 			return typename RelatedTypes<T>::fractional_t(getPeriodMaxPerSec(static_cast<const StatType<CountAccumulator>&>(stat), num_periods));
@@ -594,11 +526,7 @@
 
 		// catch all for stats that have a defined sum
 		template <typename T>
-<<<<<<< HEAD
-		typename RelatedTypes<typename T::value_t>::fractional_t getPeriodMean(const StatType<T >& stat, size_t num_periods = std::numeric_limits<size_t>::max())
-=======
 		typename RelatedTypes<typename T::value_t>::fractional_t getPeriodMean(const StatType<T >& stat, size_t num_periods = S32_MAX)
->>>>>>> a92f08b2
 		{
             LL_PROFILE_ZONE_SCOPED_CATEGORY_STATS;
 			num_periods = llmin(num_periods, getNumRecordedPeriods());
@@ -619,56 +547,32 @@
 		}
 
 		template<typename T>
-<<<<<<< HEAD
-		typename RelatedTypes<T>::fractional_t getPeriodMean(const CountStatHandle<T>& stat, size_t num_periods = std::numeric_limits<size_t>::max())
-=======
 		typename RelatedTypes<T>::fractional_t getPeriodMean(const CountStatHandle<T>& stat, size_t num_periods = S32_MAX)
->>>>>>> a92f08b2
 		{
             LL_PROFILE_ZONE_SCOPED_CATEGORY_STATS;
 			return typename RelatedTypes<T>::fractional_t(getPeriodMean(static_cast<const StatType<CountAccumulator>&>(stat), num_periods));
 		}
-<<<<<<< HEAD
-		F64 getPeriodMean(const StatType<SampleAccumulator>& stat, size_t num_periods = std::numeric_limits<size_t>::max());
-		template<typename T> 
-		typename RelatedTypes<T>::fractional_t getPeriodMean(const SampleStatHandle<T>& stat, size_t num_periods = std::numeric_limits<size_t>::max())
-=======
 		F64 getPeriodMean(const StatType<SampleAccumulator>& stat, size_t num_periods = S32_MAX);
 		template<typename T> 
 		typename RelatedTypes<T>::fractional_t getPeriodMean(const SampleStatHandle<T>& stat, size_t num_periods = S32_MAX)
->>>>>>> a92f08b2
 		{
             LL_PROFILE_ZONE_SCOPED_CATEGORY_STATS;
 			return typename RelatedTypes<T>::fractional_t(getPeriodMean(static_cast<const StatType<SampleAccumulator>&>(stat), num_periods));
 		}
 
-<<<<<<< HEAD
-		F64 getPeriodMean(const StatType<EventAccumulator>& stat, size_t num_periods = std::numeric_limits<size_t>::max());
-		template<typename T>
-		typename RelatedTypes<T>::fractional_t getPeriodMean(const EventStatHandle<T>& stat, size_t num_periods = std::numeric_limits<size_t>::max())
-=======
 		F64 getPeriodMean(const StatType<EventAccumulator>& stat, size_t num_periods = S32_MAX);
 		template<typename T>
 		typename RelatedTypes<T>::fractional_t getPeriodMean(const EventStatHandle<T>& stat, size_t num_periods = S32_MAX)
->>>>>>> a92f08b2
 		{
             LL_PROFILE_ZONE_SCOPED_CATEGORY_STATS;
 			return typename RelatedTypes<T>::fractional_t(getPeriodMean(static_cast<const StatType<EventAccumulator>&>(stat), num_periods));
 		}
 
-<<<<<<< HEAD
-		F64Kilobytes getPeriodMean(const StatType<MemAccumulator>& stat, size_t num_periods = std::numeric_limits<size_t>::max());
-		F64Kilobytes getPeriodMean(const MemStatHandle& stat, size_t num_periods = std::numeric_limits<size_t>::max());
-		
-		template <typename T>
-		typename RelatedTypes<typename T::value_t>::fractional_t getPeriodMeanPerSec(const StatType<T>& stat, size_t num_periods = std::numeric_limits<size_t>::max())
-=======
 		F64Kilobytes getPeriodMean(const StatType<MemAccumulator>& stat, size_t num_periods = S32_MAX);
 		F64Kilobytes getPeriodMean(const MemStatHandle& stat, size_t num_periods = S32_MAX);
 		
 		template <typename T>
 		typename RelatedTypes<typename T::value_t>::fractional_t getPeriodMeanPerSec(const StatType<T>& stat, size_t num_periods = S32_MAX)
->>>>>>> a92f08b2
 		{
             LL_PROFILE_ZONE_SCOPED_CATEGORY_STATS;
 			num_periods = llmin(num_periods, getNumRecordedPeriods());
@@ -690,24 +594,19 @@
 		}
 
 		template<typename T>
-<<<<<<< HEAD
-		typename RelatedTypes<T>::fractional_t getPeriodMeanPerSec(const CountStatHandle<T>& stat, size_t num_periods = std::numeric_limits<size_t>::max())
-=======
 		typename RelatedTypes<T>::fractional_t getPeriodMeanPerSec(const CountStatHandle<T>& stat, size_t num_periods = S32_MAX)
->>>>>>> a92f08b2
 		{
             LL_PROFILE_ZONE_SCOPED_CATEGORY_STATS;
 			return typename RelatedTypes<T>::fractional_t(getPeriodMeanPerSec(static_cast<const StatType<CountAccumulator>&>(stat), num_periods));
 		}
 
-<<<<<<< HEAD
-		F64 getPeriodMedian( const StatType<SampleAccumulator>& stat, size_t num_periods = std::numeric_limits<size_t>::max());
-
-		template <typename T>
-		typename RelatedTypes<typename T::value_t>::fractional_t getPeriodMedianPerSec(const StatType<T>& stat, size_t num_periods = std::numeric_limits<size_t>::max())
-		{
-			LL_PROFILE_ZONE_SCOPED_CATEGORY_STATS;
-			num_periods = llmin(num_periods, getNumRecordedPeriods());
+        F64 getPeriodMedian( const StatType<SampleAccumulator>& stat, size_t num_periods = S32_MAX);
+
+        template <typename T>
+        typename RelatedTypes<typename T::value_t>::fractional_t getPeriodMedianPerSec(const StatType<T>& stat, size_t num_periods = S32_MAX)
+        {
+            LL_PROFILE_ZONE_SCOPED_CATEGORY_STATS;
+            num_periods = llmin(num_periods, getNumRecordedPeriods());
 
 			std::vector <typename RelatedTypes<typename T::value_t>::fractional_t> buf;
 			for (size_t i = 1; i <= num_periods; i++)
@@ -723,84 +622,36 @@
 			return typename RelatedTypes<T>::fractional_t((buf.size() % 2 == 0) ? (buf[buf.size() / 2 - 1] + buf[buf.size() / 2]) / 2 : buf[buf.size() / 2]);
 		}
 
-		template<typename T>
-		typename RelatedTypes<T>::fractional_t getPeriodMedianPerSec(const CountStatHandle<T>& stat, size_t num_periods = std::numeric_limits<size_t>::max())
-		{
-			LL_PROFILE_ZONE_SCOPED_CATEGORY_STATS;
-			return typename RelatedTypes<T>::fractional_t(getPeriodMedianPerSec(static_cast<const StatType<CountAccumulator>&>(stat), num_periods));
-		}
-=======
-        F64 getPeriodMedian( const StatType<SampleAccumulator>& stat, size_t num_periods = S32_MAX);
-
-        template <typename T>
-        typename RelatedTypes<typename T::value_t>::fractional_t getPeriodMedianPerSec(const StatType<T>& stat, size_t num_periods = S32_MAX)
-        {
-            LL_PROFILE_ZONE_SCOPED_CATEGORY_STATS;
-            num_periods = llmin(num_periods, getNumRecordedPeriods());
-
-            std::vector <typename RelatedTypes<typename T::value_t>::fractional_t> buf;
-            for (S32 i = 1; i <= num_periods; i++)
-            {
-                Recording& recording = getPrevRecording(i);
-                if (recording.getDuration() > (F32Seconds)0.f)
-                {
-                    buf.push_back(recording.getPerSec(stat));
-                }
-            }
-            std::sort(buf.begin(), buf.end());
-
-            return typename RelatedTypes<T>::fractional_t((buf.size() % 2 == 0) ? (buf[buf.size() / 2 - 1] + buf[buf.size() / 2]) / 2 : buf[buf.size() / 2]);
-        }
-
         template<typename T>
         typename RelatedTypes<T>::fractional_t getPeriodMedianPerSec(const CountStatHandle<T>& stat, size_t num_periods = S32_MAX)
         {
             LL_PROFILE_ZONE_SCOPED_CATEGORY_STATS;
             return typename RelatedTypes<T>::fractional_t(getPeriodMedianPerSec(static_cast<const StatType<CountAccumulator>&>(stat), num_periods));
         }
->>>>>>> a92f08b2
 
 		//
 		// PERIODIC STANDARD DEVIATION
 		//
 
-<<<<<<< HEAD
-		F64 getPeriodStandardDeviation(const StatType<SampleAccumulator>& stat, size_t num_periods = std::numeric_limits<size_t>::max());
-
-		template<typename T> 
-		typename RelatedTypes<T>::fractional_t getPeriodStandardDeviation(const SampleStatHandle<T>& stat, size_t num_periods = std::numeric_limits<size_t>::max())
-=======
 		F64 getPeriodStandardDeviation(const StatType<SampleAccumulator>& stat, size_t num_periods = S32_MAX);
 
 		template<typename T> 
 		typename RelatedTypes<T>::fractional_t getPeriodStandardDeviation(const SampleStatHandle<T>& stat, size_t num_periods = S32_MAX)
->>>>>>> a92f08b2
 		{
             LL_PROFILE_ZONE_SCOPED_CATEGORY_STATS;
 			return typename RelatedTypes<T>::fractional_t(getPeriodStandardDeviation(static_cast<const StatType<SampleAccumulator>&>(stat), num_periods));
 		}
 
-<<<<<<< HEAD
-		F64 getPeriodStandardDeviation(const StatType<EventAccumulator>& stat, size_t num_periods = std::numeric_limits<size_t>::max());
-		template<typename T>
-		typename RelatedTypes<T>::fractional_t getPeriodStandardDeviation(const EventStatHandle<T>& stat, size_t num_periods = std::numeric_limits<size_t>::max())
-=======
 		F64 getPeriodStandardDeviation(const StatType<EventAccumulator>& stat, size_t num_periods = S32_MAX);
 		template<typename T>
 		typename RelatedTypes<T>::fractional_t getPeriodStandardDeviation(const EventStatHandle<T>& stat, size_t num_periods = S32_MAX)
->>>>>>> a92f08b2
 		{
             LL_PROFILE_ZONE_SCOPED_CATEGORY_STATS;
 			return typename RelatedTypes<T>::fractional_t(getPeriodStandardDeviation(static_cast<const StatType<EventAccumulator>&>(stat), num_periods));
 		}
 
-<<<<<<< HEAD
-		F64Kilobytes getPeriodStandardDeviation(const StatType<MemAccumulator>& stat, size_t num_periods = std::numeric_limits<size_t>::max());
-		F64Kilobytes getPeriodStandardDeviation(const MemStatHandle& stat, size_t num_periods = std::numeric_limits<size_t>::max());
-=======
 		F64Kilobytes getPeriodStandardDeviation(const StatType<MemAccumulator>& stat, size_t num_periods = S32_MAX);
 		F64Kilobytes getPeriodStandardDeviation(const MemStatHandle& stat, size_t num_periods = S32_MAX);
->>>>>>> a92f08b2
 
 	private:
 		// implementation for LLStopWatchControlsMixin
