/**
 * @file llerror.h
 * @date   December 2006
 * @brief error message system
 *
 * $LicenseInfo:firstyear=2006&license=viewerlgpl$
 * Second Life Viewer Source Code
 * Copyright (C) 2010, Linden Research, Inc.
 *
 * This library is free software; you can redistribute it and/or
 * modify it under the terms of the GNU Lesser General Public
 * License as published by the Free Software Foundation;
 * version 2.1 of the License only.
 *
 * This library is distributed in the hope that it will be useful,
 * but WITHOUT ANY WARRANTY; without even the implied warranty of
 * MERCHANTABILITY or FITNESS FOR A PARTICULAR PURPOSE.  See the GNU
 * Lesser General Public License for more details.
 *
 * You should have received a copy of the GNU Lesser General Public
 * License along with this library; if not, write to the Free Software
 * Foundation, Inc., 51 Franklin Street, Fifth Floor, Boston, MA  02110-1301  USA
 *
 * Linden Research, Inc., 945 Battery Street, San Francisco, CA  94111  USA
 * $/LicenseInfo$
 */

#ifndef LL_LLERROR_H
#define LL_LLERROR_H

#include <sstream>
#include <string>
#include <typeinfo>
#include <vector>

#include "stdtypes.h"

#include "llprofiler.h"
#include "llpreprocessor.h"

#include <boost/static_assert.hpp>
#include <functional> // std::function

const int LL_ERR_NOERR = 0;

// Define one of these for different error levels in release...
// #define RELEASE_SHOW_DEBUG // Define this if you want your release builds to show lldebug output.
#define RELEASE_SHOW_INFO // Define this if you want your release builds to show llinfo output
#define RELEASE_SHOW_WARN // Define this if you want your release builds to show llwarn output.

#ifdef _DEBUG
#define SHOW_DEBUG
#define SHOW_WARN
#define SHOW_INFO
#define SHOW_ASSERT
#else // _DEBUG

#ifdef LL_RELEASE_WITH_DEBUG_INFO
#define SHOW_ASSERT
#endif // LL_RELEASE_WITH_DEBUG_INFO

#ifdef RELEASE_SHOW_DEBUG
#define SHOW_DEBUG
#endif

#ifdef RELEASE_SHOW_WARN
#define SHOW_WARN
#endif

#ifdef RELEASE_SHOW_INFO
#define SHOW_INFO
#endif

#ifdef RELEASE_SHOW_ASSERT
#define SHOW_ASSERT
#endif

#endif // !_DEBUG

#define llassert_always_msg(func, msg) if (LL_UNLIKELY(!(func))) LL_ERRS() << "ASSERT (" << msg << ")" << LL_ENDL

#define llassert_always(func)   llassert_always_msg(func, #func)

#ifdef SHOW_ASSERT
#define llassert(func)          llassert_always_msg(func, #func)
#define llassert_msg(func, msg) llassert_always_msg(func, msg)
#define llverify(func)          llassert_always_msg(func, #func)
#else
#define llassert(func)
#define llassert_msg(func, msg)
#define llverify(func)          do {if (func) {}} while(0)
#endif

#ifdef LL_WINDOWS
#define LL_STATIC_ASSERT(func, msg) static_assert(func, msg)
#define LL_BAD_TEMPLATE_INSTANTIATION(type, msg) static_assert(false, msg)
#else
#if LL_LINUX
// We need access to raise and SIGSEGV
#include <signal.h>
#endif

#define LL_STATIC_ASSERT(func, msg) BOOST_STATIC_ASSERT(func)
#define LL_BAD_TEMPLATE_INSTANTIATION(type, msg) BOOST_STATIC_ASSERT(sizeof(type) != 0 && false);
#endif


/** Error Logging Facility

<<<<<<< HEAD
	Information for most users:

	Code can log messages with constructions like this:

		LL_INFOS("StringTag") << "request to fizzbip agent " << agent_id
			<< " denied due to timeout" << LL_ENDL;

	Messages can be logged to one of four increasing levels of concern,
	using one of four "streams":

		LL_DEBUGS("StringTag")	- debug messages that are normally suppressed
		LL_INFOS("StringTag")	- informational messages that are normal shown
		LL_WARNS("StringTag")	- warning messages that signal a problem
		LL_ERRS("StringTag")	- error messages that are major, unrecoverable failures

	The later (LL_ERRS("StringTag")) automatically crashes the process after the message
	is logged.

	Note that these "streams" are actually #define magic.  Rules for use:
		* they cannot be used as normal streams, only to start a message
		* messages written to them MUST be terminated with LL_ENDL
		* between the opening and closing, the << operator is indeed
		  writing onto a std::ostream, so all conversions and stream
		  formating are available

	These messages are automatically logged with function name, and (if enabled)
	file and line of the message.  (Note: Existing messages that already include
	the function name don't get name printed twice.)

	If you have a class, adding LOG_CLASS line to the declaration will cause
	all messages emitted from member functions (normal and static) to be tagged
	with the proper class name as well as the function name:

		class LLFoo
		{
			LOG_CLASS(LLFoo);
		public:
			...
		};

		void LLFoo::doSomething(int i)
		{
			if (i > 100)
			{
				LL_WARNS("FooBarTag") << "called with a big value for i: " << i << LL_ENDL;
			}
			...
		}

	will result in messages like:

		WARN #FooBarTag# llcommon/llfoo(100) LLFoo::doSomething : called with a big value for i: 283
=======
    Information for most users:

    Code can log messages with constructions like this:

        LL_INFOS("StringTag") << "request to fizzbip agent " << agent_id
            << " denied due to timeout" << LL_ENDL;

    Messages can be logged to one of four increasing levels of concern,
    using one of four "streams":

        LL_DEBUGS("StringTag")  - debug messages that are normally suppressed
        LL_INFOS("StringTag")   - informational messages that are normal shown
        LL_WARNS("StringTag")   - warning messages that signal a problem
        LL_ERRS("StringTag")    - error messages that are major, unrecoverable failures

    The later (LL_ERRS("StringTag")) automatically crashes the process after the message
    is logged.

    Note that these "streams" are actually #define magic.  Rules for use:
        * they cannot be used as normal streams, only to start a message
        * messages written to them MUST be terminated with LL_ENDL
        * between the opening and closing, the << operator is indeed
          writing onto a std::ostream, so all conversions and stream
          formating are available

    These messages are automatically logged with function name, and (if enabled)
    file and line of the message.  (Note: Existing messages that already include
    the function name don't get name printed twice.)

    If you have a class, adding LOG_CLASS line to the declaration will cause
    all messages emitted from member functions (normal and static) to be tagged
    with the proper class name as well as the function name:

        class LLFoo
        {
            LOG_CLASS(LLFoo);
        public:
            ...
        };

        void LLFoo::doSomething(int i)
        {
            if (i > 100)
            {
                LL_WARNS("FooBarTag") << "called with a big value for i: " << i << LL_ENDL;
            }
            ...
        }

    will result in messages like:

        WARN #FooBarTag# llcommon/llfoo(100) LLFoo::doSomething : called with a big value for i: 283
>>>>>>> bb3c36f5

    the syntax is:
        <timestamp> SPACE <level> SPACE <tags> SPACE <location> SPACE <function> SPACE COLON SPACE <message>

    where each SPACE is a single space character; note that if a field is empty (such as when no
    tags are specified), all the SPACEs are still present.

    The tags must be a single word (may not contain a space); if more than one tag is specified,
    they are all surrounded by '#' ( #FooTag#BarTag# ).

    Which messages are logged and which are suppressed can be controlled at run
    time from the configuration file. The default configuration is in newview/app_settings/logcontrol.xml
    A copy of that file named logcontrol-dev.xml can be made in the users personal settings
    directory; that will override the installed default file.  See the logcontrol.xml
    file or http://wiki.secondlife.com/wiki/Logging_System_Overview for configuration details.

<<<<<<< HEAD
	Lastly, logging is now very efficient in both compiled code and execution
	when skipped.  There is no need to wrap messages, even debugging ones, in
	#ifdef _DEBUG constructs.  LL_DEBUGS("StringTag") messages are compiled into all builds,
	even release.  Which means you can use them to help debug even when deployed
	to a real grid.
*/
namespace LLError
{
	enum ELevel
	{
		LEVEL_ALL = 0,
			// used to indicate that all messages should be logged

		LEVEL_DEBUG = 0,
		LEVEL_INFO = 1,
		LEVEL_WARN = 2,
		LEVEL_ERROR = 3,	// used to be called FATAL

		LEVEL_NONE = 4
			// not really a level
			// used to indicate that no messages should be logged
	};
	// If you change ELevel, please update llvlog() macro below.

	/*	Macro support
		The classes CallSite and Log are used by the logging macros below.
		They are not intended for general use.
	*/

	struct CallSite;

	class LL_COMMON_API Log
	{
	public:
		static bool shouldLog(CallSite&);
		static void flush(const std::ostringstream&, const CallSite&);
		static std::string demangle(const char* mangled);
		/// classname<TYPE>()
		template <typename T>
		static std::string classname()             { return demangle(typeid(T).name()); }
		/// classname(some_pointer)
		template <typename T>
		static std::string classname(T* const ptr) { return ptr? demangle(typeid(*ptr).name()) : "nullptr"; }
		/// classname(some_reference)
		template <typename T>
		static std::string classname(const T& obj) { return demangle(typeid(obj).name()); }
	};

	struct LL_COMMON_API CallSite
	{
		// Represents a specific place in the code where a message is logged
		// This is public because it is used by the macros below.  It is not
		// intended for public use.
		CallSite(ELevel level,
				const char* file,
				int line,
				const std::type_info& class_info,
				const char* function,
				bool print_once,
				const char** tags,
				size_t tag_count);

		~CallSite();
=======
    Lastly, logging is now very efficient in both compiled code and execution
    when skipped.  There is no need to wrap messages, even debugging ones, in
    #ifdef _DEBUG constructs.  LL_DEBUGS("StringTag") messages are compiled into all builds,
    even release.  Which means you can use them to help debug even when deployed
    to a real grid.
*/
namespace LLError
{
    enum ELevel
    {
        LEVEL_ALL = 0,
            // used to indicate that all messages should be logged

        LEVEL_DEBUG = 0,
        LEVEL_INFO = 1,
        LEVEL_WARN = 2,
        LEVEL_ERROR = 3,    // used to be called FATAL

        LEVEL_NONE = 4
            // not really a level
            // used to indicate that no messages should be logged
    };
    // If you change ELevel, please update llvlog() macro below.

    /*  Macro support
        The classes CallSite and Log are used by the logging macros below.
        They are not intended for general use.
    */

    struct CallSite;

    class LL_COMMON_API Log
    {
    public:
        static bool shouldLog(CallSite&);
        static void flush(const std::ostringstream&, const CallSite&);
        static std::string demangle(const char* mangled);
        /// classname<TYPE>()
        template <typename T>
        static std::string classname()             { return demangle(typeid(T).name()); }
        /// classname(some_pointer)
        template <typename T>
        static std::string classname(T* const ptr) { return ptr? demangle(typeid(*ptr).name()) : "nullptr"; }
        /// classname(some_reference)
        template <typename T>
        static std::string classname(const T& obj) { return demangle(typeid(obj).name()); }
    };

    struct LL_COMMON_API CallSite
    {
        // Represents a specific place in the code where a message is logged
        // This is public because it is used by the macros below.  It is not
        // intended for public use.
        CallSite(ELevel level,
                const char* file,
                int line,
                const std::type_info& class_info,
                const char* function,
                bool print_once,
                const char** tags,
                size_t tag_count);

        ~CallSite();
>>>>>>> bb3c36f5

#ifdef LL_LIBRARY_INCLUDE
        bool shouldLog();
#else // LL_LIBRARY_INCLUDE
<<<<<<< HEAD
		bool shouldLog()
		{
			return mCached
					? mShouldLog
					: Log::shouldLog(*this);
		}
			// this member function needs to be in-line for efficiency
#endif // LL_LIBRARY_INCLUDE

		void invalidate();

		// these describe the call site and never change
		const ELevel			mLevel;
		const char* const		mFile;
		const int				mLine;
		const std::type_info&   mClassInfo;
		const char* const		mFunction;
		const char**			mTags;
		size_t					mTagCount;
		const bool				mPrintOnce;
		const char*				mLevelString;
		std::string				mLocationString,
								mFunctionString,
								mTagString;
		bool					mCached,
								mShouldLog;

		friend class Log;
	};


	class End { };
	inline std::ostream& operator<<(std::ostream& s, const End&)
		{ return s; }
		// used to indicate the end of a message

	class LL_COMMON_API NoClassInfo { };
		// used to indicate no class info known for logging
=======
        bool shouldLog()
        {
            return mCached
                    ? mShouldLog
                    : Log::shouldLog(*this);
        }
            // this member function needs to be in-line for efficiency
#endif // LL_LIBRARY_INCLUDE

        void invalidate();

        // these describe the call site and never change
        const ELevel            mLevel;
        const char* const       mFile;
        const int               mLine;
        const std::type_info&   mClassInfo;
        const char* const       mFunction;
        const char**            mTags;
        size_t                  mTagCount;
        const bool              mPrintOnce;
        const char*             mLevelString;
        std::string             mLocationString,
                                mFunctionString,
                                mTagString;
        bool                    mCached,
                                mShouldLog;

        friend class Log;
    };


    class End { };
    inline std::ostream& operator<<(std::ostream& s, const End&)
        { return s; }
        // used to indicate the end of a message

    class LL_COMMON_API NoClassInfo { };
        // used to indicate no class info known for logging
>>>>>>> bb3c36f5

    //LLCallStacks keeps track of call stacks and output the call stacks to log file
    //
    //Note: to be simple, efficient and necessary to keep track of correct call stacks,
    //LLCallStacks is designed not to be thread-safe.
    //so try not to use it in multiple parallel threads at same time.
    //Used in a single thread at a time is fine.
    class LL_COMMON_API LLCallStacks
    {
    private:
        typedef std::vector<std::string> StringVector;
        static StringVector sBuffer ;

    public:
        static void push(const char* function, const int line) ;
        static void insert(std::ostream& out, const char* function, const int line) ;
        static void print() ;
        static void clear() ;
        static void end(const std::ostringstream& out) ;
        static void cleanup();
    };

    // class which, when streamed, inserts the current stack trace
    struct LLStacktrace
    {
        friend std::ostream& operator<<(std::ostream& out, const LLStacktrace&);
    };

    // Provides access to OS notification popup on error, since
    // not everything has access to OS's messages
    class LLUserWarningMsg
    {
    public:
        typedef std::function<void(const std::string&, const std::string&)> Handler;
        static void setHandler(const Handler&);
        static void setOutOfMemoryStrings(const std::string& title, const std::string& message);

        // When viewer encounters bad alloc or can't access files try warning user about reasons
        static void showOutOfMemory();
        static void showMissingFiles();
        // Genering error
        static void show(const std::string&);

    private:
        // needs to be preallocated before viewer runs out of memory
        static std::string sLocalizedOutOfMemoryTitle;
        static std::string sLocalizedOutOfMemoryWarning;
        static Handler sHandler;
    };
}

//this is cheaper than llcallstacks if no need to output other variables to call stacks.
#define LL_PUSH_CALLSTACKS() LLError::LLCallStacks::push(__FUNCTION__, __LINE__)

#define llcallstacks                                                    \
    {                                                                   \
        std::ostringstream _out;                                        \
        LLError::LLCallStacks::insert(_out, __FUNCTION__, __LINE__) ;   \
        _out

#define llcallstacksendl                   \
        LLError::End();                    \
        LLError::LLCallStacks::end(_out) ; \
    }

#define LL_CLEAR_CALLSTACKS() LLError::LLCallStacks::clear()
#define LL_PRINT_CALLSTACKS() LLError::LLCallStacks::print()

/*
    Class type information for logging
 */

<<<<<<< HEAD
#define LOG_CLASS(s)	typedef s _LL_CLASS_TO_LOG
	// Declares class to tag logged messages with.
	// See top of file for example of how to use this
=======
#define LOG_CLASS(s)    typedef s _LL_CLASS_TO_LOG
    // Declares class to tag logged messages with.
    // See top of file for example of how to use this
>>>>>>> bb3c36f5

typedef LLError::NoClassInfo _LL_CLASS_TO_LOG;
    // Outside a class declaration, or in class without LOG_CLASS(), this
    // typedef causes the messages to not be associated with any class.

/////////////////////////////////
// Error Logging Macros
// See top of file for common usage.
/////////////////////////////////

// Instead of using LL_DEBUGS(), LL_INFOS() et al., it may be tempting to
// directly code the lllog() macro so you can pass in the LLError::ELevel as a
// variable. DON'T DO IT! The reason is that the first time control passes
// through lllog(), it initializes a local static LLError::CallSite with that
// *first* ELevel value. All subsequent visits will decide whether or not to
// emit output based on the *first* ELevel value bound into that static
// CallSite instance. Use LL_VLOGS() instead. lllog() assumes its ELevel
// argument never varies.

// this macro uses a one-shot do statement to avoid parsing errors when
// writing control flow statements without braces:
// if (condition) LL_INFOS() << "True" << LL_ENDL; else LL_INFOS()() << "False" << LL_ENDL;

#define lllog(level, once, ...)                                         \
    do {                                                                \
        LL_PROFILE_ZONE_NAMED("lllog");                                 \
        const char* tags[] = {"", ##__VA_ARGS__};                       \
        static LLError::CallSite _site(lllog_site_args_(level, once, tags)); \
        lllog_test_()

#define lllog_test_()                           \
        if (LL_UNLIKELY(_site.shouldLog()))     \
        {                                       \
            std::ostringstream _out;            \
            _out

#define lllog_site_args_(level, once, tags)                 \
    level, __FILE__, __LINE__, typeid(_LL_CLASS_TO_LOG),    \
    __FUNCTION__, once, &tags[1], LL_ARRAY_SIZE(tags)-1

//Use this construct if you need to do computation in the middle of a
//message:
//
<<<<<<< HEAD
//	LL_INFOS("AgentGesture") << "the agent " << agend_id;
//	switch (f)
//	{
//		case FOP_SHRUGS:	LL_CONT << "shrugs";				break;
//		case FOP_TAPS:		LL_CONT << "points at " << who;	break;
//		case FOP_SAYS:		LL_CONT << "says " << message;	break;
//	}
//	LL_CONT << " for " << t << " seconds" << LL_ENDL;
=======
//  LL_INFOS("AgentGesture") << "the agent " << agend_id;
//  switch (f)
//  {
//      case FOP_SHRUGS:    LL_CONT << "shrugs";                break;
//      case FOP_TAPS:      LL_CONT << "points at " << who; break;
//      case FOP_SAYS:      LL_CONT << "says " << message;  break;
//  }
//  LL_CONT << " for " << t << " seconds" << LL_ENDL;
>>>>>>> bb3c36f5
//
//Such computation is done iff the message will be logged.
#define LL_CONT _out

#define LL_NEWLINE '\n'

// Use this only in LL_ERRS or in a place that LL_ERRS may not be used

#ifndef LL_LINUX
#define LLERROR_CRASH                                   \
{                                                       \
    crashdriver([](int* ptr){ *ptr = 0; exit(*ptr); }); \
}
#else
// For Linux we just call raise and be done with it. No fighting the compiler to create a crashing code snippet.
#define LLERROR_CRASH raise(SIGSEGV );
#endif

#define LL_ENDL                                         \
            LLError::End();                             \
            LLError::Log::flush(_out, _site);           \
            if (_site.mLevel == LLError::LEVEL_ERROR)   \
            {                                           \
                LLERROR_CRASH                           \
            }                                           \
        }                                               \
    } while(0)

// NEW Macros for debugging, allow the passing of a string tag

// Pass comma separated list of tags (currently only supports up to 0, 1, or 2)
#define LL_DEBUGS(...)  lllog(LLError::LEVEL_DEBUG, false, ##__VA_ARGS__)
#define LL_INFOS(...)   lllog(LLError::LEVEL_INFO, false, ##__VA_ARGS__)
#define LL_WARNS(...)   lllog(LLError::LEVEL_WARN, false, ##__VA_ARGS__)
#define LL_ERRS(...)    lllog(LLError::LEVEL_ERROR, false, ##__VA_ARGS__)
// alternative to llassert_always that prints explanatory message
// note ## token paste operator hack used above will only work in gcc following
// a comma and is completely unnecessary in VS since the comma is automatically
// suppressed
// https://gcc.gnu.org/onlinedocs/cpp/Variadic-Macros.html
// https://docs.microsoft.com/en-us/cpp/preprocessor/variadic-macros?view=vs-2015
#define LL_WARNS_IF(exp, ...)   if (exp) LL_WARNS(__VA_ARGS__) << "(" #exp ")"
#define LL_ERRS_IF(exp, ...)    if (exp) LL_ERRS(__VA_ARGS__) << "(" #exp ")"

// Only print the log message once (good for warnings or infos that would otherwise
// spam the log file over and over, such as tighter loops).
#define LL_DEBUGS_ONCE(...) lllog(LLError::LEVEL_DEBUG, true, ##__VA_ARGS__)
#define LL_INFOS_ONCE(...)  lllog(LLError::LEVEL_INFO, true, ##__VA_ARGS__)
#define LL_WARNS_ONCE(...)  lllog(LLError::LEVEL_WARN, true, ##__VA_ARGS__)

// Use this if you need to pass LLError::ELevel as a variable.
#define LL_VLOGS(level, ...)      llvlog(level, false, ##__VA_ARGS__)
#define LL_VLOGS_ONCE(level, ...) llvlog(level, true,  ##__VA_ARGS__)

// The problem with using lllog() with a variable level is that the first time
// through, it initializes a static CallSite instance with whatever level you
// pass. That first level is bound into the CallSite; the level parameter is
// never again examined. One approach to variable level would be to
// dynamically construct a CallSite instance every call -- which could get
// expensive, depending on context. So instead, initialize a static CallSite
// for each level value we support, then dynamically select the CallSite
// instance for the passed level value.
// Compare implementation to lllog() above.
#define llvlog(level, once, ...)                                        \
    do {                                                                \
        const char* tags[] = {"", ##__VA_ARGS__};                       \
        /* Need a static CallSite instance per expected ELevel value. */ \
        /* Since we intend to index this array with the ELevel, */      \
        /* _sites[0] should be ELevel(0), and so on -- avoid using */   \
        /* ELevel symbolic names when initializing -- except for */     \
        /* the last entry, which handles anything beyond the end. */    \
        /* (Commented ELevel value names are from 2016-09-01.) */       \
        /* Passing an ELevel past the end of this array is itself */    \
        /* a fatal error, so ensure the last is LEVEL_ERROR. */         \
        static LLError::CallSite _sites[] =                             \
        {                                                               \
            /* LEVEL_DEBUG */                                           \
            LLError::CallSite(lllog_site_args_(LLError::ELevel(0), once, tags)), \
            /* LEVEL_INFO */                                            \
            LLError::CallSite(lllog_site_args_(LLError::ELevel(1), once, tags)), \
            /* LEVEL_WARN */                                            \
            LLError::CallSite(lllog_site_args_(LLError::ELevel(2), once, tags)), \
            /* LEVEL_ERROR */                                           \
            LLError::CallSite(lllog_site_args_(LLError::LEVEL_ERROR, once, tags)) \
        };                                                              \
        /* Clamp the passed 'level' to at most last entry */            \
        std::size_t which((std::size_t(level) >= LL_ARRAY_SIZE(_sites)) ? \
                          (LL_ARRAY_SIZE(_sites) - 1) : std::size_t(level)); \
        /* selected CallSite *must* be named _site for LL_ENDL */       \
        LLError::CallSite& _site(_sites[which]);                        \
        lllog_test_()

/*
// Check at run-time whether logging is enabled, without generating output.
Resist the temptation to add a function like this because it incurs the
expense of locking and map-searching every time control reaches it.
bool debugLoggingEnabled(const std::string& tag);

Instead of:

if debugLoggingEnabled("SomeTag")
{
    // ... presumably expensive operation ...
    LL_DEBUGS("SomeTag") << ... << LL_ENDL;
}

Use this:

LL_DEBUGS("SomeTag");
// ... presumably expensive operation ...
LL_CONT << ...;
LL_ENDL;

LL_DEBUGS("SomeTag") performs the locking and map-searching ONCE, then caches
the result in a static variable.
*/

// used by LLERROR_CRASH
void crashdriver(void (*)(int*));

#endif // LL_LLERROR_H<|MERGE_RESOLUTION|>--- conflicted
+++ resolved
@@ -107,60 +107,6 @@
 
 /** Error Logging Facility
 
-<<<<<<< HEAD
-	Information for most users:
-
-	Code can log messages with constructions like this:
-
-		LL_INFOS("StringTag") << "request to fizzbip agent " << agent_id
-			<< " denied due to timeout" << LL_ENDL;
-
-	Messages can be logged to one of four increasing levels of concern,
-	using one of four "streams":
-
-		LL_DEBUGS("StringTag")	- debug messages that are normally suppressed
-		LL_INFOS("StringTag")	- informational messages that are normal shown
-		LL_WARNS("StringTag")	- warning messages that signal a problem
-		LL_ERRS("StringTag")	- error messages that are major, unrecoverable failures
-
-	The later (LL_ERRS("StringTag")) automatically crashes the process after the message
-	is logged.
-
-	Note that these "streams" are actually #define magic.  Rules for use:
-		* they cannot be used as normal streams, only to start a message
-		* messages written to them MUST be terminated with LL_ENDL
-		* between the opening and closing, the << operator is indeed
-		  writing onto a std::ostream, so all conversions and stream
-		  formating are available
-
-	These messages are automatically logged with function name, and (if enabled)
-	file and line of the message.  (Note: Existing messages that already include
-	the function name don't get name printed twice.)
-
-	If you have a class, adding LOG_CLASS line to the declaration will cause
-	all messages emitted from member functions (normal and static) to be tagged
-	with the proper class name as well as the function name:
-
-		class LLFoo
-		{
-			LOG_CLASS(LLFoo);
-		public:
-			...
-		};
-
-		void LLFoo::doSomething(int i)
-		{
-			if (i > 100)
-			{
-				LL_WARNS("FooBarTag") << "called with a big value for i: " << i << LL_ENDL;
-			}
-			...
-		}
-
-	will result in messages like:
-
-		WARN #FooBarTag# llcommon/llfoo(100) LLFoo::doSomething : called with a big value for i: 283
-=======
     Information for most users:
 
     Code can log messages with constructions like this:
@@ -213,7 +159,6 @@
     will result in messages like:
 
         WARN #FooBarTag# llcommon/llfoo(100) LLFoo::doSomething : called with a big value for i: 283
->>>>>>> bb3c36f5
 
     the syntax is:
         <timestamp> SPACE <level> SPACE <tags> SPACE <location> SPACE <function> SPACE COLON SPACE <message>
@@ -230,71 +175,6 @@
     directory; that will override the installed default file.  See the logcontrol.xml
     file or http://wiki.secondlife.com/wiki/Logging_System_Overview for configuration details.
 
-<<<<<<< HEAD
-	Lastly, logging is now very efficient in both compiled code and execution
-	when skipped.  There is no need to wrap messages, even debugging ones, in
-	#ifdef _DEBUG constructs.  LL_DEBUGS("StringTag") messages are compiled into all builds,
-	even release.  Which means you can use them to help debug even when deployed
-	to a real grid.
-*/
-namespace LLError
-{
-	enum ELevel
-	{
-		LEVEL_ALL = 0,
-			// used to indicate that all messages should be logged
-
-		LEVEL_DEBUG = 0,
-		LEVEL_INFO = 1,
-		LEVEL_WARN = 2,
-		LEVEL_ERROR = 3,	// used to be called FATAL
-
-		LEVEL_NONE = 4
-			// not really a level
-			// used to indicate that no messages should be logged
-	};
-	// If you change ELevel, please update llvlog() macro below.
-
-	/*	Macro support
-		The classes CallSite and Log are used by the logging macros below.
-		They are not intended for general use.
-	*/
-
-	struct CallSite;
-
-	class LL_COMMON_API Log
-	{
-	public:
-		static bool shouldLog(CallSite&);
-		static void flush(const std::ostringstream&, const CallSite&);
-		static std::string demangle(const char* mangled);
-		/// classname<TYPE>()
-		template <typename T>
-		static std::string classname()             { return demangle(typeid(T).name()); }
-		/// classname(some_pointer)
-		template <typename T>
-		static std::string classname(T* const ptr) { return ptr? demangle(typeid(*ptr).name()) : "nullptr"; }
-		/// classname(some_reference)
-		template <typename T>
-		static std::string classname(const T& obj) { return demangle(typeid(obj).name()); }
-	};
-
-	struct LL_COMMON_API CallSite
-	{
-		// Represents a specific place in the code where a message is logged
-		// This is public because it is used by the macros below.  It is not
-		// intended for public use.
-		CallSite(ELevel level,
-				const char* file,
-				int line,
-				const std::type_info& class_info,
-				const char* function,
-				bool print_once,
-				const char** tags,
-				size_t tag_count);
-
-		~CallSite();
-=======
     Lastly, logging is now very efficient in both compiled code and execution
     when skipped.  There is no need to wrap messages, even debugging ones, in
     #ifdef _DEBUG constructs.  LL_DEBUGS("StringTag") messages are compiled into all builds,
@@ -358,51 +238,10 @@
                 size_t tag_count);
 
         ~CallSite();
->>>>>>> bb3c36f5
 
 #ifdef LL_LIBRARY_INCLUDE
         bool shouldLog();
 #else // LL_LIBRARY_INCLUDE
-<<<<<<< HEAD
-		bool shouldLog()
-		{
-			return mCached
-					? mShouldLog
-					: Log::shouldLog(*this);
-		}
-			// this member function needs to be in-line for efficiency
-#endif // LL_LIBRARY_INCLUDE
-
-		void invalidate();
-
-		// these describe the call site and never change
-		const ELevel			mLevel;
-		const char* const		mFile;
-		const int				mLine;
-		const std::type_info&   mClassInfo;
-		const char* const		mFunction;
-		const char**			mTags;
-		size_t					mTagCount;
-		const bool				mPrintOnce;
-		const char*				mLevelString;
-		std::string				mLocationString,
-								mFunctionString,
-								mTagString;
-		bool					mCached,
-								mShouldLog;
-
-		friend class Log;
-	};
-
-
-	class End { };
-	inline std::ostream& operator<<(std::ostream& s, const End&)
-		{ return s; }
-		// used to indicate the end of a message
-
-	class LL_COMMON_API NoClassInfo { };
-		// used to indicate no class info known for logging
-=======
         bool shouldLog()
         {
             return mCached
@@ -441,7 +280,6 @@
 
     class LL_COMMON_API NoClassInfo { };
         // used to indicate no class info known for logging
->>>>>>> bb3c36f5
 
     //LLCallStacks keeps track of call stacks and output the call stacks to log file
     //
@@ -514,15 +352,9 @@
     Class type information for logging
  */
 
-<<<<<<< HEAD
-#define LOG_CLASS(s)	typedef s _LL_CLASS_TO_LOG
-	// Declares class to tag logged messages with.
-	// See top of file for example of how to use this
-=======
 #define LOG_CLASS(s)    typedef s _LL_CLASS_TO_LOG
     // Declares class to tag logged messages with.
     // See top of file for example of how to use this
->>>>>>> bb3c36f5
 
 typedef LLError::NoClassInfo _LL_CLASS_TO_LOG;
     // Outside a class declaration, or in class without LOG_CLASS(), this
@@ -566,16 +398,6 @@
 //Use this construct if you need to do computation in the middle of a
 //message:
 //
-<<<<<<< HEAD
-//	LL_INFOS("AgentGesture") << "the agent " << agend_id;
-//	switch (f)
-//	{
-//		case FOP_SHRUGS:	LL_CONT << "shrugs";				break;
-//		case FOP_TAPS:		LL_CONT << "points at " << who;	break;
-//		case FOP_SAYS:		LL_CONT << "says " << message;	break;
-//	}
-//	LL_CONT << " for " << t << " seconds" << LL_ENDL;
-=======
 //  LL_INFOS("AgentGesture") << "the agent " << agend_id;
 //  switch (f)
 //  {
@@ -584,7 +406,6 @@
 //      case FOP_SAYS:      LL_CONT << "says " << message;  break;
 //  }
 //  LL_CONT << " for " << t << " seconds" << LL_ENDL;
->>>>>>> bb3c36f5
 //
 //Such computation is done iff the message will be logged.
 #define LL_CONT _out
