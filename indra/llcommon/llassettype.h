<<<<<<< HEAD
/** 
 * @file llassettype.h
 * @brief Declaration of LLAssetType.
 *
 * $LicenseInfo:firstyear=2001&license=viewergpl$
 * 
 * Copyright (c) 2001-2009, Linden Research, Inc.
 * 
 * Second Life Viewer Source Code
 * The source code in this file ("Source Code") is provided by Linden Lab
 * to you under the terms of the GNU General Public License, version 2.0
 * ("GPL"), unless you have obtained a separate licensing agreement
 * ("Other License"), formally executed by you and Linden Lab.  Terms of
 * the GPL can be found in doc/GPL-license.txt in this distribution, or
 * online at http://secondlifegrid.net/programs/open_source/licensing/gplv2
 * 
 * There are special exceptions to the terms and conditions of the GPL as
 * it is applied to this Source Code. View the full text of the exception
 * in the file doc/FLOSS-exception.txt in this software distribution, or
 * online at
 * http://secondlifegrid.net/programs/open_source/licensing/flossexception
 * 
 * By copying, modifying or distributing this software, you acknowledge
 * that you have read and understood your obligations described above,
 * and agree to abide by those obligations.
 * 
 * ALL LINDEN LAB SOURCE CODE IS PROVIDED "AS IS." LINDEN LAB MAKES NO
 * WARRANTIES, EXPRESS, IMPLIED OR OTHERWISE, REGARDING ITS ACCURACY,
 * COMPLETENESS OR PERFORMANCE.
 * $/LicenseInfo$
 */

#ifndef LL_LLASSETTYPE_H
#define LL_LLASSETTYPE_H

#include <string>

#include "stdenums.h" 	// for EDragAndDropType

class LLAssetType
{
public:
	enum EType
	{
		AT_TEXTURE = 0,
			// Used for painting the faces of geometry.
			// Stored in typical j2c stream format.

		AT_SOUND = 1, 
			// Used to fill the aural spectrum.

		AT_CALLINGCARD = 2,
		    // Links instant message access to the user on the card.
			// : E.G. A card for yourself, for linden support, for
			// : the guy you were talking to in the coliseum.

		AT_LANDMARK = 3,
			// Links to places in the world with location and a screen shot or image saved.
			// : E.G. Home, linden headquarters, the coliseum, destinations where 
			// : we want to increase traffic.

		AT_SCRIPT = 4,
			// Valid scripts that can be attached to an object.
			// : E.G. Open a door, jump into the air.

		AT_CLOTHING = 5,
			// A collection of textures and parameters that can be worn by an avatar.

		AT_OBJECT = 6,
			// Any combination of textures, sounds, and scripts that are
			// associated with a fixed piece of geometry.
			// : E.G. A hot tub, a house with working door.

		AT_NOTECARD = 7,
			// Just text.

		AT_CATEGORY = 8,
			// Holds a collection of inventory items.
			// It's treated as an item in the inventory and therefore needs a type.

		AT_ROOT_CATEGORY = 9,
			// A user's root inventory category.
			// We decided to expose it visually, so it seems logical to fold
			// it into the asset types.

		AT_LSL_TEXT = 10,
		AT_LSL_BYTECODE = 11,
			// The LSL is the scripting language. 
			// We've split it into a text and bytecode representation.
		
		AT_TEXTURE_TGA = 12,
			// Uncompressed TGA texture.

		AT_BODYPART = 13,
			// A collection of textures and parameters that can be worn by an avatar.

		AT_TRASH = 14,
			// Only to be used as a marker for a category preferred type. 
			// Using this, we can throw things in the trash before completely deleting.

		AT_SNAPSHOT_CATEGORY = 15,
			// A marker for a folder meant for snapshots. 
			// No actual assets will be snapshots, though if there were, you
			// could interpret them as textures.

		AT_LOST_AND_FOUND = 16,
			// Used to stuff lost&found items into.

		AT_SOUND_WAV = 17,
			// Uncompressed sound.

		AT_IMAGE_TGA = 18,
			// Uncompressed image, non-square.
			// Not appropriate for use as a texture.

		AT_IMAGE_JPEG = 19,
			// Compressed image, non-square.
			// Not appropriate for use as a texture.

		AT_ANIMATION = 20,
			// Animation.

		AT_GESTURE = 21,
			// Gesture, sequence of animations, sounds, chat, wait steps.

		AT_SIMSTATE = 22,
			// Simstate file.

		AT_FAVORITE = 23,
			// favorite items

		AT_LINK = 24,
			// Inventory symbolic link

		AT_LINK_FOLDER = 25,
			// Inventory folder link

		AT_FOLDER_ENSEMBLE_START = 26,
		AT_FOLDER_ENSEMBLE_END = 45,
			// This range is reserved for special clothing folder types.

		AT_CURRENT_OUTFIT = 46,
			// Current outfit

		AT_OUTFIT = 47,
			// Predefined outfit ("look")

		AT_MY_OUTFITS = 48,
			// Folder that holds your outfits.

		
		AT_COUNT = 49,

			// +*********************************************************+
			// |  TO ADD AN ELEMENT TO THIS ENUM:                        |
			// +*********************************************************+
			// | 1. INSERT BEFORE AT_COUNT                               |
			// | 2. INCREMENT AT_COUNT BY 1                              |
			// | 3. ADD TO LLAssetDictionary in LLAssetType.cpp          |
			// | 3. ADD TO DEFAULT_ASSET_FOR_INV in LLInventoryType.cpp  |
			// +*********************************************************+

		AT_NONE = -1
	};

	// machine transation between type and strings
	static EType 				lookup(const char* name); // safe conversion to std::string, *TODO: deprecate
	static EType 				lookup(const std::string& type_name);
	static const char*			lookup(EType asset_type);

	// translation from a type to a human readable form.
	static EType 				lookupHumanReadable(const char* desc_name); // safe conversion to std::string, *TODO: deprecate
	static EType 				lookupHumanReadable(const std::string& readable_name);
	static const char*			lookupHumanReadable(EType asset_type);

	// Generate a good default description. You may want to add a verb
	// or agent name after this depending on your application.
	static void 				generateDescriptionFor(LLAssetType::EType asset_type,
													   std::string& description);

	static EType 				getType(const std::string& desc_name);
	static const std::string&	getDesc(EType asset_type);
	static EDragAndDropType   	lookupDragAndDropType(EType asset_type);

	static bool 				lookupCanLink(EType asset_type);
	static bool 				lookupIsLinkType(EType asset_type);

	static const char*  		lookupCategoryName(EType asset_type);
	static bool 				lookupIsProtectedCategoryType(EType asset_type);
	static bool 				lookupIsEnsembleCategoryType(EType asset_type);

	/* TODO: Change return types from "const char *" to "const std::string &".
	This is fairly straightforward, but requires changing some calls to use .c_str().
	e.g.:
	-	fprintf(fp, "\t\ttype\t%s\n", LLAssetType::lookup(mType));
	+	fprintf(fp, "\t\ttype\t%s\n", LLAssetType::lookup(mType).c_str());
	*/
	
private:
	// don't instantiate or derive one of these objects
	LLAssetType( void ) {}
	~LLAssetType( void ) {}
};

#endif // LL_LLASSETTYPE_H
=======
/** 
 * @file llassettype.h
 * @brief Declaration of LLAssetType.
 *
 * $LicenseInfo:firstyear=2001&license=viewergpl$
 * 
 * Copyright (c) 2001-2009, Linden Research, Inc.
 * 
 * Second Life Viewer Source Code
 * The source code in this file ("Source Code") is provided by Linden Lab
 * to you under the terms of the GNU General Public License, version 2.0
 * ("GPL"), unless you have obtained a separate licensing agreement
 * ("Other License"), formally executed by you and Linden Lab.  Terms of
 * the GPL can be found in doc/GPL-license.txt in this distribution, or
 * online at http://secondlifegrid.net/programs/open_source/licensing/gplv2
 * 
 * There are special exceptions to the terms and conditions of the GPL as
 * it is applied to this Source Code. View the full text of the exception
 * in the file doc/FLOSS-exception.txt in this software distribution, or
 * online at
 * http://secondlifegrid.net/programs/open_source/licensing/flossexception
 * 
 * By copying, modifying or distributing this software, you acknowledge
 * that you have read and understood your obligations described above,
 * and agree to abide by those obligations.
 * 
 * ALL LINDEN LAB SOURCE CODE IS PROVIDED "AS IS." LINDEN LAB MAKES NO
 * WARRANTIES, EXPRESS, IMPLIED OR OTHERWISE, REGARDING ITS ACCURACY,
 * COMPLETENESS OR PERFORMANCE.
 * $/LicenseInfo$
 */

#ifndef LL_LLASSETTYPE_H
#define LL_LLASSETTYPE_H

#include <string>

#include "stdenums.h" 	// for EDragAndDropType

class LL_COMMON_API LLAssetType
{
public:
	enum EType
	{
		AT_TEXTURE = 0,
			// Used for painting the faces of geometry.
			// Stored in typical j2c stream format.

		AT_SOUND = 1, 
			// Used to fill the aural spectrum.

		AT_CALLINGCARD = 2,
		    // Links instant message access to the user on the card.
			// : E.G. A card for yourself, for linden support, for
			// : the guy you were talking to in the coliseum.

		AT_LANDMARK = 3,
			// Links to places in the world with location and a screen shot or image saved.
			// : E.G. Home, linden headquarters, the coliseum, destinations where 
			// : we want to increase traffic.

		AT_SCRIPT = 4,
			// Valid scripts that can be attached to an object.
			// : E.G. Open a door, jump into the air.

		AT_CLOTHING = 5,
			// A collection of textures and parameters that can be worn by an avatar.

		AT_OBJECT = 6,
			// Any combination of textures, sounds, and scripts that are
			// associated with a fixed piece of geometry.
			// : E.G. A hot tub, a house with working door.

		AT_NOTECARD = 7,
			// Just text.

		AT_CATEGORY = 8,
			// Holds a collection of inventory items.
			// It's treated as an item in the inventory and therefore needs a type.

		AT_ROOT_CATEGORY = 9,
			// A user's root inventory category.
			// We decided to expose it visually, so it seems logical to fold
			// it into the asset types.

		AT_LSL_TEXT = 10,
		AT_LSL_BYTECODE = 11,
			// The LSL is the scripting language. 
			// We've split it into a text and bytecode representation.
		
		AT_TEXTURE_TGA = 12,
			// Uncompressed TGA texture.

		AT_BODYPART = 13,
			// A collection of textures and parameters that can be worn by an avatar.

		AT_TRASH = 14,
			// Only to be used as a marker for a category preferred type. 
			// Using this, we can throw things in the trash before completely deleting.

		AT_SNAPSHOT_CATEGORY = 15,
			// A marker for a folder meant for snapshots. 
			// No actual assets will be snapshots, though if there were, you
			// could interpret them as textures.

		AT_LOST_AND_FOUND = 16,
			// Used to stuff lost&found items into.

		AT_SOUND_WAV = 17,
			// Uncompressed sound.

		AT_IMAGE_TGA = 18,
			// Uncompressed image, non-square.
			// Not appropriate for use as a texture.

		AT_IMAGE_JPEG = 19,
			// Compressed image, non-square.
			// Not appropriate for use as a texture.

		AT_ANIMATION = 20,
			// Animation.

		AT_GESTURE = 21,
			// Gesture, sequence of animations, sounds, chat, wait steps.

		AT_SIMSTATE = 22,
			// Simstate file.

		AT_FAVORITE = 23,
			// favorite items

		AT_LINK = 24,
			// Inventory symbolic link

		AT_LINK_FOLDER = 25,
			// Inventory folder link

		AT_FOLDER_ENSEMBLE_START = 26,
		AT_FOLDER_ENSEMBLE_END = 45,
			// This range is reserved for special clothing folder types.

		AT_CURRENT_OUTFIT = 46,
			// Current outfit

		AT_OUTFIT = 47,
			// Predefined outfit ("look")

		AT_MY_OUTFITS = 48,
			// Folder that holds your outfits.

		
		AT_COUNT = 49,
			// +*********************************************************+
			// |  TO ADD AN ELEMENT TO THIS ENUM:                        |
			// +*********************************************************+
			// | 1. INSERT BEFORE AT_COUNT                               |
			// | 2. INCREMENT AT_COUNT BY 1                              |
			// | 3. ADD TO LLAssetDictionary in LLAssetType.cpp          |
			// | 3. ADD TO DEFAULT_ASSET_FOR_INV in LLInventoryType.cpp  |
			// +*********************************************************+

		AT_NONE = -1
	};

	// machine transation between type and strings
	static EType 				lookup(const char* name); // safe conversion to std::string, *TODO: deprecate
	static EType 				lookup(const std::string& type_name);
	static const char*			lookup(EType asset_type);

	// translation from a type to a human readable form.
	static EType 				lookupHumanReadable(const char* desc_name); // safe conversion to std::string, *TODO: deprecate
	static EType 				lookupHumanReadable(const std::string& readable_name);
	static const char*			lookupHumanReadable(EType asset_type);

	// Generate a good default description. You may want to add a verb
	// or agent name after this depending on your application.
	static void 				generateDescriptionFor(LLAssetType::EType asset_type,
													   std::string& description);

	static EType 				getType(const std::string& desc_name);
	static const std::string&	getDesc(EType asset_type);
	static EDragAndDropType   	lookupDragAndDropType(EType asset_type);

	static bool 				lookupCanLink(EType asset_type);
	static bool 				lookupIsLinkType(EType asset_type);

	static const char*  		lookupCategoryName(EType asset_type);
	static bool 				lookupIsProtectedCategoryType(EType asset_type);
	static bool 				lookupIsEnsembleCategoryType(EType asset_type);

	/* TODO: Change return types from "const char *" to "const std::string &".
	This is fairly straightforward, but requires changing some calls to use .c_str().
	e.g.:
	-	fprintf(fp, "\t\ttype\t%s\n", LLAssetType::lookup(mType));
	+	fprintf(fp, "\t\ttype\t%s\n", LLAssetType::lookup(mType).c_str());
	*/
	
private:
	// don't instantiate or derive one of these objects
	LLAssetType( void ) {}
	~LLAssetType( void ) {}
};

#endif // LL_LLASSETTYPE_H
>>>>>>> 8e7ba92e
<|MERGE_RESOLUTION|>--- conflicted
+++ resolved
@@ -1,412 +1,205 @@
-<<<<<<< HEAD
-/** 
- * @file llassettype.h
- * @brief Declaration of LLAssetType.
- *
- * $LicenseInfo:firstyear=2001&license=viewergpl$
- * 
- * Copyright (c) 2001-2009, Linden Research, Inc.
- * 
- * Second Life Viewer Source Code
- * The source code in this file ("Source Code") is provided by Linden Lab
- * to you under the terms of the GNU General Public License, version 2.0
- * ("GPL"), unless you have obtained a separate licensing agreement
- * ("Other License"), formally executed by you and Linden Lab.  Terms of
- * the GPL can be found in doc/GPL-license.txt in this distribution, or
- * online at http://secondlifegrid.net/programs/open_source/licensing/gplv2
- * 
- * There are special exceptions to the terms and conditions of the GPL as
- * it is applied to this Source Code. View the full text of the exception
- * in the file doc/FLOSS-exception.txt in this software distribution, or
- * online at
- * http://secondlifegrid.net/programs/open_source/licensing/flossexception
- * 
- * By copying, modifying or distributing this software, you acknowledge
- * that you have read and understood your obligations described above,
- * and agree to abide by those obligations.
- * 
- * ALL LINDEN LAB SOURCE CODE IS PROVIDED "AS IS." LINDEN LAB MAKES NO
- * WARRANTIES, EXPRESS, IMPLIED OR OTHERWISE, REGARDING ITS ACCURACY,
- * COMPLETENESS OR PERFORMANCE.
- * $/LicenseInfo$
- */
-
-#ifndef LL_LLASSETTYPE_H
-#define LL_LLASSETTYPE_H
-
-#include <string>
-
-#include "stdenums.h" 	// for EDragAndDropType
-
-class LLAssetType
-{
-public:
-	enum EType
-	{
-		AT_TEXTURE = 0,
-			// Used for painting the faces of geometry.
-			// Stored in typical j2c stream format.
-
-		AT_SOUND = 1, 
-			// Used to fill the aural spectrum.
-
-		AT_CALLINGCARD = 2,
-		    // Links instant message access to the user on the card.
-			// : E.G. A card for yourself, for linden support, for
-			// : the guy you were talking to in the coliseum.
-
-		AT_LANDMARK = 3,
-			// Links to places in the world with location and a screen shot or image saved.
-			// : E.G. Home, linden headquarters, the coliseum, destinations where 
-			// : we want to increase traffic.
-
-		AT_SCRIPT = 4,
-			// Valid scripts that can be attached to an object.
-			// : E.G. Open a door, jump into the air.
-
-		AT_CLOTHING = 5,
-			// A collection of textures and parameters that can be worn by an avatar.
-
-		AT_OBJECT = 6,
-			// Any combination of textures, sounds, and scripts that are
-			// associated with a fixed piece of geometry.
-			// : E.G. A hot tub, a house with working door.
-
-		AT_NOTECARD = 7,
-			// Just text.
-
-		AT_CATEGORY = 8,
-			// Holds a collection of inventory items.
-			// It's treated as an item in the inventory and therefore needs a type.
-
-		AT_ROOT_CATEGORY = 9,
-			// A user's root inventory category.
-			// We decided to expose it visually, so it seems logical to fold
-			// it into the asset types.
-
-		AT_LSL_TEXT = 10,
-		AT_LSL_BYTECODE = 11,
-			// The LSL is the scripting language. 
-			// We've split it into a text and bytecode representation.
-		
-		AT_TEXTURE_TGA = 12,
-			// Uncompressed TGA texture.
-
-		AT_BODYPART = 13,
-			// A collection of textures and parameters that can be worn by an avatar.
-
-		AT_TRASH = 14,
-			// Only to be used as a marker for a category preferred type. 
-			// Using this, we can throw things in the trash before completely deleting.
-
-		AT_SNAPSHOT_CATEGORY = 15,
-			// A marker for a folder meant for snapshots. 
-			// No actual assets will be snapshots, though if there were, you
-			// could interpret them as textures.
-
-		AT_LOST_AND_FOUND = 16,
-			// Used to stuff lost&found items into.
-
-		AT_SOUND_WAV = 17,
-			// Uncompressed sound.
-
-		AT_IMAGE_TGA = 18,
-			// Uncompressed image, non-square.
-			// Not appropriate for use as a texture.
-
-		AT_IMAGE_JPEG = 19,
-			// Compressed image, non-square.
-			// Not appropriate for use as a texture.
-
-		AT_ANIMATION = 20,
-			// Animation.
-
-		AT_GESTURE = 21,
-			// Gesture, sequence of animations, sounds, chat, wait steps.
-
-		AT_SIMSTATE = 22,
-			// Simstate file.
-
-		AT_FAVORITE = 23,
-			// favorite items
-
-		AT_LINK = 24,
-			// Inventory symbolic link
-
-		AT_LINK_FOLDER = 25,
-			// Inventory folder link
-
-		AT_FOLDER_ENSEMBLE_START = 26,
-		AT_FOLDER_ENSEMBLE_END = 45,
-			// This range is reserved for special clothing folder types.
-
-		AT_CURRENT_OUTFIT = 46,
-			// Current outfit
-
-		AT_OUTFIT = 47,
-			// Predefined outfit ("look")
-
-		AT_MY_OUTFITS = 48,
-			// Folder that holds your outfits.
-
-		
-		AT_COUNT = 49,
-
-			// +*********************************************************+
-			// |  TO ADD AN ELEMENT TO THIS ENUM:                        |
-			// +*********************************************************+
-			// | 1. INSERT BEFORE AT_COUNT                               |
-			// | 2. INCREMENT AT_COUNT BY 1                              |
-			// | 3. ADD TO LLAssetDictionary in LLAssetType.cpp          |
-			// | 3. ADD TO DEFAULT_ASSET_FOR_INV in LLInventoryType.cpp  |
-			// +*********************************************************+
-
-		AT_NONE = -1
-	};
-
-	// machine transation between type and strings
-	static EType 				lookup(const char* name); // safe conversion to std::string, *TODO: deprecate
-	static EType 				lookup(const std::string& type_name);
-	static const char*			lookup(EType asset_type);
-
-	// translation from a type to a human readable form.
-	static EType 				lookupHumanReadable(const char* desc_name); // safe conversion to std::string, *TODO: deprecate
-	static EType 				lookupHumanReadable(const std::string& readable_name);
-	static const char*			lookupHumanReadable(EType asset_type);
-
-	// Generate a good default description. You may want to add a verb
-	// or agent name after this depending on your application.
-	static void 				generateDescriptionFor(LLAssetType::EType asset_type,
-													   std::string& description);
-
-	static EType 				getType(const std::string& desc_name);
-	static const std::string&	getDesc(EType asset_type);
-	static EDragAndDropType   	lookupDragAndDropType(EType asset_type);
-
-	static bool 				lookupCanLink(EType asset_type);
-	static bool 				lookupIsLinkType(EType asset_type);
-
-	static const char*  		lookupCategoryName(EType asset_type);
-	static bool 				lookupIsProtectedCategoryType(EType asset_type);
-	static bool 				lookupIsEnsembleCategoryType(EType asset_type);
-
-	/* TODO: Change return types from "const char *" to "const std::string &".
-	This is fairly straightforward, but requires changing some calls to use .c_str().
-	e.g.:
-	-	fprintf(fp, "\t\ttype\t%s\n", LLAssetType::lookup(mType));
-	+	fprintf(fp, "\t\ttype\t%s\n", LLAssetType::lookup(mType).c_str());
-	*/
-	
-private:
-	// don't instantiate or derive one of these objects
-	LLAssetType( void ) {}
-	~LLAssetType( void ) {}
-};
-
-#endif // LL_LLASSETTYPE_H
-=======
-/** 
- * @file llassettype.h
- * @brief Declaration of LLAssetType.
- *
- * $LicenseInfo:firstyear=2001&license=viewergpl$
- * 
- * Copyright (c) 2001-2009, Linden Research, Inc.
- * 
- * Second Life Viewer Source Code
- * The source code in this file ("Source Code") is provided by Linden Lab
- * to you under the terms of the GNU General Public License, version 2.0
- * ("GPL"), unless you have obtained a separate licensing agreement
- * ("Other License"), formally executed by you and Linden Lab.  Terms of
- * the GPL can be found in doc/GPL-license.txt in this distribution, or
- * online at http://secondlifegrid.net/programs/open_source/licensing/gplv2
- * 
- * There are special exceptions to the terms and conditions of the GPL as
- * it is applied to this Source Code. View the full text of the exception
- * in the file doc/FLOSS-exception.txt in this software distribution, or
- * online at
- * http://secondlifegrid.net/programs/open_source/licensing/flossexception
- * 
- * By copying, modifying or distributing this software, you acknowledge
- * that you have read and understood your obligations described above,
- * and agree to abide by those obligations.
- * 
- * ALL LINDEN LAB SOURCE CODE IS PROVIDED "AS IS." LINDEN LAB MAKES NO
- * WARRANTIES, EXPRESS, IMPLIED OR OTHERWISE, REGARDING ITS ACCURACY,
- * COMPLETENESS OR PERFORMANCE.
- * $/LicenseInfo$
- */
-
-#ifndef LL_LLASSETTYPE_H
-#define LL_LLASSETTYPE_H
-
-#include <string>
-
-#include "stdenums.h" 	// for EDragAndDropType
-
-class LL_COMMON_API LLAssetType
-{
-public:
-	enum EType
-	{
-		AT_TEXTURE = 0,
-			// Used for painting the faces of geometry.
-			// Stored in typical j2c stream format.
-
-		AT_SOUND = 1, 
-			// Used to fill the aural spectrum.
-
-		AT_CALLINGCARD = 2,
-		    // Links instant message access to the user on the card.
-			// : E.G. A card for yourself, for linden support, for
-			// : the guy you were talking to in the coliseum.
-
-		AT_LANDMARK = 3,
-			// Links to places in the world with location and a screen shot or image saved.
-			// : E.G. Home, linden headquarters, the coliseum, destinations where 
-			// : we want to increase traffic.
-
-		AT_SCRIPT = 4,
-			// Valid scripts that can be attached to an object.
-			// : E.G. Open a door, jump into the air.
-
-		AT_CLOTHING = 5,
-			// A collection of textures and parameters that can be worn by an avatar.
-
-		AT_OBJECT = 6,
-			// Any combination of textures, sounds, and scripts that are
-			// associated with a fixed piece of geometry.
-			// : E.G. A hot tub, a house with working door.
-
-		AT_NOTECARD = 7,
-			// Just text.
-
-		AT_CATEGORY = 8,
-			// Holds a collection of inventory items.
-			// It's treated as an item in the inventory and therefore needs a type.
-
-		AT_ROOT_CATEGORY = 9,
-			// A user's root inventory category.
-			// We decided to expose it visually, so it seems logical to fold
-			// it into the asset types.
-
-		AT_LSL_TEXT = 10,
-		AT_LSL_BYTECODE = 11,
-			// The LSL is the scripting language. 
-			// We've split it into a text and bytecode representation.
-		
-		AT_TEXTURE_TGA = 12,
-			// Uncompressed TGA texture.
-
-		AT_BODYPART = 13,
-			// A collection of textures and parameters that can be worn by an avatar.
-
-		AT_TRASH = 14,
-			// Only to be used as a marker for a category preferred type. 
-			// Using this, we can throw things in the trash before completely deleting.
-
-		AT_SNAPSHOT_CATEGORY = 15,
-			// A marker for a folder meant for snapshots. 
-			// No actual assets will be snapshots, though if there were, you
-			// could interpret them as textures.
-
-		AT_LOST_AND_FOUND = 16,
-			// Used to stuff lost&found items into.
-
-		AT_SOUND_WAV = 17,
-			// Uncompressed sound.
-
-		AT_IMAGE_TGA = 18,
-			// Uncompressed image, non-square.
-			// Not appropriate for use as a texture.
-
-		AT_IMAGE_JPEG = 19,
-			// Compressed image, non-square.
-			// Not appropriate for use as a texture.
-
-		AT_ANIMATION = 20,
-			// Animation.
-
-		AT_GESTURE = 21,
-			// Gesture, sequence of animations, sounds, chat, wait steps.
-
-		AT_SIMSTATE = 22,
-			// Simstate file.
-
-		AT_FAVORITE = 23,
-			// favorite items
-
-		AT_LINK = 24,
-			// Inventory symbolic link
-
-		AT_LINK_FOLDER = 25,
-			// Inventory folder link
-
-		AT_FOLDER_ENSEMBLE_START = 26,
-		AT_FOLDER_ENSEMBLE_END = 45,
-			// This range is reserved for special clothing folder types.
-
-		AT_CURRENT_OUTFIT = 46,
-			// Current outfit
-
-		AT_OUTFIT = 47,
-			// Predefined outfit ("look")
-
-		AT_MY_OUTFITS = 48,
-			// Folder that holds your outfits.
-
-		
-		AT_COUNT = 49,
-			// +*********************************************************+
-			// |  TO ADD AN ELEMENT TO THIS ENUM:                        |
-			// +*********************************************************+
-			// | 1. INSERT BEFORE AT_COUNT                               |
-			// | 2. INCREMENT AT_COUNT BY 1                              |
-			// | 3. ADD TO LLAssetDictionary in LLAssetType.cpp          |
-			// | 3. ADD TO DEFAULT_ASSET_FOR_INV in LLInventoryType.cpp  |
-			// +*********************************************************+
-
-		AT_NONE = -1
-	};
-
-	// machine transation between type and strings
-	static EType 				lookup(const char* name); // safe conversion to std::string, *TODO: deprecate
-	static EType 				lookup(const std::string& type_name);
-	static const char*			lookup(EType asset_type);
-
-	// translation from a type to a human readable form.
-	static EType 				lookupHumanReadable(const char* desc_name); // safe conversion to std::string, *TODO: deprecate
-	static EType 				lookupHumanReadable(const std::string& readable_name);
-	static const char*			lookupHumanReadable(EType asset_type);
-
-	// Generate a good default description. You may want to add a verb
-	// or agent name after this depending on your application.
-	static void 				generateDescriptionFor(LLAssetType::EType asset_type,
-													   std::string& description);
-
-	static EType 				getType(const std::string& desc_name);
-	static const std::string&	getDesc(EType asset_type);
-	static EDragAndDropType   	lookupDragAndDropType(EType asset_type);
-
-	static bool 				lookupCanLink(EType asset_type);
-	static bool 				lookupIsLinkType(EType asset_type);
-
-	static const char*  		lookupCategoryName(EType asset_type);
-	static bool 				lookupIsProtectedCategoryType(EType asset_type);
-	static bool 				lookupIsEnsembleCategoryType(EType asset_type);
-
-	/* TODO: Change return types from "const char *" to "const std::string &".
-	This is fairly straightforward, but requires changing some calls to use .c_str().
-	e.g.:
-	-	fprintf(fp, "\t\ttype\t%s\n", LLAssetType::lookup(mType));
-	+	fprintf(fp, "\t\ttype\t%s\n", LLAssetType::lookup(mType).c_str());
-	*/
-	
-private:
-	// don't instantiate or derive one of these objects
-	LLAssetType( void ) {}
-	~LLAssetType( void ) {}
-};
-
-#endif // LL_LLASSETTYPE_H
->>>>>>> 8e7ba92e
+/** 
+ * @file llassettype.h
+ * @brief Declaration of LLAssetType.
+ *
+ * $LicenseInfo:firstyear=2001&license=viewergpl$
+ * 
+ * Copyright (c) 2001-2009, Linden Research, Inc.
+ * 
+ * Second Life Viewer Source Code
+ * The source code in this file ("Source Code") is provided by Linden Lab
+ * to you under the terms of the GNU General Public License, version 2.0
+ * ("GPL"), unless you have obtained a separate licensing agreement
+ * ("Other License"), formally executed by you and Linden Lab.  Terms of
+ * the GPL can be found in doc/GPL-license.txt in this distribution, or
+ * online at http://secondlifegrid.net/programs/open_source/licensing/gplv2
+ * 
+ * There are special exceptions to the terms and conditions of the GPL as
+ * it is applied to this Source Code. View the full text of the exception
+ * in the file doc/FLOSS-exception.txt in this software distribution, or
+ * online at
+ * http://secondlifegrid.net/programs/open_source/licensing/flossexception
+ * 
+ * By copying, modifying or distributing this software, you acknowledge
+ * that you have read and understood your obligations described above,
+ * and agree to abide by those obligations.
+ * 
+ * ALL LINDEN LAB SOURCE CODE IS PROVIDED "AS IS." LINDEN LAB MAKES NO
+ * WARRANTIES, EXPRESS, IMPLIED OR OTHERWISE, REGARDING ITS ACCURACY,
+ * COMPLETENESS OR PERFORMANCE.
+ * $/LicenseInfo$
+ */
+
+#ifndef LL_LLASSETTYPE_H
+#define LL_LLASSETTYPE_H
+
+#include <string>
+
+#include "stdenums.h" 	// for EDragAndDropType
+
+class LL_COMMON_API LLAssetType
+{
+public:
+	enum EType
+	{
+		AT_TEXTURE = 0,
+			// Used for painting the faces of geometry.
+			// Stored in typical j2c stream format.
+
+		AT_SOUND = 1, 
+			// Used to fill the aural spectrum.
+
+		AT_CALLINGCARD = 2,
+		    // Links instant message access to the user on the card.
+			// : E.G. A card for yourself, for linden support, for
+			// : the guy you were talking to in the coliseum.
+
+		AT_LANDMARK = 3,
+			// Links to places in the world with location and a screen shot or image saved.
+			// : E.G. Home, linden headquarters, the coliseum, destinations where 
+			// : we want to increase traffic.
+
+		AT_SCRIPT = 4,
+			// Valid scripts that can be attached to an object.
+			// : E.G. Open a door, jump into the air.
+
+		AT_CLOTHING = 5,
+			// A collection of textures and parameters that can be worn by an avatar.
+
+		AT_OBJECT = 6,
+			// Any combination of textures, sounds, and scripts that are
+			// associated with a fixed piece of geometry.
+			// : E.G. A hot tub, a house with working door.
+
+		AT_NOTECARD = 7,
+			// Just text.
+
+		AT_CATEGORY = 8,
+			// Holds a collection of inventory items.
+			// It's treated as an item in the inventory and therefore needs a type.
+
+		AT_ROOT_CATEGORY = 9,
+			// A user's root inventory category.
+			// We decided to expose it visually, so it seems logical to fold
+			// it into the asset types.
+
+		AT_LSL_TEXT = 10,
+		AT_LSL_BYTECODE = 11,
+			// The LSL is the scripting language. 
+			// We've split it into a text and bytecode representation.
+		
+		AT_TEXTURE_TGA = 12,
+			// Uncompressed TGA texture.
+
+		AT_BODYPART = 13,
+			// A collection of textures and parameters that can be worn by an avatar.
+
+		AT_TRASH = 14,
+			// Only to be used as a marker for a category preferred type. 
+			// Using this, we can throw things in the trash before completely deleting.
+
+		AT_SNAPSHOT_CATEGORY = 15,
+			// A marker for a folder meant for snapshots. 
+			// No actual assets will be snapshots, though if there were, you
+			// could interpret them as textures.
+
+		AT_LOST_AND_FOUND = 16,
+			// Used to stuff lost&found items into.
+
+		AT_SOUND_WAV = 17,
+			// Uncompressed sound.
+
+		AT_IMAGE_TGA = 18,
+			// Uncompressed image, non-square.
+			// Not appropriate for use as a texture.
+
+		AT_IMAGE_JPEG = 19,
+			// Compressed image, non-square.
+			// Not appropriate for use as a texture.
+
+		AT_ANIMATION = 20,
+			// Animation.
+
+		AT_GESTURE = 21,
+			// Gesture, sequence of animations, sounds, chat, wait steps.
+
+		AT_SIMSTATE = 22,
+			// Simstate file.
+
+		AT_FAVORITE = 23,
+			// favorite items
+
+		AT_LINK = 24,
+			// Inventory symbolic link
+
+		AT_LINK_FOLDER = 25,
+			// Inventory folder link
+
+		AT_FOLDER_ENSEMBLE_START = 26,
+		AT_FOLDER_ENSEMBLE_END = 45,
+			// This range is reserved for special clothing folder types.
+
+		AT_CURRENT_OUTFIT = 46,
+			// Current outfit
+
+		AT_OUTFIT = 47,
+			// Predefined outfit ("look")
+
+		AT_MY_OUTFITS = 48,
+			// Folder that holds your outfits.
+
+		
+		AT_COUNT = 49,
+
+			// +*********************************************************+
+			// |  TO ADD AN ELEMENT TO THIS ENUM:                        |
+			// +*********************************************************+
+			// | 1. INSERT BEFORE AT_COUNT                               |
+			// | 2. INCREMENT AT_COUNT BY 1                              |
+			// | 3. ADD TO LLAssetDictionary in LLAssetType.cpp          |
+			// | 3. ADD TO DEFAULT_ASSET_FOR_INV in LLInventoryType.cpp  |
+			// +*********************************************************+
+
+		AT_NONE = -1
+	};
+
+	// machine transation between type and strings
+	static EType 				lookup(const char* name); // safe conversion to std::string, *TODO: deprecate
+	static EType 				lookup(const std::string& type_name);
+	static const char*			lookup(EType asset_type);
+
+	// translation from a type to a human readable form.
+	static EType 				lookupHumanReadable(const char* desc_name); // safe conversion to std::string, *TODO: deprecate
+	static EType 				lookupHumanReadable(const std::string& readable_name);
+	static const char*			lookupHumanReadable(EType asset_type);
+
+	// Generate a good default description. You may want to add a verb
+	// or agent name after this depending on your application.
+	static void 				generateDescriptionFor(LLAssetType::EType asset_type,
+													   std::string& description);
+
+	static EType 				getType(const std::string& desc_name);
+	static const std::string&	getDesc(EType asset_type);
+	static EDragAndDropType   	lookupDragAndDropType(EType asset_type);
+
+	static bool 				lookupCanLink(EType asset_type);
+	static bool 				lookupIsLinkType(EType asset_type);
+
+	static const char*  		lookupCategoryName(EType asset_type);
+	static bool 				lookupIsProtectedCategoryType(EType asset_type);
+	static bool 				lookupIsEnsembleCategoryType(EType asset_type);
+
+	/* TODO: Change return types from "const char *" to "const std::string &".
+	This is fairly straightforward, but requires changing some calls to use .c_str().
+	e.g.:
+	-	fprintf(fp, "\t\ttype\t%s\n", LLAssetType::lookup(mType));
+	+	fprintf(fp, "\t\ttype\t%s\n", LLAssetType::lookup(mType).c_str());
+	*/
+	
+private:
+	// don't instantiate or derive one of these objects
+	LLAssetType( void ) {}
+	~LLAssetType( void ) {}
+};
+
+#endif // LL_LLASSETTYPE_H