--- conflicted
+++ resolved
@@ -1,394 +1,333 @@
-/**
- * @file llmetricperformancetester.cpp
- * @brief LLMetricPerformanceTesterBasic and LLMetricPerformanceTesterWithSession classes implementation
- *
- * $LicenseInfo:firstyear=2004&license=viewerlgpl$
- * Second Life Viewer Source Code
- * Copyright (C) 2010, Linden Research, Inc.
- *
- * This library is free software; you can redistribute it and/or
- * modify it under the terms of the GNU Lesser General Public
- * License as published by the Free Software Foundation;
- * version 2.1 of the License only.
- *
- * This library is distributed in the hope that it will be useful,
- * but WITHOUT ANY WARRANTY; without even the implied warranty of
- * MERCHANTABILITY or FITNESS FOR A PARTICULAR PURPOSE.  See the GNU
- * Lesser General Public License for more details.
- *
- * You should have received a copy of the GNU Lesser General Public
- * License along with this library; if not, write to the Free Software
- * Foundation, Inc., 51 Franklin Street, Fifth Floor, Boston, MA  02110-1301  USA
- *
- * Linden Research, Inc., 945 Battery Street, San Francisco, CA  94111  USA
- * $/LicenseInfo$
- */
-
-#include "linden_common.h"
-
-#include "indra_constants.h"
-#include "llerror.h"
-#include "llsdserialize.h"
-#include "lltreeiterators.h"
-#include "llmetricperformancetester.h"
-#include "llfasttimer.h"
-
-//----------------------------------------------------------------------------------------------
-// LLMetricPerformanceTesterBasic : static methods and testers management
-//----------------------------------------------------------------------------------------------
-
-LLMetricPerformanceTesterBasic::name_tester_map_t LLMetricPerformanceTesterBasic::sTesterMap ;
-
-/*static*/
-void LLMetricPerformanceTesterBasic::cleanupClass()
-{
-    for (name_tester_map_t::value_type& pair : sTesterMap)
-    {
-        delete pair.second;
-    }
-    sTesterMap.clear() ;
-}
-
-<<<<<<< HEAD
-/*static*/ 
-bool LLMetricPerformanceTesterBasic::addTester(LLMetricPerformanceTesterBasic* tester)
-{
-	llassert_always(tester != NULL);	
-	std::string name = tester->getTesterName() ;
-	if (getTester(name))
-	{
-		LL_ERRS() << "Tester name is already used by some other tester : " << name << LL_ENDL ;
-		return false;
-	}
-
-	sTesterMap.insert(std::make_pair(name, tester));
-	return true;
-=======
-/*static*/
-BOOL LLMetricPerformanceTesterBasic::addTester(LLMetricPerformanceTesterBasic* tester)
-{
-    llassert_always(tester != NULL);
-    std::string name = tester->getTesterName() ;
-    if (getTester(name))
-    {
-        LL_ERRS() << "Tester name is already used by some other tester : " << name << LL_ENDL ;
-        return FALSE;
-    }
-
-    sTesterMap.insert(std::make_pair(name, tester));
-    return TRUE;
->>>>>>> e1623bb2
-}
-
-/*static*/
-void LLMetricPerformanceTesterBasic::deleteTester(std::string name)
-{
-    name_tester_map_t::iterator tester = sTesterMap.find(name);
-    if (tester != sTesterMap.end())
-    {
-        delete tester->second;
-        sTesterMap.erase(tester);
-    }
-}
-
-/*static*/
-LLMetricPerformanceTesterBasic* LLMetricPerformanceTesterBasic::getTester(std::string name)
-{
-    // Check for the requested metric name
-    name_tester_map_t::iterator found_it = sTesterMap.find(name) ;
-    if (found_it != sTesterMap.end())
-    {
-        return found_it->second ;
-    }
-    return NULL ;
-}
-
-<<<<<<< HEAD
-/*static*/ 
-// Return true if this metric is requested or if the general default "catch all" metric is requested
-bool LLMetricPerformanceTesterBasic::isMetricLogRequested(std::string name)
-=======
-/*static*/
-// Return TRUE if this metric is requested or if the general default "catch all" metric is requested
-BOOL LLMetricPerformanceTesterBasic::isMetricLogRequested(std::string name)
->>>>>>> e1623bb2
-{
-    return (LLTrace::BlockTimer::sMetricLog && ((LLTrace::BlockTimer::sLogName == name) || (LLTrace::BlockTimer::sLogName == DEFAULT_METRIC_NAME)));
-}
-
-/*static*/
-LLSD LLMetricPerformanceTesterBasic::analyzeMetricPerformanceLog(std::istream& is)
-{
-    LLSD ret;
-    LLSD cur;
-
-    while (!is.eof() && LLSDParser::PARSE_FAILURE != LLSDSerialize::fromXML(cur, is))
-    {
-        for (LLSD::map_iterator iter = cur.beginMap(); iter != cur.endMap(); ++iter)
-        {
-            std::string label = iter->first;
-
-            LLMetricPerformanceTesterBasic* tester = LLMetricPerformanceTesterBasic::getTester(iter->second["Name"].asString()) ;
-            if(tester)
-            {
-                ret[label]["Name"] = iter->second["Name"] ;
-
-                auto num_of_metrics = tester->getNumberOfMetrics() ;
-                for(size_t index = 0 ; index < num_of_metrics ; index++)
-                {
-                    ret[label][ tester->getMetricName(index) ] = iter->second[ tester->getMetricName(index) ] ;
-                }
-            }
-        }
-    }
-
-    return ret;
-}
-
-/*static*/
-void LLMetricPerformanceTesterBasic::doAnalysisMetrics(std::string baseline, std::string target, std::string output)
-{
-    if(!LLMetricPerformanceTesterBasic::hasMetricPerformanceTesters())
-    {
-        return ;
-    }
-
-    // Open baseline and current target, exit if one is inexistent
-    llifstream base_is(baseline.c_str());
-    llifstream target_is(target.c_str());
-    if (!base_is.is_open() || !target_is.is_open())
-    {
-        LL_WARNS() << "'-analyzeperformance' error : baseline or current target file inexistent" << LL_ENDL;
-        base_is.close();
-        target_is.close();
-        return;
-    }
-
-    //analyze baseline
-    LLSD base = analyzeMetricPerformanceLog(base_is);
-    base_is.close();
-
-    //analyze current
-    LLSD current = analyzeMetricPerformanceLog(target_is);
-    target_is.close();
-
-    //output comparision
-    llofstream os(output.c_str());
-
-    os << "Label, Metric, Base(B), Target(T), Diff(T-B), Percentage(100*T/B)\n";
-    for (LLMetricPerformanceTesterBasic::name_tester_map_t::value_type& pair : LLMetricPerformanceTesterBasic::sTesterMap)
-    {
-        LLMetricPerformanceTesterBasic* tester = ((LLMetricPerformanceTesterBasic*)pair.second);
-        tester->analyzePerformance(&os, &base, &current) ;
-    }
-
-    os.flush();
-    os.close();
-}
-
-
-//----------------------------------------------------------------------------------------------
-// LLMetricPerformanceTesterBasic : Tester instance methods
-//----------------------------------------------------------------------------------------------
-
-LLMetricPerformanceTesterBasic::LLMetricPerformanceTesterBasic(std::string name) :
-    mName(name),
-    mCount(0)
-{
-    if (mName == std::string())
-    {
-        LL_ERRS() << "LLMetricPerformanceTesterBasic construction invalid : Empty name passed to constructor" << LL_ENDL ;
-    }
-
-    mValidInstance = LLMetricPerformanceTesterBasic::addTester(this) ;
-}
-
-LLMetricPerformanceTesterBasic::~LLMetricPerformanceTesterBasic()
-{
-}
-
-void LLMetricPerformanceTesterBasic::preOutputTestResults(LLSD* sd)
-{
-    incrementCurrentCount() ;
-}
-
-void LLMetricPerformanceTesterBasic::postOutputTestResults(LLSD* sd)
-{
-    LLTrace::BlockTimer::pushLog(*sd);
-}
-
-void LLMetricPerformanceTesterBasic::outputTestResults()
-{
-    LLSD sd;
-
-    preOutputTestResults(&sd) ;
-    outputTestRecord(&sd) ;
-    postOutputTestResults(&sd) ;
-}
-
-void LLMetricPerformanceTesterBasic::addMetric(std::string str)
-{
-    mMetricStrings.push_back(str) ;
-}
-
-/*virtual*/
-void LLMetricPerformanceTesterBasic::analyzePerformance(llofstream* os, LLSD* base, LLSD* current)
-{
-<<<<<<< HEAD
-	resetCurrentCount() ;
-
-	std::string current_label = getCurrentLabelName();
-	bool in_base = (*base).has(current_label) ;
-	bool in_current = (*current).has(current_label) ;
-
-	while(in_base || in_current)
-	{
-		LLSD::String label = current_label ;		
-
-		if(in_base && in_current)
-		{				
-			*os << llformat("%s\n", label.c_str()) ;
-
-			for(U32 index = 0 ; index < mMetricStrings.size() ; index++)
-			{
-				switch((*current)[label][ mMetricStrings[index] ].type())
-				{
-				case LLSD::TypeInteger:
-					compareTestResults(os, mMetricStrings[index], 
-						(S32)((*base)[label][ mMetricStrings[index] ].asInteger()), (S32)((*current)[label][ mMetricStrings[index] ].asInteger())) ;
-					break ;
-				case LLSD::TypeReal:
-					compareTestResults(os, mMetricStrings[index], 
-						(F32)((*base)[label][ mMetricStrings[index] ].asReal()), (F32)((*current)[label][ mMetricStrings[index] ].asReal())) ;
-					break;
-				default:
-					LL_ERRS() << "unsupported metric " << mMetricStrings[index] << " LLSD type: " << (S32)(*current)[label][ mMetricStrings[index] ].type() << LL_ENDL ;
-				}
-			}	
-		}
-
-		incrementCurrentCount();
-		current_label = getCurrentLabelName();
-		in_base = (*base).has(current_label) ;
-		in_current = (*current).has(current_label) ;
-	}
-=======
-    resetCurrentCount() ;
-
-    std::string current_label = getCurrentLabelName();
-    BOOL in_base = (*base).has(current_label) ;
-    BOOL in_current = (*current).has(current_label) ;
-
-    while(in_base || in_current)
-    {
-        LLSD::String label = current_label ;
-
-        if(in_base && in_current)
-        {
-            *os << llformat("%s\n", label.c_str()) ;
-
-            for(U32 index = 0 ; index < mMetricStrings.size() ; index++)
-            {
-                switch((*current)[label][ mMetricStrings[index] ].type())
-                {
-                case LLSD::TypeInteger:
-                    compareTestResults(os, mMetricStrings[index],
-                        (S32)((*base)[label][ mMetricStrings[index] ].asInteger()), (S32)((*current)[label][ mMetricStrings[index] ].asInteger())) ;
-                    break ;
-                case LLSD::TypeReal:
-                    compareTestResults(os, mMetricStrings[index],
-                        (F32)((*base)[label][ mMetricStrings[index] ].asReal()), (F32)((*current)[label][ mMetricStrings[index] ].asReal())) ;
-                    break;
-                default:
-                    LL_ERRS() << "unsupported metric " << mMetricStrings[index] << " LLSD type: " << (S32)(*current)[label][ mMetricStrings[index] ].type() << LL_ENDL ;
-                }
-            }
-        }
-
-        incrementCurrentCount();
-        current_label = getCurrentLabelName();
-        in_base = (*base).has(current_label) ;
-        in_current = (*current).has(current_label) ;
-    }
->>>>>>> e1623bb2
-}
-
-/*virtual*/
-void LLMetricPerformanceTesterBasic::compareTestResults(llofstream* os, std::string metric_string, S32 v_base, S32 v_current)
-{
-    *os << llformat(" ,%s, %d, %d, %d, %.4f\n", metric_string.c_str(), v_base, v_current,
-                        v_current - v_base, (v_base != 0) ? 100.f * v_current / v_base : 0) ;
-}
-
-/*virtual*/
-void LLMetricPerformanceTesterBasic::compareTestResults(llofstream* os, std::string metric_string, F32 v_base, F32 v_current)
-{
-    *os << llformat(" ,%s, %.4f, %.4f, %.4f, %.4f\n", metric_string.c_str(), v_base, v_current,
-                        v_current - v_base, (fabs(v_base) > 0.0001f) ? 100.f * v_current / v_base : 0.f ) ;
-}
-
-//----------------------------------------------------------------------------------------------
-// LLMetricPerformanceTesterWithSession
-//----------------------------------------------------------------------------------------------
-
-LLMetricPerformanceTesterWithSession::LLMetricPerformanceTesterWithSession(std::string name) :
-    LLMetricPerformanceTesterBasic(name),
-    mBaseSessionp(NULL),
-    mCurrentSessionp(NULL)
-{
-}
-
-LLMetricPerformanceTesterWithSession::~LLMetricPerformanceTesterWithSession()
-{
-    if (mBaseSessionp)
-    {
-        delete mBaseSessionp ;
-        mBaseSessionp = NULL ;
-    }
-    if (mCurrentSessionp)
-    {
-        delete mCurrentSessionp ;
-        mCurrentSessionp = NULL ;
-    }
-}
-
-/*virtual*/
-void LLMetricPerformanceTesterWithSession::analyzePerformance(llofstream* os, LLSD* base, LLSD* current)
-{
-    // Load the base session
-    resetCurrentCount() ;
-    mBaseSessionp = loadTestSession(base) ;
-
-    // Load the current session
-    resetCurrentCount() ;
-    mCurrentSessionp = loadTestSession(current) ;
-
-    if (!mBaseSessionp || !mCurrentSessionp)
-    {
-        LL_ERRS() << "Error loading test sessions." << LL_ENDL ;
-    }
-
-    // Compare
-    compareTestSessions(os) ;
-
-    // Release memory
-    if (mBaseSessionp)
-    {
-        delete mBaseSessionp ;
-        mBaseSessionp = NULL ;
-    }
-    if (mCurrentSessionp)
-    {
-        delete mCurrentSessionp ;
-        mCurrentSessionp = NULL ;
-    }
-}
-
-
-//----------------------------------------------------------------------------------------------
-// LLTestSession
-//----------------------------------------------------------------------------------------------
-
-LLMetricPerformanceTesterWithSession::LLTestSession::~LLTestSession()
-{
-}
+/**
+ * @file llmetricperformancetester.cpp
+ * @brief LLMetricPerformanceTesterBasic and LLMetricPerformanceTesterWithSession classes implementation
+ *
+ * $LicenseInfo:firstyear=2004&license=viewerlgpl$
+ * Second Life Viewer Source Code
+ * Copyright (C) 2010, Linden Research, Inc.
+ *
+ * This library is free software; you can redistribute it and/or
+ * modify it under the terms of the GNU Lesser General Public
+ * License as published by the Free Software Foundation;
+ * version 2.1 of the License only.
+ *
+ * This library is distributed in the hope that it will be useful,
+ * but WITHOUT ANY WARRANTY; without even the implied warranty of
+ * MERCHANTABILITY or FITNESS FOR A PARTICULAR PURPOSE.  See the GNU
+ * Lesser General Public License for more details.
+ *
+ * You should have received a copy of the GNU Lesser General Public
+ * License along with this library; if not, write to the Free Software
+ * Foundation, Inc., 51 Franklin Street, Fifth Floor, Boston, MA  02110-1301  USA
+ *
+ * Linden Research, Inc., 945 Battery Street, San Francisco, CA  94111  USA
+ * $/LicenseInfo$
+ */
+
+#include "linden_common.h"
+
+#include "indra_constants.h"
+#include "llerror.h"
+#include "llsdserialize.h"
+#include "lltreeiterators.h"
+#include "llmetricperformancetester.h"
+#include "llfasttimer.h"
+
+//----------------------------------------------------------------------------------------------
+// LLMetricPerformanceTesterBasic : static methods and testers management
+//----------------------------------------------------------------------------------------------
+
+LLMetricPerformanceTesterBasic::name_tester_map_t LLMetricPerformanceTesterBasic::sTesterMap ;
+
+/*static*/
+void LLMetricPerformanceTesterBasic::cleanupClass()
+{
+    for (name_tester_map_t::value_type& pair : sTesterMap)
+    {
+        delete pair.second;
+    }
+    sTesterMap.clear() ;
+}
+
+/*static*/
+bool LLMetricPerformanceTesterBasic::addTester(LLMetricPerformanceTesterBasic* tester)
+{
+    llassert_always(tester != NULL);
+    std::string name = tester->getTesterName() ;
+    if (getTester(name))
+    {
+        LL_ERRS() << "Tester name is already used by some other tester : " << name << LL_ENDL ;
+        return false;
+    }
+
+    sTesterMap.insert(std::make_pair(name, tester));
+    return true;
+}
+
+/*static*/
+void LLMetricPerformanceTesterBasic::deleteTester(std::string name)
+{
+    name_tester_map_t::iterator tester = sTesterMap.find(name);
+    if (tester != sTesterMap.end())
+    {
+        delete tester->second;
+        sTesterMap.erase(tester);
+    }
+}
+
+/*static*/
+LLMetricPerformanceTesterBasic* LLMetricPerformanceTesterBasic::getTester(std::string name)
+{
+    // Check for the requested metric name
+    name_tester_map_t::iterator found_it = sTesterMap.find(name) ;
+    if (found_it != sTesterMap.end())
+    {
+        return found_it->second ;
+    }
+    return NULL ;
+}
+
+/*static*/
+// Return true if this metric is requested or if the general default "catch all" metric is requested
+bool LLMetricPerformanceTesterBasic::isMetricLogRequested(std::string name)
+{
+    return (LLTrace::BlockTimer::sMetricLog && ((LLTrace::BlockTimer::sLogName == name) || (LLTrace::BlockTimer::sLogName == DEFAULT_METRIC_NAME)));
+}
+
+/*static*/
+LLSD LLMetricPerformanceTesterBasic::analyzeMetricPerformanceLog(std::istream& is)
+{
+    LLSD ret;
+    LLSD cur;
+
+    while (!is.eof() && LLSDParser::PARSE_FAILURE != LLSDSerialize::fromXML(cur, is))
+    {
+        for (LLSD::map_iterator iter = cur.beginMap(); iter != cur.endMap(); ++iter)
+        {
+            std::string label = iter->first;
+
+            LLMetricPerformanceTesterBasic* tester = LLMetricPerformanceTesterBasic::getTester(iter->second["Name"].asString()) ;
+            if(tester)
+            {
+                ret[label]["Name"] = iter->second["Name"] ;
+
+                auto num_of_metrics = tester->getNumberOfMetrics() ;
+                for(size_t index = 0 ; index < num_of_metrics ; index++)
+                {
+                    ret[label][ tester->getMetricName(index) ] = iter->second[ tester->getMetricName(index) ] ;
+                }
+            }
+        }
+    }
+
+    return ret;
+}
+
+/*static*/
+void LLMetricPerformanceTesterBasic::doAnalysisMetrics(std::string baseline, std::string target, std::string output)
+{
+    if(!LLMetricPerformanceTesterBasic::hasMetricPerformanceTesters())
+    {
+        return ;
+    }
+
+    // Open baseline and current target, exit if one is inexistent
+    llifstream base_is(baseline.c_str());
+    llifstream target_is(target.c_str());
+    if (!base_is.is_open() || !target_is.is_open())
+    {
+        LL_WARNS() << "'-analyzeperformance' error : baseline or current target file inexistent" << LL_ENDL;
+        base_is.close();
+        target_is.close();
+        return;
+    }
+
+    //analyze baseline
+    LLSD base = analyzeMetricPerformanceLog(base_is);
+    base_is.close();
+
+    //analyze current
+    LLSD current = analyzeMetricPerformanceLog(target_is);
+    target_is.close();
+
+    //output comparision
+    llofstream os(output.c_str());
+
+    os << "Label, Metric, Base(B), Target(T), Diff(T-B), Percentage(100*T/B)\n";
+    for (LLMetricPerformanceTesterBasic::name_tester_map_t::value_type& pair : LLMetricPerformanceTesterBasic::sTesterMap)
+    {
+        LLMetricPerformanceTesterBasic* tester = ((LLMetricPerformanceTesterBasic*)pair.second);
+        tester->analyzePerformance(&os, &base, &current) ;
+    }
+
+    os.flush();
+    os.close();
+}
+
+
+//----------------------------------------------------------------------------------------------
+// LLMetricPerformanceTesterBasic : Tester instance methods
+//----------------------------------------------------------------------------------------------
+
+LLMetricPerformanceTesterBasic::LLMetricPerformanceTesterBasic(std::string name) :
+    mName(name),
+    mCount(0)
+{
+    if (mName == std::string())
+    {
+        LL_ERRS() << "LLMetricPerformanceTesterBasic construction invalid : Empty name passed to constructor" << LL_ENDL ;
+    }
+
+    mValidInstance = LLMetricPerformanceTesterBasic::addTester(this) ;
+}
+
+LLMetricPerformanceTesterBasic::~LLMetricPerformanceTesterBasic()
+{
+}
+
+void LLMetricPerformanceTesterBasic::preOutputTestResults(LLSD* sd)
+{
+    incrementCurrentCount() ;
+}
+
+void LLMetricPerformanceTesterBasic::postOutputTestResults(LLSD* sd)
+{
+    LLTrace::BlockTimer::pushLog(*sd);
+}
+
+void LLMetricPerformanceTesterBasic::outputTestResults()
+{
+    LLSD sd;
+
+    preOutputTestResults(&sd) ;
+    outputTestRecord(&sd) ;
+    postOutputTestResults(&sd) ;
+}
+
+void LLMetricPerformanceTesterBasic::addMetric(std::string str)
+{
+    mMetricStrings.push_back(str) ;
+}
+
+/*virtual*/
+void LLMetricPerformanceTesterBasic::analyzePerformance(llofstream* os, LLSD* base, LLSD* current)
+{
+    resetCurrentCount() ;
+
+    std::string current_label = getCurrentLabelName();
+    bool in_base = (*base).has(current_label) ;
+    bool in_current = (*current).has(current_label) ;
+
+    while(in_base || in_current)
+    {
+        LLSD::String label = current_label ;
+
+        if(in_base && in_current)
+        {
+            *os << llformat("%s\n", label.c_str()) ;
+
+            for(U32 index = 0 ; index < mMetricStrings.size() ; index++)
+            {
+                switch((*current)[label][ mMetricStrings[index] ].type())
+                {
+                case LLSD::TypeInteger:
+                    compareTestResults(os, mMetricStrings[index],
+                        (S32)((*base)[label][ mMetricStrings[index] ].asInteger()), (S32)((*current)[label][ mMetricStrings[index] ].asInteger())) ;
+                    break ;
+                case LLSD::TypeReal:
+                    compareTestResults(os, mMetricStrings[index],
+                        (F32)((*base)[label][ mMetricStrings[index] ].asReal()), (F32)((*current)[label][ mMetricStrings[index] ].asReal())) ;
+                    break;
+                default:
+                    LL_ERRS() << "unsupported metric " << mMetricStrings[index] << " LLSD type: " << (S32)(*current)[label][ mMetricStrings[index] ].type() << LL_ENDL ;
+                }
+            }
+        }
+
+        incrementCurrentCount();
+        current_label = getCurrentLabelName();
+        in_base = (*base).has(current_label) ;
+        in_current = (*current).has(current_label) ;
+    }
+}
+
+/*virtual*/
+void LLMetricPerformanceTesterBasic::compareTestResults(llofstream* os, std::string metric_string, S32 v_base, S32 v_current)
+{
+    *os << llformat(" ,%s, %d, %d, %d, %.4f\n", metric_string.c_str(), v_base, v_current,
+                        v_current - v_base, (v_base != 0) ? 100.f * v_current / v_base : 0) ;
+}
+
+/*virtual*/
+void LLMetricPerformanceTesterBasic::compareTestResults(llofstream* os, std::string metric_string, F32 v_base, F32 v_current)
+{
+    *os << llformat(" ,%s, %.4f, %.4f, %.4f, %.4f\n", metric_string.c_str(), v_base, v_current,
+                        v_current - v_base, (fabs(v_base) > 0.0001f) ? 100.f * v_current / v_base : 0.f ) ;
+}
+
+//----------------------------------------------------------------------------------------------
+// LLMetricPerformanceTesterWithSession
+//----------------------------------------------------------------------------------------------
+
+LLMetricPerformanceTesterWithSession::LLMetricPerformanceTesterWithSession(std::string name) :
+    LLMetricPerformanceTesterBasic(name),
+    mBaseSessionp(NULL),
+    mCurrentSessionp(NULL)
+{
+}
+
+LLMetricPerformanceTesterWithSession::~LLMetricPerformanceTesterWithSession()
+{
+    if (mBaseSessionp)
+    {
+        delete mBaseSessionp ;
+        mBaseSessionp = NULL ;
+    }
+    if (mCurrentSessionp)
+    {
+        delete mCurrentSessionp ;
+        mCurrentSessionp = NULL ;
+    }
+}
+
+/*virtual*/
+void LLMetricPerformanceTesterWithSession::analyzePerformance(llofstream* os, LLSD* base, LLSD* current)
+{
+    // Load the base session
+    resetCurrentCount() ;
+    mBaseSessionp = loadTestSession(base) ;
+
+    // Load the current session
+    resetCurrentCount() ;
+    mCurrentSessionp = loadTestSession(current) ;
+
+    if (!mBaseSessionp || !mCurrentSessionp)
+    {
+        LL_ERRS() << "Error loading test sessions." << LL_ENDL ;
+    }
+
+    // Compare
+    compareTestSessions(os) ;
+
+    // Release memory
+    if (mBaseSessionp)
+    {
+        delete mBaseSessionp ;
+        mBaseSessionp = NULL ;
+    }
+    if (mCurrentSessionp)
+    {
+        delete mCurrentSessionp ;
+        mCurrentSessionp = NULL ;
+    }
+}
+
+
+//----------------------------------------------------------------------------------------------
+// LLTestSession
+//----------------------------------------------------------------------------------------------
+
+LLMetricPerformanceTesterWithSession::LLTestSession::~LLTestSession()
+{
+}
+