/** 
 * @file llkeybind.cpp
 * @brief Information about key combinations.
 *
 * $LicenseInfo:firstyear=2019&license=viewerlgpl$
 * Second Life Viewer Source Code
 * Copyright (C) 2019, Linden Research, Inc.
 * 
 * This library is free software; you can redistribute it and/or
 * modify it under the terms of the GNU Lesser General Public
 * License as published by the Free Software Foundation;
 * version 2.1 of the License only.
 * 
 * This library is distributed in the hope that it will be useful,
 * but WITHOUT ANY WARRANTY; without even the implied warranty of
 * MERCHANTABILITY or FITNESS FOR A PARTICULAR PURPOSE.  See the GNU
 * Lesser General Public License for more details.
 * 
 * You should have received a copy of the GNU Lesser General Public
 * License along with this library; if not, write to the Free Software
 * Foundation, Inc., 51 Franklin Street, Fifth Floor, Boston, MA  02110-1301  USA
 * 
 * Linden Research, Inc., 945 Battery Street, San Francisco, CA  94111  USA
 * $/LicenseInfo$
 */

#include "linden_common.h"

#include "llkeybind.h"

#include "llsd.h"
#include "llsdutil.h"
#include <algorithm>

LLKeyData::LLKeyData()
    :
    mMouse(CLICK_NONE),
    mKey(KEY_NONE),
    mMask(MASK_NONE),
    mIgnoreMasks(false)
{
}

LLKeyData::LLKeyData(EMouseClickType mouse, KEY key, MASK mask)
    :
    mMouse(mouse),
    mKey(key),
    mMask(mask),
    mIgnoreMasks(false)
{
}

LLKeyData::LLKeyData(EMouseClickType mouse, KEY key, bool ignore_mask)
    :
    mMouse(mouse),
    mKey(key),
    mMask(MASK_NONE),
    mIgnoreMasks(ignore_mask)
{
}

LLKeyData::LLKeyData(EMouseClickType mouse, KEY key, MASK mask, bool ignore_mask)
    :
    mMouse(mouse),
    mKey(key),
    mMask(mask),
    mIgnoreMasks(ignore_mask)
{
}

LLKeyData::LLKeyData(const LLSD &key_data)
{
    if (key_data.has("mouse"))
    {
        mMouse = (EMouseClickType)key_data["mouse"].asInteger();
    }
    if (key_data.has("key"))
    {
        mKey = key_data["key"].asInteger();
    }
    if (key_data.has("ignore_accelerators"))
    {
        mIgnoreMasks = key_data["ignore_accelerators"];
    }
    if (key_data.has("mask"))
    {
        mMask = key_data["mask"].asInteger();
    }
}

LLSD LLKeyData::asLLSD() const
{
    LLSD data;
    data["mouse"] = (LLSD::Integer)mMouse;
    data["key"] = (LLSD::Integer)mKey;
    data["mask"] = (LLSD::Integer)mMask;
    if (mIgnoreMasks)
    {
        data["ignore_accelerators"] = (LLSD::Boolean)mIgnoreMasks;
    }
    return data;
}

bool LLKeyData::isEmpty() const
{
    return mMouse == CLICK_NONE && mKey == KEY_NONE;
}

void LLKeyData::reset()
{
    mMouse = CLICK_NONE;
    mKey = KEY_NONE;
    mMask = MASK_NONE;
    mIgnoreMasks = false;
}

LLKeyData& LLKeyData::operator=(const LLKeyData& rhs)
{
    mMouse = rhs.mMouse;
    mKey = rhs.mKey;
    mMask = rhs.mMask;
    mIgnoreMasks = rhs.mIgnoreMasks;
    return *this;
}

bool LLKeyData::operator==(const LLKeyData& rhs)
{
    if (mMouse != rhs.mMouse) return false;
    if (mKey != rhs.mKey) return false;
    if (mMask != rhs.mMask) return false;
    if (mIgnoreMasks != rhs.mIgnoreMasks) return false;
    return true;
}

bool LLKeyData::operator!=(const LLKeyData& rhs)
{
    if (mMouse != rhs.mMouse) return true;
    if (mKey != rhs.mKey) return true;
    if (mMask != rhs.mMask) return true;
    if (mIgnoreMasks != rhs.mIgnoreMasks) return true;
    return false;
}

bool LLKeyData::canHandle(const LLKeyData& data) const
{
    if (data.mKey == mKey
        && data.mMouse == mMouse
        && ((mIgnoreMasks && (data.mMask & mMask) == mMask) || data.mMask == mMask))
    {
        return true;
    }
    return false;
}

bool LLKeyData::canHandle(EMouseClickType mouse, KEY key, MASK mask) const
{
    if (mouse == mMouse
        && key == mKey
        && ((mIgnoreMasks && (mask & mMask) == mMask) || mask == mMask))
    {
        return true;
    }
    return false;
}

// LLKeyBind

LLKeyBind::LLKeyBind(const LLSD &key_bind)
{
    if (key_bind.isArray())
    {
        for (LLSD::array_const_iterator data = key_bind.beginArray(), endLists = key_bind.endArray();
            data != endLists;
            data++
            )
        {
            mData.push_back(LLKeyData(*data));
        }
    }
}

bool LLKeyBind::operator==(const LLKeyBind& rhs)
{
    auto size = mData.size();
    if (size != rhs.mData.size()) return false;

    for (size_t i = 0; i < size; i++)
    {
        if (mData[i] != rhs.mData[i]) return false;
    }

    return true;
}

bool LLKeyBind::operator!=(const LLKeyBind& rhs)
{
    auto size = mData.size();
    if (size != rhs.mData.size()) return true;

    for (U32 i = 0; i < size; i++)
    {
        if (mData[i] != rhs.mData[i]) return true;
    }

    return false;
}

bool LLKeyBind::isEmpty() const
{
	for (const LLKeyData& key_data : mData)
    {
        if (!key_data.isEmpty()) return false;
    }
    return true;
}

LLKeyBind::data_vector_t::const_iterator LLKeyBind::endNonEmpty() const
{
<<<<<<< HEAD
    auto last = mData.size() - 1;
    while (mData[last].empty())
    {
        last--;
    }
=======
    // search backwards for last non-empty entry, then turn back into forwards
    // iterator (.base() call)
    return std::find_if_not(mData.rbegin(), mData.rend(),
                            [](const auto& kdata){ return kdata.empty(); }).base();
}
>>>>>>> 2e713ea5

LLSD LLKeyBind::asLLSD() const
{
    LLSD data;
	for (const LLKeyData& key_data : mData)
    {
        // append intermediate entries even if empty to not affect visual
        // representation
        data.append(key_data.asLLSD());
    }
    return data;
}

bool LLKeyBind::canHandle(EMouseClickType mouse, KEY key, MASK mask) const
{
    if (mouse == CLICK_NONE && key == KEY_NONE)
    {
        // assume placeholder
        return false;
    }

	for (const LLKeyData& key_data : mData)
    {
        if (key_data.canHandle(mouse, key, mask))
        {
            return true;
        }
    }
    return false;
}

bool LLKeyBind::canHandleKey(KEY key, MASK mask) const
{
    return canHandle(CLICK_NONE, key, mask);
}

bool LLKeyBind::canHandleMouse(EMouseClickType mouse, MASK mask) const
{
    return canHandle(mouse, KEY_NONE, mask);
}

bool LLKeyBind::hasKeyData(EMouseClickType mouse, KEY key, MASK mask, bool ignore) const
{
    if (mouse != CLICK_NONE || key != KEY_NONE)
    {
		for (const LLKeyData& key_data : mData)
        {
            if (key_data.mKey == key
                && key_data.mMask == mask
                && key_data.mMouse == mouse
                && key_data.mIgnoreMasks == ignore)
            {
                return true;
            }
        }
    }
    return false;
}

bool LLKeyBind::hasKeyData(const LLKeyData& data) const
{
    return hasKeyData(data.mMouse, data.mKey, data.mMask, data.mIgnoreMasks);
}

bool LLKeyBind::hasKeyData(U32 index) const
{
    return mData.size() > index;
}

S32 LLKeyBind::findKeyData(EMouseClickType mouse, KEY key, MASK mask, bool ignore) const
{
    if (mouse != CLICK_NONE || key != KEY_NONE)
    {
        for (S32 i = 0; i < mData.size(); ++i)
        {
            if (mData[i].mKey == key
                && mData[i].mMask == mask
                && mData[i].mMouse == mouse
                && mData[i].mIgnoreMasks == ignore)
            {
                return i;
            }
        }
    }
    return -1;
}

S32 LLKeyBind::findKeyData(const LLKeyData& data) const
{
    return findKeyData(data.mMouse, data.mKey, data.mMask, data.mIgnoreMasks);
}

LLKeyData LLKeyBind::getKeyData(U32 index) const
{
    if (mData.size() > index)
    {
        return mData[index];
    }
    return LLKeyData();
}

bool LLKeyBind::addKeyData(EMouseClickType mouse, KEY key, MASK mask, bool ignore)
{
    if (!hasKeyData(mouse, key, mask, ignore))
    {
        mData.push_back(LLKeyData(mouse, key, mask, ignore));
        return true;
    }
    return false;
}

bool LLKeyBind::addKeyData(const LLKeyData& data)
{
    if (!hasKeyData(data))
    {
        mData.push_back(data);
        return true;
    }
    return false;
}

void LLKeyBind::replaceKeyData(EMouseClickType mouse, KEY key, MASK mask, bool ignore, U32 index)
{
    replaceKeyData(LLKeyData(mouse, key, mask, ignore), index);
}

void LLKeyBind::replaceKeyData(const LLKeyData& data, U32 index)
{
    if (!data.isEmpty())
    {
        // if both click and key are none (isEmpty()), we are inserting a placeholder, we don't want to reset anything
        // otherwise reset identical key
		for (LLKeyData& key_data : mData)
        {
            if (key_data.mKey == data.mKey
                && key_data.mMouse == data.mMouse
                && key_data.mIgnoreMasks == data.mIgnoreMasks
                && key_data.mMask == data.mMask)
            {
                // Replacing only fully equal combinations even in case 'ignore' is set
                // Reason: Simplicity and user might decide to do a 'move' command as W and Shift+Ctrl+W, and 'run' as Shift+W
                key_data.reset();
                break;
            }
        }
    }
    if (mData.size() <= index)
    {
        mData.resize(index + 1);
    }
    mData[index] = data;
}

void LLKeyBind::resetKeyData(S32 index)
{
    if (mData.size() > index)
    {
        mData[index].reset();
    }
}

void LLKeyBind::trimEmpty()
{
<<<<<<< HEAD
    auto last = mData.size() - 1;
    while (last >= 0 && mData[last].empty())
    {
        mData.erase(mData.begin() + last);
        last--;
    }
=======
    mData.erase(endNonEmpty(), mData.end());
>>>>>>> 2e713ea5
}

size_t LLKeyBind::getDataCount()
{
    return mData.size();
}<|MERGE_RESOLUTION|>--- conflicted
+++ resolved
@@ -216,19 +216,11 @@
 
 LLKeyBind::data_vector_t::const_iterator LLKeyBind::endNonEmpty() const
 {
-<<<<<<< HEAD
-    auto last = mData.size() - 1;
-    while (mData[last].empty())
-    {
-        last--;
-    }
-=======
     // search backwards for last non-empty entry, then turn back into forwards
     // iterator (.base() call)
     return std::find_if_not(mData.rbegin(), mData.rend(),
                             [](const auto& kdata){ return kdata.empty(); }).base();
 }
->>>>>>> 2e713ea5
 
 LLSD LLKeyBind::asLLSD() const
 {
@@ -392,16 +384,7 @@
 
 void LLKeyBind::trimEmpty()
 {
-<<<<<<< HEAD
-    auto last = mData.size() - 1;
-    while (last >= 0 && mData[last].empty())
-    {
-        mData.erase(mData.begin() + last);
-        last--;
-    }
-=======
     mData.erase(endNonEmpty(), mData.end());
->>>>>>> 2e713ea5
 }
 
 size_t LLKeyBind::getDataCount()
