/**
 * @file   lleventdispatcher.h
 * @author Nat Goodspeed
 * @date   2009-06-18
 * @brief  Central mechanism for dispatching events by string name. This is
 *         useful when you have a single LLEventPump listener on which you can
 *         request different operations, vs. instantiating a different
 *         LLEventPump for each such operation.
 * 
 * $LicenseInfo:firstyear=2009&license=viewerlgpl$
 * Second Life Viewer Source Code
 * Copyright (C) 2010, Linden Research, Inc.
 * 
 * This library is free software; you can redistribute it and/or
 * modify it under the terms of the GNU Lesser General Public
 * License as published by the Free Software Foundation;
 * version 2.1 of the License only.
 * 
 * This library is distributed in the hope that it will be useful,
 * but WITHOUT ANY WARRANTY; without even the implied warranty of
 * MERCHANTABILITY or FITNESS FOR A PARTICULAR PURPOSE.  See the GNU
 * Lesser General Public License for more details.
 * 
 * You should have received a copy of the GNU Lesser General Public
 * License along with this library; if not, write to the Free Software
 * Foundation, Inc., 51 Franklin Street, Fifth Floor, Boston, MA  02110-1301  USA
 * 
 * Linden Research, Inc., 945 Battery Street, San Francisco, CA  94111  USA
 * $/LicenseInfo$
 *
 * The invoker machinery that constructs a boost::fusion argument list for use
 * with boost::fusion::invoke() is derived from
 * http://www.boost.org/doc/libs/1_45_0/libs/function_types/example/interpreter.hpp
 * whose license information is copied below:
 *
 * "(C) Copyright Tobias Schwinger
 *
 * Use modification and distribution are subject to the boost Software License,
 * Version 1.0. (See http://www.boost.org/LICENSE_1_0.txt)."
 */

#if ! defined(LL_LLEVENTDISPATCHER_H)
#define LL_LLEVENTDISPATCHER_H

// nil is too generic a term to be allowed to be a global macro. In
// particular, boost::fusion defines a 'class nil' (properly encapsulated in a
// namespace) that a global 'nil' macro breaks badly.
#if defined(nil)
// Capture the value of the macro 'nil', hoping int is an appropriate type.
static const auto nil_(nil);
// Now forget the macro.
#undef nil
// Finally, reintroduce 'nil' as a properly-scoped alias for the previously-
// defined const 'nil_'. Make it static since otherwise it produces duplicate-
// symbol link errors later.
static const auto& nil(nil_);
#endif

#include <string>
#include <boost/shared_ptr.hpp>
#include <boost/function.hpp>
#include <boost/bind.hpp>
#include <boost/iterator/transform_iterator.hpp>
#include <boost/function_types/is_nonmember_callable_builtin.hpp>
#include <boost/function_types/parameter_types.hpp>
#include <boost/function_types/function_arity.hpp>
#include <boost/type_traits/remove_cv.hpp>
#include <boost/type_traits/remove_reference.hpp>
#include <boost/fusion/include/push_back.hpp>
#include <boost/fusion/include/cons.hpp>
#include <boost/fusion/include/invoke.hpp>
#include <boost/mpl/begin.hpp>
#include <boost/mpl/end.hpp>
#include <boost/mpl/next.hpp>
#include <boost/mpl/deref.hpp>
#include <typeinfo>
#include "llevents.h"
#include "llsdutil.h"

class LLSD;

/**
 * Given an LLSD map, examine a string-valued key and call a corresponding
 * callable. This class is designed to be contained by an LLEventPump
 * listener class that will register some of its own methods, though any
 * callable can be used.
 */
class LL_COMMON_API LLEventDispatcher
{
public:
    LLEventDispatcher(const std::string& desc, const std::string& key);
    virtual ~LLEventDispatcher();

    /// @name Register functions accepting(const LLSD&)
    //@{

    /// Accept any C++ callable with the right signature, typically a
    /// boost::bind() expression
    typedef boost::function<void(const LLSD&)> Callable;

    /**
     * Register a @a callable by @a name. The passed @a callable accepts a
     * single LLSD value and uses it in any way desired, e.g. extract
     * parameters and call some other function. The optional @a required
     * parameter is used to validate the structure of each incoming event (see
     * llsd_matches()).
     */
    void add(const std::string& name,
             const std::string& desc,
             const Callable& callable,
             const LLSD& required=LLSD());

    /**
     * The case of a free function (or static method) accepting(const LLSD&)
     * could also be intercepted by the arbitrary-args overload below. Ensure
     * that it's directed to the Callable overload above instead.
     */
    void add(const std::string& name,
             const std::string& desc,
             void (*f)(const LLSD&),
             const LLSD& required=LLSD())
    {
        add(name, desc, Callable(f), required);
    }

    /**
     * Special case: a subclass of this class can pass an unbound member
     * function pointer (of an LLEventDispatcher subclass) without explicitly
     * specifying the <tt>boost::bind()</tt> expression. The passed @a method
     * accepts a single LLSD value, presumably containing other parameters.
     */
    template <class CLASS>
    void add(const std::string& name,
             const std::string& desc,
             void (CLASS::*method)(const LLSD&),
             const LLSD& required=LLSD())
    {
        addMethod<CLASS>(name, desc, method, required);
    }

    /// Overload for both const and non-const methods. The passed @a method
    /// accepts a single LLSD value, presumably containing other parameters.
    template <class CLASS>
    void add(const std::string& name,
             const std::string& desc,
             void (CLASS::*method)(const LLSD&) const,
             const LLSD& required=LLSD())
    {
        addMethod<CLASS>(name, desc, method, required);
    }

    //@}

    /// @name Register functions with arbitrary param lists
    //@{

    /**
     * Register a free function with arbitrary parameters. (This also works
     * for static class methods.)
     *
     * @note This supports functions with up to about 6 parameters -- after
     * that you start getting dismaying compile errors in which
     * boost::fusion::joint_view is mentioned a surprising number of times.
     *
     * When calling this name, pass an LLSD::Array. Each entry in turn will be
     * converted to the corresponding parameter type using LLSDParam.
     */
<<<<<<< HEAD
    template<typename Function>
    typename std::enable_if<
        boost::function_types::is_nonmember_callable_builtin<Function>::value
        >::type add(const std::string& name,
                    const std::string& desc,
                    Function f);
=======
    // enable_if usage per https://stackoverflow.com/a/39913395/5533635
    template<typename Function,
             typename = typename std::enable_if<
                 boost::function_types::is_nonmember_callable_builtin<Function>::value
             >::type>
    void add(const std::string& name, const std::string& desc, Function f);
>>>>>>> 6b53036f

    /**
     * Register a nonstatic class method with arbitrary parameters.
     *
     * @note This supports functions with up to about 6 parameters -- after
     * that you start getting dismaying compile errors in which
     * boost::fusion::joint_view is mentioned a surprising number of times.
     *
     * To cover cases such as a method on an LLSingleton we don't yet want to
     * instantiate, instead of directly storing an instance pointer, accept a
     * nullary callable returning a pointer/reference to the desired class
     * instance. If you already have an instance in hand,
     * boost::lambda::var(instance) or boost::lambda::constant(instance_ptr)
     * produce suitable callables.
     *
     * When calling this name, pass an LLSD::Array. Each entry in turn will be
     * converted to the corresponding parameter type using LLSDParam.
     */
<<<<<<< HEAD
    template<typename Method, typename InstanceGetter>
    typename std::enable_if<
        boost::function_types::is_member_function_pointer<Method>::value &&
        ! std::is_convertible<InstanceGetter, LLSD>::value
        >::type add(const std::string& name,
                    const std::string& desc,
                    Method f,
                    const InstanceGetter& getter);
=======
    template<typename Method, typename InstanceGetter,
             typename = typename std::enable_if<
                 boost::function_types::is_member_function_pointer<Method>::value &&
                 ! std::is_convertible<InstanceGetter, LLSD>::value
             >::type>
    void add(const std::string& name, const std::string& desc, Method f,
             const InstanceGetter& getter);
>>>>>>> 6b53036f

    /**
     * Register a free function with arbitrary parameters. (This also works
     * for static class methods.)
     *
     * @note This supports functions with up to about 6 parameters -- after
     * that you start getting dismaying compile errors in which
     * boost::fusion::joint_view is mentioned a surprising number of times.
     *
     * Pass an LLSD::Array of parameter names, and optionally another
     * LLSD::Array of default parameter values, a la LLSDArgsMapper.
     *
     * When calling this name, pass an LLSD::Map. We will internally generate
     * an LLSD::Array using LLSDArgsMapper and then convert each entry in turn
     * to the corresponding parameter type using LLSDParam.
     */
<<<<<<< HEAD
    template<typename Function>
    typename std::enable_if<
        boost::function_types::is_nonmember_callable_builtin<Function>::value
        >::type add(const std::string& name,
                    const std::string& desc,
                    Function f,
                    const LLSD& params,
                    const LLSD& defaults=LLSD());
=======
    template<typename Function,
             typename = typename std::enable_if<
                 boost::function_types::is_nonmember_callable_builtin<Function>::value
             >::type>
    void add(const std::string& name, const std::string& desc, Function f,
             const LLSD& params, const LLSD& defaults=LLSD());
>>>>>>> 6b53036f

    /**
     * Register a nonstatic class method with arbitrary parameters.
     *
     * @note This supports functions with up to about 6 parameters -- after
     * that you start getting dismaying compile errors in which
     * boost::fusion::joint_view is mentioned a surprising number of times.
     *
     * To cover cases such as a method on an LLSingleton we don't yet want to
     * instantiate, instead of directly storing an instance pointer, accept a
     * nullary callable returning a pointer/reference to the desired class
     * instance. If you already have an instance in hand,
     * boost::lambda::var(instance) or boost::lambda::constant(instance_ptr)
     * produce suitable callables.
     *
     * Pass an LLSD::Array of parameter names, and optionally another
     * LLSD::Array of default parameter values, a la LLSDArgsMapper.
     *
     * When calling this name, pass an LLSD::Map. We will internally generate
     * an LLSD::Array using LLSDArgsMapper and then convert each entry in turn
     * to the corresponding parameter type using LLSDParam.
     */
<<<<<<< HEAD
    template<typename Method, typename InstanceGetter>
    typename std::enable_if<
        boost::function_types::is_member_function_pointer<Method>::value &&
        ! std::is_convertible<InstanceGetter, LLSD>::value
        >::type add(const std::string& name,
                    const std::string& desc,
                    Method f,
                    const InstanceGetter& getter,
                    const LLSD& params,
                    const LLSD& defaults=LLSD());
=======
    template<typename Method, typename InstanceGetter,
             typename = typename std::enable_if<
                 boost::function_types::is_member_function_pointer<Method>::value &&
                 ! std::is_convertible<InstanceGetter, LLSD>::value
             >::type>
    void add(const std::string& name, const std::string& desc, Method f,
             const InstanceGetter& getter, const LLSD& params,
             const LLSD& defaults=LLSD());
>>>>>>> 6b53036f

    //@}    

    /// Unregister a callable
    bool remove(const std::string& name);

    /// Call a registered callable with an explicitly-specified name. It is an
    /// error if no such callable exists. It is an error if the @a event fails
    /// to match the @a required prototype specified at add() time.
    void operator()(const std::string& name, const LLSD& event) const;

    /// Call a registered callable with an explicitly-specified name and
    /// return <tt>true</tt>. If no such callable exists, return
    /// <tt>false</tt>. It is an error if the @a event fails to match the @a
    /// required prototype specified at add() time.
    bool try_call(const std::string& name, const LLSD& event) const;

    /// Extract the @a key value from the incoming @a event, and call the
    /// callable whose name is specified by that map @a key. It is an error if
    /// no such callable exists. It is an error if the @a event fails to match
    /// the @a required prototype specified at add() time.
    void operator()(const LLSD& event) const;

    /// Extract the @a key value from the incoming @a event, call the callable
    /// whose name is specified by that map @a key and return <tt>true</tt>.
    /// If no such callable exists, return <tt>false</tt>. It is an error if
    /// the @a event fails to match the @a required prototype specified at
    /// add() time.
    bool try_call(const LLSD& event) const;

    /// @name Iterate over defined names
    //@{
    typedef std::pair<std::string, std::string> NameDesc;

private:
    struct DispatchEntry
    {
        DispatchEntry(const std::string& desc);
        virtual ~DispatchEntry() {} // suppress MSVC warning, sigh

        std::string mDesc;

        virtual void call(const std::string& desc, const LLSD& event) const = 0;
        virtual LLSD addMetadata(LLSD) const = 0;
    };
    // Tried using boost::ptr_map<std::string, DispatchEntry>, but ptr_map<>
    // wants its value type to be "clonable," even just to dereference an
    // iterator. I don't want to clone entries -- if I have to copy an entry
    // around, I want it to continue pointing to the same DispatchEntry
    // subclass object. However, I definitely want DispatchMap to destroy
    // DispatchEntry if no references are outstanding at the time an entry is
    // removed. This looks like a job for boost::shared_ptr.
    typedef std::map<std::string, boost::shared_ptr<DispatchEntry> > DispatchMap;

public:
    /// We want the flexibility to redefine what data we store per name,
    /// therefore our public interface doesn't expose DispatchMap iterators,
    /// or DispatchMap itself, or DispatchEntry. Instead we explicitly
    /// transform each DispatchMap item to NameDesc on dereferencing.
    typedef boost::transform_iterator<NameDesc(*)(const DispatchMap::value_type&), DispatchMap::const_iterator> const_iterator;
    const_iterator begin() const
    {
        return boost::make_transform_iterator(mDispatch.begin(), makeNameDesc);
    }
    const_iterator end() const
    {
        return boost::make_transform_iterator(mDispatch.end(), makeNameDesc);
    }
    //@}

    /// Get information about a specific Callable
    LLSD getMetadata(const std::string& name) const;

    /// Retrieve the LLSD key we use for one-arg <tt>operator()</tt> method
    std::string getDispatchKey() const { return mKey; }

private:
    template <class CLASS, typename METHOD>
    void addMethod(const std::string& name, const std::string& desc,
                   const METHOD& method, const LLSD& required)
    {
        CLASS* downcast = static_cast<CLASS*>(this);
        add(name, desc, boost::bind(method, downcast, _1), required);
    }
<<<<<<< HEAD
    void addFail(const std::string& name, const std::string& classname) const;
=======
>>>>>>> 6b53036f
    std::string try_call_log(const std::string& key, const std::string& name,
                             const LLSD& event) const;
    std::string try_call(const std::string& key, const std::string& name,
                         const LLSD& event) const;
    // Implement "it is an error" semantics for attempted call operations: if
    // the incoming event includes a "reply" key, log and send an error reply.
    void callFail(const LLSD& event, const std::string& msg) const;

    std::string mDesc, mKey;
    DispatchMap mDispatch;

    static NameDesc makeNameDesc(const DispatchMap::value_type& item)
    {
        return NameDesc(item.first, item.second->mDesc);
    }

    struct LLSDDispatchEntry;
    struct ParamsDispatchEntry;
    struct ArrayParamsDispatchEntry;
    struct MapParamsDispatchEntry;

    // Step 2 of parameter analysis. Instantiating invoker<some_function_type>
    // implicitly sets its From and To parameters to the (compile time) begin
    // and end iterators over that function's parameter types.
    template< typename Function
              , class From = typename boost::mpl::begin< boost::function_types::parameter_types<Function> >::type
              , class To   = typename boost::mpl::end< boost::function_types::parameter_types<Function> >::type
              >
    struct invoker;

    // deliver LLSD arguments one at a time
    typedef boost::function<LLSD()> args_source;
    // obtain args from an args_source to build param list and call target
    // function
    typedef boost::function<void(const args_source&)> invoker_function;

    template <typename Function>
    invoker_function make_invoker(Function f);
    template <typename Method, typename InstanceGetter>
    invoker_function make_invoker(Method f, const InstanceGetter& getter);
    void addArrayParamsDispatchEntry(const std::string& name,
                                     const std::string& desc,
                                     const invoker_function& invoker,
                                     LLSD::Integer arity);
    void addMapParamsDispatchEntry(const std::string& name,
                                   const std::string& desc,
                                   const invoker_function& invoker,
                                   const LLSD& params,
                                   const LLSD& defaults);
};

/*****************************************************************************
*   LLEventDispatcher template implementation details
*****************************************************************************/
// Step 3 of parameter analysis, the recursive case.
template<typename Function, class From, class To>
struct LLEventDispatcher::invoker
{
    template<typename T>
    struct remove_cv_ref
        : boost::remove_cv< typename boost::remove_reference<T>::type >
    { };

    // apply() accepts an arbitrary boost::fusion sequence as args. It
    // examines the next parameter type in the parameter-types sequence
    // bounded by From and To, obtains the next LLSD object from the passed
    // args_source and constructs an LLSDParam of appropriate type to try
    // to convert the value. It then recurs with the next parameter-types
    // iterator, passing the args sequence thus far.
    template<typename Args>
    static inline
    void apply(Function func, const args_source& argsrc, Args const & args)
    {
        typedef typename boost::mpl::deref<From>::type arg_type;
        typedef typename boost::mpl::next<From>::type next_iter_type;
        typedef typename remove_cv_ref<arg_type>::type plain_arg_type;

        invoker<Function, next_iter_type, To>::apply
        ( func, argsrc, boost::fusion::push_back(args, LLSDParam<plain_arg_type>(argsrc())));
    }

    // Special treatment for instance (first) parameter of a non-static member
    // function. Accept the instance-getter callable, calling that to produce
    // the first args value. Since we know we're at the top of the recursion
    // chain, we need not also require a partial args sequence from our caller.
    template <typename InstanceGetter>
    static inline
    void method_apply(Function func, const args_source& argsrc, const InstanceGetter& getter)
    {
        typedef typename boost::mpl::next<From>::type next_iter_type;

        // Instead of grabbing the first item from argsrc and making an
        // LLSDParam of it, call getter() and pass that as the instance param.
        invoker<Function, next_iter_type, To>::apply
        ( func, argsrc, boost::fusion::push_back(boost::fusion::nil(), bindable(getter())));
    }

    template <typename T>
    static inline
    auto bindable(T&& value,
                  typename std::enable_if<std::is_pointer<T>::value, bool>::type=true)
    {
        // if passed a pointer, just return that pointer
        return std::forward<T>(value);
    }

    template <typename T>
    static inline
    auto bindable(T&& value,
                  typename std::enable_if<! std::is_pointer<T>::value, bool>::type=true)
    {
        // if passed a reference, wrap it for binding
        return std::ref(std::forward<T>(value));
    }
};

// Step 4 of parameter analysis, the leaf case. When the general
// invoker<Function, From, To> logic has advanced From until it matches To,
// the compiler will pick this template specialization.
template<typename Function, class To>
struct LLEventDispatcher::invoker<Function,To,To>
{
    // the argument list is complete, now call the function
    template<typename Args>
    static inline
    void apply(Function func, const args_source&, Args const & args)
    {
        boost::fusion::invoke(func, args);
    }
};

<<<<<<< HEAD
template<typename Function>
typename std::enable_if< boost::function_types::is_nonmember_callable_builtin<Function>::value >::type
LLEventDispatcher::add(const std::string& name, const std::string& desc, Function f)
=======
template<typename Function, typename>
void LLEventDispatcher::add(const std::string& name, const std::string& desc, Function f)
>>>>>>> 6b53036f
{
    // Construct an invoker_function, a callable accepting const args_source&.
    // Add to DispatchMap an ArrayParamsDispatchEntry that will handle the
    // caller's LLSD::Array.
    addArrayParamsDispatchEntry(name, desc, make_invoker(f),
                                boost::function_types::function_arity<Function>::value);
}

<<<<<<< HEAD
template<typename Method, typename InstanceGetter>
typename std::enable_if<
    boost::function_types::is_member_function_pointer<Method>::value &&
    ! std::is_convertible<InstanceGetter, LLSD>::value
>::type
LLEventDispatcher::add(const std::string& name, const std::string& desc, Method f,
                       const InstanceGetter& getter)
=======
template<typename Method, typename InstanceGetter, typename>
void LLEventDispatcher::add(const std::string& name, const std::string& desc, Method f,
                            const InstanceGetter& getter)
>>>>>>> 6b53036f
{
    // Subtract 1 from the compile-time arity because the getter takes care of
    // the first parameter. We only need (arity - 1) additional arguments.
    addArrayParamsDispatchEntry(name, desc, make_invoker(f, getter),
                                boost::function_types::function_arity<Method>::value - 1);
}

<<<<<<< HEAD
template<typename Function>
typename std::enable_if< boost::function_types::is_nonmember_callable_builtin<Function>::value >::type
LLEventDispatcher::add(const std::string& name, const std::string& desc, Function f,
                       const LLSD& params, const LLSD& defaults)
=======
template<typename Function, typename>
void LLEventDispatcher::add(const std::string& name, const std::string& desc, Function f,
                            const LLSD& params, const LLSD& defaults)
>>>>>>> 6b53036f
{
    // See comments for previous is_nonmember_callable_builtin add().
    addMapParamsDispatchEntry(name, desc, make_invoker(f), params, defaults);
}

<<<<<<< HEAD
template<typename Method, typename InstanceGetter>
typename std::enable_if<
    boost::function_types::is_member_function_pointer<Method>::value &&
    ! std::is_convertible<InstanceGetter, LLSD>::value
>::type
LLEventDispatcher::add(const std::string& name, const std::string& desc, Method f,
                       const InstanceGetter& getter,
                       const LLSD& params, const LLSD& defaults)
=======
template<typename Method, typename InstanceGetter, typename>
void LLEventDispatcher::add(const std::string& name, const std::string& desc, Method f,
                            const InstanceGetter& getter,
                            const LLSD& params, const LLSD& defaults)
>>>>>>> 6b53036f
{
    addMapParamsDispatchEntry(name, desc, make_invoker(f, getter), params, defaults);
}

template <typename Function>
LLEventDispatcher::invoker_function
LLEventDispatcher::make_invoker(Function f)
{
    // Step 1 of parameter analysis, the top of the recursion. Passing a
    // suitable f (see add()'s enable_if condition) to this method causes it
    // to infer the function type; specifying that function type to invoker<>
    // causes it to fill in the begin/end MPL iterators over the function's
    // list of parameter types.
    // While normally invoker::apply() could infer its template type from the
    // boost::fusion::nil parameter value, here we must be explicit since
    // we're boost::bind()ing it rather than calling it directly.
    return boost::bind(&invoker<Function>::template apply<boost::fusion::nil>,
                       f,
                       _1,
                       boost::fusion::nil());
}

template <typename Method, typename InstanceGetter>
LLEventDispatcher::invoker_function
LLEventDispatcher::make_invoker(Method f, const InstanceGetter& getter)
{
    // Use invoker::method_apply() to treat the instance (first) arg specially.
    return boost::bind(&invoker<Method>::template method_apply<InstanceGetter>,
                       f,
                       _1,
                       getter);
}

/*****************************************************************************
*   LLDispatchListener
*****************************************************************************/
/**
 * Bundle an LLEventPump and a listener with an LLEventDispatcher. A class
 * that contains (or derives from) LLDispatchListener need only specify the
 * LLEventPump name and dispatch key, and add() its methods. Incoming events
 * will automatically be dispatched.
 */
// Instead of containing an LLEventStream, LLDispatchListener derives from it.
// This allows an LLEventPumps::PumpFactory to return a pointer to an
// LLDispatchListener (subclass) instance, and still have ~LLEventPumps()
// properly clean it up.
class LL_COMMON_API LLDispatchListener:
    public LLEventDispatcher,
    public LLEventStream
{
public:
    LLDispatchListener(const std::string& pumpname, const std::string& key);
    virtual ~LLDispatchListener() {}

private:
    bool process(const LLSD& event);

    LLTempBoundListener mBoundListener;
};

#endif /* ! defined(LL_LLEVENTDISPATCHER_H) */<|MERGE_RESOLUTION|>--- conflicted
+++ resolved
@@ -165,21 +165,12 @@
      * When calling this name, pass an LLSD::Array. Each entry in turn will be
      * converted to the corresponding parameter type using LLSDParam.
      */
-<<<<<<< HEAD
-    template<typename Function>
-    typename std::enable_if<
-        boost::function_types::is_nonmember_callable_builtin<Function>::value
-        >::type add(const std::string& name,
-                    const std::string& desc,
-                    Function f);
-=======
     // enable_if usage per https://stackoverflow.com/a/39913395/5533635
     template<typename Function,
              typename = typename std::enable_if<
                  boost::function_types::is_nonmember_callable_builtin<Function>::value
              >::type>
     void add(const std::string& name, const std::string& desc, Function f);
->>>>>>> 6b53036f
 
     /**
      * Register a nonstatic class method with arbitrary parameters.
@@ -198,16 +189,6 @@
      * When calling this name, pass an LLSD::Array. Each entry in turn will be
      * converted to the corresponding parameter type using LLSDParam.
      */
-<<<<<<< HEAD
-    template<typename Method, typename InstanceGetter>
-    typename std::enable_if<
-        boost::function_types::is_member_function_pointer<Method>::value &&
-        ! std::is_convertible<InstanceGetter, LLSD>::value
-        >::type add(const std::string& name,
-                    const std::string& desc,
-                    Method f,
-                    const InstanceGetter& getter);
-=======
     template<typename Method, typename InstanceGetter,
              typename = typename std::enable_if<
                  boost::function_types::is_member_function_pointer<Method>::value &&
@@ -215,7 +196,6 @@
              >::type>
     void add(const std::string& name, const std::string& desc, Method f,
              const InstanceGetter& getter);
->>>>>>> 6b53036f
 
     /**
      * Register a free function with arbitrary parameters. (This also works
@@ -232,23 +212,12 @@
      * an LLSD::Array using LLSDArgsMapper and then convert each entry in turn
      * to the corresponding parameter type using LLSDParam.
      */
-<<<<<<< HEAD
-    template<typename Function>
-    typename std::enable_if<
-        boost::function_types::is_nonmember_callable_builtin<Function>::value
-        >::type add(const std::string& name,
-                    const std::string& desc,
-                    Function f,
-                    const LLSD& params,
-                    const LLSD& defaults=LLSD());
-=======
     template<typename Function,
              typename = typename std::enable_if<
                  boost::function_types::is_nonmember_callable_builtin<Function>::value
              >::type>
     void add(const std::string& name, const std::string& desc, Function f,
              const LLSD& params, const LLSD& defaults=LLSD());
->>>>>>> 6b53036f
 
     /**
      * Register a nonstatic class method with arbitrary parameters.
@@ -271,18 +240,6 @@
      * an LLSD::Array using LLSDArgsMapper and then convert each entry in turn
      * to the corresponding parameter type using LLSDParam.
      */
-<<<<<<< HEAD
-    template<typename Method, typename InstanceGetter>
-    typename std::enable_if<
-        boost::function_types::is_member_function_pointer<Method>::value &&
-        ! std::is_convertible<InstanceGetter, LLSD>::value
-        >::type add(const std::string& name,
-                    const std::string& desc,
-                    Method f,
-                    const InstanceGetter& getter,
-                    const LLSD& params,
-                    const LLSD& defaults=LLSD());
-=======
     template<typename Method, typename InstanceGetter,
              typename = typename std::enable_if<
                  boost::function_types::is_member_function_pointer<Method>::value &&
@@ -291,7 +248,6 @@
     void add(const std::string& name, const std::string& desc, Method f,
              const InstanceGetter& getter, const LLSD& params,
              const LLSD& defaults=LLSD());
->>>>>>> 6b53036f
 
     //@}    
 
@@ -376,10 +332,6 @@
         CLASS* downcast = static_cast<CLASS*>(this);
         add(name, desc, boost::bind(method, downcast, _1), required);
     }
-<<<<<<< HEAD
-    void addFail(const std::string& name, const std::string& classname) const;
-=======
->>>>>>> 6b53036f
     std::string try_call_log(const std::string& key, const std::string& name,
                              const LLSD& event) const;
     std::string try_call(const std::string& key, const std::string& name,
@@ -511,14 +463,8 @@
     }
 };
 
-<<<<<<< HEAD
-template<typename Function>
-typename std::enable_if< boost::function_types::is_nonmember_callable_builtin<Function>::value >::type
-LLEventDispatcher::add(const std::string& name, const std::string& desc, Function f)
-=======
 template<typename Function, typename>
 void LLEventDispatcher::add(const std::string& name, const std::string& desc, Function f)
->>>>>>> 6b53036f
 {
     // Construct an invoker_function, a callable accepting const args_source&.
     // Add to DispatchMap an ArrayParamsDispatchEntry that will handle the
@@ -527,19 +473,9 @@
                                 boost::function_types::function_arity<Function>::value);
 }
 
-<<<<<<< HEAD
-template<typename Method, typename InstanceGetter>
-typename std::enable_if<
-    boost::function_types::is_member_function_pointer<Method>::value &&
-    ! std::is_convertible<InstanceGetter, LLSD>::value
->::type
-LLEventDispatcher::add(const std::string& name, const std::string& desc, Method f,
-                       const InstanceGetter& getter)
-=======
 template<typename Method, typename InstanceGetter, typename>
 void LLEventDispatcher::add(const std::string& name, const std::string& desc, Method f,
                             const InstanceGetter& getter)
->>>>>>> 6b53036f
 {
     // Subtract 1 from the compile-time arity because the getter takes care of
     // the first parameter. We only need (arity - 1) additional arguments.
@@ -547,36 +483,18 @@
                                 boost::function_types::function_arity<Method>::value - 1);
 }
 
-<<<<<<< HEAD
-template<typename Function>
-typename std::enable_if< boost::function_types::is_nonmember_callable_builtin<Function>::value >::type
-LLEventDispatcher::add(const std::string& name, const std::string& desc, Function f,
-                       const LLSD& params, const LLSD& defaults)
-=======
 template<typename Function, typename>
 void LLEventDispatcher::add(const std::string& name, const std::string& desc, Function f,
                             const LLSD& params, const LLSD& defaults)
->>>>>>> 6b53036f
 {
     // See comments for previous is_nonmember_callable_builtin add().
     addMapParamsDispatchEntry(name, desc, make_invoker(f), params, defaults);
 }
 
-<<<<<<< HEAD
-template<typename Method, typename InstanceGetter>
-typename std::enable_if<
-    boost::function_types::is_member_function_pointer<Method>::value &&
-    ! std::is_convertible<InstanceGetter, LLSD>::value
->::type
-LLEventDispatcher::add(const std::string& name, const std::string& desc, Method f,
-                       const InstanceGetter& getter,
-                       const LLSD& params, const LLSD& defaults)
-=======
 template<typename Method, typename InstanceGetter, typename>
 void LLEventDispatcher::add(const std::string& name, const std::string& desc, Method f,
                             const InstanceGetter& getter,
                             const LLSD& params, const LLSD& defaults)
->>>>>>> 6b53036f
 {
     addMapParamsDispatchEntry(name, desc, make_invoker(f, getter), params, defaults);
 }
