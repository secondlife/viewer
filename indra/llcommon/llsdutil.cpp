/** 
 * @file llsdutil.cpp
 * @author Phoenix
 * @date 2006-05-24
 * @brief Implementation of classes, functions, etc, for using structured data.
 *
 * $LicenseInfo:firstyear=2006&license=viewerlgpl$
 * Second Life Viewer Source Code
 * Copyright (C) 2010, Linden Research, Inc.
 * 
 * This library is free software; you can redistribute it and/or
 * modify it under the terms of the GNU Lesser General Public
 * License as published by the Free Software Foundation;
 * version 2.1 of the License only.
 * 
 * This library is distributed in the hope that it will be useful,
 * but WITHOUT ANY WARRANTY; without even the implied warranty of
 * MERCHANTABILITY or FITNESS FOR A PARTICULAR PURPOSE.  See the GNU
 * Lesser General Public License for more details.
 * 
 * You should have received a copy of the GNU Lesser General Public
 * License along with this library; if not, write to the Free Software
 * Foundation, Inc., 51 Franklin Street, Fifth Floor, Boston, MA  02110-1301  USA
 * 
 * Linden Research, Inc., 945 Battery Street, San Francisco, CA  94111  USA
 * $/LicenseInfo$
 */

#include "linden_common.h"

#include "llsdutil.h"

#if LL_WINDOWS
#	define WIN32_LEAN_AND_MEAN
#	include <winsock2.h>	// for htonl
#elif LL_LINUX || LL_SOLARIS
#	include <netinet/in.h>
#elif LL_DARWIN
#	include <arpa/inet.h>
#endif

#include "llsdserialize.h"
#include "stringize.h"
#include "is_approx_equal_fraction.h"

#include <map>
#include <set>
#include <boost/range.hpp>

// U32
LLSD ll_sd_from_U32(const U32 val)
{
	std::vector<U8> v;
	U32 net_order = htonl(val);

	v.resize(4);
	memcpy(&(v[0]), &net_order, 4);		/* Flawfinder: ignore */

	return LLSD(v);
}

U32 ll_U32_from_sd(const LLSD& sd)
{
	U32 ret;
	std::vector<U8> v = sd.asBinary();
	if (v.size() < 4)
	{
		return 0;
	}
	memcpy(&ret, &(v[0]), 4);		/* Flawfinder: ignore */
	ret = ntohl(ret);
	return ret;
}

//U64
LLSD ll_sd_from_U64(const U64 val)
{
	std::vector<U8> v;
	U32 high, low;

	high = (U32)(val >> 32);
	low = (U32)val;
	high = htonl(high);
	low = htonl(low);

	v.resize(8);
	memcpy(&(v[0]), &high, 4);		/* Flawfinder: ignore */
	memcpy(&(v[4]), &low, 4);		/* Flawfinder: ignore */

	return LLSD(v);
}

U64 ll_U64_from_sd(const LLSD& sd)
{
	U32 high, low;
	std::vector<U8> v = sd.asBinary();

	if (v.size() < 8)
	{
		return 0;
	}

	memcpy(&high, &(v[0]), 4);		/* Flawfinder: ignore */
	memcpy(&low, &(v[4]), 4);		/* Flawfinder: ignore */
	high = ntohl(high);
	low = ntohl(low);

	return ((U64)high) << 32 | low;
}

// IP Address (stored in net order in a U32, so don't need swizzling)
LLSD ll_sd_from_ipaddr(const U32 val)
{
	std::vector<U8> v;

	v.resize(4);
	memcpy(&(v[0]), &val, 4);		/* Flawfinder: ignore */

	return LLSD(v);
}

U32 ll_ipaddr_from_sd(const LLSD& sd)
{
	U32 ret;
	std::vector<U8> v = sd.asBinary();
	if (v.size() < 4)
	{
		return 0;
	}
	memcpy(&ret, &(v[0]), 4);		/* Flawfinder: ignore */
	return ret;
}

// Converts an LLSD binary to an LLSD string
LLSD ll_string_from_binary(const LLSD& sd)
{
	std::vector<U8> value = sd.asBinary();
	std::string str;
	str.resize(value.size());
	memcpy(&str[0], &value[0], value.size());
	return str;
}

// Converts an LLSD string to an LLSD binary
LLSD ll_binary_from_string(const LLSD& sd)
{
	std::vector<U8> binary_value;

	std::string string_value = sd.asString();
	for (std::string::iterator iter = string_value.begin();
		 iter != string_value.end(); ++iter)
	{
		binary_value.push_back(*iter);
	}

	binary_value.push_back('\0');

	return binary_value;
}

char* ll_print_sd(const LLSD& sd)
{
	const U32 bufferSize = 10 * 1024;
	static char buffer[bufferSize];
	std::ostringstream stream;
	//stream.rdbuf()->pubsetbuf(buffer, bufferSize);
	stream << LLSDOStreamer<LLSDXMLFormatter>(sd);
	stream << std::ends;
	strncpy(buffer, stream.str().c_str(), bufferSize);
	buffer[bufferSize - 1] = '\0';
	return buffer;
}

char* ll_pretty_print_sd_ptr(const LLSD* sd)
{
	if (sd)
	{
		return ll_pretty_print_sd(*sd);
	}
	return NULL;
}

char* ll_pretty_print_sd(const LLSD& sd)
{
	const U32 bufferSize = 100 * 1024;
	static char buffer[bufferSize];
	std::ostringstream stream;
	//stream.rdbuf()->pubsetbuf(buffer, bufferSize);
	stream << LLSDOStreamer<LLSDXMLFormatter>(sd, LLSDFormatter::OPTIONS_PRETTY);
	stream << std::ends;
	strncpy(buffer, stream.str().c_str(), bufferSize);
	buffer[bufferSize - 1] = '\0';
	return buffer;
}

std::string ll_stream_notation_sd(const LLSD& sd)
{
	std::ostringstream stream;
	stream << LLSDOStreamer<LLSDNotationFormatter>(sd);
    return stream.str();
}


//compares the structure of an LLSD to a template LLSD and stores the
//"valid" values in a 3rd LLSD.  Default values pulled from the template
//if the tested LLSD does not contain the key/value pair.
//Excess values in the test LLSD are ignored in the resultant_llsd.
//If the llsd to test has a specific key to a map and the values
//are not of the same type, false is returned or if the LLSDs are not
//of the same value.  Ordering of arrays matters
//Otherwise, returns true
BOOL compare_llsd_with_template(
	const LLSD& llsd_to_test,
	const LLSD& template_llsd,
	LLSD& resultant_llsd)
{
	if (
		llsd_to_test.isUndefined() &&
		template_llsd.isDefined() )
	{
		resultant_llsd = template_llsd;
		return TRUE;
	}
	else if ( llsd_to_test.type() != template_llsd.type() )
	{
		resultant_llsd = LLSD();
		return FALSE;
	}

	if ( llsd_to_test.isArray() )
	{
		//they are both arrays
		//we loop over all the items in the template
		//verifying that the to_test has a subset (in the same order)
		//any shortcoming in the testing_llsd are just taken
		//to be the rest of the template
		LLSD data;
		LLSD::array_const_iterator test_iter;
		LLSD::array_const_iterator template_iter;

		resultant_llsd = LLSD::emptyArray();
		test_iter = llsd_to_test.beginArray();

		for (
			template_iter = template_llsd.beginArray();
			(template_iter != template_llsd.endArray() &&
			 test_iter != llsd_to_test.endArray());
			++template_iter)
		{
			if ( !compare_llsd_with_template(
					 *test_iter,
					 *template_iter,
					 data) )
			{
				resultant_llsd = LLSD();
				return FALSE;
			}
			else
			{
				resultant_llsd.append(data);
			}

			++test_iter;
		}

		//so either the test or the template ended
		//we do another loop now to the end of the template
		//grabbing the default values
		for (;
			 template_iter != template_llsd.endArray();
			 ++template_iter)
		{
			resultant_llsd.append(*template_iter);
		}
	}
	else if ( llsd_to_test.isMap() )
	{
		//now we loop over the keys of the two maps
		//any excess is taken from the template
		//excess is ignored in the test
		LLSD value;
		LLSD::map_const_iterator template_iter;

		resultant_llsd = LLSD::emptyMap();
		for (
			template_iter = template_llsd.beginMap();
			template_iter != template_llsd.endMap();
			++template_iter)
		{
			if ( llsd_to_test.has(template_iter->first) )
			{
				//the test LLSD has the same key
				if ( !compare_llsd_with_template(
						 llsd_to_test[template_iter->first],
						 template_iter->second,
						 value) )
				{
					resultant_llsd = LLSD();
					return FALSE;
				}
				else
				{
					resultant_llsd[template_iter->first] = value;
				}
			}
			else
			{
				//test llsd doesn't have it...take the
				//template as default value
				resultant_llsd[template_iter->first] =
					template_iter->second;
			}
		}
	}
	else
	{
		//of same type...take the test llsd's value
		resultant_llsd = llsd_to_test;
	}


	return TRUE;
}

// filter_llsd_with_template() is a direct clone (copy-n-paste) of 
// compare_llsd_with_template with the following differences:
// (1) bool vs BOOL return types
// (2) A map with the key value "*" is a special value and maps any key in the
//     test llsd that doesn't have an explicitly matching key in the template.
// (3) The element of an array with exactly one element is taken as a template
//     for *all* the elements of the test array.  If the template array is of
//     different size, compare_llsd_with_template() semantics apply.
bool filter_llsd_with_template(
	const LLSD & llsd_to_test,
	const LLSD & template_llsd,
	LLSD & resultant_llsd)
{
	if (llsd_to_test.isUndefined() && template_llsd.isDefined())
	{
		resultant_llsd = template_llsd;
		return true;
	}
	else if (llsd_to_test.type() != template_llsd.type())
	{
		resultant_llsd = LLSD();
		return false;
	}

	if (llsd_to_test.isArray())
	{
		//they are both arrays
		//we loop over all the items in the template
		//verifying that the to_test has a subset (in the same order)
		//any shortcoming in the testing_llsd are just taken
		//to be the rest of the template
		LLSD data;
		LLSD::array_const_iterator test_iter;
		LLSD::array_const_iterator template_iter;

		resultant_llsd = LLSD::emptyArray();
		test_iter = llsd_to_test.beginArray();

		if (1 == template_llsd.size())
		{
			// If the template has a single item, treat it as
			// the template for *all* items in the test LLSD.
			template_iter = template_llsd.beginArray();

			for (; test_iter != llsd_to_test.endArray(); ++test_iter)
			{
				if (! filter_llsd_with_template(*test_iter, *template_iter, data))
				{
					resultant_llsd = LLSD();
					return false;
				}
				else
				{
					resultant_llsd.append(data);
				}
			}
		}
		else
		{
			// Traditional compare_llsd_with_template matching
			
			for (template_iter = template_llsd.beginArray();
				 template_iter != template_llsd.endArray() &&
					 test_iter != llsd_to_test.endArray();
				 ++template_iter, ++test_iter)
			{
				if (! filter_llsd_with_template(*test_iter, *template_iter, data))
				{
					resultant_llsd = LLSD();
					return false;
				}
				else
				{
					resultant_llsd.append(data);
				}
			}

			//so either the test or the template ended
			//we do another loop now to the end of the template
			//grabbing the default values
			for (;
				 template_iter != template_llsd.endArray();
				 ++template_iter)
			{
				resultant_llsd.append(*template_iter);
			}
		}
	}
	else if (llsd_to_test.isMap())
	{
		resultant_llsd = LLSD::emptyMap();
		
		//now we loop over the keys of the two maps
		//any excess is taken from the template
		//excess is ignored in the test

		// Special tag for wildcarded LLSD map key templates
		const LLSD::String wildcard_tag("*");

		const bool template_has_wildcard = template_llsd.has(wildcard_tag);
		LLSD wildcard_value;
		LLSD value;

		const LLSD::map_const_iterator template_iter_end(template_llsd.endMap());
		for (LLSD::map_const_iterator template_iter(template_llsd.beginMap());
			 template_iter_end != template_iter;
			 ++template_iter)
		{
			if (wildcard_tag == template_iter->first)
			{
				wildcard_value = template_iter->second;
			}
			else if (llsd_to_test.has(template_iter->first))
			{
				//the test LLSD has the same key
				if (! filter_llsd_with_template(llsd_to_test[template_iter->first],
												template_iter->second,
												value))
				{
					resultant_llsd = LLSD();
					return false;
				}
				else
				{
					resultant_llsd[template_iter->first] = value;
				}
			}
			else if (! template_has_wildcard)
			{
				// test llsd doesn't have it...take the
				// template as default value
				resultant_llsd[template_iter->first] = template_iter->second;
			}
		}
		if (template_has_wildcard)
		{
			LLSD sub_value;
			LLSD::map_const_iterator test_iter;
			
			for (test_iter = llsd_to_test.beginMap();
				 test_iter != llsd_to_test.endMap();
				 ++test_iter)
			{
				if (resultant_llsd.has(test_iter->first))
				{
					// Final value has test key, assume more specific
					// template matched and we shouldn't modify it again.
					continue;
				}
				else if (! filter_llsd_with_template(test_iter->second,
													 wildcard_value,
													 sub_value))
				{
					// Test value doesn't match wildcarded template
					resultant_llsd = LLSD();
					return false;
				}
				else
				{
					// Test value matches template, add the actuals.
					resultant_llsd[test_iter->first] = sub_value;
				}
			}
		}
	}
	else
	{
		//of same type...take the test llsd's value
		resultant_llsd = llsd_to_test;
	}

	return true;
}

/*****************************************************************************
*   Helpers for llsd_matches()
*****************************************************************************/
// raw data used for LLSD::Type lookup
struct Data
{
    LLSD::Type type;
    const char* name;
} typedata[] =
{
#define def(type) { LLSD::type, #type + 4 }
    def(TypeUndefined),
    def(TypeBoolean),
    def(TypeInteger),
    def(TypeReal),
    def(TypeString),
    def(TypeUUID),
    def(TypeDate),
    def(TypeURI),
    def(TypeBinary),
    def(TypeMap),
    def(TypeArray)
#undef  def
};

// LLSD::Type lookup class into which we load the above static data
class TypeLookup
{
    typedef std::map<LLSD::Type, std::string> MapType;

public:
    TypeLookup()
    {
        for (const Data *di(boost::begin(typedata)), *dend(boost::end(typedata)); di != dend; ++di)
        {
            mMap[di->type] = di->name;
        }
    }

    std::string lookup(LLSD::Type type) const
    {
        MapType::const_iterator found = mMap.find(type);
        if (found != mMap.end())
        {
            return found->second;
        }
        return STRINGIZE("<unknown LLSD type " << type << ">");
    }

private:
    MapType mMap;
};

// static instance of the lookup class
static const TypeLookup sTypes;

// describe a mismatch; phrasing may want tweaking
const std::string op(" required instead of ");

// llsd_matches() wants to identify specifically where in a complex prototype
// structure the mismatch occurred. This entails passing a prefix string,
// empty for the top-level call. If the prototype contains an array of maps,
// and the mismatch occurs in the second map in a key 'foo', we want to
// decorate the returned string with: "[1]['foo']: etc." On the other hand, we
// want to omit the entire prefix -- including colon -- if the mismatch is at
// top level. This helper accepts the (possibly empty) recursively-accumulated
// prefix string, returning either empty or the original string with colon
// appended.
static std::string colon(const std::string& pfx)
{
    if (pfx.empty())
        return pfx;
    return pfx + ": ";
}

// param type for match_types
typedef std::vector<LLSD::Type> TypeVector;

// The scalar cases in llsd_matches() use this helper. In most cases, we can
// accept not only the exact type specified in the prototype, but also other
// types convertible to the expected type. That implies looping over an array
// of such types. If the actual type doesn't match any of them, we want to
// provide a list of acceptable conversions as well as the exact type, e.g.:
// "Integer (or Boolean, Real, String) required instead of UUID". Both the
// implementation and the calling logic are simplified by separating out the
// expected type from the convertible types.
static std::string match_types(LLSD::Type expect, // prototype.type()
                               const TypeVector& accept, // types convertible to that type
                               LLSD::Type actual,        // type we're checking
                               const std::string& pfx)   // as for llsd_matches
{
    // Trivial case: if the actual type is exactly what we expect, we're good.
    if (actual == expect)
        return "";

    // For the rest of the logic, build up a suitable error string as we go so
    // we only have to make a single pass over the list of acceptable types.
    // If we detect success along the way, we'll simply discard the partial
    // error string.
    std::ostringstream out;
    out << colon(pfx) << sTypes.lookup(expect);

    // If there are any convertible types, append that list.
    if (! accept.empty())
    {
        out << " (";
        const char* sep = "or ";
        for (TypeVector::const_iterator ai(accept.begin()), aend(accept.end());
             ai != aend; ++ai, sep = ", ")
        {
            // Don't forget to return success if we match any of those types...
            if (actual == *ai)
                return "";
            out << sep << sTypes.lookup(*ai);
        }
        out << ')';
    }
    // If we got this far, it's because 'actual' was not one of the acceptable
    // types, so we must return an error. 'out' already contains colon(pfx)
    // and the formatted list of acceptable types, so just append the mismatch
    // phrase and the actual type.
    out << op << sTypes.lookup(actual);
    return out.str();
}

// see docstring in .h file
std::string llsd_matches(const LLSD& prototype, const LLSD& data, const std::string& pfx)
{
    // An undefined prototype means that any data is valid.
    // An undefined slot in an array or map prototype means that any data
    // may fill that slot.
    if (prototype.isUndefined())
        return "";
    // A prototype array must match a data array with at least as many
    // entries. Moreover, every prototype entry must match the
    // corresponding data entry.
    if (prototype.isArray())
    {
        if (! data.isArray())
        {
            return STRINGIZE(colon(pfx) << "Array" << op << sTypes.lookup(data.type()));
        }
        if (data.size() < prototype.size())
        {
            return STRINGIZE(colon(pfx) << "Array size " << prototype.size() << op
                             << "Array size " << data.size());
        }
        for (LLSD::Integer i = 0; i < prototype.size(); ++i)
        {
            std::string match(llsd_matches(prototype[i], data[i], STRINGIZE('[' << i << ']')));
            if (! match.empty())
            {
                return match;
            }
        }
        return "";
    }
    // A prototype map must match a data map. Every key in the prototype
    // must have a corresponding key in the data map; every value in the
    // prototype must match the corresponding key's value in the data.
    if (prototype.isMap())
    {
        if (! data.isMap())
        {
            return STRINGIZE(colon(pfx) << "Map" << op << sTypes.lookup(data.type()));
        }
        // If there are a number of keys missing from the data, it would be
        // frustrating to a coder to discover them one at a time, with a big
        // build each time. Enumerate all missing keys.
        std::ostringstream out;
        out << colon(pfx);
        const char* init = "Map missing keys: ";
        const char* sep = init;
        for (LLSD::map_const_iterator mi = prototype.beginMap(); mi != prototype.endMap(); ++mi)
        {
            if (! data.has(mi->first))
            {
                out << sep << mi->first;
                sep = ", ";
            }
        }
        // So... are we missing any keys?
        if (sep != init)
        {
            return out.str();
        }
        // Good, the data block contains all the keys required by the
        // prototype. Now match the prototype entries.
        for (LLSD::map_const_iterator mi2 = prototype.beginMap(); mi2 != prototype.endMap(); ++mi2)
        {
            std::string match(llsd_matches(mi2->second, data[mi2->first],
                                           STRINGIZE("['" << mi2->first << "']")));
            if (! match.empty())
            {
                return match;
            }
        }
        return "";
    }
    // A String prototype can match String, Boolean, Integer, Real, UUID,
    // Date and URI, because any of these can be converted to String.
    if (prototype.isString())
    {
        static LLSD::Type accept[] =
        {
            LLSD::TypeBoolean,
            LLSD::TypeInteger,
            LLSD::TypeReal,
            LLSD::TypeUUID,
            LLSD::TypeDate,
            LLSD::TypeURI
        };
        return match_types(prototype.type(),
                           TypeVector(boost::begin(accept), boost::end(accept)),
                           data.type(),
                           pfx);
    }
    // Boolean, Integer, Real match each other or String. TBD: ensure that
    // a String value is numeric.
    if (prototype.isBoolean() || prototype.isInteger() || prototype.isReal())
    {
        static LLSD::Type all[] =
        {
            LLSD::TypeBoolean,
            LLSD::TypeInteger,
            LLSD::TypeReal,
            LLSD::TypeString
        };
        // Funny business: shuffle the set of acceptable types to include all
        // but the prototype's type. Get the acceptable types in a set.
        std::set<LLSD::Type> rest(boost::begin(all), boost::end(all));
        // Remove the prototype's type because we pass that separately.
        rest.erase(prototype.type());
        return match_types(prototype.type(),
                           TypeVector(rest.begin(), rest.end()),
                           data.type(),
                           pfx);
    }
    // UUID, Date and URI match themselves or String.
    if (prototype.isUUID() || prototype.isDate() || prototype.isURI())
    {
        static LLSD::Type accept[] =
        {
            LLSD::TypeString
        };
        return match_types(prototype.type(),
                           TypeVector(boost::begin(accept), boost::end(accept)),
                           data.type(),
                           pfx);
    }
    // We don't yet know the conversion semantics associated with any new LLSD
    // data type that might be added, so until we've been extended to handle
    // them, assume it's strict: the new type matches only itself. (This is
    // true of Binary, which is why we don't handle that case separately.) Too
    // bad LLSD doesn't define isConvertible(Type to, Type from).
    return match_types(prototype.type(), TypeVector(), data.type(), pfx);
}

bool llsd_equals(const LLSD& lhs, const LLSD& rhs, int bits)
{
    // We're comparing strict equality of LLSD representation rather than
    // performing any conversions. So if the types aren't equal, the LLSD
    // values aren't equal.
    if (lhs.type() != rhs.type())
    {
        return false;
    }

    // Here we know both types are equal. Now compare values.
    switch (lhs.type())
    {
    case LLSD::TypeUndefined:
        // Both are TypeUndefined. There's nothing more to know.
        return true;

    case LLSD::TypeReal:
        // This is where the 'bits' argument comes in handy. If passed
        // explicitly, it means to use is_approx_equal_fraction() to compare.
        if (bits >= 0)
        {
            return is_approx_equal_fraction(lhs.asReal(), rhs.asReal(), bits);
        }
        // Otherwise we compare bit representations, and the usual caveats
        // about comparing floating-point numbers apply. Omitting 'bits' when
        // comparing Real values is only useful when we expect identical bit
        // representation for a given Real value, e.g. for integer-valued
        // Reals.
        return (lhs.asReal() == rhs.asReal());

#define COMPARE_SCALAR(type)                                    \
    case LLSD::Type##type:                                      \
        /* LLSD::URI has operator!=() but not operator==() */   \
        /* rely on the optimizer for all others */              \
        return (! (lhs.as##type() != rhs.as##type()))

    COMPARE_SCALAR(Boolean);
    COMPARE_SCALAR(Integer);
    COMPARE_SCALAR(String);
    COMPARE_SCALAR(UUID);
    COMPARE_SCALAR(Date);
    COMPARE_SCALAR(URI);
    COMPARE_SCALAR(Binary);

#undef COMPARE_SCALAR

    case LLSD::TypeArray:
    {
        LLSD::array_const_iterator
            lai(lhs.beginArray()), laend(lhs.endArray()),
            rai(rhs.beginArray()), raend(rhs.endArray());
        // Compare array elements, walking the two arrays in parallel.
        for ( ; lai != laend && rai != raend; ++lai, ++rai)
        {
            // If any one array element is unequal, the arrays are unequal.
            if (! llsd_equals(*lai, *rai, bits))
                return false;
        }
        // Here we've reached the end of one or the other array. They're equal
        // only if they're BOTH at end: that is, if they have equal length too.
        return (lai == laend && rai == raend);
    }

    case LLSD::TypeMap:
    {
        // Build a set of all rhs keys.
        std::set<LLSD::String> rhskeys;
        for (LLSD::map_const_iterator rmi(rhs.beginMap()), rmend(rhs.endMap());
             rmi != rmend; ++rmi)
        {
            rhskeys.insert(rmi->first);
        }
        // Now walk all the lhs keys.
        for (LLSD::map_const_iterator lmi(lhs.beginMap()), lmend(lhs.endMap());
             lmi != lmend; ++lmi)
        {
            // Try to erase this lhs key from the set of rhs keys. If rhs has
            // no such key, the maps are unequal. erase(key) returns count of
            // items erased.
            if (rhskeys.erase(lmi->first) != 1)
                return false;
            // Both maps have the current key. Compare values.
            if (! llsd_equals(lmi->second, rhs[lmi->first], bits))
                return false;
        }
        // We've now established that all the lhs keys have equal values in
        // both maps. The maps are equal unless rhs contains a superset of
        // those keys.
        return rhskeys.empty();
    }

    default:
        // We expect that every possible type() value is specifically handled
        // above. Failing to extend this switch to support a new LLSD type is
        // an error that must be brought to the coder's attention.
        LL_ERRS("llsd_equals") << "llsd_equals(" << lhs << ", " << rhs << ", " << bits << "): "
            "unknown type " << lhs.type() << LL_ENDL;
        return false;               // pacify the compiler
    }
}

<<<<<<< HEAD
/*****************************************************************************
*   llsd::drill()
*****************************************************************************/
namespace llsd
{

LLSD& drill(LLSD& blob, const LLSD& rawPath)
{
    // Treat rawPath uniformly as an array. If it's not already an array,
    // store it as the only entry in one. (But let's say Undefined means an
    // empty array.)
    LLSD path;
    if (rawPath.isArray() || rawPath.isUndefined())
    {
        path = rawPath;
    }
    else
    {
        path.append(rawPath);
    }

    // Need to indicate a current destination -- but that current destination
    // must change as we step through the path array. Where normally we'd use
    // an LLSD& to capture a subscripted LLSD lvalue, this time we must
    // instead use a pointer -- since it must be reassigned.
    // Start by pointing to the input blob exactly as is.
    LLSD* located{&blob};

    // Extract the element of interest by walking path. Use an explicit index
    // so that, in case of a bogus type in path, we can identify the specific
    // path entry that's bad.
    for (LLSD::Integer i = 0; i < path.size(); ++i)
    {
        const LLSD& key{path[i]};
        if (key.isString())
        {
            // a string path element is a map key
            located = &((*located)[key.asString()]);
        }
        else if (key.isInteger())
        {
            // an integer path element is an array index
            located = &((*located)[key.asInteger()]);
        }
        else
        {
            // What do we do with Real or Array or Map or ...?
            // As it's a coder error -- not a user error -- rub the coder's
            // face in it so it gets fixed.
            LL_ERRS("llsdutil") << "drill(" << blob << ", " << rawPath
                                << "): path[" << i << "] bad type "
                                << sTypes.lookup(key.type()) << LL_ENDL;
        }
    }

    // dereference the pointer to return a reference to the element we found
    return *located;
}

LLSD drill(const LLSD& blob, const LLSD& path)
{
    // non-const drill() does exactly what we want. Temporarily cast away
    // const-ness and use that.
    return drill(const_cast<LLSD&>(blob), path);
}

} // namespace llsd
=======
// Construct a deep partial clone of of an LLSD object. primitive types share 
// references, however maps, arrays and binary objects are duplicated. An optional
// filter may be include to exclude/include keys in a map. 
LLSD llsd_clone(LLSD value, LLSD filter)
{
    LLSD clone;
    bool has_filter(filter.isMap());

    switch (value.type())
    {
    case LLSD::TypeMap:
        clone = LLSD::emptyMap();
        for (LLSD::map_const_iterator itm = value.beginMap(); itm != value.endMap(); ++itm)
        {
            if (has_filter)
            {
                if (filter.has((*itm).first))
                {
                    if (!filter[(*itm).first].asBoolean())
                        continue;
                }
                else if (filter.has("*"))
                {
                    if (!filter["*"].asBoolean())
                        continue;
                }
                else
                {
                    continue;
                }
            }
            clone[(*itm).first] = llsd_clone((*itm).second, filter);
        }
        break;
    case LLSD::TypeArray:
        clone = LLSD::emptyArray();
        for (LLSD::array_const_iterator ita = value.beginArray(); ita != value.endArray(); ++ita)
        {
            clone.append(llsd_clone(*ita, filter));
        }
        break;

    case LLSD::TypeBinary:
    {
        LLSD::Binary bin(value.asBinary().begin(), value.asBinary().end());
        clone = LLSD::Binary(bin);
        break;
    }
    default:
        clone = value;
    }

    return clone;
}

LLSD llsd_shallow(LLSD value, LLSD filter)
{
    LLSD shallow;
    bool has_filter(filter.isMap());

    if (value.isMap())
    {
        shallow = LLSD::emptyMap();
        for (LLSD::map_const_iterator itm = value.beginMap(); itm != value.endMap(); ++itm)
        {
            if (has_filter)
            {
                if (filter.has((*itm).first))
                {
                    if (!filter[(*itm).first].asBoolean())
                        continue;
                }
                else if (filter.has("*"))
                {
                    if (!filter["*"].asBoolean())
                        continue;
                }
                else
                {
                    continue;
                }
            }
            shallow[(*itm).first] = (*itm).second;
        }
    }
    else if (value.isArray())
    {
        shallow = LLSD::emptyArray();
        for (LLSD::array_const_iterator ita = value.beginArray(); ita != value.endArray(); ++ita)
        {
            shallow.append(*ita);
        }
    }
    else
    {
        return value;
    }

    return shallow;
}
>>>>>>> 4a7fd011
<|MERGE_RESOLUTION|>--- conflicted
+++ resolved
@@ -856,7 +856,6 @@
     }
 }
 
-<<<<<<< HEAD
 /*****************************************************************************
 *   llsd::drill()
 *****************************************************************************/
@@ -924,7 +923,7 @@
 }
 
 } // namespace llsd
-=======
+
 // Construct a deep partial clone of of an LLSD object. primitive types share 
 // references, however maps, arrays and binary objects are duplicated. An optional
 // filter may be include to exclude/include keys in a map. 
@@ -1024,5 +1023,4 @@
     }
 
     return shallow;
-}
->>>>>>> 4a7fd011
+}