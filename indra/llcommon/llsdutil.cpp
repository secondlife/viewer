--- conflicted
+++ resolved
@@ -922,9 +922,6 @@
     return drill(const_cast<LLSD&>(blob), path);
 }
 
-<<<<<<< HEAD
-} // namespace llsd
-=======
 } // namespace llsd
 
 // Construct a deep partial clone of of an LLSD object. primitive types share 
@@ -1026,5 +1023,4 @@
     }
 
     return shallow;
-}
->>>>>>> 6ca09a94
+}