--- conflicted
+++ resolved
@@ -209,122 +209,7 @@
 //are not of the same type, false is returned or if the LLSDs are not
 //of the same value.  Ordering of arrays matters
 //Otherwise, returns true
-<<<<<<< HEAD
 bool compare_llsd_with_template(
-	const LLSD& llsd_to_test,
-	const LLSD& template_llsd,
-	LLSD& resultant_llsd)
-{
-    LL_PROFILE_ZONE_SCOPED
-
-	if (
-		llsd_to_test.isUndefined() &&
-		template_llsd.isDefined() )
-	{
-		resultant_llsd = template_llsd;
-		return true;
-	}
-	else if ( llsd_to_test.type() != template_llsd.type() )
-	{
-		resultant_llsd = LLSD();
-		return false;
-	}
-
-	if ( llsd_to_test.isArray() )
-	{
-		//they are both arrays
-		//we loop over all the items in the template
-		//verifying that the to_test has a subset (in the same order)
-		//any shortcoming in the testing_llsd are just taken
-		//to be the rest of the template
-		LLSD data;
-		LLSD::array_const_iterator test_iter;
-		LLSD::array_const_iterator template_iter;
-
-		resultant_llsd = LLSD::emptyArray();
-		test_iter = llsd_to_test.beginArray();
-
-		for (
-			template_iter = template_llsd.beginArray();
-			(template_iter != template_llsd.endArray() &&
-			 test_iter != llsd_to_test.endArray());
-			++template_iter)
-		{
-			if ( !compare_llsd_with_template(
-					 *test_iter,
-					 *template_iter,
-					 data) )
-			{
-				resultant_llsd = LLSD();
-				return false;
-			}
-			else
-			{
-				resultant_llsd.append(data);
-			}
-
-			++test_iter;
-		}
-
-		//so either the test or the template ended
-		//we do another loop now to the end of the template
-		//grabbing the default values
-		for (;
-			 template_iter != template_llsd.endArray();
-			 ++template_iter)
-		{
-			resultant_llsd.append(*template_iter);
-		}
-	}
-	else if ( llsd_to_test.isMap() )
-	{
-		//now we loop over the keys of the two maps
-		//any excess is taken from the template
-		//excess is ignored in the test
-		LLSD value;
-		LLSD::map_const_iterator template_iter;
-
-		resultant_llsd = LLSD::emptyMap();
-		for (
-			template_iter = template_llsd.beginMap();
-			template_iter != template_llsd.endMap();
-			++template_iter)
-		{
-			if ( llsd_to_test.has(template_iter->first) )
-			{
-				//the test LLSD has the same key
-				if ( !compare_llsd_with_template(
-						 llsd_to_test[template_iter->first],
-						 template_iter->second,
-						 value) )
-				{
-					resultant_llsd = LLSD();
-					return false;
-				}
-				else
-				{
-					resultant_llsd[template_iter->first] = value;
-				}
-			}
-			else
-			{
-				//test llsd doesn't have it...take the
-				//template as default value
-				resultant_llsd[template_iter->first] =
-					template_iter->second;
-			}
-		}
-	}
-	else
-	{
-		//of same type...take the test llsd's value
-		resultant_llsd = llsd_to_test;
-	}
-
-
-	return true;
-=======
-BOOL compare_llsd_with_template(
     const LLSD& llsd_to_test,
     const LLSD& template_llsd,
     LLSD& resultant_llsd)
@@ -336,12 +221,12 @@
         template_llsd.isDefined() )
     {
         resultant_llsd = template_llsd;
-        return TRUE;
+        return true;
     }
     else if ( llsd_to_test.type() != template_llsd.type() )
     {
         resultant_llsd = LLSD();
-        return FALSE;
+        return false;
     }
 
     if ( llsd_to_test.isArray() )
@@ -370,7 +255,7 @@
                      data) )
             {
                 resultant_llsd = LLSD();
-                return FALSE;
+                return false;
             }
             else
             {
@@ -413,7 +298,7 @@
                          value) )
                 {
                     resultant_llsd = LLSD();
-                    return FALSE;
+                    return false;
                 }
                 else
                 {
@@ -436,8 +321,7 @@
     }
 
 
-    return TRUE;
->>>>>>> e7eced3c
+    return true;
 }
 
 // filter_llsd_with_template() is a direct clone (copy-n-paste) of
