--- conflicted
+++ resolved
@@ -936,13 +936,9 @@
 
 LLSD drill(const LLSD& blob, const LLSD& path)
 {
-<<<<<<< HEAD
     LL_PROFILE_ZONE_SCOPED
 
-    // non-const drill() does exactly what we want. Temporarily cast away
-=======
     // drill_ref() does exactly what we want. Temporarily cast away
->>>>>>> d0316624
     // const-ness and use that.
     return drill_ref(const_cast<LLSD&>(blob), path);
 }
