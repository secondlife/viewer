--- conflicted
+++ resolved
@@ -2435,7 +2435,6 @@
 	}
 
 	return result;
-<<<<<<< HEAD
 }
 
 char* strip_deprecated_header(char* in, U32& cur_size, U32* header_size)
@@ -2456,6 +2455,3 @@
 
 	return in;
 }
-=======
-}
->>>>>>> ecbf0b95
