/** 
 * @file llsdserialize.cpp
 * @author Phoenix
 * @date 2006-03-05
 * @brief Implementation of LLSD parsers and formatters
 *
 * $LicenseInfo:firstyear=2006&license=viewerlgpl$
 * Second Life Viewer Source Code
 * Copyright (C) 2010, Linden Research, Inc.
 * 
 * This library is free software; you can redistribute it and/or
 * modify it under the terms of the GNU Lesser General Public
 * License as published by the Free Software Foundation;
 * version 2.1 of the License only.
 * 
 * This library is distributed in the hope that it will be useful,
 * but WITHOUT ANY WARRANTY; without even the implied warranty of
 * MERCHANTABILITY or FITNESS FOR A PARTICULAR PURPOSE.  See the GNU
 * Lesser General Public License for more details.
 * 
 * You should have received a copy of the GNU Lesser General Public
 * License along with this library; if not, write to the Free Software
 * Foundation, Inc., 51 Franklin Street, Fifth Floor, Boston, MA  02110-1301  USA
 * 
 * Linden Research, Inc., 945 Battery Street, San Francisco, CA  94111  USA
 * $/LicenseInfo$
 */

#include "linden_common.h"
#include "llsdserialize.h"
#include "llpointer.h"
#include "llstreamtools.h" // for fullread

#include <iostream>
#include "apr_base64.h"

#include <boost/iostreams/device/array.hpp>
#include <boost/iostreams/stream.hpp>

#ifdef LL_USESYSTEMLIBS
# include <zlib.h>
#else
# include "zlib-ng/zlib.h"  // for davep's dirty little zip functions
#endif

#if !LL_WINDOWS
#include <netinet/in.h> // htonl & ntohl
#endif

#include "lldate.h"
#include "llmemorystream.h"
#include "llsd.h"
#include "llstring.h"
#include "lluri.h"

// File constants
static const size_t MAX_HDR_LEN = 20;
static const S32 UNZIP_LLSD_MAX_DEPTH = 96;
static const char LEGACY_NON_HEADER[] = "<llsd>";
const std::string LLSD_BINARY_HEADER("LLSD/Binary");
const std::string LLSD_XML_HEADER("LLSD/XML");
const std::string LLSD_NOTATION_HEADER("llsd/notation");

//used to deflate a gzipped asset (currently used for navmeshes)
#define windowBits 15
#define ENABLE_ZLIB_GZIP 32

// If we published this in llsdserialize.h, we could use it in the
// implementation of LLSDOStreamer's operator<<().
template <class Formatter>
void format_using(const LLSD& data, std::ostream& ostr,
                  LLSDFormatter::EFormatterOptions options=LLSDFormatter::OPTIONS_PRETTY_BINARY)
{
    LLPointer<Formatter> f{ new Formatter };
    f->format(data, ostr, options);
}

template <class Parser>
S32 parse_using(std::istream& istr, LLSD& data, size_t max_bytes, S32 max_depth=-1)
{
    LLPointer<Parser> p{ new Parser };
    return p->parse(istr, data, max_bytes, max_depth);
}

/**
 * LLSDSerialize
 */

// static
void LLSDSerialize::serialize(const LLSD& sd, std::ostream& str, ELLSD_Serialize type,
							  LLSDFormatter::EFormatterOptions options)
{
	LLPointer<LLSDFormatter> f = NULL;

	switch (type)
	{
	case LLSD_BINARY:
		str << "<? " << LLSD_BINARY_HEADER << " ?>\n";
		f = new LLSDBinaryFormatter;
		break;

	case LLSD_XML:
		str << "<? " << LLSD_XML_HEADER << " ?>\n";
		f = new LLSDXMLFormatter;
		break;

	case LLSD_NOTATION:
		str << "<? " << LLSD_NOTATION_HEADER << " ?>\n";
		f = new LLSDNotationFormatter;
		break;

	default:
		LL_WARNS() << "serialize request for unknown ELLSD_Serialize" << LL_ENDL;
	}

	if (f.notNull())
	{
		f->format(sd, str, options);
	}
}

// static
bool LLSDSerialize::deserialize(LLSD& sd, std::istream& str, llssize max_bytes)
{
	char hdr_buf[MAX_HDR_LEN + 1] = ""; /* Flawfinder: ignore */
	bool fail_if_not_legacy = false;

	/*
	 * Get the first line before anything. Don't read more than max_bytes:
	 * this get() overload reads no more than (count-1) bytes into the
	 * specified buffer. In the usual case when max_bytes exceeds
	 * sizeof(hdr_buf), get() will read no more than sizeof(hdr_buf)-2.
	 */
	str.get(hdr_buf, llmin(max_bytes+1, sizeof(hdr_buf)-1), '\n');
	auto inbuf = str.gcount();
	// https://en.cppreference.com/w/cpp/io/basic_istream/get
	// When the get() above sees the specified delimiter '\n', it stops there
	// without pulling it from the stream. If it turns out that the stream
	// does NOT contain a header, and the content includes meaningful '\n',
	// it's important to pull that into hdr_buf too.
	if (inbuf < max_bytes && str.get(hdr_buf[inbuf]))
	{
		// got the delimiting '\n'
		++inbuf;
		// None of the following requires that hdr_buf contain a final '\0'
		// byte. We could store one if needed, since even the incremented
		// inbuf won't exceed sizeof(hdr_buf)-1, but there's no need.
	}
	std::string header{ hdr_buf, static_cast<std::string::size_type>(inbuf) };
	if (str.fail())
	{
		str.clear();
		fail_if_not_legacy = true;
	}

	if (!strncasecmp(LEGACY_NON_HEADER, hdr_buf, strlen(LEGACY_NON_HEADER))) /* Flawfinder: ignore */
	{	// Create a LLSD XML parser, and parse the first chunk read above.
		LLSDXMLParser x;
		x.parsePart(hdr_buf, inbuf);	// Parse the first part that was already read
		auto parsed = x.parse(str, sd, max_bytes - inbuf); // Parse the rest of it
		// Formally we should probably check (parsed != PARSE_FAILURE &&
		// parsed > 0), but since PARSE_FAILURE is -1, this suffices.
		return (parsed > 0);
	}

	if (fail_if_not_legacy)
	{
		LL_WARNS() << "deserialize LLSD parse failure" << LL_ENDL;
		return false;
	}

	/*
	* Remove the newline chars
	*/
	std::string::size_type lastchar = header.find_last_not_of("\r\n");
	if (lastchar != std::string::npos)
	{
		// It's important that find_last_not_of() returns size_type, which is
		// why lastchar explicitly declares the type above. erase(size_type)
		// erases from that offset to the end of the string, whereas
		// erase(iterator) erases only a single character.
		header.erase(lastchar+1);
	}

	// trim off the <? ... ?> header syntax
	auto start = header.find_first_not_of("<? ");
	if (start != std::string::npos)
	{
		auto end = header.find_first_of(" ?", start);
		if (end != std::string::npos)
		{
			header = header.substr(start, end - start);
			ws(str);
		}
	}
	/*
	 * Create the parser as appropriate
	 */
	if (0 == LLStringUtil::compareInsensitive(header, LLSD_BINARY_HEADER))
	{
		return (parse_using<LLSDBinaryParser>(str, sd, max_bytes-inbuf) > 0);
	}
	else if (0 == LLStringUtil::compareInsensitive(header, LLSD_XML_HEADER))
	{
		return (parse_using<LLSDXMLParser>(str, sd, max_bytes-inbuf) > 0);
	}
	else if (0 == LLStringUtil::compareInsensitive(header, LLSD_NOTATION_HEADER))
	{
		return (parse_using<LLSDNotationParser>(str, sd, max_bytes-inbuf) > 0);
	}
	else // no header we recognize
	{
		LLPointer<LLSDParser> p;
		if (inbuf && hdr_buf[0] == '<')
		{
			// looks like XML
			LL_DEBUGS() << "deserialize request with no header, assuming XML" << LL_ENDL;
			p = new LLSDXMLParser;
		}
		else
		{
			// assume notation
			LL_DEBUGS() << "deserialize request with no header, assuming notation" << LL_ENDL;
			p = new LLSDNotationParser;
		}
		// Since we've already read 'inbuf' bytes into 'hdr_buf', prepend that
		// data to whatever remains in 'str'.
		LLMemoryStreamBuf already(reinterpret_cast<const U8*>(hdr_buf), inbuf);
		cat_streambuf prebuff(&already, str.rdbuf());
		std::istream  prepend(&prebuff);
#if 1
		return (p->parse(prepend, sd, max_bytes) > 0);
#else
		// debugging the reconstituted 'prepend' stream
		// allocate a buffer that we hope is big enough for the whole thing
		std::vector<char> wholemsg((max_bytes == size_t(SIZE_UNLIMITED))? 1024 : max_bytes);
		prepend.read(wholemsg.data(), std::min(max_bytes, wholemsg.size()));
		LLMemoryStream replay(reinterpret_cast<const U8*>(wholemsg.data()), prepend.gcount());
		auto success{ p->parse(replay, sd, prepend.gcount()) > 0 };
		{
			LL_DEBUGS() << (success? "parsed: $$" : "failed: '")
						<< std::string(wholemsg.data(), llmin(prepend.gcount(), 100)) << "$$"
						<< LL_ENDL;
		}
		return success;
#endif
	}
}

/**
 * Endian handlers
 */
#if LL_BIG_ENDIAN
U64 ll_htonll(U64 hostlonglong) { return hostlonglong; }
U64 ll_ntohll(U64 netlonglong) { return netlonglong; }
F64 ll_htond(F64 hostlonglong) { return hostlonglong; }
F64 ll_ntohd(F64 netlonglong) { return netlonglong; }
#else
// I read some comments one a indicating that doing an integer add
// here would be faster than a bitwise or. For now, the or has
// programmer clarity, since the intended outcome matches the
// operation.
U64 ll_htonll(U64 hostlonglong)
{
	return ((U64)(htonl((U32)((hostlonglong >> 32) & 0xFFFFFFFF))) |
			((U64)(htonl((U32)(hostlonglong & 0xFFFFFFFF))) << 32));
}
U64 ll_ntohll(U64 netlonglong)
{
	return ((U64)(ntohl((U32)((netlonglong >> 32) & 0xFFFFFFFF))) |
			((U64)(ntohl((U32)(netlonglong & 0xFFFFFFFF))) << 32));
}
union LLEndianSwapper
{
	F64 d;
	U64 i;
};
F64 ll_htond(F64 hostdouble)
{
	LLEndianSwapper tmp;
	tmp.d = hostdouble;
	tmp.i = ll_htonll(tmp.i);
	return tmp.d;
}
F64 ll_ntohd(F64 netdouble)
{
	LLEndianSwapper tmp;
	tmp.d = netdouble;
	tmp.i = ll_ntohll(tmp.i);
	return tmp.d;
}
#endif

/**
 * Local functions.
 */
/**
 * @brief Figure out what kind of string it is (raw or delimited) and handoff.
 *
 * @param istr The stream to read from.
 * @param value [out] The string which was found.
 * @param max_bytes The maximum possible length of the string. Passing in
 * a negative value will skip this check.
 * @return Returns number of bytes read off of the stream. Returns
 * PARSE_FAILURE (-1) on failure.
 */
llssize deserialize_string(std::istream& istr, std::string& value, llssize max_bytes);

/**
 * @brief Parse a delimited string. 
 *
 * @param istr The stream to read from, with the delimiter already popped.
 * @param value [out] The string which was found.
 * @param d The delimiter to use.
 * @return Returns number of bytes read off of the stream. Returns
 * PARSE_FAILURE (-1) on failure.
 */
llssize deserialize_string_delim(std::istream& istr, std::string& value, char d);

/**
 * @brief Read a raw string off the stream.
 *
 * @param istr The stream to read from, with the (len) parameter
 * leading the stream.
 * @param value [out] The string which was found.
 * @param d The delimiter to use.
 * @param max_bytes The maximum possible length of the string. Passing in
 * a negative value will skip this check.
 * @return Returns number of bytes read off of the stream. Returns
 * PARSE_FAILURE (-1) on failure.
 */
llssize deserialize_string_raw(
	std::istream& istr,
	std::string& value,
	llssize max_bytes);

/**
 * @brief helper method for dealing with the different notation boolean format.
 *
 * @param istr The stream to read from with the leading character stripped.
 * @param data [out] the result of the parse.
 * @param compare The string to compare the boolean against
 * @param vale The value to assign to data if the parse succeeds.
 * @return Returns number of bytes read off of the stream. Returns
 * PARSE_FAILURE (-1) on failure.
 */
llssize deserialize_boolean(
	std::istream& istr,
	LLSD& data,
	const std::string& compare,
	bool value);

/**
 * @brief Do notation escaping of a string to an ostream.
 *
 * @param value The string to escape and serialize
 * @param str The stream to serialize to.
 */
void serialize_string(const std::string& value, std::ostream& str);


/**
 * Local constants.
 */
static const std::string NOTATION_TRUE_SERIAL("true");
static const std::string NOTATION_FALSE_SERIAL("false");

static const char BINARY_TRUE_SERIAL = '1';
static const char BINARY_FALSE_SERIAL = '0';


/**
 * LLSDParser
 */
LLSDParser::LLSDParser()
	: mCheckLimits(true), mMaxBytesLeft(0), mParseLines(false)
{
}

// virtual
LLSDParser::~LLSDParser()
{ }

S32 LLSDParser::parse(std::istream& istr, LLSD& data, llssize max_bytes, S32 max_depth)
{
	mCheckLimits = (LLSDSerialize::SIZE_UNLIMITED == max_bytes) ? false : true;
	mMaxBytesLeft = max_bytes;
	return doParse(istr, data, max_depth);
}


// Parse using routine to get() lines, faster than parse()
S32 LLSDParser::parseLines(std::istream& istr, LLSD& data)
{
	mCheckLimits = false;
	mParseLines = true;
	return doParse(istr, data);
}


int LLSDParser::get(std::istream& istr) const
{
	if(mCheckLimits) --mMaxBytesLeft;
	return istr.get();
}

std::istream& LLSDParser::get(
	std::istream& istr,
	char* s,
	std::streamsize n,
	char delim) const
{
	istr.get(s, n, delim);
	if(mCheckLimits) mMaxBytesLeft -= istr.gcount();
	return istr;
}

std::istream& LLSDParser::get(
		std::istream& istr,
		std::streambuf& sb,
		char delim) const		
{
	istr.get(sb, delim);
	if(mCheckLimits) mMaxBytesLeft -= istr.gcount();
	return istr;
}

std::istream& LLSDParser::ignore(std::istream& istr) const
{
	istr.ignore();
	if(mCheckLimits) --mMaxBytesLeft;
	return istr;
}

std::istream& LLSDParser::putback(std::istream& istr, char c) const
{
	istr.putback(c);
	if(mCheckLimits) ++mMaxBytesLeft;
	return istr;
}

std::istream& LLSDParser::read(
	std::istream& istr,
	char* s,
	std::streamsize n) const
{
	istr.read(s, n);
	if(mCheckLimits) mMaxBytesLeft -= istr.gcount();
	return istr;
}

void LLSDParser::account(llssize bytes) const
{
	if(mCheckLimits) mMaxBytesLeft -= bytes;
}


/**
 * LLSDNotationParser
 */
LLSDNotationParser::LLSDNotationParser()
{
}	

// virtual
LLSDNotationParser::~LLSDNotationParser()
{ }

// virtual
S32 LLSDNotationParser::doParse(std::istream& istr, LLSD& data, S32 max_depth) const
{
	// map: { string:object, string:object }
	// array: [ object, object, object ]
	// undef: !
	// boolean: true | false | 1 | 0 | T | F | t | f | TRUE | FALSE
	// integer: i####
	// real: r####
	// uuid: u####
	// string: "g'day" | 'have a "nice" day' | s(size)"raw data"
	// uri: l"escaped"
	// date: d"YYYY-MM-DDTHH:MM:SS.FFZ"
	// binary: b##"ff3120ab1" | b(size)"raw data"
	char c;
	c = istr.peek();
	if (max_depth == 0)
	{
		return PARSE_FAILURE;
	}
	while(isspace(c))
	{
		// pop the whitespace.
		c = get(istr);
		c = istr.peek();
		continue;
	}
	if(!istr.good())
	{
		return 0;
	}
	S32 parse_count = 1;
	switch(c)
	{
	case '{':
	{
		S32 child_count = parseMap(istr, data, max_depth - 1);
		if((child_count == PARSE_FAILURE) || data.isUndefined())
		{
			parse_count = PARSE_FAILURE;
		}
		else
		{
			parse_count += child_count;
		}
		if(istr.fail())
		{
			LL_INFOS() << "STREAM FAILURE reading map." << LL_ENDL;
			parse_count = PARSE_FAILURE;
		}
		break;
	}

	case '[':
	{
		S32 child_count = parseArray(istr, data, max_depth - 1);
		if((child_count == PARSE_FAILURE) || data.isUndefined())
		{
			parse_count = PARSE_FAILURE;
		}
		else
		{
			parse_count += child_count;
		}
		if(istr.fail())
		{
			LL_INFOS() << "STREAM FAILURE reading array." << LL_ENDL;
			parse_count = PARSE_FAILURE;
		}
		break;
	}

	case '!':
		c = get(istr);
		data.clear();
		break;

	case '0':
		c = get(istr);
		data = false;
		break;

	case 'F':
	case 'f':
		ignore(istr);
		c = istr.peek();
		if(isalpha(c))
		{
			auto cnt = deserialize_boolean(
				istr,
				data,
				NOTATION_FALSE_SERIAL,
				false);
			if(PARSE_FAILURE == cnt) parse_count = cnt;
			else account(cnt);
		}
		else
		{
			data = false;
		}
		if(istr.fail())
		{
			LL_INFOS() << "STREAM FAILURE reading boolean." << LL_ENDL;
			parse_count = PARSE_FAILURE;
		}
		break;

	case '1':
		c = get(istr);
		data = true;
		break;

	case 'T':
	case 't':
		ignore(istr);
		c = istr.peek();
		if(isalpha(c))
		{
			auto cnt = deserialize_boolean(istr,data,NOTATION_TRUE_SERIAL,true);
			if(PARSE_FAILURE == cnt) parse_count = cnt;
			else account(cnt);
		}
		else
		{
			data = true;
		}
		if(istr.fail())
		{
			LL_INFOS() << "STREAM FAILURE reading boolean." << LL_ENDL;
			parse_count = PARSE_FAILURE;
		}
		break;

	case 'i':
	{
		c = get(istr);
		S32 integer = 0;
		istr >> integer;
		data = integer;
		if(istr.fail())
		{
			LL_INFOS() << "STREAM FAILURE reading integer." << LL_ENDL;
			parse_count = PARSE_FAILURE;
		}
		break;
	}

	case 'r':
	{
		c = get(istr);
		F64 real = 0.0;
		istr >> real;
		data = real;
		if(istr.fail())
		{
			LL_INFOS() << "STREAM FAILURE reading real." << LL_ENDL;
			parse_count = PARSE_FAILURE;
		}
		break;
	}

	case 'u':
	{
		c = get(istr);
		LLUUID id;
		istr >> id;
		data = id;
		if(istr.fail())
		{
			LL_INFOS() << "STREAM FAILURE reading uuid." << LL_ENDL;
			parse_count = PARSE_FAILURE;
		}
		break;
	}

	case '\"':
	case '\'':
	case 's':
		if(!parseString(istr, data))
		{
			parse_count = PARSE_FAILURE;
		}
		if(istr.fail())
		{
			LL_INFOS() << "STREAM FAILURE reading string." << LL_ENDL;
			parse_count = PARSE_FAILURE;
		}
		break;

	case 'l':
	{
		c = get(istr); // pop the 'l'
		c = get(istr); // pop the delimiter
		std::string str;
		auto cnt = deserialize_string_delim(istr, str, c);
		if(PARSE_FAILURE == cnt)
		{
			parse_count = PARSE_FAILURE;
		}
		else
		{
			data = LLURI(str);
			account(cnt);
		}
		if(istr.fail())
		{
			LL_INFOS() << "STREAM FAILURE reading link." << LL_ENDL;
			parse_count = PARSE_FAILURE;
		}
		break;
	}

	case 'd':
	{
		c = get(istr); // pop the 'd'
		c = get(istr); // pop the delimiter
		std::string str;
		auto cnt = deserialize_string_delim(istr, str, c);
		if(PARSE_FAILURE == cnt)
		{
			parse_count = PARSE_FAILURE;
		}
		else
		{
			data = LLDate(str);
			account(cnt);
		}
		if(istr.fail())
		{
			LL_INFOS() << "STREAM FAILURE reading date." << LL_ENDL;
			parse_count = PARSE_FAILURE;
		}
		break;
	}

	case 'b':
		if(!parseBinary(istr, data))
		{
			parse_count = PARSE_FAILURE;
		}
		if(istr.fail())
		{
			LL_INFOS() << "STREAM FAILURE reading data." << LL_ENDL;
			parse_count = PARSE_FAILURE;
		}
		break;

	default:
		parse_count = PARSE_FAILURE;
		LL_INFOS() << "Unrecognized character while parsing: int(" << int(c)
			<< ")" << LL_ENDL;
		break;
	}
	if(PARSE_FAILURE == parse_count)
	{
		data.clear();
	}
	return parse_count;
}

S32 LLSDNotationParser::parseMap(std::istream& istr, LLSD& map, S32 max_depth) const
{
	// map: { string:object, string:object }
	map = LLSD::emptyMap();
	S32 parse_count = 0;
	char c = get(istr);
	if(c == '{')
	{
		// eat commas, white
		bool found_name = false;
		std::string name;
		c = get(istr);
		while(c != '}' && istr.good())
		{
			if(!found_name)
			{
				if((c == '\"') || (c == '\'') || (c == 's'))
				{
					putback(istr, c);
					found_name = true;
					auto count = deserialize_string(istr, name, mMaxBytesLeft);
					if(PARSE_FAILURE == count) return PARSE_FAILURE;
					account(count);
				}
				c = get(istr);
			}
			else
			{
				if(isspace(c) || (c == ':'))
				{
					c = get(istr);
					continue;
				}
				putback(istr, c);
				LLSD child;
				S32 count = doParse(istr, child, max_depth);
				if(count > 0)
				{
					// There must be a value for every key, thus
					// child_count must be greater than 0.
					parse_count += count;
					map.insert(name, child);
				}
				else
				{
					return PARSE_FAILURE;
				}
				found_name = false;
				c = get(istr);
			}
		}
		if(c != '}')
		{
			map.clear();
			return PARSE_FAILURE;
		}
	}
	return parse_count;
}

S32 LLSDNotationParser::parseArray(std::istream& istr, LLSD& array, S32 max_depth) const
{
	// array: [ object, object, object ]
	array = LLSD::emptyArray();
	S32 parse_count = 0;
	char c = get(istr);
	if(c == '[')
	{
		// eat commas, white
		c = get(istr);
		while((c != ']') && istr.good())
		{
			LLSD child;
			if(isspace(c) || (c == ','))
			{
				c = get(istr);
				continue;
			}
			putback(istr, c);
			S32 count = doParse(istr, child, max_depth);
			if(PARSE_FAILURE == count)
			{
				return PARSE_FAILURE;
			}
			else
			{
				parse_count += count;
				array.append(child);
			}
			c = get(istr);
		}
		if(c != ']')
		{
			return PARSE_FAILURE;
		}
	}
	return parse_count;
}

bool LLSDNotationParser::parseString(std::istream& istr, LLSD& data) const
{
	std::string value;
	auto count = deserialize_string(istr, value, mMaxBytesLeft);
	if(PARSE_FAILURE == count) return false;
	account(count);
	data = value;
	return true;
}

bool LLSDNotationParser::parseBinary(std::istream& istr, LLSD& data) const
{
	// binary: b##"ff3120ab1"
	// or: b(len)"..."

	// I want to manually control those values here to make sure the
	// parser doesn't break when someone changes a constant somewhere
	// else.
	const U32 BINARY_BUFFER_SIZE = 256;
	const U32 STREAM_GET_COUNT = 255;

	// need to read the base out.
	char buf[BINARY_BUFFER_SIZE];		/* Flawfinder: ignore */
	get(istr, buf, STREAM_GET_COUNT, '"');
	char c = get(istr);
	if(c != '"') return false;
	if(0 == strncmp("b(", buf, 2))
	{
		// We probably have a valid raw binary stream. determine
		// the size, and read it.
		auto len = strtol(buf + 2, NULL, 0);
		if(mCheckLimits && (len > mMaxBytesLeft)) return false;
		std::vector<U8> value;
		if(len)
		{
			value.resize(len);
			account(fullread(istr, (char *)&value[0], len));
		}
		c = get(istr); // strip off the trailing double-quote
		data = value;
	}
	else if(0 == strncmp("b64", buf, 3))
	{
		// *FIX: A bit inefficient, but works for now. To make the
		// format better, I would need to add a hint into the
		// serialization format that indicated how long it was.
		std::stringstream coded_stream;
		get(istr, *(coded_stream.rdbuf()), '\"');
		c = get(istr);
		std::string encoded(coded_stream.str());
		S32 len = apr_base64_decode_len(encoded.c_str());
		std::vector<U8> value;
		if(len)
		{
			value.resize(len);
			len = apr_base64_decode_binary(&value[0], encoded.c_str());
			value.resize(len);
		}
		data = value;
	}
	else if(0 == strncmp("b16", buf, 3))
	{
		// yay, base 16. We pop the next character which is either a
		// double quote or base 16 data. If it's a double quote, we're
		// done parsing. If it's not, put the data back, and read the
		// stream until the next double quote.
		char* read;	 /*Flawfinder: ignore*/
		U8 byte;
		U8 byte_buffer[BINARY_BUFFER_SIZE];
		U8* write;
		std::vector<U8> value;
		c = get(istr);
		while(c != '"')
		{
			putback(istr, c);
			read = buf;
			write = byte_buffer;
			get(istr, buf, STREAM_GET_COUNT, '"');
			c = get(istr);
			while(*read != '\0')	 /*Flawfinder: ignore*/
			{
				byte = hex_as_nybble(*read++);
				byte = byte << 4;
				byte |= hex_as_nybble(*read++);
				*write++ = byte;
			}
			// copy the data out of the byte buffer
			value.insert(value.end(), byte_buffer, write);
		}
		data = value;
	}
	else
	{
		return false;
	}
	return true;
}


/**
 * LLSDBinaryParser
 */
LLSDBinaryParser::LLSDBinaryParser()
{
}

// virtual
LLSDBinaryParser::~LLSDBinaryParser()
{
}

// virtual
S32 LLSDBinaryParser::doParse(std::istream& istr, LLSD& data, S32 max_depth) const
{
/**
 * Undefined: '!'<br>
 * Boolean: '1' for true '0' for false<br>
 * Integer: 'i' + 4 bytes network byte order<br>
 * Real: 'r' + 8 bytes IEEE double<br>
 * UUID: 'u' + 16 byte unsigned integer<br>
 * String: 's' + 4 byte integer size + string<br>
 *  strings also secretly support the notation format
 * Date: 'd' + 8 byte IEEE double for seconds since epoch<br>
 * URI: 'l' + 4 byte integer size + string uri<br>
 * Binary: 'b' + 4 byte integer size + binary data<br>
 * Array: '[' + 4 byte integer size  + all values + ']'<br>
 * Map: '{' + 4 byte integer size  every(key + value) + '}'<br>
 *  map keys are serialized as s + 4 byte integer size + string or in the
 *  notation format.
 */
	char c;
	c = get(istr);
	if(!istr.good())
	{
		return 0;
	}
	if (max_depth == 0)
	{
		return PARSE_FAILURE;
	}
	S32 parse_count = 1;
	switch(c)
	{
	case '{':
	{
		S32 child_count = parseMap(istr, data, max_depth - 1);
		if((child_count == PARSE_FAILURE) || data.isUndefined())
		{
			parse_count = PARSE_FAILURE;
		}
		else
		{
			parse_count += child_count;
		}
		if(istr.fail())
		{
			LL_INFOS() << "STREAM FAILURE reading binary map." << LL_ENDL;
			parse_count = PARSE_FAILURE;
		}
		break;
	}

	case '[':
	{
		S32 child_count = parseArray(istr, data, max_depth - 1);
		if((child_count == PARSE_FAILURE) || data.isUndefined())
		{
			parse_count = PARSE_FAILURE;
		}
		else
		{
			parse_count += child_count;
		}
		if(istr.fail())
		{
			LL_INFOS() << "STREAM FAILURE reading binary array." << LL_ENDL;
			parse_count = PARSE_FAILURE;
		}
		break;
	}

	case '!':
		data.clear();
		break;

	case '0':
		data = false;
		break;

	case '1':
		data = true;
		break;

	case 'i':
	{
		U32 value_nbo = 0;
		read(istr, (char*)&value_nbo, sizeof(U32));	 /*Flawfinder: ignore*/
		data = (S32)ntohl(value_nbo);
		if(istr.fail())
		{
			LL_INFOS() << "STREAM FAILURE reading binary integer." << LL_ENDL;
		}
		break;
	}

	case 'r':
	{
		F64 real_nbo = 0.0;
		read(istr, (char*)&real_nbo, sizeof(F64));	 /*Flawfinder: ignore*/
		data = ll_ntohd(real_nbo);
		if(istr.fail())
		{
			LL_INFOS() << "STREAM FAILURE reading binary real." << LL_ENDL;
		}
		break;
	}

	case 'u':
	{
		LLUUID id;
		read(istr, (char*)(&id.mData), UUID_BYTES);	 /*Flawfinder: ignore*/
		data = id;
		if(istr.fail())
		{
			LL_INFOS() << "STREAM FAILURE reading binary uuid." << LL_ENDL;
		}
		break;
	}

	case '\'':
	case '"':
	{
		std::string value;
		auto cnt = deserialize_string_delim(istr, value, c);
		if(PARSE_FAILURE == cnt)
		{
			parse_count = PARSE_FAILURE;
		}
		else
		{
			data = value;
			account(cnt);
		}
		if(istr.fail())
		{
			LL_INFOS() << "STREAM FAILURE reading binary (notation-style) string."
				<< LL_ENDL;
			parse_count = PARSE_FAILURE;
		}
		break;
	}

	case 's':
	{
		std::string value;
		if(parseString(istr, value))
		{
			data = value;
		}
		else
		{
			parse_count = PARSE_FAILURE;
		}
		if(istr.fail())
		{
			LL_INFOS() << "STREAM FAILURE reading binary string." << LL_ENDL;
			parse_count = PARSE_FAILURE;
		}
		break;
	}

	case 'l':
	{
		std::string value;
		if(parseString(istr, value))
		{
			data = LLURI(value);
		}
		else
		{
			parse_count = PARSE_FAILURE;
		}
		if(istr.fail())
		{
			LL_INFOS() << "STREAM FAILURE reading binary link." << LL_ENDL;
			parse_count = PARSE_FAILURE;
		}
		break;
	}

	case 'd':
	{
		F64 real = 0.0;
		read(istr, (char*)&real, sizeof(F64));	 /*Flawfinder: ignore*/
		data = LLDate(real);
		if(istr.fail())
		{
			LL_INFOS() << "STREAM FAILURE reading binary date." << LL_ENDL;
			parse_count = PARSE_FAILURE;
		}
		break;
	}

	case 'b':
	{
		// We probably have a valid raw binary stream. determine
		// the size, and read it.
		U32 size_nbo = 0;
		read(istr, (char*)&size_nbo, sizeof(U32));	/*Flawfinder: ignore*/
		S32 size = (S32)ntohl(size_nbo);
		if(mCheckLimits && (size > mMaxBytesLeft))
		{
			parse_count = PARSE_FAILURE;
		}
		else
		{
			std::vector<U8> value;
			if(size > 0)
			{
				value.resize(size);
				account(fullread(istr, (char*)&value[0], size));
			}
			data = value;
		}
		if(istr.fail())
		{
			LL_INFOS() << "STREAM FAILURE reading binary." << LL_ENDL;
			parse_count = PARSE_FAILURE;
		}
		break;
	}

	default:
		parse_count = PARSE_FAILURE;
		LL_INFOS() << "Unrecognized character while parsing: int(" << int(c)
			<< ")" << LL_ENDL;
		break;
	}
	if(PARSE_FAILURE == parse_count)
	{
		data.clear();
	}
	return parse_count;
}

S32 LLSDBinaryParser::parseMap(std::istream& istr, LLSD& map, S32 max_depth) const
{
	map = LLSD::emptyMap();
	U32 value_nbo = 0;
	read(istr, (char*)&value_nbo, sizeof(U32));		 /*Flawfinder: ignore*/
	S32 size = (S32)ntohl(value_nbo);
	S32 parse_count = 0;
	S32 count = 0;
	char c = get(istr);
	while(c != '}' && (count < size) && istr.good())
	{
		std::string name;
		switch(c)
		{
		case 'k':
			if(!parseString(istr, name))
			{
				return PARSE_FAILURE;
			}
			break;
		case '\'':
		case '"':
		{
			auto cnt = deserialize_string_delim(istr, name, c);
			if(PARSE_FAILURE == cnt) return PARSE_FAILURE;
			account(cnt);
			break;
		}
		}
		LLSD child;
		S32 child_count = doParse(istr, child, max_depth);
		if(child_count > 0)
		{
			// There must be a value for every key, thus child_count
			// must be greater than 0.
			parse_count += child_count;
			map.insert(name, child);
		}
		else
		{
			return PARSE_FAILURE;
		}
		++count;
		c = get(istr);
	}
	if((c != '}') || (count < size))
	{
		// Make sure it is correctly terminated and we parsed as many
		// as were said to be there.
		return PARSE_FAILURE;
	}
	return parse_count;
}

S32 LLSDBinaryParser::parseArray(std::istream& istr, LLSD& array, S32 max_depth) const
{
	array = LLSD::emptyArray();
	U32 value_nbo = 0;
	read(istr, (char*)&value_nbo, sizeof(U32));		 /*Flawfinder: ignore*/
	S32 size = (S32)ntohl(value_nbo);

	// *FIX: This would be a good place to reserve some space in the
	// array...

	S32 parse_count = 0;
	S32 count = 0;
	char c = istr.peek();
	while((c != ']') && (count < size) && istr.good())
	{
		LLSD child;
		S32 child_count = doParse(istr, child, max_depth);
		if(PARSE_FAILURE == child_count)
		{
			return PARSE_FAILURE;
		}
		if(child_count)
		{
			parse_count += child_count;
			array.append(child);
		}
		++count;
		c = istr.peek();
	}
	c = get(istr);
	if((c != ']') || (count < size))
	{
		// Make sure it is correctly terminated and we parsed as many
		// as were said to be there.
		return PARSE_FAILURE;
	}
	return parse_count;
}

bool LLSDBinaryParser::parseString(
	std::istream& istr,
	std::string& value) const
{
	// *FIX: This is memory inefficient.
	U32 value_nbo = 0;
	read(istr, (char*)&value_nbo, sizeof(U32));		 /*Flawfinder: ignore*/
	S32 size = (S32)ntohl(value_nbo);
	if(mCheckLimits && (size > mMaxBytesLeft)) return false;
	if(size < 0) return false;
	std::vector<char> buf;
	if(size)
	{
		buf.resize(size);
		account(fullread(istr, &buf[0], size));
		value.assign(buf.begin(), buf.end());
	}
	return true;
}


/**
 * LLSDFormatter
 */
LLSDFormatter::LLSDFormatter(bool boolAlpha, const std::string& realFmt, EFormatterOptions options):
    mOptions(options)
{
    boolalpha(boolAlpha);
    realFormat(realFmt);
}

// virtual
LLSDFormatter::~LLSDFormatter()
{ }

void LLSDFormatter::boolalpha(bool alpha)
{
	mBoolAlpha = alpha;
}

void LLSDFormatter::realFormat(const std::string& format)
{
	mRealFormat = format;
}

S32 LLSDFormatter::format(const LLSD& data, std::ostream& ostr) const
{
    // pass options captured by constructor
    return format(data, ostr, mOptions);
}

S32 LLSDFormatter::format(const LLSD& data, std::ostream& ostr, EFormatterOptions options) const
{
    return format_impl(data, ostr, options, 0);
}

void LLSDFormatter::formatReal(LLSD::Real real, std::ostream& ostr) const
{
	std::string buffer = llformat(mRealFormat.c_str(), real);
	ostr << buffer;
}

/**
 * LLSDNotationFormatter
 */
LLSDNotationFormatter::LLSDNotationFormatter(bool boolAlpha, const std::string& realFormat,
                                             EFormatterOptions options):
    LLSDFormatter(boolAlpha, realFormat, options)
{
}

// virtual
LLSDNotationFormatter::~LLSDNotationFormatter()
{ }

// static
std::string LLSDNotationFormatter::escapeString(const std::string& in)
{
	std::ostringstream ostr;
	serialize_string(in, ostr);
	return ostr.str();
}

S32 LLSDNotationFormatter::format_impl(const LLSD& data, std::ostream& ostr,
									   EFormatterOptions options, U32 level) const
{
	S32 format_count = 1;
	std::string pre;
	std::string post;

	if (options & LLSDFormatter::OPTIONS_PRETTY)
	{
		for (U32 i = 0; i < level; i++)
		{
			pre += "    ";
		}
		post = "\n";
	}

	switch(data.type())
	{
	case LLSD::TypeMap:
	{
		if (0 != level) ostr << post << pre;
		ostr << "{";
		std::string inner_pre;
		if (options & LLSDFormatter::OPTIONS_PRETTY)
		{
			inner_pre = pre + "    ";
		}

		bool need_comma = false;
		LLSD::map_const_iterator iter = data.beginMap();
		LLSD::map_const_iterator end = data.endMap();
		for(; iter != end; ++iter)
		{
			if(need_comma) ostr << ",";
			need_comma = true;
			ostr << post << inner_pre << '\'';
			serialize_string((*iter).first, ostr);
			ostr << "':";
			format_count += format_impl((*iter).second, ostr, options, level + 2);
		}
		ostr << post << pre << "}";
		break;
	}

	case LLSD::TypeArray:
	{
		ostr << post << pre << "[";
		bool need_comma = false;
		LLSD::array_const_iterator iter = data.beginArray();
		LLSD::array_const_iterator end = data.endArray();
		for(; iter != end; ++iter)
		{
			if(need_comma) ostr << ",";
			need_comma = true;
			format_count += format_impl(*iter, ostr, options, level + 1);
		}
		ostr << "]";
		break;
	}

	case LLSD::TypeUndefined:
		ostr << "!";
		break;

	case LLSD::TypeBoolean:
		if(mBoolAlpha ||
#if( LL_WINDOWS || __GNUC__ > 2)
		   (ostr.flags() & std::ios::boolalpha)
#else
		   (ostr.flags() & 0x0100)
#endif
			)
		{
			ostr << (data.asBoolean()
					 ? NOTATION_TRUE_SERIAL : NOTATION_FALSE_SERIAL);
		}
		else
		{
			ostr << (data.asBoolean() ? 1 : 0);
		}
		break;

	case LLSD::TypeInteger:
		ostr << "i" << data.asInteger();
		break;

	case LLSD::TypeReal:
		ostr << "r";
		if(mRealFormat.empty())
		{
			ostr << data.asReal();
		}
		else
		{
			formatReal(data.asReal(), ostr);
		}
		break;

	case LLSD::TypeUUID:
		ostr << "u" << data.asUUID();
		break;

	case LLSD::TypeString:
		ostr << '\'';
		serialize_string(data.asStringRef(), ostr);
		ostr << '\'';
		break;

	case LLSD::TypeDate:
		ostr << "d\"" << data.asDate() << "\"";
		break;

	case LLSD::TypeURI:
		ostr << "l\"";
		serialize_string(data.asString(), ostr);
		ostr << "\"";
		break;

	case LLSD::TypeBinary:
	{
		// *FIX: memory inefficient.
		const std::vector<U8>& buffer = data.asBinary();
		if (options & LLSDFormatter::OPTIONS_PRETTY_BINARY)
		{
			ostr << "b16\"";
			if (! buffer.empty())
			{
				std::ios_base::fmtflags old_flags = ostr.flags();
				ostr.setf( std::ios::hex, std::ios::basefield );
				// It shouldn't strictly matter whether the emitted hex digits
				// are uppercase; LLSDNotationParser handles either; but as of
				// 2020-05-13, Python's llbase.llsd requires uppercase hex.
				ostr << std::uppercase;
				auto oldfill(ostr.fill('0'));
				auto oldwidth(ostr.width());
				for (size_t i = 0; i < buffer.size(); i++)
				{
					// have to restate setw() before every conversion
					ostr << std::setw(2) << (int) buffer[i];
				}
				ostr.width(oldwidth);
				ostr.fill(oldfill);
				ostr.flags(old_flags);
			}
		}
		else                        // ! OPTIONS_PRETTY_BINARY
		{
			ostr << "b(" << buffer.size() << ")\"";
			if (! buffer.empty())
			{
				ostr.write((const char*)&buffer[0], buffer.size());
			}
		}
		ostr << "\"";
		break;
	}

	default:
		// *NOTE: This should never happen.
		ostr << "!";
		break;
	}
	return format_count;
}

/**
 * LLSDBinaryFormatter
 */
LLSDBinaryFormatter::LLSDBinaryFormatter(bool boolAlpha, const std::string& realFormat,
                                         EFormatterOptions options):
    LLSDFormatter(boolAlpha, realFormat, options)
{
}

// virtual
LLSDBinaryFormatter::~LLSDBinaryFormatter()
{ }

// virtual
S32 LLSDBinaryFormatter::format_impl(const LLSD& data, std::ostream& ostr,
									 EFormatterOptions options, U32 level) const
{
	S32 format_count = 1;
	switch(data.type())
	{
	case LLSD::TypeMap:
	{
		ostr.put('{');
		U32 size_nbo = htonl(data.size());
		ostr.write((const char*)(&size_nbo), sizeof(U32));
		LLSD::map_const_iterator iter = data.beginMap();
		LLSD::map_const_iterator end = data.endMap();
		for(; iter != end; ++iter)
		{
			ostr.put('k');
			formatString((*iter).first, ostr);
			format_count += format_impl((*iter).second, ostr, options, level+1);
		}
		ostr.put('}');
		break;
	}

	case LLSD::TypeArray:
	{
		ostr.put('[');
		U32 size_nbo = htonl(data.size());
		ostr.write((const char*)(&size_nbo), sizeof(U32));
		LLSD::array_const_iterator iter = data.beginArray();
		LLSD::array_const_iterator end = data.endArray();
		for(; iter != end; ++iter)
		{
			format_count += format_impl(*iter, ostr, options, level+1);
		}
		ostr.put(']');
		break;
	}

	case LLSD::TypeUndefined:
		ostr.put('!');
		break;

	case LLSD::TypeBoolean:
		if(data.asBoolean()) ostr.put(BINARY_TRUE_SERIAL);
		else ostr.put(BINARY_FALSE_SERIAL);
		break;

	case LLSD::TypeInteger:
	{
		ostr.put('i');
		U32 value_nbo = htonl(data.asInteger());
		ostr.write((const char*)(&value_nbo), sizeof(U32));
		break;
	}

	case LLSD::TypeReal:
	{
		ostr.put('r');
		F64 value_nbo = ll_htond(data.asReal());
		ostr.write((const char*)(&value_nbo), sizeof(F64));
		break;
	}

	case LLSD::TypeUUID:
	{
		ostr.put('u');
		LLUUID temp = data.asUUID();
		ostr.write((const char*)(&(temp.mData)), UUID_BYTES);
		break;
	}

	case LLSD::TypeString:
		ostr.put('s');
		formatString(data.asStringRef(), ostr);
		break;

	case LLSD::TypeDate:
	{
		ostr.put('d');
		F64 value = data.asReal();
		ostr.write((const char*)(&value), sizeof(F64));
		break;
	}

	case LLSD::TypeURI:
		ostr.put('l');
		formatString(data.asString(), ostr);
		break;

	case LLSD::TypeBinary:
	{
		ostr.put('b');
		const std::vector<U8>& buffer = data.asBinary();
		U32 size_nbo = htonl(buffer.size());
		ostr.write((const char*)(&size_nbo), sizeof(U32));
		if(buffer.size()) ostr.write((const char*)&buffer[0], buffer.size());
		break;
	}

	default:
		// *NOTE: This should never happen.
		ostr.put('!');
		break;
	}
	return format_count;
}

void LLSDBinaryFormatter::formatString(
	const std::string& string,
	std::ostream& ostr) const
{
	U32 size_nbo = htonl(string.size());
	ostr.write((const char*)(&size_nbo), sizeof(U32));
	ostr.write(string.c_str(), string.size());
}

/**
 * local functions
 */
llssize deserialize_string(std::istream& istr, std::string& value, llssize max_bytes)
{
	int c = istr.get();
	if(istr.fail())
	{
		// No data in stream, bail out but mention the character we
		// grabbed.
		return LLSDParser::PARSE_FAILURE;
	}

	llssize rv = LLSDParser::PARSE_FAILURE;
	switch(c)
	{
	case '\'':
	case '"':
		rv = deserialize_string_delim(istr, value, c);
		break;
	case 's':
		// technically, less than max_bytes, but this is just meant to
		// catch egregious protocol errors. parse errors will be
		// caught in the case of incorrect counts.
		rv = deserialize_string_raw(istr, value, max_bytes);
		break;
	default:
		break;
	}
	if(LLSDParser::PARSE_FAILURE == rv) return rv;
	return rv + 1; // account for the character grabbed at the top.
}

llssize deserialize_string_delim(
	std::istream& istr,
	std::string& value,
	char delim)
{
	std::ostringstream write_buffer;
	bool found_escape = false;
	bool found_hex = false;
	bool found_digit = false;
	U8 byte = 0;
	llssize count = 0;

	while (true)
	{
		int next_byte = istr.get();
		++count;

		if(istr.fail())
		{
			// If our stream is empty, break out
			value = write_buffer.str();
			return LLSDParser::PARSE_FAILURE;
		}

		char next_char = (char)next_byte; // Now that we know it's not EOF

		if(found_escape)
		{
			// next character(s) is a special sequence.
			if(found_hex)
			{
				if(found_digit)
				{
					found_digit = false;
					found_hex = false;
					found_escape = false;
					byte = byte << 4;
					byte |= hex_as_nybble(next_char);
					write_buffer << byte;
					byte = 0;
				}
				else
				{
					// next character is the first nybble of
					//
					found_digit = true;
					byte = hex_as_nybble(next_char);
				}
			}
			else if(next_char == 'x')
			{
				found_hex = true;
			}
			else
			{
				switch(next_char)
				{
				case 'a':
					write_buffer << '\a';
					break;
				case 'b':
					write_buffer << '\b';
					break;
				case 'f':
					write_buffer << '\f';
					break;
				case 'n':
					write_buffer << '\n';
					break;
				case 'r':
					write_buffer << '\r';
					break;
				case 't':
					write_buffer << '\t';
					break;
				case 'v':
					write_buffer << '\v';
					break;
				default:
					write_buffer << next_char;
					break;
				}
				found_escape = false;
			}
		}
		else if(next_char == '\\')
		{
			found_escape = true;
		}
		else if(next_char == delim)
		{
			break;
		}
		else
		{
			write_buffer << next_char;
		}
	}

	value = write_buffer.str();
	return count;
}

llssize deserialize_string_raw(
	std::istream& istr,
	std::string& value,
	llssize max_bytes)
{
	llssize count = 0;
	const S32 BUF_LEN = 20;
	char buf[BUF_LEN];		/* Flawfinder: ignore */
	istr.get(buf, BUF_LEN - 1, ')');
	count += istr.gcount();
	int c = istr.get();
	c = istr.get();
	count += 2;
	if(((c == '"') || (c == '\'')) && (buf[0] == '('))
	{
		// We probably have a valid raw string. determine
		// the size, and read it.
		// *FIX: This is memory inefficient.
		auto len = strtol(buf + 1, NULL, 0);
		if((max_bytes>0)&&(len>max_bytes)) return LLSDParser::PARSE_FAILURE;
		std::vector<char> buf;
		if(len)
		{
			buf.resize(len);
			count += fullread(istr, (char *)&buf[0], len);
			value.assign(buf.begin(), buf.end());
		}
		c = istr.get();
		++count;
		if(!((c == '"') || (c == '\'')))
		{
			return LLSDParser::PARSE_FAILURE;
		}
	}
	else
	{
		return LLSDParser::PARSE_FAILURE;
	}
	return count;
}

static const char* NOTATION_STRING_CHARACTERS[256] =
{
	"\\x00",	// 0
	"\\x01",	// 1
	"\\x02",	// 2
	"\\x03",	// 3
	"\\x04",	// 4
	"\\x05",	// 5
	"\\x06",	// 6
	"\\a",		// 7
	"\\b",		// 8
	"\\t",		// 9
	"\\n",		// 10
	"\\v",		// 11
	"\\f",		// 12
	"\\r",		// 13
	"\\x0e",	// 14
	"\\x0f",	// 15
	"\\x10",	// 16
	"\\x11",	// 17
	"\\x12",	// 18
	"\\x13",	// 19
	"\\x14",	// 20
	"\\x15",	// 21
	"\\x16",	// 22
	"\\x17",	// 23
	"\\x18",	// 24
	"\\x19",	// 25
	"\\x1a",	// 26
	"\\x1b",	// 27
	"\\x1c",	// 28
	"\\x1d",	// 29
	"\\x1e",	// 30
	"\\x1f",	// 31
	" ",		// 32
	"!",		// 33
	"\"",		// 34
	"#",		// 35
	"$",		// 36
	"%",		// 37
	"&",		// 38
	"\\'",		// 39
	"(",		// 40
	")",		// 41
	"*",		// 42
	"+",		// 43
	",",		// 44
	"-",		// 45
	".",		// 46
	"/",		// 47
	"0",		// 48
	"1",		// 49
	"2",		// 50
	"3",		// 51
	"4",		// 52
	"5",		// 53
	"6",		// 54
	"7",		// 55
	"8",		// 56
	"9",		// 57
	":",		// 58
	";",		// 59
	"<",		// 60
	"=",		// 61
	">",		// 62
	"?",		// 63
	"@",		// 64
	"A",		// 65
	"B",		// 66
	"C",		// 67
	"D",		// 68
	"E",		// 69
	"F",		// 70
	"G",		// 71
	"H",		// 72
	"I",		// 73
	"J",		// 74
	"K",		// 75
	"L",		// 76
	"M",		// 77
	"N",		// 78
	"O",		// 79
	"P",		// 80
	"Q",		// 81
	"R",		// 82
	"S",		// 83
	"T",		// 84
	"U",		// 85
	"V",		// 86
	"W",		// 87
	"X",		// 88
	"Y",		// 89
	"Z",		// 90
	"[",		// 91
	"\\\\",		// 92
	"]",		// 93
	"^",		// 94
	"_",		// 95
	"`",		// 96
	"a",		// 97
	"b",		// 98
	"c",		// 99
	"d",		// 100
	"e",		// 101
	"f",		// 102
	"g",		// 103
	"h",		// 104
	"i",		// 105
	"j",		// 106
	"k",		// 107
	"l",		// 108
	"m",		// 109
	"n",		// 110
	"o",		// 111
	"p",		// 112
	"q",		// 113
	"r",		// 114
	"s",		// 115
	"t",		// 116
	"u",		// 117
	"v",		// 118
	"w",		// 119
	"x",		// 120
	"y",		// 121
	"z",		// 122
	"{",		// 123
	"|",		// 124
	"}",		// 125
	"~",		// 126
	"\\x7f",	// 127
	"\\x80",	// 128
	"\\x81",	// 129
	"\\x82",	// 130
	"\\x83",	// 131
	"\\x84",	// 132
	"\\x85",	// 133
	"\\x86",	// 134
	"\\x87",	// 135
	"\\x88",	// 136
	"\\x89",	// 137
	"\\x8a",	// 138
	"\\x8b",	// 139
	"\\x8c",	// 140
	"\\x8d",	// 141
	"\\x8e",	// 142
	"\\x8f",	// 143
	"\\x90",	// 144
	"\\x91",	// 145
	"\\x92",	// 146
	"\\x93",	// 147
	"\\x94",	// 148
	"\\x95",	// 149
	"\\x96",	// 150
	"\\x97",	// 151
	"\\x98",	// 152
	"\\x99",	// 153
	"\\x9a",	// 154
	"\\x9b",	// 155
	"\\x9c",	// 156
	"\\x9d",	// 157
	"\\x9e",	// 158
	"\\x9f",	// 159
	"\\xa0",	// 160
	"\\xa1",	// 161
	"\\xa2",	// 162
	"\\xa3",	// 163
	"\\xa4",	// 164
	"\\xa5",	// 165
	"\\xa6",	// 166
	"\\xa7",	// 167
	"\\xa8",	// 168
	"\\xa9",	// 169
	"\\xaa",	// 170
	"\\xab",	// 171
	"\\xac",	// 172
	"\\xad",	// 173
	"\\xae",	// 174
	"\\xaf",	// 175
	"\\xb0",	// 176
	"\\xb1",	// 177
	"\\xb2",	// 178
	"\\xb3",	// 179
	"\\xb4",	// 180
	"\\xb5",	// 181
	"\\xb6",	// 182
	"\\xb7",	// 183
	"\\xb8",	// 184
	"\\xb9",	// 185
	"\\xba",	// 186
	"\\xbb",	// 187
	"\\xbc",	// 188
	"\\xbd",	// 189
	"\\xbe",	// 190
	"\\xbf",	// 191
	"\\xc0",	// 192
	"\\xc1",	// 193
	"\\xc2",	// 194
	"\\xc3",	// 195
	"\\xc4",	// 196
	"\\xc5",	// 197
	"\\xc6",	// 198
	"\\xc7",	// 199
	"\\xc8",	// 200
	"\\xc9",	// 201
	"\\xca",	// 202
	"\\xcb",	// 203
	"\\xcc",	// 204
	"\\xcd",	// 205
	"\\xce",	// 206
	"\\xcf",	// 207
	"\\xd0",	// 208
	"\\xd1",	// 209
	"\\xd2",	// 210
	"\\xd3",	// 211
	"\\xd4",	// 212
	"\\xd5",	// 213
	"\\xd6",	// 214
	"\\xd7",	// 215
	"\\xd8",	// 216
	"\\xd9",	// 217
	"\\xda",	// 218
	"\\xdb",	// 219
	"\\xdc",	// 220
	"\\xdd",	// 221
	"\\xde",	// 222
	"\\xdf",	// 223
	"\\xe0",	// 224
	"\\xe1",	// 225
	"\\xe2",	// 226
	"\\xe3",	// 227
	"\\xe4",	// 228
	"\\xe5",	// 229
	"\\xe6",	// 230
	"\\xe7",	// 231
	"\\xe8",	// 232
	"\\xe9",	// 233
	"\\xea",	// 234
	"\\xeb",	// 235
	"\\xec",	// 236
	"\\xed",	// 237
	"\\xee",	// 238
	"\\xef",	// 239
	"\\xf0",	// 240
	"\\xf1",	// 241
	"\\xf2",	// 242
	"\\xf3",	// 243
	"\\xf4",	// 244
	"\\xf5",	// 245
	"\\xf6",	// 246
	"\\xf7",	// 247
	"\\xf8",	// 248
	"\\xf9",	// 249
	"\\xfa",	// 250
	"\\xfb",	// 251
	"\\xfc",	// 252
	"\\xfd",	// 253
	"\\xfe",	// 254
	"\\xff"		// 255
};

void serialize_string(const std::string& value, std::ostream& str)
{
	std::string::const_iterator it = value.begin();
	std::string::const_iterator end = value.end();
	U8 c;
	for(; it != end; ++it)
	{
		c = (U8)(*it);
		str << NOTATION_STRING_CHARACTERS[c];
	}
}

llssize deserialize_boolean(
	std::istream& istr,
	LLSD& data,
	const std::string& compare,
	bool value)
{
	//
	// this method is a little goofy, because it gets the stream at
	// the point where the t or f has already been
	// consumed. Basically, parse for a patch to the string passed in
	// starting at index 1. If it's a match:
	//  * assign data to value
	//  * return the number of bytes read
	// otherwise:
	//  * set data to LLSD::null
	//  * return LLSDParser::PARSE_FAILURE (-1)
	//
	llssize bytes_read = 0;
	std::string::size_type ii = 0;
	char c = istr.peek();
	while((++ii < compare.size())
		  && (tolower(c) == (int)compare[ii])
		  && istr.good())
	{
		istr.ignore();
		++bytes_read;
		c = istr.peek();
	}
	if(compare.size() != ii)
	{
		data.clear();
		return LLSDParser::PARSE_FAILURE;
	}
	data = value;
	return bytes_read;
}

std::ostream& operator<<(std::ostream& s, const LLSD& llsd)
{
	s << LLSDNotationStreamer(llsd);
	return s;
}


//dirty little zippers -- yell at davep if these are horrid

//return a string containing gzipped bytes of binary serialized LLSD
// VERY inefficient -- creates several copies of LLSD block in memory
std::string zip_llsd(LLSD& data)
{ 
	std::stringstream llsd_strm;

	LLSDSerialize::toBinary(data, llsd_strm);

	const U32 CHUNK = 65536;

	z_stream strm;
	strm.zalloc = Z_NULL;
	strm.zfree = Z_NULL;
	strm.opaque = Z_NULL;

	S32 ret = deflateInit(&strm, Z_BEST_COMPRESSION);
	if (ret != Z_OK)
	{
		LL_WARNS() << "Failed to compress LLSD block." << LL_ENDL;
		return std::string();
	}

	std::string source = llsd_strm.str();

	U8 out[CHUNK];

	strm.avail_in = narrow(source.size());
	strm.next_in = (U8*) source.data();
	U8* output = NULL;

	U32 cur_size = 0;

	U32 have = 0;

	do
	{
		strm.avail_out = CHUNK;
		strm.next_out = out;

		ret = deflate(&strm, Z_FINISH);
		if (ret == Z_OK || ret == Z_STREAM_END)
		{ //copy result into output
			if (strm.avail_out >= CHUNK)
			{
				deflateEnd(&strm);
				free(output);
				LL_WARNS() << "Failed to compress LLSD block." << LL_ENDL;
				return std::string();
			}

			have = CHUNK-strm.avail_out;
			U8* new_output = (U8*) realloc(output, cur_size+have);
			if (new_output == NULL)
			{
				LL_WARNS() << "Failed to compress LLSD block: can't reallocate memory, current size: " << cur_size << " bytes; requested " << cur_size + have << " bytes." << LL_ENDL;
				deflateEnd(&strm);
				if (output)
				{
					free(output);
				}
				return std::string();
			}
			output = new_output;
			memcpy(output+cur_size, out, have);
			cur_size += have;
		}
		else 
		{
			deflateEnd(&strm);
			if(output)
				free(output);
			LL_WARNS() << "Failed to compress LLSD block." << LL_ENDL;
			return std::string();
		}
	}
	while (ret == Z_OK);

	std::string::size_type size = cur_size;

	std::string result((char*) output, size);
	deflateEnd(&strm);
	if(output)
		free(output);

	return result;
}

//decompress a block of LLSD from provided istream
// not very efficient -- creats a copy of decompressed LLSD block in memory
// and deserializes from that copy using LLSDSerialize
LLUZipHelper::EZipRresult LLUZipHelper::unzip_llsd(LLSD& data, std::istream& is, llssize size)
{
	std::unique_ptr<U8[]> in = std::unique_ptr<U8[]>(new(std::nothrow) U8[size]);
	if (!in)
	{
		return ZR_MEM_ERROR;
	}
	is.read((char*) in.get(), size); 

	return unzip_llsd(data, in.get(), size);
}

LLUZipHelper::EZipRresult LLUZipHelper::unzip_llsd(LLSD& data, const U8* in, llssize size)
{
	U8* result = NULL;
	U32 cur_size = 0;
	z_stream strm;
		
	constexpr U32 CHUNK = 1024 * 512;

	static thread_local std::unique_ptr<U8[]> out;
	if (!out)
	{
		out = std::unique_ptr<U8[]>(new(std::nothrow) U8[CHUNK]);
	}
		
	strm.zalloc = Z_NULL;
	strm.zfree = Z_NULL;
	strm.opaque = Z_NULL;
	strm.avail_in = (S32)size;
	strm.next_in = const_cast<U8*>(in);

	S32 ret = inflateInit(&strm);
	
	do
	{
		strm.avail_out = CHUNK;
		strm.next_out = out.get();
		ret = inflate(&strm, Z_NO_FLUSH);
		switch (ret)
		{
		case Z_NEED_DICT:
		case Z_DATA_ERROR:
		{
			inflateEnd(&strm);
			free(result);
			return ZR_DATA_ERROR;
		}
		case Z_STREAM_ERROR:
		case Z_BUF_ERROR:
		{
			inflateEnd(&strm);
			free(result);
			return ZR_BUFFER_ERROR;
		}

		case Z_MEM_ERROR:
		{
			inflateEnd(&strm);
			free(result);
			return ZR_MEM_ERROR;
		}
		}

		U32 have = CHUNK-strm.avail_out;

		U8* new_result = (U8*)realloc(result, cur_size + have);
		if (new_result == NULL)
		{
			inflateEnd(&strm);
			if (result)
			{
				free(result);
			}
			return ZR_MEM_ERROR;
		}
		result = new_result;
		memcpy(result+cur_size, out.get(), have);
		cur_size += have;

	} while (ret == Z_OK && ret != Z_STREAM_END);

	inflateEnd(&strm);

	if (ret != Z_STREAM_END)
	{
		free(result);
		return ZR_DATA_ERROR;
	}

	//result now points to the decompressed LLSD block
	{
		char* result_ptr = strip_deprecated_header((char*)result, cur_size);

		boost::iostreams::stream<boost::iostreams::array_source> istrm(result_ptr, cur_size);
		
		if (!LLSDSerialize::fromBinary(data, istrm, cur_size, UNZIP_LLSD_MAX_DEPTH))
		{
			free(result);
			return ZR_PARSE_ERROR;
		}
	}

	free(result);
	return ZR_OK;
}
//This unzip function will only work with a gzip header and trailer - while the contents
//of the actual compressed data is the same for either format (gzip vs zlib ), the headers
//and trailers are different for the formats.
<<<<<<< HEAD
U8* unzip_llsdNavMesh( bool& valid, size_t& outsize, std::istream& is, size_t size )
=======
U8* unzip_llsdNavMesh( bool& valid, size_t& outsize, std::istream& is, S32 size )
>>>>>>> a92f08b2
{
	if (size == 0)
	{
		LL_WARNS() << "No data to unzip." << LL_ENDL;
		return NULL;
	}

	U8* result = NULL;
	U32 cur_size = 0;
	z_stream strm;
		
	const U32 CHUNK = 0x4000;

	U8 *in = new(std::nothrow) U8[size];
	if (in == NULL)
	{
		LL_WARNS() << "Memory allocation failure." << LL_ENDL;
		return NULL;
	}
	is.read((char*) in, size); 

	U8 out[CHUNK];
		
	strm.zalloc = Z_NULL;
	strm.zfree = Z_NULL;
	strm.opaque = Z_NULL;
	strm.avail_in = size;
	strm.next_in = in;

	
	S32 ret = inflateInit2(&strm,  windowBits | ENABLE_ZLIB_GZIP );
	do
	{
		strm.avail_out = CHUNK;
		strm.next_out = out;
		ret = inflate(&strm, Z_NO_FLUSH);
		if (ret == Z_STREAM_ERROR)
		{
			inflateEnd(&strm);
			free(result);
			delete [] in;
			valid = false;
		}
		
		switch (ret)
		{
		case Z_NEED_DICT:
			ret = Z_DATA_ERROR;
		case Z_DATA_ERROR:
		case Z_MEM_ERROR:
			inflateEnd(&strm);
			free(result);
			delete [] in;
			valid = false;
			break;
		}

		U32 have = CHUNK-strm.avail_out;

		U8* new_result = (U8*) realloc(result, cur_size + have);
		if (new_result == NULL)
		{
			LL_WARNS() << "Failed to unzip LLSD NavMesh block: can't reallocate memory, current size: " << cur_size
				<< " bytes; requested " << cur_size + have
				<< " bytes; total syze: ." << size << " bytes."
				<< LL_ENDL;
			inflateEnd(&strm);
			if (result)
			{
				free(result);
			}
			delete[] in;
			valid = false;
			return NULL;
		}
		result = new_result;
		memcpy(result+cur_size, out, have);
		cur_size += have;

	} while (ret == Z_OK);

	inflateEnd(&strm);
	delete [] in;

	if (ret != Z_STREAM_END)
	{
		free(result);
		valid = false;
		return NULL;
	}

	//result now points to the decompressed LLSD block
	{
		outsize= cur_size;
		valid = true;		
	}

	return result;
}

char* strip_deprecated_header(char* in, U32& cur_size, U32* header_size)
{
	const char* deprecated_header = "<? LLSD/Binary ?>";
	constexpr size_t deprecated_header_size = sizeof(deprecated_header) - 1;

	if (cur_size > deprecated_header_size
		&& memcmp(in, deprecated_header, deprecated_header_size) == 0)
	{
		in = in + deprecated_header_size;
		cur_size = cur_size - deprecated_header_size;
		if (header_size)
		{
			*header_size = deprecated_header_size + 1;
		}
	}

	return in;
}<|MERGE_RESOLUTION|>--- conflicted
+++ resolved
@@ -2335,11 +2335,7 @@
 //This unzip function will only work with a gzip header and trailer - while the contents
 //of the actual compressed data is the same for either format (gzip vs zlib ), the headers
 //and trailers are different for the formats.
-<<<<<<< HEAD
-U8* unzip_llsdNavMesh( bool& valid, size_t& outsize, std::istream& is, size_t size )
-=======
 U8* unzip_llsdNavMesh( bool& valid, size_t& outsize, std::istream& is, S32 size )
->>>>>>> a92f08b2
 {
 	if (size == 0)
 	{
