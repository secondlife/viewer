--- conflicted
+++ resolved
@@ -14,22 +14,6 @@
 include(URIPARSER)
 include(Tracy)
 
-<<<<<<< HEAD
-include_directories(
-    ${EXPAT_INCLUDE_DIRS}
-    ${LLCOMMON_INCLUDE_DIRS}
-    ${JSONCPP_INCLUDE_DIR}
-    ${ZLIB_INCLUDE_DIRS}
-    ${URIPARSER_INCLUDE_DIRS}
-    ${TRACY_INCLUDE_DIR}
-    )
-
-# add_executable(lltreeiterators lltreeiterators.cpp)
-# 
-# target_link_libraries(lltreeiterators
-#     ${LLCOMMON_LIBRARIES})
-=======
->>>>>>> 2e713ea5
 
 set(llcommon_SOURCE_FILES
     apply.cpp
@@ -310,19 +294,7 @@
   LL_ADD_PROJECT_UNIT_TESTS(llcommon "${llcommon_TEST_SOURCE_FILES}")
 
   #set(TEST_DEBUG on)
-<<<<<<< HEAD
-  set(test_libs llcommon 
-      ${LLCOMMON_LIBRARIES} 
-      ${WINDOWS_LIBRARIES} 
-      ${GOOGLEMOCK_LIBRARIES} 
-      ${BOOST_FIBER_LIBRARY} 
-      ${BOOST_CONTEXT_LIBRARY} 
-      ${BOOST_THREAD_LIBRARY} 
-      ${BOOST_SYSTEM_LIBRARY})
-  LL_ADD_INTEGRATION_TEST(apply "" "${test_libs}")
-=======
   set(test_libs llcommon)
->>>>>>> 2e713ea5
   LL_ADD_INTEGRATION_TEST(bitpack "" "${test_libs}")
   LL_ADD_INTEGRATION_TEST(classic_callback "" "${test_libs}")
   LL_ADD_INTEGRATION_TEST(commonmisc "" "${test_libs}")
