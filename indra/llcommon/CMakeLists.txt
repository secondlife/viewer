--- conflicted
+++ resolved
@@ -128,10 +128,7 @@
 set(llcommon_HEADER_FILES
     CMakeLists.txt
 
-<<<<<<< HEAD
-=======
     chrono.h
->>>>>>> 3da7a50b
     classic_callback.h
     ctype_workaround.h
     fix_macros.h
