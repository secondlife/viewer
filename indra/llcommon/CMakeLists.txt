
# -*- cmake -*-

project(llcommon)

include(00-Common)
include(LLCommon)
include(Linking)
include(Boost)
include(Pth)
include(LLSharedLibs)
include(GoogleBreakpad)
include(GooglePerfTools)
include(Copy3rdPartyLibs)

include_directories(
    ${EXPAT_INCLUDE_DIRS}
    ${LLCOMMON_INCLUDE_DIRS}
    ${ZLIB_INCLUDE_DIRS}
    ${PTH_INCLUDE_DIRS}
    )

# add_executable(lltreeiterators lltreeiterators.cpp)
# 
# target_link_libraries(lltreeiterators
#     ${LLCOMMON_LIBRARIES})

set(llcommon_SOURCE_FILES
    imageids.cpp
    indra_constants.cpp
    llallocator.cpp
    llallocator_heap_profile.cpp
    llapp.cpp
    llapr.cpp
    llassettype.cpp
    llbase32.cpp
    llbase64.cpp
    llcommon.cpp
    llcommonutils.cpp
    llcoros.cpp
    llcrc.cpp
    llcriticaldamp.cpp
    llcursortypes.cpp
    lldate.cpp
    lldependencies.cpp
    lldictionary.cpp
    llerror.cpp
    llerrorthread.cpp
    llevent.cpp
    lleventapi.cpp
    lleventcoro.cpp
    lleventdispatcher.cpp
    lleventfilter.cpp
    llevents.cpp
    lleventtimer.cpp
    llfasttimer_class.cpp
    llmetricperformancetester.cpp
    llfile.cpp
    llfindlocale.cpp
    llfixedbuffer.cpp
    llfoldertype.cpp
    llformat.cpp
    llframetimer.cpp
    llheartbeat.cpp
    llliveappconfig.cpp
    lllivefile.cpp
    lllog.cpp
    llmd5.cpp
    llmemory.cpp
    llmemorystream.cpp
    llmemtype.cpp
    llmetrics.cpp
    llmortician.cpp
    lloptioninterface.cpp
    llptrto.cpp 
    llprocesslauncher.cpp
    llprocessor.cpp
    llqueuedthread.cpp
    llrand.cpp
    llrefcount.cpp
    llrun.cpp
    llsd.cpp
    llsdserialize.cpp
    llsdserialize_xml.cpp
    llsdutil.cpp
    llsecondlifeurls.cpp
    llsingleton.cpp
    llstat.cpp
    llstacktrace.cpp
    llstreamtools.cpp
    llstring.cpp
    llstringtable.cpp
    llsys.cpp
    llthread.cpp
    lltimer.cpp
    lluri.cpp
    lluuid.cpp
    llworkerthread.cpp
    metaclass.cpp
    metaproperty.cpp
    reflective.cpp
    timing.cpp
    u64.cpp
    )
    
set(llcommon_HEADER_FILES
    CMakeLists.txt

    bitpack.h
    ctype_workaround.h
    doublelinkedlist.h
    imageids.h
    indra_constants.h
    linden_common.h
    linked_lists.h
    llallocator.h
    llallocator_heap_profile.h
    llagentconstants.h
    llapp.h
    llapr.h
    llassettype.h
    llassoclist.h
    llavatarconstants.h
    llbase32.h
    llbase64.h
    llboost.h
    llchat.h
    llclickaction.h
    llcommon.h
    llcommonutils.h
    llcoros.h
    llcrc.h
    llcriticaldamp.h
    llcursortypes.h
    lldarray.h
    lldarrayptr.h
    lldate.h
    lldefs.h
    lldependencies.h
    lldeleteutils.h
    lldepthstack.h
    lldictionary.h
    lldlinked.h
    lldoubledispatch.h
    lldqueueptr.h
    llendianswizzle.h
    llenum.h
    llerror.h
    llerrorcontrol.h
    llerrorlegacy.h
    llerrorthread.h
    llevent.h
    lleventapi.h
    lleventcoro.h
    lleventdispatcher.h
    lleventfilter.h
    llevents.h
    lleventemitter.h
    llextendedstatus.h
    llfasttimer.h
<<<<<<< HEAD
    llmetricperformancetester.h
=======
    llfasttimer_class.h
>>>>>>> a8fbfa40
    llfile.h
    llfindlocale.h
    llfixedbuffer.h
    llfoldertype.h
    llformat.h
    llframetimer.h
    llhash.h
    llheartbeat.h
    llhttpstatuscodes.h
    llindexedqueue.h
    llinstancetracker.h
    llkeythrottle.h
    lllazy.h
    lllistenerwrapper.h
    lllinkedqueue.h
    llliveappconfig.h
    lllivefile.h
    lllocalidhashmap.h
    lllog.h
    lllslconstants.h
    llmap.h
    llmd5.h
    llmemory.h
    llmemorystream.h
    llmemtype.h
    llmetrics.h
    llmortician.h
    llnametable.h
    lloptioninterface.h
    llpointer.h
    llpreprocessor.h
    llpriqueuemap.h
    llprocesslauncher.h
    llprocessor.h
    llptrskiplist.h
    llptrskipmap.h
    llptrto.h
    llqueuedthread.h
    llrand.h
    llrefcount.h
    llrun.h
    llrefcount.h
    llsafehandle.h
    llsd.h
    llsdserialize.h
    llsdserialize_xml.h
    llsdutil.h
    llsecondlifeurls.h
    llsimplehash.h
    llsingleton.h
    llskiplist.h
    llskipmap.h
    llstack.h
    llstacktrace.h
    llstat.h
    llstatenums.h
    llstl.h
    llstreamtools.h
    llstrider.h
    llstring.h
    llstringtable.h
    llsys.h
    llthread.h
    lltimer.h
    lltreeiterators.h
    lluri.h
    lluuid.h
    lluuidhashmap.h
    llversionserver.h
    llversionviewer.h
    llworkerthread.h
    ll_template_cast.h
    metaclass.h
    metaclasst.h
    metaproperty.h
    metapropertyt.h
    reflective.h
    reflectivet.h
    roles_constants.h
    stdenums.h
    stdtypes.h
    string_table.h
    stringize.h
    timer.h
    timing.h
    u64.h
    )

set_source_files_properties(${llcommon_HEADER_FILES}
                            PROPERTIES HEADER_FILE_ONLY TRUE)

list(APPEND llcommon_SOURCE_FILES ${llcommon_HEADER_FILES})

if(LLCOMMON_LINK_SHARED)
    add_library (llcommon SHARED ${llcommon_SOURCE_FILES})
    ll_stage_sharedlib(llcommon)
else(LLCOMMON_LINK_SHARED)
    add_library (llcommon ${llcommon_SOURCE_FILES})
endif(LLCOMMON_LINK_SHARED)

target_link_libraries(
    llcommon
    ${BREAKPAD_EXCEPTION_HANDLER_LIBRARIES}
    ${APRUTIL_LIBRARIES}
    ${APR_LIBRARIES}
    ${EXPAT_LIBRARIES}
    ${ZLIB_LIBRARIES}
    ${WINDOWS_LIBRARIES}
    ${BOOST_PROGRAM_OPTIONS_LIBRARY}
    ${BOOST_REGEX_LIBRARY}
    ${PTH_LIBRARIES}
    ${GOOGLE_PERFTOOLS_LIBRARIES}
    )

add_dependencies(llcommon stage_third_party_libs)

if (LL_TESTS)
  include(LLAddBuildTest)
  SET(llcommon_TEST_SOURCE_FILES
    # unit-testing llcommon is not possible right now as the test-harness *itself* depends upon llcommon, causing a circular dependency.  Add your 'unit' tests as integration tests for now.
    )
  LL_ADD_PROJECT_UNIT_TESTS(llcommon "${llcommon_TEST_SOURCE_FILES}")

  #set(TEST_DEBUG on)
  set(test_libs llcommon ${LLCOMMON_LIBRARIES} ${WINDOWS_LIBRARIES} ${GOOGLEMOCK_LIBRARIES})
  LL_ADD_INTEGRATION_TEST(commonmisc "" "${test_libs}")
  LL_ADD_INTEGRATION_TEST(bitpack "" "${test_libs}")
  LL_ADD_INTEGRATION_TEST(llbase64 "" "${test_libs}")
  LL_ADD_INTEGRATION_TEST(lldate "" "${test_libs}")
  LL_ADD_INTEGRATION_TEST(lldependencies "" "${test_libs}")
  LL_ADD_INTEGRATION_TEST(llerror "" "${test_libs}")
  LL_ADD_INTEGRATION_TEST(llframetimer "" "${test_libs}")
  LL_ADD_INTEGRATION_TEST(llinstancetracker "" "${test_libs}")
  LL_ADD_INTEGRATION_TEST(lllazy "" "${test_libs}")
  LL_ADD_INTEGRATION_TEST(llprocessor "" "${test_libs}")
  LL_ADD_INTEGRATION_TEST(llrand "" "${test_libs}")
  LL_ADD_INTEGRATION_TEST(llsdserialize "" "${test_libs}")
  LL_ADD_INTEGRATION_TEST(llstring "" "${test_libs}")
  LL_ADD_INTEGRATION_TEST(lltreeiterators "" "${test_libs}")
  LL_ADD_INTEGRATION_TEST(lluri "" "${test_libs}")
  LL_ADD_INTEGRATION_TEST(reflection "" "${test_libs}")
  LL_ADD_INTEGRATION_TEST(stringize "" "${test_libs}")

  # *TODO - reenable these once tcmalloc libs no longer break the build.
  #ADD_BUILD_TEST(llallocator llcommon)
  #ADD_BUILD_TEST(llallocator_heap_profile llcommon)
  #ADD_BUILD_TEST(llmemtype llcommon)
endif (LL_TESTS)<|MERGE_RESOLUTION|>--- conflicted
+++ resolved
@@ -158,11 +158,8 @@
     lleventemitter.h
     llextendedstatus.h
     llfasttimer.h
-<<<<<<< HEAD
+    llfasttimer_class.h
     llmetricperformancetester.h
-=======
-    llfasttimer_class.h
->>>>>>> a8fbfa40
     llfile.h
     llfindlocale.h
     llfixedbuffer.h
