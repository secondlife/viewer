/** 
 * @file llmemory.h
 * @brief Memory allocation/deallocation header-stuff goes here.
 *
 * $LicenseInfo:firstyear=2002&license=viewerlgpl$
 * Second Life Viewer Source Code
 * Copyright (C) 2010, Linden Research, Inc.
 * 
 * This library is free software; you can redistribute it and/or
 * modify it under the terms of the GNU Lesser General Public
 * License as published by the Free Software Foundation;
 * version 2.1 of the License only.
 * 
 * This library is distributed in the hope that it will be useful,
 * but WITHOUT ANY WARRANTY; without even the implied warranty of
 * MERCHANTABILITY or FITNESS FOR A PARTICULAR PURPOSE.  See the GNU
 * Lesser General Public License for more details.
 * 
 * You should have received a copy of the GNU Lesser General Public
 * License along with this library; if not, write to the Free Software
 * Foundation, Inc., 51 Franklin Street, Fifth Floor, Boston, MA  02110-1301  USA
 * 
 * Linden Research, Inc., 945 Battery Street, San Francisco, CA  94111  USA
 * $/LicenseInfo$
 */
#ifndef LLMEMORY_H
#define LLMEMORY_H

<<<<<<< HEAD
=======
#include "llmemtype.h"

>>>>>>> ff5e3f5c
extern S32 gTotalDAlloc;
extern S32 gTotalDAUse;
extern S32 gDACount;

extern void* ll_allocate (size_t size);
extern void ll_release (void *p);

class LL_COMMON_API LLMemory
{
public:
	static void initClass();
	static void cleanupClass();
	static void freeReserve();
	// Return the resident set size of the current process, in bytes.
	// Return value is zero if not known.
	static U64 getCurrentRSS();
<<<<<<< HEAD

	static void* tryToAlloc(void* address, U32 size);
	static void initMaxHeapSizeGB(F32 max_heap_size_gb, BOOL prevent_heap_failure);
	static void updateMemoryInfo() ;
	static void logMemoryInfo(BOOL update = FALSE);
	static S32  isMemoryPoolLow();

	static U32 getAvailableMemKB() ;
	static U32 getMaxMemKB() ;
	static U32 getAllocatedMemKB() ;
=======
	static U32 getWorkingSetSize();
>>>>>>> ff5e3f5c
private:
	static char* reserveMem;
	static U32 sAvailPhysicalMemInKB ;
	static U32 sMaxPhysicalMemInKB ;
	static U32 sAllocatedMemInKB;
	static U32 sAllocatedPageSizeInKB ;

	static U32 sMaxHeapSizeInKB;
	static BOOL sEnableMemoryFailurePrevention;
};

<<<<<<< HEAD
//
//class LLPrivateMemoryPool defines a private memory pool for an application to use, so the application does not
//need to access the heap directly fro each memory allocation. Throught this, the allocation speed is faster, 
//and reduces virtaul address space gragmentation problem.
//Note: this class is thread-safe by passing true to the constructor function. However, you do not need to do this unless
//you are sure the memory allocation and de-allocation will happen in different threads. To make the pool thread safe
//increases allocation and deallocation cost.
//
class LL_COMMON_API LLPrivateMemoryPool
{
	friend class LLPrivateMemoryPoolManager ;

public:
	class LL_COMMON_API LLMemoryBlock //each block is devided into slots uniformly
	{
	public: 
		LLMemoryBlock() ;
		~LLMemoryBlock() ;

		void init(char* buffer, U32 buffer_size, U32 slot_size) ;
		void setBuffer(char* buffer, U32 buffer_size) ;

		char* allocate() ;
		void  free(void* addr) ;

		bool empty() {return !mAllocatedSlots;}
		bool isFull() {return mAllocatedSlots == mTotalSlots;}
		bool isFree() {return !mTotalSlots;}

		U32  getSlotSize()const {return mSlotSize;}
		U32  getTotalSlots()const {return mTotalSlots;}
		U32  getBufferSize()const {return mBufferSize;}
		char* getBuffer() const {return mBuffer;}

		//debug use
		void resetBitMap() ;
	private:
		char* mBuffer;
		U32   mSlotSize ; //when the block is not initialized, it is the buffer size.
		U32   mBufferSize ;
		U32   mUsageBits ;
		U8    mTotalSlots ;
		U8    mAllocatedSlots ;
		U8    mDummySize ; //size of extra U32 reserved for mUsageBits.

	public:
		LLMemoryBlock* mPrev ;
		LLMemoryBlock* mNext ;
		LLMemoryBlock* mSelf ;

		struct CompareAddress
		{
			bool operator()(const LLMemoryBlock* const& lhs, const LLMemoryBlock* const& rhs)
			{
				return (U32)lhs->getBuffer() < (U32)rhs->getBuffer();
			}
		};
	};

	class LL_COMMON_API LLMemoryChunk //is divided into memory blocks.
	{
	public:
		LLMemoryChunk() ;
		~LLMemoryChunk() ;

		void init(char* buffer, U32 buffer_size, U32 min_slot_size, U32 max_slot_size, U32 min_block_size, U32 max_block_size) ;
		void setBuffer(char* buffer, U32 buffer_size) ;

		bool empty() ;
		
		char* allocate(U32 size) ;
		void  free(void* addr) ;

		const char* getBuffer() const {return mBuffer;}
		U32 getBufferSize() const {return mBufferSize;}
		U32 getAllocatedSize() const {return mAlloatedSize;}

		bool containsAddress(const char* addr) const;

		static U32 getMaxOverhead(U32 data_buffer_size, U32 min_slot_size, 
													   U32 max_slot_size, U32 min_block_size, U32 max_block_size) ;
	
		void dump() ;

	private:
		U32 getPageIndex(U32 addr) ;
		U32 getBlockLevel(U32 size) ;
		U16 getPageLevel(U32 size) ;
		LLMemoryBlock* addBlock(U32 blk_idx) ;
		void popAvailBlockList(U32 blk_idx) ;
		void addToFreeSpace(LLMemoryBlock* blk) ;
		void removeFromFreeSpace(LLMemoryBlock* blk) ;
		void removeBlock(LLMemoryBlock* blk) ;
		void addToAvailBlockList(LLMemoryBlock* blk) ;
		U32  calcBlockSize(U32 slot_size);
		LLMemoryBlock* createNewBlock(LLMemoryBlock* blk, U32 buffer_size, U32 slot_size, U32 blk_idx) ;

	private:
		LLMemoryBlock** mAvailBlockList ;//256 by mMinSlotSize
		LLMemoryBlock** mFreeSpaceList;
		LLMemoryBlock*  mBlocks ; //index of blocks by address.
		
		char* mBuffer ;
		U32   mBufferSize ;
		char* mDataBuffer ;
		char* mMetaBuffer ;
		U32   mMinBlockSize ;
		U32   mMinSlotSize ;
		U32   mMaxSlotSize ;
		U32   mAlloatedSize ;
		U16   mBlockLevels;
		U16   mPartitionLevels;

	public:
		//form a linked list
		LLMemoryChunk* mNext ;
		LLMemoryChunk* mPrev ;

		LLMemoryChunk* mHashNext ;
	} ;

private:
	LLPrivateMemoryPool(U32 max_size, bool threaded) ;
	~LLPrivateMemoryPool() ;

public:
	char *allocate(U32 size) ;
	void  free(void* addr) ;
	
	void  dump() ;
	U32   getTotalAllocatedSize() ;
	U32   getTotalReservedSize() {return mReservedPoolSize;}

private:
	void lock() ;
	void unlock() ;	
	S32 getChunkIndex(U32 size) ;
	LLMemoryChunk*  addChunk(S32 chunk_index) ;
	void checkSize(U32 asked_size) ;
	void removeChunk(LLMemoryChunk* chunk) ;
	U16  findHashKey(const char* addr);
	void addToHashTable(LLMemoryChunk* chunk) ;
	void removeFromHashTable(LLMemoryChunk* chunk) ;
	void rehash() ;
	bool fillHashTable(U16 start, U16 end, LLMemoryChunk* chunk) ;
	LLMemoryChunk* findChunk(const char* addr) ;

	void destroyPool() ;

public:
	enum
	{
		SMALL_ALLOCATION = 0, //from 8 bytes to 2KB(exclusive), page size 2KB, max chunk size is 4MB.
		MEDIUM_ALLOCATION,    //from 2KB to 512KB(exclusive), page size 32KB, max chunk size 4MB
		LARGE_ALLOCATION,     //from 512KB to 4MB(inclusive), page size 64KB, max chunk size 16MB
		SUPER_ALLOCATION      //allocation larger than 4MB.
	};

private:
	LLMutex* mMutexp ;
	U32  mMaxPoolSize;
	U32  mReservedPoolSize ;	

	LLMemoryChunk* mChunkList[SUPER_ALLOCATION] ; //all memory chunks reserved by this pool, sorted by address
	std::vector<LLMemoryChunk*> mChunkHashList ;
	U16 mNumOfChunks ;
	U16 mHashFactor ;
};

class LL_COMMON_API LLPrivateMemoryPoolManager
{
private:
	LLPrivateMemoryPoolManager() ;
	~LLPrivateMemoryPoolManager() ;

public:
	static LLPrivateMemoryPoolManager* getInstance() ;
	static void destroyClass() ;

	LLPrivateMemoryPool* newPool(U32 max_size, bool threaded) ;
	void deletePool(LLPrivateMemoryPool* pool) ;

private:
	static LLPrivateMemoryPoolManager* sInstance ;
	std::set<LLPrivateMemoryPool*> mPoolList ;

public:
	//debug and statistics info.
	void updateStatistics() ;

	U32 mTotalReservedSize ;
	U32 mTotalAllocatedSize ;
};

//
//the below singleton is used to test the private memory pool.
//
class LL_COMMON_API LLPrivateMemoryPoolTester
{
private:
	LLPrivateMemoryPoolTester() ;
	~LLPrivateMemoryPoolTester() ;

public:
	static LLPrivateMemoryPoolTester* getInstance() ;
	static void destroy() ;

	void run(bool threaded) ;	

private:
	void correctnessTest() ;
	void performanceTest() ;
	void fragmentationtest() ;

	void test(U32 min_size, U32 max_size, U32 stride, U32 times, bool random_deletion, bool output_statistics) ;
	void testAndTime(U32 size, U32 times) ;

public:
	void* operator new(size_t size)
	{
		return (void*)sPool->allocate(size) ;
	}
    void  operator delete(void* addr)
	{
		sPool->free(addr) ;
	}
	void* operator new[](size_t size)
	{
		return (void*)sPool->allocate(size) ;
	}
    void  operator delete[](void* addr)
	{
		sPool->free(addr) ;
	}

private:
	static LLPrivateMemoryPoolTester* sInstance;
	static LLPrivateMemoryPool* sPool ;
	static LLPrivateMemoryPool* sThreadedPool ;
};
#if 0
//static
void* LLPrivateMemoryPoolTester::operator new(size_t size)
{
	return (void*)sPool->allocate(size) ;
}

//static
void  LLPrivateMemoryPoolTester::operator delete(void* addr)
{
	sPool->free(addr) ;
}

//static
void* LLPrivateMemoryPoolTester::operator new[](size_t size)
{
	return (void*)sPool->allocate(size) ;
}

//static
void  LLPrivateMemoryPoolTester::operator delete[](void* addr)
{
	sPool->free(addr) ;
}
#endif
=======
//----------------------------------------------------------------------------
#if MEM_TRACK_MEM
class LLMutex ;
class LL_COMMON_API LLMemTracker
{
private:
	LLMemTracker() ;
	~LLMemTracker() ;

public:
	static void release() ;
	static LLMemTracker* getInstance() ;

	void track(const char* function, const int line) ;
	void preDraw(BOOL pause) ;
	void postDraw() ;
	const char* getNextLine() ;

private:
	static LLMemTracker* sInstance ;
	
	char**     mStringBuffer ;
	S32        mCapacity ;
	U32        mLastAllocatedMem ;
	S32        mCurIndex ;
	S32        mCounter;
	S32        mDrawnIndex;
	S32        mNumOfDrawn;
	BOOL       mPaused;
	LLMutex*   mMutexp ;
};

#define MEM_TRACK_RELEASE LLMemTracker::release() ;
#define MEM_TRACK         LLMemTracker::getInstance()->track(__FUNCTION__, __LINE__) ;

#else // MEM_TRACK_MEM

#define MEM_TRACK_RELEASE
#define MEM_TRACK

#endif // MEM_TRACK_MEM

//----------------------------------------------------------------------------

>>>>>>> ff5e3f5c
// LLRefCount moved to llrefcount.h

// LLPointer moved to llpointer.h

// LLSafeHandle moved to llsafehandle.h

// LLSingleton moved to llsingleton.h

#endif<|MERGE_RESOLUTION|>--- conflicted
+++ resolved
@@ -26,11 +26,7 @@
 #ifndef LLMEMORY_H
 #define LLMEMORY_H
 
-<<<<<<< HEAD
-=======
 #include "llmemtype.h"
-
->>>>>>> ff5e3f5c
 extern S32 gTotalDAlloc;
 extern S32 gTotalDAUse;
 extern S32 gDACount;
@@ -47,8 +43,7 @@
 	// Return the resident set size of the current process, in bytes.
 	// Return value is zero if not known.
 	static U64 getCurrentRSS();
-<<<<<<< HEAD
-
+	static U32 getWorkingSetSize();
 	static void* tryToAlloc(void* address, U32 size);
 	static void initMaxHeapSizeGB(F32 max_heap_size_gb, BOOL prevent_heap_failure);
 	static void updateMemoryInfo() ;
@@ -58,9 +53,6 @@
 	static U32 getAvailableMemKB() ;
 	static U32 getMaxMemKB() ;
 	static U32 getAllocatedMemKB() ;
-=======
-	static U32 getWorkingSetSize();
->>>>>>> ff5e3f5c
 private:
 	static char* reserveMem;
 	static U32 sAvailPhysicalMemInKB ;
@@ -72,7 +64,51 @@
 	static BOOL sEnableMemoryFailurePrevention;
 };
 
-<<<<<<< HEAD
+//----------------------------------------------------------------------------
+#if MEM_TRACK_MEM
+class LLMutex ;
+class LL_COMMON_API LLMemTracker
+{
+private:
+	LLMemTracker() ;
+	~LLMemTracker() ;
+
+public:
+	static void release() ;
+	static LLMemTracker* getInstance() ;
+
+	void track(const char* function, const int line) ;
+	void preDraw(BOOL pause) ;
+	void postDraw() ;
+	const char* getNextLine() ;
+
+private:
+	static LLMemTracker* sInstance ;
+	
+	char**     mStringBuffer ;
+	S32        mCapacity ;
+	U32        mLastAllocatedMem ;
+	S32        mCurIndex ;
+	S32        mCounter;
+	S32        mDrawnIndex;
+	S32        mNumOfDrawn;
+	BOOL       mPaused;
+	LLMutex*   mMutexp ;
+};
+
+#define MEM_TRACK_RELEASE LLMemTracker::release() ;
+#define MEM_TRACK         LLMemTracker::getInstance()->track(__FUNCTION__, __LINE__) ;
+
+#else // MEM_TRACK_MEM
+
+#define MEM_TRACK_RELEASE
+#define MEM_TRACK
+
+#endif // MEM_TRACK_MEM
+
+//----------------------------------------------------------------------------
+
+
 //
 //class LLPrivateMemoryPool defines a private memory pool for an application to use, so the application does not
 //need to access the heap directly fro each memory allocation. Throught this, the allocation speed is faster, 
@@ -205,7 +241,7 @@
 	void  dump() ;
 	U32   getTotalAllocatedSize() ;
 	U32   getTotalReservedSize() {return mReservedPoolSize;}
-
+	
 private:
 	void lock() ;
 	void unlock() ;	
@@ -338,52 +374,6 @@
 	sPool->free(addr) ;
 }
 #endif
-=======
-//----------------------------------------------------------------------------
-#if MEM_TRACK_MEM
-class LLMutex ;
-class LL_COMMON_API LLMemTracker
-{
-private:
-	LLMemTracker() ;
-	~LLMemTracker() ;
-
-public:
-	static void release() ;
-	static LLMemTracker* getInstance() ;
-
-	void track(const char* function, const int line) ;
-	void preDraw(BOOL pause) ;
-	void postDraw() ;
-	const char* getNextLine() ;
-
-private:
-	static LLMemTracker* sInstance ;
-	
-	char**     mStringBuffer ;
-	S32        mCapacity ;
-	U32        mLastAllocatedMem ;
-	S32        mCurIndex ;
-	S32        mCounter;
-	S32        mDrawnIndex;
-	S32        mNumOfDrawn;
-	BOOL       mPaused;
-	LLMutex*   mMutexp ;
-};
-
-#define MEM_TRACK_RELEASE LLMemTracker::release() ;
-#define MEM_TRACK         LLMemTracker::getInstance()->track(__FUNCTION__, __LINE__) ;
-
-#else // MEM_TRACK_MEM
-
-#define MEM_TRACK_RELEASE
-#define MEM_TRACK
-
-#endif // MEM_TRACK_MEM
-
-//----------------------------------------------------------------------------
-
->>>>>>> ff5e3f5c
 // LLRefCount moved to llrefcount.h
 
 // LLPointer moved to llpointer.h
