/**
 * @file llmemory.h
 * @brief Memory allocation/deallocation header-stuff goes here.
 *
 * $LicenseInfo:firstyear=2002&license=viewerlgpl$
 * Second Life Viewer Source Code
 * Copyright (C) 2010, Linden Research, Inc.
 *
 * This library is free software; you can redistribute it and/or
 * modify it under the terms of the GNU Lesser General Public
 * License as published by the Free Software Foundation;
 * version 2.1 of the License only.
 *
 * This library is distributed in the hope that it will be useful,
 * but WITHOUT ANY WARRANTY; without even the implied warranty of
 * MERCHANTABILITY or FITNESS FOR A PARTICULAR PURPOSE.  See the GNU
 * Lesser General Public License for more details.
 *
 * You should have received a copy of the GNU Lesser General Public
 * License along with this library; if not, write to the Free Software
 * Foundation, Inc., 51 Franklin Street, Fifth Floor, Boston, MA  02110-1301  USA
 *
 * Linden Research, Inc., 945 Battery Street, San Francisco, CA  94111  USA
 * $/LicenseInfo$
 */
#ifndef LLMEMORY_H
#define LLMEMORY_H

#include "linden_common.h"
<<<<<<< HEAD
=======
#if !LL_WINDOWS
#include <stdint.h>
#endif
>>>>>>> 368dd542

class LLMutex ;

#if LL_WINDOWS && LL_DEBUG
#define LL_CHECK_MEMORY llassert(_CrtCheckMemory());
#else
#define LL_CHECK_MEMORY
#endif

#if LL_WINDOWS
#define LL_ALIGN_OF __alignof
#else
#define LL_ALIGN_OF __align_of__
#endif

#if LL_WINDOWS
#define LL_DEFAULT_HEAP_ALIGN 8
#elif LL_DARWIN
#define LL_DEFAULT_HEAP_ALIGN 16
#elif LL_LINUX
#define LL_DEFAULT_HEAP_ALIGN 8
#endif

inline void* ll_aligned_malloc( size_t size, int align )
{
	void* mem = malloc( size + (align - 1) + sizeof(void*) );
	char* aligned = ((char*)mem) + sizeof(void*);
	aligned += align - ((uintptr_t)aligned & (align - 1));

	((void**)aligned)[-1] = mem;
	return aligned;
}

inline void ll_aligned_free( void* ptr )
{
	free( ((void**)ptr)[-1] );
}

#if !LL_USE_TCMALLOC
inline void* ll_aligned_malloc_16(size_t size) // returned hunk MUST be freed with ll_aligned_free_16().
{
#if defined(LL_WINDOWS)
	return _aligned_malloc(size, 16);
#elif defined(LL_DARWIN)
	return malloc(size); // default osx malloc is 16 byte aligned.
#else
	void *rtn;
	if (LL_LIKELY(0 == posix_memalign(&rtn, 16, size)))
		return rtn;
	else // bad alignment requested, or out of memory
		return NULL;
#endif
}

inline void ll_aligned_free_16(void *p)
{
#if defined(LL_WINDOWS)
	_aligned_free(p);
#elif defined(LL_DARWIN)
	return free(p);
#else
	free(p); // posix_memalign() is compatible with heap deallocator
#endif
}

inline void* ll_aligned_realloc_16(void* ptr, size_t size, size_t old_size) // returned hunk MUST be freed with ll_aligned_free_16().
{
#if defined(LL_WINDOWS)
	return _aligned_realloc(ptr, size, 16);
#elif defined(LL_DARWIN)
	return realloc(ptr,size); // default osx malloc is 16 byte aligned.
#else
	//FIXME: memcpy is SLOW
	void* ret = ll_aligned_malloc_16(size);
	if (ptr)
	{
		if (ret)
		{
			// Only copy the size of the smallest memory block to avoid memory corruption.
			memcpy(ret, ptr, llmin(old_size, size));
		}
		ll_aligned_free_16(ptr);
	}
	return ret;
#endif
}

#else // USE_TCMALLOC
// ll_aligned_foo_16 are not needed with tcmalloc
#define ll_aligned_malloc_16 malloc
#define ll_aligned_realloc_16(a,b,c) realloc(a,b)
#define ll_aligned_free_16 free
#endif // USE_TCMALLOC

inline void* ll_aligned_malloc_32(size_t size) // returned hunk MUST be freed with ll_aligned_free_32().
{
#if defined(LL_WINDOWS)
	return _aligned_malloc(size, 32);
#elif defined(LL_DARWIN)
	return ll_aligned_malloc( size, 32 );
#else
	void *rtn;
	if (LL_LIKELY(0 == posix_memalign(&rtn, 32, size)))
		return rtn;
	else // bad alignment requested, or out of memory
		return NULL;
#endif
}

inline void ll_aligned_free_32(void *p)
{
#if defined(LL_WINDOWS)
	_aligned_free(p);
#elif defined(LL_DARWIN)
	ll_aligned_free( p );
#else
	free(p); // posix_memalign() is compatible with heap deallocator
#endif
}

#ifndef __DEBUG_PRIVATE_MEM__
#define __DEBUG_PRIVATE_MEM__  0
#endif

class LL_COMMON_API LLMemory
{
public:
	static void initClass();
	static void cleanupClass();
	static void freeReserve();
	// Return the resident set size of the current process, in bytes.
	// Return value is zero if not known.
	static U64 getCurrentRSS();
	static U32 getWorkingSetSize();
	static void* tryToAlloc(void* address, U32 size);
	static void initMaxHeapSizeGB(F32 max_heap_size_gb, BOOL prevent_heap_failure);
	static void updateMemoryInfo() ;
	static void logMemoryInfo(BOOL update = FALSE);
	static bool isMemoryPoolLow();

	static U32 getAvailableMemKB() ;
	static U32 getMaxMemKB() ;
	static U32 getAllocatedMemKB() ;
private:
	static char* reserveMem;
	static U32 sAvailPhysicalMemInKB ;
	static U32 sMaxPhysicalMemInKB ;
	static U32 sAllocatedMemInKB;
	static U32 sAllocatedPageSizeInKB ;

	static U32 sMaxHeapSizeInKB;
	static BOOL sEnableMemoryFailurePrevention;
};

//----------------------------------------------------------------------------
#if MEM_TRACK_MEM
class LLMutex ;
class LL_COMMON_API LLMemTracker
{
private:
	LLMemTracker() ;
	~LLMemTracker() ;

public:
	static void release() ;
	static LLMemTracker* getInstance() ;

	void track(const char* function, const int line) ;
	void preDraw(BOOL pause) ;
	void postDraw() ;
	const char* getNextLine() ;

private:
	static LLMemTracker* sInstance ;
	
	char**     mStringBuffer ;
	S32        mCapacity ;
	U32        mLastAllocatedMem ;
	S32        mCurIndex ;
	S32        mCounter;
	S32        mDrawnIndex;
	S32        mNumOfDrawn;
	BOOL       mPaused;
	LLMutex*   mMutexp ;
};

#define MEM_TRACK_RELEASE LLMemTracker::release() ;
#define MEM_TRACK         LLMemTracker::getInstance()->track(__FUNCTION__, __LINE__) ;

#else // MEM_TRACK_MEM

#define MEM_TRACK_RELEASE
#define MEM_TRACK

#endif // MEM_TRACK_MEM

//----------------------------------------------------------------------------


//
//class LLPrivateMemoryPool defines a private memory pool for an application to use, so the application does not
//need to access the heap directly fro each memory allocation. Throught this, the allocation speed is faster, 
//and reduces virtaul address space gragmentation problem.
//Note: this class is thread-safe by passing true to the constructor function. However, you do not need to do this unless
//you are sure the memory allocation and de-allocation will happen in different threads. To make the pool thread safe
//increases allocation and deallocation cost.
//
class LL_COMMON_API LLPrivateMemoryPool
{
	friend class LLPrivateMemoryPoolManager ;

public:
	class LL_COMMON_API LLMemoryBlock //each block is devided into slots uniformly
	{
	public: 
		LLMemoryBlock() ;
		~LLMemoryBlock() ;

		void init(char* buffer, U32 buffer_size, U32 slot_size) ;
		void setBuffer(char* buffer, U32 buffer_size) ;

		char* allocate() ;
		void  freeMem(void* addr) ;

		bool empty() {return !mAllocatedSlots;}
		bool isFull() {return mAllocatedSlots == mTotalSlots;}
		bool isFree() {return !mTotalSlots;}

		U32  getSlotSize()const {return mSlotSize;}
		U32  getTotalSlots()const {return mTotalSlots;}
		U32  getBufferSize()const {return mBufferSize;}
		char* getBuffer() const {return mBuffer;}

		//debug use
		void resetBitMap() ;
	private:
		char* mBuffer;
		U32   mSlotSize ; //when the block is not initialized, it is the buffer size.
		U32   mBufferSize ;
		U32   mUsageBits ;
		U8    mTotalSlots ;
		U8    mAllocatedSlots ;
		U8    mDummySize ; //size of extra bytes reserved for mUsageBits.

	public:
		LLMemoryBlock* mPrev ;
		LLMemoryBlock* mNext ;
		LLMemoryBlock* mSelf ;

		struct CompareAddress
		{
			bool operator()(const LLMemoryBlock* const& lhs, const LLMemoryBlock* const& rhs)
			{
				return (U32)lhs->getBuffer() < (U32)rhs->getBuffer();
			}
		};
	};

	class LL_COMMON_API LLMemoryChunk //is divided into memory blocks.
	{
	public:
		LLMemoryChunk() ;
		~LLMemoryChunk() ;

		void init(char* buffer, U32 buffer_size, U32 min_slot_size, U32 max_slot_size, U32 min_block_size, U32 max_block_size) ;
		void setBuffer(char* buffer, U32 buffer_size) ;

		bool empty() ;
		
		char* allocate(U32 size) ;
		void  freeMem(void* addr) ;

		char* getBuffer() const {return mBuffer;}
		U32 getBufferSize() const {return mBufferSize;}
		U32 getAllocatedSize() const {return mAlloatedSize;}

		bool containsAddress(const char* addr) const;

		static U32 getMaxOverhead(U32 data_buffer_size, U32 min_slot_size, 
													   U32 max_slot_size, U32 min_block_size, U32 max_block_size) ;
	
		void dump() ;

	private:
		U32 getPageIndex(U32 addr) ;
		U32 getBlockLevel(U32 size) ;
		U16 getPageLevel(U32 size) ;
		LLMemoryBlock* addBlock(U32 blk_idx) ;
		void popAvailBlockList(U32 blk_idx) ;
		void addToFreeSpace(LLMemoryBlock* blk) ;
		void removeFromFreeSpace(LLMemoryBlock* blk) ;
		void removeBlock(LLMemoryBlock* blk) ;
		void addToAvailBlockList(LLMemoryBlock* blk) ;
		U32  calcBlockSize(U32 slot_size);
		LLMemoryBlock* createNewBlock(LLMemoryBlock* blk, U32 buffer_size, U32 slot_size, U32 blk_idx) ;

	private:
		LLMemoryBlock** mAvailBlockList ;//256 by mMinSlotSize
		LLMemoryBlock** mFreeSpaceList;
		LLMemoryBlock*  mBlocks ; //index of blocks by address.
		
		char* mBuffer ;
		U32   mBufferSize ;
		char* mDataBuffer ;
		char* mMetaBuffer ;
		U32   mMinBlockSize ;
		U32   mMinSlotSize ;
		U32   mMaxSlotSize ;
		U32   mAlloatedSize ;
		U16   mBlockLevels;
		U16   mPartitionLevels;

	public:
		//form a linked list
		LLMemoryChunk* mNext ;
		LLMemoryChunk* mPrev ;
	} ;

private:
	LLPrivateMemoryPool(S32 type, U32 max_pool_size) ;
	~LLPrivateMemoryPool() ;

	char *allocate(U32 size) ;
	void  freeMem(void* addr) ;
	
	void  dump() ;
	U32   getTotalAllocatedSize() ;
	U32   getTotalReservedSize() {return mReservedPoolSize;}
	S32   getType() const {return mType; }
	bool  isEmpty() const {return !mNumOfChunks; }

private:
	void lock() ;
	void unlock() ;	
	S32 getChunkIndex(U32 size) ;
	LLMemoryChunk*  addChunk(S32 chunk_index) ;
	bool checkSize(U32 asked_size) ;
	void removeChunk(LLMemoryChunk* chunk) ;
	U16  findHashKey(const char* addr);
	void addToHashTable(LLMemoryChunk* chunk) ;
	void removeFromHashTable(LLMemoryChunk* chunk) ;
	void rehash() ;
	bool fillHashTable(U16 start, U16 end, LLMemoryChunk* chunk) ;
	LLMemoryChunk* findChunk(const char* addr) ;

	void destroyPool() ;

public:
	enum
	{
		SMALL_ALLOCATION = 0, //from 8 bytes to 2KB(exclusive), page size 2KB, max chunk size is 4MB.
		MEDIUM_ALLOCATION,    //from 2KB to 512KB(exclusive), page size 32KB, max chunk size 4MB
		LARGE_ALLOCATION,     //from 512KB to 4MB(inclusive), page size 64KB, max chunk size 16MB
		SUPER_ALLOCATION      //allocation larger than 4MB.
	};

	enum
	{
		STATIC = 0 ,       //static pool(each alllocation stays for a long time) without threading support
		VOLATILE,          //Volatile pool(each allocation stays for a very short time) without threading support
		STATIC_THREADED,   //static pool with threading support
		VOLATILE_THREADED, //volatile pool with threading support
		MAX_TYPES
	}; //pool types

private:
	LLMutex* mMutexp ;
	U32  mMaxPoolSize;
	U32  mReservedPoolSize ;	

	LLMemoryChunk* mChunkList[SUPER_ALLOCATION] ; //all memory chunks reserved by this pool, sorted by address	
	U16 mNumOfChunks ;
	U16 mHashFactor ;

	S32 mType ;

	class LLChunkHashElement
	{
	public:
		LLChunkHashElement() {mFirst = NULL ; mSecond = NULL ;}

		bool add(LLMemoryChunk* chunk) ;
		void remove(LLMemoryChunk* chunk) ;
		LLMemoryChunk* findChunk(const char* addr) ;

		bool empty() {return !mFirst && !mSecond; }
		bool full()  {return mFirst && mSecond; }
		bool hasElement(LLMemoryChunk* chunk) {return mFirst == chunk || mSecond == chunk;}

	private:
		LLMemoryChunk* mFirst ;
		LLMemoryChunk* mSecond ;
	};
	std::vector<LLChunkHashElement> mChunkHashList ;
};

class LL_COMMON_API LLPrivateMemoryPoolManager
{
private:
	LLPrivateMemoryPoolManager(BOOL enabled, U32 max_pool_size) ;
	~LLPrivateMemoryPoolManager() ;

public:	
	static LLPrivateMemoryPoolManager* getInstance() ;
	static void initClass(BOOL enabled, U32 pool_size) ;
	static void destroyClass() ;

	LLPrivateMemoryPool* newPool(S32 type) ;
	void deletePool(LLPrivateMemoryPool* pool) ;

private:	
	std::vector<LLPrivateMemoryPool*> mPoolList ;	
	U32  mMaxPrivatePoolSize;

	static LLPrivateMemoryPoolManager* sInstance ;
	static BOOL sPrivatePoolEnabled;
	static std::vector<LLPrivateMemoryPool*> sDanglingPoolList ;
public:
	//debug and statistics info.
	void updateStatistics() ;

	U32 mTotalReservedSize ;
	U32 mTotalAllocatedSize ;

public:
#if __DEBUG_PRIVATE_MEM__
	static char* allocate(LLPrivateMemoryPool* poolp, U32 size, const char* function, const int line) ;	
	
	typedef std::map<char*, std::string> mem_allocation_info_t ;
	static mem_allocation_info_t sMemAllocationTracker;
#else
	static char* allocate(LLPrivateMemoryPool* poolp, U32 size) ;	
#endif
	static void  freeMem(LLPrivateMemoryPool* poolp, void* addr) ;
};

//-------------------------------------------------------------------------------------
#if __DEBUG_PRIVATE_MEM__
#define ALLOCATE_MEM(poolp, size) LLPrivateMemoryPoolManager::allocate((poolp), (size), __FUNCTION__, __LINE__)
#else
#define ALLOCATE_MEM(poolp, size) LLPrivateMemoryPoolManager::allocate((poolp), (size))
#endif
#define FREE_MEM(poolp, addr) LLPrivateMemoryPoolManager::freeMem((poolp), (addr))
//-------------------------------------------------------------------------------------

//
//the below singleton is used to test the private memory pool.
//
#if 0
class LL_COMMON_API LLPrivateMemoryPoolTester
{
private:
	LLPrivateMemoryPoolTester() ;
	~LLPrivateMemoryPoolTester() ;

public:
	static LLPrivateMemoryPoolTester* getInstance() ;
	static void destroy() ;

	void run(S32 type) ;	

private:
	void correctnessTest() ;
	void performanceTest() ;
	void fragmentationtest() ;

	void test(U32 min_size, U32 max_size, U32 stride, U32 times, bool random_deletion, bool output_statistics) ;
	void testAndTime(U32 size, U32 times) ;

#if 0
public:
	void* operator new(size_t size)
	{
		return (void*)sPool->allocate(size) ;
	}
    void  operator delete(void* addr)
	{
		sPool->freeMem(addr) ;
	}
	void* operator new[](size_t size)
	{
		return (void*)sPool->allocate(size) ;
	}
    void  operator delete[](void* addr)
	{
		sPool->freeMem(addr) ;
	}
#endif

private:
	static LLPrivateMemoryPoolTester* sInstance;
	static LLPrivateMemoryPool* sPool ;
	static LLPrivateMemoryPool* sThreadedPool ;
};
#if 0
//static
void* LLPrivateMemoryPoolTester::operator new(size_t size)
{
	return (void*)sPool->allocate(size) ;
}

//static
void  LLPrivateMemoryPoolTester::operator delete(void* addr)
{
	sPool->free(addr) ;
}

//static
void* LLPrivateMemoryPoolTester::operator new[](size_t size)
{
	return (void*)sPool->allocate(size) ;
}

//static
void  LLPrivateMemoryPoolTester::operator delete[](void* addr)
{
	sPool->free(addr) ;
}
#endif
#endif
// LLRefCount moved to llrefcount.h

// LLPointer moved to llpointer.h

// LLSafeHandle moved to llsafehandle.h

// LLSingleton moved to llsingleton.h

LL_COMMON_API void ll_assert_aligned_func(uintptr_t ptr,U32 alignment);

#ifdef SHOW_ASSERT
#define ll_assert_aligned(ptr,alignment) ll_assert_aligned_func(reinterpret_cast<uintptr_t>(ptr),((U32)alignment))
#else
#define ll_assert_aligned(ptr,alignment)
#endif


#endif<|MERGE_RESOLUTION|>--- conflicted
+++ resolved
@@ -27,12 +27,9 @@
 #define LLMEMORY_H
 
 #include "linden_common.h"
-<<<<<<< HEAD
-=======
 #if !LL_WINDOWS
 #include <stdint.h>
 #endif
->>>>>>> 368dd542
 
 class LLMutex ;
 
