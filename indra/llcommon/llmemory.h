--- conflicted
+++ resolved
@@ -105,16 +105,6 @@
 	void ll_aligned_free_fallback( void* ptr );
 //------------------------------------------------------------------------------------------------
 #else
-<<<<<<< HEAD
-	void* mem = malloc( size + (align - 1) + sizeof(void*) );
-	char* aligned = ((char*)mem) + sizeof(void*);
-	aligned += align - (uintptr_t(aligned) & (align - 1));
-
-	((void**)aligned)[-1] = mem;
-	return aligned;
-#endif
-}
-=======
 	inline void* ll_aligned_malloc_fallback( size_t size, int align )
 	{
 	#if defined(LL_WINDOWS)
@@ -128,7 +118,6 @@
 		return aligned;
 	#endif
 	}
->>>>>>> a647b8f1
 
 	inline void ll_aligned_free_fallback( void* ptr )
 	{
