--- conflicted
+++ resolved
@@ -502,17 +502,10 @@
 			{
 				return found_it->second(*this, (void*)&param);
 			}
-<<<<<<< HEAD
 
 			return false;
 		}
 
-=======
-			
-			return false;
-		}
-			
->>>>>>> d0ef02c2
 		template <typename T> bool readValue(T& param, typename boost::enable_if<boost::is_enum<T> >::type* dummy = 0)
 		{
 			parser_read_func_map_t::iterator found_it = mParserReadFuncs->find(&typeid(T));
