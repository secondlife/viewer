/** 
 * @file llmd5.cpp
 *
 * $LicenseInfo:firstyear=2001&license=viewerlgpl$
 * Second Life Viewer Source Code
 * Copyright (C) 2010, Linden Research, Inc.
 * 
 * This library is free software; you can redistribute it and/or
 * modify it under the terms of the GNU Lesser General Public
 * License as published by the Free Software Foundation;
 * version 2.1 of the License only.
 * 
 * This library is distributed in the hope that it will be useful,
 * but WITHOUT ANY WARRANTY; without even the implied warranty of
 * MERCHANTABILITY or FITNESS FOR A PARTICULAR PURPOSE.  See the GNU
 * Lesser General Public License for more details.
 * 
 * You should have received a copy of the GNU Lesser General Public
 * License along with this library; if not, write to the Free Software
 * Foundation, Inc., 51 Franklin Street, Fifth Floor, Boston, MA  02110-1301  USA
 * 
 * Linden Research, Inc., 945 Battery Street, San Francisco, CA  94111  USA
 * $/LicenseInfo$
 */

// llMD5.CC - source code for the C++/object oriented translation and 
//          modification of MD5.
//
// Adapted to Linden Lab by Frank Filipanits, 6/25/2002
// Fixed potential memory leak, James Cook, 6/27/2002

// Translation and modification (c) 1995 by Mordechai T. Abzug 

// This translation/ modification is provided "as is," without express or 
// implied warranty of any kind.

// The translator/ modifier does not claim (1) that MD5 will do what you think 
// it does; (2) that this translation/ modification is accurate; or (3) that 
// this software is "merchantible."  (Language for this disclaimer partially 
// copied from the disclaimer below).

/* based on:

   MD5C.C - RSA Data Security, Inc., MD5 message-digest algorithm
   MDDRIVER.C - test driver for MD2, MD4 and MD5


   Copyright (C) 1991-2, RSA Data Security, Inc. Created 1991. All
rights reserved.

License to copy and use this software is granted provided that it
is identified as the "RSA Data Security, Inc. MD5 Message-Digest
Algorithm" in all material mentioning or referencing this software
or this function.

License is also granted to make and use derivative works provided
that such works are identified as "derived from the RSA Data
Security, Inc. MD5 Message-Digest Algorithm" in all material
mentioning or referencing the derived work.

RSA Data Security, Inc. makes no representations concerning either
the merchantability of this software or the suitability of this
software for any particular purpose. It is provided "as is"
without express or implied warranty of any kind.

These notices must be retained in any copies of any part of this
documentation and/or software.

 */





#include "linden_common.h"

#include "llmd5.h"

#include <iostream>		// cerr

// how many bytes to grab at a time when checking files
const int LLMD5::BLOCK_LEN = 4096;


// LLMD5 simple initialization method

LLMD5::LLMD5()
{
  init();
}




// MD5 block update operation. Continues an MD5 message-digest
// operation, processing another message block, and updating the
// context.

<<<<<<< HEAD
void LLMD5::update (const uint8_t *input, const size_t input_length) {
=======
void LLMD5::update (const uint1 *input, const size_t input_length) {
>>>>>>> a92f08b2

  size_t input_index, buffer_index;
  size_t buffer_space;                // how much space is left in buffer

  if (finalized){  // so we can't update!
	  std::cerr << "LLMD5::update:  Can't update a finalized digest!" << std::endl;
    return;
  }

  // Compute number of bytes mod 64
  buffer_index = size_t((count >> 3) & 0x3F);

  // Update number of bits
  count += input_length << 3;

  buffer_space = 64 - buffer_index;  // how much space is left in buffer

  // now, transform each 64-byte piece of the input, bypassing the buffer
  if (input == NULL || input_length == 0){
	  std::cerr << "LLMD5::update:  Invalid input!" << std::endl;
	  return;
  }

  // Transform as many times as possible.
  if (input_length >= buffer_space) { // ie. we have enough to fill the buffer
    // fill the rest of the buffer and transform
    memcpy(	/* Flawfinder: ignore */
		buffer + buffer_index,
		input,
		buffer_space);
    transform (buffer);

    for (input_index = buffer_space; input_index + 63 < input_length; 
	 input_index += 64)
      transform (input+input_index);

    buffer_index = 0;  // so we can buffer remaining
  }
  else
    input_index=0;     // so we can buffer the whole input


  // and here we do the buffering:
  memcpy(buffer+buffer_index, input+input_index, input_length-input_index);		/* Flawfinder: ignore */
}



// MD5 update for files.
// Like above, except that it works on files (and uses above as a primitive.)

void LLMD5::update(FILE* file){

  unsigned char buffer[BLOCK_LEN];		/* Flawfinder: ignore */
  int len;

  while ( (len=(int)fread(buffer, 1, BLOCK_LEN, file)) )
    update(buffer, len);

  fclose (file);

}

// MD5 update for istreams.
// Like update for files; see above.

void LLMD5::update(std::istream& stream){

  unsigned char buffer[BLOCK_LEN];		/* Flawfinder: ignore */
  int len;

  while (stream.good()){
    stream.read( (char*)buffer, BLOCK_LEN); 	/* Flawfinder: ignore */		// note that return value of read is unusable.
    len=(int)stream.gcount();
    update(buffer, len);
  }

}

void  LLMD5::update(const std::string& s)
{
	update((unsigned char *)s.c_str(),s.length());
}

// MD5 finalization. Ends an MD5 message-digest operation, writing the
// the message digest and zeroizing the context.


void LLMD5::finalize (){

  unsigned char bits[8];		/* Flawfinder: ignore */
  size_t index, padLen;
<<<<<<< HEAD
  static uint8_t PADDING[64]={
=======
  static uint1 PADDING[64]={
>>>>>>> a92f08b2
    0x80, 0, 0, 0, 0, 0, 0, 0, 0, 0, 0, 0, 0, 0, 0, 0, 0, 0, 0, 0, 0, 0,
    0, 0, 0, 0, 0, 0, 0, 0, 0, 0, 0, 0, 0, 0, 0, 0, 0, 0, 0, 0, 0, 0, 0,
    0, 0, 0, 0, 0, 0, 0, 0, 0, 0, 0, 0, 0, 0, 0, 0, 0, 0, 0
    };

  if (finalized){
    std::cerr << "LLMD5::finalize:  Already finalized this digest!" << std::endl;
    return;
  }

  // Save number of bits.
<<<<<<< HEAD
  // Treat count, a uint64_t, as uint32_t[2].
  encode (bits, reinterpret_cast<uint32_t*>(&count), 8);
=======
  // Treat count, a uint64_t, as uint4[2].
  encode (bits, reinterpret_cast<uint4*>(&count), 8);
>>>>>>> a92f08b2

  // Pad out to 56 mod 64.
  index = size_t((count >> 3) & 0x3f);
  padLen = (index < 56) ? (56 - index) : (120 - index);
  update (PADDING, padLen);

  // Append length (before padding)
  update (bits, 8);

  // Store state in digest
  encode (digest, state, 16);

  // Zeroize sensitive information
  memset (buffer, 0, sizeof(*buffer));

  finalized=1;

}




LLMD5::LLMD5(FILE *file){

  init();  // must be called be all constructors
  update(file);
  finalize ();
}




LLMD5::LLMD5(std::istream& stream){

  init();  // must called by all constructors
  update (stream);
  finalize();
}

// Digest a string of the format ("%s:%i" % (s, number))
LLMD5::LLMD5(const unsigned char *string, const unsigned int number)
{
	const char *colon = ":";
	char tbuf[16];		/* Flawfinder: ignore */
	init();
	update(string, (U32)strlen((const char *) string));		/* Flawfinder: ignore */
	update((const unsigned char *) colon, (U32)strlen(colon));		/* Flawfinder: ignore */
	snprintf(tbuf, sizeof(tbuf), "%i", number);	/* Flawfinder: ignore */
	update((const unsigned char *) tbuf, (U32)strlen(tbuf));	/* Flawfinder: ignore */
	finalize();
}

// Digest a string
LLMD5::LLMD5(const unsigned char *s)
{
	init();
	update(s, (U32)strlen((const char *) s));		/* Flawfinder: ignore */
	finalize();
}

void LLMD5::raw_digest(unsigned char *s) const
{
	if (!finalized)
	{
		std::cerr << "LLMD5::raw_digest:  Can't get digest if you haven't "<<
			"finalized the digest!" << std::endl;
		s[0] = '\0';
		return;
	}

	memcpy(s, digest, 16);		/* Flawfinder: ignore */
	return;
}



void LLMD5::hex_digest(char *s) const
{
	int i;

	if (!finalized)
	{
		std::cerr << "LLMD5::hex_digest:  Can't get digest if you haven't "<<
		  "finalized the digest!" <<std::endl;
		s[0] = '\0';
		return;
	}

	for (i=0; i<16; i++)
	{
		sprintf(s+i*2, "%02x", digest[i]);		/* Flawfinder: ignore */
	}

	s[32]='\0';

	return;
}






std::ostream& operator<<(std::ostream &stream, LLMD5 context)
{
	char s[33];		/* Flawfinder: ignore */
	context.hex_digest(s);
	stream << s;
	return stream;
}

bool operator==(const LLMD5& a, const LLMD5& b)
{
	unsigned char a_guts[16];
	unsigned char b_guts[16];
	a.raw_digest(a_guts);
	b.raw_digest(b_guts);
	if (memcmp(a_guts,b_guts,16)==0)
		return true;
	else
		return false;
}

bool operator!=(const LLMD5& a, const LLMD5& b)
{
	return !(a==b);
}

// PRIVATE METHODS:

void LLMD5::init(){
  finalized=0;  // we just started!

  // Nothing counted, so count=0
  count = 0;

  // Load magic initialization constants.
  state[0] = 0x67452301;
  state[1] = 0xefcdab89;
  state[2] = 0x98badcfe;
  state[3] = 0x10325476;
}



// Constants for MD5Transform routine.
// Although we could use C++ style constants, defines are actually better,
// since they let us easily evade scope clashes.

#define S11 7
#define S12 12
#define S13 17
#define S14 22
#define S21 5
#define S22 9
#define S23 14
#define S24 20
#define S31 4
#define S32 11
#define S33 16
#define S34 23
#define S41 6
#define S42 10
#define S43 15
#define S44 21

// #defines are faster then inline, etc because the compiler is not required to inline.
// Timing tests prove that this works ~40% faster on win with msvc++2k3 over using static inline.

/* F, G, H and I are basic MD5 functions.
 */
#define F(x, y, z) (((x) & (y)) | ((~x) & (z)))
#define G(x, y, z) (((x) & (z)) | ((y) & (~z)))
#define H(x, y, z) ((x) ^ (y) ^ (z))
#define I(x, y, z) ((y) ^ ((x) | (~z)))

/* ROTATE_LEFT rotates x left n bits.
 */
#define ROTATE_LEFT(x, n) (((x) << (n)) | ((x) >> (32-(n))))

/* FF, GG, HH, and II transformations for rounds 1, 2, 3, and 4.
Rotation is separate from addition to prevent recomputation.
 */
#define FF(a, b, c, d, x, s, ac) { \
 (a) += F ((b), (c), (d)) + (x) + (U32)(ac); \
 (a) = ROTATE_LEFT ((a), (s)); \
 (a) += (b); \
  }
#define GG(a, b, c, d, x, s, ac) { \
 (a) += G ((b), (c), (d)) + (x) + (U32)(ac); \
 (a) = ROTATE_LEFT ((a), (s)); \
 (a) += (b); \
  }
#define HH(a, b, c, d, x, s, ac) { \
 (a) += H ((b), (c), (d)) + (x) + (U32)(ac); \
 (a) = ROTATE_LEFT ((a), (s)); \
 (a) += (b); \
  }
#define II(a, b, c, d, x, s, ac) { \
 (a) += I ((b), (c), (d)) + (x) + (U32)(ac); \
 (a) = ROTATE_LEFT ((a), (s)); \
 (a) += (b); \
  }



// LLMD5 basic transformation. Transforms state based on block.
void LLMD5::transform (const U8 block[64]){

  uint32_t a = state[0], b = state[1], c = state[2], d = state[3], x[16];

  decode (x, block, 64);

  assert(!finalized);  // not just a user error, since the method is private

  /* Round 1 */
  FF (a, b, c, d, x[ 0], S11, 0xd76aa478); /* 1 */
  FF (d, a, b, c, x[ 1], S12, 0xe8c7b756); /* 2 */
  FF (c, d, a, b, x[ 2], S13, 0x242070db); /* 3 */
  FF (b, c, d, a, x[ 3], S14, 0xc1bdceee); /* 4 */
  FF (a, b, c, d, x[ 4], S11, 0xf57c0faf); /* 5 */
  FF (d, a, b, c, x[ 5], S12, 0x4787c62a); /* 6 */
  FF (c, d, a, b, x[ 6], S13, 0xa8304613); /* 7 */
  FF (b, c, d, a, x[ 7], S14, 0xfd469501); /* 8 */
  FF (a, b, c, d, x[ 8], S11, 0x698098d8); /* 9 */
  FF (d, a, b, c, x[ 9], S12, 0x8b44f7af); /* 10 */
  FF (c, d, a, b, x[10], S13, 0xffff5bb1); /* 11 */
  FF (b, c, d, a, x[11], S14, 0x895cd7be); /* 12 */
  FF (a, b, c, d, x[12], S11, 0x6b901122); /* 13 */
  FF (d, a, b, c, x[13], S12, 0xfd987193); /* 14 */
  FF (c, d, a, b, x[14], S13, 0xa679438e); /* 15 */
  FF (b, c, d, a, x[15], S14, 0x49b40821); /* 16 */

 /* Round 2 */
  GG (a, b, c, d, x[ 1], S21, 0xf61e2562); /* 17 */
  GG (d, a, b, c, x[ 6], S22, 0xc040b340); /* 18 */
  GG (c, d, a, b, x[11], S23, 0x265e5a51); /* 19 */
  GG (b, c, d, a, x[ 0], S24, 0xe9b6c7aa); /* 20 */
  GG (a, b, c, d, x[ 5], S21, 0xd62f105d); /* 21 */
  GG (d, a, b, c, x[10], S22,  0x2441453); /* 22 */
  GG (c, d, a, b, x[15], S23, 0xd8a1e681); /* 23 */
  GG (b, c, d, a, x[ 4], S24, 0xe7d3fbc8); /* 24 */
  GG (a, b, c, d, x[ 9], S21, 0x21e1cde6); /* 25 */
  GG (d, a, b, c, x[14], S22, 0xc33707d6); /* 26 */
  GG (c, d, a, b, x[ 3], S23, 0xf4d50d87); /* 27 */
  GG (b, c, d, a, x[ 8], S24, 0x455a14ed); /* 28 */
  GG (a, b, c, d, x[13], S21, 0xa9e3e905); /* 29 */
  GG (d, a, b, c, x[ 2], S22, 0xfcefa3f8); /* 30 */
  GG (c, d, a, b, x[ 7], S23, 0x676f02d9); /* 31 */
  GG (b, c, d, a, x[12], S24, 0x8d2a4c8a); /* 32 */

  /* Round 3 */
  HH (a, b, c, d, x[ 5], S31, 0xfffa3942); /* 33 */
  HH (d, a, b, c, x[ 8], S32, 0x8771f681); /* 34 */
  HH (c, d, a, b, x[11], S33, 0x6d9d6122); /* 35 */
  HH (b, c, d, a, x[14], S34, 0xfde5380c); /* 36 */
  HH (a, b, c, d, x[ 1], S31, 0xa4beea44); /* 37 */
  HH (d, a, b, c, x[ 4], S32, 0x4bdecfa9); /* 38 */
  HH (c, d, a, b, x[ 7], S33, 0xf6bb4b60); /* 39 */
  HH (b, c, d, a, x[10], S34, 0xbebfbc70); /* 40 */
  HH (a, b, c, d, x[13], S31, 0x289b7ec6); /* 41 */
  HH (d, a, b, c, x[ 0], S32, 0xeaa127fa); /* 42 */
  HH (c, d, a, b, x[ 3], S33, 0xd4ef3085); /* 43 */
  HH (b, c, d, a, x[ 6], S34,  0x4881d05); /* 44 */
  HH (a, b, c, d, x[ 9], S31, 0xd9d4d039); /* 45 */
  HH (d, a, b, c, x[12], S32, 0xe6db99e5); /* 46 */
  HH (c, d, a, b, x[15], S33, 0x1fa27cf8); /* 47 */
  HH (b, c, d, a, x[ 2], S34, 0xc4ac5665); /* 48 */

  /* Round 4 */
  II (a, b, c, d, x[ 0], S41, 0xf4292244); /* 49 */
  II (d, a, b, c, x[ 7], S42, 0x432aff97); /* 50 */
  II (c, d, a, b, x[14], S43, 0xab9423a7); /* 51 */
  II (b, c, d, a, x[ 5], S44, 0xfc93a039); /* 52 */
  II (a, b, c, d, x[12], S41, 0x655b59c3); /* 53 */
  II (d, a, b, c, x[ 3], S42, 0x8f0ccc92); /* 54 */
  II (c, d, a, b, x[10], S43, 0xffeff47d); /* 55 */
  II (b, c, d, a, x[ 1], S44, 0x85845dd1); /* 56 */
  II (a, b, c, d, x[ 8], S41, 0x6fa87e4f); /* 57 */
  II (d, a, b, c, x[15], S42, 0xfe2ce6e0); /* 58 */
  II (c, d, a, b, x[ 6], S43, 0xa3014314); /* 59 */
  II (b, c, d, a, x[13], S44, 0x4e0811a1); /* 60 */
  II (a, b, c, d, x[ 4], S41, 0xf7537e82); /* 61 */
  II (d, a, b, c, x[11], S42, 0xbd3af235); /* 62 */
  II (c, d, a, b, x[ 2], S43, 0x2ad7d2bb); /* 63 */
  II (b, c, d, a, x[ 9], S44, 0xeb86d391); /* 64 */

  state[0] += a;
  state[1] += b;
  state[2] += c;
  state[3] += d;

  // Zeroize sensitive information.
  memset ( (uint8_t *) x, 0, sizeof(x));

}



// Encodes input (uint32_t) into output (unsigned char). Assumes len is
// a multiple of 4.
<<<<<<< HEAD
void LLMD5::encode (uint8_t *output, const uint32_t *input, const size_t len) {
=======
void LLMD5::encode (uint1 *output, const uint4 *input, const size_t len) {
>>>>>>> a92f08b2

  size_t i, j;

  for (i = 0, j = 0; j < len; i++, j += 4) {
    output[j]   = (uint8_t)  (input[i] & 0xff);
    output[j+1] = (uint8_t) ((input[i] >> 8) & 0xff);
    output[j+2] = (uint8_t) ((input[i] >> 16) & 0xff);
    output[j+3] = (uint8_t) ((input[i] >> 24) & 0xff);
  }
}




// Decodes input (unsigned char) into output (uint32_t). Assumes len is
// a multiple of 4.
<<<<<<< HEAD
void LLMD5::decode (uint32_t *output, const uint8_t *input, const size_t len){
=======
void LLMD5::decode (uint4 *output, const uint1 *input, const size_t len){
>>>>>>> a92f08b2

  size_t i, j;

  for (i = 0, j = 0; j < len; i++, j += 4)
    output[i] = ((uint32_t)input[j]) | (((uint32_t)input[j+1]) << 8) |
      (((uint32_t)input[j+2]) << 16) | (((uint32_t)input[j+3]) << 24);
}

<|MERGE_RESOLUTION|>--- conflicted
+++ resolved
@@ -96,11 +96,7 @@
 // operation, processing another message block, and updating the
 // context.
 
-<<<<<<< HEAD
-void LLMD5::update (const uint8_t *input, const size_t input_length) {
-=======
 void LLMD5::update (const uint1 *input, const size_t input_length) {
->>>>>>> a92f08b2
 
   size_t input_index, buffer_index;
   size_t buffer_space;                // how much space is left in buffer
@@ -193,11 +189,7 @@
 
   unsigned char bits[8];		/* Flawfinder: ignore */
   size_t index, padLen;
-<<<<<<< HEAD
-  static uint8_t PADDING[64]={
-=======
   static uint1 PADDING[64]={
->>>>>>> a92f08b2
     0x80, 0, 0, 0, 0, 0, 0, 0, 0, 0, 0, 0, 0, 0, 0, 0, 0, 0, 0, 0, 0, 0,
     0, 0, 0, 0, 0, 0, 0, 0, 0, 0, 0, 0, 0, 0, 0, 0, 0, 0, 0, 0, 0, 0, 0,
     0, 0, 0, 0, 0, 0, 0, 0, 0, 0, 0, 0, 0, 0, 0, 0, 0, 0, 0
@@ -209,13 +201,8 @@
   }
 
   // Save number of bits.
-<<<<<<< HEAD
-  // Treat count, a uint64_t, as uint32_t[2].
-  encode (bits, reinterpret_cast<uint32_t*>(&count), 8);
-=======
   // Treat count, a uint64_t, as uint4[2].
   encode (bits, reinterpret_cast<uint4*>(&count), 8);
->>>>>>> a92f08b2
 
   // Pad out to 56 mod 64.
   index = size_t((count >> 3) & 0x3f);
@@ -517,11 +504,7 @@
 
 // Encodes input (uint32_t) into output (unsigned char). Assumes len is
 // a multiple of 4.
-<<<<<<< HEAD
 void LLMD5::encode (uint8_t *output, const uint32_t *input, const size_t len) {
-=======
-void LLMD5::encode (uint1 *output, const uint4 *input, const size_t len) {
->>>>>>> a92f08b2
 
   size_t i, j;
 
@@ -538,11 +521,7 @@
 
 // Decodes input (unsigned char) into output (uint32_t). Assumes len is
 // a multiple of 4.
-<<<<<<< HEAD
-void LLMD5::decode (uint32_t *output, const uint8_t *input, const size_t len){
-=======
 void LLMD5::decode (uint4 *output, const uint1 *input, const size_t len){
->>>>>>> a92f08b2
 
   size_t i, j;
 
