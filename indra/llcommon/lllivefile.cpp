/**
 * @file lllivefile.cpp
 *
 * $LicenseInfo:firstyear=2006&license=viewerlgpl$
 * Second Life Viewer Source Code
 * Copyright (C) 2010, Linden Research, Inc.
 *
 * This library is free software; you can redistribute it and/or
 * modify it under the terms of the GNU Lesser General Public
 * License as published by the Free Software Foundation;
 * version 2.1 of the License only.
 *
 * This library is distributed in the hope that it will be useful,
 * but WITHOUT ANY WARRANTY; without even the implied warranty of
 * MERCHANTABILITY or FITNESS FOR A PARTICULAR PURPOSE.  See the GNU
 * Lesser General Public License for more details.
 *
 * You should have received a copy of the GNU Lesser General Public
 * License along with this library; if not, write to the Free Software
 * Foundation, Inc., 51 Franklin Street, Fifth Floor, Boston, MA  02110-1301  USA
 *
 * Linden Research, Inc., 945 Battery Street, San Francisco, CA  94111  USA
 * $/LicenseInfo$
 */

#include "linden_common.h"

#include "lllivefile.h"
#include "llframetimer.h"
#include "lleventtimer.h"

const F32 DEFAULT_CONFIG_FILE_REFRESH = 5.0f;


class LLLiveFile::Impl
{
public:
    Impl(const std::string& filename, const F32 refresh_period);
    ~Impl();

    bool check();
    void changed();

    bool mForceCheck;
    F32 mRefreshPeriod;
    LLFrameTimer mRefreshTimer;

    std::string mFilename;
    time_t mLastModTime;
    time_t mLastStatTime;
    bool mLastExists;

    LLEventTimer* mEventTimer;
private:
    LOG_CLASS(LLLiveFile);
};

LLLiveFile::Impl::Impl(const std::string& filename, const F32 refresh_period)
    :
    mForceCheck(true),
    mRefreshPeriod(refresh_period),
    mFilename(filename),
    mLastModTime(0),
    mLastStatTime(0),
    mLastExists(false),
    mEventTimer(NULL)
{
}

LLLiveFile::Impl::~Impl()
{
    delete mEventTimer;
}

LLLiveFile::LLLiveFile(const std::string& filename, const F32 refresh_period)
    : impl(* new Impl(filename, refresh_period))
{
}

LLLiveFile::~LLLiveFile()
{
    delete &impl;
}


bool LLLiveFile::Impl::check()
{
    bool detected_change = false;
    // Skip the check if not enough time has elapsed and we're not
    // forcing a check of the file
    if (mForceCheck || mRefreshTimer.getElapsedTimeF32() >= mRefreshPeriod)
    {
        mForceCheck = false;   // force only forces one check
        mRefreshTimer.reset(); // don't check again until mRefreshPeriod has passed

        // Stat the file to see if it exists and when it was last modified.
        llstat stat_data;
        if (LLFile::stat(mFilename, &stat_data))
        {
            // Couldn't stat the file, that means it doesn't exist or is
            // broken somehow.
            if (mLastExists)
            {
                mLastExists = false;
                detected_change = true; // no longer existing is a change!
                LL_DEBUGS() << "detected deleted file '" << mFilename << "'" << LL_ENDL;
            }
        }
        else
        {
            // The file exists
            if ( ! mLastExists )
            {
                // last check, it did not exist - that counts as a change
                LL_DEBUGS() << "detected created file '" << mFilename << "'" << LL_ENDL;
                detected_change = true;
            }
            else if ( stat_data.st_mtime > mLastModTime )
            {
                // file modification time is newer than last check
                LL_DEBUGS() << "detected updated file '" << mFilename << "'" << LL_ENDL;
                detected_change = true;
            }
            mLastExists = true;
            mLastStatTime = stat_data.st_mtime;
        }
    }
    if (detected_change)
    {
        LL_INFOS() << "detected file change '" << mFilename << "'" << LL_ENDL;
    }
    return detected_change;
}

void LLLiveFile::Impl::changed()
{
    // we wanted to read this file, and we were successful.
    mLastModTime = mLastStatTime;
}

bool LLLiveFile::checkAndReload()
{
    bool changed = impl.check();
    if (changed)
    {
        if(loadFile())
        {
            impl.changed();
            this->changed();
        }
        else
        {
            changed = false;
        }
    }
    return changed;
}

std::string LLLiveFile::filename() const
{
    return impl.mFilename;
}

namespace
{
    class LiveFileEventTimer : public LLEventTimer
    {
    public:
        LiveFileEventTimer(LLLiveFile& f, F32 refresh)
            : LLEventTimer(refresh), mLiveFile(f)
            { }

<<<<<<< HEAD
        bool tick() override
=======
        bool tick()
>>>>>>> 35efadf7
        {
            mLiveFile.checkAndReload();
            return false;
        }

    private:
        LLLiveFile& mLiveFile;
    };

}

void LLLiveFile::addToEventTimer()
{
    impl.mEventTimer = new LiveFileEventTimer(*this, impl.mRefreshPeriod);
}

void LLLiveFile::setRefreshPeriod(F32 seconds)
{
    if (seconds < 0.f)
    {
        seconds = -seconds;
    }
    impl.mRefreshPeriod = seconds;
}
<|MERGE_RESOLUTION|>--- conflicted
+++ resolved
@@ -170,11 +170,7 @@
             : LLEventTimer(refresh), mLiveFile(f)
             { }
 
-<<<<<<< HEAD
         bool tick() override
-=======
-        bool tick()
->>>>>>> 35efadf7
         {
             mLiveFile.checkAndReload();
             return false;
