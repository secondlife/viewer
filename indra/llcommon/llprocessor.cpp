--- conflicted
+++ resolved
@@ -556,14 +556,6 @@
 
 	virtual ~LLProcessorInfoDarwinImpl() {}
 
-	virtual F64 getCPUFrequency() const { return 0; }
-	virtual bool hasSSE() const { return false; }
-	virtual bool hasSSE2() const { return false; }
-	virtual bool hasAltivec() const { return false; }
-	virtual std::string getCPUFamilyName() const { return "Unknown"; }
-	virtual std::string getCPUBrandName() const { return "Unknown"; }
-	virtual std::string getCPUFeatureDescription() const { return "Unknown"; }
-
 private:
 	int getSysctlInt(const char* name)
    	{
@@ -678,7 +670,160 @@
 	}
 };
 
-#endif // LL_MSVC
+#elif LL_LINUX
+
+class LLProcessorInfoLinuxImpl : public LLProcessorInfoImpl
+{
+public:
+	LLProcessorInfoLinuxImpl() 
+	{
+		std::map< std::string, std::string > cpuinfo;
+		LLFILE* cpuinfo_fp = LLFile::fopen(CPUINFO_FILE, "rb");
+		if(cpuinfo_fp)
+		{
+			char line[MAX_STRING];
+			memset(line, 0, MAX_STRING);
+			while(fgets(line, MAX_STRING, cpuinfo_fp))
+			{
+				// /proc/cpuinfo on Linux looks like:
+				// name\t*: value\n
+				char* tabspot = strchr( line, '\t' );
+				if (tabspot == NULL)
+					continue;
+				char* colspot = strchr( tabspot, ':' );
+				if (colspot == NULL)
+					continue;
+				char* spacespot = strchr( colspot, ' ' );
+				if (spacespot == NULL)
+					continue;
+				char* nlspot = strchr( line, '\n' );
+				if (nlspot == NULL)
+					nlspot = line + strlen( line ); // Fallback to terminating NUL
+				std::string linename( line, tabspot );
+				std::string llinename(linename);
+				LLStringUtil::toLower(llinename);
+				std::string lineval( spacespot + 1, nlspot );
+				cpuinfo[ llinename ] = lineval;
+			}
+			fclose(cpuinfo_fp);
+		}
+# if LL_X86
+		std::string flags = " " + cpuinfo["flags"] + " ";
+		LLStringUtil::toLower(flags);
+
+		if( flags.find( " sse " ) != std::string::npos )
+		{
+			setExtension(eSSE_Ext); 
+		}
+
+		if( flags.find( " sse2 " ) != std::string::npos )
+		{
+			setExtension(eSSE2_Ext);
+		}
+	
+		F64 mhz;
+		if (LLStringUtil::convertToF64(cpuinfo["cpu mhz"], mhz)
+			&& 200.0 < mhz && mhz < 10000.0)
+		{
+		    setInfo(eFrequency,(F64)(mhz));
+		}
+
+		if (!cpuinfo["model name"].empty())
+			mCPUString = cpuinfo["model name"];
+# endif // LL_X86
+	}
+
+	virtual ~LLProcessorInfoLinuxImpl() {}
+private:
+
+	void getCPUIDInfo()
+	{
+		std::map< std::string, std::string > cpuinfo;
+		LLFILE* cpuinfo_fp = LLFile::fopen(CPUINFO_FILE, "rb");
+		if(cpuinfo_fp)
+		{
+			char line[MAX_STRING];
+			memset(line, 0, MAX_STRING);
+			while(fgets(line, MAX_STRING, cpuinfo_fp))
+			{
+				// /proc/cpuinfo on Linux looks like:
+				// name\t*: value\n
+				char* tabspot = strchr( line, '\t' );
+				if (tabspot == NULL)
+					continue;
+				char* colspot = strchr( tabspot, ':' );
+				if (colspot == NULL)
+					continue;
+				char* spacespot = strchr( colspot, ' ' );
+				if (spacespot == NULL)
+					continue;
+				char* nlspot = strchr( line, '\n' );
+				if (nlspot == NULL)
+					nlspot = line + strlen( line ); // Fallback to terminating NUL
+				std::string linename( line, tabspot );
+				std::string llinename(linename);
+				LLStringUtil::toLower(llinename);
+				std::string lineval( spacespot + 1, nlspot );
+				cpuinfo[ llinename ] = lineval;
+			}
+			fclose(cpuinfo_fp);
+		}
+# if LL_X86
+
+// *NOTE:Mani - eww, macros! srry.
+#define LLPI_SET_INFO_STRING(llpi_id, cpuinfo_id) \
+		if (!cpuinfo[cpuinfo_id].empty()) { setInfo(llpi_id, cpuinfo[cpuinfo_id]);}
+
+#define LLPI_SET_INFO_INT(llpi_id, cpuinfo_id) \
+		if (!cpuinfo[cpuinfo_id].empty()) { setInfo(llpi_id, LLStringUtil::convertToS32(cpuinfo[cpuinfo_id]));}
+
+		F64 mhz;
+		if (LLStringUtil::convertToF64(cpuinfo["cpu mhz"], mhz)
+			&& 200.0 < mhz && mhz < 10000.0)
+		{
+		    setInfo(eFrequency,(F64)(mhz));
+		}
+
+		LLPI_SET_INFO_STRING(eBrandName, "model name");		
+		LLPI_SET_INFO_STRING(eVendor, "vendor_id");
+
+		LLPI_SET_INFO_INT(eStepping, "stepping");
+		LLPI_SET_INFO_INT(eModel, "model");
+		int family = LLStringUtil::convertTos32getSysctlInt("machdep.cpu.family");
+		int ext_family = getSysctlInt("machdep.cpu.extfamily");
+		LLPI_SET_INFO_INT(eFamily, "cpu family");
+		//LLPI_SET_INFO_INT(eExtendedFamily, ext_family);
+		// setInfo(eFamilyName, compute_CPUFamilyName(cpu_vendor, family, ext_family));
+		// setInfo(eExtendedModel, getSysctlInt("machdep.cpu.extmodel"));
+		// setInfo(eBrandID, getSysctlInt("machdep.cpu.brand"));
+		// setInfo(eType, 0); // ? where to find this?
+
+		//setConfig(eCLFLUSHCacheLineSize, ((cpu_info[1] >> 8) & 0xff) * 8);
+		//setConfig(eAPICPhysicalID, (cpu_info[1] >> 24) & 0xff);
+		//setConfig(eCacheLineSize, getSysctlInt("machdep.cpu.cache.linesize"));
+		//setConfig(eL2Associativity, getSysctlInt("machdep.cpu.cache.L2_associativity"));
+		//setConfig(eCacheSizeK, getSysctlInt("machdep.cpu.cache.size"));
+		
+		// Read extensions
+		std::string flags = " " + cpuinfo["flags"] + " ";
+		LLStringUtil::toLower(flags);
+
+		if( flags.find( " sse " ) != std::string::npos )
+		{
+			setExtension(eSSE_Ext); 
+		}
+
+		if( flags.find( " sse2 " ) != std::string::npos )
+		{
+			setExtension(eSSE2_Ext);
+		}
+	
+# endif // LL_X86
+	}
+};
+
+
+#endif // LL_MSVC elif LL_DARWIN elif LL_LINUX
 
 //////////////////////////////////////////////////////
 // Interface definition
@@ -707,2319 +852,3 @@
 std::string LLProcessorInfo::getCPUFamilyName() const { return mImpl->getCPUFamilyName(); }
 std::string LLProcessorInfo::getCPUBrandName() const { return mImpl->getCPUBrandName(); }
 std::string LLProcessorInfo::getCPUFeatureDescription() const { return mImpl->getCPUFeatureDescription(); }
-
-#if 0
-// Filename: Processor.cpp
-// =======================
-// Author: Benjamin Jurke
-// File history: 27.02.2002  - File created. Support for Intel and AMD processors
-//               05.03.2002  - Fixed the CPUID bug: On Pre-Pentium CPUs the CPUID
-//                             command is not available
-//                           - The CProcessor::WriteInfoTextFile function do not 
-//                             longer use Win32 file functions (-> os independend)
-//                           - Optional include of the windows.h header which is
-//                             still need for CProcessor::GetCPUFrequency.
-//               06.03.2002  - My birthday (18th :-))
-//                           - Replaced the "\r\n" line endings in function 
-//                             CProcessor::cpu_infoToText by "\n"
-//                           - Replaced unsigned __int64 by signed __int64 for
-//                             solving some compiler conversion problems
-//                           - Fixed a bug at family=6, model=6 (Celeron -> P2)
-//////////////////////////////////////////////////////////////////////////////////
-
-
-
-#include "processor.h"
-
-#include <memory>
-
-#if LL_WINDOWS
-#	define WIN32_LEAN_AND_MEAN
-#	include <winsock2.h>
-#	include <windows.h>
-#endif
-
-#if LL_LINUX
-#include "llsys.h"
-#endif // LL_LINUX
-
-#if !LL_DARWIN && !LL_SOLARIS
-
-#ifdef PROCESSOR_FREQUENCY_MEASURE_AVAILABLE
-// We need the QueryPerformanceCounter and Sleep functions
-#define FORCEINLINE __forceinline
-#else
-#define FORCEINLINE 
-#endif
-
-
-// Some macros we often need
-////////////////////////////
-#define CheckBit(var, bit)   ((var & (1 << bit)) ? true : false)
-
-#ifdef PROCESSOR_FREQUENCY_MEASURE_AVAILABLE
-// Delays for the specified amount of milliseconds
-static	void	_Delay(unsigned int ms)
-{
-   LARGE_INTEGER	freq, c1, c2;
-	__int64		x;
-
-   // Get High-Res Timer frequency
-	if (!QueryPerformanceFrequency(&freq))	
-		return;
-		
-	// Convert ms to High-Res Timer value
-	x = freq.QuadPart/1000*ms;		
-
-   // Get first snapshot of High-Res Timer value
-	QueryPerformanceCounter(&c1);		
-	do
-	{
-            // Get second snapshot
-	    QueryPerformanceCounter(&c2);	
-	}while(c2.QuadPart-c1.QuadPart < x);
-	// Loop while (second-first < x)	
-}
-#endif
-
-// CProcessor::CProcessor
-// ======================
-// Class constructor:
-/////////////////////////
-CProcessor::CProcessor()
-{
-	uqwFrequency = 0;
-	strCPUName[0] = 0;
-	memset(&cpu_info, 0, sizeof(cpu_info));
-}
-
-// unsigned __int64 CProcessor::GetCPUFrequency(unsigned int uiMeasureMSecs)
-// =========================================================================
-// Function to measure the current CPU frequency
-////////////////////////////////////////////////////////////////////////////
-F64 CProcessor::GetCPUFrequency(unsigned int uiMeasureMSecs)
-{
-#if LL_LINUX
-	// use the shinier LLCPUInfo interface
-	return 1000000.0F * gSysCPU.getMHz();
-#endif
-
-#ifndef PROCESSOR_FREQUENCY_MEASURE_AVAILABLE
-	return 0;
-#else
-	// If there are invalid measure time parameters, zero msecs for example,
-	// we"ve to exit the function
-	if (uiMeasureMSecs < 1)
-	{
-		// If theres already a measured frequency available, we return it
-        if (uqwFrequency > 0)
-			return uqwFrequency;
-		else
-			return 0;
-	}
-
-	// Now we check if the CPUID command is available
-	if (!CheckCPUIDPresence())
-		return 0;
-
-	// First we get the CPUID standard level 0x00000001
-	unsigned long reg;
-	__asm
-	{
-		mov eax, 1
-        cpuid
-		mov reg, edx
-	}
-
-	// Then we check, if the RDTSC (Real Date Time Stamp Counter) is available.
-	// This function is necessary for our measure process.
-	if (!(reg & (1 << 4)))
-		return 0;
-
-	// After that we declare some vars and check the frequency of the high
-	// resolution timer for the measure process.
-	// If there"s no high-res timer, we exit.
-	__int64 starttime, endtime, timedif, freq, start, end, dif;
-	if (!QueryPerformanceFrequency((LARGE_INTEGER *) &freq))
-		return 0;
-
-	// Now we can init the measure process. We set the process and thread priority
-	// to the highest available level (Realtime priority). Also we focus the
-	// first processor in the multiprocessor system.
-	HANDLE hProcess = GetCurrentProcess();
-	HANDLE hThread = GetCurrentThread();
-	unsigned long dwCurPriorityClass = GetPriorityClass(hProcess);
-	int iCurThreadPriority = GetThreadPriority(hThread);
-	unsigned long dwProcessMask, dwSystemMask, dwNewMask = 1;
-	GetProcessAffinityMask(hProcess, &dwProcessMask, &dwSystemMask);
-
-	SetPriorityClass(hProcess, REALTIME_PRIORITY_CLASS);
-	SetThreadPriority(hThread, THREAD_PRIORITY_TIME_CRITICAL);
-	SetProcessAffinityMask(hProcess, dwNewMask);
-
-	// Now we call a CPUID to ensure, that all other prior called functions are
-	// completed now (serialization)
-	__asm cpuid
-
-	// We ask the high-res timer for the start time
-	QueryPerformanceCounter((LARGE_INTEGER *) &starttime);
-
-	// Then we get the current cpu clock and store it
-	__asm 
-	{
-		rdtsc
-		mov dword ptr [start+4], edx
-		mov dword ptr [start], eax
-	}
-
-	// Now we wart for some msecs
-	_Delay(uiMeasureMSecs);
-//	Sleep(uiMeasureMSecs);
-
-	// We ask for the end time
-	QueryPerformanceCounter((LARGE_INTEGER *) &endtime);
-
-	// And also for the end cpu clock
-	__asm 
-	{
-		rdtsc
-		mov dword ptr [end+4], edx
-		mov dword ptr [end], eax
-	}
-
-	// Now we can restore the default process and thread priorities
-	SetProcessAffinityMask(hProcess, dwProcessMask);
-	SetThreadPriority(hThread, iCurThreadPriority);
-	SetPriorityClass(hProcess, dwCurPriorityClass);
-
-	// Then we calculate the time and clock differences
-	dif = end - start;
-	timedif = endtime - starttime;
-
-	// And finally the frequency is the clock difference divided by the time
-	// difference. 
-	uqwFrequency = (F64)dif / (((F64)timedif) / freq);
-
-	// At last we just return the frequency that is also stored in the call
-	// member var uqwFrequency
-	return uqwFrequency;
-#endif
-}
-
-// bool CProcessor::AnalyzeIntelProcessor()
-// ========================================
-// Private class function for analyzing an Intel processor
-//////////////////////////////////////////////////////////
-bool CProcessor::AnalyzeIntelProcessor()
-{
-	// *NOTE:Mani -	http://www.intel.com/Assets/PDF/appnote/241618.pdf
-	// According to the above doc, a lot of this what follows is wrong.
-#if LL_WINDOWS
-	unsigned long eaxreg, ebxreg, edxreg;
-
-	// First we check if the CPUID command is available
-	if (!CheckCPUIDPresence())
-		return false;
-
-	// Now we get the CPUID standard level 0x00000001
-	__asm
-	{
-		mov eax, 1
-		cpuid
-		mov eaxreg, eax
-		mov ebxreg, ebx
-		mov edxreg, edx
-	}
-    
-	// Then get the cpu model, family, type, stepping and brand id by masking
-	// the eax and ebx register
-	cpu_info.uiStepping = eaxreg & 0xF;
-	cpu_info.uiModel    = (eaxreg >> 4) & 0xF;
-	cpu_info.uiFamily   = (eaxreg >> 8) & 0xF;
-	cpu_info.uiType     = (eaxreg >> 12) & 0x3;
-	cpu_info.uiBrandID  = ebxreg & 0xF;
-
-	// *NOTE:Mani - see http://www.intel.com/assets/pdf/appnote/241618.pdf
-	// These values are composed according to section 2.1.2.2 of the above doc.
-	cpu_info.uiExtendedFamily = ((eaxreg >> 20) & 0xFF) + cpu_info.uiFamily;
-	cpu_info.uiExtendedModel = (((eaxreg >> 16) & 0xFF) << 4) + cpu_info.uiModel;
-
-	// Getting the Brand ID string if supported.
-	if (cpu_info.MaxSupportedExtendedLevel >= 0x80000004)
-	{
-<<<<<<< HEAD
-		strncpy(CPUInfo.strBrandID, INTEL_BRAND[CPUInfo.uiBrandID], sizeof(CPUInfo.strBrandID)-1);
-		CPUInfo.strBrandID[sizeof(CPUInfo.strBrandID)-1]='\0';
-
-		if (CPUInfo.uiBrandID == 3 && CPUInfo.uiModel == 6)
-=======
-		// If it supports the extended CPUID level 0x80000004 we read the data
-		char tmp[52];		/* Flawfinder: ignore */
-		memset(tmp, 0, sizeof(tmp));
-        __asm
->>>>>>> dd61ccde
-		{
-			mov eax, 0x80000002
-			cpuid
-			mov dword ptr [tmp], eax
-			mov dword ptr [tmp+4], ebx
-			mov dword ptr [tmp+8], ecx
-			mov dword ptr [tmp+12], edx
-			mov eax, 0x80000003
-			cpuid
-			mov dword ptr [tmp+16], eax
-			mov dword ptr [tmp+20], ebx
-			mov dword ptr [tmp+24], ecx
-			mov dword ptr [tmp+28], edx
-			mov eax, 0x80000004
-			cpuid
-			mov dword ptr [tmp+32], eax
-			mov dword ptr [tmp+36], ebx
-			mov dword ptr [tmp+40], ecx
-			mov dword ptr [tmp+44], edx
-		}
-		// And copy it to the brand id string
-		strncpy(cpu_info.strBrandID, tmp,sizeof(cpu_info.strBrandID)-1);
-		cpu_info.strBrandID[sizeof(cpu_info.strBrandID)-1]="\0";
-	}
-	else
-	{
-		static const char* INTEL_BRAND[] =
-		{
-			/* 0x00 */ "",
-			/* 0x01 */ "0.18 micron Intel Celeron",
-			/* 0x02 */ "0.18 micron Intel Pentium III",
-			/* 0x03 */ "0.13 micron Intel Celeron",
-			/* 0x04 */ "0.13 micron Intel Pentium III",
-			/* 0x05 */ "",
-			/* 0x06 */ "0.13 micron Intel Pentium III Mobile",
-			/* 0x07 */ "0.13 micron Intel Celeron Mobile",
-			/* 0x08 */ "0.18 micron Intel Pentium 4",
-			/* 0x09 */ "0.13 micron Intel Pentium 4",
-			/* 0x0A */ "0.13 micron Intel Celeron",
-			/* 0x0B */ "0.13 micron Intel Pentium 4 Xeon",
-			/* 0x0C */ "Intel Xeon MP",
-			/* 0x0D */ "",
-			/* 0x0E */ "0.18 micron Intel Pentium 4 Xeon",
-			/* 0x0F */ "Mobile Intel Celeron",
-			/* 0x10 */ "",
-			/* 0x11 */ "Mobile Genuine Intel",
-			/* 0x12 */ "Intel Celeron M",
-			/* 0x13 */ "Mobile Intel Celeron",
-			/* 0x14 */ "Intel Celeron",
-			/* 0x15 */ "Mobile Genuine Intel",
-			/* 0x16 */ "Intel Pentium M",
-			/* 0x17 */ "Mobile Intel Celeron",
-		};
-
-		// Only override the brand if we have it in the lookup table.  We should
-		// already have a string here from Getcpu_info().  JC
-		if ( cpu_info.uiBrandID < LL_ARRAY_SIZE(INTEL_BRAND) )
-		{
-			strcpy(cpu_info.strBrandID, INTEL_BRAND[cpu_info.uiBrandID]);
-
-			if (cpu_info.uiBrandID == 3 && cpu_info.uiModel == 6)
-			{
-				strcpy(cpu_info.strBrandID, "0.18 micron Intel Pentium III Xeon");
-			}
-		}
-	}
-
-	// Then we translate the cpu family
-    switch (cpu_info.uiFamily)
-	{
-		case 3:			// Family = 3:  i386 (80386) processor family
-			strcpy(cpu_info.strFamily, "Intel i386");	/* Flawfinder: ignore */	
-			break;
-		case 4:			// Family = 4:  i486 (80486) processor family
-			strcpy(cpu_info.strFamily, "Intel i486");	/* Flawfinder: ignore */	
-			break;
-		case 5:			// Family = 5:  Pentium (80586) processor family
-			strcpy(cpu_info.strFamily, "Intel Pentium");	/* Flawfinder: ignore */	
-			break;
-		case 6:			// Family = 6:  Pentium Pro (80686) processor family
-			strcpy(cpu_info.strFamily, "Intel Pentium Pro/2/3, Core");	/* Flawfinder: ignore */	
-			break;
-		case 15:		// Family = 15:  Extended family specific
-			// Masking the extended family
-			cpu_info.uiExtendedFamily = (eaxreg >> 20) & 0xFF;
-			switch (cpu_info.uiExtendedFamily)
-			{
-				case 0:			// Family = 15, Ext. Family = 0:  Pentium 4 (80786 ??) processor family
-					strcpy(cpu_info.strFamily, "Intel Pentium 4");	/* Flawfinder: ignore */	
-					break;
-				case 1:			// Family = 15, Ext. Family = 1:  McKinley (64-bit) processor family
-					strcpy(cpu_info.strFamily, "Intel McKinley (IA-64)");	/* Flawfinder: ignore */	
-					break;
-				default:		// Sure is sure
-					strcpy(cpu_info.strFamily, "Unknown Intel Pentium 4+");	/* Flawfinder: ignore */	
-					break;
-			}
-			break;
-		default:		// Failsave
-			strcpy(cpu_info.strFamily, "Unknown");	/* Flawfinder: ignore */
-			break;
-    }
-
-	// Now we come to the big deal, the exact model name
-	switch (cpu_info.uiFamily)
-	{
-		case 3:			// i386 (80386) processor family
-			strcpy(cpu_info.strModel, "Unknown Intel i386");	/* Flawfinder: ignore */
-			strncat(strCPUName, "Intel i386", sizeof(strCPUName)-strlen(strCPUName)-1);	/* Flawfinder: ignore */		
-			break;
-		case 4:			// i486 (80486) processor family
-			switch (cpu_info.uiModel)
-			{
-				case 0:			// Model = 0:  i486 DX-25/33 processor model
-					strcpy(cpu_info.strModel, "Intel i486 DX-25/33");	/* Flawfinder: ignore */			
-					strncat(strCPUName, "Intel i486 DX-25/33", sizeof(strCPUName)-strlen(strCPUName)-1);	/* Flawfinder: ignore */		
-					break;
-				case 1:			// Model = 1:  i486 DX-50 processor model
-					strcpy(cpu_info.strModel, "Intel i486 DX-50");	/* Flawfinder: ignore */		
-					strncat(strCPUName, "Intel i486 DX-50", sizeof(strCPUName)-strlen(strCPUName)-1);	/* Flawfinder: ignore */		
-					break;
-				case 2:			// Model = 2:  i486 SX processor model
-					strcpy(cpu_info.strModel, "Intel i486 SX");	/* Flawfinder: ignore */		
-					strncat(strCPUName, "Intel i486 SX", sizeof(strCPUName)-strlen(strCPUName)-1);	/* Flawfinder: ignore */		
-					break;
-				case 3:			// Model = 3:  i486 DX2 (with i487 numeric coprocessor) processor model
-					strcpy(cpu_info.strModel, "Intel i486 487/DX2");	/* Flawfinder: ignore */		
-					strncat(strCPUName, "Intel i486 DX2 with i487 numeric coprocessor", sizeof(strCPUName)-strlen(strCPUName)-1);	/* Flawfinder: ignore */		
-					break;
-				case 4:			// Model = 4:  i486 SL processor model (never heard ?!?)
-					strcpy(cpu_info.strModel, "Intel i486 SL");	/* Flawfinder: ignore */	
-					strncat(strCPUName, "Intel i486 SL", sizeof(strCPUName)-strlen(strCPUName)-1);	/* Flawfinder: ignore */	
-					break;
-				case 5:			// Model = 5:  i486 SX2 processor model
-					strcpy(cpu_info.strModel, "Intel i486 SX2");	/* Flawfinder: ignore */	
-					strncat(strCPUName, "Intel i486 SX2", sizeof(strCPUName)-strlen(strCPUName)-1);	/* Flawfinder: ignore */	
-					break;
-				case 7:			// Model = 7:  i486 write-back enhanced DX2 processor model
-					strcpy(cpu_info.strModel, "Intel i486 write-back enhanced DX2");	/* Flawfinder: ignore */	
-					strncat(strCPUName, "Intel i486 write-back enhanced DX2", sizeof(strCPUName)-strlen(strCPUName)-1);	/* Flawfinder: ignore */	
-					break;
-				case 8:			// Model = 8:  i486 DX4 processor model
-					strcpy(cpu_info.strModel, "Intel i486 DX4");	/* Flawfinder: ignore */	
-					strncat(strCPUName, "Intel i486 DX4", sizeof(strCPUName)-strlen(strCPUName)-1);	/* Flawfinder: ignore */	
-					break;
-				case 9:			// Model = 9:  i486 write-back enhanced DX4 processor model
-					strcpy(cpu_info.strModel, "Intel i486 write-back enhanced DX4");	/* Flawfinder: ignore */	
-					strncat(strCPUName, "Intel i486 DX4", sizeof(strCPUName)-strlen(strCPUName)-1);	/* Flawfinder: ignore */	
-					break;
-				default:		// ...
-					strcpy(cpu_info.strModel, "Unknown Intel i486");	/* Flawfinder: ignore */	
-					strncat(strCPUName, "Intel i486 (Unknown model)", sizeof(strCPUName)-strlen(strCPUName)-1);	/* Flawfinder: ignore */	
-					break;
-			}
-			break;
-		case 5:			// Pentium (80586) processor family
-			switch (cpu_info.uiModel)
-			{
-				case 0:			// Model = 0:  Pentium (P5 A-Step) processor model
-					strcpy(cpu_info.strModel, "Intel Pentium (P5 A-Step)");	/* Flawfinder: ignore */	
-					strncat(strCPUName, "Intel Pentium (P5 A-Step core)", sizeof(strCPUName)-strlen(strCPUName)-1);	/* Flawfinder: ignore */	
-					break;		// Famous for the DIV bug, as far as I know
-				case 1:			// Model = 1:  Pentium 60/66 processor model
-					strcpy(cpu_info.strModel, "Intel Pentium 60/66 (P5)");	/* Flawfinder: ignore */	
-					strncat(strCPUName, "Intel Pentium 60/66 (P5 core)", sizeof(strCPUName)-strlen(strCPUName)-1);	/* Flawfinder: ignore */	
-					break;
-				case 2:			// Model = 2:  Pentium 75-200 (P54C) processor model
-					strcpy(cpu_info.strModel, "Intel Pentium 75-200 (P54C)");	/* Flawfinder: ignore */	
-					strncat(strCPUName, "Intel Pentium 75-200 (P54C core)", sizeof(strCPUName)-strlen(strCPUName)-1);	/* Flawfinder: ignore */	
-					break;
-				case 3:			// Model = 3:  Pentium overdrive for 486 systems processor model
-					strcpy(cpu_info.strModel, "Intel Pentium for 486 system (P24T Overdrive)");	/* Flawfinder: ignore */	
-					strncat(strCPUName, "Intel Pentium for 486 (P24T overdrive core)", sizeof(strCPUName)-(strlen(strCPUName)-1)); /*Flawfinder: ignore*/
-					break;
-				case 4:			// Model = 4:  Pentium MMX processor model
-					strcpy(cpu_info.strModel, "Intel Pentium MMX (P55C)");	/*Flawfinder: ignore*/
-					strncat(strCPUName, "Intel Pentium MMX (P55C core)", sizeof(strCPUName)-(strlen(strCPUName)-1)); /*Flawfinder: ignore*/
-					break;
-				case 7:			// Model = 7:  Pentium processor model (don"t know difference to Model=2)
-					strcpy(cpu_info.strModel, "Intel Pentium (P54C)");		/*Flawfinder: ignore*/
-					strncat(strCPUName, "Intel Pentium (P54C core)", sizeof(strCPUName)-(strlen(strCPUName)-1)); /*Flawfinder: ignore*/
-					break;
-				case 8:			// Model = 8:  Pentium MMX (0.25 micron) processor model
-					strcpy(cpu_info.strModel, "Intel Pentium MMX (P55C), 0.25 micron");		/*Flawfinder: ignore*/
-					strncat(strCPUName, "Intel Pentium MMX (P55C core), 0.25 micron", sizeof(strCPUName)-(strlen(strCPUName)-1)); /*Flawfinder: ignore*/
-					break;
-				default:		// ...
-					strcpy(cpu_info.strModel, "Unknown Intel Pentium");	/*Flawfinder: ignore*/
-					strncat(strCPUName, "Intel Pentium (Unknown P5-model)", sizeof(strCPUName)-(strlen(strCPUName)-1)); /*Flawfinder: ignore*/
-					break;
-			}
-			break;
-		case 6:			// Pentium Pro (80686) processor family
-			switch (cpu_info.uiModel)
-			{
-				case 0:			// Model = 0:  Pentium Pro (P6 A-Step) processor model
-					strcpy(cpu_info.strModel, "Intel Pentium Pro (P6 A-Step)");		/*Flawfinder: ignore*/
-					strncat(strCPUName, "Intel Pentium Pro (P6 A-Step core)", sizeof(strCPUName)-(strlen(strCPUName)-1)); /*Flawfinder: ignore*/
-					break;
-				case 1:			// Model = 1:  Pentium Pro
-					strcpy(cpu_info.strModel, "Intel Pentium Pro (P6)");		/*Flawfinder: ignore*/
-					strncat(strCPUName, "Intel Pentium Pro (P6 core)", sizeof(strCPUName)-(strlen(strCPUName)-1)); /*Flawfinder: ignore*/
-					break;
-				case 3:			// Model = 3:  Pentium II (66 MHz FSB, I think) processor model
-					strcpy(cpu_info.strModel, "Intel Pentium II Model 3, 0.28 micron");		/*Flawfinder: ignore*/
-					strncat(strCPUName, "Intel Pentium II (Model 3 core, 0.28 micron process)", sizeof(strCPUName)-(strlen(strCPUName)-1)); /*Flawfinder: ignore*/
-					break;
-				case 5:			// Model = 5:  Pentium II/Xeon/Celeron (0.25 micron) processor model
-					strcpy(cpu_info.strModel, "Intel Pentium II Model 5/Xeon/Celeron, 0.25 micron");		/*Flawfinder: ignore*/
-					strncat(strCPUName, "Intel Pentium II/Xeon/Celeron (Model 5 core, 0.25 micron process)", sizeof(strCPUName)-(strlen(strCPUName)-1)); /*Flawfinder: ignore*/
-					break;
-				case 6:			// Model = 6:  Pentium II with internal L2 cache
-					strcpy(cpu_info.strModel, "Intel Pentium II - internal L2 cache");	/*Flawfinder: ignore*/
-					strncat(strCPUName, "Intel Pentium II with internal L2 cache", sizeof(strCPUName)-(strlen(strCPUName)-1)); /*Flawfinder: ignore*/
-					break;
-				case 7:			// Model = 7:  Pentium III/Xeon (extern L2 cache) processor model
-					strcpy(cpu_info.strModel, "Intel Pentium III/Pentium III Xeon - external L2 cache, 0.25 micron");		 /*Flawfinder: ignore*/
-					strncat(strCPUName, "Intel Pentium III/Pentium III Xeon (0.25 micron process) with external L2 cache", sizeof(strCPUName)-(strlen(strCPUName)-1)); /*Flawfinder: ignore*/
-					break;
-				case 8:			// Model = 8:  Pentium III/Xeon/Celeron (256 KB on-die L2 cache) processor model
-					strcpy(cpu_info.strModel, "Intel Pentium III/Celeron/Pentium III Xeon - internal L2 cache, 0.18 micron");	 /*Flawfinder: ignore*/
-					// We want to know it exactly:
-					switch (cpu_info.uiBrandID)
-					{
-						case 1:			// Model = 8, Brand id = 1:  Celeron (on-die L2 cache) processor model
-							strncat(strCPUName, "Intel Celeron (0.18 micron process) with internal L2 cache", sizeof(strCPUName)-(strlen(strCPUName)-1)); /*Flawfinder: ignore*/
-							break;
-                        case 2:			// Model = 8, Brand id = 2:  Pentium III (on-die L2 cache) processor model (my current cpu :-))
-							strncat(strCPUName, "Intel Pentium III (0.18 micron process) with internal L2 cache", sizeof(strCPUName)-(strlen(strCPUName)-1)); /*Flawfinder: ignore*/
-							break;
-						case 3:			// Model = 8, Brand id = 3:  Pentium III Xeon (on-die L2 cache) processor model
-                            strncat(strCPUName, "Intel Pentium III Xeon (0.18 micron process) with internal L2 cache", sizeof(strCPUName)-(strlen(strCPUName)-1)); /*Flawfinder: ignore*/
-							break;
-						default:		// ...
-							strncat(strCPUName, "Intel Pentium III core (unknown model, 0.18 micron process) with internal L2 cache", sizeof(strCPUName)-(strlen(strCPUName)-1)); /*Flawfinder: ignore*/
-							break;
-					}
-					break;
-				case 9:		// Model = 9:  Intel Pentium M processor, Intel Celeron M processor, model 9
-					strcpy(cpu_info.strModel, "Intel Pentium M Series Processor");	 /*Flawfinder: ignore*/
-					strncat(strCPUName, "Intel Pentium M Series Processor", sizeof(strCPUName)-(strlen(strCPUName)-1)); /*Flawfinder: ignore*/
-					break;
-				case 0xA:		// Model = 0xA:  Pentium III/Xeon/Celeron (1 or 2 MB on-die L2 cache) processor model
-					strcpy(cpu_info.strModel, "Intel Pentium III/Celeron/Pentium III Xeon - internal L2 cache, 0.18 micron");	 /*Flawfinder: ignore*/
-					// Exact detection:
-					switch (cpu_info.uiBrandID)
-					{
-						case 1:			// Model = 0xA, Brand id = 1:  Celeron (1 or 2 MB on-die L2 cache (does it exist??)) processor model
-							strncat(strCPUName, "Intel Celeron (0.18 micron process) with internal L2 cache", sizeof(strCPUName)-(strlen(strCPUName)-1)); /*Flawfinder: ignore*/
-							break;
-                        case 2:			// Model = 0xA, Brand id = 2:  Pentium III (1 or 2 MB on-die L2 cache (never seen...)) processor model
-							strncat(strCPUName, "Intel Pentium III (0.18 micron process) with internal L2 cache", sizeof(strCPUName)-(strlen(strCPUName)-1)); /*Flawfinder: ignore*/
-							break;
-						case 3:			// Model = 0xA, Brand id = 3:  Pentium III Xeon (1 or 2 MB on-die L2 cache) processor model
-                            strncat(strCPUName, "Intel Pentium III Xeon (0.18 micron process) with internal L2 cache", sizeof(strCPUName)-(strlen(strCPUName)-1)); /*Flawfinder: ignore*/
-							break;
-						default:		// Getting bored of this............
-							strncat(strCPUName, "Intel Pentium III core (unknown model, 0.18 micron process) with internal L2 cache", sizeof(strCPUName)-(strlen(strCPUName)-1)); /*Flawfinder: ignore*/
-							break;
-					}
-					break;
-				case 0xB:		// Model = 0xB: Pentium III/Xeon/Celeron (Tualatin core, on-die cache) processor model
-					strcpy(cpu_info.strModel, "Intel Pentium III/Celeron/Pentium III Xeon - internal L2 cache, 0.13 micron");	 /*Flawfinder: ignore*/
-					// Omniscient: ;-)
-					switch (cpu_info.uiBrandID)
-					{
-						case 3:			// Model = 0xB, Brand id = 3:  Celeron (Tualatin core) processor model
-							strncat(strCPUName, "Intel Celeron (Tualatin core, 0.13 micron process) with internal L2 cache", sizeof(strCPUName)-(strlen(strCPUName)-1)); /*Flawfinder: ignore*/
-							break;
-                        case 4:			// Model = 0xB, Brand id = 4:  Pentium III (Tualatin core) processor model
-							strncat(strCPUName, "Intel Pentium III (Tualatin core, 0.13 micron process) with internal L2 cache", sizeof(strCPUName)-(strlen(strCPUName)-1)); /*Flawfinder: ignore*/
-							break;
-						case 7:			// Model = 0xB, Brand id = 7:  Celeron mobile (Tualatin core) processor model
-                            strncat(strCPUName, "Intel Celeron mobile (Tualatin core, 0.13 micron process) with internal L2 cache", sizeof(strCPUName)-(strlen(strCPUName)-1)); /*Flawfinder: ignore*/
-							break;
-						default:		// *bored*
-							strncat(strCPUName, "Intel Pentium III Tualatin core (unknown model, 0.13 micron process) with internal L2 cache", sizeof(strCPUName)-(strlen(strCPUName)-1)); /*Flawfinder: ignore*/
-							break;
-					}
-					break;
-				case 0xD:		// Model = 0xD:  Intel Pentium M processor, Intel Celeron M processor, model D
-					strcpy(cpu_info.strModel, "Intel Pentium M Series Processor");	 /*Flawfinder: ignore*/
-					strncat(strCPUName, "Intel Pentium M Series Processor", sizeof(strCPUName)-(strlen(strCPUName)-1)); /*Flawfinder: ignore*/
-					break;
-				case 0xE:		// Model = 0xE:  Intel Core Duo processor, Intel Core Solo processor, model E
-					strcpy(cpu_info.strModel, "Intel Core Series Processor");	 /*Flawfinder: ignore*/
-					strncat(strCPUName, "Intel Core Series Processor", sizeof(strCPUName)-(strlen(strCPUName)-1)); /*Flawfinder: ignore*/
-					break;	
-				case 0xF:		// Model = 0xF:  Intel Core 2 Duo processor, model F
-					strcpy(cpu_info.strModel, "Intel Core 2 Series Processor");	 /*Flawfinder: ignore*/
-					strncat(strCPUName, "Intel Core 2 Series Processor", sizeof(strCPUName)-(strlen(strCPUName)-1)); /*Flawfinder: ignore*/
-					break;	
-				default:		// *more bored*
-					strcpy(cpu_info.strModel, "Unknown Intel Pentium Pro/2/3, Core"); /*Flawfinder: ignore*/
-					strncat(strCPUName, "Intel Pentium Pro/2/3, Core (Unknown model)", sizeof(strCPUName)-(strlen(strCPUName)-1)); /*Flawfinder: ignore*/
-					break;
-			}
-			break;
-		case 15:		// Extended processor family
-			// Masking the extended model
-			cpu_info.uiExtendedModel = (eaxreg >> 16) & 0xFF;
-			switch (cpu_info.uiModel)
-			{
-				case 0:			// Model = 0:  Pentium 4 Willamette (A-Step) core
-					if ((cpu_info.uiBrandID) == 8)	// Brand id = 8:  P4 Willamette
-					{
-						strcpy(cpu_info.strModel, "Intel Pentium 4 Willamette (A-Step)"); /*Flawfinder: ignore*/
-						strncat(strCPUName, "Intel Pentium 4 Willamette (A-Step)", sizeof(strCPUName)-(strlen(strCPUName)-1)); /*Flawfinder: ignore*/
-					}
-					else							// else Xeon
-					{
-						strcpy(cpu_info.strModel, "Intel Pentium 4 Willamette Xeon (A-Step)");		/* Flawfinder: ignore */
-						strncat(strCPUName, "Intel Pentium 4 Willamette Xeon (A-Step)", sizeof(strCPUName) - strlen(strCPUName) - 1);		/* Flawfinder: ignore */	
-					}
-					break;
-				case 1:			// Model = 1:  Pentium 4 Willamette core
-					if ((cpu_info.uiBrandID) == 8)	// Brand id = 8:  P4 Willamette
-					{
-						strcpy(cpu_info.strModel, "Intel Pentium 4 Willamette");		/* Flawfinder: ignore */
-						strncat(strCPUName, "Intel Pentium 4 Willamette", sizeof(strCPUName) - strlen(strCPUName) - 1);		/* Flawfinder: ignore */
-					}
-					else							// else Xeon
-					{
-						strcpy(cpu_info.strModel, "Intel Pentium 4 Willamette Xeon");		/* Flawfinder: ignore */
-						strncat(strCPUName, "Intel Pentium 4 Willamette Xeon", sizeof(strCPUName) - strlen(strCPUName) - 1);		/* Flawfinder: ignore */
-					}
-					break;
-				case 2:			// Model = 2:  Pentium 4 Northwood core
-					if (((cpu_info.uiBrandID) == 9) || ((cpu_info.uiBrandID) == 0xA))		// P4 Willamette
-					{
-						strcpy(cpu_info.strModel, "Intel Pentium 4 Northwood");		/* Flawfinder: ignore */
-						strncat(strCPUName, "Intel Pentium 4 Northwood", sizeof(strCPUName) - strlen(strCPUName) - 1);		/* Flawfinder: ignore */
-					}
-					else							// Xeon
-					{
-						strcpy(cpu_info.strModel, "Intel Pentium 4 Northwood Xeon");		/* Flawfinder: ignore */
-						strncat(strCPUName, "Intel Pentium 4 Northwood Xeon", sizeof(strCPUName) - strlen(strCPUName) - 1);		/* Flawfinder: ignore */
-					}
-					break;
-				default:		// Silly stupid never used failsave option
-					strcpy(cpu_info.strModel, "Unknown Intel Pentium 4");		/* Flawfinder: ignore */
-					strncat(strCPUName, "Intel Pentium 4 (Unknown model)", sizeof(strCPUName) - strlen(strCPUName) - 1);		/* Flawfinder: ignore */
-					break;
-			}
-			break;
-		default:		// *grmpf*
-			strcpy(cpu_info.strModel, "Unknown Intel model");		/* Flawfinder: ignore */
-			strncat(strCPUName, "Intel (Unknown model)", sizeof(strCPUName) - strlen(strCPUName) - 1);		/* Flawfinder: ignore */
-			break;
-    }
-
-	// After the long processor model block we now come to the processors serial
-	// number.
-	// First of all we check if the processor supports the serial number
-	if (cpu_info.MaxSupportedLevel >= 3)
-	{
-		// If it supports the serial number CPUID level 0x00000003 we read the data
-		unsigned long sig1, sig2, sig3;
-		__asm
-		{
-			mov eax, 1
-			cpuid
-			mov sig1, eax
-			mov eax, 3
-			cpuid
-			mov sig2, ecx
-			mov sig3, edx
-		}
-		// Then we convert the data to a readable string
-		snprintf(	/* Flawfinder: ignore */
-			cpu_info.strProcessorSerial,
-			sizeof(cpu_info.strProcessorSerial),
-			"%04lX-%04lX-%04lX-%04lX-%04lX-%04lX",
-			sig1 >> 16,
-			sig1 & 0xFFFF,
-			sig3 >> 16,
-			sig3 & 0xFFFF,
-			sig2 >> 16, sig2 & 0xFFFF);
-	}
-	else
-	{
-		// If there"s no serial number support we just put "No serial number"
-		snprintf(	/* Flawfinder: ignore */
-			cpu_info.strProcessorSerial,
-			sizeof(cpu_info.strProcessorSerial),
-			"No Processor Serial Number");	
-	}
-
-	// Now we get the standard processor extensions
-	GetStandardProcessorExtensions();
-
-	// And finally the processor configuration (caches, TLBs, ...) and translate
-	// the data to readable strings
-	GetStandardProcessorConfiguration();
-	TranslateProcessorConfiguration();
-
-	// At last...
-	return true;
-#else
-	return FALSE;
-#endif
-}
-
-// bool CProcessor::AnalyzeAMDProcessor()
-// ======================================
-// Private class function for analyzing an AMD processor
-////////////////////////////////////////////////////////
-bool CProcessor::AnalyzeAMDProcessor()
-{
-#if LL_WINDOWS
-	unsigned long eaxreg, ebxreg, ecxreg, edxreg;
-
-	// First of all we check if the CPUID command is available
-	if (!CheckCPUIDPresence())
-		return 0;
-
-	// Now we get the CPUID standard level 0x00000001
-	__asm
-	{
-		mov eax, 1
-		cpuid
-		mov eaxreg, eax
-		mov ebxreg, ebx
-		mov edxreg, edx
-	}
-    
-	// Then we mask the model, family, stepping and type (AMD does not support brand id)
-	cpu_info.uiStepping = eaxreg & 0xF;
-	cpu_info.uiModel    = (eaxreg >> 4) & 0xF;
-	cpu_info.uiFamily   = (eaxreg >> 8) & 0xF;
-	cpu_info.uiType     = (eaxreg >> 12) & 0x3;
-
-	// Now we check if the processor supports the brand id string extended CPUID level
-	if (cpu_info.MaxSupportedExtendedLevel >= 0x80000004)
-	{
-		// If it supports the extended CPUID level 0x80000004 we read the data
-		char tmp[52];		/* Flawfinder: ignore */
-		memset(tmp, 0, sizeof(tmp));
-        __asm
-		{
-			mov eax, 0x80000002
-			cpuid
-			mov dword ptr [tmp], eax
-			mov dword ptr [tmp+4], ebx
-			mov dword ptr [tmp+8], ecx
-			mov dword ptr [tmp+12], edx
-			mov eax, 0x80000003
-			cpuid
-			mov dword ptr [tmp+16], eax
-			mov dword ptr [tmp+20], ebx
-			mov dword ptr [tmp+24], ecx
-			mov dword ptr [tmp+28], edx
-			mov eax, 0x80000004
-			cpuid
-			mov dword ptr [tmp+32], eax
-			mov dword ptr [tmp+36], ebx
-			mov dword ptr [tmp+40], ecx
-			mov dword ptr [tmp+44], edx
-		}
-		// And copy it to the brand id string
-		strncpy(cpu_info.strBrandID, tmp,sizeof(cpu_info.strBrandID)-1);
-		cpu_info.strBrandID[sizeof(cpu_info.strBrandID)-1]="\0";
-	}
-	else
-	{
-		// Or just tell there is no brand id string support
-		strcpy(cpu_info.strBrandID, "");		/* Flawfinder: ignore */
-	}
-
-	// After that we translate the processor family
-    switch(cpu_info.uiFamily)
-	{
-		case 4:			// Family = 4:  486 (80486) or 5x86 (80486) processor family
-			switch (cpu_info.uiModel)
-			{
-				case 3:			// Thanks to AMD for this nice form of family
-				case 7:			// detection.... *grmpf*
-				case 8:
-				case 9:
-					strcpy(cpu_info.strFamily, "AMD 80486");		/* Flawfinder: ignore */
-					break;
-				case 0xE:
-				case 0xF:
-					strcpy(cpu_info.strFamily, "AMD 5x86");		/* Flawfinder: ignore */
-					break;
-				default:
-					strcpy(cpu_info.strFamily, "Unknown family");		/* Flawfinder: ignore */
-					break;
-			}
-			break;
-		case 5:			// Family = 5:  K5 or K6 processor family
-			switch (cpu_info.uiModel)
-			{
-				case 0:
-				case 1:
-				case 2:
-				case 3:
-					strcpy(cpu_info.strFamily, "AMD K5");		/* Flawfinder: ignore */
-					break;
-				case 6:
-				case 7:
-				case 8:
-				case 9:
-					strcpy(cpu_info.strFamily, "AMD K6");		/* Flawfinder: ignore */
-					break;
-				default:
-					strcpy(cpu_info.strFamily, "Unknown family");		/* Flawfinder: ignore */
-					break;
-			}
-			break;
-		case 6:			// Family = 6:  K7 (Athlon, ...) processor family
-			strcpy(cpu_info.strFamily, "AMD K7");		/* Flawfinder: ignore */
-			break;
-		default:		// For security
-			strcpy(cpu_info.strFamily, "Unknown family");		/* Flawfinder: ignore */
-			break;
-	}
-
-	// After the family detection we come to the specific processor model
-	// detection
-	switch (cpu_info.uiFamily)
-	{
-		case 4:			// Family = 4:  486 (80486) or 5x85 (80486) processor family
-			switch (cpu_info.uiModel)
-			{
-				case 3:			// Model = 3:  80486 DX2
-					strcpy(cpu_info.strModel, "AMD 80486 DX2");		/* Flawfinder: ignore */
-					strncat(strCPUName, "AMD 80486 DX2", sizeof(strCPUName) - strlen(strCPUName) -1);		/* Flawfinder: ignore */
-					break;
-				case 7:			// Model = 7:  80486 write-back enhanced DX2
-					strcpy(cpu_info.strModel, "AMD 80486 write-back enhanced DX2");		/* Flawfinder: ignore */
-					strncat(strCPUName, "AMD 80486 write-back enhanced DX2", sizeof(strCPUName) - strlen(strCPUName) -1);		/* Flawfinder: ignore */
-					break;
-				case 8:			// Model = 8:  80486 DX4
-					strcpy(cpu_info.strModel, "AMD 80486 DX4");		/* Flawfinder: ignore */
-					strncat(strCPUName, "AMD 80486 DX4", sizeof(strCPUName) - strlen(strCPUName) -1);		/* Flawfinder: ignore */
-					break;
-				case 9:			// Model = 9:  80486 write-back enhanced DX4
-					strcpy(cpu_info.strModel, "AMD 80486 write-back enhanced DX4");		/* Flawfinder: ignore */
-					strncat(strCPUName, "AMD 80486 write-back enhanced DX4", sizeof(strCPUName) - strlen(strCPUName) -1);		/* Flawfinder: ignore */
-					break;
-				case 0xE:		// Model = 0xE:  5x86
-					strcpy(cpu_info.strModel, "AMD 5x86");		/* Flawfinder: ignore */
-					strncat(strCPUName, "AMD 5x86", sizeof(strCPUName) - strlen(strCPUName) -1);		/* Flawfinder: ignore */
-					break;
-				case 0xF:		// Model = 0xF:  5x86 write-back enhanced (oh my god.....)
-					strcpy(cpu_info.strModel, "AMD 5x86 write-back enhanced");		/* Flawfinder: ignore */
-					strncat(strCPUName, "AMD 5x86 write-back enhanced", sizeof(strCPUName) - strlen(strCPUName) -1);		/* Flawfinder: ignore */
-					break;
-				default:		// ...
-					strcpy(cpu_info.strModel, "Unknown AMD 80486 or 5x86 model");		/* Flawfinder: ignore */
-					strncat(strCPUName, "AMD 80486 or 5x86 (Unknown model)", sizeof(strCPUName) - strlen(strCPUName) -1);		/* Flawfinder: ignore */
-					break;
-			}
-			break;
-		case 5:			// Family = 5:  K5 / K6 processor family
-			switch (cpu_info.uiModel)
-			{
-<<<<<<< HEAD
-				case 0:			// Model = 0:  K5 SSA 5 (Pentium Rating *ggg* 75, 90 and 100 MHz)
-					strcpy(CPUInfo.strModel, "AMD K5 SSA5 (PR75, PR90, PR100)");		/* Flawfinder: ignore */
-=======
-				case 0:			// Model = 0:  K5 SSA 5 (Pentium Rating *ggg* 75, 90 and 100 Mhz)
-					strcpy(cpu_info.strModel, "AMD K5 SSA5 (PR75, PR90, PR100)");		/* Flawfinder: ignore */
->>>>>>> dd61ccde
-					strncat(strCPUName, "AMD K5 SSA5 (PR75, PR90, PR100)", sizeof(strCPUName) - strlen(strCPUName) -1);		/* Flawfinder: ignore */
-					break;
-				case 1:			// Model = 1:  K5 5k86 (PR 120 and 133 MHz)
-					strcpy(cpu_info.strModel, "AMD K5 5k86 (PR120, PR133)");		/* Flawfinder: ignore */
-					strncat(strCPUName, "AMD K5 5k86 (PR120, PR133)", sizeof(strCPUName) - strlen(strCPUName) -1);		/* Flawfinder: ignore */
-					break;
-				case 2:			// Model = 2:  K5 5k86 (PR 166 MHz)
-					strcpy(cpu_info.strModel, "AMD K5 5k86 (PR166)");		/* Flawfinder: ignore */
-					strncat(strCPUName, "AMD K5 5k86 (PR166)", sizeof(strCPUName) - strlen(strCPUName) -1);		/* Flawfinder: ignore */
-					break;
-				case 3:			// Model = 3:  K5 5k86 (PR 200 MHz)
-					strcpy(cpu_info.strModel, "AMD K5 5k86 (PR200)");		/* Flawfinder: ignore */
-					strncat(strCPUName, "AMD K5 5k86 (PR200)", sizeof(strCPUName) - strlen(strCPUName) -1);		/* Flawfinder: ignore */
-					break;
-				case 6:			// Model = 6:  K6
-					strcpy(cpu_info.strModel, "AMD K6 (0.30 micron)");		/* Flawfinder: ignore */
-					strncat(strCPUName, "AMD K6 (0.30 micron)", sizeof(strCPUName) - strlen(strCPUName) -1);		/* Flawfinder: ignore */
-					break;
-				case 7:			// Model = 7:  K6 (0.25 micron)
-					strcpy(cpu_info.strModel, "AMD K6 (0.25 micron)");		/* Flawfinder: ignore */
-					strncat(strCPUName, "AMD K6 (0.25 micron)", sizeof(strCPUName) - strlen(strCPUName) -1);		/* Flawfinder: ignore */
-					break;
-				case 8:			// Model = 8:  K6-2
-					strcpy(cpu_info.strModel, "AMD K6-2");		/* Flawfinder: ignore */
-					strncat(strCPUName, "AMD K6-2", sizeof(strCPUName) - strlen(strCPUName) -1);		/* Flawfinder: ignore */
-					break;
-				case 9:			// Model = 9:  K6-III
-					strcpy(cpu_info.strModel, "AMD K6-III");		/* Flawfinder: ignore */
-					strncat(strCPUName, "AMD K6-III", sizeof(strCPUName) - strlen(strCPUName) -1);		/* Flawfinder: ignore */
-					break;
-				case 0xD:		// Model = 0xD:  K6-2+ / K6-III+
-					strcpy(cpu_info.strModel, "AMD K6-2+ or K6-III+ (0.18 micron)");		/* Flawfinder: ignore */
-					strncat(strCPUName, "AMD K6-2+ or K6-III+ (0.18 micron)", sizeof(strCPUName) - strlen(strCPUName) -1);	/* Flawfinder: ignore */
-					break;
-				default:		// ...
-					strcpy(cpu_info.strModel, "Unknown AMD K5 or K6 model");		/* Flawfinder: ignore */
-					strncat(strCPUName, "AMD K5 or K6 (Unknown model)", sizeof(strCPUName) - strlen(strCPUName) -1);		/* Flawfinder: ignore */
-					break;
-			}
-			break;
-		case 6:			// Family = 6:  K7 processor family (AMDs first good processors)
-			switch (cpu_info.uiModel)
-			{
-				case 1:			// Athlon
-					strcpy(cpu_info.strModel, "AMD Athlon (0.25 micron)");		/* Flawfinder: ignore */
-					strncat(strCPUName, "AMD Athlon (0.25 micron)", sizeof(strCPUName) - strlen(strCPUName) -1);		/* Flawfinder: ignore */
-					break;
-				case 2:			// Athlon (0.18 micron)
-					strcpy(cpu_info.strModel, "AMD Athlon (0.18 micron)");		/* Flawfinder: ignore */
-					strncat(strCPUName, "AMD Athlon (0.18 micron)", sizeof(strCPUName) - strlen(strCPUName) -1);		/* Flawfinder: ignore */
-					break;
-				case 3:			// Duron (Spitfire core)
-					strcpy(cpu_info.strModel, "AMD Duron (Spitfire)");		/* Flawfinder: ignore */
-					strncat(strCPUName, "AMD Duron (Spitfire core)", sizeof(strCPUName) - strlen(strCPUName) -1);		/* Flawfinder: ignore */
-					break;
-				case 4:			// Athlon (Thunderbird core)
-					strcpy(cpu_info.strModel, "AMD Athlon (Thunderbird)");		/* Flawfinder: ignore */
-					strncat(strCPUName, "AMD Athlon (Thunderbird core)", sizeof(strCPUName) - strlen(strCPUName) -1);		/* Flawfinder: ignore */
-					break;
-				case 6:			// Athlon MP / Mobile Athlon (Palomino core)
-					strcpy(cpu_info.strModel, "AMD Athlon MP/Mobile Athlon (Palomino)");		/* Flawfinder: ignore */
-					strncat(strCPUName, "AMD Athlon MP/Mobile Athlon (Palomino core)", sizeof(strCPUName) - strlen(strCPUName) -1);		/* Flawfinder: ignore */
-					break;
-				case 7:			// Mobile Duron (Morgan core)
-					strcpy(cpu_info.strModel, "AMD Mobile Duron (Morgan)");		/* Flawfinder: ignore */
-					strncat(strCPUName, "AMD Mobile Duron (Morgan core)", sizeof(strCPUName) - strlen(strCPUName) -1);		/* Flawfinder: ignore */
-					break;
-				default:		// ...
-					strcpy(cpu_info.strModel, "Unknown AMD K7 model");		/* Flawfinder: ignore */
-					strncat(strCPUName, "AMD K7 (Unknown model)", sizeof(strCPUName) - strlen(strCPUName) -1);		/* Flawfinder: ignore */
-					break;
-			}
-			break;
-		default:		// ...
-			strcpy(cpu_info.strModel, "Unknown AMD model");		/* Flawfinder: ignore */
-			strncat(strCPUName, "AMD (Unknown model)", sizeof(strCPUName) - strlen(strCPUName) -1);		/* Flawfinder: ignore */
-			break;
-    }
-
-	// Now we read the standard processor extension that are stored in the same
-	// way the Intel standard extensions are
-	GetStandardProcessorExtensions();
-
-	// Then we check if theres an extended CPUID level support
-	if (cpu_info.MaxSupportedExtendedLevel >= 0x80000001)
-	{
-		// If we can access the extended CPUID level 0x80000001 we get the
-		// edx register
-		__asm
-		{
-			mov eax, 0x80000001
-			cpuid
-			mov edxreg, edx
-		}
-
-		// Now we can mask some AMD specific cpu extensions
-		cpu_info._Ext.EMMX_MultimediaExtensions					= CheckBit(edxreg, 22);
-		cpu_info._Ext.AA64_AMD64BitArchitecture					= CheckBit(edxreg, 29);
-		cpu_info._Ext._E3DNOW_InstructionExtensions				= CheckBit(edxreg, 30);
-		cpu_info._Ext._3DNOW_InstructionExtensions				= CheckBit(edxreg, 31);
-	}
-
-	// After that we check if the processor supports the ext. CPUID level
-	// 0x80000006
-	if (cpu_info.MaxSupportedExtendedLevel >= 0x80000006)
-	{
-		// If it"s present, we read it out
-        __asm
-		{
-            mov eax, 0x80000005
-			cpuid
-			mov eaxreg, eax
-			mov ebxreg, ebx
-			mov ecxreg, ecx
-			mov edxreg, edx
-		}
-
-		// Then we mask the L1 Data TLB information
-		if ((ebxreg >> 16) && (eaxreg >> 16))
-		{
-			cpu_info._Data.bPresent = true;
-			strcpy(cpu_info._Data.strPageSize, "4 KB / 2 MB / 4MB"); 	/*Flawfinder: ignore*/
-			cpu_info._Data.uiAssociativeWays = (eaxreg >> 24) & 0xFF;
-			cpu_info._Data.uiEntries = (eaxreg >> 16) & 0xFF;
-		}
-		else if (eaxreg >> 16)
-		{
-			cpu_info._Data.bPresent = true;
-			strcpy(cpu_info._Data.strPageSize, "2 MB / 4MB");		/*Flawfinder: ignore*/
-			cpu_info._Data.uiAssociativeWays = (eaxreg >> 24) & 0xFF;
-			cpu_info._Data.uiEntries = (eaxreg >> 16) & 0xFF;
-		}
-		else if (ebxreg >> 16)
-		{
-			cpu_info._Data.bPresent = true;
-			strcpy(cpu_info._Data.strPageSize, "4 KB");		/*Flawfinder: ignore*/
-			cpu_info._Data.uiAssociativeWays = (ebxreg >> 24) & 0xFF;
-			cpu_info._Data.uiEntries = (ebxreg >> 16) & 0xFF;
-		}
-		if (cpu_info._Data.uiAssociativeWays == 0xFF)
-			cpu_info._Data.uiAssociativeWays = (unsigned int) -1;
-
-		// Now the L1 Instruction/Code TLB information
-		if ((ebxreg & 0xFFFF) && (eaxreg & 0xFFFF))
-		{
-			cpu_info._Instruction.bPresent = true;
-			strcpy(cpu_info._Instruction.strPageSize, "4 KB / 2 MB / 4MB");		/*Flawfinder: ignore*/
-			cpu_info._Instruction.uiAssociativeWays = (eaxreg >> 8) & 0xFF;
-			cpu_info._Instruction.uiEntries = eaxreg & 0xFF;
-		}
-		else if (eaxreg & 0xFFFF)
-		{
-			cpu_info._Instruction.bPresent = true;
-			strcpy(cpu_info._Instruction.strPageSize, "2 MB / 4MB");		/*Flawfinder: ignore*/
-			cpu_info._Instruction.uiAssociativeWays = (eaxreg >> 8) & 0xFF;
-			cpu_info._Instruction.uiEntries = eaxreg & 0xFF;
-		}
-		else if (ebxreg & 0xFFFF)
-		{
-			cpu_info._Instruction.bPresent = true;
-			strcpy(cpu_info._Instruction.strPageSize, "4 KB");	/*Flawfinder: ignore*/
-			cpu_info._Instruction.uiAssociativeWays = (ebxreg >> 8) & 0xFF;
-			cpu_info._Instruction.uiEntries = ebxreg & 0xFF;
-		}
-		if (cpu_info._Instruction.uiAssociativeWays == 0xFF)
-			cpu_info._Instruction.uiAssociativeWays = (unsigned int) -1;
-		
-		// Then we read the L1 data cache information
-		if ((ecxreg >> 24) > 0)
-		{
-			cpu_info._L1.Data.bPresent = true;
-			snprintf(cpu_info._L1.Data.strSize, sizeof(cpu_info._L1.Data.strSize), "%d KB", ecxreg >> 24);		/* Flawfinder: ignore */
-			cpu_info._L1.Data.uiAssociativeWays = (ecxreg >> 15) & 0xFF;
-			cpu_info._L1.Data.uiLineSize = ecxreg & 0xFF;
-		}
-		// After that we read the L2 instruction/code cache information
-		if ((edxreg >> 24) > 0)
-		{
-			cpu_info._L1.Instruction.bPresent = true;
-			snprintf(cpu_info._L1.Instruction.strSize, sizeof(cpu_info._L1.Instruction.strSize), "%d KB", edxreg >> 24); 	/* Flawfinder: ignore */
-			cpu_info._L1.Instruction.uiAssociativeWays = (edxreg >> 15) & 0xFF;
-			cpu_info._L1.Instruction.uiLineSize = edxreg & 0xFF;
-		}
-
-		// Note: I"m not absolutely sure that the L1 page size code (the
-		// "if/else if/else if" structs above) really detects the real page
-		// size for the TLB. Somebody should check it....
-
-		// Now we read the ext. CPUID level 0x80000006
-        __asm
-		{
-			mov eax, 0x80000006
-			cpuid
-			mov eaxreg, eax
-			mov ebxreg, ebx
-			mov ecxreg, ecx
-		}
-
-		// We only mask the unified L2 cache masks (never heard of an
-		// L2 cache that is divided in data and code parts)
-		if (((ecxreg >> 12) & 0xF) > 0)
-		{
-			cpu_info._L2.bPresent = true;
-			snprintf(cpu_info._L2.strSize, sizeof(cpu_info._L2.strSize), "%d KB", ecxreg >> 16);		/* Flawfinder: ignore */
-			switch ((ecxreg >> 12) & 0xF)
-			{
-				case 1:
-					cpu_info._L2.uiAssociativeWays = 1;
-					break;
-				case 2:
-					cpu_info._L2.uiAssociativeWays = 2;
-					break;
-				case 4:
-					cpu_info._L2.uiAssociativeWays = 4;
-					break;
-				case 6:
-					cpu_info._L2.uiAssociativeWays = 8;
-					break;
-				case 8:
-					cpu_info._L2.uiAssociativeWays = 16;
-					break;
-				case 0xF:
-					cpu_info._L2.uiAssociativeWays = (unsigned int) -1;
-					break;
-				default:
-					cpu_info._L2.uiAssociativeWays = 0;
-					break;
-			}
-			cpu_info._L2.uiLineSize = ecxreg & 0xFF;
-		}
-	}
-	else
-	{
-		// If we could not detect the ext. CPUID level 0x80000006 we
-		// try to read the standard processor configuration.
-		GetStandardProcessorConfiguration();
-	}
-	// After reading we translate the configuration to strings
-	TranslateProcessorConfiguration();
-
-	// And finally exit
-	return true;
-#else
-	return FALSE;
-#endif
-}
-
-// bool CProcessor::AnalyzeUnknownProcessor()
-// ==========================================
-// Private class function to analyze an unknown (No Intel or AMD) processor
-///////////////////////////////////////////////////////////////////////////
-bool CProcessor::AnalyzeUnknownProcessor()
-{
-#if LL_WINDOWS
-	unsigned long eaxreg, ebxreg;
-
-	// We check if the CPUID command is available
-	if (!CheckCPUIDPresence())
-		return false;
-
-	// First of all we read the standard CPUID level 0x00000001
-	// This level should be available on every x86-processor clone
-	__asm
-	{
-        mov eax, 1
-		cpuid
-		mov eaxreg, eax
-		mov ebxreg, ebx
-	}
-	// Then we mask the processor model, family, type and stepping
-	cpu_info.uiStepping = eaxreg & 0xF;
-	cpu_info.uiModel    = (eaxreg >> 4) & 0xF;
-	cpu_info.uiFamily   = (eaxreg >> 8) & 0xF;
-	cpu_info.uiType     = (eaxreg >> 12) & 0x3;
-
-	// To have complete information we also mask the brand id
-	cpu_info.uiBrandID  = ebxreg & 0xF;
-
-	// Then we get the standard processor extensions
-	GetStandardProcessorExtensions();
-
-	// Now we mark everything we do not know as unknown
-	strcpy(strCPUName, "Unknown");		/*Flawfinder: ignore*/
-
-	strcpy(cpu_info._Data.strTLB, "Unknown");	/*Flawfinder: ignore*/
-	strcpy(cpu_info._Instruction.strTLB, "Unknown");		/*Flawfinder: ignore*/
-	
-	strcpy(cpu_info._Trace.strCache, "Unknown");		/*Flawfinder: ignore*/
-	strcpy(cpu_info._L1.Data.strCache, "Unknown");		/*Flawfinder: ignore*/
-	strcpy(cpu_info._L1.Instruction.strCache, "Unknown");	/*Flawfinder: ignore*/
-	strcpy(cpu_info._L2.strCache, "Unknown");		/*Flawfinder: ignore*/
-	strcpy(cpu_info._L3.strCache, "Unknown");		/*Flawfinder: ignore*/
-
-	strcpy(cpu_info.strProcessorSerial, "Unknown / Not supported");	/*Flawfinder: ignore*/
-
-	// For the family, model and brand id we can only print the numeric value
-	snprintf(cpu_info.strBrandID, sizeof(cpu_info.strBrandID), "Brand-ID number %d", cpu_info.uiBrandID);		/* Flawfinder: ignore */
-	snprintf(cpu_info.strFamily, sizeof(cpu_info.strFamily), "Family number %d", cpu_info.uiFamily);		/* Flawfinder: ignore */
-	snprintf(cpu_info.strModel, sizeof(cpu_info.strModel), "Model number %d", cpu_info.uiModel);		/* Flawfinder: ignore */
-
-	// And thats it
-	return true;
-#else
-	return FALSE;
-#endif
-}
-
-// bool CProcessor::CheckCPUIDPresence()
-// =====================================
-// This function checks if the CPUID command is available on the current
-// processor
-////////////////////////////////////////////////////////////////////////
-bool CProcessor::CheckCPUIDPresence()
-{
-#if LL_WINDOWS
-	unsigned long BitChanged;
-	
-	// We"ve to check if we can toggle the flag register bit 21
-	// If we can"t the processor does not support the CPUID command
-	__asm
-	{
-		pushfd
-		pop eax
-		mov ebx, eax
-		xor eax, 0x00200000 
-		push eax
-		popfd
-		pushfd
-		pop eax
-		xor eax,ebx 
-		mov BitChanged, eax
-	}
-
-	return ((BitChanged) ? true : false);
-#else
-	return FALSE;
-#endif
-}
-
-// void CProcessor::DecodeProcessorConfiguration(unsigned int cfg)
-// ===============================================================
-// This function (or switch ?!) just translates a one-byte processor configuration
-// byte to understandable values
-//////////////////////////////////////////////////////////////////////////////////
-void CProcessor::DecodeProcessorConfiguration(unsigned int cfg)
-{
-	// First we ensure that there"s only one single byte
-	cfg &= 0xFF;
-
-	// Then we do a big switch
-	switch(cfg)
-	{
-		case 0:			// cfg = 0:  Unused
-			break;
-		case 0x1:		// cfg = 0x1:  code TLB present, 4 KB pages, 4 ways, 32 entries
-			cpu_info._Instruction.bPresent = true;
-			strcpy(cpu_info._Instruction.strPageSize, "4 KB");	/*Flawfinder: ignore*/
-			cpu_info._Instruction.uiAssociativeWays = 4;
-			cpu_info._Instruction.uiEntries = 32;
-			break;
-		case 0x2:		// cfg = 0x2:  code TLB present, 4 MB pages, fully associative, 2 entries
-			cpu_info._Instruction.bPresent = true;
-			strcpy(cpu_info._Instruction.strPageSize, "4 MB");	/*Flawfinder: ignore*/
-			cpu_info._Instruction.uiAssociativeWays = 4;
-			cpu_info._Instruction.uiEntries = 2;
-			break;
-		case 0x3:		// cfg = 0x3:  data TLB present, 4 KB pages, 4 ways, 64 entries
-			cpu_info._Data.bPresent = true;
-			strcpy(cpu_info._Data.strPageSize, "4 KB");		/*Flawfinder: ignore*/
-			cpu_info._Data.uiAssociativeWays = 4;
-			cpu_info._Data.uiEntries = 64;
-			break;
-		case 0x4:		// cfg = 0x4:  data TLB present, 4 MB pages, 4 ways, 8 entries
-			cpu_info._Data.bPresent = true;
-			strcpy(cpu_info._Data.strPageSize, "4 MB");	/*Flawfinder: ignore*/
-			cpu_info._Data.uiAssociativeWays = 4;
-			cpu_info._Data.uiEntries = 8;
-			break;
-		case 0x6:		// cfg = 0x6:  code L1 cache present, 8 KB, 4 ways, 32 byte lines
-			cpu_info._L1.Instruction.bPresent = true;
-			strcpy(cpu_info._L1.Instruction.strSize, "8 KB");	/*Flawfinder: ignore*/
-			cpu_info._L1.Instruction.uiAssociativeWays = 4;
-			cpu_info._L1.Instruction.uiLineSize = 32;
-			break;
-		case 0x8:		// cfg = 0x8:  code L1 cache present, 16 KB, 4 ways, 32 byte lines
-			cpu_info._L1.Instruction.bPresent = true;
-			strcpy(cpu_info._L1.Instruction.strSize, "16 KB");	/*Flawfinder: ignore*/
-			cpu_info._L1.Instruction.uiAssociativeWays = 4;
-			cpu_info._L1.Instruction.uiLineSize = 32;
-			break;
-		case 0xA:		// cfg = 0xA:  data L1 cache present, 8 KB, 2 ways, 32 byte lines
-			cpu_info._L1.Data.bPresent = true;
-			strcpy(cpu_info._L1.Data.strSize, "8 KB");	/*Flawfinder: ignore*/
-			cpu_info._L1.Data.uiAssociativeWays = 2;
-			cpu_info._L1.Data.uiLineSize = 32;
-			break;
-		case 0xC:		// cfg = 0xC:  data L1 cache present, 16 KB, 4 ways, 32 byte lines
-			cpu_info._L1.Data.bPresent = true;
-			strcpy(cpu_info._L1.Data.strSize, "16 KB");	/*Flawfinder: ignore*/
-			cpu_info._L1.Data.uiAssociativeWays = 4;
-			cpu_info._L1.Data.uiLineSize = 32;
-			break;
-		case 0x22:		// cfg = 0x22:  code and data L3 cache present, 512 KB, 4 ways, 64 byte lines, sectored
-			cpu_info._L3.bPresent = true;
-			strcpy(cpu_info._L3.strSize, "512 KB");	/*Flawfinder: ignore*/
-			cpu_info._L3.uiAssociativeWays = 4;
-			cpu_info._L3.uiLineSize = 64;
-			cpu_info._L3.bSectored = true;
-			break;
-		case 0x23:		// cfg = 0x23:  code and data L3 cache present, 1024 KB, 8 ways, 64 byte lines, sectored
-			cpu_info._L3.bPresent = true;
-			strcpy(cpu_info._L3.strSize, "1024 KB");	/*Flawfinder: ignore*/
-			cpu_info._L3.uiAssociativeWays = 8;
-			cpu_info._L3.uiLineSize = 64;
-			cpu_info._L3.bSectored = true;
-			break;
-		case 0x25:		// cfg = 0x25:  code and data L3 cache present, 2048 KB, 8 ways, 64 byte lines, sectored
-			cpu_info._L3.bPresent = true;
-			strcpy(cpu_info._L3.strSize, "2048 KB");	/*Flawfinder: ignore*/
-			cpu_info._L3.uiAssociativeWays = 8;
-			cpu_info._L3.uiLineSize = 64;
-			cpu_info._L3.bSectored = true;
-			break;
-		case 0x29:		// cfg = 0x29:  code and data L3 cache present, 4096 KB, 8 ways, 64 byte lines, sectored
-			cpu_info._L3.bPresent = true;
-			strcpy(cpu_info._L3.strSize, "4096 KB");	/*Flawfinder: ignore*/
-			cpu_info._L3.uiAssociativeWays = 8;
-			cpu_info._L3.uiLineSize = 64;
-			cpu_info._L3.bSectored = true;
-			break;
-		case 0x40:		// cfg = 0x40:  no integrated L2 cache (P6 core) or L3 cache (P4 core)
-			break;
-		case 0x41:		// cfg = 0x41:  code and data L2 cache present, 128 KB, 4 ways, 32 byte lines
-			cpu_info._L2.bPresent = true;
-			strcpy(cpu_info._L2.strSize, "128 KB");		/*Flawfinder: ignore*/
-			cpu_info._L2.uiAssociativeWays = 4;
-			cpu_info._L2.uiLineSize = 32;
-			break;
-		case 0x42:		// cfg = 0x42:  code and data L2 cache present, 256 KB, 4 ways, 32 byte lines
-			cpu_info._L2.bPresent = true;
-			strcpy(cpu_info._L2.strSize, "256 KB");		/*Flawfinder: ignore*/
-			cpu_info._L2.uiAssociativeWays = 4;
-			cpu_info._L2.uiLineSize = 32;
-			break;
-		case 0x43:		// cfg = 0x43:  code and data L2 cache present, 512 KB, 4 ways, 32 byte lines
-			cpu_info._L2.bPresent = true;
-			strcpy(cpu_info._L2.strSize, "512 KB");		/* Flawfinder: ignore */
-			cpu_info._L2.uiAssociativeWays = 4;
-			cpu_info._L2.uiLineSize = 32;
-			break;
-		case 0x44:		// cfg = 0x44:  code and data L2 cache present, 1024 KB, 4 ways, 32 byte lines
-			cpu_info._L2.bPresent = true;
-			strcpy(cpu_info._L2.strSize, "1 MB");	/* Flawfinder: ignore */
-			cpu_info._L2.uiAssociativeWays = 4;
-			cpu_info._L2.uiLineSize = 32;
-			break;
-		case 0x45:		// cfg = 0x45:  code and data L2 cache present, 2048 KB, 4 ways, 32 byte lines
-			cpu_info._L2.bPresent = true;
-			strcpy(cpu_info._L2.strSize, "2 MB");	/* Flawfinder: ignore */
-			cpu_info._L2.uiAssociativeWays = 4;
-			cpu_info._L2.uiLineSize = 32;
-			break;
-		case 0x50:		// cfg = 0x50:  code TLB present, 4 KB / 4 MB / 2 MB pages, fully associative, 64 entries
-			cpu_info._Instruction.bPresent = true;
-			strcpy(cpu_info._Instruction.strPageSize, "4 KB / 2 MB / 4 MB");	/* Flawfinder: ignore */
-			cpu_info._Instruction.uiAssociativeWays = (unsigned int) -1;
-			cpu_info._Instruction.uiEntries = 64;
-			break;
-		case 0x51:		// cfg = 0x51:  code TLB present, 4 KB / 4 MB / 2 MB pages, fully associative, 128 entries
-			cpu_info._Instruction.bPresent = true;
-			strcpy(cpu_info._Instruction.strPageSize, "4 KB / 2 MB / 4 MB");	/* Flawfinder: ignore */
-			cpu_info._Instruction.uiAssociativeWays = (unsigned int) -1;
-			cpu_info._Instruction.uiEntries = 128;
-			break;
-		case 0x52:		// cfg = 0x52:  code TLB present, 4 KB / 4 MB / 2 MB pages, fully associative, 256 entries
-			cpu_info._Instruction.bPresent = true;
-			strcpy(cpu_info._Instruction.strPageSize, "4 KB / 2 MB / 4 MB");	/* Flawfinder: ignore */
-			cpu_info._Instruction.uiAssociativeWays = (unsigned int) -1;
-			cpu_info._Instruction.uiEntries = 256;
-			break;
-		case 0x5B:		// cfg = 0x5B:  data TLB present, 4 KB / 4 MB pages, fully associative, 64 entries
-			cpu_info._Data.bPresent = true;
-			strcpy(cpu_info._Data.strPageSize, "4 KB / 4 MB");	/* Flawfinder: ignore */
-			cpu_info._Data.uiAssociativeWays = (unsigned int) -1;
-			cpu_info._Data.uiEntries = 64;
-			break;
-		case 0x5C:		// cfg = 0x5C:  data TLB present, 4 KB / 4 MB pages, fully associative, 128 entries
-			cpu_info._Data.bPresent = true;
-			strcpy(cpu_info._Data.strPageSize, "4 KB / 4 MB");	/* Flawfinder: ignore */
-			cpu_info._Data.uiAssociativeWays = (unsigned int) -1;
-			cpu_info._Data.uiEntries = 128;
-			break;
-		case 0x5d:		// cfg = 0x5D:  data TLB present, 4 KB / 4 MB pages, fully associative, 256 entries
-			cpu_info._Data.bPresent = true;
-			strcpy(cpu_info._Data.strPageSize, "4 KB / 4 MB");	/* Flawfinder: ignore */
-			cpu_info._Data.uiAssociativeWays = (unsigned int) -1;
-			cpu_info._Data.uiEntries = 256;
-			break;
-		case 0x66:		// cfg = 0x66:  data L1 cache present, 8 KB, 4 ways, 64 byte lines, sectored
-			cpu_info._L1.Data.bPresent = true;
-			strcpy(cpu_info._L1.Data.strSize, "8 KB");	/* Flawfinder: ignore */
-			cpu_info._L1.Data.uiAssociativeWays = 4;
-			cpu_info._L1.Data.uiLineSize = 64;
-			break;
-		case 0x67:		// cfg = 0x67:  data L1 cache present, 16 KB, 4 ways, 64 byte lines, sectored
-			cpu_info._L1.Data.bPresent = true;
-			strcpy(cpu_info._L1.Data.strSize, "16 KB");	/* Flawfinder: ignore */
-			cpu_info._L1.Data.uiAssociativeWays = 4;
-			cpu_info._L1.Data.uiLineSize = 64;
-			break;
-		case 0x68:		// cfg = 0x68:  data L1 cache present, 32 KB, 4 ways, 64 byte lines, sectored
-			cpu_info._L1.Data.bPresent = true;
-			strcpy(cpu_info._L1.Data.strSize, "32 KB");	/* Flawfinder: ignore */
-			cpu_info._L1.Data.uiAssociativeWays = 4;
-			cpu_info._L1.Data.uiLineSize = 64;
-			break;
-		case 0x70:		// cfg = 0x70:  trace L1 cache present, 12 KuOPs, 4 ways
-			cpu_info._Trace.bPresent = true;
-			strcpy(cpu_info._Trace.strSize, "12 K-micro-ops");	/* Flawfinder: ignore */
-			cpu_info._Trace.uiAssociativeWays = 4;
-			break;
-		case 0x71:		// cfg = 0x71:  trace L1 cache present, 16 KuOPs, 4 ways
-			cpu_info._Trace.bPresent = true;
-			strcpy(cpu_info._Trace.strSize, "16 K-micro-ops");	/* Flawfinder: ignore */
-			cpu_info._Trace.uiAssociativeWays = 4;
-			break;
-		case 0x72:		// cfg = 0x72:  trace L1 cache present, 32 KuOPs, 4 ways
-			cpu_info._Trace.bPresent = true;
-			strcpy(cpu_info._Trace.strSize, "32 K-micro-ops");	/* Flawfinder: ignore */
-			cpu_info._Trace.uiAssociativeWays = 4;
-			break;
-		case 0x79:		// cfg = 0x79:  code and data L2 cache present, 128 KB, 8 ways, 64 byte lines, sectored
-			cpu_info._L2.bPresent = true;
-			strcpy(cpu_info._L2.strSize, "128 KB");	/* Flawfinder: ignore */
-			cpu_info._L2.uiAssociativeWays = 8;
-			cpu_info._L2.uiLineSize = 64;
-			cpu_info._L2.bSectored = true;
-			break;
-		case 0x7A:		// cfg = 0x7A:  code and data L2 cache present, 256 KB, 8 ways, 64 byte lines, sectored
-			cpu_info._L2.bPresent = true;
-			strcpy(cpu_info._L2.strSize, "256 KB");	/* Flawfinder: ignore */
-			cpu_info._L2.uiAssociativeWays = 8;
-			cpu_info._L2.uiLineSize = 64;
-			cpu_info._L2.bSectored = true;
-			break;
-		case 0x7B:		// cfg = 0x7B:  code and data L2 cache present, 512 KB, 8 ways, 64 byte lines, sectored
-			cpu_info._L2.bPresent = true;
-			strcpy(cpu_info._L2.strSize, "512 KB");	/* Flawfinder: ignore */
-			cpu_info._L2.uiAssociativeWays = 8;
-			cpu_info._L2.uiLineSize = 64;
-			cpu_info._L2.bSectored = true;
-			break;
-		case 0x7C:		// cfg = 0x7C:  code and data L2 cache present, 1024 KB, 8 ways, 64 byte lines, sectored
-			cpu_info._L2.bPresent = true;
-			strcpy(cpu_info._L2.strSize, "1 MB");	/* Flawfinder: ignore */
-			cpu_info._L2.uiAssociativeWays = 8;
-			cpu_info._L2.uiLineSize = 64;
-			cpu_info._L2.bSectored = true;
-			break;
-		case 0x81:		// cfg = 0x81:  code and data L2 cache present, 128 KB, 8 ways, 32 byte lines
-			cpu_info._L2.bPresent = true;
-			strcpy(cpu_info._L2.strSize, "128 KB");	/* Flawfinder: ignore */
-			cpu_info._L2.uiAssociativeWays = 8;
-			cpu_info._L2.uiLineSize = 32;
-			break;
-		case 0x82:		// cfg = 0x82:  code and data L2 cache present, 256 KB, 8 ways, 32 byte lines
-			cpu_info._L2.bPresent = true;
-			strcpy(cpu_info._L2.strSize, "256 KB");	/* Flawfinder: ignore */
-			cpu_info._L2.uiAssociativeWays = 8;
-			cpu_info._L2.uiLineSize = 32;
-			break;
-		case 0x83:		// cfg = 0x83:  code and data L2 cache present, 512 KB, 8 ways, 32 byte lines
-			cpu_info._L2.bPresent = true;
-			strcpy(cpu_info._L2.strSize, "512 KB");	/* Flawfinder: ignore */
-			cpu_info._L2.uiAssociativeWays = 8;
-			cpu_info._L2.uiLineSize = 32;
-			break;
-		case 0x84:		// cfg = 0x84:  code and data L2 cache present, 1024 KB, 8 ways, 32 byte lines
-			cpu_info._L2.bPresent = true;
-			strcpy(cpu_info._L2.strSize, "1 MB");	/* Flawfinder: ignore */
-			cpu_info._L2.uiAssociativeWays = 8;
-			cpu_info._L2.uiLineSize = 32;
-			break;
-		case 0x85:		// cfg = 0x85:  code and data L2 cache present, 2048 KB, 8 ways, 32 byte lines
-			cpu_info._L2.bPresent = true;
-			strcpy(cpu_info._L2.strSize, "2 MB");	/* Flawfinder: ignore */
-			cpu_info._L2.uiAssociativeWays = 8;
-			cpu_info._L2.uiLineSize = 32;
-			break;
-	}
-}
-
-FORCEINLINE static char *TranslateAssociativeWays(unsigned int uiWays, char *buf)
-{
-	// We define 0xFFFFFFFF (= -1) as fully associative
-    if (uiWays == ((unsigned int) -1))
-		strcpy(buf, "fully associative");	/* Flawfinder: ignore */
-	else
-	{
-		if (uiWays == 1)			// A one way associative cache is just direct mapped
-			strcpy(buf, "direct mapped");	/* Flawfinder: ignore */
-		else if (uiWays == 0)		// This should not happen...
-			strcpy(buf, "unknown associative ways");	/* Flawfinder: ignore */
-		else						// The x-way associative cache
-			sprintf(buf, "%d ways associative", uiWays);	/* Flawfinder: ignore */
-	}
-	// To ease the function use we return the buffer
-	return buf;
-}
-FORCEINLINE static void TranslateTLB(ProcessorTLB *tlb)
-{
-	char buf[64];	/* Flawfinder: ignore */
-
-	// We just check if the TLB is present
-	if (tlb->bPresent)
-        snprintf(tlb->strTLB,sizeof(tlb->strTLB), "%s page size, %s, %d entries", tlb->strPageSize, TranslateAssociativeWays(tlb->uiAssociativeWays, buf), tlb->uiEntries);	/* Flawfinder: ignore */
-	else
-        strcpy(tlb->strTLB, "Not present");	/* Flawfinder: ignore */
-}
-FORCEINLINE static void TranslateCache(ProcessorCache *cache)
-{
-	char buf[64];	/* Flawfinder: ignore */
-
-	// We just check if the cache is present
-    if (cache->bPresent)
-	{
-		// If present we construct the string
-		snprintf(cache->strCache, sizeof(cache->strCache), "%s cache size, %s, %d bytes line size", cache->strSize, TranslateAssociativeWays(cache->uiAssociativeWays, buf), cache->uiLineSize);	/* Flawfinder: ignore */
-		if (cache->bSectored)
-			strncat(cache->strCache, ", sectored", sizeof(cache->strCache)-strlen(cache->strCache)-1);	/* Flawfinder: ignore */
-	}
-	else
-	{
-		// Else we just say "Not present"
-		strcpy(cache->strCache, "Not present");	/* Flawfinder: ignore */
-	}
-}
-
-// void CProcessor::TranslateProcessorConfiguration()
-// ==================================================
-// Private class function to translate the processor configuration values
-// to strings
-/////////////////////////////////////////////////////////////////////////
-void CProcessor::TranslateProcessorConfiguration()
-{
-	// We just call the small functions defined above
-	TranslateTLB(&cpu_info._Data);
-	TranslateTLB(&cpu_info._Instruction);
-
-	TranslateCache(&cpu_info._Trace);
-
-	TranslateCache(&cpu_info._L1.Instruction);
-	TranslateCache(&cpu_info._L1.Data);
-	TranslateCache(&cpu_info._L2);
-	TranslateCache(&cpu_info._L3);
-}
-
-// void CProcessor::GetStandardProcessorConfiguration()
-// ====================================================
-// Private class function to read the standard processor configuration
-//////////////////////////////////////////////////////////////////////
-void CProcessor::GetStandardProcessorConfiguration()
-{
-#if LL_WINDOWS
-	unsigned long eaxreg, ebxreg, ecxreg, edxreg;
-
-	// We check if the CPUID function is available
-	if (!CheckCPUIDPresence())
-		return;
-
-	// First we check if the processor supports the standard
-	// CPUID level 0x00000002
-	if (cpu_info.MaxSupportedLevel >= 2)
-	{
-		// Now we go read the std. CPUID level 0x00000002 the first time
-		unsigned long count, num = 255;
-		for (count = 0; count < num; count++)
-		{
-			__asm
-			{
-				mov eax, 2
-				cpuid
-				mov eaxreg, eax
-				mov ebxreg, ebx
-				mov ecxreg, ecx
-				mov edxreg, edx
-			}
-			// We have to repeat this reading for "num" times
-			num = eaxreg & 0xFF;
-
-			// Then we call the big decode switch function
-			DecodeProcessorConfiguration(eaxreg >> 8);
-			DecodeProcessorConfiguration(eaxreg >> 16);
-			DecodeProcessorConfiguration(eaxreg >> 24);
-
-			// If ebx contains additional data we also decode it
-			if ((ebxreg & 0x80000000) == 0)
-			{
-				DecodeProcessorConfiguration(ebxreg);
-				DecodeProcessorConfiguration(ebxreg >> 8);
-				DecodeProcessorConfiguration(ebxreg >> 16);
-				DecodeProcessorConfiguration(ebxreg >> 24);
-			}
-			// And also the ecx register
-			if ((ecxreg & 0x80000000) == 0)
-			{
-				DecodeProcessorConfiguration(ecxreg);
-				DecodeProcessorConfiguration(ecxreg >> 8);
-				DecodeProcessorConfiguration(ecxreg >> 16);
-				DecodeProcessorConfiguration(ecxreg >> 24);
-			}
-			// At last the edx processor register
-			if ((edxreg & 0x80000000) == 0)
-			{
-				DecodeProcessorConfiguration(edxreg);
-				DecodeProcessorConfiguration(edxreg >> 8);
-				DecodeProcessorConfiguration(edxreg >> 16);
-				DecodeProcessorConfiguration(edxreg >> 24);
-			}
-		}
-	}
-#endif
-}
-
-// void CProcessor::GetStandardProcessorExtensions()
-// =================================================
-// Private class function to read the standard processor extensions
-///////////////////////////////////////////////////////////////////
-void CProcessor::GetStandardProcessorExtensions()
-{
-#if LL_WINDOWS
-	unsigned long ebxreg, edxreg;
-
-	// We check if the CPUID command is available
-	if (!CheckCPUIDPresence())
-		return;
-	// We just get the standard CPUID level 0x00000001 which should be
-	// available on every x86 processor
-	__asm
-	{
-		mov eax, 1
-		cpuid
-		mov ebxreg, ebx
-		mov edxreg, edx
-	}
-    
-	// Then we mask some bits
-	cpu_info._Ext.FPU_FloatingPointUnit							= CheckBit(edxreg, 0);
-	cpu_info._Ext.VME_Virtual8086ModeEnhancements				= CheckBit(edxreg, 1);
-	cpu_info._Ext.DE_DebuggingExtensions							= CheckBit(edxreg, 2);
-	cpu_info._Ext.PSE_PageSizeExtensions							= CheckBit(edxreg, 3);
-	cpu_info._Ext.TSC_TimeStampCounter							= CheckBit(edxreg, 4);
-	cpu_info._Ext.MSR_ModelSpecificRegisters						= CheckBit(edxreg, 5);
-	cpu_info._Ext.PAE_PhysicalAddressExtension					= CheckBit(edxreg, 6);
-	cpu_info._Ext.MCE_MachineCheckException						= CheckBit(edxreg, 7);
-	cpu_info._Ext.CX8_COMPXCHG8B_Instruction						= CheckBit(edxreg, 8);
-	cpu_info._Ext.APIC_AdvancedProgrammableInterruptController	= CheckBit(edxreg, 9);
-	cpu_info._Ext.APIC_ID = (ebxreg >> 24) & 0xFF;
-	cpu_info._Ext.SEP_FastSystemCall								= CheckBit(edxreg, 11);
-	cpu_info._Ext.MTRR_MemoryTypeRangeRegisters					= CheckBit(edxreg, 12);
-	cpu_info._Ext.PGE_PTE_GlobalFlag								= CheckBit(edxreg, 13);
-	cpu_info._Ext.MCA_MachineCheckArchitecture					= CheckBit(edxreg, 14);
-	cpu_info._Ext.CMOV_ConditionalMoveAndCompareInstructions		= CheckBit(edxreg, 15);
-	cpu_info._Ext.FGPAT_PageAttributeTable						= CheckBit(edxreg, 16);
-	cpu_info._Ext.PSE36_36bitPageSizeExtension					= CheckBit(edxreg, 17);
-	cpu_info._Ext.PN_ProcessorSerialNumber						= CheckBit(edxreg, 18);
-	cpu_info._Ext.CLFSH_CFLUSH_Instruction						= CheckBit(edxreg, 19);
-	cpu_info._Ext.CLFLUSH_InstructionCacheLineSize = (ebxreg >> 8) & 0xFF;
-	cpu_info._Ext.DS_DebugStore									= CheckBit(edxreg, 21);
-	cpu_info._Ext.ACPI_ThermalMonitorAndClockControl				= CheckBit(edxreg, 22);
-	cpu_info._Ext.MMX_MultimediaExtensions						= CheckBit(edxreg, 23);
-	cpu_info._Ext.FXSR_FastStreamingSIMD_ExtensionsSaveRestore	= CheckBit(edxreg, 24);
-	cpu_info._Ext.SSE_StreamingSIMD_Extensions					= CheckBit(edxreg, 25);
-	cpu_info._Ext.SSE2_StreamingSIMD2_Extensions					= CheckBit(edxreg, 26);
-	cpu_info._Ext.Altivec_Extensions = false;
-	cpu_info._Ext.SS_SelfSnoop									= CheckBit(edxreg, 27);
-	cpu_info._Ext.HT_HyperThreading								= CheckBit(edxreg, 28);
-	cpu_info._Ext.HT_HyterThreadingSiblings = (ebxreg >> 16) & 0xFF;
-	cpu_info._Ext.TM_ThermalMonitor								= CheckBit(edxreg, 29);
-	cpu_info._Ext.IA64_Intel64BitArchitecture					= CheckBit(edxreg, 30);
-#endif
-}
-
-// const ProcessorInfo *CProcessor::Getcpu_info()
-// =============================================
-// Calls all the other detection function to create an detailed
-// processor information
-///////////////////////////////////////////////////////////////
-const ProcessorInfo *CProcessor::Getcpu_info()
-{
-#if LL_WINDOWS
-	unsigned long eaxreg, ebxreg, ecxreg, edxreg;
- 
-	// First of all we check if the CPUID command is available
-	if (!CheckCPUIDPresence())
-		return NULL;
-
-	// We read the standard CPUID level 0x00000000 which should
-	// be available on every x86 processor
-	__asm
-	{
-		mov eax, 0
-		cpuid
-		mov eaxreg, eax
-		mov ebxreg, ebx
-		mov edxreg, edx
-		mov ecxreg, ecx
-	}
-	// Then we connect the single register values to the vendor string
-	*((unsigned long *) cpu_info.strVendor) = ebxreg;
-	*((unsigned long *) (cpu_info.strVendor+4)) = edxreg;
-	*((unsigned long *) (cpu_info.strVendor+8)) = ecxreg;
-	// Null terminate for string comparisons below.
-	cpu_info.strVendor[12] = 0;
-
-	// We can also read the max. supported standard CPUID level
-	cpu_info.MaxSupportedLevel = eaxreg & 0xFFFF;
-
-	// Then we read the ext. CPUID level 0x80000000
-	__asm
-	{
-        mov eax, 0x80000000
-		cpuid
-		mov eaxreg, eax
-	}
-	// ...to check the max. supportted extended CPUID level
-	cpu_info.MaxSupportedExtendedLevel = eaxreg;
-
-	// Then we switch to the specific processor vendors
-	// See http://www.sandpile.org/ia32/cpuid.htm
-	if (!strcmp(cpu_info.strVendor, "GenuineIntel"))
-	{
-		AnalyzeIntelProcessor();
-	}
-	else if (!strcmp(cpu_info.strVendor, "AuthenticAMD"))
-	{
-		AnalyzeAMDProcessor();
-	}
-	else if (!strcmp(cpu_info.strVendor, "UMC UMC UMC"))
-	{
-		AnalyzeUnknownProcessor();
-	}
-	else if (!strcmp(cpu_info.strVendor, "CyrixInstead"))
-	{
-		AnalyzeUnknownProcessor();
-	}
-	else if (!strcmp(cpu_info.strVendor, "NexGenDriven"))
-	{
-		AnalyzeUnknownProcessor();
-	}
-	else if (!strcmp(cpu_info.strVendor, "CentaurHauls"))
-	{
-		AnalyzeUnknownProcessor();
-	}
-	else if (!strcmp(cpu_info.strVendor, "RiseRiseRise"))
-	{
-		AnalyzeUnknownProcessor();
-	}
-	else if (!strcmp(cpu_info.strVendor, "SiS SiS SiS"))
-	{
-		AnalyzeUnknownProcessor();
-	}
-	else if (!strcmp(cpu_info.strVendor, "GenuineTMx86"))
-	{
-		// Transmeta
-		AnalyzeUnknownProcessor();
-	}
-	else if (!strcmp(cpu_info.strVendor, "Geode by NSC"))
-	{
-		AnalyzeUnknownProcessor();
-	}
-	else
-	{
-		AnalyzeUnknownProcessor();
-	}
-#endif
-	// After all we return the class cpu_info member var
-	return (&cpu_info);
-}
-
-#elif LL_SOLARIS
-#include <kstat.h>
-
-#if defined(__i386)
-#include <sys/auxv.h>
-#endif
-
-// ======================
-// Class constructor:
-/////////////////////////
-CProcessor::CProcessor()
-{
-	uqwFrequency = 0;
-	strCPUName[0] = 0;
-	memset(&cpu_info, 0, sizeof(cpu_info));
-}
-
-// unsigned __int64 CProcessor::GetCPUFrequency(unsigned int uiMeasureMSecs)
-// =========================================================================
-// Function to query the current CPU frequency
-////////////////////////////////////////////////////////////////////////////
-F64 CProcessor::GetCPUFrequency(unsigned int /*uiMeasureMSecs*/)
-{
-	if(uqwFrequency == 0){
-		Getcpu_info();
-	}
-
-	return uqwFrequency;
-}
-
-// const ProcessorInfo *CProcessor::Getcpu_info()
-// =============================================
-// Calls all the other detection function to create an detailed
-// processor information
-///////////////////////////////////////////////////////////////
-const ProcessorInfo *CProcessor::Getcpu_info()
-{
-					// In Solaris the CPU info is in the kstats
-					// try "psrinfo" or "kstat cpu_info" to see all
-					// that"s available
-	int ncpus=0, i; 
-	kstat_ctl_t	*kc;
-	kstat_t 	*ks;
-	kstat_named_t   *ksinfo, *ksi;
-	kstat_t 	*CPU_stats_list;
-
-	kc = kstat_open();
-
-	if((int)kc == -1){
-		llwarns << "kstat_open(0 failed!" << llendl;
-		return (&cpu_info);
-	}
-
-	for (ks = kc->kc_chain; ks != NULL; ks = ks->ks_next) {
-		if (strncmp(ks->ks_module, "cpu_info", 8) == 0 &&
-			strncmp(ks->ks_name, "cpu_info", 8) == 0)
-			ncpus++;
-	}
-	
-	if(ncpus < 1){
-		llwarns << "No cpus found in kstats!" << llendl;
-		return (&cpu_info);
-	}
-
-	for (ks = kc->kc_chain; ks; ks = ks->ks_next) {
-		if (strncmp(ks->ks_module, "cpu_info", 8) == 0 
-		&&  strncmp(ks->ks_name, "cpu_info", 8) == 0 
-		&&  kstat_read(kc, ks, NULL) != -1){     
-			CPU_stats_list = ks;	// only looking at the first CPU
-			
-			break;
-		}
-	}
-
-	if(ncpus > 1)
-        	snprintf(strCPUName, sizeof(strCPUName), "%d x ", ncpus); 
-
-	kstat_read(kc, CPU_stats_list, NULL);
-	ksinfo = (kstat_named_t *)CPU_stats_list->ks_data;
-	for(i=0; i < (int)(CPU_stats_list->ks_ndata); ++i){ // Walk the kstats for this cpu gathering what we need
-		ksi = ksinfo++;
-		if(!strcmp(ksi->name, "brand")){
-			strncat(strCPUName, (char *)KSTAT_NAMED_STR_PTR(ksi),
-				sizeof(strCPUName)-strlen(strCPUName)-1);
-			strncat(cpu_info.strFamily, (char *)KSTAT_NAMED_STR_PTR(ksi),
-				sizeof(cpu_info.strFamily)-strlen(cpu_info.strFamily)-1);
-			strncpy(cpu_info.strBrandID, strCPUName,sizeof(cpu_info.strBrandID)-1);
-			cpu_info.strBrandID[sizeof(cpu_info.strBrandID)-1]="\0";
-			// DEBUG llinfos << "CPU brand: " << strCPUName << llendl;
-			continue;
-		}
-
-		if(!strcmp(ksi->name, "clock_MHz")){
-#if defined(__sparc)
-			llinfos << "Raw kstat clock rate is: " << ksi->value.l << llendl;
-			uqwFrequency = (F64)(ksi->value.l * 1000000);
-#else
-			uqwFrequency = (F64)(ksi->value.i64 * 1000000);
-#endif
-			//DEBUG llinfos << "CPU frequency: " << uqwFrequency << llendl;
-			continue;
-		}
-
-#if defined(__i386)
-		if(!strcmp(ksi->name, "vendor_id")){
-			strncpy(cpu_info.strVendor, (char *)KSTAT_NAMED_STR_PTR(ksi), sizeof(cpu_info.strVendor)-1);
-			// DEBUG llinfos << "CPU vendor: " << cpu_info.strVendor << llendl;
-			continue;
-		}
-#endif
-	}
-
-	kstat_close(kc);
-
-#if defined(__sparc)		// SPARC does not define a vendor string in kstat
-	strncpy(cpu_info.strVendor, "Sun Microsystems, Inc.", sizeof(cpu_info.strVendor)-1);
-#endif
-
-	// DEBUG llinfo << "The system has " << ncpus << " CPUs with a clock rate of " <<  uqwFrequency << "MHz." << llendl;
-	
-#if defined (__i386)  //  we really don"t care about the CPU extensions on SPARC but on x86...
-
-	// Now get cpu extensions
-
-	uint_t ui;
-
-	(void) getisax(&ui, 1);
-	
-	if(ui & AV_386_FPU)
-		cpu_info._Ext.FPU_FloatingPointUnit = true;
-	if(ui & AV_386_CX8)
-		cpu_info._Ext.CX8_COMPXCHG8B_Instruction = true;
-	if(ui & AV_386_MMX)
-		cpu_info._Ext.MMX_MultimediaExtensions = true;
-	if(ui & AV_386_AMD_MMX)
-		cpu_info._Ext.MMX_MultimediaExtensions = true;
-	if(ui & AV_386_FXSR)
-		cpu_info._Ext.FXSR_FastStreamingSIMD_ExtensionsSaveRestore = true;
-	if(ui & AV_386_SSE)
-		 cpu_info._Ext.SSE_StreamingSIMD_Extensions = true;
-	if(ui & AV_386_SSE2)
-		cpu_info._Ext.SSE2_StreamingSIMD2_Extensions = true;
-/* Left these here since they may get used later
-	if(ui & AV_386_SSE3)
-		cpu_info._Ext.... = true;
-	if(ui & AV_386_AMD_3DNow)
-		cpu_info._Ext.... = true;
-	if(ui & AV_386_AMD_3DNowx)
-		cpu_info._Ext.... = true;
-*/
-#endif
-	return (&cpu_info);
-}
-
-#else
-// LL_DARWIN
-
-#include <mach/machine.h>
-#include <sys/sysctl.h>
-
-static char *TranslateAssociativeWays(unsigned int uiWays, char *buf)
-{
-	// We define 0xFFFFFFFF (= -1) as fully associative
-    if (uiWays == ((unsigned int) -1))
-		strcpy(buf, "fully associative");	/* Flawfinder: ignore */
-	else
-	{
-		if (uiWays == 1)			// A one way associative cache is just direct mapped
-			strcpy(buf, "direct mapped");	/* Flawfinder: ignore */
-		else if (uiWays == 0)		// This should not happen...
-			strcpy(buf, "unknown associative ways");	/* Flawfinder: ignore */
-		else						// The x-way associative cache
-			sprintf(buf, "%d ways associative", uiWays);	/* Flawfinder: ignore */
-	}
-	// To ease the function use we return the buffer
-	return buf;
-}
-static void TranslateTLB(ProcessorTLB *tlb)
-{
-	char buf[64];	/* Flawfinder: ignore */
-
-	// We just check if the TLB is present
-	if (tlb->bPresent)
-        snprintf(tlb->strTLB, sizeof(tlb->strTLB), "%s page size, %s, %d entries", tlb->strPageSize, TranslateAssociativeWays(tlb->uiAssociativeWays, buf), tlb->uiEntries);	/* Flawfinder: ignore */
-	else
-        strcpy(tlb->strTLB, "Not present");	/* Flawfinder: ignore */
-}
-static void TranslateCache(ProcessorCache *cache)
-{
-	char buf[64];	/* Flawfinder: ignore */
-
-	// We just check if the cache is present
-    if (cache->bPresent)
-	{
-		// If present we construct the string
-		snprintf(cache->strCache,sizeof(cache->strCache), "%s cache size, %s, %d bytes line size", cache->strSize, TranslateAssociativeWays(cache->uiAssociativeWays, buf), cache->uiLineSize);	/* Flawfinder: ignore */
-		if (cache->bSectored)
-			strncat(cache->strCache, ", sectored", sizeof(cache->strCache)-strlen(cache->strCache)-1);	/* Flawfinder: ignore */
-	}
-	else
-	{
-		// Else we just say "Not present"
-		strcpy(cache->strCache, "Not present");	/* Flawfinder: ignore */
-	}
-}
-
-// void CProcessor::TranslateProcessorConfiguration()
-// ==================================================
-// Private class function to translate the processor configuration values
-// to strings
-/////////////////////////////////////////////////////////////////////////
-void CProcessor::TranslateProcessorConfiguration()
-{
-	// We just call the small functions defined above
-	TranslateTLB(&cpu_info._Data);
-	TranslateTLB(&cpu_info._Instruction);
-
-	TranslateCache(&cpu_info._Trace);
-
-	TranslateCache(&cpu_info._L1.Instruction);
-	TranslateCache(&cpu_info._L1.Data);
-	TranslateCache(&cpu_info._L2);
-	TranslateCache(&cpu_info._L3);
-}
-
-// CProcessor::CProcessor
-// ======================
-// Class constructor:
-/////////////////////////
-CProcessor::CProcessor()
-{
-	uqwFrequency = 0;
-	strCPUName[0] = 0;
-	memset(&cpu_info, 0, sizeof(cpu_info));
-}
-
-// unsigned __int64 CProcessor::GetCPUFrequency(unsigned int uiMeasureMSecs)
-// =========================================================================
-// Function to query the current CPU frequency
-////////////////////////////////////////////////////////////////////////////
-F64 CProcessor::GetCPUFrequency(unsigned int /*uiMeasureMSecs*/)
-{
-	U64 frequency = 0;
-	size_t len = sizeof(frequency);
-	
-	if(sysctlbyname("hw.cpufrequency", &frequency, &len, NULL, 0) == 0)
-	{
-		uqwFrequency = (F64)frequency;
-	}
-	
-	return uqwFrequency;
-}
-
-static bool hasFeature(const char *name)
-{
-	bool result = false;
-	int val = 0;
-	size_t len = sizeof(val);
-	
-	if(sysctlbyname(name, &val, &len, NULL, 0) == 0)
-	{
-		if(val != 0)
-			result = true;
-	}
-	
-	return result;
-}
-
-// const ProcessorInfo *CProcessor::Getcpu_info()
-// =============================================
-// Calls all the other detection function to create an detailed
-// processor information
-///////////////////////////////////////////////////////////////
-const ProcessorInfo *CProcessor::Getcpu_info()
-{
-	int pagesize = 0;
-	int cachelinesize = 0;
-	int l1icachesize = 0;
-	int l1dcachesize = 0;
-	int l2settings = 0;
-	int l2cachesize = 0;
-	int l3settings = 0;
-	int l3cachesize = 0;
-	int ncpu = 0;
-	int cpusubtype = 0;
-	
-	// sysctl knows all.
-	int mib[2];
-	size_t len;
-	mib[0] = CTL_HW;
-	
-	mib[1] = HW_PAGESIZE;
-	len = sizeof(pagesize);
-	sysctl(mib, 2, &pagesize, &len, NULL, 0);
-
-	mib[1] = HW_CACHELINE;
-	len = sizeof(cachelinesize);
-	sysctl(mib, 2, &cachelinesize, &len, NULL, 0);
-	
-	mib[1] = HW_L1ICACHESIZE;
-	len = sizeof(l1icachesize);
-	sysctl(mib, 2, &l1icachesize, &len, NULL, 0);
-	
-	mib[1] = HW_L1DCACHESIZE;
-	len = sizeof(l1dcachesize);
-	sysctl(mib, 2, &l1dcachesize, &len, NULL, 0);
-	
-	mib[1] = HW_L2SETTINGS;
-	len = sizeof(l2settings);
-	sysctl(mib, 2, &l2settings, &len, NULL, 0);
-	
-	mib[1] = HW_L2CACHESIZE;
-	len = sizeof(l2cachesize);
-	sysctl(mib, 2, &l2cachesize, &len, NULL, 0);
-	
-	mib[1] = HW_L3SETTINGS;
-	len = sizeof(l3settings);
-	sysctl(mib, 2, &l3settings, &len, NULL, 0);
-	
-	mib[1] = HW_L3CACHESIZE;
-	len = sizeof(l3cachesize);
-	sysctl(mib, 2, &l3cachesize, &len, NULL, 0);
-	
-	mib[1] = HW_NCPU;
-	len = sizeof(ncpu);
-	sysctl(mib, 2, &ncpu, &len, NULL, 0);
-	
-	sysctlbyname("hw.cpusubtype", &cpusubtype, &len, NULL, 0);
-	
-	strCPUName[0] = 0;
-	
-	if((ncpu == 0) || (ncpu == 1))
-	{
-		// Uhhh...
-	}
-	else if(ncpu == 2)
-	{
-		strncat(strCPUName, "Dual ", sizeof(strCPUName)-strlen(strCPUName)-1);	/* Flawfinder: ignore */
-	}
-	else
-	{
-		snprintf(strCPUName, sizeof(strCPUName), "%d x ", ncpu);	/* Flawfinder: ignore */
-	}
-	
-#if __ppc__
-	switch(cpusubtype)
-	{
-		case CPU_SUBTYPE_POWERPC_601://         ((cpu_subtype_t) 1)
-			strncat(strCPUName, "PowerPC 601", sizeof(strCPUName)-strlen(strCPUName)-1);	/* Flawfinder: ignore */
-			strncat(cpu_info.strFamily, "PowerPC", sizeof(cpu_info.strFamily)-strlen(cpu_info.strFamily)-1);	/* Flawfinder: ignore */
-			
-		break;
-		case CPU_SUBTYPE_POWERPC_602://         ((cpu_subtype_t) 2)
-			strncat(strCPUName, "PowerPC 602", sizeof(strCPUName)-strlen(strCPUName)-1);	/* Flawfinder: ignore */
-			strncat(cpu_info.strFamily, "PowerPC", sizeof(cpu_info.strFamily)-strlen(cpu_info.strFamily)-1);	/* Flawfinder: ignore */
-		break;
-		case CPU_SUBTYPE_POWERPC_603://         ((cpu_subtype_t) 3)
-			strncat(strCPUName, "PowerPC 603", sizeof(strCPUName)-strlen(strCPUName)-1);	/* Flawfinder: ignore */
-			strncat(cpu_info.strFamily, "PowerPC", sizeof(cpu_info.strFamily)-strlen(cpu_info.strFamily)-1);	/* Flawfinder: ignore */
-		break;
-		case CPU_SUBTYPE_POWERPC_603e://        ((cpu_subtype_t) 4)
-			strncat(strCPUName, "PowerPC 603e", sizeof(strCPUName)-strlen(strCPUName)-1);	/* Flawfinder: ignore */
-			strncat(cpu_info.strFamily, "PowerPC", sizeof(cpu_info.strFamily)-strlen(cpu_info.strFamily)-1);	/* Flawfinder: ignore */
-		break;
-		case CPU_SUBTYPE_POWERPC_603ev://       ((cpu_subtype_t) 5)
-			strncat(strCPUName, "PowerPC 603ev", sizeof(strCPUName)-strlen(strCPUName)-1);	/* Flawfinder: ignore */
-			strncat(cpu_info.strFamily, "PowerPC", sizeof(cpu_info.strFamily)-strlen(cpu_info.strFamily)-1);	/* Flawfinder: ignore */
-		break;
-		case CPU_SUBTYPE_POWERPC_604://         ((cpu_subtype_t) 6)
-			strncat(strCPUName, "PowerPC 604", sizeof(strCPUName)-strlen(strCPUName)-1);	/* Flawfinder: ignore */
-			strncat(cpu_info.strFamily, "PowerPC", sizeof(cpu_info.strFamily)-strlen(cpu_info.strFamily)-1);	/* Flawfinder: ignore */
-		break;
-		case CPU_SUBTYPE_POWERPC_604e://        ((cpu_subtype_t) 7)
-			strncat(strCPUName, "PowerPC 604e", sizeof(strCPUName)-strlen(strCPUName)-1);	/* Flawfinder: ignore */
-			strncat(cpu_info.strFamily, "PowerPC", sizeof(cpu_info.strFamily)-strlen(cpu_info.strFamily)-1);	/* Flawfinder: ignore */
-		break;
-		case CPU_SUBTYPE_POWERPC_620://			((cpu_subtype_t) 8)
-			strncat(strCPUName, "PowerPC 620", sizeof(strCPUName)-strlen(strCPUName)-1);	/* Flawfinder: ignore */
-			strncat(cpu_info.strFamily, "PowerPC", sizeof(cpu_info.strFamily)-strlen(cpu_info.strFamily)-1);	/* Flawfinder: ignore */
-		break;
-		case CPU_SUBTYPE_POWERPC_750://         ((cpu_subtype_t) 9)
-			strncat(strCPUName, "PowerPC 750", sizeof(strCPUName)-strlen(strCPUName)-1);	/* Flawfinder: ignore */
-			strncat(cpu_info.strFamily, "PowerPC G3", sizeof(cpu_info.strFamily)-strlen(cpu_info.strFamily)-1);	/* Flawfinder: ignore */
-		break;
-		case CPU_SUBTYPE_POWERPC_7400://        ((cpu_subtype_t) 10)
-			strncat(strCPUName, "PowerPC 7400", sizeof(strCPUName)-strlen(strCPUName)-1);	/* Flawfinder: ignore */
-			strncat(cpu_info.strFamily, "PowerPC G4", sizeof(cpu_info.strFamily)-strlen(cpu_info.strFamily)-1);	/* Flawfinder: ignore */
-		break;
-		case CPU_SUBTYPE_POWERPC_7450://        ((cpu_subtype_t) 11)
-			strncat(strCPUName, "PowerPC 7450", sizeof(strCPUName)-strlen(strCPUName)-1);	/* Flawfinder: ignore */
-			strncat(cpu_info.strFamily, "PowerPC G4", sizeof(cpu_info.strFamily)-strlen(cpu_info.strFamily)-1);	/* Flawfinder: ignore */
-		break;
-		case CPU_SUBTYPE_POWERPC_970://         ((cpu_subtype_t) 100)
-			strncat(strCPUName, "PowerPC 970", sizeof(strCPUName)-strlen(strCPUName)-1);	/* Flawfinder: ignore */
-			strncat(cpu_info.strFamily, "PowerPC G5", sizeof(cpu_info.strFamily)-strlen(cpu_info.strFamily)-1);	/* Flawfinder: ignore */
-		break;
-
-		default:
-			strncat(strCPUName, "PowerPC (Unknown)", sizeof(strCPUName)-strlen(strCPUName)-1);	/* Flawfinder: ignore */
-		break;
-	}
-
-	cpu_info._Ext.EMMX_MultimediaExtensions = 
-	cpu_info._Ext.MMX_MultimediaExtensions = 
-	cpu_info._Ext.SSE_StreamingSIMD_Extensions =
-	cpu_info._Ext.SSE2_StreamingSIMD2_Extensions = false;
-
-	cpu_info._Ext.Altivec_Extensions = hasFeature("hw.optional.altivec");
-
-#endif
-
-#if __i386__
-	// MBW -- XXX -- TODO -- make this call AnalyzeIntelProcessor()?
-	switch(cpusubtype)
-	{
-		default:
-			strncat(strCPUName, "i386 (Unknown)", sizeof(strCPUName)-strlen(strCPUName)-1);	/* Flawfinder: ignore */	
-		break;
-	}
-
-	cpu_info._Ext.EMMX_MultimediaExtensions = hasFeature("hw.optional.mmx");  // MBW -- XXX -- this may be wrong...
-	cpu_info._Ext.MMX_MultimediaExtensions = hasFeature("hw.optional.mmx");
-	cpu_info._Ext.SSE_StreamingSIMD_Extensions = hasFeature("hw.optional.sse");
-	cpu_info._Ext.SSE2_StreamingSIMD2_Extensions = hasFeature("hw.optional.sse2");
-	cpu_info._Ext.Altivec_Extensions = false;
-	cpu_info._Ext.AA64_AMD64BitArchitecture = hasFeature("hw.optional.x86_64");
-
-#endif
-
-	// Terse CPU info uses this string...
-	strncpy(cpu_info.strBrandID, strCPUName,sizeof(cpu_info.strBrandID)-1);	/* Flawfinder: ignore */	
-	cpu_info.strBrandID[sizeof(cpu_info.strBrandID)-1]="\0";
-	
-	// Fun cache config stuff...
-	
-	if(l1dcachesize != 0)
-	{
-		cpu_info._L1.Data.bPresent = true;
-		snprintf(cpu_info._L1.Data.strSize, sizeof(cpu_info._L1.Data.strSize), "%d KB", l1dcachesize / 1024);	/* Flawfinder: ignore */
-//		cpu_info._L1.Data.uiAssociativeWays = ???;
-		cpu_info._L1.Data.uiLineSize = cachelinesize;
-	}
-
-	if(l1icachesize != 0)
-	{
-		cpu_info._L1.Instruction.bPresent = true;
-		snprintf(cpu_info._L1.Instruction.strSize, sizeof(cpu_info._L1.Instruction.strSize), "%d KB", l1icachesize / 1024);	/* Flawfinder: ignore */
-//		cpu_info._L1.Instruction.uiAssociativeWays = ???;
-		cpu_info._L1.Instruction.uiLineSize = cachelinesize;
-	}
-
-	if(l2cachesize != 0)
-	{
-		cpu_info._L2.bPresent = true;
-		snprintf(cpu_info._L2.strSize, sizeof(cpu_info._L2.strSize), "%d KB", l2cachesize / 1024);	/* Flawfinder: ignore */
-//		cpu_info._L2.uiAssociativeWays = ???;
-		cpu_info._L2.uiLineSize = cachelinesize;
-	}
-
-	if(l3cachesize != 0)
-	{
-		cpu_info._L2.bPresent = true;
-		snprintf(cpu_info._L2.strSize, sizeof(cpu_info._L2.strSize), "%d KB", l3cachesize / 1024);	/* Flawfinder: ignore */
-//		cpu_info._L2.uiAssociativeWays = ???;
-		cpu_info._L2.uiLineSize = cachelinesize;
-	}
-	
-	cpu_info._Ext.FPU_FloatingPointUnit = hasFeature("hw.optional.floatingpoint");
-
-//	printf("pagesize = 0x%x\n", pagesize);
-//	printf("cachelinesize = 0x%x\n", cachelinesize);
-//	printf("l1icachesize = 0x%x\n", l1icachesize);
-//	printf("l1dcachesize = 0x%x\n", l1dcachesize);
-//	printf("l2settings = 0x%x\n", l2settings);
-//	printf("l2cachesize = 0x%x\n", l2cachesize);
-//	printf("l3settings = 0x%x\n", l3settings);
-//	printf("l3cachesize = 0x%x\n", l3cachesize);
-	
-	// After reading we translate the configuration to strings
-	TranslateProcessorConfiguration();
-
-	// After all we return the class cpu_info member var
-	return (&cpu_info);
-}
-
-#endif // LL_DARWIN
-
-// bool CProcessor::cpu_infoToText(char *strBuffer, unsigned int uiMaxLen)
-// ======================================================================
-// Gets the frequency and processor information and writes it to a string
-/////////////////////////////////////////////////////////////////////////
-bool CProcessor::cpu_infoToText(char *strBuffer, unsigned int uiMaxLen)
-{
-#define LENCHECK                len = (unsigned int) strlen(buf); if (len >= uiMaxLen) return false; strcpy(strBuffer, buf); strBuffer += len;     /*Flawfinder: ignore*/
-#define COPYADD(str)            strcpy(buf, str); LENCHECK;    /* Flawfinder: ignore */
-#define FORMATADD(format, var)  sprintf(buf, format, var); LENCHECK;    /* Flawfinder: ignore */
-#define BOOLADD(str, boolvar)   COPYADD(str); if (boolvar) { COPYADD(" Yes\n"); } else { COPYADD(" No\n"); }
-
-	char buf[1024];	/* Flawfinder: ignore */	
-	unsigned int len;
-
-	// First we have to get the frequency
-    GetCPUFrequency(50);
-
-	// Then we get the processor information
-	Getcpu_info();
-
-    // Now we construct the string (see the macros at function beginning)
-	strBuffer[0] = 0;
-
-	COPYADD("// CPU General Information\n//////////////////////////\n");
-	FORMATADD("Processor name:   %s\n", strCPUName);
-	FORMATADD("Frequency:        %.2f MHz\n\n", (float) uqwFrequency / 1000000.0f);
-	FORMATADD("Vendor:           %s\n", cpu_info.strVendor);
-	FORMATADD("Family:           %s\n", cpu_info.strFamily);
-	FORMATADD("Extended family:  %d\n", cpu_info.uiExtendedFamily);
-	FORMATADD("Model:            %s\n", cpu_info.strModel);
-	FORMATADD("Extended model:   %d\n", cpu_info.uiExtendedModel);
-	FORMATADD("Type:             %s\n", cpu_info.strType);
-	FORMATADD("Brand ID:         %s\n", cpu_info.strBrandID);
-	if (cpu_info._Ext.PN_ProcessorSerialNumber)
-	{
-		FORMATADD("Processor Serial: %s\n", cpu_info.strProcessorSerial);
-	}
-	else
-	{
-	  COPYADD("Processor Serial: Disabled\n");
-	}
-#if !LL_SOLARIS		//  NOTE: Why bother printing all this when it"s irrelavent
-
-	COPYADD("\n\n// CPU Configuration\n////////////////////\n");
-	FORMATADD("L1 instruction cache:           %s\n", cpu_info._L1.Instruction.strCache);
-	FORMATADD("L1 data cache:                  %s\n", cpu_info._L1.Data.strCache);
-	FORMATADD("L2 cache:                       %s\n", cpu_info._L2.strCache);
-	FORMATADD("L3 cache:                       %s\n", cpu_info._L3.strCache);
-	FORMATADD("Trace cache:                    %s\n", cpu_info._Trace.strCache);
-	FORMATADD("Instruction TLB:                %s\n", cpu_info._Instruction.strTLB);
-	FORMATADD("Data TLB:                       %s\n", cpu_info._Data.strTLB);
-	FORMATADD("Max Supported CPUID-Level:      0x%08lX\n", cpu_info.MaxSupportedLevel);
-	FORMATADD("Max Supported Ext. CPUID-Level: 0x%08lX\n", cpu_info.MaxSupportedExtendedLevel);
-
-	COPYADD("\n\n// CPU Extensions\n/////////////////\n");
-	BOOLADD("AA64   AMD 64-bit Architecture:                    ", cpu_info._Ext.AA64_AMD64BitArchitecture);
-	BOOLADD("ACPI   Thermal Monitor And Clock Control:          ", cpu_info._Ext.ACPI_ThermalMonitorAndClockControl);
-	BOOLADD("APIC   Advanced Programmable Interrupt Controller: ", cpu_info._Ext.APIC_AdvancedProgrammableInterruptController);
-	FORMATADD("       APIC-ID:                                     %d\n", cpu_info._Ext.APIC_ID);
-	BOOLADD("CLFSH  CLFLUSH Instruction Presence:               ", cpu_info._Ext.CLFSH_CFLUSH_Instruction);
-	FORMATADD("       CLFLUSH Instruction Cache Line Size:         %d\n", cpu_info._Ext.CLFLUSH_InstructionCacheLineSize);
-	BOOLADD("CMOV   Conditional Move And Compare Instructions:  ", cpu_info._Ext.CMOV_ConditionalMoveAndCompareInstructions);
-	BOOLADD("CX8    COMPXCHG8B Instruction:                     ", cpu_info._Ext.CX8_COMPXCHG8B_Instruction);
-	BOOLADD("DE     Debugging Extensions:                       ", cpu_info._Ext.DE_DebuggingExtensions);
-	BOOLADD("DS     Debug Store:                                ", cpu_info._Ext.DS_DebugStore);
-	BOOLADD("FGPAT  Page Attribute Table:                       ", cpu_info._Ext.FGPAT_PageAttributeTable);
-	BOOLADD("FPU    Floating Point Unit:                        ", cpu_info._Ext.FPU_FloatingPointUnit);
-	BOOLADD("FXSR   Fast Streaming SIMD Extensions Save/Restore:", cpu_info._Ext.FXSR_FastStreamingSIMD_ExtensionsSaveRestore);
-	BOOLADD("HT     Hyper Threading:                            ", cpu_info._Ext.HT_HyperThreading);
-	BOOLADD("IA64   Intel 64-Bit Architecture:                  ", cpu_info._Ext.IA64_Intel64BitArchitecture);
-	BOOLADD("MCA    Machine Check Architecture:                 ", cpu_info._Ext.MCA_MachineCheckArchitecture);
-	BOOLADD("MCE    Machine Check Exception:                    ", cpu_info._Ext.MCE_MachineCheckException);
-	BOOLADD("MMX    Multimedia Extensions:                      ", cpu_info._Ext.MMX_MultimediaExtensions);
-	BOOLADD("MMX+   Multimedia Extensions:                      ", cpu_info._Ext.EMMX_MultimediaExtensions);
-	BOOLADD("MSR    Model Specific Registers:                   ", cpu_info._Ext.MSR_ModelSpecificRegisters);
-	BOOLADD("MTRR   Memory Type Range Registers:                ", cpu_info._Ext.MTRR_MemoryTypeRangeRegisters);
-	BOOLADD("PAE    Physical Address Extension:                 ", cpu_info._Ext.PAE_PhysicalAddressExtension);
-	BOOLADD("PGE    PTE Global Flag:                            ", cpu_info._Ext.PGE_PTE_GlobalFlag);
-	if (cpu_info._Ext.PN_ProcessorSerialNumber)
-	{
-		FORMATADD("PN     Processor Serial Number:                     %s\n", cpu_info.strProcessorSerial);
-	}
-	else
-	{
-		COPYADD("PN     Processor Serial Number:                     Disabled\n");
-	}
-	BOOLADD("PSE    Page Size Extensions:                       ", cpu_info._Ext.PSE_PageSizeExtensions);
-	BOOLADD("PSE36  36-bit Page Size Extension:                 ", cpu_info._Ext.PSE36_36bitPageSizeExtension);
-	BOOLADD("SEP    Fast System Call:                           ", cpu_info._Ext.SEP_FastSystemCall);
-	BOOLADD("SS     Self Snoop:                                 ", cpu_info._Ext.SS_SelfSnoop);
-	BOOLADD("SSE    Streaming SIMD Extensions:                  ", cpu_info._Ext.SSE_StreamingSIMD_Extensions);
-	BOOLADD("SSE2   Streaming SIMD 2 Extensions:                ", cpu_info._Ext.SSE2_StreamingSIMD2_Extensions);
-	BOOLADD("ALTVEC Altivec Extensions:                         ", cpu_info._Ext.Altivec_Extensions);
-	BOOLADD("TM     Thermal Monitor:                            ", cpu_info._Ext.TM_ThermalMonitor);
-	BOOLADD("TSC    Time Stamp Counter:                         ", cpu_info._Ext.TSC_TimeStampCounter);
-	BOOLADD("VME    Virtual 8086 Mode Enhancements:             ", cpu_info._Ext.VME_Virtual8086ModeEnhancements);
-	BOOLADD("3DNow! Instructions:                               ", cpu_info._Ext._3DNOW_InstructionExtensions);
-	BOOLADD("Enhanced 3DNow! Instructions:                      ", cpu_info._Ext._E3DNOW_InstructionExtensions);
-#endif
-	// Yippie!!!
-	return true;
-}
-
-// bool CProcessor::WriteInfoTextFile(const std::string& strFilename)
-// ===========================================================
-// Takes use of CProcessor::cpu_infoToText and saves the string to a
-// file
-///////////////////////////////////////////////////////////////////
-bool CProcessor::WriteInfoTextFile(const std::string& strFilename)
-{
-	char buf[16384];	/* Flawfinder: ignore */	
-
-	// First we get the string
-	if (!cpu_infoToText(buf, 16383))
-		return false;
-
-	// Then we create a new file (CREATE_ALWAYS)
-	LLFILE *file = LLFile::fopen(strFilename, "w");	/* Flawfinder: ignore */	
-	if (!file)
-		return false;
-
-	// After that we write the string to the file
-	unsigned long dwBytesToWrite, dwBytesWritten;
-	dwBytesToWrite = (unsigned long) strlen(buf);	 /*Flawfinder: ignore*/
-	dwBytesWritten = (unsigned long) fwrite(buf, 1, dwBytesToWrite, file);
-	fclose(file);
-	if (dwBytesToWrite != dwBytesWritten)
-		return false;
-
-	// Done
-	return true;
-}
-#endif