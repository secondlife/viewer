/**
 * @file lluuid.cpp
 *
 * $LicenseInfo:firstyear=2000&license=viewerlgpl$
 * Second Life Viewer Source Code
 * Copyright (C) 2010, Linden Research, Inc.
 *
 * This library is free software; you can redistribute it and/or
 * modify it under the terms of the GNU Lesser General Public
 * License as published by the Free Software Foundation;
 * version 2.1 of the License only.
 *
 * This library is distributed in the hope that it will be useful,
 * but WITHOUT ANY WARRANTY; without even the implied warranty of
 * MERCHANTABILITY or FITNESS FOR A PARTICULAR PURPOSE.  See the GNU
 * Lesser General Public License for more details.
 *
 * You should have received a copy of the GNU Lesser General Public
 * License along with this library; if not, write to the Free Software
 * Foundation, Inc., 51 Franklin Street, Fifth Floor, Boston, MA  02110-1301  USA
 *
 * Linden Research, Inc., 945 Battery Street, San Francisco, CA  94111  USA
 * $/LicenseInfo$
 */

#include "linden_common.h"

 // We can't use WIN32_LEAN_AND_MEAN here, needs lots of includes.
#if LL_WINDOWS
#include "llwin32headers.h"
// ugh, this is ugly.  We need to straighten out our linking for this library
#pragma comment(lib, "IPHLPAPI.lib")
#include <iphlpapi.h>
#endif

#include "llapp.h"
#include "lldefs.h"
#include "llerror.h"

#include "lluuid.h"
#include "llerror.h"
#include "llrand.h"
#include "llstring.h"
#include "lltimer.h"
#include "llthread.h"
#include "llmutex.h"
#include "llmd5.h"
#include "hbxxh.h"

const LLUUID LLUUID::null;
const LLTransactionID LLTransactionID::tnull;

// static
LLMutex* LLUUID::mMutex = NULL;



/*

NOT DONE YET!!!

static char BASE85_TABLE[] = {
    '0', '1', '2', '3', '4', '5', '6', '7', '8', '9',
    'A', 'B', 'C', 'D', 'E', 'F', 'G', 'H', 'I', 'J',
    'K', 'L', 'M', 'N', 'O', 'P', 'Q', 'R', 'S', 'T',
    'U', 'V', 'W', 'X', 'Y', 'Z', 'a', 'b', 'c', 'd',
    'e', 'f', 'g', 'h', 'i', 'j', 'k', 'l', 'm', 'n',
    'o', 'p', 'q', 'r', 's', 't', 'u', 'v', 'w', 'x',
    'y', 'z', '!', '#', '$', '%', '&', '(', ')', '*',
    '+', '-', ';', '[', '=', '>', '?', '@', '^', '_',
    '`', '{', '|', '}', '~', '\0'
};


void encode( char * fiveChars, unsigned int word ) throw( )
{
for( int ix = 0; ix < 5; ++ix ) {
fiveChars[4-ix] = encodeTable[ word % 85];
word /= 85;
}
}

To decode:
unsigned int decode( char const * fiveChars ) throw( bad_input_data )
{
unsigned int ret = 0;
for( int ix = 0; ix < 5; ++ix ) {
char * s = strchr( encodeTable, fiveChars[ ix ] );
if( s == 0 ) LLTHROW(bad_input_data());
ret = ret * 85 + (s-encodeTable);
}
return ret;
}

void LLUUID::toBase85(char* out)
{
    U32* me = (U32*)&(mData[0]);
    for(S32 i = 0; i < 4; ++i)
    {
        char* o = &out[i*i];
        for(S32 j = 0; j < 5; ++j)
        {
            o[4-j] = BASE85_TABLE[ me[i] % 85];
            word /= 85;
        }
    }
}

unsigned int decode( char const * fiveChars ) throw( bad_input_data )
{
    unsigned int ret = 0;
    for( S32 ix = 0; ix < 5; ++ix )
    {
        char * s = strchr( encodeTable, fiveChars[ ix ] );
        ret = ret * 85 + (s-encodeTable);
    }
    return ret;
}
*/

#define LL_USE_JANKY_RANDOM_NUMBER_GENERATOR 0
#if LL_USE_JANKY_RANDOM_NUMBER_GENERATOR
/**
 * @brief a global for
 */
static U64 sJankyRandomSeed(LLUUID::getRandomSeed());

/**
 * @brief generate a random U32.
 */
U32 janky_fast_random_bytes()
{
    sJankyRandomSeed = U64L(1664525) * sJankyRandomSeed + U64L(1013904223);
    return (U32)sJankyRandomSeed;
}

/**
 * @brief generate a random U32 from [0, val)
 */
U32 janky_fast_random_byes_range(U32 val)
{
    sJankyRandomSeed = U64L(1664525) * sJankyRandomSeed + U64L(1013904223);
    return (U32)(sJankyRandomSeed) % val;
}

/**
 * @brief generate a random U32 from [0, val)
 */
U32 janky_fast_random_seeded_bytes(U32 seed, U32 val)
{
    seed = U64L(1664525) * (U64)(seed)+U64L(1013904223);
    return (U32)(seed) % val;
}
#endif

// Common to all UUID implementations
void LLUUID::toString(std::string& out) const
{
    out = llformat(
        "%02x%02x%02x%02x-%02x%02x-%02x%02x-%02x%02x-%02x%02x%02x%02x%02x%02x",
        (U8)(mData[0]),
        (U8)(mData[1]),
        (U8)(mData[2]),
        (U8)(mData[3]),
        (U8)(mData[4]),
        (U8)(mData[5]),
        (U8)(mData[6]),
        (U8)(mData[7]),
        (U8)(mData[8]),
        (U8)(mData[9]),
        (U8)(mData[10]),
        (U8)(mData[11]),
        (U8)(mData[12]),
        (U8)(mData[13]),
        (U8)(mData[14]),
        (U8)(mData[15]));
}

// *TODO: deprecate
void LLUUID::toString(char* out) const
{
    std::string buffer;
    toString(buffer);
    strcpy(out, buffer.c_str()); /* Flawfinder: ignore */
}

void LLUUID::toCompressedString(std::string& out) const
{
    char bytes[UUID_BYTES + 1];
    memcpy(bytes, mData, UUID_BYTES);       /* Flawfinder: ignore */
    bytes[UUID_BYTES] = '\0';
    out.assign(bytes, UUID_BYTES);
}

// *TODO: deprecate
void LLUUID::toCompressedString(char* out) const
{
    memcpy(out, mData, UUID_BYTES);     /* Flawfinder: ignore */
    out[UUID_BYTES] = '\0';
}

std::string LLUUID::getString() const
{
    return asString();
}

std::string LLUUID::asString() const
{
    std::string str;
    toString(str);
    return str;
}

bool LLUUID::set(const char* in_string, bool emit)
{
    return set(ll_safe_string(in_string), emit);
}

bool LLUUID::set(const std::string& in_string, bool emit)
{
    bool broken_format = false;

    // empty strings should make NULL uuid
    if (in_string.empty())
    {
        setNull();
        return true;
    }

    if (in_string.length() != (UUID_STR_LENGTH - 1))        /* Flawfinder: ignore */
    {
        // I'm a moron.  First implementation didn't have the right UUID format.
        // Shouldn't see any of these any more
        if (in_string.length() == (UUID_STR_LENGTH - 2))    /* Flawfinder: ignore */
        {
            if (emit)
            {
                LL_WARNS() << "Warning! Using broken UUID string format" << LL_ENDL;
            }
            broken_format = true;
        }
        else
        {
            // Bad UUID string.  Spam as INFO, as most cases we don't care.
            if (emit)
            {
                //don't spam the logs because a resident can't spell.
                LL_WARNS() << "Bad UUID string: " << in_string << LL_ENDL;
            }
            setNull();
            return false;
        }
    }

    U8 cur_pos = 0;
    S32 i;
    for (i = 0; i < UUID_BYTES; i++)
    {
        if ((i == 4) || (i == 6) || (i == 8) || (i == 10))
        {
            cur_pos++;
            if (broken_format && (i == 10))
            {
                // Missing - in the broken format
                cur_pos--;
            }
        }

        mData[i] = 0;

        if ((in_string[cur_pos] >= '0') && (in_string[cur_pos] <= '9'))
        {
            mData[i] += (U8)(in_string[cur_pos] - '0');
        }
        else if ((in_string[cur_pos] >= 'a') && (in_string[cur_pos] <= 'f'))
        {
            mData[i] += (U8)(10 + in_string[cur_pos] - 'a');
        }
        else if ((in_string[cur_pos] >= 'A') && (in_string[cur_pos] <= 'F'))
        {
            mData[i] += (U8)(10 + in_string[cur_pos] - 'A');
        }
        else
        {
            if (emit)
            {
                LL_WARNS() << "Invalid UUID string character" << LL_ENDL;
            }
            setNull();
            return false;
        }

        mData[i] = mData[i] << 4;
        cur_pos++;

        if ((in_string[cur_pos] >= '0') && (in_string[cur_pos] <= '9'))
        {
            mData[i] += (U8)(in_string[cur_pos] - '0');
        }
        else if ((in_string[cur_pos] >= 'a') && (in_string[cur_pos] <= 'f'))
        {
            mData[i] += (U8)(10 + in_string[cur_pos] - 'a');
        }
        else if ((in_string[cur_pos] >= 'A') && (in_string[cur_pos] <= 'F'))
        {
            mData[i] += (U8)(10 + in_string[cur_pos] - 'A');
        }
        else
        {
            if (emit)
            {
                LL_WARNS() << "Invalid UUID string character" << LL_ENDL;
            }
            setNull();
            return false;
        }
        cur_pos++;
    }

    return true;
}

bool LLUUID::validate(const std::string& in_string)
{
<<<<<<< HEAD
    bool broken_format = false;
    if (in_string.length() != (UUID_STR_LENGTH - 1))		/* Flawfinder: ignore */
=======
    BOOL broken_format = FALSE;
    if (in_string.length() != (UUID_STR_LENGTH - 1))        /* Flawfinder: ignore */
>>>>>>> e7eced3c
    {
        // I'm a moron.  First implementation didn't have the right UUID format.
        if (in_string.length() == (UUID_STR_LENGTH - 2))        /* Flawfinder: ignore */
        {
            broken_format = true;
        }
        else
        {
            return false;
        }
    }

    U8 cur_pos = 0;
    for (U32 i = 0; i < 16; i++)
    {
        if ((i == 4) || (i == 6) || (i == 8) || (i == 10))
        {
            cur_pos++;
            if (broken_format && (i == 10))
            {
                // Missing - in the broken format
                cur_pos--;
            }
        }

        if ((in_string[cur_pos] >= '0') && (in_string[cur_pos] <= '9'))
        {
        }
        else if ((in_string[cur_pos] >= 'a') && (in_string[cur_pos] <= 'f'))
        {
        }
        else if ((in_string[cur_pos] >= 'A') && (in_string[cur_pos] <= 'F'))
        {
        }
        else
        {
            return false;
        }

        cur_pos++;

        if ((in_string[cur_pos] >= '0') && (in_string[cur_pos] <= '9'))
        {
        }
        else if ((in_string[cur_pos] >= 'a') && (in_string[cur_pos] <= 'f'))
        {
        }
        else if ((in_string[cur_pos] >= 'A') && (in_string[cur_pos] <= 'F'))
        {
        }
        else
        {
            return false;
        }
        cur_pos++;
    }
    return true;
}

const LLUUID& LLUUID::operator^=(const LLUUID& rhs)
{
    U32* me = (U32*)&(mData[0]);
    const U32* other = (U32*)&(rhs.mData[0]);
    for (S32 i = 0; i < 4; ++i)
    {
        me[i] = me[i] ^ other[i];
    }
    return *this;
}

LLUUID LLUUID::operator^(const LLUUID& rhs) const
{
    LLUUID id(*this);
    id ^= rhs;
    return id;
}

// WARNING: this algorithm SHALL NOT be changed. It is also used by the server
// and plays a role in some assets validation (e.g. clothing items). Changing
// it would cause invalid assets.
void LLUUID::combine(const LLUUID& other, LLUUID& result) const
{
    LLMD5 md5_uuid;
    md5_uuid.update((unsigned char*)mData, 16);
    md5_uuid.update((unsigned char*)other.mData, 16);
    md5_uuid.finalize();
    md5_uuid.raw_digest(result.mData);
}

LLUUID LLUUID::combine(const LLUUID& other) const
{
    LLUUID combination;
    combine(other, combination);
    return combination;
}

std::ostream& operator<<(std::ostream& s, const LLUUID& uuid)
{
    std::string uuid_str;
    uuid.toString(uuid_str);
    s << uuid_str;
    return s;
}

std::istream& operator>>(std::istream& s, LLUUID& uuid)
{
    U32 i;
    char uuid_str[UUID_STR_LENGTH];     /* Flawfinder: ignore */
    for (i = 0; i < UUID_STR_LENGTH - 1; i++)
    {
        s >> uuid_str[i];
    }
    uuid_str[i] = '\0';
    uuid.set(std::string(uuid_str));
    return s;
}

static void get_random_bytes(void* buf, int nbytes)
{
    int i;
    char* cp = (char*)buf;

    // *NOTE: If we are not using the janky generator ll_rand()
    // generates at least 3 good bytes of data since it is 0 to
    // RAND_MAX. This could be made more efficient by copying all the
    // bytes.
    for (i = 0; i < nbytes; i++)
#if LL_USE_JANKY_RANDOM_NUMBER_GENERATOR
        * cp++ = janky_fast_random_bytes() & 0xFF;
#else
        * cp++ = ll_rand() & 0xFF;
#endif
    return;
}

#if LL_WINDOWS

typedef struct _ASTAT_
{
    ADAPTER_STATUS adapt;
    NAME_BUFFER    NameBuff[30];
}ASTAT, * PASTAT;

// static
S32 LLUUID::getNodeID(unsigned char* node_id)
{
    ASTAT Adapter;
    NCB Ncb;
    UCHAR uRetCode;
    LANA_ENUM   lenum;
    int      i;
    int retval = 0;

    memset(&Ncb, 0, sizeof(Ncb));
    Ncb.ncb_command = NCBENUM;
    Ncb.ncb_buffer = (UCHAR*)&lenum;
    Ncb.ncb_length = sizeof(lenum);
    uRetCode = Netbios(&Ncb);

    for (i = 0; i < lenum.length; i++)
    {
        memset(&Ncb, 0, sizeof(Ncb));
        Ncb.ncb_command = NCBRESET;
        Ncb.ncb_lana_num = lenum.lana[i];

        uRetCode = Netbios(&Ncb);

        memset(&Ncb, 0, sizeof(Ncb));
        Ncb.ncb_command = NCBASTAT;
        Ncb.ncb_lana_num = lenum.lana[i];

        strcpy((char*)Ncb.ncb_callname, "*              ");     /* Flawfinder: ignore */
        Ncb.ncb_buffer = (unsigned char*)&Adapter;
        Ncb.ncb_length = sizeof(Adapter);

        uRetCode = Netbios(&Ncb);
        if (uRetCode == 0)
        {
            memcpy(node_id, Adapter.adapt.adapter_address, 6);      /* Flawfinder: ignore */
            retval = 1;
        }
    }
    return retval;
}

#elif LL_DARWIN
// macOS version of the UUID generation code...
/*
 * Get an ethernet hardware address, if we can find it...
 */
#include <unistd.h>
#include <sys/types.h>
#include <sys/time.h>
#include <sys/socket.h>
#include <sys/ioctl.h>
#include <net/if.h>
#include <net/if_types.h>
#include <net/if_dl.h>
#include <net/route.h>
#include <ifaddrs.h>

 // static
S32 LLUUID::getNodeID(unsigned char* node_id)
{
    int i;
    unsigned char* a = NULL;
    struct ifaddrs* ifap, * ifa;
    int rv;
    S32 result = 0;

    if ((rv = getifaddrs(&ifap)) == -1)
    {
        return -1;
    }
    if (ifap == NULL)
    {
        return -1;
    }

    for (ifa = ifap; ifa != NULL; ifa = ifa->ifa_next)
    {
        //      printf("Interface %s, address family %d, ", ifa->ifa_name, ifa->ifa_addr->sa_family);
        for (i = 0; i < ifa->ifa_addr->sa_len; i++)
        {
            //          printf("%02X ", (unsigned char)ifa->ifa_addr->sa_data[i]);
        }
        //      printf("\n");

        if (ifa->ifa_addr->sa_family == AF_LINK)
        {
            // This is a link-level address
            struct sockaddr_dl* lla = (struct sockaddr_dl*)ifa->ifa_addr;

            //          printf("\tLink level address, type %02X\n", lla->sdl_type);

            if (lla->sdl_type == IFT_ETHER)
            {
                // Use the first ethernet MAC in the list.
                // For some reason, the macro LLADDR() defined in net/if_dl.h doesn't expand correctly.  This is what it would do.
                a = (unsigned char*)&((lla)->sdl_data);
                a += (lla)->sdl_nlen;

                if (!a[0] && !a[1] && !a[2] && !a[3] && !a[4] && !a[5])
                {
                    continue;
                }

                if (node_id)
                {
                    memcpy(node_id, a, 6);
                    result = 1;
                }

                // We found one.
                break;
            }
        }
    }
    freeifaddrs(ifap);

    return result;
}

#else

// Linux version of the UUID generation code...
/*
 * Get the ethernet hardware address, if we can find it...
 */
#include <unistd.h>
#include <fcntl.h>
#include <errno.h>
#include <sys/types.h>
#include <sys/time.h>
#include <sys/stat.h>
#include <sys/file.h>
#include <sys/ioctl.h>
#include <sys/socket.h>
#include <net/if.h>
#define HAVE_NETINET_IN_H
#ifdef HAVE_NETINET_IN_H
#include <netinet/in.h>
#if !LL_DARWIN
#include <linux/sockios.h>
#endif
#endif

 // static
S32 LLUUID::getNodeID(unsigned char* node_id)
{
    int         sd;
    struct ifreq    ifr, * ifrp;
    struct ifconf   ifc;
    char buf[1024];
    int     n, i;
    unsigned char* a;

    /*
     * BSD 4.4 defines the size of an ifreq to be
     * max(sizeof(ifreq), sizeof(ifreq.ifr_name)+ifreq.ifr_addr.sa_len
     * However, under earlier systems, sa_len isn't present, so the size is
     * just sizeof(struct ifreq)
     */
#ifdef HAVE_SA_LEN
#ifndef max
#define max(a,b) ((a) > (b) ? (a) : (b))
#endif
#define ifreq_size(i) max(sizeof(struct ifreq),\
     sizeof((i).ifr_name)+(i).ifr_addr.sa_len)
#else
#define ifreq_size(i) sizeof(struct ifreq)
#endif /* HAVE_SA_LEN*/

    sd = socket(AF_INET, SOCK_DGRAM, IPPROTO_IP);
    if (sd < 0) {
        return -1;
    }
    memset(buf, 0, sizeof(buf));
    ifc.ifc_len = sizeof(buf);
    ifc.ifc_buf = buf;
    if (ioctl(sd, SIOCGIFCONF, (char*)&ifc) < 0) {
        close(sd);
        return -1;
    }
    n = ifc.ifc_len;
    for (i = 0; i < n; i += ifreq_size(*ifr)) {
        ifrp = (struct ifreq*)((char*)ifc.ifc_buf + i);
        strncpy(ifr.ifr_name, ifrp->ifr_name, IFNAMSIZ);        /* Flawfinder: ignore */
#ifdef SIOCGIFHWADDR
        if (ioctl(sd, SIOCGIFHWADDR, &ifr) < 0)
            continue;
        a = (unsigned char*)&ifr.ifr_hwaddr.sa_data;
#else
#ifdef SIOCGENADDR
        if (ioctl(sd, SIOCGENADDR, &ifr) < 0)
            continue;
        a = (unsigned char*)ifr.ifr_enaddr;
#else
        /*
         * XXX we don't have a way of getting the hardware
         * address
         */
        close(sd);
        return 0;
#endif /* SIOCGENADDR */
#endif /* SIOCGIFHWADDR */
        if (!a[0] && !a[1] && !a[2] && !a[3] && !a[4] && !a[5])
            continue;
        if (node_id) {
            memcpy(node_id, a, 6);      /* Flawfinder: ignore */
            close(sd);
            return 1;
        }
    }
    close(sd);
    return 0;
}

#endif

S32 LLUUID::cmpTime(uuid_time_t* t1, uuid_time_t* t2)
{
    // Compare two time values.

    if (t1->high < t2->high) return -1;
    if (t1->high > t2->high) return 1;
    if (t1->low < t2->low)  return -1;
    if (t1->low > t2->low)  return 1;
    return 0;
}

void LLUUID::getSystemTime(uuid_time_t* timestamp)
{
    // Get system time with 100ns precision. Time is since Oct 15, 1582.
#if LL_WINDOWS
    ULARGE_INTEGER time;
    GetSystemTimeAsFileTime((FILETIME*)&time);
    // NT keeps time in FILETIME format which is 100ns ticks since
    // Jan 1, 1601. UUIDs use time in 100ns ticks since Oct 15, 1582.
    // The difference is 17 Days in Oct + 30 (Nov) + 31 (Dec)
    // + 18 years and 5 leap days.
    time.QuadPart +=
        (unsigned __int64)(1000 * 1000 * 10)       // seconds
        * (unsigned __int64)(60 * 60 * 24)       // days
        * (unsigned __int64)(17 + 30 + 31 + 365 * 18 + 5); // # of days

    timestamp->high = time.HighPart;
    timestamp->low = time.LowPart;
#else
    struct timeval tp;
    gettimeofday(&tp, 0);

    // Offset between UUID formatted times and Unix formatted times.
    // UUID UTC base time is October 15, 1582.
    // Unix base time is January 1, 1970.
    U64 uuid_time = ((U64)tp.tv_sec * 10000000) + (tp.tv_usec * 10) +
        U64L(0x01B21DD213814000);
    timestamp->high = (U32)(uuid_time >> 32);
    timestamp->low = (U32)(uuid_time & 0xFFFFFFFF);
#endif
}

void LLUUID::getCurrentTime(uuid_time_t* timestamp)
{
    // Get current time as 60 bit 100ns ticks since whenever.
    // Compensate for the fact that real clock resolution is less
    // than 100ns.

    const U32 uuids_per_tick = 1024;

    static uuid_time_t time_last;
    static U32    uuids_this_tick;
    static bool     init = false;

    if (!init) {
        getSystemTime(&time_last);
        uuids_this_tick = uuids_per_tick;
        init = true;
        mMutex = new LLMutex();
    }

    uuid_time_t time_now = { 0,0 };

    while (1) {
        getSystemTime(&time_now);

        // if clock reading changed since last UUID generated
        if (cmpTime(&time_last, &time_now)) {
            // reset count of uuid's generated with this clock reading
            uuids_this_tick = 0;
            break;
        }
        if (uuids_this_tick < uuids_per_tick) {
            uuids_this_tick++;
            break;
        }
        // going too fast for our clock; spin
    }

    time_last = time_now;

    if (uuids_this_tick != 0) {
        if (time_now.low & 0x80000000) {
            time_now.low += uuids_this_tick;
            if (!(time_now.low & 0x80000000))
                time_now.high++;
        }
        else
            time_now.low += uuids_this_tick;
    }

    timestamp->high = time_now.high;
    timestamp->low = time_now.low;
}

void LLUUID::generate()
{
    // Create a UUID.
    uuid_time_t timestamp;

    static unsigned char node_id[6];    /* Flawfinder: ignore */
    static int has_init = 0;

    // Create a UUID.
    static uuid_time_t time_last = { 0,0 };
    static U16 clock_seq = 0;
#if LL_USE_JANKY_RANDOM_NUMBER_GENERATOR
    static U32 seed = 0L; // dummy seed.  reset it below
#endif
    if (!has_init)
    {
        has_init = 1;
        if (getNodeID(node_id) <= 0)
        {
            get_random_bytes(node_id, 6);
            /*
             * Set multicast bit, to prevent conflicts
             * with IEEE 802 addresses obtained from
             * network cards
             */
            node_id[0] |= 0x80;
        }

        getCurrentTime(&time_last);
#if LL_USE_JANKY_RANDOM_NUMBER_GENERATOR
        seed = time_last.low;
#endif

#if LL_USE_JANKY_RANDOM_NUMBER_GENERATOR
        clock_seq = (U16)janky_fast_random_seeded_bytes(seed, 65536);
#else
        clock_seq = (U16)ll_rand(65536);
#endif
    }

    // get current time
    getCurrentTime(&timestamp);
    U16 our_clock_seq = clock_seq;

    // if clock hasn't changed or went backward, change clockseq
    if (cmpTime(&timestamp, &time_last) != 1)
    {
        LLMutexLock lock(mMutex);
        clock_seq = (clock_seq + 1) & 0x3FFF;
        if (clock_seq == 0)
            clock_seq++;
        our_clock_seq = clock_seq;  // Ensure we're using a different clock_seq value from previous time
    }

    time_last = timestamp;

    memcpy(mData + 10, node_id, 6);     /* Flawfinder: ignore */
    U32 tmp;
    tmp = timestamp.low;
    mData[3] = (unsigned char)tmp;
    tmp >>= 8;
    mData[2] = (unsigned char)tmp;
    tmp >>= 8;
    mData[1] = (unsigned char)tmp;
    tmp >>= 8;
    mData[0] = (unsigned char)tmp;

    tmp = (U16)timestamp.high;
    mData[5] = (unsigned char)tmp;
    tmp >>= 8;
    mData[4] = (unsigned char)tmp;

    tmp = (timestamp.high >> 16) | 0x1000;
    mData[7] = (unsigned char)tmp;
    tmp >>= 8;
    mData[6] = (unsigned char)tmp;

    tmp = our_clock_seq;

    mData[9] = (unsigned char)tmp;
    tmp >>= 8;
    mData[8] = (unsigned char)tmp;

    HBXXH128::digest(*this, (const void*)mData, 16);
}

void LLUUID::generate(const std::string& hash_string)
{
    HBXXH128::digest(*this, hash_string);
}

U32 LLUUID::getRandomSeed()
{
    static unsigned char seed[16];      /* Flawfinder: ignore */

    getNodeID(&seed[0]);

    // Incorporate the pid into the seed to prevent
    // processes that start on the same host at the same
    // time from generating the same seed.
    pid_t pid = LLApp::getPid();

    seed[6] = (unsigned char)(pid >> 8);
    seed[7] = (unsigned char)(pid);
    getSystemTime((uuid_time_t*)(&seed[8]));

   U64 seed64 = HBXXH64::digest((const void*)seed, 16);
   return U32(seed64) ^ U32(seed64 >> 32);
}

bool LLUUID::parseUUID(const std::string& buf, LLUUID* value)
{
    if (buf.empty() || value == NULL)
    {
        return false;
    }

    std::string temp(buf);
    LLStringUtil::trim(temp);
    if (LLUUID::validate(temp))
    {
        value->set(temp);
        return true;
    }
    return false;
}

//static
LLUUID LLUUID::generateNewID(std::string hash_string)
{
    LLUUID new_id;
    if (hash_string.empty())
    {
        new_id.generate();
    }
    else
    {
        new_id.generate(hash_string);
    }
    return new_id;
}

LLAssetID LLTransactionID::makeAssetID(const LLUUID& session) const
{
    LLAssetID result;
    if (isNull())
    {
        result.setNull();
    }
    else
    {
        combine(session, result);
    }
    return result;
}

// Construct
LLUUID::LLUUID()
{
    setNull();
}


// Faster than copying from memory
void LLUUID::setNull()
{
    U32* word = (U32*)mData;
    word[0] = 0;
    word[1] = 0;
    word[2] = 0;
    word[3] = 0;
}


// Compare
bool LLUUID::operator==(const LLUUID& rhs) const
{
    U32* tmp = (U32*)mData;
    U32* rhstmp = (U32*)rhs.mData;
    // Note: binary & to avoid branching
    return
        (tmp[0] == rhstmp[0]) &
        (tmp[1] == rhstmp[1]) &
        (tmp[2] == rhstmp[2]) &
        (tmp[3] == rhstmp[3]);
}


bool LLUUID::operator!=(const LLUUID& rhs) const
{
    U32* tmp = (U32*)mData;
    U32* rhstmp = (U32*)rhs.mData;
    // Note: binary | to avoid branching
    return
        (tmp[0] != rhstmp[0]) |
        (tmp[1] != rhstmp[1]) |
        (tmp[2] != rhstmp[2]) |
        (tmp[3] != rhstmp[3]);
}

/*
// JC: This is dangerous.  It allows UUIDs to be cast automatically
// to integers, among other things.  Use isNull() or notNull().
 LLUUID::operator bool() const
{
    U32 *word = (U32 *)mData;
    return (word[0] | word[1] | word[2] | word[3]) > 0;
}
*/

bool LLUUID::notNull() const
{
    U32* word = (U32*)mData;
    return (word[0] | word[1] | word[2] | word[3]) > 0;
}

// Faster than == LLUUID::null because doesn't require
// as much memory access.
bool LLUUID::isNull() const
{
    U32* word = (U32*)mData;
    // If all bits are zero, return !0 == true
    return !(word[0] | word[1] | word[2] | word[3]);
}

LLUUID::LLUUID(const char* in_string)
{
    if (!in_string || in_string[0] == 0)
    {
        setNull();
        return;
    }

    set(in_string);
}

LLUUID::LLUUID(const std::string& in_string)
{
    if (in_string.empty())
    {
        setNull();
        return;
    }

    set(in_string);
}

// IW: DON'T "optimize" these w/ U32s or you'll scoogie the sort order
// IW: this will make me very sad
bool LLUUID::operator<(const LLUUID& rhs) const
{
    U32 i;
    for (i = 0; i < (UUID_BYTES - 1); i++)
    {
        if (mData[i] != rhs.mData[i])
        {
            return (mData[i] < rhs.mData[i]);
        }
    }
    return (mData[UUID_BYTES - 1] < rhs.mData[UUID_BYTES - 1]);
}

bool LLUUID::operator>(const LLUUID& rhs) const
{
    U32 i;
    for (i = 0; i < (UUID_BYTES - 1); i++)
    {
        if (mData[i] != rhs.mData[i])
        {
            return (mData[i] > rhs.mData[i]);
        }
    }
    return (mData[UUID_BYTES - 1] > rhs.mData[UUID_BYTES - 1]);
}

U16 LLUUID::getCRC16() const
{
    // A UUID is 16 bytes, or 8 shorts.
    U16* short_data = (U16*)mData;
    U16 out = 0;
    out += short_data[0];
    out += short_data[1];
    out += short_data[2];
    out += short_data[3];
    out += short_data[4];
    out += short_data[5];
    out += short_data[6];
    out += short_data[7];
    return out;
}

U32 LLUUID::getCRC32() const
{
    U32* tmp = (U32*)mData;
    return tmp[0] + tmp[1] + tmp[2] + tmp[3];
}<|MERGE_RESOLUTION|>--- conflicted
+++ resolved
@@ -322,13 +322,8 @@
 
 bool LLUUID::validate(const std::string& in_string)
 {
-<<<<<<< HEAD
     bool broken_format = false;
-    if (in_string.length() != (UUID_STR_LENGTH - 1))		/* Flawfinder: ignore */
-=======
-    BOOL broken_format = FALSE;
     if (in_string.length() != (UUID_STR_LENGTH - 1))        /* Flawfinder: ignore */
->>>>>>> e7eced3c
     {
         // I'm a moron.  First implementation didn't have the right UUID format.
         if (in_string.length() == (UUID_STR_LENGTH - 2))        /* Flawfinder: ignore */
