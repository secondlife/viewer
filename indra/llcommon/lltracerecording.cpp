--- conflicted
+++ resolved
@@ -608,14 +608,9 @@
 	inci(mCurPeriod);
 	old_recording.splitTo(getCurRecording());
 
-<<<<<<< HEAD
-	mNumRecordedPeriods = mRecordingPeriods.empty()? 0 :
-		llmin(mRecordingPeriods.size() - 1, mNumRecordedPeriods + 1);
-=======
 	// Since mRecordingPeriods always has at least one entry, we can always
 	// safely subtract 1 from its size().
 	mNumRecordedPeriods = llmin(mRecordingPeriods.size() - 1, mNumRecordedPeriods + 1);
->>>>>>> 1fff7cb6
 }
 
 void PeriodicRecording::appendRecording(Recording& recording)
@@ -633,36 +628,20 @@
 
 	getCurRecording().update();
 	other.getCurRecording().update();
-<<<<<<< HEAD
-	
-	const auto other_recording_slots = other.mRecordingPeriods.size();
-	const auto other_num_recordings = other.getNumRecordedPeriods();
-	const auto other_current_recording_index = other.mCurPeriod;
-	const auto other_oldest_recording_index = (other_current_recording_index + other_recording_slots - other_num_recordings) % other_recording_slots;
-=======
 
 	const auto other_num_recordings = other.getNumRecordedPeriods();
 	const auto other_current_recording_index = other.mCurPeriod;
 	const auto other_oldest_recording_index = other.previ(other_current_recording_index, other_num_recordings);
->>>>>>> 1fff7cb6
 
 	// append first recording into our current slot
 	getCurRecording().appendRecording(other.mRecordingPeriods[other_oldest_recording_index]);
 
 	// from now on, add new recordings for everything after the first
-<<<<<<< HEAD
-	auto other_index = (other_oldest_recording_index + 1) % other_recording_slots;
-=======
 	auto other_index = other.nexti(other_oldest_recording_index);
->>>>>>> 1fff7cb6
 
 	if (mAutoResize)
 	{
 		// push back recordings for everything in the middle
-<<<<<<< HEAD
-		auto other_index = (other_oldest_recording_index + 1) % other_recording_slots;
-=======
->>>>>>> 1fff7cb6
 		while (other_index != other_current_recording_index)
 		{
 			mRecordingPeriods.push_back(other.mRecordingPeriods[other_index]);
@@ -675,12 +654,8 @@
 			mRecordingPeriods.push_back(other.mRecordingPeriods[other_current_recording_index]);
 		}
 
-<<<<<<< HEAD
-		mCurPeriod = mRecordingPeriods.empty()? 0 : mRecordingPeriods.size() - 1;
-=======
 		// mRecordingPeriods is never empty()
 		mCurPeriod = mRecordingPeriods.size() - 1;
->>>>>>> 1fff7cb6
 		mNumRecordedPeriods = mCurPeriod;
 	}
 	else
@@ -697,11 +672,7 @@
 		// want argument to % to be positive, otherwise result could be negative and thus out of bounds
 		llassert(num_to_copy >= 1);
 		// advance to last recording period copied, and make that our current period
-<<<<<<< HEAD
-		mCurPeriod = (mCurPeriod + num_to_copy - 1) % mRecordingPeriods.size();
-=======
 		inci(mCurPeriod, num_to_copy - 1);
->>>>>>> 1fff7cb6
 		mNumRecordedPeriods = llmin(mRecordingPeriods.size() - 1, mNumRecordedPeriods + num_to_copy - 1);
 	}
 
@@ -715,17 +686,9 @@
 {
 	LL_PROFILE_ZONE_SCOPED_CATEGORY_STATS;
 	F64Seconds duration;
-<<<<<<< HEAD
-	auto num_periods = mRecordingPeriods.size();
-	for (size_t i = 1; i <= num_periods; i++)
-	{
-		auto index = (mCurPeriod + num_periods - i) % num_periods;
-		duration += mRecordingPeriods[index].getDuration();
-=======
 	for (size_t n = 0; n < mRecordingPeriods.size(); ++n)
 	{
 		duration += mRecordingPeriods[nexti(mCurPeriod, n)].getDuration();
->>>>>>> 1fff7cb6
 	}
 	return duration;
 }
@@ -762,26 +725,14 @@
 
 Recording& PeriodicRecording::getPrevRecording( size_t offset )
 {
-<<<<<<< HEAD
-	auto num_periods = mRecordingPeriods.size();
-	offset = llclamp(offset, 0, num_periods - 1);
-	return mRecordingPeriods[(mCurPeriod + num_periods - offset) % num_periods];
-=======
 	// reuse const implementation, but return non-const reference
 	return const_cast<Recording&>(
 		const_cast<const PeriodicRecording*>(this)->getPrevRecording(offset));
->>>>>>> 1fff7cb6
 }
 
 const Recording& PeriodicRecording::getPrevRecording( size_t offset ) const
 {
-<<<<<<< HEAD
-	auto num_periods = mRecordingPeriods.size();
-	offset = llclamp(offset, 0, num_periods - 1);
-	return mRecordingPeriods[(mCurPeriod + num_periods - offset) % num_periods];
-=======
 	return mRecordingPeriods[previ(mCurPeriod, offset)];
->>>>>>> 1fff7cb6
 }
 
 void PeriodicRecording::handleStart()
@@ -826,11 +777,7 @@
 	getCurRecording().splitTo(other.getCurRecording());
 }
 
-<<<<<<< HEAD
-F64 PeriodicRecording::getPeriodMin( const StatType<EventAccumulator>& stat, size_t num_periods /*= S32_MAX*/ )
-=======
 F64 PeriodicRecording::getPeriodMin( const StatType<EventAccumulator>& stat, size_t num_periods /*= std::numeric_limits<size_t>::max()*/ )
->>>>>>> 1fff7cb6
 {
     LL_PROFILE_ZONE_SCOPED_CATEGORY_STATS;
 	num_periods = llmin(num_periods, getNumRecordedPeriods());
@@ -852,11 +799,7 @@
 			: NaN;
 }
 
-<<<<<<< HEAD
-F64 PeriodicRecording::getPeriodMax( const StatType<EventAccumulator>& stat, size_t num_periods /*= S32_MAX*/ )
-=======
 F64 PeriodicRecording::getPeriodMax( const StatType<EventAccumulator>& stat, size_t num_periods /*= std::numeric_limits<size_t>::max()*/ )
->>>>>>> 1fff7cb6
 {
     LL_PROFILE_ZONE_SCOPED_CATEGORY_STATS;
 	num_periods = llmin(num_periods, getNumRecordedPeriods());
@@ -879,11 +822,7 @@
 }
 
 // calculates means using aggregates per period
-<<<<<<< HEAD
-F64 PeriodicRecording::getPeriodMean( const StatType<EventAccumulator>& stat, size_t num_periods /*= S32_MAX*/ )
-=======
 F64 PeriodicRecording::getPeriodMean( const StatType<EventAccumulator>& stat, size_t num_periods /*= std::numeric_limits<size_t>::max()*/ )
->>>>>>> 1fff7cb6
 {
     LL_PROFILE_ZONE_SCOPED_CATEGORY_STATS;
 	num_periods = llmin(num_periods, getNumRecordedPeriods());
@@ -906,11 +845,7 @@
 			: NaN;
 }
 
-<<<<<<< HEAD
-F64 PeriodicRecording::getPeriodStandardDeviation( const StatType<EventAccumulator>& stat, size_t num_periods /*= S32_MAX*/ )
-=======
 F64 PeriodicRecording::getPeriodStandardDeviation( const StatType<EventAccumulator>& stat, size_t num_periods /*= std::numeric_limits<size_t>::max()*/ )
->>>>>>> 1fff7cb6
 {
     LL_PROFILE_ZONE_SCOPED_CATEGORY_STATS;
 	num_periods = llmin(num_periods, getNumRecordedPeriods());
@@ -935,11 +870,7 @@
 			: NaN;
 }
 
-<<<<<<< HEAD
-F64 PeriodicRecording::getPeriodMin( const StatType<SampleAccumulator>& stat, size_t num_periods /*= S32_MAX*/ )
-=======
 F64 PeriodicRecording::getPeriodMin( const StatType<SampleAccumulator>& stat, size_t num_periods /*= std::numeric_limits<size_t>::max()*/ )
->>>>>>> 1fff7cb6
 {
     LL_PROFILE_ZONE_SCOPED_CATEGORY_STATS;
 	num_periods = llmin(num_periods, getNumRecordedPeriods());
@@ -961,11 +892,7 @@
 			: NaN;
 }
 
-<<<<<<< HEAD
-F64 PeriodicRecording::getPeriodMax(const StatType<SampleAccumulator>& stat, size_t num_periods /*= S32_MAX*/)
-=======
 F64 PeriodicRecording::getPeriodMax(const StatType<SampleAccumulator>& stat, size_t num_periods /*= std::numeric_limits<size_t>::max()*/)
->>>>>>> 1fff7cb6
 {
     LL_PROFILE_ZONE_SCOPED_CATEGORY_STATS;
 	num_periods = llmin(num_periods, getNumRecordedPeriods());
@@ -988,11 +915,7 @@
 }
 
 
-<<<<<<< HEAD
-F64 PeriodicRecording::getPeriodMean( const StatType<SampleAccumulator>& stat, size_t num_periods /*= S32_MAX*/ )
-=======
 F64 PeriodicRecording::getPeriodMean( const StatType<SampleAccumulator>& stat, size_t num_periods /*= std::numeric_limits<size_t>::max()*/ )
->>>>>>> 1fff7cb6
 {
     LL_PROFILE_ZONE_SCOPED_CATEGORY_STATS;
 	num_periods = llmin(num_periods, getNumRecordedPeriods());
@@ -1015,11 +938,7 @@
 			: NaN;
 }
 
-<<<<<<< HEAD
-F64 PeriodicRecording::getPeriodMedian( const StatType<SampleAccumulator>& stat, size_t num_periods /*= S32_MAX*/ )
-=======
 F64 PeriodicRecording::getPeriodMedian( const StatType<SampleAccumulator>& stat, size_t num_periods /*= std::numeric_limits<size_t>::max()*/ )
->>>>>>> 1fff7cb6
 {
     LL_PROFILE_ZONE_SCOPED_CATEGORY_STATS;
 	num_periods = llmin(num_periods, getNumRecordedPeriods());
@@ -1045,11 +964,7 @@
 	return F64((buf.size() % 2 == 0) ? (buf[buf.size() / 2 - 1] + buf[buf.size() / 2]) / 2 : buf[buf.size() / 2]);
 }
 
-<<<<<<< HEAD
-F64 PeriodicRecording::getPeriodStandardDeviation( const StatType<SampleAccumulator>& stat, size_t num_periods /*= S32_MAX*/ )
-=======
 F64 PeriodicRecording::getPeriodStandardDeviation( const StatType<SampleAccumulator>& stat, size_t num_periods /*= std::numeric_limits<size_t>::max()*/ )
->>>>>>> 1fff7cb6
 {
     LL_PROFILE_ZONE_SCOPED_CATEGORY_STATS;
 	num_periods = llmin(num_periods, getNumRecordedPeriods());
@@ -1075,11 +990,7 @@
 }
 
 
-<<<<<<< HEAD
-F64Kilobytes PeriodicRecording::getPeriodMin( const StatType<MemAccumulator>& stat, size_t num_periods /*= S32_MAX*/ )
-=======
 F64Kilobytes PeriodicRecording::getPeriodMin( const StatType<MemAccumulator>& stat, size_t num_periods /*= std::numeric_limits<size_t>::max()*/ )
->>>>>>> 1fff7cb6
 {
     LL_PROFILE_ZONE_SCOPED_CATEGORY_STATS;
 	num_periods = llmin(num_periods, getNumRecordedPeriods());
@@ -1099,11 +1010,7 @@
 	return getPeriodMin(static_cast<const StatType<MemAccumulator>&>(stat), num_periods);
 }
 
-<<<<<<< HEAD
-F64Kilobytes PeriodicRecording::getPeriodMax(const StatType<MemAccumulator>& stat, size_t num_periods /*= S32_MAX*/)
-=======
 F64Kilobytes PeriodicRecording::getPeriodMax(const StatType<MemAccumulator>& stat, size_t num_periods /*= std::numeric_limits<size_t>::max()*/)
->>>>>>> 1fff7cb6
 {
     LL_PROFILE_ZONE_SCOPED_CATEGORY_STATS;
 	num_periods = llmin(num_periods, getNumRecordedPeriods());
@@ -1123,11 +1030,7 @@
 	return getPeriodMax(static_cast<const StatType<MemAccumulator>&>(stat), num_periods);
 }
 
-<<<<<<< HEAD
-F64Kilobytes PeriodicRecording::getPeriodMean( const StatType<MemAccumulator>& stat, size_t num_periods /*= S32_MAX*/ )
-=======
 F64Kilobytes PeriodicRecording::getPeriodMean( const StatType<MemAccumulator>& stat, size_t num_periods /*= std::numeric_limits<size_t>::max()*/ )
->>>>>>> 1fff7cb6
 {
     LL_PROFILE_ZONE_SCOPED_CATEGORY_STATS;
 	num_periods = llmin(num_periods, getNumRecordedPeriods());
@@ -1148,11 +1051,7 @@
 	return getPeriodMean(static_cast<const StatType<MemAccumulator>&>(stat), num_periods);
 }
 
-<<<<<<< HEAD
-F64Kilobytes PeriodicRecording::getPeriodStandardDeviation( const StatType<MemAccumulator>& stat, size_t num_periods /*= S32_MAX*/ )
-=======
 F64Kilobytes PeriodicRecording::getPeriodStandardDeviation( const StatType<MemAccumulator>& stat, size_t num_periods /*= std::numeric_limits<size_t>::max()*/ )
->>>>>>> 1fff7cb6
 {
     LL_PROFILE_ZONE_SCOPED_CATEGORY_STATS;
 	num_periods = llmin(num_periods, getNumRecordedPeriods());
