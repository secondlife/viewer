/**
 * @file lluuid.h
 *
 * $LicenseInfo:firstyear=2000&license=viewerlgpl$
 * Second Life Viewer Source Code
 * Copyright (C) 2010, Linden Research, Inc.
 *
 * This library is free software; you can redistribute it and/or
 * modify it under the terms of the GNU Lesser General Public
 * License as published by the Free Software Foundation;
 * version 2.1 of the License only.
 *
 * This library is distributed in the hope that it will be useful,
 * but WITHOUT ANY WARRANTY; without even the implied warranty of
 * MERCHANTABILITY or FITNESS FOR A PARTICULAR PURPOSE.  See the GNU
 * Lesser General Public License for more details.
 *
 * You should have received a copy of the GNU Lesser General Public
 * License along with this library; if not, write to the Free Software
 * Foundation, Inc., 51 Franklin Street, Fifth Floor, Boston, MA  02110-1301  USA
 *
 * Linden Research, Inc., 945 Battery Street, San Francisco, CA  94111  USA
 * $/LicenseInfo$
 */

#ifndef LL_LLUUID_H
#define LL_LLUUID_H

#include <iostream>
#include <set>
#include <vector>
#include "stdtypes.h"
#include "llpreprocessor.h"
#include <boost/functional/hash.hpp>

class LLMutex;

const S32 UUID_BYTES = 16;
const S32 UUID_WORDS = 4;
<<<<<<< HEAD
const S32 UUID_STR_LENGTH = 37;	// number of bytes needed to store a UUID as a string
const S32 UUID_STR_SIZE = 36; // .size() of a UUID in a std::string
=======
const S32 UUID_STR_LENGTH = 37; // actually wrong, should be 36 and use size below
const S32 UUID_STR_SIZE = 37;
>>>>>>> ed168081
const S32 UUID_BASE85_LENGTH = 21; // including the trailing NULL.

struct uuid_time_t {
    U32 high;
    U32 low;
        };

class LL_COMMON_API LLUUID
{
public:
    //
    // CREATORS
    //
    LLUUID();
    explicit LLUUID(const char *in_string); // Convert from string.
    explicit LLUUID(const std::string& in_string); // Convert from string.
    ~LLUUID() = default;

    //
    // MANIPULATORS
    //
    void    generate();                 // Generate a new UUID
    void    generate(const std::string& stream); //Generate a new UUID based on hash of input stream

    static LLUUID generateNewID(std::string stream = "");   //static version of above for use in initializer expressions such as constructor params, etc.

    bool    set(const char *in_string, bool emit = true);   // Convert from string, if emit is false, do not emit warnings
    bool    set(const std::string& in_string, bool emit = true);    // Convert from string, if emit is false, do not emit warnings
    void    setNull();                  // Faster than setting to LLUUID::null.

    S32     cmpTime(uuid_time_t *t1, uuid_time_t *t2);
    static void    getSystemTime(uuid_time_t *timestamp);
    void    getCurrentTime(uuid_time_t *timestamp);

    //
    // ACCESSORS
    //
    bool    isNull() const;         // Faster than comparing to LLUUID::null.
    bool    notNull() const;        // Faster than comparing to LLUUID::null.
    // JC: This is dangerous.  It allows UUIDs to be cast automatically
    // to integers, among other things.  Use isNull() or notNull().
    //      operator bool() const;

    // JC: These must return real bool's (not BOOLs) or else use of the STL
    // will generate bool-to-int performance warnings.
    bool    operator==(const LLUUID &rhs) const;
    bool    operator!=(const LLUUID &rhs) const;
    bool    operator<(const LLUUID &rhs) const;
    bool    operator>(const LLUUID &rhs) const;

    // xor functions. Useful since any two random uuids xored together
    // will yield a determinate third random unique id that can be
    // used as a key in a single uuid that represents 2.
    const LLUUID& operator^=(const LLUUID& rhs);
    LLUUID operator^(const LLUUID& rhs) const;

    // similar to functions above, but not invertible
    // yields a third random UUID that can be reproduced from the two inputs
    // but which, given the result and one of the inputs can't be used to
    // deduce the other input
    LLUUID combine(const LLUUID& other) const;
    void combine(const LLUUID& other, LLUUID& result) const;

    friend LL_COMMON_API std::ostream&   operator<<(std::ostream& s, const LLUUID &uuid);
    friend LL_COMMON_API std::istream&   operator>>(std::istream& s, LLUUID &uuid);

    void toString(char *out) const;     // Does not allocate memory, needs 36 characters (including \0)
    void toString(std::string& out) const;
    void toCompressedString(char *out) const;   // Does not allocate memory, needs 17 characters (including \0)
    void toCompressedString(std::string& out) const;

    std::string asString() const;
    std::string getString() const;

    U16 getCRC16() const;
    U32 getCRC32() const;

    // Returns a 64 bits digest of the UUID, by XORing its two 64 bits long
    // words. HB
    inline U64 getDigest64() const
    {
        U64* tmp = (U64*)mData;
        return tmp[0] ^ tmp[1];
    }

    static bool validate(const std::string& in_string); // Validate that the UUID string is legal.

    static const LLUUID null;
    static LLMutex * mMutex;

    static U32 getRandomSeed();
    static S32 getNodeID(unsigned char * node_id);

    static bool parseUUID(const std::string& buf, LLUUID* value);

    U8 mData[UUID_BYTES];
};
static_assert(std::is_trivially_copyable<LLUUID>::value, "LLUUID must be trivial copy");
static_assert(std::is_trivially_move_assignable<LLUUID>::value, "LLUUID must be trivial move");
static_assert(std::is_standard_layout<LLUUID>::value, "LLUUID must be a standard layout type");

typedef std::vector<LLUUID> uuid_vec_t;
typedef std::set<LLUUID> uuid_set_t;

// Helper structure for ordering lluuids in stl containers.  eg:
// std::map<LLUUID, LLWidget*, lluuid_less> widget_map;
//
// (isn't this the default behavior anyway? I think we could
// everywhere replace these with uuid_set_t, but someone should
// verify.)
struct lluuid_less
{
    bool operator()(const LLUUID& lhs, const LLUUID& rhs) const
    {
        return lhs < rhs;
    }
};

typedef std::set<LLUUID, lluuid_less> uuid_list_t;
/*
 * Sub-classes for keeping transaction IDs and asset IDs
 * straight.
 */
typedef LLUUID LLAssetID;

class LL_COMMON_API LLTransactionID : public LLUUID
{
public:
    LLTransactionID() : LLUUID() { }

    static const LLTransactionID tnull;
    LLAssetID makeAssetID(const LLUUID& session) const;
};

// std::hash implementation for LLUUID
namespace std
{
    template<> struct hash<LLUUID>
    {
        inline size_t operator()(const LLUUID& id) const noexcept
        {
            return (size_t)id.getDigest64();
        }
    };
}

// For use with boost containers.
inline size_t hash_value(const LLUUID& id) noexcept
{
    return (size_t)id.getDigest64();
}

#endif // LL_LLUUID_H<|MERGE_RESOLUTION|>--- conflicted
+++ resolved
@@ -37,13 +37,8 @@
 
 const S32 UUID_BYTES = 16;
 const S32 UUID_WORDS = 4;
-<<<<<<< HEAD
-const S32 UUID_STR_LENGTH = 37;	// number of bytes needed to store a UUID as a string
+const S32 UUID_STR_LENGTH = 37; // number of bytes needed to store a UUID as a string
 const S32 UUID_STR_SIZE = 36; // .size() of a UUID in a std::string
-=======
-const S32 UUID_STR_LENGTH = 37; // actually wrong, should be 36 and use size below
-const S32 UUID_STR_SIZE = 37;
->>>>>>> ed168081
 const S32 UUID_BASE85_LENGTH = 21; // including the trailing NULL.
 
 struct uuid_time_t {
