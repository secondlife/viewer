--- conflicted
+++ resolved
@@ -110,16 +110,12 @@
                    "import os\n"
                    "import sys\n"
                    "\n"
-<<<<<<< HEAD
-                   "from llbase import llsd\n"
-=======
                    "try:\n"
                    // new freestanding llsd package
                    "    import llsd\n"
                    "except ImportError:\n"
                    // older llbase.llsd module
                    "    from llbase import llsd\n"
->>>>>>> 1fff7cb6
                    "\n"
                    "class ProtocolError(Exception):\n"
                    "    def __init__(self, msg, data):\n"
