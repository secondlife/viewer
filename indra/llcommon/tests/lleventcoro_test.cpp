/**
 * @file   coroutine_test.cpp
 * @author Nat Goodspeed
 * @date   2009-04-22
 * @brief  Test for coroutine.
 * 
 * $LicenseInfo:firstyear=2009&license=viewerlgpl$
 * Second Life Viewer Source Code
 * Copyright (C) 2010, Linden Research, Inc.
 * 
 * This library is free software; you can redistribute it and/or
 * modify it under the terms of the GNU Lesser General Public
 * License as published by the Free Software Foundation;
 * version 2.1 of the License only.
 * 
 * This library is distributed in the hope that it will be useful,
 * but WITHOUT ANY WARRANTY; without even the implied warranty of
 * MERCHANTABILITY or FITNESS FOR A PARTICULAR PURPOSE.  See the GNU
 * Lesser General Public License for more details.
 * 
 * You should have received a copy of the GNU Lesser General Public
 * License along with this library; if not, write to the Free Software
 * Foundation, Inc., 51 Franklin Street, Fifth Floor, Boston, MA  02110-1301  USA
 * 
 * Linden Research, Inc., 945 Battery Street, San Francisco, CA  94111  USA
 * $/LicenseInfo$
 */

/*****************************************************************************/
//  test<1>() is cloned from a Boost.Coroutine example program whose copyright
//  info is reproduced here:
/*---------------------------------------------------------------------------*/
//  Copyright (c) 2006, Giovanni P. Deretta
//
//  This code may be used under either of the following two licences:
//
//  Permission is hereby granted, free of charge, to any person obtaining a copy 
//  of this software and associated documentation files (the "Software"), to deal 
//  in the Software without restriction, including without limitation the rights 
//  to use, copy, modify, merge, publish, distribute, sublicense, and/or sell 
//  copies of the Software, and to permit persons to whom the Software is 
//  furnished to do so, subject to the following conditions:
//
//  The above copyright notice and this permission notice shall be included in 
//  all copies or substantial portions of the Software.
//
//  THE SOFTWARE IS PROVIDED "AS IS", WITHOUT WARRANTY OF ANY KIND, EXPRESS OR 
//  IMPLIED, INCLUDING BUT NOT LIMITED TO THE WARRANTIES OF MERCHANTABILITY, 
//  FITNESS FOR A PARTICULAR PURPOSE AND NONINFRINGEMENT. IN NO EVENT SHALL 
//  THE AUTHORS OR COPYRIGHT HOLDERS BE LIABLE FOR ANY CLAIM, DAMAGES OR OTHER 
//  LIABILITY, WHETHER IN AN ACTION OF CONTRACT, TORT OR OTHERWISE, ARISING FROM, 
//  OUT OF OR IN CONNECTION WITH THE SOFTWARE OR THE USE OR OTHER DEALINGS IN 
//  THE SOFTWARE. OF SUCH DAMAGE.
//
//  Or:
//
//  Distributed under the Boost Software License, Version 1.0.
//  (See accompanying file LICENSE_1_0.txt or copy at
//  http://www.boost.org/LICENSE_1_0.txt)
/*****************************************************************************/

// On some platforms, Boost.Coroutine must #define magic symbols before
// #including platform-API headers. Naturally, that's ineffective unless the
// Boost.Coroutine #include is the *first* #include of the platform header.
// That means that client code must generally #include Boost.Coroutine headers
// before anything else.
#define BOOST_RESULT_OF_USE_TR1 1
#include <boost/dcoroutine/coroutine.hpp>
// Normally, lleventcoro.h obviates future.hpp. We only include this because
// we implement a "by hand" test of future functionality.
#include <boost/dcoroutine/future.hpp>
#include <boost/bind.hpp>
#include <boost/range.hpp>
#include <boost/utility.hpp>

#include "linden_common.h"

#include <iostream>
#include <string>

#include "../test/lltut.h"
#include "llsd.h"
#include "llsdutil.h"
#include "llevents.h"
#include "tests/wrapllerrs.h"
#include "stringize.h"
#include "llcoros.h"
#include "lleventcoro.h"
#include "../test/debug.h"

using namespace llcoro;

/*****************************************************************************
*   from the banana.cpp example program borrowed for test<1>()
*****************************************************************************/
namespace coroutines = boost::dcoroutines;
using coroutines::coroutine;

template<typename Iter>
bool match(Iter first, Iter last, std::string match) {
  std::string::iterator i = match.begin();
  for(; (first != last) && (i != match.end()); ++i) {
    if (*first != *i)
      return false;
    ++first;
  }
  return i == match.end();
}

template<typename BidirectionalIterator> 
BidirectionalIterator 
match_substring(BidirectionalIterator begin, 
		BidirectionalIterator end, 
		std::string xmatch,
		BOOST_DEDUCED_TYPENAME coroutine<BidirectionalIterator(void)>::self& self) { 
//BidirectionalIterator begin_ = begin;
  for(; begin != end; ++begin) 
    if(match(begin, end, xmatch)) {
      self.yield(begin);
    }
  return end;
} 

typedef coroutine<std::string::iterator(void)> match_coroutine_type;

/*****************************************************************************
*   Test helpers
*****************************************************************************/
/// Simulate an event API whose response is immediate: sent on receipt of the
/// initial request, rather than after some delay. This is the case that
/// distinguishes postAndWait() from calling post(), then calling
/// waitForEventOn().
class ImmediateAPI
{
public:
    ImmediateAPI():
        mPump("immediate", true)
    {
        mPump.listen("API", boost::bind(&ImmediateAPI::operator(), this, _1));
    }

    LLEventPump& getPump() { return mPump; }

    // Invoke this with an LLSD map containing:
    // ["value"]: Integer value. We will reply with ["value"] + 1.
    // ["reply"]: Name of LLEventPump on which to send success response.
    // ["error"]: Name of LLEventPump on which to send error response.
    // ["fail"]: Presence of this key selects ["error"], else ["success"] as
    // the name of the pump on which to send the response.
    bool operator()(const LLSD& event) const
    {
        LLSD::Integer value(event["value"]);
        LLSD::String replyPumpName(event.has("fail")? "error" : "reply");
        LLEventPumps::instance().obtain(event[replyPumpName]).post(value + 1);
        return false;
    }

private:
    LLEventStream mPump;
};

/*****************************************************************************
*   TUT
*****************************************************************************/
namespace tut
{
    struct coroutine_data {};
    typedef test_group<coroutine_data> coroutine_group;
    typedef coroutine_group::object object;
    coroutine_group coroutinegrp("coroutine");

    template<> template<>
    void object::test<1>()
    {
        set_test_name("From banana.cpp example program in Boost.Coroutine distro");
        std::string buffer = "banananana"; 
        std::string match = "nana"; 
        std::string::iterator begin = buffer.begin();
        std::string::iterator end = buffer.end();

#if defined(BOOST_CORO_POSIX_IMPL)
//      std::cout << "Using Boost.Coroutine " << BOOST_CORO_POSIX_IMPL << '\n';
#else
//      std::cout << "Using non-Posix Boost.Coroutine implementation" << std::endl;
#endif

        typedef std::string::iterator signature(std::string::iterator, 
                                                std::string::iterator, 
                                                std::string,
                                                match_coroutine_type::self&);

        coroutine<std::string::iterator(void)> matcher
            (boost::bind(static_cast<signature*>(match_substring), 
                         begin, 
                         end, 
                         match, 
                         _1)); 

        std::string::iterator i = matcher();
/*==========================================================================*|
        while(matcher && i != buffer.end()) {
            std::cout <<"Match at: "<< std::distance(buffer.begin(), i)<<'\n'; 
            i = matcher();
        }
|*==========================================================================*/
        size_t matches[] = { 2, 4, 6 };
        for (size_t *mi(boost::begin(matches)), *mend(boost::end(matches));
             mi != mend; ++mi, i = matcher())
        {
            ensure("more", matcher);
            ensure("found", i != buffer.end());
            ensure_equals("value", std::distance(buffer.begin(), i), *mi);
        }
        ensure("done", ! matcher);
    }

    // use static data so we can intersperse coroutine functions with the
    // tests that engage them
    ImmediateAPI immediateAPI;
    std::string replyName, errorName, threw;
    LLSD result, errordata;
    int which;

    // reinit vars at the start of each test
    void clear()
    {
        replyName.clear();
        errorName.clear();
        threw.clear();
        result = LLSD();
        errordata = LLSD();
        which = 0;
    }

    void explicit_wait(boost::dcoroutines::coroutine<void()>::self& self)
    {
        BEGIN
        {
            // ... do whatever preliminary stuff must happen ...

            // declare the future
            boost::dcoroutines::future<LLSD> future(self);
            // tell the future what to wait for
            LLTempBoundListener connection(
                LLEventPumps::instance().obtain("source").listen("coro", voidlistener(boost::dcoroutines::make_callback(future))));
            ensure("Not yet", ! future);
            // attempting to dereference ("resolve") the future causes the calling
            // coroutine to wait for it
            debug("about to wait");
            result = *future;
            ensure("Got it", future);
        }
        END
    }

    template<> template<>
    void object::test<2>()
    {
        clear();
        set_test_name("explicit_wait");
        DEBUG;

        // Construct the coroutine instance that will run explicit_wait.
        // Pass the ctor a callable that accepts the coroutine_type::self
        // param passed by the library.
<<<<<<< HEAD
        boost::dcoroutines::coroutine<void()> coro(explicit_wait);
=======
        boost::dcoroutines::coroutine<void()>
        coro(explicit_wait);
>>>>>>> efa9a0f9
        // Start the coroutine
        coro(std::nothrow);
        // When the coroutine waits for the event pump, it returns here.
        debug("about to send");
        // Satisfy the wait.
        LLEventPumps::instance().obtain("source").post("received");
        // Now wait for the coroutine to complete.
        ensure("coroutine complete", ! coro);
        // ensure the coroutine ran and woke up again with the intended result
        ensure_equals(result.asString(), "received");
    }

    void waitForEventOn1()
    {
        BEGIN
        {
            result = waitForEventOn("source");
        }
        END
    }

    template<> template<>
    void object::test<3>()
    {
        clear();
        set_test_name("waitForEventOn1");
        DEBUG;
        LLCoros::instance().launch("test<3>", waitForEventOn1);
        debug("about to send");
        LLEventPumps::instance().obtain("source").post("received");
        debug("back from send");
        ensure_equals(result.asString(), "received");
    }

    void waitForEventOn2()
    {
        BEGIN
        {
            LLEventWithID pair = waitForEventOn("reply", "error");
            result = pair.first;
            which  = pair.second;
            debug(STRINGIZE("result = " << result << ", which = " << which));
        }
        END
    }

    template<> template<>
    void object::test<4>()
    {
        clear();
        set_test_name("waitForEventOn2 reply");
        {
        DEBUG;
        LLCoros::instance().launch("test<4>", waitForEventOn2);
        debug("about to send");
        LLEventPumps::instance().obtain("reply").post("received");
        debug("back from send");
        }
        ensure_equals(result.asString(), "received");
        ensure_equals("which pump", which, 0);
    }

    template<> template<>
    void object::test<5>()
    {
        clear();
        set_test_name("waitForEventOn2 error");
        DEBUG;
        LLCoros::instance().launch("test<5>", waitForEventOn2);
        debug("about to send");
        LLEventPumps::instance().obtain("error").post("badness");
        debug("back from send");
        ensure_equals(result.asString(), "badness");
        ensure_equals("which pump", which, 1);
    }

    void coroPump()
    {
        BEGIN
        {
            LLCoroEventPump waiter;
            replyName = waiter.getName();
            result = waiter.wait();
        }
        END
    }

    template<> template<>
    void object::test<6>()
    {
        clear();
        set_test_name("coroPump");
        DEBUG;
        LLCoros::instance().launch("test<6>", coroPump);
        debug("about to send");
        LLEventPumps::instance().obtain(replyName).post("received");
        debug("back from send");
        ensure_equals(result.asString(), "received");
    }

    void coroPumps()
    {
        BEGIN
        {
            LLCoroEventPumps waiter;
            replyName = waiter.getName0();
            errorName = waiter.getName1();
            LLEventWithID pair(waiter.wait());
            result = pair.first;
            which  = pair.second;
        }
        END
    }

    template<> template<>
    void object::test<7>()
    {
        clear();
        set_test_name("coroPumps reply");
        DEBUG;
        LLCoros::instance().launch("test<7>", coroPumps);
        debug("about to send");
        LLEventPumps::instance().obtain(replyName).post("received");
        debug("back from send");
        ensure_equals(result.asString(), "received");
        ensure_equals("which pump", which, 0);
    }

    template<> template<>
    void object::test<8>()
    {
        clear();
        set_test_name("coroPumps error");
        DEBUG;
        LLCoros::instance().launch("test<8>", coroPumps);
        debug("about to send");
        LLEventPumps::instance().obtain(errorName).post("badness");
        debug("back from send");
        ensure_equals(result.asString(), "badness");
        ensure_equals("which pump", which, 1);
    }

    void coroPumpsNoEx()
    {
        BEGIN
        {
            LLCoroEventPumps waiter;
            replyName = waiter.getName0();
            errorName = waiter.getName1();
            result = waiter.waitWithException();
        }
        END
    }

    template<> template<>
    void object::test<9>()
    {
        clear();
        set_test_name("coroPumpsNoEx");
        DEBUG;
        LLCoros::instance().launch("test<9>", coroPumpsNoEx);
        debug("about to send");
        LLEventPumps::instance().obtain(replyName).post("received");
        debug("back from send");
        ensure_equals(result.asString(), "received");
    }

    void coroPumpsEx()
    {
        BEGIN
        {
            LLCoroEventPumps waiter;
            replyName = waiter.getName0();
            errorName = waiter.getName1();
            try
            {
                result = waiter.waitWithException();
                debug("no exception");
            }
            catch (const LLErrorEvent& e)
            {
                debug(STRINGIZE("exception " << e.what()));
                errordata = e.getData();
            }
        }
        END
    }

    template<> template<>
    void object::test<10>()
    {
        clear();
        set_test_name("coroPumpsEx");
        DEBUG;
        LLCoros::instance().launch("test<10>", coroPumpsEx);
        debug("about to send");
        LLEventPumps::instance().obtain(errorName).post("badness");
        debug("back from send");
        ensure("no result", result.isUndefined());
        ensure_equals("got error", errordata.asString(), "badness");
    }

    void coroPumpsNoLog()
    {
        BEGIN
        {
            LLCoroEventPumps waiter;
            replyName = waiter.getName0();
            errorName = waiter.getName1();
            result = waiter.waitWithLog();
        }
        END
    }

    template<> template<>
    void object::test<11>()
    {
        clear();
        set_test_name("coroPumpsNoLog");
        DEBUG;
        LLCoros::instance().launch("test<11>", coroPumpsNoLog);
        debug("about to send");
        LLEventPumps::instance().obtain(replyName).post("received");
        debug("back from send");
        ensure_equals(result.asString(), "received");
    }

    void coroPumpsLog()
    {
        BEGIN
        {
            LLCoroEventPumps waiter;
            replyName = waiter.getName0();
            errorName = waiter.getName1();
            WrapLLErrs capture;
            try
            {
                result = waiter.waitWithLog();
                debug("no exception");
            }
            catch (const WrapLLErrs::FatalException& e)
            {
                debug(STRINGIZE("exception " << e.what()));
                threw = e.what();
            }
        }
        END
    }

    template<> template<>
    void object::test<12>()
    {
        clear();
        set_test_name("coroPumpsLog");
        DEBUG;
        LLCoros::instance().launch("test<12>", coroPumpsLog);
        debug("about to send");
        LLEventPumps::instance().obtain(errorName).post("badness");
        debug("back from send");
        ensure("no result", result.isUndefined());
        ensure_contains("got error", threw, "badness");
    }

    void postAndWait1()
    {
        BEGIN
        {
            result = postAndWait(LLSDMap("value", 17),       // request event
                                 immediateAPI.getPump(),     // requestPump
                                 "reply1",                   // replyPump
                                 "reply");                   // request["reply"] = name
        }
        END
    }

    template<> template<>
    void object::test<13>()
    {
        clear();
        set_test_name("postAndWait1");
        DEBUG;
        LLCoros::instance().launch("test<13>", postAndWait1);
        ensure_equals(result.asInteger(), 18);
    }

    void postAndWait2()
    {
        BEGIN
        {
            LLEventWithID pair = ::postAndWait2(LLSDMap("value", 18),
                                                immediateAPI.getPump(),
                                                "reply2",
                                                "error2",
                                                "reply",
                                                "error");
            result = pair.first;
            which  = pair.second;
            debug(STRINGIZE("result = " << result << ", which = " << which));
        }
        END
    }

    template<> template<>
    void object::test<14>()
    {
        clear();
        set_test_name("postAndWait2");
        DEBUG;
        LLCoros::instance().launch("test<14>", postAndWait2);
        ensure_equals(result.asInteger(), 19);
        ensure_equals(which, 0);
    }

    void postAndWait2_1()
    {
        BEGIN
        {
            LLEventWithID pair = ::postAndWait2(LLSDMap("value", 18)("fail", LLSD()),
                                                immediateAPI.getPump(),
                                                "reply2",
                                                "error2",
                                                "reply",
                                                "error");
            result = pair.first;
            which  = pair.second;
            debug(STRINGIZE("result = " << result << ", which = " << which));
        }
        END
    }

    template<> template<>
    void object::test<15>()
    {
        clear();
        set_test_name("postAndWait2_1");
        DEBUG;
        LLCoros::instance().launch("test<15>", postAndWait2_1);
        ensure_equals(result.asInteger(), 19);
        ensure_equals(which, 1);
    }

    void coroPumpPost()
    {
        BEGIN
        {
            LLCoroEventPump waiter;
            result = waiter.postAndWait(LLSDMap("value", 17),
                                        immediateAPI.getPump(), "reply");
        }
        END
    }

    template<> template<>
    void object::test<16>()
    {
        clear();
        set_test_name("coroPumpPost");
        DEBUG;
        LLCoros::instance().launch("test<16>", coroPumpPost);
        ensure_equals(result.asInteger(), 18);
    }

    void coroPumpsPost()
    {
        BEGIN
        {
            LLCoroEventPumps waiter;
            LLEventWithID pair(waiter.postAndWait(LLSDMap("value", 23),
                                                  immediateAPI.getPump(), "reply", "error"));
            result = pair.first;
            which  = pair.second;
        }
        END
    }

    template<> template<>
    void object::test<17>()
    {
        clear();
        set_test_name("coroPumpsPost reply");
        DEBUG;
        LLCoros::instance().launch("test<17>", coroPumpsPost);
        ensure_equals(result.asInteger(), 24);
        ensure_equals("which pump", which, 0);
    }

    void coroPumpsPost_1()
    {
        BEGIN
        {
            LLCoroEventPumps waiter;
            LLEventWithID pair(
                waiter.postAndWait(LLSDMap("value", 23)("fail", LLSD()),
                                   immediateAPI.getPump(), "reply", "error"));
            result = pair.first;
            which  = pair.second;
        }
        END
    }

    template<> template<>
    void object::test<18>()
    {
        clear();
        set_test_name("coroPumpsPost error");
        DEBUG;
        LLCoros::instance().launch("test<18>", coroPumpsPost_1);
        ensure_equals(result.asInteger(), 24);
        ensure_equals("which pump", which, 1);
    }

    void coroPumpsPostNoEx()
    {
        BEGIN
        {
            LLCoroEventPumps waiter;
            result = waiter.postAndWaitWithException(LLSDMap("value", 8),
                                                     immediateAPI.getPump(), "reply", "error");
        }
        END
    }

    template<> template<>
    void object::test<19>()
    {
        clear();
        set_test_name("coroPumpsPostNoEx");
        DEBUG;
        LLCoros::instance().launch("test<19>", coroPumpsPostNoEx);
        ensure_equals(result.asInteger(), 9);
    }

    void coroPumpsPostEx()
    {
        BEGIN
        {
            LLCoroEventPumps waiter;
            try
            {
                result = waiter.postAndWaitWithException(
                    LLSDMap("value", 9)("fail", LLSD()),
                    immediateAPI.getPump(), "reply", "error");
                debug("no exception");
            }
            catch (const LLErrorEvent& e)
            {
                debug(STRINGIZE("exception " << e.what()));
                errordata = e.getData();
            }
        }
        END
    }

    template<> template<>
    void object::test<20>()
    {
        clear();
        set_test_name("coroPumpsPostEx");
        DEBUG;
        LLCoros::instance().launch("test<20>", coroPumpsPostEx);
        ensure("no result", result.isUndefined());
        ensure_equals("got error", errordata.asInteger(), 10);
    }

    void coroPumpsPostNoLog()
    {
        BEGIN
        {
            LLCoroEventPumps waiter;
            result = waiter.postAndWaitWithLog(LLSDMap("value", 30),
                                               immediateAPI.getPump(), "reply", "error");
        }
        END
    }

    template<> template<>
    void object::test<21>()
    {
        clear();
        set_test_name("coroPumpsPostNoLog");
        DEBUG;
        LLCoros::instance().launch("test<21>", coroPumpsPostNoLog);
        ensure_equals(result.asInteger(), 31);
    }

    void coroPumpsPostLog()
    {
        BEGIN
        {
            LLCoroEventPumps waiter;
            WrapLLErrs capture;
            try
            {
                result = waiter.postAndWaitWithLog(
                    LLSDMap("value", 31)("fail", LLSD()),
                    immediateAPI.getPump(), "reply", "error");
                debug("no exception");
            }
            catch (const WrapLLErrs::FatalException& e)
            {
                debug(STRINGIZE("exception " << e.what()));
                threw = e.what();
            }
        }
        END
    }

    template<> template<>
    void object::test<22>()
    {
        clear();
        set_test_name("coroPumpsPostLog");
        DEBUG;
        LLCoros::instance().launch("test<22>", coroPumpsPostLog);
        ensure("no result", result.isUndefined());
        ensure_contains("got error", threw, "32");
    }
}

/*==========================================================================*|
#include <boost/context/guarded_stack_allocator.hpp>

namespace tut
{
    template<> template<>
    void object::test<23>()
    {
        set_test_name("stacksize");
        std::cout << "default_stacksize: " << boost::context::guarded_stack_allocator::default_stacksize() << '\n';
    }
} // namespace tut
|*==========================================================================*/<|MERGE_RESOLUTION|>--- conflicted
+++ resolved
@@ -263,12 +263,8 @@
         // Construct the coroutine instance that will run explicit_wait.
         // Pass the ctor a callable that accepts the coroutine_type::self
         // param passed by the library.
-<<<<<<< HEAD
-        boost::dcoroutines::coroutine<void()> coro(explicit_wait);
-=======
         boost::dcoroutines::coroutine<void()>
         coro(explicit_wait);
->>>>>>> efa9a0f9
         // Start the coroutine
         coro(std::nothrow);
         // When the coroutine waits for the event pump, it returns here.
