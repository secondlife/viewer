/**
 * @file lltimer.cpp
 * @brief Cross-platform objects for doing timing
 *
 * $LicenseInfo:firstyear=2000&license=viewerlgpl$
 * Second Life Viewer Source Code
 * Copyright (C) 2010, Linden Research, Inc.
 *
 * This library is free software; you can redistribute it and/or
 * modify it under the terms of the GNU Lesser General Public
 * License as published by the Free Software Foundation;
 * version 2.1 of the License only.
 *
 * This library is distributed in the hope that it will be useful,
 * but WITHOUT ANY WARRANTY; without even the implied warranty of
 * MERCHANTABILITY or FITNESS FOR A PARTICULAR PURPOSE.  See the GNU
 * Lesser General Public License for more details.
 *
 * You should have received a copy of the GNU Lesser General Public
 * License along with this library; if not, write to the Free Software
 * Foundation, Inc., 51 Franklin Street, Fifth Floor, Boston, MA  02110-1301  USA
 *
 * Linden Research, Inc., 945 Battery Street, San Francisco, CA  94111  USA
 * $/LicenseInfo$
 */

#include "linden_common.h"

#include "lltimer.h"

#include "u64.h"

#include <chrono>
#include <thread>

#if LL_WINDOWS
#   include "llwin32headerslean.h"
#elif LL_LINUX || LL_DARWIN
#   include <errno.h>
#   include <sys/time.h>
#else
#   error "architecture not supported"
#endif

//
// Locally used constants
//
const U64 SEC_TO_MICROSEC_U64 = 1000000;

//---------------------------------------------------------------------------
// Globals and statics
//---------------------------------------------------------------------------

S32 gUTCOffset = 0; // viewer's offset from server UTC, in seconds
LLTimer* LLTimer::sTimer = NULL;


//
// Forward declarations
//


//---------------------------------------------------------------------------
// Implementation
//---------------------------------------------------------------------------

#if LL_WINDOWS


#if 0
void ms_sleep(U32 ms)
{
    LL_PROFILE_ZONE_SCOPED;
    using TimePoint = std::chrono::steady_clock::time_point;
    auto resume_time = TimePoint::clock::now() + std::chrono::milliseconds(ms);
    while (TimePoint::clock::now() < resume_time)
    {
        std::this_thread::yield(); //note: don't use LLThread::yield here to avoid yielding for too long
    }
}

U32 micro_sleep(U64 us, U32 max_yields)
{
    // max_yields is unused; just fiddle with it to avoid warnings.
    max_yields = 0;
    ms_sleep((U32)(us / 1000));
    return 0;
}

#else

U32 micro_sleep(U64 us, U32 max_yields)
{
    LL_PROFILE_ZONE_SCOPED
#if 0
    LARGE_INTEGER ft;
    ft.QuadPart = -static_cast<S64>(us * 10);  // '-' using relative time

    HANDLE timer = CreateWaitableTimer(NULL, true, NULL);
    SetWaitableTimer(timer, &ft, 0, NULL, NULL, 0);
    WaitForSingleObject(timer, INFINITE);
    CloseHandle(timer);
#else
    Sleep(us / 1000);
#endif

    return 0;
}

void ms_sleep(U32 ms)
{
    LL_PROFILE_ZONE_SCOPED
    micro_sleep(ms * 1000, 0);
}

#endif

#elif LL_LINUX || LL_DARWIN
static void _sleep_loop(struct timespec& thiswait)
{
    struct timespec nextwait;
    bool sleep_more = false;

    do {
        int result = nanosleep(&thiswait, &nextwait);

        // check if sleep was interrupted by a signal; unslept
        // remainder was written back into 't' and we just nanosleep
        // again.
        sleep_more = (result == -1 && EINTR == errno);

        if (sleep_more)
        {
            if ( nextwait.tv_sec > thiswait.tv_sec ||
                 (nextwait.tv_sec == thiswait.tv_sec &&
                  nextwait.tv_nsec >= thiswait.tv_nsec) )
            {
                // if the remaining time isn't actually going
                // down then we're being shafted by low clock
                // resolution - manually massage the sleep time
                // downward.
                if (nextwait.tv_nsec > 1000000) {
                    // lose 1ms
                    nextwait.tv_nsec -= 1000000;
                } else {
                    if (nextwait.tv_sec == 0) {
                        // already so close to finished
                        sleep_more = false;
                    } else {
                        // lose up to 1ms
                        nextwait.tv_nsec = 0;
                    }
                }
            }
            thiswait = nextwait;
        }
    } while (sleep_more);
}

U32 micro_sleep(U64 us, U32 max_yields)
{
    U64 start = get_clock_count();
    // This is kernel dependent.  Currently, our kernel generates software clock
    // interrupts at 250 Hz (every 4,000 microseconds).
    const S64 KERNEL_SLEEP_INTERVAL_US = 4000;

    // Use signed arithmetic to discover whether a sleep is even necessary. If
    // either 'us' or KERNEL_SLEEP_INTERVAL_US is unsigned, the compiler
    // promotes the difference to unsigned. If 'us' is less than half
    // KERNEL_SLEEP_INTERVAL_US, the unsigned difference will be hugely
    // positive, resulting in a crazy long wait.
    auto num_sleep_intervals = (S64(us) - (KERNEL_SLEEP_INTERVAL_US >> 1)) / KERNEL_SLEEP_INTERVAL_US;
    if (num_sleep_intervals > 0)
    {
        U64 sleep_time = (num_sleep_intervals * KERNEL_SLEEP_INTERVAL_US) - (KERNEL_SLEEP_INTERVAL_US >> 1);
        struct timespec thiswait;
        thiswait.tv_sec = sleep_time / 1000000;
        thiswait.tv_nsec = (sleep_time % 1000000) * 1000l;
        _sleep_loop(thiswait);
    }

    U64 current_clock = get_clock_count();
    U32 yields = 0;
    while (    (yields < max_yields)
            && (current_clock - start < us) )
    {
        sched_yield();
        ++yields;
        current_clock = get_clock_count();
    }
    return yields;
}

void ms_sleep(U32 ms)
{
    long mslong = ms; // tv_nsec is a long
    struct timespec thiswait;
    thiswait.tv_sec = ms / 1000;
    thiswait.tv_nsec = (mslong % 1000) * 1000000l;
    _sleep_loop(thiswait);
}
#else
# error "architecture not supported"
#endif

//
// CPU clock/other clock frequency and count functions
//

#if LL_WINDOWS
U64 get_clock_count()
{
    static bool firstTime = true;
    static U64 offset;
        // ensures that callers to this function never have to deal with wrap

    // QueryPerformanceCounter implementation
    LARGE_INTEGER clock_count;
    QueryPerformanceCounter(&clock_count);
    if (firstTime) {
        offset = clock_count.QuadPart;
        firstTime = false;
    }
    return clock_count.QuadPart - offset;
}

F64 calc_clock_frequency()
{
    __int64 freq;
    QueryPerformanceFrequency((LARGE_INTEGER *) &freq);
    return (F64)freq;
}
#endif // LL_WINDOWS


#if LL_LINUX || LL_DARWIN
// Both Linux and Mac use gettimeofday for accurate time
F64 calc_clock_frequency()
{
    return 1000000.0; // microseconds, so 1 MHz.
}

U64 get_clock_count()
{
    // Linux clocks are in microseconds
    struct timeval tv;
    gettimeofday(&tv, NULL);
    return tv.tv_sec*SEC_TO_MICROSEC_U64 + tv.tv_usec;
}
#endif


TimerInfo::TimerInfo()
:   mClockFrequency(0.0),
    mTotalTimeClockCount(0),
    mLastTotalTimeClockCount(0)
{}

void TimerInfo::update()
{
    mClockFrequency = calc_clock_frequency();
    mClockFrequencyInv = 1.0/mClockFrequency;
    mClocksToMicroseconds = mClockFrequencyInv;
}

TimerInfo& get_timer_info()
{
    static TimerInfo sTimerInfo;
    return sTimerInfo;
}

///////////////////////////////////////////////////////////////////////////////

// returns a U64 number that represents the number of
// microseconds since the Unix epoch - Jan 1, 1970
U64MicrosecondsImplicit totalTime()
{
    U64 current_clock_count = get_clock_count();
    if (!get_timer_info().mTotalTimeClockCount || get_timer_info().mClocksToMicroseconds.value() == 0)
    {
        get_timer_info().update();
        get_timer_info().mTotalTimeClockCount = current_clock_count;

#if LL_WINDOWS
        // Sync us up with local time (even though we PROBABLY don't need to, this is how it was implemented)
        // Unix platforms use gettimeofday so they are synced, although this probably isn't a good assumption to
        // make in the future.

        get_timer_info().mTotalTimeClockCount = (U64)(time(NULL) * get_timer_info().mClockFrequency);
#endif

        // Update the last clock count
        get_timer_info().mLastTotalTimeClockCount = current_clock_count;
    }
    else
    {
        if (current_clock_count >= get_timer_info().mLastTotalTimeClockCount)
        {
            // No wrapping, we're all okay.
            get_timer_info().mTotalTimeClockCount += current_clock_count - get_timer_info().mLastTotalTimeClockCount;
        }
        else
        {
            // We've wrapped.  Compensate correctly
            get_timer_info().mTotalTimeClockCount += (0xFFFFFFFFFFFFFFFFULL - get_timer_info().mLastTotalTimeClockCount) + current_clock_count;
        }

        // Update the last clock count
        get_timer_info().mLastTotalTimeClockCount = current_clock_count;
    }

    // Return the total clock tick count in microseconds.
    U64Microseconds time(get_timer_info().mTotalTimeClockCount*get_timer_info().mClocksToMicroseconds);
    return time;
}


///////////////////////////////////////////////////////////////////////////////

LLTimer::LLTimer()
{
    if (!get_timer_info().mClockFrequency)
    {
        get_timer_info().update();
    }

<<<<<<< HEAD
	mStarted = true;
	reset();
=======
    mStarted = TRUE;
    reset();
>>>>>>> e1623bb2
}

LLTimer::~LLTimer()
{}

// static
void LLTimer::initClass()
{
    if (!sTimer) sTimer = new LLTimer;
}

// static
void LLTimer::cleanupClass()
{
    delete sTimer; sTimer = NULL;
}

// static
U64MicrosecondsImplicit LLTimer::getTotalTime()
{
    // simply call into the implementation function.
    U64MicrosecondsImplicit total_time = totalTime();
    return total_time;
}

// static
F64SecondsImplicit LLTimer::getTotalSeconds()
{
    return F64Microseconds(U64_to_F64(getTotalTime()));
}

void LLTimer::reset()
{
    mLastClockCount = get_clock_count();
    mExpirationTicks = 0;
}

///////////////////////////////////////////////////////////////////////////////

U64 LLTimer::getCurrentClockCount()
{
    return get_clock_count();
}

///////////////////////////////////////////////////////////////////////////////

void LLTimer::setLastClockCount(U64 current_count)
{
    mLastClockCount = current_count;
}

///////////////////////////////////////////////////////////////////////////////

static
U64 getElapsedTimeAndUpdate(U64& lastClockCount)
{
    U64 current_clock_count = get_clock_count();
    U64 result;

    if (current_clock_count >= lastClockCount)
    {
        result = current_clock_count - lastClockCount;
    }
    else
    {
        // time has gone backward
        result = 0;
    }

    lastClockCount = current_clock_count;

    return result;
}


F64SecondsImplicit LLTimer::getElapsedTimeF64() const
{
    U64 last = mLastClockCount;
    return (F64)getElapsedTimeAndUpdate(last) * get_timer_info().mClockFrequencyInv;
}

F32SecondsImplicit LLTimer::getElapsedTimeF32() const
{
    return (F32)getElapsedTimeF64();
}

F64SecondsImplicit LLTimer::getElapsedTimeAndResetF64()
{
    return (F64)getElapsedTimeAndUpdate(mLastClockCount) * get_timer_info().mClockFrequencyInv;
}

F32SecondsImplicit LLTimer::getElapsedTimeAndResetF32()
{
    return (F32)getElapsedTimeAndResetF64();
}

///////////////////////////////////////////////////////////////////////////////

void LLTimer::setTimerExpirySec(F32SecondsImplicit expiration)
{
    mExpirationTicks = get_clock_count()
        + (U64)((F32)(expiration * get_timer_info().mClockFrequency.value()));
}

F32SecondsImplicit LLTimer::getRemainingTimeF32() const
{
    U64 cur_ticks = get_clock_count();
    if (cur_ticks > mExpirationTicks)
    {
        return 0.0f;
    }
    return F32((mExpirationTicks - cur_ticks) * get_timer_info().mClockFrequencyInv);
}


bool LLTimer::checkExpirationAndReset(F32 expiration)
{
<<<<<<< HEAD
	U64 cur_ticks = get_clock_count();
	if (cur_ticks < mExpirationTicks)
	{
		return false;
	}

	mExpirationTicks = cur_ticks
		+ (U64)((F32)(expiration * get_timer_info().mClockFrequency));
	return true;
=======
    U64 cur_ticks = get_clock_count();
    if (cur_ticks < mExpirationTicks)
    {
        return FALSE;
    }

    mExpirationTicks = cur_ticks
        + (U64)((F32)(expiration * get_timer_info().mClockFrequency));
    return TRUE;
>>>>>>> e1623bb2
}


bool LLTimer::hasExpired() const
{
<<<<<<< HEAD
	return get_clock_count() >= mExpirationTicks;
=======
    return (get_clock_count() >= mExpirationTicks)
        ? TRUE : FALSE;
>>>>>>> e1623bb2
}

///////////////////////////////////////////////////////////////////////////////

bool LLTimer::knownBadTimer()
{
<<<<<<< HEAD
	bool failed = false;

#if LL_WINDOWS
	WCHAR bad_pci_list[][10] = {L"1039:0530",
						        L"1039:0620",
							    L"10B9:0533",
							    L"10B9:1533",
							    L"1106:0596",
							    L"1106:0686",
							    L"1166:004F",
							    L"1166:0050",
 							    L"8086:7110",
							    L"\0"
	};

	HKEY hKey = NULL;
	LONG nResult = ::RegOpenKeyEx(HKEY_LOCAL_MACHINE,L"SYSTEM\\CurrentControlSet\\Enum\\PCI", 0,
								  KEY_EXECUTE | KEY_QUERY_VALUE | KEY_ENUMERATE_SUB_KEYS, &hKey);
	
	WCHAR name[1024];
	DWORD name_len = 1024;
	FILETIME scrap;

	S32 key_num = 0;
	WCHAR pci_id[10];

	wcscpy(pci_id, L"0000:0000");	 /*Flawfinder: ignore*/

	while (nResult == ERROR_SUCCESS)
	{
		nResult = ::RegEnumKeyEx(hKey, key_num++, name, &name_len, NULL, NULL, NULL, &scrap);

		if (nResult == ERROR_SUCCESS)
		{
			memcpy(&pci_id[0],&name[4],4);		/* Flawfinder: ignore */
			memcpy(&pci_id[5],&name[13],4);		/* Flawfinder: ignore */

			for (S32 check = 0; bad_pci_list[check][0]; check++)
			{
				if (!wcscmp(pci_id, bad_pci_list[check]))
				{
//					LL_WARNS() << "unreliable PCI chipset found!! " << pci_id << endl;
					failed = true;
					break;
				}
			}
//			llinfo << "PCI chipset found: " << pci_id << endl;
			name_len = 1024;
		}
	}
=======
    BOOL failed = FALSE;

#if LL_WINDOWS
    WCHAR bad_pci_list[][10] = {L"1039:0530",
                                L"1039:0620",
                                L"10B9:0533",
                                L"10B9:1533",
                                L"1106:0596",
                                L"1106:0686",
                                L"1166:004F",
                                L"1166:0050",
                                L"8086:7110",
                                L"\0"
    };

    HKEY hKey = NULL;
    LONG nResult = ::RegOpenKeyEx(HKEY_LOCAL_MACHINE,L"SYSTEM\\CurrentControlSet\\Enum\\PCI", 0,
                                  KEY_EXECUTE | KEY_QUERY_VALUE | KEY_ENUMERATE_SUB_KEYS, &hKey);

    WCHAR name[1024];
    DWORD name_len = 1024;
    FILETIME scrap;

    S32 key_num = 0;
    WCHAR pci_id[10];

    wcscpy(pci_id, L"0000:0000");    /*Flawfinder: ignore*/

    while (nResult == ERROR_SUCCESS)
    {
        nResult = ::RegEnumKeyEx(hKey, key_num++, name, &name_len, NULL, NULL, NULL, &scrap);

        if (nResult == ERROR_SUCCESS)
        {
            memcpy(&pci_id[0],&name[4],4);      /* Flawfinder: ignore */
            memcpy(&pci_id[5],&name[13],4);     /* Flawfinder: ignore */

            for (S32 check = 0; bad_pci_list[check][0]; check++)
            {
                if (!wcscmp(pci_id, bad_pci_list[check]))
                {
//                  LL_WARNS() << "unreliable PCI chipset found!! " << pci_id << endl;
                    failed = TRUE;
                    break;
                }
            }
//          llinfo << "PCI chipset found: " << pci_id << endl;
            name_len = 1024;
        }
    }
>>>>>>> e1623bb2
#endif
    return(failed);
}

///////////////////////////////////////////////////////////////////////////////
//
// NON-MEMBER FUNCTIONS
//
///////////////////////////////////////////////////////////////////////////////

time_t time_corrected()
{
    return time(NULL) + gUTCOffset;
}


// Is the current computer (in its current time zone)
// observing daylight savings time?
bool is_daylight_savings()
{
    time_t now = time(NULL);

    // Internal buffer to local server time
    struct tm* internal_time = localtime(&now);

    // tm_isdst > 0  =>  daylight savings
    // tm_isdst = 0  =>  not daylight savings
    // tm_isdst < 0  =>  can't tell
    return (internal_time->tm_isdst > 0);
}


struct tm* utc_to_pacific_time(time_t utc_time, bool pacific_daylight_time)
{
    S32Hours pacific_offset_hours;
    if (pacific_daylight_time)
    {
        pacific_offset_hours = S32Hours(7);
    }
    else
    {
        pacific_offset_hours = S32Hours(8);
    }

    // We subtract off the PST/PDT offset _before_ getting
    // "UTC" time, because this will handle wrapping around
    // for 5 AM UTC -> 10 PM PDT of the previous day.
    utc_time -= S32SecondsImplicit(pacific_offset_hours);

    // Internal buffer to PST/PDT (see above)
    struct tm* internal_time = gmtime(&utc_time);

    /*
    // Don't do this, this won't correctly tell you if daylight savings is active in CA or not.
    if (pacific_daylight_time)
    {
        internal_time->tm_isdst = 1;
    }
    */

    return internal_time;
}


void microsecondsToTimecodeString(U64MicrosecondsImplicit current_time, std::string& tcstring)
{
    U64 hours;
    U64 minutes;
    U64 seconds;
    U64 frames;
    U64 subframes;

    hours = current_time / (U64)3600000000ul;
    minutes = current_time / (U64)60000000;
    minutes %= 60;
    seconds = current_time / (U64)1000000;
    seconds %= 60;
    frames = current_time / (U64)41667;
    frames %= 24;
    subframes = current_time / (U64)42;
    subframes %= 100;

    tcstring = llformat("%3.3d:%2.2d:%2.2d:%2.2d.%2.2d",(int)hours,(int)minutes,(int)seconds,(int)frames,(int)subframes);
}


void secondsToTimecodeString(F32SecondsImplicit current_time, std::string& tcstring)
{
    microsecondsToTimecodeString(current_time, tcstring);
}

<|MERGE_RESOLUTION|>--- conflicted
+++ resolved
@@ -1,682 +1,608 @@
-/**
- * @file lltimer.cpp
- * @brief Cross-platform objects for doing timing
- *
- * $LicenseInfo:firstyear=2000&license=viewerlgpl$
- * Second Life Viewer Source Code
- * Copyright (C) 2010, Linden Research, Inc.
- *
- * This library is free software; you can redistribute it and/or
- * modify it under the terms of the GNU Lesser General Public
- * License as published by the Free Software Foundation;
- * version 2.1 of the License only.
- *
- * This library is distributed in the hope that it will be useful,
- * but WITHOUT ANY WARRANTY; without even the implied warranty of
- * MERCHANTABILITY or FITNESS FOR A PARTICULAR PURPOSE.  See the GNU
- * Lesser General Public License for more details.
- *
- * You should have received a copy of the GNU Lesser General Public
- * License along with this library; if not, write to the Free Software
- * Foundation, Inc., 51 Franklin Street, Fifth Floor, Boston, MA  02110-1301  USA
- *
- * Linden Research, Inc., 945 Battery Street, San Francisco, CA  94111  USA
- * $/LicenseInfo$
- */
-
-#include "linden_common.h"
-
-#include "lltimer.h"
-
-#include "u64.h"
-
-#include <chrono>
-#include <thread>
-
-#if LL_WINDOWS
-#   include "llwin32headerslean.h"
-#elif LL_LINUX || LL_DARWIN
-#   include <errno.h>
-#   include <sys/time.h>
-#else
-#   error "architecture not supported"
-#endif
-
-//
-// Locally used constants
-//
-const U64 SEC_TO_MICROSEC_U64 = 1000000;
-
-//---------------------------------------------------------------------------
-// Globals and statics
-//---------------------------------------------------------------------------
-
-S32 gUTCOffset = 0; // viewer's offset from server UTC, in seconds
-LLTimer* LLTimer::sTimer = NULL;
-
-
-//
-// Forward declarations
-//
-
-
-//---------------------------------------------------------------------------
-// Implementation
-//---------------------------------------------------------------------------
-
-#if LL_WINDOWS
-
-
-#if 0
-void ms_sleep(U32 ms)
-{
-    LL_PROFILE_ZONE_SCOPED;
-    using TimePoint = std::chrono::steady_clock::time_point;
-    auto resume_time = TimePoint::clock::now() + std::chrono::milliseconds(ms);
-    while (TimePoint::clock::now() < resume_time)
-    {
-        std::this_thread::yield(); //note: don't use LLThread::yield here to avoid yielding for too long
-    }
-}
-
-U32 micro_sleep(U64 us, U32 max_yields)
-{
-    // max_yields is unused; just fiddle with it to avoid warnings.
-    max_yields = 0;
-    ms_sleep((U32)(us / 1000));
-    return 0;
-}
-
-#else
-
-U32 micro_sleep(U64 us, U32 max_yields)
-{
-    LL_PROFILE_ZONE_SCOPED
-#if 0
-    LARGE_INTEGER ft;
-    ft.QuadPart = -static_cast<S64>(us * 10);  // '-' using relative time
-
-    HANDLE timer = CreateWaitableTimer(NULL, true, NULL);
-    SetWaitableTimer(timer, &ft, 0, NULL, NULL, 0);
-    WaitForSingleObject(timer, INFINITE);
-    CloseHandle(timer);
-#else
-    Sleep(us / 1000);
-#endif
-
-    return 0;
-}
-
-void ms_sleep(U32 ms)
-{
-    LL_PROFILE_ZONE_SCOPED
-    micro_sleep(ms * 1000, 0);
-}
-
-#endif
-
-#elif LL_LINUX || LL_DARWIN
-static void _sleep_loop(struct timespec& thiswait)
-{
-    struct timespec nextwait;
-    bool sleep_more = false;
-
-    do {
-        int result = nanosleep(&thiswait, &nextwait);
-
-        // check if sleep was interrupted by a signal; unslept
-        // remainder was written back into 't' and we just nanosleep
-        // again.
-        sleep_more = (result == -1 && EINTR == errno);
-
-        if (sleep_more)
-        {
-            if ( nextwait.tv_sec > thiswait.tv_sec ||
-                 (nextwait.tv_sec == thiswait.tv_sec &&
-                  nextwait.tv_nsec >= thiswait.tv_nsec) )
-            {
-                // if the remaining time isn't actually going
-                // down then we're being shafted by low clock
-                // resolution - manually massage the sleep time
-                // downward.
-                if (nextwait.tv_nsec > 1000000) {
-                    // lose 1ms
-                    nextwait.tv_nsec -= 1000000;
-                } else {
-                    if (nextwait.tv_sec == 0) {
-                        // already so close to finished
-                        sleep_more = false;
-                    } else {
-                        // lose up to 1ms
-                        nextwait.tv_nsec = 0;
-                    }
-                }
-            }
-            thiswait = nextwait;
-        }
-    } while (sleep_more);
-}
-
-U32 micro_sleep(U64 us, U32 max_yields)
-{
-    U64 start = get_clock_count();
-    // This is kernel dependent.  Currently, our kernel generates software clock
-    // interrupts at 250 Hz (every 4,000 microseconds).
-    const S64 KERNEL_SLEEP_INTERVAL_US = 4000;
-
-    // Use signed arithmetic to discover whether a sleep is even necessary. If
-    // either 'us' or KERNEL_SLEEP_INTERVAL_US is unsigned, the compiler
-    // promotes the difference to unsigned. If 'us' is less than half
-    // KERNEL_SLEEP_INTERVAL_US, the unsigned difference will be hugely
-    // positive, resulting in a crazy long wait.
-    auto num_sleep_intervals = (S64(us) - (KERNEL_SLEEP_INTERVAL_US >> 1)) / KERNEL_SLEEP_INTERVAL_US;
-    if (num_sleep_intervals > 0)
-    {
-        U64 sleep_time = (num_sleep_intervals * KERNEL_SLEEP_INTERVAL_US) - (KERNEL_SLEEP_INTERVAL_US >> 1);
-        struct timespec thiswait;
-        thiswait.tv_sec = sleep_time / 1000000;
-        thiswait.tv_nsec = (sleep_time % 1000000) * 1000l;
-        _sleep_loop(thiswait);
-    }
-
-    U64 current_clock = get_clock_count();
-    U32 yields = 0;
-    while (    (yields < max_yields)
-            && (current_clock - start < us) )
-    {
-        sched_yield();
-        ++yields;
-        current_clock = get_clock_count();
-    }
-    return yields;
-}
-
-void ms_sleep(U32 ms)
-{
-    long mslong = ms; // tv_nsec is a long
-    struct timespec thiswait;
-    thiswait.tv_sec = ms / 1000;
-    thiswait.tv_nsec = (mslong % 1000) * 1000000l;
-    _sleep_loop(thiswait);
-}
-#else
-# error "architecture not supported"
-#endif
-
-//
-// CPU clock/other clock frequency and count functions
-//
-
-#if LL_WINDOWS
-U64 get_clock_count()
-{
-    static bool firstTime = true;
-    static U64 offset;
-        // ensures that callers to this function never have to deal with wrap
-
-    // QueryPerformanceCounter implementation
-    LARGE_INTEGER clock_count;
-    QueryPerformanceCounter(&clock_count);
-    if (firstTime) {
-        offset = clock_count.QuadPart;
-        firstTime = false;
-    }
-    return clock_count.QuadPart - offset;
-}
-
-F64 calc_clock_frequency()
-{
-    __int64 freq;
-    QueryPerformanceFrequency((LARGE_INTEGER *) &freq);
-    return (F64)freq;
-}
-#endif // LL_WINDOWS
-
-
-#if LL_LINUX || LL_DARWIN
-// Both Linux and Mac use gettimeofday for accurate time
-F64 calc_clock_frequency()
-{
-    return 1000000.0; // microseconds, so 1 MHz.
-}
-
-U64 get_clock_count()
-{
-    // Linux clocks are in microseconds
-    struct timeval tv;
-    gettimeofday(&tv, NULL);
-    return tv.tv_sec*SEC_TO_MICROSEC_U64 + tv.tv_usec;
-}
-#endif
-
-
-TimerInfo::TimerInfo()
-:   mClockFrequency(0.0),
-    mTotalTimeClockCount(0),
-    mLastTotalTimeClockCount(0)
-{}
-
-void TimerInfo::update()
-{
-    mClockFrequency = calc_clock_frequency();
-    mClockFrequencyInv = 1.0/mClockFrequency;
-    mClocksToMicroseconds = mClockFrequencyInv;
-}
-
-TimerInfo& get_timer_info()
-{
-    static TimerInfo sTimerInfo;
-    return sTimerInfo;
-}
-
-///////////////////////////////////////////////////////////////////////////////
-
-// returns a U64 number that represents the number of
-// microseconds since the Unix epoch - Jan 1, 1970
-U64MicrosecondsImplicit totalTime()
-{
-    U64 current_clock_count = get_clock_count();
-    if (!get_timer_info().mTotalTimeClockCount || get_timer_info().mClocksToMicroseconds.value() == 0)
-    {
-        get_timer_info().update();
-        get_timer_info().mTotalTimeClockCount = current_clock_count;
-
-#if LL_WINDOWS
-        // Sync us up with local time (even though we PROBABLY don't need to, this is how it was implemented)
-        // Unix platforms use gettimeofday so they are synced, although this probably isn't a good assumption to
-        // make in the future.
-
-        get_timer_info().mTotalTimeClockCount = (U64)(time(NULL) * get_timer_info().mClockFrequency);
-#endif
-
-        // Update the last clock count
-        get_timer_info().mLastTotalTimeClockCount = current_clock_count;
-    }
-    else
-    {
-        if (current_clock_count >= get_timer_info().mLastTotalTimeClockCount)
-        {
-            // No wrapping, we're all okay.
-            get_timer_info().mTotalTimeClockCount += current_clock_count - get_timer_info().mLastTotalTimeClockCount;
-        }
-        else
-        {
-            // We've wrapped.  Compensate correctly
-            get_timer_info().mTotalTimeClockCount += (0xFFFFFFFFFFFFFFFFULL - get_timer_info().mLastTotalTimeClockCount) + current_clock_count;
-        }
-
-        // Update the last clock count
-        get_timer_info().mLastTotalTimeClockCount = current_clock_count;
-    }
-
-    // Return the total clock tick count in microseconds.
-    U64Microseconds time(get_timer_info().mTotalTimeClockCount*get_timer_info().mClocksToMicroseconds);
-    return time;
-}
-
-
-///////////////////////////////////////////////////////////////////////////////
-
-LLTimer::LLTimer()
-{
-    if (!get_timer_info().mClockFrequency)
-    {
-        get_timer_info().update();
-    }
-
-<<<<<<< HEAD
-	mStarted = true;
-	reset();
-=======
-    mStarted = TRUE;
-    reset();
->>>>>>> e1623bb2
-}
-
-LLTimer::~LLTimer()
-{}
-
-// static
-void LLTimer::initClass()
-{
-    if (!sTimer) sTimer = new LLTimer;
-}
-
-// static
-void LLTimer::cleanupClass()
-{
-    delete sTimer; sTimer = NULL;
-}
-
-// static
-U64MicrosecondsImplicit LLTimer::getTotalTime()
-{
-    // simply call into the implementation function.
-    U64MicrosecondsImplicit total_time = totalTime();
-    return total_time;
-}
-
-// static
-F64SecondsImplicit LLTimer::getTotalSeconds()
-{
-    return F64Microseconds(U64_to_F64(getTotalTime()));
-}
-
-void LLTimer::reset()
-{
-    mLastClockCount = get_clock_count();
-    mExpirationTicks = 0;
-}
-
-///////////////////////////////////////////////////////////////////////////////
-
-U64 LLTimer::getCurrentClockCount()
-{
-    return get_clock_count();
-}
-
-///////////////////////////////////////////////////////////////////////////////
-
-void LLTimer::setLastClockCount(U64 current_count)
-{
-    mLastClockCount = current_count;
-}
-
-///////////////////////////////////////////////////////////////////////////////
-
-static
-U64 getElapsedTimeAndUpdate(U64& lastClockCount)
-{
-    U64 current_clock_count = get_clock_count();
-    U64 result;
-
-    if (current_clock_count >= lastClockCount)
-    {
-        result = current_clock_count - lastClockCount;
-    }
-    else
-    {
-        // time has gone backward
-        result = 0;
-    }
-
-    lastClockCount = current_clock_count;
-
-    return result;
-}
-
-
-F64SecondsImplicit LLTimer::getElapsedTimeF64() const
-{
-    U64 last = mLastClockCount;
-    return (F64)getElapsedTimeAndUpdate(last) * get_timer_info().mClockFrequencyInv;
-}
-
-F32SecondsImplicit LLTimer::getElapsedTimeF32() const
-{
-    return (F32)getElapsedTimeF64();
-}
-
-F64SecondsImplicit LLTimer::getElapsedTimeAndResetF64()
-{
-    return (F64)getElapsedTimeAndUpdate(mLastClockCount) * get_timer_info().mClockFrequencyInv;
-}
-
-F32SecondsImplicit LLTimer::getElapsedTimeAndResetF32()
-{
-    return (F32)getElapsedTimeAndResetF64();
-}
-
-///////////////////////////////////////////////////////////////////////////////
-
-void LLTimer::setTimerExpirySec(F32SecondsImplicit expiration)
-{
-    mExpirationTicks = get_clock_count()
-        + (U64)((F32)(expiration * get_timer_info().mClockFrequency.value()));
-}
-
-F32SecondsImplicit LLTimer::getRemainingTimeF32() const
-{
-    U64 cur_ticks = get_clock_count();
-    if (cur_ticks > mExpirationTicks)
-    {
-        return 0.0f;
-    }
-    return F32((mExpirationTicks - cur_ticks) * get_timer_info().mClockFrequencyInv);
-}
-
-
-bool LLTimer::checkExpirationAndReset(F32 expiration)
-{
-<<<<<<< HEAD
-	U64 cur_ticks = get_clock_count();
-	if (cur_ticks < mExpirationTicks)
-	{
-		return false;
-	}
-
-	mExpirationTicks = cur_ticks
-		+ (U64)((F32)(expiration * get_timer_info().mClockFrequency));
-	return true;
-=======
-    U64 cur_ticks = get_clock_count();
-    if (cur_ticks < mExpirationTicks)
-    {
-        return FALSE;
-    }
-
-    mExpirationTicks = cur_ticks
-        + (U64)((F32)(expiration * get_timer_info().mClockFrequency));
-    return TRUE;
->>>>>>> e1623bb2
-}
-
-
-bool LLTimer::hasExpired() const
-{
-<<<<<<< HEAD
-	return get_clock_count() >= mExpirationTicks;
-=======
-    return (get_clock_count() >= mExpirationTicks)
-        ? TRUE : FALSE;
->>>>>>> e1623bb2
-}
-
-///////////////////////////////////////////////////////////////////////////////
-
-bool LLTimer::knownBadTimer()
-{
-<<<<<<< HEAD
-	bool failed = false;
-
-#if LL_WINDOWS
-	WCHAR bad_pci_list[][10] = {L"1039:0530",
-						        L"1039:0620",
-							    L"10B9:0533",
-							    L"10B9:1533",
-							    L"1106:0596",
-							    L"1106:0686",
-							    L"1166:004F",
-							    L"1166:0050",
- 							    L"8086:7110",
-							    L"\0"
-	};
-
-	HKEY hKey = NULL;
-	LONG nResult = ::RegOpenKeyEx(HKEY_LOCAL_MACHINE,L"SYSTEM\\CurrentControlSet\\Enum\\PCI", 0,
-								  KEY_EXECUTE | KEY_QUERY_VALUE | KEY_ENUMERATE_SUB_KEYS, &hKey);
-	
-	WCHAR name[1024];
-	DWORD name_len = 1024;
-	FILETIME scrap;
-
-	S32 key_num = 0;
-	WCHAR pci_id[10];
-
-	wcscpy(pci_id, L"0000:0000");	 /*Flawfinder: ignore*/
-
-	while (nResult == ERROR_SUCCESS)
-	{
-		nResult = ::RegEnumKeyEx(hKey, key_num++, name, &name_len, NULL, NULL, NULL, &scrap);
-
-		if (nResult == ERROR_SUCCESS)
-		{
-			memcpy(&pci_id[0],&name[4],4);		/* Flawfinder: ignore */
-			memcpy(&pci_id[5],&name[13],4);		/* Flawfinder: ignore */
-
-			for (S32 check = 0; bad_pci_list[check][0]; check++)
-			{
-				if (!wcscmp(pci_id, bad_pci_list[check]))
-				{
-//					LL_WARNS() << "unreliable PCI chipset found!! " << pci_id << endl;
-					failed = true;
-					break;
-				}
-			}
-//			llinfo << "PCI chipset found: " << pci_id << endl;
-			name_len = 1024;
-		}
-	}
-=======
-    BOOL failed = FALSE;
-
-#if LL_WINDOWS
-    WCHAR bad_pci_list[][10] = {L"1039:0530",
-                                L"1039:0620",
-                                L"10B9:0533",
-                                L"10B9:1533",
-                                L"1106:0596",
-                                L"1106:0686",
-                                L"1166:004F",
-                                L"1166:0050",
-                                L"8086:7110",
-                                L"\0"
-    };
-
-    HKEY hKey = NULL;
-    LONG nResult = ::RegOpenKeyEx(HKEY_LOCAL_MACHINE,L"SYSTEM\\CurrentControlSet\\Enum\\PCI", 0,
-                                  KEY_EXECUTE | KEY_QUERY_VALUE | KEY_ENUMERATE_SUB_KEYS, &hKey);
-
-    WCHAR name[1024];
-    DWORD name_len = 1024;
-    FILETIME scrap;
-
-    S32 key_num = 0;
-    WCHAR pci_id[10];
-
-    wcscpy(pci_id, L"0000:0000");    /*Flawfinder: ignore*/
-
-    while (nResult == ERROR_SUCCESS)
-    {
-        nResult = ::RegEnumKeyEx(hKey, key_num++, name, &name_len, NULL, NULL, NULL, &scrap);
-
-        if (nResult == ERROR_SUCCESS)
-        {
-            memcpy(&pci_id[0],&name[4],4);      /* Flawfinder: ignore */
-            memcpy(&pci_id[5],&name[13],4);     /* Flawfinder: ignore */
-
-            for (S32 check = 0; bad_pci_list[check][0]; check++)
-            {
-                if (!wcscmp(pci_id, bad_pci_list[check]))
-                {
-//                  LL_WARNS() << "unreliable PCI chipset found!! " << pci_id << endl;
-                    failed = TRUE;
-                    break;
-                }
-            }
-//          llinfo << "PCI chipset found: " << pci_id << endl;
-            name_len = 1024;
-        }
-    }
->>>>>>> e1623bb2
-#endif
-    return(failed);
-}
-
-///////////////////////////////////////////////////////////////////////////////
-//
-// NON-MEMBER FUNCTIONS
-//
-///////////////////////////////////////////////////////////////////////////////
-
-time_t time_corrected()
-{
-    return time(NULL) + gUTCOffset;
-}
-
-
-// Is the current computer (in its current time zone)
-// observing daylight savings time?
-bool is_daylight_savings()
-{
-    time_t now = time(NULL);
-
-    // Internal buffer to local server time
-    struct tm* internal_time = localtime(&now);
-
-    // tm_isdst > 0  =>  daylight savings
-    // tm_isdst = 0  =>  not daylight savings
-    // tm_isdst < 0  =>  can't tell
-    return (internal_time->tm_isdst > 0);
-}
-
-
-struct tm* utc_to_pacific_time(time_t utc_time, bool pacific_daylight_time)
-{
-    S32Hours pacific_offset_hours;
-    if (pacific_daylight_time)
-    {
-        pacific_offset_hours = S32Hours(7);
-    }
-    else
-    {
-        pacific_offset_hours = S32Hours(8);
-    }
-
-    // We subtract off the PST/PDT offset _before_ getting
-    // "UTC" time, because this will handle wrapping around
-    // for 5 AM UTC -> 10 PM PDT of the previous day.
-    utc_time -= S32SecondsImplicit(pacific_offset_hours);
-
-    // Internal buffer to PST/PDT (see above)
-    struct tm* internal_time = gmtime(&utc_time);
-
-    /*
-    // Don't do this, this won't correctly tell you if daylight savings is active in CA or not.
-    if (pacific_daylight_time)
-    {
-        internal_time->tm_isdst = 1;
-    }
-    */
-
-    return internal_time;
-}
-
-
-void microsecondsToTimecodeString(U64MicrosecondsImplicit current_time, std::string& tcstring)
-{
-    U64 hours;
-    U64 minutes;
-    U64 seconds;
-    U64 frames;
-    U64 subframes;
-
-    hours = current_time / (U64)3600000000ul;
-    minutes = current_time / (U64)60000000;
-    minutes %= 60;
-    seconds = current_time / (U64)1000000;
-    seconds %= 60;
-    frames = current_time / (U64)41667;
-    frames %= 24;
-    subframes = current_time / (U64)42;
-    subframes %= 100;
-
-    tcstring = llformat("%3.3d:%2.2d:%2.2d:%2.2d.%2.2d",(int)hours,(int)minutes,(int)seconds,(int)frames,(int)subframes);
-}
-
-
-void secondsToTimecodeString(F32SecondsImplicit current_time, std::string& tcstring)
-{
-    microsecondsToTimecodeString(current_time, tcstring);
-}
-
+/**
+ * @file lltimer.cpp
+ * @brief Cross-platform objects for doing timing
+ *
+ * $LicenseInfo:firstyear=2000&license=viewerlgpl$
+ * Second Life Viewer Source Code
+ * Copyright (C) 2010, Linden Research, Inc.
+ *
+ * This library is free software; you can redistribute it and/or
+ * modify it under the terms of the GNU Lesser General Public
+ * License as published by the Free Software Foundation;
+ * version 2.1 of the License only.
+ *
+ * This library is distributed in the hope that it will be useful,
+ * but WITHOUT ANY WARRANTY; without even the implied warranty of
+ * MERCHANTABILITY or FITNESS FOR A PARTICULAR PURPOSE.  See the GNU
+ * Lesser General Public License for more details.
+ *
+ * You should have received a copy of the GNU Lesser General Public
+ * License along with this library; if not, write to the Free Software
+ * Foundation, Inc., 51 Franklin Street, Fifth Floor, Boston, MA  02110-1301  USA
+ *
+ * Linden Research, Inc., 945 Battery Street, San Francisco, CA  94111  USA
+ * $/LicenseInfo$
+ */
+
+#include "linden_common.h"
+
+#include "lltimer.h"
+
+#include "u64.h"
+
+#include <chrono>
+#include <thread>
+
+#if LL_WINDOWS
+#   include "llwin32headerslean.h"
+#elif LL_LINUX || LL_DARWIN
+#   include <errno.h>
+#   include <sys/time.h>
+#else
+#   error "architecture not supported"
+#endif
+
+//
+// Locally used constants
+//
+const U64 SEC_TO_MICROSEC_U64 = 1000000;
+
+//---------------------------------------------------------------------------
+// Globals and statics
+//---------------------------------------------------------------------------
+
+S32 gUTCOffset = 0; // viewer's offset from server UTC, in seconds
+LLTimer* LLTimer::sTimer = NULL;
+
+
+//
+// Forward declarations
+//
+
+
+//---------------------------------------------------------------------------
+// Implementation
+//---------------------------------------------------------------------------
+
+#if LL_WINDOWS
+
+
+#if 0
+void ms_sleep(U32 ms)
+{
+    LL_PROFILE_ZONE_SCOPED;
+    using TimePoint = std::chrono::steady_clock::time_point;
+    auto resume_time = TimePoint::clock::now() + std::chrono::milliseconds(ms);
+    while (TimePoint::clock::now() < resume_time)
+    {
+        std::this_thread::yield(); //note: don't use LLThread::yield here to avoid yielding for too long
+    }
+}
+
+U32 micro_sleep(U64 us, U32 max_yields)
+{
+    // max_yields is unused; just fiddle with it to avoid warnings.
+    max_yields = 0;
+    ms_sleep((U32)(us / 1000));
+    return 0;
+}
+
+#else
+
+U32 micro_sleep(U64 us, U32 max_yields)
+{
+    LL_PROFILE_ZONE_SCOPED
+#if 0
+    LARGE_INTEGER ft;
+    ft.QuadPart = -static_cast<S64>(us * 10);  // '-' using relative time
+
+    HANDLE timer = CreateWaitableTimer(NULL, true, NULL);
+    SetWaitableTimer(timer, &ft, 0, NULL, NULL, 0);
+    WaitForSingleObject(timer, INFINITE);
+    CloseHandle(timer);
+#else
+    Sleep(us / 1000);
+#endif
+
+    return 0;
+}
+
+void ms_sleep(U32 ms)
+{
+    LL_PROFILE_ZONE_SCOPED
+    micro_sleep(ms * 1000, 0);
+}
+
+#endif
+
+#elif LL_LINUX || LL_DARWIN
+static void _sleep_loop(struct timespec& thiswait)
+{
+    struct timespec nextwait;
+    bool sleep_more = false;
+
+    do {
+        int result = nanosleep(&thiswait, &nextwait);
+
+        // check if sleep was interrupted by a signal; unslept
+        // remainder was written back into 't' and we just nanosleep
+        // again.
+        sleep_more = (result == -1 && EINTR == errno);
+
+        if (sleep_more)
+        {
+            if ( nextwait.tv_sec > thiswait.tv_sec ||
+                 (nextwait.tv_sec == thiswait.tv_sec &&
+                  nextwait.tv_nsec >= thiswait.tv_nsec) )
+            {
+                // if the remaining time isn't actually going
+                // down then we're being shafted by low clock
+                // resolution - manually massage the sleep time
+                // downward.
+                if (nextwait.tv_nsec > 1000000) {
+                    // lose 1ms
+                    nextwait.tv_nsec -= 1000000;
+                } else {
+                    if (nextwait.tv_sec == 0) {
+                        // already so close to finished
+                        sleep_more = false;
+                    } else {
+                        // lose up to 1ms
+                        nextwait.tv_nsec = 0;
+                    }
+                }
+            }
+            thiswait = nextwait;
+        }
+    } while (sleep_more);
+}
+
+U32 micro_sleep(U64 us, U32 max_yields)
+{
+    U64 start = get_clock_count();
+    // This is kernel dependent.  Currently, our kernel generates software clock
+    // interrupts at 250 Hz (every 4,000 microseconds).
+    const S64 KERNEL_SLEEP_INTERVAL_US = 4000;
+
+    // Use signed arithmetic to discover whether a sleep is even necessary. If
+    // either 'us' or KERNEL_SLEEP_INTERVAL_US is unsigned, the compiler
+    // promotes the difference to unsigned. If 'us' is less than half
+    // KERNEL_SLEEP_INTERVAL_US, the unsigned difference will be hugely
+    // positive, resulting in a crazy long wait.
+    auto num_sleep_intervals = (S64(us) - (KERNEL_SLEEP_INTERVAL_US >> 1)) / KERNEL_SLEEP_INTERVAL_US;
+    if (num_sleep_intervals > 0)
+    {
+        U64 sleep_time = (num_sleep_intervals * KERNEL_SLEEP_INTERVAL_US) - (KERNEL_SLEEP_INTERVAL_US >> 1);
+        struct timespec thiswait;
+        thiswait.tv_sec = sleep_time / 1000000;
+        thiswait.tv_nsec = (sleep_time % 1000000) * 1000l;
+        _sleep_loop(thiswait);
+    }
+
+    U64 current_clock = get_clock_count();
+    U32 yields = 0;
+    while (    (yields < max_yields)
+            && (current_clock - start < us) )
+    {
+        sched_yield();
+        ++yields;
+        current_clock = get_clock_count();
+    }
+    return yields;
+}
+
+void ms_sleep(U32 ms)
+{
+    long mslong = ms; // tv_nsec is a long
+    struct timespec thiswait;
+    thiswait.tv_sec = ms / 1000;
+    thiswait.tv_nsec = (mslong % 1000) * 1000000l;
+    _sleep_loop(thiswait);
+}
+#else
+# error "architecture not supported"
+#endif
+
+//
+// CPU clock/other clock frequency and count functions
+//
+
+#if LL_WINDOWS
+U64 get_clock_count()
+{
+    static bool firstTime = true;
+    static U64 offset;
+        // ensures that callers to this function never have to deal with wrap
+
+    // QueryPerformanceCounter implementation
+    LARGE_INTEGER clock_count;
+    QueryPerformanceCounter(&clock_count);
+    if (firstTime) {
+        offset = clock_count.QuadPart;
+        firstTime = false;
+    }
+    return clock_count.QuadPart - offset;
+}
+
+F64 calc_clock_frequency()
+{
+    __int64 freq;
+    QueryPerformanceFrequency((LARGE_INTEGER *) &freq);
+    return (F64)freq;
+}
+#endif // LL_WINDOWS
+
+
+#if LL_LINUX || LL_DARWIN
+// Both Linux and Mac use gettimeofday for accurate time
+F64 calc_clock_frequency()
+{
+    return 1000000.0; // microseconds, so 1 MHz.
+}
+
+U64 get_clock_count()
+{
+    // Linux clocks are in microseconds
+    struct timeval tv;
+    gettimeofday(&tv, NULL);
+    return tv.tv_sec*SEC_TO_MICROSEC_U64 + tv.tv_usec;
+}
+#endif
+
+
+TimerInfo::TimerInfo()
+:   mClockFrequency(0.0),
+    mTotalTimeClockCount(0),
+    mLastTotalTimeClockCount(0)
+{}
+
+void TimerInfo::update()
+{
+    mClockFrequency = calc_clock_frequency();
+    mClockFrequencyInv = 1.0/mClockFrequency;
+    mClocksToMicroseconds = mClockFrequencyInv;
+}
+
+TimerInfo& get_timer_info()
+{
+    static TimerInfo sTimerInfo;
+    return sTimerInfo;
+}
+
+///////////////////////////////////////////////////////////////////////////////
+
+// returns a U64 number that represents the number of
+// microseconds since the Unix epoch - Jan 1, 1970
+U64MicrosecondsImplicit totalTime()
+{
+    U64 current_clock_count = get_clock_count();
+    if (!get_timer_info().mTotalTimeClockCount || get_timer_info().mClocksToMicroseconds.value() == 0)
+    {
+        get_timer_info().update();
+        get_timer_info().mTotalTimeClockCount = current_clock_count;
+
+#if LL_WINDOWS
+        // Sync us up with local time (even though we PROBABLY don't need to, this is how it was implemented)
+        // Unix platforms use gettimeofday so they are synced, although this probably isn't a good assumption to
+        // make in the future.
+
+        get_timer_info().mTotalTimeClockCount = (U64)(time(NULL) * get_timer_info().mClockFrequency);
+#endif
+
+        // Update the last clock count
+        get_timer_info().mLastTotalTimeClockCount = current_clock_count;
+    }
+    else
+    {
+        if (current_clock_count >= get_timer_info().mLastTotalTimeClockCount)
+        {
+            // No wrapping, we're all okay.
+            get_timer_info().mTotalTimeClockCount += current_clock_count - get_timer_info().mLastTotalTimeClockCount;
+        }
+        else
+        {
+            // We've wrapped.  Compensate correctly
+            get_timer_info().mTotalTimeClockCount += (0xFFFFFFFFFFFFFFFFULL - get_timer_info().mLastTotalTimeClockCount) + current_clock_count;
+        }
+
+        // Update the last clock count
+        get_timer_info().mLastTotalTimeClockCount = current_clock_count;
+    }
+
+    // Return the total clock tick count in microseconds.
+    U64Microseconds time(get_timer_info().mTotalTimeClockCount*get_timer_info().mClocksToMicroseconds);
+    return time;
+}
+
+
+///////////////////////////////////////////////////////////////////////////////
+
+LLTimer::LLTimer()
+{
+    if (!get_timer_info().mClockFrequency)
+    {
+        get_timer_info().update();
+    }
+
+    mStarted = true;
+    reset();
+}
+
+LLTimer::~LLTimer()
+{}
+
+// static
+void LLTimer::initClass()
+{
+    if (!sTimer) sTimer = new LLTimer;
+}
+
+// static
+void LLTimer::cleanupClass()
+{
+    delete sTimer; sTimer = NULL;
+}
+
+// static
+U64MicrosecondsImplicit LLTimer::getTotalTime()
+{
+    // simply call into the implementation function.
+    U64MicrosecondsImplicit total_time = totalTime();
+    return total_time;
+}
+
+// static
+F64SecondsImplicit LLTimer::getTotalSeconds()
+{
+    return F64Microseconds(U64_to_F64(getTotalTime()));
+}
+
+void LLTimer::reset()
+{
+    mLastClockCount = get_clock_count();
+    mExpirationTicks = 0;
+}
+
+///////////////////////////////////////////////////////////////////////////////
+
+U64 LLTimer::getCurrentClockCount()
+{
+    return get_clock_count();
+}
+
+///////////////////////////////////////////////////////////////////////////////
+
+void LLTimer::setLastClockCount(U64 current_count)
+{
+    mLastClockCount = current_count;
+}
+
+///////////////////////////////////////////////////////////////////////////////
+
+static
+U64 getElapsedTimeAndUpdate(U64& lastClockCount)
+{
+    U64 current_clock_count = get_clock_count();
+    U64 result;
+
+    if (current_clock_count >= lastClockCount)
+    {
+        result = current_clock_count - lastClockCount;
+    }
+    else
+    {
+        // time has gone backward
+        result = 0;
+    }
+
+    lastClockCount = current_clock_count;
+
+    return result;
+}
+
+
+F64SecondsImplicit LLTimer::getElapsedTimeF64() const
+{
+    U64 last = mLastClockCount;
+    return (F64)getElapsedTimeAndUpdate(last) * get_timer_info().mClockFrequencyInv;
+}
+
+F32SecondsImplicit LLTimer::getElapsedTimeF32() const
+{
+    return (F32)getElapsedTimeF64();
+}
+
+F64SecondsImplicit LLTimer::getElapsedTimeAndResetF64()
+{
+    return (F64)getElapsedTimeAndUpdate(mLastClockCount) * get_timer_info().mClockFrequencyInv;
+}
+
+F32SecondsImplicit LLTimer::getElapsedTimeAndResetF32()
+{
+    return (F32)getElapsedTimeAndResetF64();
+}
+
+///////////////////////////////////////////////////////////////////////////////
+
+void LLTimer::setTimerExpirySec(F32SecondsImplicit expiration)
+{
+    mExpirationTicks = get_clock_count()
+        + (U64)((F32)(expiration * get_timer_info().mClockFrequency.value()));
+}
+
+F32SecondsImplicit LLTimer::getRemainingTimeF32() const
+{
+    U64 cur_ticks = get_clock_count();
+    if (cur_ticks > mExpirationTicks)
+    {
+        return 0.0f;
+    }
+    return F32((mExpirationTicks - cur_ticks) * get_timer_info().mClockFrequencyInv);
+}
+
+
+bool LLTimer::checkExpirationAndReset(F32 expiration)
+{
+    U64 cur_ticks = get_clock_count();
+    if (cur_ticks < mExpirationTicks)
+    {
+        return false;
+    }
+
+    mExpirationTicks = cur_ticks
+        + (U64)((F32)(expiration * get_timer_info().mClockFrequency));
+    return true;
+}
+
+
+bool LLTimer::hasExpired() const
+{
+    return get_clock_count() >= mExpirationTicks;
+}
+
+///////////////////////////////////////////////////////////////////////////////
+
+bool LLTimer::knownBadTimer()
+{
+    bool failed = false;
+
+#if LL_WINDOWS
+    WCHAR bad_pci_list[][10] = {L"1039:0530",
+                                L"1039:0620",
+                                L"10B9:0533",
+                                L"10B9:1533",
+                                L"1106:0596",
+                                L"1106:0686",
+                                L"1166:004F",
+                                L"1166:0050",
+                                L"8086:7110",
+                                L"\0"
+    };
+
+    HKEY hKey = NULL;
+    LONG nResult = ::RegOpenKeyEx(HKEY_LOCAL_MACHINE,L"SYSTEM\\CurrentControlSet\\Enum\\PCI", 0,
+                                  KEY_EXECUTE | KEY_QUERY_VALUE | KEY_ENUMERATE_SUB_KEYS, &hKey);
+
+    WCHAR name[1024];
+    DWORD name_len = 1024;
+    FILETIME scrap;
+
+    S32 key_num = 0;
+    WCHAR pci_id[10];
+
+    wcscpy(pci_id, L"0000:0000");    /*Flawfinder: ignore*/
+
+    while (nResult == ERROR_SUCCESS)
+    {
+        nResult = ::RegEnumKeyEx(hKey, key_num++, name, &name_len, NULL, NULL, NULL, &scrap);
+
+        if (nResult == ERROR_SUCCESS)
+        {
+            memcpy(&pci_id[0],&name[4],4);      /* Flawfinder: ignore */
+            memcpy(&pci_id[5],&name[13],4);     /* Flawfinder: ignore */
+
+            for (S32 check = 0; bad_pci_list[check][0]; check++)
+            {
+                if (!wcscmp(pci_id, bad_pci_list[check]))
+                {
+//                  LL_WARNS() << "unreliable PCI chipset found!! " << pci_id << endl;
+                    failed = true;
+                    break;
+                }
+            }
+//          llinfo << "PCI chipset found: " << pci_id << endl;
+            name_len = 1024;
+        }
+    }
+#endif
+    return(failed);
+}
+
+///////////////////////////////////////////////////////////////////////////////
+//
+// NON-MEMBER FUNCTIONS
+//
+///////////////////////////////////////////////////////////////////////////////
+
+time_t time_corrected()
+{
+    return time(NULL) + gUTCOffset;
+}
+
+
+// Is the current computer (in its current time zone)
+// observing daylight savings time?
+bool is_daylight_savings()
+{
+    time_t now = time(NULL);
+
+    // Internal buffer to local server time
+    struct tm* internal_time = localtime(&now);
+
+    // tm_isdst > 0  =>  daylight savings
+    // tm_isdst = 0  =>  not daylight savings
+    // tm_isdst < 0  =>  can't tell
+    return (internal_time->tm_isdst > 0);
+}
+
+
+struct tm* utc_to_pacific_time(time_t utc_time, bool pacific_daylight_time)
+{
+    S32Hours pacific_offset_hours;
+    if (pacific_daylight_time)
+    {
+        pacific_offset_hours = S32Hours(7);
+    }
+    else
+    {
+        pacific_offset_hours = S32Hours(8);
+    }
+
+    // We subtract off the PST/PDT offset _before_ getting
+    // "UTC" time, because this will handle wrapping around
+    // for 5 AM UTC -> 10 PM PDT of the previous day.
+    utc_time -= S32SecondsImplicit(pacific_offset_hours);
+
+    // Internal buffer to PST/PDT (see above)
+    struct tm* internal_time = gmtime(&utc_time);
+
+    /*
+    // Don't do this, this won't correctly tell you if daylight savings is active in CA or not.
+    if (pacific_daylight_time)
+    {
+        internal_time->tm_isdst = 1;
+    }
+    */
+
+    return internal_time;
+}
+
+
+void microsecondsToTimecodeString(U64MicrosecondsImplicit current_time, std::string& tcstring)
+{
+    U64 hours;
+    U64 minutes;
+    U64 seconds;
+    U64 frames;
+    U64 subframes;
+
+    hours = current_time / (U64)3600000000ul;
+    minutes = current_time / (U64)60000000;
+    minutes %= 60;
+    seconds = current_time / (U64)1000000;
+    seconds %= 60;
+    frames = current_time / (U64)41667;
+    frames %= 24;
+    subframes = current_time / (U64)42;
+    subframes %= 100;
+
+    tcstring = llformat("%3.3d:%2.2d:%2.2d:%2.2d.%2.2d",(int)hours,(int)minutes,(int)seconds,(int)frames,(int)subframes);
+}
+
+
+void secondsToTimecodeString(F32SecondsImplicit current_time, std::string& tcstring)
+{
+    microsecondsToTimecodeString(current_time, tcstring);
+}
+
+