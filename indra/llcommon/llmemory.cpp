--- conflicted
+++ resolved
@@ -100,20 +100,14 @@
 //static
 void LLMemory::updateMemoryInfo()
 {
-<<<<<<< HEAD
     LL_PROFILE_ZONE_SCOPED;
-    U32Kilobytes avail_phys;
-=======
-    LL_PROFILE_ZONE_SCOPED
-
-
+    
     sMaxPhysicalMemInKB = gSysMemory.getPhysicalMemoryKB();
 
     U32Kilobytes avail_mem;
     LLMemoryInfo::getAvailableMemoryKB(avail_mem);
     sAvailPhysicalMemInKB = avail_mem;
 
->>>>>>> e1b7ac60
 #if LL_WINDOWS
     PROCESS_MEMORY_COUNTERS counters;
 
