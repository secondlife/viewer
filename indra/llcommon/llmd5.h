/** 
 * @file llmd5.h
 *
 * $LicenseInfo:firstyear=2001&license=viewerlgpl$
 * Second Life Viewer Source Code
 * Copyright (C) 2010, Linden Research, Inc.
 * 
 * This library is free software; you can redistribute it and/or
 * modify it under the terms of the GNU Lesser General Public
 * License as published by the Free Software Foundation;
 * version 2.1 of the License only.
 * 
 * This library is distributed in the hope that it will be useful,
 * but WITHOUT ANY WARRANTY; without even the implied warranty of
 * MERCHANTABILITY or FITNESS FOR A PARTICULAR PURPOSE.  See the GNU
 * Lesser General Public License for more details.
 * 
 * You should have received a copy of the GNU Lesser General Public
 * License along with this library; if not, write to the Free Software
 * Foundation, Inc., 51 Franklin Street, Fifth Floor, Boston, MA  02110-1301  USA
 * 
 * Linden Research, Inc., 945 Battery Street, San Francisco, CA  94111  USA
 * $/LicenseInfo$
 */

#ifndef LL_LLMD5_H
#define LL_LLMD5_H

// LLMD5.CC - source code for the C++/object oriented translation and 
//          modification of MD5.

// Translation and modification (c) 1995 by Mordechai T. Abzug 

// This translation/ modification is provided "as is," without express or 
// implied warranty of any kind.

// The translator/ modifier does not claim (1) that MD5 will do what you think 
// it does; (2) that this translation/ modification is accurate; or (3) that 
// this software is "merchantible."  (Language for this disclaimer partially 
// copied from the disclaimer below).

/* based on:

   MD5.H - header file for MD5C.C
   MDDRIVER.C - test driver for MD2, MD4 and MD5

   Copyright (C) 1991-2, RSA Data Security, Inc. Created 1991. All
rights reserved.

License to copy and use this software is granted provided that it
is identified as the "RSA Data Security, Inc. MD5 Message-Digest
Algorithm" in all material mentioning or referencing this software
or this function.

License is also granted to make and use derivative works provided
that such works are identified as "derived from the RSA Data
Security, Inc. MD5 Message-Digest Algorithm" in all material
mentioning or referencing the derived work.

RSA Data Security, Inc. makes no representations concerning either
the merchantability of this software or the suitability of this
software for any particular purpose. It is provided "as is"
without express or implied warranty of any kind.

These notices must be retained in any copies of any part of this
documentation and/or software.

*/

#include <cstdint>                  // uint32_t et al.

// use for the raw digest output
const int MD5RAW_BYTES = 16;

// use for outputting hex digests
const int MD5HEX_STR_SIZE = 33;  // char hex[MD5HEX_STR_SIZE]; with null
const int MD5HEX_STR_BYTES = 32; // message system fixed size

class LL_COMMON_API LLMD5 {
// how many bytes to grab at a time when checking files
  static const int BLOCK_LEN;

public:
// methods for controlled operation:
  LLMD5              ();  // simple initializer
<<<<<<< HEAD
  void  update     (const uint8_t *input, const size_t input_length);
=======
  void  update     (const uint1 *input, const size_t input_length);
>>>>>>> a92f08b2
  void  update     (std::istream& stream);
  void  update     (FILE *file);
  void  update     (const std::string& str);
  void  finalize   ();

// constructors for special circumstances.  All these constructors finalize
// the MD5 context.
  LLMD5              (const unsigned char *string); // digest string, finalize
  LLMD5              (std::istream& stream);       // digest stream, finalize
  LLMD5              (FILE *file);            // digest file, close, finalize
  LLMD5              (const unsigned char *string, const unsigned int number);
  
// methods to acquire finalized result
  void				raw_digest(unsigned char *array) const;	// provide 16-byte array for binary data
  void				hex_digest(char *string) const;			// provide 33-byte array for ascii-hex string

  friend LL_COMMON_API std::ostream&   operator<< (std::ostream&, LLMD5 context);

private:


// next, the private data:
<<<<<<< HEAD
  uint32_t state[4];
  uint64_t count;     // number of *bits*, mod 2^64
  uint8_t buffer[64];   // input buffer
  uint8_t digest[16];
  uint8_t finalized;
=======
  uint4 state[4];
  uint64_t count;     // number of *bits*, mod 2^64
  uint1 buffer[64];   // input buffer
  uint1 digest[16];
  uint1 finalized;
>>>>>>> a92f08b2

// last, the private methods, mostly static:
  void init             ();               // called by all constructors
  void transform        (const uint8_t *buffer);  // does the real update work.  Note 
                                          // that length is implied to be 64.

<<<<<<< HEAD
  static void encode    (uint8_t *dest, const uint32_t *src, const size_t length);
  static void decode    (uint32_t *dest, const uint8_t *src, const size_t length);
=======
  static void encode    (uint1 *dest, const uint4 *src, const size_t length);
  static void decode    (uint4 *dest, const uint1 *src, const size_t length);
>>>>>>> a92f08b2

};

LL_COMMON_API bool operator==(const LLMD5& a, const LLMD5& b);
LL_COMMON_API bool operator!=(const LLMD5& a, const LLMD5& b);

#endif // LL_LLMD5_H<|MERGE_RESOLUTION|>--- conflicted
+++ resolved
@@ -67,8 +67,6 @@
 
 */
 
-#include <cstdint>                  // uint32_t et al.
-
 // use for the raw digest output
 const int MD5RAW_BYTES = 16;
 
@@ -77,17 +75,18 @@
 const int MD5HEX_STR_BYTES = 32; // message system fixed size
 
 class LL_COMMON_API LLMD5 {
+// first, some types:
+  typedef unsigned       int uint4; // assumes integer is 4 words long
+  typedef unsigned short int uint2; // assumes short integer is 2 words long
+  typedef unsigned      char uint1; // assumes char is 1 word long
+
 // how many bytes to grab at a time when checking files
   static const int BLOCK_LEN;
 
 public:
 // methods for controlled operation:
   LLMD5              ();  // simple initializer
-<<<<<<< HEAD
-  void  update     (const uint8_t *input, const size_t input_length);
-=======
   void  update     (const uint1 *input, const size_t input_length);
->>>>>>> a92f08b2
   void  update     (std::istream& stream);
   void  update     (FILE *file);
   void  update     (const std::string& str);
@@ -110,32 +109,19 @@
 
 
 // next, the private data:
-<<<<<<< HEAD
-  uint32_t state[4];
-  uint64_t count;     // number of *bits*, mod 2^64
-  uint8_t buffer[64];   // input buffer
-  uint8_t digest[16];
-  uint8_t finalized;
-=======
   uint4 state[4];
   uint64_t count;     // number of *bits*, mod 2^64
   uint1 buffer[64];   // input buffer
   uint1 digest[16];
   uint1 finalized;
->>>>>>> a92f08b2
 
 // last, the private methods, mostly static:
   void init             ();               // called by all constructors
-  void transform        (const uint8_t *buffer);  // does the real update work.  Note 
+  void transform        (const uint1 *buffer);  // does the real update work.  Note 
                                           // that length is implied to be 64.
 
-<<<<<<< HEAD
-  static void encode    (uint8_t *dest, const uint32_t *src, const size_t length);
-  static void decode    (uint32_t *dest, const uint8_t *src, const size_t length);
-=======
   static void encode    (uint1 *dest, const uint4 *src, const size_t length);
   static void decode    (uint4 *dest, const uint1 *src, const size_t length);
->>>>>>> a92f08b2
 
 };
 
