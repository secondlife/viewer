--- conflicted
+++ resolved
@@ -1,407 +1,398 @@
-/**
- * @file llworkerthread.cpp
- *
- * $LicenseInfo:firstyear=2004&license=viewerlgpl$
- * Second Life Viewer Source Code
- * Copyright (C) 2010, Linden Research, Inc.
- *
- * This library is free software; you can redistribute it and/or
- * modify it under the terms of the GNU Lesser General Public
- * License as published by the Free Software Foundation;
- * version 2.1 of the License only.
- *
- * This library is distributed in the hope that it will be useful,
- * but WITHOUT ANY WARRANTY; without even the implied warranty of
- * MERCHANTABILITY or FITNESS FOR A PARTICULAR PURPOSE.  See the GNU
- * Lesser General Public License for more details.
- *
- * You should have received a copy of the GNU Lesser General Public
- * License along with this library; if not, write to the Free Software
- * Foundation, Inc., 51 Franklin Street, Fifth Floor, Boston, MA  02110-1301  USA
- *
- * Linden Research, Inc., 945 Battery Street, San Francisco, CA  94111  USA
- * $/LicenseInfo$
- */
-
-#include "linden_common.h"
-#include "llworkerthread.h"
-#include "llstl.h"
-
-#if USE_FRAME_CALLBACK_MANAGER
-#include "llframecallbackmanager.h"
-#endif
-
-//============================================================================
-// Run on MAIN thread
-
-LLWorkerThread::LLWorkerThread(const std::string& name, bool threaded, bool should_pause) :
-    LLQueuedThread(name, threaded, should_pause)
-{
-    mDeleteMutex = new LLMutex();
-
-    if(!mLocalAPRFilePoolp)
-    {
-        mLocalAPRFilePoolp = new LLVolatileAPRPool() ;
-    }
-}
-
-LLWorkerThread::~LLWorkerThread()
-{
-    // Delete any workers in the delete queue (should be safe - had better be!)
-    if (!mDeleteList.empty())
-    {
-        LL_WARNS() << "Worker Thread: " << mName << " destroyed with " << mDeleteList.size()
-                << " entries in delete list." << LL_ENDL;
-    }
-
-    delete mDeleteMutex;
-
-    // ~LLQueuedThread() will be called here
-}
-
-//called only in destructor.
-void LLWorkerThread::clearDeleteList()
-{
-    // Delete any workers in the delete queue (should be safe - had better be!)
-    if (!mDeleteList.empty())
-    {
-        LL_WARNS() << "Worker Thread: " << mName << " destroyed with " << mDeleteList.size()
-                << " entries in delete list." << LL_ENDL;
-
-        mDeleteMutex->lock();
-        for (LLWorkerClass* worker : mDeleteList)
-        {
-            worker->mRequestHandle = LLWorkerThread::nullHandle();
-            worker->clearFlags(LLWorkerClass::WCF_HAVE_WORK);
-            worker->clearFlags(LLWorkerClass::WCF_WORKING);
-            delete worker;
-        }
-        mDeleteList.clear() ;
-        mDeleteMutex->unlock() ;
-    }
-}
-
-// virtual
-size_t LLWorkerThread::update(F32 max_time_ms)
-{
-    auto res = LLQueuedThread::update(max_time_ms);
-    // Delete scheduled workers
-    std::vector<LLWorkerClass*> delete_list;
-    std::vector<LLWorkerClass*> abort_list;
-    mDeleteMutex->lock();
-    for (delete_list_t::iterator iter = mDeleteList.begin();
-         iter != mDeleteList.end(); )
-    {
-        delete_list_t::iterator curiter = iter++;
-        LLWorkerClass* worker = *curiter;
-        if (worker->deleteOK())
-        {
-            if (worker->getFlags(LLWorkerClass::WCF_WORK_FINISHED))
-            {
-                worker->setFlags(LLWorkerClass::WCF_DELETE_REQUESTED);
-                delete_list.push_back(worker);
-                mDeleteList.erase(curiter);
-            }
-            else if (!worker->getFlags(LLWorkerClass::WCF_ABORT_REQUESTED))
-            {
-                abort_list.push_back(worker);
-            }
-        }
-    }
-    mDeleteMutex->unlock();
-    // abort and delete after releasing mutex
-    for (LLWorkerClass* worker : abort_list)
-    {
-        worker->abortWork(false);
-    }
-    for (LLWorkerClass* worker : delete_list)
-    {
-        if (worker->mRequestHandle)
-        {
-            // Finished but not completed
-            completeRequest(worker->mRequestHandle);
-            worker->mRequestHandle = LLWorkerThread::nullHandle();
-            worker->clearFlags(LLWorkerClass::WCF_HAVE_WORK);
-        }
-        delete worker;
-    }
-    // delete and aborted entries mean there's still work to do
-    res += delete_list.size() + abort_list.size();
-    return res;
-}
-
-//----------------------------------------------------------------------------
-
-LLWorkerThread::handle_t LLWorkerThread::addWorkRequest(LLWorkerClass* workerclass, S32 param)
-{
-    handle_t handle = generateHandle();
-
-    WorkRequest* req = new WorkRequest(handle, workerclass, param);
-
-    bool res = addRequest(req);
-    if (!res)
-    {
-        LL_ERRS() << "add called after LLWorkerThread::cleanupClass()" << LL_ENDL;
-        req->deleteRequest();
-        handle = nullHandle();
-    }
-
-    return handle;
-}
-
-void LLWorkerThread::deleteWorker(LLWorkerClass* workerclass)
-{
-    mDeleteMutex->lock();
-    mDeleteList.push_back(workerclass);
-    mDeleteMutex->unlock();
-}
-
-//============================================================================
-// Runs on its OWN thread
-
-LLWorkerThread::WorkRequest::WorkRequest(handle_t handle, LLWorkerClass* workerclass, S32 param) :
-    LLQueuedThread::QueuedRequest(handle),
-    mWorkerClass(workerclass),
-    mParam(param)
-{
-}
-
-LLWorkerThread::WorkRequest::~WorkRequest()
-{
-}
-
-// virtual (required for access by LLWorkerThread)
-void LLWorkerThread::WorkRequest::deleteRequest()
-{
-    LLQueuedThread::QueuedRequest::deleteRequest();
-}
-
-// virtual
-bool LLWorkerThread::WorkRequest::processRequest()
-{
-    LL_PROFILE_ZONE_SCOPED;
-    LLWorkerClass* workerclass = getWorkerClass();
-    workerclass->setWorking(true);
-    bool complete = workerclass->doWork(getParam());
-    workerclass->setWorking(false);
-    return complete;
-}
-
-// virtual
-void LLWorkerThread::WorkRequest::finishRequest(bool completed)
-{
-    LL_PROFILE_ZONE_SCOPED;
-    LLWorkerClass* workerclass = getWorkerClass();
-    workerclass->finishWork(getParam(), completed);
-    U32 flags = LLWorkerClass::WCF_WORK_FINISHED | (completed ? 0 : LLWorkerClass::WCF_WORK_ABORTED);
-    workerclass->setFlags(flags);
-}
-
-//============================================================================
-// LLWorkerClass:: operates in main thread
-
-LLWorkerClass::LLWorkerClass(LLWorkerThread* workerthread, const std::string& name)
-    : mWorkerThread(workerthread),
-      mWorkerClassName(name),
-      mRequestHandle(LLWorkerThread::nullHandle()),
-      mMutex(),
-      mWorkFlags(0)
-{
-    if (!mWorkerThread)
-    {
-        LL_ERRS() << "LLWorkerClass() called with NULL workerthread: " << name << LL_ENDL;
-    }
-}
-
-LLWorkerClass::~LLWorkerClass()
-{
-    llassert_always(!(mWorkFlags & WCF_WORKING));
-    llassert_always(mWorkFlags & WCF_DELETE_REQUESTED);
-    llassert_always(!mMutex.isLocked());
-    if (mRequestHandle != LLWorkerThread::nullHandle())
-    {
-        LLWorkerThread::WorkRequest* workreq = (LLWorkerThread::WorkRequest*)mWorkerThread->getRequest(mRequestHandle);
-        if (!workreq)
-        {
-            LL_ERRS() << "LLWorkerClass destroyed with stale work handle" << LL_ENDL;
-        }
-        if (workreq->getStatus() != LLWorkerThread::STATUS_ABORTED &&
-            workreq->getStatus() != LLWorkerThread::STATUS_COMPLETE)
-        {
-            LL_ERRS() << "LLWorkerClass destroyed with active worker! Worker Status: " << workreq->getStatus() << LL_ENDL;
-        }
-    }
-}
-
-void LLWorkerClass::setWorkerThread(LLWorkerThread* workerthread)
-{
-    mMutex.lock();
-    if (mRequestHandle != LLWorkerThread::nullHandle())
-    {
-        LL_ERRS() << "LLWorkerClass attempt to change WorkerThread with active worker!" << LL_ENDL;
-    }
-    mWorkerThread = workerthread;
-    mMutex.unlock();
-}
-
-//----------------------------------------------------------------------------
-
-//virtual
-void LLWorkerClass::finishWork(S32 param, bool success)
-{
-}
-
-//virtual
-bool LLWorkerClass::deleteOK()
-{
-    return true; // default always OK
-}
-
-//----------------------------------------------------------------------------
-
-// Called from worker thread
-void LLWorkerClass::setWorking(bool working)
-{
-    mMutex.lock();
-    if (working)
-    {
-        llassert_always(!(mWorkFlags & WCF_WORKING));
-        setFlags(WCF_WORKING);
-    }
-    else
-    {
-        llassert_always((mWorkFlags & WCF_WORKING));
-        clearFlags(WCF_WORKING);
-    }
-    mMutex.unlock();
-}
-
-//----------------------------------------------------------------------------
-
-bool LLWorkerClass::yield()
-{
-<<<<<<< HEAD
-	LLThread::yield();
-	mWorkerThread->checkPause();
-	bool res;
-	mMutex.lock();
-	res = (getFlags() & WCF_ABORT_REQUESTED) != 0;
-	mMutex.unlock();
-	return res;
-=======
-    LLThread::yield();
-    mWorkerThread->checkPause();
-    bool res;
-    mMutex.lock();
-    res = (getFlags() & WCF_ABORT_REQUESTED) ? true : false;
-    mMutex.unlock();
-    return res;
->>>>>>> e1623bb2
-}
-
-//----------------------------------------------------------------------------
-
-// calls startWork, adds doWork() to queue
-void LLWorkerClass::addWork(S32 param)
-{
-    mMutex.lock();
-    llassert_always(!(mWorkFlags & (WCF_WORKING|WCF_HAVE_WORK)));
-    if (mRequestHandle != LLWorkerThread::nullHandle())
-    {
-        LL_ERRS() << "LLWorkerClass attempt to add work with active worker!" << LL_ENDL;
-    }
-#if _DEBUG
-//  LL_INFOS() << "addWork: " << mWorkerClassName << " Param: " << param << LL_ENDL;
-#endif
-    startWork(param);
-    clearFlags(WCF_WORK_FINISHED|WCF_WORK_ABORTED);
-    setFlags(WCF_HAVE_WORK);
-    mRequestHandle = mWorkerThread->addWorkRequest(this, param);
-    mMutex.unlock();
-}
-
-void LLWorkerClass::abortWork(bool autocomplete)
-{
-    mMutex.lock();
-#if _DEBUG
-//  LLWorkerThread::WorkRequest* workreq = mWorkerThread->getRequest(mRequestHandle);
-//  if (workreq)
-//      LL_INFOS() << "abortWork: " << mWorkerClassName << " Param: " << workreq->getParam() << LL_ENDL;
-#endif
-    if (mRequestHandle != LLWorkerThread::nullHandle())
-    {
-        mWorkerThread->abortRequest(mRequestHandle, autocomplete);
-        setFlags(WCF_ABORT_REQUESTED);
-    }
-    mMutex.unlock();
-}
-
-// if doWork is complete or aborted, call endWork() and return true
-bool LLWorkerClass::checkWork(bool aborting)
-{
-    LLMutexLock lock(&mMutex);
-    bool complete = false, abort = false;
-    if (mRequestHandle != LLWorkerThread::nullHandle())
-    {
-        LLWorkerThread::WorkRequest* workreq = (LLWorkerThread::WorkRequest*)mWorkerThread->getRequest(mRequestHandle);
-        if(!workreq)
-        {
-            if(mWorkerThread->isQuitting() || mWorkerThread->isStopped()) //the mWorkerThread is not running
-            {
-                mRequestHandle = LLWorkerThread::nullHandle();
-                clearFlags(WCF_HAVE_WORK);
-            }
-            else
-            {
-                llassert_always(workreq);
-            }
-            return true ;
-        }
-
-        LLQueuedThread::status_t status = workreq->getStatus();
-        if (status == LLWorkerThread::STATUS_ABORTED)
-        {
-            complete = true;
-            abort = true;
-        }
-        else if (status == LLWorkerThread::STATUS_COMPLETE)
-        {
-            complete = true;
-        }
-        else
-        {
-            llassert_always(!aborting || (workreq->getFlags() & LLQueuedThread::FLAG_ABORT));
-        }
-        if (complete)
-        {
-            llassert_always(!(getFlags(WCF_WORKING)));
-            endWork(workreq->getParam(), abort);
-            mWorkerThread->completeRequest(mRequestHandle);
-            mRequestHandle = LLWorkerThread::nullHandle();
-            clearFlags(WCF_HAVE_WORK);
-        }
-    }
-    else
-    {
-        complete = true;
-    }
-    return complete;
-}
-
-void LLWorkerClass::scheduleDelete()
-{
-    bool do_delete = false;
-    mMutex.lock();
-    if (!(getFlags(WCF_DELETE_REQUESTED)))
-    {
-        setFlags(WCF_DELETE_REQUESTED);
-        do_delete = true;
-    }
-    mMutex.unlock();
-    if (do_delete)
-    {
-        mWorkerThread->deleteWorker(this);
-    }
-}
-
-//============================================================================
+/**
+ * @file llworkerthread.cpp
+ *
+ * $LicenseInfo:firstyear=2004&license=viewerlgpl$
+ * Second Life Viewer Source Code
+ * Copyright (C) 2010, Linden Research, Inc.
+ *
+ * This library is free software; you can redistribute it and/or
+ * modify it under the terms of the GNU Lesser General Public
+ * License as published by the Free Software Foundation;
+ * version 2.1 of the License only.
+ *
+ * This library is distributed in the hope that it will be useful,
+ * but WITHOUT ANY WARRANTY; without even the implied warranty of
+ * MERCHANTABILITY or FITNESS FOR A PARTICULAR PURPOSE.  See the GNU
+ * Lesser General Public License for more details.
+ *
+ * You should have received a copy of the GNU Lesser General Public
+ * License along with this library; if not, write to the Free Software
+ * Foundation, Inc., 51 Franklin Street, Fifth Floor, Boston, MA  02110-1301  USA
+ *
+ * Linden Research, Inc., 945 Battery Street, San Francisco, CA  94111  USA
+ * $/LicenseInfo$
+ */
+
+#include "linden_common.h"
+#include "llworkerthread.h"
+#include "llstl.h"
+
+#if USE_FRAME_CALLBACK_MANAGER
+#include "llframecallbackmanager.h"
+#endif
+
+//============================================================================
+// Run on MAIN thread
+
+LLWorkerThread::LLWorkerThread(const std::string& name, bool threaded, bool should_pause) :
+    LLQueuedThread(name, threaded, should_pause)
+{
+    mDeleteMutex = new LLMutex();
+
+    if(!mLocalAPRFilePoolp)
+    {
+        mLocalAPRFilePoolp = new LLVolatileAPRPool() ;
+    }
+}
+
+LLWorkerThread::~LLWorkerThread()
+{
+    // Delete any workers in the delete queue (should be safe - had better be!)
+    if (!mDeleteList.empty())
+    {
+        LL_WARNS() << "Worker Thread: " << mName << " destroyed with " << mDeleteList.size()
+                << " entries in delete list." << LL_ENDL;
+    }
+
+    delete mDeleteMutex;
+
+    // ~LLQueuedThread() will be called here
+}
+
+//called only in destructor.
+void LLWorkerThread::clearDeleteList()
+{
+    // Delete any workers in the delete queue (should be safe - had better be!)
+    if (!mDeleteList.empty())
+    {
+        LL_WARNS() << "Worker Thread: " << mName << " destroyed with " << mDeleteList.size()
+                << " entries in delete list." << LL_ENDL;
+
+        mDeleteMutex->lock();
+        for (LLWorkerClass* worker : mDeleteList)
+        {
+            worker->mRequestHandle = LLWorkerThread::nullHandle();
+            worker->clearFlags(LLWorkerClass::WCF_HAVE_WORK);
+            worker->clearFlags(LLWorkerClass::WCF_WORKING);
+            delete worker;
+        }
+        mDeleteList.clear() ;
+        mDeleteMutex->unlock() ;
+    }
+}
+
+// virtual
+size_t LLWorkerThread::update(F32 max_time_ms)
+{
+    auto res = LLQueuedThread::update(max_time_ms);
+    // Delete scheduled workers
+    std::vector<LLWorkerClass*> delete_list;
+    std::vector<LLWorkerClass*> abort_list;
+    mDeleteMutex->lock();
+    for (delete_list_t::iterator iter = mDeleteList.begin();
+         iter != mDeleteList.end(); )
+    {
+        delete_list_t::iterator curiter = iter++;
+        LLWorkerClass* worker = *curiter;
+        if (worker->deleteOK())
+        {
+            if (worker->getFlags(LLWorkerClass::WCF_WORK_FINISHED))
+            {
+                worker->setFlags(LLWorkerClass::WCF_DELETE_REQUESTED);
+                delete_list.push_back(worker);
+                mDeleteList.erase(curiter);
+            }
+            else if (!worker->getFlags(LLWorkerClass::WCF_ABORT_REQUESTED))
+            {
+                abort_list.push_back(worker);
+            }
+        }
+    }
+    mDeleteMutex->unlock();
+    // abort and delete after releasing mutex
+    for (LLWorkerClass* worker : abort_list)
+    {
+        worker->abortWork(false);
+    }
+    for (LLWorkerClass* worker : delete_list)
+    {
+        if (worker->mRequestHandle)
+        {
+            // Finished but not completed
+            completeRequest(worker->mRequestHandle);
+            worker->mRequestHandle = LLWorkerThread::nullHandle();
+            worker->clearFlags(LLWorkerClass::WCF_HAVE_WORK);
+        }
+        delete worker;
+    }
+    // delete and aborted entries mean there's still work to do
+    res += delete_list.size() + abort_list.size();
+    return res;
+}
+
+//----------------------------------------------------------------------------
+
+LLWorkerThread::handle_t LLWorkerThread::addWorkRequest(LLWorkerClass* workerclass, S32 param)
+{
+    handle_t handle = generateHandle();
+
+    WorkRequest* req = new WorkRequest(handle, workerclass, param);
+
+    bool res = addRequest(req);
+    if (!res)
+    {
+        LL_ERRS() << "add called after LLWorkerThread::cleanupClass()" << LL_ENDL;
+        req->deleteRequest();
+        handle = nullHandle();
+    }
+
+    return handle;
+}
+
+void LLWorkerThread::deleteWorker(LLWorkerClass* workerclass)
+{
+    mDeleteMutex->lock();
+    mDeleteList.push_back(workerclass);
+    mDeleteMutex->unlock();
+}
+
+//============================================================================
+// Runs on its OWN thread
+
+LLWorkerThread::WorkRequest::WorkRequest(handle_t handle, LLWorkerClass* workerclass, S32 param) :
+    LLQueuedThread::QueuedRequest(handle),
+    mWorkerClass(workerclass),
+    mParam(param)
+{
+}
+
+LLWorkerThread::WorkRequest::~WorkRequest()
+{
+}
+
+// virtual (required for access by LLWorkerThread)
+void LLWorkerThread::WorkRequest::deleteRequest()
+{
+    LLQueuedThread::QueuedRequest::deleteRequest();
+}
+
+// virtual
+bool LLWorkerThread::WorkRequest::processRequest()
+{
+    LL_PROFILE_ZONE_SCOPED;
+    LLWorkerClass* workerclass = getWorkerClass();
+    workerclass->setWorking(true);
+    bool complete = workerclass->doWork(getParam());
+    workerclass->setWorking(false);
+    return complete;
+}
+
+// virtual
+void LLWorkerThread::WorkRequest::finishRequest(bool completed)
+{
+    LL_PROFILE_ZONE_SCOPED;
+    LLWorkerClass* workerclass = getWorkerClass();
+    workerclass->finishWork(getParam(), completed);
+    U32 flags = LLWorkerClass::WCF_WORK_FINISHED | (completed ? 0 : LLWorkerClass::WCF_WORK_ABORTED);
+    workerclass->setFlags(flags);
+}
+
+//============================================================================
+// LLWorkerClass:: operates in main thread
+
+LLWorkerClass::LLWorkerClass(LLWorkerThread* workerthread, const std::string& name)
+    : mWorkerThread(workerthread),
+      mWorkerClassName(name),
+      mRequestHandle(LLWorkerThread::nullHandle()),
+      mMutex(),
+      mWorkFlags(0)
+{
+    if (!mWorkerThread)
+    {
+        LL_ERRS() << "LLWorkerClass() called with NULL workerthread: " << name << LL_ENDL;
+    }
+}
+
+LLWorkerClass::~LLWorkerClass()
+{
+    llassert_always(!(mWorkFlags & WCF_WORKING));
+    llassert_always(mWorkFlags & WCF_DELETE_REQUESTED);
+    llassert_always(!mMutex.isLocked());
+    if (mRequestHandle != LLWorkerThread::nullHandle())
+    {
+        LLWorkerThread::WorkRequest* workreq = (LLWorkerThread::WorkRequest*)mWorkerThread->getRequest(mRequestHandle);
+        if (!workreq)
+        {
+            LL_ERRS() << "LLWorkerClass destroyed with stale work handle" << LL_ENDL;
+        }
+        if (workreq->getStatus() != LLWorkerThread::STATUS_ABORTED &&
+            workreq->getStatus() != LLWorkerThread::STATUS_COMPLETE)
+        {
+            LL_ERRS() << "LLWorkerClass destroyed with active worker! Worker Status: " << workreq->getStatus() << LL_ENDL;
+        }
+    }
+}
+
+void LLWorkerClass::setWorkerThread(LLWorkerThread* workerthread)
+{
+    mMutex.lock();
+    if (mRequestHandle != LLWorkerThread::nullHandle())
+    {
+        LL_ERRS() << "LLWorkerClass attempt to change WorkerThread with active worker!" << LL_ENDL;
+    }
+    mWorkerThread = workerthread;
+    mMutex.unlock();
+}
+
+//----------------------------------------------------------------------------
+
+//virtual
+void LLWorkerClass::finishWork(S32 param, bool success)
+{
+}
+
+//virtual
+bool LLWorkerClass::deleteOK()
+{
+    return true; // default always OK
+}
+
+//----------------------------------------------------------------------------
+
+// Called from worker thread
+void LLWorkerClass::setWorking(bool working)
+{
+    mMutex.lock();
+    if (working)
+    {
+        llassert_always(!(mWorkFlags & WCF_WORKING));
+        setFlags(WCF_WORKING);
+    }
+    else
+    {
+        llassert_always((mWorkFlags & WCF_WORKING));
+        clearFlags(WCF_WORKING);
+    }
+    mMutex.unlock();
+}
+
+//----------------------------------------------------------------------------
+
+bool LLWorkerClass::yield()
+{
+    LLThread::yield();
+    mWorkerThread->checkPause();
+    bool res;
+    mMutex.lock();
+    res = (getFlags() & WCF_ABORT_REQUESTED) != 0;
+    mMutex.unlock();
+    return res;
+}
+
+//----------------------------------------------------------------------------
+
+// calls startWork, adds doWork() to queue
+void LLWorkerClass::addWork(S32 param)
+{
+    mMutex.lock();
+    llassert_always(!(mWorkFlags & (WCF_WORKING|WCF_HAVE_WORK)));
+    if (mRequestHandle != LLWorkerThread::nullHandle())
+    {
+        LL_ERRS() << "LLWorkerClass attempt to add work with active worker!" << LL_ENDL;
+    }
+#if _DEBUG
+//  LL_INFOS() << "addWork: " << mWorkerClassName << " Param: " << param << LL_ENDL;
+#endif
+    startWork(param);
+    clearFlags(WCF_WORK_FINISHED|WCF_WORK_ABORTED);
+    setFlags(WCF_HAVE_WORK);
+    mRequestHandle = mWorkerThread->addWorkRequest(this, param);
+    mMutex.unlock();
+}
+
+void LLWorkerClass::abortWork(bool autocomplete)
+{
+    mMutex.lock();
+#if _DEBUG
+//  LLWorkerThread::WorkRequest* workreq = mWorkerThread->getRequest(mRequestHandle);
+//  if (workreq)
+//      LL_INFOS() << "abortWork: " << mWorkerClassName << " Param: " << workreq->getParam() << LL_ENDL;
+#endif
+    if (mRequestHandle != LLWorkerThread::nullHandle())
+    {
+        mWorkerThread->abortRequest(mRequestHandle, autocomplete);
+        setFlags(WCF_ABORT_REQUESTED);
+    }
+    mMutex.unlock();
+}
+
+// if doWork is complete or aborted, call endWork() and return true
+bool LLWorkerClass::checkWork(bool aborting)
+{
+    LLMutexLock lock(&mMutex);
+    bool complete = false, abort = false;
+    if (mRequestHandle != LLWorkerThread::nullHandle())
+    {
+        LLWorkerThread::WorkRequest* workreq = (LLWorkerThread::WorkRequest*)mWorkerThread->getRequest(mRequestHandle);
+        if(!workreq)
+        {
+            if(mWorkerThread->isQuitting() || mWorkerThread->isStopped()) //the mWorkerThread is not running
+            {
+                mRequestHandle = LLWorkerThread::nullHandle();
+                clearFlags(WCF_HAVE_WORK);
+            }
+            else
+            {
+                llassert_always(workreq);
+            }
+            return true ;
+        }
+
+        LLQueuedThread::status_t status = workreq->getStatus();
+        if (status == LLWorkerThread::STATUS_ABORTED)
+        {
+            complete = true;
+            abort = true;
+        }
+        else if (status == LLWorkerThread::STATUS_COMPLETE)
+        {
+            complete = true;
+        }
+        else
+        {
+            llassert_always(!aborting || (workreq->getFlags() & LLQueuedThread::FLAG_ABORT));
+        }
+        if (complete)
+        {
+            llassert_always(!(getFlags(WCF_WORKING)));
+            endWork(workreq->getParam(), abort);
+            mWorkerThread->completeRequest(mRequestHandle);
+            mRequestHandle = LLWorkerThread::nullHandle();
+            clearFlags(WCF_HAVE_WORK);
+        }
+    }
+    else
+    {
+        complete = true;
+    }
+    return complete;
+}
+
+void LLWorkerClass::scheduleDelete()
+{
+    bool do_delete = false;
+    mMutex.lock();
+    if (!(getFlags(WCF_DELETE_REQUESTED)))
+    {
+        setFlags(WCF_DELETE_REQUESTED);
+        do_delete = true;
+    }
+    mMutex.unlock();
+    if (do_delete)
+    {
+        mWorkerThread->deleteWorker(this);
+    }
+}
+
+//============================================================================
+