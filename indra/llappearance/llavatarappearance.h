--- conflicted
+++ resolved
@@ -66,25 +66,14 @@
     LLAvatarAppearance(LLWearableData* wearable_data);
     virtual ~LLAvatarAppearance();
 
-<<<<<<< HEAD
-	static void			initClass(const std::string& avatar_file_name, const std::string& skeleton_file_name); // initializes static members
-	static void			initClass();
-	static void			cleanupClass();	// Cleanup data that's only init'd once per class.
-	virtual void 		initInstance(); // Called after construction to initialize the instance.
-    S32					mInitFlags;
-	virtual bool		loadSkeletonNode();
-	bool				loadMeshNodes();
-	bool				loadLayersets();
-=======
     static void         initClass(const std::string& avatar_file_name, const std::string& skeleton_file_name); // initializes static members
     static void         initClass();
     static void         cleanupClass(); // Cleanup data that's only init'd once per class.
     virtual void        initInstance(); // Called after construction to initialize the instance.
     S32                 mInitFlags;
-    virtual BOOL        loadSkeletonNode();
-    BOOL                loadMeshNodes();
-    BOOL                loadLayersets();
->>>>>>> e7eced3c
+    virtual bool        loadSkeletonNode();
+    bool                loadMeshNodes();
+    bool                loadLayersets();
 
 
 /**                    Initialization
@@ -118,19 +107,12 @@
  **                    STATE
  **/
 public:
-<<<<<<< HEAD
-	virtual bool 	isSelf() const { return false; } // True if this avatar is for this viewer's agent
-	virtual bool	isValid() const;
-	virtual bool	isUsingLocalAppearance() const = 0;
-	virtual bool	isEditingAppearance() const = 0;
-=======
     virtual bool    isSelf() const { return false; } // True if this avatar is for this viewer's agent
-    virtual BOOL    isValid() const;
-    virtual BOOL    isUsingLocalAppearance() const = 0;
-    virtual BOOL    isEditingAppearance() const = 0;
+    virtual bool    isValid() const;
+    virtual bool    isUsingLocalAppearance() const = 0;
+    virtual bool    isEditingAppearance() const = 0;
 
     bool isBuilt() const { return mIsBuilt; }
->>>>>>> e7eced3c
 
 
 /**                    State
@@ -174,33 +156,18 @@
 
 
 protected:
-<<<<<<< HEAD
-	static bool			parseSkeletonFile(const std::string& filename, LLXmlTree& skeleton_xml_tree);
-	virtual void		buildCharacter();
-	virtual bool		loadAvatar();
-
-	bool				setupBone(const LLAvatarBoneInfo* info, LLJoint* parent, S32 &current_volume_num, S32 &current_joint_num);
-	bool				allocateCharacterJoints(U32 num);
-	bool				buildSkeleton(const LLAvatarSkeletonInfo *info);
-
-	void				clearSkeleton();
-	bool				mIsBuilt; // state of deferred character building
-	avatar_joint_list_t	mSkeleton;
-	LLVector3OverrideMap	mPelvisFixups;
-=======
-    static BOOL         parseSkeletonFile(const std::string& filename, LLXmlTree& skeleton_xml_tree);
+    static bool         parseSkeletonFile(const std::string& filename, LLXmlTree& skeleton_xml_tree);
     virtual void        buildCharacter();
-    virtual BOOL        loadAvatar();
-
-    BOOL                setupBone(const LLAvatarBoneInfo* info, LLJoint* parent, S32 &current_volume_num, S32 &current_joint_num);
-    BOOL                allocateCharacterJoints(U32 num);
-    BOOL                buildSkeleton(const LLAvatarSkeletonInfo *info);
+    virtual bool        loadAvatar();
+
+    bool                setupBone(const LLAvatarBoneInfo* info, LLJoint* parent, S32 &current_volume_num, S32 &current_joint_num);
+    bool                allocateCharacterJoints(U32 num);
+    bool                buildSkeleton(const LLAvatarSkeletonInfo *info);
 
     void                clearSkeleton();
-    BOOL                mIsBuilt; // state of deferred character building
+    bool                mIsBuilt; // state of deferred character building
     avatar_joint_list_t mSkeleton;
     LLVector3OverrideMap    mPelvisFixups;
->>>>>>> e7eced3c
     joint_alias_map_t   mJointAliasMap;
 
     //--------------------------------------------------------------------
@@ -258,23 +225,14 @@
  **                    RENDERING
  **/
 public:
-<<<<<<< HEAD
-	bool		mIsDummy; // for special views and animated object controllers; local to viewer
-=======
-    BOOL        mIsDummy; // for special views and animated object controllers; local to viewer
->>>>>>> e7eced3c
+    bool        mIsDummy; // for special views and animated object controllers; local to viewer
 
     //--------------------------------------------------------------------
     // Morph masks
     //--------------------------------------------------------------------
 public:
-<<<<<<< HEAD
-	void 	addMaskedMorph(LLAvatarAppearanceDefines::EBakedTextureIndex index, LLVisualParam* morph_target, bool invert, std::string layer);
-	virtual void	applyMorphMask(const U8* tex_data, S32 width, S32 height, S32 num_components, LLAvatarAppearanceDefines::EBakedTextureIndex index = LLAvatarAppearanceDefines::BAKED_NUM_INDICES) = 0;
-=======
-    void    addMaskedMorph(LLAvatarAppearanceDefines::EBakedTextureIndex index, LLVisualParam* morph_target, BOOL invert, std::string layer);
-    virtual void    applyMorphMask(U8* tex_data, S32 width, S32 height, S32 num_components, LLAvatarAppearanceDefines::EBakedTextureIndex index = LLAvatarAppearanceDefines::BAKED_NUM_INDICES) = 0;
->>>>>>> e7eced3c
+    void    addMaskedMorph(LLAvatarAppearanceDefines::EBakedTextureIndex index, LLVisualParam* morph_target, bool invert, std::string layer);
+    virtual void    applyMorphMask(const U8* tex_data, S32 width, S32 height, S32 num_components, LLAvatarAppearanceDefines::EBakedTextureIndex index = LLAvatarAppearanceDefines::BAKED_NUM_INDICES) = 0;
 
 /**                    Rendering
  **                                                                            **
@@ -319,15 +277,9 @@
     // Clothing colors (convenience functions to access visual parameters)
     //--------------------------------------------------------------------
 public:
-<<<<<<< HEAD
-	void			setClothesColor(LLAvatarAppearanceDefines::ETextureIndex te, const LLColor4& new_color);
-	LLColor4		getClothesColor(LLAvatarAppearanceDefines::ETextureIndex te);
-	static bool		teToColorParams(LLAvatarAppearanceDefines::ETextureIndex te, U32 *param_name);
-=======
     void            setClothesColor(LLAvatarAppearanceDefines::ETextureIndex te, const LLColor4& new_color);
     LLColor4        getClothesColor(LLAvatarAppearanceDefines::ETextureIndex te);
-    static BOOL     teToColorParams(LLAvatarAppearanceDefines::ETextureIndex te, U32 *param_name);
->>>>>>> e7eced3c
+    static bool     teToColorParams(LLAvatarAppearanceDefines::ETextureIndex te, U32 *param_name);
 
     //--------------------------------------------------------------------
     // Global colors
@@ -355,17 +307,10 @@
  **/
 
 public:
-<<<<<<< HEAD
-	LLWearableData*			getWearableData() { return mWearableData; }
-	const LLWearableData*	getWearableData() const { return mWearableData; }
-	virtual bool isTextureDefined(LLAvatarAppearanceDefines::ETextureIndex te, U32 index = 0 ) const = 0;
-	virtual bool			isWearingWearableType(LLWearableType::EType type ) const;
-=======
     LLWearableData*         getWearableData() { return mWearableData; }
     const LLWearableData*   getWearableData() const { return mWearableData; }
-    virtual BOOL isTextureDefined(LLAvatarAppearanceDefines::ETextureIndex te, U32 index = 0 ) const = 0;
-    virtual BOOL            isWearingWearableType(LLWearableType::EType type ) const;
->>>>>>> e7eced3c
+    virtual bool isTextureDefined(LLAvatarAppearanceDefines::ETextureIndex te, U32 index = 0 ) const = 0;
+    virtual bool            isWearingWearableType(LLWearableType::EType type ) const;
 
 private:
     LLWearableData* mWearableData;
@@ -411,11 +356,7 @@
     S32         mNumCollisionVolumes;
     LLAvatarJointCollisionVolume* mCollisionVolumes;
 protected:
-<<<<<<< HEAD
-	bool		allocateCollisionVolumes(U32 num);
-=======
-    BOOL        allocateCollisionVolumes(U32 num);
->>>>>>> e7eced3c
+    bool        allocateCollisionVolumes(U32 num);
 
 /**                    Physics
  **                                                                            **
@@ -426,117 +367,21 @@
  **                    SUPPORT CLASSES
  **/
 
-<<<<<<< HEAD
-	struct LLAvatarXmlInfo
-	{
-		LLAvatarXmlInfo();
-		~LLAvatarXmlInfo();
-
-		bool 	parseXmlSkeletonNode(LLXmlTreeNode* root);
-		bool 	parseXmlMeshNodes(LLXmlTreeNode* root);
-		bool 	parseXmlColorNodes(LLXmlTreeNode* root);
-		bool 	parseXmlLayerNodes(LLXmlTreeNode* root);
-		bool 	parseXmlDriverNodes(LLXmlTreeNode* root);
-		bool	parseXmlMorphNodes(LLXmlTreeNode* root);
-
-		struct LLAvatarMeshInfo
-		{
-			typedef std::pair<LLViewerVisualParamInfo*,bool> morph_info_pair_t; // LLPolyMorphTargetInfo stored here
-			typedef std::vector<morph_info_pair_t> morph_info_list_t;
-
-			LLAvatarMeshInfo() : mLOD(0), mMinPixelArea(.1f) {}
-			~LLAvatarMeshInfo()
-			{
-				for (morph_info_list_t::value_type& pair : mPolyMorphTargetInfoList)
-				{
-					delete pair.first;
-				}
-				mPolyMorphTargetInfoList.clear();
-			}
-
-			std::string mType;
-			S32			mLOD;
-			std::string	mMeshFileName;
-			std::string	mReferenceMeshName;
-			F32			mMinPixelArea;
-			morph_info_list_t mPolyMorphTargetInfoList;
-		};
-		typedef std::vector<LLAvatarMeshInfo*> mesh_info_list_t;
-		mesh_info_list_t mMeshInfoList;
-
-		typedef std::vector<LLViewerVisualParamInfo*> skeletal_distortion_info_list_t; // LLPolySkeletalDistortionInfo stored here
-		skeletal_distortion_info_list_t mSkeletalDistortionInfoList;
-
-		struct LLAvatarAttachmentInfo
-		{
-			LLAvatarAttachmentInfo()
-				: mGroup(-1), mAttachmentID(-1), mPieMenuSlice(-1), mVisibleFirstPerson(false),
-				  mIsHUDAttachment(false), mHasPosition(false), mHasRotation(false) {}
-			std::string mName;
-			std::string mJointName;
-			LLVector3 mPosition;
-			LLVector3 mRotationEuler;
-			S32 mGroup;
-			S32 mAttachmentID;
-			S32 mPieMenuSlice;
-			bool mVisibleFirstPerson;
-			bool mIsHUDAttachment;
-			bool mHasPosition;
-			bool mHasRotation;
-		};
-		typedef std::vector<LLAvatarAttachmentInfo*> attachment_info_list_t;
-		attachment_info_list_t mAttachmentInfoList;
-
-		LLTexGlobalColorInfo *mTexSkinColorInfo;
-		LLTexGlobalColorInfo *mTexHairColorInfo;
-		LLTexGlobalColorInfo *mTexEyeColorInfo;
-
-		typedef std::vector<LLTexLayerSetInfo*> layer_info_list_t;
-		layer_info_list_t mLayerInfoList;
-
-		typedef std::vector<LLDriverParamInfo*> driver_info_list_t;
-		driver_info_list_t mDriverInfoList;
-
-		struct LLAvatarMorphInfo
-		{
-			LLAvatarMorphInfo()
-				: mInvert(false) {}
-			std::string mName;
-			std::string mRegion;
-			std::string mLayer;
-			bool mInvert;
-		};
-
-		typedef std::vector<LLAvatarMorphInfo*> morph_info_list_t;
-		morph_info_list_t	mMorphMaskInfoList;
-	};
-
-
-	class LLMaskedMorph
-	{
-	public:
-		LLMaskedMorph(LLVisualParam *morph_target, bool invert, std::string layer);
-
-		LLVisualParam	*mMorphTarget;
-		bool				mInvert;
-		std::string			mLayer;
-	};
-=======
     struct LLAvatarXmlInfo
     {
         LLAvatarXmlInfo();
         ~LLAvatarXmlInfo();
 
-        BOOL    parseXmlSkeletonNode(LLXmlTreeNode* root);
-        BOOL    parseXmlMeshNodes(LLXmlTreeNode* root);
-        BOOL    parseXmlColorNodes(LLXmlTreeNode* root);
-        BOOL    parseXmlLayerNodes(LLXmlTreeNode* root);
-        BOOL    parseXmlDriverNodes(LLXmlTreeNode* root);
-        BOOL    parseXmlMorphNodes(LLXmlTreeNode* root);
+        bool    parseXmlSkeletonNode(LLXmlTreeNode* root);
+        bool    parseXmlMeshNodes(LLXmlTreeNode* root);
+        bool    parseXmlColorNodes(LLXmlTreeNode* root);
+        bool    parseXmlLayerNodes(LLXmlTreeNode* root);
+        bool    parseXmlDriverNodes(LLXmlTreeNode* root);
+        bool    parseXmlMorphNodes(LLXmlTreeNode* root);
 
         struct LLAvatarMeshInfo
         {
-            typedef std::pair<LLViewerVisualParamInfo*,BOOL> morph_info_pair_t; // LLPolyMorphTargetInfo stored here
+            typedef std::pair<LLViewerVisualParamInfo*,bool> morph_info_pair_t; // LLPolyMorphTargetInfo stored here
             typedef std::vector<morph_info_pair_t> morph_info_list_t;
 
             LLAvatarMeshInfo() : mLOD(0), mMinPixelArea(.1f) {}
@@ -565,8 +410,8 @@
         struct LLAvatarAttachmentInfo
         {
             LLAvatarAttachmentInfo()
-                : mGroup(-1), mAttachmentID(-1), mPieMenuSlice(-1), mVisibleFirstPerson(FALSE),
-                  mIsHUDAttachment(FALSE), mHasPosition(FALSE), mHasRotation(FALSE) {}
+                : mGroup(-1), mAttachmentID(-1), mPieMenuSlice(-1), mVisibleFirstPerson(false),
+                  mIsHUDAttachment(false), mHasPosition(false), mHasRotation(false) {}
             std::string mName;
             std::string mJointName;
             LLVector3 mPosition;
@@ -574,10 +419,10 @@
             S32 mGroup;
             S32 mAttachmentID;
             S32 mPieMenuSlice;
-            BOOL mVisibleFirstPerson;
-            BOOL mIsHUDAttachment;
-            BOOL mHasPosition;
-            BOOL mHasRotation;
+            bool mVisibleFirstPerson;
+            bool mIsHUDAttachment;
+            bool mHasPosition;
+            bool mHasRotation;
         };
         typedef std::vector<LLAvatarAttachmentInfo*> attachment_info_list_t;
         attachment_info_list_t mAttachmentInfoList;
@@ -595,11 +440,11 @@
         struct LLAvatarMorphInfo
         {
             LLAvatarMorphInfo()
-                : mInvert(FALSE) {}
+                : mInvert(false) {}
             std::string mName;
             std::string mRegion;
             std::string mLayer;
-            BOOL mInvert;
+            bool mInvert;
         };
 
         typedef std::vector<LLAvatarMorphInfo*> morph_info_list_t;
@@ -610,13 +455,12 @@
     class LLMaskedMorph
     {
     public:
-        LLMaskedMorph(LLVisualParam *morph_target, BOOL invert, std::string layer);
+        LLMaskedMorph(LLVisualParam *morph_target, bool invert, std::string layer);
 
         LLVisualParam   *mMorphTarget;
-        BOOL                mInvert;
+        bool                mInvert;
         std::string         mLayer;
     };
->>>>>>> e7eced3c
 /**                    Support Classes
  **                                                                            **
  *******************************************************************************/
