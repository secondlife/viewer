--- conflicted
+++ resolved
@@ -37,29 +37,16 @@
 // LLViewerVisualParamInfo()
 //-----------------------------------------------------------------------------
 LLViewerVisualParamInfo::LLViewerVisualParamInfo()
-<<<<<<< HEAD
-	:
-	mWearableType( LLWearableType::WT_INVALID ),
-	mCrossWearable(false),
-	mCamDist( 0.5f ),
-	mCamAngle( 0.f ),
-	mCamElevation( 0.f ),
-	mEditGroupDisplayOrder( 0 ),
-	mShowSimple(false),
-	mSimpleMin(0.f),
-	mSimpleMax(100.f)
-=======
     :
     mWearableType( LLWearableType::WT_INVALID ),
-    mCrossWearable(FALSE),
+    mCrossWearable(false),
     mCamDist( 0.5f ),
     mCamAngle( 0.f ),
     mCamElevation( 0.f ),
     mEditGroupDisplayOrder( 0 ),
-    mShowSimple(FALSE),
+    mShowSimple(false),
     mSimpleMin(0.f),
     mSimpleMax(100.f)
->>>>>>> e7eced3c
 {
 }
 
@@ -72,61 +59,10 @@
 //-----------------------------------------------------------------------------
 bool LLViewerVisualParamInfo::parseXml(LLXmlTreeNode *node)
 {
-<<<<<<< HEAD
-	llassert( node->hasName( "param" ) );
-
-	if (!LLVisualParamInfo::parseXml(node))
-		return false;
-	
-	// VIEWER SPECIFIC PARAMS
-	
-	std::string wearable;
-	static LLStdStringHandle wearable_string = LLXmlTree::addAttributeString("wearable");
-	if( node->getFastAttributeString( wearable_string, wearable) )
-	{
-		mWearableType = LLWearableType::getInstance()->typeNameToType( wearable );
-	}
-
-	static LLStdStringHandle edit_group_string = LLXmlTree::addAttributeString("edit_group");
-	if (!node->getFastAttributeString( edit_group_string, mEditGroup))
-	{
-		mEditGroup = "";
-	}
-
-	static LLStdStringHandle cross_wearable_string = LLXmlTree::addAttributeString("cross_wearable");
-	if (!node->getFastAttributeBOOL(cross_wearable_string, mCrossWearable))
-	{
-		mCrossWearable = false;
-	}
-
-	// Optional camera offsets from the current joint center.  Used for generating "hints" (thumbnails).
-	static LLStdStringHandle camera_distance_string = LLXmlTree::addAttributeString("camera_distance");
-	node->getFastAttributeF32( camera_distance_string, mCamDist );
-	static LLStdStringHandle camera_angle_string = LLXmlTree::addAttributeString("camera_angle");
-	node->getFastAttributeF32( camera_angle_string, mCamAngle );	// in degrees
-	static LLStdStringHandle camera_elevation_string = LLXmlTree::addAttributeString("camera_elevation");
-	node->getFastAttributeF32( camera_elevation_string, mCamElevation );
-
-	mCamAngle += 180;
-
-	static S32 params_loaded = 0;
-
-	// By default, parameters are displayed in the order in which they appear in the xml file.
-	// "edit_group_order" overriddes.
-	static LLStdStringHandle edit_group_order_string = LLXmlTree::addAttributeString("edit_group_order");
-	if( !node->getFastAttributeF32( edit_group_order_string, mEditGroupDisplayOrder ) )
-	{
-		mEditGroupDisplayOrder = (F32)params_loaded;
-	}
-
-	params_loaded++;
-	
-	return true;
-=======
     llassert( node->hasName( "param" ) );
 
     if (!LLVisualParamInfo::parseXml(node))
-        return FALSE;
+        return false;
 
     // VIEWER SPECIFIC PARAMS
 
@@ -146,7 +82,7 @@
     static LLStdStringHandle cross_wearable_string = LLXmlTree::addAttributeString("cross_wearable");
     if (!node->getFastAttributeBOOL(cross_wearable_string, mCrossWearable))
     {
-        mCrossWearable = FALSE;
+        mCrossWearable = false;
     }
 
     // Optional camera offsets from the current joint center.  Used for generating "hints" (thumbnails).
@@ -171,8 +107,7 @@
 
     params_loaded++;
 
-    return TRUE;
->>>>>>> e7eced3c
+    return true;
 }
 
 /*virtual*/ void LLViewerVisualParamInfo::toStream(std::ostream &out)
@@ -213,23 +148,13 @@
 
 bool LLViewerVisualParam::setInfo(LLViewerVisualParamInfo *info)
 {
-<<<<<<< HEAD
-	llassert(mInfo == NULL);
-	if (info->mID < 0)
-		return false;
-	mInfo = info;
-	mID = info->mID;
-	setWeight(getDefaultWeight());
-	return true;
-=======
     llassert(mInfo == NULL);
     if (info->mID < 0)
-        return FALSE;
+        return false;
     mInfo = info;
     mID = info->mID;
     setWeight(getDefaultWeight());
-    return TRUE;
->>>>>>> e7eced3c
+    return true;
 }
 
 /*
@@ -247,16 +172,8 @@
 
     info->parseXml(node);
     if (!setInfo(info))
-        return FALSE;
+        return false;
 
-<<<<<<< HEAD
-	info->parseXml(node);
-	if (!setInfo(info))
-		return false;
-	
-	return true;
-=======
-    return TRUE;
->>>>>>> e7eced3c
+    return true;
 }
 */