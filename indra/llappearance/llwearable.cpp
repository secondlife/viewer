--- conflicted
+++ resolved
@@ -550,11 +550,7 @@
         if(param)
         {
             F32 value = vp_pair.second;
-<<<<<<< HEAD
-            setVisualParamWeight(id, value);
-=======
             param->setWeight(value);
->>>>>>> b1098308
             mSavedVisualParamMap[id] = param->getWeight();
         }
     }
