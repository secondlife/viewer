/**
 * @file llviewervisualparam.h
 * @brief viewer side visual params (with data file parsing)
 *
 * $LicenseInfo:firstyear=2001&license=viewerlgpl$
 * Second Life Viewer Source Code
 * Copyright (C) 2010, Linden Research, Inc.
 *
 * This library is free software; you can redistribute it and/or
 * modify it under the terms of the GNU Lesser General Public
 * License as published by the Free Software Foundation;
 * version 2.1 of the License only.
 *
 * This library is distributed in the hope that it will be useful,
 * but WITHOUT ANY WARRANTY; without even the implied warranty of
 * MERCHANTABILITY or FITNESS FOR A PARTICULAR PURPOSE.  See the GNU
 * Lesser General Public License for more details.
 *
 * You should have received a copy of the GNU Lesser General Public
 * License along with this library; if not, write to the Free Software
 * Foundation, Inc., 51 Franklin Street, Fifth Floor, Boston, MA  02110-1301  USA
 *
 * Linden Research, Inc., 945 Battery Street, San Francisco, CA  94111  USA
 * $/LicenseInfo$
 */

#ifndef LL_LLViewerVisualParam_H
#define LL_LLViewerVisualParam_H

#include "v3math.h"
#include "llstring.h"
#include "llvisualparam.h"

class LLWearable;

//-----------------------------------------------------------------------------
// LLViewerVisualParamInfo
//-----------------------------------------------------------------------------
class LLViewerVisualParamInfo : public LLVisualParamInfo
{
    friend class LLViewerVisualParam;
public:
<<<<<<< HEAD
	LLViewerVisualParamInfo();
	/*virtual*/ ~LLViewerVisualParamInfo();
	
	/*virtual*/ bool parseXml(LLXmlTreeNode* node);
=======
    LLViewerVisualParamInfo();
    /*virtual*/ ~LLViewerVisualParamInfo();
>>>>>>> e1623bb2

    /*virtual*/ BOOL parseXml(LLXmlTreeNode* node);

    /*virtual*/ void toStream(std::ostream &out);

protected:
<<<<<<< HEAD
	S32			mWearableType;
	bool		mCrossWearable;
	std::string	mEditGroup;
	F32			mCamDist;
	F32			mCamAngle;		// degrees
	F32			mCamElevation;
	F32			mEditGroupDisplayOrder;
	bool		mShowSimple;	// show edit controls when in "simple ui" mode?
	F32			mSimpleMin;		// when in simple UI, apply this minimum, range 0.f to 100.f
	F32			mSimpleMax;		// when in simple UI, apply this maximum, range 0.f to 100.f
=======
    S32         mWearableType;
    BOOL        mCrossWearable;
    std::string mEditGroup;
    F32         mCamDist;
    F32         mCamAngle;      // degrees
    F32         mCamElevation;
    F32         mEditGroupDisplayOrder;
    BOOL        mShowSimple;    // show edit controls when in "simple ui" mode?
    F32         mSimpleMin;     // when in simple UI, apply this minimum, range 0.f to 100.f
    F32         mSimpleMax;     // when in simple UI, apply this maximum, range 0.f to 100.f
>>>>>>> e1623bb2
};

//-----------------------------------------------------------------------------
// LLViewerVisualParam
// VIRTUAL CLASS
// a viewer side interface class for a generalized parametric modification of the avatar mesh
//-----------------------------------------------------------------------------
LL_ALIGN_PREFIX(16)
class LLViewerVisualParam : public LLVisualParam
{
public:
<<<<<<< HEAD
	LLViewerVisualParam();
	virtual ~LLViewerVisualParam();

	// Special: These functions are overridden by child classes
	LLViewerVisualParamInfo 	*getInfo() const { return (LLViewerVisualParamInfo*)mInfo; };
	//   This sets mInfo and calls initialization functions
	bool						setInfo(LLViewerVisualParamInfo *info);

	virtual LLViewerVisualParam* cloneParam(LLWearable* wearable) const = 0;
	
	// LLVisualParam Virtual functions
	///*virtual*/ bool			parseData(LLXmlTreeNode* node);

	// New Virtual functions
	virtual F32					getTotalDistortion() = 0;
	virtual const LLVector4a&	getAvgDistortion() = 0;
	virtual F32					getMaxDistortion() = 0;
	virtual LLVector4a			getVertexDistortion(S32 index, LLPolyMesh *mesh) = 0;
	virtual const LLVector4a*	getFirstDistortion(U32 *index, LLPolyMesh **mesh) = 0;
	virtual const LLVector4a*	getNextDistortion(U32 *index, LLPolyMesh **mesh) = 0;
	
	// interface methods
	F32					getDisplayOrder() const		{ return getInfo()->mEditGroupDisplayOrder; }
	S32					getWearableType() const		{ return getInfo()->mWearableType; }
	const std::string&	getEditGroup() const		{ return getInfo()->mEditGroup; }

	F32					getCameraDistance()	const	{ return getInfo()->mCamDist; } 
	F32					getCameraAngle() const		{ return getInfo()->mCamAngle; }  // degrees
	F32					getCameraElevation() const	{ return getInfo()->mCamElevation; } 
	
	bool				getShowSimple() const		{ return getInfo()->mShowSimple; }
	F32					getSimpleMin() const		{ return getInfo()->mSimpleMin; }
	F32					getSimpleMax() const		{ return getInfo()->mSimpleMax; }

	bool				getCrossWearable() const 	{ return getInfo()->mCrossWearable; }
=======
    LLViewerVisualParam();
    virtual ~LLViewerVisualParam();

    // Special: These functions are overridden by child classes
    LLViewerVisualParamInfo     *getInfo() const { return (LLViewerVisualParamInfo*)mInfo; };
    //   This sets mInfo and calls initialization functions
    BOOL                        setInfo(LLViewerVisualParamInfo *info);

    virtual LLViewerVisualParam* cloneParam(LLWearable* wearable) const = 0;

    // LLVisualParam Virtual functions
    ///*virtual*/ BOOL          parseData(LLXmlTreeNode* node);

    // New Virtual functions
    virtual F32                 getTotalDistortion() = 0;
    virtual const LLVector4a&   getAvgDistortion() = 0;
    virtual F32                 getMaxDistortion() = 0;
    virtual LLVector4a          getVertexDistortion(S32 index, LLPolyMesh *mesh) = 0;
    virtual const LLVector4a*   getFirstDistortion(U32 *index, LLPolyMesh **mesh) = 0;
    virtual const LLVector4a*   getNextDistortion(U32 *index, LLPolyMesh **mesh) = 0;

    // interface methods
    F32                 getDisplayOrder() const     { return getInfo()->mEditGroupDisplayOrder; }
    S32                 getWearableType() const     { return getInfo()->mWearableType; }
    const std::string&  getEditGroup() const        { return getInfo()->mEditGroup; }

    F32                 getCameraDistance() const   { return getInfo()->mCamDist; }
    F32                 getCameraAngle() const      { return getInfo()->mCamAngle; }  // degrees
    F32                 getCameraElevation() const  { return getInfo()->mCamElevation; }

    BOOL                getShowSimple() const       { return getInfo()->mShowSimple; }
    F32                 getSimpleMin() const        { return getInfo()->mSimpleMin; }
    F32                 getSimpleMax() const        { return getInfo()->mSimpleMax; }

    BOOL                getCrossWearable() const    { return getInfo()->mCrossWearable; }
>>>>>>> e1623bb2

protected:
    LLViewerVisualParam(const LLViewerVisualParam& pOther);
} LL_ALIGN_POSTFIX(16);

#endif // LL_LLViewerVisualParam_H<|MERGE_RESOLUTION|>--- conflicted
+++ resolved
@@ -1,170 +1,112 @@
-/**
- * @file llviewervisualparam.h
- * @brief viewer side visual params (with data file parsing)
- *
- * $LicenseInfo:firstyear=2001&license=viewerlgpl$
- * Second Life Viewer Source Code
- * Copyright (C) 2010, Linden Research, Inc.
- *
- * This library is free software; you can redistribute it and/or
- * modify it under the terms of the GNU Lesser General Public
- * License as published by the Free Software Foundation;
- * version 2.1 of the License only.
- *
- * This library is distributed in the hope that it will be useful,
- * but WITHOUT ANY WARRANTY; without even the implied warranty of
- * MERCHANTABILITY or FITNESS FOR A PARTICULAR PURPOSE.  See the GNU
- * Lesser General Public License for more details.
- *
- * You should have received a copy of the GNU Lesser General Public
- * License along with this library; if not, write to the Free Software
- * Foundation, Inc., 51 Franklin Street, Fifth Floor, Boston, MA  02110-1301  USA
- *
- * Linden Research, Inc., 945 Battery Street, San Francisco, CA  94111  USA
- * $/LicenseInfo$
- */
-
-#ifndef LL_LLViewerVisualParam_H
-#define LL_LLViewerVisualParam_H
-
-#include "v3math.h"
-#include "llstring.h"
-#include "llvisualparam.h"
-
-class LLWearable;
-
-//-----------------------------------------------------------------------------
-// LLViewerVisualParamInfo
-//-----------------------------------------------------------------------------
-class LLViewerVisualParamInfo : public LLVisualParamInfo
-{
-    friend class LLViewerVisualParam;
-public:
-<<<<<<< HEAD
-	LLViewerVisualParamInfo();
-	/*virtual*/ ~LLViewerVisualParamInfo();
-	
-	/*virtual*/ bool parseXml(LLXmlTreeNode* node);
-=======
-    LLViewerVisualParamInfo();
-    /*virtual*/ ~LLViewerVisualParamInfo();
->>>>>>> e1623bb2
-
-    /*virtual*/ BOOL parseXml(LLXmlTreeNode* node);
-
-    /*virtual*/ void toStream(std::ostream &out);
-
-protected:
-<<<<<<< HEAD
-	S32			mWearableType;
-	bool		mCrossWearable;
-	std::string	mEditGroup;
-	F32			mCamDist;
-	F32			mCamAngle;		// degrees
-	F32			mCamElevation;
-	F32			mEditGroupDisplayOrder;
-	bool		mShowSimple;	// show edit controls when in "simple ui" mode?
-	F32			mSimpleMin;		// when in simple UI, apply this minimum, range 0.f to 100.f
-	F32			mSimpleMax;		// when in simple UI, apply this maximum, range 0.f to 100.f
-=======
-    S32         mWearableType;
-    BOOL        mCrossWearable;
-    std::string mEditGroup;
-    F32         mCamDist;
-    F32         mCamAngle;      // degrees
-    F32         mCamElevation;
-    F32         mEditGroupDisplayOrder;
-    BOOL        mShowSimple;    // show edit controls when in "simple ui" mode?
-    F32         mSimpleMin;     // when in simple UI, apply this minimum, range 0.f to 100.f
-    F32         mSimpleMax;     // when in simple UI, apply this maximum, range 0.f to 100.f
->>>>>>> e1623bb2
-};
-
-//-----------------------------------------------------------------------------
-// LLViewerVisualParam
-// VIRTUAL CLASS
-// a viewer side interface class for a generalized parametric modification of the avatar mesh
-//-----------------------------------------------------------------------------
-LL_ALIGN_PREFIX(16)
-class LLViewerVisualParam : public LLVisualParam
-{
-public:
-<<<<<<< HEAD
-	LLViewerVisualParam();
-	virtual ~LLViewerVisualParam();
-
-	// Special: These functions are overridden by child classes
-	LLViewerVisualParamInfo 	*getInfo() const { return (LLViewerVisualParamInfo*)mInfo; };
-	//   This sets mInfo and calls initialization functions
-	bool						setInfo(LLViewerVisualParamInfo *info);
-
-	virtual LLViewerVisualParam* cloneParam(LLWearable* wearable) const = 0;
-	
-	// LLVisualParam Virtual functions
-	///*virtual*/ bool			parseData(LLXmlTreeNode* node);
-
-	// New Virtual functions
-	virtual F32					getTotalDistortion() = 0;
-	virtual const LLVector4a&	getAvgDistortion() = 0;
-	virtual F32					getMaxDistortion() = 0;
-	virtual LLVector4a			getVertexDistortion(S32 index, LLPolyMesh *mesh) = 0;
-	virtual const LLVector4a*	getFirstDistortion(U32 *index, LLPolyMesh **mesh) = 0;
-	virtual const LLVector4a*	getNextDistortion(U32 *index, LLPolyMesh **mesh) = 0;
-	
-	// interface methods
-	F32					getDisplayOrder() const		{ return getInfo()->mEditGroupDisplayOrder; }
-	S32					getWearableType() const		{ return getInfo()->mWearableType; }
-	const std::string&	getEditGroup() const		{ return getInfo()->mEditGroup; }
-
-	F32					getCameraDistance()	const	{ return getInfo()->mCamDist; } 
-	F32					getCameraAngle() const		{ return getInfo()->mCamAngle; }  // degrees
-	F32					getCameraElevation() const	{ return getInfo()->mCamElevation; } 
-	
-	bool				getShowSimple() const		{ return getInfo()->mShowSimple; }
-	F32					getSimpleMin() const		{ return getInfo()->mSimpleMin; }
-	F32					getSimpleMax() const		{ return getInfo()->mSimpleMax; }
-
-	bool				getCrossWearable() const 	{ return getInfo()->mCrossWearable; }
-=======
-    LLViewerVisualParam();
-    virtual ~LLViewerVisualParam();
-
-    // Special: These functions are overridden by child classes
-    LLViewerVisualParamInfo     *getInfo() const { return (LLViewerVisualParamInfo*)mInfo; };
-    //   This sets mInfo and calls initialization functions
-    BOOL                        setInfo(LLViewerVisualParamInfo *info);
-
-    virtual LLViewerVisualParam* cloneParam(LLWearable* wearable) const = 0;
-
-    // LLVisualParam Virtual functions
-    ///*virtual*/ BOOL          parseData(LLXmlTreeNode* node);
-
-    // New Virtual functions
-    virtual F32                 getTotalDistortion() = 0;
-    virtual const LLVector4a&   getAvgDistortion() = 0;
-    virtual F32                 getMaxDistortion() = 0;
-    virtual LLVector4a          getVertexDistortion(S32 index, LLPolyMesh *mesh) = 0;
-    virtual const LLVector4a*   getFirstDistortion(U32 *index, LLPolyMesh **mesh) = 0;
-    virtual const LLVector4a*   getNextDistortion(U32 *index, LLPolyMesh **mesh) = 0;
-
-    // interface methods
-    F32                 getDisplayOrder() const     { return getInfo()->mEditGroupDisplayOrder; }
-    S32                 getWearableType() const     { return getInfo()->mWearableType; }
-    const std::string&  getEditGroup() const        { return getInfo()->mEditGroup; }
-
-    F32                 getCameraDistance() const   { return getInfo()->mCamDist; }
-    F32                 getCameraAngle() const      { return getInfo()->mCamAngle; }  // degrees
-    F32                 getCameraElevation() const  { return getInfo()->mCamElevation; }
-
-    BOOL                getShowSimple() const       { return getInfo()->mShowSimple; }
-    F32                 getSimpleMin() const        { return getInfo()->mSimpleMin; }
-    F32                 getSimpleMax() const        { return getInfo()->mSimpleMax; }
-
-    BOOL                getCrossWearable() const    { return getInfo()->mCrossWearable; }
->>>>>>> e1623bb2
-
-protected:
-    LLViewerVisualParam(const LLViewerVisualParam& pOther);
-} LL_ALIGN_POSTFIX(16);
-
-#endif // LL_LLViewerVisualParam_H+/**
+ * @file llviewervisualparam.h
+ * @brief viewer side visual params (with data file parsing)
+ *
+ * $LicenseInfo:firstyear=2001&license=viewerlgpl$
+ * Second Life Viewer Source Code
+ * Copyright (C) 2010, Linden Research, Inc.
+ *
+ * This library is free software; you can redistribute it and/or
+ * modify it under the terms of the GNU Lesser General Public
+ * License as published by the Free Software Foundation;
+ * version 2.1 of the License only.
+ *
+ * This library is distributed in the hope that it will be useful,
+ * but WITHOUT ANY WARRANTY; without even the implied warranty of
+ * MERCHANTABILITY or FITNESS FOR A PARTICULAR PURPOSE.  See the GNU
+ * Lesser General Public License for more details.
+ *
+ * You should have received a copy of the GNU Lesser General Public
+ * License along with this library; if not, write to the Free Software
+ * Foundation, Inc., 51 Franklin Street, Fifth Floor, Boston, MA  02110-1301  USA
+ *
+ * Linden Research, Inc., 945 Battery Street, San Francisco, CA  94111  USA
+ * $/LicenseInfo$
+ */
+
+#ifndef LL_LLViewerVisualParam_H
+#define LL_LLViewerVisualParam_H
+
+#include "v3math.h"
+#include "llstring.h"
+#include "llvisualparam.h"
+
+class LLWearable;
+
+//-----------------------------------------------------------------------------
+// LLViewerVisualParamInfo
+//-----------------------------------------------------------------------------
+class LLViewerVisualParamInfo : public LLVisualParamInfo
+{
+    friend class LLViewerVisualParam;
+public:
+    LLViewerVisualParamInfo();
+    /*virtual*/ ~LLViewerVisualParamInfo();
+
+    /*virtual*/ bool parseXml(LLXmlTreeNode* node);
+
+    /*virtual*/ void toStream(std::ostream &out);
+
+protected:
+    S32         mWearableType;
+    bool        mCrossWearable;
+    std::string mEditGroup;
+    F32         mCamDist;
+    F32         mCamAngle;      // degrees
+    F32         mCamElevation;
+    F32         mEditGroupDisplayOrder;
+    bool        mShowSimple;    // show edit controls when in "simple ui" mode?
+    F32         mSimpleMin;     // when in simple UI, apply this minimum, range 0.f to 100.f
+    F32         mSimpleMax;     // when in simple UI, apply this maximum, range 0.f to 100.f
+};
+
+//-----------------------------------------------------------------------------
+// LLViewerVisualParam
+// VIRTUAL CLASS
+// a viewer side interface class for a generalized parametric modification of the avatar mesh
+//-----------------------------------------------------------------------------
+LL_ALIGN_PREFIX(16)
+class LLViewerVisualParam : public LLVisualParam
+{
+public:
+    LLViewerVisualParam();
+    virtual ~LLViewerVisualParam();
+
+    // Special: These functions are overridden by child classes
+    LLViewerVisualParamInfo     *getInfo() const { return (LLViewerVisualParamInfo*)mInfo; };
+    //   This sets mInfo and calls initialization functions
+    bool                        setInfo(LLViewerVisualParamInfo *info);
+
+    virtual LLViewerVisualParam* cloneParam(LLWearable* wearable) const = 0;
+
+    // LLVisualParam Virtual functions
+    ///*virtual*/ bool          parseData(LLXmlTreeNode* node);
+
+    // New Virtual functions
+    virtual F32                 getTotalDistortion() = 0;
+    virtual const LLVector4a&   getAvgDistortion() = 0;
+    virtual F32                 getMaxDistortion() = 0;
+    virtual LLVector4a          getVertexDistortion(S32 index, LLPolyMesh *mesh) = 0;
+    virtual const LLVector4a*   getFirstDistortion(U32 *index, LLPolyMesh **mesh) = 0;
+    virtual const LLVector4a*   getNextDistortion(U32 *index, LLPolyMesh **mesh) = 0;
+
+    // interface methods
+    F32                 getDisplayOrder() const     { return getInfo()->mEditGroupDisplayOrder; }
+    S32                 getWearableType() const     { return getInfo()->mWearableType; }
+    const std::string&  getEditGroup() const        { return getInfo()->mEditGroup; }
+
+    F32                 getCameraDistance() const   { return getInfo()->mCamDist; }
+    F32                 getCameraAngle() const      { return getInfo()->mCamAngle; }  // degrees
+    F32                 getCameraElevation() const  { return getInfo()->mCamElevation; }
+
+    bool                getShowSimple() const       { return getInfo()->mShowSimple; }
+    F32                 getSimpleMin() const        { return getInfo()->mSimpleMin; }
+    F32                 getSimpleMax() const        { return getInfo()->mSimpleMax; }
+
+    bool                getCrossWearable() const    { return getInfo()->mCrossWearable; }
+
+protected:
+    LLViewerVisualParam(const LLViewerVisualParam& pOther);
+} LL_ALIGN_POSTFIX(16);
+
+#endif // LL_LLViewerVisualParam_H