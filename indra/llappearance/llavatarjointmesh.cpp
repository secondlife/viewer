--- conflicted
+++ resolved
@@ -119,11 +119,7 @@
     mRootToParentJointSkinOffset = totalSkinOffset(getBaseSkeletonAncestor(joint));
     mRootToParentJointSkinOffset = -mRootToParentJointSkinOffset;
 
-<<<<<<< HEAD
-	return true;
-=======
-    return TRUE;
->>>>>>> e7eced3c
+    return true;
 }
 
 
@@ -148,21 +144,12 @@
     mFaceIndexCount(0)
 {
 
-<<<<<<< HEAD
-	mColor[0] = 1.0f;
-	mColor[1] = 1.0f;
-	mColor[2] = 1.0f;
-	mColor[3] = 1.0f;
-	mShiny = 0.0f;
-	mCullBackFaces = true;
-=======
     mColor[0] = 1.0f;
     mColor[1] = 1.0f;
     mColor[2] = 1.0f;
     mColor[3] = 1.0f;
     mShiny = 0.0f;
-    mCullBackFaces = TRUE;
->>>>>>> e7eced3c
+    mCullBackFaces = true;
 
     mMesh = NULL;
 
@@ -171,21 +158,12 @@
 
     mFace = NULL;
 
-<<<<<<< HEAD
-	mMeshID = 0;
-	mUpdateXform = false;
-
-	mValid = false;
-
-	mIsTransparent = false;
-=======
     mMeshID = 0;
-    mUpdateXform = FALSE;
-
-    mValid = FALSE;
-
-    mIsTransparent = FALSE;
->>>>>>> e7eced3c
+    mUpdateXform = false;
+
+    mValid = false;
+
+    mIsTransparent = false;
 }
 
 
@@ -206,15 +184,9 @@
 //-----------------------------------------------------------------------------
 bool LLAvatarJointMesh::allocateSkinData( U32 numSkinJoints )
 {
-<<<<<<< HEAD
-	mSkinJoints = new LLSkinJoint[ numSkinJoints ];
-	mNumSkinJoints = numSkinJoints;
-	return true;
-=======
     mSkinJoints = new LLSkinJoint[ numSkinJoints ];
     mNumSkinJoints = numSkinJoints;
-    return TRUE;
->>>>>>> e7eced3c
+    return true;
 }
 
 //-----------------------------------------------------------------------------
@@ -268,17 +240,6 @@
 //--------------------------------------------------------------------
 void LLAvatarJointMesh::setTexture( LLGLTexture *texture )
 {
-<<<<<<< HEAD
-	mTexture = texture;
-
-	// texture and dynamic_texture are mutually exclusive
-	if( texture )
-	{
-		mLayerSet = NULL;
-		//texture->bindTexture(0);
-		//texture->setClamp(true, true);
-	}
-=======
     mTexture = texture;
 
     // texture and dynamic_texture are mutually exclusive
@@ -286,9 +247,8 @@
     {
         mLayerSet = NULL;
         //texture->bindTexture(0);
-        //texture->setClamp(TRUE, TRUE);
-    }
->>>>>>> e7eced3c
+        //texture->setClamp(true, true);
+    }
 }
 
 
