--- conflicted
+++ resolved
@@ -74,29 +74,16 @@
 
     virtual void    writeToAvatar(LLAvatarAppearance* avatarp);
 
-<<<<<<< HEAD
-	enum EImportResult
-	{
-		FAILURE = 0,
-		SUCCESS,
-		BAD_HEADER
-	};
-	bool				exportFile(const std::string& filename) const;
-	EImportResult		importFile(const std::string& filename, LLAvatarAppearance* avatarp );
-	virtual bool				exportStream( std::ostream& output_stream ) const;
-	virtual EImportResult		importStream( std::istream& input_stream, LLAvatarAppearance* avatarp );
-=======
     enum EImportResult
     {
         FAILURE = 0,
         SUCCESS,
         BAD_HEADER
     };
-    BOOL                exportFile(const std::string& filename) const;
+    bool                exportFile(const std::string& filename) const;
     EImportResult       importFile(const std::string& filename, LLAvatarAppearance* avatarp );
-    virtual BOOL                exportStream( std::ostream& output_stream ) const;
+    virtual bool                exportStream( std::ostream& output_stream ) const;
     virtual EImportResult       importStream( std::istream& input_stream, LLAvatarAppearance* avatarp );
->>>>>>> e7eced3c
 
     static void         setCurrentDefinitionVersion( S32 version ) { LLWearable::sCurrentDefinitionVersion = version; }
     virtual LLUUID      getDefaultTextureImageID(LLAvatarAppearanceDefines::ETextureIndex index) const = 0;
@@ -126,34 +113,12 @@
     visual_param_index_map_t mVisualParamIndexMap;
 
 protected:
-<<<<<<< HEAD
-	typedef std::map<S32, LLLocalTextureObject*> te_map_t;
-	void				syncImages(te_map_t &src, te_map_t &dst);
-	void				destroyTextures();
-	void			 	createVisualParams(LLAvatarAppearance *avatarp);
-	void 				createLayers(S32 te, LLAvatarAppearance *avatarp);
-	bool				getNextPopulatedLine(std::istream& input_stream, char* buffer, U32 buffer_size);
-
-	static S32			sCurrentDefinitionVersion;	// Depends on the current state of the avatar_lad.xml.
-	S32					mDefinitionVersion;			// Depends on the state of the avatar_lad.xml when this asset was created.
-	std::string			mName;
-	std::string			mDescription;
-	LLPermissions		mPermissions;
-	LLSaleInfo			mSaleInfo;
-	LLWearableType::EType		mType;
-
-	typedef std::map<S32, F32> param_map_t;
-	param_map_t mSavedVisualParamMap; // last saved version of visual params
-
-	te_map_t mTEMap;				// maps TE to LocalTextureObject
-	te_map_t mSavedTEMap;			// last saved version of TEMap
-=======
     typedef std::map<S32, LLLocalTextureObject*> te_map_t;
     void                syncImages(te_map_t &src, te_map_t &dst);
     void                destroyTextures();
     void                createVisualParams(LLAvatarAppearance *avatarp);
     void                createLayers(S32 te, LLAvatarAppearance *avatarp);
-    BOOL                getNextPopulatedLine(std::istream& input_stream, char* buffer, U32 buffer_size);
+    bool                getNextPopulatedLine(std::istream& input_stream, char* buffer, U32 buffer_size);
 
     static S32          sCurrentDefinitionVersion;  // Depends on the current state of the avatar_lad.xml.
     S32                 mDefinitionVersion;         // Depends on the state of the avatar_lad.xml when this asset was created.
@@ -168,7 +133,6 @@
 
     te_map_t mTEMap;                // maps TE to LocalTextureObject
     te_map_t mSavedTEMap;           // last saved version of TEMap
->>>>>>> e7eced3c
 };
 
 #endif  // LL_LLWEARABLE_H